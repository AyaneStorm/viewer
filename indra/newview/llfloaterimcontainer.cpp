/**
 * @file llfloaterimcontainer.cpp
 * @brief Multifloater containing active IM sessions in separate tab container tabs
 *
 * $LicenseInfo:firstyear=2009&license=viewerlgpl$
 * Second Life Viewer Source Code
 * Copyright (C) 2010, Linden Research, Inc.
 *
 * This library is free software; you can redistribute it and/or
 * modify it under the terms of the GNU Lesser General Public
 * License as published by the Free Software Foundation;
 * version 2.1 of the License only.
 *
 * This library is distributed in the hope that it will be useful,
 * but WITHOUT ANY WARRANTY; without even the implied warranty of
 * MERCHANTABILITY or FITNESS FOR A PARTICULAR PURPOSE.  See the GNU
 * Lesser General Public License for more details.
 *
 * You should have received a copy of the GNU Lesser General Public
 * License along with this library; if not, write to the Free Software
 * Foundation, Inc., 51 Franklin Street, Fifth Floor, Boston, MA  02110-1301  USA
 *
 * Linden Research, Inc., 945 Battery Street, San Francisco, CA  94111  USA
 * $/LicenseInfo$
 */


#include "llviewerprecompiledheaders.h"

#include "llfloaterimsession.h"
#include "llfloaterimcontainer.h"

#include "llfloaterreg.h"
#include "lllayoutstack.h"
#include "llfloaterimnearbychat.h"

#include "llagent.h"
#include "llavataractions.h"
#include "llavatariconctrl.h"
#include "llavatarnamecache.h"
#include "llcallbacklist.h"
#include "lldonotdisturbnotificationstorage.h"
#include "llgroupactions.h"
#include "llgroupiconctrl.h"
#include "llflashtimer.h"
#include "llfloateravatarpicker.h"
#include "llfloaterpreference.h"
#include "llfloaterreporter.h"
#include "llimview.h"
#include "llnotificationsutil.h"
#include "lltoolbarview.h"
#include "lltransientfloatermgr.h"
#include "llviewercontrol.h"
#include "llconversationview.h"
#include "llcallbacklist.h"
#include "llworld.h"
#include "llsdserialize.h"
#include "llviewermenu.h" // is_agent_mappable
#include "llviewerobjectlist.h"


const S32 EVENTS_PER_IDLE_LOOP_CURRENT_SESSION = 80;
const S32 EVENTS_PER_IDLE_LOOP_BACKGROUND = 40;
const F32 EVENTS_PER_IDLE_LOOP_MIN_PERCENTAGE = 0.01f; // process a minimum of 1% of total events per frame

//
// LLFloaterIMContainer
//
LLFloaterIMContainer::LLFloaterIMContainer(const LLSD& seed, const Params& params /*= getDefaultParams()*/)
:   LLMultiFloater(seed, params),
    mExpandCollapseBtn(NULL),
    mConversationsRoot(NULL),
    mConversationsEventStream("ConversationsEvents"),
    mInitialized(false),
    mIsFirstLaunch(true),
    mConversationEventQueue()
{
    mEnableCallbackRegistrar.add("IMFloaterContainer.Check", boost::bind(&LLFloaterIMContainer::isActionChecked, this, _2));
    mCommitCallbackRegistrar.add("IMFloaterContainer.Action", boost::bind(&LLFloaterIMContainer::onCustomAction,  this, _2));

    mEnableCallbackRegistrar.add("Avatar.CheckItem",  boost::bind(&LLFloaterIMContainer::checkContextMenuItem,  this, _2));
    mEnableCallbackRegistrar.add("Avatar.EnableItem", boost::bind(&LLFloaterIMContainer::enableContextMenuItem, this, _2));
    mEnableCallbackRegistrar.add("Avatar.VisibleItem", boost::bind(&LLFloaterIMContainer::visibleContextMenuItem,   this, _2));
    mCommitCallbackRegistrar.add("Avatar.DoToSelected", boost::bind(&LLFloaterIMContainer::doToSelected, this, _2));

    mCommitCallbackRegistrar.add("Group.DoToSelected", boost::bind(&LLFloaterIMContainer::doToSelectedGroup, this, _2));

    // Firstly add our self to IMSession observers, so we catch session events
    LLIMMgr::getInstance()->addSessionObserver(this);

<<<<<<< HEAD
	mAutoResize = false;
	LLTransientFloaterMgr::getInstance()->addControlView(LLTransientFloaterMgr::IM, this);
=======
    mAutoResize = FALSE;
    LLTransientFloaterMgr::getInstance()->addControlView(LLTransientFloaterMgr::IM, this);
>>>>>>> e1623bb2
}

LLFloaterIMContainer::~LLFloaterIMContainer()
{
    mConversationsEventStream.stopListening("ConversationsRefresh");
    gIdleCallbacks.deleteFunction(idle, this);
    mNewMessageConnection.disconnect();
    LLTransientFloaterMgr::getInstance()->removeControlView(LLTransientFloaterMgr::IM, this);

    if (mMicroChangedSignal.connected())
    {
        mMicroChangedSignal.disconnect();
    }

    gSavedPerAccountSettings.setBOOL("ConversationsListPaneCollapsed", mConversationsPane->isCollapsed());
    gSavedPerAccountSettings.setBOOL("ConversationsMessagePaneCollapsed", mMessagesPane->isCollapsed());
    gSavedPerAccountSettings.setBOOL("ConversationsParticipantListCollapsed", !isParticipantListExpanded());

    if (LLIMMgr::instanceExists())
    {
        LLIMMgr::getInstance()->removeSessionObserver(this);
    }
}

void LLFloaterIMContainer::sessionAdded(const LLUUID& session_id, const std::string& name, const LLUUID& other_participant_id, bool has_offline_msg)
{
    addConversationListItem(session_id);
    LLFloaterIMSessionTab::addToHost(session_id);
}

void LLFloaterIMContainer::sessionActivated(const LLUUID& session_id, const std::string& name, const LLUUID& other_participant_id)
{
    if(!isInVisibleChain())
    {
        setVisibleAndFrontmost(false);
    }
    selectConversationPair(session_id, true);
    collapseMessagesPane(false);
}

void LLFloaterIMContainer::sessionVoiceOrIMStarted(const LLUUID& session_id)
{
    addConversationListItem(session_id);
    LLFloaterIMSessionTab::addToHost(session_id);
}

void LLFloaterIMContainer::sessionIDUpdated(const LLUUID& old_session_id, const LLUUID& new_session_id)
{
    // The general strategy when a session id is modified is to delete all related objects and create them anew.

    // Note however that the LLFloaterIMSession has its session id updated through a call to sessionInitReplyReceived()
    // and do not need to be deleted and recreated (trying this creates loads of problems). We do need however to suppress
    // its related mSessions record as it's indexed with the wrong id.
    // Grabbing the updated LLFloaterIMSession and readding it in mSessions will eventually be done by addConversationListItem().
    mSessions.erase(old_session_id);

    // Delete the model and participants related to the old session
    bool change_focus = removeConversationListItem(old_session_id);

    // Create a new conversation with the new id
    addConversationListItem(new_session_id, change_focus);
    LLFloaterIMSessionTab::addToHost(new_session_id);
}


LLConversationItem* LLFloaterIMContainer::getSessionModel(const LLUUID& session_id)
{
    conversations_items_map::iterator iter = mConversationsItems.find(session_id);
    if (iter == mConversationsItems.end())
    {
        return NULL;
    }
    else
    {
        return iter->second.get();
    }
}

void LLFloaterIMContainer::sessionRemoved(const LLUUID& session_id)
{
    removeConversationListItem(session_id);
}

// static
void LLFloaterIMContainer::onCurrentChannelChanged(const LLUUID& session_id)
{
    if (session_id != LLUUID::null)
    {
        LLFloaterIMContainer::getInstance()->showConversation(session_id);
    }
}

bool LLFloaterIMContainer::postBuild()
{
    mOrigMinWidth = getMinWidth();
    mOrigMinHeight = getMinHeight();

    mNewMessageConnection = LLIMModel::instance().mNewMsgSignal.connect(boost::bind(&LLFloaterIMContainer::onNewMessageReceived, this, _1));
    // Do not call base postBuild to not connect to mCloseSignal to not close all floaters via Close button
    // mTabContainer will be initialized in LLMultiFloater::addChild()

    setTabContainer(getChild<LLTabContainer>("im_box_tab_container"));
    mStubPanel = getChild<LLPanel>("stub_panel");
    mStubTextBox = getChild<LLTextBox>("stub_textbox");
    mStubTextBox->setURLClickedCallback(boost::bind(&LLFloaterIMContainer::returnFloaterToHost, this));

    mConversationsStack = getChild<LLLayoutStack>("conversations_stack");
    mConversationsPane = getChild<LLLayoutPanel>("conversations_layout_panel");
    mMessagesPane = getChild<LLLayoutPanel>("messages_layout_panel");

    mConversationsListPanel = getChild<LLPanel>("conversations_list_panel");

    // Open IM session with selected participant on double click event
    mConversationsListPanel->setDoubleClickCallback(boost::bind(&LLFloaterIMContainer::doToSelected, this, LLSD("im")));

    // The resize limits for LLFloaterIMContainer should be updated, based on current values of width of conversation and message panels
    mConversationsPane->getResizeBar()->setResizeListener(boost::bind(&LLFloaterIMContainer::assignResizeLimits, this));

    // Create the root model and view for all conversation sessions
    LLConversationItem* base_item = new LLConversationItem(getRootViewModel());

    LLFolderView::Params p(LLUICtrlFactory::getDefaultParams<LLFolderView>());
    p.name = getName();
    p.title = getLabel();
    p.rect = LLRect(0, 0, getRect().getWidth(), 0);
    p.parent_panel = mConversationsListPanel;
    p.tool_tip = p.name;
    p.listener = base_item;
    p.view_model = &mConversationViewModel;
    p.root = NULL;
    p.use_ellipses = true;
    p.options_menu = "menu_conversation.xml";
    mConversationsRoot = LLUICtrlFactory::create<LLFolderView>(p);
    mConversationsRoot->setCallbackRegistrar(&mCommitCallbackRegistrar);
    mConversationsRoot->setEnableRegistrar(&mEnableCallbackRegistrar);

    // Add listener to conversation model events
    mConversationsEventStream.listen("ConversationsRefresh", boost::bind(&LLFloaterIMContainer::onConversationModelEvent, this, _1));

    // a scroller for folder view
    LLRect scroller_view_rect = mConversationsListPanel->getRect();
    scroller_view_rect.translate(-scroller_view_rect.mLeft, -scroller_view_rect.mBottom);
    scroller_view_rect.mBottom += getChild<LLLayoutStack>("conversations_pane_buttons_stack")->getRect().getHeight();
    LLScrollContainer::Params scroller_params(LLUICtrlFactory::getDefaultParams<LLFolderViewScrollContainer>());
    scroller_params.rect(scroller_view_rect);

    LLScrollContainer* scroller = LLUICtrlFactory::create<LLFolderViewScrollContainer>(scroller_params);
    scroller->setFollowsAll();
    mConversationsListPanel->addChild(scroller);
    scroller->addChild(mConversationsRoot);
    mConversationsRoot->setScrollContainer(scroller);
    mConversationsRoot->setFollowsAll();
    mConversationsRoot->addChild(mConversationsRoot->mStatusTextBox);

    addConversationListItem(LLUUID()); // manually add nearby chat

    mExpandCollapseBtn = getChild<LLButton>("expand_collapse_btn");
    mExpandCollapseBtn->setClickedCallback(boost::bind(&LLFloaterIMContainer::onExpandCollapseButtonClicked, this));
    mStubCollapseBtn = getChild<LLButton>("stub_collapse_btn");
    mStubCollapseBtn->setClickedCallback(boost::bind(&LLFloaterIMContainer::onStubCollapseButtonClicked, this));
    mSpeakBtn = getChild<LLButton>("speak_btn");

    mSpeakBtn->setMouseDownCallback(boost::bind(&LLFloaterIMContainer::onSpeakButtonPressed, this));
    mSpeakBtn->setMouseUpCallback(boost::bind(&LLFloaterIMContainer::onSpeakButtonReleased, this));

    childSetAction("add_btn", boost::bind(&LLFloaterIMContainer::onAddButtonClicked, this));

    collapseMessagesPane(gSavedPerAccountSettings.getBOOL("ConversationsMessagePaneCollapsed"));
    collapseConversationsPane(gSavedPerAccountSettings.getBOOL("ConversationsListPaneCollapsed"), false);
    LLAvatarNameCache::getInstance()->addUseDisplayNamesCallback(boost::bind(&LLFloaterIMSessionTab::processChatHistoryStyleUpdate, false));
    mMicroChangedSignal = LLVoiceClient::getInstance()->MicroChangedCallback(boost::bind(&LLFloaterIMContainer::updateSpeakBtnState, this));

<<<<<<< HEAD
	if (! mMessagesPane->isCollapsed() && ! mConversationsPane->isCollapsed())
	{
		S32 conversations_panel_width = gSavedPerAccountSettings.getS32("ConversationsListPaneWidth");
		LLRect conversations_panel_rect = mConversationsPane->getRect();
		conversations_panel_rect.mRight = conversations_panel_rect.mLeft + conversations_panel_width;
        mConversationsPane->handleReshape(conversations_panel_rect, true);
	}

	// Init the sort order now that the root had been created
	setSortOrder(LLConversationSort(gSavedSettings.getU32("ConversationSortOrder")));
	
	//We should expand nearby chat participants list for the new user
	if(gAgent.isFirstLogin() || !gSavedPerAccountSettings.getBOOL("ConversationsParticipantListCollapsed"))
	{
		expandConversation();
	}
	// Keep the xml set title around for when we have to overwrite it
	mGeneralTitle = getTitle();
	
	mInitialized = true;

	mIsFirstOpen = true;

	// Add callbacks:
	// We'll take care of view updates on idle
	gIdleCallbacks.addFunction(idle, this);
	// When display name option change, we need to reload all participant names
	LLAvatarNameCache::getInstance()->addUseDisplayNamesCallback(boost::bind(&LLFloaterIMContainer::processParticipantsStyleUpdate, this));
=======
    if (! mMessagesPane->isCollapsed() && ! mConversationsPane->isCollapsed())
    {
        S32 conversations_panel_width = gSavedPerAccountSettings.getS32("ConversationsListPaneWidth");
        LLRect conversations_panel_rect = mConversationsPane->getRect();
        conversations_panel_rect.mRight = conversations_panel_rect.mLeft + conversations_panel_width;
        mConversationsPane->handleReshape(conversations_panel_rect, TRUE);
    }

    // Init the sort order now that the root had been created
    setSortOrder(LLConversationSort(gSavedSettings.getU32("ConversationSortOrder")));

    //We should expand nearby chat participants list for the new user
    if(gAgent.isFirstLogin() || !gSavedPerAccountSettings.getBOOL("ConversationsParticipantListCollapsed"))
    {
        expandConversation();
    }
    // Keep the xml set title around for when we have to overwrite it
    mGeneralTitle = getTitle();

    mInitialized = true;

    mIsFirstOpen = true;

    // Add callbacks:
    // We'll take care of view updates on idle
    gIdleCallbacks.addFunction(idle, this);
    // When display name option change, we need to reload all participant names
    LLAvatarNameCache::getInstance()->addUseDisplayNamesCallback(boost::bind(&LLFloaterIMContainer::processParticipantsStyleUpdate, this));
>>>>>>> e1623bb2

    mParticipantRefreshTimer.setTimerExpirySec(0);
    mParticipantRefreshTimer.start();

<<<<<<< HEAD
	return true;
=======
    return TRUE;
>>>>>>> e1623bb2
}

void LLFloaterIMContainer::onOpen(const LLSD& key)
{
    LLMultiFloater::onOpen(key);
    reSelectConversation();
    assignResizeLimits();

    LLFloaterIMSessionTab* session_floater = LLFloaterIMSessionTab::getConversation(mSelectedSession);
    session_floater->onOpen(key);
}

// virtual
void LLFloaterIMContainer::addFloater(LLFloater* floaterp,
<<<<<<< HEAD
									  bool select_added_floater,
									  LLTabContainer::eInsertionPoint insertion_point)
=======
                                      BOOL select_added_floater,
                                      LLTabContainer::eInsertionPoint insertion_point)
>>>>>>> e1623bb2
{
    if(!floaterp) return;

    // already here
    if (floaterp->getHost() == this)
    {
        openFloater(floaterp->getKey());
        return;
    }

    LLUUID session_id = floaterp->getKey();

    // Add the floater
    LLMultiFloater::addFloater(floaterp, select_added_floater, insertion_point);



<<<<<<< HEAD
	
	LLIconCtrl* icon = 0;
	bool is_in_group = gAgent.isInGroup(session_id, true);
	LLUUID icon_id;
=======
    LLIconCtrl* icon = 0;
    bool is_in_group = gAgent.isInGroup(session_id, TRUE);
    LLUUID icon_id;
>>>>>>> e1623bb2

    if (is_in_group)
    {
        LLGroupIconCtrl::Params icon_params;
        icon_params.group_id = session_id;
        icon = LLUICtrlFactory::instance().create<LLGroupIconCtrl>(icon_params);
        icon_id = session_id;

        mSessions[session_id] = floaterp;
        floaterp->mCloseSignal.connect(boost::bind(&LLFloaterIMContainer::onCloseFloater, this, session_id));
    }
    else
    {   LLUUID avatar_id = session_id.notNull()?
            LLIMModel::getInstance()->getOtherParticipantID(session_id) : LLUUID();

        LLAvatarIconCtrl::Params icon_params;
        icon_params.avatar_id = avatar_id;
        icon = LLUICtrlFactory::instance().create<LLAvatarIconCtrl>(icon_params);
        icon_id = avatar_id;

        mSessions[session_id] = floaterp;
        floaterp->mCloseSignal.connect(boost::bind(&LLFloaterIMContainer::onCloseFloater, this, session_id));
    }

    LLFloaterIMSessionTab* floater = LLFloaterIMSessionTab::getConversation(session_id);
    if (floater)
    {
        floater->updateChatIcon(icon_id);
    }

    // forced resize of the floater
    LLRect wrapper_rect = this->mTabContainer->getLocalRect();
    floaterp->setRect(wrapper_rect);

    mTabContainer->setTabImage(floaterp, icon);
}


void LLFloaterIMContainer::onCloseFloater(LLUUID& id)
{
<<<<<<< HEAD
	mSessions.erase(id);
	setFocus(true);
=======
    mSessions.erase(id);
    setFocus(TRUE);
>>>>>>> e1623bb2
}

void LLFloaterIMContainer::onNewMessageReceived(const LLSD& data)
{
    LLUUID session_id = data["session_id"].asUUID();
    LLFloater* floaterp = get_ptr_in_map(mSessions, session_id);
    LLFloater* current_floater = LLMultiFloater::getActiveFloater();

<<<<<<< HEAD
	if(floaterp && current_floater && floaterp != current_floater)
	{
		if(LLMultiFloater::isFloaterFlashing(floaterp))
			LLMultiFloater::setFloaterFlashing(floaterp, false);
		LLMultiFloater::setFloaterFlashing(floaterp, true);
	}
=======
    if(floaterp && current_floater && floaterp != current_floater)
    {
        if(LLMultiFloater::isFloaterFlashing(floaterp))
            LLMultiFloater::setFloaterFlashing(floaterp, FALSE);
        LLMultiFloater::setFloaterFlashing(floaterp, TRUE);
    }
>>>>>>> e1623bb2
}

void LLFloaterIMContainer::onStubCollapseButtonClicked()
{
    collapseMessagesPane(true);
}

void LLFloaterIMContainer::onSpeakButtonPressed()
{
    LLVoiceClient::getInstance()->inputUserControlState(true);
    updateSpeakBtnState();
}

void LLFloaterIMContainer::onSpeakButtonReleased()
{
    LLVoiceClient::getInstance()->inputUserControlState(false);
    updateSpeakBtnState();
}

void LLFloaterIMContainer::onExpandCollapseButtonClicked()
{
    if (mConversationsPane->isCollapsed() && mMessagesPane->isCollapsed()
            && gSavedPerAccountSettings.getBOOL("ConversationsExpandMessagePaneFirst"))
    {
        // Expand the messages pane from ultra minimized state
        // if it was collapsed last in order.
        collapseMessagesPane(false);
    }
    else
    {
        collapseConversationsPane(!mConversationsPane->isCollapsed());
    }
    reSelectConversation();
}

LLFloaterIMContainer* LLFloaterIMContainer::findInstance()
{
    return LLFloaterReg::findTypedInstance<LLFloaterIMContainer>("im_container");
}

LLFloaterIMContainer* LLFloaterIMContainer::getInstance()
{
    return LLFloaterReg::getTypedInstance<LLFloaterIMContainer>("im_container");
}

// Update all participants in the conversation lists
void LLFloaterIMContainer::processParticipantsStyleUpdate()
{
    // On each session in mConversationsItems
    for (conversations_items_map::iterator it_session = mConversationsItems.begin(); it_session != mConversationsItems.end(); it_session++)
    {
        // Get the current session descriptors
        LLConversationItem* session_model = it_session->second;
        // Iterate through each model participant child
        LLFolderViewModelItemCommon::child_list_t::const_iterator current_participant_model = session_model->getChildrenBegin();
        LLFolderViewModelItemCommon::child_list_t::const_iterator end_participant_model = session_model->getChildrenEnd();
        while (current_participant_model != end_participant_model)
        {
            LLConversationItemParticipant* participant_model = dynamic_cast<LLConversationItemParticipant*>(*current_participant_model);
            if (participant_model)
            {
                // Get the avatar name for this participant id from the cache and update the model
                participant_model->updateName();
            }
            // Next participant
            current_participant_model++;
        }
    }
}

// static
void LLFloaterIMContainer::idle(void* user_data)
{
    LLFloaterIMContainer* self = static_cast<LLFloaterIMContainer*>(user_data);

    self->idleProcessEvents();

    if (!self->getVisible() || self->isMinimized())
    {
        return;
    }
    self->idleUpdate();
}

void LLFloaterIMContainer::idleUpdate()
{
    if (mTabContainer->getTabCount() == 0)
    {
        // Do not close the container when every conversation is torn off because the user
        // still needs the conversation list. Simply collapse the message pane in that case.
        collapseMessagesPane(true);
    }

    U32 sort_order = mConversationViewModel.getSorter().getSortOrderParticipants();

    if (mParticipantRefreshTimer.hasExpired())
    {
        const LLConversationItem *current_session = getCurSelectedViewModelItem();
        if (current_session)
        {
            if (current_session->getType() == LLConversationItem::CONV_SESSION_GROUP)
            {
                // Update moderator options visibility
                LLFolderViewModelItemCommon::child_list_t::const_iterator current_participant_model = current_session->getChildrenBegin();
                LLFolderViewModelItemCommon::child_list_t::const_iterator end_participant_model = current_session->getChildrenEnd();
                bool is_moderator = isGroupModerator();
                bool can_ban = haveAbilityToBan();
                while (current_participant_model != end_participant_model)
                {
                    LLConversationItemParticipant* participant_model = dynamic_cast<LLConversationItemParticipant*>(*current_participant_model);
                    if (participant_model)
                    {
                        participant_model->setModeratorOptionsVisible(is_moderator);
                        participant_model->setGroupBanVisible(can_ban && participant_model->getUUID() != gAgentID);
                    }

                    current_participant_model++;
                }
            }

            // Update floater's title as required by the currently selected session or use the default title
            LLFloaterIMSession * conversation_floaterp = LLFloaterIMSession::findInstance(current_session->getUUID());
            setTitle(conversation_floaterp && conversation_floaterp->needsTitleOverwrite() ? conversation_floaterp->getTitle() : mGeneralTitle);
        }

        mParticipantRefreshTimer.setTimerExpirySec(1.0f);
    }

    // Update the distance to agent in the nearby chat session if required
    // Note: it makes no sense of course to update the distance in other session
    if (sort_order == LLConversationFilter::SO_DISTANCE)
    {
        // almost real-time updates
        setNearbyDistances(); //calls arrange all
    }
    mConversationsRoot->update(); //arranges, resizes, heavy

    // "Manually" resize of mConversationsPane: same as temporarity cancellation of the flag "auto_resize=false" for it
    if (!mConversationsPane->isCollapsed() && mMessagesPane->isCollapsed())
    {
        LLRect stack_rect = mConversationsStack->getRect();
        mConversationsPane->reshape(stack_rect.getWidth(), stack_rect.getHeight(), true);
    }
}

void LLFloaterIMContainer::idleProcessEvents()
{
    LLUUID current_session_id = getSelectedSession();
    conversations_items_deque::iterator iter = mConversationEventQueue.begin();
    conversations_items_deque::iterator end = mConversationEventQueue.end();
    while (iter != end)
    {
        std::deque<LLSD> &events = iter->second;
        if (!events.empty())
        {
            S32 events_to_handle;
            S32 query_size = (S32)events.size();
            if (current_session_id == iter->first)
            {
                events_to_handle = EVENTS_PER_IDLE_LOOP_CURRENT_SESSION;
            }
            else
            {
                events_to_handle = EVENTS_PER_IDLE_LOOP_BACKGROUND;
            }

            if (events_to_handle <= query_size)
            {
                // Some groups can be very large and can generate huge amount of updates, scale processing up to keep up
                events_to_handle = llmax(events_to_handle, (S32)(query_size * EVENTS_PER_IDLE_LOOP_MIN_PERCENTAGE));
            }
            else
            {
                events_to_handle = query_size;
            }

            for (S32 i = 0; i < events_to_handle; i++)
            {
                handleConversationModelEvent(events.back());
                events.pop_back();
            }
        }
        iter++;
    }
}

bool LLFloaterIMContainer::onConversationModelEvent(const LLSD& event)
{
    LLUUID id = event.get("session_uuid").asUUID();
    mConversationEventQueue[id].push_front(event);
    return true;
}


void LLFloaterIMContainer::handleConversationModelEvent(const LLSD& event)
{

    // Note: In conversations, the model is not responsible for creating the view, which is a good thing. This means that
    // the model could change substantially and the view could echo only a portion of this model (though currently the
    // conversation view does echo the conversation model 1 to 1).
    // Consequently, the participant views need to be created either by the session view or by the container panel.
    // For the moment, we create them here, at the container level, to conform to the pattern implemented in llinventorypanel.cpp
    // (see LLInventoryPanel::buildNewViews()).

    std::string type = event.get("type").asString();
    LLUUID session_id = event.get("session_uuid").asUUID();
    LLUUID participant_id = event.get("participant_uuid").asUUID();

    LLConversationViewSession* session_view = dynamic_cast<LLConversationViewSession*>(get_ptr_in_map(mConversationsWidgets,session_id));
    if (!session_view)
    {
        // We skip events that are not associated with a session
        return;
    }
    LLConversationViewParticipant* participant_view = session_view->findParticipant(participant_id);
    LLFloaterIMSessionTab *conversation_floater = (session_id.isNull() ?
            (LLFloaterIMSessionTab*)(LLFloaterReg::findTypedInstance<LLFloaterIMNearbyChat>("nearby_chat"))
            : (LLFloaterIMSessionTab*)(LLFloaterIMSession::findInstance(session_id)));

    if (type == "remove_participant")
    {
        // Remove a participant view from the hierarchical conversation list
        if (participant_view)
        {
            session_view->extractItem(participant_view);
            delete participant_view;
            session_view->refresh();
            mConversationsRoot->arrangeAll();
        }
        // Remove a participant view from the conversation floater
        if (conversation_floater)
        {
            conversation_floater->removeConversationViewParticipant(participant_id);
        }
    }
    else if (type == "add_participant")
    {
        LLConversationItem* item = getSessionModel(session_id);
<<<<<<< HEAD
		LLConversationItemSession* session_model = dynamic_cast<LLConversationItemSession*>(item);
		LLConversationItemParticipant* participant_model = (session_model ? session_model->findParticipant(participant_id) : NULL);
		LLIMModel::LLIMSession * im_sessionp = LLIMModel::getInstance()->findIMSession(session_id);
		if (!participant_view && session_model && participant_model)
		{	
			if (session_id.isNull() || (im_sessionp && !im_sessionp->isP2PSessionType()))
			{
				participant_view = createConversationViewParticipant(participant_model);
				participant_view->addToFolder(session_view);
				participant_view->setVisible(true);
			}
		}
		// Add a participant view to the conversation floater 
		if (conversation_floater && participant_model)
		{
			bool skip_updating = im_sessionp && im_sessionp->isGroupChat();
			conversation_floater->addConversationViewParticipant(participant_model, !skip_updating);
		}
	}
	else if (type == "update_participant")
	{
		// Update the participant view in the hierarchical conversation list
		if (participant_view)
		{
			participant_view->refresh();
		}
		// Update the participant view in the conversation floater 
		if (conversation_floater)
		{
			conversation_floater->updateConversationViewParticipant(participant_id);
		}
	}
	else if (type == "update_session")
	{
		session_view->refresh();
	}
	
	mConversationViewModel.requestSortAll();
	mConversationsRoot->arrangeAll();
=======
        LLConversationItemSession* session_model = dynamic_cast<LLConversationItemSession*>(item);
        LLConversationItemParticipant* participant_model = (session_model ? session_model->findParticipant(participant_id) : NULL);
        LLIMModel::LLIMSession * im_sessionp = LLIMModel::getInstance()->findIMSession(session_id);
        if (!participant_view && session_model && participant_model)
        {
            if (session_id.isNull() || (im_sessionp && !im_sessionp->isP2PSessionType()))
            {
                participant_view = createConversationViewParticipant(participant_model);
                participant_view->addToFolder(session_view);
                participant_view->setVisible(TRUE);
            }
        }
        // Add a participant view to the conversation floater
        if (conversation_floater && participant_model)
        {
            bool skip_updating = im_sessionp && im_sessionp->isGroupChat();
            conversation_floater->addConversationViewParticipant(participant_model, !skip_updating);
        }
    }
    else if (type == "update_participant")
    {
        // Update the participant view in the hierarchical conversation list
        if (participant_view)
        {
            participant_view->refresh();
        }
        // Update the participant view in the conversation floater
        if (conversation_floater)
        {
            conversation_floater->updateConversationViewParticipant(participant_id);
        }
    }
    else if (type == "update_session")
    {
        session_view->refresh();
    }

    mConversationViewModel.requestSortAll();
    mConversationsRoot->arrangeAll();
>>>>>>> e1623bb2
}

void LLFloaterIMContainer::draw()
{
    LLFloater::draw();
}

void LLFloaterIMContainer::tabClose()
{
    if (mTabContainer->getTabCount() == 0)
    {
        // Do not close the container when every conversation is torn off because the user
        // still needs the conversation list. Simply collapse the message pane in that case.
        collapseMessagesPane(true);
    }
}

//Shows/hides the stub panel when a conversation floater is torn off
void LLFloaterIMContainer::showStub(bool stub_is_visible)
{
    S32 tabCount = 0;
    LLPanel * tabPanel = NULL;

    if(stub_is_visible)
    {
        tabCount = mTabContainer->getTabCount();

        //Hide all tabs even stub
        for(S32 i = 0; i < tabCount; ++i)
        {
            tabPanel = mTabContainer->getPanelByIndex(i);

            if(tabPanel)
            {
                tabPanel->setVisible(false);
            }
        }

        //Set the index to the stub panel since we will be showing the stub
        mTabContainer->setCurrentPanelIndex(0);
    }

    //Now show/hide the stub
    mStubPanel->setVisible(stub_is_visible);
}

// listener for click on mStubTextBox2
void LLFloaterIMContainer::returnFloaterToHost()
{
    LLUUID session_id = this->getSelectedSession();
    LLFloaterIMSessionTab* floater = LLFloaterIMSessionTab::getConversation(session_id);
    floater->onTearOffClicked();
}

void LLFloaterIMContainer::setMinimized(bool b)
{
    bool was_minimized = isMinimized();
    LLMultiFloater::setMinimized(b);

    //Switching from minimized to un-minimized
    if(was_minimized && !b)
    {
        gToolBarView->flashCommand(LLCommandId("chat"), false);
        LLFloaterIMSessionTab* session_floater = LLFloaterIMSessionTab::findConversation(mSelectedSession);

        if(session_floater && !session_floater->isTornOff())
        {
            //When in DND mode, remove stored IM notifications
            //Nearby chat (Null) IMs are not stored while in DND mode, so can ignore removal
            if(gAgent.isDoNotDisturb() && mSelectedSession.notNull())
            {
                LLDoNotDisturbNotificationStorage::getInstance()->removeNotification(LLDoNotDisturbNotificationStorage::toastName, mSelectedSession);
            }
        }
    }
}

void LLFloaterIMContainer::setVisible(bool visible)
{
    LLFloaterIMNearbyChat* nearby_chat;
    if (visible)
    {
        // Make sure we have the Nearby Chat present when showing the conversation container
        nearby_chat = LLFloaterReg::findTypedInstance<LLFloaterIMNearbyChat>("nearby_chat");
        if ((nearby_chat == NULL) || mIsFirstOpen)
        {
             mIsFirstOpen = false;
            // If not found, force the creation of the nearby chat conversation panel
            // *TODO: find a way to move this to XML as a default panel or something like that
            LLSD name("nearby_chat");
            LLFloaterReg::toggleInstanceOrBringToFront(name);
            selectConversationPair(LLUUID(NULL), false, false);
        }

        flashConversationItemWidget(mSelectedSession,false);

        LLFloaterIMSessionTab* session_floater = LLFloaterIMSessionTab::findConversation(mSelectedSession);
        if(session_floater && !session_floater->isMinimized())
        {
            //When in DND mode, remove stored IM notifications
            //Nearby chat (Null) IMs are not stored while in DND mode, so can ignore removal
            if(gAgent.isDoNotDisturb() && mSelectedSession.notNull())
            {
                LLDoNotDisturbNotificationStorage::getInstance()->removeNotification(LLDoNotDisturbNotificationStorage::toastName, mSelectedSession);
            }
        }
    }

    nearby_chat = LLFloaterReg::findTypedInstance<LLFloaterIMNearbyChat>("nearby_chat");
    if (nearby_chat)
    {
        LLFloaterIMSessionTab::addToHost(LLUUID());
    }

    if (!LLFloater::isQuitRequested())
    {
        // We need to show/hide all the associated conversations that have been torn off
        // (and therefore, are not longer managed by the multifloater),
        // so that they show/hide with the conversations manager.
        conversations_widgets_map::iterator widget_it = mConversationsWidgets.begin();
        for (; widget_it != mConversationsWidgets.end(); ++widget_it)
        {
            LLConversationViewSession* widget = dynamic_cast<LLConversationViewSession*>(widget_it->second);
            if (widget)
            {
                LLFloater* session_floater = widget->getSessionFloater();
                if (session_floater != nearby_chat)
                {
                    widget->setVisibleIfDetached(visible);
                }
            }
        }
    }

    // Now, do the normal multifloater show/hide
    LLMultiFloater::setVisible(visible);
}

void LLFloaterIMContainer::getDetachedConversationFloaters(floater_list_t& floaters)
{
    LLFloaterIMNearbyChat *nearby_chat = LLFloaterReg::findTypedInstance<LLFloaterIMNearbyChat>("nearby_chat");

    for (const auto& [key, fvi] : mConversationsWidgets)
    {
        LLConversationViewSession* widget = dynamic_cast<LLConversationViewSession*>(fvi);
        if (widget)
        {
            LLFloater* session_floater = widget->getSessionFloater();

            // Exclude nearby chat from output, as it should be handled separately
            if (session_floater && session_floater->isDetachedAndNotMinimized()
                && session_floater != nearby_chat)
            {
                floaters.push_back(session_floater);
            }
        }
    }
}

void LLFloaterIMContainer::setVisibleAndFrontmost(bool take_focus, const LLSD& key)
{
    LLMultiFloater::setVisibleAndFrontmost(take_focus, key);
    // Do not select "Nearby Chat" conversation, since it will bring its window to front
    // Only select other sessions
    if (!getSelectedSession().isNull())
    {
    selectConversationPair(getSelectedSession(), false, take_focus);
    }
    if (mInitialized && mIsFirstLaunch)
    {
        collapseMessagesPane(gSavedPerAccountSettings.getBOOL("ConversationsMessagePaneCollapsed"));
        mIsFirstLaunch = false;
}
}

void LLFloaterIMContainer::updateResizeLimits()
{
    LLMultiFloater::updateResizeLimits();
    assignResizeLimits();
}

bool LLFloaterIMContainer::isMessagesPaneCollapsed()
{
    return mMessagesPane->isCollapsed();
}

bool LLFloaterIMContainer::isConversationsPaneCollapsed()
{
    return mConversationsPane->isCollapsed();
}

void LLFloaterIMContainer::collapseMessagesPane(bool collapse)
{
    if (mMessagesPane->isCollapsed() == collapse)
    {
        return;
    }

    // Save current width of panels before collapsing/expanding right pane.
    S32 conv_pane_width = mConversationsPane->getRect().getWidth();
    S32 msg_pane_width = mMessagesPane->getRect().getWidth();

    if (collapse)
    {
        // Save the messages pane width before collapsing it.
        gSavedPerAccountSettings.setS32("ConversationsMessagePaneWidth", msg_pane_width);

        // Save the order in which the panels are closed to reverse user's last action.
        gSavedPerAccountSettings.setBOOL("ConversationsExpandMessagePaneFirst", mConversationsPane->isCollapsed());
    }

    mConversationsPane->setIgnoreReshape(collapse);

    // Show/hide the messages pane.
    mConversationsStack->collapsePanel(mMessagesPane, collapse);

    // Make sure layout is updated before resizing conversation pane.
    mConversationsStack->updateLayout();

    reshapeFloaterAndSetResizeLimits(collapse, gSavedPerAccountSettings.getS32("ConversationsMessagePaneWidth"));

    if (!collapse)
    {
        // Restore conversation's pane previous width after expanding messages pane.
        mConversationsPane->setTargetDim(conv_pane_width);
    }
}

void LLFloaterIMContainer::collapseConversationsPane(bool collapse, bool save_is_allowed /*=true*/)
{
    if (mConversationsPane->isCollapsed() == collapse)
    {
        return;
    }

    LLView* button_panel = getChild<LLView>("conversations_pane_buttons_expanded");
    button_panel->setVisible(!collapse);
    mExpandCollapseBtn->setImageOverlay(getString(collapse ? "expand_icon" : "collapse_icon"));

    // Save current width of Conversation panel before collapsing/expanding right pane.
    S32 conv_pane_width = mConversationsPane->getRect().getWidth();

    if (collapse && save_is_allowed)
    {
        // Save the conversations pane width before collapsing it.
        gSavedPerAccountSettings.setS32("ConversationsListPaneWidth", conv_pane_width);

        // Save the order in which the panels are closed to reverse user's last action.
        gSavedPerAccountSettings.setBOOL("ConversationsExpandMessagePaneFirst", !mMessagesPane->isCollapsed());
    }

    mConversationsStack->collapsePanel(mConversationsPane, collapse);
    if (!collapse)
    {
        // Make sure layout is updated before resizing conversation pane.
        mConversationsStack->updateLayout();
        // Restore conversation's pane previous width.
        mConversationsPane->setTargetDim(gSavedPerAccountSettings.getS32("ConversationsListPaneWidth"));
    }

    S32 delta_width = gSavedPerAccountSettings.getS32("ConversationsListPaneWidth")
        - mConversationsPane->getMinDim() - mConversationsStack->getPanelSpacing() + 1;

    reshapeFloaterAndSetResizeLimits(collapse, delta_width);

    for (conversations_widgets_map::iterator widget_it = mConversationsWidgets.begin();
            widget_it != mConversationsWidgets.end(); ++widget_it)
    {
        LLConversationViewSession* widget = dynamic_cast<LLConversationViewSession*>(widget_it->second);
        if (widget)
        {
            widget->toggleCollapsedMode(collapse);

            // force closing all open conversations when collapsing to minimized state
            if (collapse)
            {
                widget->setOpen(false);
            }
            widget->requestArrange();
        }
    }
}

void LLFloaterIMContainer::reshapeFloaterAndSetResizeLimits(bool collapse, S32 delta_width)
{
    LLRect floater_rect = getRect();
    floater_rect.mRight += ((collapse ? -1 : 1) * delta_width);

    // Set by_user = true so that reshaped rect is saved in user_settings.
    setShape(floater_rect, true);
    updateResizeLimits();

    bool at_least_one_panel_is_expanded =
            ! (mConversationsPane->isCollapsed() && mMessagesPane->isCollapsed());

    setCanResize(at_least_one_panel_is_expanded);
    setCanMinimize(at_least_one_panel_is_expanded);

    assignResizeLimits();
}

void LLFloaterIMContainer::assignResizeLimits()
{
    bool is_conv_pane_expanded = !mConversationsPane->isCollapsed();
    bool is_msg_pane_expanded = !mMessagesPane->isCollapsed();

    S32 summary_width_of_visible_borders = (is_msg_pane_expanded ? mConversationsStack->getPanelSpacing() : 0) + 1;

    S32 conv_pane_target_width = is_conv_pane_expanded
        ? ( is_msg_pane_expanded?mConversationsPane->getRect().getWidth():mConversationsPane->getExpandedMinDim() )
            : mConversationsPane->getMinDim();

    S32 msg_pane_min_width  = is_msg_pane_expanded ? mMessagesPane->getExpandedMinDim() : 0;
    S32 new_min_width = conv_pane_target_width + msg_pane_min_width + summary_width_of_visible_borders;

    setResizeLimits(new_min_width, getMinHeight());

    mConversationsStack->updateLayout();
}

void LLFloaterIMContainer::onAddButtonClicked()
{
    LLView * button = findChild<LLView>("conversations_pane_buttons_expanded")->findChild<LLButton>("add_btn");
    LLFloater* root_floater = gFloaterView->getParentFloater(this);
<<<<<<< HEAD
    LLFloaterAvatarPicker* picker = LLFloaterAvatarPicker::show(boost::bind(&LLFloaterIMContainer::onAvatarPicked, this, _1), true, true, true, root_floater->getName(), button);
    
=======
    LLFloaterAvatarPicker* picker = LLFloaterAvatarPicker::show(boost::bind(&LLFloaterIMContainer::onAvatarPicked, this, _1), TRUE, TRUE, TRUE, root_floater->getName(), button);

>>>>>>> e1623bb2
    if (picker && root_floater)
    {
        root_floater->addDependentFloater(picker);
    }
}

void LLFloaterIMContainer::onAvatarPicked(const uuid_vec_t& ids)
{
    if (ids.size() == 1)
    {
        LLAvatarActions::startIM(ids.back());
    }
    else
    {
        LLAvatarActions::startConference(ids);
    }
}

void LLFloaterIMContainer::onCustomAction(const LLSD& userdata)
{
    std::string command = userdata.asString();

    if ("sort_sessions_by_type" == command)
    {
        setSortOrderSessions(LLConversationFilter::SO_SESSION_TYPE);
    }
    if ("sort_sessions_by_name" == command)
    {
        setSortOrderSessions(LLConversationFilter::SO_NAME);
    }
    if ("sort_sessions_by_recent" == command)
    {
        setSortOrderSessions(LLConversationFilter::SO_DATE);
    }
    if ("sort_participants_by_name" == command)
    {
        setSortOrderParticipants(LLConversationFilter::SO_NAME);
    }
    if ("sort_participants_by_recent" == command)
    {
        setSortOrderParticipants(LLConversationFilter::SO_DATE);
    }
    if ("sort_participants_by_distance" == command)
    {
        setSortOrderParticipants(LLConversationFilter::SO_DISTANCE);
    }
    if ("chat_preferences" == command)
    {
        LLFloaterPreference * floater_prefp = LLFloaterReg::showTypedInstance<LLFloaterPreference>("preferences");
        if (floater_prefp)
        {
            floater_prefp->selectChatPanel();
        }
    }
    if ("privacy_preferences" == command)
    {
        LLFloaterPreference * floater_prefp = LLFloaterReg::showTypedInstance<LLFloaterPreference>("preferences");
        if (floater_prefp)
        {
            floater_prefp->selectPrivacyPanel();
        }
    }
    if ("Translating.Toggle" == command)
    {
        gSavedSettings.setBOOL("TranslateChat", !gSavedSettings.getBOOL("TranslateChat"));
    }
}

bool LLFloaterIMContainer::isActionChecked(const LLSD& userdata)
{
<<<<<<< HEAD
	LLConversationSort order = mConversationViewModel.getSorter();
	std::string command = userdata.asString();
	if ("sort_sessions_by_type" == command)
	{
		return (order.getSortOrderSessions() == LLConversationFilter::SO_SESSION_TYPE);
	}
	if ("sort_sessions_by_name" == command)
	{
		return (order.getSortOrderSessions() == LLConversationFilter::SO_NAME);
	}
	if ("sort_sessions_by_recent" == command)
	{
		return (order.getSortOrderSessions() == LLConversationFilter::SO_DATE);
	}
	if ("sort_participants_by_name" == command)
	{
		return (order.getSortOrderParticipants() == LLConversationFilter::SO_NAME);
	}
	if ("sort_participants_by_recent" == command)
	{
		return (order.getSortOrderParticipants() == LLConversationFilter::SO_DATE);
	}
	if ("sort_participants_by_distance" == command)
	{
		return (order.getSortOrderParticipants() == LLConversationFilter::SO_DISTANCE);
	}
	if ("Translating.Enabled" == command)
	{
		return gSavedPerAccountSettings.getBOOL("TranslatingEnabled");
	}
	if ("Translating.On" == command)
	{
		return gSavedSettings.getBOOL("TranslateChat");
	}
	return false;
=======
    LLConversationSort order = mConversationViewModel.getSorter();
    std::string command = userdata.asString();
    if ("sort_sessions_by_type" == command)
    {
        return (order.getSortOrderSessions() == LLConversationFilter::SO_SESSION_TYPE);
    }
    if ("sort_sessions_by_name" == command)
    {
        return (order.getSortOrderSessions() == LLConversationFilter::SO_NAME);
    }
    if ("sort_sessions_by_recent" == command)
    {
        return (order.getSortOrderSessions() == LLConversationFilter::SO_DATE);
    }
    if ("sort_participants_by_name" == command)
    {
        return (order.getSortOrderParticipants() == LLConversationFilter::SO_NAME);
    }
    if ("sort_participants_by_recent" == command)
    {
        return (order.getSortOrderParticipants() == LLConversationFilter::SO_DATE);
    }
    if ("sort_participants_by_distance" == command)
    {
        return (order.getSortOrderParticipants() == LLConversationFilter::SO_DISTANCE);
    }
    if ("Translating.Enabled" == command)
    {
        return gSavedPerAccountSettings.getBOOL("TranslatingEnabled");
    }
    if ("Translating.On" == command)
    {
        return gSavedSettings.getBOOL("TranslateChat");
    }
    return FALSE;
>>>>>>> e1623bb2
}

void LLFloaterIMContainer::setSortOrderSessions(const LLConversationFilter::ESortOrderType order)
{
    LLConversationSort old_order = mConversationViewModel.getSorter();
    if (order != old_order.getSortOrderSessions())
    {
        old_order.setSortOrderSessions(order);
        setSortOrder(old_order);
    }
}

void LLFloaterIMContainer::setSortOrderParticipants(const LLConversationFilter::ESortOrderType order)
{
    LLConversationSort old_order = mConversationViewModel.getSorter();
    if (order != old_order.getSortOrderParticipants())
    {
        old_order.setSortOrderParticipants(order);
        setSortOrder(old_order);
    }
}

void LLFloaterIMContainer::setSortOrder(const LLConversationSort& order)
{
    mConversationViewModel.setSorter(order);
    mConversationsRoot->arrangeAll();
    // try to keep selection onscreen, even if it wasn't to start with
    mConversationsRoot->scrollToShowSelection();

    // Notify all conversation (torn off or not) of the change to the sort order
    // Note: For the moment, the sort order is *unique* across all conversations. That might change in the future.
    for (conversations_items_map::iterator it_session = mConversationsItems.begin(); it_session != mConversationsItems.end(); it_session++)
    {
        LLUUID session_id = it_session->first;
        LLFloaterIMSessionTab *conversation_floater = (session_id.isNull() ? (LLFloaterIMSessionTab*)(LLFloaterReg::findTypedInstance<LLFloaterIMNearbyChat>("nearby_chat")) : (LLFloaterIMSessionTab*)(LLFloaterIMSession::findInstance(session_id)));
        if (conversation_floater)
        {
            conversation_floater->setSortOrder(order);
        }
    }

    gSavedSettings.setU32("ConversationSortOrder", (U32)order);
}

void LLFloaterIMContainer::getSelectedUUIDs(uuid_vec_t& selected_uuids, bool participant_uuids/* = true*/)
{
    const std::set<LLFolderViewItem*> selectedItems = mConversationsRoot->getSelectionList();

    std::set<LLFolderViewItem*>::const_iterator it = selectedItems.begin();
    const std::set<LLFolderViewItem*>::const_iterator it_end = selectedItems.end();
    LLConversationItem * conversationItem;

    for (; it != it_end; ++it)
    {
        conversationItem = static_cast<LLConversationItem *>((*it)->getViewModelItem());

        //When a one-on-one conversation exists, retrieve the participant id from the conversation floater
        if(conversationItem->getType() == LLConversationItem::CONV_SESSION_1_ON_1 && participant_uuids)
        {
            LLFloaterIMSession * conversation_floaterp = LLFloaterIMSession::findInstance(conversationItem->getUUID());
            LLUUID participant_id = conversation_floaterp->getOtherParticipantUUID();
            selected_uuids.push_back(participant_id);
        }
        else
        {
            selected_uuids.push_back(conversationItem->getUUID());
        }
    }
}

const LLConversationItem * LLFloaterIMContainer::getCurSelectedViewModelItem()
{
    LLConversationItem * conversation_item = NULL;

    if(mConversationsRoot &&
        mConversationsRoot->getCurSelectedItem() &&
        mConversationsRoot->getCurSelectedItem()->getViewModelItem())
    {
        LLFloaterIMSessionTab *selected_session_floater = LLFloaterIMSessionTab::getConversation(mSelectedSession);
        if (selected_session_floater && !selected_session_floater->getHost() && selected_session_floater->getCurSelectedViewModelItem())
        {
            conversation_item = selected_session_floater->getCurSelectedViewModelItem();
        }
        else
        {
            conversation_item = static_cast<LLConversationItem *>(mConversationsRoot->getCurSelectedItem()->getViewModelItem());
        }
    }

    return conversation_item;
}

void LLFloaterIMContainer::getParticipantUUIDs(uuid_vec_t& selected_uuids)
{
    //Find the conversation floater associated with the selected id
    const LLConversationItem * conversation_item = getCurSelectedViewModelItem();

    if (NULL == conversation_item)
    {
        return;
    }

    getSelectedUUIDs(selected_uuids);
}

void LLFloaterIMContainer::doToParticipants(const std::string& command, uuid_vec_t& selectedIDS)
{
    if (selectedIDS.size() == 1)
    {
        const LLUUID& userID = selectedIDS.front();
        if ("view_profile" == command)
        {
            LLAvatarActions::showProfile(userID);
        }
        else if ("im" == command)
        {
            if (gAgent.getID() != userID)
            {
                LLAvatarActions::startIM(userID);
            }
        }
        else if ("offer_teleport" == command)
        {
            LLAvatarActions::offerTeleport(selectedIDS);
        }
        else if ("request_teleport" == command)
        {
            LLAvatarActions::teleportRequest(selectedIDS.front());
        }
        else if ("voice_call" == command)
        {
            LLAvatarActions::startCall(userID);
        }
        else if ("chat_history" == command)
        {
            LLAvatarActions::viewChatHistory(userID);
        }
        else if ("add_friend" == command)
        {
            LLAvatarActions::requestFriendshipDialog(userID);
        }
        else if ("remove_friend" == command)
        {
            LLAvatarActions::removeFriendDialog(userID);
        }
        else if ("invite_to_group" == command)
        {
            LLAvatarActions::inviteToGroup(userID);
        }
        else if ("zoom_in" == command)
        {
            handle_zoom_to_object(userID);
        }
        else if ("map" == command)
        {
            LLAvatarActions::showOnMap(userID);
        }
        else if ("share" == command)
        {
            LLAvatarActions::share(userID);
        }
        else if ("pay" == command)
        {
            LLAvatarActions::pay(userID);
        }
        else if ("report_abuse" == command)
        {
            LLAvatarName av_name;
            if (LLAvatarNameCache::get(userID, &av_name))
            {
                LLFloaterReporter::showFromAvatar(userID, av_name.getCompleteName());
            }
            else
            {
                LLFloaterReporter::showFromAvatar(userID, "not avaliable");
            }
        }
        else if ("block_unblock" == command)
        {
            LLAvatarActions::toggleMute(userID, LLMute::flagVoiceChat);
        }
        else if ("mute_unmute" == command)
        {
            LLAvatarActions::toggleMute(userID, LLMute::flagTextChat);
        }
        else if ("selected" == command || "mute_all" == command || "unmute_all" == command)
        {
            moderateVoice(command, userID);
        }
        else if ("toggle_allow_text_chat" == command)
        {
            toggleAllowTextChat(userID);
        }
        else if ("ban_member" == command)
        {
            banSelectedMember(userID);
        }
    }
    else if (selectedIDS.size() > 1)
    {
        if ("im" == command)
        {
            LLAvatarActions::startConference(selectedIDS);
        }
        else if ("offer_teleport" == command)
        {
            LLAvatarActions::offerTeleport(selectedIDS);
        }
        else if ("voice_call" == command)
        {
            LLAvatarActions::startAdhocCall(selectedIDS);
        }
        else if ("remove_friend" == command)
        {
            LLAvatarActions::removeFriendsDialog(selectedIDS);
        }
    }
}

void LLFloaterIMContainer::doToSelectedConversation(const std::string& command, uuid_vec_t& selectedIDS)
{
    //Find the conversation floater associated with the selected id
    const LLConversationItem * conversationItem = getCurSelectedViewModelItem();
    LLFloaterIMSession *conversationFloater = LLFloaterIMSession::findInstance(conversationItem->getUUID());

    if(conversationFloater)
    {
        //Close the selected conversation
        if("close_conversation" == command)
        {
            LLFloater::onClickClose(conversationFloater);
        }
        else if("close_selected_conversations" == command)
        {
            getSelectedUUIDs(selectedIDS,false);
            closeSelectedConversations(selectedIDS);
        }
        else if("open_voice_conversation" == command)
        {
            gIMMgr->startCall(conversationItem->getUUID());
        }
        else if("disconnect_from_voice" == command)
        {
            gIMMgr->endCall(conversationItem->getUUID());
        }
        else if("chat_history" == command)
        {
            if (selectedIDS.size() > 0)
            {
                if(conversationItem->getType() == LLConversationItem::CONV_SESSION_GROUP)
                {
                    LLFloaterReg::showInstance("preview_conversation", conversationItem->getUUID(), true);
                }
                else if(conversationItem->getType() == LLConversationItem::CONV_SESSION_AD_HOC)
                {
                    LLConversation* conv = LLConversationLog::instance().findConversation(LLIMModel::getInstance()->findIMSession(conversationItem->getUUID()));
                    if(conv)
                    {
                        LLFloaterReg::showInstance("preview_conversation", conv->getSessionID(), true);
                    }
                }
                else
                {
                    LLAvatarActions::viewChatHistory(selectedIDS.front());
                }
            }
        }
        else
        {
            if(conversationItem->getType() == LLConversationItem::CONV_SESSION_1_ON_1)
            {
                doToParticipants(command, selectedIDS);
            }
        }
    }
    //if there is no LLFloaterIMSession* instance for selected conversation it might be Nearby chat
    else
    {
        if(conversationItem->getType() == LLConversationItem::CONV_SESSION_NEARBY)
        {
            if("chat_history" == command)
            {
                LLFloaterReg::showInstance("preview_conversation", LLSD(LLUUID::null), true);
            }
}
    }
}

void LLFloaterIMContainer::doToSelected(const LLSD& userdata)
{
    std::string command = userdata.asString();
    const LLConversationItem * conversationItem = getCurSelectedViewModelItem();
    uuid_vec_t selected_uuids;

    if(conversationItem != NULL)
    {
        getParticipantUUIDs(selected_uuids);

        if(conversationItem->getType() == LLConversationItem::CONV_PARTICIPANT)
        {
            doToParticipants(command, selected_uuids);
        }
        else
        {
            doToSelectedConversation(command, selected_uuids);
        }
    }
}

void LLFloaterIMContainer::doToSelectedGroup(const LLSD& userdata)
{
    std::string action = userdata.asString();

    if (action == "group_profile")
    {
        LLGroupActions::show(mSelectedSession);
    }
    else if (action == "activate_group")
    {
        LLGroupActions::activate(mSelectedSession);
    }
    else if (action == "leave_group")
    {
        LLGroupActions::leave(mSelectedSession);
    }
}

bool LLFloaterIMContainer::enableContextMenuItem(const LLSD& userdata)
{
    const std::string& item = userdata.asString();
    uuid_vec_t uuids;
    getParticipantUUIDs(uuids);


    //If there is group or ad-hoc chat in multiselection, everything needs to be disabled
    if(uuids.size() > 1)
    {
        const std::set<LLFolderViewItem*> selectedItems = mConversationsRoot->getSelectionList();
        LLConversationItem * conversationItem;
        for(std::set<LLFolderViewItem*>::const_iterator it = selectedItems.begin(); it != selectedItems.end(); ++it)
        {
            conversationItem = static_cast<LLConversationItem *>((*it)->getViewModelItem());
            if((conversationItem->getType() == LLConversationItem::CONV_SESSION_GROUP) || (conversationItem->getType() == LLConversationItem::CONV_SESSION_AD_HOC))
            {
                return false;
            }
        }
    }

    if ("conversation_log" == item)
    {
        return gSavedPerAccountSettings.getS32("KeepConversationLogTranscripts") > 0;
    }

    //Enable Chat history item for ad-hoc and group conversations
    if ("can_chat_history" == item && uuids.size() > 0)
    {
        //Disable menu item if selected participant is user agent
        if(uuids.front() != gAgentID)
        {
            if (getCurSelectedViewModelItem()->getType() == LLConversationItem::CONV_SESSION_NEARBY)
            {
                return LLLogChat::isNearbyTranscriptExist();
            }
            else if (getCurSelectedViewModelItem()->getType() == LLConversationItem::CONV_SESSION_AD_HOC)
            {
                const LLConversation* conv = LLConversationLog::instance().findConversation(LLIMModel::getInstance()->findIMSession(uuids.front()));
                if(conv)
                {
                    return LLLogChat::isAdHocTranscriptExist(conv->getHistoryFileName());
                }
                return false;
            }
            else
            {
                bool is_group = (getCurSelectedViewModelItem()->getType() == LLConversationItem::CONV_SESSION_GROUP);
                return LLLogChat::isTranscriptExist(uuids.front(),is_group);
            }
        }
    }

    // If nothing is selected(and selected item is not group chat), everything needs to be disabled
    if (uuids.size() <= 0)
    {
        if(getCurSelectedViewModelItem())
        {
            return getCurSelectedViewModelItem()->getType() == LLConversationItem::CONV_SESSION_GROUP;
        }
        return false;
    }

    if("can_activate_group" == item)
    {
        LLUUID selected_group_id = getCurSelectedViewModelItem()->getUUID();
        return gAgent.getGroupID() != selected_group_id;
    }

    return enableContextMenuItem(item, uuids);
}

bool LLFloaterIMContainer::enableContextMenuItem(const std::string& item, uuid_vec_t& uuids)
{
    // Extract the single select info
    bool is_single_select = (uuids.size() == 1);
    const LLUUID& single_id = uuids.front();

    if ("can_chat_history" == item && is_single_select)
    {
        return LLLogChat::isTranscriptExist(uuids.front(),false);
    }

    // Handle options that are applicable to all including the user agent
    if ("can_view_profile" == item)
    {
        return is_single_select;
    }

    bool is_moderator_option = ("can_moderate_voice" == item) || ("can_allow_text_chat" == item) || ("can_mute" == item) || ("can_unmute" == item);

    // Beyond that point, if only the user agent is selected, everything is disabled
    if (is_single_select && (single_id == gAgentID))
    {
        if (is_moderator_option)
        {
            return enableModerateContextMenuItem(item, true);
        }
        else
        {
            return false;
        }
    }

    // If the user agent is selected with others, everything is disabled
    for (uuid_vec_t::const_iterator id = uuids.begin(); id != uuids.end(); ++id)
    {
        if (gAgent.getID() == *id)
        {
            return false;
        }
    }

    // Handle all other options
    if (("can_invite" == item)
        || ("can_chat_history" == item)
        || ("can_share" == item)
        || ("can_pay" == item)
        || ("report_abuse" == item))
    {
        // Those menu items are enable only if a single avatar is selected
        return is_single_select;
    }
    else if ("can_block" == item)
    {
        return (is_single_select ? LLAvatarActions::canBlock(single_id) : false);
    }
    else if ("can_add" == item)
    {
        // We can add friends if:
        // - there is only 1 selected avatar (EXT-7389)
        // - this avatar is not already a friend
        return (is_single_select ? !LLAvatarActions::isFriend(single_id) : false);
    }
    else if ("can_delete" == item)
    {
        // We can remove friends if there are only friends among the selection
        bool result = true;
        for (uuid_vec_t::const_iterator id = uuids.begin(); id != uuids.end(); ++id)
        {
            result &= LLAvatarActions::isFriend(*id);
        }
        return result;
    }
    else if ("can_call" == item)
    {
        return LLAvatarActions::canCall();
    }
    else if ("can_open_voice_conversation" == item)
    {
        return is_single_select && LLAvatarActions::canCall();
    }
    else if ("can_open_voice_conversation" == item)
    {
        return is_single_select && LLAvatarActions::canCall();
    }
    else if ("can_zoom_in" == item)
    {
        return is_single_select && gObjectList.findObject(single_id);
    }
    else if ("can_show_on_map" == item)
    {
        return (is_single_select ? (LLAvatarTracker::instance().isBuddyOnline(single_id) && is_agent_mappable(single_id)) || gAgent.isGodlike() : false);
    }
    else if ("can_offer_teleport" == item)
    {
        return LLAvatarActions::canOfferTeleport(uuids);
    }
    else if ("can_ban_member" == item)
    {
        return canBanSelectedMember(single_id);
    }
    else if (is_moderator_option)
    {
        // *TODO : get that out of here...
        return enableModerateContextMenuItem(item);
    }

    // By default, options that not explicitely disabled are enabled
    return true;
}

bool LLFloaterIMContainer::checkContextMenuItem(const LLSD& userdata)
{
    std::string item = userdata.asString();
    uuid_vec_t uuids;
    getParticipantUUIDs(uuids);

    return checkContextMenuItem(item, uuids);
}

bool LLFloaterIMContainer::checkContextMenuItem(const std::string& item, uuid_vec_t& uuids)
{
    if (uuids.size() == 1)
    {
        if ("is_blocked" == item)
        {
            return LLMuteList::getInstance()->isMuted(uuids.front(), LLMute::flagVoiceChat);
        }
        else if (item == "is_muted")
        {
            return LLMuteList::getInstance()->isMuted(uuids.front(), LLMute::flagTextChat);
        }
        else if ("is_allowed_text_chat" == item)
        {
            const LLSpeaker * speakerp = getSpeakerOfSelectedParticipant(getSpeakerMgrForSelectedParticipant());

            if (NULL != speakerp)
            {
                return !speakerp->mModeratorMutedText;
            }
        }
    }

    return false;
}

bool LLFloaterIMContainer::visibleContextMenuItem(const LLSD& userdata)
{
    const LLConversationItem *conversation_item = getCurSelectedViewModelItem();
    if(!conversation_item)
    {
        return false;
    }

    const std::string& item = userdata.asString();

    if ("show_mute" == item)
    {
        return !isMuted(conversation_item->getUUID());
    }
    else if ("show_unmute" == item)
    {
        return isMuted(conversation_item->getUUID());
    }

    return true;
}

void LLFloaterIMContainer::showConversation(const LLUUID& session_id)
{
    setVisibleAndFrontmost(false);
    selectConversationPair(session_id, true);

    LLFloaterIMSessionTab* session_floater = LLFloaterIMSessionTab::findConversation(session_id);
    if (session_floater)
    {
        session_floater->restoreFloater();
    }
}

void LLFloaterIMContainer::clearAllFlashStates()
{
    conversations_widgets_map::iterator widget_it = mConversationsWidgets.begin();
    for (;widget_it != mConversationsWidgets.end(); ++widget_it)
    {
        LLConversationViewSession* widget = dynamic_cast<LLConversationViewSession*>(widget_it->second);
        if (widget)
        {
            widget->setFlashState(false);
        }
    }
}

void LLFloaterIMContainer::selectConversation(const LLUUID& session_id)
{
    selectConversationPair(session_id, true);
}

// Select the conversation *after* (or before if none after) the passed uuid conversation
// Used to change the selection on key hits
void LLFloaterIMContainer::selectNextConversationByID(const LLUUID& uuid)
{
    bool new_selection = false;
    selectConversation(uuid);
    new_selection = selectNextorPreviousConversation(true);
    if (!new_selection)
    {
        selectNextorPreviousConversation(false);
    }
}

// Synchronous select the conversation item and the conversation floater
bool LLFloaterIMContainer::selectConversationPair(const LLUUID& session_id, bool select_widget, bool focus_floater/*=true*/)
{
    bool handled = true;
    LLFloaterIMSessionTab* session_floater = LLFloaterIMSessionTab::findConversation(session_id);

    /* widget processing */
    if (select_widget && mConversationsRoot->getSelectedCount() <= 1)
    {
<<<<<<< HEAD
		LLFolderViewItem* widget = get_ptr_in_map(mConversationsWidgets,session_id);
    	if (widget && widget->getParentFolder())
    	{
    		widget->getParentFolder()->setSelection(widget, false, false);
    		mConversationsRoot->scrollToShowSelection();
    	}
=======
        LLFolderViewItem* widget = get_ptr_in_map(mConversationsWidgets,session_id);
        if (widget && widget->getParentFolder())
        {
            widget->getParentFolder()->setSelection(widget, FALSE, FALSE);
            mConversationsRoot->scrollToShowSelection();
        }
>>>>>>> e1623bb2
    }

    /* floater processing */

    if (NULL != session_floater && !session_floater->isDead())
    {
        if (session_id != getSelectedSession())
        {
            // Store the active session
            setSelectedSession(session_id);



            if (session_floater->getHost())
            {
                // Always expand the message pane if the panel is hosted by the container
                collapseMessagesPane(false);
                // Switch to the conversation floater that is being selected
                selectFloater(session_floater);
            }
            else
            {
                showStub(true);
            }

            //When in DND mode, remove stored IM notifications
            //Nearby chat (Null) IMs are not stored while in DND mode, so can ignore removal
            if(gAgent.isDoNotDisturb() && session_id.notNull())
            {
                LLDoNotDisturbNotificationStorage::getInstance()->removeNotification(LLDoNotDisturbNotificationStorage::toastName, session_id);
            }
        }

        // Set the focus on the selected floater
        if (!session_floater->hasFocus() && !session_floater->isMinimized())
        {
            session_floater->setFocus(focus_floater);
        }
    }
    flashConversationItemWidget(session_id,false);
    return handled;
}

void LLFloaterIMContainer::setTimeNow(const LLUUID& session_id, const LLUUID& participant_id)
{
    LLConversationItemSession* item = dynamic_cast<LLConversationItemSession*>(getSessionModel(session_id));
    if (item)
    {
        item->setTimeNow(participant_id);
        mConversationViewModel.requestSortAll();
        mConversationsRoot->arrangeAll();
    }
}

void LLFloaterIMContainer::setNearbyDistances()
{
    // Get the nearby chat session: that's the one with uuid nul
    LLConversationItemSession* item = dynamic_cast<LLConversationItemSession*>(getSessionModel(LLUUID()));
    if (item)
    {
        // Get the positions of the nearby avatars and their ids
        std::vector<LLVector3d> positions;
        uuid_vec_t avatar_ids;
        LLWorld::getInstance()->getAvatars(&avatar_ids, &positions, gAgent.getPositionGlobal(), gSavedSettings.getF32("NearMeRange"));
        // Get the position of the agent
        const LLVector3d& me_pos = gAgent.getPositionGlobal();
        // For each nearby avatar, compute and update the distance
        int avatar_count = positions.size();
        for (int i = 0; i < avatar_count; i++)
        {
            F64 dist = dist_vec_squared(positions[i], me_pos);
            item->setDistance(avatar_ids[i],dist);
        }
        // Also does it for the agent itself
        item->setDistance(gAgent.getID(),0.0f);
        // Request resort
        mConversationViewModel.requestSortAll();
        mConversationsRoot->arrangeAll();
    }
}

LLConversationItem* LLFloaterIMContainer::addConversationListItem(const LLUUID& uuid, bool isWidgetSelected /*= false*/)
{
    bool is_nearby_chat = uuid.isNull();

    // Stores the display name for the conversation line item
    std::string display_name = is_nearby_chat ? LLTrans::getString("NearbyChatLabel") : LLIMModel::instance().getName(uuid);

    // Check if the item is not already in the list, exit (nothing to do)
    // Note: this happens often, when reattaching a torn off conversation for instance
    conversations_items_map::iterator item_it = mConversationsItems.find(uuid);
    if (item_it != mConversationsItems.end())
    {
        return item_it->second;
    }

    // Create a conversation session model
    LLConversationItemSession* item = NULL;
    LLSpeakerMgr* speaker_manager = (is_nearby_chat ? (LLSpeakerMgr*)(LLLocalSpeakerMgr::getInstance()) : LLIMModel::getInstance()->getSpeakerManager(uuid));
    if (speaker_manager)
    {
        item = new LLParticipantList(speaker_manager, getRootViewModel());
    }
    if (!item)
    {
        LL_WARNS() << "Couldn't create conversation session item : " << display_name << LL_ENDL;
        return NULL;
    }
    item->renameItem(display_name);
    item->updateName(NULL);

    mConversationsItems[uuid] = item;

    // Create a widget from it
    LLConversationViewSession* widget = createConversationItemWidget(item);
    mConversationsWidgets[uuid] = widget;

    // Add a new conversation widget to the root folder of the folder view
    widget->addToFolder(mConversationsRoot);
    widget->requestArrange();

    LLIMModel::LLIMSession * im_sessionp = LLIMModel::getInstance()->findIMSession(uuid);

    // Create the participants widgets now
    // Note: usually, we do not get an updated avatar list at that point
    if (uuid.isNull() || (im_sessionp && !im_sessionp->isP2PSessionType()))
    {
        LLFolderViewModelItemCommon::child_list_t::const_iterator current_participant_model = item->getChildrenBegin();
        LLFolderViewModelItemCommon::child_list_t::const_iterator end_participant_model = item->getChildrenEnd();
        while (current_participant_model != end_participant_model)
        {
            LLConversationItem* participant_model = dynamic_cast<LLConversationItem*>(*current_participant_model);
            LLConversationViewParticipant* participant_view = createConversationViewParticipant(participant_model);
            participant_view->addToFolder(widget);
            current_participant_model++;
        }
    }

    if (uuid.notNull() && im_sessionp->isP2PSessionType())
    {
        item->fetchAvatarName(false);
    }

    // Do that too for the conversation dialog
    LLFloaterIMSessionTab *conversation_floater = (uuid.isNull() ? (LLFloaterIMSessionTab*)(LLFloaterReg::findTypedInstance<LLFloaterIMNearbyChat>("nearby_chat")) : (LLFloaterIMSessionTab*)(LLFloaterIMSession::findInstance(uuid)));
    if (conversation_floater)
    {
        conversation_floater->buildConversationViewParticipant();
    }

    // set the widget to minimized mode if conversations pane is collapsed
    widget->toggleCollapsedMode(mConversationsPane->isCollapsed());

    if (isWidgetSelected || 0 == mConversationsRoot->getSelectedCount())
    {
        selectConversationPair(uuid, true);
        widget->requestArrange();

        // scroll to newly added item
        mConversationsRoot->scrollToShowSelection();
    }

    return item;
}

bool LLFloaterIMContainer::removeConversationListItem(const LLUUID& uuid, bool change_focus)
{
    // Delete the widget and the associated conversation item
    // Note : since the mConversationsItems is also the listener to the widget, deleting
    // the widget will also delete its listener
    bool is_widget_selected = false;
    LLFolderViewItem* new_selection = NULL;
    LLFolderViewItem* widget = get_ptr_in_map(mConversationsWidgets,uuid);
    if (widget)
    {
        is_widget_selected = widget->isSelected();
        if (mConversationsRoot)
        {
            new_selection = mConversationsRoot->getNextFromChild(widget, false);
            if (!new_selection)
            {
                new_selection = mConversationsRoot->getPreviousFromChild(widget, false);
            }
        }

<<<<<<< HEAD
		// Will destroy views and delete models that are not assigned to any views
		widget->destroyView();
	}
	
	// Suppress the conversation items and widgets from their respective maps
	mConversationsItems.erase(uuid);
	mConversationsWidgets.erase(uuid);
	// Clear event query (otherwise reopening session in some way can bombard session with stale data)
	mConversationEventQueue.erase(uuid);
	
	// Don't let the focus fall IW, select and refocus on the first conversation in the list
	if (change_focus)
	{
		setFocus(true);
		if (new_selection)
		{
			if (mConversationsWidgets.size() == 1)
			{
				// If only one widget is left, it has to be the Nearby Chat. Select it directly.
				selectConversationPair(LLUUID(NULL), true);
			}
			else
			{
				LLConversationItem* vmi = dynamic_cast<LLConversationItem*>(new_selection->getViewModelItem());
				if (vmi)
				{
					selectConversationPair(vmi->getUUID(), true);
				}
			}
		}
	}
	return is_widget_selected;
=======
        // Will destroy views and delete models that are not assigned to any views
        widget->destroyView();
    }

    // Suppress the conversation items and widgets from their respective maps
    mConversationsItems.erase(uuid);
    mConversationsWidgets.erase(uuid);
    // Clear event query (otherwise reopening session in some way can bombard session with stale data)
    mConversationEventQueue.erase(uuid);

    // Don't let the focus fall IW, select and refocus on the first conversation in the list
    if (change_focus)
    {
        setFocus(TRUE);
        if (new_selection)
        {
            if (mConversationsWidgets.size() == 1)
            {
                // If only one widget is left, it has to be the Nearby Chat. Select it directly.
                selectConversationPair(LLUUID(NULL), true);
            }
            else
            {
                LLConversationItem* vmi = dynamic_cast<LLConversationItem*>(new_selection->getViewModelItem());
                if (vmi)
                {
                    selectConversationPair(vmi->getUUID(), true);
                }
            }
        }
    }
    return is_widget_selected;
>>>>>>> e1623bb2
}

LLConversationViewSession* LLFloaterIMContainer::createConversationItemWidget(LLConversationItem* item)
{
    LLConversationViewSession::Params params;

    params.name = item->getDisplayName();
    params.root = mConversationsRoot;
    params.listener = item;
    params.tool_tip = params.name;
    params.container = this;

    //Indentation for aligning the p2p converstation image with the nearby chat arrow
    if(item->getType() == LLConversationItem::CONV_SESSION_1_ON_1)
    {
        params.folder_indentation = 3;
    }

    return LLUICtrlFactory::create<LLConversationViewSession>(params);
}

LLConversationViewParticipant* LLFloaterIMContainer::createConversationViewParticipant(LLConversationItem* item)
{
    LLConversationViewParticipant::Params params;
    LLRect panel_rect = mConversationsListPanel->getRect();

    params.name = item->getDisplayName();
    params.root = mConversationsRoot;
    params.listener = item;

    //24 is the the current hight of an item (itemHeight) loaded from conversation_view_participant.xml.
    params.rect = LLRect (0, 24, panel_rect.getWidth(), 0);
    params.tool_tip = params.name;
    params.participant_id = item->getUUID();
    params.folder_indentation = 27;

    return LLUICtrlFactory::create<LLConversationViewParticipant>(params);
}

bool LLFloaterIMContainer::enableModerateContextMenuItem(const std::string& userdata, bool is_self)
{
    // only group moderators can perform actions related to this "enable callback"
    if (!isGroupModerator())
    {
        return false;
    }

    LLSpeaker * speakerp = getSpeakerOfSelectedParticipant(getSpeakerMgrForSelectedParticipant());
    if (NULL == speakerp)
    {
        return false;
    }

    bool voice_channel = speakerp->isInVoiceChannel();

    if ("can_moderate_voice" == userdata)
    {
        return voice_channel;
    }
    else if (("can_mute" == userdata) && !is_self)
    {
        return voice_channel && !isMuted(getCurSelectedViewModelItem()->getUUID());
    }
    else if ("can_unmute" == userdata)
    {
        return voice_channel && isMuted(getCurSelectedViewModelItem()->getUUID());
    }

    // The last invoke is used to check whether the "can_allow_text_chat" will enabled
    return LLVoiceClient::getInstance()->isParticipantAvatar(getCurSelectedViewModelItem()->getUUID()) && !is_self;
}

bool LLFloaterIMContainer::isGroupModerator()
{
    LLSpeakerMgr * speaker_manager = getSpeakerMgrForSelectedParticipant();
    if (NULL == speaker_manager)
    {
        LL_WARNS() << "Speaker manager is missing" << LL_ENDL;
        return false;
    }

    // Is session a group call/chat?
    if(gAgent.isInGroup(speaker_manager->getSessionID()))
    {
        LLSpeaker * speaker = speaker_manager->findSpeaker(gAgentID).get();

        // Is agent a moderator?
        return speaker && speaker->mIsModerator;
    }

    return false;
}

bool LLFloaterIMContainer::haveAbilityToBan()
{
    LLSpeakerMgr * speaker_manager = getSpeakerMgrForSelectedParticipant();
    if (NULL == speaker_manager)
    {
        LL_WARNS() << "Speaker manager is missing" << LL_ENDL;
        return false;
    }
    LLUUID group_uuid = speaker_manager->getSessionID();

    return gAgent.isInGroup(group_uuid) && gAgent.hasPowerInGroup(group_uuid, GP_GROUP_BAN_ACCESS);
}

bool LLFloaterIMContainer::canBanSelectedMember(const LLUUID& participant_uuid)
{
    LLSpeakerMgr * speaker_manager = getSpeakerMgrForSelectedParticipant();
    if (NULL == speaker_manager)
    {
        LL_WARNS() << "Speaker manager is missing" << LL_ENDL;
        return false;
    }
    LLUUID group_uuid = speaker_manager->getSessionID();
    LLGroupMgrGroupData* gdatap = LLGroupMgr::getInstance()->getGroupData(group_uuid);
    if(!gdatap)
    {
        LL_WARNS("Groups") << "Unable to get group data for group " << group_uuid << LL_ENDL;
        return false;
    }

    if (gdatap->mPendingBanRequest)
    {
        return false;
    }

    if (gdatap->isRoleMemberDataComplete())
    {
        if (gdatap->mMembers.size())
        {
            LLGroupMgrGroupData::member_list_t::iterator mi = gdatap->mMembers.find((participant_uuid));
            if (mi != gdatap->mMembers.end())
            {
                LLGroupMemberData* member_data = (*mi).second;
                // Is the member an owner?
                if (member_data && member_data->isInRole(gdatap->mOwnerRole))
                {
                    return false;
                }
            }
        }
    }

    if( gAgent.hasPowerInGroup(group_uuid, GP_ROLE_REMOVE_MEMBER) &&
        gAgent.hasPowerInGroup(group_uuid, GP_GROUP_BAN_ACCESS) )
    {
        return true;
    }

    return false;
}

void LLFloaterIMContainer::banSelectedMember(const LLUUID& participant_uuid)
{
    LLSpeakerMgr * speaker_manager = getSpeakerMgrForSelectedParticipant();
    if (NULL == speaker_manager)
    {
        LL_WARNS() << "Speaker manager is missing" << LL_ENDL;
        return;
    }

    LLUUID group_uuid = speaker_manager->getSessionID();
    LLGroupMgrGroupData* gdatap = LLGroupMgr::getInstance()->getGroupData(group_uuid);
    if(!gdatap)
    {
        LL_WARNS("Groups") << "Unable to get group data for group " << group_uuid << LL_ENDL;
        return;
    }

    gdatap->banMemberById(participant_uuid);

}

void LLFloaterIMContainer::moderateVoice(const std::string& command, const LLUUID& userID)
{
    if (!gAgent.getRegion()) return;

    if (command.compare("selected"))
    {
        moderateVoiceAllParticipants(command.compare("mute_all"));
    }
    else
    {
        moderateVoiceParticipant(userID, isMuted(userID));
    }
}

bool LLFloaterIMContainer::isMuted(const LLUUID& avatar_id)
{
    const LLSpeaker * speakerp = getSpeakerOfSelectedParticipant(getSpeakerMgrForSelectedParticipant());
    return NULL == speakerp ? true : speakerp->mStatus == LLSpeaker::STATUS_MUTED;
}

void LLFloaterIMContainer::moderateVoiceAllParticipants(bool unmute)
{
    LLIMSpeakerMgr * speaker_managerp = dynamic_cast<LLIMSpeakerMgr*>(getSpeakerMgrForSelectedParticipant());

    if (NULL != speaker_managerp)
    {
        if (!unmute)
        {
            LLSD payload;
            payload["session_id"] = speaker_managerp->getSessionID();
            LLNotificationsUtil::add("ConfirmMuteAll", LLSD(), payload, confirmMuteAllCallback);
            return;
        }

        speaker_managerp->moderateVoiceAllParticipants(unmute);
    }
}

// static
void LLFloaterIMContainer::confirmMuteAllCallback(const LLSD& notification, const LLSD& response)
{
    S32 option = LLNotificationsUtil::getSelectedOption(notification, response);
    // if Cancel pressed
    if (option == 1)
    {
        return;
    }

    const LLSD& payload = notification["payload"];
    const LLUUID& session_id = payload["session_id"];

    LLIMSpeakerMgr * speaker_manager = dynamic_cast<LLIMSpeakerMgr*> (
        LLIMModel::getInstance()->getSpeakerManager(session_id));
    if (speaker_manager)
    {
        speaker_manager->moderateVoiceAllParticipants(false);
    }

    return;
}

void LLFloaterIMContainer::moderateVoiceParticipant(const LLUUID& avatar_id, bool unmute)
{
    LLIMSpeakerMgr * speaker_managerp = dynamic_cast<LLIMSpeakerMgr *>(getSpeakerMgrForSelectedParticipant());

    if (NULL != speaker_managerp)
    {
        speaker_managerp->moderateVoiceParticipant(avatar_id, unmute);
    }
}

LLSpeakerMgr * LLFloaterIMContainer::getSpeakerMgrForSelectedParticipant()
{
    LLFolderViewItem *selectedItem = mConversationsRoot->getCurSelectedItem();
    if (NULL == selectedItem)
    {
        LL_WARNS() << "Current selected item is null" << LL_ENDL;
        return NULL;
    }

    conversations_widgets_map::const_iterator iter = mConversationsWidgets.begin();
    conversations_widgets_map::const_iterator end = mConversationsWidgets.end();
    const LLUUID * conversation_uuidp = NULL;
    while(iter != end)
    {
        if (iter->second == selectedItem || iter->second == selectedItem->getParentFolder())
        {
            conversation_uuidp = &iter->first;
            break;
        }
        ++iter;
    }
    if (NULL == conversation_uuidp)
    {
        LL_WARNS() << "Cannot find conversation item widget" << LL_ENDL;
        return NULL;
    }

    return conversation_uuidp->isNull() ? (LLSpeakerMgr *)LLLocalSpeakerMgr::getInstance()
        : LLIMModel::getInstance()->getSpeakerManager(*conversation_uuidp);
}

LLSpeaker * LLFloaterIMContainer::getSpeakerOfSelectedParticipant(LLSpeakerMgr * speaker_managerp)
{
    if (NULL == speaker_managerp)
    {
        LL_WARNS() << "Speaker manager is missing" << LL_ENDL;
        return NULL;
    }

    const LLConversationItem * participant_itemp = getCurSelectedViewModelItem();
    if (NULL == participant_itemp)
    {
        LL_WARNS() << "Cannot evaluate current selected view model item" << LL_ENDL;
        return NULL;
    }

    return speaker_managerp->findSpeaker(participant_itemp->getUUID());
}

void LLFloaterIMContainer::toggleAllowTextChat(const LLUUID& participant_uuid)
{
    LLIMSpeakerMgr * speaker_managerp = dynamic_cast<LLIMSpeakerMgr*>(getSpeakerMgrForSelectedParticipant());
    if (NULL != speaker_managerp)
    {
        speaker_managerp->toggleAllowTextChat(participant_uuid);
    }
}

void LLFloaterIMContainer::openNearbyChat()
{
<<<<<<< HEAD
	// If there's only one conversation in the container and that conversation is the nearby chat
	//(which it should be...), open it so to make the list of participants visible. This happens to be the most common case when opening the Chat floater.
	if((mConversationsItems.size() == 1)&&(!mConversationsPane->isCollapsed()))
	{
		LLConversationViewSession* nearby_chat = dynamic_cast<LLConversationViewSession*>(get_ptr_in_map(mConversationsWidgets,LLUUID()));
		if (nearby_chat)
		{
			reSelectConversation();
			nearby_chat->setOpen(true);
		}
	}
=======
    // If there's only one conversation in the container and that conversation is the nearby chat
    //(which it should be...), open it so to make the list of participants visible. This happens to be the most common case when opening the Chat floater.
    if((mConversationsItems.size() == 1)&&(!mConversationsPane->isCollapsed()))
    {
        LLConversationViewSession* nearby_chat = dynamic_cast<LLConversationViewSession*>(get_ptr_in_map(mConversationsWidgets,LLUUID()));
        if (nearby_chat)
        {
            reSelectConversation();
            nearby_chat->setOpen(TRUE);
        }
    }
>>>>>>> e1623bb2
}

void LLFloaterIMContainer::reSelectConversation()
{
    LLFloaterIMSessionTab* session_floater = LLFloaterIMSessionTab::getConversation(mSelectedSession);
    if (session_floater->getHost())
    {
        selectFloater(session_floater);
    }
}

void LLFloaterIMContainer::updateSpeakBtnState()
{
    mSpeakBtn->setToggleState(LLVoiceClient::getInstance()->getUserPTTState());
    mSpeakBtn->setEnabled(LLAgent::isActionAllowed("speak"));
}

bool LLFloaterIMContainer::isConversationLoggingAllowed()
{
    return gSavedPerAccountSettings.getS32("KeepConversationLogTranscripts") > 0;
}

void LLFloaterIMContainer::flashConversationItemWidget(const LLUUID& session_id, bool is_flashes)
{
    //Finds the conversation line item to flash using the session_id
    LLConversationViewSession * widget = dynamic_cast<LLConversationViewSession *>(get_ptr_in_map(mConversationsWidgets,session_id));

    if (widget)
    {
        widget->setFlashState(is_flashes);
    }
}

void LLFloaterIMContainer::highlightConversationItemWidget(const LLUUID& session_id, bool is_highlighted)
{
    //Finds the conversation line item to highlight using the session_id
    LLConversationViewSession * widget = dynamic_cast<LLConversationViewSession *>(get_ptr_in_map(mConversationsWidgets,session_id));

    if (widget)
    {
        widget->setHighlightState(is_highlighted);
    }
}

bool LLFloaterIMContainer::isScrolledOutOfSight(LLConversationViewSession* conversation_item_widget)
{
    llassert(conversation_item_widget != NULL);

    // make sure the widget is actually in the right spot first
    mConversationsRoot->arrange(NULL, NULL);

    // check whether the widget is in the visible portion of the scroll container
    LLRect widget_rect;
    conversation_item_widget->localRectToOtherView(conversation_item_widget->getLocalRect(), &widget_rect, mConversationsRoot);
    return !mConversationsRoot->getVisibleRect().overlaps(widget_rect);
}

bool LLFloaterIMContainer::handleKeyHere(KEY key, MASK mask )
{
<<<<<<< HEAD
	bool handled = false;

	if(mask == MASK_ALT)
	{
		if (KEY_RETURN == key )
		{
			expandConversation();
			handled = true;
		}

		if ((KEY_DOWN == key ) || (KEY_RIGHT == key))
		{
			selectNextorPreviousConversation(true);
			handled = true;
		}
		if ((KEY_UP == key) || (KEY_LEFT == key))
		{
			selectNextorPreviousConversation(false);
			handled = true;
		}
	}
	return handled;
=======
    BOOL handled = FALSE;

    if(mask == MASK_ALT)
    {
        if (KEY_RETURN == key )
        {
            expandConversation();
            handled = TRUE;
        }

        if ((KEY_DOWN == key ) || (KEY_RIGHT == key))
        {
            selectNextorPreviousConversation(true);
            handled = TRUE;
        }
        if ((KEY_UP == key) || (KEY_LEFT == key))
        {
            selectNextorPreviousConversation(false);
            handled = TRUE;
        }
    }
    return handled;
>>>>>>> e1623bb2
}

bool LLFloaterIMContainer::selectAdjacentConversation(bool focus_selected)
{
    bool selectedAdjacentConversation = selectNextorPreviousConversation(true, focus_selected);

    if(!selectedAdjacentConversation)
    {
        selectedAdjacentConversation = selectNextorPreviousConversation(false, focus_selected);
    }

    return selectedAdjacentConversation;
}

bool LLFloaterIMContainer::selectNextorPreviousConversation(bool select_next, bool focus_selected)
{
<<<<<<< HEAD
	if (mConversationsWidgets.size() > 1)
	{
		LLFolderViewItem* new_selection = NULL;
		LLFolderViewItem* widget = get_ptr_in_map(mConversationsWidgets,getSelectedSession());
		if (widget)
		{
			if(select_next)
			{
				new_selection = mConversationsRoot->getNextFromChild(widget, false);
			}
			else
			{
				new_selection = mConversationsRoot->getPreviousFromChild(widget, false);
			}
			if (new_selection)
			{
				LLConversationItem* vmi = dynamic_cast<LLConversationItem*>(new_selection->getViewModelItem());
				if (vmi)
				{
					selectConversationPair(vmi->getUUID(), true, focus_selected);
					return true;
				}
			}
		}
	}
	return false;
=======
    if (mConversationsWidgets.size() > 1)
    {
        LLFolderViewItem* new_selection = NULL;
        LLFolderViewItem* widget = get_ptr_in_map(mConversationsWidgets,getSelectedSession());
        if (widget)
        {
            if(select_next)
            {
                new_selection = mConversationsRoot->getNextFromChild(widget, FALSE);
            }
            else
            {
                new_selection = mConversationsRoot->getPreviousFromChild(widget, FALSE);
            }
            if (new_selection)
            {
                LLConversationItem* vmi = dynamic_cast<LLConversationItem*>(new_selection->getViewModelItem());
                if (vmi)
                {
                    selectConversationPair(vmi->getUUID(), true, focus_selected);
                    return true;
                }
            }
        }
    }
    return false;
>>>>>>> e1623bb2
}

void LLFloaterIMContainer::expandConversation()
{
    if(!mConversationsPane->isCollapsed())
    {
        LLConversationViewSession* widget = dynamic_cast<LLConversationViewSession*>(get_ptr_in_map(mConversationsWidgets,getSelectedSession()));
        if (widget)
        {
            widget->setOpen(!widget->isOpen());
        }
    }
}
bool LLFloaterIMContainer::isParticipantListExpanded()
{
    bool is_expanded = false;
    if(!mConversationsPane->isCollapsed())
    {
        LLConversationViewSession* widget = dynamic_cast<LLConversationViewSession*>(get_ptr_in_map(mConversationsWidgets,getSelectedSession()));
        if (widget)
        {
            is_expanded = widget->isOpen();
        }
    }
    return is_expanded;
}

// By default, if torn off session is currently frontmost, LLFloater::isFrontmost() will return false, which can lead to some bugs
// So LLFloater::isFrontmost() is overriden here to check both selected session and the IM floater itself
// Exclude "Nearby Chat" session from the check, as "Nearby Chat" window and "Conversations" floater can be brought
// to front independently
/*virtual*/
bool LLFloaterIMContainer::isFrontmost()
{
    LLFloaterIMSessionTab* selected_session = LLFloaterIMSessionTab::getConversation(mSelectedSession);
    LLFloaterIMNearbyChat* nearby_chat = LLFloaterReg::findTypedInstance<LLFloaterIMNearbyChat>("nearby_chat");
    return (selected_session && selected_session->isFrontmost() && (selected_session != nearby_chat))
        || LLFloater::isFrontmost();
}

// For conversations, closeFloater() (linked to Ctrl-W) does not actually close the floater but the active conversation.
// This is intentional so it doesn't confuse the user. onClickCloseBtn() closes the whole floater.
void LLFloaterIMContainer::onClickCloseBtn(bool app_quitting/* = false*/)
{
    gSavedPerAccountSettings.setS32("ConversationsListPaneWidth", mConversationsPane->getRect().getWidth());
    LLMultiFloater::closeFloater(app_quitting);
}

void LLFloaterIMContainer::closeHostedFloater()
{
    onClickCloseBtn();
}

void LLFloaterIMContainer::closeAllConversations()
{
    std::vector<LLUUID> ids;
    for (conversations_items_map::iterator it_session = mConversationsItems.begin(); it_session != mConversationsItems.end(); it_session++)
    {
        LLUUID session_id = it_session->first;
        if (session_id != LLUUID())
        {
            ids.push_back(session_id);
        }
    }

    for (std::vector<LLUUID>::const_iterator it = ids.begin(); it != ids.end();     ++it)
    {
        LLFloaterIMSession *conversationFloater = LLFloaterIMSession::findInstance(*it);
        LLFloater::onClickClose(conversationFloater);
    }
}

void LLFloaterIMContainer::closeSelectedConversations(const uuid_vec_t& ids)
{
    for (uuid_vec_t::const_iterator it = ids.begin(); it != ids.end(); ++it)
    {
        //We don't need to close Nearby chat, so skip it
        if (*it != LLUUID())
        {
            LLFloaterIMSession *conversationFloater = LLFloaterIMSession::findInstance(*it);
            if(conversationFloater)
            {
                LLFloater::onClickClose(conversationFloater);
            }
        }
    }
}
void LLFloaterIMContainer::closeFloater(bool app_quitting/* = false*/)
{
    if(app_quitting)
    {
        closeAllConversations();
        onClickCloseBtn(app_quitting);
    }
    else
    {
        // Check for currently active session
        LLUUID session_id = getSelectedSession();
        // If current session is Nearby Chat or there is only one session remaining, close the floater
        if (mConversationsItems.size() == 1 || session_id == LLUUID() || app_quitting)
        {
            onClickCloseBtn();
        }
        else
        {
            // Otherwise, close current conversation
            LLFloaterIMSessionTab* active_conversation = LLFloaterIMSessionTab::getConversation(session_id);
            if (active_conversation)
            {
                active_conversation->closeFloater();
            }
        }
    }
}

void LLFloaterIMContainer::handleReshape(const LLRect& rect, bool by_user)
{
    LLMultiFloater::handleReshape(rect, by_user);
    storeRectControl();
}

// EOF<|MERGE_RESOLUTION|>--- conflicted
+++ resolved
@@ -1,2763 +1,2500 @@
-/**
- * @file llfloaterimcontainer.cpp
- * @brief Multifloater containing active IM sessions in separate tab container tabs
- *
- * $LicenseInfo:firstyear=2009&license=viewerlgpl$
- * Second Life Viewer Source Code
- * Copyright (C) 2010, Linden Research, Inc.
- *
- * This library is free software; you can redistribute it and/or
- * modify it under the terms of the GNU Lesser General Public
- * License as published by the Free Software Foundation;
- * version 2.1 of the License only.
- *
- * This library is distributed in the hope that it will be useful,
- * but WITHOUT ANY WARRANTY; without even the implied warranty of
- * MERCHANTABILITY or FITNESS FOR A PARTICULAR PURPOSE.  See the GNU
- * Lesser General Public License for more details.
- *
- * You should have received a copy of the GNU Lesser General Public
- * License along with this library; if not, write to the Free Software
- * Foundation, Inc., 51 Franklin Street, Fifth Floor, Boston, MA  02110-1301  USA
- *
- * Linden Research, Inc., 945 Battery Street, San Francisco, CA  94111  USA
- * $/LicenseInfo$
- */
-
-
-#include "llviewerprecompiledheaders.h"
-
-#include "llfloaterimsession.h"
-#include "llfloaterimcontainer.h"
-
-#include "llfloaterreg.h"
-#include "lllayoutstack.h"
-#include "llfloaterimnearbychat.h"
-
-#include "llagent.h"
-#include "llavataractions.h"
-#include "llavatariconctrl.h"
-#include "llavatarnamecache.h"
-#include "llcallbacklist.h"
-#include "lldonotdisturbnotificationstorage.h"
-#include "llgroupactions.h"
-#include "llgroupiconctrl.h"
-#include "llflashtimer.h"
-#include "llfloateravatarpicker.h"
-#include "llfloaterpreference.h"
-#include "llfloaterreporter.h"
-#include "llimview.h"
-#include "llnotificationsutil.h"
-#include "lltoolbarview.h"
-#include "lltransientfloatermgr.h"
-#include "llviewercontrol.h"
-#include "llconversationview.h"
-#include "llcallbacklist.h"
-#include "llworld.h"
-#include "llsdserialize.h"
-#include "llviewermenu.h" // is_agent_mappable
-#include "llviewerobjectlist.h"
-
-
-const S32 EVENTS_PER_IDLE_LOOP_CURRENT_SESSION = 80;
-const S32 EVENTS_PER_IDLE_LOOP_BACKGROUND = 40;
-const F32 EVENTS_PER_IDLE_LOOP_MIN_PERCENTAGE = 0.01f; // process a minimum of 1% of total events per frame
-
-//
-// LLFloaterIMContainer
-//
-LLFloaterIMContainer::LLFloaterIMContainer(const LLSD& seed, const Params& params /*= getDefaultParams()*/)
-:   LLMultiFloater(seed, params),
-    mExpandCollapseBtn(NULL),
-    mConversationsRoot(NULL),
-    mConversationsEventStream("ConversationsEvents"),
-    mInitialized(false),
-    mIsFirstLaunch(true),
-    mConversationEventQueue()
-{
-    mEnableCallbackRegistrar.add("IMFloaterContainer.Check", boost::bind(&LLFloaterIMContainer::isActionChecked, this, _2));
-    mCommitCallbackRegistrar.add("IMFloaterContainer.Action", boost::bind(&LLFloaterIMContainer::onCustomAction,  this, _2));
-
-    mEnableCallbackRegistrar.add("Avatar.CheckItem",  boost::bind(&LLFloaterIMContainer::checkContextMenuItem,  this, _2));
-    mEnableCallbackRegistrar.add("Avatar.EnableItem", boost::bind(&LLFloaterIMContainer::enableContextMenuItem, this, _2));
-    mEnableCallbackRegistrar.add("Avatar.VisibleItem", boost::bind(&LLFloaterIMContainer::visibleContextMenuItem,   this, _2));
-    mCommitCallbackRegistrar.add("Avatar.DoToSelected", boost::bind(&LLFloaterIMContainer::doToSelected, this, _2));
-
-    mCommitCallbackRegistrar.add("Group.DoToSelected", boost::bind(&LLFloaterIMContainer::doToSelectedGroup, this, _2));
-
-    // Firstly add our self to IMSession observers, so we catch session events
-    LLIMMgr::getInstance()->addSessionObserver(this);
-
-<<<<<<< HEAD
-	mAutoResize = false;
-	LLTransientFloaterMgr::getInstance()->addControlView(LLTransientFloaterMgr::IM, this);
-=======
-    mAutoResize = FALSE;
-    LLTransientFloaterMgr::getInstance()->addControlView(LLTransientFloaterMgr::IM, this);
->>>>>>> e1623bb2
-}
-
-LLFloaterIMContainer::~LLFloaterIMContainer()
-{
-    mConversationsEventStream.stopListening("ConversationsRefresh");
-    gIdleCallbacks.deleteFunction(idle, this);
-    mNewMessageConnection.disconnect();
-    LLTransientFloaterMgr::getInstance()->removeControlView(LLTransientFloaterMgr::IM, this);
-
-    if (mMicroChangedSignal.connected())
-    {
-        mMicroChangedSignal.disconnect();
-    }
-
-    gSavedPerAccountSettings.setBOOL("ConversationsListPaneCollapsed", mConversationsPane->isCollapsed());
-    gSavedPerAccountSettings.setBOOL("ConversationsMessagePaneCollapsed", mMessagesPane->isCollapsed());
-    gSavedPerAccountSettings.setBOOL("ConversationsParticipantListCollapsed", !isParticipantListExpanded());
-
-    if (LLIMMgr::instanceExists())
-    {
-        LLIMMgr::getInstance()->removeSessionObserver(this);
-    }
-}
-
-void LLFloaterIMContainer::sessionAdded(const LLUUID& session_id, const std::string& name, const LLUUID& other_participant_id, bool has_offline_msg)
-{
-    addConversationListItem(session_id);
-    LLFloaterIMSessionTab::addToHost(session_id);
-}
-
-void LLFloaterIMContainer::sessionActivated(const LLUUID& session_id, const std::string& name, const LLUUID& other_participant_id)
-{
-    if(!isInVisibleChain())
-    {
-        setVisibleAndFrontmost(false);
-    }
-    selectConversationPair(session_id, true);
-    collapseMessagesPane(false);
-}
-
-void LLFloaterIMContainer::sessionVoiceOrIMStarted(const LLUUID& session_id)
-{
-    addConversationListItem(session_id);
-    LLFloaterIMSessionTab::addToHost(session_id);
-}
-
-void LLFloaterIMContainer::sessionIDUpdated(const LLUUID& old_session_id, const LLUUID& new_session_id)
-{
-    // The general strategy when a session id is modified is to delete all related objects and create them anew.
-
-    // Note however that the LLFloaterIMSession has its session id updated through a call to sessionInitReplyReceived()
-    // and do not need to be deleted and recreated (trying this creates loads of problems). We do need however to suppress
-    // its related mSessions record as it's indexed with the wrong id.
-    // Grabbing the updated LLFloaterIMSession and readding it in mSessions will eventually be done by addConversationListItem().
-    mSessions.erase(old_session_id);
-
-    // Delete the model and participants related to the old session
-    bool change_focus = removeConversationListItem(old_session_id);
-
-    // Create a new conversation with the new id
-    addConversationListItem(new_session_id, change_focus);
-    LLFloaterIMSessionTab::addToHost(new_session_id);
-}
-
-
-LLConversationItem* LLFloaterIMContainer::getSessionModel(const LLUUID& session_id)
-{
-    conversations_items_map::iterator iter = mConversationsItems.find(session_id);
-    if (iter == mConversationsItems.end())
-    {
-        return NULL;
-    }
-    else
-    {
-        return iter->second.get();
-    }
-}
-
-void LLFloaterIMContainer::sessionRemoved(const LLUUID& session_id)
-{
-    removeConversationListItem(session_id);
-}
-
-// static
-void LLFloaterIMContainer::onCurrentChannelChanged(const LLUUID& session_id)
-{
-    if (session_id != LLUUID::null)
-    {
-        LLFloaterIMContainer::getInstance()->showConversation(session_id);
-    }
-}
-
-bool LLFloaterIMContainer::postBuild()
-{
-    mOrigMinWidth = getMinWidth();
-    mOrigMinHeight = getMinHeight();
-
-    mNewMessageConnection = LLIMModel::instance().mNewMsgSignal.connect(boost::bind(&LLFloaterIMContainer::onNewMessageReceived, this, _1));
-    // Do not call base postBuild to not connect to mCloseSignal to not close all floaters via Close button
-    // mTabContainer will be initialized in LLMultiFloater::addChild()
-
-    setTabContainer(getChild<LLTabContainer>("im_box_tab_container"));
-    mStubPanel = getChild<LLPanel>("stub_panel");
-    mStubTextBox = getChild<LLTextBox>("stub_textbox");
-    mStubTextBox->setURLClickedCallback(boost::bind(&LLFloaterIMContainer::returnFloaterToHost, this));
-
-    mConversationsStack = getChild<LLLayoutStack>("conversations_stack");
-    mConversationsPane = getChild<LLLayoutPanel>("conversations_layout_panel");
-    mMessagesPane = getChild<LLLayoutPanel>("messages_layout_panel");
-
-    mConversationsListPanel = getChild<LLPanel>("conversations_list_panel");
-
-    // Open IM session with selected participant on double click event
-    mConversationsListPanel->setDoubleClickCallback(boost::bind(&LLFloaterIMContainer::doToSelected, this, LLSD("im")));
-
-    // The resize limits for LLFloaterIMContainer should be updated, based on current values of width of conversation and message panels
-    mConversationsPane->getResizeBar()->setResizeListener(boost::bind(&LLFloaterIMContainer::assignResizeLimits, this));
-
-    // Create the root model and view for all conversation sessions
-    LLConversationItem* base_item = new LLConversationItem(getRootViewModel());
-
-    LLFolderView::Params p(LLUICtrlFactory::getDefaultParams<LLFolderView>());
-    p.name = getName();
-    p.title = getLabel();
-    p.rect = LLRect(0, 0, getRect().getWidth(), 0);
-    p.parent_panel = mConversationsListPanel;
-    p.tool_tip = p.name;
-    p.listener = base_item;
-    p.view_model = &mConversationViewModel;
-    p.root = NULL;
-    p.use_ellipses = true;
-    p.options_menu = "menu_conversation.xml";
-    mConversationsRoot = LLUICtrlFactory::create<LLFolderView>(p);
-    mConversationsRoot->setCallbackRegistrar(&mCommitCallbackRegistrar);
-    mConversationsRoot->setEnableRegistrar(&mEnableCallbackRegistrar);
-
-    // Add listener to conversation model events
-    mConversationsEventStream.listen("ConversationsRefresh", boost::bind(&LLFloaterIMContainer::onConversationModelEvent, this, _1));
-
-    // a scroller for folder view
-    LLRect scroller_view_rect = mConversationsListPanel->getRect();
-    scroller_view_rect.translate(-scroller_view_rect.mLeft, -scroller_view_rect.mBottom);
-    scroller_view_rect.mBottom += getChild<LLLayoutStack>("conversations_pane_buttons_stack")->getRect().getHeight();
-    LLScrollContainer::Params scroller_params(LLUICtrlFactory::getDefaultParams<LLFolderViewScrollContainer>());
-    scroller_params.rect(scroller_view_rect);
-
-    LLScrollContainer* scroller = LLUICtrlFactory::create<LLFolderViewScrollContainer>(scroller_params);
-    scroller->setFollowsAll();
-    mConversationsListPanel->addChild(scroller);
-    scroller->addChild(mConversationsRoot);
-    mConversationsRoot->setScrollContainer(scroller);
-    mConversationsRoot->setFollowsAll();
-    mConversationsRoot->addChild(mConversationsRoot->mStatusTextBox);
-
-    addConversationListItem(LLUUID()); // manually add nearby chat
-
-    mExpandCollapseBtn = getChild<LLButton>("expand_collapse_btn");
-    mExpandCollapseBtn->setClickedCallback(boost::bind(&LLFloaterIMContainer::onExpandCollapseButtonClicked, this));
-    mStubCollapseBtn = getChild<LLButton>("stub_collapse_btn");
-    mStubCollapseBtn->setClickedCallback(boost::bind(&LLFloaterIMContainer::onStubCollapseButtonClicked, this));
-    mSpeakBtn = getChild<LLButton>("speak_btn");
-
-    mSpeakBtn->setMouseDownCallback(boost::bind(&LLFloaterIMContainer::onSpeakButtonPressed, this));
-    mSpeakBtn->setMouseUpCallback(boost::bind(&LLFloaterIMContainer::onSpeakButtonReleased, this));
-
-    childSetAction("add_btn", boost::bind(&LLFloaterIMContainer::onAddButtonClicked, this));
-
-    collapseMessagesPane(gSavedPerAccountSettings.getBOOL("ConversationsMessagePaneCollapsed"));
-    collapseConversationsPane(gSavedPerAccountSettings.getBOOL("ConversationsListPaneCollapsed"), false);
-    LLAvatarNameCache::getInstance()->addUseDisplayNamesCallback(boost::bind(&LLFloaterIMSessionTab::processChatHistoryStyleUpdate, false));
-    mMicroChangedSignal = LLVoiceClient::getInstance()->MicroChangedCallback(boost::bind(&LLFloaterIMContainer::updateSpeakBtnState, this));
-
-<<<<<<< HEAD
-	if (! mMessagesPane->isCollapsed() && ! mConversationsPane->isCollapsed())
-	{
-		S32 conversations_panel_width = gSavedPerAccountSettings.getS32("ConversationsListPaneWidth");
-		LLRect conversations_panel_rect = mConversationsPane->getRect();
-		conversations_panel_rect.mRight = conversations_panel_rect.mLeft + conversations_panel_width;
-        mConversationsPane->handleReshape(conversations_panel_rect, true);
-	}
-
-	// Init the sort order now that the root had been created
-	setSortOrder(LLConversationSort(gSavedSettings.getU32("ConversationSortOrder")));
-	
-	//We should expand nearby chat participants list for the new user
-	if(gAgent.isFirstLogin() || !gSavedPerAccountSettings.getBOOL("ConversationsParticipantListCollapsed"))
-	{
-		expandConversation();
-	}
-	// Keep the xml set title around for when we have to overwrite it
-	mGeneralTitle = getTitle();
-	
-	mInitialized = true;
-
-	mIsFirstOpen = true;
-
-	// Add callbacks:
-	// We'll take care of view updates on idle
-	gIdleCallbacks.addFunction(idle, this);
-	// When display name option change, we need to reload all participant names
-	LLAvatarNameCache::getInstance()->addUseDisplayNamesCallback(boost::bind(&LLFloaterIMContainer::processParticipantsStyleUpdate, this));
-=======
-    if (! mMessagesPane->isCollapsed() && ! mConversationsPane->isCollapsed())
-    {
-        S32 conversations_panel_width = gSavedPerAccountSettings.getS32("ConversationsListPaneWidth");
-        LLRect conversations_panel_rect = mConversationsPane->getRect();
-        conversations_panel_rect.mRight = conversations_panel_rect.mLeft + conversations_panel_width;
-        mConversationsPane->handleReshape(conversations_panel_rect, TRUE);
-    }
-
-    // Init the sort order now that the root had been created
-    setSortOrder(LLConversationSort(gSavedSettings.getU32("ConversationSortOrder")));
-
-    //We should expand nearby chat participants list for the new user
-    if(gAgent.isFirstLogin() || !gSavedPerAccountSettings.getBOOL("ConversationsParticipantListCollapsed"))
-    {
-        expandConversation();
-    }
-    // Keep the xml set title around for when we have to overwrite it
-    mGeneralTitle = getTitle();
-
-    mInitialized = true;
-
-    mIsFirstOpen = true;
-
-    // Add callbacks:
-    // We'll take care of view updates on idle
-    gIdleCallbacks.addFunction(idle, this);
-    // When display name option change, we need to reload all participant names
-    LLAvatarNameCache::getInstance()->addUseDisplayNamesCallback(boost::bind(&LLFloaterIMContainer::processParticipantsStyleUpdate, this));
->>>>>>> e1623bb2
-
-    mParticipantRefreshTimer.setTimerExpirySec(0);
-    mParticipantRefreshTimer.start();
-
-<<<<<<< HEAD
-	return true;
-=======
-    return TRUE;
->>>>>>> e1623bb2
-}
-
-void LLFloaterIMContainer::onOpen(const LLSD& key)
-{
-    LLMultiFloater::onOpen(key);
-    reSelectConversation();
-    assignResizeLimits();
-
-    LLFloaterIMSessionTab* session_floater = LLFloaterIMSessionTab::getConversation(mSelectedSession);
-    session_floater->onOpen(key);
-}
-
-// virtual
-void LLFloaterIMContainer::addFloater(LLFloater* floaterp,
-<<<<<<< HEAD
-									  bool select_added_floater,
-									  LLTabContainer::eInsertionPoint insertion_point)
-=======
-                                      BOOL select_added_floater,
-                                      LLTabContainer::eInsertionPoint insertion_point)
->>>>>>> e1623bb2
-{
-    if(!floaterp) return;
-
-    // already here
-    if (floaterp->getHost() == this)
-    {
-        openFloater(floaterp->getKey());
-        return;
-    }
-
-    LLUUID session_id = floaterp->getKey();
-
-    // Add the floater
-    LLMultiFloater::addFloater(floaterp, select_added_floater, insertion_point);
-
-
-
-<<<<<<< HEAD
-	
-	LLIconCtrl* icon = 0;
-	bool is_in_group = gAgent.isInGroup(session_id, true);
-	LLUUID icon_id;
-=======
-    LLIconCtrl* icon = 0;
-    bool is_in_group = gAgent.isInGroup(session_id, TRUE);
-    LLUUID icon_id;
->>>>>>> e1623bb2
-
-    if (is_in_group)
-    {
-        LLGroupIconCtrl::Params icon_params;
-        icon_params.group_id = session_id;
-        icon = LLUICtrlFactory::instance().create<LLGroupIconCtrl>(icon_params);
-        icon_id = session_id;
-
-        mSessions[session_id] = floaterp;
-        floaterp->mCloseSignal.connect(boost::bind(&LLFloaterIMContainer::onCloseFloater, this, session_id));
-    }
-    else
-    {   LLUUID avatar_id = session_id.notNull()?
-            LLIMModel::getInstance()->getOtherParticipantID(session_id) : LLUUID();
-
-        LLAvatarIconCtrl::Params icon_params;
-        icon_params.avatar_id = avatar_id;
-        icon = LLUICtrlFactory::instance().create<LLAvatarIconCtrl>(icon_params);
-        icon_id = avatar_id;
-
-        mSessions[session_id] = floaterp;
-        floaterp->mCloseSignal.connect(boost::bind(&LLFloaterIMContainer::onCloseFloater, this, session_id));
-    }
-
-    LLFloaterIMSessionTab* floater = LLFloaterIMSessionTab::getConversation(session_id);
-    if (floater)
-    {
-        floater->updateChatIcon(icon_id);
-    }
-
-    // forced resize of the floater
-    LLRect wrapper_rect = this->mTabContainer->getLocalRect();
-    floaterp->setRect(wrapper_rect);
-
-    mTabContainer->setTabImage(floaterp, icon);
-}
-
-
-void LLFloaterIMContainer::onCloseFloater(LLUUID& id)
-{
-<<<<<<< HEAD
-	mSessions.erase(id);
-	setFocus(true);
-=======
-    mSessions.erase(id);
-    setFocus(TRUE);
->>>>>>> e1623bb2
-}
-
-void LLFloaterIMContainer::onNewMessageReceived(const LLSD& data)
-{
-    LLUUID session_id = data["session_id"].asUUID();
-    LLFloater* floaterp = get_ptr_in_map(mSessions, session_id);
-    LLFloater* current_floater = LLMultiFloater::getActiveFloater();
-
-<<<<<<< HEAD
-	if(floaterp && current_floater && floaterp != current_floater)
-	{
-		if(LLMultiFloater::isFloaterFlashing(floaterp))
-			LLMultiFloater::setFloaterFlashing(floaterp, false);
-		LLMultiFloater::setFloaterFlashing(floaterp, true);
-	}
-=======
-    if(floaterp && current_floater && floaterp != current_floater)
-    {
-        if(LLMultiFloater::isFloaterFlashing(floaterp))
-            LLMultiFloater::setFloaterFlashing(floaterp, FALSE);
-        LLMultiFloater::setFloaterFlashing(floaterp, TRUE);
-    }
->>>>>>> e1623bb2
-}
-
-void LLFloaterIMContainer::onStubCollapseButtonClicked()
-{
-    collapseMessagesPane(true);
-}
-
-void LLFloaterIMContainer::onSpeakButtonPressed()
-{
-    LLVoiceClient::getInstance()->inputUserControlState(true);
-    updateSpeakBtnState();
-}
-
-void LLFloaterIMContainer::onSpeakButtonReleased()
-{
-    LLVoiceClient::getInstance()->inputUserControlState(false);
-    updateSpeakBtnState();
-}
-
-void LLFloaterIMContainer::onExpandCollapseButtonClicked()
-{
-    if (mConversationsPane->isCollapsed() && mMessagesPane->isCollapsed()
-            && gSavedPerAccountSettings.getBOOL("ConversationsExpandMessagePaneFirst"))
-    {
-        // Expand the messages pane from ultra minimized state
-        // if it was collapsed last in order.
-        collapseMessagesPane(false);
-    }
-    else
-    {
-        collapseConversationsPane(!mConversationsPane->isCollapsed());
-    }
-    reSelectConversation();
-}
-
-LLFloaterIMContainer* LLFloaterIMContainer::findInstance()
-{
-    return LLFloaterReg::findTypedInstance<LLFloaterIMContainer>("im_container");
-}
-
-LLFloaterIMContainer* LLFloaterIMContainer::getInstance()
-{
-    return LLFloaterReg::getTypedInstance<LLFloaterIMContainer>("im_container");
-}
-
-// Update all participants in the conversation lists
-void LLFloaterIMContainer::processParticipantsStyleUpdate()
-{
-    // On each session in mConversationsItems
-    for (conversations_items_map::iterator it_session = mConversationsItems.begin(); it_session != mConversationsItems.end(); it_session++)
-    {
-        // Get the current session descriptors
-        LLConversationItem* session_model = it_session->second;
-        // Iterate through each model participant child
-        LLFolderViewModelItemCommon::child_list_t::const_iterator current_participant_model = session_model->getChildrenBegin();
-        LLFolderViewModelItemCommon::child_list_t::const_iterator end_participant_model = session_model->getChildrenEnd();
-        while (current_participant_model != end_participant_model)
-        {
-            LLConversationItemParticipant* participant_model = dynamic_cast<LLConversationItemParticipant*>(*current_participant_model);
-            if (participant_model)
-            {
-                // Get the avatar name for this participant id from the cache and update the model
-                participant_model->updateName();
-            }
-            // Next participant
-            current_participant_model++;
-        }
-    }
-}
-
-// static
-void LLFloaterIMContainer::idle(void* user_data)
-{
-    LLFloaterIMContainer* self = static_cast<LLFloaterIMContainer*>(user_data);
-
-    self->idleProcessEvents();
-
-    if (!self->getVisible() || self->isMinimized())
-    {
-        return;
-    }
-    self->idleUpdate();
-}
-
-void LLFloaterIMContainer::idleUpdate()
-{
-    if (mTabContainer->getTabCount() == 0)
-    {
-        // Do not close the container when every conversation is torn off because the user
-        // still needs the conversation list. Simply collapse the message pane in that case.
-        collapseMessagesPane(true);
-    }
-
-    U32 sort_order = mConversationViewModel.getSorter().getSortOrderParticipants();
-
-    if (mParticipantRefreshTimer.hasExpired())
-    {
-        const LLConversationItem *current_session = getCurSelectedViewModelItem();
-        if (current_session)
-        {
-            if (current_session->getType() == LLConversationItem::CONV_SESSION_GROUP)
-            {
-                // Update moderator options visibility
-                LLFolderViewModelItemCommon::child_list_t::const_iterator current_participant_model = current_session->getChildrenBegin();
-                LLFolderViewModelItemCommon::child_list_t::const_iterator end_participant_model = current_session->getChildrenEnd();
-                bool is_moderator = isGroupModerator();
-                bool can_ban = haveAbilityToBan();
-                while (current_participant_model != end_participant_model)
-                {
-                    LLConversationItemParticipant* participant_model = dynamic_cast<LLConversationItemParticipant*>(*current_participant_model);
-                    if (participant_model)
-                    {
-                        participant_model->setModeratorOptionsVisible(is_moderator);
-                        participant_model->setGroupBanVisible(can_ban && participant_model->getUUID() != gAgentID);
-                    }
-
-                    current_participant_model++;
-                }
-            }
-
-            // Update floater's title as required by the currently selected session or use the default title
-            LLFloaterIMSession * conversation_floaterp = LLFloaterIMSession::findInstance(current_session->getUUID());
-            setTitle(conversation_floaterp && conversation_floaterp->needsTitleOverwrite() ? conversation_floaterp->getTitle() : mGeneralTitle);
-        }
-
-        mParticipantRefreshTimer.setTimerExpirySec(1.0f);
-    }
-
-    // Update the distance to agent in the nearby chat session if required
-    // Note: it makes no sense of course to update the distance in other session
-    if (sort_order == LLConversationFilter::SO_DISTANCE)
-    {
-        // almost real-time updates
-        setNearbyDistances(); //calls arrange all
-    }
-    mConversationsRoot->update(); //arranges, resizes, heavy
-
-    // "Manually" resize of mConversationsPane: same as temporarity cancellation of the flag "auto_resize=false" for it
-    if (!mConversationsPane->isCollapsed() && mMessagesPane->isCollapsed())
-    {
-        LLRect stack_rect = mConversationsStack->getRect();
-        mConversationsPane->reshape(stack_rect.getWidth(), stack_rect.getHeight(), true);
-    }
-}
-
-void LLFloaterIMContainer::idleProcessEvents()
-{
-    LLUUID current_session_id = getSelectedSession();
-    conversations_items_deque::iterator iter = mConversationEventQueue.begin();
-    conversations_items_deque::iterator end = mConversationEventQueue.end();
-    while (iter != end)
-    {
-        std::deque<LLSD> &events = iter->second;
-        if (!events.empty())
-        {
-            S32 events_to_handle;
-            S32 query_size = (S32)events.size();
-            if (current_session_id == iter->first)
-            {
-                events_to_handle = EVENTS_PER_IDLE_LOOP_CURRENT_SESSION;
-            }
-            else
-            {
-                events_to_handle = EVENTS_PER_IDLE_LOOP_BACKGROUND;
-            }
-
-            if (events_to_handle <= query_size)
-            {
-                // Some groups can be very large and can generate huge amount of updates, scale processing up to keep up
-                events_to_handle = llmax(events_to_handle, (S32)(query_size * EVENTS_PER_IDLE_LOOP_MIN_PERCENTAGE));
-            }
-            else
-            {
-                events_to_handle = query_size;
-            }
-
-            for (S32 i = 0; i < events_to_handle; i++)
-            {
-                handleConversationModelEvent(events.back());
-                events.pop_back();
-            }
-        }
-        iter++;
-    }
-}
-
-bool LLFloaterIMContainer::onConversationModelEvent(const LLSD& event)
-{
-    LLUUID id = event.get("session_uuid").asUUID();
-    mConversationEventQueue[id].push_front(event);
-    return true;
-}
-
-
-void LLFloaterIMContainer::handleConversationModelEvent(const LLSD& event)
-{
-
-    // Note: In conversations, the model is not responsible for creating the view, which is a good thing. This means that
-    // the model could change substantially and the view could echo only a portion of this model (though currently the
-    // conversation view does echo the conversation model 1 to 1).
-    // Consequently, the participant views need to be created either by the session view or by the container panel.
-    // For the moment, we create them here, at the container level, to conform to the pattern implemented in llinventorypanel.cpp
-    // (see LLInventoryPanel::buildNewViews()).
-
-    std::string type = event.get("type").asString();
-    LLUUID session_id = event.get("session_uuid").asUUID();
-    LLUUID participant_id = event.get("participant_uuid").asUUID();
-
-    LLConversationViewSession* session_view = dynamic_cast<LLConversationViewSession*>(get_ptr_in_map(mConversationsWidgets,session_id));
-    if (!session_view)
-    {
-        // We skip events that are not associated with a session
-        return;
-    }
-    LLConversationViewParticipant* participant_view = session_view->findParticipant(participant_id);
-    LLFloaterIMSessionTab *conversation_floater = (session_id.isNull() ?
-            (LLFloaterIMSessionTab*)(LLFloaterReg::findTypedInstance<LLFloaterIMNearbyChat>("nearby_chat"))
-            : (LLFloaterIMSessionTab*)(LLFloaterIMSession::findInstance(session_id)));
-
-    if (type == "remove_participant")
-    {
-        // Remove a participant view from the hierarchical conversation list
-        if (participant_view)
-        {
-            session_view->extractItem(participant_view);
-            delete participant_view;
-            session_view->refresh();
-            mConversationsRoot->arrangeAll();
-        }
-        // Remove a participant view from the conversation floater
-        if (conversation_floater)
-        {
-            conversation_floater->removeConversationViewParticipant(participant_id);
-        }
-    }
-    else if (type == "add_participant")
-    {
-        LLConversationItem* item = getSessionModel(session_id);
-<<<<<<< HEAD
-		LLConversationItemSession* session_model = dynamic_cast<LLConversationItemSession*>(item);
-		LLConversationItemParticipant* participant_model = (session_model ? session_model->findParticipant(participant_id) : NULL);
-		LLIMModel::LLIMSession * im_sessionp = LLIMModel::getInstance()->findIMSession(session_id);
-		if (!participant_view && session_model && participant_model)
-		{	
-			if (session_id.isNull() || (im_sessionp && !im_sessionp->isP2PSessionType()))
-			{
-				participant_view = createConversationViewParticipant(participant_model);
-				participant_view->addToFolder(session_view);
-				participant_view->setVisible(true);
-			}
-		}
-		// Add a participant view to the conversation floater 
-		if (conversation_floater && participant_model)
-		{
-			bool skip_updating = im_sessionp && im_sessionp->isGroupChat();
-			conversation_floater->addConversationViewParticipant(participant_model, !skip_updating);
-		}
-	}
-	else if (type == "update_participant")
-	{
-		// Update the participant view in the hierarchical conversation list
-		if (participant_view)
-		{
-			participant_view->refresh();
-		}
-		// Update the participant view in the conversation floater 
-		if (conversation_floater)
-		{
-			conversation_floater->updateConversationViewParticipant(participant_id);
-		}
-	}
-	else if (type == "update_session")
-	{
-		session_view->refresh();
-	}
-	
-	mConversationViewModel.requestSortAll();
-	mConversationsRoot->arrangeAll();
-=======
-        LLConversationItemSession* session_model = dynamic_cast<LLConversationItemSession*>(item);
-        LLConversationItemParticipant* participant_model = (session_model ? session_model->findParticipant(participant_id) : NULL);
-        LLIMModel::LLIMSession * im_sessionp = LLIMModel::getInstance()->findIMSession(session_id);
-        if (!participant_view && session_model && participant_model)
-        {
-            if (session_id.isNull() || (im_sessionp && !im_sessionp->isP2PSessionType()))
-            {
-                participant_view = createConversationViewParticipant(participant_model);
-                participant_view->addToFolder(session_view);
-                participant_view->setVisible(TRUE);
-            }
-        }
-        // Add a participant view to the conversation floater
-        if (conversation_floater && participant_model)
-        {
-            bool skip_updating = im_sessionp && im_sessionp->isGroupChat();
-            conversation_floater->addConversationViewParticipant(participant_model, !skip_updating);
-        }
-    }
-    else if (type == "update_participant")
-    {
-        // Update the participant view in the hierarchical conversation list
-        if (participant_view)
-        {
-            participant_view->refresh();
-        }
-        // Update the participant view in the conversation floater
-        if (conversation_floater)
-        {
-            conversation_floater->updateConversationViewParticipant(participant_id);
-        }
-    }
-    else if (type == "update_session")
-    {
-        session_view->refresh();
-    }
-
-    mConversationViewModel.requestSortAll();
-    mConversationsRoot->arrangeAll();
->>>>>>> e1623bb2
-}
-
-void LLFloaterIMContainer::draw()
-{
-    LLFloater::draw();
-}
-
-void LLFloaterIMContainer::tabClose()
-{
-    if (mTabContainer->getTabCount() == 0)
-    {
-        // Do not close the container when every conversation is torn off because the user
-        // still needs the conversation list. Simply collapse the message pane in that case.
-        collapseMessagesPane(true);
-    }
-}
-
-//Shows/hides the stub panel when a conversation floater is torn off
-void LLFloaterIMContainer::showStub(bool stub_is_visible)
-{
-    S32 tabCount = 0;
-    LLPanel * tabPanel = NULL;
-
-    if(stub_is_visible)
-    {
-        tabCount = mTabContainer->getTabCount();
-
-        //Hide all tabs even stub
-        for(S32 i = 0; i < tabCount; ++i)
-        {
-            tabPanel = mTabContainer->getPanelByIndex(i);
-
-            if(tabPanel)
-            {
-                tabPanel->setVisible(false);
-            }
-        }
-
-        //Set the index to the stub panel since we will be showing the stub
-        mTabContainer->setCurrentPanelIndex(0);
-    }
-
-    //Now show/hide the stub
-    mStubPanel->setVisible(stub_is_visible);
-}
-
-// listener for click on mStubTextBox2
-void LLFloaterIMContainer::returnFloaterToHost()
-{
-    LLUUID session_id = this->getSelectedSession();
-    LLFloaterIMSessionTab* floater = LLFloaterIMSessionTab::getConversation(session_id);
-    floater->onTearOffClicked();
-}
-
-void LLFloaterIMContainer::setMinimized(bool b)
-{
-    bool was_minimized = isMinimized();
-    LLMultiFloater::setMinimized(b);
-
-    //Switching from minimized to un-minimized
-    if(was_minimized && !b)
-    {
-        gToolBarView->flashCommand(LLCommandId("chat"), false);
-        LLFloaterIMSessionTab* session_floater = LLFloaterIMSessionTab::findConversation(mSelectedSession);
-
-        if(session_floater && !session_floater->isTornOff())
-        {
-            //When in DND mode, remove stored IM notifications
-            //Nearby chat (Null) IMs are not stored while in DND mode, so can ignore removal
-            if(gAgent.isDoNotDisturb() && mSelectedSession.notNull())
-            {
-                LLDoNotDisturbNotificationStorage::getInstance()->removeNotification(LLDoNotDisturbNotificationStorage::toastName, mSelectedSession);
-            }
-        }
-    }
-}
-
-void LLFloaterIMContainer::setVisible(bool visible)
-{
-    LLFloaterIMNearbyChat* nearby_chat;
-    if (visible)
-    {
-        // Make sure we have the Nearby Chat present when showing the conversation container
-        nearby_chat = LLFloaterReg::findTypedInstance<LLFloaterIMNearbyChat>("nearby_chat");
-        if ((nearby_chat == NULL) || mIsFirstOpen)
-        {
-             mIsFirstOpen = false;
-            // If not found, force the creation of the nearby chat conversation panel
-            // *TODO: find a way to move this to XML as a default panel or something like that
-            LLSD name("nearby_chat");
-            LLFloaterReg::toggleInstanceOrBringToFront(name);
-            selectConversationPair(LLUUID(NULL), false, false);
-        }
-
-        flashConversationItemWidget(mSelectedSession,false);
-
-        LLFloaterIMSessionTab* session_floater = LLFloaterIMSessionTab::findConversation(mSelectedSession);
-        if(session_floater && !session_floater->isMinimized())
-        {
-            //When in DND mode, remove stored IM notifications
-            //Nearby chat (Null) IMs are not stored while in DND mode, so can ignore removal
-            if(gAgent.isDoNotDisturb() && mSelectedSession.notNull())
-            {
-                LLDoNotDisturbNotificationStorage::getInstance()->removeNotification(LLDoNotDisturbNotificationStorage::toastName, mSelectedSession);
-            }
-        }
-    }
-
-    nearby_chat = LLFloaterReg::findTypedInstance<LLFloaterIMNearbyChat>("nearby_chat");
-    if (nearby_chat)
-    {
-        LLFloaterIMSessionTab::addToHost(LLUUID());
-    }
-
-    if (!LLFloater::isQuitRequested())
-    {
-        // We need to show/hide all the associated conversations that have been torn off
-        // (and therefore, are not longer managed by the multifloater),
-        // so that they show/hide with the conversations manager.
-        conversations_widgets_map::iterator widget_it = mConversationsWidgets.begin();
-        for (; widget_it != mConversationsWidgets.end(); ++widget_it)
-        {
-            LLConversationViewSession* widget = dynamic_cast<LLConversationViewSession*>(widget_it->second);
-            if (widget)
-            {
-                LLFloater* session_floater = widget->getSessionFloater();
-                if (session_floater != nearby_chat)
-                {
-                    widget->setVisibleIfDetached(visible);
-                }
-            }
-        }
-    }
-
-    // Now, do the normal multifloater show/hide
-    LLMultiFloater::setVisible(visible);
-}
-
-void LLFloaterIMContainer::getDetachedConversationFloaters(floater_list_t& floaters)
-{
-    LLFloaterIMNearbyChat *nearby_chat = LLFloaterReg::findTypedInstance<LLFloaterIMNearbyChat>("nearby_chat");
-
-    for (const auto& [key, fvi] : mConversationsWidgets)
-    {
-        LLConversationViewSession* widget = dynamic_cast<LLConversationViewSession*>(fvi);
-        if (widget)
-        {
-            LLFloater* session_floater = widget->getSessionFloater();
-
-            // Exclude nearby chat from output, as it should be handled separately
-            if (session_floater && session_floater->isDetachedAndNotMinimized()
-                && session_floater != nearby_chat)
-            {
-                floaters.push_back(session_floater);
-            }
-        }
-    }
-}
-
-void LLFloaterIMContainer::setVisibleAndFrontmost(bool take_focus, const LLSD& key)
-{
-    LLMultiFloater::setVisibleAndFrontmost(take_focus, key);
-    // Do not select "Nearby Chat" conversation, since it will bring its window to front
-    // Only select other sessions
-    if (!getSelectedSession().isNull())
-    {
-    selectConversationPair(getSelectedSession(), false, take_focus);
-    }
-    if (mInitialized && mIsFirstLaunch)
-    {
-        collapseMessagesPane(gSavedPerAccountSettings.getBOOL("ConversationsMessagePaneCollapsed"));
-        mIsFirstLaunch = false;
-}
-}
-
-void LLFloaterIMContainer::updateResizeLimits()
-{
-    LLMultiFloater::updateResizeLimits();
-    assignResizeLimits();
-}
-
-bool LLFloaterIMContainer::isMessagesPaneCollapsed()
-{
-    return mMessagesPane->isCollapsed();
-}
-
-bool LLFloaterIMContainer::isConversationsPaneCollapsed()
-{
-    return mConversationsPane->isCollapsed();
-}
-
-void LLFloaterIMContainer::collapseMessagesPane(bool collapse)
-{
-    if (mMessagesPane->isCollapsed() == collapse)
-    {
-        return;
-    }
-
-    // Save current width of panels before collapsing/expanding right pane.
-    S32 conv_pane_width = mConversationsPane->getRect().getWidth();
-    S32 msg_pane_width = mMessagesPane->getRect().getWidth();
-
-    if (collapse)
-    {
-        // Save the messages pane width before collapsing it.
-        gSavedPerAccountSettings.setS32("ConversationsMessagePaneWidth", msg_pane_width);
-
-        // Save the order in which the panels are closed to reverse user's last action.
-        gSavedPerAccountSettings.setBOOL("ConversationsExpandMessagePaneFirst", mConversationsPane->isCollapsed());
-    }
-
-    mConversationsPane->setIgnoreReshape(collapse);
-
-    // Show/hide the messages pane.
-    mConversationsStack->collapsePanel(mMessagesPane, collapse);
-
-    // Make sure layout is updated before resizing conversation pane.
-    mConversationsStack->updateLayout();
-
-    reshapeFloaterAndSetResizeLimits(collapse, gSavedPerAccountSettings.getS32("ConversationsMessagePaneWidth"));
-
-    if (!collapse)
-    {
-        // Restore conversation's pane previous width after expanding messages pane.
-        mConversationsPane->setTargetDim(conv_pane_width);
-    }
-}
-
-void LLFloaterIMContainer::collapseConversationsPane(bool collapse, bool save_is_allowed /*=true*/)
-{
-    if (mConversationsPane->isCollapsed() == collapse)
-    {
-        return;
-    }
-
-    LLView* button_panel = getChild<LLView>("conversations_pane_buttons_expanded");
-    button_panel->setVisible(!collapse);
-    mExpandCollapseBtn->setImageOverlay(getString(collapse ? "expand_icon" : "collapse_icon"));
-
-    // Save current width of Conversation panel before collapsing/expanding right pane.
-    S32 conv_pane_width = mConversationsPane->getRect().getWidth();
-
-    if (collapse && save_is_allowed)
-    {
-        // Save the conversations pane width before collapsing it.
-        gSavedPerAccountSettings.setS32("ConversationsListPaneWidth", conv_pane_width);
-
-        // Save the order in which the panels are closed to reverse user's last action.
-        gSavedPerAccountSettings.setBOOL("ConversationsExpandMessagePaneFirst", !mMessagesPane->isCollapsed());
-    }
-
-    mConversationsStack->collapsePanel(mConversationsPane, collapse);
-    if (!collapse)
-    {
-        // Make sure layout is updated before resizing conversation pane.
-        mConversationsStack->updateLayout();
-        // Restore conversation's pane previous width.
-        mConversationsPane->setTargetDim(gSavedPerAccountSettings.getS32("ConversationsListPaneWidth"));
-    }
-
-    S32 delta_width = gSavedPerAccountSettings.getS32("ConversationsListPaneWidth")
-        - mConversationsPane->getMinDim() - mConversationsStack->getPanelSpacing() + 1;
-
-    reshapeFloaterAndSetResizeLimits(collapse, delta_width);
-
-    for (conversations_widgets_map::iterator widget_it = mConversationsWidgets.begin();
-            widget_it != mConversationsWidgets.end(); ++widget_it)
-    {
-        LLConversationViewSession* widget = dynamic_cast<LLConversationViewSession*>(widget_it->second);
-        if (widget)
-        {
-            widget->toggleCollapsedMode(collapse);
-
-            // force closing all open conversations when collapsing to minimized state
-            if (collapse)
-            {
-                widget->setOpen(false);
-            }
-            widget->requestArrange();
-        }
-    }
-}
-
-void LLFloaterIMContainer::reshapeFloaterAndSetResizeLimits(bool collapse, S32 delta_width)
-{
-    LLRect floater_rect = getRect();
-    floater_rect.mRight += ((collapse ? -1 : 1) * delta_width);
-
-    // Set by_user = true so that reshaped rect is saved in user_settings.
-    setShape(floater_rect, true);
-    updateResizeLimits();
-
-    bool at_least_one_panel_is_expanded =
-            ! (mConversationsPane->isCollapsed() && mMessagesPane->isCollapsed());
-
-    setCanResize(at_least_one_panel_is_expanded);
-    setCanMinimize(at_least_one_panel_is_expanded);
-
-    assignResizeLimits();
-}
-
-void LLFloaterIMContainer::assignResizeLimits()
-{
-    bool is_conv_pane_expanded = !mConversationsPane->isCollapsed();
-    bool is_msg_pane_expanded = !mMessagesPane->isCollapsed();
-
-    S32 summary_width_of_visible_borders = (is_msg_pane_expanded ? mConversationsStack->getPanelSpacing() : 0) + 1;
-
-    S32 conv_pane_target_width = is_conv_pane_expanded
-        ? ( is_msg_pane_expanded?mConversationsPane->getRect().getWidth():mConversationsPane->getExpandedMinDim() )
-            : mConversationsPane->getMinDim();
-
-    S32 msg_pane_min_width  = is_msg_pane_expanded ? mMessagesPane->getExpandedMinDim() : 0;
-    S32 new_min_width = conv_pane_target_width + msg_pane_min_width + summary_width_of_visible_borders;
-
-    setResizeLimits(new_min_width, getMinHeight());
-
-    mConversationsStack->updateLayout();
-}
-
-void LLFloaterIMContainer::onAddButtonClicked()
-{
-    LLView * button = findChild<LLView>("conversations_pane_buttons_expanded")->findChild<LLButton>("add_btn");
-    LLFloater* root_floater = gFloaterView->getParentFloater(this);
-<<<<<<< HEAD
-    LLFloaterAvatarPicker* picker = LLFloaterAvatarPicker::show(boost::bind(&LLFloaterIMContainer::onAvatarPicked, this, _1), true, true, true, root_floater->getName(), button);
-    
-=======
-    LLFloaterAvatarPicker* picker = LLFloaterAvatarPicker::show(boost::bind(&LLFloaterIMContainer::onAvatarPicked, this, _1), TRUE, TRUE, TRUE, root_floater->getName(), button);
-
->>>>>>> e1623bb2
-    if (picker && root_floater)
-    {
-        root_floater->addDependentFloater(picker);
-    }
-}
-
-void LLFloaterIMContainer::onAvatarPicked(const uuid_vec_t& ids)
-{
-    if (ids.size() == 1)
-    {
-        LLAvatarActions::startIM(ids.back());
-    }
-    else
-    {
-        LLAvatarActions::startConference(ids);
-    }
-}
-
-void LLFloaterIMContainer::onCustomAction(const LLSD& userdata)
-{
-    std::string command = userdata.asString();
-
-    if ("sort_sessions_by_type" == command)
-    {
-        setSortOrderSessions(LLConversationFilter::SO_SESSION_TYPE);
-    }
-    if ("sort_sessions_by_name" == command)
-    {
-        setSortOrderSessions(LLConversationFilter::SO_NAME);
-    }
-    if ("sort_sessions_by_recent" == command)
-    {
-        setSortOrderSessions(LLConversationFilter::SO_DATE);
-    }
-    if ("sort_participants_by_name" == command)
-    {
-        setSortOrderParticipants(LLConversationFilter::SO_NAME);
-    }
-    if ("sort_participants_by_recent" == command)
-    {
-        setSortOrderParticipants(LLConversationFilter::SO_DATE);
-    }
-    if ("sort_participants_by_distance" == command)
-    {
-        setSortOrderParticipants(LLConversationFilter::SO_DISTANCE);
-    }
-    if ("chat_preferences" == command)
-    {
-        LLFloaterPreference * floater_prefp = LLFloaterReg::showTypedInstance<LLFloaterPreference>("preferences");
-        if (floater_prefp)
-        {
-            floater_prefp->selectChatPanel();
-        }
-    }
-    if ("privacy_preferences" == command)
-    {
-        LLFloaterPreference * floater_prefp = LLFloaterReg::showTypedInstance<LLFloaterPreference>("preferences");
-        if (floater_prefp)
-        {
-            floater_prefp->selectPrivacyPanel();
-        }
-    }
-    if ("Translating.Toggle" == command)
-    {
-        gSavedSettings.setBOOL("TranslateChat", !gSavedSettings.getBOOL("TranslateChat"));
-    }
-}
-
-bool LLFloaterIMContainer::isActionChecked(const LLSD& userdata)
-{
-<<<<<<< HEAD
-	LLConversationSort order = mConversationViewModel.getSorter();
-	std::string command = userdata.asString();
-	if ("sort_sessions_by_type" == command)
-	{
-		return (order.getSortOrderSessions() == LLConversationFilter::SO_SESSION_TYPE);
-	}
-	if ("sort_sessions_by_name" == command)
-	{
-		return (order.getSortOrderSessions() == LLConversationFilter::SO_NAME);
-	}
-	if ("sort_sessions_by_recent" == command)
-	{
-		return (order.getSortOrderSessions() == LLConversationFilter::SO_DATE);
-	}
-	if ("sort_participants_by_name" == command)
-	{
-		return (order.getSortOrderParticipants() == LLConversationFilter::SO_NAME);
-	}
-	if ("sort_participants_by_recent" == command)
-	{
-		return (order.getSortOrderParticipants() == LLConversationFilter::SO_DATE);
-	}
-	if ("sort_participants_by_distance" == command)
-	{
-		return (order.getSortOrderParticipants() == LLConversationFilter::SO_DISTANCE);
-	}
-	if ("Translating.Enabled" == command)
-	{
-		return gSavedPerAccountSettings.getBOOL("TranslatingEnabled");
-	}
-	if ("Translating.On" == command)
-	{
-		return gSavedSettings.getBOOL("TranslateChat");
-	}
-	return false;
-=======
-    LLConversationSort order = mConversationViewModel.getSorter();
-    std::string command = userdata.asString();
-    if ("sort_sessions_by_type" == command)
-    {
-        return (order.getSortOrderSessions() == LLConversationFilter::SO_SESSION_TYPE);
-    }
-    if ("sort_sessions_by_name" == command)
-    {
-        return (order.getSortOrderSessions() == LLConversationFilter::SO_NAME);
-    }
-    if ("sort_sessions_by_recent" == command)
-    {
-        return (order.getSortOrderSessions() == LLConversationFilter::SO_DATE);
-    }
-    if ("sort_participants_by_name" == command)
-    {
-        return (order.getSortOrderParticipants() == LLConversationFilter::SO_NAME);
-    }
-    if ("sort_participants_by_recent" == command)
-    {
-        return (order.getSortOrderParticipants() == LLConversationFilter::SO_DATE);
-    }
-    if ("sort_participants_by_distance" == command)
-    {
-        return (order.getSortOrderParticipants() == LLConversationFilter::SO_DISTANCE);
-    }
-    if ("Translating.Enabled" == command)
-    {
-        return gSavedPerAccountSettings.getBOOL("TranslatingEnabled");
-    }
-    if ("Translating.On" == command)
-    {
-        return gSavedSettings.getBOOL("TranslateChat");
-    }
-    return FALSE;
->>>>>>> e1623bb2
-}
-
-void LLFloaterIMContainer::setSortOrderSessions(const LLConversationFilter::ESortOrderType order)
-{
-    LLConversationSort old_order = mConversationViewModel.getSorter();
-    if (order != old_order.getSortOrderSessions())
-    {
-        old_order.setSortOrderSessions(order);
-        setSortOrder(old_order);
-    }
-}
-
-void LLFloaterIMContainer::setSortOrderParticipants(const LLConversationFilter::ESortOrderType order)
-{
-    LLConversationSort old_order = mConversationViewModel.getSorter();
-    if (order != old_order.getSortOrderParticipants())
-    {
-        old_order.setSortOrderParticipants(order);
-        setSortOrder(old_order);
-    }
-}
-
-void LLFloaterIMContainer::setSortOrder(const LLConversationSort& order)
-{
-    mConversationViewModel.setSorter(order);
-    mConversationsRoot->arrangeAll();
-    // try to keep selection onscreen, even if it wasn't to start with
-    mConversationsRoot->scrollToShowSelection();
-
-    // Notify all conversation (torn off or not) of the change to the sort order
-    // Note: For the moment, the sort order is *unique* across all conversations. That might change in the future.
-    for (conversations_items_map::iterator it_session = mConversationsItems.begin(); it_session != mConversationsItems.end(); it_session++)
-    {
-        LLUUID session_id = it_session->first;
-        LLFloaterIMSessionTab *conversation_floater = (session_id.isNull() ? (LLFloaterIMSessionTab*)(LLFloaterReg::findTypedInstance<LLFloaterIMNearbyChat>("nearby_chat")) : (LLFloaterIMSessionTab*)(LLFloaterIMSession::findInstance(session_id)));
-        if (conversation_floater)
-        {
-            conversation_floater->setSortOrder(order);
-        }
-    }
-
-    gSavedSettings.setU32("ConversationSortOrder", (U32)order);
-}
-
-void LLFloaterIMContainer::getSelectedUUIDs(uuid_vec_t& selected_uuids, bool participant_uuids/* = true*/)
-{
-    const std::set<LLFolderViewItem*> selectedItems = mConversationsRoot->getSelectionList();
-
-    std::set<LLFolderViewItem*>::const_iterator it = selectedItems.begin();
-    const std::set<LLFolderViewItem*>::const_iterator it_end = selectedItems.end();
-    LLConversationItem * conversationItem;
-
-    for (; it != it_end; ++it)
-    {
-        conversationItem = static_cast<LLConversationItem *>((*it)->getViewModelItem());
-
-        //When a one-on-one conversation exists, retrieve the participant id from the conversation floater
-        if(conversationItem->getType() == LLConversationItem::CONV_SESSION_1_ON_1 && participant_uuids)
-        {
-            LLFloaterIMSession * conversation_floaterp = LLFloaterIMSession::findInstance(conversationItem->getUUID());
-            LLUUID participant_id = conversation_floaterp->getOtherParticipantUUID();
-            selected_uuids.push_back(participant_id);
-        }
-        else
-        {
-            selected_uuids.push_back(conversationItem->getUUID());
-        }
-    }
-}
-
-const LLConversationItem * LLFloaterIMContainer::getCurSelectedViewModelItem()
-{
-    LLConversationItem * conversation_item = NULL;
-
-    if(mConversationsRoot &&
-        mConversationsRoot->getCurSelectedItem() &&
-        mConversationsRoot->getCurSelectedItem()->getViewModelItem())
-    {
-        LLFloaterIMSessionTab *selected_session_floater = LLFloaterIMSessionTab::getConversation(mSelectedSession);
-        if (selected_session_floater && !selected_session_floater->getHost() && selected_session_floater->getCurSelectedViewModelItem())
-        {
-            conversation_item = selected_session_floater->getCurSelectedViewModelItem();
-        }
-        else
-        {
-            conversation_item = static_cast<LLConversationItem *>(mConversationsRoot->getCurSelectedItem()->getViewModelItem());
-        }
-    }
-
-    return conversation_item;
-}
-
-void LLFloaterIMContainer::getParticipantUUIDs(uuid_vec_t& selected_uuids)
-{
-    //Find the conversation floater associated with the selected id
-    const LLConversationItem * conversation_item = getCurSelectedViewModelItem();
-
-    if (NULL == conversation_item)
-    {
-        return;
-    }
-
-    getSelectedUUIDs(selected_uuids);
-}
-
-void LLFloaterIMContainer::doToParticipants(const std::string& command, uuid_vec_t& selectedIDS)
-{
-    if (selectedIDS.size() == 1)
-    {
-        const LLUUID& userID = selectedIDS.front();
-        if ("view_profile" == command)
-        {
-            LLAvatarActions::showProfile(userID);
-        }
-        else if ("im" == command)
-        {
-            if (gAgent.getID() != userID)
-            {
-                LLAvatarActions::startIM(userID);
-            }
-        }
-        else if ("offer_teleport" == command)
-        {
-            LLAvatarActions::offerTeleport(selectedIDS);
-        }
-        else if ("request_teleport" == command)
-        {
-            LLAvatarActions::teleportRequest(selectedIDS.front());
-        }
-        else if ("voice_call" == command)
-        {
-            LLAvatarActions::startCall(userID);
-        }
-        else if ("chat_history" == command)
-        {
-            LLAvatarActions::viewChatHistory(userID);
-        }
-        else if ("add_friend" == command)
-        {
-            LLAvatarActions::requestFriendshipDialog(userID);
-        }
-        else if ("remove_friend" == command)
-        {
-            LLAvatarActions::removeFriendDialog(userID);
-        }
-        else if ("invite_to_group" == command)
-        {
-            LLAvatarActions::inviteToGroup(userID);
-        }
-        else if ("zoom_in" == command)
-        {
-            handle_zoom_to_object(userID);
-        }
-        else if ("map" == command)
-        {
-            LLAvatarActions::showOnMap(userID);
-        }
-        else if ("share" == command)
-        {
-            LLAvatarActions::share(userID);
-        }
-        else if ("pay" == command)
-        {
-            LLAvatarActions::pay(userID);
-        }
-        else if ("report_abuse" == command)
-        {
-            LLAvatarName av_name;
-            if (LLAvatarNameCache::get(userID, &av_name))
-            {
-                LLFloaterReporter::showFromAvatar(userID, av_name.getCompleteName());
-            }
-            else
-            {
-                LLFloaterReporter::showFromAvatar(userID, "not avaliable");
-            }
-        }
-        else if ("block_unblock" == command)
-        {
-            LLAvatarActions::toggleMute(userID, LLMute::flagVoiceChat);
-        }
-        else if ("mute_unmute" == command)
-        {
-            LLAvatarActions::toggleMute(userID, LLMute::flagTextChat);
-        }
-        else if ("selected" == command || "mute_all" == command || "unmute_all" == command)
-        {
-            moderateVoice(command, userID);
-        }
-        else if ("toggle_allow_text_chat" == command)
-        {
-            toggleAllowTextChat(userID);
-        }
-        else if ("ban_member" == command)
-        {
-            banSelectedMember(userID);
-        }
-    }
-    else if (selectedIDS.size() > 1)
-    {
-        if ("im" == command)
-        {
-            LLAvatarActions::startConference(selectedIDS);
-        }
-        else if ("offer_teleport" == command)
-        {
-            LLAvatarActions::offerTeleport(selectedIDS);
-        }
-        else if ("voice_call" == command)
-        {
-            LLAvatarActions::startAdhocCall(selectedIDS);
-        }
-        else if ("remove_friend" == command)
-        {
-            LLAvatarActions::removeFriendsDialog(selectedIDS);
-        }
-    }
-}
-
-void LLFloaterIMContainer::doToSelectedConversation(const std::string& command, uuid_vec_t& selectedIDS)
-{
-    //Find the conversation floater associated with the selected id
-    const LLConversationItem * conversationItem = getCurSelectedViewModelItem();
-    LLFloaterIMSession *conversationFloater = LLFloaterIMSession::findInstance(conversationItem->getUUID());
-
-    if(conversationFloater)
-    {
-        //Close the selected conversation
-        if("close_conversation" == command)
-        {
-            LLFloater::onClickClose(conversationFloater);
-        }
-        else if("close_selected_conversations" == command)
-        {
-            getSelectedUUIDs(selectedIDS,false);
-            closeSelectedConversations(selectedIDS);
-        }
-        else if("open_voice_conversation" == command)
-        {
-            gIMMgr->startCall(conversationItem->getUUID());
-        }
-        else if("disconnect_from_voice" == command)
-        {
-            gIMMgr->endCall(conversationItem->getUUID());
-        }
-        else if("chat_history" == command)
-        {
-            if (selectedIDS.size() > 0)
-            {
-                if(conversationItem->getType() == LLConversationItem::CONV_SESSION_GROUP)
-                {
-                    LLFloaterReg::showInstance("preview_conversation", conversationItem->getUUID(), true);
-                }
-                else if(conversationItem->getType() == LLConversationItem::CONV_SESSION_AD_HOC)
-                {
-                    LLConversation* conv = LLConversationLog::instance().findConversation(LLIMModel::getInstance()->findIMSession(conversationItem->getUUID()));
-                    if(conv)
-                    {
-                        LLFloaterReg::showInstance("preview_conversation", conv->getSessionID(), true);
-                    }
-                }
-                else
-                {
-                    LLAvatarActions::viewChatHistory(selectedIDS.front());
-                }
-            }
-        }
-        else
-        {
-            if(conversationItem->getType() == LLConversationItem::CONV_SESSION_1_ON_1)
-            {
-                doToParticipants(command, selectedIDS);
-            }
-        }
-    }
-    //if there is no LLFloaterIMSession* instance for selected conversation it might be Nearby chat
-    else
-    {
-        if(conversationItem->getType() == LLConversationItem::CONV_SESSION_NEARBY)
-        {
-            if("chat_history" == command)
-            {
-                LLFloaterReg::showInstance("preview_conversation", LLSD(LLUUID::null), true);
-            }
-}
-    }
-}
-
-void LLFloaterIMContainer::doToSelected(const LLSD& userdata)
-{
-    std::string command = userdata.asString();
-    const LLConversationItem * conversationItem = getCurSelectedViewModelItem();
-    uuid_vec_t selected_uuids;
-
-    if(conversationItem != NULL)
-    {
-        getParticipantUUIDs(selected_uuids);
-
-        if(conversationItem->getType() == LLConversationItem::CONV_PARTICIPANT)
-        {
-            doToParticipants(command, selected_uuids);
-        }
-        else
-        {
-            doToSelectedConversation(command, selected_uuids);
-        }
-    }
-}
-
-void LLFloaterIMContainer::doToSelectedGroup(const LLSD& userdata)
-{
-    std::string action = userdata.asString();
-
-    if (action == "group_profile")
-    {
-        LLGroupActions::show(mSelectedSession);
-    }
-    else if (action == "activate_group")
-    {
-        LLGroupActions::activate(mSelectedSession);
-    }
-    else if (action == "leave_group")
-    {
-        LLGroupActions::leave(mSelectedSession);
-    }
-}
-
-bool LLFloaterIMContainer::enableContextMenuItem(const LLSD& userdata)
-{
-    const std::string& item = userdata.asString();
-    uuid_vec_t uuids;
-    getParticipantUUIDs(uuids);
-
-
-    //If there is group or ad-hoc chat in multiselection, everything needs to be disabled
-    if(uuids.size() > 1)
-    {
-        const std::set<LLFolderViewItem*> selectedItems = mConversationsRoot->getSelectionList();
-        LLConversationItem * conversationItem;
-        for(std::set<LLFolderViewItem*>::const_iterator it = selectedItems.begin(); it != selectedItems.end(); ++it)
-        {
-            conversationItem = static_cast<LLConversationItem *>((*it)->getViewModelItem());
-            if((conversationItem->getType() == LLConversationItem::CONV_SESSION_GROUP) || (conversationItem->getType() == LLConversationItem::CONV_SESSION_AD_HOC))
-            {
-                return false;
-            }
-        }
-    }
-
-    if ("conversation_log" == item)
-    {
-        return gSavedPerAccountSettings.getS32("KeepConversationLogTranscripts") > 0;
-    }
-
-    //Enable Chat history item for ad-hoc and group conversations
-    if ("can_chat_history" == item && uuids.size() > 0)
-    {
-        //Disable menu item if selected participant is user agent
-        if(uuids.front() != gAgentID)
-        {
-            if (getCurSelectedViewModelItem()->getType() == LLConversationItem::CONV_SESSION_NEARBY)
-            {
-                return LLLogChat::isNearbyTranscriptExist();
-            }
-            else if (getCurSelectedViewModelItem()->getType() == LLConversationItem::CONV_SESSION_AD_HOC)
-            {
-                const LLConversation* conv = LLConversationLog::instance().findConversation(LLIMModel::getInstance()->findIMSession(uuids.front()));
-                if(conv)
-                {
-                    return LLLogChat::isAdHocTranscriptExist(conv->getHistoryFileName());
-                }
-                return false;
-            }
-            else
-            {
-                bool is_group = (getCurSelectedViewModelItem()->getType() == LLConversationItem::CONV_SESSION_GROUP);
-                return LLLogChat::isTranscriptExist(uuids.front(),is_group);
-            }
-        }
-    }
-
-    // If nothing is selected(and selected item is not group chat), everything needs to be disabled
-    if (uuids.size() <= 0)
-    {
-        if(getCurSelectedViewModelItem())
-        {
-            return getCurSelectedViewModelItem()->getType() == LLConversationItem::CONV_SESSION_GROUP;
-        }
-        return false;
-    }
-
-    if("can_activate_group" == item)
-    {
-        LLUUID selected_group_id = getCurSelectedViewModelItem()->getUUID();
-        return gAgent.getGroupID() != selected_group_id;
-    }
-
-    return enableContextMenuItem(item, uuids);
-}
-
-bool LLFloaterIMContainer::enableContextMenuItem(const std::string& item, uuid_vec_t& uuids)
-{
-    // Extract the single select info
-    bool is_single_select = (uuids.size() == 1);
-    const LLUUID& single_id = uuids.front();
-
-    if ("can_chat_history" == item && is_single_select)
-    {
-        return LLLogChat::isTranscriptExist(uuids.front(),false);
-    }
-
-    // Handle options that are applicable to all including the user agent
-    if ("can_view_profile" == item)
-    {
-        return is_single_select;
-    }
-
-    bool is_moderator_option = ("can_moderate_voice" == item) || ("can_allow_text_chat" == item) || ("can_mute" == item) || ("can_unmute" == item);
-
-    // Beyond that point, if only the user agent is selected, everything is disabled
-    if (is_single_select && (single_id == gAgentID))
-    {
-        if (is_moderator_option)
-        {
-            return enableModerateContextMenuItem(item, true);
-        }
-        else
-        {
-            return false;
-        }
-    }
-
-    // If the user agent is selected with others, everything is disabled
-    for (uuid_vec_t::const_iterator id = uuids.begin(); id != uuids.end(); ++id)
-    {
-        if (gAgent.getID() == *id)
-        {
-            return false;
-        }
-    }
-
-    // Handle all other options
-    if (("can_invite" == item)
-        || ("can_chat_history" == item)
-        || ("can_share" == item)
-        || ("can_pay" == item)
-        || ("report_abuse" == item))
-    {
-        // Those menu items are enable only if a single avatar is selected
-        return is_single_select;
-    }
-    else if ("can_block" == item)
-    {
-        return (is_single_select ? LLAvatarActions::canBlock(single_id) : false);
-    }
-    else if ("can_add" == item)
-    {
-        // We can add friends if:
-        // - there is only 1 selected avatar (EXT-7389)
-        // - this avatar is not already a friend
-        return (is_single_select ? !LLAvatarActions::isFriend(single_id) : false);
-    }
-    else if ("can_delete" == item)
-    {
-        // We can remove friends if there are only friends among the selection
-        bool result = true;
-        for (uuid_vec_t::const_iterator id = uuids.begin(); id != uuids.end(); ++id)
-        {
-            result &= LLAvatarActions::isFriend(*id);
-        }
-        return result;
-    }
-    else if ("can_call" == item)
-    {
-        return LLAvatarActions::canCall();
-    }
-    else if ("can_open_voice_conversation" == item)
-    {
-        return is_single_select && LLAvatarActions::canCall();
-    }
-    else if ("can_open_voice_conversation" == item)
-    {
-        return is_single_select && LLAvatarActions::canCall();
-    }
-    else if ("can_zoom_in" == item)
-    {
-        return is_single_select && gObjectList.findObject(single_id);
-    }
-    else if ("can_show_on_map" == item)
-    {
-        return (is_single_select ? (LLAvatarTracker::instance().isBuddyOnline(single_id) && is_agent_mappable(single_id)) || gAgent.isGodlike() : false);
-    }
-    else if ("can_offer_teleport" == item)
-    {
-        return LLAvatarActions::canOfferTeleport(uuids);
-    }
-    else if ("can_ban_member" == item)
-    {
-        return canBanSelectedMember(single_id);
-    }
-    else if (is_moderator_option)
-    {
-        // *TODO : get that out of here...
-        return enableModerateContextMenuItem(item);
-    }
-
-    // By default, options that not explicitely disabled are enabled
-    return true;
-}
-
-bool LLFloaterIMContainer::checkContextMenuItem(const LLSD& userdata)
-{
-    std::string item = userdata.asString();
-    uuid_vec_t uuids;
-    getParticipantUUIDs(uuids);
-
-    return checkContextMenuItem(item, uuids);
-}
-
-bool LLFloaterIMContainer::checkContextMenuItem(const std::string& item, uuid_vec_t& uuids)
-{
-    if (uuids.size() == 1)
-    {
-        if ("is_blocked" == item)
-        {
-            return LLMuteList::getInstance()->isMuted(uuids.front(), LLMute::flagVoiceChat);
-        }
-        else if (item == "is_muted")
-        {
-            return LLMuteList::getInstance()->isMuted(uuids.front(), LLMute::flagTextChat);
-        }
-        else if ("is_allowed_text_chat" == item)
-        {
-            const LLSpeaker * speakerp = getSpeakerOfSelectedParticipant(getSpeakerMgrForSelectedParticipant());
-
-            if (NULL != speakerp)
-            {
-                return !speakerp->mModeratorMutedText;
-            }
-        }
-    }
-
-    return false;
-}
-
-bool LLFloaterIMContainer::visibleContextMenuItem(const LLSD& userdata)
-{
-    const LLConversationItem *conversation_item = getCurSelectedViewModelItem();
-    if(!conversation_item)
-    {
-        return false;
-    }
-
-    const std::string& item = userdata.asString();
-
-    if ("show_mute" == item)
-    {
-        return !isMuted(conversation_item->getUUID());
-    }
-    else if ("show_unmute" == item)
-    {
-        return isMuted(conversation_item->getUUID());
-    }
-
-    return true;
-}
-
-void LLFloaterIMContainer::showConversation(const LLUUID& session_id)
-{
-    setVisibleAndFrontmost(false);
-    selectConversationPair(session_id, true);
-
-    LLFloaterIMSessionTab* session_floater = LLFloaterIMSessionTab::findConversation(session_id);
-    if (session_floater)
-    {
-        session_floater->restoreFloater();
-    }
-}
-
-void LLFloaterIMContainer::clearAllFlashStates()
-{
-    conversations_widgets_map::iterator widget_it = mConversationsWidgets.begin();
-    for (;widget_it != mConversationsWidgets.end(); ++widget_it)
-    {
-        LLConversationViewSession* widget = dynamic_cast<LLConversationViewSession*>(widget_it->second);
-        if (widget)
-        {
-            widget->setFlashState(false);
-        }
-    }
-}
-
-void LLFloaterIMContainer::selectConversation(const LLUUID& session_id)
-{
-    selectConversationPair(session_id, true);
-}
-
-// Select the conversation *after* (or before if none after) the passed uuid conversation
-// Used to change the selection on key hits
-void LLFloaterIMContainer::selectNextConversationByID(const LLUUID& uuid)
-{
-    bool new_selection = false;
-    selectConversation(uuid);
-    new_selection = selectNextorPreviousConversation(true);
-    if (!new_selection)
-    {
-        selectNextorPreviousConversation(false);
-    }
-}
-
-// Synchronous select the conversation item and the conversation floater
-bool LLFloaterIMContainer::selectConversationPair(const LLUUID& session_id, bool select_widget, bool focus_floater/*=true*/)
-{
-    bool handled = true;
-    LLFloaterIMSessionTab* session_floater = LLFloaterIMSessionTab::findConversation(session_id);
-
-    /* widget processing */
-    if (select_widget && mConversationsRoot->getSelectedCount() <= 1)
-    {
-<<<<<<< HEAD
-		LLFolderViewItem* widget = get_ptr_in_map(mConversationsWidgets,session_id);
-    	if (widget && widget->getParentFolder())
-    	{
-    		widget->getParentFolder()->setSelection(widget, false, false);
-    		mConversationsRoot->scrollToShowSelection();
-    	}
-=======
-        LLFolderViewItem* widget = get_ptr_in_map(mConversationsWidgets,session_id);
-        if (widget && widget->getParentFolder())
-        {
-            widget->getParentFolder()->setSelection(widget, FALSE, FALSE);
-            mConversationsRoot->scrollToShowSelection();
-        }
->>>>>>> e1623bb2
-    }
-
-    /* floater processing */
-
-    if (NULL != session_floater && !session_floater->isDead())
-    {
-        if (session_id != getSelectedSession())
-        {
-            // Store the active session
-            setSelectedSession(session_id);
-
-
-
-            if (session_floater->getHost())
-            {
-                // Always expand the message pane if the panel is hosted by the container
-                collapseMessagesPane(false);
-                // Switch to the conversation floater that is being selected
-                selectFloater(session_floater);
-            }
-            else
-            {
-                showStub(true);
-            }
-
-            //When in DND mode, remove stored IM notifications
-            //Nearby chat (Null) IMs are not stored while in DND mode, so can ignore removal
-            if(gAgent.isDoNotDisturb() && session_id.notNull())
-            {
-                LLDoNotDisturbNotificationStorage::getInstance()->removeNotification(LLDoNotDisturbNotificationStorage::toastName, session_id);
-            }
-        }
-
-        // Set the focus on the selected floater
-        if (!session_floater->hasFocus() && !session_floater->isMinimized())
-        {
-            session_floater->setFocus(focus_floater);
-        }
-    }
-    flashConversationItemWidget(session_id,false);
-    return handled;
-}
-
-void LLFloaterIMContainer::setTimeNow(const LLUUID& session_id, const LLUUID& participant_id)
-{
-    LLConversationItemSession* item = dynamic_cast<LLConversationItemSession*>(getSessionModel(session_id));
-    if (item)
-    {
-        item->setTimeNow(participant_id);
-        mConversationViewModel.requestSortAll();
-        mConversationsRoot->arrangeAll();
-    }
-}
-
-void LLFloaterIMContainer::setNearbyDistances()
-{
-    // Get the nearby chat session: that's the one with uuid nul
-    LLConversationItemSession* item = dynamic_cast<LLConversationItemSession*>(getSessionModel(LLUUID()));
-    if (item)
-    {
-        // Get the positions of the nearby avatars and their ids
-        std::vector<LLVector3d> positions;
-        uuid_vec_t avatar_ids;
-        LLWorld::getInstance()->getAvatars(&avatar_ids, &positions, gAgent.getPositionGlobal(), gSavedSettings.getF32("NearMeRange"));
-        // Get the position of the agent
-        const LLVector3d& me_pos = gAgent.getPositionGlobal();
-        // For each nearby avatar, compute and update the distance
-        int avatar_count = positions.size();
-        for (int i = 0; i < avatar_count; i++)
-        {
-            F64 dist = dist_vec_squared(positions[i], me_pos);
-            item->setDistance(avatar_ids[i],dist);
-        }
-        // Also does it for the agent itself
-        item->setDistance(gAgent.getID(),0.0f);
-        // Request resort
-        mConversationViewModel.requestSortAll();
-        mConversationsRoot->arrangeAll();
-    }
-}
-
-LLConversationItem* LLFloaterIMContainer::addConversationListItem(const LLUUID& uuid, bool isWidgetSelected /*= false*/)
-{
-    bool is_nearby_chat = uuid.isNull();
-
-    // Stores the display name for the conversation line item
-    std::string display_name = is_nearby_chat ? LLTrans::getString("NearbyChatLabel") : LLIMModel::instance().getName(uuid);
-
-    // Check if the item is not already in the list, exit (nothing to do)
-    // Note: this happens often, when reattaching a torn off conversation for instance
-    conversations_items_map::iterator item_it = mConversationsItems.find(uuid);
-    if (item_it != mConversationsItems.end())
-    {
-        return item_it->second;
-    }
-
-    // Create a conversation session model
-    LLConversationItemSession* item = NULL;
-    LLSpeakerMgr* speaker_manager = (is_nearby_chat ? (LLSpeakerMgr*)(LLLocalSpeakerMgr::getInstance()) : LLIMModel::getInstance()->getSpeakerManager(uuid));
-    if (speaker_manager)
-    {
-        item = new LLParticipantList(speaker_manager, getRootViewModel());
-    }
-    if (!item)
-    {
-        LL_WARNS() << "Couldn't create conversation session item : " << display_name << LL_ENDL;
-        return NULL;
-    }
-    item->renameItem(display_name);
-    item->updateName(NULL);
-
-    mConversationsItems[uuid] = item;
-
-    // Create a widget from it
-    LLConversationViewSession* widget = createConversationItemWidget(item);
-    mConversationsWidgets[uuid] = widget;
-
-    // Add a new conversation widget to the root folder of the folder view
-    widget->addToFolder(mConversationsRoot);
-    widget->requestArrange();
-
-    LLIMModel::LLIMSession * im_sessionp = LLIMModel::getInstance()->findIMSession(uuid);
-
-    // Create the participants widgets now
-    // Note: usually, we do not get an updated avatar list at that point
-    if (uuid.isNull() || (im_sessionp && !im_sessionp->isP2PSessionType()))
-    {
-        LLFolderViewModelItemCommon::child_list_t::const_iterator current_participant_model = item->getChildrenBegin();
-        LLFolderViewModelItemCommon::child_list_t::const_iterator end_participant_model = item->getChildrenEnd();
-        while (current_participant_model != end_participant_model)
-        {
-            LLConversationItem* participant_model = dynamic_cast<LLConversationItem*>(*current_participant_model);
-            LLConversationViewParticipant* participant_view = createConversationViewParticipant(participant_model);
-            participant_view->addToFolder(widget);
-            current_participant_model++;
-        }
-    }
-
-    if (uuid.notNull() && im_sessionp->isP2PSessionType())
-    {
-        item->fetchAvatarName(false);
-    }
-
-    // Do that too for the conversation dialog
-    LLFloaterIMSessionTab *conversation_floater = (uuid.isNull() ? (LLFloaterIMSessionTab*)(LLFloaterReg::findTypedInstance<LLFloaterIMNearbyChat>("nearby_chat")) : (LLFloaterIMSessionTab*)(LLFloaterIMSession::findInstance(uuid)));
-    if (conversation_floater)
-    {
-        conversation_floater->buildConversationViewParticipant();
-    }
-
-    // set the widget to minimized mode if conversations pane is collapsed
-    widget->toggleCollapsedMode(mConversationsPane->isCollapsed());
-
-    if (isWidgetSelected || 0 == mConversationsRoot->getSelectedCount())
-    {
-        selectConversationPair(uuid, true);
-        widget->requestArrange();
-
-        // scroll to newly added item
-        mConversationsRoot->scrollToShowSelection();
-    }
-
-    return item;
-}
-
-bool LLFloaterIMContainer::removeConversationListItem(const LLUUID& uuid, bool change_focus)
-{
-    // Delete the widget and the associated conversation item
-    // Note : since the mConversationsItems is also the listener to the widget, deleting
-    // the widget will also delete its listener
-    bool is_widget_selected = false;
-    LLFolderViewItem* new_selection = NULL;
-    LLFolderViewItem* widget = get_ptr_in_map(mConversationsWidgets,uuid);
-    if (widget)
-    {
-        is_widget_selected = widget->isSelected();
-        if (mConversationsRoot)
-        {
-            new_selection = mConversationsRoot->getNextFromChild(widget, false);
-            if (!new_selection)
-            {
-                new_selection = mConversationsRoot->getPreviousFromChild(widget, false);
-            }
-        }
-
-<<<<<<< HEAD
-		// Will destroy views and delete models that are not assigned to any views
-		widget->destroyView();
-	}
-	
-	// Suppress the conversation items and widgets from their respective maps
-	mConversationsItems.erase(uuid);
-	mConversationsWidgets.erase(uuid);
-	// Clear event query (otherwise reopening session in some way can bombard session with stale data)
-	mConversationEventQueue.erase(uuid);
-	
-	// Don't let the focus fall IW, select and refocus on the first conversation in the list
-	if (change_focus)
-	{
-		setFocus(true);
-		if (new_selection)
-		{
-			if (mConversationsWidgets.size() == 1)
-			{
-				// If only one widget is left, it has to be the Nearby Chat. Select it directly.
-				selectConversationPair(LLUUID(NULL), true);
-			}
-			else
-			{
-				LLConversationItem* vmi = dynamic_cast<LLConversationItem*>(new_selection->getViewModelItem());
-				if (vmi)
-				{
-					selectConversationPair(vmi->getUUID(), true);
-				}
-			}
-		}
-	}
-	return is_widget_selected;
-=======
-        // Will destroy views and delete models that are not assigned to any views
-        widget->destroyView();
-    }
-
-    // Suppress the conversation items and widgets from their respective maps
-    mConversationsItems.erase(uuid);
-    mConversationsWidgets.erase(uuid);
-    // Clear event query (otherwise reopening session in some way can bombard session with stale data)
-    mConversationEventQueue.erase(uuid);
-
-    // Don't let the focus fall IW, select and refocus on the first conversation in the list
-    if (change_focus)
-    {
-        setFocus(TRUE);
-        if (new_selection)
-        {
-            if (mConversationsWidgets.size() == 1)
-            {
-                // If only one widget is left, it has to be the Nearby Chat. Select it directly.
-                selectConversationPair(LLUUID(NULL), true);
-            }
-            else
-            {
-                LLConversationItem* vmi = dynamic_cast<LLConversationItem*>(new_selection->getViewModelItem());
-                if (vmi)
-                {
-                    selectConversationPair(vmi->getUUID(), true);
-                }
-            }
-        }
-    }
-    return is_widget_selected;
->>>>>>> e1623bb2
-}
-
-LLConversationViewSession* LLFloaterIMContainer::createConversationItemWidget(LLConversationItem* item)
-{
-    LLConversationViewSession::Params params;
-
-    params.name = item->getDisplayName();
-    params.root = mConversationsRoot;
-    params.listener = item;
-    params.tool_tip = params.name;
-    params.container = this;
-
-    //Indentation for aligning the p2p converstation image with the nearby chat arrow
-    if(item->getType() == LLConversationItem::CONV_SESSION_1_ON_1)
-    {
-        params.folder_indentation = 3;
-    }
-
-    return LLUICtrlFactory::create<LLConversationViewSession>(params);
-}
-
-LLConversationViewParticipant* LLFloaterIMContainer::createConversationViewParticipant(LLConversationItem* item)
-{
-    LLConversationViewParticipant::Params params;
-    LLRect panel_rect = mConversationsListPanel->getRect();
-
-    params.name = item->getDisplayName();
-    params.root = mConversationsRoot;
-    params.listener = item;
-
-    //24 is the the current hight of an item (itemHeight) loaded from conversation_view_participant.xml.
-    params.rect = LLRect (0, 24, panel_rect.getWidth(), 0);
-    params.tool_tip = params.name;
-    params.participant_id = item->getUUID();
-    params.folder_indentation = 27;
-
-    return LLUICtrlFactory::create<LLConversationViewParticipant>(params);
-}
-
-bool LLFloaterIMContainer::enableModerateContextMenuItem(const std::string& userdata, bool is_self)
-{
-    // only group moderators can perform actions related to this "enable callback"
-    if (!isGroupModerator())
-    {
-        return false;
-    }
-
-    LLSpeaker * speakerp = getSpeakerOfSelectedParticipant(getSpeakerMgrForSelectedParticipant());
-    if (NULL == speakerp)
-    {
-        return false;
-    }
-
-    bool voice_channel = speakerp->isInVoiceChannel();
-
-    if ("can_moderate_voice" == userdata)
-    {
-        return voice_channel;
-    }
-    else if (("can_mute" == userdata) && !is_self)
-    {
-        return voice_channel && !isMuted(getCurSelectedViewModelItem()->getUUID());
-    }
-    else if ("can_unmute" == userdata)
-    {
-        return voice_channel && isMuted(getCurSelectedViewModelItem()->getUUID());
-    }
-
-    // The last invoke is used to check whether the "can_allow_text_chat" will enabled
-    return LLVoiceClient::getInstance()->isParticipantAvatar(getCurSelectedViewModelItem()->getUUID()) && !is_self;
-}
-
-bool LLFloaterIMContainer::isGroupModerator()
-{
-    LLSpeakerMgr * speaker_manager = getSpeakerMgrForSelectedParticipant();
-    if (NULL == speaker_manager)
-    {
-        LL_WARNS() << "Speaker manager is missing" << LL_ENDL;
-        return false;
-    }
-
-    // Is session a group call/chat?
-    if(gAgent.isInGroup(speaker_manager->getSessionID()))
-    {
-        LLSpeaker * speaker = speaker_manager->findSpeaker(gAgentID).get();
-
-        // Is agent a moderator?
-        return speaker && speaker->mIsModerator;
-    }
-
-    return false;
-}
-
-bool LLFloaterIMContainer::haveAbilityToBan()
-{
-    LLSpeakerMgr * speaker_manager = getSpeakerMgrForSelectedParticipant();
-    if (NULL == speaker_manager)
-    {
-        LL_WARNS() << "Speaker manager is missing" << LL_ENDL;
-        return false;
-    }
-    LLUUID group_uuid = speaker_manager->getSessionID();
-
-    return gAgent.isInGroup(group_uuid) && gAgent.hasPowerInGroup(group_uuid, GP_GROUP_BAN_ACCESS);
-}
-
-bool LLFloaterIMContainer::canBanSelectedMember(const LLUUID& participant_uuid)
-{
-    LLSpeakerMgr * speaker_manager = getSpeakerMgrForSelectedParticipant();
-    if (NULL == speaker_manager)
-    {
-        LL_WARNS() << "Speaker manager is missing" << LL_ENDL;
-        return false;
-    }
-    LLUUID group_uuid = speaker_manager->getSessionID();
-    LLGroupMgrGroupData* gdatap = LLGroupMgr::getInstance()->getGroupData(group_uuid);
-    if(!gdatap)
-    {
-        LL_WARNS("Groups") << "Unable to get group data for group " << group_uuid << LL_ENDL;
-        return false;
-    }
-
-    if (gdatap->mPendingBanRequest)
-    {
-        return false;
-    }
-
-    if (gdatap->isRoleMemberDataComplete())
-    {
-        if (gdatap->mMembers.size())
-        {
-            LLGroupMgrGroupData::member_list_t::iterator mi = gdatap->mMembers.find((participant_uuid));
-            if (mi != gdatap->mMembers.end())
-            {
-                LLGroupMemberData* member_data = (*mi).second;
-                // Is the member an owner?
-                if (member_data && member_data->isInRole(gdatap->mOwnerRole))
-                {
-                    return false;
-                }
-            }
-        }
-    }
-
-    if( gAgent.hasPowerInGroup(group_uuid, GP_ROLE_REMOVE_MEMBER) &&
-        gAgent.hasPowerInGroup(group_uuid, GP_GROUP_BAN_ACCESS) )
-    {
-        return true;
-    }
-
-    return false;
-}
-
-void LLFloaterIMContainer::banSelectedMember(const LLUUID& participant_uuid)
-{
-    LLSpeakerMgr * speaker_manager = getSpeakerMgrForSelectedParticipant();
-    if (NULL == speaker_manager)
-    {
-        LL_WARNS() << "Speaker manager is missing" << LL_ENDL;
-        return;
-    }
-
-    LLUUID group_uuid = speaker_manager->getSessionID();
-    LLGroupMgrGroupData* gdatap = LLGroupMgr::getInstance()->getGroupData(group_uuid);
-    if(!gdatap)
-    {
-        LL_WARNS("Groups") << "Unable to get group data for group " << group_uuid << LL_ENDL;
-        return;
-    }
-
-    gdatap->banMemberById(participant_uuid);
-
-}
-
-void LLFloaterIMContainer::moderateVoice(const std::string& command, const LLUUID& userID)
-{
-    if (!gAgent.getRegion()) return;
-
-    if (command.compare("selected"))
-    {
-        moderateVoiceAllParticipants(command.compare("mute_all"));
-    }
-    else
-    {
-        moderateVoiceParticipant(userID, isMuted(userID));
-    }
-}
-
-bool LLFloaterIMContainer::isMuted(const LLUUID& avatar_id)
-{
-    const LLSpeaker * speakerp = getSpeakerOfSelectedParticipant(getSpeakerMgrForSelectedParticipant());
-    return NULL == speakerp ? true : speakerp->mStatus == LLSpeaker::STATUS_MUTED;
-}
-
-void LLFloaterIMContainer::moderateVoiceAllParticipants(bool unmute)
-{
-    LLIMSpeakerMgr * speaker_managerp = dynamic_cast<LLIMSpeakerMgr*>(getSpeakerMgrForSelectedParticipant());
-
-    if (NULL != speaker_managerp)
-    {
-        if (!unmute)
-        {
-            LLSD payload;
-            payload["session_id"] = speaker_managerp->getSessionID();
-            LLNotificationsUtil::add("ConfirmMuteAll", LLSD(), payload, confirmMuteAllCallback);
-            return;
-        }
-
-        speaker_managerp->moderateVoiceAllParticipants(unmute);
-    }
-}
-
-// static
-void LLFloaterIMContainer::confirmMuteAllCallback(const LLSD& notification, const LLSD& response)
-{
-    S32 option = LLNotificationsUtil::getSelectedOption(notification, response);
-    // if Cancel pressed
-    if (option == 1)
-    {
-        return;
-    }
-
-    const LLSD& payload = notification["payload"];
-    const LLUUID& session_id = payload["session_id"];
-
-    LLIMSpeakerMgr * speaker_manager = dynamic_cast<LLIMSpeakerMgr*> (
-        LLIMModel::getInstance()->getSpeakerManager(session_id));
-    if (speaker_manager)
-    {
-        speaker_manager->moderateVoiceAllParticipants(false);
-    }
-
-    return;
-}
-
-void LLFloaterIMContainer::moderateVoiceParticipant(const LLUUID& avatar_id, bool unmute)
-{
-    LLIMSpeakerMgr * speaker_managerp = dynamic_cast<LLIMSpeakerMgr *>(getSpeakerMgrForSelectedParticipant());
-
-    if (NULL != speaker_managerp)
-    {
-        speaker_managerp->moderateVoiceParticipant(avatar_id, unmute);
-    }
-}
-
-LLSpeakerMgr * LLFloaterIMContainer::getSpeakerMgrForSelectedParticipant()
-{
-    LLFolderViewItem *selectedItem = mConversationsRoot->getCurSelectedItem();
-    if (NULL == selectedItem)
-    {
-        LL_WARNS() << "Current selected item is null" << LL_ENDL;
-        return NULL;
-    }
-
-    conversations_widgets_map::const_iterator iter = mConversationsWidgets.begin();
-    conversations_widgets_map::const_iterator end = mConversationsWidgets.end();
-    const LLUUID * conversation_uuidp = NULL;
-    while(iter != end)
-    {
-        if (iter->second == selectedItem || iter->second == selectedItem->getParentFolder())
-        {
-            conversation_uuidp = &iter->first;
-            break;
-        }
-        ++iter;
-    }
-    if (NULL == conversation_uuidp)
-    {
-        LL_WARNS() << "Cannot find conversation item widget" << LL_ENDL;
-        return NULL;
-    }
-
-    return conversation_uuidp->isNull() ? (LLSpeakerMgr *)LLLocalSpeakerMgr::getInstance()
-        : LLIMModel::getInstance()->getSpeakerManager(*conversation_uuidp);
-}
-
-LLSpeaker * LLFloaterIMContainer::getSpeakerOfSelectedParticipant(LLSpeakerMgr * speaker_managerp)
-{
-    if (NULL == speaker_managerp)
-    {
-        LL_WARNS() << "Speaker manager is missing" << LL_ENDL;
-        return NULL;
-    }
-
-    const LLConversationItem * participant_itemp = getCurSelectedViewModelItem();
-    if (NULL == participant_itemp)
-    {
-        LL_WARNS() << "Cannot evaluate current selected view model item" << LL_ENDL;
-        return NULL;
-    }
-
-    return speaker_managerp->findSpeaker(participant_itemp->getUUID());
-}
-
-void LLFloaterIMContainer::toggleAllowTextChat(const LLUUID& participant_uuid)
-{
-    LLIMSpeakerMgr * speaker_managerp = dynamic_cast<LLIMSpeakerMgr*>(getSpeakerMgrForSelectedParticipant());
-    if (NULL != speaker_managerp)
-    {
-        speaker_managerp->toggleAllowTextChat(participant_uuid);
-    }
-}
-
-void LLFloaterIMContainer::openNearbyChat()
-{
-<<<<<<< HEAD
-	// If there's only one conversation in the container and that conversation is the nearby chat
-	//(which it should be...), open it so to make the list of participants visible. This happens to be the most common case when opening the Chat floater.
-	if((mConversationsItems.size() == 1)&&(!mConversationsPane->isCollapsed()))
-	{
-		LLConversationViewSession* nearby_chat = dynamic_cast<LLConversationViewSession*>(get_ptr_in_map(mConversationsWidgets,LLUUID()));
-		if (nearby_chat)
-		{
-			reSelectConversation();
-			nearby_chat->setOpen(true);
-		}
-	}
-=======
-    // If there's only one conversation in the container and that conversation is the nearby chat
-    //(which it should be...), open it so to make the list of participants visible. This happens to be the most common case when opening the Chat floater.
-    if((mConversationsItems.size() == 1)&&(!mConversationsPane->isCollapsed()))
-    {
-        LLConversationViewSession* nearby_chat = dynamic_cast<LLConversationViewSession*>(get_ptr_in_map(mConversationsWidgets,LLUUID()));
-        if (nearby_chat)
-        {
-            reSelectConversation();
-            nearby_chat->setOpen(TRUE);
-        }
-    }
->>>>>>> e1623bb2
-}
-
-void LLFloaterIMContainer::reSelectConversation()
-{
-    LLFloaterIMSessionTab* session_floater = LLFloaterIMSessionTab::getConversation(mSelectedSession);
-    if (session_floater->getHost())
-    {
-        selectFloater(session_floater);
-    }
-}
-
-void LLFloaterIMContainer::updateSpeakBtnState()
-{
-    mSpeakBtn->setToggleState(LLVoiceClient::getInstance()->getUserPTTState());
-    mSpeakBtn->setEnabled(LLAgent::isActionAllowed("speak"));
-}
-
-bool LLFloaterIMContainer::isConversationLoggingAllowed()
-{
-    return gSavedPerAccountSettings.getS32("KeepConversationLogTranscripts") > 0;
-}
-
-void LLFloaterIMContainer::flashConversationItemWidget(const LLUUID& session_id, bool is_flashes)
-{
-    //Finds the conversation line item to flash using the session_id
-    LLConversationViewSession * widget = dynamic_cast<LLConversationViewSession *>(get_ptr_in_map(mConversationsWidgets,session_id));
-
-    if (widget)
-    {
-        widget->setFlashState(is_flashes);
-    }
-}
-
-void LLFloaterIMContainer::highlightConversationItemWidget(const LLUUID& session_id, bool is_highlighted)
-{
-    //Finds the conversation line item to highlight using the session_id
-    LLConversationViewSession * widget = dynamic_cast<LLConversationViewSession *>(get_ptr_in_map(mConversationsWidgets,session_id));
-
-    if (widget)
-    {
-        widget->setHighlightState(is_highlighted);
-    }
-}
-
-bool LLFloaterIMContainer::isScrolledOutOfSight(LLConversationViewSession* conversation_item_widget)
-{
-    llassert(conversation_item_widget != NULL);
-
-    // make sure the widget is actually in the right spot first
-    mConversationsRoot->arrange(NULL, NULL);
-
-    // check whether the widget is in the visible portion of the scroll container
-    LLRect widget_rect;
-    conversation_item_widget->localRectToOtherView(conversation_item_widget->getLocalRect(), &widget_rect, mConversationsRoot);
-    return !mConversationsRoot->getVisibleRect().overlaps(widget_rect);
-}
-
-bool LLFloaterIMContainer::handleKeyHere(KEY key, MASK mask )
-{
-<<<<<<< HEAD
-	bool handled = false;
-
-	if(mask == MASK_ALT)
-	{
-		if (KEY_RETURN == key )
-		{
-			expandConversation();
-			handled = true;
-		}
-
-		if ((KEY_DOWN == key ) || (KEY_RIGHT == key))
-		{
-			selectNextorPreviousConversation(true);
-			handled = true;
-		}
-		if ((KEY_UP == key) || (KEY_LEFT == key))
-		{
-			selectNextorPreviousConversation(false);
-			handled = true;
-		}
-	}
-	return handled;
-=======
-    BOOL handled = FALSE;
-
-    if(mask == MASK_ALT)
-    {
-        if (KEY_RETURN == key )
-        {
-            expandConversation();
-            handled = TRUE;
-        }
-
-        if ((KEY_DOWN == key ) || (KEY_RIGHT == key))
-        {
-            selectNextorPreviousConversation(true);
-            handled = TRUE;
-        }
-        if ((KEY_UP == key) || (KEY_LEFT == key))
-        {
-            selectNextorPreviousConversation(false);
-            handled = TRUE;
-        }
-    }
-    return handled;
->>>>>>> e1623bb2
-}
-
-bool LLFloaterIMContainer::selectAdjacentConversation(bool focus_selected)
-{
-    bool selectedAdjacentConversation = selectNextorPreviousConversation(true, focus_selected);
-
-    if(!selectedAdjacentConversation)
-    {
-        selectedAdjacentConversation = selectNextorPreviousConversation(false, focus_selected);
-    }
-
-    return selectedAdjacentConversation;
-}
-
-bool LLFloaterIMContainer::selectNextorPreviousConversation(bool select_next, bool focus_selected)
-{
-<<<<<<< HEAD
-	if (mConversationsWidgets.size() > 1)
-	{
-		LLFolderViewItem* new_selection = NULL;
-		LLFolderViewItem* widget = get_ptr_in_map(mConversationsWidgets,getSelectedSession());
-		if (widget)
-		{
-			if(select_next)
-			{
-				new_selection = mConversationsRoot->getNextFromChild(widget, false);
-			}
-			else
-			{
-				new_selection = mConversationsRoot->getPreviousFromChild(widget, false);
-			}
-			if (new_selection)
-			{
-				LLConversationItem* vmi = dynamic_cast<LLConversationItem*>(new_selection->getViewModelItem());
-				if (vmi)
-				{
-					selectConversationPair(vmi->getUUID(), true, focus_selected);
-					return true;
-				}
-			}
-		}
-	}
-	return false;
-=======
-    if (mConversationsWidgets.size() > 1)
-    {
-        LLFolderViewItem* new_selection = NULL;
-        LLFolderViewItem* widget = get_ptr_in_map(mConversationsWidgets,getSelectedSession());
-        if (widget)
-        {
-            if(select_next)
-            {
-                new_selection = mConversationsRoot->getNextFromChild(widget, FALSE);
-            }
-            else
-            {
-                new_selection = mConversationsRoot->getPreviousFromChild(widget, FALSE);
-            }
-            if (new_selection)
-            {
-                LLConversationItem* vmi = dynamic_cast<LLConversationItem*>(new_selection->getViewModelItem());
-                if (vmi)
-                {
-                    selectConversationPair(vmi->getUUID(), true, focus_selected);
-                    return true;
-                }
-            }
-        }
-    }
-    return false;
->>>>>>> e1623bb2
-}
-
-void LLFloaterIMContainer::expandConversation()
-{
-    if(!mConversationsPane->isCollapsed())
-    {
-        LLConversationViewSession* widget = dynamic_cast<LLConversationViewSession*>(get_ptr_in_map(mConversationsWidgets,getSelectedSession()));
-        if (widget)
-        {
-            widget->setOpen(!widget->isOpen());
-        }
-    }
-}
-bool LLFloaterIMContainer::isParticipantListExpanded()
-{
-    bool is_expanded = false;
-    if(!mConversationsPane->isCollapsed())
-    {
-        LLConversationViewSession* widget = dynamic_cast<LLConversationViewSession*>(get_ptr_in_map(mConversationsWidgets,getSelectedSession()));
-        if (widget)
-        {
-            is_expanded = widget->isOpen();
-        }
-    }
-    return is_expanded;
-}
-
-// By default, if torn off session is currently frontmost, LLFloater::isFrontmost() will return false, which can lead to some bugs
-// So LLFloater::isFrontmost() is overriden here to check both selected session and the IM floater itself
-// Exclude "Nearby Chat" session from the check, as "Nearby Chat" window and "Conversations" floater can be brought
-// to front independently
-/*virtual*/
-bool LLFloaterIMContainer::isFrontmost()
-{
-    LLFloaterIMSessionTab* selected_session = LLFloaterIMSessionTab::getConversation(mSelectedSession);
-    LLFloaterIMNearbyChat* nearby_chat = LLFloaterReg::findTypedInstance<LLFloaterIMNearbyChat>("nearby_chat");
-    return (selected_session && selected_session->isFrontmost() && (selected_session != nearby_chat))
-        || LLFloater::isFrontmost();
-}
-
-// For conversations, closeFloater() (linked to Ctrl-W) does not actually close the floater but the active conversation.
-// This is intentional so it doesn't confuse the user. onClickCloseBtn() closes the whole floater.
-void LLFloaterIMContainer::onClickCloseBtn(bool app_quitting/* = false*/)
-{
-    gSavedPerAccountSettings.setS32("ConversationsListPaneWidth", mConversationsPane->getRect().getWidth());
-    LLMultiFloater::closeFloater(app_quitting);
-}
-
-void LLFloaterIMContainer::closeHostedFloater()
-{
-    onClickCloseBtn();
-}
-
-void LLFloaterIMContainer::closeAllConversations()
-{
-    std::vector<LLUUID> ids;
-    for (conversations_items_map::iterator it_session = mConversationsItems.begin(); it_session != mConversationsItems.end(); it_session++)
-    {
-        LLUUID session_id = it_session->first;
-        if (session_id != LLUUID())
-        {
-            ids.push_back(session_id);
-        }
-    }
-
-    for (std::vector<LLUUID>::const_iterator it = ids.begin(); it != ids.end();     ++it)
-    {
-        LLFloaterIMSession *conversationFloater = LLFloaterIMSession::findInstance(*it);
-        LLFloater::onClickClose(conversationFloater);
-    }
-}
-
-void LLFloaterIMContainer::closeSelectedConversations(const uuid_vec_t& ids)
-{
-    for (uuid_vec_t::const_iterator it = ids.begin(); it != ids.end(); ++it)
-    {
-        //We don't need to close Nearby chat, so skip it
-        if (*it != LLUUID())
-        {
-            LLFloaterIMSession *conversationFloater = LLFloaterIMSession::findInstance(*it);
-            if(conversationFloater)
-            {
-                LLFloater::onClickClose(conversationFloater);
-            }
-        }
-    }
-}
-void LLFloaterIMContainer::closeFloater(bool app_quitting/* = false*/)
-{
-    if(app_quitting)
-    {
-        closeAllConversations();
-        onClickCloseBtn(app_quitting);
-    }
-    else
-    {
-        // Check for currently active session
-        LLUUID session_id = getSelectedSession();
-        // If current session is Nearby Chat or there is only one session remaining, close the floater
-        if (mConversationsItems.size() == 1 || session_id == LLUUID() || app_quitting)
-        {
-            onClickCloseBtn();
-        }
-        else
-        {
-            // Otherwise, close current conversation
-            LLFloaterIMSessionTab* active_conversation = LLFloaterIMSessionTab::getConversation(session_id);
-            if (active_conversation)
-            {
-                active_conversation->closeFloater();
-            }
-        }
-    }
-}
-
-void LLFloaterIMContainer::handleReshape(const LLRect& rect, bool by_user)
-{
-    LLMultiFloater::handleReshape(rect, by_user);
-    storeRectControl();
-}
-
-// EOF+/**
+ * @file llfloaterimcontainer.cpp
+ * @brief Multifloater containing active IM sessions in separate tab container tabs
+ *
+ * $LicenseInfo:firstyear=2009&license=viewerlgpl$
+ * Second Life Viewer Source Code
+ * Copyright (C) 2010, Linden Research, Inc.
+ *
+ * This library is free software; you can redistribute it and/or
+ * modify it under the terms of the GNU Lesser General Public
+ * License as published by the Free Software Foundation;
+ * version 2.1 of the License only.
+ *
+ * This library is distributed in the hope that it will be useful,
+ * but WITHOUT ANY WARRANTY; without even the implied warranty of
+ * MERCHANTABILITY or FITNESS FOR A PARTICULAR PURPOSE.  See the GNU
+ * Lesser General Public License for more details.
+ *
+ * You should have received a copy of the GNU Lesser General Public
+ * License along with this library; if not, write to the Free Software
+ * Foundation, Inc., 51 Franklin Street, Fifth Floor, Boston, MA  02110-1301  USA
+ *
+ * Linden Research, Inc., 945 Battery Street, San Francisco, CA  94111  USA
+ * $/LicenseInfo$
+ */
+
+
+#include "llviewerprecompiledheaders.h"
+
+#include "llfloaterimsession.h"
+#include "llfloaterimcontainer.h"
+
+#include "llfloaterreg.h"
+#include "lllayoutstack.h"
+#include "llfloaterimnearbychat.h"
+
+#include "llagent.h"
+#include "llavataractions.h"
+#include "llavatariconctrl.h"
+#include "llavatarnamecache.h"
+#include "llcallbacklist.h"
+#include "lldonotdisturbnotificationstorage.h"
+#include "llgroupactions.h"
+#include "llgroupiconctrl.h"
+#include "llflashtimer.h"
+#include "llfloateravatarpicker.h"
+#include "llfloaterpreference.h"
+#include "llfloaterreporter.h"
+#include "llimview.h"
+#include "llnotificationsutil.h"
+#include "lltoolbarview.h"
+#include "lltransientfloatermgr.h"
+#include "llviewercontrol.h"
+#include "llconversationview.h"
+#include "llcallbacklist.h"
+#include "llworld.h"
+#include "llsdserialize.h"
+#include "llviewermenu.h" // is_agent_mappable
+#include "llviewerobjectlist.h"
+
+
+const S32 EVENTS_PER_IDLE_LOOP_CURRENT_SESSION = 80;
+const S32 EVENTS_PER_IDLE_LOOP_BACKGROUND = 40;
+const F32 EVENTS_PER_IDLE_LOOP_MIN_PERCENTAGE = 0.01f; // process a minimum of 1% of total events per frame
+
+//
+// LLFloaterIMContainer
+//
+LLFloaterIMContainer::LLFloaterIMContainer(const LLSD& seed, const Params& params /*= getDefaultParams()*/)
+:   LLMultiFloater(seed, params),
+    mExpandCollapseBtn(NULL),
+    mConversationsRoot(NULL),
+    mConversationsEventStream("ConversationsEvents"),
+    mInitialized(false),
+    mIsFirstLaunch(true),
+    mConversationEventQueue()
+{
+    mEnableCallbackRegistrar.add("IMFloaterContainer.Check", boost::bind(&LLFloaterIMContainer::isActionChecked, this, _2));
+    mCommitCallbackRegistrar.add("IMFloaterContainer.Action", boost::bind(&LLFloaterIMContainer::onCustomAction,  this, _2));
+
+    mEnableCallbackRegistrar.add("Avatar.CheckItem",  boost::bind(&LLFloaterIMContainer::checkContextMenuItem,  this, _2));
+    mEnableCallbackRegistrar.add("Avatar.EnableItem", boost::bind(&LLFloaterIMContainer::enableContextMenuItem, this, _2));
+    mEnableCallbackRegistrar.add("Avatar.VisibleItem", boost::bind(&LLFloaterIMContainer::visibleContextMenuItem,   this, _2));
+    mCommitCallbackRegistrar.add("Avatar.DoToSelected", boost::bind(&LLFloaterIMContainer::doToSelected, this, _2));
+
+    mCommitCallbackRegistrar.add("Group.DoToSelected", boost::bind(&LLFloaterIMContainer::doToSelectedGroup, this, _2));
+
+    // Firstly add our self to IMSession observers, so we catch session events
+    LLIMMgr::getInstance()->addSessionObserver(this);
+
+    mAutoResize = false;
+    LLTransientFloaterMgr::getInstance()->addControlView(LLTransientFloaterMgr::IM, this);
+}
+
+LLFloaterIMContainer::~LLFloaterIMContainer()
+{
+    mConversationsEventStream.stopListening("ConversationsRefresh");
+    gIdleCallbacks.deleteFunction(idle, this);
+    mNewMessageConnection.disconnect();
+    LLTransientFloaterMgr::getInstance()->removeControlView(LLTransientFloaterMgr::IM, this);
+
+    if (mMicroChangedSignal.connected())
+    {
+        mMicroChangedSignal.disconnect();
+    }
+
+    gSavedPerAccountSettings.setBOOL("ConversationsListPaneCollapsed", mConversationsPane->isCollapsed());
+    gSavedPerAccountSettings.setBOOL("ConversationsMessagePaneCollapsed", mMessagesPane->isCollapsed());
+    gSavedPerAccountSettings.setBOOL("ConversationsParticipantListCollapsed", !isParticipantListExpanded());
+
+    if (LLIMMgr::instanceExists())
+    {
+        LLIMMgr::getInstance()->removeSessionObserver(this);
+    }
+}
+
+void LLFloaterIMContainer::sessionAdded(const LLUUID& session_id, const std::string& name, const LLUUID& other_participant_id, bool has_offline_msg)
+{
+    addConversationListItem(session_id);
+    LLFloaterIMSessionTab::addToHost(session_id);
+}
+
+void LLFloaterIMContainer::sessionActivated(const LLUUID& session_id, const std::string& name, const LLUUID& other_participant_id)
+{
+    if(!isInVisibleChain())
+    {
+        setVisibleAndFrontmost(false);
+    }
+    selectConversationPair(session_id, true);
+    collapseMessagesPane(false);
+}
+
+void LLFloaterIMContainer::sessionVoiceOrIMStarted(const LLUUID& session_id)
+{
+    addConversationListItem(session_id);
+    LLFloaterIMSessionTab::addToHost(session_id);
+}
+
+void LLFloaterIMContainer::sessionIDUpdated(const LLUUID& old_session_id, const LLUUID& new_session_id)
+{
+    // The general strategy when a session id is modified is to delete all related objects and create them anew.
+
+    // Note however that the LLFloaterIMSession has its session id updated through a call to sessionInitReplyReceived()
+    // and do not need to be deleted and recreated (trying this creates loads of problems). We do need however to suppress
+    // its related mSessions record as it's indexed with the wrong id.
+    // Grabbing the updated LLFloaterIMSession and readding it in mSessions will eventually be done by addConversationListItem().
+    mSessions.erase(old_session_id);
+
+    // Delete the model and participants related to the old session
+    bool change_focus = removeConversationListItem(old_session_id);
+
+    // Create a new conversation with the new id
+    addConversationListItem(new_session_id, change_focus);
+    LLFloaterIMSessionTab::addToHost(new_session_id);
+}
+
+
+LLConversationItem* LLFloaterIMContainer::getSessionModel(const LLUUID& session_id)
+{
+    conversations_items_map::iterator iter = mConversationsItems.find(session_id);
+    if (iter == mConversationsItems.end())
+    {
+        return NULL;
+    }
+    else
+    {
+        return iter->second.get();
+    }
+}
+
+void LLFloaterIMContainer::sessionRemoved(const LLUUID& session_id)
+{
+    removeConversationListItem(session_id);
+}
+
+// static
+void LLFloaterIMContainer::onCurrentChannelChanged(const LLUUID& session_id)
+{
+    if (session_id != LLUUID::null)
+    {
+        LLFloaterIMContainer::getInstance()->showConversation(session_id);
+    }
+}
+
+bool LLFloaterIMContainer::postBuild()
+{
+    mOrigMinWidth = getMinWidth();
+    mOrigMinHeight = getMinHeight();
+
+    mNewMessageConnection = LLIMModel::instance().mNewMsgSignal.connect(boost::bind(&LLFloaterIMContainer::onNewMessageReceived, this, _1));
+    // Do not call base postBuild to not connect to mCloseSignal to not close all floaters via Close button
+    // mTabContainer will be initialized in LLMultiFloater::addChild()
+
+    setTabContainer(getChild<LLTabContainer>("im_box_tab_container"));
+    mStubPanel = getChild<LLPanel>("stub_panel");
+    mStubTextBox = getChild<LLTextBox>("stub_textbox");
+    mStubTextBox->setURLClickedCallback(boost::bind(&LLFloaterIMContainer::returnFloaterToHost, this));
+
+    mConversationsStack = getChild<LLLayoutStack>("conversations_stack");
+    mConversationsPane = getChild<LLLayoutPanel>("conversations_layout_panel");
+    mMessagesPane = getChild<LLLayoutPanel>("messages_layout_panel");
+
+    mConversationsListPanel = getChild<LLPanel>("conversations_list_panel");
+
+    // Open IM session with selected participant on double click event
+    mConversationsListPanel->setDoubleClickCallback(boost::bind(&LLFloaterIMContainer::doToSelected, this, LLSD("im")));
+
+    // The resize limits for LLFloaterIMContainer should be updated, based on current values of width of conversation and message panels
+    mConversationsPane->getResizeBar()->setResizeListener(boost::bind(&LLFloaterIMContainer::assignResizeLimits, this));
+
+    // Create the root model and view for all conversation sessions
+    LLConversationItem* base_item = new LLConversationItem(getRootViewModel());
+
+    LLFolderView::Params p(LLUICtrlFactory::getDefaultParams<LLFolderView>());
+    p.name = getName();
+    p.title = getLabel();
+    p.rect = LLRect(0, 0, getRect().getWidth(), 0);
+    p.parent_panel = mConversationsListPanel;
+    p.tool_tip = p.name;
+    p.listener = base_item;
+    p.view_model = &mConversationViewModel;
+    p.root = NULL;
+    p.use_ellipses = true;
+    p.options_menu = "menu_conversation.xml";
+    mConversationsRoot = LLUICtrlFactory::create<LLFolderView>(p);
+    mConversationsRoot->setCallbackRegistrar(&mCommitCallbackRegistrar);
+    mConversationsRoot->setEnableRegistrar(&mEnableCallbackRegistrar);
+
+    // Add listener to conversation model events
+    mConversationsEventStream.listen("ConversationsRefresh", boost::bind(&LLFloaterIMContainer::onConversationModelEvent, this, _1));
+
+    // a scroller for folder view
+    LLRect scroller_view_rect = mConversationsListPanel->getRect();
+    scroller_view_rect.translate(-scroller_view_rect.mLeft, -scroller_view_rect.mBottom);
+    scroller_view_rect.mBottom += getChild<LLLayoutStack>("conversations_pane_buttons_stack")->getRect().getHeight();
+    LLScrollContainer::Params scroller_params(LLUICtrlFactory::getDefaultParams<LLFolderViewScrollContainer>());
+    scroller_params.rect(scroller_view_rect);
+
+    LLScrollContainer* scroller = LLUICtrlFactory::create<LLFolderViewScrollContainer>(scroller_params);
+    scroller->setFollowsAll();
+    mConversationsListPanel->addChild(scroller);
+    scroller->addChild(mConversationsRoot);
+    mConversationsRoot->setScrollContainer(scroller);
+    mConversationsRoot->setFollowsAll();
+    mConversationsRoot->addChild(mConversationsRoot->mStatusTextBox);
+
+    addConversationListItem(LLUUID()); // manually add nearby chat
+
+    mExpandCollapseBtn = getChild<LLButton>("expand_collapse_btn");
+    mExpandCollapseBtn->setClickedCallback(boost::bind(&LLFloaterIMContainer::onExpandCollapseButtonClicked, this));
+    mStubCollapseBtn = getChild<LLButton>("stub_collapse_btn");
+    mStubCollapseBtn->setClickedCallback(boost::bind(&LLFloaterIMContainer::onStubCollapseButtonClicked, this));
+    mSpeakBtn = getChild<LLButton>("speak_btn");
+
+    mSpeakBtn->setMouseDownCallback(boost::bind(&LLFloaterIMContainer::onSpeakButtonPressed, this));
+    mSpeakBtn->setMouseUpCallback(boost::bind(&LLFloaterIMContainer::onSpeakButtonReleased, this));
+
+    childSetAction("add_btn", boost::bind(&LLFloaterIMContainer::onAddButtonClicked, this));
+
+    collapseMessagesPane(gSavedPerAccountSettings.getBOOL("ConversationsMessagePaneCollapsed"));
+    collapseConversationsPane(gSavedPerAccountSettings.getBOOL("ConversationsListPaneCollapsed"), false);
+    LLAvatarNameCache::getInstance()->addUseDisplayNamesCallback(boost::bind(&LLFloaterIMSessionTab::processChatHistoryStyleUpdate, false));
+    mMicroChangedSignal = LLVoiceClient::getInstance()->MicroChangedCallback(boost::bind(&LLFloaterIMContainer::updateSpeakBtnState, this));
+
+    if (! mMessagesPane->isCollapsed() && ! mConversationsPane->isCollapsed())
+    {
+        S32 conversations_panel_width = gSavedPerAccountSettings.getS32("ConversationsListPaneWidth");
+        LLRect conversations_panel_rect = mConversationsPane->getRect();
+        conversations_panel_rect.mRight = conversations_panel_rect.mLeft + conversations_panel_width;
+        mConversationsPane->handleReshape(conversations_panel_rect, true);
+    }
+
+    // Init the sort order now that the root had been created
+    setSortOrder(LLConversationSort(gSavedSettings.getU32("ConversationSortOrder")));
+
+    //We should expand nearby chat participants list for the new user
+    if(gAgent.isFirstLogin() || !gSavedPerAccountSettings.getBOOL("ConversationsParticipantListCollapsed"))
+    {
+        expandConversation();
+    }
+    // Keep the xml set title around for when we have to overwrite it
+    mGeneralTitle = getTitle();
+
+    mInitialized = true;
+
+    mIsFirstOpen = true;
+
+    // Add callbacks:
+    // We'll take care of view updates on idle
+    gIdleCallbacks.addFunction(idle, this);
+    // When display name option change, we need to reload all participant names
+    LLAvatarNameCache::getInstance()->addUseDisplayNamesCallback(boost::bind(&LLFloaterIMContainer::processParticipantsStyleUpdate, this));
+
+    mParticipantRefreshTimer.setTimerExpirySec(0);
+    mParticipantRefreshTimer.start();
+
+    return true;
+}
+
+void LLFloaterIMContainer::onOpen(const LLSD& key)
+{
+    LLMultiFloater::onOpen(key);
+    reSelectConversation();
+    assignResizeLimits();
+
+    LLFloaterIMSessionTab* session_floater = LLFloaterIMSessionTab::getConversation(mSelectedSession);
+    session_floater->onOpen(key);
+}
+
+// virtual
+void LLFloaterIMContainer::addFloater(LLFloater* floaterp,
+                                      bool select_added_floater,
+                                      LLTabContainer::eInsertionPoint insertion_point)
+{
+    if(!floaterp) return;
+
+    // already here
+    if (floaterp->getHost() == this)
+    {
+        openFloater(floaterp->getKey());
+        return;
+    }
+
+    LLUUID session_id = floaterp->getKey();
+
+    // Add the floater
+    LLMultiFloater::addFloater(floaterp, select_added_floater, insertion_point);
+
+
+
+    LLIconCtrl* icon = 0;
+    bool is_in_group = gAgent.isInGroup(session_id, true);
+    LLUUID icon_id;
+
+    if (is_in_group)
+    {
+        LLGroupIconCtrl::Params icon_params;
+        icon_params.group_id = session_id;
+        icon = LLUICtrlFactory::instance().create<LLGroupIconCtrl>(icon_params);
+        icon_id = session_id;
+
+        mSessions[session_id] = floaterp;
+        floaterp->mCloseSignal.connect(boost::bind(&LLFloaterIMContainer::onCloseFloater, this, session_id));
+    }
+    else
+    {   LLUUID avatar_id = session_id.notNull()?
+            LLIMModel::getInstance()->getOtherParticipantID(session_id) : LLUUID();
+
+        LLAvatarIconCtrl::Params icon_params;
+        icon_params.avatar_id = avatar_id;
+        icon = LLUICtrlFactory::instance().create<LLAvatarIconCtrl>(icon_params);
+        icon_id = avatar_id;
+
+        mSessions[session_id] = floaterp;
+        floaterp->mCloseSignal.connect(boost::bind(&LLFloaterIMContainer::onCloseFloater, this, session_id));
+    }
+
+    LLFloaterIMSessionTab* floater = LLFloaterIMSessionTab::getConversation(session_id);
+    if (floater)
+    {
+        floater->updateChatIcon(icon_id);
+    }
+
+    // forced resize of the floater
+    LLRect wrapper_rect = this->mTabContainer->getLocalRect();
+    floaterp->setRect(wrapper_rect);
+
+    mTabContainer->setTabImage(floaterp, icon);
+}
+
+
+void LLFloaterIMContainer::onCloseFloater(LLUUID& id)
+{
+    mSessions.erase(id);
+    setFocus(true);
+}
+
+void LLFloaterIMContainer::onNewMessageReceived(const LLSD& data)
+{
+    LLUUID session_id = data["session_id"].asUUID();
+    LLFloater* floaterp = get_ptr_in_map(mSessions, session_id);
+    LLFloater* current_floater = LLMultiFloater::getActiveFloater();
+
+    if(floaterp && current_floater && floaterp != current_floater)
+    {
+        if(LLMultiFloater::isFloaterFlashing(floaterp))
+            LLMultiFloater::setFloaterFlashing(floaterp, false);
+        LLMultiFloater::setFloaterFlashing(floaterp, true);
+    }
+}
+
+void LLFloaterIMContainer::onStubCollapseButtonClicked()
+{
+    collapseMessagesPane(true);
+}
+
+void LLFloaterIMContainer::onSpeakButtonPressed()
+{
+    LLVoiceClient::getInstance()->inputUserControlState(true);
+    updateSpeakBtnState();
+}
+
+void LLFloaterIMContainer::onSpeakButtonReleased()
+{
+    LLVoiceClient::getInstance()->inputUserControlState(false);
+    updateSpeakBtnState();
+}
+
+void LLFloaterIMContainer::onExpandCollapseButtonClicked()
+{
+    if (mConversationsPane->isCollapsed() && mMessagesPane->isCollapsed()
+            && gSavedPerAccountSettings.getBOOL("ConversationsExpandMessagePaneFirst"))
+    {
+        // Expand the messages pane from ultra minimized state
+        // if it was collapsed last in order.
+        collapseMessagesPane(false);
+    }
+    else
+    {
+        collapseConversationsPane(!mConversationsPane->isCollapsed());
+    }
+    reSelectConversation();
+}
+
+LLFloaterIMContainer* LLFloaterIMContainer::findInstance()
+{
+    return LLFloaterReg::findTypedInstance<LLFloaterIMContainer>("im_container");
+}
+
+LLFloaterIMContainer* LLFloaterIMContainer::getInstance()
+{
+    return LLFloaterReg::getTypedInstance<LLFloaterIMContainer>("im_container");
+}
+
+// Update all participants in the conversation lists
+void LLFloaterIMContainer::processParticipantsStyleUpdate()
+{
+    // On each session in mConversationsItems
+    for (conversations_items_map::iterator it_session = mConversationsItems.begin(); it_session != mConversationsItems.end(); it_session++)
+    {
+        // Get the current session descriptors
+        LLConversationItem* session_model = it_session->second;
+        // Iterate through each model participant child
+        LLFolderViewModelItemCommon::child_list_t::const_iterator current_participant_model = session_model->getChildrenBegin();
+        LLFolderViewModelItemCommon::child_list_t::const_iterator end_participant_model = session_model->getChildrenEnd();
+        while (current_participant_model != end_participant_model)
+        {
+            LLConversationItemParticipant* participant_model = dynamic_cast<LLConversationItemParticipant*>(*current_participant_model);
+            if (participant_model)
+            {
+                // Get the avatar name for this participant id from the cache and update the model
+                participant_model->updateName();
+            }
+            // Next participant
+            current_participant_model++;
+        }
+    }
+}
+
+// static
+void LLFloaterIMContainer::idle(void* user_data)
+{
+    LLFloaterIMContainer* self = static_cast<LLFloaterIMContainer*>(user_data);
+
+    self->idleProcessEvents();
+
+    if (!self->getVisible() || self->isMinimized())
+    {
+        return;
+    }
+    self->idleUpdate();
+}
+
+void LLFloaterIMContainer::idleUpdate()
+{
+    if (mTabContainer->getTabCount() == 0)
+    {
+        // Do not close the container when every conversation is torn off because the user
+        // still needs the conversation list. Simply collapse the message pane in that case.
+        collapseMessagesPane(true);
+    }
+
+    U32 sort_order = mConversationViewModel.getSorter().getSortOrderParticipants();
+
+    if (mParticipantRefreshTimer.hasExpired())
+    {
+        const LLConversationItem *current_session = getCurSelectedViewModelItem();
+        if (current_session)
+        {
+            if (current_session->getType() == LLConversationItem::CONV_SESSION_GROUP)
+            {
+                // Update moderator options visibility
+                LLFolderViewModelItemCommon::child_list_t::const_iterator current_participant_model = current_session->getChildrenBegin();
+                LLFolderViewModelItemCommon::child_list_t::const_iterator end_participant_model = current_session->getChildrenEnd();
+                bool is_moderator = isGroupModerator();
+                bool can_ban = haveAbilityToBan();
+                while (current_participant_model != end_participant_model)
+                {
+                    LLConversationItemParticipant* participant_model = dynamic_cast<LLConversationItemParticipant*>(*current_participant_model);
+                    if (participant_model)
+                    {
+                        participant_model->setModeratorOptionsVisible(is_moderator);
+                        participant_model->setGroupBanVisible(can_ban && participant_model->getUUID() != gAgentID);
+                    }
+
+                    current_participant_model++;
+                }
+            }
+
+            // Update floater's title as required by the currently selected session or use the default title
+            LLFloaterIMSession * conversation_floaterp = LLFloaterIMSession::findInstance(current_session->getUUID());
+            setTitle(conversation_floaterp && conversation_floaterp->needsTitleOverwrite() ? conversation_floaterp->getTitle() : mGeneralTitle);
+        }
+
+        mParticipantRefreshTimer.setTimerExpirySec(1.0f);
+    }
+
+    // Update the distance to agent in the nearby chat session if required
+    // Note: it makes no sense of course to update the distance in other session
+    if (sort_order == LLConversationFilter::SO_DISTANCE)
+    {
+        // almost real-time updates
+        setNearbyDistances(); //calls arrange all
+    }
+    mConversationsRoot->update(); //arranges, resizes, heavy
+
+    // "Manually" resize of mConversationsPane: same as temporarity cancellation of the flag "auto_resize=false" for it
+    if (!mConversationsPane->isCollapsed() && mMessagesPane->isCollapsed())
+    {
+        LLRect stack_rect = mConversationsStack->getRect();
+        mConversationsPane->reshape(stack_rect.getWidth(), stack_rect.getHeight(), true);
+    }
+}
+
+void LLFloaterIMContainer::idleProcessEvents()
+{
+    LLUUID current_session_id = getSelectedSession();
+    conversations_items_deque::iterator iter = mConversationEventQueue.begin();
+    conversations_items_deque::iterator end = mConversationEventQueue.end();
+    while (iter != end)
+    {
+        std::deque<LLSD> &events = iter->second;
+        if (!events.empty())
+        {
+            S32 events_to_handle;
+            S32 query_size = (S32)events.size();
+            if (current_session_id == iter->first)
+            {
+                events_to_handle = EVENTS_PER_IDLE_LOOP_CURRENT_SESSION;
+            }
+            else
+            {
+                events_to_handle = EVENTS_PER_IDLE_LOOP_BACKGROUND;
+            }
+
+            if (events_to_handle <= query_size)
+            {
+                // Some groups can be very large and can generate huge amount of updates, scale processing up to keep up
+                events_to_handle = llmax(events_to_handle, (S32)(query_size * EVENTS_PER_IDLE_LOOP_MIN_PERCENTAGE));
+            }
+            else
+            {
+                events_to_handle = query_size;
+            }
+
+            for (S32 i = 0; i < events_to_handle; i++)
+            {
+                handleConversationModelEvent(events.back());
+                events.pop_back();
+            }
+        }
+        iter++;
+    }
+}
+
+bool LLFloaterIMContainer::onConversationModelEvent(const LLSD& event)
+{
+    LLUUID id = event.get("session_uuid").asUUID();
+    mConversationEventQueue[id].push_front(event);
+    return true;
+}
+
+
+void LLFloaterIMContainer::handleConversationModelEvent(const LLSD& event)
+{
+
+    // Note: In conversations, the model is not responsible for creating the view, which is a good thing. This means that
+    // the model could change substantially and the view could echo only a portion of this model (though currently the
+    // conversation view does echo the conversation model 1 to 1).
+    // Consequently, the participant views need to be created either by the session view or by the container panel.
+    // For the moment, we create them here, at the container level, to conform to the pattern implemented in llinventorypanel.cpp
+    // (see LLInventoryPanel::buildNewViews()).
+
+    std::string type = event.get("type").asString();
+    LLUUID session_id = event.get("session_uuid").asUUID();
+    LLUUID participant_id = event.get("participant_uuid").asUUID();
+
+    LLConversationViewSession* session_view = dynamic_cast<LLConversationViewSession*>(get_ptr_in_map(mConversationsWidgets,session_id));
+    if (!session_view)
+    {
+        // We skip events that are not associated with a session
+        return;
+    }
+    LLConversationViewParticipant* participant_view = session_view->findParticipant(participant_id);
+    LLFloaterIMSessionTab *conversation_floater = (session_id.isNull() ?
+            (LLFloaterIMSessionTab*)(LLFloaterReg::findTypedInstance<LLFloaterIMNearbyChat>("nearby_chat"))
+            : (LLFloaterIMSessionTab*)(LLFloaterIMSession::findInstance(session_id)));
+
+    if (type == "remove_participant")
+    {
+        // Remove a participant view from the hierarchical conversation list
+        if (participant_view)
+        {
+            session_view->extractItem(participant_view);
+            delete participant_view;
+            session_view->refresh();
+            mConversationsRoot->arrangeAll();
+        }
+        // Remove a participant view from the conversation floater
+        if (conversation_floater)
+        {
+            conversation_floater->removeConversationViewParticipant(participant_id);
+        }
+    }
+    else if (type == "add_participant")
+    {
+        LLConversationItem* item = getSessionModel(session_id);
+        LLConversationItemSession* session_model = dynamic_cast<LLConversationItemSession*>(item);
+        LLConversationItemParticipant* participant_model = (session_model ? session_model->findParticipant(participant_id) : NULL);
+        LLIMModel::LLIMSession * im_sessionp = LLIMModel::getInstance()->findIMSession(session_id);
+        if (!participant_view && session_model && participant_model)
+        {
+            if (session_id.isNull() || (im_sessionp && !im_sessionp->isP2PSessionType()))
+            {
+                participant_view = createConversationViewParticipant(participant_model);
+                participant_view->addToFolder(session_view);
+                participant_view->setVisible(true);
+            }
+        }
+        // Add a participant view to the conversation floater
+        if (conversation_floater && participant_model)
+        {
+            bool skip_updating = im_sessionp && im_sessionp->isGroupChat();
+            conversation_floater->addConversationViewParticipant(participant_model, !skip_updating);
+        }
+    }
+    else if (type == "update_participant")
+    {
+        // Update the participant view in the hierarchical conversation list
+        if (participant_view)
+        {
+            participant_view->refresh();
+        }
+        // Update the participant view in the conversation floater
+        if (conversation_floater)
+        {
+            conversation_floater->updateConversationViewParticipant(participant_id);
+        }
+    }
+    else if (type == "update_session")
+    {
+        session_view->refresh();
+    }
+
+    mConversationViewModel.requestSortAll();
+    mConversationsRoot->arrangeAll();
+}
+
+void LLFloaterIMContainer::draw()
+{
+    LLFloater::draw();
+}
+
+void LLFloaterIMContainer::tabClose()
+{
+    if (mTabContainer->getTabCount() == 0)
+    {
+        // Do not close the container when every conversation is torn off because the user
+        // still needs the conversation list. Simply collapse the message pane in that case.
+        collapseMessagesPane(true);
+    }
+}
+
+//Shows/hides the stub panel when a conversation floater is torn off
+void LLFloaterIMContainer::showStub(bool stub_is_visible)
+{
+    S32 tabCount = 0;
+    LLPanel * tabPanel = NULL;
+
+    if(stub_is_visible)
+    {
+        tabCount = mTabContainer->getTabCount();
+
+        //Hide all tabs even stub
+        for(S32 i = 0; i < tabCount; ++i)
+        {
+            tabPanel = mTabContainer->getPanelByIndex(i);
+
+            if(tabPanel)
+            {
+                tabPanel->setVisible(false);
+            }
+        }
+
+        //Set the index to the stub panel since we will be showing the stub
+        mTabContainer->setCurrentPanelIndex(0);
+    }
+
+    //Now show/hide the stub
+    mStubPanel->setVisible(stub_is_visible);
+}
+
+// listener for click on mStubTextBox2
+void LLFloaterIMContainer::returnFloaterToHost()
+{
+    LLUUID session_id = this->getSelectedSession();
+    LLFloaterIMSessionTab* floater = LLFloaterIMSessionTab::getConversation(session_id);
+    floater->onTearOffClicked();
+}
+
+void LLFloaterIMContainer::setMinimized(bool b)
+{
+    bool was_minimized = isMinimized();
+    LLMultiFloater::setMinimized(b);
+
+    //Switching from minimized to un-minimized
+    if(was_minimized && !b)
+    {
+        gToolBarView->flashCommand(LLCommandId("chat"), false);
+        LLFloaterIMSessionTab* session_floater = LLFloaterIMSessionTab::findConversation(mSelectedSession);
+
+        if(session_floater && !session_floater->isTornOff())
+        {
+            //When in DND mode, remove stored IM notifications
+            //Nearby chat (Null) IMs are not stored while in DND mode, so can ignore removal
+            if(gAgent.isDoNotDisturb() && mSelectedSession.notNull())
+            {
+                LLDoNotDisturbNotificationStorage::getInstance()->removeNotification(LLDoNotDisturbNotificationStorage::toastName, mSelectedSession);
+            }
+        }
+    }
+}
+
+void LLFloaterIMContainer::setVisible(bool visible)
+{
+    LLFloaterIMNearbyChat* nearby_chat;
+    if (visible)
+    {
+        // Make sure we have the Nearby Chat present when showing the conversation container
+        nearby_chat = LLFloaterReg::findTypedInstance<LLFloaterIMNearbyChat>("nearby_chat");
+        if ((nearby_chat == NULL) || mIsFirstOpen)
+        {
+             mIsFirstOpen = false;
+            // If not found, force the creation of the nearby chat conversation panel
+            // *TODO: find a way to move this to XML as a default panel or something like that
+            LLSD name("nearby_chat");
+            LLFloaterReg::toggleInstanceOrBringToFront(name);
+            selectConversationPair(LLUUID(NULL), false, false);
+        }
+
+        flashConversationItemWidget(mSelectedSession,false);
+
+        LLFloaterIMSessionTab* session_floater = LLFloaterIMSessionTab::findConversation(mSelectedSession);
+        if(session_floater && !session_floater->isMinimized())
+        {
+            //When in DND mode, remove stored IM notifications
+            //Nearby chat (Null) IMs are not stored while in DND mode, so can ignore removal
+            if(gAgent.isDoNotDisturb() && mSelectedSession.notNull())
+            {
+                LLDoNotDisturbNotificationStorage::getInstance()->removeNotification(LLDoNotDisturbNotificationStorage::toastName, mSelectedSession);
+            }
+        }
+    }
+
+    nearby_chat = LLFloaterReg::findTypedInstance<LLFloaterIMNearbyChat>("nearby_chat");
+    if (nearby_chat)
+    {
+        LLFloaterIMSessionTab::addToHost(LLUUID());
+    }
+
+    if (!LLFloater::isQuitRequested())
+    {
+        // We need to show/hide all the associated conversations that have been torn off
+        // (and therefore, are not longer managed by the multifloater),
+        // so that they show/hide with the conversations manager.
+        conversations_widgets_map::iterator widget_it = mConversationsWidgets.begin();
+        for (; widget_it != mConversationsWidgets.end(); ++widget_it)
+        {
+            LLConversationViewSession* widget = dynamic_cast<LLConversationViewSession*>(widget_it->second);
+            if (widget)
+            {
+                LLFloater* session_floater = widget->getSessionFloater();
+                if (session_floater != nearby_chat)
+                {
+                    widget->setVisibleIfDetached(visible);
+                }
+            }
+        }
+    }
+
+    // Now, do the normal multifloater show/hide
+    LLMultiFloater::setVisible(visible);
+}
+
+void LLFloaterIMContainer::getDetachedConversationFloaters(floater_list_t& floaters)
+{
+    LLFloaterIMNearbyChat *nearby_chat = LLFloaterReg::findTypedInstance<LLFloaterIMNearbyChat>("nearby_chat");
+
+    for (const auto& [key, fvi] : mConversationsWidgets)
+    {
+        LLConversationViewSession* widget = dynamic_cast<LLConversationViewSession*>(fvi);
+        if (widget)
+        {
+            LLFloater* session_floater = widget->getSessionFloater();
+
+            // Exclude nearby chat from output, as it should be handled separately
+            if (session_floater && session_floater->isDetachedAndNotMinimized()
+                && session_floater != nearby_chat)
+            {
+                floaters.push_back(session_floater);
+            }
+        }
+    }
+}
+
+void LLFloaterIMContainer::setVisibleAndFrontmost(bool take_focus, const LLSD& key)
+{
+    LLMultiFloater::setVisibleAndFrontmost(take_focus, key);
+    // Do not select "Nearby Chat" conversation, since it will bring its window to front
+    // Only select other sessions
+    if (!getSelectedSession().isNull())
+    {
+    selectConversationPair(getSelectedSession(), false, take_focus);
+    }
+    if (mInitialized && mIsFirstLaunch)
+    {
+        collapseMessagesPane(gSavedPerAccountSettings.getBOOL("ConversationsMessagePaneCollapsed"));
+        mIsFirstLaunch = false;
+}
+}
+
+void LLFloaterIMContainer::updateResizeLimits()
+{
+    LLMultiFloater::updateResizeLimits();
+    assignResizeLimits();
+}
+
+bool LLFloaterIMContainer::isMessagesPaneCollapsed()
+{
+    return mMessagesPane->isCollapsed();
+}
+
+bool LLFloaterIMContainer::isConversationsPaneCollapsed()
+{
+    return mConversationsPane->isCollapsed();
+}
+
+void LLFloaterIMContainer::collapseMessagesPane(bool collapse)
+{
+    if (mMessagesPane->isCollapsed() == collapse)
+    {
+        return;
+    }
+
+    // Save current width of panels before collapsing/expanding right pane.
+    S32 conv_pane_width = mConversationsPane->getRect().getWidth();
+    S32 msg_pane_width = mMessagesPane->getRect().getWidth();
+
+    if (collapse)
+    {
+        // Save the messages pane width before collapsing it.
+        gSavedPerAccountSettings.setS32("ConversationsMessagePaneWidth", msg_pane_width);
+
+        // Save the order in which the panels are closed to reverse user's last action.
+        gSavedPerAccountSettings.setBOOL("ConversationsExpandMessagePaneFirst", mConversationsPane->isCollapsed());
+    }
+
+    mConversationsPane->setIgnoreReshape(collapse);
+
+    // Show/hide the messages pane.
+    mConversationsStack->collapsePanel(mMessagesPane, collapse);
+
+    // Make sure layout is updated before resizing conversation pane.
+    mConversationsStack->updateLayout();
+
+    reshapeFloaterAndSetResizeLimits(collapse, gSavedPerAccountSettings.getS32("ConversationsMessagePaneWidth"));
+
+    if (!collapse)
+    {
+        // Restore conversation's pane previous width after expanding messages pane.
+        mConversationsPane->setTargetDim(conv_pane_width);
+    }
+}
+
+void LLFloaterIMContainer::collapseConversationsPane(bool collapse, bool save_is_allowed /*=true*/)
+{
+    if (mConversationsPane->isCollapsed() == collapse)
+    {
+        return;
+    }
+
+    LLView* button_panel = getChild<LLView>("conversations_pane_buttons_expanded");
+    button_panel->setVisible(!collapse);
+    mExpandCollapseBtn->setImageOverlay(getString(collapse ? "expand_icon" : "collapse_icon"));
+
+    // Save current width of Conversation panel before collapsing/expanding right pane.
+    S32 conv_pane_width = mConversationsPane->getRect().getWidth();
+
+    if (collapse && save_is_allowed)
+    {
+        // Save the conversations pane width before collapsing it.
+        gSavedPerAccountSettings.setS32("ConversationsListPaneWidth", conv_pane_width);
+
+        // Save the order in which the panels are closed to reverse user's last action.
+        gSavedPerAccountSettings.setBOOL("ConversationsExpandMessagePaneFirst", !mMessagesPane->isCollapsed());
+    }
+
+    mConversationsStack->collapsePanel(mConversationsPane, collapse);
+    if (!collapse)
+    {
+        // Make sure layout is updated before resizing conversation pane.
+        mConversationsStack->updateLayout();
+        // Restore conversation's pane previous width.
+        mConversationsPane->setTargetDim(gSavedPerAccountSettings.getS32("ConversationsListPaneWidth"));
+    }
+
+    S32 delta_width = gSavedPerAccountSettings.getS32("ConversationsListPaneWidth")
+        - mConversationsPane->getMinDim() - mConversationsStack->getPanelSpacing() + 1;
+
+    reshapeFloaterAndSetResizeLimits(collapse, delta_width);
+
+    for (conversations_widgets_map::iterator widget_it = mConversationsWidgets.begin();
+            widget_it != mConversationsWidgets.end(); ++widget_it)
+    {
+        LLConversationViewSession* widget = dynamic_cast<LLConversationViewSession*>(widget_it->second);
+        if (widget)
+        {
+            widget->toggleCollapsedMode(collapse);
+
+            // force closing all open conversations when collapsing to minimized state
+            if (collapse)
+            {
+                widget->setOpen(false);
+            }
+            widget->requestArrange();
+        }
+    }
+}
+
+void LLFloaterIMContainer::reshapeFloaterAndSetResizeLimits(bool collapse, S32 delta_width)
+{
+    LLRect floater_rect = getRect();
+    floater_rect.mRight += ((collapse ? -1 : 1) * delta_width);
+
+    // Set by_user = true so that reshaped rect is saved in user_settings.
+    setShape(floater_rect, true);
+    updateResizeLimits();
+
+    bool at_least_one_panel_is_expanded =
+            ! (mConversationsPane->isCollapsed() && mMessagesPane->isCollapsed());
+
+    setCanResize(at_least_one_panel_is_expanded);
+    setCanMinimize(at_least_one_panel_is_expanded);
+
+    assignResizeLimits();
+}
+
+void LLFloaterIMContainer::assignResizeLimits()
+{
+    bool is_conv_pane_expanded = !mConversationsPane->isCollapsed();
+    bool is_msg_pane_expanded = !mMessagesPane->isCollapsed();
+
+    S32 summary_width_of_visible_borders = (is_msg_pane_expanded ? mConversationsStack->getPanelSpacing() : 0) + 1;
+
+    S32 conv_pane_target_width = is_conv_pane_expanded
+        ? ( is_msg_pane_expanded?mConversationsPane->getRect().getWidth():mConversationsPane->getExpandedMinDim() )
+            : mConversationsPane->getMinDim();
+
+    S32 msg_pane_min_width  = is_msg_pane_expanded ? mMessagesPane->getExpandedMinDim() : 0;
+    S32 new_min_width = conv_pane_target_width + msg_pane_min_width + summary_width_of_visible_borders;
+
+    setResizeLimits(new_min_width, getMinHeight());
+
+    mConversationsStack->updateLayout();
+}
+
+void LLFloaterIMContainer::onAddButtonClicked()
+{
+    LLView * button = findChild<LLView>("conversations_pane_buttons_expanded")->findChild<LLButton>("add_btn");
+    LLFloater* root_floater = gFloaterView->getParentFloater(this);
+    LLFloaterAvatarPicker* picker = LLFloaterAvatarPicker::show(boost::bind(&LLFloaterIMContainer::onAvatarPicked, this, _1), true, true, true, root_floater->getName(), button);
+
+    if (picker && root_floater)
+    {
+        root_floater->addDependentFloater(picker);
+    }
+}
+
+void LLFloaterIMContainer::onAvatarPicked(const uuid_vec_t& ids)
+{
+    if (ids.size() == 1)
+    {
+        LLAvatarActions::startIM(ids.back());
+    }
+    else
+    {
+        LLAvatarActions::startConference(ids);
+    }
+}
+
+void LLFloaterIMContainer::onCustomAction(const LLSD& userdata)
+{
+    std::string command = userdata.asString();
+
+    if ("sort_sessions_by_type" == command)
+    {
+        setSortOrderSessions(LLConversationFilter::SO_SESSION_TYPE);
+    }
+    if ("sort_sessions_by_name" == command)
+    {
+        setSortOrderSessions(LLConversationFilter::SO_NAME);
+    }
+    if ("sort_sessions_by_recent" == command)
+    {
+        setSortOrderSessions(LLConversationFilter::SO_DATE);
+    }
+    if ("sort_participants_by_name" == command)
+    {
+        setSortOrderParticipants(LLConversationFilter::SO_NAME);
+    }
+    if ("sort_participants_by_recent" == command)
+    {
+        setSortOrderParticipants(LLConversationFilter::SO_DATE);
+    }
+    if ("sort_participants_by_distance" == command)
+    {
+        setSortOrderParticipants(LLConversationFilter::SO_DISTANCE);
+    }
+    if ("chat_preferences" == command)
+    {
+        LLFloaterPreference * floater_prefp = LLFloaterReg::showTypedInstance<LLFloaterPreference>("preferences");
+        if (floater_prefp)
+        {
+            floater_prefp->selectChatPanel();
+        }
+    }
+    if ("privacy_preferences" == command)
+    {
+        LLFloaterPreference * floater_prefp = LLFloaterReg::showTypedInstance<LLFloaterPreference>("preferences");
+        if (floater_prefp)
+        {
+            floater_prefp->selectPrivacyPanel();
+        }
+    }
+    if ("Translating.Toggle" == command)
+    {
+        gSavedSettings.setBOOL("TranslateChat", !gSavedSettings.getBOOL("TranslateChat"));
+    }
+}
+
+bool LLFloaterIMContainer::isActionChecked(const LLSD& userdata)
+{
+    LLConversationSort order = mConversationViewModel.getSorter();
+    std::string command = userdata.asString();
+    if ("sort_sessions_by_type" == command)
+    {
+        return (order.getSortOrderSessions() == LLConversationFilter::SO_SESSION_TYPE);
+    }
+    if ("sort_sessions_by_name" == command)
+    {
+        return (order.getSortOrderSessions() == LLConversationFilter::SO_NAME);
+    }
+    if ("sort_sessions_by_recent" == command)
+    {
+        return (order.getSortOrderSessions() == LLConversationFilter::SO_DATE);
+    }
+    if ("sort_participants_by_name" == command)
+    {
+        return (order.getSortOrderParticipants() == LLConversationFilter::SO_NAME);
+    }
+    if ("sort_participants_by_recent" == command)
+    {
+        return (order.getSortOrderParticipants() == LLConversationFilter::SO_DATE);
+    }
+    if ("sort_participants_by_distance" == command)
+    {
+        return (order.getSortOrderParticipants() == LLConversationFilter::SO_DISTANCE);
+    }
+    if ("Translating.Enabled" == command)
+    {
+        return gSavedPerAccountSettings.getBOOL("TranslatingEnabled");
+    }
+    if ("Translating.On" == command)
+    {
+        return gSavedSettings.getBOOL("TranslateChat");
+    }
+    return false;
+}
+
+void LLFloaterIMContainer::setSortOrderSessions(const LLConversationFilter::ESortOrderType order)
+{
+    LLConversationSort old_order = mConversationViewModel.getSorter();
+    if (order != old_order.getSortOrderSessions())
+    {
+        old_order.setSortOrderSessions(order);
+        setSortOrder(old_order);
+    }
+}
+
+void LLFloaterIMContainer::setSortOrderParticipants(const LLConversationFilter::ESortOrderType order)
+{
+    LLConversationSort old_order = mConversationViewModel.getSorter();
+    if (order != old_order.getSortOrderParticipants())
+    {
+        old_order.setSortOrderParticipants(order);
+        setSortOrder(old_order);
+    }
+}
+
+void LLFloaterIMContainer::setSortOrder(const LLConversationSort& order)
+{
+    mConversationViewModel.setSorter(order);
+    mConversationsRoot->arrangeAll();
+    // try to keep selection onscreen, even if it wasn't to start with
+    mConversationsRoot->scrollToShowSelection();
+
+    // Notify all conversation (torn off or not) of the change to the sort order
+    // Note: For the moment, the sort order is *unique* across all conversations. That might change in the future.
+    for (conversations_items_map::iterator it_session = mConversationsItems.begin(); it_session != mConversationsItems.end(); it_session++)
+    {
+        LLUUID session_id = it_session->first;
+        LLFloaterIMSessionTab *conversation_floater = (session_id.isNull() ? (LLFloaterIMSessionTab*)(LLFloaterReg::findTypedInstance<LLFloaterIMNearbyChat>("nearby_chat")) : (LLFloaterIMSessionTab*)(LLFloaterIMSession::findInstance(session_id)));
+        if (conversation_floater)
+        {
+            conversation_floater->setSortOrder(order);
+        }
+    }
+
+    gSavedSettings.setU32("ConversationSortOrder", (U32)order);
+}
+
+void LLFloaterIMContainer::getSelectedUUIDs(uuid_vec_t& selected_uuids, bool participant_uuids/* = true*/)
+{
+    const std::set<LLFolderViewItem*> selectedItems = mConversationsRoot->getSelectionList();
+
+    std::set<LLFolderViewItem*>::const_iterator it = selectedItems.begin();
+    const std::set<LLFolderViewItem*>::const_iterator it_end = selectedItems.end();
+    LLConversationItem * conversationItem;
+
+    for (; it != it_end; ++it)
+    {
+        conversationItem = static_cast<LLConversationItem *>((*it)->getViewModelItem());
+
+        //When a one-on-one conversation exists, retrieve the participant id from the conversation floater
+        if(conversationItem->getType() == LLConversationItem::CONV_SESSION_1_ON_1 && participant_uuids)
+        {
+            LLFloaterIMSession * conversation_floaterp = LLFloaterIMSession::findInstance(conversationItem->getUUID());
+            LLUUID participant_id = conversation_floaterp->getOtherParticipantUUID();
+            selected_uuids.push_back(participant_id);
+        }
+        else
+        {
+            selected_uuids.push_back(conversationItem->getUUID());
+        }
+    }
+}
+
+const LLConversationItem * LLFloaterIMContainer::getCurSelectedViewModelItem()
+{
+    LLConversationItem * conversation_item = NULL;
+
+    if(mConversationsRoot &&
+        mConversationsRoot->getCurSelectedItem() &&
+        mConversationsRoot->getCurSelectedItem()->getViewModelItem())
+    {
+        LLFloaterIMSessionTab *selected_session_floater = LLFloaterIMSessionTab::getConversation(mSelectedSession);
+        if (selected_session_floater && !selected_session_floater->getHost() && selected_session_floater->getCurSelectedViewModelItem())
+        {
+            conversation_item = selected_session_floater->getCurSelectedViewModelItem();
+        }
+        else
+        {
+            conversation_item = static_cast<LLConversationItem *>(mConversationsRoot->getCurSelectedItem()->getViewModelItem());
+        }
+    }
+
+    return conversation_item;
+}
+
+void LLFloaterIMContainer::getParticipantUUIDs(uuid_vec_t& selected_uuids)
+{
+    //Find the conversation floater associated with the selected id
+    const LLConversationItem * conversation_item = getCurSelectedViewModelItem();
+
+    if (NULL == conversation_item)
+    {
+        return;
+    }
+
+    getSelectedUUIDs(selected_uuids);
+}
+
+void LLFloaterIMContainer::doToParticipants(const std::string& command, uuid_vec_t& selectedIDS)
+{
+    if (selectedIDS.size() == 1)
+    {
+        const LLUUID& userID = selectedIDS.front();
+        if ("view_profile" == command)
+        {
+            LLAvatarActions::showProfile(userID);
+        }
+        else if ("im" == command)
+        {
+            if (gAgent.getID() != userID)
+            {
+                LLAvatarActions::startIM(userID);
+            }
+        }
+        else if ("offer_teleport" == command)
+        {
+            LLAvatarActions::offerTeleport(selectedIDS);
+        }
+        else if ("request_teleport" == command)
+        {
+            LLAvatarActions::teleportRequest(selectedIDS.front());
+        }
+        else if ("voice_call" == command)
+        {
+            LLAvatarActions::startCall(userID);
+        }
+        else if ("chat_history" == command)
+        {
+            LLAvatarActions::viewChatHistory(userID);
+        }
+        else if ("add_friend" == command)
+        {
+            LLAvatarActions::requestFriendshipDialog(userID);
+        }
+        else if ("remove_friend" == command)
+        {
+            LLAvatarActions::removeFriendDialog(userID);
+        }
+        else if ("invite_to_group" == command)
+        {
+            LLAvatarActions::inviteToGroup(userID);
+        }
+        else if ("zoom_in" == command)
+        {
+            handle_zoom_to_object(userID);
+        }
+        else if ("map" == command)
+        {
+            LLAvatarActions::showOnMap(userID);
+        }
+        else if ("share" == command)
+        {
+            LLAvatarActions::share(userID);
+        }
+        else if ("pay" == command)
+        {
+            LLAvatarActions::pay(userID);
+        }
+        else if ("report_abuse" == command)
+        {
+            LLAvatarName av_name;
+            if (LLAvatarNameCache::get(userID, &av_name))
+            {
+                LLFloaterReporter::showFromAvatar(userID, av_name.getCompleteName());
+            }
+            else
+            {
+                LLFloaterReporter::showFromAvatar(userID, "not avaliable");
+            }
+        }
+        else if ("block_unblock" == command)
+        {
+            LLAvatarActions::toggleMute(userID, LLMute::flagVoiceChat);
+        }
+        else if ("mute_unmute" == command)
+        {
+            LLAvatarActions::toggleMute(userID, LLMute::flagTextChat);
+        }
+        else if ("selected" == command || "mute_all" == command || "unmute_all" == command)
+        {
+            moderateVoice(command, userID);
+        }
+        else if ("toggle_allow_text_chat" == command)
+        {
+            toggleAllowTextChat(userID);
+        }
+        else if ("ban_member" == command)
+        {
+            banSelectedMember(userID);
+        }
+    }
+    else if (selectedIDS.size() > 1)
+    {
+        if ("im" == command)
+        {
+            LLAvatarActions::startConference(selectedIDS);
+        }
+        else if ("offer_teleport" == command)
+        {
+            LLAvatarActions::offerTeleport(selectedIDS);
+        }
+        else if ("voice_call" == command)
+        {
+            LLAvatarActions::startAdhocCall(selectedIDS);
+        }
+        else if ("remove_friend" == command)
+        {
+            LLAvatarActions::removeFriendsDialog(selectedIDS);
+        }
+    }
+}
+
+void LLFloaterIMContainer::doToSelectedConversation(const std::string& command, uuid_vec_t& selectedIDS)
+{
+    //Find the conversation floater associated with the selected id
+    const LLConversationItem * conversationItem = getCurSelectedViewModelItem();
+    LLFloaterIMSession *conversationFloater = LLFloaterIMSession::findInstance(conversationItem->getUUID());
+
+    if(conversationFloater)
+    {
+        //Close the selected conversation
+        if("close_conversation" == command)
+        {
+            LLFloater::onClickClose(conversationFloater);
+        }
+        else if("close_selected_conversations" == command)
+        {
+            getSelectedUUIDs(selectedIDS,false);
+            closeSelectedConversations(selectedIDS);
+        }
+        else if("open_voice_conversation" == command)
+        {
+            gIMMgr->startCall(conversationItem->getUUID());
+        }
+        else if("disconnect_from_voice" == command)
+        {
+            gIMMgr->endCall(conversationItem->getUUID());
+        }
+        else if("chat_history" == command)
+        {
+            if (selectedIDS.size() > 0)
+            {
+                if(conversationItem->getType() == LLConversationItem::CONV_SESSION_GROUP)
+                {
+                    LLFloaterReg::showInstance("preview_conversation", conversationItem->getUUID(), true);
+                }
+                else if(conversationItem->getType() == LLConversationItem::CONV_SESSION_AD_HOC)
+                {
+                    LLConversation* conv = LLConversationLog::instance().findConversation(LLIMModel::getInstance()->findIMSession(conversationItem->getUUID()));
+                    if(conv)
+                    {
+                        LLFloaterReg::showInstance("preview_conversation", conv->getSessionID(), true);
+                    }
+                }
+                else
+                {
+                    LLAvatarActions::viewChatHistory(selectedIDS.front());
+                }
+            }
+        }
+        else
+        {
+            if(conversationItem->getType() == LLConversationItem::CONV_SESSION_1_ON_1)
+            {
+                doToParticipants(command, selectedIDS);
+            }
+        }
+    }
+    //if there is no LLFloaterIMSession* instance for selected conversation it might be Nearby chat
+    else
+    {
+        if(conversationItem->getType() == LLConversationItem::CONV_SESSION_NEARBY)
+        {
+            if("chat_history" == command)
+            {
+                LLFloaterReg::showInstance("preview_conversation", LLSD(LLUUID::null), true);
+            }
+}
+    }
+}
+
+void LLFloaterIMContainer::doToSelected(const LLSD& userdata)
+{
+    std::string command = userdata.asString();
+    const LLConversationItem * conversationItem = getCurSelectedViewModelItem();
+    uuid_vec_t selected_uuids;
+
+    if(conversationItem != NULL)
+    {
+        getParticipantUUIDs(selected_uuids);
+
+        if(conversationItem->getType() == LLConversationItem::CONV_PARTICIPANT)
+        {
+            doToParticipants(command, selected_uuids);
+        }
+        else
+        {
+            doToSelectedConversation(command, selected_uuids);
+        }
+    }
+}
+
+void LLFloaterIMContainer::doToSelectedGroup(const LLSD& userdata)
+{
+    std::string action = userdata.asString();
+
+    if (action == "group_profile")
+    {
+        LLGroupActions::show(mSelectedSession);
+    }
+    else if (action == "activate_group")
+    {
+        LLGroupActions::activate(mSelectedSession);
+    }
+    else if (action == "leave_group")
+    {
+        LLGroupActions::leave(mSelectedSession);
+    }
+}
+
+bool LLFloaterIMContainer::enableContextMenuItem(const LLSD& userdata)
+{
+    const std::string& item = userdata.asString();
+    uuid_vec_t uuids;
+    getParticipantUUIDs(uuids);
+
+
+    //If there is group or ad-hoc chat in multiselection, everything needs to be disabled
+    if(uuids.size() > 1)
+    {
+        const std::set<LLFolderViewItem*> selectedItems = mConversationsRoot->getSelectionList();
+        LLConversationItem * conversationItem;
+        for(std::set<LLFolderViewItem*>::const_iterator it = selectedItems.begin(); it != selectedItems.end(); ++it)
+        {
+            conversationItem = static_cast<LLConversationItem *>((*it)->getViewModelItem());
+            if((conversationItem->getType() == LLConversationItem::CONV_SESSION_GROUP) || (conversationItem->getType() == LLConversationItem::CONV_SESSION_AD_HOC))
+            {
+                return false;
+            }
+        }
+    }
+
+    if ("conversation_log" == item)
+    {
+        return gSavedPerAccountSettings.getS32("KeepConversationLogTranscripts") > 0;
+    }
+
+    //Enable Chat history item for ad-hoc and group conversations
+    if ("can_chat_history" == item && uuids.size() > 0)
+    {
+        //Disable menu item if selected participant is user agent
+        if(uuids.front() != gAgentID)
+        {
+            if (getCurSelectedViewModelItem()->getType() == LLConversationItem::CONV_SESSION_NEARBY)
+            {
+                return LLLogChat::isNearbyTranscriptExist();
+            }
+            else if (getCurSelectedViewModelItem()->getType() == LLConversationItem::CONV_SESSION_AD_HOC)
+            {
+                const LLConversation* conv = LLConversationLog::instance().findConversation(LLIMModel::getInstance()->findIMSession(uuids.front()));
+                if(conv)
+                {
+                    return LLLogChat::isAdHocTranscriptExist(conv->getHistoryFileName());
+                }
+                return false;
+            }
+            else
+            {
+                bool is_group = (getCurSelectedViewModelItem()->getType() == LLConversationItem::CONV_SESSION_GROUP);
+                return LLLogChat::isTranscriptExist(uuids.front(),is_group);
+            }
+        }
+    }
+
+    // If nothing is selected(and selected item is not group chat), everything needs to be disabled
+    if (uuids.size() <= 0)
+    {
+        if(getCurSelectedViewModelItem())
+        {
+            return getCurSelectedViewModelItem()->getType() == LLConversationItem::CONV_SESSION_GROUP;
+        }
+        return false;
+    }
+
+    if("can_activate_group" == item)
+    {
+        LLUUID selected_group_id = getCurSelectedViewModelItem()->getUUID();
+        return gAgent.getGroupID() != selected_group_id;
+    }
+
+    return enableContextMenuItem(item, uuids);
+}
+
+bool LLFloaterIMContainer::enableContextMenuItem(const std::string& item, uuid_vec_t& uuids)
+{
+    // Extract the single select info
+    bool is_single_select = (uuids.size() == 1);
+    const LLUUID& single_id = uuids.front();
+
+    if ("can_chat_history" == item && is_single_select)
+    {
+        return LLLogChat::isTranscriptExist(uuids.front(),false);
+    }
+
+    // Handle options that are applicable to all including the user agent
+    if ("can_view_profile" == item)
+    {
+        return is_single_select;
+    }
+
+    bool is_moderator_option = ("can_moderate_voice" == item) || ("can_allow_text_chat" == item) || ("can_mute" == item) || ("can_unmute" == item);
+
+    // Beyond that point, if only the user agent is selected, everything is disabled
+    if (is_single_select && (single_id == gAgentID))
+    {
+        if (is_moderator_option)
+        {
+            return enableModerateContextMenuItem(item, true);
+        }
+        else
+        {
+            return false;
+        }
+    }
+
+    // If the user agent is selected with others, everything is disabled
+    for (uuid_vec_t::const_iterator id = uuids.begin(); id != uuids.end(); ++id)
+    {
+        if (gAgent.getID() == *id)
+        {
+            return false;
+        }
+    }
+
+    // Handle all other options
+    if (("can_invite" == item)
+        || ("can_chat_history" == item)
+        || ("can_share" == item)
+        || ("can_pay" == item)
+        || ("report_abuse" == item))
+    {
+        // Those menu items are enable only if a single avatar is selected
+        return is_single_select;
+    }
+    else if ("can_block" == item)
+    {
+        return (is_single_select ? LLAvatarActions::canBlock(single_id) : false);
+    }
+    else if ("can_add" == item)
+    {
+        // We can add friends if:
+        // - there is only 1 selected avatar (EXT-7389)
+        // - this avatar is not already a friend
+        return (is_single_select ? !LLAvatarActions::isFriend(single_id) : false);
+    }
+    else if ("can_delete" == item)
+    {
+        // We can remove friends if there are only friends among the selection
+        bool result = true;
+        for (uuid_vec_t::const_iterator id = uuids.begin(); id != uuids.end(); ++id)
+        {
+            result &= LLAvatarActions::isFriend(*id);
+        }
+        return result;
+    }
+    else if ("can_call" == item)
+    {
+        return LLAvatarActions::canCall();
+    }
+    else if ("can_open_voice_conversation" == item)
+    {
+        return is_single_select && LLAvatarActions::canCall();
+    }
+    else if ("can_open_voice_conversation" == item)
+    {
+        return is_single_select && LLAvatarActions::canCall();
+    }
+    else if ("can_zoom_in" == item)
+    {
+        return is_single_select && gObjectList.findObject(single_id);
+    }
+    else if ("can_show_on_map" == item)
+    {
+        return (is_single_select ? (LLAvatarTracker::instance().isBuddyOnline(single_id) && is_agent_mappable(single_id)) || gAgent.isGodlike() : false);
+    }
+    else if ("can_offer_teleport" == item)
+    {
+        return LLAvatarActions::canOfferTeleport(uuids);
+    }
+    else if ("can_ban_member" == item)
+    {
+        return canBanSelectedMember(single_id);
+    }
+    else if (is_moderator_option)
+    {
+        // *TODO : get that out of here...
+        return enableModerateContextMenuItem(item);
+    }
+
+    // By default, options that not explicitely disabled are enabled
+    return true;
+}
+
+bool LLFloaterIMContainer::checkContextMenuItem(const LLSD& userdata)
+{
+    std::string item = userdata.asString();
+    uuid_vec_t uuids;
+    getParticipantUUIDs(uuids);
+
+    return checkContextMenuItem(item, uuids);
+}
+
+bool LLFloaterIMContainer::checkContextMenuItem(const std::string& item, uuid_vec_t& uuids)
+{
+    if (uuids.size() == 1)
+    {
+        if ("is_blocked" == item)
+        {
+            return LLMuteList::getInstance()->isMuted(uuids.front(), LLMute::flagVoiceChat);
+        }
+        else if (item == "is_muted")
+        {
+            return LLMuteList::getInstance()->isMuted(uuids.front(), LLMute::flagTextChat);
+        }
+        else if ("is_allowed_text_chat" == item)
+        {
+            const LLSpeaker * speakerp = getSpeakerOfSelectedParticipant(getSpeakerMgrForSelectedParticipant());
+
+            if (NULL != speakerp)
+            {
+                return !speakerp->mModeratorMutedText;
+            }
+        }
+    }
+
+    return false;
+}
+
+bool LLFloaterIMContainer::visibleContextMenuItem(const LLSD& userdata)
+{
+    const LLConversationItem *conversation_item = getCurSelectedViewModelItem();
+    if(!conversation_item)
+    {
+        return false;
+    }
+
+    const std::string& item = userdata.asString();
+
+    if ("show_mute" == item)
+    {
+        return !isMuted(conversation_item->getUUID());
+    }
+    else if ("show_unmute" == item)
+    {
+        return isMuted(conversation_item->getUUID());
+    }
+
+    return true;
+}
+
+void LLFloaterIMContainer::showConversation(const LLUUID& session_id)
+{
+    setVisibleAndFrontmost(false);
+    selectConversationPair(session_id, true);
+
+    LLFloaterIMSessionTab* session_floater = LLFloaterIMSessionTab::findConversation(session_id);
+    if (session_floater)
+    {
+        session_floater->restoreFloater();
+    }
+}
+
+void LLFloaterIMContainer::clearAllFlashStates()
+{
+    conversations_widgets_map::iterator widget_it = mConversationsWidgets.begin();
+    for (;widget_it != mConversationsWidgets.end(); ++widget_it)
+    {
+        LLConversationViewSession* widget = dynamic_cast<LLConversationViewSession*>(widget_it->second);
+        if (widget)
+        {
+            widget->setFlashState(false);
+        }
+    }
+}
+
+void LLFloaterIMContainer::selectConversation(const LLUUID& session_id)
+{
+    selectConversationPair(session_id, true);
+}
+
+// Select the conversation *after* (or before if none after) the passed uuid conversation
+// Used to change the selection on key hits
+void LLFloaterIMContainer::selectNextConversationByID(const LLUUID& uuid)
+{
+    bool new_selection = false;
+    selectConversation(uuid);
+    new_selection = selectNextorPreviousConversation(true);
+    if (!new_selection)
+    {
+        selectNextorPreviousConversation(false);
+    }
+}
+
+// Synchronous select the conversation item and the conversation floater
+bool LLFloaterIMContainer::selectConversationPair(const LLUUID& session_id, bool select_widget, bool focus_floater/*=true*/)
+{
+    bool handled = true;
+    LLFloaterIMSessionTab* session_floater = LLFloaterIMSessionTab::findConversation(session_id);
+
+    /* widget processing */
+    if (select_widget && mConversationsRoot->getSelectedCount() <= 1)
+    {
+        LLFolderViewItem* widget = get_ptr_in_map(mConversationsWidgets,session_id);
+        if (widget && widget->getParentFolder())
+        {
+            widget->getParentFolder()->setSelection(widget, false, false);
+            mConversationsRoot->scrollToShowSelection();
+        }
+    }
+
+    /* floater processing */
+
+    if (NULL != session_floater && !session_floater->isDead())
+    {
+        if (session_id != getSelectedSession())
+        {
+            // Store the active session
+            setSelectedSession(session_id);
+
+
+
+            if (session_floater->getHost())
+            {
+                // Always expand the message pane if the panel is hosted by the container
+                collapseMessagesPane(false);
+                // Switch to the conversation floater that is being selected
+                selectFloater(session_floater);
+            }
+            else
+            {
+                showStub(true);
+            }
+
+            //When in DND mode, remove stored IM notifications
+            //Nearby chat (Null) IMs are not stored while in DND mode, so can ignore removal
+            if(gAgent.isDoNotDisturb() && session_id.notNull())
+            {
+                LLDoNotDisturbNotificationStorage::getInstance()->removeNotification(LLDoNotDisturbNotificationStorage::toastName, session_id);
+            }
+        }
+
+        // Set the focus on the selected floater
+        if (!session_floater->hasFocus() && !session_floater->isMinimized())
+        {
+            session_floater->setFocus(focus_floater);
+        }
+    }
+    flashConversationItemWidget(session_id,false);
+    return handled;
+}
+
+void LLFloaterIMContainer::setTimeNow(const LLUUID& session_id, const LLUUID& participant_id)
+{
+    LLConversationItemSession* item = dynamic_cast<LLConversationItemSession*>(getSessionModel(session_id));
+    if (item)
+    {
+        item->setTimeNow(participant_id);
+        mConversationViewModel.requestSortAll();
+        mConversationsRoot->arrangeAll();
+    }
+}
+
+void LLFloaterIMContainer::setNearbyDistances()
+{
+    // Get the nearby chat session: that's the one with uuid nul
+    LLConversationItemSession* item = dynamic_cast<LLConversationItemSession*>(getSessionModel(LLUUID()));
+    if (item)
+    {
+        // Get the positions of the nearby avatars and their ids
+        std::vector<LLVector3d> positions;
+        uuid_vec_t avatar_ids;
+        LLWorld::getInstance()->getAvatars(&avatar_ids, &positions, gAgent.getPositionGlobal(), gSavedSettings.getF32("NearMeRange"));
+        // Get the position of the agent
+        const LLVector3d& me_pos = gAgent.getPositionGlobal();
+        // For each nearby avatar, compute and update the distance
+        int avatar_count = positions.size();
+        for (int i = 0; i < avatar_count; i++)
+        {
+            F64 dist = dist_vec_squared(positions[i], me_pos);
+            item->setDistance(avatar_ids[i],dist);
+        }
+        // Also does it for the agent itself
+        item->setDistance(gAgent.getID(),0.0f);
+        // Request resort
+        mConversationViewModel.requestSortAll();
+        mConversationsRoot->arrangeAll();
+    }
+}
+
+LLConversationItem* LLFloaterIMContainer::addConversationListItem(const LLUUID& uuid, bool isWidgetSelected /*= false*/)
+{
+    bool is_nearby_chat = uuid.isNull();
+
+    // Stores the display name for the conversation line item
+    std::string display_name = is_nearby_chat ? LLTrans::getString("NearbyChatLabel") : LLIMModel::instance().getName(uuid);
+
+    // Check if the item is not already in the list, exit (nothing to do)
+    // Note: this happens often, when reattaching a torn off conversation for instance
+    conversations_items_map::iterator item_it = mConversationsItems.find(uuid);
+    if (item_it != mConversationsItems.end())
+    {
+        return item_it->second;
+    }
+
+    // Create a conversation session model
+    LLConversationItemSession* item = NULL;
+    LLSpeakerMgr* speaker_manager = (is_nearby_chat ? (LLSpeakerMgr*)(LLLocalSpeakerMgr::getInstance()) : LLIMModel::getInstance()->getSpeakerManager(uuid));
+    if (speaker_manager)
+    {
+        item = new LLParticipantList(speaker_manager, getRootViewModel());
+    }
+    if (!item)
+    {
+        LL_WARNS() << "Couldn't create conversation session item : " << display_name << LL_ENDL;
+        return NULL;
+    }
+    item->renameItem(display_name);
+    item->updateName(NULL);
+
+    mConversationsItems[uuid] = item;
+
+    // Create a widget from it
+    LLConversationViewSession* widget = createConversationItemWidget(item);
+    mConversationsWidgets[uuid] = widget;
+
+    // Add a new conversation widget to the root folder of the folder view
+    widget->addToFolder(mConversationsRoot);
+    widget->requestArrange();
+
+    LLIMModel::LLIMSession * im_sessionp = LLIMModel::getInstance()->findIMSession(uuid);
+
+    // Create the participants widgets now
+    // Note: usually, we do not get an updated avatar list at that point
+    if (uuid.isNull() || (im_sessionp && !im_sessionp->isP2PSessionType()))
+    {
+        LLFolderViewModelItemCommon::child_list_t::const_iterator current_participant_model = item->getChildrenBegin();
+        LLFolderViewModelItemCommon::child_list_t::const_iterator end_participant_model = item->getChildrenEnd();
+        while (current_participant_model != end_participant_model)
+        {
+            LLConversationItem* participant_model = dynamic_cast<LLConversationItem*>(*current_participant_model);
+            LLConversationViewParticipant* participant_view = createConversationViewParticipant(participant_model);
+            participant_view->addToFolder(widget);
+            current_participant_model++;
+        }
+    }
+
+    if (uuid.notNull() && im_sessionp->isP2PSessionType())
+    {
+        item->fetchAvatarName(false);
+    }
+
+    // Do that too for the conversation dialog
+    LLFloaterIMSessionTab *conversation_floater = (uuid.isNull() ? (LLFloaterIMSessionTab*)(LLFloaterReg::findTypedInstance<LLFloaterIMNearbyChat>("nearby_chat")) : (LLFloaterIMSessionTab*)(LLFloaterIMSession::findInstance(uuid)));
+    if (conversation_floater)
+    {
+        conversation_floater->buildConversationViewParticipant();
+    }
+
+    // set the widget to minimized mode if conversations pane is collapsed
+    widget->toggleCollapsedMode(mConversationsPane->isCollapsed());
+
+    if (isWidgetSelected || 0 == mConversationsRoot->getSelectedCount())
+    {
+        selectConversationPair(uuid, true);
+        widget->requestArrange();
+
+        // scroll to newly added item
+        mConversationsRoot->scrollToShowSelection();
+    }
+
+    return item;
+}
+
+bool LLFloaterIMContainer::removeConversationListItem(const LLUUID& uuid, bool change_focus)
+{
+    // Delete the widget and the associated conversation item
+    // Note : since the mConversationsItems is also the listener to the widget, deleting
+    // the widget will also delete its listener
+    bool is_widget_selected = false;
+    LLFolderViewItem* new_selection = NULL;
+    LLFolderViewItem* widget = get_ptr_in_map(mConversationsWidgets,uuid);
+    if (widget)
+    {
+        is_widget_selected = widget->isSelected();
+        if (mConversationsRoot)
+        {
+            new_selection = mConversationsRoot->getNextFromChild(widget, false);
+            if (!new_selection)
+            {
+                new_selection = mConversationsRoot->getPreviousFromChild(widget, false);
+            }
+        }
+
+        // Will destroy views and delete models that are not assigned to any views
+        widget->destroyView();
+    }
+
+    // Suppress the conversation items and widgets from their respective maps
+    mConversationsItems.erase(uuid);
+    mConversationsWidgets.erase(uuid);
+    // Clear event query (otherwise reopening session in some way can bombard session with stale data)
+    mConversationEventQueue.erase(uuid);
+
+    // Don't let the focus fall IW, select and refocus on the first conversation in the list
+    if (change_focus)
+    {
+        setFocus(true);
+        if (new_selection)
+        {
+            if (mConversationsWidgets.size() == 1)
+            {
+                // If only one widget is left, it has to be the Nearby Chat. Select it directly.
+                selectConversationPair(LLUUID(NULL), true);
+            }
+            else
+            {
+                LLConversationItem* vmi = dynamic_cast<LLConversationItem*>(new_selection->getViewModelItem());
+                if (vmi)
+                {
+                    selectConversationPair(vmi->getUUID(), true);
+                }
+            }
+        }
+    }
+    return is_widget_selected;
+}
+
+LLConversationViewSession* LLFloaterIMContainer::createConversationItemWidget(LLConversationItem* item)
+{
+    LLConversationViewSession::Params params;
+
+    params.name = item->getDisplayName();
+    params.root = mConversationsRoot;
+    params.listener = item;
+    params.tool_tip = params.name;
+    params.container = this;
+
+    //Indentation for aligning the p2p converstation image with the nearby chat arrow
+    if(item->getType() == LLConversationItem::CONV_SESSION_1_ON_1)
+    {
+        params.folder_indentation = 3;
+    }
+
+    return LLUICtrlFactory::create<LLConversationViewSession>(params);
+}
+
+LLConversationViewParticipant* LLFloaterIMContainer::createConversationViewParticipant(LLConversationItem* item)
+{
+    LLConversationViewParticipant::Params params;
+    LLRect panel_rect = mConversationsListPanel->getRect();
+
+    params.name = item->getDisplayName();
+    params.root = mConversationsRoot;
+    params.listener = item;
+
+    //24 is the the current hight of an item (itemHeight) loaded from conversation_view_participant.xml.
+    params.rect = LLRect (0, 24, panel_rect.getWidth(), 0);
+    params.tool_tip = params.name;
+    params.participant_id = item->getUUID();
+    params.folder_indentation = 27;
+
+    return LLUICtrlFactory::create<LLConversationViewParticipant>(params);
+}
+
+bool LLFloaterIMContainer::enableModerateContextMenuItem(const std::string& userdata, bool is_self)
+{
+    // only group moderators can perform actions related to this "enable callback"
+    if (!isGroupModerator())
+    {
+        return false;
+    }
+
+    LLSpeaker * speakerp = getSpeakerOfSelectedParticipant(getSpeakerMgrForSelectedParticipant());
+    if (NULL == speakerp)
+    {
+        return false;
+    }
+
+    bool voice_channel = speakerp->isInVoiceChannel();
+
+    if ("can_moderate_voice" == userdata)
+    {
+        return voice_channel;
+    }
+    else if (("can_mute" == userdata) && !is_self)
+    {
+        return voice_channel && !isMuted(getCurSelectedViewModelItem()->getUUID());
+    }
+    else if ("can_unmute" == userdata)
+    {
+        return voice_channel && isMuted(getCurSelectedViewModelItem()->getUUID());
+    }
+
+    // The last invoke is used to check whether the "can_allow_text_chat" will enabled
+    return LLVoiceClient::getInstance()->isParticipantAvatar(getCurSelectedViewModelItem()->getUUID()) && !is_self;
+}
+
+bool LLFloaterIMContainer::isGroupModerator()
+{
+    LLSpeakerMgr * speaker_manager = getSpeakerMgrForSelectedParticipant();
+    if (NULL == speaker_manager)
+    {
+        LL_WARNS() << "Speaker manager is missing" << LL_ENDL;
+        return false;
+    }
+
+    // Is session a group call/chat?
+    if(gAgent.isInGroup(speaker_manager->getSessionID()))
+    {
+        LLSpeaker * speaker = speaker_manager->findSpeaker(gAgentID).get();
+
+        // Is agent a moderator?
+        return speaker && speaker->mIsModerator;
+    }
+
+    return false;
+}
+
+bool LLFloaterIMContainer::haveAbilityToBan()
+{
+    LLSpeakerMgr * speaker_manager = getSpeakerMgrForSelectedParticipant();
+    if (NULL == speaker_manager)
+    {
+        LL_WARNS() << "Speaker manager is missing" << LL_ENDL;
+        return false;
+    }
+    LLUUID group_uuid = speaker_manager->getSessionID();
+
+    return gAgent.isInGroup(group_uuid) && gAgent.hasPowerInGroup(group_uuid, GP_GROUP_BAN_ACCESS);
+}
+
+bool LLFloaterIMContainer::canBanSelectedMember(const LLUUID& participant_uuid)
+{
+    LLSpeakerMgr * speaker_manager = getSpeakerMgrForSelectedParticipant();
+    if (NULL == speaker_manager)
+    {
+        LL_WARNS() << "Speaker manager is missing" << LL_ENDL;
+        return false;
+    }
+    LLUUID group_uuid = speaker_manager->getSessionID();
+    LLGroupMgrGroupData* gdatap = LLGroupMgr::getInstance()->getGroupData(group_uuid);
+    if(!gdatap)
+    {
+        LL_WARNS("Groups") << "Unable to get group data for group " << group_uuid << LL_ENDL;
+        return false;
+    }
+
+    if (gdatap->mPendingBanRequest)
+    {
+        return false;
+    }
+
+    if (gdatap->isRoleMemberDataComplete())
+    {
+        if (gdatap->mMembers.size())
+        {
+            LLGroupMgrGroupData::member_list_t::iterator mi = gdatap->mMembers.find((participant_uuid));
+            if (mi != gdatap->mMembers.end())
+            {
+                LLGroupMemberData* member_data = (*mi).second;
+                // Is the member an owner?
+                if (member_data && member_data->isInRole(gdatap->mOwnerRole))
+                {
+                    return false;
+                }
+            }
+        }
+    }
+
+    if( gAgent.hasPowerInGroup(group_uuid, GP_ROLE_REMOVE_MEMBER) &&
+        gAgent.hasPowerInGroup(group_uuid, GP_GROUP_BAN_ACCESS) )
+    {
+        return true;
+    }
+
+    return false;
+}
+
+void LLFloaterIMContainer::banSelectedMember(const LLUUID& participant_uuid)
+{
+    LLSpeakerMgr * speaker_manager = getSpeakerMgrForSelectedParticipant();
+    if (NULL == speaker_manager)
+    {
+        LL_WARNS() << "Speaker manager is missing" << LL_ENDL;
+        return;
+    }
+
+    LLUUID group_uuid = speaker_manager->getSessionID();
+    LLGroupMgrGroupData* gdatap = LLGroupMgr::getInstance()->getGroupData(group_uuid);
+    if(!gdatap)
+    {
+        LL_WARNS("Groups") << "Unable to get group data for group " << group_uuid << LL_ENDL;
+        return;
+    }
+
+    gdatap->banMemberById(participant_uuid);
+
+}
+
+void LLFloaterIMContainer::moderateVoice(const std::string& command, const LLUUID& userID)
+{
+    if (!gAgent.getRegion()) return;
+
+    if (command.compare("selected"))
+    {
+        moderateVoiceAllParticipants(command.compare("mute_all"));
+    }
+    else
+    {
+        moderateVoiceParticipant(userID, isMuted(userID));
+    }
+}
+
+bool LLFloaterIMContainer::isMuted(const LLUUID& avatar_id)
+{
+    const LLSpeaker * speakerp = getSpeakerOfSelectedParticipant(getSpeakerMgrForSelectedParticipant());
+    return NULL == speakerp ? true : speakerp->mStatus == LLSpeaker::STATUS_MUTED;
+}
+
+void LLFloaterIMContainer::moderateVoiceAllParticipants(bool unmute)
+{
+    LLIMSpeakerMgr * speaker_managerp = dynamic_cast<LLIMSpeakerMgr*>(getSpeakerMgrForSelectedParticipant());
+
+    if (NULL != speaker_managerp)
+    {
+        if (!unmute)
+        {
+            LLSD payload;
+            payload["session_id"] = speaker_managerp->getSessionID();
+            LLNotificationsUtil::add("ConfirmMuteAll", LLSD(), payload, confirmMuteAllCallback);
+            return;
+        }
+
+        speaker_managerp->moderateVoiceAllParticipants(unmute);
+    }
+}
+
+// static
+void LLFloaterIMContainer::confirmMuteAllCallback(const LLSD& notification, const LLSD& response)
+{
+    S32 option = LLNotificationsUtil::getSelectedOption(notification, response);
+    // if Cancel pressed
+    if (option == 1)
+    {
+        return;
+    }
+
+    const LLSD& payload = notification["payload"];
+    const LLUUID& session_id = payload["session_id"];
+
+    LLIMSpeakerMgr * speaker_manager = dynamic_cast<LLIMSpeakerMgr*> (
+        LLIMModel::getInstance()->getSpeakerManager(session_id));
+    if (speaker_manager)
+    {
+        speaker_manager->moderateVoiceAllParticipants(false);
+    }
+
+    return;
+}
+
+void LLFloaterIMContainer::moderateVoiceParticipant(const LLUUID& avatar_id, bool unmute)
+{
+    LLIMSpeakerMgr * speaker_managerp = dynamic_cast<LLIMSpeakerMgr *>(getSpeakerMgrForSelectedParticipant());
+
+    if (NULL != speaker_managerp)
+    {
+        speaker_managerp->moderateVoiceParticipant(avatar_id, unmute);
+    }
+}
+
+LLSpeakerMgr * LLFloaterIMContainer::getSpeakerMgrForSelectedParticipant()
+{
+    LLFolderViewItem *selectedItem = mConversationsRoot->getCurSelectedItem();
+    if (NULL == selectedItem)
+    {
+        LL_WARNS() << "Current selected item is null" << LL_ENDL;
+        return NULL;
+    }
+
+    conversations_widgets_map::const_iterator iter = mConversationsWidgets.begin();
+    conversations_widgets_map::const_iterator end = mConversationsWidgets.end();
+    const LLUUID * conversation_uuidp = NULL;
+    while(iter != end)
+    {
+        if (iter->second == selectedItem || iter->second == selectedItem->getParentFolder())
+        {
+            conversation_uuidp = &iter->first;
+            break;
+        }
+        ++iter;
+    }
+    if (NULL == conversation_uuidp)
+    {
+        LL_WARNS() << "Cannot find conversation item widget" << LL_ENDL;
+        return NULL;
+    }
+
+    return conversation_uuidp->isNull() ? (LLSpeakerMgr *)LLLocalSpeakerMgr::getInstance()
+        : LLIMModel::getInstance()->getSpeakerManager(*conversation_uuidp);
+}
+
+LLSpeaker * LLFloaterIMContainer::getSpeakerOfSelectedParticipant(LLSpeakerMgr * speaker_managerp)
+{
+    if (NULL == speaker_managerp)
+    {
+        LL_WARNS() << "Speaker manager is missing" << LL_ENDL;
+        return NULL;
+    }
+
+    const LLConversationItem * participant_itemp = getCurSelectedViewModelItem();
+    if (NULL == participant_itemp)
+    {
+        LL_WARNS() << "Cannot evaluate current selected view model item" << LL_ENDL;
+        return NULL;
+    }
+
+    return speaker_managerp->findSpeaker(participant_itemp->getUUID());
+}
+
+void LLFloaterIMContainer::toggleAllowTextChat(const LLUUID& participant_uuid)
+{
+    LLIMSpeakerMgr * speaker_managerp = dynamic_cast<LLIMSpeakerMgr*>(getSpeakerMgrForSelectedParticipant());
+    if (NULL != speaker_managerp)
+    {
+        speaker_managerp->toggleAllowTextChat(participant_uuid);
+    }
+}
+
+void LLFloaterIMContainer::openNearbyChat()
+{
+    // If there's only one conversation in the container and that conversation is the nearby chat
+    //(which it should be...), open it so to make the list of participants visible. This happens to be the most common case when opening the Chat floater.
+    if((mConversationsItems.size() == 1)&&(!mConversationsPane->isCollapsed()))
+    {
+        LLConversationViewSession* nearby_chat = dynamic_cast<LLConversationViewSession*>(get_ptr_in_map(mConversationsWidgets,LLUUID()));
+        if (nearby_chat)
+        {
+            reSelectConversation();
+            nearby_chat->setOpen(true);
+        }
+    }
+}
+
+void LLFloaterIMContainer::reSelectConversation()
+{
+    LLFloaterIMSessionTab* session_floater = LLFloaterIMSessionTab::getConversation(mSelectedSession);
+    if (session_floater->getHost())
+    {
+        selectFloater(session_floater);
+    }
+}
+
+void LLFloaterIMContainer::updateSpeakBtnState()
+{
+    mSpeakBtn->setToggleState(LLVoiceClient::getInstance()->getUserPTTState());
+    mSpeakBtn->setEnabled(LLAgent::isActionAllowed("speak"));
+}
+
+bool LLFloaterIMContainer::isConversationLoggingAllowed()
+{
+    return gSavedPerAccountSettings.getS32("KeepConversationLogTranscripts") > 0;
+}
+
+void LLFloaterIMContainer::flashConversationItemWidget(const LLUUID& session_id, bool is_flashes)
+{
+    //Finds the conversation line item to flash using the session_id
+    LLConversationViewSession * widget = dynamic_cast<LLConversationViewSession *>(get_ptr_in_map(mConversationsWidgets,session_id));
+
+    if (widget)
+    {
+        widget->setFlashState(is_flashes);
+    }
+}
+
+void LLFloaterIMContainer::highlightConversationItemWidget(const LLUUID& session_id, bool is_highlighted)
+{
+    //Finds the conversation line item to highlight using the session_id
+    LLConversationViewSession * widget = dynamic_cast<LLConversationViewSession *>(get_ptr_in_map(mConversationsWidgets,session_id));
+
+    if (widget)
+    {
+        widget->setHighlightState(is_highlighted);
+    }
+}
+
+bool LLFloaterIMContainer::isScrolledOutOfSight(LLConversationViewSession* conversation_item_widget)
+{
+    llassert(conversation_item_widget != NULL);
+
+    // make sure the widget is actually in the right spot first
+    mConversationsRoot->arrange(NULL, NULL);
+
+    // check whether the widget is in the visible portion of the scroll container
+    LLRect widget_rect;
+    conversation_item_widget->localRectToOtherView(conversation_item_widget->getLocalRect(), &widget_rect, mConversationsRoot);
+    return !mConversationsRoot->getVisibleRect().overlaps(widget_rect);
+}
+
+bool LLFloaterIMContainer::handleKeyHere(KEY key, MASK mask )
+{
+    bool handled = false;
+
+    if(mask == MASK_ALT)
+    {
+        if (KEY_RETURN == key )
+        {
+            expandConversation();
+            handled = true;
+        }
+
+        if ((KEY_DOWN == key ) || (KEY_RIGHT == key))
+        {
+            selectNextorPreviousConversation(true);
+            handled = true;
+        }
+        if ((KEY_UP == key) || (KEY_LEFT == key))
+        {
+            selectNextorPreviousConversation(false);
+            handled = true;
+        }
+    }
+    return handled;
+}
+
+bool LLFloaterIMContainer::selectAdjacentConversation(bool focus_selected)
+{
+    bool selectedAdjacentConversation = selectNextorPreviousConversation(true, focus_selected);
+
+    if(!selectedAdjacentConversation)
+    {
+        selectedAdjacentConversation = selectNextorPreviousConversation(false, focus_selected);
+    }
+
+    return selectedAdjacentConversation;
+}
+
+bool LLFloaterIMContainer::selectNextorPreviousConversation(bool select_next, bool focus_selected)
+{
+    if (mConversationsWidgets.size() > 1)
+    {
+        LLFolderViewItem* new_selection = NULL;
+        LLFolderViewItem* widget = get_ptr_in_map(mConversationsWidgets,getSelectedSession());
+        if (widget)
+        {
+            if(select_next)
+            {
+                new_selection = mConversationsRoot->getNextFromChild(widget, false);
+            }
+            else
+            {
+                new_selection = mConversationsRoot->getPreviousFromChild(widget, false);
+            }
+            if (new_selection)
+            {
+                LLConversationItem* vmi = dynamic_cast<LLConversationItem*>(new_selection->getViewModelItem());
+                if (vmi)
+                {
+                    selectConversationPair(vmi->getUUID(), true, focus_selected);
+                    return true;
+                }
+            }
+        }
+    }
+    return false;
+}
+
+void LLFloaterIMContainer::expandConversation()
+{
+    if(!mConversationsPane->isCollapsed())
+    {
+        LLConversationViewSession* widget = dynamic_cast<LLConversationViewSession*>(get_ptr_in_map(mConversationsWidgets,getSelectedSession()));
+        if (widget)
+        {
+            widget->setOpen(!widget->isOpen());
+        }
+    }
+}
+bool LLFloaterIMContainer::isParticipantListExpanded()
+{
+    bool is_expanded = false;
+    if(!mConversationsPane->isCollapsed())
+    {
+        LLConversationViewSession* widget = dynamic_cast<LLConversationViewSession*>(get_ptr_in_map(mConversationsWidgets,getSelectedSession()));
+        if (widget)
+        {
+            is_expanded = widget->isOpen();
+        }
+    }
+    return is_expanded;
+}
+
+// By default, if torn off session is currently frontmost, LLFloater::isFrontmost() will return false, which can lead to some bugs
+// So LLFloater::isFrontmost() is overriden here to check both selected session and the IM floater itself
+// Exclude "Nearby Chat" session from the check, as "Nearby Chat" window and "Conversations" floater can be brought
+// to front independently
+/*virtual*/
+bool LLFloaterIMContainer::isFrontmost()
+{
+    LLFloaterIMSessionTab* selected_session = LLFloaterIMSessionTab::getConversation(mSelectedSession);
+    LLFloaterIMNearbyChat* nearby_chat = LLFloaterReg::findTypedInstance<LLFloaterIMNearbyChat>("nearby_chat");
+    return (selected_session && selected_session->isFrontmost() && (selected_session != nearby_chat))
+        || LLFloater::isFrontmost();
+}
+
+// For conversations, closeFloater() (linked to Ctrl-W) does not actually close the floater but the active conversation.
+// This is intentional so it doesn't confuse the user. onClickCloseBtn() closes the whole floater.
+void LLFloaterIMContainer::onClickCloseBtn(bool app_quitting/* = false*/)
+{
+    gSavedPerAccountSettings.setS32("ConversationsListPaneWidth", mConversationsPane->getRect().getWidth());
+    LLMultiFloater::closeFloater(app_quitting);
+}
+
+void LLFloaterIMContainer::closeHostedFloater()
+{
+    onClickCloseBtn();
+}
+
+void LLFloaterIMContainer::closeAllConversations()
+{
+    std::vector<LLUUID> ids;
+    for (conversations_items_map::iterator it_session = mConversationsItems.begin(); it_session != mConversationsItems.end(); it_session++)
+    {
+        LLUUID session_id = it_session->first;
+        if (session_id != LLUUID())
+        {
+            ids.push_back(session_id);
+        }
+    }
+
+    for (std::vector<LLUUID>::const_iterator it = ids.begin(); it != ids.end();     ++it)
+    {
+        LLFloaterIMSession *conversationFloater = LLFloaterIMSession::findInstance(*it);
+        LLFloater::onClickClose(conversationFloater);
+    }
+}
+
+void LLFloaterIMContainer::closeSelectedConversations(const uuid_vec_t& ids)
+{
+    for (uuid_vec_t::const_iterator it = ids.begin(); it != ids.end(); ++it)
+    {
+        //We don't need to close Nearby chat, so skip it
+        if (*it != LLUUID())
+        {
+            LLFloaterIMSession *conversationFloater = LLFloaterIMSession::findInstance(*it);
+            if(conversationFloater)
+            {
+                LLFloater::onClickClose(conversationFloater);
+            }
+        }
+    }
+}
+void LLFloaterIMContainer::closeFloater(bool app_quitting/* = false*/)
+{
+    if(app_quitting)
+    {
+        closeAllConversations();
+        onClickCloseBtn(app_quitting);
+    }
+    else
+    {
+        // Check for currently active session
+        LLUUID session_id = getSelectedSession();
+        // If current session is Nearby Chat or there is only one session remaining, close the floater
+        if (mConversationsItems.size() == 1 || session_id == LLUUID() || app_quitting)
+        {
+            onClickCloseBtn();
+        }
+        else
+        {
+            // Otherwise, close current conversation
+            LLFloaterIMSessionTab* active_conversation = LLFloaterIMSessionTab::getConversation(session_id);
+            if (active_conversation)
+            {
+                active_conversation->closeFloater();
+            }
+        }
+    }
+}
+
+void LLFloaterIMContainer::handleReshape(const LLRect& rect, bool by_user)
+{
+    LLMultiFloater::handleReshape(rect, by_user);
+    storeRectControl();
+}
+
+// EOF