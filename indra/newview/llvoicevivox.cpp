 /**
 * @file LLVivoxVoiceClient.cpp
 * @brief Implementation of LLVivoxVoiceClient class which is the interface to the voice client process.
 *
 * $LicenseInfo:firstyear=2001&license=viewerlgpl$
 * Second Life Viewer Source Code
 * Copyright (C) 2010, Linden Research, Inc.
 *
 * This library is free software; you can redistribute it and/or
 * modify it under the terms of the GNU Lesser General Public
 * License as published by the Free Software Foundation;
 * version 2.1 of the License only.
 *
 * This library is distributed in the hope that it will be useful,
 * but WITHOUT ANY WARRANTY; without even the implied warranty of
 * MERCHANTABILITY or FITNESS FOR A PARTICULAR PURPOSE.  See the GNU
 * Lesser General Public License for more details.
 *
 * You should have received a copy of the GNU Lesser General Public
 * License along with this library; if not, write to the Free Software
 * Foundation, Inc., 51 Franklin Street, Fifth Floor, Boston, MA  02110-1301  USA
 *
 * Linden Research, Inc., 945 Battery Street, San Francisco, CA  94111  USA
 * $/LicenseInfo$
 */

#include "llviewerprecompiledheaders.h"
#include <algorithm>
#include "llvoicevivox.h"

#include "llsdutil.h"

// Linden library includes
#include "llavatarnamecache.h"
#include "llvoavatarself.h"
#include "llbufferstream.h"
#include "llfile.h"
#include "llmenugl.h"
#ifdef LL_USESYSTEMLIBS
# include "expat.h"
#else
# include "expat/expat.h"
#endif
#include "llcallbacklist.h"
#include "llviewerregion.h"
#include "llviewernetwork.h"        // for gGridChoice
#include "llbase64.h"
#include "llviewercontrol.h"
#include "llappviewer.h"    // for gDisconnected, gDisableVoice
#include "llprocess.h"

// Viewer includes
#include "llmutelist.h"  // to check for muted avatars
#include "llagent.h"
#include "llcachename.h"
#include "llimview.h" // for LLIMMgr
#include "llparcel.h"
#include "llviewerparcelmgr.h"
#include "llfirstuse.h"
#include "llspeakers.h"
#include "lltrans.h"
#include "llviewerwindow.h"
#include "llviewercamera.h"
#include "llversioninfo.h"

#include "llviewernetwork.h"
#include "llnotificationsutil.h"

#include "llcorehttputil.h"
#include "lleventfilter.h"

#include "stringize.h"

// for base64 decoding
#include "apr_base64.h"

#define USE_SESSION_GROUPS 0
#define VX_NULL_POSITION -2147483648.0 /*The Silence*/

extern LLMenuBarGL* gMenuBarView;
extern void handle_voice_morphing_subscribe();

namespace {
    const F32 VOLUME_SCALE_VIVOX = 0.01f;

    const F32 SPEAKING_TIMEOUT = 1.f;

    static const std::string VOICE_SERVER_TYPE = "Vivox";

    // Don't retry connecting to the daemon more frequently than this:
    const F32 DAEMON_CONNECT_THROTTLE_SECONDS = 1.0f;
    const int DAEMON_CONNECT_RETRY_MAX = 3;

    // Don't send positional updates more frequently than this:
    const F32 UPDATE_THROTTLE_SECONDS = 0.5f;

    // Timeout for connection to Vivox
    const F32 CONNECT_ATTEMPT_TIMEOUT = 300.0f;
    const F32 CONNECT_DNS_TIMEOUT = 5.0f;
    const int CONNECT_RETRY_MAX = 3;

    const F32 LOGIN_ATTEMPT_TIMEOUT = 30.0f;
    const F32 LOGOUT_ATTEMPT_TIMEOUT = 5.0f;
    const int LOGIN_RETRY_MAX = 3;

    const F32 PROVISION_RETRY_TIMEOUT = 2.0;
    const int PROVISION_RETRY_MAX = 5;

    // Cosine of a "trivially" small angle
    const F32 FOUR_DEGREES = 4.0f * (F_PI / 180.0f);
    const F32 MINUSCULE_ANGLE_COS = (F32) cos(0.5f * FOUR_DEGREES);

    const F32 SESSION_JOIN_TIMEOUT = 30.0f;

    // Defines the maximum number of times(in a row) "stateJoiningSession" case for spatial channel is reached in stateMachine()
    // which is treated as normal. The is the number of frames to wait for a channel join before giving up.  This was changed
    // from the original count of 50 for two reason.  Modern PCs have higher frame rates and sometimes the SLVoice process
    // backs up processing join requests.  There is a log statement that records when channel joins take longer than 100 frames.
    const int MAX_NORMAL_JOINING_SPATIAL_NUM = 1500;

    // How often to check for expired voice fonts in seconds
    const F32 VOICE_FONT_EXPIRY_INTERVAL = 10.f;
    // Time of day at which Vivox expires voice font subscriptions.
    // Used to replace the time portion of received expiry timestamps.
    static const std::string VOICE_FONT_EXPIRY_TIME = "T05:00:00Z";

    // Maximum length of capture buffer recordings in seconds.
    const F32 CAPTURE_BUFFER_MAX_TIME = 10.f;

    const int ERROR_VIVOX_OBJECT_NOT_FOUND = 1001;
    const int ERROR_VIVOX_NOT_LOGGED_IN = 1007;
}

static int scale_mic_volume(float volume)
{
    // incoming volume has the range [0.0 ... 2.0], with 1.0 as the default.
    // Map it to Vivox levels as follows: 0.0 -> 30, 1.0 -> 50, 2.0 -> 70
    return 30 + (int)(volume * 20.0f);
}

static int scale_speaker_volume(float volume)
{
    // incoming volume has the range [0.0 ... 1.0], with 0.5 as the default.
    // Map it to Vivox levels as follows: 0.0 -> 30, 0.5 -> 50, 1.0 -> 70
    return 30 + (int)(volume * 40.0f);

}


///////////////////////////////////////////////////////////////////////////////////////////////

class LLVivoxVoiceClientMuteListObserver : public LLMuteListObserver
{
    /* virtual */ void onChange()  { LLVivoxVoiceClient::getInstance()->muteListChanged();}
};


void LLVoiceVivoxStats::reset()
{
    mStartTime = -1.0f;
    mConnectCycles = 0;
    mConnectTime = -1.0f;
    mConnectAttempts = 0;
    mProvisionTime = -1.0f;
    mProvisionAttempts = 0;
    mEstablishTime = -1.0f;
    mEstablishAttempts = 0;
}

LLVoiceVivoxStats::LLVoiceVivoxStats()
{
    reset();
}

LLVoiceVivoxStats::~LLVoiceVivoxStats()
{
}

void LLVoiceVivoxStats::connectionAttemptStart()
{
    if (!mConnectAttempts)
    {
        mStartTime = LLTimer::getTotalTime();
        mConnectCycles++;
    }
    mConnectAttempts++;
}

void LLVoiceVivoxStats::connectionAttemptEnd(bool success)
{
    if ( success )
    {
        mConnectTime = (LLTimer::getTotalTime() - mStartTime) / USEC_PER_SEC;
    }
}

void LLVoiceVivoxStats::provisionAttemptStart()
{
    if (!mProvisionAttempts)
    {
        mStartTime = LLTimer::getTotalTime();
    }
    mProvisionAttempts++;
}

void LLVoiceVivoxStats::provisionAttemptEnd(bool success)
{
    if ( success )
    {
        mProvisionTime = (LLTimer::getTotalTime() - mStartTime) / USEC_PER_SEC;
    }
}

void LLVoiceVivoxStats::establishAttemptStart()
{
    if (!mEstablishAttempts)
    {
        mStartTime = LLTimer::getTotalTime();
    }
    mEstablishAttempts++;
}

void LLVoiceVivoxStats::establishAttemptEnd(bool success)
{
    if ( success )
    {
        mEstablishTime = (LLTimer::getTotalTime() - mStartTime) / USEC_PER_SEC;
    }
}

LLSD LLVoiceVivoxStats::read()
{
    LLSD stats(LLSD::emptyMap());

    stats["connect_cycles"] = LLSD::Integer(mConnectCycles);
    stats["connect_attempts"] = LLSD::Integer(mConnectAttempts);
    stats["connect_time"] = LLSD::Real(mConnectTime);

    stats["provision_attempts"] = LLSD::Integer(mProvisionAttempts);
    stats["provision_time"] = LLSD::Real(mProvisionTime);

    stats["establish_attempts"] = LLSD::Integer(mEstablishAttempts);
    stats["establish_time"] = LLSD::Real(mEstablishTime);

    return stats;
}

static LLVivoxVoiceClientMuteListObserver mutelist_listener;
static bool sMuteListListener_listening = false;

///////////////////////////////////////////////////////////////////////////////////////////////
static LLProcessPtr sGatewayPtr;
static LLEventStream sGatewayPump("VivoxDaemonPump", true);

static bool isGatewayRunning()
{
    return sGatewayPtr && sGatewayPtr->isRunning();
}

static void killGateway()
{
    if (sGatewayPtr)
    {
        LL_DEBUGS("Voice") << "SLVoice " << sGatewayPtr->getStatusString() << LL_ENDL;

        sGatewayPump.stopListening("VivoxDaemonPump");
        sGatewayPtr->kill(__FUNCTION__);
        sGatewayPtr=NULL;
    }
    else
    {
        LL_DEBUGS("Voice") << "no gateway" << LL_ENDL;
    }
}

///////////////////////////////////////////////////////////////////////////////////////////////

bool LLVivoxVoiceClient::sShuttingDown = false;
bool LLVivoxVoiceClient::sConnected = false;
LLPumpIO *LLVivoxVoiceClient::sPump = nullptr;

LLVivoxVoiceClient::LLVivoxVoiceClient() :
    mSessionTerminateRequested(false),
    mRelogRequested(false),
    mTerminateDaemon(false),
    mSpatialJoiningNum(0),

    mTuningMode(false),
    mTuningEnergy(0.0f),
    mTuningMicVolume(0),
    mTuningMicVolumeDirty(true),
    mTuningSpeakerVolume(50),     // Set to 50 so the user can hear himself when he sets his mic volume
    mTuningSpeakerVolumeDirty(true),
    mDevicesListUpdated(false),

    mAreaVoiceDisabled(false),
    mAudioSession(), // TBD - should be NULL
    mAudioSessionChanged(false),
    mNextAudioSession(),

    mCurrentParcelLocalID(0),
    mConnectorEstablished(false),
    mAccountLoggedIn(false),
    mNumberOfAliases(0),
    mCommandCookie(0),
    mLoginRetryCount(0),

    mBuddyListMapPopulated(false),
    mBlockRulesListReceived(false),
    mAutoAcceptRulesListReceived(false),

    mCaptureDeviceDirty(false),
    mRenderDeviceDirty(false),
    mSpatialCoordsDirty(false),
    mIsInitialized(false),

    mMuteMic(false),
    mMuteMicDirty(false),
    mFriendsListDirty(true),

    mEarLocation(0),
    mSpeakerVolumeDirty(true),
    mSpeakerMuteDirty(true),
    mMicVolume(0),
    mMicVolumeDirty(true),

    mVoiceEnabled(false),
    mWriteInProgress(false),

    mLipSyncEnabled(false),

    mVoiceFontsReceived(false),
    mVoiceFontsNew(false),
    mVoiceFontListDirty(false),

    mCaptureBufferMode(false),
    mCaptureBufferRecording(false),
    mCaptureBufferRecorded(false),
    mCaptureBufferPlaying(false),
    mShutdownComplete(true),
    mPlayRequestCount(0),

    mAvatarNameCacheConnection(),
    mIsInTuningMode(false),
    mIsInChannel(false),
    mIsJoiningSession(false),
    mIsWaitingForFonts(false),
    mIsLoggingIn(false),
    mIsLoggedIn(false),
    mIsProcessingChannels(false),
    mIsCoroutineActive(false),
    mVivoxPump("vivoxClientPump")
{
    sShuttingDown = false;
    sConnected = false;
    sPump = nullptr;

    mSpeakerVolume = scale_speaker_volume(0);

    mVoiceVersion.serverVersion = "";
    mVoiceVersion.serverType = VOICE_SERVER_TYPE;

    //  gMuteListp isn't set up at this point, so we defer this until later.
//  gMuteListp->addObserver(&mutelist_listener);


#if LL_DARWIN || LL_LINUX
        // HACK: THIS DOES NOT BELONG HERE
        // When the vivox daemon dies, the next write attempt on our socket generates a SIGPIPE, which kills us.
        // This should cause us to ignore SIGPIPE and handle the error through proper channels.
        // This should really be set up elsewhere.  Where should it go?
        signal(SIGPIPE, SIG_IGN);

        // Since we're now launching the gateway with fork/exec instead of system(), we need to deal with zombie processes.
        // Ignoring SIGCHLD should prevent zombies from being created.  Alternately, we could use wait(), but I'd rather not do that.
        signal(SIGCHLD, SIG_IGN);
#endif


    gIdleCallbacks.addFunction(idle, this);
}

//---------------------------------------------------

LLVivoxVoiceClient::~LLVivoxVoiceClient()
{
    if (mAvatarNameCacheConnection.connected())
    {
        mAvatarNameCacheConnection.disconnect();
    }
    sShuttingDown = true;
}

//---------------------------------------------------

void LLVivoxVoiceClient::init(LLPumpIO *pump)
{
    // constructor will set up LLVoiceClient::getInstance()
    sPump = pump;

//     LLCoros::instance().launch("LLVivoxVoiceClient::voiceControlCoro",
//         boost::bind(&LLVivoxVoiceClient::voiceControlCoro, LLVivoxVoiceClient::getInstance()));

}

void LLVivoxVoiceClient::terminate()
{
    if (sShuttingDown)
    {
        return;
    }

    // needs to be done manually here since we will not get another pass in
    // coroutines... that mechanism is long since gone.
    if (mIsLoggedIn)
    {
        logoutOfVivox(false);
    }

    if(sConnected)
    {
        breakVoiceConnection(false);
        sConnected = false;
    }
    else
    {
        mRelogRequested = false;
        killGateway();
    }

    sShuttingDown = true;
    sPump = NULL;
}

//---------------------------------------------------

void LLVivoxVoiceClient::cleanUp()
{
    LL_DEBUGS("Voice") << LL_ENDL;

    deleteAllSessions();
    deleteAllVoiceFonts();
    deleteVoiceFontTemplates();
    LL_DEBUGS("Voice") << "exiting" << LL_ENDL;
}

//---------------------------------------------------

const LLVoiceVersionInfo& LLVivoxVoiceClient::getVersion()
{
    return mVoiceVersion;
}

//---------------------------------------------------

void LLVivoxVoiceClient::updateSettings()
{
    setVoiceEnabled(voiceEnabled());
    setEarLocation(gSavedSettings.getS32("VoiceEarLocation"));

    std::string inputDevice = gSavedSettings.getString("VoiceInputAudioDevice");
    setCaptureDevice(inputDevice);
    std::string outputDevice = gSavedSettings.getString("VoiceOutputAudioDevice");
    setRenderDevice(outputDevice);
    F32 mic_level = gSavedSettings.getF32("AudioLevelMic");
    setMicGain(mic_level);
    setLipSyncEnabled(gSavedSettings.getBOOL("LipSyncEnabled"));
}

/////////////////////////////
// utility functions

bool LLVivoxVoiceClient::writeString(const std::string &str)
{
    bool result = false;
    LL_DEBUGS("LowVoice") << "sending:\n" << str << LL_ENDL;

    if(sConnected)
    {
        apr_status_t err;
        apr_size_t size = (apr_size_t)str.size();
        apr_size_t written = size;

        //MARK: Turn this on to log outgoing XML
        // LL_DEBUGS("Voice") << "sending: " << str << LL_ENDL;

        // check return code - sockets will fail (broken, etc.)
        err = apr_socket_send(
                mSocket->getSocket(),
                (const char*)str.data(),
                &written);

        if(err == 0 && written == size)
        {
            // Success.
            result = true;
        }
        else if (err == 0 && written != size) {
            // Did a short write,  log it for now
            LL_WARNS("Voice") << ") short write on socket sending data to vivox daemon." << "Sent " << written << "bytes instead of " << size <<LL_ENDL;
        }
        else if(APR_STATUS_IS_EAGAIN(err))
        {
            char buf[MAX_STRING];
            LL_WARNS("Voice") << "EAGAIN error " << err << " (" << apr_strerror(err, buf, MAX_STRING) << ") sending data to vivox daemon." << LL_ENDL;
        }
        else
        {
            // Assume any socket error means something bad.  For now, just close the socket.
            char buf[MAX_STRING];
            LL_WARNS("Voice") << "apr error " << err << " ("<< apr_strerror(err, buf, MAX_STRING) << ") sending data to vivox daemon." << LL_ENDL;
            daemonDied();
        }
    }

    return result;
}


/////////////////////////////
// session control messages
void LLVivoxVoiceClient::connectorCreate()
{
    std::ostringstream stream;
    std::string logdir = gDirUtilp->getExpandedFilename(LL_PATH_LOGS, "");

    // Transition to stateConnectorStarted when the connector handle comes back.
    std::string vivoxLogLevel = gSavedSettings.getString("VivoxDebugLevel");
    if ( vivoxLogLevel.empty() )
    {
        vivoxLogLevel = "0";
    }
    LL_DEBUGS("Voice") << "creating connector with log level " << vivoxLogLevel << LL_ENDL;

    stream
    << "<Request requestId=\"" << mCommandCookie++ << "\" action=\"Connector.Create.1\">"
        << "<ClientName>V2 SDK</ClientName>"
        << "<AccountManagementServer>" << mVoiceAccountServerURI << "</AccountManagementServer>"
        << "<Mode>Normal</Mode>"
        << "<ConnectorHandle>" << LLVivoxSecurity::getInstance()->connectorHandle() << "</ConnectorHandle>"
        << "<Logging>"
        << "<Folder>" << logdir << "</Folder>"
        << "<FileNamePrefix>Connector</FileNamePrefix>"
        << "<FileNameSuffix>.log</FileNameSuffix>"
        << "<LogLevel>" << vivoxLogLevel << "</LogLevel>"
        << "</Logging>"
        << "<Application>" << LLVersionInfo::instance().getChannel() << " " << LLVersionInfo::instance().getVersion() << "</Application>"
        //<< "<Application></Application>"  //Name can cause problems per vivox.
        << "<MaxCalls>12</MaxCalls>"
        << "</Request>\n\n\n";

    writeString(stream.str());
}

void LLVivoxVoiceClient::connectorShutdown()
{
    if(mConnectorEstablished)
    {
        std::ostringstream stream;
        stream
        << "<Request requestId=\"" << mCommandCookie++ << "\" action=\"Connector.InitiateShutdown.1\">"
            << "<ConnectorHandle>" << LLVivoxSecurity::getInstance()->connectorHandle() << "</ConnectorHandle>"
        << "</Request>"
        << "\n\n\n";

        mShutdownComplete = false;
        mConnectorEstablished = false;

        writeString(stream.str());
    }
    else
    {
        mShutdownComplete = true;
    }
}

void LLVivoxVoiceClient::userAuthorized(const std::string& user_id, const LLUUID &agentID)
{

    mAccountDisplayName = user_id;

    LL_INFOS("Voice") << "name \"" << mAccountDisplayName << "\" , ID " << agentID << LL_ENDL;

    mAccountName = nameFromID(agentID);
}

void LLVivoxVoiceClient::setLoginInfo(
    const std::string& account_name,
    const std::string& password,
    const std::string& voice_sip_uri_hostname,
    const std::string& voice_account_server_uri)
{
    mVoiceSIPURIHostName = voice_sip_uri_hostname;
    mVoiceAccountServerURI = voice_account_server_uri;

    if(mAccountLoggedIn)
    {
        // Already logged in.
        LL_WARNS("Voice") << "Called while already logged in." << LL_ENDL;

        // Don't process another login.
        return;
    }
    else if ( account_name != mAccountName )
    {
        LL_WARNS("Voice") << "Mismatched account name! " << account_name
                          << " instead of " << mAccountName << LL_ENDL;
    }
    else
    {
        mAccountPassword = password;
    }

    std::string debugSIPURIHostName = gSavedSettings.getString("VivoxDebugSIPURIHostName");

    if( !debugSIPURIHostName.empty() )
    {
        LL_INFOS("Voice") << "Overriding account server based on VivoxDebugSIPURIHostName: "
                          << debugSIPURIHostName << LL_ENDL;
        mVoiceSIPURIHostName = debugSIPURIHostName;
    }

    if( mVoiceSIPURIHostName.empty() )
    {
        // we have an empty account server name
        // so we fall back to hardcoded defaults

        if(LLGridManager::getInstance()->isInProductionGrid())
        {
            // Use the release account server
            mVoiceSIPURIHostName = "bhr.vivox.com";
        }
        else
        {
            // Use the development account server
            mVoiceSIPURIHostName = "bhd.vivox.com";
        }
        LL_INFOS("Voice") << "Defaulting SIP URI host: "
                          << mVoiceSIPURIHostName << LL_ENDL;

    }

    std::string debugAccountServerURI = gSavedSettings.getString("VivoxDebugVoiceAccountServerURI");

    if( !debugAccountServerURI.empty() )
    {
        LL_INFOS("Voice") << "Overriding account server based on VivoxDebugVoiceAccountServerURI: "
                          << debugAccountServerURI << LL_ENDL;
        mVoiceAccountServerURI = debugAccountServerURI;
    }

    if( mVoiceAccountServerURI.empty() )
    {
        // If the account server URI isn't specified, construct it from the SIP URI hostname
        mVoiceAccountServerURI = "https://www." + mVoiceSIPURIHostName + "/api2/";
        LL_INFOS("Voice") << "Inferring account server based on SIP URI Host name: "
                          << mVoiceAccountServerURI << LL_ENDL;
    }
}

void LLVivoxVoiceClient::idle(void* user_data)
{
}

//=========================================================================
// the following are methods to support the coroutine implementation of the
// voice connection and processing.  They should only be called in the context
// of a coroutine.
//
//

typedef enum e_voice_control_coro_state
{
    VOICE_STATE_ERROR = -1,
    VOICE_STATE_DONE = 0,
    VOICE_STATE_TP_WAIT, // entry point
    VOICE_STATE_START_DAEMON,
    VOICE_STATE_PROVISION_ACCOUNT,
    VOICE_STATE_START_SESSION,
    VOICE_STATE_SESSION_RETRY,
    VOICE_STATE_SESSION_ESTABLISHED,
    VOICE_STATE_WAIT_FOR_CHANNEL,
    VOICE_STATE_DISCONNECT,
    VOICE_STATE_WAIT_FOR_EXIT,
} EVoiceControlCoroState;

void LLVivoxVoiceClient::voiceControlCoro()
{
    int state = 0;
    try
    {
        // state is passed as a reference instead of being
        // a member due to unresolved issues with coroutine
        // surviving longer than LLVivoxVoiceClient
        voiceControlStateMachine(state);
    }
    catch (const LLCoros::Stop&)
    {
        LL_DEBUGS("LLVivoxVoiceClient") << "Received a shutdown exception" << LL_ENDL;
    }
    catch (const LLContinueError&)
    {
        LOG_UNHANDLED_EXCEPTION("LLVivoxVoiceClient");
    }
    catch (...)
    {
        // Ideally for Windows need to log SEH exception instead or to set SEH
        // handlers but bugsplat shows local variables for windows, which should
        // be enough
        LL_WARNS("Voice") << "voiceControlStateMachine crashed in state " << state << LL_ENDL;
        throw;
    }
}

void LLVivoxVoiceClient::voiceControlStateMachine(S32 &coro_state)
{
    if (sShuttingDown)
    {
        return;
    }

    LL_DEBUGS("Voice") << "starting" << LL_ENDL;
    mIsCoroutineActive = true;
    LLCoros::set_consuming(true);

    U32 retry = 0;

    coro_state = VOICE_STATE_TP_WAIT;

    do
    {
        if (sShuttingDown)
        {
            // Vivox singleton performed the exit, logged out,
            // cleaned sockets, gateway and no longer cares
            // about state of coroutine, so just stop
            return;
        }

        switch (coro_state)
        {
        case VOICE_STATE_TP_WAIT:
            // starting point for voice
            if (gAgent.getTeleportState() != LLAgent::TELEPORT_NONE)
            {
                LL_DEBUGS("Voice") << "Suspending voiceControlCoro() momentarily for teleport. Tuning: " << mTuningMode << ". Relog: " << mRelogRequested << LL_ENDL;
                llcoro::suspendUntilTimeout(1.0);
            }
            else
            {
                coro_state = VOICE_STATE_START_DAEMON;
            }
            break;

        case VOICE_STATE_START_DAEMON:
            LL_DEBUGS("Voice") << "Launching daemon" << LL_ENDL;
            LLVoiceVivoxStats::getInstance()->reset();
            if (startAndLaunchDaemon())
            {
                coro_state = VOICE_STATE_PROVISION_ACCOUNT;
            }
            else
            {
                coro_state = VOICE_STATE_SESSION_RETRY;
            }
            break;

        case VOICE_STATE_PROVISION_ACCOUNT:
            if (provisionVoiceAccount())
            {
                coro_state = VOICE_STATE_START_SESSION;
            }
            else
            {
                coro_state = VOICE_STATE_SESSION_RETRY;
            }
            break;

        case VOICE_STATE_START_SESSION:
            if (establishVoiceConnection())
            {
                coro_state = VOICE_STATE_SESSION_ESTABLISHED;
            }
            else
            {
                coro_state = VOICE_STATE_SESSION_RETRY;
            }
            break;

        case VOICE_STATE_SESSION_RETRY:
            giveUp(); // cleans sockets and session
            if (mRelogRequested)
            {
                // We failed to connect, give it a bit time before retrying.
                retry++;
                F32 full_delay = llmin(5.f * (F32)retry, 60.f);
                F32 current_delay = 0.f;
                LL_INFOS("Voice") << "Voice failed to establish session after " << retry
                                  << " tries. Will attempt to reconnect in " << full_delay
                                  << " seconds" << LL_ENDL;
                while (current_delay < full_delay && !sShuttingDown)
                {
                    // Assuming that a second has passed is not accurate,
                    // but we don't need accurancy here, just to make sure
                    // that some time passed and not to outlive voice itself
                    current_delay++;
                    llcoro::suspendUntilTimeout(1.f);
                }
                coro_state = VOICE_STATE_WAIT_FOR_EXIT;
            }
            else
            {
                coro_state = VOICE_STATE_DONE;
            }
            break;

        case VOICE_STATE_SESSION_ESTABLISHED:
            {
                // enable/disable the automatic VAD and explicitly set the initial values of
                // the VAD variables ourselves when it is off - see SL-15072 for more details
                // note: we set the other parameters too even if the auto VAD is on which is ok
                unsigned int vad_auto = gSavedSettings.getU32("VivoxVadAuto");
                unsigned int vad_hangover = gSavedSettings.getU32("VivoxVadHangover");
                unsigned int vad_noise_floor = gSavedSettings.getU32("VivoxVadNoiseFloor");
                unsigned int vad_sensitivity = gSavedSettings.getU32("VivoxVadSensitivity");
                setupVADParams(vad_auto, vad_hangover, vad_noise_floor, vad_sensitivity);

                // watch for changes to the VAD settings via Debug Settings UI and act on them accordingly
                gSavedSettings.getControl("VivoxVadAuto")->getSignal()->connect(boost::bind(&LLVivoxVoiceClient::onVADSettingsChange, this));
                gSavedSettings.getControl("VivoxVadHangover")->getSignal()->connect(boost::bind(&LLVivoxVoiceClient::onVADSettingsChange, this));
                gSavedSettings.getControl("VivoxVadNoiseFloor")->getSignal()->connect(boost::bind(&LLVivoxVoiceClient::onVADSettingsChange, this));
                gSavedSettings.getControl("VivoxVadSensitivity")->getSignal()->connect(boost::bind(&LLVivoxVoiceClient::onVADSettingsChange, this));

                if (mTuningMode)
                {
                    performMicTuning();
                }

                coro_state = VOICE_STATE_WAIT_FOR_CHANNEL;
            }
            break;

        case VOICE_STATE_WAIT_FOR_CHANNEL:
            waitForChannel(); // todo: split into more states like login/fonts
            coro_state = VOICE_STATE_DISCONNECT;
            break;

        case VOICE_STATE_DISCONNECT:
            LL_DEBUGS("Voice") << "lost channel RelogRequested=" << mRelogRequested << LL_ENDL;
            endAndDisconnectSession();
            retry = 0; // Connected without issues
            coro_state = VOICE_STATE_WAIT_FOR_EXIT;
            break;

        case VOICE_STATE_WAIT_FOR_EXIT:
            if (isGatewayRunning())
            {
                LL_INFOS("Voice") << "waiting for SLVoice to exit" << LL_ENDL;
                llcoro::suspendUntilTimeout(1.0);
            }
            else if (mRelogRequested && mVoiceEnabled)
            {
                LL_INFOS("Voice") << "will attempt to reconnect to voice" << LL_ENDL;
                coro_state = VOICE_STATE_TP_WAIT;
            }
            else
            {
                coro_state = VOICE_STATE_DONE;
            }
            break;

        case VOICE_STATE_DONE:
            break;
        }
    } while (coro_state > 0);

    if (sShuttingDown)
    {
        // LLVivoxVoiceClient might be already dead
        return;
    }

    mIsCoroutineActive = false;
    LL_INFOS("Voice") << "exiting" << LL_ENDL;
}

bool LLVivoxVoiceClient::endAndDisconnectSession()
{
    LL_DEBUGS("Voice") << LL_ENDL;

    breakVoiceConnection(true);

    killGateway();

    return true;
}

bool LLVivoxVoiceClient::callbackEndDaemon(const LLSD& data)
{
    if (!sShuttingDown && mVoiceEnabled)
    {
        LL_WARNS("Voice") << "SLVoice terminated " << ll_stream_notation_sd(data) << LL_ENDL;
        terminateAudioSession(false);
        closeSocket();
        cleanUp();
        LLVoiceClient::getInstance()->setUserPTTState(false);
        gAgent.setVoiceConnected(false);
        mRelogRequested = true;
    }
    sGatewayPump.stopListening("VivoxDaemonPump");
    return false;
}

bool LLVivoxVoiceClient::startAndLaunchDaemon()
{
    //---------------------------------------------------------------------
    if (!voiceEnabled())
    {
        // Voice is locked out, we must not launch the vivox daemon.
        LL_WARNS("Voice") << "voice disabled; not starting daemon" << LL_ENDL;
        return false;
    }

    if (!isGatewayRunning())
    {
#ifndef VIVOXDAEMON_REMOTEHOST
        // Launch the voice daemon
#if LL_WINDOWS
        // On windows use exe (not work or RO) directory
        std::string exe_path = gDirUtilp->getExecutableDir();
        gDirUtilp->append(exe_path, "SLVoice.exe");
#elif LL_DARWIN
        // On MAC use resource directory
        std::string exe_path = gDirUtilp->getAppRODataDir();
        gDirUtilp->append(exe_path, "SLVoice");
#else
        std::string exe_path = gDirUtilp->getExecutableDir();
        gDirUtilp->append(exe_path, "SLVoice");
#endif
        // See if the vivox executable exists
        llstat s;
        if (!LLFile::stat(exe_path, &s))
        {
            // vivox executable exists.  Build the command line and launch the daemon.
            LLProcess::Params params;
            params.executable = exe_path;

            // VOICE-88: Cycle through [portbase..portbase+portrange) on
            // successive tries because attempting to relaunch (after manually
            // disabling and then re-enabling voice) with the same port can
            // cause SLVoice's bind() call to fail with EADDRINUSE. We expect
            // that eventually the OS will time out previous ports, which is
            // why we cycle instead of incrementing indefinitely.

            static LLCachedControl<U32> portbase(gSavedSettings, "VivoxVoicePort");
            static LLCachedControl<std::string> host(gSavedSettings, "VivoxVoiceHost");
            static LLCachedControl<std::string> loglevel(gSavedSettings, "VivoxDebugLevel");
            static LLCachedControl<std::string> log_folder(gSavedSettings, "VivoxLogDirectory");
            static LLCachedControl<std::string> shutdown_timeout(gSavedSettings, "VivoxShutdownTimeout");
            static const U32 portrange = 100;
            static U32 portoffset = 0;
            U32 port = 0;

            if (LLAppViewer::instance()->isSecondInstance())
            {
                // Ideally need to know amount of instances and
                // to increment instance_offset on EADDRINUSE.
                // But for now just use rand
                static U32 instance_offset = portrange * ll_rand(20);
                port = portbase + portoffset + instance_offset;
            }
            else
            {
                // leave main thread with exclusive port set
                port = portbase + portoffset;
            }
            portoffset = (portoffset + 1) % portrange;
            params.args.add("-i");
            params.args.add(STRINGIZE(host() << ':' << port));

            params.args.add("-ll");
            if (loglevel().empty())
            {
                params.args.add("0");
            }
            else
            {
                params.args.add(loglevel);
            }

            params.args.add("-lf");
            if (log_folder().empty())
            {
                params.args.add(gDirUtilp->getExpandedFilename(LL_PATH_LOGS, ""));
            }
            else
            {
                params.args.add(log_folder);
            }

            // set log file basename and .log
            params.args.add("-lp");
            params.args.add("SLVoice");
            params.args.add("-ls");
            params.args.add(".log");

            // rotate any existing log
            std::string new_log = gDirUtilp->getExpandedFilename(LL_PATH_LOGS, "SLVoice.log");
            std::string old_log = gDirUtilp->getExpandedFilename(LL_PATH_LOGS, "SLVoice.old");
            if (gDirUtilp->fileExists(new_log))
            {
                LLFile::rename(new_log, old_log);
            }

            if (!shutdown_timeout().empty())
            {
                params.args.add("-st");
                params.args.add(shutdown_timeout);
            }
            params.cwd = gDirUtilp->getAppRODataDir();

#           ifdef VIVOX_HANDLE_ARGS
            params.args.add("-ah");
            params.args.add(LLVivoxSecurity::getInstance()->accountHandle());

            params.args.add("-ch");
            params.args.add(LLVivoxSecurity::getInstance()->connectorHandle());
#           endif // VIVOX_HANDLE_ARGS

            params.postend = sGatewayPump.getName();
            sGatewayPump.listen("VivoxDaemonPump", boost::bind(&LLVivoxVoiceClient::callbackEndDaemon, this, _1));

            LL_INFOS("Voice") << "Launching SLVoice" << LL_ENDL;
            LL_DEBUGS("Voice") << "SLVoice params " << params << LL_ENDL;

            sGatewayPtr = LLProcess::create(params);

            mDaemonHost = LLHost(host().c_str(), port);
        }
        else
        {
            LL_WARNS("Voice") << exe_path << " not found." << LL_ENDL;
            return false;
        }
#else
        // SLIM SDK: port changed from 44124 to 44125.
        // We can connect to a client gateway running on another host.  This is useful for testing.
        // To do this, launch the gateway on a nearby host like this:
        //  vivox-gw.exe -p tcp -i 0.0.0.0:44125
        // and put that host's IP address here.
        mDaemonHost = LLHost(gSavedSettings.getString("VivoxVoiceHost"), gSavedSettings.getU32("VivoxVoicePort"));
#endif

        // Dirty the states we'll need to sync with the daemon when it comes up.
        mMuteMicDirty = true;
        mMicVolumeDirty = true;
        mSpeakerVolumeDirty = true;
        mSpeakerMuteDirty = true;
        // These only need to be set if they're not default (i.e. empty string).
        mCaptureDeviceDirty = !mCaptureDevice.empty();
        mRenderDeviceDirty = !mRenderDevice.empty();

        mMainSessionGroupHandle.clear();
    }
    else
    {
        LL_DEBUGS("Voice") << " gateway running; not attempting to start" << LL_ENDL;
    }

    //---------------------------------------------------------------------
    llcoro::suspendUntilTimeout(UPDATE_THROTTLE_SECONDS);

    LL_DEBUGS("Voice") << "Connecting to vivox daemon:" << mDaemonHost << LL_ENDL;

    int retryCount(0);
    LLVoiceVivoxStats::getInstance()->reset();
    while (!sConnected && !sShuttingDown && retryCount++ <= DAEMON_CONNECT_RETRY_MAX)
    {
        LLVoiceVivoxStats::getInstance()->connectionAttemptStart();
        LL_DEBUGS("Voice") << "Attempting to connect to vivox daemon: " << mDaemonHost << LL_ENDL;
        closeSocket();
        if (!mSocket)
        {
            mSocket = LLSocket::create(gAPRPoolp, LLSocket::STREAM_TCP);
        }

        sConnected = mSocket->blockingConnect(mDaemonHost);
        LLVoiceVivoxStats::getInstance()->connectionAttemptEnd(sConnected);
        if (!sConnected)
        {
            llcoro::suspendUntilTimeout(DAEMON_CONNECT_THROTTLE_SECONDS);
        }
    }

    //---------------------------------------------------------------------
    if (sShuttingDown && !sConnected)
    {
        return false;
    }

    llcoro::suspendUntilTimeout(UPDATE_THROTTLE_SECONDS);

    while (!sPump && !sShuttingDown)
    {   // Can't use the pump until we have it available.
        llcoro::suspend();
    }

    if (sShuttingDown)
    {
        return false;
    }

    // MBW -- Note to self: pumps and pipes examples in
    //  indra/test/io.cpp
    //  indra/test/llpipeutil.{cpp|h}

    // Attach the pumps and pipes

    LLPumpIO::chain_t readChain;

    readChain.push_back(LLIOPipe::ptr_t(new LLIOSocketReader(mSocket)));
    readChain.push_back(LLIOPipe::ptr_t(new LLVivoxProtocolParser()));


    sPump->addChain(readChain, NEVER_CHAIN_EXPIRY_SECS);


    //---------------------------------------------------------------------
    llcoro::suspendUntilTimeout(UPDATE_THROTTLE_SECONDS);

    // Initial devices query
    getCaptureDevicesSendMessage();
    getRenderDevicesSendMessage();

    mLoginRetryCount = 0;

    return true;
}

bool LLVivoxVoiceClient::provisionVoiceAccount()
{
    LL_INFOS("Voice") << "Provisioning voice account." << LL_ENDL;

    while ((!gAgent.getRegion() || !gAgent.getRegion()->capabilitiesReceived()) && !sShuttingDown)
    {
        LL_DEBUGS("Voice") << "no capabilities for voice provisioning; waiting " << LL_ENDL;
        // *TODO* Pump a message for wake up.
        llcoro::suspend();
    }

    if (sShuttingDown)
    {
        return false;
    }

    std::string url = gAgent.getRegionCapability("ProvisionVoiceAccountRequest");

    LL_DEBUGS("Voice") << "region ready for voice provisioning; url=" << url << LL_ENDL;

    LLCore::HttpRequest::policy_t httpPolicy(LLCore::HttpRequest::DEFAULT_POLICY_ID);
    LLCoreHttpUtil::HttpCoroutineAdapter::ptr_t
        httpAdapter(new LLCoreHttpUtil::HttpCoroutineAdapter("voiceAccountProvision", httpPolicy));
    LLCore::HttpRequest::ptr_t httpRequest(new LLCore::HttpRequest);
    LLCore::HttpOptions::ptr_t httpOpts = LLCore::HttpOptions::ptr_t(new LLCore::HttpOptions);
    int retryCount(0);

    LLSD result;
    bool provisioned = false;
    do
    {
        LLVoiceVivoxStats::getInstance()->provisionAttemptStart();
        result = httpAdapter->postAndSuspend(httpRequest, url, LLSD(), httpOpts);

        if (sShuttingDown)
        {
            return false;
        }

        LLSD httpResults = result[LLCoreHttpUtil::HttpCoroutineAdapter::HTTP_RESULTS];
        LLCore::HttpStatus status = LLCoreHttpUtil::HttpCoroutineAdapter::getStatusFromLLSD(httpResults);

        if (status == LLCore::HttpStatus(404))
        {
            F32 timeout = pow(PROVISION_RETRY_TIMEOUT, static_cast<float>(retryCount));
            LL_WARNS("Voice") << "Provision CAP 404.  Retrying in " << timeout << " seconds. Retries: " << (S32)retryCount << LL_ENDL;
            llcoro::suspendUntilTimeout(timeout);

            if (sShuttingDown)
            {
                return false;
            }
        }
        else if (!status)
        {
            LL_WARNS("Voice") << "Unable to provision voice account." << LL_ENDL;
            LLVoiceVivoxStats::getInstance()->provisionAttemptEnd(false);
            return false;
        }
        else
        {
            provisioned = true;
        }
    } while (!provisioned && ++retryCount <= PROVISION_RETRY_MAX && !sShuttingDown);

    if (sShuttingDown && !provisioned)
    {
        return false;
    }

    LLVoiceVivoxStats::getInstance()->provisionAttemptEnd(provisioned);
    if (!provisioned)
    {
        LL_WARNS("Voice") << "Could not access voice provision cap after " << retryCount << " attempts." << LL_ENDL;
        return false;
    }

    std::string voiceSipUriHostname;
    std::string voiceAccountServerUri;
    std::string voiceUserName = result["username"].asString();
    std::string voicePassword = result["password"].asString();

    if (result.has("voice_sip_uri_hostname"))
    {
        voiceSipUriHostname = result["voice_sip_uri_hostname"].asString();
    }

    // this key is actually misnamed -- it will be an entire URI, not just a hostname.
    if (result.has("voice_account_server_name"))
    {
        voiceAccountServerUri = result["voice_account_server_name"].asString();
    }

    LL_DEBUGS("Voice") << "ProvisionVoiceAccountRequest response"
                       << " user " << (voiceUserName.empty() ? "not set" : "set")
                       << " password " << (voicePassword.empty() ? "not set" : "set")
                       << " sip uri " << voiceSipUriHostname
                       << " account uri " << voiceAccountServerUri
                       << LL_ENDL;

    setLoginInfo(voiceUserName, voicePassword, voiceSipUriHostname, voiceAccountServerUri);

    return true;
}

bool LLVivoxVoiceClient::establishVoiceConnection()
{
    if (!mVoiceEnabled && mIsInitialized)
    {
        LL_WARNS("Voice") << "cannot establish connection; enabled "<<mVoiceEnabled<<" initialized "<<mIsInitialized<<LL_ENDL;
        return false;
    }

    if (sShuttingDown)
    {
        return false;
    }

    LLSD result;
    bool connected(false);
    bool giving_up(false);
    int retries = 0;
    LL_INFOS("Voice") << "Requesting connection to voice service" << LL_ENDL;

    LLVoiceVivoxStats::getInstance()->establishAttemptStart();
    connectorCreate();
    do
    {
        result = llcoro::suspendUntilEventOn(mVivoxPump);
        LL_DEBUGS("Voice") << "event=" << ll_stream_notation_sd(result) << LL_ENDL;

        if (result.has("connector"))
        {
            connected = LLSD::Boolean(result["connector"]);
            LLVoiceVivoxStats::getInstance()->establishAttemptEnd(connected);
            if (!connected)
            {
                if (result.has("retry") && ++retries <= CONNECT_RETRY_MAX && !sShuttingDown)
                {
                    F32 timeout = LLSD::Real(result["retry"]);
                    timeout *= retries;
                    LL_INFOS("Voice") << "Retry connection to voice service in " << timeout << " seconds" << LL_ENDL;
                    llcoro::suspendUntilTimeout(timeout);

                    if (mVoiceEnabled) // user may have switched it off
                    {
                        // try again
                        LLVoiceVivoxStats::getInstance()->establishAttemptStart();
                        connectorCreate();
                    }
                    else
                    {
                        // stop if they've turned off voice
                        giving_up = true;
                    }
                }
                else
                {
                    giving_up=true;
                }
            }
        }
        LL_DEBUGS("Voice") << (connected ? "" : "not ") << "connected, "
                           << (giving_up ? "" : "not ") << "giving up"
                           << LL_ENDL;
    } while (!connected && !giving_up && !sShuttingDown);

    if (giving_up)
    {
        LLSD args;
        args["HOSTID"] = LLURI(mVoiceAccountServerURI).authority();
        LLNotificationsUtil::add("NoVoiceConnect", args);
    }

    return connected;
}

bool LLVivoxVoiceClient::breakVoiceConnection(bool corowait)
{
    LL_DEBUGS("Voice") << "( wait=" << corowait << ")" << LL_ENDL;
    bool retval(true);

    mShutdownComplete = false;
    connectorShutdown();

    if (corowait)
    {
        LLSD timeoutResult(LLSDMap("connector", "timeout"));

        LLSD result = llcoro::suspendUntilEventOnWithTimeout(mVivoxPump, LOGOUT_ATTEMPT_TIMEOUT, timeoutResult);
        LL_DEBUGS("Voice") << "event=" << ll_stream_notation_sd(result) << LL_ENDL;

        retval = result.has("connector");
    }
    else
    {
        mRelogRequested = false; //stop the control coro
        // If we are not doing a corowait then we must sleep until the connector has responded
        // otherwise we may very well close the socket too early.
#if LL_WINDOWS
        if (!mShutdownComplete)
        {
            // The situation that brings us here is a call from ::terminate()
            // At this point message system is already down so we can't wait for
            // the message, yet we need to receive "connector shutdown response".
            // Either wait a bit and emulate it or check gMessageSystem for specific message
            _sleep(1000);
            if (sConnected)
            {
                sConnected = false;
                LLSD vivoxevent(LLSDMap("connector", LLSD::Boolean(false)));
                mVivoxPump.post(vivoxevent);
            }
            mShutdownComplete = true;
        }
#endif
    }

    LL_DEBUGS("Voice") << "closing SLVoice socket" << LL_ENDL;
    closeSocket();      // Need to do this now -- bad things happen if the destructor does it later.
    cleanUp();
    sConnected = false;

    return retval;
}

bool LLVivoxVoiceClient::loginToVivox()
{
    LLSD timeoutResult(LLSDMap("login", "timeout"));

    int loginRetryCount(0);

    bool response_ok(false);
    bool account_login(false);
    bool send_login(true);

    do
    {
        mIsLoggingIn = true;
        if (send_login)
        {
            loginSendMessage();
            send_login = false;
        }

        LLSD result = llcoro::suspendUntilEventOnWithTimeout(mVivoxPump, LOGIN_ATTEMPT_TIMEOUT, timeoutResult);

        if (sShuttingDown)
        {
            return false;
        }

        LL_DEBUGS("Voice") << "event=" << ll_stream_notation_sd(result) << LL_ENDL;

        if (result.has("login"))
        {
            std::string loginresp = result["login"];

            if (((loginresp == "retry") || (loginresp == "timeout")) && !sShuttingDown)
            {
                LL_WARNS("Voice") << "login failed with status '" << loginresp << "' "
                                  << " count " << loginRetryCount << "/" << LOGIN_RETRY_MAX
                                  << LL_ENDL;
                if (++loginRetryCount > LOGIN_RETRY_MAX)
                {
                    // We've run out of retries - tell the user
                    LL_WARNS("Voice") << "too many login retries (" << loginRetryCount << "); giving up." << LL_ENDL;
                    LLSD args;
                    args["HOSTID"] = LLURI(mVoiceAccountServerURI).authority();
                    mTerminateDaemon = true;
                    LLNotificationsUtil::add("NoVoiceConnect", args);

                    mIsLoggingIn = false;
                    return false;
                }
                response_ok = false;
                account_login = false;
                send_login = true;

                // an exponential backoff gets too long too quickly; stretch it out, but not too much
                F32 timeout = loginRetryCount * LOGIN_ATTEMPT_TIMEOUT;

                // tell the user there is a problem
                LL_WARNS("Voice") << "login " << loginresp << " will retry login in " << timeout << " seconds." << LL_ENDL;

                if (!sShuttingDown)
                {
                    // Todo: this is way to long, viewer can get stuck waiting during shutdown
                    // either make it listen to pump or split in smaller waits with checks for shutdown
                    llcoro::suspendUntilTimeout(timeout);
                }
            }
            else if (loginresp == "failed")
            {
                mIsLoggingIn = false;
                return false;
            }
            else if (loginresp == "response_ok")
            {
                response_ok = true;
            }
            else if (loginresp == "account_login")
            {
                account_login = true;
            }
            else if (sShuttingDown)
            {
                mIsLoggingIn = false;
                return false;
            }
        }

    } while ((!response_ok || !account_login) && !sShuttingDown);

    if (sShuttingDown)
    {
        return false;
    }

    mRelogRequested = false;
    mIsLoggedIn = true;
    notifyStatusObservers(LLVoiceClientStatusObserver::STATUS_LOGGED_IN);

    // Set up the mute list observer if it hasn't been set up already.
    if ((!sMuteListListener_listening))
    {
        LLMuteList::getInstance()->addObserver(&mutelist_listener);
        sMuteListListener_listening = true;
    }

    // Set the initial state of mic mute, local speaker volume, etc.
    sendLocalAudioUpdates();
    mIsLoggingIn = false;

    return true;
}

void LLVivoxVoiceClient::logoutOfVivox(bool wait)
{
    if (mIsLoggedIn)
    {
        // Ensure that we'll re-request provisioning before logging in again
        mAccountPassword.clear();
        mVoiceAccountServerURI.clear();

        logoutSendMessage();

        if (wait)
        {
            LLSD timeoutResult(LLSDMap("logout", "timeout"));
            LLSD result;

            do
            {
                LL_DEBUGS("Voice")
                    << "waiting for logout response on "
                    << mVivoxPump.getName()
                    << LL_ENDL;

                result = llcoro::suspendUntilEventOnWithTimeout(mVivoxPump, LOGOUT_ATTEMPT_TIMEOUT, timeoutResult);

                if (sShuttingDown)
                {
                    break;
                }

                LL_DEBUGS("Voice") << "event=" << ll_stream_notation_sd(result) << LL_ENDL;
                // Don't get confused by prior queued events -- note that it's
                // very important that mVivoxPump is an LLEventMailDrop, which
                // does queue events.
            } while (! result["logout"]);
        }
        else
        {
            LL_DEBUGS("Voice") << "not waiting for logout" << LL_ENDL;
        }

        mIsLoggedIn = false;
    }
}


bool LLVivoxVoiceClient::retrieveVoiceFonts()
{
    // Request the set of available voice fonts.
    refreshVoiceEffectLists(true);

    mIsWaitingForFonts = true;
    LLSD result;
    do
    {
        result = llcoro::suspendUntilEventOn(mVivoxPump);

        LL_DEBUGS("Voice") << "event=" << ll_stream_notation_sd(result) << LL_ENDL;
        if (result.has("voice_fonts"))
            break;
    } while (true);
    mIsWaitingForFonts = false;

    mVoiceFontExpiryTimer.start();
    mVoiceFontExpiryTimer.setTimerExpirySec(VOICE_FONT_EXPIRY_INTERVAL);

    return result["voice_fonts"].asBoolean();
}

bool LLVivoxVoiceClient::requestParcelVoiceInfo()
{
    //_INFOS("Voice") << "Requesting voice info for Parcel" << LL_ENDL;

    LLViewerRegion * region = gAgent.getRegion();
    if (region == NULL || !region->capabilitiesReceived())
    {
        LL_DEBUGS("Voice") << "ParcelVoiceInfoRequest capability not yet available, deferring" << LL_ENDL;
        return false;
    }

    // grab the cap.
    std::string url = gAgent.getRegion()->getCapability("ParcelVoiceInfoRequest");
    if (url.empty())
    {
        // Region dosn't have the cap. Stop probing.
        LL_DEBUGS("Voice") << "ParcelVoiceInfoRequest capability not available in this region" << LL_ENDL;
        return false;
    }

    // update the parcel
    checkParcelChanged(true);

    LL_DEBUGS("Voice") << "sending ParcelVoiceInfoRequest (" << mCurrentRegionName << ", " << mCurrentParcelLocalID << ")" << LL_ENDL;

    LLCore::HttpRequest::policy_t httpPolicy(LLCore::HttpRequest::DEFAULT_POLICY_ID);
    LLCoreHttpUtil::HttpCoroutineAdapter::ptr_t
        httpAdapter(new LLCoreHttpUtil::HttpCoroutineAdapter("parcelVoiceInfoRequest", httpPolicy));
    LLCore::HttpRequest::ptr_t httpRequest(new LLCore::HttpRequest);

    LLSD result = httpAdapter->postAndSuspend(httpRequest, url, LLSD());

    if (sShuttingDown)
    {
        return false;
    }

    LLSD httpResults = result[LLCoreHttpUtil::HttpCoroutineAdapter::HTTP_RESULTS];
    LLCore::HttpStatus status = LLCoreHttpUtil::HttpCoroutineAdapter::getStatusFromLLSD(httpResults);

    if (mSessionTerminateRequested || (!mVoiceEnabled && mIsInitialized))
    {
        // if a terminate request has been received,
        // bail and go to the stateSessionTerminated
        // state.  If the cap request is still pending,
        // the responder will check to see if we've moved
        // to a new session and won't change any state.
        LL_DEBUGS("Voice") << "terminate requested " << mSessionTerminateRequested
                           << " enabled " << mVoiceEnabled
                           << " initialized " << mIsInitialized
                           << LL_ENDL;
        terminateAudioSession(true);
        return false;
    }

    if ((!status) || (mSessionTerminateRequested || (!mVoiceEnabled && mIsInitialized)))
    {
        if (mSessionTerminateRequested || (!mVoiceEnabled && mIsInitialized))
        {
            LL_WARNS("Voice") << "Session terminated." << LL_ENDL;
        }

        LL_WARNS("Voice") << "No voice on parcel" << LL_ENDL;
        sessionTerminate();
        return false;
    }

    std::string uri;
    std::string credentials;

    if (result.has("voice_credentials"))
    {
        LLSD voice_credentials = result["voice_credentials"];
        if (voice_credentials.has("channel_uri"))
        {
            LL_DEBUGS("Voice") << "got voice channel uri" << LL_ENDL;
            uri = voice_credentials["channel_uri"].asString();
        }
        else
        {
            LL_WARNS("Voice") << "No voice channel uri" << LL_ENDL;
        }

        if (voice_credentials.has("channel_credentials"))
        {
            LL_DEBUGS("Voice") << "got voice channel credentials" << LL_ENDL;
            credentials =
                voice_credentials["channel_credentials"].asString();
        }
        else
        {
            LLVoiceChannel* channel = LLVoiceChannel::getCurrentVoiceChannel();
            if (channel != NULL)
            {
                if (channel->getSessionName().empty() && channel->getSessionID().isNull())
                {
                    if (LLViewerParcelMgr::getInstance()->allowAgentVoice())
                    {
                        LL_WARNS("Voice") << "No channel credentials for default channel" << LL_ENDL;
                    }
                }
                else
                {
                    LL_WARNS("Voice") << "No voice channel credentials" << LL_ENDL;
                }
            }
        }
    }
    else
    {
        if (LLViewerParcelMgr::getInstance()->allowAgentVoice())
        {
            LL_WARNS("Voice") << "No voice credentials" << LL_ENDL;
        }
        else
        {
            LL_DEBUGS("Voice") << "No voice credentials" << LL_ENDL;
        }
    }

    // set the spatial channel.  If no voice credentials or uri are
    // available, then we simply drop out of voice spatially.
    return !setSpatialChannel(uri, credentials);
}

bool LLVivoxVoiceClient::addAndJoinSession(const sessionStatePtr_t &nextSession)
{
    mIsJoiningSession = true;

    sessionStatePtr_t oldSession = mAudioSession;

    LL_INFOS("Voice") << "Adding or joining voice session " << nextSession->mHandle << LL_ENDL;

    mAudioSession = nextSession;
    mAudioSessionChanged = true;
    if (!mAudioSession || !mAudioSession->mReconnect)
    {
        mNextAudioSession.reset();
    }

    // The old session may now need to be deleted.
    reapSession(oldSession);

    if (mAudioSession)
    {
        if (!mAudioSession->mHandle.empty())
        {
            // Connect to a session by session handle

            sessionMediaConnectSendMessage(mAudioSession);
        }
        else
        {
            // Connect to a session by URI
            sessionCreateSendMessage(mAudioSession, true, false);
        }
    }

    notifyStatusObservers(LLVoiceClientStatusObserver::STATUS_JOINING);

    llcoro::suspend();

    if (sShuttingDown)
    {
        return false;
    }

    LLSD result;

    if (mSpatialJoiningNum == MAX_NORMAL_JOINING_SPATIAL_NUM)
    {
        // Notify observers to let them know there is problem with voice
        notifyStatusObservers(LLVoiceClientStatusObserver::STATUS_VOICE_DISABLED);
        LL_WARNS() << "There seems to be problem with connection to voice server. Disabling voice chat abilities." << LL_ENDL;
    }

    // Increase mSpatialJoiningNum only for spatial sessions- it's normal to reach this case for
    // example for p2p many times while waiting for response, so it can't be used to detect errors
    if (mAudioSession && mAudioSession->mIsSpatial)
    {
        mSpatialJoiningNum++;
    }

    if (!mVoiceEnabled && mIsInitialized)
    {
        LL_DEBUGS("Voice") << "Voice no longer enabled. Exiting"
                           << " enabled " << mVoiceEnabled
                           << " initialized " << mIsInitialized
                           << LL_ENDL;
        mIsJoiningSession = false;
        // User bailed out during connect -- jump straight to teardown.
        terminateAudioSession(true);
        notifyStatusObservers(LLVoiceClientStatusObserver::STATUS_VOICE_DISABLED);
        return false;
    }
    else if (mSessionTerminateRequested)
    {
        LL_DEBUGS("Voice") << "Terminate requested" << LL_ENDL;
        if (mAudioSession && !mAudioSession->mHandle.empty())
        {
            // Only allow direct exits from this state in p2p calls (for cancelling an invite).
            // Terminating a half-connected session on other types of calls seems to break something in the vivox gateway.
            if (mAudioSession->mIsP2P)
            {
                terminateAudioSession(true);
                mIsJoiningSession = false;
                notifyStatusObservers(LLVoiceClientStatusObserver::STATUS_LEFT_CHANNEL);
                return false;
            }
        }
    }

    bool added(true);
    bool joined(false);

    LLSD timeoutResult(LLSDMap("session", "timeout"));

    // We are about to start a whole new session.  Anything that MIGHT still be in our
    // maildrop is going to be stale and cause us much wailing and gnashing of teeth.
    // Just flush it all out and start new.
    mVivoxPump.discard();

    // It appears that I need to wait for BOTH the SessionGroup.AddSession response and the SessionStateChangeEvent with state 4
    // before continuing from this state.  They can happen in either order, and if I don't wait for both, things can get stuck.
    // For now, the SessionGroup.AddSession response handler sets mSessionHandle and the SessionStateChangeEvent handler transitions to stateSessionJoined.
    // This is a cheap way to make sure both have happened before proceeding.
    do
    {
        result = llcoro::suspendUntilEventOnWithTimeout(mVivoxPump, SESSION_JOIN_TIMEOUT, timeoutResult);

        if (sShuttingDown)
        {
            return false;
        }

        LL_INFOS("Voice") << "event=" << ll_stream_notation_sd(result) << LL_ENDL;
        if (result.has("session"))
        {
            if (!mAudioSession)
            {
                LL_WARNS("Voice") << "Message for session handle \"" << result["handle"] << "\" while session is not initialized." << LL_ENDL;
                continue;
            }
            if (result.has("handle") && result["handle"] != mAudioSession->mHandle)
            {
                LL_WARNS("Voice") << "Message for session handle \"" << result["handle"] << "\" while waiting for \"" << mAudioSession->mHandle << "\"." << LL_ENDL;
                continue;
            }

            std::string message = result["session"].asString();

            if ((message == "added") || (message == "created"))
            {
                added = true;
            }
            else if (message == "joined")
            {
                joined = true;
            }
            else if ((message == "failed") || (message == "removed") || (message == "timeout"))
            {   // we will get a removed message if a voice call is declined.

                if (message == "failed")
                {
                    int reason = result["reason"].asInteger();
                    LL_WARNS("Voice") << "Add and join failed for reason " << reason << LL_ENDL;

                    if (   (reason == ERROR_VIVOX_NOT_LOGGED_IN)
                        || (reason == ERROR_VIVOX_OBJECT_NOT_FOUND))
                    {
                        LL_DEBUGS("Voice") << "Requesting reprovision and login." << LL_ENDL;
                        requestRelog();
                    }
                }
                else
                {
                    LL_WARNS("Voice") << "session '" << message << "' "
                                      << LL_ENDL;
                }

                notifyStatusObservers(LLVoiceClientStatusObserver::STATUS_LEFT_CHANNEL);
                mIsJoiningSession = false;
                return false;
            }
        }
    } while (!added || !joined);

    mIsJoiningSession = false;

    if (mSpatialJoiningNum > 100)
    {
        LL_WARNS("Voice") << "There seems to be problem with connecting to a voice channel. Frames to join were " << mSpatialJoiningNum << LL_ENDL;
    }

    mSpatialJoiningNum = 0;

    // Events that need to happen when a session is joined could go here.
    // send an initial positional information immediately upon joining.
    //
    // do an initial update for position and the camera position, then send a
    // positional update.
    updatePosition();
    enforceTether();

    // Dirty state that may need to be sync'ed with the daemon.
    mMuteMicDirty = true;
    mSpeakerVolumeDirty = true;
    mSpatialCoordsDirty = true;

    sendPositionAndVolumeUpdate();

    notifyStatusObservers(LLVoiceClientStatusObserver::STATUS_JOINED);

    return true;
}

bool LLVivoxVoiceClient::terminateAudioSession(bool wait)
{

    if (mAudioSession)
    {
        LL_INFOS("Voice") << "terminateAudioSession(" << wait << ") Terminating current voice session " << mAudioSession->mHandle << LL_ENDL;

        if (mIsLoggedIn)
        {
            if (!mAudioSession->mHandle.empty())
            {

#if RECORD_EVERYTHING
                // HACK: for testing only
                // Save looped recording
                std::string savepath("/tmp/vivoxrecording");
                {
                    time_t now = time(NULL);
                    const size_t BUF_SIZE = 64;
                    char time_str[BUF_SIZE];    /* Flawfinder: ignore */

                    strftime(time_str, BUF_SIZE, "%Y-%m-%dT%H:%M:%SZ", gmtime(&now));
                    savepath += time_str;
                }
                recordingLoopSave(savepath);
#endif

                sessionMediaDisconnectSendMessage(mAudioSession);

                if (wait)
                {
                    LLSD result;
                    do
                    {
                        LLSD timeoutResult(LLSDMap("session", "timeout"));

                        result = llcoro::suspendUntilEventOnWithTimeout(mVivoxPump, LOGOUT_ATTEMPT_TIMEOUT, timeoutResult);

                        if (sShuttingDown)
                        {
                            return false;
                        }

                        LL_DEBUGS("Voice") << "event=" << ll_stream_notation_sd(result) << LL_ENDL;
                        if (result.has("session"))
                        {
                            if (result.has("handle"))
                            {
                                if (result["handle"] != mAudioSession->mHandle)
                                {
                                    LL_WARNS("Voice") << "Message for session handle \"" << result["handle"] << "\" while waiting for \"" << mAudioSession->mHandle << "\"." << LL_ENDL;
                                    continue;
                                }
                            }

                            std::string message = result["session"].asString();
                            if (message == "removed" || message == "timeout")
                                break;
                        }
                    } while (true);

                }
            }
            else
            {
                LL_WARNS("Voice") << "called with no session handle" << LL_ENDL;
            }
        }
        else
        {
            LL_WARNS("Voice") << "Session " << mAudioSession->mHandle << " already terminated by logout." << LL_ENDL;
        }

        sessionStatePtr_t oldSession = mAudioSession;

        mAudioSession.reset();
        // We just notified status observers about this change.  Don't do it again.
        mAudioSessionChanged = false;

        // The old session may now need to be deleted.
        reapSession(oldSession);
    }
    else
    {
        LL_WARNS("Voice") << "terminateAudioSession(" << wait << ") with NULL mAudioSession" << LL_ENDL;
    }

    notifyStatusObservers(LLVoiceClientStatusObserver::STATUS_LEFT_CHANNEL);

    // Always reset the terminate request flag when we get here.
    // Some slower PCs have a race condition where they can switch to an incoming  P2P call faster than the state machine leaves
    // the region chat.
    mSessionTerminateRequested = false;

    bool status=((mVoiceEnabled || !mIsInitialized) && !mRelogRequested  && !sShuttingDown);
    LL_DEBUGS("Voice") << "exiting"
                       << " VoiceEnabled " << mVoiceEnabled
                       << " IsInitialized " << mIsInitialized
                       << " RelogRequested " << mRelogRequested
                       << " ShuttingDown " << (sShuttingDown ? "true" : "false")
                       << " returning " << status
                       << LL_ENDL;
    return status;
}


typedef enum e_voice_wait_for_channel_state
{
    VOICE_CHANNEL_STATE_LOGIN = 0, // entry point
    VOICE_CHANNEL_STATE_CHECK_EFFECTS,
    VOICE_CHANNEL_STATE_START_CHANNEL_PROCESSING,
    VOICE_CHANNEL_STATE_PROCESS_CHANNEL,
    VOICE_CHANNEL_STATE_NEXT_CHANNEL_DELAY,
    VOICE_CHANNEL_STATE_NEXT_CHANNEL_CHECK,
    VOICE_CHANNEL_STATE_LOGOUT,
    VOICE_CHANNEL_STATE_RELOG,
    VOICE_CHANNEL_STATE_DONE,
} EVoiceWaitForChannelState;

bool LLVivoxVoiceClient::waitForChannel()
{
    LL_INFOS("Voice") << "Waiting for channel" << LL_ENDL;

    EVoiceWaitForChannelState state = VOICE_CHANNEL_STATE_LOGIN;

    do
    {
        if (sShuttingDown)
        {
            // terminate() forcefully disconects voice, no need for cleanup
            return false;
        }

        switch (state)
        {
        case VOICE_CHANNEL_STATE_LOGIN:
            if (!loginToVivox())
            {
                return false;
            }
            state = VOICE_CHANNEL_STATE_CHECK_EFFECTS;
            break;

        case VOICE_CHANNEL_STATE_CHECK_EFFECTS:
            if (LLVoiceClient::instance().getVoiceEffectEnabled())
            {
                retrieveVoiceFonts();

                if (sShuttingDown)
                {
                    return false;
                }

                // Request the set of available voice fonts.
                refreshVoiceEffectLists(false);
            }

#if USE_SESSION_GROUPS
            // Rider: This code is completely unchanged from the original state machine
            // It does not seem to be in active use... but I'd rather not rip it out.
            // create the main session group
            setState(stateCreatingSessionGroup);
            sessionGroupCreateSendMessage();
#endif

            state = VOICE_CHANNEL_STATE_START_CHANNEL_PROCESSING;
            break;

        case VOICE_CHANNEL_STATE_START_CHANNEL_PROCESSING:
            mIsProcessingChannels = true;
            llcoro::suspend();
            state = VOICE_CHANNEL_STATE_PROCESS_CHANNEL;
            break;

        case VOICE_CHANNEL_STATE_PROCESS_CHANNEL:
            if (mTuningMode)
            {
                performMicTuning();
            }
            else if (mCaptureBufferMode)
            {
                recordingAndPlaybackMode();
            }
            else if (checkParcelChanged() || (mNextAudioSession == NULL))
            {
                // the parcel is changed, or we have no pending audio sessions,
                // so try to request the parcel voice info
                // if we have the cap, we move to the appropriate state
                requestParcelVoiceInfo(); //suspends for http reply
            }
            else if (sessionNeedsRelog(mNextAudioSession))
            {
                LL_INFOS("Voice") << "Session requesting reprovision and login." << LL_ENDL;
                requestRelog();
                break;
            }
            else if (mNextAudioSession)
            {
                sessionStatePtr_t joinSession = mNextAudioSession;
                mNextAudioSession.reset();
                if (!runSession(joinSession)) //suspends
                {
                    LL_DEBUGS("Voice") << "runSession returned false; leaving inner loop" << LL_ENDL;
                    break;
                }
                else
                {
                    LL_DEBUGS("Voice")
                        << "runSession returned true to inner loop"
                        << " RelogRequested=" << mRelogRequested
                        << " VoiceEnabled=" << mVoiceEnabled
                        << LL_ENDL;
                }
            }

            state = VOICE_CHANNEL_STATE_NEXT_CHANNEL_DELAY;
            break;

        case VOICE_CHANNEL_STATE_NEXT_CHANNEL_DELAY:
            if (!mNextAudioSession)
            {
                llcoro::suspendUntilTimeout(1.0);
            }
            state = VOICE_CHANNEL_STATE_NEXT_CHANNEL_CHECK;
            break;

        case VOICE_CHANNEL_STATE_NEXT_CHANNEL_CHECK:
            if (mVoiceEnabled && !mRelogRequested)
            {
                state = VOICE_CHANNEL_STATE_START_CHANNEL_PROCESSING;
                break;
            }
            else
            {
                mIsProcessingChannels = false;
                LL_DEBUGS("Voice")
                    << "leaving inner waitForChannel loop"
                    << " RelogRequested=" << mRelogRequested
                    << " VoiceEnabled=" << mVoiceEnabled
                    << LL_ENDL;
                state = VOICE_CHANNEL_STATE_LOGOUT;
                break;
            }

        case VOICE_CHANNEL_STATE_LOGOUT:
            logoutOfVivox(true /*bool wait*/);
            if (mRelogRequested)
            {
                state = VOICE_CHANNEL_STATE_RELOG;
            }
            else
            {
                state = VOICE_CHANNEL_STATE_DONE;
            }
            break;

        case VOICE_CHANNEL_STATE_RELOG:
            LL_DEBUGS("Voice") << "Relog Requested, restarting provisioning" << LL_ENDL;
            if (!provisionVoiceAccount())
            {
                if (sShuttingDown)
                {
                    return false;
                }
                LL_WARNS("Voice") << "provisioning voice failed; giving up" << LL_ENDL;
                giveUp();
                return false;
            }
            if (mVoiceEnabled && mRelogRequested && isGatewayRunning())
            {
                state = VOICE_CHANNEL_STATE_LOGIN;
            }
            else
            {
                state = VOICE_CHANNEL_STATE_DONE;
            }
            break;
        case VOICE_CHANNEL_STATE_DONE:
            LL_DEBUGS("Voice")
                << "exiting"
                << " RelogRequested=" << mRelogRequested
                << " VoiceEnabled=" << mVoiceEnabled
                << LL_ENDL;
            return !sShuttingDown;
        }
    } while (true);
}

bool LLVivoxVoiceClient::runSession(const sessionStatePtr_t &session)
{
    LL_INFOS("Voice") << "running new voice session " << session->mHandle << LL_ENDL;

    bool joined_session = addAndJoinSession(session);

    if (sShuttingDown)
    {
        return false;
    }

    if (!joined_session)
    {
        notifyStatusObservers(LLVoiceClientStatusObserver::ERROR_UNKNOWN);

        if (mSessionTerminateRequested)
        {
            LL_DEBUGS("Voice") << "runSession terminate requested " << LL_ENDL;
            terminateAudioSession(true);
        }
        // if a relog has been requested then addAndJoineSession
        // failed in a spectacular way and we need to back out.
        // If this is not the case then we were simply trying to
        // make a call and the other party rejected it.
        return !mRelogRequested;
    }

    notifyParticipantObservers();
    notifyVoiceFontObservers();

    LLSD timeoutEvent(LLSDMap("timeout", LLSD::Boolean(true)));

    mIsInChannel = true;
    mMuteMicDirty = true;

    while (!sShuttingDown
           && mVoiceEnabled
           && isGatewayRunning()
           && !mSessionTerminateRequested
           && !mTuningMode)
    {
        sendCaptureAndRenderDevices(); // suspends

        if (sShuttingDown)
        {
            return false;
        }

        if (mSessionTerminateRequested)
        {
            break;
        }

        if (mAudioSession && mAudioSession->mParticipantsChanged)
        {
            mAudioSession->mParticipantsChanged = false;
            notifyParticipantObservers();
        }

        if (!inSpatialChannel())
        {
            // When in a non-spatial channel, never send positional updates.
            mSpatialCoordsDirty = false;
        }
        else
        {
            updatePosition();

            if (checkParcelChanged())
            {
                // *RIDER: I think I can just return here if the parcel has changed
                // and grab the new voice channel from the outside loop.
                //
                // if the parcel has changed, attempted to request the
                // cap for the parcel voice info.  If we can't request it
                // then we don't have the cap URL so we do nothing and will
                // recheck next time around
                if (requestParcelVoiceInfo()) // suspends
                {   // The parcel voice URI has changed.. break out and reconnect.
                    break;
                }

                if (sShuttingDown)
                {
                    return false;
                }
            }
            // Do the calculation that enforces the listener<->speaker tether (and also updates the real camera position)
            enforceTether();
        }
        sendPositionAndVolumeUpdate();

        // Do notifications for expiring Voice Fonts.
        if (mVoiceFontExpiryTimer.hasExpired())
        {
            expireVoiceFonts();
            mVoiceFontExpiryTimer.setTimerExpirySec(VOICE_FONT_EXPIRY_INTERVAL);
        }

        // send any requests to adjust mic and speaker settings if they have changed
        sendLocalAudioUpdates();

        mIsInitialized = true;
        LLSD result = llcoro::suspendUntilEventOnWithTimeout(mVivoxPump, UPDATE_THROTTLE_SECONDS, timeoutEvent);

        if (sShuttingDown)
        {
            return false;
        }

        if (!result.has("timeout")) // logging the timeout event spams the log
        {
            LL_DEBUGS("Voice") << "event=" << ll_stream_notation_sd(result) << LL_ENDL;
        }
        if (result.has("session"))
        {
            if (result.has("handle"))
            {
                if (!mAudioSession)
                {
                    LL_WARNS("Voice") << "Message for session handle \"" << result["handle"] << "\" while session is not initiated." << LL_ENDL;
                    continue;
                }
                if (result["handle"] != mAudioSession->mHandle)
                {
                    LL_WARNS("Voice") << "Message for session handle \"" << result["handle"] << "\" while waiting for \"" << mAudioSession->mHandle << "\"." << LL_ENDL;
                    continue;
                }
            }

            std::string message = result["session"];

            if (message == "removed")
            {
                LL_DEBUGS("Voice") << "session removed" << LL_ENDL;
                notifyStatusObservers(LLVoiceClientStatusObserver::STATUS_LEFT_CHANNEL);
                break;
            }
        }
        else if (result.has("login"))
        {
            std::string message = result["login"];
            if (message == "account_logout")
            {
                LL_DEBUGS("Voice") << "logged out" << LL_ENDL;
                mIsLoggedIn = false;
                mRelogRequested = true;
                break;
            }
        }
    }

    if (sShuttingDown)
    {
        return false;
    }

    mIsInChannel = false;
    LL_DEBUGS("Voice") << "terminating at end of runSession" << LL_ENDL;
    terminateAudioSession(true);

    return true;
}

void LLVivoxVoiceClient::sendCaptureAndRenderDevices()
{
    if (mCaptureDeviceDirty || mRenderDeviceDirty)
    {
        std::ostringstream stream;

        buildSetCaptureDevice(stream);
        buildSetRenderDevice(stream);

        if (!stream.str().empty())
        {
            writeString(stream.str());
        }

        llcoro::suspendUntilTimeout(UPDATE_THROTTLE_SECONDS);
    }
}

void LLVivoxVoiceClient::recordingAndPlaybackMode()
{
    LL_INFOS("Voice") << "In voice capture/playback mode." << LL_ENDL;

    while (true)
    {
        LLSD command;
        do
        {
            command = llcoro::suspendUntilEventOn(mVivoxPump);
            LL_DEBUGS("Voice") << "event=" << ll_stream_notation_sd(command) << LL_ENDL;
        } while (!command.has("recplay"));

        if (command["recplay"].asString() == "quit")
        {
            mCaptureBufferMode = false;
            break;
        }
        else if (command["recplay"].asString() == "record")
        {
            voiceRecordBuffer();
        }
        else if (command["recplay"].asString() == "playback")
        {
            voicePlaybackBuffer();
        }
    }

    LL_INFOS("Voice") << "Leaving capture/playback mode." << LL_ENDL;
    mCaptureBufferRecording = false;
    mCaptureBufferRecorded = false;
    mCaptureBufferPlaying = false;

    return;
}

int LLVivoxVoiceClient::voiceRecordBuffer()
{
    LLSD timeoutResult(LLSDMap("recplay", "stop"));

    LL_INFOS("Voice") << "Recording voice buffer" << LL_ENDL;

    LLSD result;

    captureBufferRecordStartSendMessage();
    notifyVoiceFontObservers();

    do
    {
        result = llcoro::suspendUntilEventOnWithTimeout(mVivoxPump, CAPTURE_BUFFER_MAX_TIME, timeoutResult);
        LL_DEBUGS("Voice") << "event=" << ll_stream_notation_sd(result) << LL_ENDL;
    } while (!result.has("recplay"));

    mCaptureBufferRecorded = true;

    captureBufferRecordStopSendMessage();
    mCaptureBufferRecording = false;

    // Update UI, should really use a separate callback.
    notifyVoiceFontObservers();

    return true;
    /*TODO expand return to move directly into play*/
}

int LLVivoxVoiceClient::voicePlaybackBuffer()
{
    LLSD timeoutResult(LLSDMap("recplay", "stop"));

    LL_INFOS("Voice") << "Playing voice buffer" << LL_ENDL;

    LLSD result;

    do
    {
        captureBufferPlayStartSendMessage(mPreviewVoiceFont);

        // Store the voice font being previewed, so that we know to restart if it changes.
        mPreviewVoiceFontLast = mPreviewVoiceFont;

        do
        {
            // Update UI, should really use a separate callback.
            notifyVoiceFontObservers();

            result = llcoro::suspendUntilEventOnWithTimeout(mVivoxPump, CAPTURE_BUFFER_MAX_TIME, timeoutResult);
            LL_DEBUGS("Voice") << "event=" << ll_stream_notation_sd(result) << LL_ENDL;
        } while (!result.has("recplay"));

        if (result["recplay"] == "playback")
            continue;   // restart playback... May be a font change.

        break;
    } while (true);

    // Stop playing.
    captureBufferPlayStopSendMessage();
    mCaptureBufferPlaying = false;

    // Update UI, should really use a separate callback.
    notifyVoiceFontObservers();

    return true;
}


bool LLVivoxVoiceClient::performMicTuning()
{
    LL_INFOS("Voice") << "Entering voice tuning mode." << LL_ENDL;

    mIsInTuningMode = true;
    llcoro::suspend();

    while (mTuningMode && !sShuttingDown)
    {

        if (mCaptureDeviceDirty || mRenderDeviceDirty)
        {
            // These can't be changed while in tuning mode.  Set them before starting.
            std::ostringstream stream;

            buildSetCaptureDevice(stream);
            buildSetRenderDevice(stream);

            if (!stream.str().empty())
            {
                writeString(stream.str());
            }

            llcoro::suspendUntilTimeout(UPDATE_THROTTLE_SECONDS);
        }

        // loop mic back to render device.
        //setMuteMic(0);                        // make sure the mic is not muted
        std::ostringstream stream;

        stream << "<Request requestId=\"" << mCommandCookie++ << "\" action=\"Connector.MuteLocalMic.1\">"
            << "<ConnectorHandle>" << LLVivoxSecurity::getInstance()->connectorHandle() << "</ConnectorHandle>"
            << "<Value>false</Value>"
            << "</Request>\n\n\n";

        // Dirty the mute mic state so that it will get reset when we finishing previewing
        mMuteMicDirty = true;
        mTuningSpeakerVolumeDirty = true;

        writeString(stream.str());
        tuningCaptureStartSendMessage(1);  // 1-loop, zero, don't loop

        //---------------------------------------------------------------------
        if (!sShuttingDown)
        {
            llcoro::suspend();
        }

        while (mTuningMode && !mCaptureDeviceDirty && !mRenderDeviceDirty && !sShuttingDown)
        {
            // process mic/speaker volume changes
            if (mTuningMicVolumeDirty || mTuningSpeakerVolumeDirty)
            {
                std::ostringstream stream;

                if (mTuningMicVolumeDirty)
                {
                    LL_INFOS("Voice") << "setting tuning mic level to " << mTuningMicVolume << LL_ENDL;
                    stream
                        << "<Request requestId=\"" << mCommandCookie++ << "\" action=\"Aux.SetMicLevel.1\">"
                        << "<Level>" << mTuningMicVolume << "</Level>"
                        << "</Request>\n\n\n";
                }

                if (mTuningSpeakerVolumeDirty)
                {
                    LL_INFOS("Voice") << "setting tuning speaker level to " << mTuningSpeakerVolume << LL_ENDL;
                    stream
                        << "<Request requestId=\"" << mCommandCookie++ << "\" action=\"Aux.SetSpeakerLevel.1\">"
                        << "<Level>" << mTuningSpeakerVolume << "</Level>"
                        << "</Request>\n\n\n";
                }

                mTuningMicVolumeDirty = false;
                mTuningSpeakerVolumeDirty = false;

                if (!stream.str().empty())
                {
                    writeString(stream.str());
                }
            }
            llcoro::suspend();
        }

        //---------------------------------------------------------------------

        // transition out of mic tuning
        tuningCaptureStopSendMessage();
        if ((mCaptureDeviceDirty || mRenderDeviceDirty) && !sShuttingDown)
        {
            llcoro::suspendUntilTimeout(UPDATE_THROTTLE_SECONDS);
        }
    }

    mIsInTuningMode = false;

    //---------------------------------------------------------------------
    return true;
}

//=========================================================================

void LLVivoxVoiceClient::closeSocket(void)
{
    mSocket.reset();
    sConnected = false;
    mConnectorEstablished = false;
    mAccountLoggedIn = false;
}

void LLVivoxVoiceClient::loginSendMessage()
{
    std::ostringstream stream;

    bool autoPostCrashDumps = gSavedSettings.getBOOL("VivoxAutoPostCrashDumps");

    stream
    << "<Request requestId=\"" << mCommandCookie++ << "\" action=\"Account.Login.1\">"
        << "<ConnectorHandle>" << LLVivoxSecurity::getInstance()->connectorHandle() << "</ConnectorHandle>"
        << "<AccountName>" << mAccountName << "</AccountName>"
        << "<AccountPassword>" << mAccountPassword << "</AccountPassword>"
        << "<AccountHandle>" << LLVivoxSecurity::getInstance()->accountHandle() << "</AccountHandle>"
        << "<AudioSessionAnswerMode>VerifyAnswer</AudioSessionAnswerMode>"
        << "<EnableBuddiesAndPresence>false</EnableBuddiesAndPresence>"
        << "<EnablePresencePersistence>0</EnablePresencePersistence>"
        << "<BuddyManagementMode>Application</BuddyManagementMode>"
        << "<ParticipantPropertyFrequency>5</ParticipantPropertyFrequency>"
        << (autoPostCrashDumps?"<AutopostCrashDumps>true</AutopostCrashDumps>":"")
    << "</Request>\n\n\n";

    LL_INFOS("Voice") << "Attempting voice login" << LL_ENDL;
    writeString(stream.str());
}

void LLVivoxVoiceClient::logout()
{
    // Ensure that we'll re-request provisioning before logging in again
    mAccountPassword.clear();
    mVoiceAccountServerURI.clear();

    logoutSendMessage();
}

void LLVivoxVoiceClient::logoutSendMessage()
{
    if(mAccountLoggedIn)
    {
        LL_INFOS("Voice") << "Attempting voice logout" << LL_ENDL;
        std::ostringstream stream;
        stream
        << "<Request requestId=\"" << mCommandCookie++ << "\" action=\"Account.Logout.1\">"
            << "<AccountHandle>" << LLVivoxSecurity::getInstance()->accountHandle() << "</AccountHandle>"
        << "</Request>"
        << "\n\n\n";

        mAccountLoggedIn = false;

        writeString(stream.str());
    }
}

void LLVivoxVoiceClient::sessionGroupCreateSendMessage()
{
    if(mAccountLoggedIn)
    {
        std::ostringstream stream;

        LL_DEBUGS("Voice") << "creating session group" << LL_ENDL;

        stream
        << "<Request requestId=\"" << mCommandCookie++ << "\" action=\"SessionGroup.Create.1\">"
            << "<AccountHandle>" << LLVivoxSecurity::getInstance()->accountHandle() << "</AccountHandle>"
            << "<Type>Normal</Type>"
        << "</Request>"
        << "\n\n\n";

        writeString(stream.str());
    }
}

void LLVivoxVoiceClient::sessionCreateSendMessage(const sessionStatePtr_t &session, bool startAudio, bool startText)
{
    S32 font_index = getVoiceFontIndex(session->mVoiceFontID);
    LL_DEBUGS("Voice") << "Requesting create: " << session->mSIPURI
                       << " with voice font: " << session->mVoiceFontID << " (" << font_index << ")"
                       << LL_ENDL;

    session->mCreateInProgress = true;
    if(startAudio)
    {
        session->mMediaConnectInProgress = true;
    }

    std::ostringstream stream;
    stream
    << "<Request requestId=\"" << session->mSIPURI << "\" action=\"Session.Create.1\">"
        << "<AccountHandle>" << LLVivoxSecurity::getInstance()->accountHandle() << "</AccountHandle>"
        << "<URI>" << session->mSIPURI << "</URI>";

    static const std::string allowed_chars =
                "ABCDEFGHIJKLMNOPQRSTUVWXYZabcdefghijklmnopqrstuvwxyz"
                "0123456789"
                "-._~";

    if(!session->mHash.empty())
    {
        stream
            << "<Password>" << LLURI::escape(session->mHash, allowed_chars) << "</Password>"
            << "<PasswordHashAlgorithm>SHA1UserName</PasswordHashAlgorithm>";
    }

    stream
        << "<ConnectAudio>" << (startAudio?"true":"false") << "</ConnectAudio>"
        << "<ConnectText>" << (startText?"true":"false") << "</ConnectText>"
        << "<VoiceFontID>" << font_index << "</VoiceFontID>"
        << "<Name>" << mChannelName << "</Name>"
    << "</Request>\n\n\n";
    writeString(stream.str());
}

void LLVivoxVoiceClient::sessionGroupAddSessionSendMessage(const sessionStatePtr_t &session, bool startAudio, bool startText)
{
    LL_DEBUGS("Voice") << "Requesting create: " << session->mSIPURI << LL_ENDL;

    S32 font_index = getVoiceFontIndex(session->mVoiceFontID);
    LL_DEBUGS("Voice") << "With voice font: " << session->mVoiceFontID << " (" << font_index << ")" << LL_ENDL;

    session->mCreateInProgress = true;
    if(startAudio)
    {
        session->mMediaConnectInProgress = true;
    }

    std::string password;
    if(!session->mHash.empty())
    {
        static const std::string allowed_chars =
                    "ABCDEFGHIJKLMNOPQRSTUVWXYZabcdefghijklmnopqrstuvwxyz"
                    "0123456789"
                    "-._~"
                    ;
        password = LLURI::escape(session->mHash, allowed_chars);
    }

    std::ostringstream stream;
    stream
    << "<Request requestId=\"" << session->mSIPURI << "\" action=\"SessionGroup.AddSession.1\">"
        << "<SessionGroupHandle>" << session->mGroupHandle << "</SessionGroupHandle>"
        << "<URI>" << session->mSIPURI << "</URI>"
        << "<Name>" << mChannelName << "</Name>"
        << "<ConnectAudio>" << (startAudio?"true":"false") << "</ConnectAudio>"
        << "<ConnectText>" << (startText?"true":"false") << "</ConnectText>"
        << "<VoiceFontID>" << font_index << "</VoiceFontID>"
        << "<Password>" << password << "</Password>"
        << "<PasswordHashAlgorithm>SHA1UserName</PasswordHashAlgorithm>"
    << "</Request>\n\n\n"
    ;

    writeString(stream.str());
}

void LLVivoxVoiceClient::sessionMediaConnectSendMessage(const sessionStatePtr_t &session)
{
    S32 font_index = getVoiceFontIndex(session->mVoiceFontID);
    LL_DEBUGS("Voice") << "Connecting audio to session handle: " << session->mHandle
                       << " with voice font: " << session->mVoiceFontID << " (" << font_index << ")"
                       << LL_ENDL;

    session->mMediaConnectInProgress = true;

    std::ostringstream stream;

    stream
    << "<Request requestId=\"" << session->mHandle << "\" action=\"Session.MediaConnect.1\">"
        << "<SessionGroupHandle>" << session->mGroupHandle << "</SessionGroupHandle>"
        << "<SessionHandle>" << session->mHandle << "</SessionHandle>"
        << "<VoiceFontID>" << font_index << "</VoiceFontID>"
        << "<Media>Audio</Media>"
    << "</Request>\n\n\n";

    writeString(stream.str());
}

void LLVivoxVoiceClient::sessionTextConnectSendMessage(const sessionStatePtr_t &session)
{
    LL_DEBUGS("Voice") << "connecting text to session handle: " << session->mHandle << LL_ENDL;

    std::ostringstream stream;

    stream
    << "<Request requestId=\"" << session->mHandle << "\" action=\"Session.TextConnect.1\">"
        << "<SessionGroupHandle>" << session->mGroupHandle << "</SessionGroupHandle>"
        << "<SessionHandle>" << session->mHandle << "</SessionHandle>"
    << "</Request>\n\n\n";

    writeString(stream.str());
}

void LLVivoxVoiceClient::sessionTerminate()
{
    mSessionTerminateRequested = true;
}

void LLVivoxVoiceClient::requestRelog()
{
    mSessionTerminateRequested = true;
    mRelogRequested = true;
}


void LLVivoxVoiceClient::leaveAudioSession()
{
    if(mAudioSession)
    {
        LL_DEBUGS("Voice") << "leaving session: " << mAudioSession->mSIPURI << LL_ENDL;

        if(!mAudioSession->mHandle.empty())
        {

#if RECORD_EVERYTHING
            // HACK: for testing only
            // Save looped recording
            std::string savepath("/tmp/vivoxrecording");
            {
                time_t now = time(NULL);
                const size_t BUF_SIZE = 64;
                char time_str[BUF_SIZE];    /* Flawfinder: ignore */

                strftime(time_str, BUF_SIZE, "%Y-%m-%dT%H:%M:%SZ", gmtime(&now));
                savepath += time_str;
            }
            recordingLoopSave(savepath);
#endif

            sessionMediaDisconnectSendMessage(mAudioSession);
        }
        else
        {
            LL_WARNS("Voice") << "called with no session handle" << LL_ENDL;
        }
    }
    else
    {
        LL_WARNS("Voice") << "called with no active session" << LL_ENDL;
    }
    sessionTerminate();
}

void LLVivoxVoiceClient::sessionTerminateSendMessage(const sessionStatePtr_t &session)
{
    std::ostringstream stream;

    sessionGroupTerminateSendMessage(session);
    return;
    /*
    LL_DEBUGS("Voice") << "Sending Session.Terminate with handle " << session->mHandle << LL_ENDL;
    stream
    << "<Request requestId=\"" << mCommandCookie++ << "\" action=\"Session.Terminate.1\">"
        << "<SessionHandle>" << session->mHandle << "</SessionHandle>"
    << "</Request>\n\n\n";

    writeString(stream.str());
    */
}

void LLVivoxVoiceClient::sessionGroupTerminateSendMessage(const sessionStatePtr_t &session)
{
    std::ostringstream stream;

    LL_DEBUGS("Voice") << "Sending SessionGroup.Terminate with handle " << session->mGroupHandle << LL_ENDL;
    stream
    << "<Request requestId=\"" << mCommandCookie++ << "\" action=\"SessionGroup.Terminate.1\">"
        << "<SessionGroupHandle>" << session->mGroupHandle << "</SessionGroupHandle>"
    << "</Request>\n\n\n";

    writeString(stream.str());
}

void LLVivoxVoiceClient::sessionMediaDisconnectSendMessage(const sessionStatePtr_t &session)
{
    std::ostringstream stream;
    sessionGroupTerminateSendMessage(session);
    return;
    /*
    LL_DEBUGS("Voice") << "Sending Session.MediaDisconnect with handle " << session->mHandle << LL_ENDL;
    stream
    << "<Request requestId=\"" << mCommandCookie++ << "\" action=\"Session.MediaDisconnect.1\">"
        << "<SessionGroupHandle>" << session->mGroupHandle << "</SessionGroupHandle>"
        << "<SessionHandle>" << session->mHandle << "</SessionHandle>"
        << "<Media>Audio</Media>"
    << "</Request>\n\n\n";

    writeString(stream.str());
    */

}


void LLVivoxVoiceClient::getCaptureDevicesSendMessage()
{
    std::ostringstream stream;
    stream
    << "<Request requestId=\"" << mCommandCookie++ << "\" action=\"Aux.GetCaptureDevices.1\">"
    << "</Request>\n\n\n";

    writeString(stream.str());
}

void LLVivoxVoiceClient::getRenderDevicesSendMessage()
{
    std::ostringstream stream;
    stream
    << "<Request requestId=\"" << mCommandCookie++ << "\" action=\"Aux.GetRenderDevices.1\">"
    << "</Request>\n\n\n";

    writeString(stream.str());
}

void LLVivoxVoiceClient::clearCaptureDevices()
{
    LL_DEBUGS("Voice") << "called" << LL_ENDL;
    mCaptureDevices.clear();
}

void LLVivoxVoiceClient::addCaptureDevice(const LLVoiceDevice& device)
{
    LL_DEBUGS("Voice") << "display: '" << device.display_name << "' device: '" << device.full_name << "'" << LL_ENDL;
    mCaptureDevices.push_back(device);
}

LLVoiceDeviceList& LLVivoxVoiceClient::getCaptureDevices()
{
    return mCaptureDevices;
}

void LLVivoxVoiceClient::setCaptureDevice(const std::string& name)
{
    if(name == "Default")
    {
        if(!mCaptureDevice.empty())
        {
            mCaptureDevice.clear();
            mCaptureDeviceDirty = true;
        }
    }
    else
    {
        if(mCaptureDevice != name)
        {
            mCaptureDevice = name;
            mCaptureDeviceDirty = true;
        }
    }
}
void LLVivoxVoiceClient::setDevicesListUpdated(bool state)
{
    mDevicesListUpdated = state;
}

void LLVivoxVoiceClient::clearRenderDevices()
{
    LL_DEBUGS("Voice") << "called" << LL_ENDL;
    mRenderDevices.clear();
}

void LLVivoxVoiceClient::addRenderDevice(const LLVoiceDevice& device)
{
    LL_DEBUGS("Voice") << "display: '" << device.display_name << "' device: '" << device.full_name << "'" << LL_ENDL;
    mRenderDevices.push_back(device);
}

LLVoiceDeviceList& LLVivoxVoiceClient::getRenderDevices()
{
    return mRenderDevices;
}

void LLVivoxVoiceClient::setRenderDevice(const std::string& name)
{
    if(name == "Default")
    {
        if(!mRenderDevice.empty())
        {
            mRenderDevice.clear();
            mRenderDeviceDirty = true;
        }
    }
    else
    {
        if(mRenderDevice != name)
        {
            mRenderDevice = name;
            mRenderDeviceDirty = true;
        }
    }

}

void LLVivoxVoiceClient::tuningStart()
{
    LL_DEBUGS("Voice") << "Starting tuning" << LL_ENDL;
    mTuningMode = true;
    if (!mIsCoroutineActive)
    {
        LLCoros::instance().launch("LLVivoxVoiceClient::voiceControlCoro",
            boost::bind(&LLVivoxVoiceClient::voiceControlCoro, LLVivoxVoiceClient::getInstance()));
    }
    else if (mIsInChannel)
    {
        LL_DEBUGS("Voice") << "no channel" << LL_ENDL;
        sessionTerminate();
    }
}

void LLVivoxVoiceClient::tuningStop()
{
    mTuningMode = false;
}

bool LLVivoxVoiceClient::inTuningMode()
{
    return mIsInTuningMode;
}

void LLVivoxVoiceClient::tuningRenderStartSendMessage(const std::string& name, bool loop)
{
    mTuningAudioFile = name;
    std::ostringstream stream;
    stream
    << "<Request requestId=\"" << mCommandCookie++ << "\" action=\"Aux.RenderAudioStart.1\">"
    << "<SoundFilePath>" << mTuningAudioFile << "</SoundFilePath>"
    << "<Loop>" << (loop?"1":"0") << "</Loop>"
    << "</Request>\n\n\n";

    writeString(stream.str());
}

void LLVivoxVoiceClient::tuningRenderStopSendMessage()
{
    std::ostringstream stream;
    stream
    << "<Request requestId=\"" << mCommandCookie++ << "\" action=\"Aux.RenderAudioStop.1\">"
    << "<SoundFilePath>" << mTuningAudioFile << "</SoundFilePath>"
    << "</Request>\n\n\n";

    writeString(stream.str());
}

void LLVivoxVoiceClient::tuningCaptureStartSendMessage(int loop)
{
    LL_DEBUGS("Voice") << "sending CaptureAudioStart" << LL_ENDL;

    std::ostringstream stream;
    stream
    << "<Request requestId=\"" << mCommandCookie++ << "\" action=\"Aux.CaptureAudioStart.1\">"
    << "<Duration>-1</Duration>"
    << "<LoopToRenderDevice>" << loop << "</LoopToRenderDevice>"
    << "</Request>\n\n\n";

    writeString(stream.str());
}

void LLVivoxVoiceClient::tuningCaptureStopSendMessage()
{
    LL_DEBUGS("Voice") << "sending CaptureAudioStop" << LL_ENDL;

    std::ostringstream stream;
    stream
    << "<Request requestId=\"" << mCommandCookie++ << "\" action=\"Aux.CaptureAudioStop.1\">"
    << "</Request>\n\n\n";

    writeString(stream.str());

    mTuningEnergy = 0.0f;
}

void LLVivoxVoiceClient::tuningSetMicVolume(float volume)
{
    int scaled_volume = scale_mic_volume(volume);

    if(scaled_volume != mTuningMicVolume)
    {
        mTuningMicVolume = scaled_volume;
        mTuningMicVolumeDirty = true;
    }
}

void LLVivoxVoiceClient::tuningSetSpeakerVolume(float volume)
{
    int scaled_volume = scale_speaker_volume(volume);

    if(scaled_volume != mTuningSpeakerVolume)
    {
        mTuningSpeakerVolume = scaled_volume;
        mTuningSpeakerVolumeDirty = true;
    }
}

float LLVivoxVoiceClient::tuningGetEnergy(void)
{
    return mTuningEnergy;
}

bool LLVivoxVoiceClient::deviceSettingsAvailable()
{
    bool result = true;

    if(!sConnected)
        result = false;

    if(mRenderDevices.empty())
        result = false;

    return result;
}
bool LLVivoxVoiceClient::deviceSettingsUpdated()
{
    bool updated = mDevicesListUpdated;
    if (mDevicesListUpdated)
    {
        // a hot swap event or a polling of the audio devices has been parsed since the last redraw of the input and output device panel.
        mDevicesListUpdated = false; // toggle the setting
    }
    return updated;
}

void LLVivoxVoiceClient::refreshDeviceLists(bool clearCurrentList)
{
    if(clearCurrentList)
    {
        clearCaptureDevices();
        clearRenderDevices();
    }
    getCaptureDevicesSendMessage();
    getRenderDevicesSendMessage();
}

void LLVivoxVoiceClient::daemonDied()
{
    // The daemon died, so the connection is gone.  Reset everything and start over.
    LL_WARNS("Voice") << "Connection to vivox daemon lost.  Resetting state."<< LL_ENDL;

    //TODO: Try to relaunch the daemon
}

void LLVivoxVoiceClient::giveUp()
{
    // All has failed.  Clean up and stop trying.
    LL_WARNS("Voice") << "Terminating Voice Service" << LL_ENDL;
    closeSocket();
    cleanUp();
}

static void oldSDKTransform (LLVector3 &left, LLVector3 &up, LLVector3 &at, LLVector3d &pos, LLVector3 &vel)
{
    F32 nat[3], nup[3], nl[3]; // the new at, up, left vectors and the  new position and velocity
//  F32 nvel[3];
    F64 npos[3];

    // The original XML command was sent like this:
    /*
            << "<Position>"
                << "<X>" << pos[VX] << "</X>"
                << "<Y>" << pos[VZ] << "</Y>"
                << "<Z>" << pos[VY] << "</Z>"
            << "</Position>"
            << "<Velocity>"
                << "<X>" << mAvatarVelocity[VX] << "</X>"
                << "<Y>" << mAvatarVelocity[VZ] << "</Y>"
                << "<Z>" << mAvatarVelocity[VY] << "</Z>"
            << "</Velocity>"
            << "<AtOrientation>"
                << "<X>" << l.mV[VX] << "</X>"
                << "<Y>" << u.mV[VX] << "</Y>"
                << "<Z>" << a.mV[VX] << "</Z>"
            << "</AtOrientation>"
            << "<UpOrientation>"
                << "<X>" << l.mV[VZ] << "</X>"
                << "<Y>" << u.mV[VY] << "</Y>"
                << "<Z>" << a.mV[VZ] << "</Z>"
            << "</UpOrientation>"
            << "<LeftOrientation>"
                << "<X>" << l.mV [VY] << "</X>"
                << "<Y>" << u.mV [VZ] << "</Y>"
                << "<Z>" << a.mV [VY] << "</Z>"
            << "</LeftOrientation>";
    */

#if 1
    // This was the original transform done when building the XML command
    nat[0] = left.mV[VX];
    nat[1] = up.mV[VX];
    nat[2] = at.mV[VX];

    nup[0] = left.mV[VZ];
    nup[1] = up.mV[VY];
    nup[2] = at.mV[VZ];

    nl[0] = left.mV[VY];
    nl[1] = up.mV[VZ];
    nl[2] = at.mV[VY];

    npos[0] = pos.mdV[VX];
    npos[1] = pos.mdV[VZ];
    npos[2] = pos.mdV[VY];

//  nvel[0] = vel.mV[VX];
//  nvel[1] = vel.mV[VZ];
//  nvel[2] = vel.mV[VY];

    for(int i=0;i<3;++i) {
        at.mV[i] = nat[i];
        up.mV[i] = nup[i];
        left.mV[i] = nl[i];
        pos.mdV[i] = npos[i];
    }

    // This was the original transform done in the SDK
    nat[0] = at.mV[2];
    nat[1] = 0; // y component of at vector is always 0, this was up[2]
    nat[2] = -1 * left.mV[2];

    // We override whatever the application gives us
    nup[0] = 0; // x component of up vector is always 0
    nup[1] = 1; // y component of up vector is always 1
    nup[2] = 0; // z component of up vector is always 0

    nl[0] = at.mV[0];
    nl[1] = 0;  // y component of left vector is always zero, this was up[0]
    nl[2] = -1 * left.mV[0];

    npos[2] = pos.mdV[2] * -1.0;
    npos[1] = pos.mdV[1];
    npos[0] = pos.mdV[0];

    for(int i=0;i<3;++i) {
        at.mV[i] = nat[i];
        up.mV[i] = nup[i];
        left.mV[i] = nl[i];
        pos.mdV[i] = npos[i];
    }
#else
    // This is the compose of the two transforms (at least, that's what I'm trying for)
    nat[0] = at.mV[VX];
    nat[1] = 0; // y component of at vector is always 0, this was up[2]
    nat[2] = -1 * up.mV[VZ];

    // We override whatever the application gives us
    nup[0] = 0; // x component of up vector is always 0
    nup[1] = 1; // y component of up vector is always 1
    nup[2] = 0; // z component of up vector is always 0

    nl[0] = left.mV[VX];
    nl[1] = 0;  // y component of left vector is always zero, this was up[0]
    nl[2] = -1 * left.mV[VY];

    npos[0] = pos.mdV[VX];
    npos[1] = pos.mdV[VZ];
    npos[2] = pos.mdV[VY] * -1.0;

    nvel[0] = vel.mV[VX];
    nvel[1] = vel.mV[VZ];
    nvel[2] = vel.mV[VY];

    for(int i=0;i<3;++i) {
        at.mV[i] = nat[i];
        up.mV[i] = nup[i];
        left.mV[i] = nl[i];
        pos.mdV[i] = npos[i];
    }

#endif
}

void LLVivoxVoiceClient::setHidden(bool hidden)
{
    mHidden = hidden;

    if (mHidden && inSpatialChannel())
    {
        // get out of the channel entirely
        leaveAudioSession();
    }
    else
    {
        sendPositionAndVolumeUpdate();
    }
}

void LLVivoxVoiceClient::sendPositionAndVolumeUpdate(void)
{
    std::ostringstream stream;

    if (mSpatialCoordsDirty && inSpatialChannel())
    {
        LLVector3 l, u, a, vel;
        LLVector3d pos;

        mSpatialCoordsDirty = false;

        // Always send both speaker and listener positions together.
        stream << "<Request requestId=\"" << mCommandCookie++ << "\" action=\"Session.Set3DPosition.1\">"
            << "<SessionHandle>" << getAudioSessionHandle() << "</SessionHandle>";

        stream << "<SpeakerPosition>";

        LLMatrix3 avatarRot = mAvatarRot.getMatrix3();

//      LL_DEBUGS("Voice") << "Sending speaker position " << mAvatarPosition << LL_ENDL;
        l = avatarRot.getLeftRow();
        u = avatarRot.getUpRow();
        a = avatarRot.getFwdRow();

        pos = mAvatarPosition;
        vel = mAvatarVelocity;

        // SLIM SDK: the old SDK was doing a transform on the passed coordinates that the new one doesn't do anymore.
        // The old transform is replicated by this function.
        oldSDKTransform(l, u, a, pos, vel);

        if (mHidden)
        {
            for (int i=0;i<3;++i)
            {
                pos.mdV[i] = VX_NULL_POSITION;
            }
        }

        stream
            << "<Position>"
                << "<X>" << pos.mdV[VX] << "</X>"
                << "<Y>" << pos.mdV[VY] << "</Y>"
                << "<Z>" << pos.mdV[VZ] << "</Z>"
            << "</Position>"
            << "<Velocity>"
                << "<X>" << vel.mV[VX] << "</X>"
                << "<Y>" << vel.mV[VY] << "</Y>"
                << "<Z>" << vel.mV[VZ] << "</Z>"
            << "</Velocity>"
            << "<AtOrientation>"
                << "<X>" << a.mV[VX] << "</X>"
                << "<Y>" << a.mV[VY] << "</Y>"
                << "<Z>" << a.mV[VZ] << "</Z>"
            << "</AtOrientation>"
            << "<UpOrientation>"
                << "<X>" << u.mV[VX] << "</X>"
                << "<Y>" << u.mV[VY] << "</Y>"
                << "<Z>" << u.mV[VZ] << "</Z>"
            << "</UpOrientation>"
            << "<LeftOrientation>"
                << "<X>" << l.mV [VX] << "</X>"
                << "<Y>" << l.mV [VY] << "</Y>"
                << "<Z>" << l.mV [VZ] << "</Z>"
            << "</LeftOrientation>"
            ;

        stream << "</SpeakerPosition>";

        stream << "<ListenerPosition>";

        LLVector3d  earPosition;
        LLVector3   earVelocity;
        LLMatrix3   earRot;

        switch(mEarLocation)
        {
            case earLocCamera:
            default:
                earPosition = mCameraPosition;
                earVelocity = mCameraVelocity;
                earRot = mCameraRot;
            break;

            case earLocAvatar:
                earPosition = mAvatarPosition;
                earVelocity = mAvatarVelocity;
                earRot = avatarRot;
            break;

            case earLocMixed:
                earPosition = mAvatarPosition;
                earVelocity = mAvatarVelocity;
                earRot = mCameraRot;
            break;
        }

        l = earRot.getLeftRow();
        u = earRot.getUpRow();
        a = earRot.getFwdRow();

        pos = earPosition;
        vel = earVelocity;


        oldSDKTransform(l, u, a, pos, vel);

        if (mHidden)
        {
            for (int i=0;i<3;++i)
            {
                pos.mdV[i] = VX_NULL_POSITION;
            }
        }

        stream
            << "<Position>"
                << "<X>" << pos.mdV[VX] << "</X>"
                << "<Y>" << pos.mdV[VY] << "</Y>"
                << "<Z>" << pos.mdV[VZ] << "</Z>"
            << "</Position>"
            << "<Velocity>"
                << "<X>" << vel.mV[VX] << "</X>"
                << "<Y>" << vel.mV[VY] << "</Y>"
                << "<Z>" << vel.mV[VZ] << "</Z>"
            << "</Velocity>"
            << "<AtOrientation>"
                << "<X>" << a.mV[VX] << "</X>"
                << "<Y>" << a.mV[VY] << "</Y>"
                << "<Z>" << a.mV[VZ] << "</Z>"
            << "</AtOrientation>"
            << "<UpOrientation>"
                << "<X>" << u.mV[VX] << "</X>"
                << "<Y>" << u.mV[VY] << "</Y>"
                << "<Z>" << u.mV[VZ] << "</Z>"
            << "</UpOrientation>"
            << "<LeftOrientation>"
                << "<X>" << l.mV [VX] << "</X>"
                << "<Y>" << l.mV [VY] << "</Y>"
                << "<Z>" << l.mV [VZ] << "</Z>"
            << "</LeftOrientation>"
            ;

        stream << "</ListenerPosition>";

        stream << "<ReqDispositionType>1</ReqDispositionType>";  //do not generate responses for update requests
        stream << "</Request>\n\n\n";
    }

    if(mAudioSession && (mAudioSession->mVolumeDirty || mAudioSession->mMuteDirty))
    {
        participantMap::iterator iter = mAudioSession->mParticipantsByURI.begin();

        mAudioSession->mVolumeDirty = false;
        mAudioSession->mMuteDirty = false;

        for(; iter != mAudioSession->mParticipantsByURI.end(); iter++)
        {
            participantStatePtr_t p(iter->second);

            if(p->mVolumeDirty)
            {
                // Can't set volume/mute for yourself
                if(!p->mIsSelf)
                {
                    // scale from the range 0.0-1.0 to vivox volume in the range 0-100
                    S32 volume = ll_round(p->mVolume / VOLUME_SCALE_VIVOX);
                    bool mute = p->mOnMuteList;

                    if(mute)
                    {
                        // SetParticipantMuteForMe doesn't work in p2p sessions.
                        // If we want the user to be muted, set their volume to 0 as well.
                        // This isn't perfect, but it will at least reduce their volume to a minimum.
                        volume = 0;
                        // Mark the current volume level as set to prevent incoming events
                        // changing it to 0, so that we can return to it when unmuting.
                        p->mVolumeSet = true;
                    }

                    if(volume == 0)
                    {
                        mute = true;
                    }

                    LL_DEBUGS("Voice") << "Setting volume/mute for avatar " << p->mAvatarID << " to " << volume << (mute?"/true":"/false") << LL_ENDL;

                    // SLIM SDK: Send both volume and mute commands.

                    // Send a "volume for me" command for the user.
                    stream << "<Request requestId=\"" << mCommandCookie++ << "\" action=\"Session.SetParticipantVolumeForMe.1\">"
                        << "<SessionHandle>" << getAudioSessionHandle() << "</SessionHandle>"
                        << "<ParticipantURI>" << p->mURI << "</ParticipantURI>"
                        << "<Volume>" << volume << "</Volume>"
                        << "</Request>\n\n\n";

                    if(!mAudioSession->mIsP2P)
                      {
                        // Send a "mute for me" command for the user
                        // Doesn't work in P2P sessions
                        stream << "<Request requestId=\"" << mCommandCookie++ << "\" action=\"Session.SetParticipantMuteForMe.1\">"
                          << "<SessionHandle>" << getAudioSessionHandle() << "</SessionHandle>"
                          << "<ParticipantURI>" << p->mURI << "</ParticipantURI>"
                          << "<Mute>" << (mute?"1":"0") << "</Mute>"
                          << "<Scope>Audio</Scope>"
                          << "</Request>\n\n\n";
                        }
                }

                p->mVolumeDirty = false;
            }
        }
    }

    std::string update(stream.str());
    if(!update.empty())
    {
        LL_DEBUGS("VoiceUpdate") << "sending update " << update << LL_ENDL;
        writeString(update);
    }

}

void LLVivoxVoiceClient::buildSetCaptureDevice(std::ostringstream &stream)
{
    if(mCaptureDeviceDirty)
    {
        LL_DEBUGS("Voice") << "Setting input device = \"" << mCaptureDevice << "\"" << LL_ENDL;

        stream
        << "<Request requestId=\"" << mCommandCookie++ << "\" action=\"Aux.SetCaptureDevice.1\">"
            << "<CaptureDeviceSpecifier>" << mCaptureDevice << "</CaptureDeviceSpecifier>"
        << "</Request>"
        << "\n\n\n";

        mCaptureDeviceDirty = false;
    }
}

void LLVivoxVoiceClient::buildSetRenderDevice(std::ostringstream &stream)
{
    if(mRenderDeviceDirty)
    {
        LL_DEBUGS("Voice") << "Setting output device = \"" << mRenderDevice << "\"" << LL_ENDL;

        stream
        << "<Request requestId=\"" << mCommandCookie++ << "\" action=\"Aux.SetRenderDevice.1\">"
            << "<RenderDeviceSpecifier>" << mRenderDevice << "</RenderDeviceSpecifier>"
        << "</Request>"
        << "\n\n\n";
        mRenderDeviceDirty = false;
    }
}

void LLVivoxVoiceClient::sendLocalAudioUpdates()
{
    // Check all of the dirty states and then send messages to those needing to be changed.
    // Tuningmode hands its own mute settings.
    std::ostringstream stream;

    if (mMuteMicDirty && !mTuningMode)
    {
        mMuteMicDirty = false;

        // Send a local mute command.

        LL_INFOS("Voice") << "Sending MuteLocalMic command with parameter " << (mMuteMic ? "true" : "false") << LL_ENDL;

        stream << "<Request requestId=\"" << mCommandCookie++ << "\" action=\"Connector.MuteLocalMic.1\">"
            << "<ConnectorHandle>" << LLVivoxSecurity::getInstance()->connectorHandle() << "</ConnectorHandle>"
            << "<Value>" << (mMuteMic ? "true" : "false") << "</Value>"
            << "</Request>\n\n\n";

    }

    if (mSpeakerMuteDirty && !mTuningMode)
    {
        const char *muteval = ((mSpeakerVolume <= scale_speaker_volume(0)) ? "true" : "false");

        mSpeakerMuteDirty = false;

        LL_INFOS("Voice") << "Setting speaker mute to " << muteval << LL_ENDL;

        stream << "<Request requestId=\"" << mCommandCookie++ << "\" action=\"Connector.MuteLocalSpeaker.1\">"
            << "<ConnectorHandle>" << LLVivoxSecurity::getInstance()->connectorHandle() << "</ConnectorHandle>"
            << "<Value>" << muteval << "</Value>"
            << "</Request>\n\n\n";

    }

    if (mSpeakerVolumeDirty)
    {
        mSpeakerVolumeDirty = false;

        LL_INFOS("Voice") << "Setting speaker volume to " << mSpeakerVolume << LL_ENDL;

        stream << "<Request requestId=\"" << mCommandCookie++ << "\" action=\"Connector.SetLocalSpeakerVolume.1\">"
            << "<ConnectorHandle>" << LLVivoxSecurity::getInstance()->connectorHandle() << "</ConnectorHandle>"
            << "<Value>" << mSpeakerVolume << "</Value>"
            << "</Request>\n\n\n";

    }

    if (mMicVolumeDirty)
    {
        mMicVolumeDirty = false;

        LL_INFOS("Voice") << "Setting mic volume to " << mMicVolume << LL_ENDL;

        stream << "<Request requestId=\"" << mCommandCookie++ << "\" action=\"Connector.SetLocalMicVolume.1\">"
            << "<ConnectorHandle>" << LLVivoxSecurity::getInstance()->connectorHandle() << "</ConnectorHandle>"
            << "<Value>" << mMicVolume << "</Value>"
            << "</Request>\n\n\n";
    }


    if (!stream.str().empty())
    {
        writeString(stream.str());
    }
}

/**
 * Because of the recurring voice cutout issues (SL-15072) we are going to try
 * to disable the automatic VAD (Voice Activity Detection) and set the associated
 * parameters directly. We will expose them via Debug Settings and that should
 * let us iterate on a collection of values that work for us. Hopefully!
 *
 * From the VIVOX Docs:
 *
 * VadAuto: A flag indicating if the automatic VAD is enabled (1) or disabled (0)
 *
 * VadHangover: The time (in milliseconds) that it takes
 * for the VAD to switch back to silence from speech mode after the last speech
 * frame has been detected.
 *
 * VadNoiseFloor: A dimensionless value between 0 and
 * 20000 (default 576) that controls the maximum level at which the noise floor
 * may be set at by the VAD's noise tracking. Too low of a value will make noise
 * tracking ineffective (A value of 0 disables noise tracking and the VAD then
 * relies purely on the sensitivity property). Too high of a value will make
 * long speech classifiable as noise.
 *
 * VadSensitivity: A dimensionless value between 0 and
 * 100, indicating the 'sensitivity of the VAD'. Increasing this value corresponds
 * to decreasing the sensitivity of the VAD (i.e. '0' is most sensitive,
 * while 100 is 'least sensitive')
 */
void LLVivoxVoiceClient::setupVADParams(unsigned int vad_auto,
                                        unsigned int vad_hangover,
                                        unsigned int vad_noise_floor,
                                        unsigned int vad_sensitivity)
{
    std::ostringstream stream;

    LL_INFOS("Voice") << "Setting the automatic VAD to "
        << (vad_auto ? "True" : "False")
        << " and discrete values to"
        << " VadHangover = " << vad_hangover
        << ", VadSensitivity = " << vad_sensitivity
        << ", VadNoiseFloor = " << vad_noise_floor
        << LL_ENDL;

    // Create a request to set the VAD parameters:
    stream << "<Request requestId=\"" << mCommandCookie++ << "\" action=\"Aux.SetVadProperties.1\">"
               << "<VadAuto>" << vad_auto << "</VadAuto>"
               << "<VadHangover>" << vad_hangover << "</VadHangover>"
               << "<VadSensitivity>" << vad_sensitivity << "</VadSensitivity>"
               << "<VadNoiseFloor>" << vad_noise_floor << "</VadNoiseFloor>"
           << "</Request>\n\n\n";

    if (!stream.str().empty())
    {
        writeString(stream.str());
    }
}

void LLVivoxVoiceClient::onVADSettingsChange()
{
    // pick up the VAD variables (one of which was changed)
    unsigned int vad_auto = gSavedSettings.getU32("VivoxVadAuto");
    unsigned int vad_hangover = gSavedSettings.getU32("VivoxVadHangover");
    unsigned int vad_noise_floor = gSavedSettings.getU32("VivoxVadNoiseFloor");
    unsigned int vad_sensitivity = gSavedSettings.getU32("VivoxVadSensitivity");

    // build a VAD params change request and send it to SLVoice
    setupVADParams(vad_auto, vad_hangover, vad_noise_floor, vad_sensitivity);
}

/////////////////////////////
// Response/Event handlers

void LLVivoxVoiceClient::connectorCreateResponse(int statusCode, std::string &statusString, std::string &connectorHandle, std::string &versionID)
{
    LLSD result = LLSD::emptyMap();

    if(statusCode == 0)
    {
        // Connector created, move forward.
        if (connectorHandle == LLVivoxSecurity::getInstance()->connectorHandle())
        {
            LL_INFOS("Voice") << "Voice connector succeeded, Vivox SDK version is " << versionID << " connector handle " << connectorHandle << LL_ENDL;
            mVoiceVersion.serverVersion = versionID;
            mConnectorEstablished = true;
            mTerminateDaemon = false;

            result["connector"] = LLSD::Boolean(true);
        }
        else
        {
            // This shouldn't happen - we are somehow out of sync with SLVoice
            // or possibly there are two things trying to run SLVoice at once
            // or someone is trying to hack into it.
            LL_WARNS("Voice") << "Connector returned wrong handle "
                              << "(" << connectorHandle << ")"
                              << " expected (" << LLVivoxSecurity::getInstance()->connectorHandle() << ")"
                              << LL_ENDL;
            result["connector"] = LLSD::Boolean(false);
            // Give up.
            mTerminateDaemon = true;
        }
    }
    else if (statusCode == 10028) // web request timeout prior to login
    {
        // this is usually fatal, but a long timeout might work
        result["connector"] = LLSD::Boolean(false);
        result["retry"] = LLSD::Real(CONNECT_ATTEMPT_TIMEOUT);

        LL_WARNS("Voice") << "Voice connection failed" << LL_ENDL;
    }
    else if (statusCode == 10006) // name resolution failure - a shorter retry may work
    {
        // some networks have slower DNS, but a short timeout might let it catch up
        result["connector"] = LLSD::Boolean(false);
        result["retry"] = LLSD::Real(CONNECT_DNS_TIMEOUT);

        LL_WARNS("Voice") << "Voice connection DNS lookup failed" << LL_ENDL;
    }
    else // unknown failure - give up
    {
        LL_WARNS("Voice") << "Voice connection failure ("<< statusCode << "): " << statusString << LL_ENDL;
        mTerminateDaemon = true;
        result["connector"] = LLSD::Boolean(false);
    }

    mVivoxPump.post(result);
}

void LLVivoxVoiceClient::loginResponse(int statusCode, std::string &statusString, std::string &accountHandle, int numberOfAliases)
{
    LLSD result = LLSD::emptyMap();

    LL_DEBUGS("Voice") << "Account.Login response (" << statusCode << "): " << statusString << LL_ENDL;

    // Status code of 20200 means "bad password".  We may want to special-case that at some point.

    if ( statusCode == HTTP_UNAUTHORIZED )
    {
        // Login failure which is probably caused by the delay after a user's password being updated.
        LL_INFOS("Voice") << "Account.Login response failure (" << statusCode << "): " << statusString << LL_ENDL;
        result["login"] = LLSD::String("retry");
    }
    else if(statusCode != 0)
    {
        LL_WARNS("Voice") << "Account.Login response failure (" << statusCode << "): " << statusString << LL_ENDL;
        result["login"] = LLSD::String("failed");
    }
    else
    {
        // Login succeeded, move forward.
        mAccountLoggedIn = true;
        mNumberOfAliases = numberOfAliases;
        result["login"] = LLSD::String("response_ok");
    }

    mVivoxPump.post(result);

}

void LLVivoxVoiceClient::sessionCreateResponse(std::string &requestId, int statusCode, std::string &statusString, std::string &sessionHandle)
{
    sessionStatePtr_t session(findSessionBeingCreatedByURI(requestId));

    if(session)
    {
        session->mCreateInProgress = false;
    }

    if(statusCode != 0)
    {
        LL_WARNS("Voice") << "Session.Create response failure (" << statusCode << "): " << statusString << LL_ENDL;
        if(session)
        {
            session->mErrorStatusCode = statusCode;
            session->mErrorStatusString = statusString;
            if(session == mAudioSession)
            {
                LLSD vivoxevent(LLSDMap("handle", LLSD::String(sessionHandle))
                        ("session", "failed")
                        ("reason", LLSD::Integer(statusCode)));

                mVivoxPump.post(vivoxevent);
            }
            else
            {
                reapSession(session);
            }
        }
    }
    else
    {
        LL_INFOS("Voice") << "Session.Create response received (success), session handle is " << sessionHandle << LL_ENDL;
        if(session)
        {
            setSessionHandle(session, sessionHandle);
        }
        LLSD vivoxevent(LLSDMap("handle", LLSD::String(sessionHandle))
                ("session", "created"));

        mVivoxPump.post(vivoxevent);
    }
}

void LLVivoxVoiceClient::sessionGroupAddSessionResponse(std::string &requestId, int statusCode, std::string &statusString, std::string &sessionHandle)
{
    sessionStatePtr_t session(findSessionBeingCreatedByURI(requestId));

    if(session)
    {
        session->mCreateInProgress = false;
    }

    if(statusCode != 0)
    {
        LL_WARNS("Voice") << "SessionGroup.AddSession response failure (" << statusCode << "): " << statusString << LL_ENDL;
        if(session)
        {
            session->mErrorStatusCode = statusCode;
            session->mErrorStatusString = statusString;
            if(session == mAudioSession)
            {
                LLSD vivoxevent(LLSDMap("handle", LLSD::String(sessionHandle))
                    ("session", "failed"));

                mVivoxPump.post(vivoxevent);
            }
            else
            {
                reapSession(session);
            }
        }
    }
    else
    {
        LL_DEBUGS("Voice") << "SessionGroup.AddSession response received (success), session handle is " << sessionHandle << LL_ENDL;
        if(session)
        {
            setSessionHandle(session, sessionHandle);
        }

        LLSD vivoxevent(LLSDMap("handle", LLSD::String(sessionHandle))
            ("session", "added"));

        mVivoxPump.post(vivoxevent);

    }
}

void LLVivoxVoiceClient::sessionConnectResponse(std::string &requestId, int statusCode, std::string &statusString)
{
    sessionStatePtr_t session(findSession(requestId));
    // 1026 is session already has media,  somehow mediaconnect was called twice on the same session.
    // set the session info to reflect that the user is already connected.
    if (statusCode == 1026)
    {
        session->mVoiceActive = true;
        session->mMediaConnectInProgress = false;
        session->mMediaStreamState = streamStateConnected;
        //session->mTextStreamState = streamStateConnected;
        session->mErrorStatusCode = 0;
    }
    else if (statusCode != 0)
    {
        LL_WARNS("Voice") << "Session.Connect response failure (" << statusCode << "): " << statusString << LL_ENDL;
        if (session)
        {
            session->mMediaConnectInProgress = false;
            session->mErrorStatusCode = statusCode;
            session->mErrorStatusString = statusString;
        }
    }
    else
    {
        LL_DEBUGS("Voice") << "Session.Connect response received (success)" << LL_ENDL;
    }
}

void LLVivoxVoiceClient::logoutResponse(int statusCode, std::string &statusString)
{
    if(statusCode != 0)
    {
        LL_WARNS("Voice") << "Account.Logout response failure: " << statusString << LL_ENDL;
        // Should this ever fail?  do we care if it does?
    }
    LLSD vivoxevent(LLSDMap("logout", LLSD::Boolean(true)));

    mVivoxPump.post(vivoxevent);
}

void LLVivoxVoiceClient::connectorShutdownResponse(int statusCode, std::string &statusString)
{
    if(statusCode != 0)
    {
        LL_WARNS("Voice") << "Connector.InitiateShutdown response failure: " << statusString << LL_ENDL;
        // Should this ever fail?  do we care if it does?
    }

    sConnected = false;
    mShutdownComplete = true;

    LLSD vivoxevent(LLSDMap("connector", LLSD::Boolean(false)));

    mVivoxPump.post(vivoxevent);
}

void LLVivoxVoiceClient::sessionAddedEvent(
        std::string &uriString,
        std::string &alias,
        std::string &sessionHandle,
        std::string &sessionGroupHandle,
        bool isChannel,
        bool incoming,
        std::string &nameString,
        std::string &applicationString)
{
    sessionStatePtr_t session;

    LL_INFOS("Voice") << "session " << uriString << ", alias " << alias << ", name " << nameString << " handle " << sessionHandle << LL_ENDL;

    session = addSession(uriString, sessionHandle);
    if(session)
    {
        session->mGroupHandle = sessionGroupHandle;
        session->mIsChannel = isChannel;
        session->mIncoming = incoming;
        session->mAlias = alias;

        // Generate a caller UUID -- don't need to do this for channels
        if(!session->mIsChannel)
        {
            if(IDFromName(session->mSIPURI, session->mCallerID))
            {
                // Normal URI(base64-encoded UUID)
            }
            else if(!session->mAlias.empty() && IDFromName(session->mAlias, session->mCallerID))
            {
                // Wrong URI, but an alias is available.  Stash the incoming URI as an alternate
                session->mAlternateSIPURI = session->mSIPURI;

                // and generate a proper URI from the ID.
                setSessionURI(session, sipURIFromID(session->mCallerID));
            }
            else
            {
                LL_INFOS("Voice") << "Could not generate caller id from uri, using hash of uri " << session->mSIPURI << LL_ENDL;
                session->mCallerID.generate(session->mSIPURI);
                session->mSynthesizedCallerID = true;

                // Can't look up the name in this case -- we have to extract it from the URI.
                std::string namePortion = nameFromsipURI(session->mSIPURI);
                if(namePortion.empty())
                {
                    // Didn't seem to be a SIP URI, just use the whole provided name.
                    namePortion = nameString;
                }

                // Some incoming names may be separated with an underscore instead of a space.  Fix this.
                LLStringUtil::replaceChar(namePortion, '_', ' ');

                // Act like we just finished resolving the name (this stores it in all the right places)
                avatarNameResolved(session->mCallerID, namePortion);
            }

            LL_INFOS("Voice") << "caller ID: " << session->mCallerID << LL_ENDL;

            if(!session->mSynthesizedCallerID)
            {
                // If we got here, we don't have a proper name.  Initiate a lookup.
                lookupName(session->mCallerID);
            }
        }
    }
}

void LLVivoxVoiceClient::sessionGroupAddedEvent(std::string &sessionGroupHandle)
{
    LL_DEBUGS("Voice") << "handle " << sessionGroupHandle << LL_ENDL;

#if  USE_SESSION_GROUPS
    if(mMainSessionGroupHandle.empty())
    {
        // This is the first (i.e. "main") session group.  Save its handle.
        mMainSessionGroupHandle = sessionGroupHandle;
    }
    else
    {
        LL_DEBUGS("Voice") << "Already had a session group handle " << mMainSessionGroupHandle << LL_ENDL;
    }
#endif
}

void LLVivoxVoiceClient::joinedAudioSession(const sessionStatePtr_t &session)
{
    LL_DEBUGS("Voice") << "Joined Audio Session" << LL_ENDL;
    if(mAudioSession != session)
    {
        sessionStatePtr_t oldSession = mAudioSession;

        mAudioSession = session;
        mAudioSessionChanged = true;

        // The old session may now need to be deleted.
        reapSession(oldSession);
    }

    // This is the session we're joining.
    if(mIsJoiningSession)
    {
        LLSD vivoxevent(LLSDMap("handle", LLSD::String(session->mHandle))
                ("session", "joined"));

        mVivoxPump.post(vivoxevent);

        // Add the current user as a participant here.
        participantStatePtr_t participant(session->addParticipant(sipURIFromName(mAccountName)));
        if(participant)
        {
            participant->mIsSelf = true;
            lookupName(participant->mAvatarID);

            LL_INFOS("Voice") << "added self as participant \"" << participant->mAccountName
                    << "\" (" << participant->mAvatarID << ")"<< LL_ENDL;
        }

        if(!session->mIsChannel)
        {
            // this is a p2p session.  Make sure the other end is added as a participant.
            participantStatePtr_t participant(session->addParticipant(session->mSIPURI));
            if(participant)
            {
                if(participant->mAvatarIDValid)
                {
                    lookupName(participant->mAvatarID);
                }
                else if(!session->mName.empty())
                {
                    participant->mDisplayName = session->mName;
                    avatarNameResolved(participant->mAvatarID, session->mName);
                }

                // TODO: Question: Do we need to set up mAvatarID/mAvatarIDValid here?
                LL_INFOS("Voice") << "added caller as participant \"" << participant->mAccountName
                        << "\" (" << participant->mAvatarID << ")"<< LL_ENDL;
            }
        }
    }
}

void LLVivoxVoiceClient::sessionRemovedEvent(
    std::string &sessionHandle,
    std::string &sessionGroupHandle)
{
    LL_INFOS("Voice") << "handle " << sessionHandle << LL_ENDL;

    sessionStatePtr_t session(findSession(sessionHandle));
    if(session)
    {
        leftAudioSession(session);

        // This message invalidates the session's handle.  Set it to empty.
        clearSessionHandle(session);

        // This also means that the session's session group is now empty.
        // Terminate the session group so it doesn't leak.
        sessionGroupTerminateSendMessage(session);

        // Reset the media state (we now have no info)
        session->mMediaStreamState = streamStateUnknown;
        //session->mTextStreamState = streamStateUnknown;

        // Conditionally delete the session
        reapSession(session);
    }
    else
    {
        // Already reaped this session.
        LL_DEBUGS("Voice") << "unknown session " << sessionHandle << " removed" << LL_ENDL;
    }

}

void LLVivoxVoiceClient::reapSession(const sessionStatePtr_t &session)
{
    if(session)
    {

        if(session->mCreateInProgress)
        {
            LL_DEBUGS("Voice") << "NOT deleting session " << session->mSIPURI << " (create in progress)" << LL_ENDL;
        }
        else if(session->mMediaConnectInProgress)
        {
            LL_DEBUGS("Voice") << "NOT deleting session " << session->mSIPURI << " (connect in progress)" << LL_ENDL;
        }
        else if(session == mAudioSession)
        {
            LL_DEBUGS("Voice") << "NOT deleting session " << session->mSIPURI << " (it's the current session)" << LL_ENDL;
        }
        else if(session == mNextAudioSession)
        {
            LL_DEBUGS("Voice") << "NOT deleting session " << session->mSIPURI << " (it's the next session)" << LL_ENDL;
        }
        else
        {
            // We don't have a reason to keep tracking this session, so just delete it.
            LL_DEBUGS("Voice") << "deleting session " << session->mSIPURI << LL_ENDL;
            deleteSession(session);
        }
    }
    else
    {
//      LL_DEBUGS("Voice") << "session is NULL" << LL_ENDL;
    }
}

// Returns true if the session seems to indicate we've moved to a region on a different voice server
bool LLVivoxVoiceClient::sessionNeedsRelog(const sessionStatePtr_t &session)
{
    bool result = false;

    if(session)
    {
        // Only make this check for spatial channels (so it won't happen for group or p2p calls)
        if(session->mIsSpatial)
        {
            std::string::size_type atsign;

            atsign = session->mSIPURI.find("@");

            if(atsign != std::string::npos)
            {
                std::string urihost = session->mSIPURI.substr(atsign + 1);
                if(stricmp(urihost.c_str(), mVoiceSIPURIHostName.c_str()))
                {
                    // The hostname in this URI is different from what we expect.  This probably means we need to relog.

                    // We could make a ProvisionVoiceAccountRequest and compare the result with the current values of
                    // mVoiceSIPURIHostName and mVoiceAccountServerURI to be really sure, but this is a pretty good indicator.

                    result = true;
                }
            }
        }
    }

    return result;
}

void LLVivoxVoiceClient::leftAudioSession(const sessionStatePtr_t &session)
{
    if (mAudioSession == session)
    {
        LLSD vivoxevent(LLSDMap("handle", LLSD::String(session->mHandle))
            ("session", "removed"));

        mVivoxPump.post(vivoxevent);
    }
}

void LLVivoxVoiceClient::accountLoginStateChangeEvent(
        std::string &accountHandle,
        int statusCode,
        std::string &statusString,
        int state)
{
    LLSD levent = LLSD::emptyMap();

    /*
        According to Mike S., status codes for this event are:
        login_state_logged_out=0,
        login_state_logged_in = 1,
        login_state_logging_in = 2,
        login_state_logging_out = 3,
        login_state_resetting = 4,
        login_state_error=100
    */

    LL_DEBUGS("Voice") << "state change event: " << state << LL_ENDL;
    switch(state)
    {
        case 1:
            levent["login"] = LLSD::String("account_login");

            mVivoxPump.post(levent);
            break;
        case 2:
            break;

        case 3:
            levent["login"] = LLSD::String("account_loggingOut");

            mVivoxPump.post(levent);
            break;

        case 4:
            break;

        case 100:
            LL_WARNS("Voice") << "account state event error" << LL_ENDL;
            break;

        case 0:
            levent["login"] = LLSD::String("account_logout");

            mVivoxPump.post(levent);
            break;

        default:
            //Used to be a commented out warning
            LL_WARNS("Voice") << "unknown account state event: " << state << LL_ENDL;
            break;
    }
}

void LLVivoxVoiceClient::mediaCompletionEvent(std::string &sessionGroupHandle, std::string &mediaCompletionType)
{
    LLSD result;

    if (mediaCompletionType == "AuxBufferAudioCapture")
    {
        mCaptureBufferRecording = false;
        result["recplay"] = "end";
    }
    else if (mediaCompletionType == "AuxBufferAudioRender")
    {
        // Ignore all but the last stop event
        if (--mPlayRequestCount <= 0)
        {
            mCaptureBufferPlaying = false;
            result["recplay"] = "end";
//          result["recplay"] = "done";
        }
    }
    else
    {
        LL_WARNS("Voice") << "Unknown MediaCompletionType: " << mediaCompletionType << LL_ENDL;
    }

    if (!result.isUndefined())
        mVivoxPump.post(result);
}

void LLVivoxVoiceClient::mediaStreamUpdatedEvent(
    std::string &sessionHandle,
    std::string &sessionGroupHandle,
    int statusCode,
    std::string &statusString,
    int state,
    bool incoming)
{
    sessionStatePtr_t session(findSession(sessionHandle));

    LL_DEBUGS("Voice") << "session " << sessionHandle << ", status code " << statusCode << ", string \"" << statusString << "\"" << LL_ENDL;

    if(session)
    {
        // We know about this session

        // Save the state for later use
        session->mMediaStreamState = state;

        switch(statusCode)
        {
            case 0:
            case HTTP_OK:
                // generic success
                // Don't change the saved error code (it may have been set elsewhere)
            break;
            default:
                // save the status code for later
                session->mErrorStatusCode = statusCode;
            break;
        }

        switch(state)
        {
        case streamStateDisconnecting:
        case streamStateIdle:
                // Standard "left audio session", Vivox state 'disconnected'
                session->mVoiceActive = false;
                session->mMediaConnectInProgress = false;
                leftAudioSession(session);
            break;

            case streamStateConnected:
                session->mVoiceActive = true;
                session->mMediaConnectInProgress = false;
                joinedAudioSession(session);
            case streamStateConnecting: // do nothing, but prevents a warning getting into the logs.
            break;

            case streamStateRinging:
                if(incoming)
                {
                    // Send the voice chat invite to the GUI layer
                    // TODO: Question: Should we correlate with the mute list here?
                    session->mIMSessionID = LLIMMgr::computeSessionID(IM_SESSION_P2P_INVITE, session->mCallerID);
                    session->mVoiceInvitePending = true;
                    if(session->mName.empty())
                    {
                        lookupName(session->mCallerID);
                    }
                    else
                    {
                        // Act like we just finished resolving the name
                        avatarNameResolved(session->mCallerID, session->mName);
                    }
                }
            break;

            default:
                LL_WARNS("Voice") << "unknown state " << state << LL_ENDL;
            break;

        }

    }
    else
    {
        // session disconnectintg and disconnected events arriving after we have already left the session.
        LL_DEBUGS("Voice") << "session " << sessionHandle << " not found"<< LL_ENDL;
    }
}

void LLVivoxVoiceClient::participantAddedEvent(
        std::string &sessionHandle,
        std::string &sessionGroupHandle,
        std::string &uriString,
        std::string &alias,
        std::string &nameString,
        std::string &displayNameString,
        int participantType)
{
    sessionStatePtr_t session(findSession(sessionHandle));
    if(session)
    {
        participantStatePtr_t participant(session->addParticipant(uriString));
        if(participant)
        {
            participant->mAccountName = nameString;

            LL_DEBUGS("Voice") << "added participant \"" << participant->mAccountName
                    << "\" (" << participant->mAvatarID << ")"<< LL_ENDL;

            if(participant->mAvatarIDValid)
            {
                // Initiate a lookup
                lookupName(participant->mAvatarID);
            }
            else
            {
                // If we don't have a valid avatar UUID, we need to fill in the display name to make the active speakers floater work.
                std::string namePortion = nameFromsipURI(uriString);
                if(namePortion.empty())
                {
                    // Problem with the SIP URI, fall back to the display name
                    namePortion = displayNameString;
                }
                if(namePortion.empty())
                {
                    // Problems with both of the above, fall back to the account name
                    namePortion = nameString;
                }

                // Set the display name (which is a hint to the active speakers window not to do its own lookup)
                participant->mDisplayName = namePortion;
                avatarNameResolved(participant->mAvatarID, namePortion);
            }
        }
    }
}

void LLVivoxVoiceClient::participantRemovedEvent(
        std::string &sessionHandle,
        std::string &sessionGroupHandle,
        std::string &uriString,
        std::string &alias,
        std::string &nameString)
{
    sessionStatePtr_t session(findSession(sessionHandle));
    if(session)
    {
        participantStatePtr_t participant(session->findParticipant(uriString));
        if(participant)
        {
            session->removeParticipant(participant);
        }
        else
        {
            LL_DEBUGS("Voice") << "unknown participant " << uriString << LL_ENDL;
        }
    }
    else
    {
        // a late arriving event on a session we have already left.
        LL_DEBUGS("Voice") << "unknown session " << sessionHandle << LL_ENDL;
    }
}


void LLVivoxVoiceClient::participantUpdatedEvent(
        std::string &sessionHandle,
        std::string &sessionGroupHandle,
        std::string &uriString,
        std::string &alias,
        bool isModeratorMuted,
        bool isSpeaking,
        int volume,
        F32 energy)
{
    sessionStatePtr_t session(findSession(sessionHandle));
    if(session)
    {
        participantStatePtr_t participant(session->findParticipant(uriString));

        if(participant)
        {
            //LL_INFOS("Voice") << "Participant Update for " << participant->mDisplayName << LL_ENDL;

            participant->mIsSpeaking = isSpeaking;
            participant->mIsModeratorMuted = isModeratorMuted;

            // SLIM SDK: convert range: ensure that energy is set to zero if is_speaking is false
            if (isSpeaking)
            {
                participant->mSpeakingTimeout.reset();
                participant->mPower = energy;
            }
            else
            {
                participant->mPower = 0.0f;
            }

            // Ignore incoming volume level if it has been explicitly set, or there
            //  is a volume or mute change pending.
            if ( !participant->mVolumeSet && !participant->mVolumeDirty)
            {
                participant->mVolume = (F32)volume * VOLUME_SCALE_VIVOX;
            }

            // *HACK: mantipov: added while working on EXT-3544
            /*
             Sometimes LLVoiceClient::participantUpdatedEvent callback is called BEFORE
             LLViewerChatterBoxSessionAgentListUpdates::post() sometimes AFTER.

             participantUpdatedEvent updates voice participant state in particular participantState::mIsModeratorMuted
             Originally we wanted to update session Speaker Manager to fire LLSpeakerVoiceModerationEvent to fix the EXT-3544 bug.
             Calling of the LLSpeakerMgr::update() method was added into LLIMMgr::processAgentListUpdates.

             But in case participantUpdatedEvent() is called after LLViewerChatterBoxSessionAgentListUpdates::post()
             voice participant mIsModeratorMuted is changed after speakers are updated in Speaker Manager
             and event is not fired.

             So, we have to call LLSpeakerMgr::update() here.
             */
            LLVoiceChannel* voice_cnl = LLVoiceChannel::getCurrentVoiceChannel();

            // ignore session ID of local chat
            if (voice_cnl && voice_cnl->getSessionID().notNull())
            {
                LLSpeakerMgr* speaker_manager = LLIMModel::getInstance()->getSpeakerManager(voice_cnl->getSessionID());
                if (speaker_manager)
                {
                    speaker_manager->update(true);

                    // also initialize voice moderate_mode depend on Agent's participant. See EXT-6937.
                    // *TODO: remove once a way to request the current voice channel moderation mode is implemented.
                    if (gAgent.getID() == participant->mAvatarID)
                    {
                        speaker_manager->initVoiceModerateMode();
                    }
                }
            }
        }
        else
        {
            LL_WARNS("Voice") << "unknown participant: " << uriString << LL_ENDL;
        }
    }
    else
    {
        LL_DEBUGS("Voice") << "unknown session " << sessionHandle << LL_ENDL;
    }
}

void LLVivoxVoiceClient::messageEvent(
        std::string &sessionHandle,
        std::string &uriString,
        std::string &alias,
        std::string &messageHeader,
        std::string &messageBody,
        std::string &applicationString)
{
    LL_DEBUGS("Voice") << "Message event, session " << sessionHandle << " from " << uriString << LL_ENDL;
//  LL_DEBUGS("Voice") << "    header " << messageHeader << ", body: \n" << messageBody << LL_ENDL;

    LL_INFOS("Voice") << "Vivox raw message:" << std::endl << messageBody << LL_ENDL;

    if(messageHeader.find(HTTP_CONTENT_TEXT_HTML) != std::string::npos)
    {
        std::string message;

        {
            const std::string startMarker = "<body";
            const std::string startMarker2 = ">";
            const std::string endMarker = "</body>";
            const std::string startSpan = "<span";
            const std::string endSpan = "</span>";
            std::string::size_type start;
            std::string::size_type end;

            // Default to displaying the raw string, so the message gets through.
            message = messageBody;

            // Find the actual message text within the XML fragment
            start = messageBody.find(startMarker);
            start = messageBody.find(startMarker2, start);
            end = messageBody.find(endMarker);

            if(start != std::string::npos)
            {
                start += startMarker2.size();

                if(end != std::string::npos)
                    end -= start;

                message.assign(messageBody, start, end);
            }
            else
            {
                // Didn't find a <body>, try looking for a <span> instead.
                start = messageBody.find(startSpan);
                start = messageBody.find(startMarker2, start);
                end = messageBody.find(endSpan);

                if(start != std::string::npos)
                {
                    start += startMarker2.size();

                    if(end != std::string::npos)
                        end -= start;

                    message.assign(messageBody, start, end);
                }
            }
        }

//      LL_DEBUGS("Voice") << "    raw message = \n" << message << LL_ENDL;

        // strip formatting tags
        {
            std::string::size_type start;
            std::string::size_type end;

            while((start = message.find('<')) != std::string::npos)
            {
                if((end = message.find('>', start + 1)) != std::string::npos)
                {
                    // Strip out the tag
                    message.erase(start, (end + 1) - start);
                }
                else
                {
                    // Avoid an infinite loop
                    break;
                }
            }
        }

        // Decode ampersand-escaped chars
        {
            std::string::size_type mark = 0;

            // The text may contain text encoded with &lt;, &gt;, and &amp;
            mark = 0;
            while((mark = message.find("&lt;", mark)) != std::string::npos)
            {
                message.replace(mark, 4, "<");
                mark += 1;
            }

            mark = 0;
            while((mark = message.find("&gt;", mark)) != std::string::npos)
            {
                message.replace(mark, 4, ">");
                mark += 1;
            }

            mark = 0;
            while((mark = message.find("&amp;", mark)) != std::string::npos)
            {
                message.replace(mark, 5, "&");
                mark += 1;
            }
        }

        // strip leading/trailing whitespace (since we always seem to get a couple newlines)
        LLStringUtil::trim(message);

//      LL_DEBUGS("Voice") << "    stripped message = \n" << message << LL_ENDL;

        sessionStatePtr_t session(findSession(sessionHandle));
        if(session)
        {
            bool is_do_not_disturb = gAgent.isDoNotDisturb();
            bool is_muted = LLMuteList::getInstance()->isMuted(session->mCallerID, session->mName, LLMute::flagTextChat);
            bool is_linden = LLMuteList::isLinden(session->mName);
            LLChat chat;

            chat.mMuted = is_muted && !is_linden;

            if(!chat.mMuted)
            {
                chat.mFromID = session->mCallerID;
                chat.mFromName = session->mName;
                chat.mSourceType = CHAT_SOURCE_AGENT;

                if(is_do_not_disturb && !is_linden)
                {
                    // TODO: Question: Return do not disturb mode response here?  Or maybe when session is started instead?
                }

                LL_DEBUGS("Voice") << "adding message, name " << session->mName << " session " << session->mIMSessionID << ", target " << session->mCallerID << LL_ENDL;
                LLIMMgr::getInstance()->addMessage(session->mIMSessionID,
                        session->mCallerID,
                        session->mName.c_str(),
                        message.c_str(),
                        false,
                        LLStringUtil::null,     // default arg
                        IM_NOTHING_SPECIAL,     // default arg
                        0,                      // default arg
                        LLUUID::null,           // default arg
                        LLVector3::zero);       // default arg
            }
        }
    }
}

void LLVivoxVoiceClient::sessionNotificationEvent(std::string &sessionHandle, std::string &uriString, std::string &notificationType)
{
    sessionStatePtr_t session(findSession(sessionHandle));

    if(session)
    {
        participantStatePtr_t participant(session->findParticipant(uriString));
        if(participant)
        {
            if (!stricmp(notificationType.c_str(), "Typing"))
            {
                // Other end started typing
                // TODO: The proper way to add a typing notification seems to be LLIMMgr::processIMTypingStart().
                // It requires some info for the message, which we don't have here.
            }
            else if (!stricmp(notificationType.c_str(), "NotTyping"))
            {
                // Other end stopped typing
                // TODO: The proper way to remove a typing notification seems to be LLIMMgr::processIMTypingStop().
                // It requires some info for the message, which we don't have here.
            }
            else
            {
                LL_DEBUGS("Voice") << "Unknown notification type " << notificationType << "for participant " << uriString << " in session " << session->mSIPURI << LL_ENDL;
            }
        }
        else
        {
            LL_DEBUGS("Voice") << "Unknown participant " << uriString << " in session " << session->mSIPURI << LL_ENDL;
        }
    }
    else
    {
        LL_DEBUGS("Voice") << "Unknown session handle " << sessionHandle << LL_ENDL;
    }
}

void LLVivoxVoiceClient::voiceServiceConnectionStateChangedEvent(int statusCode, std::string &statusString, std::string &build_id)
{
    // We don't generally need to process this. However, one occurence is when we first connect, and so it is the
    // earliest opportunity to learn what we're connected to.
    if (statusCode)
    {
        LL_WARNS("Voice") << "VoiceServiceConnectionStateChangedEvent statusCode: " << statusCode <<
            "statusString: " << statusString << LL_ENDL;
        return;
    }
    if (build_id.empty())
    {
        return;
    }
    mVoiceVersion.mBuildVersion = build_id;
}

void LLVivoxVoiceClient::auxAudioPropertiesEvent(F32 energy)
{
    LL_DEBUGS("VoiceEnergy") << "got energy " << energy << LL_ENDL;
    mTuningEnergy = energy;
}

void LLVivoxVoiceClient::muteListChanged()
{
    // The user's mute list has been updated.  Go through the current participant list and sync it with the mute list.
    if(mAudioSession)
    {
        participantMap::iterator iter = mAudioSession->mParticipantsByURI.begin();

        for(; iter != mAudioSession->mParticipantsByURI.end(); iter++)
        {
            participantStatePtr_t p(iter->second);

            // Check to see if this participant is on the mute list already
            if(p->updateMuteState())
                mAudioSession->mVolumeDirty = true;
        }
    }
}

/////////////////////////////
// Managing list of participants
LLVivoxVoiceClient::participantState::participantState(const std::string &uri) :
     mURI(uri),
     mPTT(false),
     mIsSpeaking(false),
     mIsModeratorMuted(false),
     mLastSpokeTimestamp(0.f),
     mPower(0.f),
     mVolume(LLVoiceClient::VOLUME_DEFAULT),
     mUserVolume(0),
     mOnMuteList(false),
     mVolumeSet(false),
     mVolumeDirty(false),
     mAvatarIDValid(false),
     mIsSelf(false)
{
}

LLVivoxVoiceClient::participantStatePtr_t LLVivoxVoiceClient::sessionState::addParticipant(const std::string &uri)
{
    participantStatePtr_t result;
    bool useAlternateURI = false;

    // Note: this is mostly the body of LLVivoxVoiceClient::sessionState::findParticipant(), but since we need to know if it
    // matched the alternate SIP URI (so we can add it properly), we need to reproduce it here.
    {
        participantMap::iterator iter = mParticipantsByURI.find(uri);

        if(iter == mParticipantsByURI.end())
        {
            if(!mAlternateSIPURI.empty() && (uri == mAlternateSIPURI))
            {
                // This is a p2p session (probably with the SLIM client) with an alternate URI for the other participant.
                // Use mSIPURI instead, since it will be properly encoded.
                iter = mParticipantsByURI.find(mSIPURI);
                useAlternateURI = true;
            }
        }

        if(iter != mParticipantsByURI.end())
        {
            result = iter->second;
        }
    }

    if(!result)
    {
        // participant isn't already in one list or the other.
        result.reset(new participantState(useAlternateURI?mSIPURI:uri));
        mParticipantsByURI.insert(participantMap::value_type(result->mURI, result));
        mParticipantsChanged = true;

        // Try to do a reverse transform on the URI to get the GUID back.
        {
            LLUUID id;
            if(LLVivoxVoiceClient::getInstance()->IDFromName(result->mURI, id))
            {
                result->mAvatarIDValid = true;
                result->mAvatarID = id;
            }
            else
            {
                // Create a UUID by hashing the URI, but do NOT set mAvatarIDValid.
                // This indicates that the ID will not be in the name cache.
                result->mAvatarID.generate(uri);
            }
        }

        if(result->updateMuteState())
        {
            mMuteDirty = true;
        }

        mParticipantsByUUID.insert(participantUUIDMap::value_type(result->mAvatarID, result));

        if (LLSpeakerVolumeStorage::getInstance()->getSpeakerVolume(result->mAvatarID, result->mVolume))
        {
            result->mVolumeDirty = true;
            mVolumeDirty = true;
        }

        LL_DEBUGS("Voice") << "participant \"" << result->mURI << "\" added." << LL_ENDL;
    }

    return result;
}

bool LLVivoxVoiceClient::participantState::updateMuteState()
{
    bool result = false;

    bool isMuted = LLMuteList::getInstance()->isMuted(mAvatarID, LLMute::flagVoiceChat);
    if(mOnMuteList != isMuted)
    {
        mOnMuteList = isMuted;
        mVolumeDirty = true;
        result = true;
    }
    return result;
}

bool LLVivoxVoiceClient::participantState::isAvatar()
{
    return mAvatarIDValid;
}

void LLVivoxVoiceClient::sessionState::removeParticipant(const LLVivoxVoiceClient::participantStatePtr_t &participant)
{
    if(participant)
    {
        participantMap::iterator iter = mParticipantsByURI.find(participant->mURI);
        participantUUIDMap::iterator iter2 = mParticipantsByUUID.find(participant->mAvatarID);

        LL_DEBUGS("Voice") << "participant \"" << participant->mURI <<  "\" (" << participant->mAvatarID << ") removed." << LL_ENDL;

        if(iter == mParticipantsByURI.end())
        {
            LL_WARNS("Voice") << "Internal error: participant " << participant->mURI << " not in URI map" << LL_ENDL;
        }
        else if(iter2 == mParticipantsByUUID.end())
        {
            LL_WARNS("Voice") << "Internal error: participant ID " << participant->mAvatarID << " not in UUID map" << LL_ENDL;
        }
        else if(iter->second != iter2->second)
        {
            LL_WARNS("Voice") << "Internal error: participant mismatch!" << LL_ENDL;
        }
        else
        {
            mParticipantsByURI.erase(iter);
            mParticipantsByUUID.erase(iter2);

            mParticipantsChanged = true;
        }
    }
}

void LLVivoxVoiceClient::sessionState::removeAllParticipants()
{
    LL_DEBUGS("Voice") << "called" << LL_ENDL;

    while(!mParticipantsByURI.empty())
    {
        removeParticipant(mParticipantsByURI.begin()->second);
    }

    if(!mParticipantsByUUID.empty())
    {
        LL_WARNS("Voice") << "Internal error: empty URI map, non-empty UUID map" << LL_ENDL;
    }
}

/*static*/
void LLVivoxVoiceClient::sessionState::VerifySessions()
{
    std::set<wptr_t>::iterator it = mSession.begin();
    while (it != mSession.end())
    {
        if ((*it).expired())
        {
            LL_WARNS("Voice") << "Expired session found! removing" << LL_ENDL;
            it = mSession.erase(it);
        }
        else
            ++it;
    }
}


void LLVivoxVoiceClient::getParticipantList(std::set<LLUUID> &participants)
{
    if(mAudioSession)
    {
        for(participantUUIDMap::iterator iter = mAudioSession->mParticipantsByUUID.begin();
            iter != mAudioSession->mParticipantsByUUID.end();
            iter++)
        {
            participants.insert(iter->first);
        }
    }
}

bool LLVivoxVoiceClient::isParticipant(const LLUUID &speaker_id)
{
  if(mAudioSession)
    {
      return (mAudioSession->mParticipantsByUUID.find(speaker_id) != mAudioSession->mParticipantsByUUID.end());
    }
  return false;
}


LLVivoxVoiceClient::participantStatePtr_t LLVivoxVoiceClient::sessionState::findParticipant(const std::string &uri)
{
    participantStatePtr_t result;

    participantMap::iterator iter = mParticipantsByURI.find(uri);

    if(iter == mParticipantsByURI.end())
    {
        if(!mAlternateSIPURI.empty() && (uri == mAlternateSIPURI))
        {
            // This is a p2p session (probably with the SLIM client) with an alternate URI for the other participant.
            // Look up the other URI
            iter = mParticipantsByURI.find(mSIPURI);
        }
    }

    if(iter != mParticipantsByURI.end())
    {
        result = iter->second;
    }

    return result;
}

LLVivoxVoiceClient::participantStatePtr_t LLVivoxVoiceClient::sessionState::findParticipantByID(const LLUUID& id)
{
    participantStatePtr_t result;
    participantUUIDMap::iterator iter = mParticipantsByUUID.find(id);

    if(iter != mParticipantsByUUID.end())
    {
        result = iter->second;
    }

    return result;
}

LLVivoxVoiceClient::participantStatePtr_t LLVivoxVoiceClient::findParticipantByID(const LLUUID& id)
{
    participantStatePtr_t result;

    if(mAudioSession)
    {
        result = mAudioSession->findParticipantByID(id);
    }

    return result;
}



// Check for parcel boundary crossing
bool LLVivoxVoiceClient::checkParcelChanged(bool update)
{
    LLViewerRegion *region = gAgent.getRegion();
    LLParcel *parcel = LLViewerParcelMgr::getInstance()->getAgentParcel();

    if(region && parcel)
    {
        S32 parcelLocalID = parcel->getLocalID();
        std::string regionName = region->getName();

        //          LL_DEBUGS("Voice") << "Region name = \"" << regionName << "\", parcel local ID = " << parcelLocalID << ", cap URI = \"" << capURI << "\"" << LL_ENDL;

        // The region name starts out empty and gets filled in later.
        // Also, the cap gets filled in a short time after the region cross, but a little too late for our purposes.
        // If either is empty, wait for the next time around.
        if(!regionName.empty())
        {
            if((parcelLocalID != mCurrentParcelLocalID) || (regionName != mCurrentRegionName))
            {
                // We have changed parcels.  Initiate a parcel channel lookup.
                if (update)
                {
                    mCurrentParcelLocalID = parcelLocalID;
                    mCurrentRegionName = regionName;
                }
                return true;
            }
        }
    }
    return false;
}

bool LLVivoxVoiceClient::switchChannel(
    std::string uri,
    bool spatial,
    bool no_reconnect,
    bool is_p2p,
    std::string hash)
{
    bool needsSwitch = !mIsInChannel;

    if (mIsInChannel)
    {
        if (mSessionTerminateRequested)
        {
            // If a terminate has been requested, we need to compare against where the URI we're already headed to.
            if(mNextAudioSession)
            {
                if(mNextAudioSession->mSIPURI != uri)
                    needsSwitch = true;
            }
            else
            {
                // mNextAudioSession is null -- this probably means we're on our way back to spatial.
                if(!uri.empty())
                {
                    // We do want to process a switch in this case.
                    needsSwitch = true;
                }
            }
        }
        else
        {
            // Otherwise, compare against the URI we're in now.
            if(mAudioSession)
            {
                if(mAudioSession->mSIPURI != uri)
                {
                    needsSwitch = true;
                }
            }
            else
            {
                if(!uri.empty())
                {
                    // mAudioSession is null -- it's not clear what case would cause this.
                    // For now, log it as a warning and see if it ever crops up.
                    LL_WARNS("Voice") << "No current audio session... Forcing switch" << LL_ENDL;
                    needsSwitch = true;
                }
            }
        }
    }

    if(needsSwitch)
    {
        if(uri.empty())
        {
            // Leave any channel we may be in
            LL_DEBUGS("Voice") << "leaving channel" << LL_ENDL;

            sessionStatePtr_t oldSession = mNextAudioSession;
            mNextAudioSession.reset();

            // The old session may now need to be deleted.
            reapSession(oldSession);

            // If voice was on, turn it off
            if (LLVoiceClient::getInstance()->getUserPTTState())
            {
                LLVoiceClient::getInstance()->setUserPTTState(false);
            }

            notifyStatusObservers(LLVoiceClientStatusObserver::STATUS_VOICE_DISABLED);
        }
        else
        {
            LL_DEBUGS("Voice") << "switching to channel " << uri << LL_ENDL;

            mNextAudioSession = addSession(uri);
            mNextAudioSession->mHash = hash;
            mNextAudioSession->mIsSpatial = spatial;
            mNextAudioSession->mReconnect = !no_reconnect;
            mNextAudioSession->mIsP2P = is_p2p;
        }

        if (mIsInChannel)
        {
            // If we're already in a channel, or if we're joining one, terminate
            // so we can rejoin with the new session data.
            sessionTerminate();
        }
    }

    return needsSwitch;
}

void LLVivoxVoiceClient::joinSession(const sessionStatePtr_t &session)
{
    mNextAudioSession = session;

    if (mIsInChannel)
    {
        // If we're already in a channel, or if we're joining one, terminate
        // so we can rejoin with the new session data.
        sessionTerminate();
    }
}

void LLVivoxVoiceClient::setNonSpatialChannel(
    const std::string &uri,
    const std::string &credentials)
{
    switchChannel(uri, false, false, false, credentials);
}

bool LLVivoxVoiceClient::setSpatialChannel(
    const std::string &uri,
    const std::string &credentials)
{
    mSpatialSessionURI = uri;
    mSpatialSessionCredentials = credentials;
    mAreaVoiceDisabled = mSpatialSessionURI.empty();

    LL_DEBUGS("Voice") << "got spatial channel uri: \"" << uri << "\"" << LL_ENDL;

    if((mIsInChannel && mAudioSession && !(mAudioSession->mIsSpatial)) || (mNextAudioSession && !(mNextAudioSession->mIsSpatial)))
    {
        // User is in a non-spatial chat or joining a non-spatial chat.  Don't switch channels.
        LL_INFOS("Voice") << "in non-spatial chat, not switching channels" << LL_ENDL;
        return false;
    }
    else
    {
        return switchChannel(mSpatialSessionURI, true, false, false, mSpatialSessionCredentials);
    }
}

void LLVivoxVoiceClient::callUser(const LLUUID &uuid)
{
    std::string userURI = sipURIFromID(uuid);

    switchChannel(userURI, false, true, true);
}

#if 0
// Vivox text IMs are not in use.
LLVivoxVoiceClient::sessionStatePtr_t LLVivoxVoiceClient::startUserIMSession(const LLUUID &uuid)
{
    // Figure out if a session with the user already exists
    sessionStatePtr_t session(findSession(uuid));
    if(!session)
    {
        // No session with user, need to start one.
        std::string uri = sipURIFromID(uuid);
        session = addSession(uri);

        llassert(session);
        if (!session)
            return session;

        session->mIsSpatial = false;
        session->mReconnect = false;
        session->mIsP2P = true;
        session->mCallerID = uuid;
    }

    if(session->mHandle.empty())
      {
        // Session isn't active -- start it up.
        sessionCreateSendMessage(session, false, false);
      }
    else
      {
        // Session is already active -- start up text.
        sessionTextConnectSendMessage(session);
      }

    return session;
}
#endif

void LLVivoxVoiceClient::endUserIMSession(const LLUUID &uuid)
{
#if 0
    // Vivox text IMs are not in use.

    // Figure out if a session with the user exists
    sessionStatePtr_t session(findSession(uuid));
    if(session)
    {
        // found the session
        if(!session->mHandle.empty())
        {
            // sessionTextDisconnectSendMessage(session);  // a SLim leftover,  not used any more.
        }
    }
    else
    {
        LL_DEBUGS("Voice") << "Session not found for participant ID " << uuid << LL_ENDL;
    }
#endif
}
bool LLVivoxVoiceClient::isValidChannel(std::string &sessionHandle)
{
  return(findSession(sessionHandle) != NULL);

}
bool LLVivoxVoiceClient::answerInvite(std::string &sessionHandle)
{
    // this is only ever used to answer incoming p2p call invites.

    sessionStatePtr_t session(findSession(sessionHandle));
    if(session)
    {
        session->mIsSpatial = false;
        session->mReconnect = false;
        session->mIsP2P = true;

        joinSession(session);
        return true;
    }

    return false;
}

bool LLVivoxVoiceClient::isVoiceWorking() const
{

    //Added stateSessionTerminated state to avoid problems with call in parcels with disabled voice (EXT-4758)
    // Condition with joining spatial num was added to take into account possible problems with connection to voice
    // server(EXT-4313). See bug descriptions and comments for MAX_NORMAL_JOINING_SPATIAL_NUM for more info.
    return (mSpatialJoiningNum < MAX_NORMAL_JOINING_SPATIAL_NUM) && mIsProcessingChannels;
//  return (mSpatialJoiningNum < MAX_NORMAL_JOINING_SPATIAL_NUM) && (stateLoggedIn <= mState) && (mState <= stateSessionTerminated);
}

// Returns true if the indicated participant in the current audio session is really an SL avatar.
// Currently this will be false only for PSTN callers into group chats, and PSTN p2p calls.
bool LLVivoxVoiceClient::isParticipantAvatar(const LLUUID &id)
{
<<<<<<< HEAD
	bool result = true; 
    sessionStatePtr_t session(findSession(id));
	
	if(session)
	{
		// this is a p2p session with the indicated caller, or the session with the specified UUID.
		if(session->mSynthesizedCallerID)
			result = false;
	}
	else
	{
		// Didn't find a matching session -- check the current audio session for a matching participant
		if(mAudioSession)
		{
=======
    BOOL result = TRUE;
    sessionStatePtr_t session(findSession(id));

    if(session)
    {
        // this is a p2p session with the indicated caller, or the session with the specified UUID.
        if(session->mSynthesizedCallerID)
            result = FALSE;
    }
    else
    {
        // Didn't find a matching session -- check the current audio session for a matching participant
        if(mAudioSession)
        {
>>>>>>> e7eced3c
            participantStatePtr_t participant(findParticipantByID(id));
            if(participant)
            {
                result = participant->isAvatar();
            }
        }
    }

    return result;
}

// Returns true if calling back the session URI after the session has closed is possible.
<<<<<<< HEAD
// Currently this will be false only for PSTN P2P calls.		
bool LLVivoxVoiceClient::isSessionCallBackPossible(const LLUUID &session_id)
{
	bool result = true; 
=======
// Currently this will be false only for PSTN P2P calls.
BOOL LLVivoxVoiceClient::isSessionCallBackPossible(const LLUUID &session_id)
{
    BOOL result = TRUE;
>>>>>>> e7eced3c
    sessionStatePtr_t session(findSession(session_id));

    if(session != NULL)
    {
        result = session->isCallBackPossible();
    }

    return result;
}

// Returns true if the session can accept text IM's.
// Currently this will be false only for PSTN P2P calls.
bool LLVivoxVoiceClient::isSessionTextIMPossible(const LLUUID &session_id)
{
<<<<<<< HEAD
	bool result = true;
=======
    bool result = TRUE;
>>>>>>> e7eced3c
    sessionStatePtr_t session(findSession(session_id));

    if(session != NULL)
    {
        result = session->isTextIMPossible();
    }

    return result;
}


void LLVivoxVoiceClient::declineInvite(std::string &sessionHandle)
{
    sessionStatePtr_t session(findSession(sessionHandle));
    if(session)
    {
        sessionMediaDisconnectSendMessage(session);
    }
}

void LLVivoxVoiceClient::leaveNonSpatialChannel()
{
    LL_DEBUGS("Voice") << "Request to leave spacial channel." << LL_ENDL;

    // Make sure we don't rejoin the current session.
    sessionStatePtr_t oldNextSession(mNextAudioSession);
    mNextAudioSession.reset();

    // Most likely this will still be the current session at this point, but check it anyway.
    reapSession(oldNextSession);

    verifySessionState();

    sessionTerminate();
}

std::string LLVivoxVoiceClient::getCurrentChannel()
{
    std::string result;

    if (mIsInChannel && !mSessionTerminateRequested)
    {
        result = getAudioSessionURI();
    }

    return result;
}

bool LLVivoxVoiceClient::inProximalChannel()
{
    bool result = false;

    if (mIsInChannel && !mSessionTerminateRequested)
    {
        result = inSpatialChannel();
    }

    return result;
}

std::string LLVivoxVoiceClient::sipURIFromID(const LLUUID &id)
{
    std::string result;
    result = "sip:";
    result += nameFromID(id);
    result += "@";
    result += mVoiceSIPURIHostName;

    return result;
}

std::string LLVivoxVoiceClient::sipURIFromAvatar(LLVOAvatar *avatar)
{
    std::string result;
    if(avatar)
    {
        result = "sip:";
        result += nameFromID(avatar->getID());
        result += "@";
        result += mVoiceSIPURIHostName;
    }

    return result;
}

std::string LLVivoxVoiceClient::nameFromAvatar(LLVOAvatar *avatar)
{
    std::string result;
    if(avatar)
    {
        result = nameFromID(avatar->getID());
    }
    return result;
}

std::string LLVivoxVoiceClient::nameFromID(const LLUUID &uuid)
{
<<<<<<< HEAD
	std::string result;
	
	if (uuid.isNull()) {
		//VIVOX, the uuid emtpy look for the mURIString and return that instead.
		//result.assign(uuid.mURIStringName);
		LLStringUtil::replaceChar(result, '_', ' ');
		return result;
	}
	// Prepending this apparently prevents conflicts with reserved names inside the vivox code.
	result = "x";
	
	// Base64 encode and replace the pieces of base64 that are less compatible 
	// with e-mail local-parts.
	// See RFC-4648 "Base 64 Encoding with URL and Filename Safe Alphabet"
	result += LLBase64::encode(uuid.mData, UUID_BYTES);
	LLStringUtil::replaceChar(result, '+', '-');
	LLStringUtil::replaceChar(result, '/', '_');
	
	// If you need to transform a GUID to this form on the macOS command line, this will do so:
	// echo -n x && (echo e669132a-6c43-4ee1-a78d-6c82fff59f32 |xxd -r -p |openssl base64|tr '/+' '_-')
	
	// The reverse transform can be done with:
	// echo 'x5mkTKmxDTuGnjWyC__WfMg==' |cut -b 2- -|tr '_-' '/+' |openssl base64 -d|xxd -p
	
	return result;
=======
    std::string result;

    if (uuid.isNull()) {
        //VIVOX, the uuid emtpy look for the mURIString and return that instead.
        //result.assign(uuid.mURIStringName);
        LLStringUtil::replaceChar(result, '_', ' ');
        return result;
    }
    // Prepending this apparently prevents conflicts with reserved names inside the vivox code.
    result = "x";

    // Base64 encode and replace the pieces of base64 that are less compatible
    // with e-mail local-parts.
    // See RFC-4648 "Base 64 Encoding with URL and Filename Safe Alphabet"
    result += LLBase64::encode(uuid.mData, UUID_BYTES);
    LLStringUtil::replaceChar(result, '+', '-');
    LLStringUtil::replaceChar(result, '/', '_');

    // If you need to transform a GUID to this form on the Mac OS X command line, this will do so:
    // echo -n x && (echo e669132a-6c43-4ee1-a78d-6c82fff59f32 |xxd -r -p |openssl base64|tr '/+' '_-')

    // The reverse transform can be done with:
    // echo 'x5mkTKmxDTuGnjWyC__WfMg==' |cut -b 2- -|tr '_-' '/+' |openssl base64 -d|xxd -p

    return result;
>>>>>>> e7eced3c
}

bool LLVivoxVoiceClient::IDFromName(const std::string inName, LLUUID &uuid)
{
    bool result = false;

    // SLIM SDK: The "name" may actually be a SIP URI such as: "sip:xFnPP04IpREWNkuw1cOXlhw==@bhr.vivox.com"
    // If it is, convert to a bare name before doing the transform.
    std::string name = nameFromsipURI(inName);

    // Doesn't look like a SIP URI, assume it's an actual name.
    if(name.empty())
        name = inName;

    // This will only work if the name is of the proper form.
    // As an example, the account name for Monroe Linden (UUID 1673cfd3-8229-4445-8d92-ec3570e5e587) is:
    // "xFnPP04IpREWNkuw1cOXlhw=="

    if((name.size() == 25) && (name[0] == 'x') && (name[23] == '=') && (name[24] == '='))
    {
        // The name appears to have the right form.

        // Reverse the transforms done by nameFromID
        std::string temp = name;
        LLStringUtil::replaceChar(temp, '-', '+');
        LLStringUtil::replaceChar(temp, '_', '/');

        U8 rawuuid[UUID_BYTES + 1];
        int len = apr_base64_decode_binary(rawuuid, temp.c_str() + 1);
        if(len == UUID_BYTES)
        {
            // The decode succeeded.  Stuff the bits into the result's UUID
            memcpy(uuid.mData, rawuuid, UUID_BYTES);
            result = true;
        }
    }

    if(!result)
    {
        // VIVOX:  not a standard account name, just copy the URI name mURIString field
        // and hope for the best.  bpj
        uuid.setNull();  // VIVOX, set the uuid field to nulls
    }

    return result;
}

std::string LLVivoxVoiceClient::displayNameFromAvatar(LLVOAvatar *avatar)
{
    return avatar->getFullname();
}

std::string LLVivoxVoiceClient::sipURIFromName(std::string &name)
{
    std::string result;
    result = "sip:";
    result += name;
    result += "@";
    result += mVoiceSIPURIHostName;

//  LLStringUtil::toLower(result);

    return result;
}

std::string LLVivoxVoiceClient::nameFromsipURI(const std::string &uri)
{
    std::string result;

    std::string::size_type sipOffset, atOffset;
    sipOffset = uri.find("sip:");
    atOffset = uri.find("@");
    if((sipOffset != std::string::npos) && (atOffset != std::string::npos))
    {
        result = uri.substr(sipOffset + 4, atOffset - (sipOffset + 4));
    }

    return result;
}

bool LLVivoxVoiceClient::inSpatialChannel(void)
{
    bool result = false;

    if(mAudioSession)
    {
        result = mAudioSession->mIsSpatial;
    }

    return result;
}

std::string LLVivoxVoiceClient::getAudioSessionURI()
{
    std::string result;

    if(mAudioSession)
        result = mAudioSession->mSIPURI;

    return result;
}

std::string LLVivoxVoiceClient::getAudioSessionHandle()
{
    std::string result;

    if(mAudioSession)
        result = mAudioSession->mHandle;

    return result;
}


/////////////////////////////
// Sending updates of current state

void LLVivoxVoiceClient::enforceTether(void)
{
    LLVector3d tethered = mCameraRequestedPosition;

    // constrain 'tethered' to within 50m of mAvatarPosition.
    {
        F32 max_dist = 50.0f;
        LLVector3d camera_offset = mCameraRequestedPosition - mAvatarPosition;
        F32 camera_distance = (F32)camera_offset.magVec();
        if(camera_distance > max_dist)
        {
            tethered = mAvatarPosition +
                (max_dist / camera_distance) * camera_offset;
        }
    }

    if(dist_vec_squared(mCameraPosition, tethered) > 0.01)
    {
        mCameraPosition = tethered;
        mSpatialCoordsDirty = true;
    }
}

void LLVivoxVoiceClient::updatePosition(void)
{

    LLViewerRegion *region = gAgent.getRegion();
    if(region && isAgentAvatarValid())
    {
        LLMatrix3 rot;
        LLVector3d pos;
        LLQuaternion qrot;

        // TODO: If camera and avatar velocity are actually used by the voice system, we could compute them here...
        // They're currently always set to zero.

        // Send the current camera position to the voice code
        rot.setRows(LLViewerCamera::getInstance()->getAtAxis(), LLViewerCamera::getInstance()->getLeftAxis (),  LLViewerCamera::getInstance()->getUpAxis());
        pos = gAgent.getRegion()->getPosGlobalFromRegion(LLViewerCamera::getInstance()->getOrigin());

        LLVivoxVoiceClient::getInstance()->setCameraPosition(
                                                             pos,               // position
                                                             LLVector3::zero,   // velocity
                                                             rot);              // rotation matrix

        // Send the current avatar position to the voice code
        qrot = gAgentAvatarp->getRootJoint()->getWorldRotation();
        pos = gAgentAvatarp->getPositionGlobal();

        // TODO: Can we get the head offset from outside the LLVOAvatar?
        //          pos += LLVector3d(mHeadOffset);
        pos += LLVector3d(0.f, 0.f, 1.f);

        LLVivoxVoiceClient::getInstance()->setAvatarPosition(
                                                             pos,               // position
                                                             LLVector3::zero,   // velocity
                                                             qrot);             // rotation matrix
    }
}

void LLVivoxVoiceClient::setCameraPosition(const LLVector3d &position, const LLVector3 &velocity, const LLMatrix3 &rot)
{
    mCameraRequestedPosition = position;

    if(mCameraVelocity != velocity)
    {
        mCameraVelocity = velocity;
        mSpatialCoordsDirty = true;
    }

    if(mCameraRot != rot)
    {
        mCameraRot = rot;
        mSpatialCoordsDirty = true;
    }
}

void LLVivoxVoiceClient::setAvatarPosition(const LLVector3d &position, const LLVector3 &velocity, const LLQuaternion &rot)
{
    if(dist_vec_squared(mAvatarPosition, position) > 0.01)
    {
        mAvatarPosition = position;
        mSpatialCoordsDirty = true;
    }

    if(mAvatarVelocity != velocity)
    {
        mAvatarVelocity = velocity;
        mSpatialCoordsDirty = true;
    }

    // If the two rotations are not exactly equal test their dot product
    // to get the cos of the angle between them.
    // If it is too small, don't update.
    F32 rot_cos_diff = llabs(dot(mAvatarRot, rot));
    if ((mAvatarRot != rot) && (rot_cos_diff < MINUSCULE_ANGLE_COS))
    {
        mAvatarRot = rot;
        mSpatialCoordsDirty = true;
    }
}

bool LLVivoxVoiceClient::channelFromRegion(LLViewerRegion *region, std::string &name)
{
    bool result = false;

    if(region)
    {
        name = region->getName();
    }

    if(!name.empty())
        result = true;

    return result;
}

void LLVivoxVoiceClient::leaveChannel(void)
{
    if (mIsInChannel)
    {
        LL_DEBUGS("Voice") << "leaving channel for teleport/logout" << LL_ENDL;
        mChannelName.clear();
        sessionTerminate();
    }
}

void LLVivoxVoiceClient::setMuteMic(bool muted)
{
    if(mMuteMic != muted)
    {
        mMuteMic = muted;
        mMuteMicDirty = true;
    }
}

void LLVivoxVoiceClient::setVoiceEnabled(bool enabled)
{
    LL_DEBUGS("Voice")
        << "( " << (enabled ? "enabled" : "disabled") << " )"
        << " was "<< (mVoiceEnabled ? "enabled" : "disabled")
        << " coro "<< (mIsCoroutineActive ? "active" : "inactive")
        << LL_ENDL;

    if (enabled != mVoiceEnabled)
    {
        // TODO: Refactor this so we don't call into LLVoiceChannel, but simply
        // use the status observer
        mVoiceEnabled = enabled;
        LLVoiceClientStatusObserver::EStatusType status;

        if (enabled)
        {
            LL_DEBUGS("Voice") << "enabling" << LL_ENDL;
            LLVoiceChannel::getCurrentVoiceChannel()->activate();
            status = LLVoiceClientStatusObserver::STATUS_VOICE_ENABLED;

            if (!mIsCoroutineActive)
            {
                LLCoros::instance().launch("LLVivoxVoiceClient::voiceControlCoro",
                    boost::bind(&LLVivoxVoiceClient::voiceControlCoro, LLVivoxVoiceClient::getInstance()));
            }
            else
            {
                LL_DEBUGS("Voice") << "coro should be active.. not launching" << LL_ENDL;
            }
        }
        else
        {
            // Turning voice off looses your current channel -- this makes sure the UI isn't out of sync when you re-enable it.
            LLVoiceChannel::getCurrentVoiceChannel()->deactivate();
            gAgent.setVoiceConnected(false);
            status = LLVoiceClientStatusObserver::STATUS_VOICE_DISABLED;
        }

        notifyStatusObservers(status);
    }
    else
    {
        LL_DEBUGS("Voice") << " no-op" << LL_ENDL;
    }
}

bool LLVivoxVoiceClient::voiceEnabled()
{
    return gSavedSettings.getBOOL("EnableVoiceChat") &&
          !gSavedSettings.getBOOL("CmdLineDisableVoice") &&
          !gNonInteractive;
}

void LLVivoxVoiceClient::setLipSyncEnabled(bool enabled)
{
    mLipSyncEnabled = enabled;
}

bool LLVivoxVoiceClient::lipSyncEnabled()
{
<<<<<<< HEAD
	   
	if ( mVoiceEnabled )
	{
		return mLipSyncEnabled;
	}
	else
	{
		return false;
	}
=======

    if ( mVoiceEnabled )
    {
        return mLipSyncEnabled;
    }
    else
    {
        return FALSE;
    }
>>>>>>> e7eced3c
}


void LLVivoxVoiceClient::setEarLocation(S32 loc)
{
    if(mEarLocation != loc)
    {
        LL_DEBUGS("Voice") << "Setting mEarLocation to " << loc << LL_ENDL;

        mEarLocation = loc;
        mSpatialCoordsDirty = true;
    }
}

void LLVivoxVoiceClient::setVoiceVolume(F32 volume)
{
    int scaled_volume = scale_speaker_volume(volume);

    if(scaled_volume != mSpeakerVolume)
    {
      int min_volume = scale_speaker_volume(0);
        if((scaled_volume == min_volume) || (mSpeakerVolume == min_volume))
        {
            mSpeakerMuteDirty = true;
        }

        mSpeakerVolume = scaled_volume;
        mSpeakerVolumeDirty = true;
    }
}

void LLVivoxVoiceClient::setMicGain(F32 volume)
{
    int scaled_volume = scale_mic_volume(volume);

    if(scaled_volume != mMicVolume)
    {
        mMicVolume = scaled_volume;
        mMicVolumeDirty = true;
    }
}

/////////////////////////////
// Accessors for data related to nearby speakers
bool LLVivoxVoiceClient::getVoiceEnabled(const LLUUID& id)
{
<<<<<<< HEAD
	bool result = false;
    participantStatePtr_t participant(findParticipantByID(id));
	if(participant)
	{
		// I'm not sure what the semantics of this should be.
		// For now, if we have any data about the user that came through the chat channel, assume they're voice-enabled.
		result = true;
	}
	
	return result;
=======
    BOOL result = FALSE;
    participantStatePtr_t participant(findParticipantByID(id));
    if(participant)
    {
        // I'm not sure what the semantics of this should be.
        // For now, if we have any data about the user that came through the chat channel, assume they're voice-enabled.
        result = TRUE;
    }

    return result;
>>>>>>> e7eced3c
}

std::string LLVivoxVoiceClient::getDisplayName(const LLUUID& id)
{
    std::string result;
    participantStatePtr_t participant(findParticipantByID(id));
    if(participant)
    {
        result = participant->mDisplayName;
    }

    return result;
}



bool LLVivoxVoiceClient::getIsSpeaking(const LLUUID& id)
{
<<<<<<< HEAD
	bool result = false;

    participantStatePtr_t participant(findParticipantByID(id));
	if(participant)
	{
		if (participant->mSpeakingTimeout.getElapsedTimeF32() > SPEAKING_TIMEOUT)
		{
			participant->mIsSpeaking = false;
		}
		result = participant->mIsSpeaking;
	}
	
	return result;
=======
    BOOL result = FALSE;

    participantStatePtr_t participant(findParticipantByID(id));
    if(participant)
    {
        if (participant->mSpeakingTimeout.getElapsedTimeF32() > SPEAKING_TIMEOUT)
        {
            participant->mIsSpeaking = FALSE;
        }
        result = participant->mIsSpeaking;
    }

    return result;
>>>>>>> e7eced3c
}

bool LLVivoxVoiceClient::getIsModeratorMuted(const LLUUID& id)
{
<<<<<<< HEAD
	bool result = false;
=======
    BOOL result = FALSE;
>>>>>>> e7eced3c

    participantStatePtr_t participant(findParticipantByID(id));
    if(participant)
    {
        result = participant->mIsModeratorMuted;
    }

    return result;
}

F32 LLVivoxVoiceClient::getCurrentPower(const LLUUID& id)
{
    F32 result = 0;
    participantStatePtr_t participant(findParticipantByID(id));
    if(participant)
    {
        result = participant->mPower;
    }

    return result;
}



bool LLVivoxVoiceClient::getUsingPTT(const LLUUID& id)
{
<<<<<<< HEAD
	bool result = false;
=======
    BOOL result = FALSE;
>>>>>>> e7eced3c

    participantStatePtr_t participant(findParticipantByID(id));
    if(participant)
    {
        // I'm not sure what the semantics of this should be.
        // Does "using PTT" mean they're configured with a push-to-talk button?
        // For now, we know there's no PTT mechanism in place, so nobody is using it.
    }

    return result;
}

bool LLVivoxVoiceClient::getOnMuteList(const LLUUID& id)
{
<<<<<<< HEAD
	bool result = false;
	
=======
    BOOL result = FALSE;

>>>>>>> e7eced3c
    participantStatePtr_t participant(findParticipantByID(id));
    if(participant)
    {
        result = participant->mOnMuteList;
    }

    return result;
}

// External accessors.
F32 LLVivoxVoiceClient::getUserVolume(const LLUUID& id)
{
    // Minimum volume will be returned for users with voice disabled
    F32 result = LLVoiceClient::VOLUME_MIN;

    participantStatePtr_t participant(findParticipantByID(id));
    if(participant)
    {
        result = participant->mVolume;

        // Enable this when debugging voice slider issues.  It's way to spammy even for debug-level logging.
        // LL_DEBUGS("Voice") << "mVolume = " << result <<  " for " << id << LL_ENDL;
    }

    return result;
}

void LLVivoxVoiceClient::setUserVolume(const LLUUID& id, F32 volume)
{
    if(mAudioSession)
    {
        participantStatePtr_t participant(findParticipantByID(id));
        if (participant && !participant->mIsSelf)
        {
            if (!is_approx_equal(volume, LLVoiceClient::VOLUME_DEFAULT))
            {
                // Store this volume setting for future sessions if it has been
                // changed from the default
                LLSpeakerVolumeStorage::getInstance()->storeSpeakerVolume(id, volume);
            }
            else
            {
                // Remove stored volume setting if it is returned to the default
                LLSpeakerVolumeStorage::getInstance()->removeSpeakerVolume(id);
            }

            participant->mVolume = llclamp(volume, LLVoiceClient::VOLUME_MIN, LLVoiceClient::VOLUME_MAX);
            participant->mVolumeDirty = true;
            mAudioSession->mVolumeDirty = true;
        }
    }
}

std::string LLVivoxVoiceClient::getGroupID(const LLUUID& id)
{
    std::string result;

    participantStatePtr_t participant(findParticipantByID(id));
    if(participant)
    {
        result = participant->mGroupID;
    }

    return result;
}

bool LLVivoxVoiceClient::getAreaVoiceDisabled()
{
    return mAreaVoiceDisabled;
}

void LLVivoxVoiceClient::recordingLoopStart(int seconds, int deltaFramesPerControlFrame)
{
//  LL_DEBUGS("Voice") << "sending SessionGroup.ControlRecording (Start)" << LL_ENDL;

    if(!mMainSessionGroupHandle.empty())
    {
        std::ostringstream stream;
        stream
        << "<Request requestId=\"" << mCommandCookie++ << "\" action=\"SessionGroup.ControlRecording.1\">"
        << "<SessionGroupHandle>" << mMainSessionGroupHandle << "</SessionGroupHandle>"
        << "<RecordingControlType>Start</RecordingControlType>"
        << "<DeltaFramesPerControlFrame>" << deltaFramesPerControlFrame << "</DeltaFramesPerControlFrame>"
        << "<Filename>" << "" << "</Filename>"
        << "<EnableAudioRecordingEvents>false</EnableAudioRecordingEvents>"
        << "<LoopModeDurationSeconds>" << seconds << "</LoopModeDurationSeconds>"
        << "</Request>\n\n\n";


        writeString(stream.str());
    }
}

void LLVivoxVoiceClient::recordingLoopSave(const std::string& filename)
{
//  LL_DEBUGS("Voice") << "sending SessionGroup.ControlRecording (Flush)" << LL_ENDL;

    if(mAudioSession != NULL && !mAudioSession->mGroupHandle.empty())
    {
        std::ostringstream stream;
        stream
        << "<Request requestId=\"" << mCommandCookie++ << "\" action=\"SessionGroup.ControlRecording.1\">"
        << "<SessionGroupHandle>" << mMainSessionGroupHandle << "</SessionGroupHandle>"
        << "<RecordingControlType>Flush</RecordingControlType>"
        << "<Filename>" << filename << "</Filename>"
        << "</Request>\n\n\n";

        writeString(stream.str());
    }
}

void LLVivoxVoiceClient::recordingStop()
{
//  LL_DEBUGS("Voice") << "sending SessionGroup.ControlRecording (Stop)" << LL_ENDL;

    if(mAudioSession != NULL && !mAudioSession->mGroupHandle.empty())
    {
        std::ostringstream stream;
        stream
        << "<Request requestId=\"" << mCommandCookie++ << "\" action=\"SessionGroup.ControlRecording.1\">"
        << "<SessionGroupHandle>" << mMainSessionGroupHandle << "</SessionGroupHandle>"
        << "<RecordingControlType>Stop</RecordingControlType>"
        << "</Request>\n\n\n";

        writeString(stream.str());
    }
}

void LLVivoxVoiceClient::filePlaybackStart(const std::string& filename)
{
//  LL_DEBUGS("Voice") << "sending SessionGroup.ControlPlayback (Start)" << LL_ENDL;

    if(mAudioSession != NULL && !mAudioSession->mGroupHandle.empty())
    {
        std::ostringstream stream;
        stream
        << "<Request requestId=\"" << mCommandCookie++ << "\" action=\"SessionGroup.ControlPlayback.1\">"
        << "<SessionGroupHandle>" << mMainSessionGroupHandle << "</SessionGroupHandle>"
        << "<RecordingControlType>Start</RecordingControlType>"
        << "<Filename>" << filename << "</Filename>"
        << "</Request>\n\n\n";

        writeString(stream.str());
    }
}

void LLVivoxVoiceClient::filePlaybackStop()
{
//  LL_DEBUGS("Voice") << "sending SessionGroup.ControlPlayback (Stop)" << LL_ENDL;

    if(mAudioSession != NULL && !mAudioSession->mGroupHandle.empty())
    {
        std::ostringstream stream;
        stream
        << "<Request requestId=\"" << mCommandCookie++ << "\" action=\"SessionGroup.ControlPlayback.1\">"
        << "<SessionGroupHandle>" << mMainSessionGroupHandle << "</SessionGroupHandle>"
        << "<RecordingControlType>Stop</RecordingControlType>"
        << "</Request>\n\n\n";

        writeString(stream.str());
    }
}

void LLVivoxVoiceClient::filePlaybackSetPaused(bool paused)
{
    // TODO: Implement once Vivox gives me a sample
}

void LLVivoxVoiceClient::filePlaybackSetMode(bool vox, float speed)
{
    // TODO: Implement once Vivox gives me a sample
}

//------------------------------------------------------------------------
std::set<LLVivoxVoiceClient::sessionState::wptr_t, std::owner_less<LLVivoxVoiceClient::sessionState::wptr_t>> LLVivoxVoiceClient::sessionState::mSession;


LLVivoxVoiceClient::sessionState::sessionState() :
    mErrorStatusCode(0),
    mMediaStreamState(streamStateUnknown),
    mCreateInProgress(false),
    mMediaConnectInProgress(false),
    mVoiceInvitePending(false),
    mTextInvitePending(false),
    mSynthesizedCallerID(false),
    mIsChannel(false),
    mIsSpatial(false),
    mIsP2P(false),
    mIncoming(false),
    mVoiceActive(false),
    mReconnect(false),
    mVolumeDirty(false),
    mMuteDirty(false),
    mParticipantsChanged(false)
{
}

/*static*/
LLVivoxVoiceClient::sessionState::ptr_t LLVivoxVoiceClient::sessionState::createSession()
{
    sessionState::ptr_t ptr(new sessionState());

    std::pair<std::set<wptr_t>::iterator, bool>  result = mSession.insert(ptr);

    if (result.second)
        ptr->mMyIterator = result.first;

    return ptr;
}

LLVivoxVoiceClient::sessionState::~sessionState()
{
    LL_INFOS("Voice") << "Destroying session handle=" << mHandle << " SIP=" << mSIPURI << LL_ENDL;
    if (mMyIterator != mSession.end())
        mSession.erase(mMyIterator);

    removeAllParticipants();
}

bool LLVivoxVoiceClient::sessionState::isCallBackPossible()
{
    // This may change to be explicitly specified by vivox in the future...
    // Currently, only PSTN P2P calls cannot be returned.
    // Conveniently, this is also the only case where we synthesize a caller UUID.
    return !mSynthesizedCallerID;
}

bool LLVivoxVoiceClient::sessionState::isTextIMPossible()
{
    // This may change to be explicitly specified by vivox in the future...
    return !mSynthesizedCallerID;
}


/*static*/
LLVivoxVoiceClient::sessionState::ptr_t LLVivoxVoiceClient::sessionState::matchSessionByHandle(const std::string &handle)
{
    sessionStatePtr_t result;

    // *TODO: My kingdom for a lambda!
    std::set<wptr_t>::iterator it = std::find_if(mSession.begin(), mSession.end(), boost::bind(testByHandle, _1, handle));

    if (it != mSession.end())
        result = (*it).lock();

    return result;
}

/*static*/
LLVivoxVoiceClient::sessionState::ptr_t LLVivoxVoiceClient::sessionState::matchCreatingSessionByURI(const std::string &uri)
{
    sessionStatePtr_t result;

    // *TODO: My kingdom for a lambda!
    std::set<wptr_t>::iterator it = std::find_if(mSession.begin(), mSession.end(), boost::bind(testByCreatingURI, _1, uri));

    if (it != mSession.end())
        result = (*it).lock();

    return result;
}

/*static*/
LLVivoxVoiceClient::sessionState::ptr_t LLVivoxVoiceClient::sessionState::matchSessionByURI(const std::string &uri)
{
    sessionStatePtr_t result;

    // *TODO: My kingdom for a lambda!
    std::set<wptr_t>::iterator it = std::find_if(mSession.begin(), mSession.end(), boost::bind(testBySIPOrAlterateURI, _1, uri));

    if (it != mSession.end())
        result = (*it).lock();

    return result;
}

/*static*/
LLVivoxVoiceClient::sessionState::ptr_t LLVivoxVoiceClient::sessionState::matchSessionByParticipant(const LLUUID &participant_id)
{
    sessionStatePtr_t result;

    // *TODO: My kingdom for a lambda!
    std::set<wptr_t>::iterator it = std::find_if(mSession.begin(), mSession.end(), boost::bind(testByCallerId, _1, participant_id));

    if (it != mSession.end())
        result = (*it).lock();

    return result;
}

void LLVivoxVoiceClient::sessionState::for_each(sessionFunc_t func)
{
    std::for_each(mSession.begin(), mSession.end(), boost::bind(for_eachPredicate, _1, func));
}

// simple test predicates.
// *TODO: These should be made into lambdas when we can pull the trigger on newer C++ features.
bool LLVivoxVoiceClient::sessionState::testByHandle(const LLVivoxVoiceClient::sessionState::wptr_t &a, std::string handle)
{
    ptr_t aLock(a.lock());

    return aLock ? aLock->mHandle == handle : false;
}

bool LLVivoxVoiceClient::sessionState::testByCreatingURI(const LLVivoxVoiceClient::sessionState::wptr_t &a, std::string uri)
{
    ptr_t aLock(a.lock());

    return aLock ? (aLock->mCreateInProgress && (aLock->mSIPURI == uri)) : false;
}

bool LLVivoxVoiceClient::sessionState::testBySIPOrAlterateURI(const LLVivoxVoiceClient::sessionState::wptr_t &a, std::string uri)
{
    ptr_t aLock(a.lock());

    return aLock ? ((aLock->mSIPURI == uri) || (aLock->mAlternateSIPURI == uri)) : false;
}


bool LLVivoxVoiceClient::sessionState::testByCallerId(const LLVivoxVoiceClient::sessionState::wptr_t &a, LLUUID participantId)
{
    ptr_t aLock(a.lock());

    return aLock ? ((aLock->mCallerID == participantId) || (aLock->mIMSessionID == participantId)) : false;
}

/*static*/
void LLVivoxVoiceClient::sessionState::for_eachPredicate(const LLVivoxVoiceClient::sessionState::wptr_t &a, sessionFunc_t func)
{
    ptr_t aLock(a.lock());

    if (aLock)
        func(aLock);
    else
    {
        LL_WARNS("Voice") << "Stale handle in session map!" << LL_ENDL;
    }
}



LLVivoxVoiceClient::sessionStatePtr_t LLVivoxVoiceClient::findSession(const std::string &handle)
{
    sessionStatePtr_t result;
    sessionMap::iterator iter = mSessionsByHandle.find(handle);
    if(iter != mSessionsByHandle.end())
    {
        result = iter->second;
    }

    return result;
}

LLVivoxVoiceClient::sessionStatePtr_t LLVivoxVoiceClient::findSessionBeingCreatedByURI(const std::string &uri)
{
    sessionStatePtr_t result = sessionState::matchCreatingSessionByURI(uri);

    return result;
}

LLVivoxVoiceClient::sessionStatePtr_t LLVivoxVoiceClient::findSession(const LLUUID &participant_id)
{
    sessionStatePtr_t result = sessionState::matchSessionByParticipant(participant_id);

    return result;
}

LLVivoxVoiceClient::sessionStatePtr_t LLVivoxVoiceClient::addSession(const std::string &uri, const std::string &handle)
{
    sessionStatePtr_t result;

    if(handle.empty())
    {
        // No handle supplied.
        // Check whether there's already a session with this URI
        result = sessionState::matchSessionByURI(uri);
    }
    else // (!handle.empty())
    {
        // Check for an existing session with this handle
        sessionMap::iterator iter = mSessionsByHandle.find(handle);

        if(iter != mSessionsByHandle.end())
        {
            result = iter->second;
        }
    }

    if(!result)
    {
        // No existing session found.

        LL_DEBUGS("Voice") << "adding new session: handle \"" << handle << "\" URI " << uri << LL_ENDL;
        result = sessionState::createSession();
        result->mSIPURI = uri;
        result->mHandle = handle;

        if (LLVoiceClient::instance().getVoiceEffectEnabled())
        {
            result->mVoiceFontID = LLVoiceClient::instance().getVoiceEffectDefault();
        }

        if(!result->mHandle.empty())
        {
            // *TODO: Rider: This concerns me.  There is a path (via switchChannel) where
            // we do not track the session.  In theory this means that we could end up with
            // a mAuidoSession that does not match the session tracked in mSessionsByHandle
            mSessionsByHandle.insert(sessionMap::value_type(result->mHandle, result));
        }
    }
    else
    {
        // Found an existing session

        if(uri != result->mSIPURI)
        {
            // TODO: Should this be an internal error?
            LL_DEBUGS("Voice") << "changing uri from " << result->mSIPURI << " to " << uri << LL_ENDL;
            setSessionURI(result, uri);
        }

        if(handle != result->mHandle)
        {
            if(handle.empty())
            {
                // There's at least one race condition where where addSession was clearing an existing session handle, which caused things to break.
                LL_DEBUGS("Voice") << "NOT clearing handle " << result->mHandle << LL_ENDL;
            }
            else
            {
                // TODO: Should this be an internal error?
                LL_DEBUGS("Voice") << "changing handle from " << result->mHandle << " to " << handle << LL_ENDL;
                setSessionHandle(result, handle);
            }
        }

        LL_DEBUGS("Voice") << "returning existing session: handle " << handle << " URI " << uri << LL_ENDL;
    }

    verifySessionState();

    return result;
}

void LLVivoxVoiceClient::clearSessionHandle(const sessionStatePtr_t &session)
{
    if (session)
    {
        if (!session->mHandle.empty())
        {
            sessionMap::iterator iter = mSessionsByHandle.find(session->mHandle);
            if (iter != mSessionsByHandle.end())
            {
                mSessionsByHandle.erase(iter);
            }
        }
        else
        {
            LL_WARNS("Voice") << "Session has empty handle!" << LL_ENDL;
        }
    }
    else
    {
        LL_WARNS("Voice") << "Attempt to clear NULL session!" << LL_ENDL;
    }

}

void LLVivoxVoiceClient::setSessionHandle(const sessionStatePtr_t &session, const std::string &handle)
{
    // Have to remove the session from the handle-indexed map before changing the handle, or things will break badly.

    if(!session->mHandle.empty())
    {
        // Remove session from the map if it should have been there.
        sessionMap::iterator iter = mSessionsByHandle.find(session->mHandle);
        if(iter != mSessionsByHandle.end())
        {
            if(iter->second != session)
            {
                LL_WARNS("Voice") << "Internal error: session mismatch! Session may have been duplicated. Removing version in map." << LL_ENDL;
            }

            mSessionsByHandle.erase(iter);
        }
        else
        {
            LL_WARNS("Voice") << "Attempt to remove session with handle " << session->mHandle << " not found in map!" << LL_ENDL;
        }
    }

    session->mHandle = handle;

    if(!handle.empty())
    {
        mSessionsByHandle.insert(sessionMap::value_type(session->mHandle, session));
    }

    verifySessionState();
}

void LLVivoxVoiceClient::setSessionURI(const sessionStatePtr_t &session, const std::string &uri)
{
    // There used to be a map of session URIs to sessions, which made this complex....
    session->mSIPURI = uri;

    verifySessionState();
}

void LLVivoxVoiceClient::deleteSession(const sessionStatePtr_t &session)
{
    // Remove the session from the handle map
    if(!session->mHandle.empty())
    {
        sessionMap::iterator iter = mSessionsByHandle.find(session->mHandle);
        if(iter != mSessionsByHandle.end())
        {
            if(iter->second != session)
            {
                LL_WARNS("Voice") << "Internal error: session mismatch, removing session in map." << LL_ENDL;
            }
            mSessionsByHandle.erase(iter);
        }
    }

    // At this point, the session should be unhooked from all lists and all state should be consistent.
    verifySessionState();

    // If this is the current audio session, clean up the pointer which will soon be dangling.
    if(mAudioSession == session)
    {
        mAudioSession.reset();
        mAudioSessionChanged = true;
    }

    // ditto for the next audio session
    if(mNextAudioSession == session)
    {
        mNextAudioSession.reset();
    }

}

void LLVivoxVoiceClient::deleteAllSessions()
{
    LL_DEBUGS("Voice") << LL_ENDL;

    while (!mSessionsByHandle.empty())
    {
        const sessionStatePtr_t session = mSessionsByHandle.begin()->second;
        deleteSession(session);
    }

}

void LLVivoxVoiceClient::verifySessionState(void)
{
    LL_DEBUGS("Voice") << "Sessions in handle map=" << mSessionsByHandle.size() << LL_ENDL;
    sessionState::VerifySessions();
}

void LLVivoxVoiceClient::addObserver(LLVoiceClientParticipantObserver* observer)
{
    mParticipantObservers.insert(observer);
}

void LLVivoxVoiceClient::removeObserver(LLVoiceClientParticipantObserver* observer)
{
    mParticipantObservers.erase(observer);
}

void LLVivoxVoiceClient::notifyParticipantObservers()
{
    for (observer_set_t::iterator it = mParticipantObservers.begin();
        it != mParticipantObservers.end();
        )
    {
        LLVoiceClientParticipantObserver* observer = *it;
        observer->onParticipantsChanged();
        // In case onParticipantsChanged() deleted an entry.
        it = mParticipantObservers.upper_bound(observer);
    }
}

void LLVivoxVoiceClient::addObserver(LLVoiceClientStatusObserver* observer)
{
    mStatusObservers.insert(observer);
}

void LLVivoxVoiceClient::removeObserver(LLVoiceClientStatusObserver* observer)
{
    mStatusObservers.erase(observer);
}

void LLVivoxVoiceClient::notifyStatusObservers(LLVoiceClientStatusObserver::EStatusType status)
{
    LL_DEBUGS("Voice") << "( " << LLVoiceClientStatusObserver::status2string(status) << " )"
                       << " mAudioSession=" << mAudioSession
                       << LL_ENDL;

<<<<<<< HEAD
	if(mAudioSession)
	{
		if(status == LLVoiceClientStatusObserver::ERROR_UNKNOWN)
		{
			switch(mAudioSession->mErrorStatusCode)
			{
				case 20713:		status = LLVoiceClientStatusObserver::ERROR_CHANNEL_FULL; 		break;
				case 20714:		status = LLVoiceClientStatusObserver::ERROR_CHANNEL_LOCKED; 	break;
				case 20715:
					//invalid channel, we may be using a set of poorly cached
					//info
					status = LLVoiceClientStatusObserver::ERROR_NOT_AVAILABLE;
					break;
				case 1009:
					//invalid username and password
					status = LLVoiceClientStatusObserver::ERROR_NOT_AVAILABLE;
					break;
			}

			// Reset the error code to make sure it won't be reused later by accident.
			mAudioSession->mErrorStatusCode = 0;
		}
		else if(status == LLVoiceClientStatusObserver::STATUS_LEFT_CHANNEL)
		{
			switch(mAudioSession->mErrorStatusCode)
			{
				case HTTP_NOT_FOUND:	// NOT_FOUND
				// *TODO: Should this be 503?
				case 480:	// TEMPORARILY_UNAVAILABLE
				case HTTP_REQUEST_TIME_OUT:	// REQUEST_TIMEOUT
					// call failed because other user was not available
					// treat this as an error case
					status = LLVoiceClientStatusObserver::ERROR_NOT_AVAILABLE;

					// Reset the error code to make sure it won't be reused later by accident.
					mAudioSession->mErrorStatusCode = 0;
				break;
			}
		}
	}
	
	LL_DEBUGS("Voice") 
		<< " " << LLVoiceClientStatusObserver::status2string(status)  
		<< ", session URI " << getAudioSessionURI() 
		<< ", proximal is " << inSpatialChannel()
        << LL_ENDL;

    // this function is called from a coroutine, shuttle application hook back to main loop
    auto work = [=]()
        {
            for (status_observer_set_t::iterator it = mStatusObservers.begin();
                it != mStatusObservers.end();
                )
            {
                LLVoiceClientStatusObserver* observer = *it;
                observer->onChange(status, getAudioSessionURI(), inSpatialChannel());
                // In case onError() deleted an entry.
                it = mStatusObservers.upper_bound(observer);
            }

            // skipped to avoid speak button blinking
            if (status != LLVoiceClientStatusObserver::STATUS_JOINING
                && status != LLVoiceClientStatusObserver::STATUS_LEFT_CHANNEL
                && status != LLVoiceClientStatusObserver::STATUS_VOICE_DISABLED)
            {
                bool voice_status = LLVoiceClient::getInstance()->voiceEnabled() && LLVoiceClient::getInstance()->isVoiceWorking();

                gAgent.setVoiceConnected(voice_status);

                if (voice_status)
                {
                    LLFirstUse::speak(true);
                }
            }
        };

    LLAppViewer::instance()->postToMainCoro(work);
=======
    if(mAudioSession)
    {
        if(status == LLVoiceClientStatusObserver::ERROR_UNKNOWN)
        {
            switch(mAudioSession->mErrorStatusCode)
            {
                case 20713:     status = LLVoiceClientStatusObserver::ERROR_CHANNEL_FULL;       break;
                case 20714:     status = LLVoiceClientStatusObserver::ERROR_CHANNEL_LOCKED;     break;
                case 20715:
                    //invalid channel, we may be using a set of poorly cached
                    //info
                    status = LLVoiceClientStatusObserver::ERROR_NOT_AVAILABLE;
                    break;
                case 1009:
                    //invalid username and password
                    status = LLVoiceClientStatusObserver::ERROR_NOT_AVAILABLE;
                    break;
            }

            // Reset the error code to make sure it won't be reused later by accident.
            mAudioSession->mErrorStatusCode = 0;
        }
        else if(status == LLVoiceClientStatusObserver::STATUS_LEFT_CHANNEL)
        {
            switch(mAudioSession->mErrorStatusCode)
            {
                case HTTP_NOT_FOUND:    // NOT_FOUND
                // *TODO: Should this be 503?
                case 480:   // TEMPORARILY_UNAVAILABLE
                case HTTP_REQUEST_TIME_OUT: // REQUEST_TIMEOUT
                    // call failed because other user was not available
                    // treat this as an error case
                    status = LLVoiceClientStatusObserver::ERROR_NOT_AVAILABLE;

                    // Reset the error code to make sure it won't be reused later by accident.
                    mAudioSession->mErrorStatusCode = 0;
                break;
            }
        }
    }

    LL_DEBUGS("Voice")
        << " " << LLVoiceClientStatusObserver::status2string(status)
        << ", session URI " << getAudioSessionURI()
        << ", proximal is " << inSpatialChannel()
        << LL_ENDL;

    for (status_observer_set_t::iterator it = mStatusObservers.begin();
        it != mStatusObservers.end();
        )
    {
        LLVoiceClientStatusObserver* observer = *it;
        observer->onChange(status, getAudioSessionURI(), inSpatialChannel());
        // In case onError() deleted an entry.
        it = mStatusObservers.upper_bound(observer);
    }

    // skipped to avoid speak button blinking
    if (   status != LLVoiceClientStatusObserver::STATUS_JOINING
        && status != LLVoiceClientStatusObserver::STATUS_LEFT_CHANNEL
        && status != LLVoiceClientStatusObserver::STATUS_VOICE_DISABLED)
    {
        bool voice_status = LLVoiceClient::getInstance()->voiceEnabled() && LLVoiceClient::getInstance()->isVoiceWorking();

        gAgent.setVoiceConnected(voice_status);

        if (voice_status)
        {
            LLFirstUse::speak(true);
        }
    }
>>>>>>> e7eced3c
}

void LLVivoxVoiceClient::addObserver(LLFriendObserver* observer)
{
    mFriendObservers.insert(observer);
}

void LLVivoxVoiceClient::removeObserver(LLFriendObserver* observer)
{
    mFriendObservers.erase(observer);
}

void LLVivoxVoiceClient::notifyFriendObservers()
{
    for (friend_observer_set_t::iterator it = mFriendObservers.begin();
        it != mFriendObservers.end();
        )
    {
        LLFriendObserver* observer = *it;
        it++;
        // The only friend-related thing we notify on is online/offline transitions.
        observer->changed(LLFriendObserver::ONLINE);
    }
}

void LLVivoxVoiceClient::lookupName(const LLUUID &id)
{
    if (mAvatarNameCacheConnection.connected())
    {
        mAvatarNameCacheConnection.disconnect();
    }
    mAvatarNameCacheConnection = LLAvatarNameCache::get(id, boost::bind(&LLVivoxVoiceClient::onAvatarNameCache, this, _1, _2));
}

void LLVivoxVoiceClient::onAvatarNameCache(const LLUUID& agent_id,
                                           const LLAvatarName& av_name)
{
    mAvatarNameCacheConnection.disconnect();
    std::string display_name = av_name.getDisplayName();
    avatarNameResolved(agent_id, display_name);
}

void LLVivoxVoiceClient::predAvatarNameResolution(const LLVivoxVoiceClient::sessionStatePtr_t &session, LLUUID id, std::string name)
{
    participantStatePtr_t participant(session->findParticipantByID(id));
    if (participant)
    {
        // Found -- fill in the name
        participant->mAccountName = name;
        // and post a "participants updated" message to listeners later.
        session->mParticipantsChanged = true;
    }

    // Check whether this is a p2p session whose caller name just resolved
    if (session->mCallerID == id)
    {
        // this session's "caller ID" just resolved.  Fill in the name.
        session->mName = name;
        if (session->mTextInvitePending)
        {
            session->mTextInvitePending = false;

            // We don't need to call LLIMMgr::getInstance()->addP2PSession() here.  The first incoming message will create the panel.
        }
        if (session->mVoiceInvitePending)
        {
            session->mVoiceInvitePending = false;

            LLIMMgr::getInstance()->inviteToSession(
                session->mIMSessionID,
                session->mName,
                session->mCallerID,
                session->mName,
                IM_SESSION_P2P_INVITE,
                LLIMMgr::INVITATION_TYPE_VOICE,
                session->mHandle,
                session->mSIPURI);
        }

    }
}

void LLVivoxVoiceClient::avatarNameResolved(const LLUUID &id, const std::string &name)
{
    sessionState::for_each(boost::bind(predAvatarNameResolution, _1, id, name));
}

bool LLVivoxVoiceClient::setVoiceEffect(const LLUUID& id)
{
    if (!mAudioSession)
    {
        return false;
    }

    if (!id.isNull())
    {
        if (mVoiceFontMap.empty())
        {
            LL_DEBUGS("Voice") << "Voice fonts not available." << LL_ENDL;
            return false;
        }
        else if (mVoiceFontMap.find(id) == mVoiceFontMap.end())
        {
            LL_DEBUGS("Voice") << "Invalid voice font " << id << LL_ENDL;
            return false;
        }
    }

    // *TODO: Check for expired fonts?
    mAudioSession->mVoiceFontID = id;

    // *TODO: Separate voice font defaults for spatial chat and IM?
    gSavedPerAccountSettings.setString("VoiceEffectDefault", id.asString());

    sessionSetVoiceFontSendMessage(mAudioSession);
    notifyVoiceFontObservers();

    return true;
}

const LLUUID LLVivoxVoiceClient::getVoiceEffect()
{
    return mAudioSession ? mAudioSession->mVoiceFontID : LLUUID::null;
}

LLSD LLVivoxVoiceClient::getVoiceEffectProperties(const LLUUID& id)
{
    LLSD sd;

    voice_font_map_t::iterator iter = mVoiceFontMap.find(id);
    if (iter != mVoiceFontMap.end())
    {
        sd["template_only"] = false;
    }
    else
    {
        // Voice effect is not in the voice font map, see if there is a template
        iter = mVoiceFontTemplateMap.find(id);
        if (iter == mVoiceFontTemplateMap.end())
        {
            LL_WARNS("Voice") << "Voice effect " << id << "not found." << LL_ENDL;
            return sd;
        }
        sd["template_only"] = true;
    }

    voiceFontEntry *font = iter->second;
    sd["name"] = font->mName;
    sd["expiry_date"] = font->mExpirationDate;
    sd["is_new"] = font->mIsNew;

    return sd;
}

LLVivoxVoiceClient::voiceFontEntry::voiceFontEntry(LLUUID& id) :
    mID(id),
    mFontIndex(0),
    mFontType(VOICE_FONT_TYPE_NONE),
    mFontStatus(VOICE_FONT_STATUS_NONE),
    mIsNew(false)
{
    mExpiryTimer.stop();
    mExpiryWarningTimer.stop();
}

LLVivoxVoiceClient::voiceFontEntry::~voiceFontEntry()
{
}

void LLVivoxVoiceClient::refreshVoiceEffectLists(bool clear_lists)
{
    if (clear_lists)
    {
        mVoiceFontsReceived = false;
        deleteAllVoiceFonts();
        deleteVoiceFontTemplates();
    }

    accountGetSessionFontsSendMessage();
    accountGetTemplateFontsSendMessage();
}

const voice_effect_list_t& LLVivoxVoiceClient::getVoiceEffectList() const
{
    return mVoiceFontList;
}

const voice_effect_list_t& LLVivoxVoiceClient::getVoiceEffectTemplateList() const
{
    return mVoiceFontTemplateList;
}

void LLVivoxVoiceClient::addVoiceFont(const S32 font_index,
                                 const std::string &name,
                                 const std::string &description,
                                 const LLDate &expiration_date,
                                 bool has_expired,
                                 const S32 font_type,
                                 const S32 font_status,
                                 const bool template_font)
{
    // Vivox SessionFontIDs are not guaranteed to remain the same between
    // sessions or grids so use a UUID for the name.

    // If received name is not a UUID, fudge one by hashing the name and type.
    LLUUID font_id;
    if (LLUUID::validate(name))
    {
        font_id = LLUUID(name);
    }
    else
    {
        font_id.generate(STRINGIZE(font_type << ":" << name));
    }

    voiceFontEntry *font = NULL;

    voice_font_map_t& font_map = template_font ? mVoiceFontTemplateMap : mVoiceFontMap;
    voice_effect_list_t& font_list = template_font ? mVoiceFontTemplateList : mVoiceFontList;

    // Check whether we've seen this font before.
    voice_font_map_t::iterator iter = font_map.find(font_id);
    bool new_font = (iter == font_map.end());

    // Override the has_expired flag if we have passed the expiration_date as a double check.
    if (expiration_date.secondsSinceEpoch() < (LLDate::now().secondsSinceEpoch() + VOICE_FONT_EXPIRY_INTERVAL))
    {
        has_expired = true;
    }

    if (has_expired)
    {
        LL_DEBUGS("VoiceFont") << "Expired " << (template_font ? "Template " : "")
        << expiration_date.asString() << " " << font_id
        << " (" << font_index << ") " << name << LL_ENDL;

        // Remove existing session fonts that have expired since we last saw them.
        if (!new_font && !template_font)
        {
            deleteVoiceFont(font_id);
        }
        return;
    }

    if (new_font)
    {
        // If it is a new font create a new entry.
        font = new voiceFontEntry(font_id);
    }
    else
    {
        // Not a new font, update the existing entry
        font = iter->second;
    }

    if (font)
    {
        font->mFontIndex = font_index;
        // Use the description for the human readable name if available, as the
        // "name" may be a UUID.
        font->mName = description.empty() ? name : description;
        font->mFontType = font_type;
        font->mFontStatus = font_status;

        // If the font is new or the expiration date has changed the expiry timers need updating.
        if (!template_font && (new_font || font->mExpirationDate != expiration_date))
        {
            font->mExpirationDate = expiration_date;

            // Set the expiry timer to trigger a notification when the voice font can no longer be used.
            font->mExpiryTimer.start();
            font->mExpiryTimer.setExpiryAt(expiration_date.secondsSinceEpoch() - VOICE_FONT_EXPIRY_INTERVAL);

            // Set the warning timer to some interval before actual expiry.
            S32 warning_time = gSavedSettings.getS32("VoiceEffectExpiryWarningTime");
            if (warning_time != 0)
            {
                font->mExpiryWarningTimer.start();
                F64 expiry_time = (expiration_date.secondsSinceEpoch() - (F64)warning_time);
                font->mExpiryWarningTimer.setExpiryAt(expiry_time - VOICE_FONT_EXPIRY_INTERVAL);
            }
            else
            {
                // Disable the warning timer.
                font->mExpiryWarningTimer.stop();
            }

             // Only flag new session fonts after the first time we have fetched the list.
            if (mVoiceFontsReceived)
            {
                font->mIsNew = true;
                mVoiceFontsNew = true;
            }
        }

        LL_DEBUGS("VoiceFont") << (template_font ? "Template " : "")
            << font->mExpirationDate.asString() << " " << font->mID
            << " (" << font->mFontIndex << ") " << name << LL_ENDL;

        if (new_font)
        {
            font_map.insert(voice_font_map_t::value_type(font->mID, font));
            font_list.insert(voice_effect_list_t::value_type(font->mName, font->mID));
        }

        mVoiceFontListDirty = true;

        // Debugging stuff

        if (font_type < VOICE_FONT_TYPE_NONE || font_type >= VOICE_FONT_TYPE_UNKNOWN)
        {
            LL_WARNS("VoiceFont") << "Unknown voice font type: " << font_type << LL_ENDL;
        }
        if (font_status < VOICE_FONT_STATUS_NONE || font_status >= VOICE_FONT_STATUS_UNKNOWN)
        {
            LL_WARNS("VoiceFont") << "Unknown voice font status: " << font_status << LL_ENDL;
        }
    }
}

void LLVivoxVoiceClient::expireVoiceFonts()
{
    // *TODO: If we are selling voice fonts in packs, there are probably
    // going to be a number of fonts with the same expiration time, so would
    // be more efficient to just keep a list of expiration times rather
    // than checking each font individually.

    bool have_expired = false;
    bool will_expire = false;
    bool expired_in_use = false;

    LLUUID current_effect = LLVoiceClient::instance().getVoiceEffectDefault();

    voice_font_map_t::iterator iter;
    for (iter = mVoiceFontMap.begin(); iter != mVoiceFontMap.end(); ++iter)
    {
        voiceFontEntry* voice_font = iter->second;
        LLFrameTimer& expiry_timer  = voice_font->mExpiryTimer;
        LLFrameTimer& warning_timer = voice_font->mExpiryWarningTimer;

        // Check for expired voice fonts
        if (expiry_timer.getStarted() && expiry_timer.hasExpired())
        {
            // Check whether it is the active voice font
            if (voice_font->mID == current_effect)
            {
                // Reset to no voice effect.
                setVoiceEffect(LLUUID::null);
                expired_in_use = true;
            }

            LL_DEBUGS("Voice") << "Voice Font " << voice_font->mName << " has expired." << LL_ENDL;
            deleteVoiceFont(voice_font->mID);
            have_expired = true;
        }

        // Check for voice fonts that will expire in less that the warning time
        if (warning_timer.getStarted() && warning_timer.hasExpired())
        {
            LL_DEBUGS("VoiceFont") << "Voice Font " << voice_font->mName << " will expire soon." << LL_ENDL;
            will_expire = true;
            warning_timer.stop();
        }
    }

    LLSD args;
    args["URL"] = LLTrans::getString("voice_morphing_url");
    args["PREMIUM_URL"] = LLTrans::getString("premium_voice_morphing_url");

    // Give a notification if any voice fonts have expired.
    if (have_expired)
    {
        if (expired_in_use)
        {
            LLNotificationsUtil::add("VoiceEffectsExpiredInUse", args);
        }
        else
        {
            LLNotificationsUtil::add("VoiceEffectsExpired", args);
        }

        // Refresh voice font lists in the UI.
        notifyVoiceFontObservers();
    }

    // Give a warning notification if any voice fonts are due to expire.
    if (will_expire)
    {
        S32Seconds seconds(gSavedSettings.getS32("VoiceEffectExpiryWarningTime"));
        args["INTERVAL"] = llformat("%d", LLUnit<S32, LLUnits::Days>(seconds).value());

        LLNotificationsUtil::add("VoiceEffectsWillExpire", args);
    }
}

void LLVivoxVoiceClient::deleteVoiceFont(const LLUUID& id)
{
    // Remove the entry from the voice font list.
    voice_effect_list_t::iterator list_iter = mVoiceFontList.begin();
    while (list_iter != mVoiceFontList.end())
    {
        if (list_iter->second == id)
        {
            LL_DEBUGS("VoiceFont") << "Removing " << id << " from the voice font list." << LL_ENDL;
            list_iter = mVoiceFontList.erase(list_iter);
            mVoiceFontListDirty = true;
        }
        else
        {
            ++list_iter;
        }
    }

    // Find the entry in the voice font map and erase its data.
    voice_font_map_t::iterator map_iter = mVoiceFontMap.find(id);
    if (map_iter != mVoiceFontMap.end())
    {
        delete map_iter->second;
    }

    // Remove the entry from the voice font map.
    mVoiceFontMap.erase(map_iter);
}

void LLVivoxVoiceClient::deleteAllVoiceFonts()
{
    mVoiceFontList.clear();

    voice_font_map_t::iterator iter;
    for (iter = mVoiceFontMap.begin(); iter != mVoiceFontMap.end(); ++iter)
    {
        delete iter->second;
    }
    mVoiceFontMap.clear();
}

void LLVivoxVoiceClient::deleteVoiceFontTemplates()
{
    mVoiceFontTemplateList.clear();

    voice_font_map_t::iterator iter;
    for (iter = mVoiceFontTemplateMap.begin(); iter != mVoiceFontTemplateMap.end(); ++iter)
    {
        delete iter->second;
    }
    mVoiceFontTemplateMap.clear();
}

S32 LLVivoxVoiceClient::getVoiceFontIndex(const LLUUID& id) const
{
    S32 result = 0;
    if (!id.isNull())
    {
        voice_font_map_t::const_iterator it = mVoiceFontMap.find(id);
        if (it != mVoiceFontMap.end())
        {
            result = it->second->mFontIndex;
        }
        else
        {
            LL_WARNS("VoiceFont") << "Selected voice font " << id << " is not available." << LL_ENDL;
        }
    }
    return result;
}

S32 LLVivoxVoiceClient::getVoiceFontTemplateIndex(const LLUUID& id) const
{
    S32 result = 0;
    if (!id.isNull())
    {
        voice_font_map_t::const_iterator it = mVoiceFontTemplateMap.find(id);
        if (it != mVoiceFontTemplateMap.end())
        {
            result = it->second->mFontIndex;
        }
        else
        {
            LL_WARNS("VoiceFont") << "Selected voice font template " << id << " is not available." << LL_ENDL;
        }
    }
    return result;
}

void LLVivoxVoiceClient::accountGetSessionFontsSendMessage()
{
    if(mAccountLoggedIn)
    {
        std::ostringstream stream;

        LL_DEBUGS("VoiceFont") << "Requesting voice font list." << LL_ENDL;

        stream
        << "<Request requestId=\"" << mCommandCookie++ << "\" action=\"Account.GetSessionFonts.1\">"
        << "<AccountHandle>" << LLVivoxSecurity::getInstance()->accountHandle() << "</AccountHandle>"
        << "</Request>"
        << "\n\n\n";

        writeString(stream.str());
    }
}

void LLVivoxVoiceClient::accountGetTemplateFontsSendMessage()
{
    if(mAccountLoggedIn)
    {
        std::ostringstream stream;

        LL_DEBUGS("VoiceFont") << "Requesting voice font template list." << LL_ENDL;

        stream
        << "<Request requestId=\"" << mCommandCookie++ << "\" action=\"Account.GetTemplateFonts.1\">"
        << "<AccountHandle>" << LLVivoxSecurity::getInstance()->accountHandle() << "</AccountHandle>"
        << "</Request>"
        << "\n\n\n";

        writeString(stream.str());
    }
}

void LLVivoxVoiceClient::sessionSetVoiceFontSendMessage(const sessionStatePtr_t &session)
{
    S32 font_index = getVoiceFontIndex(session->mVoiceFontID);
    LL_DEBUGS("VoiceFont") << "Requesting voice font: " << session->mVoiceFontID << " (" << font_index << "), session handle: " << session->mHandle << LL_ENDL;

    std::ostringstream stream;

    stream
    << "<Request requestId=\"" << mCommandCookie++ << "\" action=\"Session.SetVoiceFont.1\">"
    << "<SessionHandle>" << session->mHandle << "</SessionHandle>"
    << "<SessionFontID>" << font_index << "</SessionFontID>"
    << "</Request>\n\n\n";

    writeString(stream.str());
}

void LLVivoxVoiceClient::accountGetSessionFontsResponse(int statusCode, const std::string &statusString)
{
    if (mIsWaitingForFonts)
    {
        // *TODO: We seem to get multiple events of this type.  Should figure a way to advance only after
        // receiving the last one.
        LLSD result(LLSDMap("voice_fonts", LLSD::Boolean(true)));

        mVivoxPump.post(result);
    }
    notifyVoiceFontObservers();
    mVoiceFontsReceived = true;
}

void LLVivoxVoiceClient::accountGetTemplateFontsResponse(int statusCode, const std::string &statusString)
{
    // Voice font list entries were updated via addVoiceFont() during parsing.
    notifyVoiceFontObservers();
}
void LLVivoxVoiceClient::addObserver(LLVoiceEffectObserver* observer)
{
    mVoiceFontObservers.insert(observer);
}

void LLVivoxVoiceClient::removeObserver(LLVoiceEffectObserver* observer)
{
    mVoiceFontObservers.erase(observer);
}

// method checks the item in VoiceMorphing menu for appropriate current voice font
bool LLVivoxVoiceClient::onCheckVoiceEffect(const std::string& voice_effect_name)
{
    LLVoiceEffectInterface * effect_interfacep = LLVoiceClient::instance().getVoiceEffectInterface();
    if (NULL != effect_interfacep)
    {
        const LLUUID& currect_voice_effect_id = effect_interfacep->getVoiceEffect();

        if (currect_voice_effect_id.isNull())
        {
            if (voice_effect_name == "NoVoiceMorphing")
            {
                return true;
            }
        }
        else
        {
            const LLSD& voice_effect_props = effect_interfacep->getVoiceEffectProperties(currect_voice_effect_id);
            if (voice_effect_props["name"].asString() == voice_effect_name)
            {
                return true;
            }
        }
    }

    return false;
}

// method changes voice font for selected VoiceMorphing menu item
void LLVivoxVoiceClient::onClickVoiceEffect(const std::string& voice_effect_name)
{
    LLVoiceEffectInterface * effect_interfacep = LLVoiceClient::instance().getVoiceEffectInterface();
    if (NULL != effect_interfacep)
    {
        if (voice_effect_name == "NoVoiceMorphing")
        {
            effect_interfacep->setVoiceEffect(LLUUID());
            return;
        }
        const voice_effect_list_t& effect_list = effect_interfacep->getVoiceEffectList();
        if (!effect_list.empty())
        {
            for (voice_effect_list_t::const_iterator it = effect_list.begin(); it != effect_list.end(); ++it)
            {
                if (voice_effect_name == it->first)
                {
                    effect_interfacep->setVoiceEffect(it->second);
                    return;
                }
            }
        }
    }
}

// it updates VoiceMorphing menu items in accordance with purchased properties
void LLVivoxVoiceClient::updateVoiceMorphingMenu()
{
<<<<<<< HEAD
	if (mVoiceFontListDirty)
	{
		LLVoiceEffectInterface * effect_interfacep = LLVoiceClient::instance().getVoiceEffectInterface();
		if (effect_interfacep)
		{
			const voice_effect_list_t& effect_list = effect_interfacep->getVoiceEffectList();
			if (!effect_list.empty())
			{
				LLMenuGL * voice_morphing_menup = gMenuBarView->findChildMenuByName("VoiceMorphing", true);

				if (NULL != voice_morphing_menup)
				{
					S32 items = voice_morphing_menup->getItemCount();
					if (items > 0)
					{
						voice_morphing_menup->erase(1, items - 3, false);

						S32 pos = 1;
						for (voice_effect_list_t::const_iterator it = effect_list.begin(); it != effect_list.end(); ++it)
						{
							LLMenuItemCheckGL::Params p;
							p.name = it->first;
							p.label = it->first;
							p.on_check.function(boost::bind(&LLVivoxVoiceClient::onCheckVoiceEffect, this, it->first));
							p.on_click.function(boost::bind(&LLVivoxVoiceClient::onClickVoiceEffect, this, it->first));
							LLMenuItemCheckGL * voice_effect_itemp = LLUICtrlFactory::create<LLMenuItemCheckGL>(p);
							voice_morphing_menup->insert(pos++, voice_effect_itemp, false);
						}

						voice_morphing_menup->needsArrange();
					}
				}
			}
		}
	}
=======
    if (mVoiceFontListDirty)
    {
        LLVoiceEffectInterface * effect_interfacep = LLVoiceClient::instance().getVoiceEffectInterface();
        if (effect_interfacep)
        {
            const voice_effect_list_t& effect_list = effect_interfacep->getVoiceEffectList();
            if (!effect_list.empty())
            {
                LLMenuGL * voice_morphing_menup = gMenuBarView->findChildMenuByName("VoiceMorphing", TRUE);

                if (NULL != voice_morphing_menup)
                {
                    S32 items = voice_morphing_menup->getItemCount();
                    if (items > 0)
                    {
                        voice_morphing_menup->erase(1, items - 3, false);

                        S32 pos = 1;
                        for (voice_effect_list_t::const_iterator it = effect_list.begin(); it != effect_list.end(); ++it)
                        {
                            LLMenuItemCheckGL::Params p;
                            p.name = it->first;
                            p.label = it->first;
                            p.on_check.function(boost::bind(&LLVivoxVoiceClient::onCheckVoiceEffect, this, it->first));
                            p.on_click.function(boost::bind(&LLVivoxVoiceClient::onClickVoiceEffect, this, it->first));
                            LLMenuItemCheckGL * voice_effect_itemp = LLUICtrlFactory::create<LLMenuItemCheckGL>(p);
                            voice_morphing_menup->insert(pos++, voice_effect_itemp, false);
                        }

                        voice_morphing_menup->needsArrange();
                    }
                }
            }
        }
    }
>>>>>>> e7eced3c
}
void LLVivoxVoiceClient::notifyVoiceFontObservers()
{
    LL_DEBUGS("VoiceFont") << "Notifying voice effect observers. Lists changed: " << mVoiceFontListDirty << LL_ENDL;

    updateVoiceMorphingMenu();

    for (voice_font_observer_set_t::iterator it = mVoiceFontObservers.begin();
            it != mVoiceFontObservers.end();)
    {
        LLVoiceEffectObserver* observer = *it;
        observer->onVoiceEffectChanged(mVoiceFontListDirty);
        // In case onVoiceEffectChanged() deleted an entry.
        it = mVoiceFontObservers.upper_bound(observer);
    }
    mVoiceFontListDirty = false;

    // If new Voice Fonts have been added notify the user.
    if (mVoiceFontsNew)
    {
        if (mVoiceFontsReceived)
        {
            LLNotificationsUtil::add("VoiceEffectsNew");
        }
        mVoiceFontsNew = false;
    }
}

void LLVivoxVoiceClient::enablePreviewBuffer(bool enable)
{
    LLSD result;
    mCaptureBufferMode = enable;

    if (enable)
        result["recplay"] = "start";
    else
        result["recplay"] = "quit";

    mVivoxPump.post(result);

    if(mCaptureBufferMode && mIsInChannel)
    {
        LL_DEBUGS("Voice") << "no channel" << LL_ENDL;
        sessionTerminate();
    }
}

void LLVivoxVoiceClient::recordPreviewBuffer()
{
    if (!mCaptureBufferMode)
    {
        LL_DEBUGS("Voice") << "Not in voice effect preview mode, cannot start recording." << LL_ENDL;
        mCaptureBufferRecording = false;
        return;
    }

    mCaptureBufferRecording = true;

    LLSD result(LLSDMap("recplay", "record"));
    mVivoxPump.post(result);
}

void LLVivoxVoiceClient::playPreviewBuffer(const LLUUID& effect_id)
{
    if (!mCaptureBufferMode)
    {
        LL_DEBUGS("Voice") << "Not in voice effect preview mode, no buffer to play." << LL_ENDL;
        mCaptureBufferRecording = false;
        return;
    }

    if (!mCaptureBufferRecorded)
    {
        // Can't play until we have something recorded!
        mCaptureBufferPlaying = false;
        return;
    }

    mPreviewVoiceFont = effect_id;
    mCaptureBufferPlaying = true;

    LLSD result(LLSDMap("recplay", "playback"));
    mVivoxPump.post(result);
}

void LLVivoxVoiceClient::stopPreviewBuffer()
{
    mCaptureBufferRecording = false;
    mCaptureBufferPlaying = false;

    LLSD result(LLSDMap("recplay", "quit"));
    mVivoxPump.post(result);
}

bool LLVivoxVoiceClient::isPreviewRecording()
{
    return (mCaptureBufferMode && mCaptureBufferRecording);
}

bool LLVivoxVoiceClient::isPreviewPlaying()
{
    return (mCaptureBufferMode && mCaptureBufferPlaying);
}

void LLVivoxVoiceClient::captureBufferRecordStartSendMessage()
{   if(mAccountLoggedIn)
    {
        std::ostringstream stream;

        LL_DEBUGS("Voice") << "Starting audio capture to buffer." << LL_ENDL;

        // Start capture
        stream
        << "<Request requestId=\"" << mCommandCookie++ << "\" action=\"Aux.StartBufferCapture.1\">"
        << "</Request>"
        << "\n\n\n";

        // Unmute the mic
        stream << "<Request requestId=\"" << mCommandCookie++ << "\" action=\"Connector.MuteLocalMic.1\">"
            << "<ConnectorHandle>" << LLVivoxSecurity::getInstance()->connectorHandle() << "</ConnectorHandle>"
            << "<Value>false</Value>"
        << "</Request>\n\n\n";

        // Dirty the mute mic state so that it will get reset when we finishing previewing
        mMuteMicDirty = true;

        writeString(stream.str());
    }
}

void LLVivoxVoiceClient::captureBufferRecordStopSendMessage()
{
    if(mAccountLoggedIn)
    {
        std::ostringstream stream;

        LL_DEBUGS("Voice") << "Stopping audio capture to buffer." << LL_ENDL;

        // Mute the mic. Mic mute state was dirtied at recording start, so will be reset when finished previewing.
        stream << "<Request requestId=\"" << mCommandCookie++ << "\" action=\"Connector.MuteLocalMic.1\">"
            << "<ConnectorHandle>" << LLVivoxSecurity::getInstance()->connectorHandle() << "</ConnectorHandle>"
            << "<Value>true</Value>"
        << "</Request>\n\n\n";

        // Stop capture
        stream
        << "<Request requestId=\"" << mCommandCookie++ << "\" action=\"Aux.CaptureAudioStop.1\">"
            << "<AccountHandle>" << LLVivoxSecurity::getInstance()->accountHandle() << "</AccountHandle>"
        << "</Request>"
        << "\n\n\n";

        writeString(stream.str());
    }
}

void LLVivoxVoiceClient::captureBufferPlayStartSendMessage(const LLUUID& voice_font_id)
{
    if(mAccountLoggedIn)
    {
        // Track how may play requests are sent, so we know how many stop events to
        // expect before play actually stops.
        ++mPlayRequestCount;

        std::ostringstream stream;

        LL_DEBUGS("Voice") << "Starting audio buffer playback." << LL_ENDL;

        S32 font_index = getVoiceFontTemplateIndex(voice_font_id);
        LL_DEBUGS("Voice") << "With voice font: " << voice_font_id << " (" << font_index << ")" << LL_ENDL;

        stream
        << "<Request requestId=\"" << mCommandCookie++ << "\" action=\"Aux.PlayAudioBuffer.1\">"
            << "<AccountHandle>" << LLVivoxSecurity::getInstance()->accountHandle() << "</AccountHandle>"
            << "<TemplateFontID>" << font_index << "</TemplateFontID>"
            << "<FontDelta />"
        << "</Request>"
        << "\n\n\n";

        writeString(stream.str());
    }
}

void LLVivoxVoiceClient::captureBufferPlayStopSendMessage()
{
    if(mAccountLoggedIn)
    {
        std::ostringstream stream;

        LL_DEBUGS("Voice") << "Stopping audio buffer playback." << LL_ENDL;

        stream
        << "<Request requestId=\"" << mCommandCookie++ << "\" action=\"Aux.RenderAudioStop.1\">"
            << "<AccountHandle>" << LLVivoxSecurity::getInstance()->accountHandle() << "</AccountHandle>"
        << "</Request>"
        << "\n\n\n";

        writeString(stream.str());
    }
}

LLVivoxProtocolParser::LLVivoxProtocolParser()
{
    parser = XML_ParserCreate(NULL);

    reset();
}

void LLVivoxProtocolParser::reset()
{
    responseDepth = 0;
    ignoringTags = false;
    accumulateText = false;
    energy = 0.f;
    hasText = false;
    hasAudio = false;
    hasVideo = false;
    terminated = false;
    ignoreDepth = 0;
    isChannel = false;
    incoming = false;
    enabled = false;
    isEvent = false;
    isLocallyMuted = false;
    isModeratorMuted = false;
    isSpeaking = false;
    participantType = 0;
    returnCode = -1;
    state = 0;
    statusCode = 0;
    volume = 0;
    textBuffer.clear();
    alias.clear();
    numberOfAliases = 0;
    applicationString.clear();
}

//virtual
LLVivoxProtocolParser::~LLVivoxProtocolParser()
{
    if (parser)
        XML_ParserFree(parser);
}

static LLTrace::BlockTimerStatHandle FTM_VIVOX_PROCESS("Vivox Process");

// virtual
LLIOPipe::EStatus LLVivoxProtocolParser::process_impl(
                                                      const LLChannelDescriptors& channels,
                                                      buffer_ptr_t& buffer,
                                                      bool& eos,
                                                      LLSD& context,
                                                      LLPumpIO* pump)
{
    LL_RECORD_BLOCK_TIME(FTM_VIVOX_PROCESS);
    LLBufferStream istr(channels, buffer.get());
    std::ostringstream ostr;
    while (istr.good())
    {
        char buf[1024];
        istr.read(buf, sizeof(buf));
        mInput.append(buf, istr.gcount());
    }

    // Look for input delimiter(s) in the input buffer.  If one is found, send the message to the xml parser.
    int start = 0;
    int delim;
    while((delim = mInput.find("\n\n\n", start)) != std::string::npos)
    {

        // Reset internal state of the LLVivoxProtocolParser (no effect on the expat parser)
        reset();

        XML_ParserReset(parser, NULL);
        XML_SetElementHandler(parser, ExpatStartTag, ExpatEndTag);
        XML_SetCharacterDataHandler(parser, ExpatCharHandler);
        XML_SetUserData(parser, this);
        XML_Parse(parser, mInput.data() + start, delim - start, false);

        LL_DEBUGS("VivoxProtocolParser") << "parsing: " << mInput.substr(start, delim - start) << LL_ENDL;
        start = delim + 3;
    }

    if(start != 0)
        mInput = mInput.substr(start);

    LL_DEBUGS("VivoxProtocolParser") << "at end, mInput is: " << mInput << LL_ENDL;

    if(!LLVivoxVoiceClient::sConnected)
    {
        // If voice has been disabled, we just want to close the socket.  This does so.
        LL_INFOS("Voice") << "returning STATUS_STOP" << LL_ENDL;
        return STATUS_STOP;
    }

    return STATUS_OK;
}

void XMLCALL LLVivoxProtocolParser::ExpatStartTag(void *data, const char *el, const char **attr)
{
    if (data)
    {
        LLVivoxProtocolParser   *object = (LLVivoxProtocolParser*)data;
        object->StartTag(el, attr);
    }
}

// --------------------------------------------------------------------------------

void XMLCALL LLVivoxProtocolParser::ExpatEndTag(void *data, const char *el)
{
    if (data)
    {
        LLVivoxProtocolParser   *object = (LLVivoxProtocolParser*)data;
        object->EndTag(el);
    }
}

// --------------------------------------------------------------------------------

void XMLCALL LLVivoxProtocolParser::ExpatCharHandler(void *data, const XML_Char *s, int len)
{
    if (data)
    {
        LLVivoxProtocolParser   *object = (LLVivoxProtocolParser*)data;
        object->CharData(s, len);
    }
}

// --------------------------------------------------------------------------------


void LLVivoxProtocolParser::StartTag(const char *tag, const char **attr)
{
    // Reset the text accumulator. We shouldn't have strings that are inturrupted by new tags
    textBuffer.clear();
    // only accumulate text if we're not ignoring tags.
    accumulateText = !ignoringTags;

    if (responseDepth == 0)
    {
        isEvent = !stricmp("Event", tag);

        if (!stricmp("Response", tag) || isEvent)
        {
            // Grab the attributes
            while (*attr)
            {
                const char  *key = *attr++;
                const char  *value = *attr++;

                if (!stricmp("requestId", key))
                {
                    requestId = value;
                }
                else if (!stricmp("action", key))
                {
                    actionString = value;
                }
                else if (!stricmp("type", key))
                {
                    eventTypeString = value;
                }
            }
        }
        LL_DEBUGS("VivoxProtocolParser") << tag << " (" << responseDepth << ")"  << LL_ENDL;
    }
    else
    {
        if (ignoringTags)
        {
            LL_DEBUGS("VivoxProtocolParser") << "ignoring tag " << tag << " (depth = " << responseDepth << ")" << LL_ENDL;
        }
        else
        {
            LL_DEBUGS("VivoxProtocolParser") << tag << " (" << responseDepth << ")"  << LL_ENDL;

            // Ignore the InputXml stuff so we don't get confused
            if (!stricmp("InputXml", tag))
            {
                ignoringTags = true;
                ignoreDepth = responseDepth;
                accumulateText = false;

                LL_DEBUGS("VivoxProtocolParser") << "starting ignore, ignoreDepth is " << ignoreDepth << LL_ENDL;
            }
            else if (!stricmp("CaptureDevices", tag))
            {
                LLVivoxVoiceClient::getInstance()->clearCaptureDevices();
            }
            else if (!stricmp("RenderDevices", tag))
            {
                LLVivoxVoiceClient::getInstance()->clearRenderDevices();
            }
            else if (!stricmp("CaptureDevice", tag))
            {
                deviceString.clear();
            }
            else if (!stricmp("RenderDevice", tag))
            {
                deviceString.clear();
            }
            else if (!stricmp("SessionFont", tag))
            {
                id = 0;
                nameString.clear();
                descriptionString.clear();
                expirationDate = LLDate();
                hasExpired = false;
                fontType = 0;
                fontStatus = 0;
            }
            else if (!stricmp("TemplateFont", tag))
            {
                id = 0;
                nameString.clear();
                descriptionString.clear();
                expirationDate = LLDate();
                hasExpired = false;
                fontType = 0;
                fontStatus = 0;
            }
            else if (!stricmp("MediaCompletionType", tag))
            {
                mediaCompletionType.clear();
            }
        }
    }
    responseDepth++;
}

// --------------------------------------------------------------------------------

void LLVivoxProtocolParser::EndTag(const char *tag)
{
    const std::string& string = textBuffer;

    responseDepth--;

    if (ignoringTags)
    {
        if (ignoreDepth == responseDepth)
        {
            LL_DEBUGS("VivoxProtocolParser") << "end of ignore" << LL_ENDL;
            ignoringTags = false;
        }
        else
        {
            LL_DEBUGS("VivoxProtocolParser") << "ignoring tag " << tag << " (depth = " << responseDepth << ")" << LL_ENDL;
        }
    }

    if (!ignoringTags)
    {
        LL_DEBUGS("VivoxProtocolParser") << "processing tag " << tag << " (depth = " << responseDepth << ")" << LL_ENDL;

        // Closing a tag. Finalize the text we've accumulated and reset
        if (!stricmp("ReturnCode", tag))
            returnCode = strtol(string.c_str(), NULL, 10);
        else if (!stricmp("SessionHandle", tag))
            sessionHandle = string;
        else if (!stricmp("SessionGroupHandle", tag))
            sessionGroupHandle = string;
        else if (!stricmp("StatusCode", tag))
            statusCode = strtol(string.c_str(), NULL, 10);
        else if (!stricmp("StatusString", tag))
            statusString = string;
        else if (!stricmp("ParticipantURI", tag))
            uriString = string;
        else if (!stricmp("Volume", tag))
            volume = strtol(string.c_str(), NULL, 10);
        else if (!stricmp("Energy", tag))
            energy = (F32)strtod(string.c_str(), NULL);
        else if (!stricmp("IsModeratorMuted", tag))
            isModeratorMuted = !stricmp(string.c_str(), "true");
        else if (!stricmp("IsSpeaking", tag))
            isSpeaking = !stricmp(string.c_str(), "true");
        else if (!stricmp("Alias", tag))
            alias = string;
        else if (!stricmp("NumberOfAliases", tag))
            numberOfAliases = strtol(string.c_str(), NULL, 10);
        else if (!stricmp("Application", tag))
            applicationString = string;
        else if (!stricmp("ConnectorHandle", tag))
            connectorHandle = string;
        else if (!stricmp("VersionID", tag))
            versionID = string;
        else if (!stricmp("Version", tag))
            mBuildID = string;
        else if (!stricmp("AccountHandle", tag))
            accountHandle = string;
        else if (!stricmp("State", tag))
            state = strtol(string.c_str(), NULL, 10);
        else if (!stricmp("URI", tag))
            uriString = string;
        else if (!stricmp("IsChannel", tag))
            isChannel = !stricmp(string.c_str(), "true");
        else if (!stricmp("Incoming", tag))
            incoming = !stricmp(string.c_str(), "true");
        else if (!stricmp("Enabled", tag))
            enabled = !stricmp(string.c_str(), "true");
        else if (!stricmp("Name", tag))
            nameString = string;
        else if (!stricmp("AudioMedia", tag))
            audioMediaString = string;
        else if (!stricmp("ChannelName", tag))
            nameString = string;
        else if (!stricmp("DisplayName", tag))
            displayNameString = string;
        else if (!stricmp("Device", tag))
            deviceString = string;
        else if (!stricmp("AccountName", tag))
            nameString = string;
        else if (!stricmp("ParticipantType", tag))
            participantType = strtol(string.c_str(), NULL, 10);
        else if (!stricmp("IsLocallyMuted", tag))
            isLocallyMuted = !stricmp(string.c_str(), "true");
        else if (!stricmp("MicEnergy", tag))
            energy = (F32)strtod(string.c_str(), NULL);
        else if (!stricmp("ChannelName", tag))
            nameString = string;
        else if (!stricmp("ChannelURI", tag))
            uriString = string;
        else if (!stricmp("BuddyURI", tag))
            uriString = string;
        else if (!stricmp("Presence", tag))
            statusString = string;
        else if (!stricmp("CaptureDevices", tag))
        {
            LLVivoxVoiceClient::getInstance()->setDevicesListUpdated(true);
        }
        else if (!stricmp("RenderDevices", tag))
        {
            LLVivoxVoiceClient::getInstance()->setDevicesListUpdated(true);
        }
        else if (!stricmp("CaptureDevice", tag))
        {
            LLVivoxVoiceClient::getInstance()->addCaptureDevice(LLVoiceDevice(displayNameString, deviceString));
        }
        else if (!stricmp("RenderDevice", tag))
        {
            LLVivoxVoiceClient::getInstance()->addRenderDevice(LLVoiceDevice(displayNameString, deviceString));
        }
        else if (!stricmp("BlockMask", tag))
            blockMask = string;
        else if (!stricmp("PresenceOnly", tag))
            presenceOnly = string;
        else if (!stricmp("AutoAcceptMask", tag))
            autoAcceptMask = string;
        else if (!stricmp("AutoAddAsBuddy", tag))
            autoAddAsBuddy = string;
        else if (!stricmp("MessageHeader", tag))
            messageHeader = string;
        else if (!stricmp("MessageBody", tag))
            messageBody = string;
        else if (!stricmp("NotificationType", tag))
            notificationType = string;
        else if (!stricmp("HasText", tag))
            hasText = !stricmp(string.c_str(), "true");
        else if (!stricmp("HasAudio", tag))
            hasAudio = !stricmp(string.c_str(), "true");
        else if (!stricmp("HasVideo", tag))
            hasVideo = !stricmp(string.c_str(), "true");
        else if (!stricmp("Terminated", tag))
            terminated = !stricmp(string.c_str(), "true");
        else if (!stricmp("SubscriptionHandle", tag))
            subscriptionHandle = string;
        else if (!stricmp("SubscriptionType", tag))
            subscriptionType = string;
        else if (!stricmp("SessionFont", tag))
        {
            LLVivoxVoiceClient::getInstance()->addVoiceFont(id, nameString, descriptionString, expirationDate, hasExpired, fontType, fontStatus, false);
        }
        else if (!stricmp("TemplateFont", tag))
        {
            LLVivoxVoiceClient::getInstance()->addVoiceFont(id, nameString, descriptionString, expirationDate, hasExpired, fontType, fontStatus, true);
        }
        else if (!stricmp("ID", tag))
        {
            id = strtol(string.c_str(), NULL, 10);
        }
        else if (!stricmp("Description", tag))
        {
            descriptionString = string;
        }
        else if (!stricmp("ExpirationDate", tag))
        {
            expirationDate = expiryTimeStampToLLDate(string);
        }
        else if (!stricmp("Expired", tag))
        {
            hasExpired = !stricmp(string.c_str(), "1");
        }
        else if (!stricmp("Type", tag))
        {
            fontType = strtol(string.c_str(), NULL, 10);
        }
        else if (!stricmp("Status", tag))
        {
            fontStatus = strtol(string.c_str(), NULL, 10);
        }
        else if (!stricmp("MediaCompletionType", tag))
        {
            mediaCompletionType = string;;
        }

        textBuffer.clear();
        accumulateText= false;

        if (responseDepth == 0)
        {
            // We finished all of the XML, process the data
            processResponse(tag);
        }
    }
}

// --------------------------------------------------------------------------------

void LLVivoxProtocolParser::CharData(const char *buffer, int length)
{
    /*
     This method is called for anything that isn't a tag, which can be text you
     want that lies between tags, and a lot of stuff you don't want like file formatting
     (tabs, spaces, CR/LF, etc).

     Only copy text if we are in accumulate mode...
     */
    if (accumulateText)
        textBuffer.append(buffer, length);
}

// --------------------------------------------------------------------------------

LLDate LLVivoxProtocolParser::expiryTimeStampToLLDate(const std::string& vivox_ts)
{
    // *HACK: Vivox reports the time incorrectly. LLDate also only parses a
    // subset of valid ISO 8601 dates (only handles Z, not offsets).
    // So just use the date portion and fix the time here.
    std::string time_stamp = vivox_ts.substr(0, 10);
    time_stamp += VOICE_FONT_EXPIRY_TIME;

    LL_DEBUGS("VivoxProtocolParser") << "Vivox timestamp " << vivox_ts << " modified to: " << time_stamp << LL_ENDL;

    return LLDate(time_stamp);
}

// --------------------------------------------------------------------------------

void LLVivoxProtocolParser::processResponse(std::string tag)
{
    LL_DEBUGS("VivoxProtocolParser") << tag << LL_ENDL;

    // SLIM SDK: the SDK now returns a statusCode of "200" (OK) for success.  This is a change vs. previous SDKs.
    // According to Mike S., "The actual API convention is that responses with return codes of 0 are successful, regardless of the status code returned",
    // so I believe this will give correct behavior.

    if(returnCode == 0)
        statusCode = 0;

    if (isEvent)
    {
        const char *eventTypeCstr = eventTypeString.c_str();
        LL_DEBUGS("LowVoice") << eventTypeCstr << LL_ENDL;

        if (!stricmp(eventTypeCstr, "ParticipantUpdatedEvent"))
        {
            // These happen so often that logging them is pretty useless.
            LL_DEBUGS("LowVoice") << "Updated Params: " << sessionHandle << ", " << sessionGroupHandle << ", " << uriString << ", " << alias << ", " << isModeratorMuted << ", " << isSpeaking << ", " << volume << ", " << energy << LL_ENDL;
            LLVivoxVoiceClient::getInstance()->participantUpdatedEvent(sessionHandle, sessionGroupHandle, uriString, alias, isModeratorMuted, isSpeaking, volume, energy);
        }
        else if (!stricmp(eventTypeCstr, "AccountLoginStateChangeEvent"))
        {
            LLVivoxVoiceClient::getInstance()->accountLoginStateChangeEvent(accountHandle, statusCode, statusString, state);
        }
        else if (!stricmp(eventTypeCstr, "SessionAddedEvent"))
        {
            /*
             <Event type="SessionAddedEvent">
             <SessionGroupHandle>c1_m1000xFnPP04IpREWNkuw1cOXlhw==_sg0</SessionGroupHandle>
             <SessionHandle>c1_m1000xFnPP04IpREWNkuw1cOXlhw==0</SessionHandle>
             <Uri>sip:confctl-1408789@bhr.vivox.com</Uri>
             <IsChannel>true</IsChannel>
             <Incoming>false</Incoming>
             <ChannelName />
             </Event>
             */
            LLVivoxVoiceClient::getInstance()->sessionAddedEvent(uriString, alias, sessionHandle, sessionGroupHandle, isChannel, incoming, nameString, applicationString);
        }
        else if (!stricmp(eventTypeCstr, "SessionRemovedEvent"))
        {
            LLVivoxVoiceClient::getInstance()->sessionRemovedEvent(sessionHandle, sessionGroupHandle);
        }
        else if (!stricmp(eventTypeCstr, "SessionGroupUpdatedEvent"))
        {
            //nothng useful to process for this event, but we should not WARN that we have received it.
        }
        else if (!stricmp(eventTypeCstr, "SessionGroupAddedEvent"))
        {
            LLVivoxVoiceClient::getInstance()->sessionGroupAddedEvent(sessionGroupHandle);
        }
        else if (!stricmp(eventTypeCstr, "MediaStreamUpdatedEvent"))
        {
            /*
             <Event type="MediaStreamUpdatedEvent">
             <SessionGroupHandle>c1_m1000xFnPP04IpREWNkuw1cOXlhw==_sg0</SessionGroupHandle>
             <SessionHandle>c1_m1000xFnPP04IpREWNkuw1cOXlhw==0</SessionHandle>
             <StatusCode>200</StatusCode>
             <StatusString>OK</StatusString>
             <State>2</State>
             <Incoming>false</Incoming>
             </Event>
             */
            LLVivoxVoiceClient::getInstance()->mediaStreamUpdatedEvent(sessionHandle, sessionGroupHandle, statusCode, statusString, state, incoming);
        }
        else if (!stricmp(eventTypeCstr, "MediaCompletionEvent"))
        {
            /*
            <Event type="MediaCompletionEvent">
            <SessionGroupHandle />
            <MediaCompletionType>AuxBufferAudioCapture</MediaCompletionType>
            </Event>
            */
            LLVivoxVoiceClient::getInstance()->mediaCompletionEvent(sessionGroupHandle, mediaCompletionType);
        }
        else if (!stricmp(eventTypeCstr, "ParticipantAddedEvent"))
        {
            /*
             <Event type="ParticipantAddedEvent">
             <SessionGroupHandle>c1_m1000xFnPP04IpREWNkuw1cOXlhw==_sg4</SessionGroupHandle>
             <SessionHandle>c1_m1000xFnPP04IpREWNkuw1cOXlhw==4</SessionHandle>
             <ParticipantUri>sip:xI5auBZ60SJWIk606-1JGRQ==@bhr.vivox.com</ParticipantUri>
             <AccountName>xI5auBZ60SJWIk606-1JGRQ==</AccountName>
             <DisplayName />
             <ParticipantType>0</ParticipantType>
             </Event>
             */
            LL_DEBUGS("LowVoice") << "Added Params: " << sessionHandle << ", " << sessionGroupHandle << ", " << uriString << ", " << alias << ", " << nameString << ", " << displayNameString << ", " << participantType << LL_ENDL;
            LLVivoxVoiceClient::getInstance()->participantAddedEvent(sessionHandle, sessionGroupHandle, uriString, alias, nameString, displayNameString, participantType);
        }
        else if (!stricmp(eventTypeCstr, "ParticipantRemovedEvent"))
        {
            /*
             <Event type="ParticipantRemovedEvent">
             <SessionGroupHandle>c1_m1000xFnPP04IpREWNkuw1cOXlhw==_sg4</SessionGroupHandle>
             <SessionHandle>c1_m1000xFnPP04IpREWNkuw1cOXlhw==4</SessionHandle>
             <ParticipantUri>sip:xtx7YNV-3SGiG7rA1fo5Ndw==@bhr.vivox.com</ParticipantUri>
             <AccountName>xtx7YNV-3SGiG7rA1fo5Ndw==</AccountName>
             </Event>
             */
            LL_DEBUGS("LowVoice") << "Removed params:" << sessionHandle << ", " << sessionGroupHandle << ", " << uriString << ", " << alias << ", " << nameString << LL_ENDL;

            LLVivoxVoiceClient::getInstance()->participantRemovedEvent(sessionHandle, sessionGroupHandle, uriString, alias, nameString);
        }
        else if (!stricmp(eventTypeCstr, "AuxAudioPropertiesEvent"))
        {
            // These are really spammy in tuning mode
            LLVivoxVoiceClient::getInstance()->auxAudioPropertiesEvent(energy);
        }
        else if (!stricmp(eventTypeCstr, "MessageEvent"))
        {
            //TODO:  This probably is not received any more, it was used to support SLim clients
            LLVivoxVoiceClient::getInstance()->messageEvent(sessionHandle, uriString, alias, messageHeader, messageBody, applicationString);
        }
        else if (!stricmp(eventTypeCstr, "SessionNotificationEvent"))
        {
            //TODO:  This probably is not received any more, it was used to support SLim clients
            LLVivoxVoiceClient::getInstance()->sessionNotificationEvent(sessionHandle, uriString, notificationType);
        }
        else if (!stricmp(eventTypeCstr, "SessionUpdatedEvent"))
        {
            /*
             <Event type="SessionUpdatedEvent">
             <SessionGroupHandle>c1_m1000xFnPP04IpREWNkuw1cOXlhw==_sg0</SessionGroupHandle>
             <SessionHandle>c1_m1000xFnPP04IpREWNkuw1cOXlhw==0</SessionHandle>
             <Uri>sip:confctl-9@bhd.vivox.com</Uri>
             <IsMuted>0</IsMuted>
             <Volume>50</Volume>
             <TransmitEnabled>1</TransmitEnabled>
             <IsFocused>0</IsFocused>
             <SpeakerPosition><Position><X>0</X><Y>0</Y><Z>0</Z></Position></SpeakerPosition>
             <SessionFontID>0</SessionFontID>
             </Event>
             */
            // We don't need to process this, but we also shouldn't warn on it, since that confuses people.
        }
        else if (!stricmp(eventTypeCstr, "SessionGroupRemovedEvent"))
        {
            // We don't need to process this, but we also shouldn't warn on it, since that confuses people.
        }
        else if (!stricmp(eventTypeCstr, "VoiceServiceConnectionStateChangedEvent"))
        {
            LLVivoxVoiceClient::getInstance()->voiceServiceConnectionStateChangedEvent(statusCode, statusString, mBuildID);
        }
        else if (!stricmp(eventTypeCstr, "AudioDeviceHotSwapEvent"))
        {
            /*
            <Event type = "AudioDeviceHotSwapEvent">
            <EventType>RenderDeviceChanged< / EventType>
            <RelevantDevice>
            <Device>Speakers(Turtle Beach P11 Headset)< / Device>
            <DisplayName>Speakers(Turtle Beach P11 Headset)< / DisplayName>
            <Type>SpecificDevice< / Type>
            < / RelevantDevice>
            < / Event>
            */
            // an audio device was removed or added, fetch and update the local list of audio devices.
            LLVivoxVoiceClient::getInstance()->getCaptureDevicesSendMessage();
            LLVivoxVoiceClient::getInstance()->getRenderDevicesSendMessage();
        }
        else
        {
            LL_WARNS("VivoxProtocolParser") << "Unknown event type " << eventTypeString << LL_ENDL;
        }
    }
    else
    {
        const char *actionCstr = actionString.c_str();
        LL_DEBUGS("LowVoice") << actionCstr << LL_ENDL;

        if (!stricmp(actionCstr, "Session.Set3DPosition.1"))
        {
            // We don't need to process these
        }
        else if (!stricmp(actionCstr, "Connector.Create.1"))
        {
            LLVivoxVoiceClient::getInstance()->connectorCreateResponse(statusCode, statusString, connectorHandle, versionID);
        }
        else if (!stricmp(actionCstr, "Account.Login.1"))
        {
            LLVivoxVoiceClient::getInstance()->loginResponse(statusCode, statusString, accountHandle, numberOfAliases);
        }
        else if (!stricmp(actionCstr, "Session.Create.1"))
        {
            LLVivoxVoiceClient::getInstance()->sessionCreateResponse(requestId, statusCode, statusString, sessionHandle);
        }
        else if (!stricmp(actionCstr, "SessionGroup.AddSession.1"))
        {
            LLVivoxVoiceClient::getInstance()->sessionGroupAddSessionResponse(requestId, statusCode, statusString, sessionHandle);
        }
        else if (!stricmp(actionCstr, "Session.Connect.1"))
        {
            LLVivoxVoiceClient::getInstance()->sessionConnectResponse(requestId, statusCode, statusString);
        }
        else if (!stricmp(actionCstr, "Account.Logout.1"))
        {
            LLVivoxVoiceClient::getInstance()->logoutResponse(statusCode, statusString);
        }
        else if (!stricmp(actionCstr, "Connector.InitiateShutdown.1"))
        {
            LLVivoxVoiceClient::getInstance()->connectorShutdownResponse(statusCode, statusString);
        }
        else if (!stricmp(actionCstr, "Account.GetSessionFonts.1"))
        {
            LLVivoxVoiceClient::getInstance()->accountGetSessionFontsResponse(statusCode, statusString);
        }
        else if (!stricmp(actionCstr, "Account.GetTemplateFonts.1"))
        {
            LLVivoxVoiceClient::getInstance()->accountGetTemplateFontsResponse(statusCode, statusString);
        }
        else if (!stricmp(actionCstr, "Aux.SetVadProperties.1"))
        {
            // both values of statusCode (old and more recent) indicate valid requests
            if (statusCode != 0 && statusCode != 200)
            {
                LL_WARNS("Voice") << "Aux.SetVadProperties.1 request failed: "
                    << "statusCode: " << statusCode
                    << " and "
                    << "statusString: " << statusString
                    << LL_ENDL;
            }
        }
        /*
         else if (!stricmp(actionCstr, "Account.ChannelGetList.1"))
         {
         LLVoiceClient::getInstance()->channelGetListResponse(statusCode, statusString);
         }
         else if (!stricmp(actionCstr, "Connector.AccountCreate.1"))
         {

         }
         else if (!stricmp(actionCstr, "Connector.MuteLocalMic.1"))
         {

         }
         else if (!stricmp(actionCstr, "Connector.MuteLocalSpeaker.1"))
         {

         }
         else if (!stricmp(actionCstr, "Connector.SetLocalMicVolume.1"))
         {

         }
         else if (!stricmp(actionCstr, "Connector.SetLocalSpeakerVolume.1"))
         {

         }
         else if (!stricmp(actionCstr, "Session.ListenerSetPosition.1"))
         {

         }
         else if (!stricmp(actionCstr, "Session.SpeakerSetPosition.1"))
         {

         }
         else if (!stricmp(actionCstr, "Session.AudioSourceSetPosition.1"))
         {

         }
         else if (!stricmp(actionCstr, "Session.GetChannelParticipants.1"))
         {

         }
         else if (!stricmp(actionCstr, "Account.ChannelCreate.1"))
         {

         }
         else if (!stricmp(actionCstr, "Account.ChannelUpdate.1"))
         {

         }
         else if (!stricmp(actionCstr, "Account.ChannelDelete.1"))
         {

         }
         else if (!stricmp(actionCstr, "Account.ChannelCreateAndInvite.1"))
         {

         }
         else if (!stricmp(actionCstr, "Account.ChannelFolderCreate.1"))
         {

         }
         else if (!stricmp(actionCstr, "Account.ChannelFolderUpdate.1"))
         {

         }
         else if (!stricmp(actionCstr, "Account.ChannelFolderDelete.1"))
         {

         }
         else if (!stricmp(actionCstr, "Account.ChannelAddModerator.1"))
         {

         }
         else if (!stricmp(actionCstr, "Account.ChannelDeleteModerator.1"))
         {

         }
         */
    }
}

LLVivoxSecurity::LLVivoxSecurity()
{
    // This size is an arbitrary choice; Vivox does not care
    // Use a multiple of three so that there is no '=' padding in the base64 (purely an esthetic choice)
    #define VIVOX_TOKEN_BYTES 9
    U8  random_value[VIVOX_TOKEN_BYTES];

    for (int b = 0; b < VIVOX_TOKEN_BYTES; b++)
    {
        random_value[b] = ll_rand() & 0xff;
    }
    mConnectorHandle = LLBase64::encode(random_value, VIVOX_TOKEN_BYTES);

    for (int b = 0; b < VIVOX_TOKEN_BYTES; b++)
    {
        random_value[b] = ll_rand() & 0xff;
    }
    mAccountHandle = LLBase64::encode(random_value, VIVOX_TOKEN_BYTES);
}

LLVivoxSecurity::~LLVivoxSecurity()
{
}<|MERGE_RESOLUTION|>--- conflicted
+++ resolved
@@ -5173,37 +5173,20 @@
 // Currently this will be false only for PSTN callers into group chats, and PSTN p2p calls.
 bool LLVivoxVoiceClient::isParticipantAvatar(const LLUUID &id)
 {
-<<<<<<< HEAD
-	bool result = true; 
-    sessionStatePtr_t session(findSession(id));
-	
-	if(session)
-	{
-		// this is a p2p session with the indicated caller, or the session with the specified UUID.
-		if(session->mSynthesizedCallerID)
-			result = false;
-	}
-	else
-	{
-		// Didn't find a matching session -- check the current audio session for a matching participant
-		if(mAudioSession)
-		{
-=======
-    BOOL result = TRUE;
+    bool result = true;
     sessionStatePtr_t session(findSession(id));
 
     if(session)
     {
         // this is a p2p session with the indicated caller, or the session with the specified UUID.
         if(session->mSynthesizedCallerID)
-            result = FALSE;
+            result = false;
     }
     else
     {
         // Didn't find a matching session -- check the current audio session for a matching participant
         if(mAudioSession)
         {
->>>>>>> e7eced3c
             participantStatePtr_t participant(findParticipantByID(id));
             if(participant)
             {
@@ -5216,17 +5199,10 @@
 }
 
 // Returns true if calling back the session URI after the session has closed is possible.
-<<<<<<< HEAD
-// Currently this will be false only for PSTN P2P calls.		
+// Currently this will be false only for PSTN P2P calls.
 bool LLVivoxVoiceClient::isSessionCallBackPossible(const LLUUID &session_id)
 {
-	bool result = true; 
-=======
-// Currently this will be false only for PSTN P2P calls.
-BOOL LLVivoxVoiceClient::isSessionCallBackPossible(const LLUUID &session_id)
-{
-    BOOL result = TRUE;
->>>>>>> e7eced3c
+    bool result = true;
     sessionStatePtr_t session(findSession(session_id));
 
     if(session != NULL)
@@ -5241,11 +5217,7 @@
 // Currently this will be false only for PSTN P2P calls.
 bool LLVivoxVoiceClient::isSessionTextIMPossible(const LLUUID &session_id)
 {
-<<<<<<< HEAD
-	bool result = true;
-=======
-    bool result = TRUE;
->>>>>>> e7eced3c
+    bool result = true;
     sessionStatePtr_t session(findSession(session_id));
 
     if(session != NULL)
@@ -5343,33 +5315,6 @@
 
 std::string LLVivoxVoiceClient::nameFromID(const LLUUID &uuid)
 {
-<<<<<<< HEAD
-	std::string result;
-	
-	if (uuid.isNull()) {
-		//VIVOX, the uuid emtpy look for the mURIString and return that instead.
-		//result.assign(uuid.mURIStringName);
-		LLStringUtil::replaceChar(result, '_', ' ');
-		return result;
-	}
-	// Prepending this apparently prevents conflicts with reserved names inside the vivox code.
-	result = "x";
-	
-	// Base64 encode and replace the pieces of base64 that are less compatible 
-	// with e-mail local-parts.
-	// See RFC-4648 "Base 64 Encoding with URL and Filename Safe Alphabet"
-	result += LLBase64::encode(uuid.mData, UUID_BYTES);
-	LLStringUtil::replaceChar(result, '+', '-');
-	LLStringUtil::replaceChar(result, '/', '_');
-	
-	// If you need to transform a GUID to this form on the macOS command line, this will do so:
-	// echo -n x && (echo e669132a-6c43-4ee1-a78d-6c82fff59f32 |xxd -r -p |openssl base64|tr '/+' '_-')
-	
-	// The reverse transform can be done with:
-	// echo 'x5mkTKmxDTuGnjWyC__WfMg==' |cut -b 2- -|tr '_-' '/+' |openssl base64 -d|xxd -p
-	
-	return result;
-=======
     std::string result;
 
     if (uuid.isNull()) {
@@ -5388,14 +5333,13 @@
     LLStringUtil::replaceChar(result, '+', '-');
     LLStringUtil::replaceChar(result, '/', '_');
 
-    // If you need to transform a GUID to this form on the Mac OS X command line, this will do so:
+    // If you need to transform a GUID to this form on the macOS command line, this will do so:
     // echo -n x && (echo e669132a-6c43-4ee1-a78d-6c82fff59f32 |xxd -r -p |openssl base64|tr '/+' '_-')
 
     // The reverse transform can be done with:
     // echo 'x5mkTKmxDTuGnjWyC__WfMg==' |cut -b 2- -|tr '_-' '/+' |openssl base64 -d|xxd -p
 
     return result;
->>>>>>> e7eced3c
 }
 
 bool LLVivoxVoiceClient::IDFromName(const std::string inName, LLUUID &uuid)
@@ -5709,17 +5653,6 @@
 
 bool LLVivoxVoiceClient::lipSyncEnabled()
 {
-<<<<<<< HEAD
-	   
-	if ( mVoiceEnabled )
-	{
-		return mLipSyncEnabled;
-	}
-	else
-	{
-		return false;
-	}
-=======
 
     if ( mVoiceEnabled )
     {
@@ -5727,9 +5660,8 @@
     }
     else
     {
-        return FALSE;
-    }
->>>>>>> e7eced3c
+        return false;
+    }
 }
 
 
@@ -5776,29 +5708,16 @@
 // Accessors for data related to nearby speakers
 bool LLVivoxVoiceClient::getVoiceEnabled(const LLUUID& id)
 {
-<<<<<<< HEAD
-	bool result = false;
-    participantStatePtr_t participant(findParticipantByID(id));
-	if(participant)
-	{
-		// I'm not sure what the semantics of this should be.
-		// For now, if we have any data about the user that came through the chat channel, assume they're voice-enabled.
-		result = true;
-	}
-	
-	return result;
-=======
-    BOOL result = FALSE;
+    bool result = false;
     participantStatePtr_t participant(findParticipantByID(id));
     if(participant)
     {
         // I'm not sure what the semantics of this should be.
         // For now, if we have any data about the user that came through the chat channel, assume they're voice-enabled.
-        result = TRUE;
+        result = true;
     }
 
     return result;
->>>>>>> e7eced3c
 }
 
 std::string LLVivoxVoiceClient::getDisplayName(const LLUUID& id)
@@ -5817,44 +5736,24 @@
 
 bool LLVivoxVoiceClient::getIsSpeaking(const LLUUID& id)
 {
-<<<<<<< HEAD
-	bool result = false;
-
-    participantStatePtr_t participant(findParticipantByID(id));
-	if(participant)
-	{
-		if (participant->mSpeakingTimeout.getElapsedTimeF32() > SPEAKING_TIMEOUT)
-		{
-			participant->mIsSpeaking = false;
-		}
-		result = participant->mIsSpeaking;
-	}
-	
-	return result;
-=======
-    BOOL result = FALSE;
+    bool result = false;
 
     participantStatePtr_t participant(findParticipantByID(id));
     if(participant)
     {
         if (participant->mSpeakingTimeout.getElapsedTimeF32() > SPEAKING_TIMEOUT)
         {
-            participant->mIsSpeaking = FALSE;
+            participant->mIsSpeaking = false;
         }
         result = participant->mIsSpeaking;
     }
 
     return result;
->>>>>>> e7eced3c
 }
 
 bool LLVivoxVoiceClient::getIsModeratorMuted(const LLUUID& id)
 {
-<<<<<<< HEAD
-	bool result = false;
-=======
-    BOOL result = FALSE;
->>>>>>> e7eced3c
+    bool result = false;
 
     participantStatePtr_t participant(findParticipantByID(id));
     if(participant)
@@ -5881,11 +5780,7 @@
 
 bool LLVivoxVoiceClient::getUsingPTT(const LLUUID& id)
 {
-<<<<<<< HEAD
-	bool result = false;
-=======
-    BOOL result = FALSE;
->>>>>>> e7eced3c
+    bool result = false;
 
     participantStatePtr_t participant(findParticipantByID(id));
     if(participant)
@@ -5900,13 +5795,8 @@
 
 bool LLVivoxVoiceClient::getOnMuteList(const LLUUID& id)
 {
-<<<<<<< HEAD
-	bool result = false;
-	
-=======
-    BOOL result = FALSE;
-
->>>>>>> e7eced3c
+    bool result = false;
+
     participantStatePtr_t participant(findParticipantByID(id));
     if(participant)
     {
@@ -6507,85 +6397,6 @@
                        << " mAudioSession=" << mAudioSession
                        << LL_ENDL;
 
-<<<<<<< HEAD
-	if(mAudioSession)
-	{
-		if(status == LLVoiceClientStatusObserver::ERROR_UNKNOWN)
-		{
-			switch(mAudioSession->mErrorStatusCode)
-			{
-				case 20713:		status = LLVoiceClientStatusObserver::ERROR_CHANNEL_FULL; 		break;
-				case 20714:		status = LLVoiceClientStatusObserver::ERROR_CHANNEL_LOCKED; 	break;
-				case 20715:
-					//invalid channel, we may be using a set of poorly cached
-					//info
-					status = LLVoiceClientStatusObserver::ERROR_NOT_AVAILABLE;
-					break;
-				case 1009:
-					//invalid username and password
-					status = LLVoiceClientStatusObserver::ERROR_NOT_AVAILABLE;
-					break;
-			}
-
-			// Reset the error code to make sure it won't be reused later by accident.
-			mAudioSession->mErrorStatusCode = 0;
-		}
-		else if(status == LLVoiceClientStatusObserver::STATUS_LEFT_CHANNEL)
-		{
-			switch(mAudioSession->mErrorStatusCode)
-			{
-				case HTTP_NOT_FOUND:	// NOT_FOUND
-				// *TODO: Should this be 503?
-				case 480:	// TEMPORARILY_UNAVAILABLE
-				case HTTP_REQUEST_TIME_OUT:	// REQUEST_TIMEOUT
-					// call failed because other user was not available
-					// treat this as an error case
-					status = LLVoiceClientStatusObserver::ERROR_NOT_AVAILABLE;
-
-					// Reset the error code to make sure it won't be reused later by accident.
-					mAudioSession->mErrorStatusCode = 0;
-				break;
-			}
-		}
-	}
-	
-	LL_DEBUGS("Voice") 
-		<< " " << LLVoiceClientStatusObserver::status2string(status)  
-		<< ", session URI " << getAudioSessionURI() 
-		<< ", proximal is " << inSpatialChannel()
-        << LL_ENDL;
-
-    // this function is called from a coroutine, shuttle application hook back to main loop
-    auto work = [=]()
-        {
-            for (status_observer_set_t::iterator it = mStatusObservers.begin();
-                it != mStatusObservers.end();
-                )
-            {
-                LLVoiceClientStatusObserver* observer = *it;
-                observer->onChange(status, getAudioSessionURI(), inSpatialChannel());
-                // In case onError() deleted an entry.
-                it = mStatusObservers.upper_bound(observer);
-            }
-
-            // skipped to avoid speak button blinking
-            if (status != LLVoiceClientStatusObserver::STATUS_JOINING
-                && status != LLVoiceClientStatusObserver::STATUS_LEFT_CHANNEL
-                && status != LLVoiceClientStatusObserver::STATUS_VOICE_DISABLED)
-            {
-                bool voice_status = LLVoiceClient::getInstance()->voiceEnabled() && LLVoiceClient::getInstance()->isVoiceWorking();
-
-                gAgent.setVoiceConnected(voice_status);
-
-                if (voice_status)
-                {
-                    LLFirstUse::speak(true);
-                }
-            }
-        };
-
-    LLAppViewer::instance()->postToMainCoro(work);
-=======
     if(mAudioSession)
     {
         if(status == LLVoiceClientStatusObserver::ERROR_UNKNOWN)
@@ -6633,31 +6444,36 @@
         << ", proximal is " << inSpatialChannel()
         << LL_ENDL;
 
-    for (status_observer_set_t::iterator it = mStatusObservers.begin();
-        it != mStatusObservers.end();
-        )
-    {
-        LLVoiceClientStatusObserver* observer = *it;
-        observer->onChange(status, getAudioSessionURI(), inSpatialChannel());
-        // In case onError() deleted an entry.
-        it = mStatusObservers.upper_bound(observer);
-    }
-
-    // skipped to avoid speak button blinking
-    if (   status != LLVoiceClientStatusObserver::STATUS_JOINING
-        && status != LLVoiceClientStatusObserver::STATUS_LEFT_CHANNEL
-        && status != LLVoiceClientStatusObserver::STATUS_VOICE_DISABLED)
-    {
-        bool voice_status = LLVoiceClient::getInstance()->voiceEnabled() && LLVoiceClient::getInstance()->isVoiceWorking();
-
-        gAgent.setVoiceConnected(voice_status);
-
-        if (voice_status)
-        {
-            LLFirstUse::speak(true);
-        }
-    }
->>>>>>> e7eced3c
+    // this function is called from a coroutine, shuttle application hook back to main loop
+    auto work = [=]()
+        {
+            for (status_observer_set_t::iterator it = mStatusObservers.begin();
+                it != mStatusObservers.end();
+                )
+            {
+                LLVoiceClientStatusObserver* observer = *it;
+                observer->onChange(status, getAudioSessionURI(), inSpatialChannel());
+                // In case onError() deleted an entry.
+                it = mStatusObservers.upper_bound(observer);
+            }
+
+            // skipped to avoid speak button blinking
+            if (status != LLVoiceClientStatusObserver::STATUS_JOINING
+                && status != LLVoiceClientStatusObserver::STATUS_LEFT_CHANNEL
+                && status != LLVoiceClientStatusObserver::STATUS_VOICE_DISABLED)
+            {
+                bool voice_status = LLVoiceClient::getInstance()->voiceEnabled() && LLVoiceClient::getInstance()->isVoiceWorking();
+
+                gAgent.setVoiceConnected(voice_status);
+
+                if (voice_status)
+                {
+                    LLFirstUse::speak(true);
+                }
+            }
+        };
+
+    LLAppViewer::instance()->postToMainCoro(work);
 }
 
 void LLVivoxVoiceClient::addObserver(LLFriendObserver* observer)
@@ -7280,43 +7096,6 @@
 // it updates VoiceMorphing menu items in accordance with purchased properties
 void LLVivoxVoiceClient::updateVoiceMorphingMenu()
 {
-<<<<<<< HEAD
-	if (mVoiceFontListDirty)
-	{
-		LLVoiceEffectInterface * effect_interfacep = LLVoiceClient::instance().getVoiceEffectInterface();
-		if (effect_interfacep)
-		{
-			const voice_effect_list_t& effect_list = effect_interfacep->getVoiceEffectList();
-			if (!effect_list.empty())
-			{
-				LLMenuGL * voice_morphing_menup = gMenuBarView->findChildMenuByName("VoiceMorphing", true);
-
-				if (NULL != voice_morphing_menup)
-				{
-					S32 items = voice_morphing_menup->getItemCount();
-					if (items > 0)
-					{
-						voice_morphing_menup->erase(1, items - 3, false);
-
-						S32 pos = 1;
-						for (voice_effect_list_t::const_iterator it = effect_list.begin(); it != effect_list.end(); ++it)
-						{
-							LLMenuItemCheckGL::Params p;
-							p.name = it->first;
-							p.label = it->first;
-							p.on_check.function(boost::bind(&LLVivoxVoiceClient::onCheckVoiceEffect, this, it->first));
-							p.on_click.function(boost::bind(&LLVivoxVoiceClient::onClickVoiceEffect, this, it->first));
-							LLMenuItemCheckGL * voice_effect_itemp = LLUICtrlFactory::create<LLMenuItemCheckGL>(p);
-							voice_morphing_menup->insert(pos++, voice_effect_itemp, false);
-						}
-
-						voice_morphing_menup->needsArrange();
-					}
-				}
-			}
-		}
-	}
-=======
     if (mVoiceFontListDirty)
     {
         LLVoiceEffectInterface * effect_interfacep = LLVoiceClient::instance().getVoiceEffectInterface();
@@ -7325,7 +7104,7 @@
             const voice_effect_list_t& effect_list = effect_interfacep->getVoiceEffectList();
             if (!effect_list.empty())
             {
-                LLMenuGL * voice_morphing_menup = gMenuBarView->findChildMenuByName("VoiceMorphing", TRUE);
+                LLMenuGL * voice_morphing_menup = gMenuBarView->findChildMenuByName("VoiceMorphing", true);
 
                 if (NULL != voice_morphing_menup)
                 {
@@ -7352,7 +7131,6 @@
             }
         }
     }
->>>>>>> e7eced3c
 }
 void LLVivoxVoiceClient::notifyVoiceFontObservers()
 {
