--- conflicted
+++ resolved
@@ -36,9 +36,5 @@
 
 bool LLFloaterSceneLoadStats::postBuild()
 {
-<<<<<<< HEAD
-	return true;
-=======
-    return TRUE;
->>>>>>> e7eced3c
+    return true;
 }