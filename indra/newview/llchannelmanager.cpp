/**
 * @file llchannelmanager.cpp
 * @brief This class rules screen notification channels.
 *
 * $LicenseInfo:firstyear=2000&license=viewerlgpl$
 * Second Life Viewer Source Code
 * Copyright (C) 2010, Linden Research, Inc.
 *
 * This library is free software; you can redistribute it and/or
 * modify it under the terms of the GNU Lesser General Public
 * License as published by the Free Software Foundation;
 * version 2.1 of the License only.
 *
 * This library is distributed in the hope that it will be useful,
 * but WITHOUT ANY WARRANTY; without even the implied warranty of
 * MERCHANTABILITY or FITNESS FOR A PARTICULAR PURPOSE.  See the GNU
 * Lesser General Public License for more details.
 *
 * You should have received a copy of the GNU Lesser General Public
 * License along with this library; if not, write to the Free Software
 * Foundation, Inc., 51 Franklin Street, Fifth Floor, Boston, MA  02110-1301  USA
 *
 * Linden Research, Inc., 945 Battery Street, San Francisco, CA  94111  USA
 * $/LicenseInfo$
 */

#include "llviewerprecompiledheaders.h" // must be first include

#include "llchannelmanager.h"

#include "llappviewer.h"
#include "lldonotdisturbnotificationstorage.h"
#include "llpersistentnotificationstorage.h"
#include "llviewercontrol.h"
#include "llviewerwindow.h"
#include "llrootview.h"
#include "llsyswellwindow.h"
#include "llfloaternotificationstabbed.h"
#include "llfloaterreg.h"

#include <algorithm>

using namespace LLNotificationsUI;

//--------------------------------------------------------------------------
LLChannelManager::LLChannelManager()
{
    LLAppViewer::instance()->setOnLoginCompletedCallback(boost::bind(&LLChannelManager::onLoginCompleted, this));
    mChannelList.clear();
    mStartUpChannel = NULL;

    if(!gViewerWindow)
    {
        LL_ERRS() << "LLChannelManager::LLChannelManager() - viwer window is not initialized yet" << LL_ENDL;
    }

    // We don't actually need this instance right now, but our
    // cleanupSingleton() method deletes LLScreenChannels, which need to
    // unregister from LLUI. Calling LLUI::instance() here establishes the
    // dependency so LLSingletonBase::deleteAll() calls our deleteSingleton()
    // before LLUI::deleteSingleton().
    LLUI::instance();
}

//--------------------------------------------------------------------------
LLChannelManager::~LLChannelManager()
{
}

//--------------------------------------------------------------------------
void LLChannelManager::cleanupSingleton()
{
    // Note: LLScreenChannelBase is a LLUICtrl and depends onto other singletions
    // not captured by singleton-dependency, so cleanup it here instead of destructor
    for (std::vector<ChannelElem>::iterator it = mChannelList.begin(); it != mChannelList.end(); ++it)
    {
        LLScreenChannelBase* channel = it->channel.get();
        if (!channel) continue;

        delete channel;
    }

    mChannelList.clear();
}

//--------------------------------------------------------------------------
LLScreenChannel* LLChannelManager::createNotificationChannel()
{
<<<<<<< HEAD
	//  creating params for a channel
	LLScreenChannelBase::Params p;
	p.id = NOTIFICATION_CHANNEL_UUID;
	p.channel_align = CA_RIGHT;
	p.toast_align = NA_TOP;

	// Getting a Channel for our notifications
	return dynamic_cast<LLScreenChannel*> (LLChannelManager::getInstance()->getChannel(p));
=======
    //  creating params for a channel
    LLScreenChannelBase::Params p;
    p.id = LLUUID(gSavedSettings.getString("NotificationChannelUUID"));
    p.channel_align = CA_RIGHT;
    p.toast_align = NA_TOP;

    // Getting a Channel for our notifications
    return dynamic_cast<LLScreenChannel*> (LLChannelManager::getInstance()->getChannel(p));
>>>>>>> e7eced3c
}

//--------------------------------------------------------------------------
void LLChannelManager::onLoginCompleted()
{
<<<<<<< HEAD
	S32 away_notifications = 0;

	// calc a number of all offline notifications
	for(std::vector<ChannelElem>::iterator it = mChannelList.begin(); it !=  mChannelList.end(); ++it)
	{
		LLScreenChannelBase* channel = it->channel.get();
		if (!channel) continue;

		// don't calc notifications for Nearby Chat
		if(channel->getChannelID() == NEARBY_CHAT_CHANNEL_UUID)
		{
			continue;
		}

		// don't calc notifications for channels that always show their notifications
		if(!channel->getDisplayToastsAlways())
		{
			away_notifications +=channel->getNumberOfHiddenToasts();
		}
	}

	away_notifications += gIMMgr->getNumberOfUnreadIM();

	if(!away_notifications)
	{
		onStartUpToastClose();
	}
	else
	{
		// create a channel for the StartUp Toast
		LLScreenChannelBase::Params p;
		p.id = STARTUP_CHANNEL_UUID;
		p.channel_align = CA_RIGHT;
		mStartUpChannel = createChannel(p);

		if(!mStartUpChannel)
		{
			onStartUpToastClose();
		}
		else
		{
			gViewerWindow->getRootView()->addChild(mStartUpChannel);

			// init channel's position and size
			S32 channel_right_bound = gViewerWindow->getWorldViewRectScaled().mRight - gSavedSettings.getS32("NotificationChannelRightMargin");
			mStartUpChannel->init(channel_right_bound - NOTIFY_BOX_WIDTH, channel_right_bound);
			mStartUpChannel->setMouseDownCallback(boost::bind(&LLFloaterNotificationsTabbed::onStartUpToastClick, LLFloaterNotificationsTabbed::getInstance(), _2, _3, _4));

			mStartUpChannel->setCommitCallback(boost::bind(&LLChannelManager::onStartUpToastClose, this));
			mStartUpChannel->createStartUpToast(away_notifications, gSavedSettings.getS32("StartUpToastLifeTime"));
		}
	}

	LLPersistentNotificationStorage::getInstance()->loadNotifications();
	LLDoNotDisturbNotificationStorage::getInstance()->loadNotifications();
=======
    S32 away_notifications = 0;

    // calc a number of all offline notifications
    for(std::vector<ChannelElem>::iterator it = mChannelList.begin(); it !=  mChannelList.end(); ++it)
    {
        LLScreenChannelBase* channel = it->channel.get();
        if (!channel) continue;

        // don't calc notifications for Nearby Chat
        if(channel->getChannelID() == LLUUID(gSavedSettings.getString("NearByChatChannelUUID")))
        {
            continue;
        }

        // don't calc notifications for channels that always show their notifications
        if(!channel->getDisplayToastsAlways())
        {
            away_notifications +=channel->getNumberOfHiddenToasts();
        }
    }

    away_notifications += gIMMgr->getNumberOfUnreadIM();

    if(!away_notifications)
    {
        onStartUpToastClose();
    }
    else
    {
        // create a channel for the StartUp Toast
        LLScreenChannelBase::Params p;
        p.id = LLUUID(gSavedSettings.getString("StartUpChannelUUID"));
        p.channel_align = CA_RIGHT;
        mStartUpChannel = createChannel(p);

        if(!mStartUpChannel)
        {
            onStartUpToastClose();
        }
        else
        {
            gViewerWindow->getRootView()->addChild(mStartUpChannel);

            // init channel's position and size
            S32 channel_right_bound = gViewerWindow->getWorldViewRectScaled().mRight - gSavedSettings.getS32("NotificationChannelRightMargin");
            S32 channel_width = gSavedSettings.getS32("NotifyBoxWidth");
            mStartUpChannel->init(channel_right_bound - channel_width, channel_right_bound);
            mStartUpChannel->setMouseDownCallback(boost::bind(&LLFloaterNotificationsTabbed::onStartUpToastClick, LLFloaterNotificationsTabbed::getInstance(), _2, _3, _4));

            mStartUpChannel->setCommitCallback(boost::bind(&LLChannelManager::onStartUpToastClose, this));
            mStartUpChannel->createStartUpToast(away_notifications, gSavedSettings.getS32("StartUpToastLifeTime"));
        }
    }

    LLPersistentNotificationStorage::getInstance()->loadNotifications();
    LLDoNotDisturbNotificationStorage::getInstance()->loadNotifications();
>>>>>>> e7eced3c
}

//--------------------------------------------------------------------------
void LLChannelManager::onStartUpToastClose()
{
<<<<<<< HEAD
	if(mStartUpChannel)
	{
		mStartUpChannel->setVisible(FALSE);
		mStartUpChannel->closeStartUpToast();
		removeChannelByID(STARTUP_CHANNEL_UUID);
		mStartUpChannel = NULL;
	}

	// set StartUp Toast Flag to allow all other channels to show incoming toasts
	LLScreenChannel::setStartUpToastShown();
=======
    if(mStartUpChannel)
    {
        mStartUpChannel->setVisible(FALSE);
        mStartUpChannel->closeStartUpToast();
        removeChannelByID(LLUUID(gSavedSettings.getString("StartUpChannelUUID")));
        mStartUpChannel = NULL;
    }

    // set StartUp Toast Flag to allow all other channels to show incoming toasts
    LLScreenChannel::setStartUpToastShown();
>>>>>>> e7eced3c
}

//--------------------------------------------------------------------------

LLScreenChannelBase*    LLChannelManager::addChannel(LLScreenChannelBase* channel)
{
    if(!channel)
        return 0;

    ChannelElem new_elem;
    new_elem.id = channel->getChannelID();
    new_elem.channel = channel->getHandle();

    mChannelList.push_back(new_elem);

    return channel;
}

LLScreenChannel* LLChannelManager::createChannel(LLScreenChannelBase::Params& p)
{
    LLScreenChannel* new_channel = new LLScreenChannel(p);

    addChannel(new_channel);
    return new_channel;
}

LLScreenChannelBase* LLChannelManager::getChannel(LLScreenChannelBase::Params& p)
{
    LLScreenChannelBase* new_channel = findChannelByID(p.id);

    if(new_channel)
        return new_channel;

    return createChannel(p);

}

//--------------------------------------------------------------------------
LLScreenChannelBase* LLChannelManager::findChannelByID(const LLUUID& id)
{
    std::vector<ChannelElem>::iterator it = find(mChannelList.begin(), mChannelList.end(), id);
    if(it != mChannelList.end())
    {
        return (*it).channel.get();
    }

    return NULL;
}

//--------------------------------------------------------------------------
void LLChannelManager::removeChannelByID(const LLUUID& id)
{
    std::vector<ChannelElem>::iterator it = find(mChannelList.begin(), mChannelList.end(), id);
    if(it != mChannelList.end())
    {
        mChannelList.erase(it);
    }
}

//--------------------------------------------------------------------------
void LLChannelManager::muteAllChannels(bool mute)
{
    for (std::vector<ChannelElem>::iterator it = mChannelList.begin();
            it != mChannelList.end(); it++)
    {
        if (it->channel.get())
        {
            it->channel.get()->setShowToasts(!mute);
        }
    }
}

void LLChannelManager::killToastsFromChannel(const LLUUID& channel_id, const LLScreenChannel::Matcher& matcher)
{
    LLScreenChannel
            * screen_channel =
                    dynamic_cast<LLScreenChannel*> (findChannelByID(channel_id));
    if (screen_channel != NULL)
    {
        screen_channel->killMatchedToasts(matcher);
    }
}

// static
LLNotificationsUI::LLScreenChannel* LLChannelManager::getNotificationScreenChannel()
{
<<<<<<< HEAD
	LLNotificationsUI::LLScreenChannel* channel = static_cast<LLNotificationsUI::LLScreenChannel*>
	(LLNotificationsUI::LLChannelManager::getInstance()->
										findChannelByID(NOTIFICATION_CHANNEL_UUID));

	if (channel == NULL)
	{
		LL_WARNS() << "Can't find screen channel by Notification Channel UUID" << LL_ENDL;
		llassert(!"Can't find screen channel by Notification Channel UUID");
	}
=======
    LLNotificationsUI::LLScreenChannel* channel = static_cast<LLNotificationsUI::LLScreenChannel*>
    (LLNotificationsUI::LLChannelManager::getInstance()->
                                        findChannelByID(LLUUID(gSavedSettings.getString("NotificationChannelUUID"))));

    if (channel == NULL)
    {
        LL_WARNS() << "Can't find screen channel by NotificationChannelUUID" << LL_ENDL;
        llassert(!"Can't find screen channel by NotificationChannelUUID");
    }
>>>>>>> e7eced3c

    return channel;
}
<|MERGE_RESOLUTION|>--- conflicted
+++ resolved
@@ -86,87 +86,19 @@
 //--------------------------------------------------------------------------
 LLScreenChannel* LLChannelManager::createNotificationChannel()
 {
-<<<<<<< HEAD
-	//  creating params for a channel
-	LLScreenChannelBase::Params p;
-	p.id = NOTIFICATION_CHANNEL_UUID;
-	p.channel_align = CA_RIGHT;
-	p.toast_align = NA_TOP;
-
-	// Getting a Channel for our notifications
-	return dynamic_cast<LLScreenChannel*> (LLChannelManager::getInstance()->getChannel(p));
-=======
     //  creating params for a channel
     LLScreenChannelBase::Params p;
-    p.id = LLUUID(gSavedSettings.getString("NotificationChannelUUID"));
+    p.id = NOTIFICATION_CHANNEL_UUID;
     p.channel_align = CA_RIGHT;
     p.toast_align = NA_TOP;
 
     // Getting a Channel for our notifications
     return dynamic_cast<LLScreenChannel*> (LLChannelManager::getInstance()->getChannel(p));
->>>>>>> e7eced3c
 }
 
 //--------------------------------------------------------------------------
 void LLChannelManager::onLoginCompleted()
 {
-<<<<<<< HEAD
-	S32 away_notifications = 0;
-
-	// calc a number of all offline notifications
-	for(std::vector<ChannelElem>::iterator it = mChannelList.begin(); it !=  mChannelList.end(); ++it)
-	{
-		LLScreenChannelBase* channel = it->channel.get();
-		if (!channel) continue;
-
-		// don't calc notifications for Nearby Chat
-		if(channel->getChannelID() == NEARBY_CHAT_CHANNEL_UUID)
-		{
-			continue;
-		}
-
-		// don't calc notifications for channels that always show their notifications
-		if(!channel->getDisplayToastsAlways())
-		{
-			away_notifications +=channel->getNumberOfHiddenToasts();
-		}
-	}
-
-	away_notifications += gIMMgr->getNumberOfUnreadIM();
-
-	if(!away_notifications)
-	{
-		onStartUpToastClose();
-	}
-	else
-	{
-		// create a channel for the StartUp Toast
-		LLScreenChannelBase::Params p;
-		p.id = STARTUP_CHANNEL_UUID;
-		p.channel_align = CA_RIGHT;
-		mStartUpChannel = createChannel(p);
-
-		if(!mStartUpChannel)
-		{
-			onStartUpToastClose();
-		}
-		else
-		{
-			gViewerWindow->getRootView()->addChild(mStartUpChannel);
-
-			// init channel's position and size
-			S32 channel_right_bound = gViewerWindow->getWorldViewRectScaled().mRight - gSavedSettings.getS32("NotificationChannelRightMargin");
-			mStartUpChannel->init(channel_right_bound - NOTIFY_BOX_WIDTH, channel_right_bound);
-			mStartUpChannel->setMouseDownCallback(boost::bind(&LLFloaterNotificationsTabbed::onStartUpToastClick, LLFloaterNotificationsTabbed::getInstance(), _2, _3, _4));
-
-			mStartUpChannel->setCommitCallback(boost::bind(&LLChannelManager::onStartUpToastClose, this));
-			mStartUpChannel->createStartUpToast(away_notifications, gSavedSettings.getS32("StartUpToastLifeTime"));
-		}
-	}
-
-	LLPersistentNotificationStorage::getInstance()->loadNotifications();
-	LLDoNotDisturbNotificationStorage::getInstance()->loadNotifications();
-=======
     S32 away_notifications = 0;
 
     // calc a number of all offline notifications
@@ -176,7 +108,7 @@
         if (!channel) continue;
 
         // don't calc notifications for Nearby Chat
-        if(channel->getChannelID() == LLUUID(gSavedSettings.getString("NearByChatChannelUUID")))
+        if(channel->getChannelID() == NEARBY_CHAT_CHANNEL_UUID)
         {
             continue;
         }
@@ -198,7 +130,7 @@
     {
         // create a channel for the StartUp Toast
         LLScreenChannelBase::Params p;
-        p.id = LLUUID(gSavedSettings.getString("StartUpChannelUUID"));
+        p.id = STARTUP_CHANNEL_UUID;
         p.channel_align = CA_RIGHT;
         mStartUpChannel = createChannel(p);
 
@@ -212,8 +144,7 @@
 
             // init channel's position and size
             S32 channel_right_bound = gViewerWindow->getWorldViewRectScaled().mRight - gSavedSettings.getS32("NotificationChannelRightMargin");
-            S32 channel_width = gSavedSettings.getS32("NotifyBoxWidth");
-            mStartUpChannel->init(channel_right_bound - channel_width, channel_right_bound);
+            mStartUpChannel->init(channel_right_bound - NOTIFY_BOX_WIDTH, channel_right_bound);
             mStartUpChannel->setMouseDownCallback(boost::bind(&LLFloaterNotificationsTabbed::onStartUpToastClick, LLFloaterNotificationsTabbed::getInstance(), _2, _3, _4));
 
             mStartUpChannel->setCommitCallback(boost::bind(&LLChannelManager::onStartUpToastClose, this));
@@ -223,35 +154,21 @@
 
     LLPersistentNotificationStorage::getInstance()->loadNotifications();
     LLDoNotDisturbNotificationStorage::getInstance()->loadNotifications();
->>>>>>> e7eced3c
 }
 
 //--------------------------------------------------------------------------
 void LLChannelManager::onStartUpToastClose()
 {
-<<<<<<< HEAD
-	if(mStartUpChannel)
-	{
-		mStartUpChannel->setVisible(FALSE);
-		mStartUpChannel->closeStartUpToast();
-		removeChannelByID(STARTUP_CHANNEL_UUID);
-		mStartUpChannel = NULL;
-	}
-
-	// set StartUp Toast Flag to allow all other channels to show incoming toasts
-	LLScreenChannel::setStartUpToastShown();
-=======
     if(mStartUpChannel)
     {
         mStartUpChannel->setVisible(FALSE);
         mStartUpChannel->closeStartUpToast();
-        removeChannelByID(LLUUID(gSavedSettings.getString("StartUpChannelUUID")));
+        removeChannelByID(STARTUP_CHANNEL_UUID);
         mStartUpChannel = NULL;
     }
 
     // set StartUp Toast Flag to allow all other channels to show incoming toasts
     LLScreenChannel::setStartUpToastShown();
->>>>>>> e7eced3c
 }
 
 //--------------------------------------------------------------------------
@@ -338,27 +255,15 @@
 // static
 LLNotificationsUI::LLScreenChannel* LLChannelManager::getNotificationScreenChannel()
 {
-<<<<<<< HEAD
-	LLNotificationsUI::LLScreenChannel* channel = static_cast<LLNotificationsUI::LLScreenChannel*>
-	(LLNotificationsUI::LLChannelManager::getInstance()->
-										findChannelByID(NOTIFICATION_CHANNEL_UUID));
-
-	if (channel == NULL)
-	{
-		LL_WARNS() << "Can't find screen channel by Notification Channel UUID" << LL_ENDL;
-		llassert(!"Can't find screen channel by Notification Channel UUID");
-	}
-=======
     LLNotificationsUI::LLScreenChannel* channel = static_cast<LLNotificationsUI::LLScreenChannel*>
     (LLNotificationsUI::LLChannelManager::getInstance()->
-                                        findChannelByID(LLUUID(gSavedSettings.getString("NotificationChannelUUID"))));
+                                        findChannelByID(NOTIFICATION_CHANNEL_UUID));
 
     if (channel == NULL)
     {
-        LL_WARNS() << "Can't find screen channel by NotificationChannelUUID" << LL_ENDL;
-        llassert(!"Can't find screen channel by NotificationChannelUUID");
-    }
->>>>>>> e7eced3c
+        LL_WARNS() << "Can't find screen channel by Notification Channel UUID" << LL_ENDL;
+        llassert(!"Can't find screen channel by Notification Channel UUID");
+    }
 
     return channel;
 }
