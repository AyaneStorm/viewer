/**
* @file   llfloaterpathfindingconsole.h
* @brief  "Pathfinding console" floater, allowing for viewing and testing of the pathfinding navmesh through Havok AI utilities.
* @author Stinson@lindenlab.com
*
* $LicenseInfo:firstyear=2012&license=viewerlgpl$
* Second Life Viewer Source Code
* Copyright (C) 2012, Linden Research, Inc.
*
* This library is free software; you can redistribute it and/or
* modify it under the terms of the GNU Lesser General Public
* License as published by the Free Software Foundation;
* version 2.1 of the License only.
*
* This library is distributed in the hope that it will be useful,
* but WITHOUT ANY WARRANTY; without even the implied warranty of
* MERCHANTABILITY or FITNESS FOR A PARTICULAR PURPOSE.  See the GNU
* Lesser General Public License for more details.
*
* You should have received a copy of the GNU Lesser General Public
* License along with this library; if not, write to the Free Software
* Foundation, Inc., 51 Franklin Street, Fifth Floor, Boston, MA  02110-1301  USA
*
* Linden Research, Inc., 945 Battery Street, San Francisco, CA  94111  USA
* $/LicenseInfo$
*/
#ifndef LL_LLFLOATERPATHFINDINGCONSOLE_H
#define LL_LLFLOATERPATHFINDINGCONSOLE_H

#include <vector>

#include <boost/signals2.hpp>

#include "llfloater.h"
#include "llhandle.h"
#include "llpathfindingnavmeshzone.h"
#include "llpathfindingpathtool.h"
#include "llpathinglib.h"
#include "v4color.h"

class LLButton;
class LLCheckBoxCtrl;
class LLComboBox;
class LLControlVariable;
class LLPanel;
class LLSD;
class LLSliderCtrl;
class LLTabContainer;
class LLTextBase;
class LLToolset;

class LLFloaterPathfindingConsole
:   public LLFloater
{
    friend class LLFloaterReg;

public:
<<<<<<< HEAD
	virtual bool postBuild();
	virtual void onOpen(const LLSD& pKey);
	virtual void onClose(bool pIsAppQuitting);
=======
    virtual BOOL postBuild();
    virtual void onOpen(const LLSD& pKey);
    virtual void onClose(bool pIsAppQuitting);
>>>>>>> e1623bb2

    static LLHandle<LLFloaterPathfindingConsole> getInstanceHandle();

<<<<<<< HEAD
	bool isRenderNavMesh() const;
	void setRenderNavMesh(bool pIsRenderNavMesh);

	bool isRenderWalkables() const;
	void setRenderWalkables(bool pIsRenderWalkables);

	bool isRenderStaticObstacles() const;
	void setRenderStaticObstacles(bool pIsRenderStaticObstacles);

	bool isRenderMaterialVolumes() const;
	void setRenderMaterialVolumes(bool pIsRenderMaterialVolumes);

	bool isRenderExclusionVolumes() const;
	void setRenderExclusionVolumes(bool pIsRenderExclusionVolumes);

	bool isRenderWorld() const;
	void setRenderWorld(bool pIsRenderWorld);
	
	bool isRenderWorldMovablesOnly() const;
	void setRenderWorldMovablesOnly(bool pIsRenderWorldMovablesOnly);

	bool isRenderWaterPlane() const;
	void setRenderWaterPlane(bool pIsRenderWaterPlane);
	
	bool isRenderXRay() const;
	void setRenderXRay(bool pIsRenderXRay);
	
	bool isRenderAnyShapes() const;
	U32  getRenderShapeFlags();
=======
    BOOL isRenderNavMesh() const;
    void setRenderNavMesh(BOOL pIsRenderNavMesh);

    BOOL isRenderWalkables() const;
    void setRenderWalkables(BOOL pIsRenderWalkables);

    BOOL isRenderStaticObstacles() const;
    void setRenderStaticObstacles(BOOL pIsRenderStaticObstacles);

    BOOL isRenderMaterialVolumes() const;
    void setRenderMaterialVolumes(BOOL pIsRenderMaterialVolumes);

    BOOL isRenderExclusionVolumes() const;
    void setRenderExclusionVolumes(BOOL pIsRenderExclusionVolumes);

    BOOL isRenderWorld() const;
    void setRenderWorld(BOOL pIsRenderWorld);

    BOOL isRenderWorldMovablesOnly() const;
    void setRenderWorldMovablesOnly(BOOL pIsRenderWorldMovablesOnly);
>>>>>>> e1623bb2

    BOOL isRenderWaterPlane() const;
    void setRenderWaterPlane(BOOL pIsRenderWaterPlane);

    BOOL isRenderXRay() const;
    void setRenderXRay(BOOL pIsRenderXRay);

    BOOL isRenderAnyShapes() const;
    U32  getRenderShapeFlags();

    LLPathingLib::LLPLCharacterType getRenderHeatmapType() const;
    void                            setRenderHeatmapType(LLPathingLib::LLPLCharacterType pRenderHeatmapType);
    void onRegionBoundaryCross();
protected:

private:
    typedef enum
    {
        kConsoleStateUnknown,
        kConsoleStateLibraryNotImplemented,
        kConsoleStateRegionNotEnabled,
        kConsoleStateRegionLoading,
        kConsoleStateCheckingVersion,
        kConsoleStateDownloading,
        kConsoleStateHasNavMesh,
        kConsoleStateError
    } EConsoleState;

    // Does its own instance management, so clients not allowed
    // to allocate or destroy.
    LLFloaterPathfindingConsole(const LLSD& pSeed);
    virtual ~LLFloaterPathfindingConsole();

    void onTabSwitch();
    void onShowWorldSet();
    void onShowWorldMovablesOnlySet();
    void onShowNavMeshSet();
    void onShowWalkabilitySet();
    void onCharacterWidthSet();
    void onCharacterTypeSwitch();
    void onClearPathClicked();

    void handleNavMeshZoneStatus(LLPathfindingNavMeshZone::ENavMeshZoneRequestStatus pNavMeshZoneRequestStatus);

    void onPathEvent();

    void setDefaultInputs();
    void setConsoleState(EConsoleState pConsoleState);
    void setWorldRenderState();
    void setNavMeshRenderState();
    void updateRenderablesObjects();

    void updateControlsOnConsoleState();
    void updateViewerStatusOnConsoleState();
    void updateSimulatorStatusOnConsoleState();

    void initializeNavMeshZoneForCurrentRegion();

    void switchIntoTestPathMode();
    void switchOutOfTestPathMode();
    void updateCharacterWidth();
    void updateCharacterType();
    void clearPath();
    void updatePathTestStatus();

    void registerSavedSettingsListeners();
    void deregisterSavedSettingsListeners();
    void handleRetrieveNeighborChange(LLControlVariable *pControl, const LLSD &pNewValue);
    void handleNavMeshColorChange(LLControlVariable *pControl, const LLSD &pNewValue);
    void fillInColorsForNavMeshVisualization();
    void cleanupRenderableRestoreItems();

    LLRootHandle<LLFloaterPathfindingConsole>     mSelfHandle;
    LLTabContainer                                *mViewTestTabContainer;
    LLPanel                                       *mViewTab;
    LLTextBase                                    *mShowLabel;
    LLCheckBoxCtrl                                *mShowWorldCheckBox;
    LLCheckBoxCtrl                                *mShowWorldMovablesOnlyCheckBox;
    LLCheckBoxCtrl                                *mShowNavMeshCheckBox;
    LLTextBase                                    *mShowNavMeshWalkabilityLabel;
    LLComboBox                                    *mShowNavMeshWalkabilityComboBox;
    LLCheckBoxCtrl                                *mShowWalkablesCheckBox;
    LLCheckBoxCtrl                                *mShowStaticObstaclesCheckBox;
    LLCheckBoxCtrl                                *mShowMaterialVolumesCheckBox;
    LLCheckBoxCtrl                                *mShowExclusionVolumesCheckBox;
    LLCheckBoxCtrl                                *mShowRenderWaterPlaneCheckBox;
    LLCheckBoxCtrl                                *mShowXRayCheckBox;
    LLTextBase                                    *mPathfindingViewerStatus;
    LLTextBase                                    *mPathfindingSimulatorStatus;
    LLPanel                                       *mTestTab;
    LLTextBase                                    *mCtrlClickLabel;
    LLTextBase                                    *mShiftClickLabel;
    LLTextBase                                    *mCharacterWidthLabel;
    LLTextBase                                    *mCharacterWidthUnitLabel;
    LLSliderCtrl                                  *mCharacterWidthSlider;
    LLTextBase                                    *mCharacterTypeLabel;
    LLComboBox                                    *mCharacterTypeComboBox;
    LLTextBase                                    *mPathTestingStatus;
    LLButton                                      *mClearPathButton;

    LLColor4                                      mErrorColor;
    LLColor4                                      mWarningColor;

    LLPathfindingNavMeshZone::navmesh_zone_slot_t mNavMeshZoneSlot;
    LLPathfindingNavMeshZone                      mNavMeshZone;
    bool                                          mIsNavMeshUpdating;

    boost::signals2::connection                   mRegionBoundarySlot;
    boost::signals2::connection                   mTeleportFailedSlot;
    LLPathfindingPathTool::path_event_slot_t      mPathEventSlot;

    LLToolset                                     *mPathfindingToolset;
    LLToolset                                     *mSavedToolset;

    boost::signals2::connection                   mSavedSettingRetrieveNeighborSlot;
    boost::signals2::connection                   mSavedSettingWalkableSlot;
    boost::signals2::connection                   mSavedSettingStaticObstacleSlot;
    boost::signals2::connection                   mSavedSettingMaterialVolumeSlot;
    boost::signals2::connection                   mSavedSettingExclusionVolumeSlot;
    boost::signals2::connection                   mSavedSettingInteriorEdgeSlot;
    boost::signals2::connection                   mSavedSettingExteriorEdgeSlot;
    boost::signals2::connection                   mSavedSettingHeatmapMinSlot;
    boost::signals2::connection                   mSavedSettingHeatmapMaxSlot;
    boost::signals2::connection                   mSavedSettingNavMeshFaceSlot;
    boost::signals2::connection                   mSavedSettingTestPathValidEndSlot;
    boost::signals2::connection                   mSavedSettingTestPathInvalidEndSlot;
    boost::signals2::connection                   mSavedSettingTestPathSlot;
    boost::signals2::connection                   mSavedSettingWaterSlot;

    EConsoleState                                 mConsoleState;

    std::vector<U32>                              mRenderableRestoreList;

    static LLHandle<LLFloaterPathfindingConsole>  sInstanceHandle;
};

#endif // LL_LLFLOATERPATHFINDINGCONSOLE_H<|MERGE_RESOLUTION|>--- conflicted
+++ resolved
@@ -1,258 +1,220 @@
-/**
-* @file   llfloaterpathfindingconsole.h
-* @brief  "Pathfinding console" floater, allowing for viewing and testing of the pathfinding navmesh through Havok AI utilities.
-* @author Stinson@lindenlab.com
-*
-* $LicenseInfo:firstyear=2012&license=viewerlgpl$
-* Second Life Viewer Source Code
-* Copyright (C) 2012, Linden Research, Inc.
-*
-* This library is free software; you can redistribute it and/or
-* modify it under the terms of the GNU Lesser General Public
-* License as published by the Free Software Foundation;
-* version 2.1 of the License only.
-*
-* This library is distributed in the hope that it will be useful,
-* but WITHOUT ANY WARRANTY; without even the implied warranty of
-* MERCHANTABILITY or FITNESS FOR A PARTICULAR PURPOSE.  See the GNU
-* Lesser General Public License for more details.
-*
-* You should have received a copy of the GNU Lesser General Public
-* License along with this library; if not, write to the Free Software
-* Foundation, Inc., 51 Franklin Street, Fifth Floor, Boston, MA  02110-1301  USA
-*
-* Linden Research, Inc., 945 Battery Street, San Francisco, CA  94111  USA
-* $/LicenseInfo$
-*/
-#ifndef LL_LLFLOATERPATHFINDINGCONSOLE_H
-#define LL_LLFLOATERPATHFINDINGCONSOLE_H
-
-#include <vector>
-
-#include <boost/signals2.hpp>
-
-#include "llfloater.h"
-#include "llhandle.h"
-#include "llpathfindingnavmeshzone.h"
-#include "llpathfindingpathtool.h"
-#include "llpathinglib.h"
-#include "v4color.h"
-
-class LLButton;
-class LLCheckBoxCtrl;
-class LLComboBox;
-class LLControlVariable;
-class LLPanel;
-class LLSD;
-class LLSliderCtrl;
-class LLTabContainer;
-class LLTextBase;
-class LLToolset;
-
-class LLFloaterPathfindingConsole
-:   public LLFloater
-{
-    friend class LLFloaterReg;
-
-public:
-<<<<<<< HEAD
-	virtual bool postBuild();
-	virtual void onOpen(const LLSD& pKey);
-	virtual void onClose(bool pIsAppQuitting);
-=======
-    virtual BOOL postBuild();
-    virtual void onOpen(const LLSD& pKey);
-    virtual void onClose(bool pIsAppQuitting);
->>>>>>> e1623bb2
-
-    static LLHandle<LLFloaterPathfindingConsole> getInstanceHandle();
-
-<<<<<<< HEAD
-	bool isRenderNavMesh() const;
-	void setRenderNavMesh(bool pIsRenderNavMesh);
-
-	bool isRenderWalkables() const;
-	void setRenderWalkables(bool pIsRenderWalkables);
-
-	bool isRenderStaticObstacles() const;
-	void setRenderStaticObstacles(bool pIsRenderStaticObstacles);
-
-	bool isRenderMaterialVolumes() const;
-	void setRenderMaterialVolumes(bool pIsRenderMaterialVolumes);
-
-	bool isRenderExclusionVolumes() const;
-	void setRenderExclusionVolumes(bool pIsRenderExclusionVolumes);
-
-	bool isRenderWorld() const;
-	void setRenderWorld(bool pIsRenderWorld);
-	
-	bool isRenderWorldMovablesOnly() const;
-	void setRenderWorldMovablesOnly(bool pIsRenderWorldMovablesOnly);
-
-	bool isRenderWaterPlane() const;
-	void setRenderWaterPlane(bool pIsRenderWaterPlane);
-	
-	bool isRenderXRay() const;
-	void setRenderXRay(bool pIsRenderXRay);
-	
-	bool isRenderAnyShapes() const;
-	U32  getRenderShapeFlags();
-=======
-    BOOL isRenderNavMesh() const;
-    void setRenderNavMesh(BOOL pIsRenderNavMesh);
-
-    BOOL isRenderWalkables() const;
-    void setRenderWalkables(BOOL pIsRenderWalkables);
-
-    BOOL isRenderStaticObstacles() const;
-    void setRenderStaticObstacles(BOOL pIsRenderStaticObstacles);
-
-    BOOL isRenderMaterialVolumes() const;
-    void setRenderMaterialVolumes(BOOL pIsRenderMaterialVolumes);
-
-    BOOL isRenderExclusionVolumes() const;
-    void setRenderExclusionVolumes(BOOL pIsRenderExclusionVolumes);
-
-    BOOL isRenderWorld() const;
-    void setRenderWorld(BOOL pIsRenderWorld);
-
-    BOOL isRenderWorldMovablesOnly() const;
-    void setRenderWorldMovablesOnly(BOOL pIsRenderWorldMovablesOnly);
->>>>>>> e1623bb2
-
-    BOOL isRenderWaterPlane() const;
-    void setRenderWaterPlane(BOOL pIsRenderWaterPlane);
-
-    BOOL isRenderXRay() const;
-    void setRenderXRay(BOOL pIsRenderXRay);
-
-    BOOL isRenderAnyShapes() const;
-    U32  getRenderShapeFlags();
-
-    LLPathingLib::LLPLCharacterType getRenderHeatmapType() const;
-    void                            setRenderHeatmapType(LLPathingLib::LLPLCharacterType pRenderHeatmapType);
-    void onRegionBoundaryCross();
-protected:
-
-private:
-    typedef enum
-    {
-        kConsoleStateUnknown,
-        kConsoleStateLibraryNotImplemented,
-        kConsoleStateRegionNotEnabled,
-        kConsoleStateRegionLoading,
-        kConsoleStateCheckingVersion,
-        kConsoleStateDownloading,
-        kConsoleStateHasNavMesh,
-        kConsoleStateError
-    } EConsoleState;
-
-    // Does its own instance management, so clients not allowed
-    // to allocate or destroy.
-    LLFloaterPathfindingConsole(const LLSD& pSeed);
-    virtual ~LLFloaterPathfindingConsole();
-
-    void onTabSwitch();
-    void onShowWorldSet();
-    void onShowWorldMovablesOnlySet();
-    void onShowNavMeshSet();
-    void onShowWalkabilitySet();
-    void onCharacterWidthSet();
-    void onCharacterTypeSwitch();
-    void onClearPathClicked();
-
-    void handleNavMeshZoneStatus(LLPathfindingNavMeshZone::ENavMeshZoneRequestStatus pNavMeshZoneRequestStatus);
-
-    void onPathEvent();
-
-    void setDefaultInputs();
-    void setConsoleState(EConsoleState pConsoleState);
-    void setWorldRenderState();
-    void setNavMeshRenderState();
-    void updateRenderablesObjects();
-
-    void updateControlsOnConsoleState();
-    void updateViewerStatusOnConsoleState();
-    void updateSimulatorStatusOnConsoleState();
-
-    void initializeNavMeshZoneForCurrentRegion();
-
-    void switchIntoTestPathMode();
-    void switchOutOfTestPathMode();
-    void updateCharacterWidth();
-    void updateCharacterType();
-    void clearPath();
-    void updatePathTestStatus();
-
-    void registerSavedSettingsListeners();
-    void deregisterSavedSettingsListeners();
-    void handleRetrieveNeighborChange(LLControlVariable *pControl, const LLSD &pNewValue);
-    void handleNavMeshColorChange(LLControlVariable *pControl, const LLSD &pNewValue);
-    void fillInColorsForNavMeshVisualization();
-    void cleanupRenderableRestoreItems();
-
-    LLRootHandle<LLFloaterPathfindingConsole>     mSelfHandle;
-    LLTabContainer                                *mViewTestTabContainer;
-    LLPanel                                       *mViewTab;
-    LLTextBase                                    *mShowLabel;
-    LLCheckBoxCtrl                                *mShowWorldCheckBox;
-    LLCheckBoxCtrl                                *mShowWorldMovablesOnlyCheckBox;
-    LLCheckBoxCtrl                                *mShowNavMeshCheckBox;
-    LLTextBase                                    *mShowNavMeshWalkabilityLabel;
-    LLComboBox                                    *mShowNavMeshWalkabilityComboBox;
-    LLCheckBoxCtrl                                *mShowWalkablesCheckBox;
-    LLCheckBoxCtrl                                *mShowStaticObstaclesCheckBox;
-    LLCheckBoxCtrl                                *mShowMaterialVolumesCheckBox;
-    LLCheckBoxCtrl                                *mShowExclusionVolumesCheckBox;
-    LLCheckBoxCtrl                                *mShowRenderWaterPlaneCheckBox;
-    LLCheckBoxCtrl                                *mShowXRayCheckBox;
-    LLTextBase                                    *mPathfindingViewerStatus;
-    LLTextBase                                    *mPathfindingSimulatorStatus;
-    LLPanel                                       *mTestTab;
-    LLTextBase                                    *mCtrlClickLabel;
-    LLTextBase                                    *mShiftClickLabel;
-    LLTextBase                                    *mCharacterWidthLabel;
-    LLTextBase                                    *mCharacterWidthUnitLabel;
-    LLSliderCtrl                                  *mCharacterWidthSlider;
-    LLTextBase                                    *mCharacterTypeLabel;
-    LLComboBox                                    *mCharacterTypeComboBox;
-    LLTextBase                                    *mPathTestingStatus;
-    LLButton                                      *mClearPathButton;
-
-    LLColor4                                      mErrorColor;
-    LLColor4                                      mWarningColor;
-
-    LLPathfindingNavMeshZone::navmesh_zone_slot_t mNavMeshZoneSlot;
-    LLPathfindingNavMeshZone                      mNavMeshZone;
-    bool                                          mIsNavMeshUpdating;
-
-    boost::signals2::connection                   mRegionBoundarySlot;
-    boost::signals2::connection                   mTeleportFailedSlot;
-    LLPathfindingPathTool::path_event_slot_t      mPathEventSlot;
-
-    LLToolset                                     *mPathfindingToolset;
-    LLToolset                                     *mSavedToolset;
-
-    boost::signals2::connection                   mSavedSettingRetrieveNeighborSlot;
-    boost::signals2::connection                   mSavedSettingWalkableSlot;
-    boost::signals2::connection                   mSavedSettingStaticObstacleSlot;
-    boost::signals2::connection                   mSavedSettingMaterialVolumeSlot;
-    boost::signals2::connection                   mSavedSettingExclusionVolumeSlot;
-    boost::signals2::connection                   mSavedSettingInteriorEdgeSlot;
-    boost::signals2::connection                   mSavedSettingExteriorEdgeSlot;
-    boost::signals2::connection                   mSavedSettingHeatmapMinSlot;
-    boost::signals2::connection                   mSavedSettingHeatmapMaxSlot;
-    boost::signals2::connection                   mSavedSettingNavMeshFaceSlot;
-    boost::signals2::connection                   mSavedSettingTestPathValidEndSlot;
-    boost::signals2::connection                   mSavedSettingTestPathInvalidEndSlot;
-    boost::signals2::connection                   mSavedSettingTestPathSlot;
-    boost::signals2::connection                   mSavedSettingWaterSlot;
-
-    EConsoleState                                 mConsoleState;
-
-    std::vector<U32>                              mRenderableRestoreList;
-
-    static LLHandle<LLFloaterPathfindingConsole>  sInstanceHandle;
-};
-
-#endif // LL_LLFLOATERPATHFINDINGCONSOLE_H+/**
+* @file   llfloaterpathfindingconsole.h
+* @brief  "Pathfinding console" floater, allowing for viewing and testing of the pathfinding navmesh through Havok AI utilities.
+* @author Stinson@lindenlab.com
+*
+* $LicenseInfo:firstyear=2012&license=viewerlgpl$
+* Second Life Viewer Source Code
+* Copyright (C) 2012, Linden Research, Inc.
+*
+* This library is free software; you can redistribute it and/or
+* modify it under the terms of the GNU Lesser General Public
+* License as published by the Free Software Foundation;
+* version 2.1 of the License only.
+*
+* This library is distributed in the hope that it will be useful,
+* but WITHOUT ANY WARRANTY; without even the implied warranty of
+* MERCHANTABILITY or FITNESS FOR A PARTICULAR PURPOSE.  See the GNU
+* Lesser General Public License for more details.
+*
+* You should have received a copy of the GNU Lesser General Public
+* License along with this library; if not, write to the Free Software
+* Foundation, Inc., 51 Franklin Street, Fifth Floor, Boston, MA  02110-1301  USA
+*
+* Linden Research, Inc., 945 Battery Street, San Francisco, CA  94111  USA
+* $/LicenseInfo$
+*/
+#ifndef LL_LLFLOATERPATHFINDINGCONSOLE_H
+#define LL_LLFLOATERPATHFINDINGCONSOLE_H
+
+#include <vector>
+
+#include <boost/signals2.hpp>
+
+#include "llfloater.h"
+#include "llhandle.h"
+#include "llpathfindingnavmeshzone.h"
+#include "llpathfindingpathtool.h"
+#include "llpathinglib.h"
+#include "v4color.h"
+
+class LLButton;
+class LLCheckBoxCtrl;
+class LLComboBox;
+class LLControlVariable;
+class LLPanel;
+class LLSD;
+class LLSliderCtrl;
+class LLTabContainer;
+class LLTextBase;
+class LLToolset;
+
+class LLFloaterPathfindingConsole
+:   public LLFloater
+{
+    friend class LLFloaterReg;
+
+public:
+    virtual bool postBuild();
+    virtual void onOpen(const LLSD& pKey);
+    virtual void onClose(bool pIsAppQuitting);
+
+    static LLHandle<LLFloaterPathfindingConsole> getInstanceHandle();
+
+    bool isRenderNavMesh() const;
+    void setRenderNavMesh(bool pIsRenderNavMesh);
+
+    bool isRenderWalkables() const;
+    void setRenderWalkables(bool pIsRenderWalkables);
+
+    bool isRenderStaticObstacles() const;
+    void setRenderStaticObstacles(bool pIsRenderStaticObstacles);
+
+    bool isRenderMaterialVolumes() const;
+    void setRenderMaterialVolumes(bool pIsRenderMaterialVolumes);
+
+    bool isRenderExclusionVolumes() const;
+    void setRenderExclusionVolumes(bool pIsRenderExclusionVolumes);
+
+    bool isRenderWorld() const;
+    void setRenderWorld(bool pIsRenderWorld);
+
+    bool isRenderWorldMovablesOnly() const;
+    void setRenderWorldMovablesOnly(bool pIsRenderWorldMovablesOnly);
+
+    bool isRenderWaterPlane() const;
+    void setRenderWaterPlane(bool pIsRenderWaterPlane);
+
+    bool isRenderXRay() const;
+    void setRenderXRay(bool pIsRenderXRay);
+
+    bool isRenderAnyShapes() const;
+    U32  getRenderShapeFlags();
+
+    LLPathingLib::LLPLCharacterType getRenderHeatmapType() const;
+    void                            setRenderHeatmapType(LLPathingLib::LLPLCharacterType pRenderHeatmapType);
+    void onRegionBoundaryCross();
+protected:
+
+private:
+    typedef enum
+    {
+        kConsoleStateUnknown,
+        kConsoleStateLibraryNotImplemented,
+        kConsoleStateRegionNotEnabled,
+        kConsoleStateRegionLoading,
+        kConsoleStateCheckingVersion,
+        kConsoleStateDownloading,
+        kConsoleStateHasNavMesh,
+        kConsoleStateError
+    } EConsoleState;
+
+    // Does its own instance management, so clients not allowed
+    // to allocate or destroy.
+    LLFloaterPathfindingConsole(const LLSD& pSeed);
+    virtual ~LLFloaterPathfindingConsole();
+
+    void onTabSwitch();
+    void onShowWorldSet();
+    void onShowWorldMovablesOnlySet();
+    void onShowNavMeshSet();
+    void onShowWalkabilitySet();
+    void onCharacterWidthSet();
+    void onCharacterTypeSwitch();
+    void onClearPathClicked();
+
+    void handleNavMeshZoneStatus(LLPathfindingNavMeshZone::ENavMeshZoneRequestStatus pNavMeshZoneRequestStatus);
+
+    void onPathEvent();
+
+    void setDefaultInputs();
+    void setConsoleState(EConsoleState pConsoleState);
+    void setWorldRenderState();
+    void setNavMeshRenderState();
+    void updateRenderablesObjects();
+
+    void updateControlsOnConsoleState();
+    void updateViewerStatusOnConsoleState();
+    void updateSimulatorStatusOnConsoleState();
+
+    void initializeNavMeshZoneForCurrentRegion();
+
+    void switchIntoTestPathMode();
+    void switchOutOfTestPathMode();
+    void updateCharacterWidth();
+    void updateCharacterType();
+    void clearPath();
+    void updatePathTestStatus();
+
+    void registerSavedSettingsListeners();
+    void deregisterSavedSettingsListeners();
+    void handleRetrieveNeighborChange(LLControlVariable *pControl, const LLSD &pNewValue);
+    void handleNavMeshColorChange(LLControlVariable *pControl, const LLSD &pNewValue);
+    void fillInColorsForNavMeshVisualization();
+    void cleanupRenderableRestoreItems();
+
+    LLRootHandle<LLFloaterPathfindingConsole>     mSelfHandle;
+    LLTabContainer                                *mViewTestTabContainer;
+    LLPanel                                       *mViewTab;
+    LLTextBase                                    *mShowLabel;
+    LLCheckBoxCtrl                                *mShowWorldCheckBox;
+    LLCheckBoxCtrl                                *mShowWorldMovablesOnlyCheckBox;
+    LLCheckBoxCtrl                                *mShowNavMeshCheckBox;
+    LLTextBase                                    *mShowNavMeshWalkabilityLabel;
+    LLComboBox                                    *mShowNavMeshWalkabilityComboBox;
+    LLCheckBoxCtrl                                *mShowWalkablesCheckBox;
+    LLCheckBoxCtrl                                *mShowStaticObstaclesCheckBox;
+    LLCheckBoxCtrl                                *mShowMaterialVolumesCheckBox;
+    LLCheckBoxCtrl                                *mShowExclusionVolumesCheckBox;
+    LLCheckBoxCtrl                                *mShowRenderWaterPlaneCheckBox;
+    LLCheckBoxCtrl                                *mShowXRayCheckBox;
+    LLTextBase                                    *mPathfindingViewerStatus;
+    LLTextBase                                    *mPathfindingSimulatorStatus;
+    LLPanel                                       *mTestTab;
+    LLTextBase                                    *mCtrlClickLabel;
+    LLTextBase                                    *mShiftClickLabel;
+    LLTextBase                                    *mCharacterWidthLabel;
+    LLTextBase                                    *mCharacterWidthUnitLabel;
+    LLSliderCtrl                                  *mCharacterWidthSlider;
+    LLTextBase                                    *mCharacterTypeLabel;
+    LLComboBox                                    *mCharacterTypeComboBox;
+    LLTextBase                                    *mPathTestingStatus;
+    LLButton                                      *mClearPathButton;
+
+    LLColor4                                      mErrorColor;
+    LLColor4                                      mWarningColor;
+
+    LLPathfindingNavMeshZone::navmesh_zone_slot_t mNavMeshZoneSlot;
+    LLPathfindingNavMeshZone                      mNavMeshZone;
+    bool                                          mIsNavMeshUpdating;
+
+    boost::signals2::connection                   mRegionBoundarySlot;
+    boost::signals2::connection                   mTeleportFailedSlot;
+    LLPathfindingPathTool::path_event_slot_t      mPathEventSlot;
+
+    LLToolset                                     *mPathfindingToolset;
+    LLToolset                                     *mSavedToolset;
+
+    boost::signals2::connection                   mSavedSettingRetrieveNeighborSlot;
+    boost::signals2::connection                   mSavedSettingWalkableSlot;
+    boost::signals2::connection                   mSavedSettingStaticObstacleSlot;
+    boost::signals2::connection                   mSavedSettingMaterialVolumeSlot;
+    boost::signals2::connection                   mSavedSettingExclusionVolumeSlot;
+    boost::signals2::connection                   mSavedSettingInteriorEdgeSlot;
+    boost::signals2::connection                   mSavedSettingExteriorEdgeSlot;
+    boost::signals2::connection                   mSavedSettingHeatmapMinSlot;
+    boost::signals2::connection                   mSavedSettingHeatmapMaxSlot;
+    boost::signals2::connection                   mSavedSettingNavMeshFaceSlot;
+    boost::signals2::connection                   mSavedSettingTestPathValidEndSlot;
+    boost::signals2::connection                   mSavedSettingTestPathInvalidEndSlot;
+    boost::signals2::connection                   mSavedSettingTestPathSlot;
+    boost::signals2::connection                   mSavedSettingWaterSlot;
+
+    EConsoleState                                 mConsoleState;
+
+    std::vector<U32>                              mRenderableRestoreList;
+
+    static LLHandle<LLFloaterPathfindingConsole>  sInstanceHandle;
+};
+
+#endif // LL_LLFLOATERPATHFINDINGCONSOLE_H