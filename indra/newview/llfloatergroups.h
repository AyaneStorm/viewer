--- conflicted
+++ resolved
@@ -53,19 +53,6 @@
 class LLFloaterGroupPicker : public LLFloater
 {
 public:
-<<<<<<< HEAD
-	LLFloaterGroupPicker(const LLSD& seed);
-	~LLFloaterGroupPicker();
-	
-	// Note: Don't return connection; use boost::bind + boost::signals2::trackable to disconnect slots
-	typedef boost::signals2::signal<void (LLUUID id)> signal_t;	
-	void setSelectGroupCallback(const signal_t::slot_type& cb) { mGroupSelectSignal.connect(cb); }
-	void setPowersMask(U64 powers_mask);
-	bool postBuild();
-
-	// for cases like inviting avatar to group we don't want the none option
-	void removeNoneOption();
-=======
     LLFloaterGroupPicker(const LLSD& seed);
     ~LLFloaterGroupPicker();
 
@@ -73,15 +60,10 @@
     typedef boost::signals2::signal<void (LLUUID id)> signal_t;
     void setSelectGroupCallback(const signal_t::slot_type& cb) { mGroupSelectSignal.connect(cb); }
     void setPowersMask(U64 powers_mask);
-    BOOL postBuild();
-
-    // implementation of factory policy
-    static LLFloaterGroupPicker* findInstance(const LLSD& seed);
-    static LLFloaterGroupPicker* createInstance(const LLSD& seed);
+    bool postBuild();
 
     // for cases like inviting avatar to group we don't want the none option
     void removeNoneOption();
->>>>>>> e7eced3c
 
 protected:
     void ok();
@@ -110,30 +92,8 @@
     void reset();
 
 protected:
-<<<<<<< HEAD
-	// initialize based on the type
-	bool postBuild();
-
-	// highlight_id is a group id to highlight
-	void enableButtons();
-
-	static void onGroupList(LLUICtrl* ctrl, void* userdata);
-	static void onBtnCreate(void* userdata);
-	static void onBtnActivate(void* userdata);
-	static void onBtnInfo(void* userdata);
-	static void onBtnIM(void* userdata);
-	static void onBtnLeave(void* userdata);
-	static void onBtnSearch(void* userdata);
-
-	void create();
-	void activate();
-	void info();
-	void startIM();
-	void leave();
-	void search();
-=======
     // initialize based on the type
-    BOOL postBuild();
+    bool postBuild();
 
     // highlight_id is a group id to highlight
     void enableButtons();
@@ -145,8 +105,6 @@
     static void onBtnIM(void* userdata);
     static void onBtnLeave(void* userdata);
     static void onBtnSearch(void* userdata);
-    static void onBtnVote(void* userdata);
-    static void onDoubleClickGroup(void* userdata);
 
     void create();
     void activate();
@@ -154,11 +112,6 @@
     void startIM();
     void leave();
     void search();
-    void callVote();
-
-    static bool callbackLeaveGroup(const LLSD& notification, const LLSD& response);
-
->>>>>>> e7eced3c
 };
 
 
