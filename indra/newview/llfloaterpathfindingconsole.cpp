--- conflicted
+++ resolved
@@ -601,17 +601,10 @@
 }
 
 void LLFloaterPathfindingConsole::onRegionBoundaryCross()
-<<<<<<< HEAD
-{	
-	initializeNavMeshZoneForCurrentRegion();	
-	setRenderWorld(true);
-	setRenderWorldMovablesOnly(false);
-=======
 {
     initializeNavMeshZoneForCurrentRegion();
-    setRenderWorld(TRUE);
-    setRenderWorldMovablesOnly(FALSE);
->>>>>>> e7eced3c
+    setRenderWorld(true);
+    setRenderWorldMovablesOnly(false);
 }
 
 void LLFloaterPathfindingConsole::onPathEvent()
@@ -650,29 +643,16 @@
 
 void LLFloaterPathfindingConsole::setDefaultInputs()
 {
-<<<<<<< HEAD
-	mViewTestTabContainer->selectTab(XUI_VIEW_TAB_INDEX);
-	setRenderWorld(true);
-	setRenderWorldMovablesOnly(false);
-	setRenderNavMesh(false);
-	setRenderWalkables(false);
-	setRenderMaterialVolumes(false);
-	setRenderStaticObstacles(false);
-	setRenderExclusionVolumes(false);
-	setRenderWaterPlane(false);
-	setRenderXRay(false);
-=======
     mViewTestTabContainer->selectTab(XUI_VIEW_TAB_INDEX);
-    setRenderWorld(TRUE);
-    setRenderWorldMovablesOnly(FALSE);
-    setRenderNavMesh(FALSE);
-    setRenderWalkables(FALSE);
-    setRenderMaterialVolumes(FALSE);
-    setRenderStaticObstacles(FALSE);
-    setRenderExclusionVolumes(FALSE);
-    setRenderWaterPlane(FALSE);
-    setRenderXRay(FALSE);
->>>>>>> e7eced3c
+    setRenderWorld(true);
+    setRenderWorldMovablesOnly(false);
+    setRenderNavMesh(false);
+    setRenderWalkables(false);
+    setRenderMaterialVolumes(false);
+    setRenderStaticObstacles(false);
+    setRenderExclusionVolumes(false);
+    setRenderWaterPlane(false);
+    setRenderXRay(false);
 }
 
 void LLFloaterPathfindingConsole::setConsoleState(EConsoleState pConsoleState)
@@ -685,32 +665,18 @@
 
 void LLFloaterPathfindingConsole::setWorldRenderState()
 {
-<<<<<<< HEAD
-	bool renderWorld = isRenderWorld();
-
-	mShowWorldMovablesOnlyCheckBox->setEnabled(renderWorld && mShowWorldCheckBox->getEnabled());
-	if (!renderWorld)
-	{
-		mShowWorldMovablesOnlyCheckBox->set(false);
-	}
-=======
-    BOOL renderWorld = isRenderWorld();
+    bool renderWorld = isRenderWorld();
 
     mShowWorldMovablesOnlyCheckBox->setEnabled(renderWorld && mShowWorldCheckBox->getEnabled());
     if (!renderWorld)
     {
-        mShowWorldMovablesOnlyCheckBox->set(FALSE);
-    }
->>>>>>> e7eced3c
+        mShowWorldMovablesOnlyCheckBox->set(false);
+    }
 }
 
 void LLFloaterPathfindingConsole::setNavMeshRenderState()
 {
-<<<<<<< HEAD
-	bool renderNavMesh = isRenderNavMesh();
-=======
-    BOOL renderNavMesh = isRenderNavMesh();
->>>>>>> e7eced3c
+    bool renderNavMesh = isRenderNavMesh();
 
     mShowNavMeshWalkabilityLabel->setEnabled(renderNavMesh);
     mShowNavMeshWalkabilityComboBox->setEnabled(renderNavMesh);
@@ -730,231 +696,117 @@
 
 void LLFloaterPathfindingConsole::updateControlsOnConsoleState()
 {
-<<<<<<< HEAD
-	switch (mConsoleState)
-	{
-	case kConsoleStateUnknown :
-	case kConsoleStateRegionNotEnabled :
-	case kConsoleStateRegionLoading :
-		mViewTestTabContainer->selectTab(XUI_VIEW_TAB_INDEX);
-		mViewTab->setEnabled(false);
-		mShowLabel->setEnabled(false);
-		mShowWorldCheckBox->setEnabled(false);
-		mShowWorldMovablesOnlyCheckBox->setEnabled(false);
-		mShowNavMeshCheckBox->setEnabled(false);
-		mShowNavMeshWalkabilityLabel->setEnabled(false);
-		mShowNavMeshWalkabilityComboBox->setEnabled(false);
-		mShowWalkablesCheckBox->setEnabled(false);
-		mShowStaticObstaclesCheckBox->setEnabled(false);
-		mShowMaterialVolumesCheckBox->setEnabled(false);
-		mShowExclusionVolumesCheckBox->setEnabled(false);
-		mShowRenderWaterPlaneCheckBox->setEnabled(false);
-		mShowXRayCheckBox->setEnabled(false);
-		mTestTab->setEnabled(false);
-		mCtrlClickLabel->setEnabled(false);
-		mShiftClickLabel->setEnabled(false);
-		mCharacterWidthLabel->setEnabled(false);
-		mCharacterWidthUnitLabel->setEnabled(false);
-		mCharacterWidthSlider->setEnabled(false);
-		mCharacterTypeLabel->setEnabled(false);
-		mCharacterTypeComboBox->setEnabled(false);
-		mClearPathButton->setEnabled(false);
-		clearPath();
-		break;
-	case kConsoleStateLibraryNotImplemented :
-		mViewTestTabContainer->selectTab(XUI_VIEW_TAB_INDEX);
-		mViewTab->setEnabled(false);
-		mShowLabel->setEnabled(false);
-		mShowWorldCheckBox->setEnabled(false);
-		mShowWorldMovablesOnlyCheckBox->setEnabled(false);
-		mShowNavMeshCheckBox->setEnabled(false);
-		mShowNavMeshWalkabilityLabel->setEnabled(false);
-		mShowNavMeshWalkabilityComboBox->setEnabled(false);
-		mShowWalkablesCheckBox->setEnabled(false);
-		mShowStaticObstaclesCheckBox->setEnabled(false);
-		mShowMaterialVolumesCheckBox->setEnabled(false);
-		mShowExclusionVolumesCheckBox->setEnabled(false);
-		mShowRenderWaterPlaneCheckBox->setEnabled(false);
-		mShowXRayCheckBox->setEnabled(false);
-		mTestTab->setEnabled(false);
-		mCtrlClickLabel->setEnabled(false);
-		mShiftClickLabel->setEnabled(false);
-		mCharacterWidthLabel->setEnabled(false);
-		mCharacterWidthUnitLabel->setEnabled(false);
-		mCharacterWidthSlider->setEnabled(false);
-		mCharacterTypeLabel->setEnabled(false);
-		mCharacterTypeComboBox->setEnabled(false);
-		mClearPathButton->setEnabled(false);
-		clearPath();
-		break;
-	case kConsoleStateCheckingVersion :
-	case kConsoleStateDownloading :
-	case kConsoleStateError :
-		mViewTestTabContainer->selectTab(XUI_VIEW_TAB_INDEX);
-		mViewTab->setEnabled(false);
-		mShowLabel->setEnabled(false);
-		mShowWorldCheckBox->setEnabled(false);
-		mShowWorldMovablesOnlyCheckBox->setEnabled(false);
-		mShowNavMeshCheckBox->setEnabled(false);
-		mShowNavMeshWalkabilityLabel->setEnabled(false);
-		mShowNavMeshWalkabilityComboBox->setEnabled(false);
-		mShowWalkablesCheckBox->setEnabled(false);
-		mShowStaticObstaclesCheckBox->setEnabled(false);
-		mShowMaterialVolumesCheckBox->setEnabled(false);
-		mShowExclusionVolumesCheckBox->setEnabled(false);
-		mShowRenderWaterPlaneCheckBox->setEnabled(false);
-		mShowXRayCheckBox->setEnabled(false);
-		mTestTab->setEnabled(false);
-		mCtrlClickLabel->setEnabled(false);
-		mShiftClickLabel->setEnabled(false);
-		mCharacterWidthLabel->setEnabled(false);
-		mCharacterWidthUnitLabel->setEnabled(false);
-		mCharacterWidthSlider->setEnabled(false);
-		mCharacterTypeLabel->setEnabled(false);
-		mCharacterTypeComboBox->setEnabled(false);
-		mClearPathButton->setEnabled(false);
-		clearPath();
-		break;
-	case kConsoleStateHasNavMesh :
-		mViewTab->setEnabled(true);
-		mShowLabel->setEnabled(true);
-		mShowWorldCheckBox->setEnabled(true);
-		setWorldRenderState();
-		mShowNavMeshCheckBox->setEnabled(true);
-		setNavMeshRenderState();
-		mShowWalkablesCheckBox->setEnabled(true);
-		mShowStaticObstaclesCheckBox->setEnabled(true);
-		mShowMaterialVolumesCheckBox->setEnabled(true);
-		mShowExclusionVolumesCheckBox->setEnabled(true);
-		mShowRenderWaterPlaneCheckBox->setEnabled(true);
-		mShowXRayCheckBox->setEnabled(true);
-		mTestTab->setEnabled(true);
-		mCtrlClickLabel->setEnabled(true);
-		mShiftClickLabel->setEnabled(true);
-		mCharacterWidthLabel->setEnabled(true);
-		mCharacterWidthUnitLabel->setEnabled(true);
-		mCharacterWidthSlider->setEnabled(true);
-		mCharacterTypeLabel->setEnabled(true);
-		mCharacterTypeComboBox->setEnabled(true);
-		mClearPathButton->setEnabled(true);
-		break;
-	default :
-		llassert(0);
-		break;
-	}
-=======
     switch (mConsoleState)
     {
     case kConsoleStateUnknown :
     case kConsoleStateRegionNotEnabled :
     case kConsoleStateRegionLoading :
         mViewTestTabContainer->selectTab(XUI_VIEW_TAB_INDEX);
-        mViewTab->setEnabled(FALSE);
-        mShowLabel->setEnabled(FALSE);
-        mShowWorldCheckBox->setEnabled(FALSE);
-        mShowWorldMovablesOnlyCheckBox->setEnabled(FALSE);
-        mShowNavMeshCheckBox->setEnabled(FALSE);
-        mShowNavMeshWalkabilityLabel->setEnabled(FALSE);
-        mShowNavMeshWalkabilityComboBox->setEnabled(FALSE);
-        mShowWalkablesCheckBox->setEnabled(FALSE);
-        mShowStaticObstaclesCheckBox->setEnabled(FALSE);
-        mShowMaterialVolumesCheckBox->setEnabled(FALSE);
-        mShowExclusionVolumesCheckBox->setEnabled(FALSE);
-        mShowRenderWaterPlaneCheckBox->setEnabled(FALSE);
-        mShowXRayCheckBox->setEnabled(FALSE);
-        mTestTab->setEnabled(FALSE);
-        mCtrlClickLabel->setEnabled(FALSE);
-        mShiftClickLabel->setEnabled(FALSE);
-        mCharacterWidthLabel->setEnabled(FALSE);
-        mCharacterWidthUnitLabel->setEnabled(FALSE);
-        mCharacterWidthSlider->setEnabled(FALSE);
-        mCharacterTypeLabel->setEnabled(FALSE);
-        mCharacterTypeComboBox->setEnabled(FALSE);
-        mClearPathButton->setEnabled(FALSE);
+        mViewTab->setEnabled(false);
+        mShowLabel->setEnabled(false);
+        mShowWorldCheckBox->setEnabled(false);
+        mShowWorldMovablesOnlyCheckBox->setEnabled(false);
+        mShowNavMeshCheckBox->setEnabled(false);
+        mShowNavMeshWalkabilityLabel->setEnabled(false);
+        mShowNavMeshWalkabilityComboBox->setEnabled(false);
+        mShowWalkablesCheckBox->setEnabled(false);
+        mShowStaticObstaclesCheckBox->setEnabled(false);
+        mShowMaterialVolumesCheckBox->setEnabled(false);
+        mShowExclusionVolumesCheckBox->setEnabled(false);
+        mShowRenderWaterPlaneCheckBox->setEnabled(false);
+        mShowXRayCheckBox->setEnabled(false);
+        mTestTab->setEnabled(false);
+        mCtrlClickLabel->setEnabled(false);
+        mShiftClickLabel->setEnabled(false);
+        mCharacterWidthLabel->setEnabled(false);
+        mCharacterWidthUnitLabel->setEnabled(false);
+        mCharacterWidthSlider->setEnabled(false);
+        mCharacterTypeLabel->setEnabled(false);
+        mCharacterTypeComboBox->setEnabled(false);
+        mClearPathButton->setEnabled(false);
         clearPath();
         break;
     case kConsoleStateLibraryNotImplemented :
         mViewTestTabContainer->selectTab(XUI_VIEW_TAB_INDEX);
-        mViewTab->setEnabled(FALSE);
-        mShowLabel->setEnabled(FALSE);
-        mShowWorldCheckBox->setEnabled(FALSE);
-        mShowWorldMovablesOnlyCheckBox->setEnabled(FALSE);
-        mShowNavMeshCheckBox->setEnabled(FALSE);
-        mShowNavMeshWalkabilityLabel->setEnabled(FALSE);
-        mShowNavMeshWalkabilityComboBox->setEnabled(FALSE);
-        mShowWalkablesCheckBox->setEnabled(FALSE);
-        mShowStaticObstaclesCheckBox->setEnabled(FALSE);
-        mShowMaterialVolumesCheckBox->setEnabled(FALSE);
-        mShowExclusionVolumesCheckBox->setEnabled(FALSE);
-        mShowRenderWaterPlaneCheckBox->setEnabled(FALSE);
-        mShowXRayCheckBox->setEnabled(FALSE);
-        mTestTab->setEnabled(FALSE);
-        mCtrlClickLabel->setEnabled(FALSE);
-        mShiftClickLabel->setEnabled(FALSE);
-        mCharacterWidthLabel->setEnabled(FALSE);
-        mCharacterWidthUnitLabel->setEnabled(FALSE);
-        mCharacterWidthSlider->setEnabled(FALSE);
-        mCharacterTypeLabel->setEnabled(FALSE);
-        mCharacterTypeComboBox->setEnabled(FALSE);
-        mClearPathButton->setEnabled(FALSE);
+        mViewTab->setEnabled(false);
+        mShowLabel->setEnabled(false);
+        mShowWorldCheckBox->setEnabled(false);
+        mShowWorldMovablesOnlyCheckBox->setEnabled(false);
+        mShowNavMeshCheckBox->setEnabled(false);
+        mShowNavMeshWalkabilityLabel->setEnabled(false);
+        mShowNavMeshWalkabilityComboBox->setEnabled(false);
+        mShowWalkablesCheckBox->setEnabled(false);
+        mShowStaticObstaclesCheckBox->setEnabled(false);
+        mShowMaterialVolumesCheckBox->setEnabled(false);
+        mShowExclusionVolumesCheckBox->setEnabled(false);
+        mShowRenderWaterPlaneCheckBox->setEnabled(false);
+        mShowXRayCheckBox->setEnabled(false);
+        mTestTab->setEnabled(false);
+        mCtrlClickLabel->setEnabled(false);
+        mShiftClickLabel->setEnabled(false);
+        mCharacterWidthLabel->setEnabled(false);
+        mCharacterWidthUnitLabel->setEnabled(false);
+        mCharacterWidthSlider->setEnabled(false);
+        mCharacterTypeLabel->setEnabled(false);
+        mCharacterTypeComboBox->setEnabled(false);
+        mClearPathButton->setEnabled(false);
         clearPath();
         break;
     case kConsoleStateCheckingVersion :
     case kConsoleStateDownloading :
     case kConsoleStateError :
         mViewTestTabContainer->selectTab(XUI_VIEW_TAB_INDEX);
-        mViewTab->setEnabled(FALSE);
-        mShowLabel->setEnabled(FALSE);
-        mShowWorldCheckBox->setEnabled(FALSE);
-        mShowWorldMovablesOnlyCheckBox->setEnabled(FALSE);
-        mShowNavMeshCheckBox->setEnabled(FALSE);
-        mShowNavMeshWalkabilityLabel->setEnabled(FALSE);
-        mShowNavMeshWalkabilityComboBox->setEnabled(FALSE);
-        mShowWalkablesCheckBox->setEnabled(FALSE);
-        mShowStaticObstaclesCheckBox->setEnabled(FALSE);
-        mShowMaterialVolumesCheckBox->setEnabled(FALSE);
-        mShowExclusionVolumesCheckBox->setEnabled(FALSE);
-        mShowRenderWaterPlaneCheckBox->setEnabled(FALSE);
-        mShowXRayCheckBox->setEnabled(FALSE);
-        mTestTab->setEnabled(FALSE);
-        mCtrlClickLabel->setEnabled(FALSE);
-        mShiftClickLabel->setEnabled(FALSE);
-        mCharacterWidthLabel->setEnabled(FALSE);
-        mCharacterWidthUnitLabel->setEnabled(FALSE);
-        mCharacterWidthSlider->setEnabled(FALSE);
-        mCharacterTypeLabel->setEnabled(FALSE);
-        mCharacterTypeComboBox->setEnabled(FALSE);
-        mClearPathButton->setEnabled(FALSE);
+        mViewTab->setEnabled(false);
+        mShowLabel->setEnabled(false);
+        mShowWorldCheckBox->setEnabled(false);
+        mShowWorldMovablesOnlyCheckBox->setEnabled(false);
+        mShowNavMeshCheckBox->setEnabled(false);
+        mShowNavMeshWalkabilityLabel->setEnabled(false);
+        mShowNavMeshWalkabilityComboBox->setEnabled(false);
+        mShowWalkablesCheckBox->setEnabled(false);
+        mShowStaticObstaclesCheckBox->setEnabled(false);
+        mShowMaterialVolumesCheckBox->setEnabled(false);
+        mShowExclusionVolumesCheckBox->setEnabled(false);
+        mShowRenderWaterPlaneCheckBox->setEnabled(false);
+        mShowXRayCheckBox->setEnabled(false);
+        mTestTab->setEnabled(false);
+        mCtrlClickLabel->setEnabled(false);
+        mShiftClickLabel->setEnabled(false);
+        mCharacterWidthLabel->setEnabled(false);
+        mCharacterWidthUnitLabel->setEnabled(false);
+        mCharacterWidthSlider->setEnabled(false);
+        mCharacterTypeLabel->setEnabled(false);
+        mCharacterTypeComboBox->setEnabled(false);
+        mClearPathButton->setEnabled(false);
         clearPath();
         break;
     case kConsoleStateHasNavMesh :
-        mViewTab->setEnabled(TRUE);
-        mShowLabel->setEnabled(TRUE);
-        mShowWorldCheckBox->setEnabled(TRUE);
+        mViewTab->setEnabled(true);
+        mShowLabel->setEnabled(true);
+        mShowWorldCheckBox->setEnabled(true);
         setWorldRenderState();
-        mShowNavMeshCheckBox->setEnabled(TRUE);
+        mShowNavMeshCheckBox->setEnabled(true);
         setNavMeshRenderState();
-        mShowWalkablesCheckBox->setEnabled(TRUE);
-        mShowStaticObstaclesCheckBox->setEnabled(TRUE);
-        mShowMaterialVolumesCheckBox->setEnabled(TRUE);
-        mShowExclusionVolumesCheckBox->setEnabled(TRUE);
-        mShowRenderWaterPlaneCheckBox->setEnabled(TRUE);
-        mShowXRayCheckBox->setEnabled(TRUE);
-        mTestTab->setEnabled(TRUE);
-        mCtrlClickLabel->setEnabled(TRUE);
-        mShiftClickLabel->setEnabled(TRUE);
-        mCharacterWidthLabel->setEnabled(TRUE);
-        mCharacterWidthUnitLabel->setEnabled(TRUE);
-        mCharacterWidthSlider->setEnabled(TRUE);
-        mCharacterTypeLabel->setEnabled(TRUE);
-        mCharacterTypeComboBox->setEnabled(TRUE);
-        mClearPathButton->setEnabled(TRUE);
+        mShowWalkablesCheckBox->setEnabled(true);
+        mShowStaticObstaclesCheckBox->setEnabled(true);
+        mShowMaterialVolumesCheckBox->setEnabled(true);
+        mShowExclusionVolumesCheckBox->setEnabled(true);
+        mShowRenderWaterPlaneCheckBox->setEnabled(true);
+        mShowXRayCheckBox->setEnabled(true);
+        mTestTab->setEnabled(true);
+        mCtrlClickLabel->setEnabled(true);
+        mShiftClickLabel->setEnabled(true);
+        mCharacterWidthLabel->setEnabled(true);
+        mCharacterWidthUnitLabel->setEnabled(true);
+        mCharacterWidthSlider->setEnabled(true);
+        mCharacterTypeLabel->setEnabled(true);
+        mCharacterTypeComboBox->setEnabled(true);
+        mClearPathButton->setEnabled(true);
         break;
     default :
         llassert(0);
         break;
     }
->>>>>>> e7eced3c
 }
 
 void LLFloaterPathfindingConsole::updateViewerStatusOnConsoleState()
