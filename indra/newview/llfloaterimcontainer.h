/**
 * @file llfloaterimcontainer.h
 * @brief Multifloater containing active IM sessions in separate tab container tabs
 *
 * $LicenseInfo:firstyear=2009&license=viewerlgpl$
 * Second Life Viewer Source Code
 * Copyright (C) 2010, Linden Research, Inc.
 *
 * This library is free software; you can redistribute it and/or
 * modify it under the terms of the GNU Lesser General Public
 * License as published by the Free Software Foundation;
 * version 2.1 of the License only.
 *
 * This library is distributed in the hope that it will be useful,
 * but WITHOUT ANY WARRANTY; without even the implied warranty of
 * MERCHANTABILITY or FITNESS FOR A PARTICULAR PURPOSE.  See the GNU
 * Lesser General Public License for more details.
 *
 * You should have received a copy of the GNU Lesser General Public
 * License along with this library; if not, write to the Free Software
 * Foundation, Inc., 51 Franklin Street, Fifth Floor, Boston, MA  02110-1301  USA
 *
 * Linden Research, Inc., 945 Battery Street, San Francisco, CA  94111  USA
 * $/LicenseInfo$
 */

#ifndef LL_LLFLOATERIMCONTAINER_H
#define LL_LLFLOATERIMCONTAINER_H

#include <map>
#include <vector>

#include "llimview.h"
#include "llevents.h"
#include "../llui/llfloater.h"
#include "../llui/llmultifloater.h"
#include "llavatarpropertiesprocessor.h"
#include "llgroupmgr.h"
#include "../llui/lltrans.h"
#include "llconversationmodel.h"
#include "llconversationview.h"

class LLButton;
class LLLayoutPanel;
class LLLayoutStack;
class LLTabContainer;
class LLFloaterIMContainer;
class LLSpeaker;
class LLSpeakerMgr;

class LLFloaterIMContainer
    : public LLMultiFloater
    , public LLIMSessionObserver
{
public:
<<<<<<< HEAD
	LLFloaterIMContainer(const LLSD& seed, const Params& params = getDefaultParams());
	virtual ~LLFloaterIMContainer();
	
	/*virtual*/ bool postBuild();
	/*virtual*/ void onOpen(const LLSD& key);
	/*virtual*/ void draw();
	/*virtual*/ void setMinimized(bool b);
	/*virtual*/ void setVisible(bool visible);
	/*virtual*/ void setVisibleAndFrontmost(bool take_focus=true, const LLSD& key = LLSD());
	/*virtual*/ void updateResizeLimits();
	/*virtual*/ void handleReshape(const LLRect& rect, bool by_user);

	void onCloseFloater(LLUUID& id);

	/*virtual*/ void addFloater(LLFloater* floaterp, 
								bool select_added_floater, 
								LLTabContainer::eInsertionPoint insertion_point = LLTabContainer::END);
	void returnFloaterToHost();
    void showConversation(const LLUUID& session_id);
    void selectConversation(const LLUUID& session_id);
	void selectNextConversationByID(const LLUUID& session_id);
    bool selectConversationPair(const LLUUID& session_id, bool select_widget, bool focus_floater = true);
=======
    LLFloaterIMContainer(const LLSD& seed, const Params& params = getDefaultParams());
    virtual ~LLFloaterIMContainer();

    /*virtual*/ BOOL postBuild();
    /*virtual*/ void onOpen(const LLSD& key);
    /*virtual*/ void draw();
    /*virtual*/ void setMinimized(BOOL b);
    /*virtual*/ void setVisible(BOOL visible);
    /*virtual*/ void setVisibleAndFrontmost(BOOL take_focus=TRUE, const LLSD& key = LLSD());
    /*virtual*/ void updateResizeLimits();
    /*virtual*/ void handleReshape(const LLRect& rect, bool by_user);

    void onCloseFloater(LLUUID& id);

    /*virtual*/ void addFloater(LLFloater* floaterp,
                                BOOL select_added_floater,
                                LLTabContainer::eInsertionPoint insertion_point = LLTabContainer::END);
    void returnFloaterToHost();
    void showConversation(const LLUUID& session_id);
    void selectConversation(const LLUUID& session_id);
    void selectNextConversationByID(const LLUUID& session_id);
    BOOL selectConversationPair(const LLUUID& session_id, bool select_widget, bool focus_floater = true);
>>>>>>> e7eced3c
    void clearAllFlashStates();
    bool selectAdjacentConversation(bool focus_selected);
    bool selectNextorPreviousConversation(bool select_next, bool focus_selected = true);
    void expandConversation();

    /*virtual*/ void tabClose();
    void showStub(bool visible);

    static LLFloater* getCurrentVoiceFloater();
    static LLFloaterIMContainer* findInstance();
    static LLFloaterIMContainer* getInstance();

<<<<<<< HEAD
	static LLFloaterIMContainer* findInstance();
	static LLFloaterIMContainer* getInstance();
=======
    static void onCurrentChannelChanged(const LLUUID& session_id);
>>>>>>> e7eced3c

    void collapseMessagesPane(bool collapse);
    bool isMessagesPaneCollapsed();
    bool isConversationsPaneCollapsed();

    // Callbacks
    static void idle(void* user_data);

<<<<<<< HEAD
	// LLIMSessionObserver observe triggers
	/*virtual*/ void sessionAdded(const LLUUID& session_id, const std::string& name, const LLUUID& other_participant_id, bool has_offline_msg);
=======
    // LLIMSessionObserver observe triggers
    /*virtual*/ void sessionAdded(const LLUUID& session_id, const std::string& name, const LLUUID& other_participant_id, BOOL has_offline_msg);
>>>>>>> e7eced3c
    /*virtual*/ void sessionActivated(const LLUUID& session_id, const std::string& name, const LLUUID& other_participant_id);
    /*virtual*/ void sessionVoiceOrIMStarted(const LLUUID& session_id);
    /*virtual*/ void sessionRemoved(const LLUUID& session_id);
    /*virtual*/ void sessionIDUpdated(const LLUUID& old_session_id, const LLUUID& new_session_id);

    LLConversationViewModel& getRootViewModel() { return mConversationViewModel; }
    LLUUID getSelectedSession() { return mSelectedSession; }
    void setSelectedSession(LLUUID sessionID) { mSelectedSession = sessionID; }
    LLConversationItem* getSessionModel(const LLUUID& session_id);
    LLConversationSort& getSortOrder() { return mConversationViewModel.getSorter(); }

    // Handling of lists of participants is public so to be common with llfloatersessiontab
    // *TODO : Find a better place for this.
    bool checkContextMenuItem(const std::string& item, uuid_vec_t& selectedIDS);
    bool enableContextMenuItem(const std::string& item, uuid_vec_t& selectedIDS);
    void doToParticipants(const std::string& item, uuid_vec_t& selectedIDS);

<<<<<<< HEAD
	void assignResizeLimits();
	virtual bool handleKeyHere(KEY key, MASK mask );
	/*virtual*/ void closeFloater(bool app_quitting = false);
    void closeAllConversations();
    void closeSelectedConversations(const uuid_vec_t& ids);
	/*virtual*/ bool isFrontmost();
=======
    void assignResizeLimits();
    virtual BOOL handleKeyHere(KEY key, MASK mask );
    /*virtual*/ void closeFloater(bool app_quitting = false);
    void closeAllConversations();
    void closeSelectedConversations(const uuid_vec_t& ids);
    /*virtual*/ BOOL isFrontmost();
>>>>>>> e7eced3c


private:
    typedef std::map<LLUUID,LLFloater*> avatarID_panel_map_t;
    avatarID_panel_map_t mSessions;
    boost::signals2::connection mNewMessageConnection;

    /*virtual*/ void computeResizeLimits(S32& new_min_width, S32& new_min_height) {}

    void onNewMessageReceived(const LLSD& data);

    void onExpandCollapseButtonClicked();
    void onStubCollapseButtonClicked();
    void processParticipantsStyleUpdate();
    void onSpeakButtonPressed();
    void onSpeakButtonReleased();
    /*virtual*/ void onClickCloseBtn(bool app_quitting = false);
    /*virtual*/ void closeHostedFloater();

    void collapseConversationsPane(bool collapse, bool save_is_allowed=true);

    void reshapeFloaterAndSetResizeLimits(bool collapse, S32 delta_width);

    void onAddButtonClicked();
    void onAvatarPicked(const uuid_vec_t& ids);

<<<<<<< HEAD
	bool isActionChecked(const LLSD& userdata);
	void onCustomAction (const LLSD& userdata);
	void setSortOrderSessions(const LLConversationFilter::ESortOrderType order);
	void setSortOrderParticipants(const LLConversationFilter::ESortOrderType order);
	void setSortOrder(const LLConversationSort& order);
=======
    BOOL isActionChecked(const LLSD& userdata);
    void onCustomAction (const LLSD& userdata);
    void setSortOrderSessions(const LLConversationFilter::ESortOrderType order);
    void setSortOrderParticipants(const LLConversationFilter::ESortOrderType order);
    void setSortOrder(const LLConversationSort& order);
>>>>>>> e7eced3c

    void getSelectedUUIDs(uuid_vec_t& selected_uuids, bool participant_uuids = true);
    const LLConversationItem * getCurSelectedViewModelItem();
    void getParticipantUUIDs(uuid_vec_t& selected_uuids);
    void doToSelected(const LLSD& userdata);
    bool checkContextMenuItem(const LLSD& userdata);
    bool enableContextMenuItem(const LLSD& userdata);
    bool visibleContextMenuItem(const LLSD& userdata);
    void doToSelectedConversation(const std::string& command, uuid_vec_t& selectedIDS);
    void doToSelectedGroup(const LLSD& userdata);

    static void confirmMuteAllCallback(const LLSD& notification, const LLSD& response);
    bool enableModerateContextMenuItem(const std::string& userdata, bool is_self = false);
    LLSpeaker * getSpeakerOfSelectedParticipant(LLSpeakerMgr * speaker_managerp);
    LLSpeakerMgr * getSpeakerMgrForSelectedParticipant();
    bool isGroupModerator();
    bool haveAbilityToBan();
    bool canBanSelectedMember(const LLUUID& participant_uuid);
    LLUUID getGroupUIIDForSelectedParticipant();
    bool isMuted(const LLUUID& avatar_id);
    void moderateVoice(const std::string& command, const LLUUID& userID);
    void moderateVoiceAllParticipants(bool unmute);
    void moderateVoiceParticipant(const LLUUID& avatar_id, bool unmute);
    void toggleAllowTextChat(const LLUUID& participant_uuid);
    void banSelectedMember(const LLUUID& participant_uuid);
    void openNearbyChat();
    bool isParticipantListExpanded();

    void idleUpdate(); // for convenience (self) from static idle
    void idleProcessEvents();

    LLButton* mExpandCollapseBtn;
    LLButton* mStubCollapseBtn;
    LLButton* mSpeakBtn;
    LLPanel* mStubPanel;
    LLTextBox* mStubTextBox;
    LLLayoutPanel* mMessagesPane;
    LLLayoutPanel* mConversationsPane;
    LLLayoutStack* mConversationsStack;

    bool mInitialized;
    bool mIsFirstLaunch;

    bool mIsFirstOpen;

    LLUUID mSelectedSession;
    std::string mGeneralTitle;

    // Conversation list implementation
public:
    bool removeConversationListItem(const LLUUID& uuid, bool change_focus = true);
    LLConversationItem* addConversationListItem(const LLUUID& uuid, bool isWidgetSelected = false);
    void setTimeNow(const LLUUID& session_id, const LLUUID& participant_id);
    void setNearbyDistances();
    void reSelectConversation();
    void updateSpeakBtnState();
    static bool isConversationLoggingAllowed();
    void flashConversationItemWidget(const LLUUID& session_id, bool is_flashes);
    void highlightConversationItemWidget(const LLUUID& session_id, bool is_highlighted);
    bool isScrolledOutOfSight(LLConversationViewSession* conversation_item_widget);
    boost::signals2::connection mMicroChangedSignal;
    S32 getConversationListItemSize() { return mConversationsWidgets.size(); }
    typedef std::list<LLFloater*> floater_list_t;
    void getDetachedConversationFloaters(floater_list_t& floaters);

private:
    LLConversationViewSession* createConversationItemWidget(LLConversationItem* item);
    LLConversationViewParticipant* createConversationViewParticipant(LLConversationItem* item);
    bool onConversationModelEvent(const LLSD& event);
    void handleConversationModelEvent(const LLSD& event);

    // Conversation list data
    LLPanel* mConversationsListPanel;   // This is the main widget we add conversation widget to
    conversations_items_map mConversationsItems;
    conversations_widgets_map mConversationsWidgets;
    LLConversationViewModel mConversationViewModel;
    LLFolderView* mConversationsRoot;
    LLEventStream mConversationsEventStream;

    typedef std::map<LLUUID, std::deque<LLSD> > conversations_items_deque;
    conversations_items_deque mConversationEventQueue;

    LLTimer mParticipantRefreshTimer;
};

#endif // LL_LLFLOATERIMCONTAINER_H<|MERGE_RESOLUTION|>--- conflicted
+++ resolved
@@ -53,53 +53,28 @@
     , public LLIMSessionObserver
 {
 public:
-<<<<<<< HEAD
-	LLFloaterIMContainer(const LLSD& seed, const Params& params = getDefaultParams());
-	virtual ~LLFloaterIMContainer();
-	
-	/*virtual*/ bool postBuild();
-	/*virtual*/ void onOpen(const LLSD& key);
-	/*virtual*/ void draw();
-	/*virtual*/ void setMinimized(bool b);
-	/*virtual*/ void setVisible(bool visible);
-	/*virtual*/ void setVisibleAndFrontmost(bool take_focus=true, const LLSD& key = LLSD());
-	/*virtual*/ void updateResizeLimits();
-	/*virtual*/ void handleReshape(const LLRect& rect, bool by_user);
-
-	void onCloseFloater(LLUUID& id);
-
-	/*virtual*/ void addFloater(LLFloater* floaterp, 
-								bool select_added_floater, 
-								LLTabContainer::eInsertionPoint insertion_point = LLTabContainer::END);
-	void returnFloaterToHost();
-    void showConversation(const LLUUID& session_id);
-    void selectConversation(const LLUUID& session_id);
-	void selectNextConversationByID(const LLUUID& session_id);
-    bool selectConversationPair(const LLUUID& session_id, bool select_widget, bool focus_floater = true);
-=======
     LLFloaterIMContainer(const LLSD& seed, const Params& params = getDefaultParams());
     virtual ~LLFloaterIMContainer();
 
-    /*virtual*/ BOOL postBuild();
+    /*virtual*/ bool postBuild();
     /*virtual*/ void onOpen(const LLSD& key);
     /*virtual*/ void draw();
-    /*virtual*/ void setMinimized(BOOL b);
-    /*virtual*/ void setVisible(BOOL visible);
-    /*virtual*/ void setVisibleAndFrontmost(BOOL take_focus=TRUE, const LLSD& key = LLSD());
+    /*virtual*/ void setMinimized(bool b);
+    /*virtual*/ void setVisible(bool visible);
+    /*virtual*/ void setVisibleAndFrontmost(bool take_focus=true, const LLSD& key = LLSD());
     /*virtual*/ void updateResizeLimits();
     /*virtual*/ void handleReshape(const LLRect& rect, bool by_user);
 
     void onCloseFloater(LLUUID& id);
 
     /*virtual*/ void addFloater(LLFloater* floaterp,
-                                BOOL select_added_floater,
+                                bool select_added_floater,
                                 LLTabContainer::eInsertionPoint insertion_point = LLTabContainer::END);
     void returnFloaterToHost();
     void showConversation(const LLUUID& session_id);
     void selectConversation(const LLUUID& session_id);
     void selectNextConversationByID(const LLUUID& session_id);
-    BOOL selectConversationPair(const LLUUID& session_id, bool select_widget, bool focus_floater = true);
->>>>>>> e7eced3c
+    bool selectConversationPair(const LLUUID& session_id, bool select_widget, bool focus_floater = true);
     void clearAllFlashStates();
     bool selectAdjacentConversation(bool focus_selected);
     bool selectNextorPreviousConversation(bool select_next, bool focus_selected = true);
@@ -108,16 +83,10 @@
     /*virtual*/ void tabClose();
     void showStub(bool visible);
 
-    static LLFloater* getCurrentVoiceFloater();
     static LLFloaterIMContainer* findInstance();
     static LLFloaterIMContainer* getInstance();
 
-<<<<<<< HEAD
-	static LLFloaterIMContainer* findInstance();
-	static LLFloaterIMContainer* getInstance();
-=======
     static void onCurrentChannelChanged(const LLUUID& session_id);
->>>>>>> e7eced3c
 
     void collapseMessagesPane(bool collapse);
     bool isMessagesPaneCollapsed();
@@ -126,13 +95,8 @@
     // Callbacks
     static void idle(void* user_data);
 
-<<<<<<< HEAD
-	// LLIMSessionObserver observe triggers
-	/*virtual*/ void sessionAdded(const LLUUID& session_id, const std::string& name, const LLUUID& other_participant_id, bool has_offline_msg);
-=======
     // LLIMSessionObserver observe triggers
-    /*virtual*/ void sessionAdded(const LLUUID& session_id, const std::string& name, const LLUUID& other_participant_id, BOOL has_offline_msg);
->>>>>>> e7eced3c
+    /*virtual*/ void sessionAdded(const LLUUID& session_id, const std::string& name, const LLUUID& other_participant_id, bool has_offline_msg);
     /*virtual*/ void sessionActivated(const LLUUID& session_id, const std::string& name, const LLUUID& other_participant_id);
     /*virtual*/ void sessionVoiceOrIMStarted(const LLUUID& session_id);
     /*virtual*/ void sessionRemoved(const LLUUID& session_id);
@@ -150,21 +114,12 @@
     bool enableContextMenuItem(const std::string& item, uuid_vec_t& selectedIDS);
     void doToParticipants(const std::string& item, uuid_vec_t& selectedIDS);
 
-<<<<<<< HEAD
-	void assignResizeLimits();
-	virtual bool handleKeyHere(KEY key, MASK mask );
-	/*virtual*/ void closeFloater(bool app_quitting = false);
-    void closeAllConversations();
-    void closeSelectedConversations(const uuid_vec_t& ids);
-	/*virtual*/ bool isFrontmost();
-=======
     void assignResizeLimits();
-    virtual BOOL handleKeyHere(KEY key, MASK mask );
+    virtual bool handleKeyHere(KEY key, MASK mask );
     /*virtual*/ void closeFloater(bool app_quitting = false);
     void closeAllConversations();
     void closeSelectedConversations(const uuid_vec_t& ids);
-    /*virtual*/ BOOL isFrontmost();
->>>>>>> e7eced3c
+    /*virtual*/ bool isFrontmost();
 
 
 private:
@@ -191,19 +146,11 @@
     void onAddButtonClicked();
     void onAvatarPicked(const uuid_vec_t& ids);
 
-<<<<<<< HEAD
-	bool isActionChecked(const LLSD& userdata);
-	void onCustomAction (const LLSD& userdata);
-	void setSortOrderSessions(const LLConversationFilter::ESortOrderType order);
-	void setSortOrderParticipants(const LLConversationFilter::ESortOrderType order);
-	void setSortOrder(const LLConversationSort& order);
-=======
-    BOOL isActionChecked(const LLSD& userdata);
+    bool isActionChecked(const LLSD& userdata);
     void onCustomAction (const LLSD& userdata);
     void setSortOrderSessions(const LLConversationFilter::ESortOrderType order);
     void setSortOrderParticipants(const LLConversationFilter::ESortOrderType order);
     void setSortOrder(const LLConversationSort& order);
->>>>>>> e7eced3c
 
     void getSelectedUUIDs(uuid_vec_t& selected_uuids, bool participant_uuids = true);
     const LLConversationItem * getCurSelectedViewModelItem();
