--- conflicted
+++ resolved
@@ -37,15 +37,9 @@
     LLFloaterConversationLog(const LLSD& key);
     virtual ~LLFloaterConversationLog(){};
 
-<<<<<<< HEAD
-	bool postBuild() override;
+    bool postBuild() override;
 
-	void draw() override;
-=======
-    virtual BOOL postBuild();
-
-    virtual void draw();
->>>>>>> e7eced3c
+    void draw() override;
 
     void onFilterEdit(const std::string& search_string);
 
