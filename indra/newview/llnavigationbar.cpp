/**
 * @file llnavigationbar.cpp
 * @brief Navigation bar implementation
 *
 * $LicenseInfo:firstyear=2009&license=viewerlgpl$
 * Second Life Viewer Source Code
 * Copyright (C) 2010, Linden Research, Inc.
 *
 * This library is free software; you can redistribute it and/or
 * modify it under the terms of the GNU Lesser General Public
 * License as published by the Free Software Foundation;
 * version 2.1 of the License only.
 *
 * This library is distributed in the hope that it will be useful,
 * but WITHOUT ANY WARRANTY; without even the implied warranty of
 * MERCHANTABILITY or FITNESS FOR A PARTICULAR PURPOSE.  See the GNU
 * Lesser General Public License for more details.
 *
 * You should have received a copy of the GNU Lesser General Public
 * License along with this library; if not, write to the Free Software
 * Foundation, Inc., 51 Franklin Street, Fifth Floor, Boston, MA  02110-1301  USA
 *
 * Linden Research, Inc., 945 Battery Street, San Francisco, CA  94111  USA
 * $/LicenseInfo$
 */

#include "llviewerprecompiledheaders.h"

#include "llnavigationbar.h"

#include "v2math.h"

#include "llregionhandle.h"

#include "llfloaterreg.h"
#include "llfocusmgr.h"
#include "lliconctrl.h"
#include "llmenugl.h"

#include "llagent.h"
#include "llviewerregion.h"
#include "lllandmarkactions.h"
#include "lllocationhistory.h"
#include "lllocationinputctrl.h"
#include "llpaneltopinfobar.h"
#include "llteleporthistory.h"
#include "llresizebar.h"
#include "llsearchcombobox.h"
#include "llslurl.h"
#include "llurlregistry.h"
#include "llurldispatcher.h"
#include "llviewerinventory.h"
#include "llviewermenu.h"
#include "llviewerparcelmgr.h"
#include "llworldmapmessage.h"
#include "llappviewer.h"
#include "llviewercontrol.h"
#include "llweb.h"
#include "llhints.h"

#include "llfloatersidepanelcontainer.h"
#include "llinventorymodel.h"
#include "lllandmarkactions.h"

#include "llfavoritesbar.h"
#include "llagentui.h"

#include <boost/regex.hpp>

//-- LLTeleportHistoryMenuItem -----------------------------------------------

/**
 * Item look varies depending on the type (backward/current/forward).
 */
class LLTeleportHistoryMenuItem : public LLMenuItemCallGL
{
public:
    typedef enum e_item_type
    {
        TYPE_BACKWARD,
        TYPE_CURRENT,
        TYPE_FORWARD,
    } EType;

    struct Params : public LLInitParam::Block<Params, LLMenuItemCallGL::Params>
    {
        Mandatory<EType>        item_type;
        Optional<const LLFontGL*> back_item_font,
                                current_item_font,
                                forward_item_font;
        Optional<std::string>   back_item_image,
                                forward_item_image;
        Optional<S32>           image_hpad,
                                image_vpad;
        Params()
        :   item_type(),
            back_item_font("back_item_font"),
            current_item_font("current_item_font"),
            forward_item_font("forward_item_font"),
            back_item_image("back_item_image"),
            forward_item_image("forward_item_image"),
            image_hpad("image_hpad"),
            image_vpad("image_vpad")
        {}
    };

    /*virtual*/ void    draw();
    /*virtual*/ void    onMouseEnter(S32 x, S32 y, MASK mask);
    /*virtual*/ void    onMouseLeave(S32 x, S32 y, MASK mask);

private:
    LLTeleportHistoryMenuItem(const Params&);
    friend class LLUICtrlFactory;

    static const S32            ICON_WIDTH          = 16;
    static const S32            ICON_HEIGHT         = 16;

    LLIconCtrl*     mArrowIcon;
};

static LLDefaultChildRegistry::Register<LLTeleportHistoryMenuItem> r("teleport_history_menu_item");


LLTeleportHistoryMenuItem::LLTeleportHistoryMenuItem(const Params& p)
:   LLMenuItemCallGL(p),
    mArrowIcon(NULL)
{
    // Set appearance depending on the item type.
    if (p.item_type == TYPE_BACKWARD)
    {
        setFont( p.back_item_font );
    }
    else if (p.item_type == TYPE_CURRENT)
    {
        setFont( p.current_item_font );
    }
    else
    {
        setFont( p.forward_item_font );
    }

    LLIconCtrl::Params icon_params;
    icon_params.name("icon");
    LLRect rect(0, ICON_HEIGHT, ICON_WIDTH, 0);
    rect.translate( p.image_hpad, p.image_vpad );
    icon_params.rect( rect );
    icon_params.mouse_opaque(false);
    icon_params.follows.flags(FOLLOWS_LEFT | FOLLOWS_TOP);
    icon_params.visible(false);

    mArrowIcon = LLUICtrlFactory::create<LLIconCtrl> (icon_params);

    // no image for the current item
    if (p.item_type == TYPE_BACKWARD)
        mArrowIcon->setValue( p.back_item_image() );
    else if (p.item_type == TYPE_FORWARD)
        mArrowIcon->setValue( p.forward_item_image() );

    addChild(mArrowIcon);
}

void LLTeleportHistoryMenuItem::draw()
{
    // Draw menu item itself.
    LLMenuItemCallGL::draw();

    // Draw children if any. *TODO: move this to LLMenuItemGL?
    LLUICtrl::draw();
}

void LLTeleportHistoryMenuItem::onMouseEnter(S32 x, S32 y, MASK mask)
{
    mArrowIcon->setVisible(TRUE);
}

void LLTeleportHistoryMenuItem::onMouseLeave(S32 x, S32 y, MASK mask)
{
    mArrowIcon->setVisible(FALSE);
}

static LLDefaultChildRegistry::Register<LLPullButton> menu_button("pull_button");

LLPullButton::LLPullButton(const LLPullButton::Params& params) :
    LLButton(params)
{
    setDirectionFromName(params.direction);
}
boost::signals2::connection LLPullButton::setClickDraggingCallback(const commit_signal_t::slot_type& cb)
{
    return mClickDraggingSignal.connect(cb);
}

/*virtual*/
void LLPullButton::onMouseLeave(S32 x, S32 y, MASK mask)
{
    LLButton::onMouseLeave(x, y, mask);

    if (mMouseDownTimer.getStarted()) //an user have done a mouse down, if the timer started. see LLButton::handleMouseDown for details
    {
        const LLVector2 cursor_direction = LLVector2(F32(x), F32(y)) - mLastMouseDown;
        /* For now cursor_direction points to the direction of mouse movement
         * Need to decide whether should we fire a signal.
         * We fire if angle between mDraggingDirection and cursor_direction is less that 45 degree
         * Note:
         * 0.5 * F_PI_BY_TWO equals to PI/4 radian that equals to angle of 45 degrees
         */
        if (angle_between(mDraggingDirection, cursor_direction) < 0.5 * F_PI_BY_TWO)//call if angle < pi/4
        {
            mClickDraggingSignal(this, LLSD());
        }
    }

}

/*virtual*/
BOOL LLPullButton::handleMouseDown(S32 x, S32 y, MASK mask)
{
    BOOL handled = LLButton::handleMouseDown(x, y, mask);
    if (handled)
    {
        //if mouse down was handled by button,
        //capture mouse position to calculate the direction of  mouse move  after mouseLeave event
        mLastMouseDown.set(F32(x), F32(y));
    }
    return handled;
}

/*virtual*/
BOOL LLPullButton::handleMouseUp(S32 x, S32 y, MASK mask)
{
    // reset data to get ready for next circle
    mLastMouseDown.clear();
    return LLButton::handleMouseUp(x, y, mask);
}
/**
 * this function is setting up dragging direction vector.
 * Last one is just unit vector. It points to direction of mouse drag that we need to handle
 */
void LLPullButton::setDirectionFromName(const std::string& name)
{
    if (name == "left")
    {
        mDraggingDirection.set(F32(-1), F32(0));
    }
    else if (name == "right")
    {
        mDraggingDirection.set(F32(0), F32(1));
    }
    else if (name == "down")
    {
        mDraggingDirection.set(F32(0), F32(-1));
    }
    else if (name == "up")
    {
        mDraggingDirection.set(F32(0), F32(1));
    }
}

//-- LNavigationBar ----------------------------------------------------------

/*
TODO:
- Load navbar height from saved settings (as it's done for status bar) or think of a better way.
*/

LLNavigationBar::LLNavigationBar()
:   mTeleportHistoryMenu(NULL),
    mBtnBack(NULL),
    mBtnForward(NULL),
    mBtnHome(NULL),
    mCmbLocation(NULL),
    mSaveToLocationHistory(false),
    mNavigationPanel(NULL),
    mFavoritePanel(NULL),
    mNavPanWidth(0)
{
    buildFromFile( "panel_navigation_bar.xml");

    // set a listener function for LoginComplete event
    LLAppViewer::instance()->setOnLoginCompletedCallback(boost::bind(&LLNavigationBar::handleLoginComplete, this));
}

LLNavigationBar::~LLNavigationBar()
{
    mTeleportFinishConnection.disconnect();
    mTeleportFailedConnection.disconnect();
}

BOOL LLNavigationBar::postBuild()
{
    mBtnBack    = getChild<LLPullButton>("back_btn");
    mBtnForward = getChild<LLPullButton>("forward_btn");
    mBtnHome    = getChild<LLButton>("home_btn");
    mBtnLandmarks = getChild<LLButton>("landmarks_btn");

    mCmbLocation= getChild<LLLocationInputCtrl>("location_combo");

    mBtnBack->setEnabled(FALSE);
    mBtnBack->setClickedCallback(boost::bind(&LLNavigationBar::onBackButtonClicked, this));
    mBtnBack->setHeldDownCallback(boost::bind(&LLNavigationBar::onBackOrForwardButtonHeldDown, this,_1, _2));
    mBtnBack->setClickDraggingCallback(boost::bind(&LLNavigationBar::showTeleportHistoryMenu, this,_1));

    mBtnForward->setEnabled(FALSE);
    mBtnForward->setClickedCallback(boost::bind(&LLNavigationBar::onForwardButtonClicked, this));
    mBtnForward->setHeldDownCallback(boost::bind(&LLNavigationBar::onBackOrForwardButtonHeldDown, this, _1, _2));
    mBtnForward->setClickDraggingCallback(boost::bind(&LLNavigationBar::showTeleportHistoryMenu, this,_1));

    mBtnHome->setClickedCallback(boost::bind(&LLNavigationBar::onHomeButtonClicked, this));

    mBtnLandmarks->setClickedCallback(boost::bind(&LLNavigationBar::onLandmarksButtonClicked, this));

    mCmbLocation->setCommitCallback(boost::bind(&LLNavigationBar::onLocationSelection, this));

    mTeleportFinishConnection = LLViewerParcelMgr::getInstance()->
        setTeleportFinishedCallback(boost::bind(&LLNavigationBar::onTeleportFinished, this, _1));

    mTeleportFailedConnection = LLViewerParcelMgr::getInstance()->
        setTeleportFailedCallback(boost::bind(&LLNavigationBar::onTeleportFailed, this));

    mDefaultNbRect = getRect();
    mDefaultFpRect = getChild<LLFavoritesBarCtrl>("favorite")->getRect();

    // we'll be notified on teleport history changes
    LLTeleportHistory::getInstance()->setHistoryChangedCallback(
            boost::bind(&LLNavigationBar::onTeleportHistoryChanged, this));

    LLHints::getInstance()->registerHintTarget("nav_bar", getHandle());

    mNavigationPanel = getChild<LLLayoutPanel>("navigation_layout_panel");
    mFavoritePanel = getChild<LLLayoutPanel>("favorites_layout_panel");
    mNavigationPanel->getResizeBar()->setResizeListener(boost::bind(&LLNavigationBar::onNavbarResized, this));
    mFavoritePanel->getResizeBar()->setResizeListener(boost::bind(&LLNavigationBar::onNavbarResized, this));

    return TRUE;
}

void LLNavigationBar::setVisible(BOOL visible)
{
    // change visibility of grandparent layout_panel to animate in and out
    if (getParent())
    {
        //to avoid some mysterious bugs like EXT-3352, at least try to log an incorrect parent to ping  about a problem.
        if(getParent()->getName() != "nav_bar_container")
        {
            LL_WARNS("LLNavigationBar")<<"NavigationBar has an unknown name of the parent: "<<getParent()->getName()<< LL_ENDL;
        }
        getParent()->setVisible(visible);
    }
}

void LLNavigationBar::draw()
{
<<<<<<< HEAD
	if (isBackgroundVisible())
	{
		static LLUIColor color_drop_shadow = LLUIColorTable::instance().getColor("ColorDropShadow");
		gl_drop_shadow(0, getRect().getHeight(), getRect().getWidth(), 0,
                           color_drop_shadow, DROP_SHADOW_FLOATER);
	}
=======
    if (isBackgroundVisible())
    {
        static LLUICachedControl<S32> drop_shadow_floater ("DropShadowFloater", 0);
        static LLUIColor color_drop_shadow = LLUIColorTable::instance().getColor("ColorDropShadow");
        gl_drop_shadow(0, getRect().getHeight(), getRect().getWidth(), 0,
                           color_drop_shadow, drop_shadow_floater );
    }
>>>>>>> e7eced3c

    LLPanel::draw();
}

BOOL LLNavigationBar::handleRightMouseDown(S32 x, S32 y, MASK mask)
{
    BOOL handled = childrenHandleRightMouseDown( x, y, mask) != NULL;
    if(!handled && !gMenuHolder->hasVisibleMenu())
    {
        show_navbar_context_menu(this,x,y);
        handled = true;
    }
    return handled;
}

void LLNavigationBar::onBackButtonClicked()
{
    LLTeleportHistory::getInstance()->goBack();
}

void LLNavigationBar::onNavbarResized()
{
    S32 new_nav_pan_width = mNavigationPanel->getRect().getWidth();
    if(mNavPanWidth != new_nav_pan_width)
    {
        S32 new_stack_width = new_nav_pan_width + mFavoritePanel->getRect().getWidth();
        F32 ratio = (F32)new_nav_pan_width / (F32)new_stack_width;
        gSavedPerAccountSettings.setF32("NavigationBarRatio", ratio);
        mNavPanWidth = new_nav_pan_width;
    }
}

void LLNavigationBar::onBackOrForwardButtonHeldDown(LLUICtrl* ctrl, const LLSD& param)
{
    if (param["count"].asInteger() == 0)
        showTeleportHistoryMenu(ctrl);
}

void LLNavigationBar::onForwardButtonClicked()
{
    LLTeleportHistory::getInstance()->goForward();
}

void LLNavigationBar::onHomeButtonClicked()
{
    gAgent.teleportHome();
}

void LLNavigationBar::onLandmarksButtonClicked()
{
    LLFloaterReg::toggleInstanceOrBringToFront("places");
    LLFloaterSidePanelContainer::showPanel("places", LLSD().with("type", "open_landmark_tab"));
}

void LLNavigationBar::onTeleportHistoryMenuItemClicked(const LLSD& userdata)
{
    int idx = userdata.asInteger();
    LLTeleportHistory::getInstance()->goToItem(idx);
}

// This is called when user presses enter in the location input
// or selects a location from the typed locations dropdown.
void LLNavigationBar::onLocationSelection()
{
    std::string typed_location = mCmbLocation->getSimple();
    LLStringUtil::trim(typed_location);

    // Will not teleport to empty location.
    if (typed_location.empty())
        return;
    //get selected item from combobox item
    LLSD value = mCmbLocation->getSelectedValue();
    if(value.isUndefined() && !mCmbLocation->getTextEntry()->isDirty())
    {
        // At this point we know that: there is no selected item in list and text field has NOT been changed
        // So there is no sense to try to change the location
        return;
    }
    /* since navbar list support autocompletion it contains several types of item: landmark, teleport hystory item,
     * typed by user slurl or region name. Let's find out which type of item the user has selected
     * to make decision about adding this location into typed history. see mSaveToLocationHistory
     * Note:
     * Only TYPED_REGION_SLURL item will be added into LLLocationHistory
     */

    if(value.has("item_type"))
    {

        switch(value["item_type"].asInteger())
        {
        case LANDMARK:

            if(value.has("AssetUUID"))
            {
                gAgent.teleportViaLandmark( LLUUID(value["AssetUUID"].asString()));
                // user teleported by manually inputting inventory landmark's name
                mSaveToLocationHistory = false;
                return;
            }
            else
            {
                LLInventoryModel::item_array_t landmark_items =
                        LLLandmarkActions::fetchLandmarksByName(typed_location,
                                FALSE);
                if (!landmark_items.empty())
                {
                    gAgent.teleportViaLandmark( landmark_items[0]->getAssetUUID());
                    mSaveToLocationHistory = true;
                    return;
                }
            }
            break;

        case TELEPORT_HISTORY:
            //in case of teleport item was selected, teleport by position too.
        case TYPED_REGION_SLURL:
            if(value.has("global_pos"))
            {
                gAgent.teleportViaLocation(LLVector3d(value["global_pos"]));
                return;
            }
            break;

        default:
            break;
        }
    }
    //Let's parse slurl or region name

    std::string region_name;
    LLVector3 local_coords(128, 128, 0);
    // Is the typed location a SLURL?
    LLSLURL slurl = LLSLURL(typed_location);
    if (slurl.getType() == LLSLURL::LOCATION)
    {
      region_name = slurl.getRegion();
      local_coords = slurl.getPosition();
    }
    else if(!slurl.isValid())
    {
      // we have to do this check after previous, because LLUrlRegistry contains handlers for slurl too
      // but we need to know whether typed_location is a simple http url.
      if (LLUrlRegistry::instance().isUrl(typed_location))
        {
        // display http:// URLs in the media browser, or
        // anything else is sent to the search floater
        LLWeb::loadURL(typed_location);
        return;
      }
      else
      {
          // assume that an user has typed the {region name} or possible {region_name, parcel}
          region_name  = typed_location.substr(0,typed_location.find(','));
        }
    }
    else
    {
      // was an app slurl, home, whatever.  Bail
      return;
    }

    // Resolve the region name to its global coordinates.
    // If resolution succeeds we'll teleport.
    LLWorldMapMessage::url_callback_t cb = boost::bind(
            &LLNavigationBar::onRegionNameResponse, this,
            typed_location, region_name, local_coords, _1, _2, _3, _4);
    mSaveToLocationHistory = true;
    LLWorldMapMessage::getInstance()->sendNamedRegionRequest(region_name, cb, std::string("unused"), false);
}

void LLNavigationBar::onTeleportFailed()
{
    mSaveToLocationHistory = false;
}

void LLNavigationBar::onTeleportFinished(const LLVector3d& global_agent_pos)
{
    if (!mSaveToLocationHistory)
        return;
    LLLocationHistory* lh = LLLocationHistory::getInstance();

    //TODO*: do we need convert slurl into readable format?
    std::string location;
    /*NOTE:
     * We can't use gAgent.getPositionAgent() in case of local teleport to build location.
     * At this moment gAgent.getPositionAgent() contains previous coordinates.
     * according to EXT-65 agent position is being reseted on each frame.
     */
        LLAgentUI::buildLocationString(location, LLAgentUI::LOCATION_FORMAT_NO_MATURITY,
                    gAgent.getPosAgentFromGlobal(global_agent_pos));
    std::string tooltip (LLSLURL(gAgent.getRegion()->getName(), global_agent_pos).getSLURLString());

    LLLocationHistoryItem item (location,
            global_agent_pos, tooltip,TYPED_REGION_SLURL);// we can add into history only TYPED location
    //Touch it, if it is at list already, add new location otherwise
    if ( !lh->touchItem(item) ) {
        lh->addItem(item);
    }

    lh->save();

    mSaveToLocationHistory = false;

}

void LLNavigationBar::onTeleportHistoryChanged()
{
    // Update navigation controls.
    LLTeleportHistory* h = LLTeleportHistory::getInstance();
    int cur_item = h->getCurrentItemIndex();
    mBtnBack->setEnabled(cur_item > 0);
    mBtnForward->setEnabled(cur_item < ((int)h->getItems().size() - 1));
}

void LLNavigationBar::rebuildTeleportHistoryMenu()
{
    // Has the pop-up menu been built?
    if (mTeleportHistoryMenu)
    {
        // Clear it.
        mTeleportHistoryMenu->empty();
    }
    else
    {
        // Create it.
        LLMenuGL::Params menu_p;
        menu_p.name("popup");
        menu_p.can_tear_off(false);
        menu_p.visible(false);
        menu_p.bg_visible(true);
        menu_p.scrollable(true);
        mTeleportHistoryMenu = LLUICtrlFactory::create<LLMenuGL>(menu_p);

        addChild(mTeleportHistoryMenu);
    }

    // Populate the menu with teleport history items.
    LLTeleportHistory* hist = LLTeleportHistory::getInstance();
    const LLTeleportHistory::slurl_list_t& hist_items = hist->getItems();
    int cur_item = hist->getCurrentItemIndex();

    // Items will be shown in the reverse order, just like in Firefox.
    for (int i = (int)hist_items.size()-1; i >= 0; i--)
    {
        LLTeleportHistoryMenuItem::EType type;
        if (i < cur_item)
            type = LLTeleportHistoryMenuItem::TYPE_BACKWARD;
        else if (i > cur_item)
            type = LLTeleportHistoryMenuItem::TYPE_FORWARD;
        else
            type = LLTeleportHistoryMenuItem::TYPE_CURRENT;

        LLTeleportHistoryMenuItem::Params item_params;
        item_params.label = item_params.name = hist_items[i].mTitle;
        item_params.item_type = type;
        item_params.on_click.function(boost::bind(&LLNavigationBar::onTeleportHistoryMenuItemClicked, this, i));
        LLTeleportHistoryMenuItem* new_itemp = LLUICtrlFactory::create<LLTeleportHistoryMenuItem>(item_params);
        //new_itemp->setFont()
        mTeleportHistoryMenu->addChild(new_itemp);
    }
}

void LLNavigationBar::onRegionNameResponse(
        std::string typed_location,
        std::string region_name,
        LLVector3 local_coords,
        U64 region_handle, const std::string& url, const LLUUID& snapshot_id, bool teleport)
{
    // Invalid location?
    if (region_handle)
    {
        // Teleport to the location.
        LLVector3d region_pos = from_region_handle(region_handle);
        LLVector3d global_pos = region_pos + (LLVector3d) local_coords;

        LL_INFOS() << "Teleporting to: " << LLSLURL(region_name,    global_pos).getSLURLString()  << LL_ENDL;
        gAgent.teleportViaLocation(global_pos);
    }
    else if (gSavedSettings.getBOOL("SearchFromAddressBar"))
    {
        invokeSearch(typed_location);
    }
}

void    LLNavigationBar::showTeleportHistoryMenu(LLUICtrl* btn_ctrl)
{
    // Don't show the popup if teleport history is empty.
    if (LLTeleportHistory::getInstance()->isEmpty())
    {
        LL_DEBUGS() << "Teleport history is empty, will not show the menu." << LL_ENDL;
        return;
    }

    rebuildTeleportHistoryMenu();

    if (mTeleportHistoryMenu == NULL)
        return;

    mTeleportHistoryMenu->updateParent(LLMenuGL::sMenuContainer);
    const S32 MENU_SPAWN_PAD = -1;
    LLMenuGL::showPopup(btn_ctrl, mTeleportHistoryMenu, 0, MENU_SPAWN_PAD);
    LLButton* nav_button = dynamic_cast<LLButton*>(btn_ctrl);
    if(nav_button)
    {
        if(mHistoryMenuConnection.connected())
        {
            LL_WARNS("Navgationbar")<<"mHistoryMenuConnection should be disconnected at this moment."<<LL_ENDL;
            mHistoryMenuConnection.disconnect();
        }
        mHistoryMenuConnection = gMenuHolder->setMouseUpCallback(boost::bind(&LLNavigationBar::onNavigationButtonHeldUp, this, nav_button));
        // pressed state will be update after mouseUp in  onBackOrForwardButtonHeldUp();
        nav_button->setForcePressedState(true);
    }
    // *HACK pass the mouse capturing to the drop-down menu
    // it need to let menu handle mouseup event
    gFocusMgr.setMouseCapture(gMenuHolder);
}
/**
 * Taking into account the HACK above,  this callback-function is responsible for correct handling of mouseUp event in case of holding-down the navigation buttons..
 * We need to process this case separately to update a pressed state of navigation button.
 */
void LLNavigationBar::onNavigationButtonHeldUp(LLButton* nav_button)
{
    if(nav_button)
    {
        nav_button->setForcePressedState(false);
    }
    if(gFocusMgr.getMouseCapture() == gMenuHolder)
    {
        // we had passed mouseCapture in  showTeleportHistoryMenu()
        // now we MUST release mouseCapture to continue a proper mouseevent workflow.
        gFocusMgr.setMouseCapture(NULL);
    }
    //gMenuHolder is using to display bunch of menus. Disconnect signal to avoid unnecessary calls.
    mHistoryMenuConnection.disconnect();
}

void LLNavigationBar::handleLoginComplete()
{
    LLTeleportHistory::getInstance()->handleLoginComplete();
    LLPanelTopInfoBar::instance().handleLoginComplete();
    mCmbLocation->handleLoginComplete();
    resizeLayoutPanel();
}

void LLNavigationBar::resizeLayoutPanel()
{
    LLRect nav_bar_rect = mNavigationPanel->getRect();

    S32 nav_panel_width = (nav_bar_rect.getWidth() + mFavoritePanel->getRect().getWidth()) * gSavedPerAccountSettings.getF32("NavigationBarRatio");

    nav_bar_rect.setLeftTopAndSize(nav_bar_rect.mLeft, nav_bar_rect.mTop, nav_panel_width, nav_bar_rect.getHeight());
    mNavigationPanel->handleReshape(nav_bar_rect,true);
}
void LLNavigationBar::invokeSearch(std::string search_text)
{
    LLFloaterReg::showInstance("search", LLSD().with("category", "standard").with("query", LLSD(search_text)));
}

void LLNavigationBar::clearHistoryCache()
{
    mCmbLocation->removeall();
    LLLocationHistory* lh = LLLocationHistory::getInstance();
    lh->removeItems();
    lh->save();
    LLTeleportHistory::getInstance()->purgeItems();
}

int LLNavigationBar::getDefNavBarHeight()
{
    return mDefaultNbRect.getHeight();
}
int LLNavigationBar::getDefFavBarHeight()
{
    return mDefaultFpRect.getHeight();
}

bool LLNavigationBar::isRebakeNavMeshAvailable()
{
    return mCmbLocation->isNavMeshDirty();
}<|MERGE_RESOLUTION|>--- conflicted
+++ resolved
@@ -350,22 +350,12 @@
 
 void LLNavigationBar::draw()
 {
-<<<<<<< HEAD
-	if (isBackgroundVisible())
-	{
-		static LLUIColor color_drop_shadow = LLUIColorTable::instance().getColor("ColorDropShadow");
-		gl_drop_shadow(0, getRect().getHeight(), getRect().getWidth(), 0,
-                           color_drop_shadow, DROP_SHADOW_FLOATER);
-	}
-=======
     if (isBackgroundVisible())
     {
-        static LLUICachedControl<S32> drop_shadow_floater ("DropShadowFloater", 0);
         static LLUIColor color_drop_shadow = LLUIColorTable::instance().getColor("ColorDropShadow");
         gl_drop_shadow(0, getRect().getHeight(), getRect().getWidth(), 0,
-                           color_drop_shadow, drop_shadow_floater );
-    }
->>>>>>> e7eced3c
+                           color_drop_shadow, DROP_SHADOW_FLOATER);
+    }
 
     LLPanel::draw();
 }
