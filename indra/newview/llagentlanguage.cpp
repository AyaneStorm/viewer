--- conflicted
+++ resolved
@@ -1,77 +1,71 @@
-/**
- * @file llagentlanguage.cpp
- * @brief Transmit language information to server
- *
- * $LicenseInfo:firstyear=2006&license=viewerlgpl$
- * Second Life Viewer Source Code
- * Copyright (C) 2010, Linden Research, Inc.
- *
- * This library is free software; you can redistribute it and/or
- * modify it under the terms of the GNU Lesser General Public
- * License as published by the Free Software Foundation;
- * version 2.1 of the License only.
- *
- * This library is distributed in the hope that it will be useful,
- * but WITHOUT ANY WARRANTY; without even the implied warranty of
- * MERCHANTABILITY or FITNESS FOR A PARTICULAR PURPOSE.  See the GNU
- * Lesser General Public License for more details.
- *
- * You should have received a copy of the GNU Lesser General Public
- * License along with this library; if not, write to the Free Software
- * Foundation, Inc., 51 Franklin Street, Fifth Floor, Boston, MA  02110-1301  USA
- *
- * Linden Research, Inc., 945 Battery Street, San Francisco, CA  94111  USA
- * $/LicenseInfo$
- */
-
-#include "llviewerprecompiledheaders.h"
-#include "llagentlanguage.h"
-// viewer includes
-#include "llagent.h"
-#include "llviewercontrol.h"
-#include "llviewerregion.h"
-// library includes
-#include "llui.h"                   // getLanguage()
-#include "httpcommon.h"
-
-// static
-void LLAgentLanguage::init()
-{
-    gSavedSettings.getControl("Language")->getSignal()->connect(boost::bind(&onChange));
-    gSavedSettings.getControl("InstallLanguage")->getSignal()->connect(boost::bind(&onChange));
-    gSavedSettings.getControl("SystemLanguage")->getSignal()->connect(boost::bind(&onChange));
-    gSavedSettings.getControl("LanguageIsPublic")->getSignal()->connect(boost::bind(&onChange));
-}
-
-// static
-void LLAgentLanguage::onChange()
-{
-<<<<<<< HEAD
-	// Clear inventory cache so that default names of inventory items
-	// appear retranslated (EXT-8308).
-	gSavedSettings.setBOOL("PurgeCacheOnNextStartup", true);
-=======
-    // Clear inventory cache so that default names of inventory items
-    // appear retranslated (EXT-8308).
-    gSavedSettings.setBOOL("PurgeCacheOnNextStartup", TRUE);
->>>>>>> e1623bb2
-}
-
-// send language settings to the sim
-// static
-bool LLAgentLanguage::update()
-{
-    LLSD body;
-
-    std::string language = LLUI::getLanguage();
-
-    body["language"] = language;
-    body["language_is_public"] = gSavedSettings.getBOOL("LanguageIsPublic");
-
-    if (!gAgent.requestPostCapability("UpdateAgentLanguage", body))
-    {
-        LL_WARNS("Language") << "Language capability unavailable." << LL_ENDL;
-    }
-
-    return true;
-}+/**
+ * @file llagentlanguage.cpp
+ * @brief Transmit language information to server
+ *
+ * $LicenseInfo:firstyear=2006&license=viewerlgpl$
+ * Second Life Viewer Source Code
+ * Copyright (C) 2010, Linden Research, Inc.
+ *
+ * This library is free software; you can redistribute it and/or
+ * modify it under the terms of the GNU Lesser General Public
+ * License as published by the Free Software Foundation;
+ * version 2.1 of the License only.
+ *
+ * This library is distributed in the hope that it will be useful,
+ * but WITHOUT ANY WARRANTY; without even the implied warranty of
+ * MERCHANTABILITY or FITNESS FOR A PARTICULAR PURPOSE.  See the GNU
+ * Lesser General Public License for more details.
+ *
+ * You should have received a copy of the GNU Lesser General Public
+ * License along with this library; if not, write to the Free Software
+ * Foundation, Inc., 51 Franklin Street, Fifth Floor, Boston, MA  02110-1301  USA
+ *
+ * Linden Research, Inc., 945 Battery Street, San Francisco, CA  94111  USA
+ * $/LicenseInfo$
+ */
+
+#include "llviewerprecompiledheaders.h"
+#include "llagentlanguage.h"
+// viewer includes
+#include "llagent.h"
+#include "llviewercontrol.h"
+#include "llviewerregion.h"
+// library includes
+#include "llui.h"                   // getLanguage()
+#include "httpcommon.h"
+
+// static
+void LLAgentLanguage::init()
+{
+    gSavedSettings.getControl("Language")->getSignal()->connect(boost::bind(&onChange));
+    gSavedSettings.getControl("InstallLanguage")->getSignal()->connect(boost::bind(&onChange));
+    gSavedSettings.getControl("SystemLanguage")->getSignal()->connect(boost::bind(&onChange));
+    gSavedSettings.getControl("LanguageIsPublic")->getSignal()->connect(boost::bind(&onChange));
+}
+
+// static
+void LLAgentLanguage::onChange()
+{
+    // Clear inventory cache so that default names of inventory items
+    // appear retranslated (EXT-8308).
+    gSavedSettings.setBOOL("PurgeCacheOnNextStartup", true);
+}
+
+// send language settings to the sim
+// static
+bool LLAgentLanguage::update()
+{
+    LLSD body;
+
+    std::string language = LLUI::getLanguage();
+
+    body["language"] = language;
+    body["language_is_public"] = gSavedSettings.getBOOL("LanguageIsPublic");
+
+    if (!gAgent.requestPostCapability("UpdateAgentLanguage", body))
+    {
+        LL_WARNS("Language") << "Language capability unavailable." << LL_ENDL;
+    }
+
+    return true;
+}