/**
 * @file llagentlanguage.cpp
 * @brief Transmit language information to server
 *
 * $LicenseInfo:firstyear=2006&license=viewerlgpl$
 * Second Life Viewer Source Code
 * Copyright (C) 2010, Linden Research, Inc.
 *
 * This library is free software; you can redistribute it and/or
 * modify it under the terms of the GNU Lesser General Public
 * License as published by the Free Software Foundation;
 * version 2.1 of the License only.
 *
 * This library is distributed in the hope that it will be useful,
 * but WITHOUT ANY WARRANTY; without even the implied warranty of
 * MERCHANTABILITY or FITNESS FOR A PARTICULAR PURPOSE.  See the GNU
 * Lesser General Public License for more details.
 *
 * You should have received a copy of the GNU Lesser General Public
 * License along with this library; if not, write to the Free Software
 * Foundation, Inc., 51 Franklin Street, Fifth Floor, Boston, MA  02110-1301  USA
 *
 * Linden Research, Inc., 945 Battery Street, San Francisco, CA  94111  USA
 * $/LicenseInfo$
 */

#include "llviewerprecompiledheaders.h"
#include "llagentlanguage.h"
// viewer includes
#include "llagent.h"
#include "llviewercontrol.h"
#include "llviewerregion.h"
// library includes
#include "llui.h"                   // getLanguage()
#include "httpcommon.h"

// static
void LLAgentLanguage::init()
{
    gSavedSettings.getControl("Language")->getSignal()->connect(boost::bind(&onChange));
    gSavedSettings.getControl("InstallLanguage")->getSignal()->connect(boost::bind(&onChange));
    gSavedSettings.getControl("SystemLanguage")->getSignal()->connect(boost::bind(&onChange));
    gSavedSettings.getControl("LanguageIsPublic")->getSignal()->connect(boost::bind(&onChange));
}

// static
void LLAgentLanguage::onChange()
{
<<<<<<< HEAD
	// Clear inventory cache so that default names of inventory items
	// appear retranslated (EXT-8308).
	gSavedSettings.setBOOL("PurgeCacheOnNextStartup", true);
=======
    // Clear inventory cache so that default names of inventory items
    // appear retranslated (EXT-8308).
    gSavedSettings.setBOOL("PurgeCacheOnNextStartup", TRUE);
>>>>>>> e7eced3c
}

// send language settings to the sim
// static
bool LLAgentLanguage::update()
{
    LLSD body;

    std::string language = LLUI::getLanguage();

    body["language"] = language;
    body["language_is_public"] = gSavedSettings.getBOOL("LanguageIsPublic");

    if (!gAgent.requestPostCapability("UpdateAgentLanguage", body))
    {
        LL_WARNS("Language") << "Language capability unavailable." << LL_ENDL;
    }

    return true;
}<|MERGE_RESOLUTION|>--- conflicted
+++ resolved
@@ -46,15 +46,9 @@
 // static
 void LLAgentLanguage::onChange()
 {
-<<<<<<< HEAD
-	// Clear inventory cache so that default names of inventory items
-	// appear retranslated (EXT-8308).
-	gSavedSettings.setBOOL("PurgeCacheOnNextStartup", true);
-=======
     // Clear inventory cache so that default names of inventory items
     // appear retranslated (EXT-8308).
-    gSavedSettings.setBOOL("PurgeCacheOnNextStartup", TRUE);
->>>>>>> e7eced3c
+    gSavedSettings.setBOOL("PurgeCacheOnNextStartup", true);
 }
 
 // send language settings to the sim
