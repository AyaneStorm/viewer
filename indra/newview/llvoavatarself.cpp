/** 
 * @file llvoavatar.cpp
 * @brief Implementation of LLVOAvatar class which is a derivation fo LLViewerObject
 *
 * $LicenseInfo:firstyear=2001&license=viewerlgpl$
 * Second Life Viewer Source Code
 * Copyright (C) 2010, Linden Research, Inc.
 * 
 * This library is free software; you can redistribute it and/or
 * modify it under the terms of the GNU Lesser General Public
 * License as published by the Free Software Foundation;
 * version 2.1 of the License only.
 * 
 * This library is distributed in the hope that it will be useful,
 * but WITHOUT ANY WARRANTY; without even the implied warranty of
 * MERCHANTABILITY or FITNESS FOR A PARTICULAR PURPOSE.  See the GNU
 * Lesser General Public License for more details.
 * 
 * You should have received a copy of the GNU Lesser General Public
 * License along with this library; if not, write to the Free Software
 * Foundation, Inc., 51 Franklin Street, Fifth Floor, Boston, MA  02110-1301  USA
 * 
 * Linden Research, Inc., 945 Battery Street, San Francisco, CA  94111  USA
 * $/LicenseInfo$
 */

#if LL_MSVC
// disable warning about boost::lexical_cast returning uninitialized data
// when it fails to parse the string
#pragma warning (disable:4701)
#endif

#include "llviewerprecompiledheaders.h"

#include "llvoavatarself.h"
#include "llvoavatar.h"

#include "pipeline.h"

#include "llagent.h" //  Get state values from here
#include "llagentcamera.h"
#include "llagentwearables.h"
#include "llhudeffecttrail.h"
#include "llhudmanager.h"
#include "llinventoryfunctions.h"
#include "lllocaltextureobject.h"
#include "llnotificationsutil.h"
#include "llselectmgr.h"
#include "lltoolgrab.h"	// for needsRenderBeam
#include "lltoolmgr.h" // for needsRenderBeam
#include "lltoolmorph.h"
#include "lltrans.h"
#include "llviewercamera.h"
#include "llviewercontrol.h"
#include "llviewermenu.h"
#include "llviewerobjectlist.h"
#include "llviewerstats.h"
#include "llviewerregion.h"
#include "llviewertexlayer.h"
#include "llviewerwearable.h"
#include "llappearancemgr.h"
#include "llmeshrepository.h"
#include "llvovolume.h"
#include "llsdutil.h"
#include "llstartup.h"
#include "llsdserialize.h"

#if LL_MSVC
// disable boost::lexical_cast warning
#pragma warning (disable:4702)
#endif

#include <boost/lexical_cast.hpp>

LLPointer<LLVOAvatarSelf> gAgentAvatarp = NULL;

BOOL isAgentAvatarValid()
{
	return (gAgentAvatarp.notNull() && gAgentAvatarp->isValid());
}

void selfStartPhase(const std::string& phase_name)
{
	if (isAgentAvatarValid())
	{
		gAgentAvatarp->startPhase(phase_name);
	}
}

void selfStopPhase(const std::string& phase_name, bool err_check)
{
	if (isAgentAvatarValid())
	{
		gAgentAvatarp->stopPhase(phase_name, err_check);
	}
}

void selfClearPhases()
{
	if (isAgentAvatarValid())
	{
		gAgentAvatarp->clearPhases();
	}
}

using namespace LLAvatarAppearanceDefines;

/*********************************************************************************
 **                                                                             **
 ** Begin private LLVOAvatarSelf Support classes
 **
 **/

struct LocalTextureData
{
	LocalTextureData() : 
		mIsBakedReady(false), 
		mDiscard(MAX_DISCARD_LEVEL+1), 
		mImage(NULL), 
		mWearableID(IMG_DEFAULT_AVATAR),
		mTexEntry(NULL)
	{}
	LLPointer<LLViewerFetchedTexture> mImage;
	bool mIsBakedReady;
	S32 mDiscard;
	LLUUID mWearableID;	// UUID of the wearable that this texture belongs to, not of the image itself
	LLTextureEntry *mTexEntry;
};

//-----------------------------------------------------------------------------
// Callback data
//-----------------------------------------------------------------------------


/**
 **
 ** End LLVOAvatarSelf Support classes
 **                                                                             **
 *********************************************************************************/


//-----------------------------------------------------------------------------
// Static Data
//-----------------------------------------------------------------------------
S32 LLVOAvatarSelf::sScratchTexBytes = 0;
LLMap< LLGLenum, LLGLuint*> LLVOAvatarSelf::sScratchTexNames;
LLMap< LLGLenum, F32*> LLVOAvatarSelf::sScratchTexLastBindTime;


/*********************************************************************************
 **                                                                             **
 ** Begin LLVOAvatarSelf Constructor routines
 **
 **/

LLVOAvatarSelf::LLVOAvatarSelf(const LLUUID& id,
							   const LLPCode pcode,
							   LLViewerRegion* regionp) :
	LLVOAvatar(id, pcode, regionp),
	mScreenp(NULL),
	mLastRegionHandle(0),
	mRegionCrossingCount(0),
	mInitialBakesLoaded(false)
{
	gAgentWearables.setAvatarObject(this);

	mMotionController.mIsSelf = TRUE;

	lldebugs << "Marking avatar as self " << id << llendl;
}

// Called periodically for diagnostics, return true when done.
bool output_self_av_texture_diagnostics()
{
	if (!isAgentAvatarValid())
		return true; // done checking

	gAgentAvatarp->outputRezDiagnostics();

	return false;
}

bool update_avatar_rez_metrics()
{
	if (!isAgentAvatarValid())
		return true;
	
	gAgentAvatarp->updateAvatarRezMetrics(false);
	return false;
}

bool check_for_unsupported_baked_appearance()
{
	if (!isAgentAvatarValid())
		return true;

	gAgentAvatarp->checkForUnsupportedServerBakeAppearance();
	return false;
}

void LLVOAvatarSelf::initInstance()
{
	BOOL status = TRUE;
	// creates hud joint(mScreen) among other things
	status &= loadAvatarSelf();

	// adds attachment points to mScreen among other things
	LLVOAvatar::initInstance();

	llinfos << "Self avatar object created. Starting timer." << llendl;
	mDebugSelfLoadTimer.reset();
	// clear all times to -1 for debugging
	for (U32 i =0; i < LLAvatarAppearanceDefines::TEX_NUM_INDICES; ++i)
	{
		for (U32 j = 0; j <= MAX_DISCARD_LEVEL; ++j)
		{
			mDebugTextureLoadTimes[i][j] = -1.0f;
		}
	}

	for (U32 i =0; i < LLAvatarAppearanceDefines::BAKED_NUM_INDICES; ++i)
	{
		mDebugBakedTextureTimes[i][0] = -1.0f;
		mDebugBakedTextureTimes[i][1] = -1.0f;
		mInitialBakeIDs[i] = LLUUID::null;
	}

	status &= buildMenus();
	if (!status)
	{
		llerrs << "Unable to load user's avatar" << llendl;
		return;
	}

	//doPeriodically(output_self_av_texture_diagnostics, 30.0);
	doPeriodically(update_avatar_rez_metrics, 5.0);
	doPeriodically(check_for_unsupported_baked_appearance, 120.0);
}

// virtual
void LLVOAvatarSelf::markDead()
{
	mBeam = NULL;
	LLVOAvatar::markDead();
}

/*virtual*/ BOOL LLVOAvatarSelf::loadAvatar()
{
	BOOL success = LLVOAvatar::loadAvatar();

	// set all parameters sotred directly in the avatar to have
	// the isSelfParam to be TRUE - this is used to prevent
	// them from being animated or trigger accidental rebakes
	// when we copy params from the wearable to the base avatar.
	for (LLViewerVisualParam* param = (LLViewerVisualParam*) getFirstVisualParam(); 
		 param;
		 param = (LLViewerVisualParam*) getNextVisualParam())
	{
		if (param->getWearableType() != LLWearableType::WT_INVALID)
		{
			param->setIsDummy(TRUE);
		}
	}

	return success;
}


BOOL LLVOAvatarSelf::loadAvatarSelf()
{
	BOOL success = TRUE;
	// avatar_skeleton.xml
	if (!buildSkeletonSelf(sAvatarSkeletonInfo))
	{
		llwarns << "avatar file: buildSkeleton() failed" << llendl;
		return FALSE;
	}

	return success;
}

BOOL LLVOAvatarSelf::buildSkeletonSelf(const LLAvatarSkeletonInfo *info)
{
	// add special-purpose "screen" joint
	mScreenp = new LLViewerJoint("mScreen", NULL);
	// for now, put screen at origin, as it is only used during special
	// HUD rendering mode
	F32 aspect = LLViewerCamera::getInstance()->getAspect();
	LLVector3 scale(1.f, aspect, 1.f);
	mScreenp->setScale(scale);
	mScreenp->setWorldPosition(LLVector3::zero);
	// need to update screen agressively when sidebar opens/closes, for example
	mScreenp->mUpdateXform = TRUE;
	return TRUE;
}

BOOL LLVOAvatarSelf::buildMenus()
{
	//-------------------------------------------------------------------------
	// build the attach and detach menus
	//-------------------------------------------------------------------------
	gAttachBodyPartPieMenus[0] = NULL;

	LLContextMenu::Params params;
	params.label(LLTrans::getString("BodyPartsRightArm"));
	params.name(params.label);
	params.visible(false);
	gAttachBodyPartPieMenus[1] = LLUICtrlFactory::create<LLContextMenu> (params);

	params.label(LLTrans::getString("BodyPartsHead"));
	params.name(params.label);
	gAttachBodyPartPieMenus[2] = LLUICtrlFactory::create<LLContextMenu> (params);

	params.label(LLTrans::getString("BodyPartsLeftArm"));
	params.name(params.label);
	gAttachBodyPartPieMenus[3] = LLUICtrlFactory::create<LLContextMenu> (params);

	gAttachBodyPartPieMenus[4] = NULL;

	params.label(LLTrans::getString("BodyPartsLeftLeg"));
	params.name(params.label);
	gAttachBodyPartPieMenus[5] = LLUICtrlFactory::create<LLContextMenu> (params);

	params.label(LLTrans::getString("BodyPartsTorso"));
	params.name(params.label);
	gAttachBodyPartPieMenus[6] = LLUICtrlFactory::create<LLContextMenu> (params);

	params.label(LLTrans::getString("BodyPartsRightLeg"));
	params.name(params.label);
	gAttachBodyPartPieMenus[7] = LLUICtrlFactory::create<LLContextMenu> (params);

	gDetachBodyPartPieMenus[0] = NULL;

	params.label(LLTrans::getString("BodyPartsRightArm"));
	params.name(params.label);
	gDetachBodyPartPieMenus[1] = LLUICtrlFactory::create<LLContextMenu> (params);

	params.label(LLTrans::getString("BodyPartsHead"));
	params.name(params.label);
	gDetachBodyPartPieMenus[2] = LLUICtrlFactory::create<LLContextMenu> (params);

	params.label(LLTrans::getString("BodyPartsLeftArm"));
	params.name(params.label);
	gDetachBodyPartPieMenus[3] = LLUICtrlFactory::create<LLContextMenu> (params);

	gDetachBodyPartPieMenus[4] = NULL;

	params.label(LLTrans::getString("BodyPartsLeftLeg"));
	params.name(params.label);
	gDetachBodyPartPieMenus[5] = LLUICtrlFactory::create<LLContextMenu> (params);

	params.label(LLTrans::getString("BodyPartsTorso"));
	params.name(params.label);
	gDetachBodyPartPieMenus[6] = LLUICtrlFactory::create<LLContextMenu> (params);

	params.label(LLTrans::getString("BodyPartsRightLeg"));
	params.name(params.label);
	gDetachBodyPartPieMenus[7] = LLUICtrlFactory::create<LLContextMenu> (params);

	for (S32 i = 0; i < 8; i++)
	{
		if (gAttachBodyPartPieMenus[i])
		{
			gAttachPieMenu->appendContextSubMenu( gAttachBodyPartPieMenus[i] );
		}
		else
		{
			for (attachment_map_t::iterator iter = mAttachmentPoints.begin(); 
				 iter != mAttachmentPoints.end();
				 ++iter)
			{
				LLViewerJointAttachment* attachment = iter->second;
				if (attachment->getGroup() == i)
				{
					LLMenuItemCallGL::Params item_params;
						
					std::string sub_piemenu_name = attachment->getName();
					if (LLTrans::getString(sub_piemenu_name) != "")
					{
						item_params.label = LLTrans::getString(sub_piemenu_name);
					}
					else
					{
						item_params.label = sub_piemenu_name;
					}
					item_params.name =(item_params.label );
					item_params.on_click.function_name = "Object.AttachToAvatar";
					item_params.on_click.parameter = iter->first;
					item_params.on_enable.function_name = "Object.EnableWear";
					item_params.on_enable.parameter = iter->first;
					LLMenuItemCallGL* item = LLUICtrlFactory::create<LLMenuItemCallGL>(item_params);

					gAttachPieMenu->addChild(item);

					break;

				}
			}
		}

		if (gDetachBodyPartPieMenus[i])
		{
			gDetachPieMenu->appendContextSubMenu( gDetachBodyPartPieMenus[i] );
		}
		else
		{
			for (attachment_map_t::iterator iter = mAttachmentPoints.begin(); 
				 iter != mAttachmentPoints.end();
				 ++iter)
			{
				LLViewerJointAttachment* attachment = iter->second;
				if (attachment->getGroup() == i)
				{
					LLMenuItemCallGL::Params item_params;
					std::string sub_piemenu_name = attachment->getName();
					if (LLTrans::getString(sub_piemenu_name) != "")
					{
						item_params.label = LLTrans::getString(sub_piemenu_name);
					}
					else
					{
						item_params.label = sub_piemenu_name;
					}
					item_params.name =(item_params.label );
					item_params.on_click.function_name = "Attachment.DetachFromPoint";
					item_params.on_click.parameter = iter->first;
					item_params.on_enable.function_name = "Attachment.PointFilled";
					item_params.on_enable.parameter = iter->first;
					LLMenuItemCallGL* item = LLUICtrlFactory::create<LLMenuItemCallGL>(item_params);

					gDetachPieMenu->addChild(item);
						
					break;
				}
			}
		}
	}

	// add screen attachments
	for (attachment_map_t::iterator iter = mAttachmentPoints.begin(); 
		 iter != mAttachmentPoints.end();
		 ++iter)
	{
		LLViewerJointAttachment* attachment = iter->second;
		if (attachment->getGroup() == 8)
		{
			LLMenuItemCallGL::Params item_params;
			std::string sub_piemenu_name = attachment->getName();
			if (LLTrans::getString(sub_piemenu_name) != "")
			{
				item_params.label = LLTrans::getString(sub_piemenu_name);
			}
			else
			{
				item_params.label = sub_piemenu_name;
			}
			item_params.name =(item_params.label );
			item_params.on_click.function_name = "Object.AttachToAvatar";
			item_params.on_click.parameter = iter->first;
			item_params.on_enable.function_name = "Object.EnableWear";
			item_params.on_enable.parameter = iter->first;
			LLMenuItemCallGL* item = LLUICtrlFactory::create<LLMenuItemCallGL>(item_params);
			gAttachScreenPieMenu->addChild(item);

			item_params.on_click.function_name = "Attachment.DetachFromPoint";
			item_params.on_click.parameter = iter->first;
			item_params.on_enable.function_name = "Attachment.PointFilled";
			item_params.on_enable.parameter = iter->first;
			item = LLUICtrlFactory::create<LLMenuItemCallGL>(item_params);
			gDetachScreenPieMenu->addChild(item);
		}
	}

	for (S32 pass = 0; pass < 2; pass++)
	{
		// *TODO: Skinning - gAttachSubMenu is an awful, awful hack
		if (!gAttachSubMenu)
		{
			break;
		}
		for (attachment_map_t::iterator iter = mAttachmentPoints.begin(); 
			 iter != mAttachmentPoints.end();
			 ++iter)
		{
			LLViewerJointAttachment* attachment = iter->second;
			if (attachment->getIsHUDAttachment() != (pass == 1))
			{
				continue;
			}
			LLMenuItemCallGL::Params item_params;
			std::string sub_piemenu_name = attachment->getName();
			if (LLTrans::getString(sub_piemenu_name) != "")
			{
				item_params.label = LLTrans::getString(sub_piemenu_name);
			}
			else
			{
				item_params.label = sub_piemenu_name;
			}
			item_params.name =(item_params.label );
			item_params.on_click.function_name = "Object.AttachToAvatar";
			item_params.on_click.parameter = iter->first;
			item_params.on_enable.function_name = "Object.EnableWear";
			item_params.on_enable.parameter = iter->first;
			//* TODO: Skinning:
			//LLSD params;
			//params["index"] = iter->first;
			//params["label"] = attachment->getName();
			//item->addEventHandler("on_enable", LLMenuItemCallGL::MenuCallback().function_name("Attachment.Label").parameter(params));
				
			LLMenuItemCallGL* item = LLUICtrlFactory::create<LLMenuItemCallGL>(item_params);
			gAttachSubMenu->addChild(item);

			item_params.on_click.function_name = "Attachment.DetachFromPoint";
			item_params.on_click.parameter = iter->first;
			item_params.on_enable.function_name = "Attachment.PointFilled";
			item_params.on_enable.parameter = iter->first;
			//* TODO: Skinning: item->addEventHandler("on_enable", LLMenuItemCallGL::MenuCallback().function_name("Attachment.Label").parameter(params));

			item = LLUICtrlFactory::create<LLMenuItemCallGL>(item_params);
			gDetachSubMenu->addChild(item);
		}
		if (pass == 0)
		{
			// put separator between non-hud and hud attachments
			gAttachSubMenu->addSeparator();
			gDetachSubMenu->addSeparator();
		}
	}

	for (S32 group = 0; group < 8; group++)
	{
		// skip over groups that don't have sub menus
		if (!gAttachBodyPartPieMenus[group] || !gDetachBodyPartPieMenus[group])
		{
			continue;
		}

		std::multimap<S32, S32> attachment_pie_menu_map;

		// gather up all attachment points assigned to this group, and throw into map sorted by pie slice number
		for (attachment_map_t::iterator iter = mAttachmentPoints.begin(); 
			 iter != mAttachmentPoints.end();
			 ++iter)
		{
			LLViewerJointAttachment* attachment = iter->second;
			if(attachment->getGroup() == group)
			{
				// use multimap to provide a partial order off of the pie slice key
				S32 pie_index = attachment->getPieSlice();
				attachment_pie_menu_map.insert(std::make_pair(pie_index, iter->first));
			}
		}

		// add in requested order to pie menu, inserting separators as necessary
		for (std::multimap<S32, S32>::iterator attach_it = attachment_pie_menu_map.begin();
			 attach_it != attachment_pie_menu_map.end(); ++attach_it)
		{
			S32 attach_index = attach_it->second;

			LLViewerJointAttachment* attachment = get_if_there(mAttachmentPoints, attach_index, (LLViewerJointAttachment*)NULL);
			if (attachment)
			{
				LLMenuItemCallGL::Params item_params;
				item_params.name = attachment->getName();
				item_params.label = LLTrans::getString(attachment->getName());
				item_params.on_click.function_name = "Object.AttachToAvatar";
				item_params.on_click.parameter = attach_index;
				item_params.on_enable.function_name = "Object.EnableWear";
				item_params.on_enable.parameter = attach_index;

				LLMenuItemCallGL* item = LLUICtrlFactory::create<LLMenuItemCallGL>(item_params);
				gAttachBodyPartPieMenus[group]->addChild(item);
					
				item_params.on_click.function_name = "Attachment.DetachFromPoint";
				item_params.on_click.parameter = attach_index;
				item_params.on_enable.function_name = "Attachment.PointFilled";
				item_params.on_enable.parameter = attach_index;
				item = LLUICtrlFactory::create<LLMenuItemCallGL>(item_params);
				gDetachBodyPartPieMenus[group]->addChild(item);
			}
		}
	}
	return TRUE;
}

void LLVOAvatarSelf::cleanup()
{
	markDead();
 	delete mScreenp;
 	mScreenp = NULL;
	mRegionp = NULL;
}

LLVOAvatarSelf::~LLVOAvatarSelf()
{
	cleanup();
}

/**
 **
 ** End LLVOAvatarSelf Constructor routines
 **                                                                             **
 *********************************************************************************/

// virtual
BOOL LLVOAvatarSelf::updateCharacter(LLAgent &agent)
{
	// update screen joint size
	if (mScreenp)
	{
		F32 aspect = LLViewerCamera::getInstance()->getAspect();
		LLVector3 scale(1.f, aspect, 1.f);
		mScreenp->setScale(scale);
		mScreenp->updateWorldMatrixChildren();
		resetHUDAttachments();
	}
	
	return LLVOAvatar::updateCharacter(agent);
}

// virtual
BOOL LLVOAvatarSelf::isValid() const
{
	return ((getRegion() != NULL) && !isDead());
}

// virtual
void LLVOAvatarSelf::idleUpdate(LLAgent &agent, LLWorld &world, const F64 &time)
{
	if (isValid())
	{
		LLVOAvatar::idleUpdate(agent, world, time);
		idleUpdateTractorBeam();
	}
}

// virtual
LLJoint *LLVOAvatarSelf::getJoint(const std::string &name)
{
	if (mScreenp)
	{
		LLJoint* jointp = mScreenp->findJoint(name);
		if (jointp) return jointp;
	}
	return LLVOAvatar::getJoint(name);
}
//virtual
void LLVOAvatarSelf::resetJointPositions( void )
{
	return LLVOAvatar::resetJointPositions();
}
// virtual
BOOL LLVOAvatarSelf::setVisualParamWeight(const LLVisualParam *which_param, F32 weight, BOOL upload_bake )
{
	if (!which_param)
	{
		return FALSE;
	}
	LLViewerVisualParam *param = (LLViewerVisualParam*) LLCharacter::getVisualParam(which_param->getID());
	return setParamWeight(param,weight,upload_bake);
}

// virtual
BOOL LLVOAvatarSelf::setVisualParamWeight(const char* param_name, F32 weight, BOOL upload_bake )
{
	if (!param_name)
	{
		return FALSE;
	}
	LLViewerVisualParam *param = (LLViewerVisualParam*) LLCharacter::getVisualParam(param_name);
	return setParamWeight(param,weight,upload_bake);
}

// virtual
BOOL LLVOAvatarSelf::setVisualParamWeight(S32 index, F32 weight, BOOL upload_bake )
{
	LLViewerVisualParam *param = (LLViewerVisualParam*) LLCharacter::getVisualParam(index);
	return setParamWeight(param,weight,upload_bake);
}

BOOL LLVOAvatarSelf::setParamWeight(const LLViewerVisualParam *param, F32 weight, BOOL upload_bake )
{
	if (!param)
	{
		return FALSE;
	}

#if 0
	// FIXME DRANO - kludgy way to avoid overwriting avatar state from wearables.
	if (isUsingServerBakes() && !isUsingLocalAppearance())
	{
		return FALSE;
	}
#endif

	if (param->getCrossWearable())
	{
		LLWearableType::EType type = (LLWearableType::EType)param->getWearableType();
		U32 size = gAgentWearables.getWearableCount(type);
		for (U32 count = 0; count < size; ++count)
		{
			LLViewerWearable *wearable = gAgentWearables.getViewerWearable(type,count);
			if (wearable)
			{
				wearable->setVisualParamWeight(param->getID(), weight, upload_bake);
			}
		}
	}

	return LLCharacter::setVisualParamWeight(param,weight,upload_bake);
}

/*virtual*/ 
void LLVOAvatarSelf::updateVisualParams()
{
	LLVOAvatar::updateVisualParams();
}

/*virtual*/
void LLVOAvatarSelf::idleUpdateAppearanceAnimation()
{
	// Animate all top-level wearable visual parameters
	gAgentWearables.animateAllWearableParams(calcMorphAmount(), FALSE);

	// apply wearable visual params to avatar
	for (U32 type = 0; type < LLWearableType::WT_COUNT; type++)
	{
		LLWearable *wearable = gAgentWearables.getTopWearable((LLWearableType::EType)type);
		if (wearable)
		{
			wearable->writeToAvatar(this);
		}
	}

	//allow avatar to process updates
	LLVOAvatar::idleUpdateAppearanceAnimation();

}

// virtual
void LLVOAvatarSelf::requestStopMotion(LLMotion* motion)
{
	// Only agent avatars should handle the stop motion notifications.

	// Notify agent that motion has stopped
	gAgent.requestStopMotion(motion);
}

// virtual
void LLVOAvatarSelf::stopMotionFromSource(const LLUUID& source_id)
{
	for (AnimSourceIterator motion_it = mAnimationSources.find(source_id); motion_it != mAnimationSources.end(); )
	{
		gAgent.sendAnimationRequest(motion_it->second, ANIM_REQUEST_STOP);
		mAnimationSources.erase(motion_it++);
	}

	LLViewerObject* object = gObjectList.findObject(source_id);
	if (object)
	{
		object->setFlagsWithoutUpdate(FLAGS_ANIM_SOURCE, FALSE);
	}
}

//virtual
U32  LLVOAvatarSelf::processUpdateMessage(LLMessageSystem *mesgsys,
													 void **user_data,
													 U32 block_num,
													 const EObjectUpdateType update_type,
													 LLDataPacker *dp)
{
	U32 retval = LLVOAvatar::processUpdateMessage(mesgsys,user_data,block_num,update_type,dp);

#if 0
	// DRANO - it's not clear this does anything useful. If we wait
	// until an appearance message has been received, we already have
	// the texture ids. If we don't wait, we don't yet know where to
	// look for baked textures, because we haven't received the
	// appearance version data from the appearance message. This looks
	// like an old optimization that's incompatible with server-side
	// texture baking.
	
	// FIXME DRANO - skipping in the case of !mFirstAppearanceMessageReceived prevents us from trying to
	// load textures before we know where they come from (ie, from baking service or not);
	// unknown impact on performance.
	if (mInitialBakesLoaded == false && retval == 0x0 && mFirstAppearanceMessageReceived)
	{
		// call update textures to force the images to be created
		updateMeshTextures();

		// unpack the texture UUIDs to the texture slots
<<<<<<< HEAD
		retval = unpackTEMessage(mesgsys, _PREHASH_ObjectData, (S32) block_num);

=======
		if(mesgsys != NULL)
		{
		retval = unpackTEMessage(mesgsys, _PREHASH_ObjectData, block_num);
		}
>>>>>>> a74b5dfa
		// need to trigger a few operations to get the avatar to use the new bakes
		for (U32 i = 0; i < mBakedTextureDatas.size(); i++)
		{
			const LLAvatarAppearanceDefines::ETextureIndex te = mBakedTextureDatas[i].mTextureIndex;
			LLUUID texture_id = getTEImage(te)->getID();
			setNewBakedTexture(te, texture_id);
			mInitialBakeIDs[i] = texture_id;
		}

		onFirstTEMessageReceived();

		mInitialBakesLoaded = true;
	}
#endif

	return retval;
}


void LLVOAvatarSelf::setLocalTextureTE(U8 te, LLViewerTexture* image, U32 index)
{
	if (te >= TEX_NUM_INDICES)
	{
		llassert(0);
		return;
	}

	if (getTEImage(te)->getID() == image->getID())
	{
		return;
	}

	if (isIndexBakedTexture((ETextureIndex)te))
	{
		llassert(0);
		return;
	}

	setTEImage(te, image);
}

//virtual
void LLVOAvatarSelf::removeMissingBakedTextures()
{	
	BOOL removed = FALSE;
	for (U32 i = 0; i < mBakedTextureDatas.size(); i++)
	{
		const S32 te = mBakedTextureDatas[i].mTextureIndex;
		const LLViewerTexture* tex = getTEImage(te);

		// Replace with default if we can't find the asset, assuming the
		// default is actually valid (which it should be unless something
		// is seriously wrong).
		if (!tex || tex->isMissingAsset())
		{
			LLViewerTexture *imagep = LLViewerTextureManager::getFetchedTexture(IMG_DEFAULT_AVATAR);
			if (imagep)
			{
				setTEImage(te, imagep);
				removed = TRUE;
			}
		}
	}

	if (removed)
	{
		for (U32 i = 0; i < mBakedTextureDatas.size(); i++)
		{
			LLViewerTexLayerSet *layerset = getTexLayerSet(i);
			layerset->setUpdatesEnabled(TRUE);
			invalidateComposite(layerset, FALSE);
		}
		updateMeshTextures();
		if (getRegion() && !getRegion()->getCentralBakeVersion())
		{
			requestLayerSetUploads();
		}
	}
}

//virtual
void LLVOAvatarSelf::updateRegion(LLViewerRegion *regionp)
{
	// Save the global position
	LLVector3d global_pos_from_old_region = getPositionGlobal();

	// Change the region
	setRegion(regionp);

	if (regionp)
	{	// Set correct region-relative position from global coordinates
		setPositionGlobal(global_pos_from_old_region);

		// Diagnostic info
		//LLVector3d pos_from_new_region = getPositionGlobal();
		//llinfos << "pos_from_old_region is " << global_pos_from_old_region
		//	<< " while pos_from_new_region is " << pos_from_new_region
		//	<< llendl;
	}

	if (!regionp || (regionp->getHandle() != mLastRegionHandle))
	{
		if (mLastRegionHandle != 0)
		{
			++mRegionCrossingCount;
			LLTrace::Seconds delta = mRegionCrossingTimer.getElapsedTimeF32();
			record(LLStatViewer::REGION_CROSSING_TIME, delta);

			// Diagnostics
			llinfos << "Region crossing took " << (F32)(delta * 1000.0).value() << " ms " << llendl;
		}
		if (regionp)
		{
			mLastRegionHandle = regionp->getHandle();
		}
	}
	mRegionCrossingTimer.reset();
	LLViewerObject::updateRegion(regionp);
}

//--------------------------------------------------------------------
// draw tractor beam when editing objects
//--------------------------------------------------------------------
//virtual
void LLVOAvatarSelf::idleUpdateTractorBeam()
{
	// This is only done for yourself (maybe it should be in the agent?)
	if (!needsRenderBeam() || !isBuilt())
	{
		mBeam = NULL;
	}
	else if (!mBeam || mBeam->isDead())
	{
		// VEFFECT: Tractor Beam
		mBeam = (LLHUDEffectSpiral *)LLHUDManager::getInstance()->createViewerEffect(LLHUDObject::LL_HUD_EFFECT_BEAM);
		mBeam->setColor(LLColor4U(gAgent.getEffectColor()));
		mBeam->setSourceObject(this);
		mBeamTimer.reset();
	}

	if (!mBeam.isNull())
	{
		LLObjectSelectionHandle selection = LLSelectMgr::getInstance()->getSelection();

		if (gAgentCamera.mPointAt.notNull())
		{
			// get point from pointat effect
			mBeam->setPositionGlobal(gAgentCamera.mPointAt->getPointAtPosGlobal());
			mBeam->triggerLocal();
		}
		else if (selection->getFirstRootObject() && 
				selection->getSelectType() != SELECT_TYPE_HUD)
		{
			LLViewerObject* objectp = selection->getFirstRootObject();
			mBeam->setTargetObject(objectp);
		}
		else
		{
			mBeam->setTargetObject(NULL);
			LLTool *tool = LLToolMgr::getInstance()->getCurrentTool();
			if (tool->isEditing())
			{
				if (tool->getEditingObject())
				{
					mBeam->setTargetObject(tool->getEditingObject());
				}
				else
				{
					mBeam->setPositionGlobal(tool->getEditingPointGlobal());
				}
			}
			else
			{
				const LLPickInfo& pick = gViewerWindow->getLastPick();
				mBeam->setPositionGlobal(pick.mPosGlobal);
			}

		}
		if (mBeamTimer.getElapsedTimeF32() > 0.25f)
		{
			mBeam->setColor(LLColor4U(gAgent.getEffectColor()));
			mBeam->setNeedsSendToSim(TRUE);
			mBeamTimer.reset();
		}
	}
}

//-----------------------------------------------------------------------------
// restoreMeshData()
//-----------------------------------------------------------------------------
// virtual
void LLVOAvatarSelf::restoreMeshData()
{
	//llinfos << "Restoring" << llendl;
	mMeshValid = TRUE;
	updateJointLODs();
	updateAttachmentVisibility(gAgentCamera.getCameraMode());

	// force mesh update as LOD might not have changed to trigger this
	gPipeline.markRebuild(mDrawable, LLDrawable::REBUILD_GEOMETRY, TRUE);
}



//-----------------------------------------------------------------------------
// updateAttachmentVisibility()
//-----------------------------------------------------------------------------
void LLVOAvatarSelf::updateAttachmentVisibility(U32 camera_mode)
{
	for (attachment_map_t::iterator iter = mAttachmentPoints.begin(); 
		 iter != mAttachmentPoints.end();
		 ++iter)
	{
		LLViewerJointAttachment* attachment = iter->second;
		if (attachment->getIsHUDAttachment())
		{
			attachment->setAttachmentVisibility(TRUE);
		}
		else
		{
			switch (camera_mode)
			{
				case CAMERA_MODE_MOUSELOOK:
					if (LLVOAvatar::sVisibleInFirstPerson && attachment->getVisibleInFirstPerson())
					{
						attachment->setAttachmentVisibility(TRUE);
					}
					else
					{
						attachment->setAttachmentVisibility(FALSE);
					}
					break;
				default:
					attachment->setAttachmentVisibility(TRUE);
					break;
			}
		}
	}
}

//-----------------------------------------------------------------------------
// updatedWearable( LLWearableType::EType type )
// forces an update to any baked textures relevant to type.
// will force an upload of the resulting bake if the second parameter is TRUE
//-----------------------------------------------------------------------------
void LLVOAvatarSelf::wearableUpdated( LLWearableType::EType type, BOOL upload_result )
{
	for (LLAvatarAppearanceDictionary::BakedTextures::const_iterator baked_iter = LLAvatarAppearanceDictionary::getInstance()->getBakedTextures().begin();
		 baked_iter != LLAvatarAppearanceDictionary::getInstance()->getBakedTextures().end();
		 ++baked_iter)
	{
		const LLAvatarAppearanceDictionary::BakedEntry *baked_dict = baked_iter->second;
		const LLAvatarAppearanceDefines::EBakedTextureIndex index = baked_iter->first;

		if (baked_dict)
		{
			for (LLAvatarAppearanceDefines::wearables_vec_t::const_iterator type_iter = baked_dict->mWearables.begin();
				type_iter != baked_dict->mWearables.end();
				 ++type_iter)
			{
				const LLWearableType::EType comp_type = *type_iter;
				if (comp_type == type)
				{
					LLViewerTexLayerSet *layerset = getLayerSet(index);
					if (layerset)
					{
						layerset->setUpdatesEnabled(true);
						invalidateComposite(layerset, upload_result);
					}
					break;
				}
			}
		}
	}
	
	// Physics type has no associated baked textures, but change of params needs to be sent to
	// other avatars.
	if (type == LLWearableType::WT_PHYSICS)
	  {
	    gAgent.sendAgentSetAppearance();
	  }
}

//-----------------------------------------------------------------------------
// isWearingAttachment()
//-----------------------------------------------------------------------------
BOOL LLVOAvatarSelf::isWearingAttachment(const LLUUID& inv_item_id) const
{
	const LLUUID& base_inv_item_id = gInventory.getLinkedItemID(inv_item_id);
	for (attachment_map_t::const_iterator iter = mAttachmentPoints.begin(); 
		 iter != mAttachmentPoints.end();
		 ++iter)
	{
		const LLViewerJointAttachment* attachment = iter->second;
		if (attachment->getAttachedObject(base_inv_item_id))
		{
			return TRUE;
		}
	}
	return FALSE;
}

//-----------------------------------------------------------------------------
BOOL LLVOAvatarSelf::attachmentWasRequested(const LLUUID& inv_item_id) const
{
	const F32 REQUEST_EXPIRATION_SECONDS = 5.0;  // any request older than this is ignored/removed.
	std::map<LLUUID,LLTimer>::iterator it = mAttachmentRequests.find(inv_item_id);
	if (it != mAttachmentRequests.end())
	{
		const LLTimer& request_time = it->second;
		F32 request_time_elapsed = request_time.getElapsedTimeF32();
		if (request_time_elapsed > REQUEST_EXPIRATION_SECONDS)
		{
			mAttachmentRequests.erase(it);
			return FALSE;
		}
		else
		{
			return TRUE;
		}
	}
	else
	{
		return FALSE;
	}
}

//-----------------------------------------------------------------------------
void LLVOAvatarSelf::addAttachmentRequest(const LLUUID& inv_item_id)
{
	LLTimer current_time;
	mAttachmentRequests[inv_item_id] = current_time;
}

//-----------------------------------------------------------------------------
void LLVOAvatarSelf::removeAttachmentRequest(const LLUUID& inv_item_id)
{
	mAttachmentRequests.erase(inv_item_id);
}

//-----------------------------------------------------------------------------
// getWornAttachment()
//-----------------------------------------------------------------------------
LLViewerObject* LLVOAvatarSelf::getWornAttachment(const LLUUID& inv_item_id)
{
	const LLUUID& base_inv_item_id = gInventory.getLinkedItemID(inv_item_id);
	for (attachment_map_t::const_iterator iter = mAttachmentPoints.begin(); 
		 iter != mAttachmentPoints.end();
		 ++iter)
	{
		LLViewerJointAttachment* attachment = iter->second;
 		if (LLViewerObject *attached_object = attachment->getAttachedObject(base_inv_item_id))
		{
			return attached_object;
		}
	}
	return NULL;
}

const std::string LLVOAvatarSelf::getAttachedPointName(const LLUUID& inv_item_id) const
{
	const LLUUID& base_inv_item_id = gInventory.getLinkedItemID(inv_item_id);
	for (attachment_map_t::const_iterator iter = mAttachmentPoints.begin(); 
		 iter != mAttachmentPoints.end(); 
		 ++iter)
	{
		const LLViewerJointAttachment* attachment = iter->second;
		if (attachment->getAttachedObject(base_inv_item_id))
		{
			return attachment->getName();
		}
	}

	return LLStringUtil::null;
}

//virtual
const LLViewerJointAttachment *LLVOAvatarSelf::attachObject(LLViewerObject *viewer_object)
{
	const LLViewerJointAttachment *attachment = LLVOAvatar::attachObject(viewer_object);
	if (!attachment)
	{
		return 0;
	}

	updateAttachmentVisibility(gAgentCamera.getCameraMode());
	
	// Then make sure the inventory is in sync with the avatar.

	// Should just be the last object added
	if (attachment->isObjectAttached(viewer_object))
	{
		const LLUUID& attachment_id = viewer_object->getAttachmentItemID();
		LLAppearanceMgr::instance().registerAttachment(attachment_id);
		// Clear any pending requests once the attachment arrives.
		removeAttachmentRequest(attachment_id);
		updateLODRiggedAttachments();		
	}

	return attachment;
}

//virtual
BOOL LLVOAvatarSelf::detachObject(LLViewerObject *viewer_object)
{
	const LLUUID attachment_id = viewer_object->getAttachmentItemID();
	if ( LLVOAvatar::detachObject(viewer_object) )
	{
		LLVOAvatar::cleanupAttachedMesh( viewer_object );
		
		// the simulator should automatically handle permission revocation
		
		stopMotionFromSource(attachment_id);
		LLFollowCamMgr::setCameraActive(viewer_object->getID(), FALSE);
		
		LLViewerObject::const_child_list_t& child_list = viewer_object->getChildren();
		for (LLViewerObject::child_list_t::const_iterator iter = child_list.begin();
			 iter != child_list.end(); 
			 ++iter)
		{
			LLViewerObject* child_objectp = *iter;
			// the simulator should automatically handle
			// permissions revocation
			
			stopMotionFromSource(child_objectp->getID());
			LLFollowCamMgr::setCameraActive(child_objectp->getID(), FALSE);
		}
		
		// Make sure the inventory is in sync with the avatar.

		// Update COF contents, don't trigger appearance update.
		if (!isValid())
		{
			llinfos << "removeItemLinks skipped, avatar is under destruction" << llendl;
		}
		else
		{
			LLAppearanceMgr::instance().unregisterAttachment(attachment_id);
		}
		
		return TRUE;
	}
	return FALSE;
}

// static
BOOL LLVOAvatarSelf::detachAttachmentIntoInventory(const LLUUID &item_id)
{
	LLInventoryItem* item = gInventory.getItem(item_id);
	if (item)
	{
		gMessageSystem->newMessageFast(_PREHASH_DetachAttachmentIntoInv);
		gMessageSystem->nextBlockFast(_PREHASH_ObjectData);
		gMessageSystem->addUUIDFast(_PREHASH_AgentID, gAgent.getID());
		gMessageSystem->addUUIDFast(_PREHASH_ItemID, item_id);
		gMessageSystem->sendReliable(gAgent.getRegion()->getHost());
		
		// This object might have been selected, so let the selection manager know it's gone now
		LLViewerObject *found_obj = gObjectList.findObject(item_id);
		if (found_obj)
		{
			LLSelectMgr::getInstance()->remove(found_obj);
		}

		// Error checking in case this object was attached to an invalid point
		// In that case, just remove the item from COF preemptively since detach 
		// will fail.
		if (isAgentAvatarValid())
		{
			const LLViewerObject *attached_obj = gAgentAvatarp->getWornAttachment(item_id);
			if (!attached_obj)
			{
				LLAppearanceMgr::instance().removeCOFItemLinks(item_id);
			}
		}
		return TRUE;
	}
	return FALSE;
}

U32 LLVOAvatarSelf::getNumWearables(LLAvatarAppearanceDefines::ETextureIndex i) const
{
	LLWearableType::EType type = LLAvatarAppearanceDictionary::getInstance()->getTEWearableType(i);
	return gAgentWearables.getWearableCount(type);
}

// virtual
void LLVOAvatarSelf::localTextureLoaded(BOOL success, LLViewerFetchedTexture *src_vi, LLImageRaw* src_raw, LLImageRaw* aux_src, S32 discard_level, BOOL final, void* userdata)
{	

	const LLUUID& src_id = src_vi->getID();
	LLAvatarTexData *data = (LLAvatarTexData *)userdata;
	ETextureIndex index = data->mIndex;
	if (!isIndexLocalTexture(index)) return;

	LLLocalTextureObject *local_tex_obj = getLocalTextureObject(index, 0);

	// fix for EXT-268. Preventing using of NULL pointer
	if(NULL == local_tex_obj)
	{
		LL_WARNS("TAG") << "There is no Local Texture Object with index: " << index 
			<< ", final: " << final
			<< LL_ENDL;
		return;
	}
	if (success)
	{
		if (!local_tex_obj->getBakedReady() &&
			local_tex_obj->getImage() != NULL &&
			(local_tex_obj->getID() == src_id) &&
			discard_level < local_tex_obj->getDiscard())
		{
			local_tex_obj->setDiscard(discard_level);
			requestLayerSetUpdate(index);
			if (isEditingAppearance())
			{
				LLVisualParamHint::requestHintUpdates();
			}
			updateMeshTextures();
		}
	}
	else if (final)
	{
		// Failed: asset is missing
		if (!local_tex_obj->getBakedReady() &&
			local_tex_obj->getImage() != NULL &&
			local_tex_obj->getImage()->getID() == src_id)
		{
			local_tex_obj->setDiscard(0);
			requestLayerSetUpdate(index);
			updateMeshTextures();
		}
	}
}

// virtual
BOOL LLVOAvatarSelf::getLocalTextureGL(ETextureIndex type, LLViewerTexture** tex_pp, U32 index) const
{
	*tex_pp = NULL;

	if (!isIndexLocalTexture(type)) return FALSE;
	if (getLocalTextureID(type, index) == IMG_DEFAULT_AVATAR) return TRUE;

	const LLLocalTextureObject *local_tex_obj = getLocalTextureObject(type, index);
	if (!local_tex_obj)
	{
		return FALSE;
	}
	*tex_pp = dynamic_cast<LLViewerTexture*> (local_tex_obj->getImage());
	return TRUE;
}

LLViewerFetchedTexture* LLVOAvatarSelf::getLocalTextureGL(LLAvatarAppearanceDefines::ETextureIndex type, U32 index) const
{
	if (!isIndexLocalTexture(type))
	{
		return NULL;
	}

	const LLLocalTextureObject *local_tex_obj = getLocalTextureObject(type, index);
	if (!local_tex_obj)
	{
		return NULL;
	}
	if (local_tex_obj->getID() == IMG_DEFAULT_AVATAR)
	{
		return LLViewerTextureManager::getFetchedTexture(IMG_DEFAULT_AVATAR);
	}
	return dynamic_cast<LLViewerFetchedTexture*> (local_tex_obj->getImage());
}

const LLUUID& LLVOAvatarSelf::getLocalTextureID(ETextureIndex type, U32 index) const
{
	if (!isIndexLocalTexture(type)) return IMG_DEFAULT_AVATAR;

	const LLLocalTextureObject *local_tex_obj = getLocalTextureObject(type, index);
	if (local_tex_obj && local_tex_obj->getImage() != NULL)
	{
		return local_tex_obj->getImage()->getID();
	}
	return IMG_DEFAULT_AVATAR;
} 


//-----------------------------------------------------------------------------
// isLocalTextureDataAvailable()
// Returns true if at least the lowest quality discard level exists for every texture
// in the layerset.
//-----------------------------------------------------------------------------
BOOL LLVOAvatarSelf::isLocalTextureDataAvailable(const LLViewerTexLayerSet* layerset) const
{
	/* if (layerset == mBakedTextureDatas[BAKED_HEAD].mTexLayerSet)
	   return getLocalDiscardLevel(TEX_HEAD_BODYPAINT) >= 0; */
	for (LLAvatarAppearanceDictionary::BakedTextures::const_iterator baked_iter = LLAvatarAppearanceDictionary::getInstance()->getBakedTextures().begin();
		 baked_iter != LLAvatarAppearanceDictionary::getInstance()->getBakedTextures().end();
		 ++baked_iter)
	{
		const EBakedTextureIndex baked_index = baked_iter->first;
		if (layerset == mBakedTextureDatas[baked_index].mTexLayerSet)
		{
			BOOL ret = true;
			const LLAvatarAppearanceDictionary::BakedEntry *baked_dict = baked_iter->second;
			for (texture_vec_t::const_iterator local_tex_iter = baked_dict->mLocalTextures.begin();
				 local_tex_iter != baked_dict->mLocalTextures.end();
				 ++local_tex_iter)
			{
				const ETextureIndex tex_index = *local_tex_iter;
				const LLWearableType::EType wearable_type = LLAvatarAppearanceDictionary::getTEWearableType(tex_index);
				const U32 wearable_count = gAgentWearables.getWearableCount(wearable_type);
				for (U32 wearable_index = 0; wearable_index < wearable_count; wearable_index++)
				{
					BOOL tex_avail = (getLocalDiscardLevel(tex_index, wearable_index) >= 0);
					ret &= tex_avail;
				}
			}
			return ret;
		}
	}
	llassert(0);
	return FALSE;
}

//-----------------------------------------------------------------------------
// virtual
// isLocalTextureDataFinal()
// Returns true if the highest quality discard level exists for every texture
// in the layerset.
//-----------------------------------------------------------------------------
BOOL LLVOAvatarSelf::isLocalTextureDataFinal(const LLViewerTexLayerSet* layerset) const
{
	const U32 desired_tex_discard_level = gSavedSettings.getU32("TextureDiscardLevel"); 
	// const U32 desired_tex_discard_level = 0; // hack to not bake textures on lower discard levels.

	for (U32 i = 0; i < mBakedTextureDatas.size(); i++)
	{
		if (layerset == mBakedTextureDatas[i].mTexLayerSet)
		{
			const LLAvatarAppearanceDictionary::BakedEntry *baked_dict = LLAvatarAppearanceDictionary::getInstance()->getBakedTexture((EBakedTextureIndex)i);
			for (texture_vec_t::const_iterator local_tex_iter = baked_dict->mLocalTextures.begin();
				 local_tex_iter != baked_dict->mLocalTextures.end();
				 ++local_tex_iter)
			{
				const ETextureIndex tex_index = *local_tex_iter;
				const LLWearableType::EType wearable_type = LLAvatarAppearanceDictionary::getTEWearableType(tex_index);
				const U32 wearable_count = gAgentWearables.getWearableCount(wearable_type);
				for (U32 wearable_index = 0; wearable_index < wearable_count; wearable_index++)
				{
					S32 local_discard_level = getLocalDiscardLevel(*local_tex_iter, wearable_index);
					if ((local_discard_level > (S32)(desired_tex_discard_level)) ||
						(local_discard_level < 0 ))
					{
						return FALSE;
					}
				}
			}
			return TRUE;
		}
	}
	llassert(0);
	return FALSE;
}


BOOL LLVOAvatarSelf::isAllLocalTextureDataFinal() const
{
	const U32 desired_tex_discard_level = gSavedSettings.getU32("TextureDiscardLevel"); 
	// const U32 desired_tex_discard_level = 0; // hack to not bake textures on lower discard levels

	for (U32 i = 0; i < mBakedTextureDatas.size(); i++)
	{
		const LLAvatarAppearanceDictionary::BakedEntry *baked_dict = LLAvatarAppearanceDictionary::getInstance()->getBakedTexture((EBakedTextureIndex)i);
		for (texture_vec_t::const_iterator local_tex_iter = baked_dict->mLocalTextures.begin();
			 local_tex_iter != baked_dict->mLocalTextures.end();
			 ++local_tex_iter)
		{
			const ETextureIndex tex_index = *local_tex_iter;
			const LLWearableType::EType wearable_type = LLAvatarAppearanceDictionary::getTEWearableType(tex_index);
			const U32 wearable_count = gAgentWearables.getWearableCount(wearable_type);
			for (U32 wearable_index = 0; wearable_index < wearable_count; wearable_index++)
			{
				S32 local_discard_level = getLocalDiscardLevel(*local_tex_iter, wearable_index);
				if ((local_discard_level > (S32)(desired_tex_discard_level)) ||
					(local_discard_level < 0 ))
				{
					return FALSE;
				}
			}
		}
	}
	return TRUE;
}

BOOL LLVOAvatarSelf::isBakedTextureFinal(const LLAvatarAppearanceDefines::EBakedTextureIndex index) const
{
	const LLViewerTexLayerSet *layerset = getLayerSet(index);
	if (!layerset) return FALSE;
	const LLViewerTexLayerSetBuffer *layerset_buffer = layerset->getViewerComposite();
	if (!layerset_buffer) return FALSE;
	return !layerset_buffer->uploadNeeded();
}

BOOL LLVOAvatarSelf::isTextureDefined(LLAvatarAppearanceDefines::ETextureIndex type, U32 index) const
{
	LLUUID id;
	BOOL isDefined = TRUE;
	if (isIndexLocalTexture(type))
	{
		const LLWearableType::EType wearable_type = LLAvatarAppearanceDictionary::getTEWearableType(type);
		const U32 wearable_count = gAgentWearables.getWearableCount(wearable_type);
		if (index >= wearable_count)
		{
			// invalid index passed in. check all textures of a given type
			for (U32 wearable_index = 0; wearable_index < wearable_count; wearable_index++)
			{
				id = getLocalTextureID(type, wearable_index);
				isDefined &= (id != IMG_DEFAULT_AVATAR && id != IMG_DEFAULT);
			}
		}
		else
		{
			id = getLocalTextureID(type, index);
			isDefined &= (id != IMG_DEFAULT_AVATAR && id != IMG_DEFAULT);
		}
	}
	else
	{
		id = getTEImage(type)->getID();
		isDefined &= (id != IMG_DEFAULT_AVATAR && id != IMG_DEFAULT);
	}
	
	return isDefined;
}

//virtual
BOOL LLVOAvatarSelf::isTextureVisible(LLAvatarAppearanceDefines::ETextureIndex type, U32 index) const
{
	if (isIndexBakedTexture(type))
	{
		return LLVOAvatar::isTextureVisible(type, (U32)0);
	}

	LLUUID tex_id = getLocalTextureID(type,index);
	return (tex_id != IMG_INVISIBLE) 
			|| (LLDrawPoolAlpha::sShowDebugAlpha);
}

//virtual
BOOL LLVOAvatarSelf::isTextureVisible(LLAvatarAppearanceDefines::ETextureIndex type, LLViewerWearable *wearable) const
{
	if (isIndexBakedTexture(type))
	{
		return LLVOAvatar::isTextureVisible(type);
	}

	U32 index = gAgentWearables.getWearableIndex(wearable);
	return isTextureVisible(type,index);
}


//-----------------------------------------------------------------------------
// requestLayerSetUploads()
//-----------------------------------------------------------------------------
void LLVOAvatarSelf::requestLayerSetUploads()
{
	for (U32 i = 0; i < mBakedTextureDatas.size(); i++)
	{
		requestLayerSetUpload((EBakedTextureIndex)i);
	}
}

void LLVOAvatarSelf::requestLayerSetUpload(LLAvatarAppearanceDefines::EBakedTextureIndex i)
{
	ETextureIndex tex_index = mBakedTextureDatas[i].mTextureIndex;
	const BOOL layer_baked = isTextureDefined(tex_index, gAgentWearables.getWearableCount(tex_index));
	LLViewerTexLayerSet *layerset = getLayerSet(i);
	if (!layer_baked && layerset)
	{
		layerset->requestUpload();
	}
}

bool LLVOAvatarSelf::areTexturesCurrent() const
{
	return !hasPendingBakedUploads() && gAgentWearables.areWearablesLoaded();
}

// virtual
bool LLVOAvatarSelf::hasPendingBakedUploads() const
{
	for (U32 i = 0; i < mBakedTextureDatas.size(); i++)
	{
		LLViewerTexLayerSet* layerset = getTexLayerSet(i);
		if (layerset && layerset->getViewerComposite() && layerset->getViewerComposite()->uploadPending())
		{
			return true;
		}
	}
	return false;
}

void LLVOAvatarSelf::invalidateComposite( LLTexLayerSet* layerset, BOOL upload_result )
{
	LLViewerTexLayerSet *layer_set = dynamic_cast<LLViewerTexLayerSet*>(layerset);
	if( !layer_set || !layer_set->getUpdatesEnabled() )
	{
		return;
	}
	// llinfos << "LLVOAvatar::invalidComposite() " << layerset->getBodyRegionName() << llendl;

	layer_set->requestUpdate();
	layer_set->invalidateMorphMasks();

	if( upload_result  && (getRegion() && !getRegion()->getCentralBakeVersion()))
	{
		llassert(isSelf());

		ETextureIndex baked_te = getBakedTE( layer_set );
		setTEImage( baked_te, LLViewerTextureManager::getFetchedTexture(IMG_DEFAULT_AVATAR) );
		layer_set->requestUpload();
		updateMeshTextures();
	}
}

void LLVOAvatarSelf::invalidateAll()
{
	for (U32 i = 0; i < mBakedTextureDatas.size(); i++)
	{
		LLViewerTexLayerSet *layerset = getTexLayerSet(i);
		invalidateComposite(layerset, TRUE);
	}
	//mDebugSelfLoadTimer.reset();
}

//-----------------------------------------------------------------------------
// setCompositeUpdatesEnabled()
//-----------------------------------------------------------------------------
void LLVOAvatarSelf::setCompositeUpdatesEnabled( bool b )
{
	for (U32 i = 0; i < mBakedTextureDatas.size(); i++)
	{
		setCompositeUpdatesEnabled(i, b);
	}
}

void LLVOAvatarSelf::setCompositeUpdatesEnabled(U32 index, bool b)
{
	LLViewerTexLayerSet *layerset = getTexLayerSet(index);
	if (layerset )
	{
		layerset->setUpdatesEnabled( b );
	}
}

bool LLVOAvatarSelf::isCompositeUpdateEnabled(U32 index)
{
	LLViewerTexLayerSet *layerset = getTexLayerSet(index);
	if (layerset)
	{
		return layerset->getUpdatesEnabled();
	}
	return false;
}

void LLVOAvatarSelf::setupComposites()
{
	for (U32 i = 0; i < mBakedTextureDatas.size(); i++)
	{
		ETextureIndex tex_index = mBakedTextureDatas[i].mTextureIndex;
		BOOL layer_baked = isTextureDefined(tex_index, gAgentWearables.getWearableCount(tex_index));
		LLViewerTexLayerSet *layerset = getTexLayerSet(i);
		if (layerset)
		{
			layerset->setUpdatesEnabled(!layer_baked);
		}
	}
}

void LLVOAvatarSelf::updateComposites()
{
	for (U32 i = 0; i < mBakedTextureDatas.size(); i++)
	{
		LLViewerTexLayerSet *layerset = getTexLayerSet(i);
		if (layerset 
			&& ((i != BAKED_SKIRT) || isWearingWearableType(LLWearableType::WT_SKIRT)))
		{
			layerset->updateComposite();
		}
	}
}

// virtual
S32 LLVOAvatarSelf::getLocalDiscardLevel(ETextureIndex type, U32 wearable_index) const
{
	if (!isIndexLocalTexture(type)) return FALSE;

	const LLLocalTextureObject *local_tex_obj = getLocalTextureObject(type, wearable_index);
	if (local_tex_obj)
	{
		const LLViewerFetchedTexture* image = dynamic_cast<LLViewerFetchedTexture*>( local_tex_obj->getImage() );
		if (type >= 0
			&& local_tex_obj->getID() != IMG_DEFAULT_AVATAR
			&& !image->isMissingAsset())
		{
			return image->getDiscardLevel();
		}
		else
		{
			// We don't care about this (no image associated with the layer) treat as fully loaded.
			return 0;
		}
	}
	return 0;
}

// virtual
// Counts the memory footprint of local textures.
void LLVOAvatarSelf::getLocalTextureByteCount(S32* gl_bytes) const
{
	*gl_bytes = 0;
	for (S32 type = 0; type < TEX_NUM_INDICES; type++)
	{
		if (!isIndexLocalTexture((ETextureIndex)type)) continue;
		U32 max_tex = getNumWearables((ETextureIndex) type);
		for (U32 num = 0; num < max_tex; num++)
		{
			const LLLocalTextureObject *local_tex_obj = getLocalTextureObject((ETextureIndex) type, num);
			if (local_tex_obj)
			{
				const LLViewerFetchedTexture* image_gl = dynamic_cast<LLViewerFetchedTexture*>( local_tex_obj->getImage() );
				if (image_gl)
				{
					S32 bytes = (S32)image_gl->getWidth() * image_gl->getHeight() * image_gl->getComponents();
					
					if (image_gl->hasGLTexture())
					{
						*gl_bytes += bytes;
					}
				}
			}
		}
	}
}

// virtual 
void LLVOAvatarSelf::setLocalTexture(ETextureIndex type, LLViewerTexture* src_tex, BOOL baked_version_ready, U32 index)
{
	if (!isIndexLocalTexture(type)) return;

	LLViewerFetchedTexture* tex = LLViewerTextureManager::staticCastToFetchedTexture(src_tex, TRUE) ;
	if(!tex)
	{
		return ;
	}

	S32 desired_discard = isSelf() ? 0 : 2;
	LLLocalTextureObject *local_tex_obj = getLocalTextureObject(type,index);
	if (!local_tex_obj)
	{
		if (type >= TEX_NUM_INDICES)
		{
			llerrs << "Tried to set local texture with invalid type: (" << (U32) type << ", " << index << ")" << llendl;
			return;
		}
		LLWearableType::EType wearable_type = LLAvatarAppearanceDictionary::getInstance()->getTEWearableType(type);
		if (!gAgentWearables.getViewerWearable(wearable_type,index))
		{
			// no wearable is loaded, cannot set the texture.
			return;
		}
		gAgentWearables.addLocalTextureObject(wearable_type,type,index);
		local_tex_obj = getLocalTextureObject(type,index);
		if (!local_tex_obj)
		{
			llerrs << "Unable to create LocalTextureObject for wearable type & index: (" << (U32) wearable_type << ", " << index << ")" << llendl;
			return;
		}
		
		LLViewerTexLayerSet *layer_set = getLayerSet(type);
		if (layer_set)
		{
			layer_set->cloneTemplates(local_tex_obj, type, gAgentWearables.getViewerWearable(wearable_type,index));
		}

	}
	if (!baked_version_ready)
	{
		if (tex != local_tex_obj->getImage() || local_tex_obj->getBakedReady())
		{
			local_tex_obj->setDiscard(MAX_DISCARD_LEVEL+1);
		}
		if (tex->getID() != IMG_DEFAULT_AVATAR)
		{
			if (local_tex_obj->getDiscard() > desired_discard)
			{
				S32 tex_discard = tex->getDiscardLevel();
				if (tex_discard >= 0 && tex_discard <= desired_discard)
				{
					local_tex_obj->setDiscard(tex_discard);
					if (isSelf())
					{
						requestLayerSetUpdate(type);
						if (isEditingAppearance())
						{
							LLVisualParamHint::requestHintUpdates();
						}
					}
				}
				else
				{					
					tex->setLoadedCallback(onLocalTextureLoaded, desired_discard, TRUE, FALSE, new LLAvatarTexData(getID(), type), NULL);
				}
			}
			tex->setMinDiscardLevel(desired_discard);
		}
	}
	local_tex_obj->setImage(tex);
	local_tex_obj->setID(tex->getID());
	setBakedReady(type,baked_version_ready,index);
}

//virtual
void LLVOAvatarSelf::setBakedReady(LLAvatarAppearanceDefines::ETextureIndex type, BOOL baked_version_exists, U32 index)
{
	if (!isIndexLocalTexture(type)) return;
	LLLocalTextureObject *local_tex_obj = getLocalTextureObject(type,index);
	if (local_tex_obj)
	{
		local_tex_obj->setBakedReady( baked_version_exists );
	}
}


// virtual
void LLVOAvatarSelf::dumpLocalTextures() const
{
	llinfos << "Local Textures:" << llendl;

	/* ETextureIndex baked_equiv[] = {
	   TEX_UPPER_BAKED,
	   if (isTextureDefined(baked_equiv[i])) */
	for (LLAvatarAppearanceDictionary::Textures::const_iterator iter = LLAvatarAppearanceDictionary::getInstance()->getTextures().begin();
		 iter != LLAvatarAppearanceDictionary::getInstance()->getTextures().end();
		 ++iter)
	{
		const LLAvatarAppearanceDictionary::TextureEntry *texture_dict = iter->second;
		if (!texture_dict->mIsLocalTexture || !texture_dict->mIsUsedByBakedTexture)
			continue;

		const EBakedTextureIndex baked_index = texture_dict->mBakedTextureIndex;
		const ETextureIndex baked_equiv = LLAvatarAppearanceDictionary::getInstance()->getBakedTexture(baked_index)->mTextureIndex;

		const std::string &name = texture_dict->mName;
		const LLLocalTextureObject *local_tex_obj = getLocalTextureObject(iter->first, 0);
		// index is baked texture - index is not relevant. putting in 0 as placeholder
		if (isTextureDefined(baked_equiv, 0))
		{
#if LL_RELEASE_FOR_DOWNLOAD
			// End users don't get to trivially see avatar texture IDs, makes textures
			// easier to steal. JC
			llinfos << "LocTex " << name << ": Baked " << llendl;
#else
			llinfos << "LocTex " << name << ": Baked " << getTEImage(baked_equiv)->getID() << llendl;
#endif
		}
		else if (local_tex_obj && local_tex_obj->getImage() != NULL)
		{
			if (local_tex_obj->getImage()->getID() == IMG_DEFAULT_AVATAR)
			{
				llinfos << "LocTex " << name << ": None" << llendl;
			}
			else
			{
				const LLViewerFetchedTexture* image = dynamic_cast<LLViewerFetchedTexture*>( local_tex_obj->getImage() );

				llinfos << "LocTex " << name << ": "
						<< "Discard " << image->getDiscardLevel() << ", "
						<< "(" << image->getWidth() << ", " << image->getHeight() << ") " 
#if !LL_RELEASE_FOR_DOWNLOAD
					// End users don't get to trivially see avatar texture IDs,
					// makes textures easier to steal
						<< image->getID() << " "
#endif
						<< "Priority: " << image->getDecodePriority()
						<< llendl;
			}
		}
		else
		{
			llinfos << "LocTex " << name << ": No LLViewerTexture" << llendl;
		}
	}
}

//-----------------------------------------------------------------------------
// static 
// onLocalTextureLoaded()
//-----------------------------------------------------------------------------

void LLVOAvatarSelf::onLocalTextureLoaded(BOOL success, LLViewerFetchedTexture *src_vi, LLImageRaw* src_raw, LLImageRaw* aux_src, S32 discard_level, BOOL final, void* userdata)
{
	LLAvatarTexData *data = (LLAvatarTexData *)userdata;
	LLVOAvatarSelf *self = (LLVOAvatarSelf *)gObjectList.findObject(data->mAvatarID);
	if (self)
	{
		// We should only be handling local textures for ourself
		self->localTextureLoaded(success, src_vi, src_raw, aux_src, discard_level, final, userdata);
	}
	// ensure data is cleaned up
	if (final || !success)
	{
		delete data;
	}
}

/*virtual*/	void LLVOAvatarSelf::setImage(const U8 te, LLViewerTexture *imagep, const U32 index)
{
	if (isIndexLocalTexture((ETextureIndex)te))
	{
		setLocalTexture((ETextureIndex)te, imagep, FALSE ,index);
	}
	else 
	{
		setTEImage(te,imagep);
	}
}

/*virtual*/ LLViewerTexture* LLVOAvatarSelf::getImage(const U8 te, const U32 index) const
{
	if (isIndexLocalTexture((ETextureIndex)te))
	{
		return getLocalTextureGL((ETextureIndex)te,index);
	}
	else 
	{
		return getTEImage(te);
	}
}


// static
void LLVOAvatarSelf::dumpTotalLocalTextureByteCount()
{
	S32 gl_bytes = 0;
	gAgentAvatarp->getLocalTextureByteCount(&gl_bytes);
	llinfos << "Total Avatar LocTex GL:" << (gl_bytes/1024) << "KB" << llendl;
}

BOOL LLVOAvatarSelf::getIsCloud() const
{
	// Let people know why they're clouded without spamming them into oblivion.
	bool do_warn = false;
	static LLTimer time_since_notice;
	F32 update_freq = 30.0;
	if (time_since_notice.getElapsedTimeF32() > update_freq)
	{
		time_since_notice.reset();
		do_warn = true;
	}
	
	// do we have our body parts?
	S32 shape_count = gAgentWearables.getWearableCount(LLWearableType::WT_SHAPE);
	S32 hair_count = gAgentWearables.getWearableCount(LLWearableType::WT_HAIR);
	S32 eye_count = gAgentWearables.getWearableCount(LLWearableType::WT_EYES);
	S32 skin_count = gAgentWearables.getWearableCount(LLWearableType::WT_SKIN);
	if (!shape_count || !hair_count || !eye_count || !skin_count)
	{
		if (do_warn)
		{
			llinfos << "Self is clouded due to missing one or more required body parts: "
					<< (shape_count ? "" : "SHAPE ")
					<< (hair_count ? "" : "HAIR ")
					<< (eye_count ? "" : "EYES ")
					<< (skin_count ? "" : "SKIN ")
					<< llendl;
		}
		return TRUE;
	}

	if (!isTextureDefined(TEX_HAIR, 0))
	{
		if (do_warn)
		{
			llinfos << "Self is clouded because of no hair texture" << llendl;
		}
		return TRUE;
	}

	if (!mPreviousFullyLoaded)
	{
		if (!isLocalTextureDataAvailable(getLayerSet(BAKED_LOWER)) &&
			(!isTextureDefined(TEX_LOWER_BAKED, 0)))
		{
			if (do_warn)
			{
				llinfos << "Self is clouded because lower textures not baked" << llendl;
			}
			return TRUE;
		}

		if (!isLocalTextureDataAvailable(getLayerSet(BAKED_UPPER)) &&
			(!isTextureDefined(TEX_UPPER_BAKED, 0)))
		{
			if (do_warn)
			{
				llinfos << "Self is clouded because upper textures not baked" << llendl;
			}
			return TRUE;
		}

		for (U32 i = 0; i < mBakedTextureDatas.size(); i++)
		{
			if (i == BAKED_SKIRT && !isWearingWearableType(LLWearableType::WT_SKIRT))
				continue;

			const BakedTextureData& texture_data = mBakedTextureDatas[i];
			if (!isTextureDefined(texture_data.mTextureIndex, 0))
				continue;

			// Check for the case that texture is defined but not sufficiently loaded to display anything.
			const LLViewerTexture* baked_img = getImage( texture_data.mTextureIndex, 0 );
			if (!baked_img || !baked_img->hasGLTexture())
			{
				if (do_warn)
				{
					llinfos << "Self is clouded because texture at index " << i
							<< " (texture index is " << texture_data.mTextureIndex << ") is not loaded" << llendl;
				}
				return TRUE;
			}
		}

		lldebugs << "Avatar de-clouded" << llendl;
	}
	return FALSE;
}

/*static*/
void LLVOAvatarSelf::debugOnTimingLocalTexLoaded(BOOL success, LLViewerFetchedTexture *src_vi, LLImageRaw* src, LLImageRaw* aux_src, S32 discard_level, BOOL final, void* userdata)
{
	gAgentAvatarp->debugTimingLocalTexLoaded(success, src_vi, src, aux_src, discard_level, final, userdata);
}

void LLVOAvatarSelf::debugTimingLocalTexLoaded(BOOL success, LLViewerFetchedTexture *src_vi, LLImageRaw* src, LLImageRaw* aux_src, S32 discard_level, BOOL final, void* userdata)
{
	LLAvatarTexData *data = (LLAvatarTexData *)userdata;
	if (!data)
	{
		return;
	}

	ETextureIndex index = data->mIndex;
	
	if (index < 0 || index >= TEX_NUM_INDICES)
	{
		return;
	}

	if (discard_level >=0 && discard_level <= MAX_DISCARD_LEVEL) // ignore discard level -1, as it means we have no data.
	{
		mDebugTextureLoadTimes[(U32)index][(U32)discard_level] = mDebugSelfLoadTimer.getElapsedTimeF32();
	}
	if (final)
	{
		delete data;
	}
}

void LLVOAvatarSelf::debugBakedTextureUpload(EBakedTextureIndex index, BOOL finished)
{
	U32 done = 0;
	if (finished)
	{
		done = 1;
	}
	mDebugBakedTextureTimes[index][done] = mDebugSelfLoadTimer.getElapsedTimeF32();
}

const std::string LLVOAvatarSelf::verboseDebugDumpLocalTextureDataInfo(const LLViewerTexLayerSet* layerset) const
{
	std::ostringstream outbuf;
	for (LLAvatarAppearanceDictionary::BakedTextures::const_iterator baked_iter =
			 LLAvatarAppearanceDictionary::getInstance()->getBakedTextures().begin();
		 baked_iter != LLAvatarAppearanceDictionary::getInstance()->getBakedTextures().end();
		 ++baked_iter)
	{
		const EBakedTextureIndex baked_index = baked_iter->first;
		if (layerset == mBakedTextureDatas[baked_index].mTexLayerSet)
		{
			outbuf << "baked_index: " << baked_index << "\n";
			const LLAvatarAppearanceDictionary::BakedEntry *baked_dict = baked_iter->second;
			for (texture_vec_t::const_iterator local_tex_iter = baked_dict->mLocalTextures.begin();
				 local_tex_iter != baked_dict->mLocalTextures.end();
				 ++local_tex_iter)
			{
				const ETextureIndex tex_index = *local_tex_iter;
				const std::string tex_name = LLAvatarAppearanceDictionary::getInstance()->getTexture(tex_index)->mName;
				outbuf << "  tex_index " << (S32) tex_index << " name " << tex_name << "\n";
				const LLWearableType::EType wearable_type = LLAvatarAppearanceDictionary::getTEWearableType(tex_index);
				const U32 wearable_count = gAgentWearables.getWearableCount(wearable_type);
				if (wearable_count > 0)
				{
					for (U32 wearable_index = 0; wearable_index < wearable_count; wearable_index++)
					{
						outbuf << "    " << LLWearableType::getTypeName(wearable_type) << " " << wearable_index << ":";
						const LLLocalTextureObject *local_tex_obj = getLocalTextureObject(tex_index, wearable_index);
						if (local_tex_obj)
						{
							LLViewerFetchedTexture* image = dynamic_cast<LLViewerFetchedTexture*>( local_tex_obj->getImage() );
							if (tex_index >= 0
								&& local_tex_obj->getID() != IMG_DEFAULT_AVATAR
								&& !image->isMissingAsset())
							{
								outbuf << " id: " << image->getID()
									   << " refs: " << image->getNumRefs()
									   << " glocdisc: " << getLocalDiscardLevel(tex_index, wearable_index)
									   << " discard: " << image->getDiscardLevel()
									   << " desired: " << image->getDesiredDiscardLevel()
									   << " decode: " << image->getDecodePriority()
									   << " addl: " << image->getAdditionalDecodePriority()
									   << " ts: " << image->getTextureState()
									   << " bl: " << image->getBoostLevel()
									   << " fl: " << image->isFullyLoaded() // this is not an accessor for mFullyLoaded - see comment there.
									   << " cl: " << (image->isFullyLoaded() && image->getDiscardLevel()==0) // "completely loaded"
									   << " mvs: " << image->getMaxVirtualSize()
									   << " mvsc: " << image->getMaxVirtualSizeResetCounter()
									   << " mem: " << image->getTextureMemory();
							}
						}
						outbuf << "\n";
					}
				}
			}
			break;
		}
	}
	return outbuf.str();
}

void LLVOAvatarSelf::dumpAllTextures() const
{
	std::string vd_text = "Local textures per baked index and wearable:\n";
	for (LLAvatarAppearanceDefines::LLAvatarAppearanceDictionary::BakedTextures::const_iterator baked_iter = LLAvatarAppearanceDefines::LLAvatarAppearanceDictionary::getInstance()->getBakedTextures().begin();
		 baked_iter != LLAvatarAppearanceDefines::LLAvatarAppearanceDictionary::getInstance()->getBakedTextures().end();
		 ++baked_iter)
	{
		const LLAvatarAppearanceDefines::EBakedTextureIndex baked_index = baked_iter->first;
		const LLViewerTexLayerSet *layerset = debugGetLayerSet(baked_index);
		if (!layerset) continue;
		const LLViewerTexLayerSetBuffer *layerset_buffer = layerset->getViewerComposite();
		if (!layerset_buffer) continue;
		vd_text += verboseDebugDumpLocalTextureDataInfo(layerset);
	}
	LL_DEBUGS("Avatar") << vd_text << llendl;
}

const std::string LLVOAvatarSelf::debugDumpLocalTextureDataInfo(const LLViewerTexLayerSet* layerset) const
{
	std::string text="";

	text = llformat("[Final:%d Avail:%d] ",isLocalTextureDataFinal(layerset), isLocalTextureDataAvailable(layerset));

	/* if (layerset == mBakedTextureDatas[BAKED_HEAD].mTexLayerSet)
	   return getLocalDiscardLevel(TEX_HEAD_BODYPAINT) >= 0; */
	for (LLAvatarAppearanceDictionary::BakedTextures::const_iterator baked_iter = LLAvatarAppearanceDictionary::getInstance()->getBakedTextures().begin();
		 baked_iter != LLAvatarAppearanceDictionary::getInstance()->getBakedTextures().end();
		 ++baked_iter)
	{
		const EBakedTextureIndex baked_index = baked_iter->first;
		if (layerset == mBakedTextureDatas[baked_index].mTexLayerSet)
		{
			const LLAvatarAppearanceDictionary::BakedEntry *baked_dict = baked_iter->second;
			text += llformat("%d-%s ( ",baked_index, baked_dict->mName.c_str());
			for (texture_vec_t::const_iterator local_tex_iter = baked_dict->mLocalTextures.begin();
				 local_tex_iter != baked_dict->mLocalTextures.end();
				 ++local_tex_iter)
			{
				const ETextureIndex tex_index = *local_tex_iter;
				const LLWearableType::EType wearable_type = LLAvatarAppearanceDictionary::getTEWearableType(tex_index);
				const U32 wearable_count = gAgentWearables.getWearableCount(wearable_type);
				if (wearable_count > 0)
				{
					text += LLWearableType::getTypeName(wearable_type) + ":";
					for (U32 wearable_index = 0; wearable_index < wearable_count; wearable_index++)
					{
						const U32 discard_level = getLocalDiscardLevel(tex_index, wearable_index);
						std::string discard_str = llformat("%d ",discard_level);
						text += llformat("%d ",discard_level);
					}
				}
			}
			text += ")";
			break;
		}
	}
	return text;
}

const std::string LLVOAvatarSelf::debugDumpAllLocalTextureDataInfo() const
{
	std::string text;
	const U32 override_tex_discard_level = gSavedSettings.getU32("TextureDiscardLevel");

	for (U32 i = 0; i < mBakedTextureDatas.size(); i++)
	{
		const LLAvatarAppearanceDictionary::BakedEntry *baked_dict = LLAvatarAppearanceDictionary::getInstance()->getBakedTexture((EBakedTextureIndex)i);
		BOOL is_texture_final = TRUE;
		for (texture_vec_t::const_iterator local_tex_iter = baked_dict->mLocalTextures.begin();
			 local_tex_iter != baked_dict->mLocalTextures.end();
			 ++local_tex_iter)
		{
			const ETextureIndex tex_index = *local_tex_iter;
			const LLWearableType::EType wearable_type = LLAvatarAppearanceDictionary::getTEWearableType(tex_index);
			const U32 wearable_count = gAgentWearables.getWearableCount(wearable_type);
			for (U32 wearable_index = 0; wearable_index < wearable_count; wearable_index++)
			{
				is_texture_final &= (getLocalDiscardLevel(*local_tex_iter, wearable_index) <= (S32)(override_tex_discard_level));
			}
		}
		text += llformat("%s:%d ",baked_dict->mName.c_str(),is_texture_final);
	}
	return text;
}


#if 0
// Dump avatar metrics data.
LLSD LLVOAvatarSelf::metricsData()
{
	// runway - add region info
	LLSD result;
	result["rez_status"] = LLVOAvatar::rezStatusToString(getRezzedStatus());
	result["timers"]["debug_existence"] = mDebugExistenceTimer.getElapsedTimeF32();
	result["timers"]["ruth_debug"] = mRuthDebugTimer.getElapsedTimeF32();
	result["timers"]["ruth"] = mRuthTimer.getElapsedTimeF32();
	result["timers"]["invisible"] = mInvisibleTimer.getElapsedTimeF32();
	result["timers"]["fully_loaded"] = mFullyLoadedTimer.getElapsedTimeF32();
	result["startup"] = LLStartUp::getPhases().asLLSD();
	
	return result;
}
#endif

class ViewerAppearanceChangeMetricsResponder: public LLCurl::Responder
{
public:
	ViewerAppearanceChangeMetricsResponder( S32 expected_sequence,
											volatile const S32 & live_sequence,
											volatile bool & reporting_started):
		mExpectedSequence(expected_sequence),
		mLiveSequence(live_sequence),
		mReportingStarted(reporting_started)
	{
	}

	virtual void completed(U32 status,
						   const std::string& reason,
						   const LLSD& content)
	{
		gPendingMetricsUploads--; // if we add retry, this should be moved to the isGoodStatus case.
		if (isGoodStatus(status))
		{
			LL_DEBUGS("Avatar") << "OK" << LL_ENDL;
			result(content);
		}
		else
		{
			LL_WARNS("Avatar") << "Failed " << status << " reason " << reason << LL_ENDL;
			errorWithContent(status,reason,content);
		}
	}

	// virtual
	void result(const LLSD & content)
	{
		if (mLiveSequence == mExpectedSequence)
		{
			mReportingStarted = true;
		}
	}

private:
	S32 mExpectedSequence;
	volatile const S32 & mLiveSequence;
	volatile bool & mReportingStarted;
};

bool LLVOAvatarSelf::updateAvatarRezMetrics(bool force_send)
{
	const F32 AV_METRICS_INTERVAL_QA = 30.0;
	F32 send_period = 300.0;
	if (gSavedSettings.getBOOL("QAModeMetrics"))
	{
		send_period = AV_METRICS_INTERVAL_QA;
	}

	if (force_send || mTimeSinceLastRezMessage.getElapsedTimeF32() > send_period)
	{
		// Stats for completed phases have been getting logged as they
		// complete.  This will give us stats for any timers that
		// haven't finished as of the metric's being sent.
		
		if (force_send)
		{
			LLVOAvatar::logPendingPhasesAllAvatars();
		}
		sendViewerAppearanceChangeMetrics();
	}

	return false;
}

void LLVOAvatarSelf::addMetricsTimerRecord(const LLSD& record)
{
	mPendingTimerRecords.push_back(record);
}

bool operator<(const LLSD& a, const LLSD& b)
{
	std::ostringstream aout, bout;
	aout << LLSDNotationStreamer(a);
	bout << LLSDNotationStreamer(b);
	std::string astring = aout.str();
	std::string bstring = bout.str();

	return astring < bstring;

}

// Given a vector of LLSD records, return an LLSD array of bucketed stats for val_field.
LLSD summarize_by_buckets(std::vector<LLSD> in_records,
						  std::vector<std::string> by_fields,
						  std::string val_field)
{
	LLSD result = LLSD::emptyArray();
	std::map<LLSD,LLViewerStats::StatsAccumulator> accum;
	for (std::vector<LLSD>::iterator in_record_iter = in_records.begin();
		 in_record_iter != in_records.end(); ++in_record_iter)
	{
		LLSD& record = *in_record_iter;
		LLSD key;
		for (std::vector<std::string>::iterator field_iter = by_fields.begin();
			 field_iter != by_fields.end(); ++field_iter)
		{
			const std::string& field = *field_iter;
			key[field] = record[field];
		}
		LLViewerStats::StatsAccumulator& stats = accum[key];
		F32 value = record[val_field].asReal();
		stats.push(value);
	}
	for (std::map<LLSD,LLViewerStats::StatsAccumulator>::iterator accum_it = accum.begin();
		 accum_it != accum.end(); ++accum_it)
	{
		LLSD out_record = accum_it->first;
		out_record["stats"] = accum_it->second.getData();
		result.append(out_record);
	}
	return result;
}

void LLVOAvatarSelf::sendViewerAppearanceChangeMetrics()
{
	// gAgentAvatarp->stopAllPhases();
	static volatile bool reporting_started(false);
	static volatile S32 report_sequence(0);

	LLSD msg; // = metricsData();
	msg["message"] = "ViewerAppearanceChangeMetrics";
	msg["session_id"] = gAgentSessionID;
	msg["agent_id"] = gAgentID;
	msg["sequence"] = report_sequence;
	msg["initial"] = !reporting_started;
	msg["break"] = false;
	msg["duration"] = mTimeSinceLastRezMessage.getElapsedTimeF32();

	// Status of our own rezzing.
	msg["rez_status"] = LLVOAvatar::rezStatusToString(getRezzedStatus());

	// Status of all nearby avs including ourself.
	msg["nearby"] = LLSD::emptyArray();
	std::vector<S32> rez_counts;
	LLVOAvatar::getNearbyRezzedStats(rez_counts);
	for (S32 rez_stat=0; rez_stat < rez_counts.size(); ++rez_stat)
	{
		std::string rez_status_name = LLVOAvatar::rezStatusToString(rez_stat);
		msg["nearby"][rez_status_name] = rez_counts[rez_stat];
	}

	//	std::vector<std::string> bucket_fields("timer_name","is_self","grid_x","grid_y","is_using_server_bake");
	std::vector<std::string> by_fields;
	by_fields.push_back("timer_name");
	by_fields.push_back("completed");
	by_fields.push_back("grid_x");
	by_fields.push_back("grid_y");
	by_fields.push_back("is_using_server_bakes");
	by_fields.push_back("is_self");
	by_fields.push_back("central_bake_version");
	LLSD summary = summarize_by_buckets(mPendingTimerRecords, by_fields, std::string("elapsed"));
	msg["timers"] = summary;

	mPendingTimerRecords.clear();

	// Update sequence number
	if (S32_MAX == ++report_sequence)
		report_sequence = 0;

	LL_DEBUGS("Avatar") << avString() << "message: " << ll_pretty_print_sd(msg) << LL_ENDL;
	std::string	caps_url;
	if (getRegion())
	{
		// runway - change here to activate.
		caps_url = getRegion()->getCapability("ViewerMetrics");
	}
	if (!caps_url.empty())
	{
		gPendingMetricsUploads++;
		LLCurlRequest::headers_t headers;
		LLHTTPClient::post(caps_url,
						   msg,
						   new ViewerAppearanceChangeMetricsResponder(report_sequence,
																	  report_sequence,
																	  reporting_started));
		mTimeSinceLastRezMessage.reset();
	}
}

class CheckAgentAppearanceServiceResponder: public LLHTTPClient::Responder
{
public:
	CheckAgentAppearanceServiceResponder()
	{
	}
	
	virtual ~CheckAgentAppearanceServiceResponder()
	{
	}

	/* virtual */ void result(const LLSD& content)
	{
		LL_DEBUGS("Avatar") << "status OK" << llendl;
	}

	// Error
	/*virtual*/ void errorWithContent(U32 status, const std::string& reason, const LLSD& content)
	{
		if (isAgentAvatarValid())
		{
			LL_DEBUGS("Avatar") << "failed, will rebake [status:"
					<< status << "]: " << content << llendl;
			forceAppearanceUpdate();
		}
	}	

	static void forceAppearanceUpdate()
	{
		// Trying to rebake immediately after crossing region boundary
		// seems to be failure prone; adding a delay factor. Yes, this
		// fix is ad-hoc and not guaranteed to work in all cases.
		doAfterInterval(boost::bind(&LLVOAvatarSelf::forceBakeAllTextures,
									gAgentAvatarp.get(), true), 5.0);
	}
};

void LLVOAvatarSelf::checkForUnsupportedServerBakeAppearance()
{
	// Need to check only if we have a server baked appearance and are
	// in a non-baking region.
	if (!gAgentAvatarp->isUsingServerBakes())
		return;
	if (!gAgent.getRegion() || gAgent.getRegion()->getCentralBakeVersion()!=0)
		return;

	// if baked image service is unknown, need to refresh.
	if (LLAppearanceMgr::instance().getAppearanceServiceURL().empty())
	{
		CheckAgentAppearanceServiceResponder::forceAppearanceUpdate();
	}
	// query baked image service to check status.
	std::string image_url = gAgentAvatarp->getImageURL(TEX_HEAD_BAKED,
													   getTE(TEX_HEAD_BAKED)->getID());
	LLHTTPClient::head(image_url, new CheckAgentAppearanceServiceResponder);
}

const LLUUID& LLVOAvatarSelf::grabBakedTexture(EBakedTextureIndex baked_index) const
{
	if (canGrabBakedTexture(baked_index))
	{
		ETextureIndex tex_index = LLAvatarAppearanceDictionary::bakedToLocalTextureIndex(baked_index);
		if (tex_index == TEX_NUM_INDICES)
		{
			return LLUUID::null;
		}
		return getTEImage( tex_index )->getID();
	}
	return LLUUID::null;
}

BOOL LLVOAvatarSelf::canGrabBakedTexture(EBakedTextureIndex baked_index) const
{
	ETextureIndex tex_index = LLAvatarAppearanceDictionary::bakedToLocalTextureIndex(baked_index);
	if (tex_index == TEX_NUM_INDICES)
	{
		return FALSE;
	}
	// Check if the texture hasn't been baked yet.
	if (!isTextureDefined(tex_index, 0))
	{
		lldebugs << "getTEImage( " << (U32) tex_index << " )->getID() == IMG_DEFAULT_AVATAR" << llendl;
		return FALSE;
	}

	if (gAgent.isGodlikeWithoutAdminMenuFakery())
		return TRUE;

	// Check permissions of textures that show up in the
	// baked texture.  We don't want people copying people's
	// work via baked textures.

	const LLAvatarAppearanceDictionary::BakedEntry *baked_dict = LLAvatarAppearanceDictionary::getInstance()->getBakedTexture(baked_index);
	for (texture_vec_t::const_iterator iter = baked_dict->mLocalTextures.begin();
		 iter != baked_dict->mLocalTextures.end();
		 ++iter)
	{
		const ETextureIndex t_index = (*iter);
		LLWearableType::EType wearable_type = LLAvatarAppearanceDictionary::getTEWearableType(t_index);
		U32 count = gAgentWearables.getWearableCount(wearable_type);
		lldebugs << "Checking index " << (U32) t_index << " count: " << count << llendl;
		
		for (U32 wearable_index = 0; wearable_index < count; ++wearable_index)
		{
			LLViewerWearable *wearable = gAgentWearables.getViewerWearable(wearable_type, wearable_index);
			if (wearable)
			{
				const LLLocalTextureObject *texture = wearable->getLocalTextureObject((S32)t_index);
				const LLUUID& texture_id = texture->getID();
				if (texture_id != IMG_DEFAULT_AVATAR)
				{
					// Search inventory for this texture.
					LLViewerInventoryCategory::cat_array_t cats;
					LLViewerInventoryItem::item_array_t items;
					LLAssetIDMatches asset_id_matches(texture_id);
					gInventory.collectDescendentsIf(LLUUID::null,
													cats,
													items,
													LLInventoryModel::INCLUDE_TRASH,
													asset_id_matches);

					BOOL can_grab = FALSE;
					lldebugs << "item count for asset " << texture_id << ": " << items.count() << llendl;
					if (items.count())
					{
						// search for full permissions version
						for (S32 i = 0; i < items.count(); i++)
						{
							LLViewerInventoryItem* itemp = items[i];
												if (itemp->getIsFullPerm())
							{
								can_grab = TRUE;
								break;
							}
						}
					}
					if (!can_grab) return FALSE;
				}
			}
		}
	}

	return TRUE;
}

void LLVOAvatarSelf::addLocalTextureStats( ETextureIndex type, LLViewerFetchedTexture* imagep,
										   F32 texel_area_ratio, BOOL render_avatar, BOOL covered_by_baked)
{
	if (!isIndexLocalTexture(type)) return;

	// Sunshine - ignoring covered_by_baked will force local textures
	// to always load.  Fix for SH-4001 and many related issues.  Do
	// not restore this without some more targetted fix for the local
	// textures failing to load issue.
	//if (!covered_by_baked)
	{
		if (imagep->getID() != IMG_DEFAULT_AVATAR)
		{
			imagep->setNoDelete();
			if (imagep->getDiscardLevel() != 0)
			{
				F32 desired_pixels;
				desired_pixels = llmin(mPixelArea, (F32)getTexImageArea());
				
				imagep->setBoostLevel(getAvatarBoostLevel());
				imagep->setAdditionalDecodePriority(SELF_ADDITIONAL_PRI) ;
				imagep->resetTextureStats();
				imagep->setMaxVirtualSizeResetInterval(MAX_TEXTURE_VIRTURE_SIZE_RESET_INTERVAL);
				imagep->addTextureStats( desired_pixels / texel_area_ratio );
				imagep->forceUpdateBindStats() ;
				if (imagep->getDiscardLevel() < 0)
				{
					mHasGrey = TRUE; // for statistics gathering
				}
			}
		}
		else
		{
			// texture asset is missing
			mHasGrey = TRUE; // for statistics gathering
		}
	}
}

LLLocalTextureObject* LLVOAvatarSelf::getLocalTextureObject(LLAvatarAppearanceDefines::ETextureIndex i, U32 wearable_index) const
{
	LLWearableType::EType type = LLAvatarAppearanceDictionary::getInstance()->getTEWearableType(i);
	LLViewerWearable* wearable = gAgentWearables.getViewerWearable(type, wearable_index);
	if (wearable)
	{
		return wearable->getLocalTextureObject(i);
	}

	return NULL;
}

//-----------------------------------------------------------------------------
// getBakedTE()
// Used by the LayerSet.  (Layer sets don't in general know what textures depend on them.)
//-----------------------------------------------------------------------------
ETextureIndex LLVOAvatarSelf::getBakedTE( const LLViewerTexLayerSet* layerset ) const
{
	for (U32 i = 0; i < mBakedTextureDatas.size(); i++)
	{
		if (layerset == mBakedTextureDatas[i].mTexLayerSet )
		{
			return mBakedTextureDatas[i].mTextureIndex;
		}
	}
	llassert(0);
	return TEX_HEAD_BAKED;
}


void LLVOAvatarSelf::setNewBakedTexture(LLAvatarAppearanceDefines::EBakedTextureIndex i, const LLUUID &uuid)
{
	ETextureIndex index = LLAvatarAppearanceDictionary::bakedToLocalTextureIndex(i);
	setNewBakedTexture(index, uuid);
}


//-----------------------------------------------------------------------------
// setNewBakedTexture()
// A new baked texture has been successfully uploaded and we can start using it now.
//-----------------------------------------------------------------------------
void LLVOAvatarSelf::setNewBakedTexture( ETextureIndex te, const LLUUID& uuid )
{
	// Baked textures live on other sims.
	LLHost target_host = getObjectHost();	
	setTEImage( te, LLViewerTextureManager::getFetchedTextureFromHost( uuid, FTT_HOST_BAKE, target_host ) );
	updateMeshTextures();
	dirtyMesh();

	LLVOAvatar::cullAvatarsByPixelArea();

	/* switch(te)
		case TEX_HEAD_BAKED:
			llinfos << "New baked texture: HEAD" << llendl; */
	const LLAvatarAppearanceDictionary::TextureEntry *texture_dict = LLAvatarAppearanceDictionary::getInstance()->getTexture(te);
	if (texture_dict->mIsBakedTexture)
	{
		debugBakedTextureUpload(texture_dict->mBakedTextureIndex, TRUE); // FALSE for start of upload, TRUE for finish.
		llinfos << "New baked texture: " << texture_dict->mName << " UUID: " << uuid <<llendl;
	}
	else
	{
		llwarns << "New baked texture: unknown te " << te << llendl;
	}
	
	//	dumpAvatarTEs( "setNewBakedTexture() send" );
	// RN: throttle uploads
	if (!hasPendingBakedUploads())
	{
		gAgent.sendAgentSetAppearance();

		if (gSavedSettings.getBOOL("DebugAvatarRezTime"))
		{
			LLSD args;
			args["EXISTENCE"] = llformat("%d",(U32)mDebugExistenceTimer.getElapsedTimeF32());
			args["TIME"] = llformat("%d",(U32)mDebugSelfLoadTimer.getElapsedTimeF32());
			if (isAllLocalTextureDataFinal())
			{
				LLNotificationsUtil::add("AvatarRezSelfBakedDoneNotification",args);
				LL_DEBUGS("Avatar") << "REZTIME: [ " << (U32)mDebugExistenceTimer.getElapsedTimeF32()
						<< "sec ]"
						<< avString() 
						<< "RuthTimer " << (U32)mRuthDebugTimer.getElapsedTimeF32()
						<< " SelfLoadTimer " << (U32)mDebugSelfLoadTimer.getElapsedTimeF32()
						<< " Notification " << "AvatarRezSelfBakedDoneNotification"
						<< llendl;
			}
			else
			{
				args["STATUS"] = debugDumpAllLocalTextureDataInfo();
				LLNotificationsUtil::add("AvatarRezSelfBakedUpdateNotification",args);
				LL_DEBUGS("Avatar") << "REZTIME: [ " << (U32)mDebugExistenceTimer.getElapsedTimeF32()
						<< "sec ]"
						<< avString() 
						<< "RuthTimer " << (U32)mRuthDebugTimer.getElapsedTimeF32()
						<< " SelfLoadTimer " << (U32)mDebugSelfLoadTimer.getElapsedTimeF32()
						<< " Notification " << "AvatarRezSelfBakedUpdateNotification"
						<< llendl;
			}
		}

		outputRezDiagnostics();
	}
}

// FIXME: This is not called consistently. Something may be broken.
void LLVOAvatarSelf::outputRezDiagnostics() const
{
	if(!gSavedSettings.getBOOL("DebugAvatarLocalTexLoadedTime"))
	{
		return ;
	}

	const F32 final_time = mDebugSelfLoadTimer.getElapsedTimeF32();
	LL_DEBUGS("Avatar") << "REZTIME: Myself rez stats:" << llendl;
	LL_DEBUGS("Avatar") << "\t Time from avatar creation to load wearables: " << (S32)mDebugTimeWearablesLoaded << llendl;
	LL_DEBUGS("Avatar") << "\t Time from avatar creation to de-cloud: " << (S32)mDebugTimeAvatarVisible << llendl;
	LL_DEBUGS("Avatar") << "\t Time from avatar creation to de-cloud for others: " << (S32)final_time << llendl;
	LL_DEBUGS("Avatar") << "\t Load time for each texture: " << llendl;
	for (U32 i = 0; i < LLAvatarAppearanceDefines::TEX_NUM_INDICES; ++i)
	{
		std::stringstream out;
		out << "\t\t (" << i << ") ";
		U32 j=0;
		for (j=0; j <= MAX_DISCARD_LEVEL; j++)
		{
			out << "\t";
			S32 load_time = (S32)mDebugTextureLoadTimes[i][j];
			if (load_time == -1)
			{
				out << "*";
				if (j == 0)
					break;
			}
			else
			{
				out << load_time;
			}
		}

		// Don't print out non-existent textures.
		if (j != 0)
		{
			LL_DEBUGS("Avatar") << out.str() << LL_ENDL;
		}
	}
	LL_DEBUGS("Avatar") << "\t Time points for each upload (start / finish)" << llendl;
	for (U32 i = 0; i < LLAvatarAppearanceDefines::BAKED_NUM_INDICES; ++i)
	{
		LL_DEBUGS("Avatar") << "\t\t (" << i << ") \t" << (S32)mDebugBakedTextureTimes[i][0] << " / " << (S32)mDebugBakedTextureTimes[i][1] << llendl;
	}

	for (LLAvatarAppearanceDefines::LLAvatarAppearanceDictionary::BakedTextures::const_iterator baked_iter = LLAvatarAppearanceDefines::LLAvatarAppearanceDictionary::getInstance()->getBakedTextures().begin();
		 baked_iter != LLAvatarAppearanceDefines::LLAvatarAppearanceDictionary::getInstance()->getBakedTextures().end();
		 ++baked_iter)
	{
		const LLAvatarAppearanceDefines::EBakedTextureIndex baked_index = baked_iter->first;
		const LLViewerTexLayerSet *layerset = debugGetLayerSet(baked_index);
		if (!layerset) continue;
		const LLViewerTexLayerSetBuffer *layerset_buffer = layerset->getViewerComposite();
		if (!layerset_buffer) continue;
		LL_DEBUGS("Avatar") << layerset_buffer->dumpTextureInfo() << llendl;
	}

	dumpAllTextures();
}

void LLVOAvatarSelf::outputRezTiming(const std::string& msg) const
{
	LL_DEBUGS("Avatar")
		<< avString()
		<< llformat("%s. Time from avatar creation: %.2f", msg.c_str(), mDebugSelfLoadTimer.getElapsedTimeF32())
		<< LL_ENDL;
}

void LLVOAvatarSelf::reportAvatarRezTime() const
{
	// TODO: report mDebugSelfLoadTimer.getElapsedTimeF32() somehow.
}

//-----------------------------------------------------------------------------
// setCachedBakedTexture()
// A baked texture id was received from a cache query, make it active
//-----------------------------------------------------------------------------
void LLVOAvatarSelf::setCachedBakedTexture( ETextureIndex te, const LLUUID& uuid )
{
	setTETexture( te, uuid );

	/* switch(te)
		case TEX_HEAD_BAKED:
			if( mHeadLayerSet )
				mHeadLayerSet->cancelUpload(); */
	for (U32 i = 0; i < mBakedTextureDatas.size(); i++)
	{
		LLViewerTexLayerSet *layerset = getTexLayerSet(i);
		if ( mBakedTextureDatas[i].mTextureIndex == te && layerset)
		{
			if (mInitialBakeIDs[i] != LLUUID::null)
			{
				if (mInitialBakeIDs[i] == uuid)
				{
					llinfos << "baked texture correctly loaded at login! " << i << llendl;
				}
				else
				{
					llwarns << "baked texture does not match id loaded at login!" << i << llendl;
				}
				mInitialBakeIDs[i] = LLUUID::null;
			}
			layerset->cancelUpload();
		}
	}
}

// static
void LLVOAvatarSelf::processRebakeAvatarTextures(LLMessageSystem* msg, void**)
{
	LLUUID texture_id;
	msg->getUUID("TextureData", "TextureID", texture_id);
	if (!isAgentAvatarValid()) return;

	// If this is a texture corresponding to one of our baked entries, 
	// just rebake that layer set.
	BOOL found = FALSE;

	/* ETextureIndex baked_texture_indices[BAKED_NUM_INDICES] =
			TEX_HEAD_BAKED,
			TEX_UPPER_BAKED, */
	for (LLAvatarAppearanceDictionary::Textures::const_iterator iter = LLAvatarAppearanceDictionary::getInstance()->getTextures().begin();
		 iter != LLAvatarAppearanceDictionary::getInstance()->getTextures().end();
		 ++iter)
	{
		const ETextureIndex index = iter->first;
		const LLAvatarAppearanceDictionary::TextureEntry *texture_dict = iter->second;
		if (texture_dict->mIsBakedTexture)
		{
			if (texture_id == gAgentAvatarp->getTEImage(index)->getID())
			{
				LLViewerTexLayerSet* layer_set = gAgentAvatarp->getLayerSet(index);
				if (layer_set)
				{
					llinfos << "TAT: rebake - matched entry " << (S32)index << llendl;
					gAgentAvatarp->invalidateComposite(layer_set, TRUE);
					found = TRUE;
					add(LLStatViewer::TEX_REBAKES, 1);
				}
			}
		}
	}

	// If texture not found, rebake all entries.
	if (!found)
	{
		gAgentAvatarp->forceBakeAllTextures();
	}
	else
	{
		// Not sure if this is necessary, but forceBakeAllTextures() does it.
		gAgentAvatarp->updateMeshTextures();
	}
}


void LLVOAvatarSelf::forceBakeAllTextures(bool slam_for_debug)
{
	llinfos << "TAT: forced full rebake. " << llendl;

	for (U32 i = 0; i < mBakedTextureDatas.size(); i++)
	{
		ETextureIndex baked_index = mBakedTextureDatas[i].mTextureIndex;
		LLViewerTexLayerSet* layer_set = getLayerSet(baked_index);
		if (layer_set)
		{
			if (slam_for_debug)
			{
				layer_set->setUpdatesEnabled(TRUE);
				layer_set->cancelUpload();
			}

			invalidateComposite(layer_set, TRUE);
			add(LLStatViewer::TEX_REBAKES, 1);
		}
		else
		{
			llwarns << "TAT: NO LAYER SET FOR " << (S32)baked_index << llendl;
		}
	}

	// Don't know if this is needed
	updateMeshTextures();
}

//-----------------------------------------------------------------------------
// requestLayerSetUpdate()
//-----------------------------------------------------------------------------
void LLVOAvatarSelf::requestLayerSetUpdate(ETextureIndex index )
{
	/* switch(index)
		case LOCTEX_UPPER_BODYPAINT:  
		case LOCTEX_UPPER_SHIRT:
			if( mUpperBodyLayerSet )
				mUpperBodyLayerSet->requestUpdate(); */
	const LLAvatarAppearanceDictionary::TextureEntry *texture_dict = LLAvatarAppearanceDictionary::getInstance()->getTexture(index);
	if (!texture_dict->mIsLocalTexture || !texture_dict->mIsUsedByBakedTexture)
		return;
	const EBakedTextureIndex baked_index = texture_dict->mBakedTextureIndex;
	if (mBakedTextureDatas[baked_index].mTexLayerSet)
	{
		mBakedTextureDatas[baked_index].mTexLayerSet->requestUpdate();
	}
}

LLViewerTexLayerSet* LLVOAvatarSelf::getLayerSet(ETextureIndex index) const
{
       /* switch(index)
               case TEX_HEAD_BAKED:
               case TEX_HEAD_BODYPAINT:
                       return mHeadLayerSet; */
       const LLAvatarAppearanceDictionary::TextureEntry *texture_dict = LLAvatarAppearanceDictionary::getInstance()->getTexture(index);
       if (texture_dict->mIsUsedByBakedTexture)
       {
               const EBakedTextureIndex baked_index = texture_dict->mBakedTextureIndex;
               return getLayerSet(baked_index);
       }
       return NULL;
}

LLViewerTexLayerSet* LLVOAvatarSelf::getLayerSet(EBakedTextureIndex baked_index) const
{
       /* switch(index)
               case TEX_HEAD_BAKED:
               case TEX_HEAD_BODYPAINT:
                       return mHeadLayerSet; */
       if (baked_index >= 0 && baked_index < BAKED_NUM_INDICES)
       {
		   return  getTexLayerSet(baked_index);
       }
       return NULL;
}




// static
void LLVOAvatarSelf::onCustomizeStart(bool disable_camera_switch)
{
	if (isAgentAvatarValid())
	{
		gAgentAvatarp->mIsEditingAppearance = true;
		gAgentAvatarp->mUseLocalAppearance = true;

		if (gSavedSettings.getBOOL("AppearanceCameraMovement") && !disable_camera_switch)
		{
			gAgentCamera.changeCameraToCustomizeAvatar();
		}

#if 0
		gAgentAvatarp->clearVisualParamWeights();
		gAgentAvatarp->idleUpdateAppearanceAnimation();
#endif
		
		gAgentAvatarp->invalidateAll(); // mark all bakes as dirty, request updates
		gAgentAvatarp->updateMeshTextures(); // make sure correct textures are applied to the avatar mesh.
		gAgentAvatarp->updateTextures(); // call updateTextureStats
	}
}

// static
void LLVOAvatarSelf::onCustomizeEnd(bool disable_camera_switch)
{

	if (isAgentAvatarValid())
	{
		gAgentAvatarp->mIsEditingAppearance = false;
		if (gAgentAvatarp->getRegion() && !gAgentAvatarp->getRegion()->getCentralBakeVersion())
		{
			// FIXME DRANO - move to sendAgentSetAppearance, make conditional on upload complete.
			gAgentAvatarp->mUseLocalAppearance = false;
		}

		gAgentAvatarp->invalidateAll();

		if (gSavedSettings.getBOOL("AppearanceCameraMovement") && !disable_camera_switch)
		{
			gAgentCamera.changeCameraToDefault();
			gAgentCamera.resetView();
		}
	
		LLAppearanceMgr::instance().updateAppearanceFromCOF();	
	}
}

// HACK: this will null out the avatar's local texture IDs before the TE message is sent
//       to ensure local texture IDs are not sent to other clients in the area.
//       this is a short-term solution. The long term solution will be to not set the texture
//       IDs in the avatar object, and keep them only in the wearable.
//       This will involve further refactoring that is too risky for the initial release of 2.0.
bool LLVOAvatarSelf::sendAppearanceMessage(LLMessageSystem *mesgsys) const
{
	LLUUID texture_id[TEX_NUM_INDICES];
	// pack away current TEs to make sure we don't send them out
	for (LLAvatarAppearanceDictionary::Textures::const_iterator iter = LLAvatarAppearanceDictionary::getInstance()->getTextures().begin();
		 iter != LLAvatarAppearanceDictionary::getInstance()->getTextures().end();
		 ++iter)
	{
		const ETextureIndex index = iter->first;
		const LLAvatarAppearanceDictionary::TextureEntry *texture_dict = iter->second;
		if (!texture_dict->mIsBakedTexture)
		{
			LLTextureEntry* entry = getTE((U8) index);
			texture_id[index] = entry->getID();
			entry->setID(IMG_DEFAULT_AVATAR);
		}
	}

	bool success = packTEMessage(mesgsys);

	// unpack TEs to make sure we don't re-trigger a bake
	for (LLAvatarAppearanceDictionary::Textures::const_iterator iter = LLAvatarAppearanceDictionary::getInstance()->getTextures().begin();
		 iter != LLAvatarAppearanceDictionary::getInstance()->getTextures().end();
		 ++iter)
	{
		const ETextureIndex index = iter->first;
		const LLAvatarAppearanceDictionary::TextureEntry *texture_dict = iter->second;
		if (!texture_dict->mIsBakedTexture)
		{
			LLTextureEntry* entry = getTE((U8) index);
			entry->setID(texture_id[index]);
		}
	}

	return success;
}


//------------------------------------------------------------------------
// needsRenderBeam()
//------------------------------------------------------------------------
BOOL LLVOAvatarSelf::needsRenderBeam()
{
	LLTool *tool = LLToolMgr::getInstance()->getCurrentTool();

	BOOL is_touching_or_grabbing = (tool == LLToolGrab::getInstance() && LLToolGrab::getInstance()->isEditing());
	if (LLToolGrab::getInstance()->getEditingObject() && 
		LLToolGrab::getInstance()->getEditingObject()->isAttachment())
	{
		// don't render selection beam on hud objects
		is_touching_or_grabbing = FALSE;
	}
	return is_touching_or_grabbing || (mState & AGENT_STATE_EDITING && LLSelectMgr::getInstance()->shouldShowSelection());
}

// static
void LLVOAvatarSelf::deleteScratchTextures()
{
	for( LLGLuint* namep = sScratchTexNames.getFirstData(); 
		 namep; 
		 namep = sScratchTexNames.getNextData() )
	{
		LLImageGL::deleteTextures(LLTexUnit::TT_TEXTURE, 0, -1, 1, (U32 *)namep );
		stop_glerror();
	}

	if( sScratchTexBytes )
	{
		lldebugs << "Clearing Scratch Textures " << (sScratchTexBytes/1024) << "KB" << llendl;

		sScratchTexNames.deleteAllData();
		sScratchTexLastBindTime.deleteAllData();
		LLImageGL::sGlobalTextureMemory -= sScratchTexBytes;
		sScratchTexBytes = 0;
	}
}

// static 
void LLVOAvatarSelf::dumpScratchTextureByteCount()
{
	llinfos << "Scratch Texture GL: " << (sScratchTexBytes/1024) << "KB" << llendl;
}

void LLVOAvatarSelf::dumpWearableInfo(LLAPRFile& outfile)
{
	apr_file_t* file = outfile.getFileHandle();
	if (!file)
	{
		return;
	}

	
	apr_file_printf( file, "\n<wearable_info>\n" );

	LLWearableData *wd = getWearableData();
	for (S32 type = 0; type < LLWearableType::WT_COUNT; type++)
	{
		const std::string& type_name = LLWearableType::getTypeName((LLWearableType::EType)type);
		for (U32 j=0; j< wd->getWearableCount((LLWearableType::EType)type); j++)
		{
			LLViewerWearable *wearable = gAgentWearables.getViewerWearable((LLWearableType::EType)type,j);
			apr_file_printf( file, "\n\t    <wearable type=\"%s\" name=\"%s\"/>\n",
							 type_name.c_str(), wearable->getName().c_str() );
			LLWearable::visual_param_vec_t v_params;
			wearable->getVisualParams(v_params);
			for (LLWearable::visual_param_vec_t::iterator it = v_params.begin();
				 it != v_params.end(); ++it)
			{
				LLVisualParam *param = *it;
				dump_visual_param(file, param, param->getWeight());
			}
		}
	}
	apr_file_printf( file, "\n</wearable_info>\n" );
}<|MERGE_RESOLUTION|>--- conflicted
+++ resolved
@@ -790,15 +790,11 @@
 		updateMeshTextures();
 
 		// unpack the texture UUIDs to the texture slots
-<<<<<<< HEAD
-		retval = unpackTEMessage(mesgsys, _PREHASH_ObjectData, (S32) block_num);
-
-=======
 		if(mesgsys != NULL)
 		{
-		retval = unpackTEMessage(mesgsys, _PREHASH_ObjectData, block_num);
-		}
->>>>>>> a74b5dfa
+			retval = unpackTEMessage(mesgsys, _PREHASH_ObjectData, (S32) block_num);
+		}
+
 		// need to trigger a few operations to get the avatar to use the new bakes
 		for (U32 i = 0; i < mBakedTextureDatas.size(); i++)
 		{
@@ -2353,7 +2349,7 @@
 		 accum_it != accum.end(); ++accum_it)
 	{
 		LLSD out_record = accum_it->first;
-		out_record["stats"] = accum_it->second.getData();
+		out_record["stats"] = accum_it->second.asLLSD();
 		result.append(out_record);
 	}
 	return result;
@@ -2588,7 +2584,7 @@
 			{
 				F32 desired_pixels;
 				desired_pixels = llmin(mPixelArea, (F32)getTexImageArea());
-				
+
 				imagep->setBoostLevel(getAvatarBoostLevel());
 				imagep->setAdditionalDecodePriority(SELF_ADDITIONAL_PRI) ;
 				imagep->resetTextureStats();
