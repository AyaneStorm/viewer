--- conflicted
+++ resolved
@@ -58,19 +58,6 @@
     const LLUUID& getFromID() const { return mFromID;}
     const std::string& getFromName() const { return mFromName; }
 
-<<<<<<< HEAD
-	void	onMouseLeave	(S32 x, S32 y, MASK mask);
-	void	onMouseEnter	(S32 x, S32 y, MASK mask);
-	bool	handleMouseDown	(S32 x, S32 y, MASK mask);
-	bool	handleMouseUp	(S32 x, S32 y, MASK mask);
-
-	virtual bool postBuild();
-
-	void	reshape		(S32 width, S32 height, bool called_from_parent = true);
-
-	void	setHeaderVisibility(EShowItemHeader e);
-	bool	handleRightMouseDown(S32 x, S32 y, MASK mask);
-=======
     //void  addText     (const std::string& message ,  const LLStyle::Params& input_params = LLStyle::Params());
     //void  setMessage  (const LLChat& msg);
     void    snapToMessageHeight ();
@@ -79,16 +66,15 @@
 
     void    onMouseLeave    (S32 x, S32 y, MASK mask);
     void    onMouseEnter    (S32 x, S32 y, MASK mask);
-    BOOL    handleMouseDown (S32 x, S32 y, MASK mask);
-    BOOL    handleMouseUp   (S32 x, S32 y, MASK mask);
+    bool    handleMouseDown (S32 x, S32 y, MASK mask);
+    bool    handleMouseUp   (S32 x, S32 y, MASK mask);
 
-    virtual BOOL postBuild();
->>>>>>> e7eced3c
+    virtual bool postBuild();
 
-    void    reshape     (S32 width, S32 height, BOOL called_from_parent = TRUE);
+    void    reshape     (S32 width, S32 height, bool called_from_parent = true);
 
     void    setHeaderVisibility(EShowItemHeader e);
-    BOOL    handleRightMouseDown(S32 x, S32 y, MASK mask);
+    bool    handleRightMouseDown(S32 x, S32 y, MASK mask);
 
     virtual void init(LLSD& data);
     virtual void addMessage(LLSD& data);
