/** 
 * @file llviewertexturelist.h
 * @brief Object for managing the list of images within a region
 *
 * $LicenseInfo:firstyear=2022&license=viewerlgpl$
 * Second Life Viewer Source Code
 * Copyright (C) 2022, Linden Research, Inc.
 * 
 * This library is free software; you can redistribute it and/or
 * modify it under the terms of the GNU Lesser General Public
 * License as published by the Free Software Foundation;
 * version 2.1 of the License only.
 * 
 * This library is distributed in the hope that it will be useful,
 * but WITHOUT ANY WARRANTY; without even the implied warranty of
 * MERCHANTABILITY or FITNESS FOR A PARTICULAR PURPOSE.  See the GNU
 * Lesser General Public License for more details.
 * 
 * You should have received a copy of the GNU Lesser General Public
 * License along with this library; if not, write to the Free Software
 * Foundation, Inc., 51 Franklin Street, Fifth Floor, Boston, MA  02110-1301  USA
 * 
 * Linden Research, Inc., 945 Battery Street, San Francisco, CA  94111  USA
 * $/LicenseInfo$
 */

#ifndef LL_LLVIEWERTEXTURELIST_H					
#define LL_LLVIEWERTEXTURELIST_H

#include "lluuid.h"
//#include "message.h"
#include "llgl.h"
#include "llviewertexture.h"
#include "llui.h"
#include <list>
#include <set>
#include "lluiimage.h"

const U32 LL_IMAGE_REZ_LOSSLESS_CUTOFF = 128;

const BOOL MIPMAP_YES = TRUE;
const BOOL MIPMAP_NO = FALSE;

const BOOL GL_TEXTURE_YES = TRUE;
const BOOL GL_TEXTURE_NO = FALSE;

const BOOL IMMEDIATE_YES = TRUE;
const BOOL IMMEDIATE_NO = FALSE;

class LLImageJ2C;
class LLMessageSystem;
class LLTextureView;

typedef	void (*LLImageCallback)(BOOL success,
								LLViewerFetchedTexture *src_vi,
								LLImageRaw* src,
								LLImageRaw* src_aux,
								S32 discard_level,
								BOOL final,
								void* userdata);

enum ETexListType
{
    TEX_LIST_STANDARD = 0,
    TEX_LIST_SCALE
};

struct LLTextureKey
{
    LLTextureKey();
    LLTextureKey(LLUUID id, ETexListType tex_type);
    LLUUID textureId;
    ETexListType textureType;

    friend bool operator<(const LLTextureKey& key1, const LLTextureKey& key2)
    {
        if (key1.textureId != key2.textureId)
        {
            return key1.textureId < key2.textureId;
        }
        else
        {
            return key1.textureType < key2.textureType;
        }
    }
};

class LLViewerTextureList
{
	friend class LLTextureView;
	friend class LLViewerTextureManager;
	friend class LLLocalBitmap;
	
public:
    static BOOL createUploadFile(const std::string& filename,
                                 const std::string& out_filename,
                                 const U8 codec,
                                 const S32 max_image_dimentions = LLViewerFetchedTexture::MAX_IMAGE_SIZE_DEFAULT);
	static LLPointer<LLImageJ2C> convertToUploadFile(LLPointer<LLImageRaw> raw_image, const S32 max_image_dimentions = LLViewerFetchedTexture::MAX_IMAGE_SIZE_DEFAULT, bool force_lossless = false);
	static void processImageNotInDatabase( LLMessageSystem *msg, void **user_data );

public:
	LLViewerTextureList();
	~LLViewerTextureList();

	void init();
	void shutdown();
	void dump();
	void destroyGL(BOOL save_state = TRUE);
	void restoreGL();
	BOOL isInitialized() const {return mInitialized;}

	void findTexturesByID(const LLUUID &image_id, std::vector<LLViewerFetchedTexture*> &output);
	LLViewerFetchedTexture *findImage(const LLUUID &image_id, ETexListType tex_type);
	LLViewerFetchedTexture *findImage(const LLTextureKey &search_key);

	void dirtyImage(LLViewerFetchedTexture *image);
	
	// Using image stats, determine what images are necessary, and perform image updates.
	void updateImages(F32 max_time);
	void forceImmediateUpdate(LLViewerFetchedTexture* imagep) ;

	// Decode and create textures for all images currently in list.
	void decodeAllImages(F32 max_decode_time); 

	void handleIRCallback(void **data, const S32 number);

	S32 getNumImages()					{ return mImageList.size(); }

<<<<<<< HEAD
	// Local UI images
=======
	void updateMaxResidentTexMem(S32Megabytes mem);
	
    // Local UI images
>>>>>>> a0c3d69c
	void doPreloadImages();
    // Network images. Needs caps and cache to work
	void doPrefetchImages();

	void clearFetchingRequests();
	void setDebugFetching(LLViewerFetchedTexture* tex, S32 debug_level);

private:
    // do some book keeping on the specified texture
    // - updates decode priority
    // - updates desired discard level
    // - cleans up textures that haven't been referenced in awhile
    void updateImageDecodePriority(LLViewerFetchedTexture* imagep);
	F32  updateImagesCreateTextures(F32 max_time);
	F32  updateImagesFetchTextures(F32 max_time);
	void updateImagesUpdateStats();
	F32  updateImagesLoadingFastCache(F32 max_time);

	void addImage(LLViewerFetchedTexture *image, ETexListType tex_type);
	void deleteImage(LLViewerFetchedTexture *image);

	void addImageToList(LLViewerFetchedTexture *image);
	void removeImageFromList(LLViewerFetchedTexture *image);

	LLViewerFetchedTexture * getImage(const LLUUID &image_id,									 
									 FTType f_type = FTT_DEFAULT,
									 BOOL usemipmap = TRUE,
									 LLViewerTexture::EBoostLevel boost_priority = LLGLTexture::BOOST_NONE,		// Get the requested level immediately upon creation.
									 S8 texture_type = LLViewerTexture::FETCHED_TEXTURE,
									 LLGLint internal_format = 0,
									 LLGLenum primary_format = 0,
									 LLHost request_from_host = LLHost()
									 );
	
	LLViewerFetchedTexture * getImageFromFile(const std::string& filename,									 
									 FTType f_type = FTT_LOCAL_FILE,
									 BOOL usemipmap = TRUE,
									 LLViewerTexture::EBoostLevel boost_priority = LLGLTexture::BOOST_NONE,		// Get the requested level immediately upon creation.
									 S8 texture_type = LLViewerTexture::FETCHED_TEXTURE,
									 LLGLint internal_format = 0,
									 LLGLenum primary_format = 0,
									 const LLUUID& force_id = LLUUID::null
									 );
	
	LLViewerFetchedTexture* getImageFromUrl(const std::string& url,
									 FTType f_type,
									 BOOL usemipmap = TRUE,
									 LLViewerTexture::EBoostLevel boost_priority = LLGLTexture::BOOST_NONE,		// Get the requested level immediately upon creation.
									 S8 texture_type = LLViewerTexture::FETCHED_TEXTURE,
									 LLGLint internal_format = 0,
									 LLGLenum primary_format = 0,
									 const LLUUID& force_id = LLUUID::null
									 );

	LLViewerFetchedTexture* createImage(const LLUUID &image_id,
									 FTType f_type,
									 BOOL usemipmap = TRUE,
									 LLViewerTexture::EBoostLevel boost_priority = LLGLTexture::BOOST_NONE,		// Get the requested level immediately upon creation.
									 S8 texture_type = LLViewerTexture::FETCHED_TEXTURE,
									 LLGLint internal_format = 0,
									 LLGLenum primary_format = 0,
									 LLHost request_from_host = LLHost()
									 );
	
	// Request image from a specific host, used for baked avatar textures.
	// Implemented in header in case someone changes default params above. JC
	LLViewerFetchedTexture* getImageFromHost(const LLUUID& image_id, FTType f_type, LLHost host)
	{ return getImage(image_id, f_type, TRUE, LLGLTexture::BOOST_NONE, LLViewerTexture::LOD_TEXTURE, 0, 0, host); }	

public:
	typedef std::set<LLPointer<LLViewerFetchedTexture> > image_list_t;	
	image_list_t mLoadingStreamList;
	image_list_t mCreateTextureList;
	image_list_t mCallbackList;
	image_list_t mFastCacheList;

	// Note: just raw pointers because they are never referenced, just compared against
	std::set<LLViewerFetchedTexture*> mDirtyTextureList;
	
	BOOL mForceResetTextureStats;
    
private:
    typedef std::map< LLTextureKey, LLPointer<LLViewerFetchedTexture> > uuid_map_t;
    uuid_map_t mUUIDMap;
    LLTextureKey mLastUpdateKey;
	
    typedef std::set < LLPointer<LLViewerFetchedTexture> > image_priority_list_t;
	image_priority_list_t mImageList;

	// simply holds on to LLViewerFetchedTexture references to stop them from being purged too soon
	std::set<LLPointer<LLViewerFetchedTexture> > mImagePreloads;

	BOOL mInitialized ;
	LLFrameTimer mForceDecodeTimer;
	
private:
	static S32 sNumImages;
	static void (*sUUIDCallback)(void**, const LLUUID &);
    LOG_CLASS(LLViewerTextureList);
};

class LLUIImageList : public LLImageProviderInterface, public LLSingleton<LLUIImageList>
{
	LLSINGLETON_EMPTY_CTOR(LLUIImageList);
public:
	// LLImageProviderInterface
	/*virtual*/ LLPointer<LLUIImage> getUIImageByID(const LLUUID& id, S32 priority);
	/*virtual*/ LLPointer<LLUIImage> getUIImage(const std::string& name, S32 priority);
	void cleanUp();

	bool initFromFile();

	LLPointer<LLUIImage> preloadUIImage(const std::string& name, const std::string& filename, BOOL use_mips, const LLRect& scale_rect, const LLRect& clip_rect, LLUIImage::EScaleStyle stype);
	
	static void onUIImageLoaded( BOOL success, LLViewerFetchedTexture *src_vi, LLImageRaw* src, LLImageRaw* src_aux, S32 discard_level, BOOL final, void* userdata );
private:
	LLPointer<LLUIImage> loadUIImageByName(const std::string& name, const std::string& filename,
		                           BOOL use_mips = FALSE, const LLRect& scale_rect = LLRect::null, 
								   const LLRect& clip_rect = LLRect::null,
		                           LLViewerTexture::EBoostLevel boost_priority = LLGLTexture::BOOST_UI,
								   LLUIImage::EScaleStyle = LLUIImage::SCALE_INNER);
	LLPointer<LLUIImage> loadUIImageByID(const LLUUID& id,
								 BOOL use_mips = FALSE, const LLRect& scale_rect = LLRect::null, 
								 const LLRect& clip_rect = LLRect::null,
								 LLViewerTexture::EBoostLevel boost_priority = LLGLTexture::BOOST_UI,
								 LLUIImage::EScaleStyle = LLUIImage::SCALE_INNER);

	LLPointer<LLUIImage> loadUIImage(LLViewerFetchedTexture* imagep, const std::string& name, BOOL use_mips = FALSE, const LLRect& scale_rect = LLRect::null, const LLRect& clip_rect = LLRect::null, LLUIImage::EScaleStyle = LLUIImage::SCALE_INNER);


	struct LLUIImageLoadData
	{
		std::string mImageName;
		LLRect mImageScaleRegion;
		LLRect mImageClipRegion;
	};

	typedef std::map< std::string, LLPointer<LLUIImage> > uuid_ui_image_map_t;
	uuid_ui_image_map_t mUIImages;

	//
	//keep a copy of UI textures to prevent them to be deleted.
	//mGLTexturep of each UI texture equals to some LLUIImage.mImage.
	std::list< LLPointer<LLViewerFetchedTexture> > mUITextureList ;
};

const BOOL GLTEXTURE_TRUE = TRUE;
const BOOL GLTEXTURE_FALSE = FALSE;
const BOOL MIPMAP_TRUE = TRUE;
const BOOL MIPMAP_FALSE = FALSE;

extern LLViewerTextureList gTextureList;

#endif<|MERGE_RESOLUTION|>--- conflicted
+++ resolved
@@ -127,13 +127,8 @@
 
 	S32 getNumImages()					{ return mImageList.size(); }
 
-<<<<<<< HEAD
 	// Local UI images
-=======
-	void updateMaxResidentTexMem(S32Megabytes mem);
-	
     // Local UI images
->>>>>>> a0c3d69c
 	void doPreloadImages();
     // Network images. Needs caps and cache to work
 	void doPrefetchImages();
