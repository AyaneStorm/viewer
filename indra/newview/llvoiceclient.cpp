--- conflicted
+++ resolved
@@ -41,5605 +41,7 @@
 #include "llsdserialize.h"
 #include "llui.h"
 
-<<<<<<< HEAD
 const F32 LLVoiceClient::OVERDRIVEN_POWER_LEVEL = 0.7f;
-=======
-#include <boost/tokenizer.hpp>
-
-// library includes
-#include "llnotificationsutil.h"
-#include "llsdserialize.h"
-#include "llsdutil.h"
-
-
-// project includes
-#include "llvoavatar.h"
-#include "llbufferstream.h"
-#include "llfile.h"
-#ifdef LL_STANDALONE
-# include "expat.h"
-#else
-# include "expat/expat.h"
-#endif
-#include "llcallbacklist.h"
-#include "llcallingcard.h"   // for LLFriendObserver
-#include "llviewerregion.h"
-#include "llviewernetwork.h"		// for gGridChoice
-#include "llbase64.h"
-#include "llviewercontrol.h"
-#include "llkeyboard.h"
-#include "llappviewer.h"	// for gDisconnected, gDisableVoice
-#include "llmutelist.h"  // to check for muted avatars
-#include "llagent.h"
-#include "llcachename.h"
-#include "llimview.h" // for LLIMMgr
-#include "llparcel.h"
-#include "llviewerparcelmgr.h"
-//#include "llfirstuse.h"
-#include "llspeakers.h"
-#include "lltrans.h"
-#include "llviewerwindow.h"
-#include "llviewercamera.h"
-#include "llvoavatarself.h"
-#include "llvoicechannel.h"
-
-// for base64 decoding
-#include "apr_base64.h"
-
-// for SHA1 hash
-#include "apr_sha1.h"
-
-// for MD5 hash
-#include "llmd5.h"
-
-#define USE_SESSION_GROUPS 0
-
-static bool sConnectingToAgni = false;
-F32 LLVoiceClient::OVERDRIVEN_POWER_LEVEL = 0.7f;
-
-const F32 SPEAKING_TIMEOUT = 1.f;
-
-const int VOICE_MAJOR_VERSION = 1;
-const int VOICE_MINOR_VERSION = 0;
-
-LLVoiceClient *gVoiceClient = NULL;
-
-// Don't retry connecting to the daemon more frequently than this:
-const F32 CONNECT_THROTTLE_SECONDS = 1.0f;
-
-// Don't send positional updates more frequently than this:
-const F32 UPDATE_THROTTLE_SECONDS = 0.1f;
-
-const F32 LOGIN_RETRY_SECONDS = 10.0f;
-const int MAX_LOGIN_RETRIES = 12;
-
-static void setUUIDFromStringHash(LLUUID &uuid, const std::string &str)
-{
-	LLMD5 md5_uuid;
-	md5_uuid.update((const unsigned char*)str.data(), str.size());
-	md5_uuid.finalize();
-	md5_uuid.raw_digest(uuid.mData);
-}
-
-static int scale_mic_volume(float volume)
-{
-	// incoming volume has the range [0.0 ... 2.0], with 1.0 as the default.
-	// Map it to Vivox levels as follows: 0.0 -> 30, 1.0 -> 50, 2.0 -> 70
-	return 30 + (int)(volume * 20.0f);
-}
-
-static int scale_speaker_volume(float volume)
-{
-	// incoming volume has the range [0.0 ... 1.0], with 0.5 as the default.
-	// Map it to Vivox levels as follows: 0.0 -> 30, 0.5 -> 50, 1.0 -> 70
-	return 30 + (int)(volume * 40.0f);
-}
-
-class LLViewerVoiceAccountProvisionResponder :
-	public LLHTTPClient::Responder
-{
-public:
-	LLViewerVoiceAccountProvisionResponder(int retries)
-	{
-		mRetries = retries;
-	}
-
-	virtual void error(U32 status, const std::string& reason)
-	{
-		if ( mRetries > 0 )
-		{
-			LL_WARNS("Voice") << "ProvisionVoiceAccountRequest returned an error, retrying.  status = " << status << ", reason = \"" << reason << "\"" << LL_ENDL;
-			if ( gVoiceClient ) gVoiceClient->requestVoiceAccountProvision(
-				mRetries - 1);
-		}
-		else
-		{
-			LL_WARNS("Voice") << "ProvisionVoiceAccountRequest returned an error, too many retries (giving up).  status = " << status << ", reason = \"" << reason << "\"" << LL_ENDL;
-			if ( gVoiceClient ) gVoiceClient->giveUp();
-		}
-	}
-
-	virtual void result(const LLSD& content)
-	{
-		if ( gVoiceClient )
-		{
-			std::string voice_sip_uri_hostname;
-			std::string voice_account_server_uri;
-			
-			LL_DEBUGS("Voice") << "ProvisionVoiceAccountRequest response:" << ll_pretty_print_sd(content) << LL_ENDL;
-			
-			if(content.has("voice_sip_uri_hostname"))
-				voice_sip_uri_hostname = content["voice_sip_uri_hostname"].asString();
-			
-			// this key is actually misnamed -- it will be an entire URI, not just a hostname.
-			if(content.has("voice_account_server_name"))
-				voice_account_server_uri = content["voice_account_server_name"].asString();
-			
-			gVoiceClient->login(
-				content["username"].asString(),
-				content["password"].asString(),
-				voice_sip_uri_hostname,
-				voice_account_server_uri);
-		}
-	}
-
-private:
-	int mRetries;
-};
-
-/** 
- * @class LLVivoxProtocolParser
- * @brief This class helps construct new LLIOPipe specializations
- * @see LLIOPipe
- *
- * THOROUGH_DESCRIPTION
- */
-class LLVivoxProtocolParser : public LLIOPipe
-{
-	LOG_CLASS(LLVivoxProtocolParser);
-public:
-	LLVivoxProtocolParser();
-	virtual ~LLVivoxProtocolParser();
-
-protected:
-	/* @name LLIOPipe virtual implementations
-	 */
-	//@{
-	/** 
-	 * @brief Process the data in buffer
-	 */
-	virtual EStatus process_impl(
-		const LLChannelDescriptors& channels,
-		buffer_ptr_t& buffer,
-		bool& eos,
-		LLSD& context,
-		LLPumpIO* pump);
-	//@}
-	
-	std::string 	mInput;
-	
-	// Expat control members
-	XML_Parser		parser;
-	int				responseDepth;
-	bool			ignoringTags;
-	bool			isEvent;
-	int				ignoreDepth;
-
-	// Members for processing responses. The values are transient and only valid within a call to processResponse().
-	bool			squelchDebugOutput;
-	int				returnCode;
-	int				statusCode;
-	std::string		statusString;
-	std::string		requestId;
-	std::string		actionString;
-	std::string		connectorHandle;
-	std::string		versionID;
-	std::string		accountHandle;
-	std::string		sessionHandle;
-	std::string		sessionGroupHandle;
-	std::string		alias;
-	std::string		applicationString;
-
-	// Members for processing events. The values are transient and only valid within a call to processResponse().
-	std::string		eventTypeString;
-	int				state;
-	std::string		uriString;
-	bool			isChannel;
-	bool			incoming;
-	bool			enabled;
-	std::string		nameString;
-	std::string		audioMediaString;
-	std::string		displayNameString;
-	std::string		deviceString;
-	int				participantType;
-	bool			isLocallyMuted;
-	bool			isModeratorMuted;
-	bool			isSpeaking;
-	int				volume;
-	F32				energy;
-	std::string		messageHeader;
-	std::string		messageBody;
-	std::string		notificationType;
-	bool			hasText;
-	bool			hasAudio;
-	bool			hasVideo;
-	bool			terminated;
-	std::string		blockMask;
-	std::string		presenceOnly;
-	std::string		autoAcceptMask;
-	std::string		autoAddAsBuddy;
-	int				numberOfAliases;
-	std::string		subscriptionHandle;
-	std::string		subscriptionType;
-		
-
-	// Members for processing text between tags
-	std::string		textBuffer;
-	bool			accumulateText;
-	
-	void			reset();
-
-	void			processResponse(std::string tag);
-
-static void XMLCALL ExpatStartTag(void *data, const char *el, const char **attr);
-static void XMLCALL ExpatEndTag(void *data, const char *el);
-static void XMLCALL ExpatCharHandler(void *data, const XML_Char *s, int len);
-
-	void			StartTag(const char *tag, const char **attr);
-	void			EndTag(const char *tag);
-	void			CharData(const char *buffer, int length);
-	
-};
-
-LLVivoxProtocolParser::LLVivoxProtocolParser()
-{
-	parser = NULL;
-	parser = XML_ParserCreate(NULL);
-	
-	reset();
-}
-
-void LLVivoxProtocolParser::reset()
-{
-	responseDepth = 0;
-	ignoringTags = false;
-	accumulateText = false;
-	energy = 0.f;
-	hasText = false;
-	hasAudio = false;
-	hasVideo = false;
-	terminated = false;
-	ignoreDepth = 0;
-	isChannel = false;
-	incoming = false;
-	enabled = false;
-	isEvent = false;
-	isLocallyMuted = false;
-	isModeratorMuted = false;
-	isSpeaking = false;
-	participantType = 0;
-	squelchDebugOutput = false;
-	returnCode = -1;
-	state = 0;
-	statusCode = 0;
-	volume = 0;
-	textBuffer.clear();
-	alias.clear();
-	numberOfAliases = 0;
-	applicationString.clear();
-}
-
-//virtual 
-LLVivoxProtocolParser::~LLVivoxProtocolParser()
-{
-	if (parser)
-		XML_ParserFree(parser);
-}
-
-// virtual
-LLIOPipe::EStatus LLVivoxProtocolParser::process_impl(
-	const LLChannelDescriptors& channels,
-	buffer_ptr_t& buffer,
-	bool& eos,
-	LLSD& context,
-	LLPumpIO* pump)
-{
-	LLBufferStream istr(channels, buffer.get());
-	std::ostringstream ostr;
-	while (istr.good())
-	{
-		char buf[1024];
-		istr.read(buf, sizeof(buf));
-		mInput.append(buf, istr.gcount());
-	}
-	
-	// Look for input delimiter(s) in the input buffer.  If one is found, send the message to the xml parser.
-	int start = 0;
-	int delim;
-	while((delim = mInput.find("\n\n\n", start)) != std::string::npos)
-	{	
-		
-		// Reset internal state of the LLVivoxProtocolParser (no effect on the expat parser)
-		reset();
-		
-		XML_ParserReset(parser, NULL);
-		XML_SetElementHandler(parser, ExpatStartTag, ExpatEndTag);
-		XML_SetCharacterDataHandler(parser, ExpatCharHandler);
-		XML_SetUserData(parser, this);	
-		XML_Parse(parser, mInput.data() + start, delim - start, false);
-		
-		// If this message isn't set to be squelched, output the raw XML received.
-		if(!squelchDebugOutput)
-		{
-			LL_DEBUGS("Voice") << "parsing: " << mInput.substr(start, delim - start) << LL_ENDL;
-		}
-		
-		start = delim + 3;
-	}
-	
-	if(start != 0)
-		mInput = mInput.substr(start);
-
-	LL_DEBUGS("VivoxProtocolParser") << "at end, mInput is: " << mInput << LL_ENDL;
-	
-	if(!gVoiceClient->mConnected)
-	{
-		// If voice has been disabled, we just want to close the socket.  This does so.
-		LL_INFOS("Voice") << "returning STATUS_STOP" << LL_ENDL;
-		return STATUS_STOP;
-	}
-	
-	return STATUS_OK;
-}
-
-void XMLCALL LLVivoxProtocolParser::ExpatStartTag(void *data, const char *el, const char **attr)
-{
-	if (data)
-	{
-		LLVivoxProtocolParser	*object = (LLVivoxProtocolParser*)data;
-		object->StartTag(el, attr);
-	}
-}
-
-// --------------------------------------------------------------------------------
-
-void XMLCALL LLVivoxProtocolParser::ExpatEndTag(void *data, const char *el)
-{
-	if (data)
-	{
-		LLVivoxProtocolParser	*object = (LLVivoxProtocolParser*)data;
-		object->EndTag(el);
-	}
-}
-
-// --------------------------------------------------------------------------------
-
-void XMLCALL LLVivoxProtocolParser::ExpatCharHandler(void *data, const XML_Char *s, int len)
-{
-	if (data)
-	{
-		LLVivoxProtocolParser	*object = (LLVivoxProtocolParser*)data;
-		object->CharData(s, len);
-	}
-}
-
-// --------------------------------------------------------------------------------
-
-
-void LLVivoxProtocolParser::StartTag(const char *tag, const char **attr)
-{
-	// Reset the text accumulator. We shouldn't have strings that are inturrupted by new tags
-	textBuffer.clear();
-	// only accumulate text if we're not ignoring tags.
-	accumulateText = !ignoringTags;
-	
-	if (responseDepth == 0)
-	{	
-		isEvent = !stricmp("Event", tag);
-		
-		if (!stricmp("Response", tag) || isEvent)
-		{
-			// Grab the attributes
-			while (*attr)
-			{
-				const char	*key = *attr++;
-				const char	*value = *attr++;
-				
-				if (!stricmp("requestId", key))
-				{
-					requestId = value;
-				}
-				else if (!stricmp("action", key))
-				{
-					actionString = value;
-				}
-				else if (!stricmp("type", key))
-				{
-					eventTypeString = value;
-				}
-			}
-		}
-		LL_DEBUGS("VivoxProtocolParser") << tag << " (" << responseDepth << ")"  << LL_ENDL;
-	}
-	else
-	{
-		if (ignoringTags)
-		{
-			LL_DEBUGS("VivoxProtocolParser") << "ignoring tag " << tag << " (depth = " << responseDepth << ")" << LL_ENDL;
-		}
-		else
-		{
-			LL_DEBUGS("VivoxProtocolParser") << tag << " (" << responseDepth << ")"  << LL_ENDL;
-	
-			// Ignore the InputXml stuff so we don't get confused
-			if (!stricmp("InputXml", tag))
-			{
-				ignoringTags = true;
-				ignoreDepth = responseDepth;
-				accumulateText = false;
-
-				LL_DEBUGS("VivoxProtocolParser") << "starting ignore, ignoreDepth is " << ignoreDepth << LL_ENDL;
-			}
-			else if (!stricmp("CaptureDevices", tag))
-			{
-				gVoiceClient->clearCaptureDevices();
-			}
-			else if (!stricmp("RenderDevices", tag))
-			{
-				gVoiceClient->clearRenderDevices();
-			}
-			else if (!stricmp("CaptureDevice", tag))
-			{
-				deviceString.clear();
-			}
-			else if (!stricmp("RenderDevice", tag))
-			{
-				deviceString.clear();
-			}
-			else if (!stricmp("Buddies", tag))
-			{
-				gVoiceClient->deleteAllBuddies();
-			}
-			else if (!stricmp("BlockRules", tag))
-			{
-				gVoiceClient->deleteAllBlockRules();
-			}
-			else if (!stricmp("AutoAcceptRules", tag))
-			{
-				gVoiceClient->deleteAllAutoAcceptRules();
-			}
-			
-		}
-	}
-	responseDepth++;
-}
-
-// --------------------------------------------------------------------------------
-
-void LLVivoxProtocolParser::EndTag(const char *tag)
-{
-	const std::string& string = textBuffer;
-
-	responseDepth--;
-
-	if (ignoringTags)
-	{
-		if (ignoreDepth == responseDepth)
-		{
-			LL_DEBUGS("VivoxProtocolParser") << "end of ignore" << LL_ENDL;
-			ignoringTags = false;
-		}
-		else
-		{
-			LL_DEBUGS("VivoxProtocolParser") << "ignoring tag " << tag << " (depth = " << responseDepth << ")" << LL_ENDL;
-		}
-	}
-	
-	if (!ignoringTags)
-	{
-		LL_DEBUGS("VivoxProtocolParser") << "processing tag " << tag << " (depth = " << responseDepth << ")" << LL_ENDL;
-
-		// Closing a tag. Finalize the text we've accumulated and reset
-		if (!stricmp("ReturnCode", tag))
-			returnCode = strtol(string.c_str(), NULL, 10);
-		else if (!stricmp("SessionHandle", tag))
-			sessionHandle = string;
-		else if (!stricmp("SessionGroupHandle", tag))
-			sessionGroupHandle = string;
-		else if (!stricmp("StatusCode", tag))
-			statusCode = strtol(string.c_str(), NULL, 10);
-		else if (!stricmp("StatusString", tag))
-			statusString = string;
-		else if (!stricmp("ParticipantURI", tag))
-			uriString = string;
-		else if (!stricmp("Volume", tag))
-			volume = strtol(string.c_str(), NULL, 10);
-		else if (!stricmp("Energy", tag))
-			energy = (F32)strtod(string.c_str(), NULL);
-		else if (!stricmp("IsModeratorMuted", tag))
-			isModeratorMuted = !stricmp(string.c_str(), "true");
-		else if (!stricmp("IsSpeaking", tag))
-			isSpeaking = !stricmp(string.c_str(), "true");
-		else if (!stricmp("Alias", tag))
-			alias = string;
-		else if (!stricmp("NumberOfAliases", tag))
-			numberOfAliases = strtol(string.c_str(), NULL, 10);
-		else if (!stricmp("Application", tag))
-			applicationString = string;
-		else if (!stricmp("ConnectorHandle", tag))
-			connectorHandle = string;
-		else if (!stricmp("VersionID", tag))
-			versionID = string;
-		else if (!stricmp("AccountHandle", tag))
-			accountHandle = string;
-		else if (!stricmp("State", tag))
-			state = strtol(string.c_str(), NULL, 10);
-		else if (!stricmp("URI", tag))
-			uriString = string;
-		else if (!stricmp("IsChannel", tag))
-			isChannel = !stricmp(string.c_str(), "true");
-		else if (!stricmp("Incoming", tag))
-			incoming = !stricmp(string.c_str(), "true");
-		else if (!stricmp("Enabled", tag))
-			enabled = !stricmp(string.c_str(), "true");
-		else if (!stricmp("Name", tag))
-			nameString = string;
-		else if (!stricmp("AudioMedia", tag))
-			audioMediaString = string;
-		else if (!stricmp("ChannelName", tag))
-			nameString = string;
-		else if (!stricmp("DisplayName", tag))
-			displayNameString = string;
-		else if (!stricmp("Device", tag))
-			deviceString = string;
-		else if (!stricmp("AccountName", tag))
-			nameString = string;
-		else if (!stricmp("ParticipantType", tag))
-			participantType = strtol(string.c_str(), NULL, 10);
-		else if (!stricmp("IsLocallyMuted", tag))
-			isLocallyMuted = !stricmp(string.c_str(), "true");
-		else if (!stricmp("MicEnergy", tag))
-			energy = (F32)strtod(string.c_str(), NULL);
-		else if (!stricmp("ChannelName", tag))
-			nameString = string;
-		else if (!stricmp("ChannelURI", tag))
-			uriString = string;
-		else if (!stricmp("BuddyURI", tag))
-			uriString = string;
-		else if (!stricmp("Presence", tag))
-			statusString = string;
-		else if (!stricmp("CaptureDevice", tag))
-		{
-			gVoiceClient->addCaptureDevice(deviceString);
-		}
-		else if (!stricmp("RenderDevice", tag))
-		{
-			gVoiceClient->addRenderDevice(deviceString);
-		}
-		else if (!stricmp("Buddy", tag))
-		{
-			gVoiceClient->processBuddyListEntry(uriString, displayNameString);
-		}
-		else if (!stricmp("BlockRule", tag))
-		{
-			gVoiceClient->addBlockRule(blockMask, presenceOnly);
-		}
-		else if (!stricmp("BlockMask", tag))
-			blockMask = string;
-		else if (!stricmp("PresenceOnly", tag))
-			presenceOnly = string;
-		else if (!stricmp("AutoAcceptRule", tag))
-		{
-			gVoiceClient->addAutoAcceptRule(autoAcceptMask, autoAddAsBuddy);
-		}
-		else if (!stricmp("AutoAcceptMask", tag))
-			autoAcceptMask = string;
-		else if (!stricmp("AutoAddAsBuddy", tag))
-			autoAddAsBuddy = string;
-		else if (!stricmp("MessageHeader", tag))
-			messageHeader = string;
-		else if (!stricmp("MessageBody", tag))
-			messageBody = string;
-		else if (!stricmp("NotificationType", tag))
-			notificationType = string;
-		else if (!stricmp("HasText", tag))
-			hasText = !stricmp(string.c_str(), "true");
-		else if (!stricmp("HasAudio", tag))
-			hasAudio = !stricmp(string.c_str(), "true");
-		else if (!stricmp("HasVideo", tag))
-			hasVideo = !stricmp(string.c_str(), "true");
-		else if (!stricmp("Terminated", tag))
-			terminated = !stricmp(string.c_str(), "true");
-		else if (!stricmp("SubscriptionHandle", tag))
-			subscriptionHandle = string;
-		else if (!stricmp("SubscriptionType", tag))
-			subscriptionType = string;
-		
-		textBuffer.clear();
-		accumulateText= false;
-		
-		if (responseDepth == 0)
-		{
-			// We finished all of the XML, process the data
-			processResponse(tag);
-		}
-	}
-}
-
-// --------------------------------------------------------------------------------
-
-void LLVivoxProtocolParser::CharData(const char *buffer, int length)
-{
-	/*
-		This method is called for anything that isn't a tag, which can be text you
-		want that lies between tags, and a lot of stuff you don't want like file formatting
-		(tabs, spaces, CR/LF, etc).
-		
-		Only copy text if we are in accumulate mode...
-	*/
-	if (accumulateText)
-		textBuffer.append(buffer, length);
-}
-
-// --------------------------------------------------------------------------------
-
-void LLVivoxProtocolParser::processResponse(std::string tag)
-{
-	LL_DEBUGS("VivoxProtocolParser") << tag << LL_ENDL;
-
-	// SLIM SDK: the SDK now returns a statusCode of "200" (OK) for success.  This is a change vs. previous SDKs.
-	// According to Mike S., "The actual API convention is that responses with return codes of 0 are successful, regardless of the status code returned",
-	// so I believe this will give correct behavior.
-	
-	if(returnCode == 0)
-		statusCode = 0;
-		
-	if (isEvent)
-	{
-		const char *eventTypeCstr = eventTypeString.c_str();
-		if (!stricmp(eventTypeCstr, "AccountLoginStateChangeEvent"))
-		{
-			gVoiceClient->accountLoginStateChangeEvent(accountHandle, statusCode, statusString, state);
-		}
-		else if (!stricmp(eventTypeCstr, "SessionAddedEvent"))
-		{
-			/*
-			<Event type="SessionAddedEvent">
-				<SessionGroupHandle>c1_m1000xFnPP04IpREWNkuw1cOXlhw==_sg0</SessionGroupHandle>
-				<SessionHandle>c1_m1000xFnPP04IpREWNkuw1cOXlhw==0</SessionHandle>
-				<Uri>sip:confctl-1408789@bhr.vivox.com</Uri>
-				<IsChannel>true</IsChannel>
-				<Incoming>false</Incoming>
-				<ChannelName />
-			</Event>
-			*/
-			gVoiceClient->sessionAddedEvent(uriString, alias, sessionHandle, sessionGroupHandle, isChannel, incoming, nameString, applicationString);
-		}
-		else if (!stricmp(eventTypeCstr, "SessionRemovedEvent"))
-		{
-			gVoiceClient->sessionRemovedEvent(sessionHandle, sessionGroupHandle);
-		}
-		else if (!stricmp(eventTypeCstr, "SessionGroupAddedEvent"))
-		{
-			gVoiceClient->sessionGroupAddedEvent(sessionGroupHandle);
-		}
-		else if (!stricmp(eventTypeCstr, "MediaStreamUpdatedEvent"))
-		{
-			/*
-			<Event type="MediaStreamUpdatedEvent">
-				<SessionGroupHandle>c1_m1000xFnPP04IpREWNkuw1cOXlhw==_sg0</SessionGroupHandle>
-				<SessionHandle>c1_m1000xFnPP04IpREWNkuw1cOXlhw==0</SessionHandle>
-				<StatusCode>200</StatusCode>
-				<StatusString>OK</StatusString>
-				<State>2</State>
-				<Incoming>false</Incoming>
-			</Event>
-			*/
-			gVoiceClient->mediaStreamUpdatedEvent(sessionHandle, sessionGroupHandle, statusCode, statusString, state, incoming);
-		}		
-		else if (!stricmp(eventTypeCstr, "TextStreamUpdatedEvent"))
-		{
-			/*
-			<Event type="TextStreamUpdatedEvent">
-				<SessionGroupHandle>c1_m1000xFnPP04IpREWNkuw1cOXlhw==_sg1</SessionGroupHandle>
-				<SessionHandle>c1_m1000xFnPP04IpREWNkuw1cOXlhw==1</SessionHandle>
-				<Enabled>true</Enabled>
-				<State>1</State>
-				<Incoming>true</Incoming>
-			</Event>
-			*/
-			gVoiceClient->textStreamUpdatedEvent(sessionHandle, sessionGroupHandle, enabled, state, incoming);
-		}
-		else if (!stricmp(eventTypeCstr, "ParticipantAddedEvent"))
-		{
-			/* 
-			<Event type="ParticipantAddedEvent">
-				<SessionGroupHandle>c1_m1000xFnPP04IpREWNkuw1cOXlhw==_sg4</SessionGroupHandle>
-				<SessionHandle>c1_m1000xFnPP04IpREWNkuw1cOXlhw==4</SessionHandle>
-				<ParticipantUri>sip:xI5auBZ60SJWIk606-1JGRQ==@bhr.vivox.com</ParticipantUri>
-				<AccountName>xI5auBZ60SJWIk606-1JGRQ==</AccountName>
-				<DisplayName />
-				<ParticipantType>0</ParticipantType>
-			</Event>
-			*/
-			gVoiceClient->participantAddedEvent(sessionHandle, sessionGroupHandle, uriString, alias, nameString, displayNameString, participantType);
-		}
-		else if (!stricmp(eventTypeCstr, "ParticipantRemovedEvent"))
-		{
-			/*
-			<Event type="ParticipantRemovedEvent">
-				<SessionGroupHandle>c1_m1000xFnPP04IpREWNkuw1cOXlhw==_sg4</SessionGroupHandle>
-				<SessionHandle>c1_m1000xFnPP04IpREWNkuw1cOXlhw==4</SessionHandle>
-				<ParticipantUri>sip:xtx7YNV-3SGiG7rA1fo5Ndw==@bhr.vivox.com</ParticipantUri>
-				<AccountName>xtx7YNV-3SGiG7rA1fo5Ndw==</AccountName>
-			</Event>
-			*/
-			gVoiceClient->participantRemovedEvent(sessionHandle, sessionGroupHandle, uriString, alias, nameString);
-		}
-		else if (!stricmp(eventTypeCstr, "ParticipantUpdatedEvent"))
-		{
-			/*
-			<Event type="ParticipantUpdatedEvent">
-				<SessionGroupHandle>c1_m1000xFnPP04IpREWNkuw1cOXlhw==_sg0</SessionGroupHandle>
-				<SessionHandle>c1_m1000xFnPP04IpREWNkuw1cOXlhw==0</SessionHandle>
-				<ParticipantUri>sip:xFnPP04IpREWNkuw1cOXlhw==@bhr.vivox.com</ParticipantUri>
-				<IsModeratorMuted>false</IsModeratorMuted>
-				<IsSpeaking>true</IsSpeaking>
-				<Volume>44</Volume>
-				<Energy>0.0879437</Energy>
-			</Event>
-			*/
-			
-			// These happen so often that logging them is pretty useless.
-			squelchDebugOutput = true;
-			
-			gVoiceClient->participantUpdatedEvent(sessionHandle, sessionGroupHandle, uriString, alias, isModeratorMuted, isSpeaking, volume, energy);
-		}
-		else if (!stricmp(eventTypeCstr, "AuxAudioPropertiesEvent"))
-		{
-			gVoiceClient->auxAudioPropertiesEvent(energy);
-		}
-		else if (!stricmp(eventTypeCstr, "BuddyPresenceEvent"))
-		{
-			gVoiceClient->buddyPresenceEvent(uriString, alias, statusString, applicationString);
-		}
-		else if (!stricmp(eventTypeCstr, "BuddyAndGroupListChangedEvent"))
-		{
-			// The buddy list was updated during parsing.
-			// Need to recheck against the friends list.
-			gVoiceClient->buddyListChanged();
-		}
-		else if (!stricmp(eventTypeCstr, "BuddyChangedEvent"))
-		{
-			/*
-			<Event type="BuddyChangedEvent">
-				<AccountHandle>c1_m1000xFnPP04IpREWNkuw1cOXlhw==</AccountHandle>
-				<BuddyURI>sip:x9fFHFZjOTN6OESF1DUPrZQ==@bhr.vivox.com</BuddyURI>
-				<DisplayName>Monroe Tester</DisplayName>
-				<BuddyData />
-				<GroupID>0</GroupID>
-				<ChangeType>Set</ChangeType>
-			</Event>
-			*/		
-			// TODO: Question: Do we need to process this at all?
-		}
-		else if (!stricmp(eventTypeCstr, "MessageEvent"))  
-		{
-			gVoiceClient->messageEvent(sessionHandle, uriString, alias, messageHeader, messageBody, applicationString);
-		}
-		else if (!stricmp(eventTypeCstr, "SessionNotificationEvent"))  
-		{
-			gVoiceClient->sessionNotificationEvent(sessionHandle, uriString, notificationType);
-		}
-		else if (!stricmp(eventTypeCstr, "SubscriptionEvent"))  
-		{
-			gVoiceClient->subscriptionEvent(uriString, subscriptionHandle, alias, displayNameString, applicationString, subscriptionType);
-		}
-		else if (!stricmp(eventTypeCstr, "SessionUpdatedEvent"))  
-		{
-			/*
-			<Event type="SessionUpdatedEvent">
-				<SessionGroupHandle>c1_m1000xFnPP04IpREWNkuw1cOXlhw==_sg0</SessionGroupHandle>
-				<SessionHandle>c1_m1000xFnPP04IpREWNkuw1cOXlhw==0</SessionHandle>
-				<Uri>sip:confctl-9@bhd.vivox.com</Uri>
-				<IsMuted>0</IsMuted>
-				<Volume>50</Volume>
-				<TransmitEnabled>1</TransmitEnabled>
-				<IsFocused>0</IsFocused>
-				<SpeakerPosition><Position><X>0</X><Y>0</Y><Z>0</Z></Position></SpeakerPosition>
-				<SessionFontID>0</SessionFontID>
-			</Event>
-			*/
-			// We don't need to process this, but we also shouldn't warn on it, since that confuses people.
-		}
-		
-		else if (!stricmp(eventTypeCstr, "SessionGroupRemovedEvent"))  
-		{
-			/*
-			<Event type="SessionGroupRemovedEvent">
-				<SessionGroupHandle>c1_m1000xFnPP04IpREWNkuw1cOXlhw==_sg0</SessionGroupHandle>
-			</Event>
-			*/
-			// We don't need to process this, but we also shouldn't warn on it, since that confuses people.
-		}
-		else
-		{
-			LL_WARNS("VivoxProtocolParser") << "Unknown event type " << eventTypeString << LL_ENDL;
-		}
-	}
-	else
-	{
-		const char *actionCstr = actionString.c_str();
-		if (!stricmp(actionCstr, "Connector.Create.1"))
-		{
-			gVoiceClient->connectorCreateResponse(statusCode, statusString, connectorHandle, versionID);
-		}
-		else if (!stricmp(actionCstr, "Account.Login.1"))
-		{
-			gVoiceClient->loginResponse(statusCode, statusString, accountHandle, numberOfAliases);
-		}
-		else if (!stricmp(actionCstr, "Session.Create.1"))
-		{
-			gVoiceClient->sessionCreateResponse(requestId, statusCode, statusString, sessionHandle);			
-		}
-		else if (!stricmp(actionCstr, "SessionGroup.AddSession.1"))
-		{
-			gVoiceClient->sessionGroupAddSessionResponse(requestId, statusCode, statusString, sessionHandle);			
-		}
-		else if (!stricmp(actionCstr, "Session.Connect.1"))
-		{
-			gVoiceClient->sessionConnectResponse(requestId, statusCode, statusString);			
-		}
-		else if (!stricmp(actionCstr, "Account.Logout.1"))
-		{
-			gVoiceClient->logoutResponse(statusCode, statusString);			
-		}
-		else if (!stricmp(actionCstr, "Connector.InitiateShutdown.1"))
-		{
-			gVoiceClient->connectorShutdownResponse(statusCode, statusString);			
-		}
-		else if (!stricmp(actionCstr, "Account.ListBlockRules.1"))
-		{
-			gVoiceClient->accountListBlockRulesResponse(statusCode, statusString);						
-		}
-		else if (!stricmp(actionCstr, "Account.ListAutoAcceptRules.1"))
-		{
-			gVoiceClient->accountListAutoAcceptRulesResponse(statusCode, statusString);						
-		}
-		else if (!stricmp(actionCstr, "Session.Set3DPosition.1"))
-		{
-			// We don't need to process these, but they're so spammy we don't want to log them.
-			squelchDebugOutput = true;
-		}
-/*
-		else if (!stricmp(actionCstr, "Account.ChannelGetList.1"))
-		{
-			gVoiceClient->channelGetListResponse(statusCode, statusString);
-		}
-		else if (!stricmp(actionCstr, "Connector.AccountCreate.1"))
-		{
-			
-		}
-		else if (!stricmp(actionCstr, "Connector.MuteLocalMic.1"))
-		{
-			
-		}
-		else if (!stricmp(actionCstr, "Connector.MuteLocalSpeaker.1"))
-		{
-			
-		}
-		else if (!stricmp(actionCstr, "Connector.SetLocalMicVolume.1"))
-		{
-			
-		}
-		else if (!stricmp(actionCstr, "Connector.SetLocalSpeakerVolume.1"))
-		{
-			
-		}
-		else if (!stricmp(actionCstr, "Session.ListenerSetPosition.1"))
-		{
-			
-		}
-		else if (!stricmp(actionCstr, "Session.SpeakerSetPosition.1"))
-		{
-			
-		}
-		else if (!stricmp(actionCstr, "Session.AudioSourceSetPosition.1"))
-		{
-			
-		}
-		else if (!stricmp(actionCstr, "Session.GetChannelParticipants.1"))
-		{
-			
-		}
-		else if (!stricmp(actionCstr, "Account.ChannelCreate.1"))
-		{
-			
-		}
-		else if (!stricmp(actionCstr, "Account.ChannelUpdate.1"))
-		{
-			
-		}
-		else if (!stricmp(actionCstr, "Account.ChannelDelete.1"))
-		{
-			
-		}
-		else if (!stricmp(actionCstr, "Account.ChannelCreateAndInvite.1"))
-		{
-			
-		}
-		else if (!stricmp(actionCstr, "Account.ChannelFolderCreate.1"))
-		{
-			
-		}
-		else if (!stricmp(actionCstr, "Account.ChannelFolderUpdate.1"))
-		{
-			
-		}
-		else if (!stricmp(actionCstr, "Account.ChannelFolderDelete.1"))
-		{
-			
-		}
-		else if (!stricmp(actionCstr, "Account.ChannelAddModerator.1"))
-		{
-			
-		}
-		else if (!stricmp(actionCstr, "Account.ChannelDeleteModerator.1"))
-		{
-			
-		}
-*/
-	}
-}
-
-///////////////////////////////////////////////////////////////////////////////////////////////
-
-class LLVoiceClientMuteListObserver : public LLMuteListObserver
-{
-	/* virtual */ void onChange()  { gVoiceClient->muteListChanged();}
-};
-
-class LLVoiceClientFriendsObserver : public LLFriendObserver
-{
-public:
-	/* virtual */ void changed(U32 mask) { gVoiceClient->updateFriends(mask);}
-};
-
-static LLVoiceClientMuteListObserver mutelist_listener;
-static bool sMuteListListener_listening = false;
-
-static LLVoiceClientFriendsObserver *friendslist_listener = NULL;
-
-///////////////////////////////////////////////////////////////////////////////////////////////
-
-class LLVoiceClientCapResponder : public LLHTTPClient::Responder
-{
-public:
-	LLVoiceClientCapResponder(void){};
-
-	virtual void error(U32 status, const std::string& reason);	// called with bad status codes
-	virtual void result(const LLSD& content);
-
-private:
-};
-
-void LLVoiceClientCapResponder::error(U32 status, const std::string& reason)
-{
-	LL_WARNS("Voice") << "LLVoiceClientCapResponder::error("
-		<< status << ": " << reason << ")"
-		<< LL_ENDL;
-}
-
-void LLVoiceClientCapResponder::result(const LLSD& content)
-{
-	LLSD::map_const_iterator iter;
-	
-	LL_DEBUGS("Voice") << "ParcelVoiceInfoRequest response:" << ll_pretty_print_sd(content) << LL_ENDL;
-
-	if ( content.has("voice_credentials") )
-	{
-		LLSD voice_credentials = content["voice_credentials"];
-		std::string uri;
-		std::string credentials;
-
-		if ( voice_credentials.has("channel_uri") )
-		{
-			uri = voice_credentials["channel_uri"].asString();
-		}
-		if ( voice_credentials.has("channel_credentials") )
-		{
-			credentials =
-				voice_credentials["channel_credentials"].asString();
-		}
-
-		gVoiceClient->setSpatialChannel(uri, credentials);
-	}
-}
-
-
-
-#if LL_WINDOWS
-static HANDLE sGatewayHandle = 0;
-
-static bool isGatewayRunning()
-{
-	bool result = false;
-	if(sGatewayHandle != 0)		
-	{
-		DWORD waitresult = WaitForSingleObject(sGatewayHandle, 0);
-		if(waitresult != WAIT_OBJECT_0)
-		{
-			result = true;
-		}			
-	}
-	return result;
-}
-static void killGateway()
-{
-	if(sGatewayHandle != 0)
-	{
-		TerminateProcess(sGatewayHandle,0);
-	}
-}
-
-#else // Mac and linux
-
-static pid_t sGatewayPID = 0;
-static bool isGatewayRunning()
-{
-	bool result = false;
-	if(sGatewayPID != 0)
-	{
-		// A kill with signal number 0 has no effect, just does error checking.  It should return an error if the process no longer exists.
-		if(kill(sGatewayPID, 0) == 0)
-		{
-			result = true;
-		}
-	}
-	return result;
-}
-
-static void killGateway()
-{
-	if(sGatewayPID != 0)
-	{
-		kill(sGatewayPID, SIGTERM);
-	}
-}
-
-#endif
-
-class LLSpeakerVolumeStorage : public LLSingleton<LLSpeakerVolumeStorage>
-{
-	LOG_CLASS(LLSpeakerVolumeStorage);
-public:
-
-	/**
-	 * Sets internal voluem level for specified user.
-	 *
-	 * @param[in] speaker_id - LLUUID of user to store volume level for
-	 * @param[in] volume - external (vivox) volume level to be stored for user.
-	 */
-	void storeSpeakerVolume(const LLUUID& speaker_id, F32 volume);
-
-	/**
-	 * Gets stored external (vivox) volume level for specified speaker and
-	 * transforms it into internal (viewer) level.
-	 *
-	 * If specified user is not found default level will be returned. It is equivalent of 
-	 * external level 0.5 from the 0.0..1.0 range.
-	 * Internal level is calculated as: internal = 400 * external^2
-	 * Maps 0.0 to 1.0 to internal values 0-400 with default 0.5 == 100
-	 *
-	 * @param[in] speaker_id - LLUUID of user to get his volume level
-	 */
-	S32 getSpeakerVolume(const LLUUID& speaker_id);
-
-private:
-	friend class LLSingleton<LLSpeakerVolumeStorage>;
-	LLSpeakerVolumeStorage();
-	~LLSpeakerVolumeStorage();
-
-	const static std::string SETTINGS_FILE_NAME;
-
-	void load();
-	void save();
-
-	typedef std::map<LLUUID, F32> speaker_data_map_t;
-	speaker_data_map_t mSpeakersData;
-};
-
-const std::string LLSpeakerVolumeStorage::SETTINGS_FILE_NAME = "volume_settings.xml";
-
-LLSpeakerVolumeStorage::LLSpeakerVolumeStorage()
-{
-	load();
-}
-
-LLSpeakerVolumeStorage::~LLSpeakerVolumeStorage()
-{
-	save();
-}
-
-void LLSpeakerVolumeStorage::storeSpeakerVolume(const LLUUID& speaker_id, F32 volume)
-{
-	mSpeakersData[speaker_id] = volume;
-}
-
-S32 LLSpeakerVolumeStorage::getSpeakerVolume(const LLUUID& speaker_id)
-{
-	// default internal level of user voice.
-	const static LLUICachedControl<S32> DEFAULT_INTERNAL_VOLUME_LEVEL("VoiceDefaultInternalLevel", 100);
-	S32 ret_val = DEFAULT_INTERNAL_VOLUME_LEVEL;
-	speaker_data_map_t::const_iterator it = mSpeakersData.find(speaker_id);
-	
-	if (it != mSpeakersData.end())
-	{
-		F32 f_val = it->second;
-		// volume can amplify by as much as 4x!
-		S32 ivol = (S32)(400.f * f_val * f_val);
-		ret_val = llclamp(ivol, 0, 400);
-	}
-	return ret_val;
-}
-
-void LLSpeakerVolumeStorage::load()
-{
-	// load per-resident voice volume information
-	std::string filename = gDirUtilp->getExpandedFilename(LL_PATH_PER_SL_ACCOUNT, SETTINGS_FILE_NAME);
-
-	LLSD settings_llsd;
-	llifstream file;
-	file.open(filename);
-	if (file.is_open())
-	{
-		LLSDSerialize::fromXML(settings_llsd, file);
-	}
-
-	for (LLSD::map_const_iterator iter = settings_llsd.beginMap();
-		iter != settings_llsd.endMap(); ++iter)
-	{
-		mSpeakersData.insert(std::make_pair(LLUUID(iter->first), (F32)iter->second.asReal()));
-	}
-}
-
-void LLSpeakerVolumeStorage::save()
-{
-	// If we quit from the login screen we will not have an SL account
-	// name.  Don't try to save, otherwise we'll dump a file in
-	// C:\Program Files\SecondLife\ or similar. JC
-	std::string user_dir = gDirUtilp->getLindenUserDir();
-	if (!user_dir.empty())
-	{
-		std::string filename = gDirUtilp->getExpandedFilename(LL_PATH_PER_SL_ACCOUNT, SETTINGS_FILE_NAME);
-		LLSD settings_llsd;
-
-		for(speaker_data_map_t::const_iterator iter = mSpeakersData.begin(); iter != mSpeakersData.end(); ++iter)
-		{
-			settings_llsd[iter->first.asString()] = iter->second;
-		}
-
-		llofstream file;
-		file.open(filename);
-		LLSDSerialize::toPrettyXML(settings_llsd, file);
-	}
-}
-
-
-///////////////////////////////////////////////////////////////////////////////////////////////
-
-LLVoiceClient::LLVoiceClient() :
-	mState(stateDisabled),
-	mSessionTerminateRequested(false),
-	mRelogRequested(false),
-	mConnected(false),
-	mPump(NULL),
-	
-	mTuningMode(false),
-	mTuningEnergy(0.0f),
-	mTuningMicVolume(0),
-	mTuningMicVolumeDirty(true),
-	mTuningSpeakerVolume(0),
-	mTuningSpeakerVolumeDirty(true),
-	mTuningExitState(stateDisabled),
-	
-	mAreaVoiceDisabled(false),
-	mAudioSession(NULL),
-	mAudioSessionChanged(false),
-	mNextAudioSession(NULL),
-	
-	mCurrentParcelLocalID(0),
-	mNumberOfAliases(0),
-	mCommandCookie(0),
-	mLoginRetryCount(0),
-	
-	mBuddyListMapPopulated(false),
-	mBlockRulesListReceived(false),
-	mAutoAcceptRulesListReceived(false),
-	mCaptureDeviceDirty(false),
-	mRenderDeviceDirty(false),
-	mSpatialCoordsDirty(false),
-
-	mPTTDirty(true),
-	mPTT(true),
-	mUsePTT(true),
-	mPTTIsMiddleMouse(false),
-	mPTTKey(0),
-	mPTTIsToggle(false),
-	mUserPTTState(false),
-	mMuteMic(false),
-	mFriendsListDirty(true),
-	
-	mEarLocation(0),
-	mSpeakerVolumeDirty(true),
-	mSpeakerMuteDirty(true),
-	mMicVolume(0),
-	mMicVolumeDirty(true),
-	
-	mVoiceEnabled(false),
-	mWriteInProgress(false),
-	
-	mLipSyncEnabled(false)
-{	
-	gVoiceClient = this;
-	
-	mAPIVersion = LLTrans::getString("NotConnected");
-
-	mSpeakerVolume = scale_speaker_volume(0);
-	
-#if LL_DARWIN || LL_LINUX || LL_SOLARIS
-		// HACK: THIS DOES NOT BELONG HERE
-		// When the vivox daemon dies, the next write attempt on our socket generates a SIGPIPE, which kills us.
-		// This should cause us to ignore SIGPIPE and handle the error through proper channels.
-		// This should really be set up elsewhere.  Where should it go?
-		signal(SIGPIPE, SIG_IGN);
-		
-		// Since we're now launching the gateway with fork/exec instead of system(), we need to deal with zombie processes.
-		// Ignoring SIGCHLD should prevent zombies from being created.  Alternately, we could use wait(), but I'd rather not do that.
-		signal(SIGCHLD, SIG_IGN);
-#endif
-
-	// set up state machine
-	setState(stateDisabled);
-	
-	gIdleCallbacks.addFunction(idle, this);
-}
-
-//---------------------------------------------------
-
-LLVoiceClient::~LLVoiceClient()
-{
-}
-
-//----------------------------------------------
-
-void LLVoiceClient::init(LLPumpIO *pump)
-{
-	// constructor will set up gVoiceClient
-	LLVoiceClient::getInstance()->mPump = pump;
-	LLVoiceClient::getInstance()->updateSettings();
-}
-
-void LLVoiceClient::terminate()
-{
-	if(gVoiceClient)
-	{
-//		gVoiceClient->leaveAudioSession();
-		gVoiceClient->logout();
-		// As of SDK version 4885, this should no longer be necessary.  It will linger after the socket close if it needs to.
-		// ms_sleep(2000);
-		gVoiceClient->connectorShutdown();
-		gVoiceClient->closeSocket();		// Need to do this now -- bad things happen if the destructor does it later.
-		
-		// This will do unpleasant things on windows.
-//		killGateway();
-		
-		// Don't do this anymore -- LLSingleton will take care of deleting the object.		
-//		delete gVoiceClient;
-		
-		// Hint to other code not to access the voice client anymore.
-		gVoiceClient = NULL;
-	}
-}
-
-//---------------------------------------------------
-
-void LLVoiceClient::updateSettings()
-{
-	setVoiceEnabled(gSavedSettings.getBOOL("EnableVoiceChat"));
-	setUsePTT(gSavedSettings.getBOOL("PTTCurrentlyEnabled"));
-	std::string keyString = gSavedSettings.getString("PushToTalkButton");
-	setPTTKey(keyString);
-	setPTTIsToggle(gSavedSettings.getBOOL("PushToTalkToggle"));
-	setEarLocation(gSavedSettings.getS32("VoiceEarLocation"));
-
-	std::string inputDevice = gSavedSettings.getString("VoiceInputAudioDevice");
-	setCaptureDevice(inputDevice);
-	std::string outputDevice = gSavedSettings.getString("VoiceOutputAudioDevice");
-	setRenderDevice(outputDevice);
-	F32 mic_level = gSavedSettings.getF32("AudioLevelMic");
-	setMicGain(mic_level);
-	setLipSyncEnabled(gSavedSettings.getBOOL("LipSyncEnabled"));
-}
-
-/////////////////////////////
-// utility functions
-
-bool LLVoiceClient::writeString(const std::string &str)
-{
-	bool result = false;
-	if(mConnected)
-	{
-		apr_status_t err;
-		apr_size_t size = (apr_size_t)str.size();
-		apr_size_t written = size;
-	
-		//MARK: Turn this on to log outgoing XML
-//		LL_DEBUGS("Voice") << "sending: " << str << LL_ENDL;
-
-		// check return code - sockets will fail (broken, etc.)
-		err = apr_socket_send(
-				mSocket->getSocket(),
-				(const char*)str.data(),
-				&written);
-		
-		if(err == 0)
-		{
-			// Success.
-			result = true;
-		}
-		// TODO: handle partial writes (written is number of bytes written)
-		// Need to set socket to non-blocking before this will work.
-//		else if(APR_STATUS_IS_EAGAIN(err))
-//		{
-//			// 
-//		}
-		else
-		{
-			// Assume any socket error means something bad.  For now, just close the socket.
-			char buf[MAX_STRING];
-			LL_WARNS("Voice") << "apr error " << err << " ("<< apr_strerror(err, buf, MAX_STRING) << ") sending data to vivox daemon." << LL_ENDL;
-			daemonDied();
-		}
-	}
-		
-	return result;
-}
-
-
-/////////////////////////////
-// session control messages
-void LLVoiceClient::connectorCreate()
-{
-	std::ostringstream stream;
-	std::string logpath = gDirUtilp->getExpandedFilename(LL_PATH_LOGS, "");
-	std::string loglevel = "0";
-	
-	// Transition to stateConnectorStarted when the connector handle comes back.
-	setState(stateConnectorStarting);
-
-	std::string savedLogLevel = gSavedSettings.getString("VivoxDebugLevel");
-		
-	if(savedLogLevel != "-1")
-	{
-		LL_DEBUGS("Voice") << "creating connector with logging enabled" << LL_ENDL;
-		loglevel = "10";
-	}
-	
-	stream 
-	<< "<Request requestId=\"" << mCommandCookie++ << "\" action=\"Connector.Create.1\">"
-		<< "<ClientName>V2 SDK</ClientName>"
-		<< "<AccountManagementServer>" << mVoiceAccountServerURI << "</AccountManagementServer>"
-		<< "<Mode>Normal</Mode>"
-		<< "<Logging>"
-			<< "<Folder>" << logpath << "</Folder>"
-			<< "<FileNamePrefix>Connector</FileNamePrefix>"
-			<< "<FileNameSuffix>.log</FileNameSuffix>"
-			<< "<LogLevel>" << loglevel << "</LogLevel>"
-		<< "</Logging>"
-		<< "<Application>SecondLifeViewer.1</Application>"
-	<< "</Request>\n\n\n";
-	
-	writeString(stream.str());
-}
-
-void LLVoiceClient::connectorShutdown()
-{
-	setState(stateConnectorStopping);
-	
-	if(!mConnectorHandle.empty())
-	{
-		std::ostringstream stream;
-		stream
-		<< "<Request requestId=\"" << mCommandCookie++ << "\" action=\"Connector.InitiateShutdown.1\">"
-			<< "<ConnectorHandle>" << mConnectorHandle << "</ConnectorHandle>"
-		<< "</Request>"
-		<< "\n\n\n";
-		
-		mConnectorHandle.clear();
-		
-		writeString(stream.str());
-	}
-}
-
-void LLVoiceClient::userAuthorized(const std::string& firstName, const std::string& lastName, const LLUUID &agentID)
-{
-	mAccountFirstName = firstName;
-	mAccountLastName = lastName;
-
-	mAccountDisplayName = firstName;
-	mAccountDisplayName += " ";
-	mAccountDisplayName += lastName;
-
-	LL_INFOS("Voice") << "name \"" << mAccountDisplayName << "\" , ID " << agentID << LL_ENDL;
-
-	sConnectingToAgni = LLViewerLogin::getInstance()->isInProductionGrid();
-
-	mAccountName = nameFromID(agentID);
-}
-
-void LLVoiceClient::requestVoiceAccountProvision(S32 retries)
-{
-	if ( gAgent.getRegion() && mVoiceEnabled )
-	{
-		std::string url = 
-			gAgent.getRegion()->getCapability(
-				"ProvisionVoiceAccountRequest");
-
-		if ( url == "" ) return;
-
-		LLHTTPClient::post(
-			url,
-			LLSD(),
-			new LLViewerVoiceAccountProvisionResponder(retries));
-	}
-}
-
-void LLVoiceClient::login(
-	const std::string& account_name,
-	const std::string& password,
-	const std::string& voice_sip_uri_hostname,
-	const std::string& voice_account_server_uri)
-{
-	mVoiceSIPURIHostName = voice_sip_uri_hostname;
-	mVoiceAccountServerURI = voice_account_server_uri;
-
-	if(!mAccountHandle.empty())
-	{
-		// Already logged in.
-		LL_WARNS("Voice") << "Called while already logged in." << LL_ENDL;
-		
-		// Don't process another login.
-		return;
-	}
-	else if ( account_name != mAccountName )
-	{
-		//TODO: error?
-		LL_WARNS("Voice") << "Wrong account name! " << account_name
-				<< " instead of " << mAccountName << LL_ENDL;
-	}
-	else
-	{
-		mAccountPassword = password;
-	}
-
-	std::string debugSIPURIHostName = gSavedSettings.getString("VivoxDebugSIPURIHostName");
-	
-	if( !debugSIPURIHostName.empty() )
-	{
-		mVoiceSIPURIHostName = debugSIPURIHostName;
-	}
-	
-	if( mVoiceSIPURIHostName.empty() )
-	{
-		// we have an empty account server name
-		// so we fall back to hardcoded defaults
-
-		if(sConnectingToAgni)
-		{
-			// Use the release account server
-			mVoiceSIPURIHostName = "bhr.vivox.com";
-		}
-		else
-		{
-			// Use the development account server
-			mVoiceSIPURIHostName = "bhd.vivox.com";
-		}
-	}
-	
-	std::string debugAccountServerURI = gSavedSettings.getString("VivoxDebugVoiceAccountServerURI");
-
-	if( !debugAccountServerURI.empty() )
-	{
-		mVoiceAccountServerURI = debugAccountServerURI;
-	}
-	
-	if( mVoiceAccountServerURI.empty() )
-	{
-		// If the account server URI isn't specified, construct it from the SIP URI hostname
-		mVoiceAccountServerURI = "https://www." + mVoiceSIPURIHostName + "/api2/";		
-	}
-}
-
-void LLVoiceClient::idle(void* user_data)
-{
-	LLVoiceClient* self = (LLVoiceClient*)user_data;
-	self->stateMachine();
-}
-
-std::string LLVoiceClient::state2string(LLVoiceClient::state inState)
-{
-	std::string result = "UNKNOWN";
-	
-		// Prevent copy-paste errors when updating this list...
-#define CASE(x)  case x:  result = #x;  break
-
-	switch(inState)
-	{
-		CASE(stateDisableCleanup);
-		CASE(stateDisabled);
-		CASE(stateStart);
-		CASE(stateDaemonLaunched);
-		CASE(stateConnecting);
-		CASE(stateConnected);
-		CASE(stateIdle);
-		CASE(stateMicTuningStart);
-		CASE(stateMicTuningRunning);
-		CASE(stateMicTuningStop);
-		CASE(stateConnectorStart);
-		CASE(stateConnectorStarting);
-		CASE(stateConnectorStarted);
-		CASE(stateLoginRetry);
-		CASE(stateLoginRetryWait);
-		CASE(stateNeedsLogin);
-		CASE(stateLoggingIn);
-		CASE(stateLoggedIn);
-		CASE(stateCreatingSessionGroup);
-		CASE(stateNoChannel);
-		CASE(stateJoiningSession);
-		CASE(stateSessionJoined);
-		CASE(stateRunning);
-		CASE(stateLeavingSession);
-		CASE(stateSessionTerminated);
-		CASE(stateLoggingOut);
-		CASE(stateLoggedOut);
-		CASE(stateConnectorStopping);
-		CASE(stateConnectorStopped);
-		CASE(stateConnectorFailed);
-		CASE(stateConnectorFailedWaiting);
-		CASE(stateLoginFailed);
-		CASE(stateLoginFailedWaiting);
-		CASE(stateJoinSessionFailed);
-		CASE(stateJoinSessionFailedWaiting);
-		CASE(stateJail);
-	}
-
-#undef CASE
-	
-	return result;
-}
-
-std::string LLVoiceClientStatusObserver::status2string(LLVoiceClientStatusObserver::EStatusType inStatus)
-{
-	std::string result = "UNKNOWN";
-	
-		// Prevent copy-paste errors when updating this list...
-#define CASE(x)  case x:  result = #x;  break
-
-	switch(inStatus)
-	{
-		CASE(STATUS_LOGIN_RETRY);
-		CASE(STATUS_LOGGED_IN);
-		CASE(STATUS_JOINING);
-		CASE(STATUS_JOINED);
-		CASE(STATUS_LEFT_CHANNEL);
-		CASE(STATUS_VOICE_DISABLED);
-		CASE(STATUS_VOICE_ENABLED);
-		CASE(BEGIN_ERROR_STATUS);
-		CASE(ERROR_CHANNEL_FULL);
-		CASE(ERROR_CHANNEL_LOCKED);
-		CASE(ERROR_NOT_AVAILABLE);
-		CASE(ERROR_UNKNOWN);
-	default:
-		break;
-	}
-
-#undef CASE
-	
-	return result;
-}
-
-void LLVoiceClient::setState(state inState)
-{
-	LL_DEBUGS("Voice") << "entering state " << state2string(inState) << LL_ENDL;
-	
-	mState = inState;
-}
-
-void LLVoiceClient::stateMachine()
-{
-	if(gDisconnected)
-	{
-		// The viewer has been disconnected from the sim.  Disable voice.
-		setVoiceEnabled(false);
-	}
-	
-	if(mVoiceEnabled)
-	{
-		updatePosition();
-	}
-	else if(mTuningMode)
-	{
-		// Tuning mode is special -- it needs to launch SLVoice even if voice is disabled.
-	}
-	else
-	{
-		if((getState() != stateDisabled) && (getState() != stateDisableCleanup))
-		{
-			// User turned off voice support.  Send the cleanup messages, close the socket, and reset.
-			if(!mConnected)
-			{
-				// if voice was turned off after the daemon was launched but before we could connect to it, we may need to issue a kill.
-				LL_INFOS("Voice") << "Disabling voice before connection to daemon, terminating." << LL_ENDL;
-				killGateway();
-			}
-			
-			logout();
-			connectorShutdown();
-			
-			setState(stateDisableCleanup);
-		}
-	}
-	
-	// Check for parcel boundary crossing
-	{
-		LLViewerRegion *region = gAgent.getRegion();
-		LLParcel *parcel = LLViewerParcelMgr::getInstance()->getAgentParcel();
-		
-		if(region && parcel)
-		{
-			S32 parcelLocalID = parcel->getLocalID();
-			std::string regionName = region->getName();
-			std::string capURI = region->getCapability("ParcelVoiceInfoRequest");
-		
-//			LL_DEBUGS("Voice") << "Region name = \"" << regionName << "\", parcel local ID = " << parcelLocalID << ", cap URI = \"" << capURI << "\"" << LL_ENDL;
-
-			// The region name starts out empty and gets filled in later.  
-			// Also, the cap gets filled in a short time after the region cross, but a little too late for our purposes.
-			// If either is empty, wait for the next time around.
-			if(!regionName.empty())
-			{
-				if(!capURI.empty())
-				{
-					if((parcelLocalID != mCurrentParcelLocalID) || (regionName != mCurrentRegionName))
-					{
-						// We have changed parcels.  Initiate a parcel channel lookup.
-						mCurrentParcelLocalID = parcelLocalID;
-						mCurrentRegionName = regionName;
-						
-						parcelChanged();
-					}
-				}
-				else
-				{
-					LL_WARNS_ONCE("Voice") << "region doesn't have ParcelVoiceInfoRequest capability.  This is normal for a short time after teleporting, but bad if it persists for very long." << LL_ENDL;
-				}
-			}
-		}
-	}
-
-	switch(getState())
-	{
-		//MARK: stateDisableCleanup
-		case stateDisableCleanup:
-			// Clean up and reset everything. 
-			closeSocket();
-			deleteAllSessions();
-			deleteAllBuddies();		
-			
-			mConnectorHandle.clear();
-			mAccountHandle.clear();
-			mAccountPassword.clear();
-			mVoiceAccountServerURI.clear();
-			
-			setState(stateDisabled);	
-		break;
-		
-		//MARK: stateDisabled
-		case stateDisabled:
-			if(mTuningMode || (mVoiceEnabled && !mAccountName.empty()))
-			{
-				setState(stateStart);
-			}
-		break;
-		
-		//MARK: stateStart
-		case stateStart:
-			if(gSavedSettings.getBOOL("CmdLineDisableVoice"))
-			{
-				// Voice is locked out, we must not launch the vivox daemon.
-				setState(stateJail);
-			}
-			else if(!isGatewayRunning())
-			{
-				if(true)
-				{
-					// Launch the voice daemon
-					
-					// *FIX:Mani - Using the executable dir instead 
-					// of mAppRODataDir, the working directory from which the app
-					// is launched.
-					//std::string exe_path = gDirUtilp->getAppRODataDir();
-					std::string exe_path = gDirUtilp->getExecutableDir();
-					exe_path += gDirUtilp->getDirDelimiter();
-#if LL_WINDOWS
-					exe_path += "SLVoice.exe";
-#elif LL_DARWIN
-					exe_path += "../Resources/SLVoice";
-#else
-					exe_path += "SLVoice";
-#endif
-					// See if the vivox executable exists
-					llstat s;
-					if(!LLFile::stat(exe_path, &s))
-					{
-						// vivox executable exists.  Build the command line and launch the daemon.
-						// SLIM SDK: these arguments are no longer necessary.
-//						std::string args = " -p tcp -h -c";
-						std::string args;
-						std::string loglevel = gSavedSettings.getString("VivoxDebugLevel");
-						
-						if(loglevel.empty())
-						{
-							loglevel = "-1";	// turn logging off completely
-						}
-						
-						args += " -ll ";
-						args += loglevel;
-						
-						LL_DEBUGS("Voice") << "Args for SLVoice: " << args << LL_ENDL;
-
-#if LL_WINDOWS
-						PROCESS_INFORMATION pinfo;
-						STARTUPINFOW sinfo;
-						memset(&sinfo, 0, sizeof(sinfo));
-
-						std::string exe_dir = gDirUtilp->getExecutableDir();
-
-						llutf16string exe_path16 = utf8str_to_utf16str(exe_path);
-						llutf16string exe_dir16 = utf8str_to_utf16str(exe_dir);
-						llutf16string args16 = utf8str_to_utf16str(args);
-						// Create a writeable copy to keep Windows happy.
-						U16 *argscpy_16 = new U16[args16.size() + 1];
-						wcscpy_s(argscpy_16,args16.size()+1,args16.c_str());
-						if(!CreateProcessW(exe_path16.c_str(), argscpy_16, NULL, NULL, FALSE, 0, NULL, exe_dir16.c_str(), &sinfo, &pinfo))
-						{
-//							DWORD dwErr = GetLastError();
-						}
-						else
-						{
-							// foo = pinfo.dwProcessId; // get your pid here if you want to use it later on
-							// CloseHandle(pinfo.hProcess); // stops leaks - nothing else
-							sGatewayHandle = pinfo.hProcess;
-							CloseHandle(pinfo.hThread); // stops leaks - nothing else
-						}		
-						
-						delete[] argscpy_16;
-#else	// LL_WINDOWS
-						// This should be the same for mac and linux
-						{
-							std::vector<std::string> arglist;
-							arglist.push_back(exe_path);
-							
-							// Split the argument string into separate strings for each argument
-							typedef boost::tokenizer<boost::char_separator<char> > tokenizer;
-							boost::char_separator<char> sep(" ");
-							tokenizer tokens(args, sep);
-							tokenizer::iterator token_iter;
-
-							for(token_iter = tokens.begin(); token_iter != tokens.end(); ++token_iter)
-							{
-								arglist.push_back(*token_iter);
-							}
-							
-							// create an argv vector for the child process
-							char **fakeargv = new char*[arglist.size() + 1];
-							int i;
-							for(i=0; i < arglist.size(); i++)
-								fakeargv[i] = const_cast<char*>(arglist[i].c_str());
-
-							fakeargv[i] = NULL;
-							
-							fflush(NULL); // flush all buffers before the child inherits them
-							pid_t id = vfork();
-							if(id == 0)
-							{
-								// child
-								execv(exe_path.c_str(), fakeargv);
-								
-								// If we reach this point, the exec failed.
-								// Use _exit() instead of exit() per the vfork man page.
-								_exit(0);
-							}
-
-							// parent
-							delete[] fakeargv;
-							sGatewayPID = id;
-						}
-#endif	// LL_WINDOWS
-						mDaemonHost = LLHost(gSavedSettings.getString("VoiceHost").c_str(), gSavedSettings.getU32("VoicePort"));
-					}	
-					else
-					{
-						LL_INFOS("Voice") << exe_path << " not found." << LL_ENDL;
-					}	
-				}
-				else
-				{		
-					// SLIM SDK: port changed from 44124 to 44125.
-					// We can connect to a client gateway running on another host.  This is useful for testing.
-					// To do this, launch the gateway on a nearby host like this:
-					//  vivox-gw.exe -p tcp -i 0.0.0.0:44125
-					// and put that host's IP address here.
-					mDaemonHost = LLHost(gSavedSettings.getString("VoiceHost"), gSavedSettings.getU32("VoicePort"));
-				}
-
-				mUpdateTimer.start();
-				mUpdateTimer.setTimerExpirySec(CONNECT_THROTTLE_SECONDS);
-
-				setState(stateDaemonLaunched);
-				
-				// Dirty the states we'll need to sync with the daemon when it comes up.
-				mPTTDirty = true;
-				mMicVolumeDirty = true;
-				mSpeakerVolumeDirty = true;
-				mSpeakerMuteDirty = true;
-				// These only need to be set if they're not default (i.e. empty string).
-				mCaptureDeviceDirty = !mCaptureDevice.empty();
-				mRenderDeviceDirty = !mRenderDevice.empty();
-				
-				mMainSessionGroupHandle.clear();
-			}
-		break;
-
-		//MARK: stateDaemonLaunched
-		case stateDaemonLaunched:
-			if(mUpdateTimer.hasExpired())
-			{
-				LL_DEBUGS("Voice") << "Connecting to vivox daemon" << LL_ENDL;
-
-				mUpdateTimer.setTimerExpirySec(CONNECT_THROTTLE_SECONDS);
-
-				if(!mSocket)
-				{
-					mSocket = LLSocket::create(gAPRPoolp, LLSocket::STREAM_TCP);	
-				}
-				
-				mConnected = mSocket->blockingConnect(mDaemonHost);
-				if(mConnected)
-				{
-					setState(stateConnecting);
-				}
-				else
-				{
-					// If the connect failed, the socket may have been put into a bad state.  Delete it.
-					closeSocket();
-				}
-			}
-		break;
-
-		//MARK: stateConnecting
-		case stateConnecting:
-		// Can't do this until we have the pump available.
-		if(mPump)
-		{
-			// MBW -- Note to self: pumps and pipes examples in
-			//  indra/test/io.cpp
-			//  indra/test/llpipeutil.{cpp|h}
-
-			// Attach the pumps and pipes
-				
-			LLPumpIO::chain_t readChain;
-
-			readChain.push_back(LLIOPipe::ptr_t(new LLIOSocketReader(mSocket)));
-			readChain.push_back(LLIOPipe::ptr_t(new LLVivoxProtocolParser()));
-
-			mPump->addChain(readChain, NEVER_CHAIN_EXPIRY_SECS);
-
-			setState(stateConnected);
-		}
-
-		break;
-		
-		//MARK: stateConnected
-		case stateConnected:
-			// Initial devices query
-			getCaptureDevicesSendMessage();
-			getRenderDevicesSendMessage();
-
-			mLoginRetryCount = 0;
-
-			setState(stateIdle);
-		break;
-
-		//MARK: stateIdle
-		case stateIdle:
-			// This is the idle state where we're connected to the daemon but haven't set up a connector yet.
-			if(mTuningMode)
-			{
-				mTuningExitState = stateIdle;
-				setState(stateMicTuningStart);
-			}
-			else if(!mVoiceEnabled)
-			{
-				// We never started up the connector.  This will shut down the daemon.
-				setState(stateConnectorStopped);
-			}
-			else if(!mAccountName.empty())
-			{
-				LLViewerRegion *region = gAgent.getRegion();
-				
-				if(region)
-				{
-					if ( region->getCapability("ProvisionVoiceAccountRequest") != "" )
-					{
-						if ( mAccountPassword.empty() )
-						{
-							requestVoiceAccountProvision();
-						}
-						setState(stateConnectorStart);
-					}
-					else
-					{
-						LL_WARNS_ONCE("Voice") << "region doesn't have ProvisionVoiceAccountRequest capability!" << LL_ENDL;
-					}
-				}
-			}
-		break;
-
-		//MARK: stateMicTuningStart
-		case stateMicTuningStart:
-			if(mUpdateTimer.hasExpired())
-			{
-				if(mCaptureDeviceDirty || mRenderDeviceDirty)
-				{
-					// These can't be changed while in tuning mode.  Set them before starting.
-					std::ostringstream stream;
-					
-					buildSetCaptureDevice(stream);
-					buildSetRenderDevice(stream);
-
-					if(!stream.str().empty())
-					{
-						writeString(stream.str());
-					}				
-
-					// This will come around again in the same state and start the capture, after the timer expires.
-					mUpdateTimer.start();
-					mUpdateTimer.setTimerExpirySec(UPDATE_THROTTLE_SECONDS);
-				}
-				else
-				{
-					// duration parameter is currently unused, per Mike S.
-					tuningCaptureStartSendMessage(10000);
-
-					setState(stateMicTuningRunning);
-				}
-			}
-			
-		break;
-		
-		//MARK: stateMicTuningRunning
-		case stateMicTuningRunning:
-			if(!mTuningMode || mCaptureDeviceDirty || mRenderDeviceDirty)
-			{
-				// All of these conditions make us leave tuning mode.
-				setState(stateMicTuningStop);
-			}
-			else
-			{
-				// process mic/speaker volume changes
-				if(mTuningMicVolumeDirty || mTuningSpeakerVolumeDirty)
-				{
-					std::ostringstream stream;
-					
-					if(mTuningMicVolumeDirty)
-					{
-						LL_INFOS("Voice") << "setting tuning mic level to " << mTuningMicVolume << LL_ENDL;
-						stream
-						<< "<Request requestId=\"" << mCommandCookie++ << "\" action=\"Aux.SetMicLevel.1\">"
-						<< "<Level>" << mTuningMicVolume << "</Level>"
-						<< "</Request>\n\n\n";
-					}
-					
-					if(mTuningSpeakerVolumeDirty)
-					{
-						stream
-						<< "<Request requestId=\"" << mCommandCookie++ << "\" action=\"Aux.SetSpeakerLevel.1\">"
-						<< "<Level>" << mTuningSpeakerVolume << "</Level>"
-						<< "</Request>\n\n\n";
-					}
-					
-					mTuningMicVolumeDirty = false;
-					mTuningSpeakerVolumeDirty = false;
-
-					if(!stream.str().empty())
-					{
-						writeString(stream.str());
-					}
-				}
-			}
-		break;
-		
-		//MARK: stateMicTuningStop
-		case stateMicTuningStop:
-		{
-			// transition out of mic tuning
-			tuningCaptureStopSendMessage();
-			
-			setState(mTuningExitState);
-			
-			// if we exited just to change devices, this will keep us from re-entering too fast.
-			mUpdateTimer.start();
-			mUpdateTimer.setTimerExpirySec(UPDATE_THROTTLE_SECONDS);
-			
-		}
-		break;
-												
-		//MARK: stateConnectorStart
-		case stateConnectorStart:
-			if(!mVoiceEnabled)
-			{
-				// We were never logged in.  This will shut down the connector.
-				setState(stateLoggedOut);
-			}
-			else if(!mVoiceAccountServerURI.empty())
-			{
-				connectorCreate();
-			}
-		break;
-		
-		//MARK: stateConnectorStarting
-		case stateConnectorStarting:	// waiting for connector handle
-			// connectorCreateResponse() will transition from here to stateConnectorStarted.
-		break;
-		
-		//MARK: stateConnectorStarted
-		case stateConnectorStarted:		// connector handle received
-			if(!mVoiceEnabled)
-			{
-				// We were never logged in.  This will shut down the connector.
-				setState(stateLoggedOut);
-			}
-			else
-			{
-				// The connector is started.  Send a login message.
-				setState(stateNeedsLogin);
-			}
-		break;
-				
-		//MARK: stateLoginRetry
-		case stateLoginRetry:
-			if(mLoginRetryCount == 0)
-			{
-				// First retry -- display a message to the user
-				notifyStatusObservers(LLVoiceClientStatusObserver::STATUS_LOGIN_RETRY);
-			}
-			
-			mLoginRetryCount++;
-			
-			if(mLoginRetryCount > MAX_LOGIN_RETRIES)
-			{
-				LL_WARNS("Voice") << "too many login retries, giving up." << LL_ENDL;
-				setState(stateLoginFailed);
-			}
-			else
-			{
-				LL_INFOS("Voice") << "will retry login in " << LOGIN_RETRY_SECONDS << " seconds." << LL_ENDL;
-				mUpdateTimer.start();
-				mUpdateTimer.setTimerExpirySec(LOGIN_RETRY_SECONDS);
-				setState(stateLoginRetryWait);
-			}
-		break;
-		
-		//MARK: stateLoginRetryWait
-		case stateLoginRetryWait:
-			if(mUpdateTimer.hasExpired())
-			{
-				setState(stateNeedsLogin);
-			}
-		break;
-		
-		//MARK: stateNeedsLogin
-		case stateNeedsLogin:
-			if(!mAccountPassword.empty())
-			{
-				setState(stateLoggingIn);
-				loginSendMessage();
-			}		
-		break;
-		
-		//MARK: stateLoggingIn
-		case stateLoggingIn:			// waiting for account handle
-			// loginResponse() will transition from here to stateLoggedIn.
-		break;
-		
-		//MARK: stateLoggedIn
-		case stateLoggedIn:				// account handle received
-
-			notifyStatusObservers(LLVoiceClientStatusObserver::STATUS_LOGGED_IN);
-
-			// request the current set of block rules (we'll need them when updating the friends list)
-			accountListBlockRulesSendMessage();
-			
-			// request the current set of auto-accept rules
-			accountListAutoAcceptRulesSendMessage();
-			
-			// Set up the mute list observer if it hasn't been set up already.
-			if((!sMuteListListener_listening))
-			{
-				LLMuteList::getInstance()->addObserver(&mutelist_listener);
-				sMuteListListener_listening = true;
-			}
-
-			// Set up the friends list observer if it hasn't been set up already.
-			if(friendslist_listener == NULL)
-			{
-				friendslist_listener = new LLVoiceClientFriendsObserver;
-				LLAvatarTracker::instance().addObserver(friendslist_listener);
-			}
-			
-			// Set the initial state of mic mute, local speaker volume, etc.
-			{
-				std::ostringstream stream;
-				
-				buildLocalAudioUpdates(stream);
-				
-				if(!stream.str().empty())
-				{
-					writeString(stream.str());
-				}
-			}
-			
-#if USE_SESSION_GROUPS			
-			// create the main session group
-			sessionGroupCreateSendMessage();
-			
-			setState(stateCreatingSessionGroup);
-#else
-			// Not using session groups -- skip the stateCreatingSessionGroup state.
-			setState(stateNoChannel);
-
-			// Initial kick-off of channel lookup logic
-			parcelChanged();		
-#endif
-		break;
-		
-		//MARK: stateCreatingSessionGroup
-		case stateCreatingSessionGroup:
-			if(mSessionTerminateRequested || !mVoiceEnabled)
-			{
-				// TODO: Question: is this the right way out of this state
-				setState(stateSessionTerminated);
-			}
-			else if(!mMainSessionGroupHandle.empty())
-			{
-				setState(stateNoChannel);
-				
-				// Start looped recording (needed for "panic button" anti-griefing tool)
-				recordingLoopStart();
-
-				// Initial kick-off of channel lookup logic
-				parcelChanged();		
-			}
-		break;
-					
-		//MARK: stateNoChannel
-		case stateNoChannel:
-			// Do this here as well as inside sendPositionalUpdate().  
-			// Otherwise, if you log in but don't join a proximal channel (such as when your login location has voice disabled), your friends list won't sync.
-			sendFriendsListUpdates();
-			
-			if(mSessionTerminateRequested || !mVoiceEnabled)
-			{
-				// TODO: Question: Is this the right way out of this state?
-				setState(stateSessionTerminated);
-			}
-			else if(mTuningMode)
-			{
-				mTuningExitState = stateNoChannel;
-				setState(stateMicTuningStart);
-			}
-			else if(sessionNeedsRelog(mNextAudioSession))
-			{
-				requestRelog();
-				setState(stateSessionTerminated);
-			}
-			else if(mNextAudioSession)
-			{				
-				sessionState *oldSession = mAudioSession;
-
-				mAudioSession = mNextAudioSession;
-				if(!mAudioSession->mReconnect)	
-				{
-					mNextAudioSession = NULL;
-				}
-				
-				// The old session may now need to be deleted.
-				reapSession(oldSession);
-				
-				if(!mAudioSession->mHandle.empty())
-				{
-					// Connect to a session by session handle
-
-					sessionMediaConnectSendMessage(mAudioSession);
-				}
-				else
-				{
-					// Connect to a session by URI
-					sessionCreateSendMessage(mAudioSession, true, false);
-				}
-
-				notifyStatusObservers(LLVoiceClientStatusObserver::STATUS_JOINING);
-				setState(stateJoiningSession);
-			}
-			else if(!mSpatialSessionURI.empty())
-			{
-				// If we're not headed elsewhere and have a spatial URI, return to spatial.
-				switchChannel(mSpatialSessionURI, true, false, false, mSpatialSessionCredentials);
-			}
-		break;
-
-		//MARK: stateJoiningSession
-		case stateJoiningSession:		// waiting for session handle
-			// joinedAudioSession() will transition from here to stateSessionJoined.
-			if(!mVoiceEnabled)
-			{
-				// User bailed out during connect -- jump straight to teardown.
-				setState(stateSessionTerminated);
-			}
-			else if(mSessionTerminateRequested)
-			{
-				if(mAudioSession && !mAudioSession->mHandle.empty())
-				{
-					// Only allow direct exits from this state in p2p calls (for cancelling an invite).
-					// Terminating a half-connected session on other types of calls seems to break something in the vivox gateway.
-					if(mAudioSession->mIsP2P)
-					{
-						sessionMediaDisconnectSendMessage(mAudioSession);
-						setState(stateSessionTerminated);
-					}
-				}
-			}
-		break;
-		
-		//MARK: stateSessionJoined
-		case stateSessionJoined:		// session handle received
-			// It appears that I need to wait for BOTH the SessionGroup.AddSession response and the SessionStateChangeEvent with state 4
-			// before continuing from this state.  They can happen in either order, and if I don't wait for both, things can get stuck.
-			// For now, the SessionGroup.AddSession response handler sets mSessionHandle and the SessionStateChangeEvent handler transitions to stateSessionJoined.
-			// This is a cheap way to make sure both have happened before proceeding.
-			if(mAudioSession && mAudioSession->mVoiceEnabled)
-			{
-				// Dirty state that may need to be sync'ed with the daemon.
-				mPTTDirty = true;
-				mSpeakerVolumeDirty = true;
-				mSpatialCoordsDirty = true;
-				
-				setState(stateRunning);
-				
-				// Start the throttle timer
-				mUpdateTimer.start();
-				mUpdateTimer.setTimerExpirySec(UPDATE_THROTTLE_SECONDS);
-
-				// Events that need to happen when a session is joined could go here.
-				// Maybe send initial spatial data?
-				notifyStatusObservers(LLVoiceClientStatusObserver::STATUS_JOINED);
-
-			}
-			else if(!mVoiceEnabled)
-			{
-				// User bailed out during connect -- jump straight to teardown.
-				setState(stateSessionTerminated);
-			}
-			else if(mSessionTerminateRequested)
-			{
-				// Only allow direct exits from this state in p2p calls (for cancelling an invite).
-				// Terminating a half-connected session on other types of calls seems to break something in the vivox gateway.
-				if(mAudioSession && mAudioSession->mIsP2P)
-				{
-					sessionMediaDisconnectSendMessage(mAudioSession);
-					setState(stateSessionTerminated);
-				}
-			}
-		break;
-		
-		//MARK: stateRunning
-		case stateRunning:				// steady state
-			// Disabling voice or disconnect requested.
-			if(!mVoiceEnabled || mSessionTerminateRequested)
-			{
-				leaveAudioSession();
-			}
-			else
-			{
-				
-				// Figure out whether the PTT state needs to change
-				{
-					bool newPTT;
-					if(mUsePTT)
-					{
-						// If configured to use PTT, track the user state.
-						newPTT = mUserPTTState;
-					}
-					else
-					{
-						// If not configured to use PTT, it should always be true (otherwise the user will be unable to speak).
-						newPTT = true;
-					}
-					
-					if(mMuteMic)
-					{
-						// This always overrides any other PTT setting.
-						newPTT = false;
-					}
-					
-					// Dirty if state changed.
-					if(newPTT != mPTT)
-					{
-						mPTT = newPTT;
-						mPTTDirty = true;
-					}
-				}
-				
-				if(!inSpatialChannel())
-				{
-					// When in a non-spatial channel, never send positional updates.
-					mSpatialCoordsDirty = false;
-				}
-				else
-				{
-					// Do the calculation that enforces the listener<->speaker tether (and also updates the real camera position)
-					enforceTether();
-				}
-				
-				// Send an update if the ptt state has changed (which shouldn't be able to happen that often -- the user can only click so fast)
-				// or every 10hz, whichever is sooner.
-				if((mAudioSession && mAudioSession->mVolumeDirty) || mPTTDirty || mSpeakerVolumeDirty || mUpdateTimer.hasExpired())
-				{
-					mUpdateTimer.setTimerExpirySec(UPDATE_THROTTLE_SECONDS);
-					sendPositionalUpdate();
-				}
-			}
-		break;
-		
-		//MARK: stateLeavingSession
-		case stateLeavingSession:		// waiting for terminate session response
-			// The handler for the Session.Terminate response will transition from here to stateSessionTerminated.
-		break;
-
-		//MARK: stateSessionTerminated
-		case stateSessionTerminated:
-			
-			// Must do this first, since it uses mAudioSession.
-			notifyStatusObservers(LLVoiceClientStatusObserver::STATUS_LEFT_CHANNEL);
-			
-			if(mAudioSession)
-			{
-				sessionState *oldSession = mAudioSession;
-
-				mAudioSession = NULL;
-				// We just notified status observers about this change.  Don't do it again.
-				mAudioSessionChanged = false;
-
-				// The old session may now need to be deleted.
-				reapSession(oldSession);
-			}
-			else
-			{
-				LL_WARNS("Voice") << "stateSessionTerminated with NULL mAudioSession" << LL_ENDL;
-			}
-	
-			// Always reset the terminate request flag when we get here.
-			mSessionTerminateRequested = false;
-
-			if(mVoiceEnabled && !mRelogRequested)
-			{				
-				// Just leaving a channel, go back to stateNoChannel (the "logged in but have no channel" state).
-				setState(stateNoChannel);
-			}
-			else
-			{
-				// Shutting down voice, continue with disconnecting.
-				logout();
-				
-				// The state machine will take it from here
-				mRelogRequested = false;
-			}
-			
-		break;
-		
-		//MARK: stateLoggingOut
-		case stateLoggingOut:			// waiting for logout response
-			// The handler for the AccountLoginStateChangeEvent will transition from here to stateLoggedOut.
-		break;
-		
-		//MARK: stateLoggedOut
-		case stateLoggedOut:			// logout response received
-			
-			// Once we're logged out, all these things are invalid.
-			mAccountHandle.clear();
-			deleteAllSessions();
-			deleteAllBuddies();
-
-			if(mVoiceEnabled && !mRelogRequested)
-			{
-				// User was logged out, but wants to be logged in.  Send a new login request.
-				setState(stateNeedsLogin);
-			}
-			else
-			{
-				// shut down the connector
-				connectorShutdown();
-			}
-		break;
-		
-		//MARK: stateConnectorStopping
-		case stateConnectorStopping:	// waiting for connector stop
-			// The handler for the Connector.InitiateShutdown response will transition from here to stateConnectorStopped.
-		break;
-
-		//MARK: stateConnectorStopped
-		case stateConnectorStopped:		// connector stop received
-			setState(stateDisableCleanup);
-		break;
-
-		//MARK: stateConnectorFailed
-		case stateConnectorFailed:
-			setState(stateConnectorFailedWaiting);
-		break;
-		//MARK: stateConnectorFailedWaiting
-		case stateConnectorFailedWaiting:
-			if(!mVoiceEnabled)
-			{
-				setState(stateDisableCleanup);
-			}
-		break;
-
-		//MARK: stateLoginFailed
-		case stateLoginFailed:
-			setState(stateLoginFailedWaiting);
-		break;
-		//MARK: stateLoginFailedWaiting
-		case stateLoginFailedWaiting:
-			if(!mVoiceEnabled)
-			{
-				setState(stateDisableCleanup);
-			}
-		break;
-
-		//MARK: stateJoinSessionFailed
-		case stateJoinSessionFailed:
-			// Transition to error state.  Send out any notifications here.
-			if(mAudioSession)
-			{
-				LL_WARNS("Voice") << "stateJoinSessionFailed: (" << mAudioSession->mErrorStatusCode << "): " << mAudioSession->mErrorStatusString << LL_ENDL;
-			}
-			else
-			{
-				LL_WARNS("Voice") << "stateJoinSessionFailed with no current session" << LL_ENDL;
-			}
-			
-			notifyStatusObservers(LLVoiceClientStatusObserver::ERROR_UNKNOWN);
-			setState(stateJoinSessionFailedWaiting);
-		break;
-		
-		//MARK: stateJoinSessionFailedWaiting
-		case stateJoinSessionFailedWaiting:
-			// Joining a channel failed, either due to a failed channel name -> sip url lookup or an error from the join message.
-			// Region crossings may leave this state and try the join again.
-			if(mSessionTerminateRequested)
-			{
-				setState(stateSessionTerminated);
-			}
-		break;
-		
-		//MARK: stateJail
-		case stateJail:
-			// We have given up.  Do nothing.
-		break;
-
-	}
-	
-	if(mAudioSession && mAudioSession->mParticipantsChanged)
-	{
-		mAudioSession->mParticipantsChanged = false;
-		mAudioSessionChanged = true;
-	}
-	
-	if(mAudioSessionChanged)
-	{
-		mAudioSessionChanged = false;
-		notifyParticipantObservers();
-	}
-}
-
-void LLVoiceClient::closeSocket(void)
-{
-	mSocket.reset();
-	mConnected = false;	
-}
-
-void LLVoiceClient::loginSendMessage()
-{
-	std::ostringstream stream;
-
-	bool autoPostCrashDumps = gSavedSettings.getBOOL("VivoxAutoPostCrashDumps");
-
-	stream
-	<< "<Request requestId=\"" << mCommandCookie++ << "\" action=\"Account.Login.1\">"
-		<< "<ConnectorHandle>" << mConnectorHandle << "</ConnectorHandle>"
-		<< "<AccountName>" << mAccountName << "</AccountName>"
-		<< "<AccountPassword>" << mAccountPassword << "</AccountPassword>"
-		<< "<AudioSessionAnswerMode>VerifyAnswer</AudioSessionAnswerMode>"
-		<< "<EnableBuddiesAndPresence>true</EnableBuddiesAndPresence>"
-		<< "<BuddyManagementMode>Application</BuddyManagementMode>"
-		<< "<ParticipantPropertyFrequency>5</ParticipantPropertyFrequency>"
-		<< (autoPostCrashDumps?"<AutopostCrashDumps>true</AutopostCrashDumps>":"")
-	<< "</Request>\n\n\n";
-	
-	writeString(stream.str());
-}
-
-void LLVoiceClient::logout()
-{
-	// Ensure that we'll re-request provisioning before logging in again
-	mAccountPassword.clear();
-	mVoiceAccountServerURI.clear();
-	
-	setState(stateLoggingOut);
-	logoutSendMessage();
-}
-
-void LLVoiceClient::logoutSendMessage()
-{
-	if(!mAccountHandle.empty())
-	{
-		std::ostringstream stream;
-		stream
-		<< "<Request requestId=\"" << mCommandCookie++ << "\" action=\"Account.Logout.1\">"
-			<< "<AccountHandle>" << mAccountHandle << "</AccountHandle>"
-		<< "</Request>"
-		<< "\n\n\n";
-
-		mAccountHandle.clear();
-
-		writeString(stream.str());
-	}
-}
-
-void LLVoiceClient::accountListBlockRulesSendMessage()
-{
-	if(!mAccountHandle.empty())
-	{		
-		std::ostringstream stream;
-
-		LL_DEBUGS("Voice") << "requesting block rules" << LL_ENDL;
-
-		stream
-		<< "<Request requestId=\"" << mCommandCookie++ << "\" action=\"Account.ListBlockRules.1\">"
-			<< "<AccountHandle>" << mAccountHandle << "</AccountHandle>"
-		<< "</Request>"
-		<< "\n\n\n";
-
-		writeString(stream.str());
-	}
-}
-
-void LLVoiceClient::accountListAutoAcceptRulesSendMessage()
-{
-	if(!mAccountHandle.empty())
-	{		
-		std::ostringstream stream;
-
-		LL_DEBUGS("Voice") << "requesting auto-accept rules" << LL_ENDL;
-
-		stream
-		<< "<Request requestId=\"" << mCommandCookie++ << "\" action=\"Account.ListAutoAcceptRules.1\">"
-			<< "<AccountHandle>" << mAccountHandle << "</AccountHandle>"
-		<< "</Request>"
-		<< "\n\n\n";
-
-		writeString(stream.str());
-	}
-}
-
-void LLVoiceClient::sessionGroupCreateSendMessage()
-{
-	if(!mAccountHandle.empty())
-	{		
-		std::ostringstream stream;
-
-		LL_DEBUGS("Voice") << "creating session group" << LL_ENDL;
-
-		stream
-		<< "<Request requestId=\"" << mCommandCookie++ << "\" action=\"SessionGroup.Create.1\">"
-			<< "<AccountHandle>" << mAccountHandle << "</AccountHandle>"
-			<< "<Type>Normal</Type>"
-		<< "</Request>"
-		<< "\n\n\n";
-
-		writeString(stream.str());
-	}
-}
-
-void LLVoiceClient::sessionCreateSendMessage(sessionState *session, bool startAudio, bool startText)
-{
-	LL_DEBUGS("Voice") << "requesting create: " << session->mSIPURI << LL_ENDL;
-	
-	session->mCreateInProgress = true;
-	if(startAudio)
-	{
-		session->mMediaConnectInProgress = true;
-	}
-
-	std::ostringstream stream;
-	stream
-	<< "<Request requestId=\"" << session->mSIPURI << "\" action=\"Session.Create.1\">"
-		<< "<AccountHandle>" << mAccountHandle << "</AccountHandle>"
-		<< "<URI>" << session->mSIPURI << "</URI>";
-
-	static const std::string allowed_chars =
-				"ABCDEFGHIJKLMNOPQRSTUVWXYZabcdefghijklmnopqrstuvwxyz"
-				"0123456789"
-				"-._~";
-
-	if(!session->mHash.empty())
-	{
-		stream
-			<< "<Password>" << LLURI::escape(session->mHash, allowed_chars) << "</Password>"
-			<< "<PasswordHashAlgorithm>SHA1UserName</PasswordHashAlgorithm>";
-	}
-	
-	stream
-		<< "<ConnectAudio>" << (startAudio?"true":"false") << "</ConnectAudio>"
-		<< "<ConnectText>" << (startText?"true":"false") << "</ConnectText>"
-		<< "<Name>" << mChannelName << "</Name>"
-	<< "</Request>\n\n\n";
-	writeString(stream.str());
-}
-
-void LLVoiceClient::sessionGroupAddSessionSendMessage(sessionState *session, bool startAudio, bool startText)
-{
-	LL_DEBUGS("Voice") << "requesting create: " << session->mSIPURI << LL_ENDL;
-	
-	session->mCreateInProgress = true;
-	if(startAudio)
-	{
-		session->mMediaConnectInProgress = true;
-	}
-	
-	std::string password;
-	if(!session->mHash.empty())
-	{
-		static const std::string allowed_chars =
-					"ABCDEFGHIJKLMNOPQRSTUVWXYZabcdefghijklmnopqrstuvwxyz"
-					"0123456789"
-					"-._~"
-					;
-		password = LLURI::escape(session->mHash, allowed_chars);
-	}
-
-	std::ostringstream stream;
-	stream
-	<< "<Request requestId=\"" << session->mSIPURI << "\" action=\"SessionGroup.AddSession.1\">"
-		<< "<SessionGroupHandle>" << session->mGroupHandle << "</SessionGroupHandle>"
-		<< "<URI>" << session->mSIPURI << "</URI>"
-		<< "<Name>" << mChannelName << "</Name>"
-		<< "<ConnectAudio>" << (startAudio?"true":"false") << "</ConnectAudio>"
-		<< "<ConnectText>" << (startText?"true":"false") << "</ConnectText>"
-		<< "<Password>" << password << "</Password>"
-		<< "<PasswordHashAlgorithm>SHA1UserName</PasswordHashAlgorithm>"
-	<< "</Request>\n\n\n"
-	;
-	
-	writeString(stream.str());
-}
-
-void LLVoiceClient::sessionMediaConnectSendMessage(sessionState *session)
-{
-	LL_DEBUGS("Voice") << "connecting audio to session handle: " << session->mHandle << LL_ENDL;
-
-	session->mMediaConnectInProgress = true;
-	
-	std::ostringstream stream;
-
-	stream
-	<< "<Request requestId=\"" << session->mHandle << "\" action=\"Session.MediaConnect.1\">"
-		<< "<SessionGroupHandle>" << session->mGroupHandle << "</SessionGroupHandle>"
-		<< "<SessionHandle>" << session->mHandle << "</SessionHandle>"
-		<< "<Media>Audio</Media>"
-	<< "</Request>\n\n\n";
-
-	writeString(stream.str());
-}
-
-void LLVoiceClient::sessionTextConnectSendMessage(sessionState *session)
-{
-	LL_DEBUGS("Voice") << "connecting text to session handle: " << session->mHandle << LL_ENDL;
-	
-	std::ostringstream stream;
-
-	stream
-	<< "<Request requestId=\"" << session->mHandle << "\" action=\"Session.TextConnect.1\">"
-		<< "<SessionGroupHandle>" << session->mGroupHandle << "</SessionGroupHandle>"
-		<< "<SessionHandle>" << session->mHandle << "</SessionHandle>"
-	<< "</Request>\n\n\n";
-
-	writeString(stream.str());
-}
-
-void LLVoiceClient::sessionTerminate()
-{
-	mSessionTerminateRequested = true;
-}
-
-void LLVoiceClient::requestRelog()
-{
-	mSessionTerminateRequested = true;
-	mRelogRequested = true;
-}
-
-
-void LLVoiceClient::leaveAudioSession()
-{
-	if(mAudioSession)
-	{
-		LL_DEBUGS("Voice") << "leaving session: " << mAudioSession->mSIPURI << LL_ENDL;
-
-		switch(getState())
-		{
-			case stateNoChannel:
-				// In this case, we want to pretend the join failed so our state machine doesn't get stuck.
-				// Skip the join failed transition state so we don't send out error notifications.
-				setState(stateJoinSessionFailedWaiting);
-			break;
-			case stateJoiningSession:
-			case stateSessionJoined:
-			case stateRunning:
-				if(!mAudioSession->mHandle.empty())
-				{
-
-#if RECORD_EVERYTHING
-					// HACK: for testing only
-					// Save looped recording
-					std::string savepath("/tmp/vivoxrecording");
-					{
-						time_t now = time(NULL);
-						const size_t BUF_SIZE = 64;
-						char time_str[BUF_SIZE];	/* Flawfinder: ignore */
-						
-						strftime(time_str, BUF_SIZE, "%Y-%m-%dT%H:%M:%SZ", gmtime(&now));
-						savepath += time_str;
-					}
-					recordingLoopSave(savepath);
-#endif
-
-					sessionMediaDisconnectSendMessage(mAudioSession);
-					setState(stateLeavingSession);
-				}
-				else
-				{
-					LL_WARNS("Voice") << "called with no session handle" << LL_ENDL;	
-					setState(stateSessionTerminated);
-				}
-			break;
-			case stateJoinSessionFailed:
-			case stateJoinSessionFailedWaiting:
-				setState(stateSessionTerminated);
-			break;
-			
-			default:
-				LL_WARNS("Voice") << "called from unknown state" << LL_ENDL;
-			break;
-		}
-	}
-	else
-	{
-		LL_WARNS("Voice") << "called with no active session" << LL_ENDL;
-		setState(stateSessionTerminated);
-	}
-}
-
-void LLVoiceClient::sessionTerminateSendMessage(sessionState *session)
-{
-	std::ostringstream stream;
-	
-	LL_DEBUGS("Voice") << "Sending Session.Terminate with handle " << session->mHandle << LL_ENDL;	
-	stream
-	<< "<Request requestId=\"" << mCommandCookie++ << "\" action=\"Session.Terminate.1\">"
-		<< "<SessionHandle>" << session->mHandle << "</SessionHandle>"
-	<< "</Request>\n\n\n";
-	
-	writeString(stream.str());
-}
-
-void LLVoiceClient::sessionGroupTerminateSendMessage(sessionState *session)
-{
-	std::ostringstream stream;
-	
-	LL_DEBUGS("Voice") << "Sending SessionGroup.Terminate with handle " << session->mGroupHandle << LL_ENDL;	
-	stream
-	<< "<Request requestId=\"" << mCommandCookie++ << "\" action=\"SessionGroup.Terminate.1\">"
-		<< "<SessionGroupHandle>" << session->mGroupHandle << "</SessionGroupHandle>"
-	<< "</Request>\n\n\n";
-	
-	writeString(stream.str());
-}
-
-void LLVoiceClient::sessionMediaDisconnectSendMessage(sessionState *session)
-{
-	std::ostringstream stream;
-	
-	LL_DEBUGS("Voice") << "Sending Session.MediaDisconnect with handle " << session->mHandle << LL_ENDL;	
-	stream
-	<< "<Request requestId=\"" << mCommandCookie++ << "\" action=\"Session.MediaDisconnect.1\">"
-		<< "<SessionGroupHandle>" << session->mGroupHandle << "</SessionGroupHandle>"
-		<< "<SessionHandle>" << session->mHandle << "</SessionHandle>"
-		<< "<Media>Audio</Media>"
-	<< "</Request>\n\n\n";
-	
-	writeString(stream.str());
-	
-}
-
-void LLVoiceClient::sessionTextDisconnectSendMessage(sessionState *session)
-{
-	std::ostringstream stream;
-	
-	LL_DEBUGS("Voice") << "Sending Session.TextDisconnect with handle " << session->mHandle << LL_ENDL;	
-	stream
-	<< "<Request requestId=\"" << mCommandCookie++ << "\" action=\"Session.TextDisconnect.1\">"
-		<< "<SessionGroupHandle>" << session->mGroupHandle << "</SessionGroupHandle>"
-		<< "<SessionHandle>" << session->mHandle << "</SessionHandle>"
-	<< "</Request>\n\n\n";
-	
-	writeString(stream.str());
-}
-
-void LLVoiceClient::getCaptureDevicesSendMessage()
-{
-	std::ostringstream stream;
-	stream
-	<< "<Request requestId=\"" << mCommandCookie++ << "\" action=\"Aux.GetCaptureDevices.1\">"
-	<< "</Request>\n\n\n";
-	
-	writeString(stream.str());
-}
-
-void LLVoiceClient::getRenderDevicesSendMessage()
-{
-	std::ostringstream stream;
-	stream
-	<< "<Request requestId=\"" << mCommandCookie++ << "\" action=\"Aux.GetRenderDevices.1\">"
-	<< "</Request>\n\n\n";
-	
-	writeString(stream.str());
-}
-
-void LLVoiceClient::clearCaptureDevices()
-{
-	LL_DEBUGS("Voice") << "called" << LL_ENDL;
-	mCaptureDevices.clear();
-}
-
-void LLVoiceClient::addCaptureDevice(const std::string& name)
-{
-	LL_DEBUGS("Voice") << name << LL_ENDL;
-
-	mCaptureDevices.push_back(name);
-}
-
-LLVoiceClient::deviceList *LLVoiceClient::getCaptureDevices()
-{
-	return &mCaptureDevices;
-}
-
-void LLVoiceClient::setCaptureDevice(const std::string& name)
-{
-	if(name == "Default")
-	{
-		if(!mCaptureDevice.empty())
-		{
-			mCaptureDevice.clear();
-			mCaptureDeviceDirty = true;	
-		}
-	}
-	else
-	{
-		if(mCaptureDevice != name)
-		{
-			mCaptureDevice = name;
-			mCaptureDeviceDirty = true;	
-		}
-	}
-}
-
-void LLVoiceClient::clearRenderDevices()
-{	
-	LL_DEBUGS("Voice") << "called" << LL_ENDL;
-	mRenderDevices.clear();
-}
-
-void LLVoiceClient::addRenderDevice(const std::string& name)
-{
-	LL_DEBUGS("Voice") << name << LL_ENDL;
-	mRenderDevices.push_back(name);
-}
-
-LLVoiceClient::deviceList *LLVoiceClient::getRenderDevices()
-{
-	return &mRenderDevices;
-}
-
-void LLVoiceClient::setRenderDevice(const std::string& name)
-{
-	if(name == "Default")
-	{
-		if(!mRenderDevice.empty())
-		{
-			mRenderDevice.clear();
-			mRenderDeviceDirty = true;	
-		}
-	}
-	else
-	{
-		if(mRenderDevice != name)
-		{
-			mRenderDevice = name;
-			mRenderDeviceDirty = true;	
-		}
-	}
-	
-}
-
-void LLVoiceClient::tuningStart()
-{
-	mTuningMode = true;
-	if(getState() >= stateNoChannel)
-	{
-		sessionTerminate();
-	}
-}
-
-void LLVoiceClient::tuningStop()
-{
-	mTuningMode = false;
-}
-
-bool LLVoiceClient::inTuningMode()
-{
-	bool result = false;
-	switch(getState())
-	{
-	case stateMicTuningRunning:
-		result = true;
-		break;
-	default:
-		break;
-	}
-	return result;
-}
-
-void LLVoiceClient::tuningRenderStartSendMessage(const std::string& name, bool loop)
-{		
-	mTuningAudioFile = name;
-	std::ostringstream stream;
-	stream
-	<< "<Request requestId=\"" << mCommandCookie++ << "\" action=\"Aux.RenderAudioStart.1\">"
-    << "<SoundFilePath>" << mTuningAudioFile << "</SoundFilePath>"
-    << "<Loop>" << (loop?"1":"0") << "</Loop>"
-	<< "</Request>\n\n\n";
-	
-	writeString(stream.str());
-}
-
-void LLVoiceClient::tuningRenderStopSendMessage()
-{
-	std::ostringstream stream;
-	stream
-	<< "<Request requestId=\"" << mCommandCookie++ << "\" action=\"Aux.RenderAudioStop.1\">"
-    << "<SoundFilePath>" << mTuningAudioFile << "</SoundFilePath>"
-	<< "</Request>\n\n\n";
-	
-	writeString(stream.str());
-}
-
-void LLVoiceClient::tuningCaptureStartSendMessage(int duration)
-{
-	LL_DEBUGS("Voice") << "sending CaptureAudioStart" << LL_ENDL;
-	
-	std::ostringstream stream;
-	stream
-	<< "<Request requestId=\"" << mCommandCookie++ << "\" action=\"Aux.CaptureAudioStart.1\">"
-    << "<Duration>" << duration << "</Duration>"
-	<< "</Request>\n\n\n";
-	
-	writeString(stream.str());
-}
-
-void LLVoiceClient::tuningCaptureStopSendMessage()
-{
-	LL_DEBUGS("Voice") << "sending CaptureAudioStop" << LL_ENDL;
-	
-	std::ostringstream stream;
-	stream
-	<< "<Request requestId=\"" << mCommandCookie++ << "\" action=\"Aux.CaptureAudioStop.1\">"
-	<< "</Request>\n\n\n";
-	
-	writeString(stream.str());
-
-	mTuningEnergy = 0.0f;
-}
-
-void LLVoiceClient::tuningSetMicVolume(float volume)
-{
-	int scaled_volume = scale_mic_volume(volume);
-
-	if(scaled_volume != mTuningMicVolume)
-	{
-		mTuningMicVolume = scaled_volume;
-		mTuningMicVolumeDirty = true;
-	}
-}
-
-void LLVoiceClient::tuningSetSpeakerVolume(float volume)
-{
-	int scaled_volume = scale_speaker_volume(volume);	
-
-	if(scaled_volume != mTuningSpeakerVolume)
-	{
-		mTuningSpeakerVolume = scaled_volume;
-		mTuningSpeakerVolumeDirty = true;
-	}
-}
-				
-float LLVoiceClient::tuningGetEnergy(void)
-{
-	return mTuningEnergy;
-}
-
-bool LLVoiceClient::deviceSettingsAvailable()
-{
-	bool result = true;
-	
-	if(!mConnected)
-		result = false;
-	
-	if(mRenderDevices.empty())
-		result = false;
-	
-	return result;
-}
-
-void LLVoiceClient::refreshDeviceLists(bool clearCurrentList)
-{
-	if(clearCurrentList)
-	{
-		clearCaptureDevices();
-		clearRenderDevices();
-	}
-	getCaptureDevicesSendMessage();
-	getRenderDevicesSendMessage();
-}
-
-void LLVoiceClient::daemonDied()
-{
-	// The daemon died, so the connection is gone.  Reset everything and start over.
-	LL_WARNS("Voice") << "Connection to vivox daemon lost.  Resetting state."<< LL_ENDL;
-
-	// Try to relaunch the daemon
-	setState(stateDisableCleanup);
-}
-
-void LLVoiceClient::giveUp()
-{
-	// All has failed.  Clean up and stop trying.
-	closeSocket();
-	deleteAllSessions();
-	deleteAllBuddies();
-	
-	setState(stateJail);
-}
-
-static void oldSDKTransform (LLVector3 &left, LLVector3 &up, LLVector3 &at, LLVector3d &pos, LLVector3 &vel)
-{
-	F32 nat[3], nup[3], nl[3], nvel[3]; // the new at, up, left vectors and the  new position and velocity
-	F64 npos[3];
-	
-	// The original XML command was sent like this:
-	/*
-			<< "<Position>"
-				<< "<X>" << pos[VX] << "</X>"
-				<< "<Y>" << pos[VZ] << "</Y>"
-				<< "<Z>" << pos[VY] << "</Z>"
-			<< "</Position>"
-			<< "<Velocity>"
-				<< "<X>" << mAvatarVelocity[VX] << "</X>"
-				<< "<Y>" << mAvatarVelocity[VZ] << "</Y>"
-				<< "<Z>" << mAvatarVelocity[VY] << "</Z>"
-			<< "</Velocity>"
-			<< "<AtOrientation>"
-				<< "<X>" << l.mV[VX] << "</X>"
-				<< "<Y>" << u.mV[VX] << "</Y>"
-				<< "<Z>" << a.mV[VX] << "</Z>"
-			<< "</AtOrientation>"
-			<< "<UpOrientation>"
-				<< "<X>" << l.mV[VZ] << "</X>"
-				<< "<Y>" << u.mV[VY] << "</Y>"
-				<< "<Z>" << a.mV[VZ] << "</Z>"
-			<< "</UpOrientation>"
-			<< "<LeftOrientation>"
-				<< "<X>" << l.mV [VY] << "</X>"
-				<< "<Y>" << u.mV [VZ] << "</Y>"
-				<< "<Z>" << a.mV [VY] << "</Z>"
-			<< "</LeftOrientation>";
-	*/
-
-#if 1
-	// This was the original transform done when building the XML command
-	nat[0] = left.mV[VX];
-	nat[1] = up.mV[VX];
-	nat[2] = at.mV[VX];
-
-	nup[0] = left.mV[VZ];
-	nup[1] = up.mV[VY];
-	nup[2] = at.mV[VZ];
-
-	nl[0] = left.mV[VY];
-	nl[1] = up.mV[VZ];
-	nl[2] = at.mV[VY];
-
-	npos[0] = pos.mdV[VX];
-	npos[1] = pos.mdV[VZ];
-	npos[2] = pos.mdV[VY];
-
-	nvel[0] = vel.mV[VX];
-	nvel[1] = vel.mV[VZ];
-	nvel[2] = vel.mV[VY];
-
-	for(int i=0;i<3;++i) {
-		at.mV[i] = nat[i];
-		up.mV[i] = nup[i];
-		left.mV[i] = nl[i];
-		pos.mdV[i] = npos[i];
-	}
-	
-	// This was the original transform done in the SDK
-	nat[0] = at.mV[2];
-	nat[1] = 0; // y component of at vector is always 0, this was up[2]
-	nat[2] = -1 * left.mV[2];
-
-	// We override whatever the application gives us
-	nup[0] = 0; // x component of up vector is always 0
-	nup[1] = 1; // y component of up vector is always 1
-	nup[2] = 0; // z component of up vector is always 0
-
-	nl[0] = at.mV[0];
-	nl[1] = 0;  // y component of left vector is always zero, this was up[0]
-	nl[2] = -1 * left.mV[0];
-
-	npos[2] = pos.mdV[2] * -1.0;
-	npos[1] = pos.mdV[1];
-	npos[0] = pos.mdV[0];
-
-	for(int i=0;i<3;++i) {
-		at.mV[i] = nat[i];
-		up.mV[i] = nup[i];
-		left.mV[i] = nl[i];
-		pos.mdV[i] = npos[i];
-	}
-#else
-	// This is the compose of the two transforms (at least, that's what I'm trying for)
-	nat[0] = at.mV[VX];
-	nat[1] = 0; // y component of at vector is always 0, this was up[2]
-	nat[2] = -1 * up.mV[VZ];
-
-	// We override whatever the application gives us
-	nup[0] = 0; // x component of up vector is always 0
-	nup[1] = 1; // y component of up vector is always 1
-	nup[2] = 0; // z component of up vector is always 0
-
-	nl[0] = left.mV[VX];
-	nl[1] = 0;  // y component of left vector is always zero, this was up[0]
-	nl[2] = -1 * left.mV[VY];
-
-	npos[0] = pos.mdV[VX];
-	npos[1] = pos.mdV[VZ];
-	npos[2] = pos.mdV[VY] * -1.0;
-
-	nvel[0] = vel.mV[VX];
-	nvel[1] = vel.mV[VZ];
-	nvel[2] = vel.mV[VY];
-
-	for(int i=0;i<3;++i) {
-		at.mV[i] = nat[i];
-		up.mV[i] = nup[i];
-		left.mV[i] = nl[i];
-		pos.mdV[i] = npos[i];
-	}
-	
-#endif
-}
-
-void LLVoiceClient::sendPositionalUpdate(void)
-{	
-	std::ostringstream stream;
-	
-	if(mSpatialCoordsDirty)
-	{
-		LLVector3 l, u, a, vel;
-		LLVector3d pos;
-
-		mSpatialCoordsDirty = false;
-		
-		// Always send both speaker and listener positions together.
-		stream << "<Request requestId=\"" << mCommandCookie++ << "\" action=\"Session.Set3DPosition.1\">"		
-			<< "<SessionHandle>" << getAudioSessionHandle() << "</SessionHandle>";
-		
-		stream << "<SpeakerPosition>";
-
-//		LL_DEBUGS("Voice") << "Sending speaker position " << mAvatarPosition << LL_ENDL;
-		l = mAvatarRot.getLeftRow();
-		u = mAvatarRot.getUpRow();
-		a = mAvatarRot.getFwdRow();
-		pos = mAvatarPosition;
-		vel = mAvatarVelocity;
-
-		// SLIM SDK: the old SDK was doing a transform on the passed coordinates that the new one doesn't do anymore.
-		// The old transform is replicated by this function.
-		oldSDKTransform(l, u, a, pos, vel);
-		
-		stream 
-			<< "<Position>"
-				<< "<X>" << pos.mdV[VX] << "</X>"
-				<< "<Y>" << pos.mdV[VY] << "</Y>"
-				<< "<Z>" << pos.mdV[VZ] << "</Z>"
-			<< "</Position>"
-			<< "<Velocity>"
-				<< "<X>" << vel.mV[VX] << "</X>"
-				<< "<Y>" << vel.mV[VY] << "</Y>"
-				<< "<Z>" << vel.mV[VZ] << "</Z>"
-			<< "</Velocity>"
-			<< "<AtOrientation>"
-				<< "<X>" << a.mV[VX] << "</X>"
-				<< "<Y>" << a.mV[VY] << "</Y>"
-				<< "<Z>" << a.mV[VZ] << "</Z>"
-			<< "</AtOrientation>"
-			<< "<UpOrientation>"
-				<< "<X>" << u.mV[VX] << "</X>"
-				<< "<Y>" << u.mV[VY] << "</Y>"
-				<< "<Z>" << u.mV[VZ] << "</Z>"
-			<< "</UpOrientation>"
-			<< "<LeftOrientation>"
-				<< "<X>" << l.mV [VX] << "</X>"
-				<< "<Y>" << l.mV [VY] << "</Y>"
-				<< "<Z>" << l.mV [VZ] << "</Z>"
-			<< "</LeftOrientation>";
-
-		stream << "</SpeakerPosition>";
-
-		stream << "<ListenerPosition>";
-
-		LLVector3d	earPosition;
-		LLVector3	earVelocity;
-		LLMatrix3	earRot;
-		
-		switch(mEarLocation)
-		{
-			case earLocCamera:
-			default:
-				earPosition = mCameraPosition;
-				earVelocity = mCameraVelocity;
-				earRot = mCameraRot;
-			break;
-			
-			case earLocAvatar:
-				earPosition = mAvatarPosition;
-				earVelocity = mAvatarVelocity;
-				earRot = mAvatarRot;
-			break;
-			
-			case earLocMixed:
-				earPosition = mAvatarPosition;
-				earVelocity = mAvatarVelocity;
-				earRot = mCameraRot;
-			break;
-		}
-
-		l = earRot.getLeftRow();
-		u = earRot.getUpRow();
-		a = earRot.getFwdRow();
-		pos = earPosition;
-		vel = earVelocity;
-
-//		LL_DEBUGS("Voice") << "Sending listener position " << earPosition << LL_ENDL;
-		
-		oldSDKTransform(l, u, a, pos, vel);
-		
-		stream 
-			<< "<Position>"
-				<< "<X>" << pos.mdV[VX] << "</X>"
-				<< "<Y>" << pos.mdV[VY] << "</Y>"
-				<< "<Z>" << pos.mdV[VZ] << "</Z>"
-			<< "</Position>"
-			<< "<Velocity>"
-				<< "<X>" << vel.mV[VX] << "</X>"
-				<< "<Y>" << vel.mV[VY] << "</Y>"
-				<< "<Z>" << vel.mV[VZ] << "</Z>"
-			<< "</Velocity>"
-			<< "<AtOrientation>"
-				<< "<X>" << a.mV[VX] << "</X>"
-				<< "<Y>" << a.mV[VY] << "</Y>"
-				<< "<Z>" << a.mV[VZ] << "</Z>"
-			<< "</AtOrientation>"
-			<< "<UpOrientation>"
-				<< "<X>" << u.mV[VX] << "</X>"
-				<< "<Y>" << u.mV[VY] << "</Y>"
-				<< "<Z>" << u.mV[VZ] << "</Z>"
-			<< "</UpOrientation>"
-			<< "<LeftOrientation>"
-				<< "<X>" << l.mV [VX] << "</X>"
-				<< "<Y>" << l.mV [VY] << "</Y>"
-				<< "<Z>" << l.mV [VZ] << "</Z>"
-			<< "</LeftOrientation>";
-
-
-		stream << "</ListenerPosition>";
-
-		stream << "</Request>\n\n\n";
-	}	
-	
-	if(mAudioSession && mAudioSession->mVolumeDirty)
-	{
-		participantMap::iterator iter = mAudioSession->mParticipantsByURI.begin();
-
-		mAudioSession->mVolumeDirty = false;
-		
-		for(; iter != mAudioSession->mParticipantsByURI.end(); iter++)
-		{
-			participantState *p = iter->second;
-			
-			if(p->mVolumeDirty)
-			{
-				// Can't set volume/mute for yourself
-				if(!p->mIsSelf)
-				{
-					int volume = 56; // nominal default value
-					bool mute = p->mOnMuteList;
-					
-					if(p->mUserVolume != -1)
-					{
-						// scale from user volume in the range 0-400 (with 100 as "normal") to vivox volume in the range 0-100 (with 56 as "normal")
-						if(p->mUserVolume < 100)
-							volume = (p->mUserVolume * 56) / 100;
-						else
-							volume = (((p->mUserVolume - 100) * (100 - 56)) / 300) + 56;
-					}
-					else if(p->mVolume != -1)
-					{
-						// Use the previously reported internal volume (comes in with a ParticipantUpdatedEvent)
-						volume = p->mVolume;
-					}
-										
-
-					if(mute)
-					{
-						// SetParticipantMuteForMe doesn't work in p2p sessions.
-						// If we want the user to be muted, set their volume to 0 as well.
-						// This isn't perfect, but it will at least reduce their volume to a minimum.
-						volume = 0;
-					}
-					
-					if(volume == 0)
-						mute = true;
-
-					LL_DEBUGS("Voice") << "Setting volume/mute for avatar " << p->mAvatarID << " to " << volume << (mute?"/true":"/false") << LL_ENDL;
-					
-					// SLIM SDK: Send both volume and mute commands.
-					
-					// Send a "volume for me" command for the user.
-					stream << "<Request requestId=\"" << mCommandCookie++ << "\" action=\"Session.SetParticipantVolumeForMe.1\">"
-						<< "<SessionHandle>" << getAudioSessionHandle() << "</SessionHandle>"
-						<< "<ParticipantURI>" << p->mURI << "</ParticipantURI>"
-						<< "<Volume>" << volume << "</Volume>"
-						<< "</Request>\n\n\n";
-
-					if(!mAudioSession->mIsP2P)
-					{
-						// Send a "mute for me" command for the user
-						// Doesn't work in P2P sessions
-						stream << "<Request requestId=\"" << mCommandCookie++ << "\" action=\"Session.SetParticipantMuteForMe.1\">"
-							<< "<SessionHandle>" << getAudioSessionHandle() << "</SessionHandle>"
-							<< "<ParticipantURI>" << p->mURI << "</ParticipantURI>"
-							<< "<Mute>" << (mute?"1":"0") << "</Mute>"
-							<< "<Scope>Audio</Scope>"
-							<< "</Request>\n\n\n";
-					}
-				}
-				
-				p->mVolumeDirty = false;
-			}
-		}
-	}
-			
-	buildLocalAudioUpdates(stream);
-	
-	if(!stream.str().empty())
-	{
-		writeString(stream.str());
-	}
-	
-	// Friends list updates can be huge, especially on the first voice login of an account with lots of friends.
-	// Batching them all together can choke SLVoice, so send them in separate writes.
-	sendFriendsListUpdates();
-}
-
-void LLVoiceClient::buildSetCaptureDevice(std::ostringstream &stream)
-{
-	if(mCaptureDeviceDirty)
-	{
-		LL_DEBUGS("Voice") << "Setting input device = \"" << mCaptureDevice << "\"" << LL_ENDL;
-	
-		stream 
-		<< "<Request requestId=\"" << mCommandCookie++ << "\" action=\"Aux.SetCaptureDevice.1\">"
-			<< "<CaptureDeviceSpecifier>" << mCaptureDevice << "</CaptureDeviceSpecifier>"
-		<< "</Request>"
-		<< "\n\n\n";
-		
-		mCaptureDeviceDirty = false;
-	}
-}
-
-void LLVoiceClient::buildSetRenderDevice(std::ostringstream &stream)
-{
-	if(mRenderDeviceDirty)
-	{
-		LL_DEBUGS("Voice") << "Setting output device = \"" << mRenderDevice << "\"" << LL_ENDL;
-
-		stream
-		<< "<Request requestId=\"" << mCommandCookie++ << "\" action=\"Aux.SetRenderDevice.1\">"
-			<< "<RenderDeviceSpecifier>" << mRenderDevice << "</RenderDeviceSpecifier>"
-		<< "</Request>"
-		<< "\n\n\n";
-		mRenderDeviceDirty = false;
-	}
-}
-
-void LLVoiceClient::buildLocalAudioUpdates(std::ostringstream &stream)
-{
-	buildSetCaptureDevice(stream);
-
-	buildSetRenderDevice(stream);
-
-	if(mPTTDirty)
-	{
-		mPTTDirty = false;
-
-		// Send a local mute command.
-		// NOTE that the state of "PTT" is the inverse of "local mute".
-		//   (i.e. when PTT is true, we send a mute command with "false", and vice versa)
-		
-		LL_DEBUGS("Voice") << "Sending MuteLocalMic command with parameter " << (mPTT?"false":"true") << LL_ENDL;
-
-		stream << "<Request requestId=\"" << mCommandCookie++ << "\" action=\"Connector.MuteLocalMic.1\">"
-			<< "<ConnectorHandle>" << mConnectorHandle << "</ConnectorHandle>"
-			<< "<Value>" << (mPTT?"false":"true") << "</Value>"
-			<< "</Request>\n\n\n";
-		
-	}
-
-	if(mSpeakerMuteDirty)
-	{
-		const char *muteval = ((mSpeakerVolume <= scale_speaker_volume(0))?"true":"false");
-
-		mSpeakerMuteDirty = false;
-
-		LL_INFOS("Voice") << "Setting speaker mute to " << muteval  << LL_ENDL;
-		
-		stream << "<Request requestId=\"" << mCommandCookie++ << "\" action=\"Connector.MuteLocalSpeaker.1\">"
-			<< "<ConnectorHandle>" << mConnectorHandle << "</ConnectorHandle>"
-			<< "<Value>" << muteval << "</Value>"
-			<< "</Request>\n\n\n";	
-		
-	}
-	
-	if(mSpeakerVolumeDirty)
-	{
-		mSpeakerVolumeDirty = false;
-
-		LL_INFOS("Voice") << "Setting speaker volume to " << mSpeakerVolume  << LL_ENDL;
-
-		stream << "<Request requestId=\"" << mCommandCookie++ << "\" action=\"Connector.SetLocalSpeakerVolume.1\">"
-			<< "<ConnectorHandle>" << mConnectorHandle << "</ConnectorHandle>"
-			<< "<Value>" << mSpeakerVolume << "</Value>"
-			<< "</Request>\n\n\n";
-			
-	}
-	
-	if(mMicVolumeDirty)
-	{
-		mMicVolumeDirty = false;
-
-		LL_INFOS("Voice") << "Setting mic volume to " << mMicVolume  << LL_ENDL;
-
-		stream << "<Request requestId=\"" << mCommandCookie++ << "\" action=\"Connector.SetLocalMicVolume.1\">"
-			<< "<ConnectorHandle>" << mConnectorHandle << "</ConnectorHandle>"
-			<< "<Value>" << mMicVolume << "</Value>"
-			<< "</Request>\n\n\n";				
-	}
-
-	
-}
-
-void LLVoiceClient::checkFriend(const LLUUID& id)
-{
-	std::string name;
-	buddyListEntry *buddy = findBuddy(id);
-
-	// Make sure we don't add a name before it's been looked up.
-	if(gCacheName->getFullName(id, name))
-	{
-
-		const LLRelationship* relationInfo = LLAvatarTracker::instance().getBuddyInfo(id);
-		bool canSeeMeOnline = false;
-		if(relationInfo && relationInfo->isRightGrantedTo(LLRelationship::GRANT_ONLINE_STATUS))
-			canSeeMeOnline = true;
-		
-		// When we get here, mNeedsSend is true and mInSLFriends is false.  Change them as necessary.
-		
-		if(buddy)
-		{
-			// This buddy is already in both lists.
-
-			if(name != buddy->mDisplayName)
-			{
-				// The buddy is in the list with the wrong name.  Update it with the correct name.
-				LL_WARNS("Voice") << "Buddy " << id << " has wrong name (\"" << buddy->mDisplayName << "\" should be \"" << name << "\"), updating."<< LL_ENDL;
-				buddy->mDisplayName = name;
-				buddy->mNeedsNameUpdate = true;		// This will cause the buddy to be resent.
-			}
-		}
-		else
-		{
-			// This buddy was not in the vivox list, needs to be added.
-			buddy = addBuddy(sipURIFromID(id), name);
-			buddy->mUUID = id;
-		}
-		
-		// In all the above cases, the buddy is in the SL friends list (which is how we got here).
-		buddy->mInSLFriends = true;
-		buddy->mCanSeeMeOnline = canSeeMeOnline;
-		buddy->mNameResolved = true;
-		
-	}
-	else
-	{
-		// This name hasn't been looked up yet.  Don't do anything with this buddy list entry until it has.
-		if(buddy)
-		{
-			buddy->mNameResolved = false;
-		}
-		
-		// Initiate a lookup.
-		// The "lookup completed" callback will ensure that the friends list is rechecked after it completes.
-		lookupName(id);
-	}
-}
-
-void LLVoiceClient::clearAllLists()
-{
-	// FOR TESTING ONLY
-	
-	// This will send the necessary commands to delete ALL buddies, autoaccept rules, and block rules SLVoice tells us about.
-	buddyListMap::iterator buddy_it;
-	for(buddy_it = mBuddyListMap.begin(); buddy_it != mBuddyListMap.end();)
-	{
-		buddyListEntry *buddy = buddy_it->second;
-		buddy_it++;
-		
-		std::ostringstream stream;
-
-		if(buddy->mInVivoxBuddies)
-		{
-			// delete this entry from the vivox buddy list
-			buddy->mInVivoxBuddies = false;
-			LL_DEBUGS("Voice") << "delete " << buddy->mURI << " (" << buddy->mDisplayName << ")" << LL_ENDL;
-			stream << "<Request requestId=\"" << mCommandCookie++ << "\" action=\"Account.BuddyDelete.1\">"
-				<< "<AccountHandle>" << mAccountHandle << "</AccountHandle>"
-				<< "<BuddyURI>" << buddy->mURI << "</BuddyURI>"
-				<< "</Request>\n\n\n";		
-		}
-
-		if(buddy->mHasBlockListEntry)
-		{
-			// Delete the associated block list entry (so the block list doesn't fill up with junk)
-			buddy->mHasBlockListEntry = false;
-			stream << "<Request requestId=\"" << mCommandCookie++ << "\" action=\"Account.DeleteBlockRule.1\">"
-				<< "<AccountHandle>" << mAccountHandle << "</AccountHandle>"
-				<< "<BlockMask>" << buddy->mURI << "</BlockMask>"
-				<< "</Request>\n\n\n";								
-		}
-		if(buddy->mHasAutoAcceptListEntry)
-		{
-			// Delete the associated auto-accept list entry (so the auto-accept list doesn't fill up with junk)
-			buddy->mHasAutoAcceptListEntry = false;
-			stream << "<Request requestId=\"" << mCommandCookie++ << "\" action=\"Account.DeleteAutoAcceptRule.1\">"
-				<< "<AccountHandle>" << mAccountHandle << "</AccountHandle>"
-				<< "<AutoAcceptMask>" << buddy->mURI << "</AutoAcceptMask>"
-				<< "</Request>\n\n\n";
-		}
-
-		writeString(stream.str());
-
-	}
-}
-
-void LLVoiceClient::sendFriendsListUpdates()
-{
-	if(mBuddyListMapPopulated && mBlockRulesListReceived && mAutoAcceptRulesListReceived && mFriendsListDirty)
-	{
-		mFriendsListDirty = false;
-		
-		if(0)
-		{
-			// FOR TESTING ONLY -- clear all buddy list, block list, and auto-accept list entries.
-			clearAllLists();
-			return;
-		}
-		
-		LL_INFOS("Voice") << "Checking vivox buddy list against friends list..." << LL_ENDL;
-		
-		buddyListMap::iterator buddy_it;
-		for(buddy_it = mBuddyListMap.begin(); buddy_it != mBuddyListMap.end(); buddy_it++)
-		{
-			// reset the temp flags in the local buddy list
-			buddy_it->second->mInSLFriends = false;
-		}
-		
-		// correlate with the friends list
-		{
-			LLCollectAllBuddies collect;
-			LLAvatarTracker::instance().applyFunctor(collect);
-			LLCollectAllBuddies::buddy_map_t::const_iterator it = collect.mOnline.begin();
-			LLCollectAllBuddies::buddy_map_t::const_iterator end = collect.mOnline.end();
-			
-			for ( ; it != end; ++it)
-			{
-				checkFriend(it->second);
-			}
-			it = collect.mOffline.begin();
-			end = collect.mOffline.end();
-			for ( ; it != end; ++it)
-			{
-				checkFriend(it->second);
-			}
-		}
-				
-		LL_INFOS("Voice") << "Sending friend list updates..." << LL_ENDL;
-
-		for(buddy_it = mBuddyListMap.begin(); buddy_it != mBuddyListMap.end();)
-		{
-			buddyListEntry *buddy = buddy_it->second;
-			buddy_it++;
-			
-			// Ignore entries that aren't resolved yet.
-			if(buddy->mNameResolved)
-			{
-				std::ostringstream stream;
-
-				if(buddy->mInSLFriends && (!buddy->mInVivoxBuddies || buddy->mNeedsNameUpdate))
-				{					
-					if(mNumberOfAliases > 0)
-					{
-						// Add (or update) this entry in the vivox buddy list
-						buddy->mInVivoxBuddies = true;
-						buddy->mNeedsNameUpdate = false;
-						LL_DEBUGS("Voice") << "add/update " << buddy->mURI << " (" << buddy->mDisplayName << ")" << LL_ENDL;
-						stream 
-							<< "<Request requestId=\"" << mCommandCookie++ << "\" action=\"Account.BuddySet.1\">"
-								<< "<AccountHandle>" << mAccountHandle << "</AccountHandle>"
-								<< "<BuddyURI>" << buddy->mURI << "</BuddyURI>"
-								<< "<DisplayName>" << buddy->mDisplayName << "</DisplayName>"
-								<< "<BuddyData></BuddyData>"	// Without this, SLVoice doesn't seem to parse the command.
-								<< "<GroupID>0</GroupID>"
-							<< "</Request>\n\n\n";	
-					}
-				}
-				else if(!buddy->mInSLFriends)
-				{
-					// This entry no longer exists in your SL friends list.  Remove all traces of it from the Vivox buddy list.
- 					if(buddy->mInVivoxBuddies)
-					{
-						// delete this entry from the vivox buddy list
-						buddy->mInVivoxBuddies = false;
-						LL_DEBUGS("Voice") << "delete " << buddy->mURI << " (" << buddy->mDisplayName << ")" << LL_ENDL;
-						stream << "<Request requestId=\"" << mCommandCookie++ << "\" action=\"Account.BuddyDelete.1\">"
-							<< "<AccountHandle>" << mAccountHandle << "</AccountHandle>"
-							<< "<BuddyURI>" << buddy->mURI << "</BuddyURI>"
-							<< "</Request>\n\n\n";		
-					}
-
-					if(buddy->mHasBlockListEntry)
-					{
-						// Delete the associated block list entry, if any
-						buddy->mHasBlockListEntry = false;
-						stream << "<Request requestId=\"" << mCommandCookie++ << "\" action=\"Account.DeleteBlockRule.1\">"
-							<< "<AccountHandle>" << mAccountHandle << "</AccountHandle>"
-							<< "<BlockMask>" << buddy->mURI << "</BlockMask>"
-							<< "</Request>\n\n\n";								
-					}
-					if(buddy->mHasAutoAcceptListEntry)
-					{
-						// Delete the associated auto-accept list entry, if any
-						buddy->mHasAutoAcceptListEntry = false;
-						stream << "<Request requestId=\"" << mCommandCookie++ << "\" action=\"Account.DeleteAutoAcceptRule.1\">"
-							<< "<AccountHandle>" << mAccountHandle << "</AccountHandle>"
-							<< "<AutoAcceptMask>" << buddy->mURI << "</AutoAcceptMask>"
-							<< "</Request>\n\n\n";
-					}
-				}
-				
-				if(buddy->mInSLFriends)
-				{
-
-					if(buddy->mCanSeeMeOnline)
-					{
-						// Buddy should not be blocked.
-
-						// If this buddy doesn't already have either a block or autoaccept list entry, we'll update their status when we receive a SubscriptionEvent.
-						
-						// If the buddy has a block list entry, delete it.
-						if(buddy->mHasBlockListEntry)
-						{
-							buddy->mHasBlockListEntry = false;
-							stream << "<Request requestId=\"" << mCommandCookie++ << "\" action=\"Account.DeleteBlockRule.1\">"
-								<< "<AccountHandle>" << mAccountHandle << "</AccountHandle>"
-								<< "<BlockMask>" << buddy->mURI << "</BlockMask>"
-								<< "</Request>\n\n\n";		
-							
-							
-							// If we just deleted a block list entry, add an auto-accept entry.
-							if(!buddy->mHasAutoAcceptListEntry)
-							{
-								buddy->mHasAutoAcceptListEntry = true;								
-								stream << "<Request requestId=\"" << mCommandCookie++ << "\" action=\"Account.CreateAutoAcceptRule.1\">"
-									<< "<AccountHandle>" << mAccountHandle << "</AccountHandle>"
-									<< "<AutoAcceptMask>" << buddy->mURI << "</AutoAcceptMask>"
-									<< "<AutoAddAsBuddy>0</AutoAddAsBuddy>"
-									<< "</Request>\n\n\n";
-							}
-						}
-					}
-					else
-					{
-						// Buddy should be blocked.
-						
-						// If this buddy doesn't already have either a block or autoaccept list entry, we'll update their status when we receive a SubscriptionEvent.
-
-						// If this buddy has an autoaccept entry, delete it
-						if(buddy->mHasAutoAcceptListEntry)
-						{
-							buddy->mHasAutoAcceptListEntry = false;
-							stream << "<Request requestId=\"" << mCommandCookie++ << "\" action=\"Account.DeleteAutoAcceptRule.1\">"
-								<< "<AccountHandle>" << mAccountHandle << "</AccountHandle>"
-								<< "<AutoAcceptMask>" << buddy->mURI << "</AutoAcceptMask>"
-								<< "</Request>\n\n\n";
-						
-							// If we just deleted an auto-accept entry, add a block list entry.
-							if(!buddy->mHasBlockListEntry)
-							{
-								buddy->mHasBlockListEntry = true;
-								stream << "<Request requestId=\"" << mCommandCookie++ << "\" action=\"Account.CreateBlockRule.1\">"
-									<< "<AccountHandle>" << mAccountHandle << "</AccountHandle>"
-									<< "<BlockMask>" << buddy->mURI << "</BlockMask>"
-									<< "<PresenceOnly>1</PresenceOnly>"
-									<< "</Request>\n\n\n";								
-							}
-						}
-					}
-
-					if(!buddy->mInSLFriends && !buddy->mInVivoxBuddies)
-					{
-						// Delete this entry from the local buddy list.  This should NOT invalidate the iterator,
-						// since it has already been incremented to the next entry.
-						deleteBuddy(buddy->mURI);
-					}
-
-				}
-				writeString(stream.str());
-			}
-		}
-	}
-}
-
-/////////////////////////////
-// Response/Event handlers
-
-void LLVoiceClient::connectorCreateResponse(int statusCode, std::string &statusString, std::string &connectorHandle, std::string &versionID)
-{	
-	if(statusCode != 0)
-	{
-		LL_WARNS("Voice") << "Connector.Create response failure: " << statusString << LL_ENDL;
-		setState(stateConnectorFailed);
-	}
-	else
-	{
-		// Connector created, move forward.
-		LL_INFOS("Voice") << "Connector.Create succeeded, Vivox SDK version is " << versionID << LL_ENDL;
-		mAPIVersion = versionID;
-		mConnectorHandle = connectorHandle;
-		if(getState() == stateConnectorStarting)
-		{
-			setState(stateConnectorStarted);
-		}
-	}
-}
-
-void LLVoiceClient::loginResponse(int statusCode, std::string &statusString, std::string &accountHandle, int numberOfAliases)
-{ 
-	LL_DEBUGS("Voice") << "Account.Login response (" << statusCode << "): " << statusString << LL_ENDL;
-	
-	// Status code of 20200 means "bad password".  We may want to special-case that at some point.
-	
-	if ( statusCode == 401 )
-	{
-		// Login failure which is probably caused by the delay after a user's password being updated.
-		LL_INFOS("Voice") << "Account.Login response failure (" << statusCode << "): " << statusString << LL_ENDL;
-		setState(stateLoginRetry);
-	}
-	else if(statusCode != 0)
-	{
-		LL_WARNS("Voice") << "Account.Login response failure (" << statusCode << "): " << statusString << LL_ENDL;
-		setState(stateLoginFailed);
-	}
-	else
-	{
-		// Login succeeded, move forward.
-		mAccountHandle = accountHandle;
-		mNumberOfAliases = numberOfAliases;
-		// This needs to wait until the AccountLoginStateChangeEvent is received.
-//		if(getState() == stateLoggingIn)
-//		{
-//			setState(stateLoggedIn);
-//		}
-	}
-}
-
-void LLVoiceClient::sessionCreateResponse(std::string &requestId, int statusCode, std::string &statusString, std::string &sessionHandle)
-{	
-	sessionState *session = findSessionBeingCreatedByURI(requestId);
-	
-	if(session)
-	{
-		session->mCreateInProgress = false;
-	}
-	
-	if(statusCode != 0)
-	{
-		LL_WARNS("Voice") << "Session.Create response failure (" << statusCode << "): " << statusString << LL_ENDL;
-		if(session)
-		{
-			session->mErrorStatusCode = statusCode;		
-			session->mErrorStatusString = statusString;
-			if(session == mAudioSession)
-			{
-				setState(stateJoinSessionFailed);
-			}
-			else
-			{
-				reapSession(session);
-			}
-		}
-	}
-	else
-	{
-		LL_INFOS("Voice") << "Session.Create response received (success), session handle is " << sessionHandle << LL_ENDL;
-		if(session)
-		{
-			setSessionHandle(session, sessionHandle);
-		}
-	}
-}
-
-void LLVoiceClient::sessionGroupAddSessionResponse(std::string &requestId, int statusCode, std::string &statusString, std::string &sessionHandle)
-{	
-	sessionState *session = findSessionBeingCreatedByURI(requestId);
-	
-	if(session)
-	{
-		session->mCreateInProgress = false;
-	}
-	
-	if(statusCode != 0)
-	{
-		LL_WARNS("Voice") << "SessionGroup.AddSession response failure (" << statusCode << "): " << statusString << LL_ENDL;
-		if(session)
-		{
-			session->mErrorStatusCode = statusCode;		
-			session->mErrorStatusString = statusString;
-			if(session == mAudioSession)
-			{
-				setState(stateJoinSessionFailed);
-			}
-			else
-			{
-				reapSession(session);
-			}
-		}
-	}
-	else
-	{
-		LL_DEBUGS("Voice") << "SessionGroup.AddSession response received (success), session handle is " << sessionHandle << LL_ENDL;
-		if(session)
-		{
-			setSessionHandle(session, sessionHandle);
-		}
-	}
-}
-
-void LLVoiceClient::sessionConnectResponse(std::string &requestId, int statusCode, std::string &statusString)
-{
-	sessionState *session = findSession(requestId);
-	if(statusCode != 0)
-	{
-		LL_WARNS("Voice") << "Session.Connect response failure (" << statusCode << "): " << statusString << LL_ENDL;
-		if(session)
-		{
-			session->mMediaConnectInProgress = false;
-			session->mErrorStatusCode = statusCode;		
-			session->mErrorStatusString = statusString;
-			if(session == mAudioSession)
-				setState(stateJoinSessionFailed);
-		}
-	}
-	else
-	{
-		LL_DEBUGS("Voice") << "Session.Connect response received (success)" << LL_ENDL;
-	}
-}
-
-void LLVoiceClient::logoutResponse(int statusCode, std::string &statusString)
-{	
-	if(statusCode != 0)
-	{
-		LL_WARNS("Voice") << "Account.Logout response failure: " << statusString << LL_ENDL;
-		// Should this ever fail?  do we care if it does?
-	}
-}
-
-void LLVoiceClient::connectorShutdownResponse(int statusCode, std::string &statusString)
-{
-	if(statusCode != 0)
-	{
-		LL_WARNS("Voice") << "Connector.InitiateShutdown response failure: " << statusString << LL_ENDL;
-		// Should this ever fail?  do we care if it does?
-	}
-	
-	mConnected = false;
-	
-	if(getState() == stateConnectorStopping)
-	{
-		setState(stateConnectorStopped);
-	}
-}
-
-void LLVoiceClient::sessionAddedEvent(
-		std::string &uriString, 
-		std::string &alias, 
-		std::string &sessionHandle, 
-		std::string &sessionGroupHandle, 
-		bool isChannel, 
-		bool incoming,
-		std::string &nameString,
-		std::string &applicationString)
-{
-	sessionState *session = NULL;
-
-	LL_INFOS("Voice") << "session " << uriString << ", alias " << alias << ", name " << nameString << " handle " << sessionHandle << LL_ENDL;
-	
-	session = addSession(uriString, sessionHandle);
-	if(session)
-	{
-		session->mGroupHandle = sessionGroupHandle;
-		session->mIsChannel = isChannel;
-		session->mIncoming = incoming;
-		session->mAlias = alias;
-			
-		// Generate a caller UUID -- don't need to do this for channels
-		if(!session->mIsChannel)
-		{
-			if(IDFromName(session->mSIPURI, session->mCallerID))
-			{
-				// Normal URI(base64-encoded UUID) 
-			}
-			else if(!session->mAlias.empty() && IDFromName(session->mAlias, session->mCallerID))
-			{
-				// Wrong URI, but an alias is available.  Stash the incoming URI as an alternate
-				session->mAlternateSIPURI = session->mSIPURI;
-				
-				// and generate a proper URI from the ID.
-				setSessionURI(session, sipURIFromID(session->mCallerID));
-			}
-			else
-			{
-				LL_INFOS("Voice") << "Could not generate caller id from uri, using hash of uri " << session->mSIPURI << LL_ENDL;
-				setUUIDFromStringHash(session->mCallerID, session->mSIPURI);
-				session->mSynthesizedCallerID = true;
-				
-				// Can't look up the name in this case -- we have to extract it from the URI.
-				std::string namePortion = nameFromsipURI(session->mSIPURI);
-				if(namePortion.empty())
-				{
-					// Didn't seem to be a SIP URI, just use the whole provided name.
-					namePortion = nameString;
-				}
-				
-				// Some incoming names may be separated with an underscore instead of a space.  Fix this.
-				LLStringUtil::replaceChar(namePortion, '_', ' ');
-				
-				// Act like we just finished resolving the name (this stores it in all the right places)
-				avatarNameResolved(session->mCallerID, namePortion);
-			}
-		
-			LL_INFOS("Voice") << "caller ID: " << session->mCallerID << LL_ENDL;
-
-			if(!session->mSynthesizedCallerID)
-			{
-				// If we got here, we don't have a proper name.  Initiate a lookup.
-				lookupName(session->mCallerID);
-			}
-		}
-	}
-}
-
-void LLVoiceClient::sessionGroupAddedEvent(std::string &sessionGroupHandle)
-{
-	LL_DEBUGS("Voice") << "handle " << sessionGroupHandle << LL_ENDL;
-	
-#if USE_SESSION_GROUPS
-	if(mMainSessionGroupHandle.empty())
-	{
-		// This is the first (i.e. "main") session group.  Save its handle.
-		mMainSessionGroupHandle = sessionGroupHandle;
-	}
-	else
-	{
-		LL_DEBUGS("Voice") << "Already had a session group handle " << mMainSessionGroupHandle << LL_ENDL;
-	}
-#endif
-}
-
-void LLVoiceClient::joinedAudioSession(sessionState *session)
-{
-	if(mAudioSession != session)
-	{
-		sessionState *oldSession = mAudioSession;
-
-		mAudioSession = session;
-		mAudioSessionChanged = true;
-
-		// The old session may now need to be deleted.
-		reapSession(oldSession);
-	}
-	
-	// This is the session we're joining.
-	if(getState() == stateJoiningSession)
-	{
-		setState(stateSessionJoined);
-		
-		// SLIM SDK: we don't always receive a participant state change for ourselves when joining a channel now.
-		// Add the current user as a participant here.
-		participantState *participant = session->addParticipant(sipURIFromName(mAccountName));
-		if(participant)
-		{
-			participant->mIsSelf = true;
-			lookupName(participant->mAvatarID);
-
-			LL_INFOS("Voice") << "added self as participant \"" << participant->mAccountName 
-					<< "\" (" << participant->mAvatarID << ")"<< LL_ENDL;
-		}
-		
-		if(!session->mIsChannel)
-		{
-			// this is a p2p session.  Make sure the other end is added as a participant.
-			participantState *participant = session->addParticipant(session->mSIPURI);
-			if(participant)
-			{
-				if(participant->mAvatarIDValid)
-				{
-					lookupName(participant->mAvatarID);
-				}
-				else if(!session->mName.empty())
-				{
-					participant->mDisplayName = session->mName;
-					avatarNameResolved(participant->mAvatarID, session->mName);
-				}
-				
-				// TODO: Question: Do we need to set up mAvatarID/mAvatarIDValid here?
-				LL_INFOS("Voice") << "added caller as participant \"" << participant->mAccountName 
-						<< "\" (" << participant->mAvatarID << ")"<< LL_ENDL;
-			}
-		}
-	}
-}
-
-void LLVoiceClient::sessionRemovedEvent(
-	std::string &sessionHandle, 
-	std::string &sessionGroupHandle)
-{
-	LL_INFOS("Voice") << "handle " << sessionHandle << LL_ENDL;
-	
-	sessionState *session = findSession(sessionHandle);
-	if(session)
-	{
-		leftAudioSession(session);
-
-		// This message invalidates the session's handle.  Set it to empty.
-		setSessionHandle(session);
-		
-		// This also means that the session's session group is now empty.
-		// Terminate the session group so it doesn't leak.
-		sessionGroupTerminateSendMessage(session);
-		
-		// Reset the media state (we now have no info)
-		session->mMediaStreamState = streamStateUnknown;
-		session->mTextStreamState = streamStateUnknown;
-		
-		// Conditionally delete the session
-		reapSession(session);
-	}
-	else
-	{
-		LL_WARNS("Voice") << "unknown session " << sessionHandle << " removed" << LL_ENDL;
-	}
-}
-
-void LLVoiceClient::reapSession(sessionState *session)
-{
-	if(session)
-	{
-		if(!session->mHandle.empty())
-		{
-			LL_DEBUGS("Voice") << "NOT deleting session " << session->mSIPURI << " (non-null session handle)" << LL_ENDL;
-		}
-		else if(session->mCreateInProgress)
-		{
-			LL_DEBUGS("Voice") << "NOT deleting session " << session->mSIPURI << " (create in progress)" << LL_ENDL;
-		}
-		else if(session->mMediaConnectInProgress)
-		{
-			LL_DEBUGS("Voice") << "NOT deleting session " << session->mSIPURI << " (connect in progress)" << LL_ENDL;
-		}
-		else if(session == mAudioSession)
-		{
-			LL_DEBUGS("Voice") << "NOT deleting session " << session->mSIPURI << " (it's the current session)" << LL_ENDL;
-		}
-		else if(session == mNextAudioSession)
-		{
-			LL_DEBUGS("Voice") << "NOT deleting session " << session->mSIPURI << " (it's the next session)" << LL_ENDL;
-		}
-		else
-		{
-			// TODO: Question: Should we check for queued text messages here?
-			// We don't have a reason to keep tracking this session, so just delete it.
-			LL_DEBUGS("Voice") << "deleting session " << session->mSIPURI << LL_ENDL;
-			deleteSession(session);
-			session = NULL;
-		}	
-	}
-	else
-	{
-//		LL_DEBUGS("Voice") << "session is NULL" << LL_ENDL;
-	}
-}
-
-// Returns true if the session seems to indicate we've moved to a region on a different voice server
-bool LLVoiceClient::sessionNeedsRelog(sessionState *session)
-{
-	bool result = false;
-	
-	if(session != NULL)
-	{
-		// Only make this check for spatial channels (so it won't happen for group or p2p calls)
-		if(session->mIsSpatial)
-		{
-			std::string::size_type atsign;
-			
-			atsign = session->mSIPURI.find("@");
-			
-			if(atsign != std::string::npos)
-			{
-				std::string urihost = session->mSIPURI.substr(atsign + 1);
-				if(stricmp(urihost.c_str(), mVoiceSIPURIHostName.c_str()))
-				{
-					// The hostname in this URI is different from what we expect.  This probably means we need to relog.
-					
-					// We could make a ProvisionVoiceAccountRequest and compare the result with the current values of
-					// mVoiceSIPURIHostName and mVoiceAccountServerURI to be really sure, but this is a pretty good indicator.
-					
-					result = true;
-				}
-			}
-		}
-	}
-	
-	return result;
-}
-
-void LLVoiceClient::leftAudioSession(
-	sessionState *session)
-{
-	if(mAudioSession == session)
-	{
-		switch(getState())
-		{
-			case stateJoiningSession:
-			case stateSessionJoined:
-			case stateRunning:
-			case stateLeavingSession:
-			case stateJoinSessionFailed:
-			case stateJoinSessionFailedWaiting:
-				// normal transition
-				LL_DEBUGS("Voice") << "left session " << session->mHandle << " in state " << state2string(getState()) << LL_ENDL;
-				setState(stateSessionTerminated);
-			break;
-			
-			case stateSessionTerminated:
-				// this will happen sometimes -- there are cases where we send the terminate and then go straight to this state.
-				LL_WARNS("Voice") << "left session " << session->mHandle << " in state " << state2string(getState()) << LL_ENDL;
-			break;
-			
-			default:
-				LL_WARNS("Voice") << "unexpected SessionStateChangeEvent (left session) in state " << state2string(getState()) << LL_ENDL;
-				setState(stateSessionTerminated);
-			break;
-		}
-	}
-}
-
-void LLVoiceClient::accountLoginStateChangeEvent(
-		std::string &accountHandle, 
-		int statusCode, 
-		std::string &statusString, 
-		int state)
-{
-	LL_DEBUGS("Voice") << "state is " << state << LL_ENDL;
-	/*
-		According to Mike S., status codes for this event are:
-		login_state_logged_out=0,
-        login_state_logged_in = 1,
-        login_state_logging_in = 2,
-        login_state_logging_out = 3,
-        login_state_resetting = 4,
-        login_state_error=100	
-	*/
-	
-	switch(state)
-	{
-		case 1:
-		if(getState() == stateLoggingIn)
-		{
-			setState(stateLoggedIn);
-		}
-		break;
-
-		case 3:
-			// The user is in the process of logging out.
-			setState(stateLoggingOut);
-		break;
-
-		case 0:
-			// The user has been logged out.  
-			setState(stateLoggedOut);
-		break;
-		
-		default:
-			//Used to be a commented out warning
-			LL_DEBUGS("Voice") << "unknown state: " << state << LL_ENDL;
-		break;
-	}
-}
-
-void LLVoiceClient::mediaStreamUpdatedEvent(
-	std::string &sessionHandle, 
-	std::string &sessionGroupHandle, 
-	int statusCode, 
-	std::string &statusString, 
-	int state, 
-	bool incoming)
-{
-	sessionState *session = findSession(sessionHandle);
-	
-	LL_DEBUGS("Voice") << "session " << sessionHandle << ", status code " << statusCode << ", string \"" << statusString << "\"" << LL_ENDL;
-	
-	if(session)
-	{
-		// We know about this session
-		
-		// Save the state for later use
-		session->mMediaStreamState = state;
-		
-		switch(statusCode)
-		{
-			case 0:
-			case 200:
-				// generic success
-				// Don't change the saved error code (it may have been set elsewhere)
-			break;
-			default:
-				// save the status code for later
-				session->mErrorStatusCode = statusCode;
-			break;
-		}
-		
-		switch(state)
-		{
-			case streamStateIdle:
-				// Standard "left audio session"
-				session->mVoiceEnabled = false;
-				session->mMediaConnectInProgress = false;
-				leftAudioSession(session);
-			break;
-
-			case streamStateConnected:
-				session->mVoiceEnabled = true;
-				session->mMediaConnectInProgress = false;
-				joinedAudioSession(session);
-			break;
-			
-			case streamStateRinging:
-				if(incoming)
-				{
-					// Send the voice chat invite to the GUI layer
-					// *TODO: Question: Should we correlate with the mute list here?
-					session->mIMSessionID = LLIMMgr::computeSessionID(IM_SESSION_P2P_INVITE, session->mCallerID);
-					session->mVoiceInvitePending = true;
-					if(session->mName.empty())
-					{
-						lookupName(session->mCallerID);
-					}
-					else
-					{
-						// Act like we just finished resolving the name
-						avatarNameResolved(session->mCallerID, session->mName);
-					}
-				}
-			break;
-			
-			default:
-				LL_WARNS("Voice") << "unknown state " << state << LL_ENDL;
-			break;
-			
-		}
-		
-	}
-	else
-	{
-		LL_WARNS("Voice") << "session " << sessionHandle << "not found"<< LL_ENDL;
-	}
-}
-
-void LLVoiceClient::textStreamUpdatedEvent(
-	std::string &sessionHandle, 
-	std::string &sessionGroupHandle, 
-	bool enabled,
-	int state, 
-	bool incoming)
-{
-	sessionState *session = findSession(sessionHandle);
-	
-	if(session)
-	{
-		// Save the state for later use
-		session->mTextStreamState = state;
-		
-		// We know about this session
-		switch(state)
-		{
-			case 0:	// We see this when the text stream closes
-				LL_DEBUGS("Voice") << "stream closed" << LL_ENDL;
-			break;
-			
-			case 1:	// We see this on an incoming call from the Connector
-				// Try to send any text messages queued for this session.
-				sendQueuedTextMessages(session);
-
-				// Send the text chat invite to the GUI layer
-				// TODO: Question: Should we correlate with the mute list here?
-				session->mTextInvitePending = true;
-				if(session->mName.empty())
-				{
-					lookupName(session->mCallerID);
-				}
-				else
-				{
-					// Act like we just finished resolving the name
-					avatarNameResolved(session->mCallerID, session->mName);
-				}
-			break;
-
-			default:
-				LL_WARNS("Voice") << "unknown state " << state << LL_ENDL;
-			break;
-			
-		}
-	}
-}
-
-void LLVoiceClient::participantAddedEvent(
-		std::string &sessionHandle, 
-		std::string &sessionGroupHandle, 
-		std::string &uriString, 
-		std::string &alias, 
-		std::string &nameString, 
-		std::string &displayNameString, 
-		int participantType)
-{
-	sessionState *session = findSession(sessionHandle);
-	if(session)
-	{
-		participantState *participant = session->addParticipant(uriString);
-		if(participant)
-		{
-			participant->mAccountName = nameString;
-
-			LL_DEBUGS("Voice") << "added participant \"" << participant->mAccountName 
-					<< "\" (" << participant->mAvatarID << ")"<< LL_ENDL;
-
-			if(participant->mAvatarIDValid)
-			{
-				// Initiate a lookup
-				lookupName(participant->mAvatarID);
-			}
-			else
-			{
-				// If we don't have a valid avatar UUID, we need to fill in the display name to make the active speakers floater work.
-				std::string namePortion = nameFromsipURI(uriString);
-				if(namePortion.empty())
-				{
-					// Problem with the SIP URI, fall back to the display name
-					namePortion = displayNameString;
-				}
-				if(namePortion.empty())
-				{
-					// Problems with both of the above, fall back to the account name
-					namePortion = nameString;
-				}
-				
-				// Set the display name (which is a hint to the active speakers window not to do its own lookup)
-				participant->mDisplayName = namePortion;
-				avatarNameResolved(participant->mAvatarID, namePortion);
-			}
-		}
-	}
-}
-
-void LLVoiceClient::participantRemovedEvent(
-		std::string &sessionHandle, 
-		std::string &sessionGroupHandle, 
-		std::string &uriString, 
-		std::string &alias, 
-		std::string &nameString)
-{
-	sessionState *session = findSession(sessionHandle);
-	if(session)
-	{
-		participantState *participant = session->findParticipant(uriString);
-		if(participant)
-		{
-			session->removeParticipant(participant);
-		}
-		else
-		{
-			LL_DEBUGS("Voice") << "unknown participant " << uriString << LL_ENDL;
-		}
-	}
-	else
-	{
-		LL_DEBUGS("Voice") << "unknown session " << sessionHandle << LL_ENDL;
-	}
-}
-
-
-void LLVoiceClient::participantUpdatedEvent(
-		std::string &sessionHandle, 
-		std::string &sessionGroupHandle, 
-		std::string &uriString, 
-		std::string &alias, 
-		bool isModeratorMuted, 
-		bool isSpeaking, 
-		int volume, 
-		F32 energy)
-{
-	sessionState *session = findSession(sessionHandle);
-	if(session)
-	{
-		participantState *participant = session->findParticipant(uriString);
-		
-		if(participant)
-		{
-			participant->mIsSpeaking = isSpeaking;
-			participant->mIsModeratorMuted = isModeratorMuted;
-
-			// SLIM SDK: convert range: ensure that energy is set to zero if is_speaking is false
-			if (isSpeaking)
-			{
-				participant->mSpeakingTimeout.reset();
-				participant->mPower = energy;
-			}
-			else
-			{
-				participant->mPower = 0.0f;
-			}
-			participant->mVolume = volume;
-
-			
-			// *HACK: mantipov: added while working on EXT-3544
-			/*
-			Sometimes LLVoiceClient::participantUpdatedEvent callback is called BEFORE 
-			LLViewerChatterBoxSessionAgentListUpdates::post() sometimes AFTER.
-			
-			participantUpdatedEvent updates voice participant state in particular participantState::mIsModeratorMuted
-			Originally we wanted to update session Speaker Manager to fire LLSpeakerVoiceModerationEvent to fix the EXT-3544 bug.
-			Calling of the LLSpeakerMgr::update() method was added into LLIMMgr::processAgentListUpdates.
-			
-			But in case participantUpdatedEvent() is called after LLViewerChatterBoxSessionAgentListUpdates::post()
-			voice participant mIsModeratorMuted is changed after speakers are updated in Speaker Manager
-			and event is not fired.
-
-			So, we have to call LLSpeakerMgr::update() here. In any case it is better than call it
-			in LLCallFloater::draw()
-			*/
-			LLVoiceChannel* voice_cnl = LLVoiceChannel::getCurrentVoiceChannel();
-
-			// ignore session ID of local chat
-			if (voice_cnl && voice_cnl->getSessionID().notNull())
-			{
-				LLSpeakerMgr* speaker_manager = LLIMModel::getInstance()->getSpeakerManager(voice_cnl->getSessionID());
-				if (speaker_manager)
-				{
-					speaker_manager->update(true);
-				}
-			}
-		}
-		else
-		{
-			LL_WARNS("Voice") << "unknown participant: " << uriString << LL_ENDL;
-		}
-	}
-	else
-	{
-		LL_INFOS("Voice") << "unknown session " << sessionHandle << LL_ENDL;
-	}
-}
-
-void LLVoiceClient::buddyPresenceEvent(
-		std::string &uriString, 
-		std::string &alias, 
-		std::string &statusString,
-		std::string &applicationString)
-{
-	buddyListEntry *buddy = findBuddy(uriString);
-	
-	if(buddy)
-	{
-		LL_DEBUGS("Voice") << "Presence event for " << buddy->mDisplayName << " status \"" << statusString << "\", application \"" << applicationString << "\""<< LL_ENDL;
-		LL_DEBUGS("Voice") << "before: mOnlineSL = " << (buddy->mOnlineSL?"true":"false") << ", mOnlineSLim = " << (buddy->mOnlineSLim?"true":"false") << LL_ENDL;
-
-		if(applicationString.empty())
-		{
-			// This presence event is from a client that doesn't set up the Application string.  Do things the old-skool way.
-			// NOTE: this will be needed to support people who aren't on the 3010-class SDK yet.
-
-			if ( stricmp("Unknown", statusString.c_str())== 0) 
-			{
-				// User went offline with a non-SLim-enabled viewer.
-				buddy->mOnlineSL = false;
-			}
-			else if ( stricmp("Online", statusString.c_str())== 0) 
-			{
-				// User came online with a non-SLim-enabled viewer.
-				buddy->mOnlineSL = true;
-			}
-			else
-			{
-				// If the user is online through SLim, their status will be "Online-slc", "Away", or something else.
-				// NOTE: we should never see this unless someone is running an OLD version of SLim -- the versions that should be in use now all set the application string.
-				buddy->mOnlineSLim = true;
-			} 
-		}
-		else if(applicationString.find("SecondLifeViewer") != std::string::npos)
-		{
-			// This presence event is from a viewer that sets the application string
-			if ( stricmp("Unknown", statusString.c_str())== 0) 
-			{
-				// Viewer says they're offline
-				buddy->mOnlineSL = false;
-			}
-			else
-			{
-				// Viewer says they're online
-				buddy->mOnlineSL = true;
-			}
-		}
-		else
-		{
-			// This presence event is from something which is NOT the SL viewer (assume it's SLim).
-			if ( stricmp("Unknown", statusString.c_str())== 0) 
-			{
-				// SLim says they're offline
-				buddy->mOnlineSLim = false;
-			}
-			else
-			{
-				// SLim says they're online
-				buddy->mOnlineSLim = true;
-			}
-		} 
-
-		LL_DEBUGS("Voice") << "after: mOnlineSL = " << (buddy->mOnlineSL?"true":"false") << ", mOnlineSLim = " << (buddy->mOnlineSLim?"true":"false") << LL_ENDL;
-		
-		// HACK -- increment the internal change serial number in the LLRelationship (without changing the actual status), so the UI notices the change.
-		LLAvatarTracker::instance().setBuddyOnline(buddy->mUUID,LLAvatarTracker::instance().isBuddyOnline(buddy->mUUID));
-
-		notifyFriendObservers();
-	}
-	else
-	{
-		LL_DEBUGS("Voice") << "Presence for unknown buddy " << uriString << LL_ENDL;
-	}	
-}
-
-void LLVoiceClient::messageEvent(
-		std::string &sessionHandle, 
-		std::string &uriString, 
-		std::string &alias, 
-		std::string &messageHeader, 
-		std::string &messageBody,
-		std::string &applicationString)
-{
-	LL_DEBUGS("Voice") << "Message event, session " << sessionHandle << " from " << uriString << LL_ENDL;
-//	LL_DEBUGS("Voice") << "    header " << messageHeader << ", body: \n" << messageBody << LL_ENDL;
-	
-	if(messageHeader.find("text/html") != std::string::npos)
-	{
-		std::string message;
-
-		{
-			const std::string startMarker = "<body";
-			const std::string startMarker2 = ">";
-			const std::string endMarker = "</body>";
-			const std::string startSpan = "<span";
-			const std::string endSpan = "</span>";
-			std::string::size_type start;
-			std::string::size_type end;
-			
-			// Default to displaying the raw string, so the message gets through.
-			message = messageBody;
-
-			// Find the actual message text within the XML fragment
-			start = messageBody.find(startMarker);
-			start = messageBody.find(startMarker2, start);
-			end = messageBody.find(endMarker);
-
-			if(start != std::string::npos)
-			{
-				start += startMarker2.size();
-				
-				if(end != std::string::npos)
-					end -= start;
-					
-				message.assign(messageBody, start, end);
-			}
-			else 
-			{
-				// Didn't find a <body>, try looking for a <span> instead.
-				start = messageBody.find(startSpan);
-				start = messageBody.find(startMarker2, start);
-				end = messageBody.find(endSpan);
-				
-				if(start != std::string::npos)
-				{
-					start += startMarker2.size();
-					
-					if(end != std::string::npos)
-						end -= start;
-					
-					message.assign(messageBody, start, end);
-				}			
-			}
-		}	
-		
-//		LL_DEBUGS("Voice") << "    raw message = \n" << message << LL_ENDL;
-
-		// strip formatting tags
-		{
-			std::string::size_type start;
-			std::string::size_type end;
-			
-			while((start = message.find('<')) != std::string::npos)
-			{
-				if((end = message.find('>', start + 1)) != std::string::npos)
-				{
-					// Strip out the tag
-					message.erase(start, (end + 1) - start);
-				}
-				else
-				{
-					// Avoid an infinite loop
-					break;
-				}
-			}
-		}
-		
-		// Decode ampersand-escaped chars
-		{
-			std::string::size_type mark = 0;
-
-			// The text may contain text encoded with &lt;, &gt;, and &amp;
-			mark = 0;
-			while((mark = message.find("&lt;", mark)) != std::string::npos)
-			{
-				message.replace(mark, 4, "<");
-				mark += 1;
-			}
-			
-			mark = 0;
-			while((mark = message.find("&gt;", mark)) != std::string::npos)
-			{
-				message.replace(mark, 4, ">");
-				mark += 1;
-			}
-			
-			mark = 0;
-			while((mark = message.find("&amp;", mark)) != std::string::npos)
-			{
-				message.replace(mark, 5, "&");
-				mark += 1;
-			}
-		}
-		
-		// strip leading/trailing whitespace (since we always seem to get a couple newlines)
-		LLStringUtil::trim(message);
-		
-//		LL_DEBUGS("Voice") << "    stripped message = \n" << message << LL_ENDL;
-		
-		sessionState *session = findSession(sessionHandle);
-		if(session)
-		{
-			bool is_busy = gAgent.getBusy();
-			bool is_muted = LLMuteList::getInstance()->isMuted(session->mCallerID, session->mName, LLMute::flagTextChat);
-			bool is_linden = LLMuteList::getInstance()->isLinden(session->mName);
-			bool quiet_chat = false;
-			LLChat chat;
-
-			chat.mMuted = is_muted && !is_linden;
-			
-			if(!chat.mMuted)
-			{
-				chat.mFromID = session->mCallerID;
-				chat.mFromName = session->mName;
-				chat.mSourceType = CHAT_SOURCE_AGENT;
-
-				if(is_busy && !is_linden)
-				{
-					quiet_chat = true;
-					// TODO: Question: Return busy mode response here?  Or maybe when session is started instead?
-				}
-								
-				LL_DEBUGS("Voice") << "adding message, name " << session->mName << " session " << session->mIMSessionID << ", target " << session->mCallerID << LL_ENDL;
-				gIMMgr->addMessage(session->mIMSessionID,
-						session->mCallerID,
-						session->mName.c_str(),
-						message.c_str(),
-						LLStringUtil::null,		// default arg
-						IM_NOTHING_SPECIAL,		// default arg
-						0,						// default arg
-						LLUUID::null,			// default arg
-						LLVector3::zero,		// default arg
-						true);					// prepend name and make it a link to the user's profile
-			}
-		}		
-	}
-}
-
-void LLVoiceClient::sessionNotificationEvent(std::string &sessionHandle, std::string &uriString, std::string &notificationType)
-{
-	sessionState *session = findSession(sessionHandle);
-	
-	if(session)
-	{
-		participantState *participant = session->findParticipant(uriString);
-		if(participant)
-		{
-			if (!stricmp(notificationType.c_str(), "Typing"))
-			{
-				// Other end started typing
-				// TODO: The proper way to add a typing notification seems to be LLIMMgr::processIMTypingStart().
-				// It requires an LLIMInfo for the message, which we don't have here.
-			}
-			else if (!stricmp(notificationType.c_str(), "NotTyping"))
-			{
-				// Other end stopped typing
-				// TODO: The proper way to remove a typing notification seems to be LLIMMgr::processIMTypingStop().
-				// It requires an LLIMInfo for the message, which we don't have here.
-			}
-			else
-			{
-				LL_DEBUGS("Voice") << "Unknown notification type " << notificationType << "for participant " << uriString << " in session " << session->mSIPURI << LL_ENDL;
-			}
-		}
-		else
-		{
-			LL_DEBUGS("Voice") << "Unknown participant " << uriString << " in session " << session->mSIPURI << LL_ENDL;
-		}
-	}
-	else
-	{
-		LL_DEBUGS("Voice") << "Unknown session handle " << sessionHandle << LL_ENDL;
-	}
-}
-
-void LLVoiceClient::subscriptionEvent(std::string &buddyURI, std::string &subscriptionHandle, std::string &alias, std::string &displayName, std::string &applicationString, std::string &subscriptionType)
-{
-	buddyListEntry *buddy = findBuddy(buddyURI);
-	
-	if(!buddy)
-	{
-		// Couldn't find buddy by URI, try converting the alias...
-		if(!alias.empty())
-		{
-			LLUUID id;
-			if(IDFromName(alias, id))
-			{
-				buddy = findBuddy(id);
-			}
-		}
-	}
-	
-	if(buddy)
-	{
-		std::ostringstream stream;
-		
-		if(buddy->mCanSeeMeOnline)
-		{
-			// Sending the response will create an auto-accept rule
-			buddy->mHasAutoAcceptListEntry = true;
-		}
-		else
-		{
-			// Sending the response will create a block rule
-			buddy->mHasBlockListEntry = true;
-		}
-		
-		if(buddy->mInSLFriends)
-		{
-			buddy->mInVivoxBuddies = true;
-		}
-		
-		stream
-			<< "<Request requestId=\"" << mCommandCookie++ << "\" action=\"Account.SendSubscriptionReply.1\">"
-				<< "<AccountHandle>" << mAccountHandle << "</AccountHandle>"
-				<< "<BuddyURI>" << buddy->mURI << "</BuddyURI>"
-				<< "<RuleType>" << (buddy->mCanSeeMeOnline?"Allow":"Hide") << "</RuleType>"
-				<< "<AutoAccept>"<< (buddy->mInSLFriends?"1":"0")<< "</AutoAccept>"
-				<< "<SubscriptionHandle>" << subscriptionHandle << "</SubscriptionHandle>"
-			<< "</Request>"
-			<< "\n\n\n";
-			
-		writeString(stream.str());
-	}
-}
-
-void LLVoiceClient::auxAudioPropertiesEvent(F32 energy)
-{
-	LL_DEBUGS("Voice") << "got energy " << energy << LL_ENDL;
-	mTuningEnergy = energy;
-}
-
-void LLVoiceClient::buddyListChanged()
-{
-	// This is called after we receive a BuddyAndGroupListChangedEvent.
-	mBuddyListMapPopulated = true;
-	mFriendsListDirty = true;
-}
-
-void LLVoiceClient::muteListChanged()
-{
-	// The user's mute list has been updated.  Go through the current participant list and sync it with the mute list.
-	if(mAudioSession)
-	{
-		participantMap::iterator iter = mAudioSession->mParticipantsByURI.begin();
-		
-		for(; iter != mAudioSession->mParticipantsByURI.end(); iter++)
-		{
-			participantState *p = iter->second;
-			
-			// Check to see if this participant is on the mute list already
-			if(p->updateMuteState())
-				mAudioSession->mVolumeDirty = true;
-		}
-	}
-}
-
-void LLVoiceClient::updateFriends(U32 mask)
-{
-	if(mask & (LLFriendObserver::ADD | LLFriendObserver::REMOVE | LLFriendObserver::POWERS))
-	{
-		// Just resend the whole friend list to the daemon
-		mFriendsListDirty = true;
-	}
-}
-
-/////////////////////////////
-// Managing list of participants
-LLVoiceClient::participantState::participantState(const std::string &uri) : 
-	 mURI(uri), 
-	 mPTT(false), 
-	 mIsSpeaking(false), 
-	 mIsModeratorMuted(false), 
-	 mLastSpokeTimestamp(0.f), 
-	 mPower(0.f), 
-	 mVolume(-1), 
-	 mOnMuteList(false), 
-	 mUserVolume(-1), 
-	 mVolumeDirty(false), 
-	 mAvatarIDValid(false),
-	 mIsSelf(false)
-{
-}
-
-LLVoiceClient::participantState *LLVoiceClient::sessionState::addParticipant(const std::string &uri)
-{
-	participantState *result = NULL;
-	bool useAlternateURI = false;
-	
-	// Note: this is mostly the body of LLVoiceClient::sessionState::findParticipant(), but since we need to know if it
-	// matched the alternate SIP URI (so we can add it properly), we need to reproduce it here.
-	{
-		participantMap::iterator iter = mParticipantsByURI.find(&uri);
-
-		if(iter == mParticipantsByURI.end())
-		{
-			if(!mAlternateSIPURI.empty() && (uri == mAlternateSIPURI))
-			{
-				// This is a p2p session (probably with the SLIM client) with an alternate URI for the other participant.
-				// Use mSIPURI instead, since it will be properly encoded.
-				iter = mParticipantsByURI.find(&(mSIPURI));
-				useAlternateURI = true;
-			}
-		}
-
-		if(iter != mParticipantsByURI.end())
-		{
-			result = iter->second;
-		}
-	}
-		
-	if(!result)
-	{
-		// participant isn't already in one list or the other.
-		result = new participantState(useAlternateURI?mSIPURI:uri);
-		mParticipantsByURI.insert(participantMap::value_type(&(result->mURI), result));
-		mParticipantsChanged = true;
-		
-		// Try to do a reverse transform on the URI to get the GUID back.
-		{
-			LLUUID id;
-			if(IDFromName(result->mURI, id))
-			{
-				result->mAvatarIDValid = true;
-				result->mAvatarID = id;
-
-				if(result->updateMuteState())
-					mVolumeDirty = true;
-			}
-			else
-			{
-				// Create a UUID by hashing the URI, but do NOT set mAvatarIDValid.
-				// This tells both code in LLVoiceClient and code in llfloateractivespeakers.cpp that the ID will not be in the name cache.
-				setUUIDFromStringHash(result->mAvatarID, uri);
-			}
-		}
-		
-		mParticipantsByUUID.insert(participantUUIDMap::value_type(&(result->mAvatarID), result));
-
-		result->mUserVolume = LLSpeakerVolumeStorage::getInstance()->getSpeakerVolume(result->mAvatarID);
-
-		LL_DEBUGS("Voice") << "participant \"" << result->mURI << "\" added." << LL_ENDL;
-	}
-	
-	return result;
-}
-
-bool LLVoiceClient::participantState::updateMuteState()
-{
-	bool result = false;
-	
-	if(mAvatarIDValid)
-	{
-		bool isMuted = LLMuteList::getInstance()->isMuted(mAvatarID, LLMute::flagVoiceChat);
-		if(mOnMuteList != isMuted)
-		{
-			mOnMuteList = isMuted;
-			mVolumeDirty = true;
-			result = true;
-		}
-	}
-	return result;
-}
-
-bool LLVoiceClient::participantState::isAvatar()
-{
-	return mAvatarIDValid;
-}
-
-void LLVoiceClient::sessionState::removeParticipant(LLVoiceClient::participantState *participant)
-{
-	if(participant)
-	{
-		participantMap::iterator iter = mParticipantsByURI.find(&(participant->mURI));
-		participantUUIDMap::iterator iter2 = mParticipantsByUUID.find(&(participant->mAvatarID));
-		
-		LL_DEBUGS("Voice") << "participant \"" << participant->mURI <<  "\" (" << participant->mAvatarID << ") removed." << LL_ENDL;
-		
-		if(iter == mParticipantsByURI.end())
-		{
-			LL_ERRS("Voice") << "Internal error: participant " << participant->mURI << " not in URI map" << LL_ENDL;
-		}
-		else if(iter2 == mParticipantsByUUID.end())
-		{
-			LL_ERRS("Voice") << "Internal error: participant ID " << participant->mAvatarID << " not in UUID map" << LL_ENDL;
-		}
-		else if(iter->second != iter2->second)
-		{
-			LL_ERRS("Voice") << "Internal error: participant mismatch!" << LL_ENDL;
-		}
-		else
-		{
-			mParticipantsByURI.erase(iter);
-			mParticipantsByUUID.erase(iter2);
-			
-			delete participant;
-			mParticipantsChanged = true;
-		}
-	}
-}
-
-void LLVoiceClient::sessionState::removeAllParticipants()
-{
-	LL_DEBUGS("Voice") << "called" << LL_ENDL;
-
-	while(!mParticipantsByURI.empty())
-	{
-		removeParticipant(mParticipantsByURI.begin()->second);
-	}
-	
-	if(!mParticipantsByUUID.empty())
-	{
-		LL_ERRS("Voice") << "Internal error: empty URI map, non-empty UUID map" << LL_ENDL;
-	}
-}
-
-LLVoiceClient::participantMap *LLVoiceClient::getParticipantList(void)
-{
-	participantMap *result = NULL;
-	if(mAudioSession)
-	{
-		result = &(mAudioSession->mParticipantsByURI);
-	}
-	return result;
-}
-
-void LLVoiceClient::getParticipantsUUIDSet(std::set<LLUUID>& participant_uuids)
-{
-	if (NULL == mAudioSession) return;
-
-	participantUUIDMap::const_iterator it = mAudioSession->mParticipantsByUUID.begin(),
-		it_end = mAudioSession->mParticipantsByUUID.end();
-	for (; it != it_end; ++it)
-	{
-		participant_uuids.insert((*(*it).first));
-	}
-}
-
-LLVoiceClient::participantState *LLVoiceClient::sessionState::findParticipant(const std::string &uri)
-{
-	participantState *result = NULL;
-	
-	participantMap::iterator iter = mParticipantsByURI.find(&uri);
-
-	if(iter == mParticipantsByURI.end())
-	{
-		if(!mAlternateSIPURI.empty() && (uri == mAlternateSIPURI))
-		{
-			// This is a p2p session (probably with the SLIM client) with an alternate URI for the other participant.
-			// Look up the other URI
-			iter = mParticipantsByURI.find(&(mSIPURI));
-		}
-	}
-
-	if(iter != mParticipantsByURI.end())
-	{
-		result = iter->second;
-	}
-		
-	return result;
-}
-
-LLVoiceClient::participantState* LLVoiceClient::sessionState::findParticipantByID(const LLUUID& id)
-{
-	participantState * result = NULL;
-	participantUUIDMap::iterator iter = mParticipantsByUUID.find(&id);
-
-	if(iter != mParticipantsByUUID.end())
-	{
-		result = iter->second;
-	}
-
-	return result;
-}
-
-LLVoiceClient::participantState* LLVoiceClient::findParticipantByID(const LLUUID& id)
-{
-	participantState * result = NULL;
-	
-	if(mAudioSession)
-	{
-		result = mAudioSession->findParticipantByID(id);
-	}
-	
-	return result;
-}
-
-
-void LLVoiceClient::parcelChanged()
-{
-	if(getState() >= stateNoChannel)
-	{
-		// If the user is logged in, start a channel lookup.
-		LL_DEBUGS("Voice") << "sending ParcelVoiceInfoRequest (" << mCurrentRegionName << ", " << mCurrentParcelLocalID << ")" << LL_ENDL;
-
-		std::string url = gAgent.getRegion()->getCapability("ParcelVoiceInfoRequest");
-		LLSD data;
-		LLHTTPClient::post(
-			url,
-			data,
-			new LLVoiceClientCapResponder);
-	}
-	else
-	{
-		// The transition to stateNoChannel needs to kick this off again.
-		LL_INFOS("Voice") << "not logged in yet, deferring" << LL_ENDL;
-	}
-}
-
-void LLVoiceClient::switchChannel(
-	std::string uri,
-	bool spatial,
-	bool no_reconnect,
-	bool is_p2p,
-	std::string hash)
-{
-	bool needsSwitch = false;
-	
-	LL_DEBUGS("Voice") 
-		<< "called in state " << state2string(getState()) 
-		<< " with uri \"" << uri << "\"" 
-		<< (spatial?", spatial is true":", spatial is false")
-		<< LL_ENDL;
-	
-	switch(getState())
-	{
-		case stateJoinSessionFailed:
-		case stateJoinSessionFailedWaiting:
-		case stateNoChannel:
-			// Always switch to the new URI from these states.
-			needsSwitch = true;
-		break;
-
-		default:
-			if(mSessionTerminateRequested)
-			{
-				// If a terminate has been requested, we need to compare against where the URI we're already headed to.
-				if(mNextAudioSession)
-				{
-					if(mNextAudioSession->mSIPURI != uri)
-						needsSwitch = true;
-				}
-				else
-				{
-					// mNextAudioSession is null -- this probably means we're on our way back to spatial.
-					if(!uri.empty())
-					{
-						// We do want to process a switch in this case.
-						needsSwitch = true;
-					}
-				}
-			}
-			else
-			{
-				// Otherwise, compare against the URI we're in now.
-				if(mAudioSession)
-				{
-					if(mAudioSession->mSIPURI != uri)
-					{
-						needsSwitch = true;
-					}
-				}
-				else
-				{
-					if(!uri.empty())
-					{
-						// mAudioSession is null -- it's not clear what case would cause this.
-						// For now, log it as a warning and see if it ever crops up.
-						LL_WARNS("Voice") << "No current audio session." << LL_ENDL;
-					}
-				}
-			}
-		break;
-	}
-	
-	if(needsSwitch)
-	{
-		if(uri.empty())
-		{
-			// Leave any channel we may be in
-			LL_DEBUGS("Voice") << "leaving channel" << LL_ENDL;
-
-			sessionState *oldSession = mNextAudioSession;
-			mNextAudioSession = NULL;
-
-			// The old session may now need to be deleted.
-			reapSession(oldSession);
-
-			notifyStatusObservers(LLVoiceClientStatusObserver::STATUS_VOICE_DISABLED);
-		}
-		else
-		{
-			LL_DEBUGS("Voice") << "switching to channel " << uri << LL_ENDL;
-
-			mNextAudioSession = addSession(uri);
-			mNextAudioSession->mHash = hash;
-			mNextAudioSession->mIsSpatial = spatial;
-			mNextAudioSession->mReconnect = !no_reconnect;
-			mNextAudioSession->mIsP2P = is_p2p;
-		}
-		
-		if(getState() <= stateNoChannel)
-		{
-			// We're already set up to join a channel, just needed to fill in the session URI
-		}
-		else
-		{
-			// State machine will come around and rejoin if uri/handle is not empty.
-			sessionTerminate();
-		}
-	}
-}
-
-void LLVoiceClient::joinSession(sessionState *session)
-{
-	mNextAudioSession = session;
-	
-	if(getState() <= stateNoChannel)
-	{
-		// We're already set up to join a channel, just needed to fill in the session handle
-	}
-	else
-	{
-		// State machine will come around and rejoin if uri/handle is not empty.
-		sessionTerminate();
-	}
-}
-
-void LLVoiceClient::setNonSpatialChannel(
-	const std::string &uri,
-	const std::string &credentials)
-{
-	switchChannel(uri, false, false, false, credentials);
-}
-
-void LLVoiceClient::setSpatialChannel(
-	const std::string &uri,
-	const std::string &credentials)
-{
-	mSpatialSessionURI = uri;
-	mSpatialSessionCredentials = credentials;
-	mAreaVoiceDisabled = mSpatialSessionURI.empty();
-
-	LL_DEBUGS("Voice") << "got spatial channel uri: \"" << uri << "\"" << LL_ENDL;
-	
-	if((mAudioSession && !(mAudioSession->mIsSpatial)) || (mNextAudioSession && !(mNextAudioSession->mIsSpatial)))
-	{
-		// User is in a non-spatial chat or joining a non-spatial chat.  Don't switch channels.
-		LL_INFOS("Voice") << "in non-spatial chat, not switching channels" << LL_ENDL;
-	}
-	else
-	{
-		switchChannel(mSpatialSessionURI, true, false, false, mSpatialSessionCredentials);
-	}
-}
-
-void LLVoiceClient::callUser(const LLUUID &uuid)
-{
-	std::string userURI = sipURIFromID(uuid);
-
-	switchChannel(userURI, false, true, true);
-}
-
-LLVoiceClient::sessionState* LLVoiceClient::startUserIMSession(const LLUUID &uuid)
-{
-	// Figure out if a session with the user already exists
-	sessionState *session = findSession(uuid);
-	if(!session)
-	{
-		// No session with user, need to start one.
-		std::string uri = sipURIFromID(uuid);
-		session = addSession(uri);
-		session->mIsSpatial = false;
-		session->mReconnect = false;	
-		session->mIsP2P = true;
-		session->mCallerID = uuid;
-	}
-	
-	if(session)
-	{
-		if(session->mHandle.empty())
-		{
-			// Session isn't active -- start it up.
-			sessionCreateSendMessage(session, false, true);
-		}
-		else
-		{	
-			// Session is already active -- start up text.
-			sessionTextConnectSendMessage(session);
-		}
-	}
-	
-	return session;
-}
-
-bool LLVoiceClient::sendTextMessage(const LLUUID& participant_id, const std::string& message)
-{
-	bool result = false;
-
-	// Attempt to locate the indicated session
-	sessionState *session = startUserIMSession(participant_id);
-	if(session)
-	{
-		// found the session, attempt to send the message
-		session->mTextMsgQueue.push(message);
-		
-		// Try to send queued messages (will do nothing if the session is not open yet)
-		sendQueuedTextMessages(session);
-
-		// The message is queued, so we succeed.
-		result = true;
-	}	
-	else
-	{
-		LL_DEBUGS("Voice") << "Session not found for participant ID " << participant_id << LL_ENDL;
-	}
-	
-	return result;
-}
-
-void LLVoiceClient::sendQueuedTextMessages(sessionState *session)
-{
-	if(session->mTextStreamState == 1)
-	{
-		if(!session->mTextMsgQueue.empty())
-		{
-			std::ostringstream stream;
-			
-			while(!session->mTextMsgQueue.empty())
-			{
-				std::string message = session->mTextMsgQueue.front();
-				session->mTextMsgQueue.pop();
-				stream
-				<< "<Request requestId=\"" << mCommandCookie++ << "\" action=\"Session.SendMessage.1\">"
-					<< "<SessionHandle>" << session->mHandle << "</SessionHandle>"
-					<< "<MessageHeader>text/HTML</MessageHeader>"
-					<< "<MessageBody>" << message << "</MessageBody>"
-				<< "</Request>"
-				<< "\n\n\n";
-			}		
-			writeString(stream.str());
-		}
-	}
-	else
-	{
-		// Session isn't connected yet, defer until later.
-	}
-}
-
-void LLVoiceClient::endUserIMSession(const LLUUID &uuid)
-{
-	// Figure out if a session with the user exists
-	sessionState *session = findSession(uuid);
-	if(session)
-	{
-		// found the session
-		if(!session->mHandle.empty())
-		{
-			sessionTextDisconnectSendMessage(session);
-		}
-	}	
-	else
-	{
-		LL_DEBUGS("Voice") << "Session not found for participant ID " << uuid << LL_ENDL;
-	}
-}
-
-bool LLVoiceClient::answerInvite(std::string &sessionHandle)
-{
-	// this is only ever used to answer incoming p2p call invites.
-	
-	sessionState *session = findSession(sessionHandle);
-	if(session)
-	{
-		session->mIsSpatial = false;
-		session->mReconnect = false;	
-		session->mIsP2P = true;
-
-		joinSession(session);
-		return true;
-	}
-	
-	return false;
-}
-
-bool LLVoiceClient::isOnlineSIP(const LLUUID &id)
-{
-	bool result = false;
-	buddyListEntry *buddy = findBuddy(id);
-	if(buddy)
-	{
-		result = buddy->mOnlineSLim;
-		LL_DEBUGS("Voice") << "Buddy " << buddy->mDisplayName << " is SIP " << (result?"online":"offline") << LL_ENDL;
-	}
-
-	if(!result)
-	{
-		// This user isn't on the buddy list or doesn't show online status through the buddy list, but could be a participant in an existing session if they initiated a text IM.
-		sessionState *session = findSession(id);
-		if(session && !session->mHandle.empty())
-		{
-			if((session->mTextStreamState != streamStateUnknown) || (session->mMediaStreamState > streamStateIdle))
-			{
-				LL_DEBUGS("Voice") << "Open session with " << id << " found, returning SIP online state" << LL_ENDL;
-				// we have a p2p text session open with this user, so by definition they're online.
-				result = true;
-			}
-		}
-	}
-	
-	return result;
-}
-
-// Returns true if the indicated participant in the current audio session is really an SL avatar.
-// Currently this will be false only for PSTN callers into group chats, and PSTN p2p calls.
-bool LLVoiceClient::isParticipantAvatar(const LLUUID &id)
-{
-	bool result = true; 
-	sessionState *session = findSession(id);
-	
-	if(session != NULL)
-	{
-		// this is a p2p session with the indicated caller, or the session with the specified UUID.
-		if(session->mSynthesizedCallerID)
-			result = false;
-	}
-	else
-	{
-		// Didn't find a matching session -- check the current audio session for a matching participant
-		if(mAudioSession != NULL)
-		{
-			participantState *participant = findParticipantByID(id);
-			if(participant != NULL)
-			{
-				result = participant->isAvatar();
-			}
-		}
-	}
-	
-	return result;
-}
-
-// Returns true if calling back the session URI after the session has closed is possible.
-// Currently this will be false only for PSTN P2P calls.		
-bool LLVoiceClient::isSessionCallBackPossible(const LLUUID &session_id)
-{
-	bool result = true; 
-	sessionState *session = findSession(session_id);
-	
-	if(session != NULL)
-	{
-		result = session->isCallBackPossible();
-	}
-	
-	return result;
-}
-
-// Returns true if the session can accepte text IM's.
-// Currently this will be false only for PSTN P2P calls.
-bool LLVoiceClient::isSessionTextIMPossible(const LLUUID &session_id)
-{
-	bool result = true; 
-	sessionState *session = findSession(session_id);
-	
-	if(session != NULL)
-	{
-		result = session->isTextIMPossible();
-	}
-	
-	return result;
-}
-		
-
-void LLVoiceClient::declineInvite(std::string &sessionHandle)
-{
-	sessionState *session = findSession(sessionHandle);
-	if(session)
-	{
-		sessionMediaDisconnectSendMessage(session);
-	}
-}
-
-void LLVoiceClient::leaveNonSpatialChannel()
-{
-	LL_DEBUGS("Voice") 
-		<< "called in state " << state2string(getState()) 
-		<< LL_ENDL;
-	
-	// Make sure we don't rejoin the current session.	
-	sessionState *oldNextSession = mNextAudioSession;
-	mNextAudioSession = NULL;
-	
-	// Most likely this will still be the current session at this point, but check it anyway.
-	reapSession(oldNextSession);
-	
-	verifySessionState();
-	
-	sessionTerminate();
-}
-
-std::string LLVoiceClient::getCurrentChannel()
-{
-	std::string result;
-	
-	if((getState() == stateRunning) && !mSessionTerminateRequested)
-	{
-		result = getAudioSessionURI();
-	}
-	
-	return result;
-}
-
-bool LLVoiceClient::inProximalChannel()
-{
-	bool result = false;
-	
-	if((getState() == stateRunning) && !mSessionTerminateRequested)
-	{
-		result = inSpatialChannel();
-	}
-	
-	return result;
-}
->>>>>>> b1891e29
 
 std::string LLVoiceClientStatusObserver::status2string(LLVoiceClientStatusObserver::EStatusType inStatus)
 {
@@ -5883,22 +285,7 @@
 {
 	if (mVoiceModule) 
 	{
-<<<<<<< HEAD
 		return mVoiceModule->isSessionTextIMPossible(id);
-=======
-		participantState *participant = findParticipantByID(id);
-		if (participant)
-		{
-			// store this volume setting for future sessions
-			LLSpeakerVolumeStorage::getInstance()->storeSpeakerVolume(id, volume);
-
-			// volume can amplify by as much as 4x!
-			S32 ivol = (S32)(400.f * volume * volume);
-			participant->mUserVolume = llclamp(ivol, 0, 400);
-			participant->mVolumeDirty = TRUE;
-			mAudioSession->mVolumeDirty = TRUE;
-		}
->>>>>>> b1891e29
 	}
 	else
 	{
@@ -6394,7 +781,6 @@
 	}
 };
 
-
 const std::string LLSpeakerVolumeStorage::SETTINGS_FILE_NAME = "volume_settings.xml";
 
 LLSpeakerVolumeStorage::LLSpeakerVolumeStorage()
@@ -6407,7 +793,7 @@
 	save();
 }
 
-void LLSpeakerVolumeStorage::storeSpeakerVolume(const LLUUID& speaker_id, S32 volume)
+void LLSpeakerVolumeStorage::storeSpeakerVolume(const LLUUID& speaker_id, F32 volume)
 {
 	mSpeakersData[speaker_id] = volume;
 }
@@ -6421,7 +807,10 @@
 	
 	if (it != mSpeakersData.end())
 	{
-		ret_val = it->second;
+		F32 f_val = it->second;
+		// volume can amplify by as much as 4x!
+		S32 ivol = (S32)(400.f * f_val * f_val);
+		ret_val = llclamp(ivol, 0, 400);
 	}
 	return ret_val;
 }
@@ -6442,7 +831,7 @@
 	for (LLSD::map_const_iterator iter = settings_llsd.beginMap();
 		iter != settings_llsd.endMap(); ++iter)
 	{
-		mSpeakersData.insert(std::make_pair(LLUUID(iter->first), (S32)iter->second.asInteger()));
+		mSpeakersData.insert(std::make_pair(LLUUID(iter->first), (F32)iter->second.asReal()));
 	}
 }
 
