 /** 
 * @file llvoiceclient.cpp
 * @brief Implementation of LLVoiceClient class which is the interface to the voice client process.
 *
 * $LicenseInfo:firstyear=2001&license=viewergpl$
 * 
 * Copyright (c) 2001-2009, Linden Research, Inc.
 * 
 * Second Life Viewer Source Code
 * The source code in this file ("Source Code") is provided by Linden Lab
 * to you under the terms of the GNU General Public License, version 2.0
 * ("GPL"), unless you have obtained a separate licensing agreement
 * ("Other License"), formally executed by you and Linden Lab.  Terms of
 * the GPL can be found in doc/GPL-license.txt in this distribution, or
 * online at http://secondlifegrid.net/programs/open_source/licensing/gplv2
 * 
 * There are special exceptions to the terms and conditions of the GPL as
 * it is applied to this Source Code. View the full text of the exception
 * in the file doc/FLOSS-exception.txt in this software distribution, or
 * online at
 * http://secondlifegrid.net/programs/open_source/licensing/flossexception
 * 
 * By copying, modifying or distributing this software, you acknowledge
 * that you have read and understood your obligations described above,
 * and agree to abide by those obligations.
 * 
 * ALL LINDEN LAB SOURCE CODE IS PROVIDED "AS IS." LINDEN LAB MAKES NO
 * WARRANTIES, EXPRESS, IMPLIED OR OTHERWISE, REGARDING ITS ACCURACY,
 * COMPLETENESS OR PERFORMANCE.
 * $/LicenseInfo$
 */

#include "llviewerprecompiledheaders.h"
#include "llvoiceclient.h"

#include <boost/tokenizer.hpp>

// library includes
#include "llnotificationsutil.h"
#include "llsdserialize.h"
#include "llsdutil.h"


// project includes
#include "llvoavatar.h"
#include "llbufferstream.h"
#include "llfile.h"
#ifdef LL_STANDALONE
# include "expat.h"
#else
# include "expat/expat.h"
#endif
#include "llcallbacklist.h"
#include "llcallingcard.h"   // for LLFriendObserver
#include "llviewerregion.h"
#include "llviewernetwork.h"		// for gGridChoice
#include "llbase64.h"
#include "llviewercontrol.h"
#include "llkeyboard.h"
#include "llappviewer.h"	// for gDisconnected, gDisableVoice
#include "llmutelist.h"  // to check for muted avatars
#include "llagent.h"
#include "llvoavatarself.h"
#include "llcachename.h"
#include "llimview.h" // for LLIMMgr
#include "llparcel.h"
#include "llviewerparcelmgr.h"
//#include "llfirstuse.h"
#include "llspeakers.h"
#include "lltrans.h"
#include "llviewerwindow.h"
#include "llviewercamera.h"
#include "llvoavatarself.h"
#include "llvoicechannel.h"

#include "stringize.h"

// for base64 decoding
#include "apr_base64.h"

#define USE_SESSION_GROUPS 0

static bool sConnectingToAgni = false;
F32 LLVoiceClient::OVERDRIVEN_POWER_LEVEL = 0.7f;

const F32 LLVoiceClient::VOLUME_MIN = 0.f;
const F32 LLVoiceClient::VOLUME_DEFAULT = 0.5f;
const F32 LLVoiceClient::VOLUME_MAX = 1.0f;

const F32 VOLUME_SCALE_VIVOX = 0.01f;

const F32 SPEAKING_TIMEOUT = 1.f;

const int VOICE_MAJOR_VERSION = 1;
const int VOICE_MINOR_VERSION = 0;

LLVoiceClient *gVoiceClient = NULL;

// Don't retry connecting to the daemon more frequently than this:
const F32 CONNECT_THROTTLE_SECONDS = 1.0f;

// Don't send positional updates more frequently than this:
const F32 UPDATE_THROTTLE_SECONDS = 0.1f;

const F32 LOGIN_RETRY_SECONDS = 10.0f;
const int MAX_LOGIN_RETRIES = 12;

// Defines the maximum number of times(in a row) "stateJoiningSession" case for spatial channel is reached in stateMachine()
// which is treated as normal. If this number is exceeded we suspect there is a problem with connection
// to voice server (EXT-4313). When voice works correctly, there is from 1 to 15 times. 50 was chosen 
// to make sure we don't make mistake when slight connection problems happen- situation when connection to server is 
// blocked is VERY rare and it's better to sacrifice response time in this situation for the sake of stability.
const int MAX_NORMAL_JOINING_SPATIAL_NUM = 50;

static int scale_mic_volume(float volume)
{
	// incoming volume has the range [0.0 ... 2.0], with 1.0 as the default.
	// Map it to Vivox levels as follows: 0.0 -> 30, 1.0 -> 50, 2.0 -> 70
	return 30 + (int)(volume * 20.0f);
}

static int scale_speaker_volume(float volume)
{
	// incoming volume has the range [0.0 ... 1.0], with 0.5 as the default.
	// Map it to Vivox levels as follows: 0.0 -> 30, 0.5 -> 50, 1.0 -> 70
	return 30 + (int)(volume * 40.0f);
}

class LLViewerVoiceAccountProvisionResponder :
	public LLHTTPClient::Responder
{
public:
	LLViewerVoiceAccountProvisionResponder(int retries)
	{
		mRetries = retries;
	}

	virtual void error(U32 status, const std::string& reason)
	{
		if ( mRetries > 0 )
		{
			LL_WARNS("Voice") << "ProvisionVoiceAccountRequest returned an error, retrying.  status = " << status << ", reason = \"" << reason << "\"" << LL_ENDL;
			if ( gVoiceClient ) gVoiceClient->requestVoiceAccountProvision(
				mRetries - 1);
		}
		else
		{
			LL_WARNS("Voice") << "ProvisionVoiceAccountRequest returned an error, too many retries (giving up).  status = " << status << ", reason = \"" << reason << "\"" << LL_ENDL;
			if ( gVoiceClient ) gVoiceClient->giveUp();
		}
	}

	virtual void result(const LLSD& content)
	{
		if ( gVoiceClient )
		{
			std::string voice_sip_uri_hostname;
			std::string voice_account_server_uri;
			
			LL_DEBUGS("Voice") << "ProvisionVoiceAccountRequest response:" << ll_pretty_print_sd(content) << LL_ENDL;
			
			if(content.has("voice_sip_uri_hostname"))
				voice_sip_uri_hostname = content["voice_sip_uri_hostname"].asString();
			
			// this key is actually misnamed -- it will be an entire URI, not just a hostname.
			if(content.has("voice_account_server_name"))
				voice_account_server_uri = content["voice_account_server_name"].asString();
			
			gVoiceClient->login(
				content["username"].asString(),
				content["password"].asString(),
				voice_sip_uri_hostname,
				voice_account_server_uri);
		}
	}

private:
	int mRetries;
};

/** 
 * @class LLVivoxProtocolParser
 * @brief This class helps construct new LLIOPipe specializations
 * @see LLIOPipe
 *
 * THOROUGH_DESCRIPTION
 */
class LLVivoxProtocolParser : public LLIOPipe
{
	LOG_CLASS(LLVivoxProtocolParser);
public:
	LLVivoxProtocolParser();
	virtual ~LLVivoxProtocolParser();

protected:
	/* @name LLIOPipe virtual implementations
	 */
	//@{
	/** 
	 * @brief Process the data in buffer
	 */
	virtual EStatus process_impl(
		const LLChannelDescriptors& channels,
		buffer_ptr_t& buffer,
		bool& eos,
		LLSD& context,
		LLPumpIO* pump);
	//@}
	
	std::string 	mInput;
	
	// Expat control members
	XML_Parser		parser;
	int				responseDepth;
	bool			ignoringTags;
	bool			isEvent;
	int				ignoreDepth;

	// Members for processing responses. The values are transient and only valid within a call to processResponse().
	bool			squelchDebugOutput;
	int				returnCode;
	int				statusCode;
	std::string		statusString;
	std::string		requestId;
	std::string		actionString;
	std::string		connectorHandle;
	std::string		versionID;
	std::string		accountHandle;
	std::string		sessionHandle;
	std::string		sessionGroupHandle;
	std::string		alias;
	std::string		applicationString;

	// Members for processing events. The values are transient and only valid within a call to processResponse().
	std::string		eventTypeString;
	int				state;
	std::string		uriString;
	bool			isChannel;
	bool			incoming;
	bool			enabled;
	std::string		nameString;
	std::string		audioMediaString;
	std::string		displayNameString;
	std::string		deviceString;
	S32				id;
	std::string		descriptionString;
	std::string		expirationDateString;
	bool			hasExpired;
	S32				fontType;
	S32				fontStatus;
	int				participantType;
	bool			isLocallyMuted;
	bool			isModeratorMuted;
	bool			isSpeaking;
	int				volume;
	F32				energy;
	std::string		messageHeader;
	std::string		messageBody;
	std::string		notificationType;
	bool			hasText;
	bool			hasAudio;
	bool			hasVideo;
	bool			terminated;
	std::string		blockMask;
	std::string		presenceOnly;
	std::string		autoAcceptMask;
	std::string		autoAddAsBuddy;
	int				numberOfAliases;
	std::string		subscriptionHandle;
	std::string		subscriptionType;
		

	// Members for processing text between tags
	std::string		textBuffer;
	bool			accumulateText;
	
	void			reset();

	void			processResponse(std::string tag);

static void XMLCALL ExpatStartTag(void *data, const char *el, const char **attr);
static void XMLCALL ExpatEndTag(void *data, const char *el);
static void XMLCALL ExpatCharHandler(void *data, const XML_Char *s, int len);

	void			StartTag(const char *tag, const char **attr);
	void			EndTag(const char *tag);
	void			CharData(const char *buffer, int length);
	
};

LLVivoxProtocolParser::LLVivoxProtocolParser()
{
	parser = NULL;
	parser = XML_ParserCreate(NULL);
	
	reset();
}

void LLVivoxProtocolParser::reset()
{
	responseDepth = 0;
	ignoringTags = false;
	accumulateText = false;
	energy = 0.f;
	hasText = false;
	hasAudio = false;
	hasVideo = false;
	terminated = false;
	ignoreDepth = 0;
	isChannel = false;
	incoming = false;
	enabled = false;
	isEvent = false;
	isLocallyMuted = false;
	isModeratorMuted = false;
	isSpeaking = false;
	participantType = 0;
	squelchDebugOutput = false;
	returnCode = -1;
	state = 0;
	statusCode = 0;
	volume = 0;
	textBuffer.clear();
	alias.clear();
	numberOfAliases = 0;
	applicationString.clear();
}

//virtual 
LLVivoxProtocolParser::~LLVivoxProtocolParser()
{
	if (parser)
		XML_ParserFree(parser);
}

// virtual
LLIOPipe::EStatus LLVivoxProtocolParser::process_impl(
	const LLChannelDescriptors& channels,
	buffer_ptr_t& buffer,
	bool& eos,
	LLSD& context,
	LLPumpIO* pump)
{
	LLBufferStream istr(channels, buffer.get());
	std::ostringstream ostr;
	while (istr.good())
	{
		char buf[1024];
		istr.read(buf, sizeof(buf));
		mInput.append(buf, istr.gcount());
	}
	
	// Look for input delimiter(s) in the input buffer.  If one is found, send the message to the xml parser.
	int start = 0;
	int delim;
	while((delim = mInput.find("\n\n\n", start)) != std::string::npos)
	{	
		
		// Reset internal state of the LLVivoxProtocolParser (no effect on the expat parser)
		reset();
		
		XML_ParserReset(parser, NULL);
		XML_SetElementHandler(parser, ExpatStartTag, ExpatEndTag);
		XML_SetCharacterDataHandler(parser, ExpatCharHandler);
		XML_SetUserData(parser, this);	
		XML_Parse(parser, mInput.data() + start, delim - start, false);
		
		// If this message isn't set to be squelched, output the raw XML received.
		if(!squelchDebugOutput)
		{
			LL_DEBUGS("Voice") << "parsing: " << mInput.substr(start, delim - start) << LL_ENDL;
		}
		
		start = delim + 3;
	}
	
	if(start != 0)
		mInput = mInput.substr(start);

	LL_DEBUGS("VivoxProtocolParser") << "at end, mInput is: " << mInput << LL_ENDL;
	
	if(!gVoiceClient->mConnected)
	{
		// If voice has been disabled, we just want to close the socket.  This does so.
		LL_INFOS("Voice") << "returning STATUS_STOP" << LL_ENDL;
		return STATUS_STOP;
	}
	
	return STATUS_OK;
}

void XMLCALL LLVivoxProtocolParser::ExpatStartTag(void *data, const char *el, const char **attr)
{
	if (data)
	{
		LLVivoxProtocolParser	*object = (LLVivoxProtocolParser*)data;
		object->StartTag(el, attr);
	}
}

// --------------------------------------------------------------------------------

void XMLCALL LLVivoxProtocolParser::ExpatEndTag(void *data, const char *el)
{
	if (data)
	{
		LLVivoxProtocolParser	*object = (LLVivoxProtocolParser*)data;
		object->EndTag(el);
	}
}

// --------------------------------------------------------------------------------

void XMLCALL LLVivoxProtocolParser::ExpatCharHandler(void *data, const XML_Char *s, int len)
{
	if (data)
	{
		LLVivoxProtocolParser	*object = (LLVivoxProtocolParser*)data;
		object->CharData(s, len);
	}
}

// --------------------------------------------------------------------------------


void LLVivoxProtocolParser::StartTag(const char *tag, const char **attr)
{
	// Reset the text accumulator. We shouldn't have strings that are inturrupted by new tags
	textBuffer.clear();
	// only accumulate text if we're not ignoring tags.
	accumulateText = !ignoringTags;
	
	if (responseDepth == 0)
	{	
		isEvent = !stricmp("Event", tag);
		
		if (!stricmp("Response", tag) || isEvent)
		{
			// Grab the attributes
			while (*attr)
			{
				const char	*key = *attr++;
				const char	*value = *attr++;
				
				if (!stricmp("requestId", key))
				{
					requestId = value;
				}
				else if (!stricmp("action", key))
				{
					actionString = value;
				}
				else if (!stricmp("type", key))
				{
					eventTypeString = value;
				}
			}
		}
		LL_DEBUGS("VivoxProtocolParser") << tag << " (" << responseDepth << ")"  << LL_ENDL;
	}
	else
	{
		if (ignoringTags)
		{
			LL_DEBUGS("VivoxProtocolParser") << "ignoring tag " << tag << " (depth = " << responseDepth << ")" << LL_ENDL;
		}
		else
		{
			LL_DEBUGS("VivoxProtocolParser") << tag << " (" << responseDepth << ")"  << LL_ENDL;
	
			// Ignore the InputXml stuff so we don't get confused
			if (!stricmp("InputXml", tag))
			{
				ignoringTags = true;
				ignoreDepth = responseDepth;
				accumulateText = false;

				LL_DEBUGS("VivoxProtocolParser") << "starting ignore, ignoreDepth is " << ignoreDepth << LL_ENDL;
			}
			else if (!stricmp("CaptureDevices", tag))
			{
				gVoiceClient->clearCaptureDevices();
			}
			else if (!stricmp("RenderDevices", tag))
			{
				gVoiceClient->clearRenderDevices();
			}
			else if (!stricmp("CaptureDevice", tag))
			{
				deviceString.clear();
			}
			else if (!stricmp("RenderDevice", tag))
			{
				deviceString.clear();
			}
			else if (!stricmp("Buddies", tag))
			{
				gVoiceClient->deleteAllBuddies();
			}
			else if (!stricmp("BlockRules", tag))
			{
				gVoiceClient->deleteAllBlockRules();
			}
			else if (!stricmp("AutoAcceptRules", tag))
			{
				gVoiceClient->deleteAllAutoAcceptRules();
			}
			else if (!stricmp("SessionFonts", tag))
			{
				LLVoiceClient::getInstance()->deleteAllVoiceFonts();
			}
			else if (!stricmp("SessionFont", tag))
			{
				id = 0;
				nameString.clear();
				descriptionString.clear();
				expirationDateString.clear();
				hasExpired = false;
				fontType = 0;
				fontStatus = 0;
			}
		}
	}
	responseDepth++;
}

// --------------------------------------------------------------------------------

void LLVivoxProtocolParser::EndTag(const char *tag)
{
	const std::string& string = textBuffer;

	responseDepth--;

	if (ignoringTags)
	{
		if (ignoreDepth == responseDepth)
		{
			LL_DEBUGS("VivoxProtocolParser") << "end of ignore" << LL_ENDL;
			ignoringTags = false;
		}
		else
		{
			LL_DEBUGS("VivoxProtocolParser") << "ignoring tag " << tag << " (depth = " << responseDepth << ")" << LL_ENDL;
		}
	}
	
	if (!ignoringTags)
	{
		LL_DEBUGS("VivoxProtocolParser") << "processing tag " << tag << " (depth = " << responseDepth << ")" << LL_ENDL;

		// Closing a tag. Finalize the text we've accumulated and reset
		if (!stricmp("ReturnCode", tag))
			returnCode = strtol(string.c_str(), NULL, 10);
		else if (!stricmp("SessionHandle", tag))
			sessionHandle = string;
		else if (!stricmp("SessionGroupHandle", tag))
			sessionGroupHandle = string;
		else if (!stricmp("StatusCode", tag))
			statusCode = strtol(string.c_str(), NULL, 10);
		else if (!stricmp("StatusString", tag))
			statusString = string;
		else if (!stricmp("ParticipantURI", tag))
			uriString = string;
		else if (!stricmp("Volume", tag))
			volume = strtol(string.c_str(), NULL, 10);
		else if (!stricmp("Energy", tag))
			energy = (F32)strtod(string.c_str(), NULL);
		else if (!stricmp("IsModeratorMuted", tag))
			isModeratorMuted = !stricmp(string.c_str(), "true");
		else if (!stricmp("IsSpeaking", tag))
			isSpeaking = !stricmp(string.c_str(), "true");
		else if (!stricmp("Alias", tag))
			alias = string;
		else if (!stricmp("NumberOfAliases", tag))
			numberOfAliases = strtol(string.c_str(), NULL, 10);
		else if (!stricmp("Application", tag))
			applicationString = string;
		else if (!stricmp("ConnectorHandle", tag))
			connectorHandle = string;
		else if (!stricmp("VersionID", tag))
			versionID = string;
		else if (!stricmp("AccountHandle", tag))
			accountHandle = string;
		else if (!stricmp("State", tag))
			state = strtol(string.c_str(), NULL, 10);
		else if (!stricmp("URI", tag))
			uriString = string;
		else if (!stricmp("IsChannel", tag))
			isChannel = !stricmp(string.c_str(), "true");
		else if (!stricmp("Incoming", tag))
			incoming = !stricmp(string.c_str(), "true");
		else if (!stricmp("Enabled", tag))
			enabled = !stricmp(string.c_str(), "true");
		else if (!stricmp("Name", tag))
			nameString = string;
		else if (!stricmp("AudioMedia", tag))
			audioMediaString = string;
		else if (!stricmp("ChannelName", tag))
			nameString = string;
		else if (!stricmp("DisplayName", tag))
			displayNameString = string;
		else if (!stricmp("Device", tag))
			deviceString = string;
		else if (!stricmp("AccountName", tag))
			nameString = string;
		else if (!stricmp("ParticipantType", tag))
			participantType = strtol(string.c_str(), NULL, 10);
		else if (!stricmp("IsLocallyMuted", tag))
			isLocallyMuted = !stricmp(string.c_str(), "true");
		else if (!stricmp("MicEnergy", tag))
			energy = (F32)strtod(string.c_str(), NULL);
		else if (!stricmp("ChannelName", tag))
			nameString = string;
		else if (!stricmp("ChannelURI", tag))
			uriString = string;
		else if (!stricmp("BuddyURI", tag))
			uriString = string;
		else if (!stricmp("Presence", tag))
			statusString = string;
		else if (!stricmp("CaptureDevice", tag))
		{
			gVoiceClient->addCaptureDevice(deviceString);
		}
		else if (!stricmp("RenderDevice", tag))
		{
			gVoiceClient->addRenderDevice(deviceString);
		}
		else if (!stricmp("Buddy", tag))
		{
			gVoiceClient->processBuddyListEntry(uriString, displayNameString);
		}
		else if (!stricmp("BlockRule", tag))
		{
			gVoiceClient->addBlockRule(blockMask, presenceOnly);
		}
		else if (!stricmp("BlockMask", tag))
			blockMask = string;
		else if (!stricmp("PresenceOnly", tag))
			presenceOnly = string;
		else if (!stricmp("AutoAcceptRule", tag))
		{
			gVoiceClient->addAutoAcceptRule(autoAcceptMask, autoAddAsBuddy);
		}
		else if (!stricmp("AutoAcceptMask", tag))
			autoAcceptMask = string;
		else if (!stricmp("AutoAddAsBuddy", tag))
			autoAddAsBuddy = string;
		else if (!stricmp("SessionFont", tag))
		{
			LLVoiceClient::getInstance()->addVoiceFont(id, nameString, descriptionString, expirationDateString, hasExpired, fontType, fontStatus);
		}
		else if (!stricmp("ID", tag))
		{
			id = strtol(string.c_str(), NULL, 10);
		}
		else if (!stricmp("Description", tag))
		{
			descriptionString = string;
		}
		else if (!stricmp("ExpirationDate", tag))
		{
			expirationDateString = string;
		}
		else if (!stricmp("Expired", tag))
		{
			hasExpired = !stricmp(string.c_str(), "1");
		}
		else if (!stricmp("Type", tag))
		{
			fontType = strtol(string.c_str(), NULL, 10);
		}
		else if (!stricmp("Status", tag))
		{
			fontStatus = strtol(string.c_str(), NULL, 10);
		}
		else if (!stricmp("MessageHeader", tag))
			messageHeader = string;
		else if (!stricmp("MessageBody", tag))
			messageBody = string;
		else if (!stricmp("NotificationType", tag))
			notificationType = string;
		else if (!stricmp("HasText", tag))
			hasText = !stricmp(string.c_str(), "true");
		else if (!stricmp("HasAudio", tag))
			hasAudio = !stricmp(string.c_str(), "true");
		else if (!stricmp("HasVideo", tag))
			hasVideo = !stricmp(string.c_str(), "true");
		else if (!stricmp("Terminated", tag))
			terminated = !stricmp(string.c_str(), "true");
		else if (!stricmp("SubscriptionHandle", tag))
			subscriptionHandle = string;
		else if (!stricmp("SubscriptionType", tag))
			subscriptionType = string;
		
		textBuffer.clear();
		accumulateText= false;
		
		if (responseDepth == 0)
		{
			// We finished all of the XML, process the data
			processResponse(tag);
		}
	}
}

// --------------------------------------------------------------------------------

void LLVivoxProtocolParser::CharData(const char *buffer, int length)
{
	/*
		This method is called for anything that isn't a tag, which can be text you
		want that lies between tags, and a lot of stuff you don't want like file formatting
		(tabs, spaces, CR/LF, etc).
		
		Only copy text if we are in accumulate mode...
	*/
	if (accumulateText)
		textBuffer.append(buffer, length);
}

// --------------------------------------------------------------------------------

void LLVivoxProtocolParser::processResponse(std::string tag)
{
	LL_DEBUGS("VivoxProtocolParser") << tag << LL_ENDL;

	// SLIM SDK: the SDK now returns a statusCode of "200" (OK) for success.  This is a change vs. previous SDKs.
	// According to Mike S., "The actual API convention is that responses with return codes of 0 are successful, regardless of the status code returned",
	// so I believe this will give correct behavior.
	
	if(returnCode == 0)
		statusCode = 0;
		
	if (isEvent)
	{
		const char *eventTypeCstr = eventTypeString.c_str();
		if (!stricmp(eventTypeCstr, "AccountLoginStateChangeEvent"))
		{
			gVoiceClient->accountLoginStateChangeEvent(accountHandle, statusCode, statusString, state);
		}
		else if (!stricmp(eventTypeCstr, "SessionAddedEvent"))
		{
			/*
			<Event type="SessionAddedEvent">
				<SessionGroupHandle>c1_m1000xFnPP04IpREWNkuw1cOXlhw==_sg0</SessionGroupHandle>
				<SessionHandle>c1_m1000xFnPP04IpREWNkuw1cOXlhw==0</SessionHandle>
				<Uri>sip:confctl-1408789@bhr.vivox.com</Uri>
				<IsChannel>true</IsChannel>
				<Incoming>false</Incoming>
				<ChannelName />
			</Event>
			*/
			gVoiceClient->sessionAddedEvent(uriString, alias, sessionHandle, sessionGroupHandle, isChannel, incoming, nameString, applicationString);
		}
		else if (!stricmp(eventTypeCstr, "SessionRemovedEvent"))
		{
			gVoiceClient->sessionRemovedEvent(sessionHandle, sessionGroupHandle);
		}
		else if (!stricmp(eventTypeCstr, "SessionGroupAddedEvent"))
		{
			gVoiceClient->sessionGroupAddedEvent(sessionGroupHandle);
		}
		else if (!stricmp(eventTypeCstr, "MediaStreamUpdatedEvent"))
		{
			/*
			<Event type="MediaStreamUpdatedEvent">
				<SessionGroupHandle>c1_m1000xFnPP04IpREWNkuw1cOXlhw==_sg0</SessionGroupHandle>
				<SessionHandle>c1_m1000xFnPP04IpREWNkuw1cOXlhw==0</SessionHandle>
				<StatusCode>200</StatusCode>
				<StatusString>OK</StatusString>
				<State>2</State>
				<Incoming>false</Incoming>
			</Event>
			*/
			gVoiceClient->mediaStreamUpdatedEvent(sessionHandle, sessionGroupHandle, statusCode, statusString, state, incoming);
		}		
		else if (!stricmp(eventTypeCstr, "TextStreamUpdatedEvent"))
		{
			/*
			<Event type="TextStreamUpdatedEvent">
				<SessionGroupHandle>c1_m1000xFnPP04IpREWNkuw1cOXlhw==_sg1</SessionGroupHandle>
				<SessionHandle>c1_m1000xFnPP04IpREWNkuw1cOXlhw==1</SessionHandle>
				<Enabled>true</Enabled>
				<State>1</State>
				<Incoming>true</Incoming>
			</Event>
			*/
			gVoiceClient->textStreamUpdatedEvent(sessionHandle, sessionGroupHandle, enabled, state, incoming);
		}
		else if (!stricmp(eventTypeCstr, "ParticipantAddedEvent"))
		{
			/* 
			<Event type="ParticipantAddedEvent">
				<SessionGroupHandle>c1_m1000xFnPP04IpREWNkuw1cOXlhw==_sg4</SessionGroupHandle>
				<SessionHandle>c1_m1000xFnPP04IpREWNkuw1cOXlhw==4</SessionHandle>
				<ParticipantUri>sip:xI5auBZ60SJWIk606-1JGRQ==@bhr.vivox.com</ParticipantUri>
				<AccountName>xI5auBZ60SJWIk606-1JGRQ==</AccountName>
				<DisplayName />
				<ParticipantType>0</ParticipantType>
			</Event>
			*/
			gVoiceClient->participantAddedEvent(sessionHandle, sessionGroupHandle, uriString, alias, nameString, displayNameString, participantType);
		}
		else if (!stricmp(eventTypeCstr, "ParticipantRemovedEvent"))
		{
			/*
			<Event type="ParticipantRemovedEvent">
				<SessionGroupHandle>c1_m1000xFnPP04IpREWNkuw1cOXlhw==_sg4</SessionGroupHandle>
				<SessionHandle>c1_m1000xFnPP04IpREWNkuw1cOXlhw==4</SessionHandle>
				<ParticipantUri>sip:xtx7YNV-3SGiG7rA1fo5Ndw==@bhr.vivox.com</ParticipantUri>
				<AccountName>xtx7YNV-3SGiG7rA1fo5Ndw==</AccountName>
			</Event>
			*/
			gVoiceClient->participantRemovedEvent(sessionHandle, sessionGroupHandle, uriString, alias, nameString);
		}
		else if (!stricmp(eventTypeCstr, "ParticipantUpdatedEvent"))
		{
			/*
			<Event type="ParticipantUpdatedEvent">
				<SessionGroupHandle>c1_m1000xFnPP04IpREWNkuw1cOXlhw==_sg0</SessionGroupHandle>
				<SessionHandle>c1_m1000xFnPP04IpREWNkuw1cOXlhw==0</SessionHandle>
				<ParticipantUri>sip:xFnPP04IpREWNkuw1cOXlhw==@bhr.vivox.com</ParticipantUri>
				<IsModeratorMuted>false</IsModeratorMuted>
				<IsSpeaking>true</IsSpeaking>
				<Volume>44</Volume>
				<Energy>0.0879437</Energy>
			</Event>
			*/
			
			// These happen so often that logging them is pretty useless.
			squelchDebugOutput = true;
			
			gVoiceClient->participantUpdatedEvent(sessionHandle, sessionGroupHandle, uriString, alias, isModeratorMuted, isSpeaking, volume, energy);
		}
		else if (!stricmp(eventTypeCstr, "AuxAudioPropertiesEvent"))
		{
			gVoiceClient->auxAudioPropertiesEvent(energy);
		}
		else if (!stricmp(eventTypeCstr, "BuddyPresenceEvent"))
		{
			gVoiceClient->buddyPresenceEvent(uriString, alias, statusString, applicationString);
		}
		else if (!stricmp(eventTypeCstr, "BuddyAndGroupListChangedEvent"))
		{
			// The buddy list was updated during parsing.
			// Need to recheck against the friends list.
			gVoiceClient->buddyListChanged();
		}
		else if (!stricmp(eventTypeCstr, "BuddyChangedEvent"))
		{
			/*
			<Event type="BuddyChangedEvent">
				<AccountHandle>c1_m1000xFnPP04IpREWNkuw1cOXlhw==</AccountHandle>
				<BuddyURI>sip:x9fFHFZjOTN6OESF1DUPrZQ==@bhr.vivox.com</BuddyURI>
				<DisplayName>Monroe Tester</DisplayName>
				<BuddyData />
				<GroupID>0</GroupID>
				<ChangeType>Set</ChangeType>
			</Event>
			*/		
			// TODO: Question: Do we need to process this at all?
		}
		else if (!stricmp(eventTypeCstr, "MessageEvent"))  
		{
			gVoiceClient->messageEvent(sessionHandle, uriString, alias, messageHeader, messageBody, applicationString);
		}
		else if (!stricmp(eventTypeCstr, "SessionNotificationEvent"))  
		{
			gVoiceClient->sessionNotificationEvent(sessionHandle, uriString, notificationType);
		}
		else if (!stricmp(eventTypeCstr, "SubscriptionEvent"))  
		{
			gVoiceClient->subscriptionEvent(uriString, subscriptionHandle, alias, displayNameString, applicationString, subscriptionType);
		}
		else if (!stricmp(eventTypeCstr, "SessionUpdatedEvent"))  
		{
			/*
			<Event type="SessionUpdatedEvent">
				<SessionGroupHandle>c1_m1000xFnPP04IpREWNkuw1cOXlhw==_sg0</SessionGroupHandle>
				<SessionHandle>c1_m1000xFnPP04IpREWNkuw1cOXlhw==0</SessionHandle>
				<Uri>sip:confctl-9@bhd.vivox.com</Uri>
				<IsMuted>0</IsMuted>
				<Volume>50</Volume>
				<TransmitEnabled>1</TransmitEnabled>
				<IsFocused>0</IsFocused>
				<SpeakerPosition><Position><X>0</X><Y>0</Y><Z>0</Z></Position></SpeakerPosition>
				<SessionFontID>0</SessionFontID>
			</Event>
			*/
			// We don't need to process this, but we also shouldn't warn on it, since that confuses people.
		}
		
		else if (!stricmp(eventTypeCstr, "SessionGroupRemovedEvent"))  
		{
			/*
			<Event type="SessionGroupRemovedEvent">
				<SessionGroupHandle>c1_m1000xFnPP04IpREWNkuw1cOXlhw==_sg0</SessionGroupHandle>
			</Event>
			*/
			// We don't need to process this, but we also shouldn't warn on it, since that confuses people.
		}
		else
		{
			LL_WARNS("VivoxProtocolParser") << "Unknown event type " << eventTypeString << LL_ENDL;
		}
	}
	else
	{
		const char *actionCstr = actionString.c_str();
		if (!stricmp(actionCstr, "Connector.Create.1"))
		{
			gVoiceClient->connectorCreateResponse(statusCode, statusString, connectorHandle, versionID);
		}
		else if (!stricmp(actionCstr, "Account.Login.1"))
		{
			gVoiceClient->loginResponse(statusCode, statusString, accountHandle, numberOfAliases);
		}
		else if (!stricmp(actionCstr, "Session.Create.1"))
		{
			gVoiceClient->sessionCreateResponse(requestId, statusCode, statusString, sessionHandle);			
		}
		else if (!stricmp(actionCstr, "SessionGroup.AddSession.1"))
		{
			gVoiceClient->sessionGroupAddSessionResponse(requestId, statusCode, statusString, sessionHandle);			
		}
		else if (!stricmp(actionCstr, "Session.Connect.1"))
		{
			gVoiceClient->sessionConnectResponse(requestId, statusCode, statusString);			
		}
		else if (!stricmp(actionCstr, "Account.Logout.1"))
		{
			gVoiceClient->logoutResponse(statusCode, statusString);			
		}
		else if (!stricmp(actionCstr, "Connector.InitiateShutdown.1"))
		{
			gVoiceClient->connectorShutdownResponse(statusCode, statusString);			
		}
		else if (!stricmp(actionCstr, "Account.ListBlockRules.1"))
		{
			gVoiceClient->accountListBlockRulesResponse(statusCode, statusString);						
		}
		else if (!stricmp(actionCstr, "Account.ListAutoAcceptRules.1"))
		{
			gVoiceClient->accountListAutoAcceptRulesResponse(statusCode, statusString);						
		}
		else if (!stricmp(actionCstr, "Account.GetSessionFonts.1"))
		{
			LLVoiceClient::getInstance()->accountGetSessionFontsResponse(statusCode, statusString);
		}
		else if (!stricmp(actionCstr, "Session.Set3DPosition.1"))
		{
			// We don't need to process these, but they're so spammy we don't want to log them.
			squelchDebugOutput = true;
		}
/*
		else if (!stricmp(actionCstr, "Account.ChannelGetList.1"))
		{
			gVoiceClient->channelGetListResponse(statusCode, statusString);
		}
		else if (!stricmp(actionCstr, "Connector.AccountCreate.1"))
		{
			
		}
		else if (!stricmp(actionCstr, "Connector.MuteLocalMic.1"))
		{
			
		}
		else if (!stricmp(actionCstr, "Connector.MuteLocalSpeaker.1"))
		{
			
		}
		else if (!stricmp(actionCstr, "Connector.SetLocalMicVolume.1"))
		{
			
		}
		else if (!stricmp(actionCstr, "Connector.SetLocalSpeakerVolume.1"))
		{
			
		}
		else if (!stricmp(actionCstr, "Session.ListenerSetPosition.1"))
		{
			
		}
		else if (!stricmp(actionCstr, "Session.SpeakerSetPosition.1"))
		{
			
		}
		else if (!stricmp(actionCstr, "Session.AudioSourceSetPosition.1"))
		{
			
		}
		else if (!stricmp(actionCstr, "Session.GetChannelParticipants.1"))
		{
			
		}
		else if (!stricmp(actionCstr, "Account.ChannelCreate.1"))
		{
			
		}
		else if (!stricmp(actionCstr, "Account.ChannelUpdate.1"))
		{
			
		}
		else if (!stricmp(actionCstr, "Account.ChannelDelete.1"))
		{
			
		}
		else if (!stricmp(actionCstr, "Account.ChannelCreateAndInvite.1"))
		{
			
		}
		else if (!stricmp(actionCstr, "Account.ChannelFolderCreate.1"))
		{
			
		}
		else if (!stricmp(actionCstr, "Account.ChannelFolderUpdate.1"))
		{
			
		}
		else if (!stricmp(actionCstr, "Account.ChannelFolderDelete.1"))
		{
			
		}
		else if (!stricmp(actionCstr, "Account.ChannelAddModerator.1"))
		{
			
		}
		else if (!stricmp(actionCstr, "Account.ChannelDeleteModerator.1"))
		{
			
		}
*/
	}
}

///////////////////////////////////////////////////////////////////////////////////////////////

class LLVoiceClientMuteListObserver : public LLMuteListObserver
{
	/* virtual */ void onChange()  { gVoiceClient->muteListChanged();}
};

class LLVoiceClientFriendsObserver : public LLFriendObserver
{
public:
	/* virtual */ void changed(U32 mask) { gVoiceClient->updateFriends(mask);}
};

static LLVoiceClientMuteListObserver mutelist_listener;
static bool sMuteListListener_listening = false;

static LLVoiceClientFriendsObserver *friendslist_listener = NULL;

///////////////////////////////////////////////////////////////////////////////////////////////

class LLVoiceClientCapResponder : public LLHTTPClient::Responder
{
public:
	LLVoiceClientCapResponder(void){};

	virtual void error(U32 status, const std::string& reason);	// called with bad status codes
	virtual void result(const LLSD& content);

private:
};

void LLVoiceClientCapResponder::error(U32 status, const std::string& reason)
{
	LL_WARNS("Voice") << "LLVoiceClientCapResponder::error("
		<< status << ": " << reason << ")"
		<< LL_ENDL;
}

void LLVoiceClientCapResponder::result(const LLSD& content)
{
	LLSD::map_const_iterator iter;
	
	LL_DEBUGS("Voice") << "ParcelVoiceInfoRequest response:" << ll_pretty_print_sd(content) << LL_ENDL;

	if ( content.has("voice_credentials") )
	{
		LLSD voice_credentials = content["voice_credentials"];
		std::string uri;
		std::string credentials;

		if ( voice_credentials.has("channel_uri") )
		{
			uri = voice_credentials["channel_uri"].asString();
		}
		if ( voice_credentials.has("channel_credentials") )
		{
			credentials =
				voice_credentials["channel_credentials"].asString();
		}

		gVoiceClient->setSpatialChannel(uri, credentials);
	}
}



#if LL_WINDOWS
static HANDLE sGatewayHandle = 0;

static bool isGatewayRunning()
{
	bool result = false;
	if(sGatewayHandle != 0)		
	{
		DWORD waitresult = WaitForSingleObject(sGatewayHandle, 0);
		if(waitresult != WAIT_OBJECT_0)
		{
			result = true;
		}			
	}
	return result;
}
static void killGateway()
{
	if(sGatewayHandle != 0)
	{
		TerminateProcess(sGatewayHandle,0);
	}
}

#else // Mac and linux

static pid_t sGatewayPID = 0;
static bool isGatewayRunning()
{
	bool result = false;
	if(sGatewayPID != 0)
	{
		// A kill with signal number 0 has no effect, just does error checking.  It should return an error if the process no longer exists.
		if(kill(sGatewayPID, 0) == 0)
		{
			result = true;
		}
	}
	return result;
}

static void killGateway()
{
	if(sGatewayPID != 0)
	{
		kill(sGatewayPID, SIGTERM);
	}
}

#endif

class LLSpeakerVolumeStorage : public LLSingleton<LLSpeakerVolumeStorage>
{
	LOG_CLASS(LLSpeakerVolumeStorage);
public:

	/**
	 * Stores volume level for specified user.
	 *
	 * @param[in] speaker_id - LLUUID of user to store volume level for.
	 * @param[in] volume - volume level to be stored for user.
	 */
	void storeSpeakerVolume(const LLUUID& speaker_id, F32 volume);

	/**
	 * Gets stored volume level for specified speaker
	 *
	 * @param[in] speaker_id - LLUUID of user to retrieve volume level for.
	 * @param[out] volume - set to stored volume if found, otherwise unmodified.
	 * @return - true if a stored volume is found.
	 */
	bool getSpeakerVolume(const LLUUID& speaker_id, F32& volume);

	/**
	 * Removes stored volume level for specified user.
	 *
	 * @param[in] speaker_id - LLUUID of user to remove.
	 */
	void removeSpeakerVolume(const LLUUID& speaker_id);

private:
	friend class LLSingleton<LLSpeakerVolumeStorage>;
	LLSpeakerVolumeStorage();
	~LLSpeakerVolumeStorage();

	const static std::string SETTINGS_FILE_NAME;

	void load();
	void save();

	static F32 transformFromLegacyVolume(F32 volume_in);
	static F32 transformToLegacyVolume(F32 volume_in);

	typedef std::map<LLUUID, F32> speaker_data_map_t;
	speaker_data_map_t mSpeakersData;
};

const std::string LLSpeakerVolumeStorage::SETTINGS_FILE_NAME = "volume_settings.xml";

LLSpeakerVolumeStorage::LLSpeakerVolumeStorage()
{
	load();
}

LLSpeakerVolumeStorage::~LLSpeakerVolumeStorage()
{
	save();
}

void LLSpeakerVolumeStorage::storeSpeakerVolume(const LLUUID& speaker_id, F32 volume)
{
	if ((volume >= LLVoiceClient::VOLUME_MIN) && (volume <= LLVoiceClient::VOLUME_MAX))
	{
		mSpeakersData[speaker_id] = volume;

		// Enable this when debugging voice slider issues.  It's way to spammy even for debug-level logging.
		// LL_DEBUGS("Voice") << "Stored volume = " << volume <<  " for " << id << LL_ENDL;
	}
	else
	{
		LL_WARNS("Voice") << "Attempted to store out of range volume " << volume << " for " << speaker_id << LL_ENDL;
		llassert(0);
	}
}

bool LLSpeakerVolumeStorage::getSpeakerVolume(const LLUUID& speaker_id, F32& volume)
{
	speaker_data_map_t::const_iterator it = mSpeakersData.find(speaker_id);
	
	if (it != mSpeakersData.end())
	{
		volume = it->second;

		// Enable this when debugging voice slider issues.  It's way to spammy even for debug-level logging.
		// LL_DEBUGS("Voice") << "Retrieved stored volume = " << volume <<  " for " << id << LL_ENDL;

		return true;
	}

	return false;
}

void LLSpeakerVolumeStorage::removeSpeakerVolume(const LLUUID& speaker_id)
{
	mSpeakersData.erase(speaker_id);

	// Enable this when debugging voice slider issues.  It's way to spammy even for debug-level logging.
	// LL_DEBUGS("Voice") << "Removing stored volume for  " << id << LL_ENDL;
}

/* static */ F32 LLSpeakerVolumeStorage::transformFromLegacyVolume(F32 volume_in)
{
	// Convert to linear-logarithmic [0.0..1.0] with 0.5 = 0dB
	// from legacy characteristic composed of two square-curves
	// that intersect at volume_in = 0.5, volume_out = 0.56

	F32 volume_out = 0.f;
	volume_in = llclamp(volume_in, 0.f, 1.0f);

	if (volume_in <= 0.5f)
	{
		volume_out = volume_in * volume_in * 4.f * 0.56f;
	}
	else
	{
		volume_out = (1.f - 0.56f) * (4.f * volume_in * volume_in - 1.f) / 3.f + 0.56f;
	}

	return volume_out;
}

/* static */ F32 LLSpeakerVolumeStorage::transformToLegacyVolume(F32 volume_in)
{
	// Convert from linear-logarithmic [0.0..1.0] with 0.5 = 0dB
	// to legacy characteristic composed of two square-curves
	// that intersect at volume_in = 0.56, volume_out = 0.5

	F32 volume_out = 0.f;
	volume_in = llclamp(volume_in, 0.f, 1.0f);

	if (volume_in <= 0.56f)
	{
		volume_out = sqrt(volume_in / (4.f * 0.56f));
	}
	else
	{
		volume_out = sqrt((3.f * (volume_in - 0.56f) / (1.f - 0.56f) + 1.f) / 4.f);
	}

	return volume_out;
}

void LLSpeakerVolumeStorage::load()
{
	// load per-resident voice volume information
	std::string filename = gDirUtilp->getExpandedFilename(LL_PATH_PER_SL_ACCOUNT, SETTINGS_FILE_NAME);

	LL_INFOS("Voice") << "Loading stored speaker volumes from: " << filename << LL_ENDL;

	LLSD settings_llsd;
	llifstream file;
	file.open(filename);
	if (file.is_open())
	{
		LLSDSerialize::fromXML(settings_llsd, file);
	}

	for (LLSD::map_const_iterator iter = settings_llsd.beginMap();
		iter != settings_llsd.endMap(); ++iter)
	{
		// Maintain compatibility with 1.23 non-linear saved volume levels
		F32 volume = transformFromLegacyVolume((F32)iter->second.asReal());

		storeSpeakerVolume(LLUUID(iter->first), volume);
	}
}

void LLSpeakerVolumeStorage::save()
{
	// If we quit from the login screen we will not have an SL account
	// name.  Don't try to save, otherwise we'll dump a file in
	// C:\Program Files\SecondLife\ or similar. JC
	std::string user_dir = gDirUtilp->getLindenUserDir();
	if (!user_dir.empty())
	{
		std::string filename = gDirUtilp->getExpandedFilename(LL_PATH_PER_SL_ACCOUNT, SETTINGS_FILE_NAME);
		LLSD settings_llsd;

		LL_INFOS("Voice") << "Saving stored speaker volumes to: " << filename << LL_ENDL;

		for(speaker_data_map_t::const_iterator iter = mSpeakersData.begin(); iter != mSpeakersData.end(); ++iter)
		{
			// Maintain compatibility with 1.23 non-linear saved volume levels
			F32 volume = transformToLegacyVolume(iter->second);

			settings_llsd[iter->first.asString()] = volume;
		}

		llofstream file;
		file.open(filename);
		LLSDSerialize::toPrettyXML(settings_llsd, file);
	}
}


///////////////////////////////////////////////////////////////////////////////////////////////

LLVoiceClient::LLVoiceClient() :
	mState(stateDisabled),
	mSessionTerminateRequested(false),
	mRelogRequested(false),
	mConnected(false),
	mPump(NULL),
	mSpatialJoiningNum(0),
	
	mTuningMode(false),
	mTuningEnergy(0.0f),
	mTuningMicVolume(0),
	mTuningMicVolumeDirty(true),
	mTuningSpeakerVolume(0),
	mTuningSpeakerVolumeDirty(true),
	mTuningExitState(stateDisabled),
	
	mAreaVoiceDisabled(false),
	mAudioSession(NULL),
	mAudioSessionChanged(false),
	mNextAudioSession(NULL),
	
	mCurrentParcelLocalID(0),
	mNumberOfAliases(0),
	mCommandCookie(0),
	mLoginRetryCount(0),
	
	mBuddyListMapPopulated(false),
	mBlockRulesListReceived(false),
	mAutoAcceptRulesListReceived(false),

	mCaptureDeviceDirty(false),
	mRenderDeviceDirty(false),
	mSpatialCoordsDirty(false),

	mPTTDirty(true),
	mPTT(true),
	mUsePTT(true),
	mPTTIsMiddleMouse(false),
	mPTTKey(0),
	mPTTIsToggle(false),
	mUserPTTState(false),
	mMuteMic(false),
	mFriendsListDirty(true),
	
	mEarLocation(0),
	mSpeakerVolumeDirty(true),
	mSpeakerMuteDirty(true),
	mMicVolume(0),
	mMicVolumeDirty(true),
	
	mVoiceEnabled(false),
	mWriteInProgress(false),
	
	mLipSyncEnabled(false)
{	
	gVoiceClient = this;
	
	mAPIVersion = LLTrans::getString("NotConnected");

	mSpeakerVolume = scale_speaker_volume(0);
	
#if LL_DARWIN || LL_LINUX || LL_SOLARIS
		// HACK: THIS DOES NOT BELONG HERE
		// When the vivox daemon dies, the next write attempt on our socket generates a SIGPIPE, which kills us.
		// This should cause us to ignore SIGPIPE and handle the error through proper channels.
		// This should really be set up elsewhere.  Where should it go?
		signal(SIGPIPE, SIG_IGN);
		
		// Since we're now launching the gateway with fork/exec instead of system(), we need to deal with zombie processes.
		// Ignoring SIGCHLD should prevent zombies from being created.  Alternately, we could use wait(), but I'd rather not do that.
		signal(SIGCHLD, SIG_IGN);
#endif

	// set up state machine
	setState(stateDisabled);
	
	gIdleCallbacks.addFunction(idle, this);
}

//---------------------------------------------------

LLVoiceClient::~LLVoiceClient()
{
}

//----------------------------------------------

void LLVoiceClient::init(LLPumpIO *pump)
{
	// constructor will set up gVoiceClient
	LLVoiceClient::getInstance()->mPump = pump;
	LLVoiceClient::getInstance()->updateSettings();
}

void LLVoiceClient::terminate()
{
	if(gVoiceClient)
	{
//		gVoiceClient->leaveAudioSession();
		gVoiceClient->logout();
		// As of SDK version 4885, this should no longer be necessary.  It will linger after the socket close if it needs to.
		// ms_sleep(2000);
		gVoiceClient->connectorShutdown();
		gVoiceClient->closeSocket();		// Need to do this now -- bad things happen if the destructor does it later.
		
		// This will do unpleasant things on windows.
//		killGateway();
		
		// Don't do this anymore -- LLSingleton will take care of deleting the object.		
//		delete gVoiceClient;
		
		// Hint to other code not to access the voice client anymore.
		gVoiceClient = NULL;
	}
}

//---------------------------------------------------

void LLVoiceClient::updateSettings()
{
	setVoiceEnabled(gSavedSettings.getBOOL("EnableVoiceChat"));
	setUsePTT(gSavedSettings.getBOOL("PTTCurrentlyEnabled"));
	std::string keyString = gSavedSettings.getString("PushToTalkButton");
	setPTTKey(keyString);
	setPTTIsToggle(gSavedSettings.getBOOL("PushToTalkToggle"));
	setEarLocation(gSavedSettings.getS32("VoiceEarLocation"));

	std::string inputDevice = gSavedSettings.getString("VoiceInputAudioDevice");
	setCaptureDevice(inputDevice);
	std::string outputDevice = gSavedSettings.getString("VoiceOutputAudioDevice");
	setRenderDevice(outputDevice);
	F32 mic_level = gSavedSettings.getF32("AudioLevelMic");
	setMicGain(mic_level);
	setLipSyncEnabled(gSavedSettings.getBOOL("LipSyncEnabled"));
}

/////////////////////////////
// utility functions

bool LLVoiceClient::writeString(const std::string &str)
{
	bool result = false;
	if(mConnected)
	{
		apr_status_t err;
		apr_size_t size = (apr_size_t)str.size();
		apr_size_t written = size;
	
		//MARK: Turn this on to log outgoing XML
//		LL_DEBUGS("Voice") << "sending: " << str << LL_ENDL;

		// check return code - sockets will fail (broken, etc.)
		err = apr_socket_send(
				mSocket->getSocket(),
				(const char*)str.data(),
				&written);
		
		if(err == 0)
		{
			// Success.
			result = true;
		}
		// TODO: handle partial writes (written is number of bytes written)
		// Need to set socket to non-blocking before this will work.
//		else if(APR_STATUS_IS_EAGAIN(err))
//		{
//			// 
//		}
		else
		{
			// Assume any socket error means something bad.  For now, just close the socket.
			char buf[MAX_STRING];
			LL_WARNS("Voice") << "apr error " << err << " ("<< apr_strerror(err, buf, MAX_STRING) << ") sending data to vivox daemon." << LL_ENDL;
			daemonDied();
		}
	}
		
	return result;
}


/////////////////////////////
// session control messages
void LLVoiceClient::connectorCreate()
{
	std::ostringstream stream;
	std::string logpath = gDirUtilp->getExpandedFilename(LL_PATH_LOGS, "");
	std::string loglevel = "0";
	
	// Transition to stateConnectorStarted when the connector handle comes back.
	setState(stateConnectorStarting);

	std::string savedLogLevel = gSavedSettings.getString("VivoxDebugLevel");
		
	if(savedLogLevel != "-1")
	{
		LL_DEBUGS("Voice") << "creating connector with logging enabled" << LL_ENDL;
		loglevel = "10";
	}
	
	stream 
	<< "<Request requestId=\"" << mCommandCookie++ << "\" action=\"Connector.Create.1\">"
		<< "<ClientName>V2 SDK</ClientName>"
		<< "<AccountManagementServer>" << mVoiceAccountServerURI << "</AccountManagementServer>"
		<< "<Mode>Normal</Mode>"
		<< "<Logging>"
			<< "<Folder>" << logpath << "</Folder>"
			<< "<FileNamePrefix>Connector</FileNamePrefix>"
			<< "<FileNameSuffix>.log</FileNameSuffix>"
			<< "<LogLevel>" << loglevel << "</LogLevel>"
		<< "</Logging>"
		<< "<Application>SecondLifeViewer.1</Application>"
	<< "</Request>\n\n\n";
	
	writeString(stream.str());
}

void LLVoiceClient::connectorShutdown()
{
	setState(stateConnectorStopping);
	
	if(!mConnectorHandle.empty())
	{
		std::ostringstream stream;
		stream
		<< "<Request requestId=\"" << mCommandCookie++ << "\" action=\"Connector.InitiateShutdown.1\">"
			<< "<ConnectorHandle>" << mConnectorHandle << "</ConnectorHandle>"
		<< "</Request>"
		<< "\n\n\n";
		
		mConnectorHandle.clear();
		
		writeString(stream.str());
	}
}

void LLVoiceClient::userAuthorized(const std::string& firstName, const std::string& lastName, const LLUUID &agentID)
{
	mAccountFirstName = firstName;
	mAccountLastName = lastName;

	mAccountDisplayName = firstName;
	mAccountDisplayName += " ";
	mAccountDisplayName += lastName;

	LL_INFOS("Voice") << "name \"" << mAccountDisplayName << "\" , ID " << agentID << LL_ENDL;

	sConnectingToAgni = LLViewerLogin::getInstance()->isInProductionGrid();

	mAccountName = nameFromID(agentID);
}

void LLVoiceClient::requestVoiceAccountProvision(S32 retries)
{
	if ( gAgent.getRegion() && mVoiceEnabled )
	{
		std::string url = 
			gAgent.getRegion()->getCapability(
				"ProvisionVoiceAccountRequest");

		if ( url == "" ) return;

		LLHTTPClient::post(
			url,
			LLSD(),
			new LLViewerVoiceAccountProvisionResponder(retries));
	}
}

void LLVoiceClient::login(
	const std::string& account_name,
	const std::string& password,
	const std::string& voice_sip_uri_hostname,
	const std::string& voice_account_server_uri)
{
	mVoiceSIPURIHostName = voice_sip_uri_hostname;
	mVoiceAccountServerURI = voice_account_server_uri;

	if(!mAccountHandle.empty())
	{
		// Already logged in.
		LL_WARNS("Voice") << "Called while already logged in." << LL_ENDL;
		
		// Don't process another login.
		return;
	}
	else if ( account_name != mAccountName )
	{
		//TODO: error?
		LL_WARNS("Voice") << "Wrong account name! " << account_name
				<< " instead of " << mAccountName << LL_ENDL;
	}
	else
	{
		mAccountPassword = password;
	}

	std::string debugSIPURIHostName = gSavedSettings.getString("VivoxDebugSIPURIHostName");
	
	if( !debugSIPURIHostName.empty() )
	{
		mVoiceSIPURIHostName = debugSIPURIHostName;
	}
	
	if( mVoiceSIPURIHostName.empty() )
	{
		// we have an empty account server name
		// so we fall back to hardcoded defaults

		if(sConnectingToAgni)
		{
			// Use the release account server
			mVoiceSIPURIHostName = "bhr.vivox.com";
		}
		else
		{
			// Use the development account server
			mVoiceSIPURIHostName = "bhd.vivox.com";
		}
	}
	
	std::string debugAccountServerURI = gSavedSettings.getString("VivoxDebugVoiceAccountServerURI");

	if( !debugAccountServerURI.empty() )
	{
		mVoiceAccountServerURI = debugAccountServerURI;
	}
	
	if( mVoiceAccountServerURI.empty() )
	{
		// If the account server URI isn't specified, construct it from the SIP URI hostname
		mVoiceAccountServerURI = "https://www." + mVoiceSIPURIHostName + "/api2/";		
	}
}

void LLVoiceClient::idle(void* user_data)
{
	LLVoiceClient* self = (LLVoiceClient*)user_data;
	self->stateMachine();
}

std::string LLVoiceClient::state2string(LLVoiceClient::state inState)
{
	std::string result = "UNKNOWN";
	
		// Prevent copy-paste errors when updating this list...
#define CASE(x)  case x:  result = #x;  break

	switch(inState)
	{
		CASE(stateDisableCleanup);
		CASE(stateDisabled);
		CASE(stateStart);
		CASE(stateDaemonLaunched);
		CASE(stateConnecting);
		CASE(stateConnected);
		CASE(stateIdle);
		CASE(stateMicTuningStart);
		CASE(stateMicTuningRunning);
		CASE(stateMicTuningStop);
		CASE(stateConnectorStart);
		CASE(stateConnectorStarting);
		CASE(stateConnectorStarted);
		CASE(stateLoginRetry);
		CASE(stateLoginRetryWait);
		CASE(stateNeedsLogin);
		CASE(stateLoggingIn);
		CASE(stateLoggedIn);
		CASE(stateFontListReceived);
		CASE(stateCreatingSessionGroup);
		CASE(stateNoChannel);
		CASE(stateJoiningSession);
		CASE(stateSessionJoined);
		CASE(stateRunning);
		CASE(stateLeavingSession);
		CASE(stateSessionTerminated);
		CASE(stateLoggingOut);
		CASE(stateLoggedOut);
		CASE(stateConnectorStopping);
		CASE(stateConnectorStopped);
		CASE(stateConnectorFailed);
		CASE(stateConnectorFailedWaiting);
		CASE(stateLoginFailed);
		CASE(stateLoginFailedWaiting);
		CASE(stateJoinSessionFailed);
		CASE(stateJoinSessionFailedWaiting);
		CASE(stateJail);
	}

#undef CASE
	
	return result;
}

std::string LLVoiceClientStatusObserver::status2string(LLVoiceClientStatusObserver::EStatusType inStatus)
{
	std::string result = "UNKNOWN";
	
		// Prevent copy-paste errors when updating this list...
#define CASE(x)  case x:  result = #x;  break

	switch(inStatus)
	{
		CASE(STATUS_LOGIN_RETRY);
		CASE(STATUS_LOGGED_IN);
		CASE(STATUS_JOINING);
		CASE(STATUS_JOINED);
		CASE(STATUS_LEFT_CHANNEL);
		CASE(STATUS_VOICE_DISABLED);
		CASE(STATUS_VOICE_ENABLED);
		CASE(BEGIN_ERROR_STATUS);
		CASE(ERROR_CHANNEL_FULL);
		CASE(ERROR_CHANNEL_LOCKED);
		CASE(ERROR_NOT_AVAILABLE);
		CASE(ERROR_UNKNOWN);
	default:
		break;
	}

#undef CASE
	
	return result;
}

void LLVoiceClient::setState(state inState)
{
	LL_DEBUGS("Voice") << "entering state " << state2string(inState) << LL_ENDL;
	
	mState = inState;
}

void LLVoiceClient::stateMachine()
{
	if(gDisconnected)
	{
		// The viewer has been disconnected from the sim.  Disable voice.
		setVoiceEnabled(false);
	}
	
	if(mVoiceEnabled)
	{
		updatePosition();
	}
	else if(mTuningMode)
	{
		// Tuning mode is special -- it needs to launch SLVoice even if voice is disabled.
	}
	else
	{
		if((getState() != stateDisabled) && (getState() != stateDisableCleanup))
		{
			// User turned off voice support.  Send the cleanup messages, close the socket, and reset.
			if(!mConnected)
			{
				// if voice was turned off after the daemon was launched but before we could connect to it, we may need to issue a kill.
				LL_INFOS("Voice") << "Disabling voice before connection to daemon, terminating." << LL_ENDL;
				killGateway();
			}
			
			logout();
			connectorShutdown();
			
			setState(stateDisableCleanup);
		}
	}
	
	// Check for parcel boundary crossing
	{
		LLViewerRegion *region = gAgent.getRegion();
		LLParcel *parcel = LLViewerParcelMgr::getInstance()->getAgentParcel();
		
		if(region && parcel)
		{
			S32 parcelLocalID = parcel->getLocalID();
			std::string regionName = region->getName();
			std::string capURI = region->getCapability("ParcelVoiceInfoRequest");
		
//			LL_DEBUGS("Voice") << "Region name = \"" << regionName << "\", parcel local ID = " << parcelLocalID << ", cap URI = \"" << capURI << "\"" << LL_ENDL;

			// The region name starts out empty and gets filled in later.  
			// Also, the cap gets filled in a short time after the region cross, but a little too late for our purposes.
			// If either is empty, wait for the next time around.
			if(!regionName.empty())
			{
				if(!capURI.empty())
				{
					if((parcelLocalID != mCurrentParcelLocalID) || (regionName != mCurrentRegionName))
					{
						// We have changed parcels.  Initiate a parcel channel lookup.
						mCurrentParcelLocalID = parcelLocalID;
						mCurrentRegionName = regionName;
						
						parcelChanged();
					}
				}
				else
				{
					LL_WARNS_ONCE("Voice") << "region doesn't have ParcelVoiceInfoRequest capability.  This is normal for a short time after teleporting, but bad if it persists for very long." << LL_ENDL;
				}
			}
		}
	}

	switch(getState())
	{
		//MARK: stateDisableCleanup
		case stateDisableCleanup:
			// Clean up and reset everything. 
			closeSocket();
			deleteAllSessions();
			deleteAllBuddies();
			deleteAllVoiceFonts();
			
			mConnectorHandle.clear();
			mAccountHandle.clear();
			mAccountPassword.clear();
			mVoiceAccountServerURI.clear();
			
			setState(stateDisabled);	
		break;
		
		//MARK: stateDisabled
		case stateDisabled:
			if(mTuningMode || (mVoiceEnabled && !mAccountName.empty()))
			{
				setState(stateStart);
			}
		break;
		
		//MARK: stateStart
		case stateStart:
			if(gSavedSettings.getBOOL("CmdLineDisableVoice"))
			{
				// Voice is locked out, we must not launch the vivox daemon.
				setState(stateJail);
			}
			else if(!isGatewayRunning())
			{
				if(true)
				{
					// Launch the voice daemon
					
					// *FIX:Mani - Using the executable dir instead 
					// of mAppRODataDir, the working directory from which the app
					// is launched.
					//std::string exe_path = gDirUtilp->getAppRODataDir();
					std::string exe_path = gDirUtilp->getExecutableDir();
					exe_path += gDirUtilp->getDirDelimiter();
#if LL_WINDOWS
					exe_path += "SLVoice.exe";
#elif LL_DARWIN
					exe_path += "../Resources/SLVoice";
#else
					exe_path += "SLVoice";
#endif
					// See if the vivox executable exists
					llstat s;
					if(!LLFile::stat(exe_path, &s))
					{
						// vivox executable exists.  Build the command line and launch the daemon.
						// SLIM SDK: these arguments are no longer necessary.
//						std::string args = " -p tcp -h -c";
						std::string args;
						std::string loglevel = gSavedSettings.getString("VivoxDebugLevel");
						
						if(loglevel.empty())
						{
							loglevel = "-1";	// turn logging off completely
						}
						
						args += " -ll ";
						args += loglevel;
						
						LL_DEBUGS("Voice") << "Args for SLVoice: " << args << LL_ENDL;

#if LL_WINDOWS
						PROCESS_INFORMATION pinfo;
						STARTUPINFOW sinfo;
						memset(&sinfo, 0, sizeof(sinfo));

						std::string exe_dir = gDirUtilp->getExecutableDir();

						llutf16string exe_path16 = utf8str_to_utf16str(exe_path);
						llutf16string exe_dir16 = utf8str_to_utf16str(exe_dir);
						llutf16string args16 = utf8str_to_utf16str(args);
						// Create a writeable copy to keep Windows happy.
						U16 *argscpy_16 = new U16[args16.size() + 1];
						wcscpy_s(argscpy_16,args16.size()+1,args16.c_str());
						if(!CreateProcessW(exe_path16.c_str(), argscpy_16, NULL, NULL, FALSE, 0, NULL, exe_dir16.c_str(), &sinfo, &pinfo))
						{
//							DWORD dwErr = GetLastError();
						}
						else
						{
							// foo = pinfo.dwProcessId; // get your pid here if you want to use it later on
							// CloseHandle(pinfo.hProcess); // stops leaks - nothing else
							sGatewayHandle = pinfo.hProcess;
							CloseHandle(pinfo.hThread); // stops leaks - nothing else
						}		
						
						delete[] argscpy_16;
#else	// LL_WINDOWS
						// This should be the same for mac and linux
						{
							std::vector<std::string> arglist;
							arglist.push_back(exe_path);
							
							// Split the argument string into separate strings for each argument
							typedef boost::tokenizer<boost::char_separator<char> > tokenizer;
							boost::char_separator<char> sep(" ");
							tokenizer tokens(args, sep);
							tokenizer::iterator token_iter;

							for(token_iter = tokens.begin(); token_iter != tokens.end(); ++token_iter)
							{
								arglist.push_back(*token_iter);
							}
							
							// create an argv vector for the child process
							char **fakeargv = new char*[arglist.size() + 1];
							int i;
							for(i=0; i < arglist.size(); i++)
								fakeargv[i] = const_cast<char*>(arglist[i].c_str());

							fakeargv[i] = NULL;
							
							fflush(NULL); // flush all buffers before the child inherits them
							pid_t id = vfork();
							if(id == 0)
							{
								// child
								execv(exe_path.c_str(), fakeargv);
								
								// If we reach this point, the exec failed.
								// Use _exit() instead of exit() per the vfork man page.
								_exit(0);
							}

							// parent
							delete[] fakeargv;
							sGatewayPID = id;
						}
#endif	// LL_WINDOWS
						mDaemonHost = LLHost(gSavedSettings.getString("VoiceHost").c_str(), gSavedSettings.getU32("VoicePort"));
					}	
					else
					{
						LL_INFOS("Voice") << exe_path << " not found." << LL_ENDL;
					}	
				}
				else
				{		
					// SLIM SDK: port changed from 44124 to 44125.
					// We can connect to a client gateway running on another host.  This is useful for testing.
					// To do this, launch the gateway on a nearby host like this:
					//  vivox-gw.exe -p tcp -i 0.0.0.0:44125
					// and put that host's IP address here.
					mDaemonHost = LLHost(gSavedSettings.getString("VoiceHost"), gSavedSettings.getU32("VoicePort"));
				}

				mUpdateTimer.start();
				mUpdateTimer.setTimerExpirySec(CONNECT_THROTTLE_SECONDS);

				setState(stateDaemonLaunched);
				
				// Dirty the states we'll need to sync with the daemon when it comes up.
				mPTTDirty = true;
				mMicVolumeDirty = true;
				mSpeakerVolumeDirty = true;
				mSpeakerMuteDirty = true;
				// These only need to be set if they're not default (i.e. empty string).
				mCaptureDeviceDirty = !mCaptureDevice.empty();
				mRenderDeviceDirty = !mRenderDevice.empty();
				
				mMainSessionGroupHandle.clear();
			}
		break;

		//MARK: stateDaemonLaunched
		case stateDaemonLaunched:
			if(mUpdateTimer.hasExpired())
			{
				LL_DEBUGS("Voice") << "Connecting to vivox daemon" << LL_ENDL;

				mUpdateTimer.setTimerExpirySec(CONNECT_THROTTLE_SECONDS);

				if(!mSocket)
				{
					mSocket = LLSocket::create(gAPRPoolp, LLSocket::STREAM_TCP);	
				}
				
				mConnected = mSocket->blockingConnect(mDaemonHost);
				if(mConnected)
				{
					setState(stateConnecting);
				}
				else
				{
					// If the connect failed, the socket may have been put into a bad state.  Delete it.
					closeSocket();
				}
			}
		break;

		//MARK: stateConnecting
		case stateConnecting:
		// Can't do this until we have the pump available.
		if(mPump)
		{
			// MBW -- Note to self: pumps and pipes examples in
			//  indra/test/io.cpp
			//  indra/test/llpipeutil.{cpp|h}

			// Attach the pumps and pipes
				
			LLPumpIO::chain_t readChain;

			readChain.push_back(LLIOPipe::ptr_t(new LLIOSocketReader(mSocket)));
			readChain.push_back(LLIOPipe::ptr_t(new LLVivoxProtocolParser()));

			mPump->addChain(readChain, NEVER_CHAIN_EXPIRY_SECS);

			setState(stateConnected);
		}

		break;
		
		//MARK: stateConnected
		case stateConnected:
			// Initial devices query
			getCaptureDevicesSendMessage();
			getRenderDevicesSendMessage();

			mLoginRetryCount = 0;

			setState(stateIdle);
		break;

		//MARK: stateIdle
		case stateIdle:
			// This is the idle state where we're connected to the daemon but haven't set up a connector yet.
			if(mTuningMode)
			{
				mTuningExitState = stateIdle;
				setState(stateMicTuningStart);
			}
			else if(!mVoiceEnabled)
			{
				// We never started up the connector.  This will shut down the daemon.
				setState(stateConnectorStopped);
			}
			else if(!mAccountName.empty())
			{
				LLViewerRegion *region = gAgent.getRegion();
				
				if(region)
				{
					if ( region->getCapability("ProvisionVoiceAccountRequest") != "" )
					{
						if ( mAccountPassword.empty() )
						{
							requestVoiceAccountProvision();
						}
						setState(stateConnectorStart);
					}
					else
					{
						LL_WARNS_ONCE("Voice") << "region doesn't have ProvisionVoiceAccountRequest capability!" << LL_ENDL;
					}
				}
			}
		break;

		//MARK: stateMicTuningStart
		case stateMicTuningStart:
			if(mUpdateTimer.hasExpired())
			{
				if(mCaptureDeviceDirty || mRenderDeviceDirty)
				{
					// These can't be changed while in tuning mode.  Set them before starting.
					std::ostringstream stream;
					
					buildSetCaptureDevice(stream);
					buildSetRenderDevice(stream);

					if(!stream.str().empty())
					{
						writeString(stream.str());
					}				

					// This will come around again in the same state and start the capture, after the timer expires.
					mUpdateTimer.start();
					mUpdateTimer.setTimerExpirySec(UPDATE_THROTTLE_SECONDS);
				}
				else
				{
					// duration parameter is currently unused, per Mike S.
					tuningCaptureStartSendMessage(10000);

					setState(stateMicTuningRunning);
				}
			}
			
		break;
		
		//MARK: stateMicTuningRunning
		case stateMicTuningRunning:
			if(!mTuningMode || mCaptureDeviceDirty || mRenderDeviceDirty)
			{
				// All of these conditions make us leave tuning mode.
				setState(stateMicTuningStop);
			}
			else
			{
				// process mic/speaker volume changes
				if(mTuningMicVolumeDirty || mTuningSpeakerVolumeDirty)
				{
					std::ostringstream stream;
					
					if(mTuningMicVolumeDirty)
					{
						LL_INFOS("Voice") << "setting tuning mic level to " << mTuningMicVolume << LL_ENDL;
						stream
						<< "<Request requestId=\"" << mCommandCookie++ << "\" action=\"Aux.SetMicLevel.1\">"
						<< "<Level>" << mTuningMicVolume << "</Level>"
						<< "</Request>\n\n\n";
					}
					
					if(mTuningSpeakerVolumeDirty)
					{
						stream
						<< "<Request requestId=\"" << mCommandCookie++ << "\" action=\"Aux.SetSpeakerLevel.1\">"
						<< "<Level>" << mTuningSpeakerVolume << "</Level>"
						<< "</Request>\n\n\n";
					}
					
					mTuningMicVolumeDirty = false;
					mTuningSpeakerVolumeDirty = false;

					if(!stream.str().empty())
					{
						writeString(stream.str());
					}
				}
			}
		break;
		
		//MARK: stateMicTuningStop
		case stateMicTuningStop:
		{
			// transition out of mic tuning
			tuningCaptureStopSendMessage();
			
			setState(mTuningExitState);
			
			// if we exited just to change devices, this will keep us from re-entering too fast.
			mUpdateTimer.start();
			mUpdateTimer.setTimerExpirySec(UPDATE_THROTTLE_SECONDS);
			
		}
		break;
												
		//MARK: stateConnectorStart
		case stateConnectorStart:
			if(!mVoiceEnabled)
			{
				// We were never logged in.  This will shut down the connector.
				setState(stateLoggedOut);
			}
			else if(!mVoiceAccountServerURI.empty())
			{
				connectorCreate();
			}
		break;
		
		//MARK: stateConnectorStarting
		case stateConnectorStarting:	// waiting for connector handle
			// connectorCreateResponse() will transition from here to stateConnectorStarted.
		break;
		
		//MARK: stateConnectorStarted
		case stateConnectorStarted:		// connector handle received
			if(!mVoiceEnabled)
			{
				// We were never logged in.  This will shut down the connector.
				setState(stateLoggedOut);
			}
			else
			{
				// The connector is started.  Send a login message.
				setState(stateNeedsLogin);
			}
		break;
				
		//MARK: stateLoginRetry
		case stateLoginRetry:
			if(mLoginRetryCount == 0)
			{
				// First retry -- display a message to the user
				notifyStatusObservers(LLVoiceClientStatusObserver::STATUS_LOGIN_RETRY);
			}
			
			mLoginRetryCount++;
			
			if(mLoginRetryCount > MAX_LOGIN_RETRIES)
			{
				LL_WARNS("Voice") << "too many login retries, giving up." << LL_ENDL;
				setState(stateLoginFailed);
			}
			else
			{
				LL_INFOS("Voice") << "will retry login in " << LOGIN_RETRY_SECONDS << " seconds." << LL_ENDL;
				mUpdateTimer.start();
				mUpdateTimer.setTimerExpirySec(LOGIN_RETRY_SECONDS);
				setState(stateLoginRetryWait);
			}
		break;
		
		//MARK: stateLoginRetryWait
		case stateLoginRetryWait:
			if(mUpdateTimer.hasExpired())
			{
				setState(stateNeedsLogin);
			}
		break;
		
		//MARK: stateNeedsLogin
		case stateNeedsLogin:
			if(!mAccountPassword.empty())
			{
				setState(stateLoggingIn);
				loginSendMessage();
			}		
		break;
		
		//MARK: stateLoggingIn
		case stateLoggingIn:			// waiting for account handle
			// loginResponse() will transition from here to stateLoggedIn.
		break;
		
		//MARK: stateLoggedIn
		case stateLoggedIn:				// account handle received

			notifyStatusObservers(LLVoiceClientStatusObserver::STATUS_LOGGED_IN);

			// request the set of available voice fonts
			accountGetSessionFontsSendMessage();

			// request the current set of block rules (we'll need them when updating the friends list)
			accountListBlockRulesSendMessage();
			
			// request the current set of auto-accept rules
			accountListAutoAcceptRulesSendMessage();
			
			// Set up the mute list observer if it hasn't been set up already.
			if((!sMuteListListener_listening))
			{
				LLMuteList::getInstance()->addObserver(&mutelist_listener);
				sMuteListListener_listening = true;
			}

			// Set up the friends list observer if it hasn't been set up already.
			if(friendslist_listener == NULL)
			{
				friendslist_listener = new LLVoiceClientFriendsObserver;
				LLAvatarTracker::instance().addObserver(friendslist_listener);
			}
			
			// Set the initial state of mic mute, local speaker volume, etc.
			{
				std::ostringstream stream;
				
				buildLocalAudioUpdates(stream);
				
				if(!stream.str().empty())
				{
					writeString(stream.str());
				}
			}

			// accountGetSessionFontsResponse() will transition from here to stateFontListReceived.

		//MARK: stateFontListReceived
		case stateFontListReceived:		// font list received
			
#if USE_SESSION_GROUPS			
			// create the main session group
			sessionGroupCreateSendMessage();
			
			setState(stateCreatingSessionGroup);
#else
			// Not using session groups -- skip the stateCreatingSessionGroup state.
			setState(stateNoChannel);

			// Initial kick-off of channel lookup logic
			parcelChanged();		
#endif
		break;
		
		//MARK: stateCreatingSessionGroup
		case stateCreatingSessionGroup:
			if(mSessionTerminateRequested || !mVoiceEnabled)
			{
				// TODO: Question: is this the right way out of this state
				setState(stateSessionTerminated);
			}
			else if(!mMainSessionGroupHandle.empty())
			{
				setState(stateNoChannel);
				
				// Start looped recording (needed for "panic button" anti-griefing tool)
				recordingLoopStart();

				// Initial kick-off of channel lookup logic
				parcelChanged();		
			}
		break;
					
		//MARK: stateNoChannel
		case stateNoChannel:
			
			mSpatialJoiningNum = 0;
			// Do this here as well as inside sendPositionalUpdate().  
			// Otherwise, if you log in but don't join a proximal channel (such as when your login location has voice disabled), your friends list won't sync.
			sendFriendsListUpdates();
			
			if(mSessionTerminateRequested || !mVoiceEnabled)
			{
				// TODO: Question: Is this the right way out of this state?
				setState(stateSessionTerminated);
			}
			else if(mTuningMode)
			{
				mTuningExitState = stateNoChannel;
				setState(stateMicTuningStart);
			}
			else if(sessionNeedsRelog(mNextAudioSession))
			{
				requestRelog();
				setState(stateSessionTerminated);
			}
			else if(mNextAudioSession)
			{				
				sessionState *oldSession = mAudioSession;

				mAudioSession = mNextAudioSession;
				if(!mAudioSession->mReconnect)	
				{
					mNextAudioSession = NULL;
				}
				
				// The old session may now need to be deleted.
				reapSession(oldSession);
				
				if(!mAudioSession->mHandle.empty())
				{
					// Connect to a session by session handle

					sessionMediaConnectSendMessage(mAudioSession);
				}
				else
				{
					// Connect to a session by URI
					sessionCreateSendMessage(mAudioSession, true, false);
				}

				notifyStatusObservers(LLVoiceClientStatusObserver::STATUS_JOINING);
				setState(stateJoiningSession);
			}
			else if(!mSpatialSessionURI.empty())
			{
				// If we're not headed elsewhere and have a spatial URI, return to spatial.
				switchChannel(mSpatialSessionURI, true, false, false, mSpatialSessionCredentials);
			}
		break;

		//MARK: stateJoiningSession
		case stateJoiningSession:		// waiting for session handle

			// If this is true we have problem with connection to voice server (EXT-4313).
			// See descriptions of mSpatialJoiningNum and MAX_NORMAL_JOINING_SPATIAL_NUM.
			if(mSpatialJoiningNum == MAX_NORMAL_JOINING_SPATIAL_NUM) 
			{
				// Notify observers to let them know there is problem with voice
				notifyStatusObservers(LLVoiceClientStatusObserver::STATUS_VOICE_DISABLED);
				llwarns << "There seems to be problem with connection to voice server. Disabling voice chat abilities." << llendl;
			}

			// Increase mSpatialJoiningNum only for spatial sessions- it's normal to reach this case for
			// example for p2p many times while waiting for response, so it can't be used to detect errors
			if(mAudioSession && mAudioSession->mIsSpatial)
			{
				mSpatialJoiningNum++;
			}
			
			// joinedAudioSession() will transition from here to stateSessionJoined.
			if(!mVoiceEnabled)
			{
				// User bailed out during connect -- jump straight to teardown.
				setState(stateSessionTerminated);
			}
			else if(mSessionTerminateRequested)
			{
				if(mAudioSession && !mAudioSession->mHandle.empty())
				{
					// Only allow direct exits from this state in p2p calls (for cancelling an invite).
					// Terminating a half-connected session on other types of calls seems to break something in the vivox gateway.
					if(mAudioSession->mIsP2P)
					{
						sessionMediaDisconnectSendMessage(mAudioSession);
						setState(stateSessionTerminated);
					}
				}
			}
		break;
		
		//MARK: stateSessionJoined
		case stateSessionJoined:		// session handle received
			
			mSpatialJoiningNum = 0;
			// It appears that I need to wait for BOTH the SessionGroup.AddSession response and the SessionStateChangeEvent with state 4
			// before continuing from this state.  They can happen in either order, and if I don't wait for both, things can get stuck.
			// For now, the SessionGroup.AddSession response handler sets mSessionHandle and the SessionStateChangeEvent handler transitions to stateSessionJoined.
			// This is a cheap way to make sure both have happened before proceeding.
			if(mAudioSession && mAudioSession->mVoiceEnabled)
			{
				// Dirty state that may need to be sync'ed with the daemon.
				mPTTDirty = true;
				mSpeakerVolumeDirty = true;
				mSpatialCoordsDirty = true;
				
				setState(stateRunning);
				
				// Start the throttle timer
				mUpdateTimer.start();
				mUpdateTimer.setTimerExpirySec(UPDATE_THROTTLE_SECONDS);

				// Events that need to happen when a session is joined could go here.
				// Maybe send initial spatial data?
				notifyStatusObservers(LLVoiceClientStatusObserver::STATUS_JOINED);

			}
			else if(!mVoiceEnabled)
			{
				// User bailed out during connect -- jump straight to teardown.
				setState(stateSessionTerminated);
			}
			else if(mSessionTerminateRequested)
			{
				// Only allow direct exits from this state in p2p calls (for cancelling an invite).
				// Terminating a half-connected session on other types of calls seems to break something in the vivox gateway.
				if(mAudioSession && mAudioSession->mIsP2P)
				{
					sessionMediaDisconnectSendMessage(mAudioSession);
					setState(stateSessionTerminated);
				}
			}
		break;
		
		//MARK: stateRunning
		case stateRunning:				// steady state
			// Disabling voice or disconnect requested.
			if(!mVoiceEnabled || mSessionTerminateRequested)
			{
				leaveAudioSession();
			}
			else
			{
				
				// Figure out whether the PTT state needs to change
				{
					bool newPTT;
					if(mUsePTT)
					{
						// If configured to use PTT, track the user state.
						newPTT = mUserPTTState;
					}
					else
					{
						// If not configured to use PTT, it should always be true (otherwise the user will be unable to speak).
						newPTT = true;
					}
					
					if(mMuteMic)
					{
						// This always overrides any other PTT setting.
						newPTT = false;
					}
					
					// Dirty if state changed.
					if(newPTT != mPTT)
					{
						mPTT = newPTT;
						mPTTDirty = true;
					}
				}
				
				if(!inSpatialChannel())
				{
					// When in a non-spatial channel, never send positional updates.
					mSpatialCoordsDirty = false;
				}
				else
				{
					// Do the calculation that enforces the listener<->speaker tether (and also updates the real camera position)
					enforceTether();
				}
				
				// Send an update only if the ptt or mute state has changed (which shouldn't be able to happen that often
				// -- the user can only click so fast) or every 10hz, whichever is sooner.
				// Sending for every volume update causes an excessive flood of messages whenever a volume slider is dragged.
				if((mAudioSession && mAudioSession->mMuteDirty) || mPTTDirty || mUpdateTimer.hasExpired())
				{
					mUpdateTimer.setTimerExpirySec(UPDATE_THROTTLE_SECONDS);
					sendPositionalUpdate();
				}
			}
		break;
		
		//MARK: stateLeavingSession
		case stateLeavingSession:		// waiting for terminate session response
			// The handler for the Session.Terminate response will transition from here to stateSessionTerminated.
		break;

		//MARK: stateSessionTerminated
		case stateSessionTerminated:
			
			// Must do this first, since it uses mAudioSession.
			notifyStatusObservers(LLVoiceClientStatusObserver::STATUS_LEFT_CHANNEL);
			
			if(mAudioSession)
			{
				sessionState *oldSession = mAudioSession;

				mAudioSession = NULL;
				// We just notified status observers about this change.  Don't do it again.
				mAudioSessionChanged = false;

				// The old session may now need to be deleted.
				reapSession(oldSession);
			}
			else
			{
				LL_WARNS("Voice") << "stateSessionTerminated with NULL mAudioSession" << LL_ENDL;
			}
	
			// Always reset the terminate request flag when we get here.
			mSessionTerminateRequested = false;

			if(mVoiceEnabled && !mRelogRequested)
			{				
				// Just leaving a channel, go back to stateNoChannel (the "logged in but have no channel" state).
				setState(stateNoChannel);
			}
			else
			{
				// Shutting down voice, continue with disconnecting.
				logout();
				
				// The state machine will take it from here
				mRelogRequested = false;
			}
			
		break;
		
		//MARK: stateLoggingOut
		case stateLoggingOut:			// waiting for logout response
			// The handler for the AccountLoginStateChangeEvent will transition from here to stateLoggedOut.
		break;
		
		//MARK: stateLoggedOut
		case stateLoggedOut:			// logout response received
			
			// Once we're logged out, all these things are invalid.
			mAccountHandle.clear();
			deleteAllSessions();
			deleteAllBuddies();
			deleteAllVoiceFonts();

			if(mVoiceEnabled && !mRelogRequested)
			{
				// User was logged out, but wants to be logged in.  Send a new login request.
				setState(stateNeedsLogin);
			}
			else
			{
				// shut down the connector
				connectorShutdown();
			}
		break;
		
		//MARK: stateConnectorStopping
		case stateConnectorStopping:	// waiting for connector stop
			// The handler for the Connector.InitiateShutdown response will transition from here to stateConnectorStopped.
		break;

		//MARK: stateConnectorStopped
		case stateConnectorStopped:		// connector stop received
			setState(stateDisableCleanup);
		break;

		//MARK: stateConnectorFailed
		case stateConnectorFailed:
			setState(stateConnectorFailedWaiting);
		break;
		//MARK: stateConnectorFailedWaiting
		case stateConnectorFailedWaiting:
			if(!mVoiceEnabled)
			{
				setState(stateDisableCleanup);
			}
		break;

		//MARK: stateLoginFailed
		case stateLoginFailed:
			setState(stateLoginFailedWaiting);
		break;
		//MARK: stateLoginFailedWaiting
		case stateLoginFailedWaiting:
			if(!mVoiceEnabled)
			{
				setState(stateDisableCleanup);
			}
		break;

		//MARK: stateJoinSessionFailed
		case stateJoinSessionFailed:
			// Transition to error state.  Send out any notifications here.
			if(mAudioSession)
			{
				LL_WARNS("Voice") << "stateJoinSessionFailed: (" << mAudioSession->mErrorStatusCode << "): " << mAudioSession->mErrorStatusString << LL_ENDL;
			}
			else
			{
				LL_WARNS("Voice") << "stateJoinSessionFailed with no current session" << LL_ENDL;
			}
			
			notifyStatusObservers(LLVoiceClientStatusObserver::ERROR_UNKNOWN);
			setState(stateJoinSessionFailedWaiting);
		break;
		
		//MARK: stateJoinSessionFailedWaiting
		case stateJoinSessionFailedWaiting:
			// Joining a channel failed, either due to a failed channel name -> sip url lookup or an error from the join message.
			// Region crossings may leave this state and try the join again.
			if(mSessionTerminateRequested)
			{
				setState(stateSessionTerminated);
			}
		break;
		
		//MARK: stateJail
		case stateJail:
			// We have given up.  Do nothing.
		break;

	}
	
	if(mAudioSession && mAudioSession->mParticipantsChanged)
	{
		mAudioSession->mParticipantsChanged = false;
		mAudioSessionChanged = true;
	}
	
	if(mAudioSessionChanged)
	{
		mAudioSessionChanged = false;
		notifyParticipantObservers();
	}
}

void LLVoiceClient::closeSocket(void)
{
	mSocket.reset();
	mConnected = false;	
}

void LLVoiceClient::loginSendMessage()
{
	std::ostringstream stream;

	bool autoPostCrashDumps = gSavedSettings.getBOOL("VivoxAutoPostCrashDumps");

	stream
	<< "<Request requestId=\"" << mCommandCookie++ << "\" action=\"Account.Login.1\">"
		<< "<ConnectorHandle>" << mConnectorHandle << "</ConnectorHandle>"
		<< "<AccountName>" << mAccountName << "</AccountName>"
		<< "<AccountPassword>" << mAccountPassword << "</AccountPassword>"
		<< "<AudioSessionAnswerMode>VerifyAnswer</AudioSessionAnswerMode>"
		<< "<EnableBuddiesAndPresence>true</EnableBuddiesAndPresence>"
		<< "<BuddyManagementMode>Application</BuddyManagementMode>"
		<< "<ParticipantPropertyFrequency>5</ParticipantPropertyFrequency>"
		<< (autoPostCrashDumps?"<AutopostCrashDumps>true</AutopostCrashDumps>":"")
	<< "</Request>\n\n\n";
	
	writeString(stream.str());
}

void LLVoiceClient::logout()
{
	// Ensure that we'll re-request provisioning before logging in again
	mAccountPassword.clear();
	mVoiceAccountServerURI.clear();
	
	setState(stateLoggingOut);
	logoutSendMessage();
}

void LLVoiceClient::logoutSendMessage()
{
	if(!mAccountHandle.empty())
	{
		std::ostringstream stream;
		stream
		<< "<Request requestId=\"" << mCommandCookie++ << "\" action=\"Account.Logout.1\">"
			<< "<AccountHandle>" << mAccountHandle << "</AccountHandle>"
		<< "</Request>"
		<< "\n\n\n";

		mAccountHandle.clear();

		writeString(stream.str());
	}
}

void LLVoiceClient::accountListBlockRulesSendMessage()
{
	if(!mAccountHandle.empty())
	{		
		std::ostringstream stream;

		LL_DEBUGS("Voice") << "requesting block rules" << LL_ENDL;

		stream
		<< "<Request requestId=\"" << mCommandCookie++ << "\" action=\"Account.ListBlockRules.1\">"
			<< "<AccountHandle>" << mAccountHandle << "</AccountHandle>"
		<< "</Request>"
		<< "\n\n\n";

		writeString(stream.str());
	}
}

void LLVoiceClient::accountListAutoAcceptRulesSendMessage()
{
	if(!mAccountHandle.empty())
	{		
		std::ostringstream stream;

		LL_DEBUGS("Voice") << "requesting auto-accept rules" << LL_ENDL;

		stream
		<< "<Request requestId=\"" << mCommandCookie++ << "\" action=\"Account.ListAutoAcceptRules.1\">"
			<< "<AccountHandle>" << mAccountHandle << "</AccountHandle>"
		<< "</Request>"
		<< "\n\n\n";

		writeString(stream.str());
	}
}

void LLVoiceClient::accountGetSessionFontsSendMessage()
{
	if(!mAccountHandle.empty())
	{
		std::ostringstream stream;

		LL_DEBUGS("Voice") << "Requesting voice font list." << LL_ENDL;

		stream
		<< "<Request requestId=\"" << mCommandCookie++ << "\" action=\"Account.GetSessionFonts.1\">"
			<< "<AccountHandle>" << mAccountHandle << "</AccountHandle>"
		<< "</Request>"
		<< "\n\n\n";

		writeString(stream.str());
	}
}

void LLVoiceClient::sessionGroupCreateSendMessage()
{
	if(!mAccountHandle.empty())
	{		
		std::ostringstream stream;

		LL_DEBUGS("Voice") << "creating session group" << LL_ENDL;

		stream
		<< "<Request requestId=\"" << mCommandCookie++ << "\" action=\"SessionGroup.Create.1\">"
			<< "<AccountHandle>" << mAccountHandle << "</AccountHandle>"
			<< "<Type>Normal</Type>"
		<< "</Request>"
		<< "\n\n\n";

		writeString(stream.str());
	}
}

void LLVoiceClient::sessionCreateSendMessage(sessionState *session, bool startAudio, bool startText)
{
	LL_DEBUGS("Voice") << "requesting create: " << session->mSIPURI << LL_ENDL;

	S32 font_index = getVoiceFontIndex(session->mVoiceFontID);
	LL_DEBUGS("Voice") << "Requesting voice font: " << session->mVoiceFontID << " (" << font_index << ")" << LL_ENDL;

	session->mCreateInProgress = true;
	if(startAudio)
	{
		session->mMediaConnectInProgress = true;
	}

	std::ostringstream stream;
	stream
	<< "<Request requestId=\"" << session->mSIPURI << "\" action=\"Session.Create.1\">"
		<< "<AccountHandle>" << mAccountHandle << "</AccountHandle>"
		<< "<URI>" << session->mSIPURI << "</URI>";

	static const std::string allowed_chars =
				"ABCDEFGHIJKLMNOPQRSTUVWXYZabcdefghijklmnopqrstuvwxyz"
				"0123456789"
				"-._~";

	if(!session->mHash.empty())
	{
		stream
			<< "<Password>" << LLURI::escape(session->mHash, allowed_chars) << "</Password>"
			<< "<PasswordHashAlgorithm>SHA1UserName</PasswordHashAlgorithm>";
	}

	stream
		<< "<ConnectAudio>" << (startAudio?"true":"false") << "</ConnectAudio>"
		<< "<ConnectText>" << (startText?"true":"false") << "</ConnectText>"
		<< "<VoiceFontID>" << font_index << "</VoiceFontID>"
		<< "<Name>" << mChannelName << "</Name>"
	<< "</Request>\n\n\n";
	writeString(stream.str());
}

void LLVoiceClient::sessionGroupAddSessionSendMessage(sessionState *session, bool startAudio, bool startText)
{
	LL_DEBUGS("Voice") << "requesting create: " << session->mSIPURI << LL_ENDL;

	S32 font_index = getVoiceFontIndex(session->mVoiceFontID);
	LL_DEBUGS("Voice") << "Requesting voice font: " << session->mVoiceFontID << " (" << font_index << ")" << LL_ENDL;

	session->mCreateInProgress = true;
	if(startAudio)
	{
		session->mMediaConnectInProgress = true;
	}
	
	std::string password;
	if(!session->mHash.empty())
	{
		static const std::string allowed_chars =
					"ABCDEFGHIJKLMNOPQRSTUVWXYZabcdefghijklmnopqrstuvwxyz"
					"0123456789"
					"-._~"
					;
		password = LLURI::escape(session->mHash, allowed_chars);
	}

	std::ostringstream stream;
	stream
	<< "<Request requestId=\"" << session->mSIPURI << "\" action=\"SessionGroup.AddSession.1\">"
		<< "<SessionGroupHandle>" << session->mGroupHandle << "</SessionGroupHandle>"
		<< "<URI>" << session->mSIPURI << "</URI>"
		<< "<Name>" << mChannelName << "</Name>"
		<< "<ConnectAudio>" << (startAudio?"true":"false") << "</ConnectAudio>"
		<< "<ConnectText>" << (startText?"true":"false") << "</ConnectText>"
		<< "<VoiceFontID>" << font_index << "</VoiceFontID>"
		<< "<Password>" << password << "</Password>"
		<< "<PasswordHashAlgorithm>SHA1UserName</PasswordHashAlgorithm>"
	<< "</Request>\n\n\n"
	;
	
	writeString(stream.str());
}

void LLVoiceClient::sessionMediaConnectSendMessage(sessionState *session)
{
	LL_DEBUGS("Voice") << "connecting audio to session handle: " << session->mHandle << LL_ENDL;

	S32 font_index = getVoiceFontIndex(session->mVoiceFontID);
	LL_DEBUGS("Voice") << "Requesting voice font: " << session->mVoiceFontID << " (" << font_index << ")" << LL_ENDL;

	session->mMediaConnectInProgress = true;
	
	std::ostringstream stream;

	stream
	<< "<Request requestId=\"" << session->mHandle << "\" action=\"Session.MediaConnect.1\">"
		<< "<SessionGroupHandle>" << session->mGroupHandle << "</SessionGroupHandle>"
		<< "<SessionHandle>" << session->mHandle << "</SessionHandle>"
		<< "<VoiceFontID>" << font_index << "</VoiceFontID>"
		<< "<Media>Audio</Media>"
	<< "</Request>\n\n\n";

	writeString(stream.str());
}

void LLVoiceClient::sessionTextConnectSendMessage(sessionState *session)
{
	LL_DEBUGS("Voice") << "connecting text to session handle: " << session->mHandle << LL_ENDL;
	
	std::ostringstream stream;

	stream
	<< "<Request requestId=\"" << session->mHandle << "\" action=\"Session.TextConnect.1\">"
		<< "<SessionGroupHandle>" << session->mGroupHandle << "</SessionGroupHandle>"
		<< "<SessionHandle>" << session->mHandle << "</SessionHandle>"
	<< "</Request>\n\n\n";

	writeString(stream.str());
}

void LLVoiceClient::sessionSetVoiceFontSendMessage(sessionState *session)
{
	S32 font_index = getVoiceFontIndex(session->mVoiceFontID);
	LL_DEBUGS("Voice") << "Requesting voice font: " << session->mVoiceFontID << " (" << font_index << "), session handle: " << session->mHandle << LL_ENDL;

	std::ostringstream stream;

	stream
	<< "<Request requestId=\"" << mCommandCookie++ << "\" action=\"Session.SetVoiceFont.1\">"
		<< "<SessionHandle>" << session->mHandle << "</SessionHandle>"
		<< "<SessionFontID>" << font_index << "</SessionFontID>"
	<< "</Request>\n\n\n";

	writeString(stream.str());
}

void LLVoiceClient::sessionTerminate()
{
	mSessionTerminateRequested = true;
}

void LLVoiceClient::requestRelog()
{
	mSessionTerminateRequested = true;
	mRelogRequested = true;
}


void LLVoiceClient::leaveAudioSession()
{
	if(mAudioSession)
	{
		LL_DEBUGS("Voice") << "leaving session: " << mAudioSession->mSIPURI << LL_ENDL;

		switch(getState())
		{
			case stateNoChannel:
				// In this case, we want to pretend the join failed so our state machine doesn't get stuck.
				// Skip the join failed transition state so we don't send out error notifications.
				setState(stateJoinSessionFailedWaiting);
			break;
			case stateJoiningSession:
			case stateSessionJoined:
			case stateRunning:
				if(!mAudioSession->mHandle.empty())
				{

#if RECORD_EVERYTHING
					// HACK: for testing only
					// Save looped recording
					std::string savepath("/tmp/vivoxrecording");
					{
						time_t now = time(NULL);
						const size_t BUF_SIZE = 64;
						char time_str[BUF_SIZE];	/* Flawfinder: ignore */
						
						strftime(time_str, BUF_SIZE, "%Y-%m-%dT%H:%M:%SZ", gmtime(&now));
						savepath += time_str;
					}
					recordingLoopSave(savepath);
#endif

					sessionMediaDisconnectSendMessage(mAudioSession);
					setState(stateLeavingSession);
				}
				else
				{
					LL_WARNS("Voice") << "called with no session handle" << LL_ENDL;	
					setState(stateSessionTerminated);
				}
			break;
			case stateJoinSessionFailed:
			case stateJoinSessionFailedWaiting:
				setState(stateSessionTerminated);
			break;
			
			default:
				LL_WARNS("Voice") << "called from unknown state" << LL_ENDL;
			break;
		}
	}
	else
	{
		LL_WARNS("Voice") << "called with no active session" << LL_ENDL;
		setState(stateSessionTerminated);
	}
}

void LLVoiceClient::sessionTerminateSendMessage(sessionState *session)
{
	std::ostringstream stream;
	
	LL_DEBUGS("Voice") << "Sending Session.Terminate with handle " << session->mHandle << LL_ENDL;	
	stream
	<< "<Request requestId=\"" << mCommandCookie++ << "\" action=\"Session.Terminate.1\">"
		<< "<SessionHandle>" << session->mHandle << "</SessionHandle>"
	<< "</Request>\n\n\n";
	
	writeString(stream.str());
}

void LLVoiceClient::sessionGroupTerminateSendMessage(sessionState *session)
{
	std::ostringstream stream;
	
	LL_DEBUGS("Voice") << "Sending SessionGroup.Terminate with handle " << session->mGroupHandle << LL_ENDL;	
	stream
	<< "<Request requestId=\"" << mCommandCookie++ << "\" action=\"SessionGroup.Terminate.1\">"
		<< "<SessionGroupHandle>" << session->mGroupHandle << "</SessionGroupHandle>"
	<< "</Request>\n\n\n";
	
	writeString(stream.str());
}

void LLVoiceClient::sessionMediaDisconnectSendMessage(sessionState *session)
{
	std::ostringstream stream;
	
	LL_DEBUGS("Voice") << "Sending Session.MediaDisconnect with handle " << session->mHandle << LL_ENDL;	
	stream
	<< "<Request requestId=\"" << mCommandCookie++ << "\" action=\"Session.MediaDisconnect.1\">"
		<< "<SessionGroupHandle>" << session->mGroupHandle << "</SessionGroupHandle>"
		<< "<SessionHandle>" << session->mHandle << "</SessionHandle>"
		<< "<Media>Audio</Media>"
	<< "</Request>\n\n\n";
	
	writeString(stream.str());
	
}

void LLVoiceClient::sessionTextDisconnectSendMessage(sessionState *session)
{
	std::ostringstream stream;
	
	LL_DEBUGS("Voice") << "Sending Session.TextDisconnect with handle " << session->mHandle << LL_ENDL;	
	stream
	<< "<Request requestId=\"" << mCommandCookie++ << "\" action=\"Session.TextDisconnect.1\">"
		<< "<SessionGroupHandle>" << session->mGroupHandle << "</SessionGroupHandle>"
		<< "<SessionHandle>" << session->mHandle << "</SessionHandle>"
	<< "</Request>\n\n\n";
	
	writeString(stream.str());
}

void LLVoiceClient::getCaptureDevicesSendMessage()
{
	std::ostringstream stream;
	stream
	<< "<Request requestId=\"" << mCommandCookie++ << "\" action=\"Aux.GetCaptureDevices.1\">"
	<< "</Request>\n\n\n";
	
	writeString(stream.str());
}

void LLVoiceClient::getRenderDevicesSendMessage()
{
	std::ostringstream stream;
	stream
	<< "<Request requestId=\"" << mCommandCookie++ << "\" action=\"Aux.GetRenderDevices.1\">"
	<< "</Request>\n\n\n";
	
	writeString(stream.str());
}

void LLVoiceClient::clearCaptureDevices()
{
	LL_DEBUGS("Voice") << "called" << LL_ENDL;
	mCaptureDevices.clear();
}

void LLVoiceClient::addCaptureDevice(const std::string& name)
{
	LL_DEBUGS("Voice") << name << LL_ENDL;

	mCaptureDevices.push_back(name);
}

LLVoiceClient::deviceList *LLVoiceClient::getCaptureDevices()
{
	return &mCaptureDevices;
}

void LLVoiceClient::setCaptureDevice(const std::string& name)
{
	if(name == "Default")
	{
		if(!mCaptureDevice.empty())
		{
			mCaptureDevice.clear();
			mCaptureDeviceDirty = true;	
		}
	}
	else
	{
		if(mCaptureDevice != name)
		{
			mCaptureDevice = name;
			mCaptureDeviceDirty = true;	
		}
	}
}

void LLVoiceClient::clearRenderDevices()
{	
	LL_DEBUGS("Voice") << "called" << LL_ENDL;
	mRenderDevices.clear();
}

void LLVoiceClient::addRenderDevice(const std::string& name)
{
	LL_DEBUGS("Voice") << name << LL_ENDL;
	mRenderDevices.push_back(name);
}

LLVoiceClient::deviceList *LLVoiceClient::getRenderDevices()
{
	return &mRenderDevices;
}

void LLVoiceClient::setRenderDevice(const std::string& name)
{
	if(name == "Default")
	{
		if(!mRenderDevice.empty())
		{
			mRenderDevice.clear();
			mRenderDeviceDirty = true;	
		}
	}
	else
	{
		if(mRenderDevice != name)
		{
			mRenderDevice = name;
			mRenderDeviceDirty = true;	
		}
	}
	
}

void LLVoiceClient::tuningStart()
{
	mTuningMode = true;
	if(getState() >= stateNoChannel)
	{
		sessionTerminate();
	}
}

void LLVoiceClient::tuningStop()
{
	mTuningMode = false;
}

bool LLVoiceClient::inTuningMode()
{
	bool result = false;
	switch(getState())
	{
	case stateMicTuningRunning:
		result = true;
		break;
	default:
		break;
	}
	return result;
}

void LLVoiceClient::tuningRenderStartSendMessage(const std::string& name, bool loop)
{		
	mTuningAudioFile = name;
	std::ostringstream stream;
	stream
	<< "<Request requestId=\"" << mCommandCookie++ << "\" action=\"Aux.RenderAudioStart.1\">"
    << "<SoundFilePath>" << mTuningAudioFile << "</SoundFilePath>"
    << "<Loop>" << (loop?"1":"0") << "</Loop>"
	<< "</Request>\n\n\n";
	
	writeString(stream.str());
}

void LLVoiceClient::tuningRenderStopSendMessage()
{
	std::ostringstream stream;
	stream
	<< "<Request requestId=\"" << mCommandCookie++ << "\" action=\"Aux.RenderAudioStop.1\">"
    << "<SoundFilePath>" << mTuningAudioFile << "</SoundFilePath>"
	<< "</Request>\n\n\n";
	
	writeString(stream.str());
}

void LLVoiceClient::tuningCaptureStartSendMessage(int duration)
{
	LL_DEBUGS("Voice") << "sending CaptureAudioStart" << LL_ENDL;
	
	std::ostringstream stream;
	stream
	<< "<Request requestId=\"" << mCommandCookie++ << "\" action=\"Aux.CaptureAudioStart.1\">"
    << "<Duration>" << duration << "</Duration>"
	<< "</Request>\n\n\n";
	
	writeString(stream.str());
}

void LLVoiceClient::tuningCaptureStopSendMessage()
{
	LL_DEBUGS("Voice") << "sending CaptureAudioStop" << LL_ENDL;
	
	std::ostringstream stream;
	stream
	<< "<Request requestId=\"" << mCommandCookie++ << "\" action=\"Aux.CaptureAudioStop.1\">"
	<< "</Request>\n\n\n";
	
	writeString(stream.str());

	mTuningEnergy = 0.0f;
}

void LLVoiceClient::tuningSetMicVolume(float volume)
{
	int scaled_volume = scale_mic_volume(volume);

	if(scaled_volume != mTuningMicVolume)
	{
		mTuningMicVolume = scaled_volume;
		mTuningMicVolumeDirty = true;
	}
}

void LLVoiceClient::tuningSetSpeakerVolume(float volume)
{
	int scaled_volume = scale_speaker_volume(volume);	

	if(scaled_volume != mTuningSpeakerVolume)
	{
		mTuningSpeakerVolume = scaled_volume;
		mTuningSpeakerVolumeDirty = true;
	}
}
				
float LLVoiceClient::tuningGetEnergy(void)
{
	return mTuningEnergy;
}

bool LLVoiceClient::deviceSettingsAvailable()
{
	bool result = true;
	
	if(!mConnected)
		result = false;
	
	if(mRenderDevices.empty())
		result = false;
	
	return result;
}

void LLVoiceClient::refreshDeviceLists(bool clearCurrentList)
{
	if(clearCurrentList)
	{
		clearCaptureDevices();
		clearRenderDevices();
	}
	getCaptureDevicesSendMessage();
	getRenderDevicesSendMessage();
}

void LLVoiceClient::daemonDied()
{
	// The daemon died, so the connection is gone.  Reset everything and start over.
	LL_WARNS("Voice") << "Connection to vivox daemon lost.  Resetting state."<< LL_ENDL;

	// Try to relaunch the daemon
	setState(stateDisableCleanup);
}

void LLVoiceClient::giveUp()
{
	// All has failed.  Clean up and stop trying.
	closeSocket();
	deleteAllSessions();
	deleteAllBuddies();
	
	setState(stateJail);
}

static void oldSDKTransform (LLVector3 &left, LLVector3 &up, LLVector3 &at, LLVector3d &pos, LLVector3 &vel)
{
	F32 nat[3], nup[3], nl[3], nvel[3]; // the new at, up, left vectors and the  new position and velocity
	F64 npos[3];
	
	// The original XML command was sent like this:
	/*
			<< "<Position>"
				<< "<X>" << pos[VX] << "</X>"
				<< "<Y>" << pos[VZ] << "</Y>"
				<< "<Z>" << pos[VY] << "</Z>"
			<< "</Position>"
			<< "<Velocity>"
				<< "<X>" << mAvatarVelocity[VX] << "</X>"
				<< "<Y>" << mAvatarVelocity[VZ] << "</Y>"
				<< "<Z>" << mAvatarVelocity[VY] << "</Z>"
			<< "</Velocity>"
			<< "<AtOrientation>"
				<< "<X>" << l.mV[VX] << "</X>"
				<< "<Y>" << u.mV[VX] << "</Y>"
				<< "<Z>" << a.mV[VX] << "</Z>"
			<< "</AtOrientation>"
			<< "<UpOrientation>"
				<< "<X>" << l.mV[VZ] << "</X>"
				<< "<Y>" << u.mV[VY] << "</Y>"
				<< "<Z>" << a.mV[VZ] << "</Z>"
			<< "</UpOrientation>"
			<< "<LeftOrientation>"
				<< "<X>" << l.mV [VY] << "</X>"
				<< "<Y>" << u.mV [VZ] << "</Y>"
				<< "<Z>" << a.mV [VY] << "</Z>"
			<< "</LeftOrientation>";
	*/

#if 1
	// This was the original transform done when building the XML command
	nat[0] = left.mV[VX];
	nat[1] = up.mV[VX];
	nat[2] = at.mV[VX];

	nup[0] = left.mV[VZ];
	nup[1] = up.mV[VY];
	nup[2] = at.mV[VZ];

	nl[0] = left.mV[VY];
	nl[1] = up.mV[VZ];
	nl[2] = at.mV[VY];

	npos[0] = pos.mdV[VX];
	npos[1] = pos.mdV[VZ];
	npos[2] = pos.mdV[VY];

	nvel[0] = vel.mV[VX];
	nvel[1] = vel.mV[VZ];
	nvel[2] = vel.mV[VY];

	for(int i=0;i<3;++i) {
		at.mV[i] = nat[i];
		up.mV[i] = nup[i];
		left.mV[i] = nl[i];
		pos.mdV[i] = npos[i];
	}
	
	// This was the original transform done in the SDK
	nat[0] = at.mV[2];
	nat[1] = 0; // y component of at vector is always 0, this was up[2]
	nat[2] = -1 * left.mV[2];

	// We override whatever the application gives us
	nup[0] = 0; // x component of up vector is always 0
	nup[1] = 1; // y component of up vector is always 1
	nup[2] = 0; // z component of up vector is always 0

	nl[0] = at.mV[0];
	nl[1] = 0;  // y component of left vector is always zero, this was up[0]
	nl[2] = -1 * left.mV[0];

	npos[2] = pos.mdV[2] * -1.0;
	npos[1] = pos.mdV[1];
	npos[0] = pos.mdV[0];

	for(int i=0;i<3;++i) {
		at.mV[i] = nat[i];
		up.mV[i] = nup[i];
		left.mV[i] = nl[i];
		pos.mdV[i] = npos[i];
	}
#else
	// This is the compose of the two transforms (at least, that's what I'm trying for)
	nat[0] = at.mV[VX];
	nat[1] = 0; // y component of at vector is always 0, this was up[2]
	nat[2] = -1 * up.mV[VZ];

	// We override whatever the application gives us
	nup[0] = 0; // x component of up vector is always 0
	nup[1] = 1; // y component of up vector is always 1
	nup[2] = 0; // z component of up vector is always 0

	nl[0] = left.mV[VX];
	nl[1] = 0;  // y component of left vector is always zero, this was up[0]
	nl[2] = -1 * left.mV[VY];

	npos[0] = pos.mdV[VX];
	npos[1] = pos.mdV[VZ];
	npos[2] = pos.mdV[VY] * -1.0;

	nvel[0] = vel.mV[VX];
	nvel[1] = vel.mV[VZ];
	nvel[2] = vel.mV[VY];

	for(int i=0;i<3;++i) {
		at.mV[i] = nat[i];
		up.mV[i] = nup[i];
		left.mV[i] = nl[i];
		pos.mdV[i] = npos[i];
	}
	
#endif
}

void LLVoiceClient::sendPositionalUpdate(void)
{	
	std::ostringstream stream;
	
	if(mSpatialCoordsDirty)
	{
		LLVector3 l, u, a, vel;
		LLVector3d pos;

		mSpatialCoordsDirty = false;
		
		// Always send both speaker and listener positions together.
		stream << "<Request requestId=\"" << mCommandCookie++ << "\" action=\"Session.Set3DPosition.1\">"		
			<< "<SessionHandle>" << getAudioSessionHandle() << "</SessionHandle>";
		
		stream << "<SpeakerPosition>";

//		LL_DEBUGS("Voice") << "Sending speaker position " << mAvatarPosition << LL_ENDL;
		l = mAvatarRot.getLeftRow();
		u = mAvatarRot.getUpRow();
		a = mAvatarRot.getFwdRow();
		pos = mAvatarPosition;
		vel = mAvatarVelocity;

		// SLIM SDK: the old SDK was doing a transform on the passed coordinates that the new one doesn't do anymore.
		// The old transform is replicated by this function.
		oldSDKTransform(l, u, a, pos, vel);
		
		stream 
			<< "<Position>"
				<< "<X>" << pos.mdV[VX] << "</X>"
				<< "<Y>" << pos.mdV[VY] << "</Y>"
				<< "<Z>" << pos.mdV[VZ] << "</Z>"
			<< "</Position>"
			<< "<Velocity>"
				<< "<X>" << vel.mV[VX] << "</X>"
				<< "<Y>" << vel.mV[VY] << "</Y>"
				<< "<Z>" << vel.mV[VZ] << "</Z>"
			<< "</Velocity>"
			<< "<AtOrientation>"
				<< "<X>" << a.mV[VX] << "</X>"
				<< "<Y>" << a.mV[VY] << "</Y>"
				<< "<Z>" << a.mV[VZ] << "</Z>"
			<< "</AtOrientation>"
			<< "<UpOrientation>"
				<< "<X>" << u.mV[VX] << "</X>"
				<< "<Y>" << u.mV[VY] << "</Y>"
				<< "<Z>" << u.mV[VZ] << "</Z>"
			<< "</UpOrientation>"
			<< "<LeftOrientation>"
				<< "<X>" << l.mV [VX] << "</X>"
				<< "<Y>" << l.mV [VY] << "</Y>"
				<< "<Z>" << l.mV [VZ] << "</Z>"
			<< "</LeftOrientation>";

		stream << "</SpeakerPosition>";

		stream << "<ListenerPosition>";

		LLVector3d	earPosition;
		LLVector3	earVelocity;
		LLMatrix3	earRot;
		
		switch(mEarLocation)
		{
			case earLocCamera:
			default:
				earPosition = mCameraPosition;
				earVelocity = mCameraVelocity;
				earRot = mCameraRot;
			break;
			
			case earLocAvatar:
				earPosition = mAvatarPosition;
				earVelocity = mAvatarVelocity;
				earRot = mAvatarRot;
			break;
			
			case earLocMixed:
				earPosition = mAvatarPosition;
				earVelocity = mAvatarVelocity;
				earRot = mCameraRot;
			break;
		}

		l = earRot.getLeftRow();
		u = earRot.getUpRow();
		a = earRot.getFwdRow();
		pos = earPosition;
		vel = earVelocity;

//		LL_DEBUGS("Voice") << "Sending listener position " << earPosition << LL_ENDL;
		
		oldSDKTransform(l, u, a, pos, vel);
		
		stream 
			<< "<Position>"
				<< "<X>" << pos.mdV[VX] << "</X>"
				<< "<Y>" << pos.mdV[VY] << "</Y>"
				<< "<Z>" << pos.mdV[VZ] << "</Z>"
			<< "</Position>"
			<< "<Velocity>"
				<< "<X>" << vel.mV[VX] << "</X>"
				<< "<Y>" << vel.mV[VY] << "</Y>"
				<< "<Z>" << vel.mV[VZ] << "</Z>"
			<< "</Velocity>"
			<< "<AtOrientation>"
				<< "<X>" << a.mV[VX] << "</X>"
				<< "<Y>" << a.mV[VY] << "</Y>"
				<< "<Z>" << a.mV[VZ] << "</Z>"
			<< "</AtOrientation>"
			<< "<UpOrientation>"
				<< "<X>" << u.mV[VX] << "</X>"
				<< "<Y>" << u.mV[VY] << "</Y>"
				<< "<Z>" << u.mV[VZ] << "</Z>"
			<< "</UpOrientation>"
			<< "<LeftOrientation>"
				<< "<X>" << l.mV [VX] << "</X>"
				<< "<Y>" << l.mV [VY] << "</Y>"
				<< "<Z>" << l.mV [VZ] << "</Z>"
			<< "</LeftOrientation>";


		stream << "</ListenerPosition>";

		stream << "</Request>\n\n\n";
	}	
	
	if(mAudioSession && (mAudioSession->mVolumeDirty || mAudioSession->mMuteDirty))
	{
		participantMap::iterator iter = mAudioSession->mParticipantsByURI.begin();

		mAudioSession->mVolumeDirty = false;
		mAudioSession->mMuteDirty = false;
		
		for(; iter != mAudioSession->mParticipantsByURI.end(); iter++)
		{
			participantState *p = iter->second;

			if(p->mVolumeDirty)
			{
				// Can't set volume/mute for yourself
				if(!p->mIsSelf)
				{
					// scale from the range 0.0-1.0 to vivox volume in the range 0-100
					S32 volume = llround(p->mVolume / VOLUME_SCALE_VIVOX);

					bool mute = p->mOnMuteList;

					if(mute)
					{
						// SetParticipantMuteForMe doesn't work in p2p sessions.
						// If we want the user to be muted, set their volume to 0 as well.
						// This isn't perfect, but it will at least reduce their volume to a minimum.
						volume = 0;

						// Mark the current volume level as set to prevent incoming events
						// changing it to 0, so that we can return to it when unmuting.
						p->mVolumeSet = true;
					}

					if(volume == 0)
					{
						mute = true;
					}

					LL_DEBUGS("Voice") << "Setting volume/mute for avatar " << p->mAvatarID << " to " << volume << (mute?"/true":"/false") << LL_ENDL;
					
					// SLIM SDK: Send both volume and mute commands.
					
					// Send a "volume for me" command for the user.
					stream << "<Request requestId=\"" << mCommandCookie++ << "\" action=\"Session.SetParticipantVolumeForMe.1\">"
						<< "<SessionHandle>" << getAudioSessionHandle() << "</SessionHandle>"
						<< "<ParticipantURI>" << p->mURI << "</ParticipantURI>"
						<< "<Volume>" << volume << "</Volume>"
						<< "</Request>\n\n\n";

					if(!mAudioSession->mIsP2P)
					{
						// Send a "mute for me" command for the user
						// Doesn't work in P2P sessions
						stream << "<Request requestId=\"" << mCommandCookie++ << "\" action=\"Session.SetParticipantMuteForMe.1\">"
							<< "<SessionHandle>" << getAudioSessionHandle() << "</SessionHandle>"
							<< "<ParticipantURI>" << p->mURI << "</ParticipantURI>"
							<< "<Mute>" << (mute?"1":"0") << "</Mute>"
							<< "<Scope>Audio</Scope>"
							<< "</Request>\n\n\n";
					}
				}
				
				p->mVolumeDirty = false;
			}
		}
	}
			
	buildLocalAudioUpdates(stream);
	
	if(!stream.str().empty())
	{
		writeString(stream.str());
	}
	
	// Friends list updates can be huge, especially on the first voice login of an account with lots of friends.
	// Batching them all together can choke SLVoice, so send them in separate writes.
	sendFriendsListUpdates();
}

void LLVoiceClient::buildSetCaptureDevice(std::ostringstream &stream)
{
	if(mCaptureDeviceDirty)
	{
		LL_DEBUGS("Voice") << "Setting input device = \"" << mCaptureDevice << "\"" << LL_ENDL;
	
		stream 
		<< "<Request requestId=\"" << mCommandCookie++ << "\" action=\"Aux.SetCaptureDevice.1\">"
			<< "<CaptureDeviceSpecifier>" << mCaptureDevice << "</CaptureDeviceSpecifier>"
		<< "</Request>"
		<< "\n\n\n";
		
		mCaptureDeviceDirty = false;
	}
}

void LLVoiceClient::buildSetRenderDevice(std::ostringstream &stream)
{
	if(mRenderDeviceDirty)
	{
		LL_DEBUGS("Voice") << "Setting output device = \"" << mRenderDevice << "\"" << LL_ENDL;

		stream
		<< "<Request requestId=\"" << mCommandCookie++ << "\" action=\"Aux.SetRenderDevice.1\">"
			<< "<RenderDeviceSpecifier>" << mRenderDevice << "</RenderDeviceSpecifier>"
		<< "</Request>"
		<< "\n\n\n";
		mRenderDeviceDirty = false;
	}
}

void LLVoiceClient::buildLocalAudioUpdates(std::ostringstream &stream)
{
	buildSetCaptureDevice(stream);

	buildSetRenderDevice(stream);

	if(mPTTDirty)
	{
		mPTTDirty = false;

		// Send a local mute command.
		// NOTE that the state of "PTT" is the inverse of "local mute".
		//   (i.e. when PTT is true, we send a mute command with "false", and vice versa)
		
		LL_DEBUGS("Voice") << "Sending MuteLocalMic command with parameter " << (mPTT?"false":"true") << LL_ENDL;

		stream << "<Request requestId=\"" << mCommandCookie++ << "\" action=\"Connector.MuteLocalMic.1\">"
			<< "<ConnectorHandle>" << mConnectorHandle << "</ConnectorHandle>"
			<< "<Value>" << (mPTT?"false":"true") << "</Value>"
			<< "</Request>\n\n\n";
		
	}

	if(mSpeakerMuteDirty)
	{
		const char *muteval = ((mSpeakerVolume <= scale_speaker_volume(0))?"true":"false");

		mSpeakerMuteDirty = false;

		LL_INFOS("Voice") << "Setting speaker mute to " << muteval  << LL_ENDL;
		
		stream << "<Request requestId=\"" << mCommandCookie++ << "\" action=\"Connector.MuteLocalSpeaker.1\">"
			<< "<ConnectorHandle>" << mConnectorHandle << "</ConnectorHandle>"
			<< "<Value>" << muteval << "</Value>"
			<< "</Request>\n\n\n";	
		
	}
	
	if(mSpeakerVolumeDirty)
	{
		mSpeakerVolumeDirty = false;

		LL_INFOS("Voice") << "Setting speaker volume to " << mSpeakerVolume  << LL_ENDL;

		stream << "<Request requestId=\"" << mCommandCookie++ << "\" action=\"Connector.SetLocalSpeakerVolume.1\">"
			<< "<ConnectorHandle>" << mConnectorHandle << "</ConnectorHandle>"
			<< "<Value>" << mSpeakerVolume << "</Value>"
			<< "</Request>\n\n\n";
			
	}
	
	if(mMicVolumeDirty)
	{
		mMicVolumeDirty = false;

		LL_INFOS("Voice") << "Setting mic volume to " << mMicVolume  << LL_ENDL;

		stream << "<Request requestId=\"" << mCommandCookie++ << "\" action=\"Connector.SetLocalMicVolume.1\">"
			<< "<ConnectorHandle>" << mConnectorHandle << "</ConnectorHandle>"
			<< "<Value>" << mMicVolume << "</Value>"
			<< "</Request>\n\n\n";				
	}

	
}

void LLVoiceClient::checkFriend(const LLUUID& id)
{
	std::string name;
	buddyListEntry *buddy = findBuddy(id);

	// Make sure we don't add a name before it's been looked up.
	if(gCacheName->getFullName(id, name))
	{

		const LLRelationship* relationInfo = LLAvatarTracker::instance().getBuddyInfo(id);
		bool canSeeMeOnline = false;
		if(relationInfo && relationInfo->isRightGrantedTo(LLRelationship::GRANT_ONLINE_STATUS))
			canSeeMeOnline = true;
		
		// When we get here, mNeedsSend is true and mInSLFriends is false.  Change them as necessary.
		
		if(buddy)
		{
			// This buddy is already in both lists.

			if(name != buddy->mDisplayName)
			{
				// The buddy is in the list with the wrong name.  Update it with the correct name.
				LL_WARNS("Voice") << "Buddy " << id << " has wrong name (\"" << buddy->mDisplayName << "\" should be \"" << name << "\"), updating."<< LL_ENDL;
				buddy->mDisplayName = name;
				buddy->mNeedsNameUpdate = true;		// This will cause the buddy to be resent.
			}
		}
		else
		{
			// This buddy was not in the vivox list, needs to be added.
			buddy = addBuddy(sipURIFromID(id), name);
			buddy->mUUID = id;
		}
		
		// In all the above cases, the buddy is in the SL friends list (which is how we got here).
		buddy->mInSLFriends = true;
		buddy->mCanSeeMeOnline = canSeeMeOnline;
		buddy->mNameResolved = true;
		
	}
	else
	{
		// This name hasn't been looked up yet.  Don't do anything with this buddy list entry until it has.
		if(buddy)
		{
			buddy->mNameResolved = false;
		}
		
		// Initiate a lookup.
		// The "lookup completed" callback will ensure that the friends list is rechecked after it completes.
		lookupName(id);
	}
}

void LLVoiceClient::clearAllLists()
{
	// FOR TESTING ONLY
	
	// This will send the necessary commands to delete ALL buddies, autoaccept rules, and block rules SLVoice tells us about.
	buddyListMap::iterator buddy_it;
	for(buddy_it = mBuddyListMap.begin(); buddy_it != mBuddyListMap.end();)
	{
		buddyListEntry *buddy = buddy_it->second;
		buddy_it++;
		
		std::ostringstream stream;

		if(buddy->mInVivoxBuddies)
		{
			// delete this entry from the vivox buddy list
			buddy->mInVivoxBuddies = false;
			LL_DEBUGS("Voice") << "delete " << buddy->mURI << " (" << buddy->mDisplayName << ")" << LL_ENDL;
			stream << "<Request requestId=\"" << mCommandCookie++ << "\" action=\"Account.BuddyDelete.1\">"
				<< "<AccountHandle>" << mAccountHandle << "</AccountHandle>"
				<< "<BuddyURI>" << buddy->mURI << "</BuddyURI>"
				<< "</Request>\n\n\n";		
		}

		if(buddy->mHasBlockListEntry)
		{
			// Delete the associated block list entry (so the block list doesn't fill up with junk)
			buddy->mHasBlockListEntry = false;
			stream << "<Request requestId=\"" << mCommandCookie++ << "\" action=\"Account.DeleteBlockRule.1\">"
				<< "<AccountHandle>" << mAccountHandle << "</AccountHandle>"
				<< "<BlockMask>" << buddy->mURI << "</BlockMask>"
				<< "</Request>\n\n\n";								
		}
		if(buddy->mHasAutoAcceptListEntry)
		{
			// Delete the associated auto-accept list entry (so the auto-accept list doesn't fill up with junk)
			buddy->mHasAutoAcceptListEntry = false;
			stream << "<Request requestId=\"" << mCommandCookie++ << "\" action=\"Account.DeleteAutoAcceptRule.1\">"
				<< "<AccountHandle>" << mAccountHandle << "</AccountHandle>"
				<< "<AutoAcceptMask>" << buddy->mURI << "</AutoAcceptMask>"
				<< "</Request>\n\n\n";
		}

		writeString(stream.str());

	}
}

void LLVoiceClient::sendFriendsListUpdates()
{
	if(mBuddyListMapPopulated && mBlockRulesListReceived && mAutoAcceptRulesListReceived && mFriendsListDirty)
	{
		mFriendsListDirty = false;
		
		if(0)
		{
			// FOR TESTING ONLY -- clear all buddy list, block list, and auto-accept list entries.
			clearAllLists();
			return;
		}
		
		LL_INFOS("Voice") << "Checking vivox buddy list against friends list..." << LL_ENDL;
		
		buddyListMap::iterator buddy_it;
		for(buddy_it = mBuddyListMap.begin(); buddy_it != mBuddyListMap.end(); buddy_it++)
		{
			// reset the temp flags in the local buddy list
			buddy_it->second->mInSLFriends = false;
		}
		
		// correlate with the friends list
		{
			LLCollectAllBuddies collect;
			LLAvatarTracker::instance().applyFunctor(collect);
			LLCollectAllBuddies::buddy_map_t::const_iterator it = collect.mOnline.begin();
			LLCollectAllBuddies::buddy_map_t::const_iterator end = collect.mOnline.end();
			
			for ( ; it != end; ++it)
			{
				checkFriend(it->second);
			}
			it = collect.mOffline.begin();
			end = collect.mOffline.end();
			for ( ; it != end; ++it)
			{
				checkFriend(it->second);
			}
		}
				
		LL_INFOS("Voice") << "Sending friend list updates..." << LL_ENDL;

		for(buddy_it = mBuddyListMap.begin(); buddy_it != mBuddyListMap.end();)
		{
			buddyListEntry *buddy = buddy_it->second;
			buddy_it++;
			
			// Ignore entries that aren't resolved yet.
			if(buddy->mNameResolved)
			{
				std::ostringstream stream;

				if(buddy->mInSLFriends && (!buddy->mInVivoxBuddies || buddy->mNeedsNameUpdate))
				{					
					if(mNumberOfAliases > 0)
					{
						// Add (or update) this entry in the vivox buddy list
						buddy->mInVivoxBuddies = true;
						buddy->mNeedsNameUpdate = false;
						LL_DEBUGS("Voice") << "add/update " << buddy->mURI << " (" << buddy->mDisplayName << ")" << LL_ENDL;
						stream 
							<< "<Request requestId=\"" << mCommandCookie++ << "\" action=\"Account.BuddySet.1\">"
								<< "<AccountHandle>" << mAccountHandle << "</AccountHandle>"
								<< "<BuddyURI>" << buddy->mURI << "</BuddyURI>"
								<< "<DisplayName>" << buddy->mDisplayName << "</DisplayName>"
								<< "<BuddyData></BuddyData>"	// Without this, SLVoice doesn't seem to parse the command.
								<< "<GroupID>0</GroupID>"
							<< "</Request>\n\n\n";	
					}
				}
				else if(!buddy->mInSLFriends)
				{
					// This entry no longer exists in your SL friends list.  Remove all traces of it from the Vivox buddy list.
 					if(buddy->mInVivoxBuddies)
					{
						// delete this entry from the vivox buddy list
						buddy->mInVivoxBuddies = false;
						LL_DEBUGS("Voice") << "delete " << buddy->mURI << " (" << buddy->mDisplayName << ")" << LL_ENDL;
						stream << "<Request requestId=\"" << mCommandCookie++ << "\" action=\"Account.BuddyDelete.1\">"
							<< "<AccountHandle>" << mAccountHandle << "</AccountHandle>"
							<< "<BuddyURI>" << buddy->mURI << "</BuddyURI>"
							<< "</Request>\n\n\n";		
					}

					if(buddy->mHasBlockListEntry)
					{
						// Delete the associated block list entry, if any
						buddy->mHasBlockListEntry = false;
						stream << "<Request requestId=\"" << mCommandCookie++ << "\" action=\"Account.DeleteBlockRule.1\">"
							<< "<AccountHandle>" << mAccountHandle << "</AccountHandle>"
							<< "<BlockMask>" << buddy->mURI << "</BlockMask>"
							<< "</Request>\n\n\n";								
					}
					if(buddy->mHasAutoAcceptListEntry)
					{
						// Delete the associated auto-accept list entry, if any
						buddy->mHasAutoAcceptListEntry = false;
						stream << "<Request requestId=\"" << mCommandCookie++ << "\" action=\"Account.DeleteAutoAcceptRule.1\">"
							<< "<AccountHandle>" << mAccountHandle << "</AccountHandle>"
							<< "<AutoAcceptMask>" << buddy->mURI << "</AutoAcceptMask>"
							<< "</Request>\n\n\n";
					}
				}
				
				if(buddy->mInSLFriends)
				{

					if(buddy->mCanSeeMeOnline)
					{
						// Buddy should not be blocked.

						// If this buddy doesn't already have either a block or autoaccept list entry, we'll update their status when we receive a SubscriptionEvent.
						
						// If the buddy has a block list entry, delete it.
						if(buddy->mHasBlockListEntry)
						{
							buddy->mHasBlockListEntry = false;
							stream << "<Request requestId=\"" << mCommandCookie++ << "\" action=\"Account.DeleteBlockRule.1\">"
								<< "<AccountHandle>" << mAccountHandle << "</AccountHandle>"
								<< "<BlockMask>" << buddy->mURI << "</BlockMask>"
								<< "</Request>\n\n\n";		
							
							
							// If we just deleted a block list entry, add an auto-accept entry.
							if(!buddy->mHasAutoAcceptListEntry)
							{
								buddy->mHasAutoAcceptListEntry = true;								
								stream << "<Request requestId=\"" << mCommandCookie++ << "\" action=\"Account.CreateAutoAcceptRule.1\">"
									<< "<AccountHandle>" << mAccountHandle << "</AccountHandle>"
									<< "<AutoAcceptMask>" << buddy->mURI << "</AutoAcceptMask>"
									<< "<AutoAddAsBuddy>0</AutoAddAsBuddy>"
									<< "</Request>\n\n\n";
							}
						}
					}
					else
					{
						// Buddy should be blocked.
						
						// If this buddy doesn't already have either a block or autoaccept list entry, we'll update their status when we receive a SubscriptionEvent.

						// If this buddy has an autoaccept entry, delete it
						if(buddy->mHasAutoAcceptListEntry)
						{
							buddy->mHasAutoAcceptListEntry = false;
							stream << "<Request requestId=\"" << mCommandCookie++ << "\" action=\"Account.DeleteAutoAcceptRule.1\">"
								<< "<AccountHandle>" << mAccountHandle << "</AccountHandle>"
								<< "<AutoAcceptMask>" << buddy->mURI << "</AutoAcceptMask>"
								<< "</Request>\n\n\n";
						
							// If we just deleted an auto-accept entry, add a block list entry.
							if(!buddy->mHasBlockListEntry)
							{
								buddy->mHasBlockListEntry = true;
								stream << "<Request requestId=\"" << mCommandCookie++ << "\" action=\"Account.CreateBlockRule.1\">"
									<< "<AccountHandle>" << mAccountHandle << "</AccountHandle>"
									<< "<BlockMask>" << buddy->mURI << "</BlockMask>"
									<< "<PresenceOnly>1</PresenceOnly>"
									<< "</Request>\n\n\n";								
							}
						}
					}

					if(!buddy->mInSLFriends && !buddy->mInVivoxBuddies)
					{
						// Delete this entry from the local buddy list.  This should NOT invalidate the iterator,
						// since it has already been incremented to the next entry.
						deleteBuddy(buddy->mURI);
					}

				}
				writeString(stream.str());
			}
		}
	}
}

/////////////////////////////
// Response/Event handlers

void LLVoiceClient::connectorCreateResponse(int statusCode, std::string &statusString, std::string &connectorHandle, std::string &versionID)
{	
	if(statusCode != 0)
	{
		LL_WARNS("Voice") << "Connector.Create response failure: " << statusString << LL_ENDL;
		setState(stateConnectorFailed);
	}
	else
	{
		// Connector created, move forward.
		LL_INFOS("Voice") << "Connector.Create succeeded, Vivox SDK version is " << versionID << LL_ENDL;
		mAPIVersion = versionID;
		mConnectorHandle = connectorHandle;
		if(getState() == stateConnectorStarting)
		{
			setState(stateConnectorStarted);
		}
	}
}

void LLVoiceClient::loginResponse(int statusCode, std::string &statusString, std::string &accountHandle, int numberOfAliases)
{ 
	LL_DEBUGS("Voice") << "Account.Login response (" << statusCode << "): " << statusString << LL_ENDL;
	
	// Status code of 20200 means "bad password".  We may want to special-case that at some point.
	
	if ( statusCode == 401 )
	{
		// Login failure which is probably caused by the delay after a user's password being updated.
		LL_INFOS("Voice") << "Account.Login response failure (" << statusCode << "): " << statusString << LL_ENDL;
		setState(stateLoginRetry);
	}
	else if(statusCode != 0)
	{
		LL_WARNS("Voice") << "Account.Login response failure (" << statusCode << "): " << statusString << LL_ENDL;
		setState(stateLoginFailed);
	}
	else
	{
		// Login succeeded, move forward.
		mAccountHandle = accountHandle;
		mNumberOfAliases = numberOfAliases;
		// This needs to wait until the AccountLoginStateChangeEvent is received.
//		if(getState() == stateLoggingIn)
//		{
//			setState(stateLoggedIn);
//		}
	}
}

void LLVoiceClient::sessionCreateResponse(std::string &requestId, int statusCode, std::string &statusString, std::string &sessionHandle)
{	
	sessionState *session = findSessionBeingCreatedByURI(requestId);
	
	if(session)
	{
		session->mCreateInProgress = false;
	}
	
	if(statusCode != 0)
	{
		LL_WARNS("Voice") << "Session.Create response failure (" << statusCode << "): " << statusString << LL_ENDL;
		if(session)
		{
			session->mErrorStatusCode = statusCode;		
			session->mErrorStatusString = statusString;
			if(session == mAudioSession)
			{
				setState(stateJoinSessionFailed);
			}
			else
			{
				reapSession(session);
			}
		}
	}
	else
	{
		LL_INFOS("Voice") << "Session.Create response received (success), session handle is " << sessionHandle << LL_ENDL;
		if(session)
		{
			setSessionHandle(session, sessionHandle);
		}
	}
}

void LLVoiceClient::sessionGroupAddSessionResponse(std::string &requestId, int statusCode, std::string &statusString, std::string &sessionHandle)
{	
	sessionState *session = findSessionBeingCreatedByURI(requestId);
	
	if(session)
	{
		session->mCreateInProgress = false;
	}
	
	if(statusCode != 0)
	{
		LL_WARNS("Voice") << "SessionGroup.AddSession response failure (" << statusCode << "): " << statusString << LL_ENDL;
		if(session)
		{
			session->mErrorStatusCode = statusCode;		
			session->mErrorStatusString = statusString;
			if(session == mAudioSession)
			{
				setState(stateJoinSessionFailed);
			}
			else
			{
				reapSession(session);
			}
		}
	}
	else
	{
		LL_DEBUGS("Voice") << "SessionGroup.AddSession response received (success), session handle is " << sessionHandle << LL_ENDL;
		if(session)
		{
			setSessionHandle(session, sessionHandle);
		}
	}
}

void LLVoiceClient::sessionConnectResponse(std::string &requestId, int statusCode, std::string &statusString)
{
	sessionState *session = findSession(requestId);
	if(statusCode != 0)
	{
		LL_WARNS("Voice") << "Session.Connect response failure (" << statusCode << "): " << statusString << LL_ENDL;
		if(session)
		{
			session->mMediaConnectInProgress = false;
			session->mErrorStatusCode = statusCode;		
			session->mErrorStatusString = statusString;
			if(session == mAudioSession)
				setState(stateJoinSessionFailed);
		}
	}
	else
	{
		LL_DEBUGS("Voice") << "Session.Connect response received (success)" << LL_ENDL;
	}
}

void LLVoiceClient::logoutResponse(int statusCode, std::string &statusString)
{	
	if(statusCode != 0)
	{
		LL_WARNS("Voice") << "Account.Logout response failure: " << statusString << LL_ENDL;
		// Should this ever fail?  do we care if it does?
	}
}

void LLVoiceClient::connectorShutdownResponse(int statusCode, std::string &statusString)
{
	if(statusCode != 0)
	{
		LL_WARNS("Voice") << "Connector.InitiateShutdown response failure: " << statusString << LL_ENDL;
		// Should this ever fail?  do we care if it does?
	}
	
	mConnected = false;
	
	if(getState() == stateConnectorStopping)
	{
		setState(stateConnectorStopped);
	}
}

void LLVoiceClient::sessionAddedEvent(
		std::string &uriString, 
		std::string &alias, 
		std::string &sessionHandle, 
		std::string &sessionGroupHandle, 
		bool isChannel, 
		bool incoming,
		std::string &nameString,
		std::string &applicationString)
{
	sessionState *session = NULL;

	LL_INFOS("Voice") << "session " << uriString << ", alias " << alias << ", name " << nameString << " handle " << sessionHandle << LL_ENDL;
	
	session = addSession(uriString, sessionHandle);
	if(session)
	{
		session->mGroupHandle = sessionGroupHandle;
		session->mIsChannel = isChannel;
		session->mIncoming = incoming;
		session->mAlias = alias;
			
		// Generate a caller UUID -- don't need to do this for channels
		if(!session->mIsChannel)
		{
			if(IDFromName(session->mSIPURI, session->mCallerID))
			{
				// Normal URI(base64-encoded UUID) 
			}
			else if(!session->mAlias.empty() && IDFromName(session->mAlias, session->mCallerID))
			{
				// Wrong URI, but an alias is available.  Stash the incoming URI as an alternate
				session->mAlternateSIPURI = session->mSIPURI;
				
				// and generate a proper URI from the ID.
				setSessionURI(session, sipURIFromID(session->mCallerID));
			}
			else
			{
				LL_INFOS("Voice") << "Could not generate caller id from uri, using hash of uri " << session->mSIPURI << LL_ENDL;
				session->mCallerID.generate(session->mSIPURI);
				session->mSynthesizedCallerID = true;
				
				// Can't look up the name in this case -- we have to extract it from the URI.
				std::string namePortion = nameFromsipURI(session->mSIPURI);
				if(namePortion.empty())
				{
					// Didn't seem to be a SIP URI, just use the whole provided name.
					namePortion = nameString;
				}
				
				// Some incoming names may be separated with an underscore instead of a space.  Fix this.
				LLStringUtil::replaceChar(namePortion, '_', ' ');
				
				// Act like we just finished resolving the name (this stores it in all the right places)
				avatarNameResolved(session->mCallerID, namePortion);
			}
		
			LL_INFOS("Voice") << "caller ID: " << session->mCallerID << LL_ENDL;

			if(!session->mSynthesizedCallerID)
			{
				// If we got here, we don't have a proper name.  Initiate a lookup.
				lookupName(session->mCallerID);
			}
		}
	}
}

void LLVoiceClient::sessionGroupAddedEvent(std::string &sessionGroupHandle)
{
	LL_DEBUGS("Voice") << "handle " << sessionGroupHandle << LL_ENDL;
	
#if USE_SESSION_GROUPS
	if(mMainSessionGroupHandle.empty())
	{
		// This is the first (i.e. "main") session group.  Save its handle.
		mMainSessionGroupHandle = sessionGroupHandle;
	}
	else
	{
		LL_DEBUGS("Voice") << "Already had a session group handle " << mMainSessionGroupHandle << LL_ENDL;
	}
#endif
}

void LLVoiceClient::joinedAudioSession(sessionState *session)
{
	if(mAudioSession != session)
	{
		sessionState *oldSession = mAudioSession;

		mAudioSession = session;
		mAudioSessionChanged = true;

		// The old session may now need to be deleted.
		reapSession(oldSession);
	}
	
	// This is the session we're joining.
	if(getState() == stateJoiningSession)
	{
		setState(stateSessionJoined);
		
		// SLIM SDK: we don't always receive a participant state change for ourselves when joining a channel now.
		// Add the current user as a participant here.
		participantState *participant = session->addParticipant(sipURIFromName(mAccountName));
		if(participant)
		{
			participant->mIsSelf = true;
			lookupName(participant->mAvatarID);

			LL_INFOS("Voice") << "added self as participant \"" << participant->mAccountName 
					<< "\" (" << participant->mAvatarID << ")"<< LL_ENDL;
		}
		
		if(!session->mIsChannel)
		{
			// this is a p2p session.  Make sure the other end is added as a participant.
			participantState *participant = session->addParticipant(session->mSIPURI);
			if(participant)
			{
				if(participant->mAvatarIDValid)
				{
					lookupName(participant->mAvatarID);
				}
				else if(!session->mName.empty())
				{
					participant->mDisplayName = session->mName;
					avatarNameResolved(participant->mAvatarID, session->mName);
				}
				
				// TODO: Question: Do we need to set up mAvatarID/mAvatarIDValid here?
				LL_INFOS("Voice") << "added caller as participant \"" << participant->mAccountName 
						<< "\" (" << participant->mAvatarID << ")"<< LL_ENDL;
			}
		}
	}
}

void LLVoiceClient::sessionRemovedEvent(
	std::string &sessionHandle, 
	std::string &sessionGroupHandle)
{
	LL_INFOS("Voice") << "handle " << sessionHandle << LL_ENDL;
	
	sessionState *session = findSession(sessionHandle);
	if(session)
	{
		leftAudioSession(session);

		// This message invalidates the session's handle.  Set it to empty.
		setSessionHandle(session);
		
		// This also means that the session's session group is now empty.
		// Terminate the session group so it doesn't leak.
		sessionGroupTerminateSendMessage(session);
		
		// Reset the media state (we now have no info)
		session->mMediaStreamState = streamStateUnknown;
		session->mTextStreamState = streamStateUnknown;
		
		// Conditionally delete the session
		reapSession(session);
	}
	else
	{
		LL_WARNS("Voice") << "unknown session " << sessionHandle << " removed" << LL_ENDL;
	}
}

void LLVoiceClient::reapSession(sessionState *session)
{
	if(session)
	{
		if(!session->mHandle.empty())
		{
			LL_DEBUGS("Voice") << "NOT deleting session " << session->mSIPURI << " (non-null session handle)" << LL_ENDL;
		}
		else if(session->mCreateInProgress)
		{
			LL_DEBUGS("Voice") << "NOT deleting session " << session->mSIPURI << " (create in progress)" << LL_ENDL;
		}
		else if(session->mMediaConnectInProgress)
		{
			LL_DEBUGS("Voice") << "NOT deleting session " << session->mSIPURI << " (connect in progress)" << LL_ENDL;
		}
		else if(session == mAudioSession)
		{
			LL_DEBUGS("Voice") << "NOT deleting session " << session->mSIPURI << " (it's the current session)" << LL_ENDL;
		}
		else if(session == mNextAudioSession)
		{
			LL_DEBUGS("Voice") << "NOT deleting session " << session->mSIPURI << " (it's the next session)" << LL_ENDL;
		}
		else
		{
			// TODO: Question: Should we check for queued text messages here?
			// We don't have a reason to keep tracking this session, so just delete it.
			LL_DEBUGS("Voice") << "deleting session " << session->mSIPURI << LL_ENDL;
			deleteSession(session);
			session = NULL;
		}	
	}
	else
	{
//		LL_DEBUGS("Voice") << "session is NULL" << LL_ENDL;
	}
}

// Returns true if the session seems to indicate we've moved to a region on a different voice server
bool LLVoiceClient::sessionNeedsRelog(sessionState *session)
{
	bool result = false;
	
	if(session != NULL)
	{
		// Only make this check for spatial channels (so it won't happen for group or p2p calls)
		if(session->mIsSpatial)
		{
			std::string::size_type atsign;
			
			atsign = session->mSIPURI.find("@");
			
			if(atsign != std::string::npos)
			{
				std::string urihost = session->mSIPURI.substr(atsign + 1);
				if(stricmp(urihost.c_str(), mVoiceSIPURIHostName.c_str()))
				{
					// The hostname in this URI is different from what we expect.  This probably means we need to relog.
					
					// We could make a ProvisionVoiceAccountRequest and compare the result with the current values of
					// mVoiceSIPURIHostName and mVoiceAccountServerURI to be really sure, but this is a pretty good indicator.
					
					result = true;
				}
			}
		}
	}
	
	return result;
}

void LLVoiceClient::leftAudioSession(
	sessionState *session)
{
	if(mAudioSession == session)
	{
		switch(getState())
		{
			case stateJoiningSession:
			case stateSessionJoined:
			case stateRunning:
			case stateLeavingSession:
			case stateJoinSessionFailed:
			case stateJoinSessionFailedWaiting:
				// normal transition
				LL_DEBUGS("Voice") << "left session " << session->mHandle << " in state " << state2string(getState()) << LL_ENDL;
				setState(stateSessionTerminated);
			break;
			
			case stateSessionTerminated:
				// this will happen sometimes -- there are cases where we send the terminate and then go straight to this state.
				LL_WARNS("Voice") << "left session " << session->mHandle << " in state " << state2string(getState()) << LL_ENDL;
			break;
			
			default:
				LL_WARNS("Voice") << "unexpected SessionStateChangeEvent (left session) in state " << state2string(getState()) << LL_ENDL;
				setState(stateSessionTerminated);
			break;
		}
	}
}

void LLVoiceClient::accountLoginStateChangeEvent(
		std::string &accountHandle, 
		int statusCode, 
		std::string &statusString, 
		int state)
{
	LL_DEBUGS("Voice") << "state is " << state << LL_ENDL;
	/*
		According to Mike S., status codes for this event are:
		login_state_logged_out=0,
        login_state_logged_in = 1,
        login_state_logging_in = 2,
        login_state_logging_out = 3,
        login_state_resetting = 4,
        login_state_error=100	
	*/
	
	switch(state)
	{
		case 1:
		if(getState() == stateLoggingIn)
		{
			setState(stateLoggedIn);
		}
		break;

		case 3:
			// The user is in the process of logging out.
			setState(stateLoggingOut);
		break;

		case 0:
			// The user has been logged out.  
			setState(stateLoggedOut);
		break;
		
		default:
			//Used to be a commented out warning
			LL_DEBUGS("Voice") << "unknown state: " << state << LL_ENDL;
		break;
	}
}

void LLVoiceClient::mediaStreamUpdatedEvent(
	std::string &sessionHandle, 
	std::string &sessionGroupHandle, 
	int statusCode, 
	std::string &statusString, 
	int state, 
	bool incoming)
{
	sessionState *session = findSession(sessionHandle);
	
	LL_DEBUGS("Voice") << "session " << sessionHandle << ", status code " << statusCode << ", string \"" << statusString << "\"" << LL_ENDL;
	
	if(session)
	{
		// We know about this session
		
		// Save the state for later use
		session->mMediaStreamState = state;
		
		switch(statusCode)
		{
			case 0:
			case 200:
				// generic success
				// Don't change the saved error code (it may have been set elsewhere)
			break;
			default:
				// save the status code for later
				session->mErrorStatusCode = statusCode;
			break;
		}
		
		switch(state)
		{
			case streamStateIdle:
				// Standard "left audio session"
				session->mVoiceEnabled = false;
				session->mMediaConnectInProgress = false;
				leftAudioSession(session);
			break;

			case streamStateConnected:
				session->mVoiceEnabled = true;
				session->mMediaConnectInProgress = false;
				joinedAudioSession(session);
			break;
			
			case streamStateRinging:
				if(incoming)
				{
					// Send the voice chat invite to the GUI layer
					// *TODO: Question: Should we correlate with the mute list here?
					session->mIMSessionID = LLIMMgr::computeSessionID(IM_SESSION_P2P_INVITE, session->mCallerID);
					session->mVoiceInvitePending = true;
					if(session->mName.empty())
					{
						lookupName(session->mCallerID);
					}
					else
					{
						// Act like we just finished resolving the name
						avatarNameResolved(session->mCallerID, session->mName);
					}
				}
			break;
			
			default:
				LL_WARNS("Voice") << "unknown state " << state << LL_ENDL;
			break;
			
		}
		
	}
	else
	{
		LL_WARNS("Voice") << "session " << sessionHandle << "not found"<< LL_ENDL;
	}
}

void LLVoiceClient::textStreamUpdatedEvent(
	std::string &sessionHandle, 
	std::string &sessionGroupHandle, 
	bool enabled,
	int state, 
	bool incoming)
{
	sessionState *session = findSession(sessionHandle);
	
	if(session)
	{
		// Save the state for later use
		session->mTextStreamState = state;
		
		// We know about this session
		switch(state)
		{
			case 0:	// We see this when the text stream closes
				LL_DEBUGS("Voice") << "stream closed" << LL_ENDL;
			break;
			
			case 1:	// We see this on an incoming call from the Connector
				// Try to send any text messages queued for this session.
				sendQueuedTextMessages(session);

				// Send the text chat invite to the GUI layer
				// TODO: Question: Should we correlate with the mute list here?
				session->mTextInvitePending = true;
				if(session->mName.empty())
				{
					lookupName(session->mCallerID);
				}
				else
				{
					// Act like we just finished resolving the name
					avatarNameResolved(session->mCallerID, session->mName);
				}
			break;

			default:
				LL_WARNS("Voice") << "unknown state " << state << LL_ENDL;
			break;
			
		}
	}
}

void LLVoiceClient::participantAddedEvent(
		std::string &sessionHandle, 
		std::string &sessionGroupHandle, 
		std::string &uriString, 
		std::string &alias, 
		std::string &nameString, 
		std::string &displayNameString, 
		int participantType)
{
	sessionState *session = findSession(sessionHandle);
	if(session)
	{
		participantState *participant = session->addParticipant(uriString);
		if(participant)
		{
			participant->mAccountName = nameString;

			LL_DEBUGS("Voice") << "added participant \"" << participant->mAccountName 
					<< "\" (" << participant->mAvatarID << ")"<< LL_ENDL;

			if(participant->mAvatarIDValid)
			{
				// Initiate a lookup
				lookupName(participant->mAvatarID);
			}
			else
			{
				// If we don't have a valid avatar UUID, we need to fill in the display name to make the active speakers floater work.
				std::string namePortion = nameFromsipURI(uriString);
				if(namePortion.empty())
				{
					// Problem with the SIP URI, fall back to the display name
					namePortion = displayNameString;
				}
				if(namePortion.empty())
				{
					// Problems with both of the above, fall back to the account name
					namePortion = nameString;
				}
				
				// Set the display name (which is a hint to the active speakers window not to do its own lookup)
				participant->mDisplayName = namePortion;
				avatarNameResolved(participant->mAvatarID, namePortion);
			}
		}
	}
}

void LLVoiceClient::participantRemovedEvent(
		std::string &sessionHandle, 
		std::string &sessionGroupHandle, 
		std::string &uriString, 
		std::string &alias, 
		std::string &nameString)
{
	sessionState *session = findSession(sessionHandle);
	if(session)
	{
		participantState *participant = session->findParticipant(uriString);
		if(participant)
		{
			session->removeParticipant(participant);
		}
		else
		{
			LL_DEBUGS("Voice") << "unknown participant " << uriString << LL_ENDL;
		}
	}
	else
	{
		LL_DEBUGS("Voice") << "unknown session " << sessionHandle << LL_ENDL;
	}
}


void LLVoiceClient::participantUpdatedEvent(
		std::string &sessionHandle, 
		std::string &sessionGroupHandle, 
		std::string &uriString, 
		std::string &alias, 
		bool isModeratorMuted, 
		bool isSpeaking, 
		int volume, 
		F32 energy)
{
	sessionState *session = findSession(sessionHandle);
	if(session)
	{
		participantState *participant = session->findParticipant(uriString);
		
		if(participant)
		{
			participant->mIsSpeaking = isSpeaking;
			participant->mIsModeratorMuted = isModeratorMuted;

			// SLIM SDK: convert range: ensure that energy is set to zero if is_speaking is false
			if (isSpeaking)
			{
				participant->mSpeakingTimeout.reset();
				participant->mPower = energy;
			}
			else
			{
				participant->mPower = 0.0f;
			}

			// Ignore incoming volume level if it has been explicitly set, or there
			//  is a volume or mute change pending.
			if ( !participant->mVolumeSet && !participant->mVolumeDirty)
			{
				participant->mVolume = (F32)volume * VOLUME_SCALE_VIVOX;
			}

			// *HACK: mantipov: added while working on EXT-3544
			/*
			Sometimes LLVoiceClient::participantUpdatedEvent callback is called BEFORE 
			LLViewerChatterBoxSessionAgentListUpdates::post() sometimes AFTER.
			
			participantUpdatedEvent updates voice participant state in particular participantState::mIsModeratorMuted
			Originally we wanted to update session Speaker Manager to fire LLSpeakerVoiceModerationEvent to fix the EXT-3544 bug.
			Calling of the LLSpeakerMgr::update() method was added into LLIMMgr::processAgentListUpdates.
			
			But in case participantUpdatedEvent() is called after LLViewerChatterBoxSessionAgentListUpdates::post()
			voice participant mIsModeratorMuted is changed after speakers are updated in Speaker Manager
			and event is not fired.

			So, we have to call LLSpeakerMgr::update() here. In any case it is better than call it
			in LLCallFloater::draw()
			*/
			LLVoiceChannel* voice_cnl = LLVoiceChannel::getCurrentVoiceChannel();

			// ignore session ID of local chat
			if (voice_cnl && voice_cnl->getSessionID().notNull())
			{
				LLSpeakerMgr* speaker_manager = LLIMModel::getInstance()->getSpeakerManager(voice_cnl->getSessionID());
				if (speaker_manager)
				{
					speaker_manager->update(true);
				}
			}
		}
		else
		{
			LL_WARNS("Voice") << "unknown participant: " << uriString << LL_ENDL;
		}
	}
	else
	{
		LL_INFOS("Voice") << "unknown session " << sessionHandle << LL_ENDL;
	}
}

void LLVoiceClient::buddyPresenceEvent(
		std::string &uriString, 
		std::string &alias, 
		std::string &statusString,
		std::string &applicationString)
{
	buddyListEntry *buddy = findBuddy(uriString);
	
	if(buddy)
	{
		LL_DEBUGS("Voice") << "Presence event for " << buddy->mDisplayName << " status \"" << statusString << "\", application \"" << applicationString << "\""<< LL_ENDL;
		LL_DEBUGS("Voice") << "before: mOnlineSL = " << (buddy->mOnlineSL?"true":"false") << ", mOnlineSLim = " << (buddy->mOnlineSLim?"true":"false") << LL_ENDL;

		if(applicationString.empty())
		{
			// This presence event is from a client that doesn't set up the Application string.  Do things the old-skool way.
			// NOTE: this will be needed to support people who aren't on the 3010-class SDK yet.

			if ( stricmp("Unknown", statusString.c_str())== 0) 
			{
				// User went offline with a non-SLim-enabled viewer.
				buddy->mOnlineSL = false;
			}
			else if ( stricmp("Online", statusString.c_str())== 0) 
			{
				// User came online with a non-SLim-enabled viewer.
				buddy->mOnlineSL = true;
			}
			else
			{
				// If the user is online through SLim, their status will be "Online-slc", "Away", or something else.
				// NOTE: we should never see this unless someone is running an OLD version of SLim -- the versions that should be in use now all set the application string.
				buddy->mOnlineSLim = true;
			} 
		}
		else if(applicationString.find("SecondLifeViewer") != std::string::npos)
		{
			// This presence event is from a viewer that sets the application string
			if ( stricmp("Unknown", statusString.c_str())== 0) 
			{
				// Viewer says they're offline
				buddy->mOnlineSL = false;
			}
			else
			{
				// Viewer says they're online
				buddy->mOnlineSL = true;
			}
		}
		else
		{
			// This presence event is from something which is NOT the SL viewer (assume it's SLim).
			if ( stricmp("Unknown", statusString.c_str())== 0) 
			{
				// SLim says they're offline
				buddy->mOnlineSLim = false;
			}
			else
			{
				// SLim says they're online
				buddy->mOnlineSLim = true;
			}
		} 

		LL_DEBUGS("Voice") << "after: mOnlineSL = " << (buddy->mOnlineSL?"true":"false") << ", mOnlineSLim = " << (buddy->mOnlineSLim?"true":"false") << LL_ENDL;
		
		// HACK -- increment the internal change serial number in the LLRelationship (without changing the actual status), so the UI notices the change.
		LLAvatarTracker::instance().setBuddyOnline(buddy->mUUID,LLAvatarTracker::instance().isBuddyOnline(buddy->mUUID));

		notifyFriendObservers();
	}
	else
	{
		LL_DEBUGS("Voice") << "Presence for unknown buddy " << uriString << LL_ENDL;
	}	
}

void LLVoiceClient::messageEvent(
		std::string &sessionHandle, 
		std::string &uriString, 
		std::string &alias, 
		std::string &messageHeader, 
		std::string &messageBody,
		std::string &applicationString)
{
	LL_DEBUGS("Voice") << "Message event, session " << sessionHandle << " from " << uriString << LL_ENDL;
//	LL_DEBUGS("Voice") << "    header " << messageHeader << ", body: \n" << messageBody << LL_ENDL;
	
	if(messageHeader.find("text/html") != std::string::npos)
	{
		std::string message;

		{
			const std::string startMarker = "<body";
			const std::string startMarker2 = ">";
			const std::string endMarker = "</body>";
			const std::string startSpan = "<span";
			const std::string endSpan = "</span>";
			std::string::size_type start;
			std::string::size_type end;
			
			// Default to displaying the raw string, so the message gets through.
			message = messageBody;

			// Find the actual message text within the XML fragment
			start = messageBody.find(startMarker);
			start = messageBody.find(startMarker2, start);
			end = messageBody.find(endMarker);

			if(start != std::string::npos)
			{
				start += startMarker2.size();
				
				if(end != std::string::npos)
					end -= start;
					
				message.assign(messageBody, start, end);
			}
			else 
			{
				// Didn't find a <body>, try looking for a <span> instead.
				start = messageBody.find(startSpan);
				start = messageBody.find(startMarker2, start);
				end = messageBody.find(endSpan);
				
				if(start != std::string::npos)
				{
					start += startMarker2.size();
					
					if(end != std::string::npos)
						end -= start;
					
					message.assign(messageBody, start, end);
				}			
			}
		}	
		
//		LL_DEBUGS("Voice") << "    raw message = \n" << message << LL_ENDL;

		// strip formatting tags
		{
			std::string::size_type start;
			std::string::size_type end;
			
			while((start = message.find('<')) != std::string::npos)
			{
				if((end = message.find('>', start + 1)) != std::string::npos)
				{
					// Strip out the tag
					message.erase(start, (end + 1) - start);
				}
				else
				{
					// Avoid an infinite loop
					break;
				}
			}
		}
		
		// Decode ampersand-escaped chars
		{
			std::string::size_type mark = 0;

			// The text may contain text encoded with &lt;, &gt;, and &amp;
			mark = 0;
			while((mark = message.find("&lt;", mark)) != std::string::npos)
			{
				message.replace(mark, 4, "<");
				mark += 1;
			}
			
			mark = 0;
			while((mark = message.find("&gt;", mark)) != std::string::npos)
			{
				message.replace(mark, 4, ">");
				mark += 1;
			}
			
			mark = 0;
			while((mark = message.find("&amp;", mark)) != std::string::npos)
			{
				message.replace(mark, 5, "&");
				mark += 1;
			}
		}
		
		// strip leading/trailing whitespace (since we always seem to get a couple newlines)
		LLStringUtil::trim(message);
		
//		LL_DEBUGS("Voice") << "    stripped message = \n" << message << LL_ENDL;
		
		sessionState *session = findSession(sessionHandle);
		if(session)
		{
			bool is_busy = gAgent.getBusy();
			bool is_muted = LLMuteList::getInstance()->isMuted(session->mCallerID, session->mName, LLMute::flagTextChat);
			bool is_linden = LLMuteList::getInstance()->isLinden(session->mName);
			bool quiet_chat = false;
			LLChat chat;

			chat.mMuted = is_muted && !is_linden;
			
			if(!chat.mMuted)
			{
				chat.mFromID = session->mCallerID;
				chat.mFromName = session->mName;
				chat.mSourceType = CHAT_SOURCE_AGENT;

				if(is_busy && !is_linden)
				{
					quiet_chat = true;
					// TODO: Question: Return busy mode response here?  Or maybe when session is started instead?
				}
								
				LL_DEBUGS("Voice") << "adding message, name " << session->mName << " session " << session->mIMSessionID << ", target " << session->mCallerID << LL_ENDL;
				gIMMgr->addMessage(session->mIMSessionID,
						session->mCallerID,
						session->mName.c_str(),
						message.c_str(),
						LLStringUtil::null,		// default arg
						IM_NOTHING_SPECIAL,		// default arg
						0,						// default arg
						LLUUID::null,			// default arg
						LLVector3::zero,		// default arg
						true);					// prepend name and make it a link to the user's profile
			}
		}		
	}
}

void LLVoiceClient::sessionNotificationEvent(std::string &sessionHandle, std::string &uriString, std::string &notificationType)
{
	sessionState *session = findSession(sessionHandle);
	
	if(session)
	{
		participantState *participant = session->findParticipant(uriString);
		if(participant)
		{
			if (!stricmp(notificationType.c_str(), "Typing"))
			{
				// Other end started typing
				// TODO: The proper way to add a typing notification seems to be LLIMMgr::processIMTypingStart().
				// It requires an LLIMInfo for the message, which we don't have here.
			}
			else if (!stricmp(notificationType.c_str(), "NotTyping"))
			{
				// Other end stopped typing
				// TODO: The proper way to remove a typing notification seems to be LLIMMgr::processIMTypingStop().
				// It requires an LLIMInfo for the message, which we don't have here.
			}
			else
			{
				LL_DEBUGS("Voice") << "Unknown notification type " << notificationType << "for participant " << uriString << " in session " << session->mSIPURI << LL_ENDL;
			}
		}
		else
		{
			LL_DEBUGS("Voice") << "Unknown participant " << uriString << " in session " << session->mSIPURI << LL_ENDL;
		}
	}
	else
	{
		LL_DEBUGS("Voice") << "Unknown session handle " << sessionHandle << LL_ENDL;
	}
}

void LLVoiceClient::subscriptionEvent(std::string &buddyURI, std::string &subscriptionHandle, std::string &alias, std::string &displayName, std::string &applicationString, std::string &subscriptionType)
{
	buddyListEntry *buddy = findBuddy(buddyURI);
	
	if(!buddy)
	{
		// Couldn't find buddy by URI, try converting the alias...
		if(!alias.empty())
		{
			LLUUID id;
			if(IDFromName(alias, id))
			{
				buddy = findBuddy(id);
			}
		}
	}
	
	if(buddy)
	{
		std::ostringstream stream;
		
		if(buddy->mCanSeeMeOnline)
		{
			// Sending the response will create an auto-accept rule
			buddy->mHasAutoAcceptListEntry = true;
		}
		else
		{
			// Sending the response will create a block rule
			buddy->mHasBlockListEntry = true;
		}
		
		if(buddy->mInSLFriends)
		{
			buddy->mInVivoxBuddies = true;
		}
		
		stream
			<< "<Request requestId=\"" << mCommandCookie++ << "\" action=\"Account.SendSubscriptionReply.1\">"
				<< "<AccountHandle>" << mAccountHandle << "</AccountHandle>"
				<< "<BuddyURI>" << buddy->mURI << "</BuddyURI>"
				<< "<RuleType>" << (buddy->mCanSeeMeOnline?"Allow":"Hide") << "</RuleType>"
				<< "<AutoAccept>"<< (buddy->mInSLFriends?"1":"0")<< "</AutoAccept>"
				<< "<SubscriptionHandle>" << subscriptionHandle << "</SubscriptionHandle>"
			<< "</Request>"
			<< "\n\n\n";
			
		writeString(stream.str());
	}
}

void LLVoiceClient::auxAudioPropertiesEvent(F32 energy)
{
	LL_DEBUGS("Voice") << "got energy " << energy << LL_ENDL;
	mTuningEnergy = energy;
}

void LLVoiceClient::buddyListChanged()
{
	// This is called after we receive a BuddyAndGroupListChangedEvent.
	mBuddyListMapPopulated = true;
	mFriendsListDirty = true;
}

void LLVoiceClient::muteListChanged()
{
	// The user's mute list has been updated.  Go through the current participant list and sync it with the mute list.
	if(mAudioSession)
	{
		participantMap::iterator iter = mAudioSession->mParticipantsByURI.begin();
		
		for(; iter != mAudioSession->mParticipantsByURI.end(); iter++)
		{
			participantState *p = iter->second;
			
			// Check to see if this participant is on the mute list already
			if(p->updateMuteState())
				mAudioSession->mMuteDirty = true;
		}
	}
}

void LLVoiceClient::updateFriends(U32 mask)
{
	if(mask & (LLFriendObserver::ADD | LLFriendObserver::REMOVE | LLFriendObserver::POWERS))
	{
		// Just resend the whole friend list to the daemon
		mFriendsListDirty = true;
	}
}

/////////////////////////////
// Managing list of participants
LLVoiceClient::participantState::participantState(const std::string &uri) : 
	 mURI(uri), 
	 mPTT(false), 
	 mIsSpeaking(false), 
	 mIsModeratorMuted(false), 
	 mLastSpokeTimestamp(0.f), 
	 mPower(0.f), 
	 mVolume(VOLUME_DEFAULT),
	 mOnMuteList(false),
	 mVolumeSet(false),
	 mVolumeDirty(false),
	 mAvatarIDValid(false),
	 mIsSelf(false)
{
}

LLVoiceClient::participantState *LLVoiceClient::sessionState::addParticipant(const std::string &uri)
{
	participantState *result = NULL;
	bool useAlternateURI = false;
	
	// Note: this is mostly the body of LLVoiceClient::sessionState::findParticipant(), but since we need to know if it
	// matched the alternate SIP URI (so we can add it properly), we need to reproduce it here.
	{
		participantMap::iterator iter = mParticipantsByURI.find(&uri);

		if(iter == mParticipantsByURI.end())
		{
			if(!mAlternateSIPURI.empty() && (uri == mAlternateSIPURI))
			{
				// This is a p2p session (probably with the SLIM client) with an alternate URI for the other participant.
				// Use mSIPURI instead, since it will be properly encoded.
				iter = mParticipantsByURI.find(&(mSIPURI));
				useAlternateURI = true;
			}
		}

		if(iter != mParticipantsByURI.end())
		{
			result = iter->second;
		}
	}
		
	if(!result)
	{
		// participant isn't already in one list or the other.
		result = new participantState(useAlternateURI?mSIPURI:uri);
		mParticipantsByURI.insert(participantMap::value_type(&(result->mURI), result));
		mParticipantsChanged = true;
		
		// Try to do a reverse transform on the URI to get the GUID back.
		{
			LLUUID id;
			if(IDFromName(result->mURI, id))
			{
				result->mAvatarIDValid = true;
				result->mAvatarID = id;

				if(result->updateMuteState())
					mMuteDirty = true;
			}
			else
			{
				// Create a UUID by hashing the URI, but do NOT set mAvatarIDValid.
<<<<<<< HEAD
				// This tells code in LLVoiceClient that the ID will not be in the name cache.
				setUUIDFromStringHash(result->mAvatarID, uri);
=======
				// This tells both code in LLVoiceClient and code in llfloateractivespeakers.cpp that the ID will not be in the name cache.
				result->mAvatarID.generate(uri);
>>>>>>> e9b613e8
			}
		}
		
		mParticipantsByUUID.insert(participantUUIDMap::value_type(&(result->mAvatarID), result));

		if (LLSpeakerVolumeStorage::getInstance()->getSpeakerVolume(result->mAvatarID, result->mVolume))
		{
			result->mVolumeDirty = true;
			mVolumeDirty = true;
		}

		LL_DEBUGS("Voice") << "participant \"" << result->mURI << "\" added." << LL_ENDL;
	}
	
	return result;
}

bool LLVoiceClient::participantState::updateMuteState()
{
	bool result = false;
	
	if(mAvatarIDValid)
	{
		bool isMuted = LLMuteList::getInstance()->isMuted(mAvatarID, LLMute::flagVoiceChat);
		if(mOnMuteList != isMuted)
		{
			mOnMuteList = isMuted;
			mVolumeDirty = true;
			result = true;
		}
	}
	return result;
}

bool LLVoiceClient::participantState::isAvatar()
{
	return mAvatarIDValid;
}

void LLVoiceClient::sessionState::removeParticipant(LLVoiceClient::participantState *participant)
{
	if(participant)
	{
		participantMap::iterator iter = mParticipantsByURI.find(&(participant->mURI));
		participantUUIDMap::iterator iter2 = mParticipantsByUUID.find(&(participant->mAvatarID));
		
		LL_DEBUGS("Voice") << "participant \"" << participant->mURI <<  "\" (" << participant->mAvatarID << ") removed." << LL_ENDL;
		
		if(iter == mParticipantsByURI.end())
		{
			LL_ERRS("Voice") << "Internal error: participant " << participant->mURI << " not in URI map" << LL_ENDL;
		}
		else if(iter2 == mParticipantsByUUID.end())
		{
			LL_ERRS("Voice") << "Internal error: participant ID " << participant->mAvatarID << " not in UUID map" << LL_ENDL;
		}
		else if(iter->second != iter2->second)
		{
			LL_ERRS("Voice") << "Internal error: participant mismatch!" << LL_ENDL;
		}
		else
		{
			mParticipantsByURI.erase(iter);
			mParticipantsByUUID.erase(iter2);
			
			delete participant;
			mParticipantsChanged = true;
		}
	}
}

void LLVoiceClient::sessionState::removeAllParticipants()
{
	LL_DEBUGS("Voice") << "called" << LL_ENDL;

	while(!mParticipantsByURI.empty())
	{
		removeParticipant(mParticipantsByURI.begin()->second);
	}
	
	if(!mParticipantsByUUID.empty())
	{
		LL_ERRS("Voice") << "Internal error: empty URI map, non-empty UUID map" << LL_ENDL;
	}
}

LLVoiceClient::participantMap *LLVoiceClient::getParticipantList(void)
{
	participantMap *result = NULL;
	if(mAudioSession)
	{
		result = &(mAudioSession->mParticipantsByURI);
	}
	return result;
}

void LLVoiceClient::getParticipantsUUIDSet(std::set<LLUUID>& participant_uuids)
{
	if (NULL == mAudioSession) return;

	participantUUIDMap::const_iterator it = mAudioSession->mParticipantsByUUID.begin(),
		it_end = mAudioSession->mParticipantsByUUID.end();
	for (; it != it_end; ++it)
	{
		participant_uuids.insert((*(*it).first));
	}
}

LLVoiceClient::participantState *LLVoiceClient::sessionState::findParticipant(const std::string &uri)
{
	participantState *result = NULL;
	
	participantMap::iterator iter = mParticipantsByURI.find(&uri);

	if(iter == mParticipantsByURI.end())
	{
		if(!mAlternateSIPURI.empty() && (uri == mAlternateSIPURI))
		{
			// This is a p2p session (probably with the SLIM client) with an alternate URI for the other participant.
			// Look up the other URI
			iter = mParticipantsByURI.find(&(mSIPURI));
		}
	}

	if(iter != mParticipantsByURI.end())
	{
		result = iter->second;
	}
		
	return result;
}

LLVoiceClient::participantState* LLVoiceClient::sessionState::findParticipantByID(const LLUUID& id)
{
	participantState * result = NULL;
	participantUUIDMap::iterator iter = mParticipantsByUUID.find(&id);

	if(iter != mParticipantsByUUID.end())
	{
		result = iter->second;
	}

	return result;
}

LLVoiceClient::participantState* LLVoiceClient::findParticipantByID(const LLUUID& id)
{
	participantState * result = NULL;
	
	if(mAudioSession)
	{
		result = mAudioSession->findParticipantByID(id);
	}
	
	return result;
}


void LLVoiceClient::parcelChanged()
{
	if(getState() >= stateNoChannel)
	{
		// If the user is logged in, start a channel lookup.
		LL_DEBUGS("Voice") << "sending ParcelVoiceInfoRequest (" << mCurrentRegionName << ", " << mCurrentParcelLocalID << ")" << LL_ENDL;

		std::string url = gAgent.getRegion()->getCapability("ParcelVoiceInfoRequest");
		LLSD data;
		LLHTTPClient::post(
			url,
			data,
			new LLVoiceClientCapResponder);
	}
	else
	{
		// The transition to stateNoChannel needs to kick this off again.
		LL_INFOS("Voice") << "not logged in yet, deferring" << LL_ENDL;
	}
}

void LLVoiceClient::switchChannel(
	std::string uri,
	bool spatial,
	bool no_reconnect,
	bool is_p2p,
	std::string hash)
{
	bool needsSwitch = false;
	
	LL_DEBUGS("Voice") 
		<< "called in state " << state2string(getState()) 
		<< " with uri \"" << uri << "\"" 
		<< (spatial?", spatial is true":", spatial is false")
		<< LL_ENDL;
	
	switch(getState())
	{
		case stateJoinSessionFailed:
		case stateJoinSessionFailedWaiting:
		case stateNoChannel:
			// Always switch to the new URI from these states.
			needsSwitch = true;
		break;

		default:
			if(mSessionTerminateRequested)
			{
				// If a terminate has been requested, we need to compare against where the URI we're already headed to.
				if(mNextAudioSession)
				{
					if(mNextAudioSession->mSIPURI != uri)
						needsSwitch = true;
				}
				else
				{
					// mNextAudioSession is null -- this probably means we're on our way back to spatial.
					if(!uri.empty())
					{
						// We do want to process a switch in this case.
						needsSwitch = true;
					}
				}
			}
			else
			{
				// Otherwise, compare against the URI we're in now.
				if(mAudioSession)
				{
					if(mAudioSession->mSIPURI != uri)
					{
						needsSwitch = true;
					}
				}
				else
				{
					if(!uri.empty())
					{
						// mAudioSession is null -- it's not clear what case would cause this.
						// For now, log it as a warning and see if it ever crops up.
						LL_WARNS("Voice") << "No current audio session." << LL_ENDL;
					}
				}
			}
		break;
	}
	
	if(needsSwitch)
	{
		if(uri.empty())
		{
			// Leave any channel we may be in
			LL_DEBUGS("Voice") << "leaving channel" << LL_ENDL;

			sessionState *oldSession = mNextAudioSession;
			mNextAudioSession = NULL;

			// The old session may now need to be deleted.
			reapSession(oldSession);

			notifyStatusObservers(LLVoiceClientStatusObserver::STATUS_VOICE_DISABLED);
		}
		else
		{
			LL_DEBUGS("Voice") << "switching to channel " << uri << LL_ENDL;

			mNextAudioSession = addSession(uri);
			mNextAudioSession->mHash = hash;
			mNextAudioSession->mIsSpatial = spatial;
			mNextAudioSession->mReconnect = !no_reconnect;
			mNextAudioSession->mIsP2P = is_p2p;
		}
		
		if(getState() <= stateNoChannel)
		{
			// We're already set up to join a channel, just needed to fill in the session URI
		}
		else
		{
			// State machine will come around and rejoin if uri/handle is not empty.
			sessionTerminate();
		}
	}
}

void LLVoiceClient::joinSession(sessionState *session)
{
	mNextAudioSession = session;
	
	if(getState() <= stateNoChannel)
	{
		// We're already set up to join a channel, just needed to fill in the session handle
	}
	else
	{
		// State machine will come around and rejoin if uri/handle is not empty.
		sessionTerminate();
	}
}

void LLVoiceClient::setNonSpatialChannel(
	const std::string &uri,
	const std::string &credentials)
{
	switchChannel(uri, false, false, false, credentials);
}

void LLVoiceClient::setSpatialChannel(
	const std::string &uri,
	const std::string &credentials)
{
	mSpatialSessionURI = uri;
	mSpatialSessionCredentials = credentials;
	mAreaVoiceDisabled = mSpatialSessionURI.empty();

	LL_DEBUGS("Voice") << "got spatial channel uri: \"" << uri << "\"" << LL_ENDL;
	
	if((mAudioSession && !(mAudioSession->mIsSpatial)) || (mNextAudioSession && !(mNextAudioSession->mIsSpatial)))
	{
		// User is in a non-spatial chat or joining a non-spatial chat.  Don't switch channels.
		LL_INFOS("Voice") << "in non-spatial chat, not switching channels" << LL_ENDL;
	}
	else
	{
		switchChannel(mSpatialSessionURI, true, false, false, mSpatialSessionCredentials);
	}
}

void LLVoiceClient::callUser(const LLUUID &uuid)
{
	std::string userURI = sipURIFromID(uuid);

	switchChannel(userURI, false, true, true);
}

LLVoiceClient::sessionState* LLVoiceClient::startUserIMSession(const LLUUID &uuid)
{
	// Figure out if a session with the user already exists
	sessionState *session = findSession(uuid);
	if(!session)
	{
		// No session with user, need to start one.
		std::string uri = sipURIFromID(uuid);
		session = addSession(uri);

		llassert(session);
		if (!session) return NULL;

		session->mIsSpatial = false;
		session->mReconnect = false;	
		session->mIsP2P = true;
		session->mCallerID = uuid;
	}
	
	if(session->mHandle.empty())
	{
		// Session isn't active -- start it up.
		sessionCreateSendMessage(session, false, true);
	}
	else
	{	
		// Session is already active -- start up text.
		sessionTextConnectSendMessage(session);
	}
	
	return session;
}

bool LLVoiceClient::sendTextMessage(const LLUUID& participant_id, const std::string& message)
{
	bool result = false;

	// Attempt to locate the indicated session
	sessionState *session = startUserIMSession(participant_id);
	if(session)
	{
		// found the session, attempt to send the message
		session->mTextMsgQueue.push(message);
		
		// Try to send queued messages (will do nothing if the session is not open yet)
		sendQueuedTextMessages(session);

		// The message is queued, so we succeed.
		result = true;
	}	
	else
	{
		LL_DEBUGS("Voice") << "Session not found for participant ID " << participant_id << LL_ENDL;
	}
	
	return result;
}

void LLVoiceClient::sendQueuedTextMessages(sessionState *session)
{
	if(session->mTextStreamState == 1)
	{
		if(!session->mTextMsgQueue.empty())
		{
			std::ostringstream stream;
			
			while(!session->mTextMsgQueue.empty())
			{
				std::string message = session->mTextMsgQueue.front();
				session->mTextMsgQueue.pop();
				stream
				<< "<Request requestId=\"" << mCommandCookie++ << "\" action=\"Session.SendMessage.1\">"
					<< "<SessionHandle>" << session->mHandle << "</SessionHandle>"
					<< "<MessageHeader>text/HTML</MessageHeader>"
					<< "<MessageBody>" << message << "</MessageBody>"
				<< "</Request>"
				<< "\n\n\n";
			}		
			writeString(stream.str());
		}
	}
	else
	{
		// Session isn't connected yet, defer until later.
	}
}

void LLVoiceClient::endUserIMSession(const LLUUID &uuid)
{
	// Figure out if a session with the user exists
	sessionState *session = findSession(uuid);
	if(session)
	{
		// found the session
		if(!session->mHandle.empty())
		{
			sessionTextDisconnectSendMessage(session);
		}
	}	
	else
	{
		LL_DEBUGS("Voice") << "Session not found for participant ID " << uuid << LL_ENDL;
	}
}

bool LLVoiceClient::answerInvite(std::string &sessionHandle)
{
	// this is only ever used to answer incoming p2p call invites.
	
	sessionState *session = findSession(sessionHandle);
	if(session)
	{
		session->mIsSpatial = false;
		session->mReconnect = false;	
		session->mIsP2P = true;

		joinSession(session);
		return true;
	}
	
	return false;
}

bool LLVoiceClient::isOnlineSIP(const LLUUID &id)
{
	bool result = false;
	buddyListEntry *buddy = findBuddy(id);
	if(buddy)
	{
		result = buddy->mOnlineSLim;
		LL_DEBUGS("Voice") << "Buddy " << buddy->mDisplayName << " is SIP " << (result?"online":"offline") << LL_ENDL;
	}

	if(!result)
	{
		// This user isn't on the buddy list or doesn't show online status through the buddy list, but could be a participant in an existing session if they initiated a text IM.
		sessionState *session = findSession(id);
		if(session && !session->mHandle.empty())
		{
			if((session->mTextStreamState != streamStateUnknown) || (session->mMediaStreamState > streamStateIdle))
			{
				LL_DEBUGS("Voice") << "Open session with " << id << " found, returning SIP online state" << LL_ENDL;
				// we have a p2p text session open with this user, so by definition they're online.
				result = true;
			}
		}
	}
	
	return result;
}

// Returns true if the indicated participant in the current audio session is really an SL avatar.
// Currently this will be false only for PSTN callers into group chats, and PSTN p2p calls.
bool LLVoiceClient::isParticipantAvatar(const LLUUID &id)
{
	bool result = true; 
	sessionState *session = findSession(id);
	
	if(session != NULL)
	{
		// this is a p2p session with the indicated caller, or the session with the specified UUID.
		if(session->mSynthesizedCallerID)
			result = false;
	}
	else
	{
		// Didn't find a matching session -- check the current audio session for a matching participant
		if(mAudioSession != NULL)
		{
			participantState *participant = findParticipantByID(id);
			if(participant != NULL)
			{
				result = participant->isAvatar();
			}
		}
	}
	
	return result;
}

// Returns true if calling back the session URI after the session has closed is possible.
// Currently this will be false only for PSTN P2P calls.		
bool LLVoiceClient::isSessionCallBackPossible(const LLUUID &session_id)
{
	bool result = true; 
	sessionState *session = findSession(session_id);
	
	if(session != NULL)
	{
		result = session->isCallBackPossible();
	}
	
	return result;
}

// Returns true if the session can accepte text IM's.
// Currently this will be false only for PSTN P2P calls.
bool LLVoiceClient::isSessionTextIMPossible(const LLUUID &session_id)
{
	bool result = true; 
	sessionState *session = findSession(session_id);
	
	if(session != NULL)
	{
		result = session->isTextIMPossible();
	}
	
	return result;
}
		

void LLVoiceClient::declineInvite(std::string &sessionHandle)
{
	sessionState *session = findSession(sessionHandle);
	if(session)
	{
		sessionMediaDisconnectSendMessage(session);
	}
}

void LLVoiceClient::leaveNonSpatialChannel()
{
	LL_DEBUGS("Voice") 
		<< "called in state " << state2string(getState()) 
		<< LL_ENDL;
	
	// Make sure we don't rejoin the current session.	
	sessionState *oldNextSession = mNextAudioSession;
	mNextAudioSession = NULL;
	
	// Most likely this will still be the current session at this point, but check it anyway.
	reapSession(oldNextSession);
	
	verifySessionState();
	
	sessionTerminate();
}

std::string LLVoiceClient::getCurrentChannel()
{
	std::string result;
	
	if((getState() == stateRunning) && !mSessionTerminateRequested)
	{
		result = getAudioSessionURI();
	}
	
	return result;
}

bool LLVoiceClient::inProximalChannel()
{
	bool result = false;
	
	if((getState() == stateRunning) && !mSessionTerminateRequested)
	{
		result = inSpatialChannel();
	}
	
	return result;
}

std::string LLVoiceClient::sipURIFromID(const LLUUID &id)
{
	std::string result;
	result = "sip:";
	result += nameFromID(id);
	result += "@";
	result += mVoiceSIPURIHostName;
	
	return result;
}

std::string LLVoiceClient::sipURIFromAvatar(LLVOAvatar *avatar)
{
	std::string result;
	if(avatar)
	{
		result = "sip:";
		result += nameFromID(avatar->getID());
		result += "@";
		result += mVoiceSIPURIHostName;
	}
	
	return result;
}

std::string LLVoiceClient::nameFromAvatar(LLVOAvatar *avatar)
{
	std::string result;
	if(avatar)
	{
		result = nameFromID(avatar->getID());
	}	
	return result;
}

std::string LLVoiceClient::nameFromID(const LLUUID &uuid)
{
	std::string result;
	
	if (uuid.isNull()) {
		//VIVOX, the uuid emtpy look for the mURIString and return that instead.
		//result.assign(uuid.mURIStringName);
		LLStringUtil::replaceChar(result, '_', ' ');
		return result;
	}
	// Prepending this apparently prevents conflicts with reserved names inside the vivox and diamondware code.
	result = "x";
	
	// Base64 encode and replace the pieces of base64 that are less compatible 
	// with e-mail local-parts.
	// See RFC-4648 "Base 64 Encoding with URL and Filename Safe Alphabet"
	result += LLBase64::encode(uuid.mData, UUID_BYTES);
	LLStringUtil::replaceChar(result, '+', '-');
	LLStringUtil::replaceChar(result, '/', '_');
	
	// If you need to transform a GUID to this form on the Mac OS X command line, this will do so:
	// echo -n x && (echo e669132a-6c43-4ee1-a78d-6c82fff59f32 |xxd -r -p |openssl base64|tr '/+' '_-')
	
	// The reverse transform can be done with:
	// echo 'x5mkTKmxDTuGnjWyC__WfMg==' |cut -b 2- -|tr '_-' '/+' |openssl base64 -d|xxd -p
	
	return result;
}

bool LLVoiceClient::IDFromName(const std::string inName, LLUUID &uuid)
{
	bool result = false;
	
	// SLIM SDK: The "name" may actually be a SIP URI such as: "sip:xFnPP04IpREWNkuw1cOXlhw==@bhr.vivox.com"
	// If it is, convert to a bare name before doing the transform.
	std::string name = nameFromsipURI(inName);
	
	// Doesn't look like a SIP URI, assume it's an actual name.
	if(name.empty())
		name = inName;

	// This will only work if the name is of the proper form.
	// As an example, the account name for Monroe Linden (UUID 1673cfd3-8229-4445-8d92-ec3570e5e587) is:
	// "xFnPP04IpREWNkuw1cOXlhw=="
	
	if((name.size() == 25) && (name[0] == 'x') && (name[23] == '=') && (name[24] == '='))
	{
		// The name appears to have the right form.

		// Reverse the transforms done by nameFromID
		std::string temp = name;
		LLStringUtil::replaceChar(temp, '-', '+');
		LLStringUtil::replaceChar(temp, '_', '/');

		U8 rawuuid[UUID_BYTES + 1]; 
		int len = apr_base64_decode_binary(rawuuid, temp.c_str() + 1);
		if(len == UUID_BYTES)
		{
			// The decode succeeded.  Stuff the bits into the result's UUID
			memcpy(uuid.mData, rawuuid, UUID_BYTES);
			result = true;
		}
	} 
	
	if(!result)
	{
		// VIVOX:  not a standard account name, just copy the URI name mURIString field
		// and hope for the best.  bpj
		uuid.setNull();  // VIVOX, set the uuid field to nulls
	}
	
	return result;
}

std::string LLVoiceClient::displayNameFromAvatar(LLVOAvatar *avatar)
{
	return avatar->getFullname();
}

std::string LLVoiceClient::sipURIFromName(std::string &name)
{
	std::string result;
	result = "sip:";
	result += name;
	result += "@";
	result += mVoiceSIPURIHostName;

//	LLStringUtil::toLower(result);

	return result;
}

std::string LLVoiceClient::nameFromsipURI(const std::string &uri)
{
	std::string result;

	std::string::size_type sipOffset, atOffset;
	sipOffset = uri.find("sip:");
	atOffset = uri.find("@");
	if((sipOffset != std::string::npos) && (atOffset != std::string::npos))
	{
		result = uri.substr(sipOffset + 4, atOffset - (sipOffset + 4));
	}
	
	return result;
}

bool LLVoiceClient::inSpatialChannel(void)
{
	bool result = false;
	
	if(mAudioSession)
		result = mAudioSession->mIsSpatial;
		
	return result;
}

std::string LLVoiceClient::getAudioSessionURI()
{
	std::string result;
	
	if(mAudioSession)
		result = mAudioSession->mSIPURI;
		
	return result;
}

std::string LLVoiceClient::getAudioSessionHandle()
{
	std::string result;
	
	if(mAudioSession)
		result = mAudioSession->mHandle;
		
	return result;
}


/////////////////////////////
// Sending updates of current state

void LLVoiceClient::enforceTether(void)
{
	LLVector3d tethered	= mCameraRequestedPosition;

	// constrain 'tethered' to within 50m of mAvatarPosition.
	{
		F32 max_dist = 50.0f;
		LLVector3d camera_offset = mCameraRequestedPosition - mAvatarPosition;
		F32 camera_distance = (F32)camera_offset.magVec();
		if(camera_distance > max_dist)
		{
			tethered = mAvatarPosition + 
				(max_dist / camera_distance) * camera_offset;
		}
	}
	
	if(dist_vec(mCameraPosition, tethered) > 0.1)
	{
		mCameraPosition = tethered;
		mSpatialCoordsDirty = true;
	}
}

void LLVoiceClient::updatePosition(void)
{
	if(gVoiceClient)
	{
		LLViewerRegion *region = gAgent.getRegion();
		if(region && isAgentAvatarValid())
		{
			LLMatrix3 rot;
			LLVector3d pos;

			// TODO: If camera and avatar velocity are actually used by the voice system, we could compute them here...
			// They're currently always set to zero.

			// Send the current camera position to the voice code
			rot.setRows(LLViewerCamera::getInstance()->getAtAxis(), LLViewerCamera::getInstance()->getLeftAxis (),  LLViewerCamera::getInstance()->getUpAxis());		
			pos = gAgent.getRegion()->getPosGlobalFromRegion(LLViewerCamera::getInstance()->getOrigin());
			
			gVoiceClient->setCameraPosition(
					pos,				// position
					LLVector3::zero, 	// velocity
					rot);				// rotation matrix
					
			// Send the current avatar position to the voice code
			rot = gAgentAvatarp->getRootJoint()->getWorldRotation().getMatrix3();
	
			pos = gAgentAvatarp->getPositionGlobal();
			// TODO: Can we get the head offset from outside the LLVOAvatar?
//			pos += LLVector3d(mHeadOffset);
			pos += LLVector3d(0.f, 0.f, 1.f);
		
			gVoiceClient->setAvatarPosition(
					pos,				// position
					LLVector3::zero, 	// velocity
					rot);				// rotation matrix
		}
	}
}

void LLVoiceClient::setCameraPosition(const LLVector3d &position, const LLVector3 &velocity, const LLMatrix3 &rot)
{
	mCameraRequestedPosition = position;
	
	if(mCameraVelocity != velocity)
	{
		mCameraVelocity = velocity;
		mSpatialCoordsDirty = true;
	}
	
	if(mCameraRot != rot)
	{
		mCameraRot = rot;
		mSpatialCoordsDirty = true;
	}
}

void LLVoiceClient::setAvatarPosition(const LLVector3d &position, const LLVector3 &velocity, const LLMatrix3 &rot)
{
	if(dist_vec(mAvatarPosition, position) > 0.1)
	{
		mAvatarPosition = position;
		mSpatialCoordsDirty = true;
	}
	
	if(mAvatarVelocity != velocity)
	{
		mAvatarVelocity = velocity;
		mSpatialCoordsDirty = true;
	}
	
	if(mAvatarRot != rot)
	{
		mAvatarRot = rot;
		mSpatialCoordsDirty = true;
	}
}

bool LLVoiceClient::channelFromRegion(LLViewerRegion *region, std::string &name)
{
	bool result = false;
	
	if(region)
	{
		name = region->getName();
	}
	
	if(!name.empty())
		result = true;
	
	return result;
}

void LLVoiceClient::leaveChannel(void)
{
	if(getState() == stateRunning)
	{
		LL_DEBUGS("Voice") << "leaving channel for teleport/logout" << LL_ENDL;
		mChannelName.clear();
		sessionTerminate();
	}
}

void LLVoiceClient::setMuteMic(bool muted)
{
	mMuteMic = muted;
}

bool LLVoiceClient::getMuteMic() const
{
	return mMuteMic;
}

void LLVoiceClient::setUserPTTState(bool ptt)
{
	mUserPTTState = ptt;
}

bool LLVoiceClient::getUserPTTState()
{
	return mUserPTTState;
}

void LLVoiceClient::toggleUserPTTState(void)
{
	mUserPTTState = !mUserPTTState;
}

void LLVoiceClient::setVoiceEnabled(bool enabled)
{
	if (enabled != mVoiceEnabled)
	{
		mVoiceEnabled = enabled;
		LLVoiceClientStatusObserver::EStatusType status;

		if (enabled)
		{
			LLVoiceChannel::getCurrentVoiceChannel()->activate();
			status = LLVoiceClientStatusObserver::STATUS_VOICE_ENABLED;
		}
		else
		{
			// Turning voice off looses your current channel -- this makes sure the UI isn't out of sync when you re-enable it.
			LLVoiceChannel::getCurrentVoiceChannel()->deactivate();
			status = LLVoiceClientStatusObserver::STATUS_VOICE_DISABLED;
		}

		notifyStatusObservers(status);
	}
}

bool LLVoiceClient::voiceEnabled()
{
	return gSavedSettings.getBOOL("EnableVoiceChat") && !gSavedSettings.getBOOL("CmdLineDisableVoice");
}

//AD *TODO: investigate possible merge of voiceWorking() and voiceEnabled() into one non-static method
bool LLVoiceClient::voiceWorking()
{
	//Added stateSessionTerminated state to avoid problems with call in parcels with disabled voice (EXT-4758)
	// Condition with joining spatial num was added to take into account possible problems with connection to voice
	// server(EXT-4313). See bug descriptions and comments for MAX_NORMAL_JOINING_SPATIAL_NUM for more info.
	return (mSpatialJoiningNum < MAX_NORMAL_JOINING_SPATIAL_NUM) && (stateLoggedIn <= mState) && (mState <= stateSessionTerminated);
}

void LLVoiceClient::setLipSyncEnabled(BOOL enabled)
{
	mLipSyncEnabled = enabled;
}

BOOL LLVoiceClient::lipSyncEnabled()
{
	   
	if ( mVoiceEnabled && stateDisabled != getState() )
	{
		return mLipSyncEnabled;
	}
	else
	{
		return FALSE;
	}
}

void LLVoiceClient::setUsePTT(bool usePTT)
{
	if(usePTT && !mUsePTT)
	{
		// When the user turns on PTT, reset the current state.
		mUserPTTState = false;
	}
	mUsePTT = usePTT;
}

void LLVoiceClient::setPTTIsToggle(bool PTTIsToggle)
{
	if(!PTTIsToggle && mPTTIsToggle)
	{
		// When the user turns off toggle, reset the current state.
		mUserPTTState = false;
	}
	
	mPTTIsToggle = PTTIsToggle;
}

bool LLVoiceClient::getPTTIsToggle()
{
	return mPTTIsToggle;
}

void LLVoiceClient::setPTTKey(std::string &key)
{
	if(key == "MiddleMouse")
	{
		mPTTIsMiddleMouse = true;
	}
	else
	{
		mPTTIsMiddleMouse = false;
		if(!LLKeyboard::keyFromString(key, &mPTTKey))
		{
			// If the call failed, don't match any key.
			key = KEY_NONE;
		}
	}
}

void LLVoiceClient::setEarLocation(S32 loc)
{
	if(mEarLocation != loc)
	{
		LL_DEBUGS("Voice") << "Setting mEarLocation to " << loc << LL_ENDL;
		
		mEarLocation = loc;
		mSpatialCoordsDirty = true;
	}
}

void LLVoiceClient::setVoiceVolume(F32 volume)
{
	int scaled_volume = scale_speaker_volume(volume);	

	if(scaled_volume != mSpeakerVolume)
	{
		int min_volume = scale_speaker_volume(0);
		if((scaled_volume == min_volume) || (mSpeakerVolume == min_volume))
		{
			mSpeakerMuteDirty = true;
		}

		mSpeakerVolume = scaled_volume;
		mSpeakerVolumeDirty = true;
	}
}

void LLVoiceClient::setMicGain(F32 volume)
{
	int scaled_volume = scale_mic_volume(volume);
	
	if(scaled_volume != mMicVolume)
	{
		mMicVolume = scaled_volume;
		mMicVolumeDirty = true;
	}
}

void LLVoiceClient::keyDown(KEY key, MASK mask)
{	
	if (gKeyboard->getKeyRepeated(key))
	{
		// ignore auto-repeat keys
		return;
	}

	if(!mPTTIsMiddleMouse)
	{
		bool down = (mPTTKey != KEY_NONE)
			&& gKeyboard->getKeyDown(mPTTKey);
		inputUserControlState(down);
	}
}
void LLVoiceClient::keyUp(KEY key, MASK mask)
{
	if(!mPTTIsMiddleMouse)
	{
		bool down = (mPTTKey != KEY_NONE)
			&& gKeyboard->getKeyDown(mPTTKey);
		inputUserControlState(down);
	}
}
void LLVoiceClient::inputUserControlState(bool down)
{
	if(mPTTIsToggle)
	{
		if(down) // toggle open-mic state on 'down'
		{
			toggleUserPTTState();
		}
	}
	else // set open-mic state as an absolute
	{
		setUserPTTState(down);
	}
}
void LLVoiceClient::middleMouseState(bool down)
{
	if(mPTTIsMiddleMouse)
	{
		inputUserControlState(down);
	}
}

/////////////////////////////
// Accessors for data related to nearby speakers
BOOL LLVoiceClient::getVoiceEnabled(const LLUUID& id)
{
	BOOL result = FALSE;
	participantState *participant = findParticipantByID(id);
	if(participant)
	{
		// I'm not sure what the semantics of this should be.
		// For now, if we have any data about the user that came through the chat channel, assume they're voice-enabled.
		result = TRUE;
	}
	
	return result;
}

BOOL LLVoiceClient::getIsSpeaking(const LLUUID& id)
{
	BOOL result = FALSE;

	participantState *participant = findParticipantByID(id);
	if(participant)
	{
		if (participant->mSpeakingTimeout.getElapsedTimeF32() > SPEAKING_TIMEOUT)
		{
			participant->mIsSpeaking = FALSE;
		}
		result = participant->mIsSpeaking;
	}
	
	return result;
}

BOOL LLVoiceClient::getIsModeratorMuted(const LLUUID& id)
{
	BOOL result = FALSE;

	participantState *participant = findParticipantByID(id);
	if(participant)
	{
		result = participant->mIsModeratorMuted;
	}
	
	return result;
}

F32 LLVoiceClient::getCurrentPower(const LLUUID& id)
{		
	F32 result = 0;
	participantState *participant = findParticipantByID(id);
	if(participant)
	{
		result = participant->mPower;
	}
	
	return result;
}


std::string LLVoiceClient::getDisplayName(const LLUUID& id)
{
	std::string result;
	participantState *participant = findParticipantByID(id);
	if(participant)
	{
		result = participant->mDisplayName;
	}
	
	return result;
}


BOOL LLVoiceClient::getUsingPTT(const LLUUID& id)
{
	BOOL result = FALSE;

	participantState *participant = findParticipantByID(id);
	if(participant)
	{
		// I'm not sure what the semantics of this should be.
		// Does "using PTT" mean they're configured with a push-to-talk button?
		// For now, we know there's no PTT mechanism in place, so nobody is using it.
	}
	
	return result;
}

BOOL LLVoiceClient::getOnMuteList(const LLUUID& id)
{
	BOOL result = FALSE;
	
	participantState *participant = findParticipantByID(id);
	if(participant)
	{
		result = participant->mOnMuteList;
	}

	return result;
}

// External accessors.
F32 LLVoiceClient::getUserVolume(const LLUUID& id)
{
	// Minimum volume will be returned for users with voice disabled
	F32 result = VOLUME_MIN;
	
	participantState *participant = findParticipantByID(id);
	if(participant)
	{
		result = participant->mVolume;

		// Enable this when debugging voice slider issues.  It's way to spammy even for debug-level logging.
		// LL_DEBUGS("Voice") << "mVolume = " << result <<  " for " << id << LL_ENDL;
	}

	return result;
}

void LLVoiceClient::setUserVolume(const LLUUID& id, F32 volume)
{
	if(mAudioSession)
	{
		participantState *participant = findParticipantByID(id);
		if (participant && !participant->mIsSelf)
		{
			if (!is_approx_equal(volume, VOLUME_DEFAULT))
			{
				// Store this volume setting for future sessions if it has been
				// changed from the default
				LLSpeakerVolumeStorage::getInstance()->storeSpeakerVolume(id, volume);
			}
			else
			{
				// Remove stored volume setting if it is returned to the default
				LLSpeakerVolumeStorage::getInstance()->removeSpeakerVolume(id);
			}

			participant->mVolume = llclamp(volume, VOLUME_MIN, VOLUME_MAX);
			participant->mVolumeDirty = true;
			mAudioSession->mVolumeDirty = true;
		}
	}
}

std::string LLVoiceClient::getGroupID(const LLUUID& id)
{
	std::string result;

	participantState *participant = findParticipantByID(id);
	if(participant)
	{
		result = participant->mGroupID;
	}
	
	return result;
}

BOOL LLVoiceClient::getAreaVoiceDisabled()
{
	return mAreaVoiceDisabled;
}

void LLVoiceClient::recordingLoopStart(int seconds, int deltaFramesPerControlFrame)
{
//	LL_DEBUGS("Voice") << "sending SessionGroup.ControlRecording (Start)" << LL_ENDL;
	
	if(!mMainSessionGroupHandle.empty())
	{
		std::ostringstream stream;
		stream
		<< "<Request requestId=\"" << mCommandCookie++ << "\" action=\"SessionGroup.ControlRecording.1\">"
		<< "<SessionGroupHandle>" << mMainSessionGroupHandle << "</SessionGroupHandle>"
		<< "<RecordingControlType>Start</RecordingControlType>" 
		<< "<DeltaFramesPerControlFrame>" << deltaFramesPerControlFrame << "</DeltaFramesPerControlFrame>"
		<< "<Filename>" << "" << "</Filename>"
		<< "<EnableAudioRecordingEvents>false</EnableAudioRecordingEvents>"
		<< "<LoopModeDurationSeconds>" << seconds << "</LoopModeDurationSeconds>"
		<< "</Request>\n\n\n";


		writeString(stream.str());
	}
}

void LLVoiceClient::recordingLoopSave(const std::string& filename)
{
//	LL_DEBUGS("Voice") << "sending SessionGroup.ControlRecording (Flush)" << LL_ENDL;

	if(mAudioSession != NULL && !mAudioSession->mGroupHandle.empty())
	{
		std::ostringstream stream;
		stream
		<< "<Request requestId=\"" << mCommandCookie++ << "\" action=\"SessionGroup.ControlRecording.1\">"
		<< "<SessionGroupHandle>" << mMainSessionGroupHandle << "</SessionGroupHandle>"
		<< "<RecordingControlType>Flush</RecordingControlType>" 
		<< "<Filename>" << filename << "</Filename>"
		<< "</Request>\n\n\n";

		writeString(stream.str());
	}
}

void LLVoiceClient::recordingStop()
{
//	LL_DEBUGS("Voice") << "sending SessionGroup.ControlRecording (Stop)" << LL_ENDL;

	if(mAudioSession != NULL && !mAudioSession->mGroupHandle.empty())
	{
		std::ostringstream stream;
		stream
		<< "<Request requestId=\"" << mCommandCookie++ << "\" action=\"SessionGroup.ControlRecording.1\">"
		<< "<SessionGroupHandle>" << mMainSessionGroupHandle << "</SessionGroupHandle>"
		<< "<RecordingControlType>Stop</RecordingControlType>" 
		<< "</Request>\n\n\n";

		writeString(stream.str());
	}
}

void LLVoiceClient::filePlaybackStart(const std::string& filename)
{
//	LL_DEBUGS("Voice") << "sending SessionGroup.ControlPlayback (Start)" << LL_ENDL;

	if(mAudioSession != NULL && !mAudioSession->mGroupHandle.empty())
	{
		std::ostringstream stream;
		stream
		<< "<Request requestId=\"" << mCommandCookie++ << "\" action=\"SessionGroup.ControlPlayback.1\">"
		<< "<SessionGroupHandle>" << mMainSessionGroupHandle << "</SessionGroupHandle>"
		<< "<RecordingControlType>Start</RecordingControlType>" 
		<< "<Filename>" << filename << "</Filename>"
		<< "</Request>\n\n\n";

		writeString(stream.str());
	}
}

void LLVoiceClient::filePlaybackStop()
{
//	LL_DEBUGS("Voice") << "sending SessionGroup.ControlPlayback (Stop)" << LL_ENDL;

	if(mAudioSession != NULL && !mAudioSession->mGroupHandle.empty())
	{
		std::ostringstream stream;
		stream
		<< "<Request requestId=\"" << mCommandCookie++ << "\" action=\"SessionGroup.ControlPlayback.1\">"
		<< "<SessionGroupHandle>" << mMainSessionGroupHandle << "</SessionGroupHandle>"
		<< "<RecordingControlType>Stop</RecordingControlType>" 
		<< "</Request>\n\n\n";

		writeString(stream.str());
	}
}

void LLVoiceClient::filePlaybackSetPaused(bool paused)
{
	// TODO: Implement once Vivox gives me a sample
}

void LLVoiceClient::filePlaybackSetMode(bool vox, float speed)
{
	// TODO: Implement once Vivox gives me a sample
}

LLVoiceClient::sessionState::sessionState() :
	mErrorStatusCode(0),
	mMediaStreamState(streamStateUnknown),
	mTextStreamState(streamStateUnknown),
	mCreateInProgress(false),
	mMediaConnectInProgress(false),
	mVoiceInvitePending(false),
	mTextInvitePending(false),
	mSynthesizedCallerID(false),
	mIsChannel(false),
	mIsSpatial(false),
	mIsP2P(false),
	mIncoming(false),
	mVoiceEnabled(false),
	mReconnect(false),
	mVolumeDirty(false),
	mMuteDirty(false),
	mParticipantsChanged(false),
	mVoiceFontID(0)
{
}

LLVoiceClient::sessionState::~sessionState()
{
	removeAllParticipants();
}

bool LLVoiceClient::sessionState::isCallBackPossible()
{
	// This may change to be explicitly specified by vivox in the future...
	// Currently, only PSTN P2P calls cannot be returned.
	// Conveniently, this is also the only case where we synthesize a caller UUID.
	return !mSynthesizedCallerID;
}

bool LLVoiceClient::sessionState::isTextIMPossible()
{
	// This may change to be explicitly specified by vivox in the future...
	return !mSynthesizedCallerID;
}


LLVoiceClient::sessionIterator LLVoiceClient::sessionsBegin(void)
{
	return mSessions.begin();
}

LLVoiceClient::sessionIterator LLVoiceClient::sessionsEnd(void)
{
	return mSessions.end();
}


LLVoiceClient::sessionState *LLVoiceClient::findSession(const std::string &handle)
{
	sessionState *result = NULL;
	sessionMap::iterator iter = mSessionsByHandle.find(&handle);
	if(iter != mSessionsByHandle.end())
	{
		result = iter->second;
	}
	
	return result;
}

LLVoiceClient::sessionState *LLVoiceClient::findSessionBeingCreatedByURI(const std::string &uri)
{	
	sessionState *result = NULL;
	for(sessionIterator iter = sessionsBegin(); iter != sessionsEnd(); iter++)
	{
		sessionState *session = *iter;
		if(session->mCreateInProgress && (session->mSIPURI == uri))
		{
			result = session;
			break;
		}
	}
	
	return result;
}

LLVoiceClient::sessionState *LLVoiceClient::findSession(const LLUUID &participant_id)
{
	sessionState *result = NULL;
	
	for(sessionIterator iter = sessionsBegin(); iter != sessionsEnd(); iter++)
	{
		sessionState *session = *iter;
		if((session->mCallerID == participant_id) || (session->mIMSessionID == participant_id))
		{
			result = session;
			break;
		}
	}
	
	return result;
}

LLVoiceClient::sessionState *LLVoiceClient::addSession(const std::string &uri, const std::string &handle)
{
	sessionState *result = NULL;
	
	if(handle.empty())
	{
		// No handle supplied.
		// Check whether there's already a session with this URI
		for(sessionIterator iter = sessionsBegin(); iter != sessionsEnd(); iter++)
		{
			sessionState *s = *iter;
			if((s->mSIPURI == uri) || (s->mAlternateSIPURI == uri))
			{
				// TODO: I need to think about this logic... it's possible that this case should raise an internal error.
				result = s;
				break;
			}
		}
	}
	else // (!handle.empty())
	{
		// Check for an existing session with this handle
		sessionMap::iterator iter = mSessionsByHandle.find(&handle);
		
		if(iter != mSessionsByHandle.end())
		{
			result = iter->second;
		}
	}

	if(!result)
	{
		// No existing session found.
		
		LL_DEBUGS("Voice") << "adding new session: handle " << handle << " URI " << uri << LL_ENDL;
		result = new sessionState();
		result->mSIPURI = uri;
		result->mHandle = handle;
		
		mSessions.insert(result);

		if(!result->mHandle.empty())
		{
			mSessionsByHandle.insert(sessionMap::value_type(&(result->mHandle), result));
		}
	}
	else
	{
		// Found an existing session
		
		if(uri != result->mSIPURI)
		{
			// TODO: Should this be an internal error?
			LL_DEBUGS("Voice") << "changing uri from " << result->mSIPURI << " to " << uri << LL_ENDL;
			setSessionURI(result, uri);
		}

		if(handle != result->mHandle)
		{
			if(handle.empty())
			{
				// There's at least one race condition where where addSession was clearing an existing session handle, which caused things to break.
				LL_DEBUGS("Voice") << "NOT clearing handle " << result->mHandle << LL_ENDL;
			}
			else
			{
				// TODO: Should this be an internal error?
				LL_DEBUGS("Voice") << "changing handle from " << result->mHandle << " to " << handle << LL_ENDL;
				setSessionHandle(result, handle);
			}
		}
		
		LL_DEBUGS("Voice") << "returning existing session: handle " << handle << " URI " << uri << LL_ENDL;
	}

	verifySessionState();
		
	return result;
}

void LLVoiceClient::setSessionHandle(sessionState *session, const std::string &handle)
{
	// Have to remove the session from the handle-indexed map before changing the handle, or things will break badly.
	
	if(!session->mHandle.empty())
	{
		// Remove session from the map if it should have been there.
		sessionMap::iterator iter = mSessionsByHandle.find(&(session->mHandle));
		if(iter != mSessionsByHandle.end())
		{
			if(iter->second != session)
			{
				LL_ERRS("Voice") << "Internal error: session mismatch!" << LL_ENDL;
			}

			mSessionsByHandle.erase(iter);
		}
		else
		{
			LL_ERRS("Voice") << "Internal error: session handle not found in map!" << LL_ENDL;
		}
	}
			
	session->mHandle = handle;

	if(!handle.empty())
	{
		mSessionsByHandle.insert(sessionMap::value_type(&(session->mHandle), session));
	}

	verifySessionState();
}

void LLVoiceClient::setSessionURI(sessionState *session, const std::string &uri)
{
	// There used to be a map of session URIs to sessions, which made this complex....
	session->mSIPURI = uri;

	verifySessionState();
}

void LLVoiceClient::deleteSession(sessionState *session)
{
	// Remove the session from the handle map
	if(!session->mHandle.empty())
	{
		sessionMap::iterator iter = mSessionsByHandle.find(&(session->mHandle));
		if(iter != mSessionsByHandle.end())
		{
			if(iter->second != session)
			{
				LL_ERRS("Voice") << "Internal error: session mismatch" << LL_ENDL;
			}
			mSessionsByHandle.erase(iter);
		}
	}

	// Remove the session from the URI map
	mSessions.erase(session);
	
	// At this point, the session should be unhooked from all lists and all state should be consistent.
	verifySessionState();

	// If this is the current audio session, clean up the pointer which will soon be dangling.
	if(mAudioSession == session)
	{
		mAudioSession = NULL;
		mAudioSessionChanged = true;
	}

	// ditto for the next audio session
	if(mNextAudioSession == session)
	{
		mNextAudioSession = NULL;
	}

	// delete the session
	delete session;
}

void LLVoiceClient::deleteAllSessions()
{
	LL_DEBUGS("Voice") << "called" << LL_ENDL;

	while(!mSessions.empty())
	{
		deleteSession(*(sessionsBegin()));
	}
	
	if(!mSessionsByHandle.empty())
	{
		LL_ERRS("Voice") << "Internal error: empty session map, non-empty handle map" << LL_ENDL;
	}
}

void LLVoiceClient::verifySessionState(void)
{
	// This is mostly intended for debugging problems with session state management.
	LL_DEBUGS("Voice") << "Total session count: " << mSessions.size() << " , session handle map size: " << mSessionsByHandle.size() << LL_ENDL;

	for(sessionIterator iter = sessionsBegin(); iter != sessionsEnd(); iter++)
	{
		sessionState *session = *iter;

		LL_DEBUGS("Voice") << "session " << session << ": handle " << session->mHandle << ", URI " << session->mSIPURI << LL_ENDL;
		
		if(!session->mHandle.empty())
		{
			// every session with a non-empty handle needs to be in the handle map
			sessionMap::iterator i2 = mSessionsByHandle.find(&(session->mHandle));
			if(i2 == mSessionsByHandle.end())
			{
				LL_ERRS("Voice") << "internal error (handle " << session->mHandle << " not found in session map)" << LL_ENDL;
			}
			else
			{
				if(i2->second != session)
				{
					LL_ERRS("Voice") << "internal error (handle " << session->mHandle << " in session map points to another session)" << LL_ENDL;
				}
			}
		}
	}
		
	// check that every entry in the handle map points to a valid session in the session set
	for(sessionMap::iterator iter = mSessionsByHandle.begin(); iter != mSessionsByHandle.end(); iter++)
	{
		sessionState *session = iter->second;
		sessionIterator i2 = mSessions.find(session);
		if(i2 == mSessions.end())
		{
			LL_ERRS("Voice") << "internal error (session for handle " << session->mHandle << " not found in session map)" << LL_ENDL;
		}
		else
		{
			if(session->mHandle != (*i2)->mHandle)
			{
				LL_ERRS("Voice") << "internal error (session for handle " << session->mHandle << " points to session with different handle " << (*i2)->mHandle << ")" << LL_ENDL;
			}
		}
	}
}

LLVoiceClient::buddyListEntry::buddyListEntry(const std::string &uri) :
	mURI(uri)
{
	mOnlineSL = false;
	mOnlineSLim = false;
	mCanSeeMeOnline = true;
	mHasBlockListEntry = false;
	mHasAutoAcceptListEntry = false;
	mNameResolved = false;
	mInVivoxBuddies = false;
	mInSLFriends = false;
	mNeedsNameUpdate = false;
}

void LLVoiceClient::processBuddyListEntry(const std::string &uri, const std::string &displayName)
{
	buddyListEntry *buddy = addBuddy(uri, displayName);
	buddy->mInVivoxBuddies = true;	
}

LLVoiceClient::buddyListEntry *LLVoiceClient::addBuddy(const std::string &uri)
{
	std::string empty;
	buddyListEntry *buddy = addBuddy(uri, empty);
	if(buddy->mDisplayName.empty())
	{
		buddy->mNameResolved = false;
	}
	return buddy;
}

LLVoiceClient::buddyListEntry *LLVoiceClient::addBuddy(const std::string &uri, const std::string &displayName)
{
	buddyListEntry *result = NULL;
	buddyListMap::iterator iter = mBuddyListMap.find(&uri);
	
	if(iter != mBuddyListMap.end())
	{
		// Found a matching buddy already in the map.
		LL_DEBUGS("Voice") << "adding existing buddy " << uri << LL_ENDL;
		result = iter->second;
	}

	if(!result)
	{
		// participant isn't already in one list or the other.
		LL_DEBUGS("Voice") << "adding new buddy " << uri << LL_ENDL;
		result = new buddyListEntry(uri);
		result->mDisplayName = displayName;

		if(IDFromName(uri, result->mUUID)) 
		{
			// Extracted UUID from name successfully.
		}
		else
		{
			LL_DEBUGS("Voice") << "Couldn't find ID for buddy " << uri << " (\"" << displayName << "\")" << LL_ENDL;
		}

		mBuddyListMap.insert(buddyListMap::value_type(&(result->mURI), result));
	}
	
	return result;
}

LLVoiceClient::buddyListEntry *LLVoiceClient::findBuddy(const std::string &uri)
{
	buddyListEntry *result = NULL;
	buddyListMap::iterator iter = mBuddyListMap.find(&uri);
	if(iter != mBuddyListMap.end())
	{
		result = iter->second;
	}
	
	return result;
}

LLVoiceClient::buddyListEntry *LLVoiceClient::findBuddy(const LLUUID &id)
{
	buddyListEntry *result = NULL;
	buddyListMap::iterator iter;

	for(iter = mBuddyListMap.begin(); iter != mBuddyListMap.end(); iter++)
	{
		if(iter->second->mUUID == id)
		{
			result = iter->second;
			break;
		}
	}
	
	return result;
}

LLVoiceClient::buddyListEntry *LLVoiceClient::findBuddyByDisplayName(const std::string &name)
{
	buddyListEntry *result = NULL;
	buddyListMap::iterator iter;

	for(iter = mBuddyListMap.begin(); iter != mBuddyListMap.end(); iter++)
	{
		if(iter->second->mDisplayName == name)
		{
			result = iter->second;
			break;
		}
	}
	
	return result;
}

void LLVoiceClient::deleteBuddy(const std::string &uri)
{
	buddyListMap::iterator iter = mBuddyListMap.find(&uri);
	if(iter != mBuddyListMap.end())
	{
		LL_DEBUGS("Voice") << "deleting buddy " << uri << LL_ENDL;
		buddyListEntry *buddy = iter->second;
		mBuddyListMap.erase(iter);
		delete buddy;
	}
	else
	{
		LL_DEBUGS("Voice") << "attempt to delete nonexistent buddy " << uri << LL_ENDL;
	}
	
}

void LLVoiceClient::deleteAllBuddies(void)
{
	while(!mBuddyListMap.empty())
	{
		deleteBuddy(*(mBuddyListMap.begin()->first));
	}
	
	// Don't want to correlate with friends list when we've emptied the buddy list.
	mBuddyListMapPopulated = false;
	
	// Don't want to correlate with friends list when we've reset the block rules.
	mBlockRulesListReceived = false;
	mAutoAcceptRulesListReceived = false;
}

void LLVoiceClient::deleteAllBlockRules(void)
{
	// Clear the block list entry flags from all local buddy list entries
	buddyListMap::iterator buddy_it;
	for(buddy_it = mBuddyListMap.begin(); buddy_it != mBuddyListMap.end(); buddy_it++)
	{
		buddy_it->second->mHasBlockListEntry = false;
	}
}

void LLVoiceClient::deleteAllAutoAcceptRules(void)
{
	// Clear the auto-accept list entry flags from all local buddy list entries
	buddyListMap::iterator buddy_it;
	for(buddy_it = mBuddyListMap.begin(); buddy_it != mBuddyListMap.end(); buddy_it++)
	{
		buddy_it->second->mHasAutoAcceptListEntry = false;
	}
}

void LLVoiceClient::addBlockRule(const std::string &blockMask, const std::string &presenceOnly)
{
	buddyListEntry *buddy = NULL;

	// blockMask is the SIP URI of a friends list entry
	buddyListMap::iterator iter = mBuddyListMap.find(&blockMask);
	if(iter != mBuddyListMap.end())
	{
		LL_DEBUGS("Voice") << "block list entry for " << blockMask << LL_ENDL;
		buddy = iter->second;
	}

	if(buddy == NULL)
	{
		LL_DEBUGS("Voice") << "block list entry for unknown buddy " << blockMask << LL_ENDL;
		buddy = addBuddy(blockMask);
	}
	
	if(buddy != NULL)
	{
		buddy->mHasBlockListEntry = true;
	}
}

void LLVoiceClient::addAutoAcceptRule(const std::string &autoAcceptMask, const std::string &autoAddAsBuddy)
{
	buddyListEntry *buddy = NULL;

	// blockMask is the SIP URI of a friends list entry
	buddyListMap::iterator iter = mBuddyListMap.find(&autoAcceptMask);
	if(iter != mBuddyListMap.end())
	{
		LL_DEBUGS("Voice") << "auto-accept list entry for " << autoAcceptMask << LL_ENDL;
		buddy = iter->second;
	}

	if(buddy == NULL)
	{
		LL_DEBUGS("Voice") << "auto-accept list entry for unknown buddy " << autoAcceptMask << LL_ENDL;
		buddy = addBuddy(autoAcceptMask);
	}

	if(buddy != NULL)
	{
		buddy->mHasAutoAcceptListEntry = true;
	}
}

LLVoiceClient::voiceFontEntry::voiceFontEntry(LLUUID& id) :
	mID(id),
	mFontIndex(0),
	mHasExpired(false),
	mFontType(VOICE_FONT_TYPE_NONE),
	mFontStatus(VOICE_FONT_STATUS_NONE)
{
}

LLVoiceClient::voiceFontEntry::~voiceFontEntry()
{
}

void LLVoiceClient::deleteAllVoiceFonts()
{
	// All sessions should be removed first as FontIDs will be invalid
	llassert(mSessions.empty());

	LL_DEBUGS("Voice") << "Clearing voice font list." << LL_ENDL;

	mVoiceFontList.clear();

	voice_font_map_t::iterator iter;

	for (iter = mVoiceFontMap.begin(); iter == mVoiceFontMap.end(); ++iter)
	{
		delete iter->second;
	}
	mVoiceFontMap.clear();
}

void LLVoiceClient::addVoiceFont(const S32 font_index,
								 const std::string &name,
								 const std::string &description,
								 const std::string &expiration_date,
								 const bool has_expired,
								 const S32 font_type,
								 const S32 font_status)
{
	// Vivox SessionFontIDs are not guaranteed to remain the same between
	// sessions or grids so use a UUID for the name.

	// If received name is not a UUID, fudge one by hashing the name and type
	LLUUID font_id;
	if (LLUUID::validate(name))
	{
		font_id = LLUUID(name);
	}
	else
	{
		font_id.generate(STRINGIZE(font_type << ":" << name));
	}

	voiceFontEntry *font = NULL;

	// Hopefully won't happen, but behave gracefully if there is a duplicate
	// by Replacing the previous one unless this one has expired.
	// *TODO: Should maybe check for the later expiry date if neither has
	// expired, and favour user fonts over root fonts? But as we shouldn't
	// have duplicates anyway, it's probably not worth the effort.
	voice_font_map_t::iterator iter = mVoiceFontMap.find(&font_id);
	bool duplicate = (iter != mVoiceFontMap.end());
	if (duplicate)
	{
		LL_DEBUGS("Voice") << "Voice font " << font_index << " duplicates " << iter->second->mFontIndex << "!" << LL_ENDL;

		if (!has_expired)
		{
			font = iter->second;
		}
	}
	else
	{
		font = new voiceFontEntry(font_id);
	}

	if (font)
	{
		font->mFontIndex = font_index;
		// Use the description for the human readable name if available, as the
		// "name" will probably be a UUID.
		font->mName = description.empty() ? name : description;
		font->mExpirationDate = expiration_date;
		font->mHasExpired = has_expired;
		font->mFontType = font_type;
		font->mFontStatus = font_status;

		LL_DEBUGS("Voice") << "Adding voice font : " << font_id << " (" << font_index << ") : " << name << (has_expired?" (Expired)":"") << LL_ENDL;

		if (font_type < VOICE_FONT_TYPE_NONE || font_type >= VOICE_FONT_TYPE_UNKNOWN)
		{
			LL_DEBUGS("Voice") << "Unknown voice font type: " << font_type << LL_ENDL;
		}
		if (font_status < VOICE_FONT_STATUS_NONE || font_status >= VOICE_FONT_STATUS_UNKNOWN)
		{
			LL_DEBUGS("Voice") << "Unknown voice font status: " << font_status << LL_ENDL;
		}

		if (!duplicate)
		{
			mVoiceFontMap.insert(voice_font_map_t::value_type(&(font->mID), font));
			mVoiceFontList.insert(voice_font_list_t::value_type(&(font->mName), &(font->mID)));
		}
	}
}

bool LLVoiceClient::setVoiceFont(const LLUUID& id)
{
	if (!mAudioSession || !mAudioSession->mVoiceEnabled || !hasVoiceFonts())
	{
		LL_DEBUGS("Voice") << "Voice fonts not available." << LL_ENDL;
		return false;
	}

	if (id.isNull() || (mVoiceFontMap.find(&id) != mVoiceFontMap.end()))
	{
		// *TODO: Check for expired fonts
		mAudioSession->mVoiceFontID = id;
	}
	else
	{
		LL_DEBUGS("Voice") << "Invalid voice font " << id << LL_ENDL;
		return false;
	}

	sessionSetVoiceFontSendMessage(mAudioSession);
	return true;
}

const LLUUID LLVoiceClient::getVoiceFont()
{
	if (mAudioSession)
	{
		return getVoiceFont(mAudioSession->mHandle);
	}
	else
	{
		return LLUUID::null;
	}
}

const LLUUID LLVoiceClient::getVoiceFont(const std::string &session_handle)
{
	LLUUID result;
	if (hasVoiceFonts())
	{
		sessionState *session = findSession(session_handle);
		if (session)
		{
			result = mAudioSession->mVoiceFontID;
		}
	}
	return result;
}

S32 LLVoiceClient::getVoiceFontIndex(const LLUUID& id) const
{
	S32 result = 0;
	if (!id.isNull())
	{
		voice_font_map_t::const_iterator it = mVoiceFontMap.find(&id);
		if (it != mVoiceFontMap.end())
		{
			result = it->second->mFontIndex;
		}
		else
		{
			LL_DEBUGS("Voice") << "Selected voice font " << id << " is not available." << LL_ENDL;
		}
	}
	return result;
}

void LLVoiceClient::accountListBlockRulesResponse(int statusCode, const std::string &statusString)
{
	// Block list entries were updated via addBlockRule() during parsing.  Just flag that we're done.
	mBlockRulesListReceived = true;
}

void LLVoiceClient::accountListAutoAcceptRulesResponse(int statusCode, const std::string &statusString)
{
	// Block list entries were updated via addBlockRule() during parsing.  Just flag that we're done.
	mAutoAcceptRulesListReceived = true;
}

void LLVoiceClient::accountGetSessionFontsResponse(int statusCode, const std::string &statusString)
{
	// Voice font list entries were updated via addVoiceFont() during parsing.
	if(getState() == stateLoggedIn)
	{
		setState(stateFontListReceived);
	}
}

void LLVoiceClient::addObserver(LLVoiceClientParticipantObserver* observer)
{
	mParticipantObservers.insert(observer);
}

void LLVoiceClient::removeObserver(LLVoiceClientParticipantObserver* observer)
{
	mParticipantObservers.erase(observer);
}

void LLVoiceClient::notifyParticipantObservers()
{
	for (observer_set_t::iterator it = mParticipantObservers.begin();
		it != mParticipantObservers.end();
		)
	{
		LLVoiceClientParticipantObserver* observer = *it;
		observer->onChange();
		// In case onChange() deleted an entry.
		it = mParticipantObservers.upper_bound(observer);
	}
}

void LLVoiceClient::addObserver(LLVoiceClientStatusObserver* observer)
{
	mStatusObservers.insert(observer);
}

void LLVoiceClient::removeObserver(LLVoiceClientStatusObserver* observer)
{
	mStatusObservers.erase(observer);
}

void LLVoiceClient::notifyStatusObservers(LLVoiceClientStatusObserver::EStatusType status)
{
	if(mAudioSession)
	{
		if(status == LLVoiceClientStatusObserver::ERROR_UNKNOWN)
		{
			switch(mAudioSession->mErrorStatusCode)
			{
				case 20713:		status = LLVoiceClientStatusObserver::ERROR_CHANNEL_FULL; 		break;
				case 20714:		status = LLVoiceClientStatusObserver::ERROR_CHANNEL_LOCKED; 	break;
				case 20715:
					//invalid channel, we may be using a set of poorly cached
					//info
					status = LLVoiceClientStatusObserver::ERROR_NOT_AVAILABLE;
					break;
				case 1009:
					//invalid username and password
					status = LLVoiceClientStatusObserver::ERROR_NOT_AVAILABLE;
					break;
			}

			// Reset the error code to make sure it won't be reused later by accident.
			mAudioSession->mErrorStatusCode = 0;
		}
		else if(status == LLVoiceClientStatusObserver::STATUS_LEFT_CHANNEL)
		{
			switch(mAudioSession->mErrorStatusCode)
			{
				case 404:	// NOT_FOUND
				case 480:	// TEMPORARILY_UNAVAILABLE
				case 408:	// REQUEST_TIMEOUT
					// call failed because other user was not available
					// treat this as an error case
					status = LLVoiceClientStatusObserver::ERROR_NOT_AVAILABLE;

					// Reset the error code to make sure it won't be reused later by accident.
					mAudioSession->mErrorStatusCode = 0;
				break;
			}
		}
	}
		
	LL_DEBUGS("Voice") 
		<< " " << LLVoiceClientStatusObserver::status2string(status)  
		<< ", session URI " << getAudioSessionURI() 
		<< (inSpatialChannel()?", proximal is true":", proximal is false")
	<< LL_ENDL;

	for (status_observer_set_t::iterator it = mStatusObservers.begin();
		it != mStatusObservers.end();
		)
	{
		LLVoiceClientStatusObserver* observer = *it;
		observer->onChange(status, getAudioSessionURI(), inSpatialChannel());
		// In case onError() deleted an entry.
		it = mStatusObservers.upper_bound(observer);
	}

}

void LLVoiceClient::addObserver(LLFriendObserver* observer)
{
	mFriendObservers.insert(observer);
}

void LLVoiceClient::removeObserver(LLFriendObserver* observer)
{
	mFriendObservers.erase(observer);
}

void LLVoiceClient::notifyFriendObservers()
{
	for (friend_observer_set_t::iterator it = mFriendObservers.begin();
		it != mFriendObservers.end();
		)
	{
		LLFriendObserver* observer = *it;
		it++;
		// The only friend-related thing we notify on is online/offline transitions.
		observer->changed(LLFriendObserver::ONLINE);
	}
}

void LLVoiceClient::lookupName(const LLUUID &id)
{
	BOOL is_group = FALSE;
	gCacheName->get(id, is_group, &LLVoiceClient::onAvatarNameLookup);
}

//static
void LLVoiceClient::onAvatarNameLookup(const LLUUID& id, const std::string& first, const std::string& last, BOOL is_group)
{
	if(gVoiceClient)
	{
		std::string name = llformat("%s %s", first.c_str(), last.c_str());
		gVoiceClient->avatarNameResolved(id, name);
	}
}

void LLVoiceClient::avatarNameResolved(const LLUUID &id, const std::string &name)
{
	// If the avatar whose name just resolved is on our friends list, resync the friends list.
	if(LLAvatarTracker::instance().getBuddyInfo(id) != NULL)
	{
		mFriendsListDirty = true;
	}
	
	// Iterate over all sessions.
	for(sessionIterator iter = sessionsBegin(); iter != sessionsEnd(); iter++)
	{
		sessionState *session = *iter;

		// Check for this user as a participant in this session
		participantState *participant = session->findParticipantByID(id);
		if(participant)
		{
			// Found -- fill in the name
			participant->mAccountName = name;
			// and post a "participants updated" message to listeners later.
			session->mParticipantsChanged = true;
		}
		
		// Check whether this is a p2p session whose caller name just resolved
		if(session->mCallerID == id)
		{
			// this session's "caller ID" just resolved.  Fill in the name.
			session->mName = name;
			if(session->mTextInvitePending)
			{
				session->mTextInvitePending = false;

				// We don't need to call gIMMgr->addP2PSession() here.  The first incoming message will create the panel.				
			}
			if(session->mVoiceInvitePending)
			{
				session->mVoiceInvitePending = false;

				gIMMgr->inviteToSession(
					session->mIMSessionID,
					session->mName,
					session->mCallerID, 
					session->mName, 
					IM_SESSION_P2P_INVITE, 
					LLIMMgr::INVITATION_TYPE_VOICE,
					session->mHandle,
					session->mSIPURI);
			}
			
		}
	}
}

class LLViewerParcelVoiceInfo : public LLHTTPNode
{
	virtual void post(
		LLHTTPNode::ResponsePtr response,
		const LLSD& context,
		const LLSD& input) const
	{
		//the parcel you are in has changed something about its
		//voice information

		//this is a misnomer, as it can also be when you are not in
		//a parcel at all.  Should really be something like
		//LLViewerVoiceInfoChanged.....
		if ( input.has("body") )
		{
			LLSD body = input["body"];

			//body has "region_name" (str), "parcel_local_id"(int),
			//"voice_credentials" (map).

			//body["voice_credentials"] has "channel_uri" (str),
			//body["voice_credentials"] has "channel_credentials" (str)

			//if we really wanted to be extra careful,
			//we'd check the supplied
			//local parcel id to make sure it's for the same parcel
			//we believe we're in
			if ( body.has("voice_credentials") )
			{
				LLSD voice_credentials = body["voice_credentials"];
				std::string uri;
				std::string credentials;

				if ( voice_credentials.has("channel_uri") )
				{
					uri = voice_credentials["channel_uri"].asString();
				}
				if ( voice_credentials.has("channel_credentials") )
				{
					credentials =
						voice_credentials["channel_credentials"].asString();
				}

				gVoiceClient->setSpatialChannel(uri, credentials);
			}
		}
	}
};

class LLViewerRequiredVoiceVersion : public LLHTTPNode
{
	static BOOL sAlertedUser;
	virtual void post(
		LLHTTPNode::ResponsePtr response,
		const LLSD& context,
		const LLSD& input) const
	{
		//You received this messsage (most likely on region cross or
		//teleport)
		if ( input.has("body") && input["body"].has("major_version") )
		{
			int major_voice_version =
				input["body"]["major_version"].asInteger();
// 			int minor_voice_version =
// 				input["body"]["minor_version"].asInteger();

			if (gVoiceClient &&
				(major_voice_version > VOICE_MAJOR_VERSION) )
			{
				if (!sAlertedUser)
				{
					//sAlertedUser = TRUE;
					LLNotificationsUtil::add("VoiceVersionMismatch");
					gSavedSettings.setBOOL("EnableVoiceChat", FALSE); // toggles listener
				}
			}
		}
	}
};
BOOL LLViewerRequiredVoiceVersion::sAlertedUser = FALSE;

LLHTTPRegistration<LLViewerParcelVoiceInfo>
    gHTTPRegistrationMessageParcelVoiceInfo(
		"/message/ParcelVoiceInfo");

LLHTTPRegistration<LLViewerRequiredVoiceVersion>
    gHTTPRegistrationMessageRequiredVoiceVersion(
		"/message/RequiredVoiceVersion");<|MERGE_RESOLUTION|>--- conflicted
+++ resolved
@@ -5247,13 +5247,8 @@
 			else
 			{
 				// Create a UUID by hashing the URI, but do NOT set mAvatarIDValid.
-<<<<<<< HEAD
-				// This tells code in LLVoiceClient that the ID will not be in the name cache.
-				setUUIDFromStringHash(result->mAvatarID, uri);
-=======
-				// This tells both code in LLVoiceClient and code in llfloateractivespeakers.cpp that the ID will not be in the name cache.
+				// This indicates that the ID will not be in the name cache.
 				result->mAvatarID.generate(uri);
->>>>>>> e9b613e8
 			}
 		}
 		
