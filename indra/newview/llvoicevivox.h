--- conflicted
+++ resolved
@@ -79,7 +79,6 @@
 	/// @name LLVoiceModuleInterface virtual implementations
 	///  @see LLVoiceModuleInterface
 	//@{
-<<<<<<< HEAD
 	void init(LLPumpIO *pump) override;	// Call this once at application startup (creates connector)
 	void terminate() override;	// Call this to clean up during shutdown
 
@@ -89,22 +88,10 @@
 
 	// Returns true if vivox has successfully logged in and is not in error state
 	bool isVoiceWorking() const override;
-=======
-	virtual void init(LLPumpIO *pump) override;	// Call this once at application startup (creates connector)
-	virtual void terminate() override;	// Call this to clean up during shutdown
-	
-	virtual const LLVoiceVersionInfo& getVersion() override;
-	
-	virtual void updateSettings() override; // call after loading settings and whenever they change
-
-	// Returns true if vivox has successfully logged in and is not in error state	
-	virtual bool isVoiceWorking() const override;
->>>>>>> b242d696
 
 	/////////////////////
 	/// @name Tuning
 	//@{
-<<<<<<< HEAD
 	void tuningStart() override;
 	void tuningStop() override;
 	bool inTuningMode() override;
@@ -112,15 +99,7 @@
 	void tuningSetMicVolume(float volume) override;
 	void tuningSetSpeakerVolume(float volume) override;
 	float tuningGetEnergy(void) override;
-=======
-	virtual void tuningStart() override;
-	virtual void tuningStop() override;
-	virtual bool inTuningMode() override;
-	
-	virtual void tuningSetMicVolume(float volume) override;
-	virtual void tuningSetSpeakerVolume(float volume) override;
-	virtual float tuningGetEnergy(void) override;
->>>>>>> b242d696
+
 	//@}
 
 	/////////////////////
@@ -128,20 +107,13 @@
 	//@{
 	// This returns true when it's safe to bring up the "device settings" dialog in the prefs.
 	// i.e. when the daemon is running and connected, and the device lists are populated.
-<<<<<<< HEAD
 	bool deviceSettingsAvailable() override;
 	bool deviceSettingsUpdated() override;  //return if the list has been updated and never fetched,  only to be called from the voicepanel.
 
-=======
-	virtual bool deviceSettingsAvailable() override;
-	virtual bool deviceSettingsUpdated() override;  //return if the list has been updated and never fetched,  only to be called from the voicepanel.
-	
->>>>>>> b242d696
 	// Requery the vivox daemon for the current list of input/output devices.
 	// If you pass true for clearCurrentList, deviceSettingsAvailable() will be false until the query has completed
 	// (use this if you want to know when it's done).
 	// If you pass false, you'll have no way to know when the query finishes, but the device lists will not appear empty in the interim.
-<<<<<<< HEAD
 	void refreshDeviceLists(bool clearCurrentList = true) override;
 
 	void setCaptureDevice(const std::string& name) override;
@@ -167,44 +139,11 @@
 	// NOTE: this will return true if the session can't be found.
 	BOOL isSessionTextIMPossible(const LLUUID &session_id) override;
 
-
-=======
-	virtual void refreshDeviceLists(bool clearCurrentList = true) override;
-	
-	virtual void setCaptureDevice(const std::string& name) override;
-	virtual void setRenderDevice(const std::string& name) override;
-	
-	virtual LLVoiceDeviceList& getCaptureDevices() override;
-	virtual LLVoiceDeviceList& getRenderDevices() override;
-	//@}	
-	
-	virtual void getParticipantList(std::set<LLUUID> &participants) override;
-	virtual bool isParticipant(const LLUUID& speaker_id) override;
-
-	// Send a text message to the specified user, initiating the session if necessary.
-	// virtual BOOL sendTextMessage(const LLUUID& participant_id, const std::string& message) const {return false;};
-	
-	// close any existing text IM session with the specified user
-	virtual void endUserIMSession(const LLUUID &uuid) override;
-
-	// Returns true if calling back the session URI after the session has closed is possible.
-	// Currently this will be false only for PSTN P2P calls.		
-	// NOTE: this will return true if the session can't be found. 
-	virtual BOOL isSessionCallBackPossible(const LLUUID &session_id) override;
-	
-	// Returns true if the session can accepte text IM's.
-	// Currently this will be false only for PSTN P2P calls.
-	// NOTE: this will return true if the session can't be found. 
-	virtual BOOL isSessionTextIMPossible(const LLUUID &session_id) override;
-	
-	
->>>>>>> b242d696
 	////////////////////////////
 	/// @name Channel stuff
 	//@{
 	// returns true iff the user is currently in a proximal (local spatial) channel.
 	// Note that gestures should only fire if this returns true.
-<<<<<<< HEAD
 	bool inProximalChannel() override;
 
 	void setNonSpatialChannel(const LLSD& channelInfo,
@@ -222,23 +161,6 @@
 	bool isCurrentChannel(const LLSD &channelInfo) override;
     bool compareChannels(const LLSD &channelInfo1, const LLSD &channelInfo2) override;
 
-=======
-	virtual bool inProximalChannel() override;
-	
-	virtual void setNonSpatialChannel(const std::string &uri,
-									  const std::string &credentials) override;
-	
-	virtual bool setSpatialChannel(const std::string &uri,
-								   const std::string &credentials) override;
-	
-	virtual void leaveNonSpatialChannel() override;
-	
-	virtual void leaveChannel(void) override;
-	
-	// Returns the URI of the current channel, or an empty string if not currently in a channel.
-	// NOTE that it will return an empty string if it's in the process of joining a channel.
-	virtual std::string getCurrentChannel() override;
->>>>>>> b242d696
 	//@}
 
 
@@ -246,15 +168,9 @@
 	/// @name LLVoiceP2POutgoingCallInterface
 	//@{
 	// start a voice channel with the specified user
-<<<<<<< HEAD
 	void callUser(const LLUUID &uuid) override;
     void hangup() override;
-=======
-	virtual void callUser(const LLUUID &uuid) override;
-	virtual bool isValidChannel(std::string &channelHandle) override;
-	virtual bool answerInvite(std::string &channelHandle) override;
-	virtual void declineInvite(std::string &channelHandle) override;
->>>>>>> b242d696
+
 	//@}
 
     LLVoiceP2POutgoingCallInterface *getOutgoingCallInterface() override { return this; }
@@ -267,34 +183,20 @@
 	/////////////////////////
 	/// @name Volume/gain
 	//@{
-<<<<<<< HEAD
     void setVoiceVolume(F32 volume) override;
     void setMicGain(F32 volume) override;
-=======
-	virtual void setVoiceVolume(F32 volume) override;
-	virtual void setMicGain(F32 volume) override;
->>>>>>> b242d696
 	//@}
 
 	/////////////////////////
 	/// @name enable disable voice and features
 	//@{
-<<<<<<< HEAD
 	void setVoiceEnabled(bool enabled) override;
 	void setMuteMic(bool muted) override;		// Set the mute state of the local mic.
-=======
-	virtual bool voiceEnabled() override;
-	virtual void setVoiceEnabled(bool enabled) override;
-	virtual BOOL lipSyncEnabled() override;
-	virtual void setLipSyncEnabled(BOOL enabled) override;
-	virtual void setMuteMic(bool muted) override;		// Set the mute state of the local mic.
->>>>>>> b242d696
 	//@}
 
 	//////////////////////////
 	/// @name nearby speaker accessors
 	//@{
-<<<<<<< HEAD
 	std::string getDisplayName(const LLUUID& id) override;
 	BOOL isParticipantAvatar(const LLUUID &id) override;
 	BOOL getIsSpeaking(const LLUUID& id) override;
@@ -302,23 +204,11 @@
 	F32 getCurrentPower(const LLUUID& id) override;		// "power" is related to "amplitude" in a defined way.  I'm just not sure what the formula is...
 	F32 getUserVolume(const LLUUID& id) override;
 	void setUserVolume(const LLUUID& id, F32 volume) override; // set's volume for specified agent, from 0-1 (where .5 is nominal)
-=======
-	virtual BOOL getVoiceEnabled(const LLUUID& id) override;		// true if we've received data for this avatar
-	virtual std::string getDisplayName(const LLUUID& id) override;
-	virtual BOOL isParticipantAvatar(const LLUUID &id) override;
-	virtual BOOL getIsSpeaking(const LLUUID& id) override;
-	virtual BOOL getIsModeratorMuted(const LLUUID& id) override;
-	virtual F32 getCurrentPower(const LLUUID& id) override;		// "power" is related to "amplitude" in a defined way.  I'm just not sure what the formula is...
-	virtual BOOL getOnMuteList(const LLUUID& id) override;
-	virtual F32 getUserVolume(const LLUUID& id) override;
-	virtual void setUserVolume(const LLUUID& id, F32 volume) override; // set's volume for specified agent, from 0-1 (where .5 is nominal)
->>>>>>> b242d696
 	//@}
 
 	// authorize the user
-	virtual void userAuthorized(const std::string& user_id,
-								const LLUUID &agentID) override;
-<<<<<<< HEAD
+	void userAuthorized(const std::string& user_id,
+					    const LLUUID &agentID) override;
 
 	//////////////////////////////
 	/// @name Status notification
@@ -332,21 +222,6 @@
 	//@}
 
 	std::string sipURIFromID(const LLUUID &id) override;
-=======
-	
-	//////////////////////////////
-	/// @name Status notification
-	//@{
-	virtual void addObserver(LLVoiceClientStatusObserver* observer) override;
-	virtual void removeObserver(LLVoiceClientStatusObserver* observer) override;
-	virtual void addObserver(LLFriendObserver* observer) override;
-	virtual void removeObserver(LLFriendObserver* observer) override;
-	virtual void addObserver(LLVoiceClientParticipantObserver* observer) override;
-	virtual void removeObserver(LLVoiceClientParticipantObserver* observer) override;
-	//@}
-	
-	virtual std::string sipURIFromID(const LLUUID &id) override;
->>>>>>> b242d696
 	//@}
 
 	/// @name LLVoiceEffectInterface virtual implementations
@@ -356,7 +231,6 @@
 	//////////////////////////
 	/// @name Accessors
 	//@{
-<<<<<<< HEAD
 	bool setVoiceEffect(const LLUUID& id) override;
 	const LLUUID getVoiceEffect() override;
 	LLSD getVoiceEffectProperties(const LLUUID& id) override;
@@ -364,33 +238,18 @@
 	void refreshVoiceEffectLists(bool clear_lists) override;
 	const voice_effect_list_t& getVoiceEffectList() const override;
 	const voice_effect_list_t& getVoiceEffectTemplateList() const override;
-=======
-	virtual bool setVoiceEffect(const LLUUID& id) override;
-	virtual const LLUUID getVoiceEffect() override;
-	virtual LLSD getVoiceEffectProperties(const LLUUID& id) override;
-
-	virtual void refreshVoiceEffectLists(bool clear_lists) override;
-	virtual const voice_effect_list_t& getVoiceEffectList() const override;
-	virtual const voice_effect_list_t& getVoiceEffectTemplateList() const override;
->>>>>>> b242d696
 	//@}
 
 	//////////////////////////////
 	/// @name Status notification
 	//@{
-<<<<<<< HEAD
 	void addObserver(LLVoiceEffectObserver* observer) override;
 	void removeObserver(LLVoiceEffectObserver* observer) override;
-=======
-	virtual void addObserver(LLVoiceEffectObserver* observer) override;
-	virtual void removeObserver(LLVoiceEffectObserver* observer) override;
->>>>>>> b242d696
 	//@}
 
 	//////////////////////////////
 	/// @name Effect preview buffer
 	//@{
-<<<<<<< HEAD
 	void enablePreviewBuffer(bool enable) override;
 	void recordPreviewBuffer() override;
 	void playPreviewBuffer(const LLUUID& effect_id = LLUUID::null) override;
@@ -398,15 +257,6 @@
 
 	bool isPreviewRecording() override;
 	bool isPreviewPlaying() override;
-=======
-	virtual void enablePreviewBuffer(bool enable) override;
-	virtual void recordPreviewBuffer() override;
-	virtual void playPreviewBuffer(const LLUUID& effect_id = LLUUID::null) override;
-	virtual void stopPreviewBuffer() override;
-
-	virtual bool isPreviewRecording() override;
-	virtual bool isPreviewPlaying() override;
->>>>>>> b242d696
 	//@}
 
 	//@}
@@ -909,11 +759,7 @@
 	bool inSpatialChannel(void);
 	LLSD getAudioSessionChannelInfo();
 	std::string getAudioSessionHandle();
-<<<<<<< HEAD
-
-=======
-			
->>>>>>> b242d696
+
     void setHidden(bool hidden) override; //virtual
 	void sendPositionAndVolumeUpdate(void);
 
