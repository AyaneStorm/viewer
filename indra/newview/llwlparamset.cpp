--- conflicted
+++ resolved
@@ -337,18 +337,6 @@
 	setStarBrightness((1 - weight) * (F32) src.getStarBrightness()
 		+ weight * (F32) dest.getStarBrightness());
 
-<<<<<<< HEAD
-#if 0
-	llassert(src.getSunAngle() >= - F_PI && 
-					src.getSunAngle() <= 3 * F_PI);
-	llassert(dest.getSunAngle() >= - F_PI && 
-					dest.getSunAngle() <= 3 * F_PI);
-	llassert(src.getEastAngle() >= 0 && 
-					src.getEastAngle() <= 4 * F_PI);
-	llassert(dest.getEastAngle() >= 0 && 
-					dest.getEastAngle() <= 4 * F_PI);
-#endif
-=======
 	// FIXME: we have established that this assert fails
 	// frequently. Someone who understands the code needs to figure
 	// out if it matters. In the meantime, disabling the checks so we
@@ -362,7 +350,6 @@
 	//				src.getEastAngle() <= 4 * F_PI);
 	//llassert(dest.getEastAngle() >= 0 && 
 	//				dest.getEastAngle() <= 4 * F_PI);
->>>>>>> 5986bf48
 
 	// sun angle and east angle require some handling to make sure
 	// they go in circles.  Yes quaternions would work better.
