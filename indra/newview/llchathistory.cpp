--- conflicted
+++ resolved
@@ -201,12 +201,6 @@
 
 		setTimeField(chat.mTimeStr);
 		
-<<<<<<< HEAD
-		LLUICtrl* timeBox = getChild<LLUICtrl>("time_box");
-		timeBox->setValue(chat.mTimeStr);
-
-=======
->>>>>>> 04cf3fef
 		LLAvatarIconCtrl* icon = getChild<LLAvatarIconCtrl>("avatar_icon");
 
 		if(mSourceType != CHAT_SOURCE_AGENT)
