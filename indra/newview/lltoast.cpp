--- conflicted
+++ resolved
@@ -46,19 +46,11 @@
 /*virtual*/
 bool LLToastLifeTimer::tick()
 {
-<<<<<<< HEAD
-	if (mEventTimer.hasExpired())
-	{
-		mToast->expire();
-	}
-	return false;
-=======
     if (mEventTimer.hasExpired())
     {
         mToast->expire();
     }
-    return FALSE;
->>>>>>> e7eced3c
+    return false;
 }
 
 void LLToastLifeTimer::stop()
@@ -106,59 +98,6 @@
     lifetime_secs("lifetime_secs", gSavedSettings.getS32("NotificationToastLifeTime"))
 {};
 
-<<<<<<< HEAD
-LLToast::LLToast(const LLToast::Params& p) 
-:	LLModalDialog(LLSD(), p.is_modal),
-	mToastLifetime(p.lifetime_secs),
-	mToastFadingTime(p.fading_time_secs),
-	mNotificationID(p.notif_id),  
-	mSessionID(p.session_id),
-	mCanFade(p.can_fade),
-	mCanBeStored(p.can_be_stored),
-	mHideBtnEnabled(p.enable_hide_btn),
-	mHideBtn(NULL),
-	mPanel(NULL),
-	mNotification(p.notification),
-	mIsHidden(false),
-	mHideBtnPressed(false),
-	mIsTip(p.is_tip),
-	mWrapperPanel(NULL),
-	mIsFading(false),
-	mIsHovered(false)
-{
-	mTimer.reset(new LLToastLifeTimer(this, p.lifetime_secs));
-
-	buildFromFile("panel_toast.xml", true);
-
-	setCanDrag(false);
-
-	mWrapperPanel = getChild<LLPanel>("wrapper_panel");
-
-	setBackgroundOpaque(true); // *TODO: obsolete
-	updateTransparency();
-
-	if(p.panel())
-	{
-		insertPanel(p.panel);
-	}
-
-	if(mHideBtnEnabled)
-	{
-		mHideBtn = getChild<LLButton>("hide_btn");
-		mHideBtn->setClickedCallback(boost::bind(&LLToast::hide,this));
-	}
-
-	// init callbacks if present
-	if(!p.on_delete_toast().empty())
-	{
-		mOnDeleteToastSignal.connect(p.on_delete_toast());
-	}
-
-	if (isModal())
-	{
-		sModalToastsList.push_front(this);
-	}
-=======
 LLToast::LLToast(const LLToast::Params& p)
 :   LLModalDialog(LLSD(), p.is_modal),
     mToastLifetime(p.lifetime_secs),
@@ -180,13 +119,13 @@
 {
     mTimer.reset(new LLToastLifeTimer(this, p.lifetime_secs));
 
-    buildFromFile("panel_toast.xml");
-
-    setCanDrag(FALSE);
+    buildFromFile("panel_toast.xml", true);
+
+    setCanDrag(false);
 
     mWrapperPanel = getChild<LLPanel>("wrapper_panel");
 
-    setBackgroundOpaque(TRUE); // *TODO: obsolete
+    setBackgroundOpaque(true); // *TODO: obsolete
     updateTransparency();
 
     if(p.panel())
@@ -210,7 +149,6 @@
     {
         sModalToastsList.push_front(this);
     }
->>>>>>> e7eced3c
 }
 
 void LLToast::reshape(S32 width, S32 height, bool called_from_parent)
@@ -229,11 +167,7 @@
         mTimer->stop();
     }
 
-<<<<<<< HEAD
-	return true;
-=======
-    return TRUE;
->>>>>>> e7eced3c
+    return true;
 }
 
 //--------------------------------------------------------------------------
@@ -273,25 +207,14 @@
 //--------------------------------------------------------------------------
 void LLToast::hide()
 {
-<<<<<<< HEAD
-	if (!mIsHidden)
-	{
-		setVisible(false);
-		setFading(false);
-		mTimer->stop();
-		mIsHidden = true;
-		mOnFadeSignal(this); 
-	}
-=======
     if (!mIsHidden)
     {
-        setVisible(FALSE);
+        setVisible(false);
         setFading(false);
         mTimer->stop();
         mIsHidden = true;
         mOnFadeSignal(this);
     }
->>>>>>> e7eced3c
 }
 
 /*virtual*/
@@ -513,96 +436,6 @@
 
 void LLToast::updateHoveredState()
 {
-<<<<<<< HEAD
-	S32 x, y;
-	LLUI::getInstance()->getMousePositionScreen(&x, &y);
-
-	LLRect panel_rc = mWrapperPanel->calcScreenRect();
-	LLRect button_rc;
-	if(mHideBtn)
-	{
-		button_rc = mHideBtn->calcScreenRect();
-	}
-
-	if (!panel_rc.pointInRect(x, y) && !button_rc.pointInRect(x, y))
-	{
-		// mouse is not over this toast
-		mIsHovered = false;
-	}
-	else
-	{
-		bool is_overlapped_by_other_floater = false;
-
-		const child_list_t* child_list = gFloaterView->getChildList();
-
-		// find this toast in gFloaterView child list to check whether any floater
-		// with higher Z-order is visible under the mouse pointer overlapping this toast
-		child_list_const_reverse_iter_t r_iter = std::find(child_list->rbegin(), child_list->rend(), this);
-		if (r_iter != child_list->rend())
-		{
-			// skip this toast and proceed to views above in Z-order
-			for (++r_iter; r_iter != child_list->rend(); ++r_iter)
-			{
-				LLView* view = *r_iter;
-				is_overlapped_by_other_floater = view->isInVisibleChain() && view->calcScreenRect().pointInRect(x, y);
-				if (is_overlapped_by_other_floater)
-				{
-					break;
-				}
-			}
-		}
-
-		mIsHovered = !is_overlapped_by_other_floater;
-	}
-
-	LLToastLifeTimer* timer = getTimer();
-	
-	if (timer)
-	{	
-		// Started timer means the mouse had left the toast previously.
-		// If toast is hovered in the current frame we should handle
-		// a mouse enter event.
-		if(timer->getStarted() && mIsHovered)
-		{
-			mOnToastHoverSignal(this, MOUSE_ENTER);
-			
-			updateTransparency();
-			
-			//toasts fading is management by Screen Channel
-			
-			sendChildToFront(mHideBtn);
-			if(mHideBtn && mHideBtn->getEnabled())
-			{
-				mHideBtn->setVisible(true);
-			}
-			
-			mToastMouseEnterSignal(this, getValue());
-		}
-		// Stopped timer means the mouse had entered the toast previously.
-		// If the toast is not hovered in the current frame we should handle
-		// a mouse leave event.
-		else if(!timer->getStarted() && !mIsHovered)
-		{
-			mOnToastHoverSignal(this, MOUSE_LEAVE);
-			
-			updateTransparency();
-			
-			//toasts fading is management by Screen Channel
-			
-			if(mHideBtn && mHideBtn->getEnabled())
-			{
-				if( mHideBtnPressed )
-				{
-					mHideBtnPressed = false;
-					return;
-				}
-				mHideBtn->setVisible(false);
-			}
-			
-			mToastMouseLeaveSignal(this, getValue());
-		}
-	}
-=======
     S32 x, y;
     LLUI::getInstance()->getMousePositionScreen(&x, &y);
 
@@ -662,7 +495,7 @@
             sendChildToFront(mHideBtn);
             if(mHideBtn && mHideBtn->getEnabled())
             {
-                mHideBtn->setVisible(TRUE);
+                mHideBtn->setVisible(true);
             }
 
             mToastMouseEnterSignal(this, getValue());
@@ -685,13 +518,12 @@
                     mHideBtnPressed = false;
                     return;
                 }
-                mHideBtn->setVisible(FALSE);
+                mHideBtn->setVisible(false);
             }
 
             mToastMouseLeaveSignal(this, getValue());
         }
     }
->>>>>>> e7eced3c
 }
 
 void LLToast::setBackgroundOpaque(bool b)
