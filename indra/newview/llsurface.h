--- conflicted
+++ resolved
@@ -112,15 +112,10 @@
     LLSurfacePatch *resolvePatchGlobal(const LLVector3d &position_global) const;
 
     // Update methods (called during idle, normally)
-    BOOL idleUpdate(F32 max_update_time);
-
-<<<<<<< HEAD
-	// Update methods (called during idle, normally)
     template<bool PBR>
-	bool idleUpdate(F32 max_update_time);
-=======
+    bool idleUpdate(F32 max_update_time);
+
     BOOL containsPosition(const LLVector3 &position);
->>>>>>> 33ad8db7
 
     void moveZ(const S32 x, const S32 y, const F32 delta);
 
