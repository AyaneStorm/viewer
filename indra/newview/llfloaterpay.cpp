--- conflicted
+++ resolved
@@ -81,43 +81,9 @@
 class LLFloaterPay : public LLFloater
 {
 public:
-<<<<<<< HEAD
-	LLFloaterPay(const LLSD& key);
-	virtual ~LLFloaterPay();
-	/*virtual*/	bool	postBuild();
-	/*virtual*/ void onClose(bool app_quitting);
-	
-	void setCallback(money_callback callback) { mCallback = callback; }
-	
-
-	static void payViaObject(money_callback callback, LLSafeHandle<LLObjectSelection> selection);
-	
-	static void payDirectly(money_callback callback,
-							const LLUUID& target_id,
-							bool is_group);
-	static bool payConfirmationCallback(const LLSD& notification,
-										const LLSD& response,
-										give_money_ptr info);
-
-private:
-	static void onCancel(void* data);
-	static void onKeystroke(LLLineEditor* editor, void* data);
-	static void onGive(give_money_ptr info);
-	void give(S32 amount);
-	static void processPayPriceReply(LLMessageSystem* msg, void **userdata);
-	void finishPayUI(const LLUUID& target_id, bool is_group);
-
-protected:
-	std::vector<give_money_ptr> mCallbackData;
-	money_callback mCallback;
-	LLTextBox* mObjectNameText;
-	LLUUID mTargetUUID;
-	bool mTargetIsGroup;
-	bool mHaveName;
-=======
     LLFloaterPay(const LLSD& key);
     virtual ~LLFloaterPay();
-    /*virtual*/ BOOL    postBuild();
+    /*virtual*/ bool    postBuild();
     /*virtual*/ void onClose(bool app_quitting);
 
     void setCallback(money_callback callback) { mCallback = callback; }
@@ -138,16 +104,15 @@
     static void onGive(give_money_ptr info);
     void give(S32 amount);
     static void processPayPriceReply(LLMessageSystem* msg, void **userdata);
-    void finishPayUI(const LLUUID& target_id, BOOL is_group);
+    void finishPayUI(const LLUUID& target_id, bool is_group);
 
 protected:
     std::vector<give_money_ptr> mCallbackData;
     money_callback mCallback;
     LLTextBox* mObjectNameText;
     LLUUID mTargetUUID;
-    BOOL mTargetIsGroup;
-    BOOL mHaveName;
->>>>>>> e7eced3c
+    bool mTargetIsGroup;
+    bool mHaveName;
 
     LLButton* mQuickPayButton[MAX_PAY_BUTTONS];
     give_money_ptr mQuickPayInfo[MAX_PAY_BUTTONS];
@@ -160,23 +125,13 @@
 const S32 PAY_AMOUNT_NOTIFICATION = 200;
 
 LLFloaterPay::LLFloaterPay(const LLSD& key)
-<<<<<<< HEAD
-	: LLFloater(key),
-	  mCallbackData(),
-	  mCallback(NULL),
-	  mObjectNameText(NULL),
-	  mTargetUUID(key.asUUID()),
-	  mTargetIsGroup(false),
-	  mHaveName(false)
-=======
     : LLFloater(key),
       mCallbackData(),
       mCallback(NULL),
       mObjectNameText(NULL),
       mTargetUUID(key.asUUID()),
-      mTargetIsGroup(FALSE),
-      mHaveName(FALSE)
->>>>>>> e7eced3c
+      mTargetIsGroup(false),
+      mHaveName(false)
 {
 }
 
@@ -199,100 +154,64 @@
 {
     S32 i = 0;
 
-<<<<<<< HEAD
-	childSetAction("fastpay 1", boost::bind(LLFloaterPay::onGive, info));
-	getChildView("fastpay 1")->setVisible(false);
-=======
     give_money_ptr info = give_money_ptr(new LLGiveMoneyInfo(this, PAY_BUTTON_DEFAULT_0));
     mCallbackData.push_back(info);
->>>>>>> e7eced3c
 
     childSetAction("fastpay 1", boost::bind(LLFloaterPay::onGive, info));
-    getChildView("fastpay 1")->setVisible(FALSE);
+    getChildView("fastpay 1")->setVisible(false);
 
     mQuickPayButton[i] = getChild<LLButton>("fastpay 1");
     mQuickPayInfo[i] = info;
     ++i;
 
-<<<<<<< HEAD
-	childSetAction("fastpay 5", boost::bind(LLFloaterPay::onGive, info));
-	getChildView("fastpay 5")->setVisible(false);
-=======
     info = give_money_ptr(new LLGiveMoneyInfo(this, PAY_BUTTON_DEFAULT_1));
     mCallbackData.push_back(info);
->>>>>>> e7eced3c
 
     childSetAction("fastpay 5", boost::bind(LLFloaterPay::onGive, info));
-    getChildView("fastpay 5")->setVisible(FALSE);
+    getChildView("fastpay 5")->setVisible(false);
 
     mQuickPayButton[i] = getChild<LLButton>("fastpay 5");
     mQuickPayInfo[i] = info;
     ++i;
 
-<<<<<<< HEAD
-	childSetAction("fastpay 10", boost::bind(LLFloaterPay::onGive, info));
-	getChildView("fastpay 10")->setVisible(false);
-=======
     info = give_money_ptr(new LLGiveMoneyInfo(this, PAY_BUTTON_DEFAULT_2));
     mCallbackData.push_back(info);
->>>>>>> e7eced3c
 
     childSetAction("fastpay 10", boost::bind(LLFloaterPay::onGive, info));
-    getChildView("fastpay 10")->setVisible(FALSE);
+    getChildView("fastpay 10")->setVisible(false);
 
     mQuickPayButton[i] = getChild<LLButton>("fastpay 10");
     mQuickPayInfo[i] = info;
     ++i;
 
-<<<<<<< HEAD
-	childSetAction("fastpay 20", boost::bind(LLFloaterPay::onGive, info));
-	getChildView("fastpay 20")->setVisible(false);
-=======
     info = give_money_ptr(new LLGiveMoneyInfo(this, PAY_BUTTON_DEFAULT_3));
     mCallbackData.push_back(info);
->>>>>>> e7eced3c
 
     childSetAction("fastpay 20", boost::bind(LLFloaterPay::onGive, info));
-    getChildView("fastpay 20")->setVisible(FALSE);
+    getChildView("fastpay 20")->setVisible(false);
 
     mQuickPayButton[i] = getChild<LLButton>("fastpay 20");
     mQuickPayInfo[i] = info;
     ++i;
 
-<<<<<<< HEAD
-	getChildView("amount text")->setVisible(false);
-	getChildView("amount")->setVisible(false);
-=======
->>>>>>> e7eced3c
-
-    getChildView("amount text")->setVisible(FALSE);
-    getChildView("amount")->setVisible(FALSE);
+
+    getChildView("amount text")->setVisible(false);
+    getChildView("amount")->setVisible(false);
 
     getChild<LLLineEditor>("amount")->setKeystrokeCallback(&LLFloaterPay::onKeystroke, this);
     getChild<LLLineEditor>("amount")->setPrevalidate(LLTextValidate::validateNonNegativeS32);
 
-<<<<<<< HEAD
-	childSetAction("pay btn", boost::bind(LLFloaterPay::onGive, info));
-	setDefaultBtn("pay btn");
-	getChildView("pay btn")->setVisible(false);
-	getChildView("pay btn")->setEnabled(false);
-=======
     info = give_money_ptr(new LLGiveMoneyInfo(this, 0));
     mCallbackData.push_back(info);
->>>>>>> e7eced3c
 
     childSetAction("pay btn", boost::bind(LLFloaterPay::onGive, info));
     setDefaultBtn("pay btn");
-    getChildView("pay btn")->setVisible(FALSE);
-    getChildView("pay btn")->setEnabled(FALSE);
-
-<<<<<<< HEAD
-	return true;
-=======
+    getChildView("pay btn")->setVisible(false);
+    getChildView("pay btn")->setEnabled(false);
+
     childSetAction("cancel btn",&LLFloaterPay::onCancel,this);
 
-    return TRUE;
->>>>>>> e7eced3c
+    return true;
 }
 
 // virtual
@@ -305,135 +224,6 @@
 // static
 void LLFloaterPay::processPayPriceReply(LLMessageSystem* msg, void **userdata)
 {
-<<<<<<< HEAD
-	LLFloaterPay* self = (LLFloaterPay*)userdata;
-	if (self)
-	{
-		S32 price;
-		LLUUID target;
-
-		msg->getUUIDFast(_PREHASH_ObjectData,_PREHASH_ObjectID,target);
-		if (target != self->mTargetUUID)
-		{
-			// This is a message for a different object's pay info
-			return;
-		}
-
-		msg->getS32Fast(_PREHASH_ObjectData,_PREHASH_DefaultPayPrice,price);
-		
-		if (PAY_PRICE_HIDE == price)
-		{
-			self->getChildView("amount")->setVisible(false);
-			self->getChildView("pay btn")->setVisible(false);
-			self->getChildView("amount text")->setVisible(false);
-		}
-		else if (PAY_PRICE_DEFAULT == price)
-		{			
-			self->getChildView("amount")->setVisible(true);
-			self->getChildView("pay btn")->setVisible(true);
-			self->getChildView("amount text")->setVisible(true);
-		}
-		else
-		{
-			// PAY_PRICE_HIDE and PAY_PRICE_DEFAULT are negative values
-			// So we take the absolute value here after we have checked for those cases
-			
-			self->getChildView("amount")->setVisible(true);
-			self->getChildView("pay btn")->setVisible(true);
-			self->getChildView("pay btn")->setEnabled(true);
-			self->getChildView("amount text")->setVisible(true);
-
-			self->getChild<LLUICtrl>("amount")->setValue(llformat("%d", llabs(price)));
-		}
-
-		S32 num_blocks = msg->getNumberOfBlocksFast(_PREHASH_ButtonData);
-		S32 i = 0;
-		if (num_blocks > MAX_PAY_BUTTONS) num_blocks = MAX_PAY_BUTTONS;
-
-		S32 max_pay_amount = 0;
-		S32 padding_required = 0;
-
-		for (i=0;i<num_blocks;++i)
-		{
-			S32 pay_button;
-			msg->getS32Fast(_PREHASH_ButtonData,_PREHASH_PayButton,pay_button,i);
-			if (pay_button > 0)
-			{
-				std::string button_str = "L$";
-				button_str += LLResMgr::getInstance()->getMonetaryString( pay_button );
-
-				self->mQuickPayButton[i]->setLabelSelected(button_str);
-				self->mQuickPayButton[i]->setLabelUnselected(button_str);
-				self->mQuickPayButton[i]->setVisible(true);
-				self->mQuickPayInfo[i]->mAmount = pay_button;
-
-				if ( pay_button > max_pay_amount )
-				{
-					max_pay_amount = pay_button;
-				}
-			}
-			else
-			{
-				self->mQuickPayButton[i]->setVisible(false);
-			}
-		}
-
-		// build a string containing the maximum value and calc nerw button width from it.
-		std::string balance_str = "L$";
-		balance_str += LLResMgr::getInstance()->getMonetaryString( max_pay_amount );
-		const LLFontGL* font = LLFontGL::getFontSansSerif();
-		S32 new_button_width = font->getWidth( std::string(balance_str));
-		new_button_width += ( 12 + 12 );	// padding
-
-		// dialong is sized for 2 digit pay amounts - larger pay values need to be scaled
-		const S32 threshold = 100000;
-		if ( max_pay_amount >= threshold )
-		{
-			S32 num_digits_threshold = (S32)log10((double)threshold) + 1;
-			S32 num_digits_max = (S32)log10((double)max_pay_amount) + 1;
-				
-			// calculate the extra width required by 2 buttons with max amount and some commas
-			padding_required = ( num_digits_max - num_digits_threshold + ( num_digits_max / 3 ) ) * font->getWidth( std::string("0") );
-		};
-
-		// change in button width
-		S32 button_delta = new_button_width - FASTPAY_BUTTON_WIDTH;
-		if ( button_delta < 0 ) 
-			button_delta = 0;
-
-		// now we know the maximum amount, we can resize all the buttons to be 
-		for (i=0;i<num_blocks;++i)
-		{
-			LLRect r;
-			r = self->mQuickPayButton[i]->getRect();
-
-			// RHS button colum needs to move further because LHS changed too
-			if ( i % 2 )
-			{
-				r.setCenterAndSize( r.getCenterX() + ( button_delta * 3 ) / 2 , 
-					r.getCenterY(), 
-						r.getWidth() + button_delta, 
-							r.getHeight() ); 
-			}
-			else
-			{
-				r.setCenterAndSize( r.getCenterX() + button_delta / 2, 
-					r.getCenterY(), 
-						r.getWidth() + button_delta, 
-						r.getHeight() ); 
-			}
-			self->mQuickPayButton[i]->setRect( r );
-		}
-
-		for (i=num_blocks;i<MAX_PAY_BUTTONS;++i)
-		{
-			self->mQuickPayButton[i]->setVisible(false);
-		}
-
-		self->reshape( self->getRect().getWidth() + padding_required, self->getRect().getHeight(), false );
-	}
-	msg->setHandlerFunc("PayPriceReply",NULL,NULL);
-=======
     LLFloaterPay* self = (LLFloaterPay*)userdata;
     if (self)
     {
@@ -451,25 +241,25 @@
 
         if (PAY_PRICE_HIDE == price)
         {
-            self->getChildView("amount")->setVisible(FALSE);
-            self->getChildView("pay btn")->setVisible(FALSE);
-            self->getChildView("amount text")->setVisible(FALSE);
+            self->getChildView("amount")->setVisible(false);
+            self->getChildView("pay btn")->setVisible(false);
+            self->getChildView("amount text")->setVisible(false);
         }
         else if (PAY_PRICE_DEFAULT == price)
         {
-            self->getChildView("amount")->setVisible(TRUE);
-            self->getChildView("pay btn")->setVisible(TRUE);
-            self->getChildView("amount text")->setVisible(TRUE);
+            self->getChildView("amount")->setVisible(true);
+            self->getChildView("pay btn")->setVisible(true);
+            self->getChildView("amount text")->setVisible(true);
         }
         else
         {
             // PAY_PRICE_HIDE and PAY_PRICE_DEFAULT are negative values
             // So we take the absolute value here after we have checked for those cases
 
-            self->getChildView("amount")->setVisible(TRUE);
-            self->getChildView("pay btn")->setVisible(TRUE);
-            self->getChildView("pay btn")->setEnabled(TRUE);
-            self->getChildView("amount text")->setVisible(TRUE);
+            self->getChildView("amount")->setVisible(true);
+            self->getChildView("pay btn")->setVisible(true);
+            self->getChildView("pay btn")->setEnabled(true);
+            self->getChildView("amount text")->setVisible(true);
 
             self->getChild<LLUICtrl>("amount")->setValue(llformat("%d", llabs(price)));
         }
@@ -492,7 +282,7 @@
 
                 self->mQuickPayButton[i]->setLabelSelected(button_str);
                 self->mQuickPayButton[i]->setLabelUnselected(button_str);
-                self->mQuickPayButton[i]->setVisible(TRUE);
+                self->mQuickPayButton[i]->setVisible(true);
                 self->mQuickPayInfo[i]->mAmount = pay_button;
 
                 if ( pay_button > max_pay_amount )
@@ -502,7 +292,7 @@
             }
             else
             {
-                self->mQuickPayButton[i]->setVisible(FALSE);
+                self->mQuickPayButton[i]->setVisible(false);
             }
         }
 
@@ -555,58 +345,17 @@
 
         for (i=num_blocks;i<MAX_PAY_BUTTONS;++i)
         {
-            self->mQuickPayButton[i]->setVisible(FALSE);
-        }
-
-        self->reshape( self->getRect().getWidth() + padding_required, self->getRect().getHeight(), FALSE );
+            self->mQuickPayButton[i]->setVisible(false);
+        }
+
+        self->reshape( self->getRect().getWidth() + padding_required, self->getRect().getHeight(), false );
     }
     msg->setHandlerFunc("PayPriceReply",NULL,NULL);
->>>>>>> e7eced3c
 }
 
 // static
 void LLFloaterPay::payViaObject(money_callback callback, LLSafeHandle<LLObjectSelection> selection)
 {
-<<<<<<< HEAD
-	// Object that lead to the selection, may be child
-	LLViewerObject* object = selection->getPrimaryObject();
-	if (!object)
-		return;
-	
-	LLFloaterPay *floater = LLFloaterReg::showTypedInstance<LLFloaterPay>("pay_object", LLSD(object->getID()));
-	if (!floater)
-		return;
-	
-	floater->setCallback(callback);
-	// Hold onto the selection until we close
-	floater->mObjectSelection = selection;
-
-	LLSelectNode* node = selection->getFirstRootNode();
-	if (!node) 
-	{
-		// object no longer exists
-		LLNotificationsUtil::add("PayObjectFailed");
-		floater->closeFloater();
-		return;
-	}
-	
-	LLHost target_region = object->getRegion()->getHost();
-	
-	LLMessageSystem* msg = gMessageSystem;
-	msg->newMessageFast(_PREHASH_RequestPayPrice);
-	msg->nextBlockFast(_PREHASH_ObjectData);
-	msg->addUUIDFast(_PREHASH_ObjectID, object->getID());
-	msg->sendReliable(target_region);
-	msg->setHandlerFuncFast(_PREHASH_PayPriceReply, processPayPriceReply,(void **)floater);
-	
-	LLUUID owner_id;
-	bool is_group = false;
-	node->mPermissions->getOwnership(owner_id, is_group);
-	
-	floater->getChild<LLUICtrl>("object_name_text")->setValue(node->mName);
-
-	floater->finishPayUI(owner_id, is_group);
-=======
     // Object that lead to the selection, may be child
     LLViewerObject* object = selection->getPrimaryObject();
     if (!object)
@@ -639,38 +388,18 @@
     msg->setHandlerFuncFast(_PREHASH_PayPriceReply, processPayPriceReply,(void **)floater);
 
     LLUUID owner_id;
-    BOOL is_group = FALSE;
+    bool is_group = false;
     node->mPermissions->getOwnership(owner_id, is_group);
 
     floater->getChild<LLUICtrl>("object_name_text")->setValue(node->mName);
 
     floater->finishPayUI(owner_id, is_group);
->>>>>>> e7eced3c
 }
 
 void LLFloaterPay::payDirectly(money_callback callback,
                                const LLUUID& target_id,
                                bool is_group)
 {
-<<<<<<< HEAD
-	LLFloaterPay *floater = LLFloaterReg::showTypedInstance<LLFloaterPay>("pay_resident", LLSD(target_id));
-	if (!floater)
-		return;
-	
-	floater->setCallback(callback);
-	floater->mObjectSelection = NULL;
-	
-	floater->getChildView("amount")->setVisible(true);
-	floater->getChildView("pay btn")->setVisible(true);
-	floater->getChildView("amount text")->setVisible(true);
-
-	for(S32 i=0;i<MAX_PAY_BUTTONS;++i)
-	{
-		floater->mQuickPayButton[i]->setVisible(true);
-	}
-	
-	floater->finishPayUI(target_id, is_group);
-=======
     LLFloaterPay *floater = LLFloaterReg::showTypedInstance<LLFloaterPay>("pay_resident", LLSD(target_id));
     if (!floater)
         return;
@@ -678,17 +407,16 @@
     floater->setCallback(callback);
     floater->mObjectSelection = NULL;
 
-    floater->getChildView("amount")->setVisible(TRUE);
-    floater->getChildView("pay btn")->setVisible(TRUE);
-    floater->getChildView("amount text")->setVisible(TRUE);
+    floater->getChildView("amount")->setVisible(true);
+    floater->getChildView("pay btn")->setVisible(true);
+    floater->getChildView("amount text")->setVisible(true);
 
     for(S32 i=0;i<MAX_PAY_BUTTONS;++i)
     {
-        floater->mQuickPayButton[i]->setVisible(TRUE);
+        floater->mQuickPayButton[i]->setVisible(true);
     }
 
     floater->finishPayUI(target_id, is_group);
->>>>>>> e7eced3c
 }
 
 bool LLFloaterPay::payConfirmationCallback(const LLSD& notification, const LLSD& response, give_money_ptr info)
@@ -710,28 +438,6 @@
 
 void LLFloaterPay::finishPayUI(const LLUUID& target_id, bool is_group)
 {
-<<<<<<< HEAD
-	std::string slurl;
-	if (is_group)
-	{
-		setTitle(getString("payee_group"));
-		slurl = LLSLURL("group", target_id, "inspect").getSLURLString();
-	}
-	else
-	{
-		setTitle(getString("payee_resident"));
-		slurl = LLSLURL("agent", target_id, "inspect").getSLURLString();
-	}
-	getChild<LLTextBox>("payee_name")->setText(slurl);
-	
-	// Make sure the amount field has focus
-
-	LLLineEditor* amount = getChild<LLLineEditor>("amount");
-	amount->setFocus(true);
-	amount->selectAll();
-
-	mTargetIsGroup = is_group;
-=======
     std::string slurl;
     if (is_group)
     {
@@ -748,11 +454,10 @@
     // Make sure the amount field has focus
 
     LLLineEditor* amount = getChild<LLLineEditor>("amount");
-    amount->setFocus(TRUE);
+    amount->setFocus(true);
     amount->selectAll();
 
     mTargetIsGroup = is_group;
->>>>>>> e7eced3c
 }
 
 // static
@@ -837,65 +542,6 @@
 
 void LLFloaterPay::give(S32 amount)
 {
-<<<<<<< HEAD
-	if(mCallback)
-	{
-		// if the amount is 0, that menas that we should use the
-		// text field.
-		if(amount == 0)
-		{
-			amount = atoi(getChild<LLUICtrl>("amount")->getValue().asString().c_str());
-		}
-
-		// Try to pay an object.
-		if (mObjectSelection.notNull())
-		{
-			LLViewerObject* dest_object = gObjectList.findObject(mTargetUUID);
-			if(dest_object)
-			{
-				LLViewerRegion* region = dest_object->getRegion();
-				if (region)
-				{
-					// Find the name of the root object
-					LLSelectNode* node = mObjectSelection->getFirstRootNode();
-					std::string object_name;
-					if (node)
-					{
-						object_name = node->mName;
-					}
-					S32 tx_type = TRANS_PAY_OBJECT;
-					if(dest_object->isAvatar()) tx_type = TRANS_GIFT;
-					mCallback(mTargetUUID, region, amount, false, tx_type, object_name);
-					mObjectSelection = NULL;
-
-					// request the object owner in order to check if the owner needs to be unmuted
-					LLMessageSystem* msg = gMessageSystem;
-					msg->newMessageFast(_PREHASH_RequestObjectPropertiesFamily);
-					msg->nextBlockFast(_PREHASH_AgentData);
-					msg->addUUIDFast(_PREHASH_AgentID, gAgent.getID());
-					msg->addUUIDFast(_PREHASH_SessionID, gAgent.getSessionID());
-					msg->nextBlockFast(_PREHASH_ObjectData);
-					msg->addU32Fast(_PREHASH_RequestFlags, OBJECT_PAY_REQUEST );
-					msg->addUUIDFast(_PREHASH_ObjectID, 	mTargetUUID);
-					msg->sendReliable( region->getHost() );
-				}
-			}
-			else
-			{
-				LLNotificationsUtil::add("PayObjectFailed");
-			}
-		}
-		else
-		{
-			// just transfer the L$
-			std::string paymentMessage(getChild<LLLineEditor>("payment_message")->getValue().asString());
-			mCallback(mTargetUUID, gAgent.getRegion(), amount, mTargetIsGroup, TRANS_GIFT, (paymentMessage.empty() ? LLStringUtil::null : paymentMessage));
-
-			// check if the payee needs to be unmuted
-			LLMuteList::getInstance()->autoRemove(mTargetUUID, LLMuteList::AR_MONEY);
-		}
-	}
-=======
     if(mCallback)
     {
         // if the amount is 0, that menas that we should use the
@@ -923,7 +569,7 @@
                     }
                     S32 tx_type = TRANS_PAY_OBJECT;
                     if(dest_object->isAvatar()) tx_type = TRANS_GIFT;
-                    mCallback(mTargetUUID, region, amount, FALSE, tx_type, object_name);
+                    mCallback(mTargetUUID, region, amount, false, tx_type, object_name);
                     mObjectSelection = NULL;
 
                     // request the object owner in order to check if the owner needs to be unmuted
@@ -953,7 +599,6 @@
             LLMuteList::getInstance()->autoRemove(mTargetUUID, LLMuteList::AR_MONEY);
         }
     }
->>>>>>> e7eced3c
 }
 
 //~~~~~~~~~~~~~~~~~~~~~~~~~~~~~~~~~~~~~~~~~~~~~~~~~~~~~~~~~~~~~~~~~~~~~~~~~~~~~
