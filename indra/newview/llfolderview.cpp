/** 
 * @file llfolderview.cpp
 * @brief Implementation of the folder view collection of classes.
 *
 * $LicenseInfo:firstyear=2001&license=viewerlgpl$
 * Second Life Viewer Source Code
 * Copyright (C) 2010, Linden Research, Inc.
 * 
 * This library is free software; you can redistribute it and/or
 * modify it under the terms of the GNU Lesser General Public
 * License as published by the Free Software Foundation;
 * version 2.1 of the License only.
 * 
 * This library is distributed in the hope that it will be useful,
 * but WITHOUT ANY WARRANTY; without even the implied warranty of
 * MERCHANTABILITY or FITNESS FOR A PARTICULAR PURPOSE.  See the GNU
 * Lesser General Public License for more details.
 * 
 * You should have received a copy of the GNU Lesser General Public
 * License along with this library; if not, write to the Free Software
 * Foundation, Inc., 51 Franklin Street, Fifth Floor, Boston, MA  02110-1301  USA
 * 
 * Linden Research, Inc., 945 Battery Street, San Francisco, CA  94111  USA
 * $/LicenseInfo$
 */

#include "llviewerprecompiledheaders.h"

#include "llfolderview.h"

#include "llcallbacklist.h"
#include "llinventorybridge.h"
#include "llclipboard.h" // *TODO: remove this once hack below gone.
#include "llinventoryfilter.h"
#include "llinventoryfunctions.h"
#include "llinventorymodelbackgroundfetch.h"
#include "llinventorypanel.h"
#include "llfoldertype.h"
#include "llfloaterinventory.h"// hacked in for the bonus context menu items.
#include "llkeyboard.h"
#include "lllineeditor.h"
#include "llmenugl.h"
#include "llpanel.h"
#include "llpreview.h"
#include "llscrollcontainer.h" // hack to allow scrolling
#include "lltooldraganddrop.h"
#include "lltrans.h"
#include "llui.h"
#include "llviewertexture.h"
#include "llviewertexturelist.h"
#include "llviewerjointattachment.h"
#include "llviewermenu.h"
#include "lluictrlfactory.h"
#include "llviewercontrol.h"
#include "llviewerfoldertype.h"
#include "llviewerwindow.h"
#include "llvoavatar.h"
#include "llfloaterproperties.h"
#include "llnotificationsutil.h"

// Linden library includes
#include "lldbstrings.h"
#include "llfocusmgr.h"
#include "llfontgl.h"
#include "llgl.h" 
#include "llrender.h"
#include "llinventory.h"

// Third-party library includes
#include <algorithm>

///----------------------------------------------------------------------------
/// Local function declarations, constants, enums, and typedefs
///----------------------------------------------------------------------------

const S32 RENAME_WIDTH_PAD = 4;
const S32 RENAME_HEIGHT_PAD = 1;
const S32 AUTO_OPEN_STACK_DEPTH = 16;
const S32 MIN_ITEM_WIDTH_VISIBLE = LLFolderViewItem::ICON_WIDTH
			+ LLFolderViewItem::ICON_PAD 
			+ LLFolderViewItem::ARROW_SIZE 
			+ LLFolderViewItem::TEXT_PAD 
			+ /*first few characters*/ 40;
const S32 MINIMUM_RENAMER_WIDTH = 80;

// *TODO: move in params in xml if necessary. Requires modification of LLFolderView & LLInventoryPanel Params.
const S32 STATUS_TEXT_HPAD = 6;
const S32 STATUS_TEXT_VPAD = 8;

enum {
	SIGNAL_NO_KEYBOARD_FOCUS = 1,
	SIGNAL_KEYBOARD_FOCUS = 2
};

F32 LLFolderView::sAutoOpenTime = 1.f;

void delete_selected_item(void* user_data);
void copy_selected_item(void* user_data);
void open_selected_items(void* user_data);
void properties_selected_items(void* user_data);
void paste_items(void* user_data);


//---------------------------------------------------------------------------

// Tells all folders in a folderview to sort their items
// (and only their items, not folders) by a certain function.
class LLSetItemSortFunction : public LLFolderViewFunctor
{
public:
	LLSetItemSortFunction(U32 ordering)
		: mSortOrder(ordering) {}
	virtual ~LLSetItemSortFunction() {}
	virtual void doFolder(LLFolderViewFolder* folder);
	virtual void doItem(LLFolderViewItem* item);

	U32 mSortOrder;
};


// Set the sort order.
void LLSetItemSortFunction::doFolder(LLFolderViewFolder* folder)
{
	folder->setItemSortOrder(mSortOrder);
}

// Do nothing.
void LLSetItemSortFunction::doItem(LLFolderViewItem* item)
{
	return;
}

//---------------------------------------------------------------------------

// Tells all folders in a folderview to close themselves
// For efficiency, calls setOpenArrangeRecursively().
// The calling function must then call:
//	LLFolderView* root = getRoot();
//	if( root )
//	{
//		root->arrange( NULL, NULL );
//		root->scrollToShowSelection();
//	}
// to patch things up.
class LLCloseAllFoldersFunctor : public LLFolderViewFunctor
{
public:
	LLCloseAllFoldersFunctor(BOOL close) { mOpen = !close; }
	virtual ~LLCloseAllFoldersFunctor() {}
	virtual void doFolder(LLFolderViewFolder* folder);
	virtual void doItem(LLFolderViewItem* item);

	BOOL mOpen;
};


// Set the sort order.
void LLCloseAllFoldersFunctor::doFolder(LLFolderViewFolder* folder)
{
	folder->setOpenArrangeRecursively(mOpen);
}

// Do nothing.
void LLCloseAllFoldersFunctor::doItem(LLFolderViewItem* item)
{ }

///----------------------------------------------------------------------------
/// Class LLFolderViewScrollContainer
///----------------------------------------------------------------------------

// virtual
const LLRect LLFolderViewScrollContainer::getScrolledViewRect() const
{
	LLRect rect = LLRect::null;
	if (mScrolledView)
	{
		LLFolderView* folder_view = dynamic_cast<LLFolderView*>(mScrolledView);
		if (folder_view)
		{
			S32 height = folder_view->mRunningHeight;

			rect = mScrolledView->getRect();
			rect.setLeftTopAndSize(rect.mLeft, rect.mTop, rect.getWidth(), height);
		}
	}

	return rect;
}

LLFolderViewScrollContainer::LLFolderViewScrollContainer(const LLScrollContainer::Params& p)
:	LLScrollContainer(p)
{}

///----------------------------------------------------------------------------
/// Class LLFolderView
///----------------------------------------------------------------------------
LLFolderView::Params::Params()
:	task_id("task_id"),
	title("title"),
	use_label_suffix("use_label_suffix"),
	allow_multiselect("allow_multiselect", true),
	show_empty_message("show_empty_message", true),
	show_load_status("show_load_status", true),
	use_ellipses("use_ellipses", false)
{
}


// Default constructor
LLFolderView::LLFolderView(const Params& p)
:	LLFolderViewFolder(p),
	mRunningHeight(0),
	mScrollContainer( NULL ),
	mPopupMenuHandle(),
	mAllowMultiSelect(p.allow_multiselect),
	mShowEmptyMessage(p.show_empty_message),
	mShowFolderHierarchy(FALSE),
	mSourceID(p.task_id),
	mRenameItem( NULL ),
	mNeedsScroll( FALSE ),
	mUseLabelSuffix(p.use_label_suffix),
	mPinningSelectedItem(FALSE),
	mNeedsAutoSelect( FALSE ),
	mAutoSelectOverride(FALSE),
	mNeedsAutoRename(FALSE),
	mDebugFilters(FALSE),
	mSortOrder(LLInventoryFilter::SO_FOLDERS_BY_NAME),	// This gets overridden by a pref immediately
	mFilter( new LLInventoryFilter(p.title) ),
	mShowSelectionContext(FALSE),
	mShowSingleSelection(FALSE),
	mArrangeGeneration(0),
	mSignalSelectCallback(0),
	mMinWidth(0),
	mDragAndDropThisFrame(FALSE),
	mCallbackRegistrar(NULL),
	mParentPanel(p.parent_panel),
	mUseEllipses(p.use_ellipses),
	mDraggingOverItem(NULL),
	mStatusTextBox(NULL)
{
	mRoot = this;

	mShowLoadStatus = p.show_load_status();

	LLRect rect = p.rect;
	LLRect new_rect(rect.mLeft, rect.mBottom + getRect().getHeight(), rect.mLeft + getRect().getWidth(), rect.mBottom);
	setRect( rect );
	reshape(rect.getWidth(), rect.getHeight());
	mIsOpen = TRUE; // this view is always open.
	mAutoOpenItems.setDepth(AUTO_OPEN_STACK_DEPTH);
	mAutoOpenCandidate = NULL;
	mAutoOpenTimer.stop();
	mKeyboardSelection = FALSE;
	const LLFolderViewItem::Params& item_params =
		LLUICtrlFactory::getDefaultParams<LLFolderViewItem>();
	S32 indentation = item_params.folder_indentation();
	mIndentation = -indentation; // children start at indentation 0
	gIdleCallbacks.addFunction(idle, this);

	//clear label
	// go ahead and render root folder as usual
	// just make sure the label ("Inventory Folder") never shows up
	mLabel = LLStringUtil::null;

	//mRenamer->setWriteableBgColor(LLColor4::white);
	// Escape is handled by reverting the rename, not commiting it (default behavior)
	LLLineEditor::Params params;
	params.name("ren");
	params.rect(rect);
	params.font(getLabelFontForStyle(LLFontGL::NORMAL));
	params.max_length.bytes(DB_INV_ITEM_NAME_STR_LEN);
	params.commit_callback.function(boost::bind(&LLFolderView::commitRename, this, _2));
	params.prevalidate_callback(&LLTextValidate::validateASCIIPrintableNoPipe);
	params.commit_on_focus_lost(true);
	params.visible(false);
	mRenamer = LLUICtrlFactory::create<LLLineEditor> (params);
	addChild(mRenamer);

	// Textbox
	LLTextBox::Params text_p;
	LLFontGL* font = getLabelFontForStyle(mLabelStyle);
	LLRect new_r = LLRect(rect.mLeft + ICON_PAD,
			      rect.mTop - TEXT_PAD,
			      rect.mRight,
			      rect.mTop - TEXT_PAD - font->getLineHeight());
	text_p.rect(new_r);
	text_p.name(std::string(p.name));
	text_p.font(font);
	text_p.visible(false);
	text_p.parse_urls(true);
	text_p.wrap(true); // allow multiline text. See EXT-7564, EXT-7047
	// set text padding the same as in People panel. EXT-7047, EXT-4837
	text_p.h_pad(STATUS_TEXT_HPAD);
	text_p.v_pad(STATUS_TEXT_VPAD);
	mStatusTextBox = LLUICtrlFactory::create<LLTextBox> (text_p);
	mStatusTextBox->setFollowsLeft();
	mStatusTextBox->setFollowsTop();
	//addChild(mStatusTextBox);


	// make the popup menu available
	LLMenuGL* menu = LLUICtrlFactory::getInstance()->createFromFile<LLMenuGL>("menu_inventory.xml", gMenuHolder, LLViewerMenuHolderGL::child_registry_t::instance());
	if (!menu)
	{
		menu = LLUICtrlFactory::getDefaultWidget<LLMenuGL>("inventory_menu");
	}
	menu->setBackgroundColor(LLUIColorTable::instance().getColor("MenuPopupBgColor"));
	mPopupMenuHandle = menu->getHandle();

	mListener->openItem();
}

// Destroys the object
LLFolderView::~LLFolderView( void )
{
	closeRenamer();

	// The release focus call can potentially call the
	// scrollcontainer, which can potentially be called with a partly
	// destroyed scollcontainer. Just null it out here, and no worries
	// about calling into the invalid scroll container.
	// Same with the renamer.
	mScrollContainer = NULL;
	mRenameItem = NULL;
	mRenamer = NULL;
	mStatusTextBox = NULL;

	mAutoOpenItems.removeAllNodes();
	gIdleCallbacks.deleteFunction(idle, this);

	if (mPopupMenuHandle.get()) mPopupMenuHandle.get()->die();

	mAutoOpenItems.removeAllNodes();
	clearSelection();
	mItems.clear();
	mFolders.clear();

	mItemMap.clear();

	delete mFilter;
	mFilter = NULL;
}

BOOL LLFolderView::canFocusChildren() const
{
	return FALSE;
}

static LLFastTimer::DeclareTimer FTM_SORT("Sort Inventory");

void LLFolderView::setSortOrder(U32 order)
{
	if (order != mSortOrder)
	{
		LLFastTimer t(FTM_SORT);
		
		mSortOrder = order;

		sortBy(order);
		arrangeAll();
	}
}


U32 LLFolderView::getSortOrder() const
{
	return mSortOrder;
}

BOOL LLFolderView::addFolder( LLFolderViewFolder* folder)
{
	// enforce sort order of My Inventory followed by Library
	if (folder->getListener()->getUUID() == gInventory.getLibraryRootFolderID())
	{
		mFolders.push_back(folder);
	}
	else
	{
		mFolders.insert(mFolders.begin(), folder);
	}
	folder->setShowLoadStatus(mShowLoadStatus);
	folder->setOrigin(0, 0);
	folder->reshape(getRect().getWidth(), 0);
	folder->setVisible(FALSE);
	addChild( folder );
	folder->dirtyFilter();
	folder->requestArrange();
	return TRUE;
}

void LLFolderView::closeAllFolders()
{
	// Close all the folders
	setOpenArrangeRecursively(FALSE, LLFolderViewFolder::RECURSE_DOWN);
	arrangeAll();
}

void LLFolderView::openTopLevelFolders()
{
	for (folders_t::iterator iter = mFolders.begin();
		 iter != mFolders.end();)
	{
		folders_t::iterator fit = iter++;
		(*fit)->setOpen(TRUE);
	}
}

void LLFolderView::setOpenArrangeRecursively(BOOL openitem, ERecurseType recurse)
{
	// call base class to do proper recursion
	LLFolderViewFolder::setOpenArrangeRecursively(openitem, recurse);
	// make sure root folder is always open
	mIsOpen = TRUE;
}

static LLFastTimer::DeclareTimer FTM_ARRANGE("Arrange");

// This view grows and shrinks to enclose all of its children items and folders.
S32 LLFolderView::arrange( S32* unused_width, S32* unused_height, S32 filter_generation )
{
	if (getListener()->getUUID().notNull())
	{
		if (mNeedsSort)
		{
			mFolders.sort(mSortFunction);
			mItems.sort(mSortFunction);
			mNeedsSort = false;
		}
	}

	LLFastTimer t2(FTM_ARRANGE);

	filter_generation = mFilter->getMinRequiredGeneration();
	mMinWidth = 0;

	mHasVisibleChildren = hasFilteredDescendants(filter_generation);
	// arrange always finishes, so optimistically set the arrange generation to the most current
	mLastArrangeGeneration = getRoot()->getArrangeGeneration();

	LLInventoryFilter::EFolderShow show_folder_state =
		getRoot()->getFilter()->getShowFolderState();

	S32 total_width = LEFT_PAD;
	S32 running_height = mDebugFilters ? LLFontGL::getFontMonospace()->getLineHeight() : 0;
	S32 target_height = running_height;
	S32 parent_item_height = getRect().getHeight();

	for (folders_t::iterator iter = mFolders.begin();
		 iter != mFolders.end();)
	{
		folders_t::iterator fit = iter++;
		LLFolderViewFolder* folderp = (*fit);
		if (getDebugFilters())
		{
			folderp->setVisible(TRUE);
		}
		else
		{
			folderp->setVisible((show_folder_state == LLInventoryFilter::SHOW_ALL_FOLDERS || // always show folders?
								 (folderp->getFiltered(filter_generation) || folderp->hasFilteredDescendants(filter_generation))));
		}

		if (folderp->getVisible())
		{
			S32 child_height = 0;
			S32 child_width = 0;
			S32 child_top = parent_item_height - running_height;
			
			target_height += folderp->arrange( &child_width, &child_height, filter_generation );

			mMinWidth = llmax(mMinWidth, child_width);
			total_width = llmax( total_width, child_width );
			running_height += child_height;
			folderp->setOrigin( ICON_PAD, child_top - (*fit)->getRect().getHeight() );
		}
	}

	for (items_t::iterator iter = mItems.begin();
		 iter != mItems.end();)
	{
		items_t::iterator iit = iter++;
		LLFolderViewItem* itemp = (*iit);
		itemp->setVisible(itemp->getFiltered(filter_generation));

		if (itemp->getVisible())
		{
			S32 child_width = 0;
			S32 child_height = 0;
			S32 child_top = parent_item_height - running_height;
			
			target_height += itemp->arrange( &child_width, &child_height, filter_generation );
			itemp->reshape(itemp->getRect().getWidth(), child_height);

			mMinWidth = llmax(mMinWidth, child_width);
			total_width = llmax( total_width, child_width );
			running_height += child_height;
			itemp->setOrigin( ICON_PAD, child_top - itemp->getRect().getHeight() );
		}
	}

	if(!mHasVisibleChildren)// is there any filtered items ?
	{
		//Nope. We need to display status textbox, let's reserve some place for it
		running_height = mStatusTextBox->getTextPixelHeight();
		target_height = running_height;
	}

	mRunningHeight = running_height;
	LLRect scroll_rect = mScrollContainer->getContentWindowRect();
	reshape( llmax(scroll_rect.getWidth(), total_width), running_height );

	LLRect new_scroll_rect = mScrollContainer->getContentWindowRect();
	if (new_scroll_rect.getWidth() != scroll_rect.getWidth())
	{
		reshape( llmax(scroll_rect.getWidth(), total_width), running_height );
	}

	// move item renamer text field to item's new position
	updateRenamerPosition();

	mTargetHeight = (F32)target_height;
	return llround(mTargetHeight);
}

const std::string LLFolderView::getFilterSubString(BOOL trim)
{
	return mFilter->getFilterSubString(trim);
}

static LLFastTimer::DeclareTimer FTM_FILTER("Filter Inventory");

void LLFolderView::filter( LLInventoryFilter& filter )
{
	LLFastTimer t2(FTM_FILTER);
	filter.setFilterCount(llclamp(gSavedSettings.getS32("FilterItemsPerFrame"), 1, 5000));

	if (getCompletedFilterGeneration() < filter.getCurrentGeneration())
	{
		mPassedFilter = FALSE;
		mMinWidth = 0;
		LLFolderViewFolder::filter(filter);
	}
	else
	{
		mPassedFilter = TRUE;
	}
}

void LLFolderView::reshape(S32 width, S32 height, BOOL called_from_parent)
{
	LLRect scroll_rect;
	if (mScrollContainer)
	{
		LLView::reshape(width, height, called_from_parent);
		scroll_rect = mScrollContainer->getContentWindowRect();
	}
	width  = llmax(mMinWidth, scroll_rect.getWidth());
	height = llmax(mRunningHeight, scroll_rect.getHeight());

	// Restrict width within scroll container's width
	if (mUseEllipses && mScrollContainer)
	{
		width = scroll_rect.getWidth();
	}

	LLView::reshape(width, height, called_from_parent);
	mReshapeSignal(mSelectedItems, FALSE);
}

void LLFolderView::addToSelectionList(LLFolderViewItem* item)
{
	if (item->isSelected())
	{
		removeFromSelectionList(item);
	}
	if (mSelectedItems.size())
	{
		mSelectedItems.back()->setIsCurSelection(FALSE);
	}
	item->setIsCurSelection(TRUE);
	mSelectedItems.push_back(item);
}

void LLFolderView::removeFromSelectionList(LLFolderViewItem* item)
{
	if (mSelectedItems.size())
	{
		mSelectedItems.back()->setIsCurSelection(FALSE);
	}

	selected_items_t::iterator item_iter;
	for (item_iter = mSelectedItems.begin(); item_iter != mSelectedItems.end();)
	{
		if (*item_iter == item)
		{
			item_iter = mSelectedItems.erase(item_iter);
		}
		else
		{
			++item_iter;
		}
	}
	if (mSelectedItems.size())
	{
		mSelectedItems.back()->setIsCurSelection(TRUE);
	}
}

LLFolderViewItem* LLFolderView::getCurSelectedItem( void )
{
	if(mSelectedItems.size())
	{
		LLFolderViewItem* itemp = mSelectedItems.back();
		llassert(itemp->getIsCurSelection());
		return itemp;
	}
	return NULL;
}


// Record the selected item and pass it down the hierachy.
BOOL LLFolderView::setSelection(LLFolderViewItem* selection, BOOL openitem,
								BOOL take_keyboard_focus)
{
	mSignalSelectCallback = take_keyboard_focus ? SIGNAL_KEYBOARD_FOCUS : SIGNAL_NO_KEYBOARD_FOCUS;

	if( selection == this )
	{
		return FALSE;
	}

	if( selection && take_keyboard_focus)
	{
		mParentPanel->setFocus(TRUE);
	}

	// clear selection down here because change of keyboard focus can potentially
	// affect selection
	clearSelection();

	if(selection)
	{
		addToSelectionList(selection);
	}

	BOOL rv = LLFolderViewFolder::setSelection(selection, openitem, take_keyboard_focus);
	if(openitem && selection)
	{
		selection->getParentFolder()->requestArrange();
	}

	llassert(mSelectedItems.size() <= 1);

	return rv;
}

void LLFolderView::setSelectionByID(const LLUUID& obj_id, BOOL take_keyboard_focus)
{
	LLFolderViewItem* itemp = getItemByID(obj_id);
	if(itemp && itemp->getListener())
	{
		itemp->arrangeAndSet(TRUE, take_keyboard_focus);
		mSelectThisID.setNull();
		return;
	}
	else
	{
		// save the desired item to be selected later (if/when ready)
		mSelectThisID = obj_id;
	}
}

void LLFolderView::updateSelection()
{
	if (mSelectThisID.notNull())
	{
		setSelectionByID(mSelectThisID, false);
	}
}

BOOL LLFolderView::changeSelection(LLFolderViewItem* selection, BOOL selected)
{
	BOOL rv = FALSE;

	// can't select root folder
	if(!selection || selection == this)
	{
		return FALSE;
	}

	if (!mAllowMultiSelect)
	{
		clearSelection();
	}

	selected_items_t::iterator item_iter;
	for (item_iter = mSelectedItems.begin(); item_iter != mSelectedItems.end(); ++item_iter)
	{
		if (*item_iter == selection)
		{
			break;
		}
	}

	BOOL on_list = (item_iter != mSelectedItems.end());

	if(selected && !on_list)
	{
		addToSelectionList(selection);
	}
	if(!selected && on_list)
	{
		removeFromSelectionList(selection);
	}

	rv = LLFolderViewFolder::changeSelection(selection, selected);

	mSignalSelectCallback = SIGNAL_KEYBOARD_FOCUS;
	
	return rv;
}

static LLFastTimer::DeclareTimer FTM_SANITIZE_SELECTION("Sanitize Selection");
void LLFolderView::sanitizeSelection()
{
	LLFastTimer _(FTM_SANITIZE_SELECTION);
	// store off current item in case it is automatically deselected
	// and we want to preserve context
	LLFolderViewItem* original_selected_item = getCurSelectedItem();

	// Cache "Show all folders" filter setting
	BOOL show_all_folders = (getRoot()->getFilter()->getShowFolderState() == LLInventoryFilter::SHOW_ALL_FOLDERS);

	std::vector<LLFolderViewItem*> items_to_remove;
	selected_items_t::iterator item_iter;
	for (item_iter = mSelectedItems.begin(); item_iter != mSelectedItems.end(); ++item_iter)
	{
		LLFolderViewItem* item = *item_iter;

		// ensure that each ancestor is open and potentially passes filtering
		BOOL visible = item->potentiallyVisible(); // initialize from filter state for this item
		// modify with parent open and filters states
		LLFolderViewFolder* parent_folder = item->getParentFolder();
		if ( parent_folder )
		{
			if ( show_all_folders )
			{	// "Show all folders" is on, so this folder is visible
				visible = TRUE;
			}
			else
			{	// Move up through parent folders and see what's visible
				while(parent_folder)
				{
					visible = visible && parent_folder->isOpen() && parent_folder->potentiallyVisible();
					parent_folder = parent_folder->getParentFolder();
				}
			}
		}

		//  deselect item if any ancestor is closed or didn't pass filter requirements.
		if (!visible)
		{
			items_to_remove.push_back(item);
		}

		// disallow nested selections (i.e. folder items plus one or more ancestors)
		// could check cached mum selections count and only iterate if there are any
		// but that may be a premature optimization.
		selected_items_t::iterator other_item_iter;
		for (other_item_iter = mSelectedItems.begin(); other_item_iter != mSelectedItems.end(); ++other_item_iter)
		{
			LLFolderViewItem* other_item = *other_item_iter;
			for( parent_folder = other_item->getParentFolder(); parent_folder; parent_folder = parent_folder->getParentFolder())
			{
				if (parent_folder == item)
				{
					// this is a descendent of the current folder, remove from list
					items_to_remove.push_back(other_item);
					break;
				}
			}
		}

		// Don't allow invisible items (such as root folders) to be selected.
		if (item == getRoot())
		{
			items_to_remove.push_back(item);
		}
	}

	std::vector<LLFolderViewItem*>::iterator item_it;
	for (item_it = items_to_remove.begin(); item_it != items_to_remove.end(); ++item_it )
	{
		changeSelection(*item_it, FALSE); // toggle selection (also removes from list)
	}

	// if nothing selected after prior constraints...
	if (mSelectedItems.empty())
	{
		// ...select first available parent of original selection
		LLFolderViewItem* new_selection = NULL;
		if (original_selected_item)
		{
			for(LLFolderViewFolder* parent_folder = original_selected_item->getParentFolder();
				parent_folder;
				parent_folder = parent_folder->getParentFolder())
			{
				if (parent_folder->potentiallyVisible())
				{
					// give initial selection to first ancestor folder that potentially passes the filter
					if (!new_selection)
					{
						new_selection = parent_folder;
					}

					// if any ancestor folder of original item is closed, move the selection up 
					// to the highest closed
					if (!parent_folder->isOpen())
					{	
						new_selection = parent_folder;
					}
				}
			}
		}
		else
		{
			new_selection = NULL;
		}

		if (new_selection)
		{
			setSelection(new_selection, FALSE, FALSE);
		}
	}
}

void LLFolderView::clearSelection()
{
	for (selected_items_t::const_iterator item_it = mSelectedItems.begin(); 
		 item_it != mSelectedItems.end(); 
		 ++item_it)
	{
		(*item_it)->setUnselected();
	}

	mSelectedItems.clear();
	mSelectThisID.setNull();
}

std::set<LLUUID> LLFolderView::getSelectionList() const
{
	std::set<LLUUID> selection;
	for (selected_items_t::const_iterator item_it = mSelectedItems.begin(); 
		 item_it != mSelectedItems.end(); 
		 ++item_it)
	{
		selection.insert((*item_it)->getListener()->getUUID());
	}
	return selection;
}

BOOL LLFolderView::startDrag(LLToolDragAndDrop::ESource source)
{
	std::vector<EDragAndDropType> types;
	uuid_vec_t cargo_ids;
	selected_items_t::iterator item_it;
	BOOL can_drag = TRUE;
	if (!mSelectedItems.empty())
	{
		for (item_it = mSelectedItems.begin(); item_it != mSelectedItems.end(); ++item_it)
		{
			EDragAndDropType type = DAD_NONE;
			LLUUID id = LLUUID::null;
			can_drag = can_drag && (*item_it)->getListener()->startDrag(&type, &id);

			types.push_back(type);
			cargo_ids.push_back(id);
		}

		LLToolDragAndDrop::getInstance()->beginMultiDrag(types, cargo_ids, source, mSourceID); 
	}
	return can_drag;
}

void LLFolderView::commitRename( const LLSD& data )
{
	finishRenamingItem();
}

void LLFolderView::draw()
{
	static LLUIColor sSearchStatusColor = LLUIColorTable::instance().getColor("InventorySearchStatusColor", LLColor4::white);
	if (mDebugFilters)
	{
		std::string current_filter_string = llformat("Current Filter: %d, Least Filter: %d, Auto-accept Filter: %d",
										mFilter->getCurrentGeneration(), mFilter->getMinRequiredGeneration(), mFilter->getMustPassGeneration());
		LLFontGL::getFontMonospace()->renderUTF8(current_filter_string, 0, 2, 
			getRect().getHeight() - LLFontGL::getFontMonospace()->getLineHeight(), LLColor4(0.5f, 0.5f, 0.8f, 1.f), 
			LLFontGL::LEFT, LLFontGL::BOTTOM, LLFontGL::NORMAL, LLFontGL::NO_SHADOW, S32_MAX, S32_MAX, NULL, FALSE );
	}

	//LLFontGL* font = getLabelFontForStyle(mLabelStyle);

	// if cursor has moved off of me during drag and drop
	// close all auto opened folders
	if (!mDragAndDropThisFrame)
	{
		closeAutoOpenedFolders();
	}

	// while dragging, update selection rendering to reflect single/multi drag status
	if (LLToolDragAndDrop::getInstance()->hasMouseCapture())
	{
		EAcceptance last_accept = LLToolDragAndDrop::getInstance()->getLastAccept();
		if (last_accept == ACCEPT_YES_SINGLE || last_accept == ACCEPT_YES_COPY_SINGLE)
		{
			setShowSingleSelection(TRUE);
		}
		else
		{
			setShowSingleSelection(FALSE);
		}
	}
	else
	{
		setShowSingleSelection(FALSE);
	}


	if (mSearchTimer.getElapsedTimeF32() > gSavedSettings.getF32("TypeAheadTimeout") || !mSearchString.size())
	{
		mSearchString.clear();
	}

	if (hasVisibleChildren()
		|| mFilter->getShowFolderState() == LLInventoryFilter::SHOW_ALL_FOLDERS)
	{
		mStatusText.clear();
		mStatusTextBox->setVisible( FALSE );
	}
	else if (mShowEmptyMessage)
	{
		if (LLInventoryModelBackgroundFetch::instance().folderFetchActive() || mCompletedFilterGeneration < mFilter->getMinRequiredGeneration())
		{
			mStatusText = LLTrans::getString("Searching");
		}
		else
		{
			if (getFilter())
			{
				LLStringUtil::format_map_t args;
				args["[SEARCH_TERM]"] = LLURI::escape(getFilter()->getFilterSubStringOrig());
				mStatusText = LLTrans::getString(getFilter()->getEmptyLookupMessage(), args);
			}
		}
		mStatusTextBox->setValue(mStatusText);
		mStatusTextBox->setVisible( TRUE );
		
		// firstly reshape message textbox with current size. This is necessary to
		// LLTextBox::getTextPixelHeight works properly
		const LLRect local_rect = getLocalRect();
		mStatusTextBox->setShape(local_rect);

		// get preferable text height...
		S32 pixel_height = mStatusTextBox->getTextPixelHeight();
		bool height_changed = local_rect.getHeight() != pixel_height;
		if (height_changed)
		{
			// ... if it does not match current height, lets rearrange current view.
			// This will indirectly call ::arrange and reshape of the status textbox.
			// We should call this method to also notify parent about required rect.
			// See EXT-7564, EXT-7047.
			arrangeFromRoot();
			LLUI::popMatrix();
			LLUI::pushMatrix();
			LLUI::translate((F32)getRect().mLeft, (F32)getRect().mBottom);
		}
	}

	// skip over LLFolderViewFolder::draw since we don't want the folder icon, label, 
	// and arrow for the root folder
	LLView::draw();

	mDragAndDropThisFrame = FALSE;
}

void LLFolderView::finishRenamingItem( void )
{
	if(!mRenamer)
	{
		return;
	}
	if( mRenameItem )
	{
		mRenameItem->rename( mRenamer->getText() );
	}

	closeRenamer();

	// List is re-sorted alphabeticly, so scroll to make sure the selected item is visible.
	scrollToShowSelection();
}

void LLFolderView::closeRenamer( void )
{
	if (mRenamer && mRenamer->getVisible())
	{
		// Triggers onRenamerLost() that actually closes the renamer.
		gViewerWindow->removePopup(mRenamer);
	}
}

void LLFolderView::removeSelectedItems( void )
{
	if (mSelectedItems.empty()) return;
	LLSD args;
	args["QUESTION"] = LLTrans::getString(mSelectedItems.size() > 1 ? "DeleteItems" :  "DeleteItem");
	LLNotificationsUtil::add("DeleteItems", args, LLSD(), boost::bind(&LLFolderView::onItemsRemovalConfirmation, this, _1, _2));
}

bool isDescendantOfASelectedItem(LLFolderViewItem* item, const std::vector<LLFolderViewItem*>& selectedItems)
{
	LLFolderViewItem* item_parent = dynamic_cast<LLFolderViewItem*>(item->getParent());

	if (item_parent)
	{
		for(std::vector<LLFolderViewItem*>::const_iterator it = selectedItems.begin(); it != selectedItems.end(); ++it)
		{
			const LLFolderViewItem* const selected_item = (*it);

			LLFolderViewItem* parent = item_parent;

			while (parent)
			{
				if (selected_item == parent)
				{
					return true;
				}

				parent = dynamic_cast<LLFolderViewItem*>(parent->getParent());
			}
		}
	}

	return false;
}

// static
void LLFolderView::removeCutItems()
{
	// There's no item in "cut" mode on the clipboard -> exit
	if (!LLClipboard::instance().isCutMode())
		return;

	// Get the list of clipboard item uuids and iterate through them
	LLDynamicArray<LLUUID> objects;
	LLClipboard::instance().pasteFromClipboard(objects);
	for (LLDynamicArray<LLUUID>::const_iterator iter = objects.begin();
		 iter != objects.end();
		 ++iter)
	{
<<<<<<< HEAD
		const LLUUID& item_id = (*iter);
		LLInventoryObject *obj = gInventory.getObject(item_id);
		if (obj)
		{
			if (LLAssetType::AT_CATEGORY == obj->getType())
			{
				remove_category(&gInventory, item_id);
			}
			else
			{
				remove_item(&gInventory, item_id);
			}
		}
=======
		gInventory.removeObject(*iter);
>>>>>>> b2b446ae
	}
}

void LLFolderView::onItemsRemovalConfirmation(const LLSD& notification, const LLSD& response)
{
	S32 option = LLNotificationsUtil::getSelectedOption(notification, response);
	if (option != 0) return; // canceled

	if(getVisible() && getEnabled())
	{
		// just in case we're removing the renaming item.
		mRenameItem = NULL;

		// create a temporary structure which we will use to remove
		// items, since the removal will futz with internal data
		// structures.
		std::vector<LLFolderViewItem*> items;
		S32 count = mSelectedItems.size();
		if(count == 0) return;
		LLFolderViewItem* item = NULL;
		selected_items_t::iterator item_it;
		for (item_it = mSelectedItems.begin(); item_it != mSelectedItems.end(); ++item_it)
		{
			item = *item_it;
			if (item && item->isRemovable())
			{
				items.push_back(item);
			}
			else
			{
				llinfos << "Cannot delete " << item->getName() << llendl;
				return;
			}
		}

		// iterate through the new container.
		count = items.size();
		LLUUID new_selection_id;
		if(count == 1)
		{
			LLFolderViewItem* item_to_delete = items[0];
			LLFolderViewFolder* parent = item_to_delete->getParentFolder();
			LLFolderViewItem* new_selection = item_to_delete->getNextOpenNode(FALSE);
			if (!new_selection)
			{
				new_selection = item_to_delete->getPreviousOpenNode(FALSE);
			}
			if(parent)
			{
				if (parent->removeItem(item_to_delete))
				{
					// change selection on successful delete
					if (new_selection)
					{
						setSelectionFromRoot(new_selection, new_selection->isOpen(), mParentPanel->hasFocus());
					}
					else
					{
						setSelectionFromRoot(NULL, mParentPanel->hasFocus());
					}
				}
			}
			arrangeAll();
		}
		else if (count > 1)
		{
			LLDynamicArray<LLFolderViewEventListener*> listeners;
			LLFolderViewEventListener* listener;
			LLFolderViewItem* last_item = items[count - 1];
			LLFolderViewItem* new_selection = last_item->getNextOpenNode(FALSE);
			while(new_selection && new_selection->isSelected())
			{
				new_selection = new_selection->getNextOpenNode(FALSE);
			}
			if (!new_selection)
			{
				new_selection = last_item->getPreviousOpenNode(FALSE);
				while (new_selection && (new_selection->isSelected() || isDescendantOfASelectedItem(new_selection, items)))
				{
					new_selection = new_selection->getPreviousOpenNode(FALSE);
				}
			}
			if (new_selection)
			{
				setSelectionFromRoot(new_selection, new_selection->isOpen(), mParentPanel->hasFocus());
			}
			else
			{
				setSelectionFromRoot(NULL, mParentPanel->hasFocus());
			}

			for(S32 i = 0; i < count; ++i)
			{
				listener = items[i]->getListener();
				if(listener && (listeners.find(listener) == LLDynamicArray<LLFolderViewEventListener*>::FAIL))
				{
					listeners.put(listener);
				}
			}
			listener = listeners.get(0);
			if(listener)
			{
				listener->removeBatch(listeners);
			}
		}
		arrangeAll();
		scrollToShowSelection();
	}
}

// open the selected item.
void LLFolderView::openSelectedItems( void )
{
	if(getVisible() && getEnabled())
	{
		if (mSelectedItems.size() == 1)
		{
			mSelectedItems.front()->openItem();
		}
		else
		{
			LLMultiPreview* multi_previewp = new LLMultiPreview();
			LLMultiProperties* multi_propertiesp = new LLMultiProperties();

			selected_items_t::iterator item_it;
			for (item_it = mSelectedItems.begin(); item_it != mSelectedItems.end(); ++item_it)
			{
				// IT_{OBJECT,ATTACHMENT} creates LLProperties
				// floaters; others create LLPreviews.  Put
				// each one in the right type of container.
				LLFolderViewEventListener* listener = (*item_it)->getListener();
				bool is_prop = listener && (listener->getInventoryType() == LLInventoryType::IT_OBJECT || listener->getInventoryType() == LLInventoryType::IT_ATTACHMENT);
				if (is_prop)
					LLFloater::setFloaterHost(multi_propertiesp);
				else
					LLFloater::setFloaterHost(multi_previewp);
				(*item_it)->openItem();
			}

			LLFloater::setFloaterHost(NULL);
			// *NOTE: LLMulti* will safely auto-delete when open'd
			// without any children.
			multi_previewp->openFloater(LLSD());
			multi_propertiesp->openFloater(LLSD());
		}
	}
}

void LLFolderView::propertiesSelectedItems( void )
{
	if(getVisible() && getEnabled())
	{
		if (mSelectedItems.size() == 1)
		{
			LLFolderViewItem* folder_item = mSelectedItems.front();
			if(!folder_item) return;
			folder_item->getListener()->showProperties();
		}
		else
		{
			LLMultiProperties* multi_propertiesp = new LLMultiProperties();

			LLFloater::setFloaterHost(multi_propertiesp);

			selected_items_t::iterator item_it;
			for (item_it = mSelectedItems.begin(); item_it != mSelectedItems.end(); ++item_it)
			{
				(*item_it)->getListener()->showProperties();
			}

			LLFloater::setFloaterHost(NULL);
			multi_propertiesp->openFloater(LLSD());
		}
	}
}

void LLFolderView::changeType(LLInventoryModel *model, LLFolderType::EType new_folder_type)
{
	LLFolderBridge *folder_bridge = LLFolderBridge::sSelf.get();

	if (!folder_bridge) return;
	LLViewerInventoryCategory *cat = folder_bridge->getCategory();
	if (!cat) return;
	cat->changeType(new_folder_type);
}

void LLFolderView::autoOpenItem( LLFolderViewFolder* item )
{
	if ((mAutoOpenItems.check() == item) || 
		(mAutoOpenItems.getDepth() >= (U32)AUTO_OPEN_STACK_DEPTH) ||
		item->isOpen())
	{
		return;
	}

	// close auto-opened folders
	LLFolderViewFolder* close_item = mAutoOpenItems.check();
	while (close_item && close_item != item->getParentFolder())
	{
		mAutoOpenItems.pop();
		close_item->setOpenArrangeRecursively(FALSE);
		close_item = mAutoOpenItems.check();
	}

	item->requestArrange();

	mAutoOpenItems.push(item);
	
	item->setOpen(TRUE);
	LLRect content_rect = mScrollContainer->getContentWindowRect();
	LLRect constraint_rect(0,content_rect.getHeight(), content_rect.getWidth(), 0);
	scrollToShowItem(item, constraint_rect);
}

void LLFolderView::closeAutoOpenedFolders()
{
	while (mAutoOpenItems.check())
	{
		LLFolderViewFolder* close_item = mAutoOpenItems.pop();
		close_item->setOpen(FALSE);
	}

	if (mAutoOpenCandidate)
	{
		mAutoOpenCandidate->setAutoOpenCountdown(0.f);
	}
	mAutoOpenCandidate = NULL;
	mAutoOpenTimer.stop();
}

BOOL LLFolderView::autoOpenTest(LLFolderViewFolder* folder)
{
	if (folder && mAutoOpenCandidate == folder)
	{
		if (mAutoOpenTimer.getStarted())
		{
			if (!mAutoOpenCandidate->isOpen())
			{
				mAutoOpenCandidate->setAutoOpenCountdown(clamp_rescale(mAutoOpenTimer.getElapsedTimeF32(), 0.f, sAutoOpenTime, 0.f, 1.f));
			}
			if (mAutoOpenTimer.getElapsedTimeF32() > sAutoOpenTime)
			{
				autoOpenItem(folder);
				mAutoOpenTimer.stop();
				return TRUE;
			}
		}
		return FALSE;
	}

	// otherwise new candidate, restart timer
	if (mAutoOpenCandidate)
	{
		mAutoOpenCandidate->setAutoOpenCountdown(0.f);
	}
	mAutoOpenCandidate = folder;
	mAutoOpenTimer.start();
	return FALSE;
}

BOOL LLFolderView::canCopy() const
{
	if (!(getVisible() && getEnabled() && (mSelectedItems.size() > 0)))
	{
		return FALSE;
	}
	
	for (selected_items_t::const_iterator selected_it = mSelectedItems.begin(); selected_it != mSelectedItems.end(); ++selected_it)
	{
		const LLFolderViewItem* item = *selected_it;
		if (!item->getListener()->isItemCopyable())
		{
			return FALSE;
		}
	}
	return TRUE;
}

// copy selected item
void LLFolderView::copy()
{
	// *NOTE: total hack to clear the inventory clipboard
	LLClipboard::instance().reset();
	S32 count = mSelectedItems.size();
	if(getVisible() && getEnabled() && (count > 0))
	{
		LLFolderViewEventListener* listener = NULL;
		selected_items_t::iterator item_it;
		for (item_it = mSelectedItems.begin(); item_it != mSelectedItems.end(); ++item_it)
		{
			listener = (*item_it)->getListener();
			if(listener)
			{
				listener->copyToClipboard();
			}
		}
	}
	mSearchString.clear();
}

BOOL LLFolderView::canCut() const
{
	if (!(getVisible() && getEnabled() && (mSelectedItems.size() > 0)))
	{
		return FALSE;
	}
	
	for (selected_items_t::const_iterator selected_it = mSelectedItems.begin(); selected_it != mSelectedItems.end(); ++selected_it)
	{
		const LLFolderViewItem* item = *selected_it;
		const LLFolderViewEventListener* listener = item->getListener();

		if (!listener || !listener->isItemRemovable())
		{
			return FALSE;
		}
	}
	return TRUE;
}

void LLFolderView::cut()
{
	// clear the inventory clipboard
	LLClipboard::instance().reset();
	S32 count = mSelectedItems.size();
	if(getVisible() && getEnabled() && (count > 0))
	{
		LLFolderViewEventListener* listener = NULL;
		selected_items_t::iterator item_it;
		for (item_it = mSelectedItems.begin(); item_it != mSelectedItems.end(); ++item_it)
		{
			listener = (*item_it)->getListener();
			if(listener)
			{
				listener->cutToClipboard();
			}
		}
		LLFolderView::removeCutItems();
	}
	mSearchString.clear();
}

BOOL LLFolderView::canPaste() const
{
	if (mSelectedItems.empty())
	{
		return FALSE;
	}

	if(getVisible() && getEnabled())
	{
		for (selected_items_t::const_iterator item_it = mSelectedItems.begin();
			 item_it != mSelectedItems.end(); ++item_it)
		{
			// *TODO: only check folders and parent folders of items
			const LLFolderViewItem* item = (*item_it);
			const LLFolderViewEventListener* listener = item->getListener();
			if(!listener || !listener->isClipboardPasteable())
			{
				const LLFolderViewFolder* folderp = item->getParentFolder();
				listener = folderp->getListener();
				if (!listener || !listener->isClipboardPasteable())
				{
					return FALSE;
				}
			}
		}
		return TRUE;
	}
	return FALSE;
}

// paste selected item
void LLFolderView::paste()
{
	if(getVisible() && getEnabled())
	{
		// find set of unique folders to paste into
		std::set<LLFolderViewItem*> folder_set;

		selected_items_t::iterator selected_it;
		for (selected_it = mSelectedItems.begin(); selected_it != mSelectedItems.end(); ++selected_it)
		{
			LLFolderViewItem* item = *selected_it;
			LLFolderViewEventListener* listener = item->getListener();
			if (listener->getInventoryType() != LLInventoryType::IT_CATEGORY)
			{
				item = item->getParentFolder();
			}
			folder_set.insert(item);
		}

		std::set<LLFolderViewItem*>::iterator set_iter;
		for(set_iter = folder_set.begin(); set_iter != folder_set.end(); ++set_iter)
		{
			LLFolderViewEventListener* listener = (*set_iter)->getListener();
			if(listener && listener->isClipboardPasteable())
			{
				listener->pasteFromClipboard();
			}
		}
	}
	mSearchString.clear();
}

// public rename functionality - can only start the process
void LLFolderView::startRenamingSelectedItem( void )
{
	// make sure selection is visible
	scrollToShowSelection();

	S32 count = mSelectedItems.size();
	LLFolderViewItem* item = NULL;
	if(count > 0)
	{
		item = mSelectedItems.front();
	}
	if(getVisible() && getEnabled() && (count == 1) && item && item->getListener() &&
	   item->getListener()->isItemRenameable())
	{
		mRenameItem = item;

		updateRenamerPosition();


		mRenamer->setText(item->getName());
		mRenamer->selectAll();
		mRenamer->setVisible( TRUE );
		// set focus will fail unless item is visible
		mRenamer->setFocus( TRUE );
		mRenamer->setTopLostCallback(boost::bind(&LLFolderView::onRenamerLost, this));
		gViewerWindow->addPopup(mRenamer);
	}
}

BOOL LLFolderView::handleKeyHere( KEY key, MASK mask )
{
	BOOL handled = FALSE;

	// SL-51858: Key presses are not being passed to the Popup menu.
	// A proper fix is non-trivial so instead just close the menu.
	LLMenuGL* menu = (LLMenuGL*)mPopupMenuHandle.get();
	if (menu && menu->isOpen())
	{
		LLMenuGL::sMenuContainer->hideMenus();
	}

	LLView *item = NULL;
	if (getChildCount() > 0)
	{
		item = *(getChildList()->begin());
	}

	switch( key )
	{
	case KEY_F2:
		mSearchString.clear();
		startRenamingSelectedItem();
		handled = TRUE;
		break;

	case KEY_RETURN:
		if (mask == MASK_NONE)
		{
			if( mRenameItem && mRenamer->getVisible() )
			{
				finishRenamingItem();
				mSearchString.clear();
				handled = TRUE;
			}
			else
			{
				LLFolderView::openSelectedItems();
				handled = TRUE;
			}
		}
		break;

	case KEY_ESCAPE:
		if( mRenameItem && mRenamer->getVisible() )
		{
			closeRenamer();
			handled = TRUE;
		}
		mSearchString.clear();
		break;

	case KEY_PAGE_UP:
		mSearchString.clear();
		mScrollContainer->pageUp(30);
		handled = TRUE;
		break;

	case KEY_PAGE_DOWN:
		mSearchString.clear();
		mScrollContainer->pageDown(30);
		handled = TRUE;
		break;

	case KEY_HOME:
		mSearchString.clear();
		mScrollContainer->goToTop();
		handled = TRUE;
		break;

	case KEY_END:
		mSearchString.clear();
		mScrollContainer->goToBottom();
		break;

	case KEY_DOWN:
		if((mSelectedItems.size() > 0) && mScrollContainer)
		{
			LLFolderViewItem* last_selected = getCurSelectedItem();

			if (!mKeyboardSelection)
			{
				setSelection(last_selected, FALSE, TRUE);
				mKeyboardSelection = TRUE;
			}

			LLFolderViewItem* next = NULL;
			if (mask & MASK_SHIFT)
			{
				// don't shift select down to children of folders (they are implicitly selected through parent)
				next = last_selected->getNextOpenNode(FALSE);
				if (next)
				{
					if (next->isSelected())
					{
						// shrink selection
						changeSelectionFromRoot(last_selected, FALSE);
					}
					else if (last_selected->getParentFolder() == next->getParentFolder())
					{
						// grow selection
						changeSelectionFromRoot(next, TRUE);
					}
				}
			}
			else
			{
				next = last_selected->getNextOpenNode();
				if( next )
				{
					if (next == last_selected)
					{
						//special case for LLAccordionCtrl
						if(notifyParent(LLSD().with("action","select_next")) > 0 )//message was processed
						{
							clearSelection();
							return TRUE;
						}
						return FALSE;
					}
					setSelection( next, FALSE, TRUE );
				}
				else
				{
					//special case for LLAccordionCtrl
					if(notifyParent(LLSD().with("action","select_next")) > 0 )//message was processed
					{
						clearSelection();
						return TRUE;
					}
					return FALSE;
				}
			}
			scrollToShowSelection();
			mSearchString.clear();
			handled = TRUE;
		}
		break;

	case KEY_UP:
		if((mSelectedItems.size() > 0) && mScrollContainer)
		{
			LLFolderViewItem* last_selected = mSelectedItems.back();

			if (!mKeyboardSelection)
			{
				setSelection(last_selected, FALSE, TRUE);
				mKeyboardSelection = TRUE;
			}

			LLFolderViewItem* prev = NULL;
			if (mask & MASK_SHIFT)
			{
				// don't shift select down to children of folders (they are implicitly selected through parent)
				prev = last_selected->getPreviousOpenNode(FALSE);
				if (prev)
				{
					if (prev->isSelected())
					{
						// shrink selection
						changeSelectionFromRoot(last_selected, FALSE);
					}
					else if (last_selected->getParentFolder() == prev->getParentFolder())
					{
						// grow selection
						changeSelectionFromRoot(prev, TRUE);
					}
				}
			}
			else
			{
				prev = last_selected->getPreviousOpenNode();
				if( prev )
				{
					if (prev == this)
					{
						// If case we are in accordion tab notify parent to go to the previous accordion
						if(notifyParent(LLSD().with("action","select_prev")) > 0 )//message was processed
						{
							clearSelection();
							return TRUE;
						}

						return FALSE;
					}
					setSelection( prev, FALSE, TRUE );
				}
			}
			scrollToShowSelection();
			mSearchString.clear();

			handled = TRUE;
		}
		break;

	case KEY_RIGHT:
		if(mSelectedItems.size())
		{
			LLFolderViewItem* last_selected = getCurSelectedItem();
			last_selected->setOpen( TRUE );
			mSearchString.clear();
			handled = TRUE;
		}
		break;

	case KEY_LEFT:
		if(mSelectedItems.size())
		{
			LLFolderViewItem* last_selected = getCurSelectedItem();
			LLFolderViewItem* parent_folder = last_selected->getParentFolder();
			if (!last_selected->isOpen() && parent_folder && parent_folder->getParentFolder())
			{
				setSelection(parent_folder, FALSE, TRUE);
			}
			else
			{
				last_selected->setOpen( FALSE );
			}
			mSearchString.clear();
			scrollToShowSelection();
			handled = TRUE;
		}
		break;
	}

	if (!handled && mParentPanel->hasFocus())
	{
		if (key == KEY_BACKSPACE)
		{
			mSearchTimer.reset();
			if (mSearchString.size())
			{
				mSearchString.erase(mSearchString.size() - 1, 1);
			}
			search(getCurSelectedItem(), mSearchString, FALSE);
			handled = TRUE;
		}
	}

	return handled;
}


BOOL LLFolderView::handleUnicodeCharHere(llwchar uni_char)
{
	if ((uni_char < 0x20) || (uni_char == 0x7F)) // Control character or DEL
	{
		return FALSE;
	}

	if (uni_char > 0x7f)
	{
		llwarns << "LLFolderView::handleUnicodeCharHere - Don't handle non-ascii yet, aborting" << llendl;
		return FALSE;
	}

	BOOL handled = FALSE;
	if (mParentPanel->hasFocus())
	{
		// SL-51858: Key presses are not being passed to the Popup menu.
		// A proper fix is non-trivial so instead just close the menu.
		LLMenuGL* menu = (LLMenuGL*)mPopupMenuHandle.get();
		if (menu && menu->isOpen())
		{
			LLMenuGL::sMenuContainer->hideMenus();
		}

		//do text search
		if (mSearchTimer.getElapsedTimeF32() > gSavedSettings.getF32("TypeAheadTimeout"))
		{
			mSearchString.clear();
		}
		mSearchTimer.reset();
		if (mSearchString.size() < 128)
		{
			mSearchString += uni_char;
		}
		search(getCurSelectedItem(), mSearchString, FALSE);

		handled = TRUE;
	}

	return handled;
}


BOOL LLFolderView::canDoDelete() const
{
	if (mSelectedItems.size() == 0) return FALSE;

	for (selected_items_t::const_iterator item_it = mSelectedItems.begin(); item_it != mSelectedItems.end(); ++item_it)
	{
		if (!(*item_it)->getListener()->isItemRemovable())
		{
			return FALSE;
		}
	}
	return TRUE;
}

void LLFolderView::doDelete()
{
	if(mSelectedItems.size() > 0)
	{				
		removeSelectedItems();
	}
}


BOOL LLFolderView::handleMouseDown( S32 x, S32 y, MASK mask )
{
	mKeyboardSelection = FALSE;
	mSearchString.clear();

	mParentPanel->setFocus(TRUE);

	LLEditMenuHandler::gEditMenuHandler = this;

	return LLView::handleMouseDown( x, y, mask );
}

BOOL LLFolderView::search(LLFolderViewItem* first_item, const std::string &search_string, BOOL backward)
{
	// get first selected item
	LLFolderViewItem* search_item = first_item;

	// make sure search string is upper case
	std::string upper_case_string = search_string;
	LLStringUtil::toUpper(upper_case_string);

	// if nothing selected, select first item in folder
	if (!search_item)
	{
		// start from first item
		search_item = getNextFromChild(NULL);
	}

	// search over all open nodes for first substring match (with wrapping)
	BOOL found = FALSE;
	LLFolderViewItem* original_search_item = search_item;
	do
	{
		// wrap at end
		if (!search_item)
		{
			if (backward)
			{
				search_item = getPreviousFromChild(NULL);
			}
			else
			{
				search_item = getNextFromChild(NULL);
			}
			if (!search_item || search_item == original_search_item)
			{
				break;
			}
		}

		const std::string current_item_label(search_item->getSearchableLabel());
		S32 search_string_length = llmin(upper_case_string.size(), current_item_label.size());
		if (!current_item_label.compare(0, search_string_length, upper_case_string))
		{
			found = TRUE;
			break;
		}
		if (backward)
		{
			search_item = search_item->getPreviousOpenNode();
		}
		else
		{
			search_item = search_item->getNextOpenNode();
		}

	} while(search_item != original_search_item);
	

	if (found)
	{
		setSelection(search_item, FALSE, TRUE);
		scrollToShowSelection();
	}

	return found;
}

BOOL LLFolderView::handleDoubleClick( S32 x, S32 y, MASK mask )
{
	// skip LLFolderViewFolder::handleDoubleClick()
	return LLView::handleDoubleClick( x, y, mask );
}

BOOL LLFolderView::handleRightMouseDown( S32 x, S32 y, MASK mask )
{
	// all user operations move keyboard focus to inventory
	// this way, we know when to stop auto-updating a search
	mParentPanel->setFocus(TRUE);

	BOOL handled = childrenHandleRightMouseDown(x, y, mask) != NULL;
	S32 count = mSelectedItems.size();
	LLMenuGL* menu = (LLMenuGL*)mPopupMenuHandle.get();
	if (   handled
		&& ( count > 0 && (hasVisibleChildren() || mFilter->getShowFolderState() == LLInventoryFilter::SHOW_ALL_FOLDERS) ) // show menu only if selected items are visible
		&& menu )
	{
		if (mCallbackRegistrar)
			mCallbackRegistrar->pushScope();

		updateMenuOptions(menu);
	   
		menu->updateParent(LLMenuGL::sMenuContainer);
		LLMenuGL::showPopup(this, menu, x, y);
		if (mCallbackRegistrar)
			mCallbackRegistrar->popScope();
	}
	else
	{
		if (menu && menu->getVisible())
		{
			menu->setVisible(FALSE);
		}
		setSelection(NULL, FALSE, TRUE);
	}
	return handled;
}

// Add "--no options--" if the menu is completely blank.
BOOL LLFolderView::addNoOptions(LLMenuGL* menu) const
{
	const std::string nooptions_str = "--no options--";
	LLView *nooptions_item = NULL;
	
	const LLView::child_list_t *list = menu->getChildList();
	for (LLView::child_list_t::const_iterator itor = list->begin(); 
		 itor != list->end(); 
		 ++itor)
	{
		LLView *menu_item = (*itor);
		if (menu_item->getVisible())
		{
			return FALSE;
		}
		std::string name = menu_item->getName();
		if (menu_item->getName() == nooptions_str)
		{
			nooptions_item = menu_item;
		}
	}
	if (nooptions_item)
	{
		nooptions_item->setVisible(TRUE);
		nooptions_item->setEnabled(FALSE);
		return TRUE;
	}
	return FALSE;
}

BOOL LLFolderView::handleHover( S32 x, S32 y, MASK mask )
{
	return LLView::handleHover( x, y, mask );
}

BOOL LLFolderView::handleDragAndDrop(S32 x, S32 y, MASK mask, BOOL drop,
									 EDragAndDropType cargo_type,
									 void* cargo_data, 
									 EAcceptance* accept,
									 std::string& tooltip_msg)
{
	mDragAndDropThisFrame = TRUE;
	// have children handle it first
	BOOL handled = LLView::handleDragAndDrop(x, y, mask, drop, cargo_type, cargo_data,
											 accept, tooltip_msg);

	// when drop is not handled by child, it should be handled
	// by the folder which is the hierarchy root.
	if (!handled)
	{
		if (getListener()->getUUID().notNull())
		{
			handled = LLFolderViewFolder::handleDragAndDrop(x, y, mask, drop, cargo_type, cargo_data, accept, tooltip_msg);
		}
		else
		{
			if (!mFolders.empty())
			{
				// dispatch to last folder as a hack to support "Contents" folder in object inventory
				handled = mFolders.back()->handleDragAndDropFromChild(mask,drop,cargo_type,cargo_data,accept,tooltip_msg);
			}
		}
	}

	if (handled)
	{
		lldebugst(LLERR_USER_INPUT) << "dragAndDrop handled by LLFolderView" << llendl;
	}

	return handled;
}

void LLFolderView::deleteAllChildren()
{
	closeRenamer();
	if (mPopupMenuHandle.get()) mPopupMenuHandle.get()->die();
	mPopupMenuHandle = LLHandle<LLView>();
	mScrollContainer = NULL;
	mRenameItem = NULL;
	mRenamer = NULL;
	mStatusTextBox = NULL;
	
	clearSelection();
	LLView::deleteAllChildren();
}

void LLFolderView::scrollToShowSelection()
{
	if ( mSelectedItems.size() )
	{
		mNeedsScroll = TRUE;
	}
}

// If the parent is scroll container, scroll it to make the selection
// is maximally visible.
void LLFolderView::scrollToShowItem(LLFolderViewItem* item, const LLRect& constraint_rect)
{
	if (!mScrollContainer) return;

	// don't scroll to items when mouse is being used to scroll/drag and drop
	if (gFocusMgr.childHasMouseCapture(mScrollContainer))
	{
		mNeedsScroll = FALSE;
		return;
	}

	// if item exists and is in visible portion of parent folder...
	if(item)
	{
		LLRect local_rect = item->getLocalRect();
		LLRect item_scrolled_rect; // item position relative to display area of scroller
		LLRect visible_doc_rect = mScrollContainer->getVisibleContentRect();
		
		S32 icon_height = mIcon.isNull() ? 0 : mIcon->getHeight(); 
		S32 label_height = getLabelFontForStyle(mLabelStyle)->getLineHeight(); 
		// when navigating with keyboard, only move top of opened folder on screen, otherwise show whole folder
		S32 max_height_to_show = item->isOpen() && mScrollContainer->hasFocus() ? (llmax( icon_height, label_height ) + ICON_PAD) : local_rect.getHeight(); 
		
		// get portion of item that we want to see...
		LLRect item_local_rect = LLRect(item->getIndentation(), 
										local_rect.getHeight(), 
										llmin(MIN_ITEM_WIDTH_VISIBLE, local_rect.getWidth()), 
										llmax(0, local_rect.getHeight() - max_height_to_show));

		LLRect item_doc_rect;

		item->localRectToOtherView(item_local_rect, &item_doc_rect, this); 

		mScrollContainer->scrollToShowRect( item_doc_rect, constraint_rect );

	}
}

LLRect LLFolderView::getVisibleRect()
{
	S32 visible_height = mScrollContainer->getRect().getHeight();
	S32 visible_width = mScrollContainer->getRect().getWidth();
	LLRect visible_rect;
	visible_rect.setLeftTopAndSize(-getRect().mLeft, visible_height - getRect().mBottom, visible_width, visible_height);
	return visible_rect;
}

BOOL LLFolderView::getShowSelectionContext()
{
	if (mShowSelectionContext)
	{
		return TRUE;
	}
	LLMenuGL* menu = (LLMenuGL*)mPopupMenuHandle.get();
	if (menu && menu->getVisible())
	{
		return TRUE;
	}
	return FALSE;
}

void LLFolderView::setShowSingleSelection(BOOL show)
{
	if (show != mShowSingleSelection)
	{
		mMultiSelectionFadeTimer.reset();
		mShowSingleSelection = show;
	}
}

void LLFolderView::addItemID(const LLUUID& id, LLFolderViewItem* itemp)
{
	mItemMap[id] = itemp;
}

void LLFolderView::removeItemID(const LLUUID& id)
{
	mItemMap.erase(id);
}

LLFastTimer::DeclareTimer FTM_GET_ITEM_BY_ID("Get FolderViewItem by ID");
LLFolderViewItem* LLFolderView::getItemByID(const LLUUID& id)
{
	LLFastTimer _(FTM_GET_ITEM_BY_ID);
	if (id == getListener()->getUUID())
	{
		return this;
	}

	std::map<LLUUID, LLFolderViewItem*>::iterator map_it;
	map_it = mItemMap.find(id);
	if (map_it != mItemMap.end())
	{
		return map_it->second;
	}

	return NULL;
}

LLFolderViewFolder* LLFolderView::getFolderByID(const LLUUID& id)
{
	if (id == getListener()->getUUID())
	{
		return this;
	}

	for (folders_t::iterator iter = mFolders.begin();
		 iter != mFolders.end();
		 ++iter)
	{
		LLFolderViewFolder *folder = (*iter);
		if (folder->getListener()->getUUID() == id)
		{
			return folder;
		}
	}
	return NULL;
}

bool LLFolderView::doToSelected(LLInventoryModel* model, const LLSD& userdata)
{
	std::string action = userdata.asString();
	
	if ("rename" == action)
	{
		startRenamingSelectedItem();
		return true;
	}
	if ("delete" == action)
	{
		removeSelectedItems();
		return true;
	}
	if (("copy" == action) || ("cut" == action))
	{
		// Clear the clipboard before we start adding things on it
		LLClipboard::instance().reset();
	}

	static const std::string change_folder_string = "change_folder_type_";
	if (action.length() > change_folder_string.length() && 
		(action.compare(0,change_folder_string.length(),"change_folder_type_") == 0))
	{
		LLFolderType::EType new_folder_type = LLViewerFolderType::lookupTypeFromXUIName(action.substr(change_folder_string.length()));
		changeType(model, new_folder_type);
		return true;
	}


	std::set<LLUUID> selected_items = getSelectionList();

	LLMultiPreview* multi_previewp = NULL;
	LLMultiProperties* multi_propertiesp = NULL;

	if (("task_open" == action  || "open" == action) && selected_items.size() > 1)
	{
		multi_previewp = new LLMultiPreview();
		gFloaterView->addChild(multi_previewp);

		LLFloater::setFloaterHost(multi_previewp);
	
	}
	else if (("task_properties" == action || "properties" == action) && selected_items.size() > 1)
	{
		multi_propertiesp = new LLMultiProperties();
		gFloaterView->addChild(multi_propertiesp);

		LLFloater::setFloaterHost(multi_propertiesp);
	}

	std::set<LLUUID>::iterator set_iter;

	for (set_iter = selected_items.begin(); set_iter != selected_items.end(); ++set_iter)
	{
		LLFolderViewItem* folder_item = getItemByID(*set_iter);
		if(!folder_item) continue;
		LLInvFVBridge* bridge = (LLInvFVBridge*)folder_item->getListener();
		if(!bridge) continue;
		bridge->performAction(model, action);
	}

	LLFloater::setFloaterHost(NULL);
	if (multi_previewp)
	{
		multi_previewp->openFloater(LLSD());
	}
	else if (multi_propertiesp)
	{
		multi_propertiesp->openFloater(LLSD());
	}

	return true;
}

static LLFastTimer::DeclareTimer FTM_AUTO_SELECT("Open and Select");
static LLFastTimer::DeclareTimer FTM_INVENTORY("Inventory");

// Main idle routine
void LLFolderView::doIdle()
{
	// If this is associated with the user's inventory, don't do anything
	// until that inventory is loaded up.
	const LLInventoryPanel *inventory_panel = dynamic_cast<LLInventoryPanel*>(mParentPanel);
	if (inventory_panel && !inventory_panel->getIsViewsInitialized())
	{
		return;
	}
	
	LLFastTimer t2(FTM_INVENTORY);

	BOOL debug_filters = gSavedSettings.getBOOL("DebugInventoryFilters");
	if (debug_filters != getDebugFilters())
	{
		mDebugFilters = debug_filters;
		arrangeAll();
	}

	if (mFilter->isModified() && mFilter->isNotDefault())
	{
		mNeedsAutoSelect = TRUE;
	}
	mFilter->clearModified();

	// filter to determine visibility before arranging
	filterFromRoot();

	// automatically show matching items, and select first one if we had a selection
	if (mNeedsAutoSelect)
	{
		LLFastTimer t3(FTM_AUTO_SELECT);
		// select new item only if a filtered item not currently selected
		LLFolderViewItem* selected_itemp = mSelectedItems.empty() ? NULL : mSelectedItems.back();
		if (!mAutoSelectOverride && (!selected_itemp || !selected_itemp->potentiallyFiltered()))
		{
			// these are named variables to get around gcc not binding non-const references to rvalues
			// and functor application is inherently non-const to allow for stateful functors
			LLSelectFirstFilteredItem functor;
			applyFunctorRecursively(functor);
		}

		// Open filtered folders for folder views with mAutoSelectOverride=TRUE.
		// Used by LLPlacesFolderView.
		if (mAutoSelectOverride && !mFilter->getFilterSubString().empty())
		{
			// these are named variables to get around gcc not binding non-const references to rvalues
			// and functor application is inherently non-const to allow for stateful functors
			LLOpenFilteredFolders functor;
			applyFunctorRecursively(functor);
		}

		scrollToShowSelection();
	}

	BOOL filter_finished = mCompletedFilterGeneration >= mFilter->getCurrentGeneration() 
						&& !LLInventoryModelBackgroundFetch::instance().folderFetchActive();
	if (filter_finished 
		|| gFocusMgr.childHasKeyboardFocus(inventory_panel) 
		|| gFocusMgr.childHasMouseCapture(inventory_panel))
	{
		// finishing the filter process, giving focus to the folder view, or dragging the scrollbar all stop the auto select process
		mNeedsAutoSelect = FALSE;
	}


	// during filtering process, try to pin selected item's location on screen
	// this will happen when searching your inventory and when new items arrive
	if (!filter_finished)
	{
		// calculate rectangle to pin item to at start of animated rearrange
		if (!mPinningSelectedItem && !mSelectedItems.empty())
		{
			// lets pin it!
			mPinningSelectedItem = TRUE;

			LLRect visible_content_rect = mScrollContainer->getVisibleContentRect();
			LLFolderViewItem* selected_item = mSelectedItems.back();

			LLRect item_rect;
			selected_item->localRectToOtherView(selected_item->getLocalRect(), &item_rect, this);
			// if item is visible in scrolled region
			if (visible_content_rect.overlaps(item_rect))
			{
				// then attempt to keep it in same place on screen
				mScrollConstraintRect = item_rect;
				mScrollConstraintRect.translate(-visible_content_rect.mLeft, -visible_content_rect.mBottom);
			}
			else
			{
				// otherwise we just want it onscreen somewhere
				LLRect content_rect = mScrollContainer->getContentWindowRect();
				mScrollConstraintRect.setOriginAndSize(0, 0, content_rect.getWidth(), content_rect.getHeight());
			}
		}
	}
	else
	{
		// stop pinning selected item after folders stop rearranging
		if (!needsArrange())
		{
			mPinningSelectedItem = FALSE;
		}
	}

	LLRect constraint_rect;
	if (mPinningSelectedItem)
	{
		// use last known constraint rect for pinned item
		constraint_rect = mScrollConstraintRect;
	}
	else
	{
		// during normal use (page up/page down, etc), just try to fit item on screen
		LLRect content_rect = mScrollContainer->getContentWindowRect();
		constraint_rect.setOriginAndSize(0, 0, content_rect.getWidth(), content_rect.getHeight());
	}


	BOOL is_visible = isInVisibleChain();

	if ( is_visible )
	{
		sanitizeSelection();
		if( needsArrange() )
		{
			arrangeFromRoot();
		}
	}

	if (mSelectedItems.size() && mNeedsScroll)
	{
		scrollToShowItem(mSelectedItems.back(), constraint_rect);
		// continue scrolling until animated layout change is done
		if (filter_finished
			&& (!needsArrange() || !is_visible))
		{
			mNeedsScroll = FALSE;
		}
	}

	if (mSignalSelectCallback)
	{
		//RN: we use keyboard focus as a proxy for user-explicit actions
		BOOL take_keyboard_focus = (mSignalSelectCallback == SIGNAL_KEYBOARD_FOCUS);
		mSelectSignal(mSelectedItems, take_keyboard_focus);
	}
	mSignalSelectCallback = FALSE;
}


//static
void LLFolderView::idle(void* user_data)
{
	LLFolderView* self = (LLFolderView*)user_data;
	if ( self )
	{	// Do the real idle 
		self->doIdle();
	}
}

void LLFolderView::dumpSelectionInformation()
{
	llinfos << "LLFolderView::dumpSelectionInformation()" << llendl;
	llinfos << "****************************************" << llendl;
	selected_items_t::iterator item_it;
	for (item_it = mSelectedItems.begin(); item_it != mSelectedItems.end(); ++item_it)
	{
		llinfos << "  " << (*item_it)->getName() << llendl;
	}
	llinfos << "****************************************" << llendl;
}

void LLFolderView::updateRenamerPosition()
{
	if(mRenameItem)
	{
		// See also LLFolderViewItem::draw()
		S32 x = ARROW_SIZE + TEXT_PAD + ICON_WIDTH + ICON_PAD + mRenameItem->getIndentation();
		S32 y = mRenameItem->getRect().getHeight() - mRenameItem->getItemHeight() - RENAME_HEIGHT_PAD;
		mRenameItem->localPointToScreen( x, y, &x, &y );
		screenPointToLocal( x, y, &x, &y );
		mRenamer->setOrigin( x, y );

		LLRect scroller_rect(0, 0, gViewerWindow->getWindowWidthScaled(), 0);
		if (mScrollContainer)
		{
			scroller_rect = mScrollContainer->getContentWindowRect();
		}

		S32 width = llmax(llmin(mRenameItem->getRect().getWidth() - x, scroller_rect.getWidth() - x - getRect().mLeft), MINIMUM_RENAMER_WIDTH);
		S32 height = mRenameItem->getItemHeight() - RENAME_HEIGHT_PAD;
		mRenamer->reshape( width, height, TRUE );
	}
}

// Update visibility and availability (i.e. enabled/disabled) of context menu items.
void LLFolderView::updateMenuOptions(LLMenuGL* menu)
{
	const LLView::child_list_t *list = menu->getChildList();

	LLView::child_list_t::const_iterator menu_itor;
	for (menu_itor = list->begin(); menu_itor != list->end(); ++menu_itor)
	{
		(*menu_itor)->setVisible(FALSE);
		(*menu_itor)->pushVisible(TRUE);
		(*menu_itor)->setEnabled(TRUE);
	}

	// Successively filter out invalid options

	U32 flags = FIRST_SELECTED_ITEM;
	for (selected_items_t::iterator item_itor = mSelectedItems.begin();
			item_itor != mSelectedItems.end();
			++item_itor)
	{
		LLFolderViewItem* selected_item = (*item_itor);
		selected_item->buildContextMenu(*menu, flags);
		flags = 0x0;
	}

	addNoOptions(menu);
}

// Refresh the context menu (that is already shown).
void LLFolderView::updateMenu()
{
	LLMenuGL* menu = (LLMenuGL*)mPopupMenuHandle.get();
	if (menu && menu->getVisible())
	{
		updateMenuOptions(menu);
		menu->needsArrange(); // update menu height if needed
	}
}

bool LLFolderView::selectFirstItem()
{
	for (folders_t::iterator iter = mFolders.begin();
		 iter != mFolders.end();++iter)
	{
		LLFolderViewFolder* folder = (*iter );
		if (folder->getVisible())
		{
			LLFolderViewItem* itemp = folder->getNextFromChild(0,true);
			if(itemp)
				setSelection(itemp,FALSE,TRUE);
			return true;	
		}
		
	}
	for(items_t::iterator iit = mItems.begin();
		iit != mItems.end(); ++iit)
	{
		LLFolderViewItem* itemp = (*iit);
		if (itemp->getVisible())
		{
			setSelection(itemp,FALSE,TRUE);
			return true;	
		}
	}
	return false;
}
bool LLFolderView::selectLastItem()
{
	for(items_t::reverse_iterator iit = mItems.rbegin();
		iit != mItems.rend(); ++iit)
	{
		LLFolderViewItem* itemp = (*iit);
		if (itemp->getVisible())
		{
			setSelection(itemp,FALSE,TRUE);
			return true;	
		}
	}
	for (folders_t::reverse_iterator iter = mFolders.rbegin();
		 iter != mFolders.rend();++iter)
	{
		LLFolderViewFolder* folder = (*iter);
		if (folder->getVisible())
		{
			LLFolderViewItem* itemp = folder->getPreviousFromChild(0,true);
			if(itemp)
				setSelection(itemp,FALSE,TRUE);
			return true;	
		}
	}
	return false;
}


S32	LLFolderView::notify(const LLSD& info) 
{
	if(info.has("action"))
	{
		std::string str_action = info["action"];
		if(str_action == "select_first")
		{
			setFocus(true);
			selectFirstItem();
			scrollToShowSelection();
			return 1;

		}
		else if(str_action == "select_last")
		{
			setFocus(true);
			selectLastItem();
			scrollToShowSelection();
			return 1;
		}
	}
	return 0;
}


///----------------------------------------------------------------------------
/// Local function definitions
///----------------------------------------------------------------------------

void LLFolderView::onRenamerLost()
{
	if (mRenamer && mRenamer->getVisible())
	{
		mRenamer->setVisible(FALSE);

		// will commit current name (which could be same as original name)
		mRenamer->setFocus(FALSE);
	}

	if( mRenameItem )
	{
		setSelectionFromRoot( mRenameItem, TRUE );
		mRenameItem = NULL;
	}
}

LLInventoryFilter* LLFolderView::getFilter()
{
	return mFilter;
}

void LLFolderView::setFilterPermMask( PermissionMask filter_perm_mask )
{
	mFilter->setFilterPermissions(filter_perm_mask);
}

U32 LLFolderView::getFilterObjectTypes() const
{
	return mFilter->getFilterObjectTypes();
}

PermissionMask LLFolderView::getFilterPermissions() const
{
	return mFilter->getFilterPermissions();
}

BOOL LLFolderView::isFilterModified()
{
	return mFilter->isNotDefault();
}

void delete_selected_item(void* user_data)
{
	if(user_data)
	{
		LLFolderView* fv = reinterpret_cast<LLFolderView*>(user_data);
		fv->removeSelectedItems();
	}
}

void copy_selected_item(void* user_data)
{
	if(user_data)
	{
		LLFolderView* fv = reinterpret_cast<LLFolderView*>(user_data);
		fv->copy();
	}
}

void paste_items(void* user_data)
{
	if(user_data)
	{
		LLFolderView* fv = reinterpret_cast<LLFolderView*>(user_data);
		fv->paste();
	}
}

void open_selected_items(void* user_data)
{
	if(user_data)
	{
		LLFolderView* fv = reinterpret_cast<LLFolderView*>(user_data);
		fv->openSelectedItems();
	}
}

void properties_selected_items(void* user_data)
{
	if(user_data)
	{
		LLFolderView* fv = reinterpret_cast<LLFolderView*>(user_data);
		fv->propertiesSelectedItems();
	}
}<|MERGE_RESOLUTION|>--- conflicted
+++ resolved
@@ -1059,23 +1059,7 @@
 		 iter != objects.end();
 		 ++iter)
 	{
-<<<<<<< HEAD
-		const LLUUID& item_id = (*iter);
-		LLInventoryObject *obj = gInventory.getObject(item_id);
-		if (obj)
-		{
-			if (LLAssetType::AT_CATEGORY == obj->getType())
-			{
-				remove_category(&gInventory, item_id);
-			}
-			else
-			{
-				remove_item(&gInventory, item_id);
-			}
-		}
-=======
 		gInventory.removeObject(*iter);
->>>>>>> b2b446ae
 	}
 }
 
