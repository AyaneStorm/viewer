--- conflicted
+++ resolved
@@ -1,4 +1,3 @@
-<<<<<<< HEAD
 /**
 * @file llsettingsvo.cpp
 * @author Rider Linden
@@ -159,6 +158,14 @@
         if (pitem)
         {
             asset_id = pitem->getAssetUUID();
+
+            LLPermissions perm = pitem->getPermissions();
+            if (perm.getMaskEveryone() != PERM_COPY)
+            {
+                perm.setMaskEveryone(PERM_COPY);
+                pitem->setPermissions(perm);
+                pitem->updateServer(FALSE);
+            }
         }
         if (callback)
             callback(asset_id, inventoryId, LLUUID::null, LLSD());
@@ -263,14 +270,6 @@
     psettings->setAssetId(newAssetId);
     if (callback)
         callback( newAssetId, itemId, LLUUID::null, response );
-
-#if 0
-    std::string exprtFile = gDirUtilp->getTempDir() + gDirUtilp->getDirDelimiter() + newAssetId.asString() + ".llsd";
-
-    LLSettingsVOBase::exportFile(psettings, exprtFile, LLSDSerialize::LLSD_NOTATION);
-
-    LL_WARNS("LAPRAS") << "SETTINGS File written as: '" << exprtFile << "'" << LL_ENDL;
-#endif
 }
 
 void LLSettingsVOBase::onTaskAssetUploadComplete(LLUUID itemId, LLUUID taskId, LLUUID newAssetId, LLSD response, LLSettingsBase::ptr_t psettings, inventory_result_fn callback)
@@ -317,7 +316,7 @@
         }
         else
         {
-            LL_WARNS("LAPRAS") << "Setting asset ID to " << asset_id << LL_ENDL;
+            //_WARNS("LAPRAS") << "Setting asset ID to " << asset_id << LL_ENDL;
             settings->setAssetId(asset_id);
         }
     }
@@ -1074,7 +1073,7 @@
         ( SETTING_FRAMES, frames )
         ( SETTING_TYPE, "daycycle" );
 
-    LL_WARNS("LAPRAS") << "newsettings=" << newsettings << LL_ENDL;
+    //_WARNS("LAPRAS") << "newsettings=" << newsettings << LL_ENDL;
 
     LLSettingsSky::validation_list_t validations = LLSettingsDay::validationList();
     LLSD results = LLSettingsDay::settingValidation(newsettings, validations);
@@ -1379,1349 +1378,4 @@
 
         return params_data;
     }
-}
-=======
-/**
-* @file llsettingsvo.cpp
-* @author Rider Linden
-* @brief Subclasses for viewer specific settings behaviors.
-*
-* $LicenseInfo:2011&license=viewerlgpl$
-* Second Life Viewer Source Code
-* Copyright (C) 2017, Linden Research, Inc.
-*
-* This library is free software; you can redistribute it and/or
-* modify it under the terms of the GNU Lesser General Public
-* License as published by the Free Software Foundation;
-* version 2.1 of the License only.
-*
-* This library is distributed in the hope that it will be useful,
-* but WITHOUT ANY WARRANTY; without even the implied warranty of
-* MERCHANTABILITY or FITNESS FOR A PARTICULAR PURPOSE.  See the GNU
-* Lesser General Public License for more details.
-*
-* You should have received a copy of the GNU Lesser General Public
-* License along with this library; if not, write to the Free Software
-* Foundation, Inc., 51 Franklin Street, Fifth Floor, Boston, MA  02110-1301  USA
-*
-* Linden Research, Inc., 945 Battery Street, San Francisco, CA  94111  USA
-* $/LicenseInfo$
-*/
-
-#include "llviewerprecompiledheaders.h"
-#include "llviewercontrol.h"
-#include "llsettingsvo.h"
-
-#include "pipeline.h"
-
-#include <algorithm>
-#include <cstdio>
-#include <boost/make_shared.hpp>
-#include "lltrace.h"
-#include "llfasttimer.h"
-#include "v3colorutil.h"
-
-#include "llglslshader.h"
-#include "llviewershadermgr.h"
-
-#include "llagent.h"
-#include "llassettype.h"
-#include "llfloaterperms.h"
-#include "llnotificationsutil.h"
-
-#include "llviewerregion.h"
-#include "llviewerassetupload.h"
-#include "llviewerinventory.h"
-
-#include "llenvironment.h"
-#include "llsky.h"
-
-#include "llpermissions.h"
-
-#include "llinventorymodel.h"
-#include "llassetstorage.h"
-#include "llvfile.h"
-#include "lldrawpoolwater.h"
-
-#include <boost/algorithm/string/replace.hpp>
-#include "llinventoryobserver.h"
-#include "llinventorydefines.h"
-
-#undef  VERIFY_LEGACY_CONVERSION
-
-//=========================================================================
-namespace 
-{
-    LLSD ensure_array_4(LLSD in, F32 fill);
-    LLSD read_legacy_preset_data(const std::string &name, const std::string& path);
-
-    //-------------------------------------------------------------------------
-    class LLSettingsInventoryCB : public LLInventoryCallback
-    {
-    public:
-        typedef std::function<void(const LLUUID &)> callback_t;
-
-        LLSettingsInventoryCB(callback_t cbfn) :
-            mCbfn(cbfn)
-        { }
-
-        void fire(const LLUUID& inv_item) override  { if (mCbfn) mCbfn(inv_item); }
-
-    private:
-        callback_t  mCbfn;
-    };
-
-    //-------------------------------------------------------------------------
-}
-
-
-//=========================================================================
-void LLSettingsVOBase::createNewInventoryItem(LLSettingsType::type_e stype, const LLUUID &parent_id, inventory_result_fn callback)
-{
-    LLTransactionID tid;
-    U32 nextOwnerPerm = LLFloaterPerms::getNextOwnerPerms("Settings");
-    nextOwnerPerm |= PERM_COPY;
-
-    if (!LLEnvironment::instance().isInventoryEnabled())
-    {
-        LL_WARNS("SETTINGS") << "Region does not support settings inventory objects." << LL_ENDL;
-        LLNotificationsUtil::add("SettingsUnsuported");
-        return;
-    }
-
-    tid.generate();
-
-    LLPointer<LLInventoryCallback> cb = new LLSettingsInventoryCB([callback](const LLUUID &inventoryId) {
-        LLSettingsVOBase::onInventoryItemCreated(inventoryId, LLSettingsBase::ptr_t(), callback);
-    });
-
-    create_inventory_settings(gAgent.getID(), gAgent.getSessionID(),
-        parent_id, LLTransactionID::tnull,
-        LLSettingsType::getDefaultName(stype), "",
-        stype, nextOwnerPerm, cb);
-}
-
-
-void LLSettingsVOBase::createInventoryItem(const LLSettingsBase::ptr_t &settings, const LLUUID &parent_id, std::string settings_name, inventory_result_fn callback)
-{
-    LLTransactionID tid;
-    U32             nextOwnerPerm = LLPermissions::DEFAULT.getMaskNextOwner();
-
-    if (!LLEnvironment::instance().isInventoryEnabled())
-    {
-        LL_WARNS("SETTINGS") << "Region does not support settings inventory objects." << LL_ENDL;
-        LLNotificationsUtil::add("SettingsUnsuported");
-        return;
-    }
-
-    tid.generate();
-
-    LLPointer<LLInventoryCallback> cb = new LLSettingsInventoryCB([settings, callback](const LLUUID &inventoryId) {
-            LLSettingsVOBase::onInventoryItemCreated(inventoryId, settings, callback);
-        });
-
-    if (settings_name.empty())
-    {
-        settings_name = settings->getName();
-    }
-    create_inventory_settings(gAgent.getID(), gAgent.getSessionID(),
-        parent_id, tid,
-        settings_name, "",
-        settings->getSettingsTypeValue(), nextOwnerPerm, cb);
-}
-
-void LLSettingsVOBase::onInventoryItemCreated(const LLUUID &inventoryId, LLSettingsBase::ptr_t settings, inventory_result_fn callback)
-{
-    if (!settings)
-    {   // The item was created as new with no settings passed in.  Simulator should have given it the default for the type... check ID, 
-        // no need to upload asset.
-        LLUUID asset_id;
-        LLViewerInventoryItem *pitem = gInventory.getItem(inventoryId);
-
-        if (pitem)
-        {
-            asset_id = pitem->getAssetUUID();
-
-            LLPermissions perm = pitem->getPermissions();
-            if (perm.getMaskEveryone() != PERM_COPY)
-            {
-                perm.setMaskEveryone(PERM_COPY);
-                pitem->setPermissions(perm);
-                pitem->updateServer(FALSE);
-            }
-        }
-        if (callback)
-            callback(asset_id, inventoryId, LLUUID::null, LLSD());
-        return;
-    }
-    // We need to update some inventory stuff here.... maybe.
-    updateInventoryItem(settings, inventoryId, callback, false);
-}
-
-void LLSettingsVOBase::updateInventoryItem(const LLSettingsBase::ptr_t &settings, LLUUID inv_item_id, inventory_result_fn callback, bool update_name)
-{
-    const LLViewerRegion* region = gAgent.getRegion();
-    if (!region)
-    {
-        LL_WARNS("SETTINGS") << "Not connected to a region, cannot save setting." << LL_ENDL;
-        return;
-    }
-
-    std::string agent_url(region->getCapability("UpdateSettingsAgentInventory"));
-
-    if (!LLEnvironment::instance().isInventoryEnabled())
-    {
-        LL_WARNS("SETTINGS") << "Region does not support settings inventory objects." << LL_ENDL;
-        LLNotificationsUtil::add("SettingsUnsuported");
-        return;
-    }
-
-    LLViewerInventoryItem *inv_item = gInventory.getItem(inv_item_id);
-    if (inv_item)
-    {
-        bool need_update(false);
-        LLPointer<LLViewerInventoryItem> new_item = new LLViewerInventoryItem(inv_item);
-
-        if (settings->getFlag(LLSettingsBase::FLAG_NOTRANS) && new_item->getPermissions().allowOperationBy(PERM_TRANSFER, gAgent.getID()))
-        {
-            LLPermissions perm(inv_item->getPermissions());
-            perm.setBaseBits(LLUUID::null, FALSE, PERM_TRANSFER);
-            perm.setOwnerBits(LLUUID::null, FALSE, PERM_TRANSFER);
-            new_item->setPermissions(perm);
-            need_update |= true;
-        }
-        if (update_name && (settings->getName() != new_item->getName()))
-        {
-            new_item->rename(settings->getName());
-            settings->setName(new_item->getName()); // account for corrections
-            need_update |= true;
-        }
-        if (need_update)
-        {
-            new_item->updateServer(FALSE);
-            gInventory.updateItem(new_item);
-            gInventory.notifyObservers();
-        }
-    }
-
-    std::stringstream buffer; 
-    LLSD settingdata(settings->getSettings());
-    LLSDSerialize::serialize(settingdata, buffer, LLSDSerialize::LLSD_NOTATION);
-
-    LLResourceUploadInfo::ptr_t uploadInfo = std::make_shared<LLBufferedAssetUploadInfo>(inv_item_id, LLAssetType::AT_SETTINGS, buffer.str(), 
-        [settings, callback](LLUUID itemId, LLUUID newAssetId, LLUUID newItemId, LLSD response) {
-            LLSettingsVOBase::onAgentAssetUploadComplete(itemId, newAssetId, newItemId, response, settings, callback);
-        });
-
-    LLViewerAssetUpload::EnqueueInventoryUpload(agent_url, uploadInfo);
-}
-
-void LLSettingsVOBase::updateInventoryItem(const LLSettingsBase::ptr_t &settings, LLUUID object_id, LLUUID inv_item_id, inventory_result_fn callback)
-{
-    const LLViewerRegion* region = gAgent.getRegion();
-    if (!region)
-    {
-        LL_WARNS("SETTINGS") << "Not connected to a region, cannot save setting." << LL_ENDL;
-        return;
-    }
-
-    std::string agent_url(region->getCapability("UpdateSettingsAgentInventory"));
-
-    if (!LLEnvironment::instance().isInventoryEnabled())
-    {
-        LL_WARNS("SETTINGS") << "Region does not support settings inventory objects." << LL_ENDL;
-        LLNotificationsUtil::add("SettingsUnsuported");
-        return;
-    }
-
-    std::stringstream buffer;
-    LLSD settingdata(settings->getSettings());
-
-    LLSDSerialize::serialize(settingdata, buffer, LLSDSerialize::LLSD_NOTATION);
-
-    LLResourceUploadInfo::ptr_t uploadInfo = std::make_shared<LLBufferedAssetUploadInfo>(object_id, inv_item_id, LLAssetType::AT_SETTINGS, buffer.str(),
-        [settings, callback](LLUUID itemId, LLUUID taskId, LLUUID newAssetId, LLSD response) {
-        LLSettingsVOBase::onTaskAssetUploadComplete(itemId, taskId, newAssetId, response, settings, callback);
-    });
-
-    LLViewerAssetUpload::EnqueueInventoryUpload(agent_url, uploadInfo);
-}
-
-void LLSettingsVOBase::onAgentAssetUploadComplete(LLUUID itemId, LLUUID newAssetId, LLUUID newItemId, LLSD response, LLSettingsBase::ptr_t psettings, inventory_result_fn callback)
-{
-    LL_INFOS("SETTINGS") << "itemId:" << itemId << " newAssetId:" << newAssetId << " newItemId:" << newItemId << " response:" << response << LL_ENDL;
-    psettings->setAssetId(newAssetId);
-    if (callback)
-        callback( newAssetId, itemId, LLUUID::null, response );
-}
-
-void LLSettingsVOBase::onTaskAssetUploadComplete(LLUUID itemId, LLUUID taskId, LLUUID newAssetId, LLSD response, LLSettingsBase::ptr_t psettings, inventory_result_fn callback)
-{
-    LL_INFOS("SETTINGS") << "Upload to task complete!" << LL_ENDL;
-    psettings->setAssetId(newAssetId);
-    if (callback)
-        callback(newAssetId, itemId, taskId, response);
-}
-
-
-void LLSettingsVOBase::getSettingsAsset(const LLUUID &assetId, LLSettingsVOBase::asset_download_fn callback)
-{
-    gAssetStorage->getAssetData(assetId, LLAssetType::AT_SETTINGS,
-        [callback](LLVFS *vfs, const LLUUID &asset_id, LLAssetType::EType, void *, S32 status, LLExtStat ext_status) 
-            { onAssetDownloadComplete(vfs, asset_id, status, ext_status, callback); },
-        nullptr, true);
-
-}
-
-void LLSettingsVOBase::onAssetDownloadComplete(LLVFS *vfs, const LLUUID &asset_id, S32 status, LLExtStat ext_status, LLSettingsVOBase::asset_download_fn callback)
-{
-    LLSettingsBase::ptr_t settings;
-    if (!status)
-    {
-        LLVFile file(vfs, asset_id, LLAssetType::AT_SETTINGS, LLVFile::READ);
-        S32 size = file.getSize();
-
-        std::string buffer(size + 1, '\0');
-        file.read((U8 *)buffer.data(), size);
-
-        std::stringstream llsdstream(buffer);
-        LLSD llsdsettings;
-
-        if (LLSDSerialize::deserialize(llsdsettings, llsdstream, -1))
-        {
-            settings = createFromLLSD(llsdsettings);
-        }
-
-        if (!settings)
-        {
-            status = 1;
-            LL_WARNS("SETTINGS") << "Unable to create settings object." << LL_ENDL;
-        }
-        else
-        {
-            //_WARNS("LAPRAS") << "Setting asset ID to " << asset_id << LL_ENDL;
-            settings->setAssetId(asset_id);
-        }
-    }
-    else
-    {
-        LL_WARNS("SETTINGS") << "Error retrieving asset " << asset_id << ". Status code=" << status << "(" << LLAssetStorage::getErrorString(status) << ") ext_status=" << ext_status << LL_ENDL;
-    }
-    if (callback)
-        callback(asset_id, settings, status, ext_status);
-}
-
-void LLSettingsVOBase::getSettingsInventory(const LLUUID &inventoryId, inventory_download_fn callback)
-{
-
-}
-
-bool LLSettingsVOBase::exportFile(const LLSettingsBase::ptr_t &settings, const std::string &filename, LLSDSerialize::ELLSD_Serialize format)
-{
-    try
-    {
-        std::ofstream file(filename, std::ios::out | std::ios::trunc);
-        file.exceptions(std::ios_base::failbit | std::ios_base::badbit);
-
-        if (!file)
-        {
-            LL_WARNS("SETTINGS") << "Unable to open '" << filename << "' for writing." << LL_ENDL;
-            return false;
-        }
-
-        LLSDSerialize::serialize(settings->getSettings(), file, format);
-    }
-    catch (const std::ios_base::failure &e)
-    {
-        LL_WARNS("SETTINGS") << "Unable to save settings to file '" << filename << "': " << e.what() << LL_ENDL;
-        return false;
-    }
-
-    return true;
-}
-
-LLSettingsBase::ptr_t LLSettingsVOBase::importFile(const std::string &filename)
-{
-    LLSD settings;
-
-    try
-    {
-        std::ifstream file(filename, std::ios::in);
-        file.exceptions(std::ios_base::failbit | std::ios_base::badbit);
-
-        if (!file)
-        {
-            LL_WARNS("SETTINGS") << "Unable to open '" << filename << "' for reading." << LL_ENDL;
-            return LLSettingsBase::ptr_t();
-        }
-
-        if (!LLSDSerialize::deserialize(settings, file, -1))
-        {
-            LL_WARNS("SETTINGS") << "Unable to deserialize settings from '" << filename << "'" << LL_ENDL;
-            return LLSettingsBase::ptr_t();
-        }
-    }
-    catch (const std::ios_base::failure &e)
-    {
-        LL_WARNS("SETTINGS") << "Unable to save settings to file '" << filename << "': " << e.what() << LL_ENDL;
-        return LLSettingsBase::ptr_t();
-    }
-
-    return createFromLLSD(settings);
-}
-
-LLSettingsBase::ptr_t LLSettingsVOBase::createFromLLSD(const LLSD &settings)
-{
-    if (!settings.has(SETTING_TYPE))
-    {
-        LL_WARNS("SETTINGS") << "No settings type in LLSD" << LL_ENDL;
-        return LLSettingsBase::ptr_t();
-    }
-
-    std::string settingtype = settings[SETTING_TYPE].asString();
-
-    LLSettingsBase::ptr_t psetting;
-
-    if (settingtype == "water")
-    {
-        return LLSettingsVOWater::buildWater(settings);
-    }
-    else if (settingtype == "sky")
-    {
-        return LLSettingsVOSky::buildSky(settings);
-    }
-    else if (settingtype == "daycycle")
-    {
-        return LLSettingsVODay::buildDay(settings);
-    }
-
-    LL_WARNS("SETTINGS") << "Unable to determine settings type for '" << settingtype << "'." << LL_ENDL;
-    return LLSettingsBase::ptr_t();
-
-}
-
-//=========================================================================
-LLSettingsVOSky::LLSettingsVOSky(const LLSD &data, bool isAdvanced)
-: LLSettingsSky(data)
-, m_isAdvanced(isAdvanced)
-{
-}
-
-LLSettingsVOSky::LLSettingsVOSky()
-: LLSettingsSky()
-, m_isAdvanced(false)
-{
-}
-
-//-------------------------------------------------------------------------
-LLSettingsSky::ptr_t LLSettingsVOSky::buildSky(LLSD settings)
-{
-    LLSettingsSky::validation_list_t validations = LLSettingsSky::validationList();
-
-    LLSD results = LLSettingsBase::settingValidation(settings, validations);
-
-    if (!results["success"].asBoolean())
-    {
-        LL_WARNS("SETTINGS") << "Sky setting validation failed!\n" << results << LL_ENDL;
-        LLSettingsSky::ptr_t();
-    }
-
-    return std::make_shared<LLSettingsVOSky>(settings, true);
-}
-
-
-LLSettingsSky::ptr_t LLSettingsVOSky::buildFromLegacyPreset(const std::string &name, const LLSD &legacy)
-{
-
-    LLSD newsettings = LLSettingsSky::translateLegacySettings(legacy);
-
-    newsettings[SETTING_NAME] = name;
-
-    LLSettingsSky::validation_list_t validations = LLSettingsSky::validationList();
-    LLSD results = LLSettingsBase::settingValidation(newsettings, validations);
-    if (!results["success"].asBoolean())
-    {
-        LL_WARNS("SETTINGS") << "Sky setting validation failed!\n" << results << LL_ENDL;
-        LLSettingsSky::ptr_t();
-    }
-
-    LLSettingsSky::ptr_t skyp = std::make_shared<LLSettingsVOSky>(newsettings);
-
-#ifdef VERIFY_LEGACY_CONVERSION
-    LLSD oldsettings = LLSettingsVOSky::convertToLegacy(skyp, isAdvanced());
-
-    if (!llsd_equals(legacy, oldsettings))
-    {
-        LL_WARNS("SKY") << "Conversion to/from legacy does not match!\n" 
-            << "Old: " << legacy
-            << "new: " << oldsettings << LL_ENDL;
-    }
-
-#endif
-
-    return skyp;
-}
-
-LLSettingsSky::ptr_t LLSettingsVOSky::buildFromLegacyPresetFile(const std::string &name, const std::string &path)
-{
-    LLSD legacy_data = read_legacy_preset_data(name, path);
-
-    if (!legacy_data)
-    {
-        LL_WARNS("SETTINGS") << "Could not load legacy Windlight \"" << name << "\" from " << path << LL_ENDL;
-        return ptr_t();
-    }
-
-    return buildFromLegacyPreset(name, legacy_data);
-}
-
-
-LLSettingsSky::ptr_t LLSettingsVOSky::buildDefaultSky()
-{
-    static LLSD default_settings;
-
-    if (!default_settings.size())
-    {
-        default_settings = LLSettingsSky::defaults();
-
-        default_settings[SETTING_NAME] = std::string("_default_");
-
-        LLSettingsSky::validation_list_t validations = LLSettingsSky::validationList();
-        LLSD results = LLSettingsBase::settingValidation(default_settings, validations);
-        if (!results["success"].asBoolean())
-        {
-            LL_WARNS("SETTINGS") << "Sky setting validation failed!\n" << results << LL_ENDL;
-            LLSettingsSky::ptr_t();
-        }
-    }
-
-    LLSettingsSky::ptr_t skyp = std::make_shared<LLSettingsVOSky>(default_settings);
-    return skyp;
-}
-
-LLSettingsSky::ptr_t LLSettingsVOSky::buildClone() const
-{
-    LLSD settings = cloneSettings();
-
-    LLSettingsSky::validation_list_t validations = LLSettingsSky::validationList();
-    LLSD results = LLSettingsBase::settingValidation(settings, validations);
-    if (!results["success"].asBoolean())
-    {
-        LL_WARNS("SETTINGS") << "Sky setting validation failed!\n" << results << LL_ENDL;
-        LLSettingsSky::ptr_t();
-    }
-
-    LLSettingsSky::ptr_t skyp = std::make_shared<LLSettingsVOSky>(settings);
-    return skyp;
-}
-
-void LLSettingsVOSky::convertAtmosphericsToLegacy(LLSD& legacy, LLSD& settings)
-{
-    // These will need to be inferred from new settings' density profiles
-    if (settings.has(SETTING_LEGACY_HAZE))
-    {
-        LLSD legacyhaze = settings[SETTING_LEGACY_HAZE];
-        legacy[SETTING_AMBIENT]             = ensure_array_4(legacyhaze[SETTING_AMBIENT], 1.0f);
-        legacy[SETTING_BLUE_DENSITY]        = ensure_array_4(legacyhaze[SETTING_BLUE_DENSITY], 1.0);
-        legacy[SETTING_BLUE_HORIZON]        = ensure_array_4(legacyhaze[SETTING_BLUE_HORIZON], 1.0);
-        legacy[SETTING_DENSITY_MULTIPLIER]  = LLSDArray(legacyhaze[SETTING_DENSITY_MULTIPLIER].asReal())(0.0f)(0.0f)(1.0f);
-        legacy[SETTING_DISTANCE_MULTIPLIER] = LLSDArray(legacyhaze[SETTING_DISTANCE_MULTIPLIER].asReal())(0.0f)(0.0f)(1.0f);
-        legacy[SETTING_HAZE_DENSITY]        = LLSDArray(legacyhaze[SETTING_HAZE_DENSITY])(0.0f)(0.0f)(1.0f);
-        legacy[SETTING_HAZE_HORIZON]        = LLSDArray(legacyhaze[SETTING_HAZE_HORIZON])(0.0f)(0.0f)(1.0f);
-    }
-}
-
-LLSD LLSettingsVOSky::convertToLegacy(const LLSettingsSky::ptr_t &psky, bool isAdvanced)
-{
-    LLSD legacy(LLSD::emptyMap());
-    LLSD settings = psky->getSettings();
-    
-    convertAtmosphericsToLegacy(legacy, settings);
-
-    legacy[SETTING_CLOUD_COLOR] = ensure_array_4(settings[SETTING_CLOUD_COLOR], 1.0);
-    legacy[SETTING_CLOUD_POS_DENSITY1] = ensure_array_4(settings[SETTING_CLOUD_POS_DENSITY1], 1.0);
-    legacy[SETTING_CLOUD_POS_DENSITY2] = ensure_array_4(settings[SETTING_CLOUD_POS_DENSITY2], 1.0);
-    legacy[SETTING_CLOUD_SCALE] = LLSDArray(settings[SETTING_CLOUD_SCALE])(LLSD::Real(0.0))(LLSD::Real(0.0))(LLSD::Real(1.0));       
-    legacy[SETTING_CLOUD_SCROLL_RATE] = settings[SETTING_CLOUD_SCROLL_RATE];
-    legacy[SETTING_LEGACY_ENABLE_CLOUD_SCROLL] = LLSDArray(LLSD::Boolean(!is_approx_zero(settings[SETTING_CLOUD_SCROLL_RATE][0].asReal())))
-        (LLSD::Boolean(!is_approx_zero(settings[SETTING_CLOUD_SCROLL_RATE][1].asReal())));     
-    legacy[SETTING_CLOUD_SHADOW] = LLSDArray(settings[SETTING_CLOUD_SHADOW].asReal())(0.0f)(0.0f)(1.0f);    
-    legacy[SETTING_GAMMA] = LLSDArray(settings[SETTING_GAMMA])(0.0f)(0.0f)(1.0f);
-    legacy[SETTING_GLOW] = ensure_array_4(settings[SETTING_GLOW], 1.0);
-    legacy[SETTING_LIGHT_NORMAL] = ensure_array_4(psky->getLightDirection().getValue(), 0.0f);
-    legacy[SETTING_MAX_Y] = LLSDArray(settings[SETTING_MAX_Y])(0.0f)(0.0f)(1.0f);
-    legacy[SETTING_STAR_BRIGHTNESS] = settings[SETTING_STAR_BRIGHTNESS];
-    legacy[SETTING_SUNLIGHT_COLOR] = ensure_array_4(settings[SETTING_SUNLIGHT_COLOR], 1.0f);
-    
-    LLQuaternion sunquat = psky->getSunRotation();
-
-    F32 roll;
-    F32 pitch;
-    F32 yaw;
-
-    // get euler angles in right-handed X right, Y up, Z at
-    sunquat.getEulerAngles(&roll, &pitch, &yaw);
-    
-    legacy[SETTING_LEGACY_EAST_ANGLE] = yaw;
-    legacy[SETTING_LEGACY_SUN_ANGLE]  = -pitch;
-
-    return legacy;    
-}
-
-//-------------------------------------------------------------------------
-void LLSettingsVOSky::updateSettings()
-{
-    LLSettingsSky::updateSettings();
-    LLVector3 sun_direction  = getSunDirection();
-    LLVector3 moon_direction = getMoonDirection();
-
-    F32 dp = getLightDirection() * LLVector3(0.0f, 0.0f, 1.0f);
-	if (dp < 0)
-	{
-		dp = 0;
-	}
-    dp = llmax(dp, 0.1f);
-
-	// Since WL scales everything by 2, there should always be at least a 2:1 brightness ratio
-	// between sunlight and point lights in windlight to normalize point lights.
-	F32 sun_dynamic_range = llmax(gSavedSettings.getF32("RenderSunDynamicRange"), 0.0001f);
-    mSceneLightStrength = 2.0f * (1.0f + sun_dynamic_range * dp);
-
-    gSky.setSunAndMoonDirectionsCFR(sun_direction, moon_direction);
-    gSky.setSunTextures(getSunTextureId(), getNextSunTextureId());
-    gSky.setMoonTextures(getMoonTextureId(), getNextMoonTextureId());
-    gSky.setCloudNoiseTextures(getCloudNoiseTextureId(), getNextCloudNoiseTextureId());
-    gSky.setBloomTextures(getBloomTextureId(), getNextBloomTextureId());
-
-    gSky.setSunScale(getSunScale());
-    gSky.setMoonScale(getMoonScale());
-}
-
-void LLSettingsVOSky::applySpecial(void *ptarget)
-{
-    LLGLSLShader *shader = (LLGLSLShader *)ptarget;
-
-    LLVector4 light_direction = LLEnvironment::instance().getClampedSunNorm();
-
-    if (shader->mShaderGroup == LLGLSLShader::SG_DEFAULT)
-	{        
-        shader->uniform4fv(LLViewerShaderMgr::LIGHTNORM, 1, light_direction.mV);
-		shader->uniform3fv(LLShaderMgr::WL_CAMPOSLOCAL, 1, LLViewerCamera::getInstance()->getOrigin().mV);
-	} 
-	else if (shader->mShaderGroup == LLGLSLShader::SG_SKY)
-	{
-        shader->uniform4fv(LLViewerShaderMgr::LIGHTNORM, 1, light_direction.mV);        
-
-        LLVector4 vect_c_p_d1(mSettings[SETTING_CLOUD_POS_DENSITY1]);
-        vect_c_p_d1 += LLVector4(LLEnvironment::instance().getCloudScrollDelta());
-        shader->uniform4fv(LLShaderMgr::CLOUD_POS_DENSITY1, 1, vect_c_p_d1.mV);
-	}
-
-    shader->uniform1f(LLShaderMgr::SCENE_LIGHT_STRENGTH, mSceneLightStrength);
-    shader->uniform4f(LLShaderMgr::GAMMA, getGamma(), 0.0, 0.0, 1.0);
-}
-
-LLSettingsSky::parammapping_t LLSettingsVOSky::getParameterMap() const
-{
-    static parammapping_t param_map;
-
-    if (param_map.empty())
-    {
-// LEGACY_ATMOSPHERICS
-        param_map[SETTING_AMBIENT] = LLShaderMgr::AMBIENT;
-        param_map[SETTING_BLUE_DENSITY] = LLShaderMgr::BLUE_DENSITY;
-        param_map[SETTING_BLUE_HORIZON] = LLShaderMgr::BLUE_HORIZON;
-        param_map[SETTING_HAZE_DENSITY] = LLShaderMgr::HAZE_DENSITY;
-        param_map[SETTING_HAZE_HORIZON] = LLShaderMgr::HAZE_HORIZON;
-        param_map[SETTING_DENSITY_MULTIPLIER] = LLShaderMgr::DENSITY_MULTIPLIER;
-        param_map[SETTING_DISTANCE_MULTIPLIER] = LLShaderMgr::DISTANCE_MULTIPLIER;
-
-        param_map[SETTING_CLOUD_COLOR] = LLShaderMgr::CLOUD_COLOR;
-        param_map[SETTING_CLOUD_POS_DENSITY2] = LLShaderMgr::CLOUD_POS_DENSITY2;
-        param_map[SETTING_CLOUD_SCALE] = LLShaderMgr::CLOUD_SCALE;
-        param_map[SETTING_CLOUD_SHADOW] = LLShaderMgr::CLOUD_SHADOW;       
-        param_map[SETTING_CLOUD_VARIANCE] = LLShaderMgr::CLOUD_VARIANCE;
-        param_map[SETTING_GLOW] = LLShaderMgr::GLOW;        
-        param_map[SETTING_MAX_Y] = LLShaderMgr::MAX_Y;
-        param_map[SETTING_SUNLIGHT_COLOR] = LLShaderMgr::SUNLIGHT_COLOR;
-        param_map[SETTING_MOON_BRIGHTNESS] = LLShaderMgr::MOON_BRIGHTNESS;
-        param_map[SETTING_SKY_MOISTURE_LEVEL] = LLShaderMgr::MOISTURE_LEVEL;
-        param_map[SETTING_SKY_DROPLET_RADIUS] = LLShaderMgr::DROPLET_RADIUS;
-        param_map[SETTING_SKY_ICE_LEVEL] = LLShaderMgr::ICE_LEVEL;
-
-// AdvancedAtmospherics TODO
-// Provide mappings for new shader params here
-    }
-
-    return param_map;
-}
-
-//=========================================================================
-const F32 LLSettingsVOWater::WATER_FOG_LIGHT_CLAMP(0.3f);
-
-//-------------------------------------------------------------------------
-LLSettingsVOWater::LLSettingsVOWater(const LLSD &data) :
-    LLSettingsWater(data)
-{
-
-}
-
-LLSettingsVOWater::LLSettingsVOWater() :
-    LLSettingsWater()
-{
-
-}
-
-LLSettingsWater::ptr_t LLSettingsVOWater::buildWater(LLSD settings)
-{
-    LLSettingsWater::validation_list_t validations = LLSettingsWater::validationList();
-    LLSD results = LLSettingsWater::settingValidation(settings, validations);
-    if (!results["success"].asBoolean())
-    {
-        LL_WARNS("SETTINGS") << "Water setting validation failed!\n" << results << LL_ENDL;
-        LLSettingsWater::ptr_t();
-    }
-
-    return std::make_shared<LLSettingsVOWater>(settings);
-}
-
-//-------------------------------------------------------------------------
-LLSettingsWater::ptr_t LLSettingsVOWater::buildFromLegacyPreset(const std::string &name, const LLSD &legacy)
-{
-    LLSD newsettings(LLSettingsWater::translateLegacySettings(legacy));
-
-    newsettings[SETTING_NAME] = name; 
-    LLSettingsWater::validation_list_t validations = LLSettingsWater::validationList();
-    LLSD results = LLSettingsWater::settingValidation(newsettings, validations);
-    if (!results["success"].asBoolean())
-    {
-        LL_WARNS("SETTINGS") << "Water setting validation failed!: " << results << LL_ENDL;
-        return LLSettingsWater::ptr_t();
-    }
-
-    LLSettingsWater::ptr_t waterp = std::make_shared<LLSettingsVOWater>(newsettings);
-
-#ifdef VERIFY_LEGACY_CONVERSION
-    LLSD oldsettings = LLSettingsVOWater::convertToLegacy(waterp);
-
-    if (!llsd_equals(legacy, oldsettings))
-    {
-        LL_WARNS("WATER") << "Conversion to/from legacy does not match!\n"
-            << "Old: " << legacy
-            << "new: " << oldsettings << LL_ENDL;
-    }
-
-#endif
-    return waterp;
-}
-
-LLSettingsWater::ptr_t LLSettingsVOWater::buildFromLegacyPresetFile(const std::string &name, const std::string &path)
-{
-    LLSD legacy_data = read_legacy_preset_data(name, path);
-
-    if (!legacy_data)
-    {
-        LL_WARNS("SETTINGS") << "Could not load legacy Windlight \"" << name << "\" from " << path << LL_ENDL;
-        return ptr_t();
-    }
-
-    return buildFromLegacyPreset(name, legacy_data);
-}
-
-
-LLSettingsWater::ptr_t LLSettingsVOWater::buildDefaultWater()
-{
-    static LLSD default_settings;
-
-    if (!default_settings.size())
-    {
-        default_settings = LLSettingsWater::defaults();
-
-        default_settings[SETTING_NAME] = std::string("_default_");
-
-        LLSettingsWater::validation_list_t validations = LLSettingsWater::validationList();
-        LLSD results = LLSettingsWater::settingValidation(default_settings, validations);
-        if (!results["success"].asBoolean())
-        {
-            LL_WARNS("SETTINGS") << "Water setting validation failed!: " << results << LL_ENDL;
-            return LLSettingsWater::ptr_t();
-        }
-    }
-
-    LLSettingsWater::ptr_t waterp = std::make_shared<LLSettingsVOWater>(default_settings);
-
-    return waterp;
-}
-
-LLSettingsWater::ptr_t LLSettingsVOWater::buildClone() const
-{
-    LLSD settings = cloneSettings();
-    LLSettingsWater::validation_list_t validations = LLSettingsWater::validationList();
-    LLSD results = LLSettingsWater::settingValidation(settings, validations);
-    if (!results["success"].asBoolean())
-    {
-        LL_WARNS("SETTINGS") << "Water setting validation failed!: " << results << LL_ENDL;
-        return LLSettingsWater::ptr_t();
-    }
-
-    LLSettingsWater::ptr_t waterp = std::make_shared<LLSettingsVOWater>(settings);
-
-    return waterp;
-}
-
-LLSD LLSettingsVOWater::convertToLegacy(const LLSettingsWater::ptr_t &pwater)
-{
-    LLSD legacy(LLSD::emptyMap());
-    LLSD settings = pwater->getSettings();
-
-    legacy[SETTING_LEGACY_BLUR_MULTIPLIER] = settings[SETTING_BLUR_MULTIPLIER];
-    legacy[SETTING_LEGACY_FOG_COLOR] = ensure_array_4(settings[SETTING_FOG_COLOR], 1.0f);
-    legacy[SETTING_LEGACY_FOG_DENSITY] = settings[SETTING_FOG_DENSITY];
-    legacy[SETTING_LEGACY_FOG_MOD] = settings[SETTING_FOG_MOD];
-    legacy[SETTING_LEGACY_FRESNEL_OFFSET] = settings[SETTING_FRESNEL_OFFSET];
-    legacy[SETTING_LEGACY_FRESNEL_SCALE] = settings[SETTING_FRESNEL_SCALE];
-    legacy[SETTING_LEGACY_NORMAL_MAP] = settings[SETTING_NORMAL_MAP];
-    legacy[SETTING_LEGACY_NORMAL_SCALE] = settings[SETTING_NORMAL_SCALE];
-    legacy[SETTING_LEGACY_SCALE_ABOVE] = settings[SETTING_SCALE_ABOVE];
-    legacy[SETTING_LEGACY_SCALE_BELOW] = settings[SETTING_SCALE_BELOW];
-    legacy[SETTING_LEGACY_WAVE1_DIR] = settings[SETTING_WAVE1_DIR];
-    legacy[SETTING_LEGACY_WAVE2_DIR] = settings[SETTING_WAVE2_DIR];
-    
-    //_WARNS("LAPRAS") << "Legacy water: " << legacy << LL_ENDL;
-    return legacy;
-}
-//-------------------------------------------------------------------------
-//-------------------------------------------------------------------------
-void LLSettingsVOWater::applySpecial(void *ptarget)
-{
-    LLGLSLShader *shader = (LLGLSLShader *)ptarget;
-
-    if (shader->mShaderGroup == LLGLSLShader::SG_WATER)
-	{
-        //transform water plane to eye space
-        glh::vec3f norm(0.f, 0.f, 1.f);
-        glh::vec3f p(0.f, 0.f, LLEnvironment::instance().getWaterHeight() + 0.1f);
-
-        F32 modelView[16];
-        for (U32 i = 0; i < 16; i++)
-        {
-            modelView[i] = (F32)gGLModelView[i];
-        }
-
-        glh::matrix4f mat(modelView);
-        glh::matrix4f invtrans = mat.inverse().transpose();
-        glh::vec3f enorm;
-        glh::vec3f ep;
-        invtrans.mult_matrix_vec(norm, enorm);
-        enorm.normalize();
-        mat.mult_matrix_vec(p, ep);
-
-        LLVector4 waterPlane(enorm.v[0], enorm.v[1], enorm.v[2], -ep.dot(enorm));
-
-        shader->uniform4fv(LLShaderMgr::WATER_WATERPLANE, 1, waterPlane.mV);
-
-        LLVector4 light_direction = LLEnvironment::instance().getClampedLightNorm();
-
-        F32 waterFogKS = 1.f / llmax(light_direction.mV[2], WATER_FOG_LIGHT_CLAMP);
-
-        shader->uniform1f(LLShaderMgr::WATER_FOGKS, waterFogKS);
-
-        F32 blend_factor = LLEnvironment::instance().getCurrentWater()->getBlendFactor();
-        shader->uniform1f(LLShaderMgr::BLEND_FACTOR, blend_factor);
-
-        LLVector4 rotated_light_direction = LLEnvironment::instance().getRotatedLightNorm();
-        shader->uniform4fv(LLViewerShaderMgr::LIGHTNORM, 1, rotated_light_direction.mV);
-        shader->uniform3fv(LLShaderMgr::WL_CAMPOSLOCAL, 1, LLViewerCamera::getInstance()->getOrigin().mV);
-        shader->uniform1f(LLViewerShaderMgr::DISTANCE_MULTIPLIER, 0);
-    }
-}
-
-void LLSettingsVOWater::updateSettings()
-{
-    // base class clears dirty flag so as to not trigger recursive update
-    LLSettingsBase::updateSettings();
-
-    LLDrawPoolWater* pwaterpool = (LLDrawPoolWater*)gPipeline.getPool(LLDrawPool::POOL_WATER);
-    if (pwaterpool)
-    {
-        pwaterpool->setTransparentTextures(getTransparentTextureID(), getNextTransparentTextureID());
-        pwaterpool->setOpaqueTexture(GetDefaultOpaqueTextureAssetId());
-        pwaterpool->setNormalMaps(getNormalMapID(), getNextNormalMapID());
-    }
-}
-
-LLSettingsWater::parammapping_t LLSettingsVOWater::getParameterMap() const
-{
-    static parammapping_t param_map;
-
-    if (param_map.empty())
-    {
-        param_map[SETTING_FOG_COLOR] = LLShaderMgr::WATER_FOGCOLOR;
-        param_map[SETTING_FOG_DENSITY] = LLShaderMgr::WATER_FOGDENSITY;
-    }
-    return param_map;
-}
-
-//=========================================================================
-LLSettingsVODay::LLSettingsVODay(const LLSD &data):
-    LLSettingsDay(data)
-{}
-
-LLSettingsVODay::LLSettingsVODay():
-    LLSettingsDay()
-{}
-
-LLSettingsDay::ptr_t LLSettingsVODay::buildDay(LLSD settings)
-{
-    LLSettingsDay::validation_list_t validations = LLSettingsDay::validationList();
-    LLSD results = LLSettingsDay::settingValidation(settings, validations);
-    if (!results["success"].asBoolean())
-    {
-        LL_WARNS("SETTINGS") << "Day setting validation failed!\n" << results << LL_ENDL;
-        LLSettingsDay::ptr_t();
-    }
-
-    LLSettingsDay::ptr_t pday = std::make_shared<LLSettingsVODay>(settings);
-    if (pday)
-        pday->initialize();
-
-    return pday;
-}
-
-//-------------------------------------------------------------------------
-LLSettingsDay::ptr_t LLSettingsVODay::buildFromLegacyPreset(const std::string &name, const std::string &path, const LLSD &oldsettings)
-{
-    LLSD newsettings(defaults());
-    std::set<std::string> framenames;
-    std::set<std::string> notfound;
-
-    std::string base_path(gDirUtilp->getDirName(path));
-    std::string water_path(base_path);
-    std::string sky_path(base_path);
-
-    gDirUtilp->append(water_path, "water");
-    gDirUtilp->append(sky_path, "skies");
-
-    newsettings[SETTING_NAME] = name;
-
-    LLSD watertrack = LLSDArray(
-        LLSDMap(SETTING_KEYKFRAME, LLSD::Real(0.0f))
-        (SETTING_KEYNAME, "water:Default"));
-
-    LLSD skytrack = LLSD::emptyArray();
-
-    for (LLSD::array_const_iterator it = oldsettings.beginArray(); it != oldsettings.endArray(); ++it)
-    {
-        std::string framename = (*it)[1].asString();
-        LLSD entry = LLSDMap(SETTING_KEYKFRAME, (*it)[0].asReal())
-            (SETTING_KEYNAME, "sky:" + framename);
-        framenames.insert(framename);
-        skytrack.append(entry);
-    }
-
-    newsettings[SETTING_TRACKS] = LLSDArray(watertrack)(skytrack);
-
-    LLSD frames(LLSD::emptyMap());
-
-    {
-        LLSettingsWater::ptr_t pwater = LLSettingsVOWater::buildFromLegacyPresetFile("Default", water_path);
-        if (pwater)
-            frames["water:Default"] = pwater->getSettings();
-    }
-
-    for (std::set<std::string>::iterator itn = framenames.begin(); itn != framenames.end(); ++itn)
-    {
-        LLSettingsSky::ptr_t psky = LLSettingsVOSky::buildFromLegacyPresetFile((*itn), sky_path);
-        if (psky)
-            frames["sky:" + (*itn)] = psky->getSettings();
-    }
-
-    newsettings[SETTING_FRAMES] = frames;
-
-    LLSettingsDay::validation_list_t validations = LLSettingsDay::validationList();
-    LLSD results = LLSettingsDay::settingValidation(newsettings, validations);
-    if (!results["success"].asBoolean())
-    {
-        LL_WARNS("SETTINGS") << "Day setting validation failed!: " << results << LL_ENDL;
-        return LLSettingsDay::ptr_t();
-    }
-
-    LLSettingsDay::ptr_t dayp = std::make_shared<LLSettingsVODay>(newsettings);
-
-#ifdef VERIFY_LEGACY_CONVERSION
-    LLSD testsettings = LLSettingsVODay::convertToLegacy(dayp);
-
-    if (!llsd_equals(oldsettings, testsettings))
-    {
-        LL_WARNS("DAYCYCLE") << "Conversion to/from legacy does not match!\n" 
-            << "Old: " << oldsettings
-            << "new: " << testsettings << LL_ENDL;
-    }
-
-#endif
-
-    dayp->initialize();
-
-    return dayp;
-}
-
-LLSettingsDay::ptr_t LLSettingsVODay::buildFromLegacyPresetFile(const std::string &name, const std::string &path)
-{
-    LLSD legacy_data = read_legacy_preset_data(name, path);
-
-    if (!legacy_data)
-    {
-        LL_WARNS("SETTINGS") << "Could not load legacy Windlight \"" << name << "\" from " << path << LL_ENDL;
-        return ptr_t();
-    }
-
-    return buildFromLegacyPreset(name, path, legacy_data);
-}
-
-
-
-LLSettingsDay::ptr_t LLSettingsVODay::buildFromLegacyMessage(const LLUUID &regionId, LLSD daycycle, LLSD skydefs, LLSD waterdef)
-{
-    LLSD frames(LLSD::emptyMap());
-
-    for (LLSD::map_iterator itm = skydefs.beginMap(); itm != skydefs.endMap(); ++itm)
-    {
-        std::string newname = "sky:" + (*itm).first;
-        LLSD newsettings = LLSettingsSky::translateLegacySettings((*itm).second);
-        
-        newsettings[SETTING_NAME] = newname;
-        frames[newname] = newsettings;
-
-        LL_WARNS("SETTINGS") << "created region sky '" << newname << "'" << LL_ENDL;
-    }
-
-    LLSD watersettings = LLSettingsWater::translateLegacySettings(waterdef);
-    std::string watername = "water:"+ watersettings[SETTING_NAME].asString();
-    watersettings[SETTING_NAME] = watername;
-    frames[watername] = watersettings;
-
-    LLSD watertrack = LLSDArray(
-            LLSDMap(SETTING_KEYKFRAME, LLSD::Real(0.0f))
-            (SETTING_KEYNAME, watername));
-
-    LLSD skytrack(LLSD::emptyArray());
-    for (LLSD::array_const_iterator it = daycycle.beginArray(); it != daycycle.endArray(); ++it)
-    {
-        LLSD entry = LLSDMap(SETTING_KEYKFRAME, (*it)[0].asReal())
-            (SETTING_KEYNAME, "sky:" + (*it)[1].asString());
-        skytrack.append(entry);
-    }
-
-    LLSD newsettings = LLSDMap
-        ( SETTING_NAME, "Region (legacy)" )
-        ( SETTING_TRACKS, LLSDArray(watertrack)(skytrack))
-        ( SETTING_FRAMES, frames )
-        ( SETTING_TYPE, "daycycle" );
-
-    //_WARNS("LAPRAS") << "newsettings=" << newsettings << LL_ENDL;
-
-    LLSettingsSky::validation_list_t validations = LLSettingsDay::validationList();
-    LLSD results = LLSettingsDay::settingValidation(newsettings, validations);
-    if (!results["success"].asBoolean())
-    {
-        LL_WARNS("SETTINGS") << "Day setting validation failed!:" << results << LL_ENDL;
-        return LLSettingsDay::ptr_t();
-    }
-
-    LLSettingsDay::ptr_t dayp = std::make_shared<LLSettingsVODay>(newsettings);
-    
-    if (dayp)
-    {
-        // true for validation - either validate here, or when cloning for floater.
-        dayp->initialize(true);
-    }
-    return dayp;
-}
-
-
-
-LLSettingsDay::ptr_t LLSettingsVODay::buildDefaultDayCycle()
-{
-    static LLSD default_settings;
-
-    if (!default_settings.size())
-    {
-        default_settings = LLSettingsDay::defaults();
-        default_settings[SETTING_NAME] = std::string("_default_");
-
-        LLSettingsDay::validation_list_t validations = LLSettingsDay::validationList();
-        LLSD results = LLSettingsDay::settingValidation(default_settings, validations);
-        if (!results["success"].asBoolean())
-        {
-            LL_WARNS("SETTINGS") << "Day setting validation failed!\n" << results << LL_ENDL;
-            LLSettingsDay::ptr_t();
-        }
-    }
-
-    LLSettingsDay::ptr_t dayp = std::make_shared<LLSettingsVODay>(default_settings);
-
-    dayp->initialize();
-    return dayp;
-}
-
-LLSettingsDay::ptr_t LLSettingsVODay::buildFromEnvironmentMessage(LLSD settings)
-{
-    LLSettingsDay::validation_list_t validations = LLSettingsDay::validationList();
-    LLSD results = LLSettingsDay::settingValidation(settings, validations);
-    if (!results["success"].asBoolean())
-    {
-        LL_WARNS("SETTINGS") << "Day setting validation failed!\n" << results << LL_ENDL;
-        LLSettingsDay::ptr_t();
-    }
-
-    LLSettingsDay::ptr_t dayp = std::make_shared<LLSettingsVODay>(settings);
-
-    dayp->initialize();
-    return dayp;
-}
-
-
-void LLSettingsVODay::buildFromOtherSetting(LLSettingsBase::ptr_t settings, LLSettingsVODay::asset_built_fn cb)
-{
-    if (settings->getSettingsType() == "daycycle")
-    {
-        if (cb)
-            cb(std::static_pointer_cast<LLSettingsDay>(settings));
-    }
-    else
-    {
-        LLSettingsVOBase::getSettingsAsset(LLSettingsDay::GetDefaultAssetId(),
-            [settings, cb](LLUUID, LLSettingsBase::ptr_t pday, S32, LLExtStat){ combineIntoDayCycle(std::static_pointer_cast<LLSettingsDay>(pday), settings, cb); });
-    }
-}
-
-void LLSettingsVODay::combineIntoDayCycle(LLSettingsDay::ptr_t pday, LLSettingsBase::ptr_t settings, asset_built_fn cb)
-{
-    if (settings->getSettingsType() == "sky")
-    {
-        pday->setName("sky: " + settings->getName());
-        pday->clearCycleTrack(1);
-        pday->setSettingsAtKeyframe(settings, 0.0, 1);
-    }
-    else if (settings->getSettingsType() == "water")
-    {
-        pday->setName("water: " + settings->getName());
-        pday->clearCycleTrack(0);
-        pday->setSettingsAtKeyframe(settings, 0.0, 0);
-    }
-    else
-    {
-        pday.reset();
-    }
-
-    if (cb)
-        cb(pday);
-}
-
-
-LLSettingsDay::ptr_t LLSettingsVODay::buildClone() const
-{
-    LLSD settings = cloneSettings();
-
-    LLSettingsDay::validation_list_t validations = LLSettingsDay::validationList();
-    LLSD results = LLSettingsDay::settingValidation(settings, validations);
-    if (!results["success"].asBoolean())
-    {
-        LL_WARNS("SETTINGS") << "Day setting validation failed!\n" << results << LL_ENDL;
-        LLSettingsDay::ptr_t();
-    }
-
-    LLSettingsDay::ptr_t dayp = std::make_shared<LLSettingsVODay>(settings);
-
-    U32 flags = getFlags();
-    if (flags)
-        dayp->setFlags(flags);
-
-    dayp->initialize();
-    return dayp;
-}
-
-LLSettingsDay::ptr_t LLSettingsVODay::buildDeepCloneAndUncompress() const
-{
-    // no need for SETTING_TRACKS or SETTING_FRAMES, so take base LLSD
-    LLSD settings = llsd_clone(mSettings);
-
-    LLSettingsDay::ptr_t day_clone = std::make_shared<LLSettingsVODay>(settings);
-
-    for (S32 i = 0; i < LLSettingsDay::TRACK_MAX; ++i)
-    {
-        const LLSettingsDay::CycleTrack_t& track = getCycleTrackConst(i);
-        LLSettingsDay::CycleTrack_t::const_iterator iter = track.begin();
-        while (iter != track.end())
-        {
-            // 'Unpack', usually for editing
-            // - frames 'share' settings multiple times
-            // - settings can reuse LLSDs they were initialized from
-            // We do not want for edited frame to change multiple frames in same track, so do a clone
-            day_clone->setSettingsAtKeyframe(iter->second->buildDerivedClone(), iter->first, i);
-            iter++;
-        }
-    }
-    return day_clone;
-}
-
-LLSD LLSettingsVODay::convertToLegacy(const LLSettingsVODay::ptr_t &pday)
-{
-    CycleTrack_t &trackwater = pday->getCycleTrack(TRACK_WATER);
-
-    LLSettingsWater::ptr_t pwater;
-    if (!trackwater.empty())
-    {
-        pwater = std::static_pointer_cast<LLSettingsWater>((*trackwater.begin()).second);
-    }
-
-    if (!pwater)
-        pwater = LLSettingsVOWater::buildDefaultWater();
-    
-    LLSD llsdwater = LLSettingsVOWater::convertToLegacy(pwater);
-    
-    CycleTrack_t &tracksky = pday->getCycleTrack(1);   // first sky track
-    std::map<std::string, LLSettingsSky::ptr_t> skys;
-    
-    LLSD llsdcycle(LLSD::emptyArray());
-    
-    for(CycleTrack_t::iterator it = tracksky.begin(); it != tracksky.end(); ++it)
-    {
-        size_t hash = (*it).second->getHash();
-        std::stringstream name;
-        
-        name << hash;
-        
-        skys[name.str()] = std::static_pointer_cast<LLSettingsSky>((*it).second);
-        
-        F32 frame = ((tracksky.size() == 1) && (it == tracksky.begin())) ? -1.0f : (*it).first;
-        llsdcycle.append( LLSDArray(LLSD::Real(frame))(name.str()) );
-    }
-    //_WARNS("LAPRAS") << "Cycle created with " << llsdcycle.size() << "entries: " << llsdcycle << LL_ENDL;
-
-    LLSD llsdskylist(LLSD::emptyMap());
-    
-    for (std::map<std::string, LLSettingsSky::ptr_t>::iterator its = skys.begin(); its != skys.end(); ++its)
-    {
-        LLSD llsdsky = LLSettingsVOSky::convertToLegacy((*its).second, false);
-        llsdsky[SETTING_NAME] = (*its).first;
-        
-        llsdskylist[(*its).first] = llsdsky;
-    }
-
-    //_WARNS("LAPRAS") << "Sky map with " << llsdskylist.size() << " entries created: " << llsdskylist << LL_ENDL;
-    
-    return LLSDArray(LLSD::emptyMap())(llsdcycle)(llsdskylist)(llsdwater);
-}
-
-LLSettingsSkyPtr_t  LLSettingsVODay::getDefaultSky() const
-{
-    return LLSettingsVOSky::buildDefaultSky();
-}
-
-LLSettingsWaterPtr_t LLSettingsVODay::getDefaultWater() const
-{
-    return LLSettingsVOWater::buildDefaultWater();
-}
-
-LLSettingsSkyPtr_t LLSettingsVODay::buildSky(LLSD settings) const
-{
-    LLSettingsSky::ptr_t skyp = std::make_shared<LLSettingsVOSky>(settings);
-
-    if (skyp->validate())
-        return skyp;
-
-    return LLSettingsSky::ptr_t();
-}
-
-LLSettingsWaterPtr_t LLSettingsVODay::buildWater(LLSD settings) const
-{
-    LLSettingsWater::ptr_t waterp = std::make_shared<LLSettingsVOWater>(settings);
-
-    if (waterp->validate())
-        return waterp;
-
-    return LLSettingsWater::ptr_t();
-}
-
-//=========================================================================
-namespace
-{
-    LLSD ensure_array_4(LLSD in, F32 fill)
-    {
-        if (in.size() >= 4)
-            return in;
-
-        LLSD out(LLSD::emptyArray());
-
-        for (S32 idx = 0; idx < in.size(); ++idx)
-        {
-            out.append(in[idx]);
-        }
-
-        while (out.size() < 4)
-        {
-            out.append(LLSD::Real(fill));
-        }
-        return out;
-    }
-
-    // This is a disturbing hack
-    std::string legacy_name_to_filename(const std::string &name, bool convertdash = false)
-    {
-        std::string fixedname(LLURI::escape(name));
-
-        if (convertdash)
-            boost::algorithm::replace_all(fixedname, "-", "%2D");
-
-        return fixedname;
-    }
-
-    //---------------------------------------------------------------------
-    LLSD read_legacy_preset_data(const std::string &name, const std::string& path)
-    {
-        llifstream xml_file;
-
-        std::string full_path(path);
-        std::string full_name(name);
-        full_name += ".xml";
-        gDirUtilp->append(full_path, full_name);
-
-        xml_file.open(full_path.c_str());
-        if (!xml_file)
-        {
-            std::string bad_path(full_path);
-            full_path = path;
-            full_name = legacy_name_to_filename(name);
-            full_name += ".xml";
-            gDirUtilp->append(full_path, full_name);
-
-            LL_INFOS("LEGACYSETTING") << "Could not open \"" << bad_path << "\" trying escaped \"" << full_path << "\"" << LL_ENDL;
-
-            xml_file.open(full_path.c_str());
-            if (!xml_file)
-            {
-                LL_WARNS("LEGACYSETTING") << "Unable to open legacy windlight \"" << name << "\" from " << path << LL_ENDL;
-
-                full_path = path;
-                full_name = legacy_name_to_filename(name, true);
-                full_name += ".xml";
-                gDirUtilp->append(full_path, full_name);
-                xml_file.open(full_path.c_str());
-                if (!xml_file)
-                {
-                    LL_WARNS("LEGACYSETTING") << "Unable to open legacy windlight \"" << name << "\" from " << path << LL_ENDL;
-                    return LLSD();
-                }
-            }
-        }
-
-        LLSD params_data;
-        LLPointer<LLSDParser> parser = new LLSDXMLParser();
-        parser->parse(xml_file, params_data, LLSDSerialize::SIZE_UNLIMITED);
-        xml_file.close();
-
-        return params_data;
-    }
-}
->>>>>>> 41a038bf
+}