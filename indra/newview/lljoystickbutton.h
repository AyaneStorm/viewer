/**
 * @file lljoystickbutton.h
 * @brief LLJoystick class definition
 *
 * $LicenseInfo:firstyear=2001&license=viewerlgpl$
 * Second Life Viewer Source Code
 * Copyright (C) 2010, Linden Research, Inc.
 *
 * This library is free software; you can redistribute it and/or
 * modify it under the terms of the GNU Lesser General Public
 * License as published by the Free Software Foundation;
 * version 2.1 of the License only.
 *
 * This library is distributed in the hope that it will be useful,
 * but WITHOUT ANY WARRANTY; without even the implied warranty of
 * MERCHANTABILITY or FITNESS FOR A PARTICULAR PURPOSE.  See the GNU
 * Lesser General Public License for more details.
 *
 * You should have received a copy of the GNU Lesser General Public
 * License along with this library; if not, write to the Free Software
 * Foundation, Inc., 51 Franklin Street, Fifth Floor, Boston, MA  02110-1301  USA
 *
 * Linden Research, Inc., 945 Battery Street, San Francisco, CA  94111  USA
 * $/LicenseInfo$
 */

#ifndef LL_LLJOYSTICKBUTTON_H
#define LL_LLJOYSTICKBUTTON_H

#include "llbutton.h"
#include "llcoord.h"
#include "llviewertexture.h"
#include "llquaternion.h"

typedef enum e_joystick_quadrant
{
    JQ_ORIGIN,
    JQ_UP,
    JQ_DOWN,
    JQ_LEFT,
    JQ_RIGHT
} EJoystickQuadrant;

struct QuadrantNames : public LLInitParam::TypeValuesHelper<EJoystickQuadrant, QuadrantNames>
{
    static void declareValues();
};

class LLJoystick
:   public LLButton
{
public:
<<<<<<< HEAD
	struct Params 
	:	public LLInitParam::Block<Params, LLButton::Params>
	{
		Optional<EJoystickQuadrant, QuadrantNames> quadrant;

		Params()
		:	quadrant("quadrant", JQ_ORIGIN)
		{
			changeDefault(label, "");
		}
	};
	LLJoystick(const Params&);

	virtual bool	handleMouseDown(S32 x, S32 y, MASK mask);
	virtual bool	handleMouseUp(S32 x, S32 y, MASK mask);
	virtual bool	handleHover(S32 x, S32 y, MASK mask);

	virtual void	onMouseUp() {}
	virtual void	onHeldDown() = 0;
	F32				getElapsedHeldDownTime();

	static void		onBtnHeldDown(void *userdata);		// called by llbutton callback handler
	void            setInitialQuadrant(EJoystickQuadrant initial) { mInitialQuadrant = initial; };

	/**
	 * Checks if click location is inside joystick circle.
	 *
	 * Image containing circle is square and this square has adherent points with joystick
	 * circle. Make sure to change method according to shape other than square. 
	 */
	bool	pointInCircle(S32 x, S32 y) const;
	bool	pointInCenterDot(S32 x, S32 y, S32 radius) const;
	
	static std::string nameFromQuadrant(const EJoystickQuadrant quadrant);
	static EJoystickQuadrant quadrantFromName(const std::string& name);
	static EJoystickQuadrant selectQuadrant(LLXMLNodePtr node);
=======
    struct Params
    :   public LLInitParam::Block<Params, LLButton::Params>
    {
        Optional<EJoystickQuadrant, QuadrantNames> quadrant;

        Params()
        :   quadrant("quadrant", JQ_ORIGIN)
        {
            changeDefault(label, "");
        }
    };
    LLJoystick(const Params&);

    virtual BOOL    handleMouseDown(S32 x, S32 y, MASK mask);
    virtual BOOL    handleMouseUp(S32 x, S32 y, MASK mask);
    virtual BOOL    handleHover(S32 x, S32 y, MASK mask);

    virtual void    onMouseUp() {}
    virtual void    onHeldDown() = 0;
    F32             getElapsedHeldDownTime();

    static void     onBtnHeldDown(void *userdata);      // called by llbutton callback handler
    void            setInitialQuadrant(EJoystickQuadrant initial) { mInitialQuadrant = initial; };

    /**
     * Checks if click location is inside joystick circle.
     *
     * Image containing circle is square and this square has adherent points with joystick
     * circle. Make sure to change method according to shape other than square.
     */
    bool    pointInCircle(S32 x, S32 y) const;
    bool    pointInCenterDot(S32 x, S32 y, S32 radius) const;

    static std::string nameFromQuadrant(const EJoystickQuadrant quadrant);
    static EJoystickQuadrant quadrantFromName(const std::string& name);
    static EJoystickQuadrant selectQuadrant(LLXMLNodePtr node);
>>>>>>> e1623bb2


protected:
    virtual void    updateSlop();                   // recompute slop margins

protected:
<<<<<<< HEAD
	EJoystickQuadrant	mInitialQuadrant;			// mousedown = click in this quadrant
	LLCoordGL			mInitialOffset;				// pretend mouse started here
	LLCoordGL			mLastMouse;					// where was mouse on last hover event
	LLCoordGL			mFirstMouse;				// when mouse clicked, where was it
	S32					mVertSlopNear;				// where the slop regions end
	S32					mVertSlopFar;				// where the slop regions end
	S32					mHorizSlopNear;				// where the slop regions end
	S32					mHorizSlopFar;				// where the slop regions end
	bool				mHeldDown;
	LLFrameTimer		mHeldDownTimer;
=======
    EJoystickQuadrant   mInitialQuadrant;           // mousedown = click in this quadrant
    LLCoordGL           mInitialOffset;             // pretend mouse started here
    LLCoordGL           mLastMouse;                 // where was mouse on last hover event
    LLCoordGL           mFirstMouse;                // when mouse clicked, where was it
    S32                 mVertSlopNear;              // where the slop regions end
    S32                 mVertSlopFar;               // where the slop regions end
    S32                 mHorizSlopNear;             // where the slop regions end
    S32                 mHorizSlopFar;              // where the slop regions end
    BOOL                mHeldDown;
    LLFrameTimer        mHeldDownTimer;
>>>>>>> e1623bb2
};


// Turn agent left and right, move forward and back
class LLJoystickAgentTurn
:   public LLJoystick
{
public:
    struct Params : public LLJoystick::Params {};
    LLJoystickAgentTurn(const Params& p) : LLJoystick(p) {}
    virtual void    onHeldDown();
};


// Slide left and right, move forward and back
class LLJoystickAgentSlide
:   public LLJoystick
{
public:
    struct Params : public LLJoystick::Params {};
    LLJoystickAgentSlide(const Params& p) : LLJoystick(p) {}

    virtual void    onHeldDown();
    virtual void    onMouseUp();
};


// Rotate camera around the focus point
class LLJoystickCameraRotate
:   public LLJoystick
{
public:
<<<<<<< HEAD
	struct Params 
	:	public LLInitParam::Block<Params, LLJoystick::Params>
	{
		Params()
		{
			changeDefault(held_down_delay.seconds, 0.0);
		}
	};

	LLJoystickCameraRotate(const LLJoystickCameraRotate::Params&);

	virtual void	setToggleState( bool left, bool top, bool right, bool bottom );

	virtual bool	handleMouseDown(S32 x, S32 y, MASK mask);
	virtual bool	handleMouseUp(S32 x, S32 y, MASK mask);
	virtual bool	handleHover(S32 x, S32 y, MASK mask);
	virtual void	onHeldDown();
	virtual void	resetJoystickCamera();
	virtual void	draw();
=======
    struct Params
    :   public LLInitParam::Block<Params, LLJoystick::Params>
    {
        Params()
        {
            changeDefault(held_down_delay.seconds, 0.0);
        }
    };

    LLJoystickCameraRotate(const LLJoystickCameraRotate::Params&);

    virtual void    setToggleState( BOOL left, BOOL top, BOOL right, BOOL bottom );

    virtual BOOL    handleMouseDown(S32 x, S32 y, MASK mask);
    virtual BOOL    handleMouseUp(S32 x, S32 y, MASK mask);
    virtual BOOL    handleHover(S32 x, S32 y, MASK mask);
    virtual void    onHeldDown();
    virtual void    resetJoystickCamera();
    virtual void    draw();
>>>>>>> e1623bb2

protected:
    F32             getOrbitRate();
    virtual void    updateSlop();
    void            drawRotatedImage( LLPointer<LLUIImage> image, S32 rotations );

protected:
<<<<<<< HEAD
	bool			mInLeft;
	bool			mInTop;
	bool			mInRight;
	bool			mInBottom;
	bool			mInCenter;
=======
    BOOL            mInLeft;
    BOOL            mInTop;
    BOOL            mInRight;
    BOOL            mInBottom;
    BOOL            mInCenter;
>>>>>>> e1623bb2

    std::string     mCenterImageName;
};


// Track the camera focus point forward/backward and side to side
class LLJoystickCameraTrack
:   public LLJoystickCameraRotate
{
public:
    struct Params
    :   public LLInitParam::Block<Params, LLJoystickCameraRotate::Params>
    {
        Params();
    };

    LLJoystickCameraTrack(const LLJoystickCameraTrack::Params&);
    virtual void    onHeldDown();
    virtual void    resetJoystickCamera();
};

//
class LLJoystickQuaternion :
    public LLJoystick
{
public:
    struct Params :
        public LLInitParam::Block<Params, LLJoystick::Params>
    {
        Params();
    };

    LLJoystickQuaternion(const LLJoystickQuaternion::Params &);

<<<<<<< HEAD
    virtual void	setToggleState(bool left, bool top, bool right, bool bottom);

    virtual bool	handleMouseDown(S32 x, S32 y, MASK mask);
    virtual bool	handleMouseUp(S32 x, S32 y, MASK mask);
    virtual void	onHeldDown();
    virtual void	draw();
=======
    virtual void    setToggleState(BOOL left, BOOL top, BOOL right, BOOL bottom);

    virtual BOOL    handleMouseDown(S32 x, S32 y, MASK mask);
    virtual BOOL    handleMouseUp(S32 x, S32 y, MASK mask);
    virtual void    onHeldDown();
    virtual void    draw();
>>>>>>> e1623bb2

    void            setRotation(const LLQuaternion &value);
    LLQuaternion    getRotation() const;

protected:
<<<<<<< HEAD
    F32				getOrbitRate();
    virtual void	updateSlop();
    void			drawRotatedImage(LLPointer<LLUIImage> image, S32 rotations);

    bool			mInLeft;
    bool			mInTop;
    bool			mInRight;
    bool			mInBottom;
=======
    F32             getOrbitRate();
    virtual void    updateSlop();
    void            drawRotatedImage(LLPointer<LLUIImage> image, S32 rotations);

    BOOL            mInLeft;
    BOOL            mInTop;
    BOOL            mInRight;
    BOOL            mInBottom;
>>>>>>> e1623bb2

    S32             mXAxisIndex;
    S32             mYAxisIndex;
    S32             mZAxisIndex;

    LLVector3       mVectorZero;
    LLQuaternion    mRotation;
    LLVector3       mUpDnAxis;
    LLVector3       mLfRtAxis;
};

#endif  // LL_LLJOYSTICKBUTTON_H<|MERGE_RESOLUTION|>--- conflicted
+++ resolved
@@ -1,334 +1,232 @@
-/**
- * @file lljoystickbutton.h
- * @brief LLJoystick class definition
- *
- * $LicenseInfo:firstyear=2001&license=viewerlgpl$
- * Second Life Viewer Source Code
- * Copyright (C) 2010, Linden Research, Inc.
- *
- * This library is free software; you can redistribute it and/or
- * modify it under the terms of the GNU Lesser General Public
- * License as published by the Free Software Foundation;
- * version 2.1 of the License only.
- *
- * This library is distributed in the hope that it will be useful,
- * but WITHOUT ANY WARRANTY; without even the implied warranty of
- * MERCHANTABILITY or FITNESS FOR A PARTICULAR PURPOSE.  See the GNU
- * Lesser General Public License for more details.
- *
- * You should have received a copy of the GNU Lesser General Public
- * License along with this library; if not, write to the Free Software
- * Foundation, Inc., 51 Franklin Street, Fifth Floor, Boston, MA  02110-1301  USA
- *
- * Linden Research, Inc., 945 Battery Street, San Francisco, CA  94111  USA
- * $/LicenseInfo$
- */
-
-#ifndef LL_LLJOYSTICKBUTTON_H
-#define LL_LLJOYSTICKBUTTON_H
-
-#include "llbutton.h"
-#include "llcoord.h"
-#include "llviewertexture.h"
-#include "llquaternion.h"
-
-typedef enum e_joystick_quadrant
-{
-    JQ_ORIGIN,
-    JQ_UP,
-    JQ_DOWN,
-    JQ_LEFT,
-    JQ_RIGHT
-} EJoystickQuadrant;
-
-struct QuadrantNames : public LLInitParam::TypeValuesHelper<EJoystickQuadrant, QuadrantNames>
-{
-    static void declareValues();
-};
-
-class LLJoystick
-:   public LLButton
-{
-public:
-<<<<<<< HEAD
-	struct Params 
-	:	public LLInitParam::Block<Params, LLButton::Params>
-	{
-		Optional<EJoystickQuadrant, QuadrantNames> quadrant;
-
-		Params()
-		:	quadrant("quadrant", JQ_ORIGIN)
-		{
-			changeDefault(label, "");
-		}
-	};
-	LLJoystick(const Params&);
-
-	virtual bool	handleMouseDown(S32 x, S32 y, MASK mask);
-	virtual bool	handleMouseUp(S32 x, S32 y, MASK mask);
-	virtual bool	handleHover(S32 x, S32 y, MASK mask);
-
-	virtual void	onMouseUp() {}
-	virtual void	onHeldDown() = 0;
-	F32				getElapsedHeldDownTime();
-
-	static void		onBtnHeldDown(void *userdata);		// called by llbutton callback handler
-	void            setInitialQuadrant(EJoystickQuadrant initial) { mInitialQuadrant = initial; };
-
-	/**
-	 * Checks if click location is inside joystick circle.
-	 *
-	 * Image containing circle is square and this square has adherent points with joystick
-	 * circle. Make sure to change method according to shape other than square. 
-	 */
-	bool	pointInCircle(S32 x, S32 y) const;
-	bool	pointInCenterDot(S32 x, S32 y, S32 radius) const;
-	
-	static std::string nameFromQuadrant(const EJoystickQuadrant quadrant);
-	static EJoystickQuadrant quadrantFromName(const std::string& name);
-	static EJoystickQuadrant selectQuadrant(LLXMLNodePtr node);
-=======
-    struct Params
-    :   public LLInitParam::Block<Params, LLButton::Params>
-    {
-        Optional<EJoystickQuadrant, QuadrantNames> quadrant;
-
-        Params()
-        :   quadrant("quadrant", JQ_ORIGIN)
-        {
-            changeDefault(label, "");
-        }
-    };
-    LLJoystick(const Params&);
-
-    virtual BOOL    handleMouseDown(S32 x, S32 y, MASK mask);
-    virtual BOOL    handleMouseUp(S32 x, S32 y, MASK mask);
-    virtual BOOL    handleHover(S32 x, S32 y, MASK mask);
-
-    virtual void    onMouseUp() {}
-    virtual void    onHeldDown() = 0;
-    F32             getElapsedHeldDownTime();
-
-    static void     onBtnHeldDown(void *userdata);      // called by llbutton callback handler
-    void            setInitialQuadrant(EJoystickQuadrant initial) { mInitialQuadrant = initial; };
-
-    /**
-     * Checks if click location is inside joystick circle.
-     *
-     * Image containing circle is square and this square has adherent points with joystick
-     * circle. Make sure to change method according to shape other than square.
-     */
-    bool    pointInCircle(S32 x, S32 y) const;
-    bool    pointInCenterDot(S32 x, S32 y, S32 radius) const;
-
-    static std::string nameFromQuadrant(const EJoystickQuadrant quadrant);
-    static EJoystickQuadrant quadrantFromName(const std::string& name);
-    static EJoystickQuadrant selectQuadrant(LLXMLNodePtr node);
->>>>>>> e1623bb2
-
-
-protected:
-    virtual void    updateSlop();                   // recompute slop margins
-
-protected:
-<<<<<<< HEAD
-	EJoystickQuadrant	mInitialQuadrant;			// mousedown = click in this quadrant
-	LLCoordGL			mInitialOffset;				// pretend mouse started here
-	LLCoordGL			mLastMouse;					// where was mouse on last hover event
-	LLCoordGL			mFirstMouse;				// when mouse clicked, where was it
-	S32					mVertSlopNear;				// where the slop regions end
-	S32					mVertSlopFar;				// where the slop regions end
-	S32					mHorizSlopNear;				// where the slop regions end
-	S32					mHorizSlopFar;				// where the slop regions end
-	bool				mHeldDown;
-	LLFrameTimer		mHeldDownTimer;
-=======
-    EJoystickQuadrant   mInitialQuadrant;           // mousedown = click in this quadrant
-    LLCoordGL           mInitialOffset;             // pretend mouse started here
-    LLCoordGL           mLastMouse;                 // where was mouse on last hover event
-    LLCoordGL           mFirstMouse;                // when mouse clicked, where was it
-    S32                 mVertSlopNear;              // where the slop regions end
-    S32                 mVertSlopFar;               // where the slop regions end
-    S32                 mHorizSlopNear;             // where the slop regions end
-    S32                 mHorizSlopFar;              // where the slop regions end
-    BOOL                mHeldDown;
-    LLFrameTimer        mHeldDownTimer;
->>>>>>> e1623bb2
-};
-
-
-// Turn agent left and right, move forward and back
-class LLJoystickAgentTurn
-:   public LLJoystick
-{
-public:
-    struct Params : public LLJoystick::Params {};
-    LLJoystickAgentTurn(const Params& p) : LLJoystick(p) {}
-    virtual void    onHeldDown();
-};
-
-
-// Slide left and right, move forward and back
-class LLJoystickAgentSlide
-:   public LLJoystick
-{
-public:
-    struct Params : public LLJoystick::Params {};
-    LLJoystickAgentSlide(const Params& p) : LLJoystick(p) {}
-
-    virtual void    onHeldDown();
-    virtual void    onMouseUp();
-};
-
-
-// Rotate camera around the focus point
-class LLJoystickCameraRotate
-:   public LLJoystick
-{
-public:
-<<<<<<< HEAD
-	struct Params 
-	:	public LLInitParam::Block<Params, LLJoystick::Params>
-	{
-		Params()
-		{
-			changeDefault(held_down_delay.seconds, 0.0);
-		}
-	};
-
-	LLJoystickCameraRotate(const LLJoystickCameraRotate::Params&);
-
-	virtual void	setToggleState( bool left, bool top, bool right, bool bottom );
-
-	virtual bool	handleMouseDown(S32 x, S32 y, MASK mask);
-	virtual bool	handleMouseUp(S32 x, S32 y, MASK mask);
-	virtual bool	handleHover(S32 x, S32 y, MASK mask);
-	virtual void	onHeldDown();
-	virtual void	resetJoystickCamera();
-	virtual void	draw();
-=======
-    struct Params
-    :   public LLInitParam::Block<Params, LLJoystick::Params>
-    {
-        Params()
-        {
-            changeDefault(held_down_delay.seconds, 0.0);
-        }
-    };
-
-    LLJoystickCameraRotate(const LLJoystickCameraRotate::Params&);
-
-    virtual void    setToggleState( BOOL left, BOOL top, BOOL right, BOOL bottom );
-
-    virtual BOOL    handleMouseDown(S32 x, S32 y, MASK mask);
-    virtual BOOL    handleMouseUp(S32 x, S32 y, MASK mask);
-    virtual BOOL    handleHover(S32 x, S32 y, MASK mask);
-    virtual void    onHeldDown();
-    virtual void    resetJoystickCamera();
-    virtual void    draw();
->>>>>>> e1623bb2
-
-protected:
-    F32             getOrbitRate();
-    virtual void    updateSlop();
-    void            drawRotatedImage( LLPointer<LLUIImage> image, S32 rotations );
-
-protected:
-<<<<<<< HEAD
-	bool			mInLeft;
-	bool			mInTop;
-	bool			mInRight;
-	bool			mInBottom;
-	bool			mInCenter;
-=======
-    BOOL            mInLeft;
-    BOOL            mInTop;
-    BOOL            mInRight;
-    BOOL            mInBottom;
-    BOOL            mInCenter;
->>>>>>> e1623bb2
-
-    std::string     mCenterImageName;
-};
-
-
-// Track the camera focus point forward/backward and side to side
-class LLJoystickCameraTrack
-:   public LLJoystickCameraRotate
-{
-public:
-    struct Params
-    :   public LLInitParam::Block<Params, LLJoystickCameraRotate::Params>
-    {
-        Params();
-    };
-
-    LLJoystickCameraTrack(const LLJoystickCameraTrack::Params&);
-    virtual void    onHeldDown();
-    virtual void    resetJoystickCamera();
-};
-
-//
-class LLJoystickQuaternion :
-    public LLJoystick
-{
-public:
-    struct Params :
-        public LLInitParam::Block<Params, LLJoystick::Params>
-    {
-        Params();
-    };
-
-    LLJoystickQuaternion(const LLJoystickQuaternion::Params &);
-
-<<<<<<< HEAD
-    virtual void	setToggleState(bool left, bool top, bool right, bool bottom);
-
-    virtual bool	handleMouseDown(S32 x, S32 y, MASK mask);
-    virtual bool	handleMouseUp(S32 x, S32 y, MASK mask);
-    virtual void	onHeldDown();
-    virtual void	draw();
-=======
-    virtual void    setToggleState(BOOL left, BOOL top, BOOL right, BOOL bottom);
-
-    virtual BOOL    handleMouseDown(S32 x, S32 y, MASK mask);
-    virtual BOOL    handleMouseUp(S32 x, S32 y, MASK mask);
-    virtual void    onHeldDown();
-    virtual void    draw();
->>>>>>> e1623bb2
-
-    void            setRotation(const LLQuaternion &value);
-    LLQuaternion    getRotation() const;
-
-protected:
-<<<<<<< HEAD
-    F32				getOrbitRate();
-    virtual void	updateSlop();
-    void			drawRotatedImage(LLPointer<LLUIImage> image, S32 rotations);
-
-    bool			mInLeft;
-    bool			mInTop;
-    bool			mInRight;
-    bool			mInBottom;
-=======
-    F32             getOrbitRate();
-    virtual void    updateSlop();
-    void            drawRotatedImage(LLPointer<LLUIImage> image, S32 rotations);
-
-    BOOL            mInLeft;
-    BOOL            mInTop;
-    BOOL            mInRight;
-    BOOL            mInBottom;
->>>>>>> e1623bb2
-
-    S32             mXAxisIndex;
-    S32             mYAxisIndex;
-    S32             mZAxisIndex;
-
-    LLVector3       mVectorZero;
-    LLQuaternion    mRotation;
-    LLVector3       mUpDnAxis;
-    LLVector3       mLfRtAxis;
-};
-
-#endif  // LL_LLJOYSTICKBUTTON_H+/**
+ * @file lljoystickbutton.h
+ * @brief LLJoystick class definition
+ *
+ * $LicenseInfo:firstyear=2001&license=viewerlgpl$
+ * Second Life Viewer Source Code
+ * Copyright (C) 2010, Linden Research, Inc.
+ *
+ * This library is free software; you can redistribute it and/or
+ * modify it under the terms of the GNU Lesser General Public
+ * License as published by the Free Software Foundation;
+ * version 2.1 of the License only.
+ *
+ * This library is distributed in the hope that it will be useful,
+ * but WITHOUT ANY WARRANTY; without even the implied warranty of
+ * MERCHANTABILITY or FITNESS FOR A PARTICULAR PURPOSE.  See the GNU
+ * Lesser General Public License for more details.
+ *
+ * You should have received a copy of the GNU Lesser General Public
+ * License along with this library; if not, write to the Free Software
+ * Foundation, Inc., 51 Franklin Street, Fifth Floor, Boston, MA  02110-1301  USA
+ *
+ * Linden Research, Inc., 945 Battery Street, San Francisco, CA  94111  USA
+ * $/LicenseInfo$
+ */
+
+#ifndef LL_LLJOYSTICKBUTTON_H
+#define LL_LLJOYSTICKBUTTON_H
+
+#include "llbutton.h"
+#include "llcoord.h"
+#include "llviewertexture.h"
+#include "llquaternion.h"
+
+typedef enum e_joystick_quadrant
+{
+    JQ_ORIGIN,
+    JQ_UP,
+    JQ_DOWN,
+    JQ_LEFT,
+    JQ_RIGHT
+} EJoystickQuadrant;
+
+struct QuadrantNames : public LLInitParam::TypeValuesHelper<EJoystickQuadrant, QuadrantNames>
+{
+    static void declareValues();
+};
+
+class LLJoystick
+:   public LLButton
+{
+public:
+    struct Params
+    :   public LLInitParam::Block<Params, LLButton::Params>
+    {
+        Optional<EJoystickQuadrant, QuadrantNames> quadrant;
+
+        Params()
+        :   quadrant("quadrant", JQ_ORIGIN)
+        {
+            changeDefault(label, "");
+        }
+    };
+    LLJoystick(const Params&);
+
+    virtual bool    handleMouseDown(S32 x, S32 y, MASK mask);
+    virtual bool    handleMouseUp(S32 x, S32 y, MASK mask);
+    virtual bool    handleHover(S32 x, S32 y, MASK mask);
+
+    virtual void    onMouseUp() {}
+    virtual void    onHeldDown() = 0;
+    F32             getElapsedHeldDownTime();
+
+    static void     onBtnHeldDown(void *userdata);      // called by llbutton callback handler
+    void            setInitialQuadrant(EJoystickQuadrant initial) { mInitialQuadrant = initial; };
+
+    /**
+     * Checks if click location is inside joystick circle.
+     *
+     * Image containing circle is square and this square has adherent points with joystick
+     * circle. Make sure to change method according to shape other than square.
+     */
+    bool    pointInCircle(S32 x, S32 y) const;
+    bool    pointInCenterDot(S32 x, S32 y, S32 radius) const;
+
+    static std::string nameFromQuadrant(const EJoystickQuadrant quadrant);
+    static EJoystickQuadrant quadrantFromName(const std::string& name);
+    static EJoystickQuadrant selectQuadrant(LLXMLNodePtr node);
+
+
+protected:
+    virtual void    updateSlop();                   // recompute slop margins
+
+protected:
+    EJoystickQuadrant   mInitialQuadrant;           // mousedown = click in this quadrant
+    LLCoordGL           mInitialOffset;             // pretend mouse started here
+    LLCoordGL           mLastMouse;                 // where was mouse on last hover event
+    LLCoordGL           mFirstMouse;                // when mouse clicked, where was it
+    S32                 mVertSlopNear;              // where the slop regions end
+    S32                 mVertSlopFar;               // where the slop regions end
+    S32                 mHorizSlopNear;             // where the slop regions end
+    S32                 mHorizSlopFar;              // where the slop regions end
+    bool                mHeldDown;
+    LLFrameTimer        mHeldDownTimer;
+};
+
+
+// Turn agent left and right, move forward and back
+class LLJoystickAgentTurn
+:   public LLJoystick
+{
+public:
+    struct Params : public LLJoystick::Params {};
+    LLJoystickAgentTurn(const Params& p) : LLJoystick(p) {}
+    virtual void    onHeldDown();
+};
+
+
+// Slide left and right, move forward and back
+class LLJoystickAgentSlide
+:   public LLJoystick
+{
+public:
+    struct Params : public LLJoystick::Params {};
+    LLJoystickAgentSlide(const Params& p) : LLJoystick(p) {}
+
+    virtual void    onHeldDown();
+    virtual void    onMouseUp();
+};
+
+
+// Rotate camera around the focus point
+class LLJoystickCameraRotate
+:   public LLJoystick
+{
+public:
+    struct Params
+    :   public LLInitParam::Block<Params, LLJoystick::Params>
+    {
+        Params()
+        {
+            changeDefault(held_down_delay.seconds, 0.0);
+        }
+    };
+
+    LLJoystickCameraRotate(const LLJoystickCameraRotate::Params&);
+
+    virtual void    setToggleState( bool left, bool top, bool right, bool bottom );
+
+    virtual bool    handleMouseDown(S32 x, S32 y, MASK mask);
+    virtual bool    handleMouseUp(S32 x, S32 y, MASK mask);
+    virtual bool    handleHover(S32 x, S32 y, MASK mask);
+    virtual void    onHeldDown();
+    virtual void    resetJoystickCamera();
+    virtual void    draw();
+
+protected:
+    F32             getOrbitRate();
+    virtual void    updateSlop();
+    void            drawRotatedImage( LLPointer<LLUIImage> image, S32 rotations );
+
+protected:
+    bool            mInLeft;
+    bool            mInTop;
+    bool            mInRight;
+    bool            mInBottom;
+    bool            mInCenter;
+
+    std::string     mCenterImageName;
+};
+
+
+// Track the camera focus point forward/backward and side to side
+class LLJoystickCameraTrack
+:   public LLJoystickCameraRotate
+{
+public:
+    struct Params
+    :   public LLInitParam::Block<Params, LLJoystickCameraRotate::Params>
+    {
+        Params();
+    };
+
+    LLJoystickCameraTrack(const LLJoystickCameraTrack::Params&);
+    virtual void    onHeldDown();
+    virtual void    resetJoystickCamera();
+};
+
+//
+class LLJoystickQuaternion :
+    public LLJoystick
+{
+public:
+    struct Params :
+        public LLInitParam::Block<Params, LLJoystick::Params>
+    {
+        Params();
+    };
+
+    LLJoystickQuaternion(const LLJoystickQuaternion::Params &);
+
+    virtual void    setToggleState(bool left, bool top, bool right, bool bottom);
+
+    virtual bool    handleMouseDown(S32 x, S32 y, MASK mask);
+    virtual bool    handleMouseUp(S32 x, S32 y, MASK mask);
+    virtual void    onHeldDown();
+    virtual void    draw();
+
+    void            setRotation(const LLQuaternion &value);
+    LLQuaternion    getRotation() const;
+
+protected:
+    F32             getOrbitRate();
+    virtual void    updateSlop();
+    void            drawRotatedImage(LLPointer<LLUIImage> image, S32 rotations);
+
+    bool            mInLeft;
+    bool            mInTop;
+    bool            mInRight;
+    bool            mInBottom;
+
+    S32             mXAxisIndex;
+    S32             mYAxisIndex;
+    S32             mZAxisIndex;
+
+    LLVector3       mVectorZero;
+    LLQuaternion    mRotation;
+    LLVector3       mUpDnAxis;
+    LLVector3       mLfRtAxis;
+};
+
+#endif  // LL_LLJOYSTICKBUTTON_H