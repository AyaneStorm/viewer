/**
 * @file lltoolmorph.cpp
 * @brief A tool to manipulate faces..
 *
 * $LicenseInfo:firstyear=2001&license=viewerlgpl$
 * Second Life Viewer Source Code
 * Copyright (C) 2010, Linden Research, Inc.
 *
 * This library is free software; you can redistribute it and/or
 * modify it under the terms of the GNU Lesser General Public
 * License as published by the Free Software Foundation;
 * version 2.1 of the License only.
 *
 * This library is distributed in the hope that it will be useful,
 * but WITHOUT ANY WARRANTY; without even the implied warranty of
 * MERCHANTABILITY or FITNESS FOR A PARTICULAR PURPOSE.  See the GNU
 * Lesser General Public License for more details.
 *
 * You should have received a copy of the GNU Lesser General Public
 * License along with this library; if not, write to the Free Software
 * Foundation, Inc., 51 Franklin Street, Fifth Floor, Boston, MA  02110-1301  USA
 *
 * Linden Research, Inc., 945 Battery Street, San Francisco, CA  94111  USA
 * $/LicenseInfo$
 */

#include "llviewerprecompiledheaders.h"

// File includes
#include "lltoolmorph.h"
#include "llrender.h"

// Library includes
#include "llaudioengine.h"
#include "llviewercontrol.h"
#include "llfontgl.h"
#include "llwearable.h"
#include "sound_ids.h"
#include "v3math.h"
#include "v3color.h"

// Viewer includes
#include "llagent.h"
#include "lldrawable.h"
#include "lldrawpoolavatar.h"
#include "llface.h"
#include "llmorphview.h"
#include "llresmgr.h"
#include "llselectmgr.h"
#include "llsky.h"
#include "lltexlayer.h"
#include "lltoolmgr.h"
#include "llui.h"
#include "llviewercamera.h"
#include "llviewertexturelist.h"
#include "llviewerobject.h"
#include "llviewerwearable.h"
#include "llviewerwindow.h"
#include "llvoavatarself.h"
#include "pipeline.h"


//static
LLVisualParamHint::instance_list_t LLVisualParamHint::sInstances;
BOOL LLVisualParamReset::sDirty = FALSE;

//-----------------------------------------------------------------------------
// LLVisualParamHint()
//-----------------------------------------------------------------------------

// static
LLVisualParamHint::LLVisualParamHint(
    S32 pos_x, S32 pos_y,
    S32 width, S32 height,
    LLViewerJointMesh *mesh,
    LLViewerVisualParam *param,
    LLWearable *wearable,
    F32 param_weight,
    LLJoint* jointp)
    :
    LLViewerDynamicTexture(width, height, 3, LLViewerDynamicTexture::ORDER_MIDDLE, TRUE ),
    mNeedsUpdate( TRUE ),
    mIsVisible( FALSE ),
    mJointMesh( mesh ),
    mVisualParam( param ),
    mWearablePtr( wearable ),
    mVisualParamWeight( param_weight ),
    mAllowsUpdates( TRUE ),
    mDelayFrames( 0 ),
    mRect( pos_x, pos_y + height, pos_x + width, pos_y ),
    mLastParamWeight(0.f),
    mCamTargetJoint(jointp)
{
    LLVisualParamHint::sInstances.insert( this );
    mBackgroundp = LLUI::getUIImage("avatar_thumb_bkgrnd.png");

    llassert(width != 0);
    llassert(height != 0);
}

//-----------------------------------------------------------------------------
// ~LLVisualParamHint()
//-----------------------------------------------------------------------------
LLVisualParamHint::~LLVisualParamHint()
{
    LLVisualParamHint::sInstances.erase( this );
}

//virtual
S8 LLVisualParamHint::getType() const
{
    return LLViewerDynamicTexture::LL_VISUAL_PARAM_HINT ;
}

//-----------------------------------------------------------------------------
// static
// requestHintUpdates()
// Requests updates for all instances (excluding two possible exceptions)  Grungy but efficient.
//-----------------------------------------------------------------------------
void LLVisualParamHint::requestHintUpdates( LLVisualParamHint* exception1, LLVisualParamHint* exception2 )
{
    S32 delay_frames = 0;
    for (instance_list_t::iterator iter = sInstances.begin();
         iter != sInstances.end(); ++iter)
    {
        LLVisualParamHint* instance = *iter;
        if( (instance != exception1) && (instance != exception2) )
        {
            if( instance->mAllowsUpdates )
            {
                instance->mNeedsUpdate = TRUE;
                instance->mDelayFrames = delay_frames;
                delay_frames++;
            }
            else
            {
                instance->mNeedsUpdate = TRUE;
                instance->mDelayFrames = 0;
            }
        }
    }
}

BOOL LLVisualParamHint::needsRender()
{
    return mNeedsUpdate && mDelayFrames-- <= 0 && !gAgentAvatarp->getIsAppearanceAnimating() && mAllowsUpdates;
}

void LLVisualParamHint::preRender(BOOL clear_depth)
{
    LLViewerWearable* wearable = (LLViewerWearable*)mWearablePtr;
    if (wearable)
    {
        wearable->setVolatile(TRUE);
    }
    mLastParamWeight = mVisualParam->getWeight();
    mWearablePtr->setVisualParamWeight(mVisualParam->getID(), mVisualParamWeight);
    gAgentAvatarp->setVisualParamWeight(mVisualParam->getID(), mVisualParamWeight);
    gAgentAvatarp->setVisualParamWeight("Blink_Left", 0.f);
    gAgentAvatarp->setVisualParamWeight("Blink_Right", 0.f);
    gAgentAvatarp->updateComposites();
    // Calling LLCharacter version, as we don't want position/height changes to cause the avatar to jump
    // up and down when we're doing preview renders. -Nyx
    gAgentAvatarp->LLCharacter::updateVisualParams();

    if (gAgentAvatarp->mDrawable.notNull())
    {
        gAgentAvatarp->updateGeometry(gAgentAvatarp->mDrawable);
        gAgentAvatarp->updateLOD();
    }
    else
    {
        LL_WARNS() << "Attempting to update avatar's geometry, but drawable doesn't exist yet" << LL_ENDL;
    }

    LLViewerDynamicTexture::preRender(clear_depth);
}

//-----------------------------------------------------------------------------
// render()
//-----------------------------------------------------------------------------
BOOL LLVisualParamHint::render()
{
    LLVisualParamReset::sDirty = TRUE;

    gGL.pushUIMatrix();
    gGL.loadUIIdentity();

    gGL.matrixMode(LLRender::MM_PROJECTION);
    gGL.pushMatrix();
    gGL.loadIdentity();
    gGL.ortho(0.0f, mFullWidth, 0.0f, mFullHeight, -1.0f, 1.0f);

    gGL.matrixMode(LLRender::MM_MODELVIEW);
    gGL.pushMatrix();
    gGL.loadIdentity();

    gUIProgram.bind();

    LLGLSUIDefault gls_ui;
    //LLGLState::verify(TRUE);
    mBackgroundp->draw(0, 0, mFullWidth, mFullHeight);

    gGL.matrixMode(LLRender::MM_PROJECTION);
    gGL.popMatrix();

    gGL.matrixMode(LLRender::MM_MODELVIEW);
    gGL.popMatrix();

    mNeedsUpdate = FALSE;
    mIsVisible = TRUE;

    LLQuaternion avatar_rotation;
    LLJoint* root_joint = gAgentAvatarp->getRootJoint();
    if( root_joint )
    {
        avatar_rotation = root_joint->getWorldRotation();
    }

    LLVector3 target_joint_pos = mCamTargetJoint->getWorldPosition();

    LLVector3 target_offset( 0, 0, mVisualParam->getCameraElevation() );
    LLVector3 target_pos = target_joint_pos + (target_offset * avatar_rotation);

    F32 cam_angle_radians = mVisualParam->getCameraAngle() * DEG_TO_RAD;
    LLVector3 camera_snapshot_offset(
        mVisualParam->getCameraDistance() * cosf( cam_angle_radians ),
        mVisualParam->getCameraDistance() * sinf( cam_angle_radians ),
        mVisualParam->getCameraElevation() );
    LLVector3 camera_pos = target_joint_pos + (camera_snapshot_offset * avatar_rotation);

<<<<<<< HEAD
	F32 cam_angle_radians = mVisualParam->getCameraAngle() * DEG_TO_RAD;

    static LLCachedControl<bool> auto_camera_position(gSavedSettings, "AppearanceCameraMovement");
    if (!auto_camera_position)
    {
        cam_angle_radians += F_PI;
    }

	LLVector3 camera_snapshot_offset( 
		mVisualParam->getCameraDistance() * cosf( cam_angle_radians ),
		mVisualParam->getCameraDistance() * sinf( cam_angle_radians ),
		mVisualParam->getCameraElevation() );
	LLVector3 camera_pos = target_joint_pos + (camera_snapshot_offset * avatar_rotation);
	
	gGL.flush();
	
	LLViewerCamera::getInstance()->setAspect((F32)mFullWidth / (F32)mFullHeight);
	LLViewerCamera::getInstance()->setOriginAndLookAt(
		camera_pos,			// camera
		LLVector3::z_axis,	// up
		target_pos );		// point of interest
=======
    gGL.flush();
>>>>>>> e7eced3c

    LLViewerCamera::getInstance()->setAspect((F32)mFullWidth / (F32)mFullHeight);
    LLViewerCamera::getInstance()->setOriginAndLookAt(
        camera_pos,         // camera
        LLVector3::z_axis,  // up
        target_pos );       // point of interest

    LLViewerCamera::getInstance()->setPerspective(FALSE, mOrigin.mX, mOrigin.mY, mFullWidth, mFullHeight, FALSE);

    if (gAgentAvatarp->mDrawable.notNull())
    {
        LLGLDepthTest gls_depth(GL_TRUE, GL_TRUE);
        gGL.flush();
        gGL.setSceneBlendType(LLRender::BT_REPLACE);
        gPipeline.generateImpostor(gAgentAvatarp, true);
        gGL.setSceneBlendType(LLRender::BT_ALPHA);
        gGL.flush();
    }

    gAgentAvatarp->setVisualParamWeight(mVisualParam->getID(), mLastParamWeight);
    mWearablePtr->setVisualParamWeight(mVisualParam->getID(), mLastParamWeight);
    LLViewerWearable* wearable = (LLViewerWearable*)mWearablePtr;
    if (wearable)
    {
        wearable->setVolatile(FALSE);
    }

    gAgentAvatarp->updateVisualParams();
    gGL.color4f(1,1,1,1);
    mGLTexturep->setGLTextureCreated(true);
    gGL.popUIMatrix();

    return TRUE;
}


//-----------------------------------------------------------------------------
// draw()
//-----------------------------------------------------------------------------
void LLVisualParamHint::draw(F32 alpha)
{
    if (!mIsVisible) return;

    gGL.getTexUnit(0)->bind(this);

    gGL.color4f(1.f, 1.f, 1.f, alpha);

    LLGLSUIDefault gls_ui;
    gGL.begin(LLRender::QUADS);
    {
        gGL.texCoord2i(0, 1);
        gGL.vertex2i(0, mFullHeight);
        gGL.texCoord2i(0, 0);
        gGL.vertex2i(0, 0);
        gGL.texCoord2i(1, 0);
        gGL.vertex2i(mFullWidth, 0);
        gGL.texCoord2i(1, 1);
        gGL.vertex2i(mFullWidth, mFullHeight);
    }
    gGL.end();

    gGL.getTexUnit(0)->unbind(LLTexUnit::TT_TEXTURE);
}

//-----------------------------------------------------------------------------
// LLVisualParamReset()
//-----------------------------------------------------------------------------
LLVisualParamReset::LLVisualParamReset() : LLViewerDynamicTexture(1, 1, 1, ORDER_RESET, FALSE)
{
}

//virtual
S8 LLVisualParamReset::getType() const
{
    return LLViewerDynamicTexture::LL_VISUAL_PARAM_RESET ;
}

//-----------------------------------------------------------------------------
// render()
//-----------------------------------------------------------------------------
BOOL LLVisualParamReset::render()
{
    if (sDirty)
    {
        gAgentAvatarp->updateComposites();
        gAgentAvatarp->updateVisualParams();
        gAgentAvatarp->updateGeometry(gAgentAvatarp->mDrawable);
        sDirty = FALSE;
    }

    return FALSE;
}<|MERGE_RESOLUTION|>--- conflicted
+++ resolved
@@ -223,37 +223,20 @@
     LLVector3 target_pos = target_joint_pos + (target_offset * avatar_rotation);
 
     F32 cam_angle_radians = mVisualParam->getCameraAngle() * DEG_TO_RAD;
+
+    static LLCachedControl<bool> auto_camera_position(gSavedSettings, "AppearanceCameraMovement");
+    if (!auto_camera_position)
+    {
+        cam_angle_radians += F_PI;
+    }
+
     LLVector3 camera_snapshot_offset(
         mVisualParam->getCameraDistance() * cosf( cam_angle_radians ),
         mVisualParam->getCameraDistance() * sinf( cam_angle_radians ),
         mVisualParam->getCameraElevation() );
     LLVector3 camera_pos = target_joint_pos + (camera_snapshot_offset * avatar_rotation);
 
-<<<<<<< HEAD
-	F32 cam_angle_radians = mVisualParam->getCameraAngle() * DEG_TO_RAD;
-
-    static LLCachedControl<bool> auto_camera_position(gSavedSettings, "AppearanceCameraMovement");
-    if (!auto_camera_position)
-    {
-        cam_angle_radians += F_PI;
-    }
-
-	LLVector3 camera_snapshot_offset( 
-		mVisualParam->getCameraDistance() * cosf( cam_angle_radians ),
-		mVisualParam->getCameraDistance() * sinf( cam_angle_radians ),
-		mVisualParam->getCameraElevation() );
-	LLVector3 camera_pos = target_joint_pos + (camera_snapshot_offset * avatar_rotation);
-	
-	gGL.flush();
-	
-	LLViewerCamera::getInstance()->setAspect((F32)mFullWidth / (F32)mFullHeight);
-	LLViewerCamera::getInstance()->setOriginAndLookAt(
-		camera_pos,			// camera
-		LLVector3::z_axis,	// up
-		target_pos );		// point of interest
-=======
     gGL.flush();
->>>>>>> e7eced3c
 
     LLViewerCamera::getInstance()->setAspect((F32)mFullWidth / (F32)mFullHeight);
     LLViewerCamera::getInstance()->setOriginAndLookAt(
