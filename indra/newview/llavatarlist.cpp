--- conflicted
+++ resolved
@@ -246,117 +246,7 @@
 //////////////////////////////////////////////////////////////////////////
 void LLAvatarList::refresh()
 {
-<<<<<<< HEAD
-	bool have_names			= true;
-	bool add_limit_exceeded	= false;
-	bool modified			= false;
-	bool have_filter		= !mNameFilter.empty();
-
-	// Save selection.	
-	uuid_vec_t selected_ids;
-	getSelectedUUIDs(selected_ids);
-	LLUUID current_id = getSelectedUUID();
-
-	// Determine what to add and what to remove.
-	uuid_vec_t added, removed;
-	LLAvatarList::computeDifference(getIDs(), added, removed);
-
-	// Handle added items.
-	unsigned nadded = 0;
-	const std::string waiting_str = LLTrans::getString("AvatarNameWaiting");
-
-	for (uuid_vec_t::const_iterator it=added.begin(); it != added.end(); it++)
-	{
-		const LLUUID& buddy_id = *it;
-		LLAvatarName av_name;
-		have_names &= LLAvatarNameCache::get(buddy_id, &av_name);
-
-		if (!have_filter || findInsensitive(getAvatarName(av_name), mNameFilter))
-		{
-			if (nadded >= ADD_LIMIT)
-			{
-				add_limit_exceeded = true;
-				break;
-			}
-			else
-			{
-				// *NOTE: If you change the UI to show a different string,
-				// be sure to change the filter code below.
-				std::string display_name = getAvatarName(av_name);
-				addNewItem(buddy_id, 
-					display_name.empty() ? waiting_str : display_name, 
-					LLAvatarTracker::instance().isBuddyOnline(buddy_id));
-				
-				modified = true;
-				nadded++;
-			}
-		}
-	}
-
-	// Handle removed items.
-	for (uuid_vec_t::const_iterator it=removed.begin(); it != removed.end(); it++)
-	{
-		removeItemByUUID(*it);
-		modified = true;
-	}
-
-	// Handle filter.
-	if (have_filter)
-	{
-		std::vector<LLSD> cur_values;
-		getValues(cur_values);
-
-		for (std::vector<LLSD>::const_iterator it=cur_values.begin(); it != cur_values.end(); it++)
-		{
-			const LLUUID& buddy_id = it->asUUID();
-			LLAvatarName av_name;
-			have_names &= LLAvatarNameCache::get(buddy_id, &av_name);
-			if (!findInsensitive(getAvatarName(av_name), mNameFilter))
-			{
-				removeItemByUUID(buddy_id);
-				modified = true;
-			}
-		}
-	}
-
-	// Changed item in place, need to request sort and update columns
-	// because we might have changed data in a column on which the user
-	// has already sorted. JC
-	sort();
-
-	// re-select items
-	//	selectMultiple(selected_ids); // TODO: implement in LLFlatListView if need
-	selectItemByUUID(current_id);
-
-	// If the name filter is specified and the names are incomplete,
-	// we need to re-update when the names are complete so that
-	// the filter can be applied correctly.
-	//
-	// Otherwise, if we have no filter then no need to update again
-	// because the items will update their names.
-	bool dirty = add_limit_exceeded || (have_filter && !have_names);
-	setDirty(dirty);
-
-	// Refreshed all items.
-	if(!dirty)
-	{
-		// Highlight items matching the filter.
-		std::vector<LLPanel*> items;
-		getItems(items);
-		for( std::vector<LLPanel*>::const_iterator it = items.begin(); it != items.end(); it++)
-		{
-			static_cast<LLAvatarListItem*>(*it)->setHighlight(mNameFilter);
-		}
-
-		// Send refresh_complete signal.
-		mRefreshCompleteSignal(this, LLSD((S32)size(false)));
-	}
-
-	// Commit if we've added/removed items.
-	if (modified)
-		onCommit();
-=======
-    bool have_names         = TRUE;
+    bool have_names         = true;
     bool add_limit_exceeded = false;
     bool modified           = false;
     bool have_filter        = !mNameFilter.empty();
@@ -464,7 +354,6 @@
     // Commit if we've added/removed items.
     if (modified)
         onCommit();
->>>>>>> e7eced3c
 }
 
 void LLAvatarList::updateAvatarNames()
@@ -550,17 +439,7 @@
 // virtual
 bool LLAvatarList::handleRightMouseDown(S32 x, S32 y, MASK mask)
 {
-<<<<<<< HEAD
-	bool handled = LLUICtrl::handleRightMouseDown(x, y, mask);
-	if ( mContextMenu)
-	{
-		uuid_vec_t selected_uuids;
-		getSelectedUUIDs(selected_uuids);
-		mContextMenu->show(this, selected_uuids, x, y);
-	}
-	return handled;
-=======
-    BOOL handled = LLUICtrl::handleRightMouseDown(x, y, mask);
+    bool handled = LLUICtrl::handleRightMouseDown(x, y, mask);
     if ( mContextMenu)
     {
         uuid_vec_t selected_uuids;
@@ -568,7 +447,6 @@
         mContextMenu->show(this, selected_uuids, x, y);
     }
     return handled;
->>>>>>> e7eced3c
 }
 
 bool LLAvatarList::handleMouseDown(S32 x, S32 y, MASK mask)
@@ -624,19 +502,11 @@
 
 void LLAvatarList::setVisible(bool visible)
 {
-<<<<<<< HEAD
-	if (!visible && mContextMenu )
-	{
-		mContextMenu->hide();
-	}
-	LLFlatListViewEx::setVisible(visible);
-=======
-    if ( visible == FALSE && mContextMenu )
+    if (!visible && mContextMenu )
     {
         mContextMenu->hide();
     }
     LLFlatListViewEx::setVisible(visible);
->>>>>>> e7eced3c
 }
 
 void LLAvatarList::computeDifference(
