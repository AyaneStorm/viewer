--- conflicted
+++ resolved
@@ -1,720 +1,590 @@
-/**
- * @file llavatarlist.h
- * @brief Generic avatar list
- *
- * $LicenseInfo:firstyear=2009&license=viewerlgpl$
- * Second Life Viewer Source Code
- * Copyright (C) 2010, Linden Research, Inc.
- *
- * This library is free software; you can redistribute it and/or
- * modify it under the terms of the GNU Lesser General Public
- * License as published by the Free Software Foundation;
- * version 2.1 of the License only.
- *
- * This library is distributed in the hope that it will be useful,
- * but WITHOUT ANY WARRANTY; without even the implied warranty of
- * MERCHANTABILITY or FITNESS FOR A PARTICULAR PURPOSE.  See the GNU
- * Lesser General Public License for more details.
- *
- * You should have received a copy of the GNU Lesser General Public
- * License along with this library; if not, write to the Free Software
- * Foundation, Inc., 51 Franklin Street, Fifth Floor, Boston, MA  02110-1301  USA
- *
- * Linden Research, Inc., 945 Battery Street, San Francisco, CA  94111  USA
- * $/LicenseInfo$
- */
-
-#include "llviewerprecompiledheaders.h"
-
-#include "llavatarlist.h"
-
-// common
-#include "lltrans.h"
-#include "llcommonutils.h"
-
-// llui
-#include "lltextutil.h"
-
-// newview
-#include "llagentdata.h" // for comparator
-#include "llavatariconctrl.h"
-#include "llavatarnamecache.h"
-#include "llcallingcard.h" // for LLAvatarTracker
-#include "llcachename.h"
-#include "lllistcontextmenu.h"
-#include "llrecentpeople.h"
-#include "lluuid.h"
-#include "llvoiceclient.h"
-#include "llviewercontrol.h"    // for gSavedSettings
-#include "lltooldraganddrop.h"
-
-static LLDefaultChildRegistry::Register<LLAvatarList> r("avatar_list");
-
-// Last interaction time update period.
-static const F32 LIT_UPDATE_PERIOD = 5;
-
-// Maximum number of avatars that can be added to a list in one pass.
-// Used to limit time spent for avatar list update per frame.
-static const unsigned ADD_LIMIT = 50;
-
-bool LLAvatarList::contains(const LLUUID& id)
-{
-    const uuid_vec_t& ids = getIDs();
-    return std::find(ids.begin(), ids.end(), id) != ids.end();
-}
-
-void LLAvatarList::toggleIcons()
-{
-    // Save the new value for new items to use.
-    mShowIcons = !mShowIcons;
-    gSavedSettings.setBOOL(mIconParamName, mShowIcons);
-
-    // Show/hide icons for all existing items.
-    std::vector<LLPanel*> items;
-    getItems(items);
-    for( std::vector<LLPanel*>::const_iterator it = items.begin(); it != items.end(); it++)
-    {
-        static_cast<LLAvatarListItem*>(*it)->setAvatarIconVisible(mShowIcons);
-    }
-}
-
-void LLAvatarList::setSpeakingIndicatorsVisible(bool visible)
-{
-    // Save the new value for new items to use.
-    mShowSpeakingIndicator = visible;
-
-    // Show/hide icons for all existing items.
-    std::vector<LLPanel*> items;
-    getItems(items);
-    for( std::vector<LLPanel*>::const_iterator it = items.begin(); it != items.end(); it++)
-    {
-        static_cast<LLAvatarListItem*>(*it)->showSpeakingIndicator(mShowSpeakingIndicator);
-    }
-}
-
-void LLAvatarList::showPermissions(bool visible)
-{
-    // Save the value for new items to use.
-    mShowPermissions = visible;
-
-    // Enable or disable showing permissions icons for all existing items.
-    std::vector<LLPanel*> items;
-    getItems(items);
-    for(std::vector<LLPanel*>::const_iterator it = items.begin(), end_it = items.end(); it != end_it; ++it)
-    {
-        static_cast<LLAvatarListItem*>(*it)->setShowPermissions(mShowPermissions);
-    }
-}
-
-static bool findInsensitive(std::string haystack, const std::string& needle_upper)
-{
-    LLStringUtil::toUpper(haystack);
-    return haystack.find(needle_upper) != std::string::npos;
-}
-
-
-//comparators
-static const LLAvatarItemNameComparator NAME_COMPARATOR;
-static const LLFlatListView::ItemReverseComparator REVERSE_NAME_COMPARATOR(NAME_COMPARATOR);
-
-LLAvatarList::Params::Params()
-: ignore_online_status("ignore_online_status", false)
-, show_last_interaction_time("show_last_interaction_time", false)
-, show_info_btn("show_info_btn", true)
-, show_profile_btn("show_profile_btn", true)
-, show_speaking_indicator("show_speaking_indicator", true)
-, show_permissions_granted("show_permissions_granted", false)
-{
-}
-
-LLAvatarList::LLAvatarList(const Params& p)
-:   LLFlatListViewEx(p)
-, mIgnoreOnlineStatus(p.ignore_online_status)
-, mShowLastInteractionTime(p.show_last_interaction_time)
-, mContextMenu(NULL)
-, mDirty(true) // to force initial update
-, mNeedUpdateNames(false)
-, mLITUpdateTimer(NULL)
-, mShowIcons(true)
-, mShowInfoBtn(p.show_info_btn)
-, mShowProfileBtn(p.show_profile_btn)
-, mShowSpeakingIndicator(p.show_speaking_indicator)
-, mShowPermissions(p.show_permissions_granted)
-, mShowCompleteName(false)
-{
-    setCommitOnSelectionChange(true);
-
-    // Set default sort order.
-    setComparator(&NAME_COMPARATOR);
-
-    if (mShowLastInteractionTime)
-    {
-        mLITUpdateTimer = new LLTimer();
-        mLITUpdateTimer->setTimerExpirySec(0); // zero to force initial update
-        mLITUpdateTimer->start();
-    }
-
-    LLAvatarNameCache::getInstance()->addUseDisplayNamesCallback(boost::bind(&LLAvatarList::handleDisplayNamesOptionChanged, this));
-}
-
-
-void LLAvatarList::handleDisplayNamesOptionChanged()
-{
-    mNeedUpdateNames = true;
-}
-
-
-LLAvatarList::~LLAvatarList()
-{
-    delete mLITUpdateTimer;
-}
-
-void LLAvatarList::setShowIcons(std::string param_name)
-{
-    mIconParamName= param_name;
-    mShowIcons = gSavedSettings.getBOOL(mIconParamName);
-}
-
-std::string LLAvatarList::getAvatarName(LLAvatarName av_name)
-{
-    return mShowCompleteName? av_name.getCompleteName(false) : av_name.getDisplayName();
-}
-
-// virtual
-void LLAvatarList::draw()
-{
-    // *NOTE dzaporozhan
-    // Call refresh() after draw() to avoid flickering of avatar list items.
-
-    LLFlatListViewEx::draw();
-
-    if (mNeedUpdateNames)
-    {
-        updateAvatarNames();
-    }
-
-    if (mDirty)
-        refresh();
-
-    if (mShowLastInteractionTime && mLITUpdateTimer->hasExpired())
-    {
-        updateLastInteractionTimes();
-        mLITUpdateTimer->setTimerExpirySec(LIT_UPDATE_PERIOD); // restart the timer
-    }
-}
-
-//virtual
-void LLAvatarList::clear()
-{
-    getIDs().clear();
-    setDirty(true);
-    LLFlatListViewEx::clear();
-}
-
-void LLAvatarList::setNameFilter(const std::string& filter)
-{
-    std::string filter_upper = filter;
-    LLStringUtil::toUpper(filter_upper);
-    if (mNameFilter != filter_upper)
-    {
-        mNameFilter = filter_upper;
-
-        // update message for empty state here instead of refresh() to avoid blinking when switch
-        // between tabs.
-        updateNoItemsMessage(filter);
-        setDirty();
-    }
-}
-
-void LLAvatarList::sortByName()
-{
-    setComparator(&NAME_COMPARATOR);
-    sort();
-}
-
-void LLAvatarList::setDirty(bool val /*= true*/, bool force_refresh /*= false*/)
-{
-    mDirty = val;
-    if(mDirty && force_refresh)
-    {
-        refresh();
-    }
-}
-
-//////////////////////////////////////////////////////////////////////////
-// PROTECTED SECTION
-//////////////////////////////////////////////////////////////////////////
-void LLAvatarList::refresh()
-{
-<<<<<<< HEAD
-	bool have_names			= true;
-	bool add_limit_exceeded	= false;
-	bool modified			= false;
-	bool have_filter		= !mNameFilter.empty();
-
-	// Save selection.	
-	uuid_vec_t selected_ids;
-	getSelectedUUIDs(selected_ids);
-	LLUUID current_id = getSelectedUUID();
-
-	// Determine what to add and what to remove.
-	uuid_vec_t added, removed;
-	LLAvatarList::computeDifference(getIDs(), added, removed);
-
-	// Handle added items.
-	unsigned nadded = 0;
-	const std::string waiting_str = LLTrans::getString("AvatarNameWaiting");
-
-	for (uuid_vec_t::const_iterator it=added.begin(); it != added.end(); it++)
-	{
-		const LLUUID& buddy_id = *it;
-		LLAvatarName av_name;
-		have_names &= LLAvatarNameCache::get(buddy_id, &av_name);
-
-		if (!have_filter || findInsensitive(getAvatarName(av_name), mNameFilter))
-		{
-			if (nadded >= ADD_LIMIT)
-			{
-				add_limit_exceeded = true;
-				break;
-			}
-			else
-			{
-				// *NOTE: If you change the UI to show a different string,
-				// be sure to change the filter code below.
-				std::string display_name = getAvatarName(av_name);
-				addNewItem(buddy_id, 
-					display_name.empty() ? waiting_str : display_name, 
-					LLAvatarTracker::instance().isBuddyOnline(buddy_id));
-				
-				modified = true;
-				nadded++;
-			}
-		}
-	}
-
-	// Handle removed items.
-	for (uuid_vec_t::const_iterator it=removed.begin(); it != removed.end(); it++)
-	{
-		removeItemByUUID(*it);
-		modified = true;
-	}
-
-	// Handle filter.
-	if (have_filter)
-	{
-		std::vector<LLSD> cur_values;
-		getValues(cur_values);
-
-		for (std::vector<LLSD>::const_iterator it=cur_values.begin(); it != cur_values.end(); it++)
-		{
-			const LLUUID& buddy_id = it->asUUID();
-			LLAvatarName av_name;
-			have_names &= LLAvatarNameCache::get(buddy_id, &av_name);
-			if (!findInsensitive(getAvatarName(av_name), mNameFilter))
-			{
-				removeItemByUUID(buddy_id);
-				modified = true;
-			}
-		}
-	}
-
-	// Changed item in place, need to request sort and update columns
-	// because we might have changed data in a column on which the user
-	// has already sorted. JC
-	sort();
-
-	// re-select items
-	//	selectMultiple(selected_ids); // TODO: implement in LLFlatListView if need
-	selectItemByUUID(current_id);
-
-	// If the name filter is specified and the names are incomplete,
-	// we need to re-update when the names are complete so that
-	// the filter can be applied correctly.
-	//
-	// Otherwise, if we have no filter then no need to update again
-	// because the items will update their names.
-	bool dirty = add_limit_exceeded || (have_filter && !have_names);
-	setDirty(dirty);
-
-	// Refreshed all items.
-	if(!dirty)
-	{
-		// Highlight items matching the filter.
-		std::vector<LLPanel*> items;
-		getItems(items);
-		for( std::vector<LLPanel*>::const_iterator it = items.begin(); it != items.end(); it++)
-		{
-			static_cast<LLAvatarListItem*>(*it)->setHighlight(mNameFilter);
-		}
-
-		// Send refresh_complete signal.
-		mRefreshCompleteSignal(this, LLSD((S32)size(false)));
-	}
-
-	// Commit if we've added/removed items.
-	if (modified)
-		onCommit();
-=======
-    bool have_names         = TRUE;
-    bool add_limit_exceeded = false;
-    bool modified           = false;
-    bool have_filter        = !mNameFilter.empty();
-
-    // Save selection.
-    uuid_vec_t selected_ids;
-    getSelectedUUIDs(selected_ids);
-    LLUUID current_id = getSelectedUUID();
-
-    // Determine what to add and what to remove.
-    uuid_vec_t added, removed;
-    LLAvatarList::computeDifference(getIDs(), added, removed);
-
-    // Handle added items.
-    unsigned nadded = 0;
-    const std::string waiting_str = LLTrans::getString("AvatarNameWaiting");
-
-    for (uuid_vec_t::const_iterator it=added.begin(); it != added.end(); it++)
-    {
-        const LLUUID& buddy_id = *it;
-        LLAvatarName av_name;
-        have_names &= LLAvatarNameCache::get(buddy_id, &av_name);
-
-        if (!have_filter || findInsensitive(getAvatarName(av_name), mNameFilter))
-        {
-            if (nadded >= ADD_LIMIT)
-            {
-                add_limit_exceeded = true;
-                break;
-            }
-            else
-            {
-                // *NOTE: If you change the UI to show a different string,
-                // be sure to change the filter code below.
-                std::string display_name = getAvatarName(av_name);
-                addNewItem(buddy_id,
-                    display_name.empty() ? waiting_str : display_name,
-                    LLAvatarTracker::instance().isBuddyOnline(buddy_id));
-
-                modified = true;
-                nadded++;
-            }
-        }
-    }
-
-    // Handle removed items.
-    for (uuid_vec_t::const_iterator it=removed.begin(); it != removed.end(); it++)
-    {
-        removeItemByUUID(*it);
-        modified = true;
-    }
-
-    // Handle filter.
-    if (have_filter)
-    {
-        std::vector<LLSD> cur_values;
-        getValues(cur_values);
-
-        for (std::vector<LLSD>::const_iterator it=cur_values.begin(); it != cur_values.end(); it++)
-        {
-            const LLUUID& buddy_id = it->asUUID();
-            LLAvatarName av_name;
-            have_names &= LLAvatarNameCache::get(buddy_id, &av_name);
-            if (!findInsensitive(getAvatarName(av_name), mNameFilter))
-            {
-                removeItemByUUID(buddy_id);
-                modified = true;
-            }
-        }
-    }
-
-    // Changed item in place, need to request sort and update columns
-    // because we might have changed data in a column on which the user
-    // has already sorted. JC
-    sort();
-
-    // re-select items
-    //  selectMultiple(selected_ids); // TODO: implement in LLFlatListView if need
-    selectItemByUUID(current_id);
-
-    // If the name filter is specified and the names are incomplete,
-    // we need to re-update when the names are complete so that
-    // the filter can be applied correctly.
-    //
-    // Otherwise, if we have no filter then no need to update again
-    // because the items will update their names.
-    bool dirty = add_limit_exceeded || (have_filter && !have_names);
-    setDirty(dirty);
-
-    // Refreshed all items.
-    if(!dirty)
-    {
-        // Highlight items matching the filter.
-        std::vector<LLPanel*> items;
-        getItems(items);
-        for( std::vector<LLPanel*>::const_iterator it = items.begin(); it != items.end(); it++)
-        {
-            static_cast<LLAvatarListItem*>(*it)->setHighlight(mNameFilter);
-        }
-
-        // Send refresh_complete signal.
-        mRefreshCompleteSignal(this, LLSD((S32)size(false)));
-    }
-
-    // Commit if we've added/removed items.
-    if (modified)
-        onCommit();
->>>>>>> e1623bb2
-}
-
-void LLAvatarList::updateAvatarNames()
-{
-    std::vector<LLPanel*> items;
-    getItems(items);
-
-    for( std::vector<LLPanel*>::const_iterator it = items.begin(); it != items.end(); it++)
-    {
-        LLAvatarListItem* item = static_cast<LLAvatarListItem*>(*it);
-        item->setShowCompleteName(mShowCompleteName);
-        item->updateAvatarName();
-    }
-    mNeedUpdateNames = false;
-}
-
-
-bool LLAvatarList::filterHasMatches()
-{
-    uuid_vec_t values = getIDs();
-
-    for (uuid_vec_t::const_iterator it=values.begin(); it != values.end(); it++)
-    {
-        const LLUUID& buddy_id = *it;
-        LLAvatarName av_name;
-        bool have_name = LLAvatarNameCache::get(buddy_id, &av_name);
-
-        // If name has not been loaded yet we consider it as a match.
-        // When the name will be loaded the filter will be applied again(in refresh()).
-
-        if (have_name && !findInsensitive(getAvatarName(av_name), mNameFilter))
-        {
-            continue;
-        }
-
-        return true;
-    }
-    return false;
-}
-
-boost::signals2::connection LLAvatarList::setRefreshCompleteCallback(const commit_signal_t::slot_type& cb)
-{
-    return mRefreshCompleteSignal.connect(cb);
-}
-
-boost::signals2::connection LLAvatarList::setItemDoubleClickCallback(const mouse_signal_t::slot_type& cb)
-{
-    return mItemDoubleClickSignal.connect(cb);
-}
-
-//virtual
-S32 LLAvatarList::notifyParent(const LLSD& info)
-{
-    if (info.has("sort") && &NAME_COMPARATOR == mItemComparator)
-    {
-        sort();
-        return 1;
-    }
-    return LLFlatListViewEx::notifyParent(info);
-}
-
-void LLAvatarList::addNewItem(const LLUUID& id, const std::string& name, bool is_online, EAddPosition pos)
-{
-    LLAvatarListItem* item = new LLAvatarListItem();
-    item->setShowCompleteName(mShowCompleteName);
-    // This sets the name as a side effect
-    item->setAvatarId(id, mSessionID, mIgnoreOnlineStatus);
-    item->setOnline(mIgnoreOnlineStatus ? true : is_online);
-    item->showLastInteractionTime(mShowLastInteractionTime);
-
-    item->setAvatarIconVisible(mShowIcons);
-    item->setShowInfoBtn(mShowInfoBtn);
-    item->setShowProfileBtn(mShowProfileBtn);
-    item->showSpeakingIndicator(mShowSpeakingIndicator);
-    item->setShowPermissions(mShowPermissions);
-
-
-    item->setDoubleClickCallback(boost::bind(&LLAvatarList::onItemDoubleClicked, this, _1, _2, _3, _4));
-
-    addItem(item, id, pos);
-}
-
-// virtual
-bool LLAvatarList::handleRightMouseDown(S32 x, S32 y, MASK mask)
-{
-<<<<<<< HEAD
-	bool handled = LLUICtrl::handleRightMouseDown(x, y, mask);
-	if ( mContextMenu)
-	{
-		uuid_vec_t selected_uuids;
-		getSelectedUUIDs(selected_uuids);
-		mContextMenu->show(this, selected_uuids, x, y);
-	}
-	return handled;
-=======
-    BOOL handled = LLUICtrl::handleRightMouseDown(x, y, mask);
-    if ( mContextMenu)
-    {
-        uuid_vec_t selected_uuids;
-        getSelectedUUIDs(selected_uuids);
-        mContextMenu->show(this, selected_uuids, x, y);
-    }
-    return handled;
->>>>>>> e1623bb2
-}
-
-bool LLAvatarList::handleMouseDown(S32 x, S32 y, MASK mask)
-{
-    gFocusMgr.setMouseCapture(this);
-
-    S32 screen_x;
-    S32 screen_y;
-    localPointToScreen(x, y, &screen_x, &screen_y);
-    LLToolDragAndDrop::getInstance()->setDragStart(screen_x, screen_y);
-
-    return LLFlatListViewEx::handleMouseDown(x, y, mask);
-}
-
-bool LLAvatarList::handleMouseUp( S32 x, S32 y, MASK mask )
-{
-    if(hasMouseCapture())
-    {
-        gFocusMgr.setMouseCapture(NULL);
-    }
-
-    return LLFlatListViewEx::handleMouseUp(x, y, mask);
-}
-
-bool LLAvatarList::handleHover(S32 x, S32 y, MASK mask)
-{
-    bool handled = hasMouseCapture();
-    if(handled)
-    {
-        S32 screen_x;
-        S32 screen_y;
-        localPointToScreen(x, y, &screen_x, &screen_y);
-
-        if(LLToolDragAndDrop::getInstance()->isOverThreshold(screen_x, screen_y))
-        {
-            // First, create the global drag and drop object
-            std::vector<EDragAndDropType> types;
-            uuid_vec_t cargo_ids;
-            getSelectedUUIDs(cargo_ids);
-            types.resize(cargo_ids.size(), DAD_PERSON);
-            LLToolDragAndDrop::ESource src = LLToolDragAndDrop::SOURCE_PEOPLE;
-            LLToolDragAndDrop::getInstance()->beginMultiDrag(types, cargo_ids, src);
-        }
-    }
-
-    if(!handled)
-    {
-        handled = LLFlatListViewEx::handleHover(x, y, mask);
-    }
-
-    return handled;
-}
-
-void LLAvatarList::setVisible(bool visible)
-{
-<<<<<<< HEAD
-	if (!visible && mContextMenu )
-	{
-		mContextMenu->hide();
-	}
-	LLFlatListViewEx::setVisible(visible);
-=======
-    if ( visible == FALSE && mContextMenu )
-    {
-        mContextMenu->hide();
-    }
-    LLFlatListViewEx::setVisible(visible);
->>>>>>> e1623bb2
-}
-
-void LLAvatarList::computeDifference(
-    const uuid_vec_t& vnew_unsorted,
-    uuid_vec_t& vadded,
-    uuid_vec_t& vremoved)
-{
-    uuid_vec_t vcur;
-
-    // Convert LLSDs to LLUUIDs.
-    {
-        std::vector<LLSD> vcur_values;
-        getValues(vcur_values);
-
-        for (size_t i=0; i<vcur_values.size(); i++)
-            vcur.push_back(vcur_values[i].asUUID());
-    }
-
-    LLCommonUtils::computeDifference(vnew_unsorted, vcur, vadded, vremoved);
-}
-
-// Refresh shown time of our last interaction with all listed avatars.
-void LLAvatarList::updateLastInteractionTimes()
-{
-    S32 now = (S32) LLDate::now().secondsSinceEpoch();
-    std::vector<LLPanel*> items;
-    getItems(items);
-
-    for( std::vector<LLPanel*>::const_iterator it = items.begin(); it != items.end(); it++)
-    {
-        // *TODO: error handling
-        LLAvatarListItem* item = static_cast<LLAvatarListItem*>(*it);
-        S32 secs_since = now - (S32) LLRecentPeople::instance().getDate(item->getAvatarId()).secondsSinceEpoch();
-        if (secs_since >= 0)
-            item->setLastInteractionTime(secs_since);
-    }
-}
-
-void LLAvatarList::onItemDoubleClicked(LLUICtrl* ctrl, S32 x, S32 y, MASK mask)
-{
-    mItemDoubleClickSignal(ctrl, x, y, mask);
-}
-
-bool LLAvatarItemComparator::compare(const LLPanel* item1, const LLPanel* item2) const
-{
-    const LLAvatarListItem* avatar_item1 = dynamic_cast<const LLAvatarListItem*>(item1);
-    const LLAvatarListItem* avatar_item2 = dynamic_cast<const LLAvatarListItem*>(item2);
-
-    if (!avatar_item1 || !avatar_item2)
-    {
-        LL_ERRS() << "item1 and item2 cannot be null" << LL_ENDL;
-        return true;
-    }
-
-    return doCompare(avatar_item1, avatar_item2);
-}
-
-bool LLAvatarItemNameComparator::doCompare(const LLAvatarListItem* avatar_item1, const LLAvatarListItem* avatar_item2) const
-{
-    std::string name1 = avatar_item1->getAvatarName();
-    std::string name2 = avatar_item2->getAvatarName();
-
-    LLStringUtil::toUpper(name1);
-    LLStringUtil::toUpper(name2);
-
-    return name1 < name2;
-}
-bool LLAvatarItemAgentOnTopComparator::doCompare(const LLAvatarListItem* avatar_item1, const LLAvatarListItem* avatar_item2) const
-{
-    //keep agent on top, if first is agent,
-    //then we need to return true to elevate this id, otherwise false.
-    if(avatar_item1->getAvatarId() == gAgentID)
-    {
-        return true;
-    }
-    else if (avatar_item2->getAvatarId() == gAgentID)
-    {
-        return false;
-    }
-    return LLAvatarItemNameComparator::doCompare(avatar_item1,avatar_item2);
-}+/**
+ * @file llavatarlist.h
+ * @brief Generic avatar list
+ *
+ * $LicenseInfo:firstyear=2009&license=viewerlgpl$
+ * Second Life Viewer Source Code
+ * Copyright (C) 2010, Linden Research, Inc.
+ *
+ * This library is free software; you can redistribute it and/or
+ * modify it under the terms of the GNU Lesser General Public
+ * License as published by the Free Software Foundation;
+ * version 2.1 of the License only.
+ *
+ * This library is distributed in the hope that it will be useful,
+ * but WITHOUT ANY WARRANTY; without even the implied warranty of
+ * MERCHANTABILITY or FITNESS FOR A PARTICULAR PURPOSE.  See the GNU
+ * Lesser General Public License for more details.
+ *
+ * You should have received a copy of the GNU Lesser General Public
+ * License along with this library; if not, write to the Free Software
+ * Foundation, Inc., 51 Franklin Street, Fifth Floor, Boston, MA  02110-1301  USA
+ *
+ * Linden Research, Inc., 945 Battery Street, San Francisco, CA  94111  USA
+ * $/LicenseInfo$
+ */
+
+#include "llviewerprecompiledheaders.h"
+
+#include "llavatarlist.h"
+
+// common
+#include "lltrans.h"
+#include "llcommonutils.h"
+
+// llui
+#include "lltextutil.h"
+
+// newview
+#include "llagentdata.h" // for comparator
+#include "llavatariconctrl.h"
+#include "llavatarnamecache.h"
+#include "llcallingcard.h" // for LLAvatarTracker
+#include "llcachename.h"
+#include "lllistcontextmenu.h"
+#include "llrecentpeople.h"
+#include "lluuid.h"
+#include "llvoiceclient.h"
+#include "llviewercontrol.h"    // for gSavedSettings
+#include "lltooldraganddrop.h"
+
+static LLDefaultChildRegistry::Register<LLAvatarList> r("avatar_list");
+
+// Last interaction time update period.
+static const F32 LIT_UPDATE_PERIOD = 5;
+
+// Maximum number of avatars that can be added to a list in one pass.
+// Used to limit time spent for avatar list update per frame.
+static const unsigned ADD_LIMIT = 50;
+
+bool LLAvatarList::contains(const LLUUID& id)
+{
+    const uuid_vec_t& ids = getIDs();
+    return std::find(ids.begin(), ids.end(), id) != ids.end();
+}
+
+void LLAvatarList::toggleIcons()
+{
+    // Save the new value for new items to use.
+    mShowIcons = !mShowIcons;
+    gSavedSettings.setBOOL(mIconParamName, mShowIcons);
+
+    // Show/hide icons for all existing items.
+    std::vector<LLPanel*> items;
+    getItems(items);
+    for( std::vector<LLPanel*>::const_iterator it = items.begin(); it != items.end(); it++)
+    {
+        static_cast<LLAvatarListItem*>(*it)->setAvatarIconVisible(mShowIcons);
+    }
+}
+
+void LLAvatarList::setSpeakingIndicatorsVisible(bool visible)
+{
+    // Save the new value for new items to use.
+    mShowSpeakingIndicator = visible;
+
+    // Show/hide icons for all existing items.
+    std::vector<LLPanel*> items;
+    getItems(items);
+    for( std::vector<LLPanel*>::const_iterator it = items.begin(); it != items.end(); it++)
+    {
+        static_cast<LLAvatarListItem*>(*it)->showSpeakingIndicator(mShowSpeakingIndicator);
+    }
+}
+
+void LLAvatarList::showPermissions(bool visible)
+{
+    // Save the value for new items to use.
+    mShowPermissions = visible;
+
+    // Enable or disable showing permissions icons for all existing items.
+    std::vector<LLPanel*> items;
+    getItems(items);
+    for(std::vector<LLPanel*>::const_iterator it = items.begin(), end_it = items.end(); it != end_it; ++it)
+    {
+        static_cast<LLAvatarListItem*>(*it)->setShowPermissions(mShowPermissions);
+    }
+}
+
+static bool findInsensitive(std::string haystack, const std::string& needle_upper)
+{
+    LLStringUtil::toUpper(haystack);
+    return haystack.find(needle_upper) != std::string::npos;
+}
+
+
+//comparators
+static const LLAvatarItemNameComparator NAME_COMPARATOR;
+static const LLFlatListView::ItemReverseComparator REVERSE_NAME_COMPARATOR(NAME_COMPARATOR);
+
+LLAvatarList::Params::Params()
+: ignore_online_status("ignore_online_status", false)
+, show_last_interaction_time("show_last_interaction_time", false)
+, show_info_btn("show_info_btn", true)
+, show_profile_btn("show_profile_btn", true)
+, show_speaking_indicator("show_speaking_indicator", true)
+, show_permissions_granted("show_permissions_granted", false)
+{
+}
+
+LLAvatarList::LLAvatarList(const Params& p)
+:   LLFlatListViewEx(p)
+, mIgnoreOnlineStatus(p.ignore_online_status)
+, mShowLastInteractionTime(p.show_last_interaction_time)
+, mContextMenu(NULL)
+, mDirty(true) // to force initial update
+, mNeedUpdateNames(false)
+, mLITUpdateTimer(NULL)
+, mShowIcons(true)
+, mShowInfoBtn(p.show_info_btn)
+, mShowProfileBtn(p.show_profile_btn)
+, mShowSpeakingIndicator(p.show_speaking_indicator)
+, mShowPermissions(p.show_permissions_granted)
+, mShowCompleteName(false)
+{
+    setCommitOnSelectionChange(true);
+
+    // Set default sort order.
+    setComparator(&NAME_COMPARATOR);
+
+    if (mShowLastInteractionTime)
+    {
+        mLITUpdateTimer = new LLTimer();
+        mLITUpdateTimer->setTimerExpirySec(0); // zero to force initial update
+        mLITUpdateTimer->start();
+    }
+
+    LLAvatarNameCache::getInstance()->addUseDisplayNamesCallback(boost::bind(&LLAvatarList::handleDisplayNamesOptionChanged, this));
+}
+
+
+void LLAvatarList::handleDisplayNamesOptionChanged()
+{
+    mNeedUpdateNames = true;
+}
+
+
+LLAvatarList::~LLAvatarList()
+{
+    delete mLITUpdateTimer;
+}
+
+void LLAvatarList::setShowIcons(std::string param_name)
+{
+    mIconParamName= param_name;
+    mShowIcons = gSavedSettings.getBOOL(mIconParamName);
+}
+
+std::string LLAvatarList::getAvatarName(LLAvatarName av_name)
+{
+    return mShowCompleteName? av_name.getCompleteName(false) : av_name.getDisplayName();
+}
+
+// virtual
+void LLAvatarList::draw()
+{
+    // *NOTE dzaporozhan
+    // Call refresh() after draw() to avoid flickering of avatar list items.
+
+    LLFlatListViewEx::draw();
+
+    if (mNeedUpdateNames)
+    {
+        updateAvatarNames();
+    }
+
+    if (mDirty)
+        refresh();
+
+    if (mShowLastInteractionTime && mLITUpdateTimer->hasExpired())
+    {
+        updateLastInteractionTimes();
+        mLITUpdateTimer->setTimerExpirySec(LIT_UPDATE_PERIOD); // restart the timer
+    }
+}
+
+//virtual
+void LLAvatarList::clear()
+{
+    getIDs().clear();
+    setDirty(true);
+    LLFlatListViewEx::clear();
+}
+
+void LLAvatarList::setNameFilter(const std::string& filter)
+{
+    std::string filter_upper = filter;
+    LLStringUtil::toUpper(filter_upper);
+    if (mNameFilter != filter_upper)
+    {
+        mNameFilter = filter_upper;
+
+        // update message for empty state here instead of refresh() to avoid blinking when switch
+        // between tabs.
+        updateNoItemsMessage(filter);
+        setDirty();
+    }
+}
+
+void LLAvatarList::sortByName()
+{
+    setComparator(&NAME_COMPARATOR);
+    sort();
+}
+
+void LLAvatarList::setDirty(bool val /*= true*/, bool force_refresh /*= false*/)
+{
+    mDirty = val;
+    if(mDirty && force_refresh)
+    {
+        refresh();
+    }
+}
+
+//////////////////////////////////////////////////////////////////////////
+// PROTECTED SECTION
+//////////////////////////////////////////////////////////////////////////
+void LLAvatarList::refresh()
+{
+    bool have_names         = true;
+    bool add_limit_exceeded = false;
+    bool modified           = false;
+    bool have_filter        = !mNameFilter.empty();
+
+    // Save selection.
+    uuid_vec_t selected_ids;
+    getSelectedUUIDs(selected_ids);
+    LLUUID current_id = getSelectedUUID();
+
+    // Determine what to add and what to remove.
+    uuid_vec_t added, removed;
+    LLAvatarList::computeDifference(getIDs(), added, removed);
+
+    // Handle added items.
+    unsigned nadded = 0;
+    const std::string waiting_str = LLTrans::getString("AvatarNameWaiting");
+
+    for (uuid_vec_t::const_iterator it=added.begin(); it != added.end(); it++)
+    {
+        const LLUUID& buddy_id = *it;
+        LLAvatarName av_name;
+        have_names &= LLAvatarNameCache::get(buddy_id, &av_name);
+
+        if (!have_filter || findInsensitive(getAvatarName(av_name), mNameFilter))
+        {
+            if (nadded >= ADD_LIMIT)
+            {
+                add_limit_exceeded = true;
+                break;
+            }
+            else
+            {
+                // *NOTE: If you change the UI to show a different string,
+                // be sure to change the filter code below.
+                std::string display_name = getAvatarName(av_name);
+                addNewItem(buddy_id,
+                    display_name.empty() ? waiting_str : display_name,
+                    LLAvatarTracker::instance().isBuddyOnline(buddy_id));
+
+                modified = true;
+                nadded++;
+            }
+        }
+    }
+
+    // Handle removed items.
+    for (uuid_vec_t::const_iterator it=removed.begin(); it != removed.end(); it++)
+    {
+        removeItemByUUID(*it);
+        modified = true;
+    }
+
+    // Handle filter.
+    if (have_filter)
+    {
+        std::vector<LLSD> cur_values;
+        getValues(cur_values);
+
+        for (std::vector<LLSD>::const_iterator it=cur_values.begin(); it != cur_values.end(); it++)
+        {
+            const LLUUID& buddy_id = it->asUUID();
+            LLAvatarName av_name;
+            have_names &= LLAvatarNameCache::get(buddy_id, &av_name);
+            if (!findInsensitive(getAvatarName(av_name), mNameFilter))
+            {
+                removeItemByUUID(buddy_id);
+                modified = true;
+            }
+        }
+    }
+
+    // Changed item in place, need to request sort and update columns
+    // because we might have changed data in a column on which the user
+    // has already sorted. JC
+    sort();
+
+    // re-select items
+    //  selectMultiple(selected_ids); // TODO: implement in LLFlatListView if need
+    selectItemByUUID(current_id);
+
+    // If the name filter is specified and the names are incomplete,
+    // we need to re-update when the names are complete so that
+    // the filter can be applied correctly.
+    //
+    // Otherwise, if we have no filter then no need to update again
+    // because the items will update their names.
+    bool dirty = add_limit_exceeded || (have_filter && !have_names);
+    setDirty(dirty);
+
+    // Refreshed all items.
+    if(!dirty)
+    {
+        // Highlight items matching the filter.
+        std::vector<LLPanel*> items;
+        getItems(items);
+        for( std::vector<LLPanel*>::const_iterator it = items.begin(); it != items.end(); it++)
+        {
+            static_cast<LLAvatarListItem*>(*it)->setHighlight(mNameFilter);
+        }
+
+        // Send refresh_complete signal.
+        mRefreshCompleteSignal(this, LLSD((S32)size(false)));
+    }
+
+    // Commit if we've added/removed items.
+    if (modified)
+        onCommit();
+}
+
+void LLAvatarList::updateAvatarNames()
+{
+    std::vector<LLPanel*> items;
+    getItems(items);
+
+    for( std::vector<LLPanel*>::const_iterator it = items.begin(); it != items.end(); it++)
+    {
+        LLAvatarListItem* item = static_cast<LLAvatarListItem*>(*it);
+        item->setShowCompleteName(mShowCompleteName);
+        item->updateAvatarName();
+    }
+    mNeedUpdateNames = false;
+}
+
+
+bool LLAvatarList::filterHasMatches()
+{
+    uuid_vec_t values = getIDs();
+
+    for (uuid_vec_t::const_iterator it=values.begin(); it != values.end(); it++)
+    {
+        const LLUUID& buddy_id = *it;
+        LLAvatarName av_name;
+        bool have_name = LLAvatarNameCache::get(buddy_id, &av_name);
+
+        // If name has not been loaded yet we consider it as a match.
+        // When the name will be loaded the filter will be applied again(in refresh()).
+
+        if (have_name && !findInsensitive(getAvatarName(av_name), mNameFilter))
+        {
+            continue;
+        }
+
+        return true;
+    }
+    return false;
+}
+
+boost::signals2::connection LLAvatarList::setRefreshCompleteCallback(const commit_signal_t::slot_type& cb)
+{
+    return mRefreshCompleteSignal.connect(cb);
+}
+
+boost::signals2::connection LLAvatarList::setItemDoubleClickCallback(const mouse_signal_t::slot_type& cb)
+{
+    return mItemDoubleClickSignal.connect(cb);
+}
+
+//virtual
+S32 LLAvatarList::notifyParent(const LLSD& info)
+{
+    if (info.has("sort") && &NAME_COMPARATOR == mItemComparator)
+    {
+        sort();
+        return 1;
+    }
+    return LLFlatListViewEx::notifyParent(info);
+}
+
+void LLAvatarList::addNewItem(const LLUUID& id, const std::string& name, bool is_online, EAddPosition pos)
+{
+    LLAvatarListItem* item = new LLAvatarListItem();
+    item->setShowCompleteName(mShowCompleteName);
+    // This sets the name as a side effect
+    item->setAvatarId(id, mSessionID, mIgnoreOnlineStatus);
+    item->setOnline(mIgnoreOnlineStatus ? true : is_online);
+    item->showLastInteractionTime(mShowLastInteractionTime);
+
+    item->setAvatarIconVisible(mShowIcons);
+    item->setShowInfoBtn(mShowInfoBtn);
+    item->setShowProfileBtn(mShowProfileBtn);
+    item->showSpeakingIndicator(mShowSpeakingIndicator);
+    item->setShowPermissions(mShowPermissions);
+
+
+    item->setDoubleClickCallback(boost::bind(&LLAvatarList::onItemDoubleClicked, this, _1, _2, _3, _4));
+
+    addItem(item, id, pos);
+}
+
+// virtual
+bool LLAvatarList::handleRightMouseDown(S32 x, S32 y, MASK mask)
+{
+    bool handled = LLUICtrl::handleRightMouseDown(x, y, mask);
+    if ( mContextMenu)
+    {
+        uuid_vec_t selected_uuids;
+        getSelectedUUIDs(selected_uuids);
+        mContextMenu->show(this, selected_uuids, x, y);
+    }
+    return handled;
+}
+
+bool LLAvatarList::handleMouseDown(S32 x, S32 y, MASK mask)
+{
+    gFocusMgr.setMouseCapture(this);
+
+    S32 screen_x;
+    S32 screen_y;
+    localPointToScreen(x, y, &screen_x, &screen_y);
+    LLToolDragAndDrop::getInstance()->setDragStart(screen_x, screen_y);
+
+    return LLFlatListViewEx::handleMouseDown(x, y, mask);
+}
+
+bool LLAvatarList::handleMouseUp( S32 x, S32 y, MASK mask )
+{
+    if(hasMouseCapture())
+    {
+        gFocusMgr.setMouseCapture(NULL);
+    }
+
+    return LLFlatListViewEx::handleMouseUp(x, y, mask);
+}
+
+bool LLAvatarList::handleHover(S32 x, S32 y, MASK mask)
+{
+    bool handled = hasMouseCapture();
+    if(handled)
+    {
+        S32 screen_x;
+        S32 screen_y;
+        localPointToScreen(x, y, &screen_x, &screen_y);
+
+        if(LLToolDragAndDrop::getInstance()->isOverThreshold(screen_x, screen_y))
+        {
+            // First, create the global drag and drop object
+            std::vector<EDragAndDropType> types;
+            uuid_vec_t cargo_ids;
+            getSelectedUUIDs(cargo_ids);
+            types.resize(cargo_ids.size(), DAD_PERSON);
+            LLToolDragAndDrop::ESource src = LLToolDragAndDrop::SOURCE_PEOPLE;
+            LLToolDragAndDrop::getInstance()->beginMultiDrag(types, cargo_ids, src);
+        }
+    }
+
+    if(!handled)
+    {
+        handled = LLFlatListViewEx::handleHover(x, y, mask);
+    }
+
+    return handled;
+}
+
+void LLAvatarList::setVisible(bool visible)
+{
+    if (!visible && mContextMenu )
+    {
+        mContextMenu->hide();
+    }
+    LLFlatListViewEx::setVisible(visible);
+}
+
+void LLAvatarList::computeDifference(
+    const uuid_vec_t& vnew_unsorted,
+    uuid_vec_t& vadded,
+    uuid_vec_t& vremoved)
+{
+    uuid_vec_t vcur;
+
+    // Convert LLSDs to LLUUIDs.
+    {
+        std::vector<LLSD> vcur_values;
+        getValues(vcur_values);
+
+        for (size_t i=0; i<vcur_values.size(); i++)
+            vcur.push_back(vcur_values[i].asUUID());
+    }
+
+    LLCommonUtils::computeDifference(vnew_unsorted, vcur, vadded, vremoved);
+}
+
+// Refresh shown time of our last interaction with all listed avatars.
+void LLAvatarList::updateLastInteractionTimes()
+{
+    S32 now = (S32) LLDate::now().secondsSinceEpoch();
+    std::vector<LLPanel*> items;
+    getItems(items);
+
+    for( std::vector<LLPanel*>::const_iterator it = items.begin(); it != items.end(); it++)
+    {
+        // *TODO: error handling
+        LLAvatarListItem* item = static_cast<LLAvatarListItem*>(*it);
+        S32 secs_since = now - (S32) LLRecentPeople::instance().getDate(item->getAvatarId()).secondsSinceEpoch();
+        if (secs_since >= 0)
+            item->setLastInteractionTime(secs_since);
+    }
+}
+
+void LLAvatarList::onItemDoubleClicked(LLUICtrl* ctrl, S32 x, S32 y, MASK mask)
+{
+    mItemDoubleClickSignal(ctrl, x, y, mask);
+}
+
+bool LLAvatarItemComparator::compare(const LLPanel* item1, const LLPanel* item2) const
+{
+    const LLAvatarListItem* avatar_item1 = dynamic_cast<const LLAvatarListItem*>(item1);
+    const LLAvatarListItem* avatar_item2 = dynamic_cast<const LLAvatarListItem*>(item2);
+
+    if (!avatar_item1 || !avatar_item2)
+    {
+        LL_ERRS() << "item1 and item2 cannot be null" << LL_ENDL;
+        return true;
+    }
+
+    return doCompare(avatar_item1, avatar_item2);
+}
+
+bool LLAvatarItemNameComparator::doCompare(const LLAvatarListItem* avatar_item1, const LLAvatarListItem* avatar_item2) const
+{
+    std::string name1 = avatar_item1->getAvatarName();
+    std::string name2 = avatar_item2->getAvatarName();
+
+    LLStringUtil::toUpper(name1);
+    LLStringUtil::toUpper(name2);
+
+    return name1 < name2;
+}
+bool LLAvatarItemAgentOnTopComparator::doCompare(const LLAvatarListItem* avatar_item1, const LLAvatarListItem* avatar_item2) const
+{
+    //keep agent on top, if first is agent,
+    //then we need to return true to elevate this id, otherwise false.
+    if(avatar_item1->getAvatarId() == gAgentID)
+    {
+        return true;
+    }
+    else if (avatar_item2->getAvatarId() == gAgentID)
+    {
+        return false;
+    }
+    return LLAvatarItemNameComparator::doCompare(avatar_item1,avatar_item2);
+}