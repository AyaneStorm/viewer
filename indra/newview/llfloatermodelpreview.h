/**
 * @file llfloatermodelpreview.h
 * @brief LLFloaterModelPreview class definition
 *
 * $LicenseInfo:firstyear=2004&license=viewerlgpl$
 * Second Life Viewer Source Code
 * Copyright (C) 2010, Linden Research, Inc.
 * 
 * This library is free software; you can redistribute it and/or
 * modify it under the terms of the GNU Lesser General Public
 * License as published by the Free Software Foundation;
 * version 2.1 of the License only.
 * 
 * This library is distributed in the hope that it will be useful,
 * but WITHOUT ANY WARRANTY; without even the implied warranty of
 * MERCHANTABILITY or FITNESS FOR A PARTICULAR PURPOSE.  See the GNU
 * Lesser General Public License for more details.
 * 
 * You should have received a copy of the GNU Lesser General Public
 * License along with this library; if not, write to the Free Software
 * Foundation, Inc., 51 Franklin Street, Fifth Floor, Boston, MA  02110-1301  USA
 * 
 * Linden Research, Inc., 945 Battery Street, San Francisco, CA  94111  USA
 * $/LicenseInfo$
 */

#ifndef LL_LLFLOATERMODELPREVIEW_H
#define LL_LLFLOATERMODELPREVIEW_H

#include "llfloaternamedesc.h"

#include "lldynamictexture.h"
#include "llquaternion.h"
#include "llmeshrepository.h"
#include "llmodel.h"
#include "llthread.h"
#include "llviewermenufile.h"

class LLComboBox;
class LLJoint;
class LLViewerJointMesh;
class LLVOAvatar;
class LLTextBox;
class LLVertexBuffer;
class LLModelPreview;
class LLFloaterModelPreview;
class daeElement;
class domProfile_COMMON;
class domInstance_geometry;
class domNode;
class domTranslate;
class LLMenuButton;
class LLToggleableMenu;

const S32 NUM_LOD = 4;
<<<<<<< HEAD

class LLModelLoader : public LLThread
{
public:
	typedef enum
	{
		STARTING = 0,
		READING_FILE,
		CREATING_FACES,
		GENERATING_VERTEX_BUFFERS,
		GENERATING_LOD,
		DONE,
		ERROR_PARSING, //basically loading failed
	} eLoadState;

	U32 mState;
	std::string mFilename;
	S32 mLod;
	LLModelPreview* mPreview;
	LLMatrix4 mTransform;
	BOOL mFirstTransform;
	LLVector3 mExtents[2];

	std::map<daeElement*, LLPointer<LLModel> > mModel;
	
	typedef std::vector<LLPointer<LLModel> > model_list;
	model_list mModelList;

	typedef std::vector<LLModelInstance> model_instance_list;
	
	typedef std::map<LLMatrix4, model_instance_list > scene;

	scene mScene;

	typedef std::queue<LLPointer<LLModel> > model_queue;

	//queue of models that need a physics rep
	model_queue mPhysicsQ;

	LLModelLoader(std::string filename, S32 lod, LLModelPreview* preview);

	virtual void run();
	
	void processElement(daeElement* element);
	std::vector<LLImportMaterial> getMaterials(LLModel* model, domInstance_geometry* instance_geo);
	LLImportMaterial profileToMaterial(domProfile_COMMON* material);
	std::string getElementLabel(daeElement *element);
	LLColor4 getDaeColor(daeElement* element);
	
	daeElement* getChildFromElement( daeElement* pElement, std::string const & name );
	
	bool isNodeAJoint( domNode* pNode );
	void processJointNode( domNode* pNode, std::map<std::string,LLMatrix4>& jointTransforms );
	void extractTranslation( domTranslate* pTranslate, LLMatrix4& transform );
	void extractTranslationViaElement( daeElement* pTranslateElement, LLMatrix4& transform );
	
	void setLoadState( U32 state ) { mState = state; }
	U32 getLoadState( void ) { return mState; }
	
	//map of avatar joints as named in COLLADA assets to internal joint names
	std::map<std::string, std::string> mJointMap;
};

class LLFloaterModelPreview : public LLFloater
{
public:
	
	class DecompRequest : public LLPhysicsDecomp::Request
	{
	public:
		S32 mContinue;
		LLPointer<LLModel> mModel;
		
		DecompRequest(const std::string& stage, LLModel* mdl);
		virtual S32 statusCallback(const char* status, S32 p1, S32 p2);
		virtual void completed();
		
	};
	static LLFloaterModelPreview* sInstance;
	
	LLFloaterModelPreview(const LLSD& key);
	virtual ~LLFloaterModelPreview();
	
	virtual BOOL postBuild();
	
	BOOL handleMouseDown(S32 x, S32 y, MASK mask);
	BOOL handleMouseUp(S32 x, S32 y, MASK mask);
	BOOL handleHover(S32 x, S32 y, MASK mask);
	BOOL handleScrollWheel(S32 x, S32 y, S32 clicks); 
	
	static void onMouseCaptureLostModelPreview(LLMouseHandler*);
	static void setUploadAmount(S32 amount) { sUploadAmount = amount; }
	
	static void onBrowseLOD(void* data);
	
	static void onUpload(void* data);
	
	static void onClearMaterials(void* data);
	static void onModelDecompositionComplete(LLModel* model, std::vector<LLPointer<LLVertexBuffer> >& physics_mesh);
	
	static void refresh(LLUICtrl* ctrl, void* data);
	
	void updateResourceCost();
	
	void			loadModel(S32 lod);
	
	void onViewOptionChecked(const LLSD& userdata);
	bool isViewOptionChecked(const LLSD& userdata);
	bool isViewOptionEnabled(const LLSD& userdata);
	void setViewOptionEnabled(const std::string& option, bool enabled);
	void enableViewOption(const std::string& option);
	void disableViewOption(const std::string& option);
	void setViewOption(const std::string& option, bool value);

protected:
	friend class LLModelPreview;
	friend class LLMeshFilePicker;
	friend class LLPhysicsDecomp;
	
	static void		onImportScaleCommit(LLUICtrl*, void*);
	static void		onUploadJointsCommit(LLUICtrl*,void*);
	static void		onUploadSkinCommit(LLUICtrl*,void*);
	
	static void		onPreviewLODCommit(LLUICtrl*,void*);
	
	static void		onGenerateNormalsCommit(LLUICtrl*,void*);
	
	static void		onAutoFillCommit(LLUICtrl*,void*);
	static void		onLODParamCommit(LLUICtrl*,void*);
	
	static void		onExplodeCommit(LLUICtrl*, void*);
	
	static void onPhysicsParamCommit(LLUICtrl* ctrl, void* userdata);
	static void onPhysicsStageExecute(LLUICtrl* ctrl, void* userdata);
	static void onPhysicsStageCancel(LLUICtrl* ctrl, void* userdata);
	
	static void onPhysicsBrowse(LLUICtrl* ctrl, void* userdata);
	static void onPhysicsUseLOD(LLUICtrl* ctrl, void* userdata);
	static void onPhysicsOptimize(LLUICtrl* ctrl, void* userdata);
	static void onPhysicsDecomposeBack(LLUICtrl* ctrl, void* userdata);
	static void onPhysicsSimplifyBack(LLUICtrl* ctrl, void* userdata);
	
	
	
	void			draw();
	
	void initDecompControls();
	
	void setStatusMessage(const std::string& msg);

	LLModelPreview*	mModelPreview;
	
	LLPhysicsDecomp::decomp_params mDecompParams;
	
	S32				mLastMouseX;
	S32				mLastMouseY;
	LLRect			mPreviewRect;
	U32				mGLName;
	static S32		sUploadAmount;
	
	std::set<LLPointer<DecompRequest> > mCurRequest;
	std::string mStatusMessage;

	std::map<std::string, bool> mViewOption;

	//use "disabled" as false by default
	std::map<std::string, bool> mViewOptionDisabled;

	LLMenuButton* mViewOptionMenuButton;
	LLToggleableMenu* mViewOptionMenu;
	LLMutex* mStatusLock;
};

class LLMeshFilePicker : public LLFilePickerThread
{
public:
	LLMeshFilePicker(LLModelPreview* mp, S32 lod);
	virtual void notify(const std::string& filename);

private:
	LLModelPreview* mMP;
	S32 mLOD;
};


class LLModelPreview : public LLViewerDynamicTexture, public LLMutex
{
 public:
	
	 LLModelPreview(S32 width, S32 height, LLFloater* fmp);
	virtual ~LLModelPreview();

	void resetPreviewTarget();
	void setPreviewTarget(F32 distance);
	void setTexture(U32 name) { mTextureName = name; }

	void setPhysicsFromLOD(S32 lod);
	BOOL render();
	void update();
	void genBuffers(S32 lod, bool skinned);
	void clearBuffers();
	void refresh();
	void rotate(F32 yaw_radians, F32 pitch_radians);
	void zoom(F32 zoom_amt);
	void pan(F32 right, F32 up);
	virtual BOOL needsRender() { return mNeedsUpdate; }
	void setPreviewLOD(S32 lod);
	void clearModel(S32 lod);
	void loadModel(std::string filename, S32 lod);
	void loadModelCallback(S32 lod);
	void genLODs(S32 which_lod = -1, U32 decimation = 3);
	void generateNormals();
	void consolidate();
	void clearMaterials();
	U32 calcResourceCost();
	void rebuildUploadData();
	void clearIncompatible(S32 lod);
	void updateStatusMessages();
	bool containsRiggedAsset( void );
	void clearGLODGroup();


	static void	textureLoadedCallback( BOOL success, LLViewerFetchedTexture *src_vi, LLImageRaw* src, LLImageRaw* src_aux, S32 discard_level, BOOL final, void* userdata );

 protected:
	friend class LLFloaterModelPreview;
	friend class LLFloaterModelWizard;
	friend class LLFloaterModelPreview::DecompRequest;
	friend class LLPhysicsDecomp;

	LLFloater*  mFMP;

	BOOL        mNeedsUpdate;
	bool		mDirty;
	bool		mGenLOD;
	U32         mTextureName;
	F32			mCameraDistance;
	F32			mCameraYaw;
	F32			mCameraPitch;
	F32			mCameraZoom;
	LLVector3	mCameraOffset;
	LLVector3	mPreviewTarget;
	LLVector3	mPreviewScale;
	S32			mPreviewLOD;
	U32			mResourceCost;
	std::string mLODFile[LLModel::NUM_LODS];
	bool		mLoading;

	//GLOD object parameters (must rebuild object if these change)
	F32 mBuildShareTolerance;
	U32 mBuildQueueMode;
	U32 mBuildOperator;
	U32 mBuildBorderMode;
	

	LLModelLoader* mModelLoader;


	LLModelLoader::scene mScene[LLModel::NUM_LODS];
	LLModelLoader::scene mBaseScene;

	LLModelLoader::model_list mModel[LLModel::NUM_LODS];
	LLModelLoader::model_list mBaseModel;

	U32 mGroup;
	std::map<LLPointer<LLModel>, U32> mObject;
	U32 mMaxTriangleLimit;
	std::map<LLPointer<LLModel>, std::vector<LLPointer<LLVertexBuffer> > > mPhysicsMesh;

	LLMeshUploadThread::instance_list mUploadData;
	std::set<LLPointer<LLViewerFetchedTexture> > mTextureSet;

	//map of vertex buffers to models (one vertex buffer in vector per face in model
	std::map<LLModel*, std::vector<LLPointer<LLVertexBuffer> > > mVertexBuffer[LLModel::NUM_LODS+1];
};


#endif  // LL_LLFLOATERMODELPREVIEW_H
=======

class LLModelLoader : public LLThread
{
public:
	typedef enum
	{
		STARTING = 0,
		READING_FILE,
		CREATING_FACES,
		GENERATING_VERTEX_BUFFERS,
		GENERATING_LOD,
		DONE,
		ERROR_PARSING, //basically loading failed
	} eLoadState;

	U32 mState;
	std::string mFilename;
	S32 mLod;
	LLModelPreview* mPreview;
	LLMatrix4 mTransform;
	BOOL mFirstTransform;
	LLVector3 mExtents[2];

	std::map<daeElement*, LLPointer<LLModel> > mModel;
	
	typedef std::vector<LLPointer<LLModel> > model_list;
	model_list mModelList;

	typedef std::vector<LLModelInstance> model_instance_list;
	
	typedef std::map<LLMatrix4, model_instance_list > scene;

	scene mScene;

	typedef std::queue<LLPointer<LLModel> > model_queue;

	//queue of models that need a physics rep
	model_queue mPhysicsQ;

	LLModelLoader(std::string filename, S32 lod, LLModelPreview* preview);

	virtual void run();
	
	void processElement(daeElement* element);
	std::vector<LLImportMaterial> getMaterials(LLModel* model, domInstance_geometry* instance_geo);
	LLImportMaterial profileToMaterial(domProfile_COMMON* material);
	std::string getElementLabel(daeElement *element);
	LLColor4 getDaeColor(daeElement* element);
	
	daeElement* getChildFromElement( daeElement* pElement, std::string const & name );
	
	bool isNodeAJoint( domNode* pNode );
	void processJointNode( domNode* pNode, std::map<std::string,LLMatrix4>& jointTransforms );
	void extractTranslation( domTranslate* pTranslate, LLMatrix4& transform );
	void extractTranslationViaElement( daeElement* pTranslateElement, LLMatrix4& transform );
	
	void setLoadState( U32 state ) { mState = state; }
	U32 getLoadState( void ) { return mState; }
	
	//map of avatar joints as named in COLLADA assets to internal joint names
	std::map<std::string, std::string> mJointMap;
};

class LLFloaterModelPreview : public LLFloater
{
public:
	
	class DecompRequest : public LLPhysicsDecomp::Request
	{
	public:
		S32 mContinue;
		LLPointer<LLModel> mModel;
		
		DecompRequest(const std::string& stage, LLModel* mdl);
		virtual S32 statusCallback(const char* status, S32 p1, S32 p2);
		virtual void completed();
		
	};
	static LLFloaterModelPreview* sInstance;
	
	LLFloaterModelPreview(const LLSD& key);
	virtual ~LLFloaterModelPreview();
	
	virtual BOOL postBuild();
	
	BOOL handleMouseDown(S32 x, S32 y, MASK mask);
	BOOL handleMouseUp(S32 x, S32 y, MASK mask);
	BOOL handleHover(S32 x, S32 y, MASK mask);
	BOOL handleScrollWheel(S32 x, S32 y, S32 clicks); 
	
	static void onMouseCaptureLostModelPreview(LLMouseHandler*);
	static void setUploadAmount(S32 amount) { sUploadAmount = amount; }
	
	static void onBrowseLOD(void* data);
	
	static void onUpload(void* data);
	
	static void onClearMaterials(void* data);
	static void onModelDecompositionComplete(LLModel* model, std::vector<LLPointer<LLVertexBuffer> >& physics_mesh);
	
	static void refresh(LLUICtrl* ctrl, void* data);
	
	void updateResourceCost();
	
	void			loadModel(S32 lod);
	
	void onViewOptionChecked(const LLSD& userdata);
	bool isViewOptionChecked(const LLSD& userdata);
	bool isViewOptionEnabled(const LLSD& userdata);
	void setViewOptionEnabled(const std::string& option, bool enabled);
	void enableViewOption(const std::string& option);
	void disableViewOption(const std::string& option);
	void setViewOption(const std::string& option, bool value);

protected:
	friend class LLModelPreview;
	friend class LLMeshFilePicker;
	friend class LLPhysicsDecomp;
	
	static void		onImportScaleCommit(LLUICtrl*, void*);
	static void		onUploadJointsCommit(LLUICtrl*,void*);
	static void		onUploadSkinCommit(LLUICtrl*,void*);
	
	static void		onPreviewLODCommit(LLUICtrl*,void*);
	
	static void		onGenerateNormalsCommit(LLUICtrl*,void*);
	
	static void		onAutoFillCommit(LLUICtrl*,void*);
	static void		onLODParamCommit(LLUICtrl*,void*);
	
	static void		onExplodeCommit(LLUICtrl*, void*);
	
	static void onPhysicsParamCommit(LLUICtrl* ctrl, void* userdata);
	static void onPhysicsStageExecute(LLUICtrl* ctrl, void* userdata);
	static void onPhysicsStageCancel(LLUICtrl* ctrl, void* userdata);
	
	static void onPhysicsBrowse(LLUICtrl* ctrl, void* userdata);
	static void onPhysicsUseLOD(LLUICtrl* ctrl, void* userdata);
	static void onPhysicsOptimize(LLUICtrl* ctrl, void* userdata);
	static void onPhysicsDecomposeBack(LLUICtrl* ctrl, void* userdata);
	static void onPhysicsSimplifyBack(LLUICtrl* ctrl, void* userdata);
		
	void			draw();
	
	void initDecompControls();
	
	void setStatusMessage(const std::string& msg);

	LLModelPreview*	mModelPreview;
	
	LLPhysicsDecomp::decomp_params mDecompParams;
	
	S32				mLastMouseX;
	S32				mLastMouseY;
	LLRect			mPreviewRect;
	U32				mGLName;
	static S32		sUploadAmount;
	
	std::set<LLPointer<DecompRequest> > mCurRequest;
	std::string mStatusMessage;

	std::map<std::string, bool> mViewOption;

	//use "disabled" as false by default
	std::map<std::string, bool> mViewOptionDisabled;
	
	//store which lod mode each LOD is using
	// 0 - load from file
	// 1 - auto generate
	// 2 - None
	S32 mLODMode[4];

	LLMenuButton* mViewOptionMenuButton;
	LLToggleableMenu* mViewOptionMenu;
	LLMutex* mStatusLock;
};

class LLMeshFilePicker : public LLFilePickerThread
{
public:
	LLMeshFilePicker(LLModelPreview* mp, S32 lod);
	virtual void notify(const std::string& filename);

private:
	LLModelPreview* mMP;
	S32 mLOD;
};


class LLModelPreview : public LLViewerDynamicTexture, public LLMutex
{
 public:
	
	 LLModelPreview(S32 width, S32 height, LLFloater* fmp);
	virtual ~LLModelPreview();

	void resetPreviewTarget();
	void setPreviewTarget(F32 distance);
	void setTexture(U32 name) { mTextureName = name; }

	void setPhysicsFromLOD(S32 lod);
	BOOL render();
	void update();
	void genBuffers(S32 lod, bool skinned);
	void clearBuffers();
	void refresh();
	void rotate(F32 yaw_radians, F32 pitch_radians);
	void zoom(F32 zoom_amt);
	void pan(F32 right, F32 up);
	virtual BOOL needsRender() { return mNeedsUpdate; }
	void setPreviewLOD(S32 lod);
	void clearModel(S32 lod);
	void loadModel(std::string filename, S32 lod);
	void loadModelCallback(S32 lod);
	void genLODs(S32 which_lod = -1, U32 decimation = 3);
	void generateNormals();
	void consolidate();
	void clearMaterials();
	U32 calcResourceCost();
	void rebuildUploadData();
	void clearIncompatible(S32 lod);
	void updateStatusMessages();
	bool containsRiggedAsset( void );
	void clearGLODGroup();


	static void	textureLoadedCallback( BOOL success, LLViewerFetchedTexture *src_vi, LLImageRaw* src, LLImageRaw* src_aux, S32 discard_level, BOOL final, void* userdata );

 protected:
	friend class LLFloaterModelPreview;
	friend class LLFloaterModelWizard;
	friend class LLFloaterModelPreview::DecompRequest;
	friend class LLPhysicsDecomp;

	LLFloater*  mFMP;

	BOOL        mNeedsUpdate;
	bool		mDirty;
	bool		mGenLOD;
	U32         mTextureName;
	F32			mCameraDistance;
	F32			mCameraYaw;
	F32			mCameraPitch;
	F32			mCameraZoom;
	LLVector3	mCameraOffset;
	LLVector3	mPreviewTarget;
	LLVector3	mPreviewScale;
	S32			mPreviewLOD;
	U32			mResourceCost;
	std::string mLODFile[LLModel::NUM_LODS];
	bool		mLoading;

	//GLOD object parameters (must rebuild object if these change)
	F32 mBuildShareTolerance;
	U32 mBuildQueueMode;
	U32 mBuildOperator;
	U32 mBuildBorderMode;
	

	LLModelLoader* mModelLoader;


	LLModelLoader::scene mScene[LLModel::NUM_LODS];
	LLModelLoader::scene mBaseScene;

	LLModelLoader::model_list mModel[LLModel::NUM_LODS];
	LLModelLoader::model_list mBaseModel;

	U32 mGroup;
	std::map<LLPointer<LLModel>, U32> mObject;
	U32 mMaxTriangleLimit;
	std::map<LLPointer<LLModel>, std::vector<LLPointer<LLVertexBuffer> > > mPhysicsMesh;

	LLMeshUploadThread::instance_list mUploadData;
	std::set<LLPointer<LLViewerFetchedTexture> > mTextureSet;

	//map of vertex buffers to models (one vertex buffer in vector per face in model
	std::map<LLModel*, std::vector<LLPointer<LLVertexBuffer> > > mVertexBuffer[LLModel::NUM_LODS+1];
};


#endif  // LL_LLFLOATERMODELPREVIEW_H
>>>>>>> 07d3480e
<|MERGE_RESOLUTION|>--- conflicted
+++ resolved
@@ -1,618 +1,337 @@
-/**
- * @file llfloatermodelpreview.h
- * @brief LLFloaterModelPreview class definition
- *
- * $LicenseInfo:firstyear=2004&license=viewerlgpl$
- * Second Life Viewer Source Code
- * Copyright (C) 2010, Linden Research, Inc.
- * 
- * This library is free software; you can redistribute it and/or
- * modify it under the terms of the GNU Lesser General Public
- * License as published by the Free Software Foundation;
- * version 2.1 of the License only.
- * 
- * This library is distributed in the hope that it will be useful,
- * but WITHOUT ANY WARRANTY; without even the implied warranty of
- * MERCHANTABILITY or FITNESS FOR A PARTICULAR PURPOSE.  See the GNU
- * Lesser General Public License for more details.
- * 
- * You should have received a copy of the GNU Lesser General Public
- * License along with this library; if not, write to the Free Software
- * Foundation, Inc., 51 Franklin Street, Fifth Floor, Boston, MA  02110-1301  USA
- * 
- * Linden Research, Inc., 945 Battery Street, San Francisco, CA  94111  USA
- * $/LicenseInfo$
- */
-
-#ifndef LL_LLFLOATERMODELPREVIEW_H
-#define LL_LLFLOATERMODELPREVIEW_H
-
-#include "llfloaternamedesc.h"
-
-#include "lldynamictexture.h"
-#include "llquaternion.h"
-#include "llmeshrepository.h"
-#include "llmodel.h"
-#include "llthread.h"
-#include "llviewermenufile.h"
-
-class LLComboBox;
-class LLJoint;
-class LLViewerJointMesh;
-class LLVOAvatar;
-class LLTextBox;
-class LLVertexBuffer;
-class LLModelPreview;
-class LLFloaterModelPreview;
-class daeElement;
-class domProfile_COMMON;
-class domInstance_geometry;
-class domNode;
-class domTranslate;
-class LLMenuButton;
-class LLToggleableMenu;
-
-const S32 NUM_LOD = 4;
-<<<<<<< HEAD
-
-class LLModelLoader : public LLThread
-{
-public:
-	typedef enum
-	{
-		STARTING = 0,
-		READING_FILE,
-		CREATING_FACES,
-		GENERATING_VERTEX_BUFFERS,
-		GENERATING_LOD,
-		DONE,
-		ERROR_PARSING, //basically loading failed
-	} eLoadState;
-
-	U32 mState;
-	std::string mFilename;
-	S32 mLod;
-	LLModelPreview* mPreview;
-	LLMatrix4 mTransform;
-	BOOL mFirstTransform;
-	LLVector3 mExtents[2];
-
-	std::map<daeElement*, LLPointer<LLModel> > mModel;
-	
-	typedef std::vector<LLPointer<LLModel> > model_list;
-	model_list mModelList;
-
-	typedef std::vector<LLModelInstance> model_instance_list;
-	
-	typedef std::map<LLMatrix4, model_instance_list > scene;
-
-	scene mScene;
-
-	typedef std::queue<LLPointer<LLModel> > model_queue;
-
-	//queue of models that need a physics rep
-	model_queue mPhysicsQ;
-
-	LLModelLoader(std::string filename, S32 lod, LLModelPreview* preview);
-
-	virtual void run();
-	
-	void processElement(daeElement* element);
-	std::vector<LLImportMaterial> getMaterials(LLModel* model, domInstance_geometry* instance_geo);
-	LLImportMaterial profileToMaterial(domProfile_COMMON* material);
-	std::string getElementLabel(daeElement *element);
-	LLColor4 getDaeColor(daeElement* element);
-	
-	daeElement* getChildFromElement( daeElement* pElement, std::string const & name );
-	
-	bool isNodeAJoint( domNode* pNode );
-	void processJointNode( domNode* pNode, std::map<std::string,LLMatrix4>& jointTransforms );
-	void extractTranslation( domTranslate* pTranslate, LLMatrix4& transform );
-	void extractTranslationViaElement( daeElement* pTranslateElement, LLMatrix4& transform );
-	
-	void setLoadState( U32 state ) { mState = state; }
-	U32 getLoadState( void ) { return mState; }
-	
-	//map of avatar joints as named in COLLADA assets to internal joint names
-	std::map<std::string, std::string> mJointMap;
-};
-
-class LLFloaterModelPreview : public LLFloater
-{
-public:
-	
-	class DecompRequest : public LLPhysicsDecomp::Request
-	{
-	public:
-		S32 mContinue;
-		LLPointer<LLModel> mModel;
-		
-		DecompRequest(const std::string& stage, LLModel* mdl);
-		virtual S32 statusCallback(const char* status, S32 p1, S32 p2);
-		virtual void completed();
-		
-	};
-	static LLFloaterModelPreview* sInstance;
-	
-	LLFloaterModelPreview(const LLSD& key);
-	virtual ~LLFloaterModelPreview();
-	
-	virtual BOOL postBuild();
-	
-	BOOL handleMouseDown(S32 x, S32 y, MASK mask);
-	BOOL handleMouseUp(S32 x, S32 y, MASK mask);
-	BOOL handleHover(S32 x, S32 y, MASK mask);
-	BOOL handleScrollWheel(S32 x, S32 y, S32 clicks); 
-	
-	static void onMouseCaptureLostModelPreview(LLMouseHandler*);
-	static void setUploadAmount(S32 amount) { sUploadAmount = amount; }
-	
-	static void onBrowseLOD(void* data);
-	
-	static void onUpload(void* data);
-	
-	static void onClearMaterials(void* data);
-	static void onModelDecompositionComplete(LLModel* model, std::vector<LLPointer<LLVertexBuffer> >& physics_mesh);
-	
-	static void refresh(LLUICtrl* ctrl, void* data);
-	
-	void updateResourceCost();
-	
-	void			loadModel(S32 lod);
-	
-	void onViewOptionChecked(const LLSD& userdata);
-	bool isViewOptionChecked(const LLSD& userdata);
-	bool isViewOptionEnabled(const LLSD& userdata);
-	void setViewOptionEnabled(const std::string& option, bool enabled);
-	void enableViewOption(const std::string& option);
-	void disableViewOption(const std::string& option);
-	void setViewOption(const std::string& option, bool value);
-
-protected:
-	friend class LLModelPreview;
-	friend class LLMeshFilePicker;
-	friend class LLPhysicsDecomp;
-	
-	static void		onImportScaleCommit(LLUICtrl*, void*);
-	static void		onUploadJointsCommit(LLUICtrl*,void*);
-	static void		onUploadSkinCommit(LLUICtrl*,void*);
-	
-	static void		onPreviewLODCommit(LLUICtrl*,void*);
-	
-	static void		onGenerateNormalsCommit(LLUICtrl*,void*);
-	
-	static void		onAutoFillCommit(LLUICtrl*,void*);
-	static void		onLODParamCommit(LLUICtrl*,void*);
-	
-	static void		onExplodeCommit(LLUICtrl*, void*);
-	
-	static void onPhysicsParamCommit(LLUICtrl* ctrl, void* userdata);
-	static void onPhysicsStageExecute(LLUICtrl* ctrl, void* userdata);
-	static void onPhysicsStageCancel(LLUICtrl* ctrl, void* userdata);
-	
-	static void onPhysicsBrowse(LLUICtrl* ctrl, void* userdata);
-	static void onPhysicsUseLOD(LLUICtrl* ctrl, void* userdata);
-	static void onPhysicsOptimize(LLUICtrl* ctrl, void* userdata);
-	static void onPhysicsDecomposeBack(LLUICtrl* ctrl, void* userdata);
-	static void onPhysicsSimplifyBack(LLUICtrl* ctrl, void* userdata);
-	
-	
-	
-	void			draw();
-	
-	void initDecompControls();
-	
-	void setStatusMessage(const std::string& msg);
-
-	LLModelPreview*	mModelPreview;
-	
-	LLPhysicsDecomp::decomp_params mDecompParams;
-	
-	S32				mLastMouseX;
-	S32				mLastMouseY;
-	LLRect			mPreviewRect;
-	U32				mGLName;
-	static S32		sUploadAmount;
-	
-	std::set<LLPointer<DecompRequest> > mCurRequest;
-	std::string mStatusMessage;
-
-	std::map<std::string, bool> mViewOption;
-
-	//use "disabled" as false by default
-	std::map<std::string, bool> mViewOptionDisabled;
-
-	LLMenuButton* mViewOptionMenuButton;
-	LLToggleableMenu* mViewOptionMenu;
-	LLMutex* mStatusLock;
-};
-
-class LLMeshFilePicker : public LLFilePickerThread
-{
-public:
-	LLMeshFilePicker(LLModelPreview* mp, S32 lod);
-	virtual void notify(const std::string& filename);
-
-private:
-	LLModelPreview* mMP;
-	S32 mLOD;
-};
-
-
-class LLModelPreview : public LLViewerDynamicTexture, public LLMutex
-{
- public:
-	
-	 LLModelPreview(S32 width, S32 height, LLFloater* fmp);
-	virtual ~LLModelPreview();
-
-	void resetPreviewTarget();
-	void setPreviewTarget(F32 distance);
-	void setTexture(U32 name) { mTextureName = name; }
-
-	void setPhysicsFromLOD(S32 lod);
-	BOOL render();
-	void update();
-	void genBuffers(S32 lod, bool skinned);
-	void clearBuffers();
-	void refresh();
-	void rotate(F32 yaw_radians, F32 pitch_radians);
-	void zoom(F32 zoom_amt);
-	void pan(F32 right, F32 up);
-	virtual BOOL needsRender() { return mNeedsUpdate; }
-	void setPreviewLOD(S32 lod);
-	void clearModel(S32 lod);
-	void loadModel(std::string filename, S32 lod);
-	void loadModelCallback(S32 lod);
-	void genLODs(S32 which_lod = -1, U32 decimation = 3);
-	void generateNormals();
-	void consolidate();
-	void clearMaterials();
-	U32 calcResourceCost();
-	void rebuildUploadData();
-	void clearIncompatible(S32 lod);
-	void updateStatusMessages();
-	bool containsRiggedAsset( void );
-	void clearGLODGroup();
-
-
-	static void	textureLoadedCallback( BOOL success, LLViewerFetchedTexture *src_vi, LLImageRaw* src, LLImageRaw* src_aux, S32 discard_level, BOOL final, void* userdata );
-
- protected:
-	friend class LLFloaterModelPreview;
-	friend class LLFloaterModelWizard;
-	friend class LLFloaterModelPreview::DecompRequest;
-	friend class LLPhysicsDecomp;
-
-	LLFloater*  mFMP;
-
-	BOOL        mNeedsUpdate;
-	bool		mDirty;
-	bool		mGenLOD;
-	U32         mTextureName;
-	F32			mCameraDistance;
-	F32			mCameraYaw;
-	F32			mCameraPitch;
-	F32			mCameraZoom;
-	LLVector3	mCameraOffset;
-	LLVector3	mPreviewTarget;
-	LLVector3	mPreviewScale;
-	S32			mPreviewLOD;
-	U32			mResourceCost;
-	std::string mLODFile[LLModel::NUM_LODS];
-	bool		mLoading;
-
-	//GLOD object parameters (must rebuild object if these change)
-	F32 mBuildShareTolerance;
-	U32 mBuildQueueMode;
-	U32 mBuildOperator;
-	U32 mBuildBorderMode;
-	
-
-	LLModelLoader* mModelLoader;
-
-
-	LLModelLoader::scene mScene[LLModel::NUM_LODS];
-	LLModelLoader::scene mBaseScene;
-
-	LLModelLoader::model_list mModel[LLModel::NUM_LODS];
-	LLModelLoader::model_list mBaseModel;
-
-	U32 mGroup;
-	std::map<LLPointer<LLModel>, U32> mObject;
-	U32 mMaxTriangleLimit;
-	std::map<LLPointer<LLModel>, std::vector<LLPointer<LLVertexBuffer> > > mPhysicsMesh;
-
-	LLMeshUploadThread::instance_list mUploadData;
-	std::set<LLPointer<LLViewerFetchedTexture> > mTextureSet;
-
-	//map of vertex buffers to models (one vertex buffer in vector per face in model
-	std::map<LLModel*, std::vector<LLPointer<LLVertexBuffer> > > mVertexBuffer[LLModel::NUM_LODS+1];
-};
-
-
-#endif  // LL_LLFLOATERMODELPREVIEW_H
-=======
-
-class LLModelLoader : public LLThread
-{
-public:
-	typedef enum
-	{
-		STARTING = 0,
-		READING_FILE,
-		CREATING_FACES,
-		GENERATING_VERTEX_BUFFERS,
-		GENERATING_LOD,
-		DONE,
-		ERROR_PARSING, //basically loading failed
-	} eLoadState;
-
-	U32 mState;
-	std::string mFilename;
-	S32 mLod;
-	LLModelPreview* mPreview;
-	LLMatrix4 mTransform;
-	BOOL mFirstTransform;
-	LLVector3 mExtents[2];
-
-	std::map<daeElement*, LLPointer<LLModel> > mModel;
-	
-	typedef std::vector<LLPointer<LLModel> > model_list;
-	model_list mModelList;
-
-	typedef std::vector<LLModelInstance> model_instance_list;
-	
-	typedef std::map<LLMatrix4, model_instance_list > scene;
-
-	scene mScene;
-
-	typedef std::queue<LLPointer<LLModel> > model_queue;
-
-	//queue of models that need a physics rep
-	model_queue mPhysicsQ;
-
-	LLModelLoader(std::string filename, S32 lod, LLModelPreview* preview);
-
-	virtual void run();
-	
-	void processElement(daeElement* element);
-	std::vector<LLImportMaterial> getMaterials(LLModel* model, domInstance_geometry* instance_geo);
-	LLImportMaterial profileToMaterial(domProfile_COMMON* material);
-	std::string getElementLabel(daeElement *element);
-	LLColor4 getDaeColor(daeElement* element);
-	
-	daeElement* getChildFromElement( daeElement* pElement, std::string const & name );
-	
-	bool isNodeAJoint( domNode* pNode );
-	void processJointNode( domNode* pNode, std::map<std::string,LLMatrix4>& jointTransforms );
-	void extractTranslation( domTranslate* pTranslate, LLMatrix4& transform );
-	void extractTranslationViaElement( daeElement* pTranslateElement, LLMatrix4& transform );
-	
-	void setLoadState( U32 state ) { mState = state; }
-	U32 getLoadState( void ) { return mState; }
-	
-	//map of avatar joints as named in COLLADA assets to internal joint names
-	std::map<std::string, std::string> mJointMap;
-};
-
-class LLFloaterModelPreview : public LLFloater
-{
-public:
-	
-	class DecompRequest : public LLPhysicsDecomp::Request
-	{
-	public:
-		S32 mContinue;
-		LLPointer<LLModel> mModel;
-		
-		DecompRequest(const std::string& stage, LLModel* mdl);
-		virtual S32 statusCallback(const char* status, S32 p1, S32 p2);
-		virtual void completed();
-		
-	};
-	static LLFloaterModelPreview* sInstance;
-	
-	LLFloaterModelPreview(const LLSD& key);
-	virtual ~LLFloaterModelPreview();
-	
-	virtual BOOL postBuild();
-	
-	BOOL handleMouseDown(S32 x, S32 y, MASK mask);
-	BOOL handleMouseUp(S32 x, S32 y, MASK mask);
-	BOOL handleHover(S32 x, S32 y, MASK mask);
-	BOOL handleScrollWheel(S32 x, S32 y, S32 clicks); 
-	
-	static void onMouseCaptureLostModelPreview(LLMouseHandler*);
-	static void setUploadAmount(S32 amount) { sUploadAmount = amount; }
-	
-	static void onBrowseLOD(void* data);
-	
-	static void onUpload(void* data);
-	
-	static void onClearMaterials(void* data);
-	static void onModelDecompositionComplete(LLModel* model, std::vector<LLPointer<LLVertexBuffer> >& physics_mesh);
-	
-	static void refresh(LLUICtrl* ctrl, void* data);
-	
-	void updateResourceCost();
-	
-	void			loadModel(S32 lod);
-	
-	void onViewOptionChecked(const LLSD& userdata);
-	bool isViewOptionChecked(const LLSD& userdata);
-	bool isViewOptionEnabled(const LLSD& userdata);
-	void setViewOptionEnabled(const std::string& option, bool enabled);
-	void enableViewOption(const std::string& option);
-	void disableViewOption(const std::string& option);
-	void setViewOption(const std::string& option, bool value);
-
-protected:
-	friend class LLModelPreview;
-	friend class LLMeshFilePicker;
-	friend class LLPhysicsDecomp;
-	
-	static void		onImportScaleCommit(LLUICtrl*, void*);
-	static void		onUploadJointsCommit(LLUICtrl*,void*);
-	static void		onUploadSkinCommit(LLUICtrl*,void*);
-	
-	static void		onPreviewLODCommit(LLUICtrl*,void*);
-	
-	static void		onGenerateNormalsCommit(LLUICtrl*,void*);
-	
-	static void		onAutoFillCommit(LLUICtrl*,void*);
-	static void		onLODParamCommit(LLUICtrl*,void*);
-	
-	static void		onExplodeCommit(LLUICtrl*, void*);
-	
-	static void onPhysicsParamCommit(LLUICtrl* ctrl, void* userdata);
-	static void onPhysicsStageExecute(LLUICtrl* ctrl, void* userdata);
-	static void onPhysicsStageCancel(LLUICtrl* ctrl, void* userdata);
-	
-	static void onPhysicsBrowse(LLUICtrl* ctrl, void* userdata);
-	static void onPhysicsUseLOD(LLUICtrl* ctrl, void* userdata);
-	static void onPhysicsOptimize(LLUICtrl* ctrl, void* userdata);
-	static void onPhysicsDecomposeBack(LLUICtrl* ctrl, void* userdata);
-	static void onPhysicsSimplifyBack(LLUICtrl* ctrl, void* userdata);
-		
-	void			draw();
-	
-	void initDecompControls();
-	
-	void setStatusMessage(const std::string& msg);
-
-	LLModelPreview*	mModelPreview;
-	
-	LLPhysicsDecomp::decomp_params mDecompParams;
-	
-	S32				mLastMouseX;
-	S32				mLastMouseY;
-	LLRect			mPreviewRect;
-	U32				mGLName;
-	static S32		sUploadAmount;
-	
-	std::set<LLPointer<DecompRequest> > mCurRequest;
-	std::string mStatusMessage;
-
-	std::map<std::string, bool> mViewOption;
-
-	//use "disabled" as false by default
-	std::map<std::string, bool> mViewOptionDisabled;
-	
-	//store which lod mode each LOD is using
-	// 0 - load from file
-	// 1 - auto generate
-	// 2 - None
-	S32 mLODMode[4];
-
-	LLMenuButton* mViewOptionMenuButton;
-	LLToggleableMenu* mViewOptionMenu;
-	LLMutex* mStatusLock;
-};
-
-class LLMeshFilePicker : public LLFilePickerThread
-{
-public:
-	LLMeshFilePicker(LLModelPreview* mp, S32 lod);
-	virtual void notify(const std::string& filename);
-
-private:
-	LLModelPreview* mMP;
-	S32 mLOD;
-};
-
-
-class LLModelPreview : public LLViewerDynamicTexture, public LLMutex
-{
- public:
-	
-	 LLModelPreview(S32 width, S32 height, LLFloater* fmp);
-	virtual ~LLModelPreview();
-
-	void resetPreviewTarget();
-	void setPreviewTarget(F32 distance);
-	void setTexture(U32 name) { mTextureName = name; }
-
-	void setPhysicsFromLOD(S32 lod);
-	BOOL render();
-	void update();
-	void genBuffers(S32 lod, bool skinned);
-	void clearBuffers();
-	void refresh();
-	void rotate(F32 yaw_radians, F32 pitch_radians);
-	void zoom(F32 zoom_amt);
-	void pan(F32 right, F32 up);
-	virtual BOOL needsRender() { return mNeedsUpdate; }
-	void setPreviewLOD(S32 lod);
-	void clearModel(S32 lod);
-	void loadModel(std::string filename, S32 lod);
-	void loadModelCallback(S32 lod);
-	void genLODs(S32 which_lod = -1, U32 decimation = 3);
-	void generateNormals();
-	void consolidate();
-	void clearMaterials();
-	U32 calcResourceCost();
-	void rebuildUploadData();
-	void clearIncompatible(S32 lod);
-	void updateStatusMessages();
-	bool containsRiggedAsset( void );
-	void clearGLODGroup();
-
-
-	static void	textureLoadedCallback( BOOL success, LLViewerFetchedTexture *src_vi, LLImageRaw* src, LLImageRaw* src_aux, S32 discard_level, BOOL final, void* userdata );
-
- protected:
-	friend class LLFloaterModelPreview;
-	friend class LLFloaterModelWizard;
-	friend class LLFloaterModelPreview::DecompRequest;
-	friend class LLPhysicsDecomp;
-
-	LLFloater*  mFMP;
-
-	BOOL        mNeedsUpdate;
-	bool		mDirty;
-	bool		mGenLOD;
-	U32         mTextureName;
-	F32			mCameraDistance;
-	F32			mCameraYaw;
-	F32			mCameraPitch;
-	F32			mCameraZoom;
-	LLVector3	mCameraOffset;
-	LLVector3	mPreviewTarget;
-	LLVector3	mPreviewScale;
-	S32			mPreviewLOD;
-	U32			mResourceCost;
-	std::string mLODFile[LLModel::NUM_LODS];
-	bool		mLoading;
-
-	//GLOD object parameters (must rebuild object if these change)
-	F32 mBuildShareTolerance;
-	U32 mBuildQueueMode;
-	U32 mBuildOperator;
-	U32 mBuildBorderMode;
-	
-
-	LLModelLoader* mModelLoader;
-
-
-	LLModelLoader::scene mScene[LLModel::NUM_LODS];
-	LLModelLoader::scene mBaseScene;
-
-	LLModelLoader::model_list mModel[LLModel::NUM_LODS];
-	LLModelLoader::model_list mBaseModel;
-
-	U32 mGroup;
-	std::map<LLPointer<LLModel>, U32> mObject;
-	U32 mMaxTriangleLimit;
-	std::map<LLPointer<LLModel>, std::vector<LLPointer<LLVertexBuffer> > > mPhysicsMesh;
-
-	LLMeshUploadThread::instance_list mUploadData;
-	std::set<LLPointer<LLViewerFetchedTexture> > mTextureSet;
-
-	//map of vertex buffers to models (one vertex buffer in vector per face in model
-	std::map<LLModel*, std::vector<LLPointer<LLVertexBuffer> > > mVertexBuffer[LLModel::NUM_LODS+1];
-};
-
-
-#endif  // LL_LLFLOATERMODELPREVIEW_H
->>>>>>> 07d3480e
+/**
+ * @file llfloatermodelpreview.h
+ * @brief LLFloaterModelPreview class definition
+ *
+ * $LicenseInfo:firstyear=2004&license=viewerlgpl$
+ * Second Life Viewer Source Code
+ * Copyright (C) 2010, Linden Research, Inc.
+ * 
+ * This library is free software; you can redistribute it and/or
+ * modify it under the terms of the GNU Lesser General Public
+ * License as published by the Free Software Foundation;
+ * version 2.1 of the License only.
+ * 
+ * This library is distributed in the hope that it will be useful,
+ * but WITHOUT ANY WARRANTY; without even the implied warranty of
+ * MERCHANTABILITY or FITNESS FOR A PARTICULAR PURPOSE.  See the GNU
+ * Lesser General Public License for more details.
+ * 
+ * You should have received a copy of the GNU Lesser General Public
+ * License along with this library; if not, write to the Free Software
+ * Foundation, Inc., 51 Franklin Street, Fifth Floor, Boston, MA  02110-1301  USA
+ * 
+ * Linden Research, Inc., 945 Battery Street, San Francisco, CA  94111  USA
+ * $/LicenseInfo$
+ */
+
+#ifndef LL_LLFLOATERMODELPREVIEW_H
+#define LL_LLFLOATERMODELPREVIEW_H
+
+#include "llfloaternamedesc.h"
+
+#include "lldynamictexture.h"
+#include "llquaternion.h"
+#include "llmeshrepository.h"
+#include "llmodel.h"
+#include "llthread.h"
+#include "llviewermenufile.h"
+
+class LLComboBox;
+class LLJoint;
+class LLViewerJointMesh;
+class LLVOAvatar;
+class LLTextBox;
+class LLVertexBuffer;
+class LLModelPreview;
+class LLFloaterModelPreview;
+class daeElement;
+class domProfile_COMMON;
+class domInstance_geometry;
+class domNode;
+class domTranslate;
+class LLMenuButton;
+class LLToggleableMenu;
+
+const S32 NUM_LOD = 4;
+
+class LLModelLoader : public LLThread
+{
+public:
+	typedef enum
+	{
+		STARTING = 0,
+		READING_FILE,
+		CREATING_FACES,
+		GENERATING_VERTEX_BUFFERS,
+		GENERATING_LOD,
+		DONE,
+		ERROR_PARSING, //basically loading failed
+	} eLoadState;
+
+	U32 mState;
+	std::string mFilename;
+	S32 mLod;
+	LLModelPreview* mPreview;
+	LLMatrix4 mTransform;
+	BOOL mFirstTransform;
+	LLVector3 mExtents[2];
+
+	std::map<daeElement*, LLPointer<LLModel> > mModel;
+	
+	typedef std::vector<LLPointer<LLModel> > model_list;
+	model_list mModelList;
+
+	typedef std::vector<LLModelInstance> model_instance_list;
+	
+	typedef std::map<LLMatrix4, model_instance_list > scene;
+
+	scene mScene;
+
+	typedef std::queue<LLPointer<LLModel> > model_queue;
+
+	//queue of models that need a physics rep
+	model_queue mPhysicsQ;
+
+	LLModelLoader(std::string filename, S32 lod, LLModelPreview* preview);
+
+	virtual void run();
+	
+	void processElement(daeElement* element);
+	std::vector<LLImportMaterial> getMaterials(LLModel* model, domInstance_geometry* instance_geo);
+	LLImportMaterial profileToMaterial(domProfile_COMMON* material);
+	std::string getElementLabel(daeElement *element);
+	LLColor4 getDaeColor(daeElement* element);
+	
+	daeElement* getChildFromElement( daeElement* pElement, std::string const & name );
+	
+	bool isNodeAJoint( domNode* pNode );
+	void processJointNode( domNode* pNode, std::map<std::string,LLMatrix4>& jointTransforms );
+	void extractTranslation( domTranslate* pTranslate, LLMatrix4& transform );
+	void extractTranslationViaElement( daeElement* pTranslateElement, LLMatrix4& transform );
+	
+	void setLoadState( U32 state ) { mState = state; }
+	U32 getLoadState( void ) { return mState; }
+	
+	//map of avatar joints as named in COLLADA assets to internal joint names
+	std::map<std::string, std::string> mJointMap;
+};
+
+class LLFloaterModelPreview : public LLFloater
+{
+public:
+	
+	class DecompRequest : public LLPhysicsDecomp::Request
+	{
+	public:
+		S32 mContinue;
+		LLPointer<LLModel> mModel;
+		
+		DecompRequest(const std::string& stage, LLModel* mdl);
+		virtual S32 statusCallback(const char* status, S32 p1, S32 p2);
+		virtual void completed();
+		
+	};
+	static LLFloaterModelPreview* sInstance;
+	
+	LLFloaterModelPreview(const LLSD& key);
+	virtual ~LLFloaterModelPreview();
+	
+	virtual BOOL postBuild();
+	
+	BOOL handleMouseDown(S32 x, S32 y, MASK mask);
+	BOOL handleMouseUp(S32 x, S32 y, MASK mask);
+	BOOL handleHover(S32 x, S32 y, MASK mask);
+	BOOL handleScrollWheel(S32 x, S32 y, S32 clicks); 
+	
+	static void onMouseCaptureLostModelPreview(LLMouseHandler*);
+	static void setUploadAmount(S32 amount) { sUploadAmount = amount; }
+	
+	static void onBrowseLOD(void* data);
+	
+	static void onUpload(void* data);
+	
+	static void onClearMaterials(void* data);
+	static void onModelDecompositionComplete(LLModel* model, std::vector<LLPointer<LLVertexBuffer> >& physics_mesh);
+	
+	static void refresh(LLUICtrl* ctrl, void* data);
+	
+	void updateResourceCost();
+	
+	void			loadModel(S32 lod);
+	
+	void onViewOptionChecked(const LLSD& userdata);
+	bool isViewOptionChecked(const LLSD& userdata);
+	bool isViewOptionEnabled(const LLSD& userdata);
+	void setViewOptionEnabled(const std::string& option, bool enabled);
+	void enableViewOption(const std::string& option);
+	void disableViewOption(const std::string& option);
+	void setViewOption(const std::string& option, bool value);
+
+protected:
+	friend class LLModelPreview;
+	friend class LLMeshFilePicker;
+	friend class LLPhysicsDecomp;
+	
+	static void		onImportScaleCommit(LLUICtrl*, void*);
+	static void		onUploadJointsCommit(LLUICtrl*,void*);
+	static void		onUploadSkinCommit(LLUICtrl*,void*);
+	
+	static void		onPreviewLODCommit(LLUICtrl*,void*);
+	
+	static void		onGenerateNormalsCommit(LLUICtrl*,void*);
+	
+	static void		onAutoFillCommit(LLUICtrl*,void*);
+	static void		onLODParamCommit(LLUICtrl*,void*);
+	
+	static void		onExplodeCommit(LLUICtrl*, void*);
+	
+	static void onPhysicsParamCommit(LLUICtrl* ctrl, void* userdata);
+	static void onPhysicsStageExecute(LLUICtrl* ctrl, void* userdata);
+	static void onPhysicsStageCancel(LLUICtrl* ctrl, void* userdata);
+	
+	static void onPhysicsBrowse(LLUICtrl* ctrl, void* userdata);
+	static void onPhysicsUseLOD(LLUICtrl* ctrl, void* userdata);
+	static void onPhysicsOptimize(LLUICtrl* ctrl, void* userdata);
+	static void onPhysicsDecomposeBack(LLUICtrl* ctrl, void* userdata);
+	static void onPhysicsSimplifyBack(LLUICtrl* ctrl, void* userdata);
+		
+	void			draw();
+	
+	void initDecompControls();
+	
+	void setStatusMessage(const std::string& msg);
+
+	LLModelPreview*	mModelPreview;
+	
+	LLPhysicsDecomp::decomp_params mDecompParams;
+	
+	S32				mLastMouseX;
+	S32				mLastMouseY;
+	LLRect			mPreviewRect;
+	U32				mGLName;
+	static S32		sUploadAmount;
+	
+	std::set<LLPointer<DecompRequest> > mCurRequest;
+	std::string mStatusMessage;
+
+	std::map<std::string, bool> mViewOption;
+
+	//use "disabled" as false by default
+	std::map<std::string, bool> mViewOptionDisabled;
+	
+	//store which lod mode each LOD is using
+	// 0 - load from file
+	// 1 - auto generate
+	// 2 - None
+	S32 mLODMode[4];
+
+	LLMenuButton* mViewOptionMenuButton;
+	LLToggleableMenu* mViewOptionMenu;
+	LLMutex* mStatusLock;
+};
+
+class LLMeshFilePicker : public LLFilePickerThread
+{
+public:
+	LLMeshFilePicker(LLModelPreview* mp, S32 lod);
+	virtual void notify(const std::string& filename);
+
+private:
+	LLModelPreview* mMP;
+	S32 mLOD;
+};
+
+
+class LLModelPreview : public LLViewerDynamicTexture, public LLMutex
+{
+ public:
+	
+	 LLModelPreview(S32 width, S32 height, LLFloater* fmp);
+	virtual ~LLModelPreview();
+
+	void resetPreviewTarget();
+	void setPreviewTarget(F32 distance);
+	void setTexture(U32 name) { mTextureName = name; }
+
+	void setPhysicsFromLOD(S32 lod);
+	BOOL render();
+	void update();
+	void genBuffers(S32 lod, bool skinned);
+	void clearBuffers();
+	void refresh();
+	void rotate(F32 yaw_radians, F32 pitch_radians);
+	void zoom(F32 zoom_amt);
+	void pan(F32 right, F32 up);
+	virtual BOOL needsRender() { return mNeedsUpdate; }
+	void setPreviewLOD(S32 lod);
+	void clearModel(S32 lod);
+	void loadModel(std::string filename, S32 lod);
+	void loadModelCallback(S32 lod);
+	void genLODs(S32 which_lod = -1, U32 decimation = 3);
+	void generateNormals();
+	void consolidate();
+	void clearMaterials();
+	U32 calcResourceCost();
+	void rebuildUploadData();
+	void clearIncompatible(S32 lod);
+	void updateStatusMessages();
+	bool containsRiggedAsset( void );
+	void clearGLODGroup();
+
+
+	static void	textureLoadedCallback( BOOL success, LLViewerFetchedTexture *src_vi, LLImageRaw* src, LLImageRaw* src_aux, S32 discard_level, BOOL final, void* userdata );
+
+ protected:
+	friend class LLFloaterModelPreview;
+	friend class LLFloaterModelWizard;
+	friend class LLFloaterModelPreview::DecompRequest;
+	friend class LLPhysicsDecomp;
+
+	LLFloater*  mFMP;
+
+	BOOL        mNeedsUpdate;
+	bool		mDirty;
+	bool		mGenLOD;
+	U32         mTextureName;
+	F32			mCameraDistance;
+	F32			mCameraYaw;
+	F32			mCameraPitch;
+	F32			mCameraZoom;
+	LLVector3	mCameraOffset;
+	LLVector3	mPreviewTarget;
+	LLVector3	mPreviewScale;
+	S32			mPreviewLOD;
+	U32			mResourceCost;
+	std::string mLODFile[LLModel::NUM_LODS];
+	bool		mLoading;
+
+	//GLOD object parameters (must rebuild object if these change)
+	F32 mBuildShareTolerance;
+	U32 mBuildQueueMode;
+	U32 mBuildOperator;
+	U32 mBuildBorderMode;
+	
+
+	LLModelLoader* mModelLoader;
+
+
+	LLModelLoader::scene mScene[LLModel::NUM_LODS];
+	LLModelLoader::scene mBaseScene;
+
+	LLModelLoader::model_list mModel[LLModel::NUM_LODS];
+	LLModelLoader::model_list mBaseModel;
+
+	U32 mGroup;
+	std::map<LLPointer<LLModel>, U32> mObject;
+	U32 mMaxTriangleLimit;
+	std::map<LLPointer<LLModel>, std::vector<LLPointer<LLVertexBuffer> > > mPhysicsMesh;
+
+	LLMeshUploadThread::instance_list mUploadData;
+	std::set<LLPointer<LLViewerFetchedTexture> > mTextureSet;
+
+	//map of vertex buffers to models (one vertex buffer in vector per face in model
+	std::map<LLModel*, std::vector<LLPointer<LLVertexBuffer> > > mVertexBuffer[LLModel::NUM_LODS+1];
+};
+
+
+#endif  // LL_LLFLOATERMODELPREVIEW_H