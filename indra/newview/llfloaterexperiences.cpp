--- conflicted
+++ resolved
@@ -74,11 +74,7 @@
     getChild<LLTabContainer>("xp_tabs")->addTabPanel(new LLPanelExperienceLog());
     resizeToTabs();
 
-<<<<<<< HEAD
-   	return true;
-=======
-    return TRUE;
->>>>>>> e7eced3c
+    return true;
 }
 
 
