--- conflicted
+++ resolved
@@ -45,39 +45,21 @@
 public:
     LLToolComposite(const std::string& name);
 
-<<<<<<< HEAD
-    virtual bool			handleMouseDown(S32 x, S32 y, MASK mask) = 0;	// Sets the current tool
-    virtual bool			handleMouseUp(S32 x, S32 y, MASK mask);			// Returns to the default tool
-	virtual bool			handleDoubleClick(S32 x, S32 y, MASK mask) = 0;
-
-	// Map virtual functions to the currently active internal tool
-    virtual bool			handleHover(S32 x, S32 y, MASK mask)			{ return mCur->handleHover( x, y, mask ); }
-	virtual bool			handleScrollWheel(S32 x, S32 y, S32 clicks)		{ return mCur->handleScrollWheel( x, y, clicks ); }
-	virtual bool			handleRightMouseDown(S32 x, S32 y, MASK mask)	{ return mCur->handleRightMouseDown( x, y, mask ); }
-
-	virtual LLViewerObject*	getEditingObject()								{ return mCur->getEditingObject(); }
-	virtual LLVector3d		getEditingPointGlobal()							{ return mCur->getEditingPointGlobal(); }
-	virtual bool			isEditing()										{ return mCur->isEditing(); }
-	virtual void			stopEditing()									{ mCur->stopEditing(); mCur = mDefault; }
-
-	virtual bool			clipMouseWhenDown()								{ return mCur->clipMouseWhenDown(); }
-=======
-    virtual BOOL            handleMouseDown(S32 x, S32 y, MASK mask) = 0;   // Sets the current tool
-    virtual BOOL            handleMouseUp(S32 x, S32 y, MASK mask);         // Returns to the default tool
-    virtual BOOL            handleDoubleClick(S32 x, S32 y, MASK mask) = 0;
+    virtual bool            handleMouseDown(S32 x, S32 y, MASK mask) = 0;   // Sets the current tool
+    virtual bool            handleMouseUp(S32 x, S32 y, MASK mask);         // Returns to the default tool
+    virtual bool            handleDoubleClick(S32 x, S32 y, MASK mask) = 0;
 
     // Map virtual functions to the currently active internal tool
-    virtual BOOL            handleHover(S32 x, S32 y, MASK mask)            { return mCur->handleHover( x, y, mask ); }
-    virtual BOOL            handleScrollWheel(S32 x, S32 y, S32 clicks)     { return mCur->handleScrollWheel( x, y, clicks ); }
-    virtual BOOL            handleRightMouseDown(S32 x, S32 y, MASK mask)   { return mCur->handleRightMouseDown( x, y, mask ); }
+    virtual bool            handleHover(S32 x, S32 y, MASK mask)            { return mCur->handleHover( x, y, mask ); }
+    virtual bool            handleScrollWheel(S32 x, S32 y, S32 clicks)     { return mCur->handleScrollWheel( x, y, clicks ); }
+    virtual bool            handleRightMouseDown(S32 x, S32 y, MASK mask)   { return mCur->handleRightMouseDown( x, y, mask ); }
 
     virtual LLViewerObject* getEditingObject()                              { return mCur->getEditingObject(); }
     virtual LLVector3d      getEditingPointGlobal()                         { return mCur->getEditingPointGlobal(); }
-    virtual BOOL            isEditing()                                     { return mCur->isEditing(); }
+    virtual bool            isEditing()                                     { return mCur->isEditing(); }
     virtual void            stopEditing()                                   { mCur->stopEditing(); mCur = mDefault; }
 
-    virtual BOOL            clipMouseWhenDown()                             { return mCur->clipMouseWhenDown(); }
->>>>>>> e7eced3c
+    virtual bool            clipMouseWhenDown()                             { return mCur->clipMouseWhenDown(); }
 
     virtual void            handleSelect();
     virtual void            handleDeselect();
@@ -85,11 +67,7 @@
     virtual void            render()                                        { mCur->render(); }
     virtual void            draw()                                          { mCur->draw(); }
 
-<<<<<<< HEAD
-	virtual bool			handleKey(KEY key, MASK mask)					{ return mCur->handleKey( key, mask ); }
-=======
-    virtual BOOL            handleKey(KEY key, MASK mask)                   { return mCur->handleKey( key, mask ); }
->>>>>>> e7eced3c
+    virtual bool            handleKey(KEY key, MASK mask)                   { return mCur->handleKey( key, mask ); }
 
     virtual void            onMouseCaptureLost();
 
@@ -99,13 +77,8 @@
     virtual void            localPointToScreen(S32 local_x, S32 local_y, S32* screen_x, S32* screen_y) const
                                 { mCur->localPointToScreen(local_x, local_y, screen_x, screen_y); }
 
-<<<<<<< HEAD
-	bool					isSelecting();
-	LLTool*					getCurrentTool()								{ return mCur; }
-=======
-    BOOL                    isSelecting();
+    bool                    isSelecting();
     LLTool*                 getCurrentTool()                                { return mCur; }
->>>>>>> e7eced3c
 
 protected:
     void                    setCurrentTool( LLTool* new_tool );
@@ -113,21 +86,12 @@
     void                    setToolFromMask( MASK mask, LLTool *normal );
 
 protected:
-<<<<<<< HEAD
-	LLTool*					mCur;		// The tool to which we're delegating.
-	LLTool*					mDefault;
-	bool					mSelected;
-	bool					mMouseDown;
-	LLManip*				mManip;
-	LLToolSelectRect*		mSelectRect;
-=======
     LLTool*                 mCur;       // The tool to which we're delegating.
     LLTool*                 mDefault;
-    BOOL                    mSelected;
-    BOOL                    mMouseDown;
+    bool                    mSelected;
+    bool                    mMouseDown;
     LLManip*                mManip;
     LLToolSelectRect*       mSelectRect;
->>>>>>> e7eced3c
 
 public:
     static const std::string sNameComp;
@@ -143,37 +107,20 @@
     virtual ~LLToolCompInspect();
 public:
 
-<<<<<<< HEAD
-	// Overridden from LLToolComposite
-    virtual bool		handleMouseDown(S32 x, S32 y, MASK mask) override;
-	virtual bool		handleMouseUp(S32 x, S32 y, MASK mask) override;
-    virtual bool		handleDoubleClick(S32 x, S32 y, MASK mask) override;
-	virtual bool		handleKey(KEY key, MASK mask) override;
-	virtual void		onMouseCaptureLost() override;
-			void		keyUp(KEY key, MASK mask);
-=======
-    // Overridden from LLToolComposite
-    virtual BOOL        handleMouseDown(S32 x, S32 y, MASK mask) override;
-    virtual BOOL        handleMouseUp(S32 x, S32 y, MASK mask) override;
-    virtual BOOL        handleDoubleClick(S32 x, S32 y, MASK mask) override;
-    virtual BOOL        handleKey(KEY key, MASK mask) override;
+    // Overridden from LLToolComposite
+    virtual bool        handleMouseDown(S32 x, S32 y, MASK mask) override;
+    virtual bool        handleMouseUp(S32 x, S32 y, MASK mask) override;
+    virtual bool        handleDoubleClick(S32 x, S32 y, MASK mask) override;
+    virtual bool        handleKey(KEY key, MASK mask) override;
     virtual void        onMouseCaptureLost() override;
             void        keyUp(KEY key, MASK mask);
->>>>>>> e7eced3c
-
-    static void pickCallback(const LLPickInfo& pick_info);
-
-<<<<<<< HEAD
-	bool isToolCameraActive() const { return mIsToolCameraActive; }
+
+    static void pickCallback(const LLPickInfo& pick_info);
+
+    bool isToolCameraActive() const { return mIsToolCameraActive; }
 
 private:
-	bool mIsToolCameraActive;
-=======
-    BOOL isToolCameraActive() const { return mIsToolCameraActive; }
-
-private:
-    BOOL mIsToolCameraActive;
->>>>>>> e7eced3c
+    bool mIsToolCameraActive;
 };
 
 //-----------------------------------------------------------------------
@@ -185,21 +132,12 @@
     virtual ~LLToolCompTranslate();
 public:
 
-<<<<<<< HEAD
-	// Overridden from LLToolComposite
-	virtual bool		handleMouseDown(S32 x, S32 y, MASK mask) override;
-	virtual bool		handleDoubleClick(S32 x, S32 y, MASK mask) override;
-	virtual bool		handleHover(S32 x, S32 y, MASK mask) override;
-	virtual bool		handleMouseUp(S32 x, S32 y, MASK mask) override;			// Returns to the default tool
-	virtual void		render() override;
-=======
-    // Overridden from LLToolComposite
-    virtual BOOL        handleMouseDown(S32 x, S32 y, MASK mask) override;
-    virtual BOOL        handleDoubleClick(S32 x, S32 y, MASK mask) override;
-    virtual BOOL        handleHover(S32 x, S32 y, MASK mask) override;
-    virtual BOOL        handleMouseUp(S32 x, S32 y, MASK mask) override;            // Returns to the default tool
+    // Overridden from LLToolComposite
+    virtual bool        handleMouseDown(S32 x, S32 y, MASK mask) override;
+    virtual bool        handleDoubleClick(S32 x, S32 y, MASK mask) override;
+    virtual bool        handleHover(S32 x, S32 y, MASK mask) override;
+    virtual bool        handleMouseUp(S32 x, S32 y, MASK mask) override;            // Returns to the default tool
     virtual void        render() override;
->>>>>>> e7eced3c
 
     virtual LLTool*     getOverrideTool(MASK mask) override;
 
@@ -215,23 +153,14 @@
     virtual ~LLToolCompScale();
 public:
 
-<<<<<<< HEAD
-	// Overridden from LLToolComposite
-    virtual bool		handleMouseDown(S32 x, S32 y, MASK mask) override;
-    virtual bool		handleDoubleClick(S32 x, S32 y, MASK mask) override;
-    virtual bool		handleHover(S32 x, S32 y, MASK mask) override;
-	virtual bool		handleMouseUp(S32 x, S32 y, MASK mask) override;			// Returns to the default tool
-	virtual void		render() override;
-=======
-    // Overridden from LLToolComposite
-    virtual BOOL        handleMouseDown(S32 x, S32 y, MASK mask) override;
-    virtual BOOL        handleDoubleClick(S32 x, S32 y, MASK mask) override;
-    virtual BOOL        handleHover(S32 x, S32 y, MASK mask) override;
-    virtual BOOL        handleMouseUp(S32 x, S32 y, MASK mask) override;            // Returns to the default tool
+    // Overridden from LLToolComposite
+    virtual bool        handleMouseDown(S32 x, S32 y, MASK mask) override;
+    virtual bool        handleDoubleClick(S32 x, S32 y, MASK mask) override;
+    virtual bool        handleHover(S32 x, S32 y, MASK mask) override;
+    virtual bool        handleMouseUp(S32 x, S32 y, MASK mask) override;            // Returns to the default tool
     virtual void        render() override;
 
     virtual LLTool*     getOverrideTool(MASK mask) override;
->>>>>>> e7eced3c
 
     static void pickCallback(const LLPickInfo& pick_info);
 };
@@ -246,21 +175,12 @@
     virtual ~LLToolCompRotate();
 public:
 
-<<<<<<< HEAD
-	// Overridden from LLToolComposite
-    virtual bool		handleMouseDown(S32 x, S32 y, MASK mask) override;
-    virtual bool		handleDoubleClick(S32 x, S32 y, MASK mask) override;
-    virtual bool		handleHover(S32 x, S32 y, MASK mask) override;
-	virtual bool		handleMouseUp(S32 x, S32 y, MASK mask) override;
-	virtual void		render() override;
-=======
-    // Overridden from LLToolComposite
-    virtual BOOL        handleMouseDown(S32 x, S32 y, MASK mask) override;
-    virtual BOOL        handleDoubleClick(S32 x, S32 y, MASK mask) override;
-    virtual BOOL        handleHover(S32 x, S32 y, MASK mask) override;
-    virtual BOOL        handleMouseUp(S32 x, S32 y, MASK mask) override;
+    // Overridden from LLToolComposite
+    virtual bool        handleMouseDown(S32 x, S32 y, MASK mask) override;
+    virtual bool        handleDoubleClick(S32 x, S32 y, MASK mask) override;
+    virtual bool        handleHover(S32 x, S32 y, MASK mask) override;
+    virtual bool        handleMouseUp(S32 x, S32 y, MASK mask) override;
     virtual void        render() override;
->>>>>>> e7eced3c
 
     virtual LLTool*     getOverrideTool(MASK mask) override;
 
@@ -278,27 +198,15 @@
     virtual ~LLToolCompCreate();
 public:
 
-<<<<<<< HEAD
-	// Overridden from LLToolComposite
-    virtual bool		handleMouseDown(S32 x, S32 y, MASK mask) override;
-    virtual bool		handleDoubleClick(S32 x, S32 y, MASK mask) override;
-	virtual bool		handleMouseUp(S32 x, S32 y, MASK mask) override;
-	
-	static void pickCallback(const LLPickInfo& pick_info);
-protected:
-	LLToolPlacer*		mPlacer;
-	bool				mObjectPlacedOnMouseDown;
-=======
-    // Overridden from LLToolComposite
-    virtual BOOL        handleMouseDown(S32 x, S32 y, MASK mask) override;
-    virtual BOOL        handleDoubleClick(S32 x, S32 y, MASK mask) override;
-    virtual BOOL        handleMouseUp(S32 x, S32 y, MASK mask) override;
+    // Overridden from LLToolComposite
+    virtual bool        handleMouseDown(S32 x, S32 y, MASK mask) override;
+    virtual bool        handleDoubleClick(S32 x, S32 y, MASK mask) override;
+    virtual bool        handleMouseUp(S32 x, S32 y, MASK mask) override;
 
     static void pickCallback(const LLPickInfo& pick_info);
 protected:
     LLToolPlacer*       mPlacer;
-    BOOL                mObjectPlacedOnMouseDown;
->>>>>>> e7eced3c
+    bool                mObjectPlacedOnMouseDown;
 };
 
 
@@ -315,31 +223,17 @@
     virtual ~LLToolCompGun();
 public:
 
-<<<<<<< HEAD
-	// Overridden from LLToolComposite
-    virtual bool			handleHover(S32 x, S32 y, MASK mask) override;
-	virtual bool			handleMouseDown(S32 x, S32 y, MASK mask) override;
-	virtual bool			handleDoubleClick(S32 x, S32 y, MASK mask) override;
-	virtual bool			handleRightMouseDown(S32 x, S32 y, MASK mask) override;
-	virtual bool			handleMouseUp(S32 x, S32 y, MASK mask) override;
-	virtual bool			handleScrollWheel(S32 x, S32 y, S32 clicks) override;
-	virtual void			onMouseCaptureLost() override;
-	virtual void			handleSelect() override;
-	virtual void			handleDeselect() override;
-	virtual LLTool*			getOverrideTool(MASK mask) override { return NULL; }
-=======
-    // Overridden from LLToolComposite
-    virtual BOOL            handleHover(S32 x, S32 y, MASK mask) override;
-    virtual BOOL            handleMouseDown(S32 x, S32 y, MASK mask) override;
-    virtual BOOL            handleDoubleClick(S32 x, S32 y, MASK mask) override;
-    virtual BOOL            handleRightMouseDown(S32 x, S32 y, MASK mask) override;
-    virtual BOOL            handleMouseUp(S32 x, S32 y, MASK mask) override;
-    virtual BOOL            handleScrollWheel(S32 x, S32 y, S32 clicks) override;
+    // Overridden from LLToolComposite
+    virtual bool            handleHover(S32 x, S32 y, MASK mask) override;
+    virtual bool            handleMouseDown(S32 x, S32 y, MASK mask) override;
+    virtual bool            handleDoubleClick(S32 x, S32 y, MASK mask) override;
+    virtual bool            handleRightMouseDown(S32 x, S32 y, MASK mask) override;
+    virtual bool            handleMouseUp(S32 x, S32 y, MASK mask) override;
+    virtual bool            handleScrollWheel(S32 x, S32 y, S32 clicks) override;
     virtual void            onMouseCaptureLost() override;
     virtual void            handleSelect() override;
     virtual void            handleDeselect() override;
     virtual LLTool*         getOverrideTool(MASK mask) override { return NULL; }
->>>>>>> e7eced3c
 
 protected:
     LLToolGun*          mGun;
