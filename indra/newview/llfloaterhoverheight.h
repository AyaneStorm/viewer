--- conflicted
+++ resolved
@@ -32,13 +32,8 @@
 class LLFloaterHoverHeight: public LLFloater
 {
 public:
-<<<<<<< HEAD
-	LLFloaterHoverHeight(const LLSD& key);
-	bool postBuild();
-=======
     LLFloaterHoverHeight(const LLSD& key);
-    BOOL postBuild();
->>>>>>> e7eced3c
+    bool postBuild();
 
     static void onSliderMoved(LLUICtrl* ctrl, void* userData);
 
