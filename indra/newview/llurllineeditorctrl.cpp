--- conflicted
+++ resolved
@@ -61,23 +61,8 @@
 
         deleteSelection();
 
-<<<<<<< HEAD
-		// Validate new string and rollback the if needed.
-		bool need_to_rollback = mPrevalidator && !mPrevalidator.validate(mText.getWString());
-		if( need_to_rollback )
-		{
-			rollback.doRollback( this );
-			LLUI::getInstance()->reportBadKeystroke();
-		}
-		else
-		if( mKeystrokeCallback )
-		{
-			mKeystrokeCallback( this );
-		}
-	}
-=======
         // Validate new string and rollback the if needed.
-        BOOL need_to_rollback = ( mPrevalidateFunc && !mPrevalidateFunc( mText.getWString() ) );
+        bool need_to_rollback = mPrevalidator && !mPrevalidator.validate(mText.getWString());
         if( need_to_rollback )
         {
             rollback.doRollback( this );
@@ -89,7 +74,6 @@
             mKeystrokeCallback( this );
         }
     }
->>>>>>> e7eced3c
 }
 // Copies escaped URL to clipboard
 void LLURLLineEditor::copyEscapedURLToClipboard()
