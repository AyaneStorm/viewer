--- conflicted
+++ resolved
@@ -2390,11 +2390,17 @@
 {
     std::vector<EDragAndDropType> types;
     uuid_vec_t ids;
+    LLToolDragAndDrop::ESource src = LLToolDragAndDrop::SOURCE_AGENT;
     for (LLUUID& selected_id : mSelectedItemIDs)
     {
         const LLInventoryItem* item = gInventory.getItem(selected_id);
         if (item)
         {
+            if (item->getPermissions().getOwner() == ALEXANDRIA_LINDEN_ID)
+            {
+                src = LLToolDragAndDrop::SOURCE_LIBRARY;
+            }
+
             EDragAndDropType type = LLViewerAssetType::lookupDragAndDropType(item->getType());
             types.push_back(type);
             ids.push_back(selected_id);
@@ -2403,14 +2409,6 @@
         const LLViewerInventoryCategory* cat = gInventory.getCategory(selected_id);        
         if (cat)
         {
-<<<<<<< HEAD
-            EDragAndDropType type = LLViewerAssetType::lookupDragAndDropType(cat->getType());
-            types.push_back(type);
-            ids.push_back(selected_id);
-        }
-    }
-    LLToolDragAndDrop::getInstance()->beginMultiDrag(types, ids, LLToolDragAndDrop::SOURCE_AGENT);
-=======
             if (gInventory.isObjectDescendentOf(selected_id, gInventory.getLibraryRootFolderID()))
             {
                 src = LLToolDragAndDrop::SOURCE_LIBRARY;
@@ -2428,7 +2426,6 @@
         }
     }
     LLToolDragAndDrop::getInstance()->beginMultiDrag(types, ids, src);
->>>>>>> d2ade35b
 }
 
 bool LLInventoryGallery::areViewsInitialized()
