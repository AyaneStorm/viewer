/**
 * @file llfloaterregiondebugconsole.h
 * @author Brad Kittenbrink <brad@lindenlab.com>
 * @brief Quick and dirty console for region debug settings
 *
 * $LicenseInfo:firstyear=2010&license=viewerlgpl$
 * Second Life Viewer Source Code
 * Copyright (C) 2010, Linden Research, Inc.
 *
 * This library is free software; you can redistribute it and/or
 * modify it under the terms of the GNU Lesser General Public
 * License as published by the Free Software Foundation;
 * version 2.1 of the License only.
 *
 * This library is distributed in the hope that it will be useful,
 * but WITHOUT ANY WARRANTY; without even the implied warranty of
 * MERCHANTABILITY or FITNESS FOR A PARTICULAR PURPOSE.  See the GNU
 * Lesser General Public License for more details.
 *
 * You should have received a copy of the GNU Lesser General Public
 * License along with this library; if not, write to the Free Software
 * Foundation, Inc., 51 Franklin Street, Fifth Floor, Boston, MA  02110-1301  USA
 *
 * Linden Research, Inc., 945 Battery Street, San Francisco, CA  94111  USA
 * $/LicenseInfo$
 */

#ifndef LL_LLFLOATERREGIONDEBUGCONSOLE_H
#define LL_LLFLOATERREGIONDEBUGCONSOLE_H

#include <boost/signals2.hpp>

#include "llfloater.h"

class LLTextEditor;

typedef boost::signals2::signal<
    void (const std::string& output)> console_reply_signal_t;

class LLFloaterRegionDebugConsole : public LLFloater
{
public:
    LLFloaterRegionDebugConsole(LLSD const & key);
    virtual ~LLFloaterRegionDebugConsole();

    // virtual
    BOOL postBuild();

<<<<<<< HEAD
	bool postBuild() override;
	
	void onInput(LLUICtrl* ctrl, const LLSD& param);
=======
    void onInput(LLUICtrl* ctrl, const LLSD& param);
>>>>>>> e1623bb2

    LLTextEditor * mOutput;

    static boost::signals2::connection setConsoleReplyCallback(const console_reply_signal_t::slot_type& cb);

 private:
    void onReplyReceived(const std::string& output);

    void onAsyncConsoleError(LLSD result);
    void onConsoleError(LLSD result);
    void onConsoleSuccess(LLSD result);

    boost::signals2::connection mReplySignalConnection;
};

#endif // LL_LLFLOATERREGIONDEBUGCONSOLE_H<|MERGE_RESOLUTION|>--- conflicted
+++ resolved
@@ -1,71 +1,64 @@
-/**
- * @file llfloaterregiondebugconsole.h
- * @author Brad Kittenbrink <brad@lindenlab.com>
- * @brief Quick and dirty console for region debug settings
- *
- * $LicenseInfo:firstyear=2010&license=viewerlgpl$
- * Second Life Viewer Source Code
- * Copyright (C) 2010, Linden Research, Inc.
- *
- * This library is free software; you can redistribute it and/or
- * modify it under the terms of the GNU Lesser General Public
- * License as published by the Free Software Foundation;
- * version 2.1 of the License only.
- *
- * This library is distributed in the hope that it will be useful,
- * but WITHOUT ANY WARRANTY; without even the implied warranty of
- * MERCHANTABILITY or FITNESS FOR A PARTICULAR PURPOSE.  See the GNU
- * Lesser General Public License for more details.
- *
- * You should have received a copy of the GNU Lesser General Public
- * License along with this library; if not, write to the Free Software
- * Foundation, Inc., 51 Franklin Street, Fifth Floor, Boston, MA  02110-1301  USA
- *
- * Linden Research, Inc., 945 Battery Street, San Francisco, CA  94111  USA
- * $/LicenseInfo$
- */
-
-#ifndef LL_LLFLOATERREGIONDEBUGCONSOLE_H
-#define LL_LLFLOATERREGIONDEBUGCONSOLE_H
-
-#include <boost/signals2.hpp>
-
-#include "llfloater.h"
-
-class LLTextEditor;
-
-typedef boost::signals2::signal<
-    void (const std::string& output)> console_reply_signal_t;
-
-class LLFloaterRegionDebugConsole : public LLFloater
-{
-public:
-    LLFloaterRegionDebugConsole(LLSD const & key);
-    virtual ~LLFloaterRegionDebugConsole();
-
-    // virtual
-    BOOL postBuild();
-
-<<<<<<< HEAD
-	bool postBuild() override;
-	
-	void onInput(LLUICtrl* ctrl, const LLSD& param);
-=======
-    void onInput(LLUICtrl* ctrl, const LLSD& param);
->>>>>>> e1623bb2
-
-    LLTextEditor * mOutput;
-
-    static boost::signals2::connection setConsoleReplyCallback(const console_reply_signal_t::slot_type& cb);
-
- private:
-    void onReplyReceived(const std::string& output);
-
-    void onAsyncConsoleError(LLSD result);
-    void onConsoleError(LLSD result);
-    void onConsoleSuccess(LLSD result);
-
-    boost::signals2::connection mReplySignalConnection;
-};
-
-#endif // LL_LLFLOATERREGIONDEBUGCONSOLE_H+/**
+ * @file llfloaterregiondebugconsole.h
+ * @author Brad Kittenbrink <brad@lindenlab.com>
+ * @brief Quick and dirty console for region debug settings
+ *
+ * $LicenseInfo:firstyear=2010&license=viewerlgpl$
+ * Second Life Viewer Source Code
+ * Copyright (C) 2010, Linden Research, Inc.
+ *
+ * This library is free software; you can redistribute it and/or
+ * modify it under the terms of the GNU Lesser General Public
+ * License as published by the Free Software Foundation;
+ * version 2.1 of the License only.
+ *
+ * This library is distributed in the hope that it will be useful,
+ * but WITHOUT ANY WARRANTY; without even the implied warranty of
+ * MERCHANTABILITY or FITNESS FOR A PARTICULAR PURPOSE.  See the GNU
+ * Lesser General Public License for more details.
+ *
+ * You should have received a copy of the GNU Lesser General Public
+ * License along with this library; if not, write to the Free Software
+ * Foundation, Inc., 51 Franklin Street, Fifth Floor, Boston, MA  02110-1301  USA
+ *
+ * Linden Research, Inc., 945 Battery Street, San Francisco, CA  94111  USA
+ * $/LicenseInfo$
+ */
+
+#ifndef LL_LLFLOATERREGIONDEBUGCONSOLE_H
+#define LL_LLFLOATERREGIONDEBUGCONSOLE_H
+
+#include <boost/signals2.hpp>
+
+#include "llfloater.h"
+
+class LLTextEditor;
+
+typedef boost::signals2::signal<
+    void (const std::string& output)> console_reply_signal_t;
+
+class LLFloaterRegionDebugConsole : public LLFloater
+{
+public:
+    LLFloaterRegionDebugConsole(LLSD const & key);
+    virtual ~LLFloaterRegionDebugConsole();
+
+    bool postBuild() override;
+
+    void onInput(LLUICtrl* ctrl, const LLSD& param);
+
+    LLTextEditor * mOutput;
+
+    static boost::signals2::connection setConsoleReplyCallback(const console_reply_signal_t::slot_type& cb);
+
+ private:
+    void onReplyReceived(const std::string& output);
+
+    void onAsyncConsoleError(LLSD result);
+    void onConsoleError(LLSD result);
+    void onConsoleSuccess(LLSD result);
+
+    boost::signals2::connection mReplySignalConnection;
+};
+
+#endif // LL_LLFLOATERREGIONDEBUGCONSOLE_H