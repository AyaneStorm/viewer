--- conflicted
+++ resolved
@@ -142,38 +142,6 @@
 
 bool ll::statusbar::SearchableItem::hightlightAndHide(LLWString const &aFilter, bool hide)
 {
-<<<<<<< HEAD
-	if ((mMenu && !mMenu->getVisible() && !mWasHiddenBySearch) || dynamic_cast<LLMenuItemTearOffGL*>(mMenu))
-		return false;
-
-	setNotHighlighted( );
-
-	if( aFilter.empty() )
-	{
-		if( mCtrl )
-			mCtrl->setHighlighted( false );
-		return true;
-	}
-
-	bool bHighlighted(!hide);
-	if( mLabel.find( aFilter ) != LLWString::npos )
-	{
-		if( mCtrl )
-			mCtrl->setHighlighted( true );
-		bHighlighted = true;
-	}
-
-	bool bVisible(false);
-	for (tSearchableItemList::iterator itr = mChildren.begin(); itr != mChildren.end(); ++itr)
-		bVisible |= (*itr)->hightlightAndHide(aFilter, !bHighlighted);
-
-	if (mCtrl && !bVisible && !bHighlighted)
-	{
-		mWasHiddenBySearch = true;
-		mMenu->setVisible(false);
-	}
-	return bVisible || bHighlighted;
-=======
     if ((mMenu && !mMenu->getVisible() && !mWasHiddenBySearch) || dynamic_cast<LLMenuItemTearOffGL*>(mMenu))
         return false;
 
@@ -201,8 +169,7 @@
     if (mCtrl && !bVisible && !bHighlighted)
     {
         mWasHiddenBySearch = true;
-        mMenu->setVisible(FALSE);
+        mMenu->setVisible(false);
     }
     return bVisible || bHighlighted;
->>>>>>> e7eced3c
 }