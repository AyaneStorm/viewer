/**
 * @file llpreviewscript.h
 * @brief LLPreviewScript class definition
 *
 * $LicenseInfo:firstyear=2002&license=viewerlgpl$
 * Second Life Viewer Source Code
 * Copyright (C) 2010, Linden Research, Inc.
 *
 * This library is free software; you can redistribute it and/or
 * modify it under the terms of the GNU Lesser General Public
 * License as published by the Free Software Foundation;
 * version 2.1 of the License only.
 *
 * This library is distributed in the hope that it will be useful,
 * but WITHOUT ANY WARRANTY; without even the implied warranty of
 * MERCHANTABILITY or FITNESS FOR A PARTICULAR PURPOSE.  See the GNU
 * Lesser General Public License for more details.
 *
 * You should have received a copy of the GNU Lesser General Public
 * License along with this library; if not, write to the Free Software
 * Foundation, Inc., 51 Franklin Street, Fifth Floor, Boston, MA  02110-1301  USA
 *
 * Linden Research, Inc., 945 Battery Street, San Francisco, CA  94111  USA
 * $/LicenseInfo$
 */

#ifndef LL_LLPREVIEWSCRIPT_H
#define LL_LLPREVIEWSCRIPT_H

#include "llpreview.h"
#include "lltabcontainer.h"
#include "llinventory.h"
#include "llcombobox.h"
#include "lliconctrl.h"
#include "llframetimer.h"
#include "llfloatergotoline.h"
#include "lllivefile.h"
#include "llsyntaxid.h"
#include "llscripteditor.h"

class LLLiveLSLFile;
class LLMessageSystem;
class LLScriptEditor;
class LLButton;
class LLCheckBoxCtrl;
class LLScrollListCtrl;
class LLViewerObject;
struct  LLEntryAndEdCore;
class LLMenuBarGL;
class LLFloaterScriptSearch;
class LLKeywordToken;
class LLViewerInventoryItem;
class LLScriptEdContainer;
class LLFloaterGotoLine;
class LLFloaterExperienceProfile;
class LLScriptMovedObserver;

class LLLiveLSLFile : public LLLiveFile
{
public:
    typedef boost::function<bool(const std::string& filename)> change_callback_t;

    LLLiveLSLFile(std::string file_path, change_callback_t change_cb);
    ~LLLiveLSLFile();

    void ignoreNextUpdate() { mIgnoreNextUpdate = true; }

protected:
    /*virtual*/ bool loadFile();

    change_callback_t   mOnChangeCallback;
    bool                mIgnoreNextUpdate;
};

// Inner, implementation class.  LLPreviewScript and LLLiveLSLEditor each own one of these.
class LLScriptEdCore : public LLPanel
{
    friend class LLPreviewScript;
    friend class LLPreviewLSL;
    friend class LLLiveLSLEditor;
    friend class LLFloaterScriptSearch;
    friend class LLScriptEdContainer;
    friend class LLFloaterGotoLine;

protected:
<<<<<<< HEAD
	// Supposed to be invoked only by the container.
	LLScriptEdCore(
		LLScriptEdContainer* container,
		const std::string& sample,
		const LLHandle<LLFloater>& floater_handle,
		void (*load_callback)(void* userdata),
		void (*save_callback)(void* userdata, bool close_after_save),
		void (*search_replace_callback)(void* userdata),
		void* userdata,
		bool live,
		S32 bottom_pad = 0);	// pad below bottom row of buttons
public:
	~LLScriptEdCore();
	
	void			initMenu();
	void			processKeywords();

	virtual void	draw();
	/*virtual*/	bool	postBuild();
	bool			canClose();
	void			setEnableEditing(bool enable);
	bool			canLoadOrSaveToFile( void* userdata );

	void            setScriptText(const std::string& text, bool is_valid);
	void			makeEditorPristine();
	bool			loadScriptText(const std::string& filename);
	bool			writeToFile(const std::string& filename);
	void			sync();
	
	void			doSave( bool close_after_save );

	bool			handleSaveChangesDialog(const LLSD& notification, const LLSD& response);
	bool			handleReloadFromServerDialog(const LLSD& notification, const LLSD& response);

	void			openInExternalEditor();

	static void		onCheckLock(LLUICtrl*, void*);
	static void		onHelpComboCommit(LLUICtrl* ctrl, void* userdata);
	static void		onClickBack(void* userdata);
	static void		onClickForward(void* userdata);
	static void		onBtnInsertSample(void*);
	static void		onBtnInsertFunction(LLUICtrl*, void*);
	static void		onBtnLoadFromFile(void*);
	static void		onBtnSaveToFile(void*);

	static void		loadScriptFromFile(const std::vector<std::string>& filenames, void* data);
	static void		saveScriptToFile(const std::vector<std::string>& filenames, void* data);

	static bool		enableSaveToFileMenu(void* userdata);
	static bool		enableLoadFromFileMenu(void* userdata);

    virtual bool	hasAccelerators() const { return true; }
	LLUUID 			getAssociatedExperience()const;
	void            setAssociatedExperience( const LLUUID& experience_id );

	void 			setScriptName(const std::string& name){mScriptName = name;};

	void 			setItemRemoved(bool script_removed){mScriptRemoved = script_removed;};

    void 			setAssetID( const LLUUID& asset_id){ mAssetID = asset_id; };
    LLUUID 			getAssetID() { return mAssetID; }
=======
    // Supposed to be invoked only by the container.
    LLScriptEdCore(
        LLScriptEdContainer* container,
        const std::string& sample,
        const LLHandle<LLFloater>& floater_handle,
        void (*load_callback)(void* userdata),
        void (*save_callback)(void* userdata, BOOL close_after_save),
        void (*search_replace_callback)(void* userdata),
        void* userdata,
        bool live,
        S32 bottom_pad = 0);    // pad below bottom row of buttons
public:
    ~LLScriptEdCore();

    void            initializeKeywords();
    void            initMenu();
    void            processKeywords();
    void            processLoaded();

    virtual void    draw();
    /*virtual*/ BOOL    postBuild();
    BOOL            canClose();
    void            setEnableEditing(bool enable);
    bool            canLoadOrSaveToFile( void* userdata );

    void            setScriptText(const std::string& text, BOOL is_valid);
    void            makeEditorPristine();
    bool            loadScriptText(const std::string& filename);
    bool            writeToFile(const std::string& filename);
    void            sync();

    void            doSave( BOOL close_after_save );

    bool            handleSaveChangesDialog(const LLSD& notification, const LLSD& response);
    bool            handleReloadFromServerDialog(const LLSD& notification, const LLSD& response);

    void            openInExternalEditor();

    static void     onCheckLock(LLUICtrl*, void*);
    static void     onHelpComboCommit(LLUICtrl* ctrl, void* userdata);
    static void     onClickBack(void* userdata);
    static void     onClickForward(void* userdata);
    static void     onBtnInsertSample(void*);
    static void     onBtnInsertFunction(LLUICtrl*, void*);
    static void     onBtnLoadFromFile(void*);
    static void     onBtnSaveToFile(void*);

    static void     loadScriptFromFile(const std::vector<std::string>& filenames, void* data);
    static void     saveScriptToFile(const std::vector<std::string>& filenames, void* data);

    static bool     enableSaveToFileMenu(void* userdata);
    static bool     enableLoadFromFileMenu(void* userdata);

    virtual bool    hasAccelerators() const { return true; }
    LLUUID          getAssociatedExperience()const;
    void            setAssociatedExperience( const LLUUID& experience_id );

    void            setScriptName(const std::string& name){mScriptName = name;};

    void            setItemRemoved(bool script_removed){mScriptRemoved = script_removed;};

    void            setAssetID( const LLUUID& asset_id){ mAssetID = asset_id; };
    LLUUID          getAssetID() { return mAssetID; }
>>>>>>> e7eced3c

    bool isFontSizeChecked(const LLSD &userdata);
    void onChangeFontSize(const LLSD &size_name);

    virtual bool handleKeyHere(KEY key, MASK mask);
    void selectAll() { mEditor->selectAll(); }

  private:
    void        onBtnDynamicHelp();
    void        onBtnUndoChanges();

    bool        hasChanged();

    void selectFirstError();

<<<<<<< HEAD
	void enableSave(bool b) {mEnableSave = b;}

protected:
	void deleteBridges();
	void setHelpPage(const std::string& help_string);
	void updateDynamicHelp(bool immediate = false);
	bool isKeyword(LLKeywordToken* token);
	void addHelpItemToHistory(const std::string& help_string);
	static void onErrorList(LLUICtrl*, void* user_data);
=======
    void enableSave(BOOL b) {mEnableSave = b;}

protected:
    void deleteBridges();
    void setHelpPage(const std::string& help_string);
    void updateDynamicHelp(BOOL immediate = FALSE);
    bool isKeyword(LLKeywordToken* token);
    void addHelpItemToHistory(const std::string& help_string);
    static void onErrorList(LLUICtrl*, void* user_data);
>>>>>>> e7eced3c

    bool            mLive;

private:
<<<<<<< HEAD
	std::string		mSampleText;
	std::string		mScriptName;
	LLScriptEditor*	mEditor;
	void			(*mLoadCallback)(void* userdata);
	void			(*mSaveCallback)(void* userdata, bool close_after_save);
	void			(*mSearchReplaceCallback) (void* userdata);
    void*			mUserdata;
    LLComboBox		*mFunctions;
	bool			mForceClose;
	LLPanel*		mCodePanel;
	LLScrollListCtrl* mErrorList;
	std::vector<LLEntryAndEdCore*> mBridges;
	LLHandle<LLFloater>	mLiveHelpHandle;
	LLKeywordToken* mLastHelpToken;
	LLFrameTimer	mLiveHelpTimer;
	S32				mLiveHelpHistorySize;
	bool			mEnableSave;
	bool			mHasScriptData;
	LLLiveLSLFile*	mLiveFile;
	LLUUID			mAssociatedExperience;
	bool			mScriptRemoved;
	bool			mSaveDialogShown;
=======
    std::string     mSampleText;
    std::string     mScriptName;
    LLScriptEditor* mEditor;
    void            (*mLoadCallback)(void* userdata);
    void            (*mSaveCallback)(void* userdata, BOOL close_after_save);
    void            (*mSearchReplaceCallback) (void* userdata);
    void*           mUserdata;
    LLComboBox      *mFunctions;
    BOOL            mForceClose;
    LLPanel*        mCodePanel;
    LLScrollListCtrl* mErrorList;
    std::vector<LLEntryAndEdCore*> mBridges;
    LLHandle<LLFloater> mLiveHelpHandle;
    LLKeywordToken* mLastHelpToken;
    LLFrameTimer    mLiveHelpTimer;
    S32             mLiveHelpHistorySize;
    BOOL            mEnableSave;
    BOOL            mHasScriptData;
    LLLiveLSLFile*  mLiveFile;
    LLUUID          mAssociatedExperience;
    BOOL            mScriptRemoved;
    BOOL            mSaveDialogShown;
>>>>>>> e7eced3c
    LLUUID          mAssetID;

    LLScriptEdContainer* mContainer; // parent view

public:
    boost::signals2::connection mSyntaxIDConnection;

};

class LLScriptEdContainer : public LLPreview
{
    friend class LLScriptEdCore;

public:
    LLScriptEdContainer(const LLSD& key);
    LLScriptEdContainer(const LLSD& key, const bool live);

    bool handleKeyHere(KEY key, MASK mask);

protected:
    std::string     getTmpFileName(const std::string& script_name);
    bool            onExternalChange(const std::string& filename);
    virtual void    saveIfNeeded(bool sync = true) = 0;

    LLScriptEdCore*     mScriptEd;
};

// Used to view and edit an LSL script from your inventory.
class LLPreviewLSL : public LLScriptEdContainer
{
public:
    LLPreviewLSL(const LLSD& key );
    ~LLPreviewLSL();

    LLUUID getScriptID() { return mItemUUID; }

    void setDirty() { mDirty = true; }

    virtual void callbackLSLCompileSucceeded();
    virtual void callbackLSLCompileFailed(const LLSD& compile_errors);

<<<<<<< HEAD
	/*virtual*/ bool postBuild();

protected:
	virtual void draw();
	virtual bool canClose();
	void closeIfNeeded();
=======
    /*virtual*/ BOOL postBuild();

protected:
    virtual void draw();
    virtual BOOL canClose();
    void closeIfNeeded();

    virtual void loadAsset();
    /*virtual*/ void saveIfNeeded(bool sync = true);
>>>>>>> e7eced3c

    static void onSearchReplace(void* userdata);
    static void onLoad(void* userdata);
    static void onSave(void* userdata, BOOL close_after_save);

<<<<<<< HEAD
	static void onSearchReplace(void* userdata);
	static void onLoad(void* userdata);
	static void onSave(void* userdata, bool close_after_save);
	
	static void onLoadComplete(const LLUUID& uuid,
							   LLAssetType::EType type,
							   void* user_data, S32 status, LLExtStat ext_status);
=======
    static void onLoadComplete(const LLUUID& uuid,
                               LLAssetType::EType type,
                               void* user_data, S32 status, LLExtStat ext_status);
>>>>>>> e7eced3c

protected:
    static void* createScriptEdPanel(void* userdata);

    static void finishedLSLUpload(LLUUID itemId, LLSD response);
    static bool failedLSLUpload(LLUUID itemId, LLUUID taskId, LLSD response, std::string reason);
protected:

    // Can safely close only after both text and bytecode are uploaded
    S32 mPendingUploads;

    LLScriptMovedObserver* mItemObserver;

};


// Used to view and edit an LSL script that is attached to an object.
class LLLiveLSLEditor : public LLScriptEdContainer
{
    friend class LLLiveLSLFile;
public:
    LLLiveLSLEditor(const LLSD& key);


    static void processScriptRunningReply(LLMessageSystem* msg, void**);

    virtual void callbackLSLCompileSucceeded(const LLUUID& task_id,
                                            const LLUUID& item_id,
                                            bool is_script_running);
    virtual void callbackLSLCompileFailed(const LLSD& compile_errors);

    /*virtual*/ BOOL postBuild();

<<<<<<< HEAD
	/*virtual*/ bool postBuild();
	
    void setIsNew() { mIsNew = true; }
=======
    void setIsNew() { mIsNew = TRUE; }
>>>>>>> e7eced3c

    static void setAssociatedExperience( LLHandle<LLLiveLSLEditor> editor, const LLSD& experience );
    static void onToggleExperience(LLUICtrl *ui, void* userdata);
    static void onViewProfile(LLUICtrl *ui, void* userdata);

<<<<<<< HEAD
	void setExperienceIds(const LLSD& experience_ids);
	void buildExperienceList();
	void updateExperiencePanel();
	void requestExperiences();
	void experienceChanged();
=======
    void setExperienceIds(const LLSD& experience_ids);
    void buildExperienceList();
    void updateExperiencePanel();
    void requestExperiences();
    void experienceChanged();
    void addAssociatedExperience(const LLSD& experience);
>>>>>>> e7eced3c

    void setObjectName(std::string name) { mObjectName = name; }

private:
<<<<<<< HEAD
	virtual bool canClose();
	void closeIfNeeded();
	virtual void draw();

	virtual void loadAsset();
	/*virtual*/ void saveIfNeeded(bool sync = true);
	bool monoChecked() const;


	static void onSearchReplace(void* userdata);
	static void onLoad(void* userdata);
	static void onSave(void* userdata, bool close_after_save);
=======
    virtual BOOL canClose();
    void closeIfNeeded();
    virtual void draw();

    virtual void loadAsset();
    void loadAsset(BOOL is_new);
    /*virtual*/ void saveIfNeeded(bool sync = true);
    BOOL monoChecked() const;


    static void onSearchReplace(void* userdata);
    static void onLoad(void* userdata);
    static void onSave(void* userdata, BOOL close_after_save);
>>>>>>> e7eced3c

    static void onLoadComplete(const LLUUID& asset_uuid,
                               LLAssetType::EType type,
                               void* user_data, S32 status, LLExtStat ext_status);
    static void onRunningCheckboxClicked(LLUICtrl*, void* userdata);
    static void onReset(void* userdata);

    void loadScriptText(const LLUUID &uuid, LLAssetType::EType type);

<<<<<<< HEAD
	static void* createScriptEdPanel(void* userdata);
=======
    static void onErrorList(LLUICtrl*, void* user_data);

    static void* createScriptEdPanel(void* userdata);
>>>>>>> e7eced3c

    static void onMonoCheckboxClicked(LLUICtrl*, void* userdata);

    static void finishLSLUpload(LLUUID itemId, LLUUID taskId, LLUUID newAssetId, LLSD response, bool isRunning);
    static void receiveExperienceIds(LLSD result, LLHandle<LLLiveLSLEditor> parent);

private:
<<<<<<< HEAD
	bool				mIsNew;
	//LLUUID mTransmitID;
	//LLCheckBoxCtrl*		mRunningCheckbox;
	bool				mAskedForRunningInfo;
	bool				mHaveRunningInfo;
	//LLButton*			mResetButton;
	LLPointer<LLViewerInventoryItem> mItem;
	bool				mCloseAfterSave;
	// need to save both text and script, so need to decide when done
	S32					mPendingUploads;

	bool                mIsSaving;

	bool getIsModifiable() const { return mIsModifiable; } // Evaluated on load assert

	LLCheckBoxCtrl*	mMonoCheckbox;
	bool mIsModifiable;
=======
    bool                mIsNew;
    //LLUUID mTransmitID;
    LLCheckBoxCtrl*     mRunningCheckbox;
    BOOL                mAskedForRunningInfo;
    BOOL                mHaveRunningInfo;
    LLButton*           mResetButton;
    LLPointer<LLViewerInventoryItem> mItem;
    BOOL                mCloseAfterSave;
    // need to save both text and script, so need to decide when done
    S32                 mPendingUploads;

    BOOL                mIsSaving;

    BOOL getIsModifiable() const { return mIsModifiable; } // Evaluated on load assert

    LLCheckBoxCtrl* mMonoCheckbox;
    BOOL mIsModifiable;
>>>>>>> e7eced3c


    LLComboBox*     mExperiences;
    LLCheckBoxCtrl* mExperienceEnabled;
    LLSD            mExperienceIds;

    LLHandle<LLFloater> mExperienceProfile;
    std::string mObjectName;
};

#endif  // LL_LLPREVIEWSCRIPT_H<|MERGE_RESOLUTION|>--- conflicted
+++ resolved
@@ -83,76 +83,13 @@
     friend class LLFloaterGotoLine;
 
 protected:
-<<<<<<< HEAD
-	// Supposed to be invoked only by the container.
-	LLScriptEdCore(
-		LLScriptEdContainer* container,
-		const std::string& sample,
-		const LLHandle<LLFloater>& floater_handle,
-		void (*load_callback)(void* userdata),
-		void (*save_callback)(void* userdata, bool close_after_save),
-		void (*search_replace_callback)(void* userdata),
-		void* userdata,
-		bool live,
-		S32 bottom_pad = 0);	// pad below bottom row of buttons
-public:
-	~LLScriptEdCore();
-	
-	void			initMenu();
-	void			processKeywords();
-
-	virtual void	draw();
-	/*virtual*/	bool	postBuild();
-	bool			canClose();
-	void			setEnableEditing(bool enable);
-	bool			canLoadOrSaveToFile( void* userdata );
-
-	void            setScriptText(const std::string& text, bool is_valid);
-	void			makeEditorPristine();
-	bool			loadScriptText(const std::string& filename);
-	bool			writeToFile(const std::string& filename);
-	void			sync();
-	
-	void			doSave( bool close_after_save );
-
-	bool			handleSaveChangesDialog(const LLSD& notification, const LLSD& response);
-	bool			handleReloadFromServerDialog(const LLSD& notification, const LLSD& response);
-
-	void			openInExternalEditor();
-
-	static void		onCheckLock(LLUICtrl*, void*);
-	static void		onHelpComboCommit(LLUICtrl* ctrl, void* userdata);
-	static void		onClickBack(void* userdata);
-	static void		onClickForward(void* userdata);
-	static void		onBtnInsertSample(void*);
-	static void		onBtnInsertFunction(LLUICtrl*, void*);
-	static void		onBtnLoadFromFile(void*);
-	static void		onBtnSaveToFile(void*);
-
-	static void		loadScriptFromFile(const std::vector<std::string>& filenames, void* data);
-	static void		saveScriptToFile(const std::vector<std::string>& filenames, void* data);
-
-	static bool		enableSaveToFileMenu(void* userdata);
-	static bool		enableLoadFromFileMenu(void* userdata);
-
-    virtual bool	hasAccelerators() const { return true; }
-	LLUUID 			getAssociatedExperience()const;
-	void            setAssociatedExperience( const LLUUID& experience_id );
-
-	void 			setScriptName(const std::string& name){mScriptName = name;};
-
-	void 			setItemRemoved(bool script_removed){mScriptRemoved = script_removed;};
-
-    void 			setAssetID( const LLUUID& asset_id){ mAssetID = asset_id; };
-    LLUUID 			getAssetID() { return mAssetID; }
-=======
     // Supposed to be invoked only by the container.
     LLScriptEdCore(
         LLScriptEdContainer* container,
         const std::string& sample,
         const LLHandle<LLFloater>& floater_handle,
         void (*load_callback)(void* userdata),
-        void (*save_callback)(void* userdata, BOOL close_after_save),
+        void (*save_callback)(void* userdata, bool close_after_save),
         void (*search_replace_callback)(void* userdata),
         void* userdata,
         bool live,
@@ -160,24 +97,22 @@
 public:
     ~LLScriptEdCore();
 
-    void            initializeKeywords();
     void            initMenu();
     void            processKeywords();
-    void            processLoaded();
 
     virtual void    draw();
-    /*virtual*/ BOOL    postBuild();
-    BOOL            canClose();
+    /*virtual*/ bool    postBuild();
+    bool            canClose();
     void            setEnableEditing(bool enable);
     bool            canLoadOrSaveToFile( void* userdata );
 
-    void            setScriptText(const std::string& text, BOOL is_valid);
+    void            setScriptText(const std::string& text, bool is_valid);
     void            makeEditorPristine();
     bool            loadScriptText(const std::string& filename);
     bool            writeToFile(const std::string& filename);
     void            sync();
 
-    void            doSave( BOOL close_after_save );
+    void            doSave( bool close_after_save );
 
     bool            handleSaveChangesDialog(const LLSD& notification, const LLSD& response);
     bool            handleReloadFromServerDialog(const LLSD& notification, const LLSD& response);
@@ -209,7 +144,6 @@
 
     void            setAssetID( const LLUUID& asset_id){ mAssetID = asset_id; };
     LLUUID          getAssetID() { return mAssetID; }
->>>>>>> e7eced3c
 
     bool isFontSizeChecked(const LLSD &userdata);
     void onChangeFontSize(const LLSD &size_name);
@@ -225,64 +159,28 @@
 
     void selectFirstError();
 
-<<<<<<< HEAD
-	void enableSave(bool b) {mEnableSave = b;}
-
-protected:
-	void deleteBridges();
-	void setHelpPage(const std::string& help_string);
-	void updateDynamicHelp(bool immediate = false);
-	bool isKeyword(LLKeywordToken* token);
-	void addHelpItemToHistory(const std::string& help_string);
-	static void onErrorList(LLUICtrl*, void* user_data);
-=======
-    void enableSave(BOOL b) {mEnableSave = b;}
+    void enableSave(bool b) {mEnableSave = b;}
 
 protected:
     void deleteBridges();
     void setHelpPage(const std::string& help_string);
-    void updateDynamicHelp(BOOL immediate = FALSE);
+    void updateDynamicHelp(bool immediate = false);
     bool isKeyword(LLKeywordToken* token);
     void addHelpItemToHistory(const std::string& help_string);
     static void onErrorList(LLUICtrl*, void* user_data);
->>>>>>> e7eced3c
 
     bool            mLive;
 
 private:
-<<<<<<< HEAD
-	std::string		mSampleText;
-	std::string		mScriptName;
-	LLScriptEditor*	mEditor;
-	void			(*mLoadCallback)(void* userdata);
-	void			(*mSaveCallback)(void* userdata, bool close_after_save);
-	void			(*mSearchReplaceCallback) (void* userdata);
-    void*			mUserdata;
-    LLComboBox		*mFunctions;
-	bool			mForceClose;
-	LLPanel*		mCodePanel;
-	LLScrollListCtrl* mErrorList;
-	std::vector<LLEntryAndEdCore*> mBridges;
-	LLHandle<LLFloater>	mLiveHelpHandle;
-	LLKeywordToken* mLastHelpToken;
-	LLFrameTimer	mLiveHelpTimer;
-	S32				mLiveHelpHistorySize;
-	bool			mEnableSave;
-	bool			mHasScriptData;
-	LLLiveLSLFile*	mLiveFile;
-	LLUUID			mAssociatedExperience;
-	bool			mScriptRemoved;
-	bool			mSaveDialogShown;
-=======
     std::string     mSampleText;
     std::string     mScriptName;
     LLScriptEditor* mEditor;
     void            (*mLoadCallback)(void* userdata);
-    void            (*mSaveCallback)(void* userdata, BOOL close_after_save);
+    void            (*mSaveCallback)(void* userdata, bool close_after_save);
     void            (*mSearchReplaceCallback) (void* userdata);
     void*           mUserdata;
     LLComboBox      *mFunctions;
-    BOOL            mForceClose;
+    bool            mForceClose;
     LLPanel*        mCodePanel;
     LLScrollListCtrl* mErrorList;
     std::vector<LLEntryAndEdCore*> mBridges;
@@ -290,13 +188,12 @@
     LLKeywordToken* mLastHelpToken;
     LLFrameTimer    mLiveHelpTimer;
     S32             mLiveHelpHistorySize;
-    BOOL            mEnableSave;
-    BOOL            mHasScriptData;
+    bool            mEnableSave;
+    bool            mHasScriptData;
     LLLiveLSLFile*  mLiveFile;
     LLUUID          mAssociatedExperience;
-    BOOL            mScriptRemoved;
-    BOOL            mSaveDialogShown;
->>>>>>> e7eced3c
+    bool            mScriptRemoved;
+    bool            mSaveDialogShown;
     LLUUID          mAssetID;
 
     LLScriptEdContainer* mContainer; // parent view
@@ -338,42 +235,23 @@
     virtual void callbackLSLCompileSucceeded();
     virtual void callbackLSLCompileFailed(const LLSD& compile_errors);
 
-<<<<<<< HEAD
-	/*virtual*/ bool postBuild();
-
-protected:
-	virtual void draw();
-	virtual bool canClose();
-	void closeIfNeeded();
-=======
-    /*virtual*/ BOOL postBuild();
+    /*virtual*/ bool postBuild();
 
 protected:
     virtual void draw();
-    virtual BOOL canClose();
+    virtual bool canClose();
     void closeIfNeeded();
 
     virtual void loadAsset();
     /*virtual*/ void saveIfNeeded(bool sync = true);
->>>>>>> e7eced3c
 
     static void onSearchReplace(void* userdata);
     static void onLoad(void* userdata);
-    static void onSave(void* userdata, BOOL close_after_save);
-
-<<<<<<< HEAD
-	static void onSearchReplace(void* userdata);
-	static void onLoad(void* userdata);
-	static void onSave(void* userdata, bool close_after_save);
-	
-	static void onLoadComplete(const LLUUID& uuid,
-							   LLAssetType::EType type,
-							   void* user_data, S32 status, LLExtStat ext_status);
-=======
+    static void onSave(void* userdata, bool close_after_save);
+
     static void onLoadComplete(const LLUUID& uuid,
                                LLAssetType::EType type,
                                void* user_data, S32 status, LLExtStat ext_status);
->>>>>>> e7eced3c
 
 protected:
     static void* createScriptEdPanel(void* userdata);
@@ -405,66 +283,35 @@
                                             bool is_script_running);
     virtual void callbackLSLCompileFailed(const LLSD& compile_errors);
 
-    /*virtual*/ BOOL postBuild();
-
-<<<<<<< HEAD
-	/*virtual*/ bool postBuild();
-	
+    /*virtual*/ bool postBuild();
+
     void setIsNew() { mIsNew = true; }
-=======
-    void setIsNew() { mIsNew = TRUE; }
->>>>>>> e7eced3c
 
     static void setAssociatedExperience( LLHandle<LLLiveLSLEditor> editor, const LLSD& experience );
     static void onToggleExperience(LLUICtrl *ui, void* userdata);
     static void onViewProfile(LLUICtrl *ui, void* userdata);
 
-<<<<<<< HEAD
-	void setExperienceIds(const LLSD& experience_ids);
-	void buildExperienceList();
-	void updateExperiencePanel();
-	void requestExperiences();
-	void experienceChanged();
-=======
     void setExperienceIds(const LLSD& experience_ids);
     void buildExperienceList();
     void updateExperiencePanel();
     void requestExperiences();
     void experienceChanged();
-    void addAssociatedExperience(const LLSD& experience);
->>>>>>> e7eced3c
 
     void setObjectName(std::string name) { mObjectName = name; }
 
 private:
-<<<<<<< HEAD
-	virtual bool canClose();
-	void closeIfNeeded();
-	virtual void draw();
-
-	virtual void loadAsset();
-	/*virtual*/ void saveIfNeeded(bool sync = true);
-	bool monoChecked() const;
-
-
-	static void onSearchReplace(void* userdata);
-	static void onLoad(void* userdata);
-	static void onSave(void* userdata, bool close_after_save);
-=======
-    virtual BOOL canClose();
+    virtual bool canClose();
     void closeIfNeeded();
     virtual void draw();
 
     virtual void loadAsset();
-    void loadAsset(BOOL is_new);
     /*virtual*/ void saveIfNeeded(bool sync = true);
-    BOOL monoChecked() const;
+    bool monoChecked() const;
 
 
     static void onSearchReplace(void* userdata);
     static void onLoad(void* userdata);
-    static void onSave(void* userdata, BOOL close_after_save);
->>>>>>> e7eced3c
+    static void onSave(void* userdata, bool close_after_save);
 
     static void onLoadComplete(const LLUUID& asset_uuid,
                                LLAssetType::EType type,
@@ -474,13 +321,7 @@
 
     void loadScriptText(const LLUUID &uuid, LLAssetType::EType type);
 
-<<<<<<< HEAD
-	static void* createScriptEdPanel(void* userdata);
-=======
-    static void onErrorList(LLUICtrl*, void* user_data);
-
     static void* createScriptEdPanel(void* userdata);
->>>>>>> e7eced3c
 
     static void onMonoCheckboxClicked(LLUICtrl*, void* userdata);
 
@@ -488,43 +329,23 @@
     static void receiveExperienceIds(LLSD result, LLHandle<LLLiveLSLEditor> parent);
 
 private:
-<<<<<<< HEAD
-	bool				mIsNew;
-	//LLUUID mTransmitID;
-	//LLCheckBoxCtrl*		mRunningCheckbox;
-	bool				mAskedForRunningInfo;
-	bool				mHaveRunningInfo;
-	//LLButton*			mResetButton;
-	LLPointer<LLViewerInventoryItem> mItem;
-	bool				mCloseAfterSave;
-	// need to save both text and script, so need to decide when done
-	S32					mPendingUploads;
-
-	bool                mIsSaving;
-
-	bool getIsModifiable() const { return mIsModifiable; } // Evaluated on load assert
-
-	LLCheckBoxCtrl*	mMonoCheckbox;
-	bool mIsModifiable;
-=======
     bool                mIsNew;
     //LLUUID mTransmitID;
-    LLCheckBoxCtrl*     mRunningCheckbox;
-    BOOL                mAskedForRunningInfo;
-    BOOL                mHaveRunningInfo;
-    LLButton*           mResetButton;
+    //LLCheckBoxCtrl*       mRunningCheckbox;
+    bool                mAskedForRunningInfo;
+    bool                mHaveRunningInfo;
+    //LLButton*         mResetButton;
     LLPointer<LLViewerInventoryItem> mItem;
-    BOOL                mCloseAfterSave;
+    bool                mCloseAfterSave;
     // need to save both text and script, so need to decide when done
     S32                 mPendingUploads;
 
-    BOOL                mIsSaving;
-
-    BOOL getIsModifiable() const { return mIsModifiable; } // Evaluated on load assert
+    bool                mIsSaving;
+
+    bool getIsModifiable() const { return mIsModifiable; } // Evaluated on load assert
 
     LLCheckBoxCtrl* mMonoCheckbox;
-    BOOL mIsModifiable;
->>>>>>> e7eced3c
+    bool mIsModifiable;
 
 
     LLComboBox*     mExperiences;
