/**
 * @file llinventorymodelbackgroundfetch.cpp
 * @brief Implementation of background fetching of inventory.
 *
 * $LicenseInfo:firstyear=2002&license=viewerlgpl$
 * Second Life Viewer Source Code
 * Copyright (C) 2014, Linden Research, Inc.
 *
 * This library is free software; you can redistribute it and/or
 * modify it under the terms of the GNU Lesser General Public
 * License as published by the Free Software Foundation;
 * version 2.1 of the License only.
 *
 * This library is distributed in the hope that it will be useful,
 * but WITHOUT ANY WARRANTY; without even the implied warranty of
 * MERCHANTABILITY or FITNESS FOR A PARTICULAR PURPOSE.  See the GNU
 * Lesser General Public License for more details.
 *
 * You should have received a copy of the GNU Lesser General Public
 * License along with this library; if not, write to the Free Software
 * Foundation, Inc., 51 Franklin Street, Fifth Floor, Boston, MA  02110-1301  USA
 *
 * Linden Research, Inc., 945 Battery Street, San Francisco, CA  94111  USA
 * $/LicenseInfo$
 */

#include "llviewerprecompiledheaders.h"
#include "llinventorymodelbackgroundfetch.h"

#include "llaisapi.h"
#include "llagent.h"
#include "llappviewer.h"
#include "llcallbacklist.h"
#include "llinventorymodel.h"
#include "llinventorypanel.h"
#include "llnotificationsutil.h"
#include "llstartup.h"
#include "llviewercontrol.h"
#include "llviewerinventory.h"
#include "llviewermessage.h"
#include "llviewerregion.h"
#include "llviewerwindow.h"
#include "llhttpconstants.h"
#include "bufferarray.h"
#include "bufferstream.h"
#include "llcorehttputil.h"

// History (may be apocryphal)
//
// Around V2, an HTTP inventory download mechanism was added
// along with inventory LINK items referencing other inventory
// items.  As part of this, at login, the entire inventory
// structure is downloaded 'in the background' using the
// backgroundFetch()/bulkFetch() methods.  The UDP path can
// still be used and is found in the 'DEPRECATED OLD CODE'
// section.
//
// The old UDP path implemented a throttle that adapted
// itself during running.  The mechanism survived info HTTP
// somewhat but was pinned to poll the HTTP plumbing at
// 0.5S intervals.  The reasons for this particular value
// have been lost.  It's possible to switch between UDP
// and HTTP while this is happening but there may be
// surprises in what happens in that case.
//
// Conversion to llcorehttp reduced the number of connections
// used but batches more data and queues more requests (but
// doesn't due pipelining due to libcurl restrictions).  The
// poll interval above was re-examined and reduced to get
// inventory into the viewer more quickly.
//
// Possible future work:
//
// * Don't download the entire heirarchy in one go (which
//   might have been how V1 worked).  Implications for
//   links (which may not have a valid target) and search
//   which would then be missing data.
//
// * Review the download rate throttling.  Slow then fast?
//   Detect bandwidth usage and speed up when it drops?
//
// * An error on a fetch could be due to one item in the batch.
//   If the batch were broken up, perhaps more of the inventory
//   would download.  (Handwave here, not certain this is an
//   issue in practice.)
//
// * Conversion to AISv3.
//


namespace
{

///----------------------------------------------------------------------------
/// Class <anonymous>::BGItemHttpHandler
///----------------------------------------------------------------------------

//
// Http request handler class for single inventory item requests.
//
// We'll use a handler-per-request pattern here rather than
// a shared handler.  Mainly convenient as this was converted
// from a Responder class model.
//
// Derives from and is identical to the normal FetchItemHttpHandler
// except that:  1) it uses the background request object which is
// updated more slowly than the foreground and 2) keeps a count of
// active requests on the LLInventoryModelBackgroundFetch object
// to indicate outstanding operations are in-flight.
//
class BGItemHttpHandler : public LLInventoryModel::FetchItemHttpHandler
{
    LOG_CLASS(BGItemHttpHandler);

public:
    BGItemHttpHandler(const LLSD & request_sd)
        : LLInventoryModel::FetchItemHttpHandler(request_sd)
        {
            LLInventoryModelBackgroundFetch::instance().incrFetchCount(1);
        }

    virtual ~BGItemHttpHandler()
        {
            LLInventoryModelBackgroundFetch::instance().incrFetchCount(-1);
        }

protected:
    BGItemHttpHandler(const BGItemHttpHandler &);               // Not defined
    void operator=(const BGItemHttpHandler &);                  // Not defined
};


///----------------------------------------------------------------------------
/// Class <anonymous>::BGFolderHttpHandler
///----------------------------------------------------------------------------

// Http request handler class for folders.
//
// Handler for FetchInventoryDescendents2 and FetchLibDescendents2
// caps requests for folders.
//
class BGFolderHttpHandler : public LLCore::HttpHandler
{
    LOG_CLASS(BGFolderHttpHandler);

public:
    BGFolderHttpHandler(const LLSD & request_sd, const uuid_vec_t & recursive_cats)
        : LLCore::HttpHandler(),
          mRequestSD(request_sd),
          mRecursiveCatUUIDs(recursive_cats)
        {
            LLInventoryModelBackgroundFetch::instance().incrFetchCount(1);
        }

    virtual ~BGFolderHttpHandler()
        {
            LLInventoryModelBackgroundFetch::instance().incrFetchCount(-1);
        }

protected:
    BGFolderHttpHandler(const BGFolderHttpHandler &);           // Not defined
    void operator=(const BGFolderHttpHandler &);                // Not defined

public:
    virtual void onCompleted(LLCore::HttpHandle handle, LLCore::HttpResponse * response);

    bool getIsRecursive(const LLUUID & cat_id) const;

private:
    void processData(LLSD & body, LLCore::HttpResponse * response);
    void processFailure(LLCore::HttpStatus status, LLCore::HttpResponse * response);
    void processFailure(const char * const reason, LLCore::HttpResponse * response);

private:
    LLSD mRequestSD;
    const uuid_vec_t mRecursiveCatUUIDs; // hack for storing away which cat fetches are recursive
};


const char * const LOG_INV("Inventory");

} // end of namespace anonymous


///----------------------------------------------------------------------------
/// Class LLInventoryModelBackgroundFetch
///----------------------------------------------------------------------------

LLInventoryModelBackgroundFetch::LLInventoryModelBackgroundFetch():
    mBackgroundFetchActive(false),
    mFolderFetchActive(false),
    mFetchCount(0),
    mLastFetchCount(0),
    mFetchFolderCount(0),
    mAllRecursiveFoldersFetched(false),
    mRecursiveInventoryFetchStarted(false),
    mRecursiveLibraryFetchStarted(false),
    mRecursiveMarketplaceFetchStarted(false),
    mMinTimeBetweenFetches(0.3f)
{}

LLInventoryModelBackgroundFetch::~LLInventoryModelBackgroundFetch()
{
    gIdleCallbacks.deleteFunction(&LLInventoryModelBackgroundFetch::backgroundFetchCB, NULL);
}

bool LLInventoryModelBackgroundFetch::isBulkFetchProcessingComplete() const
{
    return mFetchFolderQueue.empty() && mFetchItemQueue.empty() && mFetchCount <= 0;
}

bool LLInventoryModelBackgroundFetch::isFolderFetchProcessingComplete() const
{
    return mFetchFolderQueue.empty() && mFetchFolderCount <= 0;
}

bool LLInventoryModelBackgroundFetch::libraryFetchStarted() const
{
    return mRecursiveLibraryFetchStarted;
}

bool LLInventoryModelBackgroundFetch::libraryFetchCompleted() const
{
    return libraryFetchStarted() && fetchQueueContainsNoDescendentsOf(gInventory.getLibraryRootFolderID());
}

bool LLInventoryModelBackgroundFetch::libraryFetchInProgress() const
{
    return libraryFetchStarted() && !libraryFetchCompleted();
}

bool LLInventoryModelBackgroundFetch::inventoryFetchStarted() const
{
    return mRecursiveInventoryFetchStarted;
}

bool LLInventoryModelBackgroundFetch::inventoryFetchCompleted() const
{
    return inventoryFetchStarted() && fetchQueueContainsNoDescendentsOf(gInventory.getRootFolderID());
}

bool LLInventoryModelBackgroundFetch::inventoryFetchInProgress() const
{
    return inventoryFetchStarted() && ! inventoryFetchCompleted();
}

bool LLInventoryModelBackgroundFetch::isEverythingFetched() const
{
    return mAllRecursiveFoldersFetched;
}

bool LLInventoryModelBackgroundFetch::folderFetchActive() const
{
    return mFolderFetchActive;
}

void LLInventoryModelBackgroundFetch::addRequestAtFront(const LLUUID & id, bool recursive, bool is_category)
{
    EFetchType recursion_type = recursive ? FT_RECURSIVE : FT_DEFAULT;
    if (is_category)
    {
        mFetchFolderQueue.push_front(FetchQueueInfo(id, recursion_type, is_category));
    }
    else
    {
        mFetchItemQueue.push_front(FetchQueueInfo(id, recursion_type, is_category));
    }
}

void LLInventoryModelBackgroundFetch::addRequestAtBack(const LLUUID & id, bool recursive, bool is_category)
{
    EFetchType recursion_type = recursive ? FT_RECURSIVE : FT_DEFAULT;
    if (is_category)
    {
        mFetchFolderQueue.push_back(FetchQueueInfo(id, recursion_type, is_category));
    }
    else
    {
        mFetchItemQueue.push_back(FetchQueueInfo(id, recursion_type, is_category));
    }
}

void LLInventoryModelBackgroundFetch::start(const LLUUID& id, bool recursive)
{
    LLViewerInventoryCategory * cat(gInventory.getCategory(id));

    if (cat || (id.isNull() && ! isEverythingFetched()))
    {
        // it's a folder, do a bulk fetch
        LL_DEBUGS(LOG_INV) << "Start fetching category: " << id << ", recursive: " << recursive << LL_ENDL;

        mBackgroundFetchActive = true;
        mFolderFetchActive = true;
        EFetchType recursion_type = recursive ? FT_RECURSIVE : FT_DEFAULT;
        if (id.isNull())
        {
            if (! mRecursiveInventoryFetchStarted)
            {
                mRecursiveInventoryFetchStarted |= recursive;
                if (recursive && AISAPI::isAvailable())
                {
                    // Not only root folder can be massive, but
                    // most system folders will be requested independently
                    // so request root folder and content separately
                    mFetchFolderQueue.push_front(FetchQueueInfo(gInventory.getRootFolderID(), FT_FOLDER_AND_CONTENT));
                }
                else
                {
                    mFetchFolderQueue.push_back(FetchQueueInfo(gInventory.getRootFolderID(), recursion_type));
                }
                gIdleCallbacks.addFunction(&LLInventoryModelBackgroundFetch::backgroundFetchCB, NULL);
            }
            if (! mRecursiveLibraryFetchStarted)
            {
                mRecursiveLibraryFetchStarted |= recursive;
                mFetchFolderQueue.push_back(FetchQueueInfo(gInventory.getLibraryRootFolderID(), recursion_type));
                gIdleCallbacks.addFunction(&LLInventoryModelBackgroundFetch::backgroundFetchCB, NULL);
            }
        }
        else if (recursive && cat && cat->getPreferredType() == LLFolderType::FT_MARKETPLACE_LISTINGS)
        {
            if (mFetchFolderQueue.empty() || mFetchFolderQueue.back().mUUID != id)
            {
                if (recursive && AISAPI::isAvailable())
                {
                    // Request marketplace folder and content separately
                    mFetchFolderQueue.push_front(FetchQueueInfo(id, FT_FOLDER_AND_CONTENT));
                }
                else
                {
                    mFetchFolderQueue.push_front(FetchQueueInfo(id, recursion_type));
                }
                gIdleCallbacks.addFunction(&LLInventoryModelBackgroundFetch::backgroundFetchCB, NULL);
                mRecursiveMarketplaceFetchStarted = true;
            }
        }
        else
        {
            if (AISAPI::isAvailable())
            {
                if (mFetchFolderQueue.empty() || mFetchFolderQueue.back().mUUID != id)
                {
                    // On AIS make sure root goes to the top and follow up recursive
                    // fetches, not individual requests
                    mFetchFolderQueue.push_back(FetchQueueInfo(id, recursion_type));
                    gIdleCallbacks.addFunction(&LLInventoryModelBackgroundFetch::backgroundFetchCB, NULL);
                }
            }
            else if (mFetchFolderQueue.empty() || mFetchFolderQueue.front().mUUID != id)
            {
                    // Specific folder requests go to front of queue.
                    mFetchFolderQueue.push_front(FetchQueueInfo(id, recursion_type));
                    gIdleCallbacks.addFunction(&LLInventoryModelBackgroundFetch::backgroundFetchCB, NULL);
            }

            if (id == gInventory.getLibraryRootFolderID())
            {
                mRecursiveLibraryFetchStarted |= recursive;
            }
            if (id == gInventory.getRootFolderID())
            {
                mRecursiveInventoryFetchStarted |= recursive;
            }
        }
    }
    else if (LLViewerInventoryItem * itemp = gInventory.getItem(id))
    {
        if (! itemp->mIsComplete)
        {
            scheduleItemFetch(id);
        }
    }
}

void LLInventoryModelBackgroundFetch::scheduleFolderFetch(const LLUUID& cat_id, bool forced)
{
    if (mFetchFolderQueue.empty() || mFetchFolderQueue.front().mUUID != cat_id)
    {
        mBackgroundFetchActive = true;
        mFolderFetchActive = true;

        if (forced)
        {
            // check if already requested
            if (mForceFetchSet.find(cat_id) == mForceFetchSet.end())
            {
                mForceFetchSet.insert(cat_id);
                mFetchItemQueue.push_front(FetchQueueInfo(cat_id, FT_FORCED));
            }
        }
        else
        {
            // Specific folder requests go to front of queue.
            // version presence acts as dupplicate prevention for normal fetches
            mFetchItemQueue.push_front(FetchQueueInfo(cat_id, FT_DEFAULT));
        }

        gIdleCallbacks.addFunction(&LLInventoryModelBackgroundFetch::backgroundFetchCB, NULL);
    }
}

void LLInventoryModelBackgroundFetch::scheduleItemFetch(const LLUUID& item_id, bool forced)
{
    if (mFetchItemQueue.empty() || mFetchItemQueue.front().mUUID != item_id)
    {
        mBackgroundFetchActive = true;
        if (forced)
        {
            // check if already requested
            if (mForceFetchSet.find(item_id) == mForceFetchSet.end())
            {
                mForceFetchSet.insert(item_id);
                mFetchItemQueue.push_front(FetchQueueInfo(item_id, FT_FORCED, false));
            }
        }
        else
        {
            // 'isFinished' being set acts as dupplicate prevention for normal fetches
            mFetchItemQueue.push_front(FetchQueueInfo(item_id, FT_DEFAULT, false));
        }

        gIdleCallbacks.addFunction(&LLInventoryModelBackgroundFetch::backgroundFetchCB, NULL);
    }
}

void LLInventoryModelBackgroundFetch::fetchFolderAndLinks(const LLUUID& cat_id, nullary_func_t callback)
{
    LLViewerInventoryCategory* cat = gInventory.getCategory(cat_id);
    if (cat)
    {
        // Mark folder (update timer) so that background fetch won't request it
        cat->setFetching(LLViewerInventoryCategory::FETCH_RECURSIVE);
    }
    incrFetchFolderCount(1);
    mExpectedFolderIds.push_back(cat_id);

    // Assume that we have no relevant cache. Fetch folder, and items folder's links point to.
    AISAPI::FetchCategoryLinks(cat_id,
                               [callback, cat_id](const LLUUID& id)
                               {
                                   callback();
                                   if (id.isNull())
                                   {
                                       LL_WARNS() << "Failed to fetch category links " << cat_id << LL_ENDL;
                                   }
                                   LLInventoryModelBackgroundFetch::getInstance()->onAISFolderCalback(cat_id, id, FT_DEFAULT);
                               });

    // start idle loop to track completion
    mBackgroundFetchActive = true;
    mFolderFetchActive = true;
    gIdleCallbacks.addFunction(&LLInventoryModelBackgroundFetch::backgroundFetchCB, NULL);
}

void LLInventoryModelBackgroundFetch::fetchCOF(nullary_func_t callback)
{
    LLUUID cat_id = gInventory.findCategoryUUIDForType(LLFolderType::FT_CURRENT_OUTFIT);
    LLViewerInventoryCategory* cat = gInventory.getCategory(cat_id);
    if (cat)
    {
        // Mark cof (update timer) so that background fetch won't request it
        cat->setFetching(LLViewerInventoryCategory::FETCH_RECURSIVE);
    }
    incrFetchFolderCount(1);
    mExpectedFolderIds.push_back(cat_id);
    // For reliability assume that we have no relevant cache, so
    // fetch cof along with items cof's links point to.
    AISAPI::FetchCOF([callback](const LLUUID& id)
                     {
                         callback();
                         LLUUID cat_id = gInventory.findCategoryUUIDForType(LLFolderType::FT_CURRENT_OUTFIT);
                         LLInventoryModelBackgroundFetch::getInstance()->onAISFolderCalback(cat_id, id, FT_DEFAULT);
                     });

    // start idle loop to track completion
    mBackgroundFetchActive = true;
    mFolderFetchActive = true;
    gIdleCallbacks.addFunction(&LLInventoryModelBackgroundFetch::backgroundFetchCB, NULL);
}

void LLInventoryModelBackgroundFetch::findLostItems()
{
    mBackgroundFetchActive = true;
    mFolderFetchActive = true;
    mFetchFolderQueue.push_back(FetchQueueInfo(LLUUID::null, FT_RECURSIVE));
    gIdleCallbacks.addFunction(&LLInventoryModelBackgroundFetch::backgroundFetchCB, NULL);
}

void LLInventoryModelBackgroundFetch::setAllFoldersFetched()
{
    if (mRecursiveInventoryFetchStarted &&
        mRecursiveLibraryFetchStarted)
    {
        mAllRecursiveFoldersFetched = true;
        //LL_INFOS(LOG_INV) << "All folders fetched, validating" << LL_ENDL;
        //gInventory.validate();
    }

    mFolderFetchActive = false;
    if (isBulkFetchProcessingComplete())
    {
        mBackgroundFetchActive = false;
    }

    // For now only informs about initial fetch being done
    mFoldersFetchedSignal();

    LL_INFOS(LOG_INV) << "Inventory background fetch completed" << LL_ENDL;
}

boost::signals2::connection LLInventoryModelBackgroundFetch::setFetchCompletionCallback(folders_fetched_callback_t cb)
{
    return mFoldersFetchedSignal.connect(cb);
}

void LLInventoryModelBackgroundFetch::backgroundFetchCB(void *)
{
    LLInventoryModelBackgroundFetch::instance().backgroundFetch();
}

void LLInventoryModelBackgroundFetch::backgroundFetch()
{
    if (mBackgroundFetchActive)
    {
        if (AISAPI::isAvailable())
        {
            bulkFetchViaAis();
        }
        else if (gAgent.getRegion() && gAgent.getRegion()->capabilitiesReceived())
        {
            // If we'll be using the capability, we'll be sending batches and the background thing isn't as important.
            bulkFetch();
        }
    }
}

void LLInventoryModelBackgroundFetch::incrFetchCount(S32 fetching)
{
    mFetchCount += fetching;
    if (mFetchCount < 0)
    {
        LL_WARNS_ONCE(LOG_INV) << "Inventory fetch count fell below zero (0)." << LL_ENDL;
        mFetchCount = 0;
    }
}
void LLInventoryModelBackgroundFetch::incrFetchFolderCount(S32 fetching)
{
    incrFetchCount(fetching);
    mFetchFolderCount += fetching;
    if (mFetchCount < 0)
    {
        LL_WARNS_ONCE(LOG_INV) << "Inventory fetch count fell below zero (0)." << LL_ENDL;
        mFetchFolderCount = 0;
    }
}

void ais_simple_item_callback(const LLUUID& inv_id)
{
    LL_DEBUGS(LOG_INV , "AIS3") << "Response for " << inv_id << LL_ENDL;
    LLInventoryModelBackgroundFetch::instance().incrFetchCount(-1);
}

void LLInventoryModelBackgroundFetch::onAISContentCalback(
    const LLUUID& request_id,
    const uuid_vec_t& content_ids,
    const LLUUID& response_id,
    EFetchType fetch_type)
{
    // Don't push_front on failure - there is a chance it was fired from inside bulkFetchViaAis
    incrFetchFolderCount(-1);

    uuid_vec_t::const_iterator folder_iter = content_ids.begin();
    uuid_vec_t::const_iterator folder_end = content_ids.end();
    while (folder_iter != folder_end)
    {
        std::list<LLUUID>::const_iterator found = std::find(mExpectedFolderIds.begin(), mExpectedFolderIds.end(), *folder_iter);
        if (found != mExpectedFolderIds.end())
        {
            mExpectedFolderIds.erase(found);
        }

        LLViewerInventoryCategory* cat(gInventory.getCategory(*folder_iter));
        if (cat)
        {
            cat->setFetching(LLViewerInventoryCategory::FETCH_NONE);
        }
        if (response_id.isNull())
        {
            // Failed to fetch, get it individually
            mFetchFolderQueue.push_back(FetchQueueInfo(*folder_iter, FT_RECURSIVE));
        }
        else
        {
            // push descendant back to verify they are fetched fully (ex: didn't encounter depth limit)
            LLInventoryModel::cat_array_t* categories(NULL);
            LLInventoryModel::item_array_t* items(NULL);
            gInventory.getDirectDescendentsOf(*folder_iter, categories, items);
            if (categories)
            {
                for (LLInventoryModel::cat_array_t::const_iterator it = categories->begin();
                     it != categories->end();
                     ++it)
                {
                    mFetchFolderQueue.push_back(FetchQueueInfo((*it)->getUUID(), FT_RECURSIVE));
                }
            }
        }

        folder_iter++;
    }

    if (!mFetchFolderQueue.empty())
    {
        mBackgroundFetchActive = true;
        mFolderFetchActive = true;
        gIdleCallbacks.addFunction(&LLInventoryModelBackgroundFetch::backgroundFetchCB, NULL);
    }
}
void LLInventoryModelBackgroundFetch::onAISFolderCalback(const LLUUID &request_id, const LLUUID &response_id, EFetchType fetch_type)
{
    // Don't push_front on failure - there is a chance it was fired from inside bulkFetchViaAis
    incrFetchFolderCount(-1);
    std::list<LLUUID>::const_iterator found = std::find(mExpectedFolderIds.begin(), mExpectedFolderIds.end(), request_id);
    if (found != mExpectedFolderIds.end())
    {
        mExpectedFolderIds.erase(found);
    }
    else
    {
        // ais shouldn't respond twice
        llassert(false);
        LL_WARNS() << "Unexpected folder response for " << request_id << LL_ENDL;
    }

    if (request_id.isNull())
    {
        // orhans, no other actions needed
        return;
    }

    LLViewerInventoryCategory::EFetchType new_state = LLViewerInventoryCategory::FETCH_NONE;
    bool request_descendants = false;
    if (response_id.isNull()) // Failure
    {
        LL_DEBUGS(LOG_INV , "AIS3") << "Failure response for folder " << request_id << LL_ENDL;
        if (fetch_type == FT_RECURSIVE)
        {
            // A full recursive request failed.
            // Try requesting folder and nested content separately
            mFetchFolderQueue.push_back(FetchQueueInfo(request_id, FT_FOLDER_AND_CONTENT));
        }
        else if (fetch_type == FT_FOLDER_AND_CONTENT)
        {
            LL_WARNS() << "Failed to download folder: " << request_id << " Requesting known content separately" << LL_ENDL;
            mFetchFolderQueue.push_back(FetchQueueInfo(request_id, FT_CONTENT_RECURSIVE));

            // set folder's version to prevent viewer from trying to request folder indefinetely
            LLViewerInventoryCategory* cat(gInventory.getCategory(request_id));
            if (cat && cat->getVersion() == LLViewerInventoryCategory::VERSION_UNKNOWN)
            {
                cat->setVersion(0);
            }
            // back off for a bit in case something tries to force-request immediately
            new_state = LLViewerInventoryCategory::FETCH_FAILED;
        }
    }
    else
    {
        if (fetch_type == FT_RECURSIVE)
        {
            // Got the folder and content, now verify content
            // Request content even for FT_RECURSIVE in case of changes, failures
            // or if depth limit gets imlemented.
            // This shouldn't redownload folders if they already have version
            request_descendants = true;
            LL_DEBUGS(LOG_INV, "AIS3") << "Got folder " << request_id << ". Requesting content" << LL_ENDL;
        }
        else if (fetch_type == FT_FOLDER_AND_CONTENT)
        {
            // readd folder for content request
            mFetchFolderQueue.push_front(FetchQueueInfo(request_id, FT_CONTENT_RECURSIVE));
        }
        else
        {
            LL_DEBUGS(LOG_INV, "AIS3") << "Got folder " << request_id << "." << LL_ENDL;
        }

    }

    if (request_descendants)
    {
        LLInventoryModel::cat_array_t* categories(NULL);
        LLInventoryModel::item_array_t* items(NULL);
        gInventory.getDirectDescendentsOf(request_id, categories, items);
        if (categories)
        {
            for (LLInventoryModel::cat_array_t::const_iterator it = categories->begin();
                 it != categories->end();
                 ++it)
            {
                mFetchFolderQueue.push_back(FetchQueueInfo((*it)->getUUID(), FT_RECURSIVE));
            }
        }
    }

    if (!mFetchFolderQueue.empty())
    {
        mBackgroundFetchActive = true;
        mFolderFetchActive = true;
        gIdleCallbacks.addFunction(&LLInventoryModelBackgroundFetch::backgroundFetchCB, NULL);
    }

    // done
    LLViewerInventoryCategory * cat(gInventory.getCategory(request_id));
    if (cat)
    {
        cat->setFetching(new_state);
    }
}

static LLTrace::BlockTimerStatHandle FTM_BULK_FETCH("Bulk Fetch");

void LLInventoryModelBackgroundFetch::bulkFetchViaAis()
{
    LL_RECORD_BLOCK_TIME(FTM_BULK_FETCH);
    //Background fetch is called from gIdleCallbacks in a loop until background fetch is stopped.
    if (gDisconnected)
    {
        return;
    }

    static LLCachedControl<U32> ais_pool(gSavedSettings, "PoolSizeAIS", 20);
    // Don't have too many requests at once, AIS throttles
    // Reserve one request for actions outside of fetch (like renames)
    const U32 max_concurrent_fetches = llclamp(ais_pool - 1, 1, 50);

    if (mFetchCount >= max_concurrent_fetches)
    {
        return;
    }

    // Don't loop for too long (in case of large, fully loaded inventory)
    F64 curent_time = LLTimer::getTotalSeconds();
    const F64 max_time = LLStartUp::getStartupState() > STATE_WEARABLES_WAIT
        ? 0.006f // 6 ms
        : 1.f;
    const F64 end_time = curent_time + max_time;
    S32 last_fetch_count = mFetchCount;

    while (!mFetchFolderQueue.empty() && mFetchCount < max_concurrent_fetches && curent_time < end_time)
    {
        const FetchQueueInfo & fetch_info(mFetchFolderQueue.front());
        bulkFetchViaAis(fetch_info);
        mFetchFolderQueue.pop_front();
        curent_time = LLTimer::getTotalSeconds();
    }

    // Ideally we shouldn't fetch items if recursive fetch isn't done,
    // but there is a chance some request will start timeouting and recursive
    // fetch will get stuck on a signle folder, don't block item fetch in such case
    while (!mFetchItemQueue.empty() && mFetchCount < max_concurrent_fetches && curent_time < end_time)
    {
        const FetchQueueInfo& fetch_info(mFetchItemQueue.front());
        bulkFetchViaAis(fetch_info);
        mFetchItemQueue.pop_front();
        curent_time = LLTimer::getTotalSeconds();
    }

    if (last_fetch_count != mFetchCount // if anything was added
        || mLastFetchCount != mFetchCount) // if anything was substracted
    {
        LL_DEBUGS(LOG_INV , "AIS3") << "Total active fetches: " << mLastFetchCount << "->" << last_fetch_count << "->" << mFetchCount
            << ", scheduled folder fetches: " << (S32)mFetchFolderQueue.size()
            << ", scheduled item fetches: " << (S32)mFetchItemQueue.size()
            << LL_ENDL;
        mLastFetchCount = mFetchCount;

        if (!mExpectedFolderIds.empty())
        {
            // A folder seem to be stack fetching on QA account, print oldest folder out
            LL_DEBUGS(LOG_INV , "AIS3") << "Oldest expected folder: ";
            std::list<LLUUID>::const_iterator iter = mExpectedFolderIds.begin();
            LL_CONT << *iter;
            if ((*iter).notNull())
            {
                LLViewerInventoryCategory* cat(gInventory.getCategory(*iter));
                if (cat)
                {
                    LL_CONT << " Folder name: " << cat->getName() << " Parent: " << cat->getParentUUID();
                }
                else
                {
                    LL_CONT << " This folder doesn't exist";
                }
            }
            else
            {
                LL_CONT << " Orphans request";
            }
            LL_CONT << LL_ENDL;
        }
    }

    if (isFolderFetchProcessingComplete() && mFolderFetchActive)
    {
        if (!mRecursiveInventoryFetchStarted || mRecursiveMarketplaceFetchStarted)
        {
            setAllFoldersFetched();
        }
        else
        {
            // Intent is for marketplace request to happen after
            // main inventory is done, unless requested by floater
            mRecursiveMarketplaceFetchStarted = true;
            const LLUUID& marketplacelistings_id = gInventory.findCategoryUUIDForType(LLFolderType::FT_MARKETPLACE_LISTINGS);
            if (marketplacelistings_id.notNull())
            {
                mFetchFolderQueue.push_front(FetchQueueInfo(marketplacelistings_id, FT_FOLDER_AND_CONTENT));
            }
            else
            {
                setAllFoldersFetched();
            }
        }

    }

    if (isBulkFetchProcessingComplete())
    {
        mBackgroundFetchActive = false;
    }
}

void LLInventoryModelBackgroundFetch::bulkFetchViaAis(const FetchQueueInfo& fetch_info)
{
    if (fetch_info.mIsCategory)
    {
        const LLUUID & cat_id(fetch_info.mUUID);
        if (cat_id.isNull())
        {
            incrFetchFolderCount(1);
            mExpectedFolderIds.push_back(cat_id);
            // Lost and found
            // Should it actually be recursive?
            AISAPI::FetchOrphans([](const LLUUID& response_id)
                                 {
                                     LLInventoryModelBackgroundFetch::instance().onAISFolderCalback(LLUUID::null,
                                         response_id,
                                         FT_DEFAULT);
                                 });
        }
        else
        {
            LLViewerInventoryCategory * cat(gInventory.getCategory(cat_id));
            if (cat)
            {
                if (fetch_info.mFetchType == FT_CONTENT_RECURSIVE)
                {
                    // fetch content only, ignore cat itself
                    uuid_vec_t children;
                    LLInventoryModel::cat_array_t* categories(NULL);
                    LLInventoryModel::item_array_t* items(NULL);
                    gInventory.getDirectDescendentsOf(cat_id, categories, items);

                    LLViewerInventoryCategory::EFetchType target_state = LLViewerInventoryCategory::FETCH_RECURSIVE;
                    bool content_done = true;

                    // Top limit is 'as many as you can put into url'
                    static LLCachedControl<S32> ais_batch(gSavedSettings, "BatchSizeAIS3", 20);
                    S32 batch_limit = llclamp(ais_batch(), 1, 40);

                    for (LLInventoryModel::cat_array_t::iterator it = categories->begin();
                         it != categories->end();
                         ++it)
                    {
                        LLViewerInventoryCategory* child_cat = (*it);
                        if (LLViewerInventoryCategory::VERSION_UNKNOWN != child_cat->getVersion()
                            || child_cat->getFetching() >= target_state)
                        {
                            continue;
                        }

                        if (child_cat->getPreferredType() == LLFolderType::FT_MARKETPLACE_LISTINGS)
                        {
                            // special case, marketplace will fetch that as needed
                            continue;
                        }

                        children.push_back(child_cat->getUUID());
                        mExpectedFolderIds.push_back(child_cat->getUUID());
                        child_cat->setFetching(target_state);

                        if (children.size() >= batch_limit)
                        {
                            content_done = false;
                            break;
                        }
                    }

                    if (!children.empty())
                    {
                        // increment before call in case of immediate callback
                        incrFetchFolderCount(1);

                        EFetchType type = fetch_info.mFetchType;
                        LLUUID cat_id = cat->getUUID(); // need a copy for lambda
                        AISAPI::completion_t cb = [cat_id, children, type](const LLUUID& response_id)
                        {
                            LLInventoryModelBackgroundFetch::instance().onAISContentCalback(cat_id, children, response_id, type);
                        };

                        AISAPI::ITEM_TYPE item_type = AISAPI::INVENTORY;
                        if (ALEXANDRIA_LINDEN_ID == cat->getOwnerID())
                        {
                            item_type = AISAPI::LIBRARY;
                        }

                        AISAPI::FetchCategorySubset(cat_id, children, item_type, true, cb, 0);
                    }

                    if (content_done)
                    {
                        // This will have a bit of overlap with onAISContentCalback,
                        // but something else might have dowloaded folders, so verify
                        // every child that is complete has it's children done as well
                        for (LLInventoryModel::cat_array_t::iterator it = categories->begin();
                             it != categories->end();
                             ++it)
                        {
                            LLViewerInventoryCategory* child_cat = (*it);
                            if (LLViewerInventoryCategory::VERSION_UNKNOWN != child_cat->getVersion())
                            {
                                mFetchFolderQueue.push_back(FetchQueueInfo(child_cat->getUUID(), FT_RECURSIVE));
                            }
                        }
                    }
                    else
                    {
                        // send it back to get the rest
                        mFetchFolderQueue.push_back(FetchQueueInfo(cat_id, FT_CONTENT_RECURSIVE));
                    }
                }
                else if (LLViewerInventoryCategory::VERSION_UNKNOWN == cat->getVersion()
                         || fetch_info.mFetchType == FT_FORCED)
                {
                    LLViewerInventoryCategory::EFetchType target_state =
                        fetch_info.mFetchType > FT_CONTENT_RECURSIVE
                        ? LLViewerInventoryCategory::FETCH_RECURSIVE
                        : LLViewerInventoryCategory::FETCH_NORMAL;
                    // start again if we did a non-recursive fetch before
                    // to get all children in a single request
                    if (cat->getFetching() < target_state)
                    {
                        // increment before call in case of immediate callback
                        incrFetchFolderCount(1);
                        cat->setFetching(target_state);
                        mExpectedFolderIds.push_back(cat_id);

                        EFetchType type = fetch_info.mFetchType;
                        LLUUID cat_cb_id = cat_id;
                        AISAPI::completion_t cb = [cat_cb_id, type](const LLUUID& response_id)
                        {
                            LLInventoryModelBackgroundFetch::instance().onAISFolderCalback(cat_cb_id, response_id , type);
                        };

                        AISAPI::ITEM_TYPE item_type = AISAPI::INVENTORY;
                        if (ALEXANDRIA_LINDEN_ID == cat->getOwnerID())
                        {
                            item_type = AISAPI::LIBRARY;
                        }

                        AISAPI::FetchCategoryChildren(cat_id , item_type , type == FT_RECURSIVE , cb, 0);
                    }
                }
                else
                {
                    // Already fetched, check if anything inside needs fetching
                    if (fetch_info.mFetchType == FT_RECURSIVE
                        || fetch_info.mFetchType == FT_FOLDER_AND_CONTENT)
                    {
                        LLInventoryModel::cat_array_t * categories(NULL);
                        LLInventoryModel::item_array_t * items(NULL);
                        gInventory.getDirectDescendentsOf(cat_id, categories, items);
                        for (LLInventoryModel::cat_array_t::const_iterator it = categories->begin();
                            it != categories->end();
                            ++it)
                        {
                            // not push_front to not cause an infinite loop
                            mFetchFolderQueue.push_back(FetchQueueInfo((*it)->getUUID(), FT_RECURSIVE));
                        }
                    }
                }
            } // else try to fetch folder either way?
        }
    }
    else
    {
        LLViewerInventoryItem * itemp(gInventory.getItem(fetch_info.mUUID));

        if (itemp)
        {
            if (!itemp->isFinished() || fetch_info.mFetchType == FT_FORCED)
            {
                mFetchCount++;
                if (itemp->getPermissions().getOwner() == gAgent.getID())
                {
                    AISAPI::FetchItem(fetch_info.mUUID, AISAPI::INVENTORY, ais_simple_item_callback);
                }
                else
                {
                    AISAPI::FetchItem(fetch_info.mUUID, AISAPI::LIBRARY, ais_simple_item_callback);
                }
            }
        }
        else // We don't know it, assume incomplete
        {
            // Assume agent's inventory, library wouldn't have gotten here
            mFetchCount++;
            AISAPI::FetchItem(fetch_info.mUUID, AISAPI::INVENTORY, ais_simple_item_callback);
        }
    }

    if (fetch_info.mFetchType == FT_FORCED)
    {
        mForceFetchSet.erase(fetch_info.mUUID);
    }
}

// Bundle up a bunch of requests to send all at once.
void LLInventoryModelBackgroundFetch::bulkFetch()
{
    LL_RECORD_BLOCK_TIME(FTM_BULK_FETCH);
    //Background fetch is called from gIdleCallbacks in a loop until background fetch is stopped.
    //If there are items in mFetchQueue, we want to check the time since the last bulkFetch was
    //sent.  If it exceeds our retry time, go ahead and fire off another batch.
    LLViewerRegion * region(gAgent.getRegion());
    if (! region || gDisconnected || LLApp::isExiting())
    {
        return;
    }

    // *TODO:  These values could be tweaked at runtime to effect
    // a fast/slow fetch throttle.  Once login is complete and the scene
    // is mostly loaded, we could turn up the throttle and fill missing
    // inventory more quickly.
    static const U32 max_batch_size(10);
    static const S32 max_concurrent_fetches(12);        // Outstanding requests, not connections

    if (mFetchCount)
    {
        // Process completed background HTTP requests
        gInventory.handleResponses(false);
        // Just processed a bunch of items.
        // Note: do we really need notifyObservers() here?
        // OnIdle it will be called anyway due to Add flag for processed item.
        // It seems like in some cases we are updaiting on fail (no flag),
        // but is there anything to update?
        gInventory.notifyObservers();
    }

    if (mFetchCount > max_concurrent_fetches)
    {
        return;
    }

    U32 item_count(0);
    U32 folder_count(0);

    const U32 sort_order(gSavedSettings.getU32(LLInventoryPanel::DEFAULT_SORT_ORDER) & 0x1);

    // *TODO:  Think I'd like to get a shared pointer to this and share it
    // among all the folder requests.
    uuid_vec_t recursive_cats;
    uuid_vec_t all_cats; // dupplicate avoidance

    LLSD folder_request_body;
    LLSD folder_request_body_lib;
    LLSD item_request_body;
    LLSD item_request_body_lib;

    while (! mFetchFolderQueue.empty()
            && (item_count + folder_count) < max_batch_size)
    {
        const FetchQueueInfo & fetch_info(mFetchFolderQueue.front());
        if (fetch_info.mIsCategory)
        {
            const LLUUID & cat_id(fetch_info.mUUID);
            if (cat_id.isNull()) //DEV-17797 Lost and found
            {
                LLSD folder_sd;
                folder_sd["folder_id"]      = LLUUID::null.asString();
                folder_sd["owner_id"]       = gAgent.getID();
                folder_sd["sort_order"]     = LLSD::Integer(sort_order);
                folder_sd["fetch_folders"]  = LLSD::Boolean(false);
                folder_sd["fetch_items"]    = LLSD::Boolean(true);
                folder_request_body["folders"].append(folder_sd);
                folder_count++;
            }
            else
            {
                const LLViewerInventoryCategory * cat(gInventory.getCategory(cat_id));
                if (cat)
                {
                    if (LLViewerInventoryCategory::VERSION_UNKNOWN == cat->getVersion())
                    {
                        if (std::find(all_cats.begin(), all_cats.end(), cat_id) == all_cats.end())
                        {
                            LLSD folder_sd;
                            folder_sd["folder_id"] = cat->getUUID();
                            folder_sd["owner_id"] = cat->getOwnerID();
                            folder_sd["sort_order"] = LLSD::Integer(sort_order);
                            folder_sd["fetch_folders"] = LLSD::Boolean(true); //(LLSD::Boolean)sFullFetchStarted;
                            folder_sd["fetch_items"] = LLSD::Boolean(true);

                            if (ALEXANDRIA_LINDEN_ID == cat->getOwnerID())
                            {
                                folder_request_body_lib["folders"].append(folder_sd);
                            }
                            else
                            {
                                folder_request_body["folders"].append(folder_sd);
                            }
                            folder_count++;
                        }
                    }
                    else
                    {
                        // May already have this folder, but append child folders to list.
                        if (fetch_info.mFetchType >= FT_CONTENT_RECURSIVE)
                        {
                            LLInventoryModel::cat_array_t * categories(NULL);
                            LLInventoryModel::item_array_t * items(NULL);
                            gInventory.getDirectDescendentsOf(cat_id, categories, items);
                            for (LLInventoryModel::cat_array_t::const_iterator it = categories->begin();
                                it != categories->end();
                                ++it)
                            {
                                mFetchFolderQueue.push_back(FetchQueueInfo((*it)->getUUID(), fetch_info.mFetchType));
                            }
                        }
                    }
                }
            }
            if (fetch_info.mFetchType >= FT_CONTENT_RECURSIVE)
            {
                recursive_cats.push_back(cat_id);
            }
            all_cats.push_back(cat_id);
        }

        mFetchFolderQueue.pop_front();
    }


    while (!mFetchItemQueue.empty()
        && (item_count + folder_count) < max_batch_size)
    {
        const FetchQueueInfo & fetch_info(mFetchItemQueue.front());

        LLViewerInventoryItem * itemp(gInventory.getItem(fetch_info.mUUID));

        if (itemp)
        {
            LLSD item_sd;
            item_sd["owner_id"] = itemp->getPermissions().getOwner();
            item_sd["item_id"] = itemp->getUUID();
            if (itemp->getPermissions().getOwner() == gAgent.getID())
            {
                item_request_body.append(item_sd);
            }
            else
            {
                item_request_body_lib.append(item_sd);
            }
            //itemp->fetchFromServer();
            item_count++;
        }

        mFetchItemQueue.pop_front();
    }

    // Issue HTTP POST requests to fetch folders and items

    if (item_count + folder_count > 0)
    {
        if (folder_count)
        {
            if (folder_request_body["folders"].size())
            {
                const std::string url(region->getCapability("FetchInventoryDescendents2"));

                if (! url.empty())
                {
                    LLCore::HttpHandler::ptr_t  handler(new BGFolderHttpHandler(folder_request_body, recursive_cats));
                    gInventory.requestPost(false, url, folder_request_body, handler, "Inventory Folder");
                }
            }

            if (folder_request_body_lib["folders"].size())
            {
                const std::string url(region->getCapability("FetchLibDescendents2"));

                if (! url.empty())
                {
                    LLCore::HttpHandler::ptr_t  handler(new BGFolderHttpHandler(folder_request_body_lib, recursive_cats));
                    gInventory.requestPost(false, url, folder_request_body_lib, handler, "Library Folder");
                }
            }
        } // if (folder_count)

        if (item_count)
        {
            if (item_request_body.size())
            {
                const std::string url(region->getCapability("FetchInventory2"));

                if (! url.empty())
                {
                    LLSD body;
                    body["items"] = item_request_body;
                    LLCore::HttpHandler::ptr_t  handler(new BGItemHttpHandler(body));
                    gInventory.requestPost(false, url, body, handler, "Inventory Item");
                }
            }

            if (item_request_body_lib.size())
            {
                const std::string url(region->getCapability("FetchLib2"));

                if (! url.empty())
                {
                    LLSD body;
                    body["items"] = item_request_body_lib;
                    LLCore::HttpHandler::ptr_t handler(new BGItemHttpHandler(body));
                    gInventory.requestPost(false, url, body, handler, "Library Item");
                }
            }
        } // if (item_count)

        mFetchTimer.reset();
    }
    else if (isBulkFetchProcessingComplete())
    {
        setAllFoldersFetched();
    }
}

bool LLInventoryModelBackgroundFetch::fetchQueueContainsNoDescendentsOf(const LLUUID & cat_id) const
{
    for (fetch_queue_t::const_iterator it = mFetchFolderQueue.begin();
         it != mFetchFolderQueue.end();
         ++it)
    {
        const LLUUID & fetch_id = (*it).mUUID;
        if (gInventory.isObjectDescendentOf(fetch_id, cat_id))
            return false;
    }
    for (fetch_queue_t::const_iterator it = mFetchItemQueue.begin();
        it != mFetchItemQueue.end();
        ++it)
    {
        const LLUUID & fetch_id = (*it).mUUID;
        if (gInventory.isObjectDescendentOf(fetch_id, cat_id))
            return false;
    }
    return true;
}


namespace
{

///----------------------------------------------------------------------------
/// Class <anonymous>::BGFolderHttpHandler
///----------------------------------------------------------------------------

void BGFolderHttpHandler::onCompleted(LLCore::HttpHandle handle, LLCore::HttpResponse * response)
{
    do      // Single-pass do-while used for common exit handling
    {
        LLCore::HttpStatus status(response->getStatus());
        // status = LLCore::HttpStatus(404);                // Dev tool to force error handling
        if (! status)
        {
            processFailure(status, response);
            break;          // Goto common exit
        }

        // Response body should be present.
        LLCore::BufferArray * body(response->getBody());
        // body = NULL;                                 // Dev tool to force error handling
        if (! body || ! body->size())
        {
            LL_WARNS(LOG_INV) << "Missing data in inventory folder query." << LL_ENDL;
            processFailure("HTTP response missing expected body", response);
            break;          // Goto common exit
        }

        // Could test 'Content-Type' header but probably unreliable.

        // Convert response to LLSD
        // body->write(0, "Garbage Response", 16);      // Dev tool to force error handling
        LLSD body_llsd;
        if (! LLCoreHttpUtil::responseToLLSD(response, true, body_llsd))
        {
            // INFOS-level logging will occur on the parsed failure
            processFailure("HTTP response contained malformed LLSD", response);
            break;          // goto common exit
        }

        // Expect top-level structure to be a map
        // body_llsd = LLSD::emptyArray();              // Dev tool to force error handling
        if (! body_llsd.isMap())
        {
            processFailure("LLSD response not a map", response);
            break;          // goto common exit
        }

        // Check for 200-with-error failures
        //
        // See comments in llinventorymodel.cpp about this mode of error.
        //
        // body_llsd["error"] = LLSD::emptyMap();       // Dev tool to force error handling
        // body_llsd["error"]["identifier"] = "Development";
        // body_llsd["error"]["message"] = "You left development code in the viewer";
        if (body_llsd.has("error"))
        {
            processFailure("Inventory application error (200-with-error)", response);
            break;          // goto common exit
        }

        // Okay, process data if possible
        processData(body_llsd, response);
    }
    while (false);
}


void BGFolderHttpHandler::processData(LLSD & content, LLCore::HttpResponse * response)
{
    LLInventoryModelBackgroundFetch * fetcher(LLInventoryModelBackgroundFetch::getInstance());

    // API V2 and earlier should probably be testing for "error" map
    // in response as an application-level error.

    // Instead, we assume success and attempt to extract information.
    if (content.has("folders"))
    {
        LLSD folders(content["folders"]);

        for (LLSD::array_const_iterator folder_it = folders.beginArray();
            folder_it != folders.endArray();
            ++folder_it)
        {
            LLSD folder_sd(*folder_it);

            //LLUUID agent_id = folder_sd["agent_id"];

            //if(agent_id != gAgent.getID())    //This should never happen.
            //{
            //  LL_WARNS(LOG_INV) << "Got a UpdateInventoryItem for the wrong agent."
            //          << LL_ENDL;
            //  break;
            //}

            LLUUID parent_id(folder_sd["folder_id"].asUUID());
            LLUUID owner_id(folder_sd["owner_id"].asUUID());
            S32    version(folder_sd["version"].asInteger());
            S32    descendents(folder_sd["descendents"].asInteger());
            LLPointer<LLViewerInventoryCategory> tcategory = new LLViewerInventoryCategory(owner_id);

            if (parent_id.isNull())
            {
                LLSD items(folder_sd["items"]);
                LLPointer<LLViewerInventoryItem> titem = new LLViewerInventoryItem;

                for (LLSD::array_const_iterator item_it = items.beginArray();
                    item_it != items.endArray();
                    ++item_it)
                {
                    const LLUUID lost_uuid(gInventory.findCategoryUUIDForType(LLFolderType::FT_LOST_AND_FOUND));

                    if (lost_uuid.notNull())
                    {
                        LLSD item(*item_it);

                        titem->unpackMessage(item);

                        LLInventoryModel::update_list_t update;
                        LLInventoryModel::LLCategoryUpdate new_folder(lost_uuid, 1);
                        update.push_back(new_folder);
                        gInventory.accountForUpdate(update);

                        titem->setParent(lost_uuid);
                        titem->updateParentOnServer(false);
                        gInventory.updateItem(titem);
                    }
                }
            }

            LLViewerInventoryCategory * pcat(gInventory.getCategory(parent_id));
            if (! pcat)
            {
                continue;
            }

            LLSD categories(folder_sd["categories"]);
            for (LLSD::array_const_iterator category_it = categories.beginArray();
                category_it != categories.endArray();
                ++category_it)
            {
                LLSD category(*category_it);
                tcategory->fromLLSD(category);

                const bool recursive(getIsRecursive(tcategory->getUUID()));
                if (recursive)
                {
                    fetcher->addRequestAtBack(tcategory->getUUID(), recursive, true);
                }
                else if (! gInventory.isCategoryComplete(tcategory->getUUID()))
                {
                    gInventory.updateCategory(tcategory);
                }
            }

            LLSD items(folder_sd["items"]);
            LLPointer<LLViewerInventoryItem> titem = new LLViewerInventoryItem;
            for (LLSD::array_const_iterator item_it = items.beginArray();
                 item_it != items.endArray();
                 ++item_it)
            {
                LLSD item(*item_it);
                titem->unpackMessage(item);

                gInventory.updateItem(titem);
            }

            // Set version and descendentcount according to message.
            LLViewerInventoryCategory * cat(gInventory.getCategory(parent_id));
            if (cat)
            {
                cat->setVersion(version);
                cat->setDescendentCount(descendents);
                cat->determineFolderType();
            }
        }
    }

    if (content.has("bad_folders"))
    {
        LLSD bad_folders(content["bad_folders"]);
        for (LLSD::array_const_iterator folder_it = bad_folders.beginArray();
             folder_it != bad_folders.endArray();
             ++folder_it)
        {
            // *TODO: Stop copying data [ed:  this isn't copying data]
            LLSD folder_sd(*folder_it);

            // These folders failed on the dataserver.  We probably don't want to retry them.
            LL_WARNS(LOG_INV) << "Folder " << folder_sd["folder_id"].asString()
                              << "Error: " << folder_sd["error"].asString() << LL_ENDL;
        }
    }

    if (fetcher->isBulkFetchProcessingComplete())
    {
        fetcher->setAllFoldersFetched();
    }
}


void BGFolderHttpHandler::processFailure(LLCore::HttpStatus status, LLCore::HttpResponse * response)
{
    const std::string & ct(response->getContentType());
    LL_WARNS(LOG_INV) << "Inventory folder fetch failure\n"
                      << "[Status: " << status.toTerseString() << "]\n"
                      << "[Reason: " << status.toString() << "]\n"
                      << "[Content-type: " << ct << "]\n"
                      << "[Content (abridged): "
                      << LLCoreHttpUtil::responseToString(response) << "]" << LL_ENDL;

    // Could use a 404 test here to try to detect revoked caps...

    if(status == LLCore::HttpStatus(HTTP_FORBIDDEN))
    {
        // Too large, split into two if possible
        if (gDisconnected || LLApp::isExiting())
        {
            return;
        }

        const std::string url(gAgent.getRegionCapability("FetchInventoryDescendents2"));
        if (url.empty())
        {
            LL_WARNS(LOG_INV) << "Failed to get AIS2 cap" << LL_ENDL;
            return;
        }

        S32 size = mRequestSD["folders"].size();

        if (size > 1)
        {
            // Can split, assume that this isn't the library
            LLSD folders;
            uuid_vec_t recursive_cats;
            LLSD::array_iterator iter = mRequestSD["folders"].beginArray();
            LLSD::array_iterator end = mRequestSD["folders"].endArray();
            while (iter != end)
            {
                folders.append(*iter);
                LLUUID folder_id = iter->get("folder_id").asUUID();
                if (std::find(mRecursiveCatUUIDs.begin(), mRecursiveCatUUIDs.end(), folder_id) != mRecursiveCatUUIDs.end())
                {
                    recursive_cats.push_back(folder_id);
                }
                if (folders.size() == (S32)(size / 2))
                {
                    LLSD request_body;
                    request_body["folders"] = folders;
                    LLCore::HttpHandler::ptr_t  handler(new BGFolderHttpHandler(request_body, recursive_cats));
                    gInventory.requestPost(false, url, request_body, handler, "Inventory Folder");
                    recursive_cats.clear();
                    folders.clear();
                }
                iter++;
            }

            LLSD request_body;
            request_body["folders"] = folders;
            LLCore::HttpHandler::ptr_t  handler(new BGFolderHttpHandler(request_body, recursive_cats));
            gInventory.requestPost(false, url, request_body, handler, "Inventory Folder");
            return;
        }
        else
        {
            // Can't split
            LLNotificationsUtil::add("InventoryLimitReachedAIS");
        }
    }
<<<<<<< HEAD
	
	// This was originally the request retry logic for the inventory
	// request which tested on HTTP_INTERNAL_ERROR status.  This
	// retry logic was unbounded and lacked discrimination as to the
	// cause of the retry.  The new http library should be doing
	// adquately on retries but I want to keep the structure of a
	// retry for reference.
	LLInventoryModelBackgroundFetch *fetcher = LLInventoryModelBackgroundFetch::getInstance();
	if (false)
	{
		// timed out or curl failure
		for (LLSD::array_const_iterator folder_it = mRequestSD["folders"].beginArray();
			 folder_it != mRequestSD["folders"].endArray();
			 ++folder_it)
		{
			LLSD folder_sd(*folder_it);
			LLUUID folder_id(folder_sd["folder_id"].asUUID());
			const bool recursive = getIsRecursive(folder_id);
			fetcher->addRequestAtFront(folder_id, recursive, true);
		}
	}
	else
	{
		if (fetcher->isBulkFetchProcessingComplete())
		{
			fetcher->setAllFoldersFetched();
		}
	}
=======

    // This was originally the request retry logic for the inventory
    // request which tested on HTTP_INTERNAL_ERROR status.  This
    // retry logic was unbounded and lacked discrimination as to the
    // cause of the retry.  The new http library should be doing
    // adquately on retries but I want to keep the structure of a
    // retry for reference.
    LLInventoryModelBackgroundFetch *fetcher = LLInventoryModelBackgroundFetch::getInstance();
    if (false)
    {
        // timed out or curl failure
        for (LLSD::array_const_iterator folder_it = mRequestSD["folders"].beginArray();
             folder_it != mRequestSD["folders"].endArray();
             ++folder_it)
        {
            LLSD folder_sd(*folder_it);
            LLUUID folder_id(folder_sd["folder_id"].asUUID());
            const BOOL recursive = getIsRecursive(folder_id);
            fetcher->addRequestAtFront(folder_id, recursive, true);
        }
    }
    else
    {
        if (fetcher->isBulkFetchProcessingComplete())
        {
            fetcher->setAllFoldersFetched();
        }
    }
>>>>>>> e7eced3c
}


void BGFolderHttpHandler::processFailure(const char * const reason, LLCore::HttpResponse * response)
{
<<<<<<< HEAD
	LL_WARNS(LOG_INV) << "Inventory folder fetch failure\n"
					  << "[Status: internal error]\n"
					  << "[Reason: " << reason << "]\n"
					  << "[Content (abridged): "
					  << LLCoreHttpUtil::responseToString(response) << "]" << LL_ENDL;

	// Reverse of previous processFailure() method, this is invoked
	// when response structure is found to be invalid.  Original
	// always re-issued the request (without limit).  This does
	// the same but be aware that this may be a source of problems.
	// Philosophy is that inventory folders are so essential to
	// operation that this is a reasonable action.
	LLInventoryModelBackgroundFetch *fetcher = LLInventoryModelBackgroundFetch::getInstance();
	if (true)
	{
		for (LLSD::array_const_iterator folder_it = mRequestSD["folders"].beginArray();
			 folder_it != mRequestSD["folders"].endArray();
			 ++folder_it)
		{
			LLSD folder_sd(*folder_it);
			LLUUID folder_id(folder_sd["folder_id"].asUUID());
			const bool recursive = getIsRecursive(folder_id);
			fetcher->addRequestAtFront(folder_id, recursive, true);
		}
	}
	else
	{
		if (fetcher->isBulkFetchProcessingComplete())
		{
			fetcher->setAllFoldersFetched();
		}
	}
=======
    LL_WARNS(LOG_INV) << "Inventory folder fetch failure\n"
                      << "[Status: internal error]\n"
                      << "[Reason: " << reason << "]\n"
                      << "[Content (abridged): "
                      << LLCoreHttpUtil::responseToString(response) << "]" << LL_ENDL;

    // Reverse of previous processFailure() method, this is invoked
    // when response structure is found to be invalid.  Original
    // always re-issued the request (without limit).  This does
    // the same but be aware that this may be a source of problems.
    // Philosophy is that inventory folders are so essential to
    // operation that this is a reasonable action.
    LLInventoryModelBackgroundFetch *fetcher = LLInventoryModelBackgroundFetch::getInstance();
    if (true)
    {
        for (LLSD::array_const_iterator folder_it = mRequestSD["folders"].beginArray();
             folder_it != mRequestSD["folders"].endArray();
             ++folder_it)
        {
            LLSD folder_sd(*folder_it);
            LLUUID folder_id(folder_sd["folder_id"].asUUID());
            const BOOL recursive = getIsRecursive(folder_id);
            fetcher->addRequestAtFront(folder_id, recursive, true);
        }
    }
    else
    {
        if (fetcher->isBulkFetchProcessingComplete())
        {
            fetcher->setAllFoldersFetched();
        }
    }
>>>>>>> e7eced3c
}


bool BGFolderHttpHandler::getIsRecursive(const LLUUID & cat_id) const
{
    return std::find(mRecursiveCatUUIDs.begin(), mRecursiveCatUUIDs.end(), cat_id) != mRecursiveCatUUIDs.end();
}

///----------------------------------------------------------------------------
/// Class <anonymous>::BGItemHttpHandler
///----------------------------------------------------------------------------

// Nothing to implement here.  All ctor/dtor changes.

} // end namespace anonymous<|MERGE_RESOLUTION|>--- conflicted
+++ resolved
@@ -1537,36 +1537,6 @@
             LLNotificationsUtil::add("InventoryLimitReachedAIS");
         }
     }
-<<<<<<< HEAD
-	
-	// This was originally the request retry logic for the inventory
-	// request which tested on HTTP_INTERNAL_ERROR status.  This
-	// retry logic was unbounded and lacked discrimination as to the
-	// cause of the retry.  The new http library should be doing
-	// adquately on retries but I want to keep the structure of a
-	// retry for reference.
-	LLInventoryModelBackgroundFetch *fetcher = LLInventoryModelBackgroundFetch::getInstance();
-	if (false)
-	{
-		// timed out or curl failure
-		for (LLSD::array_const_iterator folder_it = mRequestSD["folders"].beginArray();
-			 folder_it != mRequestSD["folders"].endArray();
-			 ++folder_it)
-		{
-			LLSD folder_sd(*folder_it);
-			LLUUID folder_id(folder_sd["folder_id"].asUUID());
-			const bool recursive = getIsRecursive(folder_id);
-			fetcher->addRequestAtFront(folder_id, recursive, true);
-		}
-	}
-	else
-	{
-		if (fetcher->isBulkFetchProcessingComplete())
-		{
-			fetcher->setAllFoldersFetched();
-		}
-	}
-=======
 
     // This was originally the request retry logic for the inventory
     // request which tested on HTTP_INTERNAL_ERROR status.  This
@@ -1584,7 +1554,7 @@
         {
             LLSD folder_sd(*folder_it);
             LLUUID folder_id(folder_sd["folder_id"].asUUID());
-            const BOOL recursive = getIsRecursive(folder_id);
+            const bool recursive = getIsRecursive(folder_id);
             fetcher->addRequestAtFront(folder_id, recursive, true);
         }
     }
@@ -1595,46 +1565,11 @@
             fetcher->setAllFoldersFetched();
         }
     }
->>>>>>> e7eced3c
 }
 
 
 void BGFolderHttpHandler::processFailure(const char * const reason, LLCore::HttpResponse * response)
 {
-<<<<<<< HEAD
-	LL_WARNS(LOG_INV) << "Inventory folder fetch failure\n"
-					  << "[Status: internal error]\n"
-					  << "[Reason: " << reason << "]\n"
-					  << "[Content (abridged): "
-					  << LLCoreHttpUtil::responseToString(response) << "]" << LL_ENDL;
-
-	// Reverse of previous processFailure() method, this is invoked
-	// when response structure is found to be invalid.  Original
-	// always re-issued the request (without limit).  This does
-	// the same but be aware that this may be a source of problems.
-	// Philosophy is that inventory folders are so essential to
-	// operation that this is a reasonable action.
-	LLInventoryModelBackgroundFetch *fetcher = LLInventoryModelBackgroundFetch::getInstance();
-	if (true)
-	{
-		for (LLSD::array_const_iterator folder_it = mRequestSD["folders"].beginArray();
-			 folder_it != mRequestSD["folders"].endArray();
-			 ++folder_it)
-		{
-			LLSD folder_sd(*folder_it);
-			LLUUID folder_id(folder_sd["folder_id"].asUUID());
-			const bool recursive = getIsRecursive(folder_id);
-			fetcher->addRequestAtFront(folder_id, recursive, true);
-		}
-	}
-	else
-	{
-		if (fetcher->isBulkFetchProcessingComplete())
-		{
-			fetcher->setAllFoldersFetched();
-		}
-	}
-=======
     LL_WARNS(LOG_INV) << "Inventory folder fetch failure\n"
                       << "[Status: internal error]\n"
                       << "[Reason: " << reason << "]\n"
@@ -1656,7 +1591,7 @@
         {
             LLSD folder_sd(*folder_it);
             LLUUID folder_id(folder_sd["folder_id"].asUUID());
-            const BOOL recursive = getIsRecursive(folder_id);
+            const bool recursive = getIsRecursive(folder_id);
             fetcher->addRequestAtFront(folder_id, recursive, true);
         }
     }
@@ -1667,7 +1602,6 @@
             fetcher->setAllFoldersFetched();
         }
     }
->>>>>>> e7eced3c
 }
 
 
