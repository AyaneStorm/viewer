--- conflicted
+++ resolved
@@ -1,191 +1,163 @@
-/**
- * @file lldrawpoolbump.h
- * @brief LLDrawPoolBump class definition
- *
- * $LicenseInfo:firstyear=2003&license=viewerlgpl$
- * Second Life Viewer Source Code
- * Copyright (C) 2010, Linden Research, Inc.
- *
- * This library is free software; you can redistribute it and/or
- * modify it under the terms of the GNU Lesser General Public
- * License as published by the Free Software Foundation;
- * version 2.1 of the License only.
- *
- * This library is distributed in the hope that it will be useful,
- * but WITHOUT ANY WARRANTY; without even the implied warranty of
- * MERCHANTABILITY or FITNESS FOR A PARTICULAR PURPOSE.  See the GNU
- * Lesser General Public License for more details.
- *
- * You should have received a copy of the GNU Lesser General Public
- * License along with this library; if not, write to the Free Software
- * Foundation, Inc., 51 Franklin Street, Fifth Floor, Boston, MA  02110-1301  USA
- *
- * Linden Research, Inc., 945 Battery Street, San Francisco, CA  94111  USA
- * $/LicenseInfo$
- */
-
-#ifndef LL_LLDRAWPOOLBUMP_H
-#define LL_LLDRAWPOOLBUMP_H
-
-#include "lldrawpool.h"
-#include "llstring.h"
-#include "lltextureentry.h"
-#include "lluuid.h"
-
-#include <unordered_map>
-
-class LLImageRaw;
-class LLSpatialGroup;
-class LLDrawInfo;
-class LLGLSLShader;
-class LLViewerFetchedTexture;
-
-class LLDrawPoolBump : public LLRenderPass
-{
-protected :
-<<<<<<< HEAD
-	LLDrawPoolBump(const U32 type):LLRenderPass(type) { mShiny = false; }
-public:
-	static U32 sVertexMask;
-	bool mShiny;
-	
-	virtual U32 getVertexDataMask() override { return sVertexMask; }
-=======
-    LLDrawPoolBump(const U32 type):LLRenderPass(type) { mShiny = FALSE; }
-public:
-    static U32 sVertexMask;
-    BOOL mShiny;
-
-    virtual U32 getVertexDataMask() override { return sVertexMask; }
->>>>>>> e1623bb2
-
-    LLDrawPoolBump();
-
-    /*virtual*/ void prerender() override;
-
-    void pushBumpBatches(U32 type);
-    void renderGroup(LLSpatialGroup* group, U32 type, bool texture) override;
-
-    S32 numBumpPasses();
-
-    void beginFullbrightShiny();
-    void renderFullbrightShiny();
-    void endFullbrightShiny();
-
-    void beginBump();
-    void renderBump(U32 pass = LLRenderPass::PASS_BUMP);
-    void endBump(U32 pass = LLRenderPass::PASS_BUMP);
-
-    static void bindCubeMap(LLGLSLShader* shader, S32 shader_level, S32& diffuse_channel, S32& cube_channel);
-    static void unbindCubeMap(LLGLSLShader* shader, S32 shader_level, S32& diffuse_channel, S32& cube_channel);
-
-    virtual S32 getNumDeferredPasses() override;
-    /*virtual*/ void renderDeferred(S32 pass) override;
-
-    virtual S32 getNumPostDeferredPasses() override { return 1; }
-    /*virtual*/ void renderPostDeferred(S32 pass) override;
-
-<<<<<<< HEAD
-	static bool bindBumpMap(LLDrawInfo& params, S32 channel = -2);
-	static bool bindBumpMap(LLFace* face, S32 channel = -2);
-
-private:
-	static bool bindBumpMap(U8 bump_code, LLViewerTexture* tex, S32 channel);
-=======
-    static BOOL bindBumpMap(LLDrawInfo& params, S32 channel = -2);
-    static BOOL bindBumpMap(LLFace* face, S32 channel = -2);
-
-private:
-    static BOOL bindBumpMap(U8 bump_code, LLViewerTexture* tex, S32 channel);
->>>>>>> e1623bb2
-    bool mRigged = false; // if true, doing a rigged pass
-
-};
-
-enum EBumpEffect
-{
-    BE_NO_BUMP = 0,
-    BE_BRIGHTNESS = 1,
-    BE_DARKNESS = 2,
-    BE_STANDARD_0 = 3,  // Standard must always be the last one
-    BE_COUNT = 4
-};
-
-////////////////////////////////////////////////////////////////
-// List of standard bumpmaps that are specificed by LLTextureEntry::mBump's lower bits
-
-class LLStandardBumpmap
-{
-public:
-    LLStandardBumpmap() : mLabel() {}
-    LLStandardBumpmap( const std::string& label ) : mLabel(label) {}
-
-    std::string mLabel;
-    LLPointer<LLViewerFetchedTexture> mImage;
-
-    static  U32 sStandardBumpmapCount;  // Number of valid values in gStandardBumpmapList[]
-
-    static void clear();
-    static void addstandard();
-
-    static void shutdown();
-    static void restoreGL();
-    static void destroyGL();
-};
-
-extern LLStandardBumpmap gStandardBumpmapList[TEM_BUMPMAP_COUNT];
-
-////////////////////////////////////////////////////////////////
-// List of one-component bump-maps created from other texures.
-
-struct LLBumpImageEntry;
-
-class LLBumpImageList
-{
-public:
-    LLBumpImageList() {}
-    ~LLBumpImageList();
-
-    void        init();
-    void        shutdown();
-    void            clear();
-    void        destroyGL();
-    void        restoreGL();
-    void        updateImages();
-
-
-    LLViewerTexture*    getBrightnessDarknessImage(LLViewerFetchedTexture* src_image, U8 bump_code);
-    void        addTextureStats(U8 bump, const LLUUID& base_image_id, F32 virtual_size);
-
-<<<<<<< HEAD
-	static void onSourceBrightnessLoaded( bool success, LLViewerFetchedTexture *src_vi, LLImageRaw* src, LLImageRaw* aux_src, S32 discard_level, bool final, void* userdata );
-	static void onSourceDarknessLoaded( bool success, LLViewerFetchedTexture *src_vi, LLImageRaw* src, LLImageRaw* aux_src, S32 discard_level, bool final, void* userdata );
-	static void onSourceStandardLoaded( bool success, LLViewerFetchedTexture *src_vi, LLImageRaw* src, LLImageRaw* aux_src, S32 discard_level, bool final, void* userdata );
-	static void generateNormalMapFromAlpha(LLImageRaw* src, LLImageRaw* nrm_image);
-
-
-private:
-	static void onSourceLoaded( bool success, LLViewerTexture *src_vi, LLImageRaw* src, LLUUID& source_asset_id, EBumpEffect bump );
-=======
-    static void onSourceBrightnessLoaded( BOOL success, LLViewerFetchedTexture *src_vi, LLImageRaw* src, LLImageRaw* aux_src, S32 discard_level, BOOL final, void* userdata );
-    static void onSourceDarknessLoaded( BOOL success, LLViewerFetchedTexture *src_vi, LLImageRaw* src, LLImageRaw* aux_src, S32 discard_level, BOOL final, void* userdata );
-    static void onSourceStandardLoaded( BOOL success, LLViewerFetchedTexture *src_vi, LLImageRaw* src, LLImageRaw* aux_src, S32 discard_level, BOOL final, void* userdata );
-    static void generateNormalMapFromAlpha(LLImageRaw* src, LLImageRaw* nrm_image);
-
-
-private:
-    static void onSourceLoaded( BOOL success, LLViewerTexture *src_vi, LLImageRaw* src, LLUUID& source_asset_id, EBumpEffect bump );
->>>>>>> e1623bb2
-
-private:
-    typedef std::unordered_map<LLUUID, LLPointer<LLViewerTexture> > bump_image_map_t;
-    bump_image_map_t mBrightnessEntries;
-    bump_image_map_t mDarknessEntries;
-    static LL::WorkQueue::weak_t sMainQueue;
-    static LL::WorkQueue::weak_t sTexUpdateQueue;
-    static LLRenderTarget sRenderTarget;
-};
-
-extern LLBumpImageList gBumpImageList;
-
-#endif // LL_LLDRAWPOOLBUMP_H+/**
+ * @file lldrawpoolbump.h
+ * @brief LLDrawPoolBump class definition
+ *
+ * $LicenseInfo:firstyear=2003&license=viewerlgpl$
+ * Second Life Viewer Source Code
+ * Copyright (C) 2010, Linden Research, Inc.
+ *
+ * This library is free software; you can redistribute it and/or
+ * modify it under the terms of the GNU Lesser General Public
+ * License as published by the Free Software Foundation;
+ * version 2.1 of the License only.
+ *
+ * This library is distributed in the hope that it will be useful,
+ * but WITHOUT ANY WARRANTY; without even the implied warranty of
+ * MERCHANTABILITY or FITNESS FOR A PARTICULAR PURPOSE.  See the GNU
+ * Lesser General Public License for more details.
+ *
+ * You should have received a copy of the GNU Lesser General Public
+ * License along with this library; if not, write to the Free Software
+ * Foundation, Inc., 51 Franklin Street, Fifth Floor, Boston, MA  02110-1301  USA
+ *
+ * Linden Research, Inc., 945 Battery Street, San Francisco, CA  94111  USA
+ * $/LicenseInfo$
+ */
+
+#ifndef LL_LLDRAWPOOLBUMP_H
+#define LL_LLDRAWPOOLBUMP_H
+
+#include "lldrawpool.h"
+#include "llstring.h"
+#include "lltextureentry.h"
+#include "lluuid.h"
+
+#include <unordered_map>
+
+class LLImageRaw;
+class LLSpatialGroup;
+class LLDrawInfo;
+class LLGLSLShader;
+class LLViewerFetchedTexture;
+
+class LLDrawPoolBump : public LLRenderPass
+{
+protected :
+    LLDrawPoolBump(const U32 type):LLRenderPass(type) { mShiny = false; }
+public:
+    static U32 sVertexMask;
+    bool mShiny;
+
+    virtual U32 getVertexDataMask() override { return sVertexMask; }
+
+    LLDrawPoolBump();
+
+    /*virtual*/ void prerender() override;
+
+    void pushBumpBatches(U32 type);
+    void renderGroup(LLSpatialGroup* group, U32 type, bool texture) override;
+
+    S32 numBumpPasses();
+
+    void beginFullbrightShiny();
+    void renderFullbrightShiny();
+    void endFullbrightShiny();
+
+    void beginBump();
+    void renderBump(U32 pass = LLRenderPass::PASS_BUMP);
+    void endBump(U32 pass = LLRenderPass::PASS_BUMP);
+
+    static void bindCubeMap(LLGLSLShader* shader, S32 shader_level, S32& diffuse_channel, S32& cube_channel);
+    static void unbindCubeMap(LLGLSLShader* shader, S32 shader_level, S32& diffuse_channel, S32& cube_channel);
+
+    virtual S32 getNumDeferredPasses() override;
+    /*virtual*/ void renderDeferred(S32 pass) override;
+
+    virtual S32 getNumPostDeferredPasses() override { return 1; }
+    /*virtual*/ void renderPostDeferred(S32 pass) override;
+
+    static bool bindBumpMap(LLDrawInfo& params, S32 channel = -2);
+    static bool bindBumpMap(LLFace* face, S32 channel = -2);
+
+private:
+    static bool bindBumpMap(U8 bump_code, LLViewerTexture* tex, S32 channel);
+    bool mRigged = false; // if true, doing a rigged pass
+
+};
+
+enum EBumpEffect
+{
+    BE_NO_BUMP = 0,
+    BE_BRIGHTNESS = 1,
+    BE_DARKNESS = 2,
+    BE_STANDARD_0 = 3,  // Standard must always be the last one
+    BE_COUNT = 4
+};
+
+////////////////////////////////////////////////////////////////
+// List of standard bumpmaps that are specificed by LLTextureEntry::mBump's lower bits
+
+class LLStandardBumpmap
+{
+public:
+    LLStandardBumpmap() : mLabel() {}
+    LLStandardBumpmap( const std::string& label ) : mLabel(label) {}
+
+    std::string mLabel;
+    LLPointer<LLViewerFetchedTexture> mImage;
+
+    static  U32 sStandardBumpmapCount;  // Number of valid values in gStandardBumpmapList[]
+
+    static void clear();
+    static void addstandard();
+
+    static void shutdown();
+    static void restoreGL();
+    static void destroyGL();
+};
+
+extern LLStandardBumpmap gStandardBumpmapList[TEM_BUMPMAP_COUNT];
+
+////////////////////////////////////////////////////////////////
+// List of one-component bump-maps created from other texures.
+
+struct LLBumpImageEntry;
+
+class LLBumpImageList
+{
+public:
+    LLBumpImageList() {}
+    ~LLBumpImageList();
+
+    void        init();
+    void        shutdown();
+    void            clear();
+    void        destroyGL();
+    void        restoreGL();
+    void        updateImages();
+
+
+    LLViewerTexture*    getBrightnessDarknessImage(LLViewerFetchedTexture* src_image, U8 bump_code);
+    void        addTextureStats(U8 bump, const LLUUID& base_image_id, F32 virtual_size);
+
+    static void onSourceBrightnessLoaded( bool success, LLViewerFetchedTexture *src_vi, LLImageRaw* src, LLImageRaw* aux_src, S32 discard_level, bool final, void* userdata );
+    static void onSourceDarknessLoaded( bool success, LLViewerFetchedTexture *src_vi, LLImageRaw* src, LLImageRaw* aux_src, S32 discard_level, bool final, void* userdata );
+    static void onSourceStandardLoaded( bool success, LLViewerFetchedTexture *src_vi, LLImageRaw* src, LLImageRaw* aux_src, S32 discard_level, bool final, void* userdata );
+    static void generateNormalMapFromAlpha(LLImageRaw* src, LLImageRaw* nrm_image);
+
+
+private:
+    static void onSourceLoaded( bool success, LLViewerTexture *src_vi, LLImageRaw* src, LLUUID& source_asset_id, EBumpEffect bump );
+
+private:
+    typedef std::unordered_map<LLUUID, LLPointer<LLViewerTexture> > bump_image_map_t;
+    bump_image_map_t mBrightnessEntries;
+    bump_image_map_t mDarknessEntries;
+    static LL::WorkQueue::weak_t sMainQueue;
+    static LL::WorkQueue::weak_t sTexUpdateQueue;
+    static LLRenderTarget sRenderTarget;
+};
+
+extern LLBumpImageList gBumpImageList;
+
+#endif // LL_LLDRAWPOOLBUMP_H