--- conflicted
+++ resolved
@@ -49,21 +49,7 @@
     //const LLLandmark* getFirst()  { return mList.getFirstData(); }
     //const LLLandmark* getNext()   { return mList.getNextData(); }
 
-<<<<<<< HEAD
-	bool assetExists(const LLUUID& asset_uuid);
-	LLLandmark* getAsset(const LLUUID& asset_uuid, loaded_callback_t cb = NULL);
-	static void processGetAssetReply(
-		const LLUUID& uuid,
-		LLAssetType::EType type,
-		void* user_data,
-		S32 status,
-		LLExtStat ext_status );
-
-	// Returns true if loading the landmark with given asset_uuid has been requested
-	// but is not complete yet.
-	bool isAssetInLoadedCallbackMap(const LLUUID& asset_uuid);
-=======
-    BOOL assetExists(const LLUUID& asset_uuid);
+    bool assetExists(const LLUUID& asset_uuid);
     LLLandmark* getAsset(const LLUUID& asset_uuid, loaded_callback_t cb = NULL);
     static void processGetAssetReply(
         const LLUUID& uuid,
@@ -72,10 +58,9 @@
         S32 status,
         LLExtStat ext_status );
 
-    // Returns TRUE if loading the landmark with given asset_uuid has been requested
+    // Returns true if loading the landmark with given asset_uuid has been requested
     // but is not complete yet.
-    BOOL isAssetInLoadedCallbackMap(const LLUUID& asset_uuid);
->>>>>>> e7eced3c
+    bool isAssetInLoadedCallbackMap(const LLUUID& asset_uuid);
 
 protected:
     void onRegionHandle(const LLUUID& landmark_id);
