--- conflicted
+++ resolved
@@ -52,46 +52,9 @@
 #include "message.h"
 
 
-<<<<<<< HEAD
-// static 
-LLFloaterTOS* LLFloaterTOS::sInstance = NULL;
-
-// static
-LLFloaterTOS* LLFloaterTOS::show(ETOSType type, 
-								 const std::string & message, 
-								 const YesNoCallback& callback)
-{
-	if( !LLFloaterTOS::sInstance )
-	{
-		LLFloaterTOS::sInstance = new LLFloaterTOS(type, message, callback);
-	}
-
-	if (type == TOS_TOS)
-	{
-		LLUICtrlFactory::getInstance()->buildFloater(LLFloaterTOS::sInstance, "floater_tos.xml");
-	}
-	else
-	{
-		LLUICtrlFactory::getInstance()->buildFloater(LLFloaterTOS::sInstance, "floater_critical.xml");
-	}
-
-	sInstance->startModal();
-
-	return LLFloaterTOS::sInstance;
-}
-
-
-LLFloaterTOS::LLFloaterTOS(ETOSType type, 
-						   const std::string & message, 
-						   const YesNoCallback& callback)
-:	LLModalDialog( std::string(" "), 100, 100 ),
-	mType(type),
-	mMessage(message),
-=======
 LLFloaterTOS::LLFloaterTOS(const LLSD& message)
 :	LLModalDialog( message, 100, 100 ),
 	mMessage(message.asString()),
->>>>>>> 89434ef6
 	mWebBrowserWindowId( 0 ),
 	mLoadCompleteCount( 0 ),
 	mCallback(callback)
@@ -241,17 +204,6 @@
 {
 	LLFloaterTOS* self = (LLFloaterTOS*) userdata;
 	llinfos << "User agrees with TOS." << llendl;
-<<<<<<< HEAD
-=======
-	if (self->getInstanceName() == "message_tos")
-	{
-		gAcceptTOS = TRUE;
-	}
-	else
-	{
-		gAcceptCriticalMessage = TRUE;
-	}
->>>>>>> 89434ef6
 
 	if(self->mCallback)
 	{
