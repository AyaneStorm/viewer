--- conflicted
+++ resolved
@@ -145,34 +145,7 @@
                 const LLSD& query_map,
                 const std::string& grid,
                 LLMediaCtrl* web)
-<<<<<<< HEAD
-	{
-		if (params.size() == 0)
-		{
-			// support the secondlife:///app/worldmap SLapp
-			LLFloaterReg::showInstance("world_map", "center");
-			return true;
-		}
-		
-		// support the secondlife:///app/worldmap/{LOCATION}/{COORDS} SLapp
-		const std::string region_name = LLURI::unescape(params[0].asString());
-		S32 x = (params.size() > 1) ? params[1].asInteger() : 128;
-		S32 y = (params.size() > 2) ? params[2].asInteger() : 128;
-		S32 z = (params.size() > 3) ? params[3].asInteger() : 0;
-		
-		LLFloaterWorldMap::getInstance()->trackURL(region_name, x, y, z);
-		LLFloaterReg::showInstance("world_map", "center");
-		
-		return true;
-	}
-=======
-    {
-        if (!LLUI::getInstance()->mSettingGroups["config"]->getBOOL("EnableWorldMap"))
-        {
-            LLNotificationsUtil::add("NoWorldMap", LLSD(), LLSD(), std::string("SwitchToStandardSkinAndQuit"));
-            return true;
-        }
-
+    {
         if (params.size() == 0)
         {
             // support the secondlife:///app/worldmap SLapp
@@ -191,7 +164,6 @@
 
         return true;
     }
->>>>>>> e7eced3c
 };
 LLWorldMapHandler gWorldMapHandler;
 
@@ -228,35 +200,7 @@
                 const LLSD& query_map,
                 const std::string& grid,
                 LLMediaCtrl* web)
-<<<<<<< HEAD
-	{
-		//Make sure we have some parameters
-		if (params.size() == 0)
-		{
-			return false;
-		}
-		
-		//Get the ID
-		LLUUID id;
-		if (!id.set( params[0], FALSE ))
-		{
-			return false;
-		}
-		
-		LLFloaterWorldMap::getInstance()->avatarTrackFromSlapp( id  ); 
-		LLFloaterReg::showInstance( "world_map", "center" );
-		
-		return true;
-	}
-};	
-=======
-    {
-        if (!LLUI::getInstance()->mSettingGroups["config"]->getBOOL("EnableWorldMap"))
-        {
-            LLNotificationsUtil::add("NoWorldMap", LLSD(), LLSD(), std::string("SwitchToStandardSkinAndQuit"));
-            return true;
-        }
-
+    {
         //Make sure we have some parameters
         if (params.size() == 0)
         {
@@ -276,7 +220,6 @@
         return true;
     }
 };
->>>>>>> e7eced3c
 LLMapTrackAvatarHandler gMapTrackAvatar;
 
 LLFloaterWorldMap* gFloaterWorldMap = NULL;
