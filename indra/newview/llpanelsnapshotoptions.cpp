--- conflicted
+++ resolved
@@ -1,135 +1,129 @@
-/**
- * @file llpanelsnapshotoptions.cpp
- * @brief Snapshot posting options panel.
- *
- * $LicenseInfo:firstyear=2011&license=viewerlgpl$
- * Second Life Viewer Source Code
- * Copyright (C) 2011, Linden Research, Inc.
- *
- * This library is free software; you can redistribute it and/or
- * modify it under the terms of the GNU Lesser General Public
- * License as published by the Free Software Foundation;
- * version 2.1 of the License only.
- *
- * This library is distributed in the hope that it will be useful,
- * but WITHOUT ANY WARRANTY; without even the implied warranty of
- * MERCHANTABILITY or FITNESS FOR A PARTICULAR PURPOSE.  See the GNU
- * Lesser General Public License for more details.
- *
- * You should have received a copy of the GNU Lesser General Public
- * License along with this library; if not, write to the Free Software
- * Foundation, Inc., 51 Franklin Street, Fifth Floor, Boston, MA  02110-1301  USA
- *
- * Linden Research, Inc., 945 Battery Street, San Francisco, CA  94111  USA
- * $/LicenseInfo$
- */
-
-#include "llviewerprecompiledheaders.h"
-
-#include "llpanel.h"
-#include "llsidetraypanelcontainer.h"
-
-#include "llfloatersnapshot.h" // FIXME: create a snapshot model
-#include "llfloaterreg.h"
-
-#include "llagentbenefits.h"
-
-
-/**
- * Provides several ways to save a snapshot.
- */
-class LLPanelSnapshotOptions
-:   public LLPanel
-{
-    LOG_CLASS(LLPanelSnapshotOptions);
-
-public:
-<<<<<<< HEAD
-	LLPanelSnapshotOptions();
-	~LLPanelSnapshotOptions();
-	/*virtual*/ bool postBuild();
-	/*virtual*/ void onOpen(const LLSD& key);
-=======
-    LLPanelSnapshotOptions();
-    ~LLPanelSnapshotOptions();
-    /*virtual*/ BOOL postBuild();
-    /*virtual*/ void onOpen(const LLSD& key);
->>>>>>> e1623bb2
-
-private:
-    void updateUploadCost();
-    void openPanel(const std::string& panel_name);
-    void onSaveToProfile();
-    void onSaveToEmail();
-    void onSaveToInventory();
-    void onSaveToComputer();
-
-    LLFloaterSnapshotBase* mSnapshotFloater;
-};
-
-static LLPanelInjector<LLPanelSnapshotOptions> panel_class("llpanelsnapshotoptions");
-
-LLPanelSnapshotOptions::LLPanelSnapshotOptions()
-{
-    mCommitCallbackRegistrar.add("Snapshot.SaveToProfile",      boost::bind(&LLPanelSnapshotOptions::onSaveToProfile,   this));
-    mCommitCallbackRegistrar.add("Snapshot.SaveToEmail",        boost::bind(&LLPanelSnapshotOptions::onSaveToEmail,     this));
-    mCommitCallbackRegistrar.add("Snapshot.SaveToInventory",    boost::bind(&LLPanelSnapshotOptions::onSaveToInventory, this));
-    mCommitCallbackRegistrar.add("Snapshot.SaveToComputer",     boost::bind(&LLPanelSnapshotOptions::onSaveToComputer,  this));
-}
-
-LLPanelSnapshotOptions::~LLPanelSnapshotOptions()
-{
-}
-
-// virtual
-bool LLPanelSnapshotOptions::postBuild()
-{
-    mSnapshotFloater = getParentByType<LLFloaterSnapshotBase>();
-    return LLPanel::postBuild();
-}
-
-// virtual
-void LLPanelSnapshotOptions::onOpen(const LLSD& key)
-{
-    updateUploadCost();
-}
-
-void LLPanelSnapshotOptions::updateUploadCost()
-{
-    S32 upload_cost = LLAgentBenefitsMgr::current().getTextureUploadCost();
-    getChild<LLUICtrl>("save_to_inventory_btn")->setLabelArg("[AMOUNT]", llformat("%d", upload_cost));
-}
-
-void LLPanelSnapshotOptions::openPanel(const std::string& panel_name)
-{
-    LLSideTrayPanelContainer* parent = dynamic_cast<LLSideTrayPanelContainer*>(getParent());
-    if (!parent)
-    {
-        LL_WARNS() << "Cannot find panel container" << LL_ENDL;
-        return;
-    }
-
-    parent->openPanel(panel_name);
-    parent->getCurrentPanel()->onOpen(LLSD());
-    mSnapshotFloater->postPanelSwitch();
-}
-
-void LLPanelSnapshotOptions::onSaveToProfile()
-{
-    openPanel("panel_snapshot_profile");
-}
-
-void LLPanelSnapshotOptions::onSaveToEmail()
-{
-    openPanel("panel_snapshot_postcard");
-}
-
-void LLPanelSnapshotOptions::onSaveToInventory()
-{
-    openPanel("panel_snapshot_inventory");
-}
-
-void LLPanelSnapshotOptions::onSaveToComputer()
-{
-    openPanel("panel_snapshot_local");
-}
+/**
+ * @file llpanelsnapshotoptions.cpp
+ * @brief Snapshot posting options panel.
+ *
+ * $LicenseInfo:firstyear=2011&license=viewerlgpl$
+ * Second Life Viewer Source Code
+ * Copyright (C) 2011, Linden Research, Inc.
+ *
+ * This library is free software; you can redistribute it and/or
+ * modify it under the terms of the GNU Lesser General Public
+ * License as published by the Free Software Foundation;
+ * version 2.1 of the License only.
+ *
+ * This library is distributed in the hope that it will be useful,
+ * but WITHOUT ANY WARRANTY; without even the implied warranty of
+ * MERCHANTABILITY or FITNESS FOR A PARTICULAR PURPOSE.  See the GNU
+ * Lesser General Public License for more details.
+ *
+ * You should have received a copy of the GNU Lesser General Public
+ * License along with this library; if not, write to the Free Software
+ * Foundation, Inc., 51 Franklin Street, Fifth Floor, Boston, MA  02110-1301  USA
+ *
+ * Linden Research, Inc., 945 Battery Street, San Francisco, CA  94111  USA
+ * $/LicenseInfo$
+ */
+
+#include "llviewerprecompiledheaders.h"
+
+#include "llpanel.h"
+#include "llsidetraypanelcontainer.h"
+
+#include "llfloatersnapshot.h" // FIXME: create a snapshot model
+#include "llfloaterreg.h"
+
+#include "llagentbenefits.h"
+
+
+/**
+ * Provides several ways to save a snapshot.
+ */
+class LLPanelSnapshotOptions
+:   public LLPanel
+{
+    LOG_CLASS(LLPanelSnapshotOptions);
+
+public:
+    LLPanelSnapshotOptions();
+    ~LLPanelSnapshotOptions();
+    /*virtual*/ bool postBuild();
+    /*virtual*/ void onOpen(const LLSD& key);
+
+private:
+    void updateUploadCost();
+    void openPanel(const std::string& panel_name);
+    void onSaveToProfile();
+    void onSaveToEmail();
+    void onSaveToInventory();
+    void onSaveToComputer();
+
+    LLFloaterSnapshotBase* mSnapshotFloater;
+};
+
+static LLPanelInjector<LLPanelSnapshotOptions> panel_class("llpanelsnapshotoptions");
+
+LLPanelSnapshotOptions::LLPanelSnapshotOptions()
+{
+    mCommitCallbackRegistrar.add("Snapshot.SaveToProfile",      boost::bind(&LLPanelSnapshotOptions::onSaveToProfile,   this));
+    mCommitCallbackRegistrar.add("Snapshot.SaveToEmail",        boost::bind(&LLPanelSnapshotOptions::onSaveToEmail,     this));
+    mCommitCallbackRegistrar.add("Snapshot.SaveToInventory",    boost::bind(&LLPanelSnapshotOptions::onSaveToInventory, this));
+    mCommitCallbackRegistrar.add("Snapshot.SaveToComputer",     boost::bind(&LLPanelSnapshotOptions::onSaveToComputer,  this));
+}
+
+LLPanelSnapshotOptions::~LLPanelSnapshotOptions()
+{
+}
+
+// virtual
+bool LLPanelSnapshotOptions::postBuild()
+{
+    mSnapshotFloater = getParentByType<LLFloaterSnapshotBase>();
+    return LLPanel::postBuild();
+}
+
+// virtual
+void LLPanelSnapshotOptions::onOpen(const LLSD& key)
+{
+    updateUploadCost();
+}
+
+void LLPanelSnapshotOptions::updateUploadCost()
+{
+    S32 upload_cost = LLAgentBenefitsMgr::current().getTextureUploadCost();
+    getChild<LLUICtrl>("save_to_inventory_btn")->setLabelArg("[AMOUNT]", llformat("%d", upload_cost));
+}
+
+void LLPanelSnapshotOptions::openPanel(const std::string& panel_name)
+{
+    LLSideTrayPanelContainer* parent = dynamic_cast<LLSideTrayPanelContainer*>(getParent());
+    if (!parent)
+    {
+        LL_WARNS() << "Cannot find panel container" << LL_ENDL;
+        return;
+    }
+
+    parent->openPanel(panel_name);
+    parent->getCurrentPanel()->onOpen(LLSD());
+    mSnapshotFloater->postPanelSwitch();
+}
+
+void LLPanelSnapshotOptions::onSaveToProfile()
+{
+    openPanel("panel_snapshot_profile");
+}
+
+void LLPanelSnapshotOptions::onSaveToEmail()
+{
+    openPanel("panel_snapshot_postcard");
+}
+
+void LLPanelSnapshotOptions::onSaveToInventory()
+{
+    openPanel("panel_snapshot_inventory");
+}
+
+void LLPanelSnapshotOptions::onSaveToComputer()
+{
+    openPanel("panel_snapshot_local");
+}
+