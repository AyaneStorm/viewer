--- conflicted
+++ resolved
@@ -95,19 +95,11 @@
 
     void cleanup();
 
-<<<<<<< HEAD
-	bool addPart(LLViewerPart* part, const F32 desired_size = -1.f);
-	
-	void updateParticles(const F32 lastdt);
-
-	bool posInGroup(const LLVector3 &pos, const F32 desired_size = -1.f);
-=======
-    BOOL addPart(LLViewerPart* part, const F32 desired_size = -1.f);
+    bool addPart(LLViewerPart* part, const F32 desired_size = -1.f);
 
     void updateParticles(const F32 lastdt);
->>>>>>> e7eced3c
-
-    BOOL posInGroup(const LLVector3 &pos, const F32 desired_size = -1.f);
+
+    bool posInGroup(const LLVector3 &pos, const F32 desired_size = -1.f);
 
     void shift(const LLVector3 &offset);
 
@@ -121,16 +113,11 @@
     S32 getCount() const                    { return (S32) mParticles.size(); }
     LLViewerRegion *getRegion() const       { return mRegionp; }
 
-<<<<<<< HEAD
-	bool mUniformParticles;
-	U32 mID;
-=======
     void removeParticlesByID(const U32 source_id);
->>>>>>> e7eced3c
 
     LLPointer<LLVOPartGroup> mVOPartGroupp;
 
-    BOOL mUniformParticles;
+    bool mUniformParticles;
     U32 mID;
 
     F32 mSkippedTime;
@@ -165,7 +152,7 @@
 
     void cleanupRegion(LLViewerRegion *regionp);
 
-    static BOOL shouldAddPart(); // Just decides whether this particle should be added or not (for particle count capping)
+    static bool shouldAddPart(); // Just decides whether this particle should be added or not (for particle count capping)
     F32 maxRate() // Return maximum particle generation rate
     {
         if (sParticleCount >= MAX_PART_COUNT)
@@ -186,43 +173,16 @@
     void clearParticlesByOwnerID(const LLUUID& task_id);
     void removeLastCreatedSource();
 
-<<<<<<< HEAD
-	static bool shouldAddPart(); // Just decides whether this particle should be added or not (for particle count capping)
-	F32 maxRate() // Return maximum particle generation rate
-	{
-		if (sParticleCount >= MAX_PART_COUNT)
-		{
-			return 1.f;
-		}
-		if (sParticleCount > PART_THROTTLE_THRESHOLD*sMaxParticleCount)
-		{
-			return (((F32)sParticleCount/(F32)sMaxParticleCount)-PART_THROTTLE_THRESHOLD)*PART_THROTTLE_RESCALE;
-		}
-		return 0.f;
-	}
-	F32 getRefRate() { return sParticleAdaptiveRate; }
-	F32 getBurstRate() {return sParticleBurstRate; }
-	void addPart(LLViewerPart* part);
-	void updatePartBurstRate() ;
-	void clearParticlesByID(const U32 system_id);
-	void clearParticlesByOwnerID(const LLUUID& task_id);
-	void removeLastCreatedSource();
-=======
     const source_list_t* getParticleSystemList() const { return &mViewerPartSources; }
->>>>>>> e7eced3c
 
     friend class LLViewerPartGroup;
 
-    BOOL aboveParticleLimit() const { return sParticleCount > sMaxParticleCount; }
-
-<<<<<<< HEAD
-	bool aboveParticleLimit() const { return sParticleCount > sMaxParticleCount; }
-=======
+    bool aboveParticleLimit() const { return sParticleCount > sMaxParticleCount; }
+
     static void setMaxPartCount(const S32 max_parts)    { sMaxParticleCount = max_parts; }
     static S32  getMaxPartCount()                       { return sMaxParticleCount; }
     static void incPartCount(const S32 count)           { sParticleCount += count; }
     static void decPartCount(const S32 count)           { sParticleCount -= count; }
->>>>>>> e7eced3c
 
     U32 mID;
 
