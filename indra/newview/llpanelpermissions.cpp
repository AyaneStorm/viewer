--- conflicted
+++ resolved
@@ -151,11 +151,7 @@
 LLPanelPermissions::LLPanelPermissions() :
     LLPanel()
 {
-<<<<<<< HEAD
-	setMouseOpaque(false);
-=======
-    setMouseOpaque(FALSE);
->>>>>>> e7eced3c
+    setMouseOpaque(false);
 }
 
 bool LLPanelPermissions::postBuild()
@@ -188,15 +184,11 @@
     childSetCommitCallback("clickaction",LLPanelPermissions::onCommitClickAction,this);
     childSetCommitCallback("search_check",LLPanelPermissions::onCommitIncludeInSearch,this);
 
-<<<<<<< HEAD
-	return true;
-=======
     mLabelGroupName = getChild<LLNameBox>("Group Name Proxy");
     mLabelOwnerName = getChild<LLTextBox>("Owner Name");
     mLabelCreatorName = getChild<LLTextBox>("Creator Name");
 
-    return TRUE;
->>>>>>> e7eced3c
+    return true;
 }
 
 
@@ -216,859 +208,89 @@
 
 void LLPanelPermissions::disableAll()
 {
-<<<<<<< HEAD
-	getChildView("perm_modify")->setEnabled(false);
-	getChild<LLUICtrl>("perm_modify")->setValue(LLStringUtil::null);
-
-	getChildView("pathfinding_attributes_value")->setEnabled(false);
-	getChild<LLUICtrl>("pathfinding_attributes_value")->setValue(LLStringUtil::null);
-
-	getChildView("Creator:")->setEnabled(false);
-	getChild<LLUICtrl>("Creator Icon")->setVisible(false);
-	mLabelCreatorName->setValue(LLStringUtil::null);
-	mLabelCreatorName->setEnabled(false);
-
-	getChildView("Owner:")->setEnabled(false);
-	getChild<LLUICtrl>("Owner Icon")->setVisible(false);
-	getChild<LLUICtrl>("Owner Group Icon")->setVisible(false);
-	mLabelOwnerName->setValue(LLStringUtil::null);
-	mLabelOwnerName->setEnabled(false);
-
-	getChildView("Group:")->setEnabled(false);
-	getChild<LLUICtrl>("Group Name Proxy")->setValue(LLStringUtil::null);
-	getChildView("Group Name Proxy")->setEnabled(false);
-	getChildView("button set group")->setEnabled(false);
-
-	getChild<LLUICtrl>("Object Name")->setValue(LLStringUtil::null);
-	getChildView("Object Name")->setEnabled(false);
-	getChildView("Name:")->setEnabled(false);
-	getChild<LLUICtrl>("Group Name")->setValue(LLStringUtil::null);
-	getChildView("Group Name")->setEnabled(false);
-	getChildView("Description:")->setEnabled(false);
-	getChild<LLUICtrl>("Object Description")->setValue(LLStringUtil::null);
-	getChildView("Object Description")->setEnabled(false);
-		
-	getChild<LLUICtrl>("checkbox share with group")->setValue(false);
-	getChildView("checkbox share with group")->setEnabled(false);
-	getChildView("button deed")->setEnabled(false);
-
-	getChild<LLUICtrl>("checkbox allow everyone move")->setValue(false);
-	getChildView("checkbox allow everyone move")->setEnabled(false);
-	getChild<LLUICtrl>("checkbox allow everyone copy")->setValue(false);
-	getChildView("checkbox allow everyone copy")->setEnabled(false);
-
-	//Next owner can:
-	getChildView("Next owner can:")->setEnabled(false);
-	getChild<LLUICtrl>("checkbox next owner can modify")->setValue(false);
-	getChildView("checkbox next owner can modify")->setEnabled(false);
-	getChild<LLUICtrl>("checkbox next owner can copy")->setValue(false);
-	getChildView("checkbox next owner can copy")->setEnabled(false);
-	getChild<LLUICtrl>("checkbox next owner can transfer")->setValue(false);
-	getChildView("checkbox next owner can transfer")->setEnabled(false);
-
-	//checkbox for sale
-	getChild<LLUICtrl>("checkbox for sale")->setValue(false);
-	getChildView("checkbox for sale")->setEnabled(false);
-
-	//checkbox include in search
-	getChild<LLUICtrl>("search_check")->setValue(false);
-	getChildView("search_check")->setEnabled(false);
-		
-	LLComboBox*	combo_sale_type = getChild<LLComboBox>("sale type");
-	combo_sale_type->setValue(LLSaleInfo::FS_COPY);
-	combo_sale_type->setEnabled(false);
-		
-	getChildView("Cost")->setEnabled(false);
-	getChild<LLUICtrl>("Cost")->setValue(getString("Cost Default"));
-	getChild<LLUICtrl>("Edit Cost")->setValue(LLStringUtil::null);
-	getChildView("Edit Cost")->setEnabled(false);
-		
-	getChildView("label click action")->setEnabled(false);
-	LLComboBox*	combo_click_action = getChild<LLComboBox>("clickaction");
-	if (combo_click_action)
-	{
-		combo_click_action->setEnabled(false);
-		combo_click_action->clear();
-	}
-	getChildView("B:")->setVisible(false);
-	getChildView("O:")->setVisible(false);
-	getChildView("G:")->setVisible(false);
-	getChildView("E:")->setVisible(false);
-	getChildView("N:")->setVisible(false);
-	getChildView("F:")->setVisible(false);
-=======
-    getChildView("perm_modify")->setEnabled(FALSE);
+    getChildView("perm_modify")->setEnabled(false);
     getChild<LLUICtrl>("perm_modify")->setValue(LLStringUtil::null);
 
-    getChildView("pathfinding_attributes_value")->setEnabled(FALSE);
+    getChildView("pathfinding_attributes_value")->setEnabled(false);
     getChild<LLUICtrl>("pathfinding_attributes_value")->setValue(LLStringUtil::null);
 
-    getChildView("Creator:")->setEnabled(FALSE);
-    getChild<LLUICtrl>("Creator Icon")->setVisible(FALSE);
+    getChildView("Creator:")->setEnabled(false);
+    getChild<LLUICtrl>("Creator Icon")->setVisible(false);
     mLabelCreatorName->setValue(LLStringUtil::null);
-    mLabelCreatorName->setEnabled(FALSE);
-
-    getChildView("Owner:")->setEnabled(FALSE);
-    getChild<LLUICtrl>("Owner Icon")->setVisible(FALSE);
-    getChild<LLUICtrl>("Owner Group Icon")->setVisible(FALSE);
+    mLabelCreatorName->setEnabled(false);
+
+    getChildView("Owner:")->setEnabled(false);
+    getChild<LLUICtrl>("Owner Icon")->setVisible(false);
+    getChild<LLUICtrl>("Owner Group Icon")->setVisible(false);
     mLabelOwnerName->setValue(LLStringUtil::null);
-    mLabelOwnerName->setEnabled(FALSE);
-
-    getChildView("Group:")->setEnabled(FALSE);
+    mLabelOwnerName->setEnabled(false);
+
+    getChildView("Group:")->setEnabled(false);
     getChild<LLUICtrl>("Group Name Proxy")->setValue(LLStringUtil::null);
-    getChildView("Group Name Proxy")->setEnabled(FALSE);
-    getChildView("button set group")->setEnabled(FALSE);
+    getChildView("Group Name Proxy")->setEnabled(false);
+    getChildView("button set group")->setEnabled(false);
 
     getChild<LLUICtrl>("Object Name")->setValue(LLStringUtil::null);
-    getChildView("Object Name")->setEnabled(FALSE);
-    getChildView("Name:")->setEnabled(FALSE);
+    getChildView("Object Name")->setEnabled(false);
+    getChildView("Name:")->setEnabled(false);
     getChild<LLUICtrl>("Group Name")->setValue(LLStringUtil::null);
-    getChildView("Group Name")->setEnabled(FALSE);
-    getChildView("Description:")->setEnabled(FALSE);
+    getChildView("Group Name")->setEnabled(false);
+    getChildView("Description:")->setEnabled(false);
     getChild<LLUICtrl>("Object Description")->setValue(LLStringUtil::null);
-    getChildView("Object Description")->setEnabled(FALSE);
-
-    getChild<LLUICtrl>("checkbox share with group")->setValue(FALSE);
-    getChildView("checkbox share with group")->setEnabled(FALSE);
-    getChildView("button deed")->setEnabled(FALSE);
-
-    getChild<LLUICtrl>("checkbox allow everyone move")->setValue(FALSE);
-    getChildView("checkbox allow everyone move")->setEnabled(FALSE);
-    getChild<LLUICtrl>("checkbox allow everyone copy")->setValue(FALSE);
-    getChildView("checkbox allow everyone copy")->setEnabled(FALSE);
+    getChildView("Object Description")->setEnabled(false);
+
+    getChild<LLUICtrl>("checkbox share with group")->setValue(false);
+    getChildView("checkbox share with group")->setEnabled(false);
+    getChildView("button deed")->setEnabled(false);
+
+    getChild<LLUICtrl>("checkbox allow everyone move")->setValue(false);
+    getChildView("checkbox allow everyone move")->setEnabled(false);
+    getChild<LLUICtrl>("checkbox allow everyone copy")->setValue(false);
+    getChildView("checkbox allow everyone copy")->setEnabled(false);
 
     //Next owner can:
-    getChildView("Next owner can:")->setEnabled(FALSE);
-    getChild<LLUICtrl>("checkbox next owner can modify")->setValue(FALSE);
-    getChildView("checkbox next owner can modify")->setEnabled(FALSE);
-    getChild<LLUICtrl>("checkbox next owner can copy")->setValue(FALSE);
-    getChildView("checkbox next owner can copy")->setEnabled(FALSE);
-    getChild<LLUICtrl>("checkbox next owner can transfer")->setValue(FALSE);
-    getChildView("checkbox next owner can transfer")->setEnabled(FALSE);
+    getChildView("Next owner can:")->setEnabled(false);
+    getChild<LLUICtrl>("checkbox next owner can modify")->setValue(false);
+    getChildView("checkbox next owner can modify")->setEnabled(false);
+    getChild<LLUICtrl>("checkbox next owner can copy")->setValue(false);
+    getChildView("checkbox next owner can copy")->setEnabled(false);
+    getChild<LLUICtrl>("checkbox next owner can transfer")->setValue(false);
+    getChildView("checkbox next owner can transfer")->setEnabled(false);
 
     //checkbox for sale
-    getChild<LLUICtrl>("checkbox for sale")->setValue(FALSE);
-    getChildView("checkbox for sale")->setEnabled(FALSE);
+    getChild<LLUICtrl>("checkbox for sale")->setValue(false);
+    getChildView("checkbox for sale")->setEnabled(false);
 
     //checkbox include in search
-    getChild<LLUICtrl>("search_check")->setValue(FALSE);
-    getChildView("search_check")->setEnabled(FALSE);
+    getChild<LLUICtrl>("search_check")->setValue(false);
+    getChildView("search_check")->setEnabled(false);
 
     LLComboBox* combo_sale_type = getChild<LLComboBox>("sale type");
     combo_sale_type->setValue(LLSaleInfo::FS_COPY);
-    combo_sale_type->setEnabled(FALSE);
-
-    getChildView("Cost")->setEnabled(FALSE);
+    combo_sale_type->setEnabled(false);
+
+    getChildView("Cost")->setEnabled(false);
     getChild<LLUICtrl>("Cost")->setValue(getString("Cost Default"));
     getChild<LLUICtrl>("Edit Cost")->setValue(LLStringUtil::null);
-    getChildView("Edit Cost")->setEnabled(FALSE);
-
-    getChildView("label click action")->setEnabled(FALSE);
+    getChildView("Edit Cost")->setEnabled(false);
+
+    getChildView("label click action")->setEnabled(false);
     LLComboBox* combo_click_action = getChild<LLComboBox>("clickaction");
     if (combo_click_action)
     {
-        combo_click_action->setEnabled(FALSE);
+        combo_click_action->setEnabled(false);
         combo_click_action->clear();
     }
-    getChildView("B:")->setVisible(FALSE);
-    getChildView("O:")->setVisible(FALSE);
-    getChildView("G:")->setVisible(FALSE);
-    getChildView("E:")->setVisible(FALSE);
-    getChildView("N:")->setVisible(FALSE);
-    getChildView("F:")->setVisible(FALSE);
->>>>>>> e7eced3c
+    getChildView("B:")->setVisible(false);
+    getChildView("O:")->setVisible(false);
+    getChildView("G:")->setVisible(false);
+    getChildView("E:")->setVisible(false);
+    getChildView("N:")->setVisible(false);
+    getChildView("F:")->setVisible(false);
 }
 
 void LLPanelPermissions::refresh()
 {
-<<<<<<< HEAD
-	LLButton*	BtnDeedToGroup = getChild<LLButton>("button deed");
-	if(BtnDeedToGroup)
-	{	
-		std::string deedText;
-		if (gWarningSettings.getBOOL("DeedObject"))
-		{
-			deedText = getString("text deed continued");
-		}
-		else
-		{
-			deedText = getString("text deed");
-		}
-		BtnDeedToGroup->setLabelSelected(deedText);
-		BtnDeedToGroup->setLabelUnselected(deedText);
-	}
-	bool root_selected = true;
-	LLSelectNode* nodep = LLSelectMgr::getInstance()->getSelection()->getFirstRootNode();
-	S32 object_count = LLSelectMgr::getInstance()->getSelection()->getRootObjectCount();
-	if(!nodep || 0 == object_count)
-	{
-		nodep = LLSelectMgr::getInstance()->getSelection()->getFirstNode();
-		object_count = LLSelectMgr::getInstance()->getSelection()->getObjectCount();
-		root_selected = false;
-	}
-
-	//bool attachment_selected = LLSelectMgr::getInstance()->getSelection()->isAttachment();
-	//attachment_selected = false;
-	LLViewerObject* objectp = NULL;
-	if(nodep) objectp = nodep->getObject();
-	if(!nodep || !objectp)// || attachment_selected)
-	{
-		// ...nothing selected
-		disableAll();
-		return;
-	}
-
-	// figure out a few variables
-	const bool is_one_object = (object_count == 1);
-	
-	// BUG: fails if a root and non-root are both single-selected.
-	bool is_perm_modify = (LLSelectMgr::getInstance()->getSelection()->getFirstRootNode() 
-						   && LLSelectMgr::getInstance()->selectGetRootsModify())
-		|| LLSelectMgr::getInstance()->selectGetModify();
-	bool is_nonpermanent_enforced = (LLSelectMgr::getInstance()->getSelection()->getFirstRootNode() 
-						   && LLSelectMgr::getInstance()->selectGetRootsNonPermanentEnforced())
-		|| LLSelectMgr::getInstance()->selectGetNonPermanentEnforced();
-	const LLFocusableElement* keyboard_focus_view = gFocusMgr.getKeyboardFocus();
-
-	S32 string_index = 0;
-	std::string MODIFY_INFO_STRINGS[] =
-		{
-			getString("text modify info 1"),
-			getString("text modify info 2"),
-			getString("text modify info 3"),
-			getString("text modify info 4"),
-			getString("text modify info 5"),
-			getString("text modify info 6")
-		};
-	if (!is_perm_modify)
-	{
-		string_index += 2;
-	}
-	else if (!is_nonpermanent_enforced)
-	{
-		string_index += 4;
-	}
-	if (!is_one_object)
-	{
-		++string_index;
-	}
-	getChildView("perm_modify")->setEnabled(true);
-	getChild<LLUICtrl>("perm_modify")->setValue(MODIFY_INFO_STRINGS[string_index]);
-
-	std::string pfAttrName;
-
-	if ((LLSelectMgr::getInstance()->getSelection()->getFirstRootNode() 
-		&& LLSelectMgr::getInstance()->selectGetRootsNonPathfinding())
-		|| LLSelectMgr::getInstance()->selectGetNonPathfinding())
-	{
-		pfAttrName = "Pathfinding_Object_Attr_None";
-	}
-	else if ((LLSelectMgr::getInstance()->getSelection()->getFirstRootNode() 
-		&& LLSelectMgr::getInstance()->selectGetRootsPermanent())
-		|| LLSelectMgr::getInstance()->selectGetPermanent())
-	{
-		pfAttrName = "Pathfinding_Object_Attr_Permanent";
-	}
-	else if ((LLSelectMgr::getInstance()->getSelection()->getFirstRootNode() 
-		&& LLSelectMgr::getInstance()->selectGetRootsCharacter())
-		|| LLSelectMgr::getInstance()->selectGetCharacter())
-	{
-		pfAttrName = "Pathfinding_Object_Attr_Character";
-	}
-	else
-	{
-		pfAttrName = "Pathfinding_Object_Attr_MultiSelect";
-	}
-
-	getChildView("pathfinding_attributes_value")->setEnabled(true);
-	getChild<LLUICtrl>("pathfinding_attributes_value")->setValue(LLTrans::getString(pfAttrName));
-	
-	// Update creator text field
-	getChildView("Creator:")->setEnabled(true);
-	std::string creator_app_link;
-	LLSelectMgr::getInstance()->selectGetCreator(mCreatorID, creator_app_link);
-
-	// Style for creator and owner links (both group and agent)
-	LLStyle::Params style_params;
-	LLColor4 link_color = LLUIColorTable::instance().getColor("HTMLLinkColor");
-	style_params.color = link_color;
-	style_params.readonly_color = link_color;
-	style_params.is_link = true; // link will be added later
-	const LLFontGL* fontp = mLabelCreatorName->getFont();
-	style_params.font.name = LLFontGL::nameFromFont(fontp);
-	style_params.font.size = LLFontGL::sizeFromFont(fontp);
-	style_params.font.style = "UNDERLINE";
-
-	LLAvatarName av_name;
-	style_params.link_href = creator_app_link;
-	if (LLAvatarNameCache::get(mCreatorID, &av_name))
-	{
-		updateCreatorName(mCreatorID, av_name, style_params);
-	}
-	else
-	{
-		if (mCreatorCacheConnection.connected())
-		{
-			mCreatorCacheConnection.disconnect();
-		}
-		mLabelCreatorName->setText(LLTrans::getString("None"));
-		mCreatorCacheConnection = LLAvatarNameCache::get(mCreatorID, boost::bind(&LLPanelPermissions::updateCreatorName, this, _1, _2, style_params));
-	}
-	getChild<LLAvatarIconCtrl>("Creator Icon")->setValue(mCreatorID);
-	getChild<LLAvatarIconCtrl>("Creator Icon")->setVisible(true);
-	mLabelCreatorName->setEnabled(true);
-
-	// Update owner text field
-	getChildView("Owner:")->setEnabled(true);
-
-	std::string owner_app_link;
-	const bool owners_identical = LLSelectMgr::getInstance()->selectGetOwner(mOwnerID, owner_app_link);
-
-
-	if (LLSelectMgr::getInstance()->selectIsGroupOwned())
-	{
-		// Group owned already displayed by selectGetOwner
-		LLGroupMgrGroupData* group_data = LLGroupMgr::getInstance()->getGroupData(mOwnerID);
-		if (group_data && group_data->isGroupPropertiesDataComplete())
-		{
-			style_params.link_href = owner_app_link;
-			mLabelOwnerName->setText(group_data->mName, style_params);
-			getChild<LLGroupIconCtrl>("Owner Group Icon")->setIconId(group_data->mInsigniaID);
-			getChild<LLGroupIconCtrl>("Owner Group Icon")->setVisible(true);
-			getChild<LLUICtrl>("Owner Icon")->setVisible(false);
-		}
-		else
-		{
-			// Triggers refresh
-			LLGroupMgr::getInstance()->sendGroupPropertiesRequest(mOwnerID);
-		}
-	}
-	else
-	{
-		LLUUID owner_id = mOwnerID;
-		if (owner_id.isNull())
-		{
-			// Display last owner if public
-			std::string last_owner_app_link;
-			LLSelectMgr::getInstance()->selectGetLastOwner(mLastOwnerID, last_owner_app_link);
-
-			// It should never happen that the last owner is null and the owner
-			// is null, but it seems to be a bug in the simulator right now. JC
-			if (!mLastOwnerID.isNull() && !last_owner_app_link.empty())
-			{
-				owner_app_link.append(", last ");
-				owner_app_link.append(last_owner_app_link);
-			}
-			owner_id = mLastOwnerID;
-		}
-
-		style_params.link_href = owner_app_link;
-		if (LLAvatarNameCache::get(owner_id, &av_name))
-		{
-			updateOwnerName(owner_id, av_name, style_params);
-		}
-		else
-		{
-			if (mOwnerCacheConnection.connected())
-			{
-				mOwnerCacheConnection.disconnect();
-			}
-			mLabelOwnerName->setText(LLTrans::getString("None"));
-			mOwnerCacheConnection = LLAvatarNameCache::get(owner_id, boost::bind(&LLPanelPermissions::updateOwnerName, this, _1, _2, style_params));
-		}
-
-		getChild<LLAvatarIconCtrl>("Owner Icon")->setValue(owner_id);
-		getChild<LLAvatarIconCtrl>("Owner Icon")->setVisible(true);
-		getChild<LLUICtrl>("Owner Group Icon")->setVisible(false);
-	}
-	mLabelOwnerName->setEnabled(true);
-
-	// update group text field
-	getChildView("Group:")->setEnabled(true);
-	getChild<LLUICtrl>("Group Name")->setValue(LLStringUtil::null);
-	LLUUID group_id;
-	bool groups_identical = LLSelectMgr::getInstance()->selectGetGroup(group_id);
-	if (groups_identical)
-	{
-		if (mLabelGroupName)
-		{
-			mLabelGroupName->setNameID(group_id,true);
-			mLabelGroupName->setEnabled(true);
-		}
-	}
-	else
-	{
-		if (mLabelGroupName)
-		{
-			mLabelGroupName->setNameID(LLUUID::null, true);
-			mLabelGroupName->refresh(LLUUID::null, std::string(), true);
-			mLabelGroupName->setEnabled(false);
-		}
-	}
-	
-	getChildView("button set group")->setEnabled(root_selected && owners_identical && (mOwnerID == gAgent.getID()) && is_nonpermanent_enforced);
-
-	getChildView("Name:")->setEnabled(true);
-	LLLineEditor* LineEditorObjectName = getChild<LLLineEditor>("Object Name");
-	getChildView("Description:")->setEnabled(true);
-	LLLineEditor* LineEditorObjectDesc = getChild<LLLineEditor>("Object Description");
-
-	if (is_one_object)
-	{
-		if (keyboard_focus_view != LineEditorObjectName)
-		{
-			getChild<LLUICtrl>("Object Name")->setValue(nodep->mName);
-		}
-
-		if (LineEditorObjectDesc)
-		{
-			if (keyboard_focus_view != LineEditorObjectDesc)
-			{
-				LineEditorObjectDesc->setText(nodep->mDescription);
-			}
-		}
-	}
-	else
-	{
-		getChild<LLUICtrl>("Object Name")->setValue(LLStringUtil::null);
-		LineEditorObjectDesc->setText(LLStringUtil::null);
-	}
-
-	// figure out the contents of the name, description, & category
-	bool edit_name_desc = false;
-	if (is_one_object && objectp->permModify() && !objectp->isPermanentEnforced())
-	{
-		edit_name_desc = true;
-	}
-	if (edit_name_desc)
-	{
-		getChildView("Object Name")->setEnabled(true);
-		getChildView("Object Description")->setEnabled(true);
-	}
-	else
-	{
-		getChildView("Object Name")->setEnabled(false);
-		getChildView("Object Description")->setEnabled(false);
-	}
-
-	S32 total_sale_price = 0;
-	S32 individual_sale_price = 0;
-	bool is_for_sale_mixed = false;
-	bool is_sale_price_mixed = false;
-	U32 num_for_sale = false;
-    LLSelectMgr::getInstance()->selectGetAggregateSaleInfo(num_for_sale,
-														   is_for_sale_mixed,
-														   is_sale_price_mixed,
-														   total_sale_price,
-														   individual_sale_price);
-
-	const bool self_owned = (gAgent.getID() == mOwnerID);
-	const bool group_owned = LLSelectMgr::getInstance()->selectIsGroupOwned() ;
-	const bool public_owned = (mOwnerID.isNull() && !LLSelectMgr::getInstance()->selectIsGroupOwned());
-	const bool can_transfer = LLSelectMgr::getInstance()->selectGetRootsTransfer();
-	const bool can_copy = LLSelectMgr::getInstance()->selectGetRootsCopy();
-
-	if (!owners_identical)
-	{
-		getChildView("Cost")->setEnabled(false);
-		getChild<LLUICtrl>("Edit Cost")->setValue(LLStringUtil::null);
-		getChildView("Edit Cost")->setEnabled(false);
-	}
-	// You own these objects.
-	else if (self_owned || (group_owned && gAgent.hasPowerInGroup(group_id,GP_OBJECT_SET_SALE)))
-	{
-		// If there are multiple items for sale then set text to PRICE PER UNIT.
-		if (num_for_sale > 1)
-		{
-			getChild<LLUICtrl>("Cost")->setValue(getString("Cost Per Unit"));
-		}
-		else
-		{
-			getChild<LLUICtrl>("Cost")->setValue(getString("Cost Default"));
-		}
-		
-		LLSpinCtrl *edit_price = getChild<LLSpinCtrl>("Edit Cost");
-		if (!edit_price->hasFocus())
-		{
-			// If the sale price is mixed then set the cost to MIXED, otherwise
-			// set to the actual cost.
-			if ((num_for_sale > 0) && is_for_sale_mixed)
-			{
-				edit_price->setTentative(true);
-			}
-			else if ((num_for_sale > 0) && is_sale_price_mixed)
-			{
-				edit_price->setTentative(true);
-			}
-			else 
-			{
-				edit_price->setValue(individual_sale_price);
-			}
-		}
-		// The edit fields are only enabled if you can sell this object
-		// and the sale price is not mixed.
-		bool enable_edit = (num_for_sale && can_transfer) ? !is_for_sale_mixed : false;
-		getChildView("Cost")->setEnabled(enable_edit);
-		getChildView("Edit Cost")->setEnabled(enable_edit);
-	}
-	// Someone, not you, owns these objects.
-	else if (!public_owned)
-	{
-		getChildView("Cost")->setEnabled(false);
-		getChildView("Edit Cost")->setEnabled(false);
-		
-		// Don't show a price if none of the items are for sale.
-		if (num_for_sale)
-			getChild<LLUICtrl>("Edit Cost")->setValue(llformat("%d",total_sale_price));
-		else
-			getChild<LLUICtrl>("Edit Cost")->setValue(LLStringUtil::null);
-
-		// If multiple items are for sale, set text to TOTAL PRICE.
-		if (num_for_sale > 1)
-			getChild<LLUICtrl>("Cost")->setValue(getString("Cost Total"));
-		else
-			getChild<LLUICtrl>("Cost")->setValue(getString("Cost Default"));
-	}
-	// This is a public object.
-	else
-	{
-		getChildView("Cost")->setEnabled(false);
-		getChild<LLUICtrl>("Cost")->setValue(getString("Cost Default"));
-		
-		getChild<LLUICtrl>("Edit Cost")->setValue(LLStringUtil::null);
-		getChildView("Edit Cost")->setEnabled(false);
-	}
-
-	// Enable and disable the permissions checkboxes
-	// based on who owns the object.
-	// TODO: Creator permissions
-
-	U32 base_mask_on 			= 0;
-	U32 base_mask_off		 	= 0;
-	U32 owner_mask_off			= 0;
-	U32 owner_mask_on 			= 0;
-	U32 group_mask_on 			= 0;
-	U32 group_mask_off 			= 0;
-	U32 everyone_mask_on 		= 0;
-	U32 everyone_mask_off 		= 0;
-	U32 next_owner_mask_on 		= 0;
-	U32 next_owner_mask_off		= 0;
-
-	bool valid_base_perms 		= LLSelectMgr::getInstance()->selectGetPerm(PERM_BASE,
-																			&base_mask_on,
-																			&base_mask_off);
-	//bool valid_owner_perms =//
-	LLSelectMgr::getInstance()->selectGetPerm(PERM_OWNER,
-											  &owner_mask_on,
-											  &owner_mask_off);
-	bool valid_group_perms 		= LLSelectMgr::getInstance()->selectGetPerm(PERM_GROUP,
-																			&group_mask_on,
-																			&group_mask_off);
-	
-	bool valid_everyone_perms 	= LLSelectMgr::getInstance()->selectGetPerm(PERM_EVERYONE,
-																			&everyone_mask_on,
-																			&everyone_mask_off);
-	
-	bool valid_next_perms 		= LLSelectMgr::getInstance()->selectGetPerm(PERM_NEXT_OWNER,
-																			&next_owner_mask_on,
-																			&next_owner_mask_off);
-
-
-	if (gSavedSettings.getBOOL("DebugPermissions") )
-	{
-		if (valid_base_perms)
-		{
-			getChild<LLUICtrl>("B:")->setValue("B: " + mask_to_string(base_mask_on));
-			getChildView("B:")->setVisible(true);
-			getChild<LLUICtrl>("O:")->setValue("O: " + mask_to_string(owner_mask_on));
-			getChildView("O:")->setVisible(true);
-			getChild<LLUICtrl>("G:")->setValue("G: " + mask_to_string(group_mask_on));
-			getChildView("G:")->setVisible(true);
-			getChild<LLUICtrl>("E:")->setValue("E: " + mask_to_string(everyone_mask_on));
-			getChildView("E:")->setVisible(true);
-			getChild<LLUICtrl>("N:")->setValue("N: " + mask_to_string(next_owner_mask_on));
-			getChildView("N:")->setVisible(true);
-		}
-		else if(!root_selected)
-		{
-			if(object_count == 1)
-			{
-				LLSelectNode* node = LLSelectMgr::getInstance()->getSelection()->getFirstNode();
-				if (node && node->mValid)
-				{
-					getChild<LLUICtrl>("B:")->setValue("B: " + mask_to_string( node->mPermissions->getMaskBase()));
-					getChildView("B:")->setVisible(true);
-					getChild<LLUICtrl>("O:")->setValue("O: " + mask_to_string(node->mPermissions->getMaskOwner()));
-					getChildView("O:")->setVisible(true);
-					getChild<LLUICtrl>("G:")->setValue("G: " + mask_to_string(node->mPermissions->getMaskGroup()));
-					getChildView("G:")->setVisible(true);
-					getChild<LLUICtrl>("E:")->setValue("E: " + mask_to_string(node->mPermissions->getMaskEveryone()));
-					getChildView("E:")->setVisible(true);
-					getChild<LLUICtrl>("N:")->setValue("N: " + mask_to_string(node->mPermissions->getMaskNextOwner()));
-					getChildView("N:")->setVisible(true);
-				}
-			}
-		}
-		else
-		{
-		    getChildView("B:")->setVisible(false);
-		    getChildView("O:")->setVisible(false);
-		    getChildView("G:")->setVisible(false);
-		    getChildView("E:")->setVisible(false);
-		    getChildView("N:")->setVisible(false);
-		}
-
-		U32 flag_mask = 0x0;
-		if (objectp->permMove()) 		flag_mask |= PERM_MOVE;
-		if (objectp->permModify()) 		flag_mask |= PERM_MODIFY;
-		if (objectp->permCopy()) 		flag_mask |= PERM_COPY;
-		if (objectp->permTransfer()) 	flag_mask |= PERM_TRANSFER;
-
-		getChild<LLUICtrl>("F:")->setValue("F:" + mask_to_string(flag_mask));
-		getChildView("F:")->setVisible(								true);
-	}
-	else
-	{
-		getChildView("B:")->setVisible(								false);
-		getChildView("O:")->setVisible(								false);
-		getChildView("G:")->setVisible(								false);
-		getChildView("E:")->setVisible(								false);
-		getChildView("N:")->setVisible(								false);
-		getChildView("F:")->setVisible(								false);
-	}
-
-	bool has_change_perm_ability = false;
-	bool has_change_sale_ability = false;
-
-	if (valid_base_perms && is_nonpermanent_enforced &&
-		(self_owned || (group_owned && gAgent.hasPowerInGroup(group_id, GP_OBJECT_MANIPULATE))))
-	{
-		has_change_perm_ability = true;
-	}
-	if (valid_base_perms && is_nonpermanent_enforced &&
-	   (self_owned || (group_owned && gAgent.hasPowerInGroup(group_id, GP_OBJECT_SET_SALE))))
-	{
-		has_change_sale_ability = true;
-	}
-
-	if (!has_change_perm_ability && !has_change_sale_ability && !root_selected)
-	{
-		// ...must select root to choose permissions
-		getChild<LLUICtrl>("perm_modify")->setValue(getString("text modify warning"));
-	}
-
-	if (has_change_perm_ability)
-	{
-		getChildView("checkbox share with group")->setEnabled(true);
-		getChildView("checkbox allow everyone move")->setEnabled(owner_mask_on & PERM_MOVE);
-		getChildView("checkbox allow everyone copy")->setEnabled(owner_mask_on & PERM_COPY && owner_mask_on & PERM_TRANSFER);
-	}
-	else
-	{
-		getChildView("checkbox share with group")->setEnabled(false);
-		getChildView("checkbox allow everyone move")->setEnabled(false);
-		getChildView("checkbox allow everyone copy")->setEnabled(false);
-	}
-
-	if (has_change_sale_ability && (owner_mask_on & PERM_TRANSFER))
-	{
-		getChildView("checkbox for sale")->setEnabled(can_transfer || (!can_transfer && num_for_sale));
-		// Set the checkbox to tentative if the prices of each object selected
-		// are not the same.
-		getChild<LLUICtrl>("checkbox for sale")->setTentative( 				is_for_sale_mixed);
-		getChildView("sale type")->setEnabled(num_for_sale && can_transfer && !is_sale_price_mixed);
-
-		getChildView("Next owner can:")->setEnabled(true);
-		getChildView("checkbox next owner can modify")->setEnabled(base_mask_on & PERM_MODIFY);
-		getChildView("checkbox next owner can copy")->setEnabled(base_mask_on & PERM_COPY);
-		getChildView("checkbox next owner can transfer")->setEnabled(next_owner_mask_on & PERM_COPY);
-	}
-	else 
-	{
-		getChildView("checkbox for sale")->setEnabled(false);
-		getChildView("sale type")->setEnabled(false);
-
-		getChildView("Next owner can:")->setEnabled(false);
-		getChildView("checkbox next owner can modify")->setEnabled(false);
-		getChildView("checkbox next owner can copy")->setEnabled(false);
-		getChildView("checkbox next owner can transfer")->setEnabled(false);
-	}
-
-	if (valid_group_perms)
-	{
-		if ((group_mask_on & PERM_COPY) && (group_mask_on & PERM_MODIFY) && (group_mask_on & PERM_MOVE))
-		{
-			getChild<LLUICtrl>("checkbox share with group")->setValue(true);
-			getChild<LLUICtrl>("checkbox share with group")->setTentative(	false);
-			getChildView("button deed")->setEnabled(gAgent.hasPowerInGroup(group_id, GP_OBJECT_DEED) && (owner_mask_on & PERM_TRANSFER) && !group_owned && can_transfer);
-		}
-		else if ((group_mask_off & PERM_COPY) && (group_mask_off & PERM_MODIFY) && (group_mask_off & PERM_MOVE))
-		{
-			getChild<LLUICtrl>("checkbox share with group")->setValue(false);
-			getChild<LLUICtrl>("checkbox share with group")->setTentative(	false);
-			getChildView("button deed")->setEnabled(false);
-		}
-		else
-		{
-			getChild<LLUICtrl>("checkbox share with group")->setValue(true);
-			getChild<LLUICtrl>("checkbox share with group")->setTentative(!has_change_perm_ability);
-			getChildView("button deed")->setEnabled(gAgent.hasPowerInGroup(group_id, GP_OBJECT_DEED) && (group_mask_on & PERM_MOVE) && (owner_mask_on & PERM_TRANSFER) && !group_owned && can_transfer);
-		}
-	}			
-
-	if (valid_everyone_perms)
-	{
-		// Move
-		if (everyone_mask_on & PERM_MOVE)
-		{
-			getChild<LLUICtrl>("checkbox allow everyone move")->setValue(true);
-			getChild<LLUICtrl>("checkbox allow everyone move")->setTentative( 	false);
-		}
-		else if (everyone_mask_off & PERM_MOVE)
-		{
-			getChild<LLUICtrl>("checkbox allow everyone move")->setValue(false);
-			getChild<LLUICtrl>("checkbox allow everyone move")->setTentative( 	false);
-		}
-		else
-		{
-			getChild<LLUICtrl>("checkbox allow everyone move")->setValue(true);
-			getChild<LLUICtrl>("checkbox allow everyone move")->setTentative( 	true);
-		}
-
-		// Copy == everyone can't copy
-		if (everyone_mask_on & PERM_COPY)
-		{
-			getChild<LLUICtrl>("checkbox allow everyone copy")->setValue(true);
-			getChild<LLUICtrl>("checkbox allow everyone copy")->setTentative( 	!can_copy || !can_transfer);
-		}
-		else if (everyone_mask_off & PERM_COPY)
-		{
-			getChild<LLUICtrl>("checkbox allow everyone copy")->setValue(false);
-			getChild<LLUICtrl>("checkbox allow everyone copy")->setTentative(	false);
-		}
-		else
-		{
-			getChild<LLUICtrl>("checkbox allow everyone copy")->setValue(true);
-			getChild<LLUICtrl>("checkbox allow everyone copy")->setTentative(	true);
-		}
-	}
-
-	if (valid_next_perms)
-	{
-		// Modify == next owner canot modify
-		if (next_owner_mask_on & PERM_MODIFY)
-		{
-			getChild<LLUICtrl>("checkbox next owner can modify")->setValue(true);
-			getChild<LLUICtrl>("checkbox next owner can modify")->setTentative(	false);
-		}
-		else if (next_owner_mask_off & PERM_MODIFY)
-		{
-			getChild<LLUICtrl>("checkbox next owner can modify")->setValue(false);
-			getChild<LLUICtrl>("checkbox next owner can modify")->setTentative(	false);
-		}
-		else
-		{
-			getChild<LLUICtrl>("checkbox next owner can modify")->setValue(true);
-			getChild<LLUICtrl>("checkbox next owner can modify")->setTentative(	true);
-		}
-
-		// Copy == next owner cannot copy
-		if (next_owner_mask_on & PERM_COPY)
-		{			
-			getChild<LLUICtrl>("checkbox next owner can copy")->setValue(true);
-			getChild<LLUICtrl>("checkbox next owner can copy")->setTentative(	!can_copy);
-		}
-		else if (next_owner_mask_off & PERM_COPY)
-		{
-			getChild<LLUICtrl>("checkbox next owner can copy")->setValue(false);
-			getChild<LLUICtrl>("checkbox next owner can copy")->setTentative(	false);
-		}
-		else
-		{
-			getChild<LLUICtrl>("checkbox next owner can copy")->setValue(true);
-			getChild<LLUICtrl>("checkbox next owner can copy")->setTentative(	true);
-		}
-
-		// Transfer == next owner cannot transfer
-		if (next_owner_mask_on & PERM_TRANSFER)
-		{
-			getChild<LLUICtrl>("checkbox next owner can transfer")->setValue(true);
-			getChild<LLUICtrl>("checkbox next owner can transfer")->setTentative( !can_transfer);
-		}
-		else if (next_owner_mask_off & PERM_TRANSFER)
-		{
-			getChild<LLUICtrl>("checkbox next owner can transfer")->setValue(false);
-			getChild<LLUICtrl>("checkbox next owner can transfer")->setTentative( false);
-		}
-		else
-		{
-			getChild<LLUICtrl>("checkbox next owner can transfer")->setValue(true);
-			getChild<LLUICtrl>("checkbox next owner can transfer")->setTentative( true);
-		}
-	}
-
-	// reflect sale information
-	LLSaleInfo sale_info;
-	bool valid_sale_info = LLSelectMgr::getInstance()->selectGetSaleInfo(sale_info);
-	LLSaleInfo::EForSale sale_type = sale_info.getSaleType();
-
-	LLComboBox* combo_sale_type = getChild<LLComboBox>("sale type");
-	if (valid_sale_info)
-	{
-		combo_sale_type->setValue(					sale_type == LLSaleInfo::FS_NOT ? LLSaleInfo::FS_COPY : sale_type);
-		combo_sale_type->setTentative(				false); // unfortunately this doesn't do anything at the moment.
-	}
-	else
-	{
-		// default option is sell copy, determined to be safest
-		combo_sale_type->setValue(					LLSaleInfo::FS_COPY);
-		combo_sale_type->setTentative(				true); // unfortunately this doesn't do anything at the moment.
-	}
-
-	getChild<LLUICtrl>("checkbox for sale")->setValue((num_for_sale != 0));
-
-	// HACK: There are some old objects in world that are set for sale,
-	// but are no-transfer.  We need to let users turn for-sale off, but only
-	// if for-sale is set.
-	bool cannot_actually_sell = !can_transfer || (!can_copy && sale_type == LLSaleInfo::FS_COPY);
-	if (cannot_actually_sell)
-	{
-		if (num_for_sale && has_change_sale_ability)
-		{
-			getChildView("checkbox for sale")->setEnabled(true);
-		}
-	}
-	
-	// Check search status of objects
-	const bool all_volume = LLSelectMgr::getInstance()->selectionAllPCode( LL_PCODE_VOLUME );
-	bool include_in_search;
-	const bool all_include_in_search = LLSelectMgr::getInstance()->selectionGetIncludeInSearch(&include_in_search);
-	getChildView("search_check")->setEnabled(has_change_sale_ability && all_volume);
-	getChild<LLUICtrl>("search_check")->setValue(include_in_search);
-	getChild<LLUICtrl>("search_check")->setTentative( 				!all_include_in_search);
-
-	// Click action (touch, sit, buy, pay, open, play, open media, zoom, ignore)
-	U8 click_action = 0;
-	if (LLSelectMgr::getInstance()->selectionGetClickAction(&click_action))
-	{
-		LLComboBox*	combo_click_action = getChild<LLComboBox>("clickaction");
-		if (combo_click_action)
-		{
-			const std::string combo_value = click_action_to_string_value(click_action);
-			combo_click_action->setValue(LLSD(combo_value));
-		}
-	}
-
-	if (LLSelectMgr::getInstance()->getSelection()->isAttachment())
-	{
-		getChildView("checkbox for sale")->setEnabled(false);
-		getChildView("Edit Cost")->setEnabled(false);
-		getChild<LLComboBox>("sale type")->setEnabled(false);
-	}
-
-	getChildView("label click action")->setEnabled(is_perm_modify && is_nonpermanent_enforced  && all_volume);
-	getChildView("clickaction")->setEnabled(is_perm_modify && is_nonpermanent_enforced && all_volume);
-=======
     LLButton*   BtnDeedToGroup = getChild<LLButton>("button deed");
     if(BtnDeedToGroup)
     {
@@ -1084,17 +306,17 @@
         BtnDeedToGroup->setLabelSelected(deedText);
         BtnDeedToGroup->setLabelUnselected(deedText);
     }
-    BOOL root_selected = TRUE;
+    bool root_selected = true;
     LLSelectNode* nodep = LLSelectMgr::getInstance()->getSelection()->getFirstRootNode();
     S32 object_count = LLSelectMgr::getInstance()->getSelection()->getRootObjectCount();
     if(!nodep || 0 == object_count)
     {
         nodep = LLSelectMgr::getInstance()->getSelection()->getFirstNode();
         object_count = LLSelectMgr::getInstance()->getSelection()->getObjectCount();
-        root_selected = FALSE;
-    }
-
-    //BOOL attachment_selected = LLSelectMgr::getInstance()->getSelection()->isAttachment();
+        root_selected = false;
+    }
+
+    //bool attachment_selected = LLSelectMgr::getInstance()->getSelection()->isAttachment();
     //attachment_selected = false;
     LLViewerObject* objectp = NULL;
     if(nodep) objectp = nodep->getObject();
@@ -1106,13 +328,13 @@
     }
 
     // figure out a few variables
-    const BOOL is_one_object = (object_count == 1);
+    const bool is_one_object = (object_count == 1);
 
     // BUG: fails if a root and non-root are both single-selected.
-    BOOL is_perm_modify = (LLSelectMgr::getInstance()->getSelection()->getFirstRootNode()
+    bool is_perm_modify = (LLSelectMgr::getInstance()->getSelection()->getFirstRootNode()
                            && LLSelectMgr::getInstance()->selectGetRootsModify())
         || LLSelectMgr::getInstance()->selectGetModify();
-    BOOL is_nonpermanent_enforced = (LLSelectMgr::getInstance()->getSelection()->getFirstRootNode()
+    bool is_nonpermanent_enforced = (LLSelectMgr::getInstance()->getSelection()->getFirstRootNode()
                            && LLSelectMgr::getInstance()->selectGetRootsNonPermanentEnforced())
         || LLSelectMgr::getInstance()->selectGetNonPermanentEnforced();
     const LLFocusableElement* keyboard_focus_view = gFocusMgr.getKeyboardFocus();
@@ -1139,7 +361,7 @@
     {
         ++string_index;
     }
-    getChildView("perm_modify")->setEnabled(TRUE);
+    getChildView("perm_modify")->setEnabled(true);
     getChild<LLUICtrl>("perm_modify")->setValue(MODIFY_INFO_STRINGS[string_index]);
 
     std::string pfAttrName;
@@ -1167,11 +389,11 @@
         pfAttrName = "Pathfinding_Object_Attr_MultiSelect";
     }
 
-    getChildView("pathfinding_attributes_value")->setEnabled(TRUE);
+    getChildView("pathfinding_attributes_value")->setEnabled(true);
     getChild<LLUICtrl>("pathfinding_attributes_value")->setValue(LLTrans::getString(pfAttrName));
 
     // Update creator text field
-    getChildView("Creator:")->setEnabled(TRUE);
+    getChildView("Creator:")->setEnabled(true);
     std::string creator_app_link;
     LLSelectMgr::getInstance()->selectGetCreator(mCreatorID, creator_app_link);
 
@@ -1202,14 +424,14 @@
         mCreatorCacheConnection = LLAvatarNameCache::get(mCreatorID, boost::bind(&LLPanelPermissions::updateCreatorName, this, _1, _2, style_params));
     }
     getChild<LLAvatarIconCtrl>("Creator Icon")->setValue(mCreatorID);
-    getChild<LLAvatarIconCtrl>("Creator Icon")->setVisible(TRUE);
-    mLabelCreatorName->setEnabled(TRUE);
+    getChild<LLAvatarIconCtrl>("Creator Icon")->setVisible(true);
+    mLabelCreatorName->setEnabled(true);
 
     // Update owner text field
-    getChildView("Owner:")->setEnabled(TRUE);
+    getChildView("Owner:")->setEnabled(true);
 
     std::string owner_app_link;
-    const BOOL owners_identical = LLSelectMgr::getInstance()->selectGetOwner(mOwnerID, owner_app_link);
+    const bool owners_identical = LLSelectMgr::getInstance()->selectGetOwner(mOwnerID, owner_app_link);
 
 
     if (LLSelectMgr::getInstance()->selectIsGroupOwned())
@@ -1221,8 +443,8 @@
             style_params.link_href = owner_app_link;
             mLabelOwnerName->setText(group_data->mName, style_params);
             getChild<LLGroupIconCtrl>("Owner Group Icon")->setIconId(group_data->mInsigniaID);
-            getChild<LLGroupIconCtrl>("Owner Group Icon")->setVisible(TRUE);
-            getChild<LLUICtrl>("Owner Icon")->setVisible(FALSE);
+            getChild<LLGroupIconCtrl>("Owner Group Icon")->setVisible(true);
+            getChild<LLUICtrl>("Owner Icon")->setVisible(false);
         }
         else
         {
@@ -1265,39 +487,39 @@
         }
 
         getChild<LLAvatarIconCtrl>("Owner Icon")->setValue(owner_id);
-        getChild<LLAvatarIconCtrl>("Owner Icon")->setVisible(TRUE);
-        getChild<LLUICtrl>("Owner Group Icon")->setVisible(FALSE);
-    }
-    mLabelOwnerName->setEnabled(TRUE);
+        getChild<LLAvatarIconCtrl>("Owner Icon")->setVisible(true);
+        getChild<LLUICtrl>("Owner Group Icon")->setVisible(false);
+    }
+    mLabelOwnerName->setEnabled(true);
 
     // update group text field
-    getChildView("Group:")->setEnabled(TRUE);
+    getChildView("Group:")->setEnabled(true);
     getChild<LLUICtrl>("Group Name")->setValue(LLStringUtil::null);
     LLUUID group_id;
-    BOOL groups_identical = LLSelectMgr::getInstance()->selectGetGroup(group_id);
+    bool groups_identical = LLSelectMgr::getInstance()->selectGetGroup(group_id);
     if (groups_identical)
     {
         if (mLabelGroupName)
         {
-            mLabelGroupName->setNameID(group_id,TRUE);
-            mLabelGroupName->setEnabled(TRUE);
+            mLabelGroupName->setNameID(group_id,true);
+            mLabelGroupName->setEnabled(true);
         }
     }
     else
     {
         if (mLabelGroupName)
         {
-            mLabelGroupName->setNameID(LLUUID::null, TRUE);
+            mLabelGroupName->setNameID(LLUUID::null, true);
             mLabelGroupName->refresh(LLUUID::null, std::string(), true);
-            mLabelGroupName->setEnabled(FALSE);
+            mLabelGroupName->setEnabled(false);
         }
     }
 
     getChildView("button set group")->setEnabled(root_selected && owners_identical && (mOwnerID == gAgent.getID()) && is_nonpermanent_enforced);
 
-    getChildView("Name:")->setEnabled(TRUE);
+    getChildView("Name:")->setEnabled(true);
     LLLineEditor* LineEditorObjectName = getChild<LLLineEditor>("Object Name");
-    getChildView("Description:")->setEnabled(TRUE);
+    getChildView("Description:")->setEnabled(true);
     LLLineEditor* LineEditorObjectDesc = getChild<LLLineEditor>("Object Description");
 
     if (is_one_object)
@@ -1322,44 +544,44 @@
     }
 
     // figure out the contents of the name, description, & category
-    BOOL edit_name_desc = FALSE;
+    bool edit_name_desc = false;
     if (is_one_object && objectp->permModify() && !objectp->isPermanentEnforced())
     {
-        edit_name_desc = TRUE;
+        edit_name_desc = true;
     }
     if (edit_name_desc)
     {
-        getChildView("Object Name")->setEnabled(TRUE);
-        getChildView("Object Description")->setEnabled(TRUE);
+        getChildView("Object Name")->setEnabled(true);
+        getChildView("Object Description")->setEnabled(true);
     }
     else
     {
-        getChildView("Object Name")->setEnabled(FALSE);
-        getChildView("Object Description")->setEnabled(FALSE);
+        getChildView("Object Name")->setEnabled(false);
+        getChildView("Object Description")->setEnabled(false);
     }
 
     S32 total_sale_price = 0;
     S32 individual_sale_price = 0;
-    BOOL is_for_sale_mixed = FALSE;
-    BOOL is_sale_price_mixed = FALSE;
-    U32 num_for_sale = FALSE;
+    bool is_for_sale_mixed = false;
+    bool is_sale_price_mixed = false;
+    U32 num_for_sale = false;
     LLSelectMgr::getInstance()->selectGetAggregateSaleInfo(num_for_sale,
                                                            is_for_sale_mixed,
                                                            is_sale_price_mixed,
                                                            total_sale_price,
                                                            individual_sale_price);
 
-    const BOOL self_owned = (gAgent.getID() == mOwnerID);
-    const BOOL group_owned = LLSelectMgr::getInstance()->selectIsGroupOwned() ;
-    const BOOL public_owned = (mOwnerID.isNull() && !LLSelectMgr::getInstance()->selectIsGroupOwned());
-    const BOOL can_transfer = LLSelectMgr::getInstance()->selectGetRootsTransfer();
-    const BOOL can_copy = LLSelectMgr::getInstance()->selectGetRootsCopy();
+    const bool self_owned = (gAgent.getID() == mOwnerID);
+    const bool group_owned = LLSelectMgr::getInstance()->selectIsGroupOwned() ;
+    const bool public_owned = (mOwnerID.isNull() && !LLSelectMgr::getInstance()->selectIsGroupOwned());
+    const bool can_transfer = LLSelectMgr::getInstance()->selectGetRootsTransfer();
+    const bool can_copy = LLSelectMgr::getInstance()->selectGetRootsCopy();
 
     if (!owners_identical)
     {
-        getChildView("Cost")->setEnabled(FALSE);
+        getChildView("Cost")->setEnabled(false);
         getChild<LLUICtrl>("Edit Cost")->setValue(LLStringUtil::null);
-        getChildView("Edit Cost")->setEnabled(FALSE);
+        getChildView("Edit Cost")->setEnabled(false);
     }
     // You own these objects.
     else if (self_owned || (group_owned && gAgent.hasPowerInGroup(group_id,GP_OBJECT_SET_SALE)))
@@ -1381,11 +603,11 @@
             // set to the actual cost.
             if ((num_for_sale > 0) && is_for_sale_mixed)
             {
-                edit_price->setTentative(TRUE);
+                edit_price->setTentative(true);
             }
             else if ((num_for_sale > 0) && is_sale_price_mixed)
             {
-                edit_price->setTentative(TRUE);
+                edit_price->setTentative(true);
             }
             else
             {
@@ -1394,15 +616,15 @@
         }
         // The edit fields are only enabled if you can sell this object
         // and the sale price is not mixed.
-        BOOL enable_edit = (num_for_sale && can_transfer) ? !is_for_sale_mixed : FALSE;
+        bool enable_edit = (num_for_sale && can_transfer) ? !is_for_sale_mixed : false;
         getChildView("Cost")->setEnabled(enable_edit);
         getChildView("Edit Cost")->setEnabled(enable_edit);
     }
     // Someone, not you, owns these objects.
     else if (!public_owned)
     {
-        getChildView("Cost")->setEnabled(FALSE);
-        getChildView("Edit Cost")->setEnabled(FALSE);
+        getChildView("Cost")->setEnabled(false);
+        getChildView("Edit Cost")->setEnabled(false);
 
         // Don't show a price if none of the items are for sale.
         if (num_for_sale)
@@ -1419,11 +641,11 @@
     // This is a public object.
     else
     {
-        getChildView("Cost")->setEnabled(FALSE);
+        getChildView("Cost")->setEnabled(false);
         getChild<LLUICtrl>("Cost")->setValue(getString("Cost Default"));
 
         getChild<LLUICtrl>("Edit Cost")->setValue(LLStringUtil::null);
-        getChildView("Edit Cost")->setEnabled(FALSE);
+        getChildView("Edit Cost")->setEnabled(false);
     }
 
     // Enable and disable the permissions checkboxes
@@ -1441,22 +663,22 @@
     U32 next_owner_mask_on      = 0;
     U32 next_owner_mask_off     = 0;
 
-    BOOL valid_base_perms       = LLSelectMgr::getInstance()->selectGetPerm(PERM_BASE,
+    bool valid_base_perms       = LLSelectMgr::getInstance()->selectGetPerm(PERM_BASE,
                                                                             &base_mask_on,
                                                                             &base_mask_off);
-    //BOOL valid_owner_perms =//
+    //bool valid_owner_perms =//
     LLSelectMgr::getInstance()->selectGetPerm(PERM_OWNER,
                                               &owner_mask_on,
                                               &owner_mask_off);
-    BOOL valid_group_perms      = LLSelectMgr::getInstance()->selectGetPerm(PERM_GROUP,
+    bool valid_group_perms      = LLSelectMgr::getInstance()->selectGetPerm(PERM_GROUP,
                                                                             &group_mask_on,
                                                                             &group_mask_off);
 
-    BOOL valid_everyone_perms   = LLSelectMgr::getInstance()->selectGetPerm(PERM_EVERYONE,
+    bool valid_everyone_perms   = LLSelectMgr::getInstance()->selectGetPerm(PERM_EVERYONE,
                                                                             &everyone_mask_on,
                                                                             &everyone_mask_off);
 
-    BOOL valid_next_perms       = LLSelectMgr::getInstance()->selectGetPerm(PERM_NEXT_OWNER,
+    bool valid_next_perms       = LLSelectMgr::getInstance()->selectGetPerm(PERM_NEXT_OWNER,
                                                                             &next_owner_mask_on,
                                                                             &next_owner_mask_off);
 
@@ -1466,15 +688,15 @@
         if (valid_base_perms)
         {
             getChild<LLUICtrl>("B:")->setValue("B: " + mask_to_string(base_mask_on));
-            getChildView("B:")->setVisible(TRUE);
+            getChildView("B:")->setVisible(true);
             getChild<LLUICtrl>("O:")->setValue("O: " + mask_to_string(owner_mask_on));
-            getChildView("O:")->setVisible(TRUE);
+            getChildView("O:")->setVisible(true);
             getChild<LLUICtrl>("G:")->setValue("G: " + mask_to_string(group_mask_on));
-            getChildView("G:")->setVisible(TRUE);
+            getChildView("G:")->setVisible(true);
             getChild<LLUICtrl>("E:")->setValue("E: " + mask_to_string(everyone_mask_on));
-            getChildView("E:")->setVisible(TRUE);
+            getChildView("E:")->setVisible(true);
             getChild<LLUICtrl>("N:")->setValue("N: " + mask_to_string(next_owner_mask_on));
-            getChildView("N:")->setVisible(TRUE);
+            getChildView("N:")->setVisible(true);
         }
         else if(!root_selected)
         {
@@ -1484,25 +706,25 @@
                 if (node && node->mValid)
                 {
                     getChild<LLUICtrl>("B:")->setValue("B: " + mask_to_string( node->mPermissions->getMaskBase()));
-                    getChildView("B:")->setVisible(TRUE);
+                    getChildView("B:")->setVisible(true);
                     getChild<LLUICtrl>("O:")->setValue("O: " + mask_to_string(node->mPermissions->getMaskOwner()));
-                    getChildView("O:")->setVisible(TRUE);
+                    getChildView("O:")->setVisible(true);
                     getChild<LLUICtrl>("G:")->setValue("G: " + mask_to_string(node->mPermissions->getMaskGroup()));
-                    getChildView("G:")->setVisible(TRUE);
+                    getChildView("G:")->setVisible(true);
                     getChild<LLUICtrl>("E:")->setValue("E: " + mask_to_string(node->mPermissions->getMaskEveryone()));
-                    getChildView("E:")->setVisible(TRUE);
+                    getChildView("E:")->setVisible(true);
                     getChild<LLUICtrl>("N:")->setValue("N: " + mask_to_string(node->mPermissions->getMaskNextOwner()));
-                    getChildView("N:")->setVisible(TRUE);
+                    getChildView("N:")->setVisible(true);
                 }
             }
         }
         else
         {
-            getChildView("B:")->setVisible(FALSE);
-            getChildView("O:")->setVisible(FALSE);
-            getChildView("G:")->setVisible(FALSE);
-            getChildView("E:")->setVisible(FALSE);
-            getChildView("N:")->setVisible(FALSE);
+            getChildView("B:")->setVisible(false);
+            getChildView("O:")->setVisible(false);
+            getChildView("G:")->setVisible(false);
+            getChildView("E:")->setVisible(false);
+            getChildView("N:")->setVisible(false);
         }
 
         U32 flag_mask = 0x0;
@@ -1512,30 +734,30 @@
         if (objectp->permTransfer())    flag_mask |= PERM_TRANSFER;
 
         getChild<LLUICtrl>("F:")->setValue("F:" + mask_to_string(flag_mask));
-        getChildView("F:")->setVisible(                             TRUE);
+        getChildView("F:")->setVisible(                             true);
     }
     else
     {
-        getChildView("B:")->setVisible(                             FALSE);
-        getChildView("O:")->setVisible(                             FALSE);
-        getChildView("G:")->setVisible(                             FALSE);
-        getChildView("E:")->setVisible(                             FALSE);
-        getChildView("N:")->setVisible(                             FALSE);
-        getChildView("F:")->setVisible(                             FALSE);
-    }
-
-    BOOL has_change_perm_ability = FALSE;
-    BOOL has_change_sale_ability = FALSE;
+        getChildView("B:")->setVisible(                             false);
+        getChildView("O:")->setVisible(                             false);
+        getChildView("G:")->setVisible(                             false);
+        getChildView("E:")->setVisible(                             false);
+        getChildView("N:")->setVisible(                             false);
+        getChildView("F:")->setVisible(                             false);
+    }
+
+    bool has_change_perm_ability = false;
+    bool has_change_sale_ability = false;
 
     if (valid_base_perms && is_nonpermanent_enforced &&
         (self_owned || (group_owned && gAgent.hasPowerInGroup(group_id, GP_OBJECT_MANIPULATE))))
     {
-        has_change_perm_ability = TRUE;
+        has_change_perm_ability = true;
     }
     if (valid_base_perms && is_nonpermanent_enforced &&
        (self_owned || (group_owned && gAgent.hasPowerInGroup(group_id, GP_OBJECT_SET_SALE))))
     {
-        has_change_sale_ability = TRUE;
+        has_change_sale_ability = true;
     }
 
     if (!has_change_perm_ability && !has_change_sale_ability && !root_selected)
@@ -1546,15 +768,15 @@
 
     if (has_change_perm_ability)
     {
-        getChildView("checkbox share with group")->setEnabled(TRUE);
+        getChildView("checkbox share with group")->setEnabled(true);
         getChildView("checkbox allow everyone move")->setEnabled(owner_mask_on & PERM_MOVE);
         getChildView("checkbox allow everyone copy")->setEnabled(owner_mask_on & PERM_COPY && owner_mask_on & PERM_TRANSFER);
     }
     else
     {
-        getChildView("checkbox share with group")->setEnabled(FALSE);
-        getChildView("checkbox allow everyone move")->setEnabled(FALSE);
-        getChildView("checkbox allow everyone copy")->setEnabled(FALSE);
+        getChildView("checkbox share with group")->setEnabled(false);
+        getChildView("checkbox allow everyone move")->setEnabled(false);
+        getChildView("checkbox allow everyone copy")->setEnabled(false);
     }
 
     if (has_change_sale_ability && (owner_mask_on & PERM_TRANSFER))
@@ -1565,39 +787,39 @@
         getChild<LLUICtrl>("checkbox for sale")->setTentative(              is_for_sale_mixed);
         getChildView("sale type")->setEnabled(num_for_sale && can_transfer && !is_sale_price_mixed);
 
-        getChildView("Next owner can:")->setEnabled(TRUE);
+        getChildView("Next owner can:")->setEnabled(true);
         getChildView("checkbox next owner can modify")->setEnabled(base_mask_on & PERM_MODIFY);
         getChildView("checkbox next owner can copy")->setEnabled(base_mask_on & PERM_COPY);
         getChildView("checkbox next owner can transfer")->setEnabled(next_owner_mask_on & PERM_COPY);
     }
     else
     {
-        getChildView("checkbox for sale")->setEnabled(FALSE);
-        getChildView("sale type")->setEnabled(FALSE);
-
-        getChildView("Next owner can:")->setEnabled(FALSE);
-        getChildView("checkbox next owner can modify")->setEnabled(FALSE);
-        getChildView("checkbox next owner can copy")->setEnabled(FALSE);
-        getChildView("checkbox next owner can transfer")->setEnabled(FALSE);
+        getChildView("checkbox for sale")->setEnabled(false);
+        getChildView("sale type")->setEnabled(false);
+
+        getChildView("Next owner can:")->setEnabled(false);
+        getChildView("checkbox next owner can modify")->setEnabled(false);
+        getChildView("checkbox next owner can copy")->setEnabled(false);
+        getChildView("checkbox next owner can transfer")->setEnabled(false);
     }
 
     if (valid_group_perms)
     {
         if ((group_mask_on & PERM_COPY) && (group_mask_on & PERM_MODIFY) && (group_mask_on & PERM_MOVE))
         {
-            getChild<LLUICtrl>("checkbox share with group")->setValue(TRUE);
-            getChild<LLUICtrl>("checkbox share with group")->setTentative(  FALSE);
+            getChild<LLUICtrl>("checkbox share with group")->setValue(true);
+            getChild<LLUICtrl>("checkbox share with group")->setTentative(  false);
             getChildView("button deed")->setEnabled(gAgent.hasPowerInGroup(group_id, GP_OBJECT_DEED) && (owner_mask_on & PERM_TRANSFER) && !group_owned && can_transfer);
         }
         else if ((group_mask_off & PERM_COPY) && (group_mask_off & PERM_MODIFY) && (group_mask_off & PERM_MOVE))
         {
-            getChild<LLUICtrl>("checkbox share with group")->setValue(FALSE);
-            getChild<LLUICtrl>("checkbox share with group")->setTentative(  FALSE);
-            getChildView("button deed")->setEnabled(FALSE);
+            getChild<LLUICtrl>("checkbox share with group")->setValue(false);
+            getChild<LLUICtrl>("checkbox share with group")->setTentative(  false);
+            getChildView("button deed")->setEnabled(false);
         }
         else
         {
-            getChild<LLUICtrl>("checkbox share with group")->setValue(TRUE);
+            getChild<LLUICtrl>("checkbox share with group")->setValue(true);
             getChild<LLUICtrl>("checkbox share with group")->setTentative(!has_change_perm_ability);
             getChildView("button deed")->setEnabled(gAgent.hasPowerInGroup(group_id, GP_OBJECT_DEED) && (group_mask_on & PERM_MOVE) && (owner_mask_on & PERM_TRANSFER) && !group_owned && can_transfer);
         }
@@ -1608,35 +830,35 @@
         // Move
         if (everyone_mask_on & PERM_MOVE)
         {
-            getChild<LLUICtrl>("checkbox allow everyone move")->setValue(TRUE);
-            getChild<LLUICtrl>("checkbox allow everyone move")->setTentative(   FALSE);
+            getChild<LLUICtrl>("checkbox allow everyone move")->setValue(true);
+            getChild<LLUICtrl>("checkbox allow everyone move")->setTentative(   false);
         }
         else if (everyone_mask_off & PERM_MOVE)
         {
-            getChild<LLUICtrl>("checkbox allow everyone move")->setValue(FALSE);
-            getChild<LLUICtrl>("checkbox allow everyone move")->setTentative(   FALSE);
+            getChild<LLUICtrl>("checkbox allow everyone move")->setValue(false);
+            getChild<LLUICtrl>("checkbox allow everyone move")->setTentative(   false);
         }
         else
         {
-            getChild<LLUICtrl>("checkbox allow everyone move")->setValue(TRUE);
-            getChild<LLUICtrl>("checkbox allow everyone move")->setTentative(   TRUE);
+            getChild<LLUICtrl>("checkbox allow everyone move")->setValue(true);
+            getChild<LLUICtrl>("checkbox allow everyone move")->setTentative(   true);
         }
 
         // Copy == everyone can't copy
         if (everyone_mask_on & PERM_COPY)
         {
-            getChild<LLUICtrl>("checkbox allow everyone copy")->setValue(TRUE);
+            getChild<LLUICtrl>("checkbox allow everyone copy")->setValue(true);
             getChild<LLUICtrl>("checkbox allow everyone copy")->setTentative(   !can_copy || !can_transfer);
         }
         else if (everyone_mask_off & PERM_COPY)
         {
-            getChild<LLUICtrl>("checkbox allow everyone copy")->setValue(FALSE);
-            getChild<LLUICtrl>("checkbox allow everyone copy")->setTentative(   FALSE);
+            getChild<LLUICtrl>("checkbox allow everyone copy")->setValue(false);
+            getChild<LLUICtrl>("checkbox allow everyone copy")->setTentative(   false);
         }
         else
         {
-            getChild<LLUICtrl>("checkbox allow everyone copy")->setValue(TRUE);
-            getChild<LLUICtrl>("checkbox allow everyone copy")->setTentative(   TRUE);
+            getChild<LLUICtrl>("checkbox allow everyone copy")->setValue(true);
+            getChild<LLUICtrl>("checkbox allow everyone copy")->setTentative(   true);
         }
     }
 
@@ -1645,71 +867,71 @@
         // Modify == next owner canot modify
         if (next_owner_mask_on & PERM_MODIFY)
         {
-            getChild<LLUICtrl>("checkbox next owner can modify")->setValue(TRUE);
-            getChild<LLUICtrl>("checkbox next owner can modify")->setTentative( FALSE);
+            getChild<LLUICtrl>("checkbox next owner can modify")->setValue(true);
+            getChild<LLUICtrl>("checkbox next owner can modify")->setTentative( false);
         }
         else if (next_owner_mask_off & PERM_MODIFY)
         {
-            getChild<LLUICtrl>("checkbox next owner can modify")->setValue(FALSE);
-            getChild<LLUICtrl>("checkbox next owner can modify")->setTentative( FALSE);
+            getChild<LLUICtrl>("checkbox next owner can modify")->setValue(false);
+            getChild<LLUICtrl>("checkbox next owner can modify")->setTentative( false);
         }
         else
         {
-            getChild<LLUICtrl>("checkbox next owner can modify")->setValue(TRUE);
-            getChild<LLUICtrl>("checkbox next owner can modify")->setTentative( TRUE);
+            getChild<LLUICtrl>("checkbox next owner can modify")->setValue(true);
+            getChild<LLUICtrl>("checkbox next owner can modify")->setTentative( true);
         }
 
         // Copy == next owner cannot copy
         if (next_owner_mask_on & PERM_COPY)
         {
-            getChild<LLUICtrl>("checkbox next owner can copy")->setValue(TRUE);
+            getChild<LLUICtrl>("checkbox next owner can copy")->setValue(true);
             getChild<LLUICtrl>("checkbox next owner can copy")->setTentative(   !can_copy);
         }
         else if (next_owner_mask_off & PERM_COPY)
         {
-            getChild<LLUICtrl>("checkbox next owner can copy")->setValue(FALSE);
-            getChild<LLUICtrl>("checkbox next owner can copy")->setTentative(   FALSE);
+            getChild<LLUICtrl>("checkbox next owner can copy")->setValue(false);
+            getChild<LLUICtrl>("checkbox next owner can copy")->setTentative(   false);
         }
         else
         {
-            getChild<LLUICtrl>("checkbox next owner can copy")->setValue(TRUE);
-            getChild<LLUICtrl>("checkbox next owner can copy")->setTentative(   TRUE);
+            getChild<LLUICtrl>("checkbox next owner can copy")->setValue(true);
+            getChild<LLUICtrl>("checkbox next owner can copy")->setTentative(   true);
         }
 
         // Transfer == next owner cannot transfer
         if (next_owner_mask_on & PERM_TRANSFER)
         {
-            getChild<LLUICtrl>("checkbox next owner can transfer")->setValue(TRUE);
+            getChild<LLUICtrl>("checkbox next owner can transfer")->setValue(true);
             getChild<LLUICtrl>("checkbox next owner can transfer")->setTentative( !can_transfer);
         }
         else if (next_owner_mask_off & PERM_TRANSFER)
         {
-            getChild<LLUICtrl>("checkbox next owner can transfer")->setValue(FALSE);
-            getChild<LLUICtrl>("checkbox next owner can transfer")->setTentative( FALSE);
+            getChild<LLUICtrl>("checkbox next owner can transfer")->setValue(false);
+            getChild<LLUICtrl>("checkbox next owner can transfer")->setTentative( false);
         }
         else
         {
-            getChild<LLUICtrl>("checkbox next owner can transfer")->setValue(TRUE);
-            getChild<LLUICtrl>("checkbox next owner can transfer")->setTentative( TRUE);
+            getChild<LLUICtrl>("checkbox next owner can transfer")->setValue(true);
+            getChild<LLUICtrl>("checkbox next owner can transfer")->setTentative( true);
         }
     }
 
     // reflect sale information
     LLSaleInfo sale_info;
-    BOOL valid_sale_info = LLSelectMgr::getInstance()->selectGetSaleInfo(sale_info);
+    bool valid_sale_info = LLSelectMgr::getInstance()->selectGetSaleInfo(sale_info);
     LLSaleInfo::EForSale sale_type = sale_info.getSaleType();
 
     LLComboBox* combo_sale_type = getChild<LLComboBox>("sale type");
     if (valid_sale_info)
     {
         combo_sale_type->setValue(                  sale_type == LLSaleInfo::FS_NOT ? LLSaleInfo::FS_COPY : sale_type);
-        combo_sale_type->setTentative(              FALSE); // unfortunately this doesn't do anything at the moment.
+        combo_sale_type->setTentative(              false); // unfortunately this doesn't do anything at the moment.
     }
     else
     {
         // default option is sell copy, determined to be safest
         combo_sale_type->setValue(                  LLSaleInfo::FS_COPY);
-        combo_sale_type->setTentative(              TRUE); // unfortunately this doesn't do anything at the moment.
+        combo_sale_type->setTentative(              true); // unfortunately this doesn't do anything at the moment.
     }
 
     getChild<LLUICtrl>("checkbox for sale")->setValue((num_for_sale != 0));
@@ -1727,9 +949,9 @@
     }
 
     // Check search status of objects
-    const BOOL all_volume = LLSelectMgr::getInstance()->selectionAllPCode( LL_PCODE_VOLUME );
+    const bool all_volume = LLSelectMgr::getInstance()->selectionAllPCode( LL_PCODE_VOLUME );
     bool include_in_search;
-    const BOOL all_include_in_search = LLSelectMgr::getInstance()->selectionGetIncludeInSearch(&include_in_search);
+    const bool all_include_in_search = LLSelectMgr::getInstance()->selectionGetIncludeInSearch(&include_in_search);
     getChildView("search_check")->setEnabled(has_change_sale_ability && all_volume);
     getChild<LLUICtrl>("search_check")->setValue(include_in_search);
     getChild<LLUICtrl>("search_check")->setTentative(               !all_include_in_search);
@@ -1748,14 +970,13 @@
 
     if (LLSelectMgr::getInstance()->getSelection()->isAttachment())
     {
-        getChildView("checkbox for sale")->setEnabled(FALSE);
-        getChildView("Edit Cost")->setEnabled(FALSE);
-        getChild<LLComboBox>("sale type")->setEnabled(FALSE);
+        getChildView("checkbox for sale")->setEnabled(false);
+        getChildView("Edit Cost")->setEnabled(false);
+        getChild<LLComboBox>("sale type")->setEnabled(false);
     }
 
     getChildView("label click action")->setEnabled(is_perm_modify && is_nonpermanent_enforced  && all_volume);
     getChildView("clickaction")->setEnabled(is_perm_modify && is_nonpermanent_enforced && all_volume);
->>>>>>> e7eced3c
 }
 
 // Shorten name if it doesn't fit into max_pixels of two lines
@@ -1826,31 +1047,9 @@
 
 void LLPanelPermissions::onClickGroup()
 {
-<<<<<<< HEAD
-	LLUUID owner_id;
-	std::string name;
-	bool owners_identical = LLSelectMgr::getInstance()->selectGetOwner(owner_id, name);
-	LLFloater* parent_floater = gFloaterView->getParentFloater(this);
-
-	if(owners_identical && (owner_id == gAgent.getID()))
-	{
-		LLFloaterGroupPicker* fg = 	LLFloaterReg::showTypedInstance<LLFloaterGroupPicker>("group_picker", LLSD(gAgent.getID()));
-		if (fg)
-		{
-			fg->setSelectGroupCallback( boost::bind(&LLPanelPermissions::cbGroupID, this, _1) );
-
-			if (parent_floater)
-			{
-				LLRect new_rect = gFloaterView->findNeighboringPosition(parent_floater, fg);
-				fg->setOrigin(new_rect.mLeft, new_rect.mBottom);
-				parent_floater->addDependentFloater(fg);
-			}
-		}
-	}
-=======
     LLUUID owner_id;
     std::string name;
-    BOOL owners_identical = LLSelectMgr::getInstance()->selectGetOwner(owner_id, name);
+    bool owners_identical = LLSelectMgr::getInstance()->selectGetOwner(owner_id, name);
     LLFloater* parent_floater = gFloaterView->getParentFloater(this);
 
     if(owners_identical && (owner_id == gAgent.getID()))
@@ -1868,53 +1067,30 @@
             }
         }
     }
->>>>>>> e7eced3c
 }
 
 void LLPanelPermissions::cbGroupID(LLUUID group_id)
 {
-<<<<<<< HEAD
-	if(mLabelGroupName)
-	{
-		mLabelGroupName->setNameID(group_id, true);
-	}
-	LLSelectMgr::getInstance()->sendGroup(group_id);
-=======
     if(mLabelGroupName)
     {
-        mLabelGroupName->setNameID(group_id, TRUE);
+        mLabelGroupName->setNameID(group_id, true);
     }
     LLSelectMgr::getInstance()->sendGroup(group_id);
->>>>>>> e7eced3c
 }
 
 bool callback_deed_to_group(const LLSD& notification, const LLSD& response)
 {
-<<<<<<< HEAD
-	S32 option = LLNotificationsUtil::getSelectedOption(notification, response);
-	if (0 == option)
-	{
-		LLUUID group_id;
-		bool groups_identical = LLSelectMgr::getInstance()->selectGetGroup(group_id);
-		if(group_id.notNull() && groups_identical && (gAgent.hasPowerInGroup(group_id, GP_OBJECT_DEED)))
-		{
-			LLSelectMgr::getInstance()->sendOwner(LLUUID::null, group_id, false);
-		}
-	}
-	return false;
-=======
     S32 option = LLNotificationsUtil::getSelectedOption(notification, response);
     if (0 == option)
     {
         LLUUID group_id;
-        BOOL groups_identical = LLSelectMgr::getInstance()->selectGetGroup(group_id);
+        bool groups_identical = LLSelectMgr::getInstance()->selectGetGroup(group_id);
         if(group_id.notNull() && groups_identical && (gAgent.hasPowerInGroup(group_id, GP_OBJECT_DEED)))
         {
-            LLSelectMgr::getInstance()->sendOwner(LLUUID::null, group_id, FALSE);
+            LLSelectMgr::getInstance()->sendOwner(LLUUID::null, group_id, false);
         }
     }
     return false;
->>>>>>> e7eced3c
 }
 
 void LLPanelPermissions::onClickDeedToGroup(void* data)
@@ -1929,27 +1105,15 @@
 // static
 void LLPanelPermissions::onCommitPerm(LLUICtrl *ctrl, void *data, U8 field, U32 perm)
 {
-<<<<<<< HEAD
-	LLViewerObject* object = LLSelectMgr::getInstance()->getSelection()->getFirstRootObject();
-	if(!object) return;
-
-	// Checkbox will have toggled itself
-	// LLPanelPermissions* self = (LLPanelPermissions*)data;
-	LLCheckBoxCtrl *check = (LLCheckBoxCtrl *)ctrl;
-	bool new_state = check->get();
-	
-	LLSelectMgr::getInstance()->selectionSetObjectPermissions(field, new_state, perm);
-=======
     LLViewerObject* object = LLSelectMgr::getInstance()->getSelection()->getFirstRootObject();
     if(!object) return;
 
     // Checkbox will have toggled itself
     // LLPanelPermissions* self = (LLPanelPermissions*)data;
     LLCheckBoxCtrl *check = (LLCheckBoxCtrl *)ctrl;
-    BOOL new_state = check->get();
+    bool new_state = check->get();
 
     LLSelectMgr::getInstance()->selectionSetObjectPermissions(field, new_state, perm);
->>>>>>> e7eced3c
 }
 
 // static
@@ -1995,29 +1159,6 @@
 // static
 void LLPanelPermissions::onCommitName(LLUICtrl*, void* data)
 {
-<<<<<<< HEAD
-	LLPanelPermissions* self = (LLPanelPermissions*)data;
-	LLLineEditor*	tb = self->getChild<LLLineEditor>("Object Name");
-	if (!tb)
-	{
-		return;
-	}
-	LLSelectMgr::getInstance()->selectionSetObjectName(tb->getText());
-	LLObjectSelectionHandle selection = LLSelectMgr::getInstance()->getSelection();
-	if (selection->isAttachment() && (selection->getNumNodes() == 1) && !tb->getText().empty())
-	{
-		LLUUID object_id = selection->getFirstObject()->getAttachmentItemID();
-		LLViewerInventoryItem* item = findItem(object_id);
-		if (item)
-		{
-			LLPointer<LLViewerInventoryItem> new_item = new LLViewerInventoryItem(item);
-			new_item->rename(tb->getText());
-			new_item->updateServer(false);
-			gInventory.updateItem(new_item);
-			gInventory.notifyObservers();
-		}
-	}
-=======
     LLPanelPermissions* self = (LLPanelPermissions*)data;
     LLLineEditor*   tb = self->getChild<LLLineEditor>("Object Name");
     if (!tb)
@@ -2034,41 +1175,17 @@
         {
             LLPointer<LLViewerInventoryItem> new_item = new LLViewerInventoryItem(item);
             new_item->rename(tb->getText());
-            new_item->updateServer(FALSE);
+            new_item->updateServer(false);
             gInventory.updateItem(new_item);
             gInventory.notifyObservers();
         }
     }
->>>>>>> e7eced3c
 }
 
 
 // static
 void LLPanelPermissions::onCommitDesc(LLUICtrl*, void* data)
 {
-<<<<<<< HEAD
-	LLPanelPermissions* self = (LLPanelPermissions*)data;
-	LLLineEditor*	le = self->getChild<LLLineEditor>("Object Description");
-	if (!le)
-	{
-		return;
-	}
-	LLSelectMgr::getInstance()->selectionSetObjectDescription(le->getText());
-	LLObjectSelectionHandle selection = LLSelectMgr::getInstance()->getSelection();
-	if (selection->isAttachment() && (selection->getNumNodes() == 1))
-	{
-		LLUUID object_id = selection->getFirstObject()->getAttachmentItemID();
-		LLViewerInventoryItem* item = findItem(object_id);
-		if (item)
-		{
-			LLPointer<LLViewerInventoryItem> new_item = new LLViewerInventoryItem(item);
-			new_item->setDescription(le->getText());
-			new_item->updateServer(false);
-			gInventory.updateItem(new_item);
-			gInventory.notifyObservers();
-		}
-	}
-=======
     LLPanelPermissions* self = (LLPanelPermissions*)data;
     LLLineEditor*   le = self->getChild<LLLineEditor>("Object Description");
     if (!le)
@@ -2085,12 +1202,11 @@
         {
             LLPointer<LLViewerInventoryItem> new_item = new LLViewerInventoryItem(item);
             new_item->setDescription(le->getText());
-            new_item->updateServer(FALSE);
+            new_item->updateServer(false);
             gInventory.updateItem(new_item);
             gInventory.notifyObservers();
         }
     }
->>>>>>> e7eced3c
 }
 
 // static
