--- conflicted
+++ resolved
@@ -65,17 +65,10 @@
 
 
 
-<<<<<<< HEAD
-	/*virtual*/ bool postBuild();
-	
-	LLUUID getSelectedUUID();
-	bool getSelectedUUIDs(uuid_vec_t& selected_ids);
-=======
     LLCOFWearables();
     virtual ~LLCOFWearables();
->>>>>>> e7eced3c
 
-    /*virtual*/ BOOL postBuild();
+    /*virtual*/ bool postBuild();
 
     LLUUID getSelectedUUID();
     bool getSelectedUUIDs(uuid_vec_t& selected_ids);
