/**
 * @file llpreviewnotecard.h
 * @brief LLPreviewNotecard class header file
 *
 * $LicenseInfo:firstyear=2002&license=viewerlgpl$
 * Second Life Viewer Source Code
 * Copyright (C) 2010, Linden Research, Inc.
 *
 * This library is free software; you can redistribute it and/or
 * modify it under the terms of the GNU Lesser General Public
 * License as published by the Free Software Foundation;
 * version 2.1 of the License only.
 *
 * This library is distributed in the hope that it will be useful,
 * but WITHOUT ANY WARRANTY; without even the implied warranty of
 * MERCHANTABILITY or FITNESS FOR A PARTICULAR PURPOSE.  See the GNU
 * Lesser General Public License for more details.
 *
 * You should have received a copy of the GNU Lesser General Public
 * License along with this library; if not, write to the Free Software
 * Foundation, Inc., 51 Franklin Street, Fifth Floor, Boston, MA  02110-1301  USA
 *
 * Linden Research, Inc., 945 Battery Street, San Francisco, CA  94111  USA
 * $/LicenseInfo$
 */

#ifndef LL_LLPREVIEWNOTECARD_H
#define LL_LLPREVIEWNOTECARD_H

#include "llpreview.h"
#include "llassetstorage.h"
#include "llpreviewscript.h"
#include "lliconctrl.h"
#include "llvoinventorylistener.h"

//~~~~~~~~~~~~~~~~~~~~~~~~~~~~~~~~~~~~~~~~~~~~~~~~~~~~~~~~~~~~~~~~~~~~~~~~~~~~~
// Class LLPreviewNotecard
//
// This class allows us to edit notecards
//~~~~~~~~~~~~~~~~~~~~~~~~~~~~~~~~~~~~~~~~~~~~~~~~~~~~~~~~~~~~~~~~~~~~~~~~~~~~~

class LLViewerTextEditor;
class LLButton;

class LLPreviewNotecard : public LLPreview, public LLVOInventoryListener
{
public:
    LLPreviewNotecard(const LLSD& key);
    virtual ~LLPreviewNotecard();

    bool saveItem();
    void setObjectID(const LLUUID& object_id) override;

<<<<<<< HEAD
	// llview
	void draw() override;
	bool handleKeyHere(KEY key, MASK mask) override;
	void setEnabled(bool enabled) override;

	// llfloater
	bool canClose() override;

	// llpanel
	bool postBuild() override;
=======
    // llview
    void draw() override;
    BOOL handleKeyHere(KEY key, MASK mask) override;
    void setEnabled( BOOL enabled ) override;

    // llfloater
    BOOL canClose() override;

    // llpanel
    BOOL postBuild() override;
>>>>>>> e7eced3c

    // reach into the text editor, and grab the drag item
    const LLInventoryItem* getDragItem();


    // return true if there is any embedded inventory.
    bool hasEmbeddedInventory();

    // After saving a notecard, the tcp based upload system will
    // change the asset, therefore, we need to re-fetch it from the
    // asset system. :(
    void refreshFromInventory(const LLUUID& item_id = LLUUID::null);

    void syncExternal();

    void inventoryChanged(LLViewerObject* object,
        LLInventoryObject::object_list_t* inventory,
        S32 serial_num,
        void* user_data) override;

protected:

    void updateTitleButtons() override;
    void loadAsset() override;
    bool saveIfNeeded(LLInventoryItem* copyitem = NULL, bool sync = true);

    void deleteNotecard();

    static void onLoadComplete(const LLUUID& asset_uuid,
                               LLAssetType::EType type,
                               void* user_data, S32 status, LLExtStat ext_status);

    static void onClickSave(void* data);

    static void onClickDelete(void* data);

    static void onClickEdit(void* data);

    static void onSaveComplete(const LLUUID& asset_uuid,
                               void* user_data,
                               S32 status, LLExtStat ext_status);

    bool handleSaveChangesDialog(const LLSD& notification, const LLSD& response);
    bool handleConfirmDeleteDialog(const LLSD& notification, const LLSD& response);

    static void finishInventoryUpload(LLUUID itemId, LLUUID newAssetId, LLUUID newItemId);
    static void finishTaskUpload(LLUUID itemId, LLUUID newAssetId, LLUUID taskId);

    void openInExternalEditor();
    bool onExternalChange(const std::string& filename);
    bool loadNotecardText(const std::string& filename);
    bool writeToFile(const std::string& filename);
    std::string getTmpFileName();

protected:
    LLViewerTextEditor* mEditor;
    LLButton* mSaveBtn;

    LLUUID mAssetID;

    LLUUID mObjectID;

    LLLiveLSLFile* mLiveFile;
};


#endif // LL_LLPREVIEWNOTECARD_H<|MERGE_RESOLUTION|>--- conflicted
+++ resolved
@@ -51,29 +51,16 @@
     bool saveItem();
     void setObjectID(const LLUUID& object_id) override;
 
-<<<<<<< HEAD
-	// llview
-	void draw() override;
-	bool handleKeyHere(KEY key, MASK mask) override;
-	void setEnabled(bool enabled) override;
-
-	// llfloater
-	bool canClose() override;
-
-	// llpanel
-	bool postBuild() override;
-=======
     // llview
     void draw() override;
-    BOOL handleKeyHere(KEY key, MASK mask) override;
-    void setEnabled( BOOL enabled ) override;
+    bool handleKeyHere(KEY key, MASK mask) override;
+    void setEnabled(bool enabled) override;
 
     // llfloater
-    BOOL canClose() override;
+    bool canClose() override;
 
     // llpanel
-    BOOL postBuild() override;
->>>>>>> e7eced3c
+    bool postBuild() override;
 
     // reach into the text editor, and grab the drag item
     const LLInventoryItem* getDragItem();
