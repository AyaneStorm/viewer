/** 
 * @file llpolymorph.h
 * @brief Implementation of LLPolyMesh class
 *
 * $LicenseInfo:firstyear=2001&license=viewerlgpl$
 * Second Life Viewer Source Code
 * Copyright (C) 2010, Linden Research, Inc.
 * 
 * This library is free software; you can redistribute it and/or
 * modify it under the terms of the GNU Lesser General Public
 * License as published by the Free Software Foundation;
 * version 2.1 of the License only.
 * 
 * This library is distributed in the hope that it will be useful,
 * but WITHOUT ANY WARRANTY; without even the implied warranty of
 * MERCHANTABILITY or FITNESS FOR A PARTICULAR PURPOSE.  See the GNU
 * Lesser General Public License for more details.
 * 
 * You should have received a copy of the GNU Lesser General Public
 * License along with this library; if not, write to the Free Software
 * Foundation, Inc., 51 Franklin Street, Fifth Floor, Boston, MA  02110-1301  USA
 * 
 * Linden Research, Inc., 945 Battery Street, San Francisco, CA  94111  USA
 * $/LicenseInfo$
 */

#ifndef LL_LLPOLYMORPH_H
#define LL_LLPOLYMORPH_H

#include <string>
#include <vector>

#include "llviewervisualparam.h"

class LLPolyMeshSharedData;
class LLVOAvatar;
class LLVector2;
class LLViewerJointCollisionVolume;
class LLWearable;

//-----------------------------------------------------------------------------
// LLPolyMorphData()
//-----------------------------------------------------------------------------
LL_ALIGN_PREFIX(16)
class LLPolyMorphData
{
public:
	LLPolyMorphData(const std::string& morph_name);
	~LLPolyMorphData();
	LLPolyMorphData(const LLPolyMorphData &rhs);

	void* operator new(size_t size)
	{
		return ll_aligned_malloc_16(size);
	}

	void operator delete(void* ptr)
	{
		ll_aligned_free_16(ptr);
	}

	BOOL			loadBinary(LLFILE* fp, LLPolyMeshSharedData *mesh);
	const std::string& getName() { return mName; }

public:
	std::string			mName;

	// morphology
	U32					mNumIndices;
	U32*				mVertexIndices;
	U32					mCurrentIndex;
	LLVector4a*			mCoords;
	LLVector4a*			mNormals;
	LLVector4a*			mBinormals;
	LLVector2*			mTexCoords;

	F32					mTotalDistortion;	// vertex distortion summed over entire morph
	F32					mMaxDistortion;		// maximum single vertex distortion in a given morph
	LL_ALIGN_16(LLVector4a			mAvgDistortion);		// average vertex distortion, to infer directionality of the morph
	LLPolyMeshSharedData*	mMesh;
<<<<<<< HEAD
} LL_ALIGN_POSTFIX(16);
=======

private:
	void freeData();
};
>>>>>>> 1709952a

//-----------------------------------------------------------------------------
// LLPolyVertexMask()
//-----------------------------------------------------------------------------
class LLPolyVertexMask
{
public:
	LLPolyVertexMask(LLPolyMorphData* morph_data);
	~LLPolyVertexMask();

	void generateMask(U8 *maskData, S32 width, S32 height, S32 num_components, BOOL invert, LLVector4a *clothing_weights);
	F32* getMorphMaskWeights();


protected:
	F32*		mWeights;
	LLPolyMorphData *mMorphData;
	BOOL			mWeightsGenerated;

};

//-----------------------------------------------------------------------------
// LLPolyMorphTarget Data structs
//-----------------------------------------------------------------------------
struct LLPolyVolumeMorphInfo
{
	LLPolyVolumeMorphInfo(std::string &name, LLVector3 &scale, LLVector3 &pos)
		: mName(name), mScale(scale), mPos(pos) {};

	std::string						mName;
	LLVector3						mScale;
	LLVector3						mPos;
};

struct LLPolyVolumeMorph
{
	LLPolyVolumeMorph(LLViewerJointCollisionVolume* volume, LLVector3 scale, LLVector3 pos)
		: mVolume(volume), mScale(scale), mPos(pos) {};

	LLViewerJointCollisionVolume*	mVolume;
	LLVector3						mScale;
	LLVector3						mPos;
};

//-----------------------------------------------------------------------------
// LLPolyMorphTargetInfo
// Shared information for LLPolyMorphTargets
//-----------------------------------------------------------------------------
class LLPolyMorphTargetInfo : public LLViewerVisualParamInfo
{
	friend class LLPolyMorphTarget;
public:
	LLPolyMorphTargetInfo();
	/*virtual*/ ~LLPolyMorphTargetInfo() {};
	
	/*virtual*/ BOOL parseXml(LLXmlTreeNode* node);

protected:
	std::string		mMorphName;
	BOOL			mIsClothingMorph;
	typedef std::vector<LLPolyVolumeMorphInfo> volume_info_list_t;
	volume_info_list_t mVolumeInfoList;	
};

//-----------------------------------------------------------------------------
// LLPolyMorphTarget
// A set of vertex data associated with morph target.
// These morph targets must be topologically consistent with a given Polymesh
// (share face sets)
//-----------------------------------------------------------------------------
class LLPolyMorphTarget : public LLViewerVisualParam
{
public:
	LLPolyMorphTarget(LLPolyMesh *poly_mesh);
	~LLPolyMorphTarget();

	// Special: These functions are overridden by child classes
	LLPolyMorphTargetInfo*	getInfo() const { return (LLPolyMorphTargetInfo*)mInfo; }
	//   This sets mInfo and calls initialization functions
	BOOL					setInfo(LLPolyMorphTargetInfo *info);

	/*virtual*/ LLViewerVisualParam* cloneParam(LLWearable* wearable) const;

	// LLVisualParam Virtual functions
	///*virtual*/ BOOL				parseData(LLXmlTreeNode* node);
	/*virtual*/ void				apply( ESex sex );
	
	// LLViewerVisualParam Virtual functions
	/*virtual*/ F32					getTotalDistortion();
	/*virtual*/ const LLVector4a&	getAvgDistortion();
	/*virtual*/ F32					getMaxDistortion();
	/*virtual*/ LLVector4a			getVertexDistortion(S32 index, LLPolyMesh *poly_mesh);
	/*virtual*/ const LLVector4a*	getFirstDistortion(U32 *index, LLPolyMesh **poly_mesh);
	/*virtual*/ const LLVector4a*	getNextDistortion(U32 *index, LLPolyMesh **poly_mesh);

	void	applyMask(U8 *maskData, S32 width, S32 height, S32 num_components, BOOL invert);
	void	addPendingMorphMask() { mNumMorphMasksPending++; }

protected:
	LLPolyMorphData*				mMorphData;
	LLPolyMesh*						mMesh;
	LLPolyVertexMask *				mVertMask;
	ESex							mLastSex;
	// number of morph masks that haven't been generated, must be 0 before this morph is applied
	BOOL							mNumMorphMasksPending;	

	typedef std::vector<LLPolyVolumeMorph> volume_list_t;
	volume_list_t 					mVolumeMorphs;

};

#endif // LL_LLPOLYMORPH_H<|MERGE_RESOLUTION|>--- conflicted
+++ resolved
@@ -78,14 +78,11 @@
 	F32					mMaxDistortion;		// maximum single vertex distortion in a given morph
 	LL_ALIGN_16(LLVector4a			mAvgDistortion);		// average vertex distortion, to infer directionality of the morph
 	LLPolyMeshSharedData*	mMesh;
-<<<<<<< HEAD
-} LL_ALIGN_POSTFIX(16);
-=======
 
 private:
 	void freeData();
-};
->>>>>>> 1709952a
+} LL_ALIGN_POSTFIX(16);
+
 
 //-----------------------------------------------------------------------------
 // LLPolyVertexMask()
