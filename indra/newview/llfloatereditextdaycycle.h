/**
 * @file llfloatereditextdaycycle.h
 * @brief Floater to create or edit a day cycle
 *
 * $LicenseInfo:firstyear=2011&license=viewerlgpl$
 * Second Life Viewer Source Code
 * Copyright (C) 2011, Linden Research, Inc.
 *
 * This library is free software; you can redistribute it and/or
 * modify it under the terms of the GNU Lesser General Public
 * License as published by the Free Software Foundation;
 * version 2.1 of the License only.
 *
 * This library is distributed in the hope that it will be useful,
 * but WITHOUT ANY WARRANTY; without even the implied warranty of
 * MERCHANTABILITY or FITNESS FOR A PARTICULAR PURPOSE.  See the GNU
 * Lesser General Public License for more details.
 *
 * You should have received a copy of the GNU Lesser General Public
 * License along with this library; if not, write to the Free Software
 * Foundation, Inc., 51 Franklin Street, Fifth Floor, Boston, MA  02110-1301  USA
 *
 * Linden Research, Inc., 945 Battery Street, San Francisco, CA  94111  USA
 * $/LicenseInfo$
 */

#ifndef LL_LLFLOATEREDITEXTDAYCYCLE_H
#define LL_LLFLOATEREDITEXTDAYCYCLE_H

#include "llfloater.h"
#include "llsettingsdaycycle.h"
#include <boost/signals2.hpp>

#include "llenvironment.h"
#include "llfloatereditenvironmentbase.h"

class LLCheckBoxCtrl;
class LLComboBox;
class LLFlyoutComboBtnCtrl;
class LLLineEditor;
class LLMultiSliderCtrl;
class LLTextBox;
class LLTimeCtrl;
class LLTabContainer;

class LLInventoryItem;
class LLDaySettingCopiedCallback;

typedef std::shared_ptr<LLSettingsBase> LLSettingsBasePtr_t;

/**
 * Floater for creating or editing a day cycle.
 */
class LLFloaterEditExtDayCycle : public LLFloaterEditEnvironmentBase
{
    LOG_CLASS(LLFloaterEditExtDayCycle);

    friend class LLDaySettingCopiedCallback;

public:
    static const std::string    KEY_EDIT_CONTEXT;
    static const std::string    KEY_DAY_LENGTH;
    static const std::string    KEY_CANMOD;

    static const std::string    VALUE_CONTEXT_INVENTORY;
    static const std::string    VALUE_CONTEXT_PARCEL;
    static const std::string    VALUE_CONTEXT_REGION;

    enum edit_context_t {
        CONTEXT_UNKNOWN,
        CONTEXT_INVENTORY,
        CONTEXT_PARCEL,
        CONTEXT_REGION
    };

    typedef boost::signals2::signal<void(LLSettingsDay::ptr_t)> edit_commit_signal_t;
    typedef boost::signals2::connection connection_t;

                                LLFloaterEditExtDayCycle(const LLSD &key);
    virtual                     ~LLFloaterEditExtDayCycle();

    virtual bool                postBuild() override;
    virtual void                onOpen(const LLSD& key) override;
    virtual void                onClose(bool app_quitting) override;
    //virtual void                onFocusReceived() override;
    //virtual void                onFocusLost() override;
    virtual void                onVisibilityChange(bool new_visibility) override;

    connection_t                setEditCommitSignal(edit_commit_signal_t::slot_type cb);

    virtual void                refresh() override;

    void                        setEditDayCycle(const LLSettingsDay::ptr_t &pday);
    void                        setEditDefaultDayCycle();
    std::string                 getEditName() const;
    void                        setEditName(const std::string &name);
    LLUUID                      getEditingAssetId() { return mEditDay ? mEditDay->getAssetId() : LLUUID::null; }
    LLUUID                      getEditingInventoryId() { return mInventoryId; }

    virtual LLSettingsBase::ptr_t getEditSettings()   const override { return mEditDay; }


<<<<<<< HEAD
    bool			            handleKeyUp(KEY key, MASK mask, bool called_from_parent) override;
=======
    BOOL                        handleKeyUp(KEY key, MASK mask, BOOL called_from_parent) override;
>>>>>>> e7eced3c

protected:
    virtual void                setEditSettingsAndUpdate(const LLSettingsBase::ptr_t &settings) override;

private:
    typedef std::function<void()> on_confirm_fn;
    F32 getCurrentFrame() const;

    // flyout response/click
    void                        onButtonApply(LLUICtrl *ctrl, const LLSD &data);
    //virtual void                onClickCloseBtn(bool app_quitting = false) override;
    //void                        onButtonImport();
    void                        onButtonLoadFrame();
    void                        onAddFrame();
    void                        onRemoveFrame();
    void                        onCloneTrack();
    void                        onLoadTrack();
    void                        onClearTrack();
    void                        onCommitName(class LLLineEditor* caller, void* user_data);
    void                        onTrackSelectionCallback(const LLSD& user_data);
    void                        onPlayActionCallback(const LLSD& user_data);
    // time slider clicked
    void                        onTimeSliderCallback();
    // a frame moved or frame selection changed
    void                        onFrameSliderCallback(const LLSD &);
    void                        onFrameSliderDoubleClick(S32 x, S32 y, MASK mask);
    void                        onFrameSliderMouseDown(S32 x, S32 y, MASK mask);
    void                        onFrameSliderMouseUp(S32 x, S32 y, MASK mask);

    void                        cloneTrack(U32 source_index, U32 dest_index);
    void                        cloneTrack(const LLSettingsDay::ptr_t &source_day, U32 source_index, U32 dest_index);
    void                        selectTrack(U32 track_index, bool force = false);
    void                        selectFrame(F32 frame, F32 slop_factor);
    void                        clearTabs();
    void                        updateTabs();
    void                        updateWaterTabs(const LLSettingsWaterPtr_t &p_water);
    void                        updateSkyTabs(const LLSettingsSkyPtr_t &p_sky);
    void                        updateButtons();
    void                        updateLabels();
    void                        updateSlider(); //generate sliders from current track
    void                        updateTimeAndLabel();
    void                        addSliderFrame(F32 frame, const LLSettingsBase::ptr_t &setting, bool update_ui = true);
    void                        removeCurrentSliderFrame();
    void                        removeSliderFrame(F32 frame);

    virtual void                doImportFromDisk() override;
    void                        loadSettingFromFile(const std::vector<std::string>& filenames);
    void                        doApplyCommit(LLSettingsDay::ptr_t day);
    void                        onInventoryCreated(LLUUID asset_id, LLUUID inventory_id);
    void                        onInventoryCreated(LLUUID asset_id, LLUUID inventory_id, LLSD results);
    void                        onInventoryUpdated(LLUUID asset_id, LLUUID inventory_id, LLSD results);


    void                        doOpenTrackFloater(const LLSD &args);
    void                        doCloseTrackFloater(bool quitting = false);
    virtual LLFloaterSettingsPicker* getSettingsPicker() override;
    void                        onPickerCommitTrackId(U32 track_id);

    void                        doOpenInventoryFloater(LLSettingsType::type_e type, LLUUID curritem);
    //void                        doCloseInventoryFloater(bool quitting = false);
    void                        onPickerCommitSetting(LLUUID item_id, S32 track);
    void                        onAssetLoadedForInsertion(LLUUID item_id,
                                                          LLUUID asset_id,
                                                          LLSettingsBase::ptr_t settings,
                                                          S32 status,
                                                          S32 source_track,
                                                          S32 dest_track,
                                                          LLSettingsBase::TrackPosition dest_frame);

    virtual void                updateEditEnvironment() override;
    void                        synchronizeTabs();
    void                        reblendSettings();

    void                        setTabsData(LLTabContainer * tabcontainer, const LLSettingsBase::ptr_t &settings, bool editable);

    // play functions
    void                        startPlay();
    void                        stopPlay();
    static void                 onIdlePlay(void *);

    bool                        getIsDirty() const  { return mIsDirty; }
    void                        setDirtyFlag()      { mIsDirty = true; }
    virtual void                clearDirtyFlag() override;

    bool                        isRemovingFrameAllowed();
    bool                        isAddingFrameAllowed();

    void                        showHDRNotification(const LLSettingsDay::ptr_t &pday);

    LLSettingsDay::ptr_t        mEditDay; // edited copy
    LLSettingsDay::Seconds      mDayLength;
    U32                         mCurrentTrack;
    std::string                 mLastFrameSlider;
    bool                        mShiftCopyEnabled;

    LLButton*                   mAddFrameButton;
    LLButton*                   mDeleteFrameButton;
    LLButton*                   mImportButton;
    LLButton*                   mLoadFrame;
    LLButton *                  mCloneTrack;
    LLButton *                  mLoadTrack;
    LLButton *                  mClearTrack;
    LLMultiSliderCtrl*          mTimeSlider;
    LLMultiSliderCtrl*          mFramesSlider;
    LLView*                     mSkyTabLayoutContainer;
    LLView*                     mWaterTabLayoutContainer;
    LLTextBox*                  mCurrentTimeLabel;
    LLFlyoutComboBtnCtrl *      mFlyoutControl;

    LLHandle<LLFloater>         mTrackFloater;

    LLTrackBlenderLoopingManual::ptr_t  mSkyBlender;
    LLTrackBlenderLoopingManual::ptr_t  mWaterBlender;
    LLSettingsSky::ptr_t        mScratchSky;
    LLSettingsWater::ptr_t      mScratchWater;
    LLSettingsBase::ptr_t       mCurrentEdit;
    LLSettingsSky::ptr_t        mEditSky;
    LLSettingsWater::ptr_t      mEditWater;

    LLFrameTimer                mPlayTimer;
    F32                         mPlayStartFrame; // an env frame
    bool                        mIsPlaying;

    edit_commit_signal_t        mCommitSignal;

    edit_context_t              mEditContext;

    // For map of sliders to parameters
    class FrameData
    {
    public:
        FrameData() : mFrame(0) {};
        FrameData(F32 frame, LLSettingsBase::ptr_t settings) : mFrame(frame), pSettings(settings) {};
        F32 mFrame;
        LLSettingsBase::ptr_t pSettings;
    };
    typedef std::map<std::string, FrameData> keymap_t;
    keymap_t mSliderKeyMap; //slider's keys vs old_frames&settings, shadows mFramesSlider
};

#endif // LL_LLFloaterEditExtDayCycle_H<|MERGE_RESOLUTION|>--- conflicted
+++ resolved
@@ -100,11 +100,7 @@
     virtual LLSettingsBase::ptr_t getEditSettings()   const override { return mEditDay; }
 
 
-<<<<<<< HEAD
-    bool			            handleKeyUp(KEY key, MASK mask, bool called_from_parent) override;
-=======
-    BOOL                        handleKeyUp(KEY key, MASK mask, BOOL called_from_parent) override;
->>>>>>> e7eced3c
+    bool                        handleKeyUp(KEY key, MASK mask, bool called_from_parent) override;
 
 protected:
     virtual void                setEditSettingsAndUpdate(const LLSettingsBase::ptr_t &settings) override;
