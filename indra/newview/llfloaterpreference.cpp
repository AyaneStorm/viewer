--- conflicted
+++ resolved
@@ -1594,18 +1594,7 @@
 
 void LLFloaterPreference::refreshUI()
 {
-<<<<<<< HEAD
 	refresh();
-=======
-	std::string ctrl_name = name.asString();
-	
-	if ((ctrl_name =="" )|| !hasChild(ctrl_name, TRUE))
-		return;
-	
-	LLTextBox* text_box = getChild<LLTextBox>(name.asString());
-	LLSliderCtrl* slider = dynamic_cast<LLSliderCtrl*>(ctrl);
-	updateSliderText(slider, text_box);
->>>>>>> c7bab8ab
 }
 
 void LLFloaterPreference::updateSliderText(LLSliderCtrl* ctrl, LLTextBox* text_box)
