--- conflicted
+++ resolved
@@ -177,55 +177,19 @@
 
 bool callback_clear_cache(const LLSD& notification, const LLSD& response)
 {
-<<<<<<< HEAD
-	S32 option = LLNotificationsUtil::getSelectedOption(notification, response);
-	if ( option == 0 ) // YES
-	{
-		// flag client texture cache for clearing next time the client runs
-		gSavedSettings.setBOOL("PurgeCacheOnNextStartup", true);
-		LLNotificationsUtil::add("CacheWillClear");
-	}
-=======
     S32 option = LLNotificationsUtil::getSelectedOption(notification, response);
     if ( option == 0 ) // YES
     {
         // flag client texture cache for clearing next time the client runs
-        gSavedSettings.setBOOL("PurgeCacheOnNextStartup", TRUE);
+        gSavedSettings.setBOOL("PurgeCacheOnNextStartup", true);
         LLNotificationsUtil::add("CacheWillClear");
     }
->>>>>>> e7eced3c
 
     return false;
 }
 
 bool callback_clear_browser_cache(const LLSD& notification, const LLSD& response)
 {
-<<<<<<< HEAD
-	S32 option = LLNotificationsUtil::getSelectedOption(notification, response);
-	if ( option == 0 ) // YES
-	{
-		// clean web
-		LLViewerMedia::getInstance()->clearAllCaches();
-		LLViewerMedia::getInstance()->clearAllCookies();
-		
-		// clean nav bar history
-		LLNavigationBar::getInstance()->clearHistoryCache();
-		
-		// flag client texture cache for clearing next time the client runs
-		gSavedSettings.setBOOL("PurgeCacheOnNextStartup", true);
-		LLNotificationsUtil::add("CacheWillClear");
-
-		LLSearchHistory::getInstance()->clearHistory();
-		LLSearchHistory::getInstance()->save();
-		LLSearchComboBox* search_ctrl = LLNavigationBar::getInstance()->getChild<LLSearchComboBox>("search_combo_box");
-		search_ctrl->clearHistory();
-
-		LLTeleportHistoryStorage::getInstance()->purgeItems();
-		LLTeleportHistoryStorage::getInstance()->save();
-	}
-	
-	return false;
-=======
     S32 option = LLNotificationsUtil::getSelectedOption(notification, response);
     if ( option == 0 ) // YES
     {
@@ -237,7 +201,7 @@
         LLNavigationBar::getInstance()->clearHistoryCache();
 
         // flag client texture cache for clearing next time the client runs
-        gSavedSettings.setBOOL("PurgeCacheOnNextStartup", TRUE);
+        gSavedSettings.setBOOL("PurgeCacheOnNextStartup", true);
         LLNotificationsUtil::add("CacheWillClear");
 
         LLSearchHistory::getInstance()->clearHistory();
@@ -250,7 +214,6 @@
     }
 
     return false;
->>>>>>> e7eced3c
 }
 
 void handleNameTagOptionChanged(const LLSD& newvalue)
@@ -475,85 +438,12 @@
 
     gSavedSettings.getControl("PreferredMaturity")->getSignal()->connect(boost::bind(&LLFloaterPreference::onChangeMaturity, this));
 
-<<<<<<< HEAD
     gSavedSettings.getControl("RenderAvatarComplexityMode")->getSignal()->connect(
         [this](LLControlVariable* control, const LLSD& new_val, const LLSD& old_val)
         {
             onChangeComplexityMode(new_val);
         });
 
-	gSavedPerAccountSettings.getControl("ModelUploadFolder")->getSignal()->connect(boost::bind(&LLFloaterPreference::onChangeModelFolder, this));
-    gSavedPerAccountSettings.getControl("PBRUploadFolder")->getSignal()->connect(boost::bind(&LLFloaterPreference::onChangePBRFolder, this));
-	gSavedPerAccountSettings.getControl("TextureUploadFolder")->getSignal()->connect(boost::bind(&LLFloaterPreference::onChangeTextureFolder, this));
-	gSavedPerAccountSettings.getControl("SoundUploadFolder")->getSignal()->connect(boost::bind(&LLFloaterPreference::onChangeSoundFolder, this));
-	gSavedPerAccountSettings.getControl("AnimationUploadFolder")->getSignal()->connect(boost::bind(&LLFloaterPreference::onChangeAnimationFolder, this));
-
-	LLTabContainer* tabcontainer = getChild<LLTabContainer>("pref core");
-	if (!tabcontainer->selectTab(gSavedSettings.getS32("LastPrefTab")))
-		tabcontainer->selectFirstTab();
-
-	getChild<LLUICtrl>("cache_location")->setEnabled(false); // make it read-only but selectable (STORM-227)
-	std::string cache_location = gDirUtilp->getExpandedFilename(LL_PATH_CACHE, "");
-	setCacheLocation(cache_location);
-
-	getChild<LLUICtrl>("log_path_string")->setEnabled(false); // make it read-only but selectable
-
-	getChild<LLComboBox>("language_combobox")->setCommitCallback(boost::bind(&LLFloaterPreference::onLanguageChange, this));
-
-	getChild<LLComboBox>("FriendIMOptions")->setCommitCallback(boost::bind(&LLFloaterPreference::onNotificationsChange, this,"FriendIMOptions"));
-	getChild<LLComboBox>("NonFriendIMOptions")->setCommitCallback(boost::bind(&LLFloaterPreference::onNotificationsChange, this,"NonFriendIMOptions"));
-	getChild<LLComboBox>("ConferenceIMOptions")->setCommitCallback(boost::bind(&LLFloaterPreference::onNotificationsChange, this,"ConferenceIMOptions"));
-	getChild<LLComboBox>("GroupChatOptions")->setCommitCallback(boost::bind(&LLFloaterPreference::onNotificationsChange, this,"GroupChatOptions"));
-	getChild<LLComboBox>("NearbyChatOptions")->setCommitCallback(boost::bind(&LLFloaterPreference::onNotificationsChange, this,"NearbyChatOptions"));
-	getChild<LLComboBox>("ObjectIMOptions")->setCommitCallback(boost::bind(&LLFloaterPreference::onNotificationsChange, this,"ObjectIMOptions"));
-
-	// if floater is opened before login set default localized do not disturb message
-	if (LLStartUp::getStartupState() < STATE_STARTED)
-	{
-		gSavedPerAccountSettings.setString("DoNotDisturbModeResponse", LLTrans::getString("DoNotDisturbModeResponseDefault"));
-	}
-
-	// set 'enable' property for 'Clear log...' button
-	changed();
-
-	LLLogChat::getInstance()->setSaveHistorySignal(boost::bind(&LLFloaterPreference::onLogChatHistorySaved, this));
-
-	LLSliderCtrl* fov_slider = getChild<LLSliderCtrl>("camera_fov");
-	fov_slider->setMinValue(LLViewerCamera::getInstance()->getMinView());
-	fov_slider->setMaxValue(LLViewerCamera::getInstance()->getMaxView());
-
-    bool enable_complexity = gSavedSettings.getS32("RenderAvatarComplexityMode") != LLVOAvatar::AV_RENDER_ONLY_SHOW_FRIENDS;
-    getChild<LLSliderCtrl>("IndirectMaxComplexity")->setEnabled(enable_complexity);
-	
-	// Hook up and init for filtering
-	mFilterEdit = getChild<LLSearchEditor>("search_prefs_edit");
-	mFilterEdit->setKeystrokeCallback(boost::bind(&LLFloaterPreference::onUpdateFilterTerm, this, false));
-
-	// Load and assign label for 'default language'
-	std::string user_filename = gDirUtilp->getExpandedFilename(LL_PATH_DEFAULT_SKIN, "default_languages.xml");
-	std::map<std::string, std::string> labels;
-	if (loadFromFilename(user_filename, labels))
-	{
-		std::string system_lang = gSavedSettings.getString("SystemLanguage");
-		std::map<std::string, std::string>::iterator iter = labels.find(system_lang);
-		if (iter != labels.end())
-		{
-			getChild<LLComboBox>("language_combobox")->add(iter->second, LLSD("default"), ADD_TOP, true);
-		}
-		else
-		{
-			LL_WARNS() << "Language \"" << system_lang << "\" is not in default_languages.xml" << LL_ENDL;
-			getChild<LLComboBox>("language_combobox")->add("System default", LLSD("default"), ADD_TOP, true);
-		}
-	}
-	else
-	{
-		LL_WARNS() << "Failed to load labels from " << user_filename << ". Using default." << LL_ENDL;
-		getChild<LLComboBox>("language_combobox")->add("System default", LLSD("default"), ADD_TOP, true);
-	}
-
-	return true;
-=======
     gSavedPerAccountSettings.getControl("ModelUploadFolder")->getSignal()->connect(boost::bind(&LLFloaterPreference::onChangeModelFolder, this));
     gSavedPerAccountSettings.getControl("PBRUploadFolder")->getSignal()->connect(boost::bind(&LLFloaterPreference::onChangePBRFolder, this));
     gSavedPerAccountSettings.getControl("TextureUploadFolder")->getSignal()->connect(boost::bind(&LLFloaterPreference::onChangeTextureFolder, this));
@@ -564,11 +454,11 @@
     if (!tabcontainer->selectTab(gSavedSettings.getS32("LastPrefTab")))
         tabcontainer->selectFirstTab();
 
-    getChild<LLUICtrl>("cache_location")->setEnabled(FALSE); // make it read-only but selectable (STORM-227)
+    getChild<LLUICtrl>("cache_location")->setEnabled(false); // make it read-only but selectable (STORM-227)
     std::string cache_location = gDirUtilp->getExpandedFilename(LL_PATH_CACHE, "");
     setCacheLocation(cache_location);
 
-    getChild<LLUICtrl>("log_path_string")->setEnabled(FALSE); // make it read-only but selectable
+    getChild<LLUICtrl>("log_path_string")->setEnabled(false); // make it read-only but selectable
 
     getChild<LLComboBox>("language_combobox")->setCommitCallback(boost::bind(&LLFloaterPreference::onLanguageChange, this));
 
@@ -594,6 +484,9 @@
     fov_slider->setMinValue(LLViewerCamera::getInstance()->getMinView());
     fov_slider->setMaxValue(LLViewerCamera::getInstance()->getMaxView());
 
+    bool enable_complexity = gSavedSettings.getS32("RenderAvatarComplexityMode") != LLVOAvatar::AV_RENDER_ONLY_SHOW_FRIENDS;
+    getChild<LLSliderCtrl>("IndirectMaxComplexity")->setEnabled(enable_complexity);
+
     // Hook up and init for filtering
     mFilterEdit = getChild<LLSearchEditor>("search_prefs_edit");
     mFilterEdit->setKeystrokeCallback(boost::bind(&LLFloaterPreference::onUpdateFilterTerm, this, false));
@@ -621,8 +514,7 @@
         getChild<LLComboBox>("language_combobox")->add("System default", LLSD("default"), ADD_TOP, true);
     }
 
-    return TRUE;
->>>>>>> e7eced3c
+    return true;
 }
 
 void LLFloaterPreference::updateDeleteTranscriptsButton()
@@ -634,17 +526,10 @@
 
 void LLFloaterPreference::onDoNotDisturbResponseChanged()
 {
-<<<<<<< HEAD
-	// set "DoNotDisturbResponseChanged" true if user edited message differs from default, false otherwise
-	bool response_changed_flag =
-			LLTrans::getString("DoNotDisturbModeResponseDefault")
-					!= getChild<LLUICtrl>("do_not_disturb_response")->getValue().asString();
-=======
-    // set "DoNotDisturbResponseChanged" TRUE if user edited message differs from default, FALSE otherwise
+    // set "DoNotDisturbResponseChanged" true if user edited message differs from default, false otherwise
     bool response_changed_flag =
             LLTrans::getString("DoNotDisturbModeResponseDefault")
                     != getChild<LLUICtrl>("do_not_disturb_response")->getValue().asString();
->>>>>>> e7eced3c
 
     gSavedPerAccountSettings.setBOOL("DoNotDisturbResponseChanged", response_changed_flag );
 }
@@ -657,23 +542,13 @@
 
 void LLFloaterPreference::draw()
 {
-<<<<<<< HEAD
-	bool has_first_selected = (getChildRef<LLScrollListCtrl>("disabled_popups").getFirstSelected()!=NULL);
-	gSavedSettings.setBOOL("FirstSelectedDisabledPopups", has_first_selected);
-	
-	has_first_selected = (getChildRef<LLScrollListCtrl>("enabled_popups").getFirstSelected()!=NULL);
-	gSavedSettings.setBOOL("FirstSelectedEnabledPopups", has_first_selected);
-	
-	LLFloater::draw();
-=======
-    BOOL has_first_selected = (getChildRef<LLScrollListCtrl>("disabled_popups").getFirstSelected()!=NULL);
+    bool has_first_selected = (getChildRef<LLScrollListCtrl>("disabled_popups").getFirstSelected()!=NULL);
     gSavedSettings.setBOOL("FirstSelectedDisabledPopups", has_first_selected);
 
     has_first_selected = (getChildRef<LLScrollListCtrl>("enabled_popups").getFirstSelected()!=NULL);
     gSavedSettings.setBOOL("FirstSelectedEnabledPopups", has_first_selected);
 
     LLFloater::draw();
->>>>>>> e7eced3c
 }
 
 void LLFloaterPreference::saveSettings()
@@ -693,68 +568,6 @@
 
 void LLFloaterPreference::apply()
 {
-<<<<<<< HEAD
-	LLAvatarPropertiesProcessor::getInstance()->addObserver( gAgent.getID(), this );
-	
-	LLTabContainer* tabcontainer = getChild<LLTabContainer>("pref core");
-	if (sSkin != gSavedSettings.getString("SkinCurrent"))
-	{
-		LLNotificationsUtil::add("ChangeSkin");
-		refreshSkin(this);
-	}
-	// Call apply() on all panels that derive from LLPanelPreference
-	for (child_list_t::const_iterator iter = tabcontainer->getChildList()->begin();
-		 iter != tabcontainer->getChildList()->end(); ++iter)
-	{
-		LLView* view = *iter;
-		LLPanelPreference* panel = dynamic_cast<LLPanelPreference*>(view);
-		if (panel)
-			panel->apply();
-	}
-	
-	gViewerWindow->requestResolutionUpdate(); // for UIScaleFactor
-
-	LLSliderCtrl* fov_slider = getChild<LLSliderCtrl>("camera_fov");
-	fov_slider->setMinValue(LLViewerCamera::getInstance()->getMinView());
-	fov_slider->setMaxValue(LLViewerCamera::getInstance()->getMaxView());
-	
-	std::string cache_location = gDirUtilp->getExpandedFilename(LL_PATH_CACHE, "");
-	setCacheLocation(cache_location);
-	
-	LLViewerMedia::getInstance()->setCookiesEnabled(getChild<LLUICtrl>("cookies_enabled")->getValue());
-	
-	if (hasChild("web_proxy_enabled", true) &&hasChild("web_proxy_editor", true) && hasChild("web_proxy_port", true))
-	{
-		bool proxy_enable = getChild<LLUICtrl>("web_proxy_enabled")->getValue();
-		std::string proxy_address = getChild<LLUICtrl>("web_proxy_editor")->getValue();
-		int proxy_port = getChild<LLUICtrl>("web_proxy_port")->getValue();
-		LLViewerMedia::getInstance()->setProxyConfig(proxy_enable, proxy_address, proxy_port);
-	}
-	
-	if (mGotPersonalInfo)
-	{ 
-		bool new_hide_online = getChild<LLUICtrl>("online_visibility")->getValue().asBoolean();		
-	
-		if (new_hide_online != mOriginalHideOnlineStatus)
-		{
-			// This hack is because we are representing several different 	 
-			// possible strings with a single checkbox. Since most users 	 
-			// can only select between 2 values, we represent it as a 	 
-			// checkbox. This breaks down a little bit for liaisons, but 	 
-			// works out in the end. 	 
-			if (new_hide_online != mOriginalHideOnlineStatus)
-			{
-				if (new_hide_online) mDirectoryVisibility = VISIBILITY_HIDDEN;
-				else mDirectoryVisibility = VISIBILITY_DEFAULT;
-			 //Update showonline value, otherwise multiple applys won't work
-				mOriginalHideOnlineStatus = new_hide_online;
-			}
-			gAgent.sendAgentUpdateUserInfo(mDirectoryVisibility);
-		}
-	}
-
-	saveAvatarProperties();
-=======
     LLAvatarPropertiesProcessor::getInstance()->addObserver( gAgent.getID(), this );
 
     LLTabContainer* tabcontainer = getChild<LLTabContainer>("pref core");
@@ -784,7 +597,7 @@
 
     LLViewerMedia::getInstance()->setCookiesEnabled(getChild<LLUICtrl>("cookies_enabled")->getValue());
 
-    if (hasChild("web_proxy_enabled", TRUE) &&hasChild("web_proxy_editor", TRUE) && hasChild("web_proxy_port", TRUE))
+    if (hasChild("web_proxy_enabled", true) &&hasChild("web_proxy_editor", true) && hasChild("web_proxy_port", true))
     {
         bool proxy_enable = getChild<LLUICtrl>("web_proxy_enabled")->getValue();
         std::string proxy_address = getChild<LLUICtrl>("web_proxy_editor")->getValue();
@@ -815,61 +628,10 @@
     }
 
     saveAvatarProperties();
->>>>>>> e7eced3c
 }
 
 void LLFloaterPreference::cancel(const std::vector<std::string> settings_to_skip)
 {
-<<<<<<< HEAD
-	LLTabContainer* tabcontainer = getChild<LLTabContainer>("pref core");
-	// Call cancel() on all panels that derive from LLPanelPreference
-	for (child_list_t::const_iterator iter = tabcontainer->getChildList()->begin();
-		iter != tabcontainer->getChildList()->end(); ++iter)
-	{
-		LLView* view = *iter;
-		LLPanelPreference* panel = dynamic_cast<LLPanelPreference*>(view);
-		if (panel)
-            panel->cancel(settings_to_skip);
-	}
-	// hide joystick pref floater
-	LLFloaterReg::hideInstance("pref_joystick");
-
-	// hide translation settings floater
-	LLFloaterReg::hideInstance("prefs_translation");
-	
-	// hide autoreplace settings floater
-	LLFloaterReg::hideInstance("prefs_autoreplace");
-	
-	// hide spellchecker settings folder
-	LLFloaterReg::hideInstance("prefs_spellchecker");
-
-	// hide advanced graphics floater
-	LLFloaterReg::hideInstance("prefs_graphics_advanced");
-	
-	// reverts any changes to current skin
-	gSavedSettings.setString("SkinCurrent", sSkin);
-
-	updateClickActionViews();
-
-	LLFloaterPreferenceProxy * advanced_proxy_settings = LLFloaterReg::findTypedInstance<LLFloaterPreferenceProxy>("prefs_proxy");
-	if (advanced_proxy_settings)
-	{
-		advanced_proxy_settings->cancel();
-	}
-	//Need to reload the navmesh if the pathing console is up
-	LLHandle<LLFloaterPathfindingConsole> pathfindingConsoleHandle = LLFloaterPathfindingConsole::getInstanceHandle();
-	if ( !pathfindingConsoleHandle.isDead() )
-	{
-		LLFloaterPathfindingConsole* pPathfindingConsole = pathfindingConsoleHandle.get();
-		pPathfindingConsole->onRegionBoundaryCross();
-	}
-
-	if (!mSavedGraphicsPreset.empty())
-	{
-		gSavedSettings.setString("PresetGraphicActive", mSavedGraphicsPreset);
-		LLPresetsManager::getInstance()->triggerChangeSignal();
-	}
-=======
     LLTabContainer* tabcontainer = getChild<LLTabContainer>("pref core");
     // Call cancel() on all panels that derive from LLPanelPreference
     for (child_list_t::const_iterator iter = tabcontainer->getChildList()->begin();
@@ -878,7 +640,7 @@
         LLView* view = *iter;
         LLPanelPreference* panel = dynamic_cast<LLPanelPreference*>(view);
         if (panel)
-            panel->cancel();
+            panel->cancel(settings_to_skip);
     }
     // hide joystick pref floater
     LLFloaterReg::hideInstance("pref_joystick");
@@ -918,7 +680,6 @@
         gSavedSettings.setString("PresetGraphicActive", mSavedGraphicsPreset);
         LLPresetsManager::getInstance()->triggerChangeSignal();
     }
->>>>>>> e7eced3c
 
     restoreIgnoredNotifications();
 }
@@ -926,65 +687,8 @@
 void LLFloaterPreference::onOpen(const LLSD& key)
 {
 
-<<<<<<< HEAD
-	// this variable and if that follows it are used to properly handle do not disturb mode response message
-	static bool initialized = false;
-	// if user is logged in and we haven't initialized do not disturb mode response yet, do it
-	if (!initialized && LLStartUp::getStartupState() == STATE_STARTED)
-	{
-		// Special approach is used for do not disturb response localization, because "DoNotDisturbModeResponse" is
-		// in non-localizable xml, and also because it may be changed by user and in this case it shouldn't be localized.
-		// To keep track of whether do not disturb response is default or changed by user additional setting DoNotDisturbResponseChanged
-		// was added into per account settings.
-
-		// initialization should happen once,so setting variable to true
-		initialized = true;
-		// this connection is needed to properly set "DoNotDisturbResponseChanged" setting when user makes changes in
-		// do not disturb response message.
-		gSavedPerAccountSettings.getControl("DoNotDisturbModeResponse")->getSignal()->connect(boost::bind(&LLFloaterPreference::onDoNotDisturbResponseChanged, this));
-	}
-	gAgent.sendAgentUserInfoRequest();
-
-	/////////////////////////// From LLPanelGeneral //////////////////////////
-	// if we have no agent, we can't let them choose anything
-	// if we have an agent, then we only let them choose if they have a choice
-	bool can_choose_maturity =
-		gAgent.getID().notNull() &&
-		(gAgent.isMature() || gAgent.isGodlike());
-	
-	LLComboBox* maturity_combo = getChild<LLComboBox>("maturity_desired_combobox");
-	LLAvatarPropertiesProcessor::getInstance()->sendAvatarPropertiesRequest( gAgent.getID() );
-	if (can_choose_maturity)
-	{		
-		// if they're not adult or a god, they shouldn't see the adult selection, so delete it
-		if (!gAgent.isAdult() && !gAgent.isGodlikeWithoutAdminMenuFakery())
-		{
-			// we're going to remove the adult entry from the combo
-			LLScrollListCtrl* maturity_list = maturity_combo->findChild<LLScrollListCtrl>("ComboBox");
-			if (maturity_list)
-			{
-				maturity_list->deleteItems(LLSD(SIM_ACCESS_ADULT));
-			}
-		}
-		getChildView("maturity_desired_combobox")->setEnabled( true);
-		getChildView("maturity_desired_textbox")->setVisible( false);
-	}
-	else
-	{
-		getChild<LLUICtrl>("maturity_desired_textbox")->setValue(maturity_combo->getSelectedItemLabel());
-		getChildView("maturity_desired_combobox")->setEnabled( false);
-	}
-
-	// Forget previous language changes.
-	mLanguageChanged = false;
-
-	// Display selected maturity icons.
-	onChangeMaturity();
-
-	onChangeModelFolder();
-=======
     // this variable and if that follows it are used to properly handle do not disturb mode response message
-    static bool initialized = FALSE;
+    static bool initialized = false;
     // if user is logged in and we haven't initialized do not disturb mode response yet, do it
     if (!initialized && LLStartUp::getStartupState() == STATE_STARTED)
     {
@@ -993,8 +697,8 @@
         // To keep track of whether do not disturb response is default or changed by user additional setting DoNotDisturbResponseChanged
         // was added into per account settings.
 
-        // initialization should happen once,so setting variable to TRUE
-        initialized = TRUE;
+        // initialization should happen once,so setting variable to true
+        initialized = true;
         // this connection is needed to properly set "DoNotDisturbResponseChanged" setting when user makes changes in
         // do not disturb response message.
         gSavedPerAccountSettings.getControl("DoNotDisturbModeResponse")->getSignal()->connect(boost::bind(&LLFloaterPreference::onDoNotDisturbResponseChanged, this));
@@ -1038,7 +742,6 @@
     onChangeMaturity();
 
     onChangeModelFolder();
->>>>>>> e7eced3c
     onChangePBRFolder();
     onChangeTextureFolder();
     onChangeSoundFolder();
@@ -1240,100 +943,6 @@
 // static
 void LLFloaterPreference::onBtnOK(const LLSD& userdata)
 {
-<<<<<<< HEAD
-	// commit any outstanding text entry
-	if (hasFocus())
-	{
-		LLUICtrl* cur_focus = dynamic_cast<LLUICtrl*>(gFocusMgr.getKeyboardFocus());
-		if (cur_focus && cur_focus->acceptsTextInput())
-		{
-			cur_focus->onCommit();
-		}
-	}
-
-	if (canClose())
-	{
-		saveSettings();
-		apply();
-		
-		if (userdata.asString() == "closeadvanced")
-		{
-			LLFloaterReg::hideInstance("prefs_graphics_advanced");
-		}
-		else
-		{
-			closeFloater(false);
-		}
-
-		//Conversation transcript and log path changed so reload conversations based on new location
-		if(mPriorInstantMessageLogPath.length())
-		{
-			if(moveTranscriptsAndLog())
-			{
-				//When floaters are empty but have a chat history files, reload chat history into them
-				LLFloaterIMSessionTab::reloadEmptyFloaters();
-			}
-			//Couldn't move files so restore the old path and show a notification
-			else
-			{
-				gSavedPerAccountSettings.setString("InstantMessageLogPath", mPriorInstantMessageLogPath);
-				LLNotificationsUtil::add("PreferenceChatPathChanged");
-			}
-			mPriorInstantMessageLogPath.clear();
-		}
-
-		LLUIColorTable::instance().saveUserSettings();
-		gSavedSettings.saveToFile(gSavedSettings.getString("ClientSettingsFile"), true);
-		
-		//Only save once logged in and loaded per account settings
-		if(mGotPersonalInfo)
-		{
-			gSavedPerAccountSettings.saveToFile(gSavedSettings.getString("PerAccountSettingsFile"), true);
-	}
-	}
-	else
-	{
-		// Show beep, pop up dialog, etc.
-		LL_INFOS("Preferences") << "Can't close preferences!" << LL_ENDL;
-	}
-
-	LLPanelLogin::updateLocationSelectorsVisibility();	
-	//Need to reload the navmesh if the pathing console is up
-	LLHandle<LLFloaterPathfindingConsole> pathfindingConsoleHandle = LLFloaterPathfindingConsole::getInstanceHandle();
-	if ( !pathfindingConsoleHandle.isDead() )
-	{
-		LLFloaterPathfindingConsole* pPathfindingConsole = pathfindingConsoleHandle.get();
-		pPathfindingConsole->onRegionBoundaryCross();
-	}
-}
-
-// static 
-void LLFloaterPreference::onBtnCancel(const LLSD& userdata)
-{
-	if (hasFocus())
-	{
-		LLUICtrl* cur_focus = dynamic_cast<LLUICtrl*>(gFocusMgr.getKeyboardFocus());
-		if (cur_focus && cur_focus->acceptsTextInput())
-		{
-			cur_focus->onCommit();
-		}
-		refresh();
-	}
-	
-	if (userdata.asString() == "closeadvanced")
-	{
-        cancel({"RenderQualityPerformance"});
-		LLFloaterReg::hideInstance("prefs_graphics_advanced");
-	}
-	else
-	{
-        cancel();
-		closeFloater();
-	}
-}
-
-// static 
-=======
     // commit any outstanding text entry
     if (hasFocus())
     {
@@ -1376,12 +985,12 @@
         }
 
         LLUIColorTable::instance().saveUserSettings();
-        gSavedSettings.saveToFile(gSavedSettings.getString("ClientSettingsFile"), TRUE);
+        gSavedSettings.saveToFile(gSavedSettings.getString("ClientSettingsFile"), true);
 
         //Only save once logged in and loaded per account settings
         if(mGotPersonalInfo)
         {
-            gSavedPerAccountSettings.saveToFile(gSavedSettings.getString("PerAccountSettingsFile"), TRUE);
+            gSavedPerAccountSettings.saveToFile(gSavedSettings.getString("PerAccountSettingsFile"), true);
     }
     }
     else
@@ -1412,20 +1021,20 @@
         }
         refresh();
     }
-    cancel();
 
     if (userdata.asString() == "closeadvanced")
     {
+        cancel({"RenderQualityPerformance"});
         LLFloaterReg::hideInstance("prefs_graphics_advanced");
     }
     else
     {
+        cancel();
         closeFloater();
     }
 }
 
 // static
->>>>>>> e7eced3c
 void LLFloaterPreference::updateUserInfo(const std::string& visibility)
 {
     LLFloaterPreference* instance = LLFloaterReg::findTypedInstance<LLFloaterPreference>("preferences");
@@ -1634,13 +1243,8 @@
     //PBR
     ctrl_pbr->setEnabled(true);
 
-<<<<<<< HEAD
-	// Cannot have floater active until caps have been received
-	getChild<LLButton>("default_creation_permissions")->setEnabled(LLStartUp::getStartupState() >= STATE_STARTED);
-=======
     // Cannot have floater active until caps have been received
-    getChild<LLButton>("default_creation_permissions")->setEnabled(LLStartUp::getStartupState() < STATE_STARTED ? false : true);
->>>>>>> e7eced3c
+    getChild<LLButton>("default_creation_permissions")->setEnabled(LLStartUp::getStartupState() >= STATE_STARTED);
 
     getChildView("block_list")->setEnabled(LLLoginInstance::getInstance()->authSuccess());
 }
@@ -1722,22 +1326,6 @@
 }
 
 void LLFloaterPreference::onClickEnablePopup()
-<<<<<<< HEAD
-{	
-	LLScrollListCtrl& disabled_popups = getChildRef<LLScrollListCtrl>("disabled_popups");
-	
-	std::vector<LLScrollListItem*> items = disabled_popups.getAllSelected();
-	std::vector<LLScrollListItem*>::iterator itor;
-	for (itor = items.begin(); itor != items.end(); ++itor)
-	{
-		LLNotificationTemplatePtr templatep = LLNotifications::instance().getTemplate(*(std::string*)((*itor)->getUserdata()));
-		//gSavedSettings.setWarning(templatep->mName, true);
-		std::string notification_name = templatep->mName;
-		LLUI::getInstance()->mSettingGroups["ignores"]->setBOOL(notification_name, true);
-	}
-	
-	buildPopupLists();
-=======
 {
     LLScrollListCtrl& disabled_popups = getChildRef<LLScrollListCtrl>("disabled_popups");
 
@@ -1746,13 +1334,12 @@
     for (itor = items.begin(); itor != items.end(); ++itor)
     {
         LLNotificationTemplatePtr templatep = LLNotifications::instance().getTemplate(*(std::string*)((*itor)->getUserdata()));
-        //gSavedSettings.setWarning(templatep->mName, TRUE);
+        //gSavedSettings.setWarning(templatep->mName, true);
         std::string notification_name = templatep->mName;
-        LLUI::getInstance()->mSettingGroups["ignores"]->setBOOL(notification_name, TRUE);
+        LLUI::getInstance()->mSettingGroups["ignores"]->setBOOL(notification_name, true);
     }
 
     buildPopupLists();
->>>>>>> e7eced3c
     if (!mFilterEdit->getText().empty())
     {
         filterIgnorableNotifications();
@@ -1892,67 +1479,35 @@
 
 void LLFloaterPreference::setPersonalInfo(const std::string& visibility)
 {
-<<<<<<< HEAD
-	mGotPersonalInfo = true;
-	mDirectoryVisibility = visibility;
-	
-	if (visibility == VISIBILITY_DEFAULT)
-	{
-		mOriginalHideOnlineStatus = false;
-		getChildView("online_visibility")->setEnabled(true); 	 
-	}
-	else if (visibility == VISIBILITY_HIDDEN)
-	{
-		mOriginalHideOnlineStatus = true;
-		getChildView("online_visibility")->setEnabled(true); 	 
-	}
-	else
-	{
-		mOriginalHideOnlineStatus = true;
-	}
-	
-	getChild<LLUICtrl>("online_searchresults")->setEnabled(true);
-	getChildView("friends_online_notify_checkbox")->setEnabled(true);
-	getChild<LLUICtrl>("online_visibility")->setValue(mOriginalHideOnlineStatus); 	 
-	getChild<LLUICtrl>("online_visibility")->setLabelArg("[DIR_VIS]", mDirectoryVisibility);
-
-	getChildView("favorites_on_login_check")->setEnabled(true);
-	getChildView("log_path_button")->setEnabled(true);
-	getChildView("chat_font_size")->setEnabled(true);
-	getChildView("conversation_log_combo")->setEnabled(true);
-	getChild<LLUICtrl>("voice_call_friends_only_check")->setEnabled(true);
-	getChild<LLUICtrl>("voice_call_friends_only_check")->setValue(gSavedPerAccountSettings.getBOOL("VoiceCallsFriendsOnly"));
-=======
     mGotPersonalInfo = true;
     mDirectoryVisibility = visibility;
 
     if (visibility == VISIBILITY_DEFAULT)
     {
         mOriginalHideOnlineStatus = false;
-        getChildView("online_visibility")->setEnabled(TRUE);
+        getChildView("online_visibility")->setEnabled(true);
     }
     else if (visibility == VISIBILITY_HIDDEN)
     {
         mOriginalHideOnlineStatus = true;
-        getChildView("online_visibility")->setEnabled(TRUE);
+        getChildView("online_visibility")->setEnabled(true);
     }
     else
     {
         mOriginalHideOnlineStatus = true;
     }
 
-    getChild<LLUICtrl>("online_searchresults")->setEnabled(TRUE);
-    getChildView("friends_online_notify_checkbox")->setEnabled(TRUE);
+    getChild<LLUICtrl>("online_searchresults")->setEnabled(true);
+    getChildView("friends_online_notify_checkbox")->setEnabled(true);
     getChild<LLUICtrl>("online_visibility")->setValue(mOriginalHideOnlineStatus);
     getChild<LLUICtrl>("online_visibility")->setLabelArg("[DIR_VIS]", mDirectoryVisibility);
 
-    getChildView("favorites_on_login_check")->setEnabled(TRUE);
-    getChildView("log_path_button")->setEnabled(TRUE);
-    getChildView("chat_font_size")->setEnabled(TRUE);
-    getChildView("conversation_log_combo")->setEnabled(TRUE);
-    getChild<LLUICtrl>("voice_call_friends_only_check")->setEnabled(TRUE);
+    getChildView("favorites_on_login_check")->setEnabled(true);
+    getChildView("log_path_button")->setEnabled(true);
+    getChildView("chat_font_size")->setEnabled(true);
+    getChildView("conversation_log_combo")->setEnabled(true);
+    getChild<LLUICtrl>("voice_call_friends_only_check")->setEnabled(true);
     getChild<LLUICtrl>("voice_call_friends_only_check")->setValue(gSavedPerAccountSettings.getBOOL("VoiceCallsFriendsOnly"));
->>>>>>> e7eced3c
 }
 
 
@@ -2421,23 +1976,13 @@
 
 protected:
 
-<<<<<<< HEAD
-	bool tick()
-	{
-		mCallback(mNewValue);
-		mEventTimer.stop();
-
-		return false;
-	}
-=======
-    BOOL tick()
+    bool tick()
     {
         mCallback(mNewValue);
         mEventTimer.stop();
 
-        return FALSE;
-    }
->>>>>>> e7eced3c
+        return false;
+    }
 
 private:
 
@@ -2460,105 +2005,29 @@
 //virtual
 bool LLPanelPreference::postBuild()
 {
-<<<<<<< HEAD
-	////////////////////// PanelGeneral ///////////////////
-	if (hasChild("display_names_check", true))
-	{
-		bool use_people_api = gSavedSettings.getBOOL("UsePeopleAPI");
-		LLCheckBoxCtrl* ctrl_display_name = getChild<LLCheckBoxCtrl>("display_names_check");
-		ctrl_display_name->setEnabled(use_people_api);
-		if (!use_people_api)
-		{
-			ctrl_display_name->setValue(false);
-		}
-	}
-
-	////////////////////// PanelVoice ///////////////////
-	if (hasChild("voice_unavailable", true))
-	{
-		bool voice_disabled = gSavedSettings.getBOOL("CmdLineDisableVoice");
-		getChildView("voice_unavailable")->setVisible( voice_disabled);
-		getChildView("enable_voice_check")->setVisible( !voice_disabled);
-	}
-	
-	//////////////////////PanelSkins ///////////////////
-	
-	if (hasChild("skin_selection", true))
-	{
-		LLFloaterPreference::refreshSkin(this);
-
-		// if skin is set to a skin that no longer exists (silver) set back to default
-		if (getChild<LLRadioGroup>("skin_selection")->getSelectedIndex() < 0)
-		{
-			gSavedSettings.setString("SkinCurrent", "default");
-			LLFloaterPreference::refreshSkin(this);
-		}
-
-	}
-
-	//////////////////////PanelPrivacy ///////////////////
-	if (hasChild("media_enabled", true))
-	{
-		bool media_enabled = gSavedSettings.getBOOL("AudioStreamingMedia");
-		
-		getChild<LLCheckBoxCtrl>("media_enabled")->set(media_enabled);
-		getChild<LLCheckBoxCtrl>("autoplay_enabled")->setEnabled(media_enabled);
-	}
-	if (hasChild("music_enabled", true))
-	{
-		getChild<LLCheckBoxCtrl>("music_enabled")->set(gSavedSettings.getBOOL("AudioStreamingMusic"));
-	}
-	if (hasChild("voice_call_friends_only_check", true))
-	{
-		getChild<LLCheckBoxCtrl>("voice_call_friends_only_check")->setCommitCallback(boost::bind(&showFriendsOnlyWarning, _1, _2));
-	}
-	if (hasChild("allow_multiple_viewer_check", true))
-	{
-		getChild<LLCheckBoxCtrl>("allow_multiple_viewer_check")->setCommitCallback(boost::bind(&showMultipleViewersWarning, _1, _2));
-	}
-	if (hasChild("favorites_on_login_check", true))
-	{
-		getChild<LLCheckBoxCtrl>("favorites_on_login_check")->setCommitCallback(boost::bind(&handleFavoritesOnLoginChanged, _1, _2));
-		bool show_favorites_at_login = LLPanelLogin::getShowFavorites();
-		getChild<LLCheckBoxCtrl>("favorites_on_login_check")->setValue(show_favorites_at_login);
-	}
-	if (hasChild("mute_chb_label", true))
-	{
-		getChild<LLTextBox>("mute_chb_label")->setShowCursorHand(false);
-		getChild<LLTextBox>("mute_chb_label")->setSoundFlags(LLView::MOUSE_UP);
-		getChild<LLTextBox>("mute_chb_label")->setClickedCallback(boost::bind(&toggleMuteWhenMinimized));
-	}
-
-	//////////////////////PanelSetup ///////////////////
-	if (hasChild("max_bandwidth", true))
-	{
-		mBandWidthUpdater = new LLPanelPreference::Updater(boost::bind(&handleBandwidthChanged, _1), BANDWIDTH_UPDATER_TIMEOUT);
-		gSavedSettings.getControl("ThrottleBandwidthKBPS")->getSignal()->connect(boost::bind(&LLPanelPreference::Updater::update, mBandWidthUpdater, _2));
-	}
-=======
     ////////////////////// PanelGeneral ///////////////////
-    if (hasChild("display_names_check", TRUE))
-    {
-        BOOL use_people_api = gSavedSettings.getBOOL("UsePeopleAPI");
+    if (hasChild("display_names_check", true))
+    {
+        bool use_people_api = gSavedSettings.getBOOL("UsePeopleAPI");
         LLCheckBoxCtrl* ctrl_display_name = getChild<LLCheckBoxCtrl>("display_names_check");
         ctrl_display_name->setEnabled(use_people_api);
         if (!use_people_api)
         {
-            ctrl_display_name->setValue(FALSE);
+            ctrl_display_name->setValue(false);
         }
     }
 
     ////////////////////// PanelVoice ///////////////////
-    if (hasChild("voice_unavailable", TRUE))
-    {
-        BOOL voice_disabled = gSavedSettings.getBOOL("CmdLineDisableVoice");
+    if (hasChild("voice_unavailable", true))
+    {
+        bool voice_disabled = gSavedSettings.getBOOL("CmdLineDisableVoice");
         getChildView("voice_unavailable")->setVisible( voice_disabled);
         getChildView("enable_voice_check")->setVisible( !voice_disabled);
     }
 
     //////////////////////PanelSkins ///////////////////
 
-    if (hasChild("skin_selection", TRUE))
+    if (hasChild("skin_selection", true))
     {
         LLFloaterPreference::refreshSkin(this);
 
@@ -2572,32 +2041,32 @@
     }
 
     //////////////////////PanelPrivacy ///////////////////
-    if (hasChild("media_enabled", TRUE))
+    if (hasChild("media_enabled", true))
     {
         bool media_enabled = gSavedSettings.getBOOL("AudioStreamingMedia");
 
         getChild<LLCheckBoxCtrl>("media_enabled")->set(media_enabled);
         getChild<LLCheckBoxCtrl>("autoplay_enabled")->setEnabled(media_enabled);
     }
-    if (hasChild("music_enabled", TRUE))
+    if (hasChild("music_enabled", true))
     {
         getChild<LLCheckBoxCtrl>("music_enabled")->set(gSavedSettings.getBOOL("AudioStreamingMusic"));
     }
-    if (hasChild("voice_call_friends_only_check", TRUE))
+    if (hasChild("voice_call_friends_only_check", true))
     {
         getChild<LLCheckBoxCtrl>("voice_call_friends_only_check")->setCommitCallback(boost::bind(&showFriendsOnlyWarning, _1, _2));
     }
-    if (hasChild("allow_multiple_viewer_check", TRUE))
+    if (hasChild("allow_multiple_viewer_check", true))
     {
         getChild<LLCheckBoxCtrl>("allow_multiple_viewer_check")->setCommitCallback(boost::bind(&showMultipleViewersWarning, _1, _2));
     }
-    if (hasChild("favorites_on_login_check", TRUE))
+    if (hasChild("favorites_on_login_check", true))
     {
         getChild<LLCheckBoxCtrl>("favorites_on_login_check")->setCommitCallback(boost::bind(&handleFavoritesOnLoginChanged, _1, _2));
         bool show_favorites_at_login = LLPanelLogin::getShowFavorites();
         getChild<LLCheckBoxCtrl>("favorites_on_login_check")->setValue(show_favorites_at_login);
     }
-    if (hasChild("mute_chb_label", TRUE))
+    if (hasChild("mute_chb_label", true))
     {
         getChild<LLTextBox>("mute_chb_label")->setShowCursorHand(false);
         getChild<LLTextBox>("mute_chb_label")->setSoundFlags(LLView::MOUSE_UP);
@@ -2605,12 +2074,11 @@
     }
 
     //////////////////////PanelSetup ///////////////////
-    if (hasChild("max_bandwidth", TRUE))
+    if (hasChild("max_bandwidth", true))
     {
         mBandWidthUpdater = new LLPanelPreference::Updater(boost::bind(&handleBandwidthChanged, _1), BANDWIDTH_UPDATER_TIMEOUT);
         gSavedSettings.getControl("ThrottleBandwidthKBPS")->getSignal()->connect(boost::bind(&LLPanelPreference::Updater::update, mBandWidthUpdater, _2));
     }
->>>>>>> e7eced3c
 
 #ifdef EXTERNAL_TOS
     LLRadioGroup* ext_browser_settings = getChild<LLRadioGroup>("preferred_browser_behavior");
@@ -2748,19 +2216,14 @@
             continue;
         }
 
-<<<<<<< HEAD
         auto found = std::find(settings_to_skip.begin(), settings_to_skip.end(), control->getName());
         if (found != settings_to_skip.end())
         {
             continue;
         }
 
-		control->set(ctrl_value);
-	}
-=======
         control->set(ctrl_value);
     }
->>>>>>> e7eced3c
 
     for (string_color_map_t::iterator iter = mSavedColors.begin();
          iter != mSavedColors.end(); ++iter)
@@ -2776,19 +2239,11 @@
 
 void LLPanelPreference::setControlFalse(const LLSD& user_data)
 {
-<<<<<<< HEAD
-	std::string control_name = user_data.asString();
-	LLControlVariable* control = findControl(control_name);
-	
-	if (control)
-		control->set(LLSD(false));
-=======
     std::string control_name = user_data.asString();
     LLControlVariable* control = findControl(control_name);
 
     if (control)
-        control->set(LLSD(FALSE));
->>>>>>> e7eced3c
+        control->set(LLSD(false));
 }
 
 void LLPanelPreference::updateMediaAutoPlayCheckbox(LLUICtrl* ctrl)
@@ -3011,11 +2466,7 @@
 
 void LLPanelPreferenceGraphics::cancel(const std::vector<std::string> settings_to_skip)
 {
-<<<<<<< HEAD
-	LLPanelPreference::cancel(settings_to_skip);
-=======
-    LLPanelPreference::cancel();
->>>>>>> e7eced3c
+    LLPanelPreference::cancel(settings_to_skip);
 }
 void LLPanelPreferenceGraphics::saveSettings()
 {
@@ -3660,31 +3111,10 @@
 
 bool LLFloaterPreferenceProxy::postBuild()
 {
-<<<<<<< HEAD
-	LLRadioGroup* socksAuth = getChild<LLRadioGroup>("socks5_auth_type");
-	if (!socksAuth)
-	{
-		return false;
-	}
-	if (socksAuth->getSelectedValue().asString() == "None")
-	{
-		getChild<LLLineEditor>("socks5_username")->setEnabled(false);
-		getChild<LLLineEditor>("socks5_password")->setEnabled(false);
-	}
-	else
-	{
-		// Populate the SOCKS 5 credential fields with protected values.
-		LLPointer<LLCredential> socks_cred = gSecAPIHandler->loadCredential("SOCKS5");
-		getChild<LLLineEditor>("socks5_username")->setValue(socks_cred->getIdentifier()["username"].asString());
-		getChild<LLLineEditor>("socks5_password")->setValue(socks_cred->getAuthenticator()["creds"].asString());
-	}
-
-	return true;
-=======
     LLRadioGroup* socksAuth = getChild<LLRadioGroup>("socks5_auth_type");
     if (!socksAuth)
     {
-        return FALSE;
+        return false;
     }
     if (socksAuth->getSelectedValue().asString() == "None")
     {
@@ -3699,8 +3129,7 @@
         getChild<LLLineEditor>("socks5_password")->setValue(socks_cred->getAuthenticator()["creds"].asString());
     }
 
-    return TRUE;
->>>>>>> e7eced3c
+    return true;
 }
 
 void LLFloaterPreferenceProxy::onOpen(const LLSD& key)
@@ -3849,45 +3278,25 @@
         getChild<LLLineEditor>("socks5_password")->setEnabled(true);
     }
 
-<<<<<<< HEAD
-	// Check for invalid states for the other HTTP proxy radio
-	LLRadioGroup* otherHttpProxy = getChild<LLRadioGroup>("other_http_proxy_type");
-	if ((otherHttpProxy->getSelectedValue().asString() == "Socks" &&
-			!getChild<LLCheckBoxCtrl>("socks_proxy_enabled")->get())||(
-					otherHttpProxy->getSelectedValue().asString() == "Web" &&
-					!getChild<LLCheckBoxCtrl>("web_proxy_enabled")->get()))
-	{
-		otherHttpProxy->selectFirstItem();
-	}
-=======
     // Check for invalid states for the other HTTP proxy radio
     LLRadioGroup* otherHttpProxy = getChild<LLRadioGroup>("other_http_proxy_type");
     if ((otherHttpProxy->getSelectedValue().asString() == "Socks" &&
-            getChild<LLCheckBoxCtrl>("socks_proxy_enabled")->get() == FALSE )||(
+            !getChild<LLCheckBoxCtrl>("socks_proxy_enabled")->get())||(
                     otherHttpProxy->getSelectedValue().asString() == "Web" &&
-                    getChild<LLCheckBoxCtrl>("web_proxy_enabled")->get() == FALSE ) )
+                    !getChild<LLCheckBoxCtrl>("web_proxy_enabled")->get()))
     {
         otherHttpProxy->selectFirstItem();
     }
->>>>>>> e7eced3c
 
 }
 
 void LLFloaterPreference::onUpdateFilterTerm(bool force)
 {
-<<<<<<< HEAD
-	LLWString seachValue = utf8str_to_wstring(mFilterEdit->getValue());
-	LLWStringUtil::toLower(seachValue);
-
-	if (!mSearchData || (mSearchData->mLastFilter == seachValue && !force))
-		return;
-=======
-    LLWString seachValue = utf8str_to_wstring( mFilterEdit->getValue() );
-    LLWStringUtil::toLower( seachValue );
-
-    if( !mSearchData || (mSearchData->mLastFilter == seachValue && !force))
+    LLWString seachValue = utf8str_to_wstring(mFilterEdit->getValue());
+    LLWStringUtil::toLower(seachValue);
+
+    if (!mSearchData || (mSearchData->mLastFilter == seachValue && !force))
         return;
->>>>>>> e7eced3c
 
     if (mSearchDataDirty)
     {
@@ -3897,25 +3306,14 @@
 
     mSearchData->mLastFilter = seachValue;
 
-<<<<<<< HEAD
-	if (!mSearchData->mRootTab)
-		return;
-=======
-    if( !mSearchData->mRootTab )
+    if (!mSearchData->mRootTab)
         return;
->>>>>>> e7eced3c
 
     mSearchData->mRootTab->hightlightAndHide( seachValue );
     filterIgnorableNotifications();
 
-<<<<<<< HEAD
-	if (LLTabContainer* pRoot = getChild<LLTabContainer>("pref core"))
-		pRoot->selectFirstTab();
-=======
-    LLTabContainer *pRoot = getChild< LLTabContainer >( "pref core" );
-    if( pRoot )
+    if (LLTabContainer* pRoot = getChild<LLTabContainer>("pref core"))
         pRoot->selectFirstTab();
->>>>>>> e7eced3c
 }
 
 void LLFloaterPreference::filterIgnorableNotifications()
@@ -3931,140 +3329,70 @@
 
 void collectChildren( LLView const *aView, ll::prefs::PanelDataPtr aParentPanel, ll::prefs::TabContainerDataPtr aParentTabContainer )
 {
-<<<<<<< HEAD
-	if (!aView)
-		return;
-
-	llassert_always(aParentPanel || aParentTabContainer);
-
-	for (LLView* pView : *aView->getChildList())
-	{
-		if (!pView)
-			continue;
-
-		ll::prefs::PanelDataPtr pCurPanelData = aParentPanel;
-		ll::prefs::TabContainerDataPtr pCurTabContainer = aParentTabContainer;
-
-		LLPanel const *pPanel = dynamic_cast<LLPanel const*>(pView);
-		LLTabContainer const *pTabContainer = dynamic_cast<LLTabContainer const*>(pView);
-		ll::ui::SearchableControl const *pSCtrl = dynamic_cast<ll::ui::SearchableControl const*>( pView );
-
-		if (pTabContainer)
-		{
-			pCurPanelData.reset();
-
-			pCurTabContainer = ll::prefs::TabContainerDataPtr(new ll::prefs::TabContainerData);
-			pCurTabContainer->mTabContainer = const_cast< LLTabContainer *>(pTabContainer);
-			pCurTabContainer->mLabel = pTabContainer->getLabel();
-			pCurTabContainer->mPanel = 0;
-
-			if (aParentPanel)
-				aParentPanel->mChildPanel.push_back(pCurTabContainer);
-			if (aParentTabContainer)
-				aParentTabContainer->mChildPanel.push_back(pCurTabContainer);
-		}
-		else if (pPanel)
-		{
-			pCurTabContainer.reset();
-
-			pCurPanelData = ll::prefs::PanelDataPtr(new ll::prefs::PanelData);
-			pCurPanelData->mPanel = pPanel;
-			pCurPanelData->mLabel = pPanel->getLabel();
-
-			llassert_always( aParentPanel || aParentTabContainer );
-
-			if (aParentTabContainer)
-				aParentTabContainer->mChildPanel.push_back(pCurPanelData);
-			else if (aParentPanel)
-				aParentPanel->mChildPanel.push_back(pCurPanelData);
-		}
-		else if (pSCtrl && pSCtrl->getSearchText().size())
-		{
-			ll::prefs::SearchableItemPtr item = ll::prefs::SearchableItemPtr(new ll::prefs::SearchableItem());
-			item->mView = pView;
-			item->mCtrl = pSCtrl;
-
-			item->mLabel = utf8str_to_wstring(pSCtrl->getSearchText());
-			LLWStringUtil::toLower(item->mLabel);
-
-			llassert_always(aParentPanel || aParentTabContainer);
-
-			if (aParentPanel)
-				aParentPanel->mChildren.push_back(item);
-			if (aParentTabContainer)
-				aParentTabContainer->mChildren.push_back(item);
-		}
-		collectChildren(pView, pCurPanelData, pCurTabContainer);
-	}
-=======
-    if( !aView )
+    if (!aView)
         return;
 
-    llassert_always( aParentPanel || aParentTabContainer );
-
-    LLView::child_list_const_iter_t itr = aView->beginChild();
-    LLView::child_list_const_iter_t itrEnd = aView->endChild();
-
-    while( itr != itrEnd )
-    {
-        LLView *pView = *itr;
+    llassert_always(aParentPanel || aParentTabContainer);
+
+    for (LLView* pView : *aView->getChildList())
+    {
+        if (!pView)
+            continue;
+
         ll::prefs::PanelDataPtr pCurPanelData = aParentPanel;
         ll::prefs::TabContainerDataPtr pCurTabContainer = aParentTabContainer;
-        if( !pView )
-            continue;
-        LLPanel const *pPanel = dynamic_cast< LLPanel const *>( pView );
-        LLTabContainer const *pTabContainer = dynamic_cast< LLTabContainer const *>( pView );
-        ll::ui::SearchableControl const *pSCtrl = dynamic_cast< ll::ui::SearchableControl const *>( pView );
-
-        if( pTabContainer )
+
+        LLPanel const *pPanel = dynamic_cast<LLPanel const*>(pView);
+        LLTabContainer const *pTabContainer = dynamic_cast<LLTabContainer const*>(pView);
+        ll::ui::SearchableControl const *pSCtrl = dynamic_cast<ll::ui::SearchableControl const*>( pView );
+
+        if (pTabContainer)
         {
             pCurPanelData.reset();
 
-            pCurTabContainer = ll::prefs::TabContainerDataPtr( new ll::prefs::TabContainerData );
-            pCurTabContainer->mTabContainer = const_cast< LLTabContainer *>( pTabContainer );
+            pCurTabContainer = ll::prefs::TabContainerDataPtr(new ll::prefs::TabContainerData);
+            pCurTabContainer->mTabContainer = const_cast< LLTabContainer *>(pTabContainer);
             pCurTabContainer->mLabel = pTabContainer->getLabel();
             pCurTabContainer->mPanel = 0;
 
-            if( aParentPanel )
-                aParentPanel->mChildPanel.push_back( pCurTabContainer );
-            if( aParentTabContainer )
-                aParentTabContainer->mChildPanel.push_back( pCurTabContainer );
-        }
-        else if( pPanel )
+            if (aParentPanel)
+                aParentPanel->mChildPanel.push_back(pCurTabContainer);
+            if (aParentTabContainer)
+                aParentTabContainer->mChildPanel.push_back(pCurTabContainer);
+        }
+        else if (pPanel)
         {
             pCurTabContainer.reset();
 
-            pCurPanelData = ll::prefs::PanelDataPtr( new ll::prefs::PanelData );
+            pCurPanelData = ll::prefs::PanelDataPtr(new ll::prefs::PanelData);
             pCurPanelData->mPanel = pPanel;
             pCurPanelData->mLabel = pPanel->getLabel();
 
             llassert_always( aParentPanel || aParentTabContainer );
 
-            if( aParentTabContainer )
-                aParentTabContainer->mChildPanel.push_back( pCurPanelData );
-            else if( aParentPanel )
-                aParentPanel->mChildPanel.push_back( pCurPanelData );
-        }
-        else if( pSCtrl && pSCtrl->getSearchText().size() )
-        {
-            ll::prefs::SearchableItemPtr item = ll::prefs::SearchableItemPtr( new ll::prefs::SearchableItem() );
+            if (aParentTabContainer)
+                aParentTabContainer->mChildPanel.push_back(pCurPanelData);
+            else if (aParentPanel)
+                aParentPanel->mChildPanel.push_back(pCurPanelData);
+        }
+        else if (pSCtrl && pSCtrl->getSearchText().size())
+        {
+            ll::prefs::SearchableItemPtr item = ll::prefs::SearchableItemPtr(new ll::prefs::SearchableItem());
             item->mView = pView;
             item->mCtrl = pSCtrl;
 
-            item->mLabel = utf8str_to_wstring( pSCtrl->getSearchText() );
-            LLWStringUtil::toLower( item->mLabel );
-
-            llassert_always( aParentPanel || aParentTabContainer );
-
-            if( aParentPanel )
-                aParentPanel->mChildren.push_back( item );
-            if( aParentTabContainer )
-                aParentTabContainer->mChildren.push_back( item );
-        }
-        collectChildren( pView, pCurPanelData, pCurTabContainer );
-        ++itr;
-    }
->>>>>>> e7eced3c
+            item->mLabel = utf8str_to_wstring(pSCtrl->getSearchText());
+            LLWStringUtil::toLower(item->mLabel);
+
+            llassert_always(aParentPanel || aParentTabContainer);
+
+            if (aParentPanel)
+                aParentPanel->mChildren.push_back(item);
+            if (aParentTabContainer)
+                aParentTabContainer->mChildren.push_back(item);
+        }
+        collectChildren(pView, pCurPanelData, pCurTabContainer);
+    }
 }
 
 void LLFloaterPreference::collectSearchableItems()
