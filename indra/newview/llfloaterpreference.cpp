--- conflicted
+++ resolved
@@ -798,17 +798,12 @@
 		//Conversation transcript and log path changed so reload conversations based on new location
 		if(mPriorInstantMessageLogPath.length())
 		{
-<<<<<<< HEAD
 			//Couldn't move files so restore the old path and show a notification
 			if(!moveTranscriptsAndLog())
 			{
 				gSavedPerAccountSettings.setString("InstantMessageLogPath", mPriorInstantMessageLogPath);
 				LLNotificationsUtil::add("PreferenceChatPathChanged");
 			}
-=======
-			std::string dir_name(gSavedPerAccountSettings.getString("InstantMessageLogPath"));
-			updateLogLocation(dir_name);
->>>>>>> 3c121e83
 			mPriorInstantMessageLogPath.clear();
 		}
 
@@ -819,7 +814,7 @@
 		if(mGotPersonalInfo)
 		{
 			gSavedPerAccountSettings.saveToFile(gSavedSettings.getString("PerAccountSettingsFile"), TRUE);
-		}
+	}
 	}
 	else
 	{
@@ -1456,13 +1451,9 @@
 
 void LLFloaterPreference::onClickLogPath()
 {
-	std::string proposed_name(gSavedPerAccountSettings.getString("InstantMessageLogPath"));
+	std::string proposed_name(gSavedPerAccountSettings.getString("InstantMessageLogPath"));	 
 	mPriorInstantMessageLogPath.clear();
-<<<<<<< HEAD
-	
-=======
-
->>>>>>> 3c121e83
+	
 	LLDirPicker& picker = LLDirPicker::instance();
 	//Launches a directory picker and waits for feedback
 	if (!picker.getDir(&proposed_name ) )
@@ -1476,12 +1467,12 @@
 	//Path changed
 	if(proposed_name != dir_name)
 	{
-		gSavedPerAccountSettings.setString("InstantMessageLogPath", dir_name);
+	gSavedPerAccountSettings.setString("InstantMessageLogPath", dir_name);
 		mPriorInstantMessageLogPath = proposed_name;
-
-		// enable/disable 'Delete transcripts button
-		updateDeleteTranscriptsButton();
-	}
+	
+	// enable/disable 'Delete transcripts button
+	updateDeleteTranscriptsButton();
+}
 }
 
 bool LLFloaterPreference::moveTranscriptsAndLog()
