/**
 * @file llfloatercamera.h
 * @brief Container for camera control buttons (zoom, pan, orbit)
 *
 * $LicenseInfo:firstyear=2001&license=viewerlgpl$
 * Second Life Viewer Source Code
 * Copyright (C) 2010, Linden Research, Inc.
 *
 * This library is free software; you can redistribute it and/or
 * modify it under the terms of the GNU Lesser General Public
 * License as published by the Free Software Foundation;
 * version 2.1 of the License only.
 *
 * This library is distributed in the hope that it will be useful,
 * but WITHOUT ANY WARRANTY; without even the implied warranty of
 * MERCHANTABILITY or FITNESS FOR A PARTICULAR PURPOSE.  See the GNU
 * Lesser General Public License for more details.
 *
 * You should have received a copy of the GNU Lesser General Public
 * License along with this library; if not, write to the Free Software
 * Foundation, Inc., 51 Franklin Street, Fifth Floor, Boston, MA  02110-1301  USA
 *
 * Linden Research, Inc., 945 Battery Street, San Francisco, CA  94111  USA
 * $/LicenseInfo$
 */

#ifndef LLFLOATERCAMERA_H
#define LLFLOATERCAMERA_H

#include "llfloater.h"
#include "lliconctrl.h"
#include "lltextbox.h"
#include "llflatlistview.h"

class LLJoystickCameraRotate;
class LLJoystickCameraTrack;
class LLFloaterReg;
class LLPanelCameraZoom;
class LLComboBox;

enum ECameraControlMode
{
    CAMERA_CTRL_MODE_PAN,
    CAMERA_CTRL_MODE_FREE_CAMERA,
    CAMERA_CTRL_MODE_PRESETS
};

class LLFloaterCamera : public LLFloater
{
    friend class LLFloaterReg;

public:
    /* whether in free camera mode */
    static bool inFreeCameraMode();
    /* callback for camera items selection changing */
    static void onClickCameraItem(const LLSD& param);

    static void onLeavingMouseLook();

    /** resets current camera mode to orbit mode */
    static void resetCameraMode();

    /** Called when Avatar is entered/exited editing appearance mode */
    static void onAvatarEditingAppearance(bool editing);

    /** Called when opening and when "Advanced | Debug Camera" menu item is toggled */
    static void onDebugCameraToggled();

    /* determines actual mode and updates ui */
    void update();

    /*switch to one of the camera presets (front, rear, side)*/
    static void switchToPreset(const std::string& name);

    virtual void onOpen(const LLSD& key);
    virtual void onClose(bool app_quitting);

    void onSavePreset();
    void onCustomPresetSelected();

    void populatePresetCombo();

    LLJoystickCameraRotate* mRotate { nullptr };
    LLPanelCameraZoom* mZoom { nullptr };
    LLJoystickCameraTrack* mTrack { nullptr };

private:

    LLFloaterCamera(const LLSD& val);
    ~LLFloaterCamera() {};

    /* return instance if it exists - created by LLFloaterReg */
    static LLFloaterCamera* findInstance();

<<<<<<< HEAD
	/*virtual*/ bool postBuild();
=======
    /*virtual*/ BOOL postBuild();
>>>>>>> e1623bb2

    F32 getCurrentTransparency();

    void onViewButtonClick(const LLSD& user_data);

    ECameraControlMode determineMode();

    /* resets to the previous mode */
    void toPrevMode();

    /* sets a new mode and performs related actions */
    void switchMode(ECameraControlMode mode);

    /* sets a new mode preserving previous one and updates ui*/
    void setMode(ECameraControlMode mode);

    /* updates the state (UI) according to the current mode */
    void updateState();

    /* update camera modes items selection and camera preset items selection according to the currently selected preset */
    void updateItemsSelection();

    // fills flatlist with items from given panel
    void fillFlatlistFromPanel (LLFlatListView* list, LLPanel* panel);

    void handleAvatarEditingAppearance(bool editing);

    void showDebugInfo(bool show);

<<<<<<< HEAD
	// set to true when free camera mode is selected in modes list
	// remains true until preset camera mode is chosen, or pan button is clicked, or escape pressed
	static bool sFreeCamera;
	static bool sAppearanceEditing;
	bool mClosed;
	ECameraControlMode mPrevMode;
	ECameraControlMode mCurrMode;
	std::map<ECameraControlMode, LLButton*> mMode2Button;
=======
    // set to true when free camera mode is selected in modes list
    // remains true until preset camera mode is chosen, or pan button is clicked, or escape pressed
    static bool sFreeCamera;
    static bool sAppearanceEditing;
    BOOL mClosed;
    ECameraControlMode mPrevMode;
    ECameraControlMode mCurrMode;
    std::map<ECameraControlMode, LLButton*> mMode2Button;
>>>>>>> e1623bb2

    LLPanel* mControls { nullptr };
    LLPanel* mViewerCameraInfo { nullptr };
    LLPanel* mAgentCameraInfo { nullptr };
    LLComboBox* mPresetCombo { nullptr };
    LLTextBox* mPreciseCtrls { nullptr };
};

/**
 * Class used to represent widgets from panel_camera_item.xml-
 * panels that contain pictures and text. Pictures are different
 * for selected and unselected state (this state is nor stored- icons
 * are changed in setValue()). This class doesn't implement selection logic-
 * it's items are used inside of flatlist.
 */
class LLPanelCameraItem
    : public LLPanel
{
public:
<<<<<<< HEAD
	struct Params :	public LLInitParam::Block<Params, LLPanel::Params>
	{
		Optional<LLIconCtrl::Params> icon_over;
		Optional<LLIconCtrl::Params> icon_selected;
		Optional<LLIconCtrl::Params> picture;
		Optional<LLIconCtrl::Params> selected_picture;

		Optional<LLTextBox::Params> text;
		Optional<CommitCallbackParam> mousedown_callback;
		Params();
	};
	/*virtual*/ bool postBuild();
	/** setting on/off background icon to indicate selected state */
	/*virtual*/ void setValue(const LLSD& value);
	// sends commit signal
	void onAnyMouseClick();
=======
    struct Params : public LLInitParam::Block<Params, LLPanel::Params>
    {
        Optional<LLIconCtrl::Params> icon_over;
        Optional<LLIconCtrl::Params> icon_selected;
        Optional<LLIconCtrl::Params> picture;
        Optional<LLIconCtrl::Params> selected_picture;

        Optional<LLTextBox::Params> text;
        Optional<CommitCallbackParam> mousedown_callback;
        Params();
    };
    /*virtual*/ BOOL postBuild();
    /** setting on/off background icon to indicate selected state */
    /*virtual*/ void setValue(const LLSD& value);
    // sends commit signal
    void onAnyMouseClick();
>>>>>>> e1623bb2
protected:
    friend class LLUICtrlFactory;
    LLPanelCameraItem(const Params&);
    LLIconCtrl* mIconOver;
    LLIconCtrl* mIconSelected;
    LLIconCtrl* mPicture;
    LLIconCtrl* mPictureSelected;
    LLTextBox* mText;
};

#endif<|MERGE_RESOLUTION|>--- conflicted
+++ resolved
@@ -1,212 +1,178 @@
-/**
- * @file llfloatercamera.h
- * @brief Container for camera control buttons (zoom, pan, orbit)
- *
- * $LicenseInfo:firstyear=2001&license=viewerlgpl$
- * Second Life Viewer Source Code
- * Copyright (C) 2010, Linden Research, Inc.
- *
- * This library is free software; you can redistribute it and/or
- * modify it under the terms of the GNU Lesser General Public
- * License as published by the Free Software Foundation;
- * version 2.1 of the License only.
- *
- * This library is distributed in the hope that it will be useful,
- * but WITHOUT ANY WARRANTY; without even the implied warranty of
- * MERCHANTABILITY or FITNESS FOR A PARTICULAR PURPOSE.  See the GNU
- * Lesser General Public License for more details.
- *
- * You should have received a copy of the GNU Lesser General Public
- * License along with this library; if not, write to the Free Software
- * Foundation, Inc., 51 Franklin Street, Fifth Floor, Boston, MA  02110-1301  USA
- *
- * Linden Research, Inc., 945 Battery Street, San Francisco, CA  94111  USA
- * $/LicenseInfo$
- */
-
-#ifndef LLFLOATERCAMERA_H
-#define LLFLOATERCAMERA_H
-
-#include "llfloater.h"
-#include "lliconctrl.h"
-#include "lltextbox.h"
-#include "llflatlistview.h"
-
-class LLJoystickCameraRotate;
-class LLJoystickCameraTrack;
-class LLFloaterReg;
-class LLPanelCameraZoom;
-class LLComboBox;
-
-enum ECameraControlMode
-{
-    CAMERA_CTRL_MODE_PAN,
-    CAMERA_CTRL_MODE_FREE_CAMERA,
-    CAMERA_CTRL_MODE_PRESETS
-};
-
-class LLFloaterCamera : public LLFloater
-{
-    friend class LLFloaterReg;
-
-public:
-    /* whether in free camera mode */
-    static bool inFreeCameraMode();
-    /* callback for camera items selection changing */
-    static void onClickCameraItem(const LLSD& param);
-
-    static void onLeavingMouseLook();
-
-    /** resets current camera mode to orbit mode */
-    static void resetCameraMode();
-
-    /** Called when Avatar is entered/exited editing appearance mode */
-    static void onAvatarEditingAppearance(bool editing);
-
-    /** Called when opening and when "Advanced | Debug Camera" menu item is toggled */
-    static void onDebugCameraToggled();
-
-    /* determines actual mode and updates ui */
-    void update();
-
-    /*switch to one of the camera presets (front, rear, side)*/
-    static void switchToPreset(const std::string& name);
-
-    virtual void onOpen(const LLSD& key);
-    virtual void onClose(bool app_quitting);
-
-    void onSavePreset();
-    void onCustomPresetSelected();
-
-    void populatePresetCombo();
-
-    LLJoystickCameraRotate* mRotate { nullptr };
-    LLPanelCameraZoom* mZoom { nullptr };
-    LLJoystickCameraTrack* mTrack { nullptr };
-
-private:
-
-    LLFloaterCamera(const LLSD& val);
-    ~LLFloaterCamera() {};
-
-    /* return instance if it exists - created by LLFloaterReg */
-    static LLFloaterCamera* findInstance();
-
-<<<<<<< HEAD
-	/*virtual*/ bool postBuild();
-=======
-    /*virtual*/ BOOL postBuild();
->>>>>>> e1623bb2
-
-    F32 getCurrentTransparency();
-
-    void onViewButtonClick(const LLSD& user_data);
-
-    ECameraControlMode determineMode();
-
-    /* resets to the previous mode */
-    void toPrevMode();
-
-    /* sets a new mode and performs related actions */
-    void switchMode(ECameraControlMode mode);
-
-    /* sets a new mode preserving previous one and updates ui*/
-    void setMode(ECameraControlMode mode);
-
-    /* updates the state (UI) according to the current mode */
-    void updateState();
-
-    /* update camera modes items selection and camera preset items selection according to the currently selected preset */
-    void updateItemsSelection();
-
-    // fills flatlist with items from given panel
-    void fillFlatlistFromPanel (LLFlatListView* list, LLPanel* panel);
-
-    void handleAvatarEditingAppearance(bool editing);
-
-    void showDebugInfo(bool show);
-
-<<<<<<< HEAD
-	// set to true when free camera mode is selected in modes list
-	// remains true until preset camera mode is chosen, or pan button is clicked, or escape pressed
-	static bool sFreeCamera;
-	static bool sAppearanceEditing;
-	bool mClosed;
-	ECameraControlMode mPrevMode;
-	ECameraControlMode mCurrMode;
-	std::map<ECameraControlMode, LLButton*> mMode2Button;
-=======
-    // set to true when free camera mode is selected in modes list
-    // remains true until preset camera mode is chosen, or pan button is clicked, or escape pressed
-    static bool sFreeCamera;
-    static bool sAppearanceEditing;
-    BOOL mClosed;
-    ECameraControlMode mPrevMode;
-    ECameraControlMode mCurrMode;
-    std::map<ECameraControlMode, LLButton*> mMode2Button;
->>>>>>> e1623bb2
-
-    LLPanel* mControls { nullptr };
-    LLPanel* mViewerCameraInfo { nullptr };
-    LLPanel* mAgentCameraInfo { nullptr };
-    LLComboBox* mPresetCombo { nullptr };
-    LLTextBox* mPreciseCtrls { nullptr };
-};
-
-/**
- * Class used to represent widgets from panel_camera_item.xml-
- * panels that contain pictures and text. Pictures are different
- * for selected and unselected state (this state is nor stored- icons
- * are changed in setValue()). This class doesn't implement selection logic-
- * it's items are used inside of flatlist.
- */
-class LLPanelCameraItem
-    : public LLPanel
-{
-public:
-<<<<<<< HEAD
-	struct Params :	public LLInitParam::Block<Params, LLPanel::Params>
-	{
-		Optional<LLIconCtrl::Params> icon_over;
-		Optional<LLIconCtrl::Params> icon_selected;
-		Optional<LLIconCtrl::Params> picture;
-		Optional<LLIconCtrl::Params> selected_picture;
-
-		Optional<LLTextBox::Params> text;
-		Optional<CommitCallbackParam> mousedown_callback;
-		Params();
-	};
-	/*virtual*/ bool postBuild();
-	/** setting on/off background icon to indicate selected state */
-	/*virtual*/ void setValue(const LLSD& value);
-	// sends commit signal
-	void onAnyMouseClick();
-=======
-    struct Params : public LLInitParam::Block<Params, LLPanel::Params>
-    {
-        Optional<LLIconCtrl::Params> icon_over;
-        Optional<LLIconCtrl::Params> icon_selected;
-        Optional<LLIconCtrl::Params> picture;
-        Optional<LLIconCtrl::Params> selected_picture;
-
-        Optional<LLTextBox::Params> text;
-        Optional<CommitCallbackParam> mousedown_callback;
-        Params();
-    };
-    /*virtual*/ BOOL postBuild();
-    /** setting on/off background icon to indicate selected state */
-    /*virtual*/ void setValue(const LLSD& value);
-    // sends commit signal
-    void onAnyMouseClick();
->>>>>>> e1623bb2
-protected:
-    friend class LLUICtrlFactory;
-    LLPanelCameraItem(const Params&);
-    LLIconCtrl* mIconOver;
-    LLIconCtrl* mIconSelected;
-    LLIconCtrl* mPicture;
-    LLIconCtrl* mPictureSelected;
-    LLTextBox* mText;
-};
-
-#endif+/**
+ * @file llfloatercamera.h
+ * @brief Container for camera control buttons (zoom, pan, orbit)
+ *
+ * $LicenseInfo:firstyear=2001&license=viewerlgpl$
+ * Second Life Viewer Source Code
+ * Copyright (C) 2010, Linden Research, Inc.
+ *
+ * This library is free software; you can redistribute it and/or
+ * modify it under the terms of the GNU Lesser General Public
+ * License as published by the Free Software Foundation;
+ * version 2.1 of the License only.
+ *
+ * This library is distributed in the hope that it will be useful,
+ * but WITHOUT ANY WARRANTY; without even the implied warranty of
+ * MERCHANTABILITY or FITNESS FOR A PARTICULAR PURPOSE.  See the GNU
+ * Lesser General Public License for more details.
+ *
+ * You should have received a copy of the GNU Lesser General Public
+ * License along with this library; if not, write to the Free Software
+ * Foundation, Inc., 51 Franklin Street, Fifth Floor, Boston, MA  02110-1301  USA
+ *
+ * Linden Research, Inc., 945 Battery Street, San Francisco, CA  94111  USA
+ * $/LicenseInfo$
+ */
+
+#ifndef LLFLOATERCAMERA_H
+#define LLFLOATERCAMERA_H
+
+#include "llfloater.h"
+#include "lliconctrl.h"
+#include "lltextbox.h"
+#include "llflatlistview.h"
+
+class LLJoystickCameraRotate;
+class LLJoystickCameraTrack;
+class LLFloaterReg;
+class LLPanelCameraZoom;
+class LLComboBox;
+
+enum ECameraControlMode
+{
+    CAMERA_CTRL_MODE_PAN,
+    CAMERA_CTRL_MODE_FREE_CAMERA,
+    CAMERA_CTRL_MODE_PRESETS
+};
+
+class LLFloaterCamera : public LLFloater
+{
+    friend class LLFloaterReg;
+
+public:
+    /* whether in free camera mode */
+    static bool inFreeCameraMode();
+    /* callback for camera items selection changing */
+    static void onClickCameraItem(const LLSD& param);
+
+    static void onLeavingMouseLook();
+
+    /** resets current camera mode to orbit mode */
+    static void resetCameraMode();
+
+    /** Called when Avatar is entered/exited editing appearance mode */
+    static void onAvatarEditingAppearance(bool editing);
+
+    /** Called when opening and when "Advanced | Debug Camera" menu item is toggled */
+    static void onDebugCameraToggled();
+
+    /* determines actual mode and updates ui */
+    void update();
+
+    /*switch to one of the camera presets (front, rear, side)*/
+    static void switchToPreset(const std::string& name);
+
+    virtual void onOpen(const LLSD& key);
+    virtual void onClose(bool app_quitting);
+
+    void onSavePreset();
+    void onCustomPresetSelected();
+
+    void populatePresetCombo();
+
+    LLJoystickCameraRotate* mRotate { nullptr };
+    LLPanelCameraZoom* mZoom { nullptr };
+    LLJoystickCameraTrack* mTrack { nullptr };
+
+private:
+
+    LLFloaterCamera(const LLSD& val);
+    ~LLFloaterCamera() {};
+
+    /* return instance if it exists - created by LLFloaterReg */
+    static LLFloaterCamera* findInstance();
+
+    /*virtual*/ bool postBuild();
+
+    F32 getCurrentTransparency();
+
+    void onViewButtonClick(const LLSD& user_data);
+
+    ECameraControlMode determineMode();
+
+    /* resets to the previous mode */
+    void toPrevMode();
+
+    /* sets a new mode and performs related actions */
+    void switchMode(ECameraControlMode mode);
+
+    /* sets a new mode preserving previous one and updates ui*/
+    void setMode(ECameraControlMode mode);
+
+    /* updates the state (UI) according to the current mode */
+    void updateState();
+
+    /* update camera modes items selection and camera preset items selection according to the currently selected preset */
+    void updateItemsSelection();
+
+    // fills flatlist with items from given panel
+    void fillFlatlistFromPanel (LLFlatListView* list, LLPanel* panel);
+
+    void handleAvatarEditingAppearance(bool editing);
+
+    void showDebugInfo(bool show);
+
+    // set to true when free camera mode is selected in modes list
+    // remains true until preset camera mode is chosen, or pan button is clicked, or escape pressed
+    static bool sFreeCamera;
+    static bool sAppearanceEditing;
+    bool mClosed;
+    ECameraControlMode mPrevMode;
+    ECameraControlMode mCurrMode;
+    std::map<ECameraControlMode, LLButton*> mMode2Button;
+
+    LLPanel* mControls { nullptr };
+    LLPanel* mViewerCameraInfo { nullptr };
+    LLPanel* mAgentCameraInfo { nullptr };
+    LLComboBox* mPresetCombo { nullptr };
+    LLTextBox* mPreciseCtrls { nullptr };
+};
+
+/**
+ * Class used to represent widgets from panel_camera_item.xml-
+ * panels that contain pictures and text. Pictures are different
+ * for selected and unselected state (this state is nor stored- icons
+ * are changed in setValue()). This class doesn't implement selection logic-
+ * it's items are used inside of flatlist.
+ */
+class LLPanelCameraItem
+    : public LLPanel
+{
+public:
+    struct Params : public LLInitParam::Block<Params, LLPanel::Params>
+    {
+        Optional<LLIconCtrl::Params> icon_over;
+        Optional<LLIconCtrl::Params> icon_selected;
+        Optional<LLIconCtrl::Params> picture;
+        Optional<LLIconCtrl::Params> selected_picture;
+
+        Optional<LLTextBox::Params> text;
+        Optional<CommitCallbackParam> mousedown_callback;
+        Params();
+    };
+    /*virtual*/ bool postBuild();
+    /** setting on/off background icon to indicate selected state */
+    /*virtual*/ void setValue(const LLSD& value);
+    // sends commit signal
+    void onAnyMouseClick();
+protected:
+    friend class LLUICtrlFactory;
+    LLPanelCameraItem(const Params&);
+    LLIconCtrl* mIconOver;
+    LLIconCtrl* mIconSelected;
+    LLIconCtrl* mPicture;
+    LLIconCtrl* mPictureSelected;
+    LLTextBox* mText;
+};
+
+#endif