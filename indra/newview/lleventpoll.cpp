/**
 * @file lleventpoll.cpp
 * @brief Implementation of the LLEventPoll class.
 *
 * $LicenseInfo:firstyear=2006&license=viewerlgpl$
 * Second Life Viewer Source Code
 * Copyright (C) 2010, Linden Research, Inc.
 * 
 * This library is free software; you can redistribute it and/or
 * modify it under the terms of the GNU Lesser General Public
 * License as published by the Free Software Foundation;
 * version 2.1 of the License only.
 * 
 * This library is distributed in the hope that it will be useful,
 * but WITHOUT ANY WARRANTY; without even the implied warranty of
 * MERCHANTABILITY or FITNESS FOR A PARTICULAR PURPOSE.  See the GNU
 * Lesser General Public License for more details.
 * 
 * You should have received a copy of the GNU Lesser General Public
 * License along with this library; if not, write to the Free Software
 * Foundation, Inc., 51 Franklin Street, Fifth Floor, Boston, MA  02110-1301  USA
 * 
 * Linden Research, Inc., 945 Battery Street, San Francisco, CA  94111  USA
 * $/LicenseInfo$
 */

#include "llviewerprecompiledheaders.h"

#include "lleventpoll.h"
#include "llappviewer.h"
#include "llagent.h"

#include "llsdserialize.h"
#include "lleventtimer.h"
#include "llviewerregion.h"
#include "message.h"
#include "lltrans.h"
#include "llcoros.h"
#include "lleventcoro.h"
#include "llcorehttputil.h"
#include "lleventfilter.h"

namespace LLEventPolling
{
namespace Details
{

    class LLEventPollImpl
    {
    public:
        LLEventPollImpl(const LLHost &sender);

        void start(const std::string &url);
        void stop();

    private:
        // We will wait RETRY_SECONDS + (errorCount * RETRY_SECONDS_INC) before retrying after an error.
        // This means we attempt to recover relatively quickly but back off giving more time to recover
        // until we finally give up after MAX_EVENT_POLL_HTTP_ERRORS attempts.
        static const F32                EVENT_POLL_ERROR_RETRY_SECONDS;
        static const F32                EVENT_POLL_ERROR_RETRY_SECONDS_INC;
        static const S32                MAX_EVENT_POLL_HTTP_ERRORS;

        void                            eventPollCoro(std::string url);

        void                            handleMessage(const LLSD &content);

        bool                            mDone;
        LLCore::HttpRequest::ptr_t      mHttpRequest;
        LLCore::HttpRequest::policy_t   mHttpPolicy;
        std::string                     mSenderIp;
        int                             mCounter;
        LLCoreHttpUtil::HttpCoroutineAdapter::wptr_t mAdapter;

        static int                      sNextCounter;
    };


    const F32 LLEventPollImpl::EVENT_POLL_ERROR_RETRY_SECONDS = 15.f; // ~ half of a normal timeout.
    const F32 LLEventPollImpl::EVENT_POLL_ERROR_RETRY_SECONDS_INC = 5.f; // ~ half of a normal timeout.
    const S32 LLEventPollImpl::MAX_EVENT_POLL_HTTP_ERRORS = 10; // ~5 minutes, by the above rules.

    int LLEventPollImpl::sNextCounter = 1;


    LLEventPollImpl::LLEventPollImpl(const LLHost &sender) :
        mDone(false),
        mHttpRequest(),
        mHttpPolicy(LLCore::HttpRequest::DEFAULT_POLICY_ID),
        mSenderIp(),
        mCounter(sNextCounter++)

    {
        LLAppCoreHttp & app_core_http(LLAppViewer::instance()->getAppCoreHttp());

        mHttpRequest = LLCore::HttpRequest::ptr_t(new LLCore::HttpRequest);
        mHttpPolicy = app_core_http.getPolicy(LLAppCoreHttp::AP_LONG_POLL);
        mSenderIp = sender.getIPandPort();
    }

    void LLEventPollImpl::handleMessage(const LLSD& content)
    {
        std::string	msg_name = content["message"];
        LLSD message;
        message["sender"] = mSenderIp;
        message["body"] = content["body"];
        LLMessageSystem::dispatch(msg_name, message);
    }

    void LLEventPollImpl::start(const std::string &url)
    {
        if (!url.empty())
        {
            std::string coroname =
                LLCoros::instance().launch("LLEventPollImpl::eventPollCoro",
                boost::bind(&LLEventPollImpl::eventPollCoro, this, url));
            LL_INFOS("LLEventPollImpl") << coroname << " with  url '" << url << LL_ENDL;
        }
    }

    void LLEventPollImpl::stop()
    {
        LL_INFOS() << "requesting stop for event poll coroutine <" << mCounter << ">" << LL_ENDL;
        mDone = true;

        LLCoreHttpUtil::HttpCoroutineAdapter::ptr_t adapter = mAdapter.lock();
        if (adapter)
        {
            // cancel the yielding operation if any.
            adapter->cancelYieldingOperation();
        }
    }

    void LLEventPollImpl::eventPollCoro(std::string url)
    {
        LLCoreHttpUtil::HttpCoroutineAdapter::ptr_t httpAdapter(new LLCoreHttpUtil::HttpCoroutineAdapter("EventPoller", mHttpPolicy));
        LLSD acknowledge;
        int errorCount = 0;
        int counter = mCounter; // saved on the stack for logging. 

        LL_INFOS("LLEventPollImpl") << " <" << counter << "> entering coroutine." << LL_ENDL;

        mAdapter = httpAdapter;

        // continually poll for a server update until we've been flagged as 
        // finished 
        while (!mDone)
        {
            LLSD request;
            request["ack"] = acknowledge;
            request["done"] = mDone;

//          LL_DEBUGS("LLEventPollImpl::eventPollCoro") << "<" << counter << "> request = "
//              << LLSDXMLStreamer(request) << LL_ENDL;

            LL_DEBUGS("LLEventPollImpl") << " <" << counter << "> posting and yielding." << LL_ENDL;
            LLSD result = httpAdapter->postAndYield(mHttpRequest, url, request);

//          LL_DEBUGS("LLEventPollImpl::eventPollCoro") << "<" << counter << "> result = "
//              << LLSDXMLStreamer(result) << LL_ENDL;

            LLSD httpResults = result["http_result"];
            LLCore::HttpStatus status = LLCoreHttpUtil::HttpCoroutineAdapter::getStatusFromLLSD(httpResults);

            if (!status)
            {
                if (status == LLCore::HttpStatus(HTTP_BAD_GATEWAY))
                {   // A HTTP_BAD_GATEWAY (502) error is our standard timeout response
                    // we get this when there are no events.
                    errorCount = 0;
                    continue;
                }
                else if ((status == LLCore::HttpStatus(LLCore::HttpStatus::LLCORE, LLCore::HE_OP_CANCELED)) || 
                        (status == LLCore::HttpStatus(HTTP_NOT_FOUND)))
                {   // Event polling for this server has been canceled.  In 
                    // some cases the server gets ahead of the viewer and will 
                    // return a 404 error (Not Found) before the cancel event
                    // comes back in the queue
                    LL_WARNS() << "Canceling coroutine" << LL_ENDL;
                    break;
                }
                LL_WARNS("LLEventPollImpl") << "<" << counter << "> Error result from LLCoreHttpUtil::HttpCoroHandler. Code "
                    << status.toTerseString() << ": '" << httpResults["message"] << "'" << LL_ENDL;

                if (errorCount < MAX_EVENT_POLL_HTTP_ERRORS)
                {   // An unanticipated error has been received from our poll 
                    // request. Calculate a timeout and wait for it to expire(sleep)
                    // before trying again.  The sleep time is increased by 5 seconds
                    // for each consecutive error.
                    LLEventTimeout timeout;
                    ++errorCount;

                    F32 waitToRetry = EVENT_POLL_ERROR_RETRY_SECONDS
                        + errorCount * EVENT_POLL_ERROR_RETRY_SECONDS_INC;

                    LL_WARNS("LLEventPollImpl") << "<" << counter << "> Retrying in " << waitToRetry <<
                        " seconds, error count is now " << errorCount << LL_ENDL;

                    timeout.eventAfter(waitToRetry, LLSD());
<<<<<<< HEAD
                    llcoro::waitForEventOn(timeout);
=======
                    waitForEventOn(timeout);
>>>>>>> efa9a0f9
                    
                    if (mDone)
                        break;
                    LL_INFOS("LLEventPollImpl") << "<" << counter << "> About to retry request." << LL_ENDL;
                    continue;
                }
                else
                {
                    // At this point we have given up and the viewer will not receive HTTP messages from the simulator.
                    // IMs, teleports, about land, selecting land, region crossing and more will all fail.
                    // They are essentially disconnected from the region even though some things may still work.
                    // Since things won't get better until they relog we force a disconnect now.
                    mDone = true;

                    // *NOTE:Mani - The following condition check to see if this failing event poll
                    // is attached to the Agent's main region. If so we disconnect the viewer.
                    // Else... its a child region and we just leave the dead event poll stopped and 
                    // continue running.
                    if (gAgent.getRegion() && gAgent.getRegion()->getHost().getIPandPort() == mSenderIp)
                    {
                        LL_WARNS("LLEventPollImpl") << "< " << counter << "> Forcing disconnect due to stalled main region event poll." << LL_ENDL;
                        LLAppViewer::instance()->forceDisconnect(LLTrans::getString("AgentLostConnection"));
                    }
                    break;
                }
            }

            errorCount = 0;

            if (!result.isMap() ||
                !result.get("events") ||
                !result.get("id"))
            {
                LL_WARNS("LLEventPollImpl") << " <" << counter << "> received event poll with no events or id key: " << LLSDXMLStreamer(result) << LL_ENDL;
                continue;
            }

            acknowledge = result["id"];
            LLSD events = result["events"];

            if (acknowledge.isUndefined())
            {
                LL_WARNS("LLEventPollImpl") << " id undefined" << LL_ENDL;
            }

            // was LL_INFOS() but now that CoarseRegionUpdate is TCP @ 1/second, it'd be too verbose for viewer logs. -MG
            LL_DEBUGS("LLEventPollImpl") << " <" << counter << "> " << events.size() << "events (id " << LLSDXMLStreamer(acknowledge) << ")" << LL_ENDL;

            LLSD::array_const_iterator i = events.beginArray();
            LLSD::array_const_iterator end = events.endArray();
            for (; i != end; ++i)
            {
                if (i->has("message"))
                {
                    handleMessage(*i);
                }
            }
        }
        LL_INFOS("LLEventPollImpl") << " <" << counter << "> Leaving coroutine." << LL_ENDL;
    }

}
}

LLEventPoll::LLEventPoll(const std::string&	poll_url, const LLHost& sender):
    mImpl()
{ 
    mImpl = boost::unique_ptr<LLEventPolling::Details::LLEventPollImpl>
            (new LLEventPolling::Details::LLEventPollImpl(sender));
    mImpl->start(poll_url);
}

LLEventPoll::~LLEventPoll()
{
    mImpl->stop();

}<|MERGE_RESOLUTION|>--- conflicted
+++ resolved
@@ -197,11 +197,7 @@
                         " seconds, error count is now " << errorCount << LL_ENDL;
 
                     timeout.eventAfter(waitToRetry, LLSD());
-<<<<<<< HEAD
-                    llcoro::waitForEventOn(timeout);
-=======
                     waitForEventOn(timeout);
->>>>>>> efa9a0f9
                     
                     if (mDone)
                         break;
