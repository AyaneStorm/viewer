/**
 * @file lleventpoll.cpp
 * @brief Implementation of the LLEventPoll class.
 *
 * $LicenseInfo:firstyear=2006&license=viewerlgpl$
 * Second Life Viewer Source Code
 * Copyright (C) 2010, Linden Research, Inc.
 * 
 * This library is free software; you can redistribute it and/or
 * modify it under the terms of the GNU Lesser General Public
 * License as published by the Free Software Foundation;
 * version 2.1 of the License only.
 * 
 * This library is distributed in the hope that it will be useful,
 * but WITHOUT ANY WARRANTY; without even the implied warranty of
 * MERCHANTABILITY or FITNESS FOR A PARTICULAR PURPOSE.  See the GNU
 * Lesser General Public License for more details.
 * 
 * You should have received a copy of the GNU Lesser General Public
 * License along with this library; if not, write to the Free Software
 * Foundation, Inc., 51 Franklin Street, Fifth Floor, Boston, MA  02110-1301  USA
 * 
 * Linden Research, Inc., 945 Battery Street, San Francisco, CA  94111  USA
 * $/LicenseInfo$
 */

#include "llviewerprecompiledheaders.h"

#include "lleventpoll.h"
#include "llappviewer.h"
#include "llagent.h"

#include "llhttpclient.h"
#include "llhttpstatuscodes.h"
#include "llsdserialize.h"
#include "lleventtimer.h"
#include "llviewerregion.h"
#include "message.h"
#include "lltrans.h"
#include "llsdserialize.h"

namespace
{
	// We will wait RETRY_SECONDS + (errorCount * RETRY_SECONDS_INC) before retrying after an error.
	// This means we attempt to recover relatively quickly but back off giving more time to recover
	// until we finally give up after MAX_EVENT_POLL_HTTP_ERRORS attempts.
	const F32 EVENT_POLL_ERROR_RETRY_SECONDS = 15.f; // ~ half of a normal timeout.
	const F32 EVENT_POLL_ERROR_RETRY_SECONDS_INC = 5.f; // ~ half of a normal timeout.
	const S32 MAX_EVENT_POLL_HTTP_ERRORS = 10; // ~5 minutes, by the above rules.

	class LLEventPollResponder : public LLHTTPClient::Responder
	{
	public:
		
		static LLHTTPClient::ResponderPtr start(const std::string& pollURL, const LLHost& sender);
		void stop();
		
		void makeRequest();

	private:
		LLEventPollResponder(const std::string&	pollURL, const LLHost& sender);
		~LLEventPollResponder();

		
		void handleMessage(const LLSD& content);
		virtual	void error(U32 status, const std::string& reason);
		virtual	void result(const LLSD&	content);

		virtual void completedRaw(U32 status,
									const std::string& reason,
									const LLChannelDescriptors& channels,
									const LLIOPipe::buffer_ptr_t& buffer);
	private:

		bool	mDone;

		std::string			mPollURL;
		std::string			mSender;
		
		LLSD	mAcknowledge;
		
		// these are only here for debugging so	we can see which poller	is which
		static int sCount;
		int	mCount;
		S32 mErrorCount;
	};

	class LLEventPollEventTimer : public LLEventTimer
	{
		typedef boost::intrusive_ptr<LLEventPollResponder> EventPollResponderPtr;

	public:
		LLEventPollEventTimer(F32 period, EventPollResponderPtr responder)
			: LLEventTimer(period), mResponder(responder)
		{ }

		virtual BOOL tick()
		{
			mResponder->makeRequest();
			return TRUE;	// Causes this instance to be deleted.
		}

	private:
		
		EventPollResponderPtr mResponder;
	};

	//static
	LLHTTPClient::ResponderPtr LLEventPollResponder::start(
		const std::string& pollURL, const LLHost& sender)
	{
		LLHTTPClient::ResponderPtr result = new LLEventPollResponder(pollURL, sender);
		llinfos	<< "Merov debug : LLEventPollResponder::start <" << sCount << "> "
				<< pollURL << llendl;
		return result;
	}

	void LLEventPollResponder::stop()
	{
		llinfos	<< "Merov debug : LLEventPollResponder::stop	<" << mCount <<	"> "
				<< mPollURL	<< llendl;
		// there should	be a way to	stop a LLHTTPClient	request	in progress
		mDone =	true;
	}

	int	LLEventPollResponder::sCount =	0;

	LLEventPollResponder::LLEventPollResponder(const std::string& pollURL, const LLHost& sender)
		: mDone(false),
		  mPollURL(pollURL),
		  mCount(++sCount),
		  mErrorCount(0)
	{
		//extract host and port of simulator to set as sender
		LLViewerRegion *regionp = gAgent.getRegion();
		if (!regionp)
		{
			llinfos << "Merov debug : LLEventPoll initialized before region is added." << llendl;
		}
		mSender = sender.getIPandPort();
		llinfos << "Merov debug : LLEventPoll initialized with sender " << mSender << llendl;
		makeRequest();
	}

	LLEventPollResponder::~LLEventPollResponder()
	{
		stop();
<<<<<<< HEAD
		llinfos << "Merov debug : LLEventPollResponder::~Impl <" <<	mCount << "> "
=======
		llinfos <<	"Merov debug : LLEventPollResponder::~Impl <" <<	mCount << "> "
>>>>>>> 815884e0
				 <<	mPollURL <<	llendl;
	}

	// virtual 
	void LLEventPollResponder::completedRaw(U32 status,
									const std::string& reason,
									const LLChannelDescriptors& channels,
									const LLIOPipe::buffer_ptr_t& buffer)
	{
<<<<<<< HEAD
		llinfos << "Merov debug : LLEventPollResponder::completedRaw url <" << mPollURL << ">, status = " <<	status << ", reason = " <<	reason <<	llendl;
=======
		llinfos << "Merov debug : LLEventPollResponder::completedRaw, status = " << status << ", reason = " << reason << llendl;
>>>>>>> 815884e0
		if (status == HTTP_BAD_GATEWAY)
		{
			// These errors are not parsable as LLSD, 
			// which LLHTTPClient::Responder::completedRaw will try to do.
			//completed(status, reason, LLSD());
			error(status, reason);
		}
		else
		{
			LLHTTPClient::Responder::completedRaw(status,reason,channels,buffer);
		}
	}

	void LLEventPollResponder::makeRequest()
	{
		LLSD request;
		request["ack"] = mAcknowledge;
		request["done"]	= mDone;
		
<<<<<<< HEAD
		llinfos << "Merov debug : LLEventPollResponder::makeRequest	<" << mCount <<	"> ack = " <<	LLSDXMLStreamer(mAcknowledge) << llendl;
=======
		llinfos <<	"Merov debug : viewer->sim : LLEventPollResponder::makeRequest	<" << mCount 
				<<	"> ack = " <<	LLSDXMLStreamer(mAcknowledge) 
				<< ", error = " << mErrorCount
				<< ", sender = " << mSender
				<< ", url = " << mPollURL
				<< ", done = " << mDone << llendl;
>>>>>>> 815884e0
		LLHTTPClient::post(mPollURL, request, this);
	}

	void LLEventPollResponder::handleMessage(const	LLSD& content)
	{
		std::string	msg_name	= content["message"];
		LLSD message;
		message["sender"] = mSender;
		message["body"] = content["body"];
<<<<<<< HEAD
		llinfos << "Merov debug : LLEventPollResponder::handleMessage, msg_name = " << msg_name << ", message = " << LLSDOStreamer<LLSDNotationFormatter>(message) << llendl;
=======
		llinfos << "Merov debug : sim->viewer : LLEventPollResponder::handleMessage, msg_name = " << msg_name << ", message = " << LLSDOStreamer<LLSDNotationFormatter>(message) << llendl;
>>>>>>> 815884e0
		LLMessageSystem::dispatch(msg_name, message);
	}

	//virtual
	void LLEventPollResponder::error(U32 status, const	std::string& reason)
	{
		llinfos << "Merov debug : LLEventPollResponder::error, status = " << status << ", reason = " << reason << llendl;
		if (mDone) return;
		llinfos << "Merov debug : LLEventPollResponder::error, status = " << status << ", reason = " << reason << llendl;

		// A HTTP_BAD_GATEWAY (502) error is our standard timeout response
		// we get this when there are no events.
		if ( status == HTTP_BAD_GATEWAY )	
		{
			mErrorCount = 0;
			makeRequest();
		}
		else if (mErrorCount < MAX_EVENT_POLL_HTTP_ERRORS)
		{
			++mErrorCount;
			
			// The 'tick' will return TRUE causing the timer to delete this.
			new LLEventPollEventTimer(EVENT_POLL_ERROR_RETRY_SECONDS
										+ mErrorCount * EVENT_POLL_ERROR_RETRY_SECONDS_INC
									, this);

			llinfos << "Merov debug : Unexpected HTTP error.  status: " << status << ", reason: " << reason << llendl;
		}
		else
		{
<<<<<<< HEAD
			llinfos << "Merov debug : LLEventPollResponder::error: <" << mCount << "> got "
=======
			llinfos <<	"Merov debug : LLEventPollResponder::error: <" << mCount << "> got "
>>>>>>> 815884e0
					<<	status << ": " << reason
					<<	(mDone ? " -- done"	: "") << llendl;
			stop();

			// At this point we have given up and the viewer will not receive HTTP messages from the simulator.
			// IMs, teleports, about land, selecing land, region crossing and more will all fail.
			// They are essentially disconnected from the region even though some things may still work.
			// Since things won't get better until they relog we force a disconnect now.

			// *NOTE:Mani - The following condition check to see if this failing event poll
			// is attached to the Agent's main region. If so we disconnect the viewer.
			// Else... its a child region and we just leave the dead event poll stopped and 
			// continue running.
			if(gAgent.getRegion() && gAgent.getRegion()->getHost().getIPandPort() == mSender)
			{
				llinfos << "Merov debug : Forcing disconnect due to stalled main region event poll."  << llendl;
				LLAppViewer::instance()->forceDisconnect(LLTrans::getString("AgentLostConnection"));
			}
		}
	}

	//virtual
	void LLEventPollResponder::result(const LLSD& content)
	{
<<<<<<< HEAD
		llinfos << "Merov debug : LLEventPollResponder::result <" << mCount	<< ">"
				 <<	(mDone ? " -- done"	: "") << llendl;
=======
		llinfos <<	"Merov debug : LLEventPollResponder::result <" << mCount	<< "> "
				 <<	(mDone ? " -- done"	: "") << ", content = " << LLSDOStreamer<LLSDNotationFormatter>(content) << llendl;
>>>>>>> 815884e0
		
		if (mDone) return;

		mErrorCount = 0;

		if (!content.get("events") ||
			!content.get("id"))
		{
			llinfos << "Merov debug : received event poll with no events or id key" << llendl;
			makeRequest();
			return;
		}
		
		mAcknowledge = content["id"];
		LLSD events	= content["events"];

		if(mAcknowledge.isUndefined())
		{
			llinfos << "Merov debug : LLEventPollResponder: id undefined" << llendl;
		}
		
		// was llinfos but now that CoarseRegionUpdate is TCP @ 1/second, it'd be too verbose for viewer logs. -MG
<<<<<<< HEAD
		llinfos << "Merov debug : LLEventPollResponder::completed <" <<	mCount << "> " << events.size() << "events (id "
=======
		llinfos  << "Merov debug : LLEventPollResponder::completed <" <<	mCount << "> " << events.size() << "events (id "
>>>>>>> 815884e0
				 <<	LLSDXMLStreamer(mAcknowledge) << ")" << llendl;
		
		LLSD::array_const_iterator i = events.beginArray();
		LLSD::array_const_iterator end = events.endArray();
		for	(; i !=	end; ++i)
		{
			if (i->has("message"))
			{
				handleMessage(*i);
			}
		}
		
		makeRequest();
	}	
}

LLEventPoll::LLEventPoll(const std::string&	poll_url, const LLHost& sender)
	: mImpl(LLEventPollResponder::start(poll_url, sender))
	{ }

LLEventPoll::~LLEventPoll()
{
	LLHTTPClient::Responder* responderp = mImpl.get();
	LLEventPollResponder* event_poll_responder = dynamic_cast<LLEventPollResponder*>(responderp);
	if (event_poll_responder) event_poll_responder->stop();
}<|MERGE_RESOLUTION|>--- conflicted
+++ resolved
@@ -145,11 +145,7 @@
 	LLEventPollResponder::~LLEventPollResponder()
 	{
 		stop();
-<<<<<<< HEAD
-		llinfos << "Merov debug : LLEventPollResponder::~Impl <" <<	mCount << "> "
-=======
 		llinfos <<	"Merov debug : LLEventPollResponder::~Impl <" <<	mCount << "> "
->>>>>>> 815884e0
 				 <<	mPollURL <<	llendl;
 	}
 
@@ -159,11 +155,7 @@
 									const LLChannelDescriptors& channels,
 									const LLIOPipe::buffer_ptr_t& buffer)
 	{
-<<<<<<< HEAD
 		llinfos << "Merov debug : LLEventPollResponder::completedRaw url <" << mPollURL << ">, status = " <<	status << ", reason = " <<	reason <<	llendl;
-=======
-		llinfos << "Merov debug : LLEventPollResponder::completedRaw, status = " << status << ", reason = " << reason << llendl;
->>>>>>> 815884e0
 		if (status == HTTP_BAD_GATEWAY)
 		{
 			// These errors are not parsable as LLSD, 
@@ -183,16 +175,12 @@
 		request["ack"] = mAcknowledge;
 		request["done"]	= mDone;
 		
-<<<<<<< HEAD
-		llinfos << "Merov debug : LLEventPollResponder::makeRequest	<" << mCount <<	"> ack = " <<	LLSDXMLStreamer(mAcknowledge) << llendl;
-=======
 		llinfos <<	"Merov debug : viewer->sim : LLEventPollResponder::makeRequest	<" << mCount 
 				<<	"> ack = " <<	LLSDXMLStreamer(mAcknowledge) 
 				<< ", error = " << mErrorCount
 				<< ", sender = " << mSender
 				<< ", url = " << mPollURL
 				<< ", done = " << mDone << llendl;
->>>>>>> 815884e0
 		LLHTTPClient::post(mPollURL, request, this);
 	}
 
@@ -202,11 +190,7 @@
 		LLSD message;
 		message["sender"] = mSender;
 		message["body"] = content["body"];
-<<<<<<< HEAD
-		llinfos << "Merov debug : LLEventPollResponder::handleMessage, msg_name = " << msg_name << ", message = " << LLSDOStreamer<LLSDNotationFormatter>(message) << llendl;
-=======
 		llinfos << "Merov debug : sim->viewer : LLEventPollResponder::handleMessage, msg_name = " << msg_name << ", message = " << LLSDOStreamer<LLSDNotationFormatter>(message) << llendl;
->>>>>>> 815884e0
 		LLMessageSystem::dispatch(msg_name, message);
 	}
 
@@ -237,11 +221,7 @@
 		}
 		else
 		{
-<<<<<<< HEAD
-			llinfos << "Merov debug : LLEventPollResponder::error: <" << mCount << "> got "
-=======
 			llinfos <<	"Merov debug : LLEventPollResponder::error: <" << mCount << "> got "
->>>>>>> 815884e0
 					<<	status << ": " << reason
 					<<	(mDone ? " -- done"	: "") << llendl;
 			stop();
@@ -266,13 +246,8 @@
 	//virtual
 	void LLEventPollResponder::result(const LLSD& content)
 	{
-<<<<<<< HEAD
-		llinfos << "Merov debug : LLEventPollResponder::result <" << mCount	<< ">"
-				 <<	(mDone ? " -- done"	: "") << llendl;
-=======
 		llinfos <<	"Merov debug : LLEventPollResponder::result <" << mCount	<< "> "
 				 <<	(mDone ? " -- done"	: "") << ", content = " << LLSDOStreamer<LLSDNotationFormatter>(content) << llendl;
->>>>>>> 815884e0
 		
 		if (mDone) return;
 
@@ -295,11 +270,7 @@
 		}
 		
 		// was llinfos but now that CoarseRegionUpdate is TCP @ 1/second, it'd be too verbose for viewer logs. -MG
-<<<<<<< HEAD
-		llinfos << "Merov debug : LLEventPollResponder::completed <" <<	mCount << "> " << events.size() << "events (id "
-=======
 		llinfos  << "Merov debug : LLEventPollResponder::completed <" <<	mCount << "> " << events.size() << "events (id "
->>>>>>> 815884e0
 				 <<	LLSDXMLStreamer(mAcknowledge) << ")" << llendl;
 		
 		LLSD::array_const_iterator i = events.beginArray();
