/**
 * @file lleventpoll.cpp
 * @brief Implementation of the LLEventPoll class.
 *
 * $LicenseInfo:firstyear=2006&license=viewerlgpl$
 * Second Life Viewer Source Code
 * Copyright (C) 2010, Linden Research, Inc.
 * 
 * This library is free software; you can redistribute it and/or
 * modify it under the terms of the GNU Lesser General Public
 * License as published by the Free Software Foundation;
 * version 2.1 of the License only.
 * 
 * This library is distributed in the hope that it will be useful,
 * but WITHOUT ANY WARRANTY; without even the implied warranty of
 * MERCHANTABILITY or FITNESS FOR A PARTICULAR PURPOSE.  See the GNU
 * Lesser General Public License for more details.
 * 
 * You should have received a copy of the GNU Lesser General Public
 * License along with this library; if not, write to the Free Software
 * Foundation, Inc., 51 Franklin Street, Fifth Floor, Boston, MA  02110-1301  USA
 * 
 * Linden Research, Inc., 945 Battery Street, San Francisco, CA  94111  USA
 * $/LicenseInfo$
 */

#include "llviewerprecompiledheaders.h"

#include "lleventpoll.h"
#include "llappviewer.h"
#include "llagent.h"

#include "llhttpclient.h"
#include "llhttpstatuscodes.h"
#include "llsdserialize.h"
#include "lleventtimer.h"
#include "llviewerregion.h"
#include "message.h"
#include "lltrans.h"

namespace
{
	// We will wait RETRY_SECONDS + (errorCount * RETRY_SECONDS_INC) before retrying after an error.
	// This means we attempt to recover relatively quickly but back off giving more time to recover
	// until we finally give up after MAX_EVENT_POLL_HTTP_ERRORS attempts.
	const F32 EVENT_POLL_ERROR_RETRY_SECONDS = 15.f; // ~ half of a normal timeout.
	const F32 EVENT_POLL_ERROR_RETRY_SECONDS_INC = 5.f; // ~ half of a normal timeout.
	const S32 MAX_EVENT_POLL_HTTP_ERRORS = 10; // ~5 minutes, by the above rules.

	class LLEventPollResponder : public LLHTTPClient::Responder
	{
	public:
		
		static LLHTTPClient::ResponderPtr start(const std::string& pollURL, const LLHost& sender);
		void stop();
		
		void makeRequest();

	private:
		LLEventPollResponder(const std::string&	pollURL, const LLHost& sender);
		~LLEventPollResponder();

		
		void handleMessage(const LLSD& content);
		virtual	void errorWithContent(U32 status, const std::string& reason, const LLSD& content);
		virtual	void result(const LLSD&	content);

		virtual void completedRaw(U32 status,
									const std::string& reason,
									const LLChannelDescriptors& channels,
									const LLIOPipe::buffer_ptr_t& buffer);
	private:

		bool	mDone;

		std::string			mPollURL;
		std::string			mSender;
		
		LLSD	mAcknowledge;
		
		// these are only here for debugging so	we can see which poller	is which
		static int sCount;
		int	mCount;
		S32 mErrorCount;
	};

	class LLEventPollEventTimer : public LLEventTimer
	{
		typedef LLPointer<LLEventPollResponder> EventPollResponderPtr;

	public:
		LLEventPollEventTimer(F32 period, EventPollResponderPtr responder)
			: LLEventTimer(period), mResponder(responder)
		{ }

		virtual BOOL tick()
		{
			mResponder->makeRequest();
			return TRUE;	// Causes this instance to be deleted.
		}

	private:
		
		EventPollResponderPtr mResponder;
	};

	//static
	LLHTTPClient::ResponderPtr LLEventPollResponder::start(
		const std::string& pollURL, const LLHost& sender)
	{
		LLHTTPClient::ResponderPtr result = new LLEventPollResponder(pollURL, sender);
		llinfos	<< "LLEventPollResponder::start <" << sCount << "> "
				<< pollURL << llendl;
		return result;
	}

	void LLEventPollResponder::stop()
	{
		llinfos	<< "LLEventPollResponder::stop	<" << mCount <<	"> "
				<< mPollURL	<< llendl;
		// there should	be a way to	stop a LLHTTPClient	request	in progress
		mDone =	true;
	}

	int	LLEventPollResponder::sCount =	0;

	LLEventPollResponder::LLEventPollResponder(const std::string& pollURL, const LLHost& sender)
		: mDone(false),
		  mPollURL(pollURL),
		  mCount(++sCount),
		  mErrorCount(0)
	{
		//extract host and port of simulator to set as sender
		LLViewerRegion *regionp = gAgent.getRegion();
		if (!regionp)
		{
			llerrs << "LLEventPoll initialized before region is added." << llendl;
		}
		mSender = sender.getIPandPort();
		llinfos << "LLEventPoll initialized with sender " << mSender << llendl;
		makeRequest();
	}

	LLEventPollResponder::~LLEventPollResponder()
	{
		stop();
		lldebugs <<	"LLEventPollResponder::~Impl <" <<	mCount << "> "
				 <<	mPollURL <<	llendl;
	}

	// virtual 
	void LLEventPollResponder::completedRaw(U32 status,
									const std::string& reason,
									const LLChannelDescriptors& channels,
									const LLIOPipe::buffer_ptr_t& buffer)
	{
		if (status == HTTP_BAD_GATEWAY)
		{
			// These errors are not parsable as LLSD, 
			// which LLHTTPClient::Responder::completedRaw will try to do.
			completed(status, reason, LLSD());
		}
		else
		{
			LLHTTPClient::Responder::completedRaw(status,reason,channels,buffer);
		}
	}

	void LLEventPollResponder::makeRequest()
	{
		LLSD request;
		request["ack"] = mAcknowledge;
		request["done"]	= mDone;
		
		lldebugs <<	"LLEventPollResponder::makeRequest	<" << mCount <<	"> ack = "
				 <<	LLSDXMLStreamer(mAcknowledge) << llendl;
		LLHTTPClient::post(mPollURL, request, this);
	}

	void LLEventPollResponder::handleMessage(const	LLSD& content)
	{
		std::string	msg_name	= content["message"];
		LLSD message;
		message["sender"] = mSender;
		message["body"] = content["body"];
		LLMessageSystem::dispatch(msg_name, message);
	}

	//virtual
	void LLEventPollResponder::errorWithContent(U32 status, const std::string& reason, const LLSD& content)
	{
		if (mDone) return;

		// A HTTP_BAD_GATEWAY (502) error is our standard timeout response
		// we get this when there are no events.
		if ( status == HTTP_BAD_GATEWAY )	
		{
			mErrorCount = 0;
			makeRequest();
		}
		else if (mErrorCount < MAX_EVENT_POLL_HTTP_ERRORS)
		{
			++mErrorCount;
			
			// The 'tick' will return TRUE causing the timer to delete this.
			new LLEventPollEventTimer(EVENT_POLL_ERROR_RETRY_SECONDS
										+ mErrorCount * EVENT_POLL_ERROR_RETRY_SECONDS_INC
									, this);

			llwarns << "LLEventPollResponder error [status:" << status << "]: " << content << llendl;
		}
		else
		{
			llwarns << "LLEventPollResponder error <" << mCount 
					<< "> [status:" << status << "]: " << content
<<<<<<< HEAD
					<< (mDone ? " -- done" : "") << llendl;
=======
					<<	(mDone ? " -- done"	: "") << llendl;
>>>>>>> 70c1e219
			stop();

			// At this point we have given up and the viewer will not receive HTTP messages from the simulator.
			// IMs, teleports, about land, selecing land, region crossing and more will all fail.
			// They are essentially disconnected from the region even though some things may still work.
			// Since things won't get better until they relog we force a disconnect now.

			// *NOTE:Mani - The following condition check to see if this failing event poll
			// is attached to the Agent's main region. If so we disconnect the viewer.
			// Else... its a child region and we just leave the dead event poll stopped and 
			// continue running.
			if(gAgent.getRegion() && gAgent.getRegion()->getHost().getIPandPort() == mSender)
			{
				llwarns << "Forcing disconnect due to stalled main region event poll."  << llendl;
				LLAppViewer::instance()->forceDisconnect(LLTrans::getString("AgentLostConnection"));
			}
		}
	}

	//virtual
	void LLEventPollResponder::result(const LLSD& content)
	{
		lldebugs <<	"LLEventPollResponder::result <" << mCount	<< ">"
				 <<	(mDone ? " -- done"	: "") << llendl;
		
		if (mDone) return;

		mErrorCount = 0;

		if (!content.get("events") ||
			!content.get("id"))
		{
			llwarns << "received event poll with no events or id key" << llendl;
			makeRequest();
			return;
		}
		
		mAcknowledge = content["id"];
		LLSD events	= content["events"];

		if(mAcknowledge.isUndefined())
		{
			llwarns << "LLEventPollResponder: id undefined" << llendl;
		}
		
		// was llinfos but now that CoarseRegionUpdate is TCP @ 1/second, it'd be too verbose for viewer logs. -MG
		lldebugs  << "LLEventPollResponder::completed <" <<	mCount << "> " << events.size() << "events (id "
				 <<	LLSDXMLStreamer(mAcknowledge) << ")" << llendl;
		
		LLSD::array_const_iterator i = events.beginArray();
		LLSD::array_const_iterator end = events.endArray();
		for	(; i !=	end; ++i)
		{
			if (i->has("message"))
			{
				handleMessage(*i);
			}
		}
		
		makeRequest();
	}	
}

LLEventPoll::LLEventPoll(const std::string&	poll_url, const LLHost& sender)
	: mImpl(LLEventPollResponder::start(poll_url, sender))
	{ }

LLEventPoll::~LLEventPoll()
{
	LLHTTPClient::Responder* responderp = mImpl.get();
	LLEventPollResponder* event_poll_responder = dynamic_cast<LLEventPollResponder*>(responderp);
	if (event_poll_responder) event_poll_responder->stop();
}<|MERGE_RESOLUTION|>--- conflicted
+++ resolved
@@ -213,11 +213,7 @@
 		{
 			llwarns << "LLEventPollResponder error <" << mCount 
 					<< "> [status:" << status << "]: " << content
-<<<<<<< HEAD
-					<< (mDone ? " -- done" : "") << llendl;
-=======
 					<<	(mDone ? " -- done"	: "") << llendl;
->>>>>>> 70c1e219
 			stop();
 
 			// At this point we have given up and the viewer will not receive HTTP messages from the simulator.
