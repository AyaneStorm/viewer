/**
 * @file llscenemonitor.cpp
 * @brief monitor the scene loading process.
 *
 * $LicenseInfo:firstyear=2003&license=viewerlgpl$
 * Second Life Viewer Source Code
 * Copyright (C) 2010, Linden Research, Inc.
 *
 * This library is free software; you can redistribute it and/or
 * modify it under the terms of the GNU Lesser General Public
 * License as published by the Free Software Foundation;
 * version 2.1 of the License only.
 *
 * This library is distributed in the hope that it will be useful,
 * but WITHOUT ANY WARRANTY; without even the implied warranty of
 * MERCHANTABILITY or FITNESS FOR A PARTICULAR PURPOSE.  See the GNU
 * Lesser General Public License for more details.
 *
 * You should have received a copy of the GNU Lesser General Public
 * License along with this library; if not, write to the Free Software
 * Foundation, Inc., 51 Franklin Street, Fifth Floor, Boston, MA  02110-1301  USA
 *
 * Linden Research, Inc., 945 Battery Street, San Francisco, CA  94111  USA
 * $/LicenseInfo$
 */

#include "llviewerprecompiledheaders.h"
#include "llrendertarget.h"
#include "llscenemonitor.h"
#include "llviewerwindow.h"
#include "llviewerdisplay.h"
#include "llviewercontrol.h"
#include "llviewershadermgr.h"
#include "llui.h"
#include "llstartup.h"
#include "llappviewer.h"
#include "llwindow.h"
#include "llpointer.h"
#include "llspatialpartition.h"
#include "llagent.h"
#include "pipeline.h"
#include "llviewerparcelmgr.h"
#include "llviewerpartsim.h"

LLSceneMonitorView* gSceneMonitorView = NULL;

//
//The procedures of monitoring when the scene finishes loading visually,
//i.e., no pixel differences among frames, are:
//1, freeze all dynamic objects and avatars;
//2, (?) disable all sky and water;
//3, capture frames periodically, by calling "capture()";
//4, compute pixel differences between two latest captured frames, by calling "compare()", results are stored at mDiff;
//5, compute the number of pixels in mDiff above some tolerance threshold in GPU, by calling "calcDiffAggregate()";
//6, use gl occlusion query to fetch the result from GPU, by calling "fetchQueryResult()";
//END.
//

LLSceneMonitor::LLSceneMonitor() :
    mEnabled(false),
    mDiff(NULL),
    mDiffResult(0.f),
    mDiffTolerance(0.1f),
    mDiffState(WAITING_FOR_NEXT_DIFF),
    mDebugViewerVisible(false),
    mQueryObject(0),
    mDiffPixelRatio(0.5f)
{
    mFrames[0] = NULL;
    mFrames[1] = NULL;
}

LLSceneMonitor::~LLSceneMonitor()
{
    mDiffState = VIEWER_QUITTING;
    reset();

    mDitheringTexture = NULL;
}

void LLSceneMonitor::reset()
{
    delete mFrames[0];
    delete mFrames[1];
    delete mDiff;

    mFrames[0] = NULL;
    mFrames[1] = NULL;
    mDiff = NULL;

    mMonitorRecording.reset();
    mSceneLoadRecording.reset();
    mRecordingTimer.reset();

    unfreezeScene();

    if(mQueryObject > 0)
    {
        LLOcclusionCullingGroup::releaseOcclusionQueryObjectName(mQueryObject);
        mQueryObject = 0;
    }
}

void LLSceneMonitor::generateDitheringTexture(S32 width, S32 height)
{
#if 1
    //4 * 4 matrix
    mDitherMatrixWidth = 4;
    S32 dither_matrix[4][4] =
    {
        {1, 9, 3, 11},
        {13, 5, 15, 7},
        {4, 12, 2, 10},
        {16, 8, 14, 6}
    };

    mDitherScale = 255.f / 17;
#else
    //8 * 8 matrix
    mDitherMatrixWidth = 16;
    S32 dither_matrix[16][16] =
    {
        {1, 49, 13, 61, 4, 52, 16, 64, 1, 49, 13, 61, 4, 52, 16, 64},
        {33, 17, 45, 29, 36, 20, 48, 32, 33, 17, 45, 29, 36, 20, 48, 32},
        {9, 57, 5, 53, 12, 60, 8, 56, 9, 57, 5, 53, 12, 60, 8, 56},
        {41, 25, 37, 21, 44, 28, 40, 24, 41, 25, 37, 21, 44, 28, 40, 24},
        {3, 51, 15, 63, 2, 50, 14, 62, 3, 51, 15, 63, 2, 50, 14, 62},
        {35, 19, 47, 31, 34, 18, 46, 30, 35, 19, 47, 31, 34, 18, 46, 30},
        {11, 59, 7, 55, 10, 58, 6, 54, 11, 59, 7, 55, 10, 58, 6, 54},
        {43, 27, 39, 23, 42, 26, 38, 22, 43, 27, 39, 23, 42, 26, 38, 22},
        {1, 49, 13, 61, 4, 52, 16, 64, 1, 49, 13, 61, 4, 52, 16, 64},
        {33, 17, 45, 29, 36, 20, 48, 32, 33, 17, 45, 29, 36, 20, 48, 32},
        {9, 57, 5, 53, 12, 60, 8, 56, 9, 57, 5, 53, 12, 60, 8, 56},
        {41, 25, 37, 21, 44, 28, 40, 24, 41, 25, 37, 21, 44, 28, 40, 24},
        {3, 51, 15, 63, 2, 50, 14, 62, 3, 51, 15, 63, 2, 50, 14, 62},
        {35, 19, 47, 31, 34, 18, 46, 30, 35, 19, 47, 31, 34, 18, 46, 30},
        {11, 59, 7, 55, 10, 58, 6, 54, 11, 59, 7, 55, 10, 58, 6, 54},
        {43, 27, 39, 23, 42, 26, 38, 22, 43, 27, 39, 23, 42, 26, 38, 22}
    };

    mDitherScale = 255.f / 65;
#endif

<<<<<<< HEAD
	LLPointer<LLImageRaw> image_raw = new LLImageRaw(mDitherMatrixWidth, mDitherMatrixWidth, 3);
	U8* data = image_raw->getData();
	for (S32 i = 0; i < mDitherMatrixWidth; i++)
	{
		for (S32 j = 0; j < mDitherMatrixWidth; j++)
		{
			U8 val = dither_matrix[i][j];
			*data++ = val;
			*data++ = val;
			*data++ = val;
		}
	}

	mDitheringTexture = LLViewerTextureManager::getLocalTexture(image_raw.get(), false) ;
	mDitheringTexture->setAddressMode(LLTexUnit::TAM_WRAP);
	mDitheringTexture->setFilteringOption(LLTexUnit::TFO_POINT);
	
	mDitherScaleS = (F32)width / mDitherMatrixWidth;
	mDitherScaleT = (F32)height / mDitherMatrixWidth;
=======
    LLPointer<LLImageRaw> image_raw = new LLImageRaw(mDitherMatrixWidth, mDitherMatrixWidth, 3);
    U8* data = image_raw->getData();
    for (S32 i = 0; i < mDitherMatrixWidth; i++)
    {
        for (S32 j = 0; j < mDitherMatrixWidth; j++)
        {
            U8 val = dither_matrix[i][j];
            *data++ = val;
            *data++ = val;
            *data++ = val;
        }
    }

    mDitheringTexture = LLViewerTextureManager::getLocalTexture(image_raw.get(), FALSE) ;
    mDitheringTexture->setAddressMode(LLTexUnit::TAM_WRAP);
    mDitheringTexture->setFilteringOption(LLTexUnit::TFO_POINT);

    mDitherScaleS = (F32)width / mDitherMatrixWidth;
    mDitherScaleT = (F32)height / mDitherMatrixWidth;
>>>>>>> e7eced3c
}

void LLSceneMonitor::setDebugViewerVisible(bool visible)
{
    mDebugViewerVisible = visible;
}

LLRenderTarget& LLSceneMonitor::getCaptureTarget()
{
    LLRenderTarget* cur_target = NULL;

    S32 width = gViewerWindow->getWorldViewWidthRaw();
    S32 height = gViewerWindow->getWorldViewHeightRaw();

    if(!mFrames[0])
    {
        mFrames[0] = new LLRenderTarget();
        mFrames[0]->allocate(width, height, GL_RGB);
        gGL.getTexUnit(0)->bind(mFrames[0]);
        gGL.getTexUnit(0)->setTextureFilteringOption(LLTexUnit::TFO_POINT);
        gGL.getTexUnit(0)->unbind(LLTexUnit::TT_TEXTURE);

        cur_target = mFrames[0];
    }
    else if(!mFrames[1])
    {
        mFrames[1] = new LLRenderTarget();
        mFrames[1]->allocate(width, height, GL_RGB);
        gGL.getTexUnit(0)->bind(mFrames[1]);
        gGL.getTexUnit(0)->setTextureFilteringOption(LLTexUnit::TFO_POINT);
        gGL.getTexUnit(0)->unbind(LLTexUnit::TT_TEXTURE);

        cur_target = mFrames[1];
    }
    else //swap
    {
        cur_target = mFrames[0];
        mFrames[0] = mFrames[1];
        mFrames[1] = cur_target;
    }

    if(cur_target->getWidth() != width || cur_target->getHeight() != height) //size changed
    {
        cur_target->resize(width, height);
    }

    // we're promising the target exists
    return *cur_target;
}

void LLSceneMonitor::freezeAvatar(LLCharacter* avatarp)
{
    if(mEnabled)
    {
        mAvatarPauseHandles.push_back(avatarp->requestPause());
    }
}

void LLSceneMonitor::freezeScene()
{
<<<<<<< HEAD
	if(!mEnabled)
	{
		return;
	}

	//freeze all avatars
	for (std::vector<LLCharacter*>::iterator iter = LLCharacter::sInstances.begin();
		iter != LLCharacter::sInstances.end(); ++iter)
	{
		freezeAvatar((LLCharacter*)(*iter));
	}

	// freeze everything else
	gSavedSettings.setBOOL("FreezeTime", true);

	//disable sky, water and clouds
	gPipeline.clearRenderTypeMask(LLPipeline::RENDER_TYPE_SKY, LLPipeline::RENDER_TYPE_WL_SKY, 
		LLPipeline::RENDER_TYPE_WATER, LLPipeline::RENDER_TYPE_CLOUDS, LLPipeline::END_RENDER_TYPES);

	//disable particle system
	LLViewerPartSim::getInstance()->enable(false);
=======
    if(!mEnabled)
    {
        return;
    }

    //freeze all avatars
    for (std::vector<LLCharacter*>::iterator iter = LLCharacter::sInstances.begin();
        iter != LLCharacter::sInstances.end(); ++iter)
    {
        freezeAvatar((LLCharacter*)(*iter));
    }

    // freeze everything else
    gSavedSettings.setBOOL("FreezeTime", TRUE);

    //disable sky, water and clouds
    gPipeline.clearRenderTypeMask(LLPipeline::RENDER_TYPE_SKY, LLPipeline::RENDER_TYPE_WL_SKY,
        LLPipeline::RENDER_TYPE_WATER, LLPipeline::RENDER_TYPE_CLOUDS, LLPipeline::END_RENDER_TYPES);

    //disable particle system
    LLViewerPartSim::getInstance()->enable(false);
>>>>>>> e7eced3c
}

void LLSceneMonitor::unfreezeScene()
{
    //thaw all avatars
    mAvatarPauseHandles.clear();

    if(mDiffState == VIEWER_QUITTING)
    {
        return;
    }

<<<<<<< HEAD
	// thaw everything else
	gSavedSettings.setBOOL("FreezeTime", false);
=======
    // thaw everything else
    gSavedSettings.setBOOL("FreezeTime", FALSE);
>>>>>>> e7eced3c

    //enable sky, water and clouds
    gPipeline.setRenderTypeMask(LLPipeline::RENDER_TYPE_SKY, LLPipeline::RENDER_TYPE_WL_SKY,
        LLPipeline::RENDER_TYPE_WATER, LLPipeline::RENDER_TYPE_CLOUDS, LLPipeline::END_RENDER_TYPES);

    //enable particle system
    LLViewerPartSim::getInstance()->enable(true);
}

void LLSceneMonitor::capture()
{
    static U32 last_capture_frame = 0;
    static LLCachedControl<bool> monitor_enabled(gSavedSettings, "SceneLoadingMonitorEnabled");
    static LLCachedControl<F32>  scene_load_sample_time(gSavedSettings, "SceneLoadingMonitorSampleTime");
    static bool force_capture = true;

    bool enabled = monitor_enabled || mDebugViewerVisible;
    if(mEnabled != enabled)
    {
        if(mEnabled)
        {
            mEnabled = enabled;
            unfreezeScene();
            reset();
            force_capture = true;
        }
        else
        {
            mEnabled = enabled;
            reset();
            freezeScene();
        }
    }

    if (mEnabled
        && (mMonitorRecording.getSum(*LLViewerCamera::getVelocityStat()) > 0.1f
            || mMonitorRecording.getSum(*LLViewerCamera::getAngularVelocityStat()) > 0.05f))
    {
        reset();
        freezeScene();
        force_capture = true;
    }

    if(mEnabled
        && (mRecordingTimer.getElapsedTimeF32() > scene_load_sample_time()
            || force_capture)
        && last_capture_frame != gFrameCount)
    {
        force_capture = false;

        mSceneLoadRecording.resume();
        mMonitorRecording.resume();

        last_capture_frame = gFrameCount;

        LLRenderTarget& cur_target = getCaptureTarget();

        U32 old_FBO = LLRenderTarget::sCurFBO;

        gGL.getTexUnit(0)->bind(&cur_target);
        glBindFramebuffer(GL_READ_FRAMEBUFFER, 0); //point to the main frame buffer.

        glCopyTexSubImage2D(GL_TEXTURE_2D, 0, 0, 0, 0, 0, cur_target.getWidth(), cur_target.getHeight()); //copy the content

        glBindFramebuffer(GL_READ_FRAMEBUFFER, 0);
        glBindFramebuffer(GL_DRAW_FRAMEBUFFER, 0);
        glBindFramebuffer(GL_FRAMEBUFFER, old_FBO);

        mDiffState = NEED_DIFF;
    }
}

bool LLSceneMonitor::needsUpdate() const
{
    return mDiffState == NEED_DIFF;
}

static LLStaticHashedString sDitherScale("dither_scale");
static LLStaticHashedString sDitherScaleS("dither_scale_s");
static LLStaticHashedString sDitherScaleT("dither_scale_t");

void LLSceneMonitor::compare()
{
#ifdef LL_WINDOWS
    if(mDiffState != NEED_DIFF)
    {
        return;
    }

    if(!mFrames[0] || !mFrames[1])
    {
        return;
    }
    if(mFrames[0]->getWidth() != mFrames[1]->getWidth() || mFrames[0]->getHeight() != mFrames[1]->getHeight())
    {   //size does not match
        return;
    }

    mDiffState = EXECUTE_DIFF;

    S32 width = gViewerWindow->getWindowWidthRaw();
    S32 height = gViewerWindow->getWindowHeightRaw();
    if(!mDiff)
    {
        mDiff = new LLRenderTarget();
        mDiff->allocate(width, height, GL_RGBA);

        generateDitheringTexture(width, height);
    }
    else if(mDiff->getWidth() != width || mDiff->getHeight() != height)
    {
        mDiff->resize(width, height);
        generateDitheringTexture(width, height);
    }

    mDiff->bindTarget();
    mDiff->clear();

    gTwoTextureCompareProgram.bind();

    gTwoTextureCompareProgram.uniform1f(sDitherScale, mDitherScale);
    gTwoTextureCompareProgram.uniform1f(sDitherScaleS, mDitherScaleS);
    gTwoTextureCompareProgram.uniform1f(sDitherScaleT, mDitherScaleT);

    gGL.getTexUnit(0)->activate();
    gGL.getTexUnit(0)->enable(LLTexUnit::TT_TEXTURE);
    gGL.getTexUnit(0)->bind(mFrames[0]);
    gGL.getTexUnit(0)->activate();

    gGL.getTexUnit(1)->activate();
    gGL.getTexUnit(1)->enable(LLTexUnit::TT_TEXTURE);
    gGL.getTexUnit(1)->bind(mFrames[1]);
    gGL.getTexUnit(1)->activate();

    gGL.getTexUnit(2)->activate();
    gGL.getTexUnit(2)->enable(LLTexUnit::TT_TEXTURE);
    gGL.getTexUnit(2)->bind(mDitheringTexture);
    gGL.getTexUnit(2)->activate();

    gl_rect_2d_simple_tex(width, height);

    mDiff->flush();

    gTwoTextureCompareProgram.unbind();

    gGL.getTexUnit(0)->disable();
    gGL.getTexUnit(0)->unbind(LLTexUnit::TT_TEXTURE);
    gGL.getTexUnit(1)->disable();
    gGL.getTexUnit(1)->unbind(LLTexUnit::TT_TEXTURE);
    gGL.getTexUnit(2)->disable();
    gGL.getTexUnit(2)->unbind(LLTexUnit::TT_TEXTURE);

    if (!mDebugViewerVisible)
    {
        calcDiffAggregate();
    }
#endif
}

static LLStaticHashedString sTolerance("tolerance");

//calculate Diff aggregate information in GPU, and enable gl occlusion query to capture it.
void LLSceneMonitor::calcDiffAggregate()
{
#ifdef LL_WINDOWS

    if(mDiffState != EXECUTE_DIFF && !mDebugViewerVisible)
    {
        return;
    }

    if(!mQueryObject)
    {
        mQueryObject = LLOcclusionCullingGroup::getNewOcclusionQueryObjectName();
    }

    LLGLDepthTest depth(true, false, GL_ALWAYS);
    if(!mDebugViewerVisible)
    {
        glColorMask(GL_FALSE, GL_FALSE, GL_FALSE, GL_FALSE);
    }

    LLGLSLShader* cur_shader = NULL;

    cur_shader = LLGLSLShader::sCurBoundShaderPtr;
    gOneTextureFilterProgram.bind();
    gOneTextureFilterProgram.uniform1f(sTolerance, mDiffTolerance);

    if(mDiffState == EXECUTE_DIFF)
    {
        glBeginQuery(GL_SAMPLES_PASSED, mQueryObject);
    }

    gl_draw_scaled_target(0, 0, S32(mDiff->getWidth() * mDiffPixelRatio), S32(mDiff->getHeight() * mDiffPixelRatio), mDiff);

    if(mDiffState == EXECUTE_DIFF)
    {
        glEndQuery(GL_SAMPLES_PASSED);
        mDiffState = WAIT_ON_RESULT;
    }

    gOneTextureFilterProgram.unbind();

    if(cur_shader != NULL)
    {
        cur_shader->bind();
    }

    if(!mDebugViewerVisible)
    {
        glColorMask(GL_TRUE, GL_TRUE, GL_TRUE, GL_TRUE);
    }
#endif
}

static LLTrace::EventStatHandle<> sFramePixelDiff("FramePixelDifference");
void LLSceneMonitor::fetchQueryResult()
{
    // also throttle timing here, to avoid going below sample time due to phasing with frame capture
    static LLCachedControl<F32>  scene_load_sample_time_control(gSavedSettings, "SceneLoadingMonitorSampleTime");
    F32Seconds scene_load_sample_time = (F32Seconds)scene_load_sample_time_control();

    if(mDiffState == WAIT_ON_RESULT
        && !LLAppViewer::instance()->quitRequested())
    {
        mDiffState = WAITING_FOR_NEXT_DIFF;

        GLuint available = 0;
        glGetQueryObjectuiv(mQueryObject, GL_QUERY_RESULT_AVAILABLE, &available);
        if(available)
        {
            GLuint count = 0;
            glGetQueryObjectuiv(mQueryObject, GL_QUERY_RESULT, &count);

            mDiffResult = sqrtf(count * 0.5f / (mDiff->getWidth() * mDiff->getHeight() * mDiffPixelRatio * mDiffPixelRatio)); //0.5 -> (front face + back face)

            LL_DEBUGS("SceneMonitor") << "Frame difference: " << mDiffResult << LL_ENDL;
            record(sFramePixelDiff, mDiffResult);

            static LLCachedControl<F32> diff_threshold(gSavedSettings,"SceneLoadingMonitorPixelDiffThreshold");
            F32Seconds elapsed_time = mRecordingTimer.getElapsedTimeF32();

            if (elapsed_time > scene_load_sample_time)
            {
                if(mDiffResult > diff_threshold())
                {
                    mSceneLoadRecording.extend();
                    llassert_always(mSceneLoadRecording.getResults().getLastRecording().getDuration() > scene_load_sample_time);
                }
                else
                {
                    mSceneLoadRecording.nextPeriod();
                }
                mRecordingTimer.reset();
            }
        }
    }
}

//dump results to a file _scene_xmonitor_results.csv
void LLSceneMonitor::dumpToFile(const std::string &file_name)
{
    if (!hasResults()) return;

    LL_INFOS("SceneMonitor") << "Saving scene load stats to " << file_name << LL_ENDL;
    try
    {
        llofstream os(file_name.c_str());

        os << std::setprecision(10);

        LLTrace::PeriodicRecording& scene_load_recording = mSceneLoadRecording.getResults();
        const U32 frame_count = scene_load_recording.getNumRecordedPeriods();

        F64Seconds frame_time;

        os << "Stat";
        for (S32 frame = 1; frame <= frame_count; frame++)
        {
            frame_time += scene_load_recording.getPrevRecording(frame_count - frame).getDuration();
            os << ", " << frame_time.value();
        }
        os << '\n';

        os << "Sample period(s)";
        for (S32 frame = 1; frame <= frame_count; frame++)
        {
            frame_time = scene_load_recording.getPrevRecording(frame_count - frame).getDuration();
            os << ", " << frame_time.value();
        }
        os << '\n';


        typedef LLTrace::StatType<LLTrace::CountAccumulator> trace_count;
        for (auto& it : trace_count::instance_snapshot())
        {
            std::ostringstream row;
            row << std::setprecision(10);

            row << it.getName();

            const char* unit_label = it.getUnitLabel();
            if (unit_label[0])
            {
                row << "(" << unit_label << ")";
            }

            S32 samples = 0;

            for (S32 frame = 1; frame <= frame_count; frame++)
            {
                LLTrace::Recording& recording = scene_load_recording.getPrevRecording(frame_count - frame);
                samples += recording.getSampleCount(it);
                row << ", " << recording.getSum(it);
            }

            row << '\n';

            if (samples > 0)
            {
                os << row.str();
            }
        }

        typedef LLTrace::StatType<LLTrace::EventAccumulator> trace_event;

        for (auto& it : trace_event::instance_snapshot())
        {
            std::ostringstream row;
            row << std::setprecision(10);
            row << it.getName();

            const char* unit_label = it.getUnitLabel();
            if (unit_label[0])
            {
                row << "(" << unit_label << ")";
            }

            S32 samples = 0;

            for (S32 frame = 1; frame <= frame_count; frame++)
            {
                LLTrace::Recording& recording = scene_load_recording.getPrevRecording(frame_count - frame);
                samples += recording.getSampleCount(it);
                F64 mean = recording.getMean(it);
                if (llisnan(mean))
                {
                    row << ", n/a";
                }
                else
                {
                    row << ", " << mean;
                }
            }

            row << '\n';

            if (samples > 0)
            {
                os << row.str();
            }
        }

        typedef LLTrace::StatType<LLTrace::SampleAccumulator> trace_sample;

        for (auto& it : trace_sample::instance_snapshot())
        {
            std::ostringstream row;
            row << std::setprecision(10);
            row << it.getName();

            const char* unit_label = it.getUnitLabel();
            if (unit_label[0])
            {
                row << "(" << unit_label << ")";
            }

            S32 samples = 0;

            for (S32 frame = 1; frame <= frame_count; frame++)
            {
                LLTrace::Recording& recording = scene_load_recording.getPrevRecording(frame_count - frame);
                samples += recording.getSampleCount(it);
                F64 mean = recording.getMean(it);
                if (llisnan(mean))
                {
                    row << ", n/a";
                }
                else
                {
                    row << ", " << mean;
                }
            }

            row << '\n';

            if (samples > 0)
            {
                os << row.str();
            }
        }

        os.flush();
        os.close();
    }
    catch (const std::ios_base::failure &e)
    {
        LL_WARNS() << "Unable to dump scene monitor results: " << e.what() << LL_ENDL;
    }
}

//-------------------------------------------------------------------------------------------------------------
//definition of class LLSceneMonitorView
//-------------------------------------------------------------------------------------------------------------
LLSceneMonitorView::LLSceneMonitorView(const LLRect& rect)
    :   LLFloater(LLSD())
{
<<<<<<< HEAD
	setRect(rect);
	setVisible(false);
	
	setCanMinimize(false);
	setCanClose(true);
=======
    setRect(rect);
    setVisible(FALSE);

    setCanMinimize(false);
    setCanClose(true);
>>>>>>> e7eced3c

    sTeleportFinishConnection = LLViewerParcelMgr::getInstance()->setTeleportFinishedCallback(boost::bind(&LLSceneMonitorView::onTeleportFinished, this));
}

LLSceneMonitorView::~LLSceneMonitorView()
{
    sTeleportFinishConnection.disconnect();
}

void LLSceneMonitorView::onClose(bool app_quitting)
{
    setVisible(false);
}

void LLSceneMonitorView::onClickCloseBtn(bool app_quitting)
{
    setVisible(false);
}

void LLSceneMonitorView::onTeleportFinished()
{
    if(isInVisibleChain())
    {
        LLSceneMonitor::getInstance()->reset();
    }
}

void LLSceneMonitorView::onVisibilityChange(bool visible)
{
    LLSceneMonitor::getInstance()->setDebugViewerVisible(visible);
}

void LLSceneMonitorView::draw()
{
    const LLRenderTarget* target = LLSceneMonitor::getInstance()->getDiffTarget();
    if(!target)
    {
        return;
    }

    F32 ratio = LLSceneMonitor::getInstance()->getDiffPixelRatio();
    S32 height = (S32)(target->getHeight() * ratio);
    S32 width = (S32)(target->getWidth() * ratio);

    LLRect new_rect;
    new_rect.setLeftTopAndSize(getRect().mLeft, getRect().mTop, width, height);
    setRect(new_rect);

    //draw background
    gGL.getTexUnit(0)->unbind(LLTexUnit::TT_TEXTURE);
    gl_rect_2d(0, getRect().getHeight(), getRect().getWidth(), 0, LLColor4(0.f, 0.f, 0.f, 0.25f));

    LLSceneMonitor::getInstance()->calcDiffAggregate();

    //show some texts
    LLColor4 color = LLColor4::white;
    S32 line_height = LLFontGL::getFontMonospace()->getLineHeight();

    S32 lines = 0;
    std::string num_str = llformat("Frame difference: %.6f", LLSceneMonitor::getInstance()->getDiffResult());
    LLFontGL::getFontMonospace()->renderUTF8(num_str, 0, 5, getRect().getHeight() - line_height * lines, color, LLFontGL::LEFT, LLFontGL::TOP);
    lines++;

    num_str = llformat("Pixel tolerance: (R+G+B) < %.4f", LLSceneMonitor::getInstance()->getDiffTolerance());
    LLFontGL::getFontMonospace()->renderUTF8(num_str, 0, 5, getRect().getHeight() - line_height * lines, color, LLFontGL::LEFT, LLFontGL::TOP);
    lines++;

    num_str = llformat("Sampling time: %.3f seconds", gSavedSettings.getF32("SceneLoadingMonitorSampleTime"));
    LLFontGL::getFontMonospace()->renderUTF8(num_str, 0, 5, getRect().getHeight() - line_height * lines, color, LLFontGL::LEFT, LLFontGL::TOP);
    lines++;

    num_str = llformat("Scene Loading time: %.3f seconds", (F32)LLSceneMonitor::getInstance()->getRecording()->getResults().getDuration().value());
    LLFontGL::getFontMonospace()->renderUTF8(num_str, 0, 5, getRect().getHeight() - line_height * lines, color, LLFontGL::LEFT, LLFontGL::TOP);
    lines++;

    LLView::draw();
}
<|MERGE_RESOLUTION|>--- conflicted
+++ resolved
@@ -141,27 +141,6 @@
     mDitherScale = 255.f / 65;
 #endif
 
-<<<<<<< HEAD
-	LLPointer<LLImageRaw> image_raw = new LLImageRaw(mDitherMatrixWidth, mDitherMatrixWidth, 3);
-	U8* data = image_raw->getData();
-	for (S32 i = 0; i < mDitherMatrixWidth; i++)
-	{
-		for (S32 j = 0; j < mDitherMatrixWidth; j++)
-		{
-			U8 val = dither_matrix[i][j];
-			*data++ = val;
-			*data++ = val;
-			*data++ = val;
-		}
-	}
-
-	mDitheringTexture = LLViewerTextureManager::getLocalTexture(image_raw.get(), false) ;
-	mDitheringTexture->setAddressMode(LLTexUnit::TAM_WRAP);
-	mDitheringTexture->setFilteringOption(LLTexUnit::TFO_POINT);
-	
-	mDitherScaleS = (F32)width / mDitherMatrixWidth;
-	mDitherScaleT = (F32)height / mDitherMatrixWidth;
-=======
     LLPointer<LLImageRaw> image_raw = new LLImageRaw(mDitherMatrixWidth, mDitherMatrixWidth, 3);
     U8* data = image_raw->getData();
     for (S32 i = 0; i < mDitherMatrixWidth; i++)
@@ -175,13 +154,12 @@
         }
     }
 
-    mDitheringTexture = LLViewerTextureManager::getLocalTexture(image_raw.get(), FALSE) ;
+    mDitheringTexture = LLViewerTextureManager::getLocalTexture(image_raw.get(), false) ;
     mDitheringTexture->setAddressMode(LLTexUnit::TAM_WRAP);
     mDitheringTexture->setFilteringOption(LLTexUnit::TFO_POINT);
 
     mDitherScaleS = (F32)width / mDitherMatrixWidth;
     mDitherScaleT = (F32)height / mDitherMatrixWidth;
->>>>>>> e7eced3c
 }
 
 void LLSceneMonitor::setDebugViewerVisible(bool visible)
@@ -242,29 +220,6 @@
 
 void LLSceneMonitor::freezeScene()
 {
-<<<<<<< HEAD
-	if(!mEnabled)
-	{
-		return;
-	}
-
-	//freeze all avatars
-	for (std::vector<LLCharacter*>::iterator iter = LLCharacter::sInstances.begin();
-		iter != LLCharacter::sInstances.end(); ++iter)
-	{
-		freezeAvatar((LLCharacter*)(*iter));
-	}
-
-	// freeze everything else
-	gSavedSettings.setBOOL("FreezeTime", true);
-
-	//disable sky, water and clouds
-	gPipeline.clearRenderTypeMask(LLPipeline::RENDER_TYPE_SKY, LLPipeline::RENDER_TYPE_WL_SKY, 
-		LLPipeline::RENDER_TYPE_WATER, LLPipeline::RENDER_TYPE_CLOUDS, LLPipeline::END_RENDER_TYPES);
-
-	//disable particle system
-	LLViewerPartSim::getInstance()->enable(false);
-=======
     if(!mEnabled)
     {
         return;
@@ -278,7 +233,7 @@
     }
 
     // freeze everything else
-    gSavedSettings.setBOOL("FreezeTime", TRUE);
+    gSavedSettings.setBOOL("FreezeTime", true);
 
     //disable sky, water and clouds
     gPipeline.clearRenderTypeMask(LLPipeline::RENDER_TYPE_SKY, LLPipeline::RENDER_TYPE_WL_SKY,
@@ -286,7 +241,6 @@
 
     //disable particle system
     LLViewerPartSim::getInstance()->enable(false);
->>>>>>> e7eced3c
 }
 
 void LLSceneMonitor::unfreezeScene()
@@ -299,13 +253,8 @@
         return;
     }
 
-<<<<<<< HEAD
-	// thaw everything else
-	gSavedSettings.setBOOL("FreezeTime", false);
-=======
     // thaw everything else
-    gSavedSettings.setBOOL("FreezeTime", FALSE);
->>>>>>> e7eced3c
+    gSavedSettings.setBOOL("FreezeTime", false);
 
     //enable sky, water and clouds
     gPipeline.setRenderTypeMask(LLPipeline::RENDER_TYPE_SKY, LLPipeline::RENDER_TYPE_WL_SKY,
@@ -723,19 +672,11 @@
 LLSceneMonitorView::LLSceneMonitorView(const LLRect& rect)
     :   LLFloater(LLSD())
 {
-<<<<<<< HEAD
-	setRect(rect);
-	setVisible(false);
-	
-	setCanMinimize(false);
-	setCanClose(true);
-=======
     setRect(rect);
-    setVisible(FALSE);
+    setVisible(false);
 
     setCanMinimize(false);
     setCanClose(true);
->>>>>>> e7eced3c
 
     sTeleportFinishConnection = LLViewerParcelMgr::getInstance()->setTeleportFinishedCallback(boost::bind(&LLSceneMonitorView::onTeleportFinished, this));
 }
