--- conflicted
+++ resolved
@@ -52,21 +52,12 @@
     virtual void    draw();
     virtual void    clearCtrls();
 
-<<<<<<< HEAD
-	virtual bool	postBuild();
-=======
-    virtual BOOL    postBuild();
->>>>>>> e7eced3c
+    virtual bool    postBuild();
 
     void            refresh();
 
     void            sendIsLight();
 
-<<<<<<< HEAD
-	void			sendIsLight();
-
-=======
->>>>>>> e7eced3c
     // when an object is becoming a refleciton probe, present a dialog asking for confirmation
     // otherwise, send the reflection probe update immediately
     void            sendIsReflectionProbe();
