/**
* @file   llpanelexperiencepicker.h
* @brief  Header file for llpanelexperiencepicker
* @author dolphin@lindenlab.com
*
* $LicenseInfo:firstyear=2014&license=viewerlgpl$
* Second Life Viewer Source Code
* Copyright (C) 2014, Linden Research, Inc.
*
* This library is free software; you can redistribute it and/or
* modify it under the terms of the GNU Lesser General Public
* License as published by the Free Software Foundation;
* version 2.1 of the License only.
*
* This library is distributed in the hope that it will be useful,
* but WITHOUT ANY WARRANTY; without even the implied warranty of
* MERCHANTABILITY or FITNESS FOR A PARTICULAR PURPOSE.  See the GNU
* Lesser General Public License for more details.
*
* You should have received a copy of the GNU Lesser General Public
* License along with this library; if not, write to the Free Software
* Foundation, Inc., 51 Franklin Street, Fifth Floor, Boston, MA  02110-1301  USA
*
* Linden Research, Inc., 945 Battery Street, San Francisco, CA  94111  USA
* $/LicenseInfo$
*/
#ifndef LL_LLPANELEXPERIENCEPICKER_H
#define LL_LLPANELEXPERIENCEPICKER_H

#include "llpanel.h"

class LLScrollListCtrl;
class LLLineEditor;


class LLPanelExperiencePicker : public LLPanel
{
public:
    friend class LLExperienceSearchResponder;
    friend class LLFloaterExperiencePicker;

    typedef boost::function<void (const uuid_vec_t&)> select_callback_t;
    // filter function for experiences, return true if the experience should be hidden.
    typedef boost::function<bool (const LLSD&)> filter_function;
    typedef std::vector<filter_function> filter_list;

    LLPanelExperiencePicker();
    virtual ~LLPanelExperiencePicker();

<<<<<<< HEAD
	bool postBuild();
=======
    BOOL postBuild();
>>>>>>> e1623bb2

    void addFilter(filter_function func){mFilters.push_back(func);}
    template <class IT>
    void addFilters(IT begin, IT end){mFilters.insert(mFilters.end(), begin, end);}
    void setDefaultFilters();

    static bool FilterWithProperty(const LLSD& experience, S32 prop);
    static bool FilterWithoutProperties(const LLSD& experience, S32 prop);
    static bool FilterWithoutProperty(const LLSD& experience, S32 prop);
    static bool FilterMatching(const LLSD& experience, const LLUUID& id);
    bool FilterOverRating(const LLSD& experience);

private:
    void editKeystroke(LLLineEditor* caller, void* user_data);

    void onBtnFind();
    void onBtnSelect();
    void onBtnClose();
    void onBtnProfile();
    void onList();
    void onMaturity();
    void onPage(S32 direction);

    void getSelectedExperienceIds( const LLScrollListCtrl* results, uuid_vec_t &experience_ids );
    void setAllowMultiple(bool allow_multiple);

    void find();
    static void findResults(LLHandle<LLPanelExperiencePicker> hparent, LLUUID queryId, LLSD foundResult);

    bool isSelectButtonEnabled();
    void processResponse( const LLUUID& query_id, const LLSD& content );

    void filterContent();
    bool isExperienceHidden(const LLSD& experience) const ;
    std::string getMaturityString(int maturity);


    select_callback_t   mSelectionCallback;
    filter_list         mFilters;
    LLUUID              mQueryID;
    LLSD                mResponse;
    bool                mCloseOnSelect;
    S32                 mCurrentPage;
};

#endif // LL_LLPANELEXPERIENCEPICKER_H<|MERGE_RESOLUTION|>--- conflicted
+++ resolved
@@ -1,100 +1,96 @@
-/**
-* @file   llpanelexperiencepicker.h
-* @brief  Header file for llpanelexperiencepicker
-* @author dolphin@lindenlab.com
-*
-* $LicenseInfo:firstyear=2014&license=viewerlgpl$
-* Second Life Viewer Source Code
-* Copyright (C) 2014, Linden Research, Inc.
-*
-* This library is free software; you can redistribute it and/or
-* modify it under the terms of the GNU Lesser General Public
-* License as published by the Free Software Foundation;
-* version 2.1 of the License only.
-*
-* This library is distributed in the hope that it will be useful,
-* but WITHOUT ANY WARRANTY; without even the implied warranty of
-* MERCHANTABILITY or FITNESS FOR A PARTICULAR PURPOSE.  See the GNU
-* Lesser General Public License for more details.
-*
-* You should have received a copy of the GNU Lesser General Public
-* License along with this library; if not, write to the Free Software
-* Foundation, Inc., 51 Franklin Street, Fifth Floor, Boston, MA  02110-1301  USA
-*
-* Linden Research, Inc., 945 Battery Street, San Francisco, CA  94111  USA
-* $/LicenseInfo$
-*/
-#ifndef LL_LLPANELEXPERIENCEPICKER_H
-#define LL_LLPANELEXPERIENCEPICKER_H
-
-#include "llpanel.h"
-
-class LLScrollListCtrl;
-class LLLineEditor;
-
-
-class LLPanelExperiencePicker : public LLPanel
-{
-public:
-    friend class LLExperienceSearchResponder;
-    friend class LLFloaterExperiencePicker;
-
-    typedef boost::function<void (const uuid_vec_t&)> select_callback_t;
-    // filter function for experiences, return true if the experience should be hidden.
-    typedef boost::function<bool (const LLSD&)> filter_function;
-    typedef std::vector<filter_function> filter_list;
-
-    LLPanelExperiencePicker();
-    virtual ~LLPanelExperiencePicker();
-
-<<<<<<< HEAD
-	bool postBuild();
-=======
-    BOOL postBuild();
->>>>>>> e1623bb2
-
-    void addFilter(filter_function func){mFilters.push_back(func);}
-    template <class IT>
-    void addFilters(IT begin, IT end){mFilters.insert(mFilters.end(), begin, end);}
-    void setDefaultFilters();
-
-    static bool FilterWithProperty(const LLSD& experience, S32 prop);
-    static bool FilterWithoutProperties(const LLSD& experience, S32 prop);
-    static bool FilterWithoutProperty(const LLSD& experience, S32 prop);
-    static bool FilterMatching(const LLSD& experience, const LLUUID& id);
-    bool FilterOverRating(const LLSD& experience);
-
-private:
-    void editKeystroke(LLLineEditor* caller, void* user_data);
-
-    void onBtnFind();
-    void onBtnSelect();
-    void onBtnClose();
-    void onBtnProfile();
-    void onList();
-    void onMaturity();
-    void onPage(S32 direction);
-
-    void getSelectedExperienceIds( const LLScrollListCtrl* results, uuid_vec_t &experience_ids );
-    void setAllowMultiple(bool allow_multiple);
-
-    void find();
-    static void findResults(LLHandle<LLPanelExperiencePicker> hparent, LLUUID queryId, LLSD foundResult);
-
-    bool isSelectButtonEnabled();
-    void processResponse( const LLUUID& query_id, const LLSD& content );
-
-    void filterContent();
-    bool isExperienceHidden(const LLSD& experience) const ;
-    std::string getMaturityString(int maturity);
-
-
-    select_callback_t   mSelectionCallback;
-    filter_list         mFilters;
-    LLUUID              mQueryID;
-    LLSD                mResponse;
-    bool                mCloseOnSelect;
-    S32                 mCurrentPage;
-};
-
-#endif // LL_LLPANELEXPERIENCEPICKER_H+/**
+* @file   llpanelexperiencepicker.h
+* @brief  Header file for llpanelexperiencepicker
+* @author dolphin@lindenlab.com
+*
+* $LicenseInfo:firstyear=2014&license=viewerlgpl$
+* Second Life Viewer Source Code
+* Copyright (C) 2014, Linden Research, Inc.
+*
+* This library is free software; you can redistribute it and/or
+* modify it under the terms of the GNU Lesser General Public
+* License as published by the Free Software Foundation;
+* version 2.1 of the License only.
+*
+* This library is distributed in the hope that it will be useful,
+* but WITHOUT ANY WARRANTY; without even the implied warranty of
+* MERCHANTABILITY or FITNESS FOR A PARTICULAR PURPOSE.  See the GNU
+* Lesser General Public License for more details.
+*
+* You should have received a copy of the GNU Lesser General Public
+* License along with this library; if not, write to the Free Software
+* Foundation, Inc., 51 Franklin Street, Fifth Floor, Boston, MA  02110-1301  USA
+*
+* Linden Research, Inc., 945 Battery Street, San Francisco, CA  94111  USA
+* $/LicenseInfo$
+*/
+#ifndef LL_LLPANELEXPERIENCEPICKER_H
+#define LL_LLPANELEXPERIENCEPICKER_H
+
+#include "llpanel.h"
+
+class LLScrollListCtrl;
+class LLLineEditor;
+
+
+class LLPanelExperiencePicker : public LLPanel
+{
+public:
+    friend class LLExperienceSearchResponder;
+    friend class LLFloaterExperiencePicker;
+
+    typedef boost::function<void (const uuid_vec_t&)> select_callback_t;
+    // filter function for experiences, return true if the experience should be hidden.
+    typedef boost::function<bool (const LLSD&)> filter_function;
+    typedef std::vector<filter_function> filter_list;
+
+    LLPanelExperiencePicker();
+    virtual ~LLPanelExperiencePicker();
+
+    bool postBuild();
+
+    void addFilter(filter_function func){mFilters.push_back(func);}
+    template <class IT>
+    void addFilters(IT begin, IT end){mFilters.insert(mFilters.end(), begin, end);}
+    void setDefaultFilters();
+
+    static bool FilterWithProperty(const LLSD& experience, S32 prop);
+    static bool FilterWithoutProperties(const LLSD& experience, S32 prop);
+    static bool FilterWithoutProperty(const LLSD& experience, S32 prop);
+    static bool FilterMatching(const LLSD& experience, const LLUUID& id);
+    bool FilterOverRating(const LLSD& experience);
+
+private:
+    void editKeystroke(LLLineEditor* caller, void* user_data);
+
+    void onBtnFind();
+    void onBtnSelect();
+    void onBtnClose();
+    void onBtnProfile();
+    void onList();
+    void onMaturity();
+    void onPage(S32 direction);
+
+    void getSelectedExperienceIds( const LLScrollListCtrl* results, uuid_vec_t &experience_ids );
+    void setAllowMultiple(bool allow_multiple);
+
+    void find();
+    static void findResults(LLHandle<LLPanelExperiencePicker> hparent, LLUUID queryId, LLSD foundResult);
+
+    bool isSelectButtonEnabled();
+    void processResponse( const LLUUID& query_id, const LLSD& content );
+
+    void filterContent();
+    bool isExperienceHidden(const LLSD& experience) const ;
+    std::string getMaturityString(int maturity);
+
+
+    select_callback_t   mSelectionCallback;
+    filter_list         mFilters;
+    LLUUID              mQueryID;
+    LLSD                mResponse;
+    bool                mCloseOnSelect;
+    S32                 mCurrentPage;
+};
+
+#endif // LL_LLPANELEXPERIENCEPICKER_H