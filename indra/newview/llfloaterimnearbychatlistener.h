--- conflicted
+++ resolved
@@ -41,15 +41,9 @@
     LLFloaterIMNearbyChatListener();
 
 private:
-<<<<<<< HEAD
-    F64 mLastThrottleTime{ 0.0 };
-
-    void sendChat(LLSD const & chat_data);
-=======
     void sendChat(LLSD const & chat_data);
 
-    F64 mLastThrottleTime;
->>>>>>> 66a8b0eb
+    F64 mLastThrottleTime{ 0.0 };
 };
 
 #endif // LL_LLFLOATERIMNEARBYCHATLISTENER_H
