--- conflicted
+++ resolved
@@ -46,15 +46,9 @@
     LOG_CLASS(LLPanelSnapshotLocal);
 
 public:
-<<<<<<< HEAD
-	LLPanelSnapshotLocal();
-	/*virtual*/ bool postBuild();
-	/*virtual*/ void onOpen(const LLSD& key);
-=======
     LLPanelSnapshotLocal();
-    /*virtual*/ BOOL postBuild();
+    /*virtual*/ bool postBuild();
     /*virtual*/ void onOpen(const LLSD& key);
->>>>>>> e7eced3c
 
 private:
     /*virtual*/ std::string getWidthSpinnerName() const     { return "local_snapshot_width"; }
