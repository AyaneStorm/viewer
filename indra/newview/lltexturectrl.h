--- conflicted
+++ resolved
@@ -414,13 +414,10 @@
 	bool mCanApply;
 	bool mCanPreview;
 	bool mPreviewSettingChanged;
-<<<<<<< HEAD
-    LLTextureCtrl::EPickInventoryType mInventoryPickType;
-=======
     bool mLimitsSet;
     S32 mMaxDim;
     S32 mMinDim;
->>>>>>> 24654708
+    LLTextureCtrl::EPickInventoryType mInventoryPickType;
 
 
 	texture_selected_callback mTextureSelectedCallback;
