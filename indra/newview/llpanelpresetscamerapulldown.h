--- conflicted
+++ resolved
@@ -34,17 +34,10 @@
 class LLPanelPresetsCameraPulldown : public LLPanelPulldown
 {
  public:
-<<<<<<< HEAD
-	LLPanelPresetsCameraPulldown();
-	bool postBuild() override;
-	void populatePanel();
-	
-=======
     LLPanelPresetsCameraPulldown();
-    /*virtual*/ BOOL postBuild();
+    bool postBuild() override;
     void populatePanel();
 
->>>>>>> e7eced3c
  private:
     void onViewButtonClick(const LLSD& user_data);
     void onRowClick(const LLSD& user_data);
