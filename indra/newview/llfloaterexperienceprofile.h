--- conflicted
+++ resolved
@@ -100,16 +100,12 @@
     int mSaveCompleteAction;
     bool mDirty;
     bool mForceClose;
-<<<<<<< HEAD
-
+    bool mPostEdit; // edit experience after opening and updating it
 private:
     static bool hasPermission(const LLSD& content, const std::string &name, const LLUUID &test);
     static void experiencePermissionResults(LLUUID exprienceId, LLSD result);
     static void experienceIsAdmin(LLHandle<LLFloaterExperienceProfile> handle, const LLSD &result);
     static void experienceUpdateResult(LLHandle<LLFloaterExperienceProfile> handle, const LLSD &result);
-=======
-    bool mPostEdit; // edit experience after opening and updating it
->>>>>>> 5a5c023e
 };
 
 #endif // LL_LLFLOATEREXPERIENCEPROFILE_H