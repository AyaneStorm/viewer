/**
 * @file lllocationinputctrl.cpp
 * @brief Combobox-like location input control
 *
 * $LicenseInfo:firstyear=2009&license=viewerlgpl$
 * Second Life Viewer Source Code
 * Copyright (C) 2010, Linden Research, Inc.
 *
 * This library is free software; you can redistribute it and/or
 * modify it under the terms of the GNU Lesser General Public
 * License as published by the Free Software Foundation;
 * version 2.1 of the License only.
 *
 * This library is distributed in the hope that it will be useful,
 * but WITHOUT ANY WARRANTY; without even the implied warranty of
 * MERCHANTABILITY or FITNESS FOR A PARTICULAR PURPOSE.  See the GNU
 * Lesser General Public License for more details.
 *
 * You should have received a copy of the GNU Lesser General Public
 * License along with this library; if not, write to the Free Software
 * Foundation, Inc., 51 Franklin Street, Fifth Floor, Boston, MA  02110-1301  USA
 *
 * Linden Research, Inc., 945 Battery Street, San Francisco, CA  94111  USA
 * $/LicenseInfo$
 */

#include "llviewerprecompiledheaders.h"

// file includes
#include "lllocationinputctrl.h"

// common includes
#include "llbutton.h"
#include "llfocusmgr.h"
#include "llhelp.h"
#include "llmenugl.h"
#include "llparcel.h"
#include "llstring.h"
#include "lltrans.h"
#include "lluictrlfactory.h"
#include "lltooltip.h"
#include "llnotificationsutil.h"
#include "llregionflags.h"

// newview includes
#include "llagent.h"
#include "llfloaterreg.h"
#include "llfloatersidepanelcontainer.h"
#include "llinventoryobserver.h"
#include "lllandmarkactions.h"
#include "lllandmarklist.h"
#include "llpathfindingmanager.h"
#include "llpathfindingnavmesh.h"
#include "llpathfindingnavmeshstatus.h"
#include "llteleporthistory.h"
#include "llslurl.h"
#include "llstatusbar.h"            // getHealth()
#include "lltrans.h"
#include "llviewerinventory.h"
#include "llviewerparcelmgr.h"
#include "llviewerregion.h"
#include "llviewercontrol.h"
#include "llviewermenu.h"
#include "llurllineeditorctrl.h"
#include "llagentui.h"

#include "llmenuoptionpathfindingrebakenavmesh.h"
#include "llpathfindingmanager.h"

//============================================================================
/*
 * "ADD LANDMARK" BUTTON UPDATING LOGIC
 *
 * If the current parcel has been landmarked, we should draw
 * a special image on the button.
 *
 * To avoid determining the appropriate image on every draw() we do that
 * only in the following cases:
 * 1) Navbar is shown for the first time after login.
 * 2) Agent moves to another parcel.
 * 3) A landmark is created or removed.
 *
 * The first case is handled by the handleLoginComplete() method.
 *
 * The second case is handled by setting the "agent parcel changed" callback
 * on LLViewerParcelMgr.
 *
 * The third case is the most complex one. We have two inventory observers for that:
 * one is designated to handle adding landmarks, the other handles removal.
 * Let's see how the former works.
 *
 * When we get notified about landmark addition, the landmark position is unknown yet. What we can
 * do at that point is initiate loading the landmark data by LLLandmarkList and set the
 * "loading finished" callback on it. Finally, when the callback is triggered,
 * we can determine whether the landmark refers to a point within the current parcel
 * and choose the appropriate image for the "Add landmark" button.
 */

/**
 * Initiates loading the landmarks that have been just added.
 *
 * Once the loading is complete we'll be notified
 * with the callback we set for LLLandmarkList.
 */
class LLAddLandmarkObserver : public LLInventoryAddedObserver
{
public:
    LLAddLandmarkObserver(LLLocationInputCtrl* input) : mInput(input) {}

private:
    /*virtual*/ void done()
    {
        const uuid_set_t& added = gInventory.getAddedIDs();
        for (uuid_set_t::const_iterator it = added.begin(); it != added.end(); ++it)
        {
            LLInventoryItem* item = gInventory.getItem(*it);
            if (!item || item->getType() != LLAssetType::AT_LANDMARK)
                continue;

            // Start loading the landmark.
            LLLandmark* lm = gLandmarkList.getAsset(
                    item->getAssetUUID(),
                    boost::bind(&LLLocationInputCtrl::onLandmarkLoaded, mInput, _1));
            if (lm)
            {
                // Already loaded? Great, handle it immediately (the callback won't be called).
                mInput->onLandmarkLoaded(lm);
            }
        }
    }

    LLLocationInputCtrl* mInput;
};

/**
 * Updates the "Add landmark" button once a landmark gets removed.
 */
class LLRemoveLandmarkObserver : public LLInventoryObserver
{
public:
    LLRemoveLandmarkObserver(LLLocationInputCtrl* input) : mInput(input) {}

private:
    /*virtual*/ void changed(U32 mask)
    {
        if (mask & (~(LLInventoryObserver::LABEL|
                      LLInventoryObserver::INTERNAL|
                      LLInventoryObserver::ADD|
                      LLInventoryObserver::CREATE|
                      LLInventoryObserver::UPDATE_CREATE)))
        {
            mInput->updateAddLandmarkButton();
        }
    }

    LLLocationInputCtrl* mInput;
};

class LLParcelChangeObserver : public LLParcelObserver
{
public:
    LLParcelChangeObserver(LLLocationInputCtrl* input) : mInput(input) {}

private:
    /*virtual*/ void changed()
    {
        if (mInput)
        {
            mInput->refreshParcelIcons();
        }
    }

    LLLocationInputCtrl* mInput;
};

//============================================================================


static LLDefaultChildRegistry::Register<LLLocationInputCtrl> r("location_input");

LLLocationInputCtrl::Params::Params()
:   icon_maturity_general("icon_maturity_general"),
    icon_maturity_adult("icon_maturity_adult"),
    icon_maturity_moderate("icon_maturity_moderate"),
    add_landmark_image_enabled("add_landmark_image_enabled"),
    add_landmark_image_disabled("add_landmark_image_disabled"),
    add_landmark_image_hover("add_landmark_image_hover"),
    add_landmark_image_selected("add_landmark_image_selected"),
    add_landmark_hpad("add_landmark_hpad", 0),
    icon_hpad("icon_hpad", 0),
    add_landmark_button("add_landmark_button"),
    for_sale_button("for_sale_button"),
    info_button("info_button"),
    maturity_button("maturity_button"),
    voice_icon("voice_icon"),
    fly_icon("fly_icon"),
    push_icon("push_icon"),
    build_icon("build_icon"),
    scripts_icon("scripts_icon"),
    damage_icon("damage_icon"),
    damage_text("damage_text"),
    see_avatars_icon("see_avatars_icon"),
    maturity_help_topic("maturity_help_topic"),
    pathfinding_dirty_icon("pathfinding_dirty_icon"),
    pathfinding_disabled_icon("pathfinding_disabled_icon")
{
}

LLLocationInputCtrl::LLLocationInputCtrl(const LLLocationInputCtrl::Params& p)
:   LLComboBox(p),
    mIconHPad(p.icon_hpad),
    mAddLandmarkHPad(p.add_landmark_hpad),
    mLocationContextMenu(NULL),
    mAddLandmarkBtn(NULL),
    mForSaleBtn(NULL),
    mInfoBtn(NULL),
    mRegionCrossingSlot(),
    mNavMeshSlot(),
    mIsNavMeshDirty(false),
    mLandmarkImageOn(NULL),
    mLandmarkImageOff(NULL),
    mIconMaturityGeneral(NULL),
    mIconMaturityAdult(NULL),
    mIconMaturityModerate(NULL),
    mMaturityHelpTopic(p.maturity_help_topic)
{
    // Lets replace default LLLineEditor with LLLocationLineEditor
    // to make needed escaping while copying and cutting url
    delete mTextEntry;

    // Can't access old mTextEntry fields as they are protected, so lets build new params
    // That is C&P from LLComboBox::createLineEditor function
    static LLUICachedControl<S32> drop_shadow_button ("DropShadowButton", 0);
    S32 arrow_width = mArrowImage ? mArrowImage->getWidth() : 0;
    LLRect text_entry_rect(0, getRect().getHeight(), getRect().getWidth(), 0);
    text_entry_rect.mRight -= llmax(8,arrow_width) + 2 * drop_shadow_button;

    LLLineEditor::Params params = p.combo_editor;
    params.rect(text_entry_rect);
    params.default_text(LLStringUtil::null);
    params.max_length.bytes(p.max_chars);
    params.keystroke_callback(boost::bind(&LLLocationInputCtrl::onTextEntry, this, _1));
    params.commit_on_focus_lost(false);
    params.follows.flags(FOLLOWS_ALL);
    mTextEntry = LLUICtrlFactory::create<LLURLLineEditor>(params);
    mTextEntry->resetContextMenu();
    addChild(mTextEntry);
    // LLLineEditor is replaced with LLLocationLineEditor

    // "Place information" button.
    LLButton::Params info_params = p.info_button;
    mInfoBtn = LLUICtrlFactory::create<LLButton>(info_params);
    mInfoBtn->setClickedCallback(boost::bind(&LLLocationInputCtrl::onInfoButtonClicked, this));
    addChild(mInfoBtn);

    // "Add landmark" button.
    LLButton::Params al_params = p.add_landmark_button;

    // Image for unselected state will be set in updateAddLandmarkButton(),
    // it will be either mLandmarkOn or mLandmarkOff
    if (p.add_landmark_image_enabled())
    {
        mLandmarkImageOn = p.add_landmark_image_enabled;
    }
    if (p.add_landmark_image_disabled())
    {
        mLandmarkImageOff = p.add_landmark_image_disabled;
    }

    if(p.add_landmark_image_selected)
    {
        al_params.image_selected = p.add_landmark_image_selected;
    }
    if (p.add_landmark_image_hover())
    {
        al_params.image_hover_unselected = p.add_landmark_image_hover;
    }

    al_params.click_callback.function(boost::bind(&LLLocationInputCtrl::onAddLandmarkButtonClicked, this));
    mAddLandmarkBtn = LLUICtrlFactory::create<LLButton>(al_params);
    enableAddLandmarkButton(true);
    addChild(mAddLandmarkBtn);

    if (p.icon_maturity_general())
    {
        mIconMaturityGeneral = p.icon_maturity_general;
    }
    if (p.icon_maturity_adult())
    {
        mIconMaturityAdult = p.icon_maturity_adult;
    }
    if(p.icon_maturity_moderate())
    {
        mIconMaturityModerate = p.icon_maturity_moderate;
    }

    LLButton::Params maturity_button = p.maturity_button;
    mMaturityButton = LLUICtrlFactory::create<LLButton>(maturity_button);
    addChild(mMaturityButton);

    LLButton::Params for_sale_button = p.for_sale_button;
    for_sale_button.tool_tip = LLTrans::getString("LocationCtrlForSaleTooltip");
    for_sale_button.click_callback.function(
        boost::bind(&LLLocationInputCtrl::onForSaleButtonClicked, this));
    mForSaleBtn = LLUICtrlFactory::create<LLButton>( for_sale_button );
    addChild(mForSaleBtn);

    // Parcel property icons
    // Must be mouse-opaque so cursor stays as an arrow when hovering to
    // see tooltip.
    LLIconCtrl::Params voice_icon = p.voice_icon;
    voice_icon.tool_tip = LLTrans::getString("LocationCtrlVoiceTooltip");
    voice_icon.mouse_opaque = true;
    mParcelIcon[VOICE_ICON] = LLUICtrlFactory::create<LLIconCtrl>(voice_icon);
    mParcelIcon[VOICE_ICON]->setMouseDownCallback(boost::bind(&LLLocationInputCtrl::onParcelIconClick, this, VOICE_ICON));
    addChild(mParcelIcon[VOICE_ICON]);

    LLIconCtrl::Params fly_icon = p.fly_icon;
    fly_icon.tool_tip = LLTrans::getString("LocationCtrlFlyTooltip");
    fly_icon.mouse_opaque = true;
    mParcelIcon[FLY_ICON] = LLUICtrlFactory::create<LLIconCtrl>(fly_icon);
    mParcelIcon[FLY_ICON]->setMouseDownCallback(boost::bind(&LLLocationInputCtrl::onParcelIconClick, this, FLY_ICON));
    addChild(mParcelIcon[FLY_ICON]);

    LLIconCtrl::Params push_icon = p.push_icon;
    push_icon.tool_tip = LLTrans::getString("LocationCtrlPushTooltip");
    push_icon.mouse_opaque = true;
    mParcelIcon[PUSH_ICON] = LLUICtrlFactory::create<LLIconCtrl>(push_icon);
    mParcelIcon[PUSH_ICON]->setMouseDownCallback(boost::bind(&LLLocationInputCtrl::onParcelIconClick, this, PUSH_ICON));
    addChild(mParcelIcon[PUSH_ICON]);

    LLIconCtrl::Params build_icon = p.build_icon;
    build_icon.tool_tip = LLTrans::getString("LocationCtrlBuildTooltip");
    build_icon.mouse_opaque = true;
    mParcelIcon[BUILD_ICON] = LLUICtrlFactory::create<LLIconCtrl>(build_icon);
    mParcelIcon[BUILD_ICON]->setMouseDownCallback(boost::bind(&LLLocationInputCtrl::onParcelIconClick, this, BUILD_ICON));
    addChild(mParcelIcon[BUILD_ICON]);

    LLIconCtrl::Params scripts_icon = p.scripts_icon;
    scripts_icon.tool_tip = LLTrans::getString("LocationCtrlScriptsTooltip");
    scripts_icon.mouse_opaque = true;
    mParcelIcon[SCRIPTS_ICON] = LLUICtrlFactory::create<LLIconCtrl>(scripts_icon);
    mParcelIcon[SCRIPTS_ICON]->setMouseDownCallback(boost::bind(&LLLocationInputCtrl::onParcelIconClick, this, SCRIPTS_ICON));
    addChild(mParcelIcon[SCRIPTS_ICON]);

    LLIconCtrl::Params damage_icon = p.damage_icon;
    damage_icon.tool_tip = LLTrans::getString("LocationCtrlDamageTooltip");
    damage_icon.mouse_opaque = true;
    mParcelIcon[DAMAGE_ICON] = LLUICtrlFactory::create<LLIconCtrl>(damage_icon);
    mParcelIcon[DAMAGE_ICON]->setMouseDownCallback(boost::bind(&LLLocationInputCtrl::onParcelIconClick, this, DAMAGE_ICON));
    addChild(mParcelIcon[DAMAGE_ICON]);

    LLIconCtrl::Params pathfinding_dirty_icon = p.pathfinding_dirty_icon;
    pathfinding_dirty_icon.tool_tip = LLTrans::getString("LocationCtrlPathfindingDirtyTooltip");
    pathfinding_dirty_icon.mouse_opaque = true;
    mParcelIcon[PATHFINDING_DIRTY_ICON] = LLUICtrlFactory::create<LLIconCtrl>(pathfinding_dirty_icon);
    mParcelIcon[PATHFINDING_DIRTY_ICON]->setMouseDownCallback(boost::bind(&LLLocationInputCtrl::onParcelIconClick, this, PATHFINDING_DIRTY_ICON));
    addChild(mParcelIcon[PATHFINDING_DIRTY_ICON]);

    LLIconCtrl::Params pathfinding_disabled_icon = p.pathfinding_disabled_icon;
    pathfinding_disabled_icon.tool_tip = LLTrans::getString("LocationCtrlPathfindingDisabledTooltip");
    pathfinding_disabled_icon.mouse_opaque = true;
    mParcelIcon[PATHFINDING_DISABLED_ICON] = LLUICtrlFactory::create<LLIconCtrl>(pathfinding_disabled_icon);
    mParcelIcon[PATHFINDING_DISABLED_ICON]->setMouseDownCallback(boost::bind(&LLLocationInputCtrl::onParcelIconClick, this, PATHFINDING_DISABLED_ICON));
    addChild(mParcelIcon[PATHFINDING_DISABLED_ICON]);

    LLTextBox::Params damage_text = p.damage_text;
    damage_text.tool_tip = LLTrans::getString("LocationCtrlDamageTooltip");
    damage_text.mouse_opaque = true;
    mDamageText = LLUICtrlFactory::create<LLTextBox>(damage_text);
    addChild(mDamageText);

    LLIconCtrl::Params see_avatars_icon = p.see_avatars_icon;
    see_avatars_icon.tool_tip = LLTrans::getString("LocationCtrlSeeAVsTooltip");
    see_avatars_icon.mouse_opaque = true;
    mParcelIcon[SEE_AVATARS_ICON] = LLUICtrlFactory::create<LLIconCtrl>(see_avatars_icon);
    mParcelIcon[SEE_AVATARS_ICON]->setMouseDownCallback(boost::bind(&LLLocationInputCtrl::onParcelIconClick, this, SEE_AVATARS_ICON));
    addChild(mParcelIcon[SEE_AVATARS_ICON]);

    // Register callbacks and load the location field context menu (NB: the order matters).
    LLUICtrl::CommitCallbackRegistry::currentRegistrar().add("Navbar.Action", boost::bind(&LLLocationInputCtrl::onLocationContextMenuItemClicked, this, _2));
    LLUICtrl::EnableCallbackRegistry::currentRegistrar().add("Navbar.EnableMenuItem", boost::bind(&LLLocationInputCtrl::onLocationContextMenuItemEnabled, this, _2));

    setPrearrangeCallback(boost::bind(&LLLocationInputCtrl::onLocationPrearrange, this, _2));
    getTextEntry()->setMouseUpCallback(boost::bind(&LLLocationInputCtrl::changeLocationPresentation, this));

    // Load the location field context menu
    mLocationContextMenu = LLUICtrlFactory::getInstance()->createFromFile<LLMenuGL>("menu_navbar.xml", gMenuHolder, LLViewerMenuHolderGL::child_registry_t::instance());
    if (!mLocationContextMenu)
    {
        LL_WARNS() << "Error loading navigation bar context menu" << LL_ENDL;

    }
    //don't show default context menu
    getTextEntry()->setShowContextMenu(false);
    getTextEntry()->setRightMouseDownCallback(boost::bind(&LLLocationInputCtrl::onTextEditorRightClicked, this, _2, _3, _4));
    updateWidgetlayout();

    // Connecting signal for updating location on "Show Coordinates" setting change.
    LLControlVariable* coordinates_control = gSavedSettings.getControl("NavBarShowCoordinates").get();
    if (coordinates_control)
    {
        mCoordinatesControlConnection = coordinates_control->getSignal()->connect(boost::bind(&LLLocationInputCtrl::refreshLocation, this));
    }

    // Connecting signal for updating parcel icons on "Show Parcel Properties" setting change.
    LLControlVariable* parcel_properties_control = gSavedSettings.getControl("NavBarShowParcelProperties").get();
    if (parcel_properties_control)
    {
        mParcelPropertiesControlConnection = parcel_properties_control->getSignal()->connect(boost::bind(&LLLocationInputCtrl::refreshParcelIcons, this));
    }

    // - Make the "Add landmark" button updated when either current parcel gets changed
    //   or a landmark gets created or removed from the inventory.
    // - Update the location string on parcel change.
    mParcelMgrConnection = gAgent.addParcelChangedCallback(
        boost::bind(&LLLocationInputCtrl::onAgentParcelChange, this));
    // LLLocationHistory instance is being created before the location input control, so we have to update initial state of button manually.
    mButton->setEnabled(LLLocationHistory::instance().getItemCount() > 0);
    mLocationHistoryConnection = LLLocationHistory::getInstance()->setChangedCallback(
            boost::bind(&LLLocationInputCtrl::onLocationHistoryChanged, this,_1));

    mRegionCrossingSlot = gAgent.addRegionChangedCallback(boost::bind(&LLLocationInputCtrl::onRegionBoundaryCrossed, this));
    createNavMeshStatusListenerForCurrentRegion();

    mRemoveLandmarkObserver = new LLRemoveLandmarkObserver(this);
    mAddLandmarkObserver    = new LLAddLandmarkObserver(this);
    gInventory.addObserver(mRemoveLandmarkObserver);
    gInventory.addObserver(mAddLandmarkObserver);

    mParcelChangeObserver = new LLParcelChangeObserver(this);
    LLViewerParcelMgr::getInstance()->addObserver(mParcelChangeObserver);

    mAddLandmarkTooltip = LLTrans::getString("LocationCtrlAddLandmarkTooltip");
    mEditLandmarkTooltip = LLTrans::getString("LocationCtrlEditLandmarkTooltip");
    mButton->setToolTip(LLTrans::getString("LocationCtrlComboBtnTooltip"));
    mInfoBtn->setToolTip(LLTrans::getString("LocationCtrlInfoBtnTooltip"));
}

LLLocationInputCtrl::~LLLocationInputCtrl()
{
    gInventory.removeObserver(mRemoveLandmarkObserver);
    gInventory.removeObserver(mAddLandmarkObserver);
    delete mRemoveLandmarkObserver;
    delete mAddLandmarkObserver;

    LLViewerParcelMgr::getInstance()->removeObserver(mParcelChangeObserver);
    delete mParcelChangeObserver;

    mRegionCrossingSlot.disconnect();
    mNavMeshSlot.disconnect();
    mCoordinatesControlConnection.disconnect();
    mParcelPropertiesControlConnection.disconnect();
    mParcelMgrConnection.disconnect();
    mLocationHistoryConnection.disconnect();
}

void LLLocationInputCtrl::setEnabled(bool enabled)
{
    LLComboBox::setEnabled(enabled);
    mAddLandmarkBtn->setEnabled(enabled);
}

void LLLocationInputCtrl::hideList()
{
    LLComboBox::hideList();
    if (mTextEntry && hasFocus())
        focusTextEntry();
}

bool LLLocationInputCtrl::handleToolTip(S32 x, S32 y, MASK mask)
{

<<<<<<< HEAD
	if(mAddLandmarkBtn->parentPointInView(x,y))
	{
		updateAddLandmarkTooltip();
	}
	// Let the buttons show their tooltips.
	if (LLUICtrl::handleToolTip(x, y, mask))
	{
		if (mList->getRect().pointInRect(x, y)) 
		{
			S32 loc_x, loc_y;
			//x,y - contain coordinates related to the location input control, but without taking the expanded list into account
			//So we have to convert it again into local coordinates of mList
			localPointToOtherView(x,y,&loc_x,&loc_y,mList);
			
			LLScrollListItem* item =  mList->hitItem(loc_x,loc_y);
			if (item)
			{
				LLSD value = item->getValue();
				if (value.has("tooltip"))
				{
					LLToolTipMgr::instance().show(value["tooltip"]);
				}
			}
		}

		return true;
	}

	return false;
=======
    if(mAddLandmarkBtn->parentPointInView(x,y))
    {
        updateAddLandmarkTooltip();
    }
    // Let the buttons show their tooltips.
    if (LLUICtrl::handleToolTip(x, y, mask))
    {
        if (mList->getRect().pointInRect(x, y))
        {
            S32 loc_x, loc_y;
            //x,y - contain coordinates related to the location input control, but without taking the expanded list into account
            //So we have to convert it again into local coordinates of mList
            localPointToOtherView(x,y,&loc_x,&loc_y,mList);

            LLScrollListItem* item =  mList->hitItem(loc_x,loc_y);
            if (item)
            {
                LLSD value = item->getValue();
                if (value.has("tooltip"))
                {
                    LLToolTipMgr::instance().show(value["tooltip"]);
                }
            }
        }

        return TRUE;
    }

    return FALSE;
>>>>>>> e7eced3c
}

bool LLLocationInputCtrl::handleKeyHere(KEY key, MASK mask)
{
<<<<<<< HEAD
	bool result = LLComboBox::handleKeyHere(key, mask);
=======
    BOOL result = LLComboBox::handleKeyHere(key, mask);
>>>>>>> e7eced3c

    if (key == KEY_DOWN && hasFocus() && mList->getItemCount() != 0 && !mList->getVisible())
    {
        showList();
    }

    return result;
}

void LLLocationInputCtrl::onTextEntry(LLLineEditor* line_editor)
{
<<<<<<< HEAD
	KEY key = gKeyboard->currentKey();
	MASK mask = gKeyboard->currentMask(true);

	// Typing? (moving cursor should not affect showing the list)
	bool typing = mask != MASK_CONTROL && key != KEY_LEFT && key != KEY_RIGHT && key != KEY_HOME && key != KEY_END;
	bool pasting = mask == MASK_CONTROL && key == 'V';

	if (line_editor->getText().empty())
	{
		prearrangeList(); // resets filter
		hideList();
	}
	else if (typing || pasting)
	{
		prearrangeList(line_editor->getText());
		if (mList->getItemCount() != 0)
		{
			showList();
			focusTextEntry();
		}
		else
		{
			// Hide the list if it's empty.
			hideList();
		}
	}
	
	LLComboBox::onTextEntry(line_editor);
=======
    KEY key = gKeyboard->currentKey();
    MASK mask = gKeyboard->currentMask(TRUE);

    // Typing? (moving cursor should not affect showing the list)
    bool typing = mask != MASK_CONTROL && key != KEY_LEFT && key != KEY_RIGHT && key != KEY_HOME && key != KEY_END;
    bool pasting = mask == MASK_CONTROL && key == 'V';

    if (line_editor->getText().empty())
    {
        prearrangeList(); // resets filter
        hideList();
    }
    else if (typing || pasting)
    {
        prearrangeList(line_editor->getText());
        if (mList->getItemCount() != 0)
        {
            showList();
            focusTextEntry();
        }
        else
        {
            // Hide the list if it's empty.
            hideList();
        }
    }

    LLComboBox::onTextEntry(line_editor);
>>>>>>> e7eced3c
}

/**
 * Useful if we want to just set the text entry value, no matter what the list contains.
 *
 * This is faster than setTextEntry().
 */
void LLLocationInputCtrl::setText(const LLStringExplicit& text)
{
<<<<<<< HEAD
	if (mTextEntry)
	{
		mTextEntry->setText(text);
	}
	mHasAutocompletedText = false;
=======
    if (mTextEntry)
    {
        mTextEntry->setText(text);
    }
    mHasAutocompletedText = FALSE;
>>>>>>> e7eced3c
}

void LLLocationInputCtrl::setFocus(bool b)
{
    LLComboBox::setFocus(b);

<<<<<<< HEAD
	if (mTextEntry && b && !mList->getVisible())
	{
		mTextEntry->setFocus(true);
	}
=======
    if (mTextEntry && b && !mList->getVisible())
    {
        mTextEntry->setFocus(TRUE);
    }
>>>>>>> e7eced3c
}

void LLLocationInputCtrl::handleLoginComplete()
{
    // An agent parcel update hasn't occurred yet, so we have to
    // manually set location and the appropriate "Add landmark" icon.
    refresh();
}

//== private methods =========================================================

void LLLocationInputCtrl::onFocusReceived()
{
    prearrangeList();
}

void LLLocationInputCtrl::onFocusLost()
{
    LLUICtrl::onFocusLost();
    refreshLocation();

    // Setting cursor to 0  to show the left edge of the text. See STORM-370.
    mTextEntry->setCursor(0);

    if(mTextEntry->hasSelection()){
        mTextEntry->deselect();
    }
}

void LLLocationInputCtrl::draw()
{
    static LLUICachedControl<bool> show_coords("NavBarShowCoordinates", false);
    if(!hasFocus() && show_coords)
    {
        refreshLocation();
    }

    static LLUICachedControl<bool> show_icons("NavBarShowParcelProperties", false);
    if (show_icons)
    {
        refreshHealth();
    }
    LLComboBox::draw();
}

void LLLocationInputCtrl::reshape(S32 width, S32 height, bool called_from_parent)
{
    LLComboBox::reshape(width, height, called_from_parent);

    // Setting cursor to 0  to show the left edge of the text. See EXT-4967.
    mTextEntry->setCursor(0);
    if (mTextEntry->hasSelection())
    {
        // Deselecting because selection position is changed together with
        // cursor position change.
        mTextEntry->deselect();
    }

    if (isHumanReadableLocationVisible)
    {
        refreshMaturityButton();
    }
}

void LLLocationInputCtrl::onInfoButtonClicked()
{
    LLFloaterSidePanelContainer::showPanel("places", LLSD().with("type", "agent"));
}

void LLLocationInputCtrl::onForSaleButtonClicked()
{
    handle_buy_land();
}

void LLLocationInputCtrl::onAddLandmarkButtonClicked()
{
    LLViewerInventoryItem* landmark = LLLandmarkActions::findLandmarkForAgentPos();
    // Landmark exists, open it for preview and edit
    if(landmark && landmark->getUUID().notNull())
    {
        LLSD key;
        key["type"] = "landmark";
        key["id"] = landmark->getUUID();

        LLFloaterSidePanelContainer::showPanel("places", key);
    }
    else
    {
        LLFloaterReg::showInstance("add_landmark");
    }
}

void LLLocationInputCtrl::onAgentParcelChange()
{
    refresh();
}

void LLLocationInputCtrl::onRegionBoundaryCrossed()
{
    createNavMeshStatusListenerForCurrentRegion();
}

void LLLocationInputCtrl::onNavMeshStatusChange(const LLPathfindingNavMeshStatus &pNavMeshStatus)
{
    mIsNavMeshDirty = pNavMeshStatus.isValid() && (pNavMeshStatus.getStatus() != LLPathfindingNavMeshStatus::kComplete);
    refreshParcelIcons();
}

void LLLocationInputCtrl::onLandmarkLoaded(LLLandmark* lm)
{
    (void) lm;
    updateAddLandmarkButton();
}

void LLLocationInputCtrl::onLocationHistoryChanged(LLLocationHistory::EChangeType event)
{
    if(event == LLLocationHistory::LOAD)
    {
        rebuildLocationHistory();
    }
    mButton->setEnabled(LLLocationHistory::instance().getItemCount() > 0);
}

void LLLocationInputCtrl::onLocationPrearrange(const LLSD& data)
{
<<<<<<< HEAD
	std::string filter = data.asString();
	rebuildLocationHistory(filter);

	//Let's add landmarks to the top of the list if any
	if(!filter.empty() )
	{
		LLInventoryModel::item_array_t landmark_items = LLLandmarkActions::fetchLandmarksByName(filter, true);

		for(U32 i=0; i < landmark_items.size(); i++)
		{
			LLSD value;
			//TODO:: DO we need tooltip for Landmark??
			
			value["item_type"] = LANDMARK;
			value["AssetUUID"] =  landmark_items[i]->getAssetUUID(); 
			add(landmark_items[i]->getName(), value);
			
		}
	//Let's add teleport history items
		LLTeleportHistory* th = LLTeleportHistory::getInstance();
		LLTeleportHistory::slurl_list_t th_items = th->getItems();

		std::set<std::string> new_item_titles;// duplicate control
		LLTeleportHistory::slurl_list_t::iterator result = std::find_if(
				th_items.begin(), th_items.end(), boost::bind(
						&LLLocationInputCtrl::findTeleportItemsByTitle, this,
						_1, filter));

		while (result != th_items.end())
		{
			//mTitile format - region_name[, parcel_name]
			//mFullTitile format - region_name[, parcel_name] (local_x,local_y, local_z)
			if (new_item_titles.insert(result->mFullTitle).second)
			{
				LLSD value;
				value["item_type"] = TELEPORT_HISTORY;
				value["global_pos"] = result->mGlobalPos.getValue();
				std::string region_name = result->mTitle.substr(0, result->mTitle.find(','));
				//TODO*: add Surl to teleportitem or parse region name from title
				value["tooltip"] = LLSLURL(region_name, result->mGlobalPos).getSLURLString();
				add(result->getTitle(), value); 
			}
			result = std::find_if(result + 1, th_items.end(), boost::bind(
									&LLLocationInputCtrl::findTeleportItemsByTitle, this,
									_1, filter));
		}
	}
	sortByName();
	
	mList->mouseOverHighlightNthItem(-1); // Clear highlight on the last selected item.
=======
    std::string filter = data.asString();
    rebuildLocationHistory(filter);

    //Let's add landmarks to the top of the list if any
    if(!filter.empty() )
    {
        LLInventoryModel::item_array_t landmark_items = LLLandmarkActions::fetchLandmarksByName(filter, TRUE);

        for(U32 i=0; i < landmark_items.size(); i++)
        {
            LLSD value;
            //TODO:: DO we need tooltip for Landmark??

            value["item_type"] = LANDMARK;
            value["AssetUUID"] =  landmark_items[i]->getAssetUUID();
            add(landmark_items[i]->getName(), value);

        }
    //Let's add teleport history items
        LLTeleportHistory* th = LLTeleportHistory::getInstance();
        LLTeleportHistory::slurl_list_t th_items = th->getItems();

        std::set<std::string> new_item_titles;// duplicate control
        LLTeleportHistory::slurl_list_t::iterator result = std::find_if(
                th_items.begin(), th_items.end(), boost::bind(
                        &LLLocationInputCtrl::findTeleportItemsByTitle, this,
                        _1, filter));

        while (result != th_items.end())
        {
            //mTitile format - region_name[, parcel_name]
            //mFullTitile format - region_name[, parcel_name] (local_x,local_y, local_z)
            if (new_item_titles.insert(result->mFullTitle).second)
            {
                LLSD value;
                value["item_type"] = TELEPORT_HISTORY;
                value["global_pos"] = result->mGlobalPos.getValue();
                std::string region_name = result->mTitle.substr(0, result->mTitle.find(','));
                //TODO*: add Surl to teleportitem or parse region name from title
                value["tooltip"] = LLSLURL(region_name, result->mGlobalPos).getSLURLString();
                add(result->getTitle(), value);
            }
            result = std::find_if(result + 1, th_items.end(), boost::bind(
                                    &LLLocationInputCtrl::findTeleportItemsByTitle, this,
                                    _1, filter));
        }
    }
    sortByName();

    mList->mouseOverHighlightNthItem(-1); // Clear highlight on the last selected item.
>>>>>>> e7eced3c
}

bool LLLocationInputCtrl::findTeleportItemsByTitle(const LLTeleportHistoryItem& item, const std::string& filter)
{
    return item.mTitle.find(filter) != std::string::npos;
}

void LLLocationInputCtrl::onTextEditorRightClicked(S32 x, S32 y, MASK mask)
{
    if (mLocationContextMenu)
    {
        updateContextMenu();
        mLocationContextMenu->buildDrawLabels();
        mLocationContextMenu->updateParent(LLMenuGL::sMenuContainer);
        hideList();
        setFocus(true);
        changeLocationPresentation();
        LLMenuGL::showPopup(this, mLocationContextMenu, x, y);
    }
}

void LLLocationInputCtrl::refresh()
{
    refreshLocation();          // update location string
    refreshParcelIcons();
    updateAddLandmarkButton();  // indicate whether current parcel has been landmarked
}

void LLLocationInputCtrl::refreshLocation()
{
    // Is one of our children focused?
    if (LLUICtrl::hasFocus() || mButton->hasFocus() || mList->hasFocus() ||
        (mTextEntry && mTextEntry->hasFocus()) ||
        (mAddLandmarkBtn->hasFocus()))
    {
        LL_WARNS() << "Location input should not be refreshed when having focus" << LL_ENDL;
        return;
    }

    // Update location field.
    std::string location_name;
    LLAgentUI::ELocationFormat format =
        (gSavedSettings.getBOOL("NavBarShowCoordinates")
            ? LLAgentUI::LOCATION_FORMAT_FULL
            : LLAgentUI::LOCATION_FORMAT_NO_COORDS);

    if (!LLAgentUI::buildLocationString(location_name, format))
    {
        location_name = "???";
    }
    // store human-readable location to compare it in changeLocationPresentation()
    mHumanReadableLocation = location_name;
    setText(location_name);
    isHumanReadableLocationVisible = true;

    refreshMaturityButton();
}

// returns new right edge
static S32 layout_widget(LLUICtrl* widget, S32 right)
{
    if (widget->getVisible())
    {
        LLRect rect = widget->getRect();
        rect.mLeft = right - rect.getWidth();
        rect.mRight = right;
        widget->setRect( rect );
        right -= rect.getWidth();
    }
    return right;
}

void LLLocationInputCtrl::refreshParcelIcons()
{
    // Our "cursor" moving right to left
    S32 x = mAddLandmarkBtn->getRect().mLeft;

    LLViewerParcelMgr* vpm = LLViewerParcelMgr::getInstance();

    LLViewerRegion* agent_region = gAgent.getRegion();
    LLParcel* agent_parcel = vpm->getAgentParcel();
    if (!agent_region || !agent_parcel)
        return;

    mForSaleBtn->setVisible(vpm->canAgentBuyParcel(agent_parcel, false));

    x = layout_widget(mForSaleBtn, x);

    if (gSavedSettings.getBOOL("NavBarShowParcelProperties"))
    {
        LLParcel* current_parcel;
        LLViewerRegion* selection_region = vpm->getSelectionRegion();
        LLParcel* selected_parcel = vpm->getParcelSelection()->getParcel();

        // If agent is in selected parcel we use its properties because
        // they are updated more often by LLViewerParcelMgr than agent parcel properties.
        // See LLViewerParcelMgr::processParcelProperties().
        // This is needed to reflect parcel restrictions changes without having to leave
        // the parcel and then enter it again. See EXT-2987
        if (selected_parcel && selected_parcel->getLocalID() == agent_parcel->getLocalID()
                && selection_region == agent_region)
        {
            current_parcel = selected_parcel;
        }
        else
        {
            current_parcel = agent_parcel;
        }

        bool allow_voice    = vpm->allowAgentVoice(agent_region, current_parcel);
        bool allow_fly      = vpm->allowAgentFly(agent_region, current_parcel);
        bool allow_push     = vpm->allowAgentPush(agent_region, current_parcel);
        bool allow_build    = vpm->allowAgentBuild(current_parcel); // true when anyone is allowed to build. See EXT-4610.
        bool allow_scripts  = vpm->allowAgentScripts(agent_region, current_parcel);
        bool allow_damage   = vpm->allowAgentDamage(agent_region, current_parcel);
        bool see_avs        = current_parcel->getSeeAVs();
        bool pathfinding_dynamic_enabled = agent_region->dynamicPathfindingEnabled();

        // Most icons are "block this ability"
        mParcelIcon[VOICE_ICON]->setVisible(   !allow_voice );
        mParcelIcon[FLY_ICON]->setVisible(     !allow_fly );
        mParcelIcon[PUSH_ICON]->setVisible(    !allow_push );
        mParcelIcon[BUILD_ICON]->setVisible(   !allow_build );
        mParcelIcon[SCRIPTS_ICON]->setVisible( !allow_scripts );
        mParcelIcon[DAMAGE_ICON]->setVisible(  allow_damage );
        mParcelIcon[PATHFINDING_DIRTY_ICON]->setVisible(mIsNavMeshDirty);
        mParcelIcon[PATHFINDING_DISABLED_ICON]->setVisible(!mIsNavMeshDirty && !pathfinding_dynamic_enabled);

        mDamageText->setVisible(allow_damage);
        mParcelIcon[SEE_AVATARS_ICON]->setVisible( !see_avs );

        // Padding goes to left of both landmark star and for sale btn
        x -= mAddLandmarkHPad;

        // Slide the parcel icons rect from right to left, adjusting rectangles
        for (S32 i = 0; i < ICON_COUNT; ++i)
        {
            x = layout_widget(mParcelIcon[i], x);
            x -= mIconHPad;
        }
        x = layout_widget(mDamageText, x);
        x -= mIconHPad;
    }
    else
    {
        for (S32 i = 0; i < ICON_COUNT; ++i)
        {
            mParcelIcon[i]->setVisible(false);
        }
        mDamageText->setVisible(false);
    }

    if (mTextEntry)
    {
        S32 left_pad, right_pad;
        mTextEntry->getTextPadding(&left_pad, &right_pad);
        right_pad = mTextEntry->getRect().mRight - x;
        mTextEntry->setTextPadding(left_pad, right_pad);
    }
}

void LLLocationInputCtrl::refreshHealth()
{
    // *FIXME: Status bar owns health information, should be in agent
    if (gStatusBar)
    {
        static S32 last_health = -1;
        S32 health = gStatusBar->getHealth();
        if (health != last_health)
        {
            std::string text = llformat("%d%%", health);
            mDamageText->setText(text);
            last_health = health;
        }
    }
}

void LLLocationInputCtrl::refreshMaturityButton()
{
    // Updating maturity rating icon.
    LLViewerRegion* region = gAgent.getRegion();
    if (!region)
        return;

    bool button_visible = true;
    LLPointer<LLUIImage> rating_image = NULL;
    std::string rating_tooltip;

    U8 sim_access = region->getSimAccess();
    switch(sim_access)
    {
    case SIM_ACCESS_PG:
        rating_image = mIconMaturityGeneral;
        rating_tooltip = LLTrans::getString("LocationCtrlGeneralIconTooltip");
        break;

    case SIM_ACCESS_ADULT:
        rating_image = mIconMaturityAdult;
        rating_tooltip = LLTrans::getString("LocationCtrlAdultIconTooltip");
        break;

    case SIM_ACCESS_MATURE:
        rating_image = mIconMaturityModerate;
        rating_tooltip = LLTrans::getString("LocationCtrlModerateIconTooltip");
        break;

    default:
        button_visible = false;
        break;
    }

    mMaturityButton->setVisible(button_visible);
    mMaturityButton->setToolTip(rating_tooltip);
    if(rating_image)
    {
        mMaturityButton->setImageUnselected(rating_image);
        mMaturityButton->setImagePressed(rating_image);
    }
    if (mMaturityButton->getVisible())
    {
        positionMaturityButton();
    }
}

void LLLocationInputCtrl::positionMaturityButton()
{
    const LLFontGL* font = mTextEntry->getFont();
    if (!font)
        return;

    S32 left_pad, right_pad;
    mTextEntry->getTextPadding(&left_pad, &right_pad);

    // Calculate the right edge of rendered text + a whitespace.
    left_pad = left_pad + font->getWidth(mTextEntry->getText()) + font->getWidth(" ");

    LLRect rect = mMaturityButton->getRect();
    mMaturityButton->setRect(rect.setOriginAndSize(left_pad, rect.mBottom, rect.getWidth(), rect.getHeight()));

    // Hide icon if it text area is not width enough to display it, show otherwise.
    mMaturityButton->setVisible(rect.mRight < mTextEntry->getRect().getWidth() - right_pad);
}

void LLLocationInputCtrl::rebuildLocationHistory(const std::string& filter)
{
    LLLocationHistory::location_list_t filtered_items;
    const LLLocationHistory::location_list_t* itemsp = NULL;
    LLLocationHistory* lh = LLLocationHistory::getInstance();

    if (filter.empty())
    {
        itemsp = &lh->getItems();
    }
    else
    {
        lh->getMatchingItems(filter, filtered_items);
        itemsp = &filtered_items;
    }

    removeall();
    for (LLLocationHistory::location_list_t::const_reverse_iterator it = itemsp->rbegin(); it != itemsp->rend(); it++)
    {
        LLSD value;
        value["tooltip"] = it->getToolTip();
        //location history can contain only typed locations
        value["item_type"] = TYPED_REGION_SLURL;
        value["global_pos"] = it->mGlobalPos.getValue();
        add(it->getLocation(), value);
    }
}

void LLLocationInputCtrl::focusTextEntry()
{
<<<<<<< HEAD
	// We can't use "mTextEntry->setFocus(true)" instead because
	// if the "select_on_focus" parameter is true it places the cursor
	// at the beginning (after selecting text), thus screwing up updateSelection().
	if (mTextEntry)
	{
		gFocusMgr.setKeyboardFocus(mTextEntry);

		// Enable the text entry to handle accelerator keys (EXT-8104).
		LLEditMenuHandler::gEditMenuHandler = mTextEntry;
	}
=======
    // We can't use "mTextEntry->setFocus(TRUE)" instead because
    // if the "select_on_focus" parameter is true it places the cursor
    // at the beginning (after selecting text), thus screwing up updateSelection().
    if (mTextEntry)
    {
        gFocusMgr.setKeyboardFocus(mTextEntry);

        // Enable the text entry to handle accelerator keys (EXT-8104).
        LLEditMenuHandler::gEditMenuHandler = mTextEntry;
    }
>>>>>>> e7eced3c
}

void LLLocationInputCtrl::enableAddLandmarkButton(bool val)
{
    // We don't want to disable the button because it should be click able at any time,
    // instead switch images.
    LLUIImage* img = val ? mLandmarkImageOn : mLandmarkImageOff;
    if(img)
    {
        mAddLandmarkBtn->setImageUnselected(img);
    }
}

// Change the "Add landmark" button image
// depending on whether current parcel has been landmarked.
void LLLocationInputCtrl::updateAddLandmarkButton()
{
    enableAddLandmarkButton(LLLandmarkActions::hasParcelLandmark());
}
void LLLocationInputCtrl::updateAddLandmarkTooltip()
{
    std::string tooltip;
    if(LLLandmarkActions::landmarkAlreadyExists())
    {
        tooltip = mEditLandmarkTooltip;
    }
    else
    {
        tooltip = mAddLandmarkTooltip;
    }
    mAddLandmarkBtn->setToolTip(tooltip);
}

void LLLocationInputCtrl::updateContextMenu(){

    if (mLocationContextMenu)
    {
        LLMenuItemGL* landmarkItem = mLocationContextMenu->getChild<LLMenuItemGL>("Landmark");
        if (!LLLandmarkActions::landmarkAlreadyExists())
        {
            landmarkItem->setLabel(LLTrans::getString("AddLandmarkNavBarMenu"));
        }
        else
        {
            landmarkItem->setLabel(LLTrans::getString("EditLandmarkNavBarMenu"));
        }
    }
}
void LLLocationInputCtrl::updateWidgetlayout()
{
    const LLRect&   rect            = getLocalRect();
    const LLRect&   hist_btn_rect   = mButton->getRect();

    // Info button is set in the XUI XML location_input.xml

    // "Add Landmark" button
    LLRect al_btn_rect = mAddLandmarkBtn->getRect();
    al_btn_rect.translate(
        hist_btn_rect.mLeft - mIconHPad - al_btn_rect.getWidth(),
        (rect.getHeight() - al_btn_rect.getHeight()) / 2);
    mAddLandmarkBtn->setRect(al_btn_rect);
}

void LLLocationInputCtrl::changeLocationPresentation()
{
<<<<<<< HEAD
	if (!mTextEntry)
		return;

	//change location presentation only if user does not select/paste anything and 
	//human-readable region name is being displayed
	if(!mTextEntry->hasSelection() && mTextEntry->getText() == mHumanReadableLocation)
	{
		//needs unescaped one
		LLSLURL slurl;
		LLAgentUI::buildSLURL(slurl, false);
		mTextEntry->setText(LLURI::unescape(slurl.getSLURLString()));
		mTextEntry->selectAll();

		mMaturityButton->setVisible(false);

		isHumanReadableLocationVisible = false;
	}
=======
    if (!mTextEntry)
        return;

    //change location presentation only if user does not select/paste anything and
    //human-readable region name is being displayed
    if(!mTextEntry->hasSelection() && mTextEntry->getText() == mHumanReadableLocation)
    {
        //needs unescaped one
        LLSLURL slurl;
        LLAgentUI::buildSLURL(slurl, false);
        mTextEntry->setText(LLURI::unescape(slurl.getSLURLString()));
        mTextEntry->selectAll();

        mMaturityButton->setVisible(FALSE);

        isHumanReadableLocationVisible = false;
    }
>>>>>>> e7eced3c
}

void LLLocationInputCtrl::onLocationContextMenuItemClicked(const LLSD& userdata)
{
    std::string item = userdata.asString();

    if (item == "show_coordinates")
    {
        gSavedSettings.setBOOL("NavBarShowCoordinates",!gSavedSettings.getBOOL("NavBarShowCoordinates"));
    }
    else if (item == "show_properties")
    {
        gSavedSettings.setBOOL("NavBarShowParcelProperties",
            !gSavedSettings.getBOOL("NavBarShowParcelProperties"));
    }
    else if (item == "landmark")
    {
        LLViewerInventoryItem* landmark = LLLandmarkActions::findLandmarkForAgentPos();

        if(!landmark)
        {
            LLFloaterReg::showInstance("add_landmark");
        }
        else
        {
            LLFloaterSidePanelContainer::showPanel("places", LLSD().with("type", "landmark").with("id",landmark->getUUID()));

        }
    }
    else if (item == "cut")
    {
        mTextEntry->cut();
    }
    else if (item == "copy")
    {
        mTextEntry->copy();
    }
    else if (item == "paste")
    {
        mTextEntry->paste();
    }
    else if (item == "delete")
    {
        mTextEntry->deleteSelection();
    }
    else if (item == "select_all")
    {
        mTextEntry->selectAll();
    }
}

bool LLLocationInputCtrl::onLocationContextMenuItemEnabled(const LLSD& userdata)
{
    std::string item = userdata.asString();

    if (item == "can_cut")
    {
        return mTextEntry->canCut();
    }
    else if (item == "can_copy")
    {
        return mTextEntry->canCopy();
    }
    else if (item == "can_paste")
    {
        return mTextEntry->canPaste();
    }
    else if (item == "can_delete")
    {
        return mTextEntry->canDeselect();
    }
    else if (item == "can_select_all")
    {
        return mTextEntry->canSelectAll() && (mTextEntry->getLength() > 0);
    }
    else if(item == "show_coordinates")
    {
        return gSavedSettings.getBOOL("NavBarShowCoordinates");
    }

    return false;
}

void LLLocationInputCtrl::callbackRebakeRegion(const LLSD& notification, const LLSD& response)
{
    S32 option = LLNotificationsUtil::getSelectedOption(notification, response);
    if (option == 0) // OK
    {
        if (LLPathfindingManager::getInstance() != NULL)
        {
            LLMenuOptionPathfindingRebakeNavmesh::getInstance()->sendRequestRebakeNavmesh();
        }
    }
}

void LLLocationInputCtrl::onParcelIconClick(EParcelIcon icon)
{
    switch (icon)
    {
    case VOICE_ICON:
        LLNotificationsUtil::add("NoVoice");
        break;
    case FLY_ICON:
        LLNotificationsUtil::add("NoFly");
        break;
    case PUSH_ICON:
        LLNotificationsUtil::add("PushRestricted");
        break;
    case BUILD_ICON:
        LLNotificationsUtil::add("NoBuild");
        break;
    case PATHFINDING_DIRTY_ICON:
        if (LLPathfindingManager::getInstance() != NULL)
        {
            LLMenuOptionPathfindingRebakeNavmesh *rebakeInstance = LLMenuOptionPathfindingRebakeNavmesh::getInstance();
            if (rebakeInstance && rebakeInstance->canRebakeRegion() && (rebakeInstance->getMode() == LLMenuOptionPathfindingRebakeNavmesh::kRebakeNavMesh_Available))
            {
                LLNotificationsUtil::add("PathfindingDirtyRebake", LLSD(), LLSD(),
                                         boost::bind(&LLLocationInputCtrl::callbackRebakeRegion, this, _1, _2));
                break;
            }
        }
        LLNotificationsUtil::add("PathfindingDirty");
        break;
    case PATHFINDING_DISABLED_ICON:
        LLNotificationsUtil::add("DynamicPathfindingDisabled");
        break;
    case SCRIPTS_ICON:
    {
        LLViewerRegion* region = gAgent.getRegion();
        if(region && region->getRegionFlag(REGION_FLAGS_ESTATE_SKIP_SCRIPTS))
        {
            LLNotificationsUtil::add("ScriptsStopped");
        }
        else if(region && region->getRegionFlag(REGION_FLAGS_SKIP_SCRIPTS))
        {
            LLNotificationsUtil::add("ScriptsNotRunning");
        }
        else
        {
            LLNotificationsUtil::add("NoOutsideScripts");
        }
        break;
    }
    case DAMAGE_ICON:
        LLNotificationsUtil::add("NotSafe");
        break;
    case SEE_AVATARS_ICON:
        LLNotificationsUtil::add("SeeAvatars");
        break;
    case ICON_COUNT:
        break;
    // no default to get compiler warning when a new icon gets added
    }
}

void LLLocationInputCtrl::createNavMeshStatusListenerForCurrentRegion()
{
    if (mNavMeshSlot.connected())
    {
        mNavMeshSlot.disconnect();
    }

    LLViewerRegion *currentRegion = gAgent.getRegion();
    if (currentRegion != NULL)
    {
        mNavMeshSlot = LLPathfindingManager::getInstance()->registerNavMeshListenerForRegion(currentRegion, boost::bind(&LLLocationInputCtrl::onNavMeshStatusChange, this, _2));
        LLPathfindingManager::getInstance()->requestGetNavMeshForRegion(currentRegion, true);
    }
}<|MERGE_RESOLUTION|>--- conflicted
+++ resolved
@@ -471,37 +471,6 @@
 bool LLLocationInputCtrl::handleToolTip(S32 x, S32 y, MASK mask)
 {
 
-<<<<<<< HEAD
-	if(mAddLandmarkBtn->parentPointInView(x,y))
-	{
-		updateAddLandmarkTooltip();
-	}
-	// Let the buttons show their tooltips.
-	if (LLUICtrl::handleToolTip(x, y, mask))
-	{
-		if (mList->getRect().pointInRect(x, y)) 
-		{
-			S32 loc_x, loc_y;
-			//x,y - contain coordinates related to the location input control, but without taking the expanded list into account
-			//So we have to convert it again into local coordinates of mList
-			localPointToOtherView(x,y,&loc_x,&loc_y,mList);
-			
-			LLScrollListItem* item =  mList->hitItem(loc_x,loc_y);
-			if (item)
-			{
-				LLSD value = item->getValue();
-				if (value.has("tooltip"))
-				{
-					LLToolTipMgr::instance().show(value["tooltip"]);
-				}
-			}
-		}
-
-		return true;
-	}
-
-	return false;
-=======
     if(mAddLandmarkBtn->parentPointInView(x,y))
     {
         updateAddLandmarkTooltip();
@@ -527,20 +496,15 @@
             }
         }
 
-        return TRUE;
-    }
-
-    return FALSE;
->>>>>>> e7eced3c
+        return true;
+    }
+
+    return false;
 }
 
 bool LLLocationInputCtrl::handleKeyHere(KEY key, MASK mask)
 {
-<<<<<<< HEAD
-	bool result = LLComboBox::handleKeyHere(key, mask);
-=======
-    BOOL result = LLComboBox::handleKeyHere(key, mask);
->>>>>>> e7eced3c
+    bool result = LLComboBox::handleKeyHere(key, mask);
 
     if (key == KEY_DOWN && hasFocus() && mList->getItemCount() != 0 && !mList->getVisible())
     {
@@ -552,38 +516,8 @@
 
 void LLLocationInputCtrl::onTextEntry(LLLineEditor* line_editor)
 {
-<<<<<<< HEAD
-	KEY key = gKeyboard->currentKey();
-	MASK mask = gKeyboard->currentMask(true);
-
-	// Typing? (moving cursor should not affect showing the list)
-	bool typing = mask != MASK_CONTROL && key != KEY_LEFT && key != KEY_RIGHT && key != KEY_HOME && key != KEY_END;
-	bool pasting = mask == MASK_CONTROL && key == 'V';
-
-	if (line_editor->getText().empty())
-	{
-		prearrangeList(); // resets filter
-		hideList();
-	}
-	else if (typing || pasting)
-	{
-		prearrangeList(line_editor->getText());
-		if (mList->getItemCount() != 0)
-		{
-			showList();
-			focusTextEntry();
-		}
-		else
-		{
-			// Hide the list if it's empty.
-			hideList();
-		}
-	}
-	
-	LLComboBox::onTextEntry(line_editor);
-=======
     KEY key = gKeyboard->currentKey();
-    MASK mask = gKeyboard->currentMask(TRUE);
+    MASK mask = gKeyboard->currentMask(true);
 
     // Typing? (moving cursor should not affect showing the list)
     bool typing = mask != MASK_CONTROL && key != KEY_LEFT && key != KEY_RIGHT && key != KEY_HOME && key != KEY_END;
@@ -610,7 +544,6 @@
     }
 
     LLComboBox::onTextEntry(line_editor);
->>>>>>> e7eced3c
 }
 
 /**
@@ -620,36 +553,21 @@
  */
 void LLLocationInputCtrl::setText(const LLStringExplicit& text)
 {
-<<<<<<< HEAD
-	if (mTextEntry)
-	{
-		mTextEntry->setText(text);
-	}
-	mHasAutocompletedText = false;
-=======
     if (mTextEntry)
     {
         mTextEntry->setText(text);
     }
-    mHasAutocompletedText = FALSE;
->>>>>>> e7eced3c
+    mHasAutocompletedText = false;
 }
 
 void LLLocationInputCtrl::setFocus(bool b)
 {
     LLComboBox::setFocus(b);
 
-<<<<<<< HEAD
-	if (mTextEntry && b && !mList->getVisible())
-	{
-		mTextEntry->setFocus(true);
-	}
-=======
     if (mTextEntry && b && !mList->getVisible())
     {
-        mTextEntry->setFocus(TRUE);
-    }
->>>>>>> e7eced3c
+        mTextEntry->setFocus(true);
+    }
 }
 
 void LLLocationInputCtrl::handleLoginComplete()
@@ -775,65 +693,13 @@
 
 void LLLocationInputCtrl::onLocationPrearrange(const LLSD& data)
 {
-<<<<<<< HEAD
-	std::string filter = data.asString();
-	rebuildLocationHistory(filter);
-
-	//Let's add landmarks to the top of the list if any
-	if(!filter.empty() )
-	{
-		LLInventoryModel::item_array_t landmark_items = LLLandmarkActions::fetchLandmarksByName(filter, true);
-
-		for(U32 i=0; i < landmark_items.size(); i++)
-		{
-			LLSD value;
-			//TODO:: DO we need tooltip for Landmark??
-			
-			value["item_type"] = LANDMARK;
-			value["AssetUUID"] =  landmark_items[i]->getAssetUUID(); 
-			add(landmark_items[i]->getName(), value);
-			
-		}
-	//Let's add teleport history items
-		LLTeleportHistory* th = LLTeleportHistory::getInstance();
-		LLTeleportHistory::slurl_list_t th_items = th->getItems();
-
-		std::set<std::string> new_item_titles;// duplicate control
-		LLTeleportHistory::slurl_list_t::iterator result = std::find_if(
-				th_items.begin(), th_items.end(), boost::bind(
-						&LLLocationInputCtrl::findTeleportItemsByTitle, this,
-						_1, filter));
-
-		while (result != th_items.end())
-		{
-			//mTitile format - region_name[, parcel_name]
-			//mFullTitile format - region_name[, parcel_name] (local_x,local_y, local_z)
-			if (new_item_titles.insert(result->mFullTitle).second)
-			{
-				LLSD value;
-				value["item_type"] = TELEPORT_HISTORY;
-				value["global_pos"] = result->mGlobalPos.getValue();
-				std::string region_name = result->mTitle.substr(0, result->mTitle.find(','));
-				//TODO*: add Surl to teleportitem or parse region name from title
-				value["tooltip"] = LLSLURL(region_name, result->mGlobalPos).getSLURLString();
-				add(result->getTitle(), value); 
-			}
-			result = std::find_if(result + 1, th_items.end(), boost::bind(
-									&LLLocationInputCtrl::findTeleportItemsByTitle, this,
-									_1, filter));
-		}
-	}
-	sortByName();
-	
-	mList->mouseOverHighlightNthItem(-1); // Clear highlight on the last selected item.
-=======
     std::string filter = data.asString();
     rebuildLocationHistory(filter);
 
     //Let's add landmarks to the top of the list if any
     if(!filter.empty() )
     {
-        LLInventoryModel::item_array_t landmark_items = LLLandmarkActions::fetchLandmarksByName(filter, TRUE);
+        LLInventoryModel::item_array_t landmark_items = LLLandmarkActions::fetchLandmarksByName(filter, true);
 
         for(U32 i=0; i < landmark_items.size(); i++)
         {
@@ -877,7 +743,6 @@
     sortByName();
 
     mList->mouseOverHighlightNthItem(-1); // Clear highlight on the last selected item.
->>>>>>> e7eced3c
 }
 
 bool LLLocationInputCtrl::findTeleportItemsByTitle(const LLTeleportHistoryItem& item, const std::string& filter)
@@ -1151,19 +1016,7 @@
 
 void LLLocationInputCtrl::focusTextEntry()
 {
-<<<<<<< HEAD
-	// We can't use "mTextEntry->setFocus(true)" instead because
-	// if the "select_on_focus" parameter is true it places the cursor
-	// at the beginning (after selecting text), thus screwing up updateSelection().
-	if (mTextEntry)
-	{
-		gFocusMgr.setKeyboardFocus(mTextEntry);
-
-		// Enable the text entry to handle accelerator keys (EXT-8104).
-		LLEditMenuHandler::gEditMenuHandler = mTextEntry;
-	}
-=======
-    // We can't use "mTextEntry->setFocus(TRUE)" instead because
+    // We can't use "mTextEntry->setFocus(true)" instead because
     // if the "select_on_focus" parameter is true it places the cursor
     // at the beginning (after selecting text), thus screwing up updateSelection().
     if (mTextEntry)
@@ -1173,7 +1026,6 @@
         // Enable the text entry to handle accelerator keys (EXT-8104).
         LLEditMenuHandler::gEditMenuHandler = mTextEntry;
     }
->>>>>>> e7eced3c
 }
 
 void LLLocationInputCtrl::enableAddLandmarkButton(bool val)
@@ -1239,25 +1091,6 @@
 
 void LLLocationInputCtrl::changeLocationPresentation()
 {
-<<<<<<< HEAD
-	if (!mTextEntry)
-		return;
-
-	//change location presentation only if user does not select/paste anything and 
-	//human-readable region name is being displayed
-	if(!mTextEntry->hasSelection() && mTextEntry->getText() == mHumanReadableLocation)
-	{
-		//needs unescaped one
-		LLSLURL slurl;
-		LLAgentUI::buildSLURL(slurl, false);
-		mTextEntry->setText(LLURI::unescape(slurl.getSLURLString()));
-		mTextEntry->selectAll();
-
-		mMaturityButton->setVisible(false);
-
-		isHumanReadableLocationVisible = false;
-	}
-=======
     if (!mTextEntry)
         return;
 
@@ -1271,11 +1104,10 @@
         mTextEntry->setText(LLURI::unescape(slurl.getSLURLString()));
         mTextEntry->selectAll();
 
-        mMaturityButton->setVisible(FALSE);
+        mMaturityButton->setVisible(false);
 
         isHumanReadableLocationVisible = false;
     }
->>>>>>> e7eced3c
 }
 
 void LLLocationInputCtrl::onLocationContextMenuItemClicked(const LLSD& userdata)
