/**
 * @file llvowlsky.cpp
 * @brief LLVOWLSky class implementation
 *
 * $LicenseInfo:firstyear=2007&license=viewerlgpl$
 * Second Life Viewer Source Code
 * Copyright (C) 2010, Linden Research, Inc.
 *
 * This library is free software; you can redistribute it and/or
 * modify it under the terms of the GNU Lesser General Public
 * License as published by the Free Software Foundation;
 * version 2.1 of the License only.
 *
 * This library is distributed in the hope that it will be useful,
 * but WITHOUT ANY WARRANTY; without even the implied warranty of
 * MERCHANTABILITY or FITNESS FOR A PARTICULAR PURPOSE.  See the GNU
 * Lesser General Public License for more details.
 *
 * You should have received a copy of the GNU Lesser General Public
 * License along with this library; if not, write to the Free Software
 * Foundation, Inc., 51 Franklin Street, Fifth Floor, Boston, MA  02110-1301  USA
 *
 * Linden Research, Inc., 945 Battery Street, San Francisco, CA  94111  USA
 * $/LicenseInfo$
 */

#include "llviewerprecompiledheaders.h"

#include "pipeline.h"

#include "llvowlsky.h"
#include "llsky.h"
#include "lldrawpoolwlsky.h"
#include "llface.h"
#include "llviewercontrol.h"
#include "llenvironment.h"
#include "llsettingssky.h"

constexpr U32 MIN_SKY_DETAIL = 8;
constexpr U32 MAX_SKY_DETAIL = 180;

inline U32 LLVOWLSky::getNumStacks(void)
{
    return llmin(MAX_SKY_DETAIL, llmax(MIN_SKY_DETAIL, gSavedSettings.getU32("WLSkyDetail")));
}

inline U32 LLVOWLSky::getNumSlices(void)
{
    return 2 * llmin(MAX_SKY_DETAIL, llmax(MIN_SKY_DETAIL, gSavedSettings.getU32("WLSkyDetail")));
}

inline U32 LLVOWLSky::getStripsNumVerts(void)
{
    return (getNumStacks() - 1) * getNumSlices();
}

inline U32 LLVOWLSky::getStripsNumIndices(void)
{
    return 2 * ((getNumStacks() - 2) * (getNumSlices() + 1)) + 1 ;
}

inline U32 LLVOWLSky::getStarsNumVerts(void)
{
    return 1000;
}

inline U32 LLVOWLSky::getStarsNumIndices(void)
{
    return 1000;
}

LLVOWLSky::LLVOWLSky(const LLUUID &id, const LLPCode pcode, LLViewerRegion *regionp)
<<<<<<< HEAD
	: LLStaticViewerObject(id, pcode, regionp, true)
=======
    : LLStaticViewerObject(id, pcode, regionp, TRUE)
>>>>>>> e7eced3c
{
    initStars();
}

void LLVOWLSky::idleUpdate(LLAgent &agent, const F64 &time)
{

}

bool LLVOWLSky::isActive(void) const
{
<<<<<<< HEAD
	return false;
=======
    return FALSE;
>>>>>>> e7eced3c
}

LLDrawable * LLVOWLSky::createDrawable(LLPipeline * pipeline)
{
    pipeline->allocDrawable(this);

    //LLDrawPoolWLSky *poolp = static_cast<LLDrawPoolWLSky *>(
        gPipeline.getPool(LLDrawPool::POOL_WL_SKY);

    mDrawable->setRenderType(LLPipeline::RENDER_TYPE_WL_SKY);

    return mDrawable;
}

// a tiny helper function for controlling the sky dome tesselation.
inline F32 calcPhi(const U32 &i, const F32 &reciprocal_num_stacks)
{
    // Calc: PI/8 * 1-((1-t^4)*(1-t^4))  { 0<t<1 }
    // Demos: \pi/8*\left(1-((1-x^{4})*(1-x^{4}))\right)\ \left\{0<x\le1\right\}

    // i should range from [0..SKY_STACKS] so t will range from [0.f .. 1.f]
    F32 t = float(i) * reciprocal_num_stacks; //SL-16127: remove: / float(getNumStacks());

    // ^4 the parameter of the tesselation to bias things toward 0 (the dome's apex)
    t *= t;
    t *= t;

    // invert and square the parameter of the tesselation to bias things toward 1 (the horizon)
    t = 1.f - t;
    t = t*t;
    t = 1.f - t;

    return (F_PI / 8.f) * t;
}

void LLVOWLSky::resetVertexBuffers()
{
    mStripsVerts.clear();
    mStarsVerts = nullptr;
    mFsSkyVerts = nullptr;

    gPipeline.markRebuild(mDrawable, LLDrawable::REBUILD_ALL);
}

void LLVOWLSky::cleanupGL()
{
    mStripsVerts.clear();
    mStarsVerts = nullptr;
    mFsSkyVerts = nullptr;

    LLDrawPoolWLSky::cleanupGL();
}

void LLVOWLSky::restoreGL()
{
    LLDrawPoolWLSky::restoreGL();
    gPipeline.markRebuild(mDrawable, LLDrawable::REBUILD_ALL);
}

bool LLVOWLSky::updateGeometry(LLDrawable * drawable)
{
    LL_PROFILE_ZONE_SCOPED;
    LLStrider<LLVector3>    vertices;
    LLStrider<LLVector2>    texCoords;
    LLStrider<U16>          indices;

    if (mFsSkyVerts.isNull())
    {
        mFsSkyVerts = new LLVertexBuffer(LLDrawPoolWLSky::ADV_ATMO_SKY_VERTEX_DATA_MASK);

        if (!mFsSkyVerts->allocateBuffer(4, 6))
        {
            LL_WARNS() << "Failed to allocate Vertex Buffer on full screen sky update" << LL_ENDL;
        }

<<<<<<< HEAD
		bool success = mFsSkyVerts->getVertexStrider(vertices)
			        && mFsSkyVerts->getTexCoord0Strider(texCoords)
			        && mFsSkyVerts->getIndexStrider(indices);
=======
        BOOL success = mFsSkyVerts->getVertexStrider(vertices)
                    && mFsSkyVerts->getTexCoord0Strider(texCoords)
                    && mFsSkyVerts->getIndexStrider(indices);
>>>>>>> e7eced3c

        if(!success)
        {
            LL_ERRS() << "Failed updating WindLight fullscreen sky geometry." << LL_ENDL;
        }

        *vertices++ = LLVector3(-1.0f, -1.0f, 0.0f);
        *vertices++ = LLVector3( 1.0f, -1.0f, 0.0f);
        *vertices++ = LLVector3(-1.0f,  1.0f, 0.0f);
        *vertices++ = LLVector3( 1.0f,  1.0f, 0.0f);

        *texCoords++ = LLVector2(0.0f, 0.0f);
        *texCoords++ = LLVector2(1.0f, 0.0f);
        *texCoords++ = LLVector2(0.0f, 1.0f);
        *texCoords++ = LLVector2(1.0f, 1.0f);

        *indices++ = 0;
        *indices++ = 1;
        *indices++ = 2;
        *indices++ = 1;
        *indices++ = 3;
        *indices++ = 2;

        mFsSkyVerts->unmapBuffer();
    }

    {
        const F32 dome_radius = LLEnvironment::instance().getCurrentSky()->getDomeRadius();

        const U32 max_buffer_bytes = gSavedSettings.getS32("RenderMaxVBOSize")*1024;
        const U32 data_mask = LLDrawPoolWLSky::SKY_VERTEX_DATA_MASK;
        const U32 max_verts = max_buffer_bytes / LLVertexBuffer::calcVertexSize(data_mask);

        const U32 total_stacks = getNumStacks();

        const U32 verts_per_stack = getNumSlices();

        // each seg has to have one more row of verts than it has stacks
        // then round down
        const U32 stacks_per_seg = (max_verts - verts_per_stack) / verts_per_stack;

        // round up to a whole number of segments
        const U32 strips_segments = (total_stacks+stacks_per_seg-1) / stacks_per_seg;

        mStripsVerts.resize(strips_segments, NULL);

#if RELEASE_SHOW_DEBUG
        LL_INFOS() << "WL Skydome strips in " << strips_segments << " batches." << LL_ENDL;

        LLTimer timer;
        timer.start();
#endif

        for (U32 i = 0; i < strips_segments ;++i)
        {
            LLVertexBuffer * segment = new LLVertexBuffer(LLDrawPoolWLSky::SKY_VERTEX_DATA_MASK);
            mStripsVerts[i] = segment;

            U32 num_stacks_this_seg = stacks_per_seg;
            if ((i == strips_segments - 1) && (total_stacks % stacks_per_seg) != 0)
            {
                // for the last buffer only allocate what we'll use
                num_stacks_this_seg = total_stacks % stacks_per_seg;
            }

            // figure out what range of the sky we're filling
            const U32 begin_stack = i * stacks_per_seg;
            const U32 end_stack = begin_stack + num_stacks_this_seg;
            llassert(end_stack <= total_stacks);

            const U32 num_verts_this_seg = verts_per_stack * (num_stacks_this_seg+1);
            llassert(num_verts_this_seg <= max_verts);

            const U32 num_indices_this_seg = 1+num_stacks_this_seg*(2+2*verts_per_stack);
            llassert(num_indices_this_seg * sizeof(U16) <= max_buffer_bytes);

            bool allocated = segment->allocateBuffer(num_verts_this_seg, num_indices_this_seg);
#if RELEASE_SHOW_WARNS
            if( !allocated )
            {
                LL_WARNS() << "Failed to allocate Vertex Buffer on update to "
                    << num_verts_this_seg << " vertices and "
                    << num_indices_this_seg << " indices" << LL_ENDL;
            }
#else
            (void) allocated;
#endif

<<<<<<< HEAD
			// lock the buffer
			bool success = segment->getVertexStrider(vertices)
				&& segment->getTexCoord0Strider(texCoords)
				&& segment->getIndexStrider(indices);
=======
            // lock the buffer
            BOOL success = segment->getVertexStrider(vertices)
                && segment->getTexCoord0Strider(texCoords)
                && segment->getIndexStrider(indices);
>>>>>>> e7eced3c

#if RELEASE_SHOW_DEBUG
            if(!success)
            {
                LL_ERRS() << "Failed updating WindLight sky geometry." << LL_ENDL;
            }
#else
            (void) success;
#endif

            // fill it
            buildStripsBuffer(begin_stack, end_stack, vertices, texCoords, indices, dome_radius, verts_per_stack, total_stacks);

            // and unlock the buffer
            segment->unmapBuffer();
        }

#if RELEASE_SHOW_DEBUG
        LL_INFOS() << "completed in " << llformat("%.2f", timer.getElapsedTimeF32().value()) << "seconds" << LL_ENDL;
#endif
    }

    updateStarColors();
    updateStarGeometry(drawable);

    LLPipeline::sCompiles++;

<<<<<<< HEAD
	return true;
=======
    return TRUE;
>>>>>>> e7eced3c
}

void LLVOWLSky::drawStars(void)
{
    //  render the stars as a sphere centered at viewer camera
    if (mStarsVerts.notNull())
    {
        mStarsVerts->setBuffer();
        mStarsVerts->drawArrays(LLRender::TRIANGLES, 0, getStarsNumVerts()*4);
    }
}

void LLVOWLSky::drawFsSky(void)
{
    if (mFsSkyVerts.isNull())
    {
        updateGeometry(mDrawable);
    }

    LLGLDisable disable_blend(GL_BLEND);

    mFsSkyVerts->setBuffer();
    mFsSkyVerts->drawRange(LLRender::TRIANGLES, 0, mFsSkyVerts->getNumVerts() - 1, mFsSkyVerts->getNumIndices(), 0);
    gPipeline.addTrianglesDrawn(mFsSkyVerts->getNumIndices());
    LLVertexBuffer::unbind();
}

void LLVOWLSky::drawDome(void)
{
    if (mStripsVerts.empty())
    {
        updateGeometry(mDrawable);
    }

    LLGLDepthTest gls_depth(GL_TRUE, GL_FALSE);

    std::vector< LLPointer<LLVertexBuffer> >::const_iterator strips_vbo_iter, end_strips;
    end_strips = mStripsVerts.end();
    for(strips_vbo_iter = mStripsVerts.begin(); strips_vbo_iter != end_strips; ++strips_vbo_iter)
    {
        LLVertexBuffer * strips_segment = strips_vbo_iter->get();

        strips_segment->setBuffer();

        strips_segment->drawRange(
            LLRender::TRIANGLE_STRIP,
            0, strips_segment->getNumVerts()-1, strips_segment->getNumIndices(),
            0);
        gPipeline.addTrianglesDrawn(strips_segment->getNumIndices());
    }

    LLVertexBuffer::unbind();
}

void LLVOWLSky::initStars()
{
    const F32 DISTANCE_TO_STARS = LLEnvironment::instance().getCurrentSky()->getDomeRadius();

    // Initialize star map
    mStarVertices.resize(getStarsNumVerts());
    mStarColors.resize(getStarsNumVerts());
    mStarIntensities.resize(getStarsNumVerts());

    std::vector<LLVector3>::iterator v_p = mStarVertices.begin();
    std::vector<LLColor4>::iterator v_c = mStarColors.begin();
    std::vector<F32>::iterator v_i = mStarIntensities.begin();

    U32 i;

    for (i = 0; i < getStarsNumVerts(); ++i)
    {
        v_p->mV[VX] = ll_frand() - 0.5f;
        v_p->mV[VY] = ll_frand() - 0.5f;

        // we only want stars on the top half of the dome!

        v_p->mV[VZ] = ll_frand()/2.f;

        v_p->normVec();
        *v_p *= DISTANCE_TO_STARS;
        *v_i = llmin((F32)pow(ll_frand(),2.f) + 0.1f, 1.f);
        v_c->mV[VRED]   = 0.75f + ll_frand() * 0.25f ;
        v_c->mV[VGREEN] = 1.f ;
        v_c->mV[VBLUE]  = 0.75f + ll_frand() * 0.25f ;
        v_c->mV[VALPHA] = 1.f;
        v_c->clamp();
        v_p++;
        v_c++;
        v_i++;
    }
}

void LLVOWLSky::buildStripsBuffer(U32 begin_stack,
                                  U32 end_stack,
                                  LLStrider<LLVector3> & vertices,
                                  LLStrider<LLVector2> & texCoords,
                                  LLStrider<U16> & indices,
                                  const F32 dome_radius,
                                  const U32& num_slices,
                                  const U32& num_stacks)
{
    U32 i, j;
    F32 phi0, theta, x0, y0, z0;
    const F32 reciprocal_num_stacks = 1.f / num_stacks;

    llassert(end_stack <= num_stacks);

    // stacks are iterated one-indexed since phi(0) was handled by the fan above
#if NEW_TESS
    for(i = begin_stack; i <= end_stack; ++i)
#else
    for(i = begin_stack + 1; i <= end_stack+1; ++i)
#endif
    {
        phi0 = calcPhi(i, reciprocal_num_stacks);

        for(j = 0; j < num_slices; ++j)
        {
            theta = F_TWO_PI * (float(j) / float(num_slices));

            // standard transformation from  spherical to
            // rectangular coordinates
            x0 = sin(phi0) * cos(theta);
            y0 = cos(phi0);
            z0 = sin(phi0) * sin(theta);

#if NEW_TESS
            *vertices++ = LLVector3(x0 * dome_radius, y0 * dome_radius, z0 * dome_radius);
#else
            if (i == num_stacks-2)
            {
                *vertices++ = LLVector3(x0*dome_radius, y0*dome_radius-1024.f*2.f, z0*dome_radius);
            }
            else if (i == num_stacks-1)
            {
                *vertices++ = LLVector3(0, y0*dome_radius-1024.f*2.f, 0);
            }
            else
            {
                *vertices++     = LLVector3(x0 * dome_radius, y0 * dome_radius, z0 * dome_radius);
            }
#endif

            // generate planar uv coordinates
            // note: x and z are transposed in order for things to animate
            // correctly in the global coordinate system where +x is east and
            // +y is north
            *texCoords++    = LLVector2((-z0 + 1.f) / 2.f, (-x0 + 1.f) / 2.f);
        }
    }

    //build triangle strip...
    *indices++ = 0 ;

    S32 k = 0 ;
    for(i = 1; i <= end_stack - begin_stack; ++i)
    {
        *indices++ = i * num_slices + k ;

        k = (k+1) % num_slices ;
        for(j = 0; j < num_slices ; ++j)
        {
            *indices++ = (i-1) * num_slices + k ;
            *indices++ = i * num_slices + k ;

            k = (k+1) % num_slices ;
        }

        if((--k) < 0)
        {
            k = num_slices - 1 ;
        }

        *indices++ = i * num_slices + k ;
    }
}

void LLVOWLSky::updateStarColors()
{
    std::vector<LLColor4>::iterator v_c = mStarColors.begin();
    std::vector<F32>::iterator v_i = mStarIntensities.begin();
    std::vector<LLVector3>::iterator v_p = mStarVertices.begin();

    const F32 var = 0.15f;
    const F32 min = 0.5f; //0.75f;
    //const F32 sunclose_max = 0.6f;
    //const F32 sunclose_range = 1 - sunclose_max;

    //F32 below_horizon = - llmin(0.0f, gSky.mVOSkyp->getToSunLast().mV[2]);
    //F32 brightness_factor = llmin(1.0f, below_horizon * 20);

    static S32 swap = 0;
    swap++;

    if ((swap % 2) == 1)
    {
        F32 intensity;                      //  max intensity of each star
        U32 x;
        for (x = 0; x < getStarsNumVerts(); ++x)
        {
            //F32 sundir_factor = 1;
            LLVector3 tostar = *v_p;
            tostar.normVec();
            //const F32 how_close_to_sun = tostar * gSky.mVOSkyp->getToSunLast();
            //if (how_close_to_sun > sunclose_max)
            //{
            //  sundir_factor = (1 - how_close_to_sun) / sunclose_range;
            //}
            intensity = *(v_i);
            F32 alpha = v_c->mV[VALPHA] + (ll_frand() - 0.5f) * var * intensity;
            if (alpha < min * intensity)
            {
                alpha = min * intensity;
            }
            if (alpha > intensity)
            {
                alpha = intensity;
            }
            //alpha *= brightness_factor * sundir_factor;

            alpha = llclamp(alpha, 0.f, 1.f);
            v_c->mV[VALPHA] = alpha;
            v_c++;
            v_i++;
            v_p++;
        }
    }
}

bool LLVOWLSky::updateStarGeometry(LLDrawable *drawable)
{
<<<<<<< HEAD
	LLStrider<LLVector3> verticesp;
	LLStrider<LLColor4U> colorsp;
	LLStrider<LLVector2> texcoordsp;

	if (mStarsVerts.isNull())
	{
		mStarsVerts = new LLVertexBuffer(LLDrawPoolWLSky::STAR_VERTEX_DATA_MASK);
		if (!mStarsVerts->allocateBuffer(getStarsNumVerts()*6, 0))
		{
			LL_WARNS() << "Failed to allocate Vertex Buffer for Sky to " << getStarsNumVerts() * 6 << " vertices" << LL_ENDL;
		}
	}
 
	bool success = mStarsVerts->getVertexStrider(verticesp)
		&& mStarsVerts->getColorStrider(colorsp)
		&& mStarsVerts->getTexCoord0Strider(texcoordsp);

	if(!success)
	{
		LL_ERRS() << "Failed updating star geometry." << LL_ENDL;
	}

	// *TODO: fix LLStrider with a real prefix increment operator so it can be
	// used as a model of OutputIterator. -Brad
	// std::copy(mStarVertices.begin(), mStarVertices.end(), verticesp);

	if (mStarVertices.size() < getStarsNumVerts())
	{
		LL_ERRS() << "Star reference geometry insufficient." << LL_ENDL;
	}

	for (U32 vtx = 0; vtx < getStarsNumVerts(); ++vtx)
	{
		LLVector3 at = mStarVertices[vtx];
		at.normVec();
		LLVector3 left = at%LLVector3(0,0,1);
		LLVector3 up = at%left;

		F32 sc = 16.0f + (ll_frand() * 20.0f);
		left *= sc;
		up *= sc;

		*(verticesp++)  = mStarVertices[vtx];
		*(verticesp++) = mStarVertices[vtx]+up;
		*(verticesp++) = mStarVertices[vtx]+left+up;
		*(verticesp++)  = mStarVertices[vtx];
		*(verticesp++) = mStarVertices[vtx]+left+up;
		*(verticesp++) = mStarVertices[vtx]+left;

		*(texcoordsp++) = LLVector2(1,0);
		*(texcoordsp++) = LLVector2(1,1);
		*(texcoordsp++) = LLVector2(0,1);
		*(texcoordsp++) = LLVector2(1,0);
		*(texcoordsp++) = LLVector2(0,1);
		*(texcoordsp++) = LLVector2(0,0);

		*(colorsp++)    = LLColor4U(mStarColors[vtx]);
		*(colorsp++)    = LLColor4U(mStarColors[vtx]);
		*(colorsp++)    = LLColor4U(mStarColors[vtx]);
		*(colorsp++)    = LLColor4U(mStarColors[vtx]);
		*(colorsp++)    = LLColor4U(mStarColors[vtx]);
		*(colorsp++)    = LLColor4U(mStarColors[vtx]);
	}

	mStarsVerts->unmapBuffer();
	return true;
=======
    LLStrider<LLVector3> verticesp;
    LLStrider<LLColor4U> colorsp;
    LLStrider<LLVector2> texcoordsp;

    if (mStarsVerts.isNull())
    {
        mStarsVerts = new LLVertexBuffer(LLDrawPoolWLSky::STAR_VERTEX_DATA_MASK);
        if (!mStarsVerts->allocateBuffer(getStarsNumVerts()*6, 0))
        {
            LL_WARNS() << "Failed to allocate Vertex Buffer for Sky to " << getStarsNumVerts() * 6 << " vertices" << LL_ENDL;
        }
    }

    BOOL success = mStarsVerts->getVertexStrider(verticesp)
        && mStarsVerts->getColorStrider(colorsp)
        && mStarsVerts->getTexCoord0Strider(texcoordsp);

    if(!success)
    {
        LL_ERRS() << "Failed updating star geometry." << LL_ENDL;
    }

    // *TODO: fix LLStrider with a real prefix increment operator so it can be
    // used as a model of OutputIterator. -Brad
    // std::copy(mStarVertices.begin(), mStarVertices.end(), verticesp);

    if (mStarVertices.size() < getStarsNumVerts())
    {
        LL_ERRS() << "Star reference geometry insufficient." << LL_ENDL;
    }

    for (U32 vtx = 0; vtx < getStarsNumVerts(); ++vtx)
    {
        LLVector3 at = mStarVertices[vtx];
        at.normVec();
        LLVector3 left = at%LLVector3(0,0,1);
        LLVector3 up = at%left;

        F32 sc = 16.0f + (ll_frand() * 20.0f);
        left *= sc;
        up *= sc;

        *(verticesp++)  = mStarVertices[vtx];
        *(verticesp++) = mStarVertices[vtx]+up;
        *(verticesp++) = mStarVertices[vtx]+left+up;
        *(verticesp++)  = mStarVertices[vtx];
        *(verticesp++) = mStarVertices[vtx]+left+up;
        *(verticesp++) = mStarVertices[vtx]+left;

        *(texcoordsp++) = LLVector2(1,0);
        *(texcoordsp++) = LLVector2(1,1);
        *(texcoordsp++) = LLVector2(0,1);
        *(texcoordsp++) = LLVector2(1,0);
        *(texcoordsp++) = LLVector2(0,1);
        *(texcoordsp++) = LLVector2(0,0);

        *(colorsp++)    = LLColor4U(mStarColors[vtx]);
        *(colorsp++)    = LLColor4U(mStarColors[vtx]);
        *(colorsp++)    = LLColor4U(mStarColors[vtx]);
        *(colorsp++)    = LLColor4U(mStarColors[vtx]);
        *(colorsp++)    = LLColor4U(mStarColors[vtx]);
        *(colorsp++)    = LLColor4U(mStarColors[vtx]);
    }

    mStarsVerts->unmapBuffer();
    return TRUE;
>>>>>>> e7eced3c
}<|MERGE_RESOLUTION|>--- conflicted
+++ resolved
@@ -70,11 +70,7 @@
 }
 
 LLVOWLSky::LLVOWLSky(const LLUUID &id, const LLPCode pcode, LLViewerRegion *regionp)
-<<<<<<< HEAD
-	: LLStaticViewerObject(id, pcode, regionp, true)
-=======
-    : LLStaticViewerObject(id, pcode, regionp, TRUE)
->>>>>>> e7eced3c
+    : LLStaticViewerObject(id, pcode, regionp, true)
 {
     initStars();
 }
@@ -86,11 +82,7 @@
 
 bool LLVOWLSky::isActive(void) const
 {
-<<<<<<< HEAD
-	return false;
-=======
-    return FALSE;
->>>>>>> e7eced3c
+    return false;
 }
 
 LLDrawable * LLVOWLSky::createDrawable(LLPipeline * pipeline)
@@ -166,15 +158,9 @@
             LL_WARNS() << "Failed to allocate Vertex Buffer on full screen sky update" << LL_ENDL;
         }
 
-<<<<<<< HEAD
-		bool success = mFsSkyVerts->getVertexStrider(vertices)
-			        && mFsSkyVerts->getTexCoord0Strider(texCoords)
-			        && mFsSkyVerts->getIndexStrider(indices);
-=======
-        BOOL success = mFsSkyVerts->getVertexStrider(vertices)
+        bool success = mFsSkyVerts->getVertexStrider(vertices)
                     && mFsSkyVerts->getTexCoord0Strider(texCoords)
                     && mFsSkyVerts->getIndexStrider(indices);
->>>>>>> e7eced3c
 
         if(!success)
         {
@@ -263,17 +249,10 @@
             (void) allocated;
 #endif
 
-<<<<<<< HEAD
-			// lock the buffer
-			bool success = segment->getVertexStrider(vertices)
-				&& segment->getTexCoord0Strider(texCoords)
-				&& segment->getIndexStrider(indices);
-=======
             // lock the buffer
-            BOOL success = segment->getVertexStrider(vertices)
+            bool success = segment->getVertexStrider(vertices)
                 && segment->getTexCoord0Strider(texCoords)
                 && segment->getIndexStrider(indices);
->>>>>>> e7eced3c
 
 #if RELEASE_SHOW_DEBUG
             if(!success)
@@ -301,11 +280,7 @@
 
     LLPipeline::sCompiles++;
 
-<<<<<<< HEAD
-	return true;
-=======
-    return TRUE;
->>>>>>> e7eced3c
+    return true;
 }
 
 void LLVOWLSky::drawStars(void)
@@ -537,74 +512,6 @@
 
 bool LLVOWLSky::updateStarGeometry(LLDrawable *drawable)
 {
-<<<<<<< HEAD
-	LLStrider<LLVector3> verticesp;
-	LLStrider<LLColor4U> colorsp;
-	LLStrider<LLVector2> texcoordsp;
-
-	if (mStarsVerts.isNull())
-	{
-		mStarsVerts = new LLVertexBuffer(LLDrawPoolWLSky::STAR_VERTEX_DATA_MASK);
-		if (!mStarsVerts->allocateBuffer(getStarsNumVerts()*6, 0))
-		{
-			LL_WARNS() << "Failed to allocate Vertex Buffer for Sky to " << getStarsNumVerts() * 6 << " vertices" << LL_ENDL;
-		}
-	}
- 
-	bool success = mStarsVerts->getVertexStrider(verticesp)
-		&& mStarsVerts->getColorStrider(colorsp)
-		&& mStarsVerts->getTexCoord0Strider(texcoordsp);
-
-	if(!success)
-	{
-		LL_ERRS() << "Failed updating star geometry." << LL_ENDL;
-	}
-
-	// *TODO: fix LLStrider with a real prefix increment operator so it can be
-	// used as a model of OutputIterator. -Brad
-	// std::copy(mStarVertices.begin(), mStarVertices.end(), verticesp);
-
-	if (mStarVertices.size() < getStarsNumVerts())
-	{
-		LL_ERRS() << "Star reference geometry insufficient." << LL_ENDL;
-	}
-
-	for (U32 vtx = 0; vtx < getStarsNumVerts(); ++vtx)
-	{
-		LLVector3 at = mStarVertices[vtx];
-		at.normVec();
-		LLVector3 left = at%LLVector3(0,0,1);
-		LLVector3 up = at%left;
-
-		F32 sc = 16.0f + (ll_frand() * 20.0f);
-		left *= sc;
-		up *= sc;
-
-		*(verticesp++)  = mStarVertices[vtx];
-		*(verticesp++) = mStarVertices[vtx]+up;
-		*(verticesp++) = mStarVertices[vtx]+left+up;
-		*(verticesp++)  = mStarVertices[vtx];
-		*(verticesp++) = mStarVertices[vtx]+left+up;
-		*(verticesp++) = mStarVertices[vtx]+left;
-
-		*(texcoordsp++) = LLVector2(1,0);
-		*(texcoordsp++) = LLVector2(1,1);
-		*(texcoordsp++) = LLVector2(0,1);
-		*(texcoordsp++) = LLVector2(1,0);
-		*(texcoordsp++) = LLVector2(0,1);
-		*(texcoordsp++) = LLVector2(0,0);
-
-		*(colorsp++)    = LLColor4U(mStarColors[vtx]);
-		*(colorsp++)    = LLColor4U(mStarColors[vtx]);
-		*(colorsp++)    = LLColor4U(mStarColors[vtx]);
-		*(colorsp++)    = LLColor4U(mStarColors[vtx]);
-		*(colorsp++)    = LLColor4U(mStarColors[vtx]);
-		*(colorsp++)    = LLColor4U(mStarColors[vtx]);
-	}
-
-	mStarsVerts->unmapBuffer();
-	return true;
-=======
     LLStrider<LLVector3> verticesp;
     LLStrider<LLColor4U> colorsp;
     LLStrider<LLVector2> texcoordsp;
@@ -618,7 +525,7 @@
         }
     }
 
-    BOOL success = mStarsVerts->getVertexStrider(verticesp)
+    bool success = mStarsVerts->getVertexStrider(verticesp)
         && mStarsVerts->getColorStrider(colorsp)
         && mStarsVerts->getTexCoord0Strider(texcoordsp);
 
@@ -670,6 +577,5 @@
     }
 
     mStarsVerts->unmapBuffer();
-    return TRUE;
->>>>>>> e7eced3c
+    return true;
 }