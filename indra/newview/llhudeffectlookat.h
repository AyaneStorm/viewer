/**
 * @file llhudeffectlookat.h
 * @brief LLHUDEffectLookAt class definition
 *
 * $LicenseInfo:firstyear=2002&license=viewerlgpl$
 * Second Life Viewer Source Code
 * Copyright (C) 2010, Linden Research, Inc.
 *
 * This library is free software; you can redistribute it and/or
 * modify it under the terms of the GNU Lesser General Public
 * License as published by the Free Software Foundation;
 * version 2.1 of the License only.
 *
 * This library is distributed in the hope that it will be useful,
 * but WITHOUT ANY WARRANTY; without even the implied warranty of
 * MERCHANTABILITY or FITNESS FOR A PARTICULAR PURPOSE.  See the GNU
 * Lesser General Public License for more details.
 *
 * You should have received a copy of the GNU Lesser General Public
 * License along with this library; if not, write to the Free Software
 * Foundation, Inc., 51 Franklin Street, Fifth Floor, Boston, MA  02110-1301  USA
 *
 * Linden Research, Inc., 945 Battery Street, San Francisco, CA  94111  USA
 * $/LicenseInfo$
 */

#ifndef LL_LLHUDEFFECTLOOKAT_H
#define LL_LLHUDEFFECTLOOKAT_H

#include "llhudeffect.h"

class LLViewerObject;
class LLVOAvatar;
class LLAttentionSet;

typedef enum e_lookat_type
{
    LOOKAT_TARGET_NONE,
    LOOKAT_TARGET_IDLE,
    LOOKAT_TARGET_AUTO_LISTEN,
    LOOKAT_TARGET_FREELOOK,
    LOOKAT_TARGET_RESPOND,
    LOOKAT_TARGET_HOVER,
    LOOKAT_TARGET_CONVERSATION,
    LOOKAT_TARGET_SELECT,
    LOOKAT_TARGET_FOCUS,
    LOOKAT_TARGET_MOUSELOOK,
    LOOKAT_TARGET_CLEAR,
    LOOKAT_NUM_TARGETS
} ELookAtType;

class LLHUDEffectLookAt : public LLHUDEffect
{
public:
    friend class LLHUDObject;

    /*virtual*/ void markDead();
    /*virtual*/ void setSourceObject(LLViewerObject* objectp);

<<<<<<< HEAD
	bool setLookAt(ELookAtType target_type, LLViewerObject *object, LLVector3 position);
	void clearLookAtTarget();
=======
    BOOL setLookAt(ELookAtType target_type, LLViewerObject *object, LLVector3 position);
    void clearLookAtTarget();
>>>>>>> e7eced3c

    ELookAtType getLookAtType() { return mTargetType; }
    const LLVector3& getTargetPos() { return mTargetPos; }
    const LLVector3d& getTargetOffset() { return mTargetOffsetGlobal; }
    bool calcTargetPosition();

protected:
    LLHUDEffectLookAt(const U8 type);
    ~LLHUDEffectLookAt();

    /*virtual*/ void update();
    /*virtual*/ void render();
    /*virtual*/ void packData(LLMessageSystem *mesgsys);
    /*virtual*/ void unpackData(LLMessageSystem *mesgsys, S32 blocknum);

    // lookat behavior has either target position or target object with offset
    void setTargetObjectAndOffset(LLViewerObject *objp, LLVector3d offset);
    void setTargetPosGlobal(const LLVector3d &target_pos_global);

public:
<<<<<<< HEAD
	static bool sDebugLookAt;
=======
    static BOOL sDebugLookAt;
>>>>>>> e7eced3c

private:
    ELookAtType                 mTargetType;
    LLVector3d                  mTargetOffsetGlobal;
    LLVector3                   mLastSentOffsetGlobal;
    F32                         mKillTime;
    LLFrameTimer                mTimer;
    LLVector3                   mTargetPos;
    F32                         mLastSendTime;
    LLAttentionSet*             mAttentions;
};

#endif // LL_LLHUDEFFECTLOOKAT_H<|MERGE_RESOLUTION|>--- conflicted
+++ resolved
@@ -57,13 +57,8 @@
     /*virtual*/ void markDead();
     /*virtual*/ void setSourceObject(LLViewerObject* objectp);
 
-<<<<<<< HEAD
-	bool setLookAt(ELookAtType target_type, LLViewerObject *object, LLVector3 position);
-	void clearLookAtTarget();
-=======
-    BOOL setLookAt(ELookAtType target_type, LLViewerObject *object, LLVector3 position);
+    bool setLookAt(ELookAtType target_type, LLViewerObject *object, LLVector3 position);
     void clearLookAtTarget();
->>>>>>> e7eced3c
 
     ELookAtType getLookAtType() { return mTargetType; }
     const LLVector3& getTargetPos() { return mTargetPos; }
@@ -84,11 +79,7 @@
     void setTargetPosGlobal(const LLVector3d &target_pos_global);
 
 public:
-<<<<<<< HEAD
-	static bool sDebugLookAt;
-=======
-    static BOOL sDebugLookAt;
->>>>>>> e7eced3c
+    static bool sDebugLookAt;
 
 private:
     ELookAtType                 mTargetType;
