--- conflicted
+++ resolved
@@ -38,21 +38,12 @@
 class LLFloaterURLEntry : public LLFloater
 {
 public:
-<<<<<<< HEAD
-	// Can only be shown by LLPanelLandMedia, and pushes data back into
-	// that panel via the handle.
-	static LLHandle<LLFloater> show(LLHandle<LLPanel> panel_land_media_handle, const std::string media_url);
-	bool	postBuild() override;
-    void onClose( bool app_quitting ) override;
-	void headerFetchComplete(S32 status, const std::string& mime_type);
-=======
     // Can only be shown by LLPanelLandMedia, and pushes data back into
     // that panel via the handle.
     static LLHandle<LLFloater> show(LLHandle<LLPanel> panel_land_media_handle, const std::string media_url);
-    /*virtual*/ BOOL    postBuild();
-    /*virtual*/ void onClose( bool app_quitting );
+    bool    postBuild() override;
+    void onClose( bool app_quitting ) override;
     void headerFetchComplete(S32 status, const std::string& mime_type);
->>>>>>> e7eced3c
 
     bool addURLToCombobox(const std::string& media_url);
 
