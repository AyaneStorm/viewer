--- conflicted
+++ resolved
@@ -39,10 +39,6 @@
 #include "llrendersphere.h"
 #include "llselectmgr.h"
 #include "llglheaders.h"
-<<<<<<< HEAD
-
-=======
->>>>>>> 7973d66a
 #include "llxmltree.h"
 
 
