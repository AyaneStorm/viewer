/** 
 * @file llbottomtray.cpp
 * @brief LLBottomTray class implementation
 *
 * $LicenseInfo:firstyear=2009&license=viewerlgpl$
 * Second Life Viewer Source Code
 * Copyright (C) 2010, Linden Research, Inc.
 * 
 * This library is free software; you can redistribute it and/or
 * modify it under the terms of the GNU Lesser General Public
 * License as published by the Free Software Foundation;
 * version 2.1 of the License only.
 * 
 * This library is distributed in the hope that it will be useful,
 * but WITHOUT ANY WARRANTY; without even the implied warranty of
 * MERCHANTABILITY or FITNESS FOR A PARTICULAR PURPOSE.  See the GNU
 * Lesser General Public License for more details.
 * 
 * You should have received a copy of the GNU Lesser General Public
 * License along with this library; if not, write to the Free Software
 * Foundation, Inc., 51 Franklin Street, Fifth Floor, Boston, MA  02110-1301  USA
 * 
 * Linden Research, Inc., 945 Battery Street, San Francisco, CA  94111  USA
 * $/LicenseInfo$
 */

#include "llviewerprecompiledheaders.h" // must be first include

#define LLBOTTOMTRAY_CPP
#include "llbottomtray.h"

// library includes
#include "llfloaterreg.h"
#include "llflyoutbutton.h"
#include "lllayoutstack.h"
#include "llnotifications.h"
#include "llnotificationsutil.h"
#include "lltexteditor.h"

// newview includes
#include "llagentcamera.h"
#include "llchiclet.h"
#include "llfloatercamera.h"
#include "llhints.h"
#include "llimfloater.h" // for LLIMFloater
#include "llnearbychatbar.h"
#include "llspeakbutton.h"
#include "llsplitbutton.h"
#include "llsyswellwindow.h"
#include "lltoolmgr.h"
#include "llviewerparcelmgr.h"

#include "llviewerwindow.h"
#include "llsdserialize.h"

// Distance from mouse down on which drag'n'drop should be started.
#define DRAG_START_DISTANCE 3

static const std::string SORTING_DATA_FILE_NAME = "bottomtray_buttons_order.xml";

LLDefaultChildRegistry::Register<LLBottomtrayButton> bottomtray_button("bottomtray_button");

// LLBottomtrayButton methods

// virtual
BOOL LLBottomtrayButton::handleHover(S32 x, S32 y, MASK mask)
{
	S32 screenX, screenY;
	localPointToScreen(x, y, &screenX, &screenY);
	// pass hover to bottomtray
	LLBottomTray::getInstance()->onDraggableButtonHover(screenX, screenY);
	return FALSE;
}
//virtual
BOOL LLBottomtrayButton::handleMouseUp(S32 x, S32 y, MASK mask)
{
	S32 screenX, screenY;
	localPointToScreen(x, y, &screenX, &screenY);
	// pass mouse up to bottomtray
	LLBottomTray::getInstance()->onDraggableButtonMouseUp(this, screenX, screenY);
	LLButton::handleMouseUp(x, y, mask);
	return FALSE;
}
//virtual
BOOL LLBottomtrayButton::handleMouseDown(S32 x, S32 y, MASK mask)
{
	S32 screenX, screenY;
	localPointToScreen(x, y, &screenX, &screenY);
	// pass mouse up to bottomtray
	LLBottomTray::getInstance()->onDraggableButtonMouseDown(this, screenX, screenY);
	LLButton::handleMouseDown(x, y, mask);
	return FALSE;
}

static void update_build_button_enable_state()
{
	bool can_edit = LLToolMgr::getInstance()->canEdit();

	LLBottomTray::getInstance()->getChildView("build_btn")->setEnabled(can_edit);
}

// Build time optimization, generate extern template once in .cpp file
template class LLBottomTray* LLSingleton<class LLBottomTray>::getInstance();

namespace
{
	const std::string& PANEL_CHICLET_NAME	= "chiclet_list_panel";

	S32 get_panel_min_width(LLLayoutStack* stack, LLView* panel)
	{
		S32 minimal_width = 0;
		llassert(stack);
		if ( stack && panel && panel->getVisible() )
		{
			stack->getPanelMinSize(panel->getName(), &minimal_width);
		}
		return minimal_width;
	}

	S32 get_panel_max_width(LLLayoutStack* stack, LLPanel* panel)
	{
		S32 max_width = 0;
		llassert(stack);
		if ( stack && panel && panel->getVisible() )
		{
			stack->getPanelMaxSize(panel->getName(), &max_width);
		}
		return max_width;
	}

	S32 get_curr_width(LLUICtrl* ctrl)
	{
		S32 cur_width = 0;
		if ( ctrl && ctrl->getVisible() )
		{
			cur_width = ctrl->getRect().getWidth();
		}
		return cur_width;
	}
}

class LLBottomTrayLite
	: public LLPanel
{
public:
	LLBottomTrayLite()
		: mNearbyChatBar(NULL),
		mChatBarContainer(NULL),
		  mGesturePanel(NULL)
	{
		mFactoryMap["chat_bar"] = LLCallbackMap(LLBottomTray::createNearbyChatBar, NULL);
		buildFromFile("panel_bottomtray_lite.xml");
		// Necessary for focus movement among child controls
		setFocusRoot(TRUE);
	}

	BOOL postBuild()
	{
		mNearbyChatBar = findChild<LLNearbyChatBar>("chat_bar");
		mChatBarContainer = getChild<LLLayoutPanel>("chat_bar_layout_panel");
		mGesturePanel = getChild<LLPanel>("gesture_panel");

		// Hide "show_nearby_chat" button 
		LLLineEditor* chat_box = mNearbyChatBar->getChatBox();
		LLUICtrl* show_btn = mNearbyChatBar->getChild<LLUICtrl>("show_nearby_chat");
		S32 delta_width = show_btn->getRect().getWidth();
		show_btn->setVisible(FALSE);
		chat_box->reshape(chat_box->getRect().getWidth() + delta_width, chat_box->getRect().getHeight());

		return TRUE;
	}

	void onFocusLost()
	{
		if (gAgentCamera.cameraMouselook())
		{
			LLBottomTray::getInstance()->setVisible(FALSE);
		}
	}

	LLNearbyChatBar*	mNearbyChatBar;
	LLLayoutPanel*		mChatBarContainer;
	LLPanel*			mGesturePanel;
};

LLBottomTray::LLBottomTray(const LLSD&)
:	mChicletPanel(NULL),
	mSpeakPanel(NULL),
	mSpeakBtn(NULL),
	mNearbyChatBar(NULL),
	mChatBarContainer(NULL),
	mToolbarStack(NULL),
	mMovementButton(NULL),
	mResizeState(RS_NORESIZE),
	mBottomTrayContextMenu(NULL),
	mCamButton(NULL),
	mBottomTrayLite(NULL),
	mIsInLiteMode(false),
	mDragStarted(false),
	mDraggedItem(NULL),
	mLandingTab(NULL),
	mCheckForDrag(false)
{
	// Firstly add ourself to IMSession observers, so we catch session events
	// before chiclets do that.
	LLIMMgr::getInstance()->addSessionObserver(this);

	mFactoryMap["chat_bar"] = LLCallbackMap(LLBottomTray::createNearbyChatBar, NULL);

	buildFromFile("panel_bottomtray.xml");

	LLUICtrl::CommitCallbackRegistry::defaultRegistrar().add("CameraPresets.ChangeView", boost::bind(&LLFloaterCamera::onClickCameraItem, _2));

	//this is to fix a crash that occurs because LLBottomTray is a singleton
	//and thus is deleted at the end of the viewers lifetime, but to be cleanly
	//destroyed LLBottomTray requires some subsystems that are long gone
	//LLUI::getRootView()->addChild(this);

	// Necessary for focus movement among child controls
	setFocusRoot(TRUE);

	{
		mBottomTrayLite = new LLBottomTrayLite();
		mBottomTrayLite->setFollowsAll();
		mBottomTrayLite->setVisible(FALSE);
	}

	mImageDragIndication = LLUI::getUIImage(getString("DragIndicationImageName"));
	mDesiredNearbyChatWidth = getChild<LLNearbyChatBar>("chat_bar")->getRect().getWidth();
}

LLBottomTray::~LLBottomTray()
{
	if (!LLSingleton<LLIMMgr>::destroyed())
	{
		LLIMMgr::getInstance()->removeSessionObserver(this);
	}

	if (mNearbyChatBar)
	{
		// store custom width of chatbar panel.
		S32 custom_width = mChatBarContainer->getRect().getWidth();
		gSavedSettings.setS32("ChatBarCustomWidth", custom_width);
	}

	// emulate previous floater behavior to be hidden on startup.
	// override effect of save_visibility=true.
	// this attribute is necessary to button.initial_callback=Button.SetFloaterToggle works properly:
	//		i.g when floater changes its visibility - button changes its toggle state.
	getChild<LLUICtrl>("build_btn")->setControlValue(false);
	getChild<LLUICtrl>("search_btn")->setControlValue(false);
	getChild<LLUICtrl>("world_map_btn")->setControlValue(false);
}

// *TODO Vadim: why void* ?
void* LLBottomTray::createNearbyChatBar(void* userdata)
{
	return new LLNearbyChatBar();
}

LLNearbyChatBar* LLBottomTray::getNearbyChatBar()
{
	return mIsInLiteMode ? mBottomTrayLite->mNearbyChatBar : mNearbyChatBar;
}

LLIMChiclet* LLBottomTray::createIMChiclet(const LLUUID& session_id)
{
	LLIMChiclet::EType im_chiclet_type = LLIMChiclet::getIMSessionType(session_id);

	switch (im_chiclet_type)
	{
	case LLIMChiclet::TYPE_IM:
		return getChicletPanel()->createChiclet<LLIMP2PChiclet>(session_id);
	case LLIMChiclet::TYPE_GROUP:
		return getChicletPanel()->createChiclet<LLIMGroupChiclet>(session_id);
	case LLIMChiclet::TYPE_AD_HOC:
		return getChicletPanel()->createChiclet<LLAdHocChiclet>(session_id);
	case LLIMChiclet::TYPE_UNKNOWN:
		break;
	}

	return NULL;
}

//virtual
void LLBottomTray::sessionAdded(const LLUUID& session_id, const std::string& name, const LLUUID& other_participant_id)
{
	if (!getChicletPanel()) return;

	LLIMModel::LLIMSession* session = LLIMModel::getInstance()->findIMSession(session_id);
	if (!session) return;

	// no need to spawn chiclets for participants in P2P calls called through Avaline
	if (session->isP2P() && session->isOtherParticipantAvaline()) return;

	if (getChicletPanel()->findChiclet<LLChiclet>(session_id)) return;

	LLIMChiclet* chiclet = createIMChiclet(session_id);
	if(chiclet)
	{
		chiclet->setIMSessionName(name);
		chiclet->setOtherParticipantId(other_participant_id);
		
		LLIMFloater::onIMChicletCreated(session_id);

	}
	else
	{
		llerrs << "Could not create chiclet" << llendl;
	}
}

//virtual
void LLBottomTray::sessionRemoved(const LLUUID& session_id)
{
	if(getChicletPanel())
	{
		// IM floater should be closed when session removed and associated chiclet closed
		LLIMFloater* iMfloater = LLFloaterReg::findTypedInstance<LLIMFloater>(
				"impanel", session_id);
		if (iMfloater != NULL)
		{
			iMfloater->closeFloater();
		}

		getChicletPanel()->removeChiclet(session_id);
	}
}

void LLBottomTray::sessionIDUpdated(const LLUUID& old_session_id, const LLUUID& new_session_id)
{
	//this is only needed in case of outgoing ad-hoc/group chat sessions
	LLChicletPanel* chiclet_panel = getChicletPanel();
	if (chiclet_panel)
	{
		//it should be ad-hoc im chiclet or group im chiclet
		LLChiclet* chiclet = chiclet_panel->findChiclet<LLChiclet>(old_session_id);
		if (chiclet) chiclet->setSessionId(new_session_id);
	}
}

S32 LLBottomTray::getTotalUnreadIMCount()
{
	return getChicletPanel()->getTotalUnreadIMCount();
}

// virtual
void LLBottomTray::onChange(EStatusType status, const std::string &channelURI, bool proximal)
{
	// Time it takes to connect to voice channel might be pretty long,
	// so don't expect user login or STATUS_VOICE_ENABLED to be followed by STATUS_JOINED.
	BOOL enable = FALSE;

	switch (status)
	{
	// Do not add STATUS_VOICE_ENABLED because voice chat is 
	// inactive until STATUS_JOINED
	case STATUS_JOINED:
		enable = TRUE;
		break;
	default:
		enable = FALSE;
		break;
	}

	// We have to enable/disable right and left parts of speak button separately (EXT-4648)
	mSpeakBtn->setSpeakBtnEnabled(enable);
	// skipped to avoid button blinking
	if (status != STATUS_JOINING && status!= STATUS_LEFT_CHANNEL)
	{
		mSpeakBtn->setFlyoutBtnEnabled(LLVoiceClient::getInstance()->voiceEnabled() && LLVoiceClient::getInstance()->isVoiceWorking());
	}
}

void LLBottomTray::onMouselookModeOut()
{
	mIsInLiteMode = false;
	mBottomTrayLite->setVisible(FALSE);
	mNearbyChatBar->getChatBox()->setText(mBottomTrayLite->mNearbyChatBar->getChatBox()->getText());
	setVisible(TRUE);
}

void LLBottomTray::onMouselookModeIn()
{
	setVisible(FALSE);

	// Attach the lite bottom tray
	if (getParent() && mBottomTrayLite->getParent() != getParent())
		getParent()->addChild(mBottomTrayLite);

	mBottomTrayLite->setShape(getLocalRect());
	mBottomTrayLite->mNearbyChatBar->getChatBox()->setText(mNearbyChatBar->getChatBox()->getText());
	mBottomTrayLite->mGesturePanel->setVisible(gSavedSettings.getBOOL("ShowGestureButton"));

	mIsInLiteMode = true;
}

//virtual
// setVisible used instead of onVisibilityChange, since LLAgent calls it on entering/leaving mouselook mode.
// If bottom tray is already visible in mouselook mode, then onVisibilityChange will not be called from setVisible(true),
void LLBottomTray::setVisible(BOOL visible)
{
	if (mIsInLiteMode)
	{
		mBottomTrayLite->setVisible(visible);
	}
	else 
	{
		LLPanel::setVisible(visible);
	}
	if(visible)
		gFloaterView->setSnapOffsetBottom(getRect().getHeight());
	else
		gFloaterView->setSnapOffsetBottom(0);
}

S32 LLBottomTray::notifyParent(const LLSD& info)
{
	if(info.has("well_empty")) // implementation of EXT-3397
	{
		const std::string chiclet_name = info["well_name"];

		// only "im_well" or "notification_well" names are expected.
		// They are set in panel_bottomtray.xml in <chiclet_im_well> & <chiclet_notification>
		llassert("im_well" == chiclet_name || "notification_well" == chiclet_name);

		BOOL should_be_visible = !info["well_empty"];
		showWellButton("im_well" == chiclet_name ? RS_IM_WELL : RS_NOTIFICATION_WELL, should_be_visible);
		return 1;
	}

	if (info.has("action") && info["action"] == "resize")
	{
		const std::string& name = info["view_name"];

		// expected only resize of nearby chatbar
		if (mChatBarContainer->getName() != name) return LLPanel::notifyParent(info);

		const S32 new_width = info["new_width"];

		processChatbarCustomization(new_width);

		return 2;
	}
	return LLPanel::notifyParent(info);
}

void LLBottomTray::showBottomTrayContextMenu(S32 x, S32 y, MASK mask)
{
	// We should show BottomTrayContextMenu in last  turn
	if (mBottomTrayContextMenu && !LLMenuGL::sMenuContainer->getVisibleMenu())
	{
		    //there are no other context menu (IM chiclet etc ), so we can show BottomTrayContextMenu

		    updateContextMenu(x, y, mask);
			mBottomTrayContextMenu->buildDrawLabels();
			mBottomTrayContextMenu->updateParent(LLMenuGL::sMenuContainer);
			LLMenuGL::showPopup(this, mBottomTrayContextMenu, x, y);
		
	}
}

void LLBottomTray::updateContextMenu(S32 x, S32 y, MASK mask)
{
	LLUICtrl* edit_box = mNearbyChatBar->getChild<LLUICtrl>("chat_box");

	S32 local_x = x - mChatBarContainer->getRect().mLeft - edit_box->getRect().mLeft;
	S32 local_y = y - mChatBarContainer->getRect().mBottom - edit_box->getRect().mBottom;

	bool in_edit_box = edit_box->pointInView(local_x, local_y);

	mBottomTrayContextMenu->setItemVisible("Separator", in_edit_box);
	mBottomTrayContextMenu->setItemVisible("NearbyChatBar_Cut", in_edit_box);
	mBottomTrayContextMenu->setItemVisible("NearbyChatBar_Copy", in_edit_box);
	mBottomTrayContextMenu->setItemVisible("NearbyChatBar_Paste", in_edit_box);
	mBottomTrayContextMenu->setItemVisible("NearbyChatBar_Delete", in_edit_box);
	mBottomTrayContextMenu->setItemVisible("NearbyChatBar_Select_All", in_edit_box);
}

void LLBottomTray::showGestureButton(BOOL visible)
{
	setTrayButtonVisibleIfPossible(RS_BUTTON_GESTURES, visible);
}

void LLBottomTray::showMoveButton(BOOL visible)
{
	setTrayButtonVisibleIfPossible(RS_BUTTON_MOVEMENT, visible);
}

void LLBottomTray::showCameraButton(BOOL visible)
{
	setTrayButtonVisibleIfPossible(RS_BUTTON_CAMERA, visible);
}

void LLBottomTray::showSnapshotButton(BOOL visible)
{
	setTrayButtonVisibleIfPossible(RS_BUTTON_SNAPSHOT, visible);
}

void LLBottomTray::toggleMovementControls()
{
	if (mMovementButton)
		mMovementButton->onCommit();
}

void LLBottomTray::toggleCameraControls()
{
	if (mCamButton)
		mCamButton->onCommit();
}

BOOL LLBottomTray::postBuild()
{

	LLUICtrl::CommitCallbackRegistry::currentRegistrar().add("NearbyChatBar.Action", boost::bind(&LLBottomTray::onContextMenuItemClicked, this, _2));
	LLUICtrl::EnableCallbackRegistry::currentRegistrar().add("NearbyChatBar.EnableMenuItem", boost::bind(&LLBottomTray::onContextMenuItemEnabled, this, _2));

	mBottomTrayContextMenu =  LLUICtrlFactory::getInstance()->createFromFile<LLMenuGL>("menu_bottomtray.xml", gMenuHolder, LLViewerMenuHolderGL::child_registry_t::instance());
	gMenuHolder->addChild(mBottomTrayContextMenu);

	mNearbyChatBar = findChild<LLNearbyChatBar>("chat_bar");
	LLHints::registerHintTarget("chat_bar", mNearbyChatBar->LLView::getHandle());

	mChatBarContainer = getChild<LLLayoutPanel>("chat_bar_layout_panel");

	mToolbarStack = getChild<LLLayoutStack>("toolbar_stack");
	mMovementButton = getChild<LLButton>("movement_btn");
	LLHints::registerHintTarget("move_btn", mMovementButton->getHandle());
	mCamButton = getChild<LLButton>("camera_btn");
	setRightMouseDownCallback(boost::bind(&LLBottomTray::showBottomTrayContextMenu,this, _2, _3,_4));

	mSpeakPanel = getChild<LLPanel>("speak_panel");
	mSpeakBtn = getChild<LLSpeakButton>("talk");

	// Both parts of speak button should be initially disabled because
	// it takes some time between logging in to world and connecting to voice channel.
	mSpeakBtn->setSpeakBtnEnabled(false);
	mSpeakBtn->setFlyoutBtnEnabled(false);

	// Localization tool doesn't understand custom buttons like <talk_button>
	mSpeakBtn->setSpeakToolTip( getString("SpeakBtnToolTip") );
	mSpeakBtn->setShowToolTip( getString("VoiceControlBtnToolTip") );

	// Registering Chat Bar to receive Voice client status change notifications.
	LLVoiceClient::getInstance()->addObserver(this);

	mNearbyChatBar->getChatBox()->setContextMenu(NULL);

	mChicletPanel = getChild<LLChicletPanel>("chiclet_list");

	initResizeStateContainers();

	setButtonsControlsAndListeners();

	initButtonsVisibility();

	// update wells visibility:
	showWellButton(RS_IM_WELL, !LLIMWellWindow::getInstance()->isWindowEmpty());
	showWellButton(RS_NOTIFICATION_WELL, !LLNotificationWellWindow::getInstance()->isWindowEmpty());

	loadButtonsOrder();

	LLViewerParcelMgr::getInstance()->addAgentParcelChangedCallback(boost::bind(&update_build_button_enable_state));

	return TRUE;
}

//Drag-n-drop

void LLBottomTray::onDraggableButtonMouseDown(LLUICtrl* ctrl, S32 x, S32 y)
{
	if (ctrl == NULL) return;
	LLView* parent_view = ctrl->getParent();
	if(parent_view != NULL)
	{
		// we actually drag'n'drop panel (not button) in code, so have to find a parent
		// of button which called this method on mouse down.
		LLPanel* parent = dynamic_cast<LLPanel*>(parent_view);
		// It may happen that we clicked not usual button, but button inside widget(speak, gesture)
		// so we'll need to get a level higher to reach layout panel as a parent.
		if(parent == NULL) parent = dynamic_cast<LLPanel*>(parent_view->getParent());
		if (parent && parent->getVisible())
		{
			mDraggedItem = parent;
			mCheckForDrag = true;
			mStartX = x;
			mStartY = y;
		}
	}
}

LLPanel* LLBottomTray::findChildPanelByLocalCoords(S32 x, S32 y)
{
	LLPanel* ctrl = 0;
	S32 screenX, screenY;
	const child_list_t* list = mToolbarStack->getChildList();

	localPointToScreen(x, y, &screenX, &screenY);

	// look for a child panel which contains the point (screenX, screenY) in it's rectangle
	for (child_list_const_iter_t i = list->begin(); i != list->end(); ++i)
	{
		LLRect rect;
		localRectToScreen((*i)->getRect(), &rect);

		if (rect.pointInRect(screenX, screenY))
		{
			ctrl = dynamic_cast<LLPanel*>(*i);
			break;
		}
	}

	return ctrl;
}

void LLBottomTray::onDraggableButtonHover(S32 x, S32 y)
{
	// if mouse down on draggable item was done, check whether we should start DnD
	if (mCheckForDrag)
	{
		// Start drag'n'drop if mouse cursor was dragged away frome mouse down location enough
		if(sqrt((float)((mStartX-x)*(mStartX-x)+(mStartY-y)*(mStartY-y))) > DRAG_START_DISTANCE)
		{
			mDragStarted = true;
			mCheckForDrag = false;
		}
	}
	if (mDragStarted)
	{
		// Check whether the cursor is over draggable area, find which panel it is and set is as
		// landing tab for drag'n'drop
		if(isCursorOverDraggableArea(x, y))
		{
			LLPanel* panel = findChildPanelByLocalCoords(x,y);
			if (panel && panel != mDraggedItem) mLandingTab = panel;
			gViewerWindow->getWindow()->setCursor(UI_CURSOR_ARROWDRAG);
		}
		else
		{
			gViewerWindow->getWindow()->setCursor(UI_CURSOR_NO);
		}
	}
}

bool LLBottomTray::isCursorOverDraggableArea(S32 x, S32 y)
{
	bool result = getRect().pointInRect(x, y);
	result = result && mNearbyChatBar->calcScreenRect().mRight < x;
	result = result && mChicletPanel->calcScreenRect().mRight > x;
	return result;
}

void LLBottomTray::updateButtonsOrdersAfterDnD()
{
	// *TODO: change implementation of this method to support simplify it
	// (and according to future possible changes in the way button order is saved between sessions).
	state_object_map_t::const_iterator it = mStateProcessedObjectMap.begin();
	state_object_map_t::const_iterator it_end = mStateProcessedObjectMap.end();
	// Speak button is currently the only draggable button not in mStateProcessedObjectMap,
	// so if dragged_state is not found in that map, it should be RS_BUTTON_SPEAK. Change this code if any other
	// exclusions from mStateProcessedObjectMap will become draggable.
	EResizeState dragged_state = RS_BUTTON_SPEAK;
	EResizeState landing_state = RS_NORESIZE;
	bool landing_state_found = false;
	// Find states for dragged item and landing tab
	for (; it != it_end; ++it)
	{
		if (it->second == mDraggedItem)
		{
			dragged_state = it->first;
		}
		else if (it->second == mLandingTab)
		{
			landing_state = it->first;
			landing_state_found = true;
		}
	}
	
	// Update order of buttons according to drag'n'drop
	mButtonsOrder.erase(std::find(mButtonsOrder.begin(), mButtonsOrder.end(), dragged_state));
	if (!landing_state_found && mLandingTab == getChild<LLPanel>(PANEL_CHICLET_NAME))
	{
		mButtonsOrder.push_back(dragged_state);
	}
	else
	{
		if (!landing_state_found) landing_state = RS_BUTTON_SPEAK;
		mButtonsOrder.insert(std::find(mButtonsOrder.begin(), mButtonsOrder.end(), landing_state), dragged_state);
	}
	// Synchronize button process order with their order
	resize_state_vec_t::const_iterator it1 = mButtonsOrder.begin();
	const resize_state_vec_t::const_iterator it_end1 = mButtonsOrder.end();
	resize_state_vec_t::iterator it2 = mButtonsProcessOrder.begin();
	for (; it1 != it_end1; ++it1)
	{
		// Skip Speak because it is not in mButtonsProcessOrder(it's the reason why mButtonsOrder was introduced).
		// If any other draggable items will be added to bottomtray later, they should also be skipped here.
		if (*it1 != RS_BUTTON_SPEAK)
		{
			*it2 = *it1;
			++it2;
		}
	}

	saveButtonsOrder();
}

void LLBottomTray::saveButtonsOrder()
{
	std::string user_dir = gDirUtilp->getLindenUserDir();
	if (user_dir.empty()) return;
	
	std::string filename = gDirUtilp->getExpandedFilename(LL_PATH_PER_SL_ACCOUNT, SORTING_DATA_FILE_NAME);
	LLSD settings_llsd;
	int i = 0;
	const resize_state_vec_t::const_iterator it_end = mButtonsOrder.end();
	// we use numbers as keys for map which is saved in file and contains resize states as its values
	for (resize_state_vec_t::const_iterator it = mButtonsOrder.begin(); it != it_end; ++it, i++)
	{
		std::string str = llformat("%d", i);
		settings_llsd[str] = *it;		
	}
	llofstream file;
	file.open(filename);
	LLSDSerialize::toPrettyXML(settings_llsd, file);
}

void LLBottomTray::loadButtonsOrder()
{
	// load per-resident sorting information
	std::string filename = gDirUtilp->getExpandedFilename(LL_PATH_PER_SL_ACCOUNT, SORTING_DATA_FILE_NAME);

	LLSD settings_llsd;
	llifstream file;
	file.open(filename);
	if (!file.is_open()) return;
	
	LLSDSerialize::fromXML(settings_llsd, file);
	

	mButtonsOrder.clear();
	mButtonsProcessOrder.clear();
	int i = 0;
	// getting button order from file
	for (LLSD::map_const_iterator iter = settings_llsd.beginMap();
		iter != settings_llsd.endMap(); ++iter, ++i)
	{
		std::string str = llformat("%d", i);
		EResizeState state = (EResizeState)settings_llsd[str].asInteger();
		mButtonsOrder.push_back(state);
		// RS_BUTTON_SPEAK is skipped, because it shouldn't be in mButtonsProcessOrder (it does not hide or shrink).
		if (state != RS_BUTTON_SPEAK)
		{
			mButtonsProcessOrder.push_back(state);
		}		
	}

	// There are other panels in layout stack order of which is not saved. Also, panels order of which is saved,
	// are already in layout stack but in wrong order. The most convenient way to place them is moving them 
	// to front one by one (because in this case we don't have to pass the panel before which we want to insert our
	// panel to movePanel()). So panels are moved in order from the end of mButtonsOrder vector(reverse iterator is used).
	const resize_state_vec_t::const_reverse_iterator it_end = mButtonsOrder.rend();
	// placing panels in layout stack according to button order which we loaded in previous for
	for (resize_state_vec_t::const_reverse_iterator it = mButtonsOrder.rbegin(); it != it_end; ++it, ++i)
	{
		LLPanel* panel_to_move = *it == RS_BUTTON_SPEAK ? mSpeakPanel : mStateProcessedObjectMap[*it];
		mToolbarStack->movePanel(panel_to_move, NULL, true); // prepend 		
	}
	// Nearbychat is not stored in order settings file, but it must be the first of the panels, so moving it
	// manually here
	mToolbarStack->movePanel(mNearbyChatBar, NULL, true);
}

void LLBottomTray::onDraggableButtonMouseUp(LLUICtrl* ctrl, S32 x, S32 y)
{
	//if mouse up happened over area where drop is possible, change order of buttons
	if (mLandingTab != NULL && mDraggedItem != NULL && mDragStarted)
	{
		if(isCursorOverDraggableArea(x, y))
		{
			// change order of panels in layout stack
			mToolbarStack->movePanel(mDraggedItem, (LLPanel*)mLandingTab);
			// change order of buttons in order vectors
			updateButtonsOrdersAfterDnD();
		}
	}
	gViewerWindow->getWindow()->setCursor(UI_CURSOR_ARROW);
	mDragStarted = false;
	mDraggedItem = NULL;
	mLandingTab = NULL;
	mCheckForDrag = false;
}

void LLBottomTray::draw()
{
	LLPanel::draw();
	if (mLandingTab)
	{
		static S32 w = mImageDragIndication->getWidth();
		static S32 h = mImageDragIndication->getHeight();
		LLRect rect = mLandingTab->calcScreenRect();
		mImageDragIndication->draw(rect.mLeft - w/2, rect.getHeight(), w, h);
	}
}

bool LLBottomTray::onContextMenuItemEnabled(const LLSD& userdata)
{
	std::string item = userdata.asString();
	LLLineEditor* edit_box = mNearbyChatBar->findChild<LLLineEditor>("chat_box");
	
	if (item == "can_cut")
	{
		return edit_box->canCut();
	}
	else if (item == "can_copy")
	{
		return edit_box->canCopy();
	}
	else if (item == "can_paste")
	{
		return edit_box->canPaste();
	}
	else if (item == "can_delete")
	{
		return edit_box->canDoDelete();
	}
	else if (item == "can_select_all")
	{
		return edit_box->canSelectAll() && (edit_box->getLength()>0);
	}
	return true;
}


void LLBottomTray::onContextMenuItemClicked(const LLSD& userdata)
{
	std::string item = userdata.asString();
	LLLineEditor* edit_box = mNearbyChatBar->findChild<LLLineEditor>("chat_box");

	if (item == "cut")
	{
		edit_box->cut();
	}
	else if (item == "copy")
	{
		edit_box->copy();
	}
	else if (item == "paste")
	{
		edit_box->paste();
		edit_box->setFocus(TRUE);
	}
	else if (item == "delete")
	{
		edit_box->doDelete();
	}
	else if (item == "select_all")
	{
		edit_box->selectAll();
	}
}

void LLBottomTray::log(LLView* panel, const std::string& descr)
{
	if (NULL == panel) return;
	LLView* layout = panel->getParent();
	lldebugs << descr << ": "
		<< "panel: " << panel->getName()
		<< ", rect: " << panel->getRect()
 
 
		<< "layout: " << layout->getName()
		<< ", rect: " << layout->getRect()
		<< llendl
		; 
}

void LLBottomTray::reshape(S32 width, S32 height, BOOL called_from_parent)
{
	static S32 debug_calling_number = 0;
	lldebugs << "**************************************** " << ++debug_calling_number << llendl;

	S32 current_width = getRect().getWidth();
	S32 delta_width = width - current_width;
	lldebugs << "Reshaping: " 
		<< ", width: " << width
		<< ", cur width: " << current_width
		<< ", delta_width: " << delta_width
		<< ", called_from_parent: " << called_from_parent
		<< llendl;

	if (mNearbyChatBar)			log(mNearbyChatBar, "before");
	if (mChicletPanel)			log(mChicletPanel, "before");

	// stores width size on which bottom tray is less than width required by its children. EXT-991
	static S32 extra_shrink_width = 0;
	bool should_be_reshaped = true;

	if (mChicletPanel && mToolbarStack && mNearbyChatBar)
	{
		// Firstly, update layout stack to ensure we deal with correct panel sizes.
		{
			BOOL saved_anim = mToolbarStack->getAnimate();
			// Set chiclet panel to be autoresized by default.
			mToolbarStack->updatePanelAutoResize(PANEL_CHICLET_NAME, TRUE);
			// Disable animation to prevent layout updating in several frames.
			mToolbarStack->setAnimate(FALSE);
			// Force the updating of layout to reset panels collapse factor.
			mToolbarStack->updateLayout();
			// Restore animate state.
			mToolbarStack->setAnimate(saved_anim);
		}

		// bottom tray is narrowed
		if (delta_width < 0)
		{
			if (extra_shrink_width > 0)
			{
				// is world rect was extra shrunk and decreasing again only update this value
				// to delta_width negative
				extra_shrink_width -= delta_width; // use "-=" because delta_width is negative
				should_be_reshaped = false;
			}
			else
			{
				extra_shrink_width = processWidthDecreased(delta_width);

				// increase new width to extra_shrink_width value to not reshape less than bottom tray minimum
				width += extra_shrink_width;
			}
		}
		// bottom tray is widen
		else
		{
			if (extra_shrink_width > delta_width)
			{
				// Less than minimum width is more than increasing (delta_width) 
				// only reduce it value and make no reshape
				extra_shrink_width -= delta_width;
				should_be_reshaped = false;
			}
			else 
			{
				if (extra_shrink_width > 0)
				{
					// If we have some extra shrink width let's reduce delta_width & width
					delta_width -= extra_shrink_width;
					width -= extra_shrink_width;
					extra_shrink_width = 0;
				}
				processWidthIncreased(delta_width);
			}
		}
	}

	if (should_be_reshaped)
	{
		lldebugs << "Reshape all children with width: " << width << llendl;
		LLPanel::reshape(width, height, called_from_parent);
	}

	if (mNearbyChatBar)			log(mNearbyChatBar, "after");
	if (mChicletPanel)			log(mChicletPanel, "after");


	// Restore width of the chatbar on first reshape.
	// we can not to do this from postBuild because reshape is called from parent view on startup
	// creation after it and reset width according to resize logic.
	static bool needs_restore_custom_state = true;
	if (mChatBarContainer && needs_restore_custom_state)
	{
		// restore custom width of chatbar panel.
		S32 new_width = gSavedSettings.getS32("ChatBarCustomWidth");
		if (new_width > 0)
		{
			mDesiredNearbyChatWidth = new_width;
			processChatbarCustomization(new_width);
			mChatBarContainer->reshape(new_width, mChatBarContainer->getRect().getHeight());
		}
		needs_restore_custom_state = false;
	}

}

S32 LLBottomTray::processWidthDecreased(S32 delta_width)
{
	bool still_should_be_processed = true;

	const S32 chiclet_panel_width = mChicletPanel->getParent()->getRect().getWidth();
	const S32 chiclet_panel_min_width = mChicletPanel->getMinWidth();

	// There are four steps of processing width decrease. If in one of them required width was reached,
	// further are not needed.
	// 1. Decreasing width of chiclet panel.
	if (chiclet_panel_width > chiclet_panel_min_width)
	{
		// we have some space to decrease chiclet panel
		S32 panel_delta_min = chiclet_panel_width - chiclet_panel_min_width;

		S32 delta_panel = llmin(-delta_width, panel_delta_min);

		lldebugs << "delta_width: " << delta_width
			<< ", panel_delta_min: " << panel_delta_min
			<< ", delta_panel: " << delta_panel
			<< llendl;

		// is chiclet panel width enough to process resizing?
		delta_width += panel_delta_min;

		still_should_be_processed = delta_width < 0;

		mChicletPanel->getParent()->reshape(mChicletPanel->getParent()->getRect().getWidth() - delta_panel, mChicletPanel->getParent()->getRect().getHeight());
		log(mChicletPanel, "after processing panel decreasing via chiclet panel");

		lldebugs << "RS_CHICLET_PANEL" 
			<< ", delta_width: " << delta_width
			<< llendl;
	}

<<<<<<< HEAD
	S32 buttons_freed_width = 0;
	// 2. Decreasing width of buttons.
	if (still_should_be_processed)
	{
		processShrinkButtons(delta_width, buttons_freed_width);
	}
	// 3. Decreasing width of nearby chat.
=======
	const S32 chatbar_panel_width = mChatBarContainer->getRect().getWidth();
>>>>>>> b124d45b
	const S32 chatbar_panel_min_width = get_panel_min_width(mToolbarStack, mNearbyChatBar);
	const S32 chatbar_panel_width = mNearbyChatBar->getRect().getWidth();
	if (still_should_be_processed && chatbar_panel_width > chatbar_panel_min_width)
	{
		// we have some space to decrease chatbar panel
		S32 panel_delta_min = chatbar_panel_width - chatbar_panel_min_width;

		S32 delta_panel = llmin(-delta_width, panel_delta_min);

		// whether chatbar panel width is enough to process resizing?
		delta_width += panel_delta_min;

		still_should_be_processed = delta_width < 0;

<<<<<<< HEAD
		// chatbar should only be shrunk here, not stretched
		if(delta_panel > 0)
		{
			mNearbyChatBar->reshape(mNearbyChatBar->getRect().getWidth() - delta_panel, mNearbyChatBar->getRect().getHeight());
		}
=======
		mChatBarContainer->reshape(mChatBarContainer->getRect().getWidth() - delta_panel, mChatBarContainer->getRect().getHeight());
>>>>>>> b124d45b

		log(mNearbyChatBar, "after processing panel decreasing via nearby chatbar panel");

		lldebugs << "RS_CHATBAR_INPUT"
			<< ", delta_panel: " << delta_panel
			<< ", delta_width: " << delta_width
			<< llendl;
	}

	S32 extra_shrink_width = 0;
	// 4. Hiding buttons if needed.
	if (still_should_be_processed)
	{
		processHideButtons(delta_width, buttons_freed_width);

		if (delta_width < 0)
		{
			extra_shrink_width = -delta_width;
			llwarns << "There is no enough width to reshape all children: " 
				<< extra_shrink_width << llendl;
		}

		if (buttons_freed_width > 0)
		{
<<<<<<< HEAD
			S32 nearby_needed_width = mDesiredNearbyChatWidth - mNearbyChatBar->getRect().getWidth();
			if (nearby_needed_width > 0)
			{
				S32 compensative_width = nearby_needed_width > buttons_freed_width ? buttons_freed_width : nearby_needed_width; 
				log(mNearbyChatBar, "before applying compensative width");
				mNearbyChatBar->reshape(mNearbyChatBar->getRect().getWidth() + compensative_width, mNearbyChatBar->getRect().getHeight() );
				log(mNearbyChatBar, "after applying compensative width");
				lldebugs << buttons_freed_width << llendl;
			}
=======
			log(mNearbyChatBar, "before applying compensative width");
			mChatBarContainer->reshape(mChatBarContainer->getRect().getWidth() + buttons_freed_width, mChatBarContainer->getRect().getHeight() );
			log(mNearbyChatBar, "after applying compensative width");
			lldebugs << buttons_freed_width << llendl;
>>>>>>> b124d45b
		}
	}

	return extra_shrink_width;
}

void LLBottomTray::processWidthIncreased(S32 delta_width)
{
	if (delta_width <= 0) return;

	const S32 chiclet_panel_width = mChicletPanel->getParent()->getRect().getWidth();
	static const S32 chiclet_panel_min_width = mChicletPanel->getMinWidth();

<<<<<<< HEAD
=======
	const S32 chatbar_panel_width = mChatBarContainer->getRect().getWidth();
	static const S32 chatbar_panel_min_width = get_panel_min_width(mToolbarStack, mChatBarContainer);
	static const S32 chatbar_panel_max_width = get_panel_max_width(mToolbarStack, mChatBarContainer);

	const S32 chatbar_available_shrink_width = chatbar_panel_width - chatbar_panel_min_width;
>>>>>>> b124d45b
	const S32 available_width_chiclet = chiclet_panel_width - chiclet_panel_min_width;

	// how many room we have to show hidden buttons
	S32 total_available_width = delta_width + available_width_chiclet;

	lldebugs << "Processing extending, available width:"
		<< ", chiclets - " << available_width_chiclet
		<< ", total - " << total_available_width
		<< llendl;

	S32 available_width = total_available_width;

	processShowButtons(available_width);

	// if we have to show/extend some buttons but resized delta width is not enough...
	S32 processed_width = total_available_width - available_width;
	if (processed_width > delta_width)
	{
		// ... let's shrink nearby chat & chiclet panels
		S32 required_to_process_width = processed_width;

		// 1. use delta width of resizing
		required_to_process_width -= delta_width;

<<<<<<< HEAD
		// 2. use width available via decreasing of chiclet panel
=======
		// 2. use width available via decreasing of nearby chat panel
		S32 chatbar_shrink_width = required_to_process_width;
		if (chatbar_available_shrink_width < chatbar_shrink_width)
		{
			chatbar_shrink_width = chatbar_available_shrink_width;
		}

		log(mNearbyChatBar, "increase width: before applying compensative width");
		mChatBarContainer->reshape(mChatBarContainer->getRect().getWidth() - chatbar_shrink_width, mChatBarContainer->getRect().getHeight() );
		if (mNearbyChatBar)			log(mNearbyChatBar, "after applying compensative width");
		lldebugs << chatbar_shrink_width << llendl;

		// 3. use width available via decreasing of chiclet panel
		required_to_process_width -= chatbar_shrink_width;

>>>>>>> b124d45b
		if (required_to_process_width > 0)
		{
			mChicletPanel->getParent()->reshape(mChicletPanel->getParent()->getRect().getWidth() - required_to_process_width, mChicletPanel->getParent()->getRect().getHeight());
			log(mChicletPanel, "after applying compensative width for chiclets: ");
			lldebugs << required_to_process_width << llendl;
		}

	}

	// shown buttons take some space, rest should be processed by nearby chatbar & chiclet panels
	delta_width -= processed_width;


	// how many space can nearby chatbar take?
<<<<<<< HEAD
	S32 chatbar_panel_width_ = mNearbyChatBar->getRect().getWidth();
	if (delta_width > 0 && chatbar_panel_width_ < mDesiredNearbyChatWidth)
=======
	S32 chatbar_panel_width_ = mChatBarContainer->getRect().getWidth();
	if (delta_width > 0 && chatbar_panel_width_ < chatbar_panel_max_width)
>>>>>>> b124d45b
	{
		S32 delta_panel_max = mDesiredNearbyChatWidth - chatbar_panel_width_;
		S32 delta_panel = llmin(delta_width, delta_panel_max);
		lldebugs << "Unprocesed delta width: " << delta_width
			<< ", can be applied to chatbar: " << delta_panel_max
			<< ", will be applied: " << delta_panel
			<< llendl;

		delta_width -= delta_panel_max;
		mChatBarContainer->reshape(chatbar_panel_width_ + delta_panel, mChatBarContainer->getRect().getHeight());
		log(mNearbyChatBar, "applied unprocessed delta width");
	}
	if (delta_width > 0)
	{
		processExtendButtons(delta_width);
	}
}

void LLBottomTray::processShowButtons(S32& available_width)
{
	// process buttons from left to right
	resize_state_vec_t::const_iterator it = mButtonsProcessOrder.begin();
	const resize_state_vec_t::const_iterator it_end = mButtonsProcessOrder.end();

	for (; it != it_end; ++it)
	{
		// is there available space?
		if (available_width <= 0) break;

		// try to show next button
		processShowButton(*it, available_width);
	}
}

bool LLBottomTray::processShowButton(EResizeState shown_object_type, S32& available_width)
{
	lldebugs << "Trying to show object type: " << shown_object_type << llendl;
	llassert(mStateProcessedObjectMap[shown_object_type] != NULL);

	LLPanel* panel = mStateProcessedObjectMap[shown_object_type];
	if (NULL == panel)
	{
		lldebugs << "There is no object to process for state: " << shown_object_type << llendl;
		return false;
	}
	bool can_be_shown = canButtonBeShown(shown_object_type);
	if (can_be_shown)
	{
		//validate if we have enough room to show this button
		const S32 required_width = panel->getRect().getWidth();
		can_be_shown = available_width >= required_width;
		if (can_be_shown)
		{
			available_width -= required_width;

			setTrayButtonVisible(shown_object_type, true);

			lldebugs << "processed object type: " << shown_object_type
				<< ", rest available width: " << available_width
				<< llendl;
			mResizeState &= ~shown_object_type;
		}
	}
	return can_be_shown;
}

void LLBottomTray::processHideButtons(S32& required_width, S32& buttons_freed_width)
{
	// process buttons from right to left
	resize_state_vec_t::const_reverse_iterator it = mButtonsProcessOrder.rbegin();
	const resize_state_vec_t::const_reverse_iterator it_end = mButtonsProcessOrder.rend();

	for (; it != it_end; ++it)
	{
		// is it still necessary to hide a button?
		if (required_width >= 0) break;

		// try to hide next button
		processHideButton(*it, required_width, buttons_freed_width);
	}
}

void LLBottomTray::processHideButton(EResizeState processed_object_type, S32& required_width, S32& buttons_freed_width)
{
	lldebugs << "Trying to hide object type: " << processed_object_type << llendl;
	llassert(mStateProcessedObjectMap[processed_object_type] != NULL);

	LLPanel* panel = mStateProcessedObjectMap[processed_object_type];
	if (NULL == panel)
	{
		lldebugs << "There is no object to process for state: " << processed_object_type << llendl;
		return;
	}

	if (panel->getVisible())
	{
		required_width += panel->getRect().getWidth();

		if (required_width > 0)
		{
			buttons_freed_width += required_width;
		}

		setTrayButtonVisible(processed_object_type, false);

		mResizeState |= processed_object_type;

		lldebugs << "processing object type: " << processed_object_type
			<< ", buttons_freed_width: " << buttons_freed_width
			<< llendl;
	}
}

void LLBottomTray::processShrinkButtons(S32& required_width, S32& buttons_freed_width)
{
	// process buttons from right to left
	resize_state_vec_t::const_reverse_iterator it = mButtonsProcessOrder.rbegin();
	const resize_state_vec_t::const_reverse_iterator it_end = mButtonsProcessOrder.rend();

	// iterate through buttons in the mButtonsProcessOrder first
	for (; it != it_end; ++it)
	{
		// is it still necessary to hide a button?
		if (required_width >= 0) break;

		// try to shrink next button
		processShrinkButton(*it, required_width);
	}

	// then shrink Speak button
	if (required_width < 0)
	{

		S32 panel_min_width = 0;
		std::string panel_name = mSpeakPanel->getName();
		bool success = mToolbarStack->getPanelMinSize(panel_name, &panel_min_width);
		if (!success)
		{
			lldebugs << "Panel was not found to get its min width: " << panel_name << llendl;
		}
		else
		{
			S32 panel_width = mSpeakPanel->getRect().getWidth();
			S32 possible_shrink_width = panel_width - panel_min_width;

			if (possible_shrink_width > 0)
			{
				mSpeakBtn->setLabelVisible(false);
				mSpeakPanel->reshape(panel_width - possible_shrink_width, mSpeakPanel->getRect().getHeight());

				required_width += possible_shrink_width;

				if (required_width > 0)
				{
					buttons_freed_width += required_width;
				}

				lldebugs << "Shrunk Speak button panel: " << panel_name
					<< ", shrunk width: " << possible_shrink_width
					<< ", rest width to process: " << required_width
					<< llendl;
			}
		}
	}
}

void LLBottomTray::processShrinkButton(EResizeState processed_object_type, S32& required_width)
{
	llassert(mStateProcessedObjectMap[processed_object_type] != NULL);
	LLPanel* panel = mStateProcessedObjectMap[processed_object_type];
	if (NULL == panel)
	{
		lldebugs << "There is no object to process for type: " << processed_object_type << llendl;
		return;
	}

	if (panel->getVisible())
	{
		S32 panel_width = panel->getRect().getWidth();
		S32 panel_min_width = 0;
		std::string panel_name = panel->getName();
		bool success = mToolbarStack->getPanelMinSize(panel_name, &panel_min_width);
		S32 possible_shrink_width = panel_width - panel_min_width;

		if (!success)
		{
			lldebugs << "Panel was not found to get its min width: " << panel_name << llendl;
		}
		// we have some space to free by shrinking the button
		else if (possible_shrink_width > 0)
		{
			// let calculate real width to shrink

			// 1. apply all possible width
			required_width += possible_shrink_width;

			// 2. it it is too much... 
			if (required_width > 0)
			{
				// reduce applied shrunk width to the excessive value.
				possible_shrink_width -= required_width;
				required_width = 0;
			}
			panel->reshape(panel_width - possible_shrink_width, panel->getRect().getHeight());

			lldebugs << "Shrunk panel: " << panel_name
				<< ", shrunk width: " << possible_shrink_width
				<< ", rest width to process: " << required_width
				<< llendl;
		}
	}
}


void LLBottomTray::processExtendButtons(S32& available_width)
{
	// do not allow extending any buttons if we have some buttons hidden via resize
	if (mResizeState & RS_BUTTONS_CAN_BE_HIDDEN) return;

	// process buttons from left to right
	resize_state_vec_t::const_iterator it = mButtonsProcessOrder.begin();
	const resize_state_vec_t::const_iterator it_end = mButtonsProcessOrder.end();

	// iterate through buttons in the mButtonsProcessOrder first
	for (; it != it_end; ++it)
	{
		// is there available space?
		if (available_width <= 0) break;

		// try to extend next button
		processExtendButton(*it, available_width);
	}

	// then try to extend Speak button
	if (available_width > 0)
	{
		S32 panel_max_width = mObjectDefaultWidthMap[RS_BUTTON_SPEAK];
		S32 panel_width = mSpeakPanel->getRect().getWidth();
		S32 possible_extend_width = panel_max_width - panel_width;
		if (possible_extend_width >= 0 && possible_extend_width <= available_width)  // HACK: this button doesn't change size so possible_extend_width will be 0
		{
			mSpeakBtn->setLabelVisible(true);
			mSpeakPanel->reshape(panel_max_width, mSpeakPanel->getRect().getHeight());
			log(mSpeakBtn, "speak button is extended");

			available_width -= possible_extend_width;

			lldebugs << "Extending Speak button panel: " << mSpeakPanel->getName()
				<< ", extended width: " << possible_extend_width
				<< ", rest width to process: " << available_width
				<< llendl;
		}
	}
}

void LLBottomTray::processExtendButton(EResizeState processed_object_type, S32& available_width)
{
	llassert(mStateProcessedObjectMap[processed_object_type] != NULL);
	LLPanel* panel = mStateProcessedObjectMap[processed_object_type];
	if (NULL == panel)
	{
		lldebugs << "There is no object to process for type: " << processed_object_type << llendl;
		return;
	}

	if (!panel->getVisible()) return;

	S32 panel_max_width = mObjectDefaultWidthMap[processed_object_type];
	S32 panel_width = panel->getRect().getWidth();
	S32 possible_extend_width = panel_max_width - panel_width;

	if (possible_extend_width > 0)
	{
		// let calculate real width to extend

		// 1. apply all possible width
		available_width -= possible_extend_width;

		// 2. it it is too much... 
		if (available_width < 0)
		{
			// reduce applied extended width to the excessive value.
			possible_extend_width += available_width;
			available_width = 0;
		}
		panel->reshape(panel_width + possible_extend_width, panel->getRect().getHeight());

		lldebugs << "Extending panel: " << panel->getName()
			<< ", extended width: " << possible_extend_width
			<< ", rest width to process: " << available_width
			<< llendl;
	}
}

bool LLBottomTray::canButtonBeShown(EResizeState processed_object_type) const
{
	// 0. Check if passed button was previously hidden on resize
	bool can_be_shown = mResizeState & processed_object_type;
	if (can_be_shown)
	{
		// Yes, it was. Lets now check that all buttons before it (that can be hidden on resize)
		// are already shown

		// process buttons in direct order (from left to right)
		resize_state_vec_t::const_iterator it = mButtonsProcessOrder.begin();
		const resize_state_vec_t::const_iterator it_end = mButtonsProcessOrder.end();

		// 1. Find and accumulate all buttons types before one passed into the method.
		MASK buttons_before_mask = RS_NORESIZE;
		for (; it != it_end; ++it)
		{
			const EResizeState button_type = *it;
			if (button_type == processed_object_type) break;

			buttons_before_mask |= button_type;
		}

		// 2. Check if some previous buttons are still hidden on resize
		can_be_shown = !(buttons_before_mask & mResizeState);
	}
	return can_be_shown;
}

void LLBottomTray::initResizeStateContainers()
{
	// init map with objects should be processed for each type
	mStateProcessedObjectMap.insert(std::make_pair(RS_BUTTON_GESTURES, getChild<LLPanel>("gesture_panel")));
	mStateProcessedObjectMap.insert(std::make_pair(RS_BUTTON_MOVEMENT, getChild<LLPanel>("movement_panel")));
	mStateProcessedObjectMap.insert(std::make_pair(RS_BUTTON_CAMERA, getChild<LLPanel>("cam_panel")));
	mStateProcessedObjectMap.insert(std::make_pair(RS_BUTTON_SNAPSHOT, getChild<LLPanel>("snapshot_panel")));
	mStateProcessedObjectMap.insert(std::make_pair(RS_BUTTON_BUILD, getChild<LLPanel>("build_btn_panel")));
	mStateProcessedObjectMap.insert(std::make_pair(RS_BUTTON_SEARCH, getChild<LLPanel>("search_btn_panel")));
	mStateProcessedObjectMap.insert(std::make_pair(RS_BUTTON_WORLD_MAP, getChild<LLPanel>("world_map_btn_panel")));
	mStateProcessedObjectMap.insert(std::make_pair(RS_BUTTON_MINI_MAP, getChild<LLPanel>("mini_map_btn_panel")));

	// init an order of processed buttons
	mButtonsProcessOrder.push_back(RS_BUTTON_GESTURES);
	mButtonsProcessOrder.push_back(RS_BUTTON_MOVEMENT);
	mButtonsProcessOrder.push_back(RS_BUTTON_CAMERA);
	mButtonsProcessOrder.push_back(RS_BUTTON_SNAPSHOT);
	mButtonsProcessOrder.push_back(RS_BUTTON_BUILD);
	mButtonsProcessOrder.push_back(RS_BUTTON_SEARCH);
	mButtonsProcessOrder.push_back(RS_BUTTON_WORLD_MAP);
	mButtonsProcessOrder.push_back(RS_BUTTON_MINI_MAP);

	mButtonsOrder.push_back(RS_BUTTON_SPEAK);
	mButtonsOrder.insert(mButtonsOrder.end(), mButtonsProcessOrder.begin(), mButtonsProcessOrder.end());

	// init default widths

	// process buttons that can be hidden on resize...
	resize_state_vec_t::const_iterator it = mButtonsProcessOrder.begin();
	const resize_state_vec_t::const_iterator it_end = mButtonsProcessOrder.end();

	for (; it != it_end; ++it)
	{
		const EResizeState button_type = *it;
		// is there an appropriate object?
		llassert(mStateProcessedObjectMap.count(button_type) > 0);
		if (0 == mStateProcessedObjectMap.count(button_type)) continue;

		// set default width for it.
		mObjectDefaultWidthMap[button_type] = mStateProcessedObjectMap[button_type]->getRect().getWidth();
	}

	// ... and add Speak button because it also can be shrunk.
	mObjectDefaultWidthMap[RS_BUTTON_SPEAK]	   = mSpeakPanel->getRect().getWidth();

}

// this method must be called before restoring of the chat entry field on startup
// because it resets chatbar's width according to resize logic.
void LLBottomTray::initButtonsVisibility()
{
	setVisibleAndFitWidths(RS_BUTTON_GESTURES, gSavedSettings.getBOOL("ShowGestureButton"));
	setVisibleAndFitWidths(RS_BUTTON_MOVEMENT, gSavedSettings.getBOOL("ShowMoveButton"));
	setVisibleAndFitWidths(RS_BUTTON_CAMERA, gSavedSettings.getBOOL("ShowCameraButton"));
	setVisibleAndFitWidths(RS_BUTTON_SNAPSHOT, gSavedSettings.getBOOL("ShowSnapshotButton"));
	setVisibleAndFitWidths(RS_BUTTON_BUILD, gSavedSettings.getBOOL("ShowBuildButton"));
	setVisibleAndFitWidths(RS_BUTTON_SEARCH, gSavedSettings.getBOOL("ShowSearchButton"));
	setVisibleAndFitWidths(RS_BUTTON_WORLD_MAP, gSavedSettings.getBOOL("ShowWorldMapButton"));
	setVisibleAndFitWidths(RS_BUTTON_MINI_MAP, gSavedSettings.getBOOL("ShowMiniMapButton"));
}

void LLBottomTray::setButtonsControlsAndListeners()
{
	gSavedSettings.getControl("ShowGestureButton")->getSignal()->connect(boost::bind(&LLBottomTray::toggleShowButton, RS_BUTTON_GESTURES, _2));
	gSavedSettings.getControl("ShowMoveButton")->getSignal()->connect(boost::bind(&LLBottomTray::toggleShowButton, RS_BUTTON_MOVEMENT, _2));
	gSavedSettings.getControl("ShowCameraButton")->getSignal()->connect(boost::bind(&LLBottomTray::toggleShowButton, RS_BUTTON_CAMERA, _2));
	gSavedSettings.getControl("ShowSnapshotButton")->getSignal()->connect(boost::bind(&LLBottomTray::toggleShowButton, RS_BUTTON_SNAPSHOT, _2));
	gSavedSettings.getControl("ShowBuildButton")->getSignal()->connect(boost::bind(&LLBottomTray::toggleShowButton, RS_BUTTON_BUILD, _2));
	gSavedSettings.getControl("ShowSearchButton")->getSignal()->connect(boost::bind(&LLBottomTray::toggleShowButton, RS_BUTTON_SEARCH, _2));
	gSavedSettings.getControl("ShowWorldMapButton")->getSignal()->connect(boost::bind(&LLBottomTray::toggleShowButton, RS_BUTTON_WORLD_MAP, _2));
	gSavedSettings.getControl("ShowMiniMapButton")->getSignal()->connect(boost::bind(&LLBottomTray::toggleShowButton, RS_BUTTON_MINI_MAP, _2));


	LLButton* build_btn = getChild<LLButton>("build_btn");
	// set control name for Build button. It is not enough to link it with Button.SetFloaterToggle in xml
	std::string vis_control_name = LLFloaterReg::declareVisibilityControl("build");
	// Set the button control value (toggle state) to the floater visibility control (Sets the value as well)
	build_btn->setControlVariable(LLFloater::getControlGroup()->getControl(vis_control_name));
}

bool LLBottomTray::toggleShowButton(LLBottomTray::EResizeState button_type, const LLSD& new_visibility)
{
	if (LLBottomTray::instanceExists())
	{
		LLBottomTray::getInstance()->setTrayButtonVisibleIfPossible(button_type, new_visibility.asBoolean());
	}
	return true;
}

void LLBottomTray::setTrayButtonVisible(EResizeState shown_object_type, bool visible)
{
	llassert(mStateProcessedObjectMap[shown_object_type] != NULL);
	LLPanel* panel = mStateProcessedObjectMap[shown_object_type];
	if (NULL == panel)
	{
		lldebugs << "There is no object to show for state: " << shown_object_type << llendl;
		return;
	}

	panel->setVisible(visible);
}

void LLBottomTray::setTrayButtonVisibleIfPossible(EResizeState shown_object_type, bool visible, bool raise_notification)
{
	if (!setVisibleAndFitWidths(shown_object_type, visible) && visible && raise_notification)
	{
		LLNotificationsUtil::add("BottomTrayButtonCanNotBeShown",
								 LLSD(),
								 LLSD(),
								 LLNotificationFunctorRegistry::instance().DONOTHING);
	}
}

bool LLBottomTray::setVisibleAndFitWidths(EResizeState object_type, bool visible)
{
	LLPanel* cur_panel = mStateProcessedObjectMap[object_type];
	if (NULL == cur_panel)
	{
		lldebugs << "There is no object to process for state: " << object_type << llendl;
		return false;
	}

	bool is_set = true;

	if (visible)
	{
		// Assume that only chiclet panel can be auto-resized
		const S32 available_width =
			mChicletPanel->getParent()->getRect().getWidth() - mChicletPanel->getMinWidth();

		S32 preferred_width = mObjectDefaultWidthMap[object_type];
		S32 current_width = cur_panel->getRect().getWidth();
		S32 result_width = 0;
		bool decrease_width = false;

		// Mark this button to be shown
		mResizeState |= object_type;

		if (preferred_width > 0 && available_width >= preferred_width)
		{
			result_width = preferred_width;
		}
		else if (available_width >= current_width)
		{
			result_width = current_width;
		}
		else
		{
			// Calculate the possible shrunk width as difference between current and minimal widths
			const S32 chatbar_shrunk_width =
				mChatBarContainer->getRect().getWidth() - get_panel_min_width(mToolbarStack, mChatBarContainer);

			S32 sum_of_min_widths = get_panel_min_width(mToolbarStack, mSpeakPanel);
			S32 sum_of_curr_widths = get_curr_width(mSpeakPanel);

			resize_state_vec_t::const_iterator it = mButtonsProcessOrder.begin();
			const resize_state_vec_t::const_iterator it_end = mButtonsProcessOrder.end();

			for (; it != it_end; ++it)
			{
				LLPanel * cur_panel = mStateProcessedObjectMap[*it];
				sum_of_min_widths += get_panel_min_width(mToolbarStack, cur_panel);
				sum_of_curr_widths += get_curr_width(cur_panel);
			}

			const S32 possible_shrunk_width =
				chatbar_shrunk_width + (sum_of_curr_widths - sum_of_min_widths);

			// Minimal width of current panel
			S32 minimal_width = 0;
			mToolbarStack->getPanelMinSize(cur_panel->getName(), &minimal_width);

			if ( (available_width + possible_shrunk_width) >= minimal_width)
			{
				// There is enough space for minimal width, but set the result_width
				// to preferred_width so buttons widths decreasing will be done in predefined order
				result_width = (preferred_width > 0) ? preferred_width : current_width;
				decrease_width = true;
			}
			else
			{
				// Nothing can be done, give up...
				return false;
			}
		}

		if (result_width != current_width)
		{
			cur_panel->reshape(result_width, cur_panel->getRect().getHeight());
			current_width = result_width;
		}

		is_set = processShowButton(object_type, current_width);

		// Shrink buttons if needed
		if (is_set && decrease_width)
		{
			processWidthDecreased( -result_width);
		}
	}
	else
	{
		const S32 delta_width = get_curr_width(cur_panel);

		setTrayButtonVisible(object_type, false);

		// Mark button NOT to show while future bottom tray extending
		mResizeState &= ~object_type;

		// Extend other buttons if need
		if (delta_width)
		{
			processWidthIncreased(delta_width);
		}
	}
	return is_set;
}

void LLBottomTray::showWellButton(EResizeState object_type, bool visible)
{
	llassert( ((RS_NOTIFICATION_WELL | RS_IM_WELL) & object_type) == object_type );

	const std::string panel_name = RS_IM_WELL == object_type ? "im_well_panel" : "notification_well_panel";

	LLView * panel = getChild<LLView>(panel_name);

	// if necessary visibility is set nothing to do here
	if (panel->getVisible() == (BOOL)visible) return;

	S32 panel_width = panel->getRect().getWidth();
	panel->setVisible(visible);

	if (visible)
	{
		// method assumes that input param is a negative value
		processWidthDecreased(-panel_width);
	}
	else
	{
		processWidthIncreased(panel_width);
	}
}

void LLBottomTray::processChatbarCustomization(S32 new_width)
{
	if (NULL == mNearbyChatBar) return;

	const S32 delta_width = mChatBarContainer->getRect().getWidth() - new_width;

	if (delta_width == 0) return;
	
	mDesiredNearbyChatWidth = new_width;

	LLView * chiclet_layout_panel = mChicletPanel->getParent();
	const S32 chiclet_min_width = get_panel_min_width(mToolbarStack, chiclet_layout_panel);
	const S32 chiclet_panel_width = chiclet_layout_panel->getRect().getWidth();
	const S32 available_chiclet_shrink_width = chiclet_panel_width - chiclet_min_width;
	llassert(available_chiclet_shrink_width >= 0);

	if (delta_width > 0) // panel gets narrowly
	{
		S32 total_possible_width = delta_width + available_chiclet_shrink_width;
		processShowButtons(total_possible_width);
		processExtendButtons(total_possible_width);
	}
	// here (delta_width < 0) // panel gets wider
	else //if (-delta_width > available_chiclet_shrink_width)
	{
		S32 required_width = delta_width + available_chiclet_shrink_width;
		S32 buttons_freed_width = 0;
		processShrinkButtons(required_width, buttons_freed_width);
		processHideButtons(required_width, buttons_freed_width);
	}
}

//EOF<|MERGE_RESOLUTION|>--- conflicted
+++ resolved
@@ -1017,7 +1017,6 @@
 			<< llendl;
 	}
 
-<<<<<<< HEAD
 	S32 buttons_freed_width = 0;
 	// 2. Decreasing width of buttons.
 	if (still_should_be_processed)
@@ -1025,11 +1024,8 @@
 		processShrinkButtons(delta_width, buttons_freed_width);
 	}
 	// 3. Decreasing width of nearby chat.
-=======
+	const S32 chatbar_panel_min_width = get_panel_min_width(mToolbarStack, mNearbyChatBar);
 	const S32 chatbar_panel_width = mChatBarContainer->getRect().getWidth();
->>>>>>> b124d45b
-	const S32 chatbar_panel_min_width = get_panel_min_width(mToolbarStack, mNearbyChatBar);
-	const S32 chatbar_panel_width = mNearbyChatBar->getRect().getWidth();
 	if (still_should_be_processed && chatbar_panel_width > chatbar_panel_min_width)
 	{
 		// we have some space to decrease chatbar panel
@@ -1042,15 +1038,11 @@
 
 		still_should_be_processed = delta_width < 0;
 
-<<<<<<< HEAD
 		// chatbar should only be shrunk here, not stretched
 		if(delta_panel > 0)
 		{
-			mNearbyChatBar->reshape(mNearbyChatBar->getRect().getWidth() - delta_panel, mNearbyChatBar->getRect().getHeight());
-		}
-=======
-		mChatBarContainer->reshape(mChatBarContainer->getRect().getWidth() - delta_panel, mChatBarContainer->getRect().getHeight());
->>>>>>> b124d45b
+			mChatBarContainer->reshape(mNearbyChatBar->getRect().getWidth() - delta_panel, mChatBarContainer->getRect().getHeight());
+		}
 
 		log(mNearbyChatBar, "after processing panel decreasing via nearby chatbar panel");
 
@@ -1075,22 +1067,15 @@
 
 		if (buttons_freed_width > 0)
 		{
-<<<<<<< HEAD
 			S32 nearby_needed_width = mDesiredNearbyChatWidth - mNearbyChatBar->getRect().getWidth();
 			if (nearby_needed_width > 0)
 			{
 				S32 compensative_width = nearby_needed_width > buttons_freed_width ? buttons_freed_width : nearby_needed_width; 
 				log(mNearbyChatBar, "before applying compensative width");
-				mNearbyChatBar->reshape(mNearbyChatBar->getRect().getWidth() + compensative_width, mNearbyChatBar->getRect().getHeight() );
+				mChatBarContainer->reshape(mChatBarContainer->getRect().getWidth() + compensative_width, mChatBarContainer->getRect().getHeight() );
 				log(mNearbyChatBar, "after applying compensative width");
 				lldebugs << buttons_freed_width << llendl;
 			}
-=======
-			log(mNearbyChatBar, "before applying compensative width");
-			mChatBarContainer->reshape(mChatBarContainer->getRect().getWidth() + buttons_freed_width, mChatBarContainer->getRect().getHeight() );
-			log(mNearbyChatBar, "after applying compensative width");
-			lldebugs << buttons_freed_width << llendl;
->>>>>>> b124d45b
 		}
 	}
 
@@ -1104,14 +1089,6 @@
 	const S32 chiclet_panel_width = mChicletPanel->getParent()->getRect().getWidth();
 	static const S32 chiclet_panel_min_width = mChicletPanel->getMinWidth();
 
-<<<<<<< HEAD
-=======
-	const S32 chatbar_panel_width = mChatBarContainer->getRect().getWidth();
-	static const S32 chatbar_panel_min_width = get_panel_min_width(mToolbarStack, mChatBarContainer);
-	static const S32 chatbar_panel_max_width = get_panel_max_width(mToolbarStack, mChatBarContainer);
-
-	const S32 chatbar_available_shrink_width = chatbar_panel_width - chatbar_panel_min_width;
->>>>>>> b124d45b
 	const S32 available_width_chiclet = chiclet_panel_width - chiclet_panel_min_width;
 
 	// how many room we have to show hidden buttons
@@ -1136,25 +1113,7 @@
 		// 1. use delta width of resizing
 		required_to_process_width -= delta_width;
 
-<<<<<<< HEAD
 		// 2. use width available via decreasing of chiclet panel
-=======
-		// 2. use width available via decreasing of nearby chat panel
-		S32 chatbar_shrink_width = required_to_process_width;
-		if (chatbar_available_shrink_width < chatbar_shrink_width)
-		{
-			chatbar_shrink_width = chatbar_available_shrink_width;
-		}
-
-		log(mNearbyChatBar, "increase width: before applying compensative width");
-		mChatBarContainer->reshape(mChatBarContainer->getRect().getWidth() - chatbar_shrink_width, mChatBarContainer->getRect().getHeight() );
-		if (mNearbyChatBar)			log(mNearbyChatBar, "after applying compensative width");
-		lldebugs << chatbar_shrink_width << llendl;
-
-		// 3. use width available via decreasing of chiclet panel
-		required_to_process_width -= chatbar_shrink_width;
-
->>>>>>> b124d45b
 		if (required_to_process_width > 0)
 		{
 			mChicletPanel->getParent()->reshape(mChicletPanel->getParent()->getRect().getWidth() - required_to_process_width, mChicletPanel->getParent()->getRect().getHeight());
@@ -1169,13 +1128,8 @@
 
 
 	// how many space can nearby chatbar take?
-<<<<<<< HEAD
-	S32 chatbar_panel_width_ = mNearbyChatBar->getRect().getWidth();
+	S32 chatbar_panel_width_ = mChatBarContainer->getRect().getWidth();
 	if (delta_width > 0 && chatbar_panel_width_ < mDesiredNearbyChatWidth)
-=======
-	S32 chatbar_panel_width_ = mChatBarContainer->getRect().getWidth();
-	if (delta_width > 0 && chatbar_panel_width_ < chatbar_panel_max_width)
->>>>>>> b124d45b
 	{
 		S32 delta_panel_max = mDesiredNearbyChatWidth - chatbar_panel_width_;
 		S32 delta_panel = llmin(delta_width, delta_panel_max);
@@ -1749,7 +1703,7 @@
 	const S32 delta_width = mChatBarContainer->getRect().getWidth() - new_width;
 
 	if (delta_width == 0) return;
-	
+
 	mDesiredNearbyChatWidth = new_width;
 
 	LLView * chiclet_layout_panel = mChicletPanel->getParent();
