--- conflicted
+++ resolved
@@ -167,11 +167,7 @@
 {
     mKillTime = mTimer.getElapsedTimeF32() + mDuration;
 
-<<<<<<< HEAD
-	bool show_beam = gSavedSettings.getBOOL("ShowSelectionBeam");
-=======
-    BOOL show_beam = gSavedSettings.getBOOL("ShowSelectionBeam");
->>>>>>> e7eced3c
+    bool show_beam = gSavedSettings.getBOOL("ShowSelectionBeam");
 
     LLColor4 color;
     color.setVec(mColor);
@@ -251,11 +247,7 @@
         }
     }
 
-<<<<<<< HEAD
-	mbInit = true;
-=======
-    mbInit = TRUE;
->>>>>>> e7eced3c
+    mbInit = true;
 }
 
 void LLHUDEffectSpiral::setTargetObject(LLViewerObject *objp)
