/**
 * @file llpanelmarketplaceinboxinventory.h
 * @brief LLInboxInventoryPanel class declaration
 *
 * $LicenseInfo:firstyear=2009&license=viewerlgpl$
 * Second Life Viewer Source Code
 * Copyright (C) 2010, Linden Research, Inc.
 *
 * This library is free software; you can redistribute it and/or
 * modify it under the terms of the GNU Lesser General Public
 * License as published by the Free Software Foundation;
 * version 2.1 of the License only.
 *
 * This library is distributed in the hope that it will be useful,
 * but WITHOUT ANY WARRANTY; without even the implied warranty of
 * MERCHANTABILITY or FITNESS FOR A PARTICULAR PURPOSE.  See the GNU
 * Lesser General Public License for more details.
 *
 * You should have received a copy of the GNU Lesser General Public
 * License along with this library; if not, write to the Free Software
 * Foundation, Inc., 51 Franklin Street, Fifth Floor, Boston, MA  02110-1301  USA
 *
 * Linden Research, Inc., 945 Battery Street, San Francisco, CA  94111  USA
 * $/LicenseInfo$
 */

#ifndef LL_INBOXINVENTORYPANEL_H
#define LL_INBOXINVENTORYPANEL_H


#include "llbadgeowner.h"
#include "llinventorypanel.h"
#include "llfolderviewitem.h"





class LLInboxInventoryPanel : public LLInventoryPanel
{
public:
    struct Params : public LLInitParam::Block<Params, LLInventoryPanel::Params>
    {};

    LLInboxInventoryPanel(const Params& p);
    ~LLInboxInventoryPanel();

    // virtual
    void initFromParams(const LLInventoryPanel::Params&);
    LLFolderViewFolder* createFolderViewFolder(LLInvFVBridge * bridge, bool allow_drop);
    LLFolderViewItem * createFolderViewItem(LLInvFVBridge * bridge);

    void onRemoveItemFreshness(const LLUUID& item_id);
};


class LLInboxFolderViewFolder : public LLFolderViewFolder, public LLBadgeOwner
{
public:
    struct Params : public LLInitParam::Block<Params, LLFolderViewFolder::Params>
    {
        Optional<LLBadge::Params>   new_badge;

        Params()
        :   new_badge("new_badge")
        {}
    };

    LLInboxFolderViewFolder(const Params& p);

    void addItem(LLFolderViewItem* item);
<<<<<<< HEAD
	void draw();
	
	bool handleMouseDown(S32 x, S32 y, MASK mask);
	bool handleDoubleClick(S32 x, S32 y, MASK mask);
	void selectItem();
=======
    void draw();

    BOOL handleMouseDown(S32 x, S32 y, MASK mask);
    BOOL handleDoubleClick(S32 x, S32 y, MASK mask);
    void selectItem();
>>>>>>> e1623bb2

    void computeFreshness();
    void deFreshify();

    bool isFresh() const { return mFresh; }
    void setFresh(bool is_fresh)  { mFresh = is_fresh; }

protected:
    bool mFresh;
};


class LLInboxFolderViewItem : public LLFolderViewItem, public LLBadgeOwner
{
public:
    struct Params : public LLInitParam::Block<Params, LLFolderViewItem::Params>
    {
        Optional<LLBadge::Params>   new_badge;

        Params()
        :   new_badge("new_badge")
        {}
    };

    LLInboxFolderViewItem(const Params& p);

<<<<<<< HEAD
	void addToFolder(LLFolderViewFolder* folder);
	bool handleDoubleClick(S32 x, S32 y, MASK mask);
=======
    void addToFolder(LLFolderViewFolder* folder);
    BOOL handleDoubleClick(S32 x, S32 y, MASK mask);
>>>>>>> e1623bb2

    void draw();

    void selectItem();

    void computeFreshness();
    void deFreshify();

    bool isFresh() const { return mFresh; }
    void setFresh(bool is_fresh)  { mFresh = is_fresh; }

protected:
    bool mFresh;
};

class LLInboxNewItemsStorage : public LLSingleton<LLInboxNewItemsStorage>
    , public LLDestroyClass<LLInboxNewItemsStorage>
{
    LLSINGLETON(LLInboxNewItemsStorage);
    LOG_CLASS(LLInboxNewItemsStorage);
public:
    static void destroyClass();
    void saveNewItemsIds();

    void load();

    void addFreshItem(const LLUUID& id) { mNewItemsIDs.insert(id); }
    void removeItem(const LLUUID& id);
    bool isItemFresh(const LLUUID& id) { return (mNewItemsIDs.find(id) != mNewItemsIDs.end()); }

    void addInboxPanel(LLInboxInventoryPanel* inbox) { mInboxPanels.insert(inbox); }
    void removeInboxPanel(LLInboxInventoryPanel* inbox) { mInboxPanels.erase(inbox); }

private:
    std::set<LLUUID> mNewItemsIDs;

    std::set<LLInboxInventoryPanel*> mInboxPanels;
};

#endif //LL_INBOXINVENTORYPANEL_H<|MERGE_RESOLUTION|>--- conflicted
+++ resolved
@@ -1,157 +1,144 @@
-/**
- * @file llpanelmarketplaceinboxinventory.h
- * @brief LLInboxInventoryPanel class declaration
- *
- * $LicenseInfo:firstyear=2009&license=viewerlgpl$
- * Second Life Viewer Source Code
- * Copyright (C) 2010, Linden Research, Inc.
- *
- * This library is free software; you can redistribute it and/or
- * modify it under the terms of the GNU Lesser General Public
- * License as published by the Free Software Foundation;
- * version 2.1 of the License only.
- *
- * This library is distributed in the hope that it will be useful,
- * but WITHOUT ANY WARRANTY; without even the implied warranty of
- * MERCHANTABILITY or FITNESS FOR A PARTICULAR PURPOSE.  See the GNU
- * Lesser General Public License for more details.
- *
- * You should have received a copy of the GNU Lesser General Public
- * License along with this library; if not, write to the Free Software
- * Foundation, Inc., 51 Franklin Street, Fifth Floor, Boston, MA  02110-1301  USA
- *
- * Linden Research, Inc., 945 Battery Street, San Francisco, CA  94111  USA
- * $/LicenseInfo$
- */
-
-#ifndef LL_INBOXINVENTORYPANEL_H
-#define LL_INBOXINVENTORYPANEL_H
-
-
-#include "llbadgeowner.h"
-#include "llinventorypanel.h"
-#include "llfolderviewitem.h"
-
-
-
-
-
-class LLInboxInventoryPanel : public LLInventoryPanel
-{
-public:
-    struct Params : public LLInitParam::Block<Params, LLInventoryPanel::Params>
-    {};
-
-    LLInboxInventoryPanel(const Params& p);
-    ~LLInboxInventoryPanel();
-
-    // virtual
-    void initFromParams(const LLInventoryPanel::Params&);
-    LLFolderViewFolder* createFolderViewFolder(LLInvFVBridge * bridge, bool allow_drop);
-    LLFolderViewItem * createFolderViewItem(LLInvFVBridge * bridge);
-
-    void onRemoveItemFreshness(const LLUUID& item_id);
-};
-
-
-class LLInboxFolderViewFolder : public LLFolderViewFolder, public LLBadgeOwner
-{
-public:
-    struct Params : public LLInitParam::Block<Params, LLFolderViewFolder::Params>
-    {
-        Optional<LLBadge::Params>   new_badge;
-
-        Params()
-        :   new_badge("new_badge")
-        {}
-    };
-
-    LLInboxFolderViewFolder(const Params& p);
-
-    void addItem(LLFolderViewItem* item);
-<<<<<<< HEAD
-	void draw();
-	
-	bool handleMouseDown(S32 x, S32 y, MASK mask);
-	bool handleDoubleClick(S32 x, S32 y, MASK mask);
-	void selectItem();
-=======
-    void draw();
-
-    BOOL handleMouseDown(S32 x, S32 y, MASK mask);
-    BOOL handleDoubleClick(S32 x, S32 y, MASK mask);
-    void selectItem();
->>>>>>> e1623bb2
-
-    void computeFreshness();
-    void deFreshify();
-
-    bool isFresh() const { return mFresh; }
-    void setFresh(bool is_fresh)  { mFresh = is_fresh; }
-
-protected:
-    bool mFresh;
-};
-
-
-class LLInboxFolderViewItem : public LLFolderViewItem, public LLBadgeOwner
-{
-public:
-    struct Params : public LLInitParam::Block<Params, LLFolderViewItem::Params>
-    {
-        Optional<LLBadge::Params>   new_badge;
-
-        Params()
-        :   new_badge("new_badge")
-        {}
-    };
-
-    LLInboxFolderViewItem(const Params& p);
-
-<<<<<<< HEAD
-	void addToFolder(LLFolderViewFolder* folder);
-	bool handleDoubleClick(S32 x, S32 y, MASK mask);
-=======
-    void addToFolder(LLFolderViewFolder* folder);
-    BOOL handleDoubleClick(S32 x, S32 y, MASK mask);
->>>>>>> e1623bb2
-
-    void draw();
-
-    void selectItem();
-
-    void computeFreshness();
-    void deFreshify();
-
-    bool isFresh() const { return mFresh; }
-    void setFresh(bool is_fresh)  { mFresh = is_fresh; }
-
-protected:
-    bool mFresh;
-};
-
-class LLInboxNewItemsStorage : public LLSingleton<LLInboxNewItemsStorage>
-    , public LLDestroyClass<LLInboxNewItemsStorage>
-{
-    LLSINGLETON(LLInboxNewItemsStorage);
-    LOG_CLASS(LLInboxNewItemsStorage);
-public:
-    static void destroyClass();
-    void saveNewItemsIds();
-
-    void load();
-
-    void addFreshItem(const LLUUID& id) { mNewItemsIDs.insert(id); }
-    void removeItem(const LLUUID& id);
-    bool isItemFresh(const LLUUID& id) { return (mNewItemsIDs.find(id) != mNewItemsIDs.end()); }
-
-    void addInboxPanel(LLInboxInventoryPanel* inbox) { mInboxPanels.insert(inbox); }
-    void removeInboxPanel(LLInboxInventoryPanel* inbox) { mInboxPanels.erase(inbox); }
-
-private:
-    std::set<LLUUID> mNewItemsIDs;
-
-    std::set<LLInboxInventoryPanel*> mInboxPanels;
-};
-
-#endif //LL_INBOXINVENTORYPANEL_H+/**
+ * @file llpanelmarketplaceinboxinventory.h
+ * @brief LLInboxInventoryPanel class declaration
+ *
+ * $LicenseInfo:firstyear=2009&license=viewerlgpl$
+ * Second Life Viewer Source Code
+ * Copyright (C) 2010, Linden Research, Inc.
+ *
+ * This library is free software; you can redistribute it and/or
+ * modify it under the terms of the GNU Lesser General Public
+ * License as published by the Free Software Foundation;
+ * version 2.1 of the License only.
+ *
+ * This library is distributed in the hope that it will be useful,
+ * but WITHOUT ANY WARRANTY; without even the implied warranty of
+ * MERCHANTABILITY or FITNESS FOR A PARTICULAR PURPOSE.  See the GNU
+ * Lesser General Public License for more details.
+ *
+ * You should have received a copy of the GNU Lesser General Public
+ * License along with this library; if not, write to the Free Software
+ * Foundation, Inc., 51 Franklin Street, Fifth Floor, Boston, MA  02110-1301  USA
+ *
+ * Linden Research, Inc., 945 Battery Street, San Francisco, CA  94111  USA
+ * $/LicenseInfo$
+ */
+
+#ifndef LL_INBOXINVENTORYPANEL_H
+#define LL_INBOXINVENTORYPANEL_H
+
+
+#include "llbadgeowner.h"
+#include "llinventorypanel.h"
+#include "llfolderviewitem.h"
+
+
+
+
+
+class LLInboxInventoryPanel : public LLInventoryPanel
+{
+public:
+    struct Params : public LLInitParam::Block<Params, LLInventoryPanel::Params>
+    {};
+
+    LLInboxInventoryPanel(const Params& p);
+    ~LLInboxInventoryPanel();
+
+    // virtual
+    void initFromParams(const LLInventoryPanel::Params&);
+    LLFolderViewFolder* createFolderViewFolder(LLInvFVBridge * bridge, bool allow_drop);
+    LLFolderViewItem * createFolderViewItem(LLInvFVBridge * bridge);
+
+    void onRemoveItemFreshness(const LLUUID& item_id);
+};
+
+
+class LLInboxFolderViewFolder : public LLFolderViewFolder, public LLBadgeOwner
+{
+public:
+    struct Params : public LLInitParam::Block<Params, LLFolderViewFolder::Params>
+    {
+        Optional<LLBadge::Params>   new_badge;
+
+        Params()
+        :   new_badge("new_badge")
+        {}
+    };
+
+    LLInboxFolderViewFolder(const Params& p);
+
+    void addItem(LLFolderViewItem* item);
+    void draw();
+
+    bool handleMouseDown(S32 x, S32 y, MASK mask);
+    bool handleDoubleClick(S32 x, S32 y, MASK mask);
+    void selectItem();
+
+    void computeFreshness();
+    void deFreshify();
+
+    bool isFresh() const { return mFresh; }
+    void setFresh(bool is_fresh)  { mFresh = is_fresh; }
+
+protected:
+    bool mFresh;
+};
+
+
+class LLInboxFolderViewItem : public LLFolderViewItem, public LLBadgeOwner
+{
+public:
+    struct Params : public LLInitParam::Block<Params, LLFolderViewItem::Params>
+    {
+        Optional<LLBadge::Params>   new_badge;
+
+        Params()
+        :   new_badge("new_badge")
+        {}
+    };
+
+    LLInboxFolderViewItem(const Params& p);
+
+    void addToFolder(LLFolderViewFolder* folder);
+    bool handleDoubleClick(S32 x, S32 y, MASK mask);
+
+    void draw();
+
+    void selectItem();
+
+    void computeFreshness();
+    void deFreshify();
+
+    bool isFresh() const { return mFresh; }
+    void setFresh(bool is_fresh)  { mFresh = is_fresh; }
+
+protected:
+    bool mFresh;
+};
+
+class LLInboxNewItemsStorage : public LLSingleton<LLInboxNewItemsStorage>
+    , public LLDestroyClass<LLInboxNewItemsStorage>
+{
+    LLSINGLETON(LLInboxNewItemsStorage);
+    LOG_CLASS(LLInboxNewItemsStorage);
+public:
+    static void destroyClass();
+    void saveNewItemsIds();
+
+    void load();
+
+    void addFreshItem(const LLUUID& id) { mNewItemsIDs.insert(id); }
+    void removeItem(const LLUUID& id);
+    bool isItemFresh(const LLUUID& id) { return (mNewItemsIDs.find(id) != mNewItemsIDs.end()); }
+
+    void addInboxPanel(LLInboxInventoryPanel* inbox) { mInboxPanels.insert(inbox); }
+    void removeInboxPanel(LLInboxInventoryPanel* inbox) { mInboxPanels.erase(inbox); }
+
+private:
+    std::set<LLUUID> mNewItemsIDs;
+
+    std::set<LLInboxInventoryPanel*> mInboxPanels;
+};
+
+#endif //LL_INBOXINVENTORYPANEL_H