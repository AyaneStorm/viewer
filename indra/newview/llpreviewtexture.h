--- conflicted
+++ resolved
@@ -38,59 +38,31 @@
 class LLPreviewTexture : public LLPreview
 {
 public:
-<<<<<<< HEAD
-	LLPreviewTexture(const LLSD& key);
-	~LLPreviewTexture();
-
-	virtual void		draw();
-
-	virtual bool		canSaveAs() const;
-	virtual void		saveAs();
-
-	virtual void		loadAsset();
-	virtual EAssetStatus	getAssetStatus();
-	
-	virtual void		reshape(S32 width, S32 height, bool called_from_parent = true);
-	virtual void 		onFocusReceived();
-	
-	static void			onFileLoadedForSave( 
-							bool success,
-							LLViewerFetchedTexture *src_vi,
-							LLImageRaw* src, 
-							LLImageRaw* aux_src,
-							S32 discard_level, 
-							bool final,
-							void* userdata );
-	void 				openToSave();
-
-	void				saveTextureToFile(const std::vector<std::string>& filenames);
-=======
     LLPreviewTexture(const LLSD& key);
     ~LLPreviewTexture();
 
     virtual void        draw();
 
-    virtual BOOL        canSaveAs() const;
+    virtual bool        canSaveAs() const;
     virtual void        saveAs();
 
     virtual void        loadAsset();
     virtual EAssetStatus    getAssetStatus();
 
-    virtual void        reshape(S32 width, S32 height, BOOL called_from_parent = TRUE);
+    virtual void        reshape(S32 width, S32 height, bool called_from_parent = true);
     virtual void        onFocusReceived();
 
     static void         onFileLoadedForSave(
-                            BOOL success,
+                            bool success,
                             LLViewerFetchedTexture *src_vi,
                             LLImageRaw* src,
                             LLImageRaw* aux_src,
                             S32 discard_level,
-                            BOOL final,
+                            bool final,
                             void* userdata );
     void                openToSave();
 
     void                saveTextureToFile(const std::vector<std::string>& filenames);
->>>>>>> e7eced3c
     void                saveMultipleToFile(const std::string& file_name = "");
 
     static void         onSaveAsBtn(void* data);
@@ -99,44 +71,9 @@
 
     /*virtual*/ void setObjectID(const LLUUID& object_id);
 protected:
-<<<<<<< HEAD
-	void				init();
-	void				populateRatioList();
-	/* virtual */ bool	postBuild();
-	bool				setAspectRatio(const F32 width, const F32 height);
-	static void			onAspectRatioCommit(LLUICtrl*,void* userdata);
-	void				adjustAspectRatio();
-	
-private:
-	void				updateImageID(); // set what image is being uploaded.
-	void				updateDimensions();
-	LLUUID				mImageID;
-	LLPointer<LLViewerFetchedTexture>		mImage;
-	S32                 mImageOldBoostLevel;
-	std::string			mSaveFileName;
-	LLFrameTimer		mSavedFileTimer;
-	bool				mLoadingFullImage;
-	bool                mShowKeepDiscard;
-	bool                mCopyToInv;
-
-	// Save the image once it's loaded.
-	bool                mPreviewToSave;
-
-	// This is stored off in a member variable, because the save-as
-	// button and drag and drop functionality need to know.
-	bool mIsCopyable;
-	bool mIsFullPerm;
-	bool mUpdateDimensions;
-	S32 mLastHeight;
-	S32 mLastWidth;
-	F32 mAspectRatio;	
-
-	LLLoadedCallbackEntry::source_callback_list_t mCallbackTextureList ; 
-	std::vector<std::string>		mRatiosList;
-=======
     void                init();
     void                populateRatioList();
-    /* virtual */ BOOL  postBuild();
+    /* virtual */ bool  postBuild();
     bool                setAspectRatio(const F32 width, const F32 height);
     static void         onAspectRatioCommit(LLUICtrl*,void* userdata);
     void                adjustAspectRatio();
@@ -149,24 +86,23 @@
     S32                 mImageOldBoostLevel;
     std::string         mSaveFileName;
     LLFrameTimer        mSavedFileTimer;
-    BOOL                mLoadingFullImage;
-    BOOL                mShowKeepDiscard;
-    BOOL                mCopyToInv;
+    bool                mLoadingFullImage;
+    bool                mShowKeepDiscard;
+    bool                mCopyToInv;
 
     // Save the image once it's loaded.
-    BOOL                mPreviewToSave;
+    bool                mPreviewToSave;
 
     // This is stored off in a member variable, because the save-as
     // button and drag and drop functionality need to know.
-    BOOL mIsCopyable;
-    BOOL mIsFullPerm;
-    BOOL mUpdateDimensions;
+    bool mIsCopyable;
+    bool mIsFullPerm;
+    bool mUpdateDimensions;
     S32 mLastHeight;
     S32 mLastWidth;
     F32 mAspectRatio;
 
     LLLoadedCallbackEntry::source_callback_list_t mCallbackTextureList ;
     std::vector<std::string>        mRatiosList;
->>>>>>> e7eced3c
 };
 #endif  // LL_LLPREVIEWTEXTURE_H