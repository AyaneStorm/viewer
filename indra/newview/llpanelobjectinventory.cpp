--- conflicted
+++ resolved
@@ -130,11 +130,7 @@
     virtual BOOL isItemRenameable() const;
     virtual BOOL renameItem(const std::string& new_name);
     virtual BOOL isItemMovable() const;
-<<<<<<< HEAD
-    virtual BOOL isItemRemovable() const;
-=======
     virtual BOOL isItemRemovable(bool check_worn = true) const;
->>>>>>> 33ad8db7
     virtual BOOL removeItem();
     virtual void removeBatch(std::vector<LLFolderViewModelItem*>& batch);
     virtual void move(LLFolderViewModelItem* parent_listener);
@@ -592,11 +588,7 @@
     virtual BOOL isItemRenameable() const;
     // virtual BOOL isItemCopyable() const { return FALSE; }
     virtual BOOL renameItem(const std::string& new_name);
-<<<<<<< HEAD
-    virtual BOOL isItemRemovable() const;
-=======
     virtual BOOL isItemRemovable(bool check_worn = true) const;
->>>>>>> 33ad8db7
     virtual void buildContextMenu(LLMenuGL& menu, U32 flags);
     virtual bool hasChildren() const;
     virtual BOOL startDrag(EDragAndDropType* type, LLUUID* id) const;
