--- conflicted
+++ resolved
@@ -154,10 +154,7 @@
     LLComboBox*         mAnimationCombo;
     LLComboBox*         mSoundCombo;
     LLLineEditor*       mChatEditor;
-<<<<<<< HEAD
-=======
     LLCheckBoxCtrl*     mWaitKeyReleaseCheck;
->>>>>>> b1098308
     LLCheckBoxCtrl*     mWaitAnimCheck;
     LLCheckBoxCtrl*     mWaitTimeCheck;
     LLLineEditor*       mWaitTimeEditor;
