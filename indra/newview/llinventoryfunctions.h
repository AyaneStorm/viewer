--- conflicted
+++ resolved
@@ -57,23 +57,6 @@
 
 void show_item_original(const LLUUID& item_uuid);
 
-<<<<<<< HEAD
-void change_item_parent(LLInventoryModel* model,
-									 LLViewerInventoryItem* item,
-									 const LLUUID& new_parent_id,
-									 BOOL restamp);
-
-void remove_item(LLInventoryModel* model, const LLUUID& id);
-
-void change_category_parent(LLInventoryModel* model,
-	LLViewerInventoryCategory* cat,
-	const LLUUID& new_parent_id,
-	BOOL restamp);
-
-void remove_category(LLInventoryModel* model, const LLUUID& cat_id);
-
-=======
->>>>>>> b2b446ae
 void rename_category(LLInventoryModel* model, const LLUUID& cat_id, const std::string& new_name);
 
 void copy_inventory_category(LLInventoryModel* model, LLViewerInventoryCategory* cat, const LLUUID& parent_id, const LLUUID& root_copy_id = LLUUID::null);
