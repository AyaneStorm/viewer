/**
 * @file LLSidepanelInventory.cpp
 * @brief Side Bar "Inventory" panel
 *
 * $LicenseInfo:firstyear=2009&license=viewerlgpl$
 * Second Life Viewer Source Code
 * Copyright (C) 2010, Linden Research, Inc.
 *
 * This library is free software; you can redistribute it and/or
 * modify it under the terms of the GNU Lesser General Public
 * License as published by the Free Software Foundation;
 * version 2.1 of the License only.
 *
 * This library is distributed in the hope that it will be useful,
 * but WITHOUT ANY WARRANTY; without even the implied warranty of
 * MERCHANTABILITY or FITNESS FOR A PARTICULAR PURPOSE.  See the GNU
 * Lesser General Public License for more details.
 *
 * You should have received a copy of the GNU Lesser General Public
 * License along with this library; if not, write to the Free Software
 * Foundation, Inc., 51 Franklin Street, Fifth Floor, Boston, MA  02110-1301  USA
 *
 * Linden Research, Inc., 945 Battery Street, San Francisco, CA  94111  USA
 * $/LicenseInfo$
 */

#include "llviewerprecompiledheaders.h"
#include "llsidepanelinventory.h"

#include "llagent.h"
#include "llappearancemgr.h"
#include "llappviewer.h"
#include "llavataractions.h"
#include "llbutton.h"
#include "lldate.h"
#include "llfirstuse.h"
#include "llfloaterreg.h"
#include "llfloatersidepanelcontainer.h"
#include "llfoldertype.h"
#include "llfolderview.h"
#include "llinventorybridge.h"
#include "llinventoryfunctions.h"
#include "llinventorymodel.h"
#include "llinventorymodelbackgroundfetch.h"
#include "llinventoryobserver.h"
#include "llinventorypanel.h"
#include "lllayoutstack.h"
#include "lloutfitobserver.h"
#include "llpanelmaininventory.h"
#include "llpanelmarketplaceinbox.h"
#include "llselectmgr.h"
#include "llsidepaneliteminfo.h"
#include "llsidepaneltaskinfo.h"
#include "llstring.h"
#include "lltabcontainer.h"
#include "lltextbox.h"
#include "lltrans.h"
#include "llviewermedia.h"
#include "llviewernetwork.h"
#include "llweb.h"

static LLPanelInjector<LLSidepanelInventory> t_inventory("sidepanel_inventory");

//
// Constants
//

// No longer want the inbox panel to auto-expand since it creates issues with the "new" tag time stamp
#define AUTO_EXPAND_INBOX   0

static const char * const INBOX_BUTTON_NAME = "inbox_btn";
static const char * const INBOX_LAYOUT_PANEL_NAME = "inbox_layout_panel";
static const char * const INVENTORY_LAYOUT_STACK_NAME = "inventory_layout_stack";
static const char * const MARKETPLACE_INBOX_PANEL = "marketplace_inbox";

static bool sLoginCompleted = false;

//
// Helpers
//
class LLInboxAddedObserver : public LLInventoryCategoryAddedObserver
{
public:
    LLInboxAddedObserver(LLSidepanelInventory * sidepanelInventory)
        : LLInventoryCategoryAddedObserver()
        , mSidepanelInventory(sidepanelInventory)
    {
    }

    void done()
    {
        for (cat_vec_t::iterator it = mAddedCategories.begin(); it != mAddedCategories.end(); ++it)
        {
            LLViewerInventoryCategory* added_category = *it;

            LLFolderType::EType added_category_type = added_category->getPreferredType();

            switch (added_category_type)
            {
                case LLFolderType::FT_INBOX:
                    mSidepanelInventory->enableInbox(true);
                    mSidepanelInventory->observeInboxModifications(added_category->getUUID());
                    break;
                default:
                    break;
            }
        }
    }

private:
    LLSidepanelInventory * mSidepanelInventory;
};

//
// Implementation
//

LLSidepanelInventory::LLSidepanelInventory()
    : LLPanel()
    , mPanelMainInventory(NULL)
    , mInboxEnabled(false)
    , mCategoriesObserver(NULL)
    , mInboxAddedObserver(NULL)
    , mInboxLayoutPanel(NULL)
{
    //buildFromFile( "panel_inventory.xml"); // Called from LLRegisterPanelClass::defaultPanelClassBuilder()
}

LLSidepanelInventory::~LLSidepanelInventory()
{
    // Save the InventoryMainPanelHeight in settings per account
    gSavedPerAccountSettings.setS32("InventoryInboxHeight", mInboxLayoutPanel->getTargetDim());

    if (mCategoriesObserver && gInventory.containsObserver(mCategoriesObserver))
    {
        gInventory.removeObserver(mCategoriesObserver);
    }
    delete mCategoriesObserver;

    if (mInboxAddedObserver && gInventory.containsObserver(mInboxAddedObserver))
    {
        gInventory.removeObserver(mInboxAddedObserver);
    }
    delete mInboxAddedObserver;
}

void handleInventoryDisplayInboxChanged()
{
    LLSidepanelInventory* sidepanel_inventory = LLFloaterSidePanelContainer::getPanel<LLSidepanelInventory>("inventory");
    if (sidepanel_inventory)
    {
        sidepanel_inventory->enableInbox(gSavedSettings.getBOOL("InventoryDisplayInbox"));
    }
}

bool LLSidepanelInventory::postBuild()
{
    // UI elements from inventory panel
    {
        mInventoryPanel = getChild<LLPanel>("sidepanel_inventory_panel");

        mPanelMainInventory = mInventoryPanel->getChild<LLPanelMainInventory>("panel_main_inventory");
        mPanelMainInventory->setSelectCallback(boost::bind(&LLSidepanelInventory::onSelectionChange, this, _1, _2));
        //LLTabContainer* tabs = mPanelMainInventory->getChild<LLTabContainer>("inventory filter tabs");
        //tabs->setCommitCallback(boost::bind(&LLSidepanelInventory::updateVerbs, this));

        /*
           EXT-4846 : "Can we suppress the "Landmarks" and "My Favorites" folder since they have their own Task Panel?"
           Deferring this until 2.1.
        LLInventoryPanel *my_inventory_panel = mPanelMainInventory->getChild<LLInventoryPanel>("All Items");
        my_inventory_panel->addHideFolderType(LLFolderType::FT_LANDMARK);
        my_inventory_panel->addHideFolderType(LLFolderType::FT_FAVORITE);
        */

        //LLOutfitObserver::instance().addCOFChangedCallback(boost::bind(&LLSidepanelInventory::updateVerbs, this));
    }

    // Received items inbox setup
    {
        LLLayoutStack* inv_stack = getChild<LLLayoutStack>(INVENTORY_LAYOUT_STACK_NAME);

        // Set up button states and callbacks
        LLButton * inbox_button = getChild<LLButton>(INBOX_BUTTON_NAME);

        inbox_button->setCommitCallback(boost::bind(&LLSidepanelInventory::onToggleInboxBtn, this));

        // For main Inventory floater: Get the previous inbox state from "InventoryInboxToggleState" setting.
        // For additional Inventory floaters: Collapsed state is default.
        bool is_inbox_collapsed = !inbox_button->getToggleState() || sLoginCompleted;

        // Restore the collapsed inbox panel state
        mInboxLayoutPanel = getChild<LLLayoutPanel>(INBOX_LAYOUT_PANEL_NAME);
        inv_stack->collapsePanel(mInboxLayoutPanel, is_inbox_collapsed);
        if (!is_inbox_collapsed)
        {
            mInboxLayoutPanel->setTargetDim(gSavedPerAccountSettings.getS32("InventoryInboxHeight"));
        }

        if (sLoginCompleted)
        {
            //save the state of Inbox panel only for main Inventory floater
            inbox_button->removeControlVariable();
            inbox_button->setToggleState(false);
            updateInbox();
        }
        else
        {
            // Trigger callback for after login so we can setup to track inbox changes after initial inventory load
            LLAppViewer::instance()->setOnLoginCompletedCallback(boost::bind(&LLSidepanelInventory::updateInbox, this));
        }
    }

    gSavedSettings.getControl("InventoryDisplayInbox")->getCommitSignal()->connect(boost::bind(&handleInventoryDisplayInboxChanged));

    LLFloater *floater = dynamic_cast<LLFloater*>(getParent());
    if (floater && floater->getKey().isUndefined() && !sLoginCompleted)
    {
        // Prefill inventory for primary inventory floater
        // Other floaters should fill on visibility change
        //
        // see get_instance_num();
        // Primary inventory floater will have undefined key
        initInventoryViews();
    }

<<<<<<< HEAD
	return true;
=======
    return TRUE;
>>>>>>> e7eced3c
}

void LLSidepanelInventory::updateInbox()
{
    sLoginCompleted = true;
    //
    // Track inbox folder changes
    //
    const LLUUID inbox_id = gInventory.findCategoryUUIDForType(LLFolderType::FT_INBOX);

    // Set up observer to listen for creation of inbox if it doesn't exist
    if (inbox_id.isNull())
    {
        observeInboxCreation();
    }
    // Set up observer for inbox changes, if we have an inbox already
    else
    {
        // Consolidate Received items
        // We shouldn't have to do that but with a client/server system relying on a "well known folder" convention,
        // things can get messy and conventions broken. This call puts everything back together in its right place.
        gInventory.consolidateForType(inbox_id, LLFolderType::FT_INBOX);

        // Enable the display of the inbox if it exists
        enableInbox(true);

        observeInboxModifications(inbox_id);
    }
}

void LLSidepanelInventory::observeInboxCreation()
{
    //
    // Set up observer to track inbox folder creation
    //

    if (mInboxAddedObserver == NULL)
    {
        mInboxAddedObserver = new LLInboxAddedObserver(this);

        gInventory.addObserver(mInboxAddedObserver);
    }
}

void LLSidepanelInventory::observeInboxModifications(const LLUUID& inboxID)
{
    //
    // Silently do nothing if we already have an inbox inventory panel set up
    // (this can happen multiple times on the initial session that creates the inbox)
    //

    if (mInventoryPanelInbox.get() != NULL)
    {
        return;
    }

    //
    // Track inbox folder changes
    //

    if (inboxID.isNull())
    {
        LL_WARNS() << "Attempting to track modifications to non-existent inbox" << LL_ENDL;
        return;
    }

    if (mCategoriesObserver == NULL)
    {
        mCategoriesObserver = new LLInventoryCategoriesObserver();
        gInventory.addObserver(mCategoriesObserver);
    }

    mCategoriesObserver->addCategory(inboxID, boost::bind(&LLSidepanelInventory::onInboxChanged, this, inboxID));

    //
    // Trigger a load for the entire contents of the Inbox
    //

    LLInventoryModelBackgroundFetch::instance().start(inboxID);

    //
    // Set up the inbox inventory view
    //

    LLPanelMarketplaceInbox * inbox = getChild<LLPanelMarketplaceInbox>(MARKETPLACE_INBOX_PANEL);
    LLInventoryPanel* inventory_panel = inbox->setupInventoryPanel();
    mInventoryPanelInbox = inventory_panel->getInventoryPanelHandle();
}

void LLSidepanelInventory::enableInbox(bool enabled)
{
    mInboxEnabled = enabled;

    if(!enabled || !mPanelMainInventory->isSingleFolderMode())
    {
        toggleInbox();
    }
}

void LLSidepanelInventory::hideInbox()
{
    mInboxLayoutPanel->setVisible(false);
}

void LLSidepanelInventory::toggleInbox()
{
    mInboxLayoutPanel->setVisible(mInboxEnabled);
}

void LLSidepanelInventory::openInbox()
{
    if (mInboxEnabled)
    {
        getChild<LLButton>(INBOX_BUTTON_NAME)->setToggleState(true);
        onToggleInboxBtn();
    }
}

void LLSidepanelInventory::onInboxChanged(const LLUUID& inbox_id)
{
    // Trigger a load of the entire inbox so we always know the contents and their creation dates for sorting
    LLInventoryModelBackgroundFetch::instance().start(inbox_id);

#if AUTO_EXPAND_INBOX
    // Expand the inbox since we have fresh items
    if (mInboxEnabled)
    {
        getChild<LLButton>(INBOX_BUTTON_NAME)->setToggleState(true);
        onToggleInboxBtn();
    }
#endif
}

void LLSidepanelInventory::onToggleInboxBtn()
{
    LLButton* inboxButton = getChild<LLButton>(INBOX_BUTTON_NAME);
    LLLayoutStack* inv_stack = getChild<LLLayoutStack>(INVENTORY_LAYOUT_STACK_NAME);

    const bool inbox_expanded = inboxButton->getToggleState();

    // Expand/collapse the indicated panel
    inv_stack->collapsePanel(mInboxLayoutPanel, !inbox_expanded);

    if (inbox_expanded)
    {
        mInboxLayoutPanel->setTargetDim(gSavedPerAccountSettings.getS32("InventoryInboxHeight"));
        if (mInboxLayoutPanel->isInVisibleChain())
    {
        gSavedPerAccountSettings.setU32("LastInventoryInboxActivity", time_corrected());
    }
}
    else
    {
        gSavedPerAccountSettings.setS32("InventoryInboxHeight", mInboxLayoutPanel->getTargetDim());
    }

}

void LLSidepanelInventory::onOpen(const LLSD& key)
{
    LLFirstUse::newInventory(false);
    mPanelMainInventory->setFocusFilterEditor();
#if AUTO_EXPAND_INBOX
    // Expand the inbox if we have fresh items
    LLPanelMarketplaceInbox * inbox = findChild<LLPanelMarketplaceInbox>(MARKETPLACE_INBOX_PANEL);
    if (inbox && (inbox->getFreshItemCount() > 0))
    {
        getChild<LLButton>(INBOX_BUTTON_NAME)->setToggleState(true);
        onToggleInboxBtn();
    }
#else
    if (mInboxEnabled && getChild<LLButton>(INBOX_BUTTON_NAME)->getToggleState())
    {
        gSavedPerAccountSettings.setU32("LastInventoryInboxActivity", time_corrected());
    }
#endif

    gAgent.showLatestFeatureNotification("inventory");
}

void LLSidepanelInventory::performActionOnSelection(const std::string &action)
{
    LLFolderViewItem* current_item = mPanelMainInventory->getActivePanel()->getRootFolder()->getCurSelectedItem();
    if (!current_item)
    {
        if (mInventoryPanelInbox.get() && mInventoryPanelInbox.get()->getRootFolder())
        {
            current_item = mInventoryPanelInbox.get()->getRootFolder()->getCurSelectedItem();
        }

        if (!current_item)
        {
            return;
        }
    }

    static_cast<LLFolderViewModelItemInventory*>(current_item->getViewModelItem())->performAction(mPanelMainInventory->getActivePanel()->getModel(), action);
}

void LLSidepanelInventory::onBackButtonClicked()
{
    showInventoryPanel();
}

void LLSidepanelInventory::onSelectionChange(const std::deque<LLFolderViewItem*> &items, bool user_action)
{

}

void LLSidepanelInventory::showInventoryPanel()
{
<<<<<<< HEAD
	mInventoryPanel->setVisible(true);
=======
    mInventoryPanel->setVisible(TRUE);
>>>>>>> e7eced3c
}

void LLSidepanelInventory::initInventoryViews()
{
    mPanelMainInventory->initInventoryViews();
}

bool LLSidepanelInventory::canShare()
{
    LLInventoryPanel* inbox = mInventoryPanelInbox.get();

    // Avoid flicker in the Recent tab while inventory is being loaded.
    if ( (!inbox || !inbox->getRootFolder() || inbox->getRootFolder()->getSelectionList().empty())
        && (mPanelMainInventory && !mPanelMainInventory->getActivePanel()->getRootFolder()->hasVisibleChildren()) )
    {
        return false;
    }

    return ( (mPanelMainInventory ? LLAvatarActions::canShareSelectedItems(mPanelMainInventory->getActivePanel()) : false)
            || (inbox ? LLAvatarActions::canShareSelectedItems(inbox) : false) );
}


bool LLSidepanelInventory::canWearSelected()
{

    std::set<LLUUID> selected_uuids = LLAvatarActions::getInventorySelectedUUIDs();

    if (selected_uuids.empty())
        return false;

    for (std::set<LLUUID>::const_iterator it = selected_uuids.begin();
        it != selected_uuids.end();
        ++it)
    {
        if (!get_can_item_be_worn(*it)) return false;
    }

    return true;
}

LLInventoryItem *LLSidepanelInventory::getSelectedItem()
{
    LLFolderView* root = mPanelMainInventory->getActivePanel()->getRootFolder();
    if (!root)
    {
        return NULL;
    }
    LLFolderViewItem* current_item = root->getCurSelectedItem();

    if (!current_item)
    {
        if (mInventoryPanelInbox.get() && mInventoryPanelInbox.get()->getRootFolder())
        {
            current_item = mInventoryPanelInbox.get()->getRootFolder()->getCurSelectedItem();
        }

        if (!current_item)
        {
            return NULL;
        }
    }
    const LLUUID &item_id = static_cast<LLFolderViewModelItemInventory*>(current_item->getViewModelItem())->getUUID();
    LLInventoryItem *item = gInventory.getItem(item_id);
    return item;
}

U32 LLSidepanelInventory::getSelectedCount()
{
    int count = 0;

    std::set<LLFolderViewItem*> selection_list = mPanelMainInventory->getActivePanel()->getRootFolder()->getSelectionList();
    count += selection_list.size();

    if ((count == 0) && mInboxEnabled && mInventoryPanelInbox.get() && mInventoryPanelInbox.get()->getRootFolder())
    {
        selection_list = mInventoryPanelInbox.get()->getRootFolder()->getSelectionList();

        count += selection_list.size();
    }

    return count;
}

LLInventoryPanel *LLSidepanelInventory::getActivePanel()
{
    if (!getVisible())
    {
        return NULL;
    }
    if (mInventoryPanel->getVisible())
    {
        return mPanelMainInventory->getActivePanel();
    }
    return NULL;
}

void LLSidepanelInventory::selectAllItemsPanel()
{
    if (!getVisible())
    {
        return;
    }
    if (mInventoryPanel->getVisible())
    {
         mPanelMainInventory->selectAllItemsPanel();
    }

}

bool LLSidepanelInventory::isMainInventoryPanelActive() const
{
    return mInventoryPanel->getVisible();
}

void LLSidepanelInventory::clearSelections(bool clearMain, bool clearInbox)
{
    if (clearMain)
    {
        LLInventoryPanel * inv_panel = getActivePanel();

        if (inv_panel)
        {
            inv_panel->getRootFolder()->clearSelection();
        }
    }

    if (clearInbox && mInboxEnabled && !mInventoryPanelInbox.isDead())
    {
        mInventoryPanelInbox.get()->getRootFolder()->clearSelection();
    }
}

std::set<LLFolderViewItem*> LLSidepanelInventory::getInboxSelectionList()
{
    std::set<LLFolderViewItem*> inventory_selected_uuids;

    if (mInboxEnabled && mInventoryPanelInbox.get() && mInventoryPanelInbox.get()->getRootFolder())
    {
        inventory_selected_uuids = mInventoryPanelInbox.get()->getRootFolder()->getSelectionList();
    }

    return inventory_selected_uuids;
}

void LLSidepanelInventory::cleanup()
{
    LLFloaterReg::const_instance_list_t& inst_list = LLFloaterReg::getFloaterList("inventory");
    for (LLFloaterReg::const_instance_list_t::const_iterator iter = inst_list.begin(); iter != inst_list.end();)
    {
        LLFloaterSidePanelContainer* iv = dynamic_cast<LLFloaterSidePanelContainer*>(*iter++);
        if (iv)
        {
            iv->cleanup();
        }
    }
}<|MERGE_RESOLUTION|>--- conflicted
+++ resolved
@@ -223,11 +223,7 @@
         initInventoryViews();
     }
 
-<<<<<<< HEAD
-	return true;
-=======
-    return TRUE;
->>>>>>> e7eced3c
+    return true;
 }
 
 void LLSidepanelInventory::updateInbox()
@@ -439,11 +435,7 @@
 
 void LLSidepanelInventory::showInventoryPanel()
 {
-<<<<<<< HEAD
-	mInventoryPanel->setVisible(true);
-=======
-    mInventoryPanel->setVisible(TRUE);
->>>>>>> e7eced3c
+    mInventoryPanel->setVisible(true);
 }
 
 void LLSidepanelInventory::initInventoryViews()
