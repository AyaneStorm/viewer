/**
 * @file llfloaterimagepreview.h
 * @brief LLFloaterImagePreview class definition
 *
 * $LicenseInfo:firstyear=2004&license=viewerlgpl$
 * Second Life Viewer Source Code
 * Copyright (C) 2010, Linden Research, Inc.
 *
 * This library is free software; you can redistribute it and/or
 * modify it under the terms of the GNU Lesser General Public
 * License as published by the Free Software Foundation;
 * version 2.1 of the License only.
 *
 * This library is distributed in the hope that it will be useful,
 * but WITHOUT ANY WARRANTY; without even the implied warranty of
 * MERCHANTABILITY or FITNESS FOR A PARTICULAR PURPOSE.  See the GNU
 * Lesser General Public License for more details.
 *
 * You should have received a copy of the GNU Lesser General Public
 * License along with this library; if not, write to the Free Software
 * Foundation, Inc., 51 Franklin Street, Fifth Floor, Boston, MA  02110-1301  USA
 *
 * Linden Research, Inc., 945 Battery Street, San Francisco, CA  94111  USA
 * $/LicenseInfo$
 */

#ifndef LL_LLFLOATERIMAGEPREVIEW_H
#define LL_LLFLOATERIMAGEPREVIEW_H

#include "llfloaternamedesc.h"
#include "lldynamictexture.h"
#include "llpointer.h"
#include "llquaternion.h"

class LLComboBox;
class LLJoint;
class LLViewerJointMesh;
class LLVOAvatar;
class LLTextBox;
class LLVertexBuffer;
class LLVolume;

class LLImagePreviewSculpted : public LLViewerDynamicTexture
{
protected:
    virtual ~LLImagePreviewSculpted();

 public:
    LLImagePreviewSculpted(S32 width, S32 height);

<<<<<<< HEAD
	S8 getType() const override;
=======
    /*virtual*/ S8 getType() const ;
>>>>>>> e7eced3c

    void setPreviewTarget(LLImageRaw *imagep, F32 distance);
    void setTexture(U32 name) { mTextureName = name; }

<<<<<<< HEAD
    bool render() override;
	void refresh();
	void rotate(F32 yaw_radians, F32 pitch_radians);
	void zoom(F32 zoom_amt);
	void pan(F32 right, F32 up);
	virtual bool needsRender() override { return mNeedsUpdate; }

 protected:
	bool        mNeedsUpdate;
	U32         mTextureName;
	F32			mCameraDistance;
	F32			mCameraYaw;
	F32			mCameraPitch;
	F32			mCameraZoom;
	LLVector3	mCameraOffset;
	LLPointer<LLVolume> mVolume;
	LLPointer<LLVertexBuffer> mVertexBuffer;
=======
    BOOL render();
    void refresh();
    void rotate(F32 yaw_radians, F32 pitch_radians);
    void zoom(F32 zoom_amt);
    void pan(F32 right, F32 up);
    virtual BOOL needsRender() { return mNeedsUpdate; }

 protected:
    BOOL        mNeedsUpdate;
    U32         mTextureName;
    F32         mCameraDistance;
    F32         mCameraYaw;
    F32         mCameraPitch;
    F32         mCameraZoom;
    LLVector3   mCameraOffset;
    LLPointer<LLVolume> mVolume;
    LLPointer<LLVertexBuffer> mVertexBuffer;
>>>>>>> e7eced3c
};


class LLImagePreviewAvatar : public LLViewerDynamicTexture
{
protected:
    virtual ~LLImagePreviewAvatar();

public:
    LLImagePreviewAvatar(S32 width, S32 height);

<<<<<<< HEAD
	S8 getType() const override;

	void setPreviewTarget(const std::string& joint_name, const std::string& mesh_name, LLImageRaw* imagep, F32 distance, bool male);
	void setTexture(U32 name) { mTextureName = name; }
	void clearPreviewTexture(const std::string& mesh_name);

    bool	render() override;
	void	refresh();
	void	rotate(F32 yaw_radians, F32 pitch_radians);
	void	zoom(F32 zoom_amt);
	void	pan(F32 right, F32 up);
	virtual bool needsRender() override { return mNeedsUpdate; }

protected:
	bool		mNeedsUpdate;
	LLJoint*	mTargetJoint;
	LLViewerJointMesh*	mTargetMesh;
	F32			mCameraDistance;
	F32			mCameraYaw;
	F32			mCameraPitch;
	F32			mCameraZoom;
	LLVector3	mCameraOffset;
	LLPointer<LLVOAvatar> mDummyAvatar;
	U32			mTextureName;
=======
    /*virtual*/ S8 getType() const ;

    void setPreviewTarget(const std::string& joint_name, const std::string& mesh_name, LLImageRaw* imagep, F32 distance, BOOL male);
    void setTexture(U32 name) { mTextureName = name; }
    void clearPreviewTexture(const std::string& mesh_name);

    BOOL    render();
    void    refresh();
    void    rotate(F32 yaw_radians, F32 pitch_radians);
    void    zoom(F32 zoom_amt);
    void    pan(F32 right, F32 up);
    virtual BOOL needsRender() { return mNeedsUpdate; }

protected:
    BOOL        mNeedsUpdate;
    LLJoint*    mTargetJoint;
    LLViewerJointMesh*  mTargetMesh;
    F32         mCameraDistance;
    F32         mCameraYaw;
    F32         mCameraPitch;
    F32         mCameraZoom;
    LLVector3   mCameraOffset;
    LLPointer<LLVOAvatar> mDummyAvatar;
    U32         mTextureName;
>>>>>>> e7eced3c
};

class LLFloaterImagePreview : public LLFloaterNameDesc
{
public:
    LLFloaterImagePreview(const std::string& filename);
    virtual ~LLFloaterImagePreview();

    virtual BOOL postBuild();

<<<<<<< HEAD
    bool postBuild() override;

    S32 getExpectedUploadCost() const override;
	
    bool handleMouseDown(S32 x, S32 y, MASK mask) override;
    bool handleMouseUp(S32 x, S32 y, MASK mask) override;
    bool handleHover(S32 x, S32 y, MASK mask) override;
    bool handleScrollWheel(S32 x, S32 y, S32 clicks) override;
=======
    BOOL handleMouseDown(S32 x, S32 y, MASK mask);
    BOOL handleMouseUp(S32 x, S32 y, MASK mask);
    BOOL handleHover(S32 x, S32 y, MASK mask);
    BOOL handleScrollWheel(S32 x, S32 y, S32 clicks);
>>>>>>> e7eced3c

    static void onMouseCaptureLostImagePreview(LLMouseHandler*);

    void clearAllPreviewTextures();

protected:
<<<<<<< HEAD
	static void		onPreviewTypeCommit(LLUICtrl*,void*);
	void			draw() override;
	bool			loadImage(const std::string& filename);

	LLPointer<LLImageRaw> mRawImagep;
	LLPointer<LLImagePreviewAvatar> mAvatarPreview;
	LLPointer<LLImagePreviewSculpted> mSculptedPreview;
	S32				mLastMouseX;
	S32				mLastMouseY;
	LLRect			mPreviewRect;
	LLRectf			mPreviewImageRect;
	LLPointer<LLViewerTexture> mImagep ;
	
	std::string mImageLoadError;
=======
    static void     onPreviewTypeCommit(LLUICtrl*,void*);
    void            draw();
    bool            loadImage(const std::string& filename);

    LLPointer<LLImageRaw> mRawImagep;
    LLPointer<LLImagePreviewAvatar> mAvatarPreview;
    LLPointer<LLImagePreviewSculpted> mSculptedPreview;
    S32             mLastMouseX;
    S32             mLastMouseY;
    LLRect          mPreviewRect;
    LLRectf         mPreviewImageRect;
    LLPointer<LLViewerTexture> mImagep ;

    std::string mImageLoadError;
>>>>>>> e7eced3c
};

#endif  // LL_LLFLOATERIMAGEPREVIEW_H<|MERGE_RESOLUTION|>--- conflicted
+++ resolved
@@ -48,43 +48,20 @@
  public:
     LLImagePreviewSculpted(S32 width, S32 height);
 
-<<<<<<< HEAD
-	S8 getType() const override;
-=======
-    /*virtual*/ S8 getType() const ;
->>>>>>> e7eced3c
+    S8 getType() const override;
 
     void setPreviewTarget(LLImageRaw *imagep, F32 distance);
     void setTexture(U32 name) { mTextureName = name; }
 
-<<<<<<< HEAD
     bool render() override;
-	void refresh();
-	void rotate(F32 yaw_radians, F32 pitch_radians);
-	void zoom(F32 zoom_amt);
-	void pan(F32 right, F32 up);
-	virtual bool needsRender() override { return mNeedsUpdate; }
-
- protected:
-	bool        mNeedsUpdate;
-	U32         mTextureName;
-	F32			mCameraDistance;
-	F32			mCameraYaw;
-	F32			mCameraPitch;
-	F32			mCameraZoom;
-	LLVector3	mCameraOffset;
-	LLPointer<LLVolume> mVolume;
-	LLPointer<LLVertexBuffer> mVertexBuffer;
-=======
-    BOOL render();
     void refresh();
     void rotate(F32 yaw_radians, F32 pitch_radians);
     void zoom(F32 zoom_amt);
     void pan(F32 right, F32 up);
-    virtual BOOL needsRender() { return mNeedsUpdate; }
+    virtual bool needsRender() override { return mNeedsUpdate; }
 
  protected:
-    BOOL        mNeedsUpdate;
+    bool        mNeedsUpdate;
     U32         mTextureName;
     F32         mCameraDistance;
     F32         mCameraYaw;
@@ -93,7 +70,6 @@
     LLVector3   mCameraOffset;
     LLPointer<LLVolume> mVolume;
     LLPointer<LLVertexBuffer> mVertexBuffer;
->>>>>>> e7eced3c
 };
 
 
@@ -105,47 +81,21 @@
 public:
     LLImagePreviewAvatar(S32 width, S32 height);
 
-<<<<<<< HEAD
-	S8 getType() const override;
+    S8 getType() const override;
 
-	void setPreviewTarget(const std::string& joint_name, const std::string& mesh_name, LLImageRaw* imagep, F32 distance, bool male);
-	void setTexture(U32 name) { mTextureName = name; }
-	void clearPreviewTexture(const std::string& mesh_name);
-
-    bool	render() override;
-	void	refresh();
-	void	rotate(F32 yaw_radians, F32 pitch_radians);
-	void	zoom(F32 zoom_amt);
-	void	pan(F32 right, F32 up);
-	virtual bool needsRender() override { return mNeedsUpdate; }
-
-protected:
-	bool		mNeedsUpdate;
-	LLJoint*	mTargetJoint;
-	LLViewerJointMesh*	mTargetMesh;
-	F32			mCameraDistance;
-	F32			mCameraYaw;
-	F32			mCameraPitch;
-	F32			mCameraZoom;
-	LLVector3	mCameraOffset;
-	LLPointer<LLVOAvatar> mDummyAvatar;
-	U32			mTextureName;
-=======
-    /*virtual*/ S8 getType() const ;
-
-    void setPreviewTarget(const std::string& joint_name, const std::string& mesh_name, LLImageRaw* imagep, F32 distance, BOOL male);
+    void setPreviewTarget(const std::string& joint_name, const std::string& mesh_name, LLImageRaw* imagep, F32 distance, bool male);
     void setTexture(U32 name) { mTextureName = name; }
     void clearPreviewTexture(const std::string& mesh_name);
 
-    BOOL    render();
+    bool    render() override;
     void    refresh();
     void    rotate(F32 yaw_radians, F32 pitch_radians);
     void    zoom(F32 zoom_amt);
     void    pan(F32 right, F32 up);
-    virtual BOOL needsRender() { return mNeedsUpdate; }
+    virtual bool needsRender() override { return mNeedsUpdate; }
 
 protected:
-    BOOL        mNeedsUpdate;
+    bool        mNeedsUpdate;
     LLJoint*    mTargetJoint;
     LLViewerJointMesh*  mTargetMesh;
     F32         mCameraDistance;
@@ -155,7 +105,6 @@
     LLVector3   mCameraOffset;
     LLPointer<LLVOAvatar> mDummyAvatar;
     U32         mTextureName;
->>>>>>> e7eced3c
 };
 
 class LLFloaterImagePreview : public LLFloaterNameDesc
@@ -164,47 +113,22 @@
     LLFloaterImagePreview(const std::string& filename);
     virtual ~LLFloaterImagePreview();
 
-    virtual BOOL postBuild();
-
-<<<<<<< HEAD
     bool postBuild() override;
 
     S32 getExpectedUploadCost() const override;
-	
+
     bool handleMouseDown(S32 x, S32 y, MASK mask) override;
     bool handleMouseUp(S32 x, S32 y, MASK mask) override;
     bool handleHover(S32 x, S32 y, MASK mask) override;
     bool handleScrollWheel(S32 x, S32 y, S32 clicks) override;
-=======
-    BOOL handleMouseDown(S32 x, S32 y, MASK mask);
-    BOOL handleMouseUp(S32 x, S32 y, MASK mask);
-    BOOL handleHover(S32 x, S32 y, MASK mask);
-    BOOL handleScrollWheel(S32 x, S32 y, S32 clicks);
->>>>>>> e7eced3c
 
     static void onMouseCaptureLostImagePreview(LLMouseHandler*);
 
     void clearAllPreviewTextures();
 
 protected:
-<<<<<<< HEAD
-	static void		onPreviewTypeCommit(LLUICtrl*,void*);
-	void			draw() override;
-	bool			loadImage(const std::string& filename);
-
-	LLPointer<LLImageRaw> mRawImagep;
-	LLPointer<LLImagePreviewAvatar> mAvatarPreview;
-	LLPointer<LLImagePreviewSculpted> mSculptedPreview;
-	S32				mLastMouseX;
-	S32				mLastMouseY;
-	LLRect			mPreviewRect;
-	LLRectf			mPreviewImageRect;
-	LLPointer<LLViewerTexture> mImagep ;
-	
-	std::string mImageLoadError;
-=======
     static void     onPreviewTypeCommit(LLUICtrl*,void*);
-    void            draw();
+    void            draw() override;
     bool            loadImage(const std::string& filename);
 
     LLPointer<LLImageRaw> mRawImagep;
@@ -217,7 +141,6 @@
     LLPointer<LLViewerTexture> mImagep ;
 
     std::string mImageLoadError;
->>>>>>> e7eced3c
 };
 
 #endif  // LL_LLFLOATERIMAGEPREVIEW_H