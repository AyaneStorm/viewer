/**
 * @file llfloaterimagepreview.h
 * @brief LLFloaterImagePreview class definition
 *
 * $LicenseInfo:firstyear=2004&license=viewerlgpl$
 * Second Life Viewer Source Code
 * Copyright (C) 2010, Linden Research, Inc.
 *
 * This library is free software; you can redistribute it and/or
 * modify it under the terms of the GNU Lesser General Public
 * License as published by the Free Software Foundation;
 * version 2.1 of the License only.
 *
 * This library is distributed in the hope that it will be useful,
 * but WITHOUT ANY WARRANTY; without even the implied warranty of
 * MERCHANTABILITY or FITNESS FOR A PARTICULAR PURPOSE.  See the GNU
 * Lesser General Public License for more details.
 *
 * You should have received a copy of the GNU Lesser General Public
 * License along with this library; if not, write to the Free Software
 * Foundation, Inc., 51 Franklin Street, Fifth Floor, Boston, MA  02110-1301  USA
 *
 * Linden Research, Inc., 945 Battery Street, San Francisco, CA  94111  USA
 * $/LicenseInfo$
 */

#ifndef LL_LLFLOATERIMAGEPREVIEW_H
#define LL_LLFLOATERIMAGEPREVIEW_H

#include "llfloaternamedesc.h"
#include "lldynamictexture.h"
#include "llpointer.h"
#include "llquaternion.h"

class LLComboBox;
class LLJoint;
class LLViewerJointMesh;
class LLVOAvatar;
class LLTextBox;
class LLVertexBuffer;
class LLVolume;

class LLImagePreviewSculpted : public LLViewerDynamicTexture
{
protected:
    virtual ~LLImagePreviewSculpted();

 public:
    LLImagePreviewSculpted(S32 width, S32 height);

<<<<<<< HEAD
	S8 getType() const override;
=======
    /*virtual*/ S8 getType() const ;
>>>>>>> 33ad8db7

    void setPreviewTarget(LLImageRaw *imagep, F32 distance);
    void setTexture(U32 name) { mTextureName = name; }

<<<<<<< HEAD
	BOOL render() override;
	void refresh();
	void rotate(F32 yaw_radians, F32 pitch_radians);
	void zoom(F32 zoom_amt);
	void pan(F32 right, F32 up);
	virtual BOOL needsRender() override { return mNeedsUpdate; }
=======
    BOOL render();
    void refresh();
    void rotate(F32 yaw_radians, F32 pitch_radians);
    void zoom(F32 zoom_amt);
    void pan(F32 right, F32 up);
    virtual BOOL needsRender() { return mNeedsUpdate; }
>>>>>>> 33ad8db7

 protected:
    BOOL        mNeedsUpdate;
    U32         mTextureName;
    F32         mCameraDistance;
    F32         mCameraYaw;
    F32         mCameraPitch;
    F32         mCameraZoom;
    LLVector3   mCameraOffset;
    LLPointer<LLVolume> mVolume;
    LLPointer<LLVertexBuffer> mVertexBuffer;
};


class LLImagePreviewAvatar : public LLViewerDynamicTexture
{
protected:
    virtual ~LLImagePreviewAvatar();

public:
    LLImagePreviewAvatar(S32 width, S32 height);

<<<<<<< HEAD
	S8 getType() const override;
=======
    /*virtual*/ S8 getType() const ;
>>>>>>> 33ad8db7

    void setPreviewTarget(const std::string& joint_name, const std::string& mesh_name, LLImageRaw* imagep, F32 distance, BOOL male);
    void setTexture(U32 name) { mTextureName = name; }
    void clearPreviewTexture(const std::string& mesh_name);

<<<<<<< HEAD
	BOOL	render() override;
	void	refresh();
	void	rotate(F32 yaw_radians, F32 pitch_radians);
	void	zoom(F32 zoom_amt);
	void	pan(F32 right, F32 up);
	virtual BOOL needsRender() override { return mNeedsUpdate; }
=======
    BOOL    render();
    void    refresh();
    void    rotate(F32 yaw_radians, F32 pitch_radians);
    void    zoom(F32 zoom_amt);
    void    pan(F32 right, F32 up);
    virtual BOOL needsRender() { return mNeedsUpdate; }
>>>>>>> 33ad8db7

protected:
    BOOL        mNeedsUpdate;
    LLJoint*    mTargetJoint;
    LLViewerJointMesh*  mTargetMesh;
    F32         mCameraDistance;
    F32         mCameraYaw;
    F32         mCameraPitch;
    F32         mCameraZoom;
    LLVector3   mCameraOffset;
    LLPointer<LLVOAvatar> mDummyAvatar;
    U32         mTextureName;
};

class LLFloaterImagePreview : public LLFloaterNameDesc
{
public:
    LLFloaterImagePreview(const std::string& filename);
    virtual ~LLFloaterImagePreview();

    virtual BOOL postBuild();

<<<<<<< HEAD
	BOOL postBuild() override;

    S32 getExpectedUploadCost() const override;
	
	BOOL handleMouseDown(S32 x, S32 y, MASK mask) override;
	BOOL handleMouseUp(S32 x, S32 y, MASK mask) override;
	BOOL handleHover(S32 x, S32 y, MASK mask) override;
	BOOL handleScrollWheel(S32 x, S32 y, S32 clicks) override;
=======
    BOOL handleMouseDown(S32 x, S32 y, MASK mask);
    BOOL handleMouseUp(S32 x, S32 y, MASK mask);
    BOOL handleHover(S32 x, S32 y, MASK mask);
    BOOL handleScrollWheel(S32 x, S32 y, S32 clicks);
>>>>>>> 33ad8db7

    static void onMouseCaptureLostImagePreview(LLMouseHandler*);

    void clearAllPreviewTextures();

protected:
<<<<<<< HEAD
	static void		onPreviewTypeCommit(LLUICtrl*,void*);
	void			draw() override;
	bool			loadImage(const std::string& filename);

	LLPointer<LLImageRaw> mRawImagep;
	LLPointer<LLImagePreviewAvatar> mAvatarPreview;
	LLPointer<LLImagePreviewSculpted> mSculptedPreview;
	S32				mLastMouseX;
	S32				mLastMouseY;
	LLRect			mPreviewRect;
	LLRectf			mPreviewImageRect;
	LLPointer<LLViewerTexture> mImagep ;
	
	std::string mImageLoadError;
=======
    static void     onPreviewTypeCommit(LLUICtrl*,void*);
    void            draw();
    bool            loadImage(const std::string& filename);

    LLPointer<LLImageRaw> mRawImagep;
    LLPointer<LLImagePreviewAvatar> mAvatarPreview;
    LLPointer<LLImagePreviewSculpted> mSculptedPreview;
    S32             mLastMouseX;
    S32             mLastMouseY;
    LLRect          mPreviewRect;
    LLRectf         mPreviewImageRect;
    LLPointer<LLViewerTexture> mImagep ;

    std::string mImageLoadError;
>>>>>>> 33ad8db7
};

#endif  // LL_LLFLOATERIMAGEPREVIEW_H<|MERGE_RESOLUTION|>--- conflicted
+++ resolved
@@ -48,30 +48,17 @@
  public:
     LLImagePreviewSculpted(S32 width, S32 height);
 
-<<<<<<< HEAD
-	S8 getType() const override;
-=======
-    /*virtual*/ S8 getType() const ;
->>>>>>> 33ad8db7
+    S8 getType() const override;
 
     void setPreviewTarget(LLImageRaw *imagep, F32 distance);
     void setTexture(U32 name) { mTextureName = name; }
 
-<<<<<<< HEAD
-	BOOL render() override;
-	void refresh();
-	void rotate(F32 yaw_radians, F32 pitch_radians);
-	void zoom(F32 zoom_amt);
-	void pan(F32 right, F32 up);
-	virtual BOOL needsRender() override { return mNeedsUpdate; }
-=======
-    BOOL render();
+    BOOL render() override;
     void refresh();
     void rotate(F32 yaw_radians, F32 pitch_radians);
     void zoom(F32 zoom_amt);
     void pan(F32 right, F32 up);
-    virtual BOOL needsRender() { return mNeedsUpdate; }
->>>>>>> 33ad8db7
+    virtual BOOL needsRender() override { return mNeedsUpdate; }
 
  protected:
     BOOL        mNeedsUpdate;
@@ -94,31 +81,18 @@
 public:
     LLImagePreviewAvatar(S32 width, S32 height);
 
-<<<<<<< HEAD
-	S8 getType() const override;
-=======
-    /*virtual*/ S8 getType() const ;
->>>>>>> 33ad8db7
+    S8 getType() const override;
 
     void setPreviewTarget(const std::string& joint_name, const std::string& mesh_name, LLImageRaw* imagep, F32 distance, BOOL male);
     void setTexture(U32 name) { mTextureName = name; }
     void clearPreviewTexture(const std::string& mesh_name);
 
-<<<<<<< HEAD
-	BOOL	render() override;
-	void	refresh();
-	void	rotate(F32 yaw_radians, F32 pitch_radians);
-	void	zoom(F32 zoom_amt);
-	void	pan(F32 right, F32 up);
-	virtual BOOL needsRender() override { return mNeedsUpdate; }
-=======
-    BOOL    render();
+    BOOL    render() override;
     void    refresh();
     void    rotate(F32 yaw_radians, F32 pitch_radians);
     void    zoom(F32 zoom_amt);
     void    pan(F32 right, F32 up);
-    virtual BOOL needsRender() { return mNeedsUpdate; }
->>>>>>> 33ad8db7
+    virtual BOOL needsRender() override { return mNeedsUpdate; }
 
 protected:
     BOOL        mNeedsUpdate;
@@ -139,47 +113,22 @@
     LLFloaterImagePreview(const std::string& filename);
     virtual ~LLFloaterImagePreview();
 
-    virtual BOOL postBuild();
-
-<<<<<<< HEAD
-	BOOL postBuild() override;
+    BOOL postBuild() override;
 
     S32 getExpectedUploadCost() const override;
-	
-	BOOL handleMouseDown(S32 x, S32 y, MASK mask) override;
-	BOOL handleMouseUp(S32 x, S32 y, MASK mask) override;
-	BOOL handleHover(S32 x, S32 y, MASK mask) override;
-	BOOL handleScrollWheel(S32 x, S32 y, S32 clicks) override;
-=======
-    BOOL handleMouseDown(S32 x, S32 y, MASK mask);
-    BOOL handleMouseUp(S32 x, S32 y, MASK mask);
-    BOOL handleHover(S32 x, S32 y, MASK mask);
-    BOOL handleScrollWheel(S32 x, S32 y, S32 clicks);
->>>>>>> 33ad8db7
+
+    BOOL handleMouseDown(S32 x, S32 y, MASK mask) override;
+    BOOL handleMouseUp(S32 x, S32 y, MASK mask) override;
+    BOOL handleHover(S32 x, S32 y, MASK mask) override;
+    BOOL handleScrollWheel(S32 x, S32 y, S32 clicks) override;
 
     static void onMouseCaptureLostImagePreview(LLMouseHandler*);
 
     void clearAllPreviewTextures();
 
 protected:
-<<<<<<< HEAD
-	static void		onPreviewTypeCommit(LLUICtrl*,void*);
-	void			draw() override;
-	bool			loadImage(const std::string& filename);
-
-	LLPointer<LLImageRaw> mRawImagep;
-	LLPointer<LLImagePreviewAvatar> mAvatarPreview;
-	LLPointer<LLImagePreviewSculpted> mSculptedPreview;
-	S32				mLastMouseX;
-	S32				mLastMouseY;
-	LLRect			mPreviewRect;
-	LLRectf			mPreviewImageRect;
-	LLPointer<LLViewerTexture> mImagep ;
-	
-	std::string mImageLoadError;
-=======
     static void     onPreviewTypeCommit(LLUICtrl*,void*);
-    void            draw();
+    void            draw() override;
     bool            loadImage(const std::string& filename);
 
     LLPointer<LLImageRaw> mRawImagep;
@@ -192,7 +141,6 @@
     LLPointer<LLViewerTexture> mImagep ;
 
     std::string mImageLoadError;
->>>>>>> 33ad8db7
 };
 
 #endif  // LL_LLFLOATERIMAGEPREVIEW_H