/** 
 * @file llmoveview.cpp
 * @brief Container for movement buttons like forward, left, fly
 *
 * $LicenseInfo:firstyear=2001&license=viewergpl$
 * 
 * Copyright (c) 2001-2009, Linden Research, Inc.
 * 
 * Second Life Viewer Source Code
 * The source code in this file ("Source Code") is provided by Linden Lab
 * to you under the terms of the GNU General Public License, version 2.0
 * ("GPL"), unless you have obtained a separate licensing agreement
 * ("Other License"), formally executed by you and Linden Lab.  Terms of
 * the GPL can be found in doc/GPL-license.txt in this distribution, or
 * online at http://secondlifegrid.net/programs/open_source/licensing/gplv2
 * 
 * There are special exceptions to the terms and conditions of the GPL as
 * it is applied to this Source Code. View the full text of the exception
 * in the file doc/FLOSS-exception.txt in this software distribution, or
 * online at
 * http://secondlifegrid.net/programs/open_source/licensing/flossexception
 * 
 * By copying, modifying or distributing this software, you acknowledge
 * that you have read and understood your obligations described above,
 * and agree to abide by those obligations.
 * 
 * ALL LINDEN LAB SOURCE CODE IS PROVIDED "AS IS." LINDEN LAB MAKES NO
 * WARRANTIES, EXPRESS, IMPLIED OR OTHERWISE, REGARDING ITS ACCURACY,
 * COMPLETENESS OR PERFORMANCE.
 * $/LicenseInfo$
 */

#include "llviewerprecompiledheaders.h"

#include "llmoveview.h"

// Library includes
#include "indra_constants.h"
#include "llparcel.h"

// Viewer includes

#include "llagent.h"
#include "llagentcamera.h"
#include "llvoavatarself.h" // to check gAgentAvatarp->isSitting()
#include "llbottomtray.h"
#include "llbutton.h"
#include "llfloaterreg.h"
#include "lljoystickbutton.h"
#include "lluictrlfactory.h"
#include "llviewerwindow.h"
#include "llviewercontrol.h"
#include "llselectmgr.h" 
#include "llviewerparcelmgr.h"
#include "llviewerregion.h"
#include "lltooltip.h"

//
// Constants
//

const F32 MOVE_BUTTON_DELAY = 0.0f;
const F32 YAW_NUDGE_RATE = 0.05f;	// fraction of normal speed
const F32 NUDGE_TIME = 0.25f;		// in seconds

const std::string BOTTOM_TRAY_BUTTON_NAME = "movement_btn";

//
// Member functions
//

// protected
LLFloaterMove::LLFloaterMove(const LLSD& key)
:	LLTransientDockableFloater(NULL, true, key),
	mForwardButton(NULL),
	mBackwardButton(NULL),
	mTurnLeftButton(NULL), 
	mTurnRightButton(NULL),
	mMoveUpButton(NULL),
	mMoveDownButton(NULL),
	mModeActionsPanel(NULL),
	mCurrentMode(MM_WALK)
{
}

// virtual
BOOL LLFloaterMove::postBuild()
{
	setIsChrome(TRUE);
	setTitleVisible(TRUE); // restore title visibility after chrome applying
	
	LLDockableFloater::postBuild();
	
	mForwardButton = getChild<LLJoystickAgentTurn>("forward btn"); 
	mForwardButton->setHeldDownDelay(MOVE_BUTTON_DELAY);

	mBackwardButton = getChild<LLJoystickAgentTurn>("backward btn"); 
	mBackwardButton->setHeldDownDelay(MOVE_BUTTON_DELAY);

	mTurnLeftButton = getChild<LLButton>("turn left btn"); 
	mTurnLeftButton->setHeldDownDelay(MOVE_BUTTON_DELAY);
	mTurnLeftButton->setHeldDownCallback(boost::bind(&LLFloaterMove::turnLeft, this));
	mTurnRightButton = getChild<LLButton>("turn right btn"); 
	mTurnRightButton->setHeldDownDelay(MOVE_BUTTON_DELAY);
	mTurnRightButton->setHeldDownCallback(boost::bind(&LLFloaterMove::turnRight, this));

	mMoveUpButton = getChild<LLButton>("move up btn"); 
	mMoveUpButton->setHeldDownDelay(MOVE_BUTTON_DELAY);
	mMoveUpButton->setHeldDownCallback(boost::bind(&LLFloaterMove::moveUp, this));

	mMoveDownButton = getChild<LLButton>("move down btn"); 
	mMoveDownButton->setHeldDownDelay(MOVE_BUTTON_DELAY);
	mMoveDownButton->setHeldDownCallback(boost::bind(&LLFloaterMove::moveDown, this));


	mModeActionsPanel = getChild<LLPanel>("panel_modes");

	LLButton* btn;
	btn = getChild<LLButton>("mode_walk_btn");
	btn->setCommitCallback(boost::bind(&LLFloaterMove::onWalkButtonClick, this));

	btn = getChild<LLButton>("mode_run_btn");
	btn->setCommitCallback(boost::bind(&LLFloaterMove::onRunButtonClick, this));

	btn = getChild<LLButton>("mode_fly_btn");
	btn->setCommitCallback(boost::bind(&LLFloaterMove::onFlyButtonClick, this));

	showFlyControls(false);

	initModeTooltips();

	initModeButtonMap();

	initMovementMode();

	LLViewerParcelMgr::getInstance()->addAgentParcelChangedCallback(LLFloaterMove::sUpdateFlyingStatus);

	return TRUE;
}

// virtual
void LLFloaterMove::setEnabled(BOOL enabled)
{
	//we need to enable/disable only buttons, EXT-1061.

	// is called before postBuild() - use findChild here.
	LLPanel *panel_actions = findChild<LLPanel>("panel_actions");
	if (panel_actions) panel_actions->setEnabled(enabled);

	showModeButtons(enabled);
}

// *NOTE: we assume that setVisible() is called on floater close.
// virtual
void LLFloaterMove::setVisible(BOOL visible)
{
	// Do nothing with Stand/Stop Flying panel in excessive calls of this method (from LLTransientFloaterMgr?).
	if (getVisible() == visible)
	{
		LLTransientDockableFloater::setVisible(visible);
		return;
	}

	if (visible)
	{
		// Attach the Stand/Stop Flying panel.
		LLPanelStandStopFlying* ssf_panel = LLPanelStandStopFlying::getInstance();
		ssf_panel->reparent(this);
		const LLRect& mode_actions_rect = mModeActionsPanel->getRect();
		ssf_panel->setOrigin(mode_actions_rect.mLeft, mode_actions_rect.mBottom);
	}
	else
	{
		// Detach the Stand/Stop Flying panel.
		LLPanelStandStopFlying::getInstance()->reparent(NULL);
	}

	LLTransientDockableFloater::setVisible(visible);
}

// static 
F32 LLFloaterMove::getYawRate( F32 time )
{
	if( time < NUDGE_TIME )
	{
		F32 rate = YAW_NUDGE_RATE + time * (1 - YAW_NUDGE_RATE)/ NUDGE_TIME;
		return rate;
	}
	else
	{
		return 1.f;
	}
}


// static 
void LLFloaterMove::setFlyingMode(BOOL fly)
{
	LLFloaterMove* instance = LLFloaterReg::findTypedInstance<LLFloaterMove>("moveview");
	if (instance)
	{
		instance->setFlyingModeImpl(fly);
<<<<<<< HEAD
		BOOL is_sitting = isAgentAvatarValid() && gAgentAvatarp->isSitting();
=======
		LLVOAvatarSelf* avatar_object = gAgent.getAvatarObject();
		BOOL is_sitting = avatar_object
			&& (avatar_object->getRegion() != NULL)
			&& (!avatar_object->isDead())
			&& avatar_object->isSitting();
>>>>>>> 2336188e
		instance->showModeButtons(!fly && !is_sitting);
	}
	if (fly)
	{
		LLPanelStandStopFlying::setStandStopFlyingMode(LLPanelStandStopFlying::SSFM_STOP_FLYING);
	}
	else
	{
		LLPanelStandStopFlying::clearStandStopFlyingMode(LLPanelStandStopFlying::SSFM_STOP_FLYING);
	}
}
//static
void LLFloaterMove::setAlwaysRunMode(bool run)
{
	LLFloaterMove* instance = LLFloaterReg::findTypedInstance<LLFloaterMove>("moveview");
	if (instance)
	{
		instance->setAlwaysRunModeImpl(run);
	}
}

void LLFloaterMove::setFlyingModeImpl(BOOL fly)
{
	updateButtonsWithMovementMode(fly ? MM_FLY : (gAgent.getAlwaysRun() ? MM_RUN : MM_WALK));
}

void LLFloaterMove::setAlwaysRunModeImpl(bool run)
{
	if (!gAgent.getFlying())
	{
		updateButtonsWithMovementMode(run ? MM_RUN : MM_WALK);
	}
}

//static
void LLFloaterMove::setSittingMode(BOOL bSitting)
{
	if (bSitting)
	{
		LLPanelStandStopFlying::setStandStopFlyingMode(LLPanelStandStopFlying::SSFM_STAND);
	}
	else
	{
		LLPanelStandStopFlying::clearStandStopFlyingMode(LLPanelStandStopFlying::SSFM_STAND);

		// show "Stop Flying" button if needed. EXT-871
		if (gAgent.getFlying())
		{
			LLPanelStandStopFlying::setStandStopFlyingMode(LLPanelStandStopFlying::SSFM_STOP_FLYING);
		}
	}
	enableInstance(!bSitting);
}

// protected 
void LLFloaterMove::turnLeft()
{
	F32 time = mTurnLeftButton->getHeldDownTime();
	gAgent.moveYaw( getYawRate( time ) );
}

// protected
void LLFloaterMove::turnRight()
{
	F32 time = mTurnRightButton->getHeldDownTime();
	gAgent.moveYaw( -getYawRate( time ) );
}

// protected
void LLFloaterMove::moveUp()
{
	// Jumps or flys up, depending on fly state
	gAgent.moveUp(1);
}

// protected
void LLFloaterMove::moveDown()
{
	// Crouches or flys down, depending on fly state
	gAgent.moveUp(-1);
}

//////////////////////////////////////////////////////////////////////////
// Private Section:
//////////////////////////////////////////////////////////////////////////

void LLFloaterMove::onWalkButtonClick()
{
	setMovementMode(MM_WALK);
}
void LLFloaterMove::onRunButtonClick()
{
	setMovementMode(MM_RUN);
}
void LLFloaterMove::onFlyButtonClick()
{
	setMovementMode(MM_FLY);
}

void LLFloaterMove::setMovementMode(const EMovementMode mode)
{
	mCurrentMode = mode;
	gAgent.setFlying(MM_FLY == mode);

	// attempts to set avatar flying can not set it real flying in some cases.
	// For ex. when avatar fell down & is standing up.
	// So, no need to continue processing FLY mode. See EXT-1079
	if (MM_FLY == mode && !gAgent.getFlying())
	{
		return;
	}

	switch (mode)
	{
	case MM_RUN:
		gAgent.setAlwaysRun();
		gAgent.setRunning();
		break;
	case MM_WALK:
		gAgent.clearAlwaysRun();
		gAgent.clearRunning();
		break;
	default:
		//do nothing for other modes (MM_FLY)
		break;
	}
	// tell the simulator.
	gAgent.sendWalkRun(gAgent.getAlwaysRun());
	
	updateButtonsWithMovementMode(mode);

	bool bHideModeButtons = MM_FLY == mode
		|| (isAgentAvatarValid() && gAgentAvatarp->isSitting());

	showModeButtons(!bHideModeButtons);

}

void LLFloaterMove::updateButtonsWithMovementMode(const EMovementMode newMode)
{
	showFlyControls(MM_FLY == newMode);
	setModeTooltip(newMode);
	setModeButtonToggleState(newMode);
	setModeTitle(newMode);
}

void LLFloaterMove::showFlyControls(bool bShow)
{
	mMoveUpButton->setVisible(bShow);
	mMoveDownButton->setVisible(bShow);
}

void LLFloaterMove::initModeTooltips()
{
	control_tooltip_map_t walkTipMap;
	walkTipMap.insert(std::make_pair(mForwardButton, getString("walk_forward_tooltip")));
	walkTipMap.insert(std::make_pair(mBackwardButton, getString("walk_back_tooltip")));
	mModeControlTooltipsMap[MM_WALK] = walkTipMap;

	control_tooltip_map_t runTipMap;
	runTipMap.insert(std::make_pair(mForwardButton, getString("run_forward_tooltip")));
	runTipMap.insert(std::make_pair(mBackwardButton, getString("run_back_tooltip")));
	mModeControlTooltipsMap[MM_RUN] = runTipMap;

	control_tooltip_map_t flyTipMap;
	flyTipMap.insert(std::make_pair(mForwardButton, getString("fly_forward_tooltip")));
	flyTipMap.insert(std::make_pair(mBackwardButton, getString("fly_back_tooltip")));
	mModeControlTooltipsMap[MM_FLY] = flyTipMap;

	setModeTooltip(MM_WALK);
}

void LLFloaterMove::initModeButtonMap()
{
	mModeControlButtonMap[MM_WALK] = getChild<LLButton>("mode_walk_btn");
	mModeControlButtonMap[MM_RUN] = getChild<LLButton>("mode_run_btn");
	mModeControlButtonMap[MM_FLY] = getChild<LLButton>("mode_fly_btn");
}

void LLFloaterMove::initMovementMode()
{
	EMovementMode initMovementMode = gAgent.getAlwaysRun() ? MM_RUN : MM_WALK;
	if (gAgent.getFlying())
	{
		initMovementMode = MM_FLY;
	}
	setMovementMode(initMovementMode);

	if (isAgentAvatarValid())
	{
		setEnabled(!gAgentAvatarp->isSitting());
	}
}

void LLFloaterMove::setModeTooltip(const EMovementMode mode)
{
	llassert_always(mModeControlTooltipsMap.end() != mModeControlTooltipsMap.find(mode));
	control_tooltip_map_t controlsTipMap = mModeControlTooltipsMap[mode];
	control_tooltip_map_t::const_iterator it = controlsTipMap.begin();
	for (; it != controlsTipMap.end(); ++it)
	{
		LLView* ctrl = it->first;
		std::string tooltip = it->second;
		ctrl->setToolTip(tooltip);
	}
}

void LLFloaterMove::setModeTitle(const EMovementMode mode)
{
	std::string title; 
	switch(mode)
	{
	case MM_WALK:
		title = getString("walk_title");
		break;
	case MM_RUN:
		title = getString("run_title");
		break;
	case MM_FLY:
		title = getString("fly_title");
		break;
	default:
		// title should be provided for all modes
		llassert(false);
		break;
	}
	setTitle(title);
}

/**
 * Updates position of the floater to be center aligned with Move button.
 */
void LLFloaterMove::updatePosition()
{
	LLBottomTray* tray = LLBottomTray::getInstance();
	if (!tray) return;

	LLButton* movement_btn = tray->getChild<LLButton>(BOTTOM_TRAY_BUTTON_NAME);

	//align centers of a button and a floater
	S32 x = movement_btn->calcScreenRect().getCenterX() - getRect().getWidth()/2;

	S32 y = 0;
	if (!mModeActionsPanel->getVisible())
	{
		y = mModeActionsPanel->getRect().getHeight();
	}
	setOrigin(x, y);
}

//static
void LLFloaterMove::sUpdateFlyingStatus()
{
	LLFloaterMove *floater = LLFloaterReg::findTypedInstance<LLFloaterMove>("moveview");
	if (floater) floater->mModeControlButtonMap[MM_FLY]->setEnabled(gAgent.canFly());
	
}

void LLFloaterMove::showModeButtons(BOOL bShow)
{
	// is called from setEnabled so can be called before postBuild(), check mModeActionsPanel agains to NULL
	if (NULL == mModeActionsPanel || mModeActionsPanel->getVisible() == bShow)
		return;
	mModeActionsPanel->setVisible(bShow);
}

//static
void LLFloaterMove::enableInstance(BOOL bEnable)
{
	LLFloaterMove* instance = LLFloaterReg::findTypedInstance<LLFloaterMove>("moveview");
	if (instance)
	{
		instance->setEnabled(bEnable);

		if (gAgent.getFlying())
		{
			instance->showModeButtons(FALSE);
		}
	}
}

void LLFloaterMove::onOpen(const LLSD& key)
{
	LLButton *anchor_panel = LLBottomTray::getInstance()->getChild<LLButton>("movement_btn");

	if (gAgent.getFlying())
	{
		setFlyingMode(TRUE);
		showModeButtons(FALSE);
	}

	if (isAgentAvatarValid() && gAgentAvatarp->isSitting())
	{
		setSittingMode(TRUE);
		showModeButtons(FALSE);
	}

	setDockControl(new LLDockControl(
		anchor_panel, this,
		getDockTongue(), LLDockControl::TOP));

	sUpdateFlyingStatus();
}

//virtual
void LLFloaterMove::setDocked(bool docked, bool pop_on_undock/* = true*/)
{
	LLTransientDockableFloater::setDocked(docked, pop_on_undock);
}

void LLFloaterMove::setModeButtonToggleState(const EMovementMode mode)
{
	llassert_always(mModeControlButtonMap.end() != mModeControlButtonMap.find(mode));

	mode_control_button_map_t::const_iterator it = mModeControlButtonMap.begin();
	for (; it != mModeControlButtonMap.end(); ++it)
	{
		it->second->setToggleState(FALSE);
	}

	mModeControlButtonMap[mode]->setToggleState(TRUE);
}



/************************************************************************/
/*                        LLPanelStandStopFlying                        */
/************************************************************************/
LLPanelStandStopFlying::LLPanelStandStopFlying() :
	mStandButton(NULL),
	mStopFlyingButton(NULL),
	mAttached(false)
{
	// make sure we have the only instance of this class
	static bool b = true;
	llassert_always(b);
	b=false;
}

// static
inline LLPanelStandStopFlying* LLPanelStandStopFlying::getInstance()
{
	static LLPanelStandStopFlying* panel = getStandStopFlyingPanel();
	return panel;
}

//static
void LLPanelStandStopFlying::setStandStopFlyingMode(EStandStopFlyingMode mode)
{
	LLPanelStandStopFlying* panel = getInstance();

	panel->mStandButton->setVisible(SSFM_STAND == mode);
	panel->mStopFlyingButton->setVisible(SSFM_STOP_FLYING == mode);

	//visibility of it should be updated after updating visibility of the buttons
	panel->setVisible(TRUE);
}

//static
void LLPanelStandStopFlying::clearStandStopFlyingMode(EStandStopFlyingMode mode)
{
	LLPanelStandStopFlying* panel = getInstance();
	switch(mode) {
	case SSFM_STAND:
		panel->mStandButton->setVisible(FALSE);
		break;
	case SSFM_STOP_FLYING:
		panel->mStopFlyingButton->setVisible(FALSE);
		break;
	default:
		llerrs << "Unexpected EStandStopFlyingMode is passed: " << mode << llendl;
	}

}

BOOL LLPanelStandStopFlying::postBuild()
{
	mStandButton = getChild<LLButton>("stand_btn");
	mStandButton->setCommitCallback(boost::bind(&LLPanelStandStopFlying::onStandButtonClick, this));
	mStandButton->setCommitCallback(boost::bind(&LLFloaterMove::enableInstance, TRUE));
	mStandButton->setVisible(FALSE);
	
	mStopFlyingButton = getChild<LLButton>("stop_fly_btn");
	//mStopFlyingButton->setCommitCallback(boost::bind(&LLFloaterMove::setFlyingMode, FALSE));
	mStopFlyingButton->setCommitCallback(boost::bind(&LLPanelStandStopFlying::onStopFlyingButtonClick, this));
	mStopFlyingButton->setVisible(FALSE);
	
	return TRUE;
}

//virtual
void LLPanelStandStopFlying::setVisible(BOOL visible)
{
	//we dont need to show the panel if these buttons are not activated
	if (gAgentCamera.getCameraMode() == CAMERA_MODE_MOUSELOOK) visible = false;

	if (visible)
	{
		updatePosition();
	}

	// do not change parent visibility in case panel is attached into Move Floater: EXT-3632, EXT-4646
	if (!mAttached) 
	{
		//change visibility of parent layout_panel to animate in/out. EXT-2504
		if (getParent()) getParent()->setVisible(visible);
	}

	// also change own visibility to avoid displaying the panel in mouselook (broken when EXT-2504 was implemented).
	// See EXT-4718.
	LLPanel::setVisible(visible);
}

BOOL LLPanelStandStopFlying::handleToolTip(S32 x, S32 y, MASK mask)
{
	LLToolTipMgr::instance().unblockToolTips();

	if (mStandButton->getVisible())
	{
		LLToolTipMgr::instance().show(mStandButton->getToolTip());
	}
	else if (mStopFlyingButton->getVisible())
	{
		LLToolTipMgr::instance().show(mStopFlyingButton->getToolTip());
	}

	return LLPanel::handleToolTip(x, y, mask);
}

void LLPanelStandStopFlying::reparent(LLFloaterMove* move_view)
{
	LLPanel* parent = dynamic_cast<LLPanel*>(getParent());
	if (!parent)
	{
		llwarns << "Stand/stop flying panel parent is unset, already attached?: " << mAttached << ", new parent: " << (move_view == NULL ? "NULL" : "Move Floater") << llendl;
		return;
	}

	if (move_view != NULL)
	{
		llassert(move_view != parent); // sanity check
	
		// Save our original container.
		if (!mOriginalParent.get())
			mOriginalParent = parent->getHandle();

		// Attach to movement controls.
		parent->removeChild(this);
		move_view->addChild(this);
		// Origin must be set by movement controls.
		mAttached = true;
	}
	else
	{
		if (!mOriginalParent.get())
		{
			llwarns << "Original parent of the stand / stop flying panel not found" << llendl;
			return;
		}

		// Detach from movement controls. 
		parent->removeChild(this);
		mOriginalParent.get()->addChild(this);
		// update parent with self visibility (it is changed in setVisible()). EXT-4743
		mOriginalParent.get()->setVisible(getVisible());

		mAttached = false;
		updatePosition(); // don't defer until next draw() to avoid flicker
	}
}

//////////////////////////////////////////////////////////////////////////
// Private Section
//////////////////////////////////////////////////////////////////////////

//static
LLPanelStandStopFlying* LLPanelStandStopFlying::getStandStopFlyingPanel()
{
	LLPanelStandStopFlying* panel = new LLPanelStandStopFlying();
	LLUICtrlFactory::getInstance()->buildPanel(panel, "panel_stand_stop_flying.xml");

	panel->setVisible(FALSE);
	//LLUI::getRootView()->addChild(panel);

	llinfos << "Build LLPanelStandStopFlying panel" << llendl;

	panel->updatePosition();
	return panel;
}

void LLPanelStandStopFlying::onStandButtonClick()
{
	LLSelectMgr::getInstance()->deselectAllForStandingUp();
	gAgent.setControlFlags(AGENT_CONTROL_STAND_UP);

	setFocus(FALSE); // EXT-482
	mStandButton->setVisible(FALSE); // force visibility changing to avoid seeing Stand & Move buttons at once.
}

void LLPanelStandStopFlying::onStopFlyingButtonClick()
{
	gAgent.setFlying(FALSE);

	setFocus(FALSE); // EXT-482
	setVisible(FALSE);
}

/**
 * Updates position of the Stand & Stop Flying panel to be center aligned with Move button.
 */
void LLPanelStandStopFlying::updatePosition()
{
	LLBottomTray* tray = LLBottomTray::getInstance();
	if (!tray || mAttached) return;

	LLButton* movement_btn = tray->getChild<LLButton>(BOTTOM_TRAY_BUTTON_NAME);

	// Align centers of the button and the panel.
	S32 x = movement_btn->calcScreenRect().getCenterX() - getRect().getWidth()/2;
	setOrigin(x, 0);
}


// EOF<|MERGE_RESOLUTION|>--- conflicted
+++ resolved
@@ -200,15 +200,11 @@
 	if (instance)
 	{
 		instance->setFlyingModeImpl(fly);
-<<<<<<< HEAD
-		BOOL is_sitting = isAgentAvatarValid() && gAgentAvatarp->isSitting();
-=======
 		LLVOAvatarSelf* avatar_object = gAgent.getAvatarObject();
-		BOOL is_sitting = avatar_object
+		bool is_sitting = avatar_object
 			&& (avatar_object->getRegion() != NULL)
 			&& (!avatar_object->isDead())
 			&& avatar_object->isSitting();
->>>>>>> 2336188e
 		instance->showModeButtons(!fly && !is_sitting);
 	}
 	if (fly)
