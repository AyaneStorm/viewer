/**
 * @file llfavoritesbar.h
 * @brief LLFavoritesBarCtrl base class
 *
 * $LicenseInfo:firstyear=2009&license=viewerlgpl$
 * Second Life Viewer Source Code
 * Copyright (C) 2010, Linden Research, Inc.
 *
 * This library is free software; you can redistribute it and/or
 * modify it under the terms of the GNU Lesser General Public
 * License as published by the Free Software Foundation;
 * version 2.1 of the License only.
 *
 * This library is distributed in the hope that it will be useful,
 * but WITHOUT ANY WARRANTY; without even the implied warranty of
 * MERCHANTABILITY or FITNESS FOR A PARTICULAR PURPOSE.  See the GNU
 * Lesser General Public License for more details.
 *
 * You should have received a copy of the GNU Lesser General Public
 * License along with this library; if not, write to the Free Software
 * Foundation, Inc., 51 Franklin Street, Fifth Floor, Boston, MA  02110-1301  USA
 *
 * Linden Research, Inc., 945 Battery Street, San Francisco, CA  94111  USA
 * $/LicenseInfo$
 */

#ifndef LL_LLFAVORITESBARCTRL_H
#define LL_LLFAVORITESBARCTRL_H

#include "llbutton.h"
#include "lluictrl.h"
#include "lltextbox.h"

#include "llinventoryobserver.h"
#include "llinventorymodel.h"
#include "llviewerinventory.h"
#include "llinitdestroyclass.h"

class LLMenuItemCallGL;
class LLToggleableMenu;

class LLFavoritesBarCtrl : public LLUICtrl, public LLInventoryObserver
{
public:
    struct Params : public LLInitParam::Block<Params, LLUICtrl::Params>
    {
        Optional<LLUIImage*> image_drag_indication;
        Optional<LLTextBox::Params> more_button;
        Optional<LLTextBox::Params> label;
        Params();
    };

protected:
    LLFavoritesBarCtrl(const Params&);
    friend class LLUICtrlFactory;
    friend class LLItemCopiedCallback;
public:
    virtual ~LLFavoritesBarCtrl();

<<<<<<< HEAD
	/*virtual*/ bool postBuild() override;

	/*virtual*/ bool handleDragAndDrop(S32 x, S32 y, MASK mask, bool drop,
		EDragAndDropType cargo_type, void* cargo_data, EAcceptance* accept, std::string& tooltip_msg) override;
	bool handleDragAndDropToMenu(S32 x, S32 y, MASK mask, bool drop,
		EDragAndDropType cargo_type, void* cargo_data, EAcceptance* accept, std::string& tooltip_msg);

	/*virtual*/ bool	handleHover(S32 x, S32 y, MASK mask) override;
	/*virtual*/ bool	handleRightMouseDown(S32 x, S32 y, MASK mask) override;
	// LLInventoryObserver observer trigger
    /*virtual*/ void changed(U32 mask) override;
    /*virtual*/ void reshape(S32 width, S32 height, bool called_from_parent = true) override;
    /*virtual*/ void draw() override;

	void showDragMarker(bool show) { mShowDragMarker = show; }
	void setLandingTab(LLUICtrl* tab) { mLandingTab = tab; }

protected:
    void updateButtons(bool force_update = false);
	LLButton* createButton(const LLPointer<LLViewerInventoryItem> item, const LLButton::Params& button_params, S32 x_offset );
	const LLButton::Params& getButtonParams();
	bool collectFavoriteItems(LLInventoryModel::item_array_t &items);
=======
    /*virtual*/ BOOL postBuild();

    /*virtual*/ BOOL handleDragAndDrop(S32 x, S32 y, MASK mask, BOOL drop,
                                   EDragAndDropType cargo_type,
                                   void* cargo_data,
                                   EAcceptance* accept,
                                   std::string& tooltip_msg);

    /*virtual*/ BOOL    handleHover(S32 x, S32 y, MASK mask);
    /*virtual*/ BOOL    handleRightMouseDown(S32 x, S32 y, MASK mask);
    // LLInventoryObserver observer trigger
    virtual void changed(U32 mask);
    virtual void reshape(S32 width, S32 height, BOOL called_from_parent = TRUE);
    virtual void draw();

    void showDragMarker(BOOL show) { mShowDragMarker = show; }
    void setLandingTab(LLUICtrl* tab) { mLandingTab = tab; }

protected:
    void updateButtons(bool force_update = false);
    LLButton* createButton(const LLPointer<LLViewerInventoryItem> item, const LLButton::Params& button_params, S32 x_offset );
    const LLButton::Params& getButtonParams();
    BOOL collectFavoriteItems(LLInventoryModel::item_array_t &items);

    void onButtonClick(LLUUID id);
    void onButtonRightClick(LLUUID id,LLView* button,S32 x,S32 y,MASK mask);

    void onButtonMouseDown(LLUUID id, LLUICtrl* button, S32 x, S32 y, MASK mask);
    void onButtonMouseUp(LLUUID id, LLUICtrl* button, S32 x, S32 y, MASK mask);
>>>>>>> e1623bb2

    void onEndDrag();

    bool enableSelected(const LLSD& userdata);
    void doToSelected(const LLSD& userdata);
    static bool onRenameCommit(const LLSD& notification, const LLSD& response);
    BOOL isClipboardPasteable() const;
    void pasteFromClipboard() const;

<<<<<<< HEAD
	bool enableSelected(const LLSD& userdata);
	void doToSelected(const LLSD& userdata);
	static bool onRenameCommit(const LLSD& notification, const LLSD& response);
	bool isClipboardPasteable() const;
	void pasteFromClipboard() const;
	
	void showDropDownMenu();
=======
    void showDropDownMenu();
>>>>>>> e1623bb2

    void onMoreTextBoxClicked();

    LLHandle<LLView> mOverflowMenuHandle;
    LLHandle<LLView> mContextMenuHandle;

<<<<<<< HEAD
	LLUUID mFavoriteFolderId;
	const LLFontGL *mFont;
	S32 mFirstDropDownItem;
	S32 mDropDownItemsCount;
	bool mUpdateDropDownItems;
	bool mRestoreOverflowMenu;
	bool mDragToOverflowMenu;
	bool mGetPrevItems;
=======
    LLUUID mFavoriteFolderId;
    const LLFontGL *mFont;
    S32 mFirstDropDownItem;
    S32 mDropDownItemsCount;
    bool mUpdateDropDownItems;
    bool mRestoreOverflowMenu;

    bool mGetPrevItems;
>>>>>>> e1623bb2

    LLUUID mSelectedItemID;
    LLFrameTimer mItemsChangedTimer;
    LLUIImage* mImageDragIndication;

private:
<<<<<<< HEAD
	/*
	 * Helper function to make code more readable. It handles all drag and drop
	 * operations of the existing favorites items to the favorites bar to on the overflow menu.
	 */
	void handleExistingFavoriteDragAndDrop(S32 x, S32 y);

	/*
	 * Helper function to make code more readable. It handles all drag and drop
	 * operations of the new landmark to the favorites bar or to the overflow menu.
	 */
	void handleNewFavoriteDragAndDrop(LLInventoryItem *item, const LLUUID& favorites_id, S32 x, S32 y);
=======
    /*
     * Helper function to make code more readable. It handles all drag and drop
     * operations of the existing favorites items on the favorites bar.
     */
    void handleExistingFavoriteDragAndDrop(S32 x, S32 y);

    /*
     * Helper function to make code more readable. It handles all drag and drop
     * operations of the new landmark to the favorites bar.
     */
    void handleNewFavoriteDragAndDrop(LLInventoryItem *item, const LLUUID& favorites_id, S32 x, S32 y);
>>>>>>> e1623bb2

    // finds a control under the specified LOCAL point
    LLUICtrl* findChildByLocalCoords(S32 x, S32 y);

<<<<<<< HEAD
	bool findDragAndDropTarget(LLUUID &target_id, bool &insert_before, S32 x, S32 y);

	// checks if the current order of the favorites items must be saved
	bool needToSaveItemsOrder(const LLInventoryModel::item_array_t& items);
=======
    // checks if the current order of the favorites items must be saved
    BOOL needToSaveItemsOrder(const LLInventoryModel::item_array_t& items);
>>>>>>> e1623bb2

    /**
     * inserts an item identified by insertedItemId BEFORE an item identified by beforeItemId.
     * this function assumes that an item identified by insertedItemId doesn't exist in items array.
     */
    void insertItem(LLInventoryModel::item_array_t& items, const LLUUID& dest_item_id, LLViewerInventoryItem* insertedItem, bool insert_before);

    // finds an item by it's UUID in the items array
    LLInventoryModel::item_array_t::iterator findItemByUUID(LLInventoryModel::item_array_t& items, const LLUUID& id);

    void createOverflowMenu();

<<<<<<< HEAD
	void updateOverflowMenuItems();
=======
    void updateMenuItems(LLToggleableMenu* menu);
>>>>>>> e1623bb2

    // Fits menu item label width with favorites menu width
    void fitLabelWidth(LLMenuItemCallGL* menu_item);

    void addOpenLandmarksMenuItem(LLToggleableMenu* menu);

<<<<<<< HEAD
	void positionAndShowOverflowMenu();

	bool mShowDragMarker;
	LLUICtrl* mLandingTab;
	LLUICtrl* mLastTab;
	LLTextBox* mMoreTextBox;
	LLTextBox* mBarLabel;

	LLUUID mDragItemId;
	bool mStartDrag;
	LLInventoryModel::item_array_t mItems;
=======
    void positionAndShowMenu(LLToggleableMenu* menu);

    BOOL mShowDragMarker;
    LLUICtrl* mLandingTab;
    LLUICtrl* mLastTab;
    LLTextBox* mMoreTextBox;
    LLTextBox* mBarLabel;

    LLUUID mDragItemId;
    BOOL mStartDrag;
    LLInventoryModel::item_array_t mItems;
>>>>>>> e1623bb2

    static F64 sWaitingForCallabck;
    bool mItemsListDirty;

    S32 mMouseX;
    S32 mMouseY;

    boost::signals2::connection mEndDragConnection;
};

/**
 * Class to store sorting order of favorites landmarks in a local file. EXT-3985.
 * It replaced previously implemented solution to store sort index in landmark's name as a "<N>@" prefix.
 * Data are stored in user home directory.
 */
class LLFavoritesOrderStorage : public LLSingleton<LLFavoritesOrderStorage>
    , public LLDestroyClass<LLFavoritesOrderStorage>
{
    LLSINGLETON(LLFavoritesOrderStorage);
    LOG_CLASS(LLFavoritesOrderStorage);
public:
<<<<<<< HEAD
	/**
	 * Sets sort index for specified with LLUUID favorite landmark
	 */
	void setSortIndex(const LLViewerInventoryItem* inv_item, S32 sort_index);

	/**
	 * Gets sort index for specified with LLUUID favorite landmark
	 */
	S32 getSortIndex(const LLUUID& inv_item_id);
	void removeSortIndex(const LLUUID& inv_item_id);

	void getSLURL(const LLUUID& asset_id);

	// Saves current order of the passed items using inventory item sort field.
	// Resets 'items' sort fields and saves them on server.
	// Is used to save order for Favorites folder.
	void saveItemsOrder(const LLInventoryModel::item_array_t& items);

	void saveOrder();

	void rearrangeFavoriteLandmarks(const LLUUID& source_item_id, const LLUUID& target_item_id);

	/**
	 * Implementation of LLDestroyClass. Calls cleanup() instance method.
	 *
	 * It is important this callback is called before gInventory is cleaned.
	 * For now it is called from LLAppViewer::cleanup() -> LLAppViewer::disconnectViewer(),
	 * Inventory is cleaned later from LLAppViewer::cleanup() after LLAppViewer::disconnectViewer() is called.
	 * @see cleanup()
	 */
	static void destroyClass();
	static std::string getStoredFavoritesFilename(const std::string &grid);
	static std::string getStoredFavoritesFilename();
	static std::string getSavedOrderFileName();

	// Remove record of specified user's favorites from file on disk.
	static void removeFavoritesRecordOfUser(const std::string &user, const std::string &grid);
	// Remove record of current user's favorites from file on disk.
	static void removeFavoritesRecordOfUser();

	bool saveFavoritesRecord(bool pref_changed = false);
	void showFavoritesOnLoginChanged(bool show);

	bool isStorageUpdateNeeded();

	LLInventoryModel::item_array_t mPrevFavorites;
	LLSD mStorageFavorites;
	bool mRecreateFavoriteStorage;

	const static S32 NO_INDEX;
	static bool mSaveOnExit;
	bool mUpdateRequired;
	std::map<LLUUID,std::string> mFavoriteNames;
=======
    /**
     * Sets sort index for specified with LLUUID favorite landmark
     */
    void setSortIndex(const LLViewerInventoryItem* inv_item, S32 sort_index);

    /**
     * Gets sort index for specified with LLUUID favorite landmark
     */
    S32 getSortIndex(const LLUUID& inv_item_id);
    void removeSortIndex(const LLUUID& inv_item_id);

    void getSLURL(const LLUUID& asset_id);

    // Saves current order of the passed items using inventory item sort field.
    // Resets 'items' sort fields and saves them on server.
    // Is used to save order for Favorites folder.
    void saveItemsOrder(const LLInventoryModel::item_array_t& items);

    void saveOrder();

    void rearrangeFavoriteLandmarks(const LLUUID& source_item_id, const LLUUID& target_item_id);

    /**
     * Implementation of LLDestroyClass. Calls cleanup() instance method.
     *
     * It is important this callback is called before gInventory is cleaned.
     * For now it is called from LLAppViewer::cleanup() -> LLAppViewer::disconnectViewer(),
     * Inventory is cleaned later from LLAppViewer::cleanup() after LLAppViewer::disconnectViewer() is called.
     * @see cleanup()
     */
    static void destroyClass();
    static std::string getStoredFavoritesFilename(const std::string &grid);
    static std::string getStoredFavoritesFilename();
    static std::string getSavedOrderFileName();

    // Remove record of specified user's favorites from file on disk.
    static void removeFavoritesRecordOfUser(const std::string &user, const std::string &grid);
    // Remove record of current user's favorites from file on disk.
    static void removeFavoritesRecordOfUser();

    BOOL saveFavoritesRecord(bool pref_changed = false);
    void showFavoritesOnLoginChanged(BOOL show);

    bool isStorageUpdateNeeded();

    LLInventoryModel::item_array_t mPrevFavorites;
    LLSD mStorageFavorites;
    bool mRecreateFavoriteStorage;

    const static S32 NO_INDEX;
    static bool mSaveOnExit;
    bool mUpdateRequired;
    std::map<LLUUID,std::string> mFavoriteNames;
>>>>>>> e1623bb2

private:
    /**
     * Removes sort indexes for items which are not in Favorites bar for now.
     */
    void cleanup();

    const static std::string SORTING_DATA_FILE_NAME;

    void load();

    void onLandmarkLoaded(const LLUUID& asset_id, class LLLandmark* landmark);
    void storeFavoriteSLURL(const LLUUID& asset_id, std::string& slurl);

    typedef std::map<LLUUID, S32> sort_index_map_t;
    sort_index_map_t mSortIndexes;

    typedef std::map<LLUUID, std::string> slurls_map_t;
    slurls_map_t mSLURLs;
    std::set<LLUUID> mMissingSLURLs;
    bool mIsDirty;

    struct IsNotInFavorites
    {
        IsNotInFavorites(const LLInventoryModel::item_array_t& items)
            : mFavoriteItems(items)
        {

        }

        /**
         * Returns true if specified item is not found among inventory items
         */
        bool operator()(const sort_index_map_t::value_type& id_index_pair) const
        {
            LLPointer<LLViewerInventoryItem> item = gInventory.getItem(id_index_pair.first);
            if (item.isNull()) return true;

            LLInventoryModel::item_array_t::const_iterator found_it =
                std::find(mFavoriteItems.begin(), mFavoriteItems.end(), item);

            return found_it == mFavoriteItems.end();
        }
    private:
        LLInventoryModel::item_array_t mFavoriteItems;
    };

};

inline
LLFavoritesOrderStorage::LLFavoritesOrderStorage() :
    mIsDirty(false),
    mUpdateRequired(false),
    mRecreateFavoriteStorage(false)
{ load(); }

#endif // LL_LLFAVORITESBARCTRL_H<|MERGE_RESOLUTION|>--- conflicted
+++ resolved
@@ -1,437 +1,297 @@
-/**
- * @file llfavoritesbar.h
- * @brief LLFavoritesBarCtrl base class
- *
- * $LicenseInfo:firstyear=2009&license=viewerlgpl$
- * Second Life Viewer Source Code
- * Copyright (C) 2010, Linden Research, Inc.
- *
- * This library is free software; you can redistribute it and/or
- * modify it under the terms of the GNU Lesser General Public
- * License as published by the Free Software Foundation;
- * version 2.1 of the License only.
- *
- * This library is distributed in the hope that it will be useful,
- * but WITHOUT ANY WARRANTY; without even the implied warranty of
- * MERCHANTABILITY or FITNESS FOR A PARTICULAR PURPOSE.  See the GNU
- * Lesser General Public License for more details.
- *
- * You should have received a copy of the GNU Lesser General Public
- * License along with this library; if not, write to the Free Software
- * Foundation, Inc., 51 Franklin Street, Fifth Floor, Boston, MA  02110-1301  USA
- *
- * Linden Research, Inc., 945 Battery Street, San Francisco, CA  94111  USA
- * $/LicenseInfo$
- */
-
-#ifndef LL_LLFAVORITESBARCTRL_H
-#define LL_LLFAVORITESBARCTRL_H
-
-#include "llbutton.h"
-#include "lluictrl.h"
-#include "lltextbox.h"
-
-#include "llinventoryobserver.h"
-#include "llinventorymodel.h"
-#include "llviewerinventory.h"
-#include "llinitdestroyclass.h"
-
-class LLMenuItemCallGL;
-class LLToggleableMenu;
-
-class LLFavoritesBarCtrl : public LLUICtrl, public LLInventoryObserver
-{
-public:
-    struct Params : public LLInitParam::Block<Params, LLUICtrl::Params>
-    {
-        Optional<LLUIImage*> image_drag_indication;
-        Optional<LLTextBox::Params> more_button;
-        Optional<LLTextBox::Params> label;
-        Params();
-    };
-
-protected:
-    LLFavoritesBarCtrl(const Params&);
-    friend class LLUICtrlFactory;
-    friend class LLItemCopiedCallback;
-public:
-    virtual ~LLFavoritesBarCtrl();
-
-<<<<<<< HEAD
-	/*virtual*/ bool postBuild() override;
-
-	/*virtual*/ bool handleDragAndDrop(S32 x, S32 y, MASK mask, bool drop,
-		EDragAndDropType cargo_type, void* cargo_data, EAcceptance* accept, std::string& tooltip_msg) override;
-	bool handleDragAndDropToMenu(S32 x, S32 y, MASK mask, bool drop,
-		EDragAndDropType cargo_type, void* cargo_data, EAcceptance* accept, std::string& tooltip_msg);
-
-	/*virtual*/ bool	handleHover(S32 x, S32 y, MASK mask) override;
-	/*virtual*/ bool	handleRightMouseDown(S32 x, S32 y, MASK mask) override;
-	// LLInventoryObserver observer trigger
-    /*virtual*/ void changed(U32 mask) override;
-    /*virtual*/ void reshape(S32 width, S32 height, bool called_from_parent = true) override;
-    /*virtual*/ void draw() override;
-
-	void showDragMarker(bool show) { mShowDragMarker = show; }
-	void setLandingTab(LLUICtrl* tab) { mLandingTab = tab; }
-
-protected:
-    void updateButtons(bool force_update = false);
-	LLButton* createButton(const LLPointer<LLViewerInventoryItem> item, const LLButton::Params& button_params, S32 x_offset );
-	const LLButton::Params& getButtonParams();
-	bool collectFavoriteItems(LLInventoryModel::item_array_t &items);
-=======
-    /*virtual*/ BOOL postBuild();
-
-    /*virtual*/ BOOL handleDragAndDrop(S32 x, S32 y, MASK mask, BOOL drop,
-                                   EDragAndDropType cargo_type,
-                                   void* cargo_data,
-                                   EAcceptance* accept,
-                                   std::string& tooltip_msg);
-
-    /*virtual*/ BOOL    handleHover(S32 x, S32 y, MASK mask);
-    /*virtual*/ BOOL    handleRightMouseDown(S32 x, S32 y, MASK mask);
-    // LLInventoryObserver observer trigger
-    virtual void changed(U32 mask);
-    virtual void reshape(S32 width, S32 height, BOOL called_from_parent = TRUE);
-    virtual void draw();
-
-    void showDragMarker(BOOL show) { mShowDragMarker = show; }
-    void setLandingTab(LLUICtrl* tab) { mLandingTab = tab; }
-
-protected:
-    void updateButtons(bool force_update = false);
-    LLButton* createButton(const LLPointer<LLViewerInventoryItem> item, const LLButton::Params& button_params, S32 x_offset );
-    const LLButton::Params& getButtonParams();
-    BOOL collectFavoriteItems(LLInventoryModel::item_array_t &items);
-
-    void onButtonClick(LLUUID id);
-    void onButtonRightClick(LLUUID id,LLView* button,S32 x,S32 y,MASK mask);
-
-    void onButtonMouseDown(LLUUID id, LLUICtrl* button, S32 x, S32 y, MASK mask);
-    void onButtonMouseUp(LLUUID id, LLUICtrl* button, S32 x, S32 y, MASK mask);
->>>>>>> e1623bb2
-
-    void onEndDrag();
-
-    bool enableSelected(const LLSD& userdata);
-    void doToSelected(const LLSD& userdata);
-    static bool onRenameCommit(const LLSD& notification, const LLSD& response);
-    BOOL isClipboardPasteable() const;
-    void pasteFromClipboard() const;
-
-<<<<<<< HEAD
-	bool enableSelected(const LLSD& userdata);
-	void doToSelected(const LLSD& userdata);
-	static bool onRenameCommit(const LLSD& notification, const LLSD& response);
-	bool isClipboardPasteable() const;
-	void pasteFromClipboard() const;
-	
-	void showDropDownMenu();
-=======
-    void showDropDownMenu();
->>>>>>> e1623bb2
-
-    void onMoreTextBoxClicked();
-
-    LLHandle<LLView> mOverflowMenuHandle;
-    LLHandle<LLView> mContextMenuHandle;
-
-<<<<<<< HEAD
-	LLUUID mFavoriteFolderId;
-	const LLFontGL *mFont;
-	S32 mFirstDropDownItem;
-	S32 mDropDownItemsCount;
-	bool mUpdateDropDownItems;
-	bool mRestoreOverflowMenu;
-	bool mDragToOverflowMenu;
-	bool mGetPrevItems;
-=======
-    LLUUID mFavoriteFolderId;
-    const LLFontGL *mFont;
-    S32 mFirstDropDownItem;
-    S32 mDropDownItemsCount;
-    bool mUpdateDropDownItems;
-    bool mRestoreOverflowMenu;
-
-    bool mGetPrevItems;
->>>>>>> e1623bb2
-
-    LLUUID mSelectedItemID;
-    LLFrameTimer mItemsChangedTimer;
-    LLUIImage* mImageDragIndication;
-
-private:
-<<<<<<< HEAD
-	/*
-	 * Helper function to make code more readable. It handles all drag and drop
-	 * operations of the existing favorites items to the favorites bar to on the overflow menu.
-	 */
-	void handleExistingFavoriteDragAndDrop(S32 x, S32 y);
-
-	/*
-	 * Helper function to make code more readable. It handles all drag and drop
-	 * operations of the new landmark to the favorites bar or to the overflow menu.
-	 */
-	void handleNewFavoriteDragAndDrop(LLInventoryItem *item, const LLUUID& favorites_id, S32 x, S32 y);
-=======
-    /*
-     * Helper function to make code more readable. It handles all drag and drop
-     * operations of the existing favorites items on the favorites bar.
-     */
-    void handleExistingFavoriteDragAndDrop(S32 x, S32 y);
-
-    /*
-     * Helper function to make code more readable. It handles all drag and drop
-     * operations of the new landmark to the favorites bar.
-     */
-    void handleNewFavoriteDragAndDrop(LLInventoryItem *item, const LLUUID& favorites_id, S32 x, S32 y);
->>>>>>> e1623bb2
-
-    // finds a control under the specified LOCAL point
-    LLUICtrl* findChildByLocalCoords(S32 x, S32 y);
-
-<<<<<<< HEAD
-	bool findDragAndDropTarget(LLUUID &target_id, bool &insert_before, S32 x, S32 y);
-
-	// checks if the current order of the favorites items must be saved
-	bool needToSaveItemsOrder(const LLInventoryModel::item_array_t& items);
-=======
-    // checks if the current order of the favorites items must be saved
-    BOOL needToSaveItemsOrder(const LLInventoryModel::item_array_t& items);
->>>>>>> e1623bb2
-
-    /**
-     * inserts an item identified by insertedItemId BEFORE an item identified by beforeItemId.
-     * this function assumes that an item identified by insertedItemId doesn't exist in items array.
-     */
-    void insertItem(LLInventoryModel::item_array_t& items, const LLUUID& dest_item_id, LLViewerInventoryItem* insertedItem, bool insert_before);
-
-    // finds an item by it's UUID in the items array
-    LLInventoryModel::item_array_t::iterator findItemByUUID(LLInventoryModel::item_array_t& items, const LLUUID& id);
-
-    void createOverflowMenu();
-
-<<<<<<< HEAD
-	void updateOverflowMenuItems();
-=======
-    void updateMenuItems(LLToggleableMenu* menu);
->>>>>>> e1623bb2
-
-    // Fits menu item label width with favorites menu width
-    void fitLabelWidth(LLMenuItemCallGL* menu_item);
-
-    void addOpenLandmarksMenuItem(LLToggleableMenu* menu);
-
-<<<<<<< HEAD
-	void positionAndShowOverflowMenu();
-
-	bool mShowDragMarker;
-	LLUICtrl* mLandingTab;
-	LLUICtrl* mLastTab;
-	LLTextBox* mMoreTextBox;
-	LLTextBox* mBarLabel;
-
-	LLUUID mDragItemId;
-	bool mStartDrag;
-	LLInventoryModel::item_array_t mItems;
-=======
-    void positionAndShowMenu(LLToggleableMenu* menu);
-
-    BOOL mShowDragMarker;
-    LLUICtrl* mLandingTab;
-    LLUICtrl* mLastTab;
-    LLTextBox* mMoreTextBox;
-    LLTextBox* mBarLabel;
-
-    LLUUID mDragItemId;
-    BOOL mStartDrag;
-    LLInventoryModel::item_array_t mItems;
->>>>>>> e1623bb2
-
-    static F64 sWaitingForCallabck;
-    bool mItemsListDirty;
-
-    S32 mMouseX;
-    S32 mMouseY;
-
-    boost::signals2::connection mEndDragConnection;
-};
-
-/**
- * Class to store sorting order of favorites landmarks in a local file. EXT-3985.
- * It replaced previously implemented solution to store sort index in landmark's name as a "<N>@" prefix.
- * Data are stored in user home directory.
- */
-class LLFavoritesOrderStorage : public LLSingleton<LLFavoritesOrderStorage>
-    , public LLDestroyClass<LLFavoritesOrderStorage>
-{
-    LLSINGLETON(LLFavoritesOrderStorage);
-    LOG_CLASS(LLFavoritesOrderStorage);
-public:
-<<<<<<< HEAD
-	/**
-	 * Sets sort index for specified with LLUUID favorite landmark
-	 */
-	void setSortIndex(const LLViewerInventoryItem* inv_item, S32 sort_index);
-
-	/**
-	 * Gets sort index for specified with LLUUID favorite landmark
-	 */
-	S32 getSortIndex(const LLUUID& inv_item_id);
-	void removeSortIndex(const LLUUID& inv_item_id);
-
-	void getSLURL(const LLUUID& asset_id);
-
-	// Saves current order of the passed items using inventory item sort field.
-	// Resets 'items' sort fields and saves them on server.
-	// Is used to save order for Favorites folder.
-	void saveItemsOrder(const LLInventoryModel::item_array_t& items);
-
-	void saveOrder();
-
-	void rearrangeFavoriteLandmarks(const LLUUID& source_item_id, const LLUUID& target_item_id);
-
-	/**
-	 * Implementation of LLDestroyClass. Calls cleanup() instance method.
-	 *
-	 * It is important this callback is called before gInventory is cleaned.
-	 * For now it is called from LLAppViewer::cleanup() -> LLAppViewer::disconnectViewer(),
-	 * Inventory is cleaned later from LLAppViewer::cleanup() after LLAppViewer::disconnectViewer() is called.
-	 * @see cleanup()
-	 */
-	static void destroyClass();
-	static std::string getStoredFavoritesFilename(const std::string &grid);
-	static std::string getStoredFavoritesFilename();
-	static std::string getSavedOrderFileName();
-
-	// Remove record of specified user's favorites from file on disk.
-	static void removeFavoritesRecordOfUser(const std::string &user, const std::string &grid);
-	// Remove record of current user's favorites from file on disk.
-	static void removeFavoritesRecordOfUser();
-
-	bool saveFavoritesRecord(bool pref_changed = false);
-	void showFavoritesOnLoginChanged(bool show);
-
-	bool isStorageUpdateNeeded();
-
-	LLInventoryModel::item_array_t mPrevFavorites;
-	LLSD mStorageFavorites;
-	bool mRecreateFavoriteStorage;
-
-	const static S32 NO_INDEX;
-	static bool mSaveOnExit;
-	bool mUpdateRequired;
-	std::map<LLUUID,std::string> mFavoriteNames;
-=======
-    /**
-     * Sets sort index for specified with LLUUID favorite landmark
-     */
-    void setSortIndex(const LLViewerInventoryItem* inv_item, S32 sort_index);
-
-    /**
-     * Gets sort index for specified with LLUUID favorite landmark
-     */
-    S32 getSortIndex(const LLUUID& inv_item_id);
-    void removeSortIndex(const LLUUID& inv_item_id);
-
-    void getSLURL(const LLUUID& asset_id);
-
-    // Saves current order of the passed items using inventory item sort field.
-    // Resets 'items' sort fields and saves them on server.
-    // Is used to save order for Favorites folder.
-    void saveItemsOrder(const LLInventoryModel::item_array_t& items);
-
-    void saveOrder();
-
-    void rearrangeFavoriteLandmarks(const LLUUID& source_item_id, const LLUUID& target_item_id);
-
-    /**
-     * Implementation of LLDestroyClass. Calls cleanup() instance method.
-     *
-     * It is important this callback is called before gInventory is cleaned.
-     * For now it is called from LLAppViewer::cleanup() -> LLAppViewer::disconnectViewer(),
-     * Inventory is cleaned later from LLAppViewer::cleanup() after LLAppViewer::disconnectViewer() is called.
-     * @see cleanup()
-     */
-    static void destroyClass();
-    static std::string getStoredFavoritesFilename(const std::string &grid);
-    static std::string getStoredFavoritesFilename();
-    static std::string getSavedOrderFileName();
-
-    // Remove record of specified user's favorites from file on disk.
-    static void removeFavoritesRecordOfUser(const std::string &user, const std::string &grid);
-    // Remove record of current user's favorites from file on disk.
-    static void removeFavoritesRecordOfUser();
-
-    BOOL saveFavoritesRecord(bool pref_changed = false);
-    void showFavoritesOnLoginChanged(BOOL show);
-
-    bool isStorageUpdateNeeded();
-
-    LLInventoryModel::item_array_t mPrevFavorites;
-    LLSD mStorageFavorites;
-    bool mRecreateFavoriteStorage;
-
-    const static S32 NO_INDEX;
-    static bool mSaveOnExit;
-    bool mUpdateRequired;
-    std::map<LLUUID,std::string> mFavoriteNames;
->>>>>>> e1623bb2
-
-private:
-    /**
-     * Removes sort indexes for items which are not in Favorites bar for now.
-     */
-    void cleanup();
-
-    const static std::string SORTING_DATA_FILE_NAME;
-
-    void load();
-
-    void onLandmarkLoaded(const LLUUID& asset_id, class LLLandmark* landmark);
-    void storeFavoriteSLURL(const LLUUID& asset_id, std::string& slurl);
-
-    typedef std::map<LLUUID, S32> sort_index_map_t;
-    sort_index_map_t mSortIndexes;
-
-    typedef std::map<LLUUID, std::string> slurls_map_t;
-    slurls_map_t mSLURLs;
-    std::set<LLUUID> mMissingSLURLs;
-    bool mIsDirty;
-
-    struct IsNotInFavorites
-    {
-        IsNotInFavorites(const LLInventoryModel::item_array_t& items)
-            : mFavoriteItems(items)
-        {
-
-        }
-
-        /**
-         * Returns true if specified item is not found among inventory items
-         */
-        bool operator()(const sort_index_map_t::value_type& id_index_pair) const
-        {
-            LLPointer<LLViewerInventoryItem> item = gInventory.getItem(id_index_pair.first);
-            if (item.isNull()) return true;
-
-            LLInventoryModel::item_array_t::const_iterator found_it =
-                std::find(mFavoriteItems.begin(), mFavoriteItems.end(), item);
-
-            return found_it == mFavoriteItems.end();
-        }
-    private:
-        LLInventoryModel::item_array_t mFavoriteItems;
-    };
-
-};
-
-inline
-LLFavoritesOrderStorage::LLFavoritesOrderStorage() :
-    mIsDirty(false),
-    mUpdateRequired(false),
-    mRecreateFavoriteStorage(false)
-{ load(); }
-
-#endif // LL_LLFAVORITESBARCTRL_H+/**
+ * @file llfavoritesbar.h
+ * @brief LLFavoritesBarCtrl base class
+ *
+ * $LicenseInfo:firstyear=2009&license=viewerlgpl$
+ * Second Life Viewer Source Code
+ * Copyright (C) 2010, Linden Research, Inc.
+ *
+ * This library is free software; you can redistribute it and/or
+ * modify it under the terms of the GNU Lesser General Public
+ * License as published by the Free Software Foundation;
+ * version 2.1 of the License only.
+ *
+ * This library is distributed in the hope that it will be useful,
+ * but WITHOUT ANY WARRANTY; without even the implied warranty of
+ * MERCHANTABILITY or FITNESS FOR A PARTICULAR PURPOSE.  See the GNU
+ * Lesser General Public License for more details.
+ *
+ * You should have received a copy of the GNU Lesser General Public
+ * License along with this library; if not, write to the Free Software
+ * Foundation, Inc., 51 Franklin Street, Fifth Floor, Boston, MA  02110-1301  USA
+ *
+ * Linden Research, Inc., 945 Battery Street, San Francisco, CA  94111  USA
+ * $/LicenseInfo$
+ */
+
+#ifndef LL_LLFAVORITESBARCTRL_H
+#define LL_LLFAVORITESBARCTRL_H
+
+#include "llbutton.h"
+#include "lluictrl.h"
+#include "lltextbox.h"
+
+#include "llinventoryobserver.h"
+#include "llinventorymodel.h"
+#include "llviewerinventory.h"
+#include "llinitdestroyclass.h"
+
+class LLMenuItemCallGL;
+class LLToggleableMenu;
+
+class LLFavoritesBarCtrl : public LLUICtrl, public LLInventoryObserver
+{
+public:
+    struct Params : public LLInitParam::Block<Params, LLUICtrl::Params>
+    {
+        Optional<LLUIImage*> image_drag_indication;
+        Optional<LLTextBox::Params> more_button;
+        Optional<LLTextBox::Params> label;
+        Params();
+    };
+
+protected:
+    LLFavoritesBarCtrl(const Params&);
+    friend class LLUICtrlFactory;
+    friend class LLItemCopiedCallback;
+public:
+    virtual ~LLFavoritesBarCtrl();
+
+    /*virtual*/ bool postBuild() override;
+
+    /*virtual*/ bool handleDragAndDrop(S32 x, S32 y, MASK mask, bool drop,
+        EDragAndDropType cargo_type, void* cargo_data, EAcceptance* accept, std::string& tooltip_msg) override;
+    bool handleDragAndDropToMenu(S32 x, S32 y, MASK mask, bool drop,
+        EDragAndDropType cargo_type, void* cargo_data, EAcceptance* accept, std::string& tooltip_msg);
+
+    /*virtual*/ bool    handleHover(S32 x, S32 y, MASK mask) override;
+    /*virtual*/ bool    handleRightMouseDown(S32 x, S32 y, MASK mask) override;
+    // LLInventoryObserver observer trigger
+    /*virtual*/ void changed(U32 mask) override;
+    /*virtual*/ void reshape(S32 width, S32 height, bool called_from_parent = true) override;
+    /*virtual*/ void draw() override;
+
+    void showDragMarker(bool show) { mShowDragMarker = show; }
+    void setLandingTab(LLUICtrl* tab) { mLandingTab = tab; }
+
+protected:
+    void updateButtons(bool force_update = false);
+    LLButton* createButton(const LLPointer<LLViewerInventoryItem> item, const LLButton::Params& button_params, S32 x_offset );
+    const LLButton::Params& getButtonParams();
+    bool collectFavoriteItems(LLInventoryModel::item_array_t &items);
+
+    void onButtonClick(LLUUID id);
+    void onButtonRightClick(LLUUID id,LLView* button,S32 x,S32 y,MASK mask);
+
+    void onButtonMouseDown(LLUUID id, LLUICtrl* button, S32 x, S32 y, MASK mask);
+    void onButtonMouseUp(LLUUID id, LLUICtrl* button, S32 x, S32 y, MASK mask);
+
+    void onEndDrag();
+
+    bool enableSelected(const LLSD& userdata);
+    void doToSelected(const LLSD& userdata);
+    static bool onRenameCommit(const LLSD& notification, const LLSD& response);
+    bool isClipboardPasteable() const;
+    void pasteFromClipboard() const;
+
+    void showDropDownMenu();
+
+    void onMoreTextBoxClicked();
+
+    LLHandle<LLView> mOverflowMenuHandle;
+    LLHandle<LLView> mContextMenuHandle;
+
+    LLUUID mFavoriteFolderId;
+    const LLFontGL *mFont;
+    S32 mFirstDropDownItem;
+    S32 mDropDownItemsCount;
+    bool mUpdateDropDownItems;
+    bool mRestoreOverflowMenu;
+    bool mDragToOverflowMenu;
+    bool mGetPrevItems;
+
+    LLUUID mSelectedItemID;
+    LLFrameTimer mItemsChangedTimer;
+    LLUIImage* mImageDragIndication;
+
+private:
+    /*
+     * Helper function to make code more readable. It handles all drag and drop
+     * operations of the existing favorites items to the favorites bar to on the overflow menu.
+     */
+    void handleExistingFavoriteDragAndDrop(S32 x, S32 y);
+
+    /*
+     * Helper function to make code more readable. It handles all drag and drop
+     * operations of the new landmark to the favorites bar or to the overflow menu.
+     */
+    void handleNewFavoriteDragAndDrop(LLInventoryItem *item, const LLUUID& favorites_id, S32 x, S32 y);
+
+    // finds a control under the specified LOCAL point
+    LLUICtrl* findChildByLocalCoords(S32 x, S32 y);
+
+    bool findDragAndDropTarget(LLUUID &target_id, bool &insert_before, S32 x, S32 y);
+
+    // checks if the current order of the favorites items must be saved
+    bool needToSaveItemsOrder(const LLInventoryModel::item_array_t& items);
+
+    /**
+     * inserts an item identified by insertedItemId BEFORE an item identified by beforeItemId.
+     * this function assumes that an item identified by insertedItemId doesn't exist in items array.
+     */
+    void insertItem(LLInventoryModel::item_array_t& items, const LLUUID& dest_item_id, LLViewerInventoryItem* insertedItem, bool insert_before);
+
+    // finds an item by it's UUID in the items array
+    LLInventoryModel::item_array_t::iterator findItemByUUID(LLInventoryModel::item_array_t& items, const LLUUID& id);
+
+    void createOverflowMenu();
+
+    void updateOverflowMenuItems();
+
+    // Fits menu item label width with favorites menu width
+    void fitLabelWidth(LLMenuItemCallGL* menu_item);
+
+    void addOpenLandmarksMenuItem(LLToggleableMenu* menu);
+
+    void positionAndShowOverflowMenu();
+
+    bool mShowDragMarker;
+    LLUICtrl* mLandingTab;
+    LLUICtrl* mLastTab;
+    LLTextBox* mMoreTextBox;
+    LLTextBox* mBarLabel;
+
+    LLUUID mDragItemId;
+    bool mStartDrag;
+    LLInventoryModel::item_array_t mItems;
+
+    static F64 sWaitingForCallabck;
+    bool mItemsListDirty;
+
+    S32 mMouseX;
+    S32 mMouseY;
+
+    boost::signals2::connection mEndDragConnection;
+};
+
+/**
+ * Class to store sorting order of favorites landmarks in a local file. EXT-3985.
+ * It replaced previously implemented solution to store sort index in landmark's name as a "<N>@" prefix.
+ * Data are stored in user home directory.
+ */
+class LLFavoritesOrderStorage : public LLSingleton<LLFavoritesOrderStorage>
+    , public LLDestroyClass<LLFavoritesOrderStorage>
+{
+    LLSINGLETON(LLFavoritesOrderStorage);
+    LOG_CLASS(LLFavoritesOrderStorage);
+public:
+    /**
+     * Sets sort index for specified with LLUUID favorite landmark
+     */
+    void setSortIndex(const LLViewerInventoryItem* inv_item, S32 sort_index);
+
+    /**
+     * Gets sort index for specified with LLUUID favorite landmark
+     */
+    S32 getSortIndex(const LLUUID& inv_item_id);
+    void removeSortIndex(const LLUUID& inv_item_id);
+
+    void getSLURL(const LLUUID& asset_id);
+
+    // Saves current order of the passed items using inventory item sort field.
+    // Resets 'items' sort fields and saves them on server.
+    // Is used to save order for Favorites folder.
+    void saveItemsOrder(const LLInventoryModel::item_array_t& items);
+
+    void saveOrder();
+
+    void rearrangeFavoriteLandmarks(const LLUUID& source_item_id, const LLUUID& target_item_id);
+
+    /**
+     * Implementation of LLDestroyClass. Calls cleanup() instance method.
+     *
+     * It is important this callback is called before gInventory is cleaned.
+     * For now it is called from LLAppViewer::cleanup() -> LLAppViewer::disconnectViewer(),
+     * Inventory is cleaned later from LLAppViewer::cleanup() after LLAppViewer::disconnectViewer() is called.
+     * @see cleanup()
+     */
+    static void destroyClass();
+    static std::string getStoredFavoritesFilename(const std::string &grid);
+    static std::string getStoredFavoritesFilename();
+    static std::string getSavedOrderFileName();
+
+    // Remove record of specified user's favorites from file on disk.
+    static void removeFavoritesRecordOfUser(const std::string &user, const std::string &grid);
+    // Remove record of current user's favorites from file on disk.
+    static void removeFavoritesRecordOfUser();
+
+    bool saveFavoritesRecord(bool pref_changed = false);
+    void showFavoritesOnLoginChanged(bool show);
+
+    bool isStorageUpdateNeeded();
+
+    LLInventoryModel::item_array_t mPrevFavorites;
+    LLSD mStorageFavorites;
+    bool mRecreateFavoriteStorage;
+
+    const static S32 NO_INDEX;
+    static bool mSaveOnExit;
+    bool mUpdateRequired;
+    std::map<LLUUID,std::string> mFavoriteNames;
+
+private:
+    /**
+     * Removes sort indexes for items which are not in Favorites bar for now.
+     */
+    void cleanup();
+
+    const static std::string SORTING_DATA_FILE_NAME;
+
+    void load();
+
+    void onLandmarkLoaded(const LLUUID& asset_id, class LLLandmark* landmark);
+    void storeFavoriteSLURL(const LLUUID& asset_id, std::string& slurl);
+
+    typedef std::map<LLUUID, S32> sort_index_map_t;
+    sort_index_map_t mSortIndexes;
+
+    typedef std::map<LLUUID, std::string> slurls_map_t;
+    slurls_map_t mSLURLs;
+    std::set<LLUUID> mMissingSLURLs;
+    bool mIsDirty;
+
+    struct IsNotInFavorites
+    {
+        IsNotInFavorites(const LLInventoryModel::item_array_t& items)
+            : mFavoriteItems(items)
+        {
+
+        }
+
+        /**
+         * Returns true if specified item is not found among inventory items
+         */
+        bool operator()(const sort_index_map_t::value_type& id_index_pair) const
+        {
+            LLPointer<LLViewerInventoryItem> item = gInventory.getItem(id_index_pair.first);
+            if (item.isNull()) return true;
+
+            LLInventoryModel::item_array_t::const_iterator found_it =
+                std::find(mFavoriteItems.begin(), mFavoriteItems.end(), item);
+
+            return found_it == mFavoriteItems.end();
+        }
+    private:
+        LLInventoryModel::item_array_t mFavoriteItems;
+    };
+
+};
+
+inline
+LLFavoritesOrderStorage::LLFavoritesOrderStorage() :
+    mIsDirty(false),
+    mUpdateRequired(false),
+    mRecreateFavoriteStorage(false)
+{ load(); }
+
+#endif // LL_LLFAVORITESBARCTRL_H