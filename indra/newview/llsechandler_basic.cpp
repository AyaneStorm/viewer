/** 
 * @file llsechandler_basic.cpp
 * @brief Security API for services such as certificate handling
 * secure local storage, etc.
 *
 * $LicenseInfo:firstyear=2003&license=viewerlgpl$
 * Second Life Viewer Source Code
 * Copyright (C) 2010, Linden Research, Inc.
 * 
 * This library is free software; you can redistribute it and/or
 * modify it under the terms of the GNU Lesser General Public
 * License as published by the Free Software Foundation;
 * version 2.1 of the License only.
 * 
 * This library is distributed in the hope that it will be useful,
 * but WITHOUT ANY WARRANTY; without even the implied warranty of
 * MERCHANTABILITY or FITNESS FOR A PARTICULAR PURPOSE.  See the GNU
 * Lesser General Public License for more details.
 * 
 * You should have received a copy of the GNU Lesser General Public
 * License along with this library; if not, write to the Free Software
 * Foundation, Inc., 51 Franklin Street, Fifth Floor, Boston, MA  02110-1301  USA
 * 
 * Linden Research, Inc., 945 Battery Street, San Francisco, CA  94111  USA
 * $/LicenseInfo$
 */


#include "llviewerprecompiledheaders.h"
#include "llsecapi.h"
#include "llsechandler_basic.h"
#include "llsdserialize.h"
#include "llviewernetwork.h"
#include "llxorcipher.h"
#include "llfile.h"
#include "lldir.h"
#include "llviewercontrol.h"
#include "llexception.h"
#include "stringize.h"
#include <vector>
#include <ios>
#include <openssl/ossl_typ.h>
#include <openssl/x509.h>
#include <openssl/x509v3.h>
#include <openssl/pem.h>
#include <openssl/asn1.h>
#include <openssl/rand.h>
#include <openssl/err.h>
#include <iostream>
#include <iomanip>
#include <time.h>
#include "llmachineid.h"



// 128 bits of salt data...
#define STORE_SALT_SIZE 16 
#define BUFFER_READ_SIZE 256
std::string cert_string_from_asn1_string(ASN1_STRING* value);
std::string cert_string_from_octet_string(ASN1_OCTET_STRING* value);

LLSD _basic_constraints_ext(X509* cert);
LLSD _key_usage_ext(X509* cert);
LLSD _ext_key_usage_ext(X509* cert);
LLSD _subject_key_identifier_ext(X509 *cert);
LLSD _authority_key_identifier_ext(X509* cert);

LLBasicCertificate::LLBasicCertificate(const std::string& pem_cert) 
{
	
	// BIO_new_mem_buf returns a read only bio, but takes a void* which isn't const
	// so we need to cast it.
	BIO * pem_bio = BIO_new_mem_buf((void*)pem_cert.c_str(), pem_cert.length());
	if(pem_bio == NULL)
	{
		LL_WARNS("SECAPI") << "Could not allocate an openssl memory BIO." << LL_ENDL;
		LLTHROW(LLInvalidCertificate(this));
	}
	mCert = NULL;
	PEM_read_bio_X509(pem_bio, &mCert, 0, NULL);
	BIO_free(pem_bio);
	if (!mCert)
	{
		LLTHROW(LLInvalidCertificate(this));
	}
}


LLBasicCertificate::LLBasicCertificate(X509* pCert) 
{
	if (!pCert || !pCert->cert_info)
	{
		LLTHROW(LLInvalidCertificate(this));
	}	
	mCert = X509_dup(pCert);
}

LLBasicCertificate::~LLBasicCertificate() 
{
	if(mCert)
	{
		X509_free(mCert);
	}
}

//
// retrieve the pem using the openssl functionality
std::string LLBasicCertificate::getPem() const
{ 
	char * pem_bio_chars = NULL;
	// a BIO is the equivalent of a 'std::stream', and
	// can be a file, mem stream, whatever.  Grab a memory based
	// BIO for the result
	BIO *pem_bio = BIO_new(BIO_s_mem());
	if (!pem_bio)
	{
		LL_WARNS("SECAPI") << "Could not allocate an openssl memory BIO." << LL_ENDL;		
		return std::string();
	}
	PEM_write_bio_X509(pem_bio, mCert);
	int length = BIO_get_mem_data(pem_bio, &pem_bio_chars);
	std::string result = std::string(pem_bio_chars, length);
	BIO_free(pem_bio);
	return result;
}

// get the DER encoding for the cert
// DER is a binary encoding format for certs...
std::vector<U8> LLBasicCertificate::getBinary() const
{ 
	U8 * der_bio_data = NULL;
	// get a memory bio 
	BIO *der_bio = BIO_new(BIO_s_mem());
	if (!der_bio)
	{
		LL_WARNS("SECAPI") << "Could not allocate an openssl memory BIO." << LL_ENDL;			
		return std::vector<U8>();
	}
	i2d_X509_bio(der_bio, mCert);
	int length = BIO_get_mem_data(der_bio, &der_bio_data);
	std::vector<U8> result(length);
	// vectors are guranteed to be a contiguous chunk of memory.
	memcpy(&result[0], der_bio_data,  length);
	BIO_free(der_bio);
	return result;
}


void LLBasicCertificate::getLLSD(LLSD &llsd)
{
	if (mLLSDInfo.isUndefined())
	{
		_initLLSD();
	}
	llsd = mLLSDInfo;
}

// Initialize the LLSD info for the certificate
LLSD& LLBasicCertificate::_initLLSD()
{ 

	// call the various helpers to build the LLSD
	mLLSDInfo[CERT_SUBJECT_NAME] = cert_name_from_X509_NAME(X509_get_subject_name(mCert));
	mLLSDInfo[CERT_ISSUER_NAME] = cert_name_from_X509_NAME(X509_get_issuer_name(mCert));
	mLLSDInfo[CERT_SUBJECT_NAME_STRING] = cert_string_name_from_X509_NAME(X509_get_subject_name(mCert));
	mLLSDInfo[CERT_ISSUER_NAME_STRING] = cert_string_name_from_X509_NAME(X509_get_issuer_name(mCert));
	ASN1_INTEGER *sn = X509_get_serialNumber(mCert);
	if (sn != NULL)
	{
		mLLSDInfo[CERT_SERIAL_NUMBER] = cert_string_from_asn1_integer(sn);
	}
	
	mLLSDInfo[CERT_VALID_TO] = cert_date_from_asn1_time(X509_get_notAfter(mCert));
	mLLSDInfo[CERT_VALID_FROM] = cert_date_from_asn1_time(X509_get_notBefore(mCert));
	mLLSDInfo[CERT_SHA1_DIGEST] = cert_get_digest("sha1", mCert);
	mLLSDInfo[CERT_MD5_DIGEST] = cert_get_digest("md5", mCert);
	// add the known extensions
	mLLSDInfo[CERT_BASIC_CONSTRAINTS] = _basic_constraints_ext(mCert);
	mLLSDInfo[CERT_KEY_USAGE] = _key_usage_ext(mCert);
	mLLSDInfo[CERT_EXTENDED_KEY_USAGE] = _ext_key_usage_ext(mCert);
	mLLSDInfo[CERT_SUBJECT_KEY_IDENTFIER] = _subject_key_identifier_ext(mCert);
	mLLSDInfo[CERT_AUTHORITY_KEY_IDENTIFIER] = _authority_key_identifier_ext(mCert);
	return mLLSDInfo; 
}

// Retrieve the basic constraints info
LLSD _basic_constraints_ext(X509* cert)
{
	LLSD result;
	BASIC_CONSTRAINTS *bs = (BASIC_CONSTRAINTS *)X509_get_ext_d2i(cert, NID_basic_constraints, NULL, NULL);
	if(bs)
	{
		result = LLSD::emptyMap();
		// Determines whether the cert can be used as a CA
		result[CERT_BASIC_CONSTRAINTS_CA] = (bool)bs->ca;
	
		if(bs->pathlen) 
		{
			// the pathlen determines how deep a certificate chain can be from
			// this CA
			if((bs->pathlen->type == V_ASN1_NEG_INTEGER)
			   || !bs->ca) 
			{
				result[CERT_BASIC_CONSTRAINTS_PATHLEN] = 0;
			} 
			else 
			{
				result[CERT_BASIC_CONSTRAINTS_PATHLEN] = (int)ASN1_INTEGER_get(bs->pathlen);
			}
		}

		BASIC_CONSTRAINTS_free( bs );
	}
	return result;
}

// retrieve the key usage, which specifies how the cert can be used.
// 
LLSD _key_usage_ext(X509* cert)
{
	LLSD result;
	ASN1_STRING *usage_str = (ASN1_STRING *)X509_get_ext_d2i(cert, NID_key_usage, NULL, NULL);
	if(usage_str)
	{
		result = LLSD::emptyArray();
		long usage = 0;
		if(usage_str->length > 0) 
		{
			usage = usage_str->data[0];
			if(usage_str->length > 1)
			{
				usage |= usage_str->data[1] << 8;
			}
		}
		ASN1_STRING_free(usage_str);
		if(usage)
		{
			if(usage & KU_DIGITAL_SIGNATURE) result.append(LLSD((std::string)CERT_KU_DIGITAL_SIGNATURE));
			if(usage & KU_NON_REPUDIATION) result.append(LLSD((std::string)CERT_KU_NON_REPUDIATION));
			if(usage & KU_KEY_ENCIPHERMENT) result.append(LLSD((std::string)CERT_KU_KEY_ENCIPHERMENT));
			if(usage & KU_DATA_ENCIPHERMENT) result.append(LLSD((std::string)CERT_KU_DATA_ENCIPHERMENT));
			if(usage & KU_KEY_AGREEMENT) result.append(LLSD((std::string)CERT_KU_KEY_AGREEMENT));
			if(usage & KU_KEY_CERT_SIGN) result.append(LLSD((std::string)CERT_KU_CERT_SIGN));			
			if(usage & KU_CRL_SIGN) result.append(LLSD((std::string)CERT_KU_CRL_SIGN));	
			if(usage & KU_ENCIPHER_ONLY) result.append(LLSD((std::string)CERT_KU_ENCIPHER_ONLY));				
			if(usage & KU_DECIPHER_ONLY) result.append(LLSD((std::string)CERT_KU_DECIPHER_ONLY));		
		}
	}
	return result;
}

// retrieve the extended key usage for the cert
LLSD _ext_key_usage_ext(X509* cert)
{
	LLSD result;
	EXTENDED_KEY_USAGE *eku = (EXTENDED_KEY_USAGE *)X509_get_ext_d2i(cert, NID_ext_key_usage, NULL, NULL);
	if(eku)
	{
		result = LLSD::emptyArray();
		while(sk_ASN1_OBJECT_num(eku))
		{
			ASN1_OBJECT *usage = sk_ASN1_OBJECT_pop(eku);
			if(usage)
			{
				int nid = OBJ_obj2nid(usage);
				if (nid)
				{
					std::string sn = OBJ_nid2sn(nid);
					result.append(sn);
				}
				ASN1_OBJECT_free(usage);
			}
		}

		EXTENDED_KEY_USAGE_free( eku );
	}
	return result;
}

// retrieve the subject key identifier of the cert
LLSD _subject_key_identifier_ext(X509 *cert)
{
	LLSD result;
	ASN1_OCTET_STRING *skeyid = (ASN1_OCTET_STRING *)X509_get_ext_d2i(cert, NID_subject_key_identifier, NULL, NULL);
	if(skeyid)
	{
		result = cert_string_from_octet_string(skeyid);

		ASN1_OCTET_STRING_free( skeyid );
	}
	return result;
}

// retrieve the authority key identifier of the cert
LLSD _authority_key_identifier_ext(X509* cert)
{
	LLSD result;
	AUTHORITY_KEYID *akeyid = (AUTHORITY_KEYID *)X509_get_ext_d2i(cert, NID_authority_key_identifier, NULL, NULL);
	if(akeyid)
	{
		result = LLSD::emptyMap();
		if(akeyid->keyid)
		{
			result[CERT_AUTHORITY_KEY_IDENTIFIER_ID] = cert_string_from_octet_string(akeyid->keyid);
		}
		if(akeyid->serial)
		{
			result[CERT_AUTHORITY_KEY_IDENTIFIER_SERIAL] = cert_string_from_asn1_integer(akeyid->serial);
		}	


		AUTHORITY_KEYID_free( akeyid );
	}
	
	// we ignore the issuer name in the authority key identifier, we check the issue name via
	// the the issuer name entry in the cert.
	

	return result;
}

// retrieve an openssl x509 object,
// which must be freed by X509_free
X509* LLBasicCertificate::getOpenSSLX509() const
{ 
	return X509_dup(mCert); 
}  

// generate a single string containing the subject or issuer
// name of the cert.
std::string cert_string_name_from_X509_NAME(X509_NAME* name)
{
	char * name_bio_chars = NULL;
	// get a memory bio
	BIO *name_bio = BIO_new(BIO_s_mem());
	// stream the name into the bio.  The name will be in the 'short name' format
	X509_NAME_print_ex(name_bio, name, 0, XN_FLAG_RFC2253);
	int length = BIO_get_mem_data(name_bio, &name_bio_chars);
	std::string result = std::string(name_bio_chars, length);
	BIO_free(name_bio);
	return result;
}

// generate an LLSD from a certificate name (issuer or subject name).  
// the name will be strings indexed by the 'long form'
LLSD cert_name_from_X509_NAME(X509_NAME* name)
{
	LLSD result = LLSD::emptyMap();
	int name_entries = X509_NAME_entry_count(name);
	for (int entry_index=0; entry_index < name_entries; entry_index++) 
	{
		char buffer[32];
		X509_NAME_ENTRY *entry = X509_NAME_get_entry(name, entry_index);
		
		std::string name_value = std::string((const char*)M_ASN1_STRING_data(X509_NAME_ENTRY_get_data(entry)), 
											 M_ASN1_STRING_length(X509_NAME_ENTRY_get_data(entry)));

		ASN1_OBJECT* name_obj = X509_NAME_ENTRY_get_object(entry);		
		OBJ_obj2txt(buffer, sizeof(buffer), name_obj, 0);
		std::string obj_buffer_str = std::string(buffer);
		result[obj_buffer_str] = name_value;
	}
	
	return result;
}

// Generate a string from an ASN1 integer.  ASN1 Integers are
// bignums, so they can be 'infinitely' long, therefore we
// cannot simply use a conversion to U64 or something.
// We retrieve as a readable string for UI

std::string cert_string_from_asn1_integer(ASN1_INTEGER* value)
{
	std::string result;
	BIGNUM *bn = ASN1_INTEGER_to_BN(value, NULL);
	if(bn)
	{
		char * ascii_bn = BN_bn2hex(bn);

		if(ascii_bn)
		{
			result = ascii_bn;
			OPENSSL_free(ascii_bn);
		}
		BN_free(bn);
	}
	return result;
}

// Generate a string from an OCTET string.
// we retrieve as a 

std::string cert_string_from_octet_string(ASN1_OCTET_STRING* value)
{
	
	std::stringstream result;
	result << std::hex << std::setprecision(2);
	for (int i=0; i < value->length; i++)
	{
		if (i != 0) 
		{
			result << ":";
		}
		result  << std::setfill('0') << std::setw(2) << (int)value->data[i];
	}
	return result.str();
}

// Generate a string from an ASN1 integer.  ASN1 Integers are
// bignums, so they can be 'infinitely' long, therefore we
// cannot simply use a conversion to U64 or something.
// We retrieve as a readable string for UI

std::string cert_string_from_asn1_string(ASN1_STRING* value)
{
	char * string_bio_chars = NULL;
	std::string result;
	// get a memory bio
	BIO *string_bio = BIO_new(BIO_s_mem());
	if(!string_bio)
	{
		// stream the name into the bio.  The name will be in the 'short name' format
		ASN1_STRING_print_ex(string_bio, value, ASN1_STRFLGS_RFC2253);
		int length = BIO_get_mem_data(string_bio, &string_bio_chars);
		result = std::string(string_bio_chars, length);
		BIO_free(string_bio);
	}
	else
	{
		LL_WARNS("SECAPI") << "Could not allocate an openssl memory BIO." << LL_ENDL;
	}
	
	return result;
}

// retrieve a date structure from an ASN1 time, for 
// validity checking.
LLDate cert_date_from_asn1_time(ASN1_TIME* asn1_time)
{
	
	struct tm timestruct = {0};
	int i = asn1_time->length;
	
	if (i < 10)
	{
		return LLDate();
	}	
	// convert the date from the ASN1 time (which is a string in ZULU time), to
	// a timeval.
	timestruct.tm_year = (asn1_time->data[0]-'0') * 10 + (asn1_time->data[1]-'0');
	
	/* Deal with Year 2000 */
	if (timestruct.tm_year < 70)
		timestruct.tm_year += 100;
	
	timestruct.tm_mon = (asn1_time->data[2]-'0') * 10 + (asn1_time->data[3]-'0') - 1;
	timestruct.tm_mday = (asn1_time->data[4]-'0') * 10 + (asn1_time->data[5]-'0');
	timestruct.tm_hour = (asn1_time->data[6]-'0') * 10 + (asn1_time->data[7]-'0');
	timestruct.tm_min = (asn1_time->data[8]-'0') * 10 + (asn1_time->data[9]-'0');
	timestruct.tm_sec = (asn1_time->data[10]-'0') * 10 + (asn1_time->data[11]-'0');

#if LL_WINDOWS
	return LLDate((F64)_mkgmtime(&timestruct));
#else // LL_WINDOWS
	return LLDate((F64)timegm(&timestruct));
#endif // LL_WINDOWS
}

													   
// Generate a string containing a digest.  The digest time is 'ssh1' or
// 'md5', and the resulting string is of the form "aa:12:5c:' and so on
std::string cert_get_digest(const std::string& digest_type, X509 *cert)
{
	unsigned char digest_data[BUFFER_READ_SIZE];
	unsigned int len = sizeof(digest_data);
	std::stringstream result;
	const EVP_MD* digest = NULL;
	// we could use EVP_get_digestbyname, but that requires initializer code which
	// would require us to complicate things by plumbing it into the system.
	if (digest_type == "md5")
	{
		digest = EVP_md5();
	}
	else if (digest_type == "sha1")
	{
		digest = EVP_sha1();
	}
	else
	{
		return std::string();
	}

	X509_digest(cert, digest, digest_data, &len);
	result << std::hex << std::setprecision(2);
	for (unsigned int i=0; i < len; i++)
	{
		if (i != 0) 
		{
			result << ":";
		}
		result  << std::setfill('0') << std::setw(2) << (int)digest_data[i];
	}
	return result.str();
}


// class LLBasicCertificateVector
// This class represents a list of certificates, implemented by a vector of certificate pointers.
// it contains implementations of the virtual functions for iterators, search, add, remove, etc.
//

//  Find a certificate in the list.
// It will find a cert that has minimally the params listed, with the values being the same
LLBasicCertificateVector::iterator LLBasicCertificateVector::find(const LLSD& params)
{
	BOOL found = FALSE;
	// loop through the entire vector comparing the values in the certs
	// against those passed in via the params.
	// params should be a map.  Only the items specified in the map will be
	// checked, but they must match exactly, even if they're maps or arrays.
	
	for(iterator cert = begin();
		cert != end();
		cert++)
	{

		found= TRUE;
		LLSD cert_info;
		(*cert)->getLLSD(cert_info);
			for (LLSD::map_const_iterator param = params.beginMap();
			 param != params.endMap();
			 param++)
		{

			if (!cert_info.has((std::string)param->first) || 
				(!valueCompareLLSD(cert_info[(std::string)param->first], param->second)))
			{
				found = FALSE;
				break;
			}
		}
		if (found)
		{
			return (cert);
		}
	}
	return end();
}

// Insert a certificate into the store.  If the certificate already 
// exists in the store, nothing is done.
void  LLBasicCertificateVector::insert(iterator _iter, 
				       LLPointer<LLCertificate> cert)
{
	LLSD cert_info;
	cert->getLLSD(cert_info);
	if (cert_info.isMap() && cert_info.has(CERT_SHA1_DIGEST))
	{
		LLSD existing_cert_info = LLSD::emptyMap();
		existing_cert_info[CERT_MD5_DIGEST] = cert_info[CERT_MD5_DIGEST];
		if(find(existing_cert_info) == end())
		{
			BasicIteratorImpl *basic_iter = dynamic_cast<BasicIteratorImpl*>(_iter.mImpl.get());
			llassert(basic_iter);
			if (basic_iter)
			{
				mCerts.insert(basic_iter->mIter, cert);
			}
		}
	}
}

// remove a certificate from the store
LLPointer<LLCertificate> LLBasicCertificateVector::erase(iterator _iter)
{
	
	if (_iter != end())
	{
		BasicIteratorImpl *basic_iter = dynamic_cast<BasicIteratorImpl*>(_iter.mImpl.get());
		LLPointer<LLCertificate> result = (*_iter);
		mCerts.erase(basic_iter->mIter);
		return result;
	}
	return NULL;
}


//
// LLBasicCertificateStore
// This class represents a store of CA certificates.  The basic implementation
// uses a crt file such as the ca-bundle.crt in the existing SL implementation.
LLBasicCertificateStore::LLBasicCertificateStore(const std::string& filename)
{
	mFilename = filename;
	load_from_file(filename);
}

void LLBasicCertificateStore::load_from_file(const std::string& filename)
{
    int loaded = 0;

	// scan the PEM file extracting each certificate
<<<<<<< HEAD
	if (LLFile::isfile(filename))
=======
	if (!LLFile::isfile(filename))
	{
		return;
	}
	
	BIO* file_bio = BIO_new(BIO_s_file());
	if(file_bio)
	{
		if (BIO_read_filename(file_bio, filename.c_str()) > 0)
		{	
			X509 *cert_x509 = NULL;
			while((PEM_read_bio_X509(file_bio, &cert_x509, 0, NULL)) && 
				  (cert_x509 != NULL))
			{
				try
				{
					add(new LLBasicCertificate(cert_x509));
				}
				catch (...)
				{
					LOG_UNHANDLED_EXCEPTION("creating certificate from the certificate store file");
				}
				X509_free(cert_x509);
				cert_x509 = NULL;
			}
			BIO_free(file_bio);
		}
	}
	else
>>>>>>> 086c1342
	{
        BIO* file_bio = BIO_new(BIO_s_file());
        if(file_bio)
        {
            if (BIO_read_filename(file_bio, filename.c_str()) > 0)
            {	
                X509 *cert_x509 = NULL;
                while((PEM_read_bio_X509(file_bio, &cert_x509, 0, NULL)) && 
                      (cert_x509 != NULL))
                {
                    try
                    {
                        add(new LLBasicCertificate(cert_x509));
                        loaded++;
                    }
                    catch (...)
                    {
                        LL_WARNS("SECAPI") << "Failure creating certificate from the certificate store file." << LL_ENDL;
                    }
                    X509_free(cert_x509);
                    cert_x509 = NULL;
                }
                BIO_free(file_bio);
            }
            else
            {
                LL_WARNS("SECAPI") << "BIO read failed for " << filename << LL_ENDL;
            }

            LL_INFOS("SECAPI") << "loaded " << loaded << " certificates from " << filename << LL_ENDL;
        }
        else
        {
            LL_WARNS("SECAPI") << "Could not allocate a file BIO" << LL_ENDL;
        }
    }
    else
    {
        // since the user certificate store may not be there, this is not a warning
        LL_INFOS("SECAPI") << "Certificate store not found at " << filename << LL_ENDL;
    }
}


LLBasicCertificateStore::~LLBasicCertificateStore()
{
}


// persist the store
void LLBasicCertificateStore::save()
{
	llofstream file_store(mFilename.c_str(), std::ios_base::binary);
	if(!file_store.fail())
	{
		for(iterator cert = begin();
			cert != end();
			cert++)
		{
			std::string pem = (*cert)->getPem();
			if(!pem.empty())
			{
				file_store << (*cert)->getPem() << std::endl;
			}
		}
		file_store.close();
	}
	else
	{
		LL_WARNS("SECAPI") << "Could not open certificate store " << mFilename << "for save" << LL_ENDL;
	}
}

// return the store id
std::string LLBasicCertificateStore::storeId() const
{
	// this is the basic handler which uses the ca-bundle.crt store,
	// so we ignore this.
	return std::string("");
}


//
// LLBasicCertificateChain
// This class represents a chain of certs, each cert being signed by the next cert
// in the chain.  Certs must be properly signed by the parent
LLBasicCertificateChain::LLBasicCertificateChain(const X509_STORE_CTX* store)
{

	// we're passed in a context, which contains a cert, and a blob of untrusted
	// certificates which compose the chain.
	if((store == NULL) || (store->cert == NULL))
	{
		LL_WARNS("SECAPI") << "An invalid store context was passed in when trying to create a certificate chain" << LL_ENDL;
		return;
	}
	// grab the child cert
	LLPointer<LLCertificate> current = new LLBasicCertificate(store->cert);

	add(current);
	if(store->untrusted != NULL)
	{
		// if there are other certs in the chain, we build up a vector
		// of untrusted certs so we can search for the parents of each
		// consecutive cert.
		LLBasicCertificateVector untrusted_certs;
		for(int i = 0; i < sk_X509_num(store->untrusted); i++)
		{
			LLPointer<LLCertificate> cert = new LLBasicCertificate(sk_X509_value(store->untrusted, i));
			untrusted_certs.add(cert);

		}		
		while(untrusted_certs.size() > 0)
		{
			LLSD find_data = LLSD::emptyMap();
			LLSD cert_data;
			current->getLLSD(cert_data);
			// we simply build the chain via subject/issuer name as the
			// client should not have passed in multiple CA's with the same 
			// subject name.  If they did, it'll come out in the wash during
			// validation.
			find_data[CERT_SUBJECT_NAME_STRING] = cert_data[CERT_ISSUER_NAME_STRING]; 
			LLBasicCertificateVector::iterator issuer = untrusted_certs.find(find_data);
			if (issuer != untrusted_certs.end())
			{
				current = untrusted_certs.erase(issuer);
				add(current);
			}
			else
			{
				break;
			}
		}
	}
}


// subdomain wildcard specifiers can be divided into 3 parts
// the part before the first *, the part after the first * but before
// the second *, and the part after the second *.
// It then iterates over the second for each place in the string
// that it matches.  ie if the subdomain was testfoofoobar, and
// the wildcard was test*foo*bar, it would match test, then
// recursively match foofoobar and foobar

bool _cert_subdomain_wildcard_match(const std::string& subdomain,
									const std::string& wildcard)
{
	// split wildcard into the portion before the *, and the portion after

	int wildcard_pos = wildcard.find_first_of('*');	
	// check the case where there is no wildcard.
	if(wildcard_pos == wildcard.npos)
	{
		return (subdomain == wildcard);
	}
	
	// we need to match the first part of the subdomain string up to the wildcard
	// position
	if(subdomain.substr(0, wildcard_pos) != wildcard.substr(0, wildcard_pos))
	{
		// the first portions of the strings didn't match
		return FALSE;
	}
	
	// as the portion of the wildcard string before the * matched, we need to check the
	// portion afterwards.  Grab that portion.
	std::string new_wildcard_string = wildcard.substr( wildcard_pos+1, wildcard.npos);
	if(new_wildcard_string.empty())
	{
		// we had nothing after the *, so it's an automatic match
		return TRUE;
	}
	
	// grab the portion of the remaining wildcard string before the next '*'.  We need to find this
	// within the remaining subdomain string. and then recursively check.
	std::string new_wildcard_match_string = new_wildcard_string.substr(0, new_wildcard_string.find_first_of('*'));
	
	// grab the portion of the subdomain after the part that matched the initial wildcard portion
	std::string new_subdomain = subdomain.substr(wildcard_pos, subdomain.npos);
	
	// iterate through the current subdomain, finding instances of the match string.
	int sub_pos = new_subdomain.find_first_of(new_wildcard_match_string);
	while(sub_pos != std::string::npos)
	{
		new_subdomain = new_subdomain.substr(sub_pos, std::string::npos);
		if(_cert_subdomain_wildcard_match(new_subdomain, new_wildcard_string))
		{
			return TRUE;
		}
		sub_pos = new_subdomain.find_first_of(new_wildcard_match_string, 1);


	}
	// didn't find any instances of the match string that worked in the subdomain, so fail.
	return FALSE;
}


// RFC2459 does not address wildcards as part of it's name matching
// specification, and there is no RFC specifying wildcard matching,
// RFC2818 does a few statements about wildcard matching, but is very 
// general.  Generally, wildcard matching is per implementation, although
// it's pretty similar.
// in our case, we use the '*' wildcard character only, within each
// subdomain.  The hostname and the CN specification should have the
// same number of subdomains.
// We then iterate that algorithm over each subdomain.
bool _cert_hostname_wildcard_match(const std::string& hostname, const std::string& common_name)
{
	std::string new_hostname = hostname;
	std::string new_cn = common_name;
	
	// find the last '.' in the hostname and the match name.
	int subdomain_pos = new_hostname.find_last_of('.');
	int subcn_pos = new_cn.find_last_of('.');
	
	// if the last char is a '.', strip it
	if(subdomain_pos == (new_hostname.length()-1))
	{
		new_hostname = new_hostname.substr(0, subdomain_pos);
		subdomain_pos = new_hostname.find_last_of('.');
	}
	if(subcn_pos == (new_cn.length()-1))
	{
		new_cn = new_cn.substr(0, subcn_pos);
		subcn_pos = new_cn.find_last_of('.');
	}	

	// Check to see if there are any further '.' in the string.  
	while((subcn_pos != std::string::npos) && (subdomain_pos != std::string::npos))
	{
		// snip out last subdomain in both the match string and the hostname
		// The last bit for 'my.current.host.com' would be 'com'  
		std::string cn_part = new_cn.substr(subcn_pos+1, std::string::npos);
		std::string hostname_part = new_hostname.substr(subdomain_pos+1, std::string::npos);
		
		if(!_cert_subdomain_wildcard_match(new_hostname.substr(subdomain_pos+1, std::string::npos),
										   cn_part))
		{
			return FALSE;
		}
		new_hostname = new_hostname.substr(0, subdomain_pos);
		new_cn = new_cn.substr(0, subcn_pos);
		subdomain_pos = new_hostname.find_last_of('.');
		subcn_pos = new_cn.find_last_of('.');
	}	
	// check to see if the most significant portion of the common name is '*'.  If so, we can
	// simply return success as child domains are also matched.
	if(new_cn == "*")
	{
		// if it's just a '*' we support all child domains as well, so '*.
		return TRUE;
	}
	
	return _cert_subdomain_wildcard_match(new_hostname, new_cn);

}

// validate that the LLSD array in llsd_set contains the llsd_value 
bool _LLSDArrayIncludesValue(const LLSD& llsd_set, LLSD llsd_value)
{
	for(LLSD::array_const_iterator set_value = llsd_set.beginArray();
		set_value != llsd_set.endArray();
		set_value++)
	{
		if(valueCompareLLSD((*set_value), llsd_value))
		{
			return TRUE;
		}
	}
	return FALSE;
}

void _validateCert(int validation_policy,
				  LLPointer<LLCertificate> cert,
				  const LLSD& validation_params,
				  int depth)
{

	LLSD current_cert_info;
	cert->getLLSD(current_cert_info);		
	// check basic properties exist in the cert
	if(!current_cert_info.has(CERT_SUBJECT_NAME) || !current_cert_info.has(CERT_SUBJECT_NAME_STRING))
	{
		LLTHROW(LLCertException(cert, "Cert doesn't have a Subject Name"));
	}
	
	if(!current_cert_info.has(CERT_ISSUER_NAME_STRING))
	{
		LLTHROW(LLCertException(cert, "Cert doesn't have an Issuer Name"));
	}
	
	// check basic properties exist in the cert
	if(!current_cert_info.has(CERT_VALID_FROM) || !current_cert_info.has(CERT_VALID_TO))
	{
		LLTHROW(LLCertException(cert, "Cert doesn't have an expiration period"));
	}
	if (!current_cert_info.has(CERT_SHA1_DIGEST))
	{
		LLTHROW(LLCertException(cert, "No SHA1 digest"));
	}

	if (validation_policy & VALIDATION_POLICY_TIME)
	{

		LLDate validation_date(time(NULL));
		if(validation_params.has(CERT_VALIDATION_DATE))
		{
			validation_date = validation_params[CERT_VALIDATION_DATE];
		}
		
		if((validation_date < current_cert_info[CERT_VALID_FROM].asDate()) ||
		   (validation_date > current_cert_info[CERT_VALID_TO].asDate()))
		{
			LLTHROW(LLCertValidationExpirationException(cert, validation_date));
		}
	}
	if (validation_policy & VALIDATION_POLICY_SSL_KU)
	{
		if (current_cert_info.has(CERT_KEY_USAGE) && current_cert_info[CERT_KEY_USAGE].isArray() &&
			(!(_LLSDArrayIncludesValue(current_cert_info[CERT_KEY_USAGE], 
									   LLSD((std::string)CERT_KU_DIGITAL_SIGNATURE))) ||
			!(_LLSDArrayIncludesValue(current_cert_info[CERT_KEY_USAGE], 
									  LLSD((std::string)CERT_KU_KEY_ENCIPHERMENT)))))
		{
			LLTHROW(LLCertKeyUsageValidationException(cert));
		}
		// only validate EKU if the cert has it
		if(current_cert_info.has(CERT_EXTENDED_KEY_USAGE) && current_cert_info[CERT_EXTENDED_KEY_USAGE].isArray() &&	   
		   (!_LLSDArrayIncludesValue(current_cert_info[CERT_EXTENDED_KEY_USAGE], 
									LLSD((std::string)CERT_EKU_SERVER_AUTH))))
		{
			LLTHROW(LLCertKeyUsageValidationException(cert));
		}
	}
	if (validation_policy & VALIDATION_POLICY_CA_KU)
	{
		if (current_cert_info.has(CERT_KEY_USAGE) && current_cert_info[CERT_KEY_USAGE].isArray() &&
			(!_LLSDArrayIncludesValue(current_cert_info[CERT_KEY_USAGE], 
									   (std::string)CERT_KU_CERT_SIGN)))
			{
				LLTHROW(LLCertKeyUsageValidationException(cert));
			}
	}
	
	// validate basic constraints
	if ((validation_policy & VALIDATION_POLICY_CA_BASIC_CONSTRAINTS) &&
		current_cert_info.has(CERT_BASIC_CONSTRAINTS) && 
		current_cert_info[CERT_BASIC_CONSTRAINTS].isMap())
	{
		if(!current_cert_info[CERT_BASIC_CONSTRAINTS].has(CERT_BASIC_CONSTRAINTS_CA) ||
		   !current_cert_info[CERT_BASIC_CONSTRAINTS][CERT_BASIC_CONSTRAINTS_CA])
		{
				LLTHROW(LLCertBasicConstraintsValidationException(cert));
		}
		if (current_cert_info[CERT_BASIC_CONSTRAINTS].has(CERT_BASIC_CONSTRAINTS_PATHLEN) &&
			((current_cert_info[CERT_BASIC_CONSTRAINTS][CERT_BASIC_CONSTRAINTS_PATHLEN].asInteger() != 0) &&
			 (depth > current_cert_info[CERT_BASIC_CONSTRAINTS][CERT_BASIC_CONSTRAINTS_PATHLEN].asInteger())))
		{
			LLTHROW(LLCertBasicConstraintsValidationException(cert));
		}
	}
}

bool _verify_signature(LLPointer<LLCertificate> parent, 
					   LLPointer<LLCertificate> child)
{
	bool verify_result = FALSE; 
	LLSD cert1, cert2;
	parent->getLLSD(cert1);
	child->getLLSD(cert2);
	X509 *signing_cert = parent->getOpenSSLX509();
	X509 *child_cert = child->getOpenSSLX509();
	if((signing_cert != NULL) && (child_cert != NULL))
	{
		EVP_PKEY *pkey = X509_get_pubkey(signing_cert);
		
		
		if(pkey)
		{
			int verify_code = X509_verify(child_cert, pkey);
			verify_result = ( verify_code > 0);
			EVP_PKEY_free(pkey);
		}
		else
		{
			LL_WARNS("SECAPI") << "Could not validate the cert chain signature, as the public key of the signing cert could not be retrieved" << LL_ENDL;
		}

	}
	else
	{
		LL_WARNS("SECAPI") << "Signature verification failed as there are no certs in the chain" << LL_ENDL;
	}
	if(child_cert)
	{
		X509_free(child_cert);
	}
	if(signing_cert)
	{
		X509_free(signing_cert);
	}
	return verify_result;
}


// validate the certificate chain against a store.
// There are many aspects of cert validatioin policy involved in
// trust validation.  The policies in this validation algorithm include
// * Hostname matching for SSL certs
// * Expiration time matching
// * Signature validation
// * Chain trust (is the cert chain trusted against the store)
// * Basic constraints
// * key usage and extended key usage
// TODO: We should add 'authority key identifier' for chaining.
// This algorithm doesn't simply validate the chain by itself
// and verify the last cert is in the certificate store, or points
// to a cert in the store.  It validates whether any cert in the chain
// is trusted in the store, even if it's not the last one.
void LLBasicCertificateStore::validate(int validation_policy,
									   LLPointer<LLCertificateChain> cert_chain,
									   const LLSD& validation_params)
{
	// If --no-verify-ssl-cert was passed on the command line, stop right now.
	if (gSavedSettings.getBOOL("NoVerifySSLCert"))
    {
        LL_WARNS_ONCE("SECAPI") << "All Certificate validation disabled; viewer operation is insecure" << LL_ENDL;
        return;
    }

	if(cert_chain->size() < 1)
	{
		LLTHROW(LLCertException(NULL, "No certs in chain"));
	}
	iterator current_cert = cert_chain->begin();
	LLSD 	current_cert_info;
	LLSD validation_date;
	if (validation_params.has(CERT_VALIDATION_DATE))
	{
		validation_date = validation_params[CERT_VALIDATION_DATE];
	}

	if (validation_policy & VALIDATION_POLICY_HOSTNAME)
	{
		(*current_cert)->getLLSD(current_cert_info);
		if(!validation_params.has(CERT_HOSTNAME))
		{
			LLTHROW(LLCertException((*current_cert), "No hostname passed in for validation"));
		}
		if(!current_cert_info.has(CERT_SUBJECT_NAME) || !current_cert_info[CERT_SUBJECT_NAME].has(CERT_NAME_CN))
		{
			LLTHROW(LLInvalidCertificate((*current_cert)));
		}
		
		LL_DEBUGS("SECAPI") << "Validating the hostname " << validation_params[CERT_HOSTNAME].asString() << 
		     "against the cert CN " << current_cert_info[CERT_SUBJECT_NAME][CERT_NAME_CN].asString() << LL_ENDL;
		if(!_cert_hostname_wildcard_match(validation_params[CERT_HOSTNAME].asString(),
										  current_cert_info[CERT_SUBJECT_NAME][CERT_NAME_CN].asString()))
		{
			throw LLCertValidationHostnameException(validation_params[CERT_HOSTNAME].asString(),
													(*current_cert));
		}
	}

	// check the cache of already validated certs
	X509* cert_x509 = (*current_cert)->getOpenSSLX509();
	if(!cert_x509)
	{
		LLTHROW(LLInvalidCertificate((*current_cert)));
	}
	std::string sha1_hash((const char *)cert_x509->sha1_hash, SHA_DIGEST_LENGTH);
	X509_free( cert_x509 );
	cert_x509 = NULL;
	t_cert_cache::iterator cache_entry = mTrustedCertCache.find(sha1_hash);
	if(cache_entry != mTrustedCertCache.end())
	{
		// this cert is in the cache, so validate the time.
		if (validation_policy & VALIDATION_POLICY_TIME)
		{
			LLDate validation_date(time(NULL));
			if(validation_params.has(CERT_VALIDATION_DATE))
			{
				validation_date = validation_params[CERT_VALIDATION_DATE];
			}
			
			if((validation_date < cache_entry->second.first) ||
			   (validation_date > cache_entry->second.second))
			{
				LLTHROW(LLCertValidationExpirationException((*current_cert), validation_date));
			}
		}
		// successfully found in cache
		LL_DEBUGS("SECAPI") << "Valid cert for " << validation_params[CERT_HOSTNAME].asString() << " found in cache" << LL_ENDL;
		return;
	}
	if(current_cert_info.isUndefined())
	{
		(*current_cert)->getLLSD(current_cert_info);
	}
	LLDate from_time = current_cert_info[CERT_VALID_FROM].asDate();
	LLDate to_time = current_cert_info[CERT_VALID_TO].asDate();
	int depth = 0;
	LLPointer<LLCertificate> previous_cert;
	// loop through the cert chain, validating the current cert against the next one.
	while(current_cert != cert_chain->end())
	{
		
		int local_validation_policy = validation_policy;
		if(current_cert == cert_chain->begin())
		{
			// for the child cert, we don't validate CA stuff
			local_validation_policy &= ~(VALIDATION_POLICY_CA_KU | 
										 VALIDATION_POLICY_CA_BASIC_CONSTRAINTS);
		}
		else
		{
			// for non-child certs, we don't validate SSL Key usage
			local_validation_policy &= ~VALIDATION_POLICY_SSL_KU;				
			if(!_verify_signature((*current_cert),
								  previous_cert))
			{
			   LLTHROW(LLCertValidationInvalidSignatureException(previous_cert));
			}
		}
		_validateCert(local_validation_policy,
					  (*current_cert),
					  validation_params,
					  depth);
		
		// look for a CA in the CA store that may belong to this chain.
		LLSD cert_search_params = LLSD::emptyMap();		
		// is the cert itself in the store?
		cert_search_params[CERT_SHA1_DIGEST] = current_cert_info[CERT_SHA1_DIGEST];
		LLCertificateStore::iterator found_store_cert = find(cert_search_params);
		if(found_store_cert != end())
		{
			mTrustedCertCache[sha1_hash] = std::pair<LLDate, LLDate>(from_time, to_time);
            LL_DEBUGS("SECAPI") << "Valid cert for " << validation_params[CERT_HOSTNAME].asString() << " found in cert store" << LL_ENDL;	
			return;
		}
		
		// is the parent in the cert store?
			
		cert_search_params = LLSD::emptyMap();
		cert_search_params[CERT_SUBJECT_NAME_STRING] = current_cert_info[CERT_ISSUER_NAME_STRING];
		if (current_cert_info.has(CERT_AUTHORITY_KEY_IDENTIFIER))
		{
			LLSD cert_aki = current_cert_info[CERT_AUTHORITY_KEY_IDENTIFIER];
			if(cert_aki.has(CERT_AUTHORITY_KEY_IDENTIFIER_ID))
			{
				cert_search_params[CERT_SUBJECT_KEY_IDENTFIER] = cert_aki[CERT_AUTHORITY_KEY_IDENTIFIER_ID];
			}
			if(cert_aki.has(CERT_AUTHORITY_KEY_IDENTIFIER_SERIAL))
			{
				cert_search_params[CERT_SERIAL_NUMBER] = cert_aki[CERT_AUTHORITY_KEY_IDENTIFIER_SERIAL];
			}
		}
		found_store_cert = find(cert_search_params);
		
		if(found_store_cert != end())
		{
			// validate the store cert against the depth
			_validateCert(validation_policy & VALIDATION_POLICY_CA_BASIC_CONSTRAINTS,
						  (*found_store_cert),
						  LLSD(),
						  depth);
			
			// verify the signature of the CA
			if(!_verify_signature((*found_store_cert),
								  (*current_cert)))
			{
				LLTHROW(LLCertValidationInvalidSignatureException(*current_cert));
			}			
			// successfully validated.
			mTrustedCertCache[sha1_hash] = std::pair<LLDate, LLDate>(from_time, to_time);		
            LL_DEBUGS("SECAPI") << "Valid CA cert for " << validation_params[CERT_HOSTNAME].asString() << " found in cert store" << LL_ENDL;	
			return;
		}
		previous_cert = (*current_cert);
		current_cert++;
		depth++;
		if(current_cert != cert_chain->end())
		{
			(*current_cert)->getLLSD(current_cert_info);
		}
	}
	if (validation_policy & VALIDATION_POLICY_TRUSTED)
	{
		// we reached the end without finding a trusted cert.
		LLTHROW(LLCertValidationTrustException((*cert_chain)[cert_chain->size()-1]));

	}
    LL_DEBUGS("SECAPI") << "Valid ? cert for " << validation_params[CERT_HOSTNAME].asString() << " found in cert store" << LL_ENDL;	
	mTrustedCertCache[sha1_hash] = std::pair<LLDate, LLDate>(from_time, to_time);	
}


// LLSecAPIBasicHandler Class
// Interface handler class for the various security storage handlers.

// We read the file on construction, and write it on destruction.  This
// means multiple processes cannot modify the datastore.
LLSecAPIBasicHandler::LLSecAPIBasicHandler(const std::string& protected_data_file,
										   const std::string& legacy_password_path)
{
	mProtectedDataFilename = protected_data_file;
	mProtectedDataMap = LLSD::emptyMap();
	mLegacyPasswordPath = legacy_password_path;

}

LLSecAPIBasicHandler::LLSecAPIBasicHandler()
{
}


void LLSecAPIBasicHandler::init()
{
	mProtectedDataMap = LLSD::emptyMap();
	if (mProtectedDataFilename.length() == 0)
	{
		mProtectedDataFilename = gDirUtilp->getExpandedFilename(LL_PATH_USER_SETTINGS,
															"bin_conf.dat");
		mLegacyPasswordPath = gDirUtilp->getExpandedFilename(LL_PATH_USER_SETTINGS, "password.dat");
	
		mProtectedDataFilename = gDirUtilp->getExpandedFilename(LL_PATH_USER_SETTINGS,
															"bin_conf.dat");	
		std::string store_file = gDirUtilp->getExpandedFilename(LL_PATH_USER_SETTINGS,
														"CA.pem");
		
		
		LL_INFOS("SECAPI") << "Loading user certificate store from " << store_file << LL_ENDL;
		mStore = new LLBasicCertificateStore(store_file);
		
		// grab the application ca-bundle.crt file that contains the well-known certs shipped
		// with the product
		std::string ca_file_path = gDirUtilp->getExpandedFilename(LL_PATH_APP_SETTINGS, "ca-bundle.crt");
		LL_INFOS("SECAPI") << "Loading application certificate store from " << ca_file_path << LL_ENDL;
		LLPointer<LLBasicCertificateStore> app_ca_store = new LLBasicCertificateStore(ca_file_path);
		
		// push the applicate CA files into the store, therefore adding any new CA certs that 
		// updated
		for(LLCertificateVector::iterator i = app_ca_store->begin();
			i != app_ca_store->end();
			i++)
		{
			mStore->add(*i);
		}
		
	}
	_readProtectedData(); // initialize mProtectedDataMap
						  // may throw LLProtectedDataException if saved datamap is not decryptable
}
LLSecAPIBasicHandler::~LLSecAPIBasicHandler()
{
	_writeProtectedData();
}

void LLSecAPIBasicHandler::_readProtectedData()
{	
	// attempt to load the file into our map
	LLPointer<LLSDParser> parser = new LLSDXMLParser();
	llifstream protected_data_stream(mProtectedDataFilename.c_str(), 
									llifstream::binary);

	if (!protected_data_stream.fail()) {
		U8 salt[STORE_SALT_SIZE];
		U8 buffer[BUFFER_READ_SIZE];
		U8 decrypted_buffer[BUFFER_READ_SIZE];
		int decrypted_length;	
		unsigned char unique_id[MAC_ADDRESS_BYTES];
        LLMachineID::getUniqueID(unique_id, sizeof(unique_id));
		LLXORCipher cipher(unique_id, sizeof(unique_id));

		// read in the salt and key
		protected_data_stream.read((char *)salt, STORE_SALT_SIZE);
		if (protected_data_stream.gcount() < STORE_SALT_SIZE)
		{
			LLTHROW(LLProtectedDataException("Config file too short."));
		}

		cipher.decrypt(salt, STORE_SALT_SIZE);		

		// totally lame.  As we're not using the OS level protected data, we need to
		// at least obfuscate the data.  We do this by using a salt stored at the head of the file
		// to encrypt the data, therefore obfuscating it from someone using simple existing tools.
		// We do include the MAC address as part of the obfuscation, which would require an
		// attacker to get the MAC address as well as the protected store, which improves things
		// somewhat.  It would be better to use the password, but as this store
		// will be used to store the SL password when the user decides to have SL remember it, 
		// so we can't use that.  OS-dependent store implementations will use the OS password/storage 
		// mechanisms and are considered to be more secure.
		// We've a strong intent to move to OS dependent protected data stores.
		

		// read in the rest of the file.
		EVP_CIPHER_CTX ctx;
		EVP_CIPHER_CTX_init(&ctx);
		EVP_DecryptInit(&ctx, EVP_rc4(), salt, NULL);
		// allocate memory:
		std::string decrypted_data;	
		
		while(protected_data_stream.good()) {
			// read data as a block:
			protected_data_stream.read((char *)buffer, BUFFER_READ_SIZE);
			
			EVP_DecryptUpdate(&ctx, decrypted_buffer, &decrypted_length, 
							  buffer, protected_data_stream.gcount());
			decrypted_data.append((const char *)decrypted_buffer, protected_data_stream.gcount());
		}
		
		// RC4 is a stream cipher, so we don't bother to EVP_DecryptFinal, as there is
		// no block padding.
		EVP_CIPHER_CTX_cleanup(&ctx);
		std::istringstream parse_stream(decrypted_data);
		if (parser->parse(parse_stream, mProtectedDataMap, 
						  LLSDSerialize::SIZE_UNLIMITED) == LLSDParser::PARSE_FAILURE)
		{
			LLTHROW(LLProtectedDataException("Config file cannot be decrypted."));
		}
	}
}

void LLSecAPIBasicHandler::_writeProtectedData()
{	
	std::ostringstream formatted_data_ostream;
	U8 salt[STORE_SALT_SIZE];
	U8 buffer[BUFFER_READ_SIZE];
	U8 encrypted_buffer[BUFFER_READ_SIZE];

	
	if(mProtectedDataMap.isUndefined())
	{
		LLFile::remove(mProtectedDataFilename);
		return;
	}
	// create a string with the formatted data.
	LLSDSerialize::toXML(mProtectedDataMap, formatted_data_ostream);
	std::istringstream formatted_data_istream(formatted_data_ostream.str());
	// generate the seed
	RAND_bytes(salt, STORE_SALT_SIZE);

	
	// write to a temp file so we don't clobber the initial file if there is
	// an error.
	std::string tmp_filename = mProtectedDataFilename + ".tmp";
	
	llofstream protected_data_stream(tmp_filename.c_str(), 
                                     std::ios_base::binary);
	try
	{
		
		EVP_CIPHER_CTX ctx;
		EVP_CIPHER_CTX_init(&ctx);
		EVP_EncryptInit(&ctx, EVP_rc4(), salt, NULL);
		unsigned char unique_id[MAC_ADDRESS_BYTES];
        LLMachineID::getUniqueID(unique_id, sizeof(unique_id));
		LLXORCipher cipher(unique_id, sizeof(unique_id));
		cipher.encrypt(salt, STORE_SALT_SIZE);
		protected_data_stream.write((const char *)salt, STORE_SALT_SIZE);

		while (formatted_data_istream.good())
		{
			formatted_data_istream.read((char *)buffer, BUFFER_READ_SIZE);
			if(formatted_data_istream.gcount() == 0)
			{
				break;
			}
			int encrypted_length;
			EVP_EncryptUpdate(&ctx, encrypted_buffer, &encrypted_length, 
						  buffer, formatted_data_istream.gcount());
			protected_data_stream.write((const char *)encrypted_buffer, encrypted_length);
		}
		
		// no EVP_EncrypteFinal, as this is a stream cipher
		EVP_CIPHER_CTX_cleanup(&ctx);

		protected_data_stream.close();
	}
	catch (...)
	{
		LOG_UNHANDLED_EXCEPTION("LLProtectedDataException(Error writing Protected Data Store)");
		// it's good practice to clean up any secure information on error
		// (even though this file isn't really secure.  Perhaps in the future
		// it may be, however.
		LLFile::remove(tmp_filename);

		// EXP-1825 crash in LLSecAPIBasicHandler::_writeProtectedData()
		// Decided throwing an exception here was overkill until we figure out why this happens
		//LLTHROW(LLProtectedDataException("Error writing Protected Data Store"));
	}

	try
	{
		// move the temporary file to the specified file location.
		if(((	(LLFile::isfile(mProtectedDataFilename) != 0)
			 && (LLFile::remove(mProtectedDataFilename) != 0)))
		   || (LLFile::rename(tmp_filename, mProtectedDataFilename)))
		{
			LL_WARNS() << "LLProtectedDataException(Could not overwrite protected data store)" << LL_ENDL;
			LLFile::remove(tmp_filename);

			// EXP-1825 crash in LLSecAPIBasicHandler::_writeProtectedData()
			// Decided throwing an exception here was overkill until we figure out why this happens
			//LLTHROW(LLProtectedDataException("Could not overwrite protected data store"));
		}
	}
	catch (...)
	{
		LOG_UNHANDLED_EXCEPTION(STRINGIZE("renaming '" << tmp_filename << "' to '"
										  << mProtectedDataFilename << "'"));
		// it's good practice to clean up any secure information on error
		// (even though this file isn't really secure.  Perhaps in the future
		// it may be, however).
		LLFile::remove(tmp_filename);

		//crash in LLSecAPIBasicHandler::_writeProtectedData()
		// Decided throwing an exception here was overkill until we figure out why this happens
		//LLTHROW(LLProtectedDataException("Error writing Protected Data Store"));
	}
}

// instantiate a certificate from a pem string
LLPointer<LLCertificate> LLSecAPIBasicHandler::getCertificate(const std::string& pem_cert)
{
	LLPointer<LLCertificate> result = new LLBasicCertificate(pem_cert);
	return result;
}
		

		
// instiate a certificate from an openssl X509 structure
LLPointer<LLCertificate> LLSecAPIBasicHandler::getCertificate(X509* openssl_cert)
{
	LLPointer<LLCertificate> result = new LLBasicCertificate(openssl_cert);
	return result;		
}
		
// instantiate a chain from an X509_STORE_CTX
LLPointer<LLCertificateChain> LLSecAPIBasicHandler::getCertificateChain(const X509_STORE_CTX* chain)
{
	LLPointer<LLCertificateChain> result = new LLBasicCertificateChain(chain);
	return result;
}
		
// instantiate a cert store given it's id.  if a persisted version
// exists, it'll be loaded.  If not, one will be created (but not
// persisted)
LLPointer<LLCertificateStore> LLSecAPIBasicHandler::getCertificateStore(const std::string& store_id)
{
	return mStore;
}
		
// retrieve protected data
LLSD LLSecAPIBasicHandler::getProtectedData(const std::string& data_type,
											const std::string& data_id)
{

	if (mProtectedDataMap.has(data_type) && 
		mProtectedDataMap[data_type].isMap() && 
		mProtectedDataMap[data_type].has(data_id))
	{
		return mProtectedDataMap[data_type][data_id];
	}
																				
	return LLSD();
}

void LLSecAPIBasicHandler::deleteProtectedData(const std::string& data_type,
											   const std::string& data_id)
{
	if (mProtectedDataMap.has(data_type) &&
		mProtectedDataMap[data_type].isMap() &&
		mProtectedDataMap[data_type].has(data_id))
		{
			mProtectedDataMap[data_type].erase(data_id);
		}
}


//
// persist data in a protected store
//
void LLSecAPIBasicHandler::setProtectedData(const std::string& data_type,
											const std::string& data_id,
											const LLSD& data)
{
	if (!mProtectedDataMap.has(data_type) || !mProtectedDataMap[data_type].isMap()) {
		mProtectedDataMap[data_type] = LLSD::emptyMap();
	}
	
	mProtectedDataMap[data_type][data_id] = data; 
}

//
// Create a credential object from an identifier and authenticator.  credentials are
// per grid.
LLPointer<LLCredential> LLSecAPIBasicHandler::createCredential(const std::string& grid,
															   const LLSD& identifier, 
															   const LLSD& authenticator)
{
	LLPointer<LLSecAPIBasicCredential> result = new LLSecAPIBasicCredential(grid);
	result->setCredentialData(identifier, authenticator);
	return result;
}

// Load a credential from the credential store, given the grid
LLPointer<LLCredential> LLSecAPIBasicHandler::loadCredential(const std::string& grid)
{
	LLSD credential = getProtectedData("credential", grid);
	LLPointer<LLSecAPIBasicCredential> result = new LLSecAPIBasicCredential(grid);
	if(credential.isMap() && 
	   credential.has("identifier"))
	{

		LLSD identifier = credential["identifier"];
		LLSD authenticator;
		if (credential.has("authenticator"))
		{
			authenticator = credential["authenticator"];
		}
		result->setCredentialData(identifier, authenticator);
	}
	else
	{
		// credential was not in protected storage, so pull the credential
		// from the legacy store.
		std::string first_name = gSavedSettings.getString("FirstName");
		std::string last_name = gSavedSettings.getString("LastName");
		
		if ((first_name != "") &&
			(last_name != ""))
		{
			LLSD identifier = LLSD::emptyMap();
			LLSD authenticator;
			identifier["type"] = "agent";
			identifier["first_name"] = first_name;
			identifier["last_name"] = last_name;
			
			std::string legacy_password = _legacyLoadPassword();
			if (legacy_password.length() > 0)
			{
				authenticator = LLSD::emptyMap();
				authenticator["type"] = "hash";
				authenticator["algorithm"] = "md5";
				authenticator["secret"] = legacy_password;
			}
			result->setCredentialData(identifier, authenticator);
		}		
	}
	return result;
}

// Save the credential to the credential store.  Save the authenticator also if requested.
// That feature is used to implement the 'remember password' functionality.
void LLSecAPIBasicHandler::saveCredential(LLPointer<LLCredential> cred, bool save_authenticator)
{
	LLSD credential = LLSD::emptyMap();
	credential["identifier"] = cred->getIdentifier(); 
	if (save_authenticator) 
	{
		credential["authenticator"] = cred->getAuthenticator();
	}
	LL_DEBUGS("SECAPI") << "Saving Credential " << cred->getGrid() << ":" << cred->userID() << " " << save_authenticator << LL_ENDL;
	setProtectedData("credential", cred->getGrid(), credential);
	//*TODO: If we're saving Agni credentials, should we write the
	// credentials to the legacy password.dat/etc?
	_writeProtectedData();
}

// Remove a credential from the credential store.
void LLSecAPIBasicHandler::deleteCredential(LLPointer<LLCredential> cred)
{
	LLSD undefVal;
	deleteProtectedData("credential", cred->getGrid());
	cred->setCredentialData(undefVal, undefVal);
	_writeProtectedData();
}

// load the legacy hash for agni, and decrypt it given the 
// mac address
std::string LLSecAPIBasicHandler::_legacyLoadPassword()
{
	const S32 HASHED_LENGTH = 32;	
	std::vector<U8> buffer(HASHED_LENGTH);
	llifstream password_file(mLegacyPasswordPath.c_str(), llifstream::binary);
	
	if(password_file.fail())
	{
		return std::string("");
	}
	
	password_file.read((char*)&buffer[0], buffer.size());
	if(password_file.gcount() != buffer.size())
	{
		return std::string("");
	}
	
	// Decipher with MAC address
	unsigned char unique_id[MAC_ADDRESS_BYTES];
    LLMachineID::getUniqueID(unique_id, sizeof(unique_id));
	LLXORCipher cipher(unique_id, sizeof(unique_id));
	cipher.decrypt(&buffer[0], buffer.size());
	
	return std::string((const char*)&buffer[0], buffer.size());
}


// return an identifier for the user
std::string LLSecAPIBasicCredential::userID() const
{
	if (!mIdentifier.isMap())
	{
		return mGrid + "(null)";
	}
	else if ((std::string)mIdentifier["type"] == "agent")
	{
		return  (std::string)mIdentifier["first_name"] + "_" + (std::string)mIdentifier["last_name"];
	}
	else if ((std::string)mIdentifier["type"] == "account")
	{
		return (std::string)mIdentifier["account_name"];
	}

	return "unknown";

}

// return a printable user identifier
std::string LLSecAPIBasicCredential::asString() const
{
	if (!mIdentifier.isMap())
	{
		return mGrid + ":(null)";
	}
	else if ((std::string)mIdentifier["type"] == "agent")
	{
		return mGrid + ":" + (std::string)mIdentifier["first_name"] + " " + (std::string)mIdentifier["last_name"];
	}
	else if ((std::string)mIdentifier["type"] == "account")
	{
		return mGrid + ":" + (std::string)mIdentifier["account_name"];
	}

	return mGrid + ":(unknown type)";
}


bool valueCompareLLSD(const LLSD& lhs, const LLSD& rhs)
{
	if (lhs.type() != rhs.type())
	{
		return FALSE;
	}
    if (lhs.isMap())
	{
		// iterate through the map, verifying the right hand side has all of the
		// values that the left hand side has.
		for (LLSD::map_const_iterator litt = lhs.beginMap();
			 litt != lhs.endMap();
			 litt++)
		{
			if (!rhs.has(litt->first))
			{
				return FALSE;
			}
		}
		
		// Now validate that the left hand side has everything the
		// right hand side has, and that the values are equal.
		for (LLSD::map_const_iterator ritt = rhs.beginMap();
			 ritt != rhs.endMap();
			 ritt++)
		{
			if (!lhs.has(ritt->first))
			{
				return FALSE;
			}
			if (!valueCompareLLSD(lhs[ritt->first], ritt->second))
			{
				return FALSE;
			}
		}
		return TRUE;
	}
    else if (lhs.isArray())
	{
		LLSD::array_const_iterator ritt = rhs.beginArray();
		// iterate through the array, comparing
		for (LLSD::array_const_iterator litt = lhs.beginArray();
			 litt != lhs.endArray();
			 litt++)
		{
			if (!valueCompareLLSD(*ritt, *litt))
			{
				return FALSE;
			}
			ritt++;
		}
		
		return (ritt == rhs.endArray());
	}
    else
	{
		// simple type, compare as string
		return (lhs.asString() == rhs.asString());
	}
	
}<|MERGE_RESOLUTION|>--- conflicted
+++ resolved
@@ -600,39 +600,7 @@
     int loaded = 0;
 
 	// scan the PEM file extracting each certificate
-<<<<<<< HEAD
 	if (LLFile::isfile(filename))
-=======
-	if (!LLFile::isfile(filename))
-	{
-		return;
-	}
-	
-	BIO* file_bio = BIO_new(BIO_s_file());
-	if(file_bio)
-	{
-		if (BIO_read_filename(file_bio, filename.c_str()) > 0)
-		{	
-			X509 *cert_x509 = NULL;
-			while((PEM_read_bio_X509(file_bio, &cert_x509, 0, NULL)) && 
-				  (cert_x509 != NULL))
-			{
-				try
-				{
-					add(new LLBasicCertificate(cert_x509));
-				}
-				catch (...)
-				{
-					LOG_UNHANDLED_EXCEPTION("creating certificate from the certificate store file");
-				}
-				X509_free(cert_x509);
-				cert_x509 = NULL;
-			}
-			BIO_free(file_bio);
-		}
-	}
-	else
->>>>>>> 086c1342
 	{
         BIO* file_bio = BIO_new(BIO_s_file());
         if(file_bio)
@@ -650,7 +618,7 @@
                     }
                     catch (...)
                     {
-                        LL_WARNS("SECAPI") << "Failure creating certificate from the certificate store file." << LL_ENDL;
+					LOG_UNHANDLED_EXCEPTION("creating certificate from the certificate store file");
                     }
                     X509_free(cert_x509);
                     cert_x509 = NULL;
