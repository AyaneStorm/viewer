/**
 * @file llconversationloglist.h
 *
 * $LicenseInfo:firstyear=2002&license=viewerlgpl$
 * Second Life Viewer Source Code
 * Copyright (C) 2012, Linden Research, Inc.
 *
 * This library is free software; you can redistribute it and/or
 * modify it under the terms of the GNU Lesser General Public
 * License as published by the Free Software Foundation;
 * version 2.1 of the License only.
 *
 * This library is distributed in the hope that it will be useful,
 * but WITHOUT ANY WARRANTY; without even the implied warranty of
 * MERCHANTABILITY or FITNESS FOR A PARTICULAR PURPOSE.  See the GNU
 * Lesser General Public License for more details.
 *
 * You should have received a copy of the GNU Lesser General Public
 * License along with this library; if not, write to the Free Software
 * Foundation, Inc., 51 Franklin Street, Fifth Floor, Boston, MA  02110-1301  USA
 *
 * Linden Research, Inc., 945 Battery Street, San Francisco, CA  94111  USA
 * $/LicenseInfo$
 */

#ifndef LLCONVERSATIONLOGLIST_H_
#define LLCONVERSATIONLOGLIST_H_

#include "llconversationlog.h"
#include "llflatlistview.h"
#include "lltoggleablemenu.h"

class LLConversationLogListItem;

/**
 * List of all agent's conversations. I.e. history of conversations.
 * This list represents contents of the LLConversationLog.
 * Each change in LLConversationLog leads to rebuilding this list, so
 * it's always in actual state.
 */

class LLConversationLogList: public LLFlatListViewEx, public LLConversationLogObserver
{
    LOG_CLASS(LLConversationLogList);
public:

    typedef enum e_sort_oder{
        E_SORT_BY_NAME = 0,
        E_SORT_BY_DATE = 1,
    } ESortOrder;

    struct Params : public LLInitParam::Block<Params, LLFlatListViewEx::Params>
    {
        Params(){};
    };

    LLConversationLogList(const Params& p);
    virtual ~LLConversationLogList();

    virtual void draw();

<<<<<<< HEAD
	virtual bool handleRightMouseDown(S32 x, S32 y, MASK mask);
=======
    virtual BOOL handleRightMouseDown(S32 x, S32 y, MASK mask);
>>>>>>> e7eced3c

    LLToggleableMenu*   getContextMenu() const { return mContextMenu.get(); }

    void addNewItem(const LLConversation* conversation);
    void setNameFilter(const std::string& filter);
    void sortByName();
    void sortByDate();
    void toggleSortFriendsOnTop();
    bool getSortFriendsOnTop() const { return mIsFriendsOnTop; }

    /**
     * Changes from LLConversationLogObserver
     */
    virtual void changed();
    virtual void changed(const LLUUID& session_id, U32 mask);

private:

    void setDirty(bool dirty = true) { mIsDirty = dirty; }
    void refresh();

    /**
     * Clears list and re-adds items from LLConverstationLog
     * If filter is not empty re-adds items which match the filter
     */
    void rebuildList();

    bool findInsensitive(std::string haystack, const std::string& needle_upper);

    void onCustomAction (const LLSD& userdata);
    bool isActionEnabled(const LLSD& userdata);
    bool isActionChecked(const LLSD& userdata);

    LLIMModel::LLIMSession::SType getSelectedSessionType();
    const LLConversationLogListItem* getSelectedConversationPanel();
    const LLConversation* getSelectedConversation();
    LLConversationLogListItem* getConversationLogListItem(const LLUUID& session_id);

    ESortOrder getSortOrder();

    LLHandle<LLToggleableMenu>  mContextMenu;
    bool mIsDirty;
    bool mIsFriendsOnTop;
    std::string mNameFilter;
};

/**
 * Abstract comparator for ConversationLogList items
 */
class LLConversationLogListItemComparator : public LLFlatListView::ItemComparator
{
    LOG_CLASS(LLConversationLogListItemComparator);

public:
    LLConversationLogListItemComparator() {};
    virtual ~LLConversationLogListItemComparator() {};

    virtual bool compare(const LLPanel* item1, const LLPanel* item2) const;

protected:

    virtual bool doCompare(const LLConversationLogListItem* conversation1, const LLConversationLogListItem* conversation2) const = 0;
};

class LLConversationLogListNameComparator : public LLConversationLogListItemComparator
{
    LOG_CLASS(LLConversationLogListNameComparator);

public:
    LLConversationLogListNameComparator() {};
    virtual ~LLConversationLogListNameComparator() {};

protected:

    virtual bool doCompare(const LLConversationLogListItem* conversation1, const LLConversationLogListItem* conversation2) const;
};

class LLConversationLogListDateComparator : public LLConversationLogListItemComparator
{
    LOG_CLASS(LLConversationLogListDateComparator);

public:
    LLConversationLogListDateComparator() {};
    virtual ~LLConversationLogListDateComparator() {};

protected:

    virtual bool doCompare(const LLConversationLogListItem* conversation1, const LLConversationLogListItem* conversation2) const;
};

#endif /* LLCONVERSATIONLOGLIST_H_ */<|MERGE_RESOLUTION|>--- conflicted
+++ resolved
@@ -59,11 +59,7 @@
 
     virtual void draw();
 
-<<<<<<< HEAD
-	virtual bool handleRightMouseDown(S32 x, S32 y, MASK mask);
-=======
-    virtual BOOL handleRightMouseDown(S32 x, S32 y, MASK mask);
->>>>>>> e7eced3c
+    virtual bool handleRightMouseDown(S32 x, S32 y, MASK mask);
 
     LLToggleableMenu*   getContextMenu() const { return mContextMenu.get(); }
 
