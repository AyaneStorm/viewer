/**
 * @file llsyswellwindow.cpp
 * @brief                                    // TODO
 * $LicenseInfo:firstyear=2000&license=viewerlgpl$
 * Second Life Viewer Source Code
 * Copyright (C) 2010, Linden Research, Inc.
 *
 * This library is free software; you can redistribute it and/or
 * modify it under the terms of the GNU Lesser General Public
 * License as published by the Free Software Foundation;
 * version 2.1 of the License only.
 *
 * This library is distributed in the hope that it will be useful,
 * but WITHOUT ANY WARRANTY; without even the implied warranty of
 * MERCHANTABILITY or FITNESS FOR A PARTICULAR PURPOSE.  See the GNU
 * Lesser General Public License for more details.
 *
 * You should have received a copy of the GNU Lesser General Public
 * License along with this library; if not, write to the Free Software
 * Foundation, Inc., 51 Franklin Street, Fifth Floor, Boston, MA  02110-1301  USA
 *
 * Linden Research, Inc., 945 Battery Street, San Francisco, CA  94111  USA
 * $/LicenseInfo$
 */

#include "llviewerprecompiledheaders.h" // must be first include
#include "llsyswellwindow.h"

#include "llchiclet.h"
#include "llchicletbar.h"
#include "llflatlistview.h"
#include "llfloaterreg.h"
#include "llnotificationmanager.h"
#include "llnotificationsutil.h"
#include "llscriptfloater.h"
#include "llspeakers.h"
#include "lltoastpanel.h"

//---------------------------------------------------------------------------------
LLSysWellWindow::LLSysWellWindow(const LLSD& key) : LLTransientDockableFloater(NULL, true,  key),
                                                    mChannel(NULL),
                                                    mMessageList(NULL),
                                                    mSysWellChiclet(NULL),
                                                    NOTIFICATION_WELL_ANCHOR_NAME("notification_well_panel"),
                                                    IM_WELL_ANCHOR_NAME("im_well_panel"),
                                                    mIsReshapedByUser(false)

{
    setOverlapsScreenChannel(true);
}

//---------------------------------------------------------------------------------
bool LLSysWellWindow::postBuild()
{
    mMessageList = getChild<LLFlatListView>("notification_list");

    // get a corresponding channel
    initChannel();

    return LLTransientDockableFloater::postBuild();
}

//---------------------------------------------------------------------------------
void LLSysWellWindow::setMinimized(bool minimize)
{
    LLTransientDockableFloater::setMinimized(minimize);
}

//---------------------------------------------------------------------------------
void LLSysWellWindow::handleReshape(const LLRect& rect, bool by_user)
{
    mIsReshapedByUser |= by_user; // mark floater that it is reshaped by user
    LLTransientDockableFloater::handleReshape(rect, by_user);
}

//---------------------------------------------------------------------------------
void LLSysWellWindow::onStartUpToastClick(S32 x, S32 y, MASK mask)
{
<<<<<<< HEAD
	// just set floater visible. Screen channels will be cleared.
	setVisible(true);
=======
    // just set floater visible. Screen channels will be cleared.
    setVisible(TRUE);
>>>>>>> e1623bb2
}

void LLSysWellWindow::setSysWellChiclet(LLSysWellChiclet* chiclet)
{
    mSysWellChiclet = chiclet;
    if(NULL != mSysWellChiclet)
    {
        mSysWellChiclet->updateWidget(isWindowEmpty());
    }
}

//---------------------------------------------------------------------------------
LLSysWellWindow::~LLSysWellWindow()
{
}

//---------------------------------------------------------------------------------
void LLSysWellWindow::removeItemByID(const LLUUID& id)
{
<<<<<<< HEAD
	if(mMessageList->removeItemByValue(id))
	{
		if (NULL != mSysWellChiclet)
		{
			mSysWellChiclet->updateWidget(isWindowEmpty());
		}
		reshapeWindow();
	}
	else
	{
		LL_WARNS() << "Unable to remove notification from the list, ID: " << id
			<< LL_ENDL;
	}

	// hide chiclet window if there are no items left
	if(isWindowEmpty())
	{
		setVisible(false);
	}
=======
    if(mMessageList->removeItemByValue(id))
    {
        if (NULL != mSysWellChiclet)
        {
            mSysWellChiclet->updateWidget(isWindowEmpty());
        }
        reshapeWindow();
    }
    else
    {
        LL_WARNS() << "Unable to remove notification from the list, ID: " << id
            << LL_ENDL;
    }

    // hide chiclet window if there are no items left
    if(isWindowEmpty())
    {
        setVisible(FALSE);
    }
>>>>>>> e1623bb2
}

 LLPanel * LLSysWellWindow::findItemByID(const LLUUID& id)
{
       return mMessageList->getItemByValue(id);
}

//---------------------------------------------------------------------------------
//---------------------------------------------------------------------------------
void LLSysWellWindow::initChannel()
{
    LLNotificationsUI::LLScreenChannelBase* channel = LLNotificationsUI::LLChannelManager::getInstance()->findChannelByID(
        LLNotificationsUI::NOTIFICATION_CHANNEL_UUID);
    mChannel = dynamic_cast<LLNotificationsUI::LLScreenChannel*>(channel);
    if(NULL == mChannel)
    {
        LL_WARNS() << "LLSysWellWindow::initChannel() - could not get a requested screen channel" << LL_ENDL;
    }
}

//---------------------------------------------------------------------------------
void LLSysWellWindow::setVisible(bool visible)
{
    if (visible)
    {
        if (NULL == getDockControl() && getDockTongue().notNull())
        {
            setDockControl(new LLDockControl(
                LLChicletBar::getInstance()->getChild<LLView>(getAnchorViewName()), this,
                getDockTongue(), LLDockControl::BOTTOM));
        }
    }

<<<<<<< HEAD
	// do not show empty window
	if (NULL == mMessageList || isWindowEmpty()) visible = false;
=======
    // do not show empty window
    if (NULL == mMessageList || isWindowEmpty()) visible = FALSE;
>>>>>>> e1623bb2

    LLTransientDockableFloater::setVisible(visible);

    // update notification channel state
    initChannel(); // make sure the channel still exists
    if(mChannel)
    {
        mChannel->updateShowToastsState();
        mChannel->redrawToasts();
    }
}

//---------------------------------------------------------------------------------
void LLSysWellWindow::setDocked(bool docked, bool pop_on_undock)
{
    LLTransientDockableFloater::setDocked(docked, pop_on_undock);

    // update notification channel state
    if(mChannel)
    {
        mChannel->updateShowToastsState();
        mChannel->redrawToasts();
    }
}

//---------------------------------------------------------------------------------
void LLSysWellWindow::reshapeWindow()
{
    // save difference between floater height and the list height to take it into account while calculating new window height
    // it includes height from floater top to list top and from floater bottom and list bottom
    static S32 parent_list_delta_height = getRect().getHeight() - mMessageList->getRect().getHeight();

    if (!mIsReshapedByUser) // Don't reshape Well window, if it ever was reshaped by user. See EXT-5715.
    {
        S32 notif_list_height = mMessageList->getItemsRect().getHeight() + 2 * mMessageList->getBorderWidth();

        LLRect curRect = getRect();

        S32 new_window_height = notif_list_height + parent_list_delta_height;

        if (new_window_height > MAX_WINDOW_HEIGHT)
        {
            new_window_height = MAX_WINDOW_HEIGHT;
        }
        S32 newWidth = curRect.getWidth() < MIN_WINDOW_WIDTH ? MIN_WINDOW_WIDTH : curRect.getWidth();

<<<<<<< HEAD
		curRect.setLeftTopAndSize(curRect.mLeft, curRect.mTop, newWidth, new_window_height);
		reshape(curRect.getWidth(), curRect.getHeight(), true);
		setRect(curRect);
	}
=======
        curRect.setLeftTopAndSize(curRect.mLeft, curRect.mTop, newWidth, new_window_height);
        reshape(curRect.getWidth(), curRect.getHeight(), TRUE);
        setRect(curRect);
    }
>>>>>>> e1623bb2

    // update notification channel state
    // update on a window reshape is important only when a window is visible and docked
    if(mChannel && getVisible() && isDocked())
    {
        mChannel->updateShowToastsState();
    }
}

//---------------------------------------------------------------------------------
bool LLSysWellWindow::isWindowEmpty()
{
    return mMessageList->size() == 0;
}

/************************************************************************/
/*         ObjectRowPanel implementation                                */
/************************************************************************/

LLIMWellWindow::ObjectRowPanel::ObjectRowPanel(const LLUUID& notification_id, bool new_message/* = false*/)
 : LLPanel()
 , mChiclet(NULL)
{
    buildFromFile( "panel_active_object_row.xml");

    initChiclet(notification_id);

    LLTextBox* obj_name = getChild<LLTextBox>("object_name");
    obj_name->setValue(LLScriptFloaterManager::getObjectName(notification_id));

    mCloseBtn = getChild<LLButton>("hide_btn");
    mCloseBtn->setCommitCallback(boost::bind(&LLIMWellWindow::ObjectRowPanel::onClosePanel, this));
}

//---------------------------------------------------------------------------------
LLIMWellWindow::ObjectRowPanel::~ObjectRowPanel()
{
}

//---------------------------------------------------------------------------------
void LLIMWellWindow::ObjectRowPanel::onClosePanel()
{
    LLScriptFloaterManager::getInstance()->removeNotification(mChiclet->getSessionId());
}

void LLIMWellWindow::ObjectRowPanel::initChiclet(const LLUUID& notification_id, bool new_message/* = false*/)
{
    // Choose which of the pre-created chiclets to use.
    switch(LLScriptFloaterManager::getObjectType(notification_id))
    {
    case LLScriptFloaterManager::OBJ_GIVE_INVENTORY:
        mChiclet = getChild<LLInvOfferChiclet>("inv_offer_chiclet");
        break;
    default:
        mChiclet = getChild<LLScriptChiclet>("object_chiclet");
        break;
    }

    mChiclet->setVisible(true);
    mChiclet->setSessionId(notification_id);
}

//---------------------------------------------------------------------------------
void LLIMWellWindow::ObjectRowPanel::onMouseEnter(S32 x, S32 y, MASK mask)
{
    setTransparentColor(LLUIColorTable::instance().getColor("SysWellItemSelected"));
}

//---------------------------------------------------------------------------------
void LLIMWellWindow::ObjectRowPanel::onMouseLeave(S32 x, S32 y, MASK mask)
{
    setTransparentColor(LLUIColorTable::instance().getColor("SysWellItemUnselected"));
}

//---------------------------------------------------------------------------------
// virtual
bool LLIMWellWindow::ObjectRowPanel::handleMouseDown(S32 x, S32 y, MASK mask)
{
<<<<<<< HEAD
	// Pass the mouse down event to the chiclet (EXT-596).
	if (!mChiclet->pointInView(x, y) && !mCloseBtn->getRect().pointInRect(x, y)) // prevent double call of LLIMChiclet::onMouseDown()
	{
		mChiclet->onMouseDown();
		return true;
	}
=======
    // Pass the mouse down event to the chiclet (EXT-596).
    if (!mChiclet->pointInView(x, y) && !mCloseBtn->getRect().pointInRect(x, y)) // prevent double call of LLIMChiclet::onMouseDown()
    {
        mChiclet->onMouseDown();
        return TRUE;
    }
>>>>>>> e1623bb2

    return LLPanel::handleMouseDown(x, y, mask);
}

// virtual
bool LLIMWellWindow::ObjectRowPanel::handleRightMouseDown(S32 x, S32 y, MASK mask)
{
    return mChiclet->handleRightMouseDown(x, y, mask);
}

/************************************************************************/
/*         LLIMWellWindow  implementation                               */
/************************************************************************/

//////////////////////////////////////////////////////////////////////////
// PUBLIC METHODS
LLIMWellWindow::LLIMWellWindow(const LLSD& key)
: LLSysWellWindow(key)
{
}

LLIMWellWindow::~LLIMWellWindow()
{
}

// static
LLIMWellWindow* LLIMWellWindow::getInstance(const LLSD& key /*= LLSD()*/)
{
    return LLFloaterReg::getTypedInstance<LLIMWellWindow>("im_well_window", key);
}


// static
LLIMWellWindow* LLIMWellWindow::findInstance(const LLSD& key /*= LLSD()*/)
{
    return LLFloaterReg::findTypedInstance<LLIMWellWindow>("im_well_window", key);
}

bool LLIMWellWindow::postBuild()
{
<<<<<<< HEAD
	bool rv = LLSysWellWindow::postBuild();
	setTitle(getString("title_im_well_window"));
=======
    BOOL rv = LLSysWellWindow::postBuild();
    setTitle(getString("title_im_well_window"));
>>>>>>> e1623bb2

    LLIMChiclet::sFindChicletsSignal.connect(boost::bind(&LLIMWellWindow::findObjectChiclet, this, _1));

    return rv;
}

LLChiclet* LLIMWellWindow::findObjectChiclet(const LLUUID& notification_id)
{
    if (!mMessageList) return NULL;

    LLChiclet* res = NULL;
    ObjectRowPanel* panel = mMessageList->getTypedItemByValue<ObjectRowPanel>(notification_id);
    if (panel != NULL)
    {
        res = panel->mChiclet;
    }

    return res;
}

//////////////////////////////////////////////////////////////////////////
// PRIVATE METHODS

void LLIMWellWindow::addObjectRow(const LLUUID& notification_id, bool new_message/* = false*/)
{
    if (mMessageList->getItemByValue(notification_id) == NULL)
    {
        ObjectRowPanel* item = new ObjectRowPanel(notification_id, new_message);
        if (!mMessageList->addItem(item, notification_id))
        {
            LL_WARNS() << "Unable to add Object Row into the list, notificationID: " << notification_id << LL_ENDL;
            item->die();
        }
        reshapeWindow();
    }
}

void LLIMWellWindow::removeObjectRow(const LLUUID& notification_id)
{
    if (!mMessageList->removeItemByValue(notification_id))
    {
        LL_WARNS() << "Unable to remove Object Row from the list, notificationID: " << notification_id << LL_ENDL;
    }

<<<<<<< HEAD
	reshapeWindow();
	// hide chiclet window if there are no items left
	if(isWindowEmpty())
	{
		setVisible(false);
	}
=======
    reshapeWindow();
    // hide chiclet window if there are no items left
    if(isWindowEmpty())
    {
        setVisible(FALSE);
    }
>>>>>>> e1623bb2
}

void LLIMWellWindow::closeAll()
{
    // Generate an ignorable alert dialog if there is an active voice IM sesion
    bool need_confirmation = false;
    const LLIMModel& im_model = LLIMModel::instance();
    std::vector<LLSD> values;
    mMessageList->getValues(values);
    for (std::vector<LLSD>::iterator
             iter = values.begin(),
             iter_end = values.end();
         iter != iter_end; ++iter)
    {
        LLIMSpeakerMgr* speaker_mgr =  im_model.getSpeakerManager(*iter);
        if (speaker_mgr && speaker_mgr->isVoiceActive())
        {
            need_confirmation = true;
            break;
        }
    }
    if ( need_confirmation )
    {
        //Bring up a confirmation dialog
        LLNotificationsUtil::add
            ("ConfirmCloseAll", LLSD(), LLSD(),
             boost::bind(&LLIMWellWindow::confirmCloseAll, this, _1, _2));
    }
    else
    {
        closeAllImpl();
    }
}

void LLIMWellWindow::closeAllImpl()
{
    std::vector<LLSD> values;
    mMessageList->getValues(values);

    for (std::vector<LLSD>::iterator
             iter = values.begin(),
             iter_end = values.end();
         iter != iter_end; ++iter)
    {
        LLPanel* panel = mMessageList->getItemByValue(*iter);

        ObjectRowPanel* obj_panel = dynamic_cast <ObjectRowPanel*> (panel);
        if (obj_panel)
        {
            LLScriptFloaterManager::instance().removeNotification(*iter);
        }
    }
}

bool LLIMWellWindow::confirmCloseAll(const LLSD& notification, const LLSD& response)
{
    S32 option = LLNotificationsUtil::getSelectedOption(notification, response);
    switch(option)
    {
    case 0:
        {
            closeAllImpl();
            return  true;
        }
    default:
        break;
    }
    return false;
}

<|MERGE_RESOLUTION|>--- conflicted
+++ resolved
@@ -1,511 +1,450 @@
-/**
- * @file llsyswellwindow.cpp
- * @brief                                    // TODO
- * $LicenseInfo:firstyear=2000&license=viewerlgpl$
- * Second Life Viewer Source Code
- * Copyright (C) 2010, Linden Research, Inc.
- *
- * This library is free software; you can redistribute it and/or
- * modify it under the terms of the GNU Lesser General Public
- * License as published by the Free Software Foundation;
- * version 2.1 of the License only.
- *
- * This library is distributed in the hope that it will be useful,
- * but WITHOUT ANY WARRANTY; without even the implied warranty of
- * MERCHANTABILITY or FITNESS FOR A PARTICULAR PURPOSE.  See the GNU
- * Lesser General Public License for more details.
- *
- * You should have received a copy of the GNU Lesser General Public
- * License along with this library; if not, write to the Free Software
- * Foundation, Inc., 51 Franklin Street, Fifth Floor, Boston, MA  02110-1301  USA
- *
- * Linden Research, Inc., 945 Battery Street, San Francisco, CA  94111  USA
- * $/LicenseInfo$
- */
-
-#include "llviewerprecompiledheaders.h" // must be first include
-#include "llsyswellwindow.h"
-
-#include "llchiclet.h"
-#include "llchicletbar.h"
-#include "llflatlistview.h"
-#include "llfloaterreg.h"
-#include "llnotificationmanager.h"
-#include "llnotificationsutil.h"
-#include "llscriptfloater.h"
-#include "llspeakers.h"
-#include "lltoastpanel.h"
-
-//---------------------------------------------------------------------------------
-LLSysWellWindow::LLSysWellWindow(const LLSD& key) : LLTransientDockableFloater(NULL, true,  key),
-                                                    mChannel(NULL),
-                                                    mMessageList(NULL),
-                                                    mSysWellChiclet(NULL),
-                                                    NOTIFICATION_WELL_ANCHOR_NAME("notification_well_panel"),
-                                                    IM_WELL_ANCHOR_NAME("im_well_panel"),
-                                                    mIsReshapedByUser(false)
-
-{
-    setOverlapsScreenChannel(true);
-}
-
-//---------------------------------------------------------------------------------
-bool LLSysWellWindow::postBuild()
-{
-    mMessageList = getChild<LLFlatListView>("notification_list");
-
-    // get a corresponding channel
-    initChannel();
-
-    return LLTransientDockableFloater::postBuild();
-}
-
-//---------------------------------------------------------------------------------
-void LLSysWellWindow::setMinimized(bool minimize)
-{
-    LLTransientDockableFloater::setMinimized(minimize);
-}
-
-//---------------------------------------------------------------------------------
-void LLSysWellWindow::handleReshape(const LLRect& rect, bool by_user)
-{
-    mIsReshapedByUser |= by_user; // mark floater that it is reshaped by user
-    LLTransientDockableFloater::handleReshape(rect, by_user);
-}
-
-//---------------------------------------------------------------------------------
-void LLSysWellWindow::onStartUpToastClick(S32 x, S32 y, MASK mask)
-{
-<<<<<<< HEAD
-	// just set floater visible. Screen channels will be cleared.
-	setVisible(true);
-=======
-    // just set floater visible. Screen channels will be cleared.
-    setVisible(TRUE);
->>>>>>> e1623bb2
-}
-
-void LLSysWellWindow::setSysWellChiclet(LLSysWellChiclet* chiclet)
-{
-    mSysWellChiclet = chiclet;
-    if(NULL != mSysWellChiclet)
-    {
-        mSysWellChiclet->updateWidget(isWindowEmpty());
-    }
-}
-
-//---------------------------------------------------------------------------------
-LLSysWellWindow::~LLSysWellWindow()
-{
-}
-
-//---------------------------------------------------------------------------------
-void LLSysWellWindow::removeItemByID(const LLUUID& id)
-{
-<<<<<<< HEAD
-	if(mMessageList->removeItemByValue(id))
-	{
-		if (NULL != mSysWellChiclet)
-		{
-			mSysWellChiclet->updateWidget(isWindowEmpty());
-		}
-		reshapeWindow();
-	}
-	else
-	{
-		LL_WARNS() << "Unable to remove notification from the list, ID: " << id
-			<< LL_ENDL;
-	}
-
-	// hide chiclet window if there are no items left
-	if(isWindowEmpty())
-	{
-		setVisible(false);
-	}
-=======
-    if(mMessageList->removeItemByValue(id))
-    {
-        if (NULL != mSysWellChiclet)
-        {
-            mSysWellChiclet->updateWidget(isWindowEmpty());
-        }
-        reshapeWindow();
-    }
-    else
-    {
-        LL_WARNS() << "Unable to remove notification from the list, ID: " << id
-            << LL_ENDL;
-    }
-
-    // hide chiclet window if there are no items left
-    if(isWindowEmpty())
-    {
-        setVisible(FALSE);
-    }
->>>>>>> e1623bb2
-}
-
- LLPanel * LLSysWellWindow::findItemByID(const LLUUID& id)
-{
-       return mMessageList->getItemByValue(id);
-}
-
-//---------------------------------------------------------------------------------
-//---------------------------------------------------------------------------------
-void LLSysWellWindow::initChannel()
-{
-    LLNotificationsUI::LLScreenChannelBase* channel = LLNotificationsUI::LLChannelManager::getInstance()->findChannelByID(
-        LLNotificationsUI::NOTIFICATION_CHANNEL_UUID);
-    mChannel = dynamic_cast<LLNotificationsUI::LLScreenChannel*>(channel);
-    if(NULL == mChannel)
-    {
-        LL_WARNS() << "LLSysWellWindow::initChannel() - could not get a requested screen channel" << LL_ENDL;
-    }
-}
-
-//---------------------------------------------------------------------------------
-void LLSysWellWindow::setVisible(bool visible)
-{
-    if (visible)
-    {
-        if (NULL == getDockControl() && getDockTongue().notNull())
-        {
-            setDockControl(new LLDockControl(
-                LLChicletBar::getInstance()->getChild<LLView>(getAnchorViewName()), this,
-                getDockTongue(), LLDockControl::BOTTOM));
-        }
-    }
-
-<<<<<<< HEAD
-	// do not show empty window
-	if (NULL == mMessageList || isWindowEmpty()) visible = false;
-=======
-    // do not show empty window
-    if (NULL == mMessageList || isWindowEmpty()) visible = FALSE;
->>>>>>> e1623bb2
-
-    LLTransientDockableFloater::setVisible(visible);
-
-    // update notification channel state
-    initChannel(); // make sure the channel still exists
-    if(mChannel)
-    {
-        mChannel->updateShowToastsState();
-        mChannel->redrawToasts();
-    }
-}
-
-//---------------------------------------------------------------------------------
-void LLSysWellWindow::setDocked(bool docked, bool pop_on_undock)
-{
-    LLTransientDockableFloater::setDocked(docked, pop_on_undock);
-
-    // update notification channel state
-    if(mChannel)
-    {
-        mChannel->updateShowToastsState();
-        mChannel->redrawToasts();
-    }
-}
-
-//---------------------------------------------------------------------------------
-void LLSysWellWindow::reshapeWindow()
-{
-    // save difference between floater height and the list height to take it into account while calculating new window height
-    // it includes height from floater top to list top and from floater bottom and list bottom
-    static S32 parent_list_delta_height = getRect().getHeight() - mMessageList->getRect().getHeight();
-
-    if (!mIsReshapedByUser) // Don't reshape Well window, if it ever was reshaped by user. See EXT-5715.
-    {
-        S32 notif_list_height = mMessageList->getItemsRect().getHeight() + 2 * mMessageList->getBorderWidth();
-
-        LLRect curRect = getRect();
-
-        S32 new_window_height = notif_list_height + parent_list_delta_height;
-
-        if (new_window_height > MAX_WINDOW_HEIGHT)
-        {
-            new_window_height = MAX_WINDOW_HEIGHT;
-        }
-        S32 newWidth = curRect.getWidth() < MIN_WINDOW_WIDTH ? MIN_WINDOW_WIDTH : curRect.getWidth();
-
-<<<<<<< HEAD
-		curRect.setLeftTopAndSize(curRect.mLeft, curRect.mTop, newWidth, new_window_height);
-		reshape(curRect.getWidth(), curRect.getHeight(), true);
-		setRect(curRect);
-	}
-=======
-        curRect.setLeftTopAndSize(curRect.mLeft, curRect.mTop, newWidth, new_window_height);
-        reshape(curRect.getWidth(), curRect.getHeight(), TRUE);
-        setRect(curRect);
-    }
->>>>>>> e1623bb2
-
-    // update notification channel state
-    // update on a window reshape is important only when a window is visible and docked
-    if(mChannel && getVisible() && isDocked())
-    {
-        mChannel->updateShowToastsState();
-    }
-}
-
-//---------------------------------------------------------------------------------
-bool LLSysWellWindow::isWindowEmpty()
-{
-    return mMessageList->size() == 0;
-}
-
-/************************************************************************/
-/*         ObjectRowPanel implementation                                */
-/************************************************************************/
-
-LLIMWellWindow::ObjectRowPanel::ObjectRowPanel(const LLUUID& notification_id, bool new_message/* = false*/)
- : LLPanel()
- , mChiclet(NULL)
-{
-    buildFromFile( "panel_active_object_row.xml");
-
-    initChiclet(notification_id);
-
-    LLTextBox* obj_name = getChild<LLTextBox>("object_name");
-    obj_name->setValue(LLScriptFloaterManager::getObjectName(notification_id));
-
-    mCloseBtn = getChild<LLButton>("hide_btn");
-    mCloseBtn->setCommitCallback(boost::bind(&LLIMWellWindow::ObjectRowPanel::onClosePanel, this));
-}
-
-//---------------------------------------------------------------------------------
-LLIMWellWindow::ObjectRowPanel::~ObjectRowPanel()
-{
-}
-
-//---------------------------------------------------------------------------------
-void LLIMWellWindow::ObjectRowPanel::onClosePanel()
-{
-    LLScriptFloaterManager::getInstance()->removeNotification(mChiclet->getSessionId());
-}
-
-void LLIMWellWindow::ObjectRowPanel::initChiclet(const LLUUID& notification_id, bool new_message/* = false*/)
-{
-    // Choose which of the pre-created chiclets to use.
-    switch(LLScriptFloaterManager::getObjectType(notification_id))
-    {
-    case LLScriptFloaterManager::OBJ_GIVE_INVENTORY:
-        mChiclet = getChild<LLInvOfferChiclet>("inv_offer_chiclet");
-        break;
-    default:
-        mChiclet = getChild<LLScriptChiclet>("object_chiclet");
-        break;
-    }
-
-    mChiclet->setVisible(true);
-    mChiclet->setSessionId(notification_id);
-}
-
-//---------------------------------------------------------------------------------
-void LLIMWellWindow::ObjectRowPanel::onMouseEnter(S32 x, S32 y, MASK mask)
-{
-    setTransparentColor(LLUIColorTable::instance().getColor("SysWellItemSelected"));
-}
-
-//---------------------------------------------------------------------------------
-void LLIMWellWindow::ObjectRowPanel::onMouseLeave(S32 x, S32 y, MASK mask)
-{
-    setTransparentColor(LLUIColorTable::instance().getColor("SysWellItemUnselected"));
-}
-
-//---------------------------------------------------------------------------------
-// virtual
-bool LLIMWellWindow::ObjectRowPanel::handleMouseDown(S32 x, S32 y, MASK mask)
-{
-<<<<<<< HEAD
-	// Pass the mouse down event to the chiclet (EXT-596).
-	if (!mChiclet->pointInView(x, y) && !mCloseBtn->getRect().pointInRect(x, y)) // prevent double call of LLIMChiclet::onMouseDown()
-	{
-		mChiclet->onMouseDown();
-		return true;
-	}
-=======
-    // Pass the mouse down event to the chiclet (EXT-596).
-    if (!mChiclet->pointInView(x, y) && !mCloseBtn->getRect().pointInRect(x, y)) // prevent double call of LLIMChiclet::onMouseDown()
-    {
-        mChiclet->onMouseDown();
-        return TRUE;
-    }
->>>>>>> e1623bb2
-
-    return LLPanel::handleMouseDown(x, y, mask);
-}
-
-// virtual
-bool LLIMWellWindow::ObjectRowPanel::handleRightMouseDown(S32 x, S32 y, MASK mask)
-{
-    return mChiclet->handleRightMouseDown(x, y, mask);
-}
-
-/************************************************************************/
-/*         LLIMWellWindow  implementation                               */
-/************************************************************************/
-
-//////////////////////////////////////////////////////////////////////////
-// PUBLIC METHODS
-LLIMWellWindow::LLIMWellWindow(const LLSD& key)
-: LLSysWellWindow(key)
-{
-}
-
-LLIMWellWindow::~LLIMWellWindow()
-{
-}
-
-// static
-LLIMWellWindow* LLIMWellWindow::getInstance(const LLSD& key /*= LLSD()*/)
-{
-    return LLFloaterReg::getTypedInstance<LLIMWellWindow>("im_well_window", key);
-}
-
-
-// static
-LLIMWellWindow* LLIMWellWindow::findInstance(const LLSD& key /*= LLSD()*/)
-{
-    return LLFloaterReg::findTypedInstance<LLIMWellWindow>("im_well_window", key);
-}
-
-bool LLIMWellWindow::postBuild()
-{
-<<<<<<< HEAD
-	bool rv = LLSysWellWindow::postBuild();
-	setTitle(getString("title_im_well_window"));
-=======
-    BOOL rv = LLSysWellWindow::postBuild();
-    setTitle(getString("title_im_well_window"));
->>>>>>> e1623bb2
-
-    LLIMChiclet::sFindChicletsSignal.connect(boost::bind(&LLIMWellWindow::findObjectChiclet, this, _1));
-
-    return rv;
-}
-
-LLChiclet* LLIMWellWindow::findObjectChiclet(const LLUUID& notification_id)
-{
-    if (!mMessageList) return NULL;
-
-    LLChiclet* res = NULL;
-    ObjectRowPanel* panel = mMessageList->getTypedItemByValue<ObjectRowPanel>(notification_id);
-    if (panel != NULL)
-    {
-        res = panel->mChiclet;
-    }
-
-    return res;
-}
-
-//////////////////////////////////////////////////////////////////////////
-// PRIVATE METHODS
-
-void LLIMWellWindow::addObjectRow(const LLUUID& notification_id, bool new_message/* = false*/)
-{
-    if (mMessageList->getItemByValue(notification_id) == NULL)
-    {
-        ObjectRowPanel* item = new ObjectRowPanel(notification_id, new_message);
-        if (!mMessageList->addItem(item, notification_id))
-        {
-            LL_WARNS() << "Unable to add Object Row into the list, notificationID: " << notification_id << LL_ENDL;
-            item->die();
-        }
-        reshapeWindow();
-    }
-}
-
-void LLIMWellWindow::removeObjectRow(const LLUUID& notification_id)
-{
-    if (!mMessageList->removeItemByValue(notification_id))
-    {
-        LL_WARNS() << "Unable to remove Object Row from the list, notificationID: " << notification_id << LL_ENDL;
-    }
-
-<<<<<<< HEAD
-	reshapeWindow();
-	// hide chiclet window if there are no items left
-	if(isWindowEmpty())
-	{
-		setVisible(false);
-	}
-=======
-    reshapeWindow();
-    // hide chiclet window if there are no items left
-    if(isWindowEmpty())
-    {
-        setVisible(FALSE);
-    }
->>>>>>> e1623bb2
-}
-
-void LLIMWellWindow::closeAll()
-{
-    // Generate an ignorable alert dialog if there is an active voice IM sesion
-    bool need_confirmation = false;
-    const LLIMModel& im_model = LLIMModel::instance();
-    std::vector<LLSD> values;
-    mMessageList->getValues(values);
-    for (std::vector<LLSD>::iterator
-             iter = values.begin(),
-             iter_end = values.end();
-         iter != iter_end; ++iter)
-    {
-        LLIMSpeakerMgr* speaker_mgr =  im_model.getSpeakerManager(*iter);
-        if (speaker_mgr && speaker_mgr->isVoiceActive())
-        {
-            need_confirmation = true;
-            break;
-        }
-    }
-    if ( need_confirmation )
-    {
-        //Bring up a confirmation dialog
-        LLNotificationsUtil::add
-            ("ConfirmCloseAll", LLSD(), LLSD(),
-             boost::bind(&LLIMWellWindow::confirmCloseAll, this, _1, _2));
-    }
-    else
-    {
-        closeAllImpl();
-    }
-}
-
-void LLIMWellWindow::closeAllImpl()
-{
-    std::vector<LLSD> values;
-    mMessageList->getValues(values);
-
-    for (std::vector<LLSD>::iterator
-             iter = values.begin(),
-             iter_end = values.end();
-         iter != iter_end; ++iter)
-    {
-        LLPanel* panel = mMessageList->getItemByValue(*iter);
-
-        ObjectRowPanel* obj_panel = dynamic_cast <ObjectRowPanel*> (panel);
-        if (obj_panel)
-        {
-            LLScriptFloaterManager::instance().removeNotification(*iter);
-        }
-    }
-}
-
-bool LLIMWellWindow::confirmCloseAll(const LLSD& notification, const LLSD& response)
-{
-    S32 option = LLNotificationsUtil::getSelectedOption(notification, response);
-    switch(option)
-    {
-    case 0:
-        {
-            closeAllImpl();
-            return  true;
-        }
-    default:
-        break;
-    }
-    return false;
-}
-
+/**
+ * @file llsyswellwindow.cpp
+ * @brief                                    // TODO
+ * $LicenseInfo:firstyear=2000&license=viewerlgpl$
+ * Second Life Viewer Source Code
+ * Copyright (C) 2010, Linden Research, Inc.
+ *
+ * This library is free software; you can redistribute it and/or
+ * modify it under the terms of the GNU Lesser General Public
+ * License as published by the Free Software Foundation;
+ * version 2.1 of the License only.
+ *
+ * This library is distributed in the hope that it will be useful,
+ * but WITHOUT ANY WARRANTY; without even the implied warranty of
+ * MERCHANTABILITY or FITNESS FOR A PARTICULAR PURPOSE.  See the GNU
+ * Lesser General Public License for more details.
+ *
+ * You should have received a copy of the GNU Lesser General Public
+ * License along with this library; if not, write to the Free Software
+ * Foundation, Inc., 51 Franklin Street, Fifth Floor, Boston, MA  02110-1301  USA
+ *
+ * Linden Research, Inc., 945 Battery Street, San Francisco, CA  94111  USA
+ * $/LicenseInfo$
+ */
+
+#include "llviewerprecompiledheaders.h" // must be first include
+#include "llsyswellwindow.h"
+
+#include "llchiclet.h"
+#include "llchicletbar.h"
+#include "llflatlistview.h"
+#include "llfloaterreg.h"
+#include "llnotificationmanager.h"
+#include "llnotificationsutil.h"
+#include "llscriptfloater.h"
+#include "llspeakers.h"
+#include "lltoastpanel.h"
+
+//---------------------------------------------------------------------------------
+LLSysWellWindow::LLSysWellWindow(const LLSD& key) : LLTransientDockableFloater(NULL, true,  key),
+                                                    mChannel(NULL),
+                                                    mMessageList(NULL),
+                                                    mSysWellChiclet(NULL),
+                                                    NOTIFICATION_WELL_ANCHOR_NAME("notification_well_panel"),
+                                                    IM_WELL_ANCHOR_NAME("im_well_panel"),
+                                                    mIsReshapedByUser(false)
+
+{
+    setOverlapsScreenChannel(true);
+}
+
+//---------------------------------------------------------------------------------
+bool LLSysWellWindow::postBuild()
+{
+    mMessageList = getChild<LLFlatListView>("notification_list");
+
+    // get a corresponding channel
+    initChannel();
+
+    return LLTransientDockableFloater::postBuild();
+}
+
+//---------------------------------------------------------------------------------
+void LLSysWellWindow::setMinimized(bool minimize)
+{
+    LLTransientDockableFloater::setMinimized(minimize);
+}
+
+//---------------------------------------------------------------------------------
+void LLSysWellWindow::handleReshape(const LLRect& rect, bool by_user)
+{
+    mIsReshapedByUser |= by_user; // mark floater that it is reshaped by user
+    LLTransientDockableFloater::handleReshape(rect, by_user);
+}
+
+//---------------------------------------------------------------------------------
+void LLSysWellWindow::onStartUpToastClick(S32 x, S32 y, MASK mask)
+{
+    // just set floater visible. Screen channels will be cleared.
+    setVisible(true);
+}
+
+void LLSysWellWindow::setSysWellChiclet(LLSysWellChiclet* chiclet)
+{
+    mSysWellChiclet = chiclet;
+    if(NULL != mSysWellChiclet)
+    {
+        mSysWellChiclet->updateWidget(isWindowEmpty());
+    }
+}
+
+//---------------------------------------------------------------------------------
+LLSysWellWindow::~LLSysWellWindow()
+{
+}
+
+//---------------------------------------------------------------------------------
+void LLSysWellWindow::removeItemByID(const LLUUID& id)
+{
+    if(mMessageList->removeItemByValue(id))
+    {
+        if (NULL != mSysWellChiclet)
+        {
+            mSysWellChiclet->updateWidget(isWindowEmpty());
+        }
+        reshapeWindow();
+    }
+    else
+    {
+        LL_WARNS() << "Unable to remove notification from the list, ID: " << id
+            << LL_ENDL;
+    }
+
+    // hide chiclet window if there are no items left
+    if(isWindowEmpty())
+    {
+        setVisible(false);
+    }
+}
+
+ LLPanel * LLSysWellWindow::findItemByID(const LLUUID& id)
+{
+       return mMessageList->getItemByValue(id);
+}
+
+//---------------------------------------------------------------------------------
+//---------------------------------------------------------------------------------
+void LLSysWellWindow::initChannel()
+{
+    LLNotificationsUI::LLScreenChannelBase* channel = LLNotificationsUI::LLChannelManager::getInstance()->findChannelByID(
+        LLNotificationsUI::NOTIFICATION_CHANNEL_UUID);
+    mChannel = dynamic_cast<LLNotificationsUI::LLScreenChannel*>(channel);
+    if(NULL == mChannel)
+    {
+        LL_WARNS() << "LLSysWellWindow::initChannel() - could not get a requested screen channel" << LL_ENDL;
+    }
+}
+
+//---------------------------------------------------------------------------------
+void LLSysWellWindow::setVisible(bool visible)
+{
+    if (visible)
+    {
+        if (NULL == getDockControl() && getDockTongue().notNull())
+        {
+            setDockControl(new LLDockControl(
+                LLChicletBar::getInstance()->getChild<LLView>(getAnchorViewName()), this,
+                getDockTongue(), LLDockControl::BOTTOM));
+        }
+    }
+
+    // do not show empty window
+    if (NULL == mMessageList || isWindowEmpty()) visible = false;
+
+    LLTransientDockableFloater::setVisible(visible);
+
+    // update notification channel state
+    initChannel(); // make sure the channel still exists
+    if(mChannel)
+    {
+        mChannel->updateShowToastsState();
+        mChannel->redrawToasts();
+    }
+}
+
+//---------------------------------------------------------------------------------
+void LLSysWellWindow::setDocked(bool docked, bool pop_on_undock)
+{
+    LLTransientDockableFloater::setDocked(docked, pop_on_undock);
+
+    // update notification channel state
+    if(mChannel)
+    {
+        mChannel->updateShowToastsState();
+        mChannel->redrawToasts();
+    }
+}
+
+//---------------------------------------------------------------------------------
+void LLSysWellWindow::reshapeWindow()
+{
+    // save difference between floater height and the list height to take it into account while calculating new window height
+    // it includes height from floater top to list top and from floater bottom and list bottom
+    static S32 parent_list_delta_height = getRect().getHeight() - mMessageList->getRect().getHeight();
+
+    if (!mIsReshapedByUser) // Don't reshape Well window, if it ever was reshaped by user. See EXT-5715.
+    {
+        S32 notif_list_height = mMessageList->getItemsRect().getHeight() + 2 * mMessageList->getBorderWidth();
+
+        LLRect curRect = getRect();
+
+        S32 new_window_height = notif_list_height + parent_list_delta_height;
+
+        if (new_window_height > MAX_WINDOW_HEIGHT)
+        {
+            new_window_height = MAX_WINDOW_HEIGHT;
+        }
+        S32 newWidth = curRect.getWidth() < MIN_WINDOW_WIDTH ? MIN_WINDOW_WIDTH : curRect.getWidth();
+
+        curRect.setLeftTopAndSize(curRect.mLeft, curRect.mTop, newWidth, new_window_height);
+        reshape(curRect.getWidth(), curRect.getHeight(), true);
+        setRect(curRect);
+    }
+
+    // update notification channel state
+    // update on a window reshape is important only when a window is visible and docked
+    if(mChannel && getVisible() && isDocked())
+    {
+        mChannel->updateShowToastsState();
+    }
+}
+
+//---------------------------------------------------------------------------------
+bool LLSysWellWindow::isWindowEmpty()
+{
+    return mMessageList->size() == 0;
+}
+
+/************************************************************************/
+/*         ObjectRowPanel implementation                                */
+/************************************************************************/
+
+LLIMWellWindow::ObjectRowPanel::ObjectRowPanel(const LLUUID& notification_id, bool new_message/* = false*/)
+ : LLPanel()
+ , mChiclet(NULL)
+{
+    buildFromFile( "panel_active_object_row.xml");
+
+    initChiclet(notification_id);
+
+    LLTextBox* obj_name = getChild<LLTextBox>("object_name");
+    obj_name->setValue(LLScriptFloaterManager::getObjectName(notification_id));
+
+    mCloseBtn = getChild<LLButton>("hide_btn");
+    mCloseBtn->setCommitCallback(boost::bind(&LLIMWellWindow::ObjectRowPanel::onClosePanel, this));
+}
+
+//---------------------------------------------------------------------------------
+LLIMWellWindow::ObjectRowPanel::~ObjectRowPanel()
+{
+}
+
+//---------------------------------------------------------------------------------
+void LLIMWellWindow::ObjectRowPanel::onClosePanel()
+{
+    LLScriptFloaterManager::getInstance()->removeNotification(mChiclet->getSessionId());
+}
+
+void LLIMWellWindow::ObjectRowPanel::initChiclet(const LLUUID& notification_id, bool new_message/* = false*/)
+{
+    // Choose which of the pre-created chiclets to use.
+    switch(LLScriptFloaterManager::getObjectType(notification_id))
+    {
+    case LLScriptFloaterManager::OBJ_GIVE_INVENTORY:
+        mChiclet = getChild<LLInvOfferChiclet>("inv_offer_chiclet");
+        break;
+    default:
+        mChiclet = getChild<LLScriptChiclet>("object_chiclet");
+        break;
+    }
+
+    mChiclet->setVisible(true);
+    mChiclet->setSessionId(notification_id);
+}
+
+//---------------------------------------------------------------------------------
+void LLIMWellWindow::ObjectRowPanel::onMouseEnter(S32 x, S32 y, MASK mask)
+{
+    setTransparentColor(LLUIColorTable::instance().getColor("SysWellItemSelected"));
+}
+
+//---------------------------------------------------------------------------------
+void LLIMWellWindow::ObjectRowPanel::onMouseLeave(S32 x, S32 y, MASK mask)
+{
+    setTransparentColor(LLUIColorTable::instance().getColor("SysWellItemUnselected"));
+}
+
+//---------------------------------------------------------------------------------
+// virtual
+bool LLIMWellWindow::ObjectRowPanel::handleMouseDown(S32 x, S32 y, MASK mask)
+{
+    // Pass the mouse down event to the chiclet (EXT-596).
+    if (!mChiclet->pointInView(x, y) && !mCloseBtn->getRect().pointInRect(x, y)) // prevent double call of LLIMChiclet::onMouseDown()
+    {
+        mChiclet->onMouseDown();
+        return true;
+    }
+
+    return LLPanel::handleMouseDown(x, y, mask);
+}
+
+// virtual
+bool LLIMWellWindow::ObjectRowPanel::handleRightMouseDown(S32 x, S32 y, MASK mask)
+{
+    return mChiclet->handleRightMouseDown(x, y, mask);
+}
+
+/************************************************************************/
+/*         LLIMWellWindow  implementation                               */
+/************************************************************************/
+
+//////////////////////////////////////////////////////////////////////////
+// PUBLIC METHODS
+LLIMWellWindow::LLIMWellWindow(const LLSD& key)
+: LLSysWellWindow(key)
+{
+}
+
+LLIMWellWindow::~LLIMWellWindow()
+{
+}
+
+// static
+LLIMWellWindow* LLIMWellWindow::getInstance(const LLSD& key /*= LLSD()*/)
+{
+    return LLFloaterReg::getTypedInstance<LLIMWellWindow>("im_well_window", key);
+}
+
+
+// static
+LLIMWellWindow* LLIMWellWindow::findInstance(const LLSD& key /*= LLSD()*/)
+{
+    return LLFloaterReg::findTypedInstance<LLIMWellWindow>("im_well_window", key);
+}
+
+bool LLIMWellWindow::postBuild()
+{
+    bool rv = LLSysWellWindow::postBuild();
+    setTitle(getString("title_im_well_window"));
+
+    LLIMChiclet::sFindChicletsSignal.connect(boost::bind(&LLIMWellWindow::findObjectChiclet, this, _1));
+
+    return rv;
+}
+
+LLChiclet* LLIMWellWindow::findObjectChiclet(const LLUUID& notification_id)
+{
+    if (!mMessageList) return NULL;
+
+    LLChiclet* res = NULL;
+    ObjectRowPanel* panel = mMessageList->getTypedItemByValue<ObjectRowPanel>(notification_id);
+    if (panel != NULL)
+    {
+        res = panel->mChiclet;
+    }
+
+    return res;
+}
+
+//////////////////////////////////////////////////////////////////////////
+// PRIVATE METHODS
+
+void LLIMWellWindow::addObjectRow(const LLUUID& notification_id, bool new_message/* = false*/)
+{
+    if (mMessageList->getItemByValue(notification_id) == NULL)
+    {
+        ObjectRowPanel* item = new ObjectRowPanel(notification_id, new_message);
+        if (!mMessageList->addItem(item, notification_id))
+        {
+            LL_WARNS() << "Unable to add Object Row into the list, notificationID: " << notification_id << LL_ENDL;
+            item->die();
+        }
+        reshapeWindow();
+    }
+}
+
+void LLIMWellWindow::removeObjectRow(const LLUUID& notification_id)
+{
+    if (!mMessageList->removeItemByValue(notification_id))
+    {
+        LL_WARNS() << "Unable to remove Object Row from the list, notificationID: " << notification_id << LL_ENDL;
+    }
+
+    reshapeWindow();
+    // hide chiclet window if there are no items left
+    if(isWindowEmpty())
+    {
+        setVisible(false);
+    }
+}
+
+void LLIMWellWindow::closeAll()
+{
+    // Generate an ignorable alert dialog if there is an active voice IM sesion
+    bool need_confirmation = false;
+    const LLIMModel& im_model = LLIMModel::instance();
+    std::vector<LLSD> values;
+    mMessageList->getValues(values);
+    for (std::vector<LLSD>::iterator
+             iter = values.begin(),
+             iter_end = values.end();
+         iter != iter_end; ++iter)
+    {
+        LLIMSpeakerMgr* speaker_mgr =  im_model.getSpeakerManager(*iter);
+        if (speaker_mgr && speaker_mgr->isVoiceActive())
+        {
+            need_confirmation = true;
+            break;
+        }
+    }
+    if ( need_confirmation )
+    {
+        //Bring up a confirmation dialog
+        LLNotificationsUtil::add
+            ("ConfirmCloseAll", LLSD(), LLSD(),
+             boost::bind(&LLIMWellWindow::confirmCloseAll, this, _1, _2));
+    }
+    else
+    {
+        closeAllImpl();
+    }
+}
+
+void LLIMWellWindow::closeAllImpl()
+{
+    std::vector<LLSD> values;
+    mMessageList->getValues(values);
+
+    for (std::vector<LLSD>::iterator
+             iter = values.begin(),
+             iter_end = values.end();
+         iter != iter_end; ++iter)
+    {
+        LLPanel* panel = mMessageList->getItemByValue(*iter);
+
+        ObjectRowPanel* obj_panel = dynamic_cast <ObjectRowPanel*> (panel);
+        if (obj_panel)
+        {
+            LLScriptFloaterManager::instance().removeNotification(*iter);
+        }
+    }
+}
+
+bool LLIMWellWindow::confirmCloseAll(const LLSD& notification, const LLSD& response)
+{
+    S32 option = LLNotificationsUtil::getSelectedOption(notification, response);
+    switch(option)
+    {
+    case 0:
+        {
+            closeAllImpl();
+            return  true;
+        }
+    default:
+        break;
+    }
+    return false;
+}
+
+