/** 
 * @file llviewermessage.cpp
 * @brief Dumping ground for viewer-side message system callbacks.
 *
 * $LicenseInfo:firstyear=2002&license=viewerlgpl$
 * Second Life Viewer Source Code
 * Copyright (C) 2010, Linden Research, Inc.
 * 
 * This library is free software; you can redistribute it and/or
 * modify it under the terms of the GNU Lesser General Public
 * License as published by the Free Software Foundation;
 * version 2.1 of the License only.
 * 
 * This library is distributed in the hope that it will be useful,
 * but WITHOUT ANY WARRANTY; without even the implied warranty of
 * MERCHANTABILITY or FITNESS FOR A PARTICULAR PURPOSE.  See the GNU
 * Lesser General Public License for more details.
 * 
 * You should have received a copy of the GNU Lesser General Public
 * License along with this library; if not, write to the Free Software
 * Foundation, Inc., 51 Franklin Street, Fifth Floor, Boston, MA  02110-1301  USA
 * 
 * Linden Research, Inc., 945 Battery Street, San Francisco, CA  94111  USA
 * $/LicenseInfo$
 */

#include "llviewerprecompiledheaders.h"
#include "llviewermessage.h"

// Linden libraries
#include "llanimationstates.h"
#include "llaudioengine.h" 
#include "llavataractions.h"
#include "llavatarnamecache.h"		// IDEVO HACK
#include "lleventtimer.h"
#include "llfloatercreatelandmark.h"
#include "llfloaterreg.h"
#include "llfolderview.h"
#include "llfollowcamparams.h"
#include "llinventorydefines.h"
#include "lllslconstants.h"
#include "llmaterialtable.h"
#include "llregionhandle.h"
#include "llsd.h"
#include "llsdserialize.h"
#include "llteleportflags.h"
#include "lltoastnotifypanel.h"
#include "lltransactionflags.h"
#include "llfilesystem.h"
#include "llxfermanager.h"
#include "mean_collision_data.h"

#include "llagent.h"
#include "llagentbenefits.h"
#include "llagentcamera.h"
#include "llcallingcard.h"
#include "llbuycurrencyhtml.h"
#include "llcontrolavatar.h"
#include "llfirstuse.h"
#include "llfloaterbump.h"
#include "llfloaterbuyland.h"
#include "llfloaterland.h"
#include "llfloaterregioninfo.h"
#include "llfloaterlandholdings.h"
#include "llfloaterpreference.h"
#include "llfloatersidepanelcontainer.h"
#include "llfloatersnapshot.h"
#include "llhudeffecttrail.h"
#include "llhudmanager.h"
#include "llimprocessing.h"
#include "llinventoryfunctions.h"
#include "llinventoryobserver.h"
#include "llinventorypanel.h"
#include "llfloaterimnearbychat.h"
#include "llmarketplacefunctions.h"
#include "llnotifications.h"
#include "llnotificationsutil.h"
#include "llpanelgrouplandmoney.h"
#include "llrecentpeople.h"
#include "llscriptfloater.h"
#include "llscriptruntimeperms.h"
#include "llselectmgr.h"
#include "llstartup.h"
#include "llsky.h"
#include "llslurl.h"
#include "llstatenums.h"
#include "llstatusbar.h"
#include "llimview.h"
#include "llspeakers.h"
#include "lltrans.h"
#include "lltranslate.h"
#include "llviewerfoldertype.h"
#include "llvoavatar.h"				// IDEVO HACK
#include "lluri.h"
#include "llviewergenericmessage.h"
#include "llviewermenu.h"
#include "llviewerinventory.h"
#include "llviewerjoystick.h"
#include "llviewerobjectlist.h"
#include "llviewerparcelmgr.h"
#include "llviewerstats.h"
#include "llviewertexteditor.h"
#include "llviewerthrottle.h"
#include "llviewerwindow.h"
#include "llvlmanager.h"
#include "llvoavatarself.h"
#include "llvovolume.h"
#include "llworld.h"
#include "pipeline.h"
#include "llfloaterworldmap.h"
#include "llviewerdisplay.h"
#include "llkeythrottle.h"
#include "llgroupactions.h"
#include "llagentui.h"
#include "llpanelblockedlist.h"
#include "llpanelplaceprofile.h"
#include "llviewerregion.h"
#include "llfloaterregionrestarting.h"

#include <boost/foreach.hpp>

#include "llnotificationmanager.h" //
#include "llexperiencecache.h"

#include "llexperiencecache.h"
#include "lluiusage.h"

extern void on_new_message(const LLSD& msg);

//
// Constants
//
const F32 CAMERA_POSITION_THRESHOLD_SQUARED = 0.001f * 0.001f;

// Determine how quickly residents' scripts can issue question dialogs
// Allow bursts of up to 5 dialogs in 10 seconds. 10*2=20 seconds recovery if throttle kicks in
static const U32 LLREQUEST_PERMISSION_THROTTLE_LIMIT	= 5;     // requests
static const F32 LLREQUEST_PERMISSION_THROTTLE_INTERVAL	= 10.0f; // seconds

extern BOOL gDebugClicks;
extern bool gShiftFrame;

// function prototypes
bool check_offer_throttle(const std::string& from_name, bool check_only);
bool check_asset_previewable(const LLAssetType::EType asset_type);
static void process_money_balance_reply_extended(LLMessageSystem* msg);
bool handle_trusted_experiences_notification(const LLSD&);

//inventory offer throttle globals
LLFrameTimer gThrottleTimer;
const U32 OFFER_THROTTLE_MAX_COUNT=5; //number of items per time period
const F32 OFFER_THROTTLE_TIME=10.f; //time period in seconds

// Agent Update Flags (U8)
const U8 AU_FLAGS_NONE      		= 0x00;
const U8 AU_FLAGS_HIDETITLE      	= 0x01;
const U8 AU_FLAGS_CLIENT_AUTOPILOT	= 0x02;

void accept_friendship_coro(std::string url, LLSD notification)
{
    LLCore::HttpRequest::policy_t httpPolicy(LLCore::HttpRequest::DEFAULT_POLICY_ID);
    LLCoreHttpUtil::HttpCoroutineAdapter::ptr_t
        httpAdapter(new LLCoreHttpUtil::HttpCoroutineAdapter("friendshipResponceErrorProcessing", httpPolicy));
    LLCore::HttpRequest::ptr_t httpRequest(new LLCore::HttpRequest);
    if (url.empty())
    {
        LL_WARNS("Friendship") << "Empty capability!" << LL_ENDL;
        return;
    }

    LLSD payload = notification["payload"];
    url += "?from=" + payload["from_id"].asString();
    url += "&agent_name=\"" + LLURI::escape(gAgentAvatarp->getFullname()) + "\"";

    LLSD data;
    LLSD result = httpAdapter->postAndSuspend(httpRequest, url, data);

    LLSD httpResults = result[LLCoreHttpUtil::HttpCoroutineAdapter::HTTP_RESULTS];
    LLCore::HttpStatus status = LLCoreHttpUtil::HttpCoroutineAdapter::getStatusFromLLSD(httpResults);

    if (!status)
    {
        LL_WARNS("Friendship") << "HTTP status, " << status.toTerseString() <<
            ". friendship offer accept failed." << LL_ENDL;
    }
    else
    {
        if (!result.has("success") || result["success"].asBoolean() == false)
        {
            LL_WARNS("Friendship") << "Server failed to process accepted friendship. " << httpResults << LL_ENDL;
        }
        else
        {
            LL_DEBUGS("Friendship") << "Adding friend to list" << httpResults << LL_ENDL;
            // add friend to recent people list
            LLRecentPeople::instance().add(payload["from_id"]);

            LLNotificationsUtil::add("FriendshipAcceptedByMe",
                notification["substitutions"], payload);
        }
    }
}

void decline_friendship_coro(std::string url, LLSD notification, S32 option)
{
    if (url.empty())
    {
        LL_WARNS("Friendship") << "Empty capability!" << LL_ENDL;
        return;
    }
    LLCore::HttpRequest::policy_t httpPolicy(LLCore::HttpRequest::DEFAULT_POLICY_ID);
    LLCoreHttpUtil::HttpCoroutineAdapter::ptr_t
        httpAdapter(new LLCoreHttpUtil::HttpCoroutineAdapter("friendshipResponceErrorProcessing", httpPolicy));
    LLCore::HttpRequest::ptr_t httpRequest(new LLCore::HttpRequest);

    LLSD payload = notification["payload"];
    url += "?from=" + payload["from_id"].asString();

    LLSD result = httpAdapter->deleteAndSuspend(httpRequest, url);

    LLSD httpResults = result[LLCoreHttpUtil::HttpCoroutineAdapter::HTTP_RESULTS];
    LLCore::HttpStatus status = LLCoreHttpUtil::HttpCoroutineAdapter::getStatusFromLLSD(httpResults);

    if (!status)
    {
        LL_WARNS("Friendship") << "HTTP status, " << status.toTerseString() <<
            ". friendship offer decline failed." << LL_ENDL;
    }
    else
    {
        if (!result.has("success") || result["success"].asBoolean() == false)
        {
            LL_WARNS("Friendship") << "Server failed to process declined friendship. " << httpResults << LL_ENDL;
        }
        else
        {
            LL_DEBUGS("Friendship") << "Friendship declined" << httpResults << LL_ENDL;
            if (option == 1)
            {
                LLNotificationsUtil::add("FriendshipDeclinedByMe",
                    notification["substitutions"], payload);
            }
            else if (option == 2)
            {
                // start IM session
                LLAvatarActions::startIM(payload["from_id"].asUUID());
            }
        }
    }
}

bool friendship_offer_callback(const LLSD& notification, const LLSD& response)
{
	S32 option = LLNotificationsUtil::getSelectedOption(notification, response);
	LLMessageSystem* msg = gMessageSystem;
	const LLSD& payload = notification["payload"];
	LLNotificationPtr notification_ptr = LLNotifications::instance().find(notification["id"].asUUID());

    // this will be skipped if the user offering friendship is blocked
    if (notification_ptr)
    {
	    switch(option)
	    {
	    case 0:
	    {
			LLUIUsage::instance().logCommand("Agent.AcceptFriendship");
		    // accept
		    LLAvatarTracker::formFriendship(payload["from_id"]);

		    const LLUUID fid = gInventory.findCategoryUUIDForType(LLFolderType::FT_CALLINGCARD);

		    // This will also trigger an onlinenotification if the user is online
            std::string url = gAgent.getRegionCapability("AcceptFriendship");
            LL_DEBUGS("Friendship") << "Cap string: " << url << LL_ENDL;
            if (!url.empty() && payload.has("online") && payload["online"].asBoolean() == false)
            {
                LL_DEBUGS("Friendship") << "Accepting friendship via capability" << LL_ENDL;
                LLCoros::instance().launch("LLMessageSystem::acceptFriendshipOffer",
                    boost::bind(accept_friendship_coro, url, notification));
            }
            else if (payload.has("session_id") && payload["session_id"].asUUID().notNull())
            {
                LL_DEBUGS("Friendship") << "Accepting friendship via viewer message" << LL_ENDL;
                msg->newMessageFast(_PREHASH_AcceptFriendship);
                msg->nextBlockFast(_PREHASH_AgentData);
                msg->addUUIDFast(_PREHASH_AgentID, gAgent.getID());
                msg->addUUIDFast(_PREHASH_SessionID, gAgent.getSessionID());
                msg->nextBlockFast(_PREHASH_TransactionBlock);
                msg->addUUIDFast(_PREHASH_TransactionID, payload["session_id"]);
                msg->nextBlockFast(_PREHASH_FolderData);
                msg->addUUIDFast(_PREHASH_FolderID, fid);
                msg->sendReliable(LLHost(payload["sender"].asString()));

                // add friend to recent people list
                LLRecentPeople::instance().add(payload["from_id"]);
                LLNotificationsUtil::add("FriendshipAcceptedByMe",
                    notification["substitutions"], payload);
            }
            else
            {
                LL_WARNS("Friendship") << "Failed to accept friendship offer, neither capability nor transaction id are accessible" << LL_ENDL;
            }
		    break;
	    }
	    case 1: // Decline
	    // fall-through
	    case 2: // Send IM - decline and start IM session
		    {
				LLUIUsage::instance().logCommand("Agent.DeclineFriendship");
			    // decline
			    // We no longer notify other viewers, but we DO still send
                // the rejection to the simulator to delete the pending userop.
                std::string url = gAgent.getRegionCapability("DeclineFriendship");
                LL_DEBUGS("Friendship") << "Cap string: " << url << LL_ENDL;
                if (!url.empty() && payload.has("online") && payload["online"].asBoolean() == false)
                {
                    LL_DEBUGS("Friendship") << "Declining friendship via capability" << LL_ENDL;
                    LLCoros::instance().launch("LLMessageSystem::declineFriendshipOffer",
                        boost::bind(decline_friendship_coro, url, notification, option));
                }
                else if (payload.has("session_id") && payload["session_id"].asUUID().notNull())
                {
                    LL_DEBUGS("Friendship") << "Declining friendship via viewer message" << LL_ENDL;
                    msg->newMessageFast(_PREHASH_DeclineFriendship);
                    msg->nextBlockFast(_PREHASH_AgentData);
                    msg->addUUIDFast(_PREHASH_AgentID, gAgent.getID());
                    msg->addUUIDFast(_PREHASH_SessionID, gAgent.getSessionID());
                    msg->nextBlockFast(_PREHASH_TransactionBlock);
                    msg->addUUIDFast(_PREHASH_TransactionID, payload["session_id"]);
                    msg->sendReliable(LLHost(payload["sender"].asString()));

                    if (option == 1) // due to fall-through
                    {
                        LLNotificationsUtil::add("FriendshipDeclinedByMe",
                            notification["substitutions"], payload);
                    }
                    else if (option == 2)
                    {
                        // start IM session
                        LLAvatarActions::startIM(payload["from_id"].asUUID());
                    }
                }
                else
                {
                    LL_WARNS("Friendship") << "Failed to decline friendship offer, neither capability nor transaction id are accessible" << LL_ENDL;
                }
	    }
	    default:
		    // close button probably, possibly timed out
		    break;
	    }

		// TODO: this set of calls has undesirable behavior under Windows OS (CHUI-985):
		// here appears three additional toasts instead one modified
		// need investigation and fix

	    // LLNotificationFormPtr modified_form(new LLNotificationForm(*notification_ptr->getForm()));
	    // modified_form->setElementEnabled("Accept", false);
	    // modified_form->setElementEnabled("Decline", false);
	    // notification_ptr->updateForm(modified_form);
	    // notification_ptr->repost();
    }

	return false;
}
static LLNotificationFunctorRegistration friendship_offer_callback_reg("OfferFriendship", friendship_offer_callback);
static LLNotificationFunctorRegistration friendship_offer_callback_reg_nm("OfferFriendshipNoMessage", friendship_offer_callback);

// Functions
//

void give_money(const LLUUID& uuid, LLViewerRegion* region, S32 amount, BOOL is_group,
				S32 trx_type, const std::string& desc)
{
	if(0 == amount || !region) return;
	amount = abs(amount);
	LL_INFOS("Messaging") << "give_money(" << uuid << "," << amount << ")"<< LL_ENDL;
	if(can_afford_transaction(amount))
	{
		if (uuid.isNull())
		{
			LL_WARNS() << "Failed to send L$ gift to to Null UUID." << LL_ENDL;
			return;
		}
//		gStatusBar->debitBalance(amount);
		LLMessageSystem* msg = gMessageSystem;
		msg->newMessageFast(_PREHASH_MoneyTransferRequest);
		msg->nextBlockFast(_PREHASH_AgentData);
		msg->addUUIDFast(_PREHASH_AgentID, gAgent.getID());
        msg->addUUIDFast(_PREHASH_SessionID, gAgent.getSessionID());
		msg->nextBlockFast(_PREHASH_MoneyData);
		msg->addUUIDFast(_PREHASH_SourceID, gAgent.getID() );
		msg->addUUIDFast(_PREHASH_DestID, uuid);
		msg->addU8Fast(_PREHASH_Flags, pack_transaction_flags(FALSE, is_group));
		msg->addS32Fast(_PREHASH_Amount, amount);
		msg->addU8Fast(_PREHASH_AggregatePermNextOwner, (U8)LLAggregatePermissions::AP_EMPTY);
		msg->addU8Fast(_PREHASH_AggregatePermInventory, (U8)LLAggregatePermissions::AP_EMPTY);
		msg->addS32Fast(_PREHASH_TransactionType, trx_type );
		msg->addStringFast(_PREHASH_Description, desc);
		msg->sendReliable(region->getHost());
	}
	else
	{
		LLStringUtil::format_map_t args;
		args["AMOUNT"] = llformat("%d", amount);
		LLBuyCurrencyHTML::openCurrencyFloater( LLTrans::getString("giving", args), amount );
	}
}

void send_complete_agent_movement(const LLHost& sim_host)
{
	LL_DEBUGS("Teleport", "Messaging") << "Sending CompleteAgentMovement to sim_host " << sim_host << LL_ENDL;
	LLMessageSystem* msg = gMessageSystem;
	msg->newMessageFast(_PREHASH_CompleteAgentMovement);
	msg->nextBlockFast(_PREHASH_AgentData);
	msg->addUUIDFast(_PREHASH_AgentID, gAgent.getID());
	msg->addUUIDFast(_PREHASH_SessionID, gAgent.getSessionID());
	msg->addU32Fast(_PREHASH_CircuitCode, msg->mOurCircuitCode);
	msg->sendReliable(sim_host);
}

void process_logout_reply(LLMessageSystem* msg, void**)
{
	// The server has told us it's ok to quit.
	LL_DEBUGS("Messaging") << "process_logout_reply" << LL_ENDL;

	LLUUID agent_id;
	msg->getUUID("AgentData", "AgentID", agent_id);
	LLUUID session_id;
	msg->getUUID("AgentData", "SessionID", session_id);
	if((agent_id != gAgent.getID()) || (session_id != gAgent.getSessionID()))
	{
		LL_WARNS("Messaging") << "Bogus Logout Reply" << LL_ENDL;
	}

	LLInventoryModel::update_map_t parents;
	S32 count = msg->getNumberOfBlocksFast( _PREHASH_InventoryData );
	for(S32 i = 0; i < count; ++i)
	{
		LLUUID item_id;
		msg->getUUIDFast(_PREHASH_InventoryData, _PREHASH_ItemID, item_id, i);

		if( (1 == count) && item_id.isNull() )
		{
			// Detect dummy item.  Indicates an empty list.
			break;
		}

		// We do not need to track the asset ids, just account for an
		// updated inventory version.
		LL_INFOS("Messaging") << "process_logout_reply itemID=" << item_id << LL_ENDL;
		LLInventoryItem* item = gInventory.getItem( item_id );
		if( item )
		{
			parents[item->getParentUUID()] = 0;
			gInventory.addChangedMask(LLInventoryObserver::INTERNAL, item_id);
		}
		else
		{
			LL_INFOS("Messaging") << "process_logout_reply item not found: " << item_id << LL_ENDL;
		}
	}
    LLAppViewer::instance()->forceQuit();
}

void process_layer_data(LLMessageSystem *mesgsys, void **user_data)
{
	LLViewerRegion *regionp = LLWorld::getInstance()->getRegion(mesgsys->getSender());

	LL_DEBUGS_ONCE("SceneLoadTiming") << "Received layer data" << LL_ENDL;

	if(!regionp)
	{
		LL_WARNS() << "Invalid region for layer data." << LL_ENDL;
		return;
	}
	S32 size;
	S8 type;

	mesgsys->getS8Fast(_PREHASH_LayerID, _PREHASH_Type, type);
	size = mesgsys->getSizeFast(_PREHASH_LayerData, _PREHASH_Data);
	if (0 == size)
	{
		LL_WARNS("Messaging") << "Layer data has zero size." << LL_ENDL;
		return;
	}
	if (size < 0)
	{
		// getSizeFast() is probably trying to tell us about an error
		LL_WARNS("Messaging") << "getSizeFast() returned negative result: "
			<< size
			<< LL_ENDL;
		return;
	}
	U8 *datap = new U8[size];
	mesgsys->getBinaryDataFast(_PREHASH_LayerData, _PREHASH_Data, datap, size);
	LLVLData *vl_datap = new LLVLData(regionp, type, datap, size);
	if (mesgsys->getReceiveCompressedSize())
	{
		gVLManager.addLayerData(vl_datap, (S32Bytes)mesgsys->getReceiveCompressedSize());
	}
	else
	{
		gVLManager.addLayerData(vl_datap, (S32Bytes)mesgsys->getReceiveSize());
	}
}

// S32 exported_object_count = 0;
// S32 exported_image_count = 0;
// S32 current_object_count = 0;
// S32 current_image_count = 0;

// extern LLNotifyBox *gExporterNotify;
// extern LLUUID gExporterRequestID;
// extern std::string gExportDirectory;

// extern LLUploadDialog *gExportDialog;

// std::string gExportedFile;

// std::map<LLUUID, std::string> gImageChecksums;

// void export_complete()
// {
// 		LLUploadDialog::modalUploadFinished();
// 		gExporterRequestID.setNull();
// 		gExportDirectory = "";

// 		LLFILE* fXML = LLFile::fopen(gExportedFile, "rb");		/* Flawfinder: ignore */
// 		fseek(fXML, 0, SEEK_END);
// 		long length = ftell(fXML);
// 		fseek(fXML, 0, SEEK_SET);
// 		U8 *buffer = new U8[length + 1];
// 		size_t nread = fread(buffer, 1, length, fXML);
// 		if (nread < (size_t) length)
// 		{
// 			LL_WARNS("Messaging") << "Short read" << LL_ENDL;
// 		}
// 		buffer[nread] = '\0';
// 		fclose(fXML);

// 		char *pos = (char *)buffer;
// 		while ((pos = strstr(pos+1, "<sl:image ")) != 0)
// 		{
// 			char *pos_check = strstr(pos, "checksum=\"");

// 			if (pos_check)
// 			{
// 				char *pos_uuid = strstr(pos_check, "\">");

// 				if (pos_uuid)
// 				{
// 					char image_uuid_str[UUID_STR_SIZE];		/* Flawfinder: ignore */
// 					memcpy(image_uuid_str, pos_uuid+2, UUID_STR_SIZE-1);		/* Flawfinder: ignore */
// 					image_uuid_str[UUID_STR_SIZE-1] = 0;
					
// 					LLUUID image_uuid(image_uuid_str);

// 					LL_INFOS("Messaging") << "Found UUID: " << image_uuid << LL_ENDL;

// 					std::map<LLUUID, std::string>::iterator itor = gImageChecksums.find(image_uuid);
// 					if (itor != gImageChecksums.end())
// 					{
// 						LL_INFOS("Messaging") << "Replacing with checksum: " << itor->second << LL_ENDL;
// 						if (!itor->second.empty())
// 						{
// 							memcpy(&pos_check[10], itor->second.c_str(), 32);		/* Flawfinder: ignore */
// 						}
// 					}
// 				}
// 			}
// 		}

// 		LLFILE* fXMLOut = LLFile::fopen(gExportedFile, "wb");		/* Flawfinder: ignore */
// 		if (fwrite(buffer, 1, length, fXMLOut) != length)
// 		{
// 			LL_WARNS("Messaging") << "Short write" << LL_ENDL;
// 		}
// 		fclose(fXMLOut);

// 		delete [] buffer;
// }


// void exported_item_complete(const LLTSCode status, void *user_data)
// {
// 	//std::string *filename = (std::string *)user_data;

// 	if (status < LLTS_OK)
// 	{
// 		LL_WARNS("Messaging") << "Export failed!" << LL_ENDL;
// 	}
// 	else
// 	{
// 		++current_object_count;
// 		if (current_image_count == exported_image_count && current_object_count == exported_object_count)
// 		{
// 			LL_INFOS("Messaging") << "*** Export complete ***" << LL_ENDL;

// 			export_complete();
// 		}
// 		else
// 		{
// 			gExportDialog->setMessage(llformat("Exported %d/%d object files, %d/%d textures.", current_object_count, exported_object_count, current_image_count, exported_image_count));
// 		}
// 	}
// }

// struct exported_image_info
// {
// 	LLUUID image_id;
// 	std::string filename;
// 	U32 image_num;
// };

// void exported_j2c_complete(const LLTSCode status, void *user_data)
// {
// 	exported_image_info *info = (exported_image_info *)user_data;
// 	LLUUID image_id = info->image_id;
// 	U32 image_num = info->image_num;
// 	std::string filename = info->filename;
// 	delete info;

// 	if (status < LLTS_OK)
// 	{
// 		LL_WARNS("Messaging") << "Image download failed!" << LL_ENDL;
// 	}
// 	else
// 	{
// 		LLFILE* fIn = LLFile::fopen(filename, "rb");		/* Flawfinder: ignore */
// 		if (fIn) 
// 		{
// 			LLPointer<LLImageJ2C> ImageUtility = new LLImageJ2C;
// 			LLPointer<LLImageTGA> TargaUtility = new LLImageTGA;

// 			fseek(fIn, 0, SEEK_END);
// 			S32 length = ftell(fIn);
// 			fseek(fIn, 0, SEEK_SET);
// 			U8 *buffer = ImageUtility->allocateData(length);
// 			if (fread(buffer, 1, length, fIn) != length)
// 			{
// 				LL_WARNS("Messaging") << "Short read" << LL_ENDL;
// 			}
// 			fclose(fIn);
// 			LLFile::remove(filename);

// 			// Convert to TGA
// 			LLPointer<LLImageRaw> image = new LLImageRaw();

// 			ImageUtility->updateData();
// 			ImageUtility->decode(image, 100000.0f);
			
// 			TargaUtility->encode(image);
// 			U8 *data = TargaUtility->getData();
// 			S32 data_size = TargaUtility->getDataSize();

// 			std::string file_path = gDirUtilp->getDirName(filename);
			
// 			std::string output_file = llformat("%s/image-%03d.tga", file_path.c_str(), image_num);//filename;
// 			//S32 name_len = output_file.length();
// 			//strcpy(&output_file[name_len-3], "tga");
// 			LLFILE* fOut = LLFile::fopen(output_file, "wb");		/* Flawfinder: ignore */
// 			char md5_hash_string[33];		/* Flawfinder: ignore */
// 			strcpy(md5_hash_string, "00000000000000000000000000000000");		/* Flawfinder: ignore */
// 			if (fOut)
// 			{
// 				if (fwrite(data, 1, data_size, fOut) != data_size)
// 				{
// 					LL_WARNS("Messaging") << "Short write" << LL_ENDL;
// 				}
// 				fseek(fOut, 0, SEEK_SET);
// 				fclose(fOut);
// 				fOut = LLFile::fopen(output_file, "rb");		/* Flawfinder: ignore */
// 				LLMD5 my_md5_hash(fOut);
// 				my_md5_hash.hex_digest(md5_hash_string);
// 			}

// 			gImageChecksums.insert(std::pair<LLUUID, std::string>(image_id, md5_hash_string));
// 		}
// 	}

// 	++current_image_count;
// 	if (current_image_count == exported_image_count && current_object_count == exported_object_count)
// 	{
// 		LL_INFOS("Messaging") << "*** Export textures complete ***" << LL_ENDL;
// 			export_complete();
// 	}
// 	else
// 	{
// 		gExportDialog->setMessage(llformat("Exported %d/%d object files, %d/%d textures.", current_object_count, exported_object_count, current_image_count, exported_image_count));
// 	}
//}

void process_derez_ack(LLMessageSystem*, void**)
{
	if(gViewerWindow) gViewerWindow->getWindow()->decBusyCount();
}

void process_places_reply(LLMessageSystem* msg, void** data)
{
	LLUUID query_id;

	msg->getUUID("AgentData", "QueryID", query_id);
	if (query_id.isNull())
	{
		LLFloaterLandHoldings::processPlacesReply(msg, data);
	}
	else if(gAgent.isInGroup(query_id))
	{
		LLPanelGroupLandMoney::processPlacesReply(msg, data);
	}
	else
	{
		LL_WARNS("Messaging") << "Got invalid PlacesReply message" << LL_ENDL;
	}
}

void send_sound_trigger(const LLUUID& sound_id, F32 gain)
{
	if (sound_id.isNull() || gAgent.getRegion() == NULL)
	{
		// disconnected agent or zero guids don't get sent (no sound)
		return;
	}

	LLMessageSystem* msg = gMessageSystem;
	msg->newMessageFast(_PREHASH_SoundTrigger);
	msg->nextBlockFast(_PREHASH_SoundData);
	msg->addUUIDFast(_PREHASH_SoundID, sound_id);
	// Client untrusted, ids set on sim
	msg->addUUIDFast(_PREHASH_OwnerID, LLUUID::null );
	msg->addUUIDFast(_PREHASH_ObjectID, LLUUID::null );
	msg->addUUIDFast(_PREHASH_ParentID, LLUUID::null );

	msg->addU64Fast(_PREHASH_Handle, gAgent.getRegion()->getHandle());

	LLVector3 position = gAgent.getPositionAgent();
	msg->addVector3Fast(_PREHASH_Position, position);
	msg->addF32Fast(_PREHASH_Gain, gain);

	gAgent.sendMessage();
}

static LLSD sSavedGroupInvite;
static LLSD sSavedResponse;

void response_group_invitation_coro(std::string url, LLUUID group_id, bool notify_and_update)
{
    if (url.empty())
    {
        LL_WARNS("GroupInvite") << "Empty capability!" << LL_ENDL;
        return;
    }

    LLCore::HttpRequest::policy_t httpPolicy(LLCore::HttpRequest::DEFAULT_POLICY_ID);
    LLCoreHttpUtil::HttpCoroutineAdapter::ptr_t
        httpAdapter(new LLCoreHttpUtil::HttpCoroutineAdapter("responseGroupInvitation", httpPolicy));
    LLCore::HttpRequest::ptr_t httpRequest(new LLCore::HttpRequest);

    LLSD payload;
    payload["group"] = group_id;

    LLSD result = httpAdapter->postAndSuspend(httpRequest, url, payload);

    LLSD httpResults = result[LLCoreHttpUtil::HttpCoroutineAdapter::HTTP_RESULTS];
    LLCore::HttpStatus status = LLCoreHttpUtil::HttpCoroutineAdapter::getStatusFromLLSD(httpResults);

    if (!status)
    {
        LL_WARNS("GroupInvite") << "HTTP status, " << status.toTerseString() <<
            ". Group " << group_id << " invitation response processing failed." << LL_ENDL;
    }
    else
    {
        if (!result.has("success") || result["success"].asBoolean() == false)
        {
            LL_WARNS("GroupInvite") << "Server failed to process group " << group_id << " invitation response. " << httpResults << LL_ENDL;
        }
        else
        {
            LL_DEBUGS("GroupInvite") << "Successfully sent response to group " << group_id << " invitation" << LL_ENDL;
            if (notify_and_update)
            {
                gAgent.sendAgentDataUpdateRequest();

                LLGroupMgr::getInstance()->clearGroupData(group_id);
                // refresh the floater for this group, if any.
                LLGroupActions::refresh(group_id);
            }
        }
    }
}

void send_join_group_response(LLUUID group_id, LLUUID transaction_id, bool accept_invite, S32 fee, bool use_offline_cap, LLSD &payload)
{
    if (accept_invite && fee > 0)
    {
        // If there is a fee to join this group, make
        // sure the user is sure they want to join.
            LLSD args;
            args["COST"] = llformat("%d", fee);
            // Set the fee for next time to 0, so that we don't keep
            // asking about a fee.
            LLSD next_payload = payload;
            next_payload["fee"] = 0;
            LLNotificationsUtil::add("JoinGroupCanAfford",
                args,
                next_payload);
    }
    else if (use_offline_cap)
    {
        std::string url;
        if (accept_invite)
        {
            url = gAgent.getRegionCapability("AcceptGroupInvite");
        }
        else
        {
            url = gAgent.getRegionCapability("DeclineGroupInvite");
        }

        if (!url.empty())
        {
            LL_DEBUGS("GroupInvite") << "Capability url: " << url << LL_ENDL;
            LLCoros::instance().launch("LLMessageSystem::acceptGroupInvitation",
                boost::bind(response_group_invitation_coro, url, group_id, accept_invite));
        }
        else
        {
            // if sim has no this cap, we can do nothing - regular request will fail
            LL_WARNS("GroupInvite") << "No capability, can't reply to offline invitation!" << LL_ENDL;
        }
    }
    else
    {
        LL_DEBUGS("GroupInvite") << "Replying to group invite via IM message" << LL_ENDL;

        EInstantMessage type = accept_invite ? IM_GROUP_INVITATION_ACCEPT : IM_GROUP_INVITATION_DECLINE;

		if (accept_invite)
		{
			LLUIUsage::instance().logCommand("Group.Join");
		}

        send_improved_im(group_id,
            std::string("name"),
            std::string("message"),
            IM_ONLINE,
            type,
            transaction_id);
    }
}

void send_join_group_response(LLUUID group_id, LLUUID transaction_id, bool accept_invite, S32 fee, bool use_offline_cap)
{
    LLSD payload;
    if (accept_invite)
    {
        payload["group_id"] = group_id;
        payload["transaction_id"] =  transaction_id;
        payload["fee"] =  fee;
        payload["use_offline_cap"] = use_offline_cap;
    }
    send_join_group_response(group_id, transaction_id, accept_invite, fee, use_offline_cap, payload);
}

bool join_group_response(const LLSD& notification, const LLSD& response)
{
//	A bit of variable saving and restoring is used to deal with the case where your group list is full and you
//	receive an invitation to another group.  The data from that invitation is stored in the sSaved
//	variables.  If you then drop a group and click on the Join button the stored data is restored and used
//	to join the group.
	LLSD notification_adjusted = notification;
	LLSD response_adjusted = response;

	std::string action = notification["name"];

//	Storing all the information by group id allows for the rare case of being at your maximum
//	group count and receiving more than one invitation.
	std::string id = notification_adjusted["payload"]["group_id"].asString();

	if ("JoinGroup" == action || "JoinGroupCanAfford" == action)
	{
		sSavedGroupInvite[id] = notification;
		sSavedResponse[id] = response;
	}
	else if ("JoinedTooManyGroupsMember" == action)
	{
		S32 opt = LLNotificationsUtil::getSelectedOption(notification, response);
		if (0 == opt) // Join button pressed
		{
			notification_adjusted = sSavedGroupInvite[id];
			response_adjusted = sSavedResponse[id];
		}
	}

	S32 option = LLNotificationsUtil::getSelectedOption(notification_adjusted, response_adjusted);
	bool accept_invite = false;

	LLUUID group_id = notification_adjusted["payload"]["group_id"].asUUID();
	LLUUID transaction_id = notification_adjusted["payload"]["transaction_id"].asUUID();
	std::string name = notification_adjusted["payload"]["name"].asString();
	std::string message = notification_adjusted["payload"]["message"].asString();
	S32 fee = notification_adjusted["payload"]["fee"].asInteger();
	U8 use_offline_cap = notification_adjusted["payload"]["use_offline_cap"].asInteger();

	if (option == 2 && !group_id.isNull())
	{
		LLGroupActions::show(group_id);
		LLSD args;
		args["MESSAGE"] = message;
		LLNotificationsUtil::add("JoinGroup", args, notification_adjusted["payload"]);
		return false;
	}

	if(option == 0 && !group_id.isNull())
	{
		// check for promotion or demotion.
		S32 max_groups = LLAgentBenefitsMgr::current().getGroupMembershipLimit();
		if(gAgent.isInGroup(group_id)) ++max_groups;

		if(gAgent.mGroups.size() < max_groups)
		{
			accept_invite = true;
		}
		else
		{
			LLSD args;
			args["NAME"] = name;
			LLNotificationsUtil::add("JoinedTooManyGroupsMember", args, notification_adjusted["payload"]);
			return false;
		}
	}
	send_join_group_response(group_id, transaction_id, accept_invite, fee, use_offline_cap, notification_adjusted["payload"]);

	sSavedGroupInvite[id] = LLSD::emptyMap();
	sSavedResponse[id] = LLSD::emptyMap();

	return false;
}

static void highlight_inventory_objects_in_panel(const std::vector<LLUUID>& items, LLInventoryPanel *inventory_panel)
{
	if (NULL == inventory_panel) return;

	for (std::vector<LLUUID>::const_iterator item_iter = items.begin();
		item_iter != items.end();
		++item_iter)
	{
		const LLUUID& item_id = (*item_iter);
		if(!highlight_offered_object(item_id))
		{
			continue;
		}

		LLInventoryObject* item = gInventory.getObject(item_id);
		llassert(item);
		if (!item) {
			continue;
		}

		LL_DEBUGS("Inventory_Move") << "Highlighting inventory item: " << item->getName() << ", " << item_id  << LL_ENDL;
		LLFolderView* fv = inventory_panel->getRootFolder();
		if (fv)
		{
			LLFolderViewItem* fv_item = inventory_panel->getItemByID(item_id);
			if (fv_item)
			{
				LLFolderViewItem* fv_folder = fv_item->getParentFolder();
				if (fv_folder)
				{
					// Parent folders can be different in case of 2 consecutive drag and drop
					// operations when the second one is started before the first one completes.
					LL_DEBUGS("Inventory_Move") << "Open folder: " << fv_folder->getName() << LL_ENDL;
					fv_folder->setOpen(TRUE);
					if (fv_folder->isSelected())
					{
						fv->changeSelection(fv_folder, FALSE);
					}
				}
				fv->changeSelection(fv_item, TRUE);
			}
		}
	}
}

static LLNotificationFunctorRegistration jgr_1("JoinGroup", join_group_response);
static LLNotificationFunctorRegistration jgr_2("JoinedTooManyGroupsMember", join_group_response);
static LLNotificationFunctorRegistration jgr_3("JoinGroupCanAfford", join_group_response);


//-----------------------------------------------------------------------------
// Instant Message
//-----------------------------------------------------------------------------
class LLOpenAgentOffer : public LLInventoryFetchItemsObserver
{
public:
	LLOpenAgentOffer(const LLUUID& object_id,
					 const std::string& from_name) : 
		LLInventoryFetchItemsObserver(object_id),
		mFromName(from_name) {}
	/*virtual*/ void startFetch()
	{
		for (uuid_vec_t::const_iterator it = mIDs.begin(); it < mIDs.end(); ++it)
		{
			LLViewerInventoryCategory* cat = gInventory.getCategory(*it);
			if (cat)
			{
				mComplete.push_back((*it));
			}
		}
		LLInventoryFetchItemsObserver::startFetch();
	}
	/*virtual*/ void done()
	{
		open_inventory_offer(mComplete, mFromName);
		gInventory.removeObserver(this);
		delete this;
	}
private:
	std::string mFromName;
};

/**
 * Class to observe adding of new items moved from the world to user's inventory to select them in inventory.
 *
 * We can't create it each time items are moved because "drop" event is sent separately for each
 * element even while multi-dragging. We have to have the only instance of the observer. See EXT-4347.
 */
class LLViewerInventoryMoveFromWorldObserver : public LLInventoryAddItemByAssetObserver
{
public:
	LLViewerInventoryMoveFromWorldObserver()
		: LLInventoryAddItemByAssetObserver()
	{

	}

	void setMoveIntoFolderID(const LLUUID& into_folder_uuid) {mMoveIntoFolderID = into_folder_uuid; }

private:
	/*virtual */void onAssetAdded(const LLUUID& asset_id)
	{
		// Store active Inventory panel.
		if (LLInventoryPanel::getActiveInventoryPanel())
		{
			mActivePanel = LLInventoryPanel::getActiveInventoryPanel()->getHandle();
		}

		// Store selected items (without destination folder)
		mSelectedItems.clear();
		if (LLInventoryPanel::getActiveInventoryPanel())
		{
			std::set<LLFolderViewItem*> selection =    LLInventoryPanel::getActiveInventoryPanel()->getRootFolder()->getSelectionList();
			for (std::set<LLFolderViewItem*>::iterator it = selection.begin(),    end_it = selection.end();
				it != end_it;
				++it)
			{
				mSelectedItems.insert(static_cast<LLFolderViewModelItemInventory*>((*it)->getViewModelItem())->getUUID());
			}
		}
		mSelectedItems.erase(mMoveIntoFolderID);
	}

	/**
	 * Selects added inventory items watched by their Asset UUIDs if selection was not changed since
	 * all items were started to watch (dropped into a folder).
	 */
	void done()
	{
		LLInventoryPanel* active_panel = dynamic_cast<LLInventoryPanel*>(mActivePanel.get());

		// if selection is not changed since watch started lets hightlight new items.
		if (active_panel && !isSelectionChanged())
		{
			LL_DEBUGS("Inventory_Move") << "Selecting new items..." << LL_ENDL;
			active_panel->clearSelection();
			highlight_inventory_objects_in_panel(mAddedItems, active_panel);
		}
	}

	/**
	 * Returns true if selected inventory items were changed since moved inventory items were started to watch.
	 */
	bool isSelectionChanged()
	{	
		LLInventoryPanel* active_panel = LLInventoryPanel::getActiveInventoryPanel();

		if (NULL == active_panel)
		{
			return true;
		}

		// get selected items (without destination folder)
		selected_items_t selected_items;
 		
		std::set<LLFolderViewItem*> selection = active_panel->getRootFolder()->getSelectionList();
		for (std::set<LLFolderViewItem*>::iterator it = selection.begin(),    end_it = selection.end();
			it != end_it;
			++it)
		{
			selected_items.insert(static_cast<LLFolderViewModelItemInventory*>((*it)->getViewModelItem())->getUUID());
		}
		selected_items.erase(mMoveIntoFolderID);

		// compare stored & current sets of selected items
		selected_items_t different_items;
		std::set_symmetric_difference(mSelectedItems.begin(), mSelectedItems.end(),
			selected_items.begin(), selected_items.end(), std::inserter(different_items, different_items.begin()));

		LL_DEBUGS("Inventory_Move") << "Selected firstly: " << mSelectedItems.size()
			<< ", now: " << selected_items.size() << ", difference: " << different_items.size() << LL_ENDL;

		return different_items.size() > 0;
	}

	LLHandle<LLPanel> mActivePanel;
	typedef std::set<LLUUID> selected_items_t;
	selected_items_t mSelectedItems;

	/**
	 * UUID of FolderViewFolder into which watched items are moved.
	 *
	 * Destination FolderViewFolder becomes selected while mouse hovering (when dragged items are dropped).
	 * 
	 * If mouse is moved out it set unselected and number of selected items is changed 
	 * even if selected items in Inventory stay the same.
	 * So, it is used to update stored selection list.
	 *
	 * @see onAssetAdded()
	 * @see isSelectionChanged()
	 */
	LLUUID mMoveIntoFolderID;
};

LLViewerInventoryMoveFromWorldObserver* gInventoryMoveObserver = NULL;

void set_dad_inventory_item(LLInventoryItem* inv_item, const LLUUID& into_folder_uuid)
{
	start_new_inventory_observer();

	gInventoryMoveObserver->setMoveIntoFolderID(into_folder_uuid);
	gInventoryMoveObserver->watchAsset(inv_item->getAssetUUID());
}


/**
 * Class to observe moving of items and to select them in inventory.
 *
 * Used currently for dragging from inbox to regular inventory folders
 */

class LLViewerInventoryMoveObserver : public LLInventoryObserver
{
public:

	LLViewerInventoryMoveObserver(const LLUUID& object_id)
		: LLInventoryObserver()
		, mObjectID(object_id)
	{
		if (LLInventoryPanel::getActiveInventoryPanel())
		{
			mActivePanel = LLInventoryPanel::getActiveInventoryPanel()->getHandle();
		}
	}

	virtual ~LLViewerInventoryMoveObserver() {}
	virtual void changed(U32 mask);
	
private:
	LLUUID mObjectID;
	LLHandle<LLPanel> mActivePanel;

};

void LLViewerInventoryMoveObserver::changed(U32 mask)
{
	LLInventoryPanel* active_panel = dynamic_cast<LLInventoryPanel*>(mActivePanel.get());

	if (NULL == active_panel)
	{
		gInventory.removeObserver(this);
		return;
	}

	if((mask & (LLInventoryObserver::STRUCTURE)) != 0)
	{
		const std::set<LLUUID>& changed_items = gInventory.getChangedIDs();

		std::set<LLUUID>::const_iterator id_it = changed_items.begin();
		std::set<LLUUID>::const_iterator id_end = changed_items.end();
		for (;id_it != id_end; ++id_it)
		{
			if ((*id_it) == mObjectID)
			{
				active_panel->clearSelection();			
				std::vector<LLUUID> items;
				items.push_back(mObjectID);
				highlight_inventory_objects_in_panel(items, active_panel);
				active_panel->getRootFolder()->scrollToShowSelection();
				
				gInventory.removeObserver(this);
				break;
			}
		}
	}
}

void set_dad_inbox_object(const LLUUID& object_id)
{
	LLViewerInventoryMoveObserver* move_observer = new LLViewerInventoryMoveObserver(object_id);
	gInventory.addObserver(move_observer);
}

//unlike the FetchObserver for AgentOffer, we only make one 
//instance of the AddedObserver for TaskOffers
//and it never dies.  We do this because we don't know the UUID of 
//task offers until they are accepted, so we don't wouldn't 
//know what to watch for, so instead we just watch for all additions.
class LLOpenTaskOffer : public LLInventoryAddedObserver
{
protected:
	/*virtual*/ void done()
	{
		uuid_vec_t added;
		for(uuid_set_t::const_iterator it = gInventory.getAddedIDs().begin(); it != gInventory.getAddedIDs().end(); ++it)
		{
			added.push_back(*it);
		}
		for (uuid_vec_t::iterator it = added.begin(); it != added.end();)
		{
			const LLUUID& item_uuid = *it;
			bool was_moved = false;
			LLInventoryObject* added_object = gInventory.getObject(item_uuid);
			if (added_object)
			{
				// cast to item to get Asset UUID
				LLInventoryItem* added_item = dynamic_cast<LLInventoryItem*>(added_object);
				if (added_item)
				{
					const LLUUID& asset_uuid = added_item->getAssetUUID();
					if (gInventoryMoveObserver->isAssetWatched(asset_uuid))
					{
						LL_DEBUGS("Inventory_Move") << "Found asset UUID: " << asset_uuid << LL_ENDL;
						was_moved = true;
					}
				}
			}

			if (was_moved)
			{
				it = added.erase(it);
			}
			else ++it;
		}

		open_inventory_offer(added, "");
	}
 };

class LLOpenTaskGroupOffer : public LLInventoryAddedObserver
{
protected:
	/*virtual*/ void done()
	{
		uuid_vec_t added;
		for(uuid_set_t::const_iterator it = gInventory.getAddedIDs().begin(); it != gInventory.getAddedIDs().end(); ++it)
		{
			added.push_back(*it);
		}
		open_inventory_offer(added, "group_offer");
		gInventory.removeObserver(this);
		delete this;
	}
};

//one global instance to bind them
LLOpenTaskOffer* gNewInventoryObserver=NULL;
class LLNewInventoryHintObserver : public LLInventoryAddedObserver
{
protected:
	/*virtual*/ void done()
	{
		LLFirstUse::newInventory();
	}
};

LLNewInventoryHintObserver* gNewInventoryHintObserver=NULL;

void start_new_inventory_observer()
{
	if (!gNewInventoryObserver) //task offer observer 
	{
		// Observer is deleted by gInventory
		gNewInventoryObserver = new LLOpenTaskOffer;
		gInventory.addObserver(gNewInventoryObserver);
	}

	if (!gInventoryMoveObserver) //inventory move from the world observer 
	{
		// Observer is deleted by gInventory
		gInventoryMoveObserver = new LLViewerInventoryMoveFromWorldObserver;
		gInventory.addObserver(gInventoryMoveObserver);
	}

	if (!gNewInventoryHintObserver)
	{
		// Observer is deleted by gInventory
		gNewInventoryHintObserver = new LLNewInventoryHintObserver();
		gInventory.addObserver(gNewInventoryHintObserver);
	}
}

class LLDiscardAgentOffer : public LLInventoryFetchItemsObserver
{
	LOG_CLASS(LLDiscardAgentOffer);

public:
	LLDiscardAgentOffer(const LLUUID& folder_id, const LLUUID& object_id) :
		LLInventoryFetchItemsObserver(object_id),
		mFolderID(folder_id),
		mObjectID(object_id) {}

	virtual void done()
	{
		LL_DEBUGS("Messaging") << "LLDiscardAgentOffer::done()" << LL_ENDL;

		// We're invoked from LLInventoryModel::notifyObservers().
		// If we now try to remove the inventory item, it will cause a nested
		// notifyObservers() call, which won't work.
		// So defer moving the item to trash until viewer gets idle (in a moment).
		// Use removeObject() rather than removeItem() because at this level,
		// the object could be either an item or a folder.
		LLAppViewer::instance()->addOnIdleCallback(boost::bind(&LLInventoryModel::removeObject, &gInventory, mObjectID));
		gInventory.removeObserver(this);
		delete this;
	}

protected:
	LLUUID mFolderID;
	LLUUID mObjectID;
};


//Returns TRUE if we are OK, FALSE if we are throttled
//Set check_only true if you want to know the throttle status 
//without registering a hit
bool check_offer_throttle(const std::string& from_name, bool check_only)
{
	static U32 throttle_count;
	static bool throttle_logged;
	LLChat chat;
	std::string log_message;

	if (!gSavedSettings.getBOOL("ShowNewInventory"))
		return false;

	if (check_only)
	{
		return gThrottleTimer.hasExpired();
	}
	
	if(gThrottleTimer.checkExpirationAndReset(OFFER_THROTTLE_TIME))
	{
		LL_DEBUGS("Messaging") << "Throttle Expired" << LL_ENDL;
		throttle_count=1;
		throttle_logged=false;
		return true;
	}
	else //has not expired
	{
		LL_DEBUGS("Messaging") << "Throttle Not Expired, Count: " << throttle_count << LL_ENDL;
		// When downloading the initial inventory we get a lot of new items
		// coming in and can't tell that from spam.
		if (LLStartUp::getStartupState() >= STATE_STARTED
			&& throttle_count >= OFFER_THROTTLE_MAX_COUNT)
		{
			if (!throttle_logged)
			{
				// Use the name of the last item giver, who is probably the person
				// spamming you.

				LLStringUtil::format_map_t arg;
				std::string log_msg;
				std::ostringstream time ;
				time<<OFFER_THROTTLE_TIME;

				arg["APP_NAME"] = LLAppViewer::instance()->getSecondLifeTitle();
				arg["TIME"] = time.str();

				if (!from_name.empty())
				{
					arg["FROM_NAME"] = from_name;
					log_msg = LLTrans::getString("ItemsComingInTooFastFrom", arg);
				}
				else
				{
					log_msg = LLTrans::getString("ItemsComingInTooFast", arg);
				}
				
				//this is kinda important, so actually put it on screen
				LLSD args;
				args["MESSAGE"] = log_msg;
				LLNotificationsUtil::add("SystemMessage", args);

				throttle_logged=true;
			}
			return false;
		}
		else
		{
			throttle_count++;
			return true;
		}
	}
}
 
// Return "true" if we have a preview method for that asset type, "false" otherwise
bool check_asset_previewable(const LLAssetType::EType asset_type)
{
	return	(asset_type == LLAssetType::AT_NOTECARD)  || 
			(asset_type == LLAssetType::AT_LANDMARK)  ||
			(asset_type == LLAssetType::AT_TEXTURE)   ||
			(asset_type == LLAssetType::AT_ANIMATION) ||
			(asset_type == LLAssetType::AT_SCRIPT)    ||
			(asset_type == LLAssetType::AT_SOUND) ||
            (asset_type == LLAssetType::AT_MATERIAL);
}

void open_inventory_offer(const uuid_vec_t& objects, const std::string& from_name)
{
	for (uuid_vec_t::const_iterator obj_iter = objects.begin();
		 obj_iter != objects.end();
		 ++obj_iter)
	{
		const LLUUID& obj_id = (*obj_iter);
		if(!highlight_offered_object(obj_id))
		{
			const LLViewerInventoryCategory *parent = gInventory.getFirstNondefaultParent(obj_id);
			if (parent && (parent->getPreferredType() == LLFolderType::FT_TRASH))
			{
				gInventory.checkTrashOverflow();
			}
			continue;
		}

		const LLInventoryObject *obj = gInventory.getObject(obj_id);
		if (!obj)
		{
			LL_WARNS() << "Cannot find object [ itemID:" << obj_id << " ] to open." << LL_ENDL;
			continue;
		}

		const LLAssetType::EType asset_type = obj->getActualType();

		// Either an inventory item or a category.
		const LLInventoryItem* item = dynamic_cast<const LLInventoryItem*>(obj);
		if (item && check_asset_previewable(asset_type))
		{
			////////////////////////////////////////////////////////////////////////////////
			// Special handling for various types.
			if (check_offer_throttle(from_name, false)) // If we are throttled, don't display
			{
				LL_DEBUGS("Messaging") << "Highlighting inventory item: " << item->getUUID()  << LL_ENDL;
				// If we opened this ourselves, focus it
				const BOOL take_focus = from_name.empty() ? TAKE_FOCUS_YES : TAKE_FOCUS_NO;
				switch(asset_type)
				{
					case LLAssetType::AT_NOTECARD:
					{
						LLFloaterReg::showInstance("preview_notecard", LLSD(obj_id), take_focus);
						break;
					}
					case LLAssetType::AT_LANDMARK:
					{
						LLInventoryCategory* parent_folder = gInventory.getCategory(item->getParentUUID());
						if ("inventory_handler" == from_name)
						{
							LLFloaterSidePanelContainer::showPanel("places", LLSD().with("type", "landmark").with("id", item->getUUID()));
						}
						else if("group_offer" == from_name)
						{
							// "group_offer" is passed by LLOpenTaskGroupOffer
							// Notification about added landmark will be generated under the "from_name.empty()" called from LLOpenTaskOffer::done().
							LLSD args;
							args["type"] = "landmark";
							args["id"] = obj_id;
							LLFloaterSidePanelContainer::showPanel("places", args);

							continue;
						}
						else if(from_name.empty())
						{
							std::string folder_name;
							if (parent_folder)
							{
								// Localize folder name.
								// *TODO: share this code?
								folder_name = parent_folder->getName();
								if (LLFolderType::lookupIsProtectedType(parent_folder->getPreferredType()))
								{
									LLTrans::findString(folder_name, "InvFolder " + folder_name);
								}
							}
							else
							{
								 folder_name = LLTrans::getString("Unknown");
							}

							// we receive a message from LLOpenTaskOffer, it mean that new landmark has been added.
							LLSD args;
							args["LANDMARK_NAME"] = item->getName();
							args["FOLDER_NAME"] = folder_name;
							LLNotificationsUtil::add("LandmarkCreated", args);
						}
					}
					break;
					case LLAssetType::AT_TEXTURE:
					{
						LLFloaterReg::showInstance("preview_texture", LLSD(obj_id), take_focus);
						break;
					}
					case LLAssetType::AT_ANIMATION:
						LLFloaterReg::showInstance("preview_anim", LLSD(obj_id), take_focus);
						break;
					case LLAssetType::AT_SCRIPT:
						LLFloaterReg::showInstance("preview_script", LLSD(obj_id), take_focus);
						break;
					case LLAssetType::AT_SOUND:
						LLFloaterReg::showInstance("preview_sound", LLSD(obj_id), take_focus);
						break;
                    case LLAssetType::AT_MATERIAL:
                        LLFloaterReg::showInstance("material editor", LLSD(obj_id), take_focus);
                        break;
					default:
						LL_DEBUGS("Messaging") << "No preview method for previewable asset type : " << LLAssetType::lookupHumanReadable(asset_type)  << LL_ENDL;
						break;
				}
			}
		}

		////////////////////////////////////////////////////////////////////////////////
		// Highlight item
		const BOOL auto_open = 
			gSavedSettings.getBOOL("ShowInInventory") && // don't open if showininventory is false
			!from_name.empty(); // don't open if it's not from anyone.
		LLInventoryPanel::openInventoryPanelAndSetSelection(auto_open, obj_id);
	}
}

bool highlight_offered_object(const LLUUID& obj_id)
{
	const LLInventoryObject* obj = gInventory.getObject(obj_id);
	if(!obj)
	{
		LL_WARNS("Messaging") << "Unable to show inventory item: " << obj_id << LL_ENDL;
		return false;
	}

	////////////////////////////////////////////////////////////////////////////////
	// Don't highlight if it's in certain "quiet" folders which don't need UI
	// notification (e.g. trash, cof, lost-and-found).
	if(!gAgent.getAFK())
	{
		const LLViewerInventoryCategory *parent = gInventory.getFirstNondefaultParent(obj_id);
		if (parent)
		{
			const LLFolderType::EType parent_type = parent->getPreferredType();
			if (LLViewerFolderType::lookupIsQuietType(parent_type))
			{
				return false;
			}
		}
	}

    if (obj->getType() == LLAssetType::AT_LANDMARK)
    {
        LLFloaterCreateLandmark *floater = LLFloaterReg::findTypedInstance<LLFloaterCreateLandmark>("add_landmark");
        if (floater && floater->getItem() && floater->getItem()->getUUID() == obj_id)
        {
            // LLFloaterCreateLandmark is supposed to handle this,
            // keep landmark creation floater at the front
            return false;
        }
    }

	return true;
}

void inventory_offer_mute_callback(const LLUUID& blocked_id,
								   const std::string& full_name,
								   bool is_group)
{
	// *NOTE: blocks owner if the offer came from an object
	LLMute::EType mute_type = is_group ? LLMute::GROUP : LLMute::AGENT;

	LLMute mute(blocked_id, full_name, mute_type);
	if (LLMuteList::getInstance()->add(mute))
	{
		LLPanelBlockedList::showPanelAndSelect(blocked_id);
	}

	// purge the message queue of any previously queued inventory offers from the same source.
	class OfferMatcher : public LLNotificationsUI::LLScreenChannel::Matcher
	{
	public:
		OfferMatcher(const LLUUID& to_block) : blocked_id(to_block) {}
		bool matches(const LLNotificationPtr notification) const
		{
			if(notification->getName() == "ObjectGiveItem" 
				|| notification->getName() == "OwnObjectGiveItem"
				|| notification->getName() == "UserGiveItem")
			{
				return (notification->getPayload()["from_id"].asUUID() == blocked_id);
			}
			return FALSE;
		}
	private:
		const LLUUID& blocked_id;
	};

	LLNotificationsUI::LLChannelManager::getInstance()->killToastsFromChannel(LLUUID(
			gSavedSettings.getString("NotificationChannelUUID")), OfferMatcher(blocked_id));
}


void inventory_offer_mute_avatar_callback(const LLUUID& blocked_id,
    const LLAvatarName& av_name)
{
    inventory_offer_mute_callback(blocked_id, av_name.getUserName(), false);
}


std::string LLOfferInfo::mResponderType = "offer_info";

LLOfferInfo::LLOfferInfo()
 : LLNotificationResponderInterface()
 , mFromGroup(FALSE)
 , mFromObject(FALSE)
 , mIM(IM_NOTHING_SPECIAL)
 , mType(LLAssetType::AT_NONE)
 , mPersist(false)
{
}

LLOfferInfo::LLOfferInfo(const LLSD& sd)
{
	mIM = (EInstantMessage)sd["im_type"].asInteger();
	mFromID = sd["from_id"].asUUID();
	mFromGroup = sd["from_group"].asBoolean();
	mFromObject = sd["from_object"].asBoolean();
	mTransactionID = sd["transaction_id"].asUUID();
	mFolderID = sd["folder_id"].asUUID();
	mObjectID = sd["object_id"].asUUID();
	mType = LLAssetType::lookup(sd["type"].asString().c_str());
	mFromName = sd["from_name"].asString();
	mDesc = sd["description"].asString();
	mHost = LLHost(sd["sender"].asString());
	mPersist = sd["persist"].asBoolean();
}

LLOfferInfo::LLOfferInfo(const LLOfferInfo& info)
{
	mIM = info.mIM;
	mFromID = info.mFromID;
	mFromGroup = info.mFromGroup;
	mFromObject = info.mFromObject;
	mTransactionID = info.mTransactionID;
	mFolderID = info.mFolderID;
	mObjectID = info.mObjectID;
	mType = info.mType;
	mFromName = info.mFromName;
	mDesc = info.mDesc;
	mHost = info.mHost;
	mPersist = info.mPersist;
}

LLSD LLOfferInfo::asLLSD()
{
	LLSD sd;
    sd["responder_type"] = mResponderType;
	sd["im_type"] = mIM;
	sd["from_id"] = mFromID;
	sd["from_group"] = mFromGroup;
	sd["from_object"] = mFromObject;
	sd["transaction_id"] = mTransactionID;
	sd["folder_id"] = mFolderID;
	sd["object_id"] = mObjectID;
	sd["type"] = LLAssetType::lookup(mType);
	sd["from_name"] = mFromName;
	sd["description"] = mDesc;
	sd["sender"] = mHost.getIPandPort();
	sd["persist"] = mPersist;
	return sd;
}

void LLOfferInfo::fromLLSD(const LLSD& params)
{
	*this = params;
}

void LLOfferInfo::sendReceiveResponse(bool accept, const LLUUID &destination_folder_id)
{
	if(IM_INVENTORY_OFFERED == mIM)
	{
		// add buddy to recent people list
		LLRecentPeople::instance().add(mFromID);
	}

	if (mTransactionID.isNull())
	{
		// Not provided, message won't work
		return;
	}

	LLMessageSystem* msg = gMessageSystem;
	msg->newMessageFast(_PREHASH_ImprovedInstantMessage);
	msg->nextBlockFast(_PREHASH_AgentData);
	msg->addUUIDFast(_PREHASH_AgentID, gAgent.getID());
	msg->addUUIDFast(_PREHASH_SessionID, gAgent.getSessionID());
	msg->nextBlockFast(_PREHASH_MessageBlock);
	msg->addBOOLFast(_PREHASH_FromGroup, FALSE);
	msg->addUUIDFast(_PREHASH_ToAgentID, mFromID);
	msg->addU8Fast(_PREHASH_Offline, IM_ONLINE);
	msg->addUUIDFast(_PREHASH_ID, mTransactionID);
	msg->addU32Fast(_PREHASH_Timestamp, NO_TIMESTAMP); // no timestamp necessary
	std::string name;
	LLAgentUI::buildFullname(name);
	msg->addStringFast(_PREHASH_FromAgentName, name);
	msg->addStringFast(_PREHASH_Message, ""); 
	msg->addU32Fast(_PREHASH_ParentEstateID, 0);
	msg->addUUIDFast(_PREHASH_RegionID, LLUUID::null);
	msg->addVector3Fast(_PREHASH_Position, gAgent.getPositionAgent());

	// ACCEPT. The math for the dialog works, because the accept
	// for inventory_offered, task_inventory_offer or
	// group_notice_inventory is 1 greater than the offer integer value.
	// Generates IM_INVENTORY_ACCEPTED, IM_TASK_INVENTORY_ACCEPTED, 
	// or IM_GROUP_NOTICE_INVENTORY_ACCEPTED
	// Decline for inventory_offered, task_inventory_offer or
	// group_notice_inventory is 2 greater than the offer integer value.

	EInstantMessage im = mIM;
	if (mIM == IM_GROUP_NOTICE_REQUESTED)
	{
		// Request has no responder dialogs
		im = IM_GROUP_NOTICE;
	}

	if (accept)
	{
		msg->addU8Fast(_PREHASH_Dialog, (U8)(im + 1));
		msg->addBinaryDataFast(_PREHASH_BinaryBucket, &(destination_folder_id.mData),
								sizeof(destination_folder_id.mData));
	}
	else
	{
		msg->addU8Fast(_PREHASH_Dialog, (U8)(im + 2));
		msg->addBinaryDataFast(_PREHASH_BinaryBucket, EMPTY_BINARY_BUCKET, EMPTY_BINARY_BUCKET_SIZE);
	}
	// send the message
	msg->sendReliable(mHost);

	// transaction id is usable only once
	// Note: a bit of a hack, clicking group notice attachment will not close notice
	// so we reset no longer usable transaction id to know not to send message again
	// Once capabilities for responses will be implemented LLOfferInfo will have to
	// remember that it already responded in another way and ignore IOR_DECLINE
	mTransactionID.setNull();
}

void LLOfferInfo::handleRespond(const LLSD& notification, const LLSD& response)
{
	initRespondFunctionMap();

	const std::string name = notification["name"].asString();
	if(mRespondFunctions.find(name) == mRespondFunctions.end())
	{
		LL_WARNS() << "Unexpected notification name : " << name << LL_ENDL;
		llassert(!"Unexpected notification name");
		return;
	}

	mRespondFunctions[name](notification, response);
}

bool LLOfferInfo::inventory_offer_callback(const LLSD& notification, const LLSD& response)
{
	LLChat chat;
	std::string log_message;
	S32 button = LLNotificationsUtil::getSelectedOption(notification, response);

	LLInventoryObserver* opener = NULL;
	LLViewerInventoryCategory* catp = NULL;
	catp = (LLViewerInventoryCategory*)gInventory.getCategory(mObjectID);
	LLViewerInventoryItem* itemp = NULL;
	if(!catp)
	{
		itemp = (LLViewerInventoryItem*)gInventory.getItem(mObjectID);
	}
	 
	LLNotificationPtr notification_ptr = LLNotifications::instance().find(notification["id"].asUUID());
	
	// For muting, we need to add the mute, then decline the offer.
	// This must be done here because:
	// * callback may be called immediately,
	// * adding the mute sends a message,
	// * we can't build two messages at once.
	if (IOR_MUTE == button) // Block
	{
		if (notification_ptr != NULL)
		{
			if (mFromGroup)
			{
				gCacheName->getGroup(mFromID, boost::bind(&inventory_offer_mute_callback, _1, _2, _3));
			}
			else
			{
				LLAvatarNameCache::get(mFromID, boost::bind(&inventory_offer_mute_avatar_callback, _1, _2));
			}
		}
	}

	std::string from_string; // Used in the pop-up.
	std::string chatHistory_string;  // Used in chat history.
	
	// TODO: when task inventory offers can also be handled the new way, migrate the code that sets these strings here:
	from_string = chatHistory_string = mFromName;

	// accept goes to proper folder, decline gets accepted to trash, muted gets declined
	bool accept_to_trash = true;

	LLNotificationFormPtr modified_form(notification_ptr ? new LLNotificationForm(*notification_ptr->getForm()) : new LLNotificationForm());

	switch(button)
	{
	case IOR_SHOW:
		// we will want to open this item when it comes back.
		LL_DEBUGS("Messaging") << "Initializing an opener for tid: " << mTransactionID
				 << LL_ENDL;
		switch (mIM)
		{
		case IM_INVENTORY_OFFERED:
			{
				// This is an offer from an agent. In this case, the back
				// end has already copied the items into your inventory,
				// so we can fetch it out of our inventory.
				if (gSavedSettings.getBOOL("ShowOfferedInventory"))
				{
					LLOpenAgentOffer* open_agent_offer = new LLOpenAgentOffer(mObjectID, from_string);
					open_agent_offer->startFetch();
					if(catp || (itemp && itemp->isFinished()))
					{
						open_agent_offer->done();
					}
					else
					{
						opener = open_agent_offer;
					}
				}
			}
			break;
		case IM_GROUP_NOTICE:
		case IM_GROUP_NOTICE_REQUESTED:
			opener = new LLOpenTaskGroupOffer;
			sendReceiveResponse(true, mFolderID);
			break;
		case IM_TASK_INVENTORY_OFFERED:
			// This is an offer from a task or group.
			// We don't use a new instance of an opener
			// We instead use the singular observer gOpenTaskOffer
			// Since it already exists, we don't need to actually do anything
			break;
		default:
			LL_WARNS("Messaging") << "inventory_offer_callback: unknown offer type" << LL_ENDL;
			break;
		}

		if (modified_form != NULL)
		{
			modified_form->setElementEnabled("Show", false);
		}
		break;
		// end switch (mIM)
			
	case IOR_ACCEPT:
		//don't spam them if they are getting flooded
		if (check_offer_throttle(mFromName, true))
		{
			log_message = "<nolink>" + chatHistory_string + "</nolink> " + LLTrans::getString("InvOfferGaveYou") + " " + getSanitizedDescription() + LLTrans::getString(".");
			LLSD args;
			args["MESSAGE"] = log_message;
			LLNotificationsUtil::add("SystemMessageTip", args);
		}

		break;

	case IOR_MUTE:
		if (modified_form != NULL)
		{
			modified_form->setElementEnabled("Mute", false);
		}
		accept_to_trash = false; // for notices, but IOR_MUTE normally doesn't happen for notices
		// MUTE falls through to decline
	case IOR_DECLINE:
		{
			{
				LLStringUtil::format_map_t log_message_args;
				log_message_args["DESC"] = mDesc;
				log_message_args["NAME"] = mFromName;
				log_message = LLTrans::getString("InvOfferDecline", log_message_args);
			}
			chat.mText = log_message;
			if( LLMuteList::getInstance()->isMuted(mFromID ) && ! LLMuteList::isLinden(mFromName) )  // muting for SL-42269
			{
				chat.mMuted = TRUE;
				accept_to_trash = false; // will send decline message
			}

			// *NOTE dzaporozhan
			// Disabled logging to old chat floater to fix crash in group notices - EXT-4149
			// LLFloaterChat::addChatHistory(chat);
			
			if (mObjectID.notNull()) //make sure we can discard
			{
				LLDiscardAgentOffer* discard_agent_offer = new LLDiscardAgentOffer(mFolderID, mObjectID);
				discard_agent_offer->startFetch();
				if ((catp && gInventory.isCategoryComplete(mObjectID)) || (itemp && itemp->isFinished()))
				{
					discard_agent_offer->done();
				}
				else
				{
					opener = discard_agent_offer;
				}
			}
			else if (mIM == IM_GROUP_NOTICE)
			{
				// group notice needs to request object to trash so that user will see it later
				// Note: muted agent offers go to trash, not sure if we should do same for notices
				LLUUID trash = gInventory.findCategoryUUIDForType(LLFolderType::FT_TRASH);
				sendReceiveResponse(accept_to_trash, trash);
			}

			if (modified_form != NULL)
			{
				modified_form->setElementEnabled("Show", false);
				modified_form->setElementEnabled("Discard", false);
			}

			break;
		}
	default:
		// close button probably
		// In case of agent offers item has already been fetched and is in your inventory, we simply won't highlight it
		// OR delete it if the notification gets killed, since we don't want that to be a vector for 
		// losing inventory offers.
		if (mIM == IM_GROUP_NOTICE)
		{
			LLUUID trash = gInventory.findCategoryUUIDForType(LLFolderType::FT_TRASH);
			sendReceiveResponse(true, trash);
		}
		break;
	}

	if(opener)
	{
		gInventory.addObserver(opener);
	}

	if(!mPersist)
	{
		delete this;
	}

	return false;
}

bool LLOfferInfo::inventory_task_offer_callback(const LLSD& notification, const LLSD& response)
{
	LLChat chat;
	std::string log_message;
	S32 button = LLNotification::getSelectedOption(notification, response);
	
	// For muting, we need to add the mute, then decline the offer.
	// This must be done here because:
	// * callback may be called immediately,
	// * adding the mute sends a message,
	// * we can't build two messages at once.
	if (2 == button)
	{
		LLNotificationPtr notification_ptr = LLNotifications::instance().find(notification["id"].asUUID());

		llassert(notification_ptr != NULL);
		if (notification_ptr != NULL)
		{
			if (mFromGroup)
			{
				gCacheName->getGroup(mFromID, boost::bind(&inventory_offer_mute_callback, _1, _2, _3));
			}
			else
			{
				LLAvatarNameCache::get(mFromID, boost::bind(&inventory_offer_mute_avatar_callback, _1, _2));
			}
		}
	}

	std::string from_string; // Used in the pop-up.
	std::string chatHistory_string;  // Used in chat history.

	if (mFromObject == TRUE)
	{
		if (mFromGroup)
		{
			std::string group_name;
			if (gCacheName->getGroupName(mFromID, group_name))
			{
				from_string = LLTrans::getString("InvOfferAnObjectNamed") + " "+"'" 
				+ mFromName + LLTrans::getString("'") +" " + LLTrans::getString("InvOfferOwnedByGroup") 
				+ " "+ "'" + group_name + "'";
				
				chatHistory_string = mFromName + " " + LLTrans::getString("InvOfferOwnedByGroup") 
				+ " " + group_name + "'";
			}
			else
			{
				from_string = LLTrans::getString("InvOfferAnObjectNamed") + " "+"'"
				+ mFromName +"'"+ " " + LLTrans::getString("InvOfferOwnedByUnknownGroup");
				chatHistory_string = mFromName + " " + LLTrans::getString("InvOfferOwnedByUnknownGroup");
			}
		}
		else
		{
			LLAvatarName av_name;
			if (LLAvatarNameCache::get(mFromID, &av_name))
			{
				from_string = LLTrans::getString("InvOfferAnObjectNamed") + " "+ LLTrans::getString("'") + mFromName 
					+ LLTrans::getString("'")+" " + LLTrans::getString("InvOfferOwnedBy") + av_name.getUserName();
				chatHistory_string = mFromName + " " + LLTrans::getString("InvOfferOwnedBy") + " " + av_name.getUserName();
			}
			else
			{
				from_string = LLTrans::getString("InvOfferAnObjectNamed") + " "+LLTrans::getString("'") 
				+ mFromName + LLTrans::getString("'")+" " + LLTrans::getString("InvOfferOwnedByUnknownUser");
				chatHistory_string = mFromName + " " + LLTrans::getString("InvOfferOwnedByUnknownUser");
			}
		}
	}
	else
	{
		from_string = chatHistory_string = mFromName;
	}
	
	LLUUID destination;
	bool accept = true;

	// If user accepted, accept to proper folder, if user discarded, accept to trash.
	switch(button)
	{
		case IOR_ACCEPT:
			destination = mFolderID;
			//don't spam user if flooded
			if (check_offer_throttle(mFromName, true))
			{
				log_message = "<nolink>" + chatHistory_string + "</nolink> " + LLTrans::getString("InvOfferGaveYou") + " " + getSanitizedDescription() + LLTrans::getString(".");
				LLSD args;
				args["MESSAGE"] = log_message;
				LLNotificationsUtil::add("SystemMessageTip", args);
			}
			break;
		case IOR_MUTE:
			// MUTE falls through to decline
			accept = false;
		case IOR_DECLINE:
		default:
			// close button probably (or any of the fall-throughs from above)
			destination = gInventory.findCategoryUUIDForType(LLFolderType::FT_TRASH);
			if (accept && LLMuteList::getInstance()->isMuted(mFromID, mFromName))
			{
				// Note: muted offers are usually declined automatically,
				// but user can mute object after receiving message
				accept = false;
			}
			break;
	}

	sendReceiveResponse(accept, destination);

	if(!mPersist)
	{
		delete this;
	}
	return false;
}

std::string LLOfferInfo::getSanitizedDescription()
{
	// currently we get description from server as: 'Object' ( Location )
	// object name shouldn't be shown as a hyperlink
	std::string description = mDesc;

	std::size_t start = mDesc.find_first_of("'");
	std::size_t end = mDesc.find_last_of("'");
	if ((start != std::string::npos) && (end != std::string::npos))
	{
		description.insert(start, "<nolink>");
		description.insert(end + 8, "</nolink>");
	}
	return description;
}


void LLOfferInfo::initRespondFunctionMap()
{
	if(mRespondFunctions.empty())
	{
		mRespondFunctions["ObjectGiveItem"] = boost::bind(&LLOfferInfo::inventory_task_offer_callback, this, _1, _2);
		mRespondFunctions["OwnObjectGiveItem"] = boost::bind(&LLOfferInfo::inventory_task_offer_callback, this, _1, _2);
		mRespondFunctions["UserGiveItem"] = boost::bind(&LLOfferInfo::inventory_offer_callback, this, _1, _2);
	}
}

bool lure_callback(const LLSD& notification, const LLSD& response)
{
	S32 option = 0;
	if (response.isInteger()) 
	{
		option = response.asInteger();
	}
	else
	{
		option = LLNotificationsUtil::getSelectedOption(notification, response);
	}
	
	LLUUID from_id = notification["payload"]["from_id"].asUUID();
	LLUUID lure_id = notification["payload"]["lure_id"].asUUID();
	BOOL godlike = notification["payload"]["godlike"].asBoolean();

	switch(option)
	{
	case 0:
		{
			// accept
			gAgent.teleportViaLure(lure_id, godlike);
		}
		break;
	case 1:
	default:
		// decline
		send_simple_im(from_id,
					   LLStringUtil::null,
					   IM_LURE_DECLINED,
					   lure_id);
		break;
	}

	LLNotificationPtr notification_ptr = LLNotifications::instance().find(notification["id"].asUUID());

	if (notification_ptr)
	{
		LLNotificationFormPtr modified_form(new LLNotificationForm(*notification_ptr->getForm()));
		modified_form->setElementEnabled("Teleport", false);
		modified_form->setElementEnabled("Cancel", false);
		notification_ptr->updateForm(modified_form);
		notification_ptr->repost();
	}

	return false;
}
static LLNotificationFunctorRegistration lure_callback_reg("TeleportOffered", lure_callback);

bool mature_lure_callback(const LLSD& notification, const LLSD& response)
{
	S32 option = 0;
	if (response.isInteger()) 
	{
		option = response.asInteger();
	}
	else
	{
		option = LLNotificationsUtil::getSelectedOption(notification, response);
	}
	
	LLUUID from_id = notification["payload"]["from_id"].asUUID();
	LLUUID lure_id = notification["payload"]["lure_id"].asUUID();
	BOOL godlike = notification["payload"]["godlike"].asBoolean();
	U8 region_access = static_cast<U8>(notification["payload"]["region_maturity"].asInteger());

	switch(option)
	{
	case 0:
		{
			// accept
			gSavedSettings.setU32("PreferredMaturity", static_cast<U32>(region_access));
			gAgent.setMaturityRatingChangeDuringTeleport(region_access);
			gAgent.teleportViaLure(lure_id, godlike);
		}
		break;
	case 1:
	default:
		// decline
		send_simple_im(from_id,
					   LLStringUtil::null,
					   IM_LURE_DECLINED,
					   lure_id);
		break;
	}
	return false;
}
static LLNotificationFunctorRegistration mature_lure_callback_reg("TeleportOffered_MaturityExceeded", mature_lure_callback);

bool goto_url_callback(const LLSD& notification, const LLSD& response)
{
	std::string url = notification["payload"]["url"].asString();
	S32 option = LLNotificationsUtil::getSelectedOption(notification, response);
	if(1 == option)
	{
		LLWeb::loadURL(url);
	}
	return false;
}
static LLNotificationFunctorRegistration goto_url_callback_reg("GotoURL", goto_url_callback);

bool inspect_remote_object_callback(const LLSD& notification, const LLSD& response)
{
	S32 option = LLNotificationsUtil::getSelectedOption(notification, response);
	if (0 == option)
	{
		LLFloaterReg::showInstance("inspect_remote_object", notification["payload"]);
	}
	return false;
}
static LLNotificationFunctorRegistration inspect_remote_object_callback_reg("ServerObjectMessage", inspect_remote_object_callback);

class LLPostponedServerObjectNotification: public LLPostponedNotification
{
protected:
	/* virtual */
	void modifyNotificationParams()
	{
		LLSD payload = mParams.payload;
		mParams.payload = payload;
	}
};

void process_improved_im(LLMessageSystem *msg, void **user_data)
{
    LL_PROFILE_ZONE_SCOPED;

    LLUUID from_id;
    BOOL from_group;
    LLUUID to_id;
    U8 offline;
    U8 d = 0;
    LLUUID session_id;
    U32 timestamp;
    std::string agentName;
    std::string message;
    U32 parent_estate_id = 0;
    LLUUID region_id;
    LLVector3 position;
    U8 binary_bucket[MTUBYTES];
    S32 binary_bucket_size;

    // *TODO: Translate - need to fix the full name to first/last (maybe)
    msg->getUUIDFast(_PREHASH_AgentData, _PREHASH_AgentID, from_id);
    msg->getBOOLFast(_PREHASH_MessageBlock, _PREHASH_FromGroup, from_group);
    msg->getUUIDFast(_PREHASH_MessageBlock, _PREHASH_ToAgentID, to_id);
    msg->getU8Fast(_PREHASH_MessageBlock, _PREHASH_Offline, offline);
    msg->getU8Fast(_PREHASH_MessageBlock, _PREHASH_Dialog, d);
    msg->getUUIDFast(_PREHASH_MessageBlock, _PREHASH_ID, session_id);
    msg->getU32Fast(_PREHASH_MessageBlock, _PREHASH_Timestamp, timestamp);
    //msg->getData("MessageBlock", "Count",		&count);
    msg->getStringFast(_PREHASH_MessageBlock, _PREHASH_FromAgentName, agentName);
    msg->getStringFast(_PREHASH_MessageBlock, _PREHASH_Message, message);
    msg->getU32Fast(_PREHASH_MessageBlock, _PREHASH_ParentEstateID, parent_estate_id);
    msg->getUUIDFast(_PREHASH_MessageBlock, _PREHASH_RegionID, region_id);
    msg->getVector3Fast(_PREHASH_MessageBlock, _PREHASH_Position, position);
    msg->getBinaryDataFast(_PREHASH_MessageBlock, _PREHASH_BinaryBucket, binary_bucket, 0, 0, MTUBYTES);
    binary_bucket_size = msg->getSizeFast(_PREHASH_MessageBlock, _PREHASH_BinaryBucket);
    EInstantMessage dialog = (EInstantMessage)d;
    LLHost sender = msg->getSender();

    LLIMProcessing::processNewMessage(from_id,
        from_group,
        to_id,
        offline,
        dialog,
        session_id,
        timestamp,
        agentName,
        message,
        parent_estate_id,
        region_id,
        position,
        binary_bucket,
        binary_bucket_size,
        sender);
}

void send_do_not_disturb_message (LLMessageSystem* msg, const LLUUID& from_id, const LLUUID& session_id)
{
	if (gAgent.isDoNotDisturb())
	{
		std::string my_name;
		LLAgentUI::buildFullname(my_name);
		std::string response = gSavedPerAccountSettings.getString("DoNotDisturbModeResponse");
		pack_instant_message(
			msg,
			gAgent.getID(),
			FALSE,
			gAgent.getSessionID(),
			from_id,
			my_name,
			response,
			IM_ONLINE,
			IM_DO_NOT_DISTURB_AUTO_RESPONSE,
			session_id);
		gAgent.sendReliableMessage();
	}
}

bool callingcard_offer_callback(const LLSD& notification, const LLSD& response)
{
	S32 option = LLNotificationsUtil::getSelectedOption(notification, response);
	LLUUID fid;
	LLUUID from_id;
	LLMessageSystem* msg = gMessageSystem;
	switch(option)
	{
	case 0:
		// accept
		msg->newMessageFast(_PREHASH_AcceptCallingCard);
		msg->nextBlockFast(_PREHASH_AgentData);
		msg->addUUIDFast(_PREHASH_AgentID, gAgent.getID());
		msg->addUUIDFast(_PREHASH_SessionID, gAgent.getSessionID());
		msg->nextBlockFast(_PREHASH_TransactionBlock);
		msg->addUUIDFast(_PREHASH_TransactionID, notification["payload"]["transaction_id"].asUUID());
		fid = gInventory.findCategoryUUIDForType(LLFolderType::FT_CALLINGCARD);
		msg->nextBlockFast(_PREHASH_FolderData);
		msg->addUUIDFast(_PREHASH_FolderID, fid);
		msg->sendReliable(LLHost(notification["payload"]["sender"].asString()));
		break;
	case 1:
		// decline		
		msg->newMessageFast(_PREHASH_DeclineCallingCard);
		msg->nextBlockFast(_PREHASH_AgentData);
		msg->addUUIDFast(_PREHASH_AgentID, gAgent.getID());
		msg->addUUIDFast(_PREHASH_SessionID, gAgent.getSessionID());
		msg->nextBlockFast(_PREHASH_TransactionBlock);
		msg->addUUIDFast(_PREHASH_TransactionID, notification["payload"]["transaction_id"].asUUID());
		msg->sendReliable(LLHost(notification["payload"]["sender"].asString()));
		send_do_not_disturb_message(msg, notification["payload"]["source_id"].asUUID());
		break;
	default:
		// close button probably, possibly timed out
		break;
	}

	return false;
}
static LLNotificationFunctorRegistration callingcard_offer_cb_reg("OfferCallingCard", callingcard_offer_callback);

void process_offer_callingcard(LLMessageSystem* msg, void**)
{
	// someone has offered to form a friendship
	LL_DEBUGS("Messaging") << "callingcard offer" << LL_ENDL;

	LLUUID source_id;
	msg->getUUIDFast(_PREHASH_AgentData, _PREHASH_AgentID, source_id);
	LLUUID tid;
	msg->getUUIDFast(_PREHASH_AgentBlock, _PREHASH_TransactionID, tid);

	LLSD payload;
	payload["transaction_id"] = tid;
	payload["source_id"] = source_id;
	payload["sender"] = msg->getSender().getIPandPort();

	LLViewerObject* source = gObjectList.findObject(source_id);
	LLSD args;
	std::string source_name;
	if(source && source->isAvatar())
	{
		LLNameValue* nvfirst = source->getNVPair("FirstName");
		LLNameValue* nvlast  = source->getNVPair("LastName");
		if (nvfirst && nvlast)
		{
			source_name = LLCacheName::buildFullName(
				nvfirst->getString(), nvlast->getString());
		}
	}

	if(!source_name.empty())
	{
		if (gAgent.isDoNotDisturb() 
			|| LLMuteList::getInstance()->isMuted(source_id, source_name, LLMute::flagTextChat))
		{
			// automatically decline offer
			LLNotifications::instance().forceResponse(LLNotification::Params("OfferCallingCard").payload(payload), 1);
		}
		else
		{
			args["NAME"] = source_name;
			LLNotificationsUtil::add("OfferCallingCard", args, payload);
		}
	}
	else
	{
		LL_WARNS("Messaging") << "Calling card offer from an unknown source." << LL_ENDL;
	}
}

void process_accept_callingcard(LLMessageSystem* msg, void**)
{
	LLNotificationsUtil::add("CallingCardAccepted");
}

void process_decline_callingcard(LLMessageSystem* msg, void**)
{
	LLNotificationsUtil::add("CallingCardDeclined");
}

void translateSuccess(LLChat chat, LLSD toastArgs, std::string originalMsg, std::string expectLang, std::string translation, const std::string detected_language)
{
    // filter out non-interesting responses  
    if (!translation.empty()
        && ((detected_language.empty()) || (expectLang != detected_language))
        && (LLStringUtil::compareInsensitive(translation, originalMsg) != 0))
    {
        chat.mText += " (" + LLTranslate::removeNoTranslateTags(translation) + ")";
    }

	LLTranslate::instance().logSuccess(1);
    LLNotificationsUI::LLNotificationManager::instance().onChat(chat, toastArgs);
}

void translateFailure(LLChat chat, LLSD toastArgs, int status, const std::string err_msg)
{
    std::string msg = LLTrans::getString("TranslationFailed", LLSD().with("[REASON]", err_msg));
    LLStringUtil::replaceString(msg, "\n", " "); // we want one-line error messages
    chat.mText += " (" + msg + ")";

	LLTranslate::instance().logFailure(1);
    LLNotificationsUI::LLNotificationManager::instance().onChat(chat, toastArgs);
}


void process_chat_from_simulator(LLMessageSystem *msg, void **user_data)
{
	if (gNonInteractive)
	{
		return;
	}
	LLChat	chat;
	std::string		mesg;
	std::string		from_name;
	U8			source_temp;
	U8			type_temp;
	U8			audible_temp;
	LLColor4	color(1.0f, 1.0f, 1.0f, 1.0f);
	LLUUID		from_id;
	LLUUID		owner_id;
	LLViewerObject*	chatter;

	msg->getString("ChatData", "FromName", from_name);
	
	msg->getUUID("ChatData", "SourceID", from_id);
	chat.mFromID = from_id;
	
	// Object owner for objects
	msg->getUUID("ChatData", "OwnerID", owner_id);

	msg->getU8Fast(_PREHASH_ChatData, _PREHASH_SourceType, source_temp);
	chat.mSourceType = (EChatSourceType)source_temp;

	msg->getU8("ChatData", "ChatType", type_temp);
	chat.mChatType = (EChatType)type_temp;

	msg->getU8Fast(_PREHASH_ChatData, _PREHASH_Audible, audible_temp);
	chat.mAudible = (EChatAudible)audible_temp;
	
	chat.mTime = LLFrameTimer::getElapsedSeconds();
	
	// IDEVO Correct for new-style "Resident" names
	if (chat.mSourceType == CHAT_SOURCE_AGENT)
	{
		// I don't know if it's OK to change this here, if 
		// anything downstream does lookups by name, for instance
		
		LLAvatarName av_name;
		if (LLAvatarNameCache::get(from_id, &av_name))
		{
			chat.mFromName = av_name.getCompleteName();
		}
		else
		{
			chat.mFromName = LLCacheName::cleanFullName(from_name);
		}
	}
	else
	{
		// make sure that we don't have an empty or all-whitespace name
		LLStringUtil::trim(from_name);
		if (from_name.empty())
		{
			from_name = LLTrans::getString("Unnamed");
		}
		chat.mFromName = from_name;
	}

	BOOL is_do_not_disturb = gAgent.isDoNotDisturb();

	BOOL is_muted = FALSE;
	BOOL is_linden = FALSE;
	is_muted = LLMuteList::getInstance()->isMuted(
		from_id,
		from_name,
		LLMute::flagTextChat) 
		|| LLMuteList::getInstance()->isMuted(owner_id, LLMute::flagTextChat);
	is_linden = chat.mSourceType != CHAT_SOURCE_OBJECT &&
		LLMuteList::isLinden(from_name);

	if (is_muted && (chat.mSourceType == CHAT_SOURCE_OBJECT))
	{
		return;
	}

	BOOL is_audible = (CHAT_AUDIBLE_FULLY == chat.mAudible);
	chatter = gObjectList.findObject(from_id);
	if (chatter)
	{
		chat.mPosAgent = chatter->getPositionAgent();

		// Make swirly things only for talking objects. (not script debug messages, though)
		if (chat.mSourceType == CHAT_SOURCE_OBJECT 
			&& chat.mChatType != CHAT_TYPE_DEBUG_MSG
			&& gSavedSettings.getBOOL("EffectScriptChatParticles") )
		{
			LLPointer<LLViewerPartSourceChat> psc = new LLViewerPartSourceChat(chatter->getPositionAgent());
			psc->setSourceObject(chatter);
			psc->setColor(color);
			//We set the particles to be owned by the object's owner, 
			//just in case they should be muted by the mute list
			psc->setOwnerUUID(owner_id);
			LLViewerPartSim::getInstance()->addPartSource(psc);
		}

		// record last audible utterance
		if (is_audible
			&& (is_linden || (!is_muted && !is_do_not_disturb)))
		{
			if (chat.mChatType != CHAT_TYPE_START 
				&& chat.mChatType != CHAT_TYPE_STOP)
			{
				gAgent.heardChat(chat.mFromID);
			}
		}
	}

	if (is_audible)
	{
		//BOOL visible_in_chat_bubble = FALSE;

		color.setVec(1.f,1.f,1.f,1.f);
		msg->getStringFast(_PREHASH_ChatData, _PREHASH_Message, mesg);

		BOOL ircstyle = FALSE;

		// Look for IRC-style emotes here so chatbubbles work
		std::string prefix = mesg.substr(0, 4);
		if (prefix == "/me " || prefix == "/me'")
		{
			ircstyle = TRUE;
		}
		chat.mText = mesg;

		// Look for the start of typing so we can put "..." in the bubbles.
		if (CHAT_TYPE_START == chat.mChatType)
		{
			LLLocalSpeakerMgr::getInstance()->setSpeakerTyping(from_id, TRUE);

			// Might not have the avatar constructed yet, eg on login.
			if (chatter && chatter->isAvatar())
			{
				((LLVOAvatar*)chatter)->startTyping();
			}
			return;
		}
		else if (CHAT_TYPE_STOP == chat.mChatType)
		{
			LLLocalSpeakerMgr::getInstance()->setSpeakerTyping(from_id, FALSE);

			// Might not have the avatar constructed yet, eg on login.
			if (chatter && chatter->isAvatar())
			{
				((LLVOAvatar*)chatter)->stopTyping();
			}
			return;
		}

		// Look for IRC-style emotes
		if (ircstyle)
		{
			// set CHAT_STYLE_IRC to avoid adding Avatar Name as author of message. See EXT-656
			chat.mChatStyle = CHAT_STYLE_IRC;

			// Do nothing, ircstyle is fixed above for chat bubbles
		}
		else
		{
			chat.mText = "";
			switch(chat.mChatType)
			{
			case CHAT_TYPE_WHISPER:
				chat.mText = LLTrans::getString("whisper") + " ";
				break;
			case CHAT_TYPE_DEBUG_MSG:
			case CHAT_TYPE_OWNER:
			case CHAT_TYPE_NORMAL:
			case CHAT_TYPE_DIRECT:
				break;
			case CHAT_TYPE_SHOUT:
				chat.mText = LLTrans::getString("shout") + " ";
				break;
			case CHAT_TYPE_START:
			case CHAT_TYPE_STOP:
				LL_WARNS("Messaging") << "Got chat type start/stop in main chat processing." << LL_ENDL;
				break;
			default:
				LL_WARNS("Messaging") << "Unknown type " << chat.mChatType << " in chat!" << LL_ENDL;
				break;
			}

			chat.mText += mesg;
		}
		
		// We have a real utterance now, so can stop showing "..." and proceed.
		if (chatter && chatter->isAvatar())
		{
			LLLocalSpeakerMgr::getInstance()->setSpeakerTyping(from_id, FALSE);
			((LLVOAvatar*)chatter)->stopTyping();
			
			if (!is_muted && !is_do_not_disturb)
			{
				//visible_in_chat_bubble = gSavedSettings.getBOOL("UseChatBubbles");
				std::string formated_msg = "";
				LLViewerChat::formatChatMsg(chat, formated_msg);
				LLChat chat_bubble = chat;
				chat_bubble.mText = formated_msg;
				((LLVOAvatar*)chatter)->addChat(chat_bubble);
			}
		}
		
		if (chatter)
		{
			chat.mPosAgent = chatter->getPositionAgent();
		}

		// truth table:
		// LINDEN	BUSY	MUTED	OWNED_BY_YOU	TASK		DISPLAY		STORE IN HISTORY
		// F		F		F		F				*			Yes			Yes
		// F		F		F		T				*			Yes			Yes
		// F		F		T		F				*			No			No
		// F		F		T		T				*			No			No
		// F		T		F		F				*			No			Yes
		// F		T		F		T				*			Yes			Yes
		// F		T		T		F				*			No			No
		// F		T		T		T				*			No			No
		// T		*		*		*				F			Yes			Yes

		chat.mMuted = is_muted && !is_linden;

		// pass owner_id to chat so that we can display the remote
		// object inspect for an object that is chatting with you
		LLSD args;
		chat.mOwnerID = owner_id;

		LLTranslate::instance().logCharsSeen(mesg.size());
		if (gSavedSettings.getBOOL("TranslateChat") && chat.mSourceType != CHAT_SOURCE_SYSTEM)
		{
			if (chat.mChatStyle == CHAT_STYLE_IRC)
			{
				mesg = mesg.substr(4, std::string::npos);
			}
			const std::string from_lang = ""; // leave empty to trigger autodetect
			const std::string to_lang = LLTranslate::getTranslateLanguage();

			LLTranslate::instance().logCharsSent(mesg.size());
            LLTranslate::translateMessage(from_lang, to_lang, mesg,
                boost::bind(&translateSuccess, chat, args, mesg, from_lang, _1, _2),
                boost::bind(&translateFailure, chat, args, _1, _2));

		}
		else
		{
			LLNotificationsUI::LLNotificationManager::instance().onChat(chat, args);
		}

		// don't call notification for debug messages from not owned objects
		if (chat.mChatType == CHAT_TYPE_DEBUG_MSG)
		{
			if (gAgentID != chat.mOwnerID)
			{
				return;
			}
		}

		if (mesg != "")
		{
			LLSD msg_notify = LLSD(LLSD::emptyMap());
			msg_notify["session_id"] = LLUUID();
			msg_notify["from_id"] = chat.mFromID;
			msg_notify["source_type"] = chat.mSourceType;
			on_new_message(msg_notify);
		}

	}
}


// Simulator we're on is informing the viewer that the agent
// is starting to teleport (perhaps to another sim, perhaps to the 
// same sim). If we initiated the teleport process by sending some kind 
// of TeleportRequest, then this info is redundant, but if the sim 
// initiated the teleport (via a script call, being killed, etc.) 
// then this info is news to us.
void process_teleport_start(LLMessageSystem *msg, void**)
{
	// on teleport, don't tell them about destination guide anymore
	LLFirstUse::notUsingDestinationGuide(false);
	U32 teleport_flags = 0x0;
	msg->getU32("Info", "TeleportFlags", teleport_flags);

	if (gAgent.getTeleportState() == LLAgent::TELEPORT_MOVING)
	{
		// Race condition?
		LL_WARNS("Messaging") << "Got TeleportStart, but teleport already in progress. TeleportFlags=" << teleport_flags << LL_ENDL;
	}

	LL_DEBUGS("Messaging") << "Got TeleportStart with TeleportFlags=" << teleport_flags << ". gTeleportDisplay: " << gTeleportDisplay << ", gAgent.mTeleportState: " << gAgent.getTeleportState() << LL_ENDL;

	// *NOTE: The server sends two StartTeleport packets when you are teleporting to a LM
	LLViewerMessage::getInstance()->mTeleportStartedSignal();

	if (teleport_flags & TELEPORT_FLAGS_DISABLE_CANCEL)
	{
		gViewerWindow->setProgressCancelButtonVisible(FALSE);
	}
	else
	{
		gViewerWindow->setProgressCancelButtonVisible(TRUE, LLTrans::getString("Cancel"));
	}

	// Freeze the UI and show progress bar
	// Note: could add data here to differentiate between normal teleport and death.

	if( gAgent.getTeleportState() == LLAgent::TELEPORT_NONE )
	{
		gTeleportDisplay = TRUE;
		gAgent.setTeleportState( LLAgent::TELEPORT_START );
		make_ui_sound("UISndTeleportOut");
		
		LL_INFOS("Messaging") << "Teleport initiated by remote TeleportStart message with TeleportFlags: " <<  teleport_flags << LL_ENDL;

		// Don't call LLFirstUse::useTeleport here because this could be
		// due to being killed, which would send you home, not to a Telehub
	}
}

boost::signals2::connection LLViewerMessage::setTeleportStartedCallback(teleport_started_callback_t cb)
{
	return mTeleportStartedSignal.connect(cb);
}

void process_teleport_progress(LLMessageSystem* msg, void**)
{
	LLUUID agent_id;
	msg->getUUID("AgentData", "AgentID", agent_id);
	if((gAgent.getID() != agent_id)
	   || (gAgent.getTeleportState() == LLAgent::TELEPORT_NONE))
	{
		LL_WARNS("Messaging") << "Unexpected teleport progress message." << LL_ENDL;
		return;
	}
	U32 teleport_flags = 0x0;
	msg->getU32("Info", "TeleportFlags", teleport_flags);
	if (teleport_flags & TELEPORT_FLAGS_DISABLE_CANCEL)
	{
		gViewerWindow->setProgressCancelButtonVisible(FALSE);
	}
	else
	{
		gViewerWindow->setProgressCancelButtonVisible(TRUE, LLTrans::getString("Cancel"));
	}
	std::string buffer;
	msg->getString("Info", "Message", buffer);
	LL_DEBUGS("Messaging") << "teleport progress: " << buffer << " flags: " << teleport_flags << LL_ENDL;

	//Sorta hacky...default to using simulator raw messages
	//if we don't find the coresponding mapping in our progress mappings
	std::string message = buffer;

	if (LLAgent::sTeleportProgressMessages.find(buffer) != 
		LLAgent::sTeleportProgressMessages.end() )
	{
		message = LLAgent::sTeleportProgressMessages[buffer];
	}

	gAgent.setTeleportMessage(LLAgent::sTeleportProgressMessages[message]);
}

class LLFetchInWelcomeArea : public LLInventoryFetchDescendentsObserver
{
public:
	LLFetchInWelcomeArea(const uuid_vec_t &ids) :
		LLInventoryFetchDescendentsObserver(ids)
	{}
	virtual void done()
	{
		LLIsType is_landmark(LLAssetType::AT_LANDMARK);
		LLIsType is_card(LLAssetType::AT_CALLINGCARD);

		LLInventoryModel::cat_array_t	card_cats;
		LLInventoryModel::item_array_t	card_items;
		LLInventoryModel::cat_array_t	land_cats;
		LLInventoryModel::item_array_t	land_items;

		uuid_vec_t::iterator it = mComplete.begin();
		uuid_vec_t::iterator end = mComplete.end();
		for(; it != end; ++it)
		{
			gInventory.collectDescendentsIf(
				(*it),
				land_cats,
				land_items,
				LLInventoryModel::EXCLUDE_TRASH,
				is_landmark);
			gInventory.collectDescendentsIf(
				(*it),
				card_cats,
				card_items,
				LLInventoryModel::EXCLUDE_TRASH,
				is_card);
		}

		gInventory.removeObserver(this);
		delete this;
	}
};



class LLPostTeleportNotifiers : public LLEventTimer 
{
public:
	LLPostTeleportNotifiers();
	virtual ~LLPostTeleportNotifiers();

	//function to be called at the supplied frequency
	virtual BOOL tick();
};

LLPostTeleportNotifiers::LLPostTeleportNotifiers() : LLEventTimer( 2.0 )
{
};

LLPostTeleportNotifiers::~LLPostTeleportNotifiers()
{
}

BOOL LLPostTeleportNotifiers::tick()
{
	BOOL all_done = FALSE;
	if ( gAgent.getTeleportState() == LLAgent::TELEPORT_NONE )
	{
		// get callingcards and landmarks available to the user arriving.
		uuid_vec_t folders;
		const LLUUID callingcard_id = gInventory.findCategoryUUIDForType(LLFolderType::FT_CALLINGCARD);
		if(callingcard_id.notNull()) 
			folders.push_back(callingcard_id);
		const LLUUID folder_id = gInventory.findCategoryUUIDForType(LLFolderType::FT_LANDMARK);
		if(folder_id.notNull()) 
			folders.push_back(folder_id);
		if(!folders.empty())
		{
			LLFetchInWelcomeArea* fetcher = new LLFetchInWelcomeArea(folders);
			fetcher->startFetch();
			if(fetcher->isFinished())
			{
				fetcher->done();
			}
			else
			{
				gInventory.addObserver(fetcher);
			}
		}
		all_done = TRUE;
	}

	return all_done;
}



// Teleport notification from the simulator
// We're going to pretend to be a new agent
void process_teleport_finish(LLMessageSystem* msg, void**)
{
	LL_DEBUGS("Teleport","Messaging") << "Received TeleportFinish message" << LL_ENDL;
	LLUUID agent_id;
	msg->getUUIDFast(_PREHASH_Info, _PREHASH_AgentID, agent_id);
	if (agent_id != gAgent.getID())
	{
		LL_WARNS("Teleport","Messaging") << "Got teleport notification for wrong agent " << agent_id << " expected " << gAgent.getID() << ", ignoring!" << LL_ENDL;
		return;
	}

    if (gAgent.getTeleportState() == LLAgent::TELEPORT_NONE)
    {
        if (gAgent.canRestoreCanceledTeleport())
        {
            // Server either ignored teleport cancel message or did not receive it in time.
            // This message can't be ignored since teleport is complete at server side
			LL_INFOS("Teleport") << "Restoring canceled teleport request" << LL_ENDL;
            gAgent.restoreCanceledTeleportRequest();
        }
        else
        {
            // Race condition? Make sure all variables are set correctly for teleport to work
            LL_WARNS("Teleport","Messaging") << "Teleport 'finish' message without 'start'. Setting state to TELEPORT_REQUESTED" << LL_ENDL;
            gTeleportDisplay = TRUE;
            LLViewerMessage::getInstance()->mTeleportStartedSignal();
            gAgent.setTeleportState(LLAgent::TELEPORT_REQUESTED);
            make_ui_sound("UISndTeleportOut");
        }
    }
    else if (gAgent.getTeleportState() == LLAgent::TELEPORT_MOVING)
    {
        LL_WARNS("Teleport","Messaging") << "Teleport message in the middle of other teleport" << LL_ENDL;
    }
	
	// Teleport is finished; it can't be cancelled now.
	gViewerWindow->setProgressCancelButtonVisible(FALSE);

	// Do teleport effect for where you're leaving
	// VEFFECT: TeleportStart
	LLHUDEffectSpiral *effectp = (LLHUDEffectSpiral *)LLHUDManager::getInstance()->createViewerEffect(LLHUDObject::LL_HUD_EFFECT_POINT, TRUE);
	effectp->setPositionGlobal(gAgent.getPositionGlobal());
	effectp->setColor(LLColor4U(gAgent.getEffectColor()));
	LLHUDManager::getInstance()->sendEffects();

	U32 location_id;
	U32 sim_ip;
	U16 sim_port;
	LLVector3 pos, look_at;
	U64 region_handle;
	msg->getU32Fast(_PREHASH_Info, _PREHASH_LocationID, location_id);
	msg->getIPAddrFast(_PREHASH_Info, _PREHASH_SimIP, sim_ip);
	msg->getIPPortFast(_PREHASH_Info, _PREHASH_SimPort, sim_port);
	//msg->getVector3Fast(_PREHASH_Info, _PREHASH_Position, pos);
	//msg->getVector3Fast(_PREHASH_Info, _PREHASH_LookAt, look_at);
	msg->getU64Fast(_PREHASH_Info, _PREHASH_RegionHandle, region_handle);
	U32 teleport_flags;
	msg->getU32Fast(_PREHASH_Info, _PREHASH_TeleportFlags, teleport_flags);

	std::string seedCap;
	msg->getStringFast(_PREHASH_Info, _PREHASH_SeedCapability, seedCap);

	LL_DEBUGS("Teleport") << "TeleportFinish message params are:"
						  << " sim_ip " << sim_ip
						  << " sim_port " << sim_port
						  << " region_handle " << region_handle
						  << " teleport_flags " << teleport_flags
						  << " seedCap " << seedCap
						  << LL_ENDL;
	
	// update home location if we are teleporting out of prelude - specific to teleporting to welcome area 
	if((teleport_flags & TELEPORT_FLAGS_SET_HOME_TO_TARGET)
	   && (!gAgent.isGodlike()))
	{
		gAgent.setHomePosRegion(region_handle, pos);

		// Create a timer that will send notices when teleporting is all finished.  Since this is 
		// based on the LLEventTimer class, it will be managed by that class and not orphaned or leaked.
		new LLPostTeleportNotifiers();
	}

	LLHost sim_host(sim_ip, sim_port);

	// Viewer trusts the simulator.
	gMessageSystem->enableCircuit(sim_host, TRUE);
	LLViewerRegion* regionp =  LLWorld::getInstance()->addRegion(region_handle, sim_host);

/*
	// send camera update to new region
	gAgentCamera.updateCamera();

	// likewise make sure the camera is behind the avatar
	gAgentCamera.resetView(TRUE);
	LLVector3 shift_vector = regionp->getPosRegionFromGlobal(gAgent.getRegion()->getOriginGlobal());
	gAgent.setRegion(regionp);
	gObjectList.shiftObjects(shift_vector);

	if (isAgentAvatarValid())
	{
		gAgentAvatarp->clearChatText();
		gAgentCamera.slamLookAt(look_at);
	}
	gAgent.setPositionAgent(pos);
	gAssetStorage->setUpstream(sim);
	gCacheName->setUpstream(sim);
*/

	// Make sure we're standing
	gAgent.standUp();

	// now, use the circuit info to tell simulator about us!
	LL_INFOS("Teleport","Messaging") << "process_teleport_finish() sending UseCircuitCode to enable sim_host "
			<< sim_host << " with code " << msg->mOurCircuitCode << LL_ENDL;
	msg->newMessageFast(_PREHASH_UseCircuitCode);
	msg->nextBlockFast(_PREHASH_CircuitCode);
	msg->addU32Fast(_PREHASH_Code, msg->getOurCircuitCode());
	msg->addUUIDFast(_PREHASH_SessionID, gAgent.getSessionID());
	msg->addUUIDFast(_PREHASH_ID, gAgent.getID());
	msg->sendReliable(sim_host);

	LL_INFOS("Teleport") << "Calling send_complete_agent_movement() and setting state to TELEPORT_MOVING" << LL_ENDL;
	send_complete_agent_movement(sim_host);
	gAgent.setTeleportState( LLAgent::TELEPORT_MOVING );
	gAgent.setTeleportMessage(LLAgent::sTeleportProgressMessages["contacting"]);

	LL_DEBUGS("CrossingCaps") << "Calling setSeedCapability(). Seed cap == "
			<< seedCap << LL_ENDL;
	regionp->setSeedCapability(seedCap);

	// Don't send camera updates to the new region until we're
	// actually there...


	// Now do teleport effect for where you're going.
	// VEFFECT: TeleportEnd
	effectp = (LLHUDEffectSpiral *)LLHUDManager::getInstance()->createViewerEffect(LLHUDObject::LL_HUD_EFFECT_POINT, TRUE);
	effectp->setPositionGlobal(gAgent.getPositionGlobal());

	effectp->setColor(LLColor4U(gAgent.getEffectColor()));
	LLHUDManager::getInstance()->sendEffects();

//	gTeleportDisplay = TRUE;
//	gTeleportDisplayTimer.reset();
//	gViewerWindow->setShowProgress(TRUE);
}

// stuff we have to do every time we get an AvatarInitComplete from a sim
/*
void process_avatar_init_complete(LLMessageSystem* msg, void**)
{
	LLVector3 agent_pos;
	msg->getVector3Fast(_PREHASH_AvatarData, _PREHASH_Position, agent_pos);
	agent_movement_complete(msg->getSender(), agent_pos);
}
*/

void process_agent_movement_complete(LLMessageSystem* msg, void**)
{
	LL_INFOS("Teleport","Messaging") << "Received ProcessAgentMovementComplete" << LL_ENDL;

	gShiftFrame = true;
	gAgentMovementCompleted = true;

	LLUUID agent_id;
	msg->getUUIDFast(_PREHASH_AgentData, _PREHASH_AgentID, agent_id);
	LLUUID session_id;
	msg->getUUIDFast(_PREHASH_AgentData, _PREHASH_SessionID, session_id);
	if((gAgent.getID() != agent_id) || (gAgent.getSessionID() != session_id))
	{
		LL_WARNS("Teleport", "Messaging") << "Incorrect agent or session id in process_agent_movement_complete()"
										  << " agent " << agent_id << " expected " << gAgent.getID() 
										  << " session " << session_id << " expected " << gAgent.getSessionID()
										  << ", ignoring" << LL_ENDL;
		return;
	}

	// *TODO: check timestamp to make sure the movement compleation
	// makes sense.
	LLVector3 agent_pos;
	msg->getVector3Fast(_PREHASH_Data, _PREHASH_Position, agent_pos);
	LLVector3 look_at;
	msg->getVector3Fast(_PREHASH_Data, _PREHASH_LookAt, look_at);
	U64 region_handle;
	msg->getU64Fast(_PREHASH_Data, _PREHASH_RegionHandle, region_handle);
	
	std::string version_channel;
	msg->getString("SimData", "ChannelVersion", version_channel);

	if (!isAgentAvatarValid())
	{
		// Could happen if you were immediately god-teleported away on login,
		// maybe other cases.  Continue, but warn.
		LL_WARNS("Teleport", "Messaging") << "agent_movement_complete() with NULL avatarp." << LL_ENDL;
	}

	F32 x, y;
	from_region_handle(region_handle, &x, &y);
	LLViewerRegion* regionp = LLWorld::getInstance()->getRegionFromHandle(region_handle);
	if (!regionp)
	{
		if (gAgent.getRegion())
		{
			LL_WARNS("Teleport", "Messaging") << "current region origin "
											  << gAgent.getRegion()->getOriginGlobal() << " id " << gAgent.getRegion()->getRegionID() << LL_ENDL;
		}

		LL_WARNS("Teleport", "Messaging") << "Agent being sent to invalid home region: " 
										  << x << ":" << y 
										  << " current pos " << gAgent.getPositionGlobal()
										  << ", calling forceDisconnect()"
										  << LL_ENDL;
		LLAppViewer::instance()->forceDisconnect(LLTrans::getString("SentToInvalidRegion"));
		return;

	}

	LL_INFOS("Teleport","Messaging") << "Changing home region to region id " << regionp->getRegionID() << " handle " << region_handle << " == x,y " << x << "," << y << LL_ENDL;

	// set our upstream host the new simulator and shuffle things as
	// appropriate.
	LLVector3 shift_vector = regionp->getPosRegionFromGlobal(
		gAgent.getRegion()->getOriginGlobal());
	gAgent.setRegion(regionp);
	gObjectList.shiftObjects(shift_vector);
	gAssetStorage->setUpstream(msg->getSender());
	gCacheName->setUpstream(msg->getSender());
	gViewerThrottle.sendToSim();
	gViewerWindow->sendShapeToSim();

	bool is_teleport = gAgent.getTeleportState() == LLAgent::TELEPORT_MOVING;

	if( is_teleport )
	{
		if (gAgent.getTeleportKeepsLookAt())
		{
			// *NOTE: the LookAt data we get from the sim here doesn't
			// seem to be useful, so get it from the camera instead
			look_at = LLViewerCamera::getInstance()->getAtAxis();
		}
		// Force the camera back onto the agent, don't animate.
		gAgentCamera.setFocusOnAvatar(TRUE, FALSE);
		gAgentCamera.slamLookAt(look_at);
		gAgentCamera.updateCamera();

		LL_INFOS("Teleport") << "Agent movement complete, setting state to TELEPORT_START_ARRIVAL" << LL_ENDL;
		gAgent.setTeleportState( LLAgent::TELEPORT_START_ARRIVAL );

		if (isAgentAvatarValid())
		{
			// Set the new position
			gAgentAvatarp->setPositionAgent(agent_pos);
			gAgentAvatarp->clearChat();
			gAgentAvatarp->slamPosition();
		}
	}
	else
	{
		// This is initial log-in or a region crossing
		LL_INFOS("Teleport") << "State is not TELEPORT_MOVING, so this is initial log-in or region crossing. "
							 << "Setting state to TELEPORT_NONE" << LL_ENDL;
		gAgent.setTeleportState( LLAgent::TELEPORT_NONE );

		if(LLStartUp::getStartupState() < STATE_STARTED)
		{	// This is initial log-in, not a region crossing:
			// Set the camera looking ahead of the AV so send_agent_update() below 
			// will report the correct location to the server.
			LLVector3 look_at_point = look_at;
			look_at_point = agent_pos + look_at_point.rotVec(gAgent.getQuat());

			static LLVector3 up_direction(0.0f, 0.0f, 1.0f);
			LLViewerCamera::getInstance()->lookAt(agent_pos, look_at_point, up_direction);
		}
	}

	if ( LLTracker::isTracking(NULL) )
	{
		// Check distance to beacon, if < 5m, remove beacon
		LLVector3d beacon_pos = LLTracker::getTrackedPositionGlobal();
		LLVector3 beacon_dir(agent_pos.mV[VX] - (F32)fmod(beacon_pos.mdV[VX], 256.0), agent_pos.mV[VY] - (F32)fmod(beacon_pos.mdV[VY], 256.0), 0);
		if (beacon_dir.magVecSquared() < 25.f)
		{
			LLTracker::stopTracking(false);
		}
		else if ( is_teleport && !gAgent.getTeleportKeepsLookAt() && look_at.isExactlyZero())
		{
			//look at the beacon
			LLVector3 global_agent_pos = agent_pos;
			global_agent_pos[0] += x;
			global_agent_pos[1] += y;
			look_at = (LLVector3)beacon_pos - global_agent_pos;
			look_at.normVec();
			gAgentCamera.slamLookAt(look_at);
		}
	}

	// TODO: Put back a check for flying status! DK 12/19/05
	// Sim tells us whether the new position is off the ground
	/*
	if (teleport_flags & TELEPORT_FLAGS_IS_FLYING)
	{
		gAgent.setFlying(TRUE);
	}
	else
	{
		gAgent.setFlying(FALSE);
	}
	*/

	send_agent_update(TRUE, TRUE);

	if (gAgent.getRegion()->getBlockFly())
	{
		gAgent.setFlying(gAgent.canFly());
	}

	// force simulator to recognize do not disturb state
	if (gAgent.isDoNotDisturb())
	{
		gAgent.setDoNotDisturb(true);
	}
	else
	{
		gAgent.setDoNotDisturb(false);
	}

	if (isAgentAvatarValid())
	{
		gAgentAvatarp->mFootPlane.clearVec();
	}
	
	// send walk-vs-run status
	gAgent.sendWalkRun(gAgent.getRunning() || gAgent.getAlwaysRun());

	// If the server version has changed, display an info box and offer
	// to display the release notes, unless this is the initial log in.
	if (gLastVersionChannel == version_channel)
	{
		return;
	}

	gLastVersionChannel = version_channel;
}

void process_crossed_region(LLMessageSystem* msg, void**)
{
	LLUUID agent_id;
	msg->getUUIDFast(_PREHASH_AgentData, _PREHASH_AgentID, agent_id);
	LLUUID session_id;
	msg->getUUIDFast(_PREHASH_AgentData, _PREHASH_SessionID, session_id);
	if((gAgent.getID() != agent_id) || (gAgent.getSessionID() != session_id))
	{
		LL_WARNS("Messaging") << "Incorrect id in process_crossed_region()"
				<< LL_ENDL;
		return;
	}
	LL_INFOS("Messaging") << "process_crossed_region()" << LL_ENDL;
	gAgentAvatarp->resetRegionCrossingTimer();

	U32 sim_ip;
	msg->getIPAddrFast(_PREHASH_RegionData, _PREHASH_SimIP, sim_ip);
	U16 sim_port;
	msg->getIPPortFast(_PREHASH_RegionData, _PREHASH_SimPort, sim_port);
	LLHost sim_host(sim_ip, sim_port);
	U64 region_handle;
	msg->getU64Fast(_PREHASH_RegionData, _PREHASH_RegionHandle, region_handle);
	
	std::string seedCap;
	msg->getStringFast(_PREHASH_RegionData, _PREHASH_SeedCapability, seedCap);

	send_complete_agent_movement(sim_host);

	LLViewerRegion* regionp = LLWorld::getInstance()->addRegion(region_handle, sim_host);

	LL_DEBUGS("CrossingCaps") << "Calling setSeedCapability from process_crossed_region(). Seed cap == "
			<< seedCap << LL_ENDL;
	regionp->setSeedCapability(seedCap);
}



// Sends avatar and camera information to simulator.
// Sent roughly once per frame, or 20 times per second, whichever is less often

const F32 THRESHOLD_HEAD_ROT_QDOT = 0.9997f;	// ~= 2.5 degrees -- if its less than this we need to update head_rot
const F32 MAX_HEAD_ROT_QDOT = 0.99999f;			// ~= 0.5 degrees -- if its greater than this then no need to update head_rot
												// between these values we delay the updates (but no more than one second)

void send_agent_update(BOOL force_send, BOOL send_reliable)
{
    LL_PROFILE_ZONE_SCOPED;
	if (gAgent.getTeleportState() != LLAgent::TELEPORT_NONE)
	{
		// We don't care if they want to send an agent update, they're not allowed to until the simulator
		// that's the target is ready to receive them (after avatar_init_complete is received)
		return;
	}

	// We have already requested to log out.  Don't send agent updates.
	if(LLAppViewer::instance()->logoutRequestSent())
	{
		return;
	}

	// no region to send update to
	if(gAgent.getRegion() == NULL)
	{
		return;
	}

	const F32 TRANSLATE_THRESHOLD = 0.01f;

	// NOTA BENE: This is (intentionally?) using the small angle sine approximation to test for rotation
	//			  Plus, there is an extra 0.5 in the mix since the perpendicular between last_camera_at and getAtAxis() bisects cam_rot_change
	//			  Thus, we're actually testing against 0.2 degrees
	const F32 ROTATION_THRESHOLD = 0.1f * 2.f*F_PI/360.f;			//  Rotation thresh 0.2 deg, see note above

	const U8 DUP_MSGS = 1;				//  HACK!  number of times to repeat data on motionless agent

	//  Store data on last sent update so that if no changes, no send
	static LLVector3 last_camera_pos_agent, 
					 last_camera_at, 
					 last_camera_left,
					 last_camera_up;
	
	static LLVector3 cam_center_chg,
					 cam_rot_chg;

	static LLQuaternion last_head_rot;
	static U32 last_control_flags = 0;
	static U8 last_render_state;
	static U8 duplicate_count = 0;
	static F32 head_rot_chg = 1.0;
	static U8 last_flags;

	LLMessageSystem	*msg = gMessageSystem;
	LLVector3		camera_pos_agent;				// local to avatar's region
	U8				render_state;

	LLQuaternion body_rotation = gAgent.getFrameAgent().getQuaternion();
	LLQuaternion head_rotation = gAgent.getHeadRotation();

	camera_pos_agent = gAgentCamera.getCameraPositionAgent();

	render_state = gAgent.getRenderState();

	U32		control_flag_change = 0;
	U8		flag_change = 0;

	cam_center_chg = last_camera_pos_agent - camera_pos_agent;
	cam_rot_chg = last_camera_at - LLViewerCamera::getInstance()->getAtAxis();

	// If a modifier key is held down, turn off
	// LBUTTON and ML_LBUTTON so that using the camera (alt-key) doesn't
	// trigger a control event.
	U32 control_flags = gAgent.getControlFlags();

	MASK	key_mask = gKeyboard->currentMask(TRUE);

	if (key_mask & MASK_ALT || key_mask & MASK_CONTROL)
	{
		control_flags &= ~(	AGENT_CONTROL_LBUTTON_DOWN |
							AGENT_CONTROL_ML_LBUTTON_DOWN );
		control_flags |= 	AGENT_CONTROL_LBUTTON_UP |
							AGENT_CONTROL_ML_LBUTTON_UP ;
	}

	control_flag_change = last_control_flags ^ control_flags;

	U8 flags = AU_FLAGS_NONE;
	if (gAgent.isGroupTitleHidden())
	{
		flags |= AU_FLAGS_HIDETITLE;
	}
	if (gAgent.getAutoPilot())
	{
		flags |= AU_FLAGS_CLIENT_AUTOPILOT;
	}

	flag_change = last_flags ^ flags;

	head_rot_chg = dot(last_head_rot, head_rotation);

	//static S32 msg_number = 0;		// Used for diagnostic log messages

	if (force_send || 
		(cam_center_chg.magVec() > TRANSLATE_THRESHOLD) || 
		(head_rot_chg < THRESHOLD_HEAD_ROT_QDOT) ||	
		(last_render_state != render_state) ||
		(cam_rot_chg.magVec() > ROTATION_THRESHOLD) ||
		control_flag_change != 0 ||
		flag_change != 0)  
	{
		/* Diagnotics to show why we send the AgentUpdate message.  Also un-commment the msg_number code above and below this block
		msg_number += 1;
		if (head_rot_chg < THRESHOLD_HEAD_ROT_QDOT)
		{
			//LL_INFOS("Messaging") << "head rot " << head_rotation << LL_ENDL;
			LL_INFOS("Messaging") << "msg " << msg_number << ", frame " << LLFrameTimer::getFrameCount() << ", head_rot_chg " << head_rot_chg << LL_ENDL;
		}
		if (cam_rot_chg.magVec() > ROTATION_THRESHOLD) 
		{
			LL_INFOS("Messaging") << "msg " << msg_number << ", frame " << LLFrameTimer::getFrameCount() << ", cam rot " <<  cam_rot_chg.magVec() << LL_ENDL;
		}
		if (cam_center_chg.magVec() > TRANSLATE_THRESHOLD)
		{
			LL_INFOS("Messaging") << "msg " << msg_number << ", frame " << LLFrameTimer::getFrameCount() << ", cam center " << cam_center_chg.magVec() << LL_ENDL;
		}
//		if (drag_delta_chg.magVec() > TRANSLATE_THRESHOLD)
//		{
//			LL_INFOS("Messaging") << "drag delta " << drag_delta_chg.magVec() << LL_ENDL;
//		}
		if (control_flag_change)
		{
			LL_INFOS("Messaging") << "msg " << msg_number << ", frame " << LLFrameTimer::getFrameCount() << ", dcf = " << control_flag_change << LL_ENDL;
		}
*/

		duplicate_count = 0;
	}
	else
	{
		duplicate_count++;

		if (head_rot_chg < MAX_HEAD_ROT_QDOT  &&  duplicate_count < AGENT_UPDATES_PER_SECOND)
		{
			// The head_rotation is sent for updating things like attached guns.
			// We only trigger a new update when head_rotation deviates beyond
			// some threshold from the last update, however this can break fine
			// adjustments when trying to aim an attached gun, so what we do here
			// (where we would normally skip sending an update when nothing has changed)
			// is gradually reduce the threshold to allow a better update to 
			// eventually get sent... should update to within 0.5 degrees in less 
			// than a second.
			if (head_rot_chg < THRESHOLD_HEAD_ROT_QDOT + (MAX_HEAD_ROT_QDOT - THRESHOLD_HEAD_ROT_QDOT) * duplicate_count / AGENT_UPDATES_PER_SECOND)
			{
				duplicate_count = 0;
			}
			else
			{
				return;
			}
		}
		else
		{
			return;
		}
	}

	if (duplicate_count < DUP_MSGS && !gDisconnected)
	{
		/* More diagnostics to count AgentUpdate messages
		static S32 update_sec = 0;
		static S32 update_count = 0;
		static S32 max_update_count = 0;
		S32 cur_sec = lltrunc( LLTimer::getTotalSeconds() );
		update_count += 1;
		if (cur_sec != update_sec)
		{
			if (update_sec != 0)
			{
				update_sec = cur_sec;
				//msg_number = 0;
				max_update_count = llmax(max_update_count, update_count);
				LL_INFOS() << "Sent " << update_count << " AgentUpdate messages per second, max is " << max_update_count << LL_ENDL;
			}
			update_sec = cur_sec;
			update_count = 0;
		}
		*/

		// Build the message
		msg->newMessageFast(_PREHASH_AgentUpdate);
		msg->nextBlockFast(_PREHASH_AgentData);
		msg->addUUIDFast(_PREHASH_AgentID, gAgent.getID());
		msg->addUUIDFast(_PREHASH_SessionID, gAgent.getSessionID());
		msg->addQuatFast(_PREHASH_BodyRotation, body_rotation);
		msg->addQuatFast(_PREHASH_HeadRotation, head_rotation);
		msg->addU8Fast(_PREHASH_State, render_state);
		msg->addU8Fast(_PREHASH_Flags, flags);

//		if (camera_pos_agent.mV[VY] > 255.f)
//		{
//			LL_INFOS("Messaging") << "Sending camera center " << camera_pos_agent << LL_ENDL;
//		}
		
		msg->addVector3Fast(_PREHASH_CameraCenter, camera_pos_agent);
		msg->addVector3Fast(_PREHASH_CameraAtAxis, LLViewerCamera::getInstance()->getAtAxis());
		msg->addVector3Fast(_PREHASH_CameraLeftAxis, LLViewerCamera::getInstance()->getLeftAxis());
		msg->addVector3Fast(_PREHASH_CameraUpAxis, LLViewerCamera::getInstance()->getUpAxis());
		msg->addF32Fast(_PREHASH_Far, gAgentCamera.mDrawDistance);
		
		msg->addU32Fast(_PREHASH_ControlFlags, control_flags);

		if (gDebugClicks)
		{
			if (control_flags & AGENT_CONTROL_LBUTTON_DOWN)
			{
				LL_INFOS("Messaging") << "AgentUpdate left button down" << LL_ENDL;
			}

			if (control_flags & AGENT_CONTROL_LBUTTON_UP)
			{
				LL_INFOS("Messaging") << "AgentUpdate left button up" << LL_ENDL;
			}
		}

		gAgent.enableControlFlagReset();

		if (!send_reliable)
		{
			gAgent.sendMessage();
		}
		else
		{
			gAgent.sendReliableMessage();
		}

//		LL_DEBUGS("Messaging") << "agent " << avatar_pos_agent << " cam " << camera_pos_agent << LL_ENDL;

		// Copy the old data 
		last_head_rot = head_rotation;
		last_render_state = render_state;
		last_camera_pos_agent = camera_pos_agent;
		last_camera_at = LLViewerCamera::getInstance()->getAtAxis();
		last_camera_left = LLViewerCamera::getInstance()->getLeftAxis();
		last_camera_up = LLViewerCamera::getInstance()->getUpAxis();
		last_control_flags = control_flags;
		last_flags = flags;
	}
}


// sounds can arrive before objects, store them for a short time
// Note: this is a workaround for MAINT-4743, real fix would be to make
// server send sound along with object update that creates (rezes) the object
class PostponedSoundData
{
public:
    PostponedSoundData() :
        mExpirationTime(0)
    {}
    PostponedSoundData(const LLUUID &object_id, const LLUUID &sound_id, const LLUUID& owner_id, const F32 gain, const U8 flags);
    bool hasExpired() { return LLFrameTimer::getTotalSeconds() > mExpirationTime; }

    LLUUID mObjectId;
    LLUUID mSoundId;
    LLUUID mOwnerId;
    F32 mGain;
    U8 mFlags;
    static const F64 MAXIMUM_PLAY_DELAY;

private:
    F64 mExpirationTime; //seconds since epoch
};
const F64 PostponedSoundData::MAXIMUM_PLAY_DELAY = 15.0;
static F64 postponed_sounds_update_expiration = 0.0;
static std::map<LLUUID, PostponedSoundData> postponed_sounds;

void set_attached_sound(LLViewerObject *objectp, const LLUUID &object_id, const LLUUID &sound_id, const LLUUID& owner_id, const F32 gain, const U8 flags)
{
    if (LLMuteList::getInstance()->isMuted(object_id)) return;

    if (LLMuteList::getInstance()->isMuted(owner_id, LLMute::flagObjectSounds)) return;

    // Don't play sounds from a region with maturity above current agent maturity
    LLVector3d pos = objectp->getPositionGlobal();
    if (!gAgent.canAccessMaturityAtGlobal(pos))
    {
        return;
    }

    objectp->setAttachedSound(sound_id, owner_id, gain, flags);
}

PostponedSoundData::PostponedSoundData(const LLUUID &object_id, const LLUUID &sound_id, const LLUUID& owner_id, const F32 gain, const U8 flags)
    :
    mObjectId(object_id),
    mSoundId(sound_id),
    mOwnerId(owner_id),
    mGain(gain),
    mFlags(flags),
    mExpirationTime(LLFrameTimer::getTotalSeconds() + MAXIMUM_PLAY_DELAY)
{
}

// static
void update_attached_sounds()
{
    if (postponed_sounds.empty())
    {
        return;
    }

    std::map<LLUUID, PostponedSoundData>::iterator iter = postponed_sounds.begin();
    std::map<LLUUID, PostponedSoundData>::iterator end = postponed_sounds.end();
    while (iter != end)
    {
        std::map<LLUUID, PostponedSoundData>::iterator cur_iter = iter++;
        PostponedSoundData* data = &cur_iter->second;
        if (data->hasExpired())
        {
            postponed_sounds.erase(cur_iter);
        }
        else
        {
            LLViewerObject *objectp = gObjectList.findObject(data->mObjectId);
            if (objectp)
            {
                set_attached_sound(objectp, data->mObjectId, data->mSoundId, data->mOwnerId, data->mGain, data->mFlags);
                postponed_sounds.erase(cur_iter);
            }
        }
    }
    postponed_sounds_update_expiration = LLFrameTimer::getTotalSeconds() + 2 * PostponedSoundData::MAXIMUM_PLAY_DELAY;
}

//static
void clear_expired_postponed_sounds()
{
    if (postponed_sounds_update_expiration > LLFrameTimer::getTotalSeconds())
    {
        return;
    }
    std::map<LLUUID, PostponedSoundData>::iterator iter = postponed_sounds.begin();
    std::map<LLUUID, PostponedSoundData>::iterator end = postponed_sounds.end();
    while (iter != end)
    {
        std::map<LLUUID, PostponedSoundData>::iterator cur_iter = iter++;
        PostponedSoundData* data = &cur_iter->second;
        if (data->hasExpired())
        {
            postponed_sounds.erase(cur_iter);
        }
    }
    postponed_sounds_update_expiration = LLFrameTimer::getTotalSeconds() + 2 * PostponedSoundData::MAXIMUM_PLAY_DELAY;
}

// *TODO: Remove this dependency, or figure out a better way to handle
// this hack.
extern U32Bits gObjectData;

void process_object_update(LLMessageSystem *mesgsys, void **user_data)
{	
	// Update the data counters
	if (mesgsys->getReceiveCompressedSize())
	{
		gObjectData += (U32Bytes)mesgsys->getReceiveCompressedSize();
	}
	else
	{
		gObjectData += (U32Bytes)mesgsys->getReceiveSize();
	}

	// Update the object...
	S32 old_num_objects = gObjectList.mNumNewObjects;
	gObjectList.processObjectUpdate(mesgsys, user_data, OUT_FULL);
	if (old_num_objects != gObjectList.mNumNewObjects)
	{
		update_attached_sounds();
	}
}

void process_compressed_object_update(LLMessageSystem *mesgsys, void **user_data)
{
	// Update the data counters
	if (mesgsys->getReceiveCompressedSize())
	{
		gObjectData += (U32Bytes)mesgsys->getReceiveCompressedSize();
	}
	else
	{
		gObjectData += (U32Bytes)mesgsys->getReceiveSize();
	}

	// Update the object...
	S32 old_num_objects = gObjectList.mNumNewObjects;
	gObjectList.processCompressedObjectUpdate(mesgsys, user_data, OUT_FULL_COMPRESSED);
	if (old_num_objects != gObjectList.mNumNewObjects)
	{
		update_attached_sounds();
	}
}

void process_cached_object_update(LLMessageSystem *mesgsys, void **user_data)
{
	// Update the data counters
	if (mesgsys->getReceiveCompressedSize())
	{
		gObjectData += (U32Bytes)mesgsys->getReceiveCompressedSize();
	}
	else
	{
		gObjectData += (U32Bytes)mesgsys->getReceiveSize();
	}

	// Update the object...
	gObjectList.processCachedObjectUpdate(mesgsys, user_data, OUT_FULL_CACHED);
}


void process_terse_object_update_improved(LLMessageSystem *mesgsys, void **user_data)
{
	if (mesgsys->getReceiveCompressedSize())
	{
		gObjectData += (U32Bytes)mesgsys->getReceiveCompressedSize();
	}
	else
	{
		gObjectData += (U32Bytes)mesgsys->getReceiveSize();
	}

	S32 old_num_objects = gObjectList.mNumNewObjects;
	gObjectList.processCompressedObjectUpdate(mesgsys, user_data, OUT_TERSE_IMPROVED);
	if (old_num_objects != gObjectList.mNumNewObjects)
	{
		update_attached_sounds();
	}
}

void process_kill_object(LLMessageSystem *mesgsys, void **user_data)
{
    LL_PROFILE_ZONE_SCOPED;

	LLUUID		id;

	U32 ip = mesgsys->getSenderIP();
	U32 port = mesgsys->getSenderPort();
	LLViewerRegion* regionp = NULL;
	{
		LLHost host(ip, port);
		regionp = LLWorld::getInstance()->getRegion(host);
	}

	bool delete_object = LLViewerRegion::sVOCacheCullingEnabled;
	S32	num_objects = mesgsys->getNumberOfBlocksFast(_PREHASH_ObjectData);
	for (S32 i = 0; i < num_objects; ++i)
	{
		U32	local_id;
		mesgsys->getU32Fast(_PREHASH_ObjectData, _PREHASH_ID, local_id, i);

		LLViewerObjectList::getUUIDFromLocal(id, local_id, ip, port); 
		if (id == LLUUID::null)
		{
			LL_DEBUGS("Messaging") << "Unknown kill for local " << local_id << LL_ENDL;
			continue;
		}
		else
		{
			LL_DEBUGS("Messaging") << "Kill message for local " << local_id << LL_ENDL;
		}

		if (id == gAgentID)
		{
			// never kill our avatar
			continue;
		}

			LLViewerObject *objectp = gObjectList.findObject(id);
			if (objectp)
			{
				// Display green bubble on kill
				if ( gShowObjectUpdates )
				{
<<<<<<< HEAD
					LLColor4 color(0.f,1.f,0.f,1.f);
					gPipeline.addDebugBlip(objectp->getPositionAgent(), color);
					LL_DEBUGS("MessageBlip") << "Kill blip for local " << local_id << " at " << objectp->getPositionAgent() << LL_ENDL;
=======
					gPipeline.addDebugBlip(objectp->getPositionAgent(), LLColor4::green);
>>>>>>> 260d2c7b
				}

				// Do the kill
				gObjectList.killObject(objectp);
			}

			if(delete_object)
			{
				regionp->killCacheEntry(local_id);
		}

		// We should remove the object from selection after it is marked dead by gObjectList to make LLToolGrab,
        // which is using the object, release the mouse capture correctly when the object dies.
        // See LLToolGrab::handleHoverActive() and LLToolGrab::handleHoverNonPhysical().
		LLSelectMgr::getInstance()->removeObjectFromSelections(id);
	}
}

void process_time_synch(LLMessageSystem *mesgsys, void **user_data)
{
	LLVector3 sun_direction;
    LLVector3 moon_direction;
	LLVector3 sun_ang_velocity;
	F32 phase;
	U64	space_time_usec;

    U32 seconds_per_day;
    U32 seconds_per_year;

	// "SimulatorViewerTimeMessage"
	mesgsys->getU64Fast(_PREHASH_TimeInfo, _PREHASH_UsecSinceStart, space_time_usec);
	mesgsys->getU32Fast(_PREHASH_TimeInfo, _PREHASH_SecPerDay, seconds_per_day);
	mesgsys->getU32Fast(_PREHASH_TimeInfo, _PREHASH_SecPerYear, seconds_per_year);

	// This should eventually be moved to an "UpdateHeavenlyBodies" message
	mesgsys->getF32Fast(_PREHASH_TimeInfo, _PREHASH_SunPhase, phase);
	mesgsys->getVector3Fast(_PREHASH_TimeInfo, _PREHASH_SunDirection, sun_direction);
	mesgsys->getVector3Fast(_PREHASH_TimeInfo, _PREHASH_SunAngVelocity, sun_ang_velocity);

	LLWorld::getInstance()->setSpaceTimeUSec(space_time_usec);

	LL_DEBUGS("WindlightSync") << "Sun phase: " << phase << " rad = " << fmodf(phase / F_TWO_PI + 0.25, 1.f) * 24.f << " h" << LL_ENDL;

	/* LAPRAS
        We decode these parts of the message but ignore them
        as the real values are provided elsewhere. */
    (void)sun_direction, (void)moon_direction, (void)phase;
}

void process_sound_trigger(LLMessageSystem *msg, void **)
{
	if (!gAudiop)
	{
#if !LL_LINUX
		LL_WARNS("AudioEngine") << "LLAudioEngine instance doesn't exist!" << LL_ENDL;
#endif
		return;
	}

	U64		region_handle = 0;
	F32		gain = 0;
	LLUUID	sound_id;
	LLUUID	owner_id;
	LLUUID	object_id;
	LLUUID	parent_id;
	LLVector3	pos_local;

	msg->getUUIDFast(_PREHASH_SoundData, _PREHASH_SoundID, sound_id);
	msg->getUUIDFast(_PREHASH_SoundData, _PREHASH_OwnerID, owner_id);
	msg->getUUIDFast(_PREHASH_SoundData, _PREHASH_ObjectID, object_id);
	msg->getUUIDFast(_PREHASH_SoundData, _PREHASH_ParentID, parent_id);
	msg->getU64Fast(_PREHASH_SoundData, _PREHASH_Handle, region_handle);
	msg->getVector3Fast(_PREHASH_SoundData, _PREHASH_Position, pos_local);
	msg->getF32Fast(_PREHASH_SoundData, _PREHASH_Gain, gain);

	// adjust sound location to true global coords
	LLVector3d	pos_global = from_region_handle(region_handle);
	pos_global.mdV[VX] += pos_local.mV[VX];
	pos_global.mdV[VY] += pos_local.mV[VY];
	pos_global.mdV[VZ] += pos_local.mV[VZ];

	// Don't play a trigger sound if you can't hear it due
	// to parcel "local audio only" settings.
	if (!LLViewerParcelMgr::getInstance()->canHearSound(pos_global)) return;

	// Don't play sounds triggered by someone you muted.
	if (LLMuteList::getInstance()->isMuted(owner_id, LLMute::flagObjectSounds)) return;
	
	// Don't play sounds from an object you muted
	if (LLMuteList::getInstance()->isMuted(object_id)) return;

	// Don't play sounds from an object whose parent you muted
	if (parent_id.notNull()
		&& LLMuteList::getInstance()->isMuted(parent_id))
	{
		return;
	}

	// Don't play sounds from a region with maturity above current agent maturity
	if( !gAgent.canAccessMaturityInRegion( region_handle ) )
	{
		return;
	}
		
	// Don't play sounds from gestures if they are not enabled.
	// Do play sounds triggered by avatar, since muting your own
	// gesture sounds and your own sounds played inworld from 
	// Inventory can cause confusion.
	if (object_id == owner_id
        && owner_id != gAgentID
        && !gSavedSettings.getBOOL("EnableGestureSounds"))
	{
		return;
	}

	if (LLMaterialTable::basic.isCollisionSound(sound_id) && !gSavedSettings.getBOOL("EnableCollisionSounds"))
	{
		return;
	}

	gAudiop->triggerSound(sound_id, owner_id, gain, LLAudioEngine::AUDIO_TYPE_SFX, pos_global);
}

void process_preload_sound(LLMessageSystem *msg, void **user_data)
{
	if (!gAudiop)
	{
#if !LL_LINUX
		LL_WARNS("AudioEngine") << "LLAudioEngine instance doesn't exist!" << LL_ENDL;
#endif
		return;
	}

	LLUUID sound_id;
	LLUUID object_id;
	LLUUID owner_id;

	msg->getUUIDFast(_PREHASH_DataBlock, _PREHASH_SoundID, sound_id);
	msg->getUUIDFast(_PREHASH_DataBlock, _PREHASH_ObjectID, object_id);
	msg->getUUIDFast(_PREHASH_DataBlock, _PREHASH_OwnerID, owner_id);

	LLViewerObject *objectp = gObjectList.findObject(object_id);
	if (!objectp) return;

	if (LLMuteList::getInstance()->isMuted(object_id)) return;
	if (LLMuteList::getInstance()->isMuted(owner_id, LLMute::flagObjectSounds)) return;
	
	LLAudioSource *sourcep = objectp->getAudioSource(owner_id);
	if (!sourcep) return;
	
	LLAudioData *datap = gAudiop->getAudioData(sound_id);

	// Note that I don't actually do any loading of the
	// audio data into a buffer at this point, as it won't actually
	// help us out.

	// Don't play sounds from a region with maturity above current agent maturity
	LLVector3d pos_global = objectp->getPositionGlobal();
	if (gAgent.canAccessMaturityAtGlobal(pos_global))
	{
		// Add audioData starts a transfer internally.
		sourcep->addAudioData(datap, FALSE);
	}
}

void process_attached_sound(LLMessageSystem *msg, void **user_data)
{
	F32 gain = 0;
	LLUUID sound_id;
	LLUUID object_id;
	LLUUID owner_id;
	U8 flags;

	msg->getUUIDFast(_PREHASH_DataBlock, _PREHASH_SoundID, sound_id);
	msg->getUUIDFast(_PREHASH_DataBlock, _PREHASH_ObjectID, object_id);
	msg->getUUIDFast(_PREHASH_DataBlock, _PREHASH_OwnerID, owner_id);
	msg->getF32Fast(_PREHASH_DataBlock, _PREHASH_Gain, gain);
	msg->getU8Fast(_PREHASH_DataBlock, _PREHASH_Flags, flags);

	LLViewerObject *objectp = gObjectList.findObject(object_id);
	if (objectp)
	{
		set_attached_sound(objectp, object_id, sound_id, owner_id, gain, flags);
	}
	else if (sound_id.notNull())
	{
		// we don't know about this object yet, probably it has yet to arrive
		// std::map for dupplicate prevention.
		postponed_sounds[object_id] = (PostponedSoundData(object_id, sound_id, owner_id, gain, flags));
		clear_expired_postponed_sounds();
	}
	else
	{
		std::map<LLUUID, PostponedSoundData>::iterator iter = postponed_sounds.find(object_id);
		if (iter != postponed_sounds.end())
		{
			postponed_sounds.erase(iter);
		}
	}
}

void process_attached_sound_gain_change(LLMessageSystem *mesgsys, void **user_data)
{
	F32 gain = 0;
	LLUUID object_guid;
	LLViewerObject *objectp = NULL;

	mesgsys->getUUIDFast(_PREHASH_DataBlock, _PREHASH_ObjectID, object_guid);

	if (!((objectp = gObjectList.findObject(object_guid))))
	{
		// we don't know about this object, just bail
		return;
	}

 	mesgsys->getF32Fast(_PREHASH_DataBlock, _PREHASH_Gain, gain);

	objectp->adjustAudioGain(gain);
}


void process_health_message(LLMessageSystem *mesgsys, void **user_data)
{
	F32 health;

	mesgsys->getF32Fast(_PREHASH_HealthData, _PREHASH_Health, health);

	if (gStatusBar)
	{
		gStatusBar->setHealth((S32)health);
	}
}


void process_sim_stats(LLMessageSystem *msg, void **user_data)
{	
	S32 count = msg->getNumberOfBlocks("Stat");
	for (S32 i = 0; i < count; ++i)
	{
		U32 stat_id;
		F32 stat_value;
		msg->getU32("Stat", "StatID", stat_id, i);
		msg->getF32("Stat", "StatValue", stat_value, i);
		auto measurementp = LLStatViewer::SimMeasurementSampler::getInstance((ESimStatID)stat_id);

		if (measurementp )
		{
			measurementp->sample(stat_value);
		}
		else
		{
			LL_WARNS() << "Unknown sim stat identifier: " << stat_id << LL_ENDL;
		}
	}

	//
	// Various hacks that aren't statistics, but are being handled here.
	//
	U32 max_tasks_per_region;
	U64 region_flags;
	msg->getU32("Region", "ObjectCapacity", max_tasks_per_region);

	if (msg->has(_PREHASH_RegionInfo))
	{
		msg->getU64("RegionInfo", "RegionFlagsExtended", region_flags);
	}
	else
	{
		U32 flags = 0;
		msg->getU32("Region", "RegionFlags", flags);
		region_flags = flags;
	}

	LLViewerRegion* regionp = gAgent.getRegion();
	if (regionp)
	{
		BOOL was_flying = gAgent.getFlying();
		regionp->setRegionFlags(region_flags);
		regionp->setMaxTasks(max_tasks_per_region);
		// HACK: This makes agents drop from the sky if the region is 
		// set to no fly while people are still in the sim.
		if (was_flying && regionp->getBlockFly())
		{
			gAgent.setFlying(gAgent.canFly());
		}
	}
}



void process_avatar_animation(LLMessageSystem *mesgsys, void **user_data)
{
	LLUUID	animation_id;
	LLUUID	uuid;
	S32		anim_sequence_id;
	LLVOAvatar *avatarp = NULL;
	
	mesgsys->getUUIDFast(_PREHASH_Sender, _PREHASH_ID, uuid);

	LLViewerObject *objp = gObjectList.findObject(uuid);
    if (objp)
    {
        avatarp =  objp->asAvatar();
    }

	if (!avatarp)
	{
		// no agent by this ID...error?
		LL_WARNS("Messaging") << "Received animation state for unknown avatar " << uuid << LL_ENDL;
		return;
	}

	S32 num_blocks = mesgsys->getNumberOfBlocksFast(_PREHASH_AnimationList);
	S32 num_source_blocks = mesgsys->getNumberOfBlocksFast(_PREHASH_AnimationSourceList);

	LL_DEBUGS("Messaging", "Motion") << "Processing " << num_blocks << " Animations" << LL_ENDL;

	//clear animation flags
	avatarp->mSignaledAnimations.clear();
	
	if (gShowObjectUpdates)
	{
		gPipeline.addDebugBlip(avatarp->getPositionAgent(), LLColor4::cyan);
	}
	
	if (avatarp->isSelf())
	{
		LLUUID object_id;

		for( S32 i = 0; i < num_blocks; i++ )
		{
			mesgsys->getUUIDFast(_PREHASH_AnimationList, _PREHASH_AnimID, animation_id, i);
			mesgsys->getS32Fast(_PREHASH_AnimationList, _PREHASH_AnimSequenceID, anim_sequence_id, i);

			avatarp->mSignaledAnimations[animation_id] = anim_sequence_id;

			// *HACK: Disabling flying mode if it has been enabled shortly before the agent
			// stand up animation is signaled. In this case we don't get a signal to start
			// flying animation from server, the AGENT_CONTROL_FLY flag remains set but the
			// avatar does not play flying animation, so we switch flying mode off.
			// See LLAgent::setFlying(). This may cause "Stop Flying" button to blink.
			// See EXT-2781.
			if (animation_id == ANIM_AGENT_STANDUP && gAgent.getFlying())
			{
				gAgent.setFlying(FALSE);
			}

			if (i < num_source_blocks)
			{
				mesgsys->getUUIDFast(_PREHASH_AnimationSourceList, _PREHASH_ObjectID, object_id, i);
			
				LLViewerObject* object = gObjectList.findObject(object_id);
				if (object)
				{
					object->setFlagsWithoutUpdate(FLAGS_ANIM_SOURCE, TRUE);

					BOOL anim_found = FALSE;
					LLVOAvatar::AnimSourceIterator anim_it = avatarp->mAnimationSources.find(object_id);
					for (;anim_it != avatarp->mAnimationSources.end(); ++anim_it)
					{
						if (anim_it->second == animation_id)
						{
							anim_found = TRUE;
							break;
						}
					}

					if (!anim_found)
					{
						avatarp->mAnimationSources.insert(LLVOAvatar::AnimationSourceMap::value_type(object_id, animation_id));
					}
				}
				LL_DEBUGS("Messaging", "Motion") << "Anim sequence ID: " << anim_sequence_id
									<< " Animation id: " << animation_id
									<< " From block: " << object_id << LL_ENDL;
			}
			else
			{
				LL_DEBUGS("Messaging", "Motion") << "Anim sequence ID: " << anim_sequence_id
									<< " Animation id: " << animation_id << LL_ENDL;
			}
		}
	}
	else
	{
		for( S32 i = 0; i < num_blocks; i++ )
		{
			mesgsys->getUUIDFast(_PREHASH_AnimationList, _PREHASH_AnimID, animation_id, i);
			mesgsys->getS32Fast(_PREHASH_AnimationList, _PREHASH_AnimSequenceID, anim_sequence_id, i);
			avatarp->mSignaledAnimations[animation_id] = anim_sequence_id;
		}
	}

	if (num_blocks)
	{
		avatarp->processAnimationStateChanges();
	}
}


void process_object_animation(LLMessageSystem *mesgsys, void **user_data)
{
	LLUUID	animation_id;
	LLUUID	uuid;
	S32		anim_sequence_id;
	
	mesgsys->getUUIDFast(_PREHASH_Sender, _PREHASH_ID, uuid);

    LL_DEBUGS("AnimatedObjectsNotify") << "Received animation state for object " << uuid << LL_ENDL;

    signaled_animation_map_t signaled_anims;
	S32 num_blocks = mesgsys->getNumberOfBlocksFast(_PREHASH_AnimationList);
	LL_DEBUGS("AnimatedObjectsNotify") << "processing object animation requests, num_blocks " << num_blocks << " uuid " << uuid << LL_ENDL;
    for( S32 i = 0; i < num_blocks; i++ )
    {
        mesgsys->getUUIDFast(_PREHASH_AnimationList, _PREHASH_AnimID, animation_id, i);
        mesgsys->getS32Fast(_PREHASH_AnimationList, _PREHASH_AnimSequenceID, anim_sequence_id, i);
        signaled_anims[animation_id] = anim_sequence_id;
        LL_DEBUGS("AnimatedObjectsNotify") << "added signaled_anims animation request for object " 
                                    << uuid << " animation id " << animation_id << LL_ENDL;
    }
    LLObjectSignaledAnimationMap::instance().getMap()[uuid] = signaled_anims;
    
    LLViewerObject *objp = gObjectList.findObject(uuid);
    if (!objp)
    {
		LL_DEBUGS("AnimatedObjectsNotify") << "Received animation state for unknown object " << uuid << LL_ENDL;
        return;
    }
    
	LLVOVolume *volp = dynamic_cast<LLVOVolume*>(objp);
    if (!volp)
    {
		LL_DEBUGS("AnimatedObjectsNotify") << "Received animation state for non-volume object " << uuid << LL_ENDL;
        return;
    }

    if (!volp->isAnimatedObject())
    {
		LL_DEBUGS("AnimatedObjectsNotify") << "Received animation state for non-animated object " << uuid << LL_ENDL;
        return;
    }

	if (gShowObjectUpdates)
	{
		gPipeline.addDebugBlip(volp->getPositionAgent(), LLColor4::cyan);
	}
	
    volp->updateControlAvatar();
    LLControlAvatar *avatarp = volp->getControlAvatar();
    if (!avatarp)
    {
        LL_DEBUGS("AnimatedObjectsNotify") << "Received animation request for object with no control avatar, ignoring " << uuid << LL_ENDL;
        return;
    }
    
    if (!avatarp->mPlaying)
    {
        avatarp->mPlaying = true;
        //if (!avatarp->mRootVolp->isAnySelected())
        {
            avatarp->updateVolumeGeom();
            avatarp->mRootVolp->recursiveMarkForUpdate(TRUE);
        }
    }
        
    avatarp->updateAnimations();
}


void process_avatar_appearance(LLMessageSystem *mesgsys, void **user_data)
{
	LLUUID uuid;
	mesgsys->getUUIDFast(_PREHASH_Sender, _PREHASH_ID, uuid);

	LLVOAvatar* avatarp = (LLVOAvatar *)gObjectList.findObject(uuid);
	if (avatarp)
	{
		avatarp->processAvatarAppearance( mesgsys );
	}
	else
	{
		LL_WARNS("Messaging") << "avatar_appearance sent for unknown avatar " << uuid << LL_ENDL;
	}
}

void process_camera_constraint(LLMessageSystem *mesgsys, void **user_data)
{
	LLVector4 cameraCollidePlane;
	mesgsys->getVector4Fast(_PREHASH_CameraCollidePlane, _PREHASH_Plane, cameraCollidePlane);

	gAgentCamera.setCameraCollidePlane(cameraCollidePlane);
}

void near_sit_object(BOOL success, void *data)
{
	if (success)
	{
		// Send message to sit on object
		gMessageSystem->newMessageFast(_PREHASH_AgentSit);
		gMessageSystem->nextBlockFast(_PREHASH_AgentData);
		gMessageSystem->addUUIDFast(_PREHASH_AgentID, gAgent.getID());
		gMessageSystem->addUUIDFast(_PREHASH_SessionID, gAgent.getSessionID());
		gAgent.sendReliableMessage();
	}
}

void process_avatar_sit_response(LLMessageSystem *mesgsys, void **user_data)
{
	LLVector3 sitPosition;
	LLQuaternion sitRotation;
	LLUUID sitObjectID;
	BOOL use_autopilot;
	mesgsys->getUUIDFast(_PREHASH_SitObject, _PREHASH_ID, sitObjectID);
	mesgsys->getBOOLFast(_PREHASH_SitTransform, _PREHASH_AutoPilot, use_autopilot);
	mesgsys->getVector3Fast(_PREHASH_SitTransform, _PREHASH_SitPosition, sitPosition);
	mesgsys->getQuatFast(_PREHASH_SitTransform, _PREHASH_SitRotation, sitRotation);
	LLVector3 camera_eye;
	mesgsys->getVector3Fast(_PREHASH_SitTransform, _PREHASH_CameraEyeOffset, camera_eye);
	LLVector3 camera_at;
	mesgsys->getVector3Fast(_PREHASH_SitTransform, _PREHASH_CameraAtOffset, camera_at);
	BOOL force_mouselook;
	mesgsys->getBOOLFast(_PREHASH_SitTransform, _PREHASH_ForceMouselook, force_mouselook);

	if (isAgentAvatarValid() && dist_vec_squared(camera_eye, camera_at) > CAMERA_POSITION_THRESHOLD_SQUARED)
	{
		gAgentCamera.setSitCamera(sitObjectID, camera_eye, camera_at);
	}
	
	gAgentCamera.setForceMouselook(force_mouselook);
	// Forcing turning off flying here to prevent flying after pressing "Stand"
	// to stand up from an object. See EXT-1655.
	gAgent.setFlying(FALSE);

	LLViewerObject* object = gObjectList.findObject(sitObjectID);
	if (object)
	{
		LLVector3 sit_spot = object->getPositionAgent() + (sitPosition * object->getRotation());
		if (!use_autopilot || (isAgentAvatarValid() && gAgentAvatarp->isSitting() && gAgentAvatarp->getRoot() == object->getRoot()))
		{
			//we're already sitting on this object, so don't autopilot
		}
		else
		{
			gAgent.startAutoPilotGlobal(gAgent.getPosGlobalFromAgent(sit_spot), "Sit", &sitRotation, near_sit_object, NULL, 0.5f);
		}
	}
	else
	{
		LL_WARNS("Messaging") << "Received sit approval for unknown object " << sitObjectID << LL_ENDL;
	}
}

void process_clear_follow_cam_properties(LLMessageSystem *mesgsys, void **user_data)
{
	LLUUID		source_id;

	mesgsys->getUUIDFast(_PREHASH_ObjectData, _PREHASH_ObjectID, source_id);

	LLFollowCamMgr::getInstance()->removeFollowCamParams(source_id);
}

void process_set_follow_cam_properties(LLMessageSystem *mesgsys, void **user_data)
{
	S32			type;
	F32			value;
	bool		settingPosition = false;
	bool		settingFocus	= false;
	bool		settingFocusOffset = false;
	LLVector3	position;
	LLVector3	focus;
	LLVector3	focus_offset;

	LLUUID		source_id;

	mesgsys->getUUIDFast(_PREHASH_ObjectData, _PREHASH_ObjectID, source_id);

	LLViewerObject* objectp = gObjectList.findObject(source_id);
	if (objectp)
	{
		objectp->setFlagsWithoutUpdate(FLAGS_CAMERA_SOURCE, TRUE);
	}

	S32 num_objects = mesgsys->getNumberOfBlocks("CameraProperty");
	for (S32 block_index = 0; block_index < num_objects; block_index++)
	{
		mesgsys->getS32("CameraProperty", "Type", type, block_index);
		mesgsys->getF32("CameraProperty", "Value", value, block_index);
		switch(type)
		{
		case FOLLOWCAM_PITCH:
			LLFollowCamMgr::getInstance()->setPitch(source_id, value);
			break;
		case FOLLOWCAM_FOCUS_OFFSET_X:
			focus_offset.mV[VX] = value;
			settingFocusOffset = true;
			break;
		case FOLLOWCAM_FOCUS_OFFSET_Y:
			focus_offset.mV[VY] = value;
			settingFocusOffset = true;
			break;
		case FOLLOWCAM_FOCUS_OFFSET_Z:
			focus_offset.mV[VZ] = value;
			settingFocusOffset = true;
			break;
		case FOLLOWCAM_POSITION_LAG:
			LLFollowCamMgr::getInstance()->setPositionLag(source_id, value);
			break;
		case FOLLOWCAM_FOCUS_LAG:
			LLFollowCamMgr::getInstance()->setFocusLag(source_id, value);
			break;
		case FOLLOWCAM_DISTANCE:
			LLFollowCamMgr::getInstance()->setDistance(source_id, value);
			break;
		case FOLLOWCAM_BEHINDNESS_ANGLE:
			LLFollowCamMgr::getInstance()->setBehindnessAngle(source_id, value);
			break;
		case FOLLOWCAM_BEHINDNESS_LAG:
			LLFollowCamMgr::getInstance()->setBehindnessLag(source_id, value);
			break;
		case FOLLOWCAM_POSITION_THRESHOLD:
			LLFollowCamMgr::getInstance()->setPositionThreshold(source_id, value);
			break;
		case FOLLOWCAM_FOCUS_THRESHOLD:
			LLFollowCamMgr::getInstance()->setFocusThreshold(source_id, value);
			break;
		case FOLLOWCAM_ACTIVE:
			//if 1, set using followcam,. 
			LLFollowCamMgr::getInstance()->setCameraActive(source_id, value != 0.f);
			break;
		case FOLLOWCAM_POSITION_X:
			settingPosition = true;
			position.mV[ 0 ] = value;
			break;
		case FOLLOWCAM_POSITION_Y:
			settingPosition = true;
			position.mV[ 1 ] = value;
			break;
		case FOLLOWCAM_POSITION_Z:
			settingPosition = true;
			position.mV[ 2 ] = value;
			break;
		case FOLLOWCAM_FOCUS_X:
			settingFocus = true;
			focus.mV[ 0 ] = value;
			break;
		case FOLLOWCAM_FOCUS_Y:
			settingFocus = true;
			focus.mV[ 1 ] = value;
			break;
		case FOLLOWCAM_FOCUS_Z:
			settingFocus = true;
			focus.mV[ 2 ] = value;
			break;
		case FOLLOWCAM_POSITION_LOCKED:
			LLFollowCamMgr::getInstance()->setPositionLocked(source_id, value != 0.f);
			break;
		case FOLLOWCAM_FOCUS_LOCKED:
			LLFollowCamMgr::getInstance()->setFocusLocked(source_id, value != 0.f);
			break;

		default:
			break;
		}
	}

	if ( settingPosition )
	{
		LLFollowCamMgr::getInstance()->setPosition(source_id, position);
	}
	if ( settingFocus )
	{
		LLFollowCamMgr::getInstance()->setFocus(source_id, focus);
	}
	if ( settingFocusOffset )
	{
		LLFollowCamMgr::getInstance()->setFocusOffset(source_id, focus_offset);
	}
}
//end Ventrella 


// Culled from newsim lltask.cpp
void process_name_value(LLMessageSystem *mesgsys, void **user_data)
{
	std::string	temp_str;
	LLUUID	id;
	S32		i, num_blocks;

	mesgsys->getUUIDFast(_PREHASH_TaskData, _PREHASH_ID, id);

	LLViewerObject* object = gObjectList.findObject(id);

	if (object)
	{
		num_blocks = mesgsys->getNumberOfBlocksFast(_PREHASH_NameValueData);
		for (i = 0; i < num_blocks; i++)
		{
			mesgsys->getStringFast(_PREHASH_NameValueData, _PREHASH_NVPair, temp_str, i);
			LL_INFOS("Messaging") << "Added to object Name Value: " << temp_str << LL_ENDL;
			object->addNVPair(temp_str);
		}
	}
	else
	{
		LL_INFOS("Messaging") << "Can't find object " << id << " to add name value pair" << LL_ENDL;
	}
}

void process_remove_name_value(LLMessageSystem *mesgsys, void **user_data)
{
	std::string	temp_str;
	LLUUID	id;
	S32		i, num_blocks;

	mesgsys->getUUIDFast(_PREHASH_TaskData, _PREHASH_ID, id);

	LLViewerObject* object = gObjectList.findObject(id);

	if (object)
	{
		num_blocks = mesgsys->getNumberOfBlocksFast(_PREHASH_NameValueData);
		for (i = 0; i < num_blocks; i++)
		{
			mesgsys->getStringFast(_PREHASH_NameValueData, _PREHASH_NVPair, temp_str, i);
			LL_INFOS("Messaging") << "Removed from object Name Value: " << temp_str << LL_ENDL;
			object->removeNVPair(temp_str);
		}
	}
	else
	{
		LL_INFOS("Messaging") << "Can't find object " << id << " to remove name value pair" << LL_ENDL;
	}
}

void process_kick_user(LLMessageSystem *msg, void** /*user_data*/)
{
	std::string message;

	msg->getStringFast(_PREHASH_UserInfo, _PREHASH_Reason, message);

	LLAppViewer::instance()->forceDisconnect(message);
}


/*
void process_user_list_reply(LLMessageSystem *msg, void **user_data)
{
	LLUserList::processUserListReply(msg, user_data);
	return;
	char	firstname[MAX_STRING+1];
	char	lastname[MAX_STRING+1];
	U8		status;
	S32		user_count;

	user_count = msg->getNumberOfBlocks("UserBlock");

	for (S32 i = 0; i < user_count; i++)
	{
		msg->getData("UserBlock", i, "FirstName", firstname);
		msg->getData("UserBlock", i, "LastName", lastname);
		msg->getData("UserBlock", i, "Status", &status);

		if (status & 0x01)
		{
			dialog_friends_add_friend(buffer, TRUE);
		}
		else
		{
			dialog_friends_add_friend(buffer, FALSE);
		}
	}

	dialog_friends_done_adding();
}
*/

// this is not handled in processUpdateMessage
/*
void process_time_dilation(LLMessageSystem *msg, void **user_data)
{
	// get the time_dilation
	U16 foo;
	msg->getData("TimeDilation", "TimeDilation", &foo);
	F32 time_dilation = ((F32) foo) / 65535.f;

	// get the pointer to the right region
	U32 ip = msg->getSenderIP();
	U32 port = msg->getSenderPort();
	LLViewerRegion *regionp = LLWorld::getInstance()->getRegion(ip, port);
	if (regionp)
	{
		regionp->setTimeDilation(time_dilation);
	}
}
*/


void process_money_balance_reply( LLMessageSystem* msg, void** )
{
	S32 balance = 0;
	S32 credit = 0;
	S32 committed = 0;
	std::string desc;
	LLUUID tid;

	msg->getUUID("MoneyData", "TransactionID", tid);
	msg->getS32("MoneyData", "MoneyBalance", balance);
	msg->getS32("MoneyData", "SquareMetersCredit", credit);
	msg->getS32("MoneyData", "SquareMetersCommitted", committed);
	msg->getStringFast(_PREHASH_MoneyData, _PREHASH_Description, desc);
	LL_INFOS("Messaging") << "L$, credit, committed: " << balance << " " << credit << " "
			<< committed << LL_ENDL;
    
	if (gStatusBar)
	{
		gStatusBar->setBalance(balance);
		gStatusBar->setLandCredit(credit);
		gStatusBar->setLandCommitted(committed);
	}

	if (desc.empty()
		|| !gSavedSettings.getBOOL("NotifyMoneyChange"))
	{
		// ...nothing to display
		return;
	}

	// Suppress duplicate messages about the same transaction
	static std::deque<LLUUID> recent;
	if (std::find(recent.rbegin(), recent.rend(), tid) != recent.rend())
	{
		return;
	}

	// Once the 'recent' container gets large enough, chop some
	// off the beginning.
	const U32 MAX_LOOKBACK = 30;
	const S32 POP_FRONT_SIZE = 12;
	if(recent.size() > MAX_LOOKBACK)
	{
		LL_DEBUGS("Messaging") << "Removing oldest transaction records" << LL_ENDL;
		recent.erase(recent.begin(), recent.begin() + POP_FRONT_SIZE);
	}
	//LL_DEBUGS("Messaging") << "Pushing back transaction " << tid << LL_ENDL;
	recent.push_back(tid);

	if (msg->has("TransactionInfo"))
	{
		// ...message has extended info for localization
		process_money_balance_reply_extended(msg);
	}
	else
	{
		// Only old dev grids will not supply the TransactionInfo block,
		// so we can just use the hard-coded English string.
		LLSD args;
		args["MESSAGE"] = desc;
		LLNotificationsUtil::add("SystemMessage", args);
	}
}

static std::string reason_from_transaction_type(S32 transaction_type,
												const std::string& item_desc)
{
	// *NOTE: The keys for the reason strings are unusual because
	// an earlier version of the code used English language strings
	// extracted from hard-coded server English descriptions.
	// Keeping them so we don't have to re-localize them.
	switch (transaction_type)
	{
		case TRANS_OBJECT_SALE:
		{
			LLStringUtil::format_map_t arg;
			arg["ITEM"] = item_desc;
			return LLTrans::getString("for item", arg);
		}
		case TRANS_LAND_SALE:
			return LLTrans::getString("for a parcel of land");
			
		case TRANS_LAND_PASS_SALE:
			return LLTrans::getString("for a land access pass");
			
		case TRANS_GROUP_LAND_DEED:
			return LLTrans::getString("for deeding land");
			
		case TRANS_GROUP_CREATE:
			return LLTrans::getString("to create a group");
			
		case TRANS_GROUP_JOIN:
			return LLTrans::getString("to join a group");
			
		case TRANS_UPLOAD_CHARGE:
			return LLTrans::getString("to upload");

		case TRANS_CLASSIFIED_CHARGE:
			return LLTrans::getString("to publish a classified ad");
			
		case TRANS_GIFT:
			// Simulator returns "Payment" if no custom description has been entered
			return (item_desc == "Payment" ? std::string() : item_desc);

		// These have no reason to display, but are expected and should not
		// generate warnings
		case TRANS_PAY_OBJECT:
		case TRANS_OBJECT_PAYS:
			return std::string();

		default:
			LL_WARNS() << "Unknown transaction type " 
				<< transaction_type << LL_ENDL;
			return std::string();
	}
}

static void money_balance_group_notify(const LLUUID& group_id,
									   const std::string& name,
									   bool is_group,
									   std::string notification,
									   LLSD args,
									   LLSD payload)
{
	// Message uses name SLURLs, don't actually have to substitute in
	// the name.  We're just making sure it's available.
	// Notification is either PaymentReceived or PaymentSent
	LLNotificationsUtil::add(notification, args, payload);
}

static void money_balance_avatar_notify(const LLUUID& agent_id,
										const LLAvatarName& av_name,
									   	std::string notification,
									   	LLSD args,
									   	LLSD payload)
{
	// Message uses name SLURLs, don't actually have to substitute in
	// the name.  We're just making sure it's available.
	// Notification is either PaymentReceived or PaymentSent
	LLNotificationsUtil::add(notification, args, payload);
}

static void process_money_balance_reply_extended(LLMessageSystem* msg)
{
    // Added in server 1.40 and viewer 2.1, support for localization
    // and agent ids for name lookup.
    S32 transaction_type = 0;
    LLUUID source_id;
	BOOL is_source_group = FALSE;
    LLUUID dest_id;
	BOOL is_dest_group = FALSE;
    S32 amount = 0;
    std::string item_description;
	BOOL success = FALSE;

    msg->getS32("TransactionInfo", "TransactionType", transaction_type);
    msg->getUUID("TransactionInfo", "SourceID", source_id);
	msg->getBOOL("TransactionInfo", "IsSourceGroup", is_source_group);
    msg->getUUID("TransactionInfo", "DestID", dest_id);
	msg->getBOOL("TransactionInfo", "IsDestGroup", is_dest_group);
    msg->getS32("TransactionInfo", "Amount", amount);
    msg->getString("TransactionInfo", "ItemDescription", item_description);
	msg->getBOOL("MoneyData", "TransactionSuccess", success);
    LL_INFOS("Money") << "MoneyBalanceReply source " << source_id 
		<< " dest " << dest_id
		<< " type " << transaction_type
		<< " item " << item_description << LL_ENDL;

	if (source_id.isNull() && dest_id.isNull())
	{
		// this is a pure balance update, no notification required
		return;
	}

	std::string source_slurl;
	if (is_source_group)
	{
		source_slurl =
			LLSLURL( "group", source_id, "inspect").getSLURLString();
	}
	else
	{
		source_slurl =
			LLSLURL( "agent", source_id, "completename").getSLURLString();
	}

	std::string dest_slurl;
	if (is_dest_group)
	{
		dest_slurl =
			LLSLURL( "group", dest_id, "inspect").getSLURLString();
	}
	else
	{
		dest_slurl =
			LLSLURL( "agent", dest_id, "completename").getSLURLString();
	}

	std::string reason =
		reason_from_transaction_type(transaction_type, item_description);
	
	LLStringUtil::format_map_t args;
	args["REASON"] = reason; // could be empty
	args["AMOUNT"] = llformat("%d", amount);
	
	// Need to delay until name looked up, so need to know whether or not
	// is group
	bool is_name_group = false;
	LLUUID name_id;
	std::string message;
	std::string notification;
	LLSD final_args;
	LLSD payload;
	
	bool you_paid_someone = (source_id == gAgentID);
	std::string gift_suffix = (transaction_type == TRANS_GIFT ? "_gift" : "");
	if (you_paid_someone)
	{
		if(!gSavedSettings.getBOOL("NotifyMoneySpend"))
		{
			return;
		}
		args["NAME"] = dest_slurl;
		is_name_group = is_dest_group;
		name_id = dest_id;
		if (!reason.empty())
		{
			if (dest_id.notNull())
			{
				message = success ? LLTrans::getString("you_paid_ldollars" + gift_suffix, args) :
									LLTrans::getString("you_paid_failure_ldollars" + gift_suffix, args);
			}
			else
			{
				// transaction fee to the system, eg, to create a group
				message = success ? LLTrans::getString("you_paid_ldollars_no_name", args) :
									LLTrans::getString("you_paid_failure_ldollars_no_name", args);
			}
		}
		else
		{
			if (dest_id.notNull())
			{
				message = success ? LLTrans::getString("you_paid_ldollars_no_reason", args) :
									LLTrans::getString("you_paid_failure_ldollars_no_reason", args);
			}
			else
			{
				// no target, no reason, you just paid money
				message = success ? LLTrans::getString("you_paid_ldollars_no_info", args) :
									LLTrans::getString("you_paid_failure_ldollars_no_info", args);
			}
		}
		final_args["MESSAGE"] = message;
		payload["dest_id"] = dest_id;
		notification = success ? "PaymentSent" : "PaymentFailure";
	}
	else
	{
		// ...someone paid you
		if(!gSavedSettings.getBOOL("NotifyMoneyReceived"))
		{
			return;
		}
		args["NAME"] = source_slurl;
		is_name_group = is_source_group;
		name_id = source_id;

		if (!reason.empty() && !LLMuteList::getInstance()->isMuted(source_id))
		{
			message = LLTrans::getString("paid_you_ldollars" + gift_suffix, args);
		}
		else
		{
			message = LLTrans::getString("paid_you_ldollars_no_reason", args);
		}
		final_args["MESSAGE"] = message;

		// make notification loggable
		payload["from_id"] = source_id;
		notification = "PaymentReceived";
	}

	// Despite using SLURLs, wait until the name is available before
	// showing the notification, otherwise the UI layout is strange and
	// the user sees a "Loading..." message
	if (is_name_group)
	{
		gCacheName->getGroup(name_id,
						boost::bind(&money_balance_group_notify,
									_1, _2, _3,
									notification, final_args, payload));
	}
	else 
	{
		LLAvatarNameCache::get(name_id, boost::bind(&money_balance_avatar_notify, _1, _2, notification, final_args, payload));										   
	}
}

bool handle_prompt_for_maturity_level_change_callback(const LLSD& notification, const LLSD& response)
{
	S32 option = LLNotificationsUtil::getSelectedOption(notification, response);

	if (0 == option)
	{
		// set the preference to the maturity of the region we're calling
		U8 preferredMaturity = static_cast<U8>(notification["payload"]["_region_access"].asInteger());
		gSavedSettings.setU32("PreferredMaturity", static_cast<U32>(preferredMaturity));
	}

	return false;
}

bool handle_prompt_for_maturity_level_change_and_reteleport_callback(const LLSD& notification, const LLSD& response)
{
	S32 option = LLNotificationsUtil::getSelectedOption(notification, response);
	
	if (0 == option)
	{
		// set the preference to the maturity of the region we're calling
		U8 preferredMaturity = static_cast<U8>(notification["payload"]["_region_access"].asInteger());
		gSavedSettings.setU32("PreferredMaturity", static_cast<U32>(preferredMaturity));
		gAgent.setMaturityRatingChangeDuringTeleport(preferredMaturity);
		gAgent.restartFailedTeleportRequest();
	}
	else
	{
		gAgent.clearTeleportRequest();
	}
	
	return false;
}

// some of the server notifications need special handling. This is where we do that.
bool handle_special_notification(std::string notificationID, LLSD& llsdBlock)
{
	bool returnValue = false;
	if(llsdBlock.has("_region_access"))
	{
		U8 regionAccess = static_cast<U8>(llsdBlock["_region_access"].asInteger());
		std::string regionMaturity = LLViewerRegion::accessToString(regionAccess);
		LLStringUtil::toLower(regionMaturity);
		llsdBlock["REGIONMATURITY"] = regionMaturity;
		LLNotificationPtr maturityLevelNotification;
		std::string notifySuffix = "_Notify";
		if (regionAccess == SIM_ACCESS_MATURE)
		{
			if (gAgent.isTeen())
			{
				gAgent.clearTeleportRequest();
				maturityLevelNotification = LLNotificationsUtil::add(notificationID+"_AdultsOnlyContent", llsdBlock);
				returnValue = true;

				notifySuffix = "_NotifyAdultsOnly";
			}
			else if (gAgent.prefersPG())
			{
				maturityLevelNotification = LLNotificationsUtil::add(notificationID+"_Change", llsdBlock, llsdBlock, handle_prompt_for_maturity_level_change_callback);
				returnValue = true;
			}
			else if (LLStringUtil::compareStrings(notificationID, "RegionEntryAccessBlocked") == 0)
			{
				maturityLevelNotification = LLNotificationsUtil::add(notificationID+"_PreferencesOutOfSync", llsdBlock, llsdBlock);
				returnValue = true;
			}
		}
		else if (regionAccess == SIM_ACCESS_ADULT)
		{
			if (!gAgent.isAdult())
			{
				gAgent.clearTeleportRequest();
				maturityLevelNotification = LLNotificationsUtil::add(notificationID+"_AdultsOnlyContent", llsdBlock);
				returnValue = true;

				notifySuffix = "_NotifyAdultsOnly";
			}
			else if (gAgent.prefersPG() || gAgent.prefersMature())
			{
				maturityLevelNotification = LLNotificationsUtil::add(notificationID+"_Change", llsdBlock, llsdBlock, handle_prompt_for_maturity_level_change_callback);
				returnValue = true;
			}
			else if (LLStringUtil::compareStrings(notificationID, "RegionEntryAccessBlocked") == 0)
			{
				maturityLevelNotification = LLNotificationsUtil::add(notificationID+"_PreferencesOutOfSync", llsdBlock, llsdBlock);
				returnValue = true;
			}
		}

		if ((maturityLevelNotification == NULL) || maturityLevelNotification->isIgnored())
		{
			// Given a simple notification if no maturityLevelNotification is set or it is ignore
			LLNotificationsUtil::add(notificationID + notifySuffix, llsdBlock);
		}
	}

	return returnValue;
}

bool handle_trusted_experiences_notification(const LLSD& llsdBlock)
{
	if(llsdBlock.has("trusted_experiences"))
	{
		std::ostringstream str;
		const LLSD& experiences = llsdBlock["trusted_experiences"];
		LLSD::array_const_iterator it = experiences.beginArray();
		for(/**/; it != experiences.endArray(); ++it)
		{
			str<<LLSLURL("experience", it->asUUID(), "profile").getSLURLString() << "\n";
		}
		std::string str_list = str.str();
		if(!str_list.empty())
		{
			LLNotificationsUtil::add("TrustedExperiencesAvailable", LLSD::emptyMap().with("EXPERIENCE_LIST", (LLSD)str_list));
			return true;
		}
	}
	return false;
}

// some of the server notifications need special handling. This is where we do that.
bool handle_teleport_access_blocked(LLSD& llsdBlock, const std::string & notificationID, const std::string & defaultMessage)
{
	bool returnValue = false;
	if(llsdBlock.has("_region_access"))
	{
		U8 regionAccess = static_cast<U8>(llsdBlock["_region_access"].asInteger());
		std::string regionMaturity = LLViewerRegion::accessToString(regionAccess);
		LLStringUtil::toLower(regionMaturity);
		llsdBlock["REGIONMATURITY"] = regionMaturity;

		LLNotificationPtr tp_failure_notification;
		std::string notifySuffix;

		if (notificationID == std::string("TeleportEntryAccessBlocked"))
		{
			notifySuffix = "_Notify";
			if (regionAccess == SIM_ACCESS_MATURE)
			{
				if (gAgent.isTeen())
				{
					gAgent.clearTeleportRequest();
					tp_failure_notification = LLNotificationsUtil::add(notificationID+"_AdultsOnlyContent", llsdBlock);
					returnValue = true;

					notifySuffix = "_NotifyAdultsOnly";
				}
				else if (gAgent.prefersPG())
				{
					if (gAgent.hasRestartableFailedTeleportRequest())
					{
						tp_failure_notification = LLNotificationsUtil::add(notificationID+"_ChangeAndReTeleport", llsdBlock, llsdBlock, handle_prompt_for_maturity_level_change_and_reteleport_callback);
						returnValue = true;
					}
					else
					{
						gAgent.clearTeleportRequest();
						tp_failure_notification = LLNotificationsUtil::add(notificationID+"_Change", llsdBlock, llsdBlock, handle_prompt_for_maturity_level_change_callback);
						returnValue = true;
					}
				}
				else
				{
					gAgent.clearTeleportRequest();
					tp_failure_notification = LLNotificationsUtil::add(notificationID+"_PreferencesOutOfSync", llsdBlock, llsdBlock, handle_prompt_for_maturity_level_change_callback);
					returnValue = true;
				}
			}
			else if (regionAccess == SIM_ACCESS_ADULT)
			{
				if (!gAgent.isAdult())
				{
					gAgent.clearTeleportRequest();
					tp_failure_notification = LLNotificationsUtil::add(notificationID+"_AdultsOnlyContent", llsdBlock);
					returnValue = true;

					notifySuffix = "_NotifyAdultsOnly";
				}
				else if (gAgent.prefersPG() || gAgent.prefersMature())
				{
					if (gAgent.hasRestartableFailedTeleportRequest())
					{
						tp_failure_notification = LLNotificationsUtil::add(notificationID+"_ChangeAndReTeleport", llsdBlock, llsdBlock, handle_prompt_for_maturity_level_change_and_reteleport_callback);
						returnValue = true;
					}
					else
					{
						gAgent.clearTeleportRequest();
						tp_failure_notification = LLNotificationsUtil::add(notificationID+"_Change", llsdBlock, llsdBlock, handle_prompt_for_maturity_level_change_callback);
						returnValue = true;
					}
				}
				else
				{
					gAgent.clearTeleportRequest();
					tp_failure_notification = LLNotificationsUtil::add(notificationID+"_PreferencesOutOfSync", llsdBlock, llsdBlock, handle_prompt_for_maturity_level_change_callback);
					returnValue = true;
				}
			}
		}		// End of special handling for "TeleportEntryAccessBlocked"
		else
		{	// Normal case, no message munging
			gAgent.clearTeleportRequest();
			if (LLNotifications::getInstance()->templateExists(notificationID))
			{
				tp_failure_notification = LLNotificationsUtil::add(notificationID, llsdBlock, llsdBlock);
			}
			else
			{
				llsdBlock["MESSAGE"] = defaultMessage;
				tp_failure_notification = LLNotificationsUtil::add("GenericAlertOK", llsdBlock);
			}
			returnValue = true;
		}

		if ((tp_failure_notification == NULL) || tp_failure_notification->isIgnored())
		{
			// Given a simple notification if no tp_failure_notification is set or it is ignore
			LLNotificationsUtil::add(notificationID + notifySuffix, llsdBlock);
		}
	}

	handle_trusted_experiences_notification(llsdBlock);
	return returnValue;
}

bool attempt_standard_notification(LLMessageSystem* msgsystem)
{
	// if we have additional alert data
	if (msgsystem->has(_PREHASH_AlertInfo) && msgsystem->getNumberOfBlocksFast(_PREHASH_AlertInfo) > 0)
	{
		// notification was specified using the new mechanism, so we can just handle it here
		std::string notificationID;
		msgsystem->getStringFast(_PREHASH_AlertInfo, _PREHASH_Message, notificationID);

		//SL-13824 skip notification when both joining a group and leaving a group
		//remove this after server stops sending these messages  
		if (notificationID == "JoinGroupSuccess" ||
			notificationID == "GroupDepart")
		{
			return true;
		}

		if (!LLNotifications::getInstance()->templateExists(notificationID))
		{
			return false;
		}

		std::string llsdRaw;
		LLSD llsdBlock;
		msgsystem->getStringFast(_PREHASH_AlertInfo, _PREHASH_Message, notificationID);
		msgsystem->getStringFast(_PREHASH_AlertInfo, _PREHASH_ExtraParams, llsdRaw);
		if (llsdRaw.length())
		{
			std::istringstream llsdData(llsdRaw);
			if (!LLSDSerialize::deserialize(llsdBlock, llsdData, llsdRaw.length()))
			{
				LL_WARNS() << "attempt_standard_notification: Attempted to read notification parameter data into LLSD but failed:" << llsdRaw << LL_ENDL;
			}
		}


		handle_trusted_experiences_notification(llsdBlock);
		
		if (
			(notificationID == "RegionEntryAccessBlocked") ||
			(notificationID == "LandClaimAccessBlocked") ||
			(notificationID == "LandBuyAccessBlocked")

		   )
		{
			/*---------------------------------------------------------------------
			 (Commented so a grep will find the notification strings, since
			 we construct them on the fly; if you add additional notifications,
			 please update the comment.)
			 
			 Could throw any of the following notifications:
			 
				RegionEntryAccessBlocked
				RegionEntryAccessBlocked_Notify
				RegionEntryAccessBlocked_NotifyAdultsOnly
				RegionEntryAccessBlocked_Change
				RegionEntryAccessBlocked_AdultsOnlyContent
				RegionEntryAccessBlocked_ChangeAndReTeleport
				LandClaimAccessBlocked 
				LandClaimAccessBlocked_Notify 
				LandClaimAccessBlocked_NotifyAdultsOnly
				LandClaimAccessBlocked_Change 
				LandClaimAccessBlocked_AdultsOnlyContent 
				LandBuyAccessBlocked
				LandBuyAccessBlocked_Notify
				LandBuyAccessBlocked_NotifyAdultsOnly
				LandBuyAccessBlocked_Change
				LandBuyAccessBlocked_AdultsOnlyContent
			 
			-----------------------------------------------------------------------*/ 
			if (handle_special_notification(notificationID, llsdBlock))
			{
				return true;
			}
		}
		// HACK -- handle callbacks for specific alerts.
		if( notificationID == "HomePositionSet" )
		{
			// save the home location image to disk
			std::string snap_filename = gDirUtilp->getLindenUserDir();
			snap_filename += gDirUtilp->getDirDelimiter();
			snap_filename += LLStartUp::getScreenHomeFilename();
            gViewerWindow->saveSnapshot(snap_filename,
                                        gViewerWindow->getWindowWidthRaw(),
                                        gViewerWindow->getWindowHeightRaw(),
                                        FALSE, //UI
                                        gSavedSettings.getBOOL("RenderHUDInSnapshot"),
                                        FALSE,
                                        LLSnapshotModel::SNAPSHOT_TYPE_COLOR,
                                        LLSnapshotModel::SNAPSHOT_FORMAT_PNG);
		}
		
		if (notificationID == "RegionRestartMinutes" ||
			notificationID == "RegionRestartSeconds")
		{
			S32 seconds;
			if (notificationID == "RegionRestartMinutes")
			{
				seconds = 60 * static_cast<S32>(llsdBlock["MINUTES"].asInteger());
			}
			else
			{
				seconds = static_cast<S32>(llsdBlock["SECONDS"].asInteger());
			}

			LLFloaterRegionRestarting* floaterp = LLFloaterReg::findTypedInstance<LLFloaterRegionRestarting>("region_restarting");

			if (floaterp)
			{
				LLFloaterRegionRestarting::updateTime(seconds);
			}
			else
			{
				LLSD params;
				params["NAME"] = llsdBlock["NAME"];
				params["SECONDS"] = (LLSD::Integer)seconds;
				LLFloaterRegionRestarting* restarting_floater = dynamic_cast<LLFloaterRegionRestarting*>(LLFloaterReg::showInstance("region_restarting", params));
				if(restarting_floater)
				{
					restarting_floater->center();
				}
			}

			make_ui_sound("UISndRestart");
		}
        
        // Special Marketplace update notification
		if (notificationID == "SLM_UPDATE_FOLDER")
        {
            std::string state = llsdBlock["state"].asString();
            if (state == "deleted")
            {
                // Perform the deletion viewer side, no alert shown in this case
                LLMarketplaceData::instance().deleteListing(llsdBlock["listing_id"].asInteger());
                return true;
            }
            else
            {
                // In general, no message will be displayed, all we want is to get the listing updated in the marketplace floater
                // If getListing() fails though, the message of the alert will be shown by the caller of attempt_standard_notification()
                return LLMarketplaceData::instance().getListing(llsdBlock["listing_id"].asInteger());
            }
        }

        // Error Notification can come with and without reason
        if (notificationID == "JoinGroupError")
        {
            if (llsdBlock.has("reason"))
            {
                LLNotificationsUtil::add("JoinGroupErrorReason", llsdBlock);
                return true;
            }
            if (llsdBlock.has("group_id"))
            {
                LLGroupData agent_gdatap;
                bool is_member = gAgent.getGroupData(llsdBlock["group_id"].asUUID(), agent_gdatap);
                if (is_member)
                {
                    LLSD args;
                    args["reason"] = LLTrans::getString("AlreadyInGroup");
                    LLNotificationsUtil::add("JoinGroupErrorReason", args);
                    return true;
                }
            }
        }

		LLNotificationsUtil::add(notificationID, llsdBlock);
		return true;
	}	
	return false;
}


static void process_special_alert_messages(const std::string & message)
{
	// Do special handling for alert messages.   This is a legacy hack, and any actual displayed
	// text should be altered in the notifications.xml files.
	if ( message == "You died and have been teleported to your home location")
	{
		add(LLStatViewer::KILLED, 1);
	}
	else if( message == "Home position set." )
	{
		// save the home location image to disk
		std::string snap_filename = gDirUtilp->getLindenUserDir();
		snap_filename += gDirUtilp->getDirDelimiter();
		snap_filename += LLStartUp::getScreenHomeFilename();
		gViewerWindow->saveSnapshot(snap_filename,
                                    gViewerWindow->getWindowWidthRaw(),
                                    gViewerWindow->getWindowHeightRaw(),
                                    FALSE,
                                    gSavedSettings.getBOOL("RenderHUDInSnapshot"),
                                    FALSE,
                                    LLSnapshotModel::SNAPSHOT_TYPE_COLOR,
                                    LLSnapshotModel::SNAPSHOT_FORMAT_PNG);
	}
}



void process_agent_alert_message(LLMessageSystem* msgsystem, void** user_data)
{
	// make sure the cursor is back to the usual default since the
	// alert is probably due to some kind of error.
	gViewerWindow->getWindow()->resetBusyCount();
	
	std::string message;
	msgsystem->getStringFast(_PREHASH_AlertData, _PREHASH_Message, message);

	process_special_alert_messages(message);

	if (!attempt_standard_notification(msgsystem))
	{
		BOOL modal = FALSE;
		msgsystem->getBOOL("AlertData", "Modal", modal);
		process_alert_core(message, modal);
	}
}

// The only difference between this routine and the previous is the fact that
// for this routine, the modal parameter is always false. Sadly, for the message
// handled by this routine, there is no "Modal" parameter on the message, and
// there's no API to tell if a message has the given parameter or not.
// So we can't handle the messages with the same handler.
void process_alert_message(LLMessageSystem *msgsystem, void **user_data)
{
	// make sure the cursor is back to the usual default since the
	// alert is probably due to some kind of error.
	gViewerWindow->getWindow()->resetBusyCount();
		
	std::string message;
	msgsystem->getStringFast(_PREHASH_AlertData, _PREHASH_Message, message);
	process_special_alert_messages(message);

	if (!attempt_standard_notification(msgsystem))
	{
		BOOL modal = FALSE;
		process_alert_core(message, modal);
	}
}

bool handle_not_age_verified_alert(const std::string &pAlertName)
{
	LLNotificationPtr notification = LLNotificationsUtil::add(pAlertName);
	if ((notification == NULL) || notification->isIgnored())
	{
		LLNotificationsUtil::add(pAlertName + "_Notify");
	}

	return true;
}

bool handle_special_alerts(const std::string &pAlertName)
{
	bool isHandled = false;
	if (LLStringUtil::compareStrings(pAlertName, "NotAgeVerified") == 0)
	{
		
		isHandled = handle_not_age_verified_alert(pAlertName);
	}

	return isHandled;
}

void process_alert_core(const std::string& message, BOOL modal)
{
	const std::string ALERT_PREFIX("ALERT: ");
	const std::string NOTIFY_PREFIX("NOTIFY: ");
	if (message.find(ALERT_PREFIX) == 0)
	{
		// Allow the server to spawn a named alert so that server alerts can be
		// translated out of English.
		std::string alert_name(message.substr(ALERT_PREFIX.length()));
		if (!handle_special_alerts(alert_name))
		{
		LLNotificationsUtil::add(alert_name);
	}
	}
	else if (message.find(NOTIFY_PREFIX) == 0)
	{
		// Allow the server to spawn a named notification so that server notifications can be
		// translated out of English.
		std::string notify_name(message.substr(NOTIFY_PREFIX.length()));
		LLNotificationsUtil::add(notify_name);
	}
	else if (message[0] == '/')
	{
		// System message is important, show in upper-right box not tip
		std::string text(message.substr(1));
		LLSD args;

		// *NOTE: If the text from the server ever changes this line will need to be adjusted.
		std::string restart_cancelled = "Region restart cancelled.";
		if (text.substr(0, restart_cancelled.length()) == restart_cancelled)
		{
			LLFloaterRegionRestarting::close();
		}

			std::string new_msg =LLNotifications::instance().getGlobalString(text);
			args["MESSAGE"] = new_msg;
			LLNotificationsUtil::add("SystemMessage", args);
		}
	else if (modal)
	{
		LLSD args;
		std::string new_msg =LLNotifications::instance().getGlobalString(message);
		args["ERROR_MESSAGE"] = new_msg;
		LLNotificationsUtil::add("ErrorMessage", args);
	}
	else
	{
		// Hack fix for EXP-623 (blame fix on RN :)) to avoid a sim deploy
		const std::string AUTOPILOT_CANCELED_MSG("Autopilot canceled");
		if (message.find(AUTOPILOT_CANCELED_MSG) == std::string::npos )
		{
			LLSD args;
			std::string new_msg =LLNotifications::instance().getGlobalString(message);

			std::string localized_msg;
			bool is_message_localized = LLTrans::findString(localized_msg, new_msg);

			args["MESSAGE"] = is_message_localized ? localized_msg : new_msg;
			LLNotificationsUtil::add("SystemMessageTip", args);
		}
	}
}

mean_collision_list_t				gMeanCollisionList;
time_t								gLastDisplayedTime = 0;

void handle_show_mean_events(void *)
{
	LLFloaterReg::showInstance("bumps");
	//LLFloaterBump::showInstance();
}

void mean_name_callback(const LLUUID &id, const LLAvatarName& av_name)
{
	static const U32 max_collision_list_size = 20;
	if (gMeanCollisionList.size() > max_collision_list_size)
	{
		mean_collision_list_t::iterator iter = gMeanCollisionList.begin();
		for (U32 i=0; i<max_collision_list_size; i++) iter++;
		for_each(iter, gMeanCollisionList.end(), DeletePointer());
		gMeanCollisionList.erase(iter, gMeanCollisionList.end());
	}

	for (mean_collision_list_t::iterator iter = gMeanCollisionList.begin();
		 iter != gMeanCollisionList.end(); ++iter)
	{
		LLMeanCollisionData *mcd = *iter;
		if (mcd->mPerp == id)
		{
			mcd->mFullName = av_name.getUserName();
		}
	}
}

void process_mean_collision_alert_message(LLMessageSystem *msgsystem, void **user_data)
{
	if (gAgent.inPrelude())
	{
		// In prelude, bumping is OK.  This dialog is rather confusing to 
		// newbies, so we don't show it.  Drop the packet on the floor.
		return;
	}

	// make sure the cursor is back to the usual default since the
	// alert is probably due to some kind of error.
	gViewerWindow->getWindow()->resetBusyCount();

	LLUUID perp;
	U32	   time;
	U8	   u8type;
	EMeanCollisionType	   type;
	F32    mag;

	S32 i, num = msgsystem->getNumberOfBlocks(_PREHASH_MeanCollision);

	for (i = 0; i < num; i++)
	{
		msgsystem->getUUIDFast(_PREHASH_MeanCollision, _PREHASH_Perp, perp);
		msgsystem->getU32Fast(_PREHASH_MeanCollision, _PREHASH_Time, time);
		msgsystem->getF32Fast(_PREHASH_MeanCollision, _PREHASH_Mag, mag);
		msgsystem->getU8Fast(_PREHASH_MeanCollision, _PREHASH_Type, u8type);

		type = (EMeanCollisionType)u8type;

		BOOL b_found = FALSE;

		for (mean_collision_list_t::iterator iter = gMeanCollisionList.begin();
			 iter != gMeanCollisionList.end(); ++iter)
		{
			LLMeanCollisionData *mcd = *iter;
			if ((mcd->mPerp == perp) && (mcd->mType == type))
			{
				mcd->mTime = time;
				mcd->mMag = mag;
				b_found = TRUE;
				break;
			}
		}

		if (!b_found)
		{
			LLMeanCollisionData *mcd = new LLMeanCollisionData(gAgentID, perp, time, type, mag);
			gMeanCollisionList.push_front(mcd);
			LLAvatarNameCache::get(perp, boost::bind(&mean_name_callback, _1, _2));
		}
	}
	LLFloaterBump* bumps_floater = LLFloaterBump::getInstance();
	if(bumps_floater && bumps_floater->isInVisibleChain())
	{
		bumps_floater->populateCollisionList();
	}
}

void process_frozen_message(LLMessageSystem *msgsystem, void **user_data)
{
	// make sure the cursor is back to the usual default since the
	// alert is probably due to some kind of error.
	gViewerWindow->getWindow()->resetBusyCount();
	BOOL b_frozen;
	
	msgsystem->getBOOL("FrozenData", "Data", b_frozen);

	// TODO: make being frozen change view
	if (b_frozen)
	{
	}
	else
	{
	}
}

// do some extra stuff once we get our economy data
void process_economy_data(LLMessageSystem *msg, void** /*user_data*/)
{
	LL_DEBUGS("Benefits") << "Received economy data, not currently used" << LL_ENDL;
}

void notify_cautioned_script_question(const LLSD& notification, const LLSD& response, S32 orig_questions, BOOL granted)
{
	// only continue if at least some permissions were requested
	if (orig_questions)
	{
		// check to see if the person we are asking

		// "'[OBJECTNAME]', an object owned by '[OWNERNAME]', 
		// located in [REGIONNAME] at [REGIONPOS], 
		// has been <granted|denied> permission to: [PERMISSIONS]."

		LLUIString notice(LLTrans::getString(granted ? "ScriptQuestionCautionChatGranted" : "ScriptQuestionCautionChatDenied"));

		// always include the object name and owner name 
		notice.setArg("[OBJECTNAME]", notification["payload"]["object_name"].asString());
		notice.setArg("[OWNERNAME]", notification["payload"]["owner_name"].asString());

		// try to lookup viewerobject that corresponds to the object that
		// requested permissions (here, taskid->requesting object id)
		BOOL foundpos = FALSE;
		LLViewerObject* viewobj = gObjectList.findObject(notification["payload"]["task_id"].asUUID());
		if (viewobj)
		{
			// found the viewerobject, get it's position in its region
			LLVector3 objpos(viewobj->getPosition());
			
			// try to lookup the name of the region the object is in
			LLViewerRegion* viewregion = viewobj->getRegion();
			if (viewregion)
			{
				// got the region, so include the region and 3d coordinates of the object
				notice.setArg("[REGIONNAME]", viewregion->getName());				
				std::string formatpos = llformat("%.1f, %.1f,%.1f", objpos[VX], objpos[VY], objpos[VZ]);
				notice.setArg("[REGIONPOS]", formatpos);

				foundpos = TRUE;
			}
		}

		if (!foundpos)
		{
			// unable to determine location of the object
			notice.setArg("[REGIONNAME]", "(unknown region)");
			notice.setArg("[REGIONPOS]", "(unknown position)");
		}

		// check each permission that was requested, and list each 
		// permission that has been flagged as a caution permission
		BOOL caution = FALSE;
		S32 count = 0;
		std::string perms;
		BOOST_FOREACH(script_perm_t script_perm, SCRIPT_PERMISSIONS)
		{
			if ((orig_questions & script_perm.permbit)
				&& script_perm.caution)
			{
				count++;
				caution = TRUE;

				// add a comma before the permission description if it is not the first permission
				// added to the list or the last permission to check
				if (count > 1)
				{
					perms.append(", ");
				}

				perms.append(LLTrans::getString(script_perm.question));
			}
		}

		notice.setArg("[PERMISSIONS]", perms);

		// log a chat message as long as at least one requested permission
		// is a caution permission
		if (caution)
		{
			LLChat chat(notice.getString());
	//		LLFloaterChat::addChat(chat, FALSE, FALSE);
		}
	}
}

void script_question_mute(const LLUUID& item_id, const std::string& object_name);

void experiencePermissionBlock(LLUUID experience, LLSD result)
{
    LLSD permission;
    LLSD data;
    permission["permission"] = "Block";
    data[experience.asString()] = permission;
    data["experience"] = experience;
    LLEventPumps::instance().obtain("experience_permission").post(data);
}

bool script_question_cb(const LLSD& notification, const LLSD& response)
{
	S32 option = LLNotificationsUtil::getSelectedOption(notification, response);
	LLMessageSystem *msg = gMessageSystem;
	S32 orig = notification["payload"]["questions"].asInteger();
	S32 new_questions = orig;

	if (response["Details"])
	{
		// respawn notification...
		LLNotificationsUtil::add(notification["name"], notification["substitutions"], notification["payload"]);

		// ...with description on top
		LLNotificationsUtil::add("DebitPermissionDetails");
		return false;
	}

	LLUUID experience;
	if(notification["payload"].has("experience"))
	{
		experience = notification["payload"]["experience"].asUUID();
	}

	// check whether permissions were granted or denied
	BOOL allowed = TRUE;
	// the "yes/accept" button is the first button in the template, making it button 0
	// if any other button was clicked, the permissions were denied
	if (option != 0)
	{
		new_questions = 0;
		allowed = FALSE;
	}	
	else if(experience.notNull())
	{
		LLSD permission;
		LLSD data;
		permission["permission"]="Allow";

		data[experience.asString()]=permission;
		data["experience"]=experience;
		LLEventPumps::instance().obtain("experience_permission").post(data);
	}

	LLUUID task_id = notification["payload"]["task_id"].asUUID();
	LLUUID item_id = notification["payload"]["item_id"].asUUID();

	// reply with the permissions granted or denied
	msg->newMessageFast(_PREHASH_ScriptAnswerYes);
	msg->nextBlockFast(_PREHASH_AgentData);
	msg->addUUIDFast(_PREHASH_AgentID, gAgent.getID());
	msg->addUUIDFast(_PREHASH_SessionID, gAgent.getSessionID());
	msg->nextBlockFast(_PREHASH_Data);
	msg->addUUIDFast(_PREHASH_TaskID, task_id);
	msg->addUUIDFast(_PREHASH_ItemID, item_id);
	msg->addS32Fast(_PREHASH_Questions, new_questions);
	msg->sendReliable(LLHost(notification["payload"]["sender"].asString()));

	// only log a chat message if caution prompts are enabled
	if (gSavedSettings.getBOOL("PermissionsCautionEnabled"))
	{
		// log a chat message, if appropriate
		notify_cautioned_script_question(notification, response, orig, allowed);
	}

	if ( response["Mute"] ) // mute
	{
		script_question_mute(task_id,notification["payload"]["object_name"].asString());
	}
	if ( response["BlockExperience"] )
	{
		if(experience.notNull())
		{
			LLViewerRegion* region = gAgent.getRegion();
			if (!region)
			    return false;

            LLExperienceCache::instance().setExperiencePermission(experience, std::string("Block"), boost::bind(&experiencePermissionBlock, experience, _1));

		}
}
	return false;
}

void script_question_mute(const LLUUID& task_id, const std::string& object_name)
{
	LLMuteList::getInstance()->add(LLMute(task_id, object_name, LLMute::OBJECT));

    // purge the message queue of any previously queued requests from the same source. DEV-4879
    class OfferMatcher : public LLNotificationsUI::LLScreenChannel::Matcher
    {
    public:
    	OfferMatcher(const LLUUID& to_block) : blocked_id(to_block) {}
      	bool matches(const LLNotificationPtr notification) const
        {
            if (notification->getName() == "ScriptQuestionCaution"
                || notification->getName() == "ScriptQuestion")
            {
                return (notification->getPayload()["task_id"].asUUID() == blocked_id);
            }
            return false;
        }
    private:
        const LLUUID& blocked_id;
    };

    LLNotificationsUI::LLChannelManager::getInstance()->killToastsFromChannel(LLUUID(
            gSavedSettings.getString("NotificationChannelUUID")), OfferMatcher(task_id));
}

static LLNotificationFunctorRegistration script_question_cb_reg_1("ScriptQuestion", script_question_cb);
static LLNotificationFunctorRegistration script_question_cb_reg_2("ScriptQuestionCaution", script_question_cb);
static LLNotificationFunctorRegistration script_question_cb_reg_3("ScriptQuestionExperience", script_question_cb);

void process_script_experience_details(const LLSD& experience_details, LLSD args, LLSD payload)
{
	if(experience_details[LLExperienceCache::PROPERTIES].asInteger() & LLExperienceCache::PROPERTY_GRID)
	{
		args["GRID_WIDE"] = LLTrans::getString("Grid-Scope");
	}
	else
	{
		args["GRID_WIDE"] = LLTrans::getString("Land-Scope");
	}
	args["EXPERIENCE"] = LLSLURL("experience", experience_details[LLExperienceCache::EXPERIENCE_ID].asUUID(), "profile").getSLURLString();

	LLNotificationsUtil::add("ScriptQuestionExperience", args, payload);
}

void process_script_question(LLMessageSystem *msg, void **user_data)
{
	// *TODO: Translate owner name -> [FIRST] [LAST]

	LLHost sender = msg->getSender();

	LLUUID taskid;
	LLUUID itemid;
	S32		questions;
	std::string object_name;
	std::string owner_name;
	LLUUID experienceid;

	// taskid -> object key of object requesting permissions
	msg->getUUIDFast(_PREHASH_Data, _PREHASH_TaskID, taskid );
	// itemid -> script asset key of script requesting permissions
	msg->getUUIDFast(_PREHASH_Data, _PREHASH_ItemID, itemid );
	msg->getStringFast(_PREHASH_Data, _PREHASH_ObjectName, object_name);
	msg->getStringFast(_PREHASH_Data, _PREHASH_ObjectOwner, owner_name);
	msg->getS32Fast(_PREHASH_Data, _PREHASH_Questions, questions );

	if(msg->has(_PREHASH_Experience))
	{
		msg->getUUIDFast(_PREHASH_Experience, _PREHASH_ExperienceID, experienceid);
	}

	// Special case. If the objects are owned by this agent, throttle per-object instead
	// of per-owner. It's common for residents to reset a ton of scripts that re-request
	// permissions, as with tier boxes. UUIDs can't be valid agent names and vice-versa,
	// so we'll reuse the same namespace for both throttle types.
	std::string throttle_name = owner_name;
	std::string self_name;
	LLAgentUI::buildFullname( self_name ); // does not include ' Resident'
	std::string clean_owner_name = LLCacheName::cleanFullName(owner_name); // removes ' Resident'
	if( clean_owner_name == self_name )
	{
		throttle_name = taskid.getString();
	}
	
	// don't display permission requests if this object is muted
	if (LLMuteList::getInstance()->isMuted(taskid)) return;
	
	// throttle excessive requests from any specific user's scripts
	typedef LLKeyThrottle<std::string> LLStringThrottle;
	static LLStringThrottle question_throttle( LLREQUEST_PERMISSION_THROTTLE_LIMIT, LLREQUEST_PERMISSION_THROTTLE_INTERVAL );

	switch (question_throttle.noteAction(throttle_name))
	{
		case LLStringThrottle::THROTTLE_NEWLY_BLOCKED:
			LL_INFOS("Messaging") << "process_script_question throttled"
					<< " owner_name:" << owner_name
					<< LL_ENDL;
			// Fall through

		case LLStringThrottle::THROTTLE_BLOCKED:
			// Escape altogether until we recover
			return;

		case LLStringThrottle::THROTTLE_OK:
			break;
	}

	std::string script_question;
	if (questions)
	{
		bool caution = false;
		S32 count = 0;
		LLSD args;
		args["OBJECTNAME"] = object_name;
		args["NAME"] = clean_owner_name;
		S32 known_questions = 0;
		bool has_not_only_debit = questions ^ SCRIPT_PERMISSIONS[SCRIPT_PERMISSION_DEBIT].permbit;
		// check the received permission flags against each permission
		BOOST_FOREACH(script_perm_t script_perm, SCRIPT_PERMISSIONS)
		{
			if (questions & script_perm.permbit)
			{
				count++;
				known_questions |= script_perm.permbit;

                if (!LLMuteList::isLinden(owner_name))
                {
                    // check whether permission question should cause special caution dialog
                    caution |= (script_perm.caution);
                }

				if (("ScriptTakeMoney" == script_perm.question) && has_not_only_debit)
					continue;

                if (LLTrans::getString(script_perm.question).empty())
                {
                    continue;
                }

				script_question += "    " + LLTrans::getString(script_perm.question) + "\n";
			}
		}

		args["QUESTIONS"] = script_question;

		if (known_questions != questions)
		{
			// This is in addition to the normal dialog.
			// Viewer got a request for not supported/implemented permission 
			LL_WARNS("Messaging") << "Object \"" << object_name << "\" requested " << script_question
								<< " permission. Permission is unknown and can't be granted. Item id: " << itemid
								<< " taskid:" << taskid << LL_ENDL;
		}
		
		if (known_questions)
		{
			LLSD payload;
			payload["task_id"] = taskid;
			payload["item_id"] = itemid;
			payload["sender"] = sender.getIPandPort();
			payload["questions"] = known_questions;
			payload["object_name"] = object_name;
			payload["owner_name"] = owner_name;

			// check whether cautions are even enabled or not
			const char* notification = "ScriptQuestion";

			if(caution && gSavedSettings.getBOOL("PermissionsCautionEnabled"))
			{
				args["FOOTERTEXT"] = (count > 1) ? LLTrans::getString("AdditionalPermissionsRequestHeader") + "\n\n" + script_question : "";
				notification = "ScriptQuestionCaution";
			}
			else if(experienceid.notNull())
			{
				payload["experience"]=experienceid;
                LLExperienceCache::instance().get(experienceid, boost::bind(process_script_experience_details, _1, args, payload));
				return;
			}

			LLNotificationsUtil::add(notification, args, payload);
		}
	}
}


void process_derez_container(LLMessageSystem *msg, void**)
{
	LL_WARNS("Messaging") << "call to deprecated process_derez_container" << LL_ENDL;
}

void container_inventory_arrived(LLViewerObject* object,
								 LLInventoryObject::object_list_t* inventory,
								 S32 serial_num,
								 void* data)
{
	LL_DEBUGS("Messaging") << "container_inventory_arrived()" << LL_ENDL;
	if( gAgentCamera.cameraMouselook() )
	{
		gAgentCamera.changeCameraToDefault();
	}

	LLInventoryPanel *active_panel = LLInventoryPanel::getActiveInventoryPanel();

	if (inventory->size() > 2)
	{
		// create a new inventory category to put this in
		LLUUID cat_id;
		cat_id = gInventory.createNewCategory(gInventory.getRootFolderID(),
											  LLFolderType::FT_NONE,
											  LLTrans::getString("AcquiredItems"));

		LLInventoryObject::object_list_t::const_iterator it = inventory->begin();
		LLInventoryObject::object_list_t::const_iterator end = inventory->end();
		for ( ; it != end; ++it)
		{
			if ((*it)->getType() != LLAssetType::AT_CATEGORY)
			{
				LLInventoryObject* obj = (LLInventoryObject*)(*it);
				LLInventoryItem* item = (LLInventoryItem*)(obj);
				LLUUID item_id;
				item_id.generate();
				time_t creation_date_utc = time_corrected();
				LLPointer<LLViewerInventoryItem> new_item
					= new LLViewerInventoryItem(item_id,
												cat_id,
												item->getPermissions(),
												item->getAssetUUID(),
												item->getType(),
												item->getInventoryType(),
												item->getName(),
												item->getDescription(),
												LLSaleInfo::DEFAULT,
												item->getFlags(),
												creation_date_utc);
				new_item->updateServer(TRUE);
				gInventory.updateItem(new_item);
			}
		}
		gInventory.notifyObservers();
		if(active_panel)
		{
			active_panel->setSelection(cat_id, TAKE_FOCUS_NO);
		}
	}
	else if (inventory->size() == 2)
	{
		// we're going to get one fake root category as well as the
		// one actual object
		LLInventoryObject::object_list_t::iterator it = inventory->begin();

		if ((*it)->getType() == LLAssetType::AT_CATEGORY)
		{
			++it;
		}

		LLInventoryItem* item = (LLInventoryItem*)((LLInventoryObject*)(*it));
		const LLUUID category = gInventory.findCategoryUUIDForType(LLFolderType::assetTypeToFolderType(item->getType()));

		LLUUID item_id;
		item_id.generate();
		time_t creation_date_utc = time_corrected();
		LLPointer<LLViewerInventoryItem> new_item
			= new LLViewerInventoryItem(item_id, category,
										item->getPermissions(),
										item->getAssetUUID(),
										item->getType(),
										item->getInventoryType(),
										item->getName(),
										item->getDescription(),
										LLSaleInfo::DEFAULT,
										item->getFlags(),
										creation_date_utc);
		new_item->updateServer(TRUE);
		gInventory.updateItem(new_item);
		gInventory.notifyObservers();
		if(active_panel)
		{
			active_panel->setSelection(item_id, TAKE_FOCUS_NO);
		}
	}

	// we've got the inventory, now delete this object if this was a take
	BOOL delete_object = (BOOL)(intptr_t)data;
	LLViewerRegion *region = gAgent.getRegion();
	if (delete_object && region)
	{
		gMessageSystem->newMessageFast(_PREHASH_ObjectDelete);
		gMessageSystem->nextBlockFast(_PREHASH_AgentData);
		gMessageSystem->addUUIDFast(_PREHASH_AgentID, gAgent.getID());
		gMessageSystem->addUUIDFast(_PREHASH_SessionID, gAgent.getSessionID());
		const U8 NO_FORCE = 0;
		gMessageSystem->addU8Fast(_PREHASH_Force, NO_FORCE);
		gMessageSystem->nextBlockFast(_PREHASH_ObjectData);
		gMessageSystem->addU32Fast(_PREHASH_ObjectLocalID, object->getLocalID());
		gMessageSystem->sendReliable(region->getHost());
	}
}

// method to format the time.
std::string formatted_time(const time_t& the_time)
{
	std::string dateStr = "["+LLTrans::getString("LTimeWeek")+"] ["
						+LLTrans::getString("LTimeMonth")+"] ["
						+LLTrans::getString("LTimeDay")+"] ["
						+LLTrans::getString("LTimeHour")+"]:["
						+LLTrans::getString("LTimeMin")+"]:["
						+LLTrans::getString("LTimeSec")+"] ["
						+LLTrans::getString("LTimeYear")+"]";

	LLSD substitution;
	substitution["datetime"] = (S32) the_time;
	LLStringUtil::format (dateStr, substitution);
	return dateStr;
}


void process_teleport_failed(LLMessageSystem *msg, void**)
{
	LL_WARNS("Teleport","Messaging") << "Received TeleportFailed message" << LL_ENDL;

	std::string message_id;		// Tag from server, like "RegionEntryAccessBlocked"
	std::string big_reason;		// Actual message to display
	LLSD args;

	// Let the interested parties know that teleport failed.
	LLViewerParcelMgr::getInstance()->onTeleportFailed();

	// if we have additional alert data
	if (msg->has(_PREHASH_AlertInfo) && msg->getSizeFast(_PREHASH_AlertInfo, _PREHASH_Message) > 0)
	{
		// Get the message ID
		msg->getStringFast(_PREHASH_AlertInfo, _PREHASH_Message, message_id);
		big_reason = LLAgent::sTeleportErrorMessages[message_id];
		if ( big_reason.size() <= 0 )
		{
			// Nothing found in the map - use what the server returned in the original message block
			msg->getStringFast(_PREHASH_Info, _PREHASH_Reason, big_reason);
		}
		LL_WARNS("Teleport") << "AlertInfo message_id " << message_id << " reason: " << big_reason << LL_ENDL;

		LLSD llsd_block;
		std::string llsd_raw;
		msg->getStringFast(_PREHASH_AlertInfo, _PREHASH_ExtraParams, llsd_raw);
		if (llsd_raw.length())
		{
			std::istringstream llsd_data(llsd_raw);
			if (!LLSDSerialize::deserialize(llsd_block, llsd_data, llsd_raw.length()))
			{
				LL_WARNS("Teleport") << "process_teleport_failed: Attempted to read alert parameter data into LLSD but failed:" << llsd_raw << LL_ENDL;
			}
			else
			{
				LL_WARNS("Teleport") << "AlertInfo llsd block received: " << llsd_block << LL_ENDL;
				if(llsd_block.has("REGION_NAME"))
				{
					std::string region_name = llsd_block["REGION_NAME"].asString();
					if(!region_name.empty())
					{
						LLStringUtil::format_map_t name_args;
						name_args["[REGION_NAME]"] = region_name;
						LLStringUtil::format(big_reason, name_args);
					}
				}
				// change notification name in this special case
				if (handle_teleport_access_blocked(llsd_block, message_id, args["REASON"]))
				{
					if( gAgent.getTeleportState() != LLAgent::TELEPORT_NONE )
					{
						LL_WARNS("Teleport") << "called handle_teleport_access_blocked, setting state to TELEPORT_NONE" << LL_ENDL;
						gAgent.setTeleportState( LLAgent::TELEPORT_NONE );
					}
					return;
				}
			}
		}
		args["REASON"] = big_reason;
	}
	else
	{	// Extra message payload not found - use what the simulator sent
		msg->getStringFast(_PREHASH_Info, _PREHASH_Reason, message_id);

		big_reason = LLAgent::sTeleportErrorMessages[message_id];
		if ( big_reason.size() > 0 )
		{	// Substitute verbose reason from the local map
			args["REASON"] = big_reason;
		}
		else
		{	// Nothing found in the map - use what the server returned
			args["REASON"] = message_id;
		}
	}
	LL_WARNS("Teleport") << "Displaying CouldNotTeleportReason string, REASON= " << args["REASON"] << LL_ENDL;

	LLNotificationsUtil::add("CouldNotTeleportReason", args);

	if( gAgent.getTeleportState() != LLAgent::TELEPORT_NONE )
	{
		LL_WARNS("Teleport") << "End of process_teleport_failed(). Reason message arg is " << args["REASON"]
							 << ". Setting state to TELEPORT_NONE" << LL_ENDL;
		gAgent.setTeleportState( LLAgent::TELEPORT_NONE );
	}
}

void process_teleport_local(LLMessageSystem *msg,void**)
{
	LL_INFOS("Teleport","Messaging") << "Received TeleportLocal message" << LL_ENDL;
	
	LLUUID agent_id;
	msg->getUUIDFast(_PREHASH_Info, _PREHASH_AgentID, agent_id);
	if (agent_id != gAgent.getID())
	{
		LL_WARNS("Teleport", "Messaging") << "Got teleport notification for wrong agent " << agent_id << " expected " << gAgent.getID() << ", ignoring!" << LL_ENDL;
		return;
	}

	U32 location_id;
	LLVector3 pos, look_at;
	U32 teleport_flags;
	msg->getU32Fast(_PREHASH_Info, _PREHASH_LocationID, location_id);
	msg->getVector3Fast(_PREHASH_Info, _PREHASH_Position, pos);
	msg->getVector3Fast(_PREHASH_Info, _PREHASH_LookAt, look_at);
	msg->getU32Fast(_PREHASH_Info, _PREHASH_TeleportFlags, teleport_flags);

	LL_INFOS("Teleport") << "Message params are location_id " << location_id << " teleport_flags " << teleport_flags << LL_ENDL;
	if( gAgent.getTeleportState() != LLAgent::TELEPORT_NONE )
	{
		if( gAgent.getTeleportState() == LLAgent::TELEPORT_LOCAL )
		{
			// To prevent TeleportStart messages re-activating the progress screen right
			// after tp, keep the teleport state and let progress screen clear it after a short delay
			// (progress screen is active but not visible)  *TODO: remove when SVC-5290 is fixed
			gTeleportDisplayTimer.reset();
			gTeleportDisplay = TRUE;
		}
		else
		{
			LL_WARNS("Teleport") << "State is not TELEPORT_LOCAL: " << gAgent.getTeleportStateName()
								 << ", setting state to TELEPORT_NONE" << LL_ENDL;
			gAgent.setTeleportState( LLAgent::TELEPORT_NONE );
		}
	}

	// Sim tells us whether the new position is off the ground
	if (teleport_flags & TELEPORT_FLAGS_IS_FLYING)
	{
		gAgent.setFlying(TRUE);
	}
	else
	{
		gAgent.setFlying(FALSE);
	}

	gAgent.setPositionAgent(pos);
	gAgentCamera.slamLookAt(look_at);

	if ( !(gAgent.getTeleportKeepsLookAt() && LLViewerJoystick::getInstance()->getOverrideCamera()) )
	{
		gAgentCamera.resetView(TRUE, TRUE);
	}

	// send camera update to new region
	gAgentCamera.updateCamera();

	send_agent_update(TRUE, TRUE);

	// Let the interested parties know we've teleported.
	// Vadim *HACK: Agent position seems to get reset (to render position?)
	//              on each frame, so we have to pass the new position manually.
	LLViewerParcelMgr::getInstance()->onTeleportFinished(true, gAgent.getPosGlobalFromAgent(pos));
}

void send_simple_im(const LLUUID& to_id,
					const std::string& message,
					EInstantMessage dialog,
					const LLUUID& id)
{
	std::string my_name;
	LLAgentUI::buildFullname(my_name);
	send_improved_im(to_id,
					 my_name,
					 message,
					 IM_ONLINE,
					 dialog,
					 id,
					 NO_TIMESTAMP,
					 (U8*)EMPTY_BINARY_BUCKET,
					 EMPTY_BINARY_BUCKET_SIZE);
}

void send_group_notice(const LLUUID& group_id,
					   const std::string& subject,
					   const std::string& message,
					   const LLInventoryItem* item)
{
	// Put this notice into an instant message form.
	// This will mean converting the item to a binary bucket,
	// and the subject/message into a single field.
	std::string my_name;
	LLAgentUI::buildFullname(my_name);

	// Combine subject + message into a single string.
	std::ostringstream subject_and_message;
	// TODO: turn all existing |'s into ||'s in subject and message.
	subject_and_message << subject << "|" << message;

	// Create an empty binary bucket.
	U8 bin_bucket[MAX_INVENTORY_BUFFER_SIZE];
	U8* bucket_to_send = bin_bucket;
	bin_bucket[0] = '\0';
	S32 bin_bucket_size = EMPTY_BINARY_BUCKET_SIZE;
	// If there is an item being sent, pack it into the binary bucket.
	if (item)
	{
		LLSD item_def;
		item_def["item_id"] = item->getUUID();
		item_def["owner_id"] = item->getPermissions().getOwner();
		std::ostringstream ostr;
		LLSDSerialize::serialize(item_def, ostr, LLSDSerialize::LLSD_XML);
		bin_bucket_size = ostr.str().copy(
			(char*)bin_bucket, ostr.str().size());
		bin_bucket[bin_bucket_size] = '\0';
	}
	else
	{
		bucket_to_send = (U8*) EMPTY_BINARY_BUCKET;
	}
   

	send_improved_im(
			group_id,
			my_name,
			subject_and_message.str(),
			IM_ONLINE,
			IM_GROUP_NOTICE,
			LLUUID::null,
			NO_TIMESTAMP,
			bucket_to_send,
			bin_bucket_size);
}

void send_lures(const LLSD& notification, const LLSD& response)
{
	std::string text = response["message"].asString();
	LLSLURL slurl;
	LLAgentUI::buildSLURL(slurl);
	text.append("\r\n").append(slurl.getSLURLString());

	LLMessageSystem* msg = gMessageSystem;
	msg->newMessageFast(_PREHASH_StartLure);
	msg->nextBlockFast(_PREHASH_AgentData);
	msg->addUUIDFast(_PREHASH_AgentID, gAgent.getID());
	msg->addUUIDFast(_PREHASH_SessionID, gAgent.getSessionID());
	msg->nextBlockFast(_PREHASH_Info);
	msg->addU8Fast(_PREHASH_LureType, (U8)0); // sim will fill this in.
	msg->addStringFast(_PREHASH_Message, text);
	for(LLSD::array_const_iterator it = notification["payload"]["ids"].beginArray();
		it != notification["payload"]["ids"].endArray();
		++it)
	{
		LLUUID target_id = it->asUUID();

		msg->nextBlockFast(_PREHASH_TargetData);
		msg->addUUIDFast(_PREHASH_TargetID, target_id);

		// Record the offer.
		{
			LLAvatarName av_name;
			LLAvatarNameCache::get(target_id, &av_name);  // for im log filenames
			LLSD args;
			args["TO_NAME"] = LLSLURL("agent", target_id, "completename").getSLURLString();;
	
			LLSD payload;
				
			//*TODO please rewrite all keys to the same case, lower or upper
			payload["from_id"] = target_id;
			payload["SUPPRESS_TOAST"] = true;
			LLNotificationsUtil::add("TeleportOfferSent", args, payload);

			// Add the recepient to the recent people list.
			LLRecentPeople::instance().add(target_id);
		}
	}
	gAgent.sendReliableMessage();
}

bool handle_lure_callback(const LLSD& notification, const LLSD& response)
{
	static const unsigned OFFER_RECIPIENT_LIMIT = 250;
	if(notification["payload"]["ids"].size() > OFFER_RECIPIENT_LIMIT) 
	{
		// More than OFFER_RECIPIENT_LIMIT targets will overload the message
		// producing an llerror.
		LLSD args;
		args["OFFERS"] = notification["payload"]["ids"].size();
		args["LIMIT"] = static_cast<int>(OFFER_RECIPIENT_LIMIT);
		LLNotificationsUtil::add("TooManyTeleportOffers", args);
		return false;
	}

	S32 option = LLNotificationsUtil::getSelectedOption(notification, response);

	if(0 == option)
	{
		send_lures(notification, response);
	}

	return false;
}

void handle_lure(const LLUUID& invitee)
{
	std::vector<LLUUID> ids;
	ids.push_back(invitee);
	handle_lure(ids);
}

// Prompt for a message to the invited user.
void handle_lure(const uuid_vec_t& ids)
{
	if (ids.empty()) return;

	if (!gAgent.getRegion()) return;

	LLSD edit_args;
	edit_args["REGION"] = gAgent.getRegion()->getName();

	LLSD payload;
	for (std::vector<LLUUID>::const_iterator it = ids.begin();
		it != ids.end();
		++it)
	{
		payload["ids"].append(*it);
	}
	if (gAgent.isGodlike())
	{
		LLNotificationsUtil::add("OfferTeleportFromGod", edit_args, payload, handle_lure_callback);
	}
	else
	{
		LLNotificationsUtil::add("OfferTeleport", edit_args, payload, handle_lure_callback);
	}
}

bool teleport_request_callback(const LLSD& notification, const LLSD& response)
{
	LLUUID from_id = notification["payload"]["from_id"].asUUID();
	if(from_id.isNull())
	{
		LL_WARNS() << "from_id is NULL" << LL_ENDL;
		return false;
	}

	LLAvatarName av_name;
	LLAvatarNameCache::get(from_id, &av_name);

	if(LLMuteList::getInstance()->isMuted(from_id) && !LLMuteList::isLinden(av_name.getUserName()))
	{
		return false;
	}

	S32 option = 0;
	if (response.isInteger()) 
	{
		option = response.asInteger();
	}
	else
	{
		option = LLNotificationsUtil::getSelectedOption(notification, response);
	}

	switch(option)
	{
	// Yes
	case 0:
		{
			LLSD dummy_notification;
			dummy_notification["payload"]["ids"][0] = from_id;

			LLSD dummy_response;
			dummy_response["message"] = response["message"];

			send_lures(dummy_notification, dummy_response);
		}
		break;

	// No
	case 1:
	default:
		break;
	}

	return false;
}

static LLNotificationFunctorRegistration teleport_request_callback_reg("TeleportRequest", teleport_request_callback);

void send_improved_im(const LLUUID& to_id,
							const std::string& name,
							const std::string& message,
							U8 offline,
							EInstantMessage dialog,
							const LLUUID& id,
							U32 timestamp, 
							const U8* binary_bucket,
							S32 binary_bucket_size)
{
	pack_instant_message(
		gMessageSystem,
		gAgent.getID(),
		FALSE,
		gAgent.getSessionID(),
		to_id,
		name,
		message,
		offline,
		dialog,
		id,
		0,
		LLUUID::null,
		gAgent.getPositionAgent(),
		timestamp,
		binary_bucket,
		binary_bucket_size);
	gAgent.sendReliableMessage();
}


void send_places_query(const LLUUID& query_id,
					   const LLUUID& trans_id,
					   const std::string& query_text,
					   U32 query_flags,
					   S32 category,
					   const std::string& sim_name)
{
	LLMessageSystem* msg = gMessageSystem;

	msg->newMessage("PlacesQuery");
	msg->nextBlock("AgentData");
	msg->addUUID("AgentID", gAgent.getID());
	msg->addUUID("SessionID", gAgent.getSessionID());
	msg->addUUID("QueryID", query_id);
	msg->nextBlock("TransactionData");
	msg->addUUID("TransactionID", trans_id);
	msg->nextBlock("QueryData");
	msg->addString("QueryText", query_text);
	msg->addU32("QueryFlags", query_flags);
	msg->addS8("Category", (S8)category);
	msg->addString("SimName", sim_name);
	gAgent.sendReliableMessage();
}

// Deprecated in favor of cap "UserInfo"
void process_user_info_reply(LLMessageSystem* msg, void**)
{
	LLUUID agent_id;
	msg->getUUIDFast(_PREHASH_AgentData, _PREHASH_AgentID, agent_id);
	if(agent_id != gAgent.getID())
	{
		LL_WARNS("Messaging") << "process_user_info_reply - "
				<< "wrong agent id." << LL_ENDL;
	}
	
	std::string email;
	msg->getStringFast(_PREHASH_UserData, _PREHASH_EMail, email);
	std::string dir_visibility;
	msg->getString( "UserData", "DirectoryVisibility", dir_visibility);

	LLFloaterPreference::updateUserInfo(dir_visibility);   
	LLFloaterSnapshot::setAgentEmail(email);
}


//---------------------------------------------------------------------------
// Script Dialog
//---------------------------------------------------------------------------

const S32 SCRIPT_DIALOG_MAX_BUTTONS = 12;
const char* SCRIPT_DIALOG_HEADER = "Script Dialog:\n";

bool callback_script_dialog(const LLSD& notification, const LLSD& response)
{
	LLNotificationForm form(notification["form"]);

	std::string rtn_text;
	S32 button_idx;
	button_idx = LLNotification::getSelectedOption(notification, response);
	if (response[TEXTBOX_MAGIC_TOKEN].isDefined())
	{
		if (response[TEXTBOX_MAGIC_TOKEN].isString())
			rtn_text = response[TEXTBOX_MAGIC_TOKEN].asString();
		else
			rtn_text.clear(); // bool marks empty string
	}
	else
	{
		rtn_text = LLNotification::getSelectedOptionName(response);
	}

	// Button -2 = Mute
	// Button -1 = Ignore - no processing needed for this button
	// Buttons 0 and above = dialog choices

	if (-2 == button_idx)
	{
		std::string object_name = notification["payload"]["object_name"].asString();
		LLUUID object_id = notification["payload"]["object_id"].asUUID();
		LLMute mute(object_id, object_name, LLMute::OBJECT);
		if (LLMuteList::getInstance()->add(mute))
		{
			// This call opens the sidebar, displays the block list, and highlights the newly blocked
			// object in the list so the user can see that their block click has taken effect.
			LLPanelBlockedList::showPanelAndSelect(object_id);
		}
	}

	if (0 <= button_idx)
	{
		LLMessageSystem* msg = gMessageSystem;
		msg->newMessage("ScriptDialogReply");
		msg->nextBlock("AgentData");
		msg->addUUID("AgentID", gAgent.getID());
		msg->addUUID("SessionID", gAgent.getSessionID());
		msg->nextBlock("Data");
		msg->addUUID("ObjectID", notification["payload"]["object_id"].asUUID());
		msg->addS32("ChatChannel", notification["payload"]["chat_channel"].asInteger());
		msg->addS32("ButtonIndex", button_idx);
		msg->addString("ButtonLabel", rtn_text);
		msg->sendReliable(LLHost(notification["payload"]["sender"].asString()));
	}

	return false;
}
static LLNotificationFunctorRegistration callback_script_dialog_reg_1("ScriptDialog", callback_script_dialog);
static LLNotificationFunctorRegistration callback_script_dialog_reg_2("ScriptDialogGroup", callback_script_dialog);

void process_script_dialog(LLMessageSystem* msg, void**)
{
	S32 i;
	LLSD payload;

	LLUUID object_id;
	msg->getUUID("Data", "ObjectID", object_id);

//	For compability with OS grids first check for presence of extended packet before fetching data.
    LLUUID owner_id;
	if (gMessageSystem->getNumberOfBlocks("OwnerData") > 0)
	{
    msg->getUUID("OwnerData", "OwnerID", owner_id);
	}

	if (LLMuteList::getInstance()->isMuted(object_id) || LLMuteList::getInstance()->isMuted(owner_id))
	{
		return;
	}

	std::string message; 
	std::string first_name;
	std::string last_name;
	std::string object_name;

	S32 chat_channel;
	msg->getString("Data", "FirstName", first_name);
	msg->getString("Data", "LastName", last_name);
	msg->getString("Data", "ObjectName", object_name);
	msg->getString("Data", "Message", message);
	msg->getS32("Data", "ChatChannel", chat_channel);

		// unused for now
	LLUUID image_id;
	msg->getUUID("Data", "ImageID", image_id);

	payload["sender"] = msg->getSender().getIPandPort();
	payload["object_id"] = object_id;
	payload["chat_channel"] = chat_channel;
	payload["object_name"] = object_name;

	// build up custom form
	S32 button_count = msg->getNumberOfBlocks("Buttons");
	if (button_count > SCRIPT_DIALOG_MAX_BUTTONS)
	{
		LL_WARNS() << "Too many script dialog buttons - omitting some" << LL_ENDL;
		button_count = SCRIPT_DIALOG_MAX_BUTTONS;
	}

	LLNotificationForm form;
	for (i = 0; i < button_count; i++)
	{
		std::string tdesc;
		msg->getString("Buttons", "ButtonLabel", tdesc, i);
		form.addElement("button", std::string(tdesc));
	}

	LLSD args;
	args["TITLE"] = object_name;
	args["MESSAGE"] = message;
	LLNotificationPtr notification;
	if (!first_name.empty())
	{
		args["NAME"] = LLCacheName::buildFullName(first_name, last_name);
		notification = LLNotifications::instance().add(
			LLNotification::Params("ScriptDialog").substitutions(args).payload(payload).form_elements(form.asLLSD()));
	}
	else
	{
		args["GROUPNAME"] = last_name;
		notification = LLNotifications::instance().add(
			LLNotification::Params("ScriptDialogGroup").substitutions(args).payload(payload).form_elements(form.asLLSD()));
	}
}

//---------------------------------------------------------------------------


std::vector<LLSD> gLoadUrlList;

bool callback_load_url(const LLSD& notification, const LLSD& response)
{
	S32 option = LLNotificationsUtil::getSelectedOption(notification, response);

	if (0 == option)
	{
		LLWeb::loadURL(notification["payload"]["url"].asString());
	}

	return false;
}
static LLNotificationFunctorRegistration callback_load_url_reg("LoadWebPage", callback_load_url);

// We've got the name of the person or group that owns the object hurling the url.
// Display confirmation dialog.
void callback_load_url_name(const LLUUID& id, const std::string& full_name, bool is_group)
{
	std::vector<LLSD>::iterator it;
	for (it = gLoadUrlList.begin(); it != gLoadUrlList.end(); )
	{
		LLSD load_url_info = *it;
		if (load_url_info["owner_id"].asUUID() == id)
		{
			it = gLoadUrlList.erase(it);

			std::string owner_name;
			if (is_group)
			{
				owner_name = full_name + LLTrans::getString("Group");
			}
			else
			{
				owner_name = full_name;
			}

			// For legacy name-only mutes.
			if (LLMuteList::getInstance()->isMuted(LLUUID::null, owner_name))
			{
				continue;
			}
			LLSD args;
			args["URL"] = load_url_info["url"].asString();
			args["MESSAGE"] = load_url_info["message"].asString();;
			args["OBJECTNAME"] = load_url_info["object_name"].asString();
			args["NAME_SLURL"] = LLSLURL(is_group ? "group" : "agent", id, "about").getSLURLString();

			LLNotificationsUtil::add("LoadWebPage", args, load_url_info);
		}
		else
		{
			++it;
		}
	}
}

// We've got the name of the person who owns the object hurling the url.
void callback_load_url_avatar_name(const LLUUID& id, const LLAvatarName& av_name)
{
    callback_load_url_name(id, av_name.getUserName(), false);
}

void process_load_url(LLMessageSystem* msg, void**)
{
	LLUUID object_id;
	LLUUID owner_id;
	BOOL owner_is_group;
	char object_name[256];		/* Flawfinder: ignore */
	char message[256];		/* Flawfinder: ignore */
	char url[256];		/* Flawfinder: ignore */

	msg->getString("Data", "ObjectName", 256, object_name);
	msg->getUUID(  "Data", "ObjectID", object_id);
	msg->getUUID(  "Data", "OwnerID", owner_id);
	msg->getBOOL(  "Data", "OwnerIsGroup", owner_is_group);
	msg->getString("Data", "Message", 256, message);
	msg->getString("Data", "URL", 256, url);

	LLSD payload;
	payload["object_id"] = object_id;
	payload["owner_id"] = owner_id;
	payload["owner_is_group"] = owner_is_group;
	payload["object_name"] = object_name;
	payload["message"] = message;
	payload["url"] = url;

	// URL is safety checked in load_url above

	// Check if object or owner is muted
	if (LLMuteList::getInstance()->isMuted(object_id, object_name) ||
	    LLMuteList::getInstance()->isMuted(owner_id))
	{
		LL_INFOS("Messaging")<<"Ignoring load_url from muted object/owner."<<LL_ENDL;
		return;
	}

	// Add to list of pending name lookups
	gLoadUrlList.push_back(payload);

	if (owner_is_group)
	{
		gCacheName->getGroup(owner_id, boost::bind(&callback_load_url_name, _1, _2, _3));
	}
	else
	{
		LLAvatarNameCache::get(owner_id, boost::bind(&callback_load_url_avatar_name, _1, _2));
	}
}


void callback_download_complete(void** data, S32 result, LLExtStat ext_status)
{
	std::string* filepath = (std::string*)data;
	LLSD args;
	args["DOWNLOAD_PATH"] = *filepath;
	LLNotificationsUtil::add("FinishedRawDownload", args);
	delete filepath;
}


void process_initiate_download(LLMessageSystem* msg, void**)
{
	LLUUID agent_id;
	msg->getUUID("AgentData", "AgentID", agent_id);
	if (agent_id != gAgent.getID())
	{
		LL_WARNS("Messaging") << "Initiate download for wrong agent" << LL_ENDL;
		return;
	}

	std::string sim_filename;
	std::string viewer_filename;
	msg->getString("FileData", "SimFilename", sim_filename);
	msg->getString("FileData", "ViewerFilename", viewer_filename);

	if (!gXferManager->validateFileForRequest(viewer_filename))
	{
		LL_WARNS() << "SECURITY: Unauthorized download to local file " << viewer_filename << LL_ENDL;
		return;
	}
	gXferManager->requestFile(viewer_filename,
		sim_filename,
		LL_PATH_NONE,
		msg->getSender(),
		FALSE,	// don't delete remote
		callback_download_complete,
		(void**)new std::string(viewer_filename));
}


void process_script_teleport_request(LLMessageSystem* msg, void**)
{
	if (!gSavedSettings.getBOOL("ScriptsCanShowUI")) return;

	std::string object_name;
	std::string sim_name;
	LLVector3 pos;
	LLVector3 look_at;

	msg->getString("Data", "ObjectName", object_name);
	msg->getString("Data", "SimName", sim_name);
	msg->getVector3("Data", "SimPosition", pos);
	msg->getVector3("Data", "LookAt", look_at);

	LLFloaterWorldMap* instance = LLFloaterWorldMap::getInstance();
	if(instance)
	{
		LL_INFOS() << "Object named " << object_name 
			<< " is offering TP to region "
			<< sim_name << " position " << pos
			<< LL_ENDL;

		instance->trackURL(sim_name, (S32)pos.mV[VX], (S32)pos.mV[VY], (S32)pos.mV[VZ]);
		LLFloaterReg::showInstance("world_map", "center");
	}
	
	// remove above two lines and replace with below line
	// to re-enable parcel browser for llMapDestination()
	// LLURLDispatcher::dispatch(LLSLURL::buildSLURL(sim_name, (S32)pos.mV[VX], (S32)pos.mV[VY], (S32)pos.mV[VZ]), FALSE);
	
}

void process_covenant_reply(LLMessageSystem* msg, void**)
{
	LLUUID covenant_id, estate_owner_id;
	std::string estate_name;
	U32 covenant_timestamp;
	msg->getUUID("Data", "CovenantID", covenant_id);
	msg->getU32("Data", "CovenantTimestamp", covenant_timestamp);
	msg->getString("Data", "EstateName", estate_name);
	msg->getUUID("Data", "EstateOwnerID", estate_owner_id);

	LLPanelEstateCovenant::updateEstateName(estate_name);
	LLPanelLandCovenant::updateEstateName(estate_name);
	LLPanelEstateInfo::updateEstateName(estate_name);
	LLFloaterBuyLand::updateEstateName(estate_name);

	std::string owner_name =
		LLSLURL("agent", estate_owner_id, "inspect").getSLURLString();
	LLPanelEstateCovenant::updateEstateOwnerName(owner_name);
	LLPanelLandCovenant::updateEstateOwnerName(owner_name);
	LLPanelEstateInfo::updateEstateOwnerName(owner_name);
	LLFloaterBuyLand::updateEstateOwnerName(owner_name);

	LLPanelPlaceProfile* panel = LLFloaterSidePanelContainer::getPanel<LLPanelPlaceProfile>("places", "panel_place_profile");
	if (panel)
	{
		panel->updateEstateName(estate_name);
		panel->updateEstateOwnerName(owner_name);
	}

	// standard message, not from system
	std::string last_modified;
	if (covenant_timestamp == 0)
	{
		last_modified = LLTrans::getString("covenant_last_modified")+LLTrans::getString("never_text");
	}
	else
	{
		last_modified = LLTrans::getString("covenant_last_modified")+"["
						+LLTrans::getString("LTimeWeek")+"] ["
						+LLTrans::getString("LTimeMonth")+"] ["
						+LLTrans::getString("LTimeDay")+"] ["
						+LLTrans::getString("LTimeHour")+"]:["
						+LLTrans::getString("LTimeMin")+"]:["
						+LLTrans::getString("LTimeSec")+"] ["
						+LLTrans::getString("LTimeYear")+"]";
		LLSD substitution;
		substitution["datetime"] = (S32) covenant_timestamp;
		LLStringUtil::format (last_modified, substitution);
	}

	LLPanelEstateCovenant::updateLastModified(last_modified);
	LLPanelLandCovenant::updateLastModified(last_modified);
	LLFloaterBuyLand::updateLastModified(last_modified);

	// load the actual covenant asset data
	const BOOL high_priority = TRUE;
	if (covenant_id.notNull())
	{
		gAssetStorage->getEstateAsset(gAgent.getRegionHost(),
									gAgent.getID(),
									gAgent.getSessionID(),
									covenant_id,
                                    LLAssetType::AT_NOTECARD,
									ET_Covenant,
                                    onCovenantLoadComplete,
									NULL,
									high_priority);
	}
	else
	{
		std::string covenant_text;
		if (estate_owner_id.isNull())
		{
			// mainland
			covenant_text = LLTrans::getString("RegionNoCovenant");
		}
		else
		{
			covenant_text = LLTrans::getString("RegionNoCovenantOtherOwner");
		}
		LLPanelEstateCovenant::updateCovenantText(covenant_text, covenant_id);
		LLPanelLandCovenant::updateCovenantText(covenant_text);
		LLFloaterBuyLand::updateCovenantText(covenant_text, covenant_id);
		if (panel)
		{
			panel->updateCovenantText(covenant_text);
		}
	}
}

void onCovenantLoadComplete(const LLUUID& asset_uuid,
							LLAssetType::EType type,
							void* user_data, S32 status, LLExtStat ext_status)
{
	LL_DEBUGS("Messaging") << "onCovenantLoadComplete()" << LL_ENDL;
	std::string covenant_text;
	if(0 == status)
	{
		LLFileSystem file(asset_uuid, type, LLFileSystem::READ);
		
		S32 file_length = file.getSize();
		
		std::vector<char> buffer(file_length+1);
		file.read((U8*)&buffer[0], file_length);		
		// put a EOS at the end
		buffer[file_length] = '\0';
		
		if( (file_length > 19) && !strncmp( &buffer[0], "Linden text version", 19 ) )
		{
			LLViewerTextEditor::Params params;
			params.name("temp");
			params.max_text_length(file_length+1);
			LLViewerTextEditor * editor = LLUICtrlFactory::create<LLViewerTextEditor> (params);
			if( !editor->importBuffer( &buffer[0], file_length+1 ) )
			{
				LL_WARNS("Messaging") << "Problem importing estate covenant." << LL_ENDL;
				covenant_text = "Problem importing estate covenant.";
			}
			else
			{
				// Version 0 (just text, doesn't include version number)
				covenant_text = editor->getText();
			}
			delete editor;
		}
		else
		{
			LL_WARNS("Messaging") << "Problem importing estate covenant: Covenant file format error." << LL_ENDL;
			covenant_text = "Problem importing estate covenant: Covenant file format error.";
		}
	}
	else
	{
		if( LL_ERR_ASSET_REQUEST_NOT_IN_DATABASE == status ||
		    LL_ERR_FILE_EMPTY == status)
		{
			covenant_text = "Estate covenant notecard is missing from database.";
		}
		else if (LL_ERR_INSUFFICIENT_PERMISSIONS == status)
		{
			covenant_text = "Insufficient permissions to view estate covenant.";
		}
		else
		{
			covenant_text = "Unable to load estate covenant at this time.";
		}
		
		LL_WARNS("Messaging") << "Problem loading notecard: " << status << LL_ENDL;
	}
	LLPanelEstateCovenant::updateCovenantText(covenant_text, asset_uuid);
	LLPanelLandCovenant::updateCovenantText(covenant_text);
	LLFloaterBuyLand::updateCovenantText(covenant_text, asset_uuid);

	LLPanelPlaceProfile* panel = LLFloaterSidePanelContainer::getPanel<LLPanelPlaceProfile>("places", "panel_place_profile");
	if (panel)
	{
		panel->updateCovenantText(covenant_text);
	}
}


void process_feature_disabled_message(LLMessageSystem* msg, void**)
{
	// Handle Blacklisted feature simulator response...
	LLUUID	agentID;
	LLUUID	transactionID;
	std::string	messageText;
	msg->getStringFast(_PREHASH_FailureInfo,_PREHASH_ErrorMessage, messageText,0);
	msg->getUUIDFast(_PREHASH_FailureInfo,_PREHASH_AgentID,agentID);
	msg->getUUIDFast(_PREHASH_FailureInfo,_PREHASH_TransactionID,transactionID);
	
	LL_WARNS("Messaging") << "Blacklisted Feature Response:" << messageText << LL_ENDL;
}

// ------------------------------------------------------------
// Message system exception callbacks
// ------------------------------------------------------------

void invalid_message_callback(LLMessageSystem* msg,
								   void*,
								   EMessageException exception)
{
    LLAppViewer::instance()->badNetworkHandler();
}

// Please do not add more message handlers here. This file is huge.
// Put them in a file related to the functionality you are implementing.

void LLOfferInfo::forceResponse(InventoryOfferResponse response)
{
	LLNotification::Params params("UserGiveItem");
	params.functor.function(boost::bind(&LLOfferInfo::inventory_offer_callback, this, _1, _2));
	LLNotifications::instance().forceResponse(params, response);
}
<|MERGE_RESOLUTION|>--- conflicted
+++ resolved
@@ -3767,13 +3767,8 @@
 				// Display green bubble on kill
 				if ( gShowObjectUpdates )
 				{
-<<<<<<< HEAD
-					LLColor4 color(0.f,1.f,0.f,1.f);
-					gPipeline.addDebugBlip(objectp->getPositionAgent(), color);
+					gPipeline.addDebugBlip(objectp->getPositionAgent(), LLColor4::green);
 					LL_DEBUGS("MessageBlip") << "Kill blip for local " << local_id << " at " << objectp->getPositionAgent() << LL_ENDL;
-=======
-					gPipeline.addDebugBlip(objectp->getPositionAgent(), LLColor4::green);
->>>>>>> 260d2c7b
 				}
 
 				// Do the kill
