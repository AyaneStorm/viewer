--- conflicted
+++ resolved
@@ -5831,7 +5831,7 @@
 				tp_failure_notification = LLNotificationsUtil::add(notificationID+"_PreferencesOutOfSync", llsdBlock, llsdBlock, handle_prompt_for_maturity_level_change_callback);
 				returnValue = true;
 			}
-		}
+	}
 	}		// End of special handling for "TeleportEntryAccessBlocked"
 	else
 	{	// Normal case, no message munging
@@ -5840,13 +5840,6 @@
 		{
 			tp_failure_notification = LLNotificationsUtil::add(notificationID, llsdBlock, llsdBlock);
 		}
-<<<<<<< HEAD
-	}
-
-	// If we have a notification but it is normally ignored, give a simple one instead of an in-your-face dialog
-	if (returnValue && (maturityLevelNotification != NULL) && maturityLevelNotification->isIgnored())
-	{
-=======
 		else
 		{
 			llsdBlock["MESSAGE"] = defaultMessage;
@@ -5858,7 +5851,6 @@
 	if ((tp_failure_notification == NULL) || tp_failure_notification->isIgnored())
 	{
 		// Given a simple notification if no tp_failure_notification is set or it is ignore
->>>>>>> eef4acc5
 		LLNotificationsUtil::add(notificationID + notifySuffix, llsdBlock);
 	}
 
