/** 
 * @file lllogininstance.cpp
 * @brief Viewer's host for a login connection.
 *
 * $LicenseInfo:firstyear=2009&license=viewerlgpl$
 * Second Life Viewer Source Code
 * Copyright (C) 2010, Linden Research, Inc.
 * 
 * This library is free software; you can redistribute it and/or
 * modify it under the terms of the GNU Lesser General Public
 * License as published by the Free Software Foundation;
 * version 2.1 of the License only.
 * 
 * This library is distributed in the hope that it will be useful,
 * but WITHOUT ANY WARRANTY; without even the implied warranty of
 * MERCHANTABILITY or FITNESS FOR A PARTICULAR PURPOSE.  See the GNU
 * Lesser General Public License for more details.
 * 
 * You should have received a copy of the GNU Lesser General Public
 * License along with this library; if not, write to the Free Software
 * Foundation, Inc., 51 Franklin Street, Fifth Floor, Boston, MA  02110-1301  USA
 * 
 * Linden Research, Inc., 945 Battery Street, San Francisco, CA  94111  USA
 * $/LicenseInfo$
 */

#include "llviewerprecompiledheaders.h"

#include "lllogininstance.h"

// llcommon
#include "llevents.h"
#include "stringize.h"
#include "llsdserialize.h"

// llmessage (!)
#include "llfiltersd2xmlrpc.h" // for xml_escape_string()

// login
#include "lllogin.h"

// newview
#include "llhasheduniqueid.h"
#include "llviewernetwork.h"
#include "llviewercontrol.h"
#include "llversioninfo.h"
#include "llslurl.h"
#include "llstartup.h"
#include "llfloaterreg.h"
#include "llnotifications.h"
#include "llnotificationsutil.h"
#include "llwindow.h"
#include "llviewerwindow.h"
#include "llprogressview.h"
#include "llsecapi.h"
#include "llstartup.h"
#include "llmachineid.h"
#include "llevents.h"
#include "llappviewer.h"
#include "llsdserialize.h"
#include "lltrans.h"

#include <boost/scoped_ptr.hpp>
#include <boost/regex.hpp>
#include <sstream>

const S32 LOGIN_MAX_RETRIES = 0; // Viewer should not autmatically retry login
const F32 LOGIN_SRV_TIMEOUT_MIN = 10;
const F32 LOGIN_SRV_TIMEOUT_MAX = 120;
const F32 LOGIN_DNS_TIMEOUT_FACTOR = 0.9; // make DNS wait shorter then retry time

class LLLoginInstance::Disposable {
public:
    virtual ~Disposable() {}
};

static const char * const TOS_REPLY_PUMP = "lllogininstance_tos_callback";
static const char * const TOS_LISTENER_NAME = "lllogininstance_tos";

std::string construct_start_string();

// LLLoginInstance
//-----------------------------------------------------------------------------


LLLoginInstance::LLLoginInstance() :
    mLoginModule(new LLLogin()),
    mNotifications(NULL),
    mLoginState("offline"),
    mAttemptComplete(false),
    mTransferRate(0.0f),
    mDispatcher("LLLoginInstance", "change")
{
    mLoginModule->getEventPump().listen("lllogininstance", 
        boost::bind(&LLLoginInstance::handleLoginEvent, this, _1));
    // This internal use of LLEventDispatcher doesn't really need
    // per-function descriptions.
    mDispatcher.add("fail.login", "", boost::bind(&LLLoginInstance::handleLoginFailure, this, _1));
    mDispatcher.add("connect",    "", boost::bind(&LLLoginInstance::handleLoginSuccess, this, _1));
    mDispatcher.add("disconnect", "", boost::bind(&LLLoginInstance::handleDisconnect, this, _1));
    mDispatcher.add("indeterminate", "", boost::bind(&LLLoginInstance::handleIndeterminate, this, _1));
}

void LLLoginInstance::setPlatformInfo(const std::string platform,
                                      const std::string platform_version,
                                      const std::string platform_name)
{
    mPlatform = platform;
    mPlatformVersion = platform_version;
    mPlatformVersionName = platform_name;
}

LLLoginInstance::~LLLoginInstance()
{
}

void LLLoginInstance::connect(LLPointer<LLCredential> credentials)
{
    std::vector<std::string> uris;
    LLGridManager::getInstance()->getLoginURIs(uris);
    if (uris.size() < 1)
    {
        LL_WARNS() << "Failed to get login URIs during connect. No connect for you!" << LL_ENDL;
        return;
    }
    connect(uris.front(), credentials);
}

void LLLoginInstance::connect(const std::string& uri, LLPointer<LLCredential> credentials)
{
    mAttemptComplete = false; // Reset attempt complete at this point!
    constructAuthParams(credentials);
    mLoginModule->connect(uri, mRequestData);
}

void LLLoginInstance::reconnect()
{
    // Sort of like connect, only using the pre-existing
    // request params.
    std::vector<std::string> uris;
    LLGridManager::getInstance()->getLoginURIs(uris);
    mLoginModule->connect(uris.front(), mRequestData);
    gViewerWindow->setShowProgress(true);
}

void LLLoginInstance::disconnect()
{
    mAttemptComplete = false; // Reset attempt complete at this point!
    mRequestData.clear();
    mLoginModule->disconnect();
}

LLSD LLLoginInstance::getResponse() 
{
    return mResponseData; 
}

void LLLoginInstance::constructAuthParams(LLPointer<LLCredential> user_credential)
{
    // Set up auth request options.
//#define LL_MINIMIAL_REQUESTED_OPTIONS
    LLSD requested_options;
    // *Note: this is where gUserAuth used to be created.
    requested_options.append("inventory-root");
    requested_options.append("inventory-skeleton");
    //requested_options.append("inventory-meat");
    //requested_options.append("inventory-skel-targets");
#if (!defined LL_MINIMIAL_REQUESTED_OPTIONS)

    // Not requesting library will trigger mFatalNoLibraryRootFolder
    requested_options.append("inventory-lib-root");
    requested_options.append("inventory-lib-owner");
    requested_options.append("inventory-skel-lib");
    //  requested_options.append("inventory-meat-lib");

    requested_options.append("initial-outfit");
    requested_options.append("gestures");
    requested_options.append("display_names");
    requested_options.append("event_categories");
    requested_options.append("event_notifications");
    requested_options.append("classified_categories");
    requested_options.append("adult_compliant"); 
    requested_options.append("buddy-list");
    requested_options.append("newuser-config");
    requested_options.append("ui-config");

    //send this info to login.cgi for stats gathering 
    //since viewerstats isn't reliable enough
    requested_options.append("advanced-mode");

#endif
    requested_options.append("max-agent-groups");   
    requested_options.append("map-server-url"); 
    requested_options.append("voice-config");
    requested_options.append("tutorial_setting");
    requested_options.append("login-flags");
    requested_options.append("global-textures");
    if(gSavedSettings.getBOOL("ConnectAsGod"))
    {
        gSavedSettings.setBOOL("UseDebugMenus", TRUE);
        requested_options.append("god-connect");
    }
    
    LLSD request_params;

    unsigned char hashed_unique_id_string[MD5HEX_STR_SIZE];
    if ( ! llHashedUniqueID(hashed_unique_id_string) )
    {

        LL_WARNS("LLLogin") << "Not providing a unique id in request params" << LL_ENDL;

    }
    request_params["start"] = construct_start_string();
    request_params["agree_to_tos"] = false; // Always false here. Set true in 
    request_params["read_critical"] = false; // handleTOSResponse
    request_params["last_exec_event"] = mLastExecEvent;
    request_params["last_exec_duration"] = mLastExecDuration;
    request_params["mac"] = (char*)hashed_unique_id_string;
    request_params["version"] = LLVersionInfo::instance().getVersion();
    request_params["channel"] = LLVersionInfo::instance().getChannel();
    request_params["platform"] = mPlatform;
    request_params["address_size"] = ADDRESS_SIZE;
    request_params["platform_version"] = mPlatformVersion;
    request_params["platform_string"] = mPlatformVersionName;
    request_params["id0"] = mSerialNumber;
    request_params["host_id"] = gSavedSettings.getString("HostID");
    request_params["extended_errors"] = true; // request message_id and message_args
    request_params["token"] = "";

    // log request_params _before_ adding the credentials or sensitive MFA hash data
    LL_DEBUGS("LLLogin") << "Login parameters: " << LLSDOStreamer<LLSDNotationFormatter>(request_params) << LL_ENDL;

    // Copy the credentials into the request after logging the rest
    LLSD credentials(user_credential->getLoginParams());
    for (LLSD::map_const_iterator it = credentials.beginMap();
         it != credentials.endMap();
         it++
         )
    {
        request_params[it->first] = it->second;
    }

    std::string mfa_hash = gSavedSettings.getString("MFAHash"); //non-persistent to enable testing
    std::string grid(LLGridManager::getInstance()->getGridId());
    std::string user_id = user_credential->userID();
    if (gSecAPIHandler)
    {
        if (mfa_hash.empty())
        {
            // normal execution, mfa_hash was not set from debug setting so load from protected store
            LLSD data_map = gSecAPIHandler->getProtectedData("mfa_hash", grid);
            if (data_map.isMap() && data_map.has(user_id))
            {
                mfa_hash = data_map[user_id].asString();
            }
        }
        else
        {
            // SL-16888 the mfa_hash is being overridden for testing so save it for consistency for future login requests
            gSecAPIHandler->addToProtectedMap("mfa_hash", grid, user_id, mfa_hash);
        }
    }
    else
    {
        LL_WARNS() << "unable to access protected store for mfa_hash" << LL_ENDL;
    }

    request_params["mfa_hash"] = mfa_hash;

    // Specify desired timeout/retry options
    LLSD http_params;
    F32 srv_timeout = llclamp(gSavedSettings.getF32("LoginSRVTimeout"), LOGIN_SRV_TIMEOUT_MIN, LOGIN_SRV_TIMEOUT_MAX);
    http_params["timeout"] = srv_timeout;
    http_params["retries"] = LOGIN_MAX_RETRIES;
    http_params["DNSCacheTimeout"] = srv_timeout * LOGIN_DNS_TIMEOUT_FACTOR; //Default: indefinite

    mRequestData.clear();
    mRequestData["method"] = "login_to_simulator";
    mRequestData["params"] = request_params;
    mRequestData["options"] = requested_options;
    mRequestData["http_params"] = http_params;
#if LL_RELEASE_FOR_DOWNLOAD
    mRequestData["wait_for_updater"] = LLAppViewer::instance()->waitForUpdater();
#else
    mRequestData["wait_for_updater"] = false;
#endif
}

bool LLLoginInstance::handleLoginEvent(const LLSD& event)
{
    LL_DEBUGS("LLLogin") << "LoginListener called!: \n" << event << LL_ENDL;

    if(!(event.has("state") && event.has("change") && event.has("progress")))
    {
        LL_ERRS("LLLogin") << "Unknown message from LLLogin: " << event << LL_ENDL;
    }

    mLoginState = event["state"].asString();
    mResponseData = event["data"];

    if(event.has("transfer_rate"))
    {
        mTransferRate = event["transfer_rate"].asReal();
    }

    // Call the method registered in constructor, if any, for more specific
    // handling
    mDispatcher.try_call(event);
    return false;
}

void LLLoginInstance::handleLoginFailure(const LLSD& event)
{
    // TODO: we are handling failure in two separate places -
    // here and in STATE_LOGIN_PROCESS_RESPONSE processing
    // consider uniting them.

    // Login has failed. 
    // Figure out why and respond...
    LLSD response = event["data"];
    LLSD updater  = response["updater"];

    // Always provide a response to the updater, if in fact the updater
    // contacted us, if in fact the ping contains a 'reply' key. Most code
    // paths tell it not to proceed with updating.
    ResponsePtr resp(std::make_shared<LLEventAPI::Response>
                         (LLSDMap("update", false), updater));

    std::string reason_response = response["reason"].asString();
    std::string message_response = response["message"].asString();
    LL_DEBUGS("LLLogin") << "reason " << reason_response
                         << " message " << message_response
                         << LL_ENDL;
    // For the cases of critical message or TOS agreement,
    // start the TOS dialog. The dialog response will be handled
    // by the LLLoginInstance::handleTOSResponse() callback.
    // The callback intiates the login attempt next step, either 
    // to reconnect or to end the attempt in failure.
    if(reason_response == "tos")
    {
        LL_INFOS("LLLogin") << " ToS" << LL_ENDL;

        LLSD data(LLSD::emptyMap());
        data["message"] = message_response;
        data["reply_pump"] = TOS_REPLY_PUMP;
        if (gViewerWindow)
            gViewerWindow->setShowProgress(FALSE);
        LLFloaterReg::showInstance("message_tos", data);
        LLEventPumps::instance().obtain(TOS_REPLY_PUMP)
            .listen(TOS_LISTENER_NAME,
                    boost::bind(&LLLoginInstance::handleTOSResponse, 
                                this, _1, "agree_to_tos"));
    }
    else if(reason_response == "critical")
    {
        LL_INFOS("LLLogin") << "LLLoginInstance::handleLoginFailure Crit" << LL_ENDL;

        LLSD data(LLSD::emptyMap());
        data["message"] = message_response;
        data["reply_pump"] = TOS_REPLY_PUMP;
        if(response.has("error_code"))
        {
            data["error_code"] = response["error_code"];
        }
        if(response.has("certificate"))
        {
            data["certificate"] = response["certificate"];
        }

        if (gViewerWindow)
            gViewerWindow->setShowProgress(FALSE);

        LLFloaterReg::showInstance("message_critical", data);
        LLEventPumps::instance().obtain(TOS_REPLY_PUMP)
            .listen(TOS_LISTENER_NAME,
                    boost::bind(&LLLoginInstance::handleTOSResponse, 
                                this, _1, "read_critical"));
    }
    else if(reason_response == "update")
    {
        // This can happen if the user clicked Login quickly, before we heard
        // back from the Viewer Version Manager, but login failed because
        // login.cgi is insisting on a required update. We were called with an
        // event that bundles both the login.cgi 'response' and the
        // synchronization event from the 'updater'.
        std::string login_version = response["message_args"]["VERSION"];
        std::string vvm_version   = updater["VERSION"];
        std::string relnotes      = updater["URL"];
        LL_WARNS("LLLogin") << "Login failed because an update to version " << login_version << " is required." << LL_ENDL;
        // vvm_version might be empty because we might not have gotten
        // SLVersionChecker's LoginSync handshake. But if it IS populated, it
        // should (!) be the same as the version we got from login.cgi.
        if ((! vvm_version.empty()) && vvm_version != login_version)
        {
            LL_WARNS("LLLogin") << "VVM update version " << vvm_version
                                << " differs from login version " << login_version
                                << "; presenting VVM version to match release notes URL"
                                << LL_ENDL;
            login_version = vvm_version;
        }
        if (relnotes.empty() || relnotes.find("://") == std::string::npos)
        {
            relnotes = LLTrans::getString("RELEASE_NOTES_BASE_URL");
            if (!LLStringUtil::endsWith(relnotes, "/"))
                relnotes += "/";
            relnotes += LLURI::escape(login_version) + ".html";
        }

        if (gViewerWindow)
            gViewerWindow->setShowProgress(FALSE);

        LLSD args;
        args["VERSION"] = login_version;
        args["URL"] = relnotes;

        if (updater.isUndefined())
        {
            // If the updater failed to shake hands, better advise the user to
            // download the update him/herself.
            LLNotificationsUtil::add(
                "RequiredUpdate",
                args,
                updater,
                boost::bind(&LLLoginInstance::handleLoginDisallowed, this, _1, _2));
        }
        else
        {
            // If we've heard from the updater that an update is required,
            // then display the prompt that assures the user we'll take care
            // of it. This is the one case in which we bind 'resp':
            // instead of destroying our Response object (and thus sending a
            // negative reply to the updater) as soon as we exit this
            // function, bind our shared_ptr so it gets passed into
            // syncWithUpdater. That ensures that the response is delayed
            // until the user has responded to the notification.
            LLNotificationsUtil::add(
                "PauseForUpdate",
                args,
                updater,
                boost::bind(&LLLoginInstance::syncWithUpdater, this, resp, _1, _2));
        }
    }
    else if(reason_response == "mfa_challenge")
    {
        LL_DEBUGS("LLLogin") << " MFA challenge" << LL_ENDL;

        if (gViewerWindow)
        {
            gViewerWindow->setShowProgress(FALSE);
        }

        LLSD args(llsd::map( "MESSAGE", LLTrans::getString(response["message_id"]) ));
        LLSD payload;
        LLNotificationsUtil::add("PromptMFAToken", args, payload,
            boost::bind(&LLLoginInstance::handleMFAChallenge, this, _1, _2));
    }
    else if(   reason_response == "key"
            || reason_response == "presence"
            || reason_response == "connect"
            || !message_response.empty() // will be handled in STATE_LOGIN_PROCESS_RESPONSE
            || !response["message_id"].asString().empty()
            )
    {
        // these are events that have already been communicated elsewhere
        attemptComplete();
    }
    else
    {   
        LL_WARNS("LLLogin") << "Login failed for an unknown reason: " << LLSDOStreamer<LLSDNotationFormatter>(response) << LL_ENDL;

        if (gViewerWindow)
            gViewerWindow->setShowProgress(FALSE);

        LLNotificationsUtil::add("LoginFailedUnknown", LLSD::emptyMap(), LLSD::emptyMap(), boost::bind(&LLLoginInstance::handleLoginDisallowed, this, _1, _2));
    }   
}

void LLLoginInstance::syncWithUpdater(ResponsePtr resp, const LLSD& notification, const LLSD& response)
{
    LL_INFOS("LLLogin") << "LLLoginInstance::syncWithUpdater" << LL_ENDL;
    // 'resp' points to an instance of LLEventAPI::Response that will be
    // destroyed as soon as we return and the notification response functor is
    // unregistered. Modify it so that it tells the updater to go ahead and
    // perform the update. Naturally, if we allowed the user a choice as to
    // whether to proceed or not, this assignment would reflect the user's
    // selection.
    (*resp)["update"] = true;
    attemptComplete();
}

void LLLoginInstance::handleLoginDisallowed(const LLSD& notification, const LLSD& response)
{
    attemptComplete();
}

void LLLoginInstance::handleLoginSuccess(const LLSD& event)
{
    LL_INFOS("LLLogin") << "LLLoginInstance::handleLoginSuccess" << LL_ENDL;

    attemptComplete();
    mRequestData.clear();
}

void LLLoginInstance::handleDisconnect(const LLSD& event)
{
    // placeholder

    LL_INFOS("LLLogin") << "LLLoginInstance::handleDisconnect placeholder " << LL_ENDL;
}

void LLLoginInstance::handleIndeterminate(const LLSD& event)
{
    // The indeterminate response means that the server
    // gave the viewer a new url and params to try.
    // The login module handles the retry, but it gives us the
    // server response so that we may show
    // the user some status.    

    LLSD message = event.get("data").get("message");
    if(message.isDefined())
    {
        LL_INFOS("LLLogin") << "LLLoginInstance::handleIndeterminate " << message.asString() << LL_ENDL;

        LLSD progress_update;
        progress_update["desc"] = message;
        LLEventPumps::getInstance()->obtain("LLProgressView").post(progress_update);
    }
}

bool LLLoginInstance::handleTOSResponse(bool accepted, const std::string& key)
{
    if(accepted)
<<<<<<< HEAD
    {   
        LL_INFOS("LLLogin") << "LLLoginInstance::handleTOSResponse: accepted" << LL_ENDL;

        // Set the request data to true and retry login.
        mRequestData["params"][key] = true; 
        reconnect();
=======
    {
        LL_INFOS("LLLogin") << "LLLoginInstance::handleTOSResponse: accepted " << LL_ENDL;

        // Set the request data to true and retry login.
        mRequestData["params"][key] = true;

        if (!mRequestData["params"]["token"].asString().empty())
        {
            // SL-18511 this TOS failure happened while we are in the middle of an MFA challenge/response.
            // the previously entered token is very likely expired, so prompt again
            LLSD args(llsd::map( "MESSAGE", LLTrans::getString("LoginFailedAuthenticationMFARequired") ));
            LLSD payload;
            LLNotificationsUtil::add("PromptMFAToken", args, payload,
                boost::bind(&LLLoginInstance::handleMFAChallenge, this, _1, _2));
        }
        else
        {
            reconnect();
        }
>>>>>>> 15b5dedb
    }
    else
    {
        LL_INFOS("LLLogin") << "LLLoginInstance::handleTOSResponse: attemptComplete" << LL_ENDL;

        attemptComplete();
    }

    LLEventPumps::instance().obtain(TOS_REPLY_PUMP).stopListening(TOS_LISTENER_NAME);
    return true;
<<<<<<< HEAD
=======
}

bool LLLoginInstance::handleMFAChallenge(LLSD const & notif, LLSD const & response)
{
    bool continue_clicked = response["continue"].asBoolean();
    std::string token = response["token"].asString();
    LL_DEBUGS("LLLogin") << "PromptMFAToken: response: " << response << " continue_clicked" << continue_clicked << LL_ENDL;

    // strip out whitespace - SL-17034/BUG-231938
    token = boost::regex_replace(token, boost::regex("\\s"), "");

    if (continue_clicked && !token.empty())
    {
        LL_INFOS("LLLogin") << "PromptMFAToken: token submitted" << LL_ENDL;

        // Set the request data to true and retry login.
        mRequestData["params"]["token"] = token;
        reconnect();
    } else {
        LL_INFOS("LLLogin") << "PromptMFAToken: no token, attemptComplete" << LL_ENDL;
        attemptComplete();
    }
    return true;
>>>>>>> 15b5dedb
}

std::string construct_start_string()
{
    std::string start;
    LLSLURL start_slurl = LLStartUp::getStartSLURL();
    switch(start_slurl.getType())
    {
        case LLSLURL::LOCATION:
        {
            // a startup URL was specified
            LLVector3 position = start_slurl.getPosition();
            std::string unescaped_start = 
            STRINGIZE(  "uri:" 
                      << start_slurl.getRegion() << "&" 
                        << position[VX] << "&" 
                        << position[VY] << "&" 
                        << position[VZ]);
            start = xml_escape_string(unescaped_start);
            break;
        }
        case LLSLURL::HOME_LOCATION:
        {
            start = "home";
            break;
        }
        default:
        {
            start = "last";
        }
    }
    return start;
}
<|MERGE_RESOLUTION|>--- conflicted
+++ resolved
@@ -530,14 +530,6 @@
 bool LLLoginInstance::handleTOSResponse(bool accepted, const std::string& key)
 {
     if(accepted)
-<<<<<<< HEAD
-    {   
-        LL_INFOS("LLLogin") << "LLLoginInstance::handleTOSResponse: accepted" << LL_ENDL;
-
-        // Set the request data to true and retry login.
-        mRequestData["params"][key] = true; 
-        reconnect();
-=======
     {
         LL_INFOS("LLLogin") << "LLLoginInstance::handleTOSResponse: accepted " << LL_ENDL;
 
@@ -557,7 +549,6 @@
         {
             reconnect();
         }
->>>>>>> 15b5dedb
     }
     else
     {
@@ -568,8 +559,6 @@
 
     LLEventPumps::instance().obtain(TOS_REPLY_PUMP).stopListening(TOS_LISTENER_NAME);
     return true;
-<<<<<<< HEAD
-=======
 }
 
 bool LLLoginInstance::handleMFAChallenge(LLSD const & notif, LLSD const & response)
@@ -593,7 +582,6 @@
         attemptComplete();
     }
     return true;
->>>>>>> 15b5dedb
 }
 
 std::string construct_start_string()
