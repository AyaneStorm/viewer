--- conflicted
+++ resolved
@@ -1,701 +1,530 @@
-/**
- * @file lltoolmgr.cpp
- * @brief LLToolMgr class implementation
- *
- * $LicenseInfo:firstyear=2001&license=viewerlgpl$
- * Second Life Viewer Source Code
- * Copyright (C) 2010, Linden Research, Inc.
- *
- * This library is free software; you can redistribute it and/or
- * modify it under the terms of the GNU Lesser General Public
- * License as published by the Free Software Foundation;
- * version 2.1 of the License only.
- *
- * This library is distributed in the hope that it will be useful,
- * but WITHOUT ANY WARRANTY; without even the implied warranty of
- * MERCHANTABILITY or FITNESS FOR A PARTICULAR PURPOSE.  See the GNU
- * Lesser General Public License for more details.
- *
- * You should have received a copy of the GNU Lesser General Public
- * License along with this library; if not, write to the Free Software
- * Foundation, Inc., 51 Franklin Street, Fifth Floor, Boston, MA  02110-1301  USA
- *
- * Linden Research, Inc., 945 Battery Street, San Francisco, CA  94111  USA
- * $/LicenseInfo$
- */
-
-#include "llviewerprecompiledheaders.h"
-
-#include "lltoolmgr.h"
-
-#include "lluictrl.h"
-#include "llmenugl.h"
-#include "llfloaterreg.h"
-
-//#include "llfirstuse.h"
-// tools and manipulators
-#include "llfloaterinspect.h"
-#include "lltool.h"
-#include "llmanipscale.h"
-#include "llmarketplacefunctions.h"
-#include "llselectmgr.h"
-#include "lltoolbrush.h"
-#include "lltoolcomp.h"
-#include "lltooldraganddrop.h"
-#include "lltoolface.h"
-#include "lltoolfocus.h"
-#include "lltoolgrab.h"
-#include "lltoolindividual.h"
-#include "lltoolmorph.h"
-#include "lltoolpie.h"
-#include "lltoolselectland.h"
-#include "lltoolobjpicker.h"
-#include "lltoolpipette.h"
-#include "llagent.h"
-#include "llagentcamera.h"
-#include "llviewercontrol.h"
-#include "llviewerjoystick.h"
-#include "llviewermenu.h"
-#include "llviewerparcelmgr.h"
-
-
-// Used when app not active to avoid processing hover.
-LLTool*         gToolNull   = NULL;
-
-LLToolset*      gBasicToolset       = NULL;
-LLToolset*      gCameraToolset      = NULL;
-//LLToolset*        gLandToolset        = NULL;
-LLToolset*      gMouselookToolset   = NULL;
-LLToolset*      gFaceEditToolset    = NULL;
-
-/////////////////////////////////////////////////////
-// LLToolMgr
-
-LLToolMgr::LLToolMgr()
-    :
-    mBaseTool(NULL),
-    mSavedTool(NULL),
-    mTransientTool( NULL ),
-    mOverrideTool( NULL ),
-    mSelectedTool( NULL ),
-    mCurrentToolset( NULL )
-{
-    // Not a panel, register these callbacks globally.
-    LLUICtrl::EnableCallbackRegistry::currentRegistrar().add("Build.Active", boost::bind(&LLToolMgr::inEdit, this));
-    LLUICtrl::EnableCallbackRegistry::currentRegistrar().add("Build.Enabled", boost::bind(&LLToolMgr::canEdit, this));
-    LLUICtrl::EnableCallbackRegistry::currentRegistrar().add("Build.EnabledOrActive", boost::bind(&LLToolMgr::buildEnabledOrActive, this));
-    LLUICtrl::CommitCallbackRegistry::currentRegistrar().add("Build.Toggle", boost::bind(&LLToolMgr::toggleBuildMode, this, _2));
-    LLUICtrl::EnableCallbackRegistry::currentRegistrar().add("Marketplace.Enabled", boost::bind(&LLToolMgr::canAccessMarketplace, this));
-    LLUICtrl::CommitCallbackRegistry::currentRegistrar().add("Marketplace.Toggle", boost::bind(&LLToolMgr::toggleMarketplace, this, _2));
-
-    gToolNull = new LLTool(LLStringUtil::null);  // Does nothing
-    setCurrentTool(gToolNull);
-
-    gBasicToolset       = new LLToolset();
-    gCameraToolset      = new LLToolset();
-//  gLandToolset        = new LLToolset();
-    gMouselookToolset   = new LLToolset();
-    gFaceEditToolset    = new LLToolset();
-    gMouselookToolset->setShowFloaterTools(false);
-    gFaceEditToolset->setShowFloaterTools(false);
-}
-
-void LLToolMgr::initTools()
-{
-<<<<<<< HEAD
-	static bool initialized = false;
-	if(initialized)
-	{
-		return;
-	}
-	initialized = true;
-	gBasicToolset->addTool( LLToolPie::getInstance() );
-	gBasicToolset->addTool( LLToolCamera::getInstance() );
-	gCameraToolset->addTool( LLToolCamera::getInstance() );
-	gBasicToolset->addTool( LLToolGrab::getInstance() );
-	gBasicToolset->addTool( LLToolCompTranslate::getInstance() );
-	gBasicToolset->addTool( LLToolCompCreate::getInstance() );
-	gBasicToolset->addTool( LLToolBrushLand::getInstance() );
-	gMouselookToolset->addTool( LLToolCompGun::getInstance() );
-	gBasicToolset->addTool( LLToolCompInspect::getInstance() );
-	gFaceEditToolset->addTool( LLToolCamera::getInstance() );
-
-	// On startup, use "select" tool
-	setCurrentToolset(gBasicToolset);
-
-	gBasicToolset->selectTool( LLToolPie::getInstance() );
-=======
-    static BOOL initialized = FALSE;
-    if(initialized)
-    {
-        return;
-    }
-    initialized = TRUE;
-    gBasicToolset->addTool( LLToolPie::getInstance() );
-    gBasicToolset->addTool( LLToolCamera::getInstance() );
-    gCameraToolset->addTool( LLToolCamera::getInstance() );
-    gBasicToolset->addTool( LLToolGrab::getInstance() );
-    gBasicToolset->addTool( LLToolCompTranslate::getInstance() );
-    gBasicToolset->addTool( LLToolCompCreate::getInstance() );
-    gBasicToolset->addTool( LLToolBrushLand::getInstance() );
-    gMouselookToolset->addTool( LLToolCompGun::getInstance() );
-    gBasicToolset->addTool( LLToolCompInspect::getInstance() );
-    gFaceEditToolset->addTool( LLToolCamera::getInstance() );
-
-    // On startup, use "select" tool
-    setCurrentToolset(gBasicToolset);
-
-    gBasicToolset->selectTool( LLToolPie::getInstance() );
->>>>>>> e1623bb2
-}
-
-LLToolMgr::~LLToolMgr()
-{
-    delete gBasicToolset;
-    gBasicToolset = NULL;
-
-    delete gMouselookToolset;
-    gMouselookToolset = NULL;
-
-    delete gFaceEditToolset;
-    gFaceEditToolset = NULL;
-
-    delete gCameraToolset;
-    gCameraToolset = NULL;
-
-    delete gToolNull;
-    gToolNull = NULL;
-}
-
-bool LLToolMgr::usingTransientTool()
-{
-<<<<<<< HEAD
-	return mTransientTool != nullptr;
-=======
-    return mTransientTool ? TRUE : FALSE;
->>>>>>> e1623bb2
-}
-
-void LLToolMgr::setCurrentToolset(LLToolset* current)
-{
-<<<<<<< HEAD
-	if (!current)
-		return;
-
-	// switching toolsets?
-	if (current != mCurrentToolset)
-	{
-		// deselect current tool
-		if (mSelectedTool)
-		{
-			mSelectedTool->handleDeselect();
-		}
-		mCurrentToolset = current;
-		// select first tool of new toolset only if toolset changed
-		mCurrentToolset->selectFirstTool();
-	}
-
-	// update current tool based on new toolset
-	setCurrentTool( mCurrentToolset->getSelectedTool() );
-=======
-    if (!current) return;
-
-    // switching toolsets?
-    if (current != mCurrentToolset)
-    {
-        // deselect current tool
-        if (mSelectedTool)
-        {
-            mSelectedTool->handleDeselect();
-        }
-        mCurrentToolset = current;
-        // select first tool of new toolset only if toolset changed
-        mCurrentToolset->selectFirstTool();
-    }
-    // update current tool based on new toolset
-    setCurrentTool( mCurrentToolset->getSelectedTool() );
->>>>>>> e1623bb2
-}
-
-LLToolset* LLToolMgr::getCurrentToolset()
-{
-    return mCurrentToolset;
-}
-
-void LLToolMgr::setCurrentTool( LLTool* tool )
-{
-    if (mTransientTool)
-    {
-        mTransientTool = NULL;
-    }
-
-    mBaseTool = tool;
-    updateToolStatus();
-
-    mSavedTool = NULL;
-}
-
-LLTool* LLToolMgr::getCurrentTool()
-{
-<<<<<<< HEAD
-	MASK override_mask = gKeyboard ? gKeyboard->currentMask(true) : 0;
-
-	LLTool* cur_tool = NULL;
-	// always use transient tools if available
-	if (mTransientTool)
-	{
-		mOverrideTool = NULL;
-		cur_tool = mTransientTool;
-	}
-	// tools currently grabbing mouse input will stay active
-	else if (mSelectedTool && mSelectedTool->hasMouseCapture())
-	{
-		cur_tool = mSelectedTool;
-	}
-	else
-	{
-		mOverrideTool = mBaseTool ? mBaseTool->getOverrideTool(override_mask) : NULL;
-
-		// use override tool if available otherwise drop back to base tool
-		cur_tool = mOverrideTool ? mOverrideTool : mBaseTool;
-	}
-
-	LLTool* prev_tool = mSelectedTool;
-	// Set the selected tool to avoid infinite recursion
-	mSelectedTool = cur_tool;
-	
-	//update tool selection status
-	if (prev_tool != cur_tool)
-	{
-		if (prev_tool)
-		{
-			prev_tool->handleDeselect();
-		}
-		if (cur_tool)
-		{
-			if (	LLToolCompInspect::getInstance()->isToolCameraActive()
-				&&	prev_tool == LLToolCamera::getInstance()
-				&&	cur_tool == LLToolPie::getInstance() )
-			{
-				LLFloaterInspect * inspect_instance = LLFloaterReg::getTypedInstance<LLFloaterInspect>("inspect");
-				if(inspect_instance && inspect_instance->getVisible())
-				{
-					setTransientTool(LLToolCompInspect::getInstance());
-				}
-			}
-			else
-			{
-				cur_tool->handleSelect();
-			}
-		}
-	}
-
-	return mSelectedTool;
-=======
-    MASK override_mask = gKeyboard ? gKeyboard->currentMask(TRUE) : 0;
-
-    LLTool* cur_tool = NULL;
-    // always use transient tools if available
-    if (mTransientTool)
-    {
-        mOverrideTool = NULL;
-        cur_tool = mTransientTool;
-    }
-    // tools currently grabbing mouse input will stay active
-    else if (mSelectedTool && mSelectedTool->hasMouseCapture())
-    {
-        cur_tool = mSelectedTool;
-    }
-    else
-    {
-        mOverrideTool = mBaseTool ? mBaseTool->getOverrideTool(override_mask) : NULL;
-
-        // use override tool if available otherwise drop back to base tool
-        cur_tool = mOverrideTool ? mOverrideTool : mBaseTool;
-    }
-
-    LLTool* prev_tool = mSelectedTool;
-    // Set the selected tool to avoid infinite recursion
-    mSelectedTool = cur_tool;
-
-    //update tool selection status
-    if (prev_tool != cur_tool)
-    {
-        if (prev_tool)
-        {
-            prev_tool->handleDeselect();
-        }
-        if (cur_tool)
-        {
-            if (    LLToolCompInspect::getInstance()->isToolCameraActive()
-                &&  prev_tool == LLToolCamera::getInstance()
-                &&  cur_tool == LLToolPie::getInstance() )
-            {
-                LLFloaterInspect * inspect_instance = LLFloaterReg::getTypedInstance<LLFloaterInspect>("inspect");
-                if(inspect_instance && inspect_instance->getVisible())
-                {
-                    setTransientTool(LLToolCompInspect::getInstance());
-                }
-            }
-            else
-            {
-                cur_tool->handleSelect();
-            }
-        }
-    }
-
-    return mSelectedTool;
->>>>>>> e1623bb2
-}
-
-LLTool* LLToolMgr::getBaseTool()
-{
-    return mBaseTool;
-}
-
-void LLToolMgr::updateToolStatus()
-{
-    // call getcurrenttool() to calculate active tool and call handleSelect() and handleDeselect() immediately
-    // when active tool changes
-    getCurrentTool();
-}
-
-bool LLToolMgr::inEdit()
-{
-    return mBaseTool != LLToolPie::getInstance() && mBaseTool != gToolNull;
-}
-
-bool LLToolMgr::canEdit()
-{
-    return LLViewerParcelMgr::getInstance()->allowAgentBuild();
-}
-
-bool LLToolMgr::buildEnabledOrActive()
-{
-    return LLFloaterReg::instanceVisible("build") || canEdit();
-}
-
-void LLToolMgr::toggleBuildMode(const LLSD& sdname)
-{
-<<<<<<< HEAD
-	const std::string& param = sdname.asString();
-
-	LLFloaterReg::toggleInstanceOrBringToFront("build");
-	if (param == "build" && !canEdit())
-	{
-		return;
-	}
-
-	bool build_visible = LLFloaterReg::instanceVisible("build");
-	if (build_visible)
-	{
-		ECameraMode camMode = gAgentCamera.getCameraMode();
-		if (CAMERA_MODE_MOUSELOOK == camMode ||	CAMERA_MODE_CUSTOMIZE_AVATAR == camMode)
-		{
-			// pull the user out of mouselook or appearance mode when entering build mode
-			handle_reset_view();
-		}
-
-		if (gSavedSettings.getBOOL("EditCameraMovement"))
-		{
-			// camera should be set
-			if (LLViewerJoystick::getInstance()->getOverrideCamera())
-			{
-				handle_toggle_flycam();
-			}
-
-			if (gAgentCamera.getFocusOnAvatar())
-			{
-				// zoom in if we're looking at the avatar
-				gAgentCamera.setFocusOnAvatar(false, ANIMATE);
-				gAgentCamera.setFocusGlobal(gAgent.getPositionGlobal() + 2.0 * LLVector3d(gAgent.getAtAxis()));
-				gAgentCamera.cameraZoomIn(0.666f);
-				gAgentCamera.cameraOrbitOver( 30.f * DEG_TO_RAD );
-			}
-		}
-
-
-		setCurrentToolset(gBasicToolset);
-		getCurrentToolset()->selectTool( LLToolCompCreate::getInstance() );
-
-		// Could be first use
-		//LLFirstUse::useBuild();
-
-		gAgentCamera.resetView(false);
-
-		// avoid spurious avatar movements
-		LLViewerJoystick::getInstance()->setNeedsReset();
-
-	}
-	else
-	{
-		if (gSavedSettings.getBOOL("EditCameraMovement"))
-		{
-			// just reset the view, will pull us out of edit mode
-			handle_reset_view();
-		}
-		else
-		{
-			// manually disable edit mode, but do not affect the camera
-			gAgentCamera.resetView(false);
-			LLFloaterReg::hideInstance("build");
-			gViewerWindow->showCursor();			
-		}
-		// avoid spurious avatar movements pulling out of edit mode
-		LLViewerJoystick::getInstance()->setNeedsReset();
-	}
-=======
-    const std::string& param = sdname.asString();
-
-    LLFloaterReg::toggleInstanceOrBringToFront("build");
-    if (param == "build" && !canEdit())
-    {
-        return;
-    }
-
-    bool build_visible = LLFloaterReg::instanceVisible("build");
-    if (build_visible)
-    {
-        ECameraMode camMode = gAgentCamera.getCameraMode();
-        if (CAMERA_MODE_MOUSELOOK == camMode || CAMERA_MODE_CUSTOMIZE_AVATAR == camMode)
-        {
-            // pull the user out of mouselook or appearance mode when entering build mode
-            handle_reset_view();
-        }
-
-        if (gSavedSettings.getBOOL("EditCameraMovement"))
-        {
-            // camera should be set
-            if (LLViewerJoystick::getInstance()->getOverrideCamera())
-            {
-                handle_toggle_flycam();
-            }
-
-            if (gAgentCamera.getFocusOnAvatar())
-            {
-                // zoom in if we're looking at the avatar
-                gAgentCamera.setFocusOnAvatar(FALSE, ANIMATE);
-                gAgentCamera.setFocusGlobal(gAgent.getPositionGlobal() + 2.0 * LLVector3d(gAgent.getAtAxis()));
-                gAgentCamera.cameraZoomIn(0.666f);
-                gAgentCamera.cameraOrbitOver( 30.f * DEG_TO_RAD );
-            }
-        }
-
-
-        setCurrentToolset(gBasicToolset);
-        getCurrentToolset()->selectTool( LLToolCompCreate::getInstance() );
-
-        // Could be first use
-        //LLFirstUse::useBuild();
-
-        gAgentCamera.resetView(false);
-
-        // avoid spurious avatar movements
-        LLViewerJoystick::getInstance()->setNeedsReset();
-
-    }
-    else
-    {
-        if (gSavedSettings.getBOOL("EditCameraMovement"))
-        {
-            // just reset the view, will pull us out of edit mode
-            handle_reset_view();
-        }
-        else
-        {
-            // manually disable edit mode, but do not affect the camera
-            gAgentCamera.resetView(false);
-            LLFloaterReg::hideInstance("build");
-            gViewerWindow->showCursor();
-        }
-        // avoid spurious avatar movements pulling out of edit mode
-        LLViewerJoystick::getInstance()->setNeedsReset();
-    }
->>>>>>> e1623bb2
-
-}
-
-bool LLToolMgr::inBuildMode()
-{
-    // when entering mouselook inEdit() immediately returns true before
-    // cameraMouselook() actually starts returning true.  Also, appearance edit
-    // sets build mode to true, so let's exclude that.
-    bool b=(inEdit()
-            && !gAgentCamera.cameraMouselook()
-            && mCurrentToolset != gFaceEditToolset);
-
-    return b;
-}
-
-bool LLToolMgr::canAccessMarketplace()
-{
-    return (LLMarketplaceData::instance().getSLMStatus() != MarketplaceStatusCodes::MARKET_PLACE_NOT_MIGRATED_MERCHANT);
-}
-
-void LLToolMgr::toggleMarketplace(const LLSD& sdname)
-{
-    const std::string& param = sdname.asString();
-
-    if ((param != "marketplace") || !canAccessMarketplace())
-    {
-        return;
-    }
-
-    LLFloaterReg::toggleInstanceOrBringToFront("marketplace_listings");
-}
-
-void LLToolMgr::setTransientTool(LLTool* tool)
-{
-    if (!tool)
-    {
-        clearTransientTool();
-    }
-    else
-    {
-        if (mTransientTool)
-        {
-            mTransientTool = NULL;
-        }
-
-        mTransientTool = tool;
-    }
-
-    updateToolStatus();
-}
-
-void LLToolMgr::clearTransientTool()
-{
-    if (mTransientTool)
-    {
-        mTransientTool = NULL;
-        if (!mBaseTool)
-        {
-            LL_WARNS() << "mBaseTool is NULL" << LL_ENDL;
-        }
-    }
-    updateToolStatus();
-}
-
-
-void LLToolMgr::onAppFocusLost()
-{
-    if (LLApp::isExiting())
-        return;
-
-    if (mSelectedTool)
-    {
-        mSelectedTool->handleDeselect();
-    }
-    updateToolStatus();
-}
-
-void LLToolMgr::onAppFocusGained()
-{
-    if (mSelectedTool)
-    {
-        mSelectedTool->handleSelect();
-    }
-    updateToolStatus();
-}
-
-void LLToolMgr::clearSavedTool()
-{
-    mSavedTool = NULL;
-}
-
-/////////////////////////////////////////////////////
-// LLToolset
-
-void LLToolset::addTool(LLTool* tool)
-{
-    mToolList.push_back( tool );
-    if( !mSelectedTool )
-    {
-        mSelectedTool = tool;
-    }
-}
-
-
-void LLToolset::selectTool(LLTool* tool)
-{
-    mSelectedTool = tool;
-    LLToolMgr::getInstance()->setCurrentTool( mSelectedTool );
-}
-
-
-void LLToolset::selectToolByIndex( S32 index )
-{
-    LLTool *tool = (index >= 0 && index < (S32)mToolList.size()) ? mToolList[index] : NULL;
-    if (tool)
-    {
-        mSelectedTool = tool;
-        LLToolMgr::getInstance()->setCurrentTool( tool );
-    }
-}
-
-bool LLToolset::isToolSelected( S32 index )
-{
-    LLTool *tool = (index >= 0 && index < (S32)mToolList.size()) ? mToolList[index] : NULL;
-    return (tool == mSelectedTool);
-}
-
-
-void LLToolset::selectFirstTool()
-{
-    mSelectedTool = (0 < mToolList.size()) ? mToolList[0] : NULL;
-    LLToolMgr::getInstance()->setCurrentTool( mSelectedTool );
-}
-
-
-void LLToolset::selectNextTool()
-{
-    LLTool* next = NULL;
-    for( tool_list_t::iterator iter = mToolList.begin();
-         iter != mToolList.end(); )
-    {
-        LLTool* cur = *iter++;
-        if( cur == mSelectedTool && iter != mToolList.end() )
-        {
-            next = *iter;
-            break;
-        }
-    }
-
-    if( next )
-    {
-        mSelectedTool = next;
-        LLToolMgr::getInstance()->setCurrentTool( mSelectedTool );
-    }
-    else
-    {
-        selectFirstTool();
-    }
-}
-
-void LLToolset::selectPrevTool()
-{
-    LLTool* prev = NULL;
-    for( tool_list_t::reverse_iterator iter = mToolList.rbegin();
-         iter != mToolList.rend(); )
-    {
-        LLTool* cur = *iter++;
-        if( cur == mSelectedTool && iter != mToolList.rend() )
-        {
-            prev = *iter;
-            break;
-        }
-    }
-
-    if( prev )
-    {
-        mSelectedTool = prev;
-        LLToolMgr::getInstance()->setCurrentTool( mSelectedTool );
-    }
-    else if (mToolList.size() > 0)
-    {
-        selectToolByIndex((S32)mToolList.size()-1);
-    }
-}
-
-////////////////////////////////////////////////////////////////////////////
-
+/**
+ * @file lltoolmgr.cpp
+ * @brief LLToolMgr class implementation
+ *
+ * $LicenseInfo:firstyear=2001&license=viewerlgpl$
+ * Second Life Viewer Source Code
+ * Copyright (C) 2010, Linden Research, Inc.
+ *
+ * This library is free software; you can redistribute it and/or
+ * modify it under the terms of the GNU Lesser General Public
+ * License as published by the Free Software Foundation;
+ * version 2.1 of the License only.
+ *
+ * This library is distributed in the hope that it will be useful,
+ * but WITHOUT ANY WARRANTY; without even the implied warranty of
+ * MERCHANTABILITY or FITNESS FOR A PARTICULAR PURPOSE.  See the GNU
+ * Lesser General Public License for more details.
+ *
+ * You should have received a copy of the GNU Lesser General Public
+ * License along with this library; if not, write to the Free Software
+ * Foundation, Inc., 51 Franklin Street, Fifth Floor, Boston, MA  02110-1301  USA
+ *
+ * Linden Research, Inc., 945 Battery Street, San Francisco, CA  94111  USA
+ * $/LicenseInfo$
+ */
+
+#include "llviewerprecompiledheaders.h"
+
+#include "lltoolmgr.h"
+
+#include "lluictrl.h"
+#include "llmenugl.h"
+#include "llfloaterreg.h"
+
+//#include "llfirstuse.h"
+// tools and manipulators
+#include "llfloaterinspect.h"
+#include "lltool.h"
+#include "llmanipscale.h"
+#include "llmarketplacefunctions.h"
+#include "llselectmgr.h"
+#include "lltoolbrush.h"
+#include "lltoolcomp.h"
+#include "lltooldraganddrop.h"
+#include "lltoolface.h"
+#include "lltoolfocus.h"
+#include "lltoolgrab.h"
+#include "lltoolindividual.h"
+#include "lltoolmorph.h"
+#include "lltoolpie.h"
+#include "lltoolselectland.h"
+#include "lltoolobjpicker.h"
+#include "lltoolpipette.h"
+#include "llagent.h"
+#include "llagentcamera.h"
+#include "llviewercontrol.h"
+#include "llviewerjoystick.h"
+#include "llviewermenu.h"
+#include "llviewerparcelmgr.h"
+
+
+// Used when app not active to avoid processing hover.
+LLTool*         gToolNull   = NULL;
+
+LLToolset*      gBasicToolset       = NULL;
+LLToolset*      gCameraToolset      = NULL;
+//LLToolset*        gLandToolset        = NULL;
+LLToolset*      gMouselookToolset   = NULL;
+LLToolset*      gFaceEditToolset    = NULL;
+
+/////////////////////////////////////////////////////
+// LLToolMgr
+
+LLToolMgr::LLToolMgr()
+    :
+    mBaseTool(NULL),
+    mSavedTool(NULL),
+    mTransientTool( NULL ),
+    mOverrideTool( NULL ),
+    mSelectedTool( NULL ),
+    mCurrentToolset( NULL )
+{
+    // Not a panel, register these callbacks globally.
+    LLUICtrl::EnableCallbackRegistry::currentRegistrar().add("Build.Active", boost::bind(&LLToolMgr::inEdit, this));
+    LLUICtrl::EnableCallbackRegistry::currentRegistrar().add("Build.Enabled", boost::bind(&LLToolMgr::canEdit, this));
+    LLUICtrl::EnableCallbackRegistry::currentRegistrar().add("Build.EnabledOrActive", boost::bind(&LLToolMgr::buildEnabledOrActive, this));
+    LLUICtrl::CommitCallbackRegistry::currentRegistrar().add("Build.Toggle", boost::bind(&LLToolMgr::toggleBuildMode, this, _2));
+    LLUICtrl::EnableCallbackRegistry::currentRegistrar().add("Marketplace.Enabled", boost::bind(&LLToolMgr::canAccessMarketplace, this));
+    LLUICtrl::CommitCallbackRegistry::currentRegistrar().add("Marketplace.Toggle", boost::bind(&LLToolMgr::toggleMarketplace, this, _2));
+
+    gToolNull = new LLTool(LLStringUtil::null);  // Does nothing
+    setCurrentTool(gToolNull);
+
+    gBasicToolset       = new LLToolset();
+    gCameraToolset      = new LLToolset();
+//  gLandToolset        = new LLToolset();
+    gMouselookToolset   = new LLToolset();
+    gFaceEditToolset    = new LLToolset();
+    gMouselookToolset->setShowFloaterTools(false);
+    gFaceEditToolset->setShowFloaterTools(false);
+}
+
+void LLToolMgr::initTools()
+{
+    static bool initialized = false;
+    if(initialized)
+    {
+        return;
+    }
+    initialized = true;
+    gBasicToolset->addTool( LLToolPie::getInstance() );
+    gBasicToolset->addTool( LLToolCamera::getInstance() );
+    gCameraToolset->addTool( LLToolCamera::getInstance() );
+    gBasicToolset->addTool( LLToolGrab::getInstance() );
+    gBasicToolset->addTool( LLToolCompTranslate::getInstance() );
+    gBasicToolset->addTool( LLToolCompCreate::getInstance() );
+    gBasicToolset->addTool( LLToolBrushLand::getInstance() );
+    gMouselookToolset->addTool( LLToolCompGun::getInstance() );
+    gBasicToolset->addTool( LLToolCompInspect::getInstance() );
+    gFaceEditToolset->addTool( LLToolCamera::getInstance() );
+
+    // On startup, use "select" tool
+    setCurrentToolset(gBasicToolset);
+
+    gBasicToolset->selectTool( LLToolPie::getInstance() );
+}
+
+LLToolMgr::~LLToolMgr()
+{
+    delete gBasicToolset;
+    gBasicToolset = NULL;
+
+    delete gMouselookToolset;
+    gMouselookToolset = NULL;
+
+    delete gFaceEditToolset;
+    gFaceEditToolset = NULL;
+
+    delete gCameraToolset;
+    gCameraToolset = NULL;
+
+    delete gToolNull;
+    gToolNull = NULL;
+}
+
+bool LLToolMgr::usingTransientTool()
+{
+    return mTransientTool != nullptr;
+}
+
+void LLToolMgr::setCurrentToolset(LLToolset* current)
+{
+    if (!current)
+        return;
+
+    // switching toolsets?
+    if (current != mCurrentToolset)
+    {
+        // deselect current tool
+        if (mSelectedTool)
+        {
+            mSelectedTool->handleDeselect();
+        }
+        mCurrentToolset = current;
+        // select first tool of new toolset only if toolset changed
+        mCurrentToolset->selectFirstTool();
+    }
+
+    // update current tool based on new toolset
+    setCurrentTool( mCurrentToolset->getSelectedTool() );
+}
+
+LLToolset* LLToolMgr::getCurrentToolset()
+{
+    return mCurrentToolset;
+}
+
+void LLToolMgr::setCurrentTool( LLTool* tool )
+{
+    if (mTransientTool)
+    {
+        mTransientTool = NULL;
+    }
+
+    mBaseTool = tool;
+    updateToolStatus();
+
+    mSavedTool = NULL;
+}
+
+LLTool* LLToolMgr::getCurrentTool()
+{
+    MASK override_mask = gKeyboard ? gKeyboard->currentMask(true) : 0;
+
+    LLTool* cur_tool = NULL;
+    // always use transient tools if available
+    if (mTransientTool)
+    {
+        mOverrideTool = NULL;
+        cur_tool = mTransientTool;
+    }
+    // tools currently grabbing mouse input will stay active
+    else if (mSelectedTool && mSelectedTool->hasMouseCapture())
+    {
+        cur_tool = mSelectedTool;
+    }
+    else
+    {
+        mOverrideTool = mBaseTool ? mBaseTool->getOverrideTool(override_mask) : NULL;
+
+        // use override tool if available otherwise drop back to base tool
+        cur_tool = mOverrideTool ? mOverrideTool : mBaseTool;
+    }
+
+    LLTool* prev_tool = mSelectedTool;
+    // Set the selected tool to avoid infinite recursion
+    mSelectedTool = cur_tool;
+
+    //update tool selection status
+    if (prev_tool != cur_tool)
+    {
+        if (prev_tool)
+        {
+            prev_tool->handleDeselect();
+        }
+        if (cur_tool)
+        {
+            if (    LLToolCompInspect::getInstance()->isToolCameraActive()
+                &&  prev_tool == LLToolCamera::getInstance()
+                &&  cur_tool == LLToolPie::getInstance() )
+            {
+                LLFloaterInspect * inspect_instance = LLFloaterReg::getTypedInstance<LLFloaterInspect>("inspect");
+                if(inspect_instance && inspect_instance->getVisible())
+                {
+                    setTransientTool(LLToolCompInspect::getInstance());
+                }
+            }
+            else
+            {
+                cur_tool->handleSelect();
+            }
+        }
+    }
+
+    return mSelectedTool;
+}
+
+LLTool* LLToolMgr::getBaseTool()
+{
+    return mBaseTool;
+}
+
+void LLToolMgr::updateToolStatus()
+{
+    // call getcurrenttool() to calculate active tool and call handleSelect() and handleDeselect() immediately
+    // when active tool changes
+    getCurrentTool();
+}
+
+bool LLToolMgr::inEdit()
+{
+    return mBaseTool != LLToolPie::getInstance() && mBaseTool != gToolNull;
+}
+
+bool LLToolMgr::canEdit()
+{
+    return LLViewerParcelMgr::getInstance()->allowAgentBuild();
+}
+
+bool LLToolMgr::buildEnabledOrActive()
+{
+    return LLFloaterReg::instanceVisible("build") || canEdit();
+}
+
+void LLToolMgr::toggleBuildMode(const LLSD& sdname)
+{
+    const std::string& param = sdname.asString();
+
+    LLFloaterReg::toggleInstanceOrBringToFront("build");
+    if (param == "build" && !canEdit())
+    {
+        return;
+    }
+
+    bool build_visible = LLFloaterReg::instanceVisible("build");
+    if (build_visible)
+    {
+        ECameraMode camMode = gAgentCamera.getCameraMode();
+        if (CAMERA_MODE_MOUSELOOK == camMode || CAMERA_MODE_CUSTOMIZE_AVATAR == camMode)
+        {
+            // pull the user out of mouselook or appearance mode when entering build mode
+            handle_reset_view();
+        }
+
+        if (gSavedSettings.getBOOL("EditCameraMovement"))
+        {
+            // camera should be set
+            if (LLViewerJoystick::getInstance()->getOverrideCamera())
+            {
+                handle_toggle_flycam();
+            }
+
+            if (gAgentCamera.getFocusOnAvatar())
+            {
+                // zoom in if we're looking at the avatar
+                gAgentCamera.setFocusOnAvatar(false, ANIMATE);
+                gAgentCamera.setFocusGlobal(gAgent.getPositionGlobal() + 2.0 * LLVector3d(gAgent.getAtAxis()));
+                gAgentCamera.cameraZoomIn(0.666f);
+                gAgentCamera.cameraOrbitOver( 30.f * DEG_TO_RAD );
+            }
+        }
+
+
+        setCurrentToolset(gBasicToolset);
+        getCurrentToolset()->selectTool( LLToolCompCreate::getInstance() );
+
+        // Could be first use
+        //LLFirstUse::useBuild();
+
+        gAgentCamera.resetView(false);
+
+        // avoid spurious avatar movements
+        LLViewerJoystick::getInstance()->setNeedsReset();
+
+    }
+    else
+    {
+        if (gSavedSettings.getBOOL("EditCameraMovement"))
+        {
+            // just reset the view, will pull us out of edit mode
+            handle_reset_view();
+        }
+        else
+        {
+            // manually disable edit mode, but do not affect the camera
+            gAgentCamera.resetView(false);
+            LLFloaterReg::hideInstance("build");
+            gViewerWindow->showCursor();
+        }
+        // avoid spurious avatar movements pulling out of edit mode
+        LLViewerJoystick::getInstance()->setNeedsReset();
+    }
+
+}
+
+bool LLToolMgr::inBuildMode()
+{
+    // when entering mouselook inEdit() immediately returns true before
+    // cameraMouselook() actually starts returning true.  Also, appearance edit
+    // sets build mode to true, so let's exclude that.
+    bool b=(inEdit()
+            && !gAgentCamera.cameraMouselook()
+            && mCurrentToolset != gFaceEditToolset);
+
+    return b;
+}
+
+bool LLToolMgr::canAccessMarketplace()
+{
+    return (LLMarketplaceData::instance().getSLMStatus() != MarketplaceStatusCodes::MARKET_PLACE_NOT_MIGRATED_MERCHANT);
+}
+
+void LLToolMgr::toggleMarketplace(const LLSD& sdname)
+{
+    const std::string& param = sdname.asString();
+
+    if ((param != "marketplace") || !canAccessMarketplace())
+    {
+        return;
+    }
+
+    LLFloaterReg::toggleInstanceOrBringToFront("marketplace_listings");
+}
+
+void LLToolMgr::setTransientTool(LLTool* tool)
+{
+    if (!tool)
+    {
+        clearTransientTool();
+    }
+    else
+    {
+        if (mTransientTool)
+        {
+            mTransientTool = NULL;
+        }
+
+        mTransientTool = tool;
+    }
+
+    updateToolStatus();
+}
+
+void LLToolMgr::clearTransientTool()
+{
+    if (mTransientTool)
+    {
+        mTransientTool = NULL;
+        if (!mBaseTool)
+        {
+            LL_WARNS() << "mBaseTool is NULL" << LL_ENDL;
+        }
+    }
+    updateToolStatus();
+}
+
+
+void LLToolMgr::onAppFocusLost()
+{
+    if (LLApp::isExiting())
+        return;
+
+    if (mSelectedTool)
+    {
+        mSelectedTool->handleDeselect();
+    }
+    updateToolStatus();
+}
+
+void LLToolMgr::onAppFocusGained()
+{
+    if (mSelectedTool)
+    {
+        mSelectedTool->handleSelect();
+    }
+    updateToolStatus();
+}
+
+void LLToolMgr::clearSavedTool()
+{
+    mSavedTool = NULL;
+}
+
+/////////////////////////////////////////////////////
+// LLToolset
+
+void LLToolset::addTool(LLTool* tool)
+{
+    mToolList.push_back( tool );
+    if( !mSelectedTool )
+    {
+        mSelectedTool = tool;
+    }
+}
+
+
+void LLToolset::selectTool(LLTool* tool)
+{
+    mSelectedTool = tool;
+    LLToolMgr::getInstance()->setCurrentTool( mSelectedTool );
+}
+
+
+void LLToolset::selectToolByIndex( S32 index )
+{
+    LLTool *tool = (index >= 0 && index < (S32)mToolList.size()) ? mToolList[index] : NULL;
+    if (tool)
+    {
+        mSelectedTool = tool;
+        LLToolMgr::getInstance()->setCurrentTool( tool );
+    }
+}
+
+bool LLToolset::isToolSelected( S32 index )
+{
+    LLTool *tool = (index >= 0 && index < (S32)mToolList.size()) ? mToolList[index] : NULL;
+    return (tool == mSelectedTool);
+}
+
+
+void LLToolset::selectFirstTool()
+{
+    mSelectedTool = (0 < mToolList.size()) ? mToolList[0] : NULL;
+    LLToolMgr::getInstance()->setCurrentTool( mSelectedTool );
+}
+
+
+void LLToolset::selectNextTool()
+{
+    LLTool* next = NULL;
+    for( tool_list_t::iterator iter = mToolList.begin();
+         iter != mToolList.end(); )
+    {
+        LLTool* cur = *iter++;
+        if( cur == mSelectedTool && iter != mToolList.end() )
+        {
+            next = *iter;
+            break;
+        }
+    }
+
+    if( next )
+    {
+        mSelectedTool = next;
+        LLToolMgr::getInstance()->setCurrentTool( mSelectedTool );
+    }
+    else
+    {
+        selectFirstTool();
+    }
+}
+
+void LLToolset::selectPrevTool()
+{
+    LLTool* prev = NULL;
+    for( tool_list_t::reverse_iterator iter = mToolList.rbegin();
+         iter != mToolList.rend(); )
+    {
+        LLTool* cur = *iter++;
+        if( cur == mSelectedTool && iter != mToolList.rend() )
+        {
+            prev = *iter;
+            break;
+        }
+    }
+
+    if( prev )
+    {
+        mSelectedTool = prev;
+        LLToolMgr::getInstance()->setCurrentTool( mSelectedTool );
+    }
+    else if (mToolList.size() > 0)
+    {
+        selectToolByIndex((S32)mToolList.size()-1);
+    }
+}
+
+////////////////////////////////////////////////////////////////////////////
+
+