--- conflicted
+++ resolved
@@ -102,35 +102,12 @@
 
 void LLToolMgr::initTools()
 {
-<<<<<<< HEAD
-	static bool initialized = false;
-	if(initialized)
-	{
-		return;
-	}
-	initialized = true;
-	gBasicToolset->addTool( LLToolPie::getInstance() );
-	gBasicToolset->addTool( LLToolCamera::getInstance() );
-	gCameraToolset->addTool( LLToolCamera::getInstance() );
-	gBasicToolset->addTool( LLToolGrab::getInstance() );
-	gBasicToolset->addTool( LLToolCompTranslate::getInstance() );
-	gBasicToolset->addTool( LLToolCompCreate::getInstance() );
-	gBasicToolset->addTool( LLToolBrushLand::getInstance() );
-	gMouselookToolset->addTool( LLToolCompGun::getInstance() );
-	gBasicToolset->addTool( LLToolCompInspect::getInstance() );
-	gFaceEditToolset->addTool( LLToolCamera::getInstance() );
-
-	// On startup, use "select" tool
-	setCurrentToolset(gBasicToolset);
-
-	gBasicToolset->selectTool( LLToolPie::getInstance() );
-=======
-    static BOOL initialized = FALSE;
+    static bool initialized = false;
     if(initialized)
     {
         return;
     }
-    initialized = TRUE;
+    initialized = true;
     gBasicToolset->addTool( LLToolPie::getInstance() );
     gBasicToolset->addTool( LLToolCamera::getInstance() );
     gCameraToolset->addTool( LLToolCamera::getInstance() );
@@ -146,7 +123,6 @@
     setCurrentToolset(gBasicToolset);
 
     gBasicToolset->selectTool( LLToolPie::getInstance() );
->>>>>>> e7eced3c
 }
 
 LLToolMgr::~LLToolMgr()
@@ -169,36 +145,13 @@
 
 bool LLToolMgr::usingTransientTool()
 {
-<<<<<<< HEAD
-	return mTransientTool != nullptr;
-=======
-    return mTransientTool ? TRUE : FALSE;
->>>>>>> e7eced3c
+    return mTransientTool != nullptr;
 }
 
 void LLToolMgr::setCurrentToolset(LLToolset* current)
 {
-<<<<<<< HEAD
-	if (!current)
-		return;
-
-	// switching toolsets?
-	if (current != mCurrentToolset)
-	{
-		// deselect current tool
-		if (mSelectedTool)
-		{
-			mSelectedTool->handleDeselect();
-		}
-		mCurrentToolset = current;
-		// select first tool of new toolset only if toolset changed
-		mCurrentToolset->selectFirstTool();
-	}
-
-	// update current tool based on new toolset
-	setCurrentTool( mCurrentToolset->getSelectedTool() );
-=======
-    if (!current) return;
+    if (!current)
+        return;
 
     // switching toolsets?
     if (current != mCurrentToolset)
@@ -212,9 +165,9 @@
         // select first tool of new toolset only if toolset changed
         mCurrentToolset->selectFirstTool();
     }
+
     // update current tool based on new toolset
     setCurrentTool( mCurrentToolset->getSelectedTool() );
->>>>>>> e7eced3c
 }
 
 LLToolset* LLToolMgr::getCurrentToolset()
@@ -237,62 +190,7 @@
 
 LLTool* LLToolMgr::getCurrentTool()
 {
-<<<<<<< HEAD
-	MASK override_mask = gKeyboard ? gKeyboard->currentMask(true) : 0;
-
-	LLTool* cur_tool = NULL;
-	// always use transient tools if available
-	if (mTransientTool)
-	{
-		mOverrideTool = NULL;
-		cur_tool = mTransientTool;
-	}
-	// tools currently grabbing mouse input will stay active
-	else if (mSelectedTool && mSelectedTool->hasMouseCapture())
-	{
-		cur_tool = mSelectedTool;
-	}
-	else
-	{
-		mOverrideTool = mBaseTool ? mBaseTool->getOverrideTool(override_mask) : NULL;
-
-		// use override tool if available otherwise drop back to base tool
-		cur_tool = mOverrideTool ? mOverrideTool : mBaseTool;
-	}
-
-	LLTool* prev_tool = mSelectedTool;
-	// Set the selected tool to avoid infinite recursion
-	mSelectedTool = cur_tool;
-	
-	//update tool selection status
-	if (prev_tool != cur_tool)
-	{
-		if (prev_tool)
-		{
-			prev_tool->handleDeselect();
-		}
-		if (cur_tool)
-		{
-			if (	LLToolCompInspect::getInstance()->isToolCameraActive()
-				&&	prev_tool == LLToolCamera::getInstance()
-				&&	cur_tool == LLToolPie::getInstance() )
-			{
-				LLFloaterInspect * inspect_instance = LLFloaterReg::getTypedInstance<LLFloaterInspect>("inspect");
-				if(inspect_instance && inspect_instance->getVisible())
-				{
-					setTransientTool(LLToolCompInspect::getInstance());
-				}
-			}
-			else
-			{
-				cur_tool->handleSelect();
-			}
-		}
-	}
-
-	return mSelectedTool;
-=======
-    MASK override_mask = gKeyboard ? gKeyboard->currentMask(TRUE) : 0;
+    MASK override_mask = gKeyboard ? gKeyboard->currentMask(true) : 0;
 
     LLTool* cur_tool = NULL;
     // always use transient tools if available
@@ -345,7 +243,6 @@
     }
 
     return mSelectedTool;
->>>>>>> e7eced3c
 }
 
 LLTool* LLToolMgr::getBaseTool()
@@ -377,74 +274,6 @@
 
 void LLToolMgr::toggleBuildMode(const LLSD& sdname)
 {
-<<<<<<< HEAD
-	const std::string& param = sdname.asString();
-
-	LLFloaterReg::toggleInstanceOrBringToFront("build");
-	if (param == "build" && !canEdit())
-	{
-		return;
-	}
-
-	bool build_visible = LLFloaterReg::instanceVisible("build");
-	if (build_visible)
-	{
-		ECameraMode camMode = gAgentCamera.getCameraMode();
-		if (CAMERA_MODE_MOUSELOOK == camMode ||	CAMERA_MODE_CUSTOMIZE_AVATAR == camMode)
-		{
-			// pull the user out of mouselook or appearance mode when entering build mode
-			handle_reset_view();
-		}
-
-		if (gSavedSettings.getBOOL("EditCameraMovement"))
-		{
-			// camera should be set
-			if (LLViewerJoystick::getInstance()->getOverrideCamera())
-			{
-				handle_toggle_flycam();
-			}
-
-			if (gAgentCamera.getFocusOnAvatar())
-			{
-				// zoom in if we're looking at the avatar
-				gAgentCamera.setFocusOnAvatar(false, ANIMATE);
-				gAgentCamera.setFocusGlobal(gAgent.getPositionGlobal() + 2.0 * LLVector3d(gAgent.getAtAxis()));
-				gAgentCamera.cameraZoomIn(0.666f);
-				gAgentCamera.cameraOrbitOver( 30.f * DEG_TO_RAD );
-			}
-		}
-
-
-		setCurrentToolset(gBasicToolset);
-		getCurrentToolset()->selectTool( LLToolCompCreate::getInstance() );
-
-		// Could be first use
-		//LLFirstUse::useBuild();
-
-		gAgentCamera.resetView(false);
-
-		// avoid spurious avatar movements
-		LLViewerJoystick::getInstance()->setNeedsReset();
-
-	}
-	else
-	{
-		if (gSavedSettings.getBOOL("EditCameraMovement"))
-		{
-			// just reset the view, will pull us out of edit mode
-			handle_reset_view();
-		}
-		else
-		{
-			// manually disable edit mode, but do not affect the camera
-			gAgentCamera.resetView(false);
-			LLFloaterReg::hideInstance("build");
-			gViewerWindow->showCursor();			
-		}
-		// avoid spurious avatar movements pulling out of edit mode
-		LLViewerJoystick::getInstance()->setNeedsReset();
-	}
-=======
     const std::string& param = sdname.asString();
 
     LLFloaterReg::toggleInstanceOrBringToFront("build");
@@ -474,7 +303,7 @@
             if (gAgentCamera.getFocusOnAvatar())
             {
                 // zoom in if we're looking at the avatar
-                gAgentCamera.setFocusOnAvatar(FALSE, ANIMATE);
+                gAgentCamera.setFocusOnAvatar(false, ANIMATE);
                 gAgentCamera.setFocusGlobal(gAgent.getPositionGlobal() + 2.0 * LLVector3d(gAgent.getAtAxis()));
                 gAgentCamera.cameraZoomIn(0.666f);
                 gAgentCamera.cameraOrbitOver( 30.f * DEG_TO_RAD );
@@ -511,7 +340,6 @@
         // avoid spurious avatar movements pulling out of edit mode
         LLViewerJoystick::getInstance()->setNeedsReset();
     }
->>>>>>> e7eced3c
 
 }
 
