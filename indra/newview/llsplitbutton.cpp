--- conflicted
+++ resolved
@@ -188,7 +188,6 @@
     mShownItem(NULL),
     mItemsPanel(NULL),
     mArrowPosition(p.arrow_position)
-<<<<<<< HEAD
 {
     LLRect rc(p.rect);
 
@@ -244,63 +243,6 @@
         item_top -= (rc.getHeight() + BUTTON_PAD);
     }
 
-    setTopLostCallback(boost::bind(&LLSplitButton::hideButtons, this));
-=======
-{
-    LLRect rc(p.rect);
-
-    LLButton::Params arrow_params = p.arrow_button;
-    S32 arrow_width = p.arrow_button.rect.width;
-
-    //Default arrow rect values for LEFT arrow position
-    S32 arrow_left = 0;
-    S32 arrow_right = arrow_width;
-    S32 btn_left = arrow_width;
-    S32 btn_right = rc.getWidth();
-
-    if (mArrowPosition == RIGHT)
-    {
-        arrow_left = rc.getWidth()- arrow_width;
-        arrow_right = rc.getWidth();
-        btn_left = 0;
-        btn_right = arrow_left;
-    }
-
-    arrow_params.rect(LLRect(arrow_left, rc.getHeight(), arrow_right, 0));
-    arrow_params.label("");
-    arrow_params.mouse_down_callback.function(boost::bind(&LLSplitButton::onArrowBtnDown, this));
-    mArrowBtn = LLUICtrlFactory::create<LLButton>(arrow_params);
-    addChild(mArrowBtn);
-
-    //a panel for hidden item buttons
-    LLPanel::Params panel_params = p.items_panel;
-    mItemsPanel= prepareItemsPanel(panel_params, p.items.numValidElements());
-    addChild(mItemsPanel);
-
-
-    LLInitParam::ParamIterator<ItemParams>::const_iterator it = p.items.begin();
-
-    //processing shown item button
-    mShownItem = prepareItemButton(*it);
-    mShownItem->setHeldDownCallback(boost::bind(&LLSplitButton::onHeldDownShownButton, this));
-    mShownItem->setMouseUpCallback(boost::bind(&LLSplitButton::onItemSelected, this, _1));
-    mShownItem->setRect(LLRect(btn_left, rc.getHeight(), btn_right, 0));
-    addChild(mShownItem);
-
-    //processing hidden item buttons
-    S32 item_top = mItemsPanel->getRect().getHeight();
-    for (++it; it != p.items.end(); ++it)
-    {
-        LLButton* hidden_button = prepareItemButton(*it);
-        hidden_button->setRect(LLRect(btn_left, item_top, btn_right, item_top - rc.getHeight()));
-        hidden_button->setMouseDownCallback(boost::bind(&LLSplitButton::onItemSelected, this, _1));
-        mHidenItems.push_back(hidden_button);
-        mItemsPanel->addChild(hidden_button);
-
-        //calculate next button's top
-        item_top -= (rc.getHeight() + BUTTON_PAD);
-    }
-
     mTopLostSignalConnection = setTopLostCallback(boost::bind(&LLSplitButton::hideButtons, this));
 }
 
@@ -309,7 +251,6 @@
     // explicitly disconect to avoid hideButtons with
     // dead pointers being called on destruction
     mTopLostSignalConnection.disconnect();
->>>>>>> 33ad8db7
 }
 
 
