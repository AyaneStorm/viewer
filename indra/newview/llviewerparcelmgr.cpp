/**
 * @file llviewerparcelmgr.cpp
 * @brief Viewer-side representation of owned land
 *
 * $LicenseInfo:firstyear=2002&license=viewerlgpl$
 * Second Life Viewer Source Code
 * Copyright (C) 2010, Linden Research, Inc.
 *
 * This library is free software; you can redistribute it and/or
 * modify it under the terms of the GNU Lesser General Public
 * License as published by the Free Software Foundation;
 * version 2.1 of the License only.
 *
 * This library is distributed in the hope that it will be useful,
 * but WITHOUT ANY WARRANTY; without even the implied warranty of
 * MERCHANTABILITY or FITNESS FOR A PARTICULAR PURPOSE.  See the GNU
 * Lesser General Public License for more details.
 *
 * You should have received a copy of the GNU Lesser General Public
 * License along with this library; if not, write to the Free Software
 * Foundation, Inc., 51 Franklin Street, Fifth Floor, Boston, MA  02110-1301  USA
 *
 * Linden Research, Inc., 945 Battery Street, San Francisco, CA  94111  USA
 * $/LicenseInfo$
 */

#include "llviewerprecompiledheaders.h"

#include "llviewerparcelmgr.h"

// Library includes
#include "llaudioengine.h"
#include "indra_constants.h"
#include "llcachename.h"
#include "llgl.h"
#include "llnotifications.h"
#include "llnotificationsutil.h"
#include "llparcel.h"
#include "message.h"
#include "llfloaterreg.h"

// Viewer includes
#include "llagent.h"
#include "llagentaccess.h"
#include "llviewerparcelaskplay.h"
#include "llviewerwindow.h"
#include "llviewercontrol.h"
//#include "llfirstuse.h"
#include "llfloaterbuyland.h"
#include "llfloatergroups.h"
#include "llpanelnearbymedia.h"
#include "llfloatersellland.h"
#include "llfloatertools.h"
#include "llparcelselection.h"
#include "llresmgr.h"
#include "llsdutil.h"
#include "llsdutil_math.h"
#include "llslurl.h"
#include "llstatusbar.h"
#include "llui.h"
#include "llviewertexture.h"
#include "llviewertexturelist.h"
#include "llviewermenu.h"
#include "llviewerparcelmedia.h"
#include "llviewerparceloverlay.h"
#include "llviewerregion.h"
#include "llworld.h"
#include "roles_constants.h"
#include "llweb.h"
#include "llvieweraudio.h"
#include "llcorehttputil.h"

#include "llenvironment.h"

const F32 PARCEL_BAN_LINES_DRAW_SECS_ON_COLLISION = 10.f;
const F32 PARCEL_COLLISION_DRAW_SECS_ON_PROXIMITY = 1.f;


// Globals

U8* LLViewerParcelMgr::sPackedOverlay = NULL;
S32 LLViewerParcelMgr::PARCEL_BAN_LINES_HIDE = 0;
S32 LLViewerParcelMgr::PARCEL_BAN_LINES_ON_COLLISION = 1;
S32 LLViewerParcelMgr::PARCEL_BAN_LINES_ON_PROXIMITY = 2;

LLUUID gCurrentMovieID = LLUUID::null;

LLPointer<LLViewerTexture> sBlockedImage;
LLPointer<LLViewerTexture> sPassImage;

// Local functions
void callback_start_music(S32 option, void* data);
void optionally_prepare_video(const LLParcel *parcelp);
void callback_prepare_video(S32 option, void* data);
void prepare_video(const LLParcel *parcelp);
void start_video(const LLParcel *parcelp);
void stop_video();
bool callback_god_force_owner(const LLSD&, const LLSD&);

struct LLGodForceOwnerData
{
    LLUUID mOwnerID;
    S32 mLocalID;
    LLHost mHost;

    LLGodForceOwnerData(
        const LLUUID& owner_id,
        S32 local_parcel_id,
        const LLHost& host) :
        mOwnerID(owner_id),
        mLocalID(local_parcel_id),
        mHost(host) {}
};

//
// Methods
//
LLViewerParcelMgr::LLViewerParcelMgr()
:   mSelected(FALSE),
    mRequestResult(0),
    mWestSouth(),
    mEastNorth(),
    mSelectedDwell(DWELL_NAN),
    mAgentParcelSequenceID(-1),
    mHoverRequestResult(0),
    mHoverWestSouth(),
    mHoverEastNorth(),
    mTeleportInProgressPosition(),
    mRenderCollision(FALSE),
    mRenderSelection(TRUE),
    mCollisionBanned(0),
    mCollisionTimer(),
    mMediaParcelId(0),
    mMediaRegionId(0)
{
    mCurrentParcel = new LLParcel();
    mCurrentParcelSelection = new LLParcelSelection(mCurrentParcel);
    mFloatingParcelSelection = new LLParcelSelection(mCurrentParcel);

    mAgentParcel = new LLParcel();
    mHoverParcel = new LLParcel();
    mCollisionParcel = new LLParcel();

    mParcelsPerEdge = S32(  REGION_WIDTH_METERS / PARCEL_GRID_STEP_METERS );
    mHighlightSegments = new U8[(mParcelsPerEdge+1)*(mParcelsPerEdge+1)];
    resetSegments(mHighlightSegments);

    mCollisionSegments = new U8[(mParcelsPerEdge+1)*(mParcelsPerEdge+1)];
    resetSegments(mCollisionSegments);

    // JC: Resolved a merge conflict here, eliminated
    // mBlockedImage->setAddressMode(LLTexUnit::TAM_WRAP);
    // because it is done in llviewertexturelist.cpp
    mBlockedImage = LLViewerTextureManager::getFetchedTextureFromFile("world/NoEntryLines.png", FTT_LOCAL_FILE, TRUE, LLGLTexture::BOOST_UI);
    mPassImage = LLViewerTextureManager::getFetchedTextureFromFile("world/NoEntryPassLines.png", FTT_LOCAL_FILE, TRUE, LLGLTexture::BOOST_UI);

    S32 overlay_size = mParcelsPerEdge * mParcelsPerEdge / PARCEL_OVERLAY_CHUNKS;
    sPackedOverlay = new U8[overlay_size];

    mAgentParcelOverlay = new U8[mParcelsPerEdge * mParcelsPerEdge];
    S32 i;
    for (i = 0; i < mParcelsPerEdge * mParcelsPerEdge; i++)
    {
        mAgentParcelOverlay[i] = 0;
    }

    mTeleportInProgress = TRUE; // the initial parcel update is treated like teleport
}


LLViewerParcelMgr::~LLViewerParcelMgr()
{
    mCurrentParcelSelection->setParcel(NULL);
    mCurrentParcelSelection = NULL;

    mFloatingParcelSelection->setParcel(NULL);
    mFloatingParcelSelection = NULL;

    delete mCurrentParcel;
    mCurrentParcel = NULL;

    delete mAgentParcel;
    mAgentParcel = NULL;

    delete mCollisionParcel;
    mCollisionParcel = NULL;

    delete mHoverParcel;
    mHoverParcel = NULL;

    delete[] mHighlightSegments;
    mHighlightSegments = NULL;

    delete[] mCollisionSegments;
    mCollisionSegments = NULL;

    delete[] sPackedOverlay;
    sPackedOverlay = NULL;

    delete[] mAgentParcelOverlay;
    mAgentParcelOverlay = NULL;

    sBlockedImage = NULL;
    sPassImage = NULL;
}

void LLViewerParcelMgr::dump()
{
    LL_INFOS() << "Parcel Manager Dump" << LL_ENDL;
    LL_INFOS() << "mSelected " << S32(mSelected) << LL_ENDL;
    LL_INFOS() << "Selected parcel: " << LL_ENDL;
    LL_INFOS() << mWestSouth << " to " << mEastNorth << LL_ENDL;
    mCurrentParcel->dump();
    LL_INFOS() << "banning " << mCurrentParcel->mBanList.size() << LL_ENDL;

    LLAccessEntry::map::const_iterator cit = mCurrentParcel->mBanList.begin();
    LLAccessEntry::map::const_iterator end = mCurrentParcel->mBanList.end();
    for ( ; cit != end; ++cit)
    {
        LL_INFOS() << "ban id " << (*cit).first << LL_ENDL;
    }
    LL_INFOS() << "Hover parcel:" << LL_ENDL;
    mHoverParcel->dump();
    LL_INFOS() << "Agent parcel:" << LL_ENDL;
    mAgentParcel->dump();
}


LLViewerRegion* LLViewerParcelMgr::getSelectionRegion()
{
    return LLWorld::getInstance()->getRegionFromPosGlobal( mWestSouth );
}


void LLViewerParcelMgr::getDisplayInfo(S32* area_out, S32* claim_out,
                                       S32* rent_out,
                                       BOOL* for_sale_out,
                                       F32* dwell_out)
{
    S32 area = 0;
    S32 price = 0;
    S32 rent = 0;
    BOOL for_sale = FALSE;
    F32 dwell = DWELL_NAN;

    if (mSelected)
    {
        if (mCurrentParcelSelection->mSelectedMultipleOwners)
        {
            area = mCurrentParcelSelection->getClaimableArea();
        }
        else
        {
            area = getSelectedArea();
        }

        if (mCurrentParcel->getForSale())
        {
            price = mCurrentParcel->getSalePrice();
            for_sale = TRUE;
        }
        else
        {
            price = area * mCurrentParcel->getClaimPricePerMeter();
            for_sale = FALSE;
        }

        rent = mCurrentParcel->getTotalRent();

        dwell = mSelectedDwell;
    }

    *area_out = area;
    *claim_out = price;
    *rent_out = rent;
    *for_sale_out = for_sale;
    *dwell_out = dwell;
}

S32 LLViewerParcelMgr::getSelectedArea() const
{
    S32 rv = 0;
    if(mSelected && mCurrentParcel && mCurrentParcelSelection->mWholeParcelSelected)
    {
        rv = mCurrentParcel->getArea();
    }
    else if(mSelected)
    {
        F64 width = mEastNorth.mdV[VX] - mWestSouth.mdV[VX];
        F64 height = mEastNorth.mdV[VY] - mWestSouth.mdV[VY];
        F32 area = (F32)(width * height);
        rv = ll_round(area);
    }
    return rv;
}

void LLViewerParcelMgr::resetSegments(U8* segments)
{
    S32 i;
    S32 count = (mParcelsPerEdge+1)*(mParcelsPerEdge+1);
    for (i = 0; i < count; i++)
    {
        segments[i] = 0x0;
    }
}


void LLViewerParcelMgr::writeHighlightSegments(F32 west, F32 south, F32 east,
                                               F32 north)
{
    S32 x, y;
    S32 min_x = ll_round( west / PARCEL_GRID_STEP_METERS );
    S32 max_x = ll_round( east / PARCEL_GRID_STEP_METERS );
    S32 min_y = ll_round( south / PARCEL_GRID_STEP_METERS );
    S32 max_y = ll_round( north / PARCEL_GRID_STEP_METERS );

    const S32 STRIDE = mParcelsPerEdge+1;

    // south edge
    y = min_y;
    for (x = min_x; x < max_x; x++)
    {
        // exclusive OR means that writing to this segment twice
        // will turn it off
        mHighlightSegments[x + y*STRIDE] ^= SOUTH_MASK;
    }

    // west edge
    x = min_x;
    for (y = min_y; y < max_y; y++)
    {
        mHighlightSegments[x + y*STRIDE] ^= WEST_MASK;
    }

    // north edge - draw the south border on the y+1'th cell,
    // which given C-style arrays, is item foo[max_y]
    y = max_y;
    for (x = min_x; x < max_x; x++)
    {
        mHighlightSegments[x + y*STRIDE] ^= SOUTH_MASK;
    }

    // east edge - draw west border on x+1'th cell
    x = max_x;
    for (y = min_y; y < max_y; y++)
    {
        mHighlightSegments[x + y*STRIDE] ^= WEST_MASK;
    }
}


void LLViewerParcelMgr::writeSegmentsFromBitmap(U8* bitmap, U8* segments)
{
    S32 x;
    S32 y;
    const S32 IN_STRIDE = mParcelsPerEdge;
    const S32 OUT_STRIDE = mParcelsPerEdge+1;

    for (y = 0; y < IN_STRIDE; y++)
    {
        x = 0;
        while( x < IN_STRIDE )
        {
            U8 byte = bitmap[ (x + y*IN_STRIDE) / 8 ];

            S32 bit;
            for (bit = 0; bit < 8; bit++)
            {
                if (byte & (1 << bit) )
                {
                    S32 out = x+y*OUT_STRIDE;

                    // This and one above it
                    segments[out]            ^= SOUTH_MASK;
                    segments[out+OUT_STRIDE] ^= SOUTH_MASK;

                    // This and one to the right
                    segments[out]   ^= WEST_MASK;
                    segments[out+1] ^= WEST_MASK;
                }
                x++;
            }
        }
    }
}


void LLViewerParcelMgr::writeAgentParcelFromBitmap(U8* bitmap)
{
    S32 x;
    S32 y;
    const S32 IN_STRIDE = mParcelsPerEdge;

    for (y = 0; y < IN_STRIDE; y++)
    {
        x = 0;
        while( x < IN_STRIDE )
        {
            U8 byte = bitmap[ (x + y*IN_STRIDE) / 8 ];

            S32 bit;
            for (bit = 0; bit < 8; bit++)
            {
                if (byte & (1 << bit) )
                {
                    mAgentParcelOverlay[x+y*IN_STRIDE] = 1;
                }
                else
                {
                    mAgentParcelOverlay[x+y*IN_STRIDE] = 0;
                }
                x++;
            }
        }
    }
}


// Given a point, find the PARCEL_GRID_STEP x PARCEL_GRID_STEP block
// containing it and select that.
LLParcelSelectionHandle LLViewerParcelMgr::selectParcelAt(const LLVector3d& pos_global)
{
    LLVector3d southwest = pos_global;
    LLVector3d northeast = pos_global;

    southwest -= LLVector3d( PARCEL_GRID_STEP_METERS/2, PARCEL_GRID_STEP_METERS/2, 0 );
    southwest.mdV[VX] = ll_round( southwest.mdV[VX], (F64)PARCEL_GRID_STEP_METERS );
    southwest.mdV[VY] = ll_round( southwest.mdV[VY], (F64)PARCEL_GRID_STEP_METERS );

    northeast += LLVector3d( PARCEL_GRID_STEP_METERS/2, PARCEL_GRID_STEP_METERS/2, 0 );
    northeast.mdV[VX] = ll_round( northeast.mdV[VX], (F64)PARCEL_GRID_STEP_METERS );
    northeast.mdV[VY] = ll_round( northeast.mdV[VY], (F64)PARCEL_GRID_STEP_METERS );

    // Snap to parcel
    return selectLand( southwest, northeast, TRUE );
}


// Tries to select the parcel inside the rectangle
LLParcelSelectionHandle LLViewerParcelMgr::selectParcelInRectangle()
{
    return selectLand(mWestSouth, mEastNorth, TRUE);
}


void LLViewerParcelMgr::selectCollisionParcel()
{
    // BUG: Claim to be in the agent's region
    mWestSouth = gAgent.getRegion()->getOriginGlobal();
    mEastNorth = mWestSouth;
    mEastNorth += LLVector3d(PARCEL_GRID_STEP_METERS, PARCEL_GRID_STEP_METERS, 0.0);

    // BUG: must be in the sim you are in
    LLMessageSystem *msg = gMessageSystem;
    msg->newMessageFast(_PREHASH_ParcelPropertiesRequestByID);
    msg->nextBlockFast(_PREHASH_AgentID);
    msg->addUUIDFast(_PREHASH_AgentID, gAgent.getID() );
    msg->addUUIDFast(_PREHASH_SessionID, gAgent.getSessionID() );
    msg->nextBlockFast(_PREHASH_ParcelData);
    msg->addS32Fast(_PREHASH_SequenceID, SELECTED_PARCEL_SEQ_ID );
    msg->addS32Fast(_PREHASH_LocalID, mCollisionParcel->getLocalID() );
    gAgent.sendReliableMessage();

    mRequestResult = PARCEL_RESULT_NO_DATA;

    // Hack: Copy some data over temporarily
    mCurrentParcel->setName( mCollisionParcel->getName() );
    mCurrentParcel->setDesc( mCollisionParcel->getDesc() );
    mCurrentParcel->setPassPrice(mCollisionParcel->getPassPrice());
    mCurrentParcel->setPassHours(mCollisionParcel->getPassHours());

    // clear the list of segments to prevent flashing
    resetSegments(mHighlightSegments);

    mFloatingParcelSelection->setParcel(mCurrentParcel);
    mCurrentParcelSelection->setParcel(NULL);
    mCurrentParcelSelection = new LLParcelSelection(mCurrentParcel);

    mSelected = TRUE;
    mCurrentParcelSelection->mWholeParcelSelected = TRUE;
    notifyObservers();
    return;
}


// snap_selection = auto-select the hit parcel, if there is exactly one
LLParcelSelectionHandle LLViewerParcelMgr::selectLand(const LLVector3d &corner1, const LLVector3d &corner2,
                                   BOOL snap_selection)
{
    sanitize_corners( corner1, corner2, mWestSouth, mEastNorth );

    // ...x isn't more than one meter away
    F32 delta_x = getSelectionWidth();
    if (delta_x * delta_x <= 1.f * 1.f)
    {
        mSelected = FALSE;
        notifyObservers();
        return NULL;
    }

    // ...y isn't more than one meter away
    F32 delta_y = getSelectionHeight();
    if (delta_y * delta_y <= 1.f * 1.f)
    {
        mSelected = FALSE;
        notifyObservers();
        return NULL;
    }

    // Can't select across region boundary
    // We need to pull in the upper right corner by a little bit to allow
    // selection up to the x = 256 or y = 256 edge.
    LLVector3d east_north_region_check( mEastNorth );
    east_north_region_check.mdV[VX] -= 0.5;
    east_north_region_check.mdV[VY] -= 0.5;

    LLViewerRegion *region = LLWorld::getInstance()->getRegionFromPosGlobal(mWestSouth);
    LLViewerRegion *region_other = LLWorld::getInstance()->getRegionFromPosGlobal( east_north_region_check );

    if(!region)
    {
        // just in case they somehow selected no land.
        mSelected = FALSE;
        return NULL;
    }

    if (region != region_other)
    {
        LLNotificationsUtil::add("CantSelectLandFromMultipleRegions");
        mSelected = FALSE;
        notifyObservers();
        return NULL;
    }

    // Build region global copies of corners
    LLVector3 wsb_region = region->getPosRegionFromGlobal( mWestSouth );
    LLVector3 ent_region = region->getPosRegionFromGlobal( mEastNorth );

    // Send request message
    LLMessageSystem *msg = gMessageSystem;
    msg->newMessageFast(_PREHASH_ParcelPropertiesRequest);
    msg->nextBlockFast(_PREHASH_AgentData);
    msg->addUUIDFast(_PREHASH_AgentID, gAgent.getID() );
    msg->addUUIDFast(_PREHASH_SessionID, gAgent.getSessionID() );
    msg->nextBlockFast(_PREHASH_ParcelData);
    msg->addS32Fast(_PREHASH_SequenceID, SELECTED_PARCEL_SEQ_ID );
    msg->addF32Fast(_PREHASH_West,  wsb_region.mV[VX] );
    msg->addF32Fast(_PREHASH_South, wsb_region.mV[VY] );
    msg->addF32Fast(_PREHASH_East,  ent_region.mV[VX] );
    msg->addF32Fast(_PREHASH_North, ent_region.mV[VY] );
    msg->addBOOL("SnapSelection", snap_selection);
    msg->sendReliable( region->getHost() );

    mRequestResult = PARCEL_RESULT_NO_DATA;

    mFloatingParcelSelection->setParcel(mCurrentParcel);
    mCurrentParcelSelection->setParcel(NULL);
    mCurrentParcelSelection = new LLParcelSelection(mCurrentParcel);

    mSelected = TRUE;
    mCurrentParcelSelection->mWholeParcelSelected = snap_selection;
    notifyObservers();
    return mCurrentParcelSelection;
}

void LLViewerParcelMgr::deselectUnused()
{
    // no more outstanding references to this selection, other than our own
    if (mCurrentParcelSelection->getNumRefs() == 1 && mFloatingParcelSelection->getNumRefs() == 1)
    {
        deselectLand();
    }
}

void LLViewerParcelMgr::deselectLand()
{
    if (mSelected)
    {
        mSelected = FALSE;

        // Invalidate the selected parcel
        mCurrentParcel->setLocalID(-1);
        mCurrentParcel->mAccessList.clear();
        mCurrentParcel->mBanList.clear();
        //mCurrentParcel->mRenterList.reset();

        mSelectedDwell = DWELL_NAN;

        // invalidate parcel selection so that existing users of this selection can clean up
        mCurrentParcelSelection->setParcel(NULL);
        mFloatingParcelSelection->setParcel(NULL);
        // create new parcel selection
        mCurrentParcelSelection = new LLParcelSelection(mCurrentParcel);

        notifyObservers(); // Notify observers *after* changing the parcel selection
    }
}


void LLViewerParcelMgr::addObserver(LLParcelObserver* observer)
{
    mObservers.push_back(observer);
}


void LLViewerParcelMgr::removeObserver(LLParcelObserver* observer)
{
    vector_replace_with_last(mObservers, observer);
}


// Call this method when it's time to update everyone on a new state.
// Copy the list because an observer could respond by removing itself
// from the list.
void LLViewerParcelMgr::notifyObservers()
{
    std::vector<LLParcelObserver*> observers;
    S32 count = mObservers.size();
    S32 i;
    for(i = 0; i < count; ++i)
    {
        observers.push_back(mObservers.at(i));
    }
    for(i = 0; i < count; ++i)
    {
        observers.at(i)->changed();
    }
}


//
// ACCESSORS
//
BOOL LLViewerParcelMgr::selectionEmpty() const
{
    return !mSelected;
}


LLParcelSelectionHandle LLViewerParcelMgr::getParcelSelection() const
{
    return mCurrentParcelSelection;
}

LLParcelSelectionHandle LLViewerParcelMgr::getFloatingParcelSelection() const
{
    return mFloatingParcelSelection;
}

LLParcel *LLViewerParcelMgr::getAgentParcel() const
{
    return mAgentParcel;
}


LLParcel * LLViewerParcelMgr::getAgentOrSelectedParcel() const
{
    LLParcel *parcel(nullptr);

    LLParcelSelectionHandle sel_handle(getFloatingParcelSelection());
    if (sel_handle)
    {
        LLParcelSelection *selection(sel_handle.get());
        if (selection)
        {
            parcel = selection->getParcel();
            if (parcel && (parcel->getLocalID() == INVALID_PARCEL_ID))
            {
                parcel = NULL;
            }
        }
    }

    if (!parcel)
        parcel = LLViewerParcelMgr::instance().getAgentParcel();

    return parcel;
}

// Return whether the agent can build on the land they are on
bool LLViewerParcelMgr::allowAgentBuild() const
{
    if (mAgentParcel)
    {
        return (gAgent.isGodlike() ||
                (mAgentParcel->allowModifyBy(gAgent.getID(), gAgent.getGroupID())) ||
                (isParcelOwnedByAgent(mAgentParcel, GP_LAND_ALLOW_CREATE)));
    }
    else
    {
        return gAgent.isGodlike();
    }
}

// Return whether anyone can build on the given parcel
bool LLViewerParcelMgr::allowAgentBuild(const LLParcel* parcel) const
{
    return parcel->getAllowModify();
}

bool LLViewerParcelMgr::allowAgentVoice() const
{
    return allowAgentVoice(gAgent.getRegion(), mAgentParcel);
}

bool LLViewerParcelMgr::allowAgentVoice(const LLViewerRegion* region, const LLParcel* parcel) const
{
    return region && region->isVoiceEnabled()
        && parcel   && parcel->getParcelFlagAllowVoice();
}

bool LLViewerParcelMgr::allowAgentFly(const LLViewerRegion* region, const LLParcel* parcel) const
{
    return region && !region->getBlockFly()
        && parcel && parcel->getAllowFly();
}

// Can the agent be pushed around by LLPushObject?
bool LLViewerParcelMgr::allowAgentPush(const LLViewerRegion* region, const LLParcel* parcel) const
{
    return region && !region->getRestrictPushObject()
        && parcel && !parcel->getRestrictPushObject();
}

bool LLViewerParcelMgr::allowAgentScripts(const LLViewerRegion* region, const LLParcel* parcel) const
{
    // *NOTE: This code does not take into account group-owned parcels
    // and the flag to allow group-owned scripted objects to run.
    // This mirrors the traditional menu bar parcel icon code, but is not
    // technically correct.
    return region
        && !region->getRegionFlag(REGION_FLAGS_SKIP_SCRIPTS)
        && !region->getRegionFlag(REGION_FLAGS_ESTATE_SKIP_SCRIPTS)
        && parcel
        && parcel->getAllowOtherScripts();
}

bool LLViewerParcelMgr::allowAgentDamage(const LLViewerRegion* region, const LLParcel* parcel) const
{
    return (region && region->getAllowDamage())
        || (parcel && parcel->getAllowDamage());
}

BOOL LLViewerParcelMgr::isOwnedAt(const LLVector3d& pos_global) const
{
    LLViewerRegion* region = LLWorld::getInstance()->getRegionFromPosGlobal( pos_global );
    if (!region) return FALSE;

    LLViewerParcelOverlay* overlay = region->getParcelOverlay();
    if (!overlay) return FALSE;

    LLVector3 pos_region = region->getPosRegionFromGlobal( pos_global );

    return overlay->isOwned( pos_region );
}

BOOL LLViewerParcelMgr::isOwnedSelfAt(const LLVector3d& pos_global) const
{
    LLViewerRegion* region = LLWorld::getInstance()->getRegionFromPosGlobal( pos_global );
    if (!region) return FALSE;

    LLViewerParcelOverlay* overlay = region->getParcelOverlay();
    if (!overlay) return FALSE;

    LLVector3 pos_region = region->getPosRegionFromGlobal( pos_global );

    return overlay->isOwnedSelf( pos_region );
}

BOOL LLViewerParcelMgr::isOwnedOtherAt(const LLVector3d& pos_global) const
{
    LLViewerRegion* region = LLWorld::getInstance()->getRegionFromPosGlobal( pos_global );
    if (!region) return FALSE;

    LLViewerParcelOverlay* overlay = region->getParcelOverlay();
    if (!overlay) return FALSE;

    LLVector3 pos_region = region->getPosRegionFromGlobal( pos_global );

    return overlay->isOwnedOther( pos_region );
}

BOOL LLViewerParcelMgr::isSoundLocal(const LLVector3d& pos_global) const
{
    LLViewerRegion* region = LLWorld::getInstance()->getRegionFromPosGlobal( pos_global );
    if (!region) return FALSE;

    LLViewerParcelOverlay* overlay = region->getParcelOverlay();
    if (!overlay) return FALSE;

    LLVector3 pos_region = region->getPosRegionFromGlobal( pos_global );

    return overlay->isSoundLocal( pos_region );
}

BOOL LLViewerParcelMgr::canHearSound(const LLVector3d &pos_global) const
{
    BOOL in_agent_parcel = inAgentParcel(pos_global);

    if (in_agent_parcel)
    {
        // In same parcel as the agent
        return TRUE;
    }
    else
    {
        if (LLViewerParcelMgr::getInstance()->getAgentParcel()->getSoundLocal())
        {
            // Not in same parcel, and agent parcel only has local sound
            return FALSE;
        }
        else if (LLViewerParcelMgr::getInstance()->isSoundLocal(pos_global))
        {
            // Not in same parcel, and target parcel only has local sound
            return FALSE;
        }
        else
        {
            // Not in same parcel, but neither are local sound
            return TRUE;
        }
    }
}


BOOL LLViewerParcelMgr::inAgentParcel(const LLVector3d &pos_global) const
{
    LLViewerRegion* region = LLWorld::getInstance()->getRegionFromPosGlobal(pos_global);
    LLViewerRegion* agent_region = gAgent.getRegion();
    if (!region || !agent_region)
        return FALSE;

    if (region != agent_region)
    {
        // Can't be in the agent parcel if you're not in the same region.
        return FALSE;
    }

    LLVector3 pos_region = agent_region->getPosRegionFromGlobal(pos_global);
    S32 row =    S32(pos_region.mV[VY] / PARCEL_GRID_STEP_METERS);
    S32 column = S32(pos_region.mV[VX] / PARCEL_GRID_STEP_METERS);

    if (mAgentParcelOverlay[row*mParcelsPerEdge + column])
    {
        return TRUE;
    }
    else
    {
        return FALSE;
    }
}

// Returns NULL when there is no valid data.
LLParcel* LLViewerParcelMgr::getHoverParcel() const
{
    if (mHoverRequestResult == PARCEL_RESULT_SUCCESS)
    {
        return mHoverParcel;
    }
    else
    {
        return NULL;
    }
}

// Returns NULL when there is no valid data.
LLParcel* LLViewerParcelMgr::getCollisionParcel() const
{
    if (mRenderCollision)
    {
        return mCollisionParcel;
    }
    else
    {
        return NULL;
    }
}

//
// UTILITIES
//

void LLViewerParcelMgr::render()
{
    if (mSelected && mRenderSelection && gSavedSettings.getBOOL("RenderParcelSelection") && !gDisconnected)
    {
        // Rendering is done in agent-coordinates, so need to supply
        // an appropriate offset to the render code.
        LLViewerRegion* regionp = LLWorld::getInstance()->getRegionFromPosGlobal(mWestSouth);
        if (!regionp) return;

        renderHighlightSegments(mHighlightSegments, regionp);
    }
}


void LLViewerParcelMgr::renderParcelCollision()
{
    static LLCachedControl<S32> ban_lines_mode(gSavedSettings , "ShowBanLines" , PARCEL_BAN_LINES_ON_COLLISION);

    // check for expiration
    F32 expiration = (ban_lines_mode == PARCEL_BAN_LINES_ON_PROXIMITY)
        ? PARCEL_COLLISION_DRAW_SECS_ON_PROXIMITY
        : PARCEL_BAN_LINES_DRAW_SECS_ON_COLLISION;
    if (mCollisionTimer.getElapsedTimeF32() > expiration)
    {
        mRenderCollision = false;
    }

    if (mRenderCollision && ban_lines_mode != PARCEL_BAN_LINES_HIDE)
    {
        LLViewerRegion* regionp = gAgent.getRegion();
        if (regionp)
        {
            BOOL use_pass = mCollisionParcel->getParcelFlag(PF_USE_PASS_LIST);
            renderCollisionSegments(mCollisionSegments, use_pass, regionp);
        }
    }
}


void LLViewerParcelMgr::sendParcelAccessListRequest(U32 flags)
{
    if (!mSelected)
    {
        return;
    }

    LLViewerRegion *region = LLWorld::getInstance()->getRegionFromPosGlobal( mWestSouth );
    if (!region) return;

    LLMessageSystem *msg = gMessageSystem;


    if (flags & AL_BAN)
    {
        mCurrentParcel->mBanList.clear();
    }
    if (flags & AL_ACCESS)
    {
        mCurrentParcel->mAccessList.clear();
    }
    if (flags & AL_ALLOW_EXPERIENCE)
    {
        mCurrentParcel->clearExperienceKeysByType(EXPERIENCE_KEY_TYPE_ALLOWED);
    }
    if (flags & AL_BLOCK_EXPERIENCE)
    {
        mCurrentParcel->clearExperienceKeysByType(EXPERIENCE_KEY_TYPE_BLOCKED);
    }

    // Only the headers differ
    msg->newMessageFast(_PREHASH_ParcelAccessListRequest);
    msg->nextBlockFast(_PREHASH_AgentData);
    msg->addUUIDFast(_PREHASH_AgentID, gAgent.getID());
    msg->addUUIDFast(_PREHASH_SessionID, gAgent.getSessionID());
    msg->nextBlockFast(_PREHASH_Data);
    msg->addS32Fast(_PREHASH_SequenceID, 0);
    msg->addU32Fast(_PREHASH_Flags, flags);
    msg->addS32("LocalID", mCurrentParcel->getLocalID() );
    msg->sendReliable( region->getHost() );
}


void LLViewerParcelMgr::sendParcelDwellRequest()
{
    if (!mSelected)
    {
        return;
    }

    LLViewerRegion *region = LLWorld::getInstance()->getRegionFromPosGlobal( mWestSouth );
    if (!region) return;

    LLMessageSystem *msg = gMessageSystem;

    // Only the headers differ
    msg->newMessage("ParcelDwellRequest");
    msg->nextBlock("AgentData");
    msg->addUUID("AgentID", gAgent.getID() );
    msg->addUUID("SessionID", gAgent.getSessionID());
    msg->nextBlock("Data");
    msg->addS32("LocalID", mCurrentParcel->getLocalID());
    msg->addUUID("ParcelID", LLUUID::null); // filled in on simulator
    msg->sendReliable( region->getHost() );
}


void LLViewerParcelMgr::sendParcelGodForceOwner(const LLUUID& owner_id)
{
    if (!mSelected)
    {
        LLNotificationsUtil::add("CannotSetLandOwnerNothingSelected");
        return;
    }

    LL_INFOS("ParcelMgr") << "Claiming " << mWestSouth << " to " << mEastNorth << LL_ENDL;

    // BUG: Only works for the region containing mWestSouthBottom
    LLVector3d east_north_region_check( mEastNorth );
    east_north_region_check.mdV[VX] -= 0.5;
    east_north_region_check.mdV[VY] -= 0.5;

    LLViewerRegion *region = LLWorld::getInstance()->getRegionFromPosGlobal( mWestSouth );
    if (!region)
    {
        // TODO: Add a force owner version of this alert.
        LLNotificationsUtil::add("CannotContentifyNoRegion");
        return;
    }

    // BUG: Make work for cross-region selections
    LLViewerRegion *region2 = LLWorld::getInstance()->getRegionFromPosGlobal( east_north_region_check );
    if (region != region2)
    {
        LLNotificationsUtil::add("CannotSetLandOwnerMultipleRegions");
        return;
    }

    LL_INFOS("ParcelMgr") << "Region " << region->getOriginGlobal() << LL_ENDL;

    LLSD payload;
    payload["owner_id"] = owner_id;
    payload["parcel_local_id"] = mCurrentParcel->getLocalID();
    payload["region_host"] = region->getHost().getIPandPort();
    LLNotification::Params params("ForceOwnerAuctionWarning");
    params.payload(payload).functor.function(callback_god_force_owner);

    if(mCurrentParcel->getAuctionID())
    {
        LLNotifications::instance().add(params);
    }
    else
    {
        LLNotifications::instance().forceResponse(params, 0);
    }
}

bool callback_god_force_owner(const LLSD& notification, const LLSD& response)
{
    S32 option = LLNotificationsUtil::getSelectedOption(notification, response);
    if(0 == option)
    {
        LLMessageSystem* msg = gMessageSystem;
        msg->newMessage("ParcelGodForceOwner");
        msg->nextBlock("AgentData");
        msg->addUUID("AgentID", gAgent.getID());
        msg->addUUID("SessionID", gAgent.getSessionID());
        msg->nextBlock("Data");
        msg->addUUID("OwnerID", notification["payload"]["owner_id"].asUUID());
        msg->addS32( "LocalID", notification["payload"]["parcel_local_id"].asInteger());
        msg->sendReliable(LLHost(notification["payload"]["region_host"].asString()));
    }
    return false;
}

void LLViewerParcelMgr::sendParcelGodForceToContent()
{
    if (!mSelected)
    {
        LLNotificationsUtil::add("CannotContentifyNothingSelected");
        return;
    }
    LLViewerRegion* region = LLWorld::getInstance()->getRegionFromPosGlobal( mWestSouth );
    if (!region)
    {
        LLNotificationsUtil::add("CannotContentifyNoRegion");
        return;
    }

    LLMessageSystem* msg = gMessageSystem;
    msg->newMessage("ParcelGodMarkAsContent");
    msg->nextBlock("AgentData");
    msg->addUUID("AgentID", gAgent.getID());
    msg->addUUID("SessionID", gAgent.getSessionID());
    msg->nextBlock("ParcelData");
    msg->addS32("LocalID", mCurrentParcel->getLocalID());
    msg->sendReliable(region->getHost());
}

void LLViewerParcelMgr::sendParcelRelease()
{
    if (!mSelected)
    {
        LLNotificationsUtil::add("CannotReleaseLandNothingSelected");
        return;
    }

    LLViewerRegion *region = LLWorld::getInstance()->getRegionFromPosGlobal( mWestSouth );
    if (!region)
    {
        LLNotificationsUtil::add("CannotReleaseLandNoRegion");
        return;
    }

    //U32 flags = PR_NONE;
    //if (god_force) flags |= PR_GOD_FORCE;

    LLMessageSystem* msg = gMessageSystem;
    msg->newMessage("ParcelRelease");
    msg->nextBlock("AgentData");
    msg->addUUID("AgentID", gAgent.getID() );
    msg->addUUID("SessionID", gAgent.getSessionID() );
    msg->nextBlock("Data");
    msg->addS32("LocalID", mCurrentParcel->getLocalID() );
    //msg->addU32("Flags", flags);
    msg->sendReliable( region->getHost() );

    // Blitz selection, since the parcel might be non-rectangular, and
    // we won't have appropriate parcel information.
    deselectLand();
}

class LLViewerParcelMgr::ParcelBuyInfo
{
public:
    LLUUID  mAgent;
    LLUUID  mSession;
    LLUUID  mGroup;
    BOOL    mIsGroupOwned;
    BOOL    mRemoveContribution;
    BOOL    mIsClaim;
    LLHost  mHost;

    // for parcel buys
    S32     mParcelID;
    S32     mPrice;
    S32     mArea;

    // for land claims
    F32     mWest;
    F32     mSouth;
    F32     mEast;
    F32     mNorth;
};

LLViewerParcelMgr::ParcelBuyInfo* LLViewerParcelMgr::setupParcelBuy(
    const LLUUID& agent_id,
    const LLUUID& session_id,
    const LLUUID& group_id,
    BOOL is_group_owned,
    BOOL is_claim,
    BOOL remove_contribution)
{
    if (!mSelected || !mCurrentParcel)
    {
        LLNotificationsUtil::add("CannotBuyLandNothingSelected");
        return NULL;
    }

    LLViewerRegion *region = LLWorld::getInstance()->getRegionFromPosGlobal( mWestSouth );
    if (!region)
    {
        LLNotificationsUtil::add("CannotBuyLandNoRegion");
        return NULL;
    }

    if (is_claim)
    {
        LL_INFOS("ParcelMgr") << "Claiming " << mWestSouth << " to " << mEastNorth << LL_ENDL;
        LL_INFOS("ParcelMgr") << "Region " << region->getOriginGlobal() << LL_ENDL;

        // BUG: Only works for the region containing mWestSouthBottom
        LLVector3d east_north_region_check( mEastNorth );
        east_north_region_check.mdV[VX] -= 0.5;
        east_north_region_check.mdV[VY] -= 0.5;

        LLViewerRegion *region2 = LLWorld::getInstance()->getRegionFromPosGlobal( east_north_region_check );

        if (region != region2)
        {
            LLNotificationsUtil::add("CantBuyLandAcrossMultipleRegions");
            return NULL;
        }
    }


    ParcelBuyInfo* info = new ParcelBuyInfo;

    info->mAgent = agent_id;
    info->mSession = session_id;
    info->mGroup = group_id;
    info->mIsGroupOwned = is_group_owned;
    info->mIsClaim = is_claim;
    info->mRemoveContribution = remove_contribution;
    info->mHost = region->getHost();
    info->mPrice = mCurrentParcel->getSalePrice();
    info->mArea = mCurrentParcel->getArea();

    if (!is_claim)
    {
        info->mParcelID = mCurrentParcel->getLocalID();
    }
    else
    {
        // BUG: Make work for cross-region selections
        LLVector3 west_south_bottom_region = region->getPosRegionFromGlobal( mWestSouth );
        LLVector3 east_north_top_region = region->getPosRegionFromGlobal( mEastNorth );

        info->mWest     = west_south_bottom_region.mV[VX];
        info->mSouth    = west_south_bottom_region.mV[VY];
        info->mEast     = east_north_top_region.mV[VX];
        info->mNorth    = east_north_top_region.mV[VY];
    }

    return info;
}

void LLViewerParcelMgr::sendParcelBuy(ParcelBuyInfo* info)
{
    // send the message
    LLMessageSystem* msg = gMessageSystem;
    msg->newMessage(info->mIsClaim ? "ParcelClaim" : "ParcelBuy");
    msg->nextBlock("AgentData");
    msg->addUUID("AgentID", info->mAgent);
    msg->addUUID("SessionID", info->mSession);
    msg->nextBlock("Data");
    msg->addUUID("GroupID", info->mGroup);
    msg->addBOOL("IsGroupOwned", info->mIsGroupOwned);
    if (!info->mIsClaim)
    {
        msg->addBOOL("RemoveContribution", info->mRemoveContribution);
        msg->addS32("LocalID", info->mParcelID);
    }
    msg->addBOOL("Final", TRUE);    // don't allow escrow buys
    if (info->mIsClaim)
    {
        msg->nextBlock("ParcelData");
        msg->addF32("West",  info->mWest);
        msg->addF32("South", info->mSouth);
        msg->addF32("East",  info->mEast);
        msg->addF32("North", info->mNorth);
    }
    else // ParcelBuy
    {
        msg->nextBlock("ParcelData");
        msg->addS32("Price",info->mPrice);
        msg->addS32("Area",info->mArea);
    }
    msg->sendReliable(info->mHost);
}

void LLViewerParcelMgr::deleteParcelBuy(ParcelBuyInfo* *info)
{
    // Must be here because ParcelBuyInfo is local to this .cpp file
    delete *info;
    *info = NULL;
}

void LLViewerParcelMgr::sendParcelDeed(const LLUUID& group_id)
{
    if (!mSelected || !mCurrentParcel)
    {
        LLNotificationsUtil::add("CannotDeedLandNothingSelected");
        return;
    }
    if(group_id.isNull())
    {
        LLNotificationsUtil::add("CannotDeedLandNoGroup");
        return;
    }
    LLViewerRegion *region = LLWorld::getInstance()->getRegionFromPosGlobal( mWestSouth );
    if (!region)
    {
        LLNotificationsUtil::add("CannotDeedLandNoRegion");
        return;
    }

    LLMessageSystem* msg = gMessageSystem;
    msg->newMessage("ParcelDeedToGroup");
    msg->nextBlock("AgentData");
    msg->addUUID("AgentID", gAgent.getID() );
    msg->addUUID("SessionID", gAgent.getSessionID() );
    msg->nextBlock("Data");
    msg->addUUID("GroupID", group_id );
    msg->addS32("LocalID", mCurrentParcel->getLocalID() );
    //msg->addU32("JoinNeighbors", join);
    msg->sendReliable( region->getHost() );
}


/*
// *NOTE: We cannot easily make landmarks at global positions because
// global positions probably refer to a sim/local combination which
// can move over time. We could implement this by looking up the
// region global x,y, but it's easier to take it out for now.
void LLViewerParcelMgr::makeLandmarkAtSelection()
{
    // Don't create for parcels you don't own
    if (gAgent.getID() != mCurrentParcel->getOwnerID())
    {
        return;
    }

    LLVector3d global_center(mWestSouth);
    global_center += mEastNorth;
    global_center *= 0.5f;

    LLViewerRegion* region;
    region = LLWorld::getInstance()->getRegionFromPosGlobal(global_center);

    LLVector3 west_south_bottom_region = region->getPosRegionFromGlobal( mWestSouth );
    LLVector3 east_north_top_region = region->getPosRegionFromGlobal( mEastNorth );

    std::string name("My Land");
    std::string buffer;
    S32 pos_x = (S32)floor((west_south_bottom_region.mV[VX] + east_north_top_region.mV[VX]) / 2.0f);
    S32 pos_y = (S32)floor((west_south_bottom_region.mV[VY] + east_north_top_region.mV[VY]) / 2.0f);
    buffer = llformat("%s in %s (%d, %d)",
            name.c_str(),
            region->getName().c_str(),
            pos_x, pos_y);
    name.assign(buffer);

    create_landmark(name, "Claimed land", global_center);
}
*/

const std::string& LLViewerParcelMgr::getAgentParcelName() const
{
    return mAgentParcel->getName();
}


const S32 LLViewerParcelMgr::getAgentParcelId() const
{
    if (mAgentParcel)
        return mAgentParcel->getLocalID();
    return INVALID_PARCEL_ID;
}

void LLViewerParcelMgr::sendParcelPropertiesUpdate(LLParcel* parcel, bool use_agent_region)
{
    if(!parcel)
        return;

    LLViewerRegion *region = use_agent_region ? gAgent.getRegion() : LLWorld::getInstance()->getRegionFromPosGlobal( mWestSouth );
    if (!region)
        return;

    LLSD body;
    std::string url = region->getCapability("ParcelPropertiesUpdate");
    if (!url.empty())
    {
        // request new properties update from simulator
        U32 message_flags = 0x01;
        body["flags"] = ll_sd_from_U32(message_flags);
        parcel->packMessage(body);
        LL_INFOS("ParcelMgr") << "Sending parcel properties update via capability to: "
            << url << LL_ENDL;

        LLCoreHttpUtil::HttpCoroutineAdapter::messageHttpPost(url, body,
            "Parcel Properties sent to sim.", "Parcel Properties failed to send to sim.");
    }
    else
    {
        LLMessageSystem* msg = gMessageSystem;
        msg->newMessageFast(_PREHASH_ParcelPropertiesUpdate);
        msg->nextBlockFast(_PREHASH_AgentData);
        msg->addUUIDFast(_PREHASH_AgentID,  gAgent.getID() );
        msg->addUUIDFast(_PREHASH_SessionID, gAgent.getSessionID());
        msg->nextBlockFast(_PREHASH_ParcelData);
        msg->addS32Fast(_PREHASH_LocalID, parcel->getLocalID() );

        U32 message_flags = 0x01;
        msg->addU32("Flags", message_flags);

        parcel->packMessage(msg);

        msg->sendReliable( region->getHost() );
    }
}


void LLViewerParcelMgr::setHoverParcel(const LLVector3d& pos)
{
    static U32 last_west, last_south;
    static LLUUID last_region;

    // only request parcel info if position has changed outside of the
    // last parcel grid step
    const U32 west_parcel_step = (U32) floor( pos.mdV[VX] / PARCEL_GRID_STEP_METERS );
    const U32 south_parcel_step = (U32) floor( pos.mdV[VY] / PARCEL_GRID_STEP_METERS );

    if ((west_parcel_step == last_west) && (south_parcel_step == last_south))
    {
        // We are staying in same segment
        return;
    }

<<<<<<< HEAD
// static
void LLViewerParcelMgr::processParcelProperties(LLMessageSystem *msg, void **user)
{
    if (LLApp::isExiting() || gDisconnected)
    {
        LL_DEBUGS("ParcelMgr") << "Ignoring parcel properties, shutting down" << LL_ENDL;
        return;
    }

    S32		request_result;
    S32		sequence_id;
    BOOL	snap_selection = FALSE;
    S32		self_count = 0;
    S32		other_count = 0;
    S32		public_count = 0;
    S32		local_id;
    LLUUID	owner_id;
    BOOL	is_group_owned;
    U32 auction_id = 0;
    S32		claim_price_per_meter = 0;
    S32		rent_price_per_meter = 0;
    S32		claim_date = 0;
    LLVector3	aabb_min;
    LLVector3	aabb_max;
    S32		area = 0;
    S32		sw_max_prims = 0;
    S32		sw_total_prims = 0;
    //LLUUID	buyer_id;
    U8 status = 0;
    S32		max_prims = 0;
    S32		total_prims = 0;
    S32		owner_prims = 0;
    S32		group_prims = 0;
    S32		other_prims = 0;
    S32		selected_prims = 0;
    F32		parcel_prim_bonus = 1.f;
    BOOL	region_push_override = false;
    BOOL	region_deny_anonymous_override = false;
    BOOL	region_deny_identified_override = false; // Deprecated
    BOOL	region_deny_transacted_override = false; // Deprecated
    BOOL	region_deny_age_unverified_override = false;
    BOOL    region_allow_access_override = true;
    BOOL    region_allow_environment_override = true;
    S32     parcel_environment_version = 0;
    BOOL	agent_parcel_update = false; // updating previous(existing) agent parcel
    U32     extended_flags = 0; //obscure MOAP
=======
    LLViewerRegion* region = LLWorld::getInstance()->getRegionFromPosGlobal( pos );
    if (!region)
    {
        return;
    }

    LLUUID region_id = region->getRegionID();
    LLVector3 pos_in_region = region->getPosRegionFromGlobal(pos);

    bool request_properties = false;
    if (region_id != last_region)
    {
        request_properties = true;
    }
    else
    {
        // Check if new position is in same parcel.
        // This check is not ideal, since it checks by way of straight lines.
        // So sometimes (small parcel in the middle of large one) it can
        // decide that parcel actually changed, but it still allows to
        // reduce amount of requests significantly

        S32 west_parcel_local = (S32)(pos_in_region.mV[VX] / PARCEL_GRID_STEP_METERS);
        S32 south_parcel_local = (S32)(pos_in_region.mV[VY] / PARCEL_GRID_STEP_METERS);
>>>>>>> e7eced3c

        LLViewerParcelOverlay* overlay = region->getParcelOverlay();
        if (!overlay)
        {
             request_properties = true;
        }
        while (!request_properties && west_parcel_step < last_west)
        {
            S32 segment_shift = last_west - west_parcel_step;
            request_properties = overlay->parcelLineFlags(south_parcel_local, west_parcel_local + segment_shift) & PARCEL_WEST_LINE;
            last_west--;
        }
        while (!request_properties && south_parcel_step < last_south)
        {
            S32 segment_shift = last_south - south_parcel_step;
            request_properties = overlay->parcelLineFlags(south_parcel_local + segment_shift, west_parcel_local) & PARCEL_SOUTH_LINE;
            last_south--;
        }
        // Note: could have just swapped values, reused first two 'while' and set last_south, last_west separately,
        // but this looks to be easier to understand/straightforward/less bulky
        while (!request_properties && west_parcel_step > last_west)
        {
            S32 segment_shift = west_parcel_step - last_west;
            request_properties = overlay->parcelLineFlags(south_parcel_local, west_parcel_local - segment_shift + 1) & PARCEL_WEST_LINE;
            last_west++;
        }
        while (!request_properties && south_parcel_step > last_south)
        {
            S32 segment_shift = south_parcel_step - last_south;
            request_properties = overlay->parcelLineFlags(south_parcel_local - segment_shift + 1, west_parcel_local) & PARCEL_SOUTH_LINE;
            last_south++;
        }

        // if (!request_properties) last_south and last_west will be equal to new values
    }

    if (request_properties)
    {
        last_west = west_parcel_step;
        last_south = south_parcel_step;
        last_region = region_id;

        LL_DEBUGS("ParcelMgr") << "Requesting parcel properties on hover, for " << pos << LL_ENDL;


        // Send a rectangle around the point.
        // This means the parcel sent back is at least a rectangle around the point,
        // which is more efficient for public land.  Fewer requests are sent.  JC
        F32 west = PARCEL_GRID_STEP_METERS * floor(pos_in_region.mV[VX] / PARCEL_GRID_STEP_METERS);
        F32 south = PARCEL_GRID_STEP_METERS * floor(pos_in_region.mV[VY] / PARCEL_GRID_STEP_METERS);

        F32 east = west + PARCEL_GRID_STEP_METERS;
        F32 north = south + PARCEL_GRID_STEP_METERS;

        // Send request message
        LLMessageSystem *msg = gMessageSystem;
        msg->newMessageFast(_PREHASH_ParcelPropertiesRequest);
        msg->nextBlockFast(_PREHASH_AgentData);
        msg->addUUIDFast(_PREHASH_AgentID, gAgent.getID());
        msg->addUUIDFast(_PREHASH_SessionID, gAgent.getSessionID());
        msg->nextBlockFast(_PREHASH_ParcelData);
        msg->addS32Fast(_PREHASH_SequenceID, HOVERED_PARCEL_SEQ_ID);
        msg->addF32Fast(_PREHASH_West, west);
        msg->addF32Fast(_PREHASH_South, south);
        msg->addF32Fast(_PREHASH_East, east);
        msg->addF32Fast(_PREHASH_North, north);
        msg->addBOOL("SnapSelection", FALSE);
        msg->sendReliable(region->getHost());

        mHoverRequestResult = PARCEL_RESULT_NO_DATA;
    }
}


// static
void LLViewerParcelMgr::processParcelOverlay(LLMessageSystem *msg, void **user)
{
    // Extract the packed overlay information
    S32 packed_overlay_size = msg->getSizeFast(_PREHASH_ParcelData, _PREHASH_Data);

    if (packed_overlay_size <= 0)
    {
        LL_WARNS() << "Overlay size " << packed_overlay_size << LL_ENDL;
        return;
    }

    S32 parcels_per_edge = LLViewerParcelMgr::getInstance()->mParcelsPerEdge;
    S32 expected_size = parcels_per_edge * parcels_per_edge / PARCEL_OVERLAY_CHUNKS;
    if (packed_overlay_size != expected_size)
    {
        LL_WARNS() << "Got parcel overlay size " << packed_overlay_size
            << " expecting " << expected_size << LL_ENDL;
        return;
    }

    S32 sequence_id;
    msg->getS32Fast(_PREHASH_ParcelData, _PREHASH_SequenceID, sequence_id);
    msg->getBinaryDataFast(
            _PREHASH_ParcelData,
            _PREHASH_Data,
            sPackedOverlay,
            expected_size);

    LLHost host = msg->getSender();
    LLViewerRegion *region = LLWorld::getInstance()->getRegion(host);
    if (region)
    {
        region->mParcelOverlay->uncompressLandOverlay( sequence_id, sPackedOverlay );
    }
}

// static
void LLViewerParcelMgr::processParcelProperties(LLMessageSystem *msg, void **user)
{
    S32     request_result;
    S32     sequence_id;
    BOOL    snap_selection = FALSE;
    S32     self_count = 0;
    S32     other_count = 0;
    S32     public_count = 0;
    S32     local_id;
    LLUUID  owner_id;
    BOOL    is_group_owned;
    U32 auction_id = 0;
    S32     claim_price_per_meter = 0;
    S32     rent_price_per_meter = 0;
    S32     claim_date = 0;
    LLVector3   aabb_min;
    LLVector3   aabb_max;
    S32     area = 0;
    S32     sw_max_prims = 0;
    S32     sw_total_prims = 0;
    //LLUUID    buyer_id;
    U8 status = 0;
    S32     max_prims = 0;
    S32     total_prims = 0;
    S32     owner_prims = 0;
    S32     group_prims = 0;
    S32     other_prims = 0;
    S32     selected_prims = 0;
    F32     parcel_prim_bonus = 1.f;
    BOOL    region_push_override = false;
    BOOL    region_deny_anonymous_override = false;
    BOOL    region_deny_identified_override = false; // Deprecated
    BOOL    region_deny_transacted_override = false; // Deprecated
    BOOL    region_deny_age_unverified_override = false;
    BOOL    region_allow_access_override = true;
    BOOL    region_allow_environment_override = true;
    S32     parcel_environment_version = 0;
    BOOL    agent_parcel_update = false; // updating previous(existing) agent parcel
    U32     extended_flags = 0; //obscure MOAP

    S32     other_clean_time = 0;

    LLViewerParcelMgr& parcel_mgr = LLViewerParcelMgr::instance();

    msg->getS32Fast(_PREHASH_ParcelData, _PREHASH_RequestResult, request_result);
    msg->getS32Fast(_PREHASH_ParcelData, _PREHASH_SequenceID, sequence_id);

    if (request_result == PARCEL_RESULT_NO_DATA)
    {
        // no valid parcel data
        LL_INFOS("ParcelMgr") << "no valid parcel data" << LL_ENDL;
        return;
    }

    // Decide where the data will go.
    LLParcel* parcel = NULL;
    if (sequence_id == SELECTED_PARCEL_SEQ_ID)
    {
        // ...selected parcels report this sequence id
        parcel_mgr.mRequestResult = PARCEL_RESULT_SUCCESS;
        parcel = parcel_mgr.mCurrentParcel;
    }
    else if (sequence_id == HOVERED_PARCEL_SEQ_ID)
    {
        parcel_mgr.mHoverRequestResult = PARCEL_RESULT_SUCCESS;
        parcel = parcel_mgr.mHoverParcel;
    }
    else if (sequence_id == COLLISION_NOT_IN_GROUP_PARCEL_SEQ_ID ||
        sequence_id == COLLISION_NOT_ON_LIST_PARCEL_SEQ_ID ||
        sequence_id == COLLISION_BANNED_PARCEL_SEQ_ID)
    {
        parcel_mgr.mHoverRequestResult = PARCEL_RESULT_SUCCESS;
        parcel = parcel_mgr.mCollisionParcel;
    }
    else if (sequence_id == 0 || sequence_id > parcel_mgr.mAgentParcelSequenceID)
    {
        // new agent parcel
        // *TODO: Does it really make sense to set the agent parcel to this
        // parcel if the client doesn't know what kind of parcel data this is?
        parcel_mgr.mAgentParcelSequenceID = sequence_id;
        parcel = parcel_mgr.mAgentParcel;
    }
    else
    {
        LL_INFOS("ParcelMgr") << "out of order agent parcel sequence id " << sequence_id
            << " last good " << parcel_mgr.mAgentParcelSequenceID
            << LL_ENDL;
        return;
    }

    msg->getBOOL("ParcelData", "SnapSelection", snap_selection);
    msg->getS32Fast(_PREHASH_ParcelData, _PREHASH_SelfCount, self_count);
    msg->getS32Fast(_PREHASH_ParcelData, _PREHASH_OtherCount, other_count);
    msg->getS32Fast(_PREHASH_ParcelData, _PREHASH_PublicCount, public_count);
    msg->getS32Fast(_PREHASH_ParcelData, _PREHASH_LocalID, local_id);
    msg->getUUIDFast(_PREHASH_ParcelData, _PREHASH_OwnerID, owner_id);
    msg->getBOOLFast(_PREHASH_ParcelData, _PREHASH_IsGroupOwned, is_group_owned);
    msg->getU32Fast(_PREHASH_ParcelData, _PREHASH_AuctionID, auction_id);
    msg->getS32Fast(_PREHASH_ParcelData, _PREHASH_ClaimDate, claim_date);
    msg->getS32Fast(_PREHASH_ParcelData, _PREHASH_ClaimPrice, claim_price_per_meter);
    msg->getS32Fast(_PREHASH_ParcelData, _PREHASH_RentPrice, rent_price_per_meter);
    msg->getVector3Fast(_PREHASH_ParcelData, _PREHASH_AABBMin, aabb_min);
    msg->getVector3Fast(_PREHASH_ParcelData, _PREHASH_AABBMax, aabb_max);
    msg->getS32Fast(_PREHASH_ParcelData, _PREHASH_Area, area);
    //msg->getUUIDFast( _PREHASH_ParcelData, _PREHASH_BuyerID, buyer_id);
    msg->getU8("ParcelData", "Status", status);
    msg->getS32("ParcelData", "SimWideMaxPrims", sw_max_prims);
    msg->getS32("ParcelData", "SimWideTotalPrims", sw_total_prims);
    msg->getS32Fast(_PREHASH_ParcelData, _PREHASH_MaxPrims, max_prims);
    msg->getS32Fast(_PREHASH_ParcelData, _PREHASH_TotalPrims, total_prims);
    msg->getS32Fast(_PREHASH_ParcelData, _PREHASH_OwnerPrims, owner_prims);
    msg->getS32Fast(_PREHASH_ParcelData, _PREHASH_GroupPrims, group_prims);
    msg->getS32Fast(_PREHASH_ParcelData, _PREHASH_OtherPrims, other_prims);
    msg->getS32Fast(_PREHASH_ParcelData, _PREHASH_SelectedPrims, selected_prims);
    msg->getF32Fast(_PREHASH_ParcelData, _PREHASH_ParcelPrimBonus, parcel_prim_bonus);
    msg->getBOOLFast(_PREHASH_ParcelData, _PREHASH_RegionPushOverride, region_push_override);
    msg->getBOOLFast(_PREHASH_ParcelData, _PREHASH_RegionDenyAnonymous, region_deny_anonymous_override);
    msg->getBOOLFast(_PREHASH_ParcelData, _PREHASH_RegionDenyIdentified, region_deny_identified_override); // Deprecated
    msg->getBOOLFast(_PREHASH_ParcelData, _PREHASH_RegionDenyTransacted, region_deny_transacted_override); // Deprecated
    if (msg->getNumberOfBlocksFast(_PREHASH_AgeVerificationBlock))
    {
        // this block was added later and may not be on older sims, so we have to test its existence first
        msg->getBOOLFast(_PREHASH_AgeVerificationBlock, _PREHASH_RegionDenyAgeUnverified, region_deny_age_unverified_override);
    }

    if (msg->getNumberOfBlocks(_PREHASH_RegionAllowAccessBlock))
    {
        msg->getBOOLFast(_PREHASH_RegionAllowAccessBlock, _PREHASH_RegionAllowAccessOverride, region_allow_access_override);
    }

    if (msg->getNumberOfBlocks(_PREHASH_ParcelExtendedFlags))
    {
        msg->getU32Fast(_PREHASH_ParcelExtendedFlags, _PREHASH_Flags, extended_flags);
     }

    if (msg->getNumberOfBlocks(_PREHASH_ParcelEnvironmentBlock))
    {
        msg->getS32Fast(_PREHASH_ParcelEnvironmentBlock, _PREHASH_ParcelEnvironmentVersion, parcel_environment_version);
        msg->getBOOLFast(_PREHASH_ParcelEnvironmentBlock, _PREHASH_RegionAllowEnvironmentOverride, region_allow_environment_override);
    }

    msg->getS32("ParcelData", "OtherCleanTime", other_clean_time );

    LL_DEBUGS("ParcelMgr") << "Processing parcel " << local_id << " update, target(sequence): " << sequence_id << LL_ENDL;

    // Actually extract the data.
    if (parcel)
    {
        if (local_id == parcel_mgr.mAgentParcel->getLocalID())
        {
            // Parcels in different regions can have same ids.
            LLViewerRegion* parcel_region = LLWorld::getInstance()->getRegion(msg->getSender());
            LLViewerRegion* agent_region = gAgent.getRegion();
            if (parcel_region && agent_region && parcel_region->getRegionID() == agent_region->getRegionID())
            {
                // we got an updated version of agent parcel
                agent_parcel_update = true;
            }
        }

        S32 cur_parcel_environment_version = parcel->getParcelEnvironmentVersion();
        bool environment_changed = (cur_parcel_environment_version != parcel_environment_version);

        parcel->init(owner_id,
            FALSE, FALSE, FALSE,
            claim_date, claim_price_per_meter, rent_price_per_meter,
            area, other_prims, parcel_prim_bonus, is_group_owned);
        parcel->setLocalID(local_id);
        parcel->setAABBMin(aabb_min);
        parcel->setAABBMax(aabb_max);

        parcel->setAuctionID(auction_id);
        parcel->setOwnershipStatus((LLParcel::EOwnershipStatus)status);

        parcel->setSimWideMaxPrimCapacity(sw_max_prims);
        parcel->setSimWidePrimCount(sw_total_prims);
        parcel->setMaxPrimCapacity(max_prims);
        parcel->setOwnerPrimCount(owner_prims);
        parcel->setGroupPrimCount(group_prims);
        parcel->setOtherPrimCount(other_prims);
        parcel->setSelectedPrimCount(selected_prims);
        parcel->setParcelPrimBonus(parcel_prim_bonus);

        parcel->setCleanOtherTime(other_clean_time);
        parcel->setRegionPushOverride(region_push_override);
        parcel->setRegionDenyAnonymousOverride(region_deny_anonymous_override);
        parcel->setRegionDenyAgeUnverifiedOverride(region_deny_age_unverified_override);
        parcel->setRegionAllowAccessOverride(region_allow_access_override);
        parcel->setParcelEnvironmentVersion(cur_parcel_environment_version);
        parcel->setRegionAllowEnvironmentOverride(region_allow_environment_override);

        parcel->setObscureMOAP((bool)extended_flags);

        parcel->unpackMessage(msg);

        if (parcel == parcel_mgr.mAgentParcel)
        {
            // new agent parcel
            S32 bitmap_size =   parcel_mgr.mParcelsPerEdge
                                * parcel_mgr.mParcelsPerEdge
                                / 8;
            U8* bitmap = new U8[ bitmap_size ];
            msg->getBinaryDataFast(_PREHASH_ParcelData, _PREHASH_Bitmap, bitmap, bitmap_size);

            parcel_mgr.writeAgentParcelFromBitmap(bitmap);
            delete[] bitmap;

            // Let interesting parties know about agent parcel change.
            LLViewerParcelMgr* instance = LLViewerParcelMgr::getInstance();

            if (instance->mTeleportInProgress)
            {
                instance->mTeleportInProgress = FALSE;
                if(instance->mTeleportInProgressPosition.isNull())
                {
                    //initial update
                    instance->mTeleportFinishedSignal(gAgent.getPositionGlobal(), false);
                }
                else
                {
                    instance->mTeleportFinishedSignal(instance->mTeleportInProgressPosition, false);
                }
            }
            parcel->setParcelEnvironmentVersion(parcel_environment_version);
            LL_DEBUGS("ENVIRONMENT") << "Parcel environment version is " << parcel->getParcelEnvironmentVersion() << LL_ENDL;

            // Notify anything that wants to know when the agent changes parcels
            gAgent.changeParcels();
            instance->mTeleportInProgress = FALSE;
        }
        else if (agent_parcel_update)
        {
            parcel->setParcelEnvironmentVersion(parcel_environment_version);
            // updated agent parcel
            parcel_mgr.mAgentParcel->unpackMessage(msg);
            if ((LLEnvironment::instance().isExtendedEnvironmentEnabled() && environment_changed))
            {
                LL_DEBUGS("ENVIRONMENT") << "Parcel environment version is " << parcel->getParcelEnvironmentVersion() << LL_ENDL;
                LLEnvironment::instance().requestParcel(local_id);
            }
        }
    }

    // Handle updating selections, if necessary.
    if (sequence_id == SELECTED_PARCEL_SEQ_ID)
    {
        // Update selected counts
        parcel_mgr.mCurrentParcelSelection->mSelectedSelfCount = self_count;
        parcel_mgr.mCurrentParcelSelection->mSelectedOtherCount = other_count;
        parcel_mgr.mCurrentParcelSelection->mSelectedPublicCount = public_count;

        parcel_mgr.mCurrentParcelSelection->mSelectedMultipleOwners =
                            (request_result == PARCEL_RESULT_MULTIPLE);

        // Select the whole parcel
        LLViewerRegion* region = LLWorld::getInstance()->getRegion( msg->getSender() );
        if (region)
        {
            if (!snap_selection)
            {
                // don't muck with the westsouth and eastnorth.
                // just highlight it
                LLVector3 west_south = region->getPosRegionFromGlobal(parcel_mgr.mWestSouth);
                LLVector3 east_north = region->getPosRegionFromGlobal(parcel_mgr.mEastNorth);

                parcel_mgr.resetSegments(parcel_mgr.mHighlightSegments);
                parcel_mgr.writeHighlightSegments(
                                west_south.mV[VX],
                                west_south.mV[VY],
                                east_north.mV[VX],
                                east_north.mV[VY] );
                parcel_mgr.mCurrentParcelSelection->mWholeParcelSelected = FALSE;
            }
            else if (0 == local_id)
            {
                // this is public land, just highlight the selection
                parcel_mgr.mWestSouth = region->getPosGlobalFromRegion( aabb_min );
                parcel_mgr.mEastNorth = region->getPosGlobalFromRegion( aabb_max );

                parcel_mgr.resetSegments(parcel_mgr.mHighlightSegments);
                parcel_mgr.writeHighlightSegments(
                                aabb_min.mV[VX],
                                aabb_min.mV[VY],
                                aabb_max.mV[VX],
                                aabb_max.mV[VY] );
                parcel_mgr.mCurrentParcelSelection->mWholeParcelSelected = TRUE;
            }
            else
            {
                parcel_mgr.mWestSouth = region->getPosGlobalFromRegion( aabb_min );
                parcel_mgr.mEastNorth = region->getPosGlobalFromRegion( aabb_max );

                // Owned land, highlight the boundaries
                S32 bitmap_size =   parcel_mgr.mParcelsPerEdge
                                    * parcel_mgr.mParcelsPerEdge
                                    / 8;
                U8* bitmap = new U8[ bitmap_size ];
                msg->getBinaryDataFast(_PREHASH_ParcelData, _PREHASH_Bitmap, bitmap, bitmap_size);

                parcel_mgr.resetSegments(parcel_mgr.mHighlightSegments);
                parcel_mgr.writeSegmentsFromBitmap( bitmap, parcel_mgr.mHighlightSegments );

                delete[] bitmap;
                bitmap = NULL;

                parcel_mgr.mCurrentParcelSelection->mWholeParcelSelected = TRUE;
            }

            // Request access list information for this land
            parcel_mgr.sendParcelAccessListRequest(AL_ACCESS | AL_BAN | AL_ALLOW_EXPERIENCE | AL_BLOCK_EXPERIENCE);

            // Request dwell for this land, if it's not public land.
            parcel_mgr.mSelectedDwell = DWELL_NAN;
            if (0 != local_id)
            {
                parcel_mgr.sendParcelDwellRequest();
            }

            parcel_mgr.mSelected = TRUE;
            parcel_mgr.notifyObservers();
        }
    }
    else if (sequence_id == COLLISION_NOT_IN_GROUP_PARCEL_SEQ_ID ||
             sequence_id == COLLISION_NOT_ON_LIST_PARCEL_SEQ_ID  ||
             sequence_id == COLLISION_BANNED_PARCEL_SEQ_ID)
    {
        // We're about to collide with this parcel
        static LLCachedControl<S32> ban_lines_mode(gSavedSettings , "ShowBanLines" , PARCEL_BAN_LINES_ON_COLLISION);
        if (ban_lines_mode == PARCEL_BAN_LINES_ON_PROXIMITY)
        {
            parcel_mgr.resetCollisionTimer();
        }

        // Differentiate this parcel if we are banned from it.
        if (sequence_id == COLLISION_BANNED_PARCEL_SEQ_ID)
        {
            parcel_mgr.mCollisionBanned = BA_BANNED;
        }
        else if (sequence_id == COLLISION_NOT_IN_GROUP_PARCEL_SEQ_ID)
        {
            parcel_mgr.mCollisionBanned = BA_NOT_IN_GROUP;
        }
        else
        {
            parcel_mgr.mCollisionBanned = BA_NOT_ON_LIST;

        }

        S32 bitmap_size =   parcel_mgr.mParcelsPerEdge
                            * parcel_mgr.mParcelsPerEdge
                            / 8;
        U8* bitmap = new U8[ bitmap_size ];
        msg->getBinaryDataFast(_PREHASH_ParcelData, _PREHASH_Bitmap, bitmap, bitmap_size);

        parcel_mgr.resetSegments(parcel_mgr.mCollisionSegments);
        parcel_mgr.writeSegmentsFromBitmap( bitmap, parcel_mgr.mCollisionSegments );

        delete[] bitmap;
        bitmap = NULL;

    }
    else if (sequence_id == HOVERED_PARCEL_SEQ_ID)
    {
        LLViewerRegion *region = LLWorld::getInstance()->getRegion( msg->getSender() );
        if (region)
        {
            parcel_mgr.mHoverWestSouth = region->getPosGlobalFromRegion( aabb_min );
            parcel_mgr.mHoverEastNorth = region->getPosGlobalFromRegion( aabb_max );
        }
        else
        {
            parcel_mgr.mHoverWestSouth.clearVec();
            parcel_mgr.mHoverEastNorth.clearVec();
        }
    }
    else
    {
        if (gNonInteractive)
        {
            return;
        }

        // Check for video
        LLViewerParcelMedia::getInstance()->update(parcel);

        // Then check for music
        if (gAudiop)
        {
            if (parcel)
            {
                // Only update stream if parcel changed (recreated) or music is playing (enabled)
                static LLCachedControl<bool> already_playing(gSavedSettings, "MediaTentativeAutoPlay", true);
                if (!agent_parcel_update || already_playing)
                {
                    LLViewerParcelAskPlay::getInstance()->cancelNotification();
                    std::string music_url_raw = parcel->getMusicURL();

                    // Trim off whitespace from front and back
                    std::string music_url = music_url_raw;
                    LLStringUtil::trim(music_url);

                    // If there is a new music URL and it's valid, play it.
                    if (music_url.size() > 12)
                    {
                        if (music_url.substr(0, 7) == "http://"
                            || music_url.substr(0, 8) == "https://")
                        {
                            LLViewerRegion *region = LLWorld::getInstance()->getRegion(msg->getSender());
                            if (region)
                            {
                                optionallyStartMusic(music_url, parcel->mLocalID, region->getRegionID(), !agent_parcel_update);
                            }
                        }
                        else
                        {
                            LL_INFOS("ParcelMgr") << "Stopping parcel music (invalid audio stream URL)" << LL_ENDL;
                            // clears the URL
                            // null value causes fade out
                            LLViewerAudio::getInstance()->startInternetStreamWithAutoFade(LLStringUtil::null);
                        }
                    }
                    else if (!gAudiop->getInternetStreamURL().empty())
                    {
                        LL_INFOS("ParcelMgr") << "Stopping parcel music (parcel stream URL is empty)" << LL_ENDL;
                        // null value causes fade out
                        LLViewerAudio::getInstance()->startInternetStreamWithAutoFade(LLStringUtil::null);
                    }
                }
            }
            else
            {
                // Public land has no music
                LLViewerParcelAskPlay::getInstance()->cancelNotification();
                LLViewerAudio::getInstance()->stopInternetStreamWithAutoFade();
            }
        }//if gAudiop
    };
}

//static
void LLViewerParcelMgr::onStartMusicResponse(const LLUUID &region_id, const S32 &parcel_id, const std::string &url, const bool &play)
{
    if (play)
    {
        LL_INFOS("ParcelMgr") << "Starting parcel music " << url << LL_ENDL;
        LLViewerAudio::getInstance()->startInternetStreamWithAutoFade(url);
    }
    else
    {
        LLViewerAudio::getInstance()->startInternetStreamWithAutoFade(LLStringUtil::null);
    }
}

void LLViewerParcelMgr::optionallyStartMusic(const std::string &music_url, const S32 &local_id, const LLUUID &region_id, bool switched_parcel)
{
    static LLCachedControl<bool> streaming_music(gSavedSettings, "AudioStreamingMusic", true);
    if (streaming_music)
    {
        static LLCachedControl<S32> autoplay_mode(gSavedSettings, "ParcelMediaAutoPlayEnable", 1);
        static LLCachedControl<bool> tentative_autoplay(gSavedSettings, "MediaTentativeAutoPlay", true);
        // only play music when you enter a new parcel if the UI control for this
        // was not *explicitly* stopped by the user. (part of SL-4878)
        LLPanelNearByMedia* nearby_media_panel = gStatusBar ? gStatusBar->getNearbyMediaPanel() : NULL;
        LLViewerAudio* viewer_audio = LLViewerAudio::getInstance();

        // ask mode //todo constants
        if (autoplay_mode == 2)
        {
            // if user set media to play - ask
            if ((nearby_media_panel && nearby_media_panel->getParcelAudioAutoStart())
                || (!nearby_media_panel && tentative_autoplay))
            {
                // user did not stop audio
                if (switched_parcel || music_url != viewer_audio->getNextStreamURI())
                {
                    viewer_audio->startInternetStreamWithAutoFade(LLStringUtil::null);

                    LLViewerParcelAskPlay::getInstance()->askToPlay(region_id,
                        local_id,
                        music_url,
                        onStartMusicResponse);
                }
                // else do nothing:
                // Parcel properties changed, but not url.
                // We are already playing this url and asked about it when agent entered parcel
                // or user started audio manually at some point
            }
            else
            {
                // stopped by the user, do not autoplay
                LLViewerParcelAskPlay::getInstance()->cancelNotification();
                viewer_audio->startInternetStreamWithAutoFade(LLStringUtil::null);
            }
        }
        // autoplay
        else if ((nearby_media_panel
                  && nearby_media_panel->getParcelAudioAutoStart())
                  // or they have expressed no opinion in the UI, but have autoplay on...
                 || (!nearby_media_panel
                     && autoplay_mode == 1
                     && tentative_autoplay))
        {
            LL_INFOS("ParcelMgr") << "Starting parcel music " << music_url << LL_ENDL;
            viewer_audio->startInternetStreamWithAutoFade(music_url);
        }
        // autoplay off
        else if(switched_parcel || music_url != viewer_audio->getNextStreamURI())
        {
            viewer_audio->startInternetStreamWithAutoFade(LLStringUtil::null);
        }
    }
}

// static
void LLViewerParcelMgr::processParcelAccessListReply(LLMessageSystem *msg, void **user)
{
    LLUUID agent_id;
    S32 sequence_id = 0;
    U32 message_flags = 0x0;
    S32 parcel_id = -1;

    msg->getUUIDFast(_PREHASH_Data, _PREHASH_AgentID, agent_id);
    msg->getS32Fast( _PREHASH_Data, _PREHASH_SequenceID, sequence_id ); //ignored
    msg->getU32Fast( _PREHASH_Data, _PREHASH_Flags, message_flags);
    msg->getS32Fast( _PREHASH_Data, _PREHASH_LocalID, parcel_id);

    LLParcel* parcel = LLViewerParcelMgr::getInstance()->mCurrentParcel;
    if (!parcel) return;

    if (parcel_id != parcel->getLocalID())
    {
        LL_WARNS_ONCE("ParcelMgr") << "processParcelAccessListReply for parcel " << parcel_id
            << " which isn't the selected parcel " << parcel->getLocalID()<< LL_ENDL;
        return;
    }

    if (message_flags & AL_ACCESS)
    {
        parcel->unpackAccessEntries(msg, &(parcel->mAccessList) );
    }
    else if (message_flags & AL_BAN)
    {
        parcel->unpackAccessEntries(msg, &(parcel->mBanList) );
    }
    else if (message_flags & AL_ALLOW_EXPERIENCE)
    {
        parcel->unpackExperienceEntries(msg, EXPERIENCE_KEY_TYPE_ALLOWED);
    }
    else if (message_flags & AL_BLOCK_EXPERIENCE)
    {
        parcel->unpackExperienceEntries(msg, EXPERIENCE_KEY_TYPE_BLOCKED);
    }
    /*else if (message_flags & AL_RENTER)
    {
        parcel->unpackAccessEntries(msg, &(parcel->mRenterList) );
    }*/

    LLViewerParcelMgr::getInstance()->notifyObservers();
}


// static
void LLViewerParcelMgr::processParcelDwellReply(LLMessageSystem* msg, void**)
{
    LLUUID agent_id;
    msg->getUUID("AgentData", "AgentID", agent_id);

    S32 local_id;
    msg->getS32("Data", "LocalID", local_id);

    LLUUID parcel_id;
    msg->getUUID("Data", "ParcelID", parcel_id);

    F32 dwell;
    msg->getF32("Data", "Dwell", dwell);

    if (local_id == LLViewerParcelMgr::getInstance()->mCurrentParcel->getLocalID())
    {
        LLViewerParcelMgr::getInstance()->mSelectedDwell = dwell;
        LLViewerParcelMgr::getInstance()->notifyObservers();
    }
}


void LLViewerParcelMgr::sendParcelAccessListUpdate(U32 which)
{
    if (!mSelected)
    {
        return;
    }

    LLViewerRegion* region = LLWorld::getInstance()->getRegionFromPosGlobal( mWestSouth );
    if (!region) return;

    LLParcel* parcel = mCurrentParcel;
    if (!parcel) return;

    if (which & AL_ACCESS)
    {
        sendParcelAccessListUpdate(AL_ACCESS, parcel->mAccessList, region, parcel->getLocalID());
    }

    if (which & AL_BAN)
    {
        sendParcelAccessListUpdate(AL_BAN, parcel->mBanList, region, parcel->getLocalID());
    }

    if(which & AL_ALLOW_EXPERIENCE)
    {
        sendParcelAccessListUpdate(AL_ALLOW_EXPERIENCE, parcel->getExperienceKeysByType(EXPERIENCE_KEY_TYPE_ALLOWED), region, parcel->getLocalID());
    }
    if(which & AL_BLOCK_EXPERIENCE)
    {
        sendParcelAccessListUpdate(AL_BLOCK_EXPERIENCE, parcel->getExperienceKeysByType(EXPERIENCE_KEY_TYPE_BLOCKED), region, parcel->getLocalID());
    }
}

void LLViewerParcelMgr::sendParcelAccessListUpdate(U32 flags, const LLAccessEntry::map& entries, LLViewerRegion* region, S32 parcel_local_id)
{
    S32 count = entries.size();
    S32 num_sections = (S32) ceil(count/PARCEL_MAX_ENTRIES_PER_PACKET);
    S32 sequence_id = 1;
    BOOL start_message = TRUE;
    BOOL initial = TRUE;

    LLUUID transactionUUID;
    transactionUUID.generate();


    LLMessageSystem* msg = gMessageSystem;

    LLAccessEntry::map::const_iterator cit = entries.begin();
    LLAccessEntry::map::const_iterator  end = entries.end();
    while ( (cit != end) || initial )
    {
        if (start_message)
        {
            msg->newMessageFast(_PREHASH_ParcelAccessListUpdate);
            msg->nextBlockFast(_PREHASH_AgentData);
            msg->addUUIDFast(_PREHASH_AgentID, gAgent.getID() );
            msg->addUUIDFast(_PREHASH_SessionID, gAgent.getSessionID() );
            msg->nextBlockFast(_PREHASH_Data);
            msg->addU32Fast(_PREHASH_Flags, flags);
            msg->addS32(_PREHASH_LocalID,  parcel_local_id);
            msg->addUUIDFast(_PREHASH_TransactionID, transactionUUID);
            msg->addS32Fast(_PREHASH_SequenceID, sequence_id);
            msg->addS32Fast(_PREHASH_Sections, num_sections);
            start_message = FALSE;

            if (initial && (cit == end))
            {
                // pack an empty block if there will be no data
                msg->nextBlockFast(_PREHASH_List);
                msg->addUUIDFast(_PREHASH_ID,  LLUUID::null );
                msg->addS32Fast(_PREHASH_Time, 0 );
                msg->addU32Fast(_PREHASH_Flags, 0 );
            }

            initial = FALSE;
            sequence_id++;

        }

        while ( (cit != end) && (msg->getCurrentSendTotal() < MTUBYTES))
        {
            const LLAccessEntry& entry = (*cit).second;

            msg->nextBlockFast(_PREHASH_List);
            msg->addUUIDFast(_PREHASH_ID,  entry.mID );
            msg->addS32Fast(_PREHASH_Time, entry.mTime );
            msg->addU32Fast(_PREHASH_Flags, entry.mFlags );
            ++cit;
        }

        start_message = TRUE;
        msg->sendReliable( region->getHost() );
    }
}


void LLViewerParcelMgr::deedLandToGroup()
{
    std::string group_name;
    gCacheName->getGroupName(mCurrentParcel->getGroupID(), group_name);
    LLSD args;
    args["AREA"] = llformat("%d", mCurrentParcel->getArea());
    args["GROUP_NAME"] = group_name;
    if(mCurrentParcel->getContributeWithDeed())
    {
        args["NAME"] = LLSLURL("agent", mCurrentParcel->getOwnerID(), "completename").getSLURLString();
        LLNotificationsUtil::add("DeedLandToGroupWithContribution",args, LLSD(), deedAlertCB);
    }
    else
    {
        LLNotificationsUtil::add("DeedLandToGroup",args, LLSD(), deedAlertCB);
    }
}

// static
bool LLViewerParcelMgr::deedAlertCB(const LLSD& notification, const LLSD& response)
{
    S32 option = LLNotificationsUtil::getSelectedOption(notification, response);
    if (option == 0)
    {
        LLParcel* parcel = LLViewerParcelMgr::getInstance()->getParcelSelection()->getParcel();
        LLUUID group_id;
        if(parcel)
        {
            group_id = parcel->getGroupID();
        }
        LLViewerParcelMgr::getInstance()->sendParcelDeed(group_id);
    }
    return false;
}


void LLViewerParcelMgr::startReleaseLand()
{
    if (!mSelected)
    {
        LLNotificationsUtil::add("CannotReleaseLandNothingSelected");
        return;
    }

    if (mRequestResult == PARCEL_RESULT_NO_DATA)
    {
        LLNotificationsUtil::add("CannotReleaseLandWatingForServer");
        return;
    }

    if (mRequestResult == PARCEL_RESULT_MULTIPLE)
    {
        LLNotificationsUtil::add("CannotReleaseLandSelected");
        return;
    }

    if (!isParcelOwnedByAgent(mCurrentParcel, GP_LAND_RELEASE)
        && !(gAgent.canManageEstate()))
    {
        LLNotificationsUtil::add("CannotReleaseLandDontOwn");
        return;
    }

    LLVector3d parcel_center = (mWestSouth + mEastNorth) / 2.0;
    LLViewerRegion* region = LLWorld::getInstance()->getRegionFromPosGlobal(parcel_center);
    if (!region)
    {
        LLNotificationsUtil::add("CannotReleaseLandRegionNotFound");
        return;
    }
/*
    if (region->getRegionFlag(REGION_FLAGS_BLOCK_LAND_RESELL)
        && !gAgent.isGodlike())
    {
        LLSD args;
        args["REGION"] = region->getName();
        LLNotificationsUtil::add("CannotReleaseLandNoTransfer", args);
        return;
    }
*/

    if (!mCurrentParcelSelection->mWholeParcelSelected)
    {
        LLNotificationsUtil::add("CannotReleaseLandPartialSelection");
        return;
    }

    // Compute claim price
    LLSD args;
    args["AREA"] = llformat("%d",mCurrentParcel->getArea());
    LLNotificationsUtil::add("ReleaseLandWarning", args, LLSD(), releaseAlertCB);
}

bool LLViewerParcelMgr::canAgentBuyParcel(LLParcel* parcel, bool forGroup) const
{
    if (!parcel)
    {
        return false;
    }

    if (mSelected  &&  parcel == mCurrentParcel)
    {
        if (mRequestResult == PARCEL_RESULT_NO_DATA)
        {
            return false;
        }
    }

    const LLUUID& parcelOwner = parcel->getOwnerID();
    const LLUUID& authorizeBuyer = parcel->getAuthorizedBuyerID();

    if (parcel->isPublic())
    {
        return true;    // change this if want to make it gods only
    }

    LLVector3 parcel_coord = parcel->getCenterpoint();
    LLViewerRegion* regionp = LLWorld::getInstance()->getRegionFromPosAgent(parcel_coord);
    if (regionp)
    {
        U8 sim_access = regionp->getSimAccess();
        const LLAgentAccess& agent_access = gAgent.getAgentAccess();
        // if the region is PG, we're happy already, so do nothing
        // but if we're set to avoid either mature or adult, get us outta here
        if ((sim_access == SIM_ACCESS_MATURE) &&
            !agent_access.canAccessMature())
        {
            return false;
        }
        else if ((sim_access == SIM_ACCESS_ADULT) &&
                 !agent_access.canAccessAdult())
        {
            return false;
        }
    }

    bool isForSale = parcel->getForSale()
            && ((parcel->getSalePrice() > 0) || (authorizeBuyer.notNull()));

    bool isEmpowered
        = forGroup ? gAgent.hasPowerInActiveGroup(GP_LAND_DEED) == TRUE : true;

    bool isOwner
        = parcelOwner == (forGroup ? gAgent.getGroupID() : gAgent.getID());

    bool isAuthorized
            = (authorizeBuyer.isNull()
                || (gAgent.getID() == authorizeBuyer)
                || (gAgent.hasPowerInGroup(authorizeBuyer,GP_LAND_DEED)
                    && gAgent.hasPowerInGroup(authorizeBuyer,GP_LAND_SET_SALE_INFO)));

    return isForSale && !isOwner && isAuthorized  && isEmpowered;
}


void LLViewerParcelMgr::startBuyLand(BOOL is_for_group)
{
    LLFloaterBuyLand::buyLand(getSelectionRegion(), mCurrentParcelSelection, is_for_group == TRUE);
}

void LLViewerParcelMgr::startSellLand()
{
    LLFloaterSellLand::sellLand(getSelectionRegion(), mCurrentParcelSelection);
}

void LLViewerParcelMgr::startDivideLand()
{
    if (!mSelected)
    {
        LLNotificationsUtil::add("CannotDivideLandNothingSelected");
        return;
    }

    if (mCurrentParcelSelection->mWholeParcelSelected)
    {
        LLNotificationsUtil::add("CannotDivideLandPartialSelection");
        return;
    }

    LLSD payload;
    payload["west_south_border"] = ll_sd_from_vector3d(mWestSouth);
    payload["east_north_border"] = ll_sd_from_vector3d(mEastNorth);

    LLNotificationsUtil::add("LandDivideWarning", LLSD(), payload, callbackDivideLand);
}

// static
bool LLViewerParcelMgr::callbackDivideLand(const LLSD& notification, const LLSD& response)
{
    S32 option = LLNotificationsUtil::getSelectedOption(notification, response);
    LLVector3d west_south_d = ll_vector3d_from_sd(notification["payload"]["west_south_border"]);
    LLVector3d east_north_d = ll_vector3d_from_sd(notification["payload"]["east_north_border"]);
    LLVector3d parcel_center = (west_south_d + east_north_d) / 2.0;

    LLViewerRegion* region = LLWorld::getInstance()->getRegionFromPosGlobal(parcel_center);
    if (!region)
    {
        LLNotificationsUtil::add("CannotDivideLandNoRegion");
        return false;
    }

    if (0 == option)
    {
        LLVector3 west_south = region->getPosRegionFromGlobal(west_south_d);
        LLVector3 east_north = region->getPosRegionFromGlobal(east_north_d);

        LLMessageSystem* msg = gMessageSystem;
        msg->newMessage("ParcelDivide");
        msg->nextBlock("AgentData");
        msg->addUUID("AgentID", gAgent.getID());
        msg->addUUID("SessionID", gAgent.getSessionID());
        msg->nextBlock("ParcelData");
        msg->addF32("West", west_south.mV[VX]);
        msg->addF32("South", west_south.mV[VY]);
        msg->addF32("East", east_north.mV[VX]);
        msg->addF32("North", east_north.mV[VY]);
        msg->sendReliable(region->getHost());
    }
    return false;
}


void LLViewerParcelMgr::startJoinLand()
{
    if (!mSelected)
    {
        LLNotificationsUtil::add("CannotJoinLandNothingSelected");
        return;
    }

    if (mCurrentParcelSelection->mWholeParcelSelected)
    {
        LLNotificationsUtil::add("CannotJoinLandEntireParcelSelected");
        return;
    }

    if (!mCurrentParcelSelection->mSelectedMultipleOwners)
    {
        LLNotificationsUtil::add("CannotJoinLandSelection");
        return;
    }

    LLSD payload;
    payload["west_south_border"] = ll_sd_from_vector3d(mWestSouth);
    payload["east_north_border"] = ll_sd_from_vector3d(mEastNorth);

    LLNotificationsUtil::add("JoinLandWarning", LLSD(), payload, callbackJoinLand);
}

// static
bool LLViewerParcelMgr::callbackJoinLand(const LLSD& notification, const LLSD& response)
{
    S32 option = LLNotificationsUtil::getSelectedOption(notification, response);
    LLVector3d west_south_d = ll_vector3d_from_sd(notification["payload"]["west_south_border"]);
    LLVector3d east_north_d = ll_vector3d_from_sd(notification["payload"]["east_north_border"]);
    LLVector3d parcel_center = (west_south_d + east_north_d) / 2.0;

    LLViewerRegion* region = LLWorld::getInstance()->getRegionFromPosGlobal(parcel_center);
    if (!region)
    {
        LLNotificationsUtil::add("CannotJoinLandNoRegion");
        return false;
    }

    if (0 == option)
    {
        LLVector3 west_south = region->getPosRegionFromGlobal(west_south_d);
        LLVector3 east_north = region->getPosRegionFromGlobal(east_north_d);

        LLMessageSystem* msg = gMessageSystem;
        msg->newMessage("ParcelJoin");
        msg->nextBlock("AgentData");
        msg->addUUID("AgentID", gAgent.getID());
        msg->addUUID("SessionID", gAgent.getSessionID());
        msg->nextBlock("ParcelData");
        msg->addF32("West", west_south.mV[VX]);
        msg->addF32("South", west_south.mV[VY]);
        msg->addF32("East", east_north.mV[VX]);
        msg->addF32("North", east_north.mV[VY]);
        msg->sendReliable(region->getHost());
    }
    return false;
}


void LLViewerParcelMgr::startDeedLandToGroup()
{
    if (!mSelected || !mCurrentParcel)
    {
        LLNotificationsUtil::add("CannotDeedLandNothingSelected");
        return;
    }

    if (mRequestResult == PARCEL_RESULT_NO_DATA)
    {
        LLNotificationsUtil::add("CannotDeedLandWaitingForServer");
        return;
    }

    if (mRequestResult == PARCEL_RESULT_MULTIPLE)
    {
        LLNotificationsUtil::add("CannotDeedLandMultipleSelected");
        return;
    }

    LLVector3d parcel_center = (mWestSouth + mEastNorth) / 2.0;
    LLViewerRegion* region = LLWorld::getInstance()->getRegionFromPosGlobal(parcel_center);
    if (!region)
    {
        LLNotificationsUtil::add("CannotDeedLandNoRegion");
        return;
    }

    /*
    if(!gAgent.isGodlike())
    {
        if(region->getRegionFlag(REGION_FLAGS_BLOCK_LAND_RESELL)
            && (mCurrentParcel->getOwnerID() != region->getOwner()))
        {
            LLSD args;
            args["REGION"] = region->getName();
            LLNotificationsUtil::add("CannotDeedLandNoTransfer", args);
            return;
        }
    }
    */

    deedLandToGroup();
}
void LLViewerParcelMgr::reclaimParcel()
{
    LLParcel* parcel = LLViewerParcelMgr::getInstance()->getParcelSelection()->getParcel();
    LLViewerRegion* regionp = LLViewerParcelMgr::getInstance()->getSelectionRegion();
    if(parcel && parcel->getOwnerID().notNull()
       && (parcel->getOwnerID() != gAgent.getID())
       && regionp && (regionp->getOwner() == gAgent.getID()))
    {
        LLMessageSystem* msg = gMessageSystem;
        msg->newMessage("ParcelReclaim");
        msg->nextBlock("AgentData");
        msg->addUUID("AgentID", gAgent.getID());
        msg->addUUID("SessionID", gAgent.getSessionID());
        msg->nextBlock("Data");
        msg->addS32("LocalID", parcel->getLocalID());
        msg->sendReliable(regionp->getHost());
    }
}

// static
bool LLViewerParcelMgr::releaseAlertCB(const LLSD& notification, const LLSD& response)
{
    S32 option = LLNotificationsUtil::getSelectedOption(notification, response);
    if (option == 0)
    {
        // Send the release message, not a force
        LLViewerParcelMgr::getInstance()->sendParcelRelease();
    }
    return false;
}

void LLViewerParcelMgr::buyPass()
{
    LLParcel* parcel = getParcelSelection()->getParcel();
    if (!parcel) return;

    LLViewerRegion* region = getSelectionRegion();
    if (!region) return;

    LLMessageSystem* msg = gMessageSystem;
    msg->newMessageFast(_PREHASH_ParcelBuyPass);
    msg->nextBlock("AgentData");
    msg->addUUID("AgentID", gAgent.getID());
    msg->addUUID("SessionID", gAgent.getSessionID());
    msg->nextBlockFast(_PREHASH_ParcelData);
    msg->addS32Fast(_PREHASH_LocalID, parcel->getLocalID() );
    msg->sendReliable( region->getHost() );
}

//Tells whether we are allowed to buy a pass or not
BOOL LLViewerParcelMgr::isCollisionBanned()
{
    if ((mCollisionBanned == BA_ALLOWED) || (mCollisionBanned == BA_NOT_ON_LIST) || (mCollisionBanned == BA_NOT_IN_GROUP))
        return FALSE;
    else
        return TRUE;
}

// This implementation should mirror LLSimParcelMgr::isParcelOwnedBy
// static
BOOL LLViewerParcelMgr::isParcelOwnedByAgent(const LLParcel* parcelp, U64 group_proxy_power)
{
    if (!parcelp)
    {
        return FALSE;
    }

    // Gods can always assume ownership.
    if (gAgent.isGodlike())
    {
        return TRUE;
    }

    // The owner of a parcel automatically gets all powersr.
    if (parcelp->getOwnerID() == gAgent.getID())
    {
        return TRUE;
    }

    // Only gods can assume 'ownership' of public land.
    if (parcelp->isPublic())
    {
        return FALSE;
    }

    // Return whether or not the agent has group_proxy_power powers in the
    // parcel's group.
    return gAgent.hasPowerInGroup(parcelp->getOwnerID(), group_proxy_power);
}

// This implementation should mirror llSimParcelMgr::isParcelModifiableBy
// static
BOOL LLViewerParcelMgr::isParcelModifiableByAgent(const LLParcel* parcelp, U64 group_proxy_power)
{
    // If the agent can assume ownership, it is probably modifiable.
    BOOL rv = FALSE;
    if (parcelp)
    {
        // *NOTE: This should only work for leased parcels, but group owned
        // parcels cannot be OS_LEASED yet. Phoenix 2003-12-15.
        rv = isParcelOwnedByAgent(parcelp, group_proxy_power);

        // ... except for the case that the parcel is not OS_LEASED for agent-owned parcels.
        if( (gAgent.getID() == parcelp->getOwnerID())
            && !gAgent.isGodlike()
            && (parcelp->getOwnershipStatus() != LLParcel::OS_LEASED) )
        {
            rv = FALSE;
        }
    }
    return rv;
}

void sanitize_corners(const LLVector3d &corner1,
                                        const LLVector3d &corner2,
                                        LLVector3d &west_south_bottom,
                                        LLVector3d &east_north_top)
{
    west_south_bottom.mdV[VX] = llmin( corner1.mdV[VX], corner2.mdV[VX] );
    west_south_bottom.mdV[VY] = llmin( corner1.mdV[VY], corner2.mdV[VY] );
    west_south_bottom.mdV[VZ] = llmin( corner1.mdV[VZ], corner2.mdV[VZ] );

    east_north_top.mdV[VX] = llmax( corner1.mdV[VX], corner2.mdV[VX] );
    east_north_top.mdV[VY] = llmax( corner1.mdV[VY], corner2.mdV[VY] );
    east_north_top.mdV[VZ] = llmax( corner1.mdV[VZ], corner2.mdV[VZ] );
}


void LLViewerParcelMgr::cleanupGlobals()
{
}

LLViewerTexture* LLViewerParcelMgr::getBlockedImage() const
{
    return sBlockedImage;
}

LLViewerTexture* LLViewerParcelMgr::getPassImage() const
{
    return sPassImage;
}

/*
 * Set finish teleport callback. You can use it to observe all  teleport events.
 * NOTE:
 * After local( in one region) teleports we
 *  cannot rely on gAgent.getPositionGlobal(),
 *  so the new position gets passed explicitly.
 *  Use args of this callback to get global position of avatar after teleport event.
 */
boost::signals2::connection LLViewerParcelMgr::setTeleportFinishedCallback(teleport_finished_callback_t cb)
{
    return mTeleportFinishedSignal.connect(cb);
}

boost::signals2::connection LLViewerParcelMgr::setTeleportFailedCallback(teleport_failed_callback_t cb)
{
    return mTeleportFailedSignal.connect(cb);
}

/* Ok, we're notified that teleport has been finished.
 * We should now propagate the notification via mTeleportFinishedSignal
 * to all interested parties.
 */
void LLViewerParcelMgr::onTeleportFinished(bool local, const LLVector3d& new_pos)
{
    // Treat only teleports within the same parcel as local (EXT-3139).
    if (local && LLViewerParcelMgr::getInstance()->inAgentParcel(new_pos))
    {
        // Local teleport. We already have the agent parcel data.
        // Emit the signal immediately.
        getInstance()->mTeleportFinishedSignal(new_pos, local);
    }
    else
    {
        // Non-local teleport (inter-region or between different parcels of the same region).
        // The agent parcel data has not been updated yet.
        // Let's wait for the update and then emit the signal.
        mTeleportInProgressPosition = new_pos;
        mTeleportInProgress = TRUE;
    }
}

void LLViewerParcelMgr::onTeleportFailed()
{
    mTeleportFailedSignal();
}

bool  LLViewerParcelMgr::getTeleportInProgress()
{
    return mTeleportInProgress // case where parcel data arrives after teleport
        || gAgent.getTeleportState() > LLAgent::TELEPORT_NONE; // For LOCAL, no mTeleportInProgress
}<|MERGE_RESOLUTION|>--- conflicted
+++ resolved
@@ -1388,54 +1388,6 @@
         return;
     }
 
-<<<<<<< HEAD
-// static
-void LLViewerParcelMgr::processParcelProperties(LLMessageSystem *msg, void **user)
-{
-    if (LLApp::isExiting() || gDisconnected)
-    {
-        LL_DEBUGS("ParcelMgr") << "Ignoring parcel properties, shutting down" << LL_ENDL;
-        return;
-    }
-
-    S32		request_result;
-    S32		sequence_id;
-    BOOL	snap_selection = FALSE;
-    S32		self_count = 0;
-    S32		other_count = 0;
-    S32		public_count = 0;
-    S32		local_id;
-    LLUUID	owner_id;
-    BOOL	is_group_owned;
-    U32 auction_id = 0;
-    S32		claim_price_per_meter = 0;
-    S32		rent_price_per_meter = 0;
-    S32		claim_date = 0;
-    LLVector3	aabb_min;
-    LLVector3	aabb_max;
-    S32		area = 0;
-    S32		sw_max_prims = 0;
-    S32		sw_total_prims = 0;
-    //LLUUID	buyer_id;
-    U8 status = 0;
-    S32		max_prims = 0;
-    S32		total_prims = 0;
-    S32		owner_prims = 0;
-    S32		group_prims = 0;
-    S32		other_prims = 0;
-    S32		selected_prims = 0;
-    F32		parcel_prim_bonus = 1.f;
-    BOOL	region_push_override = false;
-    BOOL	region_deny_anonymous_override = false;
-    BOOL	region_deny_identified_override = false; // Deprecated
-    BOOL	region_deny_transacted_override = false; // Deprecated
-    BOOL	region_deny_age_unverified_override = false;
-    BOOL    region_allow_access_override = true;
-    BOOL    region_allow_environment_override = true;
-    S32     parcel_environment_version = 0;
-    BOOL	agent_parcel_update = false; // updating previous(existing) agent parcel
-    U32     extended_flags = 0; //obscure MOAP
-=======
     LLViewerRegion* region = LLWorld::getInstance()->getRegionFromPosGlobal( pos );
     if (!region)
     {
@@ -1460,7 +1412,6 @@
 
         S32 west_parcel_local = (S32)(pos_in_region.mV[VX] / PARCEL_GRID_STEP_METERS);
         S32 south_parcel_local = (S32)(pos_in_region.mV[VY] / PARCEL_GRID_STEP_METERS);
->>>>>>> e7eced3c
 
         LLViewerParcelOverlay* overlay = region->getParcelOverlay();
         if (!overlay)
@@ -1575,6 +1526,12 @@
 // static
 void LLViewerParcelMgr::processParcelProperties(LLMessageSystem *msg, void **user)
 {
+    if (LLApp::isExiting() || gDisconnected)
+    {
+        LL_DEBUGS("ParcelMgr") << "Ignoring parcel properties, shutting down" << LL_ENDL;
+        return;
+    }
+
     S32     request_result;
     S32     sequence_id;
     BOOL    snap_selection = FALSE;
