--- conflicted
+++ resolved
@@ -64,13 +64,8 @@
 
     /*virtual*/ void draw();
 
-<<<<<<< HEAD
-	/*virtual*/ bool handleRightMouseDown(S32 x, S32 y, MASK mask);
-	/*virtual*/ bool postBuild();
-=======
-    /*virtual*/ BOOL handleRightMouseDown(S32 x, S32 y, MASK mask);
-    /*virtual*/ BOOL postBuild();
->>>>>>> e7eced3c
+    /*virtual*/ bool handleRightMouseDown(S32 x, S32 y, MASK mask);
+    /*virtual*/ bool postBuild();
 
     // MANIPULATORS
     void        setBalance(S32 balance);
@@ -93,17 +88,10 @@
     S32         getBalance() const;
     S32         getHealth() const;
 
-<<<<<<< HEAD
-	bool isUserTiered() const;
-	S32 getSquareMetersCredit() const;
-	S32 getSquareMetersCommitted() const;
-	S32 getSquareMetersLeft() const;
-=======
-    BOOL isUserTiered() const;
+    bool isUserTiered() const;
     S32 getSquareMetersCredit() const;
     S32 getSquareMetersCommitted() const;
     S32 getSquareMetersLeft() const;
->>>>>>> e7eced3c
 
     LLPanelNearByMedia* getNearbyMediaPanel() { return mPanelNearByMedia; }
 
