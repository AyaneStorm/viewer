--- conflicted
+++ resolved
@@ -40,38 +40,6 @@
 class LLInventoryLinkReplaceDropTarget : public LLLineEditor
 {
 public:
-<<<<<<< HEAD
-	struct Params : public LLInitParam::Block<Params, LLLineEditor::Params>
-	{
-		Params()
-		{}
-	};
-
-	LLInventoryLinkReplaceDropTarget(const Params& p)
-		: LLLineEditor(p) {}
-	~LLInventoryLinkReplaceDropTarget() {}
-
-	typedef boost::signals2::signal<void(const LLUUID& id)> item_dad_callback_t;
-	boost::signals2::connection setDADCallback(const item_dad_callback_t::slot_type& cb)
-	{
-		return mDADSignal.connect(cb);
-	}
-
-	virtual bool postBuild()
-	{
-		setEnabled(false);
-		return LLLineEditor::postBuild();
-	}
-
-	virtual bool handleDragAndDrop(S32 x, S32 y, MASK mask, bool drop,
-								   EDragAndDropType cargo_type,
-								   void* cargo_data,
-								   EAcceptance* accept,
-								   std::string& tooltip_msg);
-
-	LLUUID getItemID() const { return mItemID; }
-	void setItem(LLInventoryItem* item);
-=======
     struct Params : public LLInitParam::Block<Params, LLLineEditor::Params>
     {
         Params()
@@ -88,13 +56,13 @@
         return mDADSignal.connect(cb);
     }
 
-    virtual BOOL postBuild()
+    virtual bool postBuild()
     {
-        setEnabled(FALSE);
+        setEnabled(false);
         return LLLineEditor::postBuild();
     }
 
-    virtual BOOL handleDragAndDrop(S32 x, S32 y, MASK mask, BOOL drop,
+    virtual bool handleDragAndDrop(S32 x, S32 y, MASK mask, bool drop,
                                    EDragAndDropType cargo_type,
                                    void* cargo_data,
                                    EAcceptance* accept,
@@ -102,7 +70,6 @@
 
     LLUUID getItemID() const { return mItemID; }
     void setItem(LLInventoryItem* item);
->>>>>>> e7eced3c
 
 private:
     LLUUID mItemID;
@@ -119,17 +86,10 @@
     LLFloaterLinkReplace(const LLSD& key);
     virtual ~LLFloaterLinkReplace();
 
-<<<<<<< HEAD
-	bool postBuild();
-	virtual void onOpen(const LLSD& key);
-
-	virtual bool tick();
-=======
-    BOOL postBuild();
+    bool postBuild();
     virtual void onOpen(const LLSD& key);
 
-    virtual BOOL tick();
->>>>>>> e7eced3c
+    virtual bool tick();
 
 private:
     void checkEnableStart();
