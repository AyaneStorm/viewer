/**
 * @file llviewermenufile.cpp
 * @brief "File" menu in the main menu bar.
 *
 * $LicenseInfo:firstyear=2002&license=viewerlgpl$
 * Second Life Viewer Source Code
 * Copyright (C) 2010, Linden Research, Inc.
 *
 * This library is free software; you can redistribute it and/or
 * modify it under the terms of the GNU Lesser General Public
 * License as published by the Free Software Foundation;
 * version 2.1 of the License only.
 *
 * This library is distributed in the hope that it will be useful,
 * but WITHOUT ANY WARRANTY; without even the implied warranty of
 * MERCHANTABILITY or FITNESS FOR A PARTICULAR PURPOSE.  See the GNU
 * Lesser General Public License for more details.
 *
 * You should have received a copy of the GNU Lesser General Public
 * License along with this library; if not, write to the Free Software
 * Foundation, Inc., 51 Franklin Street, Fifth Floor, Boston, MA  02110-1301  USA
 *
 * Linden Research, Inc., 945 Battery Street, San Francisco, CA  94111  USA
 * $/LicenseInfo$
 */

#include "llviewerprecompiledheaders.h"

#include "llviewermenufile.h"

// project includes
#include "llagent.h"
#include "llagentbenefits.h"
#include "llagentcamera.h"
#include "llfilepicker.h"
#include "llfloaterreg.h"
#include "llbuycurrencyhtml.h"
#include "llfloatermap.h"
#include "llfloatermodelpreview.h"
#include "llmaterialeditor.h"
#include "llfloaterperms.h"
#include "llfloatersnapshot.h"
#include "llfloatersimplesnapshot.h"
#include "llimage.h"
#include "llimagebmp.h"
#include "llimagepng.h"
#include "llimagej2c.h"
#include "llimagejpeg.h"
#include "llimagetga.h"
#include "llinventorymodel.h"   // gInventory
#include "llpluginclassmedia.h"
#include "llresourcedata.h"
#include "llstatusbar.h"
#include "lltinygltfhelper.h"
#include "lltoast.h"
#include "llviewercontrol.h"    // gSavedSettings
#include "llviewertexturelist.h"
#include "lluictrlfactory.h"
#include "llviewerinventory.h"
#include "llviewermenu.h"   // gMenuHolder
#include "llviewerparcelmgr.h"
#include "llviewerregion.h"
#include "llviewerstats.h"
#include "llviewerwindow.h"
#include "llappviewer.h"
#include "lluploaddialog.h"
#include "lltrans.h"
#include "llfloaterbuycurrency.h"
#include "llviewerassetupload.h"

// linden libraries
#include "llnotificationsutil.h"
#include "llsdserialize.h"
#include "llsdutil.h"
#include "llstring.h"
#include "lltransactiontypes.h"
#include "lluuid.h"
#include "llvorbisencode.h"
#include "message.h"

// system libraries
#include <boost/tokenizer.hpp>

class LLFileEnableUpload : public view_listener_t
{
    bool handleEvent(const LLSD& userdata)
    {
        return true;
    }
};

class LLFileEnableUploadModel : public view_listener_t
{
    bool handleEvent(const LLSD& userdata)
    {
        LLFloaterModelPreview* fmp = (LLFloaterModelPreview*) LLFloaterReg::findInstance("upload_model");
        if (fmp && fmp->isModelLoading())
        {
            return false;
        }

        return true;
    }
};

class LLFileEnableUploadMaterial : public view_listener_t
{
    bool handleEvent(const LLSD& userdata)
    {
        if (gAgent.getRegionCapability("UpdateMaterialAgentInventory").empty())
        {
            return false;
        }

        return true;
    }
};

class LLMeshEnabled : public view_listener_t
{
    bool handleEvent(const LLSD& userdata)
    {
        return gSavedSettings.getBOOL("MeshEnabled");
    }
};

class LLMeshUploadVisible : public view_listener_t
{
    bool handleEvent(const LLSD& userdata)
    {
        return gMeshRepo.meshUploadEnabled();
    }
};

LLMutex* LLFilePickerThread::sMutex = NULL;
std::queue<LLFilePickerThread*> LLFilePickerThread::sDeadQ;

void LLFilePickerThread::getFile()
{
#if LL_WINDOWS
    // Todo: get rid of LLFilePickerThread and make this modeless
    start();
#elif LL_DARWIN
    runModeless();
#else
    run();
#endif
}

//virtual
void LLFilePickerThread::run()
{
#if LL_WINDOWS
    bool blocking = false;
#else
    bool blocking = true; // modal
#endif

    LLFilePicker picker;

    if (mIsSaveDialog)
    {
        if (picker.getSaveFile(mSaveFilter, mProposedName, blocking))
        {
            mResponses.push_back(picker.getFirstFile());
        }
    }
    else
    {
        bool result = mIsGetMultiple ? picker.getMultipleOpenFiles(mLoadFilter, blocking) : picker.getOpenFile(mLoadFilter, blocking);
        if (result)
        {
            std::string filename = picker.getFirstFile(); // consider copying mFiles directly
            do
            {
                mResponses.push_back(filename);
                filename = picker.getNextFile();
            }
            while (mIsGetMultiple && !filename.empty());
        }
    }

    {
        LLMutexLock lock(sMutex);
        sDeadQ.push(this);
    }
}

void LLFilePickerThread::runModeless()
{
    bool result = false;
    LLFilePicker picker;

    if (mIsSaveDialog)
    {
        result = picker.getSaveFileModeless(mSaveFilter,
                                            mProposedName,
                                            modelessStringCallback,
                                            this);
    }
    else if (mIsGetMultiple)
    {
        result = picker.getMultipleOpenFilesModeless(mLoadFilter, modelessVectorCallback, this);
    }
    else
    {
        result = picker.getOpenFileModeless(mLoadFilter, modelessVectorCallback, this);
    }

    if (!result)
    {
        LLMutexLock lock(sMutex);
        sDeadQ.push(this);
    }
}

void LLFilePickerThread::modelessStringCallback(bool success,
                                          std::string &response,
                                          void *user_data)
{
    LLFilePickerThread *picker = (LLFilePickerThread*)user_data;
    if (success)
    {
        picker->mResponses.push_back(response);
    }

    {
        LLMutexLock lock(sMutex);
        sDeadQ.push(picker);
    }
}

void LLFilePickerThread::modelessVectorCallback(bool success,
                                          std::vector<std::string> &responses,
                                          void *user_data)
{
    LLFilePickerThread *picker = (LLFilePickerThread*)user_data;
    if (success)
    {
        if (picker->mIsGetMultiple)
        {
            picker->mResponses = responses;
        }
        else
        {
            std::vector<std::string>::iterator iter = responses.begin();
            while (iter != responses.end())
            {
                if (!iter->empty())
                {
                    picker->mResponses.push_back(*iter);
                    break;
                }
                iter++;
            }
        }
    }

    {
        LLMutexLock lock(sMutex);
        sDeadQ.push(picker);
    }
}

//static
void LLFilePickerThread::initClass()
{
    sMutex = new LLMutex();
}

//static
void LLFilePickerThread::cleanupClass()
{
    clearDead();

    delete sMutex;
    sMutex = NULL;
}

//static
void LLFilePickerThread::clearDead()
{
    if (!sDeadQ.empty())
    {
        LLMutexLock lock(sMutex);
        while (!sDeadQ.empty())
        {
            LLFilePickerThread* thread = sDeadQ.front();
            thread->notify(thread->mResponses);
            delete thread;
            sDeadQ.pop();
        }
    }
}

LLFilePickerReplyThread::LLFilePickerReplyThread(const file_picked_signal_t::slot_type& cb, LLFilePicker::ELoadFilter filter, bool get_multiple, const file_picked_signal_t::slot_type& failure_cb)
    : LLFilePickerThread(filter, get_multiple),
    mLoadFilter(filter),
    mSaveFilter(LLFilePicker::FFSAVE_ALL),
    mFilePickedSignal(NULL),
    mFailureSignal(NULL)
{
    mFilePickedSignal = new file_picked_signal_t();
    mFilePickedSignal->connect(cb);

    mFailureSignal = new file_picked_signal_t();
    mFailureSignal->connect(failure_cb);
}

LLFilePickerReplyThread::LLFilePickerReplyThread(const file_picked_signal_t::slot_type& cb, LLFilePicker::ESaveFilter filter, const std::string &proposed_name, const file_picked_signal_t::slot_type& failure_cb)
    : LLFilePickerThread(filter, proposed_name),
    mLoadFilter(LLFilePicker::FFLOAD_ALL),
    mSaveFilter(filter),
    mFilePickedSignal(NULL),
    mFailureSignal(NULL)
{
    mFilePickedSignal = new file_picked_signal_t();
    mFilePickedSignal->connect(cb);

    mFailureSignal = new file_picked_signal_t();
    mFailureSignal->connect(failure_cb);
}

LLFilePickerReplyThread::~LLFilePickerReplyThread()
{
    delete mFilePickedSignal;
    delete mFailureSignal;
}

void LLFilePickerReplyThread::startPicker(const file_picked_signal_t::slot_type & cb, LLFilePicker::ELoadFilter filter, bool get_multiple, const file_picked_signal_t::slot_type & failure_cb)
{
    (new LLFilePickerReplyThread(cb, filter, get_multiple, failure_cb))->getFile();
}

void LLFilePickerReplyThread::startPicker(const file_picked_signal_t::slot_type & cb, LLFilePicker::ESaveFilter filter, const std::string & proposed_name, const file_picked_signal_t::slot_type & failure_cb)
{
    (new LLFilePickerReplyThread(cb, filter, proposed_name, failure_cb))->getFile();
}

void LLFilePickerReplyThread::notify(const std::vector<std::string>& filenames)
{
    if (filenames.empty())
    {
        if (mFailureSignal)
        {
            (*mFailureSignal)(filenames, mLoadFilter, mSaveFilter);
        }
    }
    else
    {
        if (mFilePickedSignal)
        {
            (*mFilePickedSignal)(filenames, mLoadFilter, mSaveFilter);
        }
    }
}


LLMediaFilePicker::LLMediaFilePicker(LLPluginClassMedia* plugin, LLFilePicker::ELoadFilter filter, bool get_multiple)
    : LLFilePickerThread(filter, get_multiple),
    mPlugin(plugin->getSharedPtr())
{
}

LLMediaFilePicker::LLMediaFilePicker(LLPluginClassMedia* plugin, LLFilePicker::ESaveFilter filter, const std::string &proposed_name)
    : LLFilePickerThread(filter, proposed_name),
    mPlugin(plugin->getSharedPtr())
{
}

void LLMediaFilePicker::notify(const std::vector<std::string>& filenames)
{
    mPlugin->sendPickFileResponse(mResponses);
    mPlugin = NULL;
}

//============================================================================

#if LL_WINDOWS
static std::string SOUND_EXTENSIONS = "wav";
static std::string IMAGE_EXTENSIONS = "tga bmp jpg jpeg png";
static std::string ANIM_EXTENSIONS =  "bvh anim";
static std::string XML_EXTENSIONS = "xml";
static std::string SLOBJECT_EXTENSIONS = "slobject";
#endif
static std::string ALL_FILE_EXTENSIONS = "*.*";
static std::string MODEL_EXTENSIONS = "dae";
static std::string MATERIAL_EXTENSIONS = "gltf glb";

std::string build_extensions_string(LLFilePicker::ELoadFilter filter)
{
    switch(filter)
    {
#if LL_WINDOWS
    case LLFilePicker::FFLOAD_IMAGE:
        return IMAGE_EXTENSIONS;
    case LLFilePicker::FFLOAD_WAV:
        return SOUND_EXTENSIONS;
    case LLFilePicker::FFLOAD_ANIM:
        return ANIM_EXTENSIONS;
    case LLFilePicker::FFLOAD_SLOBJECT:
        return SLOBJECT_EXTENSIONS;
    case LLFilePicker::FFLOAD_MODEL:
        return MODEL_EXTENSIONS;
    case LLFilePicker::FFLOAD_MATERIAL:
        return MATERIAL_EXTENSIONS;
    case LLFilePicker::FFLOAD_XML:
        return XML_EXTENSIONS;
    case LLFilePicker::FFLOAD_ALL:
    case LLFilePicker::FFLOAD_EXE:
        return ALL_FILE_EXTENSIONS;
#endif
    default:
    return ALL_FILE_EXTENSIONS;
    }
}


const bool check_file_extension(const std::string& filename, LLFilePicker::ELoadFilter type)
{
    std::string ext = gDirUtilp->getExtension(filename);

    //strincmp doesn't like NULL pointers
    if (ext.empty())
    {
        std::string short_name = gDirUtilp->getBaseFileName(filename);

        // No extension
        LLSD args;
        args["FILE"] = short_name;
        LLNotificationsUtil::add("NoFileExtension", args);
        return false;
    }
    else
    {
        //so there is an extension
        //loop over the valid extensions and compare to see
        //if the extension is valid

        //now grab the set of valid file extensions
        std::string valid_extensions = build_extensions_string(type);

        bool ext_valid = false;

        typedef boost::tokenizer<boost::char_separator<char> > tokenizer;
        boost::char_separator<char> sep(" ");
        tokenizer tokens(valid_extensions, sep);
        tokenizer::iterator token_iter;

        //now loop over all valid file extensions
        //and compare them to the extension of the file
        //to be uploaded
        for (token_iter = tokens.begin();
            token_iter != tokens.end() && !ext_valid;
            ++token_iter)
        {
            const std::string& cur_token = *token_iter;

            if (cur_token == ext || cur_token == "*.*")
            {
                //valid extension
                //or the acceptable extension is any
                ext_valid = true;
            }
        }//end for (loop over all tokens)

        if (!ext_valid)
        {
            //should only get here if the extension exists
            //but is invalid
            LLSD args;
            args["EXTENSION"] = ext;
            args["VALIDS"] = valid_extensions;
            LLNotificationsUtil::add("InvalidFileExtension", args);
            return false;
        }
    }//end else (non-null extension)
    return true;
}

const void upload_single_file(const std::vector<std::string>& filenames, LLFilePicker::ELoadFilter type)
{
    std::string filename = filenames[0];
    if (!check_file_extension(filename, type)) return;

    if (!filename.empty())
    {
        if (type == LLFilePicker::FFLOAD_WAV)
        {
            // pre-qualify wavs to make sure the format is acceptable
            std::string error_msg;
            if (check_for_invalid_wav_formats(filename, error_msg))
            {
                LL_INFOS() << error_msg << ": " << filename << LL_ENDL;
                LLSD args;
                args["FILE"] = filename;
                LLNotificationsUtil::add(error_msg, args);
                return;
            }
            else
            {
                LLFloaterReg::showInstance("upload_sound", LLSD(filename));
            }
        }
        if (type == LLFilePicker::FFLOAD_IMAGE)
        {
            LLFloaterReg::showInstance("upload_image", LLSD(filename));
        }
        if (type == LLFilePicker::FFLOAD_ANIM)
        {
            std::string filename_lc(filename);
            LLStringUtil::toLower(filename_lc);
            if (filename_lc.rfind(".anim") != std::string::npos)
            {
                LLFloaterReg::showInstance("upload_anim_anim", LLSD(filename));
            }
            else
            {
                LLFloaterReg::showInstance("upload_anim_bvh", LLSD(filename));
            }
        }
    }
    return;
}

void do_bulk_upload(std::vector<std::string> filenames, const LLSD& notification, const LLSD& response)
{
<<<<<<< HEAD
	S32 option = LLNotificationsUtil::getSelectedOption(notification, response);
	if (option != 0)
	{
		// Cancel upload
		return;
	}

	for (std::vector<std::string>::const_iterator in_iter = filenames.begin(); in_iter != filenames.end(); ++in_iter)
	{
		std::string filename = (*in_iter);
		
		std::string name = gDirUtilp->getBaseFileName(filename, true);
		std::string asset_name = name;
		LLStringUtil::replaceNonstandardASCII(asset_name, '?');
		LLStringUtil::replaceChar(asset_name, '|', '?');
		LLStringUtil::stripNonprintable(asset_name);
		LLStringUtil::trim(asset_name);

		std::string ext = gDirUtilp->getExtension(filename);
		LLAssetType::EType asset_type;
		U32 codec;
		S32 expected_upload_cost = 0;

        if (LLResourceUploadInfo::findAssetTypeAndCodecOfExtension(ext, asset_type, codec))
        {
            bool resource_upload = false;
            if (asset_type == LLAssetType::AT_TEXTURE)
            {
                LLPointer<LLImageFormatted> image_frmted = LLImageFormatted::createFromType(codec);
                if (gDirUtilp->fileExists(filename) && image_frmted->load(filename))
                {
                    expected_upload_cost = LLAgentBenefitsMgr::current().getTextureUploadCost(image_frmted);
                    resource_upload = true;
                }
            }
            else if (LLAgentBenefitsMgr::current().findUploadCost(asset_type, expected_upload_cost))
            {
                resource_upload = true;
            }

            if (resource_upload)
            {
                LLResourceUploadInfo::ptr_t uploadInfo(new LLNewFileResourceUploadInfo(
                    filename,
                    asset_name,
                    asset_name, 0,
                    LLFolderType::FT_NONE, LLInventoryType::IT_NONE,
                    LLFloaterPerms::getNextOwnerPerms("Uploads"),
                    LLFloaterPerms::getGroupPerms("Uploads"),
                    LLFloaterPerms::getEveryonePerms("Uploads"),
                    expected_upload_cost));

                upload_new_resource(uploadInfo);
            }
=======
    S32 option = LLNotificationsUtil::getSelectedOption(notification, response);
    if (option != 0)
    {
        // Cancel upload
        return;
    }

    for (std::vector<std::string>::const_iterator in_iter = filenames.begin(); in_iter != filenames.end(); ++in_iter)
    {
        std::string filename = (*in_iter);

        std::string name = gDirUtilp->getBaseFileName(filename, true);
        std::string asset_name = name;
        LLStringUtil::replaceNonstandardASCII(asset_name, '?');
        LLStringUtil::replaceChar(asset_name, '|', '?');
        LLStringUtil::stripNonprintable(asset_name);
        LLStringUtil::trim(asset_name);

        std::string ext = gDirUtilp->getExtension(filename);
        LLAssetType::EType asset_type;
        U32 codec;
        S32 expected_upload_cost;
        if (LLResourceUploadInfo::findAssetTypeAndCodecOfExtension(ext, asset_type, codec) &&
            LLAgentBenefitsMgr::current().findUploadCost(asset_type, expected_upload_cost))
        {
            LLResourceUploadInfo::ptr_t uploadInfo(new LLNewFileResourceUploadInfo(
                filename,
                asset_name,
                asset_name, 0,
                LLFolderType::FT_NONE, LLInventoryType::IT_NONE,
                LLFloaterPerms::getNextOwnerPerms("Uploads"),
                LLFloaterPerms::getGroupPerms("Uploads"),
                LLFloaterPerms::getEveryonePerms("Uploads"),
                expected_upload_cost));

            upload_new_resource(uploadInfo);
>>>>>>> 6377610f
        }

        // gltf does not use normal upload procedure
        if (ext == "gltf" || ext == "glb")
        {
            tinygltf::Model model;
            if (LLTinyGLTFHelper::loadModel(filename, model))
            {
                S32 materials_in_file = model.materials.size();

                for (S32 i = 0; i < materials_in_file; i++)
                {
                    // Todo:
                    // 1. Decouple bulk upload from material editor
                    // 2. Take into account possiblity of identical textures
                    LLMaterialEditor::uploadMaterialFromModel(filename, model, i);
                }
            }
        }
    }
}

bool get_bulk_upload_expected_cost(const std::vector<std::string>& filenames, S32& total_cost, S32& file_count, S32& bvh_count)
{
<<<<<<< HEAD
	total_cost = 0;
	file_count = 0;
	bvh_count = 0;
	for (std::vector<std::string>::const_iterator in_iter = filenames.begin(); in_iter != filenames.end(); ++in_iter)
	{
		std::string filename = (*in_iter);
		std::string ext = gDirUtilp->getExtension(filename);

		if (ext == "bvh")
		{
			bvh_count++;
		}

		LLAssetType::EType asset_type;
		U32 codec;
		S32 cost;

		if (LLResourceUploadInfo::findAssetTypeAndCodecOfExtension(ext, asset_type, codec))
		{
            if (asset_type == LLAssetType::AT_TEXTURE)
            {
                LLPointer<LLImageFormatted> image_frmted = LLImageFormatted::createFromType(codec);
                if (gDirUtilp->fileExists(filename) && image_frmted->load(filename))
                {
                    total_cost += LLAgentBenefitsMgr::current().getTextureUploadCost(image_frmted);
                    file_count++;
                }
            }
            else if (LLAgentBenefitsMgr::current().findUploadCost(asset_type, cost))
            {
                total_cost += cost;
                file_count++;
            }
=======
    total_cost = 0;
    file_count = 0;
    bvh_count = 0;
    for (std::vector<std::string>::const_iterator in_iter = filenames.begin(); in_iter != filenames.end(); ++in_iter)
    {
        std::string filename = (*in_iter);
        std::string ext = gDirUtilp->getExtension(filename);

        if (ext == "bvh")
        {
            bvh_count++;
        }

        LLAssetType::EType asset_type;
        U32 codec;
        S32 cost;

        if (LLResourceUploadInfo::findAssetTypeAndCodecOfExtension(ext, asset_type, codec) &&
            LLAgentBenefitsMgr::current().findUploadCost(asset_type, cost))
        {
            total_cost += cost;
            file_count++;
>>>>>>> 6377610f
        }

        if (ext == "gltf" || ext == "glb")
        {
<<<<<<< HEAD
=======
            S32 texture_upload_cost = LLAgentBenefitsMgr::current().getTextureUploadCost();

>>>>>>> 6377610f
            tinygltf::Model model;

            if (LLTinyGLTFHelper::loadModel(filename, model))
            {
                S32 materials_in_file = model.materials.size();

                for (S32 i = 0; i < materials_in_file; i++)
                {
                    LLPointer<LLFetchedGLTFMaterial> material = new LLFetchedGLTFMaterial();
                    std::string material_name;
                    bool decode_successful = LLTinyGLTFHelper::getMaterialFromModel(filename, model, i, material.get(), material_name);

                    if (decode_successful)
                    {
                        // Todo: make it account for possibility of same texture in different
                        // materials and even in scope of same material
                        if (material->mTextureId[LLGLTFMaterial::GLTF_TEXTURE_INFO_BASE_COLOR].notNull() && material->mBaseColorTexture)
                        {
                            total_cost += LLAgentBenefitsMgr::current().getTextureUploadCost(material->mBaseColorTexture);
                        }
                        if (material->mTextureId[LLGLTFMaterial::GLTF_TEXTURE_INFO_METALLIC_ROUGHNESS].notNull() && material->mMetallicRoughnessTexture)
                        {
                            total_cost += LLAgentBenefitsMgr::current().getTextureUploadCost(material->mMetallicRoughnessTexture);
                        }
                        if (material->mTextureId[LLGLTFMaterial::GLTF_TEXTURE_INFO_NORMAL].notNull() && material->mNormalTexture)
                        {
                            total_cost += LLAgentBenefitsMgr::current().getTextureUploadCost(material->mNormalTexture);
                        }
                        if (material->mTextureId[LLGLTFMaterial::GLTF_TEXTURE_INFO_EMISSIVE].notNull() && material->mEmissiveTexture)
                        {
                            total_cost += LLAgentBenefitsMgr::current().getTextureUploadCost(material->mEmissiveTexture);
                        }
                        file_count++;
                    }
                }
            }
        }
    }

    return file_count > 0;
}

const void upload_bulk(const std::vector<std::string>& filenames, LLFilePicker::ELoadFilter type)
{
    // TODO:
    // Check user balance for entire cost
    // Charge user entire cost
    // Loop, uploading
    // If an upload fails, refund the user for that one
    //
    // Also fix single upload to charge first, then refund

    // FIXME PREMIUM what about known types that can't be bulk uploaded
    // (bvh)? These will fail in the item by item upload but won't be
    // mentioned in the notification.
    std::vector<std::string> filtered_filenames;
    for (std::vector<std::string>::const_iterator in_iter = filenames.begin(); in_iter != filenames.end(); ++in_iter)
    {
        const std::string& filename = *in_iter;
        if (check_file_extension(filename, type))
        {
            filtered_filenames.push_back(filename);
        }
    }

    S32 expected_upload_cost;
    S32 expected_upload_count;
    S32 bvh_count;
    if (get_bulk_upload_expected_cost(filtered_filenames, expected_upload_cost, expected_upload_count, bvh_count))
    {
        LLSD args;
        args["COST"] = expected_upload_cost;
        args["COUNT"] = expected_upload_count;
        LLNotificationsUtil::add("BulkUploadCostConfirmation",  args, LLSD(), boost::bind(do_bulk_upload, filtered_filenames, _1, _2));

        if (filtered_filenames.size() > expected_upload_count)
        {
            if (bvh_count == filtered_filenames.size() - expected_upload_count)
            {
                LLNotificationsUtil::add("DoNotSupportBulkAnimationUpload");
            }
            else
            {
                LLNotificationsUtil::add("BulkUploadIncompatibleFiles");
            }
        }
    }
    else if (bvh_count == filtered_filenames.size())
    {
        LLNotificationsUtil::add("DoNotSupportBulkAnimationUpload");
    }
    else
    {
        LLNotificationsUtil::add("BulkUploadNoCompatibleFiles");
    }

}

class LLFileUploadImage : public view_listener_t
{
    bool handleEvent(const LLSD& userdata)
    {
        if (gAgentCamera.cameraMouselook())
        {
            gAgentCamera.changeCameraToDefault();
        }
        LLFilePickerReplyThread::startPicker(boost::bind(&upload_single_file, _1, _2), LLFilePicker::FFLOAD_IMAGE, false);
        return true;
    }
};

class LLFileUploadModel : public view_listener_t
{
    bool handleEvent(const LLSD& userdata)
    {
        LLFloaterModelPreview::showModelPreview();
        return true;
    }
};

class LLFileUploadMaterial : public view_listener_t
{
    bool handleEvent(const LLSD& userdata)
    {
        LLMaterialEditor::importMaterial();
        return true;
    }
};

class LLFileUploadSound : public view_listener_t
{
    bool handleEvent(const LLSD& userdata)
    {
        if (gAgentCamera.cameraMouselook())
        {
            gAgentCamera.changeCameraToDefault();
        }
        LLFilePickerReplyThread::startPicker(boost::bind(&upload_single_file, _1, _2), LLFilePicker::FFLOAD_WAV, false);
        return true;
    }
};

class LLFileUploadAnim : public view_listener_t
{
    bool handleEvent(const LLSD& userdata)
    {
        if (gAgentCamera.cameraMouselook())
        {
            gAgentCamera.changeCameraToDefault();
        }
        LLFilePickerReplyThread::startPicker(boost::bind(&upload_single_file, _1, _2), LLFilePicker::FFLOAD_ANIM, false);
        return true;
    }
};

class LLFileUploadBulk : public view_listener_t
{
    bool handleEvent(const LLSD& userdata)
    {
        if (gAgentCamera.cameraMouselook())
        {
            gAgentCamera.changeCameraToDefault();
        }
        LLFilePickerReplyThread::startPicker(boost::bind(&upload_bulk, _1, _2), LLFilePicker::FFLOAD_ALL, true);
        return true;
    }
};

void upload_error(const std::string& error_message, const std::string& label, const std::string& filename, const LLSD& args)
{
    LL_WARNS() << error_message << LL_ENDL;
    LLNotificationsUtil::add(label, args);
    if(LLFile::remove(filename) == -1)
    {
        LL_DEBUGS() << "unable to remove temp file" << LL_ENDL;
    }
    LLFilePicker::instance().reset();
}

class LLFileEnableCloseWindow : public view_listener_t
{
    bool handleEvent(const LLSD& userdata)
    {
        bool frontmost_fl_exists = (NULL != gFloaterView->getFrontmostClosableFloater());
        bool frontmost_snapshot_fl_exists = (NULL != gSnapshotFloaterView->getFrontmostClosableFloater());

        return !LLNotificationsUI::LLToast::isAlertToastShown() && (frontmost_fl_exists || frontmost_snapshot_fl_exists);
    }
};

class LLFileCloseWindow : public view_listener_t
{
    bool handleEvent(const LLSD& userdata)
    {
        bool frontmost_fl_exists = (NULL != gFloaterView->getFrontmostClosableFloater());
        LLFloater* snapshot_floater = gSnapshotFloaterView->getFrontmostClosableFloater();

        if(snapshot_floater && (!frontmost_fl_exists || snapshot_floater->hasFocus()))
        {
            snapshot_floater->closeFloater();
            if (gFocusMgr.getKeyboardFocus() == NULL)
            {
                gFloaterView->focusFrontFloater();
            }
        }
        else
        {
            LLFloater::closeFrontmostFloater();
        }
        if (gMenuHolder) gMenuHolder->hideMenus();
        return true;
    }
};

class LLFileEnableCloseAllWindows : public view_listener_t
{
    bool handleEvent(const LLSD& userdata)
    {
        LLFloaterSnapshot* floater_snapshot = LLFloaterSnapshot::findInstance();
        bool is_floaters_snapshot_opened = (floater_snapshot && floater_snapshot->isInVisibleChain());
        bool open_children = gFloaterView->allChildrenClosed() && !is_floaters_snapshot_opened;
        return !open_children && !LLNotificationsUI::LLToast::isAlertToastShown();
    }
};

class LLFileCloseAllWindows : public view_listener_t
{
    bool handleEvent(const LLSD& userdata)
    {
        bool app_quitting = false;
        gFloaterView->closeAllChildren(app_quitting);
        LLFloaterSnapshot* floater_snapshot = LLFloaterSnapshot::findInstance();
        if (floater_snapshot)
            floater_snapshot->closeFloater(app_quitting);
        if (gMenuHolder) gMenuHolder->hideMenus();
        return true;
    }
};

class LLFileTakeSnapshotToDisk : public view_listener_t
{
    bool handleEvent(const LLSD& userdata)
    {
        LLPointer<LLImageRaw> raw = new LLImageRaw;

        S32 width = gViewerWindow->getWindowWidthRaw();
        S32 height = gViewerWindow->getWindowHeightRaw();

        bool render_ui = gSavedSettings.getBOOL("RenderUIInSnapshot");
        bool render_hud = gSavedSettings.getBOOL("RenderHUDInSnapshot");
        bool render_no_post = gSavedSettings.getBOOL("RenderSnapshotNoPost");

        bool high_res = gSavedSettings.getBOOL("HighResSnapshot");
        if (high_res)
        {
            width *= 2;
            height *= 2;
            // not compatible with UI/HUD
            render_ui = false;
            render_hud = false;
        }

        if (gViewerWindow->rawSnapshot(raw,
                                       width,
                                       height,
                                       true,
                                       false,
                                       render_ui,
                                       render_hud,
                                       false,
                                       render_no_post,
                                       LLSnapshotModel::SNAPSHOT_TYPE_COLOR,
                                       high_res ? S32_MAX : MAX_SNAPSHOT_IMAGE_SIZE)) //per side
        {
            LLPointer<LLImageFormatted> formatted;
            LLSnapshotModel::ESnapshotFormat fmt = (LLSnapshotModel::ESnapshotFormat) gSavedSettings.getS32("SnapshotFormat");
            switch (fmt)
            {
            case LLSnapshotModel::SNAPSHOT_FORMAT_JPEG:
                formatted = new LLImageJPEG(gSavedSettings.getS32("SnapshotQuality"));
                break;
            default:
                LL_WARNS() << "Unknown local snapshot format: " << fmt << LL_ENDL;
            case LLSnapshotModel::SNAPSHOT_FORMAT_PNG:
                formatted = new LLImagePNG;
                break;
            case LLSnapshotModel::SNAPSHOT_FORMAT_BMP:
                formatted = new LLImageBMP;
                break;
            }
            formatted->enableOverSize() ;
            formatted->encode(raw, 0);
            formatted->disableOverSize() ;
            LLSnapshotLivePreview::saveLocal(formatted);
        }
        return true;
    }
};

class LLFileQuit : public view_listener_t
{
    bool handleEvent(const LLSD& userdata)
    {
        LLAppViewer::instance()->userQuit();
        return true;
    }
};


void handle_compress_image(void*)
{
    LLFilePicker& picker = LLFilePicker::instance();
    if (picker.getMultipleOpenFiles(LLFilePicker::FFLOAD_IMAGE))
    {
        std::string infile = picker.getFirstFile();
        while (!infile.empty())
        {
            std::string outfile = infile + ".j2c";

            LL_INFOS() << "Input:  " << infile << LL_ENDL;
            LL_INFOS() << "Output: " << outfile << LL_ENDL;

            bool success;

            success = LLViewerTextureList::createUploadFile(infile, outfile, IMG_CODEC_TGA);

            if (success)
            {
                LL_INFOS() << "Compression complete" << LL_ENDL;
            }
            else
            {
                LL_INFOS() << "Compression failed: " << LLImage::getLastThreadError() << LL_ENDL;
            }

            infile = picker.getNextFile();
        }
    }
}

// No convinient check in LLFile, and correct way would be something
// like GetFileSizeEx, which is too OS specific for current purpose
// so doing dirty, but OS independent fopen and fseek
size_t get_file_size(std::string &filename)
{
    LLFILE* file = LLFile::fopen(filename, "rb");       /*Flawfinder: ignore*/
    if (!file)
    {
        LL_WARNS() << "Error opening " << filename << LL_ENDL;
        return 0;
    }

    // read in the whole file
    fseek(file, 0L, SEEK_END);
    size_t file_length = (size_t)ftell(file);
    fclose(file);
    return file_length;
}

void handle_compress_file_test(void*)
{
    LLFilePicker& picker = LLFilePicker::instance();
    if (picker.getOpenFile())
    {
        std::string infile = picker.getFirstFile();
        if (!infile.empty())
        {
            std::string packfile = infile + ".pack_test";
            std::string unpackfile = infile + ".unpack_test";

            S64Bytes initial_size = S64Bytes(get_file_size(infile));

            bool success;

            F64 total_seconds = LLTimer::getTotalSeconds();
            success = gzip_file(infile, packfile);
            F64 result_pack_seconds = LLTimer::getTotalSeconds() - total_seconds;

            if (success)
            {
                S64Bytes packed_size = S64Bytes(get_file_size(packfile));

                LL_INFOS() << "Packing complete, time: " << result_pack_seconds << " size: " << packed_size << LL_ENDL;
                total_seconds = LLTimer::getTotalSeconds();
                success = gunzip_file(packfile, unpackfile);
                F64 result_unpack_seconds = LLTimer::getTotalSeconds() - total_seconds;

                if (success)
                {
                    S64Bytes unpacked_size = S64Bytes(get_file_size(unpackfile));

                    LL_INFOS() << "Unpacking complete, time: " << result_unpack_seconds << " size: " << unpacked_size << LL_ENDL;

                    LLSD args;
                    args["FILE"] = infile;
                    args["PACK_TIME"] = result_pack_seconds;
                    args["UNPACK_TIME"] = result_unpack_seconds;
                    args["SIZE"] = LLSD::Integer(initial_size.valueInUnits<LLUnits::Kilobytes>());
                    args["PSIZE"] = LLSD::Integer(packed_size.valueInUnits<LLUnits::Kilobytes>());
                    args["USIZE"] = LLSD::Integer(unpacked_size.valueInUnits<LLUnits::Kilobytes>());
                    LLNotificationsUtil::add("CompressionTestResults", args);

                    LLFile::remove(packfile);
                    LLFile::remove(unpackfile);
                }
                else
                {
                    LL_INFOS() << "Failed to uncompress file: " << packfile << LL_ENDL;
                    LLFile::remove(packfile);
                }

            }
            else
            {
                LL_INFOS() << "Failed to compres file: " << infile << LL_ENDL;
            }
        }
        else
        {
            LL_INFOS() << "Failed to open file" << LL_ENDL;
        }
    }
    else
    {
        LL_INFOS() << "Failed to open file" << LL_ENDL;
    }
}


LLUUID upload_new_resource(
    const std::string& src_filename,
    std::string name,
    std::string desc,
    S32 compression_info,
    LLFolderType::EType destination_folder_type,
    LLInventoryType::EType inv_type,
    U32 next_owner_perms,
    U32 group_perms,
    U32 everyone_perms,
    const std::string& display_name,
    LLAssetStorage::LLStoreAssetCallback callback,
    S32 expected_upload_cost,
    void *userdata,
    bool show_inventory)
{

    LLResourceUploadInfo::ptr_t uploadInfo(std::make_shared<LLNewFileResourceUploadInfo>(
        src_filename,
        name, desc, compression_info,
        destination_folder_type, inv_type,
        next_owner_perms, group_perms, everyone_perms,
        expected_upload_cost, show_inventory));
    upload_new_resource(uploadInfo, callback, userdata);

    return LLUUID::null;
}

void upload_done_callback(
    const LLUUID& uuid,
    void* user_data,
    S32 result,
    LLExtStat ext_status) // StoreAssetData callback (fixed)
{
    LLResourceData* data = (LLResourceData*)user_data;
    S32 expected_upload_cost = data ? data->mExpectedUploadCost : 0;
    //LLAssetType::EType pref_loc = data->mPreferredLocation;
    bool is_balance_sufficient = true;

    if(data)
    {
        if (result >= 0)
        {
            LLFolderType::EType dest_loc = (data->mPreferredLocation == LLFolderType::FT_NONE) ? LLFolderType::assetTypeToFolderType(data->mAssetInfo.mType) : data->mPreferredLocation;

            if (LLAssetType::AT_SOUND == data->mAssetInfo.mType ||
                LLAssetType::AT_TEXTURE == data->mAssetInfo.mType ||
                LLAssetType::AT_ANIMATION == data->mAssetInfo.mType)
            {
                // Charge the user for the upload.
                LLViewerRegion* region = gAgent.getRegion();

                if(!(can_afford_transaction(expected_upload_cost)))
                {
                    LLBuyCurrencyHTML::openCurrencyFloater( "", expected_upload_cost );
                    is_balance_sufficient = false;
                }
                else if(region)
                {
                    // Charge user for upload
                    gStatusBar->debitBalance(expected_upload_cost);

                    LLMessageSystem* msg = gMessageSystem;
                    msg->newMessageFast(_PREHASH_MoneyTransferRequest);
                    msg->nextBlockFast(_PREHASH_AgentData);
                    msg->addUUIDFast(_PREHASH_AgentID, gAgent.getID());
                    msg->addUUIDFast(_PREHASH_SessionID, gAgent.getSessionID());
                    msg->nextBlockFast(_PREHASH_MoneyData);
                    msg->addUUIDFast(_PREHASH_SourceID, gAgent.getID());
                    msg->addUUIDFast(_PREHASH_DestID, LLUUID::null);
                    msg->addU8("Flags", 0);
                    // we tell the sim how much we were expecting to pay so it
                    // can respond to any discrepancy
                    msg->addS32Fast(_PREHASH_Amount, expected_upload_cost);
                    msg->addU8Fast(_PREHASH_AggregatePermNextOwner, (U8)LLAggregatePermissions::AP_EMPTY);
                    msg->addU8Fast(_PREHASH_AggregatePermInventory, (U8)LLAggregatePermissions::AP_EMPTY);
                    msg->addS32Fast(_PREHASH_TransactionType, TRANS_UPLOAD_CHARGE);
                    msg->addStringFast(_PREHASH_Description, NULL);
                    msg->sendReliable(region->getHost());
                }
            }

            if(is_balance_sufficient)
            {
                // Actually add the upload to inventory
                LL_INFOS() << "Adding " << uuid << " to inventory." << LL_ENDL;
                const LLUUID folder_id = gInventory.findCategoryUUIDForType(dest_loc);
                if(folder_id.notNull())
                {
                    U32 next_owner_perms = data->mNextOwnerPerm;
                    if(PERM_NONE == next_owner_perms)
                    {
                        next_owner_perms = PERM_MOVE | PERM_TRANSFER;
                    }
                    create_inventory_item(gAgent.getID(), gAgent.getSessionID(),
                                  folder_id, data->mAssetInfo.mTransactionID, data->mAssetInfo.getName(),
                                  data->mAssetInfo.getDescription(), data->mAssetInfo.mType,
                                  data->mInventoryType, NO_INV_SUBTYPE, next_owner_perms,
                                  LLPointer<LLInventoryCallback>(NULL));
                }
                else
                {
                    LL_WARNS() << "Can't find a folder to put it in" << LL_ENDL;
                }
            }
        }
        else //     if(result >= 0)
        {
            LLSD args;
            args["FILE"] = LLInventoryType::lookupHumanReadable(data->mInventoryType);
            args["REASON"] = std::string(LLAssetStorage::getErrorString(result));
            LLNotificationsUtil::add("CannotUploadReason", args);
        }

        delete data;
        data = NULL;
    }

    LLUploadDialog::modalUploadFinished();

    // *NOTE: This is a pretty big hack. What this does is check the
    // file picker if there are any more pending uploads. If so,
    // upload that file.
    const std::string& next_file = LLFilePicker::instance().getNextFile();
    if(is_balance_sufficient && !next_file.empty())
    {
        std::string asset_name = gDirUtilp->getBaseFileName(next_file, true);
        LLStringUtil::replaceNonstandardASCII( asset_name, '?' );
        LLStringUtil::replaceChar(asset_name, '|', '?');
        LLStringUtil::stripNonprintable(asset_name);
        LLStringUtil::trim(asset_name);

        std::string display_name = LLStringUtil::null;
        LLAssetStorage::LLStoreAssetCallback callback;
        void *userdata = NULL;
        upload_new_resource(
            next_file,
            asset_name,
            asset_name, // file
            0,
            LLFolderType::FT_NONE,
            LLInventoryType::IT_NONE,
            LLFloaterPerms::getNextOwnerPerms("Uploads"),
            LLFloaterPerms::getGroupPerms("Uploads"),
            LLFloaterPerms::getEveryonePerms("Uploads"),
            display_name,
            callback,
            expected_upload_cost, // assuming next in a group of uploads is of roughly the same type, i.e. same upload cost
            userdata);
    }
}

void upload_new_resource(
    LLResourceUploadInfo::ptr_t &uploadInfo,
    LLAssetStorage::LLStoreAssetCallback callback,
    void *userdata)
{
    if(gDisconnected)
    {
        return ;
    }

//     uploadInfo->setAssetType(assetType);
//     uploadInfo->setTransactionId(tid);


    std::string url = gAgent.getRegionCapability("NewFileAgentInventory");

    if ( !url.empty() )
    {
        LLViewerAssetUpload::EnqueueInventoryUpload(url, uploadInfo);
    }
    else
    {
        uploadInfo->prepareUpload();
        uploadInfo->logPreparedUpload();

        LL_INFOS() << "NewAgentInventory capability not found, new agent inventory via asset system." << LL_ENDL;
        // check for adequate funds
        // TODO: do this check on the sim
        if (LLAssetType::AT_SOUND == uploadInfo->getAssetType() ||
            LLAssetType::AT_TEXTURE == uploadInfo->getAssetType() ||
            LLAssetType::AT_ANIMATION == uploadInfo->getAssetType())
        {
            S32 balance = gStatusBar->getBalance();
            if (balance < uploadInfo->getExpectedUploadCost())
            {
                // insufficient funds, bail on this upload
                LLBuyCurrencyHTML::openCurrencyFloater("", uploadInfo->getExpectedUploadCost());
                return;
            }
        }

        LLResourceData* data = new LLResourceData;
        data->mAssetInfo.mTransactionID = uploadInfo->getTransactionId();
        data->mAssetInfo.mUuid = uploadInfo->getAssetId();
        data->mAssetInfo.mType = uploadInfo->getAssetType();
        data->mAssetInfo.mCreatorID = gAgentID;
        data->mInventoryType = uploadInfo->getInventoryType();
        data->mNextOwnerPerm = uploadInfo->getNextOwnerPerms();
        data->mExpectedUploadCost = uploadInfo->getExpectedUploadCost();
        data->mUserData = userdata;
        data->mAssetInfo.setName(uploadInfo->getName());
        data->mAssetInfo.setDescription(uploadInfo->getDescription());
        data->mPreferredLocation = uploadInfo->getDestinationFolderType();

        LLAssetStorage::LLStoreAssetCallback asset_callback = &upload_done_callback;
        if (callback)
        {
            asset_callback = callback;
        }
        gAssetStorage->storeAssetData(
            data->mAssetInfo.mTransactionID,
            data->mAssetInfo.mType,
            asset_callback,
            (void*)data,
            false);
    }
}


void init_menu_file()
{
    view_listener_t::addCommit(new LLFileUploadImage(), "File.UploadImage");
    view_listener_t::addCommit(new LLFileUploadSound(), "File.UploadSound");
    view_listener_t::addCommit(new LLFileUploadAnim(), "File.UploadAnim");
    view_listener_t::addCommit(new LLFileUploadModel(), "File.UploadModel");
    view_listener_t::addCommit(new LLFileUploadMaterial(), "File.UploadMaterial");
    view_listener_t::addCommit(new LLFileUploadBulk(), "File.UploadBulk");
    view_listener_t::addCommit(new LLFileCloseWindow(), "File.CloseWindow");
    view_listener_t::addCommit(new LLFileCloseAllWindows(), "File.CloseAllWindows");
    view_listener_t::addEnable(new LLFileEnableCloseWindow(), "File.EnableCloseWindow");
    view_listener_t::addEnable(new LLFileEnableCloseAllWindows(), "File.EnableCloseAllWindows");
    view_listener_t::addCommit(new LLFileTakeSnapshotToDisk(), "File.TakeSnapshotToDisk");
    view_listener_t::addCommit(new LLFileQuit(), "File.Quit");

    view_listener_t::addEnable(new LLFileEnableUpload(), "File.EnableUpload");
    view_listener_t::addEnable(new LLFileEnableUploadModel(), "File.EnableUploadModel");
    view_listener_t::addEnable(new LLFileEnableUploadMaterial(), "File.EnableUploadMaterial");
    view_listener_t::addMenu(new LLMeshEnabled(), "File.MeshEnabled");
    view_listener_t::addMenu(new LLMeshUploadVisible(), "File.VisibleUploadModel");

    // "File.SaveTexture" moved to llpanelmaininventory so that it can be properly handled.
}<|MERGE_RESOLUTION|>--- conflicted
+++ resolved
@@ -525,29 +525,28 @@
 
 void do_bulk_upload(std::vector<std::string> filenames, const LLSD& notification, const LLSD& response)
 {
-<<<<<<< HEAD
-	S32 option = LLNotificationsUtil::getSelectedOption(notification, response);
-	if (option != 0)
-	{
-		// Cancel upload
-		return;
-	}
-
-	for (std::vector<std::string>::const_iterator in_iter = filenames.begin(); in_iter != filenames.end(); ++in_iter)
-	{
-		std::string filename = (*in_iter);
-		
-		std::string name = gDirUtilp->getBaseFileName(filename, true);
-		std::string asset_name = name;
-		LLStringUtil::replaceNonstandardASCII(asset_name, '?');
-		LLStringUtil::replaceChar(asset_name, '|', '?');
-		LLStringUtil::stripNonprintable(asset_name);
-		LLStringUtil::trim(asset_name);
-
-		std::string ext = gDirUtilp->getExtension(filename);
-		LLAssetType::EType asset_type;
-		U32 codec;
-		S32 expected_upload_cost = 0;
+    S32 option = LLNotificationsUtil::getSelectedOption(notification, response);
+    if (option != 0)
+    {
+        // Cancel upload
+        return;
+    }
+
+    for (std::vector<std::string>::const_iterator in_iter = filenames.begin(); in_iter != filenames.end(); ++in_iter)
+    {
+        std::string filename = (*in_iter);
+
+        std::string name = gDirUtilp->getBaseFileName(filename, true);
+        std::string asset_name = name;
+        LLStringUtil::replaceNonstandardASCII(asset_name, '?');
+        LLStringUtil::replaceChar(asset_name, '|', '?');
+        LLStringUtil::stripNonprintable(asset_name);
+        LLStringUtil::trim(asset_name);
+
+        std::string ext = gDirUtilp->getExtension(filename);
+        LLAssetType::EType asset_type;
+        U32 codec;
+        S32 expected_upload_cost = 0;
 
         if (LLResourceUploadInfo::findAssetTypeAndCodecOfExtension(ext, asset_type, codec))
         {
@@ -580,44 +579,6 @@
 
                 upload_new_resource(uploadInfo);
             }
-=======
-    S32 option = LLNotificationsUtil::getSelectedOption(notification, response);
-    if (option != 0)
-    {
-        // Cancel upload
-        return;
-    }
-
-    for (std::vector<std::string>::const_iterator in_iter = filenames.begin(); in_iter != filenames.end(); ++in_iter)
-    {
-        std::string filename = (*in_iter);
-
-        std::string name = gDirUtilp->getBaseFileName(filename, true);
-        std::string asset_name = name;
-        LLStringUtil::replaceNonstandardASCII(asset_name, '?');
-        LLStringUtil::replaceChar(asset_name, '|', '?');
-        LLStringUtil::stripNonprintable(asset_name);
-        LLStringUtil::trim(asset_name);
-
-        std::string ext = gDirUtilp->getExtension(filename);
-        LLAssetType::EType asset_type;
-        U32 codec;
-        S32 expected_upload_cost;
-        if (LLResourceUploadInfo::findAssetTypeAndCodecOfExtension(ext, asset_type, codec) &&
-            LLAgentBenefitsMgr::current().findUploadCost(asset_type, expected_upload_cost))
-        {
-            LLResourceUploadInfo::ptr_t uploadInfo(new LLNewFileResourceUploadInfo(
-                filename,
-                asset_name,
-                asset_name, 0,
-                LLFolderType::FT_NONE, LLInventoryType::IT_NONE,
-                LLFloaterPerms::getNextOwnerPerms("Uploads"),
-                LLFloaterPerms::getGroupPerms("Uploads"),
-                LLFloaterPerms::getEveryonePerms("Uploads"),
-                expected_upload_cost));
-
-            upload_new_resource(uploadInfo);
->>>>>>> 6377610f
         }
 
         // gltf does not use normal upload procedure
@@ -642,26 +603,25 @@
 
 bool get_bulk_upload_expected_cost(const std::vector<std::string>& filenames, S32& total_cost, S32& file_count, S32& bvh_count)
 {
-<<<<<<< HEAD
-	total_cost = 0;
-	file_count = 0;
-	bvh_count = 0;
-	for (std::vector<std::string>::const_iterator in_iter = filenames.begin(); in_iter != filenames.end(); ++in_iter)
-	{
-		std::string filename = (*in_iter);
-		std::string ext = gDirUtilp->getExtension(filename);
-
-		if (ext == "bvh")
-		{
-			bvh_count++;
-		}
-
-		LLAssetType::EType asset_type;
-		U32 codec;
-		S32 cost;
-
-		if (LLResourceUploadInfo::findAssetTypeAndCodecOfExtension(ext, asset_type, codec))
-		{
+    total_cost = 0;
+    file_count = 0;
+    bvh_count = 0;
+    for (std::vector<std::string>::const_iterator in_iter = filenames.begin(); in_iter != filenames.end(); ++in_iter)
+    {
+        std::string filename = (*in_iter);
+        std::string ext = gDirUtilp->getExtension(filename);
+
+        if (ext == "bvh")
+        {
+            bvh_count++;
+        }
+
+        LLAssetType::EType asset_type;
+        U32 codec;
+        S32 cost;
+
+        if (LLResourceUploadInfo::findAssetTypeAndCodecOfExtension(ext, asset_type, codec))
+        {
             if (asset_type == LLAssetType::AT_TEXTURE)
             {
                 LLPointer<LLImageFormatted> image_frmted = LLImageFormatted::createFromType(codec);
@@ -676,39 +636,10 @@
                 total_cost += cost;
                 file_count++;
             }
-=======
-    total_cost = 0;
-    file_count = 0;
-    bvh_count = 0;
-    for (std::vector<std::string>::const_iterator in_iter = filenames.begin(); in_iter != filenames.end(); ++in_iter)
-    {
-        std::string filename = (*in_iter);
-        std::string ext = gDirUtilp->getExtension(filename);
-
-        if (ext == "bvh")
-        {
-            bvh_count++;
-        }
-
-        LLAssetType::EType asset_type;
-        U32 codec;
-        S32 cost;
-
-        if (LLResourceUploadInfo::findAssetTypeAndCodecOfExtension(ext, asset_type, codec) &&
-            LLAgentBenefitsMgr::current().findUploadCost(asset_type, cost))
-        {
-            total_cost += cost;
-            file_count++;
->>>>>>> 6377610f
         }
 
         if (ext == "gltf" || ext == "glb")
         {
-<<<<<<< HEAD
-=======
-            S32 texture_upload_cost = LLAgentBenefitsMgr::current().getTextureUploadCost();
-
->>>>>>> 6377610f
             tinygltf::Model model;
 
             if (LLTinyGLTFHelper::loadModel(filename, model))
