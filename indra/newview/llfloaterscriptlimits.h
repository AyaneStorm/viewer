--- conflicted
+++ resolved
@@ -1,185 +1,155 @@
-/**
- * @file llfloaterscriptlimits.h
- * @author Gabriel Lee
- * @brief Declaration of the region info and controls floater and panels.
- *
- * $LicenseInfo:firstyear=2004&license=viewerlgpl$
- * Second Life Viewer Source Code
- * Copyright (C) 2010, Linden Research, Inc.
- *
- * This library is free software; you can redistribute it and/or
- * modify it under the terms of the GNU Lesser General Public
- * License as published by the Free Software Foundation;
- * version 2.1 of the License only.
- *
- * This library is distributed in the hope that it will be useful,
- * but WITHOUT ANY WARRANTY; without even the implied warranty of
- * MERCHANTABILITY or FITNESS FOR A PARTICULAR PURPOSE.  See the GNU
- * Lesser General Public License for more details.
- *
- * You should have received a copy of the GNU Lesser General Public
- * License along with this library; if not, write to the Free Software
- * Foundation, Inc., 51 Franklin Street, Fifth Floor, Boston, MA  02110-1301  USA
- *
- * Linden Research, Inc., 945 Battery Street, San Francisco, CA  94111  USA
- * $/LicenseInfo$
- */
-
-#ifndef LL_LLFLOATERSCRIPTLIMITS_H
-#define LL_LLFLOATERSCRIPTLIMITS_H
-
-#include <vector>
-#include "llfloater.h"
-#include "llhost.h"
-#include "llpanel.h"
-#include "llremoteparcelrequest.h"
-#include "lleventcoro.h"
-#include "llcoros.h"
-
-class LLPanelScriptLimitsInfo;
-class LLTabContainer;
-class LLAvatarName;
-
-class LLPanelScriptLimitsRegionMemory;
-
-class LLFloaterScriptLimits : public LLFloater
-{
-    friend class LLFloaterReg;
-public:
-
-<<<<<<< HEAD
-	/*virtual*/ bool postBuild();
-=======
-    /*virtual*/ BOOL postBuild();
->>>>>>> e1623bb2
-
-    // from LLPanel
-    virtual void refresh();
-
-private:
-
-    LLFloaterScriptLimits(const LLSD& seed);
-    ~LLFloaterScriptLimits();
-
-protected:
-
-    LLTabContainer* mTab;
-    typedef std::vector<LLPanelScriptLimitsInfo*> info_panels_t;
-    info_panels_t mInfoPanels;
-};
-
-
-// Base class for all script limits information panels.
-class LLPanelScriptLimitsInfo : public LLPanel
-{
-public:
-<<<<<<< HEAD
-	LLPanelScriptLimitsInfo();
-	
-	virtual bool postBuild();
-	virtual void updateChild(LLUICtrl* child_ctrl);
-	
-=======
-    LLPanelScriptLimitsInfo();
-
-    virtual BOOL postBuild();
-    virtual void updateChild(LLUICtrl* child_ctrl);
-
->>>>>>> e1623bb2
-protected:
-    void initCtrl(const std::string& name);
-
-    typedef std::vector<std::string> strings_t;
-
-    LLHost mHost;
-};
-
-/////////////////////////////////////////////////////////////////////////////
-// Memory panel
-/////////////////////////////////////////////////////////////////////////////
-
-class LLPanelScriptLimitsRegionMemory : public LLPanelScriptLimitsInfo, LLRemoteParcelInfoObserver
-{
-
-public:
-    LLPanelScriptLimitsRegionMemory()
-        : LLPanelScriptLimitsInfo(), LLRemoteParcelInfoObserver(),
-
-        mParcelId(LLUUID()),
-        mGotParcelMemoryUsed(false),
-        mGotParcelMemoryMax(false),
-        mParcelMemoryMax(0),
-        mParcelMemoryUsed(0) {};
-
-<<<<<<< HEAD
-	~LLPanelScriptLimitsRegionMemory();
-	
-	// LLPanel
-	virtual bool postBuild();
-=======
-    ~LLPanelScriptLimitsRegionMemory();
->>>>>>> e1623bb2
-
-    // LLPanel
-    virtual BOOL postBuild();
-
-<<<<<<< HEAD
-	bool StartRequestChain();
-
-	bool getLandScriptResources();
-	void clearList();
-	void showBeacon();
-	void returnObjectsFromParcel(S32 local_id);
-	void returnObjects();
-	void checkButtonsEnabled();
-=======
-    void setRegionDetails(LLSD content);
-    void setRegionSummary(LLSD content);
-
-    BOOL StartRequestChain();
-
-    BOOL getLandScriptResources();
-    void clearList();
-    void showBeacon();
-    void returnObjectsFromParcel(S32 local_id);
-    void returnObjects();
-    void checkButtonsEnabled();
->>>>>>> e1623bb2
-
-private:
-    void onAvatarNameCache(const LLUUID& id,
-                         const LLAvatarName& av_name);
-    void onNameCache(const LLUUID& id,
-                         const std::string& name);
-
-    LLSD mContent;
-    LLUUID mParcelId;
-    bool mGotParcelMemoryUsed;
-    bool mGotParcelMemoryMax;
-    S32 mParcelMemoryMax;
-    S32 mParcelMemoryUsed;
-
-    bool mGotParcelURLsUsed;
-    bool mGotParcelURLsMax;
-    S32 mParcelURLsMax;
-    S32 mParcelURLsUsed;
-
-    std::vector<LLSD> mObjectListItems;
-
-    void getLandScriptResourcesCoro(std::string url);
-    void getLandScriptSummaryCoro(std::string url);
-    void getLandScriptDetailsCoro(std::string url);
-
-protected:
-
-// LLRemoteParcelInfoObserver interface:
-/*virtual*/ void processParcelInfo(const LLParcelData& parcel_data);
-/*virtual*/ void setParcelID(const LLUUID& parcel_id);
-/*virtual*/ void setErrorStatus(S32 status, const std::string& reason);
-
-    static void onClickRefresh(void* userdata);
-    static void onClickHighlight(void* userdata);
-    static void onClickReturn(void* userdata);
-};
-
-#endif+/**
+ * @file llfloaterscriptlimits.h
+ * @author Gabriel Lee
+ * @brief Declaration of the region info and controls floater and panels.
+ *
+ * $LicenseInfo:firstyear=2004&license=viewerlgpl$
+ * Second Life Viewer Source Code
+ * Copyright (C) 2010, Linden Research, Inc.
+ *
+ * This library is free software; you can redistribute it and/or
+ * modify it under the terms of the GNU Lesser General Public
+ * License as published by the Free Software Foundation;
+ * version 2.1 of the License only.
+ *
+ * This library is distributed in the hope that it will be useful,
+ * but WITHOUT ANY WARRANTY; without even the implied warranty of
+ * MERCHANTABILITY or FITNESS FOR A PARTICULAR PURPOSE.  See the GNU
+ * Lesser General Public License for more details.
+ *
+ * You should have received a copy of the GNU Lesser General Public
+ * License along with this library; if not, write to the Free Software
+ * Foundation, Inc., 51 Franklin Street, Fifth Floor, Boston, MA  02110-1301  USA
+ *
+ * Linden Research, Inc., 945 Battery Street, San Francisco, CA  94111  USA
+ * $/LicenseInfo$
+ */
+
+#ifndef LL_LLFLOATERSCRIPTLIMITS_H
+#define LL_LLFLOATERSCRIPTLIMITS_H
+
+#include <vector>
+#include "llfloater.h"
+#include "llhost.h"
+#include "llpanel.h"
+#include "llremoteparcelrequest.h"
+#include "lleventcoro.h"
+#include "llcoros.h"
+
+class LLPanelScriptLimitsInfo;
+class LLTabContainer;
+class LLAvatarName;
+
+class LLPanelScriptLimitsRegionMemory;
+
+class LLFloaterScriptLimits : public LLFloater
+{
+    friend class LLFloaterReg;
+public:
+
+    /*virtual*/ bool postBuild();
+
+    // from LLPanel
+    virtual void refresh();
+
+private:
+
+    LLFloaterScriptLimits(const LLSD& seed);
+    ~LLFloaterScriptLimits();
+
+protected:
+
+    LLTabContainer* mTab;
+    typedef std::vector<LLPanelScriptLimitsInfo*> info_panels_t;
+    info_panels_t mInfoPanels;
+};
+
+
+// Base class for all script limits information panels.
+class LLPanelScriptLimitsInfo : public LLPanel
+{
+public:
+    LLPanelScriptLimitsInfo();
+
+    virtual bool postBuild();
+    virtual void updateChild(LLUICtrl* child_ctrl);
+
+protected:
+    void initCtrl(const std::string& name);
+
+    typedef std::vector<std::string> strings_t;
+
+    LLHost mHost;
+};
+
+/////////////////////////////////////////////////////////////////////////////
+// Memory panel
+/////////////////////////////////////////////////////////////////////////////
+
+class LLPanelScriptLimitsRegionMemory : public LLPanelScriptLimitsInfo, LLRemoteParcelInfoObserver
+{
+
+public:
+    LLPanelScriptLimitsRegionMemory()
+        : LLPanelScriptLimitsInfo(), LLRemoteParcelInfoObserver(),
+
+        mParcelId(LLUUID()),
+        mGotParcelMemoryUsed(false),
+        mGotParcelMemoryMax(false),
+        mParcelMemoryMax(0),
+        mParcelMemoryUsed(0) {};
+
+    ~LLPanelScriptLimitsRegionMemory();
+
+    // LLPanel
+    virtual bool postBuild();
+
+    void setRegionDetails(LLSD content);
+    void setRegionSummary(LLSD content);
+
+    bool StartRequestChain();
+
+    bool getLandScriptResources();
+    void clearList();
+    void showBeacon();
+    void returnObjectsFromParcel(S32 local_id);
+    void returnObjects();
+    void checkButtonsEnabled();
+
+private:
+    void onAvatarNameCache(const LLUUID& id,
+                         const LLAvatarName& av_name);
+    void onNameCache(const LLUUID& id,
+                         const std::string& name);
+
+    LLSD mContent;
+    LLUUID mParcelId;
+    bool mGotParcelMemoryUsed;
+    bool mGotParcelMemoryMax;
+    S32 mParcelMemoryMax;
+    S32 mParcelMemoryUsed;
+
+    bool mGotParcelURLsUsed;
+    bool mGotParcelURLsMax;
+    S32 mParcelURLsMax;
+    S32 mParcelURLsUsed;
+
+    std::vector<LLSD> mObjectListItems;
+
+    void getLandScriptResourcesCoro(std::string url);
+    void getLandScriptSummaryCoro(std::string url);
+    void getLandScriptDetailsCoro(std::string url);
+
+protected:
+
+// LLRemoteParcelInfoObserver interface:
+/*virtual*/ void processParcelInfo(const LLParcelData& parcel_data);
+/*virtual*/ void setParcelID(const LLUUID& parcel_id);
+/*virtual*/ void setErrorStatus(S32 status, const std::string& reason);
+
+    static void onClickRefresh(void* userdata);
+    static void onClickHighlight(void* userdata);
+    static void onClickReturn(void* userdata);
+};
+
+#endif