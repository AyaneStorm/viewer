/**
 * @file llhudeffectpointat.h
 * @brief LLHUDEffectPointAt class definition
 *
 * $LicenseInfo:firstyear=2002&license=viewerlgpl$
 * Second Life Viewer Source Code
 * Copyright (C) 2010, Linden Research, Inc.
 *
 * This library is free software; you can redistribute it and/or
 * modify it under the terms of the GNU Lesser General Public
 * License as published by the Free Software Foundation;
 * version 2.1 of the License only.
 *
 * This library is distributed in the hope that it will be useful,
 * but WITHOUT ANY WARRANTY; without even the implied warranty of
 * MERCHANTABILITY or FITNESS FOR A PARTICULAR PURPOSE.  See the GNU
 * Lesser General Public License for more details.
 *
 * You should have received a copy of the GNU Lesser General Public
 * License along with this library; if not, write to the Free Software
 * Foundation, Inc., 51 Franklin Street, Fifth Floor, Boston, MA  02110-1301  USA
 *
 * Linden Research, Inc., 945 Battery Street, San Francisco, CA  94111  USA
 * $/LicenseInfo$
 */

#ifndef LL_LLHUDEFFECTPOINTAT_H
#define LL_LLHUDEFFECTPOINTAT_H

#include "llframetimer.h"
#include "llhudeffect.h"

class LLViewerObject;
class LLVOAvatar;

typedef enum e_pointat_type
{
    POINTAT_TARGET_NONE,
    POINTAT_TARGET_SELECT,
    POINTAT_TARGET_GRAB,
    POINTAT_TARGET_CLEAR,
    POINTAT_NUM_TARGETS
} EPointAtType;

class LLHUDEffectPointAt : public LLHUDEffect
{
public:
    friend class LLHUDObject;

    /*virtual*/ void markDead();
    /*virtual*/ void setSourceObject(LLViewerObject* objectp);

<<<<<<< HEAD
	bool setPointAt(EPointAtType target_type, LLViewerObject *object, LLVector3 position);
	void clearPointAtTarget();
=======
    BOOL setPointAt(EPointAtType target_type, LLViewerObject *object, LLVector3 position);
    void clearPointAtTarget();
>>>>>>> e7eced3c

    EPointAtType getPointAtType() { return mTargetType; }
    const LLVector3& getPointAtPosAgent() { return mTargetPos; }
    const LLVector3d getPointAtPosGlobal();
protected:
    LLHUDEffectPointAt(const U8 type);
    ~LLHUDEffectPointAt();

    /*virtual*/ void render();
    /*virtual*/ void packData(LLMessageSystem *mesgsys);
    /*virtual*/ void unpackData(LLMessageSystem *mesgsys, S32 blocknum);

    // lookat behavior has either target position or target object with offset
    void setTargetObjectAndOffset(LLViewerObject *objp, LLVector3d offset);
    void setTargetPosGlobal(const LLVector3d &target_pos_global);
    bool calcTargetPosition();
    void update();
public:
<<<<<<< HEAD
	static bool sDebugPointAt;
=======
    static BOOL sDebugPointAt;
>>>>>>> e7eced3c
private:
    EPointAtType                mTargetType;
    LLVector3d                  mTargetOffsetGlobal;
    LLVector3                   mLastSentOffsetGlobal;
    F32                         mKillTime;
    LLFrameTimer                mTimer;
    LLVector3                   mTargetPos;
    F32                         mLastSendTime;
};

#endif // LL_LLHUDEFFECTPOINTAT_H<|MERGE_RESOLUTION|>--- conflicted
+++ resolved
@@ -50,13 +50,8 @@
     /*virtual*/ void markDead();
     /*virtual*/ void setSourceObject(LLViewerObject* objectp);
 
-<<<<<<< HEAD
-	bool setPointAt(EPointAtType target_type, LLViewerObject *object, LLVector3 position);
-	void clearPointAtTarget();
-=======
-    BOOL setPointAt(EPointAtType target_type, LLViewerObject *object, LLVector3 position);
+    bool setPointAt(EPointAtType target_type, LLViewerObject *object, LLVector3 position);
     void clearPointAtTarget();
->>>>>>> e7eced3c
 
     EPointAtType getPointAtType() { return mTargetType; }
     const LLVector3& getPointAtPosAgent() { return mTargetPos; }
@@ -75,11 +70,7 @@
     bool calcTargetPosition();
     void update();
 public:
-<<<<<<< HEAD
-	static bool sDebugPointAt;
-=======
-    static BOOL sDebugPointAt;
->>>>>>> e7eced3c
+    static bool sDebugPointAt;
 private:
     EPointAtType                mTargetType;
     LLVector3d                  mTargetOffsetGlobal;
