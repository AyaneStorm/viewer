--- conflicted
+++ resolved
@@ -62,48 +62,27 @@
     static void cleanupDeadIcons();
     static S32 getNumInstances();
 
-<<<<<<< HEAD
-	static bool iconsNearby();
+    static bool iconsNearby();
 
-	bool getHidden() const { return mHidden; }
-	void setHidden( bool hide ) { mHidden = hide; }
+    bool getHidden() const { return mHidden; }
+    void setHidden( bool hide ) { mHidden = hide; }
 
-	bool lineSegmentIntersect(const LLVector4a& start, const LLVector4a& end, LLVector4a* intersection);
-=======
-    static BOOL iconsNearby();
-
-    BOOL getHidden() const { return mHidden; }
-    void setHidden( BOOL hide ) { mHidden = hide; }
-
-    BOOL lineSegmentIntersect(const LLVector4a& start, const LLVector4a& end, LLVector4a* intersection);
->>>>>>> e7eced3c
+    bool lineSegmentIntersect(const LLVector4a& start, const LLVector4a& end, LLVector4a* intersection);
 
 protected:
     LLHUDIcon(const U8 type);
     ~LLHUDIcon();
 
 private:
-<<<<<<< HEAD
-	LLPointer<LLViewerTexture> mImagep;
-	LLFrameTimer	mAnimTimer;
-	LLFrameTimer	mLifeTimer;
-	F32				mDistance;
-	F32				mScale;
-	bool			mHidden;
-
-	typedef std::vector<LLPointer<LLHUDIcon> > icon_instance_t;
-	static icon_instance_t sIconInstances;
-=======
     LLPointer<LLViewerTexture> mImagep;
     LLFrameTimer    mAnimTimer;
     LLFrameTimer    mLifeTimer;
     F32             mDistance;
     F32             mScale;
-    BOOL            mHidden;
+    bool            mHidden;
 
     typedef std::vector<LLPointer<LLHUDIcon> > icon_instance_t;
     static icon_instance_t sIconInstances;
->>>>>>> e7eced3c
 };
 
 #endif // LL_LLHUDICON_H