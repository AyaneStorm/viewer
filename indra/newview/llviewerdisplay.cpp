--- conflicted
+++ resolved
@@ -244,12 +244,8 @@
 // Paint the display!
 void display(BOOL rebuild, F32 zoom_factor, int subfield, BOOL for_snapshot)
 {
-<<<<<<< HEAD
+    LLPerfStats::RecordSceneTime T (LLPerfStats::StatType_t::RENDER_DISPLAY); // render time capture - This is the main stat for overall rendering.
     LL_PROFILE_ZONE_NAMED_CATEGORY_DISPLAY("Render");
-=======
-    LLPerfStats::RecordSceneTime T (LLPerfStats::StatType_t::RENDER_DISPLAY); // render time capture - This is the main stat for overall rendering.
-    LL_RECORD_BLOCK_TIME(FTM_RENDER);
->>>>>>> 162a825d
 
 	if (gWindowResized)
 	{ //skip render on frames where window has been resized
@@ -1296,14 +1292,9 @@
 
 void render_ui(F32 zoom_factor, int subfield)
 {
-<<<<<<< HEAD
-	LL_PROFILE_ZONE_SCOPED_CATEGORY_UI; //LL_RECORD_BLOCK_TIME(FTM_RENDER_UI);
-    LL_PROFILE_GPU_ZONE("ui");
-=======
     LLPerfStats::RecordSceneTime T ( LLPerfStats::StatType_t::RENDER_UI ); // render time capture - Primary UI stat can have HUD time overlap (TODO)
     LL_PROFILE_ZONE_SCOPED_CATEGORY_UI; //LL_RECORD_BLOCK_TIME(FTM_RENDER_UI);
-
->>>>>>> 162a825d
+    LL_PROFILE_GPU_ZONE("ui");
 	LLGLState::checkStates();
 	
 	glh::matrix4f saved_view = get_current_modelview();
@@ -1381,14 +1372,9 @@
 
 void swap()
 {
-<<<<<<< HEAD
+    LLPerfStats::RecordSceneTime T ( LLPerfStats::StatType_t::RENDER_SWAP ); // render time capture - Swap buffer time - can signify excessive data transfer to/from GPU
     LL_PROFILE_ZONE_NAMED_CATEGORY_DISPLAY("Swap");
     LL_PROFILE_GPU_ZONE("swap");
-=======
-    LLPerfStats::RecordSceneTime T ( LLPerfStats::StatType_t::RENDER_SWAP ); // render time capture - Swap buffer time - can signify excessive data transfer to/from GPU
-    LL_RECORD_BLOCK_TIME(FTM_SWAP);
-
->>>>>>> 162a825d
 	if (gDisplaySwapBuffers)
 	{
 		gViewerWindow->getWindow()->swapBuffers();
