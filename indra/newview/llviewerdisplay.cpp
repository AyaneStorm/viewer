--- conflicted
+++ resolved
@@ -87,11 +87,7 @@
 LLPointer<LLViewerTexture> gDisconnectedImagep = NULL;
 
 // used to toggle renderer back on after teleport
-<<<<<<< HEAD
-bool		 gTeleportDisplay = false;
-=======
-BOOL         gTeleportDisplay = FALSE;
->>>>>>> e7eced3c
+bool         gTeleportDisplay = false;
 LLFrameTimer gTeleportDisplayTimer;
 LLFrameTimer gTeleportArrivalTimer;
 const F32       RESTORE_GL_TIME = 5.f;  // Wait this long while reloading textures before we raise the curtain
@@ -217,28 +213,6 @@
 // Write some stats to LL_INFOS()
 void display_stats()
 {
-<<<<<<< HEAD
-	LL_PROFILE_ZONE_SCOPED
-	F32 fps_log_freq = gSavedSettings.getF32("FPSLogFrequency");
-	if (fps_log_freq > 0.f && gRecentFPSTime.getElapsedTimeF32() >= fps_log_freq)
-	{
-		LL_PROFILE_ZONE_NAMED_CATEGORY_DISPLAY("DS - FPS");
-		F32 fps = gRecentFrameCount / fps_log_freq;
-		LL_INFOS() << llformat("FPS: %.02f", fps) << LL_ENDL;
-		gRecentFrameCount = 0;
-		gRecentFPSTime.reset();
-	}
-	F32 mem_log_freq = gSavedSettings.getF32("MemoryLogFrequency");
-	if (mem_log_freq > 0.f && gRecentMemoryTime.getElapsedTimeF32() >= mem_log_freq)
-	{
-		LL_PROFILE_ZONE_NAMED_CATEGORY_DISPLAY("DS - Memory");
-		gMemoryAllocated = U64Bytes(LLMemory::getCurrentRSS());
-		U32Megabytes memory = gMemoryAllocated;
-		LL_INFOS() << "MEMORY: " << memory << LL_ENDL;
-		LLMemory::logMemoryInfo(true) ;
-		gRecentMemoryTime.reset();
-	}
-=======
     LL_PROFILE_ZONE_SCOPED
     F32 fps_log_freq = gSavedSettings.getF32("FPSLogFrequency");
     if (fps_log_freq > 0.f && gRecentFPSTime.getElapsedTimeF32() >= fps_log_freq)
@@ -256,10 +230,9 @@
         gMemoryAllocated = U64Bytes(LLMemory::getCurrentRSS());
         U32Megabytes memory = gMemoryAllocated;
         LL_INFOS() << "MEMORY: " << memory << LL_ENDL;
-        LLMemory::logMemoryInfo(TRUE) ;
+        LLMemory::logMemoryInfo(true) ;
         gRecentMemoryTime.reset();
     }
->>>>>>> e7eced3c
     F32 asset_storage_log_freq = gSavedSettings.getF32("AssetStorageLogFrequency");
     if (asset_storage_log_freq > 0.f && gAssetStorageLogTime.getElapsedTimeF32() >= asset_storage_log_freq)
     {
@@ -271,146 +244,6 @@
 
 static void update_tp_display(bool minimized)
 {
-<<<<<<< HEAD
-	static LLCachedControl<F32> teleport_arrival_delay(gSavedSettings, "TeleportArrivalDelay");
-	static LLCachedControl<F32> teleport_local_delay(gSavedSettings, "TeleportLocalDelay");
-
-	S32 attach_count = 0;
-	if (isAgentAvatarValid())
-	{
-		attach_count = gAgentAvatarp->getAttachmentCount();
-	}
-	F32 teleport_save_time = TELEPORT_EXPIRY + TELEPORT_EXPIRY_PER_ATTACHMENT * attach_count;
-	F32 teleport_elapsed = gTeleportDisplayTimer.getElapsedTimeF32();
-	F32 teleport_percent = teleport_elapsed * (100.f / teleport_save_time);
-	if (gAgent.getTeleportState() != LLAgent::TELEPORT_START && teleport_percent > 100.f)
-	{
-		// Give up.  Don't keep the UI locked forever.
-		LL_WARNS("Teleport") << "Giving up on teleport. elapsed time " << teleport_elapsed << " exceeds max time " << teleport_save_time << LL_ENDL;
-		gAgent.setTeleportState(LLAgent::TELEPORT_NONE);
-		gAgent.setTeleportMessage(std::string());
-	}
-
-	// Make sure the TP progress panel gets hidden in case the viewer window
-	// is minimized *during* a TP. HB
-	if (minimized)
-	{
-		gViewerWindow->setShowProgress(false);
-	}
-
-	const std::string& message = gAgent.getTeleportMessage();
-	switch (gAgent.getTeleportState())
-	{
-		case LLAgent::TELEPORT_PENDING:
-		{
-			gTeleportDisplayTimer.reset();
-			const std::string& msg = LLAgent::sTeleportProgressMessages["pending"];
-			if (!minimized)
-			{
-				gViewerWindow->setShowProgress(true);
-				gViewerWindow->setProgressPercent(llmin(teleport_percent, 0.0f));
-				gViewerWindow->setProgressString(msg);
-			}
-			gAgent.setTeleportMessage(msg);
-			break;
-		}
-
-		case LLAgent::TELEPORT_START:
-		{
-			// Transition to REQUESTED.  Viewer has sent some kind
-			// of TeleportRequest to the source simulator
-			gTeleportDisplayTimer.reset();
-			const std::string& msg = LLAgent::sTeleportProgressMessages["requesting"];
-			LL_INFOS("Teleport") << "A teleport request has been sent, setting state to TELEPORT_REQUESTED" << LL_ENDL;
-			gAgent.setTeleportState(LLAgent::TELEPORT_REQUESTED);
-			gAgent.setTeleportMessage(msg);
-			if (!minimized)
-			{
-				gViewerWindow->setShowProgress(true);
-				gViewerWindow->setProgressPercent(llmin(teleport_percent, 0.0f));
-				gViewerWindow->setProgressString(msg);
-				gViewerWindow->setProgressMessage(gAgent.mMOTD);
-			}
-			break;
-		}
-
-		case LLAgent::TELEPORT_REQUESTED:
-			// Waiting for source simulator to respond
-			if (!minimized)
-			{
-				gViewerWindow->setProgressPercent(llmin(teleport_percent, 37.5f));
-				gViewerWindow->setProgressString(message);
-			}
-			break;
-
-		case LLAgent::TELEPORT_MOVING:
-			// Viewer has received destination location from source simulator
-			if (!minimized)
-			{
-				gViewerWindow->setProgressPercent(llmin(teleport_percent, 75.f));
-				gViewerWindow->setProgressString(message);
-			}
-			break;
-
-		case LLAgent::TELEPORT_START_ARRIVAL:
-			// Transition to ARRIVING.  Viewer has received avatar update, etc.,
-			// from destination simulator
-			gTeleportArrivalTimer.reset();
-			LL_INFOS("Teleport") << "Changing state to TELEPORT_ARRIVING" << LL_ENDL;
-			gAgent.setTeleportState(LLAgent::TELEPORT_ARRIVING);
-			gAgent.setTeleportMessage(LLAgent::sTeleportProgressMessages["arriving"]);
-			gAgent.sheduleTeleportIM();
-			gTextureList.mForceResetTextureStats = true;
-			gAgentCamera.resetView(true, true);			
-			if (!minimized)
-			{
-				gViewerWindow->setProgressCancelButtonVisible(false, LLTrans::getString("Cancel"));
-				gViewerWindow->setProgressPercent(75.f);
-			}
-			break;
-
-		case LLAgent::TELEPORT_ARRIVING:
-		// Make the user wait while content "pre-caches"
-		{
-			F32 arrival_fraction = (gTeleportArrivalTimer.getElapsedTimeF32() / teleport_arrival_delay());
-			if (arrival_fraction > 1.f)
-			{
-				arrival_fraction = 1.f;
-				//LLFirstUse::useTeleport();
-				LL_INFOS("Teleport") << "arrival_fraction is " << arrival_fraction << " changing state to TELEPORT_NONE" << LL_ENDL;
-				gAgent.setTeleportState(LLAgent::TELEPORT_NONE);
-			}
-			if (!minimized)
-			{
-				gViewerWindow->setProgressCancelButtonVisible(false, LLTrans::getString("Cancel"));
-				gViewerWindow->setProgressPercent(arrival_fraction * 25.f + 75.f);
-				gViewerWindow->setProgressString(message);
-			}
-			break;
-		}
-
-		case LLAgent::TELEPORT_LOCAL:
-		// Short delay when teleporting in the same sim (progress screen active but not shown - did not
-		// fall-through from TELEPORT_START)
-		{
-			if (gTeleportDisplayTimer.getElapsedTimeF32() > teleport_local_delay())
-			{
-				//LLFirstUse::useTeleport();
-				LL_INFOS("Teleport") << "State is local and gTeleportDisplayTimer " << gTeleportDisplayTimer.getElapsedTimeF32()
-									 << " exceeds teleport_local_delete " << teleport_local_delay
-									 << "; setting state to TELEPORT_NONE"
-									 << LL_ENDL;
-				gAgent.setTeleportState(LLAgent::TELEPORT_NONE);
-			}
-			break;
-		}
-
-		case LLAgent::TELEPORT_NONE:
-			// No teleport in progress
-			gViewerWindow->setShowProgress(false);
-			gTeleportDisplay = false;
-	}
-=======
     static LLCachedControl<F32> teleport_arrival_delay(gSavedSettings, "TeleportArrivalDelay");
     static LLCachedControl<F32> teleport_local_delay(gSavedSettings, "TeleportLocalDelay");
 
@@ -434,7 +267,7 @@
     // is minimized *during* a TP. HB
     if (minimized)
     {
-        gViewerWindow->setShowProgress(FALSE);
+        gViewerWindow->setShowProgress(false);
     }
 
     const std::string& message = gAgent.getTeleportMessage();
@@ -446,7 +279,7 @@
             const std::string& msg = LLAgent::sTeleportProgressMessages["pending"];
             if (!minimized)
             {
-                gViewerWindow->setShowProgress(TRUE);
+                gViewerWindow->setShowProgress(true);
                 gViewerWindow->setProgressPercent(llmin(teleport_percent, 0.0f));
                 gViewerWindow->setProgressString(msg);
             }
@@ -465,7 +298,7 @@
             gAgent.setTeleportMessage(msg);
             if (!minimized)
             {
-                gViewerWindow->setShowProgress(TRUE);
+                gViewerWindow->setShowProgress(true);
                 gViewerWindow->setProgressPercent(llmin(teleport_percent, 0.0f));
                 gViewerWindow->setProgressString(msg);
                 gViewerWindow->setProgressMessage(gAgent.mMOTD);
@@ -499,11 +332,11 @@
             gAgent.setTeleportState(LLAgent::TELEPORT_ARRIVING);
             gAgent.setTeleportMessage(LLAgent::sTeleportProgressMessages["arriving"]);
             gAgent.sheduleTeleportIM();
-            gTextureList.mForceResetTextureStats = TRUE;
-            gAgentCamera.resetView(TRUE, TRUE);
+            gTextureList.mForceResetTextureStats = true;
+            gAgentCamera.resetView(true, true);
             if (!minimized)
             {
-                gViewerWindow->setProgressCancelButtonVisible(FALSE, LLTrans::getString("Cancel"));
+                gViewerWindow->setProgressCancelButtonVisible(false, LLTrans::getString("Cancel"));
                 gViewerWindow->setProgressPercent(75.f);
             }
             break;
@@ -521,7 +354,7 @@
             }
             if (!minimized)
             {
-                gViewerWindow->setProgressCancelButtonVisible(FALSE, LLTrans::getString("Cancel"));
+                gViewerWindow->setProgressCancelButtonVisible(false, LLTrans::getString("Cancel"));
                 gViewerWindow->setProgressPercent(arrival_fraction * 25.f + 75.f);
                 gViewerWindow->setProgressString(message);
             }
@@ -546,10 +379,9 @@
 
         case LLAgent::TELEPORT_NONE:
             // No teleport in progress
-            gViewerWindow->setShowProgress(FALSE);
-            gTeleportDisplay = FALSE;
-    }
->>>>>>> e7eced3c
+            gViewerWindow->setShowProgress(false);
+            gTeleportDisplay = false;
+    }
 }
 
 // Paint the display!
@@ -563,95 +395,27 @@
     { //skip render on frames where window has been resized
         LL_DEBUGS("Window") << "Resizing window" << LL_ENDL;
         LL_PROFILE_ZONE_NAMED_CATEGORY_DISPLAY("Resize Window");
-<<<<<<< HEAD
-		gGL.flush();
-		glClear(GL_COLOR_BUFFER_BIT);
-		gViewerWindow->getWindow()->swapBuffers();
-		LLPipeline::refreshCachedSettings();
-		gPipeline.resizeScreenTexture();
-		gResizeScreenTexture = false;
-		gWindowResized = false;
-		return;
-	}
-
-    if (gResizeShadowTexture)
-	{ //skip render on frames where window has been resized
-		gPipeline.resizeShadowTexture();
-		gResizeShadowTexture = false;
-	}
-
-	gSnapshot = for_snapshot;
-
-	if (LLPipeline::sRenderDeferred)
-	{ //hack to make sky show up in deferred snapshots
-		for_snapshot = false;
-	}
-
-	LLGLSDefault gls_default;
-	LLGLDepthTest gls_depth(GL_TRUE, GL_TRUE, GL_LEQUAL);
-	
-	LLVertexBuffer::unbind();
-
-	LLGLState::checkStates();
-	
-	gPipeline.disableLights();
-
-	// Don't draw if the window is hidden or minimized.
-	// In fact, must explicitly check the minimized state before drawing.
-	// Attempting to draw into a minimized window causes a GL error. JC
-	if (   !gViewerWindow->getActive()
-		|| !gViewerWindow->getWindow()->getVisible() 
-		|| gViewerWindow->getWindow()->getMinimized() 
-		|| gNonInteractive)
-	{
-		// Clean up memory the pools may have allocated
-		if (rebuild)
-		{
-			stop_glerror();
-			gPipeline.rebuildPools();
-			stop_glerror();
-		}
-
-		stop_glerror();
-		gViewerWindow->returnEmptyPicks();
-		stop_glerror();
-
-		// We still need to update the teleport progress (to get changes done
-		// in TP states, else the sim does not get the messages signaling the
-		// agent's arrival). This fixes BUG-230616. HB
-		if (gTeleportDisplay)
-		{
-			// true = minimized, do not show/update the TP screen. HB
-			update_tp_display(true);
-		}
-		return; 
-	}
-
-	gViewerWindow->checkSettings();
-	
-	{
-=======
         gGL.flush();
         glClear(GL_COLOR_BUFFER_BIT);
         gViewerWindow->getWindow()->swapBuffers();
         LLPipeline::refreshCachedSettings();
         gPipeline.resizeScreenTexture();
-        gResizeScreenTexture = FALSE;
-        gWindowResized = FALSE;
+        gResizeScreenTexture = false;
+        gWindowResized = false;
         return;
     }
 
     if (gResizeShadowTexture)
     { //skip render on frames where window has been resized
         gPipeline.resizeShadowTexture();
-        gResizeShadowTexture = FALSE;
+        gResizeShadowTexture = false;
     }
 
     gSnapshot = for_snapshot;
 
     if (LLPipeline::sRenderDeferred)
     { //hack to make sky show up in deferred snapshots
-        for_snapshot = FALSE;
+        for_snapshot = false;
     }
 
     LLGLSDefault gls_default;
@@ -697,7 +461,6 @@
     gViewerWindow->checkSettings();
 
     {
->>>>>>> e7eced3c
         LL_PROFILE_ZONE_NAMED_CATEGORY_DISPLAY("Picking");
         gViewerWindow->performPick();
     }
@@ -714,78 +477,15 @@
     if (gHeadlessClient)
     {
 #if LL_WINDOWS
-<<<<<<< HEAD
-		static F32 last_update_time = 0.f;
-		if ((gFrameTimeSeconds - last_update_time) > 1.f)
-		{
-			InvalidateRect((HWND)gViewerWindow->getPlatformWindow(), NULL, false);
-			last_update_time = gFrameTimeSeconds;
-		}
-=======
         static F32 last_update_time = 0.f;
         if ((gFrameTimeSeconds - last_update_time) > 1.f)
         {
-            InvalidateRect((HWND)gViewerWindow->getPlatformWindow(), NULL, FALSE);
+            InvalidateRect((HWND)gViewerWindow->getPlatformWindow(), NULL, false);
             last_update_time = gFrameTimeSeconds;
         }
->>>>>>> e7eced3c
 #elif LL_DARWIN
         // MBW -- Do something clever here.
 #endif
-<<<<<<< HEAD
-		// Not actually rendering, don't bother.
-		return;
-	}
-
-
-	//
-	// Bail out if we're in the startup state and don't want to try to
-	// render the world.
-	//
-	if (LLStartUp::getStartupState() < STATE_PRECACHE)
-	{
-		LLAppViewer::instance()->pingMainloopTimeout("Display:Startup");
-		display_startup();
-		return;
-	}
-
-
-	if (gShaderProfileFrame)
-	{
-		LLGLSLShader::initProfile();
-	}
-
-	//LLGLState::verify(false);
-
-	/////////////////////////////////////////////////
-	//
-	// Update GL Texture statistics (used for discard logic?)
-	//
-
-	LLAppViewer::instance()->pingMainloopTimeout("Display:TextureStats");
-	stop_glerror();
-
-	LLImageGL::updateStats(gFrameTimeSeconds);
-	
-	LLVOAvatar::sRenderName = gSavedSettings.getS32("AvatarNameTagMode");
-	LLVOAvatar::sRenderGroupTitles = (gSavedSettings.getBOOL("NameTagShowGroupTitles") && gSavedSettings.getS32("AvatarNameTagMode"));
-	
-	gPipeline.mBackfaceCull = true;
-	gFrameCount++;
-	gRecentFrameCount++;
-	if (gFocusMgr.getAppHasFocus())
-	{
-		gForegroundFrameCount++;
-	}
-
-	//////////////////////////////////////////////////////////
-	//
-	// Display start screen if we're teleporting, and skip render
-	//
-
-	if (gTeleportDisplay)
-	{
-=======
         // Not actually rendering, don't bother.
         return;
     }
@@ -808,7 +508,7 @@
         LLGLSLShader::initProfile();
     }
 
-    //LLGLState::verify(FALSE);
+    //LLGLState::verify(false);
 
     /////////////////////////////////////////////////
     //
@@ -823,7 +523,7 @@
     LLVOAvatar::sRenderName = gSavedSettings.getS32("AvatarNameTagMode");
     LLVOAvatar::sRenderGroupTitles = (gSavedSettings.getBOOL("NameTagShowGroupTitles") && gSavedSettings.getS32("AvatarNameTagMode"));
 
-    gPipeline.mBackfaceCull = TRUE;
+    gPipeline.mBackfaceCull = true;
     gFrameCount++;
     gRecentFrameCount++;
     if (gFocusMgr.getAppHasFocus())
@@ -838,66 +538,12 @@
 
     if (gTeleportDisplay)
     {
->>>>>>> e7eced3c
         LL_PROFILE_ZONE_NAMED_CATEGORY_DISPLAY("Teleport Display");
         LLAppViewer::instance()->pingMainloopTimeout("Display:Teleport");
         // Note: false = not minimized, do update the TP screen. HB
         update_tp_display(false);
     }
     else if(LLAppViewer::instance()->logoutRequestSent())
-<<<<<<< HEAD
-	{
-		LLAppViewer::instance()->pingMainloopTimeout("Display:Logout");
-		F32 percent_done = gLogoutTimer.getElapsedTimeF32() * 100.f / gLogoutMaxTime;
-		if (percent_done > 100.f)
-		{
-			percent_done = 100.f;
-		}
-
-		if( LLApp::isExiting() )
-		{
-			percent_done = 100.f;
-		}
-		
-		gViewerWindow->setProgressPercent( percent_done );
-		gViewerWindow->setProgressMessage(std::string());
-	}
-	else
-	if (gRestoreGL)
-	{
-		LLAppViewer::instance()->pingMainloopTimeout("Display:RestoreGL");
-		F32 percent_done = gRestoreGLTimer.getElapsedTimeF32() * 100.f / RESTORE_GL_TIME;
-		if( percent_done > 100.f )
-		{
-			gViewerWindow->setShowProgress(false);
-			gRestoreGL = false;
-		}
-		else
-		{
-
-			if( LLApp::isExiting() )
-			{
-				percent_done = 100.f;
-			}
-			
-			gViewerWindow->setProgressPercent( percent_done );
-		}
-		gViewerWindow->setProgressMessage(std::string());
-	}
-
-	//////////////////////////
-	//
-	// Prepare for the next frame
-	//
-
-	/////////////////////////////
-	//
-	// Update the camera
-	//
-	//
-
-	LLAppViewer::instance()->pingMainloopTimeout("Display:Camera");
-=======
     {
         LLAppViewer::instance()->pingMainloopTimeout("Display:Logout");
         F32 percent_done = gLogoutTimer.getElapsedTimeF32() * 100.f / gLogoutMaxTime;
@@ -921,8 +567,8 @@
         F32 percent_done = gRestoreGLTimer.getElapsedTimeF32() * 100.f / RESTORE_GL_TIME;
         if( percent_done > 100.f )
         {
-            gViewerWindow->setShowProgress(FALSE);
-            gRestoreGL = FALSE;
+            gViewerWindow->setShowProgress(false);
+            gRestoreGL = false;
         }
         else
         {
@@ -949,7 +595,6 @@
     //
 
     LLAppViewer::instance()->pingMainloopTimeout("Display:Camera");
->>>>>>> e7eced3c
     if (LLViewerCamera::instanceExists())
     {
         LLViewerCamera::getInstance()->setZoomParameters(zoom_factor, subfield);
@@ -998,59 +643,27 @@
     {
         LLAppViewer::instance()->pingMainloopTimeout("Display:DynamicTextures");
         LL_PROFILE_ZONE_NAMED_CATEGORY_DISPLAY("Update Dynamic Textures");
-<<<<<<< HEAD
-		if (LLViewerDynamicTexture::updateAllInstances())
-		{
-			gGL.setColorMask(true, true);
-			glClear(GL_DEPTH_BUFFER_BIT);
-		}
-	}
-
-	gViewerWindow->setup3DViewport();
-
-	gPipeline.resetFrameStats();	// Reset per-frame statistics.
-	
-	if (!gDisconnected)
-	{
-		// Render mirrors and associated hero probes before we render the rest of the scene.
-		// This ensures the scene state in the hero probes are exactly the same as the rest of the scene before we render it.
+        if (LLViewerDynamicTexture::updateAllInstances())
+        {
+            gGL.setColorMask(true, true);
+            glClear(GL_DEPTH_BUFFER_BIT);
+        }
+    }
+
+    gViewerWindow->setup3DViewport();
+
+    gPipeline.resetFrameStats();    // Reset per-frame statistics.
+
+    if (!gDisconnected)
+    {
+        // Render mirrors and associated hero probes before we render the rest of the scene.
+        // This ensures the scene state in the hero probes are exactly the same as the rest of the scene before we render it.
         if (gPipeline.RenderMirrors && !gSnapshot && (gPipeline.RenderHeroProbeUpdateRate == 0 || (gFrameCount % gPipeline.RenderHeroProbeUpdateRate) == 0))
         {
             LL_PROFILE_ZONE_NAMED_CATEGORY_DISPLAY("Update hero probes");
             gPipeline.mHeroProbeManager.update();
         }
 
-		LL_PROFILE_ZONE_NAMED_CATEGORY_DISPLAY("display - 1");
-		LLAppViewer::instance()->pingMainloopTimeout("Display:Update");
-		if (gPipeline.hasRenderType(LLPipeline::RENDER_TYPE_HUD))
-		{ //don't draw hud objects in this frame
-			gPipeline.toggleRenderType(LLPipeline::RENDER_TYPE_HUD);
-		}
-
-		if (gPipeline.hasRenderType(LLPipeline::RENDER_TYPE_HUD_PARTICLES))
-		{ //don't draw hud particles in this frame
-			gPipeline.toggleRenderType(LLPipeline::RENDER_TYPE_HUD_PARTICLES);
-		}
-
-		stop_glerror();
-		display_update_camera();
-		stop_glerror();
-				
-		{
-=======
-        if (LLViewerDynamicTexture::updateAllInstances())
-        {
-            gGL.setColorMask(true, true);
-            glClear(GL_DEPTH_BUFFER_BIT);
-        }
-    }
-
-    gViewerWindow->setup3DViewport();
-
-    gPipeline.resetFrameStats();    // Reset per-frame statistics.
-
-    if (!gDisconnected)
-    {
         LL_PROFILE_ZONE_NAMED_CATEGORY_DISPLAY("display - 1");
         LLAppViewer::instance()->pingMainloopTimeout("Display:Update");
         if (gPipeline.hasRenderType(LLPipeline::RENDER_TYPE_HUD))
@@ -1068,7 +681,6 @@
         stop_glerror();
 
         {
->>>>>>> e7eced3c
             LL_PROFILE_ZONE_NAMED_CATEGORY_DISPLAY("Env Update");
             // update all the sky/atmospheric/water settings
             LLEnvironment::instance().update(LLViewerCamera::getInstance());
@@ -1084,53 +696,6 @@
 
         {
             LL_PROFILE_ZONE_NAMED_CATEGORY_DISPLAY("Update Geom");
-<<<<<<< HEAD
-			const F32 max_geom_update_time = 0.005f*10.f*gFrameIntervalSeconds.value(); // 50 ms/second update time
-			gPipeline.createObjects(max_geom_update_time);
-			gPipeline.processPartitionQ();
-			gPipeline.updateGeom(max_geom_update_time);
-			stop_glerror();
-		}
-
-		gPipeline.updateGL();
-
-		stop_glerror();
-
-		LLAppViewer::instance()->pingMainloopTimeout("Display:Cull");
-		
-		//Increment drawable frame counter
-		LLDrawable::incrementVisible();
-
-		LLSpatialGroup::sNoDelete = true;
-		LLTexUnit::sWhiteTexture = LLViewerFetchedTexture::sWhiteImagep->getTexName();
-
-		S32 occlusion = LLPipeline::sUseOcclusion;
-		if (gDepthDirty)
-		{ //depth buffer is invalid, don't overwrite occlusion state
-			LLPipeline::sUseOcclusion = llmin(occlusion, 1);
-		}
-		gDepthDirty = false;
-
-		LLGLState::checkStates();
-
-		static LLCullResult result;
-		LLViewerCamera::sCurCameraID = LLViewerCamera::CAMERA_WORLD;
-		LLPipeline::sUnderWaterRender = LLViewerCamera::getInstance()->cameraUnderWater();
-		gPipeline.updateCull(*LLViewerCamera::getInstance(), result);
-		stop_glerror();
-
-		LLGLState::checkStates();
-		
-		LLAppViewer::instance()->pingMainloopTimeout("Display:Swap");
-		
-		{ 
-			LL_PROFILE_ZONE_NAMED_CATEGORY_DISPLAY("display - 2")
-			if (gResizeScreenTexture)
-			{
-				gPipeline.resizeScreenTexture();
-				gResizeScreenTexture = false;
-			}
-=======
             const F32 max_geom_update_time = 0.005f*10.f*gFrameIntervalSeconds.value(); // 50 ms/second update time
             gPipeline.createObjects(max_geom_update_time);
             gPipeline.processPartitionQ();
@@ -1147,7 +712,7 @@
         //Increment drawable frame counter
         LLDrawable::incrementVisible();
 
-        LLSpatialGroup::sNoDelete = TRUE;
+        LLSpatialGroup::sNoDelete = true;
         LLTexUnit::sWhiteTexture = LLViewerFetchedTexture::sWhiteImagep->getTexName();
 
         S32 occlusion = LLPipeline::sUseOcclusion;
@@ -1155,7 +720,7 @@
         { //depth buffer is invalid, don't overwrite occlusion state
             LLPipeline::sUseOcclusion = llmin(occlusion, 1);
         }
-        gDepthDirty = FALSE;
+        gDepthDirty = false;
 
         LLGLState::checkStates();
 
@@ -1174,9 +739,8 @@
             if (gResizeScreenTexture)
             {
                 gPipeline.resizeScreenTexture();
-                gResizeScreenTexture = FALSE;
-            }
->>>>>>> e7eced3c
+                gResizeScreenTexture = false;
+            }
 
             gGL.setColorMask(true, true);
             glClearColor(0,0,0,0);
@@ -1247,102 +811,6 @@
                 LL_PROFILE_ZONE_NAMED_CATEGORY_DISPLAY("GLTF Materials Cleanup");
                 //remove dead gltf materials
                 gGLTFMaterialList.flushMaterials();
-<<<<<<< HEAD
-			}
-		}
-
-		LLGLState::checkStates();
-
-		///////////////////////////////////
-		//
-		// StateSort
-		//
-		// Responsible for taking visible objects, and adding them to the appropriate draw orders.
-		// In the case of alpha objects, z-sorts them first.
-		// Also creates special lists for outlines and selected face rendering.
-		//
-		LLAppViewer::instance()->pingMainloopTimeout("Display:StateSort");
-		{
-			LL_PROFILE_ZONE_NAMED_CATEGORY_DISPLAY("display - 4")
-			LLViewerCamera::sCurCameraID = LLViewerCamera::CAMERA_WORLD;
-			gPipeline.stateSort(*LLViewerCamera::getInstance(), result);
-			stop_glerror();
-				
-			if (rebuild)
-			{
-				//////////////////////////////////////
-				//
-				// rebuildPools
-				//
-				//
-				gPipeline.rebuildPools();
-				stop_glerror();
-			}
-		}
-
-		LLSceneMonitor::getInstance()->fetchQueryResult();
-		
-		LLGLState::checkStates();
-
-		LLPipeline::sUseOcclusion = occlusion;
-
-		{
-			LLAppViewer::instance()->pingMainloopTimeout("Display:Sky");
-			LL_PROFILE_ZONE_NAMED_CATEGORY_ENVIRONMENT("update sky"); //LL_RECORD_BLOCK_TIME(FTM_UPDATE_SKY);	
-			gSky.updateSky();
-		}
-
-		if(gUseWireframe)
-		{
-			glClearColor(0.5f, 0.5f, 0.5f, 0.f);
-			glClear(GL_COLOR_BUFFER_BIT);
-		}
-
-		LLAppViewer::instance()->pingMainloopTimeout("Display:RenderStart");
-		
-		//// render frontmost floater opaque for occlusion culling purposes
-		//LLFloater* frontmost_floaterp = gFloaterView->getFrontmost();
-		//// assumes frontmost floater with focus is opaque
-		//if (frontmost_floaterp && gFocusMgr.childHasKeyboardFocus(frontmost_floaterp))
-		//{
-		//	gGL.matrixMode(LLRender::MM_MODELVIEW);
-		//	gGL.pushMatrix();
-		//	{
-		//		gGL.getTexUnit(0)->unbind(LLTexUnit::TT_TEXTURE);
-
-		//		glColorMask(GL_FALSE, GL_FALSE, GL_FALSE, GL_TRUE);
-		//		gGL.loadIdentity();
-
-		//		LLRect floater_rect = frontmost_floaterp->calcScreenRect();
-		//		// deflate by one pixel so rounding errors don't occlude outside of floater extents
-		//		floater_rect.stretch(-1);
-		//		LLRectf floater_3d_rect((F32)floater_rect.mLeft / (F32)gViewerWindow->getWindowWidthScaled(), 
-		//								(F32)floater_rect.mTop / (F32)gViewerWindow->getWindowHeightScaled(),
-		//								(F32)floater_rect.mRight / (F32)gViewerWindow->getWindowWidthScaled(),
-		//								(F32)floater_rect.mBottom / (F32)gViewerWindow->getWindowHeightScaled());
-		//		floater_3d_rect.translate(-0.5f, -0.5f);
-		//		gGL.translatef(0.f, 0.f, -LLViewerCamera::getInstance()->getNear());
-		//		gGL.scalef(LLViewerCamera::getInstance()->getNear() * LLViewerCamera::getInstance()->getAspect() / sinf(LLViewerCamera::getInstance()->getView()), LLViewerCamera::getInstance()->getNear() / sinf(LLViewerCamera::getInstance()->getView()), 1.f);
-		//		gGL.color4fv(LLColor4::white.mV);
-		//		gGL.begin(LLVertexBuffer::QUADS);
-		//		{
-		//			gGL.vertex3f(floater_3d_rect.mLeft, floater_3d_rect.mBottom, 0.f);
-		//			gGL.vertex3f(floater_3d_rect.mLeft, floater_3d_rect.mTop, 0.f);
-		//			gGL.vertex3f(floater_3d_rect.mRight, floater_3d_rect.mTop, 0.f);
-		//			gGL.vertex3f(floater_3d_rect.mRight, floater_3d_rect.mBottom, 0.f);
-		//		}
-		//		gGL.end();
-		//		glColorMask(GL_TRUE, GL_TRUE, GL_TRUE, GL_TRUE);
-		//	}
-		//	gGL.popMatrix();
-		//}
-
-		LLPipeline::sUnderWaterRender = LLViewerCamera::getInstance()->cameraUnderWater();
-
-		LLGLState::checkStates();
-
-		stop_glerror();
-=======
             }
         }
 
@@ -1432,12 +900,11 @@
         //  gGL.popMatrix();
         //}
 
-        LLPipeline::sUnderWaterRender = LLViewerCamera::getInstance()->cameraUnderWater() ? TRUE : FALSE;
+        LLPipeline::sUnderWaterRender = LLViewerCamera::getInstance()->cameraUnderWater();
 
         LLGLState::checkStates();
 
         stop_glerror();
->>>>>>> e7eced3c
 
         gGL.setColorMask(true, true);
 
@@ -1469,41 +936,6 @@
         gGL.setColorMask(true, false);
 
         LLAppViewer::instance()->pingMainloopTimeout("Display:RenderGeom");
-<<<<<<< HEAD
-		
-		if (!(LLAppViewer::instance()->logoutRequestSent() && LLAppViewer::instance()->hasSavedFinalSnapshot())
-				&& !gRestoreGL)
-		{
-			LL_PROFILE_ZONE_NAMED_CATEGORY_DISPLAY("display - 5")
-			LLViewerCamera::sCurCameraID = LLViewerCamera::CAMERA_WORLD;
-
-			if (gSavedSettings.getBOOL("RenderDepthPrePass"))
-			{
-				gGL.setColorMask(false, false);
-
-				static const U32 types[] = { 
-					LLRenderPass::PASS_SIMPLE, 
-					LLRenderPass::PASS_FULLBRIGHT, 
-					LLRenderPass::PASS_SHINY 
-				};
-
-				U32 num_types = LL_ARRAY_SIZE(types);
-				gOcclusionProgram.bind();
-				for (U32 i = 0; i < num_types; i++)
-				{
-					gPipeline.renderObjects(types[i], LLVertexBuffer::MAP_VERTEX, false);
-				}
-
-				gOcclusionProgram.unbind();
-
-			}
-
-			gGL.setColorMask(true, true);
-			gPipeline.renderGeomDeferred(*LLViewerCamera::getInstance(), true);
-		}
-
-		{
-=======
 
         if (!(LLAppViewer::instance()->logoutRequestSent() && LLAppViewer::instance()->hasSavedFinalSnapshot())
                 && !gRestoreGL)
@@ -1525,7 +957,7 @@
                 gOcclusionProgram.bind();
                 for (U32 i = 0; i < num_types; i++)
                 {
-                    gPipeline.renderObjects(types[i], LLVertexBuffer::MAP_VERTEX, FALSE);
+                    gPipeline.renderObjects(types[i], LLVertexBuffer::MAP_VERTEX, false);
                 }
 
                 gOcclusionProgram.unbind();
@@ -1537,7 +969,6 @@
         }
 
         {
->>>>>>> e7eced3c
             LL_PROFILE_ZONE_NAMED_CATEGORY_DISPLAY("Texture Unbind");
             for (U32 i = 0; i < gGLManager.mNumTextureImageUnits; i++)
             { //dummy cleanup of any currently bound textures
@@ -1556,49 +987,10 @@
 
         if (LLPipeline::sRenderDeferred)
         {
-<<<<<<< HEAD
-			gPipeline.renderDeferredLighting();
-		}
-
-		LLPipeline::sUnderWaterRender = false;
-
-		{
-			//capture the frame buffer.
-			LLSceneMonitor::getInstance()->capture();
-		}
-
-		LLAppViewer::instance()->pingMainloopTimeout("Display:RenderUI");
-		if (!for_snapshot)
-		{
-			render_ui();
-			swap();
-		}
-
-		
-		LLSpatialGroup::sNoDelete = false;
-		gPipeline.clearReferences();
-	}
-
-	LLAppViewer::instance()->pingMainloopTimeout("Display:FrameStats");
-	
-	stop_glerror();
-
-	display_stats();
-				
-	LLAppViewer::instance()->pingMainloopTimeout("Display:Done");
-
-	gShiftFrame = false;
-
-	if (gShaderProfileFrame)
-	{
-		gShaderProfileFrame = false;
-		LLGLSLShader::finishProfile();
-	}
-=======
             gPipeline.renderDeferredLighting();
         }
 
-        LLPipeline::sUnderWaterRender = FALSE;
+        LLPipeline::sUnderWaterRender = false;
 
         {
             //capture the frame buffer.
@@ -1613,7 +1005,7 @@
         }
 
 
-        LLSpatialGroup::sNoDelete = FALSE;
+        LLSpatialGroup::sNoDelete = false;
         gPipeline.clearReferences();
     }
 
@@ -1629,10 +1021,9 @@
 
     if (gShaderProfileFrame)
     {
-        gShaderProfileFrame = FALSE;
+        gShaderProfileFrame = false;
         LLGLSLShader::finishProfile();
     }
->>>>>>> e7eced3c
 }
 
 // WIP simplified copy of display() that does minimal work
@@ -1678,13 +1069,8 @@
         LLEnvironment::instance().update(LLViewerCamera::getInstance());
     }
 
-<<<<<<< HEAD
     LLSpatialGroup::sNoDelete = true;
-        
-=======
-    LLSpatialGroup::sNoDelete = TRUE;
-
->>>>>>> e7eced3c
+
     S32 occlusion = LLPipeline::sUseOcclusion;
     LLPipeline::sUseOcclusion = 0; // occlusion data is from main camera point of view, don't read or write it during cube snapshots
     //gDepthDirty = true; //let "real" render pipe know it can't trust the depth buffer for occlusion data
@@ -1757,62 +1143,6 @@
 {
     LLPerfStats::RecordSceneTime T ( LLPerfStats::StatType_t::RENDER_HUDS); // render time capture - Primary contributor to HUDs (though these end up in render batches)
     gGL.matrixMode(LLRender::MM_PROJECTION);
-<<<<<<< HEAD
-	gGL.pushMatrix();
-	gGL.matrixMode(LLRender::MM_MODELVIEW);
-	gGL.pushMatrix();
-		
-	glh::matrix4f current_proj = get_current_projection();
-	glh::matrix4f current_mod = get_current_modelview();
-
-	// clamp target zoom level to reasonable values
-	gAgentCamera.mHUDTargetZoom = llclamp(gAgentCamera.mHUDTargetZoom, 0.1f, 1.f);
-	// smoothly interpolate current zoom level
-	gAgentCamera.mHUDCurZoom = lerp(gAgentCamera.mHUDCurZoom, gAgentCamera.getAgentHUDTargetZoom(), LLSmoothInterpolation::getInterpolant(0.03f));
-
-	if (LLPipeline::sShowHUDAttachments && !gDisconnected && setup_hud_matrices())
-	{
-		LLPipeline::sRenderingHUDs = true;
-		LLCamera hud_cam = *LLViewerCamera::getInstance();
-		hud_cam.setOrigin(-1.f,0,0);
-		hud_cam.setAxes(LLVector3(1,0,0), LLVector3(0,1,0), LLVector3(0,0,1));
-		LLViewerCamera::updateFrustumPlanes(hud_cam, true);
-
-		bool render_particles = gPipeline.hasRenderType(LLPipeline::RENDER_TYPE_PARTICLES) && gSavedSettings.getBOOL("RenderHUDParticles");
-		
-		//only render hud objects
-		gPipeline.pushRenderTypeMask();
-		
-		// turn off everything
-		gPipeline.andRenderTypeMask(LLPipeline::END_RENDER_TYPES);
-		// turn on HUD
-		gPipeline.toggleRenderType(LLPipeline::RENDER_TYPE_HUD);
-		// turn on HUD particles
-		gPipeline.toggleRenderType(LLPipeline::RENDER_TYPE_HUD_PARTICLES);
-
-		// if particles are off, turn off hud-particles as well
-		if (!render_particles)
-		{
-			// turn back off HUD particles
-			gPipeline.toggleRenderType(LLPipeline::RENDER_TYPE_HUD_PARTICLES);
-		}
-
-		bool has_ui = gPipeline.hasRenderDebugFeatureMask(LLPipeline::RENDER_DEBUG_FEATURE_UI);
-		if (has_ui)
-		{
-			gPipeline.toggleRenderDebugFeature(LLPipeline::RENDER_DEBUG_FEATURE_UI);
-		}
-
-		S32 use_occlusion = LLPipeline::sUseOcclusion;
-		LLPipeline::sUseOcclusion = 0;
-				
-		//cull, sort, and render hud objects
-		static LLCullResult result;
-		LLSpatialGroup::sNoDelete = true;
-
-		LLViewerCamera::sCurCameraID = LLViewerCamera::CAMERA_WORLD;
-		gPipeline.updateCull(hud_cam, result);
-=======
     gGL.pushMatrix();
     gGL.matrixMode(LLRender::MM_MODELVIEW);
     gGL.pushMatrix();
@@ -1827,11 +1157,11 @@
 
     if (LLPipeline::sShowHUDAttachments && !gDisconnected && setup_hud_matrices())
     {
-        LLPipeline::sRenderingHUDs = TRUE;
+        LLPipeline::sRenderingHUDs = true;
         LLCamera hud_cam = *LLViewerCamera::getInstance();
         hud_cam.setOrigin(-1.f,0,0);
         hud_cam.setAxes(LLVector3(1,0,0), LLVector3(0,1,0), LLVector3(0,0,1));
-        LLViewerCamera::updateFrustumPlanes(hud_cam, TRUE);
+        LLViewerCamera::updateFrustumPlanes(hud_cam, true);
 
         bool render_particles = gPipeline.hasRenderType(LLPipeline::RENDER_TYPE_PARTICLES) && gSavedSettings.getBOOL("RenderHUDParticles");
 
@@ -1863,11 +1193,10 @@
 
         //cull, sort, and render hud objects
         static LLCullResult result;
-        LLSpatialGroup::sNoDelete = TRUE;
+        LLSpatialGroup::sNoDelete = true;
 
         LLViewerCamera::sCurCameraID = LLViewerCamera::CAMERA_WORLD;
         gPipeline.updateCull(hud_cam, result);
->>>>>>> e7eced3c
 
         // Toggle render types
         gPipeline.toggleRenderType(LLPipeline::RENDER_TYPE_BUMP);
@@ -1894,41 +1223,12 @@
         gPipeline.toggleRenderType(LLPipeline::RENDER_TYPE_PASS_INVISI_SHINY);
         gPipeline.toggleRenderType(LLPipeline::RENDER_TYPE_PASS_GLTF_PBR);
         gPipeline.toggleRenderType(LLPipeline::RENDER_TYPE_PASS_GLTF_PBR_ALPHA_MASK);
-<<<<<<< HEAD
-		
-		gPipeline.stateSort(hud_cam, result);
-
-		gPipeline.renderGeomPostDeferred(hud_cam);
-
-		LLSpatialGroup::sNoDelete = false;
-		//gPipeline.clearReferences();
-
-		render_hud_elements();
-
-		//restore type mask
-		gPipeline.popRenderTypeMask();
-
-		if (has_ui)
-		{
-			gPipeline.toggleRenderDebugFeature(LLPipeline::RENDER_DEBUG_FEATURE_UI);
-		}
-		LLPipeline::sUseOcclusion = use_occlusion;
-		LLPipeline::sRenderingHUDs = false;
-	}
-	gGL.matrixMode(LLRender::MM_PROJECTION);
-	gGL.popMatrix();
-	gGL.matrixMode(LLRender::MM_MODELVIEW);
-	gGL.popMatrix();
-	
-	set_current_projection(current_proj);
-	set_current_modelview(current_mod);
-=======
 
         gPipeline.stateSort(hud_cam, result);
 
         gPipeline.renderGeomPostDeferred(hud_cam);
 
-        LLSpatialGroup::sNoDelete = FALSE;
+        LLSpatialGroup::sNoDelete = false;
         //gPipeline.clearReferences();
 
         render_hud_elements();
@@ -1941,7 +1241,7 @@
             gPipeline.toggleRenderDebugFeature(LLPipeline::RENDER_DEBUG_FEATURE_UI);
         }
         LLPipeline::sUseOcclusion = use_occlusion;
-        LLPipeline::sRenderingHUDs = FALSE;
+        LLPipeline::sRenderingHUDs = false;
     }
     gGL.matrixMode(LLRender::MM_PROJECTION);
     gGL.popMatrix();
@@ -1950,7 +1250,6 @@
 
     set_current_projection(current_proj);
     set_current_modelview(current_mod);
->>>>>>> e7eced3c
 }
 
 LLRect get_whole_screen_region()
@@ -1975,42 +1274,6 @@
 
 bool get_hud_matrices(const LLRect& screen_region, glh::matrix4f &proj, glh::matrix4f &model)
 {
-<<<<<<< HEAD
-	if (isAgentAvatarValid() && gAgentAvatarp->hasHUDAttachment())
-	{
-		F32 zoom_level = gAgentCamera.mHUDCurZoom;
-		LLBBox hud_bbox = gAgentAvatarp->getHUDBBox();
-		
-		F32 hud_depth = llmax(1.f, hud_bbox.getExtentLocal().mV[VX] * 1.1f);
-		proj = gl_ortho(-0.5f * LLViewerCamera::getInstance()->getAspect(), 0.5f * LLViewerCamera::getInstance()->getAspect(), -0.5f, 0.5f, 0.f, hud_depth);
-		proj.element(2,2) = -0.01f;
-		
-		F32 aspect_ratio = LLViewerCamera::getInstance()->getAspect();
-		
-		glh::matrix4f mat;
-		F32 scale_x = (F32)gViewerWindow->getWorldViewWidthScaled() / (F32)screen_region.getWidth();
-		F32 scale_y = (F32)gViewerWindow->getWorldViewHeightScaled() / (F32)screen_region.getHeight();
-		mat.set_scale(glh::vec3f(scale_x, scale_y, 1.f));
-		mat.set_translate(
-			glh::vec3f(clamp_rescale((F32)(screen_region.getCenterX() - screen_region.mLeft), 0.f, (F32)gViewerWindow->getWorldViewWidthScaled(), 0.5f * scale_x * aspect_ratio, -0.5f * scale_x * aspect_ratio),
-					   clamp_rescale((F32)(screen_region.getCenterY() - screen_region.mBottom), 0.f, (F32)gViewerWindow->getWorldViewHeightScaled(), 0.5f * scale_y, -0.5f * scale_y),
-					   0.f));
-		proj *= mat;
-		
-		glh::matrix4f tmp_model((GLfloat*) OGL_TO_CFR_ROTATION);
-		
-		mat.set_scale(glh::vec3f(zoom_level, zoom_level, zoom_level));
-		mat.set_translate(glh::vec3f(-hud_bbox.getCenterLocal().mV[VX] + (hud_depth * 0.5f), 0.f, 0.f));
-		
-		tmp_model *= mat;
-		model = tmp_model;		
-		return true;
-	}
-	else
-	{
-		return false;
-	}
-=======
     if (isAgentAvatarValid() && gAgentAvatarp->hasHUDAttachment())
     {
         F32 zoom_level = gAgentCamera.mHUDCurZoom;
@@ -2039,13 +1302,12 @@
 
         tmp_model *= mat;
         model = tmp_model;
-        return TRUE;
+        return true;
     }
     else
     {
-        return FALSE;
-    }
->>>>>>> e7eced3c
+        return false;
+    }
 }
 
 bool get_hud_matrices(glh::matrix4f &proj, glh::matrix4f &model)
@@ -2062,21 +1324,6 @@
 
 bool setup_hud_matrices(const LLRect& screen_region)
 {
-<<<<<<< HEAD
-	glh::matrix4f proj, model;
-	bool result = get_hud_matrices(screen_region, proj, model);
-	if (!result) return result;
-	
-	// set up transform to keep HUD objects in front of camera
-	gGL.matrixMode(LLRender::MM_PROJECTION);
-	gGL.loadMatrix(proj.m);
-	set_current_projection(proj);
-	
-	gGL.matrixMode(LLRender::MM_MODELVIEW);
-	gGL.loadMatrix(model.m);
-	set_current_modelview(model);
-	return true;
-=======
     glh::matrix4f proj, model;
     bool result = get_hud_matrices(screen_region, proj, model);
     if (!result) return result;
@@ -2089,8 +1336,7 @@
     gGL.matrixMode(LLRender::MM_MODELVIEW);
     gGL.loadMatrix(model.m);
     set_current_modelview(model);
-    return TRUE;
->>>>>>> e7eced3c
+    return true;
 }
 
 void render_ui(F32 zoom_factor, int subfield)
@@ -2178,19 +1424,11 @@
     LLPerfStats::RecordSceneTime T ( LLPerfStats::StatType_t::RENDER_SWAP ); // render time capture - Swap buffer time - can signify excessive data transfer to/from GPU
     LL_PROFILE_ZONE_NAMED_CATEGORY_DISPLAY("Swap");
     LL_PROFILE_GPU_ZONE("swap");
-<<<<<<< HEAD
-	if (gDisplaySwapBuffers)
-	{
-		gViewerWindow->getWindow()->swapBuffers();
-	}
-	gDisplaySwapBuffers = true;
-=======
     if (gDisplaySwapBuffers)
     {
         gViewerWindow->getWindow()->swapBuffers();
     }
-    gDisplaySwapBuffers = TRUE;
->>>>>>> e7eced3c
+    gDisplaySwapBuffers = true;
 }
 
 void renderCoordinateAxes()
@@ -2291,11 +1529,7 @@
         draw_axes();
     }
 
-<<<<<<< HEAD
-	gViewerWindow->renderSelections(false, false, true); // Non HUD call in render_hud_elements
-=======
-    gViewerWindow->renderSelections(FALSE, FALSE, TRUE); // Non HUD call in render_hud_elements
->>>>>>> e7eced3c
+    gViewerWindow->renderSelections(false, false, true); // Non HUD call in render_hud_elements
 
     if (gPipeline.hasRenderDebugFeatureMask(LLPipeline::RENDER_DEBUG_FEATURE_UI))
     {
@@ -2341,18 +1575,6 @@
     if (isAgentAvatarValid() && gAgentCamera.mHUDCurZoom < 0.98f)
     {
         gUIProgram.bind();
-<<<<<<< HEAD
-		gGL.pushMatrix();
-		S32 half_width = (gViewerWindow->getWorldViewWidthScaled() / 2);
-		S32 half_height = (gViewerWindow->getWorldViewHeightScaled() / 2);
-		gGL.scalef(LLUI::getScaleFactor().mV[0], LLUI::getScaleFactor().mV[1], 1.f);
-		gGL.translatef((F32)half_width, (F32)half_height, 0.f);
-		F32 zoom = gAgentCamera.mHUDCurZoom;
-		gGL.scalef(zoom,zoom,1.f);
-		gGL.color4fv(LLColor4::white.mV);
-		gl_rect_2d(-half_width, half_height, half_width, -half_height, false);
-		gGL.popMatrix();
-=======
         gGL.pushMatrix();
         S32 half_width = (gViewerWindow->getWorldViewWidthScaled() / 2);
         S32 half_height = (gViewerWindow->getWorldViewHeightScaled() / 2);
@@ -2361,9 +1583,8 @@
         F32 zoom = gAgentCamera.mHUDCurZoom;
         gGL.scalef(zoom,zoom,1.f);
         gGL.color4fv(LLColor4::white.mV);
-        gl_rect_2d(-half_width, half_height, half_width, -half_height, FALSE);
+        gl_rect_2d(-half_width, half_height, half_width, -half_height, false);
         gGL.popMatrix();
->>>>>>> e7eced3c
         gUIProgram.unbind();
         stop_glerror();
     }
@@ -2440,81 +1661,6 @@
 
 void render_disconnected_background()
 {
-<<<<<<< HEAD
-	gUIProgram.bind();
-
-	gGL.color4f(1,1,1,1);
-	if (!gDisconnectedImagep && gDisconnected)
-	{
-		LL_INFOS() << "Loading last bitmap..." << LL_ENDL;
-
-		std::string temp_str;
-		temp_str = gDirUtilp->getLindenUserDir() + gDirUtilp->getDirDelimiter() + LLStartUp::getScreenLastFilename();
-
-		LLPointer<LLImagePNG> image_png = new LLImagePNG;
-		if( !image_png->load(temp_str) )
-		{
-			//LL_INFOS() << "Bitmap load failed" << LL_ENDL;
-			return;
-		}
-		
-		LLPointer<LLImageRaw> raw = new LLImageRaw;
-		if (!image_png->decode(raw, 0.0f))
-		{
-			LL_INFOS() << "Bitmap decode failed" << LL_ENDL;
-			gDisconnectedImagep = NULL;
-			return;
-		}
-
-		U8 *rawp = raw->getData();
-		S32 npixels = (S32)image_png->getWidth()*(S32)image_png->getHeight();
-		for (S32 i = 0; i < npixels; i++)
-		{
-			S32 sum = 0;
-			sum = *rawp + *(rawp+1) + *(rawp+2);
-			sum /= 3;
-			*rawp = ((S32)sum*6 + *rawp)/7;
-			rawp++;
-			*rawp = ((S32)sum*6 + *rawp)/7;
-			rawp++;
-			*rawp = ((S32)sum*6 + *rawp)/7;
-			rawp++;
-		}
-
-		
-		raw->expandToPowerOfTwo();
-		gDisconnectedImagep = LLViewerTextureManager::getLocalTexture(raw.get(), false );
-		gStartTexture = gDisconnectedImagep;
-		gGL.getTexUnit(0)->unbind(LLTexUnit::TT_TEXTURE);
-	}
-
-	// Make sure the progress view always fills the entire window.
-	S32 width = gViewerWindow->getWindowWidthScaled();
-	S32 height = gViewerWindow->getWindowHeightScaled();
-
-	if (gDisconnectedImagep)
-	{
-		LLGLSUIDefault gls_ui;
-		gViewerWindow->setup2DRender();
-		gGL.pushMatrix();
-		{
-			// scale ui to reflect UIScaleFactor
-			// this can't be done in setup2DRender because it requires a
-			// pushMatrix/popMatrix pair
-			const LLVector2& display_scale = gViewerWindow->getDisplayScale();
-			gGL.scalef(display_scale.mV[VX], display_scale.mV[VY], 1.f);
-
-			gGL.getTexUnit(0)->bind(gDisconnectedImagep);
-			gGL.color4f(1.f, 1.f, 1.f, 1.f);
-			gl_rect_2d_simple_tex(width, height);
-			gGL.getTexUnit(0)->unbind(LLTexUnit::TT_TEXTURE);
-		}
-		gGL.popMatrix();
-	}
-	gGL.flush();
-
-	gUIProgram.unbind();
-=======
     gUIProgram.bind();
 
     gGL.color4f(1,1,1,1);
@@ -2557,7 +1703,7 @@
 
 
         raw->expandToPowerOfTwo();
-        gDisconnectedImagep = LLViewerTextureManager::getLocalTexture(raw.get(), FALSE );
+        gDisconnectedImagep = LLViewerTextureManager::getLocalTexture(raw.get(), false );
         gStartTexture = gDisconnectedImagep;
         gGL.getTexUnit(0)->unbind(LLTexUnit::TT_TEXTURE);
     }
@@ -2588,7 +1734,6 @@
     gGL.flush();
 
     gUIProgram.unbind();
->>>>>>> e7eced3c
 }
 
 void display_cleanup()
