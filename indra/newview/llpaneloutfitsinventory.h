--- conflicted
+++ resolved
@@ -98,22 +98,21 @@
     //////////////////////////////////////////////////////////////////////////////////
     // List Commands                                                                //
 protected:
-<<<<<<< HEAD
-	void initListCommandsHandlers();
-	void updateListCommands();
-	void onWearButtonClick();
-	void onTrashButtonClick();
+    void initListCommandsHandlers();
+    void updateListCommands();
+    void onWearButtonClick();
+    void onTrashButtonClick();
     void onGearMouseDown();
-	bool isActionEnabled(const LLSD& userdata);
-	void setWearablesLoading(bool val);
-	void onWearablesLoaded();
-	void onWearablesLoading();
+    bool isActionEnabled(const LLSD& userdata);
+    void setWearablesLoading(bool val);
+    void onWearablesLoaded();
+    void onWearablesLoading();
 private:
-	LLPanel*					mListCommands;
-	// List Commands                                                                //
-	//////////////////////////////////////////////////////////////////////////////////
+    LLPanel*                    mListCommands;
+    // List Commands                                                                //
+    //////////////////////////////////////////////////////////////////////////////////
 
-	bool mInitialized;
+    bool mInitialized;
 
     // not owned items
     LLMenuButton* mGearMenu;
@@ -124,24 +123,6 @@
     boost::signals2::connection mGearMenuConnection;
     boost::signals2::connection mSortMenuConnection;
     boost::signals2::connection mTrashMenuConnection;
-=======
-    void initListCommandsHandlers();
-    void updateListCommands();
-    void onWearButtonClick();
-    void showGearMenu();
-    void onTrashButtonClick();
-    bool isActionEnabled(const LLSD& userdata);
-    void setWearablesLoading(bool val);
-    void onWearablesLoaded();
-    void onWearablesLoading();
-private:
-    LLPanel*                    mListCommands;
-    LLMenuGL*                   mMenuAdd;
-    // List Commands                                                                //
-    //////////////////////////////////////////////////////////////////////////////////
-
-    bool mInitialized;
->>>>>>> d317454c
 };
 
 #endif //LL_LLPANELOUTFITSINVENTORY_H