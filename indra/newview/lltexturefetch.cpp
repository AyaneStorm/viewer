/** 
 * @file lltexturefetch.cpp
 * @brief Object which fetches textures from the cache and/or network
 *
 * $LicenseInfo:firstyear=2000&license=viewerlgpl$
 * Second Life Viewer Source Code
 * Copyright (C) 2012-2014, Linden Research, Inc.
 * 
 * This library is free software; you can redistribute it and/or
 * modify it under the terms of the GNU Lesser General Public
 * License as published by the Free Software Foundation;
 * version 2.1 of the License only.
 * 
 * This library is distributed in the hope that it will be useful,
 * but WITHOUT ANY WARRANTY; without even the implied warranty of
 * MERCHANTABILITY or FITNESS FOR A PARTICULAR PURPOSE.  See the GNU
 * Lesser General Public License for more details.
 * 
 * You should have received a copy of the GNU Lesser General Public
 * License along with this library; if not, write to the Free Software
 * Foundation, Inc., 51 Franklin Street, Fifth Floor, Boston, MA  02110-1301  USA
 * 
 * Linden Research, Inc., 945 Battery Street, San Francisco, CA  94111  USA
 * $/LicenseInfo$
 */

#include "llviewerprecompiledheaders.h"

#include <iostream>
#include <map>
#include <algorithm>

#include "lltexturefetch.h"

#include "llapr.h"
#include "lldir.h"
#include "llhttpconstants.h"
#include "llimage.h"
#include "llimagej2c.h"
#include "llworkerthread.h"
#include "message.h"

#include "llagent.h"
#include "lltexturecache.h"
#include "llviewercontrol.h"
#include "llviewertexturelist.h"
#include "llviewertexture.h"
#include "llviewerregion.h"
#include "llviewerstats.h"
#include "llviewerstatsrecorder.h"
#include "llviewerassetstats.h"
#include "llworld.h"
#include "llsdparam.h"
#include "llsdutil.h"
#include "llstartup.h"

#include "httprequest.h"
#include "httphandler.h"
#include "httpresponse.h"
#include "bufferarray.h"
#include "bufferstream.h"
#include "llcorehttputil.h"
#include "llhttpretrypolicy.h"

#include "llfile.h"

LLTrace::CountStatHandle<F64> LLTextureFetch::sCacheHit("texture_cache_hit");
LLTrace::CountStatHandle<F64> LLTextureFetch::sCacheAttempt("texture_cache_attempt");
LLTrace::EventStatHandle<LLUnit<F32, LLUnits::Percent> > LLTextureFetch::sCacheHitRate("texture_cache_hits");

LLTrace::SampleStatHandle<F32Seconds> LLTextureFetch::sCacheReadLatency("texture_cache_read_latency");
LLTrace::SampleStatHandle<F32Seconds> LLTextureFetch::sTexDecodeLatency("texture_decode_latency");
LLTrace::SampleStatHandle<F32Seconds> LLTextureFetch::sTexFetchLatency("texture_fetch_latency");

//////////////////////////////////////////////////////////////////////////////
//
// Introduction
//
// This is an attempt to document what's going on in here after-the-fact.
// It's a sincere attempt to be accurate but there will be mistakes.
//
//
// Purpose
//
// What is this module trying to do?  It accepts requests to load textures
// at a given priority and discard level and notifies the caller when done
// (successfully or not).  Additional constraints are:
//
// * Support a local texture cache.  Don't hit network when possible
//   to avoid it.
// * Use UDP or HTTP as directed or as fallback.  HTTP is tried when
//   not disabled and a URL is available.  UDP when a URL isn't
//   available or HTTP attempts fail.
// * Asynchronous (using threads).  Main thread is not to be blocked or
//   burdened.
// * High concurrency.  Many requests need to be in-flight and at various
//   stages of completion.
// * Tolerate frequent re-prioritizations of requests.  Priority is
//   a reflection of a camera's viewpoint and as that viewpoint changes,
//   objects and textures become more and less relevant and that is
//   expressed at this level by priority changes and request cancelations.
//
// The caller interfaces that fall out of the above and shape the
// implementation are:
// * createRequest - Load j2c image via UDP or HTTP at given discard level and priority
// * deleteRequest - Request removal of prior request
// * getRequestFinished - Test if request is finished returning data to caller
// * updateRequestPriority - Change priority of existing request
// * getFetchState - Retrieve progress on existing request
//
// Everything else in here is mostly plumbing, metrics and debug.
//
//
// The Work Queue
//
// The two central classes are LLTextureFetch and LLTextureFetchWorker.
// LLTextureFetch combines threading with a priority queue of work
// requests.  The priority queue is sorted by a U32 priority derived
// from the F32 priority in the APIs.  The *only* work request that
// receives service time by this thread is the highest priority
// request.  All others wait until it is complete or a dynamic priority
// change has re-ordered work.
//
// LLTextureFetchWorker implements the work request and is 1:1 with
// texture fetch requests.  Embedded in each is a state machine that
// walks it through the cache, HTTP, UDP, image decode and retry
// steps of texture acquisition.
//
//
// Threads
//
// Several threads are actively invoking code in this module.  They
// include:
//
// 1.  Tmain    Main thread of execution
// 2.  Ttf      LLTextureFetch's worker thread provided by LLQueuedThread
// 3.  Tcurl    LLCurl's worker thread (should disappear over time)
// 4.  Ttc      LLTextureCache's worker thread
// 5.  Tid      Image decoder's worker thread
// 6.  Thl      HTTP library's worker thread
//
//
// Mutexes/Condition Variables
//
// 1.  Mt       Mutex defined for LLThread's condition variable (base class of
//              LLTextureFetch)
// 2.  Ct       Condition variable for LLThread and used by lock/unlockData().
// 3.  Mwtd     Special LLWorkerThread mutex used for request deletion
//              operations (base class of LLTextureFetch)
// 4.  Mfq      LLTextureFetch's mutex covering request and command queue
//              data.
// 5.  Mfnq     LLTextureFetch's mutex covering udp and http request
//              queue data.
// 6.  Mwc      Mutex covering LLWorkerClass's members (base class of
//              LLTextureFetchWorker).  One per request.
// 7.  Mw       LLTextureFetchWorker's mutex.  One per request.
//
//
// Lock Ordering Rules
//
// Not an exhaustive list but shows the order of lock acquisition
// needed to prevent deadlocks.  'A < B' means acquire 'A' before
// acquiring 'B'.
//
// 1.    Mw < Mfnq
// (there are many more...)
//
//
// Method and Member Definitions
//
// With the above, we'll try to document what threads can call what
// methods (using T* for any), what locks must be held on entry and
// are taken out during execution and what data is covered by which
// lock (if any).  This latter category will be especially prone to
// error so be skeptical.
//
// A line like:  "// Locks:  M<xxx>" indicates a method that must
// be invoked by a caller holding the 'M<xxx>' lock.  Similarly,
// "// Threads:  T<xxx>" means that a caller should be running in
// the indicated thread.
//
// For data members, a trailing comment like "// M<xxx>" means that
// the data member is covered by the specified lock.  Absence of a
// comment can mean the member is unlocked or that I didn't bother
// to do the archaeology.  In the case of LLTextureFetchWorker,
// most data members added by the leaf class are actually covered
// by the Mw lock.  You may also see "// T<xxx>" which means that
// the member's usage is restricted to one thread (except for
// perhaps construction and destruction) and so explicit locking
// isn't used.
//
// In code, a trailing comment like "// [-+]M<xxx>" indicates a
// lock acquision or release point.
//
//
// Worker Lifecycle
//
// The threading and responder model makes it very likely that
// other components are holding on to a pointer to a worker request.
// So, uncoordinated deletions of requests is a guarantee of memory
// corruption in a short time.  So destroying a request involves
// invocations's of LLQueuedThread/LLWorkerThread's abort/stop
// logic that removes workers and puts them ona delete queue for
// 2-phase destruction.  That second phase is deferrable by calls
// to deleteOK() which only allow final destruction (via dtor)
// once deleteOK has determined that the request is in a safe
// state.
//
//
// Worker State Machine
//
// (ASCII art needed)
//
//
// Priority Scheme
//
// [PRIORITY_LOW, PRIORITY_NORMAL)   - for WAIT_HTTP_RESOURCE state
//									   and other wait states
// [PRIORITY_HIGH, PRIORITY_URGENT)  - External event delivered,
//                                     rapidly transitioning through states,
//                                     no waiting allowed
//
// By itself, the above work queue model would fail the concurrency
// and liveness requirements of the interface.  A high priority
// request could find itself on the head and stalled for external
// reasons (see VWR-28996).  So a few additional constraints are
// required to keep things running:
// * Anything that can make forward progress must be kept at a
//   higher priority than anything that can't.
// * On completion of external events, the associated request
//   needs to be elevated beyond the normal range to handle
//   any data delivery and release any external resource.
//
// This effort is made to keep higher-priority entities moving
// forward in their state machines at every possible step of
// processing.  It's not entirely proven that this produces the
// experiencial benefits promised.
//


//////////////////////////////////////////////////////////////////////////////
namespace
{
    // The NoOpDeletor is used when passing the LLTextureFetchWorker
    // in a boost::shared_ptr below for passage into 
    // the LLCore::Http libararies. When the smart pointer is destroyed,  no 
    // action will be taken since we do not in these cases want the object to 
    // be destroyed at the end of the call.
    // 
    // *NOTE$: Yes! It is "Deletor" 
    // http://english.stackexchange.com/questions/4733/what-s-the-rule-for-adding-er-vs-or-when-nouning-a-verb
    // "delete" derives from Latin "deletus"
    void NoOpDeletor(LLCore::HttpHandler *)
    { /*NoOp*/ }
}


//////////////////////////////////////////////////////////////////////////////

// Tuning/Parameterization Constants

static const S32 HTTP_PIPE_REQUESTS_HIGH_WATER      = 256;  // Maximum requests to have active in HTTP (pipelined)
static const S32 HTTP_NONPIPE_REQUESTS_HIGH_WATER   = 64;

// BUG-3323/SH-4375
// *NOTE:  This is a heuristic value.  Texture fetches have a habit of using a
// value of 32MB to indicate 'get the rest of the image'.  Certain ISPs and
// network equipment get confused when they see this in a Range: header.  So,
// if the request end is beyond this value, we issue an open-ended Range:
// request (e.g. 'Range: <start>-') which seems to fix the problem.
static const S32 HTTP_REQUESTS_RANGE_END_MAX = 20000000;

static const char* e_state_name[] =
{
	"INVALID",
	"INIT",
	"LOAD_FROM_TEXTURE_CACHE",
	"CACHE_POST",
	"LOAD_FROM_NETWORK",
	"LOAD_FROM_SIMULATOR",
	"WAIT_HTTP_RESOURCE",
	"WAIT_HTTP_RESOURCE2",
	"SEND_HTTP_REQ",
	"WAIT_HTTP_REQ",
	"DECODE_IMAGE",
	"DECODE_IMAGE_UPDATE",
	"WRITE_TO_CACHE",
	"WAIT_ON_WRITE",
	"DONE"
};

// Log scope
static const char * const LOG_TXT = "Texture";

class LLTextureFetchWorker : public LLWorkerClass, public LLCore::HttpHandler
	{
	public:

	friend class LLTextureFetch;

	// Threads:  Ttf
	/*virtual*/ bool doWork(S32 param); // Called from LLWorkerThread::processRequest()

	// Threads:  Ttf
	/*virtual*/ void finishWork(S32 param, bool completed); // called from finishRequest() (WORK THREAD)

	// Threads:  Tmain
	/*virtual*/ bool deleteOK(); // called from update()

	~LLTextureFetchWorker();

	// Threads:  Ttf
	// Locks:  Mw
	S32 callbackHttpGet(LLCore::HttpResponse * response,
						bool partial, bool success);

	// Threads:  T*
	void setGetStatus(LLCore::HttpStatus status, const std::string& reason)
	{
		LLMutexLock lock(&mWorkMutex);

		mGetStatus = status;
		mGetReason = reason;
	}

	void setCanUseHTTP(bool can_use_http) { mCanUseHTTP = can_use_http; }
	bool getCanUseHTTP() const { return mCanUseHTTP; }

	void setUrl(const std::string& url) { mUrl = url; }

	LLTextureFetch & getFetcher() { return *mFetcher; }

	// Inherited from LLCore::HttpHandler
	// Threads:  Ttf
	virtual void onCompleted(LLCore::HttpHandle handle, LLCore::HttpResponse * response);

protected:
	LLTextureFetchWorker(LLTextureFetch* fetcher, FTType f_type,
						 const std::string& url, const LLUUID& id, const LLHost& host,
						 F32 priority, S32 discard, S32 size);

private:

	struct Compare
	{
		// lhs < rhs
		bool operator()(const LLTextureFetchWorker* lhs, const LLTextureFetchWorker* rhs) const
		{
			// greater priority is "less"
			const F32 lpriority = lhs->mImagePriority;
			const F32 rpriority = rhs->mImagePriority;
			if (lpriority > rpriority) // higher priority
				return true;
			else if (lpriority < rpriority)
				return false;
			else
				return lhs < rhs;
		}
	};

	// Threads:  Tmain
	/*virtual*/ void startWork(S32 param); // called from addWork() (MAIN THREAD)

	// Threads:  Tmain
	/*virtual*/ void endWork(S32 param, bool aborted); // called from doWork() (MAIN THREAD)

	// Locks:  Mw
	void resetFormattedData();
	
	// Locks:  Mw
	void setImagePriority(F32 priority);

	// Locks:  Mw (ctor invokes without lock)
	void setDesiredDiscard(S32 discard, S32 size);

    // Threads:  T*
	// Locks:  Mw
	bool insertPacket(S32 index, U8* data, S32 size);

	// Locks:  Mw
	void clearPackets();

	// Locks:  Mw
	void setupPacketData();

	// Locks:  Mw (ctor invokes without lock)
	U32 calcWorkPriority();
	
	// Locks:  Mw
	void removeFromCache();

	// Threads:  Ttf
	// Locks:  Mw
	bool processSimulatorPackets();

	// Threads:  Ttf
	void recordTextureStart(bool is_http);

	// Threads:  Ttf
	void recordTextureDone(bool is_http, F64 byte_count);

	void lockWorkMutex() { mWorkMutex.lock(); }
	void unlockWorkMutex() { mWorkMutex.unlock(); }

	// Threads:  Ttf
	// Locks:  Mw
	bool acquireHttpSemaphore()
		{
			llassert(! mHttpHasResource);
			if (mFetcher->mHttpSemaphore >= mFetcher->mHttpHighWater)
			{
				return false;
			}
			mHttpHasResource = true;
			mFetcher->mHttpSemaphore++;
			return true;
		}

	// Threads:  Ttf
	// Locks:  Mw
	void releaseHttpSemaphore()
		{
			llassert(mHttpHasResource);
			mHttpHasResource = false;
			mFetcher->mHttpSemaphore--;
			llassert_always(mFetcher->mHttpSemaphore >= 0);
		}
	
private:
	enum e_state // mState
	{
		// *NOTE:  Do not change the order/value of state variables, some code
		// depends upon specific ordering/adjacency.
		
		// NOTE: Affects LLTextureBar::draw in lltextureview.cpp (debug hack)
		INVALID = 0,
		INIT,
		LOAD_FROM_TEXTURE_CACHE,
		CACHE_POST,
		LOAD_FROM_NETWORK,
		LOAD_FROM_SIMULATOR,
		WAIT_HTTP_RESOURCE,				// Waiting for HTTP resources
		WAIT_HTTP_RESOURCE2,			// Waiting for HTTP resources
		SEND_HTTP_REQ,					// Commit to sending as HTTP
		WAIT_HTTP_REQ,					// Request sent, wait for completion
		DECODE_IMAGE,
		DECODE_IMAGE_UPDATE,
		WRITE_TO_CACHE,
		WAIT_ON_WRITE,
		DONE
	};
	enum e_request_state // mSentRequest
	{
		UNSENT = 0,
		QUEUED = 1,
		SENT_SIM = 2
	};
	enum e_write_to_cache_state //mWriteToCacheState
	{
		NOT_WRITE = 0,
		CAN_WRITE = 1,
		SHOULD_WRITE = 2
	};
	static const char* sStateDescs[];
    e_state mPrevState; // for debugging whence transitions occurred
	e_state mState;
	void setState(e_state new_state);

	e_write_to_cache_state mWriteToCacheState;
	LLTextureFetch* mFetcher;
	LLPointer<LLImageFormatted> mFormattedImage;
	LLPointer<LLImageRaw>       mRawImage,
								mAuxImage;
	FTType mFTType;
	LLUUID mID;
	LLHost mHost;
	std::string mUrl;
	U8 mType;
	F32 mImagePriority;
	U32 mWorkPriority;
	F32 mRequestedPriority;
	S32 mDesiredDiscard;
	S32 mSimRequestedDiscard;
	S32 mRequestedDiscard;
    S32 mLoadedDiscard;
    S32 mDecodedDiscard;
	S32 mFullWidth;
	S32 mFullHeight;
	LLFrameTimer mRequestedDeltaTimer;
	LLFrameTimer mFetchDeltaTimer;
	LLTimer mCacheReadTimer;
    LLTimer mDecodeTimer;
    LLTimer mFetchTimer;

	F32 mCacheReadTime; // time for cache read only
    F32 mDecodeTime;    // time for decode only
    F32 mFetchTime;     // total time from req to finished fetch

    U8* mEncodedImageBuffer;
    S32 mEncodedImageBufferAllocated;
    S32 mEncodedImageBufferSize;

	S32 mRequestedSize;
	S32 mRequestedOffset;
	S32 mDesiredSize;
	S32 mFileSize;
	S32 mCachedSize;
	e_request_state mSentRequest;
	handle_t mDecodeHandle;
	BOOL mLoaded;
	BOOL mDecoded;
	BOOL mWritten;
	BOOL mNeedsAux;
	BOOL mHaveAllData;
	BOOL mInLocalCache;
	bool mCanUseHTTP;
	bool mCanUseNET; //can get from asset server.
	S32 mActiveCount;
	LLCore::HttpStatus mGetStatus;
	std::string mGetReason;
	LLAdaptiveRetryPolicy mFetchRetryPolicy;

	
	// Work Data
	LLMutex mWorkMutex;
	struct PacketData
	{
		PacketData(U8* data, S32 size) 
		:	mData(data), mSize(size) 
		{}
		~PacketData() { clearData(); }
		void clearData() { delete[] mData; mData = NULL; }

		U8* mData;
		U32 mSize;
	};
	std::vector<PacketData*> mPackets;
	S32 mFirstPacket;
	S32 mLastPacket;
	U16 mTotalPackets;
	U8 mImageCodec;

	LLViewerAssetStats::duration_t mMetricsStartTime;

	LLCore::HttpHandle		mHttpHandle;				// Handle of any active request
	LLCore::BufferArray	*	mHttpBufferArray;			// Refcounted pointer to response data 
	S32						mHttpPolicyClass;
	bool					mHttpActive;				// Active request to http library
	U32						mHttpReplySize,				// Actual received data size
							mHttpReplyOffset;			// Actual received data offset
	bool					mHttpHasResource;			// Counts against Fetcher's mHttpSemaphore

	// State history
	U32						mCacheReadCount,
							mCacheWriteCount,
							mResourceWaitCount;			// Requests entering WAIT_HTTP_RESOURCE2
};

//////////////////////////////////////////////////////////////////////////////

// Cross-thread messaging for asset metrics.

/**
 * @brief Base class for cross-thread requests made of the fetcher
 *
 * I believe the intent of the LLQueuedThread class was to
 * have these operations derived from LLQueuedThread::QueuedRequest
 * but the texture fetcher has elected to manage the queue
 * in its own manner.  So these are free-standing objects which are
 * managed in simple FIFO order on the mCommands queue of the
 * LLTextureFetch object.
 *
 * What each represents is a simple command sent from an
 * outside thread into the TextureFetch thread to be processed
 * in order and in a timely fashion (though not an absolute
 * higher priority than other operations of the thread).
 * Each operation derives a new class from the base customizing
 * members, constructors and the doWork() method to effect
 * the command.
 *
 * The flow is one-directional.  There are two global instances
 * of the LLViewerAssetStats collector, one for the main program's
 * thread pointed to by gViewerAssetStatsMain and one for the
 * TextureFetch thread pointed to by gViewerAssetStatsThread1.
 * Common operations has each thread recording metrics events
 * into the respective collector unconcerned with locking and
 * the state of any other thread.  But when the agent moves into
 * a different region or the metrics timer expires and a report
 * needs to be sent back to the grid, messaging across threads
 * is required to distribute data and perform global actions.
 * In pseudo-UML, it looks like:
 *
 * @verbatim
 *                       Main                 Thread1
 *                        .                      .
 *                        .                      .
 *                     +-----+                   .
 *                     | AM  |                   .
 *                     +--+--+                   .
 *      +-------+         |                      .
 *      | Main  |      +--+--+                   .
 *      |       |      | SRE |---.               .
 *      | Stats |      +-----+    \              .
 *      |       |         |        \  (uuid)  +-----+
 *      | Coll. |      +--+--+      `-------->| SR  |
 *      +-------+      | MSC |                +--+--+
 *         | ^         +-----+                   |
 *         | |  (uuid)  / .                   +-----+ (uuid)
 *         |  `--------'  .                   | MSC |---------.
 *         |              .                   +-----+         |
 *         |           +-----+                   .            v
 *         |           | TE  |                   .        +-------+
 *         |           +--+--+                   .        | Thd1  |
 *         |              |                      .        |       |
 *         |           +-----+                   .        | Stats |
 *          `--------->| RSC |                   .        |       |
 *                     +--+--+                   .        | Coll. |
 *                        |                      .        +-------+
 *                     +--+--+                   .            |
 *                     | SME |---.               .            |
 *                     +-----+    \              .            |
 *                        .        \ (clone)  +-----+         |
 *                        .         `-------->| SM  |         |
 *                        .                   +--+--+         |
 *                        .                      |            |
 *                        .                   +-----+         |
 *                        .                   | RSC |<--------'
 *                        .                   +-----+
 *                        .                      |
 *                        .                   +-----+
 *                        .                   | CP  |--> HTTP POST
 *                        .                   +-----+
 *                        .                      .
 *                        .                      .
 *
 * Key:
 *
 * SRE - Set Region Enqueued.  Enqueue a 'Set Region' command in
 *       the other thread providing the new UUID of the region.
 *       TFReqSetRegion carries the data.
 * SR  - Set Region.  New region UUID is sent to the thread-local
 *       collector.
 * SME - Send Metrics Enqueued.  Enqueue a 'Send Metrics' command
 *       including an ownership transfer of a cloned LLViewerAssetStats.
 *       TFReqSendMetrics carries the data.
 * SM  - Send Metrics.  Global metrics reporting operation.  Takes
 *       the cloned stats from the command, merges it with the
 *       thread's local stats, converts to LLSD and sends it on
 *       to the grid.
 * AM  - Agent Moved.  Agent has completed some sort of move to a
 *       new region.
 * TE  - Timer Expired.  Metrics timer has expired (on the order
 *       of 10 minutes).
 * CP  - CURL Post
 * MSC - Modify Stats Collector.  State change in the thread-local
 *       collector.  Typically a region change which affects the
 *       global pointers used to find the 'current stats'.
 * RSC - Read Stats Collector.  Extract collector data cloning it
 *       (i.e. deep copy) when necessary.
 * @endverbatim
 *
 */
class LLTextureFetch::TFRequest // : public LLQueuedThread::QueuedRequest
{
public:
	// Default ctors and assignment operator are correct.

	virtual ~TFRequest()
		{}

	// Patterned after QueuedRequest's method but expected behavior
	// is different.  Always expected to complete on the first call
	// and work dispatcher will assume the same and delete the
	// request after invocation.
	virtual bool doWork(LLTextureFetch * fetcher) = 0;
};

namespace 
{

/**
 * @brief Implements a 'Set Region' cross-thread command.
 *
 * When an agent moves to a new region, subsequent metrics need
 * to be binned into a new or existing stats collection in 1:1
 * relationship with the region.  We communicate this region
 * change across the threads involved in the communication with
 * this message.
 *
 * Corresponds to LLTextureFetch::commandSetRegion()
 */
class TFReqSetRegion : public LLTextureFetch::TFRequest
{
public:
	TFReqSetRegion(U64 region_handle)
		: LLTextureFetch::TFRequest(),
		  mRegionHandle(region_handle)
		{}
	TFReqSetRegion & operator=(const TFReqSetRegion &);	// Not defined

	virtual ~TFReqSetRegion()
		{}

	virtual bool doWork(LLTextureFetch * fetcher);
		
public:
	const U64 mRegionHandle;
};


/**
 * @brief Implements a 'Send Metrics' cross-thread command.
 *
 * This is the big operation.  The main thread gathers metrics
 * for a period of minutes into LLViewerAssetStats and other
 * objects then makes a snapshot of the data by cloning the
 * collector.  This command transfers the clone, along with a few
 * additional arguments (UUIDs), handing ownership to the
 * TextureFetch thread.  It then merges its own data into the
 * cloned copy, converts to LLSD and kicks off an HTTP POST of
 * the resulting data to the currently active metrics collector.
 *
 * Corresponds to LLTextureFetch::commandSendMetrics()
 */
class TFReqSendMetrics : public LLTextureFetch::TFRequest
{
public:
    /**
	 * Construct the 'Send Metrics' command to have the TextureFetch
	 * thread add and log metrics data.
	 *
	 * @param	caps_url		URL of a "ViewerMetrics" Caps target
	 *							to receive the data.  Does not have to
	 *							be associated with a particular region.
	 *
	 * @param	session_id		UUID of the agent's session.
	 *
	 * @param	agent_id		UUID of the agent.  (Being pure here...)
	 *
	 * @param	main_stats		Pointer to a clone of the main thread's
	 *							LLViewerAssetStats data.  Thread1 takes
	 *							ownership of the copy and disposes of it
	 *							when done.
	 */
    TFReqSendMetrics(const std::string & caps_url,
        const LLUUID & session_id,
        const LLUUID & agent_id,
        LLSD& stats_sd);
	TFReqSendMetrics & operator=(const TFReqSendMetrics &);	// Not defined

	virtual ~TFReqSendMetrics();

	virtual bool doWork(LLTextureFetch * fetcher);
		
public:
	const std::string mCapsURL;
	const LLUUID mSessionID;
	const LLUUID mAgentID;
    LLSD mStatsSD;

private:
    LLCore::HttpHandler::ptr_t  mHandler;
};

/*
 * Examines the merged viewer metrics report and if found to be too long,
 * will attempt to truncate it in some reasonable fashion.
 *
 * @param		max_regions		Limit of regions allowed in report.
 *
 * @param		metrics			Full, merged viewer metrics report.
 *
 * @returns		If data was truncated, returns true.
 */
bool truncate_viewer_metrics(int max_regions, LLSD & metrics);

} // end of anonymous namespace


//////////////////////////////////////////////////////////////////////////////

//static
const char* LLTextureFetchWorker::sStateDescs[] = {
	"INVALID",
	"INIT",
	"LOAD_FROM_TEXTURE_CACHE",
	"CACHE_POST",
	"LOAD_FROM_NETWORK",
	"LOAD_FROM_SIMULATOR",
	"WAIT_HTTP_RESOURCE",
	"WAIT_HTTP_RESOURCE2",
	"SEND_HTTP_REQ",
	"WAIT_HTTP_REQ",
	"DECODE_IMAGE",
	"DECODE_IMAGE_UPDATE",
	"WRITE_TO_CACHE",
	"WAIT_ON_WRITE",
	"DONE"
};

// static
volatile bool LLTextureFetch::svMetricsDataBreak(true);	// Start with a data break

// called from MAIN THREAD

LLTextureFetchWorker::LLTextureFetchWorker(LLTextureFetch* fetcher,
										   FTType f_type, // Fetched image type
										   const std::string& url, // Optional URL
										   const LLUUID& id,	// Image UUID
										   const LLHost& host,	// Simulator host
										   F32 priority,		// Priority
										   S32 discard,			// Desired discard
										   S32 size)			// Desired size
	: LLWorkerClass(fetcher, "TextureFetch"),
	  LLCore::HttpHandler(),
	  mState(INIT),
      mPrevState(INIT),
	  mWriteToCacheState(CAN_WRITE),
	  mFetcher(fetcher),
	  mFTType(f_type),
	  mID(id),
	  mHost(host),
	  mUrl(url),
	  mImagePriority(priority),
	  mWorkPriority(0),
	  mRequestedPriority(0.f),
	  mDesiredDiscard(-1),
	  mSimRequestedDiscard(-1),
	  mRequestedDiscard(-1),
	  mLoadedDiscard(-1),
	  mDecodedDiscard(-1),
	  mFullWidth(0),
	  mFullHeight(0),
	  mCacheReadTime(0.f),
	  mDecodeTime(0.f),
      mFetchTime(0.f),
	  mRequestedSize(0),
	  mRequestedOffset(0),
	  mDesiredSize(1 << 12),
	  mFileSize(0),
	  mCachedSize(0),
	  mLoaded(FALSE),
	  mSentRequest(UNSENT),
	  mDecodeHandle(0),
	  mDecoded(FALSE),
	  mWritten(FALSE),
	  mNeedsAux(FALSE),
	  mHaveAllData(FALSE),
	  mInLocalCache(FALSE),
	  mCanUseHTTP(true),
	  mActiveCount(0),
	  mWorkMutex(),
	  mFirstPacket(0),
	  mLastPacket(-1),
	  mTotalPackets(0),
	  mImageCodec(IMG_CODEC_INVALID),
	  mMetricsStartTime(0),
	  mHttpHandle(LLCORE_HTTP_HANDLE_INVALID),
	  mHttpBufferArray(NULL),
	  mHttpPolicyClass(mFetcher->mHttpPolicyClass),
	  mHttpActive(false),
	  mHttpReplySize(0U),
	  mHttpReplyOffset(0U),
	  mHttpHasResource(false),
	  mCacheReadCount(0U),
	  mCacheWriteCount(0U),
	  mResourceWaitCount(0U),
	  mFetchRetryPolicy(10.0,3600.0,2.0,10),
      mEncodedImageBuffer(nullptr),
      mEncodedImageBufferAllocated(0),
      mEncodedImageBufferSize(0)
{
	mCanUseNET = mUrl.empty() ;
	
	calcWorkPriority();
	mType = host.isOk() ? LLImageBase::TYPE_AVATAR_BAKE : LLImageBase::TYPE_NORMAL;
// 	LL_INFOS(LOG_TXT) << "Create: " << mID << " mHost:" << host << " Discard=" << discard << LL_ENDL;
	if (!mFetcher->mDebugPause)
	{
		U32 work_priority = mWorkPriority | LLWorkerThread::PRIORITY_HIGH;
		addWork(0, work_priority );
	}
	setDesiredDiscard(discard, size);

    mEncodedImageBuffer = (U8*)ll_aligned_malloc_16(1 << 19);
    mEncodedImageBufferAllocated = 1 << 19;
}

LLTextureFetchWorker::~LLTextureFetchWorker()
{
// 	LL_INFOS(LOG_TXT) << "Destroy: " << mID
// 			<< " Decoded=" << mDecodedDiscard
// 			<< " Requested=" << mRequestedDiscard
// 			<< " Desired=" << mDesiredDiscard << LL_ENDL;
	llassert_always(!haveWork());

	lockWorkMutex();													// +Mw (should be useless)
	if (mHttpHasResource)
	{
		// Last-chance catchall to recover the resource.  Using an
		// atomic datatype solely because this can be running in
		// another thread.
		releaseHttpSemaphore();
	}
	if (mHttpActive)
	{
		// Issue a cancel on a live request...
        mFetcher->getHttpRequest().requestCancel(mHttpHandle, LLCore::HttpHandler::ptr_t());
	}
	
	clearPackets();
	if (mHttpBufferArray)
	{
		mHttpBufferArray->release();
		mHttpBufferArray = NULL;
	}
	unlockWorkMutex();													// -Mw
	mFetcher->removeFromHTTPQueue(mID, (S32Bytes)0);
	mFetcher->removeHttpWaiter(mID);
	mFetcher->updateStateStats(mCacheReadCount, mCacheWriteCount, mResourceWaitCount);

    // if this buffer is not associated with the mFormattedImage instance, clean it up now
    // otherwise it will be deallocated by the destruction of the formatted image below
    if (mEncodedImageBuffer && (mFormattedImage.isNull() || mFormattedImage->getData() != mEncodedImageBuffer))
    {
        ll_aligned_free_16(mEncodedImageBuffer);
        mEncodedImageBuffer = nullptr;
    }
    mEncodedImageBufferAllocated = 0;
    mEncodedImageBufferSize = 0;
    mFormattedImage = NULL;
}

// Locks:  Mw
void LLTextureFetchWorker::clearPackets()
{
	for_each(mPackets.begin(), mPackets.end(), DeletePointer());
	mPackets.clear();
	mTotalPackets = 0;
	mLastPacket = -1;
	mFirstPacket = 0;
}

// Locks:  Mw
void LLTextureFetchWorker::setupPacketData()
{
	S32 data_size = 0;
	if (mFormattedImage.notNull())
	{
		data_size = mFormattedImage->getDataSize();
	}
	if (data_size > 0)
	{
		// Only used for simulator requests
		mFirstPacket = (data_size - FIRST_PACKET_SIZE) / MAX_IMG_PACKET_SIZE + 1;
		if (FIRST_PACKET_SIZE + (mFirstPacket-1) * MAX_IMG_PACKET_SIZE != data_size)
		{
			LL_WARNS(LOG_TXT) << "Bad CACHED TEXTURE size: " << data_size << " removing." << LL_ENDL;
			removeFromCache();
			resetFormattedData();
			clearPackets();
		}
		else if (mFileSize > 0)
		{
			mLastPacket = mFirstPacket-1;
			mTotalPackets = (mFileSize - FIRST_PACKET_SIZE + MAX_IMG_PACKET_SIZE-1) / MAX_IMG_PACKET_SIZE + 1;
		}
		else
		{
			// This file was cached using HTTP so we have to refetch the first packet
			resetFormattedData();
			clearPackets();
		}
	}
}

// Locks:  Mw (ctor invokes without lock)
U32 LLTextureFetchWorker::calcWorkPriority()
{
 	//llassert_always(mImagePriority >= 0 && mImagePriority <= LLViewerFetchedTexture::maxDecodePriority());
	static const F32 PRIORITY_SCALE = (F32)LLWorkerThread::PRIORITY_LOWBITS / LLViewerFetchedTexture::maxDecodePriority();

	mWorkPriority = llmin((U32)LLWorkerThread::PRIORITY_LOWBITS, (U32)(mImagePriority * PRIORITY_SCALE));
	return mWorkPriority;
}

// Locks:  Mw (ctor invokes without lock)
void LLTextureFetchWorker::setDesiredDiscard(S32 discard, S32 size)
{
	bool prioritize = false;
	if (mDesiredDiscard != discard)
	{
		if (!haveWork())
		{
			calcWorkPriority();
			if (!mFetcher->mDebugPause)
			{
				U32 work_priority = mWorkPriority | LLWorkerThread::PRIORITY_HIGH;
				addWork(0, work_priority);
			}
		}
		else if (mDesiredDiscard < discard)
		{
			prioritize = true;
		}
		mDesiredDiscard = discard;
		mDesiredSize = size;
	}
	else if (size > mDesiredSize)
	{
		mDesiredSize = size;
		prioritize = true;
	}
	mDesiredSize = llmax(mDesiredSize, 1 << 12);
	if ((prioritize && mState == INIT) || mState == DONE)
	{
		setState(INIT);
		U32 work_priority = mWorkPriority | LLWorkerThread::PRIORITY_HIGH;
		setPriority(work_priority);
	}
}

// Locks:  Mw
void LLTextureFetchWorker::setImagePriority(F32 priority)
{
// 	llassert_always(priority >= 0 && priority <= LLViewerTexture::maxDecodePriority());
	F32 delta = fabs(priority - mImagePriority);
	if (delta > (mImagePriority * .05f) || mState == DONE)
	{
		mImagePriority = priority;
		calcWorkPriority();
		U32 work_priority = mWorkPriority | (getPriority() & LLWorkerThread::PRIORITY_HIGHBITS);
		setPriority(work_priority);
	}
}

// Locks:  Mw
void LLTextureFetchWorker::resetFormattedData()
{
	if (mHttpBufferArray)
	{
		mHttpBufferArray->release();
		mHttpBufferArray = NULL;
	}
	if (mFormattedImage.notNull())
	{
		mFormattedImage->deleteData();
	}
	mHttpReplySize = 0;
	mHttpReplyOffset = 0;
	mHaveAllData = FALSE;
}

// Threads:  Tmain
void LLTextureFetchWorker::startWork(S32 param)
{
	llassert(mFormattedImage.isNull());
}

// Threads:  Ttf
bool LLTextureFetchWorker::doWork(S32 param)
{
	static const LLCore::HttpStatus http_not_found(HTTP_NOT_FOUND);						// 404
	static const LLCore::HttpStatus http_service_unavail(HTTP_SERVICE_UNAVAILABLE);		// 503
	static const LLCore::HttpStatus http_not_sat(HTTP_REQUESTED_RANGE_NOT_SATISFIABLE);	// 416;
	
	LLMutexLock lock(&mWorkMutex);										// +Mw

	if ((mFetcher->isQuitting() || getFlags(LLWorkerClass::WCF_DELETE_REQUESTED)))
	{
		if (mState < DECODE_IMAGE)
		{
			return true; // abort
		}
	}

	if(mImagePriority < F_ALMOST_ZERO)
	{
		if (mState == INIT || mState == LOAD_FROM_NETWORK || mState == LOAD_FROM_SIMULATOR)
		{
			LL_DEBUGS(LOG_TXT) << mID << " abort: mImagePriority < F_ALMOST_ZERO" << LL_ENDL;
			return true; // abort
		}
	}
	if(mState > CACHE_POST && !mCanUseNET && !mCanUseHTTP)
	{
		//nowhere to get data, abort.
		LL_WARNS(LOG_TXT) << mID << " abort, nowhere to get data" << LL_ENDL;
		return true ;
	}

	if (mFetcher->mDebugPause)
	{
		return false; // debug: don't do any work
	}
	if (mID == mFetcher->mDebugID)
	{
		mFetcher->mDebugCount++; // for setting breakpoints
	}

	if (mState != DONE)
	{
		mFetchDeltaTimer.reset();
	}

	if (mState == INIT)
	{		
		mRawImage = NULL ;
		mRequestedDiscard = -1;
		mLoadedDiscard = -1;
		mDecodedDiscard = -1;
		mFullWidth = 0;
		mFullHeight = 0;
		mRequestedSize = 0;
		mRequestedOffset = 0;
		mFileSize = 0;
		mCachedSize = 0;
		mLoaded = FALSE;
		mSentRequest = UNSENT;
		mDecoded  = FALSE;
		mWritten  = FALSE;
		if (mHttpBufferArray)
		{
			mHttpBufferArray->release();
			mHttpBufferArray = NULL;
		}
		mHttpReplySize = 0;
		mHttpReplyOffset = 0;
		mHaveAllData = FALSE;
		clearPackets(); // TODO: Shouldn't be necessary
		setState(LOAD_FROM_TEXTURE_CACHE);
		mInLocalCache = FALSE;
		LL_DEBUGS(LOG_TXT) << mID << ": Priority: " << llformat("%8.0f",mImagePriority)
						   << " Desired Discard: " << mDesiredDiscard << " Desired Size: " << mDesiredSize << LL_ENDL;

		// fall through
	}

	if (mState == LOAD_FROM_TEXTURE_CACHE)
	{
			S32 offset = mFormattedImage.notNull() ? mFormattedImage->getDataSize() : 0;
			S32 size = mDesiredSize - offset;
			if (size <= 0)
			{
				setState(CACHE_POST);
				return false;
			}
			mFileSize = 0;
			mLoaded = FALSE;			

			if (mUrl.compare(0, 7, "file://") == 0)
			{
				setPriority(LLWorkerThread::PRIORITY_LOW | mWorkPriority); // Set priority first since Responder may change it
            add(LLTextureFetch::sCacheAttempt, 1.0);

				std::string filename = mUrl.substr(7, std::string::npos);
			std::string extension = filename.substr(filename.size() - 3, 3);
			mImageCodec           = LLImageBase::getCodecFromExtension(extension);

            if (!LLFile::isfile(filename))
            {
                // no file by that name...
                setState(DONE);
				return false;
            }

			if (mImageCodec != IMG_CODEC_INVALID)
			{
                llifstream file;
                file.open(filename, std::ios_base::in|std::ios_base::binary);

                if (!file.is_open())
                {
                    // could not open the file...
                    setState(DONE);
				    return false;
                }

				mFileSize = llifstream_size(file);

				if (mFileSize)
				{
					char* data = (char*)ll_aligned_malloc_16(mFileSize);
					file.read(data, mFileSize);
					mFormattedImage = LLImageFormatted::createFromTypeWithImpl(mImageCodec, getFetcher().getJpegDecoderType());
					mFormattedImage->setData((U8*)data, mFileSize);
					if (!mFormattedImage->updateData())
					{
						setState(DONE);
						return false;
					}

					mFormattedImage->setDiscardLevel(0);
					mImageCodec = mFormattedImage->getCodec();
					mHaveAllData = TRUE;
					mDesiredSize = mFileSize;
					mLoaded = TRUE;
					mWriteToCacheState = NOT_WRITE; // don't cache textures loaded from local disk
					setState(CACHE_POST);
                    add(LLTextureFetch::sCacheHit, 1.0); // count tex from local disk as a cache hit...
				}
			}
			}
			else if ((mUrl.empty() || mFTType==FTT_SERVER_BAKE) && mFetcher->canLoadFromCache())
			{
			// see if we can read the texture from the local texture cache
			mFormattedImage = mFetcher->mTextureCache->find(mID, mDesiredDiscard);
            add(LLTextureFetch::sCacheAttempt, 1.0);

			if (mFormattedImage.notNull())
			{
				mCacheReadCount++;
				mFileSize = mFormattedImage->getDataSize();
				mImageCodec = mFormattedImage->getCodec();
				mHaveAllData = TRUE;
				mLoaded = TRUE;
                mCacheReadTime = mCacheReadTimer.getElapsedTimeF32();
				mCacheReadTimer.reset();
                add(LLTextureFetch::sCacheHit, 1.0);
			}
			else if(!mUrl.empty() && mCanUseHTTP)
			{
				setPriority(LLWorkerThread::PRIORITY_HIGH | mWorkPriority);
				setState(WAIT_HTTP_RESOURCE);
			}
			else
			{
				setPriority(LLWorkerThread::PRIORITY_HIGH | mWorkPriority);
				setState(LOAD_FROM_NETWORK);
			}
		}
		else if(!mUrl.empty() && mCanUseHTTP)
		{
			setState(WAIT_HTTP_RESOURCE);
			}
			else
			{
			setState(LOAD_FROM_NETWORK);
			}

		if (mLoaded)
		{
			setState(CACHE_POST);
		}
	}

	if (mState == CACHE_POST)
	{
		mCachedSize = mFormattedImage.notNull() ? mFormattedImage->getDataSize() : 0;
		// Successfully loaded
		if ((mCachedSize >= mDesiredSize) || mHaveAllData)
		{
			// we have enough data, decode it
			mLoadedDiscard = mDesiredDiscard;
			if (mLoadedDiscard < 0)
			{
				LL_WARNS(LOG_TXT) << mID << " mLoadedDiscard is " << mLoadedDiscard
								  << ", should be >=0" << LL_ENDL;
			}
			setState(DECODE_IMAGE);
			LL_DEBUGS(LOG_TXT) << mID << ": Cached. Bytes: " << mFormattedImage->getDataSize()
							   << " Size: " << llformat("%dx%d",mFormattedImage->getWidth(),mFormattedImage->getHeight())
							   << " Desired Discard: " << mDesiredDiscard << " Desired Size: " << mDesiredSize << LL_ENDL;
			record(LLTextureFetch::sCacheHitRate, LLUnits::Ratio::fromValue(1));
		}
		else
		{
			if (mUrl.compare(0, 7, "file://") == 0)
			{
				// failed to load local file, we're done.
				LL_WARNS(LOG_TXT) << mID << ": abort, failed to load local file " << mUrl << LL_ENDL;
				return true;
			}
			// need more data
			else if(!mUrl.empty() && mCanUseHTTP)
		    {
			    setState(WAIT_HTTP_RESOURCE);
		    }
			else
			{
				setState(LOAD_FROM_NETWORK);
			}
			
			record(LLTextureFetch::sCacheHitRate, LLUnits::Ratio::fromValue(0));
			// fall through
		}
	}

	if (mState == LOAD_FROM_NETWORK)
	{
		// Check for retries to previous server failures.
		F32 wait_seconds;
		if (mFetchRetryPolicy.shouldRetry(wait_seconds))
		{
			if (wait_seconds <= 0.0)
			{
				LL_DEBUGS(LOG_TXT) << mID << " retrying now" << LL_ENDL;
			}
			else
			{
				LL_DEBUGS(LOG_TXT) << mID << " waiting to retry for " << wait_seconds << " seconds" << LL_ENDL;
				return false;
			}
		}

		static LLCachedControl<bool> use_http(gSavedSettings, "ImagePipelineUseHTTP", true);

// 		if (mHost.isInvalid()) get_url = false;
		if ( use_http && mCanUseHTTP && mUrl.empty())//get http url.
		{
			LLViewerRegion* region = NULL;
			if (mHost.isInvalid())
				region = gAgent.getRegion();
			else
				region = LLWorld::getInstance()->getRegion(mHost);

			if (region)
			{
				const std::string& http_url = region->getViewerAssetUrl();
				if (!http_url.empty())
				{
					if (mFTType != FTT_DEFAULT)
					{
						LL_WARNS(LOG_TXT) << "trying to seek a non-default texture on the sim. Bad!" << LL_ENDL;
					}
					setUrl(http_url + "/?texture_id=" + mID.asString().c_str());
					LL_DEBUGS(LOG_TXT) << "Texture URL: " << mUrl << LL_ENDL;
				}
				else
				{
					mCanUseHTTP = false ;
					LL_DEBUGS(LOG_TXT) << "Texture not available via HTTP: empty URL." << LL_ENDL;
				}
			}
			else
			{
				// This will happen if not logged in or if a region deoes not have HTTP Texture enabled
				//LL_WARNS(LOG_TXT) << "Region not found for host: " << mHost << LL_ENDL;
				LL_DEBUGS(LOG_TXT) << "Texture not available via HTTP: no region " << mUrl << LL_ENDL;
				mCanUseHTTP = false;
			}
		}

		if (mCanUseHTTP && !mUrl.empty())
		{
			setPriority(LLWorkerThread::PRIORITY_HIGH | mWorkPriority);
			setState(WAIT_HTTP_RESOURCE);
			// don't return, fall through to next state
		}
		else if (mSentRequest == UNSENT && mCanUseNET)
		{
			// Add this to the network queue and sit here.
			// LLTextureFetch::update() will send off a request which will change our state
			mRequestedSize = mDesiredSize;
			mRequestedDiscard = mDesiredDiscard;
			mSentRequest = QUEUED;
			mFetcher->addToNetworkQueue(this);
			recordTextureStart(false);
			setPriority(LLWorkerThread::PRIORITY_LOW | mWorkPriority);
			return false;
		}
		else
		{
			return false;
		}
	}
	
	if (mState == LOAD_FROM_SIMULATOR)
	{
		if (mFormattedImage.isNull())
		{
			mFormattedImage = new LLImageJ2C(LLImageJ2C::ImplType(getFetcher().getJpegDecoderType())); // default
		}
		if (processSimulatorPackets())
		{
            // Capture some measure of total size for metrics
            F64 byte_count = 0;
            if (mLastPacket >= mFirstPacket)
            {
                for (S32 i=mFirstPacket; i<=mLastPacket; i++)
                {
                    llassert_always((i>=0) && (i<mPackets.size()));
                    if (mPackets[i])
                    {
                        byte_count += mPackets[i]->mSize;
                    }
                }
            }

			LL_DEBUGS(LOG_TXT) << mID << ": Loaded from Sim. Bytes: " << mFormattedImage->getDataSize() << LL_ENDL;
			mFetcher->removeFromNetworkQueue(this, false);
			if (mFormattedImage.isNull() || !mFormattedImage->getDataSize())
			{
				// processSimulatorPackets() failed
// 				LL_WARNS(LOG_TXT) << "processSimulatorPackets() failed to load buffer" << LL_ENDL;
				LL_WARNS(LOG_TXT) << mID << " processSimulatorPackets() failed to load buffer" << LL_ENDL;
				return true; // failed
			}
			setPriority(LLWorkerThread::PRIORITY_HIGH | mWorkPriority);
			if (mLoadedDiscard < 0)
			{
				LL_WARNS(LOG_TXT) << mID << " mLoadedDiscard is " << mLoadedDiscard
								  << ", should be >=0" << LL_ENDL;
			}

			if (!mFormattedImage->updateData())
			{
				LL_WARNS(LOG_TXT) << mID << " failed to parse header data." << LL_ENDL;
				setState(DONE);
				return false;
			}

			setState(DECODE_IMAGE);

			if (mLoadedDiscard == 0)
			{
			mWriteToCacheState = SHOULD_WRITE;
			}

			recordTextureDone(false, byte_count);
		}
		else
		{
			mFetcher->addToNetworkQueue(this); // failsafe
			setPriority(LLWorkerThread::PRIORITY_LOW | mWorkPriority);
			recordTextureStart(false);
		}
		return false;
	}
	
	if (mState == WAIT_HTTP_RESOURCE)
	{
		// NOTE:
		// control the number of the http requests issued for:
		// 1, not openning too many file descriptors at the same time;
		// 2, control the traffic of http so udp gets bandwidth.
		//
		// If it looks like we're busy, keep this request here.
		// Otherwise, advance into the HTTP states.
		if (!acquireHttpSemaphore())
		{
			setState(WAIT_HTTP_RESOURCE2);
			setPriority(LLWorkerThread::PRIORITY_LOW | mWorkPriority);
			mFetcher->addHttpWaiter(this->mID);
			++mResourceWaitCount;
			return false;
		}
		
		setState(SEND_HTTP_REQ);
		// *NOTE:  You must invoke releaseHttpSemaphore() if you transition
		// to a state other than SEND_HTTP_REQ or WAIT_HTTP_REQ or abort
		// the request.
	}

	if (mState == WAIT_HTTP_RESOURCE2)
	{
		// Just idle it if we make it to the head...
		return false;
	}
	
	if (mState == SEND_HTTP_REQ)
	{
		// Also used in llmeshrepository
		static LLCachedControl<bool> disable_range_req(gSavedSettings, "HttpRangeRequestsDisable", false);
		
		if (! mCanUseHTTP)
		{
			releaseHttpSemaphore();
			LL_WARNS(LOG_TXT) << mID << " abort: SEND_HTTP_REQ but !mCanUseHTTP" << LL_ENDL;
			return true; // abort
		}

		mFetcher->removeFromNetworkQueue(this, false);
			
		S32 cur_size = 0;
		if (mFormattedImage.notNull())
		{
			cur_size = mFormattedImage->getDataSize(); // amount of data we already have
			if (mFormattedImage->getDiscardLevel() == 0)
			{
				if (cur_size > 0)
				{
					// We already have all the data, just decode it
					mLoadedDiscard = mFormattedImage->getDiscardLevel();
					setPriority(LLWorkerThread::PRIORITY_HIGH | mWorkPriority);
					setState(DECODE_IMAGE);
					releaseHttpSemaphore();
					return false;
				}
				else
				{
					releaseHttpSemaphore();
					LL_WARNS(LOG_TXT) << mID << " SEND_HTTP_REQ abort: cur_size " << cur_size << " <=0" << LL_ENDL;
					return true; // abort.
				}
			}
		}
		mRequestedSize = mDesiredSize;
		mRequestedDiscard = mDesiredDiscard;
		mRequestedSize -= cur_size;
		mRequestedOffset = cur_size;
		if (mRequestedOffset)
		{
			// Texture fetching often issues 'speculative' loads that
			// start beyond the end of the actual asset.  Some cache/web
			// systems, e.g. Varnish, will respond to this not with a
			// 416 but with a 200 and the entire asset in the response
			// body.  By ensuring that we always have a partially
			// satisfiable Range request, we avoid that hit to the network.
			// We just have to deal with the overlapping data which is made
			// somewhat harder by the fact that grid services don't necessarily
			// return the Content-Range header on 206 responses.  *Sigh*
			mRequestedOffset -= 1;
			mRequestedSize += 1;
		}
		mHttpHandle = LLCORE_HTTP_HANDLE_INVALID;

		llassert(!mUrl.empty());
		
		mRequestedDeltaTimer.reset();
		mLoaded = FALSE;
		mGetStatus = LLCore::HttpStatus();
		mGetReason.clear();
		LL_DEBUGS(LOG_TXT) << "HTTP GET: " << mID << " Offset: " << mRequestedOffset
						   << " Bytes: " << mRequestedSize
						   << " Bandwidth(kbps): " << mFetcher->getTextureBandwidth() << "/" << mFetcher->mMaxBandwidth
						   << LL_ENDL;

		// Will call callbackHttpGet when curl request completes
		// Only server bake images use the returned headers currently, for getting retry-after field.
		LLCore::HttpOptions::ptr_t options = (mFTType == FTT_SERVER_BAKE) ? mFetcher->mHttpOptionsWithHeaders: mFetcher->mHttpOptions;
		if (disable_range_req)
		{
			// 'Range:' requests may be disabled in which case all HTTP
			// texture fetches result in full fetches.  This can be used
			// by people with questionable ISPs or networking gear that
			// doesn't handle these well.
			mHttpHandle = mFetcher->mHttpRequest->requestGet(mHttpPolicyClass,
															 mWorkPriority,
															 mUrl,
															 options,
															 mFetcher->mHttpHeaders,
                                                             LLCore::HttpHandler::ptr_t(this, &NoOpDeletor));
		}
		else
		{
			mHttpHandle = mFetcher->mHttpRequest->requestGetByteRange(mHttpPolicyClass,
																	  mWorkPriority,
																	  mUrl,
																	  mRequestedOffset,
																	  (mRequestedOffset + mRequestedSize) > HTTP_REQUESTS_RANGE_END_MAX
																	  ? 0
																	  : mRequestedSize,
																	  options,
																	  mFetcher->mHttpHeaders,
                                                                      LLCore::HttpHandler::ptr_t(this, &NoOpDeletor));
		}
		if (LLCORE_HTTP_HANDLE_INVALID == mHttpHandle)
		{
			LLCore::HttpStatus status(mFetcher->mHttpRequest->getStatus());
			LL_WARNS(LOG_TXT) << "HTTP GET request failed for " << mID
							  << ", Status: " << status.toTerseString()
							  << " Reason: '" << status.toString() << "'"
							  << LL_ENDL;
			resetFormattedData();
			releaseHttpSemaphore();
			return true; // failed
		}

		mHttpActive = true;
		mFetcher->addToHTTPQueue(mID);
		recordTextureStart(true);
		setPriority(LLWorkerThread::PRIORITY_LOW | mWorkPriority);
		setState(WAIT_HTTP_REQ);	
		
		// fall through
	}
	
	if (mState == WAIT_HTTP_REQ)
	{
		// *NOTE:  As stated above, all transitions out of this state should
		// call releaseHttpSemaphore().
		if (mLoaded)
		{
			S32 cur_size = mFormattedImage.notNull() ? mFormattedImage->getDataSize() : 0;
			if (mRequestedSize < 0)
			{
				if (http_not_found == mGetStatus)
				{
					if (mFTType != FTT_MAP_TILE)
					{
						LL_WARNS(LOG_TXT) << "Texture missing from server (404): " << mUrl << LL_ENDL;
					}

					if(mFTType == FTT_MAP_TILE || mFTType == FTT_SERVER_BAKE)
					{
						setState(DONE);
						releaseHttpSemaphore();
						if (mFTType != FTT_MAP_TILE)
						{
							LL_WARNS(LOG_TXT) << mID << " abort: WAIT_HTTP_REQ not found" << LL_ENDL;
						}
						return true; 
					}

					// roll back to try UDP
					if (mCanUseNET)
					{
						setState(INIT);
						mCanUseHTTP = false;
						mUrl.clear();
						releaseHttpSemaphore();
						return false;
					}
				}
				else if (http_service_unavail == mGetStatus)
				{
					LL_INFOS_ONCE(LOG_TXT) << "Texture server busy (503): " << mUrl << LL_ENDL;
				}
				else if (http_not_sat == mGetStatus)
				{
					// Allowed, we'll accept whatever data we have as complete.
					mHaveAllData = TRUE;
				}
				else
				{
					LL_DEBUGS(LOG_TXT) << "HTTP GET failed for: " << mUrl
									  << " Status: " << mGetStatus.toTerseString()
									  << " Reason: '" << mGetReason << "'"
									  << LL_ENDL;
				}

				if (mFTType != FTT_SERVER_BAKE)
				{
					mUrl.clear();
				}
				if (cur_size > 0)
				{
					// Use available data
					mLoadedDiscard = mFormattedImage->getDiscardLevel();
					setPriority(LLWorkerThread::PRIORITY_HIGH | mWorkPriority);

					setState(DECODE_IMAGE);
					releaseHttpSemaphore();
					return false; 
				}

				// Fail harder
				resetFormattedData();
				setState(DONE);
				releaseHttpSemaphore();
				LL_WARNS(LOG_TXT) << mID << " abort: fail harder" << LL_ENDL;
				return true; // failed
			}
			
			// do this *before* any clearing of URLs so we don't just assume everything
			// fetched via HTTP is J2C
			std::string extension = gDirUtilp->getExtension(mUrl);
			
            // no data received. -> abort!
            if (mHttpBufferArray && !mHttpBufferArray->size())
				{
					mHttpBufferArray->release();
					mHttpBufferArray = NULL;
				setState(DONE);
				LL_WARNS(LOG_TXT) << mID << " abort: no data received" << LL_ENDL;
				releaseHttpSemaphore();
				return true;
				}
			else if (!mHttpBufferArray)
			{				
				setState(DONE);
				LL_WARNS(LOG_TXT) << mID << " abort: no HTTP buffer array" << LL_ENDL;
				releaseHttpSemaphore();
				return true;
			}

			S32 append_size(mHttpBufferArray->size());
			S32 total_size(cur_size + append_size);
			S32 src_offset(0);

            llassert(mHttpReplyOffset == cur_size);
            if (mHttpReplyOffset != cur_size)
				{
                LL_WARNS(LOG_TXT) << "Partial HTTP response produces break in image data for texture " << mID << ".  Aborting load."  << LL_ENDL;
					setState(DONE);
					releaseHttpSemaphore();
					return true;
				}

            if (total_size > mEncodedImageBufferAllocated)
            {                
                U8* old_buffer = mEncodedImageBuffer;
                mEncodedImageBuffer = (U8*)ll_aligned_malloc_16(total_size);
                if (old_buffer)
                {
                    memcpy(mEncodedImageBuffer, old_buffer, mEncodedImageBufferSize);
                    ll_aligned_free_16(old_buffer);
                }
                mEncodedImageBufferAllocated = total_size;                        
			}

			if (!mEncodedImageBuffer)
			{
				// abort. If we have no space for packet, we have not enough space to decode image
                mEncodedImageBufferSize = 0;
				setState(DONE);
				LL_WARNS(LOG_TXT) << mID << " abort: out of memory" << LL_ENDL;
				releaseHttpSemaphore();
				return true;
			}

			if (mFormattedImage.isNull())
			{
				// For now, create formatted image based on extension
                S8 codec = LLImageFormatted::getCodecFromExtension(extension);
                if (codec == IMG_CODEC_J2C)
                {
                    mFormattedImage = LLImageFormatted::createFromTypeWithImpl(mImageCodec, getFetcher().getJpegDecoderType());
                }
                else
                {
				    mFormattedImage = LLImageFormatted::createFromType(codec);
                }

				if (mFormattedImage.isNull())
				{
					mFormattedImage = new LLImageJ2C(LLImageJ2C::ImplType(getFetcher().getJpegDecoderType())); // default
				}
			}
						
			if (mHaveAllData) //the image file is fully loaded.
			{
				mFileSize = total_size;
				mDesiredSize = total_size;
			}
			else //the file size is unknown.
			{
				mFileSize = total_size + 1 ; //flag the file is not fully loaded.
			}

			mHttpBufferArray->read(src_offset, (char *) mEncodedImageBuffer + mEncodedImageBufferSize, append_size);
            mEncodedImageBufferSize += append_size;

            // update image buffer and size to appended range
			mFormattedImage->setData(mEncodedImageBuffer, mEncodedImageBufferSize, true);

			// Parse headers to determine width/height/components
			if (!mFormattedImage->updateData())
			{
				LL_WARNS(LOG_TXT) << mID << " could not parse header data from HTTP result." << LL_ENDL;
				setState(DONE);
				releaseHttpSemaphore();
				return false;
			}

			// Done with buffer array
			mHttpBufferArray->release();
			mHttpBufferArray = NULL;
			mHttpReplySize = 0;
			mHttpReplyOffset = 0;
			
			mLoadedDiscard = mHaveAllData ? 0 : mRequestedDiscard;

			setState(DECODE_IMAGE);
            if (mLoadedDiscard == 0)
			{
				mWriteToCacheState = SHOULD_WRITE ;
			}
			releaseHttpSemaphore();
			return false;
		}
		else
		{
			return false;
		}
	}
	
	if (mState == DECODE_IMAGE)
	{
		static LLCachedControl<bool> textures_decode_disabled(gSavedSettings, "TextureDecodeDisabled", false);
		if (textures_decode_disabled)
		{
			// for debug use, don't decode
			setState(DONE);
			return true;
		}

		if (mDesiredDiscard < 0)
		{
			// We aborted, don't decode
			setState(DONE);
			LL_DEBUGS(LOG_TXT) << mID << " DECODE_IMAGE abort: desired discard " << mDesiredDiscard << "<0" << LL_ENDL;
			return true;
		}
		
		if (mFormattedImage->getDataSize() <= 0)
		{
			LL_WARNS(LOG_TXT) << "Decode entered with invalid mFormattedImage. ID = " << mID << LL_ENDL;
			
			//abort, don't decode
			setState(DONE);
			LL_DEBUGS(LOG_TXT) << mID << " DECODE_IMAGE abort: (mFormattedImage->getDataSize() <= 0)" << LL_ENDL;
			return true;
		}
		if (mLoadedDiscard < 0)
		{
			LL_WARNS(LOG_TXT) << "Decode entered with invalid mLoadedDiscard. ID = " << mID << LL_ENDL;

			//abort, don't decode
			setState(DONE);
			LL_DEBUGS(LOG_TXT) << mID << " DECODE_IMAGE abort: mLoadedDiscard < 0" << LL_ENDL;
			return true;
		}

		llassert_always(mFormattedImage.notNull());

		mRawImage = new LLImageRaw(mFormattedImage->getWidth(), mFormattedImage->getHeight(), mFormattedImage->getComponents());

		mAuxImage = mNeedsAux ? new LLImageRaw(mFormattedImage->getWidth(), mFormattedImage->getHeight(), 1) : NULL;
		
		S32 discard = mHaveAllData ? 0 : mLoadedDiscard;
	
		LL_DEBUGS(LOG_TXT) << mID << ": Decoding. Bytes: " << mFormattedImage->getDataSize() << " Discard: " << discard << " All Data: " << mHaveAllData << LL_ENDL;

        mDecodeTimer.reset();
		bool decoded = mFormattedImage->decode(mRawImage, 1.0f);

        if (!decoded)
		{
            LL_DEBUGS(LOG_TXT) << mID << " DECODE_IMAGE failed to decode JPEG data " << LL_ENDL;
			}

		mDecodedDiscard = mHaveAllData ? 0 : mFormattedImage->getDiscardLevel();

		if (mNeedsAux)
			{
		    mFormattedImage->decodeChannels(mAuxImage, 1.0f, 4, 4);
				}
		
		mDecoded = mRawImage.notNull() && (!mNeedsAux || mAuxImage.notNull());

        if (mDecoded)
				{
            mDecodeTime = mDecodeTimer.getElapsedTimeF32();
				}

				setState(WRITE_TO_CACHE);
			}

	if (mState == WRITE_TO_CACHE)
	{
		// If we're in a local cache or loaded from local disk, skip writing to cache
		if (mWriteToCacheState == NOT_WRITE)
		{
			setState(DONE);
			return false;
		}

		// If we didn't actually receive any new data,
		// or we failed to load anything, there's nothing to cache
		if (mFormattedImage.isNull())
		{
			setState(DONE);
			return false;
			}

		if (mFetcher->mTextureCache->add(mID, mFormattedImage))
			{
		++mCacheWriteCount;
			mWritten = TRUE;
			setPriority(LLWorkerThread::PRIORITY_LOW | mWorkPriority);
			setState(DONE);
	}
	
        if (mEncodedImageBuffer == mFormattedImage->getData())
	{
            mEncodedImageBuffer = nullptr;
            mEncodedImageBufferSize = 0;
            mEncodedImageBufferAllocated = 0;
            mFormattedImage = nullptr;
        }

			// fall through
		}

	if (mState == DONE)
	{
		if (mDecodedDiscard > 0 && (mDesiredDiscard < mDecodedDiscard))
		{
			// More data was requested, return to INIT
			setState(INIT);
			LL_DEBUGS(LOG_TXT) << mID << " more data requested, returning to INIT: " 
							   << " mDecodedDiscard " << mDecodedDiscard << ">= 0 && mDesiredDiscard " << mDesiredDiscard
							   << "<" << " mDecodedDiscard " << mDecodedDiscard << LL_ENDL;
			return false;
		}
		else
		{
            mFetchTime = mFetchTimer.getElapsedTimeF32();
			return true;
		}
	}
	
	return false;
}																		// -Mw

// Threads:  Ttf
// virtual
void LLTextureFetchWorker::onCompleted(LLCore::HttpHandle handle, LLCore::HttpResponse * response)
{
	static LLCachedControl<bool> log_to_viewer_log(gSavedSettings, "LogTextureDownloadsToViewerLog", false);
	static LLCachedControl<bool> log_to_sim(gSavedSettings, "LogTextureDownloadsToSimulator", false);
	static LLCachedControl<bool> log_texture_traffic(gSavedSettings, "LogTextureNetworkTraffic", false) ;

	LLMutexLock lock(&mWorkMutex);										// +Mw

	mHttpActive = false;
	
	if (log_to_viewer_log || log_to_sim)
	{
		mFetcher->mTextureInfo.setRequestStartTime(mID, mMetricsStartTime.value());
		mFetcher->mTextureInfo.setRequestType(mID, LLTextureInfoDetails::REQUEST_TYPE_HTTP);
		mFetcher->mTextureInfo.setRequestSize(mID, mRequestedSize);
		mFetcher->mTextureInfo.setRequestOffset(mID, mRequestedOffset);
		mFetcher->mTextureInfo.setRequestCompleteTimeAndLog(mID, LLTimer::getTotalTime());
	}

	static LLCachedControl<F32> fake_failure_rate(gSavedSettings, "TextureFetchFakeFailureRate", 0.0f);
	F32 rand_val = ll_frand();
	F32 rate = fake_failure_rate;
	if (mFTType == FTT_SERVER_BAKE && (fake_failure_rate > 0.0) && (rand_val < fake_failure_rate))
	{
		LL_WARNS(LOG_TXT) << mID << " for debugging, setting fake failure status for texture " << mID
						  << " (rand was " << rand_val << "/" << rate << ")" << LL_ENDL;
		response->setStatus(LLCore::HttpStatus(503));
	}
	bool success = true;
	bool partial = false;
	LLCore::HttpStatus status(response->getStatus());
	if (!status && (mFTType == FTT_SERVER_BAKE))
	{
		LL_DEBUGS(LOG_TXT) << mID << " state " << e_state_name[mState] << LL_ENDL;
		mFetchRetryPolicy.onFailure(response);
		F32 retry_after;
		if (mFetchRetryPolicy.shouldRetry(retry_after))
		{
			LL_DEBUGS(LOG_TXT) << mID << " will retry after " << retry_after << " seconds, resetting state to LOAD_FROM_NETWORK" << LL_ENDL;
			mFetcher->removeFromHTTPQueue(mID, S32Bytes(0));
			std::string reason(status.toString());
			setGetStatus(status, reason);
			releaseHttpSemaphore();
			setState(LOAD_FROM_NETWORK);
			return;
		}
		else
		{
			LL_DEBUGS(LOG_TXT) << mID << " will not retry" << LL_ENDL;
		}
	}
	else
	{
		mFetchRetryPolicy.onSuccess();
	}
	
	std::string reason(status.toString());
	setGetStatus(status, reason);
	LL_DEBUGS(LOG_TXT) << "HTTP COMPLETE: " << mID
					   << " status: " << status.toTerseString()
					   << " '" << reason << "'"
					   << LL_ENDL;

	if (! status)
	{
		success = false;
		if (mFTType != FTT_MAP_TILE) // missing map tiles are normal, don't complain about them.
		{
			LL_WARNS(LOG_TXT) << "CURL GET FAILED, status: " << status.toTerseString()
							  << " reason: " << reason << LL_ENDL;
		}
	}
	else
	{
		// A warning about partial (HTTP 206) data.  Some grid services
		// do *not* return a 'Content-Range' header in the response to
		// Range requests with a 206 status.  We're forced to assume
		// we get what we asked for in these cases until we can fix
		// the services.
		static const LLCore::HttpStatus par_status(HTTP_PARTIAL_CONTENT);

		partial = (par_status == status);
	}
	
	S32BytesImplicit data_size = callbackHttpGet(response, partial, success);
			
	if (log_texture_traffic && data_size > 0)
	{
        // one worker per multiple textures
        std::vector<LLViewerTexture*> textures;
        LLViewerTextureManager::findTextures(mID, textures);
        std::vector<LLViewerTexture*>::iterator iter = textures.begin();
        while (iter != textures.end())
        {
            LLViewerTexture* tex = *iter++;
            if (tex)
            {
                gTotalTextureBytesPerBoostLevel[tex->getBoostLevel()] += data_size;
            }
        }
	}

	mFetcher->removeFromHTTPQueue(mID, data_size);
	
	recordTextureDone(true, data_size);
}																		// -Mw


// Threads:  Tmain
void LLTextureFetchWorker::endWork(S32 param, bool aborted)
{
    if (mFormattedImage && (mEncodedImageBuffer == mFormattedImage->getData()))
	{
        mEncodedImageBuffer = nullptr;
        mEncodedImageBufferSize = 0;
        mEncodedImageBufferAllocated = 0;
	}
	mFormattedImage = NULL;
}

//////////////////////////////////////////////////////////////////////////////

// Threads:  Ttf

// virtual
void LLTextureFetchWorker::finishWork(S32 param, bool completed)
{

}

// LLQueuedThread's update() method is asking if it's okay to
// delete this worker.  You'll notice we're not locking in here
// which is a slight concern.  Caller is expected to have made
// this request 'quiet' by whatever means... 
//
// Threads:  Tmain

// virtual
bool LLTextureFetchWorker::deleteOK()
{
	bool delete_ok = true;

	if (mHttpActive)
	{
		// HTTP library has a pointer to this worker
		// and will dereference it to do notification.
		delete_ok = false;
	}

	if (WAIT_HTTP_RESOURCE2 == mState)
	{
		if (mFetcher->isHttpWaiter(mID))
		{
			// Don't delete the worker out from under the releaseHttpWaiters()
			// method.  Keep the pointers valid, clean up after that method
			// has recognized the cancelation and removed the UUID from the
			// waiter list.
			delete_ok = false;
		}
	}
	
	if ((haveWork() &&
		 // not ok to delete from these states
		 ((mState >= WRITE_TO_CACHE && mState <= WAIT_ON_WRITE))))
	{
		delete_ok = false;
	}
	
	return delete_ok;
}

// Threads:  Ttf
void LLTextureFetchWorker::removeFromCache()
{
    mFetcher->mTextureCache->remove(mID);
}


//////////////////////////////////////////////////////////////////////////////

// Threads:  Ttf
// Locks:  Mw
bool LLTextureFetchWorker::processSimulatorPackets()
{
	llassert_always(mFormattedImage.notNull() && mRequestedSize >= 0);
	
	if (mLastPacket >= mFirstPacket)
	{
		S32 buffer_size = mEncodedImageBufferSize;
		for (S32 i = mFirstPacket; i<=mLastPacket; i++)
		{
            llassert_always((i>=0) && (i<mPackets.size()));
			llassert_always(mPackets[i]);
			buffer_size += mPackets[i]->mSize;
		}
		bool have_all_data = mLastPacket >= mTotalPackets-1;
		if (mRequestedSize <= 0)
		{
			// We received a packed but haven't requested anything yet (edge case)
			// Return true (we're "done") since we didn't request anything
			return true;
		}
		if (buffer_size >= mRequestedSize || have_all_data)
		{
			/// We have enough (or all) data
			if (have_all_data)
			{
				mHaveAllData = TRUE;
			}

            /// We have new data
			if (buffer_size > mEncodedImageBufferSize)
			{
                // grow our buffer if the already allocated space is insufficient
                if (buffer_size > mEncodedImageBufferAllocated)
			{
                    U8* old_buffer = mEncodedImageBuffer;
                    mEncodedImageBuffer = (U8*)ll_aligned_malloc_16(buffer_size);
                    if (old_buffer)
                    {
                        memcpy(mEncodedImageBuffer, old_buffer, mEncodedImageBufferSize);
                        ll_aligned_free_16(old_buffer);
                    }
                    mEncodedImageBufferAllocated = buffer_size;                        
                }

				S32 offset = 0;
				if (mEncodedImageBufferSize > 0 && mFirstPacket > 0)
				{
					//memcpy(buffer, mFormattedImage->getData(), cur_size);
					offset = mEncodedImageBufferSize;
				}
				for (S32 i=mFirstPacket; i<=mLastPacket; i++)
				{
					memcpy(mEncodedImageBuffer + offset, mPackets[i]->mData, mPackets[i]->mSize);
					offset += mPackets[i]->mSize;
				}
				mFormattedImage->setData(mEncodedImageBuffer, buffer_size, true);
                mEncodedImageBufferSize = buffer_size;
			}
			mLoadedDiscard = mRequestedDiscard;
			return true;
		}
	}
	return false;
}

//////////////////////////////////////////////////////////////////////////////

// Threads:  Ttf
// Locks:  Mw
S32 LLTextureFetchWorker::callbackHttpGet(LLCore::HttpResponse * response,
										  bool partial, bool success)
{
	S32 data_size = 0 ;

    // we should not receive a callback for something not waiting for a callback
    llassert(mState == WAIT_HTTP_REQ);
	if (mState != WAIT_HTTP_REQ)
	{
		LL_ERRS(LOG_TXT) << "callbackHttpGet for unrequested fetch worker: " << mID
						  << " req=" << mSentRequest << " state= " << mState << LL_ENDL;
		return data_size;
	}

    // we should not receive a callback for something that is already loaded
    llassert(!mLoaded);
	if (mLoaded)
	{
		LL_ERRS(LOG_TXT) << "Duplicate callback for " << mID.asString() << LL_ENDL;
		return data_size ; // ignore duplicate callback
	}

	if (success)
	{
		// get length of stream:
		LLCore::BufferArray * body(response->getBody());
		data_size = body ? body->size() : 0;

        // what does success but zero size data mean, really?
        llassert(data_size > 0);

		LL_DEBUGS(LOG_TXT) << "HTTP RECEIVED: " << mID.asString() << " Bytes: " << data_size << LL_ENDL;
		if (data_size > 0)
		{
			LLViewerStatsRecorder::instance().textureFetch(data_size);
			// *TODO: set the formatted image data here directly to avoid the copy

			// Hold on to body for later copy
			llassert_always(NULL == mHttpBufferArray);
			body->addRef();
			mHttpBufferArray = body;

			if (partial)
			{
				unsigned int offset(0), length(0), full_length(0);
				response->getRange(&offset, &length, &full_length);
				if (! offset && ! length)
				{
					// This is the case where we receive a 206 status but
					// there wasn't a useful Content-Range header in the response.
					// This could be because it was badly formatted but is more
					// likely due to capabilities services which scrub headers
					// from responses.  Assume we got what we asked for...
					mHttpReplySize = data_size;
					mHttpReplyOffset = mRequestedOffset;
				}
				else
				{
					mHttpReplySize = length;
					mHttpReplyOffset = offset;
				}
			}

			if (! partial)
			{
				// Response indicates this is the entire asset regardless
				// of our asking for a byte range.  Mark it so and drop
				// any partial data we might have so that the current
				// response body becomes the entire dataset.
				if (data_size <= mRequestedOffset)
				{
					LL_WARNS(LOG_TXT) << "Fetched entire texture " << mID
									  << " when it was expected to be marked complete.  mImageSize:  "
									  << mFileSize << " datasize:  " << mFormattedImage->getDataSize()
									  << LL_ENDL;
				}
				mHaveAllData = TRUE;
				llassert_always(mDecodeHandle == 0);
				mFormattedImage = NULL; // discard any previous data we had
			}
			else if (data_size < mRequestedSize)
			{
				mHaveAllData = TRUE;
			}
			else
            {
                llassert(data_size <= mRequestedSize);
                llassert_always(mDecodeHandle == 0);

                if (data_size > mRequestedSize)
			{
				// *TODO: This shouldn't be happening any more  (REALLY don't expect this anymore)
				    LL_ERRS(LOG_TXT) << "data_size = " << data_size << " > requested: " << mRequestedSize << LL_ENDL;
				mHaveAllData = TRUE;
				mFormattedImage = NULL; // discard any previous data we had
			}
		}
		}

		mRequestedSize = data_size;
        mLoaded = TRUE;
        setPriority(LLWorkerThread::PRIORITY_HIGH | mWorkPriority);
	}
	else
	{
		mRequestedSize = -1; // error
        mLoaded = FALSE;
        setPriority(LLWorkerThread::PRIORITY_LOW | mWorkPriority);
	}
	
<<<<<<< HEAD
=======
	mLoaded = TRUE;
	setPriority(LLWorkerThread::PRIORITY_HIGH | mWorkPriority);

	if (LLViewerStatsRecorder::instanceExists())
	{
		// Do not create this instance inside thread
		LLViewerStatsRecorder::instance().log(0.2f);
	}
>>>>>>> 78bdf57a
	return data_size ;
}

//////////////////////////////////////////////////////////////////////////////

// Threads:  Ttf
void LLTextureFetchWorker::recordTextureStart(bool is_http)
{
	if (! mMetricsStartTime.value())
	{
		mMetricsStartTime = LLViewerAssetStatsFF::get_timestamp();
	}
	LLViewerAssetStatsFF::record_enqueue(LLViewerAssetType::AT_TEXTURE,
												 is_http,
												 LLImageBase::TYPE_AVATAR_BAKE == mType);
}


// Threads:  Ttf
void LLTextureFetchWorker::recordTextureDone(bool is_http, F64 byte_count)
{
	if (mMetricsStartTime.value())
	{
		LLViewerAssetStatsFF::record_response(LLViewerAssetType::AT_TEXTURE,
                                              is_http,
                                              LLImageBase::TYPE_AVATAR_BAKE == mType,
                                              LLViewerAssetStatsFF::get_timestamp() - mMetricsStartTime,
                                              byte_count);
		mMetricsStartTime = (U32Seconds)0;
	}
	LLViewerAssetStatsFF::record_dequeue(LLViewerAssetType::AT_TEXTURE,
												 is_http,
												 LLImageBase::TYPE_AVATAR_BAKE == mType);
}


//////////////////////////////////////////////////////////////////////////////
//////////////////////////////////////////////////////////////////////////////
// public

LLTextureFetch::LLTextureFetch(LLTextureCache* cache, bool qa_mode)
	: LLWorkerThread("TextureFetch", true, true),
	  mDebugCount(0),
	  mDebugPause(FALSE),
	  mPacketCount(0),
	  mBadPacketCount(0),
	  mQueueMutex(),
	  mNetworkQueueMutex(),
	  mTextureCache(cache),
	  mTextureBandwidth(0),
	  mHTTPTextureBits(0),
	  mTotalHTTPRequests(0),
	  mQAMode(qa_mode),
	  mHttpRequest(NULL),
	  mHttpOptions(),
	  mHttpOptionsWithHeaders(),
	  mHttpHeaders(),
	  mHttpPolicyClass(LLCore::HttpRequest::DEFAULT_POLICY_ID),
	  mHttpMetricsHeaders(),
	  mHttpMetricsPolicyClass(LLCore::HttpRequest::DEFAULT_POLICY_ID),
	  mTotalCacheReadCount(0U),
	  mTotalCacheWriteCount(0U),
	  mTotalResourceWaitCount(0U),
	  mFetchSource(LLTextureFetch::FROM_ALL),
	  mOriginFetchSource(LLTextureFetch::FROM_ALL),
	  mFetcherLocked(FALSE),
	  mTextureInfoMainThread(false)
{
    mJpegDecoderType = gSavedSettings.getS32("JpegDecoderType");

	mMaxBandwidth = gSavedSettings.getF32("ThrottleBandwidthKBPS");
	mTextureInfo.setLogging(true);

	LLAppCoreHttp & app_core_http(LLAppViewer::instance()->getAppCoreHttp());
	mHttpRequest = new LLCore::HttpRequest;
	mHttpOptions = LLCore::HttpOptions::ptr_t(new LLCore::HttpOptions);
	mHttpOptionsWithHeaders = LLCore::HttpOptions::ptr_t(new LLCore::HttpOptions);
	mHttpOptionsWithHeaders->setWantHeaders(true);
    mHttpHeaders = LLCore::HttpHeaders::ptr_t(new LLCore::HttpHeaders);
	mHttpHeaders->append(HTTP_OUT_HEADER_ACCEPT, HTTP_CONTENT_IMAGE_X_J2C);
	mHttpPolicyClass = app_core_http.getPolicy(LLAppCoreHttp::AP_TEXTURE);
    mHttpMetricsHeaders = LLCore::HttpHeaders::ptr_t(new LLCore::HttpHeaders);
	mHttpMetricsHeaders->append(HTTP_OUT_HEADER_CONTENT_TYPE, HTTP_CONTENT_LLSD_XML);
	mHttpMetricsPolicyClass = app_core_http.getPolicy(LLAppCoreHttp::AP_REPORTING);
	mHttpHighWater = HTTP_NONPIPE_REQUESTS_HIGH_WATER;
	mHttpSemaphore = 0;
}

LLTextureFetch::~LLTextureFetch()
{
	clearDeleteList();

	while (! mCommands.empty())
	{
		TFRequest * req(mCommands.front());
		mCommands.erase(mCommands.begin());
		delete req;
	}

	mHttpWaitResource.clear();
	
	delete mHttpRequest;
	mHttpRequest = NULL;

	// ~LLQueuedThread() called here
}

bool LLTextureFetch::createRequest(FTType f_type, const std::string& url, const LLUUID& id, const LLHost& host, F32 priority,
								   S32 w, S32 h, S32 c, S32 desired_discard, bool needs_aux, bool can_use_http)
{
	if(mFetcherLocked)
	{
		return false;
	}
	if (mDebugPause)
	{
		return false;
	}

	if (f_type == FTT_SERVER_BAKE)
	{
		LL_DEBUGS("Avatar") << " requesting " << id << " " << w << "x" << h << " discard " << desired_discard << " type " << f_type << LL_ENDL;
	}
	LLTextureFetchWorker* worker = getWorker(id) ;
	if (worker)
	{
		if (worker->mHost != host)
		{
			LL_WARNS(LOG_TXT) << "LLTextureFetch::createRequest " << id << " called with multiple hosts: "
							  << host << " != " << worker->mHost << LL_ENDL;
			removeRequest(worker, true);
			worker = NULL;
			return false;
		}
	}

	S32 desired_size;
	std::string exten = gDirUtilp->getExtension(url);
    if (f_type == FTT_SERVER_BAKE)
	{
		// SH-4030: This case should be redundant with the following one, just
		// breaking it out here to clarify that it's intended behavior.
		llassert(!url.empty() && (!exten.empty() && LLImageBase::getCodecFromExtension(exten) != IMG_CODEC_J2C));

		// Do full requests for baked textures to reduce interim blurring.
		LL_DEBUGS(LOG_TXT) << "full request for " << id << " texture is FTT_SERVER_BAKE" << LL_ENDL;
		desired_discard = 0;
		desired_size = LLImageJ2C::calcDataSizeJ2C(1024, 1024, 4, desired_discard);		
	}
	else if (!url.empty() && (!exten.empty() && LLImageBase::getCodecFromExtension(exten) != IMG_CODEC_J2C))
	{
		LL_DEBUGS(LOG_TXT) << "full request for " << id << " exten is not J2C: " << exten << LL_ENDL;
		// Only do partial requests for J2C at the moment
		desired_size = MAX_IMAGE_DATA_SIZE;
		desired_discard = 0;
	}
	else if (w*h*c > 0)
	{
		// If the requester knows the dimensions of the image,
		// this will calculate how much data we need without having to parse the header
        desired_discard = (desired_discard >= MAX_DISCARD_LEVEL) ? 0 : desired_discard;
		desired_size = LLImageJ2C::calcDataSizeJ2C(w, h, c, desired_discard);
	}
	else
	{
		// If the requester knows nothing about the file, fetch enough to parse the header
		// and determine how many discard levels are actually available
        desired_discard = (desired_discard >= MAX_DISCARD_LEVEL) ? 0 : desired_discard;
		desired_size = LLImageJ2C::calcDataSizeJ2C(2048, 2048, 4, desired_discard);		
	}

    // terrible hack to work around OpenJPEG issues with failing to decode in the face of incomplete data
    if (mJpegDecoderType > 0)
    {
        desired_size = MAX_IMAGE_DATA_SIZE;
    }
	
	if (worker)
	{
		if (worker->wasAborted())
		{
			return false; // need to wait for previous aborted request to complete
		}
		worker->lockWorkMutex();										// +Mw
		worker->mActiveCount++;
		worker->mNeedsAux = needs_aux;
		worker->setImagePriority(priority);
		worker->setDesiredDiscard(desired_discard, desired_size);
		worker->setCanUseHTTP(can_use_http);

		//MAINT-4184 url is always empty.  Do not set with it.

		if (!worker->haveWork())
		{
			worker->setState(LLTextureFetchWorker::INIT);
			worker->unlockWorkMutex();									// -Mw

			worker->addWork(0, LLWorkerThread::PRIORITY_HIGH | worker->mWorkPriority);
		}
		else
		{
			worker->unlockWorkMutex();									// -Mw
		}
	}
	else
	{
		worker = new LLTextureFetchWorker(this, f_type, url, id, host, priority, desired_discard, desired_size);
		lockQueue();													// +Mfq
		mRequestMap[id] = worker;
		unlockQueue();													// -Mfq

		worker->lockWorkMutex();										// +Mw
		worker->mActiveCount++;
		worker->mNeedsAux = needs_aux;
		worker->setCanUseHTTP(can_use_http) ;
		worker->unlockWorkMutex();										// -Mw
	}
	
 	LL_DEBUGS(LOG_TXT) << "REQUESTED: " << id << " f_type " << fttype_to_string(f_type)
					   << " Discard: " << desired_discard << " size " << desired_size << LL_ENDL;
	return true;
}


// Threads:  T* (but Ttf in practice)

// protected
void LLTextureFetch::addToNetworkQueue(LLTextureFetchWorker* worker)
{
	lockQueue();														// +Mfq
	bool in_request_map = (mRequestMap.find(worker->mID) != mRequestMap.end()) ;
	unlockQueue();														// -Mfq

	LLMutexLock lock(&mNetworkQueueMutex);								// +Mfnq		
	if (in_request_map)
	{
		// only add to the queue if in the request map
		// i.e. a delete has not been requested
		mNetworkQueue.insert(worker->mID);
	}
	for (cancel_queue_t::iterator iter1 = mCancelQueue.begin();
		 iter1 != mCancelQueue.end(); ++iter1)
	{
		iter1->second.erase(worker->mID);
	}
}																		// -Mfnq

// Threads:  T*
void LLTextureFetch::removeFromNetworkQueue(LLTextureFetchWorker* worker, bool cancel)
{
	LLMutexLock lock(&mNetworkQueueMutex);								// +Mfnq
	size_t erased = mNetworkQueue.erase(worker->mID);
	if (cancel && erased > 0)
	{
		mCancelQueue[worker->mHost].insert(worker->mID);
	}
}																		// -Mfnq

// Threads:  T*
//
// protected
void LLTextureFetch::addToHTTPQueue(const LLUUID& id)
{
	LLMutexLock lock(&mNetworkQueueMutex);								// +Mfnq
	mHTTPTextureQueue.insert(id);
	mTotalHTTPRequests++;
}																		// -Mfnq

// Threads:  T*
void LLTextureFetch::removeFromHTTPQueue(const LLUUID& id, S32Bytes received_size)
{
	LLMutexLock lock(&mNetworkQueueMutex);								// +Mfnq
	mHTTPTextureQueue.erase(id);
	mHTTPTextureBits += received_size; // Approximate - does not include header bits	
}																		// -Mfnq

// NB:  If you change deleteRequest() you should probably make
// parallel changes in removeRequest().  They're functionally
// identical with only argument variations.
//
// Threads:  T*
void LLTextureFetch::deleteRequest(const LLUUID& id, bool cancel)
{
	lockQueue();														// +Mfq
	LLTextureFetchWorker* worker = getWorkerAfterLock(id);
	if (worker)
	{		
		size_t erased_1 = mRequestMap.erase(worker->mID);
		unlockQueue();													// -Mfq

		llassert_always(erased_1 > 0) ;
		removeFromNetworkQueue(worker, cancel);
		llassert_always(!(worker->getFlags(LLWorkerClass::WCF_DELETE_REQUESTED))) ;

		worker->scheduleDelete();	
	}
	else
	{
		unlockQueue();													// -Mfq
	}
}

// NB:  If you change removeRequest() you should probably make
// parallel changes in deleteRequest().  They're functionally
// identical with only argument variations.
//
// Threads:  T*
void LLTextureFetch::removeRequest(LLTextureFetchWorker* worker, bool cancel)
{
	if(!worker)
	{
		return;
	}

	lockQueue();														// +Mfq
	size_t erased_1 = mRequestMap.erase(worker->mID);
	unlockQueue();														// -Mfq

	llassert_always(erased_1 > 0) ;
	removeFromNetworkQueue(worker, cancel);
	llassert_always(!(worker->getFlags(LLWorkerClass::WCF_DELETE_REQUESTED))) ;

	worker->scheduleDelete();	
}

void LLTextureFetch::deleteAllRequests()
{
	while(1)
	{
		lockQueue();
		if(mRequestMap.empty())
		{
			unlockQueue() ;
			break;
		}

		LLTextureFetchWorker* worker = mRequestMap.begin()->second;
		unlockQueue() ;

		removeRequest(worker, true);
	}
}

// Threads:  T*
S32 LLTextureFetch::getNumRequests() 
{ 
	lockQueue();														// +Mfq
	S32 size = (S32)mRequestMap.size(); 
	unlockQueue();														// -Mfq

	return size;
}

// Threads:  T*
S32 LLTextureFetch::getNumHTTPRequests() 
{ 
	mNetworkQueueMutex.lock();											// +Mfq
	S32 size = (S32)mHTTPTextureQueue.size(); 
	mNetworkQueueMutex.unlock();										// -Mfq

	return size;
}

// Threads:  T*
U32 LLTextureFetch::getTotalNumHTTPRequests()
{
	mNetworkQueueMutex.lock();											// +Mfq
	U32 size = mTotalHTTPRequests;
	mNetworkQueueMutex.unlock();										// -Mfq

	return size;
}

// call lockQueue() first!
// Threads:  T*
// Locks:  Mfq
LLTextureFetchWorker* LLTextureFetch::getWorkerAfterLock(const LLUUID& id)
{
	LLTextureFetchWorker* res = NULL;
	map_t::iterator iter = mRequestMap.find(id);
	if (iter != mRequestMap.end())
	{
		res = iter->second;
	}
	return res;
}

// Threads:  T*
LLTextureFetchWorker* LLTextureFetch::getWorker(const LLUUID& id)
{
	LLMutexLock lock(&mQueueMutex);										// +Mfq

	return getWorkerAfterLock(id);
}																		// -Mfq


// Threads:  T*
bool LLTextureFetch::getRequestFinished(const LLUUID& id, S32& discard_level, S32& full_w, S32& full_h,
										LLPointer<LLImageRaw>& raw, LLPointer<LLImageRaw>& aux,
										LLCore::HttpStatus& last_http_get_status)
{
	bool res = false;
	LLTextureFetchWorker* worker = getWorker(id);
	if (worker)
	{
		if (worker->wasAborted())
		{
			res = true;
		}
		else if (!worker->haveWork())
		{
			// Should only happen if we set mDebugPause...
			if (!mDebugPause)
			{
// 				LL_WARNS(LOG_TXT) << "Adding work for inactive worker: " << id << LL_ENDL;
				worker->addWork(0, LLWorkerThread::PRIORITY_HIGH | worker->mWorkPriority);
			}
		}
		else if (worker->checkWork())
		{
			worker->lockWorkMutex();									// +Mw
			last_http_get_status = worker->mGetStatus;
			discard_level = worker->mDecodedDiscard;
			full_w = worker->mFullWidth;
			full_h = worker->mFullHeight;
			raw = worker->mRawImage;
			aux = worker->mAuxImage;
            if (worker->mCacheReadTime > 0.0f)
			{
                sample(sCacheReadLatency, worker->mCacheReadTime);
			}
			sample(sTexDecodeLatency, worker->mDecodeTime);
            sample(sTexFetchLatency, worker->mFetchTime);
            worker->mCacheReadTimer.reset();
            worker->mDecodeTimer.reset();
            worker->mFetchTimer.reset();
			res = true;
			LL_DEBUGS(LOG_TXT) << id << ": Request Finished. State: " << worker->mState << " Discard: " << discard_level << LL_ENDL;
			worker->unlockWorkMutex();									// -Mw
		}
		else
		{
			worker->lockWorkMutex();									// +Mw
			if ((worker->mDecodedDiscard >= 0) &&
				(worker->mDecodedDiscard < discard_level || discard_level < 0) &&
				(worker->mState >= LLTextureFetchWorker::WAIT_ON_WRITE))
			{
				// Not finished, but data is ready
				discard_level = worker->mDecodedDiscard;
				full_w = worker->mFullWidth;
				full_h = worker->mFullHeight;
				raw = worker->mRawImage;
				aux = worker->mAuxImage;
			}
			worker->unlockWorkMutex();									// -Mw
		}
	}
	else
	{
		res = true;
	}
	return res;
}

// Threads:  T*
bool LLTextureFetch::updateRequestPriority(const LLUUID& id, F32 priority)
{
	bool res = false;
	LLTextureFetchWorker* worker = getWorker(id);
	if (worker)
	{
		worker->lockWorkMutex();										// +Mw
		worker->setImagePriority(priority);
		worker->unlockWorkMutex();										// -Mw
		res = true;
	}
	return res;
}

// Replicates and expands upon the base class's
// getPending() implementation.  getPending() and
// runCondition() replicate one another's logic to
// an extent and are sometimes used for the same
// function (deciding whether or not to sleep/pause
// a thread).  So the implementations need to stay
// in step, at least until this can be refactored and
// the redundancy eliminated.
//
// Threads:  T*

//virtual
S32 LLTextureFetch::getPending()
{
	S32 res;
	lockData();															// +Ct
    {
        LLMutexLock lock(&mQueueMutex);									// +Mfq
        
        res = mRequestQueue.size();
        res += mCommands.size();
    }																	// -Mfq
	unlockData();														// -Ct
	return res;
}

// Locks:  Ct
// virtual
bool LLTextureFetch::runCondition()
{
	// Caller is holding the lock on LLThread's condition variable.
	
	// LLQueuedThread, unlike its base class LLThread, makes this a
	// private method which is unfortunate.  I want to use it directly
	// but I'm going to have to re-implement the logic here (or change
	// declarations, which I don't want to do right now).
	//
	// Changes here may need to be reflected in getPending().
	
	bool have_no_commands(false);
	{
		LLMutexLock lock(&mQueueMutex);									// +Mfq
		
		have_no_commands = mCommands.empty();
	}																	// -Mfq
	
	return ! (have_no_commands
			  && (mRequestQueue.empty() && mIdleThread));		// From base class
}

static LLTrace::BlockTimerStatHandle FTM_TEXTURE_FETCH_WORKER_THREADS("TexFetch Workers");
static LLTrace::BlockTimerStatHandle FTM_TEXTURE_FETCH_COMMON("TexFetch Common");
static LLTrace::BlockTimerStatHandle FTM_TEXTURE_FETCH_WRITE_CACHE("TexFetch WriteCache");

//////////////////////////////////////////////////////////////////////////////

// Threads:  Ttf
void LLTextureFetch::commonUpdate()
{
    LL_RECORD_BLOCK_TIME(FTM_TEXTURE_FETCH_COMMON);

	// Update low/high water levels based on pipelining.  We pick
	// up setting eventually, so the semaphore/request level can
	// fall outside the [0..HIGH_WATER] range.  Expect that.
	if (LLAppViewer::instance()->getAppCoreHttp().isPipelined(LLAppCoreHttp::AP_TEXTURE))
	{
		mHttpHighWater = HTTP_PIPE_REQUESTS_HIGH_WATER;
	}
	else
	{
		mHttpHighWater = HTTP_NONPIPE_REQUESTS_HIGH_WATER;
	}

	// Release waiters
	releaseHttpWaiters();
	
	// Run a cross-thread command, if any.
	cmdDoWork();
	
	// Deliver all completion notifications
	LLCore::HttpStatus status = mHttpRequest->update(0);
	if (! status)
	{
		LL_INFOS_ONCE(LOG_TXT) << "Problem during HTTP servicing.  Reason:  "
							   << status.toString()
							   << LL_ENDL;
	}
}


// Threads:  Tmain

void LLTextureFetch::updateMaxBandwidth()
{
	static LLCachedControl<F32> band_width(gSavedSettings,"ThrottleBandwidthKBPS", 500.0);

	{
		mNetworkQueueMutex.lock();										// +Mfnq
		mMaxBandwidth = band_width();

		add(LLStatViewer::TEXTURE_NETWORK_DATA_RECEIVED, mHTTPTextureBits);
		mHTTPTextureBits = (U32Bits)0;

		mNetworkQueueMutex.unlock();									// -Mfnq
	}
}

//virtual
S32 LLTextureFetch::update(F32 max_time_ms)
{
	S32 res = 0;


    {
        LL_RECORD_BLOCK_TIME(FTM_TEXTURE_FETCH_WORKER_THREADS);
        res = LLWorkerThread::update(max_time_ms);
	}
	
	if (!mDebugPause)
	{
		// this is the startup state when send_complete_agent_movement() message is sent.
		// Before this, the RequestImages message sent by sendRequestListToSimulators 
		// won't work so don't bother trying
		if (LLStartUp::getStartupState() > STATE_AGENT_SEND)
		{
			sendRequestListToSimulators();			
		}
	}

	if (!mThreaded)
	{
		commonUpdate();
	}

    if (mTextureCache)
	{
        LL_RECORD_BLOCK_TIME(FTM_TEXTURE_FETCH_WRITE_CACHE);
        mTextureCache->updateCacheContentsFile(false);
	}

	return res;
}

// Threads:  Ttf
void LLTextureFetch::startThread()
{
	mTextureInfo.startRecording();
}

// Threads:  Ttf
void LLTextureFetch::endThread()
{
	LL_DEBUGS(LOG_TXT) << "CacheReads:  " << mTotalCacheReadCount
					  << ", CacheWrites:  " << mTotalCacheWriteCount
					  << ", ResWaits:  " << mTotalResourceWaitCount
					  << ", TotalHTTPReq:  " << getTotalNumHTTPRequests()
					  << LL_ENDL;

	mTextureInfo.stopRecording();
}

// Threads:  Ttf
void LLTextureFetch::threadedUpdate()
{
	llassert_always(mHttpRequest);

	commonUpdate();
	
#if 0
	const F32 INFO_TIME = 1.0f; 
	static LLFrameTimer info_timer;
	if (info_timer.getElapsedTimeF32() >= INFO_TIME)
	{
		S32 q = mCurlGetRequest->getQueued();
		if (q > 0)
		{
			LL_DEBUGS(LOG_TXT) << "Queued gets: " << q << LL_ENDL;
			info_timer.reset();
		}
	}
#endif
}

//////////////////////////////////////////////////////////////////////////////

// Threads:  Tmain
void LLTextureFetch::sendRequestListToSimulators()
{
	// All requests
	const F32 REQUEST_DELTA_TIME = 0.25f; // 4 fps
	
	// Sim requests
	const S32 IMAGES_PER_REQUEST = 128;
	const F32 SIM_LAZY_FLUSH_TIMEOUT = 2.0f; // temp
	const F32 MIN_REQUEST_TIME = 1.0f;
	const F32 MIN_DELTA_PRIORITY = 1000.f;

	// Periodically, gather the list of textures that need data from the network
	// And send the requests out to the simulators
	static LLFrameTimer timer;
	if (timer.getElapsedTimeF32() < REQUEST_DELTA_TIME)
	{
		return;
	}
	timer.reset();
	
	// Send requests
	typedef std::set<LLTextureFetchWorker*,LLTextureFetchWorker::Compare> request_list_t;
	typedef std::map< LLHost, request_list_t > work_request_map_t;
	work_request_map_t requests;
	{
		LLMutexLock lock2(&mNetworkQueueMutex);							// +Mfnq
		for (queue_t::iterator iter = mNetworkQueue.begin(); iter != mNetworkQueue.end(); )
		{
			queue_t::iterator curiter = iter++;
			LLTextureFetchWorker* req = getWorker(*curiter);
			if (!req)
			{
				mNetworkQueue.erase(curiter);
				continue; // paranoia
			}

            llassert((req->mState == LLTextureFetchWorker::LOAD_FROM_NETWORK)
                  || (req->mState == LLTextureFetchWorker::LOAD_FROM_SIMULATOR));

			if ((req->mState != LLTextureFetchWorker::LOAD_FROM_NETWORK) &&
				(req->mState != LLTextureFetchWorker::LOAD_FROM_SIMULATOR))
			{
				// We already received our URL, remove from the queue
				LL_WARNS(LOG_TXT) << "Worker: " << req->mID << " in mNetworkQueue but in wrong state: " << req->mState << LL_ENDL;
				mNetworkQueue.erase(curiter);
				continue;
			}
			if (req->mID == mDebugID)
			{
				mDebugCount++; // for setting breakpoints
			}
			if (req->mSentRequest == LLTextureFetchWorker::SENT_SIM &&
				req->mTotalPackets > 0 &&
				req->mLastPacket >= req->mTotalPackets-1)
			{
				continue;
			}
			F32 elapsed = req->mRequestedDeltaTimer.getElapsedTimeF32();
			{
				F32 delta_priority = llabs(req->mRequestedPriority - req->mImagePriority);
				if ((req->mSimRequestedDiscard != req->mDesiredDiscard) ||
					(delta_priority > MIN_DELTA_PRIORITY && elapsed >= MIN_REQUEST_TIME) ||
					(elapsed >= SIM_LAZY_FLUSH_TIMEOUT))
				{
					requests[req->mHost].insert(req);
				}
			}
		}
	}																	// -Mfnq

	for (work_request_map_t::iterator iter1 = requests.begin();
		 iter1 != requests.end(); ++iter1)
	{
		LLHost host = iter1->first;
		// invalid host = use agent host
		if (host.isInvalid())
		{
			host = gAgent.getRegionHost();
		}

		S32 sim_request_count = 0;
		
		for (request_list_t::iterator iter2 = iter1->second.begin();
			 iter2 != iter1->second.end(); ++iter2)
		{
			LLTextureFetchWorker* req = *iter2;
			if (gMessageSystem)
			{
				if (req->mSentRequest != LLTextureFetchWorker::SENT_SIM)
				{
					// Initialize packet data based on data read from cache
					req->lockWorkMutex();								// +Mw
					req->setupPacketData();
					req->unlockWorkMutex();								// -Mw		
				}
				if (0 == sim_request_count)
				{
					gMessageSystem->newMessageFast(_PREHASH_RequestImage);
					gMessageSystem->nextBlockFast(_PREHASH_AgentData);
					gMessageSystem->addUUIDFast(_PREHASH_AgentID, gAgent.getID());
					gMessageSystem->addUUIDFast(_PREHASH_SessionID, gAgent.getSessionID());
				}
				S32 packet = req->mLastPacket + 1;
				gMessageSystem->nextBlockFast(_PREHASH_RequestImage);
				gMessageSystem->addUUIDFast(_PREHASH_Image, req->mID);
				gMessageSystem->addS8Fast(_PREHASH_DiscardLevel, (S8)req->mDesiredDiscard);
				gMessageSystem->addF32Fast(_PREHASH_DownloadPriority, req->mImagePriority);
				gMessageSystem->addU32Fast(_PREHASH_Packet, packet);
				gMessageSystem->addU8Fast(_PREHASH_Type, req->mType);
                LL_DEBUGS(LOG_TXT) << "IMAGE REQUEST: " << req->mID << " Discard: " << req->mDesiredDiscard << " Packet: " << packet << " Priority: " << req->mImagePriority << LL_ENDL;

				static LLCachedControl<bool> log_to_viewer_log(gSavedSettings,"LogTextureDownloadsToViewerLog", false);
				static LLCachedControl<bool> log_to_sim(gSavedSettings,"LogTextureDownloadsToSimulator", false);
				if (log_to_viewer_log || log_to_sim)
				{
					mTextureInfo.setRequestStartTime(req->mID, LLTimer::getTotalTime());
					mTextureInfo.setRequestOffset(req->mID, 0);
					mTextureInfo.setRequestSize(req->mID, 0);
					mTextureInfo.setRequestType(req->mID, LLTextureInfoDetails::REQUEST_TYPE_UDP);
				}

				req->lockWorkMutex();									// +Mw
				req->mSentRequest = LLTextureFetchWorker::SENT_SIM;
				req->mSimRequestedDiscard = req->mDesiredDiscard;
				req->mRequestedPriority = req->mImagePriority;
				req->mRequestedDeltaTimer.reset();
				req->unlockWorkMutex();									// -Mw
				sim_request_count++;
				if (sim_request_count >= IMAGES_PER_REQUEST)
				{
                    LL_DEBUGS(LOG_TXT) << "REQUESTING " << sim_request_count << " IMAGES FROM HOST: " << host.getIPString() << LL_ENDL;
					gMessageSystem->sendSemiReliable(host, NULL, NULL);
					sim_request_count = 0;
				}
			}
		}

		if (gMessageSystem && sim_request_count > 0 && sim_request_count <= IMAGES_PER_REQUEST)
		{
            LL_DEBUGS(LOG_TXT) << "REQUESTING " << sim_request_count << " IMAGES FROM HOST: " << host.getIPString() << LL_ENDL;
			gMessageSystem->sendSemiReliable(host, NULL, NULL);
			sim_request_count = 0;
		}
	}
	
	// Send cancelations
	{
		LLMutexLock lock2(&mNetworkQueueMutex);							// +Mfnq
		if (gMessageSystem && !mCancelQueue.empty())
		{
			for (cancel_queue_t::iterator iter1 = mCancelQueue.begin();
				 iter1 != mCancelQueue.end(); ++iter1)
			{
				LLHost host = iter1->first;
				if (host.isInvalid())
				{
					host = gAgent.getRegionHost();
				}
				S32 request_count = 0;
				for (queue_t::iterator iter2 = iter1->second.begin();
					 iter2 != iter1->second.end(); ++iter2)
				{
					if (0 == request_count)
					{
						gMessageSystem->newMessageFast(_PREHASH_RequestImage);
						gMessageSystem->nextBlockFast(_PREHASH_AgentData);
						gMessageSystem->addUUIDFast(_PREHASH_AgentID, gAgent.getID());
						gMessageSystem->addUUIDFast(_PREHASH_SessionID, gAgent.getSessionID());
					}
					gMessageSystem->nextBlockFast(_PREHASH_RequestImage);
					gMessageSystem->addUUIDFast(_PREHASH_Image, *iter2);
					gMessageSystem->addS8Fast(_PREHASH_DiscardLevel, -1);
					gMessageSystem->addF32Fast(_PREHASH_DownloadPriority, 0);
					gMessageSystem->addU32Fast(_PREHASH_Packet, 0);
					gMessageSystem->addU8Fast(_PREHASH_Type, 0);
                    LL_DEBUGS(LOG_TXT) << "CANCELING IMAGE REQUEST: " << (*iter2) << LL_ENDL;

					request_count++;
					if (request_count >= IMAGES_PER_REQUEST)
					{
						gMessageSystem->sendSemiReliable(host, NULL, NULL);
						request_count = 0;
					}
				}
				if (request_count > 0 && request_count < IMAGES_PER_REQUEST)
				{
					gMessageSystem->sendSemiReliable(host, NULL, NULL);
				}
			}
			mCancelQueue.clear();
		}
	}																	// -Mfnq
}

//////////////////////////////////////////////////////////////////////////////

// Threads:  T*
// Locks:  Mw
bool LLTextureFetchWorker::insertPacket(S32 index, U8* data, S32 size)
{
	mRequestedDeltaTimer.reset();
	if (index >= mTotalPackets)
	{
// 		LL_WARNS(LOG_TXT) << "Received Image Packet " << index << " > max: " << mTotalPackets << " for image: " << mID << LL_ENDL;
		return false;
	}
	if (index > 0 && index < mTotalPackets-1 && size != MAX_IMG_PACKET_SIZE)
	{
// 		LL_WARNS(LOG_TXT) << "Received bad sized packet: " << index << ", " << size << " != " << MAX_IMG_PACKET_SIZE << " for image: " << mID << LL_ENDL;
		return false;
	}
	
	if (index >= (S32)mPackets.size())
	{
		mPackets.resize(index+1, (PacketData*)NULL); // initializes v to NULL pointers
	}
	else if (mPackets[index] != NULL)
	{
// 		LL_WARNS(LOG_TXT) << "Received duplicate packet: " << index << " for image: " << mID << LL_ENDL;
		return false;
	}

	mPackets[index] = new PacketData(data, size);
	while (mLastPacket+1 < (S32)mPackets.size() && mPackets[mLastPacket+1] != NULL)
	{
		++mLastPacket;
	}
	return true;
}

void LLTextureFetchWorker::setState(e_state new_state)
{
    mPrevState = mState;
	mState = new_state;
}

// Threads:  T*
bool LLTextureFetch::receiveImageHeader(const LLHost& host, const LLUUID& id, U8 codec, U16 packets, U32 totalbytes,
										U16 data_size, U8* data)
{
	LLTextureFetchWorker* worker = getWorker(id);
	bool res = true;

	++mPacketCount;
	
	if (!worker)
	{
        LL_DEBUGS(LOG_TXT) << "Received header for non active worker: " << id << LL_ENDL;
		res = false;
	}
	else if (worker->mState != LLTextureFetchWorker::LOAD_FROM_NETWORK ||
			 worker->mSentRequest != LLTextureFetchWorker::SENT_SIM)
	{
        LL_DEBUGS(LOG_TXT) << "receiveImageHeader for worker: " << id
            << " in state: " << LLTextureFetchWorker::sStateDescs[worker->mState]
            << " sent: " << worker->mSentRequest << LL_ENDL;
		res = false;
	}
	else if (worker->mLastPacket != -1)
	{
		// check to see if we've gotten this packet before
        LL_DEBUGS(LOG_TXT) << "Received duplicate header for: " << id << LL_ENDL;
		res = false;
	}
	else if (!data_size)
	{
        LL_DEBUGS(LOG_TXT) << "Img: " << id << ":" << " Empty Image Header" << LL_ENDL;
		res = false;
	}
	if (!res)
	{
		mNetworkQueueMutex.lock();										// +Mfnq
		++mBadPacketCount;
		mCancelQueue[host].insert(id);
		mNetworkQueueMutex.unlock();									// -Mfnq 
		return false;
	}

	LLViewerStatsRecorder::instance().textureFetch(data_size);

	worker->lockWorkMutex();


	//	Copy header data into image object
	worker->mImageCodec = codec;
	worker->mTotalPackets = packets;
	worker->mFileSize = (S32)totalbytes;	
	llassert_always(totalbytes > 0);
	llassert_always(data_size == FIRST_PACKET_SIZE || data_size == worker->mFileSize);
	res = worker->insertPacket(0, data, data_size);
	worker->setPriority(LLWorkerThread::PRIORITY_HIGH | worker->mWorkPriority);
	worker->setState(LLTextureFetchWorker::LOAD_FROM_SIMULATOR);
	worker->unlockWorkMutex();											// -Mw
	return res;
}


// Threads:  T*
bool LLTextureFetch::receiveImagePacket(const LLHost& host, const LLUUID& id, U16 packet_num, U16 data_size, U8* data)
{
	LLTextureFetchWorker* worker = getWorker(id);
	bool res = true;

	++mPacketCount;
	
	if (!worker)
	{
        LL_DEBUGS(LOG_TXT) << "Received packet " << packet_num << " for non active worker: " << id << LL_ENDL;
		res = false;
	}
	else if (worker->mLastPacket == -1)
	{
        LL_DEBUGS(LOG_TXT) << "Received packet " << packet_num << " before header for: " << id << LL_ENDL;
		res = false;
	}
	else if (!data_size)
	{
        LL_DEBUGS(LOG_TXT) << "Img: " << id << ":" << " Empty Image Header" << LL_ENDL;
		res = false;
	}
	if (!res)
	{
		mNetworkQueueMutex.lock();										// +Mfnq
		++mBadPacketCount;
		mCancelQueue[host].insert(id);
		mNetworkQueueMutex.unlock();									// -Mfnq
		return false;
	}
	
	LLViewerStatsRecorder::instance().textureFetch(data_size);

	worker->lockWorkMutex();

	
	res = worker->insertPacket(packet_num, data, data_size);
	
	if ((worker->mState == LLTextureFetchWorker::LOAD_FROM_SIMULATOR) ||
		(worker->mState == LLTextureFetchWorker::LOAD_FROM_NETWORK))
	{
		worker->setState(LLTextureFetchWorker::LOAD_FROM_SIMULATOR);
	}
	else
	{
 		LL_DEBUGS(LOG_TXT) << "receiveImagePacket " << packet_num << "/" << worker->mLastPacket << " for worker: " << id
 				<< " in state: " << LLTextureFetchWorker::sStateDescs[worker->mState] << LL_ENDL;
		removeFromNetworkQueue(worker, true); // failsafe
	}

	if (packet_num >= (worker->mTotalPackets - 1))
	{
		static LLCachedControl<bool> log_to_viewer_log(gSavedSettings,"LogTextureDownloadsToViewerLog", false);
		static LLCachedControl<bool> log_to_sim(gSavedSettings,"LogTextureDownloadsToSimulator", false);

		if (log_to_viewer_log || log_to_sim)
		{
			U64Microseconds timeNow = LLTimer::getTotalTime();
			mTextureInfoMainThread.setRequestSize(id, worker->mFileSize);
			mTextureInfoMainThread.setRequestCompleteTimeAndLog(id, timeNow);
		}
	}
	worker->unlockWorkMutex();											// -Mw

	return res;
}

//////////////////////////////////////////////////////////////////////////////

// Threads:  T*
BOOL LLTextureFetch::isFromLocalCache(const LLUUID& id)
{
	BOOL from_cache = FALSE ;

	LLTextureFetchWorker* worker = getWorker(id);
	if (worker)
	{
		worker->lockWorkMutex();										// +Mw
		from_cache = worker->mInLocalCache;
		worker->unlockWorkMutex();										// -Mw
	}

	return from_cache ;
}

// Threads:  T*
S32 LLTextureFetch::getFetchState(const LLUUID& id, F32& data_progress_p, F32& requested_priority_p,
								  U32& fetch_priority_p, F32& fetch_dtime_p, F32& request_dtime_p, bool& can_use_http)
{
	S32 state = LLTextureFetchWorker::INVALID;
	F32 data_progress = 0.0f;
	F32 requested_priority = 0.0f;
	F32 fetch_dtime = 999999.f;
	F32 request_dtime = 999999.f;
	U32 fetch_priority = 0;
	
	LLTextureFetchWorker* worker = getWorker(id);
	if (worker && worker->haveWork())
	{
		worker->lockWorkMutex();										// +Mw
		state = worker->mState;
		fetch_dtime = worker->mFetchDeltaTimer.getElapsedTimeF32();
		request_dtime = worker->mRequestedDeltaTimer.getElapsedTimeF32();
		if (worker->mFileSize > 0)
		{
			if (state == LLTextureFetchWorker::LOAD_FROM_SIMULATOR)
			{
				S32 data_size = FIRST_PACKET_SIZE + (worker->mLastPacket-1) * MAX_IMG_PACKET_SIZE;
				data_size = llmax(data_size, 0);
				data_progress = (F32)data_size / (F32)worker->mFileSize;
			}
			else if (worker->mFormattedImage.notNull())
			{
				data_progress = (F32)worker->mFormattedImage->getDataSize() / (F32)worker->mFileSize;
			}
		}
		if (state >= LLTextureFetchWorker::LOAD_FROM_NETWORK && state <= LLTextureFetchWorker::WAIT_HTTP_REQ)
		{
			requested_priority = worker->mRequestedPriority;
		}
		else
		{
			requested_priority = worker->mImagePriority;
		}
		fetch_priority = worker->getPriority();
		can_use_http = worker->getCanUseHTTP() ;
		worker->unlockWorkMutex();										// -Mw
	}
	data_progress_p = data_progress;
	requested_priority_p = requested_priority;
	fetch_priority_p = fetch_priority;
	fetch_dtime_p = fetch_dtime;
	request_dtime_p = request_dtime;
	return state;
}

void LLTextureFetch::dump()
{
	LL_INFOS(LOG_TXT) << "LLTextureFetch REQUESTS:" << LL_ENDL;
	for (request_queue_t::iterator iter = mRequestQueue.begin();
		 iter != mRequestQueue.end(); ++iter)
	{
		LLQueuedThread::QueuedRequest* qreq = *iter;
		LLWorkerThread::WorkRequest* wreq = (LLWorkerThread::WorkRequest*)qreq;
		LLTextureFetchWorker* worker = (LLTextureFetchWorker*)wreq->getWorkerClass();
		LL_INFOS(LOG_TXT) << " ID: " << worker->mID
						  << " PRI: " << llformat("0x%08x",wreq->getPriority())
						  << " STATE: " << worker->sStateDescs[worker->mState]
						  << LL_ENDL;
	}

	LL_INFOS(LOG_TXT) << "LLTextureFetch ACTIVE_HTTP:" << LL_ENDL;
	for (queue_t::const_iterator iter(mHTTPTextureQueue.begin());
		 mHTTPTextureQueue.end() != iter;
		 ++iter)
	{
		LL_INFOS(LOG_TXT) << " ID: " << (*iter) << LL_ENDL;
	}

	LL_INFOS(LOG_TXT) << "LLTextureFetch WAIT_HTTP_RESOURCE:" << LL_ENDL;
	for (wait_http_res_queue_t::const_iterator iter(mHttpWaitResource.begin());
		 mHttpWaitResource.end() != iter;
		 ++iter)
	{
		LL_INFOS(LOG_TXT) << " ID: " << (*iter) << LL_ENDL;
	}
}

//////////////////////////////////////////////////////////////////////////////

// HTTP Resource Waiting Methods

// Threads:  Ttf
void LLTextureFetch::addHttpWaiter(const LLUUID & tid)
{
	mNetworkQueueMutex.lock();											// +Mfnq
	mHttpWaitResource.insert(tid);
	mNetworkQueueMutex.unlock();										// -Mfnq
}

// Threads:  Ttf
void LLTextureFetch::removeHttpWaiter(const LLUUID & tid)
{
	mNetworkQueueMutex.lock();											// +Mfnq
	wait_http_res_queue_t::iterator iter(mHttpWaitResource.find(tid));
	if (mHttpWaitResource.end() != iter)
	{
		mHttpWaitResource.erase(iter);
	}
	mNetworkQueueMutex.unlock();										// -Mfnq
}

// Threads:  T*
bool LLTextureFetch::isHttpWaiter(const LLUUID & tid)
{
	mNetworkQueueMutex.lock();											// +Mfnq
	wait_http_res_queue_t::iterator iter(mHttpWaitResource.find(tid));
	const bool ret(mHttpWaitResource.end() != iter);
	mNetworkQueueMutex.unlock();										// -Mfnq
	return ret;
}

// Release as many requests as permitted from the WAIT_HTTP_RESOURCE2
// state to the SEND_HTTP_REQ state based on their current priority.
//
// This data structures and code associated with this looks a bit
// indirect and naive but it's done in the name of safety.  An
// ordered container may become invalid from time to time due to
// priority changes caused by actions in other threads.  State itself
// could also suffer the same fate with canceled operations.  Even
// done this way, I'm not fully trusting we're truly safe.  This
// module is due for a major refactoring and we'll deal with it then.
//
// Threads:  Ttf
// Locks:  -Mw (must not hold any worker when called)
void LLTextureFetch::releaseHttpWaiters()
{
	S32 available(mHttpHighWater - mHttpSemaphore);
	if (available <= 0)
	{
		return;
	}

    mNetworkQueueMutex.lock();											// +Mfnq

    S32 released = 0;
    wait_http_res_queue_t::iterator iter;
    for (iter = mHttpWaitResource.begin(); iter != mHttpWaitResource.end(); ++iter)
	{
		LLTextureFetchWorker * worker(getWorker(*iter));

        // if we have a worker, let it proceed to make a request
        // if it's not in the map, we want it removed anyway...
		if (worker)
		{
		if (! worker->acquireHttpSemaphore())
		{
			// Out of active slots, quit
			break;
		}
		
            worker->lockWorkMutex();										// +Mw
		worker->setState(LLTextureFetchWorker::SEND_HTTP_REQ);
		worker->unlockWorkMutex();										// -Mw
        }
        released++;
	}

    mHttpWaitResource.erase(mHttpWaitResource.begin(), iter);
    mNetworkQueueMutex.unlock();											// -Mfnq
}

// Threads:  T*
void LLTextureFetch::cancelHttpWaiters()
{
	mNetworkQueueMutex.lock();											// +Mfnq
	mHttpWaitResource.clear();
	mNetworkQueueMutex.unlock();										// -Mfnq
}

// Threads:  T*
int LLTextureFetch::getHttpWaitersCount()
{
	mNetworkQueueMutex.lock();											// +Mfnq
	int ret(mHttpWaitResource.size());
	mNetworkQueueMutex.unlock();										// -Mfnq
	return ret;
}


// Threads:  T*
void LLTextureFetch::updateStateStats(U32 cache_read, U32 cache_write, U32 res_wait)
{
	LLMutexLock lock(&mQueueMutex);										// +Mfq

	mTotalCacheReadCount += cache_read;
	mTotalCacheWriteCount += cache_write;
	mTotalResourceWaitCount += res_wait;
}																		// -Mfq


// Threads:  T*
void LLTextureFetch::getStateStats(U32 * cache_read, U32 * cache_write, U32 * res_wait)
{
	U32 ret1(0U), ret2(0U), ret3(0U);
	
	{
		LLMutexLock lock(&mQueueMutex);									// +Mfq
		ret1 = mTotalCacheReadCount;
		ret2 = mTotalCacheWriteCount;
		ret3 = mTotalResourceWaitCount;
	}																	// -Mfq
	
	*cache_read = ret1;
	*cache_write = ret2;
	*res_wait = ret3;
}

//////////////////////////////////////////////////////////////////////////////

// cross-thread command methods

// Threads:  T*
void LLTextureFetch::commandSetRegion(U64 region_handle)
{
	TFReqSetRegion * req = new TFReqSetRegion(region_handle);

	cmdEnqueue(req);
}

// Threads:  T*
void LLTextureFetch::commandSendMetrics(const std::string & caps_url,
										const LLUUID & session_id,
										const LLUUID & agent_id,
										LLSD& stats_sd)
{
	TFReqSendMetrics * req = new TFReqSendMetrics(caps_url, session_id, agent_id, stats_sd);

	cmdEnqueue(req);
}

// Threads:  T*
void LLTextureFetch::commandDataBreak()
{
	// The pedantically correct way to implement this is to create a command
	// request object in the above fashion and enqueue it.  However, this is
	// simple data of an advisorial not operational nature and this case
	// of shared-write access is tolerable.

	LLTextureFetch::svMetricsDataBreak = true;
}

// Threads:  T*
void LLTextureFetch::cmdEnqueue(TFRequest * req)
{
	lockQueue();														// +Mfq
	mCommands.push_back(req);
	unlockQueue();														// -Mfq

	unpause();
}

// Threads:  T*
LLTextureFetch::TFRequest * LLTextureFetch::cmdDequeue()
{
	TFRequest * ret = 0;
	
	lockQueue();														// +Mfq
	if (! mCommands.empty())
	{
		ret = mCommands.front();
		mCommands.erase(mCommands.begin());
	}
	unlockQueue();														// -Mfq

	return ret;
}

// Threads:  Ttf
void LLTextureFetch::cmdDoWork()
{
	if (mDebugPause)
	{
		return;  // debug: don't do any work
	}

	TFRequest * req = cmdDequeue();
	if (req)
	{
		// One request per pass should really be enough for this.
		req->doWork(this);
		delete req;
	}
}

//////////////////////////////////////////////////////////////////////////////

// Private (anonymous) class methods implementing the command scheme.

namespace
{


// Example of a simple notification handler for metrics
// delivery notification.  Earlier versions of the code used
// a Responder that tried harder to detect delivery breaks
// but it really isn't that important.  If someone wants to
// revisit that effort, here is a place to start.
class AssetReportHandler : public LLCore::HttpHandler
{
public:

	// Threads:  Ttf
	virtual void onCompleted(LLCore::HttpHandle handle, LLCore::HttpResponse * response)
	{
		LLCore::HttpStatus status(response->getStatus());

		if (status)
		{
			LL_DEBUGS(LOG_TXT) << "Successfully delivered asset metrics to grid."
							   << LL_ENDL;
		}
		else
		{
			LL_WARNS(LOG_TXT) << "Error delivering asset metrics to grid.  Status:  "
							  << status.toTerseString()
							  << ", Reason:  " << status.toString() << LL_ENDL;
		}
	}
}; // end class AssetReportHandler

/**
 * Implements the 'Set Region' command.
 *
 * Thread:  Thread1 (TextureFetch)
 */
bool
TFReqSetRegion::doWork(LLTextureFetch *)
{
	LLViewerAssetStatsFF::set_region(mRegionHandle);

	return true;
}

TFReqSendMetrics::TFReqSendMetrics(const std::string & caps_url,
                                   const LLUUID & session_id,
                                   const LLUUID & agent_id,
                                   LLSD& stats_sd):
    LLTextureFetch::TFRequest(),
    mCapsURL(caps_url),
    mSessionID(session_id),
    mAgentID(agent_id),
    mStatsSD(stats_sd),
    mHandler(new AssetReportHandler)
{}


TFReqSendMetrics::~TFReqSendMetrics()
{
}


/**
 * Implements the 'Send Metrics' command.  Takes over
 * ownership of the passed LLViewerAssetStats pointer.
 *
 * Thread:  Thread1 (TextureFetch)
 */
bool
TFReqSendMetrics::doWork(LLTextureFetch * fetcher)
{
	static const U32 report_priority(1);
	
	//if (! gViewerAssetStatsThread1)
	//	return true;

	static volatile bool reporting_started(false);
	static volatile S32 report_sequence(0);
    
	// In mStatsSD, we have a copy we own of the LLSD representation
	// of the asset stats. Add some additional fields and ship it off.

    static const S32 metrics_data_version = 2;
    
	bool initial_report = !reporting_started;
	mStatsSD["session_id"] = mSessionID;
	mStatsSD["agent_id"] = mAgentID;
	mStatsSD["message"] = "ViewerAssetMetrics";
	mStatsSD["sequence"] = report_sequence;
	mStatsSD["initial"] = initial_report;
	mStatsSD["version"] = metrics_data_version;
	mStatsSD["break"] = static_cast<bool>(LLTextureFetch::svMetricsDataBreak);
		
	// Update sequence number
	if (S32_MAX == ++report_sequence)
	{
		report_sequence = 0;
	}
	reporting_started = true;
	
	// Limit the size of the stats report if necessary.
	
	mStatsSD["truncated"] = truncate_viewer_metrics(10, mStatsSD);

    if (gSavedSettings.getBOOL("QAModeMetrics"))
    {
        dump_sequential_xml("metric_asset_stats",mStatsSD);
    }
            
	if (! mCapsURL.empty())
	{
		// Don't care about handle, this is a fire-and-forget operation.  
		LLCoreHttpUtil::requestPostWithLLSD(&fetcher->getHttpRequest(),
											fetcher->getMetricsPolicyClass(),
											report_priority,
											mCapsURL,
											mStatsSD,
											LLCore::HttpOptions::ptr_t(),
											fetcher->getMetricsHeaders(),
											mHandler);
		LLTextureFetch::svMetricsDataBreak = false;
	}
	else
	{
		LLTextureFetch::svMetricsDataBreak = true;
	}

	// In QA mode, Metrics submode, log the result for ease of testing
	if (fetcher->isQAMode())
	{
		LL_INFOS(LOG_TXT) << "ViewerAssetMetrics as submitted\n" << ll_pretty_print_sd(mStatsSD) << LL_ENDL;
	}

	return true;
}


bool
truncate_viewer_metrics(int max_regions, LLSD & metrics)
{
	static const LLSD::String reg_tag("regions");
	static const LLSD::String duration_tag("duration");
	
	LLSD & reg_map(metrics[reg_tag]);
	if (reg_map.size() <= max_regions)
	{
		return false;
	}

	// Build map of region hashes ordered by duration
	typedef std::multimap<LLSD::Real, int> reg_ordered_list_t;
	reg_ordered_list_t regions_by_duration;

	int ind(0);
	LLSD::array_const_iterator it_end(reg_map.endArray());
	for (LLSD::array_const_iterator it(reg_map.beginArray()); it_end != it; ++it, ++ind)
	{
		LLSD::Real duration = (*it)[duration_tag].asReal();
		regions_by_duration.insert(reg_ordered_list_t::value_type(duration, ind));
	}

	// Build a replacement regions array with the longest-persistence regions
	LLSD new_region(LLSD::emptyArray());
	reg_ordered_list_t::const_reverse_iterator it2_end(regions_by_duration.rend());
	reg_ordered_list_t::const_reverse_iterator it2(regions_by_duration.rbegin());
	for (int i(0); i < max_regions && it2_end != it2; ++i, ++it2)
	{
		new_region.append(reg_map[it2->second]);
	}
	reg_map = new_region;
	
	return true;
}

} // end of anonymous namespace<|MERGE_RESOLUTION|>--- conflicted
+++ resolved
@@ -2268,17 +2268,10 @@
         setPriority(LLWorkerThread::PRIORITY_LOW | mWorkPriority);
 	}
 	
-<<<<<<< HEAD
-=======
-	mLoaded = TRUE;
-	setPriority(LLWorkerThread::PRIORITY_HIGH | mWorkPriority);
-
 	if (LLViewerStatsRecorder::instanceExists())
 	{
 		// Do not create this instance inside thread
-		LLViewerStatsRecorder::instance().log(0.2f);
-	}
->>>>>>> 78bdf57a
+	}
 	return data_size ;
 }
 
