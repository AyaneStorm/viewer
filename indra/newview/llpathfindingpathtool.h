--- conflicted
+++ resolved
@@ -40,58 +40,6 @@
     virtual ~LLPathfindingPathTool();
 
 public:
-<<<<<<< HEAD
-	typedef enum
-	{
-		kPathStatusUnknown,
-		kPathStatusChooseStartAndEndPoints,
-		kPathStatusChooseStartPoint,
-		kPathStatusChooseEndPoint,
-		kPathStatusHasValidPath,
-		kPathStatusHasInvalidPath,
-		kPathStatusNotEnabled,
-		kPathStatusNotImplemented,
-		kPathStatusError
-	} EPathStatus;
-
-	typedef enum
-	{
-		kCharacterTypeNone,
-		kCharacterTypeA,
-		kCharacterTypeB,
-		kCharacterTypeC,
-		kCharacterTypeD
-	} ECharacterType;
-
-	typedef boost::function<void (void)>         path_event_callback_t;
-	typedef boost::signals2::signal<void (void)> path_event_signal_t;
-	typedef boost::signals2::connection          path_event_slot_t;
-
-	virtual bool      handleMouseDown(S32 pX, S32 pY, MASK pMask) override;
-	virtual bool      handleMouseUp(S32 pX, S32 pY, MASK pMask) override;
-	virtual bool      handleMiddleMouseDown(S32 pX, S32 pY, MASK pMask) override;
-	virtual bool      handleMiddleMouseUp(S32 pX, S32 pY, MASK pMask) override;
-	virtual bool      handleRightMouseDown(S32 pX, S32 pY, MASK pMask) override;
-	virtual bool      handleRightMouseUp(S32 pX, S32 pY, MASK pMask) override;
-	virtual bool      handleDoubleClick(S32 x, S32 y, MASK mask) override;
-
-	virtual bool      handleHover(S32 pX, S32 pY, MASK pMask) override;
-
-	virtual bool      handleKey(KEY pKey, MASK pMask) override;
-
-	EPathStatus       getPathStatus() const;
-
-	F32               getCharacterWidth() const;
-	void              setCharacterWidth(F32 pCharacterWidth);
-
-	ECharacterType    getCharacterType() const;
-	void              setCharacterType(ECharacterType pCharacterType);
-
-	bool              isRenderPath() const;
-	void              clearPath();
-
-	path_event_slot_t registerPathEventListener(path_event_callback_t pPathEventCallback);
-=======
     typedef enum
     {
         kPathStatusUnknown,
@@ -118,17 +66,17 @@
     typedef boost::signals2::signal<void (void)> path_event_signal_t;
     typedef boost::signals2::connection          path_event_slot_t;
 
-    virtual BOOL      handleMouseDown(S32 pX, S32 pY, MASK pMask) override;
-    virtual BOOL      handleMouseUp(S32 pX, S32 pY, MASK pMask) override;
-    virtual BOOL      handleMiddleMouseDown(S32 pX, S32 pY, MASK pMask) override;
-    virtual BOOL      handleMiddleMouseUp(S32 pX, S32 pY, MASK pMask) override;
-    virtual BOOL      handleRightMouseDown(S32 pX, S32 pY, MASK pMask) override;
-    virtual BOOL      handleRightMouseUp(S32 pX, S32 pY, MASK pMask) override;
-    virtual BOOL      handleDoubleClick(S32 x, S32 y, MASK mask) override;
+    virtual bool      handleMouseDown(S32 pX, S32 pY, MASK pMask) override;
+    virtual bool      handleMouseUp(S32 pX, S32 pY, MASK pMask) override;
+    virtual bool      handleMiddleMouseDown(S32 pX, S32 pY, MASK pMask) override;
+    virtual bool      handleMiddleMouseUp(S32 pX, S32 pY, MASK pMask) override;
+    virtual bool      handleRightMouseDown(S32 pX, S32 pY, MASK pMask) override;
+    virtual bool      handleRightMouseUp(S32 pX, S32 pY, MASK pMask) override;
+    virtual bool      handleDoubleClick(S32 x, S32 y, MASK mask) override;
 
-    virtual BOOL      handleHover(S32 pX, S32 pY, MASK pMask) override;
+    virtual bool      handleHover(S32 pX, S32 pY, MASK pMask) override;
 
-    virtual BOOL      handleKey(KEY pKey, MASK pMask) override;
+    virtual bool      handleKey(KEY pKey, MASK pMask) override;
 
     EPathStatus       getPathStatus() const;
 
@@ -142,7 +90,6 @@
     void              clearPath();
 
     path_event_slot_t registerPathEventListener(path_event_callback_t pPathEventCallback);
->>>>>>> e7eced3c
 
 protected:
 
