--- conflicted
+++ resolved
@@ -276,58 +276,15 @@
         refresh(); // requires vmi
     }
 
-<<<<<<< HEAD
-	return true;
-=======
-    return TRUE;
->>>>>>> e7eced3c
+    return true;
 }
 
 void LLConversationViewSession::draw()
 {
-<<<<<<< HEAD
-	getViewModelItem()->update();
-
-	const LLFolderViewItem::Params& default_params = LLUICtrlFactory::getDefaultParams<LLFolderViewItem>();
-	const bool show_context = (getRoot() ? getRoot()->getShowSelectionContext() : false);
-
-	// Indicate that flash can start (moot operation if already started, done or not flashing)
-	startFlashing();
-
-	// draw highlight for selected items
-	drawHighlight(show_context, true, sHighlightBgColor, sFlashBgColor, sFocusOutlineColor, sMouseOverColor);
-
-	// Draw children if root folder, or any other folder that is open. Do not draw children when animating to closed state or you get rendering overlap.
-	bool draw_children = getRoot() == static_cast<LLFolderViewFolder*>(this) || isOpen();
-
-	// Todo/fix this: arrange hides children 'out of bonds', session 'slowly' adjusts container size, unhides children
-	// this process repeats until children fit
-	for (folders_t::iterator iter = mFolders.begin();
-		iter != mFolders.end();)
-	{
-		folders_t::iterator fit = iter++;
-		(*fit)->setVisible(draw_children);
-	}
-	for (items_t::iterator iter = mItems.begin();
-		iter != mItems.end();)
-	{
-		items_t::iterator iit = iter++;
-		(*iit)->setVisible(draw_children);
-	}
-
-	// we don't draw the open folder arrow in minimized mode
-	if (mHasArrow && !mCollapsedMode)
-	{
-		// update the rotation angle of open folder arrow
-		updateLabelRotation();
-		drawOpenFolderArrow(default_params, sFgColor);
-	}
-	LLView::draw();
-=======
     getViewModelItem()->update();
 
     const LLFolderViewItem::Params& default_params = LLUICtrlFactory::getDefaultParams<LLFolderViewItem>();
-    const BOOL show_context = (getRoot() ? getRoot()->getShowSelectionContext() : FALSE);
+    const bool show_context = (getRoot() ? getRoot()->getShowSelectionContext() : false);
 
     // Indicate that flash can start (moot operation if already started, done or not flashing)
     startFlashing();
@@ -361,18 +318,12 @@
         drawOpenFolderArrow(default_params, sFgColor);
     }
     LLView::draw();
->>>>>>> e7eced3c
 }
 
 bool LLConversationViewSession::handleMouseDown( S32 x, S32 y, MASK mask )
 {
-<<<<<<< HEAD
-	//Will try to select a child node and then itself (if a child was not selected)
+    //Will try to select a child node and then itself (if a child was not selected)
     bool result = LLFolderViewFolder::handleMouseDown(x, y, mask);
-=======
-    //Will try to select a child node and then itself (if a child was not selected)
-    BOOL result = LLFolderViewFolder::handleMouseDown(x, y, mask);
->>>>>>> e7eced3c
 
     //This node (conversation) was selected and a child (participant) was not
     if(result && getRoot())
@@ -400,11 +351,7 @@
 
 bool LLConversationViewSession::handleMouseUp( S32 x, S32 y, MASK mask )
 {
-<<<<<<< HEAD
-	bool result = LLFolderViewFolder::handleMouseUp(x, y, mask);
-=======
-    BOOL result = LLFolderViewFolder::handleMouseUp(x, y, mask);
->>>>>>> e7eced3c
+    bool result = LLFolderViewFolder::handleMouseUp(x, y, mask);
 
     LLFloater* volume_floater = LLFloaterReg::findInstance("floater_voice_volume");
     LLFloater* chat_volume_floater = LLFloaterReg::findInstance("chat_voice");
@@ -818,11 +765,7 @@
 
 bool LLConversationViewParticipant::handleMouseDown( S32 x, S32 y, MASK mask )
 {
-<<<<<<< HEAD
-	bool result = LLFolderViewItem::handleMouseDown(x, y, mask);
-=======
-    BOOL result = LLFolderViewItem::handleMouseDown(x, y, mask);
->>>>>>> e7eced3c
+    bool result = LLFolderViewItem::handleMouseDown(x, y, mask);
 
     if(result && getRoot())
     {
