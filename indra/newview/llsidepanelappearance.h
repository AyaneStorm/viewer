/**
 * @file llsidepanelappearance.h
 * @brief Side Bar "Appearance" panel
 *
 * $LicenseInfo:firstyear=2009&license=viewerlgpl$
 * Second Life Viewer Source Code
 * Copyright (C) 2010, Linden Research, Inc.
 *
 * This library is free software; you can redistribute it and/or
 * modify it under the terms of the GNU Lesser General Public
 * License as published by the Free Software Foundation;
 * version 2.1 of the License only.
 *
 * This library is distributed in the hope that it will be useful,
 * but WITHOUT ANY WARRANTY; without even the implied warranty of
 * MERCHANTABILITY or FITNESS FOR A PARTICULAR PURPOSE.  See the GNU
 * Lesser General Public License for more details.
 *
 * You should have received a copy of the GNU Lesser General Public
 * License along with this library; if not, write to the Free Software
 * Foundation, Inc., 51 Franklin Street, Fifth Floor, Boston, MA  02110-1301  USA
 *
 * Linden Research, Inc., 945 Battery Street, San Francisco, CA  94111  USA
 * $/LicenseInfo$
 */

#ifndef LL_LLSIDEPANELAPPEARANCE_H
#define LL_LLSIDEPANELAPPEARANCE_H

#include "llpanel.h"
#include "llinventoryobserver.h"

#include "llinventory.h"
#include "llpaneloutfitedit.h"

class LLFilterEditor;
class LLCurrentlyWornFetchObserver;
class LLPanelEditWearable;
class LLViewerWearable;
class LLPanelOutfitsInventory;

class LLSidepanelAppearance : public LLPanel
{
    LOG_CLASS(LLSidepanelAppearance);
public:
    LLSidepanelAppearance();
    virtual ~LLSidepanelAppearance();

<<<<<<< HEAD
	/*virtual*/ bool postBuild();
	/*virtual*/ void onOpen(const LLSD& key);	
=======
    /*virtual*/ BOOL postBuild();
    /*virtual*/ void onOpen(const LLSD& key);
>>>>>>> e1623bb2

    void refreshCurrentOutfitName(const std::string& name = "");

<<<<<<< HEAD
	static void editWearable(LLViewerWearable *wearable, LLView *data, bool disable_camera_switch = false);
=======
    static void editWearable(LLViewerWearable *wearable, LLView *data, BOOL disable_camera_switch = FALSE);
>>>>>>> e1623bb2

    void fetchInventory();
    void inventoryFetched();

    void showOutfitsInventoryPanel(); // last selected
<<<<<<< HEAD
	void showOutfitsInventoryPanel(const std::string& tab_name);
	void showOutfitEditPanel();
	void showWearableEditPanel(LLViewerWearable *wearable = NULL, bool disable_camera_switch = false);
	void setWearablesLoading(bool val);
	void showDefaultSubpart();
	void updateScrollingPanelList();
	void updateToVisibility( const LLSD& new_visibility );
	LLPanelEditWearable* getWearable(){ return mEditWearable; }
=======
    void showOutfitsInventoryPanel(const std::string& tab_name);
    void showOutfitEditPanel();
    void showWearableEditPanel(LLViewerWearable *wearable = NULL, BOOL disable_camera_switch = FALSE);
    void setWearablesLoading(bool val);
    void showDefaultSubpart();
    void updateScrollingPanelList();
    void updateToVisibility( const LLSD& new_visibility );
    LLPanelEditWearable* getWearable(){ return mEditWearable; }
>>>>>>> e1623bb2

    bool isCOFPanelVisible();

private:
    void onFilterEdit(const std::string& search_string);
    void onVisibilityChanged ( const LLSD& new_visibility );

    void onOpenOutfitButtonClicked();
    void onEditAppearanceButtonClicked();

<<<<<<< HEAD
	void toggleMyOutfitsPanel(bool visible, const std::string& tab_name);
	void toggleOutfitEditPanel(bool visible, bool disable_camera_switch = false);
	void toggleWearableEditPanel(bool visible, LLViewerWearable* wearable = nullptr, bool disable_camera_switch = false);
=======
    void toggleMyOutfitsPanel(BOOL visible, const std::string& tab_name);
    void toggleOutfitEditPanel(BOOL visible, BOOL disable_camera_switch = FALSE);
    void toggleWearableEditPanel(BOOL visible, LLViewerWearable* wearable = NULL, BOOL disable_camera_switch = FALSE);
>>>>>>> e1623bb2

    LLFilterEditor*         mFilterEditor;
    LLPanelOutfitsInventory* mPanelOutfitsInventory;
    LLPanelOutfitEdit*      mOutfitEdit;
    LLPanelEditWearable*    mEditWearable;

    LLButton*                   mOpenOutfitBtn;
    LLButton*                   mEditAppearanceBtn;
    LLPanel*                    mCurrOutfitPanel;

    LLTextBox*                  mCurrentLookName;
    LLTextBox*                  mOutfitStatus;

    // Search string for filtering landmarks and teleport
    // history locations
    std::string                 mFilterSubString;

    // Gets set to true when we're opened for the first time.
    bool mOpened;
};

#endif //LL_LLSIDEPANELAPPEARANCE_H<|MERGE_RESOLUTION|>--- conflicted
+++ resolved
@@ -1,128 +1,102 @@
-/**
- * @file llsidepanelappearance.h
- * @brief Side Bar "Appearance" panel
- *
- * $LicenseInfo:firstyear=2009&license=viewerlgpl$
- * Second Life Viewer Source Code
- * Copyright (C) 2010, Linden Research, Inc.
- *
- * This library is free software; you can redistribute it and/or
- * modify it under the terms of the GNU Lesser General Public
- * License as published by the Free Software Foundation;
- * version 2.1 of the License only.
- *
- * This library is distributed in the hope that it will be useful,
- * but WITHOUT ANY WARRANTY; without even the implied warranty of
- * MERCHANTABILITY or FITNESS FOR A PARTICULAR PURPOSE.  See the GNU
- * Lesser General Public License for more details.
- *
- * You should have received a copy of the GNU Lesser General Public
- * License along with this library; if not, write to the Free Software
- * Foundation, Inc., 51 Franklin Street, Fifth Floor, Boston, MA  02110-1301  USA
- *
- * Linden Research, Inc., 945 Battery Street, San Francisco, CA  94111  USA
- * $/LicenseInfo$
- */
-
-#ifndef LL_LLSIDEPANELAPPEARANCE_H
-#define LL_LLSIDEPANELAPPEARANCE_H
-
-#include "llpanel.h"
-#include "llinventoryobserver.h"
-
-#include "llinventory.h"
-#include "llpaneloutfitedit.h"
-
-class LLFilterEditor;
-class LLCurrentlyWornFetchObserver;
-class LLPanelEditWearable;
-class LLViewerWearable;
-class LLPanelOutfitsInventory;
-
-class LLSidepanelAppearance : public LLPanel
-{
-    LOG_CLASS(LLSidepanelAppearance);
-public:
-    LLSidepanelAppearance();
-    virtual ~LLSidepanelAppearance();
-
-<<<<<<< HEAD
-	/*virtual*/ bool postBuild();
-	/*virtual*/ void onOpen(const LLSD& key);	
-=======
-    /*virtual*/ BOOL postBuild();
-    /*virtual*/ void onOpen(const LLSD& key);
->>>>>>> e1623bb2
-
-    void refreshCurrentOutfitName(const std::string& name = "");
-
-<<<<<<< HEAD
-	static void editWearable(LLViewerWearable *wearable, LLView *data, bool disable_camera_switch = false);
-=======
-    static void editWearable(LLViewerWearable *wearable, LLView *data, BOOL disable_camera_switch = FALSE);
->>>>>>> e1623bb2
-
-    void fetchInventory();
-    void inventoryFetched();
-
-    void showOutfitsInventoryPanel(); // last selected
-<<<<<<< HEAD
-	void showOutfitsInventoryPanel(const std::string& tab_name);
-	void showOutfitEditPanel();
-	void showWearableEditPanel(LLViewerWearable *wearable = NULL, bool disable_camera_switch = false);
-	void setWearablesLoading(bool val);
-	void showDefaultSubpart();
-	void updateScrollingPanelList();
-	void updateToVisibility( const LLSD& new_visibility );
-	LLPanelEditWearable* getWearable(){ return mEditWearable; }
-=======
-    void showOutfitsInventoryPanel(const std::string& tab_name);
-    void showOutfitEditPanel();
-    void showWearableEditPanel(LLViewerWearable *wearable = NULL, BOOL disable_camera_switch = FALSE);
-    void setWearablesLoading(bool val);
-    void showDefaultSubpart();
-    void updateScrollingPanelList();
-    void updateToVisibility( const LLSD& new_visibility );
-    LLPanelEditWearable* getWearable(){ return mEditWearable; }
->>>>>>> e1623bb2
-
-    bool isCOFPanelVisible();
-
-private:
-    void onFilterEdit(const std::string& search_string);
-    void onVisibilityChanged ( const LLSD& new_visibility );
-
-    void onOpenOutfitButtonClicked();
-    void onEditAppearanceButtonClicked();
-
-<<<<<<< HEAD
-	void toggleMyOutfitsPanel(bool visible, const std::string& tab_name);
-	void toggleOutfitEditPanel(bool visible, bool disable_camera_switch = false);
-	void toggleWearableEditPanel(bool visible, LLViewerWearable* wearable = nullptr, bool disable_camera_switch = false);
-=======
-    void toggleMyOutfitsPanel(BOOL visible, const std::string& tab_name);
-    void toggleOutfitEditPanel(BOOL visible, BOOL disable_camera_switch = FALSE);
-    void toggleWearableEditPanel(BOOL visible, LLViewerWearable* wearable = NULL, BOOL disable_camera_switch = FALSE);
->>>>>>> e1623bb2
-
-    LLFilterEditor*         mFilterEditor;
-    LLPanelOutfitsInventory* mPanelOutfitsInventory;
-    LLPanelOutfitEdit*      mOutfitEdit;
-    LLPanelEditWearable*    mEditWearable;
-
-    LLButton*                   mOpenOutfitBtn;
-    LLButton*                   mEditAppearanceBtn;
-    LLPanel*                    mCurrOutfitPanel;
-
-    LLTextBox*                  mCurrentLookName;
-    LLTextBox*                  mOutfitStatus;
-
-    // Search string for filtering landmarks and teleport
-    // history locations
-    std::string                 mFilterSubString;
-
-    // Gets set to true when we're opened for the first time.
-    bool mOpened;
-};
-
-#endif //LL_LLSIDEPANELAPPEARANCE_H+/**
+ * @file llsidepanelappearance.h
+ * @brief Side Bar "Appearance" panel
+ *
+ * $LicenseInfo:firstyear=2009&license=viewerlgpl$
+ * Second Life Viewer Source Code
+ * Copyright (C) 2010, Linden Research, Inc.
+ *
+ * This library is free software; you can redistribute it and/or
+ * modify it under the terms of the GNU Lesser General Public
+ * License as published by the Free Software Foundation;
+ * version 2.1 of the License only.
+ *
+ * This library is distributed in the hope that it will be useful,
+ * but WITHOUT ANY WARRANTY; without even the implied warranty of
+ * MERCHANTABILITY or FITNESS FOR A PARTICULAR PURPOSE.  See the GNU
+ * Lesser General Public License for more details.
+ *
+ * You should have received a copy of the GNU Lesser General Public
+ * License along with this library; if not, write to the Free Software
+ * Foundation, Inc., 51 Franklin Street, Fifth Floor, Boston, MA  02110-1301  USA
+ *
+ * Linden Research, Inc., 945 Battery Street, San Francisco, CA  94111  USA
+ * $/LicenseInfo$
+ */
+
+#ifndef LL_LLSIDEPANELAPPEARANCE_H
+#define LL_LLSIDEPANELAPPEARANCE_H
+
+#include "llpanel.h"
+#include "llinventoryobserver.h"
+
+#include "llinventory.h"
+#include "llpaneloutfitedit.h"
+
+class LLFilterEditor;
+class LLCurrentlyWornFetchObserver;
+class LLPanelEditWearable;
+class LLViewerWearable;
+class LLPanelOutfitsInventory;
+
+class LLSidepanelAppearance : public LLPanel
+{
+    LOG_CLASS(LLSidepanelAppearance);
+public:
+    LLSidepanelAppearance();
+    virtual ~LLSidepanelAppearance();
+
+    /*virtual*/ bool postBuild();
+    /*virtual*/ void onOpen(const LLSD& key);
+
+    void refreshCurrentOutfitName(const std::string& name = "");
+
+    static void editWearable(LLViewerWearable *wearable, LLView *data, bool disable_camera_switch = false);
+
+    void fetchInventory();
+    void inventoryFetched();
+
+    void showOutfitsInventoryPanel(); // last selected
+    void showOutfitsInventoryPanel(const std::string& tab_name);
+    void showOutfitEditPanel();
+    void showWearableEditPanel(LLViewerWearable *wearable = NULL, bool disable_camera_switch = false);
+    void setWearablesLoading(bool val);
+    void showDefaultSubpart();
+    void updateScrollingPanelList();
+    void updateToVisibility( const LLSD& new_visibility );
+    LLPanelEditWearable* getWearable(){ return mEditWearable; }
+
+    bool isCOFPanelVisible();
+
+private:
+    void onFilterEdit(const std::string& search_string);
+    void onVisibilityChanged ( const LLSD& new_visibility );
+
+    void onOpenOutfitButtonClicked();
+    void onEditAppearanceButtonClicked();
+
+    void toggleMyOutfitsPanel(bool visible, const std::string& tab_name);
+    void toggleOutfitEditPanel(bool visible, bool disable_camera_switch = false);
+    void toggleWearableEditPanel(bool visible, LLViewerWearable* wearable = nullptr, bool disable_camera_switch = false);
+
+    LLFilterEditor*         mFilterEditor;
+    LLPanelOutfitsInventory* mPanelOutfitsInventory;
+    LLPanelOutfitEdit*      mOutfitEdit;
+    LLPanelEditWearable*    mEditWearable;
+
+    LLButton*                   mOpenOutfitBtn;
+    LLButton*                   mEditAppearanceBtn;
+    LLPanel*                    mCurrOutfitPanel;
+
+    LLTextBox*                  mCurrentLookName;
+    LLTextBox*                  mOutfitStatus;
+
+    // Search string for filtering landmarks and teleport
+    // history locations
+    std::string                 mFilterSubString;
+
+    // Gets set to true when we're opened for the first time.
+    bool mOpened;
+};
+
+#endif //LL_LLSIDEPANELAPPEARANCE_H