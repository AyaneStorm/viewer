XML_FILE_PATH = "luafloater_gesture_list.xml"

leap = require 'leap'
coro = require 'coro'
fiber = require 'fiber'
LLGesture = require 'LLGesture'

--event pump for sending actions to the floater
COMMAND_PUMP_NAME = ""
--table of floater UI events
event_list=leap.request("LLFloaterReg", {op="getFloaterEvents"}).events

local function _event(event_name)
<<<<<<< HEAD
  if not table.find(event_list, event_name) then
    print_warning("Incorrect event name: " .. event_name)
=======
  if not util.contains(event_list, event_name) then
    LL.print_warning("Incorrect event name: " .. event_name)
>>>>>>> 31f1988f
  end
  return event_name
end

function post(action)
  leap.send(COMMAND_PUMP_NAME, action)
end

function handleEvents(event_data)
  if event_data.event == _event("floater_close") then
    leap.done()
  elseif event_data.event == _event("post_build") then
    COMMAND_PUMP_NAME = event_data.command_name
    gestures_uuid = LLGesture.getActiveGestures()
    local action_data = {}
    action_data.action = "add_list_element"
    action_data.ctrl_name = "gesture_list"
    gestures = {}
    for uuid, info in pairs(gestures_uuid) do
      table.insert(gestures, {value = uuid, columns ={column = "gesture_name", value = info.name}})
    end
    action_data.value = gestures
    post(action_data)
  elseif event_data.event == _event("double_click") then
    if event_data.ctrl_name == "gesture_list" then
      LLGesture.startGesture(event_data.value)
    end
  end
end

local key = {xml_path = XML_FILE_PATH, op = "showLuaFloater"}
--receive additional events for defined control {<control_name>= {action1, action2, ...}}
key.extra_events={gesture_list = {_event("double_click")}}
handleEvents(leap.request("LLFloaterReg", key))

catch_events = leap.WaitFor:new(-1, "all_events")
function catch_events:filter(pump, data)
  return data
end

function process_events(waitfor)
  event_data = waitfor:wait()
  while event_data do
    handleEvents(event_data)
    event_data = waitfor:wait()
  end
end

fiber.launch("catch_events", process_events, catch_events)<|MERGE_RESOLUTION|>--- conflicted
+++ resolved
@@ -1,7 +1,6 @@
 XML_FILE_PATH = "luafloater_gesture_list.xml"
 
 leap = require 'leap'
-coro = require 'coro'
 fiber = require 'fiber'
 LLGesture = require 'LLGesture'
 
@@ -11,13 +10,8 @@
 event_list=leap.request("LLFloaterReg", {op="getFloaterEvents"}).events
 
 local function _event(event_name)
-<<<<<<< HEAD
   if not table.find(event_list, event_name) then
-    print_warning("Incorrect event name: " .. event_name)
-=======
-  if not util.contains(event_list, event_name) then
     LL.print_warning("Incorrect event name: " .. event_name)
->>>>>>> 31f1988f
   end
   return event_name
 end
