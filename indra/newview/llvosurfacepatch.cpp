/**
 * @file llvosurfacepatch.cpp
 * @brief Viewer-object derived "surface patch", which is a piece of terrain
 *
 * $LicenseInfo:firstyear=2001&license=viewerlgpl$
 * Second Life Viewer Source Code
 * Copyright (C) 2010, Linden Research, Inc.
 *
 * This library is free software; you can redistribute it and/or
 * modify it under the terms of the GNU Lesser General Public
 * License as published by the Free Software Foundation;
 * version 2.1 of the License only.
 *
 * This library is distributed in the hope that it will be useful,
 * but WITHOUT ANY WARRANTY; without even the implied warranty of
 * MERCHANTABILITY or FITNESS FOR A PARTICULAR PURPOSE.  See the GNU
 * Lesser General Public License for more details.
 *
 * You should have received a copy of the GNU Lesser General Public
 * License along with this library; if not, write to the Free Software
 * Foundation, Inc., 51 Franklin Street, Fifth Floor, Boston, MA  02110-1301  USA
 *
 * Linden Research, Inc., 945 Battery Street, San Francisco, CA  94111  USA
 * $/LicenseInfo$
 */

#include "llviewerprecompiledheaders.h"

#include "llvosurfacepatch.h"

#include "lldrawpoolterrain.h"

#include "lldrawable.h"
#include "llface.h"
#include "llprimitive.h"
#include "llsky.h"
#include "llsurfacepatch.h"
#include "llsurface.h"
#include "llviewerobjectlist.h"
#include "llviewerregion.h"
#include "llvlcomposition.h"
#include "llvolume.h"
#include "llvovolume.h"
#include "pipeline.h"
#include "llspatialpartition.h"

F32 LLVOSurfacePatch::sLODFactor = 1.f;

LLVOSurfacePatch::LLVOSurfacePatch(const LLUUID &id, const LLPCode pcode, LLViewerRegion *regionp)
    :   LLStaticViewerObject(id, pcode, regionp),
        mDirtiedPatch(false),
        mPool(NULL),
        mBaseComp(0),
        mPatchp(NULL),
        mDirtyTexture(false),
        mDirtyTerrain(false),
        mLastNorthStride(0),
        mLastEastStride(0),
        mLastStride(0),
        mLastLength(0)
{
    // Terrain must draw during selection passes so it can block objects behind it.
    mbCanSelect = true;
    setScale(LLVector3(16.f, 16.f, 16.f)); // Hack for setting scale for bounding boxes/visibility.
}


LLVOSurfacePatch::~LLVOSurfacePatch()
{
    mPatchp = NULL;
}


void LLVOSurfacePatch::markDead()
{
    if (mPatchp)
    {
        mPatchp->clearVObj();
        mPatchp = NULL;
    }
    LLViewerObject::markDead();
}


bool LLVOSurfacePatch::isActive() const
{
    return false;
}


void LLVOSurfacePatch::setPixelAreaAndAngle(LLAgent &agent)
{
    mAppAngle = 50;
    mPixelArea = 500*500;
}


void LLVOSurfacePatch::updateTextures()
{
}


LLFacePool *LLVOSurfacePatch::getPool()
{
    mPool = (LLDrawPoolTerrain*) gPipeline.getPool(LLDrawPool::POOL_TERRAIN, mPatchp->getSurface()->getSTexture());

    return mPool;
}


LLDrawable *LLVOSurfacePatch::createDrawable(LLPipeline *pipeline)
{
    pipeline->allocDrawable(this);

    mDrawable->setRenderType(LLPipeline::RENDER_TYPE_TERRAIN);

    mBaseComp = llfloor(mPatchp->getMinComposition());
    S32 min_comp, max_comp, range;
    min_comp = llfloor(mPatchp->getMinComposition());
    max_comp = llceil(mPatchp->getMaxComposition());
    range = (max_comp - min_comp);
    range++;
    if (range > 3)
    {
        if ((mPatchp->getMinComposition() - min_comp) > (max_comp - mPatchp->getMaxComposition()))
        {
            // The top side runs over more
            mBaseComp++;
        }
        range = 3;
    }

    LLFacePool *poolp = getPool();

    mDrawable->addFace(poolp, NULL);

    return mDrawable;
}


void LLVOSurfacePatch::updateGL()
{
    if (mPatchp)
    {
        LL_PROFILE_ZONE_SCOPED
        mPatchp->updateGL();
    }
}

bool LLVOSurfacePatch::updateGeometry(LLDrawable *drawable)
{
    LL_PROFILE_ZONE_SCOPED;

    dirtySpatialGroup();

    S32 min_comp, max_comp, range;
    min_comp = lltrunc(mPatchp->getMinComposition());
    max_comp = lltrunc(ceil(mPatchp->getMaxComposition()));
    range = (max_comp - min_comp);
    range++;
    S32 new_base_comp = lltrunc(mPatchp->getMinComposition());
    if (range > 3)
    {
        if ((mPatchp->getMinComposition() - min_comp) > (max_comp - mPatchp->getMaxComposition()))
        {
            // The top side runs over more
            new_base_comp++;
        }
        range = 3;
    }

    // Pick the two closest detail textures for this patch...
    // Then create the draw pool for it.
    // Actually, should get the average composition instead of the center.
    mBaseComp = new_base_comp;

    //////////////////////////
    //
    // Figure out the strides
    //
    //

    U32 patch_width, render_stride, north_stride, east_stride, length;
    render_stride = mPatchp->getRenderStride();
    patch_width = mPatchp->getSurface()->getGridsPerPatchEdge();

    length = patch_width / render_stride;

    if (mPatchp->getNeighborPatch(NORTH))
    {
        north_stride = mPatchp->getNeighborPatch(NORTH)->getRenderStride();
    }
    else
    {
        north_stride = render_stride;
    }

    if (mPatchp->getNeighborPatch(EAST))
    {
        east_stride = mPatchp->getNeighborPatch(EAST)->getRenderStride();
    }
    else
    {
        east_stride = render_stride;
    }

    mLastLength = length;
    mLastStride = render_stride;
    mLastNorthStride = north_stride;
    mLastEastStride = east_stride;

    return true;
}

void LLVOSurfacePatch::updateFaceSize(S32 idx)
{
<<<<<<< HEAD
    LL_PROFILE_ZONE_SCOPED;
	if (idx != 0)
	{
		LL_WARNS() << "Terrain partition requested invalid face!!!" << LL_ENDL;
		return;
	}

	LLFace* facep = mDrawable->getFace(idx);
	if (facep)
	{
		S32 num_vertices = 0;
		S32 num_indices = 0;
	
		if (mLastStride)
		{
			getGeomSizesMain(mLastStride, num_vertices, num_indices);
			getGeomSizesNorth(mLastStride, mLastNorthStride, num_vertices, num_indices);
			getGeomSizesEast(mLastStride, mLastEastStride, num_vertices, num_indices);
		}

		facep->setSize(num_vertices, num_indices);	
	}
=======
    if (idx != 0)
    {
        LL_WARNS() << "Terrain partition requested invalid face!!!" << LL_ENDL;
        return;
    }

    LLFace* facep = mDrawable->getFace(idx);
    if (facep)
    {
        S32 num_vertices = 0;
        S32 num_indices = 0;

        if (mLastStride)
        {
            getGeomSizesMain(mLastStride, num_vertices, num_indices);
            getGeomSizesNorth(mLastStride, mLastNorthStride, num_vertices, num_indices);
            getGeomSizesEast(mLastStride, mLastEastStride, num_vertices, num_indices);
        }

        facep->setSize(num_vertices, num_indices);
    }
>>>>>>> 6377610f
}

bool LLVOSurfacePatch::updateLOD()
{
    return true;
}

<<<<<<< HEAD
void LLVOSurfacePatch::getTerrainGeometry(LLStrider<LLVector3> &verticesp,
                                              LLStrider<LLVector3> &normalsp,
                                              LLStrider<LLVector2> &texCoords0p,
                                              LLStrider<LLVector2> &texCoords1p,
                                              LLStrider<U16> &indicesp)
{
	LLFace* facep = mDrawable->getFace(0);
    if (!facep)
    {
        return;
    }

    U32 index_offset = facep->getGeomIndex();

    updateMainGeometry(facep, 
                    verticesp,
                    normalsp,
                    texCoords0p,
                    texCoords1p,
                    indicesp,
                    index_offset);
    updateNorthGeometry(facep, 
                        verticesp,
                        normalsp,
                        texCoords0p,
                        texCoords1p,
                        indicesp,
                        index_offset);
    updateEastGeometry(facep, 
=======
void LLVOSurfacePatch::getGeometry(LLStrider<LLVector3> &verticesp,
                                LLStrider<LLVector3> &normalsp,
                                LLStrider<LLVector2> &texCoords0p,
                                LLStrider<LLVector2> &texCoords1p,
                                LLStrider<U16> &indicesp)
{
    LLFace* facep = mDrawable->getFace(0);
    if (facep)
    {
        U32 index_offset = facep->getGeomIndex();

        updateMainGeometry(facep,
>>>>>>> 6377610f
                        verticesp,
                        normalsp,
                        texCoords0p,
                        texCoords1p,
                        indicesp,
                        index_offset);
<<<<<<< HEAD
=======
        updateNorthGeometry(facep,
                            verticesp,
                            normalsp,
                            texCoords0p,
                            texCoords1p,
                            indicesp,
                            index_offset);
        updateEastGeometry(facep,
                            verticesp,
                            normalsp,
                            texCoords0p,
                            texCoords1p,
                            indicesp,
                            index_offset);
    }
>>>>>>> 6377610f
}

void LLVOSurfacePatch::updateMainGeometry(LLFace *facep,
                                        LLStrider<LLVector3> &verticesp,
                                        LLStrider<LLVector3> &normalsp,
                                        LLStrider<LLVector2> &texCoords0p,
                                        LLStrider<LLVector2> &texCoords1p,
                                        LLStrider<U16> &indicesp,
                                        U32 &index_offset)
{
    S32 i, j, x, y;

    U32 patch_size, render_stride;
    S32 num_vertices, num_indices;
    U32 index;

    llassert(mLastStride > 0);

    render_stride = mLastStride;
    patch_size = mPatchp->getSurface()->getGridsPerPatchEdge();
    S32 vert_size = patch_size / render_stride;

    ///////////////////////////
    //
    // Render the main patch
    //
    //

    num_vertices = 0;
    num_indices = 0;
    // First, figure out how many vertices we need...
    getGeomSizesMain(render_stride, num_vertices, num_indices);

    if (num_vertices > 0)
    {
        facep->mCenterAgent = mPatchp->getPointAgent(8, 8);

        // Generate patch points first
        for (j = 0; j < vert_size; j++)
        {
            for (i = 0; i < vert_size; i++)
            {
                x = i * render_stride;
                y = j * render_stride;
                mPatchp->eval(x, y, render_stride, verticesp.get(), normalsp.get(), texCoords0p.get(), texCoords1p.get());
                verticesp++;
                normalsp++;
                texCoords0p++;
                texCoords1p++;
            }
        }

        for (j = 0; j < (vert_size - 1); j++)
        {
            if (j % 2)
            {
                for (i = (vert_size - 1); i > 0; i--)
                {
                    index = (i - 1)+ j*vert_size;
                    *(indicesp++) = index_offset + index;

                    index = i + (j+1)*vert_size;
                    *(indicesp++) = index_offset + index;

                    index = (i - 1) + (j+1)*vert_size;
                    *(indicesp++) = index_offset + index;

                    index = (i - 1) + j*vert_size;
                    *(indicesp++) = index_offset + index;

                    index = i + j*vert_size;
                    *(indicesp++) = index_offset + index;

                    index = i + (j+1)*vert_size;
                    *(indicesp++) = index_offset + index;
                }
            }
            else
            {
                for (i = 0; i < (vert_size - 1); i++)
                {
                    index = i + j*vert_size;
                    *(indicesp++) = index_offset + index;

                    index = (i + 1) + (j+1)*vert_size;
                    *(indicesp++) = index_offset + index;

                    index = i + (j+1)*vert_size;
                    *(indicesp++) = index_offset + index;

                    index = i + j*vert_size;
                    *(indicesp++) = index_offset + index;

                    index = (i + 1) + j*vert_size;
                    *(indicesp++) = index_offset + index;

                    index = (i + 1) + (j + 1)*vert_size;
                    *(indicesp++) = index_offset + index;
                }
            }
        }
    }
    index_offset += num_vertices;
}


void LLVOSurfacePatch::updateNorthGeometry(LLFace *facep,
                                        LLStrider<LLVector3> &verticesp,
                                        LLStrider<LLVector3> &normalsp,
                                        LLStrider<LLVector2> &texCoords0p,
                                        LLStrider<LLVector2> &texCoords1p,
                                        LLStrider<U16> &indicesp,
                                        U32 &index_offset)
{
    S32 i, x, y;

    S32 num_vertices;

    U32 render_stride = mLastStride;
    S32 patch_size = mPatchp->getSurface()->getGridsPerPatchEdge();
    S32 length = patch_size / render_stride;
    S32 half_length = length / 2;
    U32 north_stride = mLastNorthStride;

    ///////////////////////////
    //
    // Render the north strip
    //
    //

    // Stride lengths are the same
    if (north_stride == render_stride)
    {
        num_vertices = 2 * length + 1;

        facep->mCenterAgent = (mPatchp->getPointAgent(8, 15) + mPatchp->getPointAgent(8, 16))*0.5f;

        // Main patch
        for (i = 0; i < length; i++)
        {
            x = i * render_stride;
            y = 16 - render_stride;

            mPatchp->eval(x, y, render_stride, verticesp.get(), normalsp.get(), texCoords0p.get(), texCoords1p.get());
            verticesp++;
            normalsp++;
            texCoords0p++;
            texCoords1p++;
        }

        // North patch
        for (i = 0; i <= length; i++)
        {
            x = i * render_stride;
            y = 16;
            mPatchp->eval(x, y, render_stride, verticesp.get(), normalsp.get(), texCoords0p.get(), texCoords1p.get());
            verticesp++;
            normalsp++;
            texCoords0p++;
            texCoords1p++;
        }


        for (i = 0; i < length; i++)
        {
            // Generate indices
            *(indicesp++) = index_offset + i;
            *(indicesp++) = index_offset + length + i + 1;
            *(indicesp++) = index_offset + length + i;

            if (i != length - 1)
            {
                *(indicesp++) = index_offset + i;
                *(indicesp++) = index_offset + i + 1;
                *(indicesp++) = index_offset + length + i + 1;
            }
        }
    }
    else if (north_stride > render_stride)
    {
        // North stride is longer (has less vertices)
        num_vertices = length + length/2 + 1;

        facep->mCenterAgent = (mPatchp->getPointAgent(7, 15) + mPatchp->getPointAgent(8, 16))*0.5f;

        // Iterate through this patch's points
        for (i = 0; i < length; i++)
        {
            x = i * render_stride;
            y = 16 - render_stride;

            mPatchp->eval(x, y, render_stride, verticesp.get(), normalsp.get(), texCoords0p.get(), texCoords1p.get());
            verticesp++;
            normalsp++;
            texCoords0p++;
            texCoords1p++;
        }

        // Iterate through the north patch's points
        for (i = 0; i <= length; i+=2)
        {
            x = i * render_stride;
            y = 16;

            mPatchp->eval(x, y, render_stride, verticesp.get(), normalsp.get(), texCoords0p.get(), texCoords1p.get());
            verticesp++;
            normalsp++;
            texCoords0p++;
            texCoords1p++;
        }


        for (i = 0; i < length; i++)
        {
            if (!(i % 2))
            {
                *(indicesp++) = index_offset + i;
                *(indicesp++) = index_offset + i + 1;
                *(indicesp++) = index_offset + length + (i/2);

                *(indicesp++) = index_offset + i + 1;
                *(indicesp++) = index_offset + length + (i/2) + 1;
                *(indicesp++) = index_offset + length + (i/2);
            }
            else if (i < (length - 1))
            {
                *(indicesp++) = index_offset + i;
                *(indicesp++) = index_offset + i + 1;
                *(indicesp++) = index_offset + length + (i/2) + 1;
            }
        }
    }
    else
    {
        // North stride is shorter (more vertices)
        length = patch_size / north_stride;
        half_length = length / 2;
        num_vertices = length + half_length + 1;

        facep->mCenterAgent = (mPatchp->getPointAgent(15, 7) + mPatchp->getPointAgent(16, 8))*0.5f;

        // Iterate through this patch's points
        for (i = 0; i < length; i+=2)
        {
            x = i * north_stride;
            y = 16 - render_stride;

            mPatchp->eval(x, y, render_stride, verticesp.get(), normalsp.get(), texCoords0p.get(), texCoords1p.get());
            verticesp++;
            normalsp++;
            texCoords0p++;
            texCoords1p++;
        }

        // Iterate through the north patch's points
        for (i = 0; i <= length; i++)
        {
            x = i * north_stride;
            y = 16;

            mPatchp->eval(x, y, render_stride, verticesp.get(), normalsp.get(), texCoords0p.get(), texCoords1p.get());
            verticesp++;
            normalsp++;
            texCoords0p++;
            texCoords1p++;
        }

        for (i = 0; i < length; i++)
        {
            if (!(i%2))
            {
                *(indicesp++) = index_offset + half_length + i;
                *(indicesp++) = index_offset + i/2;
                *(indicesp++) = index_offset + half_length + i + 1;
            }
            else if (i < (length - 2))
            {
                *(indicesp++) = index_offset + half_length + i;
                *(indicesp++) = index_offset + i/2;
                *(indicesp++) = index_offset + i/2 + 1;

                *(indicesp++) = index_offset + half_length + i;
                *(indicesp++) = index_offset + i/2 + 1;
                *(indicesp++) = index_offset + half_length + i + 1;
            }
            else
            {
                *(indicesp++) = index_offset + half_length + i;
                *(indicesp++) = index_offset + i/2;
                *(indicesp++) = index_offset + half_length + i + 1;
            }
        }
    }
    index_offset += num_vertices;
}

void LLVOSurfacePatch::updateEastGeometry(LLFace *facep,
                                          LLStrider<LLVector3> &verticesp,
                                          LLStrider<LLVector3> &normalsp,
                                          LLStrider<LLVector2> &texCoords0p,
                                          LLStrider<LLVector2> &texCoords1p,
                                          LLStrider<U16> &indicesp,
                                          U32 &index_offset)
{
    S32 i, x, y;

    S32 num_vertices;

    U32 render_stride = mLastStride;
    S32 patch_size = mPatchp->getSurface()->getGridsPerPatchEdge();
    S32 length = patch_size / render_stride;
    S32 half_length = length / 2;

    U32 east_stride = mLastEastStride;

    // Stride lengths are the same
    if (east_stride == render_stride)
    {
        num_vertices = 2 * length + 1;

        facep->mCenterAgent = (mPatchp->getPointAgent(8, 15) + mPatchp->getPointAgent(8, 16))*0.5f;

        // Main patch
        for (i = 0; i < length; i++)
        {
            x = 16 - render_stride;
            y = i * render_stride;

            mPatchp->eval(x, y, render_stride, verticesp.get(), normalsp.get(), texCoords0p.get(), texCoords1p.get());
            verticesp++;
            normalsp++;
            texCoords0p++;
            texCoords1p++;
        }

        // East patch
        for (i = 0; i <= length; i++)
        {
            x = 16;
            y = i * render_stride;
            mPatchp->eval(x, y, render_stride, verticesp.get(), normalsp.get(), texCoords0p.get(), texCoords1p.get());
            verticesp++;
            normalsp++;
            texCoords0p++;
            texCoords1p++;
        }


        for (i = 0; i < length; i++)
        {
            // Generate indices
            *(indicesp++) = index_offset + i;
            *(indicesp++) = index_offset + length + i;
            *(indicesp++) = index_offset + length + i + 1;

            if (i != length - 1)
            {
                *(indicesp++) = index_offset + i;
                *(indicesp++) = index_offset + length + i + 1;
                *(indicesp++) = index_offset + i + 1;
            }
        }
    }
    else if (east_stride > render_stride)
    {
        // East stride is longer (has less vertices)
        num_vertices = length + half_length + 1;

        facep->mCenterAgent = (mPatchp->getPointAgent(7, 15) + mPatchp->getPointAgent(8, 16))*0.5f;

        // Iterate through this patch's points
        for (i = 0; i < length; i++)
        {
            x = 16 - render_stride;
            y = i * render_stride;

            mPatchp->eval(x, y, render_stride, verticesp.get(), normalsp.get(), texCoords0p.get(), texCoords1p.get());
            verticesp++;
            normalsp++;
            texCoords0p++;
            texCoords1p++;
        }
        // Iterate through the east patch's points
        for (i = 0; i <= length; i+=2)
        {
            x = 16;
            y = i * render_stride;

            mPatchp->eval(x, y, render_stride, verticesp.get(), normalsp.get(), texCoords0p.get(), texCoords1p.get());
            verticesp++;
            normalsp++;
            texCoords0p++;
            texCoords1p++;
        }

        for (i = 0; i < length; i++)
        {
            if (!(i % 2))
            {
                *(indicesp++) = index_offset + i;
                *(indicesp++) = index_offset + length + (i/2);
                *(indicesp++) = index_offset + i + 1;

                *(indicesp++) = index_offset + i + 1;
                *(indicesp++) = index_offset + length + (i/2);
                *(indicesp++) = index_offset + length + (i/2) + 1;
            }
            else if (i < (length - 1))
            {
                *(indicesp++) = index_offset + i;
                *(indicesp++) = index_offset + length + (i/2) + 1;
                *(indicesp++) = index_offset + i + 1;
            }
        }
    }
    else
    {
        // East stride is shorter (more vertices)
        length = patch_size / east_stride;
        half_length = length / 2;
        num_vertices = length + length/2 + 1;

        facep->mCenterAgent = (mPatchp->getPointAgent(15, 7) + mPatchp->getPointAgent(16, 8))*0.5f;

        // Iterate through this patch's points
        for (i = 0; i < length; i+=2)
        {
            x = 16 - render_stride;
            y = i * east_stride;

            mPatchp->eval(x, y, render_stride, verticesp.get(), normalsp.get(), texCoords0p.get(), texCoords1p.get());
            verticesp++;
            normalsp++;
            texCoords0p++;
            texCoords1p++;
        }
        // Iterate through the east patch's points
        for (i = 0; i <= length; i++)
        {
            x = 16;
            y = i * east_stride;

            mPatchp->eval(x, y, render_stride, verticesp.get(), normalsp.get(), texCoords0p.get(), texCoords1p.get());
            verticesp++;
            normalsp++;
            texCoords0p++;
            texCoords1p++;
        }

        for (i = 0; i < length; i++)
        {
            if (!(i%2))
            {
                *(indicesp++) = index_offset + half_length + i;
                *(indicesp++) = index_offset + half_length + i + 1;
                *(indicesp++) = index_offset + i/2;
            }
            else if (i < (length - 2))
            {
                *(indicesp++) = index_offset + half_length + i;
                *(indicesp++) = index_offset + i/2 + 1;
                *(indicesp++) = index_offset + i/2;

                *(indicesp++) = index_offset + half_length + i;
                *(indicesp++) = index_offset + half_length + i + 1;
                *(indicesp++) = index_offset + i/2 + 1;
            }
            else
            {
                *(indicesp++) = index_offset + half_length + i;
                *(indicesp++) = index_offset + half_length + i + 1;
                *(indicesp++) = index_offset + i/2;
            }
        }
    }
    index_offset += num_vertices;
}

void LLVOSurfacePatch::setPatch(LLSurfacePatch *patchp)
{
    mPatchp = patchp;

    dirtyPatch();
};


void LLVOSurfacePatch::dirtyPatch()
{
    mDirtiedPatch = true;
    dirtyGeom();
    mDirtyTerrain = true;
    LLVector3 center = mPatchp->getCenterRegion();
    LLSurface *surfacep = mPatchp->getSurface();

    setPositionRegion(center);

    F32 scale_factor = surfacep->getGridsPerPatchEdge() * surfacep->getMetersPerGrid();
    setScale(LLVector3(scale_factor, scale_factor, mPatchp->getMaxZ() - mPatchp->getMinZ()));
}

void LLVOSurfacePatch::dirtyGeom()
{
    if (mDrawable)
    {
        gPipeline.markRebuild(mDrawable, LLDrawable::REBUILD_ALL);
        LLFace* facep = mDrawable->getFace(0);
        if (facep)
        {
            facep->setVertexBuffer(NULL);
        }
        mDrawable->movePartition();
    }
}

void LLVOSurfacePatch::getGeomSizesMain(const S32 stride, S32 &num_vertices, S32 &num_indices)
{
    S32 patch_size = mPatchp->getSurface()->getGridsPerPatchEdge();

    // First, figure out how many vertices we need...
    S32 vert_size = patch_size / stride;
    if (vert_size >= 2)
    {
        num_vertices += vert_size * vert_size;
        num_indices += 6 * (vert_size - 1)*(vert_size - 1);
    }
}

void LLVOSurfacePatch::getGeomSizesNorth(const S32 stride, const S32 north_stride,
                                         S32 &num_vertices, S32 &num_indices)
{
    S32 patch_size = mPatchp->getSurface()->getGridsPerPatchEdge();
    S32 length = patch_size / stride;
    // Stride lengths are the same
    if (north_stride == stride)
    {
        num_vertices += 2 * length + 1;
        num_indices += length * 6 - 3;
    }
    else if (north_stride > stride)
    {
        // North stride is longer (has less vertices)
        num_vertices += length + (length/2) + 1;
        num_indices += (length/2)*9 - 3;
    }
    else
    {
        // North stride is shorter (more vertices)
        length = patch_size / north_stride;
        num_vertices += length + (length/2) + 1;
        num_indices += 9*(length/2) - 3;
    }
}

void LLVOSurfacePatch::getGeomSizesEast(const S32 stride, const S32 east_stride,
                                        S32 &num_vertices, S32 &num_indices)
{
    S32 patch_size = mPatchp->getSurface()->getGridsPerPatchEdge();
    S32 length = patch_size / stride;
    // Stride lengths are the same
    if (east_stride == stride)
    {
        num_vertices += 2 * length + 1;
        num_indices += length * 6 - 3;
    }
    else if (east_stride > stride)
    {
        // East stride is longer (has less vertices)
        num_vertices += length + (length/2) + 1;
        num_indices += (length/2)*9 - 3;
    }
    else
    {
        // East stride is shorter (more vertices)
        length = patch_size / east_stride;
        num_vertices += length + (length/2) + 1;
        num_indices += 9*(length/2) - 3;
    }
}

bool LLVOSurfacePatch::lineSegmentIntersect(const LLVector4a& start, const LLVector4a& end, S32 face, bool pick_transparent, bool pick_rigged, bool pick_unselectable, S32 *face_hitp,
                                      LLVector4a* intersection,LLVector2* tex_coord, LLVector4a* normal, LLVector4a* tangent)

{

    if (!lineSegmentBoundingBox(start, end))
    {
        return false;
    }

    LLVector4a da;
    da.setSub(end, start);
    LLVector3 delta(da.getF32ptr());

    LLVector3 pdelta = delta;
    pdelta.mV[2] = 0;

    F32 plength = pdelta.length();

    F32 tdelta = 1.f/plength;

    LLVector3 v_start(start.getF32ptr());

    LLVector3 origin = v_start - mRegionp->getOriginAgent();

    if (mRegionp->getLandHeightRegion(origin) > origin.mV[2])
    {
        //origin is under ground, treat as no intersection
        return false;
    }

    //step one meter at a time until intersection point found

    //VECTORIZE THIS
    const LLVector4a* exta = mDrawable->getSpatialExtents();

    LLVector3 ext[2];
    ext[0].set(exta[0].getF32ptr());
    ext[1].set(exta[1].getF32ptr());

    F32 rad = (delta*tdelta).magVecSquared();

    F32 t = 0.f;
    while ( t <= 1.f)
    {
        LLVector3 sample = origin + delta*t;

        if (AABBSphereIntersectR2(ext[0], ext[1], sample+mRegionp->getOriginAgent(), rad))
        {
            F32 height = mRegionp->getLandHeightRegion(sample);
            if (height > sample.mV[2])
            { //ray went below ground, positive intersection
                //quick and dirty binary search to get impact point
                tdelta = -tdelta*0.5f;
                F32 err_dist = 0.001f;
                F32 dist = fabsf(sample.mV[2] - height);

                while (dist > err_dist && tdelta*tdelta > 0.0f)
                {
                    t += tdelta;
                    sample = origin+delta*t;
                    height = mRegionp->getLandHeightRegion(sample);
                    if ((tdelta < 0 && height < sample.mV[2]) ||
                        (height > sample.mV[2] && tdelta > 0))
                    { //jumped over intersection point, go back
                        tdelta = -tdelta;
                    }
                    tdelta *= 0.5f;
                    dist = fabsf(sample.mV[2] - height);
                }

                if (intersection)
                {
                    F32 height = mRegionp->getLandHeightRegion(sample);
                    if (fabsf(sample.mV[2]-height) < delta.length()*tdelta)
                    {
                        sample.mV[2] = mRegionp->getLandHeightRegion(sample);
                    }
                    intersection->load3((sample + mRegionp->getOriginAgent()).mV);
                }

                if (normal)
                {
                    normal->load3((mRegionp->getLand().resolveNormalGlobal(mRegionp->getPosGlobalFromRegion(sample))).mV);
                }

                return true;
            }
        }

        t += tdelta;
        if (t > 1 && t < 1.f+tdelta*0.99f)
        { //make sure end point is checked (saves vertical lines coming up negative)
            t = 1.f;
        }
    }


    return false;
}

void LLVOSurfacePatch::updateSpatialExtents(LLVector4a& newMin, LLVector4a &newMax)
{
    LLVector3 posAgent = getPositionAgent();
    LLVector3 scale = getScale();
    //make z-axis scale at least 1 to avoid shadow artifacts on totally flat land
    scale.mV[VZ] = llmax(scale.mV[VZ], 1.f);
    newMin.load3( (posAgent-scale*0.5f).mV); // Changing to 2.f makes the culling a -little- better, but still wrong
    newMax.load3( (posAgent+scale*0.5f).mV);
    LLVector4a pos;
    pos.setAdd(newMin,newMax);
    pos.mul(0.5f);
    mDrawable->setPositionGroup(pos);
}

U32 LLVOSurfacePatch::getPartitionType() const
{
    return LLViewerRegion::PARTITION_TERRAIN;
}

LLTerrainPartition::LLTerrainPartition(LLViewerRegion* regionp)
: LLSpatialPartition(LLDrawPoolTerrain::VERTEX_DATA_MASK, false, regionp)
{
    mOcclusionEnabled = false;
    mInfiniteFarClip = true;
    mDrawableType = LLPipeline::RENDER_TYPE_TERRAIN;
    mPartitionType = LLViewerRegion::PARTITION_TERRAIN;
}

// Do not add vertices; honor strict vertex count specified by strider_vertex_count
void gen_terrain_tangents(U16                    strider_vertex_count,
                          U32                    strider_index_count,
                          LLStrider<LLVector3>  &verticesp,
                          LLStrider<LLVector3>  &normalsp,
                          LLStrider<LLVector4a> &tangentsp,
                          LLStrider<LLVector2>  &texCoords0p,
                          LLStrider<U16>        &indicesp)
{
    LL_PROFILE_ZONE_SCOPED

    LLVector4a            *vertices = new LLVector4a[strider_vertex_count];
    LLVector4a            *normals  = new LLVector4a[strider_vertex_count];
    LLVector4a            *tangents = new LLVector4a[strider_vertex_count];
    std::vector<LLVector2> texcoords(strider_vertex_count);
    std::vector<U16>       indices(strider_index_count);

    for (U16 v = 0; v < strider_vertex_count; ++v)
    {
        F32 *vert    = verticesp[v].mV;
        vertices[v]  = LLVector4a(vert[0], vert[1], vert[2], 1.f);
        F32 *n       = normalsp[v].mV;
        normals[v]   = LLVector4a(n[0], n[1], n[2], 1.f);
        tangents[v]  = tangentsp[v];
        texcoords[v] = texCoords0p[v];
    }
    for (U32 i = 0; i < strider_index_count; ++i)
    {
        indices[i] = indicesp[i];
    }

    LLCalculateTangentArray(strider_vertex_count, vertices, normals, texcoords.data(), strider_index_count / 3, indices.data(), tangents);

    for (U16 v = 0; v < strider_vertex_count; ++v)
    {
        tangentsp[v] = tangents[v];
    }

    delete[] vertices;
    delete[] normals;
    delete[] tangents;
}

void LLTerrainPartition::getGeometry(LLSpatialGroup* group)
{
    LL_PROFILE_ZONE_SCOPED;

    LLVertexBuffer* buffer = group->mVertexBuffer;

<<<<<<< HEAD
	//get vertex buffer striders
	LLStrider<LLVector3> vertices_start;
	LLStrider<LLVector3> normals_start;
	LLStrider<LLVector4a> tangents_start;
	LLStrider<LLVector2> texcoords_start;
	LLStrider<LLVector2> texcoords2_start;
	LLStrider<U16> indices_start;

	llassert_always(buffer->getVertexStrider(vertices_start));
	llassert_always(buffer->getNormalStrider(normals_start));
	llassert_always(buffer->getTangentStrider(tangents_start));
	llassert_always(buffer->getTexCoord0Strider(texcoords_start));
	llassert_always(buffer->getTexCoord1Strider(texcoords2_start));
	llassert_always(buffer->getIndexStrider(indices_start));
=======
    //get vertex buffer striders
    LLStrider<LLVector3> vertices;
    LLStrider<LLVector3> normals;
    LLStrider<LLVector2> texcoords2;
    LLStrider<LLVector2> texcoords;
    LLStrider<U16> indices;

    llassert_always(buffer->getVertexStrider(vertices));
    llassert_always(buffer->getNormalStrider(normals));
    llassert_always(buffer->getTexCoord0Strider(texcoords));
    llassert_always(buffer->getTexCoord1Strider(texcoords2));
    llassert_always(buffer->getIndexStrider(indices));
>>>>>>> 6377610f

    U32 indices_index = 0;
    U32 index_offset = 0;

<<<<<<< HEAD
    {
        LLStrider<LLVector3> vertices = vertices_start;
        LLStrider<LLVector3> normals = normals_start;
        LLStrider<LLVector2> texcoords = texcoords_start;
        LLStrider<LLVector2> texcoords2 = texcoords2_start;
        LLStrider<U16> indices = indices_start;

        for (std::vector<LLFace*>::iterator i = mFaceList.begin(); i != mFaceList.end(); ++i)
        {
            LLFace* facep = *i;

            facep->setIndicesIndex(indices_index);
            facep->setGeomIndex(index_offset);
            facep->setVertexBuffer(buffer);

            LLVOSurfacePatch* patchp = (LLVOSurfacePatch*) facep->getViewerObject();
            patchp->getTerrainGeometry(vertices, normals, texcoords, texcoords2, indices);

            indices_index += facep->getIndicesCount();
            index_offset += facep->getGeomCount();
        }
    }

    const bool has_tangents = tangents_start.get() != nullptr;
    if (has_tangents)
    {
        LLStrider<LLVector3> vertices = vertices_start;
        LLStrider<LLVector3> normals = normals_start;
        LLStrider<LLVector4a> tangents = tangents_start;
        LLStrider<LLVector2> texcoords = texcoords_start;
        LLStrider<U16> indices = indices_start;

        gen_terrain_tangents(index_offset, indices_index, vertices, normals, tangents, texcoords, indices);
=======
    for (std::vector<LLFace*>::iterator i = mFaceList.begin(); i != mFaceList.end(); ++i)
    {
        LLFace* facep = *i;

        facep->setIndicesIndex(indices_index);
        facep->setGeomIndex(index_offset);
        facep->setVertexBuffer(buffer);

        LLVOSurfacePatch* patchp = (LLVOSurfacePatch*) facep->getViewerObject();
        patchp->getGeometry(vertices, normals, texcoords, texcoords2, indices);

        indices_index += facep->getIndicesCount();
        index_offset += facep->getGeomCount();
>>>>>>> 6377610f
    }

    buffer->unmapBuffer();
    mFaceList.clear();
}
<|MERGE_RESOLUTION|>--- conflicted
+++ resolved
@@ -214,30 +214,7 @@
 
 void LLVOSurfacePatch::updateFaceSize(S32 idx)
 {
-<<<<<<< HEAD
     LL_PROFILE_ZONE_SCOPED;
-	if (idx != 0)
-	{
-		LL_WARNS() << "Terrain partition requested invalid face!!!" << LL_ENDL;
-		return;
-	}
-
-	LLFace* facep = mDrawable->getFace(idx);
-	if (facep)
-	{
-		S32 num_vertices = 0;
-		S32 num_indices = 0;
-	
-		if (mLastStride)
-		{
-			getGeomSizesMain(mLastStride, num_vertices, num_indices);
-			getGeomSizesNorth(mLastStride, mLastNorthStride, num_vertices, num_indices);
-			getGeomSizesEast(mLastStride, mLastEastStride, num_vertices, num_indices);
-		}
-
-		facep->setSize(num_vertices, num_indices);	
-	}
-=======
     if (idx != 0)
     {
         LL_WARNS() << "Terrain partition requested invalid face!!!" << LL_ENDL;
@@ -259,7 +236,6 @@
 
         facep->setSize(num_vertices, num_indices);
     }
->>>>>>> 6377610f
 }
 
 bool LLVOSurfacePatch::updateLOD()
@@ -267,14 +243,13 @@
     return true;
 }
 
-<<<<<<< HEAD
 void LLVOSurfacePatch::getTerrainGeometry(LLStrider<LLVector3> &verticesp,
                                               LLStrider<LLVector3> &normalsp,
                                               LLStrider<LLVector2> &texCoords0p,
                                               LLStrider<LLVector2> &texCoords1p,
                                               LLStrider<U16> &indicesp)
 {
-	LLFace* facep = mDrawable->getFace(0);
+    LLFace* facep = mDrawable->getFace(0);
     if (!facep)
     {
         return;
@@ -282,59 +257,27 @@
 
     U32 index_offset = facep->getGeomIndex();
 
-    updateMainGeometry(facep, 
+    updateMainGeometry(facep,
                     verticesp,
                     normalsp,
                     texCoords0p,
                     texCoords1p,
                     indicesp,
                     index_offset);
-    updateNorthGeometry(facep, 
+    updateNorthGeometry(facep,
                         verticesp,
                         normalsp,
                         texCoords0p,
                         texCoords1p,
                         indicesp,
                         index_offset);
-    updateEastGeometry(facep, 
-=======
-void LLVOSurfacePatch::getGeometry(LLStrider<LLVector3> &verticesp,
-                                LLStrider<LLVector3> &normalsp,
-                                LLStrider<LLVector2> &texCoords0p,
-                                LLStrider<LLVector2> &texCoords1p,
-                                LLStrider<U16> &indicesp)
-{
-    LLFace* facep = mDrawable->getFace(0);
-    if (facep)
-    {
-        U32 index_offset = facep->getGeomIndex();
-
-        updateMainGeometry(facep,
->>>>>>> 6377610f
+    updateEastGeometry(facep,
                         verticesp,
                         normalsp,
                         texCoords0p,
                         texCoords1p,
                         indicesp,
                         index_offset);
-<<<<<<< HEAD
-=======
-        updateNorthGeometry(facep,
-                            verticesp,
-                            normalsp,
-                            texCoords0p,
-                            texCoords1p,
-                            indicesp,
-                            index_offset);
-        updateEastGeometry(facep,
-                            verticesp,
-                            normalsp,
-                            texCoords0p,
-                            texCoords1p,
-                            indicesp,
-                            index_offset);
-    }
->>>>>>> 6377610f
 }
 
 void LLVOSurfacePatch::updateMainGeometry(LLFace *facep,
@@ -1092,40 +1035,24 @@
 
     LLVertexBuffer* buffer = group->mVertexBuffer;
 
-<<<<<<< HEAD
-	//get vertex buffer striders
-	LLStrider<LLVector3> vertices_start;
-	LLStrider<LLVector3> normals_start;
-	LLStrider<LLVector4a> tangents_start;
-	LLStrider<LLVector2> texcoords_start;
-	LLStrider<LLVector2> texcoords2_start;
-	LLStrider<U16> indices_start;
-
-	llassert_always(buffer->getVertexStrider(vertices_start));
-	llassert_always(buffer->getNormalStrider(normals_start));
-	llassert_always(buffer->getTangentStrider(tangents_start));
-	llassert_always(buffer->getTexCoord0Strider(texcoords_start));
-	llassert_always(buffer->getTexCoord1Strider(texcoords2_start));
-	llassert_always(buffer->getIndexStrider(indices_start));
-=======
     //get vertex buffer striders
-    LLStrider<LLVector3> vertices;
-    LLStrider<LLVector3> normals;
-    LLStrider<LLVector2> texcoords2;
-    LLStrider<LLVector2> texcoords;
-    LLStrider<U16> indices;
-
-    llassert_always(buffer->getVertexStrider(vertices));
-    llassert_always(buffer->getNormalStrider(normals));
-    llassert_always(buffer->getTexCoord0Strider(texcoords));
-    llassert_always(buffer->getTexCoord1Strider(texcoords2));
-    llassert_always(buffer->getIndexStrider(indices));
->>>>>>> 6377610f
+    LLStrider<LLVector3> vertices_start;
+    LLStrider<LLVector3> normals_start;
+    LLStrider<LLVector4a> tangents_start;
+    LLStrider<LLVector2> texcoords_start;
+    LLStrider<LLVector2> texcoords2_start;
+    LLStrider<U16> indices_start;
+
+    llassert_always(buffer->getVertexStrider(vertices_start));
+    llassert_always(buffer->getNormalStrider(normals_start));
+    llassert_always(buffer->getTangentStrider(tangents_start));
+    llassert_always(buffer->getTexCoord0Strider(texcoords_start));
+    llassert_always(buffer->getTexCoord1Strider(texcoords2_start));
+    llassert_always(buffer->getIndexStrider(indices_start));
 
     U32 indices_index = 0;
     U32 index_offset = 0;
 
-<<<<<<< HEAD
     {
         LLStrider<LLVector3> vertices = vertices_start;
         LLStrider<LLVector3> normals = normals_start;
@@ -1159,21 +1086,6 @@
         LLStrider<U16> indices = indices_start;
 
         gen_terrain_tangents(index_offset, indices_index, vertices, normals, tangents, texcoords, indices);
-=======
-    for (std::vector<LLFace*>::iterator i = mFaceList.begin(); i != mFaceList.end(); ++i)
-    {
-        LLFace* facep = *i;
-
-        facep->setIndicesIndex(indices_index);
-        facep->setGeomIndex(index_offset);
-        facep->setVertexBuffer(buffer);
-
-        LLVOSurfacePatch* patchp = (LLVOSurfacePatch*) facep->getViewerObject();
-        patchp->getGeometry(vertices, normals, texcoords, texcoords2, indices);
-
-        indices_index += facep->getIndicesCount();
-        index_offset += facep->getGeomCount();
->>>>>>> 6377610f
     }
 
     buffer->unmapBuffer();
