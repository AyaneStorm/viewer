/**
 * @file llfloatertools.cpp
 * @brief The edit tools, including move, position, land, etc.
 *
 * $LicenseInfo:firstyear=2002&license=viewerlgpl$
 * Second Life Viewer Source Code
 * Copyright (C) 2010, Linden Research, Inc.
 *
 * This library is free software; you can redistribute it and/or
 * modify it under the terms of the GNU Lesser General Public
 * License as published by the Free Software Foundation;
 * version 2.1 of the License only.
 *
 * This library is distributed in the hope that it will be useful,
 * but WITHOUT ANY WARRANTY; without even the implied warranty of
 * MERCHANTABILITY or FITNESS FOR A PARTICULAR PURPOSE.  See the GNU
 * Lesser General Public License for more details.
 *
 * You should have received a copy of the GNU Lesser General Public
 * License along with this library; if not, write to the Free Software
 * Foundation, Inc., 51 Franklin Street, Fifth Floor, Boston, MA  02110-1301  USA
 *
 * Linden Research, Inc., 945 Battery Street, San Francisco, CA  94111  USA
 * $/LicenseInfo$
 */

#include "llviewerprecompiledheaders.h"

#include "llfloatertools.h"

#include "llfontgl.h"
#include "llcoord.h"
//#include "llgl.h"

#include "llagent.h"
#include "llagentcamera.h"
#include "llbutton.h"
#include "llcheckboxctrl.h"
#include "llcombobox.h"
#include "lldraghandle.h"
#include "llerror.h"
#include "llfloaterbuildoptions.h"
#include "llfloatermediasettings.h"
#include "llfloateropenobject.h"
#include "llfloaterobjectweights.h"
#include "llfloaterreg.h"
#include "llfocusmgr.h"
#include "llmediaentry.h"
#include "llmenugl.h"
#include "llnotificationsutil.h"
#include "llpanelcontents.h"
#include "llpanelface.h"
#include "llpanelland.h"
#include "llpanelobjectinventory.h"
#include "llpanelobject.h"
#include "llpanelvolume.h"
#include "llpanelpermissions.h"
#include "llparcel.h"
#include "llradiogroup.h"
#include "llresmgr.h"
#include "llselectmgr.h"
#include "llslider.h"
#include "llstatusbar.h"
#include "lltabcontainer.h"
#include "lltextbox.h"
#include "lltoolbrush.h"
#include "lltoolcomp.h"
#include "lltooldraganddrop.h"
#include "lltoolface.h"
#include "lltoolfocus.h"
#include "lltoolgrab.h"
#include "lltoolgrab.h"
#include "lltoolindividual.h"
#include "lltoolmgr.h"
#include "lltoolpie.h"
#include "lltoolpipette.h"
#include "lltoolplacer.h"
#include "lltoolselectland.h"
#include "lltrans.h"
#include "llui.h"
#include "llviewercontrol.h"
#include "llviewerjoystick.h"
#include "llviewerregion.h"
#include "llviewermenu.h"
#include "llviewerparcelmgr.h"
#include "llviewerwindow.h"
#include "llvovolume.h"
#include "lluictrlfactory.h"
#include "llmeshrepository.h"

// Globals
LLFloaterTools *gFloaterTools = NULL;
bool LLFloaterTools::sShowObjectCost = true;
bool LLFloaterTools::sPreviousFocusOnAvatar = false;

const std::string PANEL_NAMES[LLFloaterTools::PANEL_COUNT] =
{
    std::string("General"),     // PANEL_GENERAL,
    std::string("Object"),  // PANEL_OBJECT,
    std::string("Features"),    // PANEL_FEATURES,
    std::string("Texture"), // PANEL_FACE,
    std::string("Content"), // PANEL_CONTENTS,
};


// Local prototypes
void commit_grid_mode(LLUICtrl *ctrl);
void commit_select_component(void *data);
void click_show_more(void*);
void click_popup_info(void*);
void click_popup_done(void*);
void click_popup_minimize(void*);
void commit_slider_dozer_force(LLUICtrl *);
void click_apply_to_selection(void*);
void commit_radio_group_focus(LLUICtrl* ctrl);
void commit_radio_group_move(LLUICtrl* ctrl);
void commit_radio_group_edit(LLUICtrl* ctrl);
void commit_radio_group_land(LLUICtrl* ctrl);
void commit_slider_zoom(LLUICtrl *ctrl);

/**
 * Class LLLandImpactsObserver
 *
 * An observer class to monitor parcel selection and update
 * the land impacts data from a parcel containing the selected object.
 */
class LLLandImpactsObserver : public LLParcelObserver
{
public:
    virtual void changed()
    {
        LLFloaterTools* tools_floater = LLFloaterReg::getTypedInstance<LLFloaterTools>("build");
        if(tools_floater)
        {
            tools_floater->updateLandImpacts();
        }
    }
};

//static
void*   LLFloaterTools::createPanelPermissions(void* data)
{
    LLFloaterTools* floater = (LLFloaterTools*)data;
    floater->mPanelPermissions = new LLPanelPermissions();
    return floater->mPanelPermissions;
}
//static
void*   LLFloaterTools::createPanelObject(void* data)
{
    LLFloaterTools* floater = (LLFloaterTools*)data;
    floater->mPanelObject = new LLPanelObject();
    return floater->mPanelObject;
}

//static
void*   LLFloaterTools::createPanelVolume(void* data)
{
    LLFloaterTools* floater = (LLFloaterTools*)data;
    floater->mPanelVolume = new LLPanelVolume();
    return floater->mPanelVolume;
}

//static
void*   LLFloaterTools::createPanelFace(void* data)
{
    LLFloaterTools* floater = (LLFloaterTools*)data;
    floater->mPanelFace = new LLPanelFace();
    return floater->mPanelFace;
}

//static
void*   LLFloaterTools::createPanelContents(void* data)
{
    LLFloaterTools* floater = (LLFloaterTools*)data;
    floater->mPanelContents = new LLPanelContents();
    return floater->mPanelContents;
}

//static
void*   LLFloaterTools::createPanelLandInfo(void* data)
{
    LLFloaterTools* floater = (LLFloaterTools*)data;
    floater->mPanelLandInfo = new LLPanelLandInfo();
    return floater->mPanelLandInfo;
}

static  const std::string   toolNames[]={
    "ToolCube",
    "ToolPrism",
    "ToolPyramid",
    "ToolTetrahedron",
    "ToolCylinder",
    "ToolHemiCylinder",
    "ToolCone",
    "ToolHemiCone",
    "ToolSphere",
    "ToolHemiSphere",
    "ToolTorus",
    "ToolTube",
    "ToolRing",
    "ToolTree",
    "ToolGrass"};
LLPCode toolData[]={
<<<<<<< HEAD
	LL_PCODE_CUBE,
	LL_PCODE_PRISM,
	LL_PCODE_PYRAMID,
	LL_PCODE_TETRAHEDRON,
	LL_PCODE_CYLINDER,
	LL_PCODE_CYLINDER_HEMI,
	LL_PCODE_CONE,
	LL_PCODE_CONE_HEMI,
	LL_PCODE_SPHERE,
	LL_PCODE_SPHERE_HEMI,
	LL_PCODE_TORUS,
	LLViewerObject::LL_VO_SQUARE_TORUS,
	LLViewerObject::LL_VO_TRIANGLE_TORUS,
	LL_PCODE_LEGACY_TREE,
	LL_PCODE_LEGACY_GRASS};

bool	LLFloaterTools::postBuild()
{	
	// Hide until tool selected
	setVisible(false);

	// Since we constantly show and hide this during drags, don't
	// make sounds on visibility changes.
	setSoundFlags(LLView::SILENT);

	getDragHandle()->setEnabled( !gSavedSettings.getBOOL("ToolboxAutoMove") );

	LLRect rect;
	mBtnFocus			= getChild<LLButton>("button focus");//btn;
	mBtnMove			= getChild<LLButton>("button move");
	mBtnEdit			= getChild<LLButton>("button edit");
	mBtnCreate			= getChild<LLButton>("button create");
	mBtnLand			= getChild<LLButton>("button land" );
	mTextStatus			= getChild<LLTextBox>("text status");
	mRadioGroupFocus	= getChild<LLRadioGroup>("focus_radio_group");
	mRadioGroupMove		= getChild<LLRadioGroup>("move_radio_group");
	mRadioGroupEdit		= getChild<LLRadioGroup>("edit_radio_group");
	mBtnGridOptions		= getChild<LLButton>("Options...");
	mBtnLink			= getChild<LLButton>("link_btn");
	mBtnUnlink			= getChild<LLButton>("unlink_btn");
	
	mCheckSelectIndividual	= getChild<LLCheckBoxCtrl>("checkbox edit linked parts");	
	getChild<LLUICtrl>("checkbox edit linked parts")->setValue((bool)gSavedSettings.getBOOL("EditLinkedParts"));
	mCheckSnapToGrid		= getChild<LLCheckBoxCtrl>("checkbox snap to grid");
	getChild<LLUICtrl>("checkbox snap to grid")->setValue((bool)gSavedSettings.getBOOL("SnapEnabled"));
	mCheckStretchUniform	= getChild<LLCheckBoxCtrl>("checkbox uniform");
	getChild<LLUICtrl>("checkbox uniform")->setValue((bool)gSavedSettings.getBOOL("ScaleUniform"));
	mCheckStretchTexture	= getChild<LLCheckBoxCtrl>("checkbox stretch textures");
	getChild<LLUICtrl>("checkbox stretch textures")->setValue((bool)gSavedSettings.getBOOL("ScaleStretchTextures"));
	mComboGridMode			= getChild<LLComboBox>("combobox grid mode");

	//
	// Create Buttons
	//

	for(size_t t=0; t<LL_ARRAY_SIZE(toolNames); ++t)
	{
		LLButton *found = getChild<LLButton>(toolNames[t]);
		if(found)
		{
			found->setClickedCallback(boost::bind(&LLFloaterTools::setObjectType, toolData[t]));
			mButtons.push_back( found );
		}else{
			LL_WARNS() << "Tool button not found! DOA Pending." << LL_ENDL;
		}
	}
	mCheckCopySelection = getChild<LLCheckBoxCtrl>("checkbox copy selection");
	getChild<LLUICtrl>("checkbox copy selection")->setValue((bool)gSavedSettings.getBOOL("CreateToolCopySelection"));
	mCheckSticky = getChild<LLCheckBoxCtrl>("checkbox sticky");
	getChild<LLUICtrl>("checkbox sticky")->setValue((bool)gSavedSettings.getBOOL("CreateToolKeepSelected"));
	mCheckCopyCenters = getChild<LLCheckBoxCtrl>("checkbox copy centers");
	getChild<LLUICtrl>("checkbox copy centers")->setValue((bool)gSavedSettings.getBOOL("CreateToolCopyCenters"));
	mCheckCopyRotates = getChild<LLCheckBoxCtrl>("checkbox copy rotates");
	getChild<LLUICtrl>("checkbox copy rotates")->setValue((bool)gSavedSettings.getBOOL("CreateToolCopyRotates"));

	mRadioGroupLand			= getChild<LLRadioGroup>("land_radio_group");
	mBtnApplyToSelection	= getChild<LLButton>("button apply to selection");
	mSliderDozerSize		= getChild<LLSlider>("slider brush size");
	getChild<LLUICtrl>("slider brush size")->setValue(gSavedSettings.getF32("LandBrushSize"));
	mSliderDozerForce		= getChild<LLSlider>("slider force");
	// the setting stores the actual force multiplier, but the slider is logarithmic, so we convert here
	getChild<LLUICtrl>("slider force")->setValue(log10(gSavedSettings.getF32("LandBrushForce")));

	mCostTextBorder = getChild<LLViewBorder>("cost_text_border");

	mTab = getChild<LLTabContainer>("Object Info Tabs");
	if(mTab)
	{
		mTab->setFollows(FOLLOWS_TOP | FOLLOWS_LEFT);
		mTab->setBorderVisible(false);
		mTab->selectFirstTab();
	}

	mStatusText["rotate"] = getString("status_rotate");
	mStatusText["scale"] = getString("status_scale");
	mStatusText["move"] = getString("status_move");
	mStatusText["modifyland"] = getString("status_modifyland");
	mStatusText["camera"] = getString("status_camera");
	mStatusText["grab"] = getString("status_grab");
	mStatusText["place"] = getString("status_place");
	mStatusText["selectland"] = getString("status_selectland");

	sShowObjectCost = gSavedSettings.getBOOL("ShowObjectRenderingCost");
	
	return true;
=======
    LL_PCODE_CUBE,
    LL_PCODE_PRISM,
    LL_PCODE_PYRAMID,
    LL_PCODE_TETRAHEDRON,
    LL_PCODE_CYLINDER,
    LL_PCODE_CYLINDER_HEMI,
    LL_PCODE_CONE,
    LL_PCODE_CONE_HEMI,
    LL_PCODE_SPHERE,
    LL_PCODE_SPHERE_HEMI,
    LL_PCODE_TORUS,
    LLViewerObject::LL_VO_SQUARE_TORUS,
    LLViewerObject::LL_VO_TRIANGLE_TORUS,
    LL_PCODE_LEGACY_TREE,
    LL_PCODE_LEGACY_GRASS};

BOOL    LLFloaterTools::postBuild()
{
    // Hide until tool selected
    setVisible(FALSE);

    // Since we constantly show and hide this during drags, don't
    // make sounds on visibility changes.
    setSoundFlags(LLView::SILENT);

    getDragHandle()->setEnabled( !gSavedSettings.getBOOL("ToolboxAutoMove") );

    LLRect rect;
    mBtnFocus           = getChild<LLButton>("button focus");//btn;
    mBtnMove            = getChild<LLButton>("button move");
    mBtnEdit            = getChild<LLButton>("button edit");
    mBtnCreate          = getChild<LLButton>("button create");
    mBtnLand            = getChild<LLButton>("button land" );
    mTextStatus         = getChild<LLTextBox>("text status");
    mRadioGroupFocus    = getChild<LLRadioGroup>("focus_radio_group");
    mRadioGroupMove     = getChild<LLRadioGroup>("move_radio_group");
    mRadioGroupEdit     = getChild<LLRadioGroup>("edit_radio_group");
    mBtnGridOptions     = getChild<LLButton>("Options...");
    mBtnLink            = getChild<LLButton>("link_btn");
    mBtnUnlink          = getChild<LLButton>("unlink_btn");

    mCheckSelectIndividual  = getChild<LLCheckBoxCtrl>("checkbox edit linked parts");
    getChild<LLUICtrl>("checkbox edit linked parts")->setValue((BOOL)gSavedSettings.getBOOL("EditLinkedParts"));
    mCheckSnapToGrid        = getChild<LLCheckBoxCtrl>("checkbox snap to grid");
    getChild<LLUICtrl>("checkbox snap to grid")->setValue((BOOL)gSavedSettings.getBOOL("SnapEnabled"));
    mCheckStretchUniform    = getChild<LLCheckBoxCtrl>("checkbox uniform");
    getChild<LLUICtrl>("checkbox uniform")->setValue((BOOL)gSavedSettings.getBOOL("ScaleUniform"));
    mCheckStretchTexture    = getChild<LLCheckBoxCtrl>("checkbox stretch textures");
    getChild<LLUICtrl>("checkbox stretch textures")->setValue((BOOL)gSavedSettings.getBOOL("ScaleStretchTextures"));
    mComboGridMode          = getChild<LLComboBox>("combobox grid mode");

    //
    // Create Buttons
    //

    for(size_t t=0; t<LL_ARRAY_SIZE(toolNames); ++t)
    {
        LLButton *found = getChild<LLButton>(toolNames[t]);
        if(found)
        {
            found->setClickedCallback(boost::bind(&LLFloaterTools::setObjectType, toolData[t]));
            mButtons.push_back( found );
        }else{
            LL_WARNS() << "Tool button not found! DOA Pending." << LL_ENDL;
        }
    }
    mCheckCopySelection = getChild<LLCheckBoxCtrl>("checkbox copy selection");
    getChild<LLUICtrl>("checkbox copy selection")->setValue((BOOL)gSavedSettings.getBOOL("CreateToolCopySelection"));
    mCheckSticky = getChild<LLCheckBoxCtrl>("checkbox sticky");
    getChild<LLUICtrl>("checkbox sticky")->setValue((BOOL)gSavedSettings.getBOOL("CreateToolKeepSelected"));
    mCheckCopyCenters = getChild<LLCheckBoxCtrl>("checkbox copy centers");
    getChild<LLUICtrl>("checkbox copy centers")->setValue((BOOL)gSavedSettings.getBOOL("CreateToolCopyCenters"));
    mCheckCopyRotates = getChild<LLCheckBoxCtrl>("checkbox copy rotates");
    getChild<LLUICtrl>("checkbox copy rotates")->setValue((BOOL)gSavedSettings.getBOOL("CreateToolCopyRotates"));

    mRadioGroupLand         = getChild<LLRadioGroup>("land_radio_group");
    mBtnApplyToSelection    = getChild<LLButton>("button apply to selection");
    mSliderDozerSize        = getChild<LLSlider>("slider brush size");
    getChild<LLUICtrl>("slider brush size")->setValue(gSavedSettings.getF32("LandBrushSize"));
    mSliderDozerForce       = getChild<LLSlider>("slider force");
    // the setting stores the actual force multiplier, but the slider is logarithmic, so we convert here
    getChild<LLUICtrl>("slider force")->setValue(log10(gSavedSettings.getF32("LandBrushForce")));

    mCostTextBorder = getChild<LLViewBorder>("cost_text_border");

    mTab = getChild<LLTabContainer>("Object Info Tabs");
    if(mTab)
    {
        mTab->setFollows(FOLLOWS_TOP | FOLLOWS_LEFT);
        mTab->setBorderVisible(FALSE);
        mTab->selectFirstTab();
    }

    mStatusText["rotate"] = getString("status_rotate");
    mStatusText["scale"] = getString("status_scale");
    mStatusText["move"] = getString("status_move");
    mStatusText["modifyland"] = getString("status_modifyland");
    mStatusText["camera"] = getString("status_camera");
    mStatusText["grab"] = getString("status_grab");
    mStatusText["place"] = getString("status_place");
    mStatusText["selectland"] = getString("status_selectland");

    sShowObjectCost = gSavedSettings.getBOOL("ShowObjectRenderingCost");

    return TRUE;
>>>>>>> e1623bb2
}

// Create the popupview with a dummy center.  It will be moved into place
// during LLViewerWindow's per-frame hover processing.
LLFloaterTools::LLFloaterTools(const LLSD& key)
<<<<<<< HEAD
:	LLFloater(key),
	mBtnFocus(NULL),
	mBtnMove(NULL),
	mBtnEdit(NULL),
	mBtnCreate(NULL),
	mBtnLand(NULL),
	mTextStatus(NULL),

	mRadioGroupFocus(NULL),
	mRadioGroupMove(NULL),
	mRadioGroupEdit(NULL),

	mCheckSelectIndividual(NULL),

	mCheckSnapToGrid(NULL),
	mBtnGridOptions(NULL),
	mComboGridMode(NULL),
	mCheckStretchUniform(NULL),
	mCheckStretchTexture(NULL),
	mCheckStretchUniformLabel(NULL),

	mBtnRotateLeft(NULL),
	mBtnRotateReset(NULL),
	mBtnRotateRight(NULL),

	mBtnLink(NULL),
	mBtnUnlink(NULL),

	mBtnDelete(NULL),
	mBtnDuplicate(NULL),
	mBtnDuplicateInPlace(NULL),

	mCheckSticky(NULL),
	mCheckCopySelection(NULL),
	mCheckCopyCenters(NULL),
	mCheckCopyRotates(NULL),
	mRadioGroupLand(NULL),
	mSliderDozerSize(NULL),
	mSliderDozerForce(NULL),
	mBtnApplyToSelection(NULL),

	mTab(NULL),
	mPanelPermissions(NULL),
	mPanelObject(NULL),
	mPanelVolume(NULL),
	mPanelContents(NULL),
	mPanelFace(NULL),
	mPanelLandInfo(NULL),

	mCostTextBorder(NULL),
	mTabLand(NULL),

	mLandImpactsObserver(NULL),

	mDirty(true),
	mHasSelection(true)
{
	gFloaterTools = this;

	setAutoFocus(false);
	mFactoryMap["General"] = LLCallbackMap(createPanelPermissions, this);//LLPanelPermissions
	mFactoryMap["Object"] = LLCallbackMap(createPanelObject, this);//LLPanelObject
	mFactoryMap["Features"] = LLCallbackMap(createPanelVolume, this);//LLPanelVolume
	mFactoryMap["Texture"] = LLCallbackMap(createPanelFace, this);//LLPanelFace
	mFactoryMap["Contents"] = LLCallbackMap(createPanelContents, this);//LLPanelContents
	mFactoryMap["land info panel"] = LLCallbackMap(createPanelLandInfo, this);//LLPanelLandInfo
	
	mCommitCallbackRegistrar.add("BuildTool.setTool",			boost::bind(&LLFloaterTools::setTool,this, _2));
	mCommitCallbackRegistrar.add("BuildTool.commitZoom",		boost::bind(&commit_slider_zoom, _1));
	mCommitCallbackRegistrar.add("BuildTool.commitRadioFocus",	boost::bind(&commit_radio_group_focus, _1));
	mCommitCallbackRegistrar.add("BuildTool.commitRadioMove",	boost::bind(&commit_radio_group_move,_1));
	mCommitCallbackRegistrar.add("BuildTool.commitRadioEdit",	boost::bind(&commit_radio_group_edit,_1));

	mCommitCallbackRegistrar.add("BuildTool.gridMode",			boost::bind(&commit_grid_mode,_1));
	mCommitCallbackRegistrar.add("BuildTool.selectComponent",	boost::bind(&commit_select_component, this));
	mCommitCallbackRegistrar.add("BuildTool.gridOptions",		boost::bind(&LLFloaterTools::onClickGridOptions,this));
	mCommitCallbackRegistrar.add("BuildTool.applyToSelection",	boost::bind(&click_apply_to_selection, this));
	mCommitCallbackRegistrar.add("BuildTool.commitRadioLand",	boost::bind(&commit_radio_group_land,_1));
	mCommitCallbackRegistrar.add("BuildTool.LandBrushForce",	boost::bind(&commit_slider_dozer_force,_1));

	mCommitCallbackRegistrar.add("BuildTool.LinkObjects",		boost::bind(&LLSelectMgr::linkObjects, LLSelectMgr::getInstance()));
	mCommitCallbackRegistrar.add("BuildTool.UnlinkObjects",		boost::bind(&LLSelectMgr::unlinkObjects, LLSelectMgr::getInstance()));

	mLandImpactsObserver = new LLLandImpactsObserver();
	LLViewerParcelMgr::getInstance()->addObserver(mLandImpactsObserver);
=======
:   LLFloater(key),
    mBtnFocus(NULL),
    mBtnMove(NULL),
    mBtnEdit(NULL),
    mBtnCreate(NULL),
    mBtnLand(NULL),
    mTextStatus(NULL),

    mRadioGroupFocus(NULL),
    mRadioGroupMove(NULL),
    mRadioGroupEdit(NULL),

    mCheckSelectIndividual(NULL),

    mCheckSnapToGrid(NULL),
    mBtnGridOptions(NULL),
    mComboGridMode(NULL),
    mCheckStretchUniform(NULL),
    mCheckStretchTexture(NULL),
    mCheckStretchUniformLabel(NULL),

    mBtnRotateLeft(NULL),
    mBtnRotateReset(NULL),
    mBtnRotateRight(NULL),

    mBtnLink(NULL),
    mBtnUnlink(NULL),

    mBtnDelete(NULL),
    mBtnDuplicate(NULL),
    mBtnDuplicateInPlace(NULL),

    mCheckSticky(NULL),
    mCheckCopySelection(NULL),
    mCheckCopyCenters(NULL),
    mCheckCopyRotates(NULL),
    mRadioGroupLand(NULL),
    mSliderDozerSize(NULL),
    mSliderDozerForce(NULL),
    mBtnApplyToSelection(NULL),

    mTab(NULL),
    mPanelPermissions(NULL),
    mPanelObject(NULL),
    mPanelVolume(NULL),
    mPanelContents(NULL),
    mPanelFace(NULL),
    mPanelLandInfo(NULL),

    mCostTextBorder(NULL),
    mTabLand(NULL),

    mLandImpactsObserver(NULL),

    mDirty(TRUE),
    mHasSelection(TRUE)
{
    gFloaterTools = this;

    setAutoFocus(FALSE);
    mFactoryMap["General"] = LLCallbackMap(createPanelPermissions, this);//LLPanelPermissions
    mFactoryMap["Object"] = LLCallbackMap(createPanelObject, this);//LLPanelObject
    mFactoryMap["Features"] = LLCallbackMap(createPanelVolume, this);//LLPanelVolume
    mFactoryMap["Texture"] = LLCallbackMap(createPanelFace, this);//LLPanelFace
    mFactoryMap["Contents"] = LLCallbackMap(createPanelContents, this);//LLPanelContents
    mFactoryMap["land info panel"] = LLCallbackMap(createPanelLandInfo, this);//LLPanelLandInfo

    mCommitCallbackRegistrar.add("BuildTool.setTool",           boost::bind(&LLFloaterTools::setTool,this, _2));
    mCommitCallbackRegistrar.add("BuildTool.commitZoom",        boost::bind(&commit_slider_zoom, _1));
    mCommitCallbackRegistrar.add("BuildTool.commitRadioFocus",  boost::bind(&commit_radio_group_focus, _1));
    mCommitCallbackRegistrar.add("BuildTool.commitRadioMove",   boost::bind(&commit_radio_group_move,_1));
    mCommitCallbackRegistrar.add("BuildTool.commitRadioEdit",   boost::bind(&commit_radio_group_edit,_1));

    mCommitCallbackRegistrar.add("BuildTool.gridMode",          boost::bind(&commit_grid_mode,_1));
    mCommitCallbackRegistrar.add("BuildTool.selectComponent",   boost::bind(&commit_select_component, this));
    mCommitCallbackRegistrar.add("BuildTool.gridOptions",       boost::bind(&LLFloaterTools::onClickGridOptions,this));
    mCommitCallbackRegistrar.add("BuildTool.applyToSelection",  boost::bind(&click_apply_to_selection, this));
    mCommitCallbackRegistrar.add("BuildTool.commitRadioLand",   boost::bind(&commit_radio_group_land,_1));
    mCommitCallbackRegistrar.add("BuildTool.LandBrushForce",    boost::bind(&commit_slider_dozer_force,_1));

    mCommitCallbackRegistrar.add("BuildTool.LinkObjects",       boost::bind(&LLSelectMgr::linkObjects, LLSelectMgr::getInstance()));
    mCommitCallbackRegistrar.add("BuildTool.UnlinkObjects",     boost::bind(&LLSelectMgr::unlinkObjects, LLSelectMgr::getInstance()));

    mLandImpactsObserver = new LLLandImpactsObserver();
    LLViewerParcelMgr::getInstance()->addObserver(mLandImpactsObserver);
>>>>>>> e1623bb2
}

LLFloaterTools::~LLFloaterTools()
{
    // children automatically deleted
    gFloaterTools = NULL;

    LLViewerParcelMgr::getInstance()->removeObserver(mLandImpactsObserver);
    delete mLandImpactsObserver;
}

void LLFloaterTools::setStatusText(const std::string& text)
{
    std::map<std::string, std::string>::iterator iter = mStatusText.find(text);
    if (iter != mStatusText.end())
    {
        mTextStatus->setText(iter->second);
    }
    else
    {
        mTextStatus->setText(text);
    }
}

void LLFloaterTools::refresh()
{
<<<<<<< HEAD
	const S32 INFO_WIDTH = getRect().getWidth();
	const S32 INFO_HEIGHT = 384;
	LLRect object_info_rect(0, 0, INFO_WIDTH, -INFO_HEIGHT);
	bool all_volume = LLSelectMgr::getInstance()->selectionAllPCode( LL_PCODE_VOLUME );
=======
    const S32 INFO_WIDTH = getRect().getWidth();
    const S32 INFO_HEIGHT = 384;
    LLRect object_info_rect(0, 0, INFO_WIDTH, -INFO_HEIGHT);
    BOOL all_volume = LLSelectMgr::getInstance()->selectionAllPCode( LL_PCODE_VOLUME );
>>>>>>> e1623bb2

    S32 idx_features = mTab->getPanelIndexByTitle(PANEL_NAMES[PANEL_FEATURES]);
    S32 idx_face = mTab->getPanelIndexByTitle(PANEL_NAMES[PANEL_FACE]);
    S32 idx_contents = mTab->getPanelIndexByTitle(PANEL_NAMES[PANEL_CONTENTS]);

    S32 selected_index = mTab->getCurrentPanelIndex();

    if (!all_volume && (selected_index == idx_features || selected_index == idx_face ||
        selected_index == idx_contents))
    {
        mTab->selectFirstTab();
    }

    mTab->enableTabButton(idx_features, all_volume);
    mTab->enableTabButton(idx_face, all_volume);
    mTab->enableTabButton(idx_contents, all_volume);

    // Refresh object and prim count labels
    LLLocale locale(LLLocale::USER_LOCALE);
#if 0
    if (!gMeshRepo.meshRezEnabled())
    {
        std::string obj_count_string;
        LLResMgr::getInstance()->getIntegerString(obj_count_string, LLSelectMgr::getInstance()->getSelection()->getRootObjectCount());
        getChild<LLUICtrl>("selection_count")->setTextArg("[OBJ_COUNT]", obj_count_string);
        std::string prim_count_string;
        LLResMgr::getInstance()->getIntegerString(prim_count_string, LLSelectMgr::getInstance()->getSelection()->getObjectCount());
        getChild<LLUICtrl>("selection_count")->setTextArg("[PRIM_COUNT]", prim_count_string);

        // calculate selection rendering cost
        if (sShowObjectCost)
        {
            std::string prim_cost_string;
            S32 render_cost = LLSelectMgr::getInstance()->getSelection()->getSelectedObjectRenderCost();
            LLResMgr::getInstance()->getIntegerString(prim_cost_string, render_cost);
            getChild<LLUICtrl>("RenderingCost")->setTextArg("[COUNT]", prim_cost_string);
        }

        // disable the object and prim counts if nothing selected
        bool have_selection = ! LLSelectMgr::getInstance()->getSelection()->isEmpty();
        getChildView("obj_count")->setEnabled(have_selection);
        getChildView("prim_count")->setEnabled(have_selection);
        getChildView("RenderingCost")->setEnabled(have_selection && sShowObjectCost);
    }
    else
#endif
    {
        LLObjectSelectionHandle selection = LLSelectMgr::getInstance()->getSelection();
        F32 link_cost = selection->getSelectedLinksetCost();
        S32 link_count = selection->getRootObjectCount();
        S32 object_count = selection->getObjectCount();

        LLCrossParcelFunctor func;
        if (!LLSelectMgr::getInstance()->getSelection()->applyToRootObjects(&func, true))
        {
            // Unless multiple parcels selected, higlight parcel object is at.
            LLViewerObject* selected_object = mObjectSelection->getFirstObject();
            if (selected_object)
            {
                // Select a parcel at the currently selected object's position.
                LLViewerParcelMgr::getInstance()->selectParcelAt(selected_object->getPositionGlobal());
            }
            else
            {
                LL_WARNS() << "Failed to get selected object" << LL_ENDL;
            }
        }

        if (object_count == 1)
        {
            // "selection_faces" shouldn't be visible if not LLToolFace::getInstance()
            // But still need to be populated in case user switches

            std::string faces_str = "";

            for (LLObjectSelection::iterator iter = selection->begin(); iter != selection->end();)
            {
                LLObjectSelection::iterator nextiter = iter++; // not strictly needed, we have only one object
                LLSelectNode* node = *nextiter;
                LLViewerObject* object = (*nextiter)->getObject();
                if (!object)
                    continue;
                S32 num_tes = llmin((S32)object->getNumTEs(), (S32)object->getNumFaces());
                for (S32 te = 0; te < num_tes; ++te)
                {
                    if (node->isTESelected(te))
                    {
                        if (!faces_str.empty())
                        {
                            faces_str += ", ";
                        }
                        faces_str += llformat("%d", te);
                    }
                }
            }

            childSetTextArg("selection_faces", "[FACES_STRING]", faces_str);
        }

        bool show_faces = (object_count == 1)
                          && LLToolFace::getInstance() == LLToolMgr::getInstance()->getCurrentTool();
        getChildView("selection_faces")->setVisible(show_faces);

        LLStringUtil::format_map_t selection_args;
        selection_args["OBJ_COUNT"] = llformat("%.1d", link_count);
        selection_args["LAND_IMPACT"] = llformat("%.1d", (S32)link_cost);

        std::ostringstream selection_info;

        selection_info << getString("status_selectcount", selection_args);

        getChild<LLTextBox>("selection_count")->setText(selection_info.str());
    }


    // Refresh child tabs
    mPanelPermissions->refresh();
    mPanelObject->refresh();
    mPanelVolume->refresh();
    mPanelFace->refresh();
    mPanelFace->refreshMedia();
    mPanelContents->refresh();
    mPanelLandInfo->refresh();

    // Refresh the advanced weights floater
    LLFloaterObjectWeights* object_weights_floater = LLFloaterReg::findTypedInstance<LLFloaterObjectWeights>("object_weights");
    if(object_weights_floater && object_weights_floater->getVisible())
    {
        object_weights_floater->refresh();
    }
}

void LLFloaterTools::draw()
{
    bool has_selection = !LLSelectMgr::getInstance()->getSelection()->isEmpty();
    if(!has_selection && (mHasSelection != has_selection))
    {
        mDirty = true;
    }
    mHasSelection = has_selection;

    if (mDirty)
<<<<<<< HEAD
	{
		refresh();
		mDirty = false;
	}
=======
    {
        refresh();
        mDirty = FALSE;
    }
>>>>>>> e1623bb2

    //  mCheckSelectIndividual->set(gSavedSettings.getBOOL("EditLinkedParts"));
    LLFloater::draw();
}

void LLFloaterTools::dirty()
{
<<<<<<< HEAD
	mDirty = true; 
	LLFloaterOpenObject* instance = LLFloaterReg::findTypedInstance<LLFloaterOpenObject>("openobject");
	if (instance) instance->dirty();
=======
    mDirty = TRUE;
    LLFloaterOpenObject* instance = LLFloaterReg::findTypedInstance<LLFloaterOpenObject>("openobject");
    if (instance) instance->dirty();
>>>>>>> e1623bb2
}

// Clean up any tool state that should not persist when the
// floater is closed.
void LLFloaterTools::resetToolState()
{
<<<<<<< HEAD
	gCameraBtnZoom = true;
	gCameraBtnOrbit = false;
	gCameraBtnPan = false;

	gGrabBtnSpin = false;
	gGrabBtnVertical = false;
=======
    gCameraBtnZoom = TRUE;
    gCameraBtnOrbit = FALSE;
    gCameraBtnPan = FALSE;

    gGrabBtnSpin = FALSE;
    gGrabBtnVertical = FALSE;
>>>>>>> e1623bb2
}

void LLFloaterTools::updatePopup(LLCoordGL center, MASK mask)
{
<<<<<<< HEAD
	LLTool *tool = LLToolMgr::getInstance()->getCurrentTool();

	// HACK to allow seeing the buttons when you have the app in a window.
	// Keep the visibility the same as it 
	if (tool == gToolNull)
	{
		return;
	}

	if ( isMinimized() )
	{	// SL looks odd if we draw the tools while the window is minimized
		return;
	}
	
	// Focus buttons
	bool focus_visible = (	tool == LLToolCamera::getInstance() );

	mBtnFocus	->setToggleState( focus_visible );

	mRadioGroupFocus->setVisible( focus_visible );
	getChildView("slider zoom")->setVisible( focus_visible);
	getChildView("slider zoom")->setEnabled(gCameraBtnZoom);

	if (!gCameraBtnOrbit &&
		!gCameraBtnPan &&
		!(mask == MASK_ORBIT) &&
		!(mask == (MASK_ORBIT | MASK_ALT)) &&
		!(mask == MASK_PAN) &&
		!(mask == (MASK_PAN | MASK_ALT)) )
	{
		mRadioGroupFocus->setValue("radio zoom");
	}
	else if (	gCameraBtnOrbit || 
				(mask == MASK_ORBIT) ||
				(mask == (MASK_ORBIT | MASK_ALT)) )
	{
		mRadioGroupFocus->setValue("radio orbit");
	}
	else if (	gCameraBtnPan ||
				(mask == MASK_PAN) ||
				(mask == (MASK_PAN | MASK_ALT)) )
	{
		mRadioGroupFocus->setValue("radio pan");
	}

	// multiply by correction factor because volume sliders go [0, 0.5]
	getChild<LLUICtrl>("slider zoom")->setValue(gAgentCamera.getCameraZoomFraction() * 0.5f);

	// Move buttons
	bool move_visible = (tool == LLToolGrab::getInstance());

	if (mBtnMove) mBtnMove	->setToggleState( move_visible );

	// HACK - highlight buttons for next click
	mRadioGroupMove->setVisible(move_visible);
	if (!(gGrabBtnSpin || 
		gGrabBtnVertical || 
		(mask == MASK_VERTICAL) || 
		(mask == MASK_SPIN)))
	{
		mRadioGroupMove->setValue("radio move");
	}
	else if ((mask == MASK_VERTICAL) ||
			 (gGrabBtnVertical && (mask != MASK_SPIN)))
	{
		mRadioGroupMove->setValue("radio lift");
	}
	else if ((mask == MASK_SPIN) || 
			 (gGrabBtnSpin && (mask != MASK_VERTICAL)))
	{
		mRadioGroupMove->setValue("radio spin");
	}

	// Edit buttons
	bool edit_visible = tool == LLToolCompTranslate::getInstance() ||
						tool == LLToolCompRotate::getInstance() ||
						tool == LLToolCompScale::getInstance() ||
						tool == LLToolFace::getInstance() ||
						tool == LLToolIndividual::getInstance() ||
						tool == LLToolPipette::getInstance();

	mBtnEdit	->setToggleState( edit_visible );
	mRadioGroupEdit->setVisible( edit_visible );
	//bool linked_parts = gSavedSettings.getBOOL("EditLinkedParts");
	//getChildView("RenderingCost")->setVisible( !linked_parts && (edit_visible || focus_visible || move_visible) && sShowObjectCost);

	mBtnLink->setVisible(edit_visible);
	mBtnUnlink->setVisible(edit_visible);

	mBtnLink->setEnabled(LLSelectMgr::instance().enableLinkObjects());
	mBtnUnlink->setEnabled(LLSelectMgr::instance().enableUnlinkObjects());

	if (mCheckSelectIndividual)
	{
		mCheckSelectIndividual->setVisible(edit_visible);
		//mCheckSelectIndividual->set(gSavedSettings.getBOOL("EditLinkedParts"));
	}

	if ( tool == LLToolCompTranslate::getInstance() )
	{
		mRadioGroupEdit->setValue("radio position");
	}
	else if ( tool == LLToolCompRotate::getInstance() )
	{
		mRadioGroupEdit->setValue("radio rotate");
	}
	else if ( tool == LLToolCompScale::getInstance() )
	{
		mRadioGroupEdit->setValue("radio stretch");
	}
	else if ( tool == LLToolFace::getInstance() )
	{
		mRadioGroupEdit->setValue("radio select face");
	}

	if (mComboGridMode) 
	{
		mComboGridMode->setVisible( edit_visible );
		S32 index = mComboGridMode->getCurrentIndex();
		mComboGridMode->removeall();

		switch (mObjectSelection->getSelectType())
		{
			case SELECT_TYPE_HUD:
				mComboGridMode->add(getString("grid_screen_text"));
				mComboGridMode->add(getString("grid_local_text"));
				break;
			case SELECT_TYPE_WORLD:
				mComboGridMode->add(getString("grid_world_text"));
				mComboGridMode->add(getString("grid_local_text"));
				mComboGridMode->add(getString("grid_reference_text"));
				break;
			case SELECT_TYPE_ATTACHMENT:
				mComboGridMode->add(getString("grid_attachment_text"));
				mComboGridMode->add(getString("grid_local_text"));
				mComboGridMode->add(getString("grid_reference_text"));
				break;
		}

		mComboGridMode->setCurrentByIndex(index);
	}

	// Snap to grid disabled for grab tool - very confusing
	if (mCheckSnapToGrid) mCheckSnapToGrid->setVisible( edit_visible /* || tool == LLToolGrab::getInstance() */ );
	if (mBtnGridOptions) mBtnGridOptions->setVisible( edit_visible /* || tool == LLToolGrab::getInstance() */ );

	//mCheckSelectLinked	->setVisible( edit_visible );
	if (mCheckStretchUniform) mCheckStretchUniform->setVisible( edit_visible );
	if (mCheckStretchTexture) mCheckStretchTexture->setVisible( edit_visible );
	if (mCheckStretchUniformLabel) mCheckStretchUniformLabel->setVisible( edit_visible );

	// Create buttons
	bool create_visible = (tool == LLToolCompCreate::getInstance());

	mBtnCreate	->setToggleState(	tool == LLToolCompCreate::getInstance() );

	if (mCheckCopySelection
		&& mCheckCopySelection->get())
	{
		// don't highlight any placer button
		for (std::vector<LLButton*>::size_type i = 0; i < mButtons.size(); i++)
		{
			mButtons[i]->setToggleState(false);
			mButtons[i]->setVisible( create_visible );
		}
	}
	else
	{
		// Highlight the correct placer button
		for( S32 t = 0; t < (S32)mButtons.size(); t++ )
		{
			LLPCode pcode = LLToolPlacer::getObjectType();
			LLPCode button_pcode = toolData[t];
			bool state = (pcode == button_pcode);
			mButtons[t]->setToggleState( state );
			mButtons[t]->setVisible( create_visible );
		}
	}

	if (mCheckSticky) mCheckSticky		->setVisible( create_visible );
	if (mCheckCopySelection) mCheckCopySelection	->setVisible( create_visible );
	if (mCheckCopyCenters) mCheckCopyCenters	->setVisible( create_visible );
	if (mCheckCopyRotates) mCheckCopyRotates	->setVisible( create_visible );

	if (mCheckCopyCenters && mCheckCopySelection) mCheckCopyCenters->setEnabled( mCheckCopySelection->get() );
	if (mCheckCopyRotates && mCheckCopySelection) mCheckCopyRotates->setEnabled( mCheckCopySelection->get() );

	// Land buttons
	bool land_visible = (tool == LLToolBrushLand::getInstance() || tool == LLToolSelectLand::getInstance() );

	mCostTextBorder->setVisible(!land_visible);

	if (mBtnLand)	mBtnLand	->setToggleState( land_visible );

	mRadioGroupLand->setVisible( land_visible );
	if ( tool == LLToolSelectLand::getInstance() )
	{
		mRadioGroupLand->setValue("radio select land");
	}
	else if ( tool == LLToolBrushLand::getInstance() )
	{
		S32 dozer_mode = gSavedSettings.getS32("RadioLandBrushAction");
		switch(dozer_mode)
		{
		case 0:
			mRadioGroupLand->setValue("radio flatten");
			break;
		case 1:
			mRadioGroupLand->setValue("radio raise");
			break;
		case 2:
			mRadioGroupLand->setValue("radio lower");
			break;
		case 3:
			mRadioGroupLand->setValue("radio smooth");
			break;
		case 4:
			mRadioGroupLand->setValue("radio noise");
			break;
		case 5:
			mRadioGroupLand->setValue("radio revert");
			break;
		default:
			break;
		}
	}

	if (mBtnApplyToSelection)
	{
		mBtnApplyToSelection->setVisible( land_visible );
		mBtnApplyToSelection->setEnabled( land_visible && !LLViewerParcelMgr::getInstance()->selectionEmpty() && tool != LLToolSelectLand::getInstance());
	}
	if (mSliderDozerSize)
	{
		mSliderDozerSize	->setVisible( land_visible );
		getChildView("Bulldozer:")->setVisible( land_visible);
		getChildView("Dozer Size:")->setVisible( land_visible);
	}
	if (mSliderDozerForce)
	{
		mSliderDozerForce	->setVisible( land_visible );
		getChildView("Strength:")->setVisible( land_visible);
	}

	bool have_selection = !LLSelectMgr::getInstance()->getSelection()->isEmpty();

	getChildView("selection_count")->setVisible(!land_visible && have_selection);
=======
    LLTool *tool = LLToolMgr::getInstance()->getCurrentTool();

    // HACK to allow seeing the buttons when you have the app in a window.
    // Keep the visibility the same as it
    if (tool == gToolNull)
    {
        return;
    }

    if ( isMinimized() )
    {   // SL looks odd if we draw the tools while the window is minimized
        return;
    }

    // Focus buttons
    BOOL focus_visible = (  tool == LLToolCamera::getInstance() );

    mBtnFocus   ->setToggleState( focus_visible );

    mRadioGroupFocus->setVisible( focus_visible );
    getChildView("slider zoom")->setVisible( focus_visible);
    getChildView("slider zoom")->setEnabled(gCameraBtnZoom);

    if (!gCameraBtnOrbit &&
        !gCameraBtnPan &&
        !(mask == MASK_ORBIT) &&
        !(mask == (MASK_ORBIT | MASK_ALT)) &&
        !(mask == MASK_PAN) &&
        !(mask == (MASK_PAN | MASK_ALT)) )
    {
        mRadioGroupFocus->setValue("radio zoom");
    }
    else if (   gCameraBtnOrbit ||
                (mask == MASK_ORBIT) ||
                (mask == (MASK_ORBIT | MASK_ALT)) )
    {
        mRadioGroupFocus->setValue("radio orbit");
    }
    else if (   gCameraBtnPan ||
                (mask == MASK_PAN) ||
                (mask == (MASK_PAN | MASK_ALT)) )
    {
        mRadioGroupFocus->setValue("radio pan");
    }

    // multiply by correction factor because volume sliders go [0, 0.5]
    getChild<LLUICtrl>("slider zoom")->setValue(gAgentCamera.getCameraZoomFraction() * 0.5f);

    // Move buttons
    BOOL move_visible = (tool == LLToolGrab::getInstance());

    if (mBtnMove) mBtnMove  ->setToggleState( move_visible );

    // HACK - highlight buttons for next click
    mRadioGroupMove->setVisible(move_visible);
    if (!(gGrabBtnSpin ||
        gGrabBtnVertical ||
        (mask == MASK_VERTICAL) ||
        (mask == MASK_SPIN)))
    {
        mRadioGroupMove->setValue("radio move");
    }
    else if ((mask == MASK_VERTICAL) ||
             (gGrabBtnVertical && (mask != MASK_SPIN)))
    {
        mRadioGroupMove->setValue("radio lift");
    }
    else if ((mask == MASK_SPIN) ||
             (gGrabBtnSpin && (mask != MASK_VERTICAL)))
    {
        mRadioGroupMove->setValue("radio spin");
    }

    // Edit buttons
    BOOL edit_visible = tool == LLToolCompTranslate::getInstance() ||
                        tool == LLToolCompRotate::getInstance() ||
                        tool == LLToolCompScale::getInstance() ||
                        tool == LLToolFace::getInstance() ||
                        tool == LLToolIndividual::getInstance() ||
                        tool == LLToolPipette::getInstance();

    mBtnEdit    ->setToggleState( edit_visible );
    mRadioGroupEdit->setVisible( edit_visible );
    //bool linked_parts = gSavedSettings.getBOOL("EditLinkedParts");
    //getChildView("RenderingCost")->setVisible( !linked_parts && (edit_visible || focus_visible || move_visible) && sShowObjectCost);

    mBtnLink->setVisible(edit_visible);
    mBtnUnlink->setVisible(edit_visible);

    mBtnLink->setEnabled(LLSelectMgr::instance().enableLinkObjects());
    mBtnUnlink->setEnabled(LLSelectMgr::instance().enableUnlinkObjects());

    if (mCheckSelectIndividual)
    {
        mCheckSelectIndividual->setVisible(edit_visible);
        //mCheckSelectIndividual->set(gSavedSettings.getBOOL("EditLinkedParts"));
    }

    if ( tool == LLToolCompTranslate::getInstance() )
    {
        mRadioGroupEdit->setValue("radio position");
    }
    else if ( tool == LLToolCompRotate::getInstance() )
    {
        mRadioGroupEdit->setValue("radio rotate");
    }
    else if ( tool == LLToolCompScale::getInstance() )
    {
        mRadioGroupEdit->setValue("radio stretch");
    }
    else if ( tool == LLToolFace::getInstance() )
    {
        mRadioGroupEdit->setValue("radio select face");
    }

    if (mComboGridMode)
    {
        mComboGridMode->setVisible( edit_visible );
        S32 index = mComboGridMode->getCurrentIndex();
        mComboGridMode->removeall();

        switch (mObjectSelection->getSelectType())
        {
            case SELECT_TYPE_HUD:
                mComboGridMode->add(getString("grid_screen_text"));
                mComboGridMode->add(getString("grid_local_text"));
                break;
            case SELECT_TYPE_WORLD:
                mComboGridMode->add(getString("grid_world_text"));
                mComboGridMode->add(getString("grid_local_text"));
                mComboGridMode->add(getString("grid_reference_text"));
                break;
            case SELECT_TYPE_ATTACHMENT:
                mComboGridMode->add(getString("grid_attachment_text"));
                mComboGridMode->add(getString("grid_local_text"));
                mComboGridMode->add(getString("grid_reference_text"));
                break;
        }

        mComboGridMode->setCurrentByIndex(index);
    }

    // Snap to grid disabled for grab tool - very confusing
    if (mCheckSnapToGrid) mCheckSnapToGrid->setVisible( edit_visible /* || tool == LLToolGrab::getInstance() */ );
    if (mBtnGridOptions) mBtnGridOptions->setVisible( edit_visible /* || tool == LLToolGrab::getInstance() */ );

    //mCheckSelectLinked    ->setVisible( edit_visible );
    if (mCheckStretchUniform) mCheckStretchUniform->setVisible( edit_visible );
    if (mCheckStretchTexture) mCheckStretchTexture->setVisible( edit_visible );
    if (mCheckStretchUniformLabel) mCheckStretchUniformLabel->setVisible( edit_visible );

    // Create buttons
    BOOL create_visible = (tool == LLToolCompCreate::getInstance());

    mBtnCreate  ->setToggleState(   tool == LLToolCompCreate::getInstance() );

    if (mCheckCopySelection
        && mCheckCopySelection->get())
    {
        // don't highlight any placer button
        for (std::vector<LLButton*>::size_type i = 0; i < mButtons.size(); i++)
        {
            mButtons[i]->setToggleState(FALSE);
            mButtons[i]->setVisible( create_visible );
        }
    }
    else
    {
        // Highlight the correct placer button
        for( S32 t = 0; t < (S32)mButtons.size(); t++ )
        {
            LLPCode pcode = LLToolPlacer::getObjectType();
            LLPCode button_pcode = toolData[t];
            BOOL state = (pcode == button_pcode);
            mButtons[t]->setToggleState( state );
            mButtons[t]->setVisible( create_visible );
        }
    }

    if (mCheckSticky) mCheckSticky      ->setVisible( create_visible );
    if (mCheckCopySelection) mCheckCopySelection    ->setVisible( create_visible );
    if (mCheckCopyCenters) mCheckCopyCenters    ->setVisible( create_visible );
    if (mCheckCopyRotates) mCheckCopyRotates    ->setVisible( create_visible );

    if (mCheckCopyCenters && mCheckCopySelection) mCheckCopyCenters->setEnabled( mCheckCopySelection->get() );
    if (mCheckCopyRotates && mCheckCopySelection) mCheckCopyRotates->setEnabled( mCheckCopySelection->get() );

    // Land buttons
    BOOL land_visible = (tool == LLToolBrushLand::getInstance() || tool == LLToolSelectLand::getInstance() );

    mCostTextBorder->setVisible(!land_visible);

    if (mBtnLand)   mBtnLand    ->setToggleState( land_visible );

    mRadioGroupLand->setVisible( land_visible );
    if ( tool == LLToolSelectLand::getInstance() )
    {
        mRadioGroupLand->setValue("radio select land");
    }
    else if ( tool == LLToolBrushLand::getInstance() )
    {
        S32 dozer_mode = gSavedSettings.getS32("RadioLandBrushAction");
        switch(dozer_mode)
        {
        case 0:
            mRadioGroupLand->setValue("radio flatten");
            break;
        case 1:
            mRadioGroupLand->setValue("radio raise");
            break;
        case 2:
            mRadioGroupLand->setValue("radio lower");
            break;
        case 3:
            mRadioGroupLand->setValue("radio smooth");
            break;
        case 4:
            mRadioGroupLand->setValue("radio noise");
            break;
        case 5:
            mRadioGroupLand->setValue("radio revert");
            break;
        default:
            break;
        }
    }

    if (mBtnApplyToSelection)
    {
        mBtnApplyToSelection->setVisible( land_visible );
        mBtnApplyToSelection->setEnabled( land_visible && !LLViewerParcelMgr::getInstance()->selectionEmpty() && tool != LLToolSelectLand::getInstance());
    }
    if (mSliderDozerSize)
    {
        mSliderDozerSize    ->setVisible( land_visible );
        getChildView("Bulldozer:")->setVisible( land_visible);
        getChildView("Dozer Size:")->setVisible( land_visible);
    }
    if (mSliderDozerForce)
    {
        mSliderDozerForce   ->setVisible( land_visible );
        getChildView("Strength:")->setVisible( land_visible);
    }

    bool have_selection = !LLSelectMgr::getInstance()->getSelection()->isEmpty();

    getChildView("selection_count")->setVisible(!land_visible && have_selection);
>>>>>>> e1623bb2
    getChildView("selection_faces")->setVisible(LLToolFace::getInstance() == LLToolMgr::getInstance()->getCurrentTool()
                                                && LLSelectMgr::getInstance()->getSelection()->getObjectCount() == 1);
    getChildView("selection_empty")->setVisible(!land_visible && !have_selection);

    mTab->setVisible(!land_visible);
    mPanelLandInfo->setVisible(land_visible);
}


// virtual
bool LLFloaterTools::canClose()
{
    // don't close when quitting, so camera will stay put
    return !LLApp::isExiting();
}

// virtual
void LLFloaterTools::onOpen(const LLSD& key)
{
<<<<<<< HEAD
	mParcelSelection = LLViewerParcelMgr::getInstance()->getFloatingParcelSelection();
	mObjectSelection = LLSelectMgr::getInstance()->getEditSelection();
	
	std::string panel = key.asString();
	if (!panel.empty())
	{
		mTab->selectTabByName(panel);
	}

	LLTool* tool = LLToolMgr::getInstance()->getCurrentTool();
	if (tool == LLToolCompInspect::getInstance()
		|| tool == LLToolDragAndDrop::getInstance())
	{
		// Something called floater up while it was supressed (during drag n drop, inspect),
		// so it won't be getting any layout or visibility updates, update once
		// further updates will come from updateLayout()
		LLCoordGL select_center_screen;
		MASK	mask = gKeyboard->currentMask(true);
		updatePopup(select_center_screen, mask);
	}
	
	//gMenuBarView->setItemVisible("BuildTools", true);
=======
    mParcelSelection = LLViewerParcelMgr::getInstance()->getFloatingParcelSelection();
    mObjectSelection = LLSelectMgr::getInstance()->getEditSelection();

    std::string panel = key.asString();
    if (!panel.empty())
    {
        mTab->selectTabByName(panel);
    }

    LLTool* tool = LLToolMgr::getInstance()->getCurrentTool();
    if (tool == LLToolCompInspect::getInstance()
        || tool == LLToolDragAndDrop::getInstance())
    {
        // Something called floater up while it was supressed (during drag n drop, inspect),
        // so it won't be getting any layout or visibility updates, update once
        // further updates will come from updateLayout()
        LLCoordGL select_center_screen;
        MASK    mask = gKeyboard->currentMask(TRUE);
        updatePopup(select_center_screen, mask);
    }

    //gMenuBarView->setItemVisible("BuildTools", TRUE);
>>>>>>> e1623bb2
}

// virtual
void LLFloaterTools::onClose(bool app_quitting)
{
<<<<<<< HEAD
	mTab->setVisible(false);
=======
    mTab->setVisible(FALSE);
>>>>>>> e1623bb2

    LLViewerJoystick::getInstance()->moveAvatar(false);

    // destroy media source used to grab media title
    mPanelFace->unloadMedia();

<<<<<<< HEAD
    // Different from handle_reset_view in that it doesn't actually 
	//   move the camera if EditCameraMovement is not set.
	gAgentCamera.resetView(gSavedSettings.getBOOL("EditCameraMovement"));
	
	// exit component selection mode
	LLSelectMgr::getInstance()->promoteSelectionToRoot();
	gSavedSettings.setBOOL("EditLinkedParts", false);
=======
    // Different from handle_reset_view in that it doesn't actually
    //   move the camera if EditCameraMovement is not set.
    gAgentCamera.resetView(gSavedSettings.getBOOL("EditCameraMovement"));
>>>>>>> e1623bb2

    // exit component selection mode
    LLSelectMgr::getInstance()->promoteSelectionToRoot();
    gSavedSettings.setBOOL("EditLinkedParts", FALSE);

    gViewerWindow->showCursor();

    resetToolState();

    mParcelSelection = NULL;
    mObjectSelection = NULL;

<<<<<<< HEAD
	//gMenuBarView->setItemVisible("BuildTools", false);
	LLFloaterReg::hideInstance("media_settings");
=======
    // Switch back to basic toolset
    LLToolMgr::getInstance()->setCurrentToolset(gBasicToolset);
    // we were already in basic toolset, using build tools
    // so manually reset tool to default (pie menu tool)
    LLToolMgr::getInstance()->getCurrentToolset()->selectFirstTool();
>>>>>>> e1623bb2

    //gMenuBarView->setItemVisible("BuildTools", FALSE);
    LLFloaterReg::hideInstance("media_settings");

    // hide the advanced object weights floater
    LLFloaterReg::hideInstance("object_weights");

    // hide gltf material editor
    LLFloaterReg::hideInstance("live_material_editor");

    // prepare content for next call
    mPanelContents->clearContents();

<<<<<<< HEAD
	if(sPreviousFocusOnAvatar)
	{
		sPreviousFocusOnAvatar = false;
		gAgentCamera.setAllowChangeToFollow(true);
	}
=======
    if(sPreviousFocusOnAvatar)
    {
        sPreviousFocusOnAvatar = false;
        gAgentCamera.setAllowChangeToFollow(TRUE);
    }
>>>>>>> e1623bb2
}

void click_popup_info(void*)
{
}

void click_popup_done(void*)
{
    handle_reset_view();
}

void commit_radio_group_move(LLUICtrl* ctrl)
{
<<<<<<< HEAD
	LLRadioGroup* group = (LLRadioGroup*)ctrl;
	std::string selected = group->getValue().asString();
	if (selected == "radio move")
	{
		gGrabBtnVertical = false;
		gGrabBtnSpin = false;
	}
	else if (selected == "radio lift")
	{
		gGrabBtnVertical = true;
		gGrabBtnSpin = false;
	}
	else if (selected == "radio spin")
	{
		gGrabBtnVertical = false;
		gGrabBtnSpin = true;
	}
=======
    LLRadioGroup* group = (LLRadioGroup*)ctrl;
    std::string selected = group->getValue().asString();
    if (selected == "radio move")
    {
        gGrabBtnVertical = FALSE;
        gGrabBtnSpin = FALSE;
    }
    else if (selected == "radio lift")
    {
        gGrabBtnVertical = TRUE;
        gGrabBtnSpin = FALSE;
    }
    else if (selected == "radio spin")
    {
        gGrabBtnVertical = FALSE;
        gGrabBtnSpin = TRUE;
    }
>>>>>>> e1623bb2
}

void commit_radio_group_focus(LLUICtrl* ctrl)
{
<<<<<<< HEAD
	LLRadioGroup* group = (LLRadioGroup*)ctrl;
	std::string selected = group->getValue().asString();
	if (selected == "radio zoom")
	{
		gCameraBtnZoom = true;
		gCameraBtnOrbit = false;
		gCameraBtnPan = false;
	}
	else if (selected == "radio orbit")
	{
		gCameraBtnZoom = false;
		gCameraBtnOrbit = true;
		gCameraBtnPan = false;
	}
	else if (selected == "radio pan")
	{
		gCameraBtnZoom = false;
		gCameraBtnOrbit = false;
		gCameraBtnPan = true;
	}
=======
    LLRadioGroup* group = (LLRadioGroup*)ctrl;
    std::string selected = group->getValue().asString();
    if (selected == "radio zoom")
    {
        gCameraBtnZoom = TRUE;
        gCameraBtnOrbit = FALSE;
        gCameraBtnPan = FALSE;
    }
    else if (selected == "radio orbit")
    {
        gCameraBtnZoom = FALSE;
        gCameraBtnOrbit = TRUE;
        gCameraBtnPan = FALSE;
    }
    else if (selected == "radio pan")
    {
        gCameraBtnZoom = FALSE;
        gCameraBtnOrbit = FALSE;
        gCameraBtnPan = TRUE;
    }
>>>>>>> e1623bb2
}

void commit_slider_zoom(LLUICtrl *ctrl)
{
    // renormalize value, since max "volume" level is 0.5 for some reason
    F32 zoom_level = (F32)ctrl->getValue().asReal() * 2.f; // / 0.5f;
    gAgentCamera.setCameraZoomFraction(zoom_level);
}

void commit_slider_dozer_force(LLUICtrl *ctrl)
{
    // the slider is logarithmic, so we exponentiate to get the actual force multiplier
    F32 dozer_force = pow(10.f, (F32)ctrl->getValue().asReal());
    gSavedSettings.setF32("LandBrushForce", dozer_force);
}

void click_apply_to_selection(void*)
{
    LLToolBrushLand::getInstance()->modifyLandInSelectionGlobal();
}

void commit_radio_group_edit(LLUICtrl *ctrl)
{
    S32 show_owners = gSavedSettings.getBOOL("ShowParcelOwners");

    LLRadioGroup* group = (LLRadioGroup*)ctrl;
    std::string selected = group->getValue().asString();
    if (selected == "radio position")
    {
        LLFloaterTools::setEditTool( LLToolCompTranslate::getInstance() );
    }
    else if (selected == "radio rotate")
    {
        LLFloaterTools::setEditTool( LLToolCompRotate::getInstance() );
    }
    else if (selected == "radio stretch")
    {
        LLFloaterTools::setEditTool( LLToolCompScale::getInstance() );
    }
    else if (selected == "radio select face")
    {
        LLFloaterTools::setEditTool( LLToolFace::getInstance() );
    }
    gSavedSettings.setBOOL("ShowParcelOwners", show_owners);
}

void commit_radio_group_land(LLUICtrl* ctrl)
{
    LLRadioGroup* group = (LLRadioGroup*)ctrl;
    std::string selected = group->getValue().asString();
    if (selected == "radio select land")
    {
        LLFloaterTools::setEditTool( LLToolSelectLand::getInstance() );
    }
    else
    {
        LLFloaterTools::setEditTool( LLToolBrushLand::getInstance() );
        S32 dozer_mode = gSavedSettings.getS32("RadioLandBrushAction");
        if (selected == "radio flatten")
            dozer_mode = 0;
        else if (selected == "radio raise")
            dozer_mode = 1;
        else if (selected == "radio lower")
            dozer_mode = 2;
        else if (selected == "radio smooth")
            dozer_mode = 3;
        else if (selected == "radio noise")
            dozer_mode = 4;
        else if (selected == "radio revert")
            dozer_mode = 5;
        gSavedSettings.setS32("RadioLandBrushAction", dozer_mode);
    }
}

void commit_select_component(void *data)
{
<<<<<<< HEAD
	LLFloaterTools* floaterp = (LLFloaterTools*)data;

	//forfeit focus
	if (gFocusMgr.childHasKeyboardFocus(floaterp))
	{
		gFocusMgr.setKeyboardFocus(NULL);
	}

	bool select_individuals = floaterp->mCheckSelectIndividual->get();
	gSavedSettings.setBOOL("EditLinkedParts", select_individuals);
	floaterp->dirty();

	if (select_individuals)
	{
		LLSelectMgr::getInstance()->demoteSelectionToIndividuals();
	}
	else
	{
		LLSelectMgr::getInstance()->promoteSelectionToRoot();
	}
=======
    LLFloaterTools* floaterp = (LLFloaterTools*)data;

    //forfeit focus
    if (gFocusMgr.childHasKeyboardFocus(floaterp))
    {
        gFocusMgr.setKeyboardFocus(NULL);
    }

    BOOL select_individuals = floaterp->mCheckSelectIndividual->get();
    gSavedSettings.setBOOL("EditLinkedParts", select_individuals);
    floaterp->dirty();

    if (select_individuals)
    {
        LLSelectMgr::getInstance()->demoteSelectionToIndividuals();
    }
    else
    {
        LLSelectMgr::getInstance()->promoteSelectionToRoot();
    }
>>>>>>> e1623bb2
}

// static
void LLFloaterTools::setObjectType( LLPCode pcode )
{
<<<<<<< HEAD
	LLToolPlacer::setObjectType( pcode );
	gSavedSettings.setBOOL("CreateToolCopySelection", false);
	gFocusMgr.setMouseCapture(NULL);
=======
    LLToolPlacer::setObjectType( pcode );
    gSavedSettings.setBOOL("CreateToolCopySelection", FALSE);
    gFocusMgr.setMouseCapture(NULL);
>>>>>>> e1623bb2
}

void commit_grid_mode(LLUICtrl *ctrl)
{
    LLComboBox* combo = (LLComboBox*)ctrl;

    LLSelectMgr::getInstance()->setGridMode((EGridMode)combo->getCurrentIndex());
}

// static
void LLFloaterTools::setGridMode(S32 mode)
{
    LLFloaterTools* tools_floater = LLFloaterReg::getTypedInstance<LLFloaterTools>("build");
    if (!tools_floater || !tools_floater->mComboGridMode)
    {
        return;
    }

    tools_floater->mComboGridMode->setCurrentByIndex(mode);
}

void LLFloaterTools::onClickGridOptions()
{
    LLFloater* floaterp = LLFloaterReg::showInstance("build_options");
    // position floater next to build tools, not over
    floaterp->setShape(gFloaterView->findNeighboringPosition(this, floaterp), true);
}

// static
void LLFloaterTools::setEditTool(void* tool_pointer)
{
    LLTool *tool = (LLTool *)tool_pointer;
    LLToolMgr::getInstance()->getCurrentToolset()->selectTool( tool );
}

void LLFloaterTools::setTool(const LLSD& user_data)
{
    std::string control_name = user_data.asString();
    if(control_name == "Focus")
        LLToolMgr::getInstance()->getCurrentToolset()->selectTool((LLTool *) LLToolCamera::getInstance() );
    else if (control_name == "Move" )
        LLToolMgr::getInstance()->getCurrentToolset()->selectTool( (LLTool *)LLToolGrab::getInstance() );
    else if (control_name == "Edit" )
        LLToolMgr::getInstance()->getCurrentToolset()->selectTool( (LLTool *) LLToolCompTranslate::getInstance());
    else if (control_name == "Create" )
        LLToolMgr::getInstance()->getCurrentToolset()->selectTool( (LLTool *) LLToolCompCreate::getInstance());
    else if (control_name == "Land" )
        LLToolMgr::getInstance()->getCurrentToolset()->selectTool( (LLTool *) LLToolSelectLand::getInstance());
    else
        LL_WARNS()<<" no parameter name "<<control_name<<" found!! No Tool selected!!"<< LL_ENDL;
}

void LLFloaterTools::onFocusReceived()
{
    LLToolMgr::getInstance()->setCurrentToolset(gBasicToolset);
    LLFloater::onFocusReceived();
}

void LLFloaterTools::updateLandImpacts()
{
    LLParcel *parcel = mParcelSelection->getParcel();
    if (!parcel)
    {
        return;
    }

    // Update land impacts info in the weights floater
    LLFloaterObjectWeights* object_weights_floater = LLFloaterReg::findTypedInstance<LLFloaterObjectWeights>("object_weights");
    if(object_weights_floater)
    {
        object_weights_floater->updateLandImpacts(parcel);
    }
}
<|MERGE_RESOLUTION|>--- conflicted
+++ resolved
@@ -1,1768 +1,1170 @@
-/**
- * @file llfloatertools.cpp
- * @brief The edit tools, including move, position, land, etc.
- *
- * $LicenseInfo:firstyear=2002&license=viewerlgpl$
- * Second Life Viewer Source Code
- * Copyright (C) 2010, Linden Research, Inc.
- *
- * This library is free software; you can redistribute it and/or
- * modify it under the terms of the GNU Lesser General Public
- * License as published by the Free Software Foundation;
- * version 2.1 of the License only.
- *
- * This library is distributed in the hope that it will be useful,
- * but WITHOUT ANY WARRANTY; without even the implied warranty of
- * MERCHANTABILITY or FITNESS FOR A PARTICULAR PURPOSE.  See the GNU
- * Lesser General Public License for more details.
- *
- * You should have received a copy of the GNU Lesser General Public
- * License along with this library; if not, write to the Free Software
- * Foundation, Inc., 51 Franklin Street, Fifth Floor, Boston, MA  02110-1301  USA
- *
- * Linden Research, Inc., 945 Battery Street, San Francisco, CA  94111  USA
- * $/LicenseInfo$
- */
-
-#include "llviewerprecompiledheaders.h"
-
-#include "llfloatertools.h"
-
-#include "llfontgl.h"
-#include "llcoord.h"
-//#include "llgl.h"
-
-#include "llagent.h"
-#include "llagentcamera.h"
-#include "llbutton.h"
-#include "llcheckboxctrl.h"
-#include "llcombobox.h"
-#include "lldraghandle.h"
-#include "llerror.h"
-#include "llfloaterbuildoptions.h"
-#include "llfloatermediasettings.h"
-#include "llfloateropenobject.h"
-#include "llfloaterobjectweights.h"
-#include "llfloaterreg.h"
-#include "llfocusmgr.h"
-#include "llmediaentry.h"
-#include "llmenugl.h"
-#include "llnotificationsutil.h"
-#include "llpanelcontents.h"
-#include "llpanelface.h"
-#include "llpanelland.h"
-#include "llpanelobjectinventory.h"
-#include "llpanelobject.h"
-#include "llpanelvolume.h"
-#include "llpanelpermissions.h"
-#include "llparcel.h"
-#include "llradiogroup.h"
-#include "llresmgr.h"
-#include "llselectmgr.h"
-#include "llslider.h"
-#include "llstatusbar.h"
-#include "lltabcontainer.h"
-#include "lltextbox.h"
-#include "lltoolbrush.h"
-#include "lltoolcomp.h"
-#include "lltooldraganddrop.h"
-#include "lltoolface.h"
-#include "lltoolfocus.h"
-#include "lltoolgrab.h"
-#include "lltoolgrab.h"
-#include "lltoolindividual.h"
-#include "lltoolmgr.h"
-#include "lltoolpie.h"
-#include "lltoolpipette.h"
-#include "lltoolplacer.h"
-#include "lltoolselectland.h"
-#include "lltrans.h"
-#include "llui.h"
-#include "llviewercontrol.h"
-#include "llviewerjoystick.h"
-#include "llviewerregion.h"
-#include "llviewermenu.h"
-#include "llviewerparcelmgr.h"
-#include "llviewerwindow.h"
-#include "llvovolume.h"
-#include "lluictrlfactory.h"
-#include "llmeshrepository.h"
-
-// Globals
-LLFloaterTools *gFloaterTools = NULL;
-bool LLFloaterTools::sShowObjectCost = true;
-bool LLFloaterTools::sPreviousFocusOnAvatar = false;
-
-const std::string PANEL_NAMES[LLFloaterTools::PANEL_COUNT] =
-{
-    std::string("General"),     // PANEL_GENERAL,
-    std::string("Object"),  // PANEL_OBJECT,
-    std::string("Features"),    // PANEL_FEATURES,
-    std::string("Texture"), // PANEL_FACE,
-    std::string("Content"), // PANEL_CONTENTS,
-};
-
-
-// Local prototypes
-void commit_grid_mode(LLUICtrl *ctrl);
-void commit_select_component(void *data);
-void click_show_more(void*);
-void click_popup_info(void*);
-void click_popup_done(void*);
-void click_popup_minimize(void*);
-void commit_slider_dozer_force(LLUICtrl *);
-void click_apply_to_selection(void*);
-void commit_radio_group_focus(LLUICtrl* ctrl);
-void commit_radio_group_move(LLUICtrl* ctrl);
-void commit_radio_group_edit(LLUICtrl* ctrl);
-void commit_radio_group_land(LLUICtrl* ctrl);
-void commit_slider_zoom(LLUICtrl *ctrl);
-
-/**
- * Class LLLandImpactsObserver
- *
- * An observer class to monitor parcel selection and update
- * the land impacts data from a parcel containing the selected object.
- */
-class LLLandImpactsObserver : public LLParcelObserver
-{
-public:
-    virtual void changed()
-    {
-        LLFloaterTools* tools_floater = LLFloaterReg::getTypedInstance<LLFloaterTools>("build");
-        if(tools_floater)
-        {
-            tools_floater->updateLandImpacts();
-        }
-    }
-};
-
-//static
-void*   LLFloaterTools::createPanelPermissions(void* data)
-{
-    LLFloaterTools* floater = (LLFloaterTools*)data;
-    floater->mPanelPermissions = new LLPanelPermissions();
-    return floater->mPanelPermissions;
-}
-//static
-void*   LLFloaterTools::createPanelObject(void* data)
-{
-    LLFloaterTools* floater = (LLFloaterTools*)data;
-    floater->mPanelObject = new LLPanelObject();
-    return floater->mPanelObject;
-}
-
-//static
-void*   LLFloaterTools::createPanelVolume(void* data)
-{
-    LLFloaterTools* floater = (LLFloaterTools*)data;
-    floater->mPanelVolume = new LLPanelVolume();
-    return floater->mPanelVolume;
-}
-
-//static
-void*   LLFloaterTools::createPanelFace(void* data)
-{
-    LLFloaterTools* floater = (LLFloaterTools*)data;
-    floater->mPanelFace = new LLPanelFace();
-    return floater->mPanelFace;
-}
-
-//static
-void*   LLFloaterTools::createPanelContents(void* data)
-{
-    LLFloaterTools* floater = (LLFloaterTools*)data;
-    floater->mPanelContents = new LLPanelContents();
-    return floater->mPanelContents;
-}
-
-//static
-void*   LLFloaterTools::createPanelLandInfo(void* data)
-{
-    LLFloaterTools* floater = (LLFloaterTools*)data;
-    floater->mPanelLandInfo = new LLPanelLandInfo();
-    return floater->mPanelLandInfo;
-}
-
-static  const std::string   toolNames[]={
-    "ToolCube",
-    "ToolPrism",
-    "ToolPyramid",
-    "ToolTetrahedron",
-    "ToolCylinder",
-    "ToolHemiCylinder",
-    "ToolCone",
-    "ToolHemiCone",
-    "ToolSphere",
-    "ToolHemiSphere",
-    "ToolTorus",
-    "ToolTube",
-    "ToolRing",
-    "ToolTree",
-    "ToolGrass"};
-LLPCode toolData[]={
-<<<<<<< HEAD
-	LL_PCODE_CUBE,
-	LL_PCODE_PRISM,
-	LL_PCODE_PYRAMID,
-	LL_PCODE_TETRAHEDRON,
-	LL_PCODE_CYLINDER,
-	LL_PCODE_CYLINDER_HEMI,
-	LL_PCODE_CONE,
-	LL_PCODE_CONE_HEMI,
-	LL_PCODE_SPHERE,
-	LL_PCODE_SPHERE_HEMI,
-	LL_PCODE_TORUS,
-	LLViewerObject::LL_VO_SQUARE_TORUS,
-	LLViewerObject::LL_VO_TRIANGLE_TORUS,
-	LL_PCODE_LEGACY_TREE,
-	LL_PCODE_LEGACY_GRASS};
-
-bool	LLFloaterTools::postBuild()
-{	
-	// Hide until tool selected
-	setVisible(false);
-
-	// Since we constantly show and hide this during drags, don't
-	// make sounds on visibility changes.
-	setSoundFlags(LLView::SILENT);
-
-	getDragHandle()->setEnabled( !gSavedSettings.getBOOL("ToolboxAutoMove") );
-
-	LLRect rect;
-	mBtnFocus			= getChild<LLButton>("button focus");//btn;
-	mBtnMove			= getChild<LLButton>("button move");
-	mBtnEdit			= getChild<LLButton>("button edit");
-	mBtnCreate			= getChild<LLButton>("button create");
-	mBtnLand			= getChild<LLButton>("button land" );
-	mTextStatus			= getChild<LLTextBox>("text status");
-	mRadioGroupFocus	= getChild<LLRadioGroup>("focus_radio_group");
-	mRadioGroupMove		= getChild<LLRadioGroup>("move_radio_group");
-	mRadioGroupEdit		= getChild<LLRadioGroup>("edit_radio_group");
-	mBtnGridOptions		= getChild<LLButton>("Options...");
-	mBtnLink			= getChild<LLButton>("link_btn");
-	mBtnUnlink			= getChild<LLButton>("unlink_btn");
-	
-	mCheckSelectIndividual	= getChild<LLCheckBoxCtrl>("checkbox edit linked parts");	
-	getChild<LLUICtrl>("checkbox edit linked parts")->setValue((bool)gSavedSettings.getBOOL("EditLinkedParts"));
-	mCheckSnapToGrid		= getChild<LLCheckBoxCtrl>("checkbox snap to grid");
-	getChild<LLUICtrl>("checkbox snap to grid")->setValue((bool)gSavedSettings.getBOOL("SnapEnabled"));
-	mCheckStretchUniform	= getChild<LLCheckBoxCtrl>("checkbox uniform");
-	getChild<LLUICtrl>("checkbox uniform")->setValue((bool)gSavedSettings.getBOOL("ScaleUniform"));
-	mCheckStretchTexture	= getChild<LLCheckBoxCtrl>("checkbox stretch textures");
-	getChild<LLUICtrl>("checkbox stretch textures")->setValue((bool)gSavedSettings.getBOOL("ScaleStretchTextures"));
-	mComboGridMode			= getChild<LLComboBox>("combobox grid mode");
-
-	//
-	// Create Buttons
-	//
-
-	for(size_t t=0; t<LL_ARRAY_SIZE(toolNames); ++t)
-	{
-		LLButton *found = getChild<LLButton>(toolNames[t]);
-		if(found)
-		{
-			found->setClickedCallback(boost::bind(&LLFloaterTools::setObjectType, toolData[t]));
-			mButtons.push_back( found );
-		}else{
-			LL_WARNS() << "Tool button not found! DOA Pending." << LL_ENDL;
-		}
-	}
-	mCheckCopySelection = getChild<LLCheckBoxCtrl>("checkbox copy selection");
-	getChild<LLUICtrl>("checkbox copy selection")->setValue((bool)gSavedSettings.getBOOL("CreateToolCopySelection"));
-	mCheckSticky = getChild<LLCheckBoxCtrl>("checkbox sticky");
-	getChild<LLUICtrl>("checkbox sticky")->setValue((bool)gSavedSettings.getBOOL("CreateToolKeepSelected"));
-	mCheckCopyCenters = getChild<LLCheckBoxCtrl>("checkbox copy centers");
-	getChild<LLUICtrl>("checkbox copy centers")->setValue((bool)gSavedSettings.getBOOL("CreateToolCopyCenters"));
-	mCheckCopyRotates = getChild<LLCheckBoxCtrl>("checkbox copy rotates");
-	getChild<LLUICtrl>("checkbox copy rotates")->setValue((bool)gSavedSettings.getBOOL("CreateToolCopyRotates"));
-
-	mRadioGroupLand			= getChild<LLRadioGroup>("land_radio_group");
-	mBtnApplyToSelection	= getChild<LLButton>("button apply to selection");
-	mSliderDozerSize		= getChild<LLSlider>("slider brush size");
-	getChild<LLUICtrl>("slider brush size")->setValue(gSavedSettings.getF32("LandBrushSize"));
-	mSliderDozerForce		= getChild<LLSlider>("slider force");
-	// the setting stores the actual force multiplier, but the slider is logarithmic, so we convert here
-	getChild<LLUICtrl>("slider force")->setValue(log10(gSavedSettings.getF32("LandBrushForce")));
-
-	mCostTextBorder = getChild<LLViewBorder>("cost_text_border");
-
-	mTab = getChild<LLTabContainer>("Object Info Tabs");
-	if(mTab)
-	{
-		mTab->setFollows(FOLLOWS_TOP | FOLLOWS_LEFT);
-		mTab->setBorderVisible(false);
-		mTab->selectFirstTab();
-	}
-
-	mStatusText["rotate"] = getString("status_rotate");
-	mStatusText["scale"] = getString("status_scale");
-	mStatusText["move"] = getString("status_move");
-	mStatusText["modifyland"] = getString("status_modifyland");
-	mStatusText["camera"] = getString("status_camera");
-	mStatusText["grab"] = getString("status_grab");
-	mStatusText["place"] = getString("status_place");
-	mStatusText["selectland"] = getString("status_selectland");
-
-	sShowObjectCost = gSavedSettings.getBOOL("ShowObjectRenderingCost");
-	
-	return true;
-=======
-    LL_PCODE_CUBE,
-    LL_PCODE_PRISM,
-    LL_PCODE_PYRAMID,
-    LL_PCODE_TETRAHEDRON,
-    LL_PCODE_CYLINDER,
-    LL_PCODE_CYLINDER_HEMI,
-    LL_PCODE_CONE,
-    LL_PCODE_CONE_HEMI,
-    LL_PCODE_SPHERE,
-    LL_PCODE_SPHERE_HEMI,
-    LL_PCODE_TORUS,
-    LLViewerObject::LL_VO_SQUARE_TORUS,
-    LLViewerObject::LL_VO_TRIANGLE_TORUS,
-    LL_PCODE_LEGACY_TREE,
-    LL_PCODE_LEGACY_GRASS};
-
-BOOL    LLFloaterTools::postBuild()
-{
-    // Hide until tool selected
-    setVisible(FALSE);
-
-    // Since we constantly show and hide this during drags, don't
-    // make sounds on visibility changes.
-    setSoundFlags(LLView::SILENT);
-
-    getDragHandle()->setEnabled( !gSavedSettings.getBOOL("ToolboxAutoMove") );
-
-    LLRect rect;
-    mBtnFocus           = getChild<LLButton>("button focus");//btn;
-    mBtnMove            = getChild<LLButton>("button move");
-    mBtnEdit            = getChild<LLButton>("button edit");
-    mBtnCreate          = getChild<LLButton>("button create");
-    mBtnLand            = getChild<LLButton>("button land" );
-    mTextStatus         = getChild<LLTextBox>("text status");
-    mRadioGroupFocus    = getChild<LLRadioGroup>("focus_radio_group");
-    mRadioGroupMove     = getChild<LLRadioGroup>("move_radio_group");
-    mRadioGroupEdit     = getChild<LLRadioGroup>("edit_radio_group");
-    mBtnGridOptions     = getChild<LLButton>("Options...");
-    mBtnLink            = getChild<LLButton>("link_btn");
-    mBtnUnlink          = getChild<LLButton>("unlink_btn");
-
-    mCheckSelectIndividual  = getChild<LLCheckBoxCtrl>("checkbox edit linked parts");
-    getChild<LLUICtrl>("checkbox edit linked parts")->setValue((BOOL)gSavedSettings.getBOOL("EditLinkedParts"));
-    mCheckSnapToGrid        = getChild<LLCheckBoxCtrl>("checkbox snap to grid");
-    getChild<LLUICtrl>("checkbox snap to grid")->setValue((BOOL)gSavedSettings.getBOOL("SnapEnabled"));
-    mCheckStretchUniform    = getChild<LLCheckBoxCtrl>("checkbox uniform");
-    getChild<LLUICtrl>("checkbox uniform")->setValue((BOOL)gSavedSettings.getBOOL("ScaleUniform"));
-    mCheckStretchTexture    = getChild<LLCheckBoxCtrl>("checkbox stretch textures");
-    getChild<LLUICtrl>("checkbox stretch textures")->setValue((BOOL)gSavedSettings.getBOOL("ScaleStretchTextures"));
-    mComboGridMode          = getChild<LLComboBox>("combobox grid mode");
-
-    //
-    // Create Buttons
-    //
-
-    for(size_t t=0; t<LL_ARRAY_SIZE(toolNames); ++t)
-    {
-        LLButton *found = getChild<LLButton>(toolNames[t]);
-        if(found)
-        {
-            found->setClickedCallback(boost::bind(&LLFloaterTools::setObjectType, toolData[t]));
-            mButtons.push_back( found );
-        }else{
-            LL_WARNS() << "Tool button not found! DOA Pending." << LL_ENDL;
-        }
-    }
-    mCheckCopySelection = getChild<LLCheckBoxCtrl>("checkbox copy selection");
-    getChild<LLUICtrl>("checkbox copy selection")->setValue((BOOL)gSavedSettings.getBOOL("CreateToolCopySelection"));
-    mCheckSticky = getChild<LLCheckBoxCtrl>("checkbox sticky");
-    getChild<LLUICtrl>("checkbox sticky")->setValue((BOOL)gSavedSettings.getBOOL("CreateToolKeepSelected"));
-    mCheckCopyCenters = getChild<LLCheckBoxCtrl>("checkbox copy centers");
-    getChild<LLUICtrl>("checkbox copy centers")->setValue((BOOL)gSavedSettings.getBOOL("CreateToolCopyCenters"));
-    mCheckCopyRotates = getChild<LLCheckBoxCtrl>("checkbox copy rotates");
-    getChild<LLUICtrl>("checkbox copy rotates")->setValue((BOOL)gSavedSettings.getBOOL("CreateToolCopyRotates"));
-
-    mRadioGroupLand         = getChild<LLRadioGroup>("land_radio_group");
-    mBtnApplyToSelection    = getChild<LLButton>("button apply to selection");
-    mSliderDozerSize        = getChild<LLSlider>("slider brush size");
-    getChild<LLUICtrl>("slider brush size")->setValue(gSavedSettings.getF32("LandBrushSize"));
-    mSliderDozerForce       = getChild<LLSlider>("slider force");
-    // the setting stores the actual force multiplier, but the slider is logarithmic, so we convert here
-    getChild<LLUICtrl>("slider force")->setValue(log10(gSavedSettings.getF32("LandBrushForce")));
-
-    mCostTextBorder = getChild<LLViewBorder>("cost_text_border");
-
-    mTab = getChild<LLTabContainer>("Object Info Tabs");
-    if(mTab)
-    {
-        mTab->setFollows(FOLLOWS_TOP | FOLLOWS_LEFT);
-        mTab->setBorderVisible(FALSE);
-        mTab->selectFirstTab();
-    }
-
-    mStatusText["rotate"] = getString("status_rotate");
-    mStatusText["scale"] = getString("status_scale");
-    mStatusText["move"] = getString("status_move");
-    mStatusText["modifyland"] = getString("status_modifyland");
-    mStatusText["camera"] = getString("status_camera");
-    mStatusText["grab"] = getString("status_grab");
-    mStatusText["place"] = getString("status_place");
-    mStatusText["selectland"] = getString("status_selectland");
-
-    sShowObjectCost = gSavedSettings.getBOOL("ShowObjectRenderingCost");
-
-    return TRUE;
->>>>>>> e1623bb2
-}
-
-// Create the popupview with a dummy center.  It will be moved into place
-// during LLViewerWindow's per-frame hover processing.
-LLFloaterTools::LLFloaterTools(const LLSD& key)
-<<<<<<< HEAD
-:	LLFloater(key),
-	mBtnFocus(NULL),
-	mBtnMove(NULL),
-	mBtnEdit(NULL),
-	mBtnCreate(NULL),
-	mBtnLand(NULL),
-	mTextStatus(NULL),
-
-	mRadioGroupFocus(NULL),
-	mRadioGroupMove(NULL),
-	mRadioGroupEdit(NULL),
-
-	mCheckSelectIndividual(NULL),
-
-	mCheckSnapToGrid(NULL),
-	mBtnGridOptions(NULL),
-	mComboGridMode(NULL),
-	mCheckStretchUniform(NULL),
-	mCheckStretchTexture(NULL),
-	mCheckStretchUniformLabel(NULL),
-
-	mBtnRotateLeft(NULL),
-	mBtnRotateReset(NULL),
-	mBtnRotateRight(NULL),
-
-	mBtnLink(NULL),
-	mBtnUnlink(NULL),
-
-	mBtnDelete(NULL),
-	mBtnDuplicate(NULL),
-	mBtnDuplicateInPlace(NULL),
-
-	mCheckSticky(NULL),
-	mCheckCopySelection(NULL),
-	mCheckCopyCenters(NULL),
-	mCheckCopyRotates(NULL),
-	mRadioGroupLand(NULL),
-	mSliderDozerSize(NULL),
-	mSliderDozerForce(NULL),
-	mBtnApplyToSelection(NULL),
-
-	mTab(NULL),
-	mPanelPermissions(NULL),
-	mPanelObject(NULL),
-	mPanelVolume(NULL),
-	mPanelContents(NULL),
-	mPanelFace(NULL),
-	mPanelLandInfo(NULL),
-
-	mCostTextBorder(NULL),
-	mTabLand(NULL),
-
-	mLandImpactsObserver(NULL),
-
-	mDirty(true),
-	mHasSelection(true)
-{
-	gFloaterTools = this;
-
-	setAutoFocus(false);
-	mFactoryMap["General"] = LLCallbackMap(createPanelPermissions, this);//LLPanelPermissions
-	mFactoryMap["Object"] = LLCallbackMap(createPanelObject, this);//LLPanelObject
-	mFactoryMap["Features"] = LLCallbackMap(createPanelVolume, this);//LLPanelVolume
-	mFactoryMap["Texture"] = LLCallbackMap(createPanelFace, this);//LLPanelFace
-	mFactoryMap["Contents"] = LLCallbackMap(createPanelContents, this);//LLPanelContents
-	mFactoryMap["land info panel"] = LLCallbackMap(createPanelLandInfo, this);//LLPanelLandInfo
-	
-	mCommitCallbackRegistrar.add("BuildTool.setTool",			boost::bind(&LLFloaterTools::setTool,this, _2));
-	mCommitCallbackRegistrar.add("BuildTool.commitZoom",		boost::bind(&commit_slider_zoom, _1));
-	mCommitCallbackRegistrar.add("BuildTool.commitRadioFocus",	boost::bind(&commit_radio_group_focus, _1));
-	mCommitCallbackRegistrar.add("BuildTool.commitRadioMove",	boost::bind(&commit_radio_group_move,_1));
-	mCommitCallbackRegistrar.add("BuildTool.commitRadioEdit",	boost::bind(&commit_radio_group_edit,_1));
-
-	mCommitCallbackRegistrar.add("BuildTool.gridMode",			boost::bind(&commit_grid_mode,_1));
-	mCommitCallbackRegistrar.add("BuildTool.selectComponent",	boost::bind(&commit_select_component, this));
-	mCommitCallbackRegistrar.add("BuildTool.gridOptions",		boost::bind(&LLFloaterTools::onClickGridOptions,this));
-	mCommitCallbackRegistrar.add("BuildTool.applyToSelection",	boost::bind(&click_apply_to_selection, this));
-	mCommitCallbackRegistrar.add("BuildTool.commitRadioLand",	boost::bind(&commit_radio_group_land,_1));
-	mCommitCallbackRegistrar.add("BuildTool.LandBrushForce",	boost::bind(&commit_slider_dozer_force,_1));
-
-	mCommitCallbackRegistrar.add("BuildTool.LinkObjects",		boost::bind(&LLSelectMgr::linkObjects, LLSelectMgr::getInstance()));
-	mCommitCallbackRegistrar.add("BuildTool.UnlinkObjects",		boost::bind(&LLSelectMgr::unlinkObjects, LLSelectMgr::getInstance()));
-
-	mLandImpactsObserver = new LLLandImpactsObserver();
-	LLViewerParcelMgr::getInstance()->addObserver(mLandImpactsObserver);
-=======
-:   LLFloater(key),
-    mBtnFocus(NULL),
-    mBtnMove(NULL),
-    mBtnEdit(NULL),
-    mBtnCreate(NULL),
-    mBtnLand(NULL),
-    mTextStatus(NULL),
-
-    mRadioGroupFocus(NULL),
-    mRadioGroupMove(NULL),
-    mRadioGroupEdit(NULL),
-
-    mCheckSelectIndividual(NULL),
-
-    mCheckSnapToGrid(NULL),
-    mBtnGridOptions(NULL),
-    mComboGridMode(NULL),
-    mCheckStretchUniform(NULL),
-    mCheckStretchTexture(NULL),
-    mCheckStretchUniformLabel(NULL),
-
-    mBtnRotateLeft(NULL),
-    mBtnRotateReset(NULL),
-    mBtnRotateRight(NULL),
-
-    mBtnLink(NULL),
-    mBtnUnlink(NULL),
-
-    mBtnDelete(NULL),
-    mBtnDuplicate(NULL),
-    mBtnDuplicateInPlace(NULL),
-
-    mCheckSticky(NULL),
-    mCheckCopySelection(NULL),
-    mCheckCopyCenters(NULL),
-    mCheckCopyRotates(NULL),
-    mRadioGroupLand(NULL),
-    mSliderDozerSize(NULL),
-    mSliderDozerForce(NULL),
-    mBtnApplyToSelection(NULL),
-
-    mTab(NULL),
-    mPanelPermissions(NULL),
-    mPanelObject(NULL),
-    mPanelVolume(NULL),
-    mPanelContents(NULL),
-    mPanelFace(NULL),
-    mPanelLandInfo(NULL),
-
-    mCostTextBorder(NULL),
-    mTabLand(NULL),
-
-    mLandImpactsObserver(NULL),
-
-    mDirty(TRUE),
-    mHasSelection(TRUE)
-{
-    gFloaterTools = this;
-
-    setAutoFocus(FALSE);
-    mFactoryMap["General"] = LLCallbackMap(createPanelPermissions, this);//LLPanelPermissions
-    mFactoryMap["Object"] = LLCallbackMap(createPanelObject, this);//LLPanelObject
-    mFactoryMap["Features"] = LLCallbackMap(createPanelVolume, this);//LLPanelVolume
-    mFactoryMap["Texture"] = LLCallbackMap(createPanelFace, this);//LLPanelFace
-    mFactoryMap["Contents"] = LLCallbackMap(createPanelContents, this);//LLPanelContents
-    mFactoryMap["land info panel"] = LLCallbackMap(createPanelLandInfo, this);//LLPanelLandInfo
-
-    mCommitCallbackRegistrar.add("BuildTool.setTool",           boost::bind(&LLFloaterTools::setTool,this, _2));
-    mCommitCallbackRegistrar.add("BuildTool.commitZoom",        boost::bind(&commit_slider_zoom, _1));
-    mCommitCallbackRegistrar.add("BuildTool.commitRadioFocus",  boost::bind(&commit_radio_group_focus, _1));
-    mCommitCallbackRegistrar.add("BuildTool.commitRadioMove",   boost::bind(&commit_radio_group_move,_1));
-    mCommitCallbackRegistrar.add("BuildTool.commitRadioEdit",   boost::bind(&commit_radio_group_edit,_1));
-
-    mCommitCallbackRegistrar.add("BuildTool.gridMode",          boost::bind(&commit_grid_mode,_1));
-    mCommitCallbackRegistrar.add("BuildTool.selectComponent",   boost::bind(&commit_select_component, this));
-    mCommitCallbackRegistrar.add("BuildTool.gridOptions",       boost::bind(&LLFloaterTools::onClickGridOptions,this));
-    mCommitCallbackRegistrar.add("BuildTool.applyToSelection",  boost::bind(&click_apply_to_selection, this));
-    mCommitCallbackRegistrar.add("BuildTool.commitRadioLand",   boost::bind(&commit_radio_group_land,_1));
-    mCommitCallbackRegistrar.add("BuildTool.LandBrushForce",    boost::bind(&commit_slider_dozer_force,_1));
-
-    mCommitCallbackRegistrar.add("BuildTool.LinkObjects",       boost::bind(&LLSelectMgr::linkObjects, LLSelectMgr::getInstance()));
-    mCommitCallbackRegistrar.add("BuildTool.UnlinkObjects",     boost::bind(&LLSelectMgr::unlinkObjects, LLSelectMgr::getInstance()));
-
-    mLandImpactsObserver = new LLLandImpactsObserver();
-    LLViewerParcelMgr::getInstance()->addObserver(mLandImpactsObserver);
->>>>>>> e1623bb2
-}
-
-LLFloaterTools::~LLFloaterTools()
-{
-    // children automatically deleted
-    gFloaterTools = NULL;
-
-    LLViewerParcelMgr::getInstance()->removeObserver(mLandImpactsObserver);
-    delete mLandImpactsObserver;
-}
-
-void LLFloaterTools::setStatusText(const std::string& text)
-{
-    std::map<std::string, std::string>::iterator iter = mStatusText.find(text);
-    if (iter != mStatusText.end())
-    {
-        mTextStatus->setText(iter->second);
-    }
-    else
-    {
-        mTextStatus->setText(text);
-    }
-}
-
-void LLFloaterTools::refresh()
-{
-<<<<<<< HEAD
-	const S32 INFO_WIDTH = getRect().getWidth();
-	const S32 INFO_HEIGHT = 384;
-	LLRect object_info_rect(0, 0, INFO_WIDTH, -INFO_HEIGHT);
-	bool all_volume = LLSelectMgr::getInstance()->selectionAllPCode( LL_PCODE_VOLUME );
-=======
-    const S32 INFO_WIDTH = getRect().getWidth();
-    const S32 INFO_HEIGHT = 384;
-    LLRect object_info_rect(0, 0, INFO_WIDTH, -INFO_HEIGHT);
-    BOOL all_volume = LLSelectMgr::getInstance()->selectionAllPCode( LL_PCODE_VOLUME );
->>>>>>> e1623bb2
-
-    S32 idx_features = mTab->getPanelIndexByTitle(PANEL_NAMES[PANEL_FEATURES]);
-    S32 idx_face = mTab->getPanelIndexByTitle(PANEL_NAMES[PANEL_FACE]);
-    S32 idx_contents = mTab->getPanelIndexByTitle(PANEL_NAMES[PANEL_CONTENTS]);
-
-    S32 selected_index = mTab->getCurrentPanelIndex();
-
-    if (!all_volume && (selected_index == idx_features || selected_index == idx_face ||
-        selected_index == idx_contents))
-    {
-        mTab->selectFirstTab();
-    }
-
-    mTab->enableTabButton(idx_features, all_volume);
-    mTab->enableTabButton(idx_face, all_volume);
-    mTab->enableTabButton(idx_contents, all_volume);
-
-    // Refresh object and prim count labels
-    LLLocale locale(LLLocale::USER_LOCALE);
-#if 0
-    if (!gMeshRepo.meshRezEnabled())
-    {
-        std::string obj_count_string;
-        LLResMgr::getInstance()->getIntegerString(obj_count_string, LLSelectMgr::getInstance()->getSelection()->getRootObjectCount());
-        getChild<LLUICtrl>("selection_count")->setTextArg("[OBJ_COUNT]", obj_count_string);
-        std::string prim_count_string;
-        LLResMgr::getInstance()->getIntegerString(prim_count_string, LLSelectMgr::getInstance()->getSelection()->getObjectCount());
-        getChild<LLUICtrl>("selection_count")->setTextArg("[PRIM_COUNT]", prim_count_string);
-
-        // calculate selection rendering cost
-        if (sShowObjectCost)
-        {
-            std::string prim_cost_string;
-            S32 render_cost = LLSelectMgr::getInstance()->getSelection()->getSelectedObjectRenderCost();
-            LLResMgr::getInstance()->getIntegerString(prim_cost_string, render_cost);
-            getChild<LLUICtrl>("RenderingCost")->setTextArg("[COUNT]", prim_cost_string);
-        }
-
-        // disable the object and prim counts if nothing selected
-        bool have_selection = ! LLSelectMgr::getInstance()->getSelection()->isEmpty();
-        getChildView("obj_count")->setEnabled(have_selection);
-        getChildView("prim_count")->setEnabled(have_selection);
-        getChildView("RenderingCost")->setEnabled(have_selection && sShowObjectCost);
-    }
-    else
-#endif
-    {
-        LLObjectSelectionHandle selection = LLSelectMgr::getInstance()->getSelection();
-        F32 link_cost = selection->getSelectedLinksetCost();
-        S32 link_count = selection->getRootObjectCount();
-        S32 object_count = selection->getObjectCount();
-
-        LLCrossParcelFunctor func;
-        if (!LLSelectMgr::getInstance()->getSelection()->applyToRootObjects(&func, true))
-        {
-            // Unless multiple parcels selected, higlight parcel object is at.
-            LLViewerObject* selected_object = mObjectSelection->getFirstObject();
-            if (selected_object)
-            {
-                // Select a parcel at the currently selected object's position.
-                LLViewerParcelMgr::getInstance()->selectParcelAt(selected_object->getPositionGlobal());
-            }
-            else
-            {
-                LL_WARNS() << "Failed to get selected object" << LL_ENDL;
-            }
-        }
-
-        if (object_count == 1)
-        {
-            // "selection_faces" shouldn't be visible if not LLToolFace::getInstance()
-            // But still need to be populated in case user switches
-
-            std::string faces_str = "";
-
-            for (LLObjectSelection::iterator iter = selection->begin(); iter != selection->end();)
-            {
-                LLObjectSelection::iterator nextiter = iter++; // not strictly needed, we have only one object
-                LLSelectNode* node = *nextiter;
-                LLViewerObject* object = (*nextiter)->getObject();
-                if (!object)
-                    continue;
-                S32 num_tes = llmin((S32)object->getNumTEs(), (S32)object->getNumFaces());
-                for (S32 te = 0; te < num_tes; ++te)
-                {
-                    if (node->isTESelected(te))
-                    {
-                        if (!faces_str.empty())
-                        {
-                            faces_str += ", ";
-                        }
-                        faces_str += llformat("%d", te);
-                    }
-                }
-            }
-
-            childSetTextArg("selection_faces", "[FACES_STRING]", faces_str);
-        }
-
-        bool show_faces = (object_count == 1)
-                          && LLToolFace::getInstance() == LLToolMgr::getInstance()->getCurrentTool();
-        getChildView("selection_faces")->setVisible(show_faces);
-
-        LLStringUtil::format_map_t selection_args;
-        selection_args["OBJ_COUNT"] = llformat("%.1d", link_count);
-        selection_args["LAND_IMPACT"] = llformat("%.1d", (S32)link_cost);
-
-        std::ostringstream selection_info;
-
-        selection_info << getString("status_selectcount", selection_args);
-
-        getChild<LLTextBox>("selection_count")->setText(selection_info.str());
-    }
-
-
-    // Refresh child tabs
-    mPanelPermissions->refresh();
-    mPanelObject->refresh();
-    mPanelVolume->refresh();
-    mPanelFace->refresh();
-    mPanelFace->refreshMedia();
-    mPanelContents->refresh();
-    mPanelLandInfo->refresh();
-
-    // Refresh the advanced weights floater
-    LLFloaterObjectWeights* object_weights_floater = LLFloaterReg::findTypedInstance<LLFloaterObjectWeights>("object_weights");
-    if(object_weights_floater && object_weights_floater->getVisible())
-    {
-        object_weights_floater->refresh();
-    }
-}
-
-void LLFloaterTools::draw()
-{
-    bool has_selection = !LLSelectMgr::getInstance()->getSelection()->isEmpty();
-    if(!has_selection && (mHasSelection != has_selection))
-    {
-        mDirty = true;
-    }
-    mHasSelection = has_selection;
-
-    if (mDirty)
-<<<<<<< HEAD
-	{
-		refresh();
-		mDirty = false;
-	}
-=======
-    {
-        refresh();
-        mDirty = FALSE;
-    }
->>>>>>> e1623bb2
-
-    //  mCheckSelectIndividual->set(gSavedSettings.getBOOL("EditLinkedParts"));
-    LLFloater::draw();
-}
-
-void LLFloaterTools::dirty()
-{
-<<<<<<< HEAD
-	mDirty = true; 
-	LLFloaterOpenObject* instance = LLFloaterReg::findTypedInstance<LLFloaterOpenObject>("openobject");
-	if (instance) instance->dirty();
-=======
-    mDirty = TRUE;
-    LLFloaterOpenObject* instance = LLFloaterReg::findTypedInstance<LLFloaterOpenObject>("openobject");
-    if (instance) instance->dirty();
->>>>>>> e1623bb2
-}
-
-// Clean up any tool state that should not persist when the
-// floater is closed.
-void LLFloaterTools::resetToolState()
-{
-<<<<<<< HEAD
-	gCameraBtnZoom = true;
-	gCameraBtnOrbit = false;
-	gCameraBtnPan = false;
-
-	gGrabBtnSpin = false;
-	gGrabBtnVertical = false;
-=======
-    gCameraBtnZoom = TRUE;
-    gCameraBtnOrbit = FALSE;
-    gCameraBtnPan = FALSE;
-
-    gGrabBtnSpin = FALSE;
-    gGrabBtnVertical = FALSE;
->>>>>>> e1623bb2
-}
-
-void LLFloaterTools::updatePopup(LLCoordGL center, MASK mask)
-{
-<<<<<<< HEAD
-	LLTool *tool = LLToolMgr::getInstance()->getCurrentTool();
-
-	// HACK to allow seeing the buttons when you have the app in a window.
-	// Keep the visibility the same as it 
-	if (tool == gToolNull)
-	{
-		return;
-	}
-
-	if ( isMinimized() )
-	{	// SL looks odd if we draw the tools while the window is minimized
-		return;
-	}
-	
-	// Focus buttons
-	bool focus_visible = (	tool == LLToolCamera::getInstance() );
-
-	mBtnFocus	->setToggleState( focus_visible );
-
-	mRadioGroupFocus->setVisible( focus_visible );
-	getChildView("slider zoom")->setVisible( focus_visible);
-	getChildView("slider zoom")->setEnabled(gCameraBtnZoom);
-
-	if (!gCameraBtnOrbit &&
-		!gCameraBtnPan &&
-		!(mask == MASK_ORBIT) &&
-		!(mask == (MASK_ORBIT | MASK_ALT)) &&
-		!(mask == MASK_PAN) &&
-		!(mask == (MASK_PAN | MASK_ALT)) )
-	{
-		mRadioGroupFocus->setValue("radio zoom");
-	}
-	else if (	gCameraBtnOrbit || 
-				(mask == MASK_ORBIT) ||
-				(mask == (MASK_ORBIT | MASK_ALT)) )
-	{
-		mRadioGroupFocus->setValue("radio orbit");
-	}
-	else if (	gCameraBtnPan ||
-				(mask == MASK_PAN) ||
-				(mask == (MASK_PAN | MASK_ALT)) )
-	{
-		mRadioGroupFocus->setValue("radio pan");
-	}
-
-	// multiply by correction factor because volume sliders go [0, 0.5]
-	getChild<LLUICtrl>("slider zoom")->setValue(gAgentCamera.getCameraZoomFraction() * 0.5f);
-
-	// Move buttons
-	bool move_visible = (tool == LLToolGrab::getInstance());
-
-	if (mBtnMove) mBtnMove	->setToggleState( move_visible );
-
-	// HACK - highlight buttons for next click
-	mRadioGroupMove->setVisible(move_visible);
-	if (!(gGrabBtnSpin || 
-		gGrabBtnVertical || 
-		(mask == MASK_VERTICAL) || 
-		(mask == MASK_SPIN)))
-	{
-		mRadioGroupMove->setValue("radio move");
-	}
-	else if ((mask == MASK_VERTICAL) ||
-			 (gGrabBtnVertical && (mask != MASK_SPIN)))
-	{
-		mRadioGroupMove->setValue("radio lift");
-	}
-	else if ((mask == MASK_SPIN) || 
-			 (gGrabBtnSpin && (mask != MASK_VERTICAL)))
-	{
-		mRadioGroupMove->setValue("radio spin");
-	}
-
-	// Edit buttons
-	bool edit_visible = tool == LLToolCompTranslate::getInstance() ||
-						tool == LLToolCompRotate::getInstance() ||
-						tool == LLToolCompScale::getInstance() ||
-						tool == LLToolFace::getInstance() ||
-						tool == LLToolIndividual::getInstance() ||
-						tool == LLToolPipette::getInstance();
-
-	mBtnEdit	->setToggleState( edit_visible );
-	mRadioGroupEdit->setVisible( edit_visible );
-	//bool linked_parts = gSavedSettings.getBOOL("EditLinkedParts");
-	//getChildView("RenderingCost")->setVisible( !linked_parts && (edit_visible || focus_visible || move_visible) && sShowObjectCost);
-
-	mBtnLink->setVisible(edit_visible);
-	mBtnUnlink->setVisible(edit_visible);
-
-	mBtnLink->setEnabled(LLSelectMgr::instance().enableLinkObjects());
-	mBtnUnlink->setEnabled(LLSelectMgr::instance().enableUnlinkObjects());
-
-	if (mCheckSelectIndividual)
-	{
-		mCheckSelectIndividual->setVisible(edit_visible);
-		//mCheckSelectIndividual->set(gSavedSettings.getBOOL("EditLinkedParts"));
-	}
-
-	if ( tool == LLToolCompTranslate::getInstance() )
-	{
-		mRadioGroupEdit->setValue("radio position");
-	}
-	else if ( tool == LLToolCompRotate::getInstance() )
-	{
-		mRadioGroupEdit->setValue("radio rotate");
-	}
-	else if ( tool == LLToolCompScale::getInstance() )
-	{
-		mRadioGroupEdit->setValue("radio stretch");
-	}
-	else if ( tool == LLToolFace::getInstance() )
-	{
-		mRadioGroupEdit->setValue("radio select face");
-	}
-
-	if (mComboGridMode) 
-	{
-		mComboGridMode->setVisible( edit_visible );
-		S32 index = mComboGridMode->getCurrentIndex();
-		mComboGridMode->removeall();
-
-		switch (mObjectSelection->getSelectType())
-		{
-			case SELECT_TYPE_HUD:
-				mComboGridMode->add(getString("grid_screen_text"));
-				mComboGridMode->add(getString("grid_local_text"));
-				break;
-			case SELECT_TYPE_WORLD:
-				mComboGridMode->add(getString("grid_world_text"));
-				mComboGridMode->add(getString("grid_local_text"));
-				mComboGridMode->add(getString("grid_reference_text"));
-				break;
-			case SELECT_TYPE_ATTACHMENT:
-				mComboGridMode->add(getString("grid_attachment_text"));
-				mComboGridMode->add(getString("grid_local_text"));
-				mComboGridMode->add(getString("grid_reference_text"));
-				break;
-		}
-
-		mComboGridMode->setCurrentByIndex(index);
-	}
-
-	// Snap to grid disabled for grab tool - very confusing
-	if (mCheckSnapToGrid) mCheckSnapToGrid->setVisible( edit_visible /* || tool == LLToolGrab::getInstance() */ );
-	if (mBtnGridOptions) mBtnGridOptions->setVisible( edit_visible /* || tool == LLToolGrab::getInstance() */ );
-
-	//mCheckSelectLinked	->setVisible( edit_visible );
-	if (mCheckStretchUniform) mCheckStretchUniform->setVisible( edit_visible );
-	if (mCheckStretchTexture) mCheckStretchTexture->setVisible( edit_visible );
-	if (mCheckStretchUniformLabel) mCheckStretchUniformLabel->setVisible( edit_visible );
-
-	// Create buttons
-	bool create_visible = (tool == LLToolCompCreate::getInstance());
-
-	mBtnCreate	->setToggleState(	tool == LLToolCompCreate::getInstance() );
-
-	if (mCheckCopySelection
-		&& mCheckCopySelection->get())
-	{
-		// don't highlight any placer button
-		for (std::vector<LLButton*>::size_type i = 0; i < mButtons.size(); i++)
-		{
-			mButtons[i]->setToggleState(false);
-			mButtons[i]->setVisible( create_visible );
-		}
-	}
-	else
-	{
-		// Highlight the correct placer button
-		for( S32 t = 0; t < (S32)mButtons.size(); t++ )
-		{
-			LLPCode pcode = LLToolPlacer::getObjectType();
-			LLPCode button_pcode = toolData[t];
-			bool state = (pcode == button_pcode);
-			mButtons[t]->setToggleState( state );
-			mButtons[t]->setVisible( create_visible );
-		}
-	}
-
-	if (mCheckSticky) mCheckSticky		->setVisible( create_visible );
-	if (mCheckCopySelection) mCheckCopySelection	->setVisible( create_visible );
-	if (mCheckCopyCenters) mCheckCopyCenters	->setVisible( create_visible );
-	if (mCheckCopyRotates) mCheckCopyRotates	->setVisible( create_visible );
-
-	if (mCheckCopyCenters && mCheckCopySelection) mCheckCopyCenters->setEnabled( mCheckCopySelection->get() );
-	if (mCheckCopyRotates && mCheckCopySelection) mCheckCopyRotates->setEnabled( mCheckCopySelection->get() );
-
-	// Land buttons
-	bool land_visible = (tool == LLToolBrushLand::getInstance() || tool == LLToolSelectLand::getInstance() );
-
-	mCostTextBorder->setVisible(!land_visible);
-
-	if (mBtnLand)	mBtnLand	->setToggleState( land_visible );
-
-	mRadioGroupLand->setVisible( land_visible );
-	if ( tool == LLToolSelectLand::getInstance() )
-	{
-		mRadioGroupLand->setValue("radio select land");
-	}
-	else if ( tool == LLToolBrushLand::getInstance() )
-	{
-		S32 dozer_mode = gSavedSettings.getS32("RadioLandBrushAction");
-		switch(dozer_mode)
-		{
-		case 0:
-			mRadioGroupLand->setValue("radio flatten");
-			break;
-		case 1:
-			mRadioGroupLand->setValue("radio raise");
-			break;
-		case 2:
-			mRadioGroupLand->setValue("radio lower");
-			break;
-		case 3:
-			mRadioGroupLand->setValue("radio smooth");
-			break;
-		case 4:
-			mRadioGroupLand->setValue("radio noise");
-			break;
-		case 5:
-			mRadioGroupLand->setValue("radio revert");
-			break;
-		default:
-			break;
-		}
-	}
-
-	if (mBtnApplyToSelection)
-	{
-		mBtnApplyToSelection->setVisible( land_visible );
-		mBtnApplyToSelection->setEnabled( land_visible && !LLViewerParcelMgr::getInstance()->selectionEmpty() && tool != LLToolSelectLand::getInstance());
-	}
-	if (mSliderDozerSize)
-	{
-		mSliderDozerSize	->setVisible( land_visible );
-		getChildView("Bulldozer:")->setVisible( land_visible);
-		getChildView("Dozer Size:")->setVisible( land_visible);
-	}
-	if (mSliderDozerForce)
-	{
-		mSliderDozerForce	->setVisible( land_visible );
-		getChildView("Strength:")->setVisible( land_visible);
-	}
-
-	bool have_selection = !LLSelectMgr::getInstance()->getSelection()->isEmpty();
-
-	getChildView("selection_count")->setVisible(!land_visible && have_selection);
-=======
-    LLTool *tool = LLToolMgr::getInstance()->getCurrentTool();
-
-    // HACK to allow seeing the buttons when you have the app in a window.
-    // Keep the visibility the same as it
-    if (tool == gToolNull)
-    {
-        return;
-    }
-
-    if ( isMinimized() )
-    {   // SL looks odd if we draw the tools while the window is minimized
-        return;
-    }
-
-    // Focus buttons
-    BOOL focus_visible = (  tool == LLToolCamera::getInstance() );
-
-    mBtnFocus   ->setToggleState( focus_visible );
-
-    mRadioGroupFocus->setVisible( focus_visible );
-    getChildView("slider zoom")->setVisible( focus_visible);
-    getChildView("slider zoom")->setEnabled(gCameraBtnZoom);
-
-    if (!gCameraBtnOrbit &&
-        !gCameraBtnPan &&
-        !(mask == MASK_ORBIT) &&
-        !(mask == (MASK_ORBIT | MASK_ALT)) &&
-        !(mask == MASK_PAN) &&
-        !(mask == (MASK_PAN | MASK_ALT)) )
-    {
-        mRadioGroupFocus->setValue("radio zoom");
-    }
-    else if (   gCameraBtnOrbit ||
-                (mask == MASK_ORBIT) ||
-                (mask == (MASK_ORBIT | MASK_ALT)) )
-    {
-        mRadioGroupFocus->setValue("radio orbit");
-    }
-    else if (   gCameraBtnPan ||
-                (mask == MASK_PAN) ||
-                (mask == (MASK_PAN | MASK_ALT)) )
-    {
-        mRadioGroupFocus->setValue("radio pan");
-    }
-
-    // multiply by correction factor because volume sliders go [0, 0.5]
-    getChild<LLUICtrl>("slider zoom")->setValue(gAgentCamera.getCameraZoomFraction() * 0.5f);
-
-    // Move buttons
-    BOOL move_visible = (tool == LLToolGrab::getInstance());
-
-    if (mBtnMove) mBtnMove  ->setToggleState( move_visible );
-
-    // HACK - highlight buttons for next click
-    mRadioGroupMove->setVisible(move_visible);
-    if (!(gGrabBtnSpin ||
-        gGrabBtnVertical ||
-        (mask == MASK_VERTICAL) ||
-        (mask == MASK_SPIN)))
-    {
-        mRadioGroupMove->setValue("radio move");
-    }
-    else if ((mask == MASK_VERTICAL) ||
-             (gGrabBtnVertical && (mask != MASK_SPIN)))
-    {
-        mRadioGroupMove->setValue("radio lift");
-    }
-    else if ((mask == MASK_SPIN) ||
-             (gGrabBtnSpin && (mask != MASK_VERTICAL)))
-    {
-        mRadioGroupMove->setValue("radio spin");
-    }
-
-    // Edit buttons
-    BOOL edit_visible = tool == LLToolCompTranslate::getInstance() ||
-                        tool == LLToolCompRotate::getInstance() ||
-                        tool == LLToolCompScale::getInstance() ||
-                        tool == LLToolFace::getInstance() ||
-                        tool == LLToolIndividual::getInstance() ||
-                        tool == LLToolPipette::getInstance();
-
-    mBtnEdit    ->setToggleState( edit_visible );
-    mRadioGroupEdit->setVisible( edit_visible );
-    //bool linked_parts = gSavedSettings.getBOOL("EditLinkedParts");
-    //getChildView("RenderingCost")->setVisible( !linked_parts && (edit_visible || focus_visible || move_visible) && sShowObjectCost);
-
-    mBtnLink->setVisible(edit_visible);
-    mBtnUnlink->setVisible(edit_visible);
-
-    mBtnLink->setEnabled(LLSelectMgr::instance().enableLinkObjects());
-    mBtnUnlink->setEnabled(LLSelectMgr::instance().enableUnlinkObjects());
-
-    if (mCheckSelectIndividual)
-    {
-        mCheckSelectIndividual->setVisible(edit_visible);
-        //mCheckSelectIndividual->set(gSavedSettings.getBOOL("EditLinkedParts"));
-    }
-
-    if ( tool == LLToolCompTranslate::getInstance() )
-    {
-        mRadioGroupEdit->setValue("radio position");
-    }
-    else if ( tool == LLToolCompRotate::getInstance() )
-    {
-        mRadioGroupEdit->setValue("radio rotate");
-    }
-    else if ( tool == LLToolCompScale::getInstance() )
-    {
-        mRadioGroupEdit->setValue("radio stretch");
-    }
-    else if ( tool == LLToolFace::getInstance() )
-    {
-        mRadioGroupEdit->setValue("radio select face");
-    }
-
-    if (mComboGridMode)
-    {
-        mComboGridMode->setVisible( edit_visible );
-        S32 index = mComboGridMode->getCurrentIndex();
-        mComboGridMode->removeall();
-
-        switch (mObjectSelection->getSelectType())
-        {
-            case SELECT_TYPE_HUD:
-                mComboGridMode->add(getString("grid_screen_text"));
-                mComboGridMode->add(getString("grid_local_text"));
-                break;
-            case SELECT_TYPE_WORLD:
-                mComboGridMode->add(getString("grid_world_text"));
-                mComboGridMode->add(getString("grid_local_text"));
-                mComboGridMode->add(getString("grid_reference_text"));
-                break;
-            case SELECT_TYPE_ATTACHMENT:
-                mComboGridMode->add(getString("grid_attachment_text"));
-                mComboGridMode->add(getString("grid_local_text"));
-                mComboGridMode->add(getString("grid_reference_text"));
-                break;
-        }
-
-        mComboGridMode->setCurrentByIndex(index);
-    }
-
-    // Snap to grid disabled for grab tool - very confusing
-    if (mCheckSnapToGrid) mCheckSnapToGrid->setVisible( edit_visible /* || tool == LLToolGrab::getInstance() */ );
-    if (mBtnGridOptions) mBtnGridOptions->setVisible( edit_visible /* || tool == LLToolGrab::getInstance() */ );
-
-    //mCheckSelectLinked    ->setVisible( edit_visible );
-    if (mCheckStretchUniform) mCheckStretchUniform->setVisible( edit_visible );
-    if (mCheckStretchTexture) mCheckStretchTexture->setVisible( edit_visible );
-    if (mCheckStretchUniformLabel) mCheckStretchUniformLabel->setVisible( edit_visible );
-
-    // Create buttons
-    BOOL create_visible = (tool == LLToolCompCreate::getInstance());
-
-    mBtnCreate  ->setToggleState(   tool == LLToolCompCreate::getInstance() );
-
-    if (mCheckCopySelection
-        && mCheckCopySelection->get())
-    {
-        // don't highlight any placer button
-        for (std::vector<LLButton*>::size_type i = 0; i < mButtons.size(); i++)
-        {
-            mButtons[i]->setToggleState(FALSE);
-            mButtons[i]->setVisible( create_visible );
-        }
-    }
-    else
-    {
-        // Highlight the correct placer button
-        for( S32 t = 0; t < (S32)mButtons.size(); t++ )
-        {
-            LLPCode pcode = LLToolPlacer::getObjectType();
-            LLPCode button_pcode = toolData[t];
-            BOOL state = (pcode == button_pcode);
-            mButtons[t]->setToggleState( state );
-            mButtons[t]->setVisible( create_visible );
-        }
-    }
-
-    if (mCheckSticky) mCheckSticky      ->setVisible( create_visible );
-    if (mCheckCopySelection) mCheckCopySelection    ->setVisible( create_visible );
-    if (mCheckCopyCenters) mCheckCopyCenters    ->setVisible( create_visible );
-    if (mCheckCopyRotates) mCheckCopyRotates    ->setVisible( create_visible );
-
-    if (mCheckCopyCenters && mCheckCopySelection) mCheckCopyCenters->setEnabled( mCheckCopySelection->get() );
-    if (mCheckCopyRotates && mCheckCopySelection) mCheckCopyRotates->setEnabled( mCheckCopySelection->get() );
-
-    // Land buttons
-    BOOL land_visible = (tool == LLToolBrushLand::getInstance() || tool == LLToolSelectLand::getInstance() );
-
-    mCostTextBorder->setVisible(!land_visible);
-
-    if (mBtnLand)   mBtnLand    ->setToggleState( land_visible );
-
-    mRadioGroupLand->setVisible( land_visible );
-    if ( tool == LLToolSelectLand::getInstance() )
-    {
-        mRadioGroupLand->setValue("radio select land");
-    }
-    else if ( tool == LLToolBrushLand::getInstance() )
-    {
-        S32 dozer_mode = gSavedSettings.getS32("RadioLandBrushAction");
-        switch(dozer_mode)
-        {
-        case 0:
-            mRadioGroupLand->setValue("radio flatten");
-            break;
-        case 1:
-            mRadioGroupLand->setValue("radio raise");
-            break;
-        case 2:
-            mRadioGroupLand->setValue("radio lower");
-            break;
-        case 3:
-            mRadioGroupLand->setValue("radio smooth");
-            break;
-        case 4:
-            mRadioGroupLand->setValue("radio noise");
-            break;
-        case 5:
-            mRadioGroupLand->setValue("radio revert");
-            break;
-        default:
-            break;
-        }
-    }
-
-    if (mBtnApplyToSelection)
-    {
-        mBtnApplyToSelection->setVisible( land_visible );
-        mBtnApplyToSelection->setEnabled( land_visible && !LLViewerParcelMgr::getInstance()->selectionEmpty() && tool != LLToolSelectLand::getInstance());
-    }
-    if (mSliderDozerSize)
-    {
-        mSliderDozerSize    ->setVisible( land_visible );
-        getChildView("Bulldozer:")->setVisible( land_visible);
-        getChildView("Dozer Size:")->setVisible( land_visible);
-    }
-    if (mSliderDozerForce)
-    {
-        mSliderDozerForce   ->setVisible( land_visible );
-        getChildView("Strength:")->setVisible( land_visible);
-    }
-
-    bool have_selection = !LLSelectMgr::getInstance()->getSelection()->isEmpty();
-
-    getChildView("selection_count")->setVisible(!land_visible && have_selection);
->>>>>>> e1623bb2
-    getChildView("selection_faces")->setVisible(LLToolFace::getInstance() == LLToolMgr::getInstance()->getCurrentTool()
-                                                && LLSelectMgr::getInstance()->getSelection()->getObjectCount() == 1);
-    getChildView("selection_empty")->setVisible(!land_visible && !have_selection);
-
-    mTab->setVisible(!land_visible);
-    mPanelLandInfo->setVisible(land_visible);
-}
-
-
-// virtual
-bool LLFloaterTools::canClose()
-{
-    // don't close when quitting, so camera will stay put
-    return !LLApp::isExiting();
-}
-
-// virtual
-void LLFloaterTools::onOpen(const LLSD& key)
-{
-<<<<<<< HEAD
-	mParcelSelection = LLViewerParcelMgr::getInstance()->getFloatingParcelSelection();
-	mObjectSelection = LLSelectMgr::getInstance()->getEditSelection();
-	
-	std::string panel = key.asString();
-	if (!panel.empty())
-	{
-		mTab->selectTabByName(panel);
-	}
-
-	LLTool* tool = LLToolMgr::getInstance()->getCurrentTool();
-	if (tool == LLToolCompInspect::getInstance()
-		|| tool == LLToolDragAndDrop::getInstance())
-	{
-		// Something called floater up while it was supressed (during drag n drop, inspect),
-		// so it won't be getting any layout or visibility updates, update once
-		// further updates will come from updateLayout()
-		LLCoordGL select_center_screen;
-		MASK	mask = gKeyboard->currentMask(true);
-		updatePopup(select_center_screen, mask);
-	}
-	
-	//gMenuBarView->setItemVisible("BuildTools", true);
-=======
-    mParcelSelection = LLViewerParcelMgr::getInstance()->getFloatingParcelSelection();
-    mObjectSelection = LLSelectMgr::getInstance()->getEditSelection();
-
-    std::string panel = key.asString();
-    if (!panel.empty())
-    {
-        mTab->selectTabByName(panel);
-    }
-
-    LLTool* tool = LLToolMgr::getInstance()->getCurrentTool();
-    if (tool == LLToolCompInspect::getInstance()
-        || tool == LLToolDragAndDrop::getInstance())
-    {
-        // Something called floater up while it was supressed (during drag n drop, inspect),
-        // so it won't be getting any layout or visibility updates, update once
-        // further updates will come from updateLayout()
-        LLCoordGL select_center_screen;
-        MASK    mask = gKeyboard->currentMask(TRUE);
-        updatePopup(select_center_screen, mask);
-    }
-
-    //gMenuBarView->setItemVisible("BuildTools", TRUE);
->>>>>>> e1623bb2
-}
-
-// virtual
-void LLFloaterTools::onClose(bool app_quitting)
-{
-<<<<<<< HEAD
-	mTab->setVisible(false);
-=======
-    mTab->setVisible(FALSE);
->>>>>>> e1623bb2
-
-    LLViewerJoystick::getInstance()->moveAvatar(false);
-
-    // destroy media source used to grab media title
-    mPanelFace->unloadMedia();
-
-<<<<<<< HEAD
-    // Different from handle_reset_view in that it doesn't actually 
-	//   move the camera if EditCameraMovement is not set.
-	gAgentCamera.resetView(gSavedSettings.getBOOL("EditCameraMovement"));
-	
-	// exit component selection mode
-	LLSelectMgr::getInstance()->promoteSelectionToRoot();
-	gSavedSettings.setBOOL("EditLinkedParts", false);
-=======
-    // Different from handle_reset_view in that it doesn't actually
-    //   move the camera if EditCameraMovement is not set.
-    gAgentCamera.resetView(gSavedSettings.getBOOL("EditCameraMovement"));
->>>>>>> e1623bb2
-
-    // exit component selection mode
-    LLSelectMgr::getInstance()->promoteSelectionToRoot();
-    gSavedSettings.setBOOL("EditLinkedParts", FALSE);
-
-    gViewerWindow->showCursor();
-
-    resetToolState();
-
-    mParcelSelection = NULL;
-    mObjectSelection = NULL;
-
-<<<<<<< HEAD
-	//gMenuBarView->setItemVisible("BuildTools", false);
-	LLFloaterReg::hideInstance("media_settings");
-=======
-    // Switch back to basic toolset
-    LLToolMgr::getInstance()->setCurrentToolset(gBasicToolset);
-    // we were already in basic toolset, using build tools
-    // so manually reset tool to default (pie menu tool)
-    LLToolMgr::getInstance()->getCurrentToolset()->selectFirstTool();
->>>>>>> e1623bb2
-
-    //gMenuBarView->setItemVisible("BuildTools", FALSE);
-    LLFloaterReg::hideInstance("media_settings");
-
-    // hide the advanced object weights floater
-    LLFloaterReg::hideInstance("object_weights");
-
-    // hide gltf material editor
-    LLFloaterReg::hideInstance("live_material_editor");
-
-    // prepare content for next call
-    mPanelContents->clearContents();
-
-<<<<<<< HEAD
-	if(sPreviousFocusOnAvatar)
-	{
-		sPreviousFocusOnAvatar = false;
-		gAgentCamera.setAllowChangeToFollow(true);
-	}
-=======
-    if(sPreviousFocusOnAvatar)
-    {
-        sPreviousFocusOnAvatar = false;
-        gAgentCamera.setAllowChangeToFollow(TRUE);
-    }
->>>>>>> e1623bb2
-}
-
-void click_popup_info(void*)
-{
-}
-
-void click_popup_done(void*)
-{
-    handle_reset_view();
-}
-
-void commit_radio_group_move(LLUICtrl* ctrl)
-{
-<<<<<<< HEAD
-	LLRadioGroup* group = (LLRadioGroup*)ctrl;
-	std::string selected = group->getValue().asString();
-	if (selected == "radio move")
-	{
-		gGrabBtnVertical = false;
-		gGrabBtnSpin = false;
-	}
-	else if (selected == "radio lift")
-	{
-		gGrabBtnVertical = true;
-		gGrabBtnSpin = false;
-	}
-	else if (selected == "radio spin")
-	{
-		gGrabBtnVertical = false;
-		gGrabBtnSpin = true;
-	}
-=======
-    LLRadioGroup* group = (LLRadioGroup*)ctrl;
-    std::string selected = group->getValue().asString();
-    if (selected == "radio move")
-    {
-        gGrabBtnVertical = FALSE;
-        gGrabBtnSpin = FALSE;
-    }
-    else if (selected == "radio lift")
-    {
-        gGrabBtnVertical = TRUE;
-        gGrabBtnSpin = FALSE;
-    }
-    else if (selected == "radio spin")
-    {
-        gGrabBtnVertical = FALSE;
-        gGrabBtnSpin = TRUE;
-    }
->>>>>>> e1623bb2
-}
-
-void commit_radio_group_focus(LLUICtrl* ctrl)
-{
-<<<<<<< HEAD
-	LLRadioGroup* group = (LLRadioGroup*)ctrl;
-	std::string selected = group->getValue().asString();
-	if (selected == "radio zoom")
-	{
-		gCameraBtnZoom = true;
-		gCameraBtnOrbit = false;
-		gCameraBtnPan = false;
-	}
-	else if (selected == "radio orbit")
-	{
-		gCameraBtnZoom = false;
-		gCameraBtnOrbit = true;
-		gCameraBtnPan = false;
-	}
-	else if (selected == "radio pan")
-	{
-		gCameraBtnZoom = false;
-		gCameraBtnOrbit = false;
-		gCameraBtnPan = true;
-	}
-=======
-    LLRadioGroup* group = (LLRadioGroup*)ctrl;
-    std::string selected = group->getValue().asString();
-    if (selected == "radio zoom")
-    {
-        gCameraBtnZoom = TRUE;
-        gCameraBtnOrbit = FALSE;
-        gCameraBtnPan = FALSE;
-    }
-    else if (selected == "radio orbit")
-    {
-        gCameraBtnZoom = FALSE;
-        gCameraBtnOrbit = TRUE;
-        gCameraBtnPan = FALSE;
-    }
-    else if (selected == "radio pan")
-    {
-        gCameraBtnZoom = FALSE;
-        gCameraBtnOrbit = FALSE;
-        gCameraBtnPan = TRUE;
-    }
->>>>>>> e1623bb2
-}
-
-void commit_slider_zoom(LLUICtrl *ctrl)
-{
-    // renormalize value, since max "volume" level is 0.5 for some reason
-    F32 zoom_level = (F32)ctrl->getValue().asReal() * 2.f; // / 0.5f;
-    gAgentCamera.setCameraZoomFraction(zoom_level);
-}
-
-void commit_slider_dozer_force(LLUICtrl *ctrl)
-{
-    // the slider is logarithmic, so we exponentiate to get the actual force multiplier
-    F32 dozer_force = pow(10.f, (F32)ctrl->getValue().asReal());
-    gSavedSettings.setF32("LandBrushForce", dozer_force);
-}
-
-void click_apply_to_selection(void*)
-{
-    LLToolBrushLand::getInstance()->modifyLandInSelectionGlobal();
-}
-
-void commit_radio_group_edit(LLUICtrl *ctrl)
-{
-    S32 show_owners = gSavedSettings.getBOOL("ShowParcelOwners");
-
-    LLRadioGroup* group = (LLRadioGroup*)ctrl;
-    std::string selected = group->getValue().asString();
-    if (selected == "radio position")
-    {
-        LLFloaterTools::setEditTool( LLToolCompTranslate::getInstance() );
-    }
-    else if (selected == "radio rotate")
-    {
-        LLFloaterTools::setEditTool( LLToolCompRotate::getInstance() );
-    }
-    else if (selected == "radio stretch")
-    {
-        LLFloaterTools::setEditTool( LLToolCompScale::getInstance() );
-    }
-    else if (selected == "radio select face")
-    {
-        LLFloaterTools::setEditTool( LLToolFace::getInstance() );
-    }
-    gSavedSettings.setBOOL("ShowParcelOwners", show_owners);
-}
-
-void commit_radio_group_land(LLUICtrl* ctrl)
-{
-    LLRadioGroup* group = (LLRadioGroup*)ctrl;
-    std::string selected = group->getValue().asString();
-    if (selected == "radio select land")
-    {
-        LLFloaterTools::setEditTool( LLToolSelectLand::getInstance() );
-    }
-    else
-    {
-        LLFloaterTools::setEditTool( LLToolBrushLand::getInstance() );
-        S32 dozer_mode = gSavedSettings.getS32("RadioLandBrushAction");
-        if (selected == "radio flatten")
-            dozer_mode = 0;
-        else if (selected == "radio raise")
-            dozer_mode = 1;
-        else if (selected == "radio lower")
-            dozer_mode = 2;
-        else if (selected == "radio smooth")
-            dozer_mode = 3;
-        else if (selected == "radio noise")
-            dozer_mode = 4;
-        else if (selected == "radio revert")
-            dozer_mode = 5;
-        gSavedSettings.setS32("RadioLandBrushAction", dozer_mode);
-    }
-}
-
-void commit_select_component(void *data)
-{
-<<<<<<< HEAD
-	LLFloaterTools* floaterp = (LLFloaterTools*)data;
-
-	//forfeit focus
-	if (gFocusMgr.childHasKeyboardFocus(floaterp))
-	{
-		gFocusMgr.setKeyboardFocus(NULL);
-	}
-
-	bool select_individuals = floaterp->mCheckSelectIndividual->get();
-	gSavedSettings.setBOOL("EditLinkedParts", select_individuals);
-	floaterp->dirty();
-
-	if (select_individuals)
-	{
-		LLSelectMgr::getInstance()->demoteSelectionToIndividuals();
-	}
-	else
-	{
-		LLSelectMgr::getInstance()->promoteSelectionToRoot();
-	}
-=======
-    LLFloaterTools* floaterp = (LLFloaterTools*)data;
-
-    //forfeit focus
-    if (gFocusMgr.childHasKeyboardFocus(floaterp))
-    {
-        gFocusMgr.setKeyboardFocus(NULL);
-    }
-
-    BOOL select_individuals = floaterp->mCheckSelectIndividual->get();
-    gSavedSettings.setBOOL("EditLinkedParts", select_individuals);
-    floaterp->dirty();
-
-    if (select_individuals)
-    {
-        LLSelectMgr::getInstance()->demoteSelectionToIndividuals();
-    }
-    else
-    {
-        LLSelectMgr::getInstance()->promoteSelectionToRoot();
-    }
->>>>>>> e1623bb2
-}
-
-// static
-void LLFloaterTools::setObjectType( LLPCode pcode )
-{
-<<<<<<< HEAD
-	LLToolPlacer::setObjectType( pcode );
-	gSavedSettings.setBOOL("CreateToolCopySelection", false);
-	gFocusMgr.setMouseCapture(NULL);
-=======
-    LLToolPlacer::setObjectType( pcode );
-    gSavedSettings.setBOOL("CreateToolCopySelection", FALSE);
-    gFocusMgr.setMouseCapture(NULL);
->>>>>>> e1623bb2
-}
-
-void commit_grid_mode(LLUICtrl *ctrl)
-{
-    LLComboBox* combo = (LLComboBox*)ctrl;
-
-    LLSelectMgr::getInstance()->setGridMode((EGridMode)combo->getCurrentIndex());
-}
-
-// static
-void LLFloaterTools::setGridMode(S32 mode)
-{
-    LLFloaterTools* tools_floater = LLFloaterReg::getTypedInstance<LLFloaterTools>("build");
-    if (!tools_floater || !tools_floater->mComboGridMode)
-    {
-        return;
-    }
-
-    tools_floater->mComboGridMode->setCurrentByIndex(mode);
-}
-
-void LLFloaterTools::onClickGridOptions()
-{
-    LLFloater* floaterp = LLFloaterReg::showInstance("build_options");
-    // position floater next to build tools, not over
-    floaterp->setShape(gFloaterView->findNeighboringPosition(this, floaterp), true);
-}
-
-// static
-void LLFloaterTools::setEditTool(void* tool_pointer)
-{
-    LLTool *tool = (LLTool *)tool_pointer;
-    LLToolMgr::getInstance()->getCurrentToolset()->selectTool( tool );
-}
-
-void LLFloaterTools::setTool(const LLSD& user_data)
-{
-    std::string control_name = user_data.asString();
-    if(control_name == "Focus")
-        LLToolMgr::getInstance()->getCurrentToolset()->selectTool((LLTool *) LLToolCamera::getInstance() );
-    else if (control_name == "Move" )
-        LLToolMgr::getInstance()->getCurrentToolset()->selectTool( (LLTool *)LLToolGrab::getInstance() );
-    else if (control_name == "Edit" )
-        LLToolMgr::getInstance()->getCurrentToolset()->selectTool( (LLTool *) LLToolCompTranslate::getInstance());
-    else if (control_name == "Create" )
-        LLToolMgr::getInstance()->getCurrentToolset()->selectTool( (LLTool *) LLToolCompCreate::getInstance());
-    else if (control_name == "Land" )
-        LLToolMgr::getInstance()->getCurrentToolset()->selectTool( (LLTool *) LLToolSelectLand::getInstance());
-    else
-        LL_WARNS()<<" no parameter name "<<control_name<<" found!! No Tool selected!!"<< LL_ENDL;
-}
-
-void LLFloaterTools::onFocusReceived()
-{
-    LLToolMgr::getInstance()->setCurrentToolset(gBasicToolset);
-    LLFloater::onFocusReceived();
-}
-
-void LLFloaterTools::updateLandImpacts()
-{
-    LLParcel *parcel = mParcelSelection->getParcel();
-    if (!parcel)
-    {
-        return;
-    }
-
-    // Update land impacts info in the weights floater
-    LLFloaterObjectWeights* object_weights_floater = LLFloaterReg::findTypedInstance<LLFloaterObjectWeights>("object_weights");
-    if(object_weights_floater)
-    {
-        object_weights_floater->updateLandImpacts(parcel);
-    }
-}
+/**
+ * @file llfloatertools.cpp
+ * @brief The edit tools, including move, position, land, etc.
+ *
+ * $LicenseInfo:firstyear=2002&license=viewerlgpl$
+ * Second Life Viewer Source Code
+ * Copyright (C) 2010, Linden Research, Inc.
+ *
+ * This library is free software; you can redistribute it and/or
+ * modify it under the terms of the GNU Lesser General Public
+ * License as published by the Free Software Foundation;
+ * version 2.1 of the License only.
+ *
+ * This library is distributed in the hope that it will be useful,
+ * but WITHOUT ANY WARRANTY; without even the implied warranty of
+ * MERCHANTABILITY or FITNESS FOR A PARTICULAR PURPOSE.  See the GNU
+ * Lesser General Public License for more details.
+ *
+ * You should have received a copy of the GNU Lesser General Public
+ * License along with this library; if not, write to the Free Software
+ * Foundation, Inc., 51 Franklin Street, Fifth Floor, Boston, MA  02110-1301  USA
+ *
+ * Linden Research, Inc., 945 Battery Street, San Francisco, CA  94111  USA
+ * $/LicenseInfo$
+ */
+
+#include "llviewerprecompiledheaders.h"
+
+#include "llfloatertools.h"
+
+#include "llfontgl.h"
+#include "llcoord.h"
+//#include "llgl.h"
+
+#include "llagent.h"
+#include "llagentcamera.h"
+#include "llbutton.h"
+#include "llcheckboxctrl.h"
+#include "llcombobox.h"
+#include "lldraghandle.h"
+#include "llerror.h"
+#include "llfloaterbuildoptions.h"
+#include "llfloatermediasettings.h"
+#include "llfloateropenobject.h"
+#include "llfloaterobjectweights.h"
+#include "llfloaterreg.h"
+#include "llfocusmgr.h"
+#include "llmediaentry.h"
+#include "llmenugl.h"
+#include "llnotificationsutil.h"
+#include "llpanelcontents.h"
+#include "llpanelface.h"
+#include "llpanelland.h"
+#include "llpanelobjectinventory.h"
+#include "llpanelobject.h"
+#include "llpanelvolume.h"
+#include "llpanelpermissions.h"
+#include "llparcel.h"
+#include "llradiogroup.h"
+#include "llresmgr.h"
+#include "llselectmgr.h"
+#include "llslider.h"
+#include "llstatusbar.h"
+#include "lltabcontainer.h"
+#include "lltextbox.h"
+#include "lltoolbrush.h"
+#include "lltoolcomp.h"
+#include "lltooldraganddrop.h"
+#include "lltoolface.h"
+#include "lltoolfocus.h"
+#include "lltoolgrab.h"
+#include "lltoolgrab.h"
+#include "lltoolindividual.h"
+#include "lltoolmgr.h"
+#include "lltoolpie.h"
+#include "lltoolpipette.h"
+#include "lltoolplacer.h"
+#include "lltoolselectland.h"
+#include "lltrans.h"
+#include "llui.h"
+#include "llviewercontrol.h"
+#include "llviewerjoystick.h"
+#include "llviewerregion.h"
+#include "llviewermenu.h"
+#include "llviewerparcelmgr.h"
+#include "llviewerwindow.h"
+#include "llvovolume.h"
+#include "lluictrlfactory.h"
+#include "llmeshrepository.h"
+
+// Globals
+LLFloaterTools *gFloaterTools = NULL;
+bool LLFloaterTools::sShowObjectCost = true;
+bool LLFloaterTools::sPreviousFocusOnAvatar = false;
+
+const std::string PANEL_NAMES[LLFloaterTools::PANEL_COUNT] =
+{
+    std::string("General"),     // PANEL_GENERAL,
+    std::string("Object"),  // PANEL_OBJECT,
+    std::string("Features"),    // PANEL_FEATURES,
+    std::string("Texture"), // PANEL_FACE,
+    std::string("Content"), // PANEL_CONTENTS,
+};
+
+
+// Local prototypes
+void commit_grid_mode(LLUICtrl *ctrl);
+void commit_select_component(void *data);
+void click_show_more(void*);
+void click_popup_info(void*);
+void click_popup_done(void*);
+void click_popup_minimize(void*);
+void commit_slider_dozer_force(LLUICtrl *);
+void click_apply_to_selection(void*);
+void commit_radio_group_focus(LLUICtrl* ctrl);
+void commit_radio_group_move(LLUICtrl* ctrl);
+void commit_radio_group_edit(LLUICtrl* ctrl);
+void commit_radio_group_land(LLUICtrl* ctrl);
+void commit_slider_zoom(LLUICtrl *ctrl);
+
+/**
+ * Class LLLandImpactsObserver
+ *
+ * An observer class to monitor parcel selection and update
+ * the land impacts data from a parcel containing the selected object.
+ */
+class LLLandImpactsObserver : public LLParcelObserver
+{
+public:
+    virtual void changed()
+    {
+        LLFloaterTools* tools_floater = LLFloaterReg::getTypedInstance<LLFloaterTools>("build");
+        if(tools_floater)
+        {
+            tools_floater->updateLandImpacts();
+        }
+    }
+};
+
+//static
+void*   LLFloaterTools::createPanelPermissions(void* data)
+{
+    LLFloaterTools* floater = (LLFloaterTools*)data;
+    floater->mPanelPermissions = new LLPanelPermissions();
+    return floater->mPanelPermissions;
+}
+//static
+void*   LLFloaterTools::createPanelObject(void* data)
+{
+    LLFloaterTools* floater = (LLFloaterTools*)data;
+    floater->mPanelObject = new LLPanelObject();
+    return floater->mPanelObject;
+}
+
+//static
+void*   LLFloaterTools::createPanelVolume(void* data)
+{
+    LLFloaterTools* floater = (LLFloaterTools*)data;
+    floater->mPanelVolume = new LLPanelVolume();
+    return floater->mPanelVolume;
+}
+
+//static
+void*   LLFloaterTools::createPanelFace(void* data)
+{
+    LLFloaterTools* floater = (LLFloaterTools*)data;
+    floater->mPanelFace = new LLPanelFace();
+    return floater->mPanelFace;
+}
+
+//static
+void*   LLFloaterTools::createPanelContents(void* data)
+{
+    LLFloaterTools* floater = (LLFloaterTools*)data;
+    floater->mPanelContents = new LLPanelContents();
+    return floater->mPanelContents;
+}
+
+//static
+void*   LLFloaterTools::createPanelLandInfo(void* data)
+{
+    LLFloaterTools* floater = (LLFloaterTools*)data;
+    floater->mPanelLandInfo = new LLPanelLandInfo();
+    return floater->mPanelLandInfo;
+}
+
+static  const std::string   toolNames[]={
+    "ToolCube",
+    "ToolPrism",
+    "ToolPyramid",
+    "ToolTetrahedron",
+    "ToolCylinder",
+    "ToolHemiCylinder",
+    "ToolCone",
+    "ToolHemiCone",
+    "ToolSphere",
+    "ToolHemiSphere",
+    "ToolTorus",
+    "ToolTube",
+    "ToolRing",
+    "ToolTree",
+    "ToolGrass"};
+LLPCode toolData[]={
+    LL_PCODE_CUBE,
+    LL_PCODE_PRISM,
+    LL_PCODE_PYRAMID,
+    LL_PCODE_TETRAHEDRON,
+    LL_PCODE_CYLINDER,
+    LL_PCODE_CYLINDER_HEMI,
+    LL_PCODE_CONE,
+    LL_PCODE_CONE_HEMI,
+    LL_PCODE_SPHERE,
+    LL_PCODE_SPHERE_HEMI,
+    LL_PCODE_TORUS,
+    LLViewerObject::LL_VO_SQUARE_TORUS,
+    LLViewerObject::LL_VO_TRIANGLE_TORUS,
+    LL_PCODE_LEGACY_TREE,
+    LL_PCODE_LEGACY_GRASS};
+
+bool    LLFloaterTools::postBuild()
+{
+    // Hide until tool selected
+    setVisible(false);
+
+    // Since we constantly show and hide this during drags, don't
+    // make sounds on visibility changes.
+    setSoundFlags(LLView::SILENT);
+
+    getDragHandle()->setEnabled( !gSavedSettings.getBOOL("ToolboxAutoMove") );
+
+    LLRect rect;
+    mBtnFocus           = getChild<LLButton>("button focus");//btn;
+    mBtnMove            = getChild<LLButton>("button move");
+    mBtnEdit            = getChild<LLButton>("button edit");
+    mBtnCreate          = getChild<LLButton>("button create");
+    mBtnLand            = getChild<LLButton>("button land" );
+    mTextStatus         = getChild<LLTextBox>("text status");
+    mRadioGroupFocus    = getChild<LLRadioGroup>("focus_radio_group");
+    mRadioGroupMove     = getChild<LLRadioGroup>("move_radio_group");
+    mRadioGroupEdit     = getChild<LLRadioGroup>("edit_radio_group");
+    mBtnGridOptions     = getChild<LLButton>("Options...");
+    mBtnLink            = getChild<LLButton>("link_btn");
+    mBtnUnlink          = getChild<LLButton>("unlink_btn");
+
+    mCheckSelectIndividual  = getChild<LLCheckBoxCtrl>("checkbox edit linked parts");
+    getChild<LLUICtrl>("checkbox edit linked parts")->setValue((bool)gSavedSettings.getBOOL("EditLinkedParts"));
+    mCheckSnapToGrid        = getChild<LLCheckBoxCtrl>("checkbox snap to grid");
+    getChild<LLUICtrl>("checkbox snap to grid")->setValue((bool)gSavedSettings.getBOOL("SnapEnabled"));
+    mCheckStretchUniform    = getChild<LLCheckBoxCtrl>("checkbox uniform");
+    getChild<LLUICtrl>("checkbox uniform")->setValue((bool)gSavedSettings.getBOOL("ScaleUniform"));
+    mCheckStretchTexture    = getChild<LLCheckBoxCtrl>("checkbox stretch textures");
+    getChild<LLUICtrl>("checkbox stretch textures")->setValue((bool)gSavedSettings.getBOOL("ScaleStretchTextures"));
+    mComboGridMode          = getChild<LLComboBox>("combobox grid mode");
+
+    //
+    // Create Buttons
+    //
+
+    for(size_t t=0; t<LL_ARRAY_SIZE(toolNames); ++t)
+    {
+        LLButton *found = getChild<LLButton>(toolNames[t]);
+        if(found)
+        {
+            found->setClickedCallback(boost::bind(&LLFloaterTools::setObjectType, toolData[t]));
+            mButtons.push_back( found );
+        }else{
+            LL_WARNS() << "Tool button not found! DOA Pending." << LL_ENDL;
+        }
+    }
+    mCheckCopySelection = getChild<LLCheckBoxCtrl>("checkbox copy selection");
+    getChild<LLUICtrl>("checkbox copy selection")->setValue((bool)gSavedSettings.getBOOL("CreateToolCopySelection"));
+    mCheckSticky = getChild<LLCheckBoxCtrl>("checkbox sticky");
+    getChild<LLUICtrl>("checkbox sticky")->setValue((bool)gSavedSettings.getBOOL("CreateToolKeepSelected"));
+    mCheckCopyCenters = getChild<LLCheckBoxCtrl>("checkbox copy centers");
+    getChild<LLUICtrl>("checkbox copy centers")->setValue((bool)gSavedSettings.getBOOL("CreateToolCopyCenters"));
+    mCheckCopyRotates = getChild<LLCheckBoxCtrl>("checkbox copy rotates");
+    getChild<LLUICtrl>("checkbox copy rotates")->setValue((bool)gSavedSettings.getBOOL("CreateToolCopyRotates"));
+
+    mRadioGroupLand         = getChild<LLRadioGroup>("land_radio_group");
+    mBtnApplyToSelection    = getChild<LLButton>("button apply to selection");
+    mSliderDozerSize        = getChild<LLSlider>("slider brush size");
+    getChild<LLUICtrl>("slider brush size")->setValue(gSavedSettings.getF32("LandBrushSize"));
+    mSliderDozerForce       = getChild<LLSlider>("slider force");
+    // the setting stores the actual force multiplier, but the slider is logarithmic, so we convert here
+    getChild<LLUICtrl>("slider force")->setValue(log10(gSavedSettings.getF32("LandBrushForce")));
+
+    mCostTextBorder = getChild<LLViewBorder>("cost_text_border");
+
+    mTab = getChild<LLTabContainer>("Object Info Tabs");
+    if(mTab)
+    {
+        mTab->setFollows(FOLLOWS_TOP | FOLLOWS_LEFT);
+        mTab->setBorderVisible(false);
+        mTab->selectFirstTab();
+    }
+
+    mStatusText["rotate"] = getString("status_rotate");
+    mStatusText["scale"] = getString("status_scale");
+    mStatusText["move"] = getString("status_move");
+    mStatusText["modifyland"] = getString("status_modifyland");
+    mStatusText["camera"] = getString("status_camera");
+    mStatusText["grab"] = getString("status_grab");
+    mStatusText["place"] = getString("status_place");
+    mStatusText["selectland"] = getString("status_selectland");
+
+    sShowObjectCost = gSavedSettings.getBOOL("ShowObjectRenderingCost");
+
+    return true;
+}
+
+// Create the popupview with a dummy center.  It will be moved into place
+// during LLViewerWindow's per-frame hover processing.
+LLFloaterTools::LLFloaterTools(const LLSD& key)
+:   LLFloater(key),
+    mBtnFocus(NULL),
+    mBtnMove(NULL),
+    mBtnEdit(NULL),
+    mBtnCreate(NULL),
+    mBtnLand(NULL),
+    mTextStatus(NULL),
+
+    mRadioGroupFocus(NULL),
+    mRadioGroupMove(NULL),
+    mRadioGroupEdit(NULL),
+
+    mCheckSelectIndividual(NULL),
+
+    mCheckSnapToGrid(NULL),
+    mBtnGridOptions(NULL),
+    mComboGridMode(NULL),
+    mCheckStretchUniform(NULL),
+    mCheckStretchTexture(NULL),
+    mCheckStretchUniformLabel(NULL),
+
+    mBtnRotateLeft(NULL),
+    mBtnRotateReset(NULL),
+    mBtnRotateRight(NULL),
+
+    mBtnLink(NULL),
+    mBtnUnlink(NULL),
+
+    mBtnDelete(NULL),
+    mBtnDuplicate(NULL),
+    mBtnDuplicateInPlace(NULL),
+
+    mCheckSticky(NULL),
+    mCheckCopySelection(NULL),
+    mCheckCopyCenters(NULL),
+    mCheckCopyRotates(NULL),
+    mRadioGroupLand(NULL),
+    mSliderDozerSize(NULL),
+    mSliderDozerForce(NULL),
+    mBtnApplyToSelection(NULL),
+
+    mTab(NULL),
+    mPanelPermissions(NULL),
+    mPanelObject(NULL),
+    mPanelVolume(NULL),
+    mPanelContents(NULL),
+    mPanelFace(NULL),
+    mPanelLandInfo(NULL),
+
+    mCostTextBorder(NULL),
+    mTabLand(NULL),
+
+    mLandImpactsObserver(NULL),
+
+    mDirty(true),
+    mHasSelection(true)
+{
+    gFloaterTools = this;
+
+    setAutoFocus(false);
+    mFactoryMap["General"] = LLCallbackMap(createPanelPermissions, this);//LLPanelPermissions
+    mFactoryMap["Object"] = LLCallbackMap(createPanelObject, this);//LLPanelObject
+    mFactoryMap["Features"] = LLCallbackMap(createPanelVolume, this);//LLPanelVolume
+    mFactoryMap["Texture"] = LLCallbackMap(createPanelFace, this);//LLPanelFace
+    mFactoryMap["Contents"] = LLCallbackMap(createPanelContents, this);//LLPanelContents
+    mFactoryMap["land info panel"] = LLCallbackMap(createPanelLandInfo, this);//LLPanelLandInfo
+
+    mCommitCallbackRegistrar.add("BuildTool.setTool",           boost::bind(&LLFloaterTools::setTool,this, _2));
+    mCommitCallbackRegistrar.add("BuildTool.commitZoom",        boost::bind(&commit_slider_zoom, _1));
+    mCommitCallbackRegistrar.add("BuildTool.commitRadioFocus",  boost::bind(&commit_radio_group_focus, _1));
+    mCommitCallbackRegistrar.add("BuildTool.commitRadioMove",   boost::bind(&commit_radio_group_move,_1));
+    mCommitCallbackRegistrar.add("BuildTool.commitRadioEdit",   boost::bind(&commit_radio_group_edit,_1));
+
+    mCommitCallbackRegistrar.add("BuildTool.gridMode",          boost::bind(&commit_grid_mode,_1));
+    mCommitCallbackRegistrar.add("BuildTool.selectComponent",   boost::bind(&commit_select_component, this));
+    mCommitCallbackRegistrar.add("BuildTool.gridOptions",       boost::bind(&LLFloaterTools::onClickGridOptions,this));
+    mCommitCallbackRegistrar.add("BuildTool.applyToSelection",  boost::bind(&click_apply_to_selection, this));
+    mCommitCallbackRegistrar.add("BuildTool.commitRadioLand",   boost::bind(&commit_radio_group_land,_1));
+    mCommitCallbackRegistrar.add("BuildTool.LandBrushForce",    boost::bind(&commit_slider_dozer_force,_1));
+
+    mCommitCallbackRegistrar.add("BuildTool.LinkObjects",       boost::bind(&LLSelectMgr::linkObjects, LLSelectMgr::getInstance()));
+    mCommitCallbackRegistrar.add("BuildTool.UnlinkObjects",     boost::bind(&LLSelectMgr::unlinkObjects, LLSelectMgr::getInstance()));
+
+    mLandImpactsObserver = new LLLandImpactsObserver();
+    LLViewerParcelMgr::getInstance()->addObserver(mLandImpactsObserver);
+}
+
+LLFloaterTools::~LLFloaterTools()
+{
+    // children automatically deleted
+    gFloaterTools = NULL;
+
+    LLViewerParcelMgr::getInstance()->removeObserver(mLandImpactsObserver);
+    delete mLandImpactsObserver;
+}
+
+void LLFloaterTools::setStatusText(const std::string& text)
+{
+    std::map<std::string, std::string>::iterator iter = mStatusText.find(text);
+    if (iter != mStatusText.end())
+    {
+        mTextStatus->setText(iter->second);
+    }
+    else
+    {
+        mTextStatus->setText(text);
+    }
+}
+
+void LLFloaterTools::refresh()
+{
+    const S32 INFO_WIDTH = getRect().getWidth();
+    const S32 INFO_HEIGHT = 384;
+    LLRect object_info_rect(0, 0, INFO_WIDTH, -INFO_HEIGHT);
+    bool all_volume = LLSelectMgr::getInstance()->selectionAllPCode( LL_PCODE_VOLUME );
+
+    S32 idx_features = mTab->getPanelIndexByTitle(PANEL_NAMES[PANEL_FEATURES]);
+    S32 idx_face = mTab->getPanelIndexByTitle(PANEL_NAMES[PANEL_FACE]);
+    S32 idx_contents = mTab->getPanelIndexByTitle(PANEL_NAMES[PANEL_CONTENTS]);
+
+    S32 selected_index = mTab->getCurrentPanelIndex();
+
+    if (!all_volume && (selected_index == idx_features || selected_index == idx_face ||
+        selected_index == idx_contents))
+    {
+        mTab->selectFirstTab();
+    }
+
+    mTab->enableTabButton(idx_features, all_volume);
+    mTab->enableTabButton(idx_face, all_volume);
+    mTab->enableTabButton(idx_contents, all_volume);
+
+    // Refresh object and prim count labels
+    LLLocale locale(LLLocale::USER_LOCALE);
+#if 0
+    if (!gMeshRepo.meshRezEnabled())
+    {
+        std::string obj_count_string;
+        LLResMgr::getInstance()->getIntegerString(obj_count_string, LLSelectMgr::getInstance()->getSelection()->getRootObjectCount());
+        getChild<LLUICtrl>("selection_count")->setTextArg("[OBJ_COUNT]", obj_count_string);
+        std::string prim_count_string;
+        LLResMgr::getInstance()->getIntegerString(prim_count_string, LLSelectMgr::getInstance()->getSelection()->getObjectCount());
+        getChild<LLUICtrl>("selection_count")->setTextArg("[PRIM_COUNT]", prim_count_string);
+
+        // calculate selection rendering cost
+        if (sShowObjectCost)
+        {
+            std::string prim_cost_string;
+            S32 render_cost = LLSelectMgr::getInstance()->getSelection()->getSelectedObjectRenderCost();
+            LLResMgr::getInstance()->getIntegerString(prim_cost_string, render_cost);
+            getChild<LLUICtrl>("RenderingCost")->setTextArg("[COUNT]", prim_cost_string);
+        }
+
+        // disable the object and prim counts if nothing selected
+        bool have_selection = ! LLSelectMgr::getInstance()->getSelection()->isEmpty();
+        getChildView("obj_count")->setEnabled(have_selection);
+        getChildView("prim_count")->setEnabled(have_selection);
+        getChildView("RenderingCost")->setEnabled(have_selection && sShowObjectCost);
+    }
+    else
+#endif
+    {
+        LLObjectSelectionHandle selection = LLSelectMgr::getInstance()->getSelection();
+        F32 link_cost = selection->getSelectedLinksetCost();
+        S32 link_count = selection->getRootObjectCount();
+        S32 object_count = selection->getObjectCount();
+
+        LLCrossParcelFunctor func;
+        if (!LLSelectMgr::getInstance()->getSelection()->applyToRootObjects(&func, true))
+        {
+            // Unless multiple parcels selected, higlight parcel object is at.
+            LLViewerObject* selected_object = mObjectSelection->getFirstObject();
+            if (selected_object)
+            {
+                // Select a parcel at the currently selected object's position.
+                LLViewerParcelMgr::getInstance()->selectParcelAt(selected_object->getPositionGlobal());
+            }
+            else
+            {
+                LL_WARNS() << "Failed to get selected object" << LL_ENDL;
+            }
+        }
+
+        if (object_count == 1)
+        {
+            // "selection_faces" shouldn't be visible if not LLToolFace::getInstance()
+            // But still need to be populated in case user switches
+
+            std::string faces_str = "";
+
+            for (LLObjectSelection::iterator iter = selection->begin(); iter != selection->end();)
+            {
+                LLObjectSelection::iterator nextiter = iter++; // not strictly needed, we have only one object
+                LLSelectNode* node = *nextiter;
+                LLViewerObject* object = (*nextiter)->getObject();
+                if (!object)
+                    continue;
+                S32 num_tes = llmin((S32)object->getNumTEs(), (S32)object->getNumFaces());
+                for (S32 te = 0; te < num_tes; ++te)
+                {
+                    if (node->isTESelected(te))
+                    {
+                        if (!faces_str.empty())
+                        {
+                            faces_str += ", ";
+                        }
+                        faces_str += llformat("%d", te);
+                    }
+                }
+            }
+
+            childSetTextArg("selection_faces", "[FACES_STRING]", faces_str);
+        }
+
+        bool show_faces = (object_count == 1)
+                          && LLToolFace::getInstance() == LLToolMgr::getInstance()->getCurrentTool();
+        getChildView("selection_faces")->setVisible(show_faces);
+
+        LLStringUtil::format_map_t selection_args;
+        selection_args["OBJ_COUNT"] = llformat("%.1d", link_count);
+        selection_args["LAND_IMPACT"] = llformat("%.1d", (S32)link_cost);
+
+        std::ostringstream selection_info;
+
+        selection_info << getString("status_selectcount", selection_args);
+
+        getChild<LLTextBox>("selection_count")->setText(selection_info.str());
+    }
+
+
+    // Refresh child tabs
+    mPanelPermissions->refresh();
+    mPanelObject->refresh();
+    mPanelVolume->refresh();
+    mPanelFace->refresh();
+    mPanelFace->refreshMedia();
+    mPanelContents->refresh();
+    mPanelLandInfo->refresh();
+
+    // Refresh the advanced weights floater
+    LLFloaterObjectWeights* object_weights_floater = LLFloaterReg::findTypedInstance<LLFloaterObjectWeights>("object_weights");
+    if(object_weights_floater && object_weights_floater->getVisible())
+    {
+        object_weights_floater->refresh();
+    }
+}
+
+void LLFloaterTools::draw()
+{
+    bool has_selection = !LLSelectMgr::getInstance()->getSelection()->isEmpty();
+    if(!has_selection && (mHasSelection != has_selection))
+    {
+        mDirty = true;
+    }
+    mHasSelection = has_selection;
+
+    if (mDirty)
+    {
+        refresh();
+        mDirty = false;
+    }
+
+    //  mCheckSelectIndividual->set(gSavedSettings.getBOOL("EditLinkedParts"));
+    LLFloater::draw();
+}
+
+void LLFloaterTools::dirty()
+{
+    mDirty = true;
+    LLFloaterOpenObject* instance = LLFloaterReg::findTypedInstance<LLFloaterOpenObject>("openobject");
+    if (instance) instance->dirty();
+}
+
+// Clean up any tool state that should not persist when the
+// floater is closed.
+void LLFloaterTools::resetToolState()
+{
+    gCameraBtnZoom = true;
+    gCameraBtnOrbit = false;
+    gCameraBtnPan = false;
+
+    gGrabBtnSpin = false;
+    gGrabBtnVertical = false;
+}
+
+void LLFloaterTools::updatePopup(LLCoordGL center, MASK mask)
+{
+    LLTool *tool = LLToolMgr::getInstance()->getCurrentTool();
+
+    // HACK to allow seeing the buttons when you have the app in a window.
+    // Keep the visibility the same as it
+    if (tool == gToolNull)
+    {
+        return;
+    }
+
+    if ( isMinimized() )
+    {   // SL looks odd if we draw the tools while the window is minimized
+        return;
+    }
+
+    // Focus buttons
+    bool focus_visible = (  tool == LLToolCamera::getInstance() );
+
+    mBtnFocus   ->setToggleState( focus_visible );
+
+    mRadioGroupFocus->setVisible( focus_visible );
+    getChildView("slider zoom")->setVisible( focus_visible);
+    getChildView("slider zoom")->setEnabled(gCameraBtnZoom);
+
+    if (!gCameraBtnOrbit &&
+        !gCameraBtnPan &&
+        !(mask == MASK_ORBIT) &&
+        !(mask == (MASK_ORBIT | MASK_ALT)) &&
+        !(mask == MASK_PAN) &&
+        !(mask == (MASK_PAN | MASK_ALT)) )
+    {
+        mRadioGroupFocus->setValue("radio zoom");
+    }
+    else if (   gCameraBtnOrbit ||
+                (mask == MASK_ORBIT) ||
+                (mask == (MASK_ORBIT | MASK_ALT)) )
+    {
+        mRadioGroupFocus->setValue("radio orbit");
+    }
+    else if (   gCameraBtnPan ||
+                (mask == MASK_PAN) ||
+                (mask == (MASK_PAN | MASK_ALT)) )
+    {
+        mRadioGroupFocus->setValue("radio pan");
+    }
+
+    // multiply by correction factor because volume sliders go [0, 0.5]
+    getChild<LLUICtrl>("slider zoom")->setValue(gAgentCamera.getCameraZoomFraction() * 0.5f);
+
+    // Move buttons
+    bool move_visible = (tool == LLToolGrab::getInstance());
+
+    if (mBtnMove) mBtnMove  ->setToggleState( move_visible );
+
+    // HACK - highlight buttons for next click
+    mRadioGroupMove->setVisible(move_visible);
+    if (!(gGrabBtnSpin ||
+        gGrabBtnVertical ||
+        (mask == MASK_VERTICAL) ||
+        (mask == MASK_SPIN)))
+    {
+        mRadioGroupMove->setValue("radio move");
+    }
+    else if ((mask == MASK_VERTICAL) ||
+             (gGrabBtnVertical && (mask != MASK_SPIN)))
+    {
+        mRadioGroupMove->setValue("radio lift");
+    }
+    else if ((mask == MASK_SPIN) ||
+             (gGrabBtnSpin && (mask != MASK_VERTICAL)))
+    {
+        mRadioGroupMove->setValue("radio spin");
+    }
+
+    // Edit buttons
+    bool edit_visible = tool == LLToolCompTranslate::getInstance() ||
+                        tool == LLToolCompRotate::getInstance() ||
+                        tool == LLToolCompScale::getInstance() ||
+                        tool == LLToolFace::getInstance() ||
+                        tool == LLToolIndividual::getInstance() ||
+                        tool == LLToolPipette::getInstance();
+
+    mBtnEdit    ->setToggleState( edit_visible );
+    mRadioGroupEdit->setVisible( edit_visible );
+    //bool linked_parts = gSavedSettings.getBOOL("EditLinkedParts");
+    //getChildView("RenderingCost")->setVisible( !linked_parts && (edit_visible || focus_visible || move_visible) && sShowObjectCost);
+
+    mBtnLink->setVisible(edit_visible);
+    mBtnUnlink->setVisible(edit_visible);
+
+    mBtnLink->setEnabled(LLSelectMgr::instance().enableLinkObjects());
+    mBtnUnlink->setEnabled(LLSelectMgr::instance().enableUnlinkObjects());
+
+    if (mCheckSelectIndividual)
+    {
+        mCheckSelectIndividual->setVisible(edit_visible);
+        //mCheckSelectIndividual->set(gSavedSettings.getBOOL("EditLinkedParts"));
+    }
+
+    if ( tool == LLToolCompTranslate::getInstance() )
+    {
+        mRadioGroupEdit->setValue("radio position");
+    }
+    else if ( tool == LLToolCompRotate::getInstance() )
+    {
+        mRadioGroupEdit->setValue("radio rotate");
+    }
+    else if ( tool == LLToolCompScale::getInstance() )
+    {
+        mRadioGroupEdit->setValue("radio stretch");
+    }
+    else if ( tool == LLToolFace::getInstance() )
+    {
+        mRadioGroupEdit->setValue("radio select face");
+    }
+
+    if (mComboGridMode)
+    {
+        mComboGridMode->setVisible( edit_visible );
+        S32 index = mComboGridMode->getCurrentIndex();
+        mComboGridMode->removeall();
+
+        switch (mObjectSelection->getSelectType())
+        {
+            case SELECT_TYPE_HUD:
+                mComboGridMode->add(getString("grid_screen_text"));
+                mComboGridMode->add(getString("grid_local_text"));
+                break;
+            case SELECT_TYPE_WORLD:
+                mComboGridMode->add(getString("grid_world_text"));
+                mComboGridMode->add(getString("grid_local_text"));
+                mComboGridMode->add(getString("grid_reference_text"));
+                break;
+            case SELECT_TYPE_ATTACHMENT:
+                mComboGridMode->add(getString("grid_attachment_text"));
+                mComboGridMode->add(getString("grid_local_text"));
+                mComboGridMode->add(getString("grid_reference_text"));
+                break;
+        }
+
+        mComboGridMode->setCurrentByIndex(index);
+    }
+
+    // Snap to grid disabled for grab tool - very confusing
+    if (mCheckSnapToGrid) mCheckSnapToGrid->setVisible( edit_visible /* || tool == LLToolGrab::getInstance() */ );
+    if (mBtnGridOptions) mBtnGridOptions->setVisible( edit_visible /* || tool == LLToolGrab::getInstance() */ );
+
+    //mCheckSelectLinked    ->setVisible( edit_visible );
+    if (mCheckStretchUniform) mCheckStretchUniform->setVisible( edit_visible );
+    if (mCheckStretchTexture) mCheckStretchTexture->setVisible( edit_visible );
+    if (mCheckStretchUniformLabel) mCheckStretchUniformLabel->setVisible( edit_visible );
+
+    // Create buttons
+    bool create_visible = (tool == LLToolCompCreate::getInstance());
+
+    mBtnCreate  ->setToggleState(   tool == LLToolCompCreate::getInstance() );
+
+    if (mCheckCopySelection
+        && mCheckCopySelection->get())
+    {
+        // don't highlight any placer button
+        for (std::vector<LLButton*>::size_type i = 0; i < mButtons.size(); i++)
+        {
+            mButtons[i]->setToggleState(false);
+            mButtons[i]->setVisible( create_visible );
+        }
+    }
+    else
+    {
+        // Highlight the correct placer button
+        for( S32 t = 0; t < (S32)mButtons.size(); t++ )
+        {
+            LLPCode pcode = LLToolPlacer::getObjectType();
+            LLPCode button_pcode = toolData[t];
+            bool state = (pcode == button_pcode);
+            mButtons[t]->setToggleState( state );
+            mButtons[t]->setVisible( create_visible );
+        }
+    }
+
+    if (mCheckSticky) mCheckSticky      ->setVisible( create_visible );
+    if (mCheckCopySelection) mCheckCopySelection    ->setVisible( create_visible );
+    if (mCheckCopyCenters) mCheckCopyCenters    ->setVisible( create_visible );
+    if (mCheckCopyRotates) mCheckCopyRotates    ->setVisible( create_visible );
+
+    if (mCheckCopyCenters && mCheckCopySelection) mCheckCopyCenters->setEnabled( mCheckCopySelection->get() );
+    if (mCheckCopyRotates && mCheckCopySelection) mCheckCopyRotates->setEnabled( mCheckCopySelection->get() );
+
+    // Land buttons
+    bool land_visible = (tool == LLToolBrushLand::getInstance() || tool == LLToolSelectLand::getInstance() );
+
+    mCostTextBorder->setVisible(!land_visible);
+
+    if (mBtnLand)   mBtnLand    ->setToggleState( land_visible );
+
+    mRadioGroupLand->setVisible( land_visible );
+    if ( tool == LLToolSelectLand::getInstance() )
+    {
+        mRadioGroupLand->setValue("radio select land");
+    }
+    else if ( tool == LLToolBrushLand::getInstance() )
+    {
+        S32 dozer_mode = gSavedSettings.getS32("RadioLandBrushAction");
+        switch(dozer_mode)
+        {
+        case 0:
+            mRadioGroupLand->setValue("radio flatten");
+            break;
+        case 1:
+            mRadioGroupLand->setValue("radio raise");
+            break;
+        case 2:
+            mRadioGroupLand->setValue("radio lower");
+            break;
+        case 3:
+            mRadioGroupLand->setValue("radio smooth");
+            break;
+        case 4:
+            mRadioGroupLand->setValue("radio noise");
+            break;
+        case 5:
+            mRadioGroupLand->setValue("radio revert");
+            break;
+        default:
+            break;
+        }
+    }
+
+    if (mBtnApplyToSelection)
+    {
+        mBtnApplyToSelection->setVisible( land_visible );
+        mBtnApplyToSelection->setEnabled( land_visible && !LLViewerParcelMgr::getInstance()->selectionEmpty() && tool != LLToolSelectLand::getInstance());
+    }
+    if (mSliderDozerSize)
+    {
+        mSliderDozerSize    ->setVisible( land_visible );
+        getChildView("Bulldozer:")->setVisible( land_visible);
+        getChildView("Dozer Size:")->setVisible( land_visible);
+    }
+    if (mSliderDozerForce)
+    {
+        mSliderDozerForce   ->setVisible( land_visible );
+        getChildView("Strength:")->setVisible( land_visible);
+    }
+
+    bool have_selection = !LLSelectMgr::getInstance()->getSelection()->isEmpty();
+
+    getChildView("selection_count")->setVisible(!land_visible && have_selection);
+    getChildView("selection_faces")->setVisible(LLToolFace::getInstance() == LLToolMgr::getInstance()->getCurrentTool()
+                                                && LLSelectMgr::getInstance()->getSelection()->getObjectCount() == 1);
+    getChildView("selection_empty")->setVisible(!land_visible && !have_selection);
+
+    mTab->setVisible(!land_visible);
+    mPanelLandInfo->setVisible(land_visible);
+}
+
+
+// virtual
+bool LLFloaterTools::canClose()
+{
+    // don't close when quitting, so camera will stay put
+    return !LLApp::isExiting();
+}
+
+// virtual
+void LLFloaterTools::onOpen(const LLSD& key)
+{
+    mParcelSelection = LLViewerParcelMgr::getInstance()->getFloatingParcelSelection();
+    mObjectSelection = LLSelectMgr::getInstance()->getEditSelection();
+
+    std::string panel = key.asString();
+    if (!panel.empty())
+    {
+        mTab->selectTabByName(panel);
+    }
+
+    LLTool* tool = LLToolMgr::getInstance()->getCurrentTool();
+    if (tool == LLToolCompInspect::getInstance()
+        || tool == LLToolDragAndDrop::getInstance())
+    {
+        // Something called floater up while it was supressed (during drag n drop, inspect),
+        // so it won't be getting any layout or visibility updates, update once
+        // further updates will come from updateLayout()
+        LLCoordGL select_center_screen;
+        MASK    mask = gKeyboard->currentMask(true);
+        updatePopup(select_center_screen, mask);
+    }
+
+    //gMenuBarView->setItemVisible("BuildTools", true);
+}
+
+// virtual
+void LLFloaterTools::onClose(bool app_quitting)
+{
+    mTab->setVisible(false);
+
+    LLViewerJoystick::getInstance()->moveAvatar(false);
+
+    // destroy media source used to grab media title
+    mPanelFace->unloadMedia();
+
+    // Different from handle_reset_view in that it doesn't actually
+    //   move the camera if EditCameraMovement is not set.
+    gAgentCamera.resetView(gSavedSettings.getBOOL("EditCameraMovement"));
+
+    // exit component selection mode
+    LLSelectMgr::getInstance()->promoteSelectionToRoot();
+    gSavedSettings.setBOOL("EditLinkedParts", false);
+
+    gViewerWindow->showCursor();
+
+    resetToolState();
+
+    mParcelSelection = NULL;
+    mObjectSelection = NULL;
+
+    // Switch back to basic toolset
+    LLToolMgr::getInstance()->setCurrentToolset(gBasicToolset);
+    // we were already in basic toolset, using build tools
+    // so manually reset tool to default (pie menu tool)
+    LLToolMgr::getInstance()->getCurrentToolset()->selectFirstTool();
+
+    //gMenuBarView->setItemVisible("BuildTools", false);
+    LLFloaterReg::hideInstance("media_settings");
+
+    // hide the advanced object weights floater
+    LLFloaterReg::hideInstance("object_weights");
+
+    // hide gltf material editor
+    LLFloaterReg::hideInstance("live_material_editor");
+
+    // prepare content for next call
+    mPanelContents->clearContents();
+
+    if(sPreviousFocusOnAvatar)
+    {
+        sPreviousFocusOnAvatar = false;
+        gAgentCamera.setAllowChangeToFollow(true);
+    }
+}
+
+void click_popup_info(void*)
+{
+}
+
+void click_popup_done(void*)
+{
+    handle_reset_view();
+}
+
+void commit_radio_group_move(LLUICtrl* ctrl)
+{
+    LLRadioGroup* group = (LLRadioGroup*)ctrl;
+    std::string selected = group->getValue().asString();
+    if (selected == "radio move")
+    {
+        gGrabBtnVertical = false;
+        gGrabBtnSpin = false;
+    }
+    else if (selected == "radio lift")
+    {
+        gGrabBtnVertical = true;
+        gGrabBtnSpin = false;
+    }
+    else if (selected == "radio spin")
+    {
+        gGrabBtnVertical = false;
+        gGrabBtnSpin = true;
+    }
+}
+
+void commit_radio_group_focus(LLUICtrl* ctrl)
+{
+    LLRadioGroup* group = (LLRadioGroup*)ctrl;
+    std::string selected = group->getValue().asString();
+    if (selected == "radio zoom")
+    {
+        gCameraBtnZoom = true;
+        gCameraBtnOrbit = false;
+        gCameraBtnPan = false;
+    }
+    else if (selected == "radio orbit")
+    {
+        gCameraBtnZoom = false;
+        gCameraBtnOrbit = true;
+        gCameraBtnPan = false;
+    }
+    else if (selected == "radio pan")
+    {
+        gCameraBtnZoom = false;
+        gCameraBtnOrbit = false;
+        gCameraBtnPan = true;
+    }
+}
+
+void commit_slider_zoom(LLUICtrl *ctrl)
+{
+    // renormalize value, since max "volume" level is 0.5 for some reason
+    F32 zoom_level = (F32)ctrl->getValue().asReal() * 2.f; // / 0.5f;
+    gAgentCamera.setCameraZoomFraction(zoom_level);
+}
+
+void commit_slider_dozer_force(LLUICtrl *ctrl)
+{
+    // the slider is logarithmic, so we exponentiate to get the actual force multiplier
+    F32 dozer_force = pow(10.f, (F32)ctrl->getValue().asReal());
+    gSavedSettings.setF32("LandBrushForce", dozer_force);
+}
+
+void click_apply_to_selection(void*)
+{
+    LLToolBrushLand::getInstance()->modifyLandInSelectionGlobal();
+}
+
+void commit_radio_group_edit(LLUICtrl *ctrl)
+{
+    S32 show_owners = gSavedSettings.getBOOL("ShowParcelOwners");
+
+    LLRadioGroup* group = (LLRadioGroup*)ctrl;
+    std::string selected = group->getValue().asString();
+    if (selected == "radio position")
+    {
+        LLFloaterTools::setEditTool( LLToolCompTranslate::getInstance() );
+    }
+    else if (selected == "radio rotate")
+    {
+        LLFloaterTools::setEditTool( LLToolCompRotate::getInstance() );
+    }
+    else if (selected == "radio stretch")
+    {
+        LLFloaterTools::setEditTool( LLToolCompScale::getInstance() );
+    }
+    else if (selected == "radio select face")
+    {
+        LLFloaterTools::setEditTool( LLToolFace::getInstance() );
+    }
+    gSavedSettings.setBOOL("ShowParcelOwners", show_owners);
+}
+
+void commit_radio_group_land(LLUICtrl* ctrl)
+{
+    LLRadioGroup* group = (LLRadioGroup*)ctrl;
+    std::string selected = group->getValue().asString();
+    if (selected == "radio select land")
+    {
+        LLFloaterTools::setEditTool( LLToolSelectLand::getInstance() );
+    }
+    else
+    {
+        LLFloaterTools::setEditTool( LLToolBrushLand::getInstance() );
+        S32 dozer_mode = gSavedSettings.getS32("RadioLandBrushAction");
+        if (selected == "radio flatten")
+            dozer_mode = 0;
+        else if (selected == "radio raise")
+            dozer_mode = 1;
+        else if (selected == "radio lower")
+            dozer_mode = 2;
+        else if (selected == "radio smooth")
+            dozer_mode = 3;
+        else if (selected == "radio noise")
+            dozer_mode = 4;
+        else if (selected == "radio revert")
+            dozer_mode = 5;
+        gSavedSettings.setS32("RadioLandBrushAction", dozer_mode);
+    }
+}
+
+void commit_select_component(void *data)
+{
+    LLFloaterTools* floaterp = (LLFloaterTools*)data;
+
+    //forfeit focus
+    if (gFocusMgr.childHasKeyboardFocus(floaterp))
+    {
+        gFocusMgr.setKeyboardFocus(NULL);
+    }
+
+    bool select_individuals = floaterp->mCheckSelectIndividual->get();
+    gSavedSettings.setBOOL("EditLinkedParts", select_individuals);
+    floaterp->dirty();
+
+    if (select_individuals)
+    {
+        LLSelectMgr::getInstance()->demoteSelectionToIndividuals();
+    }
+    else
+    {
+        LLSelectMgr::getInstance()->promoteSelectionToRoot();
+    }
+}
+
+// static
+void LLFloaterTools::setObjectType( LLPCode pcode )
+{
+    LLToolPlacer::setObjectType( pcode );
+    gSavedSettings.setBOOL("CreateToolCopySelection", false);
+    gFocusMgr.setMouseCapture(NULL);
+}
+
+void commit_grid_mode(LLUICtrl *ctrl)
+{
+    LLComboBox* combo = (LLComboBox*)ctrl;
+
+    LLSelectMgr::getInstance()->setGridMode((EGridMode)combo->getCurrentIndex());
+}
+
+// static
+void LLFloaterTools::setGridMode(S32 mode)
+{
+    LLFloaterTools* tools_floater = LLFloaterReg::getTypedInstance<LLFloaterTools>("build");
+    if (!tools_floater || !tools_floater->mComboGridMode)
+    {
+        return;
+    }
+
+    tools_floater->mComboGridMode->setCurrentByIndex(mode);
+}
+
+void LLFloaterTools::onClickGridOptions()
+{
+    LLFloater* floaterp = LLFloaterReg::showInstance("build_options");
+    // position floater next to build tools, not over
+    floaterp->setShape(gFloaterView->findNeighboringPosition(this, floaterp), true);
+}
+
+// static
+void LLFloaterTools::setEditTool(void* tool_pointer)
+{
+    LLTool *tool = (LLTool *)tool_pointer;
+    LLToolMgr::getInstance()->getCurrentToolset()->selectTool( tool );
+}
+
+void LLFloaterTools::setTool(const LLSD& user_data)
+{
+    std::string control_name = user_data.asString();
+    if(control_name == "Focus")
+        LLToolMgr::getInstance()->getCurrentToolset()->selectTool((LLTool *) LLToolCamera::getInstance() );
+    else if (control_name == "Move" )
+        LLToolMgr::getInstance()->getCurrentToolset()->selectTool( (LLTool *)LLToolGrab::getInstance() );
+    else if (control_name == "Edit" )
+        LLToolMgr::getInstance()->getCurrentToolset()->selectTool( (LLTool *) LLToolCompTranslate::getInstance());
+    else if (control_name == "Create" )
+        LLToolMgr::getInstance()->getCurrentToolset()->selectTool( (LLTool *) LLToolCompCreate::getInstance());
+    else if (control_name == "Land" )
+        LLToolMgr::getInstance()->getCurrentToolset()->selectTool( (LLTool *) LLToolSelectLand::getInstance());
+    else
+        LL_WARNS()<<" no parameter name "<<control_name<<" found!! No Tool selected!!"<< LL_ENDL;
+}
+
+void LLFloaterTools::onFocusReceived()
+{
+    LLToolMgr::getInstance()->setCurrentToolset(gBasicToolset);
+    LLFloater::onFocusReceived();
+}
+
+void LLFloaterTools::updateLandImpacts()
+{
+    LLParcel *parcel = mParcelSelection->getParcel();
+    if (!parcel)
+    {
+        return;
+    }
+
+    // Update land impacts info in the weights floater
+    LLFloaterObjectWeights* object_weights_floater = LLFloaterReg::findTypedInstance<LLFloaterObjectWeights>("object_weights");
+    if(object_weights_floater)
+    {
+        object_weights_floater->updateLandImpacts(parcel);
+    }
+}
+