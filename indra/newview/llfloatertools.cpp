/** 
 * @file llfloatertools.cpp
 * @brief The edit tools, including move, position, land, etc.
 *
 * $LicenseInfo:firstyear=2002&license=viewerlgpl$
 * Second Life Viewer Source Code
 * Copyright (C) 2010, Linden Research, Inc.
 * 
 * This library is free software; you can redistribute it and/or
 * modify it under the terms of the GNU Lesser General Public
 * License as published by the Free Software Foundation;
 * version 2.1 of the License only.
 * 
 * This library is distributed in the hope that it will be useful,
 * but WITHOUT ANY WARRANTY; without even the implied warranty of
 * MERCHANTABILITY or FITNESS FOR A PARTICULAR PURPOSE.  See the GNU
 * Lesser General Public License for more details.
 * 
 * You should have received a copy of the GNU Lesser General Public
 * License along with this library; if not, write to the Free Software
 * Foundation, Inc., 51 Franklin Street, Fifth Floor, Boston, MA  02110-1301  USA
 * 
 * Linden Research, Inc., 945 Battery Street, San Francisco, CA  94111  USA
 * $/LicenseInfo$
 */

#include "llviewerprecompiledheaders.h"

#include "llfloatertools.h"

#include "llfontgl.h"
#include "llcoord.h"
//#include "llgl.h"

#include "llagent.h"
#include "llagentcamera.h"
#include "llbutton.h"
#include "llcheckboxctrl.h"
#include "llcombobox.h"
#include "lldraghandle.h"
#include "llerror.h"
#include "llfloaterbuildoptions.h"
#include "llfloatermediasettings.h"
#include "llfloateropenobject.h"
#include "llfloaterreg.h"
#include "llfocusmgr.h"
#include "llmediaentry.h"
#include "llmediactrl.h"
#include "llmenugl.h"
#include "llnotificationsutil.h"
#include "llpanelcontents.h"
#include "llpanelface.h"
#include "llpanelland.h"
#include "llpanelobjectinventory.h"
#include "llpanelobject.h"
#include "llpanelvolume.h"
#include "llpanelpermissions.h"
#include "llradiogroup.h"
#include "llresmgr.h"
#include "llselectmgr.h"
#include "llslider.h"
#include "llstatusbar.h"
#include "lltabcontainer.h"
#include "lltextbox.h"
#include "lltoolbrush.h"
#include "lltoolcomp.h"
#include "lltooldraganddrop.h"
#include "lltoolface.h"
#include "lltoolfocus.h"
#include "lltoolgrab.h"
#include "lltoolgrab.h"
#include "lltoolindividual.h"
#include "lltoolmgr.h"
#include "lltoolpie.h"
#include "lltoolpipette.h"
#include "lltoolplacer.h"
#include "lltoolselectland.h"
#include "lltrans.h"
#include "llui.h"
#include "llviewercontrol.h"
#include "llviewerjoystick.h"
#include "llviewerregion.h"
#include "llviewermenu.h"
#include "llviewerparcelmgr.h"
#include "llviewerwindow.h"
#include "llvovolume.h"
#include "lluictrlfactory.h"
#include "llaccountingquotamanager.h"

// Globals
LLFloaterTools *gFloaterTools = NULL;
bool LLFloaterTools::sShowObjectCost = true;

const std::string PANEL_NAMES[LLFloaterTools::PANEL_COUNT] =
{
	std::string("General"), 	// PANEL_GENERAL,
	std::string("Object"), 	// PANEL_OBJECT,
	std::string("Features"),	// PANEL_FEATURES,
	std::string("Texture"),	// PANEL_FACE,
	std::string("Content"),	// PANEL_CONTENTS,
};

// Local prototypes
void commit_select_component(void *data);
void click_show_more(void*);
void click_popup_info(void*);
void click_popup_done(void*);
void click_popup_minimize(void*);
void click_popup_rotate_left(void*);
void click_popup_rotate_reset(void*);
void click_popup_rotate_right(void*);
void commit_slider_dozer_force(LLUICtrl *);
void click_apply_to_selection(void*);
void commit_radio_group_focus(LLUICtrl* ctrl);
void commit_radio_group_move(LLUICtrl* ctrl);
void commit_radio_group_edit(LLUICtrl* ctrl);
void commit_radio_group_land(LLUICtrl* ctrl);
void commit_grid_mode(LLUICtrl *);
void commit_slider_zoom(LLUICtrl *ctrl);


//static
void*	LLFloaterTools::createPanelPermissions(void* data)
{
	LLFloaterTools* floater = (LLFloaterTools*)data;
	floater->mPanelPermissions = new LLPanelPermissions();
	return floater->mPanelPermissions;
}
//static
void*	LLFloaterTools::createPanelObject(void* data)
{
	LLFloaterTools* floater = (LLFloaterTools*)data;
	floater->mPanelObject = new LLPanelObject();
	return floater->mPanelObject;
}

//static
void*	LLFloaterTools::createPanelVolume(void* data)
{
	LLFloaterTools* floater = (LLFloaterTools*)data;
	floater->mPanelVolume = new LLPanelVolume();
	return floater->mPanelVolume;
}

//static
void*	LLFloaterTools::createPanelFace(void* data)
{
	LLFloaterTools* floater = (LLFloaterTools*)data;
	floater->mPanelFace = new LLPanelFace();
	return floater->mPanelFace;
}

//static
void*	LLFloaterTools::createPanelContents(void* data)
{
	LLFloaterTools* floater = (LLFloaterTools*)data;
	floater->mPanelContents = new LLPanelContents();
	return floater->mPanelContents;
}

//static
void*	LLFloaterTools::createPanelLandInfo(void* data)
{
	LLFloaterTools* floater = (LLFloaterTools*)data;
	floater->mPanelLandInfo = new LLPanelLandInfo();
	return floater->mPanelLandInfo;
}

static	const std::string	toolNames[]={
	"ToolCube",
	"ToolPrism",
	"ToolPyramid",
	"ToolTetrahedron",
	"ToolCylinder",
	"ToolHemiCylinder",
	"ToolCone",
	"ToolHemiCone",
	"ToolSphere",
	"ToolHemiSphere",
	"ToolTorus",
	"ToolTube",
	"ToolRing",
	"ToolTree",
	"ToolGrass"};
LLPCode toolData[]={
	LL_PCODE_CUBE,
	LL_PCODE_PRISM,
	LL_PCODE_PYRAMID,
	LL_PCODE_TETRAHEDRON,
	LL_PCODE_CYLINDER,
	LL_PCODE_CYLINDER_HEMI,
	LL_PCODE_CONE,
	LL_PCODE_CONE_HEMI,
	LL_PCODE_SPHERE,
	LL_PCODE_SPHERE_HEMI,
	LL_PCODE_TORUS,
	LLViewerObject::LL_VO_SQUARE_TORUS,
	LLViewerObject::LL_VO_TRIANGLE_TORUS,
	LL_PCODE_LEGACY_TREE,
	LL_PCODE_LEGACY_GRASS};

BOOL	LLFloaterTools::postBuild()
{	
	// Hide until tool selected
	setVisible(FALSE);

	// Since we constantly show and hide this during drags, don't
	// make sounds on visibility changes.
	setSoundFlags(LLView::SILENT);

	getDragHandle()->setEnabled( !gSavedSettings.getBOOL("ToolboxAutoMove") );

	LLRect rect;
	mBtnFocus			= getChild<LLButton>("button focus");//btn;
	mBtnMove			= getChild<LLButton>("button move");
	mBtnEdit			= getChild<LLButton>("button edit");
	mBtnCreate			= getChild<LLButton>("button create");
	mBtnLand			= getChild<LLButton>("button land" );
	mTextStatus			= getChild<LLTextBox>("text status");
	mRadioGroupFocus	= getChild<LLRadioGroup>("focus_radio_group");
	mRadioGroupMove		= getChild<LLRadioGroup>("move_radio_group");
	mRadioGroupEdit		= getChild<LLRadioGroup>("edit_radio_group");
	mBtnGridOptions		= getChild<LLButton>("Options...");
	mTitleMedia			= getChild<LLMediaCtrl>("title_media");
	mBtnLink			= getChild<LLButton>("link_btn");
	mBtnUnlink			= getChild<LLButton>("unlink_btn");
	
	mCheckSelectIndividual	= getChild<LLCheckBoxCtrl>("checkbox edit linked parts");	
	getChild<LLUICtrl>("checkbox edit linked parts")->setValue((BOOL)gSavedSettings.getBOOL("EditLinkedParts"));
	mCheckSnapToGrid		= getChild<LLCheckBoxCtrl>("checkbox snap to grid");
	getChild<LLUICtrl>("checkbox snap to grid")->setValue((BOOL)gSavedSettings.getBOOL("SnapEnabled"));
	mCheckStretchUniform	= getChild<LLCheckBoxCtrl>("checkbox uniform");
	getChild<LLUICtrl>("checkbox uniform")->setValue((BOOL)gSavedSettings.getBOOL("ScaleUniform"));
	mCheckStretchTexture	= getChild<LLCheckBoxCtrl>("checkbox stretch textures");
	getChild<LLUICtrl>("checkbox stretch textures")->setValue((BOOL)gSavedSettings.getBOOL("ScaleStretchTextures"));
	mComboGridMode			= getChild<LLComboBox>("combobox grid mode");
	mCheckStretchUniformLabel = getChild<LLTextBox>("checkbox uniform label");

	//
	// Create Buttons
	//

	for(size_t t=0; t<LL_ARRAY_SIZE(toolNames); ++t)
	{
		LLButton *found = getChild<LLButton>(toolNames[t]);
		if(found)
		{
			found->setClickedCallback(boost::bind(&LLFloaterTools::setObjectType, toolData[t]));
			mButtons.push_back( found );
		}else{
			llwarns << "Tool button not found! DOA Pending." << llendl;
		}
	}
	mCheckCopySelection = getChild<LLCheckBoxCtrl>("checkbox copy selection");
	getChild<LLUICtrl>("checkbox copy selection")->setValue((BOOL)gSavedSettings.getBOOL("CreateToolCopySelection"));
	mCheckSticky = getChild<LLCheckBoxCtrl>("checkbox sticky");
	getChild<LLUICtrl>("checkbox sticky")->setValue((BOOL)gSavedSettings.getBOOL("CreateToolKeepSelected"));
	mCheckCopyCenters = getChild<LLCheckBoxCtrl>("checkbox copy centers");
	getChild<LLUICtrl>("checkbox copy centers")->setValue((BOOL)gSavedSettings.getBOOL("CreateToolCopyCenters"));
	mCheckCopyRotates = getChild<LLCheckBoxCtrl>("checkbox copy rotates");
	getChild<LLUICtrl>("checkbox copy rotates")->setValue((BOOL)gSavedSettings.getBOOL("CreateToolCopyRotates"));

	mRadioGroupLand			= getChild<LLRadioGroup>("land_radio_group");
	mBtnApplyToSelection	= getChild<LLButton>("button apply to selection");
	mSliderDozerSize		= getChild<LLSlider>("slider brush size");
	getChild<LLUICtrl>("slider brush size")->setValue(gSavedSettings.getF32("LandBrushSize"));
	mSliderDozerForce		= getChild<LLSlider>("slider force");
	// the setting stores the actual force multiplier, but the slider is logarithmic, so we convert here
	getChild<LLUICtrl>("slider force")->setValue(log10(gSavedSettings.getF32("LandBrushForce")));

	mTab = getChild<LLTabContainer>("Object Info Tabs");
	if(mTab)
	{
		mTab->setFollows(FOLLOWS_TOP | FOLLOWS_LEFT);
		mTab->setBorderVisible(FALSE);
		mTab->selectFirstTab();
	}

	mStatusText["rotate"] = getString("status_rotate");
	mStatusText["scale"] = getString("status_scale");
	mStatusText["move"] = getString("status_move");
	mStatusText["modifyland"] = getString("status_modifyland");
	mStatusText["camera"] = getString("status_camera");
	mStatusText["grab"] = getString("status_grab");
	mStatusText["place"] = getString("status_place");
	mStatusText["selectland"] = getString("status_selectland");

	sShowObjectCost = gSavedSettings.getBOOL("ShowObjectRenderingCost");
	
	return TRUE;
}

// Create the popupview with a dummy center.  It will be moved into place
// during LLViewerWindow's per-frame hover processing.
LLFloaterTools::LLFloaterTools(const LLSD& key)
:	LLFloater(key),
	mBtnFocus(NULL),
	mBtnMove(NULL),
	mBtnEdit(NULL),
	mBtnCreate(NULL),
	mBtnLand(NULL),
	mTextStatus(NULL),

	mRadioGroupFocus(NULL),
	mRadioGroupMove(NULL),
	mRadioGroupEdit(NULL),

	mCheckSelectIndividual(NULL),

	mCheckSnapToGrid(NULL),
	mBtnGridOptions(NULL),
	mTitleMedia(NULL),
	mComboGridMode(NULL),
	mCheckStretchUniform(NULL),
	mCheckStretchTexture(NULL),
	mCheckStretchUniformLabel(NULL),

	mBtnRotateLeft(NULL),
	mBtnRotateReset(NULL),
	mBtnRotateRight(NULL),

	mBtnLink(NULL),
	mBtnUnlink(NULL),

	mBtnDelete(NULL),
	mBtnDuplicate(NULL),
	mBtnDuplicateInPlace(NULL),

	mCheckSticky(NULL),
	mCheckCopySelection(NULL),
	mCheckCopyCenters(NULL),
	mCheckCopyRotates(NULL),
	mRadioGroupLand(NULL),
	mSliderDozerSize(NULL),
	mSliderDozerForce(NULL),
	mBtnApplyToSelection(NULL),

	mTab(NULL),
	mPanelPermissions(NULL),
	mPanelObject(NULL),
	mPanelVolume(NULL),
	mPanelContents(NULL),
	mPanelFace(NULL),
	mPanelLandInfo(NULL),

	mTabLand(NULL),
	mDirty(TRUE),
	mNeedMediaTitle(TRUE)
{
	gFloaterTools = this;

	setAutoFocus(FALSE);
	mFactoryMap["General"] = LLCallbackMap(createPanelPermissions, this);//LLPanelPermissions
	mFactoryMap["Object"] = LLCallbackMap(createPanelObject, this);//LLPanelObject
	mFactoryMap["Features"] = LLCallbackMap(createPanelVolume, this);//LLPanelVolume
	mFactoryMap["Texture"] = LLCallbackMap(createPanelFace, this);//LLPanelFace
	mFactoryMap["Contents"] = LLCallbackMap(createPanelContents, this);//LLPanelContents
	mFactoryMap["land info panel"] = LLCallbackMap(createPanelLandInfo, this);//LLPanelLandInfo
	
	mCommitCallbackRegistrar.add("BuildTool.setTool",			boost::bind(&LLFloaterTools::setTool,this, _2));
	mCommitCallbackRegistrar.add("BuildTool.commitZoom",		boost::bind(&commit_slider_zoom, _1));
	mCommitCallbackRegistrar.add("BuildTool.commitRadioFocus",	boost::bind(&commit_radio_group_focus, _1));
	mCommitCallbackRegistrar.add("BuildTool.commitRadioMove",	boost::bind(&commit_radio_group_move,_1));
	mCommitCallbackRegistrar.add("BuildTool.commitRadioEdit",	boost::bind(&commit_radio_group_edit,_1));

	mCommitCallbackRegistrar.add("BuildTool.selectComponent",	boost::bind(&commit_select_component, this));
	mCommitCallbackRegistrar.add("BuildTool.gridOptions",		boost::bind(&LLFloaterTools::onClickGridOptions,this));
	mCommitCallbackRegistrar.add("BuildTool.applyToSelection",	boost::bind(&click_apply_to_selection, this));
	mCommitCallbackRegistrar.add("BuildTool.gridMode",			boost::bind(&commit_grid_mode,_1));
	mCommitCallbackRegistrar.add("BuildTool.commitRadioLand",	boost::bind(&commit_radio_group_land,_1));
	mCommitCallbackRegistrar.add("BuildTool.LandBrushForce",	boost::bind(&commit_slider_dozer_force,_1));
	mCommitCallbackRegistrar.add("BuildTool.AddMedia",			boost::bind(&LLFloaterTools::onClickBtnAddMedia,this));
	mCommitCallbackRegistrar.add("BuildTool.DeleteMedia",		boost::bind(&LLFloaterTools::onClickBtnDeleteMedia,this));
	mCommitCallbackRegistrar.add("BuildTool.EditMedia",			boost::bind(&LLFloaterTools::onClickBtnEditMedia,this));

	mCommitCallbackRegistrar.add("BuildTool.LinkObjects",		boost::bind(&LLSelectMgr::linkObjects, LLSelectMgr::getInstance()));
	mCommitCallbackRegistrar.add("BuildTool.UnlinkObjects",		boost::bind(&LLSelectMgr::unlinkObjects, LLSelectMgr::getInstance()));

}

LLFloaterTools::~LLFloaterTools()
{
	// children automatically deleted
	gFloaterTools = NULL;
}

void LLFloaterTools::setStatusText(const std::string& text)
{
	std::map<std::string, std::string>::iterator iter = mStatusText.find(text);
	if (iter != mStatusText.end())
	{
		mTextStatus->setText(iter->second);
	}
	else
	{
		mTextStatus->setText(text);
	}
}

void LLFloaterTools::refresh()
{
	const S32 INFO_WIDTH = getRect().getWidth();
	const S32 INFO_HEIGHT = 384;
	LLRect object_info_rect(0, 0, INFO_WIDTH, -INFO_HEIGHT);
	BOOL all_volume = LLSelectMgr::getInstance()->selectionAllPCode( LL_PCODE_VOLUME );

	S32 idx_features = mTab->getPanelIndexByTitle(PANEL_NAMES[PANEL_FEATURES]);
	S32 idx_face = mTab->getPanelIndexByTitle(PANEL_NAMES[PANEL_FACE]);
	S32 idx_contents = mTab->getPanelIndexByTitle(PANEL_NAMES[PANEL_CONTENTS]);

	S32 selected_index = mTab->getCurrentPanelIndex();

	if (!all_volume && (selected_index == idx_features || selected_index == idx_face ||
		selected_index == idx_contents))
	{
		mTab->selectFirstTab();
	}

	mTab->enableTabButton(idx_features, all_volume);
	mTab->enableTabButton(idx_face, all_volume);
	mTab->enableTabButton(idx_contents, all_volume);

	// Refresh object and prim count labels
	LLLocale locale(LLLocale::USER_LOCALE);

<<<<<<< HEAD
	if ((gAgent.getRegion() && gAgent.getRegion()->getCapability("GetMesh").empty()) || !gSavedSettings.getBOOL("MeshEnabled"))
=======
	if ((gAgent.getRegion() && (gAgent.getRegion()->getCapability("GetMesh").empty() || gAgent.getRegion()->getCapability("ObjectAdd").empty())) || !gSavedSettings.getBOOL("MeshEnabled"))
>>>>>>> eef9016c
	{		
		std::string obj_count_string;
		LLResMgr::getInstance()->getIntegerString(obj_count_string, LLSelectMgr::getInstance()->getSelection()->getRootObjectCount());
		getChild<LLUICtrl>("obj_count")->setTextArg("[COUNT]", obj_count_string);	
		std::string prim_count_string;
		LLResMgr::getInstance()->getIntegerString(prim_count_string, LLSelectMgr::getInstance()->getSelection()->getObjectCount());
		getChild<LLUICtrl>("prim_count")->setTextArg("[COUNT]", prim_count_string);

		// calculate selection rendering cost
		if (sShowObjectCost)
		{
			std::string prim_cost_string;
			LLResMgr::getInstance()->getIntegerString(prim_cost_string, calcRenderCost());
			getChild<LLUICtrl>("RenderingCost")->setTextArg("[COUNT]", prim_cost_string);
		}
		
		// disable the object and prim counts if nothing selected
		bool have_selection = ! LLSelectMgr::getInstance()->getSelection()->isEmpty();
		getChildView("obj_count")->setEnabled(have_selection);
		getChildView("prim_count")->setEnabled(have_selection);
		getChildView("RenderingCost")->setEnabled(have_selection && sShowObjectCost);
	}
	else
	{
		// Get the number of objects selected
		std::string root_object_count_string;
		std::string object_count_string;

		LLResMgr::getInstance()->getIntegerString(
			root_object_count_string,
			LLSelectMgr::getInstance()->getSelection()->getRootObjectCount());
		LLResMgr::getInstance()->getIntegerString(
			object_count_string,
			LLSelectMgr::getInstance()->getSelection()->getObjectCount());

		F32 obj_cost =
			LLSelectMgr::getInstance()->getSelection()->getSelectedObjectCost();
		F32 link_cost =
			LLSelectMgr::getInstance()->getSelection()->getSelectedLinksetCost();
		F32 obj_physics_cost =
			LLSelectMgr::getInstance()->getSelection()->getSelectedPhysicsCost();
		F32 link_physics_cost =
			LLSelectMgr::getInstance()->getSelection()->getSelectedLinksetPhysicsCost();

		// Update the text for the counts
		childSetTextArg(
			"linked_set_count",
			"[COUNT]",
			root_object_count_string);
		childSetTextArg("object_count", "[COUNT]", object_count_string);

		// Update the text for the resource costs
		childSetTextArg("linked_set_cost","[COST]",llformat("%.1f", link_cost));
		childSetTextArg("object_cost", "[COST]", llformat("%.1f", obj_cost));
		childSetTextArg("linked_set_cost","[PHYSICS]",llformat("%.1f", link_physics_cost));
		childSetTextArg("object_cost", "[PHYSICS]", llformat("%.1f", obj_physics_cost));

		// Display rendering cost if needed
		if (sShowObjectCost)
		{
			std::string prim_cost_string;
			LLResMgr::getInstance()->getIntegerString(prim_cost_string, calcRenderCost());
			getChild<LLUICtrl>("RenderingCost")->setTextArg("[COUNT]", prim_cost_string);
		}


		// disable the object and prim counts if nothing selected
		bool have_selection = ! LLSelectMgr::getInstance()->getSelection()->isEmpty();
		childSetEnabled("linked_set_count", have_selection);
		childSetEnabled("object_count", have_selection);
		childSetEnabled("linked_set_cost", have_selection);
		childSetEnabled("object_cost", have_selection);
		getChildView("RenderingCost")->setEnabled(have_selection && sShowObjectCost);
	}


	// Refresh child tabs
	mPanelPermissions->refresh();
	mPanelObject->refresh();
	mPanelVolume->refresh();
	mPanelFace->refresh();
	refreshMedia();
	mPanelContents->refresh();
	mPanelLandInfo->refresh();
}

void LLFloaterTools::draw()
{
	if (mDirty)
	{
		refresh();
		mDirty = FALSE;
	}

	// grab media name/title and update the UI widget
	updateMediaTitle();

	//	mCheckSelectIndividual->set(gSavedSettings.getBOOL("EditLinkedParts"));
	LLFloater::draw();
}

void LLFloaterTools::dirty()
{
	mDirty = TRUE; 
	LLFloaterOpenObject* instance = LLFloaterReg::findTypedInstance<LLFloaterOpenObject>("openobject");
	if (instance) instance->dirty();
}

// Clean up any tool state that should not persist when the
// floater is closed.
void LLFloaterTools::resetToolState()
{
	gCameraBtnZoom = TRUE;
	gCameraBtnOrbit = FALSE;
	gCameraBtnPan = FALSE;

	gGrabBtnSpin = FALSE;
	gGrabBtnVertical = FALSE;
}

void LLFloaterTools::updatePopup(LLCoordGL center, MASK mask)
{
	LLTool *tool = LLToolMgr::getInstance()->getCurrentTool();

	// HACK to allow seeing the buttons when you have the app in a window.
	// Keep the visibility the same as it 
	if (tool == gToolNull)
	{
		return;
	}

	if ( isMinimized() )
	{	// SL looks odd if we draw the tools while the window is minimized
		return;
	}
	
	// Focus buttons
	BOOL focus_visible = (	tool == LLToolCamera::getInstance() );

	mBtnFocus	->setToggleState( focus_visible );

	mRadioGroupFocus->setVisible( focus_visible );
	getChildView("slider zoom")->setVisible( focus_visible);
	getChildView("slider zoom")->setEnabled(gCameraBtnZoom);

	if (!gCameraBtnOrbit &&
		!gCameraBtnPan &&
		!(mask == MASK_ORBIT) &&
		!(mask == (MASK_ORBIT | MASK_ALT)) &&
		!(mask == MASK_PAN) &&
		!(mask == (MASK_PAN | MASK_ALT)) )
	{
		mRadioGroupFocus->setValue("radio zoom");
	}
	else if (	gCameraBtnOrbit || 
				(mask == MASK_ORBIT) ||
				(mask == (MASK_ORBIT | MASK_ALT)) )
	{
		mRadioGroupFocus->setValue("radio orbit");
	}
	else if (	gCameraBtnPan ||
				(mask == MASK_PAN) ||
				(mask == (MASK_PAN | MASK_ALT)) )
	{
		mRadioGroupFocus->setValue("radio pan");
	}

	// multiply by correction factor because volume sliders go [0, 0.5]
	getChild<LLUICtrl>("slider zoom")->setValue(gAgentCamera.getCameraZoomFraction() * 0.5f);

	// Move buttons
	BOOL move_visible = (tool == LLToolGrab::getInstance());

	if (mBtnMove) mBtnMove	->setToggleState( move_visible );

	// HACK - highlight buttons for next click
	mRadioGroupMove->setVisible(move_visible);
	if (!gGrabBtnSpin && 
		!gGrabBtnVertical &&
		!(mask == MASK_VERTICAL) && 
		!(mask == MASK_SPIN) )
	{
		mRadioGroupMove->setValue("radio move");
	}
	else if (gGrabBtnVertical || 
			 (mask == MASK_VERTICAL) )
	{
		mRadioGroupMove->setValue("radio lift");
	}
	else if (gGrabBtnSpin || 
			 (mask == MASK_SPIN) )
	{
		mRadioGroupMove->setValue("radio spin");
	}

	// Edit buttons
	BOOL edit_visible = tool == LLToolCompTranslate::getInstance() ||
						tool == LLToolCompRotate::getInstance() ||
						tool == LLToolCompScale::getInstance() ||
						tool == LLToolFace::getInstance() ||
						tool == LLToolIndividual::getInstance() ||
						tool == LLToolPipette::getInstance();

	mBtnEdit	->setToggleState( edit_visible );
	mRadioGroupEdit->setVisible( edit_visible );
	bool linked_parts = gSavedSettings.getBOOL("EditLinkedParts");
	getChildView("RenderingCost")->setVisible( !linked_parts && (edit_visible || focus_visible || move_visible) && sShowObjectCost);

	mBtnLink->setVisible(edit_visible);
	mBtnUnlink->setVisible(edit_visible);

	mBtnLink->setEnabled(LLSelectMgr::instance().enableLinkObjects());
	mBtnUnlink->setEnabled(LLSelectMgr::instance().enableUnlinkObjects());

	if (mCheckSelectIndividual)
	{
		mCheckSelectIndividual->setVisible(edit_visible);
		//mCheckSelectIndividual->set(gSavedSettings.getBOOL("EditLinkedParts"));
	}

	if ( tool == LLToolCompTranslate::getInstance() )
	{
		mRadioGroupEdit->setValue("radio position");
	}
	else if ( tool == LLToolCompRotate::getInstance() )
	{
		mRadioGroupEdit->setValue("radio rotate");
	}
	else if ( tool == LLToolCompScale::getInstance() )
	{
		mRadioGroupEdit->setValue("radio stretch");
	}
	else if ( tool == LLToolFace::getInstance() )
	{
		mRadioGroupEdit->setValue("radio select face");
	}

	if (mComboGridMode) 
	{
		mComboGridMode->setVisible( edit_visible );
		S32 index = mComboGridMode->getCurrentIndex();
		mComboGridMode->removeall();

		switch (mObjectSelection->getSelectType())
		{
		case SELECT_TYPE_HUD:
		  mComboGridMode->add(getString("grid_screen_text"));
		  mComboGridMode->add(getString("grid_local_text"));
		  //mComboGridMode->add(getString("grid_reference_text"));
		  break;
		case SELECT_TYPE_WORLD:
		  mComboGridMode->add(getString("grid_world_text"));
		  mComboGridMode->add(getString("grid_local_text"));
		  mComboGridMode->add(getString("grid_reference_text"));
		  break;
		case SELECT_TYPE_ATTACHMENT:
		  mComboGridMode->add(getString("grid_attachment_text"));
		  mComboGridMode->add(getString("grid_local_text"));
		  mComboGridMode->add(getString("grid_reference_text"));
		  break;
		}

		mComboGridMode->setCurrentByIndex(index);
	}
	// Snap to grid disabled for grab tool - very confusing
	if (mCheckSnapToGrid) mCheckSnapToGrid->setVisible( edit_visible /* || tool == LLToolGrab::getInstance() */ );
	if (mBtnGridOptions) mBtnGridOptions->setVisible( edit_visible /* || tool == LLToolGrab::getInstance() */ );

	//mCheckSelectLinked	->setVisible( edit_visible );
	if (mCheckStretchUniform) mCheckStretchUniform->setVisible( edit_visible );
	if (mCheckStretchTexture) mCheckStretchTexture->setVisible( edit_visible );
	if (mCheckStretchUniformLabel) mCheckStretchUniformLabel->setVisible( edit_visible );

	// Create buttons
	BOOL create_visible = (tool == LLToolCompCreate::getInstance());

	mBtnCreate	->setToggleState(	tool == LLToolCompCreate::getInstance() );

	if (mCheckCopySelection
		&& mCheckCopySelection->get())
	{
		// don't highlight any placer button
		for (std::vector<LLButton*>::size_type i = 0; i < mButtons.size(); i++)
		{
			mButtons[i]->setToggleState(FALSE);
			mButtons[i]->setVisible( create_visible );
		}
	}
	else
	{
		// Highlight the correct placer button
		for( S32 t = 0; t < (S32)mButtons.size(); t++ )
		{
			LLPCode pcode = LLToolPlacer::getObjectType();
			LLPCode button_pcode = toolData[t];
			BOOL state = (pcode == button_pcode);
			mButtons[t]->setToggleState( state );
			mButtons[t]->setVisible( create_visible );
		}
	}

	if (mCheckSticky) mCheckSticky		->setVisible( create_visible );
	if (mCheckCopySelection) mCheckCopySelection	->setVisible( create_visible );
	if (mCheckCopyCenters) mCheckCopyCenters	->setVisible( create_visible );
	if (mCheckCopyRotates) mCheckCopyRotates	->setVisible( create_visible );

	if (mCheckCopyCenters && mCheckCopySelection) mCheckCopyCenters->setEnabled( mCheckCopySelection->get() );
	if (mCheckCopyRotates && mCheckCopySelection) mCheckCopyRotates->setEnabled( mCheckCopySelection->get() );

	// Land buttons
	BOOL land_visible = (tool == LLToolBrushLand::getInstance() || tool == LLToolSelectLand::getInstance() );

	if (mBtnLand)	mBtnLand	->setToggleState( land_visible );

	mRadioGroupLand->setVisible( land_visible );
	if ( tool == LLToolSelectLand::getInstance() )
	{
		mRadioGroupLand->setValue("radio select land");
	}
	else if ( tool == LLToolBrushLand::getInstance() )
	{
		S32 dozer_mode = gSavedSettings.getS32("RadioLandBrushAction");
		switch(dozer_mode)
		{
		case 0:
			mRadioGroupLand->setValue("radio flatten");
			break;
		case 1:
			mRadioGroupLand->setValue("radio raise");
			break;
		case 2:
			mRadioGroupLand->setValue("radio lower");
			break;
		case 3:
			mRadioGroupLand->setValue("radio smooth");
			break;
		case 4:
			mRadioGroupLand->setValue("radio noise");
			break;
		case 5:
			mRadioGroupLand->setValue("radio revert");
			break;
		default:
			break;
		}
	}

	if (mBtnApplyToSelection)
	{
		mBtnApplyToSelection->setVisible( land_visible );
		mBtnApplyToSelection->setEnabled( land_visible && !LLViewerParcelMgr::getInstance()->selectionEmpty() && tool != LLToolSelectLand::getInstance());
	}
	if (mSliderDozerSize)
	{
		mSliderDozerSize	->setVisible( land_visible );
		getChildView("Bulldozer:")->setVisible( land_visible);
		getChildView("Dozer Size:")->setVisible( land_visible);
	}
	if (mSliderDozerForce)
	{
		mSliderDozerForce	->setVisible( land_visible );
		getChildView("Strength:")->setVisible( land_visible);
	}

	bool show_mesh_cost = gAgent.getRegion() && 
		                  !gAgent.getRegion()->getCapability("GetMesh").empty() && 
<<<<<<< HEAD
						  gSavedSettings.getBOOL("MeshEnabled");
=======
						  gSavedSettings.getBOOL("MeshEnabled") &&
						  !gAgent.getRegion()->getCapability("ObjectAdd").empty();
>>>>>>> eef9016c

	getChildView("obj_count")->setVisible( !land_visible && !show_mesh_cost);
	getChildView("prim_count")->setVisible( !land_visible && !show_mesh_cost);
	getChildView("linked_set_count")->setVisible( !land_visible && show_mesh_cost);
	getChildView("linked_set_cost")->setVisible( !land_visible && show_mesh_cost);
	getChildView("object_count")->setVisible( !land_visible && show_mesh_cost);
	getChildView("object_cost")->setVisible( !land_visible && show_mesh_cost);
	getChildView("RenderingCost")->setVisible( !land_visible && sShowObjectCost);
	
	mTab->setVisible(!land_visible);
	mPanelLandInfo->setVisible(land_visible);
}


// virtual
BOOL LLFloaterTools::canClose()
{
	// don't close when quitting, so camera will stay put
	return !LLApp::isExiting();
}

// virtual
void LLFloaterTools::onOpen(const LLSD& key)
{
	mParcelSelection = LLViewerParcelMgr::getInstance()->getFloatingParcelSelection();
	mObjectSelection = LLSelectMgr::getInstance()->getEditSelection();
	
	std::string panel = key.asString();
	if (!panel.empty())
	{
		mTab->selectTabByName(panel);
	}
	
	//gMenuBarView->setItemVisible("BuildTools", TRUE);
}

// virtual
void LLFloaterTools::onClose(bool app_quitting)
{
	mTab->setVisible(FALSE);

	LLViewerJoystick::getInstance()->moveAvatar(false);

	// destroy media source used to grab media title
	if( mTitleMedia )
		mTitleMedia->unloadMediaSource();

    // Different from handle_reset_view in that it doesn't actually 
	//   move the camera if EditCameraMovement is not set.
	gAgentCamera.resetView(gSavedSettings.getBOOL("EditCameraMovement"));
	
	// exit component selection mode
	LLSelectMgr::getInstance()->promoteSelectionToRoot();
	gSavedSettings.setBOOL("EditLinkedParts", FALSE);

	gViewerWindow->showCursor();

	resetToolState();

	mParcelSelection = NULL;
	mObjectSelection = NULL;

	// Switch back to basic toolset
	LLToolMgr::getInstance()->setCurrentToolset(gBasicToolset);
	// we were already in basic toolset, using build tools
	// so manually reset tool to default (pie menu tool)
	LLToolMgr::getInstance()->getCurrentToolset()->selectFirstTool();

	//gMenuBarView->setItemVisible("BuildTools", FALSE);
	LLFloaterReg::hideInstance("media_settings");
}

void click_popup_info(void*)
{
}

void click_popup_done(void*)
{
	handle_reset_view();
}

void commit_radio_group_move(LLUICtrl* ctrl)
{
	LLRadioGroup* group = (LLRadioGroup*)ctrl;
	std::string selected = group->getValue().asString();
	if (selected == "radio move")
	{
		gGrabBtnVertical = FALSE;
		gGrabBtnSpin = FALSE;
	}
	else if (selected == "radio lift")
	{
		gGrabBtnVertical = TRUE;
		gGrabBtnSpin = FALSE;
	}
	else if (selected == "radio spin")
	{
		gGrabBtnVertical = FALSE;
		gGrabBtnSpin = TRUE;
	}
}

void commit_radio_group_focus(LLUICtrl* ctrl)
{
	LLRadioGroup* group = (LLRadioGroup*)ctrl;
	std::string selected = group->getValue().asString();
	if (selected == "radio zoom")
	{
		gCameraBtnZoom = TRUE;
		gCameraBtnOrbit = FALSE;
		gCameraBtnPan = FALSE;
	}
	else if (selected == "radio orbit")
	{
		gCameraBtnZoom = FALSE;
		gCameraBtnOrbit = TRUE;
		gCameraBtnPan = FALSE;
	}
	else if (selected == "radio pan")
	{
		gCameraBtnZoom = FALSE;
		gCameraBtnOrbit = FALSE;
		gCameraBtnPan = TRUE;
	}
}

void commit_slider_zoom(LLUICtrl *ctrl)
{
	// renormalize value, since max "volume" level is 0.5 for some reason
	F32 zoom_level = (F32)ctrl->getValue().asReal() * 2.f; // / 0.5f;
	gAgentCamera.setCameraZoomFraction(zoom_level);
}

void click_popup_rotate_left(void*)
{
	LLSelectMgr::getInstance()->selectionRotateAroundZ( 45.f );
	dialog_refresh_all();
}

void click_popup_rotate_reset(void*)
{
	LLSelectMgr::getInstance()->selectionResetRotation();
	dialog_refresh_all();
}

void click_popup_rotate_right(void*)
{
	LLSelectMgr::getInstance()->selectionRotateAroundZ( -45.f );
	dialog_refresh_all();
}

void commit_slider_dozer_force(LLUICtrl *ctrl)
{
	// the slider is logarithmic, so we exponentiate to get the actual force multiplier
	F32 dozer_force = pow(10.f, (F32)ctrl->getValue().asReal());
	gSavedSettings.setF32("LandBrushForce", dozer_force);
}

void click_apply_to_selection(void*)
{
	LLToolBrushLand::getInstance()->modifyLandInSelectionGlobal();
}

void commit_radio_group_edit(LLUICtrl *ctrl)
{
	S32 show_owners = gSavedSettings.getBOOL("ShowParcelOwners");

	LLRadioGroup* group = (LLRadioGroup*)ctrl;
	std::string selected = group->getValue().asString();
	if (selected == "radio position")
	{
		LLFloaterTools::setEditTool( LLToolCompTranslate::getInstance() );
	}
	else if (selected == "radio rotate")
	{
		LLFloaterTools::setEditTool( LLToolCompRotate::getInstance() );
	}
	else if (selected == "radio stretch")
	{
		LLFloaterTools::setEditTool( LLToolCompScale::getInstance() );
	}
	else if (selected == "radio select face")
	{
		LLFloaterTools::setEditTool( LLToolFace::getInstance() );
	}
	gSavedSettings.setBOOL("ShowParcelOwners", show_owners);
}

void commit_radio_group_land(LLUICtrl* ctrl)
{
	LLRadioGroup* group = (LLRadioGroup*)ctrl;
	std::string selected = group->getValue().asString();
	if (selected == "radio select land")
	{
		LLFloaterTools::setEditTool( LLToolSelectLand::getInstance() );
	}
	else
	{
		LLFloaterTools::setEditTool( LLToolBrushLand::getInstance() );
		S32 dozer_mode = gSavedSettings.getS32("RadioLandBrushAction");
		if (selected == "radio flatten")
			dozer_mode = 0;
		else if (selected == "radio raise")
			dozer_mode = 1;
		else if (selected == "radio lower")
			dozer_mode = 2;
		else if (selected == "radio smooth")
			dozer_mode = 3;
		else if (selected == "radio noise")
			dozer_mode = 4;
		else if (selected == "radio revert")
			dozer_mode = 5;
		gSavedSettings.setS32("RadioLandBrushAction", dozer_mode);
	}
}

void commit_select_component(void *data)
{
	LLFloaterTools* floaterp = (LLFloaterTools*)data;

	//forfeit focus
	if (gFocusMgr.childHasKeyboardFocus(floaterp))
	{
		gFocusMgr.setKeyboardFocus(NULL);
	}

	BOOL select_individuals = floaterp->mCheckSelectIndividual->get();
	gSavedSettings.setBOOL("EditLinkedParts", select_individuals);
	floaterp->dirty();

	if (select_individuals)
	{
		LLSelectMgr::getInstance()->demoteSelectionToIndividuals();
	}
	else
	{
		LLSelectMgr::getInstance()->promoteSelectionToRoot();
	}
}

void commit_grid_mode(LLUICtrl *ctrl)   
{   
	LLComboBox* combo = (LLComboBox*)ctrl;   
    
	LLSelectMgr::getInstance()->setGridMode((EGridMode)combo->getCurrentIndex());
} 

// static 
void LLFloaterTools::setObjectType( LLPCode pcode )
{
	LLToolPlacer::setObjectType( pcode );
	gSavedSettings.setBOOL("CreateToolCopySelection", FALSE);
	gFocusMgr.setMouseCapture(NULL);
}


void LLFloaterTools::onClickGridOptions()
{
	LLFloaterReg::showInstance("build_options");
	// RN: this makes grid options dependent on build tools window
	//floaterp->addDependentFloater(LLFloaterBuildOptions::getInstance(), FALSE);
}

S32 LLFloaterTools::calcRenderCost()
{
       S32 cost = 0;
       std::set<LLUUID> textures;

       for (LLObjectSelection::iterator selection_iter = LLSelectMgr::getInstance()->getSelection()->begin();
                 selection_iter != LLSelectMgr::getInstance()->getSelection()->end();
                 ++selection_iter)
       {
               LLSelectNode *select_node = *selection_iter;
               if (select_node)
               {
                       LLViewerObject *vobj = select_node->getObject();
                       if (vobj->getVolume())
                       {
                               LLVOVolume* volume = (LLVOVolume*) vobj;

                               cost += volume->getRenderCost(textures);
							   cost += textures.size() * LLVOVolume::ARC_TEXTURE_COST;
							   textures.clear();
                       }
               }
       }


       return cost;
}


// static
void LLFloaterTools::setEditTool(void* tool_pointer)
{
	LLTool *tool = (LLTool *)tool_pointer;
	LLToolMgr::getInstance()->getCurrentToolset()->selectTool( tool );
}

void LLFloaterTools::setTool(const LLSD& user_data)
{
	std::string control_name = user_data.asString();
	if(control_name == "Focus")
		LLToolMgr::getInstance()->getCurrentToolset()->selectTool((LLTool *) LLToolCamera::getInstance() );
	else if (control_name == "Move" )
		LLToolMgr::getInstance()->getCurrentToolset()->selectTool( (LLTool *)LLToolGrab::getInstance() );
	else if (control_name == "Edit" )
		LLToolMgr::getInstance()->getCurrentToolset()->selectTool( (LLTool *) LLToolCompTranslate::getInstance());
	else if (control_name == "Create" )
		LLToolMgr::getInstance()->getCurrentToolset()->selectTool( (LLTool *) LLToolCompCreate::getInstance());
	else if (control_name == "Land" )
		LLToolMgr::getInstance()->getCurrentToolset()->selectTool( (LLTool *) LLToolSelectLand::getInstance());
	else
		llwarns<<" no parameter name "<<control_name<<" found!! No Tool selected!!"<< llendl;
}

void LLFloaterTools::onFocusReceived()
{
	LLToolMgr::getInstance()->setCurrentToolset(gBasicToolset);
	LLFloater::onFocusReceived();
}

// Media stuff
void LLFloaterTools::refreshMedia()
{
	getMediaState();	
}

bool LLFloaterTools::selectedMediaEditable()
{
	U32 owner_mask_on;
	U32 owner_mask_off;
	U32 valid_owner_perms = LLSelectMgr::getInstance()->selectGetPerm( PERM_OWNER, 
																	  &owner_mask_on, &owner_mask_off );
	U32 group_mask_on;
	U32 group_mask_off;
	U32 valid_group_perms = LLSelectMgr::getInstance()->selectGetPerm( PERM_GROUP, 
																	  &group_mask_on, &group_mask_off );
	U32 everyone_mask_on;
	U32 everyone_mask_off;
	S32 valid_everyone_perms = LLSelectMgr::getInstance()->selectGetPerm( PERM_EVERYONE, 
																		 &everyone_mask_on, &everyone_mask_off );
	
	bool selected_Media_editable = false;
	
	// if perms we got back are valid
	if ( valid_owner_perms &&
		valid_group_perms && 
		valid_everyone_perms )
	{
		
		if ( ( owner_mask_on & PERM_MODIFY ) ||
			( group_mask_on & PERM_MODIFY ) || 
			( group_mask_on & PERM_MODIFY ) )
		{
			selected_Media_editable = true;
		}
		else
			// user is NOT allowed to press the RESET button
		{
			selected_Media_editable = false;
		};
	};
	
	return selected_Media_editable;
}

void LLFloaterTools::getMediaState()
{
	LLObjectSelectionHandle selected_objects =LLSelectMgr::getInstance()->getSelection();
	LLViewerObject* first_object = selected_objects->getFirstObject();
	LLTextBox* media_info = getChild<LLTextBox>("media_info");
	
	if( !(first_object 
		  && first_object->getPCode() == LL_PCODE_VOLUME
		  &&first_object->permModify() 
	      ))
	{
		getChildView("Add_Media")->setEnabled(FALSE);
		media_info->clear();
		clearMediaSettings();
		return;
	}
	
	std::string url = first_object->getRegion()->getCapability("ObjectMedia");
	bool has_media_capability = (!url.empty());
	
	if(!has_media_capability)
	{
		getChildView("Add_Media")->setEnabled(FALSE);
		LL_WARNS("LLFloaterTools: media") << "Media not enabled (no capability) in this region!" << LL_ENDL;
		clearMediaSettings();
		return;
	}
	
	bool editable = (first_object->permModify() || selectedMediaEditable());

	// Check modify permissions and whether any selected objects are in
	// the process of being fetched.  If they are, then we're not editable
	if (editable)
	{
		LLObjectSelection::iterator iter = selected_objects->begin(); 
		LLObjectSelection::iterator end = selected_objects->end();
		for ( ; iter != end; ++iter)
		{
			LLSelectNode* node = *iter;
			LLVOVolume* object = dynamic_cast<LLVOVolume*>(node->getObject());
			if (NULL != object)
			{
				if (!object->permModify())
				{
					LL_INFOS("LLFloaterTools: media")
						<< "Selection not editable due to lack of modify permissions on object id "
						<< object->getID() << LL_ENDL;
					
					editable = false;
					break;
				}
				// XXX DISABLE this for now, because when the fetch finally 
				// does come in, the state of this floater doesn't properly
				// update.  Re-selecting fixes the problem, but there is 
				// contention as to whether this is a sufficient solution.
//				if (object->isMediaDataBeingFetched())
//				{
//					LL_INFOS("LLFloaterTools: media")
//						<< "Selection not editable due to media data being fetched for object id "
//						<< object->getID() << LL_ENDL;
//						
//					editable = false;
//					break;
//				}
			}
		}
	}

	// Media settings
	bool bool_has_media = false;
	struct media_functor : public LLSelectedTEGetFunctor<bool>
	{
		bool get(LLViewerObject* object, S32 face)
		{
			LLTextureEntry *te = object->getTE(face);
			if (te)
			{
				return te->hasMedia();
			}
			return false;
		}
	} func;
	
	// check if all faces have media(or, all dont have media)
	LLFloaterMediaSettings::getInstance()->mIdenticalHasMediaInfo = selected_objects->getSelectedTEValue( &func, bool_has_media );
	
	const LLMediaEntry default_media_data;
	
	struct functor_getter_media_data : public LLSelectedTEGetFunctor< LLMediaEntry>
    {
		functor_getter_media_data(const LLMediaEntry& entry): mMediaEntry(entry) {}	

        LLMediaEntry get( LLViewerObject* object, S32 face )
        {
            if ( object )
                if ( object->getTE(face) )
                    if ( object->getTE(face)->getMediaData() )
                        return *(object->getTE(face)->getMediaData());
			return mMediaEntry;
        };
		
		const LLMediaEntry& mMediaEntry;
		
    } func_media_data(default_media_data);

	LLMediaEntry media_data_get;
    LLFloaterMediaSettings::getInstance()->mMultipleMedia = !(selected_objects->getSelectedTEValue( &func_media_data, media_data_get ));
	
	std::string multi_media_info_str = LLTrans::getString("Multiple Media");
	std::string media_title = "";
	mNeedMediaTitle = false;
	// update UI depending on whether "object" (prim or face) has media
	// and whether or not you are allowed to edit it.
	
	getChildView("Add_Media")->setEnabled(editable);
	// IF all the faces have media (or all dont have media)
	if ( LLFloaterMediaSettings::getInstance()->mIdenticalHasMediaInfo )
	{
		// TODO: get media title and set it.
		media_info->clear();
		// if identical is set, all faces are same (whether all empty or has the same media)
		if(!(LLFloaterMediaSettings::getInstance()->mMultipleMedia) )
		{
			// Media data is valid
			if(media_data_get!=default_media_data)
			{
				// initial media title is the media URL (until we get the name)
				media_title = media_data_get.getHomeURL();

				// kick off a navigate and flag that we need to update the title
				navigateToTitleMedia( media_data_get.getHomeURL() );
				mNeedMediaTitle = true;
			}
			// else all faces might be empty. 
		}
		else // there' re Different Medias' been set on on the faces.
		{
			media_title = multi_media_info_str;
			mNeedMediaTitle = false;
		}
		
		getChildView("media_tex")->setEnabled(bool_has_media && editable);
		getChildView("edit_media")->setEnabled(bool_has_media && LLFloaterMediaSettings::getInstance()->mIdenticalHasMediaInfo && editable );
		getChildView("delete_media")->setEnabled(bool_has_media && editable );
		getChildView("add_media")->setEnabled(( ! bool_has_media ) && editable );
			// TODO: display a list of all media on the face - use 'identical' flag
	}
	else // not all face has media but at least one does.
	{
		// seleted faces have not identical value
		LLFloaterMediaSettings::getInstance()->mMultipleValidMedia = selected_objects->isMultipleTEValue(&func_media_data, default_media_data );
	
		if(LLFloaterMediaSettings::getInstance()->mMultipleValidMedia)
		{
			media_title = multi_media_info_str;
			mNeedMediaTitle = false;
		}
		else
		{
			// Media data is valid
			if(media_data_get!=default_media_data)
			{
				// initial media title is the media URL (until we get the name)
				media_title = media_data_get.getHomeURL();

				// kick off a navigate and flag that we need to update the title
				navigateToTitleMedia( media_data_get.getHomeURL() );
				mNeedMediaTitle = true;
			}
		}
		
		getChildView("media_tex")->setEnabled(TRUE);
		getChildView("edit_media")->setEnabled(LLFloaterMediaSettings::getInstance()->mIdenticalHasMediaInfo);
		getChildView("delete_media")->setEnabled(TRUE);
		getChildView("add_media")->setEnabled(FALSE );
	}
	media_info->setText(media_title);
	
	// load values for media settings
	updateMediaSettings();
	
	LLFloaterMediaSettings::initValues(mMediaSettings, editable );
}


//////////////////////////////////////////////////////////////////////////////
// called when a user wants to add media to a prim or prim face
void LLFloaterTools::onClickBtnAddMedia()
{
	// check if multiple faces are selected
	if(LLSelectMgr::getInstance()->getSelection()->isMultipleTESelected())
	{
		LLNotificationsUtil::add("MultipleFacesSelected", LLSD(), LLSD(), multipleFacesSelectedConfirm);
	}
	else
	{
		onClickBtnEditMedia();
	}
}

// static
bool LLFloaterTools::multipleFacesSelectedConfirm(const LLSD& notification, const LLSD& response)
{
	S32 option = LLNotificationsUtil::getSelectedOption(notification, response);
	switch( option )
	{
		case 0:  // "Yes"
			gFloaterTools->onClickBtnEditMedia();
			break;
		case 1:  // "No"
		default:
			break;
	}
	return false;
}

//////////////////////////////////////////////////////////////////////////////
// called when a user wants to edit existing media settings on a prim or prim face
// TODO: test if there is media on the item and only allow editing if present
void LLFloaterTools::onClickBtnEditMedia()
{
	refreshMedia();
	LLFloaterReg::showInstance("media_settings");	
}

//////////////////////////////////////////////////////////////////////////////
// called when a user wants to delete media from a prim or prim face
void LLFloaterTools::onClickBtnDeleteMedia()
{
	LLNotificationsUtil::add("DeleteMedia", LLSD(), LLSD(), deleteMediaConfirm);
}


// static
bool LLFloaterTools::deleteMediaConfirm(const LLSD& notification, const LLSD& response)
{
	S32 option = LLNotificationsUtil::getSelectedOption(notification, response);
	switch( option )
	{
		case 0:  // "Yes"
			LLSelectMgr::getInstance()->selectionSetMedia( 0, LLSD() );
			if(LLFloaterReg::instanceVisible("media_settings"))
			{
				LLFloaterReg::hideInstance("media_settings");
			}
			break;
			
		case 1:  // "No"
		default:
			break;
	}
	return false;
}

//////////////////////////////////////////////////////////////////////////////
//
void LLFloaterTools::clearMediaSettings()
{
	LLFloaterMediaSettings::getInstance();
	LLFloaterMediaSettings::clearValues(false);

}

//////////////////////////////////////////////////////////////////////////////
//
void LLFloaterTools::navigateToTitleMedia( const std::string url )
{
	if ( mTitleMedia )
	{
		LLPluginClassMedia* media_plugin = mTitleMedia->getMediaPlugin();
		if ( media_plugin )
		{
			// if it's a movie, we don't want to hear it
			media_plugin->setVolume( 0 );
		};
		mTitleMedia->navigateTo( url );
	};
}

//////////////////////////////////////////////////////////////////////////////
//
void LLFloaterTools::updateMediaTitle()
{
	// only get the media name if we need it
	if ( ! mNeedMediaTitle )
		return;

	// get plugin impl
	LLPluginClassMedia* media_plugin = mTitleMedia->getMediaPlugin();
	if ( media_plugin )
	{
		// get the media name (asynchronous - must call repeatedly)
		std::string media_title = media_plugin->getMediaName();

		// only replace the title if what we get contains something
		if ( ! media_title.empty() )
		{
			// update the UI widget
			LLTextBox* media_title_field = getChild<LLTextBox>("media_info");
			if ( media_title_field )
			{
				media_title_field->setText( media_title );

				// stop looking for a title when we get one
				// FIXME: check this is the right approach
				mNeedMediaTitle = false;
			};
		};
	};
}

//////////////////////////////////////////////////////////////////////////////
//
void LLFloaterTools::updateMediaSettings()
{
    bool identical( false );
    std::string base_key( "" );
    std::string value_str( "" );
    int value_int = 0;
    bool value_bool = false;
	LLObjectSelectionHandle selected_objects =LLSelectMgr::getInstance()->getSelection();
    // TODO: (CP) refactor this using something clever or boost or both !!

    const LLMediaEntry default_media_data;

    // controls 
    U8 value_u8 = default_media_data.getControls();
    struct functor_getter_controls : public LLSelectedTEGetFunctor< U8 >
    {
		functor_getter_controls(const LLMediaEntry &entry) : mMediaEntry(entry) {}
		
        U8 get( LLViewerObject* object, S32 face )
        {
            if ( object )
                if ( object->getTE(face) )
                    if ( object->getTE(face)->getMediaData() )
                        return object->getTE(face)->getMediaData()->getControls();
            return mMediaEntry.getControls();
        };
		
		const LLMediaEntry &mMediaEntry;
		
    } func_controls(default_media_data);
    identical = selected_objects->getSelectedTEValue( &func_controls, value_u8 );
    base_key = std::string( LLMediaEntry::CONTROLS_KEY );
    mMediaSettings[ base_key ] = value_u8;
    mMediaSettings[ base_key + std::string( LLPanelContents::TENTATIVE_SUFFIX ) ] = ! identical;
	
    // First click (formerly left click)
    value_bool = default_media_data.getFirstClickInteract();
    struct functor_getter_first_click : public LLSelectedTEGetFunctor< bool >
    {
		functor_getter_first_click(const LLMediaEntry& entry): mMediaEntry(entry) {}		
		
        bool get( LLViewerObject* object, S32 face )
        {
            if ( object )
                if ( object->getTE(face) )
                    if ( object->getTE(face)->getMediaData() )
                        return object->getTE(face)->getMediaData()->getFirstClickInteract();
            return mMediaEntry.getFirstClickInteract();
        };
		
		const LLMediaEntry &mMediaEntry;
		
    } func_first_click(default_media_data);
    identical = selected_objects->getSelectedTEValue( &func_first_click, value_bool );
    base_key = std::string( LLMediaEntry::FIRST_CLICK_INTERACT_KEY );
    mMediaSettings[ base_key ] = value_bool;
    mMediaSettings[ base_key + std::string( LLPanelContents::TENTATIVE_SUFFIX ) ] = ! identical;
	
    // Home URL
    value_str = default_media_data.getHomeURL();
    struct functor_getter_home_url : public LLSelectedTEGetFunctor< std::string >
    {
		functor_getter_home_url(const LLMediaEntry& entry): mMediaEntry(entry) {}		
		
        std::string get( LLViewerObject* object, S32 face )
        {
            if ( object )
                if ( object->getTE(face) )
                    if ( object->getTE(face)->getMediaData() )
                        return object->getTE(face)->getMediaData()->getHomeURL();
            return mMediaEntry.getHomeURL();
        };
		
		const LLMediaEntry &mMediaEntry;
		
    } func_home_url(default_media_data);
    identical = selected_objects->getSelectedTEValue( &func_home_url, value_str );
    base_key = std::string( LLMediaEntry::HOME_URL_KEY );
    mMediaSettings[ base_key ] = value_str;
    mMediaSettings[ base_key + std::string( LLPanelContents::TENTATIVE_SUFFIX ) ] = ! identical;
	
    // Current URL
    value_str = default_media_data.getCurrentURL();
    struct functor_getter_current_url : public LLSelectedTEGetFunctor< std::string >
    {
		functor_getter_current_url(const LLMediaEntry& entry): mMediaEntry(entry) {}
        
		std::string get( LLViewerObject* object, S32 face )
        {
            if ( object )
                if ( object->getTE(face) )
                    if ( object->getTE(face)->getMediaData() )
                        return object->getTE(face)->getMediaData()->getCurrentURL();
            return mMediaEntry.getCurrentURL();
        };
		
		const LLMediaEntry &mMediaEntry;
		
    } func_current_url(default_media_data);
    identical = selected_objects->getSelectedTEValue( &func_current_url, value_str );
    base_key = std::string( LLMediaEntry::CURRENT_URL_KEY );
    mMediaSettings[ base_key ] = value_str;
    mMediaSettings[ base_key + std::string( LLPanelContents::TENTATIVE_SUFFIX ) ] = ! identical;
	
    // Auto zoom
    value_bool = default_media_data.getAutoZoom();
    struct functor_getter_auto_zoom : public LLSelectedTEGetFunctor< bool >
    {
		
		functor_getter_auto_zoom(const LLMediaEntry& entry)	: mMediaEntry(entry) {}	
		
        bool get( LLViewerObject* object, S32 face )
        {
            if ( object )
                if ( object->getTE(face) )
                    if ( object->getTE(face)->getMediaData() )
                        return object->getTE(face)->getMediaData()->getAutoZoom();
            return mMediaEntry.getAutoZoom();
        };
		
		const LLMediaEntry &mMediaEntry;
		
    } func_auto_zoom(default_media_data);
    identical = selected_objects->getSelectedTEValue( &func_auto_zoom, value_bool );
    base_key = std::string( LLMediaEntry::AUTO_ZOOM_KEY );
    mMediaSettings[ base_key ] = value_bool;
    mMediaSettings[ base_key + std::string( LLPanelContents::TENTATIVE_SUFFIX ) ] = ! identical;
	
    // Auto play
    //value_bool = default_media_data.getAutoPlay();
	// set default to auto play TRUE -- angela  EXT-5172
	value_bool = true;
    struct functor_getter_auto_play : public LLSelectedTEGetFunctor< bool >
    {
		functor_getter_auto_play(const LLMediaEntry& entry)	: mMediaEntry(entry) {}	
			
        bool get( LLViewerObject* object, S32 face )
        {
            if ( object )
                if ( object->getTE(face) )
                    if ( object->getTE(face)->getMediaData() )
                        return object->getTE(face)->getMediaData()->getAutoPlay();
            //return mMediaEntry.getAutoPlay(); set default to auto play TRUE -- angela  EXT-5172
			return true;
        };
		
		const LLMediaEntry &mMediaEntry;
		
    } func_auto_play(default_media_data);
    identical = selected_objects->getSelectedTEValue( &func_auto_play, value_bool );
    base_key = std::string( LLMediaEntry::AUTO_PLAY_KEY );
    mMediaSettings[ base_key ] = value_bool;
    mMediaSettings[ base_key + std::string( LLPanelContents::TENTATIVE_SUFFIX ) ] = ! identical;
	
	
    // Auto scale
	// set default to auto scale TRUE -- angela  EXT-5172
    //value_bool = default_media_data.getAutoScale();
	value_bool = true;
    struct functor_getter_auto_scale : public LLSelectedTEGetFunctor< bool >
    {
		functor_getter_auto_scale(const LLMediaEntry& entry): mMediaEntry(entry) {}	

        bool get( LLViewerObject* object, S32 face )
        {
            if ( object )
                if ( object->getTE(face) )
                    if ( object->getTE(face)->getMediaData() )
                        return object->getTE(face)->getMediaData()->getAutoScale();
           // return mMediaEntry.getAutoScale();  set default to auto scale TRUE -- angela  EXT-5172
			return true;
		};
		
		const LLMediaEntry &mMediaEntry;
		
    } func_auto_scale(default_media_data);
    identical = selected_objects->getSelectedTEValue( &func_auto_scale, value_bool );
    base_key = std::string( LLMediaEntry::AUTO_SCALE_KEY );
    mMediaSettings[ base_key ] = value_bool;
    mMediaSettings[ base_key + std::string( LLPanelContents::TENTATIVE_SUFFIX ) ] = ! identical;
	
    // Auto loop
    value_bool = default_media_data.getAutoLoop();
    struct functor_getter_auto_loop : public LLSelectedTEGetFunctor< bool >
    {
		functor_getter_auto_loop(const LLMediaEntry& entry)	: mMediaEntry(entry) {}	

        bool get( LLViewerObject* object, S32 face )
        {
            if ( object )
                if ( object->getTE(face) )
                    if ( object->getTE(face)->getMediaData() )
                        return object->getTE(face)->getMediaData()->getAutoLoop();
            return mMediaEntry.getAutoLoop();
        };
		
		const LLMediaEntry &mMediaEntry;
		
    } func_auto_loop(default_media_data);
    identical = selected_objects->getSelectedTEValue( &func_auto_loop, value_bool );
    base_key = std::string( LLMediaEntry::AUTO_LOOP_KEY );
    mMediaSettings[ base_key ] = value_bool;
    mMediaSettings[ base_key + std::string( LLPanelContents::TENTATIVE_SUFFIX ) ] = ! identical;
	
    // width pixels (if not auto scaled)
    value_int = default_media_data.getWidthPixels();
    struct functor_getter_width_pixels : public LLSelectedTEGetFunctor< int >
    {
		functor_getter_width_pixels(const LLMediaEntry& entry): mMediaEntry(entry) {}		

        int get( LLViewerObject* object, S32 face )
        {
            if ( object )
                if ( object->getTE(face) )
                    if ( object->getTE(face)->getMediaData() )
                        return object->getTE(face)->getMediaData()->getWidthPixels();
            return mMediaEntry.getWidthPixels();
        };
		
		const LLMediaEntry &mMediaEntry;
		
    } func_width_pixels(default_media_data);
    identical = selected_objects->getSelectedTEValue( &func_width_pixels, value_int );
    base_key = std::string( LLMediaEntry::WIDTH_PIXELS_KEY );
    mMediaSettings[ base_key ] = value_int;
    mMediaSettings[ base_key + std::string( LLPanelContents::TENTATIVE_SUFFIX ) ] = ! identical;
	
    // height pixels (if not auto scaled)
    value_int = default_media_data.getHeightPixels();
    struct functor_getter_height_pixels : public LLSelectedTEGetFunctor< int >
    {
		functor_getter_height_pixels(const LLMediaEntry& entry)	: mMediaEntry(entry) {}
        
		int get( LLViewerObject* object, S32 face )
        {
            if ( object )
                if ( object->getTE(face) )
                    if ( object->getTE(face)->getMediaData() )
                        return object->getTE(face)->getMediaData()->getHeightPixels();
            return mMediaEntry.getHeightPixels();
        };
		
		const LLMediaEntry &mMediaEntry;
		
    } func_height_pixels(default_media_data);
    identical = selected_objects->getSelectedTEValue( &func_height_pixels, value_int );
    base_key = std::string( LLMediaEntry::HEIGHT_PIXELS_KEY );
    mMediaSettings[ base_key ] = value_int;
    mMediaSettings[ base_key + std::string( LLPanelContents::TENTATIVE_SUFFIX ) ] = ! identical;
	
    // Enable Alt image
    value_bool = default_media_data.getAltImageEnable();
    struct functor_getter_enable_alt_image : public LLSelectedTEGetFunctor< bool >
    {
		functor_getter_enable_alt_image(const LLMediaEntry& entry): mMediaEntry(entry) {}
        
		bool get( LLViewerObject* object, S32 face )
        {
            if ( object )
                if ( object->getTE(face) )
                    if ( object->getTE(face)->getMediaData() )
                        return object->getTE(face)->getMediaData()->getAltImageEnable();
            return mMediaEntry.getAltImageEnable();
        };
		
		const LLMediaEntry &mMediaEntry;
		
    } func_enable_alt_image(default_media_data);
    identical = selected_objects->getSelectedTEValue( &func_enable_alt_image, value_bool );
    base_key = std::string( LLMediaEntry::ALT_IMAGE_ENABLE_KEY );
    mMediaSettings[ base_key ] = value_bool;
    mMediaSettings[ base_key + std::string( LLPanelContents::TENTATIVE_SUFFIX ) ] = ! identical;
	
    // Perms - owner interact
    value_bool = 0 != ( default_media_data.getPermsInteract() & LLMediaEntry::PERM_OWNER );
    struct functor_getter_perms_owner_interact : public LLSelectedTEGetFunctor< bool >
    {
		functor_getter_perms_owner_interact(const LLMediaEntry& entry): mMediaEntry(entry) {}
        
		bool get( LLViewerObject* object, S32 face )
        {
            if ( object )
                if ( object->getTE(face) )
                    if ( object->getTE(face)->getMediaData() )
                        return (0 != (object->getTE(face)->getMediaData()->getPermsInteract() & LLMediaEntry::PERM_OWNER));
            return 0 != ( mMediaEntry.getPermsInteract() & LLMediaEntry::PERM_OWNER );
        };
		
		const LLMediaEntry &mMediaEntry;
		
    } func_perms_owner_interact(default_media_data);
    identical = selected_objects->getSelectedTEValue( &func_perms_owner_interact, value_bool );
    base_key = std::string( LLPanelContents::PERMS_OWNER_INTERACT_KEY );
    mMediaSettings[ base_key ] = value_bool;
    mMediaSettings[ base_key + std::string( LLPanelContents::TENTATIVE_SUFFIX ) ] = ! identical;
	
    // Perms - owner control
    value_bool = 0 != ( default_media_data.getPermsControl() & LLMediaEntry::PERM_OWNER );
    struct functor_getter_perms_owner_control : public LLSelectedTEGetFunctor< bool >
    {
		functor_getter_perms_owner_control(const LLMediaEntry& entry)	: mMediaEntry(entry) {}
        
        bool get( LLViewerObject* object, S32 face )
        {
            if ( object )
                if ( object->getTE(face) )
                    if ( object->getTE(face)->getMediaData() )
                        return (0 != (object->getTE(face)->getMediaData()->getPermsControl() & LLMediaEntry::PERM_OWNER));
            return 0 != ( mMediaEntry.getPermsControl() & LLMediaEntry::PERM_OWNER );
        };
		
		const LLMediaEntry &mMediaEntry;
		
    } func_perms_owner_control(default_media_data);
    identical = selected_objects ->getSelectedTEValue( &func_perms_owner_control, value_bool );
    base_key = std::string( LLPanelContents::PERMS_OWNER_CONTROL_KEY );
    mMediaSettings[ base_key ] = value_bool;
    mMediaSettings[ base_key + std::string( LLPanelContents::TENTATIVE_SUFFIX ) ] = ! identical;
	
    // Perms - group interact
    value_bool = 0 != ( default_media_data.getPermsInteract() & LLMediaEntry::PERM_GROUP );
    struct functor_getter_perms_group_interact : public LLSelectedTEGetFunctor< bool >
    {
		functor_getter_perms_group_interact(const LLMediaEntry& entry): mMediaEntry(entry) {}
        
        bool get( LLViewerObject* object, S32 face )
        {
            if ( object )
                if ( object->getTE(face) )
                    if ( object->getTE(face)->getMediaData() )
                        return (0 != (object->getTE(face)->getMediaData()->getPermsInteract() & LLMediaEntry::PERM_GROUP));
            return 0 != ( mMediaEntry.getPermsInteract() & LLMediaEntry::PERM_GROUP );
        };
		
		const LLMediaEntry &mMediaEntry;
		
    } func_perms_group_interact(default_media_data);
    identical = selected_objects->getSelectedTEValue( &func_perms_group_interact, value_bool );
    base_key = std::string( LLPanelContents::PERMS_GROUP_INTERACT_KEY );
    mMediaSettings[ base_key ] = value_bool;
    mMediaSettings[ base_key + std::string( LLPanelContents::TENTATIVE_SUFFIX ) ] = ! identical;
	
    // Perms - group control
    value_bool = 0 != ( default_media_data.getPermsControl() & LLMediaEntry::PERM_GROUP );
    struct functor_getter_perms_group_control : public LLSelectedTEGetFunctor< bool >
    {
		functor_getter_perms_group_control(const LLMediaEntry& entry): mMediaEntry(entry) {}
        
        bool get( LLViewerObject* object, S32 face )
        {
            if ( object )
                if ( object->getTE(face) )
                    if ( object->getTE(face)->getMediaData() )
                        return (0 != (object->getTE(face)->getMediaData()->getPermsControl() & LLMediaEntry::PERM_GROUP));
            return 0 != ( mMediaEntry.getPermsControl() & LLMediaEntry::PERM_GROUP );
        };
		
		const LLMediaEntry &mMediaEntry;
		
    } func_perms_group_control(default_media_data);
    identical = selected_objects->getSelectedTEValue( &func_perms_group_control, value_bool );
    base_key = std::string( LLPanelContents::PERMS_GROUP_CONTROL_KEY );
    mMediaSettings[ base_key ] = value_bool;
    mMediaSettings[ base_key + std::string( LLPanelContents::TENTATIVE_SUFFIX ) ] = ! identical;
	
    // Perms - anyone interact
    value_bool = 0 != ( default_media_data.getPermsInteract() & LLMediaEntry::PERM_ANYONE );
    struct functor_getter_perms_anyone_interact : public LLSelectedTEGetFunctor< bool >
    {
		functor_getter_perms_anyone_interact(const LLMediaEntry& entry): mMediaEntry(entry) {}
        
        bool get( LLViewerObject* object, S32 face )
        {
            if ( object )
                if ( object->getTE(face) )
                    if ( object->getTE(face)->getMediaData() )
                        return (0 != (object->getTE(face)->getMediaData()->getPermsInteract() & LLMediaEntry::PERM_ANYONE));
            return 0 != ( mMediaEntry.getPermsInteract() & LLMediaEntry::PERM_ANYONE );
        };
		
		const LLMediaEntry &mMediaEntry;
		
    } func_perms_anyone_interact(default_media_data);
    identical = LLSelectMgr::getInstance()->getSelection()->getSelectedTEValue( &func_perms_anyone_interact, value_bool );
    base_key = std::string( LLPanelContents::PERMS_ANYONE_INTERACT_KEY );
    mMediaSettings[ base_key ] = value_bool;
    mMediaSettings[ base_key + std::string( LLPanelContents::TENTATIVE_SUFFIX ) ] = ! identical;
	
    // Perms - anyone control
    value_bool = 0 != ( default_media_data.getPermsControl() & LLMediaEntry::PERM_ANYONE );
    struct functor_getter_perms_anyone_control : public LLSelectedTEGetFunctor< bool >
    {
		functor_getter_perms_anyone_control(const LLMediaEntry& entry)	: mMediaEntry(entry) {}
        
        bool get( LLViewerObject* object, S32 face )
        {
            if ( object )
                if ( object->getTE(face) )
                    if ( object->getTE(face)->getMediaData() )
                        return (0 != (object->getTE(face)->getMediaData()->getPermsControl() & LLMediaEntry::PERM_ANYONE));
            return 0 != ( mMediaEntry.getPermsControl() & LLMediaEntry::PERM_ANYONE );
        };
		
		const LLMediaEntry &mMediaEntry;
		
    } func_perms_anyone_control(default_media_data);
    identical = selected_objects->getSelectedTEValue( &func_perms_anyone_control, value_bool );
    base_key = std::string( LLPanelContents::PERMS_ANYONE_CONTROL_KEY );
    mMediaSettings[ base_key ] = value_bool;
    mMediaSettings[ base_key + std::string( LLPanelContents::TENTATIVE_SUFFIX ) ] = ! identical;
	
    // security - whitelist enable
    value_bool = default_media_data.getWhiteListEnable();
    struct functor_getter_whitelist_enable : public LLSelectedTEGetFunctor< bool >
    {
		functor_getter_whitelist_enable(const LLMediaEntry& entry)	: mMediaEntry(entry) {}
        
        bool get( LLViewerObject* object, S32 face )
        {
            if ( object )
                if ( object->getTE(face) )
                    if ( object->getTE(face)->getMediaData() )
                        return object->getTE(face)->getMediaData()->getWhiteListEnable();
            return mMediaEntry.getWhiteListEnable();
        };
		
		const LLMediaEntry &mMediaEntry;
		
    } func_whitelist_enable(default_media_data);
    identical = selected_objects->getSelectedTEValue( &func_whitelist_enable, value_bool );
    base_key = std::string( LLMediaEntry::WHITELIST_ENABLE_KEY );
    mMediaSettings[ base_key ] = value_bool;
    mMediaSettings[ base_key + std::string( LLPanelContents::TENTATIVE_SUFFIX ) ] = ! identical;
	
    // security - whitelist URLs
    std::vector<std::string> value_vector_str = default_media_data.getWhiteList();
    struct functor_getter_whitelist_urls : public LLSelectedTEGetFunctor< std::vector<std::string> >
    {
		functor_getter_whitelist_urls(const LLMediaEntry& entry): mMediaEntry(entry) {}
        
        std::vector<std::string> get( LLViewerObject* object, S32 face )
        {
            if ( object )
                if ( object->getTE(face) )
                    if ( object->getTE(face)->getMediaData() )
                        return object->getTE(face)->getMediaData()->getWhiteList();
            return mMediaEntry.getWhiteList();
        };
		
		const LLMediaEntry &mMediaEntry;
		
    } func_whitelist_urls(default_media_data);
    identical = selected_objects->getSelectedTEValue( &func_whitelist_urls, value_vector_str );
    base_key = std::string( LLMediaEntry::WHITELIST_KEY );
	mMediaSettings[ base_key ].clear();
    std::vector< std::string >::iterator iter = value_vector_str.begin();
    while( iter != value_vector_str.end() )
    {
        std::string white_list_url = *iter;
        mMediaSettings[ base_key ].append( white_list_url );
        ++iter;
    };
	
    mMediaSettings[ base_key + std::string( LLPanelContents::TENTATIVE_SUFFIX ) ] = ! identical;
}
<|MERGE_RESOLUTION|>--- conflicted
+++ resolved
@@ -423,11 +423,7 @@
 	// Refresh object and prim count labels
 	LLLocale locale(LLLocale::USER_LOCALE);
 
-<<<<<<< HEAD
-	if ((gAgent.getRegion() && gAgent.getRegion()->getCapability("GetMesh").empty()) || !gSavedSettings.getBOOL("MeshEnabled"))
-=======
 	if ((gAgent.getRegion() && (gAgent.getRegion()->getCapability("GetMesh").empty() || gAgent.getRegion()->getCapability("ObjectAdd").empty())) || !gSavedSettings.getBOOL("MeshEnabled"))
->>>>>>> eef9016c
 	{		
 		std::string obj_count_string;
 		LLResMgr::getInstance()->getIntegerString(obj_count_string, LLSelectMgr::getInstance()->getSelection()->getRootObjectCount());
@@ -794,12 +790,8 @@
 
 	bool show_mesh_cost = gAgent.getRegion() && 
 		                  !gAgent.getRegion()->getCapability("GetMesh").empty() && 
-<<<<<<< HEAD
-						  gSavedSettings.getBOOL("MeshEnabled");
-=======
 						  gSavedSettings.getBOOL("MeshEnabled") &&
 						  !gAgent.getRegion()->getCapability("ObjectAdd").empty();
->>>>>>> eef9016c
 
 	getChildView("obj_count")->setVisible( !land_visible && !show_mesh_cost);
 	getChildView("prim_count")->setVisible( !land_visible && !show_mesh_cost);
