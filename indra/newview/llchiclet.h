--- conflicted
+++ resolved
@@ -1,1136 +1,905 @@
-/**
- * @file llchiclet.h
- * @brief LLChiclet class header file
- *
- * $LicenseInfo:firstyear=2002&license=viewerlgpl$
- * Second Life Viewer Source Code
- * Copyright (C) 2010, Linden Research, Inc.
- *
- * This library is free software; you can redistribute it and/or
- * modify it under the terms of the GNU Lesser General Public
- * License as published by the Free Software Foundation;
- * version 2.1 of the License only.
- *
- * This library is distributed in the hope that it will be useful,
- * but WITHOUT ANY WARRANTY; without even the implied warranty of
- * MERCHANTABILITY or FITNESS FOR A PARTICULAR PURPOSE.  See the GNU
- * Lesser General Public License for more details.
- *
- * You should have received a copy of the GNU Lesser General Public
- * License along with this library; if not, write to the Free Software
- * Foundation, Inc., 51 Franklin Street, Fifth Floor, Boston, MA  02110-1301  USA
- *
- * Linden Research, Inc., 945 Battery Street, San Francisco, CA  94111  USA
- * $/LicenseInfo$
- */
-
-#ifndef LL_LLCHICLET_H
-#define LL_LLCHICLET_H
-
-#include "llavatariconctrl.h"
-#include "llbutton.h"
-#include "llnotifications.h"
-#include "lltextbox.h"
-
-class LLMenuGL;
-class LLFloaterIMSession;
-
-/**
- * Class for displaying amount of messages/notifications(unread).
- */
-class LLChicletNotificationCounterCtrl : public LLTextBox
-{
-public:
-
-    struct Params : public LLInitParam::Block<Params, LLTextBox::Params>
-    {
-        /**
-         * Contains maximum displayed count of unread messages. Default value is 9.
-         *
-         * If count is less than "max_unread_count" will be displayed as is.
-         * Otherwise 9+ will be shown (for default value).
-         */
-        Optional<S32> max_displayed_count;
-
-        Params();
-    };
-
-    /**
-     * Sets number of notifications
-     */
-    virtual void setCounter(S32 counter);
-
-    /**
-     * Returns number of notifications
-     */
-    virtual S32 getCounter() const { return mCounter; }
-
-    /**
-     * Returns width, required to display amount of notifications in text form.
-     * Width is the only valid value.
-     */
-    /*virtual*/ LLRect getRequiredRect();
-
-    /**
-     * Sets number of notifications using LLSD
-     */
-    /*virtual*/ void setValue(const LLSD& value);
-
-    /**
-     * Returns number of notifications wrapped in LLSD
-     */
-    /*virtual*/ LLSD getValue() const;
-
-protected:
-
-    LLChicletNotificationCounterCtrl(const Params& p);
-    friend class LLUICtrlFactory;
-
-private:
-
-    S32 mCounter;
-    S32 mInitialWidth;
-    S32 mMaxDisplayedCount;
-};
-
-/**
- * Class for displaying avatar's icon in P2P chiclet.
- */
-class LLChicletAvatarIconCtrl : public LLAvatarIconCtrl
-{
-public:
-
-<<<<<<< HEAD
-	struct Params :	public LLInitParam::Block<Params, LLAvatarIconCtrl::Params>
-	{
-		Params()
-		{
-			changeDefault(draw_tooltip, false);
-			changeDefault(mouse_opaque, false);
-			changeDefault(default_icon_name, "Generic_Person");
-		};
-	};
-=======
-    struct Params : public LLInitParam::Block<Params, LLAvatarIconCtrl::Params>
-    {
-        Params()
-        {
-            changeDefault(draw_tooltip, FALSE);
-            changeDefault(mouse_opaque, FALSE);
-            changeDefault(default_icon_name, "Generic_Person");
-        };
-    };
->>>>>>> e1623bb2
-
-protected:
-
-    LLChicletAvatarIconCtrl(const Params& p);
-    friend class LLUICtrlFactory;
-};
-
-/**
- * Class for displaying icon in inventory offer chiclet.
- */
-class LLChicletInvOfferIconCtrl : public LLChicletAvatarIconCtrl
-{
-public:
-
-    struct Params :
-        public LLInitParam::Block<Params, LLChicletAvatarIconCtrl::Params>
-    {
-        Optional<std::string> default_icon;
-
-        Params()
-        :   default_icon("default_icon", "Generic_Object_Small")
-        {
-            changeDefault(avatar_id, LLUUID::null);
-        };
-    };
-
-    /**
-     * Sets icon, if value is LLUUID::null - default icon will be set.
-     */
-    virtual void setValue(const LLSD& value );
-
-protected:
-
-    LLChicletInvOfferIconCtrl(const Params& p);
-    friend class LLUICtrlFactory;
-
-private:
-    std::string mDefaultIcon;
-};
-
-/**
- * Base class for all chiclets.
- */
-class LLChiclet : public LLUICtrl
-{
-public:
-
-    struct Params : public LLInitParam::Block<Params, LLUICtrl::Params>
-    {
-        Optional<bool> show_counter,
-                       enable_counter;
-
-        Params();
-    };
-
-    virtual ~LLChiclet() {}
-
-    /**
-     * Associates chat session id with chiclet.
-     */
-    virtual void setSessionId(const LLUUID& session_id) { mSessionId = session_id; }
-
-    /**
-     * Returns associated chat session.
-     */
-    virtual const LLUUID& getSessionId() const { return mSessionId; }
-
-    /**
-     * Sets show counter state.
-     */
-    virtual void setShowCounter(bool show) { mShowCounter = show; }
-
-    /**
-     * Connects chiclet clicked event with callback.
-     */
-    /*virtual*/ boost::signals2::connection setLeftButtonClickCallback(
-        const commit_callback_t& cb);
-
-    typedef boost::function<void (LLChiclet* ctrl, const LLSD& param)>
-        chiclet_size_changed_callback_t;
-
-    /**
-     * Connects chiclets size changed event with callback.
-     */
-    virtual boost::signals2::connection setChicletSizeChangedCallback(
-        const chiclet_size_changed_callback_t& cb);
-
-    /**
-     * Sets IM Session id using LLSD
-     */
-    /*virtual*/ LLSD getValue() const;
-
-    /**
-     * Returns IM Session id using LLSD
-     */
-    /*virtual*/ void setValue(const LLSD& value);
-
-protected:
-
-    friend class LLUICtrlFactory;
-    LLChiclet(const Params& p);
-
-<<<<<<< HEAD
-	/**
-	 * Notifies subscribers about click on chiclet.
-	 */
-	/*virtual*/ bool handleMouseDown(S32 x, S32 y, MASK mask);
-=======
-    /**
-     * Notifies subscribers about click on chiclet.
-     */
-    /*virtual*/ BOOL handleMouseDown(S32 x, S32 y, MASK mask);
->>>>>>> e1623bb2
-
-    /**
-     * Notifies subscribers about chiclet size changed event.
-     */
-    virtual void onChicletSizeChanged();
-
-private:
-
-    LLUUID mSessionId;
-
-    bool mShowCounter;
-
-    typedef boost::signals2::signal<void (LLChiclet* ctrl, const LLSD& param)>
-        chiclet_size_changed_signal_t;
-
-    chiclet_size_changed_signal_t mChicletSizeChangedSignal;
-};
-
-
-/**
- * Base class for Instant Message chiclets.
- * IMChiclet displays icon, number of unread messages(optional)
- * and voice chat status(optional).
- */
-class LLIMChiclet : public LLChiclet
-{
-public:
-<<<<<<< HEAD
-	enum EType {
-		TYPE_UNKNOWN,
-		TYPE_IM,
-		TYPE_GROUP,
-		TYPE_AD_HOC
-	};
-	struct Params : public LLInitParam::Block<Params, LLChiclet::Params>
-	{};
-
-	
-	virtual ~LLIMChiclet();
-
-	/**
-	 * It is used for default setting up of chicklet:click handler, etc.  
-	 */
-	bool postBuild();
-
-	/**
-	 * Sets IM session name. This name will be displayed in chiclet tooltip.
-	 */
-	virtual void setIMSessionName(const std::string& name) { setToolTip(name); }
-
-	/**
-	 * Sets id of person/group user is chatting with.
-	 * Session id should be set before calling this
-	 */
-	virtual void setOtherParticipantId(const LLUUID& other_participant_id) { mOtherParticipantId = other_participant_id; }
-
-	/**
-	 * Enables/disables the counter control for a chiclet.
-	 */
-	virtual void enableCounterControl(bool enable);
-
-	/**
-	* Sets required width for a chiclet according to visible controls.
-	*/
-	virtual void setRequiredWidth();
-
-	/**
-	 * Shows/hides overlay icon concerning new unread messages.
-	 */
-	virtual void setShowNewMessagesIcon(bool show);
-
-	/**
-	 * Returns visibility of overlay icon concerning new unread messages.
-	 */
-	virtual bool getShowNewMessagesIcon();
-
-	/**
-	 * The action taken on mouse down event.
-	 * 
-	 * Made public so that it can be triggered from outside
-	 * (more specifically, from the Active IM window).
-	 */
-	virtual void onMouseDown();
-
-	virtual void setToggleState(bool toggle);
-
-	/**
-	 * Displays popup menu.
-	 */
-	virtual bool handleRightMouseDown(S32 x, S32 y, MASK mask);
-
-	void hidePopupMenu();
-=======
-    enum EType {
-        TYPE_UNKNOWN,
-        TYPE_IM,
-        TYPE_GROUP,
-        TYPE_AD_HOC
-    };
-    struct Params : public LLInitParam::Block<Params, LLChiclet::Params>
-    {};
-
-
-    virtual ~LLIMChiclet();
-
-    /**
-     * It is used for default setting up of chicklet:click handler, etc.
-     */
-    BOOL postBuild();
-
-    /**
-     * Sets IM session name. This name will be displayed in chiclet tooltip.
-     */
-    virtual void setIMSessionName(const std::string& name) { setToolTip(name); }
-
-    /**
-     * Sets id of person/group user is chatting with.
-     * Session id should be set before calling this
-     */
-    virtual void setOtherParticipantId(const LLUUID& other_participant_id) { mOtherParticipantId = other_participant_id; }
-
-    /**
-     * Enables/disables the counter control for a chiclet.
-     */
-    virtual void enableCounterControl(bool enable);
-
-    /**
-    * Sets required width for a chiclet according to visible controls.
-    */
-    virtual void setRequiredWidth();
-
-    /**
-     * Shows/hides overlay icon concerning new unread messages.
-     */
-    virtual void setShowNewMessagesIcon(bool show);
-
-    /**
-     * Returns visibility of overlay icon concerning new unread messages.
-     */
-    virtual bool getShowNewMessagesIcon();
-
-    /**
-     * The action taken on mouse down event.
-     *
-     * Made public so that it can be triggered from outside
-     * (more specifically, from the Active IM window).
-     */
-    virtual void onMouseDown();
-
-    virtual void setToggleState(bool toggle);
-
-    /**
-     * Displays popup menu.
-     */
-    virtual BOOL handleRightMouseDown(S32 x, S32 y, MASK mask);
-
-    void hidePopupMenu();
->>>>>>> e1623bb2
-
-protected:
-
-    LLIMChiclet(const LLIMChiclet::Params& p);
-
-protected:
-
-    /**
-     * Creates chiclet popup menu.
-     */
-    virtual void createPopupMenu() = 0;
-
-    /**
-     * Enables/disables menus.
-     */
-    virtual void updateMenuItems() {};
-
-    bool canCreateMenu();
-
-    LLHandle<LLUICtrl> mPopupMenuHandle;
-
-    bool mShowSpeaker;
-    bool mCounterEnabled;
-    /* initial width of chiclet, should not include counter or speaker width */
-    S32 mDefaultWidth;
-
-    LLIconCtrl* mNewMessagesIcon;
-    LLButton* mChicletButton;
-
-    /** the id of another participant, either an avatar id or a group id*/
-    LLUUID mOtherParticipantId;
-
-    template<typename Container>
-    struct CollectChicletCombiner {
-        typedef Container result_type;
-
-        template<typename InputIterator>
-        Container operator()(InputIterator first, InputIterator last) const {
-            Container c = Container();
-            for (InputIterator iter = first; iter != last; iter++) {
-                if (*iter != NULL) {
-                    c.push_back(*iter);
-                }
-            }
-            return c;
-        }
-    };
-
-public:
-    static boost::signals2::signal<LLChiclet* (const LLUUID&),
-            CollectChicletCombiner<std::list<LLChiclet*> > >
-            sFindChicletsSignal;
-};
-
-
-/**
- * Chiclet for script floaters.
- */
-class LLScriptChiclet : public LLIMChiclet
-{
-public:
-
-    struct Params : public LLInitParam::Block<Params, LLIMChiclet::Params>
-    {
-        Optional<LLButton::Params> chiclet_button;
-
-        Optional<LLIconCtrl::Params> icon;
-
-        Optional<LLIconCtrl::Params> new_message_icon;
-
-        Params();
-    };
-
-    /*virtual*/ void setSessionId(const LLUUID& session_id);
-
-    /**
-     * Toggle script floater
-     */
-    /*virtual*/ void onMouseDown();
-
-protected:
-
-    LLScriptChiclet(const Params&);
-    friend class LLUICtrlFactory;
-
-    /**
-     * Creates chiclet popup menu.
-     */
-    virtual void createPopupMenu();
-
-    /**
-     * Processes clicks on chiclet popup menu.
-     */
-    virtual void onMenuItemClicked(const LLSD& user_data);
-
-private:
-
-    LLIconCtrl* mChicletIconCtrl;
-};
-
-/**
- * Chiclet for inventory offer script floaters.
- */
-class LLInvOfferChiclet: public LLIMChiclet
-{
-public:
-
-    struct Params : public LLInitParam::Block<Params, LLIMChiclet::Params>
-    {
-        Optional<LLButton::Params> chiclet_button;
-
-        Optional<LLChicletInvOfferIconCtrl::Params> icon;
-
-        Optional<LLIconCtrl::Params> new_message_icon;
-
-        Params();
-    };
-
-    /*virtual*/ void setSessionId(const LLUUID& session_id);
-
-    /**
-     * Toggle script floater
-     */
-    /*virtual*/ void onMouseDown();
-
-protected:
-    LLInvOfferChiclet(const Params&);
-    friend class LLUICtrlFactory;
-
-    /**
-     * Creates chiclet popup menu.
-     */
-    virtual void createPopupMenu();
-
-    /**
-     * Processes clicks on chiclet popup menu.
-     */
-    virtual void onMenuItemClicked(const LLSD& user_data);
-
-private:
-    LLChicletInvOfferIconCtrl* mChicletIconCtrl;
-};
-
-/**
- * Implements notification chiclet. Used to display total amount of unread messages
- * across all IM sessions, total amount of system notifications. See EXT-3147 for details
- */
-class LLSysWellChiclet : public LLChiclet
-{
-public:
-
-    struct Params : public LLInitParam::Block<Params, LLChiclet::Params>
-    {
-        Optional<LLButton::Params> button;
-
-        Optional<LLChicletNotificationCounterCtrl::Params> unread_notifications;
-
-        /**
-         * Contains maximum displayed count of unread messages. Default value is 9.
-         *
-         * If count is less than "max_unread_count" will be displayed as is.
-         * Otherwise 9+ will be shown (for default value).
-         */
-        Optional<S32> max_displayed_count;
-
-        Params();
-    };
-
-    /*virtual*/ void setCounter(S32 counter);
-
-    // *TODO: mantipov: seems getCounter is not necessary for LLNotificationChiclet
-    // but inherited interface requires it to implement.
-    // Probably it can be safe removed.
-    /*virtual*/S32 getCounter() { return mCounter; }
-
-    boost::signals2::connection setClickCallback(const commit_callback_t& cb);
-
-    /*virtual*/ ~LLSysWellChiclet();
-
-<<<<<<< HEAD
-	void setToggleState(bool toggled);
-=======
-    void setToggleState(BOOL toggled);
->>>>>>> e1623bb2
-
-    void setNewMessagesState(bool new_messages);
-    //this method should change a widget according to state of the SysWellWindow
-    virtual void updateWidget(bool is_window_empty);
-
-protected:
-
-    LLSysWellChiclet(const Params& p);
-    friend class LLUICtrlFactory;
-
-    /**
-     * Change Well 'Lit' state from 'Lit' to 'Unlit' and vice-versa.
-     *
-     * There is an assumption that it will be called 2*N times to do not change its start state.
-     * @see FlashToLitTimer
-     */
-    void changeLitState(bool blink);
-
-<<<<<<< HEAD
-	/**
-	 * Displays menu.
-	 */
-	virtual bool handleRightMouseDown(S32 x, S32 y, MASK mask);
-=======
-    /**
-     * Displays menu.
-     */
-    virtual BOOL handleRightMouseDown(S32 x, S32 y, MASK mask);
->>>>>>> e1623bb2
-
-    virtual void createMenu() = 0;
-
-protected:
-    class FlashToLitTimer;
-    LLButton* mButton;
-    S32 mCounter;
-    S32 mMaxDisplayedCount;
-    bool mIsNewMessagesState;
-
-    LLFlashTimer* mFlashToLitTimer;
-    LLHandle<LLContextMenu> mContextMenuHandle;
-};
-
-class LLNotificationChiclet : public LLSysWellChiclet
-{
-    LOG_CLASS(LLNotificationChiclet);
-
-    friend class LLUICtrlFactory;
-public:
-    struct Params : public LLInitParam::Block<Params, LLSysWellChiclet::Params>{};
-
-protected:
-    class ChicletNotificationChannel : public LLNotificationChannel
-    {
-    public:
-        ChicletNotificationChannel(LLNotificationChiclet* chiclet)
-            : LLNotificationChannel(LLNotificationChannel::Params().filter(filterNotification).name(chiclet->getSessionId().asString()))
-            , mChiclet(chiclet)
-        {
-            // connect counter handlers to the signals
-            connectToChannel("Group Notifications");
-            connectToChannel("Offer");
-            connectToChannel("Notifications");
-        }
-        virtual ~ChicletNotificationChannel() {}
-
-        static bool filterNotification(LLNotificationPtr notify);
-        // connect counter updaters to the corresponding signals
-        /*virtual*/ void onAdd(LLNotificationPtr p) { mChiclet->setCounter(++mChiclet->mUreadSystemNotifications); }
-        /*virtual*/ void onLoad(LLNotificationPtr p) { mChiclet->setCounter(++mChiclet->mUreadSystemNotifications); }
-        /*virtual*/ void onDelete(LLNotificationPtr p) { mChiclet->setCounter(--mChiclet->mUreadSystemNotifications); }
-
-        LLNotificationChiclet* const mChiclet;
-    };
-
-    boost::scoped_ptr<ChicletNotificationChannel> mNotificationChannel;
-
-    LLNotificationChiclet(const Params& p);
-    ~LLNotificationChiclet();
-
-    /**
-     * Processes clicks on chiclet menu.
-     */
-    void onMenuItemClicked(const LLSD& user_data);
-
-    /**
-     * Enables chiclet menu items.
-     */
-    bool enableMenuItem(const LLSD& user_data);
-
-    /**
-     * Creates menu.
-     */
-    /*virtual*/ void createMenu();
-
-    /*virtual*/ void setCounter(S32 counter);
-    S32 mUreadSystemNotifications;
-};
-
-/**
- * Storage class for all IM chiclets. Provides mechanism to display,
- * scroll, create, remove chiclets.
- */
-class LLChicletPanel : public LLPanel
-{
-public:
-
-    struct Params : public LLInitParam::Block<Params, LLPanel::Params>
-    {
-        Optional<S32> chiclet_padding,
-                      scrolling_offset,
-                      scroll_button_hpad,
-                      scroll_ratio;
-
-        Optional<S32> min_width;
-
-        Params();
-    };
-
-    virtual ~LLChicletPanel();
-
-    /**
-     * Creates chiclet and adds it to chiclet list at specified index.
-     */
-    template<class T> T* createChiclet(const LLUUID& session_id, S32 index);
-
-    /**
-     * Creates chiclet and adds it to chiclet list at right.
-     */
-    template<class T> T* createChiclet(const LLUUID& session_id);
-
-    /**
-     * Returns pointer to chiclet of specified type at specified index.
-     */
-    template<class T> T* getChiclet(S32 index);
-
-    /**
-     * Returns pointer to LLChiclet at specified index.
-     */
-    LLChiclet* getChiclet(S32 index) { return getChiclet<LLChiclet>(index); }
-
-    /**
-     * Searches a chiclet using IM session id.
-     */
-    template<class T> T* findChiclet(const LLUUID& im_session_id);
-
-    /**
-     * Returns number of hosted chiclets.
-     */
-    S32 getChicletCount() {return mChicletList.size();};
-
-    /**
-     * Returns index of chiclet in list.
-     */
-    S32 getChicletIndex(const LLChiclet* chiclet);
-
-    /**
-     * Removes chiclet by index.
-     */
-    void removeChiclet(S32 index);
-
-    /**
-     * Removes chiclet by pointer.
-     */
-    void removeChiclet(LLChiclet* chiclet);
-
-    /**
-     * Removes chiclet by IM session id.
-     */
-    void removeChiclet(const LLUUID& im_session_id);
-
-    /**
-     * Removes all chiclets.
-     */
-    void removeAll();
-
-    /**
-     * Scrolls the panel to the specified chiclet
-     */
-    void scrollToChiclet(const LLChiclet* chiclet);
-
-    boost::signals2::connection setChicletClickedCallback(
-        const commit_callback_t& cb);
-
-<<<<<<< HEAD
-	/*virtual*/ bool postBuild();
-=======
-    /*virtual*/ BOOL postBuild();
->>>>>>> e1623bb2
-
-    /**
-     * Handler for the Voice Client's signal. Finds a corresponding chiclet and toggles its SpeakerControl
-     */
-    void onCurrentVoiceChannelChanged(const LLUUID& session_id);
-
-<<<<<<< HEAD
-	/**
-	 * Reshapes controls and rearranges chiclets if needed.
-	 */
-	/*virtual*/ void reshape(S32 width, S32 height, bool called_from_parent = true );
-=======
-    /**
-     * Reshapes controls and rearranges chiclets if needed.
-     */
-    /*virtual*/ void reshape(S32 width, S32 height, BOOL called_from_parent = TRUE );
->>>>>>> e1623bb2
-
-    /*virtual*/ void draw();
-
-    S32 getMinWidth() const { return mMinWidth; }
-
-    /*virtual*/ S32 notifyParent(const LLSD& info);
-
-    /**
-     * Toggle chiclet by session id ON and toggle OFF all other chiclets.
-     */
-    void setChicletToggleState(const LLUUID& session_id, bool toggle);
-
-protected:
-<<<<<<< HEAD
-	LLChicletPanel(const Params&p);
-	friend class LLUICtrlFactory;
-
-	/**
-	 * Adds chiclet to list and rearranges all chiclets. 
-	 * They should be right aligned, most recent right. See EXT-1293
-	 *
-	 * It calculates position of the first chiclet in the list. Other chiclets are placed in arrange().
-	 *
-	 * @see arrange()
-	 */
-	bool addChiclet(LLChiclet*, S32 index);
-
-	/**
-	 * Arranges chiclets to have them in correct positions.
-	 *
-	 * Method bases on assumption that first chiclet has correct rect and starts from the its position.
-	 *
-	 * @see addChiclet()
-	 */
-	void arrange();
-
-	/**
-	 * Returns true if chiclets can be scrolled right.
-	 */
-	bool canScrollRight();
-
-	/**
-	 * Returns true if we need to show scroll buttons
-	 */
-	bool needShowScroll();
-
-	/**
-	 * Returns true if chiclets can be scrolled left.
-	 */
-	bool canScrollLeft();
-
-	/**
-	 * Shows or hides chiclet scroll buttons if chiclets can or can not be scrolled.
-	 */
-	void showScrollButtonsIfNeeded();
-
-	/**
-	 * Shifts chiclets left or right.
-	 */
-	void shiftChiclets(S32 offset, S32 start_index = 0);
-
-	/**
-	 * Removes gaps between first chiclet and scroll area left side,
-	 * last chiclet and scroll area right side.
-	 */
-	void trimChiclets();
-
-	/**
-	 * Scrolls chiclets to right or left.
-	 */
-	void scroll(S32 offset);
-
-	/**
-	 * Verifies that chiclets can be scrolled left, then calls scroll()
-	 */
-	void scrollLeft();
-
-	/**
-	 * Verifies that chiclets can be scrolled right, then calls scroll()
-	 */
-	void scrollRight();
-
-	/**
-	 * Callback for left scroll button clicked
-	 */
-	void onLeftScrollClick();
-
-	/**
-	 * Callback for right scroll button clicked
-	 */
-	void onRightScrollClick();
-
-	/**
-	 * Callback for right scroll button held down event
-	 */
-	void onLeftScrollHeldDown();
-
-	/**
-	 * Callback for left scroll button held down event
-	 */
-	void onRightScrollHeldDown();
-
-	/**
-	 * Callback for mouse wheel scrolled, calls scrollRight() or scrollLeft()
-	 */
-	bool handleScrollWheel(S32 x, S32 y, S32 clicks);
-
-	/**
-	 * Notifies subscribers about click on chiclet.
-	 * Do not place any code here, instead subscribe on event (see setChicletClickedCallback).
-	 */
-	void onChicletClick(LLUICtrl*ctrl,const LLSD&param);
-
-	/**
-	 * Callback for chiclet size changed event, rearranges chiclets.
-	 */
-	void onChicletSizeChanged(LLChiclet* ctrl, const LLSD& param);
-
-	void onMessageCountChanged(const LLSD& data);
-
-	void objectChicletCallback(const LLSD& data);
-
-	typedef std::vector<LLChiclet*> chiclet_list_t;
-
-	/**
-	 * Removes chiclet from scroll area and chiclet list.
-	 */
-	void removeChiclet(chiclet_list_t::iterator it);
-
-	S32 getChicletPadding() { return mChicletPadding; }
-
-	S32 getScrollingOffset() { return mScrollingOffset; }
-
-	bool isAnyIMFloaterDoked();
-=======
-    LLChicletPanel(const Params&p);
-    friend class LLUICtrlFactory;
-
-    /**
-     * Adds chiclet to list and rearranges all chiclets.
-     * They should be right aligned, most recent right. See EXT-1293
-     *
-     * It calculates position of the first chiclet in the list. Other chiclets are placed in arrange().
-     *
-     * @see arrange()
-     */
-    bool addChiclet(LLChiclet*, S32 index);
-
-    /**
-     * Arranges chiclets to have them in correct positions.
-     *
-     * Method bases on assumption that first chiclet has correct rect and starts from the its position.
-     *
-     * @see addChiclet()
-     */
-    void arrange();
-
-    /**
-     * Returns true if chiclets can be scrolled right.
-     */
-    bool canScrollRight();
-
-    /**
-     * Returns true if we need to show scroll buttons
-     */
-    bool needShowScroll();
-
-    /**
-     * Returns true if chiclets can be scrolled left.
-     */
-    bool canScrollLeft();
-
-    /**
-     * Shows or hides chiclet scroll buttons if chiclets can or can not be scrolled.
-     */
-    void showScrollButtonsIfNeeded();
-
-    /**
-     * Shifts chiclets left or right.
-     */
-    void shiftChiclets(S32 offset, S32 start_index = 0);
-
-    /**
-     * Removes gaps between first chiclet and scroll area left side,
-     * last chiclet and scroll area right side.
-     */
-    void trimChiclets();
-
-    /**
-     * Scrolls chiclets to right or left.
-     */
-    void scroll(S32 offset);
-
-    /**
-     * Verifies that chiclets can be scrolled left, then calls scroll()
-     */
-    void scrollLeft();
-
-    /**
-     * Verifies that chiclets can be scrolled right, then calls scroll()
-     */
-    void scrollRight();
-
-    /**
-     * Callback for left scroll button clicked
-     */
-    void onLeftScrollClick();
-
-    /**
-     * Callback for right scroll button clicked
-     */
-    void onRightScrollClick();
-
-    /**
-     * Callback for right scroll button held down event
-     */
-    void onLeftScrollHeldDown();
-
-    /**
-     * Callback for left scroll button held down event
-     */
-    void onRightScrollHeldDown();
-
-    /**
-     * Callback for mouse wheel scrolled, calls scrollRight() or scrollLeft()
-     */
-    BOOL handleScrollWheel(S32 x, S32 y, S32 clicks);
-
-    /**
-     * Notifies subscribers about click on chiclet.
-     * Do not place any code here, instead subscribe on event (see setChicletClickedCallback).
-     */
-    void onChicletClick(LLUICtrl*ctrl,const LLSD&param);
-
-    /**
-     * Callback for chiclet size changed event, rearranges chiclets.
-     */
-    void onChicletSizeChanged(LLChiclet* ctrl, const LLSD& param);
-
-    void onMessageCountChanged(const LLSD& data);
-
-    void objectChicletCallback(const LLSD& data);
-
-    typedef std::vector<LLChiclet*> chiclet_list_t;
-
-    /**
-     * Removes chiclet from scroll area and chiclet list.
-     */
-    void removeChiclet(chiclet_list_t::iterator it);
-
-    S32 getChicletPadding() { return mChicletPadding; }
-
-    S32 getScrollingOffset() { return mScrollingOffset; }
-
-    bool isAnyIMFloaterDoked();
->>>>>>> e1623bb2
-
-protected:
-
-    chiclet_list_t mChicletList;
-    LLButton* mLeftScrollButton;
-    LLButton* mRightScrollButton;
-    LLPanel* mScrollArea;
-
-    S32 mChicletPadding;
-    S32 mScrollingOffset;
-    S32 mScrollButtonHPad;
-    S32 mScrollRatio;
-    S32 mMinWidth;
-    bool mShowControls;
-    static const S32 s_scroll_ratio;
-};
-
-template<class T>
-T* LLChicletPanel::createChiclet(const LLUUID& session_id, S32 index)
-{
-    typename T::Params params;
-    T* chiclet = LLUICtrlFactory::create<T>(params);
-    if(!chiclet)
-    {
-        LL_WARNS() << "Could not create chiclet" << LL_ENDL;
-        return NULL;
-    }
-    if(!addChiclet(chiclet, index))
-    {
-        delete chiclet;
-        LL_WARNS() << "Could not add chiclet to chiclet panel" << LL_ENDL;
-        return NULL;
-    }
-
-    if (!isAnyIMFloaterDoked())
-    {
-        scrollToChiclet(chiclet);
-    }
-
-    chiclet->setSessionId(session_id);
-
-    return chiclet;
-}
-
-template<class T>
-T* LLChicletPanel::createChiclet(const LLUUID& session_id)
-{
-    return createChiclet<T>(session_id, mChicletList.size());
-}
-
-template<class T>
-T* LLChicletPanel::findChiclet(const LLUUID& im_session_id)
-{
-    if(im_session_id.isNull())
-    {
-        return NULL;
-    }
-
-    chiclet_list_t::const_iterator it = mChicletList.begin();
-    for( ; mChicletList.end() != it; ++it)
-    {
-        LLChiclet* chiclet = *it;
-
-        llassert(chiclet);
-        if (!chiclet) continue;
-        if(chiclet->getSessionId() == im_session_id)
-        {
-            T* result = dynamic_cast<T*>(chiclet);
-            if(!result)
-            {
-                LL_WARNS() << "Found chiclet but of wrong type " << LL_ENDL;
-                continue;
-            }
-            return result;
-        }
-    }
-    return NULL;
-}
-
-template<class T> T* LLChicletPanel::getChiclet(S32 index)
-{
-    if(index < 0 || index >= getChicletCount())
-    {
-        return NULL;
-    }
-
-    LLChiclet* chiclet = mChicletList[index];
-    T*result = dynamic_cast<T*>(chiclet);
-    if(!result && chiclet)
-    {
-        LL_WARNS() << "Found chiclet but of wrong type " << LL_ENDL;
-    }
-    return result;
-}
-
-#endif // LL_LLCHICLET_H+/**
+ * @file llchiclet.h
+ * @brief LLChiclet class header file
+ *
+ * $LicenseInfo:firstyear=2002&license=viewerlgpl$
+ * Second Life Viewer Source Code
+ * Copyright (C) 2010, Linden Research, Inc.
+ *
+ * This library is free software; you can redistribute it and/or
+ * modify it under the terms of the GNU Lesser General Public
+ * License as published by the Free Software Foundation;
+ * version 2.1 of the License only.
+ *
+ * This library is distributed in the hope that it will be useful,
+ * but WITHOUT ANY WARRANTY; without even the implied warranty of
+ * MERCHANTABILITY or FITNESS FOR A PARTICULAR PURPOSE.  See the GNU
+ * Lesser General Public License for more details.
+ *
+ * You should have received a copy of the GNU Lesser General Public
+ * License along with this library; if not, write to the Free Software
+ * Foundation, Inc., 51 Franklin Street, Fifth Floor, Boston, MA  02110-1301  USA
+ *
+ * Linden Research, Inc., 945 Battery Street, San Francisco, CA  94111  USA
+ * $/LicenseInfo$
+ */
+
+#ifndef LL_LLCHICLET_H
+#define LL_LLCHICLET_H
+
+#include "llavatariconctrl.h"
+#include "llbutton.h"
+#include "llnotifications.h"
+#include "lltextbox.h"
+
+class LLMenuGL;
+class LLFloaterIMSession;
+
+/**
+ * Class for displaying amount of messages/notifications(unread).
+ */
+class LLChicletNotificationCounterCtrl : public LLTextBox
+{
+public:
+
+    struct Params : public LLInitParam::Block<Params, LLTextBox::Params>
+    {
+        /**
+         * Contains maximum displayed count of unread messages. Default value is 9.
+         *
+         * If count is less than "max_unread_count" will be displayed as is.
+         * Otherwise 9+ will be shown (for default value).
+         */
+        Optional<S32> max_displayed_count;
+
+        Params();
+    };
+
+    /**
+     * Sets number of notifications
+     */
+    virtual void setCounter(S32 counter);
+
+    /**
+     * Returns number of notifications
+     */
+    virtual S32 getCounter() const { return mCounter; }
+
+    /**
+     * Returns width, required to display amount of notifications in text form.
+     * Width is the only valid value.
+     */
+    /*virtual*/ LLRect getRequiredRect();
+
+    /**
+     * Sets number of notifications using LLSD
+     */
+    /*virtual*/ void setValue(const LLSD& value);
+
+    /**
+     * Returns number of notifications wrapped in LLSD
+     */
+    /*virtual*/ LLSD getValue() const;
+
+protected:
+
+    LLChicletNotificationCounterCtrl(const Params& p);
+    friend class LLUICtrlFactory;
+
+private:
+
+    S32 mCounter;
+    S32 mInitialWidth;
+    S32 mMaxDisplayedCount;
+};
+
+/**
+ * Class for displaying avatar's icon in P2P chiclet.
+ */
+class LLChicletAvatarIconCtrl : public LLAvatarIconCtrl
+{
+public:
+
+    struct Params : public LLInitParam::Block<Params, LLAvatarIconCtrl::Params>
+    {
+        Params()
+        {
+            changeDefault(draw_tooltip, false);
+            changeDefault(mouse_opaque, false);
+            changeDefault(default_icon_name, "Generic_Person");
+        };
+    };
+
+protected:
+
+    LLChicletAvatarIconCtrl(const Params& p);
+    friend class LLUICtrlFactory;
+};
+
+/**
+ * Class for displaying icon in inventory offer chiclet.
+ */
+class LLChicletInvOfferIconCtrl : public LLChicletAvatarIconCtrl
+{
+public:
+
+    struct Params :
+        public LLInitParam::Block<Params, LLChicletAvatarIconCtrl::Params>
+    {
+        Optional<std::string> default_icon;
+
+        Params()
+        :   default_icon("default_icon", "Generic_Object_Small")
+        {
+            changeDefault(avatar_id, LLUUID::null);
+        };
+    };
+
+    /**
+     * Sets icon, if value is LLUUID::null - default icon will be set.
+     */
+    virtual void setValue(const LLSD& value );
+
+protected:
+
+    LLChicletInvOfferIconCtrl(const Params& p);
+    friend class LLUICtrlFactory;
+
+private:
+    std::string mDefaultIcon;
+};
+
+/**
+ * Base class for all chiclets.
+ */
+class LLChiclet : public LLUICtrl
+{
+public:
+
+    struct Params : public LLInitParam::Block<Params, LLUICtrl::Params>
+    {
+        Optional<bool> show_counter,
+                       enable_counter;
+
+        Params();
+    };
+
+    virtual ~LLChiclet() {}
+
+    /**
+     * Associates chat session id with chiclet.
+     */
+    virtual void setSessionId(const LLUUID& session_id) { mSessionId = session_id; }
+
+    /**
+     * Returns associated chat session.
+     */
+    virtual const LLUUID& getSessionId() const { return mSessionId; }
+
+    /**
+     * Sets show counter state.
+     */
+    virtual void setShowCounter(bool show) { mShowCounter = show; }
+
+    /**
+     * Connects chiclet clicked event with callback.
+     */
+    /*virtual*/ boost::signals2::connection setLeftButtonClickCallback(
+        const commit_callback_t& cb);
+
+    typedef boost::function<void (LLChiclet* ctrl, const LLSD& param)>
+        chiclet_size_changed_callback_t;
+
+    /**
+     * Connects chiclets size changed event with callback.
+     */
+    virtual boost::signals2::connection setChicletSizeChangedCallback(
+        const chiclet_size_changed_callback_t& cb);
+
+    /**
+     * Sets IM Session id using LLSD
+     */
+    /*virtual*/ LLSD getValue() const;
+
+    /**
+     * Returns IM Session id using LLSD
+     */
+    /*virtual*/ void setValue(const LLSD& value);
+
+protected:
+
+    friend class LLUICtrlFactory;
+    LLChiclet(const Params& p);
+
+    /**
+     * Notifies subscribers about click on chiclet.
+     */
+    /*virtual*/ bool handleMouseDown(S32 x, S32 y, MASK mask);
+
+    /**
+     * Notifies subscribers about chiclet size changed event.
+     */
+    virtual void onChicletSizeChanged();
+
+private:
+
+    LLUUID mSessionId;
+
+    bool mShowCounter;
+
+    typedef boost::signals2::signal<void (LLChiclet* ctrl, const LLSD& param)>
+        chiclet_size_changed_signal_t;
+
+    chiclet_size_changed_signal_t mChicletSizeChangedSignal;
+};
+
+
+/**
+ * Base class for Instant Message chiclets.
+ * IMChiclet displays icon, number of unread messages(optional)
+ * and voice chat status(optional).
+ */
+class LLIMChiclet : public LLChiclet
+{
+public:
+    enum EType {
+        TYPE_UNKNOWN,
+        TYPE_IM,
+        TYPE_GROUP,
+        TYPE_AD_HOC
+    };
+    struct Params : public LLInitParam::Block<Params, LLChiclet::Params>
+    {};
+
+
+    virtual ~LLIMChiclet();
+
+    /**
+     * It is used for default setting up of chicklet:click handler, etc.
+     */
+    bool postBuild();
+
+    /**
+     * Sets IM session name. This name will be displayed in chiclet tooltip.
+     */
+    virtual void setIMSessionName(const std::string& name) { setToolTip(name); }
+
+    /**
+     * Sets id of person/group user is chatting with.
+     * Session id should be set before calling this
+     */
+    virtual void setOtherParticipantId(const LLUUID& other_participant_id) { mOtherParticipantId = other_participant_id; }
+
+    /**
+     * Enables/disables the counter control for a chiclet.
+     */
+    virtual void enableCounterControl(bool enable);
+
+    /**
+    * Sets required width for a chiclet according to visible controls.
+    */
+    virtual void setRequiredWidth();
+
+    /**
+     * Shows/hides overlay icon concerning new unread messages.
+     */
+    virtual void setShowNewMessagesIcon(bool show);
+
+    /**
+     * Returns visibility of overlay icon concerning new unread messages.
+     */
+    virtual bool getShowNewMessagesIcon();
+
+    /**
+     * The action taken on mouse down event.
+     *
+     * Made public so that it can be triggered from outside
+     * (more specifically, from the Active IM window).
+     */
+    virtual void onMouseDown();
+
+    virtual void setToggleState(bool toggle);
+
+    /**
+     * Displays popup menu.
+     */
+    virtual bool handleRightMouseDown(S32 x, S32 y, MASK mask);
+
+    void hidePopupMenu();
+
+protected:
+
+    LLIMChiclet(const LLIMChiclet::Params& p);
+
+protected:
+
+    /**
+     * Creates chiclet popup menu.
+     */
+    virtual void createPopupMenu() = 0;
+
+    /**
+     * Enables/disables menus.
+     */
+    virtual void updateMenuItems() {};
+
+    bool canCreateMenu();
+
+    LLHandle<LLUICtrl> mPopupMenuHandle;
+
+    bool mShowSpeaker;
+    bool mCounterEnabled;
+    /* initial width of chiclet, should not include counter or speaker width */
+    S32 mDefaultWidth;
+
+    LLIconCtrl* mNewMessagesIcon;
+    LLButton* mChicletButton;
+
+    /** the id of another participant, either an avatar id or a group id*/
+    LLUUID mOtherParticipantId;
+
+    template<typename Container>
+    struct CollectChicletCombiner {
+        typedef Container result_type;
+
+        template<typename InputIterator>
+        Container operator()(InputIterator first, InputIterator last) const {
+            Container c = Container();
+            for (InputIterator iter = first; iter != last; iter++) {
+                if (*iter != NULL) {
+                    c.push_back(*iter);
+                }
+            }
+            return c;
+        }
+    };
+
+public:
+    static boost::signals2::signal<LLChiclet* (const LLUUID&),
+            CollectChicletCombiner<std::list<LLChiclet*> > >
+            sFindChicletsSignal;
+};
+
+
+/**
+ * Chiclet for script floaters.
+ */
+class LLScriptChiclet : public LLIMChiclet
+{
+public:
+
+    struct Params : public LLInitParam::Block<Params, LLIMChiclet::Params>
+    {
+        Optional<LLButton::Params> chiclet_button;
+
+        Optional<LLIconCtrl::Params> icon;
+
+        Optional<LLIconCtrl::Params> new_message_icon;
+
+        Params();
+    };
+
+    /*virtual*/ void setSessionId(const LLUUID& session_id);
+
+    /**
+     * Toggle script floater
+     */
+    /*virtual*/ void onMouseDown();
+
+protected:
+
+    LLScriptChiclet(const Params&);
+    friend class LLUICtrlFactory;
+
+    /**
+     * Creates chiclet popup menu.
+     */
+    virtual void createPopupMenu();
+
+    /**
+     * Processes clicks on chiclet popup menu.
+     */
+    virtual void onMenuItemClicked(const LLSD& user_data);
+
+private:
+
+    LLIconCtrl* mChicletIconCtrl;
+};
+
+/**
+ * Chiclet for inventory offer script floaters.
+ */
+class LLInvOfferChiclet: public LLIMChiclet
+{
+public:
+
+    struct Params : public LLInitParam::Block<Params, LLIMChiclet::Params>
+    {
+        Optional<LLButton::Params> chiclet_button;
+
+        Optional<LLChicletInvOfferIconCtrl::Params> icon;
+
+        Optional<LLIconCtrl::Params> new_message_icon;
+
+        Params();
+    };
+
+    /*virtual*/ void setSessionId(const LLUUID& session_id);
+
+    /**
+     * Toggle script floater
+     */
+    /*virtual*/ void onMouseDown();
+
+protected:
+    LLInvOfferChiclet(const Params&);
+    friend class LLUICtrlFactory;
+
+    /**
+     * Creates chiclet popup menu.
+     */
+    virtual void createPopupMenu();
+
+    /**
+     * Processes clicks on chiclet popup menu.
+     */
+    virtual void onMenuItemClicked(const LLSD& user_data);
+
+private:
+    LLChicletInvOfferIconCtrl* mChicletIconCtrl;
+};
+
+/**
+ * Implements notification chiclet. Used to display total amount of unread messages
+ * across all IM sessions, total amount of system notifications. See EXT-3147 for details
+ */
+class LLSysWellChiclet : public LLChiclet
+{
+public:
+
+    struct Params : public LLInitParam::Block<Params, LLChiclet::Params>
+    {
+        Optional<LLButton::Params> button;
+
+        Optional<LLChicletNotificationCounterCtrl::Params> unread_notifications;
+
+        /**
+         * Contains maximum displayed count of unread messages. Default value is 9.
+         *
+         * If count is less than "max_unread_count" will be displayed as is.
+         * Otherwise 9+ will be shown (for default value).
+         */
+        Optional<S32> max_displayed_count;
+
+        Params();
+    };
+
+    /*virtual*/ void setCounter(S32 counter);
+
+    // *TODO: mantipov: seems getCounter is not necessary for LLNotificationChiclet
+    // but inherited interface requires it to implement.
+    // Probably it can be safe removed.
+    /*virtual*/S32 getCounter() { return mCounter; }
+
+    boost::signals2::connection setClickCallback(const commit_callback_t& cb);
+
+    /*virtual*/ ~LLSysWellChiclet();
+
+    void setToggleState(bool toggled);
+
+    void setNewMessagesState(bool new_messages);
+    //this method should change a widget according to state of the SysWellWindow
+    virtual void updateWidget(bool is_window_empty);
+
+protected:
+
+    LLSysWellChiclet(const Params& p);
+    friend class LLUICtrlFactory;
+
+    /**
+     * Change Well 'Lit' state from 'Lit' to 'Unlit' and vice-versa.
+     *
+     * There is an assumption that it will be called 2*N times to do not change its start state.
+     * @see FlashToLitTimer
+     */
+    void changeLitState(bool blink);
+
+    /**
+     * Displays menu.
+     */
+    virtual bool handleRightMouseDown(S32 x, S32 y, MASK mask);
+
+    virtual void createMenu() = 0;
+
+protected:
+    class FlashToLitTimer;
+    LLButton* mButton;
+    S32 mCounter;
+    S32 mMaxDisplayedCount;
+    bool mIsNewMessagesState;
+
+    LLFlashTimer* mFlashToLitTimer;
+    LLHandle<LLContextMenu> mContextMenuHandle;
+};
+
+class LLNotificationChiclet : public LLSysWellChiclet
+{
+    LOG_CLASS(LLNotificationChiclet);
+
+    friend class LLUICtrlFactory;
+public:
+    struct Params : public LLInitParam::Block<Params, LLSysWellChiclet::Params>{};
+
+protected:
+    class ChicletNotificationChannel : public LLNotificationChannel
+    {
+    public:
+        ChicletNotificationChannel(LLNotificationChiclet* chiclet)
+            : LLNotificationChannel(LLNotificationChannel::Params().filter(filterNotification).name(chiclet->getSessionId().asString()))
+            , mChiclet(chiclet)
+        {
+            // connect counter handlers to the signals
+            connectToChannel("Group Notifications");
+            connectToChannel("Offer");
+            connectToChannel("Notifications");
+        }
+        virtual ~ChicletNotificationChannel() {}
+
+        static bool filterNotification(LLNotificationPtr notify);
+        // connect counter updaters to the corresponding signals
+        /*virtual*/ void onAdd(LLNotificationPtr p) { mChiclet->setCounter(++mChiclet->mUreadSystemNotifications); }
+        /*virtual*/ void onLoad(LLNotificationPtr p) { mChiclet->setCounter(++mChiclet->mUreadSystemNotifications); }
+        /*virtual*/ void onDelete(LLNotificationPtr p) { mChiclet->setCounter(--mChiclet->mUreadSystemNotifications); }
+
+        LLNotificationChiclet* const mChiclet;
+    };
+
+    boost::scoped_ptr<ChicletNotificationChannel> mNotificationChannel;
+
+    LLNotificationChiclet(const Params& p);
+    ~LLNotificationChiclet();
+
+    /**
+     * Processes clicks on chiclet menu.
+     */
+    void onMenuItemClicked(const LLSD& user_data);
+
+    /**
+     * Enables chiclet menu items.
+     */
+    bool enableMenuItem(const LLSD& user_data);
+
+    /**
+     * Creates menu.
+     */
+    /*virtual*/ void createMenu();
+
+    /*virtual*/ void setCounter(S32 counter);
+    S32 mUreadSystemNotifications;
+};
+
+/**
+ * Storage class for all IM chiclets. Provides mechanism to display,
+ * scroll, create, remove chiclets.
+ */
+class LLChicletPanel : public LLPanel
+{
+public:
+
+    struct Params : public LLInitParam::Block<Params, LLPanel::Params>
+    {
+        Optional<S32> chiclet_padding,
+                      scrolling_offset,
+                      scroll_button_hpad,
+                      scroll_ratio;
+
+        Optional<S32> min_width;
+
+        Params();
+    };
+
+    virtual ~LLChicletPanel();
+
+    /**
+     * Creates chiclet and adds it to chiclet list at specified index.
+     */
+    template<class T> T* createChiclet(const LLUUID& session_id, S32 index);
+
+    /**
+     * Creates chiclet and adds it to chiclet list at right.
+     */
+    template<class T> T* createChiclet(const LLUUID& session_id);
+
+    /**
+     * Returns pointer to chiclet of specified type at specified index.
+     */
+    template<class T> T* getChiclet(S32 index);
+
+    /**
+     * Returns pointer to LLChiclet at specified index.
+     */
+    LLChiclet* getChiclet(S32 index) { return getChiclet<LLChiclet>(index); }
+
+    /**
+     * Searches a chiclet using IM session id.
+     */
+    template<class T> T* findChiclet(const LLUUID& im_session_id);
+
+    /**
+     * Returns number of hosted chiclets.
+     */
+    S32 getChicletCount() {return mChicletList.size();};
+
+    /**
+     * Returns index of chiclet in list.
+     */
+    S32 getChicletIndex(const LLChiclet* chiclet);
+
+    /**
+     * Removes chiclet by index.
+     */
+    void removeChiclet(S32 index);
+
+    /**
+     * Removes chiclet by pointer.
+     */
+    void removeChiclet(LLChiclet* chiclet);
+
+    /**
+     * Removes chiclet by IM session id.
+     */
+    void removeChiclet(const LLUUID& im_session_id);
+
+    /**
+     * Removes all chiclets.
+     */
+    void removeAll();
+
+    /**
+     * Scrolls the panel to the specified chiclet
+     */
+    void scrollToChiclet(const LLChiclet* chiclet);
+
+    boost::signals2::connection setChicletClickedCallback(
+        const commit_callback_t& cb);
+
+    /*virtual*/ bool postBuild();
+
+    /**
+     * Handler for the Voice Client's signal. Finds a corresponding chiclet and toggles its SpeakerControl
+     */
+    void onCurrentVoiceChannelChanged(const LLUUID& session_id);
+
+    /**
+     * Reshapes controls and rearranges chiclets if needed.
+     */
+    /*virtual*/ void reshape(S32 width, S32 height, bool called_from_parent = true );
+
+    /*virtual*/ void draw();
+
+    S32 getMinWidth() const { return mMinWidth; }
+
+    /*virtual*/ S32 notifyParent(const LLSD& info);
+
+    /**
+     * Toggle chiclet by session id ON and toggle OFF all other chiclets.
+     */
+    void setChicletToggleState(const LLUUID& session_id, bool toggle);
+
+protected:
+    LLChicletPanel(const Params&p);
+    friend class LLUICtrlFactory;
+
+    /**
+     * Adds chiclet to list and rearranges all chiclets.
+     * They should be right aligned, most recent right. See EXT-1293
+     *
+     * It calculates position of the first chiclet in the list. Other chiclets are placed in arrange().
+     *
+     * @see arrange()
+     */
+    bool addChiclet(LLChiclet*, S32 index);
+
+    /**
+     * Arranges chiclets to have them in correct positions.
+     *
+     * Method bases on assumption that first chiclet has correct rect and starts from the its position.
+     *
+     * @see addChiclet()
+     */
+    void arrange();
+
+    /**
+     * Returns true if chiclets can be scrolled right.
+     */
+    bool canScrollRight();
+
+    /**
+     * Returns true if we need to show scroll buttons
+     */
+    bool needShowScroll();
+
+    /**
+     * Returns true if chiclets can be scrolled left.
+     */
+    bool canScrollLeft();
+
+    /**
+     * Shows or hides chiclet scroll buttons if chiclets can or can not be scrolled.
+     */
+    void showScrollButtonsIfNeeded();
+
+    /**
+     * Shifts chiclets left or right.
+     */
+    void shiftChiclets(S32 offset, S32 start_index = 0);
+
+    /**
+     * Removes gaps between first chiclet and scroll area left side,
+     * last chiclet and scroll area right side.
+     */
+    void trimChiclets();
+
+    /**
+     * Scrolls chiclets to right or left.
+     */
+    void scroll(S32 offset);
+
+    /**
+     * Verifies that chiclets can be scrolled left, then calls scroll()
+     */
+    void scrollLeft();
+
+    /**
+     * Verifies that chiclets can be scrolled right, then calls scroll()
+     */
+    void scrollRight();
+
+    /**
+     * Callback for left scroll button clicked
+     */
+    void onLeftScrollClick();
+
+    /**
+     * Callback for right scroll button clicked
+     */
+    void onRightScrollClick();
+
+    /**
+     * Callback for right scroll button held down event
+     */
+    void onLeftScrollHeldDown();
+
+    /**
+     * Callback for left scroll button held down event
+     */
+    void onRightScrollHeldDown();
+
+    /**
+     * Callback for mouse wheel scrolled, calls scrollRight() or scrollLeft()
+     */
+    bool handleScrollWheel(S32 x, S32 y, S32 clicks);
+
+    /**
+     * Notifies subscribers about click on chiclet.
+     * Do not place any code here, instead subscribe on event (see setChicletClickedCallback).
+     */
+    void onChicletClick(LLUICtrl*ctrl,const LLSD&param);
+
+    /**
+     * Callback for chiclet size changed event, rearranges chiclets.
+     */
+    void onChicletSizeChanged(LLChiclet* ctrl, const LLSD& param);
+
+    void onMessageCountChanged(const LLSD& data);
+
+    void objectChicletCallback(const LLSD& data);
+
+    typedef std::vector<LLChiclet*> chiclet_list_t;
+
+    /**
+     * Removes chiclet from scroll area and chiclet list.
+     */
+    void removeChiclet(chiclet_list_t::iterator it);
+
+    S32 getChicletPadding() { return mChicletPadding; }
+
+    S32 getScrollingOffset() { return mScrollingOffset; }
+
+    bool isAnyIMFloaterDoked();
+
+protected:
+
+    chiclet_list_t mChicletList;
+    LLButton* mLeftScrollButton;
+    LLButton* mRightScrollButton;
+    LLPanel* mScrollArea;
+
+    S32 mChicletPadding;
+    S32 mScrollingOffset;
+    S32 mScrollButtonHPad;
+    S32 mScrollRatio;
+    S32 mMinWidth;
+    bool mShowControls;
+    static const S32 s_scroll_ratio;
+};
+
+template<class T>
+T* LLChicletPanel::createChiclet(const LLUUID& session_id, S32 index)
+{
+    typename T::Params params;
+    T* chiclet = LLUICtrlFactory::create<T>(params);
+    if(!chiclet)
+    {
+        LL_WARNS() << "Could not create chiclet" << LL_ENDL;
+        return NULL;
+    }
+    if(!addChiclet(chiclet, index))
+    {
+        delete chiclet;
+        LL_WARNS() << "Could not add chiclet to chiclet panel" << LL_ENDL;
+        return NULL;
+    }
+
+    if (!isAnyIMFloaterDoked())
+    {
+        scrollToChiclet(chiclet);
+    }
+
+    chiclet->setSessionId(session_id);
+
+    return chiclet;
+}
+
+template<class T>
+T* LLChicletPanel::createChiclet(const LLUUID& session_id)
+{
+    return createChiclet<T>(session_id, mChicletList.size());
+}
+
+template<class T>
+T* LLChicletPanel::findChiclet(const LLUUID& im_session_id)
+{
+    if(im_session_id.isNull())
+    {
+        return NULL;
+    }
+
+    chiclet_list_t::const_iterator it = mChicletList.begin();
+    for( ; mChicletList.end() != it; ++it)
+    {
+        LLChiclet* chiclet = *it;
+
+        llassert(chiclet);
+        if (!chiclet) continue;
+        if(chiclet->getSessionId() == im_session_id)
+        {
+            T* result = dynamic_cast<T*>(chiclet);
+            if(!result)
+            {
+                LL_WARNS() << "Found chiclet but of wrong type " << LL_ENDL;
+                continue;
+            }
+            return result;
+        }
+    }
+    return NULL;
+}
+
+template<class T> T* LLChicletPanel::getChiclet(S32 index)
+{
+    if(index < 0 || index >= getChicletCount())
+    {
+        return NULL;
+    }
+
+    LLChiclet* chiclet = mChicletList[index];
+    T*result = dynamic_cast<T*>(chiclet);
+    if(!result && chiclet)
+    {
+        LL_WARNS() << "Found chiclet but of wrong type " << LL_ENDL;
+    }
+    return result;
+}
+
+#endif // LL_LLCHICLET_H