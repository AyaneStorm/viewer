/**
 * @file llchatbar.cpp
 * @brief LLChatBar class implementation
 *
 * $LicenseInfo:firstyear=2002&license=viewerlgpl$
 * Second Life Viewer Source Code
 * Copyright (C) 2010, Linden Research, Inc.
 *
 * This library is free software; you can redistribute it and/or
 * modify it under the terms of the GNU Lesser General Public
 * License as published by the Free Software Foundation;
 * version 2.1 of the License only.
 *
 * This library is distributed in the hope that it will be useful,
 * but WITHOUT ANY WARRANTY; without even the implied warranty of
 * MERCHANTABILITY or FITNESS FOR A PARTICULAR PURPOSE.  See the GNU
 * Lesser General Public License for more details.
 *
 * You should have received a copy of the GNU Lesser General Public
 * License along with this library; if not, write to the Free Software
 * Foundation, Inc., 51 Franklin Street, Fifth Floor, Boston, MA  02110-1301  USA
 *
 * Linden Research, Inc., 945 Battery Street, San Francisco, CA  94111  USA
 * $/LicenseInfo$
 */

#include "llviewerprecompiledheaders.h"

#include "llchatbar.h"

#include "llfontgl.h"
#include "llrect.h"
#include "llerror.h"
#include "llparcel.h"
#include "llstring.h"
#include "message.h"
#include "llfocusmgr.h"

#include "llagent.h"
#include "llbutton.h"
#include "llcombobox.h"
#include "llcommandhandler.h"   // secondlife:///app/chat/ support
#include "llviewercontrol.h"
#include "llgesturemgr.h"
#include "llkeyboard.h"
#include "lllineeditor.h"
#include "llstatusbar.h"
#include "lltextbox.h"
#include "lluiconstants.h"
#include "llviewergesture.h"            // for triggering gestures
#include "llviewermenu.h"       // for deleting object with DEL key
#include "llviewerstats.h"
#include "llviewerwindow.h"
#include "llframetimer.h"
#include "llresmgr.h"
#include "llworld.h"
#include "llinventorymodel.h"
#include "llmultigesture.h"
#include "llui.h"
#include "lluictrlfactory.h"
#include "lluiusage.h"

//
// Globals
//
<<<<<<< HEAD
constexpr F32 AGENT_TYPING_TIMEOUT = 5.f;	// seconds
=======
const F32 AGENT_TYPING_TIMEOUT = 5.f;   // seconds
>>>>>>> e7eced3c

LLChatBar *gChatBar = NULL;

class LLChatBarGestureObserver : public LLGestureManagerObserver
{
public:
    LLChatBarGestureObserver(LLChatBar* chat_barp) : mChatBar(chat_barp){}
    virtual ~LLChatBarGestureObserver() {}
    virtual void changed() { mChatBar->refreshGestures(); }
private:
    LLChatBar* mChatBar;
};


extern void send_chat_from_viewer(const std::string& utf8_out_text, EChatType type, S32 channel);

//
// Functions
//

<<<<<<< HEAD
LLChatBar::LLChatBar() 
:	LLPanel(),
	mInputEditor(NULL),
	mGestureLabelTimer(),
	mLastSpecialChatChannel(0),
	mIsBuilt(false),
	mGestureCombo(NULL),
	mObserver(NULL)
{
	//setIsChrome(true);
=======
LLChatBar::LLChatBar()
:   LLPanel(),
    mInputEditor(NULL),
    mGestureLabelTimer(),
    mLastSpecialChatChannel(0),
    mIsBuilt(FALSE),
    mGestureCombo(NULL),
    mObserver(NULL)
{
    //setIsChrome(TRUE);
>>>>>>> e7eced3c
}


LLChatBar::~LLChatBar()
{
    LLGestureMgr::instance().removeObserver(mObserver);
    delete mObserver;
    mObserver = NULL;
    // LLView destructor cleans up children
}

bool LLChatBar::postBuild()
{
    getChild<LLUICtrl>("Say")->setCommitCallback(boost::bind(&LLChatBar::onClickSay, this, _1));

    // * NOTE: mantipov: getChild with default parameters returns dummy widget.
    // Seems this class will be completle removed
    // attempt to bind to an existing combo box named gesture
    setGestureCombo(findChild<LLComboBox>( "Gesture"));

<<<<<<< HEAD
	mInputEditor = getChild<LLLineEditor>("Chat Editor");
	mInputEditor->setKeystrokeCallback(&onInputEditorKeystroke, this);
	mInputEditor->setFocusLostCallback(boost::bind(&LLChatBar::onInputEditorFocusLost));
	mInputEditor->setFocusReceivedCallback(boost::bind(&LLChatBar::onInputEditorGainFocus));
	mInputEditor->setCommitOnFocusLost( false );
	mInputEditor->setRevertOnEsc( false );
	mInputEditor->setIgnoreTab(true);
	mInputEditor->setPassDelete(true);
	mInputEditor->setReplaceNewlinesWithSpaces(false);

	mInputEditor->setMaxTextLength(DB_CHAT_MSG_STR_LEN);
	mInputEditor->setEnableLineHistory(true);

	mIsBuilt = true;

	return true;
=======
    mInputEditor = getChild<LLLineEditor>("Chat Editor");
    mInputEditor->setKeystrokeCallback(&onInputEditorKeystroke, this);
    mInputEditor->setFocusLostCallback(boost::bind(&LLChatBar::onInputEditorFocusLost));
    mInputEditor->setFocusReceivedCallback(boost::bind(&LLChatBar::onInputEditorGainFocus));
    mInputEditor->setCommitOnFocusLost( FALSE );
    mInputEditor->setRevertOnEsc( FALSE );
    mInputEditor->setIgnoreTab(TRUE);
    mInputEditor->setPassDelete(TRUE);
    mInputEditor->setReplaceNewlinesWithSpaces(FALSE);

    mInputEditor->setMaxTextLength(DB_CHAT_MSG_STR_LEN);
    mInputEditor->setEnableLineHistory(TRUE);

    mIsBuilt = TRUE;

    return TRUE;
>>>>>>> e7eced3c
}

//-----------------------------------------------------------------------
// Overrides
//-----------------------------------------------------------------------

// virtual
bool LLChatBar::handleKeyHere( KEY key, MASK mask )
{
<<<<<<< HEAD
	bool handled = false;

	if( KEY_RETURN == key )
	{
		if (mask == MASK_CONTROL)
		{
			// shout
			sendChat(CHAT_TYPE_SHOUT);
			handled = true;
		}
		else if (mask == MASK_NONE)
		{
			// say
			sendChat( CHAT_TYPE_NORMAL );
			handled = true;
		}
	}
	// only do this in main chatbar
	else if ( KEY_ESCAPE == key && gChatBar == this)
	{
		stopChat();

		handled = true;
	}

	return handled;
=======
    BOOL handled = FALSE;

    if( KEY_RETURN == key )
    {
        if (mask == MASK_CONTROL)
        {
            // shout
            sendChat(CHAT_TYPE_SHOUT);
            handled = TRUE;
        }
        else if (mask == MASK_NONE)
        {
            // say
            sendChat( CHAT_TYPE_NORMAL );
            handled = TRUE;
        }
    }
    // only do this in main chatbar
    else if ( KEY_ESCAPE == key && gChatBar == this)
    {
        stopChat();

        handled = TRUE;
    }

    return handled;
>>>>>>> e7eced3c
}

void LLChatBar::refresh()
{
    // HACK: Leave the name of the gesture in place for a few seconds.
    const F32 SHOW_GESTURE_NAME_TIME = 2.f;
    if (mGestureLabelTimer.getStarted() && mGestureLabelTimer.getElapsedTimeF32() > SHOW_GESTURE_NAME_TIME)
    {
        LLCtrlListInterface* gestures = mGestureCombo ? mGestureCombo->getListInterface() : NULL;
        if (gestures) gestures->selectFirstItem();
        mGestureLabelTimer.stop();
    }

    if ((gAgent.getTypingTime() > AGENT_TYPING_TIMEOUT) && (gAgent.getRenderState() & AGENT_STATE_TYPING))
    {
        gAgent.stopTyping();
    }

    getChildView("Say")->setEnabled(mInputEditor->getText().size() > 0);

}

void LLChatBar::refreshGestures()
{
<<<<<<< HEAD
	if (mGestureCombo)
	{
		//store current selection so we can maintain it
		std::string cur_gesture = mGestureCombo->getValue().asString();
		mGestureCombo->selectFirstItem();
		std::string label = mGestureCombo->getValue().asString();;
		// clear
		mGestureCombo->clearRows();

		// collect list of unique gestures
		std::map <std::string, bool> unique;
		LLGestureMgr::item_map_t::const_iterator it;
		const LLGestureMgr::item_map_t& active_gestures = LLGestureMgr::instance().getActiveGestures();
		for (it = active_gestures.begin(); it != active_gestures.end(); ++it)
		{
			LLMultiGesture* gesture = (*it).second;
			if (gesture)
			{
				if (!gesture->mTrigger.empty())
				{
					unique[gesture->mTrigger] = true;
				}
			}
		}

		// add unique gestures
		std::map <std::string, bool>::iterator it2;
		for (it2 = unique.begin(); it2 != unique.end(); ++it2)
		{
			mGestureCombo->addSimpleElement((*it2).first);
		}
		
		mGestureCombo->sortByName();
		// Insert label after sorting, at top, with separator below it
		mGestureCombo->addSeparator(ADD_TOP);
		mGestureCombo->addSimpleElement(getString("gesture_label"), ADD_TOP);
		
		if (!cur_gesture.empty())
		{ 
			mGestureCombo->selectByValue(LLSD(cur_gesture));
		}
		else
		{
			mGestureCombo->selectFirstItem();
		}
	}
=======
    if (mGestureCombo)
    {
        //store current selection so we can maintain it
        std::string cur_gesture = mGestureCombo->getValue().asString();
        mGestureCombo->selectFirstItem();
        std::string label = mGestureCombo->getValue().asString();;
        // clear
        mGestureCombo->clearRows();

        // collect list of unique gestures
        std::map <std::string, BOOL> unique;
        LLGestureMgr::item_map_t::const_iterator it;
        const LLGestureMgr::item_map_t& active_gestures = LLGestureMgr::instance().getActiveGestures();
        for (it = active_gestures.begin(); it != active_gestures.end(); ++it)
        {
            LLMultiGesture* gesture = (*it).second;
            if (gesture)
            {
                if (!gesture->mTrigger.empty())
                {
                    unique[gesture->mTrigger] = TRUE;
                }
            }
        }

        // add unique gestures
        std::map <std::string, BOOL>::iterator it2;
        for (it2 = unique.begin(); it2 != unique.end(); ++it2)
        {
            mGestureCombo->addSimpleElement((*it2).first);
        }

        mGestureCombo->sortByName();
        // Insert label after sorting, at top, with separator below it
        mGestureCombo->addSeparator(ADD_TOP);
        mGestureCombo->addSimpleElement(getString("gesture_label"), ADD_TOP);

        if (!cur_gesture.empty())
        {
            mGestureCombo->selectByValue(LLSD(cur_gesture));
        }
        else
        {
            mGestureCombo->selectFirstItem();
        }
    }
>>>>>>> e7eced3c
}

// Move the cursor to the correct input field.
void LLChatBar::setKeyboardFocus(bool focus)
{
<<<<<<< HEAD
	if (focus)
	{
		if (mInputEditor)
		{
			mInputEditor->setFocus(true);
			mInputEditor->selectAll();
		}
	}
	else if (gFocusMgr.childHasKeyboardFocus(this))
	{
		if (mInputEditor)
		{
			mInputEditor->deselect();
		}
		setFocus(false);
	}
=======
    if (focus)
    {
        if (mInputEditor)
        {
            mInputEditor->setFocus(TRUE);
            mInputEditor->selectAll();
        }
    }
    else if (gFocusMgr.childHasKeyboardFocus(this))
    {
        if (mInputEditor)
        {
            mInputEditor->deselect();
        }
        setFocus(FALSE);
    }
>>>>>>> e7eced3c
}


// Ignore arrow keys in chat bar
void LLChatBar::setIgnoreArrowKeys(bool b)
{
    if (mInputEditor)
    {
        mInputEditor->setIgnoreArrowKeys(b);
    }
}

bool LLChatBar::inputEditorHasFocus()
{
    return mInputEditor && mInputEditor->hasFocus();
}

std::string LLChatBar::getCurrentChat()
{
    return mInputEditor ? mInputEditor->getText() : LLStringUtil::null;
}

void LLChatBar::setGestureCombo(LLComboBox* combo)
{
    mGestureCombo = combo;
    if (mGestureCombo)
    {
        mGestureCombo->setCommitCallback(boost::bind(&LLChatBar::onCommitGesture, this, _1));

        // now register observer since we have a place to put the results
        mObserver = new LLChatBarGestureObserver(this);
        LLGestureMgr::instance().addObserver(mObserver);

        // refresh list from current active gestures
        refreshGestures();
    }
}

//-----------------------------------------------------------------------
// Internal functions
//-----------------------------------------------------------------------

// If input of the form "/20foo" or "/20 foo", returns "foo" and channel 20.
// Otherwise returns input and channel 0.
LLWString LLChatBar::stripChannelNumber(const LLWString &mesg, S32* channel)
{
    if (mesg[0] == '/'
        && mesg[1] == '/')
    {
        // This is a "repeat channel send"
        *channel = mLastSpecialChatChannel;
        return mesg.substr(2, mesg.length() - 2);
    }
    else if (mesg[0] == '/'
             && mesg[1]
             && (LLStringOps::isDigit(mesg[1])
                 || (mesg[1] == '-' && mesg[2] && LLStringOps::isDigit(mesg[2]))))
    {
        // This a special "/20" speak on a channel
        S32 pos = 0;

        // Copy the channel number into a string
        LLWString channel_string;
        llwchar c;
        do
        {
            c = mesg[pos+1];
            channel_string.push_back(c);
            pos++;
        }
        while(c && pos < 64 && (LLStringOps::isDigit(c) || (pos == 1 && c == '-')));

        // Move the pointer forward to the first non-whitespace char
        // Check isspace before looping, so we can handle "/33foo"
        // as well as "/33 foo"
        while(c && iswspace(c))
        {
            c = mesg[pos+1];
            pos++;
        }

        mLastSpecialChatChannel = strtol(wstring_to_utf8str(channel_string).c_str(), NULL, 10);
        *channel = mLastSpecialChatChannel;
        return mesg.substr(pos, mesg.length() - pos);
    }
    else
    {
        // This is normal chat.
        *channel = 0;
        return mesg;
    }
}


void LLChatBar::sendChat( EChatType type )
{
    if (mInputEditor)
    {
        LLWString text = mInputEditor->getConvertedText();
        if (!text.empty())
        {
            // store sent line in history, duplicates will get filtered
            if (mInputEditor) mInputEditor->updateHistory();
            // Check if this is destined for another channel
            S32 channel = 0;
            stripChannelNumber(text, &channel);

            std::string utf8text = wstring_to_utf8str(text);
            // Try to trigger a gesture, if not chat to a script.
            std::string utf8_revised_text;
            if (0 == channel)
            {
                // discard returned "found" boolean
                LLGestureMgr::instance().triggerAndReviseString(utf8text, &utf8_revised_text);
            }
            else
            {
                utf8_revised_text = utf8text;
            }

            utf8_revised_text = utf8str_trim(utf8_revised_text);

            if (!utf8_revised_text.empty())
            {
                // Chat with animation
                sendChatFromViewer(utf8_revised_text, type, gSavedSettings.getBOOL("PlayChatAnim"));
            }
        }
    }

    getChild<LLUICtrl>("Chat Editor")->setValue(LLStringUtil::null);

    gAgent.stopTyping();

    // If the user wants to stop chatting on hitting return, lose focus
    // and go out of chat mode.
    if (gChatBar == this && gSavedSettings.getBOOL("CloseChatOnReturn"))
    {
        stopChat();
    }
}


//-----------------------------------------------------------------------
// Static functions
//-----------------------------------------------------------------------

// static
void LLChatBar::startChat(const char* line)
{
<<<<<<< HEAD
	//TODO* remove DUMMY chat
	//if(gBottomTray && gBottomTray->getChatBox())
	//{
	//	gBottomTray->setVisible(true);
	//	gBottomTray->getChatBox()->setFocus(true);
	//}

	// *TODO Vadim: Why was this code commented out?

// 	gChatBar->setVisible(true);
// 	gChatBar->setKeyboardFocus(true);
// 	gSavedSettings.setBOOL("ChatVisible", true);
// 
// 	if (line && gChatBar->mInputEditor)
// 	{
// 		std::string line_string(line);
// 		gChatBar->mInputEditor->setText(line_string);
// 	}
// 	// always move cursor to end so users don't obliterate chat when accidentally hitting WASD
// 	gChatBar->mInputEditor->setCursorToEnd();
=======
    //TODO* remove DUMMY chat
    //if(gBottomTray && gBottomTray->getChatBox())
    //{
    //  gBottomTray->setVisible(TRUE);
    //  gBottomTray->getChatBox()->setFocus(TRUE);
    //}

    // *TODO Vadim: Why was this code commented out?

//  gChatBar->setVisible(TRUE);
//  gChatBar->setKeyboardFocus(TRUE);
//  gSavedSettings.setBOOL("ChatVisible", TRUE);
//
//  if (line && gChatBar->mInputEditor)
//  {
//      std::string line_string(line);
//      gChatBar->mInputEditor->setText(line_string);
//  }
//  // always move cursor to end so users don't obliterate chat when accidentally hitting WASD
//  gChatBar->mInputEditor->setCursorToEnd();
>>>>>>> e7eced3c
}


// Exit "chat mode" and do the appropriate focus changes
// static
void LLChatBar::stopChat()
{
<<<<<<< HEAD
	//TODO* remove DUMMY chat
	//if(gBottomTray && gBottomTray->getChatBox())
	///{
	//	gBottomTray->getChatBox()->setFocus(false);
	//}

	// *TODO Vadim: Why was this code commented out?

// 	// In simple UI mode, we never release focus from the chat bar
// 	gChatBar->setKeyboardFocus(false);
// 
// 	// If we typed a movement key and pressed return during the
// 	// same frame, the keyboard handlers will see the key as having
// 	// gone down this frame and try to move the avatar.
// 	gKeyboard->resetKeys();
// 	gKeyboard->resetMaskKeys();
// 
// 	// stop typing animation
// 	gAgent.stopTyping();
// 
// 	// hide chat bar so it doesn't grab focus back
// 	gChatBar->setVisible(false);
// 	gSavedSettings.setBOOL("ChatVisible", false);
=======
    //TODO* remove DUMMY chat
    //if(gBottomTray && gBottomTray->getChatBox())
    ///{
    //  gBottomTray->getChatBox()->setFocus(FALSE);
    //}

    // *TODO Vadim: Why was this code commented out?

//  // In simple UI mode, we never release focus from the chat bar
//  gChatBar->setKeyboardFocus(FALSE);
//
//  // If we typed a movement key and pressed return during the
//  // same frame, the keyboard handlers will see the key as having
//  // gone down this frame and try to move the avatar.
//  gKeyboard->resetKeys();
//  gKeyboard->resetMaskKeys();
//
//  // stop typing animation
//  gAgent.stopTyping();
//
//  // hide chat bar so it doesn't grab focus back
//  gChatBar->setVisible(FALSE);
//  gSavedSettings.setBOOL("ChatVisible", FALSE);
>>>>>>> e7eced3c
}

// static
void LLChatBar::onInputEditorKeystroke( LLLineEditor* caller, void* userdata )
{
    LLChatBar* self = (LLChatBar *)userdata;

    LLWString raw_text;
    if (self->mInputEditor) raw_text = self->mInputEditor->getWText();

    // Can't trim the end, because that will cause autocompletion
    // to eat trailing spaces that might be part of a gesture.
    LLWStringUtil::trimHead(raw_text);

    S32 length = raw_text.length();

    if( (length > 0) && (raw_text[0] != '/') )  // forward slash is used for escape (eg. emote) sequences
    {
        gAgent.startTyping();
    }
    else
    {
        gAgent.stopTyping();
    }

    /* Doesn't work -- can't tell the difference between a backspace
       that killed the selection vs. backspace at the end of line.
    if (length > 1
        && text[0] == '/'
        && key == KEY_BACKSPACE)
    {
        // the selection will already be deleted, but we need to trim
        // off the character before
        std::string new_text = raw_text.substr(0, length-1);
        self->mInputEditor->setText( new_text );
        self->mInputEditor->setCursorToEnd();
        length = length - 1;
    }
    */

    KEY key = gKeyboard->currentKey();

    // Ignore "special" keys, like backspace, arrows, etc.
    if (length > 1
        && raw_text[0] == '/'
        && key < KEY_SPECIAL)
    {
        // we're starting a gesture, attempt to autocomplete

        std::string utf8_trigger = wstring_to_utf8str(raw_text);
        std::string utf8_out_str(utf8_trigger);

        if (LLGestureMgr::instance().matchPrefix(utf8_trigger, &utf8_out_str))
        {
            if (self->mInputEditor)
            {
                std::string rest_of_match = utf8_out_str.substr(utf8_trigger.size());
                self->mInputEditor->setText(utf8_trigger + rest_of_match); // keep original capitalization for user-entered part
                S32 outlength = self->mInputEditor->getLength(); // in characters

                // Select to end of line, starting from the character
                // after the last one the user typed.
                self->mInputEditor->setSelection(length, outlength);
            }
        }

        //LL_INFOS() << "GESTUREDEBUG " << trigger
        //  << " len " << length
        //  << " outlen " << out_str.getLength()
        //  << LL_ENDL;
    }
}

// static
void LLChatBar::onInputEditorFocusLost()
{
    // stop typing animation
    gAgent.stopTyping();
}

// static
void LLChatBar::onInputEditorGainFocus()
{
    //LLFloaterChat::setHistoryCursorAndScrollToEnd();
}

void LLChatBar::onClickSay( LLUICtrl* ctrl )
{
    std::string cmd = ctrl->getValue().asString();
    e_chat_type chat_type = CHAT_TYPE_NORMAL;
    if (cmd == "shout")
    {
        chat_type = CHAT_TYPE_SHOUT;
    }
    else if (cmd == "whisper")
    {
        chat_type = CHAT_TYPE_WHISPER;
    }
    sendChat(chat_type);
}

void LLChatBar::sendChatFromViewer(const std::string &utf8text, EChatType type, bool animate)
{
    sendChatFromViewer(utf8str_to_wstring(utf8text), type, animate);
}

void LLChatBar::sendChatFromViewer(const LLWString &wtext, EChatType type, bool animate)
{
<<<<<<< HEAD
	// as soon as we say something, we no longer care about teaching the user
	// how to chat
	gWarningSettings.setBOOL("FirstOtherChatBeforeUser", false);

	// Look for "/20 foo" channel chats.
	S32 channel = 0;
	LLWString out_text = stripChannelNumber(wtext, &channel);
	std::string utf8_out_text = wstring_to_utf8str(out_text);
	if (!utf8_out_text.empty())
	{
		utf8_out_text = utf8str_truncate(utf8_out_text, MAX_MSG_STR_LEN);
	}

	std::string utf8_text = wstring_to_utf8str(wtext);
	utf8_text = utf8str_trim(utf8_text);
	if (!utf8_text.empty())
	{
		utf8_text = utf8str_truncate(utf8_text, MAX_STRING - 1);
	}

	// Don't animate for chats people can't hear (chat to scripts)
	if (animate && (channel == 0))
	{
		if (type == CHAT_TYPE_WHISPER)
		{
			LL_DEBUGS() << "You whisper " << utf8_text << LL_ENDL;
			gAgent.sendAnimationRequest(ANIM_AGENT_WHISPER, ANIM_REQUEST_START);
		}
		else if (type == CHAT_TYPE_NORMAL)
		{
			LL_DEBUGS() << "You say " << utf8_text << LL_ENDL;
			gAgent.sendAnimationRequest(ANIM_AGENT_TALK, ANIM_REQUEST_START);
		}
		else if (type == CHAT_TYPE_SHOUT)
		{
			LL_DEBUGS() << "You shout " << utf8_text << LL_ENDL;
			gAgent.sendAnimationRequest(ANIM_AGENT_SHOUT, ANIM_REQUEST_START);
		}
		else
		{
			LL_INFOS() << "send_chat_from_viewer() - invalid volume" << LL_ENDL;
			return;
		}
	}
	else
	{
		if (type != CHAT_TYPE_START && type != CHAT_TYPE_STOP)
		{
			LL_DEBUGS() << "Channel chat: " << utf8_text << LL_ENDL;
		}
	}

	send_chat_from_viewer(utf8_out_text, type, channel);
=======
    // as soon as we say something, we no longer care about teaching the user
    // how to chat
    gWarningSettings.setBOOL("FirstOtherChatBeforeUser", FALSE);

    // Look for "/20 foo" channel chats.
    S32 channel = 0;
    LLWString out_text = stripChannelNumber(wtext, &channel);
    std::string utf8_out_text = wstring_to_utf8str(out_text);
    if (!utf8_out_text.empty())
    {
        utf8_out_text = utf8str_truncate(utf8_out_text, MAX_MSG_STR_LEN);
    }

    std::string utf8_text = wstring_to_utf8str(wtext);
    utf8_text = utf8str_trim(utf8_text);
    if (!utf8_text.empty())
    {
        utf8_text = utf8str_truncate(utf8_text, MAX_STRING - 1);
    }

    // Don't animate for chats people can't hear (chat to scripts)
    if (animate && (channel == 0))
    {
        if (type == CHAT_TYPE_WHISPER)
        {
            LL_DEBUGS() << "You whisper " << utf8_text << LL_ENDL;
            gAgent.sendAnimationRequest(ANIM_AGENT_WHISPER, ANIM_REQUEST_START);
        }
        else if (type == CHAT_TYPE_NORMAL)
        {
            LL_DEBUGS() << "You say " << utf8_text << LL_ENDL;
            gAgent.sendAnimationRequest(ANIM_AGENT_TALK, ANIM_REQUEST_START);
        }
        else if (type == CHAT_TYPE_SHOUT)
        {
            LL_DEBUGS() << "You shout " << utf8_text << LL_ENDL;
            gAgent.sendAnimationRequest(ANIM_AGENT_SHOUT, ANIM_REQUEST_START);
        }
        else
        {
            LL_INFOS() << "send_chat_from_viewer() - invalid volume" << LL_ENDL;
            return;
        }
    }
    else
    {
        if (type != CHAT_TYPE_START && type != CHAT_TYPE_STOP)
        {
            LL_DEBUGS() << "Channel chat: " << utf8_text << LL_ENDL;
        }
    }

    send_chat_from_viewer(utf8_out_text, type, channel);
>>>>>>> e7eced3c
}

void LLChatBar::onCommitGesture(LLUICtrl* ctrl)
{
<<<<<<< HEAD
	LLCtrlListInterface* gestures = mGestureCombo ? mGestureCombo->getListInterface() : NULL;
	if (gestures)
	{
		S32 index = gestures->getFirstSelectedIndex();
		if (index == 0)
		{
			return;
		}
		const std::string& trigger = gestures->getSelectedValue().asString();

		// pretend the user chatted the trigger string, to invoke
		// substitution and logging.
		std::string text(trigger);
		std::string revised_text;
		LLGestureMgr::instance().triggerAndReviseString(text, &revised_text);

		revised_text = utf8str_trim(revised_text);
		if (!revised_text.empty())
		{
			// Don't play nodding animation
			sendChatFromViewer(revised_text, CHAT_TYPE_NORMAL, false);
		}
	}
	mGestureLabelTimer.start();
	if (mGestureCombo != NULL)
	{
		// free focus back to chat bar
		mGestureCombo->setFocus(false);
	}
=======
    LLCtrlListInterface* gestures = mGestureCombo ? mGestureCombo->getListInterface() : NULL;
    if (gestures)
    {
        S32 index = gestures->getFirstSelectedIndex();
        if (index == 0)
        {
            return;
        }
        const std::string& trigger = gestures->getSelectedValue().asString();

        // pretend the user chatted the trigger string, to invoke
        // substitution and logging.
        std::string text(trigger);
        std::string revised_text;
        LLGestureMgr::instance().triggerAndReviseString(text, &revised_text);

        revised_text = utf8str_trim(revised_text);
        if (!revised_text.empty())
        {
            // Don't play nodding animation
            sendChatFromViewer(revised_text, CHAT_TYPE_NORMAL, FALSE);
        }
    }
    mGestureLabelTimer.start();
    if (mGestureCombo != NULL)
    {
        // free focus back to chat bar
        mGestureCombo->setFocus(FALSE);
    }
>>>>>>> e7eced3c
}<|MERGE_RESOLUTION|>--- conflicted
+++ resolved
@@ -63,11 +63,7 @@
 //
 // Globals
 //
-<<<<<<< HEAD
-constexpr F32 AGENT_TYPING_TIMEOUT = 5.f;	// seconds
-=======
-const F32 AGENT_TYPING_TIMEOUT = 5.f;   // seconds
->>>>>>> e7eced3c
+constexpr F32 AGENT_TYPING_TIMEOUT = 5.f;   // seconds
 
 LLChatBar *gChatBar = NULL;
 
@@ -88,29 +84,16 @@
 // Functions
 //
 
-<<<<<<< HEAD
-LLChatBar::LLChatBar() 
-:	LLPanel(),
-	mInputEditor(NULL),
-	mGestureLabelTimer(),
-	mLastSpecialChatChannel(0),
-	mIsBuilt(false),
-	mGestureCombo(NULL),
-	mObserver(NULL)
-{
-	//setIsChrome(true);
-=======
 LLChatBar::LLChatBar()
 :   LLPanel(),
     mInputEditor(NULL),
     mGestureLabelTimer(),
     mLastSpecialChatChannel(0),
-    mIsBuilt(FALSE),
+    mIsBuilt(false),
     mGestureCombo(NULL),
     mObserver(NULL)
 {
-    //setIsChrome(TRUE);
->>>>>>> e7eced3c
+    //setIsChrome(true);
 }
 
 
@@ -131,41 +114,22 @@
     // attempt to bind to an existing combo box named gesture
     setGestureCombo(findChild<LLComboBox>( "Gesture"));
 
-<<<<<<< HEAD
-	mInputEditor = getChild<LLLineEditor>("Chat Editor");
-	mInputEditor->setKeystrokeCallback(&onInputEditorKeystroke, this);
-	mInputEditor->setFocusLostCallback(boost::bind(&LLChatBar::onInputEditorFocusLost));
-	mInputEditor->setFocusReceivedCallback(boost::bind(&LLChatBar::onInputEditorGainFocus));
-	mInputEditor->setCommitOnFocusLost( false );
-	mInputEditor->setRevertOnEsc( false );
-	mInputEditor->setIgnoreTab(true);
-	mInputEditor->setPassDelete(true);
-	mInputEditor->setReplaceNewlinesWithSpaces(false);
-
-	mInputEditor->setMaxTextLength(DB_CHAT_MSG_STR_LEN);
-	mInputEditor->setEnableLineHistory(true);
-
-	mIsBuilt = true;
-
-	return true;
-=======
     mInputEditor = getChild<LLLineEditor>("Chat Editor");
     mInputEditor->setKeystrokeCallback(&onInputEditorKeystroke, this);
     mInputEditor->setFocusLostCallback(boost::bind(&LLChatBar::onInputEditorFocusLost));
     mInputEditor->setFocusReceivedCallback(boost::bind(&LLChatBar::onInputEditorGainFocus));
-    mInputEditor->setCommitOnFocusLost( FALSE );
-    mInputEditor->setRevertOnEsc( FALSE );
-    mInputEditor->setIgnoreTab(TRUE);
-    mInputEditor->setPassDelete(TRUE);
-    mInputEditor->setReplaceNewlinesWithSpaces(FALSE);
+    mInputEditor->setCommitOnFocusLost( false );
+    mInputEditor->setRevertOnEsc( false );
+    mInputEditor->setIgnoreTab(true);
+    mInputEditor->setPassDelete(true);
+    mInputEditor->setReplaceNewlinesWithSpaces(false);
 
     mInputEditor->setMaxTextLength(DB_CHAT_MSG_STR_LEN);
-    mInputEditor->setEnableLineHistory(TRUE);
-
-    mIsBuilt = TRUE;
-
-    return TRUE;
->>>>>>> e7eced3c
+    mInputEditor->setEnableLineHistory(true);
+
+    mIsBuilt = true;
+
+    return true;
 }
 
 //-----------------------------------------------------------------------
@@ -175,35 +139,7 @@
 // virtual
 bool LLChatBar::handleKeyHere( KEY key, MASK mask )
 {
-<<<<<<< HEAD
-	bool handled = false;
-
-	if( KEY_RETURN == key )
-	{
-		if (mask == MASK_CONTROL)
-		{
-			// shout
-			sendChat(CHAT_TYPE_SHOUT);
-			handled = true;
-		}
-		else if (mask == MASK_NONE)
-		{
-			// say
-			sendChat( CHAT_TYPE_NORMAL );
-			handled = true;
-		}
-	}
-	// only do this in main chatbar
-	else if ( KEY_ESCAPE == key && gChatBar == this)
-	{
-		stopChat();
-
-		handled = true;
-	}
-
-	return handled;
-=======
-    BOOL handled = FALSE;
+    bool handled = false;
 
     if( KEY_RETURN == key )
     {
@@ -211,13 +147,13 @@
         {
             // shout
             sendChat(CHAT_TYPE_SHOUT);
-            handled = TRUE;
+            handled = true;
         }
         else if (mask == MASK_NONE)
         {
             // say
             sendChat( CHAT_TYPE_NORMAL );
-            handled = TRUE;
+            handled = true;
         }
     }
     // only do this in main chatbar
@@ -225,11 +161,10 @@
     {
         stopChat();
 
-        handled = TRUE;
+        handled = true;
     }
 
     return handled;
->>>>>>> e7eced3c
 }
 
 void LLChatBar::refresh()
@@ -254,54 +189,6 @@
 
 void LLChatBar::refreshGestures()
 {
-<<<<<<< HEAD
-	if (mGestureCombo)
-	{
-		//store current selection so we can maintain it
-		std::string cur_gesture = mGestureCombo->getValue().asString();
-		mGestureCombo->selectFirstItem();
-		std::string label = mGestureCombo->getValue().asString();;
-		// clear
-		mGestureCombo->clearRows();
-
-		// collect list of unique gestures
-		std::map <std::string, bool> unique;
-		LLGestureMgr::item_map_t::const_iterator it;
-		const LLGestureMgr::item_map_t& active_gestures = LLGestureMgr::instance().getActiveGestures();
-		for (it = active_gestures.begin(); it != active_gestures.end(); ++it)
-		{
-			LLMultiGesture* gesture = (*it).second;
-			if (gesture)
-			{
-				if (!gesture->mTrigger.empty())
-				{
-					unique[gesture->mTrigger] = true;
-				}
-			}
-		}
-
-		// add unique gestures
-		std::map <std::string, bool>::iterator it2;
-		for (it2 = unique.begin(); it2 != unique.end(); ++it2)
-		{
-			mGestureCombo->addSimpleElement((*it2).first);
-		}
-		
-		mGestureCombo->sortByName();
-		// Insert label after sorting, at top, with separator below it
-		mGestureCombo->addSeparator(ADD_TOP);
-		mGestureCombo->addSimpleElement(getString("gesture_label"), ADD_TOP);
-		
-		if (!cur_gesture.empty())
-		{ 
-			mGestureCombo->selectByValue(LLSD(cur_gesture));
-		}
-		else
-		{
-			mGestureCombo->selectFirstItem();
-		}
-	}
-=======
     if (mGestureCombo)
     {
         //store current selection so we can maintain it
@@ -312,7 +199,7 @@
         mGestureCombo->clearRows();
 
         // collect list of unique gestures
-        std::map <std::string, BOOL> unique;
+        std::map <std::string, bool> unique;
         LLGestureMgr::item_map_t::const_iterator it;
         const LLGestureMgr::item_map_t& active_gestures = LLGestureMgr::instance().getActiveGestures();
         for (it = active_gestures.begin(); it != active_gestures.end(); ++it)
@@ -322,13 +209,13 @@
             {
                 if (!gesture->mTrigger.empty())
                 {
-                    unique[gesture->mTrigger] = TRUE;
+                    unique[gesture->mTrigger] = true;
                 }
             }
         }
 
         // add unique gestures
-        std::map <std::string, BOOL>::iterator it2;
+        std::map <std::string, bool>::iterator it2;
         for (it2 = unique.begin(); it2 != unique.end(); ++it2)
         {
             mGestureCombo->addSimpleElement((*it2).first);
@@ -348,35 +235,16 @@
             mGestureCombo->selectFirstItem();
         }
     }
->>>>>>> e7eced3c
 }
 
 // Move the cursor to the correct input field.
 void LLChatBar::setKeyboardFocus(bool focus)
 {
-<<<<<<< HEAD
-	if (focus)
-	{
-		if (mInputEditor)
-		{
-			mInputEditor->setFocus(true);
-			mInputEditor->selectAll();
-		}
-	}
-	else if (gFocusMgr.childHasKeyboardFocus(this))
-	{
-		if (mInputEditor)
-		{
-			mInputEditor->deselect();
-		}
-		setFocus(false);
-	}
-=======
     if (focus)
     {
         if (mInputEditor)
         {
-            mInputEditor->setFocus(TRUE);
+            mInputEditor->setFocus(true);
             mInputEditor->selectAll();
         }
     }
@@ -386,9 +254,8 @@
         {
             mInputEditor->deselect();
         }
-        setFocus(FALSE);
-    }
->>>>>>> e7eced3c
+        setFocus(false);
+    }
 }
 
 
@@ -539,40 +406,18 @@
 // static
 void LLChatBar::startChat(const char* line)
 {
-<<<<<<< HEAD
-	//TODO* remove DUMMY chat
-	//if(gBottomTray && gBottomTray->getChatBox())
-	//{
-	//	gBottomTray->setVisible(true);
-	//	gBottomTray->getChatBox()->setFocus(true);
-	//}
-
-	// *TODO Vadim: Why was this code commented out?
-
-// 	gChatBar->setVisible(true);
-// 	gChatBar->setKeyboardFocus(true);
-// 	gSavedSettings.setBOOL("ChatVisible", true);
-// 
-// 	if (line && gChatBar->mInputEditor)
-// 	{
-// 		std::string line_string(line);
-// 		gChatBar->mInputEditor->setText(line_string);
-// 	}
-// 	// always move cursor to end so users don't obliterate chat when accidentally hitting WASD
-// 	gChatBar->mInputEditor->setCursorToEnd();
-=======
     //TODO* remove DUMMY chat
     //if(gBottomTray && gBottomTray->getChatBox())
     //{
-    //  gBottomTray->setVisible(TRUE);
-    //  gBottomTray->getChatBox()->setFocus(TRUE);
+    //  gBottomTray->setVisible(true);
+    //  gBottomTray->getChatBox()->setFocus(true);
     //}
 
     // *TODO Vadim: Why was this code commented out?
 
-//  gChatBar->setVisible(TRUE);
-//  gChatBar->setKeyboardFocus(TRUE);
-//  gSavedSettings.setBOOL("ChatVisible", TRUE);
+//  gChatBar->setVisible(true);
+//  gChatBar->setKeyboardFocus(true);
+//  gSavedSettings.setBOOL("ChatVisible", true);
 //
 //  if (line && gChatBar->mInputEditor)
 //  {
@@ -581,7 +426,6 @@
 //  }
 //  // always move cursor to end so users don't obliterate chat when accidentally hitting WASD
 //  gChatBar->mInputEditor->setCursorToEnd();
->>>>>>> e7eced3c
 }
 
 
@@ -589,41 +433,16 @@
 // static
 void LLChatBar::stopChat()
 {
-<<<<<<< HEAD
-	//TODO* remove DUMMY chat
-	//if(gBottomTray && gBottomTray->getChatBox())
-	///{
-	//	gBottomTray->getChatBox()->setFocus(false);
-	//}
-
-	// *TODO Vadim: Why was this code commented out?
-
-// 	// In simple UI mode, we never release focus from the chat bar
-// 	gChatBar->setKeyboardFocus(false);
-// 
-// 	// If we typed a movement key and pressed return during the
-// 	// same frame, the keyboard handlers will see the key as having
-// 	// gone down this frame and try to move the avatar.
-// 	gKeyboard->resetKeys();
-// 	gKeyboard->resetMaskKeys();
-// 
-// 	// stop typing animation
-// 	gAgent.stopTyping();
-// 
-// 	// hide chat bar so it doesn't grab focus back
-// 	gChatBar->setVisible(false);
-// 	gSavedSettings.setBOOL("ChatVisible", false);
-=======
     //TODO* remove DUMMY chat
     //if(gBottomTray && gBottomTray->getChatBox())
     ///{
-    //  gBottomTray->getChatBox()->setFocus(FALSE);
+    //  gBottomTray->getChatBox()->setFocus(false);
     //}
 
     // *TODO Vadim: Why was this code commented out?
 
 //  // In simple UI mode, we never release focus from the chat bar
-//  gChatBar->setKeyboardFocus(FALSE);
+//  gChatBar->setKeyboardFocus(false);
 //
 //  // If we typed a movement key and pressed return during the
 //  // same frame, the keyboard handlers will see the key as having
@@ -635,9 +454,8 @@
 //  gAgent.stopTyping();
 //
 //  // hide chat bar so it doesn't grab focus back
-//  gChatBar->setVisible(FALSE);
-//  gSavedSettings.setBOOL("ChatVisible", FALSE);
->>>>>>> e7eced3c
+//  gChatBar->setVisible(false);
+//  gSavedSettings.setBOOL("ChatVisible", false);
 }
 
 // static
@@ -746,64 +564,9 @@
 
 void LLChatBar::sendChatFromViewer(const LLWString &wtext, EChatType type, bool animate)
 {
-<<<<<<< HEAD
-	// as soon as we say something, we no longer care about teaching the user
-	// how to chat
-	gWarningSettings.setBOOL("FirstOtherChatBeforeUser", false);
-
-	// Look for "/20 foo" channel chats.
-	S32 channel = 0;
-	LLWString out_text = stripChannelNumber(wtext, &channel);
-	std::string utf8_out_text = wstring_to_utf8str(out_text);
-	if (!utf8_out_text.empty())
-	{
-		utf8_out_text = utf8str_truncate(utf8_out_text, MAX_MSG_STR_LEN);
-	}
-
-	std::string utf8_text = wstring_to_utf8str(wtext);
-	utf8_text = utf8str_trim(utf8_text);
-	if (!utf8_text.empty())
-	{
-		utf8_text = utf8str_truncate(utf8_text, MAX_STRING - 1);
-	}
-
-	// Don't animate for chats people can't hear (chat to scripts)
-	if (animate && (channel == 0))
-	{
-		if (type == CHAT_TYPE_WHISPER)
-		{
-			LL_DEBUGS() << "You whisper " << utf8_text << LL_ENDL;
-			gAgent.sendAnimationRequest(ANIM_AGENT_WHISPER, ANIM_REQUEST_START);
-		}
-		else if (type == CHAT_TYPE_NORMAL)
-		{
-			LL_DEBUGS() << "You say " << utf8_text << LL_ENDL;
-			gAgent.sendAnimationRequest(ANIM_AGENT_TALK, ANIM_REQUEST_START);
-		}
-		else if (type == CHAT_TYPE_SHOUT)
-		{
-			LL_DEBUGS() << "You shout " << utf8_text << LL_ENDL;
-			gAgent.sendAnimationRequest(ANIM_AGENT_SHOUT, ANIM_REQUEST_START);
-		}
-		else
-		{
-			LL_INFOS() << "send_chat_from_viewer() - invalid volume" << LL_ENDL;
-			return;
-		}
-	}
-	else
-	{
-		if (type != CHAT_TYPE_START && type != CHAT_TYPE_STOP)
-		{
-			LL_DEBUGS() << "Channel chat: " << utf8_text << LL_ENDL;
-		}
-	}
-
-	send_chat_from_viewer(utf8_out_text, type, channel);
-=======
     // as soon as we say something, we no longer care about teaching the user
     // how to chat
-    gWarningSettings.setBOOL("FirstOtherChatBeforeUser", FALSE);
+    gWarningSettings.setBOOL("FirstOtherChatBeforeUser", false);
 
     // Look for "/20 foo" channel chats.
     S32 channel = 0;
@@ -854,42 +617,10 @@
     }
 
     send_chat_from_viewer(utf8_out_text, type, channel);
->>>>>>> e7eced3c
 }
 
 void LLChatBar::onCommitGesture(LLUICtrl* ctrl)
 {
-<<<<<<< HEAD
-	LLCtrlListInterface* gestures = mGestureCombo ? mGestureCombo->getListInterface() : NULL;
-	if (gestures)
-	{
-		S32 index = gestures->getFirstSelectedIndex();
-		if (index == 0)
-		{
-			return;
-		}
-		const std::string& trigger = gestures->getSelectedValue().asString();
-
-		// pretend the user chatted the trigger string, to invoke
-		// substitution and logging.
-		std::string text(trigger);
-		std::string revised_text;
-		LLGestureMgr::instance().triggerAndReviseString(text, &revised_text);
-
-		revised_text = utf8str_trim(revised_text);
-		if (!revised_text.empty())
-		{
-			// Don't play nodding animation
-			sendChatFromViewer(revised_text, CHAT_TYPE_NORMAL, false);
-		}
-	}
-	mGestureLabelTimer.start();
-	if (mGestureCombo != NULL)
-	{
-		// free focus back to chat bar
-		mGestureCombo->setFocus(false);
-	}
-=======
     LLCtrlListInterface* gestures = mGestureCombo ? mGestureCombo->getListInterface() : NULL;
     if (gestures)
     {
@@ -910,14 +641,13 @@
         if (!revised_text.empty())
         {
             // Don't play nodding animation
-            sendChatFromViewer(revised_text, CHAT_TYPE_NORMAL, FALSE);
+            sendChatFromViewer(revised_text, CHAT_TYPE_NORMAL, false);
         }
     }
     mGestureLabelTimer.start();
     if (mGestureCombo != NULL)
     {
         // free focus back to chat bar
-        mGestureCombo->setFocus(FALSE);
-    }
->>>>>>> e7eced3c
+        mGestureCombo->setFocus(false);
+    }
 }