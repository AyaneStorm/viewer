--- conflicted
+++ resolved
@@ -1,627 +1,525 @@
- /**
- * @file llviewerjointmesh.cpp
- * @brief Implementation of LLViewerJointMesh class
- *
- * $LicenseInfo:firstyear=2001&license=viewerlgpl$
- * Second Life Viewer Source Code
- * Copyright (C) 2010, Linden Research, Inc.
- *
- * This library is free software; you can redistribute it and/or
- * modify it under the terms of the GNU Lesser General Public
- * License as published by the Free Software Foundation;
- * version 2.1 of the License only.
- *
- * This library is distributed in the hope that it will be useful,
- * but WITHOUT ANY WARRANTY; without even the implied warranty of
- * MERCHANTABILITY or FITNESS FOR A PARTICULAR PURPOSE.  See the GNU
- * Lesser General Public License for more details.
- *
- * You should have received a copy of the GNU Lesser General Public
- * License along with this library; if not, write to the Free Software
- * Foundation, Inc., 51 Franklin Street, Fifth Floor, Boston, MA  02110-1301  USA
- *
- * Linden Research, Inc., 945 Battery Street, San Francisco, CA  94111  USA
- * $/LicenseInfo$
- */
-
-//-----------------------------------------------------------------------------
-// Header Files
-//-----------------------------------------------------------------------------
-#include "llviewerprecompiledheaders.h"
-
-#include "llfasttimer.h"
-#include "llrender.h"
-
-#include "llapr.h"
-#include "llbox.h"
-#include "lldrawable.h"
-#include "lldrawpoolavatar.h"
-#include "lldrawpoolbump.h"
-#include "lldynamictexture.h"
-#include "llface.h"
-#include "llglheaders.h"
-#include "llviewertexlayer.h"
-#include "llviewercamera.h"
-#include "llviewercontrol.h"
-#include "llviewertexturelist.h"
-#include "llviewerjointmesh.h"
-#include "llvoavatar.h"
-#include "llsky.h"
-#include "pipeline.h"
-#include "llviewershadermgr.h"
-#include "llmath.h"
-#include "v4math.h"
-#include "m3math.h"
-#include "m4math.h"
-#include "llmatrix4a.h"
-#include "llperfstats.h"
-
-#if !LL_DARWIN && !LL_LINUX
-extern PFNGLWEIGHTPOINTERARBPROC glWeightPointerARB;
-extern PFNGLWEIGHTFVARBPROC glWeightfvARB;
-extern PFNGLVERTEXBLENDARBPROC glVertexBlendARB;
-#endif
-
-//-----------------------------------------------------------------------------
-//-----------------------------------------------------------------------------
-// LLViewerJointMesh
-//-----------------------------------------------------------------------------
-//-----------------------------------------------------------------------------
-
-
-//-----------------------------------------------------------------------------
-// LLViewerJointMesh()
-//-----------------------------------------------------------------------------
-LLViewerJointMesh::LLViewerJointMesh()
-    :
-    LLAvatarJointMesh()
-{
-}
-
-
-//-----------------------------------------------------------------------------
-// ~LLViewerJointMesh()
-// Class Destructor
-//-----------------------------------------------------------------------------
-LLViewerJointMesh::~LLViewerJointMesh()
-{
-}
-
-const S32 NUM_AXES = 3;
-
-// register layoud
-// rotation X 0-n
-// rotation Y 0-n
-// rotation Z 0-n
-// pivot parent 0-n -- child = n+1
-
-static LLMatrix4    gJointMatUnaligned[32];
-static LLMatrix4a   gJointMatAligned[32];
-static LLMatrix3    gJointRotUnaligned[32];
-static LLVector4    gJointPivot[32];
-
-//-----------------------------------------------------------------------------
-// uploadJointMatrices()
-//-----------------------------------------------------------------------------
-void LLViewerJointMesh::uploadJointMatrices()
-{
-<<<<<<< HEAD
-	S32 joint_num;
-	LLPolyMesh *reference_mesh = mMesh->getReferenceMesh();
-	LLDrawPool *poolp = mFace ? mFace->getPool() : NULL;
-	bool hardware_skinning = (poolp && poolp->getShaderLevel() > 0);
-
-	//calculate joint matrices
-	for (joint_num = 0; joint_num < reference_mesh->mJointRenderData.size(); joint_num++)
-	{
-		LLMatrix4 joint_mat = *reference_mesh->mJointRenderData[joint_num]->mWorldMatrix;
-
-		if (hardware_skinning)
-		{
-			joint_mat *= LLDrawPoolAvatar::getModelView();
-		}
-		gJointMatUnaligned[joint_num] = joint_mat;
-		gJointRotUnaligned[joint_num] = joint_mat.getMat3();
-	}
-
-	bool last_pivot_uploaded{ false };
-	S32 j = 0;
-
-	//upload joint pivots
-	for (joint_num = 0; joint_num < reference_mesh->mJointRenderData.size(); joint_num++)
-	{
-		LLSkinJoint *sj = reference_mesh->mJointRenderData[joint_num]->mSkinJoint;
-		if (sj)
-		{
-			if (!last_pivot_uploaded)
-			{
-				LLVector4 parent_pivot(sj->mRootToParentJointSkinOffset);
-				parent_pivot.mV[VW] = 0.f;
-				gJointPivot[j++] = parent_pivot;
-			}
-
-			LLVector4 child_pivot(sj->mRootToJointSkinOffset);
-			child_pivot.mV[VW] = 0.f;
-
-			gJointPivot[j++] = child_pivot;
-
-			last_pivot_uploaded = true;
-		}
-		else
-		{
-			last_pivot_uploaded = false;
-		}
-	}
-
-	//add pivot point into transform
-	for (S32 i = 0; i < j; i++)
-	{
-		LLVector3 pivot;
-		pivot = LLVector3(gJointPivot[i]);
-		pivot = pivot * gJointRotUnaligned[i];
-		gJointMatUnaligned[i].translate(pivot);
-	}
-
-	// upload matrices
-	if (hardware_skinning)
-	{
-		GLfloat mat[45*4];
-		memset(mat, 0, sizeof(GLfloat)*45*4);
-
-		for (joint_num = 0; joint_num < reference_mesh->mJointRenderData.size(); joint_num++)
-		{
-			gJointMatUnaligned[joint_num].transpose();
-
-			for (S32 axis = 0; axis < NUM_AXES; axis++)
-			{
-				F32* vector = gJointMatUnaligned[joint_num].mMatrix[axis];
-				U32 offset = LL_CHARACTER_MAX_JOINTS_PER_MESH*axis+joint_num;
-				memcpy(mat+offset*4, vector, sizeof(GLfloat)*4);
-			}
-		}
-		stop_glerror();
-		if (LLGLSLShader::sCurBoundShaderPtr)
-		{
-			LLGLSLShader::sCurBoundShaderPtr->uniform4fv(LLViewerShaderMgr::AVATAR_MATRIX, 45, mat);
-		}
-		stop_glerror();
-	}
-	else
-	{
-		//load gJointMatUnaligned into gJointMatAligned
-		for (joint_num = 0; joint_num < reference_mesh->mJointRenderData.size(); ++joint_num)
-		{
-			gJointMatAligned[joint_num].loadu(gJointMatUnaligned[joint_num]);
-		}
-	}
-=======
-    S32 joint_num;
-    LLPolyMesh *reference_mesh = mMesh->getReferenceMesh();
-    LLDrawPool *poolp = mFace ? mFace->getPool() : NULL;
-    BOOL hardware_skinning = (poolp && poolp->getShaderLevel() > 0) ? TRUE : FALSE;
-
-    //calculate joint matrices
-    for (joint_num = 0; joint_num < reference_mesh->mJointRenderData.size(); joint_num++)
-    {
-        LLMatrix4 joint_mat = *reference_mesh->mJointRenderData[joint_num]->mWorldMatrix;
-
-        if (hardware_skinning)
-        {
-            joint_mat *= LLDrawPoolAvatar::getModelView();
-        }
-        gJointMatUnaligned[joint_num] = joint_mat;
-        gJointRotUnaligned[joint_num] = joint_mat.getMat3();
-    }
-
-    BOOL last_pivot_uploaded = FALSE;
-    S32 j = 0;
-
-    //upload joint pivots
-    for (joint_num = 0; joint_num < reference_mesh->mJointRenderData.size(); joint_num++)
-    {
-        LLSkinJoint *sj = reference_mesh->mJointRenderData[joint_num]->mSkinJoint;
-        if (sj)
-        {
-            if (!last_pivot_uploaded)
-            {
-                LLVector4 parent_pivot(sj->mRootToParentJointSkinOffset);
-                parent_pivot.mV[VW] = 0.f;
-                gJointPivot[j++] = parent_pivot;
-            }
-
-            LLVector4 child_pivot(sj->mRootToJointSkinOffset);
-            child_pivot.mV[VW] = 0.f;
-
-            gJointPivot[j++] = child_pivot;
-
-            last_pivot_uploaded = TRUE;
-        }
-        else
-        {
-            last_pivot_uploaded = FALSE;
-        }
-    }
-
-    //add pivot point into transform
-    for (S32 i = 0; i < j; i++)
-    {
-        LLVector3 pivot;
-        pivot = LLVector3(gJointPivot[i]);
-        pivot = pivot * gJointRotUnaligned[i];
-        gJointMatUnaligned[i].translate(pivot);
-    }
-
-    // upload matrices
-    if (hardware_skinning)
-    {
-        GLfloat mat[45*4];
-        memset(mat, 0, sizeof(GLfloat)*45*4);
-
-        for (joint_num = 0; joint_num < reference_mesh->mJointRenderData.size(); joint_num++)
-        {
-            gJointMatUnaligned[joint_num].transpose();
-
-            for (S32 axis = 0; axis < NUM_AXES; axis++)
-            {
-                F32* vector = gJointMatUnaligned[joint_num].mMatrix[axis];
-                U32 offset = LL_CHARACTER_MAX_JOINTS_PER_MESH*axis+joint_num;
-                memcpy(mat+offset*4, vector, sizeof(GLfloat)*4);
-            }
-        }
-        stop_glerror();
-        if (LLGLSLShader::sCurBoundShaderPtr)
-        {
-            LLGLSLShader::sCurBoundShaderPtr->uniform4fv(LLViewerShaderMgr::AVATAR_MATRIX, 45, mat);
-        }
-        stop_glerror();
-    }
-    else
-    {
-        //load gJointMatUnaligned into gJointMatAligned
-        for (joint_num = 0; joint_num < reference_mesh->mJointRenderData.size(); ++joint_num)
-        {
-            gJointMatAligned[joint_num].loadu(gJointMatUnaligned[joint_num]);
-        }
-    }
->>>>>>> e1623bb2
-}
-
-//--------------------------------------------------------------------
-// DrawElementsBLEND and utility code
-//--------------------------------------------------------------------
-
-// compare_int is used by the qsort function to sort the index array
-int compare_int(const void *a, const void *b)
-{
-    if (*(U32*)a < *(U32*)b)
-    {
-        return -1;
-    }
-    else if (*(U32*)a > *(U32*)b)
-    {
-        return 1;
-    }
-    else return 0;
-}
-
-//--------------------------------------------------------------------
-// LLViewerJointMesh::drawShape()
-//--------------------------------------------------------------------
-U32 LLViewerJointMesh::drawShape( F32 pixelArea, bool first_pass, bool is_dummy)
-{
-    if (!mValid || !mMesh || !mFace || !mVisible ||
-        !mFace->getVertexBuffer() ||
-        mMesh->getNumFaces() == 0 ||
-        LLGLSLShader::sCurBoundShaderPtr == NULL)
-    {
-        return 0;
-    }
-
-    U32 triangle_count = 0;
-
-    S32 diffuse_channel = LLDrawPoolAvatar::sDiffuseChannel;
-
-    stop_glerror();
-
-    //----------------------------------------------------------------
-    // setup current color
-    //----------------------------------------------------------------
-    if (is_dummy)
-        gGL.diffuseColor4fv(LLVOAvatar::getDummyColor().mV);
-    else
-        gGL.diffuseColor4fv(mColor.mV);
-
-    stop_glerror();
-
-    LLGLSSpecular specular(LLColor4(1.f,1.f,1.f,1.f), 0.f);
-
-    //----------------------------------------------------------------
-    // setup current texture
-    //----------------------------------------------------------------
-    llassert( !(mTexture.notNull() && mLayerSet) );  // mutually exclusive
-
-    LLViewerTexLayerSet *layerset = dynamic_cast<LLViewerTexLayerSet*>(mLayerSet);
-    if (mTestImageName)
-    {
-        gGL.getTexUnit(diffuse_channel)->bindManual(LLTexUnit::TT_TEXTURE, mTestImageName);
-
-        if (mIsTransparent)
-        {
-            gGL.diffuseColor4f(1.f, 1.f, 1.f, 1.f);
-        }
-        else
-        {
-            gGL.diffuseColor4f(0.7f, 0.6f, 0.3f, 1.f);
-        }
-    }
-    else if( !is_dummy && layerset )
-    {
-        if( layerset->hasComposite() )
-        {
-            gGL.getTexUnit(diffuse_channel)->bind(layerset->getViewerComposite());
-        }
-        else
-        {
-            gGL.getTexUnit(diffuse_channel)->bind(LLViewerTextureManager::getFetchedTexture(IMG_DEFAULT));
-        }
-    }
-    else if ( !is_dummy && mTexture.notNull() )
-    {
-        gGL.getTexUnit(diffuse_channel)->bind(mTexture);
-    }
-    else
-    {
-        gGL.getTexUnit(diffuse_channel)->bind(LLViewerTextureManager::getFetchedTexture(IMG_DEFAULT));
-    }
-
-    U32 start = mMesh->mFaceVertexOffset;
-    U32 end = start + mMesh->mFaceVertexCount - 1;
-    U32 count = mMesh->mFaceIndexCount;
-    U32 offset = mMesh->mFaceIndexOffset;
-
-    LLVertexBuffer* buff = mFace->getVertexBuffer();
-
-    if (mMesh->hasWeights())
-    {
-        if ((mFace->getPool()->getShaderLevel() > 0))
-        {
-            if (first_pass)
-            {
-                uploadJointMatrices();
-            }
-        }
-
-        buff->setBuffer();
-        buff->drawRange(LLRender::TRIANGLES, start, end, count, offset);
-    }
-    else
-    {
-        gGL.pushMatrix();
-        LLMatrix4 jointToWorld = getWorldMatrix();
-        gGL.multMatrix((GLfloat*)jointToWorld.mMatrix);
-        buff->setBuffer();
-        buff->drawRange(LLRender::TRIANGLES, start, end, count, offset);
-        gGL.popMatrix();
-    }
-    gPipeline.addTrianglesDrawn(count);
-
-    triangle_count += count;
-
-    return triangle_count;
-}
-
-//-----------------------------------------------------------------------------
-// updateFaceSizes()
-//-----------------------------------------------------------------------------
-void LLViewerJointMesh::updateFaceSizes(U32 &num_vertices, U32& num_indices, F32 pixel_area)
-{
-    //bump num_vertices to next multiple of 4
-    num_vertices = (num_vertices + 0x3) & ~0x3;
-
-    // Do a pre-alloc pass to determine sizes of data.
-    if (mMesh && mValid)
-    {
-        mMesh->mFaceVertexOffset = num_vertices;
-        mMesh->mFaceVertexCount = mMesh->getNumVertices();
-        mMesh->mFaceIndexOffset = num_indices;
-        mMesh->mFaceIndexCount = mMesh->getSharedData()->mNumTriangleIndices;
-
-        mMesh->getReferenceMesh()->mCurVertexCount = mMesh->mFaceVertexCount;
-
-        num_vertices += mMesh->getNumVertices();
-        num_indices += mMesh->mFaceIndexCount;
-    }
-}
-
-//-----------------------------------------------------------------------------
-// updateFaceData()
-//-----------------------------------------------------------------------------
-
-void LLViewerJointMesh::updateFaceData(LLFace *face, F32 pixel_area, bool damp_wind, bool terse_update)
-{
-    //IF THIS FUNCTION BREAKS, SEE LLPOLYMESH CONSTRUCTOR AND CHECK ALIGNMENT OF INPUT ARRAYS
-
-    mFace = face;
-
-    if (!mFace->getVertexBuffer())
-    {
-        return;
-    }
-
-    LLDrawPool *poolp = mFace->getPool();
-    BOOL hardware_skinning = (poolp && poolp->getShaderLevel() > 0) ? TRUE : FALSE;
-
-<<<<<<< HEAD
-	LLDrawPool *poolp = mFace->getPool();
-	bool hardware_skinning = (poolp && poolp->getShaderLevel() > 0);
-=======
-    if (!hardware_skinning && terse_update)
-    { //no need to do terse updates if we're doing software vertex skinning
-     // since mMesh is being copied into mVertexBuffer every frame
-        return;
-    }
->>>>>>> e1623bb2
-
-    LL_PROFILE_ZONE_SCOPED;
-
-    LLStrider<LLVector3> verticesp;
-    LLStrider<LLVector3> normalsp;
-    LLStrider<LLVector2> tex_coordsp;
-    LLStrider<F32>       vertex_weightsp;
-    LLStrider<LLVector4> clothing_weightsp;
-    LLStrider<U16> indicesp;
-
-    // Copy data into the faces from the polymesh data.
-    if (mMesh && mValid)
-    {
-        const U32 num_verts = mMesh->getNumVertices();
-
-        if (num_verts)
-        {
-            face->getVertexBuffer()->getIndexStrider(indicesp);
-            face->getGeometryAvatar(verticesp, normalsp, tex_coordsp, vertex_weightsp, clothing_weightsp);
-
-            verticesp += mMesh->mFaceVertexOffset;
-            normalsp += mMesh->mFaceVertexOffset;
-
-            F32* v = (F32*) verticesp.get();
-            F32* n = (F32*) normalsp.get();
-
-            U32 words = num_verts*4;
-
-            LLVector4a::memcpyNonAliased16(v, (F32*) mMesh->getCoords(), words*sizeof(F32));
-            LLVector4a::memcpyNonAliased16(n, (F32*) mMesh->getNormals(), words*sizeof(F32));
-
-
-            if (!terse_update)
-            {
-                vertex_weightsp += mMesh->mFaceVertexOffset;
-                clothing_weightsp += mMesh->mFaceVertexOffset;
-                tex_coordsp += mMesh->mFaceVertexOffset;
-
-                F32* tc = (F32*) tex_coordsp.get();
-                F32* vw = (F32*) vertex_weightsp.get();
-                F32* cw = (F32*) clothing_weightsp.get();
-
-                S32 tc_size = (num_verts*2*sizeof(F32)+0xF) & ~0xF;
-                LLVector4a::memcpyNonAliased16(tc, (F32*) mMesh->getTexCoords(), tc_size);
-                S32 vw_size = (num_verts*sizeof(F32)+0xF) & ~0xF;
-                LLVector4a::memcpyNonAliased16(vw, (F32*) mMesh->getWeights(), vw_size);
-                LLVector4a::memcpyNonAliased16(cw, (F32*) mMesh->getClothingWeights(), num_verts*4*sizeof(F32));
-            }
-
-            const U32 idx_count = mMesh->getNumFaces()*3;
-
-            indicesp += mMesh->mFaceIndexOffset;
-
-            U16* __restrict idx = indicesp.get();
-            S32* __restrict src_idx = (S32*) mMesh->getFaces();
-
-            const S32 offset = (S32) mMesh->mFaceVertexOffset;
-
-            for (S32 i = 0; i < idx_count; ++i)
-            {
-                *(idx++) = *(src_idx++)+offset;
-            }
-        }
-    }
-}
-
-
-
-//-----------------------------------------------------------------------------
-// updateLOD()
-//-----------------------------------------------------------------------------
-bool LLViewerJointMesh::updateLOD(F32 pixel_area, bool activate)
-{
-<<<<<<< HEAD
-	bool valid = mValid;
-	setValid(activate, true);
-	return (valid != activate);
-=======
-    BOOL valid = mValid;
-    setValid(activate, TRUE);
-    return (valid != activate);
->>>>>>> e1623bb2
-}
-
-// static
-void LLViewerJointMesh::updateGeometry(LLFace *mFace, LLPolyMesh *mMesh)
-{
-    LLStrider<LLVector3> o_vertices;
-    LLStrider<LLVector3> o_normals;
-
-    //get vertex and normal striders
-    LLVertexBuffer* buffer = mFace->getVertexBuffer();
-    buffer->getVertexStrider(o_vertices,  0);
-    buffer->getNormalStrider(o_normals,   0);
-
-    F32* __restrict vert = o_vertices[0].mV;
-    F32* __restrict norm = o_normals[0].mV;
-
-    const F32* __restrict weights = mMesh->getWeights();
-    const LLVector4a* __restrict coords = (LLVector4a*) mMesh->getCoords();
-    const LLVector4a* __restrict normals = (LLVector4a*) mMesh->getNormals();
-
-    U32 offset = mMesh->mFaceVertexOffset*4;
-    vert += offset;
-    norm += offset;
-
-    for (U32 index = 0; index < mMesh->getNumVertices(); index++)
-    {
-        // equivalent to joint = floorf(weights[index]);
-        S32 joint = _mm_cvtt_ss2si(_mm_load_ss(weights+index));
-        F32 w = weights[index] - joint;
-
-        LLMatrix4a gBlendMat;
-
-        if (w != 0.f)
-        {
-            // blend between matrices and apply
-            gBlendMat.setLerp(gJointMatAligned[joint+0],
-                              gJointMatAligned[joint+1], w);
-
-            LLVector4a res;
-            gBlendMat.affineTransform(coords[index], res);
-            res.store4a(vert+index*4);
-            gBlendMat.rotate(normals[index], res);
-            res.store4a(norm+index*4);
-        }
-        else
-        {  // No lerp required in this case.
-            LLVector4a res;
-            gJointMatAligned[joint].affineTransform(coords[index], res);
-            res.store4a(vert+index*4);
-            gJointMatAligned[joint].rotate(normals[index], res);
-            res.store4a(norm+index*4);
-        }
-    }
-
-    buffer->unmapBuffer();
-}
-
-void LLViewerJointMesh::updateJointGeometry()
-{
-    if (!(mValid
-          && mMesh
-          && mFace
-          && mMesh->hasWeights()
-          && mFace->getVertexBuffer()
-          && LLViewerShaderMgr::instance()->getShaderLevel(LLViewerShaderMgr::SHADER_AVATAR) == 0))
-    {
-        return;
-    }
-
-    uploadJointMatrices();
-    updateGeometry(mFace, mMesh);
-}
-
-void LLViewerJointMesh::dump()
-{
-    if (mValid)
-    {
-        LL_INFOS() << "Usable LOD " << mName << LL_ENDL;
-    }
-}
-
-// End+ /**
+ * @file llviewerjointmesh.cpp
+ * @brief Implementation of LLViewerJointMesh class
+ *
+ * $LicenseInfo:firstyear=2001&license=viewerlgpl$
+ * Second Life Viewer Source Code
+ * Copyright (C) 2010, Linden Research, Inc.
+ *
+ * This library is free software; you can redistribute it and/or
+ * modify it under the terms of the GNU Lesser General Public
+ * License as published by the Free Software Foundation;
+ * version 2.1 of the License only.
+ *
+ * This library is distributed in the hope that it will be useful,
+ * but WITHOUT ANY WARRANTY; without even the implied warranty of
+ * MERCHANTABILITY or FITNESS FOR A PARTICULAR PURPOSE.  See the GNU
+ * Lesser General Public License for more details.
+ *
+ * You should have received a copy of the GNU Lesser General Public
+ * License along with this library; if not, write to the Free Software
+ * Foundation, Inc., 51 Franklin Street, Fifth Floor, Boston, MA  02110-1301  USA
+ *
+ * Linden Research, Inc., 945 Battery Street, San Francisco, CA  94111  USA
+ * $/LicenseInfo$
+ */
+
+//-----------------------------------------------------------------------------
+// Header Files
+//-----------------------------------------------------------------------------
+#include "llviewerprecompiledheaders.h"
+
+#include "llfasttimer.h"
+#include "llrender.h"
+
+#include "llapr.h"
+#include "llbox.h"
+#include "lldrawable.h"
+#include "lldrawpoolavatar.h"
+#include "lldrawpoolbump.h"
+#include "lldynamictexture.h"
+#include "llface.h"
+#include "llglheaders.h"
+#include "llviewertexlayer.h"
+#include "llviewercamera.h"
+#include "llviewercontrol.h"
+#include "llviewertexturelist.h"
+#include "llviewerjointmesh.h"
+#include "llvoavatar.h"
+#include "llsky.h"
+#include "pipeline.h"
+#include "llviewershadermgr.h"
+#include "llmath.h"
+#include "v4math.h"
+#include "m3math.h"
+#include "m4math.h"
+#include "llmatrix4a.h"
+#include "llperfstats.h"
+
+#if !LL_DARWIN && !LL_LINUX
+extern PFNGLWEIGHTPOINTERARBPROC glWeightPointerARB;
+extern PFNGLWEIGHTFVARBPROC glWeightfvARB;
+extern PFNGLVERTEXBLENDARBPROC glVertexBlendARB;
+#endif
+
+//-----------------------------------------------------------------------------
+//-----------------------------------------------------------------------------
+// LLViewerJointMesh
+//-----------------------------------------------------------------------------
+//-----------------------------------------------------------------------------
+
+
+//-----------------------------------------------------------------------------
+// LLViewerJointMesh()
+//-----------------------------------------------------------------------------
+LLViewerJointMesh::LLViewerJointMesh()
+    :
+    LLAvatarJointMesh()
+{
+}
+
+
+//-----------------------------------------------------------------------------
+// ~LLViewerJointMesh()
+// Class Destructor
+//-----------------------------------------------------------------------------
+LLViewerJointMesh::~LLViewerJointMesh()
+{
+}
+
+const S32 NUM_AXES = 3;
+
+// register layoud
+// rotation X 0-n
+// rotation Y 0-n
+// rotation Z 0-n
+// pivot parent 0-n -- child = n+1
+
+static LLMatrix4    gJointMatUnaligned[32];
+static LLMatrix4a   gJointMatAligned[32];
+static LLMatrix3    gJointRotUnaligned[32];
+static LLVector4    gJointPivot[32];
+
+//-----------------------------------------------------------------------------
+// uploadJointMatrices()
+//-----------------------------------------------------------------------------
+void LLViewerJointMesh::uploadJointMatrices()
+{
+    S32 joint_num;
+    LLPolyMesh *reference_mesh = mMesh->getReferenceMesh();
+    LLDrawPool *poolp = mFace ? mFace->getPool() : NULL;
+    bool hardware_skinning = (poolp && poolp->getShaderLevel() > 0);
+
+    //calculate joint matrices
+    for (joint_num = 0; joint_num < reference_mesh->mJointRenderData.size(); joint_num++)
+    {
+        LLMatrix4 joint_mat = *reference_mesh->mJointRenderData[joint_num]->mWorldMatrix;
+
+        if (hardware_skinning)
+        {
+            joint_mat *= LLDrawPoolAvatar::getModelView();
+        }
+        gJointMatUnaligned[joint_num] = joint_mat;
+        gJointRotUnaligned[joint_num] = joint_mat.getMat3();
+    }
+
+    bool last_pivot_uploaded{ false };
+    S32 j = 0;
+
+    //upload joint pivots
+    for (joint_num = 0; joint_num < reference_mesh->mJointRenderData.size(); joint_num++)
+    {
+        LLSkinJoint *sj = reference_mesh->mJointRenderData[joint_num]->mSkinJoint;
+        if (sj)
+        {
+            if (!last_pivot_uploaded)
+            {
+                LLVector4 parent_pivot(sj->mRootToParentJointSkinOffset);
+                parent_pivot.mV[VW] = 0.f;
+                gJointPivot[j++] = parent_pivot;
+            }
+
+            LLVector4 child_pivot(sj->mRootToJointSkinOffset);
+            child_pivot.mV[VW] = 0.f;
+
+            gJointPivot[j++] = child_pivot;
+
+            last_pivot_uploaded = true;
+        }
+        else
+        {
+            last_pivot_uploaded = false;
+        }
+    }
+
+    //add pivot point into transform
+    for (S32 i = 0; i < j; i++)
+    {
+        LLVector3 pivot;
+        pivot = LLVector3(gJointPivot[i]);
+        pivot = pivot * gJointRotUnaligned[i];
+        gJointMatUnaligned[i].translate(pivot);
+    }
+
+    // upload matrices
+    if (hardware_skinning)
+    {
+        GLfloat mat[45*4];
+        memset(mat, 0, sizeof(GLfloat)*45*4);
+
+        for (joint_num = 0; joint_num < reference_mesh->mJointRenderData.size(); joint_num++)
+        {
+            gJointMatUnaligned[joint_num].transpose();
+
+            for (S32 axis = 0; axis < NUM_AXES; axis++)
+            {
+                F32* vector = gJointMatUnaligned[joint_num].mMatrix[axis];
+                U32 offset = LL_CHARACTER_MAX_JOINTS_PER_MESH*axis+joint_num;
+                memcpy(mat+offset*4, vector, sizeof(GLfloat)*4);
+            }
+        }
+        stop_glerror();
+        if (LLGLSLShader::sCurBoundShaderPtr)
+        {
+            LLGLSLShader::sCurBoundShaderPtr->uniform4fv(LLViewerShaderMgr::AVATAR_MATRIX, 45, mat);
+        }
+        stop_glerror();
+    }
+    else
+    {
+        //load gJointMatUnaligned into gJointMatAligned
+        for (joint_num = 0; joint_num < reference_mesh->mJointRenderData.size(); ++joint_num)
+        {
+            gJointMatAligned[joint_num].loadu(gJointMatUnaligned[joint_num]);
+        }
+    }
+}
+
+//--------------------------------------------------------------------
+// DrawElementsBLEND and utility code
+//--------------------------------------------------------------------
+
+// compare_int is used by the qsort function to sort the index array
+int compare_int(const void *a, const void *b)
+{
+    if (*(U32*)a < *(U32*)b)
+    {
+        return -1;
+    }
+    else if (*(U32*)a > *(U32*)b)
+    {
+        return 1;
+    }
+    else return 0;
+}
+
+//--------------------------------------------------------------------
+// LLViewerJointMesh::drawShape()
+//--------------------------------------------------------------------
+U32 LLViewerJointMesh::drawShape( F32 pixelArea, bool first_pass, bool is_dummy)
+{
+    if (!mValid || !mMesh || !mFace || !mVisible ||
+        !mFace->getVertexBuffer() ||
+        mMesh->getNumFaces() == 0 ||
+        LLGLSLShader::sCurBoundShaderPtr == NULL)
+    {
+        return 0;
+    }
+
+    U32 triangle_count = 0;
+
+    S32 diffuse_channel = LLDrawPoolAvatar::sDiffuseChannel;
+
+    stop_glerror();
+
+    //----------------------------------------------------------------
+    // setup current color
+    //----------------------------------------------------------------
+    if (is_dummy)
+        gGL.diffuseColor4fv(LLVOAvatar::getDummyColor().mV);
+    else
+        gGL.diffuseColor4fv(mColor.mV);
+
+    stop_glerror();
+
+    LLGLSSpecular specular(LLColor4(1.f,1.f,1.f,1.f), 0.f);
+
+    //----------------------------------------------------------------
+    // setup current texture
+    //----------------------------------------------------------------
+    llassert( !(mTexture.notNull() && mLayerSet) );  // mutually exclusive
+
+    LLViewerTexLayerSet *layerset = dynamic_cast<LLViewerTexLayerSet*>(mLayerSet);
+    if (mTestImageName)
+    {
+        gGL.getTexUnit(diffuse_channel)->bindManual(LLTexUnit::TT_TEXTURE, mTestImageName);
+
+        if (mIsTransparent)
+        {
+            gGL.diffuseColor4f(1.f, 1.f, 1.f, 1.f);
+        }
+        else
+        {
+            gGL.diffuseColor4f(0.7f, 0.6f, 0.3f, 1.f);
+        }
+    }
+    else if( !is_dummy && layerset )
+    {
+        if( layerset->hasComposite() )
+        {
+            gGL.getTexUnit(diffuse_channel)->bind(layerset->getViewerComposite());
+        }
+        else
+        {
+            gGL.getTexUnit(diffuse_channel)->bind(LLViewerTextureManager::getFetchedTexture(IMG_DEFAULT));
+        }
+    }
+    else if ( !is_dummy && mTexture.notNull() )
+    {
+        gGL.getTexUnit(diffuse_channel)->bind(mTexture);
+    }
+    else
+    {
+        gGL.getTexUnit(diffuse_channel)->bind(LLViewerTextureManager::getFetchedTexture(IMG_DEFAULT));
+    }
+
+    U32 start = mMesh->mFaceVertexOffset;
+    U32 end = start + mMesh->mFaceVertexCount - 1;
+    U32 count = mMesh->mFaceIndexCount;
+    U32 offset = mMesh->mFaceIndexOffset;
+
+    LLVertexBuffer* buff = mFace->getVertexBuffer();
+
+    if (mMesh->hasWeights())
+    {
+        if ((mFace->getPool()->getShaderLevel() > 0))
+        {
+            if (first_pass)
+            {
+                uploadJointMatrices();
+            }
+        }
+
+        buff->setBuffer();
+        buff->drawRange(LLRender::TRIANGLES, start, end, count, offset);
+    }
+    else
+    {
+        gGL.pushMatrix();
+        LLMatrix4 jointToWorld = getWorldMatrix();
+        gGL.multMatrix((GLfloat*)jointToWorld.mMatrix);
+        buff->setBuffer();
+        buff->drawRange(LLRender::TRIANGLES, start, end, count, offset);
+        gGL.popMatrix();
+    }
+    gPipeline.addTrianglesDrawn(count);
+
+    triangle_count += count;
+
+    return triangle_count;
+}
+
+//-----------------------------------------------------------------------------
+// updateFaceSizes()
+//-----------------------------------------------------------------------------
+void LLViewerJointMesh::updateFaceSizes(U32 &num_vertices, U32& num_indices, F32 pixel_area)
+{
+    //bump num_vertices to next multiple of 4
+    num_vertices = (num_vertices + 0x3) & ~0x3;
+
+    // Do a pre-alloc pass to determine sizes of data.
+    if (mMesh && mValid)
+    {
+        mMesh->mFaceVertexOffset = num_vertices;
+        mMesh->mFaceVertexCount = mMesh->getNumVertices();
+        mMesh->mFaceIndexOffset = num_indices;
+        mMesh->mFaceIndexCount = mMesh->getSharedData()->mNumTriangleIndices;
+
+        mMesh->getReferenceMesh()->mCurVertexCount = mMesh->mFaceVertexCount;
+
+        num_vertices += mMesh->getNumVertices();
+        num_indices += mMesh->mFaceIndexCount;
+    }
+}
+
+//-----------------------------------------------------------------------------
+// updateFaceData()
+//-----------------------------------------------------------------------------
+
+void LLViewerJointMesh::updateFaceData(LLFace *face, F32 pixel_area, bool damp_wind, bool terse_update)
+{
+    //IF THIS FUNCTION BREAKS, SEE LLPOLYMESH CONSTRUCTOR AND CHECK ALIGNMENT OF INPUT ARRAYS
+
+    mFace = face;
+
+    if (!mFace->getVertexBuffer())
+    {
+        return;
+    }
+
+    LLDrawPool *poolp = mFace->getPool();
+    bool hardware_skinning = (poolp && poolp->getShaderLevel() > 0);
+
+    if (!hardware_skinning && terse_update)
+    { //no need to do terse updates if we're doing software vertex skinning
+     // since mMesh is being copied into mVertexBuffer every frame
+        return;
+    }
+
+    LL_PROFILE_ZONE_SCOPED;
+
+    LLStrider<LLVector3> verticesp;
+    LLStrider<LLVector3> normalsp;
+    LLStrider<LLVector2> tex_coordsp;
+    LLStrider<F32>       vertex_weightsp;
+    LLStrider<LLVector4> clothing_weightsp;
+    LLStrider<U16> indicesp;
+
+    // Copy data into the faces from the polymesh data.
+    if (mMesh && mValid)
+    {
+        const U32 num_verts = mMesh->getNumVertices();
+
+        if (num_verts)
+        {
+            face->getVertexBuffer()->getIndexStrider(indicesp);
+            face->getGeometryAvatar(verticesp, normalsp, tex_coordsp, vertex_weightsp, clothing_weightsp);
+
+            verticesp += mMesh->mFaceVertexOffset;
+            normalsp += mMesh->mFaceVertexOffset;
+
+            F32* v = (F32*) verticesp.get();
+            F32* n = (F32*) normalsp.get();
+
+            U32 words = num_verts*4;
+
+            LLVector4a::memcpyNonAliased16(v, (F32*) mMesh->getCoords(), words*sizeof(F32));
+            LLVector4a::memcpyNonAliased16(n, (F32*) mMesh->getNormals(), words*sizeof(F32));
+
+
+            if (!terse_update)
+            {
+                vertex_weightsp += mMesh->mFaceVertexOffset;
+                clothing_weightsp += mMesh->mFaceVertexOffset;
+                tex_coordsp += mMesh->mFaceVertexOffset;
+
+                F32* tc = (F32*) tex_coordsp.get();
+                F32* vw = (F32*) vertex_weightsp.get();
+                F32* cw = (F32*) clothing_weightsp.get();
+
+                S32 tc_size = (num_verts*2*sizeof(F32)+0xF) & ~0xF;
+                LLVector4a::memcpyNonAliased16(tc, (F32*) mMesh->getTexCoords(), tc_size);
+                S32 vw_size = (num_verts*sizeof(F32)+0xF) & ~0xF;
+                LLVector4a::memcpyNonAliased16(vw, (F32*) mMesh->getWeights(), vw_size);
+                LLVector4a::memcpyNonAliased16(cw, (F32*) mMesh->getClothingWeights(), num_verts*4*sizeof(F32));
+            }
+
+            const U32 idx_count = mMesh->getNumFaces()*3;
+
+            indicesp += mMesh->mFaceIndexOffset;
+
+            U16* __restrict idx = indicesp.get();
+            S32* __restrict src_idx = (S32*) mMesh->getFaces();
+
+            const S32 offset = (S32) mMesh->mFaceVertexOffset;
+
+            for (S32 i = 0; i < idx_count; ++i)
+            {
+                *(idx++) = *(src_idx++)+offset;
+            }
+        }
+    }
+}
+
+
+
+//-----------------------------------------------------------------------------
+// updateLOD()
+//-----------------------------------------------------------------------------
+bool LLViewerJointMesh::updateLOD(F32 pixel_area, bool activate)
+{
+    bool valid = mValid;
+    setValid(activate, true);
+    return (valid != activate);
+}
+
+// static
+void LLViewerJointMesh::updateGeometry(LLFace *mFace, LLPolyMesh *mMesh)
+{
+    LLStrider<LLVector3> o_vertices;
+    LLStrider<LLVector3> o_normals;
+
+    //get vertex and normal striders
+    LLVertexBuffer* buffer = mFace->getVertexBuffer();
+    buffer->getVertexStrider(o_vertices,  0);
+    buffer->getNormalStrider(o_normals,   0);
+
+    F32* __restrict vert = o_vertices[0].mV;
+    F32* __restrict norm = o_normals[0].mV;
+
+    const F32* __restrict weights = mMesh->getWeights();
+    const LLVector4a* __restrict coords = (LLVector4a*) mMesh->getCoords();
+    const LLVector4a* __restrict normals = (LLVector4a*) mMesh->getNormals();
+
+    U32 offset = mMesh->mFaceVertexOffset*4;
+    vert += offset;
+    norm += offset;
+
+    for (U32 index = 0; index < mMesh->getNumVertices(); index++)
+    {
+        // equivalent to joint = floorf(weights[index]);
+        S32 joint = _mm_cvtt_ss2si(_mm_load_ss(weights+index));
+        F32 w = weights[index] - joint;
+
+        LLMatrix4a gBlendMat;
+
+        if (w != 0.f)
+        {
+            // blend between matrices and apply
+            gBlendMat.setLerp(gJointMatAligned[joint+0],
+                              gJointMatAligned[joint+1], w);
+
+            LLVector4a res;
+            gBlendMat.affineTransform(coords[index], res);
+            res.store4a(vert+index*4);
+            gBlendMat.rotate(normals[index], res);
+            res.store4a(norm+index*4);
+        }
+        else
+        {  // No lerp required in this case.
+            LLVector4a res;
+            gJointMatAligned[joint].affineTransform(coords[index], res);
+            res.store4a(vert+index*4);
+            gJointMatAligned[joint].rotate(normals[index], res);
+            res.store4a(norm+index*4);
+        }
+    }
+
+    buffer->unmapBuffer();
+}
+
+void LLViewerJointMesh::updateJointGeometry()
+{
+    if (!(mValid
+          && mMesh
+          && mFace
+          && mMesh->hasWeights()
+          && mFace->getVertexBuffer()
+          && LLViewerShaderMgr::instance()->getShaderLevel(LLViewerShaderMgr::SHADER_AVATAR) == 0))
+    {
+        return;
+    }
+
+    uploadJointMatrices();
+    updateGeometry(mFace, mMesh);
+}
+
+void LLViewerJointMesh::dump()
+{
+    if (mValid)
+    {
+        LL_INFOS() << "Usable LOD " << mName << LL_ENDL;
+    }
+}
+
+// End