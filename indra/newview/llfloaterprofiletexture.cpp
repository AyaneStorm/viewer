--- conflicted
+++ resolved
@@ -41,18 +41,10 @@
  // LLProfileImageCtrl
  //////////////////////////////////////////////////////////////////////////
 
-<<<<<<< HEAD
-LLFloaterProfileTexture::LLFloaterProfileTexture(LLView* owner)
-    : LLFloater(LLSD())
-    , mUpdateDimensions(true)
-    , mLastHeight(0)
-    , mLastWidth(0)
-=======
 static LLDefaultChildRegistry::Register<LLProfileImageCtrl> r("profile_image");
 
 LLProfileImageCtrl::LLProfileImageCtrl(const LLProfileImageCtrl::Params& p)
     : LLIconCtrl(p)
->>>>>>> e1623bb2
     , mImage(NULL)
     , mImageOldBoostLevel(LLGLTexture::BOOST_NONE)
     , mWasNoDelete(false)
@@ -137,7 +129,7 @@
         if ((mImage->getFullWidth() * mImage->getFullHeight()) == 0)
         {
             mImage->setLoadedCallback(LLProfileImageCtrl::onImageLoaded,
-                                      0, TRUE, FALSE, new LLHandle<LLUICtrl>(getHandle()), &mCallbackTextureList);
+                                      0, true, false, new LLHandle<LLUICtrl>(getHandle()), &mCallbackTextureList);
         }
         else
         {
@@ -155,12 +147,12 @@
 }
 
 // static
-void LLProfileImageCtrl::onImageLoaded(BOOL success,
+void LLProfileImageCtrl::onImageLoaded(bool success,
                                           LLViewerFetchedTexture* src_vi,
                                           LLImageRaw* src,
                                           LLImageRaw* aux_src,
                                           S32 discard_level,
-                                          BOOL final,
+                                          bool final,
                                           void* userdata)
 {
     if (!userdata) return;
@@ -207,16 +199,12 @@
 bool LLFloaterProfileTexture::postBuild()
 {
     mProfileIcon = getChild<LLProfileImageCtrl>("profile_pic");
-    mProfileIcon->setImageLoadedCallback([this](BOOL success, LLViewerFetchedTexture* imagep) {onImageLoaded(success, imagep); });
+    mProfileIcon->setImageLoadedCallback([this](bool success, LLViewerFetchedTexture* imagep) {onImageLoaded(success, imagep); });
 
     mCloseButton = getChild<LLButton>("close_btn");
     mCloseButton->setCommitCallback([this](LLUICtrl*, void*) { closeFloater(); }, nullptr);
 
-<<<<<<< HEAD
-	return true;
-=======
-    return TRUE;
->>>>>>> e1623bb2
+    return true;
 }
 
 // virtual
@@ -239,42 +227,16 @@
         return;
     }
 
-<<<<<<< HEAD
-    S32 img_width = mImage->getFullWidth();
-    S32 img_height = mImage->getFullHeight();
-
-    if (mAssetStatus != LLPreview::PREVIEW_ASSET_LOADED
-        || mLastWidth != img_width
-        || mLastHeight != img_height)
-    {
-        mAssetStatus = LLPreview::PREVIEW_ASSET_LOADED;
-        // Asset has been fully loaded
-        mUpdateDimensions = true;
-    }
-=======
     S32 img_width = image->getFullWidth();
     S32 img_height = image->getFullHeight();
->>>>>>> e1623bb2
 
     mLastHeight = img_height;
     mLastWidth = img_width;
 
-<<<<<<< HEAD
-    // Reshape the floater only when required
-    if (mUpdateDimensions)
-    {
-        mUpdateDimensions = false;
-
-        LLRect old_floater_rect = getRect();
-        LLRect old_image_rect = mProfileIcon->getRect();
-        S32 width = old_floater_rect.getWidth() - old_image_rect.getWidth() + mLastWidth;
-        S32 height = old_floater_rect.getHeight() - old_image_rect.getHeight() + mLastHeight;
-=======
     LLRect old_floater_rect = getRect();
     LLRect old_image_rect = mProfileIcon->getRect();
     S32 width = old_floater_rect.getWidth() - old_image_rect.getWidth() + mLastWidth;
     S32 height = old_floater_rect.getHeight() - old_image_rect.getHeight() + mLastHeight;
->>>>>>> e1623bb2
 
     const F32 MAX_DIMENTIONS = 512; // most profiles are supposed to be 256x256
 
@@ -289,12 +251,7 @@
     //reshape floater
     reshape(width, height);
 
-<<<<<<< HEAD
-        gFloaterView->adjustToFitScreen(this, false);
-    }
-=======
-    gFloaterView->adjustToFitScreen(this, FALSE);
->>>>>>> e1623bb2
+    gFloaterView->adjustToFitScreen(this, false);
 }
 
 void LLFloaterProfileTexture::draw()
@@ -319,59 +276,12 @@
 void LLFloaterProfileTexture::loadAsset(const LLUUID &image_id)
 {
     mProfileIcon->setValue(image_id);
-<<<<<<< HEAD
-    mImageID = image_id;
-    mImage = LLViewerTextureManager::getFetchedTexture(mImageID, FTT_DEFAULT, MIPMAP_TRUE, LLGLTexture::BOOST_NONE, LLViewerTexture::LOD_TEXTURE);
-    mImageOldBoostLevel = mImage->getBoostLevel();
-
-    if ((mImage->getFullWidth() * mImage->getFullHeight()) == 0)
-    {
-        mImage->setLoadedCallback(LLFloaterProfileTexture::onTextureLoaded,
-            0, true, false, new LLHandle<LLFloater>(getHandle()), &mCallbackTextureList);
-
-        mImage->setBoostLevel(LLGLTexture::BOOST_PREVIEW);
-        mAssetStatus = LLPreview::PREVIEW_ASSET_LOADING;
-    }
-    else
-    {
-        mAssetStatus = LLPreview::PREVIEW_ASSET_LOADED;
-    }
-
-    mUpdateDimensions = true;
     updateDimensions();
 }
 
-// static
-void LLFloaterProfileTexture::onTextureLoaded(
-    bool success,
-    LLViewerFetchedTexture *src_vi,
-    LLImageRaw* src,
-    LLImageRaw* aux_src,
-    S32 discard_level,
-    bool final,
-    void* userdata)
-{
-    LLHandle<LLFloater>* handle = (LLHandle<LLFloater>*)userdata;
-
-    if (!handle->isDead())
-    {
-        LLFloaterProfileTexture* floater = static_cast<LLFloaterProfileTexture*>(handle->get());
-        if (floater && success)
-        {
-            floater->mUpdateDimensions = true;
-            floater->updateDimensions();
-        }
-    }
-
-    if (final || !success)
-=======
-    updateDimensions();
-}
-
-void LLFloaterProfileTexture::onImageLoaded(BOOL success, LLViewerFetchedTexture* imagep)
+void LLFloaterProfileTexture::onImageLoaded(bool success, LLViewerFetchedTexture* imagep)
 {
     if (success)
->>>>>>> e1623bb2
     {
         updateDimensions();
     }
