/**
 * @file llfloaterprofiletexture.cpp
 * @brief LLFloaterProfileTexture class implementation
 *
 * $LicenseInfo:firstyear=2022&license=viewerlgpl$
 * Second Life Viewer Source Code
 * Copyright (C) 2022, Linden Research, Inc.
 *
 * This library is free software; you can redistribute it and/or
 * modify it under the terms of the GNU Lesser General Public
 * License as published by the Free Software Foundation;
 * version 2.1 of the License only.
 *
 * This library is distributed in the hope that it will be useful,
 * but WITHOUT ANY WARRANTY; without even the implied warranty of
 * MERCHANTABILITY or FITNESS FOR A PARTICULAR PURPOSE.  See the GNU
 * Lesser General Public License for more details.
 *
 * You should have received a copy of the GNU Lesser General Public
 * License along with this library; if not, write to the Free Software
 * Foundation, Inc., 51 Franklin Street, Fifth Floor, Boston, MA  02110-1301  USA
 *
 * Linden Research, Inc., 945 Battery Street, San Francisco, CA  94111  USA
 * $/LicenseInfo$
 */

#include "llviewerprecompiledheaders.h"

#include "llfloaterprofiletexture.h"

#include "llbutton.h"
#include "llfloaterreg.h"
#include "llpreview.h" // fors constants
#include "lltrans.h"
#include "llviewercontrol.h"
#include "lltextureview.h"
#include "llviewertexture.h"
#include "llviewertexturelist.h"



LLFloaterProfileTexture::LLFloaterProfileTexture(LLView* owner)
    : LLFloater(LLSD())
    , mUpdateDimensions(true)
    , mLastHeight(0)
    , mLastWidth(0)
    , mImage(NULL)
    , mImageOldBoostLevel(LLGLTexture::BOOST_NONE)
    , mOwnerHandle(owner->getHandle())
{
    buildFromFile("floater_profile_texture.xml");
}

LLFloaterProfileTexture::~LLFloaterProfileTexture()
{
    if (mImage.notNull())
    {
        mImage->setBoostLevel(mImageOldBoostLevel);
        mImage = NULL;
    }

    LLLoadedCallbackEntry::cleanUpCallbackList(&mCallbackTextureList);
}

// virtual
bool LLFloaterProfileTexture::postBuild()
{
    mProfileIcon = getChild<LLIconCtrl>("profile_pic");

    mCloseButton = getChild<LLButton>("close_btn");
    mCloseButton->setCommitCallback([this](LLUICtrl*, void*) { closeFloater(); }, nullptr);

<<<<<<< HEAD
	return true;
=======
    return TRUE;
>>>>>>> e7eced3c
}

// virtual
void LLFloaterProfileTexture::reshape(S32 width, S32 height, bool called_from_parent)
{
    LLFloater::reshape(width, height, called_from_parent);
}

// It takes a while until we get height and width information.
// When we receive it, reshape the window accordingly.
void LLFloaterProfileTexture::updateDimensions()
{
    if (mImage.isNull())
    {
        return;
    }
    if ((mImage->getFullWidth() * mImage->getFullHeight()) == 0)
    {
        return;
    }

    S32 img_width = mImage->getFullWidth();
    S32 img_height = mImage->getFullHeight();

    if (mAssetStatus != LLPreview::PREVIEW_ASSET_LOADED
        || mLastWidth != img_width
        || mLastHeight != img_height)
    {
        mAssetStatus = LLPreview::PREVIEW_ASSET_LOADED;
        // Asset has been fully loaded
        mUpdateDimensions = true;
    }

    mLastHeight = img_height;
    mLastWidth = img_width;

    // Reshape the floater only when required
    if (mUpdateDimensions)
    {
        mUpdateDimensions = false;

        LLRect old_floater_rect = getRect();
        LLRect old_image_rect = mProfileIcon->getRect();
        S32 width = old_floater_rect.getWidth() - old_image_rect.getWidth() + mLastWidth;
        S32 height = old_floater_rect.getHeight() - old_image_rect.getHeight() + mLastHeight;

        const F32 MAX_DIMENTIONS = 512; // most profiles are supposed to be 256x256

        S32 biggest_dim = llmax(width, height);
        if (biggest_dim > MAX_DIMENTIONS)
        {
            F32 scale_down = MAX_DIMENTIONS / (F32)biggest_dim;
            width *= scale_down;
            height *= scale_down;
        }

        //reshape floater
        reshape(width, height);

        gFloaterView->adjustToFitScreen(this, false);
    }
}

void LLFloaterProfileTexture::draw()
{
    // drawFrustum
    LLView *owner = mOwnerHandle.get();
    static LLCachedControl<F32> max_opacity(gSavedSettings, "PickerContextOpacity", 0.4f);
    drawConeToOwner(mContextConeOpacity, max_opacity, owner);

    LLFloater::draw();
}

void LLFloaterProfileTexture::onOpen(const LLSD& key)
{
    mCloseButton->setFocus(true);
}

void LLFloaterProfileTexture::resetAsset()
{
    mProfileIcon->setValue("Generic_Person_Large");
    mImageID = LLUUID::null;
    if (mImage.notNull())
    {
        mImage->setBoostLevel(mImageOldBoostLevel);
        mImage = NULL;
    }
}
void LLFloaterProfileTexture::loadAsset(const LLUUID &image_id)
{
    if (mImageID != image_id)
    {
        if (mImage.notNull())
        {
            mImage->setBoostLevel(mImageOldBoostLevel);
            mImage = NULL;
        }
    }
    else
    {
        return;
    }

    mProfileIcon->setValue(image_id);
    mImageID = image_id;
    mImage = LLViewerTextureManager::getFetchedTexture(mImageID, FTT_DEFAULT, MIPMAP_TRUE, LLGLTexture::BOOST_NONE, LLViewerTexture::LOD_TEXTURE);
    mImageOldBoostLevel = mImage->getBoostLevel();

    if ((mImage->getFullWidth() * mImage->getFullHeight()) == 0)
    {
        mImage->setLoadedCallback(LLFloaterProfileTexture::onTextureLoaded,
            0, true, false, new LLHandle<LLFloater>(getHandle()), &mCallbackTextureList);

        mImage->setBoostLevel(LLGLTexture::BOOST_PREVIEW);
        mAssetStatus = LLPreview::PREVIEW_ASSET_LOADING;
    }
    else
    {
        mAssetStatus = LLPreview::PREVIEW_ASSET_LOADED;
    }

    mUpdateDimensions = true;
    updateDimensions();
}

// static
void LLFloaterProfileTexture::onTextureLoaded(
    bool success,
    LLViewerFetchedTexture *src_vi,
    LLImageRaw* src,
    LLImageRaw* aux_src,
    S32 discard_level,
    bool final,
    void* userdata)
{
    LLHandle<LLFloater>* handle = (LLHandle<LLFloater>*)userdata;

    if (!handle->isDead())
    {
        LLFloaterProfileTexture* floater = static_cast<LLFloaterProfileTexture*>(handle->get());
        if (floater && success)
        {
            floater->mUpdateDimensions = true;
            floater->updateDimensions();
        }
    }

    if (final || !success)
    {
        delete handle;
    }
}<|MERGE_RESOLUTION|>--- conflicted
+++ resolved
@@ -70,11 +70,7 @@
     mCloseButton = getChild<LLButton>("close_btn");
     mCloseButton->setCommitCallback([this](LLUICtrl*, void*) { closeFloater(); }, nullptr);
 
-<<<<<<< HEAD
-	return true;
-=======
-    return TRUE;
->>>>>>> e7eced3c
+    return true;
 }
 
 // virtual
