/**
 * @file llpanelmsgs.h
 * @brief Message popup preferences panel
 *
 * $LicenseInfo:firstyear=2003&license=viewerlgpl$
 * Second Life Viewer Source Code
 * Copyright (C) 2010, Linden Research, Inc.
 *
 * This library is free software; you can redistribute it and/or
 * modify it under the terms of the GNU Lesser General Public
 * License as published by the Free Software Foundation;
 * version 2.1 of the License only.
 *
 * This library is distributed in the hope that it will be useful,
 * but WITHOUT ANY WARRANTY; without even the implied warranty of
 * MERCHANTABILITY or FITNESS FOR A PARTICULAR PURPOSE.  See the GNU
 * Lesser General Public License for more details.
 *
 * You should have received a copy of the GNU Lesser General Public
 * License along with this library; if not, write to the Free Software
 * Foundation, Inc., 51 Franklin Street, Fifth Floor, Boston, MA  02110-1301  USA
 *
 * Linden Research, Inc., 945 Battery Street, San Francisco, CA  94111  USA
 * $/LicenseInfo$
 */

#ifndef LL_VIEWERMEDIAFOCUS_H
#define LL_VIEWERMEDIAFOCUS_H

// includes for LLViewerMediaFocus
#include "llfocusmgr.h"
#include "llviewermedia.h"
#include "llviewerobject.h"
#include "llviewerwindow.h"
#include "llselectmgr.h"

class LLViewerMediaImpl;
class LLPanelPrimMediaControls;

class LLViewerMediaFocus :
    public LLFocusableElement,
    public LLSingleton<LLViewerMediaFocus>
{
    LLSINGLETON(LLViewerMediaFocus);
    ~LLViewerMediaFocus();

public:
<<<<<<< HEAD
	// Set/clear the face that has media focus (takes keyboard input and has the full set of controls)
	void setFocusFace(LLPointer<LLViewerObject> objectp, S32 face, viewer_media_t media_impl, LLVector3 pick_normal = LLVector3::zero);
	void clearFocus();
	
	// Set/clear the face that has "media hover" (has the mimimal set of controls to zoom in or pop out into a media browser).
	// If a media face has focus, the media hover will be ignored.
	void setHoverFace(LLPointer<LLViewerObject> objectp, S32 face, viewer_media_t media_impl, LLVector3 pick_normal = LLVector3::zero);
	void clearHover();
	
	bool	getFocus();
	/*virtual*/ bool	handleKey(KEY key, MASK mask, bool called_from_parent) override;
	/*virtual*/ bool	handleKeyUp(KEY key, MASK mask, bool called_from_parent) override;
	/*virtual*/ bool	handleUnicodeChar(llwchar uni_char, bool called_from_parent) override;
	bool handleScrollWheel(const LLVector2& texture_coords, S32 clicks_x, S32 clicks_y);
	bool handleScrollWheel(S32 x, S32 y, S32 clicks_x, S32 clicks_y);

	void update();
	
	static LLVector3d setCameraZoom(LLViewerObject* object, LLVector3 normal, F32 padding_factor, bool zoom_in_only = false);
	static F32 getBBoxAspectRatio(const LLBBox& bbox, const LLVector3& normal, F32* height, F32* width, F32* depth);

	bool isFocusedOnFace(LLPointer<LLViewerObject> objectp, S32 face);
	bool isHoveringOverFace(LLPointer<LLViewerObject> objectp, S32 face);
	bool isHoveringOverFocused() { return mFocusedObjectID == mHoverObjectID && mFocusedObjectFace == mHoverObjectFace; };

	// These look up (by uuid) and return the values that were set with setFocusFace.  They will return null if the objects have been destroyed.
	LLViewerMediaImpl* getFocusedMediaImpl();
	LLViewerObject* getFocusedObject();
	S32 getFocusedFace() { return mFocusedObjectFace; }
	LLUUID getFocusedObjectID() { return mFocusedObjectID; }
	
	// These look up (by uuid) and return the values that were set with setHoverFace.  They will return null if the objects have been destroyed.
	LLViewerMediaImpl* getHoverMediaImpl();
	LLViewerObject* getHoverObject();
	S32 getHoverFace() { return mHoverObjectFace; }
	
	// Try to focus/zoom on the specified media (if it's on an object in world).
	void focusZoomOnMedia(LLUUID media_id);
	// Are we zoomed in?
	bool isZoomed() const;
	bool isZoomedOnMedia(LLUUID media_id);
	void unZoom();
	
	// Return the ID of the media instance the controls are currently attached to (either focus or hover).
	LLUUID getControlsMediaID();
=======
    // Set/clear the face that has media focus (takes keyboard input and has the full set of controls)
    void setFocusFace(LLPointer<LLViewerObject> objectp, S32 face, viewer_media_t media_impl, LLVector3 pick_normal = LLVector3::zero);
    void clearFocus();

    // Set/clear the face that has "media hover" (has the mimimal set of controls to zoom in or pop out into a media browser).
    // If a media face has focus, the media hover will be ignored.
    void setHoverFace(LLPointer<LLViewerObject> objectp, S32 face, viewer_media_t media_impl, LLVector3 pick_normal = LLVector3::zero);
    void clearHover();

    bool    getFocus();
    /*virtual*/ BOOL    handleKey(KEY key, MASK mask, BOOL called_from_parent) override;
    /*virtual*/ BOOL    handleKeyUp(KEY key, MASK mask, BOOL called_from_parent) override;
    /*virtual*/ BOOL    handleUnicodeChar(llwchar uni_char, BOOL called_from_parent) override;
    BOOL handleScrollWheel(const LLVector2& texture_coords, S32 clicks_x, S32 clicks_y);
    BOOL handleScrollWheel(S32 x, S32 y, S32 clicks_x, S32 clicks_y);

    void update();

    static LLVector3d setCameraZoom(LLViewerObject* object, LLVector3 normal, F32 padding_factor, bool zoom_in_only = false);
    static F32 getBBoxAspectRatio(const LLBBox& bbox, const LLVector3& normal, F32* height, F32* width, F32* depth);

    bool isFocusedOnFace(LLPointer<LLViewerObject> objectp, S32 face);
    bool isHoveringOverFace(LLPointer<LLViewerObject> objectp, S32 face);
    bool isHoveringOverFocused() { return mFocusedObjectID == mHoverObjectID && mFocusedObjectFace == mHoverObjectFace; };

    // These look up (by uuid) and return the values that were set with setFocusFace.  They will return null if the objects have been destroyed.
    LLViewerMediaImpl* getFocusedMediaImpl();
    LLViewerObject* getFocusedObject();
    S32 getFocusedFace() { return mFocusedObjectFace; }
    LLUUID getFocusedObjectID() { return mFocusedObjectID; }

    // These look up (by uuid) and return the values that were set with setHoverFace.  They will return null if the objects have been destroyed.
    LLViewerMediaImpl* getHoverMediaImpl();
    LLViewerObject* getHoverObject();
    S32 getHoverFace() { return mHoverObjectFace; }

    // Try to focus/zoom on the specified media (if it's on an object in world).
    void focusZoomOnMedia(LLUUID media_id);
    // Are we zoomed in?
    bool isZoomed() const;
    bool isZoomedOnMedia(LLUUID media_id);
    void unZoom();

    // Return the ID of the media instance the controls are currently attached to (either focus or hover).
    LLUUID getControlsMediaID();
>>>>>>> e1623bb2

    // The MoaP object wants keyup and keydown events.  Overridden to return true.
    virtual bool    wantsKeyUpKeyDown() const override;
    virtual bool    wantsReturnKey() const override;

protected:
    /*virtual*/ void    onFocusReceived() override;
    /*virtual*/ void    onFocusLost() override;

private:

    LLHandle<LLPanelPrimMediaControls> mMediaControls;
    LLObjectSelectionHandle mSelection;

    LLUUID mFocusedObjectID;
    S32 mFocusedObjectFace;
    LLUUID mFocusedImplID;
    LLUUID mPrevFocusedImplID;
    LLVector3 mFocusedObjectNormal;

    LLUUID mHoverObjectID;
    S32 mHoverObjectFace;
    LLUUID mHoverImplID;
    LLVector3 mHoverObjectNormal;
};


#endif // LL_VIEWERMEDIAFOCUS_H<|MERGE_RESOLUTION|>--- conflicted
+++ resolved
@@ -1,168 +1,120 @@
-/**
- * @file llpanelmsgs.h
- * @brief Message popup preferences panel
- *
- * $LicenseInfo:firstyear=2003&license=viewerlgpl$
- * Second Life Viewer Source Code
- * Copyright (C) 2010, Linden Research, Inc.
- *
- * This library is free software; you can redistribute it and/or
- * modify it under the terms of the GNU Lesser General Public
- * License as published by the Free Software Foundation;
- * version 2.1 of the License only.
- *
- * This library is distributed in the hope that it will be useful,
- * but WITHOUT ANY WARRANTY; without even the implied warranty of
- * MERCHANTABILITY or FITNESS FOR A PARTICULAR PURPOSE.  See the GNU
- * Lesser General Public License for more details.
- *
- * You should have received a copy of the GNU Lesser General Public
- * License along with this library; if not, write to the Free Software
- * Foundation, Inc., 51 Franklin Street, Fifth Floor, Boston, MA  02110-1301  USA
- *
- * Linden Research, Inc., 945 Battery Street, San Francisco, CA  94111  USA
- * $/LicenseInfo$
- */
-
-#ifndef LL_VIEWERMEDIAFOCUS_H
-#define LL_VIEWERMEDIAFOCUS_H
-
-// includes for LLViewerMediaFocus
-#include "llfocusmgr.h"
-#include "llviewermedia.h"
-#include "llviewerobject.h"
-#include "llviewerwindow.h"
-#include "llselectmgr.h"
-
-class LLViewerMediaImpl;
-class LLPanelPrimMediaControls;
-
-class LLViewerMediaFocus :
-    public LLFocusableElement,
-    public LLSingleton<LLViewerMediaFocus>
-{
-    LLSINGLETON(LLViewerMediaFocus);
-    ~LLViewerMediaFocus();
-
-public:
-<<<<<<< HEAD
-	// Set/clear the face that has media focus (takes keyboard input and has the full set of controls)
-	void setFocusFace(LLPointer<LLViewerObject> objectp, S32 face, viewer_media_t media_impl, LLVector3 pick_normal = LLVector3::zero);
-	void clearFocus();
-	
-	// Set/clear the face that has "media hover" (has the mimimal set of controls to zoom in or pop out into a media browser).
-	// If a media face has focus, the media hover will be ignored.
-	void setHoverFace(LLPointer<LLViewerObject> objectp, S32 face, viewer_media_t media_impl, LLVector3 pick_normal = LLVector3::zero);
-	void clearHover();
-	
-	bool	getFocus();
-	/*virtual*/ bool	handleKey(KEY key, MASK mask, bool called_from_parent) override;
-	/*virtual*/ bool	handleKeyUp(KEY key, MASK mask, bool called_from_parent) override;
-	/*virtual*/ bool	handleUnicodeChar(llwchar uni_char, bool called_from_parent) override;
-	bool handleScrollWheel(const LLVector2& texture_coords, S32 clicks_x, S32 clicks_y);
-	bool handleScrollWheel(S32 x, S32 y, S32 clicks_x, S32 clicks_y);
-
-	void update();
-	
-	static LLVector3d setCameraZoom(LLViewerObject* object, LLVector3 normal, F32 padding_factor, bool zoom_in_only = false);
-	static F32 getBBoxAspectRatio(const LLBBox& bbox, const LLVector3& normal, F32* height, F32* width, F32* depth);
-
-	bool isFocusedOnFace(LLPointer<LLViewerObject> objectp, S32 face);
-	bool isHoveringOverFace(LLPointer<LLViewerObject> objectp, S32 face);
-	bool isHoveringOverFocused() { return mFocusedObjectID == mHoverObjectID && mFocusedObjectFace == mHoverObjectFace; };
-
-	// These look up (by uuid) and return the values that were set with setFocusFace.  They will return null if the objects have been destroyed.
-	LLViewerMediaImpl* getFocusedMediaImpl();
-	LLViewerObject* getFocusedObject();
-	S32 getFocusedFace() { return mFocusedObjectFace; }
-	LLUUID getFocusedObjectID() { return mFocusedObjectID; }
-	
-	// These look up (by uuid) and return the values that were set with setHoverFace.  They will return null if the objects have been destroyed.
-	LLViewerMediaImpl* getHoverMediaImpl();
-	LLViewerObject* getHoverObject();
-	S32 getHoverFace() { return mHoverObjectFace; }
-	
-	// Try to focus/zoom on the specified media (if it's on an object in world).
-	void focusZoomOnMedia(LLUUID media_id);
-	// Are we zoomed in?
-	bool isZoomed() const;
-	bool isZoomedOnMedia(LLUUID media_id);
-	void unZoom();
-	
-	// Return the ID of the media instance the controls are currently attached to (either focus or hover).
-	LLUUID getControlsMediaID();
-=======
-    // Set/clear the face that has media focus (takes keyboard input and has the full set of controls)
-    void setFocusFace(LLPointer<LLViewerObject> objectp, S32 face, viewer_media_t media_impl, LLVector3 pick_normal = LLVector3::zero);
-    void clearFocus();
-
-    // Set/clear the face that has "media hover" (has the mimimal set of controls to zoom in or pop out into a media browser).
-    // If a media face has focus, the media hover will be ignored.
-    void setHoverFace(LLPointer<LLViewerObject> objectp, S32 face, viewer_media_t media_impl, LLVector3 pick_normal = LLVector3::zero);
-    void clearHover();
-
-    bool    getFocus();
-    /*virtual*/ BOOL    handleKey(KEY key, MASK mask, BOOL called_from_parent) override;
-    /*virtual*/ BOOL    handleKeyUp(KEY key, MASK mask, BOOL called_from_parent) override;
-    /*virtual*/ BOOL    handleUnicodeChar(llwchar uni_char, BOOL called_from_parent) override;
-    BOOL handleScrollWheel(const LLVector2& texture_coords, S32 clicks_x, S32 clicks_y);
-    BOOL handleScrollWheel(S32 x, S32 y, S32 clicks_x, S32 clicks_y);
-
-    void update();
-
-    static LLVector3d setCameraZoom(LLViewerObject* object, LLVector3 normal, F32 padding_factor, bool zoom_in_only = false);
-    static F32 getBBoxAspectRatio(const LLBBox& bbox, const LLVector3& normal, F32* height, F32* width, F32* depth);
-
-    bool isFocusedOnFace(LLPointer<LLViewerObject> objectp, S32 face);
-    bool isHoveringOverFace(LLPointer<LLViewerObject> objectp, S32 face);
-    bool isHoveringOverFocused() { return mFocusedObjectID == mHoverObjectID && mFocusedObjectFace == mHoverObjectFace; };
-
-    // These look up (by uuid) and return the values that were set with setFocusFace.  They will return null if the objects have been destroyed.
-    LLViewerMediaImpl* getFocusedMediaImpl();
-    LLViewerObject* getFocusedObject();
-    S32 getFocusedFace() { return mFocusedObjectFace; }
-    LLUUID getFocusedObjectID() { return mFocusedObjectID; }
-
-    // These look up (by uuid) and return the values that were set with setHoverFace.  They will return null if the objects have been destroyed.
-    LLViewerMediaImpl* getHoverMediaImpl();
-    LLViewerObject* getHoverObject();
-    S32 getHoverFace() { return mHoverObjectFace; }
-
-    // Try to focus/zoom on the specified media (if it's on an object in world).
-    void focusZoomOnMedia(LLUUID media_id);
-    // Are we zoomed in?
-    bool isZoomed() const;
-    bool isZoomedOnMedia(LLUUID media_id);
-    void unZoom();
-
-    // Return the ID of the media instance the controls are currently attached to (either focus or hover).
-    LLUUID getControlsMediaID();
->>>>>>> e1623bb2
-
-    // The MoaP object wants keyup and keydown events.  Overridden to return true.
-    virtual bool    wantsKeyUpKeyDown() const override;
-    virtual bool    wantsReturnKey() const override;
-
-protected:
-    /*virtual*/ void    onFocusReceived() override;
-    /*virtual*/ void    onFocusLost() override;
-
-private:
-
-    LLHandle<LLPanelPrimMediaControls> mMediaControls;
-    LLObjectSelectionHandle mSelection;
-
-    LLUUID mFocusedObjectID;
-    S32 mFocusedObjectFace;
-    LLUUID mFocusedImplID;
-    LLUUID mPrevFocusedImplID;
-    LLVector3 mFocusedObjectNormal;
-
-    LLUUID mHoverObjectID;
-    S32 mHoverObjectFace;
-    LLUUID mHoverImplID;
-    LLVector3 mHoverObjectNormal;
-};
-
-
-#endif // LL_VIEWERMEDIAFOCUS_H+/**
+ * @file llpanelmsgs.h
+ * @brief Message popup preferences panel
+ *
+ * $LicenseInfo:firstyear=2003&license=viewerlgpl$
+ * Second Life Viewer Source Code
+ * Copyright (C) 2010, Linden Research, Inc.
+ *
+ * This library is free software; you can redistribute it and/or
+ * modify it under the terms of the GNU Lesser General Public
+ * License as published by the Free Software Foundation;
+ * version 2.1 of the License only.
+ *
+ * This library is distributed in the hope that it will be useful,
+ * but WITHOUT ANY WARRANTY; without even the implied warranty of
+ * MERCHANTABILITY or FITNESS FOR A PARTICULAR PURPOSE.  See the GNU
+ * Lesser General Public License for more details.
+ *
+ * You should have received a copy of the GNU Lesser General Public
+ * License along with this library; if not, write to the Free Software
+ * Foundation, Inc., 51 Franklin Street, Fifth Floor, Boston, MA  02110-1301  USA
+ *
+ * Linden Research, Inc., 945 Battery Street, San Francisco, CA  94111  USA
+ * $/LicenseInfo$
+ */
+
+#ifndef LL_VIEWERMEDIAFOCUS_H
+#define LL_VIEWERMEDIAFOCUS_H
+
+// includes for LLViewerMediaFocus
+#include "llfocusmgr.h"
+#include "llviewermedia.h"
+#include "llviewerobject.h"
+#include "llviewerwindow.h"
+#include "llselectmgr.h"
+
+class LLViewerMediaImpl;
+class LLPanelPrimMediaControls;
+
+class LLViewerMediaFocus :
+    public LLFocusableElement,
+    public LLSingleton<LLViewerMediaFocus>
+{
+    LLSINGLETON(LLViewerMediaFocus);
+    ~LLViewerMediaFocus();
+
+public:
+    // Set/clear the face that has media focus (takes keyboard input and has the full set of controls)
+    void setFocusFace(LLPointer<LLViewerObject> objectp, S32 face, viewer_media_t media_impl, LLVector3 pick_normal = LLVector3::zero);
+    void clearFocus();
+
+    // Set/clear the face that has "media hover" (has the mimimal set of controls to zoom in or pop out into a media browser).
+    // If a media face has focus, the media hover will be ignored.
+    void setHoverFace(LLPointer<LLViewerObject> objectp, S32 face, viewer_media_t media_impl, LLVector3 pick_normal = LLVector3::zero);
+    void clearHover();
+
+    bool    getFocus();
+    /*virtual*/ bool    handleKey(KEY key, MASK mask, bool called_from_parent) override;
+    /*virtual*/ bool    handleKeyUp(KEY key, MASK mask, bool called_from_parent) override;
+    /*virtual*/ bool    handleUnicodeChar(llwchar uni_char, bool called_from_parent) override;
+    bool handleScrollWheel(const LLVector2& texture_coords, S32 clicks_x, S32 clicks_y);
+    bool handleScrollWheel(S32 x, S32 y, S32 clicks_x, S32 clicks_y);
+
+    void update();
+
+    static LLVector3d setCameraZoom(LLViewerObject* object, LLVector3 normal, F32 padding_factor, bool zoom_in_only = false);
+    static F32 getBBoxAspectRatio(const LLBBox& bbox, const LLVector3& normal, F32* height, F32* width, F32* depth);
+
+    bool isFocusedOnFace(LLPointer<LLViewerObject> objectp, S32 face);
+    bool isHoveringOverFace(LLPointer<LLViewerObject> objectp, S32 face);
+    bool isHoveringOverFocused() { return mFocusedObjectID == mHoverObjectID && mFocusedObjectFace == mHoverObjectFace; };
+
+    // These look up (by uuid) and return the values that were set with setFocusFace.  They will return null if the objects have been destroyed.
+    LLViewerMediaImpl* getFocusedMediaImpl();
+    LLViewerObject* getFocusedObject();
+    S32 getFocusedFace() { return mFocusedObjectFace; }
+    LLUUID getFocusedObjectID() { return mFocusedObjectID; }
+
+    // These look up (by uuid) and return the values that were set with setHoverFace.  They will return null if the objects have been destroyed.
+    LLViewerMediaImpl* getHoverMediaImpl();
+    LLViewerObject* getHoverObject();
+    S32 getHoverFace() { return mHoverObjectFace; }
+
+    // Try to focus/zoom on the specified media (if it's on an object in world).
+    void focusZoomOnMedia(LLUUID media_id);
+    // Are we zoomed in?
+    bool isZoomed() const;
+    bool isZoomedOnMedia(LLUUID media_id);
+    void unZoom();
+
+    // Return the ID of the media instance the controls are currently attached to (either focus or hover).
+    LLUUID getControlsMediaID();
+
+    // The MoaP object wants keyup and keydown events.  Overridden to return true.
+    virtual bool    wantsKeyUpKeyDown() const override;
+    virtual bool    wantsReturnKey() const override;
+
+protected:
+    /*virtual*/ void    onFocusReceived() override;
+    /*virtual*/ void    onFocusLost() override;
+
+private:
+
+    LLHandle<LLPanelPrimMediaControls> mMediaControls;
+    LLObjectSelectionHandle mSelection;
+
+    LLUUID mFocusedObjectID;
+    S32 mFocusedObjectFace;
+    LLUUID mFocusedImplID;
+    LLUUID mPrevFocusedImplID;
+    LLVector3 mFocusedObjectNormal;
+
+    LLUUID mHoverObjectID;
+    S32 mHoverObjectFace;
+    LLUUID mHoverImplID;
+    LLVector3 mHoverObjectNormal;
+};
+
+
+#endif // LL_VIEWERMEDIAFOCUS_H