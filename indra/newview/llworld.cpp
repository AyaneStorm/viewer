--- conflicted
+++ resolved
@@ -1,1601 +1,1419 @@
-/**
- * @file llworld.cpp
- * @brief Initial test structure to organize viewer regions
- *
- * $LicenseInfo:firstyear=2001&license=viewerlgpl$
- * Second Life Viewer Source Code
- * Copyright (C) 2010, Linden Research, Inc.
- *
- * This library is free software; you can redistribute it and/or
- * modify it under the terms of the GNU Lesser General Public
- * License as published by the Free Software Foundation;
- * version 2.1 of the License only.
- *
- * This library is distributed in the hope that it will be useful,
- * but WITHOUT ANY WARRANTY; without even the implied warranty of
- * MERCHANTABILITY or FITNESS FOR A PARTICULAR PURPOSE.  See the GNU
- * Lesser General Public License for more details.
- *
- * You should have received a copy of the GNU Lesser General Public
- * License along with this library; if not, write to the Free Software
- * Foundation, Inc., 51 Franklin Street, Fifth Floor, Boston, MA  02110-1301  USA
- *
- * Linden Research, Inc., 945 Battery Street, San Francisco, CA  94111  USA
- * $/LicenseInfo$
- */
-
-#include "llviewerprecompiledheaders.h"
-
-#include "llworld.h"
-#include "llrender.h"
-
-#include "indra_constants.h"
-#include "llstl.h"
-
-#include "llagent.h"
-#include "llagentcamera.h"
-#include "llviewercontrol.h"
-#include "lldrawpool.h"
-#include "llglheaders.h"
-#include "llhttpnode.h"
-#include "llregionhandle.h"
-#include "llsky.h"
-#include "llsurface.h"
-#include "lltrans.h"
-#include "llviewercamera.h"
-#include "llviewertexture.h"
-#include "llviewertexturelist.h"
-#include "llviewernetwork.h"
-#include "llviewerobjectlist.h"
-#include "llviewerparceloverlay.h"
-#include "llviewerregion.h"
-#include "llviewerstats.h"
-#include "llvlcomposition.h"
-#include "llvoavatar.h"
-#include "llvocache.h"
-#include "llvowater.h"
-#include "message.h"
-#include "pipeline.h"
-#include "llappviewer.h"        // for do_disconnect()
-#include "llscenemonitor.h"
-#include <deque>
-#include <queue>
-#include <map>
-#include <cstring>
-
-
-//
-// Globals
-//
-U32         gAgentPauseSerialNum = 0;
-
-//
-// Constants
-//
-const S32 WORLD_PATCH_SIZE = 16;
-
-extern LLColor4U MAX_WATER_COLOR;
-
-const U32 LLWorld::mWidth = 256;
-
-// meters/point, therefore mWidth * mScale = meters per edge
-const F32 LLWorld::mScale = 1.f;
-
-const F32 LLWorld::mWidthInMeters = mWidth * mScale;
-
-//
-// Functions
-//
-
-// allocate the stack
-LLWorld::LLWorld() :
-    mLandFarClip(DEFAULT_FAR_PLANE),
-    mLastPacketsIn(0),
-    mLastPacketsOut(0),
-    mLastPacketsLost(0),
-    mSpaceTimeUSec(0)
-{
-<<<<<<< HEAD
-	for (S32 i = 0; i < EDGE_WATER_OBJECTS_COUNT; i++)
-	{
-		mEdgeWaterObjects[i] = NULL;
-	}
-
-	LLPointer<LLImageRaw> raw = new LLImageRaw(1,1,4);
-	U8 *default_texture = raw->getData();
-	*(default_texture++) = MAX_WATER_COLOR.mV[0];
-	*(default_texture++) = MAX_WATER_COLOR.mV[1];
-	*(default_texture++) = MAX_WATER_COLOR.mV[2];
-	*(default_texture++) = MAX_WATER_COLOR.mV[3];
-	
-	mDefaultWaterTexturep = LLViewerTextureManager::getLocalTexture(raw.get(), false);
-	gGL.getTexUnit(0)->bind(mDefaultWaterTexturep);
-	mDefaultWaterTexturep->setAddressMode(LLTexUnit::TAM_CLAMP);
-=======
-    for (S32 i = 0; i < EDGE_WATER_OBJECTS_COUNT; i++)
-    {
-        mEdgeWaterObjects[i] = NULL;
-    }
-
-    LLPointer<LLImageRaw> raw = new LLImageRaw(1,1,4);
-    U8 *default_texture = raw->getData();
-    *(default_texture++) = MAX_WATER_COLOR.mV[0];
-    *(default_texture++) = MAX_WATER_COLOR.mV[1];
-    *(default_texture++) = MAX_WATER_COLOR.mV[2];
-    *(default_texture++) = MAX_WATER_COLOR.mV[3];
-
-    mDefaultWaterTexturep = LLViewerTextureManager::getLocalTexture(raw.get(), FALSE);
-    gGL.getTexUnit(0)->bind(mDefaultWaterTexturep);
-    mDefaultWaterTexturep->setAddressMode(LLTexUnit::TAM_CLAMP);
->>>>>>> e1623bb2
-
-    LLViewerRegion::sVOCacheCullingEnabled = gSavedSettings.getBOOL("RequestFullRegionCache") && gSavedSettings.getBOOL("ObjectCacheEnabled");
-}
-
-
-void LLWorld::resetClass()
-{
-    mHoleWaterObjects.clear();
-    gObjectList.destroy();
-    gSky.cleanup(); // references an object
-    for(region_list_t::iterator region_it = mRegionList.begin(); region_it != mRegionList.end(); )
-    {
-        LLViewerRegion* region_to_delete = *region_it++;
-        removeRegion(region_to_delete->getHost());
-    }
-
-    LLViewerPartSim::getInstance()->destroyClass();
-
-    mDefaultWaterTexturep = NULL ;
-    for (S32 i = 0; i < EDGE_WATER_OBJECTS_COUNT; i++)
-    {
-        mEdgeWaterObjects[i] = NULL;
-    }
-
-    //make all visible drawbles invisible.
-    LLDrawable::incrementVisible();
-
-    LLSceneMonitor::deleteSingleton();
-}
-
-
-LLViewerRegion* LLWorld::addRegion(const U64 &region_handle, const LLHost &host)
-{
-    LL_INFOS() << "Add region with handle: " << region_handle << " on host " << host << LL_ENDL;
-    LLViewerRegion *regionp = getRegionFromHandle(region_handle);
-    std::string seedUrl;
-    if (regionp)
-    {
-        LLHost old_host = regionp->getHost();
-        // region already exists!
-        if (host == old_host && regionp->isAlive())
-        {
-            // This is a duplicate for the same host and it's alive, don't bother.
-            LL_INFOS() << "Region already exists and is alive, using existing region" << LL_ENDL;
-            return regionp;
-        }
-
-        if (host != old_host)
-        {
-            LL_WARNS() << "LLWorld::addRegion exists, but old host " << old_host
-                    << " does not match new host " << host
-                    << ", removing old region and creating new" << LL_ENDL;
-        }
-        if (!regionp->isAlive())
-        {
-            LL_WARNS() << "LLWorld::addRegion exists, but isn't alive. Removing old region and creating new" << LL_ENDL;
-        }
-
-        // Save capabilities seed URL
-        seedUrl = regionp->getCapability("Seed");
-
-        // Kill the old host, and then we can continue on and add the new host.  We have to kill even if the host
-        // matches, because all the agent state for the new camera is completely different.
-        removeRegion(old_host);
-    }
-    else
-    {
-        LL_INFOS() << "Region does not exist, creating new one" << LL_ENDL;
-    }
-
-    U32 iindex = 0;
-    U32 jindex = 0;
-    from_region_handle(region_handle, &iindex, &jindex);
-    S32 x = (S32)(iindex/mWidth);
-    S32 y = (S32)(jindex/mWidth);
-    LL_INFOS() << "Adding new region (" << x << ":" << y << ")"
-        << " on host: " << host << LL_ENDL;
-
-    LLVector3d origin_global;
-
-    origin_global = from_region_handle(region_handle);
-
-    regionp = new LLViewerRegion(region_handle,
-                                    host,
-                                    mWidth,
-                                    WORLD_PATCH_SIZE,
-                                    getRegionWidthInMeters() );
-    if (!regionp)
-    {
-        LL_ERRS() << "Unable to create new region!" << LL_ENDL;
-    }
-
-    if ( !seedUrl.empty() )
-    {
-        regionp->setCapability("Seed", seedUrl);
-    }
-
-    mRegionList.push_back(regionp);
-    mActiveRegionList.push_back(regionp);
-    mCulledRegionList.push_back(regionp);
-
-
-    // Find all the adjacent regions, and attach them.
-    // Generate handles for all of the adjacent regions, and attach them in the correct way.
-    // connect the edges
-    F32 adj_x = 0.f;
-    F32 adj_y = 0.f;
-    F32 region_x = 0.f;
-    F32 region_y = 0.f;
-    U64 adj_handle = 0;
-
-    F32 width = getRegionWidthInMeters();
-
-    LLViewerRegion *neighborp;
-    from_region_handle(region_handle, &region_x, &region_y);
-
-    // Iterate through all directions, and connect neighbors if there.
-    S32 dir;
-    for (dir = 0; dir < 8; dir++)
-    {
-        adj_x = region_x + width * gDirAxes[dir][0];
-        adj_y = region_y + width * gDirAxes[dir][1];
-        to_region_handle(adj_x, adj_y, &adj_handle);
-
-        neighborp = getRegionFromHandle(adj_handle);
-        if (neighborp)
-        {
-            //LL_INFOS() << "Connecting " << region_x << ":" << region_y << " -> " << adj_x << ":" << adj_y << LL_ENDL;
-            regionp->connectNeighbor(neighborp, dir);
-        }
-    }
-
-    updateWaterObjects();
-
-    return regionp;
-}
-
-
-void LLWorld::removeRegion(const LLHost &host)
-{
-    F32 x, y;
-
-    LLViewerRegion *regionp = getRegion(host);
-    if (!regionp)
-    {
-        LL_WARNS() << "Trying to remove region that doesn't exist!" << LL_ENDL;
-        return;
-    }
-
-    if (regionp == gAgent.getRegion())
-    {
-        for (region_list_t::iterator iter = mRegionList.begin();
-             iter != mRegionList.end(); ++iter)
-        {
-            LLViewerRegion* reg = *iter;
-            LL_WARNS() << "RegionDump: " << reg->getName()
-                << " " << reg->getHost()
-                << " " << reg->getOriginGlobal()
-                << LL_ENDL;
-        }
-
-        LL_WARNS() << "Agent position global " << gAgent.getPositionGlobal()
-            << " agent " << gAgent.getPositionAgent()
-            << LL_ENDL;
-
-        LL_WARNS() << "Regions visited " << gAgent.getRegionsVisited() << LL_ENDL;
-
-        LL_WARNS() << "gFrameTimeSeconds " << gFrameTimeSeconds << LL_ENDL;
-
-        LL_WARNS() << "Disabling region " << regionp->getName() << " that agent is in!" << LL_ENDL;
-        LLAppViewer::instance()->forceDisconnect(LLTrans::getString("YouHaveBeenDisconnected"));
-
-        regionp->saveObjectCache() ; //force to save objects here in case that the object cache is about to be destroyed.
-        return;
-    }
-
-    from_region_handle(regionp->getHandle(), &x, &y);
-    LL_INFOS() << "Removing region " << x << ":" << y << LL_ENDL;
-
-    mRegionList.remove(regionp);
-    mActiveRegionList.remove(regionp);
-    mCulledRegionList.remove(regionp);
-    mVisibleRegionList.remove(regionp);
-
-    mRegionRemovedSignal(regionp);
-
-    updateWaterObjects();
-
-    //double check all objects of this region are removed.
-    gObjectList.clearAllMapObjectsInRegion(regionp) ;
-    //llassert_always(!gObjectList.hasMapObjectInRegion(regionp)) ;
-
-    delete regionp; // Delete last to prevent use after free
-}
-
-
-LLViewerRegion* LLWorld::getRegion(const LLHost &host)
-{
-    for (region_list_t::iterator iter = mRegionList.begin();
-         iter != mRegionList.end(); ++iter)
-    {
-        LLViewerRegion* regionp = *iter;
-        if (regionp->getHost() == host)
-        {
-            return regionp;
-        }
-    }
-    return NULL;
-}
-
-LLViewerRegion* LLWorld::getRegionFromPosAgent(const LLVector3 &pos)
-{
-    return getRegionFromPosGlobal(gAgent.getPosGlobalFromAgent(pos));
-}
-
-LLViewerRegion* LLWorld::getRegionFromPosGlobal(const LLVector3d &pos)
-{
-    for (region_list_t::iterator iter = mRegionList.begin();
-         iter != mRegionList.end(); ++iter)
-    {
-        LLViewerRegion* regionp = *iter;
-        if (regionp->pointInRegionGlobal(pos))
-        {
-            return regionp;
-        }
-    }
-    return NULL;
-}
-
-
-LLVector3d  LLWorld::clipToVisibleRegions(const LLVector3d &start_pos, const LLVector3d &end_pos)
-{
-    if (positionRegionValidGlobal(end_pos))
-    {
-        return end_pos;
-    }
-
-    LLViewerRegion* regionp = getRegionFromPosGlobal(start_pos);
-    if (!regionp)
-    {
-        return start_pos;
-    }
-
-    LLVector3d delta_pos = end_pos - start_pos;
-    LLVector3d delta_pos_abs;
-    delta_pos_abs.setVec(delta_pos);
-    delta_pos_abs.abs();
-
-    LLVector3 region_coord = regionp->getPosRegionFromGlobal(end_pos);
-    F64 clip_factor = 1.0;
-    F32 region_width = regionp->getWidth();
-    if (region_coord.mV[VX] < 0.f)
-    {
-        if (region_coord.mV[VY] < region_coord.mV[VX])
-        {
-            // clip along y -
-            clip_factor = -(region_coord.mV[VY] / delta_pos_abs.mdV[VY]);
-        }
-        else
-        {
-            // clip along x -
-            clip_factor = -(region_coord.mV[VX] / delta_pos_abs.mdV[VX]);
-        }
-    }
-    else if (region_coord.mV[VX] > region_width)
-    {
-        if (region_coord.mV[VY] > region_coord.mV[VX])
-        {
-            // clip along y +
-            clip_factor = (region_coord.mV[VY] - region_width) / delta_pos_abs.mdV[VY];
-        }
-        else
-        {
-            //clip along x +
-            clip_factor = (region_coord.mV[VX] - region_width) / delta_pos_abs.mdV[VX];
-        }
-    }
-    else if (region_coord.mV[VY] < 0.f)
-    {
-        // clip along y -
-        clip_factor = -(region_coord.mV[VY] / delta_pos_abs.mdV[VY]);
-    }
-    else if (region_coord.mV[VY] > region_width)
-    {
-        // clip along y +
-        clip_factor = (region_coord.mV[VY] - region_width) / delta_pos_abs.mdV[VY];
-    }
-
-    // clamp to within region dimensions
-    LLVector3d final_region_pos = LLVector3d(region_coord) - (delta_pos * clip_factor);
-    final_region_pos.mdV[VX] = llclamp(final_region_pos.mdV[VX], 0.0,
-                                       (F64)(region_width - F_ALMOST_ZERO));
-    final_region_pos.mdV[VY] = llclamp(final_region_pos.mdV[VY], 0.0,
-                                       (F64)(region_width - F_ALMOST_ZERO));
-    final_region_pos.mdV[VZ] = llclamp(final_region_pos.mdV[VZ], 0.0,
-                                       (F64)(LLWorld::getInstance()->getRegionMaxHeight() - F_ALMOST_ZERO));
-    return regionp->getPosGlobalFromRegion(LLVector3(final_region_pos));
-}
-
-LLViewerRegion* LLWorld::getRegionFromHandle(const U64 &handle)
-{
-    for (region_list_t::iterator iter = mRegionList.begin();
-         iter != mRegionList.end(); ++iter)
-    {
-        LLViewerRegion* regionp = *iter;
-        if (regionp->getHandle() == handle)
-        {
-            return regionp;
-        }
-    }
-    return NULL;
-}
-
-LLViewerRegion* LLWorld::getRegionFromID(const LLUUID& region_id)
-{
-    for (region_list_t::iterator iter = mRegionList.begin();
-         iter != mRegionList.end(); ++iter)
-    {
-        LLViewerRegion* regionp = *iter;
-        if (regionp->getRegionID() == region_id)
-        {
-            return regionp;
-        }
-    }
-    return NULL;
-}
-
-void LLWorld::updateAgentOffset(const LLVector3d &offset_global)
-{
-#if 0
-    for (region_list_t::iterator iter = mRegionList.begin();
-         iter != mRegionList.end(); ++iter)
-    {
-        LLViewerRegion* regionp = *iter;
-        regionp->setAgentOffset(offset_global);
-    }
-#endif
-}
-
-
-bool LLWorld::positionRegionValidGlobal(const LLVector3d &pos_global)
-{
-<<<<<<< HEAD
-	for (region_list_t::iterator iter = mRegionList.begin();
-		 iter != mRegionList.end(); ++iter)
-	{
-		LLViewerRegion* regionp = *iter;
-		if (regionp->pointInRegionGlobal(pos_global))
-		{
-			return true;
-		}
-	}
-	return false;
-=======
-    for (region_list_t::iterator iter = mRegionList.begin();
-         iter != mRegionList.end(); ++iter)
-    {
-        LLViewerRegion* regionp = *iter;
-        if (regionp->pointInRegionGlobal(pos_global))
-        {
-            return TRUE;
-        }
-    }
-    return FALSE;
->>>>>>> e1623bb2
-}
-
-
-// Allow objects to go up to their radius underground.
-F32 LLWorld::getMinAllowedZ(LLViewerObject* object, const LLVector3d &global_pos)
-{
-    F32 land_height = resolveLandHeightGlobal(global_pos);
-    F32 radius = 0.5f * object->getScale().length();
-    return land_height - radius;
-}
-
-
-
-LLViewerRegion* LLWorld::resolveRegionGlobal(LLVector3 &pos_region, const LLVector3d &pos_global)
-{
-    LLViewerRegion *regionp = getRegionFromPosGlobal(pos_global);
-
-    if (regionp)
-    {
-        pos_region = regionp->getPosRegionFromGlobal(pos_global);
-        return regionp;
-    }
-
-    return NULL;
-}
-
-
-LLViewerRegion* LLWorld::resolveRegionAgent(LLVector3 &pos_region, const LLVector3 &pos_agent)
-{
-    LLVector3d pos_global = gAgent.getPosGlobalFromAgent(pos_agent);
-    LLViewerRegion *regionp = getRegionFromPosGlobal(pos_global);
-
-    if (regionp)
-    {
-        pos_region = regionp->getPosRegionFromGlobal(pos_global);
-        return regionp;
-    }
-
-    return NULL;
-}
-
-
-F32 LLWorld::resolveLandHeightAgent(const LLVector3 &pos_agent)
-{
-    LLVector3d pos_global = gAgent.getPosGlobalFromAgent(pos_agent);
-    return resolveLandHeightGlobal(pos_global);
-}
-
-
-F32 LLWorld::resolveLandHeightGlobal(const LLVector3d &pos_global)
-{
-    LLViewerRegion *regionp = getRegionFromPosGlobal(pos_global);
-    if (regionp)
-    {
-        return regionp->getLand().resolveHeightGlobal(pos_global);
-    }
-    return 0.0f;
-}
-
-
-// Takes a line defined by "point_a" and "point_b" and determines the closest (to point_a)
-// point where the the line intersects an object or the land surface.  Stores the results
-// in "intersection" and "intersection_normal" and returns a scalar value that represents
-// the normalized distance along the line from "point_a" to "intersection".
-//
-// Currently assumes point_a and point_b only differ in z-direction,
-// but it may eventually become more general.
-F32 LLWorld::resolveStepHeightGlobal(const LLVOAvatar* avatarp, const LLVector3d &point_a, const LLVector3d &point_b,
-                               LLVector3d &intersection, LLVector3 &intersection_normal,
-                               LLViewerObject **viewerObjectPtr)
-{
-    // initialize return value to null
-    if (viewerObjectPtr)
-    {
-        *viewerObjectPtr = NULL;
-    }
-
-    LLViewerRegion *regionp = getRegionFromPosGlobal(point_a);
-    if (!regionp)
-    {
-        // We're outside the world
-        intersection = 0.5f * (point_a + point_b);
-        intersection_normal.setVec(0.0f, 0.0f, 1.0f);
-        return 0.5f;
-    }
-
-    // calculate the length of the segment
-    F32 segment_length = (F32)((point_a - point_b).length());
-    if (0.0f == segment_length)
-    {
-        intersection = point_a;
-        intersection_normal.setVec(0.0f, 0.0f, 1.0f);
-        return segment_length;
-    }
-
-    // get land height
-    // Note: we assume that the line is parallel to z-axis here
-    LLVector3d land_intersection = point_a;
-    F32 normalized_land_distance;
-
-    land_intersection.mdV[VZ] = regionp->getLand().resolveHeightGlobal(point_a);
-    normalized_land_distance = (F32)(point_a.mdV[VZ] - land_intersection.mdV[VZ]) / segment_length;
-    intersection = land_intersection;
-    intersection_normal = resolveLandNormalGlobal(land_intersection);
-
-    if (avatarp && !avatarp->mFootPlane.isExactlyClear())
-    {
-        LLVector3 foot_plane_normal(avatarp->mFootPlane.mV);
-        LLVector3 start_pt = avatarp->getRegion()->getPosRegionFromGlobal(point_a);
-        // added 0.05 meters to compensate for error in foot plane reported by Havok
-        F32 norm_dist_from_plane = ((start_pt * foot_plane_normal) - avatarp->mFootPlane.mV[VW]) + 0.05f;
-        norm_dist_from_plane = llclamp(norm_dist_from_plane / segment_length, 0.f, 1.f);
-        if (norm_dist_from_plane < normalized_land_distance)
-        {
-            // collided with object before land
-            normalized_land_distance = norm_dist_from_plane;
-            intersection = point_a;
-            intersection.mdV[VZ] -= norm_dist_from_plane * segment_length;
-            intersection_normal = foot_plane_normal;
-        }
-        else
-        {
-            intersection = land_intersection;
-            intersection_normal = resolveLandNormalGlobal(land_intersection);
-        }
-    }
-
-    return normalized_land_distance;
-}
-
-
-LLSurfacePatch * LLWorld::resolveLandPatchGlobal(const LLVector3d &pos_global)
-{
-    //  returns a pointer to the patch at this location
-    LLViewerRegion *regionp = getRegionFromPosGlobal(pos_global);
-    if (!regionp)
-    {
-        return NULL;
-    }
-
-    return regionp->getLand().resolvePatchGlobal(pos_global);
-}
-
-
-LLVector3 LLWorld::resolveLandNormalGlobal(const LLVector3d &pos_global)
-{
-    LLViewerRegion *regionp = getRegionFromPosGlobal(pos_global);
-    if (!regionp)
-    {
-        return LLVector3::z_axis;
-    }
-
-    return regionp->getLand().resolveNormalGlobal(pos_global);
-}
-
-
-void LLWorld::updateVisibilities()
-{
-    F32 cur_far_clip = LLViewerCamera::getInstance()->getFar();
-
-    // Go through the culled list and check for visible regions (region is visible if land is visible)
-    for (region_list_t::iterator iter = mCulledRegionList.begin();
-         iter != mCulledRegionList.end(); )
-    {
-        region_list_t::iterator curiter = iter++;
-        LLViewerRegion* regionp = *curiter;
-
-        LLSpatialPartition* part = regionp->getSpatialPartition(LLViewerRegion::PARTITION_TERRAIN);
-        if (part)
-        {
-            LLSpatialGroup* group = (LLSpatialGroup*) part->mOctree->getListener(0);
-            const LLVector4a* bounds = group->getBounds();
-            if (LLViewerCamera::getInstance()->AABBInFrustum(bounds[0], bounds[1]))
-            {
-                mCulledRegionList.erase(curiter);
-                mVisibleRegionList.push_back(regionp);
-            }
-        }
-    }
-
-    // Update all of the visible regions
-    for (region_list_t::iterator iter = mVisibleRegionList.begin();
-         iter != mVisibleRegionList.end(); )
-    {
-        region_list_t::iterator curiter = iter++;
-        LLViewerRegion* regionp = *curiter;
-        if (!regionp->getLand().hasZData())
-        {
-            continue;
-        }
-
-        LLSpatialPartition* part = regionp->getSpatialPartition(LLViewerRegion::PARTITION_TERRAIN);
-        if (part)
-        {
-            LLSpatialGroup* group = (LLSpatialGroup*) part->mOctree->getListener(0);
-            const LLVector4a* bounds = group->getBounds();
-            if (LLViewerCamera::getInstance()->AABBInFrustum(bounds[0], bounds[1]))
-            {
-                regionp->calculateCameraDistance();
-                regionp->getLand().updatePatchVisibilities(gAgent);
-            }
-            else
-            {
-                mVisibleRegionList.erase(curiter);
-                mCulledRegionList.push_back(regionp);
-            }
-        }
-    }
-
-    // Sort visible regions
-    mVisibleRegionList.sort(LLViewerRegion::CompareDistance());
-
-    LLViewerCamera::getInstance()->setFar(cur_far_clip);
-}
-
-static LLTrace::SampleStatHandle<> sNumActiveCachedObjects("numactivecachedobjects", "Number of objects loaded from cache");
-
-void LLWorld::updateRegions(F32 max_update_time)
-{
-    LL_PROFILE_ZONE_SCOPED;
-    LLTimer update_timer;
-    mNumOfActiveCachedObjects = 0;
-
-    if(LLViewerCamera::getInstance()->isChanged())
-    {
-        LLViewerRegion::sLastCameraUpdated = LLViewerOctreeEntryData::getCurrentFrame() + 1;
-    }
-    LLViewerRegion::calcNewObjectCreationThrottle();
-    if(LLViewerRegion::isNewObjectCreationThrottleDisabled())
-    {
-        max_update_time = llmax(max_update_time, 1.0f); //seconds, loosen the time throttle.
-    }
-
-    F32 max_time = llmin((F32)(max_update_time - update_timer.getElapsedTimeF32()), max_update_time * 0.25f);
-    //update the self avatar region
-    LLViewerRegion* self_regionp = gAgent.getRegion();
-    if(self_regionp)
-    {
-        self_regionp->idleUpdate(max_time);
-    }
-
-    //sort regions by its mLastUpdate
-    //smaller mLastUpdate first to make sure every region has chance to get updated.
-    LLViewerRegion::region_priority_list_t region_list;
-    for (region_list_t::iterator iter = mRegionList.begin();
-         iter != mRegionList.end(); ++iter)
-    {
-        LLViewerRegion* regionp = *iter;
-        if(regionp != self_regionp)
-        {
-            region_list.insert(regionp);
-        }
-        mNumOfActiveCachedObjects += regionp->getNumOfActiveCachedObjects();
-    }
-
-    // Perform idle time updates for the regions (and associated surfaces)
-    for (LLViewerRegion::region_priority_list_t::iterator iter = region_list.begin();
-         iter != region_list.end(); ++iter)
-    {
-        if(max_time > 0.f)
-        {
-            max_time = llmin((F32)(max_update_time - update_timer.getElapsedTimeF32()), max_update_time * 0.25f);
-        }
-
-        if(max_time > 0.f)
-        {
-            (*iter)->idleUpdate(max_time);
-        }
-        else
-        {
-            //perform some necessary but very light updates.
-            (*iter)->lightIdleUpdate();
-        }
-    }
-
-    if(max_time > 0.f)
-    {
-        max_time = llmin((F32)(max_update_time - update_timer.getElapsedTimeF32()), max_update_time * 0.25f);
-    }
-    if(max_time > 0.f)
-    {
-        LLViewerRegion::idleCleanup(max_time);
-    }
-
-    sample(sNumActiveCachedObjects, mNumOfActiveCachedObjects);
-}
-
-void LLWorld::clearAllVisibleObjects()
-{
-    for (region_list_t::iterator iter = mRegionList.begin();
-         iter != mRegionList.end(); ++iter)
-    {
-        //clear all cached visible objects.
-        (*iter)->clearCachedVisibleObjects();
-    }
-    clearHoleWaterObjects();
-    clearEdgeWaterObjects();
-}
-
-void LLWorld::updateParticles()
-{
-    LLViewerPartSim::getInstance()->updateSimulation();
-}
-
-void LLWorld::renderPropertyLines()
-{
-    for (region_list_t::iterator iter = mVisibleRegionList.begin();
-         iter != mVisibleRegionList.end(); ++iter)
-    {
-        LLViewerRegion* regionp = *iter;
-        regionp->renderPropertyLines();
-    }
-}
-
-
-void LLWorld::updateNetStats()
-{
-    F64Bits bits;
-
-    for (region_list_t::iterator iter = mActiveRegionList.begin();
-         iter != mActiveRegionList.end(); ++iter)
-    {
-        LLViewerRegion* regionp = *iter;
-        regionp->updateNetStats();
-        bits += regionp->mBitsReceived;
-        regionp->mBitsReceived = (F32Bits)0.f;
-        regionp->mPacketsReceived = 0.f;
-    }
-
-    S32 packets_in = gMessageSystem->mPacketsIn - mLastPacketsIn;
-    S32 packets_out = gMessageSystem->mPacketsOut - mLastPacketsOut;
-    S32 packets_lost = gMessageSystem->mDroppedPackets - mLastPacketsLost;
-
-    F64Bits actual_in_bits(gMessageSystem->mPacketRing.getAndResetActualInBits());
-    F64Bits actual_out_bits(gMessageSystem->mPacketRing.getAndResetActualOutBits());
-
-    add(LLStatViewer::MESSAGE_SYSTEM_DATA_IN, actual_in_bits);
-    add(LLStatViewer::MESSAGE_SYSTEM_DATA_OUT, actual_out_bits);
-    add(LLStatViewer::ACTIVE_MESSAGE_DATA_RECEIVED, bits);
-    add(LLStatViewer::PACKETS_IN, packets_in);
-    add(LLStatViewer::PACKETS_OUT, packets_out);
-    add(LLStatViewer::PACKETS_LOST, packets_lost);
-
-    F32 total_packets_in = LLViewerStats::instance().getRecording().getSum(LLStatViewer::PACKETS_IN);
-    if (total_packets_in > 0)
-    {
-        F32 total_packets_lost = LLViewerStats::instance().getRecording().getSum(LLStatViewer::PACKETS_LOST);
-        sample(LLStatViewer::PACKETS_LOST_PERCENT, LLUnits::Ratio::fromValue((F32)total_packets_lost/(F32)total_packets_in));
-    }
-
-    mLastPacketsIn = gMessageSystem->mPacketsIn;
-    mLastPacketsOut = gMessageSystem->mPacketsOut;
-    mLastPacketsLost = gMessageSystem->mDroppedPackets;
-}
-
-
-void LLWorld::printPacketsLost()
-{
-    LL_INFOS() << "Simulators:" << LL_ENDL;
-    LL_INFOS() << "----------" << LL_ENDL;
-
-    LLCircuitData *cdp = NULL;
-    for (region_list_t::iterator iter = mActiveRegionList.begin();
-         iter != mActiveRegionList.end(); ++iter)
-    {
-        LLViewerRegion* regionp = *iter;
-        cdp = gMessageSystem->mCircuitInfo.findCircuit(regionp->getHost());
-        if (cdp)
-        {
-            LLVector3d range = regionp->getCenterGlobal() - gAgent.getPositionGlobal();
-
-            LL_INFOS() << regionp->getHost() << ", range: " << range.length()
-                    << " packets lost: " << cdp->getPacketsLost() << LL_ENDL;
-        }
-    }
-}
-
-void LLWorld::processCoarseUpdate(LLMessageSystem* msg, void** user_data)
-{
-    LLViewerRegion* region = LLWorld::getInstance()->getRegion(msg->getSender());
-    if( region )
-    {
-        region->updateCoarseLocations(msg);
-    }
-}
-
-F32 LLWorld::getLandFarClip() const
-{
-    return mLandFarClip;
-}
-
-void LLWorld::setLandFarClip(const F32 far_clip)
-{
-    LL_PROFILE_ZONE_SCOPED_CATEGORY_ENVIRONMENT;
-    static S32 const rwidth = (S32)REGION_WIDTH_U32;
-    S32 const n1 = (llceil(mLandFarClip) - 1) / rwidth;
-    S32 const n2 = (llceil(far_clip) - 1) / rwidth;
-    bool need_water_objects_update = n1 != n2;
-
-    mLandFarClip = far_clip;
-
-    if (need_water_objects_update)
-    {
-        updateWaterObjects();
-    }
-}
-
-// Some region that we're connected to, but not the one we're in, gave us
-// a (possibly) new water height. Update it in our local copy.
-void LLWorld::waterHeightRegionInfo(std::string const& sim_name, F32 water_height)
-{
-    for (region_list_t::iterator iter = mRegionList.begin(); iter != mRegionList.end(); ++iter)
-    {
-        if ((*iter)->getName() == sim_name)
-        {
-            (*iter)->setWaterHeight(water_height);
-            break;
-        }
-    }
-}
-
-void LLWorld::clearHoleWaterObjects()
-{
-    for (std::list<LLPointer<LLVOWater> >::iterator iter = mHoleWaterObjects.begin();
-        iter != mHoleWaterObjects.end(); ++iter)
-    {
-        LLVOWater* waterp = (*iter).get();
-        gObjectList.killObject(waterp);
-    }
-    mHoleWaterObjects.clear();
-}
-
-void LLWorld::clearEdgeWaterObjects()
-{
-    for (S32 i = 0; i < EDGE_WATER_OBJECTS_COUNT; i++)
-    {
-        gObjectList.killObject(mEdgeWaterObjects[i]);
-        mEdgeWaterObjects[i] = NULL;
-    }
-}
-
-void LLWorld::updateWaterObjects()
-{
-    if (!gAgent.getRegion())
-    {
-        return;
-    }
-    if (mRegionList.empty())
-    {
-        LL_WARNS() << "No regions!" << LL_ENDL;
-        return;
-    }
-
-    // First, determine the min and max "box" of water objects
-    S32 min_x = 0;
-    S32 min_y = 0;
-    S32 max_x = 0;
-    S32 max_y = 0;
-    U32 region_x, region_y;
-
-    S32 rwidth = 256;
-
-    // We only want to fill in water for stuff that's near us, say, within 256 or 512m
-    S32 range = LLViewerCamera::getInstance()->getFar() > 256.f ? 512 : 256;
-
-    LLViewerRegion* regionp = gAgent.getRegion();
-    from_region_handle(regionp->getHandle(), &region_x, &region_y);
-
-    min_x = (S32)region_x - range;
-    min_y = (S32)region_y - range;
-    max_x = (S32)region_x + range;
-    max_y = (S32)region_y + range;
-
-    for (region_list_t::iterator iter = mRegionList.begin();
-         iter != mRegionList.end(); ++iter)
-    {
-        LLViewerRegion* regionp = *iter;
-        LLVOWater* waterp = regionp->getLand().getWaterObj();
-        if (waterp)
-        {
-            gObjectList.updateActive(waterp);
-        }
-    }
-
-    clearHoleWaterObjects();
-
-<<<<<<< HEAD
-	// Use the water height of the region we're on for areas where there is no region
-	F32 water_height = gAgent.getRegion()->getWaterHeight();
-
-	// Now, get a list of the holes
-	S32 x, y;
-	for (x = min_x; x <= max_x; x += rwidth)
-	{
-		for (y = min_y; y <= max_y; y += rwidth)
-		{
-			U64 region_handle = to_region_handle(x, y);
-			if (!getRegionFromHandle(region_handle))
-			{	// No region at that area, so make water
-				LLVOWater* waterp = (LLVOWater *)gObjectList.createObjectViewer(LLViewerObject::LL_VO_WATER, gAgent.getRegion());
-				waterp->setUseTexture(false);
-				waterp->setPositionGlobal(LLVector3d(x + rwidth/2,
-													 y + rwidth/2,
-													 256.f + water_height));
-				waterp->setScale(LLVector3((F32)rwidth, (F32)rwidth, 512.f));
-				gPipeline.createObject(waterp);
-				mHoleWaterObjects.push_back(waterp);
-			}
-		}
-	}
-
-	// Update edge water objects
-	S32 wx, wy;
-	S32 center_x, center_y;
-	wx = (max_x - min_x) + rwidth;
-	wy = (max_y - min_y) + rwidth;
-	center_x = min_x + (wx >> 1);
-	center_y = min_y + (wy >> 1);
-
-	S32 add_boundary[4] = {
-		(S32)(512 - (max_x - region_x)),
-		(S32)(512 - (max_y - region_y)),
-		(S32)(512 - (region_x - min_x)),
-		(S32)(512 - (region_y - min_y)) };
-		
-	S32 dir;
-	for (dir = 0; dir < EDGE_WATER_OBJECTS_COUNT; dir++)
-	{
-		S32 dim[2] = { 0 };
-		switch (gDirAxes[dir][0])
-		{
-		case -1: dim[0] = add_boundary[2]; break;
-		case  0: dim[0] = wx; break;
-		default: dim[0] = add_boundary[0]; break;
-		}
-		switch (gDirAxes[dir][1])
-		{
-		case -1: dim[1] = add_boundary[3]; break;
-		case  0: dim[1] = wy; break;
-		default: dim[1] = add_boundary[1]; break;
-		}
-
-		// Resize and reshape the water objects
-		const S32 water_center_x = center_x + ll_round((wx + dim[0]) * 0.5f * gDirAxes[dir][0]);
-		const S32 water_center_y = center_y + ll_round((wy + dim[1]) * 0.5f * gDirAxes[dir][1]);
-		
-		LLVOWater* waterp = mEdgeWaterObjects[dir];
-		if (!waterp || waterp->isDead())
-		{
-			// The edge water objects can be dead because they're attached to the region that the
-			// agent was in when they were originally created.
-			mEdgeWaterObjects[dir] = (LLVOWater *)gObjectList.createObjectViewer(LLViewerObject::LL_VO_VOID_WATER,
-																				 gAgent.getRegion());
-			waterp = mEdgeWaterObjects[dir];
-			waterp->setUseTexture(false);
-			waterp->setIsEdgePatch(true);
-			gPipeline.createObject(waterp);
-		}
-
-		waterp->setRegion(gAgent.getRegion());
-		LLVector3d water_pos(water_center_x, water_center_y, 256.f + water_height) ;
-		LLVector3 water_scale((F32) dim[0], (F32) dim[1], 512.f);
-
-		//stretch out to horizon
-		water_scale.mV[0] += fabsf(2048.f * gDirAxes[dir][0]);
-		water_scale.mV[1] += fabsf(2048.f * gDirAxes[dir][1]);
-
-		water_pos.mdV[0] += 1024.f * gDirAxes[dir][0];
-		water_pos.mdV[1] += 1024.f * gDirAxes[dir][1];
-
-		waterp->setPositionGlobal(water_pos);
-		waterp->setScale(water_scale);
-
-		gObjectList.updateActive(waterp);
-	}
-=======
-    // Use the water height of the region we're on for areas where there is no region
-    F32 water_height = gAgent.getRegion()->getWaterHeight();
-
-    // Now, get a list of the holes
-    S32 x, y;
-    for (x = min_x; x <= max_x; x += rwidth)
-    {
-        for (y = min_y; y <= max_y; y += rwidth)
-        {
-            U64 region_handle = to_region_handle(x, y);
-            if (!getRegionFromHandle(region_handle))
-            {   // No region at that area, so make water
-                LLVOWater* waterp = (LLVOWater *)gObjectList.createObjectViewer(LLViewerObject::LL_VO_WATER, gAgent.getRegion());
-                waterp->setUseTexture(FALSE);
-                waterp->setPositionGlobal(LLVector3d(x + rwidth/2,
-                                                     y + rwidth/2,
-                                                     256.f + water_height));
-                waterp->setScale(LLVector3((F32)rwidth, (F32)rwidth, 512.f));
-                gPipeline.createObject(waterp);
-                mHoleWaterObjects.push_back(waterp);
-            }
-        }
-    }
-
-    // Update edge water objects
-    S32 wx, wy;
-    S32 center_x, center_y;
-    wx = (max_x - min_x) + rwidth;
-    wy = (max_y - min_y) + rwidth;
-    center_x = min_x + (wx >> 1);
-    center_y = min_y + (wy >> 1);
-
-    S32 add_boundary[4] = {
-        (S32)(512 - (max_x - region_x)),
-        (S32)(512 - (max_y - region_y)),
-        (S32)(512 - (region_x - min_x)),
-        (S32)(512 - (region_y - min_y)) };
-
-    S32 dir;
-    for (dir = 0; dir < EDGE_WATER_OBJECTS_COUNT; dir++)
-    {
-        S32 dim[2] = { 0 };
-        switch (gDirAxes[dir][0])
-        {
-        case -1: dim[0] = add_boundary[2]; break;
-        case  0: dim[0] = wx; break;
-        default: dim[0] = add_boundary[0]; break;
-        }
-        switch (gDirAxes[dir][1])
-        {
-        case -1: dim[1] = add_boundary[3]; break;
-        case  0: dim[1] = wy; break;
-        default: dim[1] = add_boundary[1]; break;
-        }
-
-        // Resize and reshape the water objects
-        const S32 water_center_x = center_x + ll_round((wx + dim[0]) * 0.5f * gDirAxes[dir][0]);
-        const S32 water_center_y = center_y + ll_round((wy + dim[1]) * 0.5f * gDirAxes[dir][1]);
-
-        LLVOWater* waterp = mEdgeWaterObjects[dir];
-        if (!waterp || waterp->isDead())
-        {
-            // The edge water objects can be dead because they're attached to the region that the
-            // agent was in when they were originally created.
-            mEdgeWaterObjects[dir] = (LLVOWater *)gObjectList.createObjectViewer(LLViewerObject::LL_VO_VOID_WATER,
-                                                                                 gAgent.getRegion());
-            waterp = mEdgeWaterObjects[dir];
-            waterp->setUseTexture(FALSE);
-            waterp->setIsEdgePatch(TRUE);
-            gPipeline.createObject(waterp);
-        }
-
-        waterp->setRegion(gAgent.getRegion());
-        LLVector3d water_pos(water_center_x, water_center_y, 256.f + water_height) ;
-        LLVector3 water_scale((F32) dim[0], (F32) dim[1], 512.f);
-
-        //stretch out to horizon
-        water_scale.mV[0] += fabsf(2048.f * gDirAxes[dir][0]);
-        water_scale.mV[1] += fabsf(2048.f * gDirAxes[dir][1]);
-
-        water_pos.mdV[0] += 1024.f * gDirAxes[dir][0];
-        water_pos.mdV[1] += 1024.f * gDirAxes[dir][1];
-
-        waterp->setPositionGlobal(water_pos);
-        waterp->setScale(water_scale);
-
-        gObjectList.updateActive(waterp);
-    }
->>>>>>> e1623bb2
-}
-
-
-void LLWorld::shiftRegions(const LLVector3& offset)
-{
-    LL_PROFILE_ZONE_SCOPED_CATEGORY_PIPELINE;
-    for (region_list_t::const_iterator i = getRegionList().begin(); i != getRegionList().end(); ++i)
-    {
-        LLViewerRegion* region = *i;
-        region->updateRenderMatrix();
-    }
-
-    LLViewerPartSim::getInstance()->shift(offset);
-}
-
-LLViewerTexture* LLWorld::getDefaultWaterTexture()
-{
-    return mDefaultWaterTexturep;
-}
-
-void LLWorld::setSpaceTimeUSec(const U64MicrosecondsImplicit space_time_usec)
-{
-    mSpaceTimeUSec = space_time_usec;
-}
-
-U64MicrosecondsImplicit LLWorld::getSpaceTimeUSec() const
-{
-    return mSpaceTimeUSec;
-}
-
-void LLWorld::requestCacheMisses()
-{
-    for (region_list_t::iterator iter = mRegionList.begin();
-         iter != mRegionList.end(); ++iter)
-    {
-        LLViewerRegion* regionp = *iter;
-        regionp->requestCacheMisses();
-    }
-}
-
-void LLWorld::getInfo(LLSD& info)
-{
-    LLSD region_info;
-    for (region_list_t::iterator iter = mRegionList.begin();
-         iter != mRegionList.end(); ++iter)
-    {
-        LLViewerRegion* regionp = *iter;
-        regionp->getInfo(region_info);
-        info["World"].append(region_info);
-    }
-}
-
-void LLWorld::disconnectRegions()
-{
-    LLMessageSystem* msg = gMessageSystem;
-    for (region_list_t::iterator iter = mRegionList.begin();
-         iter != mRegionList.end(); ++iter)
-    {
-        LLViewerRegion* regionp = *iter;
-        if (regionp == gAgent.getRegion())
-        {
-            // Skip the main agent
-            continue;
-        }
-
-        LL_INFOS() << "Sending AgentQuitCopy to: " << regionp->getHost() << LL_ENDL;
-        msg->newMessageFast(_PREHASH_AgentQuitCopy);
-        msg->nextBlockFast(_PREHASH_AgentData);
-        msg->addUUIDFast(_PREHASH_AgentID, gAgent.getID());
-        msg->addUUIDFast(_PREHASH_SessionID, gAgent.getSessionID());
-        msg->nextBlockFast(_PREHASH_FuseBlock);
-        msg->addU32Fast(_PREHASH_ViewerCircuitCode, gMessageSystem->mOurCircuitCode);
-        msg->sendMessage(regionp->getHost());
-    }
-}
-
-void process_enable_simulator(LLMessageSystem *msg, void **user_data)
-{
-    LL_PROFILE_ZONE_SCOPED_CATEGORY_NETWORK;
-<<<<<<< HEAD
-	// enable the appropriate circuit for this simulator and 
-	// add its values into the gSimulator structure
-	U64		handle;
-	U32		ip_u32;
-	U16		port;
-
-	msg->getU64Fast(_PREHASH_SimulatorInfo, _PREHASH_Handle, handle);
-	msg->getIPAddrFast(_PREHASH_SimulatorInfo, _PREHASH_IP, ip_u32);
-	msg->getIPPortFast(_PREHASH_SimulatorInfo, _PREHASH_Port, port);
-
-	// which simulator should we modify?
-	LLHost sim(ip_u32, port);
-
-	// Viewer trusts the simulator.
-	msg->enableCircuit(sim, true);
-	LLWorld::getInstance()->addRegion(handle, sim);
-
-	// give the simulator a message it can use to get ip and port
-	LL_INFOS() << "simulator_enable() Enabling " << sim << " with code " << msg->getOurCircuitCode() << LL_ENDL;
-	msg->newMessageFast(_PREHASH_UseCircuitCode);
-	msg->nextBlockFast(_PREHASH_CircuitCode);
-	msg->addU32Fast(_PREHASH_Code, msg->getOurCircuitCode());
-	msg->addUUIDFast(_PREHASH_SessionID, gAgent.getSessionID());
-	msg->addUUIDFast(_PREHASH_ID, gAgent.getID());
-	msg->sendReliable(sim);
-=======
-    // enable the appropriate circuit for this simulator and
-    // add its values into the gSimulator structure
-    U64     handle;
-    U32     ip_u32;
-    U16     port;
-
-    msg->getU64Fast(_PREHASH_SimulatorInfo, _PREHASH_Handle, handle);
-    msg->getIPAddrFast(_PREHASH_SimulatorInfo, _PREHASH_IP, ip_u32);
-    msg->getIPPortFast(_PREHASH_SimulatorInfo, _PREHASH_Port, port);
-
-    // which simulator should we modify?
-    LLHost sim(ip_u32, port);
-
-    // Viewer trusts the simulator.
-    msg->enableCircuit(sim, TRUE);
-    LLWorld::getInstance()->addRegion(handle, sim);
-
-    // give the simulator a message it can use to get ip and port
-    LL_INFOS() << "simulator_enable() Enabling " << sim << " with code " << msg->getOurCircuitCode() << LL_ENDL;
-    msg->newMessageFast(_PREHASH_UseCircuitCode);
-    msg->nextBlockFast(_PREHASH_CircuitCode);
-    msg->addU32Fast(_PREHASH_Code, msg->getOurCircuitCode());
-    msg->addUUIDFast(_PREHASH_SessionID, gAgent.getSessionID());
-    msg->addUUIDFast(_PREHASH_ID, gAgent.getID());
-    msg->sendReliable(sim);
->>>>>>> e1623bb2
-}
-
-class LLEstablishAgentCommunication : public LLHTTPNode
-{
-    LOG_CLASS(LLEstablishAgentCommunication);
-public:
-    virtual void describe(Description& desc) const
-    {
-        desc.shortInfo("seed capability info for a region");
-        desc.postAPI();
-        desc.input(
-            "{ seed-capability: ..., sim-ip: ..., sim-port }");
-        desc.source(__FILE__, __LINE__);
-    }
-
-    virtual void post(ResponsePtr response, const LLSD& context, const LLSD& input) const
-    {
-        if (LLApp::isExiting())
-        {
-            return;
-        }
-
-        if (gDisconnected)
-        {
-            return;
-        }
-
-        if (!LLWorld::instanceExists())
-        {
-            return;
-        }
-
-        if (!input["body"].has("agent-id") ||
-            !input["body"].has("sim-ip-and-port") ||
-            !input["body"].has("seed-capability"))
-        {
-            LL_WARNS() << "invalid parameters" << LL_ENDL;
-            return;
-        }
-
-        LLHost sim(input["body"]["sim-ip-and-port"].asString());
-        if (sim.isInvalid())
-        {
-            LL_WARNS() << "Got EstablishAgentCommunication with invalid host" << LL_ENDL;
-            return;
-        }
-
-        LLViewerRegion* regionp = LLWorld::getInstance()->getRegion(sim);
-        if (!regionp)
-        {
-            LL_WARNS() << "Got EstablishAgentCommunication for unknown region "
-                    << sim << LL_ENDL;
-            return;
-        }
-        LL_DEBUGS("CrossingCaps") << "Calling setSeedCapability from LLEstablishAgentCommunication::post. Seed cap == "
-                << input["body"]["seed-capability"] << " for region " << regionp->getRegionID() << LL_ENDL;
-        regionp->setSeedCapability(input["body"]["seed-capability"]);
-    }
-};
-
-// disable the circuit to this simulator
-// Called in response to "DisableSimulator" message.
-void process_disable_simulator(LLMessageSystem *mesgsys, void **user_data)
-{
-    LL_PROFILE_ZONE_SCOPED_CATEGORY_NETWORK;
-
-    LLHost host = mesgsys->getSender();
-
-    //LL_INFOS() << "Disabling simulator with message from " << host << LL_ENDL;
-    LLWorld::getInstance()->removeRegion(host);
-
-    mesgsys->disableCircuit(host);
-}
-
-
-void process_region_handshake(LLMessageSystem* msg, void** user_data)
-{
-    LLHost host = msg->getSender();
-    LLViewerRegion* regionp = LLWorld::getInstance()->getRegion(host);
-    if (!regionp)
-    {
-        LL_WARNS() << "Got region handshake for unknown region "
-            << host << LL_ENDL;
-        return;
-    }
-
-    regionp->unpackRegionHandshake();
-}
-
-
-void send_agent_pause()
-{
-<<<<<<< HEAD
-	// *NOTE:Mani Pausing the mainloop timeout. Otherwise a long modal event may cause
-	// the thread monitor to timeout.
-	LLAppViewer::instance()->pauseMainloopTimeout();
-	
-	// Note: used to check for LLWorld initialization before it became a singleton.
-	// Rather than just remove this check I'm changing it to assure that the message 
-	// system has been initialized. -MG
-	if (!gMessageSystem)
-	{
-		return;
-	}
-	
-	gMessageSystem->newMessageFast(_PREHASH_AgentPause);
-	gMessageSystem->nextBlockFast(_PREHASH_AgentData);
-	gMessageSystem->addUUIDFast(_PREHASH_AgentID, gAgentID);
-	gMessageSystem->addUUIDFast(_PREHASH_SessionID, gAgentSessionID);
-
-	gAgentPauseSerialNum++;
-	gMessageSystem->addU32Fast(_PREHASH_SerialNum, gAgentPauseSerialNum);
-
-	for (LLWorld::region_list_t::const_iterator iter = LLWorld::getInstance()->getRegionList().begin();
-		 iter != LLWorld::getInstance()->getRegionList().end(); ++iter)
-	{
-		LLViewerRegion* regionp = *iter;
-		gMessageSystem->sendReliable(regionp->getHost());
-	}
-
-	gObjectList.mWasPaused = true;
-	LLViewerStats::instance().getRecording().stop();
-=======
-    // *NOTE:Mani Pausing the mainloop timeout. Otherwise a long modal event may cause
-    // the thread monitor to timeout.
-    LLAppViewer::instance()->pauseMainloopTimeout();
-
-    // Note: used to check for LLWorld initialization before it became a singleton.
-    // Rather than just remove this check I'm changing it to assure that the message
-    // system has been initialized. -MG
-    if (!gMessageSystem)
-    {
-        return;
-    }
-
-    gMessageSystem->newMessageFast(_PREHASH_AgentPause);
-    gMessageSystem->nextBlockFast(_PREHASH_AgentData);
-    gMessageSystem->addUUIDFast(_PREHASH_AgentID, gAgentID);
-    gMessageSystem->addUUIDFast(_PREHASH_SessionID, gAgentSessionID);
-
-    gAgentPauseSerialNum++;
-    gMessageSystem->addU32Fast(_PREHASH_SerialNum, gAgentPauseSerialNum);
-
-    for (LLWorld::region_list_t::const_iterator iter = LLWorld::getInstance()->getRegionList().begin();
-         iter != LLWorld::getInstance()->getRegionList().end(); ++iter)
-    {
-        LLViewerRegion* regionp = *iter;
-        gMessageSystem->sendReliable(regionp->getHost());
-    }
-
-    gObjectList.mWasPaused = TRUE;
-    LLViewerStats::instance().getRecording().stop();
->>>>>>> e1623bb2
-}
-
-
-void send_agent_resume()
-{
-    LL_PROFILE_ZONE_SCOPED_CATEGORY_NETWORK
-    // Note: used to check for LLWorld initialization before it became a singleton.
-    // Rather than just remove this check I'm changing it to assure that the message
-    // system has been initialized. -MG
-    if (!gMessageSystem)
-    {
-        return;
-    }
-
-    gMessageSystem->newMessageFast(_PREHASH_AgentResume);
-    gMessageSystem->nextBlockFast(_PREHASH_AgentData);
-    gMessageSystem->addUUIDFast(_PREHASH_AgentID, gAgentID);
-    gMessageSystem->addUUIDFast(_PREHASH_SessionID, gAgentSessionID);
-
-    gAgentPauseSerialNum++;
-    gMessageSystem->addU32Fast(_PREHASH_SerialNum, gAgentPauseSerialNum);
-
-
-    for (LLWorld::region_list_t::const_iterator iter = LLWorld::getInstance()->getRegionList().begin();
-         iter != LLWorld::getInstance()->getRegionList().end(); ++iter)
-    {
-        LLViewerRegion* regionp = *iter;
-        gMessageSystem->sendReliable(regionp->getHost());
-    }
-
-    // Resume data collection to ignore invalid rates
-    LLViewerStats::instance().getRecording().resume();
-
-    LLAppViewer::instance()->resumeMainloopTimeout();
-}
-
-static LLVector3d unpackLocalToGlobalPosition(U32 compact_local, const LLVector3d& region_origin)
-{
-    LLVector3d pos_local;
-
-    pos_local.mdV[VZ] = (compact_local & 0xFFU) * 4;
-    pos_local.mdV[VY] = (compact_local >> 8) & 0xFFU;
-    pos_local.mdV[VX] = (compact_local >> 16) & 0xFFU;
-
-    return region_origin + pos_local;
-}
-
-void LLWorld::getAvatars(uuid_vec_t* avatar_ids, std::vector<LLVector3d>* positions, const LLVector3d& relative_to, F32 radius) const
-{
-    F32 radius_squared = radius * radius;
-
-    if(avatar_ids != NULL)
-    {
-        avatar_ids->clear();
-    }
-    if(positions != NULL)
-    {
-        positions->clear();
-    }
-    // get the list of avatars from the character list first, so distances are correct
-    // when agent is above 1020m and other avatars are nearby
-    for (std::vector<LLCharacter*>::iterator iter = LLCharacter::sInstances.begin();
-        iter != LLCharacter::sInstances.end(); ++iter)
-    {
-        LLVOAvatar* pVOAvatar = (LLVOAvatar*) *iter;
-
-        if (!pVOAvatar->isDead() && !pVOAvatar->mIsDummy && !pVOAvatar->isOrphaned())
-        {
-            LLVector3d pos_global = pVOAvatar->getPositionGlobal();
-            LLUUID uuid = pVOAvatar->getID();
-
-            if (!uuid.isNull()
-                && dist_vec_squared(pos_global, relative_to) <= radius_squared)
-            {
-                if(positions != NULL)
-                {
-                    positions->push_back(pos_global);
-                }
-                if(avatar_ids !=NULL)
-                {
-                    avatar_ids->push_back(uuid);
-                }
-            }
-        }
-    }
-    // region avatars added for situations where radius is greater than RenderFarClip
-    for (LLWorld::region_list_t::const_iterator iter = LLWorld::getInstance()->getRegionList().begin();
-        iter != LLWorld::getInstance()->getRegionList().end(); ++iter)
-    {
-        LLViewerRegion* regionp = *iter;
-        const LLVector3d& origin_global = regionp->getOriginGlobal();
-        S32 count = regionp->mMapAvatars.size();
-        for (S32 i = 0; i < count; i++)
-        {
-            LLVector3d pos_global = unpackLocalToGlobalPosition(regionp->mMapAvatars.at(i), origin_global);
-            if(dist_vec_squared(pos_global, relative_to) <= radius_squared)
-            {
-                LLUUID uuid = regionp->mMapAvatarIDs.at(i);
-                // if this avatar doesn't already exist in the list, add it
-                if(uuid.notNull() && avatar_ids != NULL && std::find(avatar_ids->begin(), avatar_ids->end(), uuid) == avatar_ids->end())
-                {
-                    if (positions != NULL)
-                    {
-                        positions->push_back(pos_global);
-                    }
-                    avatar_ids->push_back(uuid);
-                }
-            }
-        }
-    }
-}
-
-F32 LLWorld::getNearbyAvatarsAndMaxGPUTime(std::vector<LLCharacter*> &valid_nearby_avs)
-{
-    static LLCachedControl<F32> render_far_clip(gSavedSettings, "RenderFarClip", 64);
-    F32 nearby_max_complexity = 0;
-    F32 radius = render_far_clip * render_far_clip;
-    std::vector<LLCharacter*>::iterator char_iter = LLCharacter::sInstances.begin();
-    while (char_iter != LLCharacter::sInstances.end())
-    {
-        LLVOAvatar* avatar = dynamic_cast<LLVOAvatar*>(*char_iter);
-        if (avatar && !avatar->isDead() && !avatar->isControlAvatar())
-        {
-            if ((dist_vec_squared(avatar->getPositionGlobal(), gAgent.getPositionGlobal()) > radius) &&
-                (dist_vec_squared(avatar->getPositionGlobal(), gAgentCamera.getCameraPositionGlobal()) > radius))
-            {
-                char_iter++;
-                continue;
-            }
-
-            if (!avatar->isTooSlow())
-            {
-                gPipeline.profileAvatar(avatar);
-            }
-            nearby_max_complexity = llmax(nearby_max_complexity, avatar->getGPURenderTime());
-            valid_nearby_avs.push_back(*char_iter);
-        }
-        char_iter++;
-    }
-    return nearby_max_complexity;
-}
-
-bool LLWorld::isRegionListed(const LLViewerRegion* region) const
-{
-    region_list_t::const_iterator it = find(mRegionList.begin(), mRegionList.end(), region);
-    return it != mRegionList.end();
-}
-
-boost::signals2::connection LLWorld::setRegionRemovedCallback(const region_remove_signal_t::slot_type& cb)
-{
-    return mRegionRemovedSignal.connect(cb);
-}
-
-LLHTTPRegistration<LLEstablishAgentCommunication>
-    gHTTPRegistrationEstablishAgentCommunication(
-                            "/message/EstablishAgentCommunication");+/**
+ * @file llworld.cpp
+ * @brief Initial test structure to organize viewer regions
+ *
+ * $LicenseInfo:firstyear=2001&license=viewerlgpl$
+ * Second Life Viewer Source Code
+ * Copyright (C) 2010, Linden Research, Inc.
+ *
+ * This library is free software; you can redistribute it and/or
+ * modify it under the terms of the GNU Lesser General Public
+ * License as published by the Free Software Foundation;
+ * version 2.1 of the License only.
+ *
+ * This library is distributed in the hope that it will be useful,
+ * but WITHOUT ANY WARRANTY; without even the implied warranty of
+ * MERCHANTABILITY or FITNESS FOR A PARTICULAR PURPOSE.  See the GNU
+ * Lesser General Public License for more details.
+ *
+ * You should have received a copy of the GNU Lesser General Public
+ * License along with this library; if not, write to the Free Software
+ * Foundation, Inc., 51 Franklin Street, Fifth Floor, Boston, MA  02110-1301  USA
+ *
+ * Linden Research, Inc., 945 Battery Street, San Francisco, CA  94111  USA
+ * $/LicenseInfo$
+ */
+
+#include "llviewerprecompiledheaders.h"
+
+#include "llworld.h"
+#include "llrender.h"
+
+#include "indra_constants.h"
+#include "llstl.h"
+
+#include "llagent.h"
+#include "llagentcamera.h"
+#include "llviewercontrol.h"
+#include "lldrawpool.h"
+#include "llglheaders.h"
+#include "llhttpnode.h"
+#include "llregionhandle.h"
+#include "llsky.h"
+#include "llsurface.h"
+#include "lltrans.h"
+#include "llviewercamera.h"
+#include "llviewertexture.h"
+#include "llviewertexturelist.h"
+#include "llviewernetwork.h"
+#include "llviewerobjectlist.h"
+#include "llviewerparceloverlay.h"
+#include "llviewerregion.h"
+#include "llviewerstats.h"
+#include "llvlcomposition.h"
+#include "llvoavatar.h"
+#include "llvocache.h"
+#include "llvowater.h"
+#include "message.h"
+#include "pipeline.h"
+#include "llappviewer.h"        // for do_disconnect()
+#include "llscenemonitor.h"
+#include <deque>
+#include <queue>
+#include <map>
+#include <cstring>
+
+
+//
+// Globals
+//
+U32         gAgentPauseSerialNum = 0;
+
+//
+// Constants
+//
+const S32 WORLD_PATCH_SIZE = 16;
+
+extern LLColor4U MAX_WATER_COLOR;
+
+const U32 LLWorld::mWidth = 256;
+
+// meters/point, therefore mWidth * mScale = meters per edge
+const F32 LLWorld::mScale = 1.f;
+
+const F32 LLWorld::mWidthInMeters = mWidth * mScale;
+
+//
+// Functions
+//
+
+// allocate the stack
+LLWorld::LLWorld() :
+    mLandFarClip(DEFAULT_FAR_PLANE),
+    mLastPacketsIn(0),
+    mLastPacketsOut(0),
+    mLastPacketsLost(0),
+    mSpaceTimeUSec(0)
+{
+    for (S32 i = 0; i < EDGE_WATER_OBJECTS_COUNT; i++)
+    {
+        mEdgeWaterObjects[i] = NULL;
+    }
+
+    LLPointer<LLImageRaw> raw = new LLImageRaw(1,1,4);
+    U8 *default_texture = raw->getData();
+    *(default_texture++) = MAX_WATER_COLOR.mV[0];
+    *(default_texture++) = MAX_WATER_COLOR.mV[1];
+    *(default_texture++) = MAX_WATER_COLOR.mV[2];
+    *(default_texture++) = MAX_WATER_COLOR.mV[3];
+
+    mDefaultWaterTexturep = LLViewerTextureManager::getLocalTexture(raw.get(), false);
+    gGL.getTexUnit(0)->bind(mDefaultWaterTexturep);
+    mDefaultWaterTexturep->setAddressMode(LLTexUnit::TAM_CLAMP);
+
+    LLViewerRegion::sVOCacheCullingEnabled = gSavedSettings.getBOOL("RequestFullRegionCache") && gSavedSettings.getBOOL("ObjectCacheEnabled");
+}
+
+
+void LLWorld::resetClass()
+{
+    mHoleWaterObjects.clear();
+    gObjectList.destroy();
+    gSky.cleanup(); // references an object
+    for(region_list_t::iterator region_it = mRegionList.begin(); region_it != mRegionList.end(); )
+    {
+        LLViewerRegion* region_to_delete = *region_it++;
+        removeRegion(region_to_delete->getHost());
+    }
+
+    LLViewerPartSim::getInstance()->destroyClass();
+
+    mDefaultWaterTexturep = NULL ;
+    for (S32 i = 0; i < EDGE_WATER_OBJECTS_COUNT; i++)
+    {
+        mEdgeWaterObjects[i] = NULL;
+    }
+
+    //make all visible drawbles invisible.
+    LLDrawable::incrementVisible();
+
+    LLSceneMonitor::deleteSingleton();
+}
+
+
+LLViewerRegion* LLWorld::addRegion(const U64 &region_handle, const LLHost &host)
+{
+    LL_INFOS() << "Add region with handle: " << region_handle << " on host " << host << LL_ENDL;
+    LLViewerRegion *regionp = getRegionFromHandle(region_handle);
+    std::string seedUrl;
+    if (regionp)
+    {
+        LLHost old_host = regionp->getHost();
+        // region already exists!
+        if (host == old_host && regionp->isAlive())
+        {
+            // This is a duplicate for the same host and it's alive, don't bother.
+            LL_INFOS() << "Region already exists and is alive, using existing region" << LL_ENDL;
+            return regionp;
+        }
+
+        if (host != old_host)
+        {
+            LL_WARNS() << "LLWorld::addRegion exists, but old host " << old_host
+                    << " does not match new host " << host
+                    << ", removing old region and creating new" << LL_ENDL;
+        }
+        if (!regionp->isAlive())
+        {
+            LL_WARNS() << "LLWorld::addRegion exists, but isn't alive. Removing old region and creating new" << LL_ENDL;
+        }
+
+        // Save capabilities seed URL
+        seedUrl = regionp->getCapability("Seed");
+
+        // Kill the old host, and then we can continue on and add the new host.  We have to kill even if the host
+        // matches, because all the agent state for the new camera is completely different.
+        removeRegion(old_host);
+    }
+    else
+    {
+        LL_INFOS() << "Region does not exist, creating new one" << LL_ENDL;
+    }
+
+    U32 iindex = 0;
+    U32 jindex = 0;
+    from_region_handle(region_handle, &iindex, &jindex);
+    S32 x = (S32)(iindex/mWidth);
+    S32 y = (S32)(jindex/mWidth);
+    LL_INFOS() << "Adding new region (" << x << ":" << y << ")"
+        << " on host: " << host << LL_ENDL;
+
+    LLVector3d origin_global;
+
+    origin_global = from_region_handle(region_handle);
+
+    regionp = new LLViewerRegion(region_handle,
+                                    host,
+                                    mWidth,
+                                    WORLD_PATCH_SIZE,
+                                    getRegionWidthInMeters() );
+    if (!regionp)
+    {
+        LL_ERRS() << "Unable to create new region!" << LL_ENDL;
+    }
+
+    if ( !seedUrl.empty() )
+    {
+        regionp->setCapability("Seed", seedUrl);
+    }
+
+    mRegionList.push_back(regionp);
+    mActiveRegionList.push_back(regionp);
+    mCulledRegionList.push_back(regionp);
+
+
+    // Find all the adjacent regions, and attach them.
+    // Generate handles for all of the adjacent regions, and attach them in the correct way.
+    // connect the edges
+    F32 adj_x = 0.f;
+    F32 adj_y = 0.f;
+    F32 region_x = 0.f;
+    F32 region_y = 0.f;
+    U64 adj_handle = 0;
+
+    F32 width = getRegionWidthInMeters();
+
+    LLViewerRegion *neighborp;
+    from_region_handle(region_handle, &region_x, &region_y);
+
+    // Iterate through all directions, and connect neighbors if there.
+    S32 dir;
+    for (dir = 0; dir < 8; dir++)
+    {
+        adj_x = region_x + width * gDirAxes[dir][0];
+        adj_y = region_y + width * gDirAxes[dir][1];
+        to_region_handle(adj_x, adj_y, &adj_handle);
+
+        neighborp = getRegionFromHandle(adj_handle);
+        if (neighborp)
+        {
+            //LL_INFOS() << "Connecting " << region_x << ":" << region_y << " -> " << adj_x << ":" << adj_y << LL_ENDL;
+            regionp->connectNeighbor(neighborp, dir);
+        }
+    }
+
+    updateWaterObjects();
+
+    return regionp;
+}
+
+
+void LLWorld::removeRegion(const LLHost &host)
+{
+    F32 x, y;
+
+    LLViewerRegion *regionp = getRegion(host);
+    if (!regionp)
+    {
+        LL_WARNS() << "Trying to remove region that doesn't exist!" << LL_ENDL;
+        return;
+    }
+
+    if (regionp == gAgent.getRegion())
+    {
+        for (region_list_t::iterator iter = mRegionList.begin();
+             iter != mRegionList.end(); ++iter)
+        {
+            LLViewerRegion* reg = *iter;
+            LL_WARNS() << "RegionDump: " << reg->getName()
+                << " " << reg->getHost()
+                << " " << reg->getOriginGlobal()
+                << LL_ENDL;
+        }
+
+        LL_WARNS() << "Agent position global " << gAgent.getPositionGlobal()
+            << " agent " << gAgent.getPositionAgent()
+            << LL_ENDL;
+
+        LL_WARNS() << "Regions visited " << gAgent.getRegionsVisited() << LL_ENDL;
+
+        LL_WARNS() << "gFrameTimeSeconds " << gFrameTimeSeconds << LL_ENDL;
+
+        LL_WARNS() << "Disabling region " << regionp->getName() << " that agent is in!" << LL_ENDL;
+        LLAppViewer::instance()->forceDisconnect(LLTrans::getString("YouHaveBeenDisconnected"));
+
+        regionp->saveObjectCache() ; //force to save objects here in case that the object cache is about to be destroyed.
+        return;
+    }
+
+    from_region_handle(regionp->getHandle(), &x, &y);
+    LL_INFOS() << "Removing region " << x << ":" << y << LL_ENDL;
+
+    mRegionList.remove(regionp);
+    mActiveRegionList.remove(regionp);
+    mCulledRegionList.remove(regionp);
+    mVisibleRegionList.remove(regionp);
+
+    mRegionRemovedSignal(regionp);
+
+    updateWaterObjects();
+
+    //double check all objects of this region are removed.
+    gObjectList.clearAllMapObjectsInRegion(regionp) ;
+    //llassert_always(!gObjectList.hasMapObjectInRegion(regionp)) ;
+
+    delete regionp; // Delete last to prevent use after free
+}
+
+
+LLViewerRegion* LLWorld::getRegion(const LLHost &host)
+{
+    for (region_list_t::iterator iter = mRegionList.begin();
+         iter != mRegionList.end(); ++iter)
+    {
+        LLViewerRegion* regionp = *iter;
+        if (regionp->getHost() == host)
+        {
+            return regionp;
+        }
+    }
+    return NULL;
+}
+
+LLViewerRegion* LLWorld::getRegionFromPosAgent(const LLVector3 &pos)
+{
+    return getRegionFromPosGlobal(gAgent.getPosGlobalFromAgent(pos));
+}
+
+LLViewerRegion* LLWorld::getRegionFromPosGlobal(const LLVector3d &pos)
+{
+    for (region_list_t::iterator iter = mRegionList.begin();
+         iter != mRegionList.end(); ++iter)
+    {
+        LLViewerRegion* regionp = *iter;
+        if (regionp->pointInRegionGlobal(pos))
+        {
+            return regionp;
+        }
+    }
+    return NULL;
+}
+
+
+LLVector3d  LLWorld::clipToVisibleRegions(const LLVector3d &start_pos, const LLVector3d &end_pos)
+{
+    if (positionRegionValidGlobal(end_pos))
+    {
+        return end_pos;
+    }
+
+    LLViewerRegion* regionp = getRegionFromPosGlobal(start_pos);
+    if (!regionp)
+    {
+        return start_pos;
+    }
+
+    LLVector3d delta_pos = end_pos - start_pos;
+    LLVector3d delta_pos_abs;
+    delta_pos_abs.setVec(delta_pos);
+    delta_pos_abs.abs();
+
+    LLVector3 region_coord = regionp->getPosRegionFromGlobal(end_pos);
+    F64 clip_factor = 1.0;
+    F32 region_width = regionp->getWidth();
+    if (region_coord.mV[VX] < 0.f)
+    {
+        if (region_coord.mV[VY] < region_coord.mV[VX])
+        {
+            // clip along y -
+            clip_factor = -(region_coord.mV[VY] / delta_pos_abs.mdV[VY]);
+        }
+        else
+        {
+            // clip along x -
+            clip_factor = -(region_coord.mV[VX] / delta_pos_abs.mdV[VX]);
+        }
+    }
+    else if (region_coord.mV[VX] > region_width)
+    {
+        if (region_coord.mV[VY] > region_coord.mV[VX])
+        {
+            // clip along y +
+            clip_factor = (region_coord.mV[VY] - region_width) / delta_pos_abs.mdV[VY];
+        }
+        else
+        {
+            //clip along x +
+            clip_factor = (region_coord.mV[VX] - region_width) / delta_pos_abs.mdV[VX];
+        }
+    }
+    else if (region_coord.mV[VY] < 0.f)
+    {
+        // clip along y -
+        clip_factor = -(region_coord.mV[VY] / delta_pos_abs.mdV[VY]);
+    }
+    else if (region_coord.mV[VY] > region_width)
+    {
+        // clip along y +
+        clip_factor = (region_coord.mV[VY] - region_width) / delta_pos_abs.mdV[VY];
+    }
+
+    // clamp to within region dimensions
+    LLVector3d final_region_pos = LLVector3d(region_coord) - (delta_pos * clip_factor);
+    final_region_pos.mdV[VX] = llclamp(final_region_pos.mdV[VX], 0.0,
+                                       (F64)(region_width - F_ALMOST_ZERO));
+    final_region_pos.mdV[VY] = llclamp(final_region_pos.mdV[VY], 0.0,
+                                       (F64)(region_width - F_ALMOST_ZERO));
+    final_region_pos.mdV[VZ] = llclamp(final_region_pos.mdV[VZ], 0.0,
+                                       (F64)(LLWorld::getInstance()->getRegionMaxHeight() - F_ALMOST_ZERO));
+    return regionp->getPosGlobalFromRegion(LLVector3(final_region_pos));
+}
+
+LLViewerRegion* LLWorld::getRegionFromHandle(const U64 &handle)
+{
+    for (region_list_t::iterator iter = mRegionList.begin();
+         iter != mRegionList.end(); ++iter)
+    {
+        LLViewerRegion* regionp = *iter;
+        if (regionp->getHandle() == handle)
+        {
+            return regionp;
+        }
+    }
+    return NULL;
+}
+
+LLViewerRegion* LLWorld::getRegionFromID(const LLUUID& region_id)
+{
+    for (region_list_t::iterator iter = mRegionList.begin();
+         iter != mRegionList.end(); ++iter)
+    {
+        LLViewerRegion* regionp = *iter;
+        if (regionp->getRegionID() == region_id)
+        {
+            return regionp;
+        }
+    }
+    return NULL;
+}
+
+void LLWorld::updateAgentOffset(const LLVector3d &offset_global)
+{
+#if 0
+    for (region_list_t::iterator iter = mRegionList.begin();
+         iter != mRegionList.end(); ++iter)
+    {
+        LLViewerRegion* regionp = *iter;
+        regionp->setAgentOffset(offset_global);
+    }
+#endif
+}
+
+
+bool LLWorld::positionRegionValidGlobal(const LLVector3d &pos_global)
+{
+    for (region_list_t::iterator iter = mRegionList.begin();
+         iter != mRegionList.end(); ++iter)
+    {
+        LLViewerRegion* regionp = *iter;
+        if (regionp->pointInRegionGlobal(pos_global))
+        {
+            return true;
+        }
+    }
+    return false;
+}
+
+
+// Allow objects to go up to their radius underground.
+F32 LLWorld::getMinAllowedZ(LLViewerObject* object, const LLVector3d &global_pos)
+{
+    F32 land_height = resolveLandHeightGlobal(global_pos);
+    F32 radius = 0.5f * object->getScale().length();
+    return land_height - radius;
+}
+
+
+
+LLViewerRegion* LLWorld::resolveRegionGlobal(LLVector3 &pos_region, const LLVector3d &pos_global)
+{
+    LLViewerRegion *regionp = getRegionFromPosGlobal(pos_global);
+
+    if (regionp)
+    {
+        pos_region = regionp->getPosRegionFromGlobal(pos_global);
+        return regionp;
+    }
+
+    return NULL;
+}
+
+
+LLViewerRegion* LLWorld::resolveRegionAgent(LLVector3 &pos_region, const LLVector3 &pos_agent)
+{
+    LLVector3d pos_global = gAgent.getPosGlobalFromAgent(pos_agent);
+    LLViewerRegion *regionp = getRegionFromPosGlobal(pos_global);
+
+    if (regionp)
+    {
+        pos_region = regionp->getPosRegionFromGlobal(pos_global);
+        return regionp;
+    }
+
+    return NULL;
+}
+
+
+F32 LLWorld::resolveLandHeightAgent(const LLVector3 &pos_agent)
+{
+    LLVector3d pos_global = gAgent.getPosGlobalFromAgent(pos_agent);
+    return resolveLandHeightGlobal(pos_global);
+}
+
+
+F32 LLWorld::resolveLandHeightGlobal(const LLVector3d &pos_global)
+{
+    LLViewerRegion *regionp = getRegionFromPosGlobal(pos_global);
+    if (regionp)
+    {
+        return regionp->getLand().resolveHeightGlobal(pos_global);
+    }
+    return 0.0f;
+}
+
+
+// Takes a line defined by "point_a" and "point_b" and determines the closest (to point_a)
+// point where the the line intersects an object or the land surface.  Stores the results
+// in "intersection" and "intersection_normal" and returns a scalar value that represents
+// the normalized distance along the line from "point_a" to "intersection".
+//
+// Currently assumes point_a and point_b only differ in z-direction,
+// but it may eventually become more general.
+F32 LLWorld::resolveStepHeightGlobal(const LLVOAvatar* avatarp, const LLVector3d &point_a, const LLVector3d &point_b,
+                               LLVector3d &intersection, LLVector3 &intersection_normal,
+                               LLViewerObject **viewerObjectPtr)
+{
+    // initialize return value to null
+    if (viewerObjectPtr)
+    {
+        *viewerObjectPtr = NULL;
+    }
+
+    LLViewerRegion *regionp = getRegionFromPosGlobal(point_a);
+    if (!regionp)
+    {
+        // We're outside the world
+        intersection = 0.5f * (point_a + point_b);
+        intersection_normal.setVec(0.0f, 0.0f, 1.0f);
+        return 0.5f;
+    }
+
+    // calculate the length of the segment
+    F32 segment_length = (F32)((point_a - point_b).length());
+    if (0.0f == segment_length)
+    {
+        intersection = point_a;
+        intersection_normal.setVec(0.0f, 0.0f, 1.0f);
+        return segment_length;
+    }
+
+    // get land height
+    // Note: we assume that the line is parallel to z-axis here
+    LLVector3d land_intersection = point_a;
+    F32 normalized_land_distance;
+
+    land_intersection.mdV[VZ] = regionp->getLand().resolveHeightGlobal(point_a);
+    normalized_land_distance = (F32)(point_a.mdV[VZ] - land_intersection.mdV[VZ]) / segment_length;
+    intersection = land_intersection;
+    intersection_normal = resolveLandNormalGlobal(land_intersection);
+
+    if (avatarp && !avatarp->mFootPlane.isExactlyClear())
+    {
+        LLVector3 foot_plane_normal(avatarp->mFootPlane.mV);
+        LLVector3 start_pt = avatarp->getRegion()->getPosRegionFromGlobal(point_a);
+        // added 0.05 meters to compensate for error in foot plane reported by Havok
+        F32 norm_dist_from_plane = ((start_pt * foot_plane_normal) - avatarp->mFootPlane.mV[VW]) + 0.05f;
+        norm_dist_from_plane = llclamp(norm_dist_from_plane / segment_length, 0.f, 1.f);
+        if (norm_dist_from_plane < normalized_land_distance)
+        {
+            // collided with object before land
+            normalized_land_distance = norm_dist_from_plane;
+            intersection = point_a;
+            intersection.mdV[VZ] -= norm_dist_from_plane * segment_length;
+            intersection_normal = foot_plane_normal;
+        }
+        else
+        {
+            intersection = land_intersection;
+            intersection_normal = resolveLandNormalGlobal(land_intersection);
+        }
+    }
+
+    return normalized_land_distance;
+}
+
+
+LLSurfacePatch * LLWorld::resolveLandPatchGlobal(const LLVector3d &pos_global)
+{
+    //  returns a pointer to the patch at this location
+    LLViewerRegion *regionp = getRegionFromPosGlobal(pos_global);
+    if (!regionp)
+    {
+        return NULL;
+    }
+
+    return regionp->getLand().resolvePatchGlobal(pos_global);
+}
+
+
+LLVector3 LLWorld::resolveLandNormalGlobal(const LLVector3d &pos_global)
+{
+    LLViewerRegion *regionp = getRegionFromPosGlobal(pos_global);
+    if (!regionp)
+    {
+        return LLVector3::z_axis;
+    }
+
+    return regionp->getLand().resolveNormalGlobal(pos_global);
+}
+
+
+void LLWorld::updateVisibilities()
+{
+    F32 cur_far_clip = LLViewerCamera::getInstance()->getFar();
+
+    // Go through the culled list and check for visible regions (region is visible if land is visible)
+    for (region_list_t::iterator iter = mCulledRegionList.begin();
+         iter != mCulledRegionList.end(); )
+    {
+        region_list_t::iterator curiter = iter++;
+        LLViewerRegion* regionp = *curiter;
+
+        LLSpatialPartition* part = regionp->getSpatialPartition(LLViewerRegion::PARTITION_TERRAIN);
+        if (part)
+        {
+            LLSpatialGroup* group = (LLSpatialGroup*) part->mOctree->getListener(0);
+            const LLVector4a* bounds = group->getBounds();
+            if (LLViewerCamera::getInstance()->AABBInFrustum(bounds[0], bounds[1]))
+            {
+                mCulledRegionList.erase(curiter);
+                mVisibleRegionList.push_back(regionp);
+            }
+        }
+    }
+
+    // Update all of the visible regions
+    for (region_list_t::iterator iter = mVisibleRegionList.begin();
+         iter != mVisibleRegionList.end(); )
+    {
+        region_list_t::iterator curiter = iter++;
+        LLViewerRegion* regionp = *curiter;
+        if (!regionp->getLand().hasZData())
+        {
+            continue;
+        }
+
+        LLSpatialPartition* part = regionp->getSpatialPartition(LLViewerRegion::PARTITION_TERRAIN);
+        if (part)
+        {
+            LLSpatialGroup* group = (LLSpatialGroup*) part->mOctree->getListener(0);
+            const LLVector4a* bounds = group->getBounds();
+            if (LLViewerCamera::getInstance()->AABBInFrustum(bounds[0], bounds[1]))
+            {
+                regionp->calculateCameraDistance();
+                regionp->getLand().updatePatchVisibilities(gAgent);
+            }
+            else
+            {
+                mVisibleRegionList.erase(curiter);
+                mCulledRegionList.push_back(regionp);
+            }
+        }
+    }
+
+    // Sort visible regions
+    mVisibleRegionList.sort(LLViewerRegion::CompareDistance());
+
+    LLViewerCamera::getInstance()->setFar(cur_far_clip);
+}
+
+static LLTrace::SampleStatHandle<> sNumActiveCachedObjects("numactivecachedobjects", "Number of objects loaded from cache");
+
+void LLWorld::updateRegions(F32 max_update_time)
+{
+    LL_PROFILE_ZONE_SCOPED;
+    LLTimer update_timer;
+    mNumOfActiveCachedObjects = 0;
+
+    if(LLViewerCamera::getInstance()->isChanged())
+    {
+        LLViewerRegion::sLastCameraUpdated = LLViewerOctreeEntryData::getCurrentFrame() + 1;
+    }
+    LLViewerRegion::calcNewObjectCreationThrottle();
+    if(LLViewerRegion::isNewObjectCreationThrottleDisabled())
+    {
+        max_update_time = llmax(max_update_time, 1.0f); //seconds, loosen the time throttle.
+    }
+
+    F32 max_time = llmin((F32)(max_update_time - update_timer.getElapsedTimeF32()), max_update_time * 0.25f);
+    //update the self avatar region
+    LLViewerRegion* self_regionp = gAgent.getRegion();
+    if(self_regionp)
+    {
+        self_regionp->idleUpdate(max_time);
+    }
+
+    //sort regions by its mLastUpdate
+    //smaller mLastUpdate first to make sure every region has chance to get updated.
+    LLViewerRegion::region_priority_list_t region_list;
+    for (region_list_t::iterator iter = mRegionList.begin();
+         iter != mRegionList.end(); ++iter)
+    {
+        LLViewerRegion* regionp = *iter;
+        if(regionp != self_regionp)
+        {
+            region_list.insert(regionp);
+        }
+        mNumOfActiveCachedObjects += regionp->getNumOfActiveCachedObjects();
+    }
+
+    // Perform idle time updates for the regions (and associated surfaces)
+    for (LLViewerRegion::region_priority_list_t::iterator iter = region_list.begin();
+         iter != region_list.end(); ++iter)
+    {
+        if(max_time > 0.f)
+        {
+            max_time = llmin((F32)(max_update_time - update_timer.getElapsedTimeF32()), max_update_time * 0.25f);
+        }
+
+        if(max_time > 0.f)
+        {
+            (*iter)->idleUpdate(max_time);
+        }
+        else
+        {
+            //perform some necessary but very light updates.
+            (*iter)->lightIdleUpdate();
+        }
+    }
+
+    if(max_time > 0.f)
+    {
+        max_time = llmin((F32)(max_update_time - update_timer.getElapsedTimeF32()), max_update_time * 0.25f);
+    }
+    if(max_time > 0.f)
+    {
+        LLViewerRegion::idleCleanup(max_time);
+    }
+
+    sample(sNumActiveCachedObjects, mNumOfActiveCachedObjects);
+}
+
+void LLWorld::clearAllVisibleObjects()
+{
+    for (region_list_t::iterator iter = mRegionList.begin();
+         iter != mRegionList.end(); ++iter)
+    {
+        //clear all cached visible objects.
+        (*iter)->clearCachedVisibleObjects();
+    }
+    clearHoleWaterObjects();
+    clearEdgeWaterObjects();
+}
+
+void LLWorld::updateParticles()
+{
+    LLViewerPartSim::getInstance()->updateSimulation();
+}
+
+void LLWorld::renderPropertyLines()
+{
+    for (region_list_t::iterator iter = mVisibleRegionList.begin();
+         iter != mVisibleRegionList.end(); ++iter)
+    {
+        LLViewerRegion* regionp = *iter;
+        regionp->renderPropertyLines();
+    }
+}
+
+
+void LLWorld::updateNetStats()
+{
+    F64Bits bits;
+
+    for (region_list_t::iterator iter = mActiveRegionList.begin();
+         iter != mActiveRegionList.end(); ++iter)
+    {
+        LLViewerRegion* regionp = *iter;
+        regionp->updateNetStats();
+        bits += regionp->mBitsReceived;
+        regionp->mBitsReceived = (F32Bits)0.f;
+        regionp->mPacketsReceived = 0.f;
+    }
+
+    S32 packets_in = gMessageSystem->mPacketsIn - mLastPacketsIn;
+    S32 packets_out = gMessageSystem->mPacketsOut - mLastPacketsOut;
+    S32 packets_lost = gMessageSystem->mDroppedPackets - mLastPacketsLost;
+
+    F64Bits actual_in_bits(gMessageSystem->mPacketRing.getAndResetActualInBits());
+    F64Bits actual_out_bits(gMessageSystem->mPacketRing.getAndResetActualOutBits());
+
+    add(LLStatViewer::MESSAGE_SYSTEM_DATA_IN, actual_in_bits);
+    add(LLStatViewer::MESSAGE_SYSTEM_DATA_OUT, actual_out_bits);
+    add(LLStatViewer::ACTIVE_MESSAGE_DATA_RECEIVED, bits);
+    add(LLStatViewer::PACKETS_IN, packets_in);
+    add(LLStatViewer::PACKETS_OUT, packets_out);
+    add(LLStatViewer::PACKETS_LOST, packets_lost);
+
+    F32 total_packets_in = LLViewerStats::instance().getRecording().getSum(LLStatViewer::PACKETS_IN);
+    if (total_packets_in > 0)
+    {
+        F32 total_packets_lost = LLViewerStats::instance().getRecording().getSum(LLStatViewer::PACKETS_LOST);
+        sample(LLStatViewer::PACKETS_LOST_PERCENT, LLUnits::Ratio::fromValue((F32)total_packets_lost/(F32)total_packets_in));
+    }
+
+    mLastPacketsIn = gMessageSystem->mPacketsIn;
+    mLastPacketsOut = gMessageSystem->mPacketsOut;
+    mLastPacketsLost = gMessageSystem->mDroppedPackets;
+}
+
+
+void LLWorld::printPacketsLost()
+{
+    LL_INFOS() << "Simulators:" << LL_ENDL;
+    LL_INFOS() << "----------" << LL_ENDL;
+
+    LLCircuitData *cdp = NULL;
+    for (region_list_t::iterator iter = mActiveRegionList.begin();
+         iter != mActiveRegionList.end(); ++iter)
+    {
+        LLViewerRegion* regionp = *iter;
+        cdp = gMessageSystem->mCircuitInfo.findCircuit(regionp->getHost());
+        if (cdp)
+        {
+            LLVector3d range = regionp->getCenterGlobal() - gAgent.getPositionGlobal();
+
+            LL_INFOS() << regionp->getHost() << ", range: " << range.length()
+                    << " packets lost: " << cdp->getPacketsLost() << LL_ENDL;
+        }
+    }
+}
+
+void LLWorld::processCoarseUpdate(LLMessageSystem* msg, void** user_data)
+{
+    LLViewerRegion* region = LLWorld::getInstance()->getRegion(msg->getSender());
+    if( region )
+    {
+        region->updateCoarseLocations(msg);
+    }
+}
+
+F32 LLWorld::getLandFarClip() const
+{
+    return mLandFarClip;
+}
+
+void LLWorld::setLandFarClip(const F32 far_clip)
+{
+    LL_PROFILE_ZONE_SCOPED_CATEGORY_ENVIRONMENT;
+    static S32 const rwidth = (S32)REGION_WIDTH_U32;
+    S32 const n1 = (llceil(mLandFarClip) - 1) / rwidth;
+    S32 const n2 = (llceil(far_clip) - 1) / rwidth;
+    bool need_water_objects_update = n1 != n2;
+
+    mLandFarClip = far_clip;
+
+    if (need_water_objects_update)
+    {
+        updateWaterObjects();
+    }
+}
+
+// Some region that we're connected to, but not the one we're in, gave us
+// a (possibly) new water height. Update it in our local copy.
+void LLWorld::waterHeightRegionInfo(std::string const& sim_name, F32 water_height)
+{
+    for (region_list_t::iterator iter = mRegionList.begin(); iter != mRegionList.end(); ++iter)
+    {
+        if ((*iter)->getName() == sim_name)
+        {
+            (*iter)->setWaterHeight(water_height);
+            break;
+        }
+    }
+}
+
+void LLWorld::clearHoleWaterObjects()
+{
+    for (std::list<LLPointer<LLVOWater> >::iterator iter = mHoleWaterObjects.begin();
+        iter != mHoleWaterObjects.end(); ++iter)
+    {
+        LLVOWater* waterp = (*iter).get();
+        gObjectList.killObject(waterp);
+    }
+    mHoleWaterObjects.clear();
+}
+
+void LLWorld::clearEdgeWaterObjects()
+{
+    for (S32 i = 0; i < EDGE_WATER_OBJECTS_COUNT; i++)
+    {
+        gObjectList.killObject(mEdgeWaterObjects[i]);
+        mEdgeWaterObjects[i] = NULL;
+    }
+}
+
+void LLWorld::updateWaterObjects()
+{
+    if (!gAgent.getRegion())
+    {
+        return;
+    }
+    if (mRegionList.empty())
+    {
+        LL_WARNS() << "No regions!" << LL_ENDL;
+        return;
+    }
+
+    // First, determine the min and max "box" of water objects
+    S32 min_x = 0;
+    S32 min_y = 0;
+    S32 max_x = 0;
+    S32 max_y = 0;
+    U32 region_x, region_y;
+
+    S32 rwidth = 256;
+
+    // We only want to fill in water for stuff that's near us, say, within 256 or 512m
+    S32 range = LLViewerCamera::getInstance()->getFar() > 256.f ? 512 : 256;
+
+    LLViewerRegion* regionp = gAgent.getRegion();
+    from_region_handle(regionp->getHandle(), &region_x, &region_y);
+
+    min_x = (S32)region_x - range;
+    min_y = (S32)region_y - range;
+    max_x = (S32)region_x + range;
+    max_y = (S32)region_y + range;
+
+    for (region_list_t::iterator iter = mRegionList.begin();
+         iter != mRegionList.end(); ++iter)
+    {
+        LLViewerRegion* regionp = *iter;
+        LLVOWater* waterp = regionp->getLand().getWaterObj();
+        if (waterp)
+        {
+            gObjectList.updateActive(waterp);
+        }
+    }
+
+    clearHoleWaterObjects();
+
+    // Use the water height of the region we're on for areas where there is no region
+    F32 water_height = gAgent.getRegion()->getWaterHeight();
+
+    // Now, get a list of the holes
+    S32 x, y;
+    for (x = min_x; x <= max_x; x += rwidth)
+    {
+        for (y = min_y; y <= max_y; y += rwidth)
+        {
+            U64 region_handle = to_region_handle(x, y);
+            if (!getRegionFromHandle(region_handle))
+            {   // No region at that area, so make water
+                LLVOWater* waterp = (LLVOWater *)gObjectList.createObjectViewer(LLViewerObject::LL_VO_WATER, gAgent.getRegion());
+                waterp->setUseTexture(false);
+                waterp->setPositionGlobal(LLVector3d(x + rwidth/2,
+                                                     y + rwidth/2,
+                                                     256.f + water_height));
+                waterp->setScale(LLVector3((F32)rwidth, (F32)rwidth, 512.f));
+                gPipeline.createObject(waterp);
+                mHoleWaterObjects.push_back(waterp);
+            }
+        }
+    }
+
+    // Update edge water objects
+    S32 wx, wy;
+    S32 center_x, center_y;
+    wx = (max_x - min_x) + rwidth;
+    wy = (max_y - min_y) + rwidth;
+    center_x = min_x + (wx >> 1);
+    center_y = min_y + (wy >> 1);
+
+    S32 add_boundary[4] = {
+        (S32)(512 - (max_x - region_x)),
+        (S32)(512 - (max_y - region_y)),
+        (S32)(512 - (region_x - min_x)),
+        (S32)(512 - (region_y - min_y)) };
+
+    S32 dir;
+    for (dir = 0; dir < EDGE_WATER_OBJECTS_COUNT; dir++)
+    {
+        S32 dim[2] = { 0 };
+        switch (gDirAxes[dir][0])
+        {
+        case -1: dim[0] = add_boundary[2]; break;
+        case  0: dim[0] = wx; break;
+        default: dim[0] = add_boundary[0]; break;
+        }
+        switch (gDirAxes[dir][1])
+        {
+        case -1: dim[1] = add_boundary[3]; break;
+        case  0: dim[1] = wy; break;
+        default: dim[1] = add_boundary[1]; break;
+        }
+
+        // Resize and reshape the water objects
+        const S32 water_center_x = center_x + ll_round((wx + dim[0]) * 0.5f * gDirAxes[dir][0]);
+        const S32 water_center_y = center_y + ll_round((wy + dim[1]) * 0.5f * gDirAxes[dir][1]);
+
+        LLVOWater* waterp = mEdgeWaterObjects[dir];
+        if (!waterp || waterp->isDead())
+        {
+            // The edge water objects can be dead because they're attached to the region that the
+            // agent was in when they were originally created.
+            mEdgeWaterObjects[dir] = (LLVOWater *)gObjectList.createObjectViewer(LLViewerObject::LL_VO_VOID_WATER,
+                                                                                 gAgent.getRegion());
+            waterp = mEdgeWaterObjects[dir];
+            waterp->setUseTexture(false);
+            waterp->setIsEdgePatch(true);
+            gPipeline.createObject(waterp);
+        }
+
+        waterp->setRegion(gAgent.getRegion());
+        LLVector3d water_pos(water_center_x, water_center_y, 256.f + water_height) ;
+        LLVector3 water_scale((F32) dim[0], (F32) dim[1], 512.f);
+
+        //stretch out to horizon
+        water_scale.mV[0] += fabsf(2048.f * gDirAxes[dir][0]);
+        water_scale.mV[1] += fabsf(2048.f * gDirAxes[dir][1]);
+
+        water_pos.mdV[0] += 1024.f * gDirAxes[dir][0];
+        water_pos.mdV[1] += 1024.f * gDirAxes[dir][1];
+
+        waterp->setPositionGlobal(water_pos);
+        waterp->setScale(water_scale);
+
+        gObjectList.updateActive(waterp);
+    }
+}
+
+
+void LLWorld::shiftRegions(const LLVector3& offset)
+{
+    LL_PROFILE_ZONE_SCOPED_CATEGORY_PIPELINE;
+    for (region_list_t::const_iterator i = getRegionList().begin(); i != getRegionList().end(); ++i)
+    {
+        LLViewerRegion* region = *i;
+        region->updateRenderMatrix();
+    }
+
+    LLViewerPartSim::getInstance()->shift(offset);
+}
+
+LLViewerTexture* LLWorld::getDefaultWaterTexture()
+{
+    return mDefaultWaterTexturep;
+}
+
+void LLWorld::setSpaceTimeUSec(const U64MicrosecondsImplicit space_time_usec)
+{
+    mSpaceTimeUSec = space_time_usec;
+}
+
+U64MicrosecondsImplicit LLWorld::getSpaceTimeUSec() const
+{
+    return mSpaceTimeUSec;
+}
+
+void LLWorld::requestCacheMisses()
+{
+    for (region_list_t::iterator iter = mRegionList.begin();
+         iter != mRegionList.end(); ++iter)
+    {
+        LLViewerRegion* regionp = *iter;
+        regionp->requestCacheMisses();
+    }
+}
+
+void LLWorld::getInfo(LLSD& info)
+{
+    LLSD region_info;
+    for (region_list_t::iterator iter = mRegionList.begin();
+         iter != mRegionList.end(); ++iter)
+    {
+        LLViewerRegion* regionp = *iter;
+        regionp->getInfo(region_info);
+        info["World"].append(region_info);
+    }
+}
+
+void LLWorld::disconnectRegions()
+{
+    LLMessageSystem* msg = gMessageSystem;
+    for (region_list_t::iterator iter = mRegionList.begin();
+         iter != mRegionList.end(); ++iter)
+    {
+        LLViewerRegion* regionp = *iter;
+        if (regionp == gAgent.getRegion())
+        {
+            // Skip the main agent
+            continue;
+        }
+
+        LL_INFOS() << "Sending AgentQuitCopy to: " << regionp->getHost() << LL_ENDL;
+        msg->newMessageFast(_PREHASH_AgentQuitCopy);
+        msg->nextBlockFast(_PREHASH_AgentData);
+        msg->addUUIDFast(_PREHASH_AgentID, gAgent.getID());
+        msg->addUUIDFast(_PREHASH_SessionID, gAgent.getSessionID());
+        msg->nextBlockFast(_PREHASH_FuseBlock);
+        msg->addU32Fast(_PREHASH_ViewerCircuitCode, gMessageSystem->mOurCircuitCode);
+        msg->sendMessage(regionp->getHost());
+    }
+}
+
+void process_enable_simulator(LLMessageSystem *msg, void **user_data)
+{
+    LL_PROFILE_ZONE_SCOPED_CATEGORY_NETWORK;
+    // enable the appropriate circuit for this simulator and
+    // add its values into the gSimulator structure
+    U64     handle;
+    U32     ip_u32;
+    U16     port;
+
+    msg->getU64Fast(_PREHASH_SimulatorInfo, _PREHASH_Handle, handle);
+    msg->getIPAddrFast(_PREHASH_SimulatorInfo, _PREHASH_IP, ip_u32);
+    msg->getIPPortFast(_PREHASH_SimulatorInfo, _PREHASH_Port, port);
+
+    // which simulator should we modify?
+    LLHost sim(ip_u32, port);
+
+    // Viewer trusts the simulator.
+    msg->enableCircuit(sim, true);
+    LLWorld::getInstance()->addRegion(handle, sim);
+
+    // give the simulator a message it can use to get ip and port
+    LL_INFOS() << "simulator_enable() Enabling " << sim << " with code " << msg->getOurCircuitCode() << LL_ENDL;
+    msg->newMessageFast(_PREHASH_UseCircuitCode);
+    msg->nextBlockFast(_PREHASH_CircuitCode);
+    msg->addU32Fast(_PREHASH_Code, msg->getOurCircuitCode());
+    msg->addUUIDFast(_PREHASH_SessionID, gAgent.getSessionID());
+    msg->addUUIDFast(_PREHASH_ID, gAgent.getID());
+    msg->sendReliable(sim);
+}
+
+class LLEstablishAgentCommunication : public LLHTTPNode
+{
+    LOG_CLASS(LLEstablishAgentCommunication);
+public:
+    virtual void describe(Description& desc) const
+    {
+        desc.shortInfo("seed capability info for a region");
+        desc.postAPI();
+        desc.input(
+            "{ seed-capability: ..., sim-ip: ..., sim-port }");
+        desc.source(__FILE__, __LINE__);
+    }
+
+    virtual void post(ResponsePtr response, const LLSD& context, const LLSD& input) const
+    {
+        if (LLApp::isExiting())
+        {
+            return;
+        }
+
+        if (gDisconnected)
+        {
+            return;
+        }
+
+        if (!LLWorld::instanceExists())
+        {
+            return;
+        }
+
+        if (!input["body"].has("agent-id") ||
+            !input["body"].has("sim-ip-and-port") ||
+            !input["body"].has("seed-capability"))
+        {
+            LL_WARNS() << "invalid parameters" << LL_ENDL;
+            return;
+        }
+
+        LLHost sim(input["body"]["sim-ip-and-port"].asString());
+        if (sim.isInvalid())
+        {
+            LL_WARNS() << "Got EstablishAgentCommunication with invalid host" << LL_ENDL;
+            return;
+        }
+
+        LLViewerRegion* regionp = LLWorld::getInstance()->getRegion(sim);
+        if (!regionp)
+        {
+            LL_WARNS() << "Got EstablishAgentCommunication for unknown region "
+                    << sim << LL_ENDL;
+            return;
+        }
+        LL_DEBUGS("CrossingCaps") << "Calling setSeedCapability from LLEstablishAgentCommunication::post. Seed cap == "
+                << input["body"]["seed-capability"] << " for region " << regionp->getRegionID() << LL_ENDL;
+        regionp->setSeedCapability(input["body"]["seed-capability"]);
+    }
+};
+
+// disable the circuit to this simulator
+// Called in response to "DisableSimulator" message.
+void process_disable_simulator(LLMessageSystem *mesgsys, void **user_data)
+{
+    LL_PROFILE_ZONE_SCOPED_CATEGORY_NETWORK;
+
+    LLHost host = mesgsys->getSender();
+
+    //LL_INFOS() << "Disabling simulator with message from " << host << LL_ENDL;
+    LLWorld::getInstance()->removeRegion(host);
+
+    mesgsys->disableCircuit(host);
+}
+
+
+void process_region_handshake(LLMessageSystem* msg, void** user_data)
+{
+    LLHost host = msg->getSender();
+    LLViewerRegion* regionp = LLWorld::getInstance()->getRegion(host);
+    if (!regionp)
+    {
+        LL_WARNS() << "Got region handshake for unknown region "
+            << host << LL_ENDL;
+        return;
+    }
+
+    regionp->unpackRegionHandshake();
+}
+
+
+void send_agent_pause()
+{
+    // *NOTE:Mani Pausing the mainloop timeout. Otherwise a long modal event may cause
+    // the thread monitor to timeout.
+    LLAppViewer::instance()->pauseMainloopTimeout();
+
+    // Note: used to check for LLWorld initialization before it became a singleton.
+    // Rather than just remove this check I'm changing it to assure that the message
+    // system has been initialized. -MG
+    if (!gMessageSystem)
+    {
+        return;
+    }
+
+    gMessageSystem->newMessageFast(_PREHASH_AgentPause);
+    gMessageSystem->nextBlockFast(_PREHASH_AgentData);
+    gMessageSystem->addUUIDFast(_PREHASH_AgentID, gAgentID);
+    gMessageSystem->addUUIDFast(_PREHASH_SessionID, gAgentSessionID);
+
+    gAgentPauseSerialNum++;
+    gMessageSystem->addU32Fast(_PREHASH_SerialNum, gAgentPauseSerialNum);
+
+    for (LLWorld::region_list_t::const_iterator iter = LLWorld::getInstance()->getRegionList().begin();
+         iter != LLWorld::getInstance()->getRegionList().end(); ++iter)
+    {
+        LLViewerRegion* regionp = *iter;
+        gMessageSystem->sendReliable(regionp->getHost());
+    }
+
+    gObjectList.mWasPaused = true;
+    LLViewerStats::instance().getRecording().stop();
+}
+
+
+void send_agent_resume()
+{
+    LL_PROFILE_ZONE_SCOPED_CATEGORY_NETWORK
+    // Note: used to check for LLWorld initialization before it became a singleton.
+    // Rather than just remove this check I'm changing it to assure that the message
+    // system has been initialized. -MG
+    if (!gMessageSystem)
+    {
+        return;
+    }
+
+    gMessageSystem->newMessageFast(_PREHASH_AgentResume);
+    gMessageSystem->nextBlockFast(_PREHASH_AgentData);
+    gMessageSystem->addUUIDFast(_PREHASH_AgentID, gAgentID);
+    gMessageSystem->addUUIDFast(_PREHASH_SessionID, gAgentSessionID);
+
+    gAgentPauseSerialNum++;
+    gMessageSystem->addU32Fast(_PREHASH_SerialNum, gAgentPauseSerialNum);
+
+
+    for (LLWorld::region_list_t::const_iterator iter = LLWorld::getInstance()->getRegionList().begin();
+         iter != LLWorld::getInstance()->getRegionList().end(); ++iter)
+    {
+        LLViewerRegion* regionp = *iter;
+        gMessageSystem->sendReliable(regionp->getHost());
+    }
+
+    // Resume data collection to ignore invalid rates
+    LLViewerStats::instance().getRecording().resume();
+
+    LLAppViewer::instance()->resumeMainloopTimeout();
+}
+
+static LLVector3d unpackLocalToGlobalPosition(U32 compact_local, const LLVector3d& region_origin)
+{
+    LLVector3d pos_local;
+
+    pos_local.mdV[VZ] = (compact_local & 0xFFU) * 4;
+    pos_local.mdV[VY] = (compact_local >> 8) & 0xFFU;
+    pos_local.mdV[VX] = (compact_local >> 16) & 0xFFU;
+
+    return region_origin + pos_local;
+}
+
+void LLWorld::getAvatars(uuid_vec_t* avatar_ids, std::vector<LLVector3d>* positions, const LLVector3d& relative_to, F32 radius) const
+{
+    F32 radius_squared = radius * radius;
+
+    if(avatar_ids != NULL)
+    {
+        avatar_ids->clear();
+    }
+    if(positions != NULL)
+    {
+        positions->clear();
+    }
+    // get the list of avatars from the character list first, so distances are correct
+    // when agent is above 1020m and other avatars are nearby
+    for (std::vector<LLCharacter*>::iterator iter = LLCharacter::sInstances.begin();
+        iter != LLCharacter::sInstances.end(); ++iter)
+    {
+        LLVOAvatar* pVOAvatar = (LLVOAvatar*) *iter;
+
+        if (!pVOAvatar->isDead() && !pVOAvatar->mIsDummy && !pVOAvatar->isOrphaned())
+        {
+            LLVector3d pos_global = pVOAvatar->getPositionGlobal();
+            LLUUID uuid = pVOAvatar->getID();
+
+            if (!uuid.isNull()
+                && dist_vec_squared(pos_global, relative_to) <= radius_squared)
+            {
+                if(positions != NULL)
+                {
+                    positions->push_back(pos_global);
+                }
+                if(avatar_ids !=NULL)
+                {
+                    avatar_ids->push_back(uuid);
+                }
+            }
+        }
+    }
+    // region avatars added for situations where radius is greater than RenderFarClip
+    for (LLWorld::region_list_t::const_iterator iter = LLWorld::getInstance()->getRegionList().begin();
+        iter != LLWorld::getInstance()->getRegionList().end(); ++iter)
+    {
+        LLViewerRegion* regionp = *iter;
+        const LLVector3d& origin_global = regionp->getOriginGlobal();
+        S32 count = regionp->mMapAvatars.size();
+        for (S32 i = 0; i < count; i++)
+        {
+            LLVector3d pos_global = unpackLocalToGlobalPosition(regionp->mMapAvatars.at(i), origin_global);
+            if(dist_vec_squared(pos_global, relative_to) <= radius_squared)
+            {
+                LLUUID uuid = regionp->mMapAvatarIDs.at(i);
+                // if this avatar doesn't already exist in the list, add it
+                if(uuid.notNull() && avatar_ids != NULL && std::find(avatar_ids->begin(), avatar_ids->end(), uuid) == avatar_ids->end())
+                {
+                    if (positions != NULL)
+                    {
+                        positions->push_back(pos_global);
+                    }
+                    avatar_ids->push_back(uuid);
+                }
+            }
+        }
+    }
+}
+
+F32 LLWorld::getNearbyAvatarsAndMaxGPUTime(std::vector<LLCharacter*> &valid_nearby_avs)
+{
+    static LLCachedControl<F32> render_far_clip(gSavedSettings, "RenderFarClip", 64);
+    F32 nearby_max_complexity = 0;
+    F32 radius = render_far_clip * render_far_clip;
+    std::vector<LLCharacter*>::iterator char_iter = LLCharacter::sInstances.begin();
+    while (char_iter != LLCharacter::sInstances.end())
+    {
+        LLVOAvatar* avatar = dynamic_cast<LLVOAvatar*>(*char_iter);
+        if (avatar && !avatar->isDead() && !avatar->isControlAvatar())
+        {
+            if ((dist_vec_squared(avatar->getPositionGlobal(), gAgent.getPositionGlobal()) > radius) &&
+                (dist_vec_squared(avatar->getPositionGlobal(), gAgentCamera.getCameraPositionGlobal()) > radius))
+            {
+                char_iter++;
+                continue;
+            }
+
+            if (!avatar->isTooSlow())
+            {
+                gPipeline.profileAvatar(avatar);
+            }
+            nearby_max_complexity = llmax(nearby_max_complexity, avatar->getGPURenderTime());
+            valid_nearby_avs.push_back(*char_iter);
+        }
+        char_iter++;
+    }
+    return nearby_max_complexity;
+}
+
+bool LLWorld::isRegionListed(const LLViewerRegion* region) const
+{
+    region_list_t::const_iterator it = find(mRegionList.begin(), mRegionList.end(), region);
+    return it != mRegionList.end();
+}
+
+boost::signals2::connection LLWorld::setRegionRemovedCallback(const region_remove_signal_t::slot_type& cb)
+{
+    return mRegionRemovedSignal.connect(cb);
+}
+
+LLHTTPRegistration<LLEstablishAgentCommunication>
+    gHTTPRegistrationEstablishAgentCommunication(
+                            "/message/EstablishAgentCommunication");