/** 
 * @file llvosky.cpp
 * @brief LLVOSky class implementation
 *
 * $LicenseInfo:firstyear=2001&license=viewerlgpl$
 * Second Life Viewer Source Code
 * Copyright (C) 2010, Linden Research, Inc.
 * 
 * This library is free software; you can redistribute it and/or
 * modify it under the terms of the GNU Lesser General Public
 * License as published by the Free Software Foundation;
 * version 2.1 of the License only.
 * 
 * This library is distributed in the hope that it will be useful,
 * but WITHOUT ANY WARRANTY; without even the implied warranty of
 * MERCHANTABILITY or FITNESS FOR A PARTICULAR PURPOSE.  See the GNU
 * Lesser General Public License for more details.
 * 
 * You should have received a copy of the GNU Lesser General Public
 * License along with this library; if not, write to the Free Software
 * Foundation, Inc., 51 Franklin Street, Fifth Floor, Boston, MA  02110-1301  USA
 * 
 * Linden Research, Inc., 945 Battery Street, San Francisco, CA  94111  USA
 * $/LicenseInfo$
 */

#include "llviewerprecompiledheaders.h"

#include "llvosky.h"

#include "llfeaturemanager.h"
#include "llviewercontrol.h"
#include "llframetimer.h"

#include "llagent.h"
#include "llagentcamera.h"
#include "lldrawable.h"
#include "llface.h"
#include "llcubemap.h"
#include "lldrawpoolsky.h"
#include "lldrawpoolwater.h"
#include "llglheaders.h"
#include "llsky.h"
#include "llviewercamera.h"
#include "llviewertexturelist.h"
#include "llviewerobjectlist.h"
#include "llviewerregion.h"
#include "llworld.h"
#include "pipeline.h"
#include "lldrawpoolwlsky.h"
#include "v3colorutil.h"

#include "llsettingssky.h"
#include "llenvironment.h"

#include "lltrace.h"
#include "llfasttimer.h"

#undef min
#undef max

namespace
{
    const S32 NUM_TILES_X = 8;
    const S32 NUM_TILES_Y = 4;
    const S32 NUM_TILES = NUM_TILES_X * NUM_TILES_Y;
    const S32 NUM_CUBEMAP_FACES = 6;

    // Heavenly body constants
    const F32 SUN_DISK_RADIUS	= 0.5f;
    const F32 MOON_DISK_RADIUS	= SUN_DISK_RADIUS * 0.9f;
    const F32 SUN_INTENSITY = 1e5;

    // Texture coordinates:
    const LLVector2 TEX00 = LLVector2(0.f, 0.f);
    const LLVector2 TEX01 = LLVector2(0.f, 1.f);
    const LLVector2 TEX10 = LLVector2(1.f, 0.f);
    const LLVector2 TEX11 = LLVector2(1.f, 1.f);

    const F32 LIGHT_DIRECTION_THRESHOLD = (F32) cosf(DEG_TO_RAD * 1.f);
    const F32 COLOR_CHANGE_THRESHOLD = 0.01f;

    LLTrace::BlockTimerStatHandle FTM_VOSKY_UPDATETIMER("VOSky Update Timer Tick");
    LLTrace::BlockTimerStatHandle FTM_VOSKY_CALC("VOSky Update Calculations");
    LLTrace::BlockTimerStatHandle FTM_VOSKY_CREATETEXTURES("VOSky Update Textures");
    LLTrace::BlockTimerStatHandle FTM_VOSKY_UPDATEFORCED("VOSky Update Forced");

    F32Seconds UPDATE_EXPRY(2.0f);
}
/***************************************
		SkyTex
***************************************/

S32 LLSkyTex::sComponents = 4;
S32 LLSkyTex::sResolution = 64;
S32 LLSkyTex::sCurrent = 0;


LLSkyTex::LLSkyTex() :
	mSkyData(NULL),
	mSkyDirs(NULL),
    mIsShiny(false)
{
}

void LLSkyTex::init(bool isShiny)
{
    mIsShiny = isShiny;
	mSkyData = new LLColor4[sResolution * sResolution];
	mSkyDirs = new LLVector3[sResolution * sResolution];

	for (S32 i = 0; i < 2; ++i)
	{
		mTexture[i] = LLViewerTextureManager::getLocalTexture(FALSE);
		mTexture[i]->setAddressMode(LLTexUnit::TAM_CLAMP);
		mImageRaw[i] = new LLImageRaw(sResolution, sResolution, sComponents);
		
		initEmpty(i);
	}
}

void LLSkyTex::cleanupGL()
{
	mTexture[0] = NULL;
	mTexture[1] = NULL;
}

void LLSkyTex::restoreGL()
{
	for (S32 i = 0; i < 2; i++)
	{
		mTexture[i] = LLViewerTextureManager::getLocalTexture(FALSE);
		mTexture[i]->setAddressMode(LLTexUnit::TAM_CLAMP);
	}
}

LLSkyTex::~LLSkyTex()
{
	delete[] mSkyData;
	mSkyData = NULL;

	delete[] mSkyDirs;
	mSkyDirs = NULL;
}

S32 LLSkyTex::getResolution()
{
    return sResolution;
}

S32 LLSkyTex::getCurrent()
{
    return sCurrent;
}

S32 LLSkyTex::stepCurrent() {
    sCurrent++;
    sCurrent &= 1;
    return sCurrent;
}

S32 LLSkyTex::getNext()
{
    return ((sCurrent+1) & 1);
}

S32 LLSkyTex::getWhich(const BOOL curr)
{
    int tex = curr ? sCurrent : getNext();
    return tex;
}

void LLSkyTex::initEmpty(const S32 tex)
{
	U8* data = mImageRaw[tex]->getData();
	for (S32 i = 0; i < sResolution; ++i)
	{
		for (S32 j = 0; j < sResolution; ++j)
		{
			const S32 basic_offset = (i * sResolution + j);
			S32 offset = basic_offset * sComponents;
			data[offset] = 0;
			data[offset+1] = 0;
			data[offset+2] = 0;
			data[offset+3] = 255;

			mSkyData[basic_offset].setToBlack();
		}
	}

	createGLImage(tex);
}

void LLSkyTex::create(const F32 brightness)
{
	/// Brightness ignored for now.
	U8* data = mImageRaw[sCurrent]->getData();
	for (S32 i = 0; i < sResolution; ++i)
	{
		for (S32 j = 0; j < sResolution; ++j)
		{
			const S32 basic_offset = (i * sResolution + j);
			S32 offset = basic_offset * sComponents;
			U32* pix = (U32*)(data + offset);
			LLColor4U temp = LLColor4U(mSkyData[basic_offset]);
			*pix = temp.asRGBA();
		}
	}
	createGLImage(sCurrent);
}

void LLSkyTex::createGLImage(S32 which)
{	
    if (mIsShiny)
    {
        mTexture[which]->setExplicitFormat(GL_RGBA8, GL_RGBA);
    }
    else
    {
        mTexture[which]->setExplicitFormat(GL_SRGB8_ALPHA8, GL_RGBA);
    }
	mTexture[which]->createGLTexture(0, mImageRaw[which], 0, TRUE, LLGLTexture::LOCAL);
	mTexture[which]->setAddressMode(LLTexUnit::TAM_CLAMP);
}

void LLSkyTex::bindTexture(BOOL curr)
{
    int tex = getWhich(curr);
	gGL.getTexUnit(0)->bind(mTexture[tex], true);
}

LLImageRaw* LLSkyTex::getImageRaw(BOOL curr)
{
    int tex = getWhich(curr);
    return mImageRaw[tex];
}

/***************************************
    LLHeavenBody
***************************************/

F32	LLHeavenBody::sInterpVal = 0;

LLHeavenBody::LLHeavenBody(const F32 rad)
: mDirectionCached(LLVector3(0,0,0)),
  mDirection(LLVector3(0,0,0)),
  mIntensity(0.f),
  mDiskRadius(rad),
  mDraw(FALSE),
  mHorizonVisibility(1.f),
  mVisibility(1.f),
  mVisible(FALSE)
{
	mColor.setToBlack();
	mColorCached.setToBlack();
}

const LLQuaternion& LLHeavenBody::getRotation() const
{
    return mRotation;
}

void LLHeavenBody::setRotation(const LLQuaternion& rot)
{
    mRotation = rot;
}

const LLVector3& LLHeavenBody::getDirection() const
{
    return mDirection;
}

void LLHeavenBody::setDirection(const LLVector3 &direction)
{
    mDirection = direction;
}

void LLHeavenBody::setAngularVelocity(const LLVector3 &ang_vel)
{
    mAngularVelocity = ang_vel;
}

const LLVector3& LLHeavenBody::getAngularVelocity() const
{
    return mAngularVelocity;
}

const LLVector3& LLHeavenBody::getDirectionCached() const
{
    return mDirectionCached;
}

void LLHeavenBody::renewDirection()
{
    mDirectionCached = mDirection;
}

const LLColor3& LLHeavenBody::getColorCached() const
{
    return mColorCached;
}

void LLHeavenBody::setColorCached(const LLColor3& c)
{
    mColorCached = c;
}

const LLColor3& LLHeavenBody::getColor() const
{
    return mColor;
}

void LLHeavenBody::setColor(const LLColor3& c)
{
    mColor = c;
}

void LLHeavenBody::renewColor()
{
    mColorCached = mColor;
}

F32 LLHeavenBody::interpVal()
{
    return sInterpVal;
}

void LLHeavenBody::setInterpVal(const F32 v)
{
    sInterpVal = v;
}

LLColor3 LLHeavenBody::getInterpColor() const
{
	return sInterpVal * mColor + (1 - sInterpVal) * mColorCached;
}

const F32& LLHeavenBody::getVisibility() const
{
    return mVisibility;
}

void LLHeavenBody::setVisibility(const F32 c)
{
    mVisibility = c;
}

bool LLHeavenBody::isVisible() const
{
    return mVisible;
}

void LLHeavenBody::setVisible(const bool v)
{
    mVisible = v;
}

const F32& LLHeavenBody::getIntensity() const
{
    return mIntensity;
}

void LLHeavenBody::setIntensity(const F32 c)
{
    mIntensity = c;
}

void LLHeavenBody::setDiskRadius(const F32 radius)
{
    mDiskRadius = radius;
}

F32	LLHeavenBody::getDiskRadius() const
{
    return mDiskRadius;
}

void LLHeavenBody::setDraw(const bool draw)
{
    mDraw = draw;
}

bool LLHeavenBody::getDraw() const
{
    return mDraw;
}

const LLVector3& LLHeavenBody::corner(const S32 n) const
{
    return mQuadCorner[n];
}

LLVector3& LLHeavenBody::corner(const S32 n)
{
    return mQuadCorner[n];
}

const LLVector3* LLHeavenBody::corners() const
{
    return mQuadCorner;
}

/***************************************
		Sky
***************************************/


S32 LLVOSky::sResolution = LLSkyTex::getResolution();
S32 LLVOSky::sTileResX = sResolution/NUM_TILES_X;
S32 LLVOSky::sTileResY = sResolution/NUM_TILES_Y;

LLVOSky::LLVOSky(const LLUUID &id, const LLPCode pcode, LLViewerRegion *regionp)
:	LLStaticViewerObject(id, pcode, regionp, TRUE),
	mSun(SUN_DISK_RADIUS), mMoon(MOON_DISK_RADIUS),
	mBrightnessScale(1.f),
	mBrightnessScaleNew(0.f),
	mBrightnessScaleGuess(1.f),
	mWeatherChange(FALSE),
	mCloudDensity(0.2f),
	mWind(0.f),
	mForceUpdate(FALSE),
<<<<<<< HEAD
    mNeedUpdate(TRUE),
=======
	mCubeMapUpdateStage(-1),
>>>>>>> 413884df
	mWorldScale(1.f),
	mBumpSunDir(0.f, 0.f, 1.f)
{
	/// WL PARAMS

	mInitialized = FALSE;
	mbCanSelect = FALSE;
	mUpdateTimer.reset();

    mForceUpdateThrottle.setTimerExpirySec(UPDATE_EXPRY);
    mForceUpdateThrottle.reset();

	for (S32 i = 0; i < NUM_CUBEMAP_FACES; i++)
	{
		mSkyTex[i].init(false);
		mShinyTex[i].init(true);
	}
	for (S32 i=0; i<FACE_COUNT; i++)
	{
		mFace[i] = NULL;
	}
	
	mCameraPosAgent = gAgentCamera.getCameraPositionAgent();
	mAtmHeight = ATM_HEIGHT;
	mEarthCenter = LLVector3(mCameraPosAgent.mV[0], mCameraPosAgent.mV[1], -EARTH_RADIUS);

	mSun.setIntensity(SUN_INTENSITY);
	mMoon.setIntensity(0.1f * SUN_INTENSITY);

	mHeavenlyBodyUpdated = FALSE ;

	mDrawRefl = 0;
	mInterpVal = 0.f;    
}


LLVOSky::~LLVOSky()
{
	// Don't delete images - it'll get deleted by gTextureList on shutdown
	// This needs to be done for each texture

	mCubeMap = NULL;
}

void LLVOSky::init()
{
    llassert(!mInitialized);

    // Update sky at least once to get correct initial sun/moon directions and lighting calcs performed
    LLEnvironment::instance().getCurrentSky()->update();

	updateDirections();

    LLSettingsSky::ptr_t psky = LLEnvironment::instance().getCurrentSky();

    // invariants across whole sky tex process...
    m_atmosphericsVars.blue_density = psky->getBlueDensity();    
    m_atmosphericsVars.blue_horizon = psky->getBlueHorizon();
    m_atmosphericsVars.haze_density = psky->getHazeDensity();
    m_atmosphericsVars.haze_horizon = psky->getHazeHorizon();
    m_atmosphericsVars.density_multiplier = psky->getDensityMultiplier();
    m_atmosphericsVars.max_y = psky->getMaxY();
    m_atmosphericsVars.sun_norm = LLEnvironment::instance().getClampedSunNorm();
    m_atmosphericsVars.sunlight = psky->getIsSunUp() ? psky->getSunlightColor() : psky->getMoonlightColor();
    m_atmosphericsVars.ambient = psky->getAmbientColor();    
    m_atmosphericsVars.glow = psky->getGlow();
    m_atmosphericsVars.cloud_shadow = psky->getCloudShadow();
    m_atmosphericsVars.dome_radius = psky->getDomeRadius();
    m_atmosphericsVars.dome_offset = psky->getDomeOffset();
    m_atmosphericsVars.light_atten = psky->getLightAttenuation(m_atmosphericsVars.max_y);
    m_atmosphericsVars.light_transmittance = psky->getLightTransmittance(m_atmosphericsVars.max_y);
    m_atmosphericsVars.total_density = psky->getTotalDensity();
    m_atmosphericsVars.gamma = psky->getGamma();

	// Initialize the cached normalized direction vectors
	for (S32 side = 0; side < NUM_CUBEMAP_FACES; ++side)
	{
		for (S32 tile = 0; tile < NUM_TILES; ++tile)
		{
			initSkyTextureDirs(side, tile);
			createSkyTexture(m_atmosphericsVars, side, tile, mSkyTex);
            createSkyTexture(m_atmosphericsVars, side, tile, mShinyTex, true);
        }
        mSkyTex[side].create(1.0f);
        mShinyTex[side].create(1.0f);
	}

	initCubeMap();

	mInitialized = true;

	mHeavenlyBodyUpdated = FALSE ;

    mRainbowMap = LLViewerTextureManager::getFetchedTexture(psky->getRainbowTextureId(), FTT_DEFAULT, TRUE, LLGLTexture::BOOST_UI);
    mHaloMap    = LLViewerTextureManager::getFetchedTexture(psky->getHaloTextureId(),  FTT_DEFAULT, TRUE, LLGLTexture::BOOST_UI);
}


void LLVOSky::calc()
{
    LLSettingsSky::ptr_t psky = LLEnvironment::instance().getCurrentSky();

    // invariants across whole sky tex process...
    m_atmosphericsVars.blue_density = psky->getBlueDensity();    
    m_atmosphericsVars.blue_horizon = psky->getBlueHorizon();
    m_atmosphericsVars.haze_density = psky->getHazeDensity();
    m_atmosphericsVars.haze_horizon = psky->getHazeHorizon();
    m_atmosphericsVars.density_multiplier = psky->getDensityMultiplier();
    m_atmosphericsVars.distance_multiplier = psky->getDistanceMultiplier();
    m_atmosphericsVars.max_y = psky->getMaxY();
    m_atmosphericsVars.sun_norm = LLEnvironment::instance().getClampedSunNorm();
    m_atmosphericsVars.sunlight = psky->getIsSunUp() ? psky->getSunlightColor() : psky->getMoonlightColor();
    m_atmosphericsVars.ambient = psky->getAmbientColor();    
    m_atmosphericsVars.glow = psky->getGlow();
    m_atmosphericsVars.cloud_shadow = psky->getCloudShadow();
    m_atmosphericsVars.dome_radius = psky->getDomeRadius();
    m_atmosphericsVars.dome_offset = psky->getDomeOffset();
    m_atmosphericsVars.light_atten = psky->getLightAttenuation(m_atmosphericsVars.max_y);
    m_atmosphericsVars.light_transmittance = psky->getLightTransmittance(m_atmosphericsVars.max_y);
    m_atmosphericsVars.gamma = psky->getGamma();

	mSun.setColor(psky->getSunDiffuse());
	mMoon.setColor(LLColor3(1.0f, 1.0f, 1.0f));

	mSun.renewDirection();
	mSun.renewColor();
	mMoon.renewDirection();
	mMoon.renewColor();
}

void LLVOSky::initCubeMap() 
{
	std::vector<LLPointer<LLImageRaw> > images;
	for (S32 side = 0; side < NUM_CUBEMAP_FACES; side++)
	{
		images.push_back(mShinyTex[side].getImageRaw());
	}
	
	if (!mCubeMap && gSavedSettings.getBOOL("RenderWater") && gGLManager.mHasCubeMap && LLCubeMap::sUseCubeMaps)
	{
        mCubeMap = new LLCubeMap(false);
	}

    if (mCubeMap)
	{
		mCubeMap->init(images);
	}

	gGL.getTexUnit(0)->disable();
}


void LLVOSky::cleanupGL()
{
	S32 i;
	for (i = 0; i < NUM_CUBEMAP_FACES; i++)
	{
		mSkyTex[i].cleanupGL();
	}
	if (getCubeMap())
	{
		getCubeMap()->destroyGL();
	}
}

void LLVOSky::restoreGL()
{
	S32 i;
	for (i = 0; i < NUM_CUBEMAP_FACES; i++)
	{
		mSkyTex[i].restoreGL();
	}

    LLSettingsSky::ptr_t psky = LLEnvironment::instance().getCurrentSky();

    if (psky)
    {
        setSunTextures(psky->getSunTextureId(), psky->getNextSunTextureId());
        setMoonTextures(psky->getMoonTextureId(), psky->getNextMoonTextureId());
    }

	updateDirections();

	if (gSavedSettings.getBOOL("RenderWater") && gGLManager.mHasCubeMap && LLCubeMap::sUseCubeMaps)
	{
		initCubeMap();
	}

<<<<<<< HEAD
    forceSkyUpdate();
=======
	mForceUpdate = TRUE;
	mCubeMapUpdateStage = -1;
>>>>>>> 413884df

	if (mDrawable)
	{
		gPipeline.markRebuild(mDrawable, LLDrawable::REBUILD_VOLUME, TRUE);
	}

}

void LLVOSky::initSkyTextureDirs(const S32 side, const S32 tile)
{
	S32 tile_x = tile % NUM_TILES_X;
	S32 tile_y = tile / NUM_TILES_X;

	S32 tile_x_pos = tile_x * sTileResX;
	S32 tile_y_pos = tile_y * sTileResY;

	F32 coeff[3] = {0, 0, 0};
	const S32 curr_coef = side >> 1; // 0/1 = Z axis, 2/3 = Y, 4/5 = X
	const S32 side_dir = (((side & 1) << 1) - 1);  // even = -1, odd = 1
	const S32 x_coef = (curr_coef + 1) % 3;
	const S32 y_coef = (x_coef + 1) % 3;

	coeff[curr_coef] = (F32)side_dir;

	F32 inv_res = 1.f/sResolution;
	S32 x, y;
	for (y = tile_y_pos; y < (tile_y_pos + sTileResY); ++y)
	{
		for (x = tile_x_pos; x < (tile_x_pos + sTileResX); ++x)
		{
			coeff[x_coef] = F32((x<<1) + 1) * inv_res - 1.f;
			coeff[y_coef] = F32((y<<1) + 1) * inv_res - 1.f;
			LLVector3 dir(coeff[0], coeff[1], coeff[2]);
			dir.normalize();
			mSkyTex[side].setDir(dir, x, y);
			mShinyTex[side].setDir(dir, x, y);
		}
	}
}

void LLVOSky::createSkyTexture(AtmosphericsVars& vars, const S32 side, const S32 tile, LLSkyTex* tex, bool is_shiny)
{
	S32 tile_x = tile % NUM_TILES_X;
	S32 tile_y = tile / NUM_TILES_X;

	S32 tile_x_pos = tile_x * sTileResX;
	S32 tile_y_pos = tile_y * sTileResY;

	S32 x, y;
	for (y = tile_y_pos; y < (tile_y_pos + sTileResY); ++y)
	{
		for (x = tile_x_pos; x < (tile_x_pos + sTileResX); ++x)
		{
			tex[side].setPixel(m_legacyAtmospherics.calcSkyColorInDir(vars, tex[side].getDir(x, y), is_shiny), x, y);
		}
	}
}

void LLVOSky::updateDirections(void)
{
    LLSettingsSky::ptr_t psky = LLEnvironment::instance().getCurrentSky();

    mLastSunLightingDirection  = mSun.getDirection();
    mLastMoonLightingDirection = mMoon.getDirection();

    mSun.setDirection(psky->getSunDirection());
	mMoon.setDirection(psky->getMoonDirection());

    mSun.setRotation(psky->getSunRotation());
	mMoon.setRotation(psky->getMoonRotation());

	mSun.renewDirection();
	mSun.renewColor();
	mMoon.renewDirection();
	mMoon.renewColor();
}

void LLVOSky::idleUpdate(LLAgent &agent, const F64 &time)
{
}

void LLVOSky::forceSkyUpdate()
{
    mForceUpdate = TRUE;

    memset(&m_lastAtmosphericsVars, 0x00, sizeof(AtmosphericsVars));
}

bool LLVOSky::updateSky()
{    
    LLSettingsSky::ptr_t psky = LLEnvironment::instance().getCurrentSky();

    LLColor4 total_ambient = psky->getTotalAmbient();

	if (mDead || !(gPipeline.hasRenderType(LLPipeline::RENDER_TYPE_SKY)))
	{
		return TRUE;
	}
	
	if (mDead)
	{
		// It's dead.  Don't update it.
		return TRUE;
	}

	if (gGLManager.mIsDisabled)
	{
		return TRUE;
	}

	static S32 next_frame = 0;
	const S32 total_no_tiles = NUM_CUBEMAP_FACES * NUM_TILES;
	const S32 cycle_frame_no = total_no_tiles + 1;

	const S32 frame = next_frame;

    mNeedUpdate = mForceUpdate || (total_no_tiles == frame);

	++next_frame;
	next_frame = next_frame % cycle_frame_no;

	mInterpVal = (!mInitialized) ? 1 : (F32)next_frame / cycle_frame_no;
	LLHeavenBody::setInterpVal( mInterpVal );
	updateDirections();

<<<<<<< HEAD
    LLVector3 sun_dir = mSun.getDirection();
	sun_dir.normalize();
    LLVector3 moon_dir = mMoon.getDirection();
	moon_dir.normalize();

	const F32 dot_sun  = sun_dir  * mLastSunLightingDirection;
    const F32 dot_moon = moon_dir * mLastMoonLightingDirection;
=======
    if (mCubeMapUpdateStage < 0)
    {
        LL_RECORD_BLOCK_TIME(FTM_VOSKY_CALC);
        calc();
>>>>>>> 413884df

        LLVector3 direction = mSun.getDirection();
        direction.normalize();
        const F32 dot_sun = direction * mLastSunLightingDirection;
        LLVector3 moon_direction = mMoon.getDirection();
        moon_direction.normalize();
        const F32 dot_moon = moon_direction * mLastMoonLightingDirection;

        LLColor3 delta_color;
        delta_color.setVec(mLastTotalAmbient.mV[0] - total_ambient.mV[0],
            mLastTotalAmbient.mV[1] - total_ambient.mV[1],
            mLastTotalAmbient.mV[2] - total_ambient.mV[2]);

<<<<<<< HEAD
    mNeedUpdate = mNeedUpdate || sun_direction_changed;
    mNeedUpdate = mNeedUpdate || moon_direction_changed;
    mNeedUpdate = mNeedUpdate || color_changed;
    mNeedUpdate = mNeedUpdate || !mInitialized;
=======
        bool sun_direction_changed = (dot_sun < LIGHT_DIRECTION_THRESHOLD);
        bool moon_direction_changed = (dot_moon < LIGHT_DIRECTION_THRESHOLD);
        bool color_changed = (delta_color.length() >= COLOR_CHANGE_THRESHOLD);
>>>>>>> 413884df

        mForceUpdate = mForceUpdate || sun_direction_changed;
        mForceUpdate = mForceUpdate || moon_direction_changed;
        mForceUpdate = mForceUpdate || color_changed;
        mForceUpdate = mForceUpdate || !mInitialized;

        bool same_atmospherics = m_lastAtmosphericsVars == m_atmosphericsVars;

        if (mForceUpdate && mForceUpdateThrottle.hasExpired() && !same_atmospherics)
        {
            // start updating cube map sides
            if (mCubeMap && !direction.isExactlyZero())
            {
                updateFog(LLViewerCamera::getInstance()->getFar());

<<<<<<< HEAD
    if (mNeedUpdate && mForceUpdateThrottle.hasExpired() && (mForceUpdate || !same_atmospherics))
	{
=======
                mCubeMapUpdateStage = 0;
            }
            else
            {
                mCubeMapUpdateStage = NUM_CUBEMAP_FACES;
            }
            mForceUpdate = FALSE;
        }
    }
    else if (mCubeMapUpdateStage == NUM_CUBEMAP_FACES)
    {
>>>>>>> 413884df
        LL_RECORD_BLOCK_TIME(FTM_VOSKY_UPDATEFORCED);
        LLSkyTex::stepCurrent();

<<<<<<< HEAD
        mForceUpdateThrottle.setTimerExpirySec(UPDATE_EXPRY);

		LLSkyTex::stepCurrent();
		
        m_lastAtmosphericsVars = m_atmosphericsVars;

        mLastTotalAmbient = total_ambient;
		mInitialized = TRUE;

		if (mCubeMap)
		{
			updateFog(LLViewerCamera::getInstance()->getFar());

			for (int side = 0; side < 6; side++) 
			{
				for (int tile = 0; tile < NUM_TILES; tile++) 
				{
					createSkyTexture(m_atmosphericsVars, side, tile, mSkyTex);
                    createSkyTexture(m_atmosphericsVars, side, tile, mShinyTex, true);
				}
			}
		}

        int tex = mSkyTex[0].getWhich(TRUE);

		for (int side = 0; side < 6; side++) 
		{
            LLImageRaw* raw1 = nullptr;
            LLImageRaw* raw2 = nullptr;

            if (!is_alm_wl_sky)
            {
				raw1 = mSkyTex[side].getImageRaw(TRUE);
				raw2 = mSkyTex[side].getImageRaw(FALSE);
				raw2->copy(raw1);
				mSkyTex[side].createGLImage(tex);
            }

			raw1 = mShinyTex[side].getImageRaw(TRUE);
			raw2 = mShinyTex[side].getImageRaw(FALSE);
			raw2->copy(raw1);
			mShinyTex[side].createGLImage(tex);
		}
		next_frame = 0;	

		// update the sky texture
        if (!is_alm_wl_sky)
        {
			for (S32 i = 0; i < 6; ++i)
			{
                mSkyTex[i].create(1.0f);
			}
        }

        for (S32 i = 0; i < 6; ++i)
		{
			mShinyTex[i].create(1.0f);
		}

		// update the environment map
		if (mCubeMap)
		{
			std::vector<LLPointer<LLImageRaw> > images;
			images.reserve(6);
			for (S32 side = 0; side < 6; side++)
			{
				images.push_back(mShinyTex[side].getImageRaw(TRUE));
			}
			mCubeMap->init(images);
			gGL.getTexUnit(0)->disable();
		}

		gPipeline.markRebuild(gSky.mVOGroundp->mDrawable, LLDrawable::REBUILD_ALL, TRUE);

		mNeedUpdate  = FALSE;
        mForceUpdate = FALSE;
=======
        LLVector3 direction = mSun.getDirection();
        if (!direction.isExactlyZero())
        {
            bool is_alm_wl_sky = gPipeline.canUseWindLightShaders();
            int tex = mSkyTex[0].getWhich(TRUE);

            for (int side = 0; side < NUM_CUBEMAP_FACES; side++)
            {
                LLImageRaw* raw1 = nullptr;
                LLImageRaw* raw2 = nullptr;

                if (!is_alm_wl_sky)
                {
                    raw1 = mSkyTex[side].getImageRaw(TRUE);
                    raw2 = mSkyTex[side].getImageRaw(FALSE);
                    raw2->copy(raw1);
                    mSkyTex[side].createGLImage(tex);
                }

                raw1 = mShinyTex[side].getImageRaw(TRUE);
                raw2 = mShinyTex[side].getImageRaw(FALSE);
                raw2->copy(raw1);
                mShinyTex[side].createGLImage(tex);
            }
            next_frame = 0;

            // update the sky texture
            if (!is_alm_wl_sky)
            {
                for (S32 i = 0; i < NUM_CUBEMAP_FACES; ++i)
                {
                    mSkyTex[i].create(1.0f);
                }
            }

            for (S32 i = 0; i < NUM_CUBEMAP_FACES; ++i)
            {
                mShinyTex[i].create(1.0f);
            }

            // update the environment map
            if (mCubeMap)
            {
                std::vector<LLPointer<LLImageRaw> > images;
                images.reserve(NUM_CUBEMAP_FACES);
                for (S32 side = 0; side < NUM_CUBEMAP_FACES; side++)
                {
                    images.push_back(mShinyTex[side].getImageRaw(TRUE));
                }
                mCubeMap->init(images);
                gGL.getTexUnit(0)->disable();
            }
        }

        m_lastAtmosphericsVars = m_atmosphericsVars;
        mForceUpdateThrottle.setTimerExpirySec(UPDATE_EXPRY);
        gPipeline.markRebuild(gSky.mVOGroundp->mDrawable, LLDrawable::REBUILD_ALL, TRUE);
        mCubeMapUpdateStage = -1;
    }
    else if (mCubeMapUpdateStage >= 0 && mCubeMapUpdateStage < NUM_CUBEMAP_FACES)
	{
        LL_RECORD_BLOCK_TIME(FTM_VOSKY_CREATETEXTURES);

		LLVector3 direction = mSun.getDirection();
        if (!direction.isExactlyZero())
        {
            mLastTotalAmbient = total_ambient;
            mInitialized = TRUE;

            if (mCubeMap)
            {
                S32 side = mCubeMapUpdateStage;
                for (int tile = 0; tile < NUM_TILES; tile++)
                {
                    createSkyTexture(m_atmosphericsVars, side, tile, mSkyTex);
                    createSkyTexture(m_atmosphericsVars, side, tile, mShinyTex, true);
                }
                mCubeMapUpdateStage++;
            }
            else
            {
                mCubeMapUpdateStage = NUM_CUBEMAP_FACES;
            }
        }
        else
        {
            mCubeMapUpdateStage = NUM_CUBEMAP_FACES;
        }
>>>>>>> 413884df
	}

	if (mDrawable.notNull() && mDrawable->getFace(0) && !mDrawable->getFace(0)->getVertexBuffer())
	{
		gPipeline.markRebuild(mDrawable, LLDrawable::REBUILD_VOLUME, TRUE);
	}

	return TRUE;
}

void LLVOSky::updateTextures()
{
	if (mSunTexturep[0])
	{
		mSunTexturep[0]->addTextureStats( (F32)MAX_IMAGE_AREA );
    }

    if (mSunTexturep[1])
	{
		mSunTexturep[1]->addTextureStats( (F32)MAX_IMAGE_AREA );
    }

    if (mMoonTexturep[0])
	{
		mMoonTexturep[0]->addTextureStats( (F32)MAX_IMAGE_AREA );
    }

    if (mMoonTexturep[1])
	{
		mMoonTexturep[1]->addTextureStats( (F32)MAX_IMAGE_AREA );
    }   

    if (mBloomTexturep[0])
    {
		mBloomTexturep[0]->addTextureStats( (F32)MAX_IMAGE_AREA );
	}

    if (mBloomTexturep[1])
    {
		mBloomTexturep[1]->addTextureStats( (F32)MAX_IMAGE_AREA );
	}
}

LLDrawable *LLVOSky::createDrawable(LLPipeline *pipeline)
{
	pipeline->allocDrawable(this);
	mDrawable->setLit(FALSE);

	LLDrawPoolSky *poolp = (LLDrawPoolSky*) gPipeline.getPool(LLDrawPool::POOL_SKY);
	poolp->setSkyTex(mSkyTex);
	mDrawable->setRenderType(LLPipeline::RENDER_TYPE_SKY);
	
	for (S32 i = 0; i < 6; ++i)
	{
		mFace[FACE_SIDE0 + i] = mDrawable->addFace(poolp, NULL);
	}

	mFace[FACE_SUN]   = mDrawable->addFace(poolp, nullptr);
	mFace[FACE_MOON]  = mDrawable->addFace(poolp, nullptr);
	mFace[FACE_BLOOM] = mDrawable->addFace(poolp, nullptr);

	return mDrawable;
}

void LLVOSky::setSunScale(F32 sun_scale)
{
    mSunScale  = sun_scale;
}

void LLVOSky::setMoonScale(F32 moon_scale)
{
    mMoonScale = moon_scale;
}

void LLVOSky::setSunTextures(const LLUUID& sun_texture, const LLUUID& sun_texture_next)
{
    // We test the UUIDs here because we explicitly do not want the default image returned by getFetchedTexture in that case...
    mSunTexturep[0] = sun_texture.isNull() ? nullptr : LLViewerTextureManager::getFetchedTexture(sun_texture, FTT_DEFAULT, TRUE, LLGLTexture::BOOST_UI);
    mSunTexturep[1] = sun_texture_next.isNull() ? nullptr : LLViewerTextureManager::getFetchedTexture(sun_texture_next, FTT_DEFAULT, TRUE, LLGLTexture::BOOST_UI);

    bool can_use_wl = gPipeline.canUseWindLightShaders();

    if (mFace[FACE_SUN])
    {
        if (mSunTexturep[0])
        {
	        mSunTexturep[0]->setAddressMode(LLTexUnit::TAM_CLAMP);
        }

        LLViewerTexture* current_tex0 = mFace[FACE_SUN]->getTexture(LLRender::DIFFUSE_MAP);
        LLViewerTexture* current_tex1 = mFace[FACE_SUN]->getTexture(LLRender::ALTERNATE_DIFFUSE_MAP);

        if (current_tex0 && (mSunTexturep[0] != current_tex0) && current_tex0->isViewerMediaTexture())
        {
            static_cast<LLViewerMediaTexture*>(current_tex0)->removeMediaFromFace(mFace[FACE_SUN]);
        }

        if (current_tex1 && (mSunTexturep[1] != current_tex1) && current_tex1->isViewerMediaTexture())
        {
            static_cast<LLViewerMediaTexture*>(current_tex1)->removeMediaFromFace(mFace[FACE_SUN]);
        }

        mFace[FACE_SUN]->setTexture(LLRender::DIFFUSE_MAP, mSunTexturep[0]);

        if (can_use_wl)
        {
            if (mSunTexturep[1])
            {
	            mSunTexturep[1]->setAddressMode(LLTexUnit::TAM_CLAMP);            
            }
            mFace[FACE_SUN]->setTexture(LLRender::ALTERNATE_DIFFUSE_MAP, mSunTexturep[1]);
        }
    }
}

void LLVOSky::setMoonTextures(const LLUUID& moon_texture, const LLUUID& moon_texture_next)
{
    LLSettingsSky::ptr_t psky = LLEnvironment::instance().getCurrentSky();

    bool can_use_wl = gPipeline.canUseWindLightShaders();

    mMoonTexturep[0] = moon_texture.isNull()      ? nullptr : LLViewerTextureManager::getFetchedTexture(moon_texture, FTT_DEFAULT, TRUE, LLGLTexture::BOOST_UI);
    mMoonTexturep[1] = moon_texture_next.isNull() ? nullptr : LLViewerTextureManager::getFetchedTexture(moon_texture_next, FTT_DEFAULT, TRUE, LLGLTexture::BOOST_UI);

    if (mFace[FACE_MOON])
    {
        if (mMoonTexturep[0])
        {
	        mMoonTexturep[0]->setAddressMode(LLTexUnit::TAM_CLAMP);
        }
        mFace[FACE_MOON]->setTexture(LLRender::DIFFUSE_MAP, mMoonTexturep[0]);
    
        if (mMoonTexturep[1] && can_use_wl)
        {
	        mMoonTexturep[1]->setAddressMode(LLTexUnit::TAM_CLAMP);
            mFace[FACE_MOON]->setTexture(LLRender::ALTERNATE_DIFFUSE_MAP, mMoonTexturep[1]);
        }
    }
}

void LLVOSky::setCloudNoiseTextures(const LLUUID& cloud_noise_texture, const LLUUID& cloud_noise_texture_next)
{
    LLSettingsSky::ptr_t psky = LLEnvironment::instance().getCurrentSky();

    mCloudNoiseTexturep[0] = cloud_noise_texture.isNull() ? nullptr : LLViewerTextureManager::getFetchedTexture(cloud_noise_texture, FTT_DEFAULT, TRUE, LLGLTexture::BOOST_UI);
    mCloudNoiseTexturep[1] = cloud_noise_texture_next.isNull() ? nullptr : LLViewerTextureManager::getFetchedTexture(cloud_noise_texture_next, FTT_DEFAULT, TRUE, LLGLTexture::BOOST_UI);

    if (mCloudNoiseTexturep[0])
    {
	    mCloudNoiseTexturep[0]->setAddressMode(LLTexUnit::TAM_WRAP);
    }

    if (mCloudNoiseTexturep[1])
    {
	    mCloudNoiseTexturep[1]->setAddressMode(LLTexUnit::TAM_WRAP);
    }
}

void LLVOSky::setBloomTextures(const LLUUID& bloom_texture, const LLUUID& bloom_texture_next)
{
    LLSettingsSky::ptr_t psky = LLEnvironment::instance().getCurrentSky();

    LLUUID bloom_tex = bloom_texture.isNull() ? psky->GetDefaultBloomTextureId() : bloom_texture;
    LLUUID bloom_tex_next = bloom_texture_next.isNull() ? (bloom_texture.isNull() ? psky->GetDefaultBloomTextureId() : bloom_texture) : bloom_texture_next;

    mBloomTexturep[0] = bloom_tex.isNull() ? nullptr : LLViewerTextureManager::getFetchedTexture(bloom_tex, FTT_DEFAULT, TRUE, LLGLTexture::BOOST_UI);
    mBloomTexturep[1] = bloom_tex_next.isNull() ? nullptr : LLViewerTextureManager::getFetchedTexture(bloom_tex_next, FTT_DEFAULT, TRUE, LLGLTexture::BOOST_UI);

    if (mBloomTexturep[0])
    {
	    mBloomTexturep[0]->setAddressMode(LLTexUnit::TAM_CLAMP);
    }

    if (mBloomTexturep[1])
    {
	    mBloomTexturep[1]->setAddressMode(LLTexUnit::TAM_CLAMP);
    }
}

static LLTrace::BlockTimerStatHandle FTM_GEO_SKY("Sky Geometry");

BOOL LLVOSky::updateGeometry(LLDrawable *drawable)
{
	LL_RECORD_BLOCK_TIME(FTM_GEO_SKY);
	if (mFace[FACE_REFLECTION] == NULL)
	{
		LLDrawPoolWater *poolp = (LLDrawPoolWater*) gPipeline.getPool(LLDrawPool::POOL_WATER);
		if (gPipeline.getPool(LLDrawPool::POOL_WATER)->getShaderLevel() != 0)
		{
			mFace[FACE_REFLECTION] = drawable->addFace(poolp, NULL);
		}
	}

	mCameraPosAgent = drawable->getPositionAgent();

	mEarthCenter.mV[0] = mCameraPosAgent.mV[0];
	mEarthCenter.mV[1] = mCameraPosAgent.mV[1];

	LLVector3 v_agent[8];
	for (S32 i = 0; i < 8; ++i)
	{
		F32 x_sgn = (i&1) ? 1.f : -1.f;
		F32 y_sgn = (i&2) ? 1.f : -1.f;
		F32 z_sgn = (i&4) ? 1.f : -1.f;
		v_agent[i] = HORIZON_DIST * SKY_BOX_MULT * LLVector3(x_sgn, y_sgn, z_sgn);
	}

	LLStrider<LLVector3> verticesp;
	LLStrider<LLVector3> normalsp;
	LLStrider<LLVector2> texCoordsp;
	LLStrider<U16> indicesp;
	U16 index_offset;
	LLFace *face;	

	for (S32 side = 0; side < 6; ++side)
	{
		face = mFace[FACE_SIDE0 + side]; 

		if (!face->getVertexBuffer())
		{
			face->setSize(4, 6);
			face->setGeomIndex(0);
			face->setIndicesIndex(0);
			LLVertexBuffer* buff = new LLVertexBuffer(LLDrawPoolSky::VERTEX_DATA_MASK, GL_STREAM_DRAW_ARB);
			buff->allocateBuffer(4, 6, TRUE);
			face->setVertexBuffer(buff);

			index_offset = face->getGeometry(verticesp,normalsp,texCoordsp, indicesp);
			
			S32 vtx = 0;
			S32 curr_bit = side >> 1; // 0/1 = Z axis, 2/3 = Y, 4/5 = X
			S32 side_dir = side & 1;  // even - 0, odd - 1
			S32 i_bit = (curr_bit + 2) % 3;
			S32 j_bit = (i_bit + 2) % 3;

			LLVector3 axis;
			axis.mV[curr_bit] = 1;
			face->mCenterAgent = (F32)((side_dir << 1) - 1) * axis * HORIZON_DIST;

			vtx = side_dir << curr_bit;
			*(verticesp++)  = v_agent[vtx];
			*(verticesp++)  = v_agent[vtx | 1 << j_bit];
			*(verticesp++)  = v_agent[vtx | 1 << i_bit];
			*(verticesp++)  = v_agent[vtx | 1 << i_bit | 1 << j_bit];

			*(texCoordsp++) = TEX00;
			*(texCoordsp++) = TEX01;
			*(texCoordsp++) = TEX10;
			*(texCoordsp++) = TEX11;

			// Triangles for each side
			*indicesp++ = index_offset + 0;
			*indicesp++ = index_offset + 1;
			*indicesp++ = index_offset + 3;

			*indicesp++ = index_offset + 0;
			*indicesp++ = index_offset + 3;
			*indicesp++ = index_offset + 2;

			buff->flush();
		}
	}

	const LLVector3 &look_at = LLViewerCamera::getInstance()->getAtAxis();
	LLVector3 right = look_at % LLVector3::z_axis;
	LLVector3 up = right % look_at;
	right.normalize();
	up.normalize();
    
    bool draw_sun  = updateHeavenlyBodyGeometry(drawable, mSunScale, FACE_SUN, mSun, up, right);
    bool draw_moon = updateHeavenlyBodyGeometry(drawable, mMoonScale, FACE_MOON, mMoon, up, right);

    draw_sun  &= LLEnvironment::getInstance()->getIsSunUp();
    draw_moon &= LLEnvironment::getInstance()->getIsMoonUp();

	mSun.setDraw(draw_sun);
	mMoon.setDraw(draw_moon);

	const F32 water_height = gAgent.getRegion()->getWaterHeight() + 0.01f;
		// LLWorld::getInstance()->getWaterHeight() + 0.01f;
	const F32 camera_height = mCameraPosAgent.mV[2];
	const F32 height_above_water = camera_height - water_height;

	bool sun_flag = FALSE;
	if (mSun.isVisible())
	{        
        sun_flag = !mMoon.isVisible() || ((look_at * mSun.getDirection()) > 0);
	}
	
    bool above_water = (height_above_water > 0);
    bool render_ref  = above_water && gPipeline.getPool(LLDrawPool::POOL_WATER)->getShaderLevel() == 0;
    setDrawRefl(above_water ? (sun_flag ? 0 : 1) : -1);
    if (render_ref)
	{        
        updateReflectionGeometry(drawable, height_above_water, mSun);
    }

	LLPipeline::sCompiles++;
	return TRUE;
}

bool LLVOSky::updateHeavenlyBodyGeometry(LLDrawable *drawable, F32 scale, const S32 f, LLHeavenBody& hb, const LLVector3 &up, const LLVector3 &right)
{
	mHeavenlyBodyUpdated = TRUE ;

	LLStrider<LLVector3> verticesp;
	LLStrider<LLVector3> normalsp;
	LLStrider<LLVector2> texCoordsp;
	LLStrider<U16> indicesp;
	S32 index_offset;
	LLFace *facep;

    
    LLQuaternion rot    = hb.getRotation();
	LLVector3 to_dir    = LLVector3::x_axis * rot;

    LLVector3 hb_right = to_dir % LLVector3::z_axis;
	LLVector3 hb_up    = hb_right % to_dir;

    // at zenith so math below fails spectacularly
    if ((to_dir * LLVector3::z_axis) > 0.99f)
    {
        hb_right  = LLVector3::y_axis_neg * rot;
	    hb_up     = LLVector3::z_axis     * rot;
    }

	LLVector3 draw_pos = to_dir * HEAVENLY_BODY_DIST;

	hb_right.normalize();
	hb_up.normalize();

    const F32 enlargm_factor = ( 1 - to_dir.mV[2] );
	F32 horiz_enlargement = 1 + enlargm_factor * 0.3f;
	F32 vert_enlargement = 1 + enlargm_factor * 0.2f;

	const LLVector3 scaled_right = horiz_enlargement * scale * HEAVENLY_BODY_DIST * HEAVENLY_BODY_FACTOR * hb.getDiskRadius() * hb_right;
	const LLVector3 scaled_up    = vert_enlargement  * scale * HEAVENLY_BODY_DIST * HEAVENLY_BODY_FACTOR * hb.getDiskRadius() * hb_up;

	LLVector3 v_clipped[4];

	v_clipped[0] = draw_pos - scaled_right + scaled_up;
	v_clipped[1] = draw_pos - scaled_right - scaled_up;
	v_clipped[2] = draw_pos + scaled_right + scaled_up;
	v_clipped[3] = draw_pos + scaled_right - scaled_up;

	hb.setVisible(TRUE);

	facep = mFace[f]; 

	if (!facep->getVertexBuffer())
	{
		facep->setSize(4, 6);	
		LLVertexBuffer* buff = new LLVertexBuffer(LLDrawPoolSky::VERTEX_DATA_MASK, GL_STREAM_DRAW_ARB);
		if (!buff->allocateBuffer(facep->getGeomCount(), facep->getIndicesCount(), TRUE))
		{
			LL_WARNS() << "Failed to allocate Vertex Buffer for vosky to "
				<< facep->getGeomCount() << " vertices and "
				<< facep->getIndicesCount() << " indices" << LL_ENDL;
		}
		facep->setGeomIndex(0);
		facep->setIndicesIndex(0);
		facep->setVertexBuffer(buff);
	}

	llassert(facep->getVertexBuffer()->getNumIndices() == 6);

	index_offset = facep->getGeometry(verticesp,normalsp,texCoordsp, indicesp);

	if (-1 == index_offset)
	{
		return TRUE;
	}

	for (S32 vtx = 0; vtx < 4; ++vtx)
	{
		hb.corner(vtx) = v_clipped[vtx];
		*(verticesp++)  = hb.corner(vtx) + mCameraPosAgent;
	}

	*(texCoordsp++) = TEX01;
	*(texCoordsp++) = TEX00;
	*(texCoordsp++) = TEX11;
	*(texCoordsp++) = TEX10;

	*indicesp++ = index_offset + 0;
	*indicesp++ = index_offset + 2;
	*indicesp++ = index_offset + 1;

	*indicesp++ = index_offset + 1;
	*indicesp++ = index_offset + 2;
	*indicesp++ = index_offset + 3;

	facep->getVertexBuffer()->flush();

	return TRUE;
}

F32 dtReflection(const LLVector3& p, F32 cos_dir_from_top, F32 sin_dir_from_top, F32 diff_angl_dir)
{
	LLVector3 P = p;
	P.normalize();

	const F32 cos_dir_angle = -P.mV[VZ];
	const F32 sin_dir_angle = sqrt(1 - cos_dir_angle * cos_dir_angle);

	F32 cos_diff_angles = cos_dir_angle * cos_dir_from_top
									+ sin_dir_angle * sin_dir_from_top;

	F32 diff_angles;
	if (cos_diff_angles > (1 - 1e-7))
		diff_angles = 0;
	else
		diff_angles = acos(cos_diff_angles);

	const F32 rel_diff_angles = diff_angles / diff_angl_dir;
	const F32 dt = 1 - rel_diff_angles;

	return (dt < 0) ? 0 : dt;
}


F32 dtClip(const LLVector3& v0, const LLVector3& v1, F32 far_clip2)
{
	F32 dt_clip;
	const LLVector3 otrezok = v1 - v0;
	const F32 A = otrezok.lengthSquared();
	const F32 B = v0 * otrezok;
	const F32 C = v0.lengthSquared() - far_clip2;
	const F32 det = sqrt(B*B - A*C);
	dt_clip = (-B - det) / A;
	if ((dt_clip < 0) || (dt_clip > 1))
		dt_clip = (-B + det) / A;
	return dt_clip;
}


void LLVOSky::updateReflectionGeometry(LLDrawable *drawable, F32 H,
										 const LLHeavenBody& HB)
{
	const LLVector3 &look_at = LLViewerCamera::getInstance()->getAtAxis();
	// const F32 water_height = gAgent.getRegion()->getWaterHeight() + 0.001f;
	// LLWorld::getInstance()->getWaterHeight() + 0.001f;

	LLVector3 to_dir = HB.getDirection();
	LLVector3 hb_pos = to_dir * (HORIZON_DIST - 10);
	LLVector3 to_dir_proj = to_dir;
	to_dir_proj.mV[VZ] = 0;
	to_dir_proj.normalize();

	LLVector3 Right = to_dir % LLVector3::z_axis;
	LLVector3 Up = Right % to_dir;
	Right.normalize();
	Up.normalize();

	// finding angle between  look direction and sprite.
	LLVector3 look_at_right = look_at % LLVector3::z_axis;
	look_at_right.normalize();

	const F32 enlargm_factor = ( 1 - to_dir.mV[2] );
	F32 horiz_enlargement = 1 + enlargm_factor * 0.3f;
	F32 vert_enlargement = 1 + enlargm_factor * 0.2f;

	F32 vert_size = vert_enlargement * HEAVENLY_BODY_SCALE * HB.getDiskRadius();
	Right *= /*cos_lookAt_toDir */ horiz_enlargement * HEAVENLY_BODY_SCALE * HB.getDiskRadius();
	Up *= vert_size;

	LLVector3 v_corner[2];
	LLVector3 stretch_corner[2];

	LLVector3 top_hb = v_corner[0] = stretch_corner[0] = hb_pos - Right + Up;
	v_corner[1] = stretch_corner[1] = hb_pos - Right - Up;

	LLVector2 TEX0t = TEX00;
	LLVector2 TEX1t = TEX10;
	LLVector3 lower_corner = v_corner[1];

	top_hb.normalize();
	const F32 cos_angle_of_view = fabs(top_hb.mV[VZ]);
	const F32 extension = llmin (5.0f, 1.0f / cos_angle_of_view);

	const S32 cols = 1;
	const S32 raws = lltrunc(16 * extension);
	S32 quads = cols * raws;

	stretch_corner[0] = lower_corner + extension * (stretch_corner[0] - lower_corner);
	stretch_corner[1] = lower_corner + extension * (stretch_corner[1] - lower_corner);

	F32 cos_dir_from_top[2];

	LLVector3 dir = stretch_corner[0];
	dir.normalize();
	cos_dir_from_top[0] = dir.mV[VZ];

	dir = stretch_corner[1];
	dir.normalize();
	cos_dir_from_top[1] = dir.mV[VZ];

	const F32 sin_dir_from_top = sqrt(1 - cos_dir_from_top[0] * cos_dir_from_top[0]);
	const F32 sin_dir_from_top2 = sqrt(1 - cos_dir_from_top[1] * cos_dir_from_top[1]);
	const F32 cos_diff_dir = cos_dir_from_top[0] * cos_dir_from_top[1]
							+ sin_dir_from_top * sin_dir_from_top2;
	const F32 diff_angl_dir = acos(cos_diff_dir);

	v_corner[0] = stretch_corner[0];
	v_corner[1] = lower_corner;


	LLVector2 TEX0tt = TEX01;
	LLVector2 TEX1tt = TEX11;

	LLVector3 v_refl_corner[4];
	LLVector3 v_sprite_corner[4];

	S32 vtx;
	for (vtx = 0; vtx < 2; ++vtx)
	{
		LLVector3 light_proj = v_corner[vtx];
		light_proj.normalize();

		const F32 z = light_proj.mV[VZ];
		const F32 sin_angle = sqrt(1 - z * z);
		light_proj *= 1.f / sin_angle;
		light_proj.mV[VZ] = 0;
		const F32 to_refl_point = H * sin_angle / fabs(z);

		v_refl_corner[vtx] = to_refl_point * light_proj;
	}


	for (vtx = 2; vtx < 4; ++vtx)
	{
		const LLVector3 to_dir_vec = (to_dir_proj * v_refl_corner[vtx-2]) * to_dir_proj;
		v_refl_corner[vtx] = v_refl_corner[vtx-2] + 2 * (to_dir_vec - v_refl_corner[vtx-2]);
	}

	for (vtx = 0; vtx < 4; ++vtx)
		v_refl_corner[vtx].mV[VZ] -= H;

	S32 side = 0;
	LLVector3 refl_corn_norm[2];
	refl_corn_norm[0] = v_refl_corner[1];
	refl_corn_norm[0].normalize();
	refl_corn_norm[1] = v_refl_corner[3];
	refl_corn_norm[1].normalize();

	F32 cos_refl_look_at[2];
	cos_refl_look_at[0] = refl_corn_norm[0] * look_at;
	cos_refl_look_at[1] = refl_corn_norm[1] * look_at;

	if (cos_refl_look_at[1] > cos_refl_look_at[0])
	{
		side = 2;
	}

	//const F32 far_clip = (LLViewerCamera::getInstance()->getFar() - 0.01) / far_clip_factor;
	const F32 far_clip = 512;
	const F32 far_clip2 = far_clip*far_clip;

	F32 dt_clip;
	F32 vtx_near2, vtx_far2;

	if ((vtx_far2 = v_refl_corner[side].lengthSquared()) > far_clip2)
	{
		// whole thing is sprite: reflection is beyond far clip plane.
		dt_clip = 1.1f;
		quads = 1;
	}
	else if ((vtx_near2 = v_refl_corner[side+1].lengthSquared()) > far_clip2)
	{
		// part is reflection, the rest is sprite.
		dt_clip = dtClip(v_refl_corner[side + 1], v_refl_corner[side], far_clip2);
		const LLVector3 P = (1 - dt_clip) * v_refl_corner[side + 1] + dt_clip * v_refl_corner[side];

		F32 dt_tex = dtReflection(P, cos_dir_from_top[0], sin_dir_from_top, diff_angl_dir);

		TEX0tt = LLVector2(0, dt_tex);
		TEX1tt = LLVector2(1, dt_tex);
		quads++;
	}
	else
	{
		// whole thing is correct reflection.
		dt_clip = -0.1f;
	}

	LLFace *face = mFace[FACE_REFLECTION]; 

    if (face)
    {
        if (!face->getVertexBuffer() || quads * 4 != face->getGeomCount())
        {
            face->setSize(quads * 4, quads * 6);
            LLVertexBuffer* buff = new LLVertexBuffer(LLDrawPoolWater::VERTEX_DATA_MASK, GL_STREAM_DRAW_ARB);
			if (!buff->allocateBuffer(face->getGeomCount(), face->getIndicesCount(), TRUE))
			{
				LL_WARNS() << "Failed to allocate Vertex Buffer for vosky to "
					<< face->getGeomCount() << " vertices and "
					<< face->getIndicesCount() << " indices" << LL_ENDL;
			}
            face->setIndicesIndex(0);
            face->setGeomIndex(0);
            face->setVertexBuffer(buff);
        }

        LLStrider<LLVector3> verticesp;
        LLStrider<LLVector3> normalsp;
        LLStrider<LLVector2> texCoordsp;
        LLStrider<U16> indicesp;
        S32 index_offset;

        index_offset = face->getGeometry(verticesp, normalsp, texCoordsp, indicesp);
        if (-1 == index_offset)
        {
            return;
        }

        LLColor3 hb_col3 = HB.getInterpColor();
        hb_col3.clamp();
        const LLColor4 hb_col = LLColor4(hb_col3);

        const F32 min_attenuation = 0.4f;
        const F32 max_attenuation = 0.7f;
        const F32 attenuation = min_attenuation
            + cos_angle_of_view * (max_attenuation - min_attenuation);

        LLColor4 hb_refl_col = (1 - attenuation) * hb_col + attenuation * getSkyFogColor();
        face->setFaceColor(hb_refl_col);

        LLVector3 v_far[2];
        v_far[0] = v_refl_corner[1];
        v_far[1] = v_refl_corner[3];

        if (dt_clip > 0)
        {
            if (dt_clip >= 1)
            {
                for (S32 vtx = 0; vtx < 4; ++vtx)
                {
                    F32 ratio = far_clip / v_refl_corner[vtx].length();
                    *(verticesp++) = v_refl_corner[vtx] = ratio * v_refl_corner[vtx] + mCameraPosAgent;
                }
                const LLVector3 draw_pos = 0.25 *
                    (v_refl_corner[0] + v_refl_corner[1] + v_refl_corner[2] + v_refl_corner[3]);
                face->mCenterAgent = draw_pos;
            }
            else
            {
                F32 ratio = far_clip / v_refl_corner[1].length();
                v_sprite_corner[1] = v_refl_corner[1] * ratio;

                ratio = far_clip / v_refl_corner[3].length();
                v_sprite_corner[3] = v_refl_corner[3] * ratio;

                v_refl_corner[1] = (1 - dt_clip) * v_refl_corner[1] + dt_clip * v_refl_corner[0];
                v_refl_corner[3] = (1 - dt_clip) * v_refl_corner[3] + dt_clip * v_refl_corner[2];
                v_sprite_corner[0] = v_refl_corner[1];
                v_sprite_corner[2] = v_refl_corner[3];

                for (S32 vtx = 0; vtx < 4; ++vtx)
                {
                    *(verticesp++) = v_sprite_corner[vtx] + mCameraPosAgent;
                }

                const LLVector3 draw_pos = 0.25 *
                    (v_refl_corner[0] + v_sprite_corner[1] + v_refl_corner[2] + v_sprite_corner[3]);
                face->mCenterAgent = draw_pos;
            }

            *(texCoordsp++) = TEX0tt;
            *(texCoordsp++) = TEX0t;
            *(texCoordsp++) = TEX1tt;
            *(texCoordsp++) = TEX1t;

            *indicesp++ = index_offset + 0;
            *indicesp++ = index_offset + 2;
            *indicesp++ = index_offset + 1;

            *indicesp++ = index_offset + 1;
            *indicesp++ = index_offset + 2;
            *indicesp++ = index_offset + 3;

            index_offset += 4;
        }

        if (dt_clip < 1)
        {
            if (dt_clip <= 0)
            {
                const LLVector3 draw_pos = 0.25 *
                    (v_refl_corner[0] + v_refl_corner[1] + v_refl_corner[2] + v_refl_corner[3]);
                face->mCenterAgent = draw_pos;
            }

            const F32 raws_inv = 1.f / raws;
            const F32 cols_inv = 1.f / cols;
            LLVector3 left = v_refl_corner[0] - v_refl_corner[1];
            LLVector3 right = v_refl_corner[2] - v_refl_corner[3];
            left *= raws_inv;
            right *= raws_inv;

            for (S32 raw = 0; raw < raws; ++raw)
            {
                F32 dt_v0 = raw * raws_inv;
                F32 dt_v1 = (raw + 1) * raws_inv;
                const LLVector3 BL = v_refl_corner[1] + (F32)raw * left;
                const LLVector3 BR = v_refl_corner[3] + (F32)raw * right;
                const LLVector3 EL = BL + left;
                const LLVector3 ER = BR + right;
                dt_v0 = dt_v1 = dtReflection(EL, cos_dir_from_top[0], sin_dir_from_top, diff_angl_dir);
                for (S32 col = 0; col < cols; ++col)
                {
                    F32 dt_h0 = col * cols_inv;
                    *(verticesp++) = (1 - dt_h0) * EL + dt_h0 * ER + mCameraPosAgent;
                    *(verticesp++) = (1 - dt_h0) * BL + dt_h0 * BR + mCameraPosAgent;
                    F32 dt_h1 = (col + 1) * cols_inv;
                    *(verticesp++) = (1 - dt_h1) * EL + dt_h1 * ER + mCameraPosAgent;
                    *(verticesp++) = (1 - dt_h1) * BL + dt_h1 * BR + mCameraPosAgent;

                    *(texCoordsp++) = LLVector2(dt_h0, dt_v1);
                    *(texCoordsp++) = LLVector2(dt_h0, dt_v0);
                    *(texCoordsp++) = LLVector2(dt_h1, dt_v1);
                    *(texCoordsp++) = LLVector2(dt_h1, dt_v0);

                    *indicesp++ = index_offset + 0;
                    *indicesp++ = index_offset + 2;
                    *indicesp++ = index_offset + 1;

                    *indicesp++ = index_offset + 1;
                    *indicesp++ = index_offset + 2;
                    *indicesp++ = index_offset + 3;

                    index_offset += 4;
                }
            }
        }

        face->getVertexBuffer()->flush();
    }
}

void LLVOSky::updateFog(const F32 distance)
{
    LLEnvironment& environment = LLEnvironment::instance();
    if (environment.getCurrentSky() != nullptr)
    {
        LLVector3 light_dir = LLVector3(environment.getClampedLightNorm());
        m_legacyAtmospherics.updateFog(distance, light_dir);
    }
}

void LLVOSky::setSunAndMoonDirectionsCFR(const LLVector3 &sun_dir_cfr, const LLVector3 &moon_dir_cfr)
{
    mSun.setDirection(sun_dir_cfr);	
	mMoon.setDirection(moon_dir_cfr);

	// Push the sun "South" as it approaches directly overhead so that we can always see bump mapping
	// on the upward facing faces of cubes.
    {
	    // Same as dot product with the up direction + clamp.
	    F32 sunDot = llmax(0.f, sun_dir_cfr.mV[2]);
	    sunDot *= sunDot;	

	    // Create normalized vector that has the sunDir pushed south about an hour and change.
	    LLVector3 adjustedDir = (sun_dir_cfr + LLVector3(0.f, -0.70711f, 0.70711f)) * 0.5f;

	    // Blend between normal sun dir and adjusted sun dir based on how close we are
	    // to having the sun overhead.
	    mBumpSunDir = adjustedDir * sunDot + sun_dir_cfr * (1.0f - sunDot);
	    mBumpSunDir.normalize();
    }

	updateDirections();
}

void LLVOSky::setSunDirectionCFR(const LLVector3 &sun_dir_cfr)
{
    mSun.setDirection(sun_dir_cfr);	

	// Push the sun "South" as it approaches directly overhead so that we can always see bump mapping
	// on the upward facing faces of cubes.
    {
	    // Same as dot product with the up direction + clamp.
	    F32 sunDot = llmax(0.f, sun_dir_cfr.mV[2]);
	    sunDot *= sunDot;	

	    // Create normalized vector that has the sunDir pushed south about an hour and change.
	    LLVector3 adjustedDir = (sun_dir_cfr + LLVector3(0.f, -0.70711f, 0.70711f)) * 0.5f;

	    // Blend between normal sun dir and adjusted sun dir based on how close we are
	    // to having the sun overhead.
	    mBumpSunDir = adjustedDir * sunDot + sun_dir_cfr * (1.0f - sunDot);
	    mBumpSunDir.normalize();
    }

	updateDirections();
}

void LLVOSky::setMoonDirectionCFR(const LLVector3 &moon_dir_cfr)
{
	mMoon.setDirection(moon_dir_cfr);

	updateDirections();
}<|MERGE_RESOLUTION|>--- conflicted
+++ resolved
@@ -85,7 +85,7 @@
     LLTrace::BlockTimerStatHandle FTM_VOSKY_CREATETEXTURES("VOSky Update Textures");
     LLTrace::BlockTimerStatHandle FTM_VOSKY_UPDATEFORCED("VOSky Update Forced");
 
-    F32Seconds UPDATE_EXPRY(2.0f);
+    F32Seconds UPDATE_EXPRY(0.25f);
 }
 /***************************************
 		SkyTex
@@ -419,11 +419,7 @@
 	mCloudDensity(0.2f),
 	mWind(0.f),
 	mForceUpdate(FALSE),
-<<<<<<< HEAD
     mNeedUpdate(TRUE),
-=======
-	mCubeMapUpdateStage(-1),
->>>>>>> 413884df
 	mWorldScale(1.f),
 	mBumpSunDir(0.f, 0.f, 1.f)
 {
@@ -506,9 +502,13 @@
 			initSkyTextureDirs(side, tile);
 			createSkyTexture(m_atmosphericsVars, side, tile, mSkyTex);
             createSkyTexture(m_atmosphericsVars, side, tile, mShinyTex, true);
-        }
-        mSkyTex[side].create(1.0f);
-        mShinyTex[side].create(1.0f);
+		}
+	}
+
+	for (S32 i = 0; i < NUM_CUBEMAP_FACES; ++i)
+	{
+		mSkyTex[i].create(1.0f);
+		mShinyTex[i].create(1.0f);
 	}
 
 	initCubeMap();
@@ -612,12 +612,7 @@
 		initCubeMap();
 	}
 
-<<<<<<< HEAD
     forceSkyUpdate();
-=======
-	mForceUpdate = TRUE;
-	mCubeMapUpdateStage = -1;
->>>>>>> 413884df
 
 	if (mDrawable)
 	{
@@ -680,19 +675,12 @@
 {
     LLSettingsSky::ptr_t psky = LLEnvironment::instance().getCurrentSky();
 
-    mLastSunLightingDirection  = mSun.getDirection();
-    mLastMoonLightingDirection = mMoon.getDirection();
-
     mSun.setDirection(psky->getSunDirection());
 	mMoon.setDirection(psky->getMoonDirection());
-
     mSun.setRotation(psky->getSunRotation());
 	mMoon.setRotation(psky->getMoonRotation());
-
 	mSun.renewDirection();
-	mSun.renewColor();
 	mMoon.renewDirection();
-	mMoon.renewColor();
 }
 
 void LLVOSky::idleUpdate(LLAgent &agent, const F64 &time)
@@ -710,8 +698,6 @@
 {    
     LLSettingsSky::ptr_t psky = LLEnvironment::instance().getCurrentSky();
 
-    LLColor4 total_ambient = psky->getTotalAmbient();
-
 	if (mDead || !(gPipeline.hasRenderType(LLPipeline::RENDER_TYPE_SKY)))
 	{
 		return TRUE;
@@ -727,6 +713,8 @@
 	{
 		return TRUE;
 	}
+
+    bool is_alm_wl_sky = gPipeline.canUseWindLightShaders();
 
 	static S32 next_frame = 0;
 	const S32 total_no_tiles = NUM_CUBEMAP_FACES * NUM_TILES;
@@ -743,92 +731,28 @@
 	LLHeavenBody::setInterpVal( mInterpVal );
 	updateDirections();
 
-<<<<<<< HEAD
-    LLVector3 sun_dir = mSun.getDirection();
-	sun_dir.normalize();
-    LLVector3 moon_dir = mMoon.getDirection();
-	moon_dir.normalize();
-
-	const F32 dot_sun  = sun_dir  * mLastSunLightingDirection;
-    const F32 dot_moon = moon_dir * mLastMoonLightingDirection;
-=======
-    if (mCubeMapUpdateStage < 0)
-    {
-        LL_RECORD_BLOCK_TIME(FTM_VOSKY_CALC);
-        calc();
->>>>>>> 413884df
-
-        LLVector3 direction = mSun.getDirection();
-        direction.normalize();
-        const F32 dot_sun = direction * mLastSunLightingDirection;
-        LLVector3 moon_direction = mMoon.getDirection();
-        moon_direction.normalize();
-        const F32 dot_moon = moon_direction * mLastMoonLightingDirection;
-
-        LLColor3 delta_color;
-        delta_color.setVec(mLastTotalAmbient.mV[0] - total_ambient.mV[0],
-            mLastTotalAmbient.mV[1] - total_ambient.mV[1],
-            mLastTotalAmbient.mV[2] - total_ambient.mV[2]);
-
-<<<<<<< HEAD
-    mNeedUpdate = mNeedUpdate || sun_direction_changed;
-    mNeedUpdate = mNeedUpdate || moon_direction_changed;
-    mNeedUpdate = mNeedUpdate || color_changed;
-    mNeedUpdate = mNeedUpdate || !mInitialized;
-=======
-        bool sun_direction_changed = (dot_sun < LIGHT_DIRECTION_THRESHOLD);
-        bool moon_direction_changed = (dot_moon < LIGHT_DIRECTION_THRESHOLD);
-        bool color_changed = (delta_color.length() >= COLOR_CHANGE_THRESHOLD);
->>>>>>> 413884df
-
-        mForceUpdate = mForceUpdate || sun_direction_changed;
-        mForceUpdate = mForceUpdate || moon_direction_changed;
-        mForceUpdate = mForceUpdate || color_changed;
-        mForceUpdate = mForceUpdate || !mInitialized;
-
-        bool same_atmospherics = m_lastAtmosphericsVars == m_atmosphericsVars;
-
-        if (mForceUpdate && mForceUpdateThrottle.hasExpired() && !same_atmospherics)
-        {
-            // start updating cube map sides
-            if (mCubeMap && !direction.isExactlyZero())
-            {
-                updateFog(LLViewerCamera::getInstance()->getFar());
-
-<<<<<<< HEAD
+    // Note: must be before comparison of old/current env settings below to be an effective optimization
+    calc();
+
+    bool same_atmospherics = m_lastAtmosphericsVars == m_atmosphericsVars;
+
     if (mNeedUpdate && mForceUpdateThrottle.hasExpired() && (mForceUpdate || !same_atmospherics))
 	{
-=======
-                mCubeMapUpdateStage = 0;
-            }
-            else
-            {
-                mCubeMapUpdateStage = NUM_CUBEMAP_FACES;
-            }
-            mForceUpdate = FALSE;
-        }
-    }
-    else if (mCubeMapUpdateStage == NUM_CUBEMAP_FACES)
-    {
->>>>>>> 413884df
         LL_RECORD_BLOCK_TIME(FTM_VOSKY_UPDATEFORCED);
-        LLSkyTex::stepCurrent();
-
-<<<<<<< HEAD
+
         mForceUpdateThrottle.setTimerExpirySec(UPDATE_EXPRY);
 
 		LLSkyTex::stepCurrent();
 		
         m_lastAtmosphericsVars = m_atmosphericsVars;
 
-        mLastTotalAmbient = total_ambient;
 		mInitialized = TRUE;
 
 		if (mCubeMap)
 		{
 			updateFog(LLViewerCamera::getInstance()->getFar());
 
-			for (int side = 0; side < 6; side++) 
+			for (int side = 0; side < NUM_CUBEMAP_FACES; side++) 
 			{
 				for (int tile = 0; tile < NUM_TILES; tile++) 
 				{
@@ -840,7 +764,7 @@
 
         int tex = mSkyTex[0].getWhich(TRUE);
 
-		for (int side = 0; side < 6; side++) 
+		for (int side = 0; side < NUM_CUBEMAP_FACES; side++) 
 		{
             LLImageRaw* raw1 = nullptr;
             LLImageRaw* raw2 = nullptr;
@@ -863,13 +787,13 @@
 		// update the sky texture
         if (!is_alm_wl_sky)
         {
-			for (S32 i = 0; i < 6; ++i)
+			for (S32 i = 0; i < NUM_CUBEMAP_FACES; ++i)
 			{
                 mSkyTex[i].create(1.0f);
 			}
         }
 
-        for (S32 i = 0; i < 6; ++i)
+        for (S32 i = 0; i < NUM_CUBEMAP_FACES; ++i)
 		{
 			mShinyTex[i].create(1.0f);
 		}
@@ -879,7 +803,7 @@
 		{
 			std::vector<LLPointer<LLImageRaw> > images;
 			images.reserve(6);
-			for (S32 side = 0; side < 6; side++)
+			for (S32 side = 0; side < NUM_CUBEMAP_FACES; side++)
 			{
 				images.push_back(mShinyTex[side].getImageRaw(TRUE));
 			}
@@ -891,96 +815,6 @@
 
 		mNeedUpdate  = FALSE;
         mForceUpdate = FALSE;
-=======
-        LLVector3 direction = mSun.getDirection();
-        if (!direction.isExactlyZero())
-        {
-            bool is_alm_wl_sky = gPipeline.canUseWindLightShaders();
-            int tex = mSkyTex[0].getWhich(TRUE);
-
-            for (int side = 0; side < NUM_CUBEMAP_FACES; side++)
-            {
-                LLImageRaw* raw1 = nullptr;
-                LLImageRaw* raw2 = nullptr;
-
-                if (!is_alm_wl_sky)
-                {
-                    raw1 = mSkyTex[side].getImageRaw(TRUE);
-                    raw2 = mSkyTex[side].getImageRaw(FALSE);
-                    raw2->copy(raw1);
-                    mSkyTex[side].createGLImage(tex);
-                }
-
-                raw1 = mShinyTex[side].getImageRaw(TRUE);
-                raw2 = mShinyTex[side].getImageRaw(FALSE);
-                raw2->copy(raw1);
-                mShinyTex[side].createGLImage(tex);
-            }
-            next_frame = 0;
-
-            // update the sky texture
-            if (!is_alm_wl_sky)
-            {
-                for (S32 i = 0; i < NUM_CUBEMAP_FACES; ++i)
-                {
-                    mSkyTex[i].create(1.0f);
-                }
-            }
-
-            for (S32 i = 0; i < NUM_CUBEMAP_FACES; ++i)
-            {
-                mShinyTex[i].create(1.0f);
-            }
-
-            // update the environment map
-            if (mCubeMap)
-            {
-                std::vector<LLPointer<LLImageRaw> > images;
-                images.reserve(NUM_CUBEMAP_FACES);
-                for (S32 side = 0; side < NUM_CUBEMAP_FACES; side++)
-                {
-                    images.push_back(mShinyTex[side].getImageRaw(TRUE));
-                }
-                mCubeMap->init(images);
-                gGL.getTexUnit(0)->disable();
-            }
-        }
-
-        m_lastAtmosphericsVars = m_atmosphericsVars;
-        mForceUpdateThrottle.setTimerExpirySec(UPDATE_EXPRY);
-        gPipeline.markRebuild(gSky.mVOGroundp->mDrawable, LLDrawable::REBUILD_ALL, TRUE);
-        mCubeMapUpdateStage = -1;
-    }
-    else if (mCubeMapUpdateStage >= 0 && mCubeMapUpdateStage < NUM_CUBEMAP_FACES)
-	{
-        LL_RECORD_BLOCK_TIME(FTM_VOSKY_CREATETEXTURES);
-
-		LLVector3 direction = mSun.getDirection();
-        if (!direction.isExactlyZero())
-        {
-            mLastTotalAmbient = total_ambient;
-            mInitialized = TRUE;
-
-            if (mCubeMap)
-            {
-                S32 side = mCubeMapUpdateStage;
-                for (int tile = 0; tile < NUM_TILES; tile++)
-                {
-                    createSkyTexture(m_atmosphericsVars, side, tile, mSkyTex);
-                    createSkyTexture(m_atmosphericsVars, side, tile, mShinyTex, true);
-                }
-                mCubeMapUpdateStage++;
-            }
-            else
-            {
-                mCubeMapUpdateStage = NUM_CUBEMAP_FACES;
-            }
-        }
-        else
-        {
-            mCubeMapUpdateStage = NUM_CUBEMAP_FACES;
-        }
->>>>>>> 413884df
 	}
 
 	if (mDrawable.notNull() && mDrawable->getFace(0) && !mDrawable->getFace(0)->getVertexBuffer())
@@ -1033,7 +867,7 @@
 	poolp->setSkyTex(mSkyTex);
 	mDrawable->setRenderType(LLPipeline::RENDER_TYPE_SKY);
 	
-	for (S32 i = 0; i < 6; ++i)
+	for (S32 i = 0; i < NUM_CUBEMAP_FACES; ++i)
 	{
 		mFace[FACE_SIDE0 + i] = mDrawable->addFace(poolp, NULL);
 	}
@@ -1195,7 +1029,7 @@
 	U16 index_offset;
 	LLFace *face;	
 
-	for (S32 side = 0; side < 6; ++side)
+	for (S32 side = 0; side < NUM_CUBEMAP_FACES; ++side)
 	{
 		face = mFace[FACE_SIDE0 + side]; 
 
@@ -1751,7 +1585,6 @@
 	    mBumpSunDir = adjustedDir * sunDot + sun_dir_cfr * (1.0f - sunDot);
 	    mBumpSunDir.normalize();
     }
-
 	updateDirections();
 }
 
@@ -1774,13 +1607,11 @@
 	    mBumpSunDir = adjustedDir * sunDot + sun_dir_cfr * (1.0f - sunDot);
 	    mBumpSunDir.normalize();
     }
-
 	updateDirections();
 }
 
 void LLVOSky::setMoonDirectionCFR(const LLVector3 &moon_dir_cfr)
 {
 	mMoon.setDirection(moon_dir_cfr);
-
 	updateDirections();
 }