--- conflicted
+++ resolved
@@ -102,17 +102,10 @@
 
 protected:
 
-<<<<<<< HEAD
-	/*virtual*/	bool	postBuild();
-	// When the floater is going away, reset any options that need to be 
-	// cleared.
-	void resetToolState();
-=======
-    /*virtual*/ BOOL    postBuild();
+    /*virtual*/ bool    postBuild();
     // When the floater is going away, reset any options that need to be
     // cleared.
     void resetToolState();
->>>>>>> e7eced3c
 
 public:
     LLPanelRegionTools  *mPanelRegionTools;
@@ -131,59 +124,10 @@
 : public LLPanel
 {
 public:
-<<<<<<< HEAD
-	LLPanelRegionTools();
-	/*virtual*/ ~LLPanelRegionTools();
-
-	bool postBuild();
-
-	/*virtual*/ void refresh();
-
-	static void onSaveState(void* userdata);
-	static void onChangeSimName(LLLineEditor* caller, void* userdata);
-	
-	void onChangeAnything();
-	void onChangePrelude();
-	void onApplyChanges();
-	void onBakeTerrain();
-	void onRevertTerrain();
-	void onSwapTerrain();
-	void onSelectRegion();
-	void onRefresh();
-
-	// set internal checkboxes/spinners/combos 
-	const std::string getSimName() const;
-	U32 getEstateID() const;
-	U32 getParentEstateID() const;
-	U64 getRegionFlags() const;
-	U64 getRegionFlagsMask() const;
-	F32 getBillableFactor() const;
-	S32 getPricePerMeter() const;
-	S32 getGridPosX() const;
-	S32 getGridPosY() const;
-	S32 getRedirectGridX() const;
-	S32 getRedirectGridY() const;
-
-	// set internal checkboxes/spinners/combos 
-	void setSimName(const std::string& name);
-	void setEstateID(U32 id);
-	void setParentEstateID(U32 id);
-	void setCheckFlags(U64 flags);
-	void setBillableFactor(F32 billable_factor);
-	void setPricePerMeter(S32 price);
-	void setGridPosX(S32 pos);
-	void setGridPosY(S32 pos);
-	void setRedirectGridX(S32 pos);
-	void setRedirectGridY(S32 pos);
-
-	U64 computeRegionFlags(U64 initial_flags) const;
-	void clearAllWidgets();
-	void enableAllWidgets();
-=======
     LLPanelRegionTools();
     /*virtual*/ ~LLPanelRegionTools();
 
-    BOOL postBuild();
+    bool postBuild();
 
     /*virtual*/ void refresh();
 
@@ -227,7 +171,6 @@
     U64 computeRegionFlags(U64 initial_flags) const;
     void clearAllWidgets();
     void enableAllWidgets();
->>>>>>> e7eced3c
 
 protected:
     // gets from internal checkboxes/spinners/combos
@@ -246,11 +189,7 @@
     LLPanelGridTools();
     virtual ~LLPanelGridTools();
 
-<<<<<<< HEAD
-	bool postBuild();
-=======
-    BOOL postBuild();
->>>>>>> e7eced3c
+    bool postBuild();
 
     void refresh();
 
@@ -271,37 +210,10 @@
 : public LLPanel
 {
 public:
-<<<<<<< HEAD
-	LLPanelObjectTools();
-	/*virtual*/ ~LLPanelObjectTools();
-
-	bool postBuild();
-
-	/*virtual*/ void refresh();
-
-	void setTargetAvatar(const LLUUID& target_id);
-	U64 computeRegionFlags(U64 initial_flags) const;
-	void clearAllWidgets();
-	void enableAllWidgets();
-	void setCheckFlags(U64 flags);
-
-	void onChangeAnything();
-	void onApplyChanges();
-	void onClickSet();
-	void callbackAvatarID(const uuid_vec_t& ids, const std::vector<LLAvatarName> names);
-	void onClickDeletePublicOwnedBy();
-	void onClickDeleteAllScriptedOwnedBy();
-	void onClickDeleteAllOwnedBy();
-	static bool callbackSimWideDeletes(const LLSD& notification, const LLSD& response);
-	void onGetTopColliders();
-	void onGetTopScripts();
-	void onGetScriptDigest();
-	static void onClickSetBySelection(void* data);
-=======
     LLPanelObjectTools();
     /*virtual*/ ~LLPanelObjectTools();
 
-    BOOL postBuild();
+    bool postBuild();
 
     /*virtual*/ void refresh();
 
@@ -323,7 +235,6 @@
     void onGetTopScripts();
     void onGetScriptDigest();
     static void onClickSetBySelection(void* data);
->>>>>>> e7eced3c
 
 protected:
     LLUUID      mTargetAvatar;
@@ -343,11 +254,7 @@
     LLPanelRequestTools();
     /*virtual*/ ~LLPanelRequestTools();
 
-<<<<<<< HEAD
-	bool postBuild();
-=======
-    BOOL postBuild();
->>>>>>> e7eced3c
+    bool postBuild();
 
     void refresh();
 
