<<<<<<< HEAD
/** 
 * @file llviewermenu.cpp
 * @brief Builds menus out of items.
 *
 * $LicenseInfo:firstyear=2002&license=viewerlgpl$
 * Second Life Viewer Source Code
 * Copyright (C) 2010, Linden Research, Inc.
 * 
 * This library is free software; you can redistribute it and/or
 * modify it under the terms of the GNU Lesser General Public
 * License as published by the Free Software Foundation;
 * version 2.1 of the License only.
 * 
 * This library is distributed in the hope that it will be useful,
 * but WITHOUT ANY WARRANTY; without even the implied warranty of
 * MERCHANTABILITY or FITNESS FOR A PARTICULAR PURPOSE.  See the GNU
 * Lesser General Public License for more details.
 * 
 * You should have received a copy of the GNU Lesser General Public
 * License along with this library; if not, write to the Free Software
 * Foundation, Inc., 51 Franklin Street, Fifth Floor, Boston, MA  02110-1301  USA
 * 
 * Linden Research, Inc., 945 Battery Street, San Francisco, CA  94111  USA
 * $/LicenseInfo$
 */

#include "llviewerprecompiledheaders.h"
#include "llviewermenu.h" 

// linden library includes
#include "llavatarnamecache.h"	// IDEVO
#include "llfloaterreg.h"
#include "llcombobox.h"
#include "llinventorypanel.h"
#include "llnotifications.h"
#include "llnotificationsutil.h"

// newview includes
#include "llagent.h"
#include "llagentcamera.h"
#include "llagentwearables.h"
#include "llagentpilot.h"
#include "llbottomtray.h"
#include "llcompilequeue.h"
#include "llconsole.h"
#include "lldebugview.h"
#include "llfilepicker.h"
#include "llfirstuse.h"
#include "llfloaterbuy.h"
#include "llfloaterbuycontents.h"
#include "llbuycurrencyhtml.h"
#include "llfloatergodtools.h"
#include "llfloaterinventory.h"
#include "llfloaterland.h"
#include "llfloaterpay.h"
#include "llfloaterreporter.h"
#include "llfloatersearch.h"
#include "llfloaterscriptdebug.h"
#include "llfloatersnapshot.h"
#include "llfloatertools.h"
#include "llfloaterworldmap.h"
#include "llavataractions.h"
#include "lllandmarkactions.h"
#include "llgroupmgr.h"
#include "lltooltip.h"
#include "llhints.h"
#include "llhudeffecttrail.h"
#include "llhudmanager.h"
#include "llimview.h"
#include "llinventorybridge.h"
#include "llinventorydefines.h"
#include "llinventoryfunctions.h"
#include "llpanellogin.h"
#include "llpanelblockedlist.h"
#include "llmenucommands.h"
#include "llmoveview.h"
#include "llparcel.h"
#include "llrootview.h"
#include "llselectmgr.h"
#include "llsidetray.h"
#include "llstatusbar.h"
#include "lltextureview.h"
#include "lltoolcomp.h"
#include "lltoolmgr.h"
#include "lltoolpie.h"
#include "lltoolselectland.h"
#include "lltrans.h"
#include "llviewergenericmessage.h"
#include "llviewerhelp.h"
#include "llviewermenufile.h"	// init_menu_file()
#include "llviewermessage.h"
#include "llviewernetwork.h"
#include "llviewerobjectlist.h"
#include "llviewerparcelmgr.h"
#include "llviewerstats.h"
#include "llvoavatarself.h"
#include "llworldmap.h"
#include "pipeline.h"
#include "llviewerjoystick.h"
#include "llwlanimator.h"
#include "llwlparammanager.h"
#include "llfloatercamera.h"
#include "lluilistener.h"
#include "llappearancemgr.h"
#include "lltrans.h"
#include "lleconomy.h"
#include "boost/unordered_map.hpp"

using namespace LLVOAvatarDefines;

static boost::unordered_map<std::string, LLStringExplicit> sDefaultItemLabels;

BOOL enable_land_build(void*);
BOOL enable_object_build(void*);

LLVOAvatar* find_avatar_from_object( LLViewerObject* object );
LLVOAvatar* find_avatar_from_object( const LLUUID& object_id );

void handle_test_load_url(void*);

//
// Evil hackish imported globals

//extern BOOL	gHideSelectedObjects;
//extern BOOL gAllowSelectAvatar;
//extern BOOL gDebugAvatarRotation;
extern BOOL gDebugClicks;
extern BOOL gDebugWindowProc;
//extern BOOL gDebugTextEditorTips;
//extern BOOL gDebugSelectMgr;

//
// Globals
//

LLMenuBarGL		*gMenuBarView = NULL;
LLViewerMenuHolderGL	*gMenuHolder = NULL;
LLMenuGL		*gPopupMenuView = NULL;
LLMenuGL		*gEditMenu = NULL;
LLMenuBarGL		*gLoginMenuBarView = NULL;

// Pie menus
LLContextMenu	*gMenuAvatarSelf	= NULL;
LLContextMenu	*gMenuAvatarOther = NULL;
LLContextMenu	*gMenuObject = NULL;
LLContextMenu	*gMenuAttachmentSelf = NULL;
LLContextMenu	*gMenuAttachmentOther = NULL;
LLContextMenu	*gMenuLand	= NULL;

const std::string SAVE_INTO_INVENTORY("Save Object Back to My Inventory");
const std::string SAVE_INTO_TASK_INVENTORY("Save Object Back to Object Contents");

LLMenuGL* gAttachSubMenu = NULL;
LLMenuGL* gDetachSubMenu = NULL;
LLMenuGL* gTakeOffClothes = NULL;
LLContextMenu* gAttachScreenPieMenu = NULL;
LLContextMenu* gAttachPieMenu = NULL;
LLContextMenu* gAttachBodyPartPieMenus[8];
LLContextMenu* gDetachPieMenu = NULL;
LLContextMenu* gDetachScreenPieMenu = NULL;
LLContextMenu* gDetachBodyPartPieMenus[8];

LLMenuItemCallGL* gAFKMenu = NULL;
LLMenuItemCallGL* gBusyMenu = NULL;

//
// Local prototypes

// File Menu
void handle_compress_image(void*);


// Edit menu
void handle_dump_group_info(void *);
void handle_dump_capabilities_info(void *);

// Advanced->Consoles menu
void handle_region_dump_settings(void*);
void handle_region_dump_temp_asset_data(void*);
void handle_region_clear_temp_asset_data(void*);

// Object pie menu
BOOL sitting_on_selection();

void near_sit_object();
//void label_sit_or_stand(std::string& label, void*);
// buy and take alias into the same UI positions, so these
// declarations handle this mess.
BOOL is_selection_buy_not_take();
S32 selection_price();
BOOL enable_take();
void handle_take();
void handle_object_show_inspector();
void handle_avatar_show_inspector();
bool confirm_take(const LLSD& notification, const LLSD& response);

void handle_buy_object(LLSaleInfo sale_info);
void handle_buy_contents(LLSaleInfo sale_info);

// Land pie menu
void near_sit_down_point(BOOL success, void *);

// Avatar pie menu

// Debug menu


void velocity_interpolate( void* );

void handle_rebake_textures(void*);
BOOL check_admin_override(void*);
void handle_admin_override_toggle(void*);
#ifdef TOGGLE_HACKED_GODLIKE_VIEWER
void handle_toggle_hacked_godmode(void*);
BOOL check_toggle_hacked_godmode(void*);
bool enable_toggle_hacked_godmode(void*);
#endif

void toggle_show_xui_names(void *);
BOOL check_show_xui_names(void *);

// Debug UI

void handle_buy_currency_test(void*);

void handle_god_mode(void*);

// God menu
void handle_leave_god_mode(void*);


void handle_reset_view();

void handle_duplicate_in_place(void*);


void handle_object_owner_self(void*);
void handle_object_owner_permissive(void*);
void handle_object_lock(void*);
void handle_object_asset_ids(void*);
void force_take_copy(void*);
#ifdef _CORY_TESTING
void force_export_copy(void*);
void force_import_geometry(void*);
#endif

void handle_force_parcel_owner_to_me(void*);
void handle_force_parcel_to_content(void*);
void handle_claim_public_land(void*);

void handle_god_request_avatar_geometry(void *);	// Hack for easy testing of new avatar geometry
void reload_vertex_shader(void *);
void handle_disconnect_viewer(void *);

void force_error_breakpoint(void *);
void force_error_llerror(void *);
void force_error_bad_memory_access(void *);
void force_error_infinite_loop(void *);
void force_error_software_exception(void *);
void force_error_driver_crash(void *);

void handle_force_delete(void*);
void print_object_info(void*);
void print_agent_nvpairs(void*);
void toggle_debug_menus(void*);
void upload_done_callback(const LLUUID& uuid, void* user_data, S32 result, LLExtStat ext_status);
void dump_select_mgr(void*);

void dump_inventory(void*);
void toggle_visibility(void*);
BOOL get_visibility(void*);

// Avatar Pie menu
void request_friendship(const LLUUID& agent_id);

// Tools menu
void handle_selected_texture_info(void*);

void handle_dump_followcam(void*);
void handle_viewer_enable_message_log(void*);
void handle_viewer_disable_message_log(void*);

BOOL enable_buy_land(void*);

// Help menu

void handle_test_male(void *);
void handle_test_female(void *);
void handle_toggle_pg(void*);
void handle_dump_attachments(void *);
void handle_dump_avatar_local_textures(void*);
void handle_debug_avatar_textures(void*);
void handle_grab_baked_texture(void*);
BOOL enable_grab_baked_texture(void*);
void handle_dump_region_object_cache(void*);

BOOL enable_save_into_inventory(void*);
BOOL enable_save_into_task_inventory(void*);

BOOL enable_detach(const LLSD& = LLSD());
void menu_toggle_attached_lights(void* user_data);
void menu_toggle_attached_particles(void* user_data);

class LLMenuParcelObserver : public LLParcelObserver
{
public:
	LLMenuParcelObserver();
	~LLMenuParcelObserver();
	virtual void changed();
};

static LLMenuParcelObserver* gMenuParcelObserver = NULL;

static LLUIListener sUIListener;

LLMenuParcelObserver::LLMenuParcelObserver()
{
	LLViewerParcelMgr::getInstance()->addObserver(this);
}

LLMenuParcelObserver::~LLMenuParcelObserver()
{
	LLViewerParcelMgr::getInstance()->removeObserver(this);
}

void LLMenuParcelObserver::changed()
{
	gMenuHolder->childSetEnabled("Land Buy Pass", LLPanelLandGeneral::enableBuyPass(NULL));
	
	BOOL buyable = enable_buy_land(NULL);
	gMenuHolder->childSetEnabled("Land Buy", buyable);
	gMenuHolder->childSetEnabled("Buy Land...", buyable);
}


void initialize_menus();

//-----------------------------------------------------------------------------
// Initialize main menus
//
// HOW TO NAME MENUS:
//
// First Letter Of Each Word Is Capitalized, Even At Or And
//
// Items that lead to dialog boxes end in "..."
//
// Break up groups of more than 6 items with separators
//-----------------------------------------------------------------------------

void set_underclothes_menu_options()
{
	if (gMenuHolder && gAgent.isTeen())
	{
		gMenuHolder->getChild<LLView>("Self Underpants")->setVisible(FALSE);
		gMenuHolder->getChild<LLView>("Self Undershirt")->setVisible(FALSE);
	}
	if (gMenuBarView && gAgent.isTeen())
	{
		gMenuBarView->getChild<LLView>("Menu Underpants")->setVisible(FALSE);
		gMenuBarView->getChild<LLView>("Menu Undershirt")->setVisible(FALSE);
	}
}

void init_menus()
{
	S32 top = gViewerWindow->getRootView()->getRect().getHeight();

	// Initialize actions
	initialize_menus();

	///
	/// Popup menu
	///
	/// The popup menu is now populated by the show_context_menu()
	/// method.
	
	LLMenuGL::Params menu_params;
	menu_params.name = "Popup";
	menu_params.visible = false;
	gPopupMenuView = LLUICtrlFactory::create<LLMenuGL>(menu_params);
	gMenuHolder->addChild( gPopupMenuView );

	///
	/// Context menus
	///

	const widget_registry_t& registry =
		LLViewerMenuHolderGL::child_registry_t::instance();
	gEditMenu = LLUICtrlFactory::createFromFile<LLMenuGL>("menu_edit.xml", gMenuHolder, registry);
	gMenuAvatarSelf = LLUICtrlFactory::createFromFile<LLContextMenu>(
		"menu_avatar_self.xml", gMenuHolder, registry);
	gMenuAvatarOther = LLUICtrlFactory::createFromFile<LLContextMenu>(
		"menu_avatar_other.xml", gMenuHolder, registry);

	gDetachScreenPieMenu = gMenuHolder->getChild<LLContextMenu>("Object Detach HUD", true);
	gDetachPieMenu = gMenuHolder->getChild<LLContextMenu>("Object Detach", true);

	gMenuObject = LLUICtrlFactory::createFromFile<LLContextMenu>(
		"menu_object.xml", gMenuHolder, registry);

	gAttachScreenPieMenu = gMenuHolder->getChild<LLContextMenu>("Object Attach HUD");
	gAttachPieMenu = gMenuHolder->getChild<LLContextMenu>("Object Attach");

	gMenuAttachmentSelf = LLUICtrlFactory::createFromFile<LLContextMenu>(
		"menu_attachment_self.xml", gMenuHolder, registry);
	gMenuAttachmentOther = LLUICtrlFactory::createFromFile<LLContextMenu>(
		"menu_attachment_other.xml", gMenuHolder, registry);

	gMenuLand = LLUICtrlFactory::createFromFile<LLContextMenu>(
		"menu_land.xml", gMenuHolder, registry);

	///
	/// set up the colors
	///
	LLColor4 color;

	LLColor4 context_menu_color = LLUIColorTable::instance().getColor("MenuPopupBgColor");
	
	gMenuAvatarSelf->setBackgroundColor( context_menu_color );
	gMenuAvatarOther->setBackgroundColor( context_menu_color );
	gMenuObject->setBackgroundColor( context_menu_color );
	gMenuAttachmentSelf->setBackgroundColor( context_menu_color );
	gMenuAttachmentOther->setBackgroundColor( context_menu_color );

	gMenuLand->setBackgroundColor( context_menu_color );

	color = LLUIColorTable::instance().getColor( "MenuPopupBgColor" );
	gPopupMenuView->setBackgroundColor( color );

	// If we are not in production, use a different color to make it apparent.
	if (LLGridManager::getInstance()->isInProductionGrid())
	{
		color = LLUIColorTable::instance().getColor( "MenuBarBgColor" );
	}
	else
	{
		color = LLUIColorTable::instance().getColor( "MenuNonProductionBgColor" );
	}
	gMenuBarView = LLUICtrlFactory::getInstance()->createFromFile<LLMenuBarGL>("menu_viewer.xml", gMenuHolder, LLViewerMenuHolderGL::child_registry_t::instance());
	gMenuBarView->setRect(LLRect(0, top, 0, top - MENU_BAR_HEIGHT));
	gMenuBarView->setBackgroundColor( color );

	LLView* menu_bar_holder = gViewerWindow->getRootView()->getChildView("menu_bar_holder");
	menu_bar_holder->addChild(gMenuBarView);
  
    gViewerWindow->setMenuBackgroundColor(false, 
        LLGridManager::getInstance()->isInProductionGrid());

	// Assume L$10 for now, the server will tell us the real cost at login
	// *TODO:Also fix cost in llfolderview.cpp for Inventory menus
	const std::string upload_cost("10");
	gMenuHolder->childSetLabelArg("Upload Image", "[COST]", upload_cost);
	gMenuHolder->childSetLabelArg("Upload Sound", "[COST]", upload_cost);
	gMenuHolder->childSetLabelArg("Upload Animation", "[COST]", upload_cost);
	gMenuHolder->childSetLabelArg("Bulk Upload", "[COST]", upload_cost);
	
	gAFKMenu = gMenuBarView->getChild<LLMenuItemCallGL>("Set Away", TRUE);
	gBusyMenu = gMenuBarView->getChild<LLMenuItemCallGL>("Set Busy", TRUE);
	gAttachSubMenu = gMenuBarView->findChildMenuByName("Attach Object", TRUE);
	gDetachSubMenu = gMenuBarView->findChildMenuByName("Detach Object", TRUE);

#if !MEM_TRACK_MEM
	// Don't display the Memory console menu if the feature is turned off
	LLMenuItemCheckGL *memoryMenu = gMenuBarView->getChild<LLMenuItemCheckGL>("Memory", TRUE);
	if (memoryMenu)
	{
		memoryMenu->setVisible(FALSE);
	}
#endif

	gMenuBarView->createJumpKeys();

	// Let land based option enable when parcel changes
	gMenuParcelObserver = new LLMenuParcelObserver();

	gLoginMenuBarView = LLUICtrlFactory::getInstance()->createFromFile<LLMenuBarGL>("menu_login.xml", gMenuHolder, LLViewerMenuHolderGL::child_registry_t::instance());
	gLoginMenuBarView->arrangeAndClear();
	LLRect menuBarRect = gLoginMenuBarView->getRect();
	menuBarRect.setLeftTopAndSize(0, menu_bar_holder->getRect().getHeight(), menuBarRect.getWidth(), menuBarRect.getHeight());
	gLoginMenuBarView->setRect(menuBarRect);
	gLoginMenuBarView->setBackgroundColor( color );
	menu_bar_holder->addChild(gLoginMenuBarView);
	
	// tooltips are on top of EVERYTHING, including menus
	gViewerWindow->getRootView()->sendChildToFront(gToolTipView);
}

///////////////////
// SHOW CONSOLES //
///////////////////


class LLAdvancedToggleConsole : public view_listener_t
{
	bool handleEvent(const LLSD& userdata)
	{
		std::string console_type = userdata.asString();
		if ("texture" == console_type)
		{
			toggle_visibility( (void*)gTextureView );
		}
		else if ("debug" == console_type)
		{
			toggle_visibility( (void*)static_cast<LLUICtrl*>(gDebugView->mDebugConsolep));
		}
		else if (gTextureSizeView && "texture size" == console_type)
		{
			toggle_visibility( (void*)gTextureSizeView );
		}
		else if (gTextureCategoryView && "texture category" == console_type)
		{
			toggle_visibility( (void*)gTextureCategoryView );
		}
		else if ("fast timers" == console_type)
		{
			toggle_visibility( (void*)gDebugView->mFastTimerView );
		}
#if MEM_TRACK_MEM
		else if ("memory view" == console_type)
		{
			toggle_visibility( (void*)gDebugView->mMemoryView );
		}
#endif
		return true;
	}
};
class LLAdvancedCheckConsole : public view_listener_t
{
	bool handleEvent(const LLSD& userdata)
	{
		std::string console_type = userdata.asString();
		bool new_value = false;
		if ("texture" == console_type)
		{
			new_value = get_visibility( (void*)gTextureView );
		}
		else if ("debug" == console_type)
		{
			new_value = get_visibility( (void*)((LLView*)gDebugView->mDebugConsolep) );
		}
		else if (gTextureSizeView && "texture size" == console_type)
		{
			new_value = get_visibility( (void*)gTextureSizeView );
		}
		else if (gTextureCategoryView && "texture category" == console_type)
		{
			new_value = get_visibility( (void*)gTextureCategoryView );
		}
		else if ("fast timers" == console_type)
		{
			new_value = get_visibility( (void*)gDebugView->mFastTimerView );
		}
#if MEM_TRACK_MEM
		else if ("memory view" == console_type)
		{
			new_value = get_visibility( (void*)gDebugView->mMemoryView );
		}
#endif
		
		return new_value;
	}
};


//////////////////////////
// DUMP INFO TO CONSOLE //
//////////////////////////


class LLAdvancedDumpInfoToConsole : public view_listener_t
{
	bool handleEvent(const LLSD& userdata)
	{
		std::string info_type = userdata.asString();
		if ("region" == info_type)
		{
			handle_region_dump_settings(NULL);
		}
		else if ("group" == info_type)
		{
			handle_dump_group_info(NULL);
		}
		else if ("capabilities" == info_type)
		{
			handle_dump_capabilities_info(NULL);
		}
		return true;
	}
};


//////////////
// HUD INFO //
//////////////


class LLAdvancedToggleHUDInfo : public view_listener_t
{
	bool handleEvent(const LLSD& userdata)
	{
		std::string info_type = userdata.asString();

		if ("camera" == info_type)
		{
			gDisplayCameraPos = !(gDisplayCameraPos);
		}
		else if ("wind" == info_type)
		{
			gDisplayWindInfo = !(gDisplayWindInfo);
		}
		else if ("fov" == info_type)
		{
			gDisplayFOV = !(gDisplayFOV);
		}
		else if ("badge" == info_type)
		{
			gDisplayBadge = !(gDisplayBadge);
		}
		return true;
	}
};

class LLAdvancedCheckHUDInfo : public view_listener_t
{
	bool handleEvent(const LLSD& userdata)
	{
		std::string info_type = userdata.asString();
		bool new_value = false;
		if ("camera" == info_type)
		{
			new_value = gDisplayCameraPos;
		}
		else if ("wind" == info_type)
		{
			new_value = gDisplayWindInfo;
		}
		else if ("fov" == info_type)
		{
			new_value = gDisplayFOV;
		}
		else if ("badge" == info_type)
		{
			new_value = gDisplayBadge;
		}
		return new_value;
	}
};


//////////////
// FLYING   //
//////////////

class LLAdvancedAgentFlyingInfo : public view_listener_t
{
	bool handleEvent(const LLSD&)
	{
		return gAgent.getFlying();
	}
};


///////////////////////
// CLEAR GROUP CACHE //
///////////////////////

class LLAdvancedClearGroupCache : public view_listener_t
{
	bool handleEvent(const LLSD& userdata)
	{
		LLGroupMgr::debugClearAllGroups(NULL);
		return true;
	}
};




/////////////////
// RENDER TYPE //
/////////////////
U32 render_type_from_string(std::string render_type)
{
	if ("simple" == render_type)
	{
		return LLPipeline::RENDER_TYPE_SIMPLE;
	}
	else if ("alpha" == render_type)
	{
		return LLPipeline::RENDER_TYPE_ALPHA;
	}
	else if ("tree" == render_type)
	{
		return LLPipeline::RENDER_TYPE_TREE;
	}
	else if ("character" == render_type)
	{
		return LLPipeline::RENDER_TYPE_AVATAR;
	}
	else if ("surfacePatch" == render_type)
	{
		return LLPipeline::RENDER_TYPE_TERRAIN;
	}
	else if ("sky" == render_type)
	{
		return LLPipeline::RENDER_TYPE_SKY;
	}
	else if ("water" == render_type)
	{
		return LLPipeline::RENDER_TYPE_WATER;
	}
	else if ("ground" == render_type)
	{
		return LLPipeline::RENDER_TYPE_GROUND;
	}
	else if ("volume" == render_type)
	{
		return LLPipeline::RENDER_TYPE_VOLUME;
	}
	else if ("grass" == render_type)
	{
		return LLPipeline::RENDER_TYPE_GRASS;
	}
	else if ("clouds" == render_type)
	{
		return LLPipeline::RENDER_TYPE_CLOUDS;
	}
	else if ("particles" == render_type)
	{
		return LLPipeline::RENDER_TYPE_PARTICLES;
	}
	else if ("bump" == render_type)
	{
		return LLPipeline::RENDER_TYPE_BUMP;
	}
	else
	{
		return 0;
	}
}


class LLAdvancedToggleRenderType : public view_listener_t
{
	bool handleEvent(const LLSD& userdata)
	{
		U32 render_type = render_type_from_string( userdata.asString() );
		if ( render_type != 0 )
		{
			LLPipeline::toggleRenderTypeControl( (void*)render_type );
		}
		return true;
	}
};


class LLAdvancedCheckRenderType : public view_listener_t
{
	bool handleEvent(const LLSD& userdata)
	{
		U32 render_type = render_type_from_string( userdata.asString() );
		bool new_value = false;

		if ( render_type != 0 )
		{
			new_value = LLPipeline::hasRenderTypeControl( (void*)render_type );
		}

		return new_value;
	}
};


/////////////
// FEATURE //
/////////////
U32 feature_from_string(std::string feature)
{ 
	if ("ui" == feature)
	{ 
		return LLPipeline::RENDER_DEBUG_FEATURE_UI;
	}
	else if ("selected" == feature)
	{
		return LLPipeline::RENDER_DEBUG_FEATURE_SELECTED;
	}
	else if ("highlighted" == feature)
	{
		return LLPipeline::RENDER_DEBUG_FEATURE_HIGHLIGHTED;
	}
	else if ("dynamic textures" == feature)
	{
		return LLPipeline::RENDER_DEBUG_FEATURE_DYNAMIC_TEXTURES;
	}
	else if ("foot shadows" == feature)
	{
		return LLPipeline::RENDER_DEBUG_FEATURE_FOOT_SHADOWS;
	}
	else if ("fog" == feature)
	{
		return LLPipeline::RENDER_DEBUG_FEATURE_FOG;
	}
	else if ("fr info" == feature)
	{
		return LLPipeline::RENDER_DEBUG_FEATURE_FR_INFO;
	}
	else if ("flexible" == feature)
	{
		return LLPipeline::RENDER_DEBUG_FEATURE_FLEXIBLE;
	}
	else
	{
		return 0;
	}
};


class LLAdvancedToggleFeature : public view_listener_t{
	bool handleEvent(const LLSD& userdata)
	{
		U32 feature = feature_from_string( userdata.asString() );
		if ( feature != 0 )
		{
			LLPipeline::toggleRenderDebugFeature( (void*)feature );
		}
		return true;
	}
};

class LLAdvancedCheckFeature : public view_listener_t
{bool handleEvent(const LLSD& userdata)
{
	U32 feature = feature_from_string( userdata.asString() );
	bool new_value = false;

	if ( feature != 0 )
	{
		new_value = LLPipeline::toggleRenderDebugFeatureControl( (void*)feature );
	}

	return new_value;
}
};

void LLDestinationAndAvatarShow(const LLSD& value)
{
	S32 panel_idx = value.isDefined() ? value.asInteger() : -1;
	LLView* container = gViewerWindow->getRootView()->getChildView("avatar_picker_and_destination_guide_container");
	LLMediaCtrl* destinations = container->findChild<LLMediaCtrl>("destination_guide_contents");
	LLMediaCtrl* avatar_picker = container->findChild<LLMediaCtrl>("avatar_picker_contents");

	switch(panel_idx)
	{
	case 0:
		container->setVisible(true);
		destinations->setVisible(true);
		avatar_picker->setVisible(false);
		LLFirstUse::notUsingDestinationGuide(false);
		break;
	case 1:
		container->setVisible(true);
		destinations->setVisible(false);
		avatar_picker->setVisible(true);
		LLFirstUse::notUsingAvatarPicker(false);
		break;
	default:
		container->setVisible(false);
		destinations->setVisible(false);
		avatar_picker->setVisible(false);
		break;
	}
};


//////////////////
// INFO DISPLAY //
//////////////////
U32 info_display_from_string(std::string info_display)
{
	if ("verify" == info_display)
	{
		return LLPipeline::RENDER_DEBUG_VERIFY;
	}
	else if ("bboxes" == info_display)
	{
		return LLPipeline::RENDER_DEBUG_BBOXES;
	}
	else if ("normals" == info_display)
	{
		return LLPipeline::RENDER_DEBUG_NORMALS;
	}
	else if ("points" == info_display)
	{
		return LLPipeline::RENDER_DEBUG_POINTS;
	}
	else if ("octree" == info_display)
	{
		return LLPipeline::RENDER_DEBUG_OCTREE;
	}
	else if ("shadow frusta" == info_display)
	{
		return LLPipeline::RENDER_DEBUG_SHADOW_FRUSTA;
	}
	else if ("physics shapes" == info_display)
	{
		return LLPipeline::RENDER_DEBUG_PHYSICS_SHAPES;
	}
	else if ("occlusion" == info_display)
	{
		return LLPipeline::RENDER_DEBUG_OCCLUSION;
	}
	else if ("render batches" == info_display)
	{
		return LLPipeline::RENDER_DEBUG_BATCH_SIZE;
	}
	else if ("update type" == info_display)
	{
		return LLPipeline::RENDER_DEBUG_UPDATE_TYPE;
	}
	else if ("texture anim" == info_display)
	{
		return LLPipeline::RENDER_DEBUG_TEXTURE_ANIM;
	}
	else if ("texture priority" == info_display)
	{
		return LLPipeline::RENDER_DEBUG_TEXTURE_PRIORITY;
	}
	else if ("shame" == info_display)
	{
		return LLPipeline::RENDER_DEBUG_SHAME;
	}
	else if ("texture area" == info_display)
	{
		return LLPipeline::RENDER_DEBUG_TEXTURE_AREA;
	}
	else if ("face area" == info_display)
	{
		return LLPipeline::RENDER_DEBUG_FACE_AREA;
	}
	else if ("lod info" == info_display)
	{
		return LLPipeline::RENDER_DEBUG_LOD_INFO;
	}
	else if ("build queue" == info_display)
	{
		return LLPipeline::RENDER_DEBUG_BUILD_QUEUE;
	}
	else if ("lights" == info_display)
	{
		return LLPipeline::RENDER_DEBUG_LIGHTS;
	}
	else if ("particles" == info_display)
	{
		return LLPipeline::RENDER_DEBUG_PARTICLES;
	}
	else if ("composition" == info_display)
	{
		return LLPipeline::RENDER_DEBUG_COMPOSITION;
	}
	else if ("glow" == info_display)
	{
		return LLPipeline::RENDER_DEBUG_GLOW;
	}
	else if ("collision skeleton" == info_display)
	{
		return LLPipeline::RENDER_DEBUG_AVATAR_VOLUME;
	}
	else if ("raycast" == info_display)
	{
		return LLPipeline::RENDER_DEBUG_RAYCAST;
	}
	else if ("agent target" == info_display)
	{
		return LLPipeline::RENDER_DEBUG_AGENT_TARGET;
	}
	else
	{
		return 0;
	}
};

class LLAdvancedToggleInfoDisplay : public view_listener_t
{
	bool handleEvent(const LLSD& userdata)
	{
		U32 info_display = info_display_from_string( userdata.asString() );

		if ( info_display != 0 )
		{
			LLPipeline::toggleRenderDebug( (void*)info_display );
		}

		return true;
	}
};


class LLAdvancedCheckInfoDisplay : public view_listener_t
{
	bool handleEvent(const LLSD& userdata)
	{
		U32 info_display = info_display_from_string( userdata.asString() );
		bool new_value = false;

		if ( info_display != 0 )
		{
			new_value = LLPipeline::toggleRenderDebugControl( (void*)info_display );
		}

		return new_value;
	}
};


///////////////////////////
//// RANDOMIZE FRAMERATE //
///////////////////////////


class LLAdvancedToggleRandomizeFramerate : public view_listener_t
{
	bool handleEvent(const LLSD& userdata)
	{
		gRandomizeFramerate = !(gRandomizeFramerate);
		return true;
	}
};

class LLAdvancedCheckRandomizeFramerate : public view_listener_t
{
	bool handleEvent(const LLSD& userdata)
	{
		bool new_value = gRandomizeFramerate;
		return new_value;
	}
};

void run_vectorize_perf_test(void *)
{
	gSavedSettings.setBOOL("VectorizePerfTest", TRUE);
}


////////////////////////////////
// RUN Vectorized Perform Test//
////////////////////////////////


class LLAdvancedVectorizePerfTest : public view_listener_t
{
	bool handleEvent(const LLSD& userdata)
	{
		run_vectorize_perf_test(NULL);
		return true;
	}
};

///////////////////////////
//// PERIODIC SLOW FRAME //
///////////////////////////


class LLAdvancedTogglePeriodicSlowFrame : public view_listener_t
{
	bool handleEvent(const LLSD& userdata)
	{
		gPeriodicSlowFrame = !(gPeriodicSlowFrame);
		return true;
	}
};

class LLAdvancedCheckPeriodicSlowFrame : public view_listener_t
{
	bool handleEvent(const LLSD& userdata)
	{
		bool new_value = gPeriodicSlowFrame;
		return new_value;
	}
};



////////////////
// FRAME TEST //
////////////////


class LLAdvancedToggleFrameTest : public view_listener_t
{
	bool handleEvent(const LLSD& userdata)
	{
		LLPipeline::sRenderFrameTest = !(LLPipeline::sRenderFrameTest);
		return true;
	}
};

class LLAdvancedCheckFrameTest : public view_listener_t
{
	bool handleEvent(const LLSD& userdata)
	{
		bool new_value = LLPipeline::sRenderFrameTest;
		return new_value;
	}
};


///////////////////////////
// SELECTED TEXTURE INFO //
///////////////////////////


class LLAdvancedSelectedTextureInfo : public view_listener_t
{
	bool handleEvent(const LLSD& userdata)
	{
		handle_selected_texture_info(NULL);
		return true;
	}
};

//////////////////////
// TOGGLE WIREFRAME //
//////////////////////

class LLAdvancedToggleWireframe : public view_listener_t
{
	bool handleEvent(const LLSD& userdata)
	{
		gUseWireframe = !(gUseWireframe);
		LLPipeline::updateRenderDeferred();
		gPipeline.resetVertexBuffers();
		return true;
	}
};

class LLAdvancedCheckWireframe : public view_listener_t
{
	bool handleEvent(const LLSD& userdata)
	{
		bool new_value = gUseWireframe;
		return new_value;
	}
};
	
//////////////////////
// TEXTURE ATLAS //
//////////////////////

class LLAdvancedToggleTextureAtlas : public view_listener_t
{
	bool handleEvent(const LLSD& userdata)
	{
		LLViewerTexture::sUseTextureAtlas = !LLViewerTexture::sUseTextureAtlas;
		gSavedSettings.setBOOL("EnableTextureAtlas", LLViewerTexture::sUseTextureAtlas) ;
		return true;
	}
};

class LLAdvancedCheckTextureAtlas : public view_listener_t
{
	bool handleEvent(const LLSD& userdata)
	{
		bool new_value = LLViewerTexture::sUseTextureAtlas; // <-- make this using LLCacheControl
		return new_value;
	}
};

//////////////////////////
// DUMP SCRIPTED CAMERA //
//////////////////////////
	
class LLAdvancedDumpScriptedCamera : public view_listener_t
{
	bool handleEvent(const LLSD& userdata)
	{
		handle_dump_followcam(NULL);
		return true;
}
};



//////////////////////////////
// DUMP REGION OBJECT CACHE //
//////////////////////////////


class LLAdvancedDumpRegionObjectCache : public view_listener_t
{
	bool handleEvent(const LLSD& userdata)
{
		handle_dump_region_object_cache(NULL);
		return true;
	}
};

class LLAdvancedBuyCurrencyTest : public view_listener_t
	{
	bool handleEvent(const LLSD& userdata)
	{
		handle_buy_currency_test(NULL);
		return true;
	}
};


/////////////////////
// DUMP SELECT MGR //
/////////////////////


class LLAdvancedDumpSelectMgr : public view_listener_t
{
	bool handleEvent(const LLSD& userdata)
	{
		dump_select_mgr(NULL);
		return true;
	}
};



////////////////////
// DUMP INVENTORY //
////////////////////


class LLAdvancedDumpInventory : public view_listener_t
{
	bool handleEvent(const LLSD& userdata)
	{
		dump_inventory(NULL);
		return true;
	}
};



////////////////////////////////
// PRINT SELECTED OBJECT INFO //
////////////////////////////////


class LLAdvancedPrintSelectedObjectInfo : public view_listener_t
{
	bool handleEvent(const LLSD& userdata)
	{
		print_object_info(NULL);
		return true;
	}
};



//////////////////////
// PRINT AGENT INFO //
//////////////////////


class LLAdvancedPrintAgentInfo : public view_listener_t
{
	bool handleEvent(const LLSD& userdata)
	{
		print_agent_nvpairs(NULL);
		return true;
	}
};



////////////////////////////////
// PRINT TEXTURE MEMORY STATS //
////////////////////////////////


class LLAdvancedPrintTextureMemoryStats : public view_listener_t
{
	bool handleEvent(const LLSD& userdata)
	{
		output_statistics(NULL);
		return true;
	}
};

//////////////////
// DEBUG CLICKS //
//////////////////


class LLAdvancedToggleDebugClicks : public view_listener_t
{
	bool handleEvent(const LLSD& userdata)
	{
		gDebugClicks = !(gDebugClicks);
		return true;
	}
};

class LLAdvancedCheckDebugClicks : public view_listener_t
{
	bool handleEvent(const LLSD& userdata)
	{
		bool new_value = gDebugClicks;
		return new_value;
	}
};



/////////////////
// DEBUG VIEWS //
/////////////////


class LLAdvancedToggleDebugViews : public view_listener_t
{
	bool handleEvent(const LLSD& userdata)
	{
		LLView::sDebugRects = !(LLView::sDebugRects);
		return true;
	}
};

class LLAdvancedCheckDebugViews : public view_listener_t
{
	bool handleEvent(const LLSD& userdata)
	{
		bool new_value = LLView::sDebugRects;
		return new_value;
	}
};



///////////////////////
// XUI NAME TOOLTIPS //
///////////////////////


class LLAdvancedToggleXUINameTooltips : public view_listener_t
{
	bool handleEvent(const LLSD& userdata)
	{
		toggle_show_xui_names(NULL);
		return true;
	}
};

class LLAdvancedCheckXUINameTooltips : public view_listener_t
{
	bool handleEvent(const LLSD& userdata)
	{
		bool new_value = check_show_xui_names(NULL);
		return new_value;
	}
};



////////////////////////
// DEBUG MOUSE EVENTS //
////////////////////////


class LLAdvancedToggleDebugMouseEvents : public view_listener_t
{
	bool handleEvent(const LLSD& userdata)
	{
		LLView::sDebugMouseHandling = !(LLView::sDebugMouseHandling);
		return true;
	}
};

class LLAdvancedCheckDebugMouseEvents : public view_listener_t
{
	bool handleEvent(const LLSD& userdata)
	{
		bool new_value = LLView::sDebugMouseHandling;
		return new_value;
	}
};



////////////////
// DEBUG KEYS //
////////////////


class LLAdvancedToggleDebugKeys : public view_listener_t
{
	bool handleEvent(const LLSD& userdata)
	{
		LLView::sDebugKeys = !(LLView::sDebugKeys);
		return true;
	}
};
	
class LLAdvancedCheckDebugKeys : public view_listener_t
{
	bool handleEvent(const LLSD& userdata)
	{
		bool new_value = LLView::sDebugKeys;
		return new_value;
	}
};
	


///////////////////////
// DEBUG WINDOW PROC //
///////////////////////


class LLAdvancedToggleDebugWindowProc : public view_listener_t
{
	bool handleEvent(const LLSD& userdata)
	{
		gDebugWindowProc = !(gDebugWindowProc);
		return true;
	}
};

class LLAdvancedCheckDebugWindowProc : public view_listener_t
	{
	bool handleEvent(const LLSD& userdata)
	{
		bool new_value = gDebugWindowProc;
		return new_value;
	}
};

// ------------------------------XUI MENU ---------------------------

class LLAdvancedSendTestIms : public view_listener_t
{
	bool handleEvent(const LLSD& userdata)
	{
		LLIMModel::instance().testMessages();
		return true;
}
};


///////////////
// XUI NAMES //
///////////////


class LLAdvancedToggleXUINames : public view_listener_t
{
	bool handleEvent(const LLSD& userdata)
	{
		toggle_show_xui_names(NULL);
		return true;
	}
};

class LLAdvancedCheckXUINames : public view_listener_t
{
	bool handleEvent(const LLSD& userdata)
	{
		bool new_value = check_show_xui_names(NULL);
		return new_value;
	}
};


////////////////////////
// GRAB BAKED TEXTURE //
////////////////////////


class LLAdvancedGrabBakedTexture : public view_listener_t
{
	bool handleEvent(const LLSD& userdata)
	{
		std::string texture_type = userdata.asString();
		if ("iris" == texture_type)
		{
			handle_grab_baked_texture( (void*)BAKED_EYES );
		}
		else if ("head" == texture_type)
		{
			handle_grab_baked_texture( (void*)BAKED_HEAD );
		}
		else if ("upper" == texture_type)
		{
			handle_grab_baked_texture( (void*)BAKED_UPPER );
		}
		else if ("lower" == texture_type)
		{
			handle_grab_baked_texture( (void*)BAKED_LOWER );
		}
		else if ("skirt" == texture_type)
		{
			handle_grab_baked_texture( (void*)BAKED_SKIRT );
		}
		else if ("hair" == texture_type)
		{
			handle_grab_baked_texture( (void*)BAKED_HAIR );
		}

		return true;
	}
};

class LLAdvancedEnableGrabBakedTexture : public view_listener_t
{
	bool handleEvent(const LLSD& userdata)
{
		std::string texture_type = userdata.asString();
		bool new_value = false;

		if ("iris" == texture_type)
		{
			new_value = enable_grab_baked_texture( (void*)BAKED_EYES );
		}
		else if ("head" == texture_type)
		{
			new_value = enable_grab_baked_texture( (void*)BAKED_HEAD );
		}
		else if ("upper" == texture_type)
		{
			new_value = enable_grab_baked_texture( (void*)BAKED_UPPER );
		}
		else if ("lower" == texture_type)
		{
			new_value = enable_grab_baked_texture( (void*)BAKED_LOWER );
		}
		else if ("skirt" == texture_type)
		{
			new_value = enable_grab_baked_texture( (void*)BAKED_SKIRT );
		}
		else if ("hair" == texture_type)
		{
			new_value = enable_grab_baked_texture( (void*)BAKED_HAIR );
		}
	
		return new_value;
}
};

///////////////////////
// APPEARANCE TO XML //
///////////////////////


class LLAdvancedAppearanceToXML : public view_listener_t
{
	bool handleEvent(const LLSD& userdata)
	{
		LLVOAvatar::dumpArchetypeXML(NULL);
		return true;
	}
};



///////////////////////////////
// TOGGLE CHARACTER GEOMETRY //
///////////////////////////////


class LLAdvancedToggleCharacterGeometry : public view_listener_t
{
	bool handleEvent(const LLSD& userdata)
	{
		handle_god_request_avatar_geometry(NULL);
		return true;
}
};


	/////////////////////////////
// TEST MALE / TEST FEMALE //
/////////////////////////////

class LLAdvancedTestMale : public view_listener_t
{
	bool handleEvent(const LLSD& userdata)
	{
		handle_test_male(NULL);
		return true;
	}
};


class LLAdvancedTestFemale : public view_listener_t
{
	bool handleEvent(const LLSD& userdata)
	{
		handle_test_female(NULL);
		return true;
	}
};



///////////////
// TOGGLE PG //
///////////////


class LLAdvancedTogglePG : public view_listener_t
{
	bool handleEvent(const LLSD& userdata)
	{
		handle_toggle_pg(NULL);
		return true;
	}
};


class LLAdvancedForceParamsToDefault : public view_listener_t
{
	bool handleEvent(const LLSD& userdata)
	{
		LLAgent::clearVisualParams(NULL);
		return true;
	}
};



//////////////////////////
// RELOAD VERTEX SHADER //
//////////////////////////


class LLAdvancedReloadVertexShader : public view_listener_t
{
	bool handleEvent(const LLSD& userdata)
	{
		reload_vertex_shader(NULL);
		return true;
	}
};



////////////////////
// ANIMATION INFO //
////////////////////


class LLAdvancedToggleAnimationInfo : public view_listener_t
{
	bool handleEvent(const LLSD& userdata)
	{
		LLVOAvatar::sShowAnimationDebug = !(LLVOAvatar::sShowAnimationDebug);
		return true;
	}
};

class LLAdvancedCheckAnimationInfo : public view_listener_t
{
	bool handleEvent(const LLSD& userdata)
	{
		bool new_value = LLVOAvatar::sShowAnimationDebug;
		return new_value;
	}
};


//////////////////
// SHOW LOOK AT //
//////////////////


class LLAdvancedToggleShowLookAt : public view_listener_t
{
	bool handleEvent(const LLSD& userdata)
	{
		LLHUDEffectLookAt::sDebugLookAt = !(LLHUDEffectLookAt::sDebugLookAt);
		return true;
	}
};

class LLAdvancedCheckShowLookAt : public view_listener_t
{
	bool handleEvent(const LLSD& userdata)
	{
		bool new_value = LLHUDEffectLookAt::sDebugLookAt;
		return new_value;
	}
};



///////////////////
// SHOW POINT AT //
///////////////////


class LLAdvancedToggleShowPointAt : public view_listener_t
{
	bool handleEvent(const LLSD& userdata)
	{
		LLHUDEffectPointAt::sDebugPointAt = !(LLHUDEffectPointAt::sDebugPointAt);
		return true;
	}
};

class LLAdvancedCheckShowPointAt : public view_listener_t
{
	bool handleEvent(const LLSD& userdata)
	{
		bool new_value = LLHUDEffectPointAt::sDebugPointAt;
		return new_value;
	}
};



/////////////////////////
// DEBUG JOINT UPDATES //
/////////////////////////


class LLAdvancedToggleDebugJointUpdates : public view_listener_t
{
	bool handleEvent(const LLSD& userdata)
	{
		LLVOAvatar::sJointDebug = !(LLVOAvatar::sJointDebug);
		return true;
	}
};

class LLAdvancedCheckDebugJointUpdates : public view_listener_t
{
	bool handleEvent(const LLSD& userdata)
	{
		bool new_value = LLVOAvatar::sJointDebug;
		return new_value;
	}
};



/////////////////
// DISABLE LOD //
/////////////////


class LLAdvancedToggleDisableLOD : public view_listener_t
{
	bool handleEvent(const LLSD& userdata)
	{
		LLViewerJoint::sDisableLOD = !(LLViewerJoint::sDisableLOD);
		return true;
	}
};
		
class LLAdvancedCheckDisableLOD : public view_listener_t
{
	bool handleEvent(const LLSD& userdata)
	{
		bool new_value = LLViewerJoint::sDisableLOD;
		return new_value;
	}
};



/////////////////////////
// DEBUG CHARACTER VIS //
/////////////////////////


class LLAdvancedToggleDebugCharacterVis : public view_listener_t
{
	bool handleEvent(const LLSD& userdata)
	{
		LLVOAvatar::sDebugInvisible = !(LLVOAvatar::sDebugInvisible);
		return true;
	}
};

class LLAdvancedCheckDebugCharacterVis : public view_listener_t
{
	bool handleEvent(const LLSD& userdata)
	{
		bool new_value = LLVOAvatar::sDebugInvisible;
		return new_value;
	}
};


//////////////////////
// DUMP ATTACHMENTS //
//////////////////////

	
class LLAdvancedDumpAttachments : public view_listener_t
{
	bool handleEvent(const LLSD& userdata)
	{
		handle_dump_attachments(NULL);
		return true;
	}
};


	
/////////////////////
// REBAKE TEXTURES //
/////////////////////
	
	
class LLAdvancedRebakeTextures : public view_listener_t
{
	bool handleEvent(const LLSD& userdata)
	{
		handle_rebake_textures(NULL);
		return true;
	}
};
	
	
#if 1 //ndef LL_RELEASE_FOR_DOWNLOAD
///////////////////////////
// DEBUG AVATAR TEXTURES //
///////////////////////////


class LLAdvancedDebugAvatarTextures : public view_listener_t
{
	bool handleEvent(const LLSD& userdata)
	{
		if (gAgent.isGodlike())
		{
			handle_debug_avatar_textures(NULL);
		}
		return true;
	}
};

////////////////////////////////
// DUMP AVATAR LOCAL TEXTURES //
////////////////////////////////


class LLAdvancedDumpAvatarLocalTextures : public view_listener_t
{
	bool handleEvent(const LLSD& userdata)
	{
#ifndef LL_RELEASE_FOR_DOWNLOAD
		handle_dump_avatar_local_textures(NULL);
#endif
		return true;
	}
};

#endif
	
/////////////////
// MESSAGE LOG //
/////////////////


class LLAdvancedEnableMessageLog : public view_listener_t
{
	bool handleEvent(const LLSD& userdata)
	{
		handle_viewer_enable_message_log(NULL);
		return true;
	}
};

class LLAdvancedDisableMessageLog : public view_listener_t
{
	bool handleEvent(const LLSD& userdata)
	{
		handle_viewer_disable_message_log(NULL);
		return true;
	}
};

/////////////////
// DROP PACKET //
/////////////////


class LLAdvancedDropPacket : public view_listener_t
{
	bool handleEvent(const LLSD& userdata)
	{
		gMessageSystem->mPacketRing.dropPackets(1);
		return true;
	}
};



/////////////////
// AGENT PILOT //
/////////////////


class LLAdvancedAgentPilot : public view_listener_t
{
	bool handleEvent(const LLSD& userdata)
	{
		std::string command = userdata.asString();
		if ("start playback" == command)
		{
			gAgentPilot.setNumRuns(-1);
			gAgentPilot.startPlayback();
		}
		else if ("stop playback" == command)
		{
			gAgentPilot.stopPlayback();
		}
		else if ("start record" == command)
		{
			gAgentPilot.startRecord();
		}
		else if ("stop record" == command)
		{
			gAgentPilot.stopRecord();
		}

		return true;
	}		
};



//////////////////////
// AGENT PILOT LOOP //
//////////////////////


class LLAdvancedToggleAgentPilotLoop : public view_listener_t
{
	bool handleEvent(const LLSD& userdata)
	{
		gAgentPilot.setLoop(!gAgentPilot.getLoop());
		return true;
	}
};

class LLAdvancedCheckAgentPilotLoop : public view_listener_t
{
	bool handleEvent(const LLSD& userdata)
	{
		bool new_value = gAgentPilot.getLoop();
		return new_value;
	}
};


/////////////////////////
// SHOW OBJECT UPDATES //
/////////////////////////


class LLAdvancedToggleShowObjectUpdates : public view_listener_t
{
	bool handleEvent(const LLSD& userdata)
	{
		gShowObjectUpdates = !(gShowObjectUpdates);
		return true;
	}
};

class LLAdvancedCheckShowObjectUpdates : public view_listener_t
{
	bool handleEvent(const LLSD& userdata)
	{
		bool new_value = gShowObjectUpdates;
		return new_value;
	}
};



////////////////////
// COMPRESS IMAGE //
////////////////////


class LLAdvancedCompressImage : public view_listener_t
{
	bool handleEvent(const LLSD& userdata)
	{
		handle_compress_image(NULL);
		return true;
	}
};



/////////////////////////
// SHOW DEBUG SETTINGS //
/////////////////////////


class LLAdvancedShowDebugSettings : public view_listener_t
{
	bool handleEvent(const LLSD& userdata)
	{
		LLFloaterReg::showInstance("settings_debug",userdata);
		return true;
	}
};



////////////////////////
// VIEW ADMIN OPTIONS //
////////////////////////

class LLAdvancedEnableViewAdminOptions : public view_listener_t
{
	bool handleEvent(const LLSD& userdata)
	{
		// Don't enable in god mode since the admin menu is shown anyway.
		// Only enable if the user has set the appropriate debug setting.
		bool new_value = !gAgent.getAgentAccess().isGodlikeWithoutAdminMenuFakery() && gSavedSettings.getBOOL("AdminMenu");
		return new_value;
	}
};

class LLAdvancedToggleViewAdminOptions : public view_listener_t
{
	bool handleEvent(const LLSD& userdata)
	{
		handle_admin_override_toggle(NULL);
		return true;
	}
};

class LLAdvancedCheckViewAdminOptions : public view_listener_t
{
	bool handleEvent(const LLSD& userdata)
	{
		bool new_value = check_admin_override(NULL) || gAgent.isGodlike();
		return new_value;
	}
};

/////////////////////////////////////
// Enable Object Object Occlusion ///
/////////////////////////////////////
class LLAdvancedEnableObjectObjectOcclusion: public view_listener_t
{
	bool handleEvent(const LLSD& userdata)
	{
	
		bool new_value = gGLManager.mHasOcclusionQuery; // && LLFeatureManager::getInstance()->isFeatureAvailable(userdata.asString());
		return new_value;
}
};

/////////////////////////////////////
// Enable Framebuffer Objects	  ///
/////////////////////////////////////
class LLAdvancedEnableRenderFBO: public view_listener_t
{
	bool handleEvent(const LLSD& userdata)
	{
		bool new_value = gGLManager.mHasFramebufferObject;
		return new_value;
	}
};

/////////////////////////////////////
// Enable Deferred Rendering	  ///
/////////////////////////////////////
class LLAdvancedEnableRenderDeferred: public view_listener_t
{
	bool handleEvent(const LLSD& userdata)
	{
		bool new_value = gGLManager.mHasFramebufferObject && LLViewerShaderMgr::instance()->getVertexShaderLevel(LLViewerShaderMgr::SHADER_WINDLIGHT) > 1 &&
			LLViewerShaderMgr::instance()->getVertexShaderLevel(LLViewerShaderMgr::SHADER_AVATAR) > 0;
		return new_value;
	}
};

/////////////////////////////////////
// Enable Deferred Rendering sub-options
/////////////////////////////////////
class LLAdvancedEnableRenderDeferredOptions: public view_listener_t
{
	bool handleEvent(const LLSD& userdata)
	{
		bool new_value = gGLManager.mHasFramebufferObject && LLViewerShaderMgr::instance()->getVertexShaderLevel(LLViewerShaderMgr::SHADER_WINDLIGHT) > 1 &&
			LLViewerShaderMgr::instance()->getVertexShaderLevel(LLViewerShaderMgr::SHADER_AVATAR) > 0 && gSavedSettings.getBOOL("RenderDeferred");
		return new_value;
	}
};



//////////////////
// ADMIN STATUS //
//////////////////


class LLAdvancedRequestAdminStatus : public view_listener_t
{
	bool handleEvent(const LLSD& userdata)
	{
		handle_god_mode(NULL);
		return true;
	}
};

class LLAdvancedLeaveAdminStatus : public view_listener_t
{
	bool handleEvent(const LLSD& userdata)
	{
		handle_leave_god_mode(NULL);
		return true;
	}
};

//////////////////////////
// Advanced > Debugging //
//////////////////////////


class LLAdvancedForceErrorBreakpoint : public view_listener_t
{
	bool handleEvent(const LLSD& userdata)
	{
		force_error_breakpoint(NULL);
		return true;
	}
};

class LLAdvancedForceErrorLlerror : public view_listener_t
{
	bool handleEvent(const LLSD& userdata)
	{
		force_error_llerror(NULL);
		return true;
	}
};
class LLAdvancedForceErrorBadMemoryAccess : public view_listener_t
{
	bool handleEvent(const LLSD& userdata)
	{
		force_error_bad_memory_access(NULL);
		return true;
	}
};

class LLAdvancedForceErrorInfiniteLoop : public view_listener_t
{
	bool handleEvent(const LLSD& userdata)
	{
		force_error_infinite_loop(NULL);
		return true;
	}
};

class LLAdvancedForceErrorSoftwareException : public view_listener_t
{
	bool handleEvent(const LLSD& userdata)
	{
		force_error_software_exception(NULL);
		return true;
	}
};

class LLAdvancedForceErrorDriverCrash : public view_listener_t
{
	bool handleEvent(const LLSD& userdata)
	{
		force_error_driver_crash(NULL);
		return true;
	}
};

class LLAdvancedForceErrorDisconnectViewer : public view_listener_t
{
	bool handleEvent(const LLSD& userdata)
	{
		handle_disconnect_viewer(NULL);
		return true;
}
};


#ifdef TOGGLE_HACKED_GODLIKE_VIEWER

class LLAdvancedHandleToggleHackedGodmode : public view_listener_t
{
	bool handleEvent(const LLSD& userdata)
	{
		handle_toggle_hacked_godmode(NULL);
		return true;
	}
};

class LLAdvancedCheckToggleHackedGodmode : public view_listener_t
{
	bool handleEvent(const LLSD& userdata)
	{
		check_toggle_hacked_godmode(NULL);
		return true;
	}
};

class LLAdvancedEnableToggleHackedGodmode : public view_listener_t
{
	bool handleEvent(const LLSD& userdata)
	{
		bool new_value = enable_toggle_hacked_godmode(NULL);
		return new_value;
	}
};
#endif


//
////-------------------------------------------------------------------
//// Advanced menu
////-------------------------------------------------------------------

//////////////////
// ADMIN MENU   //
//////////////////

// Admin > Object
class LLAdminForceTakeCopy : public view_listener_t
{
	bool handleEvent(const LLSD& userdata)
	{
		force_take_copy(NULL);
		return true;
	}
};

class LLAdminHandleObjectOwnerSelf : public view_listener_t
{
	bool handleEvent(const LLSD& userdata)
	{
		handle_object_owner_self(NULL);
		return true;
	}
};
class LLAdminHandleObjectOwnerPermissive : public view_listener_t
{
	bool handleEvent(const LLSD& userdata)
	{
		handle_object_owner_permissive(NULL);
		return true;
	}
};

class LLAdminHandleForceDelete : public view_listener_t
{
	bool handleEvent(const LLSD& userdata)
	{
		handle_force_delete(NULL);
		return true;
	}
};

class LLAdminHandleObjectLock : public view_listener_t
{
	bool handleEvent(const LLSD& userdata)
	{
		handle_object_lock(NULL);
		return true;
	}
};

class LLAdminHandleObjectAssetIDs: public view_listener_t
{
	bool handleEvent(const LLSD& userdata)
	{
		handle_object_asset_ids(NULL);
		return true;
	}	
};

//Admin >Parcel
class LLAdminHandleForceParcelOwnerToMe: public view_listener_t
{
	bool handleEvent(const LLSD& userdata)
	{
		handle_force_parcel_owner_to_me(NULL);
		return true;
	}
};
class LLAdminHandleForceParcelToContent: public view_listener_t
{
	bool handleEvent(const LLSD& userdata)
	{
		handle_force_parcel_to_content(NULL);
		return true;
	}
};
class LLAdminHandleClaimPublicLand: public view_listener_t
{
	bool handleEvent(const LLSD& userdata)
	{
		handle_claim_public_land(NULL);
		return true;
	}
};

// Admin > Region
class LLAdminHandleRegionDumpTempAssetData: public view_listener_t
{
	bool handleEvent(const LLSD& userdata)
	{
		handle_region_dump_temp_asset_data(NULL);
		return true;
	}
};
//Admin (Top Level)

class LLAdminOnSaveState: public view_listener_t
{
	bool handleEvent(const LLSD& userdata)
	{
		LLPanelRegionTools::onSaveState(NULL);
		return true;
}
};


//-----------------------------------------------------------------------------
// cleanup_menus()
//-----------------------------------------------------------------------------
void cleanup_menus()
{
	delete gMenuParcelObserver;
	gMenuParcelObserver = NULL;

	delete gMenuAvatarSelf;
	gMenuAvatarSelf = NULL;

	delete gMenuAvatarOther;
	gMenuAvatarOther = NULL;

	delete gMenuObject;
	gMenuObject = NULL;

	delete gMenuAttachmentSelf;
	gMenuAttachmentSelf = NULL;

	delete gMenuAttachmentOther;
	gMenuAttachmentSelf = NULL;

	delete gMenuLand;
	gMenuLand = NULL;

	delete gMenuBarView;
	gMenuBarView = NULL;

	delete gPopupMenuView;
	gPopupMenuView = NULL;

	delete gMenuHolder;
	gMenuHolder = NULL;
}

//-----------------------------------------------------------------------------
// Object pie menu
//-----------------------------------------------------------------------------

class LLObjectReportAbuse : public view_listener_t
{
	bool handleEvent(const LLSD& userdata)
	{
		LLViewerObject* objectp = LLSelectMgr::getInstance()->getSelection()->getPrimaryObject();
		if (objectp)
		{
			LLFloaterReporter::showFromObject(objectp->getID());
		}
		return true;
	}
};

// Enabled it you clicked an object
class LLObjectEnableReportAbuse : public view_listener_t
{
	bool handleEvent(const LLSD& userdata)
	{
		bool new_value = LLSelectMgr::getInstance()->getSelection()->getObjectCount() != 0;
		return new_value;
	}
};

void handle_object_touch()
{
		LLViewerObject* object = LLSelectMgr::getInstance()->getSelection()->getPrimaryObject();
		if (!object) return;

		LLPickInfo pick = LLToolPie::getInstance()->getPick();

		LLMessageSystem	*msg = gMessageSystem;

		msg->newMessageFast(_PREHASH_ObjectGrab);
		msg->nextBlockFast( _PREHASH_AgentData);
		msg->addUUIDFast(_PREHASH_AgentID, gAgent.getID());
		msg->addUUIDFast(_PREHASH_SessionID, gAgent.getSessionID());
		msg->nextBlockFast( _PREHASH_ObjectData);
		msg->addU32Fast(    _PREHASH_LocalID, object->mLocalID);
		msg->addVector3Fast(_PREHASH_GrabOffset, LLVector3::zero );
		msg->nextBlock("SurfaceInfo");
		msg->addVector3("UVCoord", LLVector3(pick.mUVCoords));
		msg->addVector3("STCoord", LLVector3(pick.mSTCoords));
		msg->addS32Fast(_PREHASH_FaceIndex, pick.mObjectFace);
		msg->addVector3("Position", pick.mIntersection);
		msg->addVector3("Normal", pick.mNormal);
		msg->addVector3("Binormal", pick.mBinormal);
		msg->sendMessage( object->getRegion()->getHost());

		// *NOTE: Hope the packets arrive safely and in order or else
		// there will be some problems.
		// *TODO: Just fix this bad assumption.
		msg->newMessageFast(_PREHASH_ObjectDeGrab);
		msg->nextBlockFast(_PREHASH_AgentData);
		msg->addUUIDFast(_PREHASH_AgentID, gAgent.getID());
		msg->addUUIDFast(_PREHASH_SessionID, gAgent.getSessionID());
		msg->nextBlockFast(_PREHASH_ObjectData);
		msg->addU32Fast(_PREHASH_LocalID, object->mLocalID);
		msg->nextBlock("SurfaceInfo");
		msg->addVector3("UVCoord", LLVector3(pick.mUVCoords));
		msg->addVector3("STCoord", LLVector3(pick.mSTCoords));
		msg->addS32Fast(_PREHASH_FaceIndex, pick.mObjectFace);
		msg->addVector3("Position", pick.mIntersection);
		msg->addVector3("Normal", pick.mNormal);
		msg->addVector3("Binormal", pick.mBinormal);
		msg->sendMessage(object->getRegion()->getHost());
}

static void init_default_item_label(const std::string& item_name)
{
	boost::unordered_map<std::string, LLStringExplicit>::iterator it = sDefaultItemLabels.find(item_name);
	if (it == sDefaultItemLabels.end())
	{
		// *NOTE: This will not work for items of type LLMenuItemCheckGL because they return boolean value
		//       (doesn't seem to matter much ATM).
		LLStringExplicit default_label = gMenuHolder->childGetValue(item_name).asString();
		if (!default_label.empty())
		{
			sDefaultItemLabels.insert(std::pair<std::string, LLStringExplicit>(item_name, default_label));
		}
	}
}

static LLStringExplicit get_default_item_label(const std::string& item_name)
{
	LLStringExplicit res("");
	boost::unordered_map<std::string, LLStringExplicit>::iterator it = sDefaultItemLabels.find(item_name);
	if (it != sDefaultItemLabels.end())
	{
		res = it->second;
	}

	return res;
}


bool enable_object_touch(LLUICtrl* ctrl)
{
	LLViewerObject* obj = LLSelectMgr::getInstance()->getSelection()->getPrimaryObject();

	bool new_value = obj && obj->flagHandleTouch();

	std::string item_name = ctrl->getName();
	init_default_item_label(item_name);

	// Update label based on the node touch name if available.
	LLSelectNode* node = LLSelectMgr::getInstance()->getSelection()->getFirstRootNode();
	if (node && node->mValid && !node->mTouchName.empty())
	{
		gMenuHolder->childSetText(item_name, node->mTouchName);
	}
	else
	{
		gMenuHolder->childSetText(item_name, get_default_item_label(item_name));
	}

	return new_value;
};

//void label_touch(std::string& label, void*)
//{
//	LLSelectNode* node = LLSelectMgr::getInstance()->getSelection()->getFirstRootNode();
//	if (node && node->mValid && !node->mTouchName.empty())
//	{
//		label.assign(node->mTouchName);
//	}
//	else
//	{
//		label.assign("Touch");
//	}
//}

void handle_object_open()
{
	LLFloaterReg::showInstance("openobject");
}

bool enable_object_open()
{
	// Look for contents in root object, which is all the LLFloaterOpenObject
	// understands.
	LLViewerObject* obj = LLSelectMgr::getInstance()->getSelection()->getPrimaryObject();
	if (!obj) return false;

	LLViewerObject* root = obj->getRootEdit();
	if (!root) return false;

	return root->allowOpen();
}


class LLViewJoystickFlycam : public view_listener_t
{
	bool handleEvent(const LLSD& userdata)
	{
		handle_toggle_flycam();
		return true;
	}
};

class LLViewCheckJoystickFlycam : public view_listener_t
{
	bool handleEvent(const LLSD& userdata)
	{
		bool new_value = LLViewerJoystick::getInstance()->getOverrideCamera();
		return new_value;
	}
};

void handle_toggle_flycam()
{
	LLViewerJoystick::getInstance()->toggleFlycam();
}

class LLObjectBuild : public view_listener_t
{
	bool handleEvent(const LLSD& userdata)
	{
		if (gAgentCamera.getFocusOnAvatar() && !LLToolMgr::getInstance()->inEdit() && gSavedSettings.getBOOL("EditCameraMovement") )
		{
			// zoom in if we're looking at the avatar
			gAgentCamera.setFocusOnAvatar(FALSE, ANIMATE);
			gAgentCamera.setFocusGlobal(LLToolPie::getInstance()->getPick());
			gAgentCamera.cameraZoomIn(0.666f);
			gAgentCamera.cameraOrbitOver( 30.f * DEG_TO_RAD );
			gViewerWindow->moveCursorToCenter();
		}
		else if ( gSavedSettings.getBOOL("EditCameraMovement") )
		{
			gAgentCamera.setFocusGlobal(LLToolPie::getInstance()->getPick());
			gViewerWindow->moveCursorToCenter();
		}

		LLToolMgr::getInstance()->setCurrentToolset(gBasicToolset);
		LLToolMgr::getInstance()->getCurrentToolset()->selectTool( LLToolCompCreate::getInstance() );

		// Could be first use
		//LLFirstUse::useBuild();
		return true;
	}
};


void handle_object_edit()
{
	LLViewerParcelMgr::getInstance()->deselectLand();

	if (gAgentCamera.getFocusOnAvatar() && !LLToolMgr::getInstance()->inEdit())
	{
		LLObjectSelectionHandle selection = LLSelectMgr::getInstance()->getSelection();

		if (selection->getSelectType() == SELECT_TYPE_HUD || !gSavedSettings.getBOOL("EditCameraMovement"))
		{
			// always freeze camera in space, even if camera doesn't move
			// so, for example, follow cam scripts can't affect you when in build mode
			gAgentCamera.setFocusGlobal(gAgentCamera.calcFocusPositionTargetGlobal(), LLUUID::null);
			gAgentCamera.setFocusOnAvatar(FALSE, ANIMATE);
		}
		else
		{
			gAgentCamera.setFocusOnAvatar(FALSE, ANIMATE);
			LLViewerObject* selected_objectp = selection->getFirstRootObject();
			if (selected_objectp)
			{
			  // zoom in on object center instead of where we clicked, as we need to see the manipulator handles
			  gAgentCamera.setFocusGlobal(selected_objectp->getPositionGlobal(), selected_objectp->getID());
			  gAgentCamera.cameraZoomIn(0.666f);
			  gAgentCamera.cameraOrbitOver( 30.f * DEG_TO_RAD );
			  gViewerWindow->moveCursorToCenter();
			}
		}
	}
	
	LLFloaterReg::showInstance("build");
	
	LLToolMgr::getInstance()->setCurrentToolset(gBasicToolset);
	gFloaterTools->setEditTool( LLToolCompTranslate::getInstance() );
	
	LLViewerJoystick::getInstance()->moveObjects(true);
	LLViewerJoystick::getInstance()->setNeedsReset(true);
	
	// Could be first use
	//LLFirstUse::useBuild();
	return;
}

void handle_object_inspect()
{
	LLObjectSelectionHandle selection = LLSelectMgr::getInstance()->getSelection();
	LLViewerObject* selected_objectp = selection->getFirstRootObject();
	if (selected_objectp)
	{
		LLSD key;
		key["task"] = "task";
		LLSideTray::getInstance()->showPanel("sidepanel_inventory", key);
	}
	
	/*
	// Old floater properties
	LLFloaterReg::showInstance("inspect", LLSD());
	*/
}

//---------------------------------------------------------------------------
// Land pie menu
//---------------------------------------------------------------------------
class LLLandBuild : public view_listener_t
{
	bool handleEvent(const LLSD& userdata)
	{
		LLViewerParcelMgr::getInstance()->deselectLand();

		if (gAgentCamera.getFocusOnAvatar() && !LLToolMgr::getInstance()->inEdit() && gSavedSettings.getBOOL("EditCameraMovement") )
		{
			// zoom in if we're looking at the avatar
			gAgentCamera.setFocusOnAvatar(FALSE, ANIMATE);
			gAgentCamera.setFocusGlobal(LLToolPie::getInstance()->getPick());
			gAgentCamera.cameraZoomIn(0.666f);
			gAgentCamera.cameraOrbitOver( 30.f * DEG_TO_RAD );
			gViewerWindow->moveCursorToCenter();
		}
		else if ( gSavedSettings.getBOOL("EditCameraMovement")  )
		{
			// otherwise just move focus
			gAgentCamera.setFocusGlobal(LLToolPie::getInstance()->getPick());
			gViewerWindow->moveCursorToCenter();
		}


		LLToolMgr::getInstance()->setCurrentToolset(gBasicToolset);
		LLToolMgr::getInstance()->getCurrentToolset()->selectTool( LLToolCompCreate::getInstance() );

		// Could be first use
		//LLFirstUse::useBuild();
		return true;
	}
};

class LLLandBuyPass : public view_listener_t
{
	bool handleEvent(const LLSD& userdata)
	{
		LLPanelLandGeneral::onClickBuyPass((void *)FALSE);
		return true;
	}
};

class LLLandEnableBuyPass : public view_listener_t
{
	bool handleEvent(const LLSD& userdata)
	{
		bool new_value = LLPanelLandGeneral::enableBuyPass(NULL);
		return new_value;
	}
};

// BUG: Should really check if CLICK POINT is in a parcel where you can build.
BOOL enable_land_build(void*)
{
	if (gAgent.isGodlike()) return TRUE;
	if (gAgent.inPrelude()) return FALSE;

	BOOL can_build = FALSE;
	LLParcel* agent_parcel = LLViewerParcelMgr::getInstance()->getAgentParcel();
	if (agent_parcel)
	{
		can_build = agent_parcel->getAllowModify();
	}
	return can_build;
}

// BUG: Should really check if OBJECT is in a parcel where you can build.
BOOL enable_object_build(void*)
{
	if (gAgent.isGodlike()) return TRUE;
	if (gAgent.inPrelude()) return FALSE;

	BOOL can_build = FALSE;
	LLParcel* agent_parcel = LLViewerParcelMgr::getInstance()->getAgentParcel();
	if (agent_parcel)
	{
		can_build = agent_parcel->getAllowModify();
	}
	return can_build;
}

bool enable_object_edit()
{
	// *HACK:  The new "prelude" Help Islands have a build sandbox area,
	// so users need the Edit and Create pie menu options when they are
	// there.  Eventually this needs to be replaced with code that only 
	// lets you edit objects if you have permission to do so (edit perms,
	// group edit, god).  See also lltoolbar.cpp.  JC
	bool enable = false;
	if (gAgent.inPrelude())
	{
		enable = LLViewerParcelMgr::getInstance()->allowAgentBuild()
			|| LLSelectMgr::getInstance()->getSelection()->isAttachment();
	} 
	else if (LLSelectMgr::getInstance()->selectGetAllValidAndObjectsFound())
	{
		enable = true;
	}

	return enable;
}

// mutually exclusive - show either edit option or build in menu
bool enable_object_build()
{
	return !enable_object_edit();
}

class LLSelfRemoveAllAttachments : public view_listener_t
{
	bool handleEvent(const LLSD& userdata)
	{
		LLAgentWearables::userRemoveAllAttachments();
		return true;
	}
};

class LLSelfEnableRemoveAllAttachments : public view_listener_t
{
	bool handleEvent(const LLSD& userdata)
	{
		bool new_value = false;
		if (isAgentAvatarValid())
		{
			for (LLVOAvatar::attachment_map_t::iterator iter = gAgentAvatarp->mAttachmentPoints.begin(); 
				 iter != gAgentAvatarp->mAttachmentPoints.end(); )
			{
				LLVOAvatar::attachment_map_t::iterator curiter = iter++;
				LLViewerJointAttachment* attachment = curiter->second;
				if (attachment->getNumObjects() > 0)
				{
					new_value = true;
					break;
				}
			}
		}
		return new_value;
	}
};

BOOL enable_has_attachments(void*)
{

	return FALSE;
}

//---------------------------------------------------------------------------
// Avatar pie menu
//---------------------------------------------------------------------------
//void handle_follow(void *userdata)
//{
//	// follow a given avatar by ID
//	LLViewerObject* objectp = LLSelectMgr::getInstance()->getSelection()->getPrimaryObject();
//	if (objectp)
//	{
//		gAgent.startFollowPilot(objectp->getID());
//	}
//}

bool enable_object_mute()
{
	LLViewerObject* object = LLSelectMgr::getInstance()->getSelection()->getPrimaryObject();
	if (!object) return false;

	LLVOAvatar* avatar = find_avatar_from_object(object); 
	if (avatar)
	{
		// It's an avatar
		LLNameValue *lastname = avatar->getNVPair("LastName");
		bool is_linden =
			lastname && !LLStringUtil::compareStrings(lastname->getString(), "Linden");
		bool is_self = avatar->isSelf();
		return !is_linden && !is_self;
	}
	else
	{
		// Just a regular object
		return LLSelectMgr::getInstance()->getSelection()->
			contains( object, SELECT_ALL_TES );
	}
}

class LLObjectMute : public view_listener_t
{
	bool handleEvent(const LLSD& userdata)
	{
		LLViewerObject* object = LLSelectMgr::getInstance()->getSelection()->getPrimaryObject();
		if (!object) return true;
		
		LLUUID id;
		std::string name;
		LLMute::EType type;
		LLVOAvatar* avatar = find_avatar_from_object(object); 
		if (avatar)
		{
			id = avatar->getID();

			LLNameValue *firstname = avatar->getNVPair("FirstName");
			LLNameValue *lastname = avatar->getNVPair("LastName");
			if (firstname && lastname)
			{
				name = LLCacheName::buildFullName(
					firstname->getString(), lastname->getString());
			}
			
			type = LLMute::AGENT;
		}
		else
		{
			// it's an object
			id = object->getID();

			LLSelectNode* node = LLSelectMgr::getInstance()->getSelection()->getFirstRootNode();
			if (node)
			{
				name = node->mName;
			}
			
			type = LLMute::OBJECT;
		}
		
		LLMute mute(id, name, type);
		if (LLMuteList::getInstance()->isMuted(mute.mID))
		{
			LLMuteList::getInstance()->remove(mute);
		}
		else
		{
			LLMuteList::getInstance()->add(mute);
			LLPanelBlockedList::showPanelAndSelect(mute.mID);
		}
		
		return true;
	}
};

bool handle_go_to()
{
	// try simulator autopilot
	std::vector<std::string> strings;
	std::string val;
	LLVector3d pos = LLToolPie::getInstance()->getPick().mPosGlobal;
	val = llformat("%g", pos.mdV[VX]);
	strings.push_back(val);
	val = llformat("%g", pos.mdV[VY]);
	strings.push_back(val);
	val = llformat("%g", pos.mdV[VZ]);
	strings.push_back(val);
	send_generic_message("autopilot", strings);

	LLViewerParcelMgr::getInstance()->deselectLand();

	if (isAgentAvatarValid() && !gSavedSettings.getBOOL("AutoPilotLocksCamera"))
	{
		gAgentCamera.setFocusGlobal(gAgentCamera.getFocusTargetGlobal(), gAgentAvatarp->getID());
	}
	else 
	{
		// Snap camera back to behind avatar
		gAgentCamera.setFocusOnAvatar(TRUE, ANIMATE);
	}

	// Could be first use
	//LLFirstUse::useGoTo();
	return true;
}

class LLGoToObject : public view_listener_t
{
	bool handleEvent(const LLSD& userdata)
	{
		return handle_go_to();
	}
};

class LLAvatarReportAbuse : public view_listener_t
{
	bool handleEvent(const LLSD& userdata)
	{
		LLVOAvatar* avatar = find_avatar_from_object( LLSelectMgr::getInstance()->getSelection()->getPrimaryObject() );
		if(avatar)
		{
			LLFloaterReporter::showFromObject(avatar->getID());
		}
		return true;
	}
};


//---------------------------------------------------------------------------
// Parcel freeze, eject, etc.
//---------------------------------------------------------------------------
bool callback_freeze(const LLSD& notification, const LLSD& response)
{
	LLUUID avatar_id = notification["payload"]["avatar_id"].asUUID();
	S32 option = LLNotificationsUtil::getSelectedOption(notification, response);

	if (0 == option || 1 == option)
	{
		U32 flags = 0x0;
		if (1 == option)
		{
			// unfreeze
			flags |= 0x1;
		}

		LLMessageSystem* msg = gMessageSystem;
		LLViewerObject* avatar = gObjectList.findObject(avatar_id);

		if (avatar)
		{
			msg->newMessage("FreezeUser");
			msg->nextBlock("AgentData");
			msg->addUUID("AgentID", gAgent.getID());
			msg->addUUID("SessionID", gAgent.getSessionID());
			msg->nextBlock("Data");
			msg->addUUID("TargetID", avatar_id );
			msg->addU32("Flags", flags );
			msg->sendReliable( avatar->getRegion()->getHost() );
		}
	}
	return false;
}


void handle_avatar_freeze(const LLSD& avatar_id)
{
		// Use avatar_id if available, otherwise default to right-click avatar
		LLVOAvatar* avatar = NULL;
		if (avatar_id.asUUID().notNull())
		{
			avatar = find_avatar_from_object(avatar_id.asUUID());
		}
		else
		{
			avatar = find_avatar_from_object(
				LLSelectMgr::getInstance()->getSelection()->getPrimaryObject());
		}

		if( avatar )
		{
			std::string fullname = avatar->getFullname();
			LLSD payload;
			payload["avatar_id"] = avatar->getID();

			if (!fullname.empty())
			{
				LLSD args;
				args["AVATAR_NAME"] = fullname;
				LLNotificationsUtil::add("FreezeAvatarFullname",
							args,
							payload,
							callback_freeze);
			}
			else
			{
				LLNotificationsUtil::add("FreezeAvatar",
							LLSD(),
							payload,
							callback_freeze);
			}
		}
}

class LLAvatarVisibleDebug : public view_listener_t
{
	bool handleEvent(const LLSD& userdata)
	{
		return gAgent.isGodlike();
	}
};

class LLAvatarDebug : public view_listener_t
{
	bool handleEvent(const LLSD& userdata)
	{
		LLVOAvatar* avatar = find_avatar_from_object( LLSelectMgr::getInstance()->getSelection()->getPrimaryObject() );
		if( avatar )
		{
			if (avatar->isSelf())
			{
				((LLVOAvatarSelf *)avatar)->dumpLocalTextures();
			}
			llinfos << "Dumping temporary asset data to simulator logs for avatar " << avatar->getID() << llendl;
			std::vector<std::string> strings;
			strings.push_back(avatar->getID().asString());
			LLUUID invoice;
			send_generic_message("dumptempassetdata", strings, invoice);
			LLFloaterReg::showInstance( "avatar_textures", LLSD(avatar->getID()) );
		}
		return true;
	}
};

bool callback_eject(const LLSD& notification, const LLSD& response)
{
	S32 option = LLNotificationsUtil::getSelectedOption(notification, response);
	if (2 == option)
	{
		// Cancel button.
		return false;
	}
	LLUUID avatar_id = notification["payload"]["avatar_id"].asUUID();
	bool ban_enabled = notification["payload"]["ban_enabled"].asBoolean();

	if (0 == option)
	{
		// Eject button
		LLMessageSystem* msg = gMessageSystem;
		LLViewerObject* avatar = gObjectList.findObject(avatar_id);

		if (avatar)
		{
			U32 flags = 0x0;
			msg->newMessage("EjectUser");
			msg->nextBlock("AgentData");
			msg->addUUID("AgentID", gAgent.getID() );
			msg->addUUID("SessionID", gAgent.getSessionID() );
			msg->nextBlock("Data");
			msg->addUUID("TargetID", avatar_id );
			msg->addU32("Flags", flags );
			msg->sendReliable( avatar->getRegion()->getHost() );
		}
	}
	else if (ban_enabled)
	{
		// This is tricky. It is similar to say if it is not an 'Eject' button,
		// and it is also not an 'Cancle' button, and ban_enabled==ture, 
		// it should be the 'Eject and Ban' button.
		LLMessageSystem* msg = gMessageSystem;
		LLViewerObject* avatar = gObjectList.findObject(avatar_id);

		if (avatar)
		{
			U32 flags = 0x1;
			msg->newMessage("EjectUser");
			msg->nextBlock("AgentData");
			msg->addUUID("AgentID", gAgent.getID() );
			msg->addUUID("SessionID", gAgent.getSessionID() );
			msg->nextBlock("Data");
			msg->addUUID("TargetID", avatar_id );
			msg->addU32("Flags", flags );
			msg->sendReliable( avatar->getRegion()->getHost() );
		}
	}
	return false;
}

void handle_avatar_eject(const LLSD& avatar_id)
{
		// Use avatar_id if available, otherwise default to right-click avatar
		LLVOAvatar* avatar = NULL;
		if (avatar_id.asUUID().notNull())
		{
			avatar = find_avatar_from_object(avatar_id.asUUID());
		}
		else
		{
			avatar = find_avatar_from_object(
				LLSelectMgr::getInstance()->getSelection()->getPrimaryObject());
		}

		if( avatar )
		{
			LLSD payload;
			payload["avatar_id"] = avatar->getID();
			std::string fullname = avatar->getFullname();

			const LLVector3d& pos = avatar->getPositionGlobal();
			LLParcel* parcel = LLViewerParcelMgr::getInstance()->selectParcelAt(pos)->getParcel();
			
			if (LLViewerParcelMgr::getInstance()->isParcelOwnedByAgent(parcel,GP_LAND_MANAGE_BANNED))
			{
                payload["ban_enabled"] = true;
				if (!fullname.empty())
				{
    				LLSD args;
    				args["AVATAR_NAME"] = fullname;
    				LLNotificationsUtil::add("EjectAvatarFullname",
    							args,
    							payload,
    							callback_eject);
				}
				else
				{
    				LLNotificationsUtil::add("EjectAvatarFullname",
    							LLSD(),
    							payload,
    							callback_eject);
				}
			}
			else
			{
                payload["ban_enabled"] = false;
				if (!fullname.empty())
				{
    				LLSD args;
    				args["AVATAR_NAME"] = fullname;
    				LLNotificationsUtil::add("EjectAvatarFullnameNoBan",
    							args,
    							payload,
    							callback_eject);
				}
				else
				{
    				LLNotificationsUtil::add("EjectAvatarNoBan",
    							LLSD(),
    							payload,
    							callback_eject);
				}
			}
		}
}

bool enable_freeze_eject(const LLSD& avatar_id)
{
	// Use avatar_id if available, otherwise default to right-click avatar
	LLVOAvatar* avatar = NULL;
	if (avatar_id.asUUID().notNull())
	{
		avatar = find_avatar_from_object(avatar_id.asUUID());
	}
	else
	{
		avatar = find_avatar_from_object(
			LLSelectMgr::getInstance()->getSelection()->getPrimaryObject());
	}
	if (!avatar) return false;

	// Gods can always freeze
	if (gAgent.isGodlike()) return true;

	// Estate owners / managers can freeze
	// Parcel owners can also freeze
	const LLVector3& pos = avatar->getPositionRegion();
	const LLVector3d& pos_global = avatar->getPositionGlobal();
	LLParcel* parcel = LLViewerParcelMgr::getInstance()->selectParcelAt(pos_global)->getParcel();
	LLViewerRegion* region = avatar->getRegion();
	if (!region) return false;
				
	bool new_value = region->isOwnedSelf(pos);
	if (!new_value || region->isOwnedGroup(pos))
	{
		new_value = LLViewerParcelMgr::getInstance()->isParcelOwnedByAgent(parcel,GP_LAND_ADMIN);
	}
	return new_value;
}


void login_done(S32 which, void *user)
{
	llinfos << "Login done " << which << llendl;

	LLPanelLogin::closePanel();
}


bool callback_leave_group(const LLSD& notification, const LLSD& response)
{
	S32 option = LLNotificationsUtil::getSelectedOption(notification, response);
	if (option == 0)
	{
		LLMessageSystem *msg = gMessageSystem;

		msg->newMessageFast(_PREHASH_LeaveGroupRequest);
		msg->nextBlockFast(_PREHASH_AgentData);
		msg->addUUIDFast(_PREHASH_AgentID, gAgent.getID() );
		msg->addUUIDFast(_PREHASH_SessionID, gAgent.getSessionID());
		msg->nextBlockFast(_PREHASH_GroupData);
		msg->addUUIDFast(_PREHASH_GroupID, gAgent.getGroupID() );
		gAgent.sendReliableMessage();
	}
	return false;
}

void append_aggregate(std::string& string, const LLAggregatePermissions& ag_perm, PermissionBit bit, const char* txt)
{
	LLAggregatePermissions::EValue val = ag_perm.getValue(bit);
	std::string buffer;
	switch(val)
	{
	  case LLAggregatePermissions::AP_NONE:
		buffer = llformat( "* %s None\n", txt);
		break;
	  case LLAggregatePermissions::AP_SOME:
		buffer = llformat( "* %s Some\n", txt);
		break;
	  case LLAggregatePermissions::AP_ALL:
		buffer = llformat( "* %s All\n", txt);
		break;
	  case LLAggregatePermissions::AP_EMPTY:
	  default:
		break;
	}
	string.append(buffer);
}

bool enable_buy_object()
{
    // In order to buy, there must only be 1 purchaseable object in
    // the selection manger.
	if(LLSelectMgr::getInstance()->getSelection()->getRootObjectCount() != 1) return false;
    LLViewerObject* obj = NULL;
    LLSelectNode* node = LLSelectMgr::getInstance()->getSelection()->getFirstRootNode();
	if(node)
    {
        obj = node->getObject();
        if(!obj) return false;

		if( for_sale_selection(node) )
		{
			// *NOTE: Is this needed?  This checks to see if anyone owns the
			// object, dating back to when we had "public" objects owned by
			// no one.  JC
			if(obj->permAnyOwner()) return true;
		}
    }
	return false;
}

// Note: This will only work if the selected object's data has been
// received by the viewer and cached in the selection manager.
void handle_buy_object(LLSaleInfo sale_info)
{
	if(!LLSelectMgr::getInstance()->selectGetAllRootsValid())
	{
		LLNotificationsUtil::add("UnableToBuyWhileDownloading");
		return;
	}

	LLUUID owner_id;
	std::string owner_name;
	BOOL owners_identical = LLSelectMgr::getInstance()->selectGetOwner(owner_id, owner_name);
	if (!owners_identical)
	{
		LLNotificationsUtil::add("CannotBuyObjectsFromDifferentOwners");
		return;
	}

	LLPermissions perm;
	BOOL valid = LLSelectMgr::getInstance()->selectGetPermissions(perm);
	LLAggregatePermissions ag_perm;
	valid &= LLSelectMgr::getInstance()->selectGetAggregatePermissions(ag_perm);
	if(!valid || !sale_info.isForSale() || !perm.allowTransferTo(gAgent.getID()))
	{
		LLNotificationsUtil::add("ObjectNotForSale");
		return;
	}

	LLFloaterBuy::show(sale_info);
}


void handle_buy_contents(LLSaleInfo sale_info)
{
	LLFloaterBuyContents::show(sale_info);
}

void handle_region_dump_temp_asset_data(void*)
{
	llinfos << "Dumping temporary asset data to simulator logs" << llendl;
	std::vector<std::string> strings;
	LLUUID invoice;
	send_generic_message("dumptempassetdata", strings, invoice);
}

void handle_region_clear_temp_asset_data(void*)
{
	llinfos << "Clearing temporary asset data" << llendl;
	std::vector<std::string> strings;
	LLUUID invoice;
	send_generic_message("cleartempassetdata", strings, invoice);
}

void handle_region_dump_settings(void*)
{
	LLViewerRegion* regionp = gAgent.getRegion();
	if (regionp)
	{
		llinfos << "Damage:    " << (regionp->getAllowDamage() ? "on" : "off") << llendl;
		llinfos << "Landmark:  " << (regionp->getAllowLandmark() ? "on" : "off") << llendl;
		llinfos << "SetHome:   " << (regionp->getAllowSetHome() ? "on" : "off") << llendl;
		llinfos << "ResetHome: " << (regionp->getResetHomeOnTeleport() ? "on" : "off") << llendl;
		llinfos << "SunFixed:  " << (regionp->getSunFixed() ? "on" : "off") << llendl;
		llinfos << "BlockFly:  " << (regionp->getBlockFly() ? "on" : "off") << llendl;
		llinfos << "AllowP2P:  " << (regionp->getAllowDirectTeleport() ? "on" : "off") << llendl;
		llinfos << "Water:     " << (regionp->getWaterHeight()) << llendl;
	}
}

void handle_dump_group_info(void *)
{
	gAgent.dumpGroupInfo();
}

void handle_dump_capabilities_info(void *)
{
	LLViewerRegion* regionp = gAgent.getRegion();
	if (regionp)
	{
		regionp->logActiveCapabilities();
	}
}

void handle_dump_region_object_cache(void*)
{
	LLViewerRegion* regionp = gAgent.getRegion();
	if (regionp)
	{
		regionp->dumpCache();
	}
}

void handle_dump_focus()
{
	LLUICtrl *ctrl = dynamic_cast<LLUICtrl*>(gFocusMgr.getKeyboardFocus());

	llinfos << "Keyboard focus " << (ctrl ? ctrl->getName() : "(none)") << llendl;
}

class LLSelfStandUp : public view_listener_t
{
	bool handleEvent(const LLSD& userdata)
	{
		gAgent.standUp();
		return true;
	}
};

bool enable_standup_self()
{
    return isAgentAvatarValid() && gAgentAvatarp->isSitting();
}

class LLSelfSitDown : public view_listener_t
    {
        bool handleEvent(const LLSD& userdata)
        {
            gAgent.sitDown();
            return true;
        }
    };

bool enable_sitdown_self()
{
    return isAgentAvatarValid() && !gAgentAvatarp->isSitting() && !gAgent.getFlying();
}

// Used from the login screen to aid in UI work on side tray
void handle_show_side_tray()
{
	LLSideTray* side_tray = LLSideTray::getInstance();
	LLView* root = gViewerWindow->getRootView();
	// automatically removes and re-adds if there already
	root->addChild(side_tray);
}

// Toggle one of "People" panel tabs in side tray.
class LLTogglePanelPeopleTab : public view_listener_t
{
	bool handleEvent(const LLSD& userdata)
	{
		std::string panel_name = userdata.asString();

		LLSD param;
		param["people_panel_tab_name"] = panel_name;

		static LLPanel* friends_panel = NULL;
		static LLPanel* groups_panel = NULL;
		static LLPanel* nearby_panel = NULL;

		if (panel_name == "friends_panel")
		{
			return togglePeoplePanel(friends_panel, panel_name, param);
		}
		else if (panel_name == "groups_panel")
		{
			return togglePeoplePanel(groups_panel, panel_name, param);
		}
		else if (panel_name == "nearby_panel")
		{
			return togglePeoplePanel(nearby_panel, panel_name, param);
		}
		else
		{
			return false;
		}
	}

	static bool togglePeoplePanel(LLPanel* &panel, const std::string& panel_name, const LLSD& param)
	{
		if(!panel)
		{
			panel = LLSideTray::getInstance()->getPanel(panel_name);
			if(!panel)
				return false;
		}

		LLSideTray::getInstance()->togglePanel(panel, "panel_people", param);

		return true;
	}
};

BOOL check_admin_override(void*)
{
	return gAgent.getAdminOverride();
}

void handle_admin_override_toggle(void*)
{
	gAgent.setAdminOverride(!gAgent.getAdminOverride());

	// The above may have affected which debug menus are visible
	show_debug_menus();
}

void handle_god_mode(void*)
{
	gAgent.requestEnterGodMode();
}

void handle_leave_god_mode(void*)
{
	gAgent.requestLeaveGodMode();
}

void set_god_level(U8 god_level)
{
	U8 old_god_level = gAgent.getGodLevel();
	gAgent.setGodLevel( god_level );
	LLViewerParcelMgr::getInstance()->notifyObservers();

	// God mode changes region visibility
	LLWorldMap::getInstance()->reloadItems(true);

	// inventory in items may change in god mode
	gObjectList.dirtyAllObjectInventory();

        if(gViewerWindow)
        {
            gViewerWindow->setMenuBackgroundColor(god_level > GOD_NOT,
            LLGridManager::getInstance()->isInProductionGrid());
        }
    
        LLSD args;
	if(god_level > GOD_NOT)
	{
		args["LEVEL"] = llformat("%d",(S32)god_level);
		LLNotificationsUtil::add("EnteringGodMode", args);
	}
	else
	{
		args["LEVEL"] = llformat("%d",(S32)old_god_level);
		LLNotificationsUtil::add("LeavingGodMode", args);
	}

	// changing god-level can affect which menus we see
	show_debug_menus();

	// changing god-level can invalidate search results
	LLFloaterSearch *search = dynamic_cast<LLFloaterSearch*>(LLFloaterReg::getInstance("search"));
	if (search)
	{
		search->godLevelChanged(god_level);
	}
}

#ifdef TOGGLE_HACKED_GODLIKE_VIEWER
void handle_toggle_hacked_godmode(void*)
{
	gHackGodmode = !gHackGodmode;
	set_god_level(gHackGodmode ? GOD_MAINTENANCE : GOD_NOT);
}

BOOL check_toggle_hacked_godmode(void*)
{
	return gHackGodmode;
}

bool enable_toggle_hacked_godmode(void*)
{
  return !LLGridManager::getInstance()->isInProductionGrid();
}
#endif

void process_grant_godlike_powers(LLMessageSystem* msg, void**)
{
	LLUUID agent_id;
	msg->getUUIDFast(_PREHASH_AgentData, _PREHASH_AgentID, agent_id);
	LLUUID session_id;
	msg->getUUIDFast(_PREHASH_AgentData, _PREHASH_SessionID, session_id);
	if((agent_id == gAgent.getID()) && (session_id == gAgent.getSessionID()))
	{
		U8 god_level;
		msg->getU8Fast(_PREHASH_GrantData, _PREHASH_GodLevel, god_level);
		set_god_level(god_level);
	}
	else
	{
		llwarns << "Grant godlike for wrong agent " << agent_id << llendl;
	}
}

/*
class LLHaveCallingcard : public LLInventoryCollectFunctor
{
public:
	LLHaveCallingcard(const LLUUID& agent_id);
	virtual ~LLHaveCallingcard() {}
	virtual bool operator()(LLInventoryCategory* cat,
							LLInventoryItem* item);
	BOOL isThere() const { return mIsThere;}
protected:
	LLUUID mID;
	BOOL mIsThere;
};

LLHaveCallingcard::LLHaveCallingcard(const LLUUID& agent_id) :
	mID(agent_id),
	mIsThere(FALSE)
{
}

bool LLHaveCallingcard::operator()(LLInventoryCategory* cat,
								   LLInventoryItem* item)
{
	if(item)
	{
		if((item->getType() == LLAssetType::AT_CALLINGCARD)
		   && (item->getCreatorUUID() == mID))
		{
			mIsThere = TRUE;
		}
	}
	return FALSE;
}
*/

BOOL is_agent_mappable(const LLUUID& agent_id)
{
	const LLRelationship* buddy_info = NULL;
	bool is_friend = LLAvatarActions::isFriend(agent_id);

	if (is_friend)
		buddy_info = LLAvatarTracker::instance().getBuddyInfo(agent_id);

	return (buddy_info &&
		buddy_info->isOnline() &&
		buddy_info->isRightGrantedFrom(LLRelationship::GRANT_MAP_LOCATION)
		);
}


// Enable a menu item when you don't have someone's card.
class LLAvatarEnableAddFriend : public view_listener_t
{
	bool handleEvent(const LLSD& userdata)
	{
		LLVOAvatar* avatar = find_avatar_from_object(LLSelectMgr::getInstance()->getSelection()->getPrimaryObject());
		bool new_value = avatar && !LLAvatarActions::isFriend(avatar->getID());
		return new_value;
	}
};

void request_friendship(const LLUUID& dest_id)
{
	LLViewerObject* dest = gObjectList.findObject(dest_id);
	if(dest && dest->isAvatar())
	{
		std::string full_name;
		LLNameValue* nvfirst = dest->getNVPair("FirstName");
		LLNameValue* nvlast = dest->getNVPair("LastName");
		if(nvfirst && nvlast)
		{
			full_name = LLCacheName::buildFullName(
				nvfirst->getString(), nvlast->getString());
		}
		if (!full_name.empty())
		{
			LLAvatarActions::requestFriendshipDialog(dest_id, full_name);
		}
		else
		{
			LLNotificationsUtil::add("CantOfferFriendship");
		}
	}
}


class LLEditEnableCustomizeAvatar : public view_listener_t
{
	bool handleEvent(const LLSD& userdata)
	{
		bool new_value = gAgentWearables.areWearablesLoaded();
		return new_value;
	}
};

class LLEnableEditShape : public view_listener_t
{
	bool handleEvent(const LLSD& userdata)
	{
		return gAgentWearables.isWearableModifiable(LLWearableType::WT_SHAPE, 0);
	}
};

bool is_object_sittable()
{
	LLViewerObject* object = LLSelectMgr::getInstance()->getSelection()->getPrimaryObject();

	if (object && object->getPCode() == LL_PCODE_VOLUME)
	{
		return true;
	}
	else
	{
		return false;
	}
}


// only works on pie menu
void handle_object_sit_or_stand()
{
	LLPickInfo pick = LLToolPie::getInstance()->getPick();
	LLViewerObject *object = pick.getObject();;
	if (!object || pick.mPickType == LLPickInfo::PICK_FLORA)
	{
		return;
	}

	if (sitting_on_selection())
	{
		gAgent.standUp();
		return;
	}

	// get object selection offset 

	if (object && object->getPCode() == LL_PCODE_VOLUME)
	{

		gMessageSystem->newMessageFast(_PREHASH_AgentRequestSit);
		gMessageSystem->nextBlockFast(_PREHASH_AgentData);
		gMessageSystem->addUUIDFast(_PREHASH_AgentID, gAgent.getID());
		gMessageSystem->addUUIDFast(_PREHASH_SessionID, gAgent.getSessionID());
		gMessageSystem->nextBlockFast(_PREHASH_TargetObject);
		gMessageSystem->addUUIDFast(_PREHASH_TargetID, object->mID);
		gMessageSystem->addVector3Fast(_PREHASH_Offset, pick.mObjectOffset);

		object->getRegion()->sendReliableMessage();
	}
}

void near_sit_down_point(BOOL success, void *)
{
	if (success)
	{
		gAgent.setFlying(FALSE);
		gAgent.setControlFlags(AGENT_CONTROL_SIT_ON_GROUND);

		// Might be first sit
		//LLFirstUse::useSit();
	}
}

class LLLandSit : public view_listener_t
{
	bool handleEvent(const LLSD& userdata)
	{
		gAgent.standUp();
		LLViewerParcelMgr::getInstance()->deselectLand();

		LLVector3d posGlobal = LLToolPie::getInstance()->getPick().mPosGlobal;
		
		LLQuaternion target_rot;
		if (isAgentAvatarValid())
		{
			target_rot = gAgentAvatarp->getRotation();
		}
		else
		{
			target_rot = gAgent.getFrameAgent().getQuaternion();
		}
		gAgent.startAutoPilotGlobal(posGlobal, "Sit", &target_rot, near_sit_down_point, NULL, 0.7f);
		return true;
	}
};

//-------------------------------------------------------------------
// Help menu functions
//-------------------------------------------------------------------

//
// Major mode switching
//
void reset_view_final( BOOL proceed );

void handle_reset_view()
{
	if (gAgentCamera.cameraCustomizeAvatar())
	{
		// switching to outfit selector should automagically save any currently edited wearable
		LLSideTray::getInstance()->showPanel("sidepanel_appearance", LLSD().with("type", "my_outfits"));
	}

	gAgentCamera.switchCameraPreset(CAMERA_PRESET_REAR_VIEW);
	reset_view_final( TRUE );
	LLFloaterCamera::resetCameraMode();
}

class LLViewResetView : public view_listener_t
{
	bool handleEvent(const LLSD& userdata)
	{
		handle_reset_view();
		return true;
	}
};

// Note: extra parameters allow this function to be called from dialog.
void reset_view_final( BOOL proceed ) 
{
	if( !proceed )
	{
		return;
	}

	gAgentCamera.resetView(TRUE, TRUE);
	gAgentCamera.setLookAt(LOOKAT_TARGET_CLEAR);
}

class LLViewLookAtLastChatter : public view_listener_t
{
	bool handleEvent(const LLSD& userdata)
	{
		gAgentCamera.lookAtLastChat();
		return true;
	}
};

class LLViewMouselook : public view_listener_t
{
	bool handleEvent(const LLSD& userdata)
	{
		if (!gAgentCamera.cameraMouselook())
		{
			gAgentCamera.changeCameraToMouselook();
		}
		else
		{
			gAgentCamera.changeCameraToDefault();
		}
		return true;
	}
};

class LLViewDefaultUISize : public view_listener_t
{
	bool handleEvent(const LLSD& userdata)
	{
		gSavedSettings.setF32("UIScaleFactor", 1.0f);
		gSavedSettings.setBOOL("UIAutoScale", FALSE);	
		gViewerWindow->reshape(gViewerWindow->getWindowWidthRaw(), gViewerWindow->getWindowHeightRaw());
		return true;
	}
};

class LLEditDuplicate : public view_listener_t
{
	bool handleEvent(const LLSD& userdata)
	{
		if(LLEditMenuHandler::gEditMenuHandler)
		{
			LLEditMenuHandler::gEditMenuHandler->duplicate();
		}
		return true;
	}
};

class LLEditEnableDuplicate : public view_listener_t
{
	bool handleEvent(const LLSD& userdata)
	{
		bool new_value = LLEditMenuHandler::gEditMenuHandler && LLEditMenuHandler::gEditMenuHandler->canDuplicate();
		return new_value;
	}
};

void handle_duplicate_in_place(void*)
{
	llinfos << "handle_duplicate_in_place" << llendl;

	LLVector3 offset(0.f, 0.f, 0.f);
	LLSelectMgr::getInstance()->selectDuplicate(offset, TRUE);
}

/* dead code 30-apr-2008
void handle_deed_object_to_group(void*)
{
	LLUUID group_id;
	
	LLSelectMgr::getInstance()->selectGetGroup(group_id);
	LLSelectMgr::getInstance()->sendOwner(LLUUID::null, group_id, FALSE);
	LLViewerStats::getInstance()->incStat(LLViewerStats::ST_RELEASE_COUNT);
}

BOOL enable_deed_object_to_group(void*)
{
	if(LLSelectMgr::getInstance()->getSelection()->isEmpty()) return FALSE;
	LLPermissions perm;
	LLUUID group_id;

	if (LLSelectMgr::getInstance()->selectGetGroup(group_id) &&
		gAgent.hasPowerInGroup(group_id, GP_OBJECT_DEED) &&
		LLSelectMgr::getInstance()->selectGetPermissions(perm) &&
		perm.deedToGroup(gAgent.getID(), group_id))
	{
		return TRUE;
	}
	return FALSE;
}

*/


/*
 * No longer able to support viewer side manipulations in this way
 *
void god_force_inv_owner_permissive(LLViewerObject* object,
									LLInventoryObject::object_list_t* inventory,
									S32 serial_num,
									void*)
{
	typedef std::vector<LLPointer<LLViewerInventoryItem> > item_array_t;
	item_array_t items;

	LLInventoryObject::object_list_t::const_iterator inv_it = inventory->begin();
	LLInventoryObject::object_list_t::const_iterator inv_end = inventory->end();
	for ( ; inv_it != inv_end; ++inv_it)
	{
		if(((*inv_it)->getType() != LLAssetType::AT_CATEGORY))
		{
			LLInventoryObject* obj = *inv_it;
			LLPointer<LLViewerInventoryItem> new_item = new LLViewerInventoryItem((LLViewerInventoryItem*)obj);
			LLPermissions perm(new_item->getPermissions());
			perm.setMaskBase(PERM_ALL);
			perm.setMaskOwner(PERM_ALL);
			new_item->setPermissions(perm);
			items.push_back(new_item);
		}
	}
	item_array_t::iterator end = items.end();
	item_array_t::iterator it;
	for(it = items.begin(); it != end; ++it)
	{
		// since we have the inventory item in the callback, it should not
		// invalidate iteration through the selection manager.
		object->updateInventory((*it), TASK_INVENTORY_ITEM_KEY, false);
	}
}
*/

void handle_object_owner_permissive(void*)
{
	// only send this if they're a god.
	if(gAgent.isGodlike())
	{
		// do the objects.
		LLSelectMgr::getInstance()->selectionSetObjectPermissions(PERM_BASE, TRUE, PERM_ALL, TRUE);
		LLSelectMgr::getInstance()->selectionSetObjectPermissions(PERM_OWNER, TRUE, PERM_ALL, TRUE);
	}
}

void handle_object_owner_self(void*)
{
	// only send this if they're a god.
	if(gAgent.isGodlike())
	{
		LLSelectMgr::getInstance()->sendOwner(gAgent.getID(), gAgent.getGroupID(), TRUE);
	}
}

// Shortcut to set owner permissions to not editable.
void handle_object_lock(void*)
{
	LLSelectMgr::getInstance()->selectionSetObjectPermissions(PERM_OWNER, FALSE, PERM_MODIFY);
}

void handle_object_asset_ids(void*)
{
	// only send this if they're a god.
	if (gAgent.isGodlike())
	{
		LLSelectMgr::getInstance()->sendGodlikeRequest("objectinfo", "assetids");
	}
}

void handle_force_parcel_owner_to_me(void*)
{
	LLViewerParcelMgr::getInstance()->sendParcelGodForceOwner( gAgent.getID() );
}

void handle_force_parcel_to_content(void*)
{
	LLViewerParcelMgr::getInstance()->sendParcelGodForceToContent();
}

void handle_claim_public_land(void*)
{
	if (LLViewerParcelMgr::getInstance()->getSelectionRegion() != gAgent.getRegion())
	{
		LLNotificationsUtil::add("ClaimPublicLand");
		return;
	}

	LLVector3d west_south_global;
	LLVector3d east_north_global;
	LLViewerParcelMgr::getInstance()->getSelection(west_south_global, east_north_global);
	LLVector3 west_south = gAgent.getPosAgentFromGlobal(west_south_global);
	LLVector3 east_north = gAgent.getPosAgentFromGlobal(east_north_global);

	LLMessageSystem* msg = gMessageSystem;
	msg->newMessage("GodlikeMessage");
	msg->nextBlock("AgentData");
	msg->addUUID("AgentID", gAgent.getID());
	msg->addUUID("SessionID", gAgent.getSessionID());
	msg->addUUIDFast(_PREHASH_TransactionID, LLUUID::null); //not used
	msg->nextBlock("MethodData");
	msg->addString("Method", "claimpublicland");
	msg->addUUID("Invoice", LLUUID::null);
	std::string buffer;
	buffer = llformat( "%f", west_south.mV[VX]);
	msg->nextBlock("ParamList");
	msg->addString("Parameter", buffer);
	buffer = llformat( "%f", west_south.mV[VY]);
	msg->nextBlock("ParamList");
	msg->addString("Parameter", buffer);
	buffer = llformat( "%f", east_north.mV[VX]);
	msg->nextBlock("ParamList");
	msg->addString("Parameter", buffer);
	buffer = llformat( "%f", east_north.mV[VY]);
	msg->nextBlock("ParamList");
	msg->addString("Parameter", buffer);
	gAgent.sendReliableMessage();
}



// HACK for easily testing new avatar geometry
void handle_god_request_avatar_geometry(void *)
{
	if (gAgent.isGodlike())
	{
		LLSelectMgr::getInstance()->sendGodlikeRequest("avatar toggle", "");
	}
}


void derez_objects(EDeRezDestination dest, const LLUUID& dest_id)
{
	if(gAgentCamera.cameraMouselook())
	{
		gAgentCamera.changeCameraToDefault();
	}
	//gInventoryView->setPanelOpen(TRUE);

	std::string error;
	LLDynamicArray<LLViewerObject*> derez_objects;
	
	// Check conditions that we can't deal with, building a list of
	// everything that we'll actually be derezzing.
	LLViewerRegion* first_region = NULL;
	for (LLObjectSelection::valid_root_iterator iter = LLSelectMgr::getInstance()->getSelection()->valid_root_begin();
		 iter != LLSelectMgr::getInstance()->getSelection()->valid_root_end(); iter++)
	{
		LLSelectNode* node = *iter;
		LLViewerObject* object = node->getObject();
		LLViewerRegion* region = object->getRegion();
		if (!first_region)
		{
			first_region = region;
		}
		else
		{
			if(region != first_region)
			{
				// Derez doesn't work at all if the some of the objects
				// are in regions besides the first object selected.
				
				// ...crosses region boundaries
				error = "AcquireErrorObjectSpan";
				break;
			}
		}
		if (object->isAvatar())
		{
			// ...don't acquire avatars
			continue;
		}

		// If AssetContainers are being sent back, they will appear as 
		// boxes in the owner's inventory.
		if (object->getNVPair("AssetContainer")
			&& dest != DRD_RETURN_TO_OWNER)
		{
			// this object is an asset container, derez its contents, not it
			llwarns << "Attempt to derez deprecated AssetContainer object type not supported." << llendl;
			/*
			object->requestInventory(container_inventory_arrived, 
				(void *)(BOOL)(DRD_TAKE_INTO_AGENT_INVENTORY == dest));
			*/
			continue;
		}
		BOOL can_derez_current = FALSE;
		switch(dest)
		{
		case DRD_TAKE_INTO_AGENT_INVENTORY:
		case DRD_TRASH:
			if( (node->mPermissions->allowTransferTo(gAgent.getID()) && object->permModify())
				|| (node->allowOperationOnNode(PERM_OWNER, GP_OBJECT_MANIPULATE)) )
			{
				can_derez_current = TRUE;
			}
			break;

		case DRD_RETURN_TO_OWNER:
			can_derez_current = TRUE;
			break;

		default:
			if((node->mPermissions->allowTransferTo(gAgent.getID())
				&& object->permCopy())
			   || gAgent.isGodlike())
			{
				can_derez_current = TRUE;
			}
			break;
		}
		if(can_derez_current)
		{
			derez_objects.put(object);
		}
	}

	// This constant is based on (1200 - HEADER_SIZE) / 4 bytes per
	// root.  I lopped off a few (33) to provide a bit
	// pad. HEADER_SIZE is currently 67 bytes, most of which is UUIDs.
	// This gives us a maximum of 63500 root objects - which should
	// satisfy anybody.
	const S32 MAX_ROOTS_PER_PACKET = 250;
	const S32 MAX_PACKET_COUNT = 254;
	F32 packets = ceil((F32)derez_objects.count() / (F32)MAX_ROOTS_PER_PACKET);
	if(packets > (F32)MAX_PACKET_COUNT)
	{
		error = "AcquireErrorTooManyObjects";
	}

	if(error.empty() && derez_objects.count() > 0)
	{
		U8 d = (U8)dest;
		LLUUID tid;
		tid.generate();
		U8 packet_count = (U8)packets;
		S32 object_index = 0;
		S32 objects_in_packet = 0;
		LLMessageSystem* msg = gMessageSystem;
		for(U8 packet_number = 0;
			packet_number < packet_count;
			++packet_number)
		{
			msg->newMessageFast(_PREHASH_DeRezObject);
			msg->nextBlockFast(_PREHASH_AgentData);
			msg->addUUIDFast(_PREHASH_AgentID, gAgent.getID());
			msg->addUUIDFast(_PREHASH_SessionID, gAgent.getSessionID());
			msg->nextBlockFast(_PREHASH_AgentBlock);
			msg->addUUIDFast(_PREHASH_GroupID, gAgent.getGroupID());
			msg->addU8Fast(_PREHASH_Destination, d);	
			msg->addUUIDFast(_PREHASH_DestinationID, dest_id);
			msg->addUUIDFast(_PREHASH_TransactionID, tid);
			msg->addU8Fast(_PREHASH_PacketCount, packet_count);
			msg->addU8Fast(_PREHASH_PacketNumber, packet_number);
			objects_in_packet = 0;
			while((object_index < derez_objects.count())
				  && (objects_in_packet++ < MAX_ROOTS_PER_PACKET))

			{
				LLViewerObject* object = derez_objects.get(object_index++);
				msg->nextBlockFast(_PREHASH_ObjectData);
				msg->addU32Fast(_PREHASH_ObjectLocalID, object->getLocalID());
				// VEFFECT: DerezObject
				LLHUDEffectSpiral* effectp = (LLHUDEffectSpiral*)LLHUDManager::getInstance()->createViewerEffect(LLHUDObject::LL_HUD_EFFECT_POINT, TRUE);
				effectp->setPositionGlobal(object->getPositionGlobal());
				effectp->setColor(LLColor4U(gAgent.getEffectColor()));
			}
			msg->sendReliable(first_region->getHost());
		}
		make_ui_sound("UISndObjectRezOut");

		// Busy count decremented by inventory update, so only increment
		// if will be causing an update.
		if (dest != DRD_RETURN_TO_OWNER)
		{
			gViewerWindow->getWindow()->incBusyCount();
		}
	}
	else if(!error.empty())
	{
		LLNotificationsUtil::add(error);
	}
}

void handle_take_copy()
{
	if (LLSelectMgr::getInstance()->getSelection()->isEmpty()) return;

	const LLUUID category_id = gInventory.findCategoryUUIDForType(LLFolderType::FT_OBJECT);
	derez_objects(DRD_ACQUIRE_TO_AGENT_INVENTORY, category_id);
}

// You can return an object to its owner if it is on your land.
class LLObjectReturn : public view_listener_t
{
	bool handleEvent(const LLSD& userdata)
	{
		if (LLSelectMgr::getInstance()->getSelection()->isEmpty()) return true;
		
		mObjectSelection = LLSelectMgr::getInstance()->getEditSelection();

		LLNotificationsUtil::add("ReturnToOwner", LLSD(), LLSD(), boost::bind(&LLObjectReturn::onReturnToOwner, this, _1, _2));
		return true;
	}

	bool onReturnToOwner(const LLSD& notification, const LLSD& response)
	{
		S32 option = LLNotificationsUtil::getSelectedOption(notification, response);
		if (0 == option)
		{
			// Ignore category ID for this derez destination.
			derez_objects(DRD_RETURN_TO_OWNER, LLUUID::null);
		}

		// drop reference to current selection
		mObjectSelection = NULL;
		return false;
	}

protected:
	LLObjectSelectionHandle mObjectSelection;
};


// Allow return to owner if one or more of the selected items is
// over land you own.
class LLObjectEnableReturn : public view_listener_t
{
	bool handleEvent(const LLSD& userdata)
	{
		if (LLSelectMgr::getInstance()->getSelection()->isEmpty())
		{
			// Do not enable if nothing selected
			return false;
		}
#ifdef HACKED_GODLIKE_VIEWER
		bool new_value = true;
#else
		bool new_value = false;
		if (gAgent.isGodlike())
		{
			new_value = true;
		}
		else
		{
			LLViewerRegion* region = gAgent.getRegion();
			if (region)
			{
				// Estate owners and managers can always return objects.
				if (region->canManageEstate())
				{
					new_value = true;
				}
				else
				{
					struct f : public LLSelectedObjectFunctor
					{
						virtual bool apply(LLViewerObject* obj)
						{
							return 
								obj->permModify() ||
								obj->isReturnable();
						}
					} func;
					const bool firstonly = true;
					new_value = LLSelectMgr::getInstance()->getSelection()->applyToRootObjects(&func, firstonly);
				}
			}
		}
#endif
		return new_value;
	}
};

void force_take_copy(void*)
{
	if (LLSelectMgr::getInstance()->getSelection()->isEmpty()) return;
	const LLUUID category_id = gInventory.findCategoryUUIDForType(LLFolderType::FT_OBJECT);
	derez_objects(DRD_FORCE_TO_GOD_INVENTORY, category_id);
}

void handle_take()
{
	// we want to use the folder this was derezzed from if it's
	// available. Otherwise, derez to the normal place.
	if(LLSelectMgr::getInstance()->getSelection()->isEmpty())
	{
		return;
	}
	
	BOOL you_own_everything = TRUE;
	BOOL locked_but_takeable_object = FALSE;
	LLUUID category_id;
	
	for (LLObjectSelection::root_iterator iter = LLSelectMgr::getInstance()->getSelection()->root_begin();
		 iter != LLSelectMgr::getInstance()->getSelection()->root_end(); iter++)
	{
		LLSelectNode* node = *iter;
		LLViewerObject* object = node->getObject();
		if(object)
		{
			if(!object->permYouOwner())
			{
				you_own_everything = FALSE;
			}

			if(!object->permMove())
			{
				locked_but_takeable_object = TRUE;
			}
		}
		if(node->mFolderID.notNull())
		{
			if(category_id.isNull())
			{
				category_id = node->mFolderID;
			}
			else if(category_id != node->mFolderID)
			{
				// we have found two potential destinations. break out
				// now and send to the default location.
				category_id.setNull();
				break;
			}
		}
	}
	if(category_id.notNull())
	{
		// there is an unambiguous destination. See if this agent has
		// such a location and it is not in the trash or library
		if(!gInventory.getCategory(category_id))
		{
			// nope, set to NULL.
			category_id.setNull();
		}
		if(category_id.notNull())
		{
		        // check trash
			const LLUUID trash = gInventory.findCategoryUUIDForType(LLFolderType::FT_TRASH);
			if(category_id == trash || gInventory.isObjectDescendentOf(category_id, trash))
			{
				category_id.setNull();
			}

			// check library
			if(gInventory.isObjectDescendentOf(category_id, gInventory.getLibraryRootFolderID()))
			{
				category_id.setNull();
			}

		}
	}
	if(category_id.isNull())
	{
		category_id = gInventory.findCategoryUUIDForType(LLFolderType::FT_OBJECT);
	}
	LLSD payload;
	payload["folder_id"] = category_id;

	LLNotification::Params params("ConfirmObjectTakeLock");
	params.payload(payload);
	params.functor.function(confirm_take);

	if(locked_but_takeable_object ||
	   !you_own_everything)
	{
		if(locked_but_takeable_object && you_own_everything)
		{
			params.name("ConfirmObjectTakeLock");
		}
		else if(!locked_but_takeable_object && !you_own_everything)
		{
			params.name("ConfirmObjectTakeNoOwn");
		}
		else
		{
			params.name("ConfirmObjectTakeLockNoOwn");
		}
	
		LLNotifications::instance().add(params);
	}
	else
	{
		LLNotifications::instance().forceResponse(params, 0);
	}
}

void handle_object_show_inspector()
{
	LLObjectSelectionHandle selection = LLSelectMgr::getInstance()->getSelection();
	LLViewerObject* objectp = selection->getFirstRootObject(TRUE);
 	if (!objectp)
 	{
 		return;
 	}

	LLSD params;
	params["object_id"] = objectp->getID();
	LLFloaterReg::showInstance("inspect_object", params);
}

void handle_avatar_show_inspector()
{
	LLVOAvatar* avatar = find_avatar_from_object( LLSelectMgr::getInstance()->getSelection()->getPrimaryObject() );
	if(avatar)
	{
		LLSD params;
		params["avatar_id"] = avatar->getID();
		LLFloaterReg::showInstance("inspect_avatar", params);
	}
}



bool confirm_take(const LLSD& notification, const LLSD& response)
{
	S32 option = LLNotificationsUtil::getSelectedOption(notification, response);
	if(enable_take() && (option == 0))
	{
		derez_objects(DRD_TAKE_INTO_AGENT_INVENTORY, notification["payload"]["folder_id"].asUUID());
	}
	return false;
}

// You can take an item when it is public and transferrable, or when
// you own it. We err on the side of enabling the item when at least
// one item selected can be copied to inventory.
BOOL enable_take()
{
	if (sitting_on_selection())
	{
		return FALSE;
	}

	for (LLObjectSelection::valid_root_iterator iter = LLSelectMgr::getInstance()->getSelection()->valid_root_begin();
		 iter != LLSelectMgr::getInstance()->getSelection()->valid_root_end(); iter++)
	{
		LLSelectNode* node = *iter;
		LLViewerObject* object = node->getObject();
		if (object->isAvatar())
		{
			// ...don't acquire avatars
			continue;
		}

#ifdef HACKED_GODLIKE_VIEWER
		return TRUE;
#else
# ifdef TOGGLE_HACKED_GODLIKE_VIEWER
		if (!LLGridManager::getInstance()->isInProductionGrid() 
            && gAgent.isGodlike())
		{
			return TRUE;
		}
# endif
		if((node->mPermissions->allowTransferTo(gAgent.getID())
			&& object->permModify())
		   || (node->mPermissions->getOwner() == gAgent.getID()))
		{
			return TRUE;
		}
#endif
	}
	return FALSE;
}


void handle_buy_or_take()
{
	if (LLSelectMgr::getInstance()->getSelection()->isEmpty())
	{
		return;
	}

	if (is_selection_buy_not_take())
	{
		S32 total_price = selection_price();

		if (total_price <= gStatusBar->getBalance() || total_price == 0)
		{
			handle_buy();
		}
		else
		{
			LLStringUtil::format_map_t args;
			args["AMOUNT"] = llformat("%d", total_price);
			LLBuyCurrencyHTML::openCurrencyFloater( LLTrans::getString( "BuyingCosts", args ), total_price );
		}
	}
	else
	{
		handle_take();
	}
}

bool visible_buy_object()
{
	return is_selection_buy_not_take() && enable_buy_object();
}

bool visible_take_object()
{
	return !is_selection_buy_not_take() && enable_take();
}

bool tools_visible_buy_object()
{
	return is_selection_buy_not_take();
}

bool tools_visible_take_object()
{
	return !is_selection_buy_not_take();
}

class LLToolsEnableBuyOrTake : public view_listener_t
{
	bool handleEvent(const LLSD& userdata)
	{
		bool is_buy = is_selection_buy_not_take();
		bool new_value = is_buy ? enable_buy_object() : enable_take();
		return new_value;
	}
};

// This is a small helper function to determine if we have a buy or a
// take in the selection. This method is to help with the aliasing
// problems of putting buy and take in the same pie menu space. After
// a fair amont of discussion, it was determined to prefer buy over
// take. The reasoning follows from the fact that when users walk up
// to buy something, they will click on one or more items. Thus, if
// anything is for sale, it becomes a buy operation, and the server
// will group all of the buy items, and copyable/modifiable items into
// one package and give the end user as much as the permissions will
// allow. If the user wanted to take something, they will select fewer
// and fewer items until only 'takeable' items are left. The one
// exception is if you own everything in the selection that is for
// sale, in this case, you can't buy stuff from yourself, so you can
// take it.
// return value = TRUE if selection is a 'buy'.
//                FALSE if selection is a 'take'
BOOL is_selection_buy_not_take()
{
	for (LLObjectSelection::root_iterator iter = LLSelectMgr::getInstance()->getSelection()->root_begin();
		 iter != LLSelectMgr::getInstance()->getSelection()->root_end(); iter++)
	{
		LLSelectNode* node = *iter;
		LLViewerObject* obj = node->getObject();
		if(obj && !(obj->permYouOwner()) && (node->mSaleInfo.isForSale()))
		{
			// you do not own the object and it is for sale, thus,
			// it's a buy
			return TRUE;
		}
	}
	return FALSE;
}

S32 selection_price()
{
	S32 total_price = 0;
	for (LLObjectSelection::root_iterator iter = LLSelectMgr::getInstance()->getSelection()->root_begin();
		 iter != LLSelectMgr::getInstance()->getSelection()->root_end(); iter++)
	{
		LLSelectNode* node = *iter;
		LLViewerObject* obj = node->getObject();
		if(obj && !(obj->permYouOwner()) && (node->mSaleInfo.isForSale()))
		{
			// you do not own the object and it is for sale.
			// Add its price.
			total_price += node->mSaleInfo.getSalePrice();
		}
	}

	return total_price;
}
/*
bool callback_show_buy_currency(const LLSD& notification, const LLSD& response)
{
	S32 option = LLNotificationsUtil::getSelectedOption(notification, response);
	if (0 == option)
	{
		llinfos << "Loading page " << LLNotifications::instance().getGlobalString("BUY_CURRENCY_URL") << llendl;
		LLWeb::loadURL(LLNotifications::instance().getGlobalString("BUY_CURRENCY_URL"));
	}
	return false;
}
*/

void show_buy_currency(const char* extra)
{
	// Don't show currency web page for branded clients.
/*
	std::ostringstream mesg;
	if (extra != NULL)
	{	
		mesg << extra << "\n \n";
	}
	mesg << "Go to " << LLNotifications::instance().getGlobalString("BUY_CURRENCY_URL")<< "\nfor information on purchasing currency?";
*/
	LLSD args;
	if (extra != NULL)
	{
		args["EXTRA"] = extra;
	}
	LLNotificationsUtil::add("PromptGoToCurrencyPage", args);//, LLSD(), callback_show_buy_currency);
}

void handle_buy()
{
	if (LLSelectMgr::getInstance()->getSelection()->isEmpty()) return;

	LLSaleInfo sale_info;
	BOOL valid = LLSelectMgr::getInstance()->selectGetSaleInfo(sale_info);
	if (!valid) return;

	S32 price = sale_info.getSalePrice();
	
	if (price > 0 && price > gStatusBar->getBalance())
	{
		LLStringUtil::format_map_t args;
		args["AMOUNT"] = llformat("%d", price);
		LLBuyCurrencyHTML::openCurrencyFloater( LLTrans::getString("this_object_costs", args), price );
		return;
	}

	if (sale_info.getSaleType() == LLSaleInfo::FS_CONTENTS)
	{
		handle_buy_contents(sale_info);
	}
	else
	{
		handle_buy_object(sale_info);
	}
}

bool anyone_copy_selection(LLSelectNode* nodep)
{
	bool perm_copy = (bool)(nodep->getObject()->permCopy());
	bool all_copy = (bool)(nodep->mPermissions->getMaskEveryone() & PERM_COPY);
	return perm_copy && all_copy;
}

bool for_sale_selection(LLSelectNode* nodep)
{
	return nodep->mSaleInfo.isForSale()
		&& nodep->mPermissions->getMaskOwner() & PERM_TRANSFER
		&& (nodep->mPermissions->getMaskOwner() & PERM_COPY
			|| nodep->mSaleInfo.getSaleType() != LLSaleInfo::FS_COPY);
}

BOOL sitting_on_selection()
{
	LLSelectNode* node = LLSelectMgr::getInstance()->getSelection()->getFirstRootNode();
	if (!node)
	{
		return FALSE;
	}

	if (!node->mValid)
	{
		return FALSE;
	}

	LLViewerObject* root_object = node->getObject();
	if (!root_object)
	{
		return FALSE;
	}

	// Need to determine if avatar is sitting on this object
	if (!isAgentAvatarValid()) return FALSE;

	return (gAgentAvatarp->isSitting() && gAgentAvatarp->getRoot() == root_object);
}

class LLToolsSaveToInventory : public view_listener_t
{
	bool handleEvent(const LLSD& userdata)
	{
		if(enable_save_into_inventory(NULL))
		{
			derez_objects(DRD_SAVE_INTO_AGENT_INVENTORY, LLUUID::null);
		}
		return true;
	}
};

class LLToolsSaveToObjectInventory : public view_listener_t
{
	bool handleEvent(const LLSD& userdata)
	{
		LLSelectNode* node = LLSelectMgr::getInstance()->getSelection()->getFirstRootNode();
		if(node && (node->mValid) && (!node->mFromTaskID.isNull()))
		{
			// *TODO: check to see if the fromtaskid object exists.
			derez_objects(DRD_SAVE_INTO_TASK_INVENTORY, node->mFromTaskID);
		}
		return true;
	}
};

// Round the position of all root objects to the grid
class LLToolsSnapObjectXY : public view_listener_t
{
	bool handleEvent(const LLSD& userdata)
	{
		F64 snap_size = (F64)gSavedSettings.getF32("GridResolution");

		for (LLObjectSelection::root_iterator iter = LLSelectMgr::getInstance()->getSelection()->root_begin();
			 iter != LLSelectMgr::getInstance()->getSelection()->root_end(); iter++)
		{
			LLSelectNode* node = *iter;
			LLViewerObject* obj = node->getObject();
			if (obj->permModify())
			{
				LLVector3d pos_global = obj->getPositionGlobal();
				F64 round_x = fmod(pos_global.mdV[VX], snap_size);
				if (round_x < snap_size * 0.5)
				{
					// closer to round down
					pos_global.mdV[VX] -= round_x;
				}
				else
				{
					// closer to round up
					pos_global.mdV[VX] -= round_x;
					pos_global.mdV[VX] += snap_size;
				}

				F64 round_y = fmod(pos_global.mdV[VY], snap_size);
				if (round_y < snap_size * 0.5)
				{
					pos_global.mdV[VY] -= round_y;
				}
				else
				{
					pos_global.mdV[VY] -= round_y;
					pos_global.mdV[VY] += snap_size;
				}

				obj->setPositionGlobal(pos_global, FALSE);
			}
		}
		LLSelectMgr::getInstance()->sendMultipleUpdate(UPD_POSITION);
		return true;
	}
};

// Determine if the option to cycle between linked prims is shown
class LLToolsEnableSelectNextPart : public view_listener_t
{
	bool handleEvent(const LLSD& userdata)
	{
		bool new_value = (gSavedSettings.getBOOL("EditLinkedParts") &&
				 !LLSelectMgr::getInstance()->getSelection()->isEmpty());
		return new_value;
	}
};

// Cycle selection through linked children in selected object.
// FIXME: Order of children list is not always the same as sim's idea of link order. This may confuse
// resis. Need link position added to sim messages to address this.
class LLToolsSelectNextPart : public view_listener_t
{
	bool handleEvent(const LLSD& userdata)
	{
		S32 object_count = LLSelectMgr::getInstance()->getSelection()->getObjectCount();
		if (gSavedSettings.getBOOL("EditLinkedParts") && object_count)
		{
			LLViewerObject* selected = LLSelectMgr::getInstance()->getSelection()->getFirstObject();
			if (selected && selected->getRootEdit())
			{
				bool fwd = (userdata.asString() == "next");
				bool prev = (userdata.asString() == "previous");
				bool ifwd = (userdata.asString() == "includenext");
				bool iprev = (userdata.asString() == "includeprevious");
				LLViewerObject* to_select = NULL;
				LLViewerObject::child_list_t children = selected->getRootEdit()->getChildren();
				children.push_front(selected->getRootEdit());	// need root in the list too

				for (LLViewerObject::child_list_t::iterator iter = children.begin(); iter != children.end(); ++iter)
				{
					if ((*iter)->isSelected())
					{
						if (object_count > 1 && (fwd || prev))	// multiple selection, find first or last selected if not include
						{
							to_select = *iter;
							if (fwd)
							{
								// stop searching if going forward; repeat to get last hit if backward
								break;
							}
						}
						else if ((object_count == 1) || (ifwd || iprev))	// single selection or include
						{
							if (fwd || ifwd)
							{
								++iter;
								while (iter != children.end() && ((*iter)->isAvatar() || (ifwd && (*iter)->isSelected())))
								{
									++iter;	// skip sitting avatars and selected if include
								}
							}
							else // backward
							{
								iter = (iter == children.begin() ? children.end() : iter);
								--iter;
								while (iter != children.begin() && ((*iter)->isAvatar() || (iprev && (*iter)->isSelected())))
								{
									--iter;	// skip sitting avatars and selected if include
								}
							}
							iter = (iter == children.end() ? children.begin() : iter);
							to_select = *iter;
							break;
						}
					}
				}

				if (to_select)
				{
					if (gFocusMgr.childHasKeyboardFocus(gFloaterTools))
					{
						gFocusMgr.setKeyboardFocus(NULL);	// force edit toolbox to commit any changes
					}
					if (fwd || prev)
					{
						LLSelectMgr::getInstance()->deselectAll();
					}
					LLSelectMgr::getInstance()->selectObjectOnly(to_select);
					return true;
				}
			}
		}
		return true;
	}
};

class LLToolsStopAllAnimations : public view_listener_t
{
	bool handleEvent(const LLSD& userdata)
	{
		gAgent.stopCurrentAnimations();
		return true;
	}
};

class LLToolsReleaseKeys : public view_listener_t
{
	bool handleEvent(const LLSD& userdata)
	{
		gAgent.forceReleaseControls();

		return true;
	}
};

class LLToolsEnableReleaseKeys : public view_listener_t
{
	bool handleEvent(const LLSD& userdata)
	{
		return gAgent.anyControlGrabbed();
	}
};


class LLEditEnableCut : public view_listener_t
{
	bool handleEvent(const LLSD& userdata)
	{
		bool new_value = LLEditMenuHandler::gEditMenuHandler && LLEditMenuHandler::gEditMenuHandler->canCut();
		return new_value;
	}
};

class LLEditCut : public view_listener_t
{
	bool handleEvent(const LLSD& userdata)
	{
		if( LLEditMenuHandler::gEditMenuHandler )
		{
			LLEditMenuHandler::gEditMenuHandler->cut();
		}
		return true;
	}
};

class LLEditEnableCopy : public view_listener_t
{
	bool handleEvent(const LLSD& userdata)
	{
		bool new_value = LLEditMenuHandler::gEditMenuHandler && LLEditMenuHandler::gEditMenuHandler->canCopy();
		return new_value;
	}
};

class LLEditCopy : public view_listener_t
{
	bool handleEvent(const LLSD& userdata)
	{
		if( LLEditMenuHandler::gEditMenuHandler )
		{
			LLEditMenuHandler::gEditMenuHandler->copy();
		}
		return true;
	}
};

class LLEditEnablePaste : public view_listener_t
{
	bool handleEvent(const LLSD& userdata)
	{
		bool new_value = LLEditMenuHandler::gEditMenuHandler && LLEditMenuHandler::gEditMenuHandler->canPaste();
		return new_value;
	}
};

class LLEditPaste : public view_listener_t
{
	bool handleEvent(const LLSD& userdata)
	{
		if( LLEditMenuHandler::gEditMenuHandler )
		{
			LLEditMenuHandler::gEditMenuHandler->paste();
		}
		return true;
	}
};

class LLEditEnableDelete : public view_listener_t
{
	bool handleEvent(const LLSD& userdata)
	{
		bool new_value = LLEditMenuHandler::gEditMenuHandler && LLEditMenuHandler::gEditMenuHandler->canDoDelete();
		return new_value;
	}
};

class LLEditDelete : public view_listener_t
{
	bool handleEvent(const LLSD& userdata)
	{
		// If a text field can do a deletion, it gets precedence over deleting
		// an object in the world.
		if( LLEditMenuHandler::gEditMenuHandler && LLEditMenuHandler::gEditMenuHandler->canDoDelete())
		{
			LLEditMenuHandler::gEditMenuHandler->doDelete();
		}

		// and close any pie/context menus when done
		gMenuHolder->hideMenus();

		// When deleting an object we may not actually be done
		// Keep selection so we know what to delete when confirmation is needed about the delete
		gMenuObject->hide();
		return true;
	}
};

bool enable_object_delete()
{
	bool new_value = 
#ifdef HACKED_GODLIKE_VIEWER
	TRUE;
#else
# ifdef TOGGLE_HACKED_GODLIKE_VIEWER
	(!LLGridManager::getInstance()->isInProductionGrid()
     && gAgent.isGodlike()) ||
# endif
	LLSelectMgr::getInstance()->canDoDelete();
#endif
	return new_value;
}

void handle_object_delete()
{

		if (LLSelectMgr::getInstance())
		{
			LLSelectMgr::getInstance()->doDelete();
		}

		// and close any pie/context menus when done
		gMenuHolder->hideMenus();

		// When deleting an object we may not actually be done
		// Keep selection so we know what to delete when confirmation is needed about the delete
		gMenuObject->hide();
		return;
}

void handle_force_delete(void*)
{
	LLSelectMgr::getInstance()->selectForceDelete();
}

class LLViewEnableJoystickFlycam : public view_listener_t
{
	bool handleEvent(const LLSD& userdata)
	{
		bool new_value = (gSavedSettings.getBOOL("JoystickEnabled") && gSavedSettings.getBOOL("JoystickFlycamEnabled"));
		return new_value;
	}
};

class LLViewEnableLastChatter : public view_listener_t
{
	bool handleEvent(const LLSD& userdata)
	{
		// *TODO: add check that last chatter is in range
		bool new_value = (gAgentCamera.cameraThirdPerson() && gAgent.getLastChatter().notNull());
		return new_value;
	}
};

class LLEditEnableDeselect : public view_listener_t
{
	bool handleEvent(const LLSD& userdata)
	{
		bool new_value = LLEditMenuHandler::gEditMenuHandler && LLEditMenuHandler::gEditMenuHandler->canDeselect();
		return new_value;
	}
};

class LLEditDeselect : public view_listener_t
{
	bool handleEvent(const LLSD& userdata)
	{
		if( LLEditMenuHandler::gEditMenuHandler )
		{
			LLEditMenuHandler::gEditMenuHandler->deselect();
		}
		return true;
	}
};

class LLEditEnableSelectAll : public view_listener_t
{
	bool handleEvent(const LLSD& userdata)
	{
		bool new_value = LLEditMenuHandler::gEditMenuHandler && LLEditMenuHandler::gEditMenuHandler->canSelectAll();
		return new_value;
	}
};


class LLEditSelectAll : public view_listener_t
{
	bool handleEvent(const LLSD& userdata)
	{
		if( LLEditMenuHandler::gEditMenuHandler )
		{
			LLEditMenuHandler::gEditMenuHandler->selectAll();
		}
		return true;
	}
};


class LLEditEnableUndo : public view_listener_t
{
	bool handleEvent(const LLSD& userdata)
	{
		bool new_value = LLEditMenuHandler::gEditMenuHandler && LLEditMenuHandler::gEditMenuHandler->canUndo();
		return new_value;
	}
};

class LLEditUndo : public view_listener_t
{
	bool handleEvent(const LLSD& userdata)
	{
		if( LLEditMenuHandler::gEditMenuHandler && LLEditMenuHandler::gEditMenuHandler->canUndo() )
		{
			LLEditMenuHandler::gEditMenuHandler->undo();
		}
		return true;
	}
};

class LLEditEnableRedo : public view_listener_t
{
	bool handleEvent(const LLSD& userdata)
	{
		bool new_value = LLEditMenuHandler::gEditMenuHandler && LLEditMenuHandler::gEditMenuHandler->canRedo();
		return new_value;
	}
};

class LLEditRedo : public view_listener_t
{
	bool handleEvent(const LLSD& userdata)
	{
		if( LLEditMenuHandler::gEditMenuHandler && LLEditMenuHandler::gEditMenuHandler->canRedo() )
		{
			LLEditMenuHandler::gEditMenuHandler->redo();
		}
		return true;
	}
};



void print_object_info(void*)
{
	LLSelectMgr::getInstance()->selectionDump();
}

void print_agent_nvpairs(void*)
{
	LLViewerObject *objectp;

	llinfos << "Agent Name Value Pairs" << llendl;

	objectp = gObjectList.findObject(gAgentID);
	if (objectp)
	{
		objectp->printNameValuePairs();
	}
	else
	{
		llinfos << "Can't find agent object" << llendl;
	}

	llinfos << "Camera at " << gAgentCamera.getCameraPositionGlobal() << llendl;
}

void show_debug_menus()
{
	// this might get called at login screen where there is no menu so only toggle it if one exists
	if ( gMenuBarView )
	{
		BOOL debug = gSavedSettings.getBOOL("UseDebugMenus");
		BOOL qamode = gSavedSettings.getBOOL("QAMode");

		gMenuBarView->setItemVisible("Advanced", debug);
// 		gMenuBarView->setItemEnabled("Advanced", debug); // Don't disable Advanced keyboard shortcuts when hidden
		
		gMenuBarView->setItemVisible("Debug", qamode);
		gMenuBarView->setItemEnabled("Debug", qamode);

		gMenuBarView->setItemVisible("Develop", qamode);
		gMenuBarView->setItemEnabled("Develop", qamode);

		// Server ('Admin') menu hidden when not in godmode.
		const bool show_server_menu = (gAgent.getGodLevel() > GOD_NOT || (debug && gAgent.getAdminOverride()));
		gMenuBarView->setItemVisible("Admin", show_server_menu);
		gMenuBarView->setItemEnabled("Admin", show_server_menu);
	}
	if (gLoginMenuBarView)
	{
		BOOL debug = gSavedSettings.getBOOL("UseDebugMenus");
		gLoginMenuBarView->setItemVisible("Debug", debug);
		gLoginMenuBarView->setItemEnabled("Debug", debug);
	}
}

void toggle_debug_menus(void*)
{
	BOOL visible = ! gSavedSettings.getBOOL("UseDebugMenus");
	gSavedSettings.setBOOL("UseDebugMenus", visible);
	show_debug_menus();
}


// LLUUID gExporterRequestID;
// std::string gExportDirectory;

// LLUploadDialog *gExportDialog = NULL;

// void handle_export_selected( void * )
// {
// 	LLObjectSelectionHandle selection = LLSelectMgr::getInstance()->getSelection();
// 	if (selection->isEmpty())
// 	{
// 		return;
// 	}
// 	llinfos << "Exporting selected objects:" << llendl;

// 	gExporterRequestID.generate();
// 	gExportDirectory = "";

// 	LLMessageSystem* msg = gMessageSystem;
// 	msg->newMessageFast(_PREHASH_ObjectExportSelected);
// 	msg->nextBlockFast(_PREHASH_AgentData);
// 	msg->addUUIDFast(_PREHASH_AgentID, gAgent.getID());
// 	msg->addUUIDFast(_PREHASH_RequestID, gExporterRequestID);
// 	msg->addS16Fast(_PREHASH_VolumeDetail, 4);

// 	for (LLObjectSelection::root_iterator iter = selection->root_begin();
// 		 iter != selection->root_end(); iter++)
// 	{
// 		LLSelectNode* node = *iter;
// 		LLViewerObject* object = node->getObject();
// 		msg->nextBlockFast(_PREHASH_ObjectData);
// 		msg->addUUIDFast(_PREHASH_ObjectID, object->getID());
// 		llinfos << "Object: " << object->getID() << llendl;
// 	}
// 	msg->sendReliable(gAgent.getRegion()->getHost());

// 	gExportDialog = LLUploadDialog::modalUploadDialog("Exporting selected objects...");
// }
//


class LLWorldSetHomeLocation : public view_listener_t
{
	bool handleEvent(const LLSD& userdata)
	{
		// we just send the message and let the server check for failure cases
		// server will echo back a "Home position set." alert if it succeeds
		// and the home location screencapture happens when that alert is recieved
		gAgent.setStartPosition(START_LOCATION_ID_HOME);
		return true;
	}
};

class LLWorldTeleportHome : public view_listener_t
{
	bool handleEvent(const LLSD& userdata)
	{
		gAgent.teleportHome();
		return true;
	}
};

class LLWorldAlwaysRun : public view_listener_t
{
	bool handleEvent(const LLSD& userdata)
	{
		// as well as altering the default walk-vs-run state,
		// we also change the *current* walk-vs-run state.
		if (gAgent.getAlwaysRun())
		{
			gAgent.clearAlwaysRun();
			gAgent.clearRunning();
		}
		else
		{
			gAgent.setAlwaysRun();
			gAgent.setRunning();
		}

		// tell the simulator.
		gAgent.sendWalkRun(gAgent.getAlwaysRun());

		// Update Movement Controls according to AlwaysRun mode
		LLFloaterMove::setAlwaysRunMode(gAgent.getAlwaysRun());

		return true;
	}
};

class LLWorldCheckAlwaysRun : public view_listener_t
{
	bool handleEvent(const LLSD& userdata)
	{
		bool new_value = gAgent.getAlwaysRun();
		return new_value;
	}
};

class LLWorldSetAway : public view_listener_t
{
	bool handleEvent(const LLSD& userdata)
	{
		if (gAgent.getAFK())
		{
			gAgent.clearAFK();
		}
		else
		{
			gAgent.setAFK();
		}
		return true;
	}
};

class LLWorldSetBusy : public view_listener_t
{
	bool handleEvent(const LLSD& userdata)
	{
		if (gAgent.getBusy())
		{
			gAgent.clearBusy();
		}
		else
		{
			gAgent.setBusy();
			LLNotificationsUtil::add("BusyModeSet");
		}
		return true;
	}
};

class LLWorldCreateLandmark : public view_listener_t
{
	bool handleEvent(const LLSD& userdata)
	{
		LLSideTray::getInstance()->showPanel("panel_places", LLSD().with("type", "create_landmark"));

		return true;
	}
};

class LLWorldPlaceProfile : public view_listener_t
{
	bool handleEvent(const LLSD& userdata)
	{
		LLSideTray::getInstance()->showPanel("panel_places", LLSD().with("type", "agent"));

		return true;
	}
};

void handle_look_at_selection(const LLSD& param)
{
	const F32 PADDING_FACTOR = 1.75f;
	BOOL zoom = (param.asString() == "zoom");
	if (!LLSelectMgr::getInstance()->getSelection()->isEmpty())
	{
		gAgentCamera.setFocusOnAvatar(FALSE, ANIMATE);

		LLBBox selection_bbox = LLSelectMgr::getInstance()->getBBoxOfSelection();
		F32 angle_of_view = llmax(0.1f, LLViewerCamera::getInstance()->getAspect() > 1.f ? LLViewerCamera::getInstance()->getView() * LLViewerCamera::getInstance()->getAspect() : LLViewerCamera::getInstance()->getView());
		F32 distance = selection_bbox.getExtentLocal().magVec() * PADDING_FACTOR / atan(angle_of_view);

		LLVector3 obj_to_cam = LLViewerCamera::getInstance()->getOrigin() - selection_bbox.getCenterAgent();
		obj_to_cam.normVec();

		LLUUID object_id;
		if (LLSelectMgr::getInstance()->getSelection()->getPrimaryObject())
		{
			object_id = LLSelectMgr::getInstance()->getSelection()->getPrimaryObject()->mID;
		}
		if (zoom)
		{
			// Make sure we are not increasing the distance between the camera and object
			LLVector3d orig_distance = gAgentCamera.getCameraPositionGlobal() - LLSelectMgr::getInstance()->getSelectionCenterGlobal();
			distance = llmin(distance, (F32) orig_distance.length());
				
			gAgentCamera.setCameraPosAndFocusGlobal(LLSelectMgr::getInstance()->getSelectionCenterGlobal() + LLVector3d(obj_to_cam * distance), 
										LLSelectMgr::getInstance()->getSelectionCenterGlobal(), 
										object_id );
			
		}
		else
		{
			gAgentCamera.setFocusGlobal( LLSelectMgr::getInstance()->getSelectionCenterGlobal(), object_id );
		}	
	}
}

void handle_zoom_to_object(LLUUID object_id)
{
	const F32 PADDING_FACTOR = 2.f;

	LLViewerObject* object = gObjectList.findObject(object_id);

	if (object)
	{
		gAgentCamera.setFocusOnAvatar(FALSE, ANIMATE);

		LLBBox bbox = object->getBoundingBoxAgent() ;
		F32 angle_of_view = llmax(0.1f, LLViewerCamera::getInstance()->getAspect() > 1.f ? LLViewerCamera::getInstance()->getView() * LLViewerCamera::getInstance()->getAspect() : LLViewerCamera::getInstance()->getView());
		F32 distance = bbox.getExtentLocal().magVec() * PADDING_FACTOR / atan(angle_of_view);

		LLVector3 obj_to_cam = LLViewerCamera::getInstance()->getOrigin() - bbox.getCenterAgent();
		obj_to_cam.normVec();


			LLVector3d object_center_global = gAgent.getPosGlobalFromAgent(bbox.getCenterAgent());

			gAgentCamera.setCameraPosAndFocusGlobal(object_center_global + LLVector3d(obj_to_cam * distance), 
											object_center_global, 
											object_id );
	}
}

class LLAvatarInviteToGroup : public view_listener_t
{
	bool handleEvent(const LLSD& userdata)
	{
		LLVOAvatar* avatar = find_avatar_from_object( LLSelectMgr::getInstance()->getSelection()->getPrimaryObject() );
		if(avatar)
		{
			LLAvatarActions::inviteToGroup(avatar->getID());
		}
		return true;
	}
};

class LLAvatarAddFriend : public view_listener_t
{
	bool handleEvent(const LLSD& userdata)
	{
		LLVOAvatar* avatar = find_avatar_from_object( LLSelectMgr::getInstance()->getSelection()->getPrimaryObject() );
		if(avatar && !LLAvatarActions::isFriend(avatar->getID()))
		{
			request_friendship(avatar->getID());
		}
		return true;
	}
};

class LLAvatarAddContact : public view_listener_t
{
	bool handleEvent(const LLSD& userdata)
	{
		LLVOAvatar* avatar = find_avatar_from_object( LLSelectMgr::getInstance()->getSelection()->getPrimaryObject() );
		if(avatar)
		{
			create_inventory_callingcard(avatar->getID());
		}
		return true;
	}
};

bool complete_give_money(const LLSD& notification, const LLSD& response, LLObjectSelectionHandle selection)
{
	S32 option = LLNotificationsUtil::getSelectedOption(notification, response);
	if (option == 0)
	{
		gAgent.clearBusy();
	}

	LLViewerObject* objectp = selection->getPrimaryObject();

	// Show avatar's name if paying attachment
	if (objectp && objectp->isAttachment())
	{
		while (objectp && !objectp->isAvatar())
		{
			objectp = (LLViewerObject*)objectp->getParent();
		}
	}

	if (objectp)
	{
		if (objectp->isAvatar())
		{
			const bool is_group = false;
			LLFloaterPayUtil::payDirectly(&give_money,
									  objectp->getID(),
									  is_group);
		}
		else
		{
			LLFloaterPayUtil::payViaObject(&give_money, selection);
		}
	}
	return false;
}

void handle_give_money_dialog()
{
	LLNotification::Params params("BusyModePay");
	params.functor.function(boost::bind(complete_give_money, _1, _2, LLSelectMgr::getInstance()->getSelection()));

	if (gAgent.getBusy())
	{
		// warn users of being in busy mode during a transaction
		LLNotifications::instance().add(params);
	}
	else
	{
		LLNotifications::instance().forceResponse(params, 1);
	}
}

bool enable_pay_avatar()
{
	LLViewerObject* obj = LLSelectMgr::getInstance()->getSelection()->getPrimaryObject();
	LLVOAvatar* avatar = find_avatar_from_object(obj);
	return (avatar != NULL);
}

bool enable_pay_object()
{
	LLViewerObject* object = LLSelectMgr::getInstance()->getSelection()->getPrimaryObject();
	if( object )
	{
		LLViewerObject *parent = (LLViewerObject *)object->getParent();
		if((object->flagTakesMoney()) || (parent && parent->flagTakesMoney()))
		{
			return true;
		}
	}
	return false;
}

bool enable_object_stand_up()
{
	// 'Object Stand Up' menu item is enabled when agent is sitting on selection
	return sitting_on_selection();
}

bool enable_object_sit(LLUICtrl* ctrl)
{
	// 'Object Sit' menu item is enabled when agent is not sitting on selection
	bool sitting_on_sel = sitting_on_selection();
	if (!sitting_on_sel)
	{
		std::string item_name = ctrl->getName();

		// init default labels
		init_default_item_label(item_name);

		// Update label
		LLSelectNode* node = LLSelectMgr::getInstance()->getSelection()->getFirstRootNode();
		if (node && node->mValid && !node->mSitName.empty())
		{
			gMenuHolder->childSetText(item_name, node->mSitName);
		}
		else
		{
			gMenuHolder->childSetText(item_name, get_default_item_label(item_name));
		}
	}
	return !sitting_on_sel && is_object_sittable();
}

void dump_select_mgr(void*)
{
	LLSelectMgr::getInstance()->dump();
}

void dump_inventory(void*)
{
	gInventory.dumpInventory();
}


void handle_dump_followcam(void*)
{
	LLFollowCamMgr::dump();
}

void handle_viewer_enable_message_log(void*)
{
	gMessageSystem->startLogging();
}

void handle_viewer_disable_message_log(void*)
{
	gMessageSystem->stopLogging();
}

void handle_customize_avatar()
{
	LLSideTray::getInstance()->showPanel("sidepanel_appearance", LLSD().with("type", "my_outfits"));
}

void handle_edit_outfit()
{
	LLSideTray::getInstance()->showPanel("sidepanel_appearance", LLSD().with("type", "edit_outfit"));
}

void handle_edit_shape()
{
	LLSideTray::getInstance()->showPanel("sidepanel_appearance", LLSD().with("type", "edit_shape"));
}

void handle_report_abuse()
{
	// Prevent menu from appearing in screen shot.
	gMenuHolder->hideMenus();
	LLFloaterReporter::showFromMenu(COMPLAINT_REPORT);
}

void handle_buy_currency()
{
	LLBuyCurrencyHTML::openCurrencyFloater();
}

class LLFloaterVisible : public view_listener_t
{
	bool handleEvent(const LLSD& userdata)
	{
		std::string floater_name = userdata.asString();
		bool new_value = false;
		{
			new_value = LLFloaterReg::instanceVisible(floater_name);
		}
		return new_value;
	}
};

class LLShowHelp : public view_listener_t
{
	bool handleEvent(const LLSD& userdata)
	{
		std::string help_topic = userdata.asString();
		LLViewerHelp* vhelp = LLViewerHelp::getInstance();
		vhelp->showTopic(help_topic);
		return true;
	}
};

class LLShowSidetrayPanel : public view_listener_t
{
	bool handleEvent(const LLSD& userdata)
	{
		std::string panel_name = userdata.asString();
		// Toggle the panel
		if (!LLSideTray::getInstance()->isPanelActive(panel_name))
		{
			// LLFloaterInventory::showAgentInventory();
			LLSideTray::getInstance()->showPanel(panel_name, LLSD());
		}
		else
		{
			LLSideTray::getInstance()->collapseSideBar();
		}
		return true;
	}
};

class LLSidetrayPanelVisible : public view_listener_t
{
	bool handleEvent(const LLSD& userdata)
	{
		std::string panel_name = userdata.asString();
		// Toggle the panel
		if (LLSideTray::getInstance()->isPanelActive(panel_name))
		{
			return true;
		}
		else
		{
			return false;
		}
		
	}
};


bool callback_show_url(const LLSD& notification, const LLSD& response)
{
	S32 option = LLNotificationsUtil::getSelectedOption(notification, response);
	if (0 == option)
	{
		LLWeb::loadURL(notification["payload"]["url"].asString());
	}
	return false;
}

class LLPromptShowURL : public view_listener_t
{
	bool handleEvent(const LLSD& userdata)
	{
		std::string param = userdata.asString();
		std::string::size_type offset = param.find(",");
		if (offset != param.npos)
		{
			std::string alert = param.substr(0, offset);
			std::string url = param.substr(offset+1);

			if(gSavedSettings.getBOOL("UseExternalBrowser"))
			{ 
    			LLSD payload;
    			payload["url"] = url;
    			LLNotificationsUtil::add(alert, LLSD(), payload, callback_show_url);
			}
			else
			{
		        LLWeb::loadURL(url);
			}
		}
		else
		{
			llinfos << "PromptShowURL invalid parameters! Expecting \"ALERT,URL\"." << llendl;
		}
		return true;
	}
};

bool callback_show_file(const LLSD& notification, const LLSD& response)
{
	S32 option = LLNotificationsUtil::getSelectedOption(notification, response);
	if (0 == option)
	{
		LLWeb::loadURL(notification["payload"]["url"]);
	}
	return false;
}

class LLPromptShowFile : public view_listener_t
{
	bool handleEvent(const LLSD& userdata)
	{
		std::string param = userdata.asString();
		std::string::size_type offset = param.find(",");
		if (offset != param.npos)
		{
			std::string alert = param.substr(0, offset);
			std::string file = param.substr(offset+1);

			LLSD payload;
			payload["url"] = file;
			LLNotificationsUtil::add(alert, LLSD(), payload, callback_show_file);
		}
		else
		{
			llinfos << "PromptShowFile invalid parameters! Expecting \"ALERT,FILE\"." << llendl;
		}
		return true;
	}
};

class LLShowAgentProfile : public view_listener_t
{
	bool handleEvent(const LLSD& userdata)
	{
		LLUUID agent_id;
		if (userdata.asString() == "agent")
		{
			agent_id = gAgent.getID();
		}
		else if (userdata.asString() == "hit object")
		{
			LLViewerObject* objectp = LLSelectMgr::getInstance()->getSelection()->getPrimaryObject();
			if (objectp)
			{
				agent_id = objectp->getID();
			}
		}
		else
		{
			agent_id = userdata.asUUID();
		}

		LLVOAvatar* avatar = find_avatar_from_object(agent_id);
		if (avatar)
		{
			LLAvatarActions::showProfile(avatar->getID());
		}
		return true;
	}
};

class LLLandEdit : public view_listener_t
{
	bool handleEvent(const LLSD& userdata)
	{
		if (gAgentCamera.getFocusOnAvatar() && gSavedSettings.getBOOL("EditCameraMovement") )
		{
			// zoom in if we're looking at the avatar
			gAgentCamera.setFocusOnAvatar(FALSE, ANIMATE);
			gAgentCamera.setFocusGlobal(LLToolPie::getInstance()->getPick());

			gAgentCamera.cameraOrbitOver( F_PI * 0.25f );
			gViewerWindow->moveCursorToCenter();
		}
		else if ( gSavedSettings.getBOOL("EditCameraMovement") )
		{
			gAgentCamera.setFocusGlobal(LLToolPie::getInstance()->getPick());
			gViewerWindow->moveCursorToCenter();
		}


		LLViewerParcelMgr::getInstance()->selectParcelAt( LLToolPie::getInstance()->getPick().mPosGlobal );

		LLFloaterReg::showInstance("build");

		// Switch to land edit toolset
		LLToolMgr::getInstance()->getCurrentToolset()->selectTool( LLToolSelectLand::getInstance() );
		return true;
	}
};

class LLWorldEnableBuyLand : public view_listener_t
{
	bool handleEvent(const LLSD& userdata)
	{
		bool new_value = LLViewerParcelMgr::getInstance()->canAgentBuyParcel(
								LLViewerParcelMgr::getInstance()->selectionEmpty()
									? LLViewerParcelMgr::getInstance()->getAgentParcel()
									: LLViewerParcelMgr::getInstance()->getParcelSelection()->getParcel(),
								false);
		return new_value;
	}
};

BOOL enable_buy_land(void*)
{
	return LLViewerParcelMgr::getInstance()->canAgentBuyParcel(
				LLViewerParcelMgr::getInstance()->getParcelSelection()->getParcel(), false);
}

void handle_buy_land()
{
	LLViewerParcelMgr* vpm = LLViewerParcelMgr::getInstance();
	if (vpm->selectionEmpty())
	{
		vpm->selectParcelAt(gAgent.getPositionGlobal());
	}
	vpm->startBuyLand();
}

class LLObjectAttachToAvatar : public view_listener_t
{
public:
	LLObjectAttachToAvatar(bool replace) : mReplace(replace) {}
	static void setObjectSelection(LLObjectSelectionHandle selection) { sObjectSelection = selection; }

private:
	bool handleEvent(const LLSD& userdata)
	{
		setObjectSelection(LLSelectMgr::getInstance()->getSelection());
		LLViewerObject* selectedObject = sObjectSelection->getFirstRootObject();
		if (selectedObject)
		{
			S32 index = userdata.asInteger();
			LLViewerJointAttachment* attachment_point = NULL;
			if (index > 0)
				attachment_point = get_if_there(gAgentAvatarp->mAttachmentPoints, index, (LLViewerJointAttachment*)NULL);
			confirmReplaceAttachment(0, attachment_point);
		}
		return true;
	}

	static void onNearAttachObject(BOOL success, void *user_data);
	void confirmReplaceAttachment(S32 option, LLViewerJointAttachment* attachment_point);

	struct CallbackData
	{
		CallbackData(LLViewerJointAttachment* point, bool replace) : mAttachmentPoint(point), mReplace(replace) {}

		LLViewerJointAttachment*	mAttachmentPoint;
		bool						mReplace;
	};

protected:
	static LLObjectSelectionHandle sObjectSelection;
	bool mReplace;
};

LLObjectSelectionHandle LLObjectAttachToAvatar::sObjectSelection;

// static
void LLObjectAttachToAvatar::onNearAttachObject(BOOL success, void *user_data)
{
	if (!user_data) return;
	CallbackData* cb_data = static_cast<CallbackData*>(user_data);

	if (success)
	{
		const LLViewerJointAttachment *attachment = cb_data->mAttachmentPoint;
		
		U8 attachment_id = 0;
		if (attachment)
		{
			for (LLVOAvatar::attachment_map_t::const_iterator iter = gAgentAvatarp->mAttachmentPoints.begin();
				 iter != gAgentAvatarp->mAttachmentPoints.end(); ++iter)
			{
				if (iter->second == attachment)
				{
					attachment_id = iter->first;
					break;
				}
			}
		}
		else
		{
			// interpret 0 as "default location"
			attachment_id = 0;
		}
		LLSelectMgr::getInstance()->sendAttach(attachment_id, cb_data->mReplace);
	}		
	LLObjectAttachToAvatar::setObjectSelection(NULL);

	delete cb_data;
}

// static
void LLObjectAttachToAvatar::confirmReplaceAttachment(S32 option, LLViewerJointAttachment* attachment_point)
{
	if (option == 0/*YES*/)
	{
		LLViewerObject* selectedObject = LLSelectMgr::getInstance()->getSelection()->getFirstRootObject();
		if (selectedObject)
		{
			const F32 MIN_STOP_DISTANCE = 1.f;	// meters
			const F32 ARM_LENGTH = 0.5f;		// meters
			const F32 SCALE_FUDGE = 1.5f;

			F32 stop_distance = SCALE_FUDGE * selectedObject->getMaxScale() + ARM_LENGTH;
			if (stop_distance < MIN_STOP_DISTANCE)
			{
				stop_distance = MIN_STOP_DISTANCE;
			}

			LLVector3 walkToSpot = selectedObject->getPositionAgent();
			
			// make sure we stop in front of the object
			LLVector3 delta = walkToSpot - gAgent.getPositionAgent();
			delta.normVec();
			delta = delta * 0.5f;
			walkToSpot -= delta;

			// The callback will be called even if avatar fails to get close enough to the object, so we won't get a memory leak.
			CallbackData* user_data = new CallbackData(attachment_point, mReplace);
			gAgent.startAutoPilotGlobal(gAgent.getPosGlobalFromAgent(walkToSpot), "Attach", NULL, onNearAttachObject, user_data, stop_distance);
			gAgentCamera.clearFocusObject();
		}
	}
}

void callback_attachment_drop(const LLSD& notification, const LLSD& response)
{
	// Ensure user confirmed the drop
	S32 option = LLNotificationsUtil::getSelectedOption(notification, response);
	if (option != 0) return;

	// Called when the user clicked on an object attached to them
	// and selected "Drop".
	LLUUID object_id = notification["payload"]["object_id"].asUUID();
	LLViewerObject *object = gObjectList.findObject(object_id);
	
	if (!object)
	{
		llwarns << "handle_drop_attachment() - no object to drop" << llendl;
		return;
	}

	LLViewerObject *parent = (LLViewerObject*)object->getParent();
	while (parent)
	{
		if(parent->isAvatar())
		{
			break;
		}
		object = parent;
		parent = (LLViewerObject*)parent->getParent();
	}

	if (!object)
	{
		llwarns << "handle_detach() - no object to detach" << llendl;
		return;
	}

	if (object->isAvatar())
	{
		llwarns << "Trying to detach avatar from avatar." << llendl;
		return;
	}
	
	// reselect the object
	LLSelectMgr::getInstance()->selectObjectAndFamily(object);

	LLSelectMgr::getInstance()->sendDropAttachment();

	return;
}

class LLAttachmentDrop : public view_listener_t
{
	bool handleEvent(const LLSD& userdata)
	{
		LLSD payload;
		LLViewerObject *object = LLSelectMgr::getInstance()->getSelection()->getPrimaryObject();

		if (object) 
		{
			payload["object_id"] = object->getID();
		}
		else
		{
			llwarns << "Drop object not found" << llendl;
			return true;
		}

		LLNotificationsUtil::add("AttachmentDrop", LLSD(), payload, &callback_attachment_drop);
		return true;
	}
};

// called from avatar pie menu
class LLAttachmentDetachFromPoint : public view_listener_t
{
	bool handleEvent(const LLSD& user_data)
	{
		const LLViewerJointAttachment *attachment = get_if_there(gAgentAvatarp->mAttachmentPoints, user_data.asInteger(), (LLViewerJointAttachment*)NULL);
		if (attachment->getNumObjects() > 0)
		{
			gMessageSystem->newMessage("ObjectDetach");
			gMessageSystem->nextBlockFast(_PREHASH_AgentData);
			gMessageSystem->addUUIDFast(_PREHASH_AgentID, gAgent.getID() );
			gMessageSystem->addUUIDFast(_PREHASH_SessionID, gAgent.getSessionID());
			
			for (LLViewerJointAttachment::attachedobjs_vec_t::const_iterator iter = attachment->mAttachedObjects.begin();
				 iter != attachment->mAttachedObjects.end();
				 iter++)
			{
				LLViewerObject *attached_object = (*iter);
				gMessageSystem->nextBlockFast(_PREHASH_ObjectData);
				gMessageSystem->addU32Fast(_PREHASH_ObjectLocalID, attached_object->getLocalID());
			}
			gMessageSystem->sendReliable( gAgent.getRegionHost() );
		}
		return true;
	}
};

static bool onEnableAttachmentLabel(LLUICtrl* ctrl, const LLSD& data)
{
	std::string label;
	LLMenuItemGL* menu = dynamic_cast<LLMenuItemGL*>(ctrl);
	if (menu)
	{
		const LLViewerJointAttachment *attachment = get_if_there(gAgentAvatarp->mAttachmentPoints, data["index"].asInteger(), (LLViewerJointAttachment*)NULL);
		if (attachment)
		{
			label = data["label"].asString();
			for (LLViewerJointAttachment::attachedobjs_vec_t::const_iterator attachment_iter = attachment->mAttachedObjects.begin();
				 attachment_iter != attachment->mAttachedObjects.end();
				 ++attachment_iter)
			{
				const LLViewerObject* attached_object = (*attachment_iter);
				if (attached_object)
				{
					LLViewerInventoryItem* itemp = gInventory.getItem(attached_object->getAttachmentItemID());
					if (itemp)
					{
						label += std::string(" (") + itemp->getName() + std::string(")");
						break;
					}
				}
			}
		}
		menu->setLabel(label);
	}
	return true;
}

class LLAttachmentDetach : public view_listener_t
{
	bool handleEvent(const LLSD& userdata)
	{
		// Called when the user clicked on an object attached to them
		// and selected "Detach".
		LLViewerObject *object = LLSelectMgr::getInstance()->getSelection()->getPrimaryObject();
		if (!object)
		{
			llwarns << "handle_detach() - no object to detach" << llendl;
			return true;
		}

		LLViewerObject *parent = (LLViewerObject*)object->getParent();
		while (parent)
		{
			if(parent->isAvatar())
			{
				break;
			}
			object = parent;
			parent = (LLViewerObject*)parent->getParent();
		}

		if (!object)
		{
			llwarns << "handle_detach() - no object to detach" << llendl;
			return true;
		}

		if (object->isAvatar())
		{
			llwarns << "Trying to detach avatar from avatar." << llendl;
			return true;
		}

		// The sendDetach() method works on the list of selected
		// objects.  Thus we need to clear the list, make sure it only
		// contains the object the user clicked, send the message,
		// then clear the list.
		// We use deselectAll to update the simulator's notion of what's
		// selected, and removeAll just to change things locally.
		//RN: I thought it was more useful to detach everything that was selected
		if (LLSelectMgr::getInstance()->getSelection()->isAttachment())
		{
			LLSelectMgr::getInstance()->sendDetach();
		}
		return true;
	}
};

//Adding an observer for a Jira 2422 and needs to be a fetch observer
//for Jira 3119
class LLWornItemFetchedObserver : public LLInventoryFetchItemsObserver
{
public:
	LLWornItemFetchedObserver(const LLUUID& worn_item_id) :
		LLInventoryFetchItemsObserver(worn_item_id)
	{}
	virtual ~LLWornItemFetchedObserver() {}

protected:
	virtual void done()
	{
		gMenuAttachmentSelf->buildDrawLabels();
		gInventory.removeObserver(this);
		delete this;
	}
};

// You can only drop items on parcels where you can build.
class LLAttachmentEnableDrop : public view_listener_t
{
	bool handleEvent(const LLSD& userdata)
	{
		BOOL can_build   = gAgent.isGodlike() || (LLViewerParcelMgr::getInstance()->allowAgentBuild());

		//Add an inventory observer to only allow dropping the newly attached item
		//once it exists in your inventory.  Look at Jira 2422.
		//-jwolk

		// A bug occurs when you wear/drop an item before it actively is added to your inventory
		// if this is the case (you're on a slow sim, etc.) a copy of the object,
		// well, a newly created object with the same properties, is placed
		// in your inventory.  Therefore, we disable the drop option until the
		// item is in your inventory

		LLViewerObject*              object         = LLSelectMgr::getInstance()->getSelection()->getPrimaryObject();
		LLViewerJointAttachment*     attachment     = NULL;
		LLInventoryItem*             item           = NULL;

		// Do not enable drop if all faces of object are not enabled
		if (object && LLSelectMgr::getInstance()->getSelection()->contains(object,SELECT_ALL_TES ))
		{
    		S32 attachmentID  = ATTACHMENT_ID_FROM_STATE(object->getState());
			attachment = get_if_there(gAgentAvatarp->mAttachmentPoints, attachmentID, (LLViewerJointAttachment*)NULL);

			if (attachment)
			{
				for (LLViewerJointAttachment::attachedobjs_vec_t::iterator attachment_iter = attachment->mAttachedObjects.begin();
					 attachment_iter != attachment->mAttachedObjects.end();
					 ++attachment_iter)
				{
					// make sure item is in your inventory (it could be a delayed attach message being sent from the sim)
					// so check to see if the item is in the inventory already
					item = gInventory.getItem((*attachment_iter)->getAttachmentItemID());
					if (!item)
					{
						// Item does not exist, make an observer to enable the pie menu 
						// when the item finishes fetching worst case scenario 
						// if a fetch is already out there (being sent from a slow sim)
						// we refetch and there are 2 fetches
						LLWornItemFetchedObserver* worn_item_fetched = new LLWornItemFetchedObserver((*attachment_iter)->getAttachmentItemID());		
						worn_item_fetched->startFetch();
						gInventory.addObserver(worn_item_fetched);
					}
				}
			}
		}
		
		//now check to make sure that the item is actually in the inventory before we enable dropping it
		bool new_value = enable_detach() && can_build && item;

		return new_value;
	}
};

BOOL enable_detach(const LLSD&)
{
	LLViewerObject* object = LLSelectMgr::getInstance()->getSelection()->getPrimaryObject();
	
	// Only enable detach if all faces of object are selected
	if (!object ||
		!object->isAttachment() ||
		!LLSelectMgr::getInstance()->getSelection()->contains(object,SELECT_ALL_TES ))
	{
		return FALSE;
	}

	// Find the avatar who owns this attachment
	LLViewerObject* avatar = object;
	while (avatar)
	{
		// ...if it's you, good to detach
		if (avatar->getID() == gAgent.getID())
		{
			return TRUE;
		}

		avatar = (LLViewerObject*)avatar->getParent();
	}

	return FALSE;
}

class LLAttachmentEnableDetach : public view_listener_t
{
	bool handleEvent(const LLSD& userdata)
	{
		bool new_value = enable_detach();
		return new_value;
	}
};

// Used to tell if the selected object can be attached to your avatar.
BOOL object_selected_and_point_valid()
{
	LLObjectSelectionHandle selection = LLSelectMgr::getInstance()->getSelection();
	for (LLObjectSelection::root_iterator iter = selection->root_begin();
		 iter != selection->root_end(); iter++)
	{
		LLSelectNode* node = *iter;
		LLViewerObject* object = node->getObject();
		LLViewerObject::const_child_list_t& child_list = object->getChildren();
		for (LLViewerObject::child_list_t::const_iterator iter = child_list.begin();
			 iter != child_list.end(); iter++)
		{
			LLViewerObject* child = *iter;
			if (child->isAvatar())
			{
				return FALSE;
			}
		}
	}

	return (selection->getRootObjectCount() == 1) && 
		(selection->getFirstRootObject()->getPCode() == LL_PCODE_VOLUME) && 
		selection->getFirstRootObject()->permYouOwner() &&
		selection->getFirstRootObject()->flagObjectMove() &&
		!((LLViewerObject*)selection->getFirstRootObject()->getRoot())->isAvatar() && 
		(selection->getFirstRootObject()->getNVPair("AssetContainer") == NULL);
}


BOOL object_is_wearable()
{
	if (!object_selected_and_point_valid())
	{
		return FALSE;
	}
	if (sitting_on_selection())
	{
		return FALSE;
	}
	LLObjectSelectionHandle selection = LLSelectMgr::getInstance()->getSelection();
	for (LLObjectSelection::valid_root_iterator iter = LLSelectMgr::getInstance()->getSelection()->valid_root_begin();
		 iter != LLSelectMgr::getInstance()->getSelection()->valid_root_end(); iter++)
	{
		LLSelectNode* node = *iter;		
		if (node->mPermissions->getOwner() == gAgent.getID())
		{
			return TRUE;
		}
	}
	return FALSE;
}


class LLAttachmentPointFilled : public view_listener_t
{
	bool handleEvent(const LLSD& user_data)
	{
		bool enable = false;
		LLVOAvatar::attachment_map_t::iterator found_it = gAgentAvatarp->mAttachmentPoints.find(user_data.asInteger());
		if (found_it != gAgentAvatarp->mAttachmentPoints.end())
		{
			enable = found_it->second->getNumObjects() > 0;
		}
		return enable;
	}
};

class LLAvatarSendIM : public view_listener_t
{
	bool handleEvent(const LLSD& userdata)
	{
		LLVOAvatar* avatar = find_avatar_from_object( LLSelectMgr::getInstance()->getSelection()->getPrimaryObject() );
		if(avatar)
		{
			LLAvatarActions::startIM(avatar->getID());
		}
		return true;
	}
};

class LLAvatarCall : public view_listener_t
{
	bool handleEvent(const LLSD& userdata)
	{
		LLVOAvatar* avatar = find_avatar_from_object( LLSelectMgr::getInstance()->getSelection()->getPrimaryObject() );
		if(avatar)
		{
			LLAvatarActions::startCall(avatar->getID());
		}
		return true;
	}
};

namespace
{
	struct QueueObjects : public LLSelectedObjectFunctor
	{
		BOOL scripted;
		BOOL modifiable;
		LLFloaterScriptQueue* mQueue;
		QueueObjects(LLFloaterScriptQueue* q) : mQueue(q), scripted(FALSE), modifiable(FALSE) {}
		virtual bool apply(LLViewerObject* obj)
		{
			scripted = obj->flagScripted();
			modifiable = obj->permModify();

			if( scripted && modifiable )
			{
				mQueue->addObject(obj->getID());
				return false;
			}
			else
			{
				return true; // fail: stop applying
			}
		}
	};
}

void queue_actions(LLFloaterScriptQueue* q, const std::string& msg)
{
	QueueObjects func(q);
	LLSelectMgr *mgr = LLSelectMgr::getInstance();
	LLObjectSelectionHandle selectHandle = mgr->getSelection();
	bool fail = selectHandle->applyToObjects(&func);
	if(fail)
	{
		if ( !func.scripted )
		{
			std::string noscriptmsg = std::string("Cannot") + msg + "SelectObjectsNoScripts";
			LLNotificationsUtil::add(noscriptmsg);
		}
		else if ( !func.modifiable )
		{
			std::string nomodmsg = std::string("Cannot") + msg + "SelectObjectsNoPermission";
			LLNotificationsUtil::add(nomodmsg);
		}
		else
		{
			llerrs << "Bad logic." << llendl;
		}
	}
	else
	{
		if (!q->start())
		{
			llwarns << "Unexpected script compile failure." << llendl;
		}
	}
}

class LLToolsSelectedScriptAction : public view_listener_t
{
	bool handleEvent(const LLSD& userdata)
	{
		std::string action = userdata.asString();
		bool mono = false;
		std::string msg, name;
		if (action == "compile mono")
		{
			name = "compile_queue";
			mono = true;
			msg = "Recompile";
		}
		if (action == "compile lsl")
		{
			name = "compile_queue";
			msg = "Recompile";
		}
		else if (action == "reset")
		{
			name = "reset_queue";
			msg = "Reset";
		}
		else if (action == "start")
		{
			name = "start_queue";
			msg = "Running";
		}
		else if (action == "stop")
		{
			name = "stop_queue";
			msg = "RunningNot";
		}
		LLUUID id; id.generate();
		
		LLFloaterScriptQueue* queue =LLFloaterReg::getTypedInstance<LLFloaterScriptQueue>(name, LLSD(id));
		if (queue)
		{
			queue->setMono(mono);
			queue_actions(queue, msg);
		}
		else
		{
			llwarns << "Failed to generate LLFloaterScriptQueue with action: " << action << llendl;
		}
		return true;
	}
};

void handle_selected_texture_info(void*)
{
	for (LLObjectSelection::valid_iterator iter = LLSelectMgr::getInstance()->getSelection()->valid_begin();
   		iter != LLSelectMgr::getInstance()->getSelection()->valid_end(); iter++)
	{
		LLSelectNode* node = *iter;
	   	
   		std::string msg;
   		msg.assign("Texture info for: ");
   		msg.append(node->mName);

		LLSD args;
		args["MESSAGE"] = msg;
		LLNotificationsUtil::add("SystemMessage", args);
	   
   		U8 te_count = node->getObject()->getNumTEs();
   		// map from texture ID to list of faces using it
   		typedef std::map< LLUUID, std::vector<U8> > map_t;
   		map_t faces_per_texture;
   		for (U8 i = 0; i < te_count; i++)
   		{
   			if (!node->isTESelected(i)) continue;
	   
   			LLViewerTexture* img = node->getObject()->getTEImage(i);
   			LLUUID image_id = img->getID();
   			faces_per_texture[image_id].push_back(i);
   		}
   		// Per-texture, dump which faces are using it.
   		map_t::iterator it;
   		for (it = faces_per_texture.begin(); it != faces_per_texture.end(); ++it)
   		{
   			LLUUID image_id = it->first;
   			U8 te = it->second[0];
   			LLViewerTexture* img = node->getObject()->getTEImage(te);
   			S32 height = img->getHeight();
   			S32 width = img->getWidth();
   			S32 components = img->getComponents();
   			msg = llformat("%dx%d %s on face ",
   								width,
   								height,
   								(components == 4 ? "alpha" : "opaque"));
   			for (U8 i = 0; i < it->second.size(); ++i)
   			{
   				msg.append( llformat("%d ", (S32)(it->second[i])));
   			}

			LLSD args;
			args["MESSAGE"] = msg;
			LLNotificationsUtil::add("SystemMessage", args);
   		}
	}
}

void handle_test_male(void*)
{
	LLAppearanceMgr::instance().wearOutfitByName("Male Shape & Outfit");
	//gGestureList.requestResetFromServer( TRUE );
}

void handle_test_female(void*)
{
	LLAppearanceMgr::instance().wearOutfitByName("Female Shape & Outfit");
	//gGestureList.requestResetFromServer( FALSE );
}

void handle_toggle_pg(void*)
{
	gAgent.setTeen( !gAgent.isTeen() );

	LLFloaterWorldMap::reloadIcons(NULL);

	llinfos << "PG status set to " << (S32)gAgent.isTeen() << llendl;
}

void handle_dump_attachments(void*)
{
	if(!isAgentAvatarValid()) return;

	for (LLVOAvatar::attachment_map_t::iterator iter = gAgentAvatarp->mAttachmentPoints.begin(); 
		 iter != gAgentAvatarp->mAttachmentPoints.end(); )
	{
		LLVOAvatar::attachment_map_t::iterator curiter = iter++;
		LLViewerJointAttachment* attachment = curiter->second;
		S32 key = curiter->first;
		for (LLViewerJointAttachment::attachedobjs_vec_t::iterator attachment_iter = attachment->mAttachedObjects.begin();
			 attachment_iter != attachment->mAttachedObjects.end();
			 ++attachment_iter)
		{
			LLViewerObject *attached_object = (*attachment_iter);
			BOOL visible = (attached_object != NULL &&
							attached_object->mDrawable.notNull() && 
							!attached_object->mDrawable->isRenderType(0));
			LLVector3 pos;
			if (visible) pos = attached_object->mDrawable->getPosition();
			llinfos << "ATTACHMENT " << key << ": item_id=" << attached_object->getAttachmentItemID()
					<< (attached_object ? " present " : " absent ")
					<< (visible ? "visible " : "invisible ")
					<<  " at " << pos
					<< " and " << (visible ? attached_object->getPosition() : LLVector3::zero)
					<< llendl;
		}
	}
}


// these are used in the gl menus to set control values, generically.
class LLToggleControl : public view_listener_t
{
	bool handleEvent(const LLSD& userdata)
	{
		std::string control_name = userdata.asString();
		BOOL checked = gSavedSettings.getBOOL( control_name );
		gSavedSettings.setBOOL( control_name, !checked );
		return true;
	}
};

class LLCheckControl : public view_listener_t
{
	bool handleEvent( const LLSD& userdata)
	{
		std::string callback_data = userdata.asString();
		bool new_value = gSavedSettings.getBOOL(callback_data);
		return new_value;
	}
};

// not so generic

class LLAdvancedCheckRenderShadowOption: public view_listener_t
{
	bool handleEvent(const LLSD& userdata)
	{
		std::string control_name = userdata.asString();
		S32 current_shadow_level = gSavedSettings.getS32(control_name);
		if (current_shadow_level == 0) // is off
		{
			return false;
		}
		else // is on
		{
			return true;
		}
	}
};

class LLAdvancedClickRenderShadowOption: public view_listener_t
{
	bool handleEvent(const LLSD& userdata)
	{
		std::string control_name = userdata.asString();
		S32 current_shadow_level = gSavedSettings.getS32(control_name);
		if (current_shadow_level == 0) // upgrade to level 2
		{
			gSavedSettings.setS32(control_name, 2);
		}
		else // downgrade to level 0
		{
			gSavedSettings.setS32(control_name, 0);
		}
		return true;
	}
};

void menu_toggle_attached_lights(void* user_data)
{
	LLPipeline::sRenderAttachedLights = gSavedSettings.getBOOL("RenderAttachedLights");
}

void menu_toggle_attached_particles(void* user_data)
{
	LLPipeline::sRenderAttachedParticles = gSavedSettings.getBOOL("RenderAttachedParticles");
}

class LLAdvancedHandleAttachedLightParticles: public view_listener_t
{
	bool handleEvent(const LLSD& userdata)
	{
		std::string control_name = userdata.asString();

		// toggle the control
		gSavedSettings.setBOOL(control_name,
				       !gSavedSettings.getBOOL(control_name));

		// update internal flags
		if (control_name == "RenderAttachedLights")
		{
			menu_toggle_attached_lights(NULL);
		}
		else if (control_name == "RenderAttachedParticles")
		{
			menu_toggle_attached_particles(NULL);
		}
		return true;
	}
};

class LLSomethingSelected : public view_listener_t
{
	bool handleEvent(const LLSD& userdata)
	{
		bool new_value = !(LLSelectMgr::getInstance()->getSelection()->isEmpty());
		return new_value;
	}
};

class LLSomethingSelectedNoHUD : public view_listener_t
{
	bool handleEvent(const LLSD& userdata)
	{
		LLObjectSelectionHandle selection = LLSelectMgr::getInstance()->getSelection();
		bool new_value = !(selection->isEmpty()) && !(selection->getSelectType() == SELECT_TYPE_HUD);
		return new_value;
	}
};

static bool is_editable_selected()
{
	return (LLSelectMgr::getInstance()->getSelection()->getFirstEditableObject() != NULL);
}

class LLEditableSelected : public view_listener_t
{
	bool handleEvent(const LLSD& userdata)
	{
		return is_editable_selected();
	}
};

class LLEditableSelectedMono : public view_listener_t
{
	bool handleEvent(const LLSD& userdata)
	{
		bool new_value = false;
		LLViewerRegion* region = gAgent.getRegion();
		if(region && gMenuHolder)
		{
			bool have_cap = (! region->getCapability("UpdateScriptTask").empty());
			new_value = is_editable_selected() && have_cap;
		}
		return new_value;
	}
};

bool enable_object_take_copy()
{
	bool all_valid = false;
	if (LLSelectMgr::getInstance())
	{
		if (!LLSelectMgr::getInstance()->getSelection()->isEmpty())
		{
		all_valid = true;
#ifndef HACKED_GODLIKE_VIEWER
# ifdef TOGGLE_HACKED_GODLIKE_VIEWER
		if (LLGridManager::getInstance()->isInProductionGrid()
            || !gAgent.isGodlike())
# endif
		{
			struct f : public LLSelectedObjectFunctor
			{
				virtual bool apply(LLViewerObject* obj)
				{
					return (!obj->permCopy() || obj->isAttachment());
				}
			} func;
			const bool firstonly = true;
			bool any_invalid = LLSelectMgr::getInstance()->getSelection()->applyToRootObjects(&func, firstonly);
			all_valid = !any_invalid;
		}
#endif // HACKED_GODLIKE_VIEWER
		}
	}

	return all_valid;
}


class LLHasAsset : public LLInventoryCollectFunctor
{
public:
	LLHasAsset(const LLUUID& id) : mAssetID(id), mHasAsset(FALSE) {}
	virtual ~LLHasAsset() {}
	virtual bool operator()(LLInventoryCategory* cat,
							LLInventoryItem* item);
	BOOL hasAsset() const { return mHasAsset; }

protected:
	LLUUID mAssetID;
	BOOL mHasAsset;
};

bool LLHasAsset::operator()(LLInventoryCategory* cat,
							LLInventoryItem* item)
{
	if(item && item->getAssetUUID() == mAssetID)
	{
		mHasAsset = TRUE;
	}
	return FALSE;
}

BOOL enable_save_into_inventory(void*)
{
	// *TODO: clean this up
	// find the last root
	LLSelectNode* last_node = NULL;
	for (LLObjectSelection::root_iterator iter = LLSelectMgr::getInstance()->getSelection()->root_begin();
		 iter != LLSelectMgr::getInstance()->getSelection()->root_end(); iter++)
	{
		last_node = *iter;
	}

#ifdef HACKED_GODLIKE_VIEWER
	return TRUE;
#else
# ifdef TOGGLE_HACKED_GODLIKE_VIEWER
	if (!LLGridManager::getInstance()->isInProductionGrid()
        && gAgent.isGodlike())
	{
		return TRUE;
	}
# endif
	// check all pre-req's for save into inventory.
	if(last_node && last_node->mValid && !last_node->mItemID.isNull()
	   && (last_node->mPermissions->getOwner() == gAgent.getID())
	   && (gInventory.getItem(last_node->mItemID) != NULL))
	{
		LLViewerObject* obj = last_node->getObject();
		if( obj && !obj->isAttachment() )
		{
			return TRUE;
		}
	}
#endif
	return FALSE;
}

class LLToolsEnableSaveToInventory : public view_listener_t
{
	bool handleEvent(const LLSD& userdata)
	{
		bool new_value = enable_save_into_inventory(NULL);
		return new_value;
	}
};

BOOL enable_save_into_task_inventory(void*)
{
	LLSelectNode* node = LLSelectMgr::getInstance()->getSelection()->getFirstRootNode();
	if(node && (node->mValid) && (!node->mFromTaskID.isNull()))
	{
		// *TODO: check to see if the fromtaskid object exists.
		LLViewerObject* obj = node->getObject();
		if( obj && !obj->isAttachment() )
		{
			return TRUE;
		}
	}
	return FALSE;
}

class LLToolsEnableSaveToObjectInventory : public view_listener_t
{
	bool handleEvent(const LLSD& userdata)
	{
		bool new_value = enable_save_into_task_inventory(NULL);
		return new_value;
	}
};


class LLViewEnableMouselook : public view_listener_t
{
	bool handleEvent(const LLSD& userdata)
	{
		// You can't go directly from customize avatar to mouselook.
		// TODO: write code with appropriate dialogs to handle this transition.
		bool new_value = (CAMERA_MODE_CUSTOMIZE_AVATAR != gAgentCamera.getCameraMode() && !gSavedSettings.getBOOL("FreezeTime"));
		return new_value;
	}
};

class LLToolsEnableToolNotPie : public view_listener_t
{
	bool handleEvent(const LLSD& userdata)
	{
		bool new_value = ( LLToolMgr::getInstance()->getBaseTool() != LLToolPie::getInstance() );
		return new_value;
	}
};

class LLWorldEnableCreateLandmark : public view_listener_t
{
	bool handleEvent(const LLSD& userdata)
	{
		return !LLLandmarkActions::landmarkAlreadyExists();
	}
};

class LLWorldEnableSetHomeLocation : public view_listener_t
{
	bool handleEvent(const LLSD& userdata)
	{
		bool new_value = gAgent.isGodlike() || 
			(gAgent.getRegion() && gAgent.getRegion()->getAllowSetHome());
		return new_value;
	}
};

class LLWorldEnableTeleportHome : public view_listener_t
{
	bool handleEvent(const LLSD& userdata)
	{
		LLViewerRegion* regionp = gAgent.getRegion();
		bool agent_on_prelude = (regionp && regionp->isPrelude());
		bool enable_teleport_home = gAgent.isGodlike() || !agent_on_prelude;
		return enable_teleport_home;
	}
};

BOOL enable_god_full(void*)
{
	return gAgent.getGodLevel() >= GOD_FULL;
}

BOOL enable_god_liaison(void*)
{
	return gAgent.getGodLevel() >= GOD_LIAISON;
}

bool is_god_customer_service()
{
	return gAgent.getGodLevel() >= GOD_CUSTOMER_SERVICE;
}

BOOL enable_god_basic(void*)
{
	return gAgent.getGodLevel() > GOD_NOT;
}


void toggle_show_xui_names(void *)
{
	gSavedSettings.setBOOL("DebugShowXUINames", !gSavedSettings.getBOOL("DebugShowXUINames"));
}

BOOL check_show_xui_names(void *)
{
	return gSavedSettings.getBOOL("DebugShowXUINames");
}

class LLToolsSelectOnlyMyObjects : public view_listener_t
{
	bool handleEvent(const LLSD& userdata)
	{
		BOOL cur_val = gSavedSettings.getBOOL("SelectOwnedOnly");

		gSavedSettings.setBOOL("SelectOwnedOnly", ! cur_val );

		return true;
	}
};

class LLToolsSelectOnlyMovableObjects : public view_listener_t
{
	bool handleEvent(const LLSD& userdata)
	{
		BOOL cur_val = gSavedSettings.getBOOL("SelectMovableOnly");

		gSavedSettings.setBOOL("SelectMovableOnly", ! cur_val );

		return true;
	}
};

class LLToolsSelectBySurrounding : public view_listener_t
{
	bool handleEvent(const LLSD& userdata)
	{
		LLSelectMgr::sRectSelectInclusive = !LLSelectMgr::sRectSelectInclusive;

		gSavedSettings.setBOOL("RectangleSelectInclusive", LLSelectMgr::sRectSelectInclusive);
		return true;
	}
};

class LLToolsShowHiddenSelection : public view_listener_t
{
	bool handleEvent(const LLSD& userdata)
	{
		// TomY TODO Merge these
		LLSelectMgr::sRenderHiddenSelections = !LLSelectMgr::sRenderHiddenSelections;

		gSavedSettings.setBOOL("RenderHiddenSelections", LLSelectMgr::sRenderHiddenSelections);
		return true;
	}
};

class LLToolsShowSelectionLightRadius : public view_listener_t
{
	bool handleEvent(const LLSD& userdata)
	{
		// TomY TODO merge these
		LLSelectMgr::sRenderLightRadius = !LLSelectMgr::sRenderLightRadius;

		gSavedSettings.setBOOL("RenderLightRadius", LLSelectMgr::sRenderLightRadius);
		return true;
	}
};

class LLToolsEditLinkedParts : public view_listener_t
{
	bool handleEvent(const LLSD& userdata)
	{
		BOOL select_individuals = !gSavedSettings.getBOOL("EditLinkedParts");
		gSavedSettings.setBOOL( "EditLinkedParts", select_individuals );
		if (select_individuals)
		{
			LLSelectMgr::getInstance()->demoteSelectionToIndividuals();
		}
		else
		{
			LLSelectMgr::getInstance()->promoteSelectionToRoot();
		}
		return true;
	}
};

void reload_vertex_shader(void *)
{
	//THIS WOULD BE AN AWESOME PLACE TO RELOAD SHADERS... just a thought	- DaveP
}

void handle_dump_avatar_local_textures(void*)
{
	gAgentAvatarp->dumpLocalTextures();
}

void handle_dump_timers()
{
	LLFastTimer::dumpCurTimes();
}

void handle_debug_avatar_textures(void*)
{
	LLViewerObject* objectp = LLSelectMgr::getInstance()->getSelection()->getPrimaryObject();
	if (objectp)
	{
		LLFloaterReg::showInstance( "avatar_textures", LLSD(objectp->getID()) );
	}
}

void handle_grab_baked_texture(void* data)
{
	EBakedTextureIndex baked_tex_index = (EBakedTextureIndex)((intptr_t)data);
	if (!isAgentAvatarValid()) return;

	const LLUUID& asset_id = gAgentAvatarp->grabBakedTexture(baked_tex_index);
	LL_INFOS("texture") << "Adding baked texture " << asset_id << " to inventory." << llendl;
	LLAssetType::EType asset_type = LLAssetType::AT_TEXTURE;
	LLInventoryType::EType inv_type = LLInventoryType::IT_TEXTURE;
	const LLUUID folder_id = gInventory.findCategoryUUIDForType(LLFolderType::assetTypeToFolderType(asset_type));
	if(folder_id.notNull())
	{
		std::string name;
		name = "Baked " + LLVOAvatarDictionary::getInstance()->getBakedTexture(baked_tex_index)->mNameCapitalized + " Texture";

		LLUUID item_id;
		item_id.generate();
		LLPermissions perm;
		perm.init(gAgentID,
				  gAgentID,
				  LLUUID::null,
				  LLUUID::null);
		U32 next_owner_perm = PERM_MOVE | PERM_TRANSFER;
		perm.initMasks(PERM_ALL,
					   PERM_ALL,
					   PERM_NONE,
					   PERM_NONE,
					   next_owner_perm);
		time_t creation_date_now = time_corrected();
		LLPointer<LLViewerInventoryItem> item
			= new LLViewerInventoryItem(item_id,
										folder_id,
										perm,
										asset_id,
										asset_type,
										inv_type,
										name,
										LLStringUtil::null,
										LLSaleInfo::DEFAULT,
										LLInventoryItemFlags::II_FLAGS_NONE,
										creation_date_now);

		item->updateServer(TRUE);
		gInventory.updateItem(item);
		gInventory.notifyObservers();

		// Show the preview panel for textures to let
		// user know that the image is now in inventory.
		LLInventoryPanel *active_panel = LLInventoryPanel::getActiveInventoryPanel();
		if(active_panel)
		{
			LLFocusableElement* focus_ctrl = gFocusMgr.getKeyboardFocus();

			active_panel->setSelection(item_id, TAKE_FOCUS_NO);
			active_panel->openSelected();
			//LLFloaterInventory::dumpSelectionInformation((void*)view);
			// restore keyboard focus
			gFocusMgr.setKeyboardFocus(focus_ctrl);
		}
	}
	else
	{
		llwarns << "Can't find a folder to put it in" << llendl;
	}
}

BOOL enable_grab_baked_texture(void* data)
{
	EBakedTextureIndex index = (EBakedTextureIndex)((intptr_t)data);
	if (isAgentAvatarValid())
	{
		return gAgentAvatarp->canGrabBakedTexture(index);
	}
	return FALSE;
}

// Returns a pointer to the avatar give the UUID of the avatar OR of an attachment the avatar is wearing.
// Returns NULL on failure.
LLVOAvatar* find_avatar_from_object( LLViewerObject* object )
{
	if (object)
	{
		if( object->isAttachment() )
		{
			do
			{
				object = (LLViewerObject*) object->getParent();
			}
			while( object && !object->isAvatar() );
		}
		else if( !object->isAvatar() )
		{
			object = NULL;
		}
	}

	return (LLVOAvatar*) object;
}


// Returns a pointer to the avatar give the UUID of the avatar OR of an attachment the avatar is wearing.
// Returns NULL on failure.
LLVOAvatar* find_avatar_from_object( const LLUUID& object_id )
{
	return find_avatar_from_object( gObjectList.findObject(object_id) );
}


void handle_disconnect_viewer(void *)
{
	LLAppViewer::instance()->forceDisconnect(LLTrans::getString("TestingDisconnect"));
}

void force_error_breakpoint(void *)
{
    LLAppViewer::instance()->forceErrorBreakpoint();
}

void force_error_llerror(void *)
{
    LLAppViewer::instance()->forceErrorLLError();
}

void force_error_bad_memory_access(void *)
{
    LLAppViewer::instance()->forceErrorBadMemoryAccess();
}

void force_error_infinite_loop(void *)
{
    LLAppViewer::instance()->forceErrorInfiniteLoop();
}

void force_error_software_exception(void *)
{
    LLAppViewer::instance()->forceErrorSoftwareException();
}

void force_error_driver_crash(void *)
{
    LLAppViewer::instance()->forceErrorDriverCrash();
}

class LLToolsUseSelectionForGrid : public view_listener_t
{
	bool handleEvent(const LLSD& userdata)
	{
		LLSelectMgr::getInstance()->clearGridObjects();
		struct f : public LLSelectedObjectFunctor
		{
			virtual bool apply(LLViewerObject* objectp)
			{
				LLSelectMgr::getInstance()->addGridObject(objectp);
				return true;
			}
		} func;
		LLSelectMgr::getInstance()->getSelection()->applyToRootObjects(&func);
		LLSelectMgr::getInstance()->setGridMode(GRID_MODE_REF_OBJECT);
		if (gFloaterTools)
		{
			gFloaterTools->mComboGridMode->setCurrentByIndex((S32)GRID_MODE_REF_OBJECT);
		}
		return true;
	}
};

void handle_test_load_url(void*)
{
	LLWeb::loadURL("");
	LLWeb::loadURL("hacker://www.google.com/");
	LLWeb::loadURL("http");
	LLWeb::loadURL("http://www.google.com/");
}

//
// LLViewerMenuHolderGL
//
static LLDefaultChildRegistry::Register<LLViewerMenuHolderGL> r("menu_holder");

LLViewerMenuHolderGL::LLViewerMenuHolderGL(const LLViewerMenuHolderGL::Params& p)
: LLMenuHolderGL(p)
{}

BOOL LLViewerMenuHolderGL::hideMenus()
{
	BOOL handled = LLMenuHolderGL::hideMenus();

	// drop pie menu selection
	mParcelSelection = NULL;
	mObjectSelection = NULL;

	if (gMenuBarView)
	{
		gMenuBarView->clearHoverItem();
		gMenuBarView->resetMenuTrigger();
	}

	return handled;
}

void LLViewerMenuHolderGL::setParcelSelection(LLSafeHandle<LLParcelSelection> selection) 
{ 
	mParcelSelection = selection; 
}

void LLViewerMenuHolderGL::setObjectSelection(LLSafeHandle<LLObjectSelection> selection) 
{ 
	mObjectSelection = selection; 
}


const LLRect LLViewerMenuHolderGL::getMenuRect() const
{
	return LLRect(0, getRect().getHeight() - MENU_BAR_HEIGHT, getRect().getWidth(), STATUS_BAR_HEIGHT);
}

void handle_web_browser_test(const LLSD& param)
{
	std::string url = param.asString();
	if (url.empty())
	{
		url = "about:blank";
	}
	LLWeb::loadURLInternal(url);
}

void handle_web_content_test(const LLSD& param)
{
	std::string url = param.asString();
	LLWeb::loadWebURLInternal(url);
}

void handle_buy_currency_test(void*)
{
	std::string url =
		"http://sarahd-sl-13041.webdev.lindenlab.com/app/lindex/index.php?agent_id=[AGENT_ID]&secure_session_id=[SESSION_ID]&lang=[LANGUAGE]";

	LLStringUtil::format_map_t replace;
	replace["[AGENT_ID]"] = gAgent.getID().asString();
	replace["[SESSION_ID]"] = gAgent.getSecureSessionID().asString();
	replace["[LANGUAGE]"] = LLUI::getLanguage();
	LLStringUtil::format(url, replace);

	llinfos << "buy currency url " << url << llendl;

	LLFloaterReg::showInstance("buy_currency_html", LLSD(url));
}

void handle_rebake_textures(void*)
{
	if (!isAgentAvatarValid()) return;

	// Slam pending upload count to "unstick" things
	bool slam_for_debug = true;
	gAgentAvatarp->forceBakeAllTextures(slam_for_debug);
}

void toggle_visibility(void* user_data)
{
	LLView* viewp = (LLView*)user_data;
	viewp->setVisible(!viewp->getVisible());
}

BOOL get_visibility(void* user_data)
{
	LLView* viewp = (LLView*)user_data;
	return viewp->getVisible();
}

// TomY TODO: Get rid of these?
class LLViewShowHoverTips : public view_listener_t
{
	bool handleEvent(const LLSD& userdata)
	{
		gSavedSettings.setBOOL("ShowHoverTips", !gSavedSettings.getBOOL("ShowHoverTips"));
		return true;
	}
};

class LLViewCheckShowHoverTips : public view_listener_t
{
	bool handleEvent(const LLSD& userdata)
	{
		bool new_value = gSavedSettings.getBOOL("ShowHoverTips");
		return new_value;
	}
};

// TomY TODO: Get rid of these?
class LLViewHighlightTransparent : public view_listener_t
{
	bool handleEvent(const LLSD& userdata)
	{
		LLDrawPoolAlpha::sShowDebugAlpha = !LLDrawPoolAlpha::sShowDebugAlpha;
		return true;
	}
};

class LLViewCheckHighlightTransparent : public view_listener_t
{
	bool handleEvent(const LLSD& userdata)
	{
		bool new_value = LLDrawPoolAlpha::sShowDebugAlpha;
		return new_value;
	}
};

class LLViewBeaconWidth : public view_listener_t
{
	bool handleEvent(const LLSD& userdata)
	{
		std::string width = userdata.asString();
		if(width == "1")
		{
			gSavedSettings.setS32("DebugBeaconLineWidth", 1);
		}
		else if(width == "4")
		{
			gSavedSettings.setS32("DebugBeaconLineWidth", 4);
		}
		else if(width == "16")
		{
			gSavedSettings.setS32("DebugBeaconLineWidth", 16);
		}
		else if(width == "32")
		{
			gSavedSettings.setS32("DebugBeaconLineWidth", 32);
		}

		return true;
	}
};


class LLViewToggleBeacon : public view_listener_t
{
	bool handleEvent(const LLSD& userdata)
	{
		std::string beacon = userdata.asString();
		if (beacon == "scriptsbeacon")
		{
			LLPipeline::toggleRenderScriptedBeacons(NULL);
			gSavedSettings.setBOOL( "scriptsbeacon", LLPipeline::getRenderScriptedBeacons(NULL) );
			// toggle the other one off if it's on
			if (LLPipeline::getRenderScriptedBeacons(NULL) && LLPipeline::getRenderScriptedTouchBeacons(NULL))
			{
				LLPipeline::toggleRenderScriptedTouchBeacons(NULL);
				gSavedSettings.setBOOL( "scripttouchbeacon", LLPipeline::getRenderScriptedTouchBeacons(NULL) );
			}
		}
		else if (beacon == "physicalbeacon")
		{
			LLPipeline::toggleRenderPhysicalBeacons(NULL);
			gSavedSettings.setBOOL( "physicalbeacon", LLPipeline::getRenderPhysicalBeacons(NULL) );
		}
		else if (beacon == "soundsbeacon")
		{
			LLPipeline::toggleRenderSoundBeacons(NULL);
			gSavedSettings.setBOOL( "soundsbeacon", LLPipeline::getRenderSoundBeacons(NULL) );
		}
		else if (beacon == "particlesbeacon")
		{
			LLPipeline::toggleRenderParticleBeacons(NULL);
			gSavedSettings.setBOOL( "particlesbeacon", LLPipeline::getRenderParticleBeacons(NULL) );
		}
		else if (beacon == "scripttouchbeacon")
		{
			LLPipeline::toggleRenderScriptedTouchBeacons(NULL);
			gSavedSettings.setBOOL( "scripttouchbeacon", LLPipeline::getRenderScriptedTouchBeacons(NULL) );
			// toggle the other one off if it's on
			if (LLPipeline::getRenderScriptedBeacons(NULL) && LLPipeline::getRenderScriptedTouchBeacons(NULL))
			{
				LLPipeline::toggleRenderScriptedBeacons(NULL);
				gSavedSettings.setBOOL( "scriptsbeacon", LLPipeline::getRenderScriptedBeacons(NULL) );
			}
		}
		else if (beacon == "renderbeacons")
		{
			LLPipeline::toggleRenderBeacons(NULL);
			gSavedSettings.setBOOL( "renderbeacons", LLPipeline::getRenderBeacons(NULL) );
			// toggle the other one on if it's not
			if (!LLPipeline::getRenderBeacons(NULL) && !LLPipeline::getRenderHighlights(NULL))
			{
				LLPipeline::toggleRenderHighlights(NULL);
				gSavedSettings.setBOOL( "renderhighlights", LLPipeline::getRenderHighlights(NULL) );
			}
		}
		else if (beacon == "renderhighlights")
		{
			LLPipeline::toggleRenderHighlights(NULL);
			gSavedSettings.setBOOL( "renderhighlights", LLPipeline::getRenderHighlights(NULL) );
			// toggle the other one on if it's not
			if (!LLPipeline::getRenderBeacons(NULL) && !LLPipeline::getRenderHighlights(NULL))
			{
				LLPipeline::toggleRenderBeacons(NULL);
				gSavedSettings.setBOOL( "renderbeacons", LLPipeline::getRenderBeacons(NULL) );
			}
		}

		return true;
	}
};

class LLViewCheckBeaconEnabled : public view_listener_t
{
	bool handleEvent(const LLSD& userdata)
	{
		std::string beacon = userdata.asString();
		bool new_value = false;
		if (beacon == "scriptsbeacon")
		{
			new_value = gSavedSettings.getBOOL( "scriptsbeacon");
			LLPipeline::setRenderScriptedBeacons(new_value);
		}
		else if (beacon == "physicalbeacon")
		{
			new_value = gSavedSettings.getBOOL( "physicalbeacon");
			LLPipeline::setRenderPhysicalBeacons(new_value);
		}
		else if (beacon == "soundsbeacon")
		{
			new_value = gSavedSettings.getBOOL( "soundsbeacon");
			LLPipeline::setRenderSoundBeacons(new_value);
		}
		else if (beacon == "particlesbeacon")
		{
			new_value = gSavedSettings.getBOOL( "particlesbeacon");
			LLPipeline::setRenderParticleBeacons(new_value);
		}
		else if (beacon == "scripttouchbeacon")
		{
			new_value = gSavedSettings.getBOOL( "scripttouchbeacon");
			LLPipeline::setRenderScriptedTouchBeacons(new_value);
		}
		else if (beacon == "renderbeacons")
		{
			new_value = gSavedSettings.getBOOL( "renderbeacons");
			LLPipeline::setRenderBeacons(new_value);
		}
		else if (beacon == "renderhighlights")
		{
			new_value = gSavedSettings.getBOOL( "renderhighlights");
			LLPipeline::setRenderHighlights(new_value);
		}
		return new_value;
	}
};

class LLViewToggleRenderType : public view_listener_t
{
	bool handleEvent(const LLSD& userdata)
	{
		std::string type = userdata.asString();
		if (type == "hideparticles")
		{
			LLPipeline::toggleRenderType(LLPipeline::RENDER_TYPE_PARTICLES);
		}
		return true;
	}
};

class LLViewCheckRenderType : public view_listener_t
{
	bool handleEvent(const LLSD& userdata)
	{
		std::string type = userdata.asString();
		bool new_value = false;
		if (type == "hideparticles")
		{
			new_value = LLPipeline::toggleRenderTypeControlNegated((void *)LLPipeline::RENDER_TYPE_PARTICLES);
		}
		return new_value;
	}
};

class LLViewShowHUDAttachments : public view_listener_t
{
	bool handleEvent(const LLSD& userdata)
	{
		LLPipeline::sShowHUDAttachments = !LLPipeline::sShowHUDAttachments;
		return true;
	}
};

class LLViewCheckHUDAttachments : public view_listener_t
{
	bool handleEvent(const LLSD& userdata)
	{
		bool new_value = LLPipeline::sShowHUDAttachments;
		return new_value;
	}
};

class LLEditEnableTakeOff : public view_listener_t
{
	bool handleEvent(const LLSD& userdata)
	{
		std::string clothing = userdata.asString();
		LLWearableType::EType type = LLWearableType::typeNameToType(clothing);
		if (type >= LLWearableType::WT_SHAPE && type < LLWearableType::WT_COUNT)
			return LLAgentWearables::selfHasWearable(type);
		return false;
	}
};

class LLEditTakeOff : public view_listener_t
{
	bool handleEvent(const LLSD& userdata)
	{
		std::string clothing = userdata.asString();
		if (clothing == "all")
			LLWearableBridge::removeAllClothesFromAvatar();
		else
		{
			LLWearableType::EType type = LLWearableType::typeNameToType(clothing);
			if (type >= LLWearableType::WT_SHAPE 
				&& type < LLWearableType::WT_COUNT
				&& (gAgentWearables.getWearableCount(type) > 0))
			{
				// MULTI-WEARABLES: assuming user wanted to remove top shirt.
				U32 wearable_index = gAgentWearables.getWearableCount(type) - 1;
				LLViewerInventoryItem *item = dynamic_cast<LLViewerInventoryItem*>(gAgentWearables.getWearableInventoryItem(type,wearable_index));
				LLWearableBridge::removeItemFromAvatar(item);
			}
				
		}
		return true;
	}
};

class LLToolsSelectTool : public view_listener_t
{
	bool handleEvent(const LLSD& userdata)
	{
		std::string tool_name = userdata.asString();
		if (tool_name == "focus")
		{
			LLToolMgr::getInstance()->getCurrentToolset()->selectToolByIndex(1);
		}
		else if (tool_name == "move")
		{
			LLToolMgr::getInstance()->getCurrentToolset()->selectToolByIndex(2);
		}
		else if (tool_name == "edit")
		{
			LLToolMgr::getInstance()->getCurrentToolset()->selectToolByIndex(3);
		}
		else if (tool_name == "create")
		{
			LLToolMgr::getInstance()->getCurrentToolset()->selectToolByIndex(4);
		}
		else if (tool_name == "land")
		{
			LLToolMgr::getInstance()->getCurrentToolset()->selectToolByIndex(5);
		}
		return true;
	}
};

/// WINDLIGHT callbacks
class LLWorldEnvSettings : public view_listener_t
{	
	bool handleEvent(const LLSD& userdata)
	{
		std::string tod = userdata.asString();
		LLVector3 sun_direction;
		
		if (tod == "editor")
		{
			// if not there or is hidden, show it
			LLFloaterReg::toggleInstance("env_settings");
			return true;
		}
		
		if (tod == "sunrise")
		{
			// set the value, turn off animation
			LLWLParamManager::instance()->mAnimator.setDayTime(0.25);
			LLWLParamManager::instance()->mAnimator.mIsRunning = false;
			LLWLParamManager::instance()->mAnimator.mUseLindenTime = false;

			// then call update once
			LLWLParamManager::instance()->mAnimator.update(
				LLWLParamManager::instance()->mCurParams);
		}
		else if (tod == "noon")
		{
			// set the value, turn off animation
			LLWLParamManager::instance()->mAnimator.setDayTime(0.567);
			LLWLParamManager::instance()->mAnimator.mIsRunning = false;
			LLWLParamManager::instance()->mAnimator.mUseLindenTime = false;

			// then call update once
			LLWLParamManager::instance()->mAnimator.update(
				LLWLParamManager::instance()->mCurParams);
		}
		else if (tod == "sunset")
		{
			// set the value, turn off animation
			LLWLParamManager::instance()->mAnimator.setDayTime(0.75);
			LLWLParamManager::instance()->mAnimator.mIsRunning = false;
			LLWLParamManager::instance()->mAnimator.mUseLindenTime = false;

			// then call update once
			LLWLParamManager::instance()->mAnimator.update(
				LLWLParamManager::instance()->mCurParams);
		}
		else if (tod == "midnight")
		{
			// set the value, turn off animation
			LLWLParamManager::instance()->mAnimator.setDayTime(0.0);
			LLWLParamManager::instance()->mAnimator.mIsRunning = false;
			LLWLParamManager::instance()->mAnimator.mUseLindenTime = false;

			// then call update once
			LLWLParamManager::instance()->mAnimator.update(
				LLWLParamManager::instance()->mCurParams);
		}
		else
		{
			LLWLParamManager::instance()->mAnimator.mIsRunning = true;
			LLWLParamManager::instance()->mAnimator.mUseLindenTime = true;	
		}
		return true;
	}
};

/// Water Menu callbacks
class LLWorldWaterSettings : public view_listener_t
{	
	bool handleEvent(const LLSD& userdata)
	{
		LLFloaterReg::toggleInstance("env_water");
		return true;
	}
};

/// Post-Process callbacks
class LLWorldPostProcess : public view_listener_t
{
	bool handleEvent(const LLSD& userdata)
	{
		LLFloaterReg::showInstance("env_post_process");
		return true;
	}
};

/// Day Cycle callbacks
class LLWorldDayCycle : public view_listener_t
{
	bool handleEvent(const LLSD& userdata)
	{
		LLFloaterReg::showInstance("env_day_cycle");
		return true;
	}
};

class LLWorldToggleMovementControls : public view_listener_t
{
	bool handleEvent(const LLSD& userdata)
	{
		LLBottomTray::getInstance()->toggleMovementControls();
		return true;
	}
};

class LLWorldToggleCameraControls : public view_listener_t
{
	bool handleEvent(const LLSD& userdata)
	{
		LLBottomTray::getInstance()->toggleCameraControls();
		return true;
	}
};

void handle_flush_name_caches()
{
	// Toggle display names on and off to flush
	bool use_display_names = LLAvatarNameCache::useDisplayNames();
	LLAvatarNameCache::setUseDisplayNames(!use_display_names);
	LLAvatarNameCache::setUseDisplayNames(use_display_names);

	if (gCacheName) gCacheName->clear();
}

class LLUploadCostCalculator : public view_listener_t
{
	std::string mCostStr;

	bool handleEvent(const LLSD& userdata)
	{
		std::string menu_name = userdata.asString();
		gMenuHolder->childSetLabelArg(menu_name, "[COST]", mCostStr);

		return true;
	}

	void calculateCost();

public:
	LLUploadCostCalculator()
	{
		calculateCost();
	}
};

class LLToggleUIHints : public view_listener_t
{
	bool handleEvent(const LLSD& userdata)
	{
		bool ui_hints_enabled = gSavedSettings.getBOOL("EnableUIHints");
		// toggle
		ui_hints_enabled = !ui_hints_enabled;
		gSavedSettings.setBOOL("EnableUIHints", ui_hints_enabled);
		return true;
	}
};

void LLUploadCostCalculator::calculateCost()
{
	S32 upload_cost = LLGlobalEconomy::Singleton::getInstance()->getPriceUpload();

	// getPriceUpload() returns -1 if no data available yet.
	if(upload_cost >= 0)
	{
		mCostStr = llformat("%d", upload_cost);
	}
	else
	{
		mCostStr = llformat("%d", gSavedSettings.getU32("DefaultUploadCost"));
	}
}

void show_navbar_context_menu(LLView* ctrl, S32 x, S32 y)
{
	static LLMenuGL*	show_navbar_context_menu = LLUICtrlFactory::getInstance()->createFromFile<LLMenuGL>("menu_hide_navbar.xml",
			gMenuHolder, LLViewerMenuHolderGL::child_registry_t::instance());
	if(gMenuHolder->hasVisibleMenu())
	{
		gMenuHolder->hideMenus();
	}
	show_navbar_context_menu->buildDrawLabels();
	show_navbar_context_menu->updateParent(LLMenuGL::sMenuContainer);
	LLMenuGL::showPopup(ctrl, show_navbar_context_menu, x, y);
}

void show_topinfobar_context_menu(LLView* ctrl, S32 x, S32 y)
{
	static LLMenuGL* show_topbarinfo_context_menu = LLUICtrlFactory::getInstance()->createFromFile<LLMenuGL>("menu_topinfobar.xml",
			gMenuHolder, LLViewerMenuHolderGL::child_registry_t::instance());

	LLMenuItemGL* landmark_item = show_topbarinfo_context_menu->getChild<LLMenuItemGL>("Landmark");
	if (!LLLandmarkActions::landmarkAlreadyExists())
	{
		landmark_item->setLabel(LLTrans::getString("AddLandmarkNavBarMenu"));
	}
	else
	{
		landmark_item->setLabel(LLTrans::getString("EditLandmarkNavBarMenu"));
	}

	if(gMenuHolder->hasVisibleMenu())
	{
		gMenuHolder->hideMenus();
	}

	show_topbarinfo_context_menu->buildDrawLabels();
	show_topbarinfo_context_menu->updateParent(LLMenuGL::sMenuContainer);
	LLMenuGL::showPopup(ctrl, show_topbarinfo_context_menu, x, y);
}

void initialize_edit_menu()
{
	view_listener_t::addMenu(new LLEditUndo(), "Edit.Undo");
	view_listener_t::addMenu(new LLEditRedo(), "Edit.Redo");
	view_listener_t::addMenu(new LLEditCut(), "Edit.Cut");
	view_listener_t::addMenu(new LLEditCopy(), "Edit.Copy");
	view_listener_t::addMenu(new LLEditPaste(), "Edit.Paste");
	view_listener_t::addMenu(new LLEditDelete(), "Edit.Delete");
	view_listener_t::addMenu(new LLEditSelectAll(), "Edit.SelectAll");
	view_listener_t::addMenu(new LLEditDeselect(), "Edit.Deselect");
	view_listener_t::addMenu(new LLEditDuplicate(), "Edit.Duplicate");
	view_listener_t::addMenu(new LLEditTakeOff(), "Edit.TakeOff");
	view_listener_t::addMenu(new LLEditEnableUndo(), "Edit.EnableUndo");
	view_listener_t::addMenu(new LLEditEnableRedo(), "Edit.EnableRedo");
	view_listener_t::addMenu(new LLEditEnableCut(), "Edit.EnableCut");
	view_listener_t::addMenu(new LLEditEnableCopy(), "Edit.EnableCopy");
	view_listener_t::addMenu(new LLEditEnablePaste(), "Edit.EnablePaste");
	view_listener_t::addMenu(new LLEditEnableDelete(), "Edit.EnableDelete");
	view_listener_t::addMenu(new LLEditEnableSelectAll(), "Edit.EnableSelectAll");
	view_listener_t::addMenu(new LLEditEnableDeselect(), "Edit.EnableDeselect");
	view_listener_t::addMenu(new LLEditEnableDuplicate(), "Edit.EnableDuplicate");

}

void initialize_menus()
{
	// A parameterized event handler used as ctrl-8/9/0 zoom controls below.
	class LLZoomer : public view_listener_t
	{
	public:
		// The "mult" parameter says whether "val" is a multiplier or used to set the value.
		LLZoomer(F32 val, bool mult=true) : mVal(val), mMult(mult) {}
		bool handleEvent(const LLSD& userdata)
		{
			F32 new_fov_rad = mMult ? LLViewerCamera::getInstance()->getDefaultFOV() * mVal : mVal;
			LLViewerCamera::getInstance()->setDefaultFOV(new_fov_rad);
			gSavedSettings.setF32("CameraAngle", LLViewerCamera::getInstance()->getView()); // setView may have clamped it.
			return true;
		}
	private:
		F32 mVal;
		bool mMult;
	};
	
	LLUICtrl::EnableCallbackRegistry::Registrar& enable = LLUICtrl::EnableCallbackRegistry::currentRegistrar();
	LLUICtrl::CommitCallbackRegistry::Registrar& commit = LLUICtrl::CommitCallbackRegistry::currentRegistrar();
	
	// Generic enable and visible
	// Don't prepend MenuName.Foo because these can be used in any menu.
	enable.add("IsGodCustomerService", boost::bind(&is_god_customer_service));

	view_listener_t::addEnable(new LLUploadCostCalculator(), "Upload.CalculateCosts");

	// Agent
	commit.add("Agent.toggleFlying", boost::bind(&LLAgent::toggleFlying));
	enable.add("Agent.enableFlying", boost::bind(&LLAgent::enableFlying));

	// File menu
	init_menu_file();

	view_listener_t::addMenu(new LLEditEnableTakeOff(), "Edit.EnableTakeOff");
	view_listener_t::addMenu(new LLEditEnableCustomizeAvatar(), "Edit.EnableCustomizeAvatar");
	view_listener_t::addMenu(new LLEnableEditShape(), "Edit.EnableEditShape");
	commit.add("CustomizeAvatar", boost::bind(&handle_customize_avatar));
	commit.add("EditOutfit", boost::bind(&handle_edit_outfit));
	commit.add("EditShape", boost::bind(&handle_edit_shape));

	// View menu
	view_listener_t::addMenu(new LLViewMouselook(), "View.Mouselook");
	view_listener_t::addMenu(new LLViewJoystickFlycam(), "View.JoystickFlycam");
	view_listener_t::addMenu(new LLViewResetView(), "View.ResetView");
	view_listener_t::addMenu(new LLViewLookAtLastChatter(), "View.LookAtLastChatter");
	view_listener_t::addMenu(new LLViewShowHoverTips(), "View.ShowHoverTips");
	view_listener_t::addMenu(new LLViewHighlightTransparent(), "View.HighlightTransparent");
	view_listener_t::addMenu(new LLViewToggleRenderType(), "View.ToggleRenderType");
	view_listener_t::addMenu(new LLViewShowHUDAttachments(), "View.ShowHUDAttachments");
	view_listener_t::addMenu(new LLZoomer(1.2f), "View.ZoomOut");
	view_listener_t::addMenu(new LLZoomer(1/1.2f), "View.ZoomIn");
	view_listener_t::addMenu(new LLZoomer(DEFAULT_FIELD_OF_VIEW, false), "View.ZoomDefault");
	view_listener_t::addMenu(new LLViewDefaultUISize(), "View.DefaultUISize");

	view_listener_t::addMenu(new LLViewEnableMouselook(), "View.EnableMouselook");
	view_listener_t::addMenu(new LLViewEnableJoystickFlycam(), "View.EnableJoystickFlycam");
	view_listener_t::addMenu(new LLViewEnableLastChatter(), "View.EnableLastChatter");

	view_listener_t::addMenu(new LLViewCheckJoystickFlycam(), "View.CheckJoystickFlycam");
	view_listener_t::addMenu(new LLViewCheckShowHoverTips(), "View.CheckShowHoverTips");
	view_listener_t::addMenu(new LLViewCheckHighlightTransparent(), "View.CheckHighlightTransparent");
	view_listener_t::addMenu(new LLViewCheckRenderType(), "View.CheckRenderType");
	view_listener_t::addMenu(new LLViewCheckHUDAttachments(), "View.CheckHUDAttachments");

	// Me > Movement
	view_listener_t::addMenu(new LLAdvancedAgentFlyingInfo(), "Agent.getFlying");
	
	// World menu
	commit.add("World.Chat", boost::bind(&handle_chat, (void*)NULL));
	view_listener_t::addMenu(new LLWorldAlwaysRun(), "World.AlwaysRun");
	view_listener_t::addMenu(new LLWorldCreateLandmark(), "World.CreateLandmark");
	view_listener_t::addMenu(new LLWorldPlaceProfile(), "World.PlaceProfile");
	view_listener_t::addMenu(new LLWorldSetHomeLocation(), "World.SetHomeLocation");
	view_listener_t::addMenu(new LLWorldTeleportHome(), "World.TeleportHome");
	view_listener_t::addMenu(new LLWorldSetAway(), "World.SetAway");
	view_listener_t::addMenu(new LLWorldSetBusy(), "World.SetBusy");

	view_listener_t::addMenu(new LLWorldEnableCreateLandmark(), "World.EnableCreateLandmark");
	view_listener_t::addMenu(new LLWorldEnableSetHomeLocation(), "World.EnableSetHomeLocation");
	view_listener_t::addMenu(new LLWorldEnableTeleportHome(), "World.EnableTeleportHome");
	view_listener_t::addMenu(new LLWorldEnableBuyLand(), "World.EnableBuyLand");

	view_listener_t::addMenu(new LLWorldCheckAlwaysRun(), "World.CheckAlwaysRun");
	
	view_listener_t::addMenu(new LLWorldEnvSettings(), "World.EnvSettings");
	view_listener_t::addMenu(new LLWorldWaterSettings(), "World.WaterSettings");
	view_listener_t::addMenu(new LLWorldPostProcess(), "World.PostProcess");
	view_listener_t::addMenu(new LLWorldDayCycle(), "World.DayCycle");

	view_listener_t::addMenu(new LLWorldToggleMovementControls(), "World.Toggle.MovementControls");
	view_listener_t::addMenu(new LLWorldToggleCameraControls(), "World.Toggle.CameraControls");

	// Tools menu
	view_listener_t::addMenu(new LLToolsSelectTool(), "Tools.SelectTool");
	view_listener_t::addMenu(new LLToolsSelectOnlyMyObjects(), "Tools.SelectOnlyMyObjects");
	view_listener_t::addMenu(new LLToolsSelectOnlyMovableObjects(), "Tools.SelectOnlyMovableObjects");
	view_listener_t::addMenu(new LLToolsSelectBySurrounding(), "Tools.SelectBySurrounding");
	view_listener_t::addMenu(new LLToolsShowHiddenSelection(), "Tools.ShowHiddenSelection");
	view_listener_t::addMenu(new LLToolsShowSelectionLightRadius(), "Tools.ShowSelectionLightRadius");
	view_listener_t::addMenu(new LLToolsEditLinkedParts(), "Tools.EditLinkedParts");
	view_listener_t::addMenu(new LLToolsSnapObjectXY(), "Tools.SnapObjectXY");
	view_listener_t::addMenu(new LLToolsUseSelectionForGrid(), "Tools.UseSelectionForGrid");
	view_listener_t::addMenu(new LLToolsSelectNextPart(), "Tools.SelectNextPart");
	commit.add("Tools.Link", boost::bind(&LLSelectMgr::linkObjects, LLSelectMgr::getInstance()));
	commit.add("Tools.Unlink", boost::bind(&LLSelectMgr::unlinkObjects, LLSelectMgr::getInstance()));
	view_listener_t::addMenu(new LLToolsStopAllAnimations(), "Tools.StopAllAnimations");
	view_listener_t::addMenu(new LLToolsReleaseKeys(), "Tools.ReleaseKeys");
	view_listener_t::addMenu(new LLToolsEnableReleaseKeys(), "Tools.EnableReleaseKeys");	
	commit.add("Tools.LookAtSelection", boost::bind(&handle_look_at_selection, _2));
	commit.add("Tools.BuyOrTake", boost::bind(&handle_buy_or_take));
	commit.add("Tools.TakeCopy", boost::bind(&handle_take_copy));
	view_listener_t::addMenu(new LLToolsSaveToInventory(), "Tools.SaveToInventory");
	view_listener_t::addMenu(new LLToolsSaveToObjectInventory(), "Tools.SaveToObjectInventory");
	view_listener_t::addMenu(new LLToolsSelectedScriptAction(), "Tools.SelectedScriptAction");

	view_listener_t::addMenu(new LLToolsEnableToolNotPie(), "Tools.EnableToolNotPie");
	view_listener_t::addMenu(new LLToolsEnableSelectNextPart(), "Tools.EnableSelectNextPart");
	enable.add("Tools.EnableLink", boost::bind(&LLSelectMgr::enableLinkObjects, LLSelectMgr::getInstance()));
	enable.add("Tools.EnableUnlink", boost::bind(&LLSelectMgr::enableUnlinkObjects, LLSelectMgr::getInstance()));
	view_listener_t::addMenu(new LLToolsEnableBuyOrTake(), "Tools.EnableBuyOrTake");
	enable.add("Tools.EnableTakeCopy", boost::bind(&enable_object_take_copy));
	enable.add("Tools.VisibleBuyObject", boost::bind(&tools_visible_buy_object));
	enable.add("Tools.VisibleTakeObject", boost::bind(&tools_visible_take_object));
	view_listener_t::addMenu(new LLToolsEnableSaveToInventory(), "Tools.EnableSaveToInventory");
	view_listener_t::addMenu(new LLToolsEnableSaveToObjectInventory(), "Tools.EnableSaveToObjectInventory");

	// Help menu
	// most items use the ShowFloater method

	// Advanced menu
	view_listener_t::addMenu(new LLAdvancedToggleConsole(), "Advanced.ToggleConsole");
	view_listener_t::addMenu(new LLAdvancedCheckConsole(), "Advanced.CheckConsole");
	view_listener_t::addMenu(new LLAdvancedDumpInfoToConsole(), "Advanced.DumpInfoToConsole");
	
	// Advanced > HUD Info
	view_listener_t::addMenu(new LLAdvancedToggleHUDInfo(), "Advanced.ToggleHUDInfo");
	view_listener_t::addMenu(new LLAdvancedCheckHUDInfo(), "Advanced.CheckHUDInfo");

	// Advanced Other Settings	
	view_listener_t::addMenu(new LLAdvancedClearGroupCache(), "Advanced.ClearGroupCache");
	
	// Advanced > Render > Types
	view_listener_t::addMenu(new LLAdvancedToggleRenderType(), "Advanced.ToggleRenderType");
	view_listener_t::addMenu(new LLAdvancedCheckRenderType(), "Advanced.CheckRenderType");

	//// Advanced > Render > Features
	view_listener_t::addMenu(new LLAdvancedToggleFeature(), "Advanced.ToggleFeature");
	view_listener_t::addMenu(new LLAdvancedCheckFeature(), "Advanced.CheckFeature");
	// Advanced > Render > Info Displays
	view_listener_t::addMenu(new LLAdvancedToggleInfoDisplay(), "Advanced.ToggleInfoDisplay");
	view_listener_t::addMenu(new LLAdvancedCheckInfoDisplay(), "Advanced.CheckInfoDisplay");
	view_listener_t::addMenu(new LLAdvancedSelectedTextureInfo(), "Advanced.SelectedTextureInfo");
	view_listener_t::addMenu(new LLAdvancedToggleWireframe(), "Advanced.ToggleWireframe");
	view_listener_t::addMenu(new LLAdvancedCheckWireframe(), "Advanced.CheckWireframe");
	// Develop > Render
	view_listener_t::addMenu(new LLAdvancedToggleTextureAtlas(), "Advanced.ToggleTextureAtlas");
	view_listener_t::addMenu(new LLAdvancedCheckTextureAtlas(), "Advanced.CheckTextureAtlas");
	view_listener_t::addMenu(new LLAdvancedEnableObjectObjectOcclusion(), "Advanced.EnableObjectObjectOcclusion");
	view_listener_t::addMenu(new LLAdvancedEnableRenderFBO(), "Advanced.EnableRenderFBO");
	view_listener_t::addMenu(new LLAdvancedEnableRenderDeferred(), "Advanced.EnableRenderDeferred");
	view_listener_t::addMenu(new LLAdvancedEnableRenderDeferredOptions(), "Advanced.EnableRenderDeferredOptions");
	view_listener_t::addMenu(new LLAdvancedToggleRandomizeFramerate(), "Advanced.ToggleRandomizeFramerate");
	view_listener_t::addMenu(new LLAdvancedCheckRandomizeFramerate(), "Advanced.CheckRandomizeFramerate");
	view_listener_t::addMenu(new LLAdvancedTogglePeriodicSlowFrame(), "Advanced.TogglePeriodicSlowFrame");
	view_listener_t::addMenu(new LLAdvancedCheckPeriodicSlowFrame(), "Advanced.CheckPeriodicSlowFrame");
	view_listener_t::addMenu(new LLAdvancedVectorizePerfTest(), "Advanced.VectorizePerfTest");
	view_listener_t::addMenu(new LLAdvancedToggleFrameTest(), "Advanced.ToggleFrameTest");
	view_listener_t::addMenu(new LLAdvancedCheckFrameTest(), "Advanced.CheckFrameTest");
	view_listener_t::addMenu(new LLAdvancedHandleAttachedLightParticles(), "Advanced.HandleAttachedLightParticles");
	view_listener_t::addMenu(new LLAdvancedCheckRenderShadowOption(), "Advanced.CheckRenderShadowOption");
	view_listener_t::addMenu(new LLAdvancedClickRenderShadowOption(), "Advanced.ClickRenderShadowOption");
	

	#ifdef TOGGLE_HACKED_GODLIKE_VIEWER
	view_listener_t::addMenu(new LLAdvancedHandleToggleHackedGodmode(), "Advanced.HandleToggleHackedGodmode");
	view_listener_t::addMenu(new LLAdvancedCheckToggleHackedGodmode(), "Advanced.CheckToggleHackedGodmode");
	view_listener_t::addMenu(new LLAdvancedEnableToggleHackedGodmode(), "Advanced.EnableToggleHackedGodmode");
	#endif

	// Advanced > World
	view_listener_t::addMenu(new LLAdvancedDumpScriptedCamera(), "Advanced.DumpScriptedCamera");
	view_listener_t::addMenu(new LLAdvancedDumpRegionObjectCache(), "Advanced.DumpRegionObjectCache");

	// Advanced > UI
	commit.add("Advanced.WebBrowserTest", boost::bind(&handle_web_browser_test,	_2));	// sigh! this one opens the MEDIA browser
	commit.add("Advanced.WebContentTest", boost::bind(&handle_web_content_test, _2));	// this one opens the Web Content floater
	view_listener_t::addMenu(new LLAdvancedBuyCurrencyTest(), "Advanced.BuyCurrencyTest");
	view_listener_t::addMenu(new LLAdvancedDumpSelectMgr(), "Advanced.DumpSelectMgr");
	view_listener_t::addMenu(new LLAdvancedDumpInventory(), "Advanced.DumpInventory");
	commit.add("Advanced.DumpTimers", boost::bind(&handle_dump_timers) );
	commit.add("Advanced.DumpFocusHolder", boost::bind(&handle_dump_focus) );
	view_listener_t::addMenu(new LLAdvancedPrintSelectedObjectInfo(), "Advanced.PrintSelectedObjectInfo");
	view_listener_t::addMenu(new LLAdvancedPrintAgentInfo(), "Advanced.PrintAgentInfo");
	view_listener_t::addMenu(new LLAdvancedPrintTextureMemoryStats(), "Advanced.PrintTextureMemoryStats");
	view_listener_t::addMenu(new LLAdvancedToggleDebugClicks(), "Advanced.ToggleDebugClicks");
	view_listener_t::addMenu(new LLAdvancedCheckDebugClicks(), "Advanced.CheckDebugClicks");
	view_listener_t::addMenu(new LLAdvancedCheckDebugViews(), "Advanced.CheckDebugViews");
	view_listener_t::addMenu(new LLAdvancedToggleDebugViews(), "Advanced.ToggleDebugViews");
	view_listener_t::addMenu(new LLAdvancedToggleXUINameTooltips(), "Advanced.ToggleXUINameTooltips");
	view_listener_t::addMenu(new LLAdvancedCheckXUINameTooltips(), "Advanced.CheckXUINameTooltips");
	view_listener_t::addMenu(new LLAdvancedToggleDebugMouseEvents(), "Advanced.ToggleDebugMouseEvents");
	view_listener_t::addMenu(new LLAdvancedCheckDebugMouseEvents(), "Advanced.CheckDebugMouseEvents");
	view_listener_t::addMenu(new LLAdvancedToggleDebugKeys(), "Advanced.ToggleDebugKeys");
	view_listener_t::addMenu(new LLAdvancedCheckDebugKeys(), "Advanced.CheckDebugKeys");
	view_listener_t::addMenu(new LLAdvancedToggleDebugWindowProc(), "Advanced.ToggleDebugWindowProc");
	view_listener_t::addMenu(new LLAdvancedCheckDebugWindowProc(), "Advanced.CheckDebugWindowProc");
	commit.add("Advanced.ShowSideTray", boost::bind(&handle_show_side_tray));

	// Advanced > XUI
	commit.add("Advanced.ReloadColorSettings", boost::bind(&LLUIColorTable::loadFromSettings, LLUIColorTable::getInstance()));
	view_listener_t::addMenu(new LLAdvancedToggleXUINames(), "Advanced.ToggleXUINames");
	view_listener_t::addMenu(new LLAdvancedCheckXUINames(), "Advanced.CheckXUINames");
	view_listener_t::addMenu(new LLAdvancedSendTestIms(), "Advanced.SendTestIMs");
	commit.add("Advanced.FlushNameCaches", boost::bind(&handle_flush_name_caches));

	// Advanced > Character > Grab Baked Texture
	view_listener_t::addMenu(new LLAdvancedGrabBakedTexture(), "Advanced.GrabBakedTexture");
	view_listener_t::addMenu(new LLAdvancedEnableGrabBakedTexture(), "Advanced.EnableGrabBakedTexture");

	// Advanced > Character > Character Tests
	view_listener_t::addMenu(new LLAdvancedAppearanceToXML(), "Advanced.AppearanceToXML");
	view_listener_t::addMenu(new LLAdvancedToggleCharacterGeometry(), "Advanced.ToggleCharacterGeometry");

	view_listener_t::addMenu(new LLAdvancedTestMale(), "Advanced.TestMale");
	view_listener_t::addMenu(new LLAdvancedTestFemale(), "Advanced.TestFemale");
	view_listener_t::addMenu(new LLAdvancedTogglePG(), "Advanced.TogglePG");
	
	// Advanced > Character (toplevel)
	view_listener_t::addMenu(new LLAdvancedForceParamsToDefault(), "Advanced.ForceParamsToDefault");
	view_listener_t::addMenu(new LLAdvancedReloadVertexShader(), "Advanced.ReloadVertexShader");
	view_listener_t::addMenu(new LLAdvancedToggleAnimationInfo(), "Advanced.ToggleAnimationInfo");
	view_listener_t::addMenu(new LLAdvancedCheckAnimationInfo(), "Advanced.CheckAnimationInfo");
	view_listener_t::addMenu(new LLAdvancedToggleShowLookAt(), "Advanced.ToggleShowLookAt");
	view_listener_t::addMenu(new LLAdvancedCheckShowLookAt(), "Advanced.CheckShowLookAt");
	view_listener_t::addMenu(new LLAdvancedToggleShowPointAt(), "Advanced.ToggleShowPointAt");
	view_listener_t::addMenu(new LLAdvancedCheckShowPointAt(), "Advanced.CheckShowPointAt");
	view_listener_t::addMenu(new LLAdvancedToggleDebugJointUpdates(), "Advanced.ToggleDebugJointUpdates");
	view_listener_t::addMenu(new LLAdvancedCheckDebugJointUpdates(), "Advanced.CheckDebugJointUpdates");
	view_listener_t::addMenu(new LLAdvancedToggleDisableLOD(), "Advanced.ToggleDisableLOD");
	view_listener_t::addMenu(new LLAdvancedCheckDisableLOD(), "Advanced.CheckDisableLOD");
	view_listener_t::addMenu(new LLAdvancedToggleDebugCharacterVis(), "Advanced.ToggleDebugCharacterVis");
	view_listener_t::addMenu(new LLAdvancedCheckDebugCharacterVis(), "Advanced.CheckDebugCharacterVis");
	view_listener_t::addMenu(new LLAdvancedDumpAttachments(), "Advanced.DumpAttachments");
	view_listener_t::addMenu(new LLAdvancedRebakeTextures(), "Advanced.RebakeTextures");
	view_listener_t::addMenu(new LLAdvancedDebugAvatarTextures(), "Advanced.DebugAvatarTextures");
	view_listener_t::addMenu(new LLAdvancedDumpAvatarLocalTextures(), "Advanced.DumpAvatarLocalTextures");
	// Advanced > Network
	view_listener_t::addMenu(new LLAdvancedEnableMessageLog(), "Advanced.EnableMessageLog");
	view_listener_t::addMenu(new LLAdvancedDisableMessageLog(), "Advanced.DisableMessageLog");
	view_listener_t::addMenu(new LLAdvancedDropPacket(), "Advanced.DropPacket");

	// Advanced > Recorder
	view_listener_t::addMenu(new LLAdvancedAgentPilot(), "Advanced.AgentPilot");
	view_listener_t::addMenu(new LLAdvancedToggleAgentPilotLoop(), "Advanced.ToggleAgentPilotLoop");
	view_listener_t::addMenu(new LLAdvancedCheckAgentPilotLoop(), "Advanced.CheckAgentPilotLoop");

	// Advanced > Debugging
	view_listener_t::addMenu(new LLAdvancedForceErrorBreakpoint(), "Advanced.ForceErrorBreakpoint");
	view_listener_t::addMenu(new LLAdvancedForceErrorLlerror(), "Advanced.ForceErrorLlerror");
	view_listener_t::addMenu(new LLAdvancedForceErrorBadMemoryAccess(), "Advanced.ForceErrorBadMemoryAccess");
	view_listener_t::addMenu(new LLAdvancedForceErrorInfiniteLoop(), "Advanced.ForceErrorInfiniteLoop");
	view_listener_t::addMenu(new LLAdvancedForceErrorSoftwareException(), "Advanced.ForceErrorSoftwareException");
	view_listener_t::addMenu(new LLAdvancedForceErrorDriverCrash(), "Advanced.ForceErrorDriverCrash");
	view_listener_t::addMenu(new LLAdvancedForceErrorDisconnectViewer(), "Advanced.ForceErrorDisconnectViewer");

	// Advanced (toplevel)
	view_listener_t::addMenu(new LLAdvancedToggleShowObjectUpdates(), "Advanced.ToggleShowObjectUpdates");
	view_listener_t::addMenu(new LLAdvancedCheckShowObjectUpdates(), "Advanced.CheckShowObjectUpdates");
	view_listener_t::addMenu(new LLAdvancedCompressImage(), "Advanced.CompressImage");
	view_listener_t::addMenu(new LLAdvancedShowDebugSettings(), "Advanced.ShowDebugSettings");
	view_listener_t::addMenu(new LLAdvancedEnableViewAdminOptions(), "Advanced.EnableViewAdminOptions");
	view_listener_t::addMenu(new LLAdvancedToggleViewAdminOptions(), "Advanced.ToggleViewAdminOptions");
	view_listener_t::addMenu(new LLAdvancedCheckViewAdminOptions(), "Advanced.CheckViewAdminOptions");
	view_listener_t::addMenu(new LLAdvancedRequestAdminStatus(), "Advanced.RequestAdminStatus");
	view_listener_t::addMenu(new LLAdvancedLeaveAdminStatus(), "Advanced.LeaveAdminStatus");


	// Admin >Object
	view_listener_t::addMenu(new LLAdminForceTakeCopy(), "Admin.ForceTakeCopy");
	view_listener_t::addMenu(new LLAdminHandleObjectOwnerSelf(), "Admin.HandleObjectOwnerSelf");
	view_listener_t::addMenu(new LLAdminHandleObjectOwnerPermissive(), "Admin.HandleObjectOwnerPermissive");
	view_listener_t::addMenu(new LLAdminHandleForceDelete(), "Admin.HandleForceDelete");
	view_listener_t::addMenu(new LLAdminHandleObjectLock(), "Admin.HandleObjectLock");
	view_listener_t::addMenu(new LLAdminHandleObjectAssetIDs(), "Admin.HandleObjectAssetIDs");

	// Admin >Parcel 
	view_listener_t::addMenu(new LLAdminHandleForceParcelOwnerToMe(), "Admin.HandleForceParcelOwnerToMe");
	view_listener_t::addMenu(new LLAdminHandleForceParcelToContent(), "Admin.HandleForceParcelToContent");
	view_listener_t::addMenu(new LLAdminHandleClaimPublicLand(), "Admin.HandleClaimPublicLand");

	// Admin >Region
	view_listener_t::addMenu(new LLAdminHandleRegionDumpTempAssetData(), "Admin.HandleRegionDumpTempAssetData");
	// Admin top level
	view_listener_t::addMenu(new LLAdminOnSaveState(), "Admin.OnSaveState");

	// Self context menu
	view_listener_t::addMenu(new LLSelfStandUp(), "Self.StandUp");
	enable.add("Self.EnableStandUp", boost::bind(&enable_standup_self));
	view_listener_t::addMenu(new LLSelfSitDown(), "Self.SitDown");
	enable.add("Self.EnableSitDown", boost::bind(&enable_sitdown_self));
	view_listener_t::addMenu(new LLSelfRemoveAllAttachments(), "Self.RemoveAllAttachments");

	view_listener_t::addMenu(new LLSelfEnableRemoveAllAttachments(), "Self.EnableRemoveAllAttachments");

	// we don't use boost::bind directly to delay side tray construction
	view_listener_t::addMenu( new LLTogglePanelPeopleTab(), "SideTray.PanelPeopleTab");

	 // Avatar pie menu
	view_listener_t::addMenu(new LLObjectMute(), "Avatar.Mute");
	view_listener_t::addMenu(new LLAvatarAddFriend(), "Avatar.AddFriend");
	view_listener_t::addMenu(new LLAvatarAddContact(), "Avatar.AddContact");
	commit.add("Avatar.Freeze", boost::bind(&handle_avatar_freeze, LLSD()));
	view_listener_t::addMenu(new LLAvatarDebug(), "Avatar.Debug");
	view_listener_t::addMenu(new LLAvatarVisibleDebug(), "Avatar.VisibleDebug");
	view_listener_t::addMenu(new LLAvatarInviteToGroup(), "Avatar.InviteToGroup");
	commit.add("Avatar.Eject", boost::bind(&handle_avatar_eject, LLSD()));
	commit.add("Avatar.ShowInspector", boost::bind(&handle_avatar_show_inspector));
	view_listener_t::addMenu(new LLAvatarSendIM(), "Avatar.SendIM");
	view_listener_t::addMenu(new LLAvatarCall(), "Avatar.Call");
	enable.add("Avatar.EnableCall", boost::bind(&LLAvatarActions::canCall));
	view_listener_t::addMenu(new LLAvatarReportAbuse(), "Avatar.ReportAbuse");
	
	view_listener_t::addMenu(new LLAvatarEnableAddFriend(), "Avatar.EnableAddFriend");
	enable.add("Avatar.EnableFreezeEject", boost::bind(&enable_freeze_eject, _2));

	// Object pie menu
	view_listener_t::addMenu(new LLObjectBuild(), "Object.Build");
	commit.add("Object.Touch", boost::bind(&handle_object_touch));
	commit.add("Object.SitOrStand", boost::bind(&handle_object_sit_or_stand));
	commit.add("Object.Delete", boost::bind(&handle_object_delete));
	view_listener_t::addMenu(new LLObjectAttachToAvatar(true), "Object.AttachToAvatar");
	view_listener_t::addMenu(new LLObjectAttachToAvatar(false), "Object.AttachAddToAvatar");
	view_listener_t::addMenu(new LLObjectReturn(), "Object.Return");
	view_listener_t::addMenu(new LLObjectReportAbuse(), "Object.ReportAbuse");
	view_listener_t::addMenu(new LLObjectMute(), "Object.Mute");

	enable.add("Object.VisibleTake", boost::bind(&visible_take_object));
	enable.add("Object.VisibleBuy", boost::bind(&visible_buy_object));

	commit.add("Object.Buy", boost::bind(&handle_buy));
	commit.add("Object.Edit", boost::bind(&handle_object_edit));
	commit.add("Object.Inspect", boost::bind(&handle_object_inspect));
	commit.add("Object.Open", boost::bind(&handle_object_open));
	commit.add("Object.Take", boost::bind(&handle_take));
	commit.add("Object.ShowInspector", boost::bind(&handle_object_show_inspector));
	enable.add("Object.EnableOpen", boost::bind(&enable_object_open));
	enable.add("Object.EnableTouch", boost::bind(&enable_object_touch, _1));
	enable.add("Object.EnableDelete", boost::bind(&enable_object_delete));
	enable.add("Object.EnableWear", boost::bind(&object_selected_and_point_valid));

	enable.add("Object.EnableStandUp", boost::bind(&enable_object_stand_up));
	enable.add("Object.EnableSit", boost::bind(&enable_object_sit, _1));

	view_listener_t::addMenu(new LLObjectEnableReturn(), "Object.EnableReturn");
	view_listener_t::addMenu(new LLObjectEnableReportAbuse(), "Object.EnableReportAbuse");

	enable.add("Avatar.EnableMute", boost::bind(&enable_object_mute));
	enable.add("Object.EnableMute", boost::bind(&enable_object_mute));
	enable.add("Object.EnableBuy", boost::bind(&enable_buy_object));
	commit.add("Object.ZoomIn", boost::bind(&handle_look_at_selection, "zoom"));

	// Attachment pie menu
	enable.add("Attachment.Label", boost::bind(&onEnableAttachmentLabel, _1, _2));
	view_listener_t::addMenu(new LLAttachmentDrop(), "Attachment.Drop");
	view_listener_t::addMenu(new LLAttachmentDetachFromPoint(), "Attachment.DetachFromPoint");
	view_listener_t::addMenu(new LLAttachmentDetach(), "Attachment.Detach");
	view_listener_t::addMenu(new LLAttachmentPointFilled(), "Attachment.PointFilled");
	view_listener_t::addMenu(new LLAttachmentEnableDrop(), "Attachment.EnableDrop");
	view_listener_t::addMenu(new LLAttachmentEnableDetach(), "Attachment.EnableDetach");

	// Land pie menu
	view_listener_t::addMenu(new LLLandBuild(), "Land.Build");
	view_listener_t::addMenu(new LLLandSit(), "Land.Sit");
	view_listener_t::addMenu(new LLLandBuyPass(), "Land.BuyPass");
	view_listener_t::addMenu(new LLLandEdit(), "Land.Edit");

	view_listener_t::addMenu(new LLLandEnableBuyPass(), "Land.EnableBuyPass");
	commit.add("Land.Buy", boost::bind(&handle_buy_land));

	// Generic actions
	commit.add("ReportAbuse", boost::bind(&handle_report_abuse));
	commit.add("BuyCurrency", boost::bind(&handle_buy_currency));
	view_listener_t::addMenu(new LLShowHelp(), "ShowHelp");
	view_listener_t::addMenu(new LLPromptShowURL(), "PromptShowURL");
	view_listener_t::addMenu(new LLShowAgentProfile(), "ShowAgentProfile");
	view_listener_t::addMenu(new LLToggleControl(), "ToggleControl");
	view_listener_t::addMenu(new LLCheckControl(), "CheckControl");
	view_listener_t::addMenu(new LLGoToObject(), "GoToObject");
	commit.add("PayObject", boost::bind(&handle_give_money_dialog));

	enable.add("EnablePayObject", boost::bind(&enable_pay_object));
	enable.add("EnablePayAvatar", boost::bind(&enable_pay_avatar));
	enable.add("EnableEdit", boost::bind(&enable_object_edit));
	enable.add("VisibleBuild", boost::bind(&enable_object_build));

	view_listener_t::addMenu(new LLFloaterVisible(), "FloaterVisible");
	view_listener_t::addMenu(new LLShowSidetrayPanel(), "ShowSidetrayPanel");
	view_listener_t::addMenu(new LLSidetrayPanelVisible(), "SidetrayPanelVisible");
	view_listener_t::addMenu(new LLSomethingSelected(), "SomethingSelected");
	view_listener_t::addMenu(new LLSomethingSelectedNoHUD(), "SomethingSelectedNoHUD");
	view_listener_t::addMenu(new LLEditableSelected(), "EditableSelected");
	view_listener_t::addMenu(new LLEditableSelectedMono(), "EditableSelectedMono");

	view_listener_t::addMenu(new LLToggleUIHints(), "ToggleUIHints");

	commit.add("DestinationAndAvatar.show", boost::bind(&LLDestinationAndAvatarShow, _2));
}
=======
/** 
 * @file llviewermenu.cpp
 * @brief Builds menus out of items.
 *
 * $LicenseInfo:firstyear=2002&license=viewerlgpl$
 * Second Life Viewer Source Code
 * Copyright (C) 2010, Linden Research, Inc.
 * 
 * This library is free software; you can redistribute it and/or
 * modify it under the terms of the GNU Lesser General Public
 * License as published by the Free Software Foundation;
 * version 2.1 of the License only.
 * 
 * This library is distributed in the hope that it will be useful,
 * but WITHOUT ANY WARRANTY; without even the implied warranty of
 * MERCHANTABILITY or FITNESS FOR A PARTICULAR PURPOSE.  See the GNU
 * Lesser General Public License for more details.
 * 
 * You should have received a copy of the GNU Lesser General Public
 * License along with this library; if not, write to the Free Software
 * Foundation, Inc., 51 Franklin Street, Fifth Floor, Boston, MA  02110-1301  USA
 * 
 * Linden Research, Inc., 945 Battery Street, San Francisco, CA  94111  USA
 * $/LicenseInfo$
 */

#include "llviewerprecompiledheaders.h"
#include "llviewermenu.h" 

// linden library includes
#include "llavatarnamecache.h"	// IDEVO
#include "llfloaterreg.h"
#include "llcombobox.h"
#include "llinventorypanel.h"
#include "llnotifications.h"
#include "llnotificationsutil.h"

// newview includes
#include "llagent.h"
#include "llagentcamera.h"
#include "llagentwearables.h"
#include "llagentpilot.h"
#include "llbottomtray.h"
#include "llcompilequeue.h"
#include "llconsole.h"
#include "lldebugview.h"
#include "llfilepicker.h"
#include "llfirstuse.h"
#include "llfloaterbuy.h"
#include "llfloaterbuycontents.h"
#include "llbuycurrencyhtml.h"
#include "llfloatergodtools.h"
#include "llfloaterinventory.h"
#include "llfloaterland.h"
#include "llfloaterpay.h"
#include "llfloaterreporter.h"
#include "llfloatersearch.h"
#include "llfloaterscriptdebug.h"
#include "llfloatersnapshot.h"
#include "llfloatertools.h"
#include "llfloaterworldmap.h"
#include "llavataractions.h"
#include "lllandmarkactions.h"
#include "llgroupmgr.h"
#include "lltooltip.h"
#include "llhints.h"
#include "llhudeffecttrail.h"
#include "llhudmanager.h"
#include "llimview.h"
#include "llinventorybridge.h"
#include "llinventorydefines.h"
#include "llinventoryfunctions.h"
#include "llpanellogin.h"
#include "llpanelblockedlist.h"
#include "llmenucommands.h"
#include "llmoveview.h"
#include "llparcel.h"
#include "llrootview.h"
#include "llselectmgr.h"
#include "llsidetray.h"
#include "llstatusbar.h"
#include "lltextureview.h"
#include "lltoolcomp.h"
#include "lltoolmgr.h"
#include "lltoolpie.h"
#include "lltoolselectland.h"
#include "lltrans.h"
#include "llviewergenericmessage.h"
#include "llviewerhelp.h"
#include "llviewermenufile.h"	// init_menu_file()
#include "llviewermessage.h"
#include "llviewernetwork.h"
#include "llviewerobjectlist.h"
#include "llviewerparcelmgr.h"
#include "llviewerstats.h"
#include "llvoavatarself.h"
#include "llworldmap.h"
#include "pipeline.h"
#include "llviewerjoystick.h"
#include "llwlanimator.h"
#include "llwlparammanager.h"
#include "llfloatercamera.h"
#include "lluilistener.h"
#include "llappearancemgr.h"
#include "lltrans.h"
#include "lleconomy.h"
#include "boost/unordered_map.hpp"

using namespace LLVOAvatarDefines;

static boost::unordered_map<std::string, LLStringExplicit> sDefaultItemLabels;

BOOL enable_land_build(void*);
BOOL enable_object_build(void*);

LLVOAvatar* find_avatar_from_object( LLViewerObject* object );
LLVOAvatar* find_avatar_from_object( const LLUUID& object_id );

void handle_test_load_url(void*);

//
// Evil hackish imported globals

//extern BOOL	gHideSelectedObjects;
//extern BOOL gAllowSelectAvatar;
//extern BOOL gDebugAvatarRotation;
extern BOOL gDebugClicks;
extern BOOL gDebugWindowProc;
//extern BOOL gDebugTextEditorTips;
//extern BOOL gDebugSelectMgr;

//
// Globals
//

LLMenuBarGL		*gMenuBarView = NULL;
LLViewerMenuHolderGL	*gMenuHolder = NULL;
LLMenuGL		*gPopupMenuView = NULL;
LLMenuGL		*gEditMenu = NULL;
LLMenuBarGL		*gLoginMenuBarView = NULL;

// Pie menus
LLContextMenu	*gMenuAvatarSelf	= NULL;
LLContextMenu	*gMenuAvatarOther = NULL;
LLContextMenu	*gMenuObject = NULL;
LLContextMenu	*gMenuAttachmentSelf = NULL;
LLContextMenu	*gMenuAttachmentOther = NULL;
LLContextMenu	*gMenuLand	= NULL;

const std::string SAVE_INTO_INVENTORY("Save Object Back to My Inventory");
const std::string SAVE_INTO_TASK_INVENTORY("Save Object Back to Object Contents");

LLMenuGL* gAttachSubMenu = NULL;
LLMenuGL* gDetachSubMenu = NULL;
LLMenuGL* gTakeOffClothes = NULL;
LLContextMenu* gAttachScreenPieMenu = NULL;
LLContextMenu* gAttachPieMenu = NULL;
LLContextMenu* gAttachBodyPartPieMenus[8];
LLContextMenu* gDetachPieMenu = NULL;
LLContextMenu* gDetachScreenPieMenu = NULL;
LLContextMenu* gDetachBodyPartPieMenus[8];

LLMenuItemCallGL* gAFKMenu = NULL;
LLMenuItemCallGL* gBusyMenu = NULL;

//
// Local prototypes

// File Menu
const char* upload_pick(void* data);
void handle_compress_image(void*);


// Edit menu
void handle_dump_group_info(void *);
void handle_dump_capabilities_info(void *);

// Advanced->Consoles menu
void handle_region_dump_settings(void*);
void handle_region_dump_temp_asset_data(void*);
void handle_region_clear_temp_asset_data(void*);

// Object pie menu
BOOL sitting_on_selection();

void near_sit_object();
//void label_sit_or_stand(std::string& label, void*);
// buy and take alias into the same UI positions, so these
// declarations handle this mess.
BOOL is_selection_buy_not_take();
S32 selection_price();
BOOL enable_take();
void handle_take();
void handle_object_show_inspector();
void handle_avatar_show_inspector();
bool confirm_take(const LLSD& notification, const LLSD& response);

void handle_buy_object(LLSaleInfo sale_info);
void handle_buy_contents(LLSaleInfo sale_info);

// Land pie menu
void near_sit_down_point(BOOL success, void *);

// Avatar pie menu

// Debug menu


void velocity_interpolate( void* );

void handle_rebake_textures(void*);
BOOL check_admin_override(void*);
void handle_admin_override_toggle(void*);
#ifdef TOGGLE_HACKED_GODLIKE_VIEWER
void handle_toggle_hacked_godmode(void*);
BOOL check_toggle_hacked_godmode(void*);
bool enable_toggle_hacked_godmode(void*);
#endif

void toggle_show_xui_names(void *);
BOOL check_show_xui_names(void *);

// Debug UI

void handle_buy_currency_test(void*);

void handle_god_mode(void*);

// God menu
void handle_leave_god_mode(void*);


void handle_reset_view();

void handle_duplicate_in_place(void*);


void handle_object_owner_self(void*);
void handle_object_owner_permissive(void*);
void handle_object_lock(void*);
void handle_object_asset_ids(void*);
void force_take_copy(void*);
#ifdef _CORY_TESTING
void force_export_copy(void*);
void force_import_geometry(void*);
#endif

void handle_force_parcel_owner_to_me(void*);
void handle_force_parcel_to_content(void*);
void handle_claim_public_land(void*);

void handle_god_request_avatar_geometry(void *);	// Hack for easy testing of new avatar geometry
void reload_vertex_shader(void *);
void handle_disconnect_viewer(void *);

void force_error_breakpoint(void *);
void force_error_llerror(void *);
void force_error_bad_memory_access(void *);
void force_error_infinite_loop(void *);
void force_error_software_exception(void *);
void force_error_driver_crash(void *);

void handle_force_delete(void*);
void print_object_info(void*);
void print_agent_nvpairs(void*);
void toggle_debug_menus(void*);
void upload_done_callback(const LLUUID& uuid, void* user_data, S32 result, LLExtStat ext_status);
void dump_select_mgr(void*);

void dump_inventory(void*);
void toggle_visibility(void*);
BOOL get_visibility(void*);

// Avatar Pie menu
void request_friendship(const LLUUID& agent_id);

// Tools menu
void handle_selected_texture_info(void*);

void handle_dump_followcam(void*);
void handle_viewer_enable_message_log(void*);
void handle_viewer_disable_message_log(void*);

BOOL enable_buy_land(void*);

// Help menu

void handle_test_male(void *);
void handle_test_female(void *);
void handle_toggle_pg(void*);
void handle_dump_attachments(void *);
void handle_dump_avatar_local_textures(void*);
void handle_debug_avatar_textures(void*);
void handle_grab_baked_texture(void*);
BOOL enable_grab_baked_texture(void*);
void handle_dump_region_object_cache(void*);

BOOL enable_save_into_inventory(void*);
BOOL enable_save_into_task_inventory(void*);

BOOL enable_detach(const LLSD& = LLSD());
void menu_toggle_attached_lights(void* user_data);
void menu_toggle_attached_particles(void* user_data);

class LLMenuParcelObserver : public LLParcelObserver
{
public:
	LLMenuParcelObserver();
	~LLMenuParcelObserver();
	virtual void changed();
};

static LLMenuParcelObserver* gMenuParcelObserver = NULL;

static LLUIListener sUIListener;

LLMenuParcelObserver::LLMenuParcelObserver()
{
	LLViewerParcelMgr::getInstance()->addObserver(this);
}

LLMenuParcelObserver::~LLMenuParcelObserver()
{
	LLViewerParcelMgr::getInstance()->removeObserver(this);
}

void LLMenuParcelObserver::changed()
{
	gMenuHolder->childSetEnabled("Land Buy Pass", LLPanelLandGeneral::enableBuyPass(NULL));
	
	BOOL buyable = enable_buy_land(NULL);
	gMenuHolder->childSetEnabled("Land Buy", buyable);
	gMenuHolder->childSetEnabled("Buy Land...", buyable);
}


void initialize_menus();

//-----------------------------------------------------------------------------
// Initialize main menus
//
// HOW TO NAME MENUS:
//
// First Letter Of Each Word Is Capitalized, Even At Or And
//
// Items that lead to dialog boxes end in "..."
//
// Break up groups of more than 6 items with separators
//-----------------------------------------------------------------------------

void set_underclothes_menu_options()
{
	if (gMenuHolder && gAgent.isTeen())
	{
		gMenuHolder->getChild<LLView>("Self Underpants")->setVisible(FALSE);
		gMenuHolder->getChild<LLView>("Self Undershirt")->setVisible(FALSE);
	}
	if (gMenuBarView && gAgent.isTeen())
	{
		gMenuBarView->getChild<LLView>("Menu Underpants")->setVisible(FALSE);
		gMenuBarView->getChild<LLView>("Menu Undershirt")->setVisible(FALSE);
	}
}

void init_menus()
{
	S32 top = gViewerWindow->getRootView()->getRect().getHeight();

	// Initialize actions
	initialize_menus();

	///
	/// Popup menu
	///
	/// The popup menu is now populated by the show_context_menu()
	/// method.
	
	LLMenuGL::Params menu_params;
	menu_params.name = "Popup";
	menu_params.visible = false;
	gPopupMenuView = LLUICtrlFactory::create<LLMenuGL>(menu_params);
	gMenuHolder->addChild( gPopupMenuView );

	///
	/// Context menus
	///

	const widget_registry_t& registry =
		LLViewerMenuHolderGL::child_registry_t::instance();
	gEditMenu = LLUICtrlFactory::createFromFile<LLMenuGL>("menu_edit.xml", gMenuHolder, registry);
	gMenuAvatarSelf = LLUICtrlFactory::createFromFile<LLContextMenu>(
		"menu_avatar_self.xml", gMenuHolder, registry);
	gMenuAvatarOther = LLUICtrlFactory::createFromFile<LLContextMenu>(
		"menu_avatar_other.xml", gMenuHolder, registry);

	gDetachScreenPieMenu = gMenuHolder->getChild<LLContextMenu>("Object Detach HUD", true);
	gDetachPieMenu = gMenuHolder->getChild<LLContextMenu>("Object Detach", true);

	gMenuObject = LLUICtrlFactory::createFromFile<LLContextMenu>(
		"menu_object.xml", gMenuHolder, registry);

	gAttachScreenPieMenu = gMenuHolder->getChild<LLContextMenu>("Object Attach HUD");
	gAttachPieMenu = gMenuHolder->getChild<LLContextMenu>("Object Attach");

	gMenuAttachmentSelf = LLUICtrlFactory::createFromFile<LLContextMenu>(
		"menu_attachment_self.xml", gMenuHolder, registry);
	gMenuAttachmentOther = LLUICtrlFactory::createFromFile<LLContextMenu>(
		"menu_attachment_other.xml", gMenuHolder, registry);

	gMenuLand = LLUICtrlFactory::createFromFile<LLContextMenu>(
		"menu_land.xml", gMenuHolder, registry);

	///
	/// set up the colors
	///
	LLColor4 color;

	LLColor4 context_menu_color = LLUIColorTable::instance().getColor("MenuPopupBgColor");
	
	gMenuAvatarSelf->setBackgroundColor( context_menu_color );
	gMenuAvatarOther->setBackgroundColor( context_menu_color );
	gMenuObject->setBackgroundColor( context_menu_color );
	gMenuAttachmentSelf->setBackgroundColor( context_menu_color );
	gMenuAttachmentOther->setBackgroundColor( context_menu_color );

	gMenuLand->setBackgroundColor( context_menu_color );

	color = LLUIColorTable::instance().getColor( "MenuPopupBgColor" );
	gPopupMenuView->setBackgroundColor( color );

	// If we are not in production, use a different color to make it apparent.
	if (LLGridManager::getInstance()->isInProductionGrid())
	{
		color = LLUIColorTable::instance().getColor( "MenuBarBgColor" );
	}
	else
	{
		color = LLUIColorTable::instance().getColor( "MenuNonProductionBgColor" );
	}
	gMenuBarView = LLUICtrlFactory::getInstance()->createFromFile<LLMenuBarGL>("menu_viewer.xml", gMenuHolder, LLViewerMenuHolderGL::child_registry_t::instance());
	gMenuBarView->setRect(LLRect(0, top, 0, top - MENU_BAR_HEIGHT));
	gMenuBarView->setBackgroundColor( color );

	LLView* menu_bar_holder = gViewerWindow->getRootView()->getChildView("menu_bar_holder");
	menu_bar_holder->addChild(gMenuBarView);
  
    gViewerWindow->setMenuBackgroundColor(false, 
        LLGridManager::getInstance()->isInProductionGrid());

	// Assume L$10 for now, the server will tell us the real cost at login
	// *TODO:Also fix cost in llfolderview.cpp for Inventory menus
	const std::string upload_cost("10");
	gMenuHolder->childSetLabelArg("Upload Image", "[COST]", upload_cost);
	gMenuHolder->childSetLabelArg("Upload Sound", "[COST]", upload_cost);
	gMenuHolder->childSetLabelArg("Upload Animation", "[COST]", upload_cost);
	gMenuHolder->childSetLabelArg("Bulk Upload", "[COST]", upload_cost);

	gAFKMenu = gMenuBarView->getChild<LLMenuItemCallGL>("Set Away", TRUE);
	gBusyMenu = gMenuBarView->getChild<LLMenuItemCallGL>("Set Busy", TRUE);
	gAttachSubMenu = gMenuBarView->findChildMenuByName("Attach Object", TRUE);
	gDetachSubMenu = gMenuBarView->findChildMenuByName("Detach Object", TRUE);

#if !MEM_TRACK_MEM
	// Don't display the Memory console menu if the feature is turned off
	LLMenuItemCheckGL *memoryMenu = gMenuBarView->getChild<LLMenuItemCheckGL>("Memory", TRUE);
	if (memoryMenu)
	{
		memoryMenu->setVisible(FALSE);
	}
#endif

	gMenuBarView->createJumpKeys();

	// Let land based option enable when parcel changes
	gMenuParcelObserver = new LLMenuParcelObserver();

	gLoginMenuBarView = LLUICtrlFactory::getInstance()->createFromFile<LLMenuBarGL>("menu_login.xml", gMenuHolder, LLViewerMenuHolderGL::child_registry_t::instance());
	gLoginMenuBarView->arrangeAndClear();
	LLRect menuBarRect = gLoginMenuBarView->getRect();
	menuBarRect.setLeftTopAndSize(0, menu_bar_holder->getRect().getHeight(), menuBarRect.getWidth(), menuBarRect.getHeight());
	gLoginMenuBarView->setRect(menuBarRect);
	gLoginMenuBarView->setBackgroundColor( color );
	menu_bar_holder->addChild(gLoginMenuBarView);
	
	// tooltips are on top of EVERYTHING, including menus
	gViewerWindow->getRootView()->sendChildToFront(gToolTipView);
}

///////////////////
// SHOW CONSOLES //
///////////////////


class LLAdvancedToggleConsole : public view_listener_t
{
	bool handleEvent(const LLSD& userdata)
	{
		std::string console_type = userdata.asString();
		if ("texture" == console_type)
		{
			toggle_visibility( (void*)gTextureView );
		}
		else if ("debug" == console_type)
		{
			toggle_visibility( (void*)static_cast<LLUICtrl*>(gDebugView->mDebugConsolep));
		}
		else if (gTextureSizeView && "texture size" == console_type)
		{
			toggle_visibility( (void*)gTextureSizeView );
		}
		else if (gTextureCategoryView && "texture category" == console_type)
		{
			toggle_visibility( (void*)gTextureCategoryView );
		}
		else if ("fast timers" == console_type)
		{
			toggle_visibility( (void*)gDebugView->mFastTimerView );
		}
#if MEM_TRACK_MEM
		else if ("memory view" == console_type)
		{
			toggle_visibility( (void*)gDebugView->mMemoryView );
		}
#endif
		return true;
	}
};
class LLAdvancedCheckConsole : public view_listener_t
{
	bool handleEvent(const LLSD& userdata)
	{
		std::string console_type = userdata.asString();
		bool new_value = false;
		if ("texture" == console_type)
		{
			new_value = get_visibility( (void*)gTextureView );
		}
		else if ("debug" == console_type)
		{
			new_value = get_visibility( (void*)((LLView*)gDebugView->mDebugConsolep) );
		}
		else if (gTextureSizeView && "texture size" == console_type)
		{
			new_value = get_visibility( (void*)gTextureSizeView );
		}
		else if (gTextureCategoryView && "texture category" == console_type)
		{
			new_value = get_visibility( (void*)gTextureCategoryView );
		}
		else if ("fast timers" == console_type)
		{
			new_value = get_visibility( (void*)gDebugView->mFastTimerView );
		}
#if MEM_TRACK_MEM
		else if ("memory view" == console_type)
		{
			new_value = get_visibility( (void*)gDebugView->mMemoryView );
		}
#endif
		
		return new_value;
	}
};


//////////////////////////
// DUMP INFO TO CONSOLE //
//////////////////////////


class LLAdvancedDumpInfoToConsole : public view_listener_t
{
	bool handleEvent(const LLSD& userdata)
	{
		std::string info_type = userdata.asString();
		if ("region" == info_type)
		{
			handle_region_dump_settings(NULL);
		}
		else if ("group" == info_type)
		{
			handle_dump_group_info(NULL);
		}
		else if ("capabilities" == info_type)
		{
			handle_dump_capabilities_info(NULL);
		}
		return true;
	}
};


//////////////
// HUD INFO //
//////////////


class LLAdvancedToggleHUDInfo : public view_listener_t
{
	bool handleEvent(const LLSD& userdata)
	{
		std::string info_type = userdata.asString();

		if ("camera" == info_type)
		{
			gDisplayCameraPos = !(gDisplayCameraPos);
		}
		else if ("wind" == info_type)
		{
			gDisplayWindInfo = !(gDisplayWindInfo);
		}
		else if ("fov" == info_type)
		{
			gDisplayFOV = !(gDisplayFOV);
		}
		else if ("badge" == info_type)
		{
			gDisplayBadge = !(gDisplayBadge);
		}
		return true;
	}
};

class LLAdvancedCheckHUDInfo : public view_listener_t
{
	bool handleEvent(const LLSD& userdata)
	{
		std::string info_type = userdata.asString();
		bool new_value = false;
		if ("camera" == info_type)
		{
			new_value = gDisplayCameraPos;
		}
		else if ("wind" == info_type)
		{
			new_value = gDisplayWindInfo;
		}
		else if ("fov" == info_type)
		{
			new_value = gDisplayFOV;
		}
		else if ("badge" == info_type)
		{
			new_value = gDisplayBadge;
		}
		return new_value;
	}
};


//////////////
// FLYING   //
//////////////

class LLAdvancedAgentFlyingInfo : public view_listener_t
{
	bool handleEvent(const LLSD&)
	{
		return gAgent.getFlying();
	}
};


///////////////////////
// CLEAR GROUP CACHE //
///////////////////////

class LLAdvancedClearGroupCache : public view_listener_t
{
	bool handleEvent(const LLSD& userdata)
	{
		LLGroupMgr::debugClearAllGroups(NULL);
		return true;
	}
};




/////////////////
// RENDER TYPE //
/////////////////
U32 render_type_from_string(std::string render_type)
{
	if ("simple" == render_type)
	{
		return LLPipeline::RENDER_TYPE_SIMPLE;
	}
	else if ("alpha" == render_type)
	{
		return LLPipeline::RENDER_TYPE_ALPHA;
	}
	else if ("tree" == render_type)
	{
		return LLPipeline::RENDER_TYPE_TREE;
	}
	else if ("character" == render_type)
	{
		return LLPipeline::RENDER_TYPE_AVATAR;
	}
	else if ("surfacePath" == render_type)
	{
		return LLPipeline::RENDER_TYPE_TERRAIN;
	}
	else if ("sky" == render_type)
	{
		return LLPipeline::RENDER_TYPE_SKY;
	}
	else if ("water" == render_type)
	{
		return LLPipeline::RENDER_TYPE_WATER;
	}
	else if ("ground" == render_type)
	{
		return LLPipeline::RENDER_TYPE_GROUND;
	}
	else if ("volume" == render_type)
	{
		return LLPipeline::RENDER_TYPE_VOLUME;
	}
	else if ("grass" == render_type)
	{
		return LLPipeline::RENDER_TYPE_GRASS;
	}
	else if ("clouds" == render_type)
	{
		return LLPipeline::RENDER_TYPE_CLOUDS;
	}
	else if ("particles" == render_type)
	{
		return LLPipeline::RENDER_TYPE_PARTICLES;
	}
	else if ("bump" == render_type)
	{
		return LLPipeline::RENDER_TYPE_BUMP;
	}
	else
	{
		return 0;
	}
}


class LLAdvancedToggleRenderType : public view_listener_t
{
	bool handleEvent(const LLSD& userdata)
	{
		U32 render_type = render_type_from_string( userdata.asString() );
		if ( render_type != 0 )
		{
			LLPipeline::toggleRenderTypeControl( (void*)render_type );
		}
		return true;
	}
};


class LLAdvancedCheckRenderType : public view_listener_t
{
	bool handleEvent(const LLSD& userdata)
	{
		U32 render_type = render_type_from_string( userdata.asString() );
		bool new_value = false;

		if ( render_type != 0 )
		{
			new_value = LLPipeline::hasRenderTypeControl( (void*)render_type );
		}

		return new_value;
	}
};


/////////////
// FEATURE //
/////////////
U32 feature_from_string(std::string feature)
{ 
	if ("ui" == feature)
	{ 
		return LLPipeline::RENDER_DEBUG_FEATURE_UI;
	}
	else if ("selected" == feature)
	{
		return LLPipeline::RENDER_DEBUG_FEATURE_SELECTED;
	}
	else if ("highlighted" == feature)
	{
		return LLPipeline::RENDER_DEBUG_FEATURE_HIGHLIGHTED;
	}
	else if ("dynamic textures" == feature)
	{
		return LLPipeline::RENDER_DEBUG_FEATURE_DYNAMIC_TEXTURES;
	}
	else if ("foot shadows" == feature)
	{
		return LLPipeline::RENDER_DEBUG_FEATURE_FOOT_SHADOWS;
	}
	else if ("fog" == feature)
	{
		return LLPipeline::RENDER_DEBUG_FEATURE_FOG;
	}
	else if ("fr info" == feature)
	{
		return LLPipeline::RENDER_DEBUG_FEATURE_FR_INFO;
	}
	else if ("flexible" == feature)
	{
		return LLPipeline::RENDER_DEBUG_FEATURE_FLEXIBLE;
	}
	else
	{
		return 0;
	}
};


class LLAdvancedToggleFeature : public view_listener_t{
	bool handleEvent(const LLSD& userdata)
	{
		U32 feature = feature_from_string( userdata.asString() );
		if ( feature != 0 )
		{
			LLPipeline::toggleRenderDebugFeature( (void*)feature );
		}
		return true;
	}
};

class LLAdvancedCheckFeature : public view_listener_t
{bool handleEvent(const LLSD& userdata)
{
	U32 feature = feature_from_string( userdata.asString() );
	bool new_value = false;

	if ( feature != 0 )
	{
		new_value = LLPipeline::toggleRenderDebugFeatureControl( (void*)feature );
	}

	return new_value;
}
};

void toggle_destination_and_avatar_picker(const LLSD& show)
{
	S32 panel_idx = show.isDefined() ? show.asInteger() : -1;
	LLView* container = gViewerWindow->getRootView()->getChildView("avatar_picker_and_destination_guide_container");
	LLMediaCtrl* destinations = container->findChild<LLMediaCtrl>("destination_guide_contents");
	LLMediaCtrl* avatar_picker = container->findChild<LLMediaCtrl>("avatar_picker_contents");
	LLButton* avatar_btn = gViewerWindow->getRootView()->getChildView("bottom_tray")->getChild<LLButton>("avatar_btn");
	LLButton* destination_btn = gViewerWindow->getRootView()->getChildView("bottom_tray")->getChild<LLButton>("destination_btn");

	switch(panel_idx)
	{
	case 0:
		container->setVisible(true);
		destinations->setVisible(true);
		avatar_picker->setVisible(false);
		LLFirstUse::notUsingDestinationGuide(false);
		avatar_btn->setToggleState(false);
		destination_btn->setToggleState(true);
		break;
	case 1:
		container->setVisible(true);
		destinations->setVisible(false);
		avatar_picker->setVisible(true);
		avatar_btn->setToggleState(true);
		destination_btn->setToggleState(false);
		break;
	default:
		container->setVisible(false);
		destinations->setVisible(false);
		avatar_picker->setVisible(false);
		avatar_btn->setToggleState(false);
		destination_btn->setToggleState(false);
		break;
	}
};


//////////////////
// INFO DISPLAY //
//////////////////
U32 info_display_from_string(std::string info_display)
{
	if ("verify" == info_display)
	{
		return LLPipeline::RENDER_DEBUG_VERIFY;
	}
	else if ("bboxes" == info_display)
	{
		return LLPipeline::RENDER_DEBUG_BBOXES;
	}
	else if ("points" == info_display)
	{
		return LLPipeline::RENDER_DEBUG_POINTS;
	}
	else if ("octree" == info_display)
	{
		return LLPipeline::RENDER_DEBUG_OCTREE;
	}
	else if ("shadow frusta" == info_display)
	{
		return LLPipeline::RENDER_DEBUG_SHADOW_FRUSTA;
	}
	else if ("occlusion" == info_display)
	{
		return LLPipeline::RENDER_DEBUG_OCCLUSION;
	}
	else if ("render batches" == info_display)
	{
		return LLPipeline::RENDER_DEBUG_BATCH_SIZE;
	}
	else if ("update type" == info_display)
	{
		return LLPipeline::RENDER_DEBUG_UPDATE_TYPE;
	}
	else if ("texture anim" == info_display)
	{
		return LLPipeline::RENDER_DEBUG_TEXTURE_ANIM;
	}
	else if ("texture priority" == info_display)
	{
		return LLPipeline::RENDER_DEBUG_TEXTURE_PRIORITY;
	}
	else if ("shame" == info_display)
	{
		return LLPipeline::RENDER_DEBUG_SHAME;
	}
	else if ("texture area" == info_display)
	{
		return LLPipeline::RENDER_DEBUG_TEXTURE_AREA;
	}
	else if ("face area" == info_display)
	{
		return LLPipeline::RENDER_DEBUG_FACE_AREA;
	}
	else if ("lights" == info_display)
	{
		return LLPipeline::RENDER_DEBUG_LIGHTS;
	}
	else if ("particles" == info_display)
	{
		return LLPipeline::RENDER_DEBUG_PARTICLES;
	}
	else if ("composition" == info_display)
	{
		return LLPipeline::RENDER_DEBUG_COMPOSITION;
	}
	else if ("glow" == info_display)
	{
		return LLPipeline::RENDER_DEBUG_GLOW;
	}
	else if ("collision skeleton" == info_display)
	{
		return LLPipeline::RENDER_DEBUG_AVATAR_VOLUME;
	}
	else if ("raycast" == info_display)
	{
		return LLPipeline::RENDER_DEBUG_RAYCAST;
	}
	else if ("agent target" == info_display)
	{
		return LLPipeline::RENDER_DEBUG_AGENT_TARGET;
	}
	else
	{
		return 0;
	}
};

class LLAdvancedToggleInfoDisplay : public view_listener_t
{
	bool handleEvent(const LLSD& userdata)
	{
		U32 info_display = info_display_from_string( userdata.asString() );

		if ( info_display != 0 )
		{
			LLPipeline::toggleRenderDebug( (void*)info_display );
		}

		return true;
	}
};


class LLAdvancedCheckInfoDisplay : public view_listener_t
{
	bool handleEvent(const LLSD& userdata)
	{
		U32 info_display = info_display_from_string( userdata.asString() );
		bool new_value = false;

		if ( info_display != 0 )
		{
			new_value = LLPipeline::toggleRenderDebugControl( (void*)info_display );
		}

		return new_value;
	}
};


///////////////////////////
//// RANDOMIZE FRAMERATE //
///////////////////////////


class LLAdvancedToggleRandomizeFramerate : public view_listener_t
{
	bool handleEvent(const LLSD& userdata)
	{
		gRandomizeFramerate = !(gRandomizeFramerate);
		return true;
	}
};

class LLAdvancedCheckRandomizeFramerate : public view_listener_t
{
	bool handleEvent(const LLSD& userdata)
	{
		bool new_value = gRandomizeFramerate;
		return new_value;
	}
};

void run_vectorize_perf_test(void *)
{
	gSavedSettings.setBOOL("VectorizePerfTest", TRUE);
}


////////////////////////////////
// RUN Vectorized Perform Test//
////////////////////////////////


class LLAdvancedVectorizePerfTest : public view_listener_t
{
	bool handleEvent(const LLSD& userdata)
	{
		run_vectorize_perf_test(NULL);
		return true;
	}
};

///////////////////////////
//// PERIODIC SLOW FRAME //
///////////////////////////


class LLAdvancedTogglePeriodicSlowFrame : public view_listener_t
{
	bool handleEvent(const LLSD& userdata)
	{
		gPeriodicSlowFrame = !(gPeriodicSlowFrame);
		return true;
	}
};

class LLAdvancedCheckPeriodicSlowFrame : public view_listener_t
{
	bool handleEvent(const LLSD& userdata)
	{
		bool new_value = gPeriodicSlowFrame;
		return new_value;
	}
};



////////////////
// FRAME TEST //
////////////////


class LLAdvancedToggleFrameTest : public view_listener_t
{
	bool handleEvent(const LLSD& userdata)
	{
		LLPipeline::sRenderFrameTest = !(LLPipeline::sRenderFrameTest);
		return true;
	}
};

class LLAdvancedCheckFrameTest : public view_listener_t
{
	bool handleEvent(const LLSD& userdata)
	{
		bool new_value = LLPipeline::sRenderFrameTest;
		return new_value;
	}
};


///////////////////////////
// SELECTED TEXTURE INFO //
///////////////////////////


class LLAdvancedSelectedTextureInfo : public view_listener_t
{
	bool handleEvent(const LLSD& userdata)
	{
		handle_selected_texture_info(NULL);
		return true;
	}
};

//////////////////////
// TOGGLE WIREFRAME //
//////////////////////

class LLAdvancedToggleWireframe : public view_listener_t
{
	bool handleEvent(const LLSD& userdata)
	{
		gUseWireframe = !(gUseWireframe);
		LLPipeline::updateRenderDeferred();
		gPipeline.resetVertexBuffers();
		return true;
	}
};

class LLAdvancedCheckWireframe : public view_listener_t
{
	bool handleEvent(const LLSD& userdata)
	{
		bool new_value = gUseWireframe;
		return new_value;
	}
};
	
//////////////////////
// TEXTURE ATLAS //
//////////////////////

class LLAdvancedToggleTextureAtlas : public view_listener_t
{
	bool handleEvent(const LLSD& userdata)
	{
		LLViewerTexture::sUseTextureAtlas = !LLViewerTexture::sUseTextureAtlas;
		gSavedSettings.setBOOL("EnableTextureAtlas", LLViewerTexture::sUseTextureAtlas) ;
		return true;
	}
};

class LLAdvancedCheckTextureAtlas : public view_listener_t
{
	bool handleEvent(const LLSD& userdata)
	{
		bool new_value = LLViewerTexture::sUseTextureAtlas; // <-- make this using LLCacheControl
		return new_value;
	}
};

//////////////////////////
// DUMP SCRIPTED CAMERA //
//////////////////////////
	
class LLAdvancedDumpScriptedCamera : public view_listener_t
{
	bool handleEvent(const LLSD& userdata)
	{
		handle_dump_followcam(NULL);
		return true;
}
};



//////////////////////////////
// DUMP REGION OBJECT CACHE //
//////////////////////////////


class LLAdvancedDumpRegionObjectCache : public view_listener_t
{
	bool handleEvent(const LLSD& userdata)
{
		handle_dump_region_object_cache(NULL);
		return true;
	}
};

class LLAdvancedBuyCurrencyTest : public view_listener_t
	{
	bool handleEvent(const LLSD& userdata)
	{
		handle_buy_currency_test(NULL);
		return true;
	}
};


/////////////////////
// DUMP SELECT MGR //
/////////////////////


class LLAdvancedDumpSelectMgr : public view_listener_t
{
	bool handleEvent(const LLSD& userdata)
	{
		dump_select_mgr(NULL);
		return true;
	}
};



////////////////////
// DUMP INVENTORY //
////////////////////


class LLAdvancedDumpInventory : public view_listener_t
{
	bool handleEvent(const LLSD& userdata)
	{
		dump_inventory(NULL);
		return true;
	}
};



////////////////////////////////
// PRINT SELECTED OBJECT INFO //
////////////////////////////////


class LLAdvancedPrintSelectedObjectInfo : public view_listener_t
{
	bool handleEvent(const LLSD& userdata)
	{
		print_object_info(NULL);
		return true;
	}
};



//////////////////////
// PRINT AGENT INFO //
//////////////////////


class LLAdvancedPrintAgentInfo : public view_listener_t
{
	bool handleEvent(const LLSD& userdata)
	{
		print_agent_nvpairs(NULL);
		return true;
	}
};



////////////////////////////////
// PRINT TEXTURE MEMORY STATS //
////////////////////////////////


class LLAdvancedPrintTextureMemoryStats : public view_listener_t
{
	bool handleEvent(const LLSD& userdata)
	{
		output_statistics(NULL);
		return true;
	}
};

//////////////////
// DEBUG CLICKS //
//////////////////


class LLAdvancedToggleDebugClicks : public view_listener_t
{
	bool handleEvent(const LLSD& userdata)
	{
		gDebugClicks = !(gDebugClicks);
		return true;
	}
};

class LLAdvancedCheckDebugClicks : public view_listener_t
{
	bool handleEvent(const LLSD& userdata)
	{
		bool new_value = gDebugClicks;
		return new_value;
	}
};



/////////////////
// DEBUG VIEWS //
/////////////////


class LLAdvancedToggleDebugViews : public view_listener_t
{
	bool handleEvent(const LLSD& userdata)
	{
		LLView::sDebugRects = !(LLView::sDebugRects);
		return true;
	}
};

class LLAdvancedCheckDebugViews : public view_listener_t
{
	bool handleEvent(const LLSD& userdata)
	{
		bool new_value = LLView::sDebugRects;
		return new_value;
	}
};



///////////////////////
// XUI NAME TOOLTIPS //
///////////////////////


class LLAdvancedToggleXUINameTooltips : public view_listener_t
{
	bool handleEvent(const LLSD& userdata)
	{
		toggle_show_xui_names(NULL);
		return true;
	}
};

class LLAdvancedCheckXUINameTooltips : public view_listener_t
{
	bool handleEvent(const LLSD& userdata)
	{
		bool new_value = check_show_xui_names(NULL);
		return new_value;
	}
};



////////////////////////
// DEBUG MOUSE EVENTS //
////////////////////////


class LLAdvancedToggleDebugMouseEvents : public view_listener_t
{
	bool handleEvent(const LLSD& userdata)
	{
		LLView::sDebugMouseHandling = !(LLView::sDebugMouseHandling);
		return true;
	}
};

class LLAdvancedCheckDebugMouseEvents : public view_listener_t
{
	bool handleEvent(const LLSD& userdata)
	{
		bool new_value = LLView::sDebugMouseHandling;
		return new_value;
	}
};



////////////////
// DEBUG KEYS //
////////////////


class LLAdvancedToggleDebugKeys : public view_listener_t
{
	bool handleEvent(const LLSD& userdata)
	{
		LLView::sDebugKeys = !(LLView::sDebugKeys);
		return true;
	}
};
	
class LLAdvancedCheckDebugKeys : public view_listener_t
{
	bool handleEvent(const LLSD& userdata)
	{
		bool new_value = LLView::sDebugKeys;
		return new_value;
	}
};
	


///////////////////////
// DEBUG WINDOW PROC //
///////////////////////


class LLAdvancedToggleDebugWindowProc : public view_listener_t
{
	bool handleEvent(const LLSD& userdata)
	{
		gDebugWindowProc = !(gDebugWindowProc);
		return true;
	}
};

class LLAdvancedCheckDebugWindowProc : public view_listener_t
	{
	bool handleEvent(const LLSD& userdata)
	{
		bool new_value = gDebugWindowProc;
		return new_value;
	}
};

// ------------------------------XUI MENU ---------------------------

class LLAdvancedSendTestIms : public view_listener_t
{
	bool handleEvent(const LLSD& userdata)
	{
		LLIMModel::instance().testMessages();
		return true;
}
};


///////////////
// XUI NAMES //
///////////////


class LLAdvancedToggleXUINames : public view_listener_t
{
	bool handleEvent(const LLSD& userdata)
	{
		toggle_show_xui_names(NULL);
		return true;
	}
};

class LLAdvancedCheckXUINames : public view_listener_t
{
	bool handleEvent(const LLSD& userdata)
	{
		bool new_value = check_show_xui_names(NULL);
		return new_value;
	}
};


////////////////////////
// GRAB BAKED TEXTURE //
////////////////////////


class LLAdvancedGrabBakedTexture : public view_listener_t
{
	bool handleEvent(const LLSD& userdata)
	{
		std::string texture_type = userdata.asString();
		if ("iris" == texture_type)
		{
			handle_grab_baked_texture( (void*)BAKED_EYES );
		}
		else if ("head" == texture_type)
		{
			handle_grab_baked_texture( (void*)BAKED_HEAD );
		}
		else if ("upper" == texture_type)
		{
			handle_grab_baked_texture( (void*)BAKED_UPPER );
		}
		else if ("lower" == texture_type)
		{
			handle_grab_baked_texture( (void*)BAKED_LOWER );
		}
		else if ("skirt" == texture_type)
		{
			handle_grab_baked_texture( (void*)BAKED_SKIRT );
		}
		else if ("hair" == texture_type)
		{
			handle_grab_baked_texture( (void*)BAKED_HAIR );
		}

		return true;
	}
};

class LLAdvancedEnableGrabBakedTexture : public view_listener_t
{
	bool handleEvent(const LLSD& userdata)
{
		std::string texture_type = userdata.asString();
		bool new_value = false;

		if ("iris" == texture_type)
		{
			new_value = enable_grab_baked_texture( (void*)BAKED_EYES );
		}
		else if ("head" == texture_type)
		{
			new_value = enable_grab_baked_texture( (void*)BAKED_HEAD );
		}
		else if ("upper" == texture_type)
		{
			new_value = enable_grab_baked_texture( (void*)BAKED_UPPER );
		}
		else if ("lower" == texture_type)
		{
			new_value = enable_grab_baked_texture( (void*)BAKED_LOWER );
		}
		else if ("skirt" == texture_type)
		{
			new_value = enable_grab_baked_texture( (void*)BAKED_SKIRT );
		}
		else if ("hair" == texture_type)
		{
			new_value = enable_grab_baked_texture( (void*)BAKED_HAIR );
		}
	
		return new_value;
}
};

///////////////////////
// APPEARANCE TO XML //
///////////////////////


class LLAdvancedAppearanceToXML : public view_listener_t
{
	bool handleEvent(const LLSD& userdata)
	{
		LLVOAvatar::dumpArchetypeXML(NULL);
		return true;
	}
};



///////////////////////////////
// TOGGLE CHARACTER GEOMETRY //
///////////////////////////////


class LLAdvancedToggleCharacterGeometry : public view_listener_t
{
	bool handleEvent(const LLSD& userdata)
	{
		handle_god_request_avatar_geometry(NULL);
		return true;
}
};


	/////////////////////////////
// TEST MALE / TEST FEMALE //
/////////////////////////////

class LLAdvancedTestMale : public view_listener_t
{
	bool handleEvent(const LLSD& userdata)
	{
		handle_test_male(NULL);
		return true;
	}
};


class LLAdvancedTestFemale : public view_listener_t
{
	bool handleEvent(const LLSD& userdata)
	{
		handle_test_female(NULL);
		return true;
	}
};



///////////////
// TOGGLE PG //
///////////////


class LLAdvancedTogglePG : public view_listener_t
{
	bool handleEvent(const LLSD& userdata)
	{
		handle_toggle_pg(NULL);
		return true;
	}
};


class LLAdvancedForceParamsToDefault : public view_listener_t
{
	bool handleEvent(const LLSD& userdata)
	{
		LLAgent::clearVisualParams(NULL);
		return true;
	}
};



//////////////////////////
// RELOAD VERTEX SHADER //
//////////////////////////


class LLAdvancedReloadVertexShader : public view_listener_t
{
	bool handleEvent(const LLSD& userdata)
	{
		reload_vertex_shader(NULL);
		return true;
	}
};



////////////////////
// ANIMATION INFO //
////////////////////


class LLAdvancedToggleAnimationInfo : public view_listener_t
{
	bool handleEvent(const LLSD& userdata)
	{
		LLVOAvatar::sShowAnimationDebug = !(LLVOAvatar::sShowAnimationDebug);
		return true;
	}
};

class LLAdvancedCheckAnimationInfo : public view_listener_t
{
	bool handleEvent(const LLSD& userdata)
	{
		bool new_value = LLVOAvatar::sShowAnimationDebug;
		return new_value;
	}
};


//////////////////
// SHOW LOOK AT //
//////////////////


class LLAdvancedToggleShowLookAt : public view_listener_t
{
	bool handleEvent(const LLSD& userdata)
	{
		LLHUDEffectLookAt::sDebugLookAt = !(LLHUDEffectLookAt::sDebugLookAt);
		return true;
	}
};

class LLAdvancedCheckShowLookAt : public view_listener_t
{
	bool handleEvent(const LLSD& userdata)
	{
		bool new_value = LLHUDEffectLookAt::sDebugLookAt;
		return new_value;
	}
};



///////////////////
// SHOW POINT AT //
///////////////////


class LLAdvancedToggleShowPointAt : public view_listener_t
{
	bool handleEvent(const LLSD& userdata)
	{
		LLHUDEffectPointAt::sDebugPointAt = !(LLHUDEffectPointAt::sDebugPointAt);
		return true;
	}
};

class LLAdvancedCheckShowPointAt : public view_listener_t
{
	bool handleEvent(const LLSD& userdata)
	{
		bool new_value = LLHUDEffectPointAt::sDebugPointAt;
		return new_value;
	}
};



/////////////////////////
// DEBUG JOINT UPDATES //
/////////////////////////


class LLAdvancedToggleDebugJointUpdates : public view_listener_t
{
	bool handleEvent(const LLSD& userdata)
	{
		LLVOAvatar::sJointDebug = !(LLVOAvatar::sJointDebug);
		return true;
	}
};

class LLAdvancedCheckDebugJointUpdates : public view_listener_t
{
	bool handleEvent(const LLSD& userdata)
	{
		bool new_value = LLVOAvatar::sJointDebug;
		return new_value;
	}
};



/////////////////
// DISABLE LOD //
/////////////////


class LLAdvancedToggleDisableLOD : public view_listener_t
{
	bool handleEvent(const LLSD& userdata)
	{
		LLViewerJoint::sDisableLOD = !(LLViewerJoint::sDisableLOD);
		return true;
	}
};
		
class LLAdvancedCheckDisableLOD : public view_listener_t
{
	bool handleEvent(const LLSD& userdata)
	{
		bool new_value = LLViewerJoint::sDisableLOD;
		return new_value;
	}
};



/////////////////////////
// DEBUG CHARACTER VIS //
/////////////////////////


class LLAdvancedToggleDebugCharacterVis : public view_listener_t
{
	bool handleEvent(const LLSD& userdata)
	{
		LLVOAvatar::sDebugInvisible = !(LLVOAvatar::sDebugInvisible);
		return true;
	}
};

class LLAdvancedCheckDebugCharacterVis : public view_listener_t
{
	bool handleEvent(const LLSD& userdata)
	{
		bool new_value = LLVOAvatar::sDebugInvisible;
		return new_value;
	}
};


//////////////////////
// DUMP ATTACHMENTS //
//////////////////////

	
class LLAdvancedDumpAttachments : public view_listener_t
{
	bool handleEvent(const LLSD& userdata)
	{
		handle_dump_attachments(NULL);
		return true;
	}
};


	
/////////////////////
// REBAKE TEXTURES //
/////////////////////
	
	
class LLAdvancedRebakeTextures : public view_listener_t
{
	bool handleEvent(const LLSD& userdata)
	{
		handle_rebake_textures(NULL);
		return true;
	}
};
	
	
#if 1 //ndef LL_RELEASE_FOR_DOWNLOAD
///////////////////////////
// DEBUG AVATAR TEXTURES //
///////////////////////////


class LLAdvancedDebugAvatarTextures : public view_listener_t
{
	bool handleEvent(const LLSD& userdata)
	{
		if (gAgent.isGodlike())
		{
			handle_debug_avatar_textures(NULL);
		}
		return true;
	}
};

////////////////////////////////
// DUMP AVATAR LOCAL TEXTURES //
////////////////////////////////


class LLAdvancedDumpAvatarLocalTextures : public view_listener_t
{
	bool handleEvent(const LLSD& userdata)
	{
#ifndef LL_RELEASE_FOR_DOWNLOAD
		handle_dump_avatar_local_textures(NULL);
#endif
		return true;
	}
};

#endif
	
/////////////////
// MESSAGE LOG //
/////////////////


class LLAdvancedEnableMessageLog : public view_listener_t
{
	bool handleEvent(const LLSD& userdata)
	{
		handle_viewer_enable_message_log(NULL);
		return true;
	}
};

class LLAdvancedDisableMessageLog : public view_listener_t
{
	bool handleEvent(const LLSD& userdata)
	{
		handle_viewer_disable_message_log(NULL);
		return true;
	}
};

/////////////////
// DROP PACKET //
/////////////////


class LLAdvancedDropPacket : public view_listener_t
{
	bool handleEvent(const LLSD& userdata)
	{
		gMessageSystem->mPacketRing.dropPackets(1);
		return true;
	}
};



/////////////////
// AGENT PILOT //
/////////////////


class LLAdvancedAgentPilot : public view_listener_t
{
	bool handleEvent(const LLSD& userdata)
	{
		std::string command = userdata.asString();
		if ("start playback" == command)
		{
			LLAgentPilot::startPlayback(NULL);
		}
		else if ("stop playback" == command)
		{
			LLAgentPilot::stopPlayback(NULL);
		}
		else if ("start record" == command)
		{
			LLAgentPilot::startRecord(NULL);
		}
		else if ("stop record" == command)
		{
			LLAgentPilot::saveRecord(NULL);
		}

		return true;
	}		
};



//////////////////////
// AGENT PILOT LOOP //
//////////////////////


class LLAdvancedToggleAgentPilotLoop : public view_listener_t
{
	bool handleEvent(const LLSD& userdata)
	{
		LLAgentPilot::sLoop = !(LLAgentPilot::sLoop);
		return true;
	}
};

class LLAdvancedCheckAgentPilotLoop : public view_listener_t
{
	bool handleEvent(const LLSD& userdata)
	{
		bool new_value = LLAgentPilot::sLoop;
		return new_value;
	}
};


/////////////////////////
// SHOW OBJECT UPDATES //
/////////////////////////


class LLAdvancedToggleShowObjectUpdates : public view_listener_t
{
	bool handleEvent(const LLSD& userdata)
	{
		gShowObjectUpdates = !(gShowObjectUpdates);
		return true;
	}
};

class LLAdvancedCheckShowObjectUpdates : public view_listener_t
{
	bool handleEvent(const LLSD& userdata)
	{
		bool new_value = gShowObjectUpdates;
		return new_value;
	}
};



////////////////////
// COMPRESS IMAGE //
////////////////////


class LLAdvancedCompressImage : public view_listener_t
{
	bool handleEvent(const LLSD& userdata)
	{
		handle_compress_image(NULL);
		return true;
	}
};



/////////////////////////
// SHOW DEBUG SETTINGS //
/////////////////////////


class LLAdvancedShowDebugSettings : public view_listener_t
{
	bool handleEvent(const LLSD& userdata)
	{
		LLFloaterReg::showInstance("settings_debug",userdata);
		return true;
	}
};



////////////////////////
// VIEW ADMIN OPTIONS //
////////////////////////

class LLAdvancedEnableViewAdminOptions : public view_listener_t
{
	bool handleEvent(const LLSD& userdata)
	{
		// Don't enable in god mode since the admin menu is shown anyway.
		// Only enable if the user has set the appropriate debug setting.
		bool new_value = !gAgent.getAgentAccess().isGodlikeWithoutAdminMenuFakery() && gSavedSettings.getBOOL("AdminMenu");
		return new_value;
	}
};

class LLAdvancedToggleViewAdminOptions : public view_listener_t
{
	bool handleEvent(const LLSD& userdata)
	{
		handle_admin_override_toggle(NULL);
		return true;
	}
};

class LLAdvancedCheckViewAdminOptions : public view_listener_t
{
	bool handleEvent(const LLSD& userdata)
	{
		bool new_value = check_admin_override(NULL) || gAgent.isGodlike();
		return new_value;
	}
};

/////////////////////////////////////
// Enable Object Object Occlusion ///
/////////////////////////////////////
class LLAdvancedEnableObjectObjectOcclusion: public view_listener_t
{
	bool handleEvent(const LLSD& userdata)
	{
	
		bool new_value = gGLManager.mHasOcclusionQuery; // && LLFeatureManager::getInstance()->isFeatureAvailable(userdata.asString());
		return new_value;
}
};

/////////////////////////////////////
// Enable Framebuffer Objects	  ///
/////////////////////////////////////
class LLAdvancedEnableRenderFBO: public view_listener_t
{
	bool handleEvent(const LLSD& userdata)
	{
		bool new_value = gGLManager.mHasFramebufferObject;
		return new_value;
	}
};

/////////////////////////////////////
// Enable Deferred Rendering	  ///
/////////////////////////////////////
class LLAdvancedEnableRenderDeferred: public view_listener_t
{
	bool handleEvent(const LLSD& userdata)
	{
		bool new_value = gSavedSettings.getBOOL("RenderUseFBO") && LLViewerShaderMgr::instance()->getVertexShaderLevel(LLViewerShaderMgr::SHADER_WINDLIGHT > 0) &&
			LLViewerShaderMgr::instance()->getVertexShaderLevel(LLViewerShaderMgr::SHADER_AVATAR) > 0;
		return new_value;
	}
};

/////////////////////////////////////
// Enable Deferred Rendering sub-options
/////////////////////////////////////
class LLAdvancedEnableRenderDeferredOptions: public view_listener_t
{
	bool handleEvent(const LLSD& userdata)
	{
		bool new_value = gSavedSettings.getBOOL("RenderUseFBO") && gSavedSettings.getBOOL("RenderDeferred");
		return new_value;
	}
};



//////////////////
// ADMIN STATUS //
//////////////////


class LLAdvancedRequestAdminStatus : public view_listener_t
{
	bool handleEvent(const LLSD& userdata)
	{
		handle_god_mode(NULL);
		return true;
	}
};

class LLAdvancedLeaveAdminStatus : public view_listener_t
{
	bool handleEvent(const LLSD& userdata)
	{
		handle_leave_god_mode(NULL);
		return true;
	}
};

//////////////////////////
// Advanced > Debugging //
//////////////////////////


class LLAdvancedForceErrorBreakpoint : public view_listener_t
{
	bool handleEvent(const LLSD& userdata)
	{
		force_error_breakpoint(NULL);
		return true;
	}
};

class LLAdvancedForceErrorLlerror : public view_listener_t
{
	bool handleEvent(const LLSD& userdata)
	{
		force_error_llerror(NULL);
		return true;
	}
};
class LLAdvancedForceErrorBadMemoryAccess : public view_listener_t
{
	bool handleEvent(const LLSD& userdata)
	{
		force_error_bad_memory_access(NULL);
		return true;
	}
};

class LLAdvancedForceErrorInfiniteLoop : public view_listener_t
{
	bool handleEvent(const LLSD& userdata)
	{
		force_error_infinite_loop(NULL);
		return true;
	}
};

class LLAdvancedForceErrorSoftwareException : public view_listener_t
{
	bool handleEvent(const LLSD& userdata)
	{
		force_error_software_exception(NULL);
		return true;
	}
};

class LLAdvancedForceErrorDriverCrash : public view_listener_t
{
	bool handleEvent(const LLSD& userdata)
	{
		force_error_driver_crash(NULL);
		return true;
	}
};

class LLAdvancedForceErrorDisconnectViewer : public view_listener_t
{
	bool handleEvent(const LLSD& userdata)
	{
		handle_disconnect_viewer(NULL);
		return true;
}
};


#ifdef TOGGLE_HACKED_GODLIKE_VIEWER

class LLAdvancedHandleToggleHackedGodmode : public view_listener_t
{
	bool handleEvent(const LLSD& userdata)
	{
		handle_toggle_hacked_godmode(NULL);
		return true;
	}
};

class LLAdvancedCheckToggleHackedGodmode : public view_listener_t
{
	bool handleEvent(const LLSD& userdata)
	{
		check_toggle_hacked_godmode(NULL);
		return true;
	}
};

class LLAdvancedEnableToggleHackedGodmode : public view_listener_t
{
	bool handleEvent(const LLSD& userdata)
	{
		bool new_value = enable_toggle_hacked_godmode(NULL);
		return new_value;
	}
};
#endif


//
////-------------------------------------------------------------------
//// Advanced menu
////-------------------------------------------------------------------

//////////////////
// ADMIN MENU   //
//////////////////

// Admin > Object
class LLAdminForceTakeCopy : public view_listener_t
{
	bool handleEvent(const LLSD& userdata)
	{
		force_take_copy(NULL);
		return true;
	}
};

class LLAdminHandleObjectOwnerSelf : public view_listener_t
{
	bool handleEvent(const LLSD& userdata)
	{
		handle_object_owner_self(NULL);
		return true;
	}
};
class LLAdminHandleObjectOwnerPermissive : public view_listener_t
{
	bool handleEvent(const LLSD& userdata)
	{
		handle_object_owner_permissive(NULL);
		return true;
	}
};

class LLAdminHandleForceDelete : public view_listener_t
{
	bool handleEvent(const LLSD& userdata)
	{
		handle_force_delete(NULL);
		return true;
	}
};

class LLAdminHandleObjectLock : public view_listener_t
{
	bool handleEvent(const LLSD& userdata)
	{
		handle_object_lock(NULL);
		return true;
	}
};

class LLAdminHandleObjectAssetIDs: public view_listener_t
{
	bool handleEvent(const LLSD& userdata)
	{
		handle_object_asset_ids(NULL);
		return true;
	}	
};

//Admin >Parcel
class LLAdminHandleForceParcelOwnerToMe: public view_listener_t
{
	bool handleEvent(const LLSD& userdata)
	{
		handle_force_parcel_owner_to_me(NULL);
		return true;
	}
};
class LLAdminHandleForceParcelToContent: public view_listener_t
{
	bool handleEvent(const LLSD& userdata)
	{
		handle_force_parcel_to_content(NULL);
		return true;
	}
};
class LLAdminHandleClaimPublicLand: public view_listener_t
{
	bool handleEvent(const LLSD& userdata)
	{
		handle_claim_public_land(NULL);
		return true;
	}
};

// Admin > Region
class LLAdminHandleRegionDumpTempAssetData: public view_listener_t
{
	bool handleEvent(const LLSD& userdata)
	{
		handle_region_dump_temp_asset_data(NULL);
		return true;
	}
};
//Admin (Top Level)

class LLAdminOnSaveState: public view_listener_t
{
	bool handleEvent(const LLSD& userdata)
	{
		LLPanelRegionTools::onSaveState(NULL);
		return true;
}
};


//-----------------------------------------------------------------------------
// cleanup_menus()
//-----------------------------------------------------------------------------
void cleanup_menus()
{
	delete gMenuParcelObserver;
	gMenuParcelObserver = NULL;

	delete gMenuAvatarSelf;
	gMenuAvatarSelf = NULL;

	delete gMenuAvatarOther;
	gMenuAvatarOther = NULL;

	delete gMenuObject;
	gMenuObject = NULL;

	delete gMenuAttachmentSelf;
	gMenuAttachmentSelf = NULL;

	delete gMenuAttachmentOther;
	gMenuAttachmentSelf = NULL;

	delete gMenuLand;
	gMenuLand = NULL;

	delete gMenuBarView;
	gMenuBarView = NULL;

	delete gPopupMenuView;
	gPopupMenuView = NULL;

	delete gMenuHolder;
	gMenuHolder = NULL;
}

//-----------------------------------------------------------------------------
// Object pie menu
//-----------------------------------------------------------------------------

class LLObjectReportAbuse : public view_listener_t
{
	bool handleEvent(const LLSD& userdata)
	{
		LLViewerObject* objectp = LLSelectMgr::getInstance()->getSelection()->getPrimaryObject();
		if (objectp)
		{
			LLFloaterReporter::showFromObject(objectp->getID());
		}
		return true;
	}
};

// Enabled it you clicked an object
class LLObjectEnableReportAbuse : public view_listener_t
{
	bool handleEvent(const LLSD& userdata)
	{
		bool new_value = LLSelectMgr::getInstance()->getSelection()->getObjectCount() != 0;
		return new_value;
	}
};

void handle_object_touch()
{
		LLViewerObject* object = LLSelectMgr::getInstance()->getSelection()->getPrimaryObject();
		if (!object) return;

		LLPickInfo pick = LLToolPie::getInstance()->getPick();

		LLMessageSystem	*msg = gMessageSystem;

		msg->newMessageFast(_PREHASH_ObjectGrab);
		msg->nextBlockFast( _PREHASH_AgentData);
		msg->addUUIDFast(_PREHASH_AgentID, gAgent.getID());
		msg->addUUIDFast(_PREHASH_SessionID, gAgent.getSessionID());
		msg->nextBlockFast( _PREHASH_ObjectData);
		msg->addU32Fast(    _PREHASH_LocalID, object->mLocalID);
		msg->addVector3Fast(_PREHASH_GrabOffset, LLVector3::zero );
		msg->nextBlock("SurfaceInfo");
		msg->addVector3("UVCoord", LLVector3(pick.mUVCoords));
		msg->addVector3("STCoord", LLVector3(pick.mSTCoords));
		msg->addS32Fast(_PREHASH_FaceIndex, pick.mObjectFace);
		msg->addVector3("Position", pick.mIntersection);
		msg->addVector3("Normal", pick.mNormal);
		msg->addVector3("Binormal", pick.mBinormal);
		msg->sendMessage( object->getRegion()->getHost());

		// *NOTE: Hope the packets arrive safely and in order or else
		// there will be some problems.
		// *TODO: Just fix this bad assumption.
		msg->newMessageFast(_PREHASH_ObjectDeGrab);
		msg->nextBlockFast(_PREHASH_AgentData);
		msg->addUUIDFast(_PREHASH_AgentID, gAgent.getID());
		msg->addUUIDFast(_PREHASH_SessionID, gAgent.getSessionID());
		msg->nextBlockFast(_PREHASH_ObjectData);
		msg->addU32Fast(_PREHASH_LocalID, object->mLocalID);
		msg->nextBlock("SurfaceInfo");
		msg->addVector3("UVCoord", LLVector3(pick.mUVCoords));
		msg->addVector3("STCoord", LLVector3(pick.mSTCoords));
		msg->addS32Fast(_PREHASH_FaceIndex, pick.mObjectFace);
		msg->addVector3("Position", pick.mIntersection);
		msg->addVector3("Normal", pick.mNormal);
		msg->addVector3("Binormal", pick.mBinormal);
		msg->sendMessage(object->getRegion()->getHost());
}

static void init_default_item_label(const std::string& item_name)
{
	boost::unordered_map<std::string, LLStringExplicit>::iterator it = sDefaultItemLabels.find(item_name);
	if (it == sDefaultItemLabels.end())
	{
		// *NOTE: This will not work for items of type LLMenuItemCheckGL because they return boolean value
		//       (doesn't seem to matter much ATM).
		LLStringExplicit default_label = gMenuHolder->childGetValue(item_name).asString();
		if (!default_label.empty())
		{
			sDefaultItemLabels.insert(std::pair<std::string, LLStringExplicit>(item_name, default_label));
		}
	}
}

static LLStringExplicit get_default_item_label(const std::string& item_name)
{
	LLStringExplicit res("");
	boost::unordered_map<std::string, LLStringExplicit>::iterator it = sDefaultItemLabels.find(item_name);
	if (it != sDefaultItemLabels.end())
	{
		res = it->second;
	}

	return res;
}


bool enable_object_touch(LLUICtrl* ctrl)
{
	LLViewerObject* obj = LLSelectMgr::getInstance()->getSelection()->getPrimaryObject();

	bool new_value = obj && obj->flagHandleTouch();

	std::string item_name = ctrl->getName();
	init_default_item_label(item_name);

	// Update label based on the node touch name if available.
	LLSelectNode* node = LLSelectMgr::getInstance()->getSelection()->getFirstRootNode();
	if (node && node->mValid && !node->mTouchName.empty())
	{
		gMenuHolder->childSetText(item_name, node->mTouchName);
	}
	else
	{
		gMenuHolder->childSetText(item_name, get_default_item_label(item_name));
	}

	return new_value;
};

//void label_touch(std::string& label, void*)
//{
//	LLSelectNode* node = LLSelectMgr::getInstance()->getSelection()->getFirstRootNode();
//	if (node && node->mValid && !node->mTouchName.empty())
//	{
//		label.assign(node->mTouchName);
//	}
//	else
//	{
//		label.assign("Touch");
//	}
//}

void handle_object_open()
{
	LLFloaterReg::showInstance("openobject");
}

bool enable_object_open()
{
	// Look for contents in root object, which is all the LLFloaterOpenObject
	// understands.
	LLViewerObject* obj = LLSelectMgr::getInstance()->getSelection()->getPrimaryObject();
	if (!obj) return false;

	LLViewerObject* root = obj->getRootEdit();
	if (!root) return false;

	return root->allowOpen();
}


class LLViewJoystickFlycam : public view_listener_t
{
	bool handleEvent(const LLSD& userdata)
	{
		handle_toggle_flycam();
		return true;
	}
};

class LLViewCheckJoystickFlycam : public view_listener_t
{
	bool handleEvent(const LLSD& userdata)
	{
		bool new_value = LLViewerJoystick::getInstance()->getOverrideCamera();
		return new_value;
	}
};

void handle_toggle_flycam()
{
	LLViewerJoystick::getInstance()->toggleFlycam();
}

class LLObjectBuild : public view_listener_t
{
	bool handleEvent(const LLSD& userdata)
	{
		if (gAgentCamera.getFocusOnAvatar() && !LLToolMgr::getInstance()->inEdit() && gSavedSettings.getBOOL("EditCameraMovement") )
		{
			// zoom in if we're looking at the avatar
			gAgentCamera.setFocusOnAvatar(FALSE, ANIMATE);
			gAgentCamera.setFocusGlobal(LLToolPie::getInstance()->getPick());
			gAgentCamera.cameraZoomIn(0.666f);
			gAgentCamera.cameraOrbitOver( 30.f * DEG_TO_RAD );
			gViewerWindow->moveCursorToCenter();
		}
		else if ( gSavedSettings.getBOOL("EditCameraMovement") )
		{
			gAgentCamera.setFocusGlobal(LLToolPie::getInstance()->getPick());
			gViewerWindow->moveCursorToCenter();
		}

		LLToolMgr::getInstance()->setCurrentToolset(gBasicToolset);
		LLToolMgr::getInstance()->getCurrentToolset()->selectTool( LLToolCompCreate::getInstance() );

		// Could be first use
		//LLFirstUse::useBuild();
		return true;
	}
};


void handle_object_edit()
{
	LLViewerParcelMgr::getInstance()->deselectLand();

	if (gAgentCamera.getFocusOnAvatar() && !LLToolMgr::getInstance()->inEdit())
	{
		LLObjectSelectionHandle selection = LLSelectMgr::getInstance()->getSelection();

		if (selection->getSelectType() == SELECT_TYPE_HUD || !gSavedSettings.getBOOL("EditCameraMovement"))
		{
			// always freeze camera in space, even if camera doesn't move
			// so, for example, follow cam scripts can't affect you when in build mode
			gAgentCamera.setFocusGlobal(gAgentCamera.calcFocusPositionTargetGlobal(), LLUUID::null);
			gAgentCamera.setFocusOnAvatar(FALSE, ANIMATE);
		}
		else
		{
			gAgentCamera.setFocusOnAvatar(FALSE, ANIMATE);
			LLViewerObject* selected_objectp = selection->getFirstRootObject();
			if (selected_objectp)
			{
			  // zoom in on object center instead of where we clicked, as we need to see the manipulator handles
			  gAgentCamera.setFocusGlobal(selected_objectp->getPositionGlobal(), selected_objectp->getID());
			  gAgentCamera.cameraZoomIn(0.666f);
			  gAgentCamera.cameraOrbitOver( 30.f * DEG_TO_RAD );
			  gViewerWindow->moveCursorToCenter();
			}
		}
	}
	
	LLFloaterReg::showInstance("build");
	
	LLToolMgr::getInstance()->setCurrentToolset(gBasicToolset);
	gFloaterTools->setEditTool( LLToolCompTranslate::getInstance() );
	
	LLViewerJoystick::getInstance()->moveObjects(true);
	LLViewerJoystick::getInstance()->setNeedsReset(true);
	
	// Could be first use
	//LLFirstUse::useBuild();
	return;
}

void handle_object_inspect()
{
	LLObjectSelectionHandle selection = LLSelectMgr::getInstance()->getSelection();
	LLViewerObject* selected_objectp = selection->getFirstRootObject();
	if (selected_objectp)
	{
		LLSD key;
		key["task"] = "task";
		LLSideTray::getInstance()->showPanel("sidepanel_inventory", key);
	}
	
	/*
	// Old floater properties
	LLFloaterReg::showInstance("inspect", LLSD());
	*/
}

//---------------------------------------------------------------------------
// Land pie menu
//---------------------------------------------------------------------------
class LLLandBuild : public view_listener_t
{
	bool handleEvent(const LLSD& userdata)
	{
		LLViewerParcelMgr::getInstance()->deselectLand();

		if (gAgentCamera.getFocusOnAvatar() && !LLToolMgr::getInstance()->inEdit() && gSavedSettings.getBOOL("EditCameraMovement") )
		{
			// zoom in if we're looking at the avatar
			gAgentCamera.setFocusOnAvatar(FALSE, ANIMATE);
			gAgentCamera.setFocusGlobal(LLToolPie::getInstance()->getPick());
			gAgentCamera.cameraZoomIn(0.666f);
			gAgentCamera.cameraOrbitOver( 30.f * DEG_TO_RAD );
			gViewerWindow->moveCursorToCenter();
		}
		else if ( gSavedSettings.getBOOL("EditCameraMovement")  )
		{
			// otherwise just move focus
			gAgentCamera.setFocusGlobal(LLToolPie::getInstance()->getPick());
			gViewerWindow->moveCursorToCenter();
		}


		LLToolMgr::getInstance()->setCurrentToolset(gBasicToolset);
		LLToolMgr::getInstance()->getCurrentToolset()->selectTool( LLToolCompCreate::getInstance() );

		// Could be first use
		//LLFirstUse::useBuild();
		return true;
	}
};

class LLLandBuyPass : public view_listener_t
{
	bool handleEvent(const LLSD& userdata)
	{
		LLPanelLandGeneral::onClickBuyPass((void *)FALSE);
		return true;
	}
};

class LLLandEnableBuyPass : public view_listener_t
{
	bool handleEvent(const LLSD& userdata)
	{
		bool new_value = LLPanelLandGeneral::enableBuyPass(NULL);
		return new_value;
	}
};

// BUG: Should really check if CLICK POINT is in a parcel where you can build.
BOOL enable_land_build(void*)
{
	if (gAgent.isGodlike()) return TRUE;
	if (gAgent.inPrelude()) return FALSE;

	BOOL can_build = FALSE;
	LLParcel* agent_parcel = LLViewerParcelMgr::getInstance()->getAgentParcel();
	if (agent_parcel)
	{
		can_build = agent_parcel->getAllowModify();
	}
	return can_build;
}

// BUG: Should really check if OBJECT is in a parcel where you can build.
BOOL enable_object_build(void*)
{
	if (gAgent.isGodlike()) return TRUE;
	if (gAgent.inPrelude()) return FALSE;

	BOOL can_build = FALSE;
	LLParcel* agent_parcel = LLViewerParcelMgr::getInstance()->getAgentParcel();
	if (agent_parcel)
	{
		can_build = agent_parcel->getAllowModify();
	}
	return can_build;
}

bool enable_object_edit()
{
	// *HACK:  The new "prelude" Help Islands have a build sandbox area,
	// so users need the Edit and Create pie menu options when they are
	// there.  Eventually this needs to be replaced with code that only 
	// lets you edit objects if you have permission to do so (edit perms,
	// group edit, god).  See also lltoolbar.cpp.  JC
	bool enable = false;
	if (gAgent.inPrelude())
	{
		enable = LLViewerParcelMgr::getInstance()->allowAgentBuild()
			|| LLSelectMgr::getInstance()->getSelection()->isAttachment();
	} 
	else if (LLSelectMgr::getInstance()->selectGetAllValidAndObjectsFound())
	{
		enable = true;
	}

	return enable;
}

// mutually exclusive - show either edit option or build in menu
bool enable_object_build()
{
	return !enable_object_edit();
}

class LLSelfRemoveAllAttachments : public view_listener_t
{
	bool handleEvent(const LLSD& userdata)
	{
		LLAgentWearables::userRemoveAllAttachments();
		return true;
	}
};

class LLSelfEnableRemoveAllAttachments : public view_listener_t
{
	bool handleEvent(const LLSD& userdata)
	{
		bool new_value = false;
		if (isAgentAvatarValid())
		{
			for (LLVOAvatar::attachment_map_t::iterator iter = gAgentAvatarp->mAttachmentPoints.begin(); 
				 iter != gAgentAvatarp->mAttachmentPoints.end(); )
			{
				LLVOAvatar::attachment_map_t::iterator curiter = iter++;
				LLViewerJointAttachment* attachment = curiter->second;
				if (attachment->getNumObjects() > 0)
				{
					new_value = true;
					break;
				}
			}
		}
		return new_value;
	}
};

BOOL enable_has_attachments(void*)
{

	return FALSE;
}

//---------------------------------------------------------------------------
// Avatar pie menu
//---------------------------------------------------------------------------
//void handle_follow(void *userdata)
//{
//	// follow a given avatar by ID
//	LLViewerObject* objectp = LLSelectMgr::getInstance()->getSelection()->getPrimaryObject();
//	if (objectp)
//	{
//		gAgent.startFollowPilot(objectp->getID());
//	}
//}

bool enable_object_mute()
{
	LLViewerObject* object = LLSelectMgr::getInstance()->getSelection()->getPrimaryObject();
	if (!object) return false;

	LLVOAvatar* avatar = find_avatar_from_object(object); 
	if (avatar)
	{
		// It's an avatar
		LLNameValue *lastname = avatar->getNVPair("LastName");
		bool is_linden =
			lastname && !LLStringUtil::compareStrings(lastname->getString(), "Linden");
		bool is_self = avatar->isSelf();
		return !is_linden && !is_self;
	}
	else
	{
		// Just a regular object
		return LLSelectMgr::getInstance()->getSelection()->
			contains( object, SELECT_ALL_TES );
	}
}

class LLObjectMute : public view_listener_t
{
	bool handleEvent(const LLSD& userdata)
	{
		LLViewerObject* object = LLSelectMgr::getInstance()->getSelection()->getPrimaryObject();
		if (!object) return true;
		
		LLUUID id;
		std::string name;
		LLMute::EType type;
		LLVOAvatar* avatar = find_avatar_from_object(object); 
		if (avatar)
		{
			id = avatar->getID();

			LLNameValue *firstname = avatar->getNVPair("FirstName");
			LLNameValue *lastname = avatar->getNVPair("LastName");
			if (firstname && lastname)
			{
				name = LLCacheName::buildFullName(
					firstname->getString(), lastname->getString());
			}
			
			type = LLMute::AGENT;
		}
		else
		{
			// it's an object
			id = object->getID();

			LLSelectNode* node = LLSelectMgr::getInstance()->getSelection()->getFirstRootNode();
			if (node)
			{
				name = node->mName;
			}
			
			type = LLMute::OBJECT;
		}
		
		LLMute mute(id, name, type);
		if (LLMuteList::getInstance()->isMuted(mute.mID))
		{
			LLMuteList::getInstance()->remove(mute);
		}
		else
		{
			LLMuteList::getInstance()->add(mute);
			LLPanelBlockedList::showPanelAndSelect(mute.mID);
		}
		
		return true;
	}
};

bool handle_go_to()
{
	// try simulator autopilot
	std::vector<std::string> strings;
	std::string val;
	LLVector3d pos = LLToolPie::getInstance()->getPick().mPosGlobal;
	val = llformat("%g", pos.mdV[VX]);
	strings.push_back(val);
	val = llformat("%g", pos.mdV[VY]);
	strings.push_back(val);
	val = llformat("%g", pos.mdV[VZ]);
	strings.push_back(val);
	send_generic_message("autopilot", strings);

	LLViewerParcelMgr::getInstance()->deselectLand();

	if (isAgentAvatarValid() && !gSavedSettings.getBOOL("AutoPilotLocksCamera"))
	{
		gAgentCamera.setFocusGlobal(gAgentCamera.getFocusTargetGlobal(), gAgentAvatarp->getID());
	}
	else 
	{
		// Snap camera back to behind avatar
		gAgentCamera.setFocusOnAvatar(TRUE, ANIMATE);
	}

	// Could be first use
	//LLFirstUse::useGoTo();
	return true;
}

class LLGoToObject : public view_listener_t
{
	bool handleEvent(const LLSD& userdata)
	{
		return handle_go_to();
	}
};

class LLAvatarReportAbuse : public view_listener_t
{
	bool handleEvent(const LLSD& userdata)
	{
		LLVOAvatar* avatar = find_avatar_from_object( LLSelectMgr::getInstance()->getSelection()->getPrimaryObject() );
		if(avatar)
		{
			LLFloaterReporter::showFromObject(avatar->getID());
		}
		return true;
	}
};


//---------------------------------------------------------------------------
// Parcel freeze, eject, etc.
//---------------------------------------------------------------------------
bool callback_freeze(const LLSD& notification, const LLSD& response)
{
	LLUUID avatar_id = notification["payload"]["avatar_id"].asUUID();
	S32 option = LLNotificationsUtil::getSelectedOption(notification, response);

	if (0 == option || 1 == option)
	{
		U32 flags = 0x0;
		if (1 == option)
		{
			// unfreeze
			flags |= 0x1;
		}

		LLMessageSystem* msg = gMessageSystem;
		LLViewerObject* avatar = gObjectList.findObject(avatar_id);

		if (avatar)
		{
			msg->newMessage("FreezeUser");
			msg->nextBlock("AgentData");
			msg->addUUID("AgentID", gAgent.getID());
			msg->addUUID("SessionID", gAgent.getSessionID());
			msg->nextBlock("Data");
			msg->addUUID("TargetID", avatar_id );
			msg->addU32("Flags", flags );
			msg->sendReliable( avatar->getRegion()->getHost() );
		}
	}
	return false;
}


void handle_avatar_freeze(const LLSD& avatar_id)
{
		// Use avatar_id if available, otherwise default to right-click avatar
		LLVOAvatar* avatar = NULL;
		if (avatar_id.asUUID().notNull())
		{
			avatar = find_avatar_from_object(avatar_id.asUUID());
		}
		else
		{
			avatar = find_avatar_from_object(
				LLSelectMgr::getInstance()->getSelection()->getPrimaryObject());
		}

		if( avatar )
		{
			std::string fullname = avatar->getFullname();
			LLSD payload;
			payload["avatar_id"] = avatar->getID();

			if (!fullname.empty())
			{
				LLSD args;
				args["AVATAR_NAME"] = fullname;
				LLNotificationsUtil::add("FreezeAvatarFullname",
							args,
							payload,
							callback_freeze);
			}
			else
			{
				LLNotificationsUtil::add("FreezeAvatar",
							LLSD(),
							payload,
							callback_freeze);
			}
		}
}

class LLAvatarVisibleDebug : public view_listener_t
{
	bool handleEvent(const LLSD& userdata)
	{
		return gAgent.isGodlike();
	}
};

class LLAvatarDebug : public view_listener_t
{
	bool handleEvent(const LLSD& userdata)
	{
		LLVOAvatar* avatar = find_avatar_from_object( LLSelectMgr::getInstance()->getSelection()->getPrimaryObject() );
		if( avatar )
		{
			if (avatar->isSelf())
			{
				((LLVOAvatarSelf *)avatar)->dumpLocalTextures();
			}
			llinfos << "Dumping temporary asset data to simulator logs for avatar " << avatar->getID() << llendl;
			std::vector<std::string> strings;
			strings.push_back(avatar->getID().asString());
			LLUUID invoice;
			send_generic_message("dumptempassetdata", strings, invoice);
			LLFloaterReg::showInstance( "avatar_textures", LLSD(avatar->getID()) );
		}
		return true;
	}
};

bool callback_eject(const LLSD& notification, const LLSD& response)
{
	S32 option = LLNotificationsUtil::getSelectedOption(notification, response);
	if (2 == option)
	{
		// Cancel button.
		return false;
	}
	LLUUID avatar_id = notification["payload"]["avatar_id"].asUUID();
	bool ban_enabled = notification["payload"]["ban_enabled"].asBoolean();

	if (0 == option)
	{
		// Eject button
		LLMessageSystem* msg = gMessageSystem;
		LLViewerObject* avatar = gObjectList.findObject(avatar_id);

		if (avatar)
		{
			U32 flags = 0x0;
			msg->newMessage("EjectUser");
			msg->nextBlock("AgentData");
			msg->addUUID("AgentID", gAgent.getID() );
			msg->addUUID("SessionID", gAgent.getSessionID() );
			msg->nextBlock("Data");
			msg->addUUID("TargetID", avatar_id );
			msg->addU32("Flags", flags );
			msg->sendReliable( avatar->getRegion()->getHost() );
		}
	}
	else if (ban_enabled)
	{
		// This is tricky. It is similar to say if it is not an 'Eject' button,
		// and it is also not an 'Cancle' button, and ban_enabled==ture, 
		// it should be the 'Eject and Ban' button.
		LLMessageSystem* msg = gMessageSystem;
		LLViewerObject* avatar = gObjectList.findObject(avatar_id);

		if (avatar)
		{
			U32 flags = 0x1;
			msg->newMessage("EjectUser");
			msg->nextBlock("AgentData");
			msg->addUUID("AgentID", gAgent.getID() );
			msg->addUUID("SessionID", gAgent.getSessionID() );
			msg->nextBlock("Data");
			msg->addUUID("TargetID", avatar_id );
			msg->addU32("Flags", flags );
			msg->sendReliable( avatar->getRegion()->getHost() );
		}
	}
	return false;
}

void handle_avatar_eject(const LLSD& avatar_id)
{
		// Use avatar_id if available, otherwise default to right-click avatar
		LLVOAvatar* avatar = NULL;
		if (avatar_id.asUUID().notNull())
		{
			avatar = find_avatar_from_object(avatar_id.asUUID());
		}
		else
		{
			avatar = find_avatar_from_object(
				LLSelectMgr::getInstance()->getSelection()->getPrimaryObject());
		}

		if( avatar )
		{
			LLSD payload;
			payload["avatar_id"] = avatar->getID();
			std::string fullname = avatar->getFullname();

			const LLVector3d& pos = avatar->getPositionGlobal();
			LLParcel* parcel = LLViewerParcelMgr::getInstance()->selectParcelAt(pos)->getParcel();
			
			if (LLViewerParcelMgr::getInstance()->isParcelOwnedByAgent(parcel,GP_LAND_MANAGE_BANNED))
			{
                payload["ban_enabled"] = true;
				if (!fullname.empty())
				{
    				LLSD args;
    				args["AVATAR_NAME"] = fullname;
    				LLNotificationsUtil::add("EjectAvatarFullname",
    							args,
    							payload,
    							callback_eject);
				}
				else
				{
    				LLNotificationsUtil::add("EjectAvatarFullname",
    							LLSD(),
    							payload,
    							callback_eject);
				}
			}
			else
			{
                payload["ban_enabled"] = false;
				if (!fullname.empty())
				{
    				LLSD args;
    				args["AVATAR_NAME"] = fullname;
    				LLNotificationsUtil::add("EjectAvatarFullnameNoBan",
    							args,
    							payload,
    							callback_eject);
				}
				else
				{
    				LLNotificationsUtil::add("EjectAvatarNoBan",
    							LLSD(),
    							payload,
    							callback_eject);
				}
			}
		}
}

bool enable_freeze_eject(const LLSD& avatar_id)
{
	// Use avatar_id if available, otherwise default to right-click avatar
	LLVOAvatar* avatar = NULL;
	if (avatar_id.asUUID().notNull())
	{
		avatar = find_avatar_from_object(avatar_id.asUUID());
	}
	else
	{
		avatar = find_avatar_from_object(
			LLSelectMgr::getInstance()->getSelection()->getPrimaryObject());
	}
	if (!avatar) return false;

	// Gods can always freeze
	if (gAgent.isGodlike()) return true;

	// Estate owners / managers can freeze
	// Parcel owners can also freeze
	const LLVector3& pos = avatar->getPositionRegion();
	const LLVector3d& pos_global = avatar->getPositionGlobal();
	LLParcel* parcel = LLViewerParcelMgr::getInstance()->selectParcelAt(pos_global)->getParcel();
	LLViewerRegion* region = avatar->getRegion();
	if (!region) return false;
				
	bool new_value = region->isOwnedSelf(pos);
	if (!new_value || region->isOwnedGroup(pos))
	{
		new_value = LLViewerParcelMgr::getInstance()->isParcelOwnedByAgent(parcel,GP_LAND_ADMIN);
	}
	return new_value;
}


void login_done(S32 which, void *user)
{
	llinfos << "Login done " << which << llendl;

	LLPanelLogin::closePanel();
}


bool callback_leave_group(const LLSD& notification, const LLSD& response)
{
	S32 option = LLNotificationsUtil::getSelectedOption(notification, response);
	if (option == 0)
	{
		LLMessageSystem *msg = gMessageSystem;

		msg->newMessageFast(_PREHASH_LeaveGroupRequest);
		msg->nextBlockFast(_PREHASH_AgentData);
		msg->addUUIDFast(_PREHASH_AgentID, gAgent.getID() );
		msg->addUUIDFast(_PREHASH_SessionID, gAgent.getSessionID());
		msg->nextBlockFast(_PREHASH_GroupData);
		msg->addUUIDFast(_PREHASH_GroupID, gAgent.getGroupID() );
		gAgent.sendReliableMessage();
	}
	return false;
}

void append_aggregate(std::string& string, const LLAggregatePermissions& ag_perm, PermissionBit bit, const char* txt)
{
	LLAggregatePermissions::EValue val = ag_perm.getValue(bit);
	std::string buffer;
	switch(val)
	{
	  case LLAggregatePermissions::AP_NONE:
		buffer = llformat( "* %s None\n", txt);
		break;
	  case LLAggregatePermissions::AP_SOME:
		buffer = llformat( "* %s Some\n", txt);
		break;
	  case LLAggregatePermissions::AP_ALL:
		buffer = llformat( "* %s All\n", txt);
		break;
	  case LLAggregatePermissions::AP_EMPTY:
	  default:
		break;
	}
	string.append(buffer);
}

bool enable_buy_object()
{
    // In order to buy, there must only be 1 purchaseable object in
    // the selection manger.
	if(LLSelectMgr::getInstance()->getSelection()->getRootObjectCount() != 1) return false;
    LLViewerObject* obj = NULL;
    LLSelectNode* node = LLSelectMgr::getInstance()->getSelection()->getFirstRootNode();
	if(node)
    {
        obj = node->getObject();
        if(!obj) return false;

		if( for_sale_selection(node) )
		{
			// *NOTE: Is this needed?  This checks to see if anyone owns the
			// object, dating back to when we had "public" objects owned by
			// no one.  JC
			if(obj->permAnyOwner()) return true;
		}
    }
	return false;
}

// Note: This will only work if the selected object's data has been
// received by the viewer and cached in the selection manager.
void handle_buy_object(LLSaleInfo sale_info)
{
	if(!LLSelectMgr::getInstance()->selectGetAllRootsValid())
	{
		LLNotificationsUtil::add("UnableToBuyWhileDownloading");
		return;
	}

	LLUUID owner_id;
	std::string owner_name;
	BOOL owners_identical = LLSelectMgr::getInstance()->selectGetOwner(owner_id, owner_name);
	if (!owners_identical)
	{
		LLNotificationsUtil::add("CannotBuyObjectsFromDifferentOwners");
		return;
	}

	LLPermissions perm;
	BOOL valid = LLSelectMgr::getInstance()->selectGetPermissions(perm);
	LLAggregatePermissions ag_perm;
	valid &= LLSelectMgr::getInstance()->selectGetAggregatePermissions(ag_perm);
	if(!valid || !sale_info.isForSale() || !perm.allowTransferTo(gAgent.getID()))
	{
		LLNotificationsUtil::add("ObjectNotForSale");
		return;
	}

	LLFloaterBuy::show(sale_info);
}


void handle_buy_contents(LLSaleInfo sale_info)
{
	LLFloaterBuyContents::show(sale_info);
}

void handle_region_dump_temp_asset_data(void*)
{
	llinfos << "Dumping temporary asset data to simulator logs" << llendl;
	std::vector<std::string> strings;
	LLUUID invoice;
	send_generic_message("dumptempassetdata", strings, invoice);
}

void handle_region_clear_temp_asset_data(void*)
{
	llinfos << "Clearing temporary asset data" << llendl;
	std::vector<std::string> strings;
	LLUUID invoice;
	send_generic_message("cleartempassetdata", strings, invoice);
}

void handle_region_dump_settings(void*)
{
	LLViewerRegion* regionp = gAgent.getRegion();
	if (regionp)
	{
		llinfos << "Damage:    " << (regionp->getAllowDamage() ? "on" : "off") << llendl;
		llinfos << "Landmark:  " << (regionp->getAllowLandmark() ? "on" : "off") << llendl;
		llinfos << "SetHome:   " << (regionp->getAllowSetHome() ? "on" : "off") << llendl;
		llinfos << "ResetHome: " << (regionp->getResetHomeOnTeleport() ? "on" : "off") << llendl;
		llinfos << "SunFixed:  " << (regionp->getSunFixed() ? "on" : "off") << llendl;
		llinfos << "BlockFly:  " << (regionp->getBlockFly() ? "on" : "off") << llendl;
		llinfos << "AllowP2P:  " << (regionp->getAllowDirectTeleport() ? "on" : "off") << llendl;
		llinfos << "Water:     " << (regionp->getWaterHeight()) << llendl;
	}
}

void handle_dump_group_info(void *)
{
	gAgent.dumpGroupInfo();
}

void handle_dump_capabilities_info(void *)
{
	LLViewerRegion* regionp = gAgent.getRegion();
	if (regionp)
	{
		regionp->logActiveCapabilities();
	}
}

void handle_dump_region_object_cache(void*)
{
	LLViewerRegion* regionp = gAgent.getRegion();
	if (regionp)
	{
		regionp->dumpCache();
	}
}

void handle_dump_focus()
{
	LLUICtrl *ctrl = dynamic_cast<LLUICtrl*>(gFocusMgr.getKeyboardFocus());

	llinfos << "Keyboard focus " << (ctrl ? ctrl->getName() : "(none)") << llendl;
}

class LLSelfStandUp : public view_listener_t
{
	bool handleEvent(const LLSD& userdata)
	{
		gAgent.standUp();
		return true;
	}
};

bool enable_standup_self()
{
    return isAgentAvatarValid() && gAgentAvatarp->isSitting();
}

class LLSelfSitDown : public view_listener_t
    {
        bool handleEvent(const LLSD& userdata)
        {
            gAgent.sitDown();
            return true;
        }
    };

bool enable_sitdown_self()
{
    return isAgentAvatarValid() && !gAgentAvatarp->isSitting() && !gAgent.getFlying();
}

// Used from the login screen to aid in UI work on side tray
void handle_show_side_tray()
{
	LLSideTray* side_tray = LLSideTray::getInstance();
	LLView* root = gViewerWindow->getRootView();
	// automatically removes and re-adds if there already
	root->addChild(side_tray);
}

// Toggle one of "People" panel tabs in side tray.
class LLTogglePanelPeopleTab : public view_listener_t
{
	bool handleEvent(const LLSD& userdata)
	{
		std::string panel_name = userdata.asString();

		LLSD param;
		param["people_panel_tab_name"] = panel_name;

		static LLPanel* friends_panel = NULL;
		static LLPanel* groups_panel = NULL;
		static LLPanel* nearby_panel = NULL;

		if (panel_name == "friends_panel")
		{
			return togglePeoplePanel(friends_panel, panel_name, param);
		}
		else if (panel_name == "groups_panel")
		{
			return togglePeoplePanel(groups_panel, panel_name, param);
		}
		else if (panel_name == "nearby_panel")
		{
			return togglePeoplePanel(nearby_panel, panel_name, param);
		}
		else
		{
			return false;
		}
	}

	static bool togglePeoplePanel(LLPanel* &panel, const std::string& panel_name, const LLSD& param)
	{
		if(!panel)
		{
			panel = LLSideTray::getInstance()->getPanel(panel_name);
			if(!panel)
				return false;
		}

		LLSideTray::getInstance()->togglePanel(panel, "panel_people", param);

		return true;
	}
};

BOOL check_admin_override(void*)
{
	return gAgent.getAdminOverride();
}

void handle_admin_override_toggle(void*)
{
	gAgent.setAdminOverride(!gAgent.getAdminOverride());

	// The above may have affected which debug menus are visible
	show_debug_menus();
}

void handle_god_mode(void*)
{
	gAgent.requestEnterGodMode();
}

void handle_leave_god_mode(void*)
{
	gAgent.requestLeaveGodMode();
}

void set_god_level(U8 god_level)
{
	U8 old_god_level = gAgent.getGodLevel();
	gAgent.setGodLevel( god_level );
	LLViewerParcelMgr::getInstance()->notifyObservers();

	// God mode changes region visibility
	LLWorldMap::getInstance()->reloadItems(true);

	// inventory in items may change in god mode
	gObjectList.dirtyAllObjectInventory();

        if(gViewerWindow)
        {
            gViewerWindow->setMenuBackgroundColor(god_level > GOD_NOT,
            LLGridManager::getInstance()->isInProductionGrid());
        }
    
        LLSD args;
	if(god_level > GOD_NOT)
	{
		args["LEVEL"] = llformat("%d",(S32)god_level);
		LLNotificationsUtil::add("EnteringGodMode", args);
	}
	else
	{
		args["LEVEL"] = llformat("%d",(S32)old_god_level);
		LLNotificationsUtil::add("LeavingGodMode", args);
	}

	// changing god-level can affect which menus we see
	show_debug_menus();

	// changing god-level can invalidate search results
	LLFloaterSearch *search = dynamic_cast<LLFloaterSearch*>(LLFloaterReg::getInstance("search"));
	if (search)
	{
		search->godLevelChanged(god_level);
	}
}

#ifdef TOGGLE_HACKED_GODLIKE_VIEWER
void handle_toggle_hacked_godmode(void*)
{
	gHackGodmode = !gHackGodmode;
	set_god_level(gHackGodmode ? GOD_MAINTENANCE : GOD_NOT);
}

BOOL check_toggle_hacked_godmode(void*)
{
	return gHackGodmode;
}

bool enable_toggle_hacked_godmode(void*)
{
  return !LLGridManager::getInstance()->isInProductionGrid();
}
#endif

void process_grant_godlike_powers(LLMessageSystem* msg, void**)
{
	LLUUID agent_id;
	msg->getUUIDFast(_PREHASH_AgentData, _PREHASH_AgentID, agent_id);
	LLUUID session_id;
	msg->getUUIDFast(_PREHASH_AgentData, _PREHASH_SessionID, session_id);
	if((agent_id == gAgent.getID()) && (session_id == gAgent.getSessionID()))
	{
		U8 god_level;
		msg->getU8Fast(_PREHASH_GrantData, _PREHASH_GodLevel, god_level);
		set_god_level(god_level);
	}
	else
	{
		llwarns << "Grant godlike for wrong agent " << agent_id << llendl;
	}
}

/*
class LLHaveCallingcard : public LLInventoryCollectFunctor
{
public:
	LLHaveCallingcard(const LLUUID& agent_id);
	virtual ~LLHaveCallingcard() {}
	virtual bool operator()(LLInventoryCategory* cat,
							LLInventoryItem* item);
	BOOL isThere() const { return mIsThere;}
protected:
	LLUUID mID;
	BOOL mIsThere;
};

LLHaveCallingcard::LLHaveCallingcard(const LLUUID& agent_id) :
	mID(agent_id),
	mIsThere(FALSE)
{
}

bool LLHaveCallingcard::operator()(LLInventoryCategory* cat,
								   LLInventoryItem* item)
{
	if(item)
	{
		if((item->getType() == LLAssetType::AT_CALLINGCARD)
		   && (item->getCreatorUUID() == mID))
		{
			mIsThere = TRUE;
		}
	}
	return FALSE;
}
*/

BOOL is_agent_mappable(const LLUUID& agent_id)
{
	const LLRelationship* buddy_info = NULL;
	bool is_friend = LLAvatarActions::isFriend(agent_id);

	if (is_friend)
		buddy_info = LLAvatarTracker::instance().getBuddyInfo(agent_id);

	return (buddy_info &&
		buddy_info->isOnline() &&
		buddy_info->isRightGrantedFrom(LLRelationship::GRANT_MAP_LOCATION)
		);
}


// Enable a menu item when you don't have someone's card.
class LLAvatarEnableAddFriend : public view_listener_t
{
	bool handleEvent(const LLSD& userdata)
	{
		LLVOAvatar* avatar = find_avatar_from_object(LLSelectMgr::getInstance()->getSelection()->getPrimaryObject());
		bool new_value = avatar && !LLAvatarActions::isFriend(avatar->getID());
		return new_value;
	}
};

void request_friendship(const LLUUID& dest_id)
{
	LLViewerObject* dest = gObjectList.findObject(dest_id);
	if(dest && dest->isAvatar())
	{
		std::string full_name;
		LLNameValue* nvfirst = dest->getNVPair("FirstName");
		LLNameValue* nvlast = dest->getNVPair("LastName");
		if(nvfirst && nvlast)
		{
			full_name = LLCacheName::buildFullName(
				nvfirst->getString(), nvlast->getString());
		}
		if (!full_name.empty())
		{
			LLAvatarActions::requestFriendshipDialog(dest_id, full_name);
		}
		else
		{
			LLNotificationsUtil::add("CantOfferFriendship");
		}
	}
}


class LLEditEnableCustomizeAvatar : public view_listener_t
{
	bool handleEvent(const LLSD& userdata)
	{
		bool new_value = gAgentWearables.areWearablesLoaded();
		return new_value;
	}
};

class LLEnableEditShape : public view_listener_t
{
	bool handleEvent(const LLSD& userdata)
	{
		return gAgentWearables.isWearableModifiable(LLWearableType::WT_SHAPE, 0);
	}
};

bool is_object_sittable()
{
	LLViewerObject* object = LLSelectMgr::getInstance()->getSelection()->getPrimaryObject();

	if (object && object->getPCode() == LL_PCODE_VOLUME)
	{
		return true;
	}
	else
	{
		return false;
	}
}


// only works on pie menu
void handle_object_sit_or_stand()
{
	LLPickInfo pick = LLToolPie::getInstance()->getPick();
	LLViewerObject *object = pick.getObject();;
	if (!object || pick.mPickType == LLPickInfo::PICK_FLORA)
	{
		return;
	}

	if (sitting_on_selection())
	{
		gAgent.standUp();
		return;
	}

	// get object selection offset 

	if (object && object->getPCode() == LL_PCODE_VOLUME)
	{

		gMessageSystem->newMessageFast(_PREHASH_AgentRequestSit);
		gMessageSystem->nextBlockFast(_PREHASH_AgentData);
		gMessageSystem->addUUIDFast(_PREHASH_AgentID, gAgent.getID());
		gMessageSystem->addUUIDFast(_PREHASH_SessionID, gAgent.getSessionID());
		gMessageSystem->nextBlockFast(_PREHASH_TargetObject);
		gMessageSystem->addUUIDFast(_PREHASH_TargetID, object->mID);
		gMessageSystem->addVector3Fast(_PREHASH_Offset, pick.mObjectOffset);

		object->getRegion()->sendReliableMessage();
	}
}

void near_sit_down_point(BOOL success, void *)
{
	if (success)
	{
		gAgent.setFlying(FALSE);
		gAgent.setControlFlags(AGENT_CONTROL_SIT_ON_GROUND);

		// Might be first sit
		//LLFirstUse::useSit();
	}
}

class LLLandSit : public view_listener_t
{
	bool handleEvent(const LLSD& userdata)
	{
		gAgent.standUp();
		LLViewerParcelMgr::getInstance()->deselectLand();

		LLVector3d posGlobal = LLToolPie::getInstance()->getPick().mPosGlobal;
		
		LLQuaternion target_rot;
		if (isAgentAvatarValid())
		{
			target_rot = gAgentAvatarp->getRotation();
		}
		else
		{
			target_rot = gAgent.getFrameAgent().getQuaternion();
		}
		gAgent.startAutoPilotGlobal(posGlobal, "Sit", &target_rot, near_sit_down_point, NULL, 0.7f);
		return true;
	}
};

//-------------------------------------------------------------------
// Help menu functions
//-------------------------------------------------------------------

//
// Major mode switching
//
void reset_view_final( BOOL proceed );

void handle_reset_view()
{
	if (gAgentCamera.cameraCustomizeAvatar())
	{
		// switching to outfit selector should automagically save any currently edited wearable
		LLSideTray::getInstance()->showPanel("sidepanel_appearance", LLSD().with("type", "my_outfits"));
	}

	gAgentCamera.switchCameraPreset(CAMERA_PRESET_REAR_VIEW);
	reset_view_final( TRUE );
	LLFloaterCamera::resetCameraMode();
}

class LLViewResetView : public view_listener_t
{
	bool handleEvent(const LLSD& userdata)
	{
		handle_reset_view();
		return true;
	}
};

// Note: extra parameters allow this function to be called from dialog.
void reset_view_final( BOOL proceed ) 
{
	if( !proceed )
	{
		return;
	}

	gAgentCamera.resetView(TRUE, TRUE);
	gAgentCamera.setLookAt(LOOKAT_TARGET_CLEAR);
}

class LLViewLookAtLastChatter : public view_listener_t
{
	bool handleEvent(const LLSD& userdata)
	{
		gAgentCamera.lookAtLastChat();
		return true;
	}
};

class LLViewMouselook : public view_listener_t
{
	bool handleEvent(const LLSD& userdata)
	{
		if (!gAgentCamera.cameraMouselook())
		{
			gAgentCamera.changeCameraToMouselook();
		}
		else
		{
			gAgentCamera.changeCameraToDefault();
		}
		return true;
	}
};

class LLViewDefaultUISize : public view_listener_t
{
	bool handleEvent(const LLSD& userdata)
	{
		gSavedSettings.setF32("UIScaleFactor", 1.0f);
		gSavedSettings.setBOOL("UIAutoScale", FALSE);	
		gViewerWindow->reshape(gViewerWindow->getWindowWidthRaw(), gViewerWindow->getWindowHeightRaw());
		return true;
	}
};

class LLEditDuplicate : public view_listener_t
{
	bool handleEvent(const LLSD& userdata)
	{
		if(LLEditMenuHandler::gEditMenuHandler)
		{
			LLEditMenuHandler::gEditMenuHandler->duplicate();
		}
		return true;
	}
};

class LLEditEnableDuplicate : public view_listener_t
{
	bool handleEvent(const LLSD& userdata)
	{
		bool new_value = LLEditMenuHandler::gEditMenuHandler && LLEditMenuHandler::gEditMenuHandler->canDuplicate();
		return new_value;
	}
};

void handle_duplicate_in_place(void*)
{
	llinfos << "handle_duplicate_in_place" << llendl;

	LLVector3 offset(0.f, 0.f, 0.f);
	LLSelectMgr::getInstance()->selectDuplicate(offset, TRUE);
}

/* dead code 30-apr-2008
void handle_deed_object_to_group(void*)
{
	LLUUID group_id;
	
	LLSelectMgr::getInstance()->selectGetGroup(group_id);
	LLSelectMgr::getInstance()->sendOwner(LLUUID::null, group_id, FALSE);
	LLViewerStats::getInstance()->incStat(LLViewerStats::ST_RELEASE_COUNT);
}

BOOL enable_deed_object_to_group(void*)
{
	if(LLSelectMgr::getInstance()->getSelection()->isEmpty()) return FALSE;
	LLPermissions perm;
	LLUUID group_id;

	if (LLSelectMgr::getInstance()->selectGetGroup(group_id) &&
		gAgent.hasPowerInGroup(group_id, GP_OBJECT_DEED) &&
		LLSelectMgr::getInstance()->selectGetPermissions(perm) &&
		perm.deedToGroup(gAgent.getID(), group_id))
	{
		return TRUE;
	}
	return FALSE;
}

*/


/*
 * No longer able to support viewer side manipulations in this way
 *
void god_force_inv_owner_permissive(LLViewerObject* object,
									LLInventoryObject::object_list_t* inventory,
									S32 serial_num,
									void*)
{
	typedef std::vector<LLPointer<LLViewerInventoryItem> > item_array_t;
	item_array_t items;

	LLInventoryObject::object_list_t::const_iterator inv_it = inventory->begin();
	LLInventoryObject::object_list_t::const_iterator inv_end = inventory->end();
	for ( ; inv_it != inv_end; ++inv_it)
	{
		if(((*inv_it)->getType() != LLAssetType::AT_CATEGORY))
		{
			LLInventoryObject* obj = *inv_it;
			LLPointer<LLViewerInventoryItem> new_item = new LLViewerInventoryItem((LLViewerInventoryItem*)obj);
			LLPermissions perm(new_item->getPermissions());
			perm.setMaskBase(PERM_ALL);
			perm.setMaskOwner(PERM_ALL);
			new_item->setPermissions(perm);
			items.push_back(new_item);
		}
	}
	item_array_t::iterator end = items.end();
	item_array_t::iterator it;
	for(it = items.begin(); it != end; ++it)
	{
		// since we have the inventory item in the callback, it should not
		// invalidate iteration through the selection manager.
		object->updateInventory((*it), TASK_INVENTORY_ITEM_KEY, false);
	}
}
*/

void handle_object_owner_permissive(void*)
{
	// only send this if they're a god.
	if(gAgent.isGodlike())
	{
		// do the objects.
		LLSelectMgr::getInstance()->selectionSetObjectPermissions(PERM_BASE, TRUE, PERM_ALL, TRUE);
		LLSelectMgr::getInstance()->selectionSetObjectPermissions(PERM_OWNER, TRUE, PERM_ALL, TRUE);
	}
}

void handle_object_owner_self(void*)
{
	// only send this if they're a god.
	if(gAgent.isGodlike())
	{
		LLSelectMgr::getInstance()->sendOwner(gAgent.getID(), gAgent.getGroupID(), TRUE);
	}
}

// Shortcut to set owner permissions to not editable.
void handle_object_lock(void*)
{
	LLSelectMgr::getInstance()->selectionSetObjectPermissions(PERM_OWNER, FALSE, PERM_MODIFY);
}

void handle_object_asset_ids(void*)
{
	// only send this if they're a god.
	if (gAgent.isGodlike())
	{
		LLSelectMgr::getInstance()->sendGodlikeRequest("objectinfo", "assetids");
	}
}

void handle_force_parcel_owner_to_me(void*)
{
	LLViewerParcelMgr::getInstance()->sendParcelGodForceOwner( gAgent.getID() );
}

void handle_force_parcel_to_content(void*)
{
	LLViewerParcelMgr::getInstance()->sendParcelGodForceToContent();
}

void handle_claim_public_land(void*)
{
	if (LLViewerParcelMgr::getInstance()->getSelectionRegion() != gAgent.getRegion())
	{
		LLNotificationsUtil::add("ClaimPublicLand");
		return;
	}

	LLVector3d west_south_global;
	LLVector3d east_north_global;
	LLViewerParcelMgr::getInstance()->getSelection(west_south_global, east_north_global);
	LLVector3 west_south = gAgent.getPosAgentFromGlobal(west_south_global);
	LLVector3 east_north = gAgent.getPosAgentFromGlobal(east_north_global);

	LLMessageSystem* msg = gMessageSystem;
	msg->newMessage("GodlikeMessage");
	msg->nextBlock("AgentData");
	msg->addUUID("AgentID", gAgent.getID());
	msg->addUUID("SessionID", gAgent.getSessionID());
	msg->addUUIDFast(_PREHASH_TransactionID, LLUUID::null); //not used
	msg->nextBlock("MethodData");
	msg->addString("Method", "claimpublicland");
	msg->addUUID("Invoice", LLUUID::null);
	std::string buffer;
	buffer = llformat( "%f", west_south.mV[VX]);
	msg->nextBlock("ParamList");
	msg->addString("Parameter", buffer);
	buffer = llformat( "%f", west_south.mV[VY]);
	msg->nextBlock("ParamList");
	msg->addString("Parameter", buffer);
	buffer = llformat( "%f", east_north.mV[VX]);
	msg->nextBlock("ParamList");
	msg->addString("Parameter", buffer);
	buffer = llformat( "%f", east_north.mV[VY]);
	msg->nextBlock("ParamList");
	msg->addString("Parameter", buffer);
	gAgent.sendReliableMessage();
}



// HACK for easily testing new avatar geometry
void handle_god_request_avatar_geometry(void *)
{
	if (gAgent.isGodlike())
	{
		LLSelectMgr::getInstance()->sendGodlikeRequest("avatar toggle", "");
	}
}


void derez_objects(EDeRezDestination dest, const LLUUID& dest_id)
{
	if(gAgentCamera.cameraMouselook())
	{
		gAgentCamera.changeCameraToDefault();
	}
	//gInventoryView->setPanelOpen(TRUE);

	std::string error;
	LLDynamicArray<LLViewerObject*> derez_objects;
	
	// Check conditions that we can't deal with, building a list of
	// everything that we'll actually be derezzing.
	LLViewerRegion* first_region = NULL;
	for (LLObjectSelection::valid_root_iterator iter = LLSelectMgr::getInstance()->getSelection()->valid_root_begin();
		 iter != LLSelectMgr::getInstance()->getSelection()->valid_root_end(); iter++)
	{
		LLSelectNode* node = *iter;
		LLViewerObject* object = node->getObject();
		LLViewerRegion* region = object->getRegion();
		if (!first_region)
		{
			first_region = region;
		}
		else
		{
			if(region != first_region)
			{
				// Derez doesn't work at all if the some of the objects
				// are in regions besides the first object selected.
				
				// ...crosses region boundaries
				error = "AcquireErrorObjectSpan";
				break;
			}
		}
		if (object->isAvatar())
		{
			// ...don't acquire avatars
			continue;
		}

		// If AssetContainers are being sent back, they will appear as 
		// boxes in the owner's inventory.
		if (object->getNVPair("AssetContainer")
			&& dest != DRD_RETURN_TO_OWNER)
		{
			// this object is an asset container, derez its contents, not it
			llwarns << "Attempt to derez deprecated AssetContainer object type not supported." << llendl;
			/*
			object->requestInventory(container_inventory_arrived, 
				(void *)(BOOL)(DRD_TAKE_INTO_AGENT_INVENTORY == dest));
			*/
			continue;
		}
		BOOL can_derez_current = FALSE;
		switch(dest)
		{
		case DRD_TAKE_INTO_AGENT_INVENTORY:
		case DRD_TRASH:
			if( (node->mPermissions->allowTransferTo(gAgent.getID()) && object->permModify())
				|| (node->allowOperationOnNode(PERM_OWNER, GP_OBJECT_MANIPULATE)) )
			{
				can_derez_current = TRUE;
			}
			break;

		case DRD_RETURN_TO_OWNER:
			can_derez_current = TRUE;
			break;

		default:
			if((node->mPermissions->allowTransferTo(gAgent.getID())
				&& object->permCopy())
			   || gAgent.isGodlike())
			{
				can_derez_current = TRUE;
			}
			break;
		}
		if(can_derez_current)
		{
			derez_objects.put(object);
		}
	}

	// This constant is based on (1200 - HEADER_SIZE) / 4 bytes per
	// root.  I lopped off a few (33) to provide a bit
	// pad. HEADER_SIZE is currently 67 bytes, most of which is UUIDs.
	// This gives us a maximum of 63500 root objects - which should
	// satisfy anybody.
	const S32 MAX_ROOTS_PER_PACKET = 250;
	const S32 MAX_PACKET_COUNT = 254;
	F32 packets = ceil((F32)derez_objects.count() / (F32)MAX_ROOTS_PER_PACKET);
	if(packets > (F32)MAX_PACKET_COUNT)
	{
		error = "AcquireErrorTooManyObjects";
	}

	if(error.empty() && derez_objects.count() > 0)
	{
		U8 d = (U8)dest;
		LLUUID tid;
		tid.generate();
		U8 packet_count = (U8)packets;
		S32 object_index = 0;
		S32 objects_in_packet = 0;
		LLMessageSystem* msg = gMessageSystem;
		for(U8 packet_number = 0;
			packet_number < packet_count;
			++packet_number)
		{
			msg->newMessageFast(_PREHASH_DeRezObject);
			msg->nextBlockFast(_PREHASH_AgentData);
			msg->addUUIDFast(_PREHASH_AgentID, gAgent.getID());
			msg->addUUIDFast(_PREHASH_SessionID, gAgent.getSessionID());
			msg->nextBlockFast(_PREHASH_AgentBlock);
			msg->addUUIDFast(_PREHASH_GroupID, gAgent.getGroupID());
			msg->addU8Fast(_PREHASH_Destination, d);	
			msg->addUUIDFast(_PREHASH_DestinationID, dest_id);
			msg->addUUIDFast(_PREHASH_TransactionID, tid);
			msg->addU8Fast(_PREHASH_PacketCount, packet_count);
			msg->addU8Fast(_PREHASH_PacketNumber, packet_number);
			objects_in_packet = 0;
			while((object_index < derez_objects.count())
				  && (objects_in_packet++ < MAX_ROOTS_PER_PACKET))

			{
				LLViewerObject* object = derez_objects.get(object_index++);
				msg->nextBlockFast(_PREHASH_ObjectData);
				msg->addU32Fast(_PREHASH_ObjectLocalID, object->getLocalID());
				// VEFFECT: DerezObject
				LLHUDEffectSpiral* effectp = (LLHUDEffectSpiral*)LLHUDManager::getInstance()->createViewerEffect(LLHUDObject::LL_HUD_EFFECT_POINT, TRUE);
				effectp->setPositionGlobal(object->getPositionGlobal());
				effectp->setColor(LLColor4U(gAgent.getEffectColor()));
			}
			msg->sendReliable(first_region->getHost());
		}
		make_ui_sound("UISndObjectRezOut");

		// Busy count decremented by inventory update, so only increment
		// if will be causing an update.
		if (dest != DRD_RETURN_TO_OWNER)
		{
			gViewerWindow->getWindow()->incBusyCount();
		}
	}
	else if(!error.empty())
	{
		LLNotificationsUtil::add(error);
	}
}

void handle_take_copy()
{
	if (LLSelectMgr::getInstance()->getSelection()->isEmpty()) return;

	const LLUUID category_id = gInventory.findCategoryUUIDForType(LLFolderType::FT_OBJECT);
	derez_objects(DRD_ACQUIRE_TO_AGENT_INVENTORY, category_id);
}

// You can return an object to its owner if it is on your land.
class LLObjectReturn : public view_listener_t
{
	bool handleEvent(const LLSD& userdata)
	{
		if (LLSelectMgr::getInstance()->getSelection()->isEmpty()) return true;
		
		mObjectSelection = LLSelectMgr::getInstance()->getEditSelection();

		LLNotificationsUtil::add("ReturnToOwner", LLSD(), LLSD(), boost::bind(&LLObjectReturn::onReturnToOwner, this, _1, _2));
		return true;
	}

	bool onReturnToOwner(const LLSD& notification, const LLSD& response)
	{
		S32 option = LLNotificationsUtil::getSelectedOption(notification, response);
		if (0 == option)
		{
			// Ignore category ID for this derez destination.
			derez_objects(DRD_RETURN_TO_OWNER, LLUUID::null);
		}

		// drop reference to current selection
		mObjectSelection = NULL;
		return false;
	}

protected:
	LLObjectSelectionHandle mObjectSelection;
};


// Allow return to owner if one or more of the selected items is
// over land you own.
class LLObjectEnableReturn : public view_listener_t
{
	bool handleEvent(const LLSD& userdata)
	{
		if (LLSelectMgr::getInstance()->getSelection()->isEmpty())
		{
			// Do not enable if nothing selected
			return false;
		}
#ifdef HACKED_GODLIKE_VIEWER
		bool new_value = true;
#else
		bool new_value = false;
		if (gAgent.isGodlike())
		{
			new_value = true;
		}
		else
		{
			LLViewerRegion* region = gAgent.getRegion();
			if (region)
			{
				// Estate owners and managers can always return objects.
				if (region->canManageEstate())
				{
					new_value = true;
				}
				else
				{
					struct f : public LLSelectedObjectFunctor
					{
						virtual bool apply(LLViewerObject* obj)
						{
							return 
								obj->permModify() ||
								obj->isReturnable();
						}
					} func;
					const bool firstonly = true;
					new_value = LLSelectMgr::getInstance()->getSelection()->applyToRootObjects(&func, firstonly);
				}
			}
		}
#endif
		return new_value;
	}
};

void force_take_copy(void*)
{
	if (LLSelectMgr::getInstance()->getSelection()->isEmpty()) return;
	const LLUUID category_id = gInventory.findCategoryUUIDForType(LLFolderType::FT_OBJECT);
	derez_objects(DRD_FORCE_TO_GOD_INVENTORY, category_id);
}

void handle_take()
{
	// we want to use the folder this was derezzed from if it's
	// available. Otherwise, derez to the normal place.
	if(LLSelectMgr::getInstance()->getSelection()->isEmpty())
	{
		return;
	}
	
	BOOL you_own_everything = TRUE;
	BOOL locked_but_takeable_object = FALSE;
	LLUUID category_id;
	
	for (LLObjectSelection::root_iterator iter = LLSelectMgr::getInstance()->getSelection()->root_begin();
		 iter != LLSelectMgr::getInstance()->getSelection()->root_end(); iter++)
	{
		LLSelectNode* node = *iter;
		LLViewerObject* object = node->getObject();
		if(object)
		{
			if(!object->permYouOwner())
			{
				you_own_everything = FALSE;
			}

			if(!object->permMove())
			{
				locked_but_takeable_object = TRUE;
			}
		}
		if(node->mFolderID.notNull())
		{
			if(category_id.isNull())
			{
				category_id = node->mFolderID;
			}
			else if(category_id != node->mFolderID)
			{
				// we have found two potential destinations. break out
				// now and send to the default location.
				category_id.setNull();
				break;
			}
		}
	}
	if(category_id.notNull())
	{
		// there is an unambiguous destination. See if this agent has
		// such a location and it is not in the trash or library
		if(!gInventory.getCategory(category_id))
		{
			// nope, set to NULL.
			category_id.setNull();
		}
		if(category_id.notNull())
		{
		        // check trash
			const LLUUID trash = gInventory.findCategoryUUIDForType(LLFolderType::FT_TRASH);
			if(category_id == trash || gInventory.isObjectDescendentOf(category_id, trash))
			{
				category_id.setNull();
			}

			// check library
			if(gInventory.isObjectDescendentOf(category_id, gInventory.getLibraryRootFolderID()))
			{
				category_id.setNull();
			}

		}
	}
	if(category_id.isNull())
	{
		category_id = gInventory.findCategoryUUIDForType(LLFolderType::FT_OBJECT);
	}
	LLSD payload;
	payload["folder_id"] = category_id;

	LLNotification::Params params("ConfirmObjectTakeLock");
	params.payload(payload);
	params.functor.function(confirm_take);

	if(locked_but_takeable_object ||
	   !you_own_everything)
	{
		if(locked_but_takeable_object && you_own_everything)
		{
			params.name("ConfirmObjectTakeLock");
		}
		else if(!locked_but_takeable_object && !you_own_everything)
		{
			params.name("ConfirmObjectTakeNoOwn");
		}
		else
		{
			params.name("ConfirmObjectTakeLockNoOwn");
		}
	
		LLNotifications::instance().add(params);
	}
	else
	{
		LLNotifications::instance().forceResponse(params, 0);
	}
}

void handle_object_show_inspector()
{
	LLObjectSelectionHandle selection = LLSelectMgr::getInstance()->getSelection();
	LLViewerObject* objectp = selection->getFirstRootObject(TRUE);
 	if (!objectp)
 	{
 		return;
 	}

	LLSD params;
	params["object_id"] = objectp->getID();
	LLFloaterReg::showInstance("inspect_object", params);
}

void handle_avatar_show_inspector()
{
	LLVOAvatar* avatar = find_avatar_from_object( LLSelectMgr::getInstance()->getSelection()->getPrimaryObject() );
	if(avatar)
	{
		LLSD params;
		params["avatar_id"] = avatar->getID();
		LLFloaterReg::showInstance("inspect_avatar", params);
	}
}



bool confirm_take(const LLSD& notification, const LLSD& response)
{
	S32 option = LLNotificationsUtil::getSelectedOption(notification, response);
	if(enable_take() && (option == 0))
	{
		derez_objects(DRD_TAKE_INTO_AGENT_INVENTORY, notification["payload"]["folder_id"].asUUID());
	}
	return false;
}

// You can take an item when it is public and transferrable, or when
// you own it. We err on the side of enabling the item when at least
// one item selected can be copied to inventory.
BOOL enable_take()
{
	if (sitting_on_selection())
	{
		return FALSE;
	}

	for (LLObjectSelection::valid_root_iterator iter = LLSelectMgr::getInstance()->getSelection()->valid_root_begin();
		 iter != LLSelectMgr::getInstance()->getSelection()->valid_root_end(); iter++)
	{
		LLSelectNode* node = *iter;
		LLViewerObject* object = node->getObject();
		if (object->isAvatar())
		{
			// ...don't acquire avatars
			continue;
		}

#ifdef HACKED_GODLIKE_VIEWER
		return TRUE;
#else
# ifdef TOGGLE_HACKED_GODLIKE_VIEWER
		if (!LLGridManager::getInstance()->isInProductionGrid() 
            && gAgent.isGodlike())
		{
			return TRUE;
		}
# endif
		if((node->mPermissions->allowTransferTo(gAgent.getID())
			&& object->permModify())
		   || (node->mPermissions->getOwner() == gAgent.getID()))
		{
			return TRUE;
		}
#endif
	}
	return FALSE;
}


void handle_buy_or_take()
{
	if (LLSelectMgr::getInstance()->getSelection()->isEmpty())
	{
		return;
	}

	if (is_selection_buy_not_take())
	{
		S32 total_price = selection_price();

		if (total_price <= gStatusBar->getBalance() || total_price == 0)
		{
			handle_buy();
		}
		else
		{
			LLStringUtil::format_map_t args;
			args["AMOUNT"] = llformat("%d", total_price);
			LLBuyCurrencyHTML::openCurrencyFloater( LLTrans::getString( "BuyingCosts", args ), total_price );
		}
	}
	else
	{
		handle_take();
	}
}

bool visible_buy_object()
{
	return is_selection_buy_not_take() && enable_buy_object();
}

bool visible_take_object()
{
	return !is_selection_buy_not_take() && enable_take();
}

bool tools_visible_buy_object()
{
	return is_selection_buy_not_take();
}

bool tools_visible_take_object()
{
	return !is_selection_buy_not_take();
}

class LLToolsEnableBuyOrTake : public view_listener_t
{
	bool handleEvent(const LLSD& userdata)
	{
		bool is_buy = is_selection_buy_not_take();
		bool new_value = is_buy ? enable_buy_object() : enable_take();
		return new_value;
	}
};

// This is a small helper function to determine if we have a buy or a
// take in the selection. This method is to help with the aliasing
// problems of putting buy and take in the same pie menu space. After
// a fair amont of discussion, it was determined to prefer buy over
// take. The reasoning follows from the fact that when users walk up
// to buy something, they will click on one or more items. Thus, if
// anything is for sale, it becomes a buy operation, and the server
// will group all of the buy items, and copyable/modifiable items into
// one package and give the end user as much as the permissions will
// allow. If the user wanted to take something, they will select fewer
// and fewer items until only 'takeable' items are left. The one
// exception is if you own everything in the selection that is for
// sale, in this case, you can't buy stuff from yourself, so you can
// take it.
// return value = TRUE if selection is a 'buy'.
//                FALSE if selection is a 'take'
BOOL is_selection_buy_not_take()
{
	for (LLObjectSelection::root_iterator iter = LLSelectMgr::getInstance()->getSelection()->root_begin();
		 iter != LLSelectMgr::getInstance()->getSelection()->root_end(); iter++)
	{
		LLSelectNode* node = *iter;
		LLViewerObject* obj = node->getObject();
		if(obj && !(obj->permYouOwner()) && (node->mSaleInfo.isForSale()))
		{
			// you do not own the object and it is for sale, thus,
			// it's a buy
			return TRUE;
		}
	}
	return FALSE;
}

S32 selection_price()
{
	S32 total_price = 0;
	for (LLObjectSelection::root_iterator iter = LLSelectMgr::getInstance()->getSelection()->root_begin();
		 iter != LLSelectMgr::getInstance()->getSelection()->root_end(); iter++)
	{
		LLSelectNode* node = *iter;
		LLViewerObject* obj = node->getObject();
		if(obj && !(obj->permYouOwner()) && (node->mSaleInfo.isForSale()))
		{
			// you do not own the object and it is for sale.
			// Add its price.
			total_price += node->mSaleInfo.getSalePrice();
		}
	}

	return total_price;
}
/*
bool callback_show_buy_currency(const LLSD& notification, const LLSD& response)
{
	S32 option = LLNotificationsUtil::getSelectedOption(notification, response);
	if (0 == option)
	{
		llinfos << "Loading page " << LLNotifications::instance().getGlobalString("BUY_CURRENCY_URL") << llendl;
		LLWeb::loadURL(LLNotifications::instance().getGlobalString("BUY_CURRENCY_URL"));
	}
	return false;
}
*/

void show_buy_currency(const char* extra)
{
	// Don't show currency web page for branded clients.
/*
	std::ostringstream mesg;
	if (extra != NULL)
	{	
		mesg << extra << "\n \n";
	}
	mesg << "Go to " << LLNotifications::instance().getGlobalString("BUY_CURRENCY_URL")<< "\nfor information on purchasing currency?";
*/
	LLSD args;
	if (extra != NULL)
	{
		args["EXTRA"] = extra;
	}
	LLNotificationsUtil::add("PromptGoToCurrencyPage", args);//, LLSD(), callback_show_buy_currency);
}

void handle_buy()
{
	if (LLSelectMgr::getInstance()->getSelection()->isEmpty()) return;

	LLSaleInfo sale_info;
	BOOL valid = LLSelectMgr::getInstance()->selectGetSaleInfo(sale_info);
	if (!valid) return;

	S32 price = sale_info.getSalePrice();
	
	if (price > 0 && price > gStatusBar->getBalance())
	{
		LLStringUtil::format_map_t args;
		args["AMOUNT"] = llformat("%d", price);
		LLBuyCurrencyHTML::openCurrencyFloater( LLTrans::getString("this_object_costs", args), price );
		return;
	}

	if (sale_info.getSaleType() == LLSaleInfo::FS_CONTENTS)
	{
		handle_buy_contents(sale_info);
	}
	else
	{
		handle_buy_object(sale_info);
	}
}

bool anyone_copy_selection(LLSelectNode* nodep)
{
	bool perm_copy = (bool)(nodep->getObject()->permCopy());
	bool all_copy = (bool)(nodep->mPermissions->getMaskEveryone() & PERM_COPY);
	return perm_copy && all_copy;
}

bool for_sale_selection(LLSelectNode* nodep)
{
	return nodep->mSaleInfo.isForSale()
		&& nodep->mPermissions->getMaskOwner() & PERM_TRANSFER
		&& (nodep->mPermissions->getMaskOwner() & PERM_COPY
			|| nodep->mSaleInfo.getSaleType() != LLSaleInfo::FS_COPY);
}

BOOL sitting_on_selection()
{
	LLSelectNode* node = LLSelectMgr::getInstance()->getSelection()->getFirstRootNode();
	if (!node)
	{
		return FALSE;
	}

	if (!node->mValid)
	{
		return FALSE;
	}

	LLViewerObject* root_object = node->getObject();
	if (!root_object)
	{
		return FALSE;
	}

	// Need to determine if avatar is sitting on this object
	if (!isAgentAvatarValid()) return FALSE;

	return (gAgentAvatarp->isSitting() && gAgentAvatarp->getRoot() == root_object);
}

class LLToolsSaveToInventory : public view_listener_t
{
	bool handleEvent(const LLSD& userdata)
	{
		if(enable_save_into_inventory(NULL))
		{
			derez_objects(DRD_SAVE_INTO_AGENT_INVENTORY, LLUUID::null);
		}
		return true;
	}
};

class LLToolsSaveToObjectInventory : public view_listener_t
{
	bool handleEvent(const LLSD& userdata)
	{
		LLSelectNode* node = LLSelectMgr::getInstance()->getSelection()->getFirstRootNode();
		if(node && (node->mValid) && (!node->mFromTaskID.isNull()))
		{
			// *TODO: check to see if the fromtaskid object exists.
			derez_objects(DRD_SAVE_INTO_TASK_INVENTORY, node->mFromTaskID);
		}
		return true;
	}
};

// Round the position of all root objects to the grid
class LLToolsSnapObjectXY : public view_listener_t
{
	bool handleEvent(const LLSD& userdata)
	{
		F64 snap_size = (F64)gSavedSettings.getF32("GridResolution");

		for (LLObjectSelection::root_iterator iter = LLSelectMgr::getInstance()->getSelection()->root_begin();
			 iter != LLSelectMgr::getInstance()->getSelection()->root_end(); iter++)
		{
			LLSelectNode* node = *iter;
			LLViewerObject* obj = node->getObject();
			if (obj->permModify())
			{
				LLVector3d pos_global = obj->getPositionGlobal();
				F64 round_x = fmod(pos_global.mdV[VX], snap_size);
				if (round_x < snap_size * 0.5)
				{
					// closer to round down
					pos_global.mdV[VX] -= round_x;
				}
				else
				{
					// closer to round up
					pos_global.mdV[VX] -= round_x;
					pos_global.mdV[VX] += snap_size;
				}

				F64 round_y = fmod(pos_global.mdV[VY], snap_size);
				if (round_y < snap_size * 0.5)
				{
					pos_global.mdV[VY] -= round_y;
				}
				else
				{
					pos_global.mdV[VY] -= round_y;
					pos_global.mdV[VY] += snap_size;
				}

				obj->setPositionGlobal(pos_global, FALSE);
			}
		}
		LLSelectMgr::getInstance()->sendMultipleUpdate(UPD_POSITION);
		return true;
	}
};

// Determine if the option to cycle between linked prims is shown
class LLToolsEnableSelectNextPart : public view_listener_t
{
	bool handleEvent(const LLSD& userdata)
	{
		bool new_value = (gSavedSettings.getBOOL("EditLinkedParts") &&
				 !LLSelectMgr::getInstance()->getSelection()->isEmpty());
		return new_value;
	}
};

// Cycle selection through linked children in selected object.
// FIXME: Order of children list is not always the same as sim's idea of link order. This may confuse
// resis. Need link position added to sim messages to address this.
class LLToolsSelectNextPart : public view_listener_t
{
	bool handleEvent(const LLSD& userdata)
	{
		S32 object_count = LLSelectMgr::getInstance()->getSelection()->getObjectCount();
		if (gSavedSettings.getBOOL("EditLinkedParts") && object_count)
		{
			LLViewerObject* selected = LLSelectMgr::getInstance()->getSelection()->getFirstObject();
			if (selected && selected->getRootEdit())
			{
				bool fwd = (userdata.asString() == "next");
				bool prev = (userdata.asString() == "previous");
				bool ifwd = (userdata.asString() == "includenext");
				bool iprev = (userdata.asString() == "includeprevious");
				LLViewerObject* to_select = NULL;
				LLViewerObject::child_list_t children = selected->getRootEdit()->getChildren();
				children.push_front(selected->getRootEdit());	// need root in the list too

				for (LLViewerObject::child_list_t::iterator iter = children.begin(); iter != children.end(); ++iter)
				{
					if ((*iter)->isSelected())
					{
						if (object_count > 1 && (fwd || prev))	// multiple selection, find first or last selected if not include
						{
							to_select = *iter;
							if (fwd)
							{
								// stop searching if going forward; repeat to get last hit if backward
								break;
							}
						}
						else if ((object_count == 1) || (ifwd || iprev))	// single selection or include
						{
							if (fwd || ifwd)
							{
								++iter;
								while (iter != children.end() && ((*iter)->isAvatar() || (ifwd && (*iter)->isSelected())))
								{
									++iter;	// skip sitting avatars and selected if include
								}
							}
							else // backward
							{
								iter = (iter == children.begin() ? children.end() : iter);
								--iter;
								while (iter != children.begin() && ((*iter)->isAvatar() || (iprev && (*iter)->isSelected())))
								{
									--iter;	// skip sitting avatars and selected if include
								}
							}
							iter = (iter == children.end() ? children.begin() : iter);
							to_select = *iter;
							break;
						}
					}
				}

				if (to_select)
				{
					if (gFocusMgr.childHasKeyboardFocus(gFloaterTools))
					{
						gFocusMgr.setKeyboardFocus(NULL);	// force edit toolbox to commit any changes
					}
					if (fwd || prev)
					{
						LLSelectMgr::getInstance()->deselectAll();
					}
					LLSelectMgr::getInstance()->selectObjectOnly(to_select);
					return true;
				}
			}
		}
		return true;
	}
};

class LLToolsStopAllAnimations : public view_listener_t
{
	bool handleEvent(const LLSD& userdata)
	{
		gAgent.stopCurrentAnimations();
		return true;
	}
};

class LLToolsReleaseKeys : public view_listener_t
{
	bool handleEvent(const LLSD& userdata)
	{
		gAgent.forceReleaseControls();

		return true;
	}
};

class LLToolsEnableReleaseKeys : public view_listener_t
{
	bool handleEvent(const LLSD& userdata)
	{
		return gAgent.anyControlGrabbed();
	}
};


class LLEditEnableCut : public view_listener_t
{
	bool handleEvent(const LLSD& userdata)
	{
		bool new_value = LLEditMenuHandler::gEditMenuHandler && LLEditMenuHandler::gEditMenuHandler->canCut();
		return new_value;
	}
};

class LLEditCut : public view_listener_t
{
	bool handleEvent(const LLSD& userdata)
	{
		if( LLEditMenuHandler::gEditMenuHandler )
		{
			LLEditMenuHandler::gEditMenuHandler->cut();
		}
		return true;
	}
};

class LLEditEnableCopy : public view_listener_t
{
	bool handleEvent(const LLSD& userdata)
	{
		bool new_value = LLEditMenuHandler::gEditMenuHandler && LLEditMenuHandler::gEditMenuHandler->canCopy();
		return new_value;
	}
};

class LLEditCopy : public view_listener_t
{
	bool handleEvent(const LLSD& userdata)
	{
		if( LLEditMenuHandler::gEditMenuHandler )
		{
			LLEditMenuHandler::gEditMenuHandler->copy();
		}
		return true;
	}
};

class LLEditEnablePaste : public view_listener_t
{
	bool handleEvent(const LLSD& userdata)
	{
		bool new_value = LLEditMenuHandler::gEditMenuHandler && LLEditMenuHandler::gEditMenuHandler->canPaste();
		return new_value;
	}
};

class LLEditPaste : public view_listener_t
{
	bool handleEvent(const LLSD& userdata)
	{
		if( LLEditMenuHandler::gEditMenuHandler )
		{
			LLEditMenuHandler::gEditMenuHandler->paste();
		}
		return true;
	}
};

class LLEditEnableDelete : public view_listener_t
{
	bool handleEvent(const LLSD& userdata)
	{
		bool new_value = LLEditMenuHandler::gEditMenuHandler && LLEditMenuHandler::gEditMenuHandler->canDoDelete();
		return new_value;
	}
};

class LLEditDelete : public view_listener_t
{
	bool handleEvent(const LLSD& userdata)
	{
		// If a text field can do a deletion, it gets precedence over deleting
		// an object in the world.
		if( LLEditMenuHandler::gEditMenuHandler && LLEditMenuHandler::gEditMenuHandler->canDoDelete())
		{
			LLEditMenuHandler::gEditMenuHandler->doDelete();
		}

		// and close any pie/context menus when done
		gMenuHolder->hideMenus();

		// When deleting an object we may not actually be done
		// Keep selection so we know what to delete when confirmation is needed about the delete
		gMenuObject->hide();
		return true;
	}
};

bool enable_object_delete()
{
	bool new_value = 
#ifdef HACKED_GODLIKE_VIEWER
	TRUE;
#else
# ifdef TOGGLE_HACKED_GODLIKE_VIEWER
	(!LLGridManager::getInstance()->isInProductionGrid()
     && gAgent.isGodlike()) ||
# endif
	LLSelectMgr::getInstance()->canDoDelete();
#endif
	return new_value;
}

void handle_object_delete()
{

		if (LLSelectMgr::getInstance())
		{
			LLSelectMgr::getInstance()->doDelete();
		}

		// and close any pie/context menus when done
		gMenuHolder->hideMenus();

		// When deleting an object we may not actually be done
		// Keep selection so we know what to delete when confirmation is needed about the delete
		gMenuObject->hide();
		return;
}

void handle_force_delete(void*)
{
	LLSelectMgr::getInstance()->selectForceDelete();
}

class LLViewEnableJoystickFlycam : public view_listener_t
{
	bool handleEvent(const LLSD& userdata)
	{
		bool new_value = (gSavedSettings.getBOOL("JoystickEnabled") && gSavedSettings.getBOOL("JoystickFlycamEnabled"));
		return new_value;
	}
};

class LLViewEnableLastChatter : public view_listener_t
{
	bool handleEvent(const LLSD& userdata)
	{
		// *TODO: add check that last chatter is in range
		bool new_value = (gAgentCamera.cameraThirdPerson() && gAgent.getLastChatter().notNull());
		return new_value;
	}
};

class LLEditEnableDeselect : public view_listener_t
{
	bool handleEvent(const LLSD& userdata)
	{
		bool new_value = LLEditMenuHandler::gEditMenuHandler && LLEditMenuHandler::gEditMenuHandler->canDeselect();
		return new_value;
	}
};

class LLEditDeselect : public view_listener_t
{
	bool handleEvent(const LLSD& userdata)
	{
		if( LLEditMenuHandler::gEditMenuHandler )
		{
			LLEditMenuHandler::gEditMenuHandler->deselect();
		}
		return true;
	}
};

class LLEditEnableSelectAll : public view_listener_t
{
	bool handleEvent(const LLSD& userdata)
	{
		bool new_value = LLEditMenuHandler::gEditMenuHandler && LLEditMenuHandler::gEditMenuHandler->canSelectAll();
		return new_value;
	}
};


class LLEditSelectAll : public view_listener_t
{
	bool handleEvent(const LLSD& userdata)
	{
		if( LLEditMenuHandler::gEditMenuHandler )
		{
			LLEditMenuHandler::gEditMenuHandler->selectAll();
		}
		return true;
	}
};


class LLEditEnableUndo : public view_listener_t
{
	bool handleEvent(const LLSD& userdata)
	{
		bool new_value = LLEditMenuHandler::gEditMenuHandler && LLEditMenuHandler::gEditMenuHandler->canUndo();
		return new_value;
	}
};

class LLEditUndo : public view_listener_t
{
	bool handleEvent(const LLSD& userdata)
	{
		if( LLEditMenuHandler::gEditMenuHandler && LLEditMenuHandler::gEditMenuHandler->canUndo() )
		{
			LLEditMenuHandler::gEditMenuHandler->undo();
		}
		return true;
	}
};

class LLEditEnableRedo : public view_listener_t
{
	bool handleEvent(const LLSD& userdata)
	{
		bool new_value = LLEditMenuHandler::gEditMenuHandler && LLEditMenuHandler::gEditMenuHandler->canRedo();
		return new_value;
	}
};

class LLEditRedo : public view_listener_t
{
	bool handleEvent(const LLSD& userdata)
	{
		if( LLEditMenuHandler::gEditMenuHandler && LLEditMenuHandler::gEditMenuHandler->canRedo() )
		{
			LLEditMenuHandler::gEditMenuHandler->redo();
		}
		return true;
	}
};



void print_object_info(void*)
{
	LLSelectMgr::getInstance()->selectionDump();
}

void print_agent_nvpairs(void*)
{
	LLViewerObject *objectp;

	llinfos << "Agent Name Value Pairs" << llendl;

	objectp = gObjectList.findObject(gAgentID);
	if (objectp)
	{
		objectp->printNameValuePairs();
	}
	else
	{
		llinfos << "Can't find agent object" << llendl;
	}

	llinfos << "Camera at " << gAgentCamera.getCameraPositionGlobal() << llendl;
}

void show_debug_menus()
{
	// this might get called at login screen where there is no menu so only toggle it if one exists
	if ( gMenuBarView )
	{
		BOOL debug = gSavedSettings.getBOOL("UseDebugMenus");
		BOOL qamode = gSavedSettings.getBOOL("QAMode");

		gMenuBarView->setItemVisible("Advanced", debug);
// 		gMenuBarView->setItemEnabled("Advanced", debug); // Don't disable Advanced keyboard shortcuts when hidden
		
		gMenuBarView->setItemVisible("Debug", qamode);
		gMenuBarView->setItemEnabled("Debug", qamode);

		gMenuBarView->setItemVisible("Develop", qamode);
		gMenuBarView->setItemEnabled("Develop", qamode);

		// Server ('Admin') menu hidden when not in godmode.
		const bool show_server_menu = (gAgent.getGodLevel() > GOD_NOT || (debug && gAgent.getAdminOverride()));
		gMenuBarView->setItemVisible("Admin", show_server_menu);
		gMenuBarView->setItemEnabled("Admin", show_server_menu);
	}
	if (gLoginMenuBarView)
	{
		BOOL debug = gSavedSettings.getBOOL("UseDebugMenus");
		gLoginMenuBarView->setItemVisible("Debug", debug);
		gLoginMenuBarView->setItemEnabled("Debug", debug);
	}
}

void toggle_debug_menus(void*)
{
	BOOL visible = ! gSavedSettings.getBOOL("UseDebugMenus");
	gSavedSettings.setBOOL("UseDebugMenus", visible);
	show_debug_menus();
}


// LLUUID gExporterRequestID;
// std::string gExportDirectory;

// LLUploadDialog *gExportDialog = NULL;

// void handle_export_selected( void * )
// {
// 	LLObjectSelectionHandle selection = LLSelectMgr::getInstance()->getSelection();
// 	if (selection->isEmpty())
// 	{
// 		return;
// 	}
// 	llinfos << "Exporting selected objects:" << llendl;

// 	gExporterRequestID.generate();
// 	gExportDirectory = "";

// 	LLMessageSystem* msg = gMessageSystem;
// 	msg->newMessageFast(_PREHASH_ObjectExportSelected);
// 	msg->nextBlockFast(_PREHASH_AgentData);
// 	msg->addUUIDFast(_PREHASH_AgentID, gAgent.getID());
// 	msg->addUUIDFast(_PREHASH_RequestID, gExporterRequestID);
// 	msg->addS16Fast(_PREHASH_VolumeDetail, 4);

// 	for (LLObjectSelection::root_iterator iter = selection->root_begin();
// 		 iter != selection->root_end(); iter++)
// 	{
// 		LLSelectNode* node = *iter;
// 		LLViewerObject* object = node->getObject();
// 		msg->nextBlockFast(_PREHASH_ObjectData);
// 		msg->addUUIDFast(_PREHASH_ObjectID, object->getID());
// 		llinfos << "Object: " << object->getID() << llendl;
// 	}
// 	msg->sendReliable(gAgent.getRegion()->getHost());

// 	gExportDialog = LLUploadDialog::modalUploadDialog("Exporting selected objects...");
// }
//


class LLWorldSetHomeLocation : public view_listener_t
{
	bool handleEvent(const LLSD& userdata)
	{
		// we just send the message and let the server check for failure cases
		// server will echo back a "Home position set." alert if it succeeds
		// and the home location screencapture happens when that alert is recieved
		gAgent.setStartPosition(START_LOCATION_ID_HOME);
		return true;
	}
};

class LLWorldTeleportHome : public view_listener_t
{
	bool handleEvent(const LLSD& userdata)
	{
		gAgent.teleportHome();
		return true;
	}
};

class LLWorldAlwaysRun : public view_listener_t
{
	bool handleEvent(const LLSD& userdata)
	{
		// as well as altering the default walk-vs-run state,
		// we also change the *current* walk-vs-run state.
		if (gAgent.getAlwaysRun())
		{
			gAgent.clearAlwaysRun();
			gAgent.clearRunning();
		}
		else
		{
			gAgent.setAlwaysRun();
			gAgent.setRunning();
		}

		// tell the simulator.
		gAgent.sendWalkRun(gAgent.getAlwaysRun());

		// Update Movement Controls according to AlwaysRun mode
		LLFloaterMove::setAlwaysRunMode(gAgent.getAlwaysRun());

		return true;
	}
};

class LLWorldCheckAlwaysRun : public view_listener_t
{
	bool handleEvent(const LLSD& userdata)
	{
		bool new_value = gAgent.getAlwaysRun();
		return new_value;
	}
};

class LLWorldSetAway : public view_listener_t
{
	bool handleEvent(const LLSD& userdata)
	{
		if (gAgent.getAFK())
		{
			gAgent.clearAFK();
		}
		else
		{
			gAgent.setAFK();
		}
		return true;
	}
};

class LLWorldSetBusy : public view_listener_t
{
	bool handleEvent(const LLSD& userdata)
	{
		if (gAgent.getBusy())
		{
			gAgent.clearBusy();
		}
		else
		{
			gAgent.setBusy();
			LLNotificationsUtil::add("BusyModeSet");
		}
		return true;
	}
};

class LLWorldCreateLandmark : public view_listener_t
{
	bool handleEvent(const LLSD& userdata)
	{
		LLSideTray::getInstance()->showPanel("panel_places", LLSD().with("type", "create_landmark"));

		return true;
	}
};

class LLWorldPlaceProfile : public view_listener_t
{
	bool handleEvent(const LLSD& userdata)
	{
		LLSideTray::getInstance()->showPanel("panel_places", LLSD().with("type", "agent"));

		return true;
	}
};

void handle_look_at_selection(const LLSD& param)
{
	const F32 PADDING_FACTOR = 1.75f;
	BOOL zoom = (param.asString() == "zoom");
	if (!LLSelectMgr::getInstance()->getSelection()->isEmpty())
	{
		gAgentCamera.setFocusOnAvatar(FALSE, ANIMATE);

		LLBBox selection_bbox = LLSelectMgr::getInstance()->getBBoxOfSelection();
		F32 angle_of_view = llmax(0.1f, LLViewerCamera::getInstance()->getAspect() > 1.f ? LLViewerCamera::getInstance()->getView() * LLViewerCamera::getInstance()->getAspect() : LLViewerCamera::getInstance()->getView());
		F32 distance = selection_bbox.getExtentLocal().magVec() * PADDING_FACTOR / atan(angle_of_view);

		LLVector3 obj_to_cam = LLViewerCamera::getInstance()->getOrigin() - selection_bbox.getCenterAgent();
		obj_to_cam.normVec();

		LLUUID object_id;
		if (LLSelectMgr::getInstance()->getSelection()->getPrimaryObject())
		{
			object_id = LLSelectMgr::getInstance()->getSelection()->getPrimaryObject()->mID;
		}
		if (zoom)
		{
			// Make sure we are not increasing the distance between the camera and object
			LLVector3d orig_distance = gAgentCamera.getCameraPositionGlobal() - LLSelectMgr::getInstance()->getSelectionCenterGlobal();
			distance = llmin(distance, (F32) orig_distance.length());
				
			gAgentCamera.setCameraPosAndFocusGlobal(LLSelectMgr::getInstance()->getSelectionCenterGlobal() + LLVector3d(obj_to_cam * distance), 
										LLSelectMgr::getInstance()->getSelectionCenterGlobal(), 
										object_id );
			
		}
		else
		{
			gAgentCamera.setFocusGlobal( LLSelectMgr::getInstance()->getSelectionCenterGlobal(), object_id );
		}	
	}
}

void handle_zoom_to_object(LLUUID object_id)
{
	const F32 PADDING_FACTOR = 2.f;

	LLViewerObject* object = gObjectList.findObject(object_id);

	if (object)
	{
		gAgentCamera.setFocusOnAvatar(FALSE, ANIMATE);

		LLBBox bbox = object->getBoundingBoxAgent() ;
		F32 angle_of_view = llmax(0.1f, LLViewerCamera::getInstance()->getAspect() > 1.f ? LLViewerCamera::getInstance()->getView() * LLViewerCamera::getInstance()->getAspect() : LLViewerCamera::getInstance()->getView());
		F32 distance = bbox.getExtentLocal().magVec() * PADDING_FACTOR / atan(angle_of_view);

		LLVector3 obj_to_cam = LLViewerCamera::getInstance()->getOrigin() - bbox.getCenterAgent();
		obj_to_cam.normVec();


			LLVector3d object_center_global = gAgent.getPosGlobalFromAgent(bbox.getCenterAgent());

			gAgentCamera.setCameraPosAndFocusGlobal(object_center_global + LLVector3d(obj_to_cam * distance), 
											object_center_global, 
											object_id );
	}
}

class LLAvatarInviteToGroup : public view_listener_t
{
	bool handleEvent(const LLSD& userdata)
	{
		LLVOAvatar* avatar = find_avatar_from_object( LLSelectMgr::getInstance()->getSelection()->getPrimaryObject() );
		if(avatar)
		{
			LLAvatarActions::inviteToGroup(avatar->getID());
		}
		return true;
	}
};

class LLAvatarAddFriend : public view_listener_t
{
	bool handleEvent(const LLSD& userdata)
	{
		LLVOAvatar* avatar = find_avatar_from_object( LLSelectMgr::getInstance()->getSelection()->getPrimaryObject() );
		if(avatar && !LLAvatarActions::isFriend(avatar->getID()))
		{
			request_friendship(avatar->getID());
		}
		return true;
	}
};

class LLAvatarAddContact : public view_listener_t
{
	bool handleEvent(const LLSD& userdata)
	{
		LLVOAvatar* avatar = find_avatar_from_object( LLSelectMgr::getInstance()->getSelection()->getPrimaryObject() );
		if(avatar)
		{
			create_inventory_callingcard(avatar->getID());
		}
		return true;
	}
};

bool complete_give_money(const LLSD& notification, const LLSD& response, LLObjectSelectionHandle selection)
{
	S32 option = LLNotificationsUtil::getSelectedOption(notification, response);
	if (option == 0)
	{
		gAgent.clearBusy();
	}

	LLViewerObject* objectp = selection->getPrimaryObject();

	// Show avatar's name if paying attachment
	if (objectp && objectp->isAttachment())
	{
		while (objectp && !objectp->isAvatar())
		{
			objectp = (LLViewerObject*)objectp->getParent();
		}
	}

	if (objectp)
	{
		if (objectp->isAvatar())
		{
			const bool is_group = false;
			LLFloaterPayUtil::payDirectly(&give_money,
									  objectp->getID(),
									  is_group);
		}
		else
		{
			LLFloaterPayUtil::payViaObject(&give_money, selection);
		}
	}
	return false;
}

void handle_give_money_dialog()
{
	LLNotification::Params params("BusyModePay");
	params.functor.function(boost::bind(complete_give_money, _1, _2, LLSelectMgr::getInstance()->getSelection()));

	if (gAgent.getBusy())
	{
		// warn users of being in busy mode during a transaction
		LLNotifications::instance().add(params);
	}
	else
	{
		LLNotifications::instance().forceResponse(params, 1);
	}
}

bool enable_pay_avatar()
{
	LLViewerObject* obj = LLSelectMgr::getInstance()->getSelection()->getPrimaryObject();
	LLVOAvatar* avatar = find_avatar_from_object(obj);
	return (avatar != NULL);
}

bool enable_pay_object()
{
	LLViewerObject* object = LLSelectMgr::getInstance()->getSelection()->getPrimaryObject();
	if( object )
	{
		LLViewerObject *parent = (LLViewerObject *)object->getParent();
		if((object->flagTakesMoney()) || (parent && parent->flagTakesMoney()))
		{
			return true;
		}
	}
	return false;
}

bool enable_object_stand_up()
{
	// 'Object Stand Up' menu item is enabled when agent is sitting on selection
	return sitting_on_selection();
}

bool enable_object_sit(LLUICtrl* ctrl)
{
	// 'Object Sit' menu item is enabled when agent is not sitting on selection
	bool sitting_on_sel = sitting_on_selection();
	if (!sitting_on_sel)
	{
		std::string item_name = ctrl->getName();

		// init default labels
		init_default_item_label(item_name);

		// Update label
		LLSelectNode* node = LLSelectMgr::getInstance()->getSelection()->getFirstRootNode();
		if (node && node->mValid && !node->mSitName.empty())
		{
			gMenuHolder->childSetText(item_name, node->mSitName);
		}
		else
		{
			gMenuHolder->childSetText(item_name, get_default_item_label(item_name));
		}
	}
	return !sitting_on_sel && is_object_sittable();
}

void dump_select_mgr(void*)
{
	LLSelectMgr::getInstance()->dump();
}

void dump_inventory(void*)
{
	gInventory.dumpInventory();
}


void handle_dump_followcam(void*)
{
	LLFollowCamMgr::dump();
}

void handle_viewer_enable_message_log(void*)
{
	gMessageSystem->startLogging();
}

void handle_viewer_disable_message_log(void*)
{
	gMessageSystem->stopLogging();
}

void handle_customize_avatar()
{
	LLSideTray::getInstance()->showPanel("sidepanel_appearance", LLSD().with("type", "my_outfits"));
}

void handle_edit_outfit()
{
	LLSideTray::getInstance()->showPanel("sidepanel_appearance", LLSD().with("type", "edit_outfit"));
}

void handle_edit_shape()
{
	LLSideTray::getInstance()->showPanel("sidepanel_appearance", LLSD().with("type", "edit_shape"));
}

void handle_report_abuse()
{
	// Prevent menu from appearing in screen shot.
	gMenuHolder->hideMenus();
	LLFloaterReporter::showFromMenu(COMPLAINT_REPORT);
}

void handle_buy_currency()
{
	LLBuyCurrencyHTML::openCurrencyFloater();
}

class LLFloaterVisible : public view_listener_t
{
	bool handleEvent(const LLSD& userdata)
	{
		std::string floater_name = userdata.asString();
		bool new_value = false;
		{
			new_value = LLFloaterReg::instanceVisible(floater_name);
		}
		return new_value;
	}
};

class LLShowHelp : public view_listener_t
{
	bool handleEvent(const LLSD& userdata)
	{
		std::string help_topic = userdata.asString();
		LLViewerHelp* vhelp = LLViewerHelp::getInstance();
		vhelp->showTopic(help_topic);
		return true;
	}
};

class LLToggleHelp : public view_listener_t
{
	bool handleEvent(const LLSD& userdata)
	{
		LLFloater* help_browser = (LLFloaterReg::findInstance("help_browser"));
		if (help_browser && help_browser->isInVisibleChain())
		{
			help_browser->closeFloater();
		}
		else
		{
			std::string help_topic = userdata.asString();
			LLViewerHelp* vhelp = LLViewerHelp::getInstance();
			vhelp->showTopic(help_topic);
		}
		return true;
	}
};

class LLShowSidetrayPanel : public view_listener_t
{
	bool handleEvent(const LLSD& userdata)
	{
		std::string panel_name = userdata.asString();

		LLPanel* panel = LLSideTray::getInstance()->getPanel(panel_name);
		if (panel)
		{
			if (panel->isInVisibleChain())
			{
				LLSideTray::getInstance()->hidePanel(panel_name);
			}
			else
			{
				LLSideTray::getInstance()->showPanel(panel_name);
			}
		}
		return true;
	}
};

class LLSidetrayPanelVisible : public view_listener_t
{
	bool handleEvent(const LLSD& userdata)
	{
		std::string panel_name = userdata.asString();
		// Toggle the panel
		if (LLSideTray::getInstance()->isPanelActive(panel_name))
		{
			return true;
		}
		else
		{
			return false;
		}
		
	}
};


bool callback_show_url(const LLSD& notification, const LLSD& response)
{
	S32 option = LLNotificationsUtil::getSelectedOption(notification, response);
	if (0 == option)
	{
		LLWeb::loadURL(notification["payload"]["url"].asString());
	}
	return false;
}

class LLPromptShowURL : public view_listener_t
{
	bool handleEvent(const LLSD& userdata)
	{
		std::string param = userdata.asString();
		std::string::size_type offset = param.find(",");
		if (offset != param.npos)
		{
			std::string alert = param.substr(0, offset);
			std::string url = param.substr(offset+1);

			if(gSavedSettings.getBOOL("UseExternalBrowser"))
			{ 
    			LLSD payload;
    			payload["url"] = url;
    			LLNotificationsUtil::add(alert, LLSD(), payload, callback_show_url);
			}
			else
			{
		        LLWeb::loadURL(url);
			}
		}
		else
		{
			llinfos << "PromptShowURL invalid parameters! Expecting \"ALERT,URL\"." << llendl;
		}
		return true;
	}
};

bool callback_show_file(const LLSD& notification, const LLSD& response)
{
	S32 option = LLNotificationsUtil::getSelectedOption(notification, response);
	if (0 == option)
	{
		LLWeb::loadURL(notification["payload"]["url"]);
	}
	return false;
}

class LLPromptShowFile : public view_listener_t
{
	bool handleEvent(const LLSD& userdata)
	{
		std::string param = userdata.asString();
		std::string::size_type offset = param.find(",");
		if (offset != param.npos)
		{
			std::string alert = param.substr(0, offset);
			std::string file = param.substr(offset+1);

			LLSD payload;
			payload["url"] = file;
			LLNotificationsUtil::add(alert, LLSD(), payload, callback_show_file);
		}
		else
		{
			llinfos << "PromptShowFile invalid parameters! Expecting \"ALERT,FILE\"." << llendl;
		}
		return true;
	}
};

class LLShowAgentProfile : public view_listener_t
{
	bool handleEvent(const LLSD& userdata)
	{
		LLUUID agent_id;
		if (userdata.asString() == "agent")
		{
			agent_id = gAgent.getID();
		}
		else if (userdata.asString() == "hit object")
		{
			LLViewerObject* objectp = LLSelectMgr::getInstance()->getSelection()->getPrimaryObject();
			if (objectp)
			{
				agent_id = objectp->getID();
			}
		}
		else
		{
			agent_id = userdata.asUUID();
		}

		LLVOAvatar* avatar = find_avatar_from_object(agent_id);
		if (avatar)
		{
			LLAvatarActions::showProfile(avatar->getID());
		}
		return true;
	}
};

class LLToggleAgentProfile : public view_listener_t
{
	bool handleEvent(const LLSD& userdata)
	{
		LLUUID agent_id;
		if (userdata.asString() == "agent")
		{
			agent_id = gAgent.getID();
		}
		else if (userdata.asString() == "hit object")
		{
			LLViewerObject* objectp = LLSelectMgr::getInstance()->getSelection()->getPrimaryObject();
			if (objectp)
			{
				agent_id = objectp->getID();
			}
		}
		else
		{
			agent_id = userdata.asUUID();
		}

		LLVOAvatar* avatar = find_avatar_from_object(agent_id);
		if (avatar)
		{
			if (!LLAvatarActions::profileVisible(avatar->getID()))
			{
				LLAvatarActions::showProfile(avatar->getID());
			}
			else
			{
				LLAvatarActions::hideProfile(avatar->getID());
			}
		}
		return true;
	}
};

class LLLandEdit : public view_listener_t
{
	bool handleEvent(const LLSD& userdata)
	{
		if (gAgentCamera.getFocusOnAvatar() && gSavedSettings.getBOOL("EditCameraMovement") )
		{
			// zoom in if we're looking at the avatar
			gAgentCamera.setFocusOnAvatar(FALSE, ANIMATE);
			gAgentCamera.setFocusGlobal(LLToolPie::getInstance()->getPick());

			gAgentCamera.cameraOrbitOver( F_PI * 0.25f );
			gViewerWindow->moveCursorToCenter();
		}
		else if ( gSavedSettings.getBOOL("EditCameraMovement") )
		{
			gAgentCamera.setFocusGlobal(LLToolPie::getInstance()->getPick());
			gViewerWindow->moveCursorToCenter();
		}


		LLViewerParcelMgr::getInstance()->selectParcelAt( LLToolPie::getInstance()->getPick().mPosGlobal );

		LLFloaterReg::showInstance("build");

		// Switch to land edit toolset
		LLToolMgr::getInstance()->getCurrentToolset()->selectTool( LLToolSelectLand::getInstance() );
		return true;
	}
};

class LLWorldEnableBuyLand : public view_listener_t
{
	bool handleEvent(const LLSD& userdata)
	{
		bool new_value = LLViewerParcelMgr::getInstance()->canAgentBuyParcel(
								LLViewerParcelMgr::getInstance()->selectionEmpty()
									? LLViewerParcelMgr::getInstance()->getAgentParcel()
									: LLViewerParcelMgr::getInstance()->getParcelSelection()->getParcel(),
								false);
		return new_value;
	}
};

BOOL enable_buy_land(void*)
{
	return LLViewerParcelMgr::getInstance()->canAgentBuyParcel(
				LLViewerParcelMgr::getInstance()->getParcelSelection()->getParcel(), false);
}

void handle_buy_land()
{
	LLViewerParcelMgr* vpm = LLViewerParcelMgr::getInstance();
	if (vpm->selectionEmpty())
	{
		vpm->selectParcelAt(gAgent.getPositionGlobal());
	}
	vpm->startBuyLand();
}

class LLObjectAttachToAvatar : public view_listener_t
{
public:
	LLObjectAttachToAvatar(bool replace) : mReplace(replace) {}
	static void setObjectSelection(LLObjectSelectionHandle selection) { sObjectSelection = selection; }

private:
	bool handleEvent(const LLSD& userdata)
	{
		setObjectSelection(LLSelectMgr::getInstance()->getSelection());
		LLViewerObject* selectedObject = sObjectSelection->getFirstRootObject();
		if (selectedObject)
		{
			S32 index = userdata.asInteger();
			LLViewerJointAttachment* attachment_point = NULL;
			if (index > 0)
				attachment_point = get_if_there(gAgentAvatarp->mAttachmentPoints, index, (LLViewerJointAttachment*)NULL);
			confirmReplaceAttachment(0, attachment_point);
		}
		return true;
	}

	static void onNearAttachObject(BOOL success, void *user_data);
	void confirmReplaceAttachment(S32 option, LLViewerJointAttachment* attachment_point);

	struct CallbackData
	{
		CallbackData(LLViewerJointAttachment* point, bool replace) : mAttachmentPoint(point), mReplace(replace) {}

		LLViewerJointAttachment*	mAttachmentPoint;
		bool						mReplace;
	};

protected:
	static LLObjectSelectionHandle sObjectSelection;
	bool mReplace;
};

LLObjectSelectionHandle LLObjectAttachToAvatar::sObjectSelection;

// static
void LLObjectAttachToAvatar::onNearAttachObject(BOOL success, void *user_data)
{
	if (!user_data) return;
	CallbackData* cb_data = static_cast<CallbackData*>(user_data);

	if (success)
	{
		const LLViewerJointAttachment *attachment = cb_data->mAttachmentPoint;
		
		U8 attachment_id = 0;
		if (attachment)
		{
			for (LLVOAvatar::attachment_map_t::const_iterator iter = gAgentAvatarp->mAttachmentPoints.begin();
				 iter != gAgentAvatarp->mAttachmentPoints.end(); ++iter)
			{
				if (iter->second == attachment)
				{
					attachment_id = iter->first;
					break;
				}
			}
		}
		else
		{
			// interpret 0 as "default location"
			attachment_id = 0;
		}
		LLSelectMgr::getInstance()->sendAttach(attachment_id, cb_data->mReplace);
	}		
	LLObjectAttachToAvatar::setObjectSelection(NULL);

	delete cb_data;
}

// static
void LLObjectAttachToAvatar::confirmReplaceAttachment(S32 option, LLViewerJointAttachment* attachment_point)
{
	if (option == 0/*YES*/)
	{
		LLViewerObject* selectedObject = LLSelectMgr::getInstance()->getSelection()->getFirstRootObject();
		if (selectedObject)
		{
			const F32 MIN_STOP_DISTANCE = 1.f;	// meters
			const F32 ARM_LENGTH = 0.5f;		// meters
			const F32 SCALE_FUDGE = 1.5f;

			F32 stop_distance = SCALE_FUDGE * selectedObject->getMaxScale() + ARM_LENGTH;
			if (stop_distance < MIN_STOP_DISTANCE)
			{
				stop_distance = MIN_STOP_DISTANCE;
			}

			LLVector3 walkToSpot = selectedObject->getPositionAgent();
			
			// make sure we stop in front of the object
			LLVector3 delta = walkToSpot - gAgent.getPositionAgent();
			delta.normVec();
			delta = delta * 0.5f;
			walkToSpot -= delta;

			// The callback will be called even if avatar fails to get close enough to the object, so we won't get a memory leak.
			CallbackData* user_data = new CallbackData(attachment_point, mReplace);
			gAgent.startAutoPilotGlobal(gAgent.getPosGlobalFromAgent(walkToSpot), "Attach", NULL, onNearAttachObject, user_data, stop_distance);
			gAgentCamera.clearFocusObject();
		}
	}
}

void callback_attachment_drop(const LLSD& notification, const LLSD& response)
{
	// Ensure user confirmed the drop
	S32 option = LLNotificationsUtil::getSelectedOption(notification, response);
	if (option != 0) return;

	// Called when the user clicked on an object attached to them
	// and selected "Drop".
	LLUUID object_id = notification["payload"]["object_id"].asUUID();
	LLViewerObject *object = gObjectList.findObject(object_id);
	
	if (!object)
	{
		llwarns << "handle_drop_attachment() - no object to drop" << llendl;
		return;
	}

	LLViewerObject *parent = (LLViewerObject*)object->getParent();
	while (parent)
	{
		if(parent->isAvatar())
		{
			break;
		}
		object = parent;
		parent = (LLViewerObject*)parent->getParent();
	}

	if (!object)
	{
		llwarns << "handle_detach() - no object to detach" << llendl;
		return;
	}

	if (object->isAvatar())
	{
		llwarns << "Trying to detach avatar from avatar." << llendl;
		return;
	}
	
	// reselect the object
	LLSelectMgr::getInstance()->selectObjectAndFamily(object);

	LLSelectMgr::getInstance()->sendDropAttachment();

	return;
}

class LLAttachmentDrop : public view_listener_t
{
	bool handleEvent(const LLSD& userdata)
	{
		LLSD payload;
		LLViewerObject *object = LLSelectMgr::getInstance()->getSelection()->getPrimaryObject();

		if (object) 
		{
			payload["object_id"] = object->getID();
		}
		else
		{
			llwarns << "Drop object not found" << llendl;
			return true;
		}

		LLNotificationsUtil::add("AttachmentDrop", LLSD(), payload, &callback_attachment_drop);
		return true;
	}
};

// called from avatar pie menu
class LLAttachmentDetachFromPoint : public view_listener_t
{
	bool handleEvent(const LLSD& user_data)
	{
		const LLViewerJointAttachment *attachment = get_if_there(gAgentAvatarp->mAttachmentPoints, user_data.asInteger(), (LLViewerJointAttachment*)NULL);
		if (attachment->getNumObjects() > 0)
		{
			gMessageSystem->newMessage("ObjectDetach");
			gMessageSystem->nextBlockFast(_PREHASH_AgentData);
			gMessageSystem->addUUIDFast(_PREHASH_AgentID, gAgent.getID() );
			gMessageSystem->addUUIDFast(_PREHASH_SessionID, gAgent.getSessionID());
			
			for (LLViewerJointAttachment::attachedobjs_vec_t::const_iterator iter = attachment->mAttachedObjects.begin();
				 iter != attachment->mAttachedObjects.end();
				 iter++)
			{
				LLViewerObject *attached_object = (*iter);
				gMessageSystem->nextBlockFast(_PREHASH_ObjectData);
				gMessageSystem->addU32Fast(_PREHASH_ObjectLocalID, attached_object->getLocalID());
			}
			gMessageSystem->sendReliable( gAgent.getRegionHost() );
		}
		return true;
	}
};

static bool onEnableAttachmentLabel(LLUICtrl* ctrl, const LLSD& data)
{
	std::string label;
	LLMenuItemGL* menu = dynamic_cast<LLMenuItemGL*>(ctrl);
	if (menu)
	{
		const LLViewerJointAttachment *attachment = get_if_there(gAgentAvatarp->mAttachmentPoints, data["index"].asInteger(), (LLViewerJointAttachment*)NULL);
		if (attachment)
		{
			label = data["label"].asString();
			for (LLViewerJointAttachment::attachedobjs_vec_t::const_iterator attachment_iter = attachment->mAttachedObjects.begin();
				 attachment_iter != attachment->mAttachedObjects.end();
				 ++attachment_iter)
			{
				const LLViewerObject* attached_object = (*attachment_iter);
				if (attached_object)
				{
					LLViewerInventoryItem* itemp = gInventory.getItem(attached_object->getAttachmentItemID());
					if (itemp)
					{
						label += std::string(" (") + itemp->getName() + std::string(")");
						break;
					}
				}
			}
		}
		menu->setLabel(label);
	}
	return true;
}

class LLAttachmentDetach : public view_listener_t
{
	bool handleEvent(const LLSD& userdata)
	{
		// Called when the user clicked on an object attached to them
		// and selected "Detach".
		LLViewerObject *object = LLSelectMgr::getInstance()->getSelection()->getPrimaryObject();
		if (!object)
		{
			llwarns << "handle_detach() - no object to detach" << llendl;
			return true;
		}

		LLViewerObject *parent = (LLViewerObject*)object->getParent();
		while (parent)
		{
			if(parent->isAvatar())
			{
				break;
			}
			object = parent;
			parent = (LLViewerObject*)parent->getParent();
		}

		if (!object)
		{
			llwarns << "handle_detach() - no object to detach" << llendl;
			return true;
		}

		if (object->isAvatar())
		{
			llwarns << "Trying to detach avatar from avatar." << llendl;
			return true;
		}

		// The sendDetach() method works on the list of selected
		// objects.  Thus we need to clear the list, make sure it only
		// contains the object the user clicked, send the message,
		// then clear the list.
		// We use deselectAll to update the simulator's notion of what's
		// selected, and removeAll just to change things locally.
		//RN: I thought it was more useful to detach everything that was selected
		if (LLSelectMgr::getInstance()->getSelection()->isAttachment())
		{
			LLSelectMgr::getInstance()->sendDetach();
		}
		return true;
	}
};

//Adding an observer for a Jira 2422 and needs to be a fetch observer
//for Jira 3119
class LLWornItemFetchedObserver : public LLInventoryFetchItemsObserver
{
public:
	LLWornItemFetchedObserver(const LLUUID& worn_item_id) :
		LLInventoryFetchItemsObserver(worn_item_id)
	{}
	virtual ~LLWornItemFetchedObserver() {}

protected:
	virtual void done()
	{
		gMenuAttachmentSelf->buildDrawLabels();
		gInventory.removeObserver(this);
		delete this;
	}
};

// You can only drop items on parcels where you can build.
class LLAttachmentEnableDrop : public view_listener_t
{
	bool handleEvent(const LLSD& userdata)
	{
		BOOL can_build   = gAgent.isGodlike() || (LLViewerParcelMgr::getInstance()->allowAgentBuild());

		//Add an inventory observer to only allow dropping the newly attached item
		//once it exists in your inventory.  Look at Jira 2422.
		//-jwolk

		// A bug occurs when you wear/drop an item before it actively is added to your inventory
		// if this is the case (you're on a slow sim, etc.) a copy of the object,
		// well, a newly created object with the same properties, is placed
		// in your inventory.  Therefore, we disable the drop option until the
		// item is in your inventory

		LLViewerObject*              object         = LLSelectMgr::getInstance()->getSelection()->getPrimaryObject();
		LLViewerJointAttachment*     attachment     = NULL;
		LLInventoryItem*             item           = NULL;

		// Do not enable drop if all faces of object are not enabled
		if (object && LLSelectMgr::getInstance()->getSelection()->contains(object,SELECT_ALL_TES ))
		{
    		S32 attachmentID  = ATTACHMENT_ID_FROM_STATE(object->getState());
			attachment = get_if_there(gAgentAvatarp->mAttachmentPoints, attachmentID, (LLViewerJointAttachment*)NULL);

			if (attachment)
			{
				for (LLViewerJointAttachment::attachedobjs_vec_t::iterator attachment_iter = attachment->mAttachedObjects.begin();
					 attachment_iter != attachment->mAttachedObjects.end();
					 ++attachment_iter)
				{
					// make sure item is in your inventory (it could be a delayed attach message being sent from the sim)
					// so check to see if the item is in the inventory already
					item = gInventory.getItem((*attachment_iter)->getAttachmentItemID());
					if (!item)
					{
						// Item does not exist, make an observer to enable the pie menu 
						// when the item finishes fetching worst case scenario 
						// if a fetch is already out there (being sent from a slow sim)
						// we refetch and there are 2 fetches
						LLWornItemFetchedObserver* worn_item_fetched = new LLWornItemFetchedObserver((*attachment_iter)->getAttachmentItemID());		
						worn_item_fetched->startFetch();
						gInventory.addObserver(worn_item_fetched);
					}
				}
			}
		}
		
		//now check to make sure that the item is actually in the inventory before we enable dropping it
		bool new_value = enable_detach() && can_build && item;

		return new_value;
	}
};

BOOL enable_detach(const LLSD&)
{
	LLViewerObject* object = LLSelectMgr::getInstance()->getSelection()->getPrimaryObject();
	
	// Only enable detach if all faces of object are selected
	if (!object ||
		!object->isAttachment() ||
		!LLSelectMgr::getInstance()->getSelection()->contains(object,SELECT_ALL_TES ))
	{
		return FALSE;
	}

	// Find the avatar who owns this attachment
	LLViewerObject* avatar = object;
	while (avatar)
	{
		// ...if it's you, good to detach
		if (avatar->getID() == gAgent.getID())
		{
			return TRUE;
		}

		avatar = (LLViewerObject*)avatar->getParent();
	}

	return FALSE;
}

class LLAttachmentEnableDetach : public view_listener_t
{
	bool handleEvent(const LLSD& userdata)
	{
		bool new_value = enable_detach();
		return new_value;
	}
};

// Used to tell if the selected object can be attached to your avatar.
BOOL object_selected_and_point_valid()
{
	LLObjectSelectionHandle selection = LLSelectMgr::getInstance()->getSelection();
	for (LLObjectSelection::root_iterator iter = selection->root_begin();
		 iter != selection->root_end(); iter++)
	{
		LLSelectNode* node = *iter;
		LLViewerObject* object = node->getObject();
		LLViewerObject::const_child_list_t& child_list = object->getChildren();
		for (LLViewerObject::child_list_t::const_iterator iter = child_list.begin();
			 iter != child_list.end(); iter++)
		{
			LLViewerObject* child = *iter;
			if (child->isAvatar())
			{
				return FALSE;
			}
		}
	}

	return (selection->getRootObjectCount() == 1) && 
		(selection->getFirstRootObject()->getPCode() == LL_PCODE_VOLUME) && 
		selection->getFirstRootObject()->permYouOwner() &&
		selection->getFirstRootObject()->flagObjectMove() &&
		!((LLViewerObject*)selection->getFirstRootObject()->getRoot())->isAvatar() && 
		(selection->getFirstRootObject()->getNVPair("AssetContainer") == NULL);
}


BOOL object_is_wearable()
{
	if (!object_selected_and_point_valid())
	{
		return FALSE;
	}
	if (sitting_on_selection())
	{
		return FALSE;
	}
	LLObjectSelectionHandle selection = LLSelectMgr::getInstance()->getSelection();
	for (LLObjectSelection::valid_root_iterator iter = LLSelectMgr::getInstance()->getSelection()->valid_root_begin();
		 iter != LLSelectMgr::getInstance()->getSelection()->valid_root_end(); iter++)
	{
		LLSelectNode* node = *iter;		
		if (node->mPermissions->getOwner() == gAgent.getID())
		{
			return TRUE;
		}
	}
	return FALSE;
}


class LLAttachmentPointFilled : public view_listener_t
{
	bool handleEvent(const LLSD& user_data)
	{
		bool enable = false;
		LLVOAvatar::attachment_map_t::iterator found_it = gAgentAvatarp->mAttachmentPoints.find(user_data.asInteger());
		if (found_it != gAgentAvatarp->mAttachmentPoints.end())
		{
			enable = found_it->second->getNumObjects() > 0;
		}
		return enable;
	}
};

class LLAvatarSendIM : public view_listener_t
{
	bool handleEvent(const LLSD& userdata)
	{
		LLVOAvatar* avatar = find_avatar_from_object( LLSelectMgr::getInstance()->getSelection()->getPrimaryObject() );
		if(avatar)
		{
			LLAvatarActions::startIM(avatar->getID());
		}
		return true;
	}
};

class LLAvatarCall : public view_listener_t
{
	bool handleEvent(const LLSD& userdata)
	{
		LLVOAvatar* avatar = find_avatar_from_object( LLSelectMgr::getInstance()->getSelection()->getPrimaryObject() );
		if(avatar)
		{
			LLAvatarActions::startCall(avatar->getID());
		}
		return true;
	}
};

namespace
{
	struct QueueObjects : public LLSelectedObjectFunctor
	{
		BOOL scripted;
		BOOL modifiable;
		LLFloaterScriptQueue* mQueue;
		QueueObjects(LLFloaterScriptQueue* q) : mQueue(q), scripted(FALSE), modifiable(FALSE) {}
		virtual bool apply(LLViewerObject* obj)
		{
			scripted = obj->flagScripted();
			modifiable = obj->permModify();

			if( scripted && modifiable )
			{
				mQueue->addObject(obj->getID());
				return false;
			}
			else
			{
				return true; // fail: stop applying
			}
		}
	};
}

void queue_actions(LLFloaterScriptQueue* q, const std::string& msg)
{
	QueueObjects func(q);
	LLSelectMgr *mgr = LLSelectMgr::getInstance();
	LLObjectSelectionHandle selectHandle = mgr->getSelection();
	bool fail = selectHandle->applyToObjects(&func);
	if(fail)
	{
		if ( !func.scripted )
		{
			std::string noscriptmsg = std::string("Cannot") + msg + "SelectObjectsNoScripts";
			LLNotificationsUtil::add(noscriptmsg);
		}
		else if ( !func.modifiable )
		{
			std::string nomodmsg = std::string("Cannot") + msg + "SelectObjectsNoPermission";
			LLNotificationsUtil::add(nomodmsg);
		}
		else
		{
			llerrs << "Bad logic." << llendl;
		}
	}
	else
	{
		if (!q->start())
		{
			llwarns << "Unexpected script compile failure." << llendl;
		}
	}
}

class LLToolsSelectedScriptAction : public view_listener_t
{
	bool handleEvent(const LLSD& userdata)
	{
		std::string action = userdata.asString();
		bool mono = false;
		std::string msg, name;
		if (action == "compile mono")
		{
			name = "compile_queue";
			mono = true;
			msg = "Recompile";
		}
		if (action == "compile lsl")
		{
			name = "compile_queue";
			msg = "Recompile";
		}
		else if (action == "reset")
		{
			name = "reset_queue";
			msg = "Reset";
		}
		else if (action == "start")
		{
			name = "start_queue";
			msg = "Running";
		}
		else if (action == "stop")
		{
			name = "stop_queue";
			msg = "RunningNot";
		}
		LLUUID id; id.generate();
		
		LLFloaterScriptQueue* queue =LLFloaterReg::getTypedInstance<LLFloaterScriptQueue>(name, LLSD(id));
		if (queue)
		{
			queue->setMono(mono);
			queue_actions(queue, msg);
		}
		else
		{
			llwarns << "Failed to generate LLFloaterScriptQueue with action: " << action << llendl;
		}
		return true;
	}
};

void handle_selected_texture_info(void*)
{
	for (LLObjectSelection::valid_iterator iter = LLSelectMgr::getInstance()->getSelection()->valid_begin();
   		iter != LLSelectMgr::getInstance()->getSelection()->valid_end(); iter++)
	{
		LLSelectNode* node = *iter;
	   	
   		std::string msg;
   		msg.assign("Texture info for: ");
   		msg.append(node->mName);

		LLSD args;
		args["MESSAGE"] = msg;
		LLNotificationsUtil::add("SystemMessage", args);
	   
   		U8 te_count = node->getObject()->getNumTEs();
   		// map from texture ID to list of faces using it
   		typedef std::map< LLUUID, std::vector<U8> > map_t;
   		map_t faces_per_texture;
   		for (U8 i = 0; i < te_count; i++)
   		{
   			if (!node->isTESelected(i)) continue;
	   
   			LLViewerTexture* img = node->getObject()->getTEImage(i);
   			LLUUID image_id = img->getID();
   			faces_per_texture[image_id].push_back(i);
   		}
   		// Per-texture, dump which faces are using it.
   		map_t::iterator it;
   		for (it = faces_per_texture.begin(); it != faces_per_texture.end(); ++it)
   		{
   			LLUUID image_id = it->first;
   			U8 te = it->second[0];
   			LLViewerTexture* img = node->getObject()->getTEImage(te);
   			S32 height = img->getHeight();
   			S32 width = img->getWidth();
   			S32 components = img->getComponents();
   			msg = llformat("%dx%d %s on face ",
   								width,
   								height,
   								(components == 4 ? "alpha" : "opaque"));
   			for (U8 i = 0; i < it->second.size(); ++i)
   			{
   				msg.append( llformat("%d ", (S32)(it->second[i])));
   			}

			LLSD args;
			args["MESSAGE"] = msg;
			LLNotificationsUtil::add("SystemMessage", args);
   		}
	}
}

void handle_test_male(void*)
{
	LLAppearanceMgr::instance().wearOutfitByName("Male Shape & Outfit");
	//gGestureList.requestResetFromServer( TRUE );
}

void handle_test_female(void*)
{
	LLAppearanceMgr::instance().wearOutfitByName("Female Shape & Outfit");
	//gGestureList.requestResetFromServer( FALSE );
}

void handle_toggle_pg(void*)
{
	gAgent.setTeen( !gAgent.isTeen() );

	LLFloaterWorldMap::reloadIcons(NULL);

	llinfos << "PG status set to " << (S32)gAgent.isTeen() << llendl;
}

void handle_dump_attachments(void*)
{
	if(!isAgentAvatarValid()) return;

	for (LLVOAvatar::attachment_map_t::iterator iter = gAgentAvatarp->mAttachmentPoints.begin(); 
		 iter != gAgentAvatarp->mAttachmentPoints.end(); )
	{
		LLVOAvatar::attachment_map_t::iterator curiter = iter++;
		LLViewerJointAttachment* attachment = curiter->second;
		S32 key = curiter->first;
		for (LLViewerJointAttachment::attachedobjs_vec_t::iterator attachment_iter = attachment->mAttachedObjects.begin();
			 attachment_iter != attachment->mAttachedObjects.end();
			 ++attachment_iter)
		{
			LLViewerObject *attached_object = (*attachment_iter);
			BOOL visible = (attached_object != NULL &&
							attached_object->mDrawable.notNull() && 
							!attached_object->mDrawable->isRenderType(0));
			LLVector3 pos;
			if (visible) pos = attached_object->mDrawable->getPosition();
			llinfos << "ATTACHMENT " << key << ": item_id=" << attached_object->getAttachmentItemID()
					<< (attached_object ? " present " : " absent ")
					<< (visible ? "visible " : "invisible ")
					<<  " at " << pos
					<< " and " << (visible ? attached_object->getPosition() : LLVector3::zero)
					<< llendl;
		}
	}
}


// these are used in the gl menus to set control values, generically.
class LLToggleControl : public view_listener_t
{
	bool handleEvent(const LLSD& userdata)
	{
		std::string control_name = userdata.asString();
		BOOL checked = gSavedSettings.getBOOL( control_name );
		gSavedSettings.setBOOL( control_name, !checked );
		return true;
	}
};

class LLCheckControl : public view_listener_t
{
	bool handleEvent( const LLSD& userdata)
	{
		std::string callback_data = userdata.asString();
		bool new_value = gSavedSettings.getBOOL(callback_data);
		return new_value;
	}
};

// not so generic

class LLAdvancedCheckRenderShadowOption: public view_listener_t
{
	bool handleEvent(const LLSD& userdata)
	{
		std::string control_name = userdata.asString();
		S32 current_shadow_level = gSavedSettings.getS32(control_name);
		if (current_shadow_level == 0) // is off
		{
			return false;
		}
		else // is on
		{
			return true;
		}
	}
};

class LLAdvancedClickRenderShadowOption: public view_listener_t
{
	bool handleEvent(const LLSD& userdata)
	{
		std::string control_name = userdata.asString();
		S32 current_shadow_level = gSavedSettings.getS32(control_name);
		if (current_shadow_level == 0) // upgrade to level 2
		{
			gSavedSettings.setS32(control_name, 2);
		}
		else // downgrade to level 0
		{
			gSavedSettings.setS32(control_name, 0);
		}
		return true;
	}
};

void menu_toggle_attached_lights(void* user_data)
{
	LLPipeline::sRenderAttachedLights = gSavedSettings.getBOOL("RenderAttachedLights");
}

void menu_toggle_attached_particles(void* user_data)
{
	LLPipeline::sRenderAttachedParticles = gSavedSettings.getBOOL("RenderAttachedParticles");
}

class LLAdvancedHandleAttachedLightParticles: public view_listener_t
{
	bool handleEvent(const LLSD& userdata)
	{
		std::string control_name = userdata.asString();

		// toggle the control
		gSavedSettings.setBOOL(control_name,
				       !gSavedSettings.getBOOL(control_name));

		// update internal flags
		if (control_name == "RenderAttachedLights")
		{
			menu_toggle_attached_lights(NULL);
		}
		else if (control_name == "RenderAttachedParticles")
		{
			menu_toggle_attached_particles(NULL);
		}
		return true;
	}
};

class LLSomethingSelected : public view_listener_t
{
	bool handleEvent(const LLSD& userdata)
	{
		bool new_value = !(LLSelectMgr::getInstance()->getSelection()->isEmpty());
		return new_value;
	}
};

class LLSomethingSelectedNoHUD : public view_listener_t
{
	bool handleEvent(const LLSD& userdata)
	{
		LLObjectSelectionHandle selection = LLSelectMgr::getInstance()->getSelection();
		bool new_value = !(selection->isEmpty()) && !(selection->getSelectType() == SELECT_TYPE_HUD);
		return new_value;
	}
};

static bool is_editable_selected()
{
	return (LLSelectMgr::getInstance()->getSelection()->getFirstEditableObject() != NULL);
}

class LLEditableSelected : public view_listener_t
{
	bool handleEvent(const LLSD& userdata)
	{
		return is_editable_selected();
	}
};

class LLEditableSelectedMono : public view_listener_t
{
	bool handleEvent(const LLSD& userdata)
	{
		bool new_value = false;
		LLViewerRegion* region = gAgent.getRegion();
		if(region && gMenuHolder)
		{
			bool have_cap = (! region->getCapability("UpdateScriptTask").empty());
			new_value = is_editable_selected() && have_cap;
		}
		return new_value;
	}
};

bool enable_object_take_copy()
{
	bool all_valid = false;
	if (LLSelectMgr::getInstance())
	{
		if (!LLSelectMgr::getInstance()->getSelection()->isEmpty())
		{
		all_valid = true;
#ifndef HACKED_GODLIKE_VIEWER
# ifdef TOGGLE_HACKED_GODLIKE_VIEWER
		if (LLGridManager::getInstance()->isInProductionGrid()
            || !gAgent.isGodlike())
# endif
		{
			struct f : public LLSelectedObjectFunctor
			{
				virtual bool apply(LLViewerObject* obj)
				{
					return (!obj->permCopy() || obj->isAttachment());
				}
			} func;
			const bool firstonly = true;
			bool any_invalid = LLSelectMgr::getInstance()->getSelection()->applyToRootObjects(&func, firstonly);
			all_valid = !any_invalid;
		}
#endif // HACKED_GODLIKE_VIEWER
		}
	}

	return all_valid;
}


class LLHasAsset : public LLInventoryCollectFunctor
{
public:
	LLHasAsset(const LLUUID& id) : mAssetID(id), mHasAsset(FALSE) {}
	virtual ~LLHasAsset() {}
	virtual bool operator()(LLInventoryCategory* cat,
							LLInventoryItem* item);
	BOOL hasAsset() const { return mHasAsset; }

protected:
	LLUUID mAssetID;
	BOOL mHasAsset;
};

bool LLHasAsset::operator()(LLInventoryCategory* cat,
							LLInventoryItem* item)
{
	if(item && item->getAssetUUID() == mAssetID)
	{
		mHasAsset = TRUE;
	}
	return FALSE;
}

BOOL enable_save_into_inventory(void*)
{
	// *TODO: clean this up
	// find the last root
	LLSelectNode* last_node = NULL;
	for (LLObjectSelection::root_iterator iter = LLSelectMgr::getInstance()->getSelection()->root_begin();
		 iter != LLSelectMgr::getInstance()->getSelection()->root_end(); iter++)
	{
		last_node = *iter;
	}

#ifdef HACKED_GODLIKE_VIEWER
	return TRUE;
#else
# ifdef TOGGLE_HACKED_GODLIKE_VIEWER
	if (!LLGridManager::getInstance()->isInProductionGrid()
        && gAgent.isGodlike())
	{
		return TRUE;
	}
# endif
	// check all pre-req's for save into inventory.
	if(last_node && last_node->mValid && !last_node->mItemID.isNull()
	   && (last_node->mPermissions->getOwner() == gAgent.getID())
	   && (gInventory.getItem(last_node->mItemID) != NULL))
	{
		LLViewerObject* obj = last_node->getObject();
		if( obj && !obj->isAttachment() )
		{
			return TRUE;
		}
	}
#endif
	return FALSE;
}

class LLToolsEnableSaveToInventory : public view_listener_t
{
	bool handleEvent(const LLSD& userdata)
	{
		bool new_value = enable_save_into_inventory(NULL);
		return new_value;
	}
};

BOOL enable_save_into_task_inventory(void*)
{
	LLSelectNode* node = LLSelectMgr::getInstance()->getSelection()->getFirstRootNode();
	if(node && (node->mValid) && (!node->mFromTaskID.isNull()))
	{
		// *TODO: check to see if the fromtaskid object exists.
		LLViewerObject* obj = node->getObject();
		if( obj && !obj->isAttachment() )
		{
			return TRUE;
		}
	}
	return FALSE;
}

class LLToolsEnableSaveToObjectInventory : public view_listener_t
{
	bool handleEvent(const LLSD& userdata)
	{
		bool new_value = enable_save_into_task_inventory(NULL);
		return new_value;
	}
};


class LLViewEnableMouselook : public view_listener_t
{
	bool handleEvent(const LLSD& userdata)
	{
		// You can't go directly from customize avatar to mouselook.
		// TODO: write code with appropriate dialogs to handle this transition.
		bool new_value = (CAMERA_MODE_CUSTOMIZE_AVATAR != gAgentCamera.getCameraMode() && !gSavedSettings.getBOOL("FreezeTime"));
		return new_value;
	}
};

class LLToolsEnableToolNotPie : public view_listener_t
{
	bool handleEvent(const LLSD& userdata)
	{
		bool new_value = ( LLToolMgr::getInstance()->getBaseTool() != LLToolPie::getInstance() );
		return new_value;
	}
};

class LLWorldEnableCreateLandmark : public view_listener_t
{
	bool handleEvent(const LLSD& userdata)
	{
		return !LLLandmarkActions::landmarkAlreadyExists();
	}
};

class LLWorldEnableSetHomeLocation : public view_listener_t
{
	bool handleEvent(const LLSD& userdata)
	{
		bool new_value = gAgent.isGodlike() || 
			(gAgent.getRegion() && gAgent.getRegion()->getAllowSetHome());
		return new_value;
	}
};

class LLWorldEnableTeleportHome : public view_listener_t
{
	bool handleEvent(const LLSD& userdata)
	{
		LLViewerRegion* regionp = gAgent.getRegion();
		bool agent_on_prelude = (regionp && regionp->isPrelude());
		bool enable_teleport_home = gAgent.isGodlike() || !agent_on_prelude;
		return enable_teleport_home;
	}
};

BOOL enable_god_full(void*)
{
	return gAgent.getGodLevel() >= GOD_FULL;
}

BOOL enable_god_liaison(void*)
{
	return gAgent.getGodLevel() >= GOD_LIAISON;
}

bool is_god_customer_service()
{
	return gAgent.getGodLevel() >= GOD_CUSTOMER_SERVICE;
}

BOOL enable_god_basic(void*)
{
	return gAgent.getGodLevel() > GOD_NOT;
}


void toggle_show_xui_names(void *)
{
	gSavedSettings.setBOOL("DebugShowXUINames", !gSavedSettings.getBOOL("DebugShowXUINames"));
}

BOOL check_show_xui_names(void *)
{
	return gSavedSettings.getBOOL("DebugShowXUINames");
}

class LLToolsSelectOnlyMyObjects : public view_listener_t
{
	bool handleEvent(const LLSD& userdata)
	{
		BOOL cur_val = gSavedSettings.getBOOL("SelectOwnedOnly");

		gSavedSettings.setBOOL("SelectOwnedOnly", ! cur_val );

		return true;
	}
};

class LLToolsSelectOnlyMovableObjects : public view_listener_t
{
	bool handleEvent(const LLSD& userdata)
	{
		BOOL cur_val = gSavedSettings.getBOOL("SelectMovableOnly");

		gSavedSettings.setBOOL("SelectMovableOnly", ! cur_val );

		return true;
	}
};

class LLToolsSelectBySurrounding : public view_listener_t
{
	bool handleEvent(const LLSD& userdata)
	{
		LLSelectMgr::sRectSelectInclusive = !LLSelectMgr::sRectSelectInclusive;

		gSavedSettings.setBOOL("RectangleSelectInclusive", LLSelectMgr::sRectSelectInclusive);
		return true;
	}
};

class LLToolsShowHiddenSelection : public view_listener_t
{
	bool handleEvent(const LLSD& userdata)
	{
		// TomY TODO Merge these
		LLSelectMgr::sRenderHiddenSelections = !LLSelectMgr::sRenderHiddenSelections;

		gSavedSettings.setBOOL("RenderHiddenSelections", LLSelectMgr::sRenderHiddenSelections);
		return true;
	}
};

class LLToolsShowSelectionLightRadius : public view_listener_t
{
	bool handleEvent(const LLSD& userdata)
	{
		// TomY TODO merge these
		LLSelectMgr::sRenderLightRadius = !LLSelectMgr::sRenderLightRadius;

		gSavedSettings.setBOOL("RenderLightRadius", LLSelectMgr::sRenderLightRadius);
		return true;
	}
};

class LLToolsEditLinkedParts : public view_listener_t
{
	bool handleEvent(const LLSD& userdata)
	{
		BOOL select_individuals = !gSavedSettings.getBOOL("EditLinkedParts");
		gSavedSettings.setBOOL( "EditLinkedParts", select_individuals );
		if (select_individuals)
		{
			LLSelectMgr::getInstance()->demoteSelectionToIndividuals();
		}
		else
		{
			LLSelectMgr::getInstance()->promoteSelectionToRoot();
		}
		return true;
	}
};

void reload_vertex_shader(void *)
{
	//THIS WOULD BE AN AWESOME PLACE TO RELOAD SHADERS... just a thought	- DaveP
}

void handle_dump_avatar_local_textures(void*)
{
	gAgentAvatarp->dumpLocalTextures();
}

void handle_dump_timers()
{
	LLFastTimer::dumpCurTimes();
}

void handle_debug_avatar_textures(void*)
{
	LLViewerObject* objectp = LLSelectMgr::getInstance()->getSelection()->getPrimaryObject();
	if (objectp)
	{
		LLFloaterReg::showInstance( "avatar_textures", LLSD(objectp->getID()) );
	}
}

void handle_grab_baked_texture(void* data)
{
	EBakedTextureIndex baked_tex_index = (EBakedTextureIndex)((intptr_t)data);
	if (!isAgentAvatarValid()) return;

	const LLUUID& asset_id = gAgentAvatarp->grabBakedTexture(baked_tex_index);
	LL_INFOS("texture") << "Adding baked texture " << asset_id << " to inventory." << llendl;
	LLAssetType::EType asset_type = LLAssetType::AT_TEXTURE;
	LLInventoryType::EType inv_type = LLInventoryType::IT_TEXTURE;
	const LLUUID folder_id = gInventory.findCategoryUUIDForType(LLFolderType::assetTypeToFolderType(asset_type));
	if(folder_id.notNull())
	{
		std::string name;
		name = "Baked " + LLVOAvatarDictionary::getInstance()->getBakedTexture(baked_tex_index)->mNameCapitalized + " Texture";

		LLUUID item_id;
		item_id.generate();
		LLPermissions perm;
		perm.init(gAgentID,
				  gAgentID,
				  LLUUID::null,
				  LLUUID::null);
		U32 next_owner_perm = PERM_MOVE | PERM_TRANSFER;
		perm.initMasks(PERM_ALL,
					   PERM_ALL,
					   PERM_NONE,
					   PERM_NONE,
					   next_owner_perm);
		time_t creation_date_now = time_corrected();
		LLPointer<LLViewerInventoryItem> item
			= new LLViewerInventoryItem(item_id,
										folder_id,
										perm,
										asset_id,
										asset_type,
										inv_type,
										name,
										LLStringUtil::null,
										LLSaleInfo::DEFAULT,
										LLInventoryItemFlags::II_FLAGS_NONE,
										creation_date_now);

		item->updateServer(TRUE);
		gInventory.updateItem(item);
		gInventory.notifyObservers();

		// Show the preview panel for textures to let
		// user know that the image is now in inventory.
		LLInventoryPanel *active_panel = LLInventoryPanel::getActiveInventoryPanel();
		if(active_panel)
		{
			LLFocusableElement* focus_ctrl = gFocusMgr.getKeyboardFocus();

			active_panel->setSelection(item_id, TAKE_FOCUS_NO);
			active_panel->openSelected();
			//LLFloaterInventory::dumpSelectionInformation((void*)view);
			// restore keyboard focus
			gFocusMgr.setKeyboardFocus(focus_ctrl);
		}
	}
	else
	{
		llwarns << "Can't find a folder to put it in" << llendl;
	}
}

BOOL enable_grab_baked_texture(void* data)
{
	EBakedTextureIndex index = (EBakedTextureIndex)((intptr_t)data);
	if (isAgentAvatarValid())
	{
		return gAgentAvatarp->canGrabBakedTexture(index);
	}
	return FALSE;
}

// Returns a pointer to the avatar give the UUID of the avatar OR of an attachment the avatar is wearing.
// Returns NULL on failure.
LLVOAvatar* find_avatar_from_object( LLViewerObject* object )
{
	if (object)
	{
		if( object->isAttachment() )
		{
			do
			{
				object = (LLViewerObject*) object->getParent();
			}
			while( object && !object->isAvatar() );
		}
		else if( !object->isAvatar() )
		{
			object = NULL;
		}
	}

	return (LLVOAvatar*) object;
}


// Returns a pointer to the avatar give the UUID of the avatar OR of an attachment the avatar is wearing.
// Returns NULL on failure.
LLVOAvatar* find_avatar_from_object( const LLUUID& object_id )
{
	return find_avatar_from_object( gObjectList.findObject(object_id) );
}


void handle_disconnect_viewer(void *)
{
	LLAppViewer::instance()->forceDisconnect(LLTrans::getString("TestingDisconnect"));
}

void force_error_breakpoint(void *)
{
    LLAppViewer::instance()->forceErrorBreakpoint();
}

void force_error_llerror(void *)
{
    LLAppViewer::instance()->forceErrorLLError();
}

void force_error_bad_memory_access(void *)
{
    LLAppViewer::instance()->forceErrorBadMemoryAccess();
}

void force_error_infinite_loop(void *)
{
    LLAppViewer::instance()->forceErrorInfiniteLoop();
}

void force_error_software_exception(void *)
{
    LLAppViewer::instance()->forceErrorSoftwareException();
}

void force_error_driver_crash(void *)
{
    LLAppViewer::instance()->forceErrorDriverCrash();
}

class LLToolsUseSelectionForGrid : public view_listener_t
{
	bool handleEvent(const LLSD& userdata)
	{
		LLSelectMgr::getInstance()->clearGridObjects();
		struct f : public LLSelectedObjectFunctor
		{
			virtual bool apply(LLViewerObject* objectp)
			{
				LLSelectMgr::getInstance()->addGridObject(objectp);
				return true;
			}
		} func;
		LLSelectMgr::getInstance()->getSelection()->applyToRootObjects(&func);
		LLSelectMgr::getInstance()->setGridMode(GRID_MODE_REF_OBJECT);
		if (gFloaterTools)
		{
			gFloaterTools->mComboGridMode->setCurrentByIndex((S32)GRID_MODE_REF_OBJECT);
		}
		return true;
	}
};

void handle_test_load_url(void*)
{
	LLWeb::loadURL("");
	LLWeb::loadURL("hacker://www.google.com/");
	LLWeb::loadURL("http");
	LLWeb::loadURL("http://www.google.com/");
}

//
// LLViewerMenuHolderGL
//
static LLDefaultChildRegistry::Register<LLViewerMenuHolderGL> r("menu_holder");

LLViewerMenuHolderGL::LLViewerMenuHolderGL(const LLViewerMenuHolderGL::Params& p)
: LLMenuHolderGL(p)
{}

BOOL LLViewerMenuHolderGL::hideMenus()
{
	BOOL handled = LLMenuHolderGL::hideMenus();

	// drop pie menu selection
	mParcelSelection = NULL;
	mObjectSelection = NULL;

	if (gMenuBarView)
	{
		gMenuBarView->clearHoverItem();
		gMenuBarView->resetMenuTrigger();
	}

	return handled;
}

void LLViewerMenuHolderGL::setParcelSelection(LLSafeHandle<LLParcelSelection> selection) 
{ 
	mParcelSelection = selection; 
}

void LLViewerMenuHolderGL::setObjectSelection(LLSafeHandle<LLObjectSelection> selection) 
{ 
	mObjectSelection = selection; 
}


const LLRect LLViewerMenuHolderGL::getMenuRect() const
{
	return LLRect(0, getRect().getHeight() - MENU_BAR_HEIGHT, getRect().getWidth(), STATUS_BAR_HEIGHT);
}

void handle_web_browser_test(const LLSD& param)
{
	std::string url = param.asString();
	if (url.empty())
	{
		url = "about:blank";
	}
	LLWeb::loadURLInternal(url);
}

void handle_web_content_test(const LLSD& param)
{
	std::string url = param.asString();
	LLWeb::loadWebURLInternal(url);
}

void handle_buy_currency_test(void*)
{
	std::string url =
		"http://sarahd-sl-13041.webdev.lindenlab.com/app/lindex/index.php?agent_id=[AGENT_ID]&secure_session_id=[SESSION_ID]&lang=[LANGUAGE]";

	LLStringUtil::format_map_t replace;
	replace["[AGENT_ID]"] = gAgent.getID().asString();
	replace["[SESSION_ID]"] = gAgent.getSecureSessionID().asString();
	replace["[LANGUAGE]"] = LLUI::getLanguage();
	LLStringUtil::format(url, replace);

	llinfos << "buy currency url " << url << llendl;

	LLFloaterReg::showInstance("buy_currency_html", LLSD(url));
}

void handle_rebake_textures(void*)
{
	if (!isAgentAvatarValid()) return;

	// Slam pending upload count to "unstick" things
	bool slam_for_debug = true;
	gAgentAvatarp->forceBakeAllTextures(slam_for_debug);
}

void toggle_visibility(void* user_data)
{
	LLView* viewp = (LLView*)user_data;
	viewp->setVisible(!viewp->getVisible());
}

BOOL get_visibility(void* user_data)
{
	LLView* viewp = (LLView*)user_data;
	return viewp->getVisible();
}

// TomY TODO: Get rid of these?
class LLViewShowHoverTips : public view_listener_t
{
	bool handleEvent(const LLSD& userdata)
	{
		gSavedSettings.setBOOL("ShowHoverTips", !gSavedSettings.getBOOL("ShowHoverTips"));
		return true;
	}
};

class LLViewCheckShowHoverTips : public view_listener_t
{
	bool handleEvent(const LLSD& userdata)
	{
		bool new_value = gSavedSettings.getBOOL("ShowHoverTips");
		return new_value;
	}
};

// TomY TODO: Get rid of these?
class LLViewHighlightTransparent : public view_listener_t
{
	bool handleEvent(const LLSD& userdata)
	{
		LLDrawPoolAlpha::sShowDebugAlpha = !LLDrawPoolAlpha::sShowDebugAlpha;
		return true;
	}
};

class LLViewCheckHighlightTransparent : public view_listener_t
{
	bool handleEvent(const LLSD& userdata)
	{
		bool new_value = LLDrawPoolAlpha::sShowDebugAlpha;
		return new_value;
	}
};

class LLViewBeaconWidth : public view_listener_t
{
	bool handleEvent(const LLSD& userdata)
	{
		std::string width = userdata.asString();
		if(width == "1")
		{
			gSavedSettings.setS32("DebugBeaconLineWidth", 1);
		}
		else if(width == "4")
		{
			gSavedSettings.setS32("DebugBeaconLineWidth", 4);
		}
		else if(width == "16")
		{
			gSavedSettings.setS32("DebugBeaconLineWidth", 16);
		}
		else if(width == "32")
		{
			gSavedSettings.setS32("DebugBeaconLineWidth", 32);
		}

		return true;
	}
};


class LLViewToggleBeacon : public view_listener_t
{
	bool handleEvent(const LLSD& userdata)
	{
		std::string beacon = userdata.asString();
		if (beacon == "scriptsbeacon")
		{
			LLPipeline::toggleRenderScriptedBeacons(NULL);
			gSavedSettings.setBOOL( "scriptsbeacon", LLPipeline::getRenderScriptedBeacons(NULL) );
			// toggle the other one off if it's on
			if (LLPipeline::getRenderScriptedBeacons(NULL) && LLPipeline::getRenderScriptedTouchBeacons(NULL))
			{
				LLPipeline::toggleRenderScriptedTouchBeacons(NULL);
				gSavedSettings.setBOOL( "scripttouchbeacon", LLPipeline::getRenderScriptedTouchBeacons(NULL) );
			}
		}
		else if (beacon == "physicalbeacon")
		{
			LLPipeline::toggleRenderPhysicalBeacons(NULL);
			gSavedSettings.setBOOL( "physicalbeacon", LLPipeline::getRenderPhysicalBeacons(NULL) );
		}
		else if (beacon == "soundsbeacon")
		{
			LLPipeline::toggleRenderSoundBeacons(NULL);
			gSavedSettings.setBOOL( "soundsbeacon", LLPipeline::getRenderSoundBeacons(NULL) );
		}
		else if (beacon == "particlesbeacon")
		{
			LLPipeline::toggleRenderParticleBeacons(NULL);
			gSavedSettings.setBOOL( "particlesbeacon", LLPipeline::getRenderParticleBeacons(NULL) );
		}
		else if (beacon == "scripttouchbeacon")
		{
			LLPipeline::toggleRenderScriptedTouchBeacons(NULL);
			gSavedSettings.setBOOL( "scripttouchbeacon", LLPipeline::getRenderScriptedTouchBeacons(NULL) );
			// toggle the other one off if it's on
			if (LLPipeline::getRenderScriptedBeacons(NULL) && LLPipeline::getRenderScriptedTouchBeacons(NULL))
			{
				LLPipeline::toggleRenderScriptedBeacons(NULL);
				gSavedSettings.setBOOL( "scriptsbeacon", LLPipeline::getRenderScriptedBeacons(NULL) );
			}
		}
		else if (beacon == "renderbeacons")
		{
			LLPipeline::toggleRenderBeacons(NULL);
			gSavedSettings.setBOOL( "renderbeacons", LLPipeline::getRenderBeacons(NULL) );
			// toggle the other one on if it's not
			if (!LLPipeline::getRenderBeacons(NULL) && !LLPipeline::getRenderHighlights(NULL))
			{
				LLPipeline::toggleRenderHighlights(NULL);
				gSavedSettings.setBOOL( "renderhighlights", LLPipeline::getRenderHighlights(NULL) );
			}
		}
		else if (beacon == "renderhighlights")
		{
			LLPipeline::toggleRenderHighlights(NULL);
			gSavedSettings.setBOOL( "renderhighlights", LLPipeline::getRenderHighlights(NULL) );
			// toggle the other one on if it's not
			if (!LLPipeline::getRenderBeacons(NULL) && !LLPipeline::getRenderHighlights(NULL))
			{
				LLPipeline::toggleRenderBeacons(NULL);
				gSavedSettings.setBOOL( "renderbeacons", LLPipeline::getRenderBeacons(NULL) );
			}
		}

		return true;
	}
};

class LLViewCheckBeaconEnabled : public view_listener_t
{
	bool handleEvent(const LLSD& userdata)
	{
		std::string beacon = userdata.asString();
		bool new_value = false;
		if (beacon == "scriptsbeacon")
		{
			new_value = gSavedSettings.getBOOL( "scriptsbeacon");
			LLPipeline::setRenderScriptedBeacons(new_value);
		}
		else if (beacon == "physicalbeacon")
		{
			new_value = gSavedSettings.getBOOL( "physicalbeacon");
			LLPipeline::setRenderPhysicalBeacons(new_value);
		}
		else if (beacon == "soundsbeacon")
		{
			new_value = gSavedSettings.getBOOL( "soundsbeacon");
			LLPipeline::setRenderSoundBeacons(new_value);
		}
		else if (beacon == "particlesbeacon")
		{
			new_value = gSavedSettings.getBOOL( "particlesbeacon");
			LLPipeline::setRenderParticleBeacons(new_value);
		}
		else if (beacon == "scripttouchbeacon")
		{
			new_value = gSavedSettings.getBOOL( "scripttouchbeacon");
			LLPipeline::setRenderScriptedTouchBeacons(new_value);
		}
		else if (beacon == "renderbeacons")
		{
			new_value = gSavedSettings.getBOOL( "renderbeacons");
			LLPipeline::setRenderBeacons(new_value);
		}
		else if (beacon == "renderhighlights")
		{
			new_value = gSavedSettings.getBOOL( "renderhighlights");
			LLPipeline::setRenderHighlights(new_value);
		}
		return new_value;
	}
};

class LLViewToggleRenderType : public view_listener_t
{
	bool handleEvent(const LLSD& userdata)
	{
		std::string type = userdata.asString();
		if (type == "hideparticles")
		{
			LLPipeline::toggleRenderType(LLPipeline::RENDER_TYPE_PARTICLES);
		}
		return true;
	}
};

class LLViewCheckRenderType : public view_listener_t
{
	bool handleEvent(const LLSD& userdata)
	{
		std::string type = userdata.asString();
		bool new_value = false;
		if (type == "hideparticles")
		{
			new_value = LLPipeline::toggleRenderTypeControlNegated((void *)LLPipeline::RENDER_TYPE_PARTICLES);
		}
		return new_value;
	}
};

class LLViewShowHUDAttachments : public view_listener_t
{
	bool handleEvent(const LLSD& userdata)
	{
		LLPipeline::sShowHUDAttachments = !LLPipeline::sShowHUDAttachments;
		return true;
	}
};

class LLViewCheckHUDAttachments : public view_listener_t
{
	bool handleEvent(const LLSD& userdata)
	{
		bool new_value = LLPipeline::sShowHUDAttachments;
		return new_value;
	}
};

class LLEditEnableTakeOff : public view_listener_t
{
	bool handleEvent(const LLSD& userdata)
	{
		std::string clothing = userdata.asString();
		LLWearableType::EType type = LLWearableType::typeNameToType(clothing);
		if (type >= LLWearableType::WT_SHAPE && type < LLWearableType::WT_COUNT)
			return LLAgentWearables::selfHasWearable(type);
		return false;
	}
};

class LLEditTakeOff : public view_listener_t
{
	bool handleEvent(const LLSD& userdata)
	{
		std::string clothing = userdata.asString();
		if (clothing == "all")
			LLWearableBridge::removeAllClothesFromAvatar();
		else
		{
			LLWearableType::EType type = LLWearableType::typeNameToType(clothing);
			if (type >= LLWearableType::WT_SHAPE 
				&& type < LLWearableType::WT_COUNT
				&& (gAgentWearables.getWearableCount(type) > 0))
			{
				// MULTI-WEARABLES: assuming user wanted to remove top shirt.
				U32 wearable_index = gAgentWearables.getWearableCount(type) - 1;
				LLViewerInventoryItem *item = dynamic_cast<LLViewerInventoryItem*>(gAgentWearables.getWearableInventoryItem(type,wearable_index));
				LLWearableBridge::removeItemFromAvatar(item);
			}
				
		}
		return true;
	}
};

class LLToolsSelectTool : public view_listener_t
{
	bool handleEvent(const LLSD& userdata)
	{
		std::string tool_name = userdata.asString();
		if (tool_name == "focus")
		{
			LLToolMgr::getInstance()->getCurrentToolset()->selectToolByIndex(1);
		}
		else if (tool_name == "move")
		{
			LLToolMgr::getInstance()->getCurrentToolset()->selectToolByIndex(2);
		}
		else if (tool_name == "edit")
		{
			LLToolMgr::getInstance()->getCurrentToolset()->selectToolByIndex(3);
		}
		else if (tool_name == "create")
		{
			LLToolMgr::getInstance()->getCurrentToolset()->selectToolByIndex(4);
		}
		else if (tool_name == "land")
		{
			LLToolMgr::getInstance()->getCurrentToolset()->selectToolByIndex(5);
		}
		return true;
	}
};

/// WINDLIGHT callbacks
class LLWorldEnvSettings : public view_listener_t
{	
	bool handleEvent(const LLSD& userdata)
	{
		std::string tod = userdata.asString();
		LLVector3 sun_direction;
		
		if (tod == "editor")
		{
			// if not there or is hidden, show it
			LLFloaterReg::toggleInstance("env_settings");
			return true;
		}
		
		if (tod == "sunrise")
		{
			// set the value, turn off animation
			LLWLParamManager::instance()->mAnimator.setDayTime(0.25);
			LLWLParamManager::instance()->mAnimator.mIsRunning = false;
			LLWLParamManager::instance()->mAnimator.mUseLindenTime = false;

			// then call update once
			LLWLParamManager::instance()->mAnimator.update(
				LLWLParamManager::instance()->mCurParams);
		}
		else if (tod == "noon")
		{
			// set the value, turn off animation
			LLWLParamManager::instance()->mAnimator.setDayTime(0.567);
			LLWLParamManager::instance()->mAnimator.mIsRunning = false;
			LLWLParamManager::instance()->mAnimator.mUseLindenTime = false;

			// then call update once
			LLWLParamManager::instance()->mAnimator.update(
				LLWLParamManager::instance()->mCurParams);
		}
		else if (tod == "sunset")
		{
			// set the value, turn off animation
			LLWLParamManager::instance()->mAnimator.setDayTime(0.75);
			LLWLParamManager::instance()->mAnimator.mIsRunning = false;
			LLWLParamManager::instance()->mAnimator.mUseLindenTime = false;

			// then call update once
			LLWLParamManager::instance()->mAnimator.update(
				LLWLParamManager::instance()->mCurParams);
		}
		else if (tod == "midnight")
		{
			// set the value, turn off animation
			LLWLParamManager::instance()->mAnimator.setDayTime(0.0);
			LLWLParamManager::instance()->mAnimator.mIsRunning = false;
			LLWLParamManager::instance()->mAnimator.mUseLindenTime = false;

			// then call update once
			LLWLParamManager::instance()->mAnimator.update(
				LLWLParamManager::instance()->mCurParams);
		}
		else
		{
			LLWLParamManager::instance()->mAnimator.mIsRunning = true;
			LLWLParamManager::instance()->mAnimator.mUseLindenTime = true;	
		}
		return true;
	}
};

/// Water Menu callbacks
class LLWorldWaterSettings : public view_listener_t
{	
	bool handleEvent(const LLSD& userdata)
	{
		LLFloaterReg::toggleInstance("env_water");
		return true;
	}
};

/// Post-Process callbacks
class LLWorldPostProcess : public view_listener_t
{
	bool handleEvent(const LLSD& userdata)
	{
		LLFloaterReg::showInstance("env_post_process");
		return true;
	}
};

/// Day Cycle callbacks
class LLWorldDayCycle : public view_listener_t
{
	bool handleEvent(const LLSD& userdata)
	{
		LLFloaterReg::showInstance("env_day_cycle");
		return true;
	}
};

class LLWorldToggleMovementControls : public view_listener_t
{
	bool handleEvent(const LLSD& userdata)
	{
		LLBottomTray::getInstance()->toggleMovementControls();
		return true;
	}
};

class LLWorldToggleCameraControls : public view_listener_t
{
	bool handleEvent(const LLSD& userdata)
	{
		LLBottomTray::getInstance()->toggleCameraControls();
		return true;
	}
};

void handle_flush_name_caches()
{
	// Toggle display names on and off to flush
	bool use_display_names = LLAvatarNameCache::useDisplayNames();
	LLAvatarNameCache::setUseDisplayNames(!use_display_names);
	LLAvatarNameCache::setUseDisplayNames(use_display_names);

	if (gCacheName) gCacheName->clear();
}

class LLUploadCostCalculator : public view_listener_t
{
	std::string mCostStr;

	bool handleEvent(const LLSD& userdata)
	{
		std::string menu_name = userdata.asString();
		gMenuHolder->childSetLabelArg(menu_name, "[COST]", mCostStr);

		return true;
	}

	void calculateCost();

public:
	LLUploadCostCalculator()
	{
		calculateCost();
	}
};

class LLToggleUIHints : public view_listener_t
{
	bool handleEvent(const LLSD& userdata)
	{
		bool ui_hints_enabled = gSavedSettings.getBOOL("EnableUIHints");
		// toggle
		ui_hints_enabled = !ui_hints_enabled;
		gSavedSettings.setBOOL("EnableUIHints", ui_hints_enabled);
		return true;
	}
};

void LLUploadCostCalculator::calculateCost()
{
	S32 upload_cost = LLGlobalEconomy::Singleton::getInstance()->getPriceUpload();

	// getPriceUpload() returns -1 if no data available yet.
	if(upload_cost >= 0)
	{
		mCostStr = llformat("%d", upload_cost);
	}
	else
	{
		mCostStr = llformat("%d", gSavedSettings.getU32("DefaultUploadCost"));
	}
}

void show_navbar_context_menu(LLView* ctrl, S32 x, S32 y)
{
	static LLMenuGL*	show_navbar_context_menu = LLUICtrlFactory::getInstance()->createFromFile<LLMenuGL>("menu_hide_navbar.xml",
			gMenuHolder, LLViewerMenuHolderGL::child_registry_t::instance());
	if(gMenuHolder->hasVisibleMenu())
	{
		gMenuHolder->hideMenus();
	}
	show_navbar_context_menu->buildDrawLabels();
	show_navbar_context_menu->updateParent(LLMenuGL::sMenuContainer);
	LLMenuGL::showPopup(ctrl, show_navbar_context_menu, x, y);
}

void show_topinfobar_context_menu(LLView* ctrl, S32 x, S32 y)
{
	static LLMenuGL* show_topbarinfo_context_menu = LLUICtrlFactory::getInstance()->createFromFile<LLMenuGL>("menu_topinfobar.xml",
			gMenuHolder, LLViewerMenuHolderGL::child_registry_t::instance());

	LLMenuItemGL* landmark_item = show_topbarinfo_context_menu->getChild<LLMenuItemGL>("Landmark");
	if (!LLLandmarkActions::landmarkAlreadyExists())
	{
		landmark_item->setLabel(LLTrans::getString("AddLandmarkNavBarMenu"));
	}
	else
	{
		landmark_item->setLabel(LLTrans::getString("EditLandmarkNavBarMenu"));
	}

	if(gMenuHolder->hasVisibleMenu())
	{
		gMenuHolder->hideMenus();
	}

	show_topbarinfo_context_menu->buildDrawLabels();
	show_topbarinfo_context_menu->updateParent(LLMenuGL::sMenuContainer);
	LLMenuGL::showPopup(ctrl, show_topbarinfo_context_menu, x, y);
}

void initialize_edit_menu()
{
	view_listener_t::addMenu(new LLEditUndo(), "Edit.Undo");
	view_listener_t::addMenu(new LLEditRedo(), "Edit.Redo");
	view_listener_t::addMenu(new LLEditCut(), "Edit.Cut");
	view_listener_t::addMenu(new LLEditCopy(), "Edit.Copy");
	view_listener_t::addMenu(new LLEditPaste(), "Edit.Paste");
	view_listener_t::addMenu(new LLEditDelete(), "Edit.Delete");
	view_listener_t::addMenu(new LLEditSelectAll(), "Edit.SelectAll");
	view_listener_t::addMenu(new LLEditDeselect(), "Edit.Deselect");
	view_listener_t::addMenu(new LLEditDuplicate(), "Edit.Duplicate");
	view_listener_t::addMenu(new LLEditTakeOff(), "Edit.TakeOff");
	view_listener_t::addMenu(new LLEditEnableUndo(), "Edit.EnableUndo");
	view_listener_t::addMenu(new LLEditEnableRedo(), "Edit.EnableRedo");
	view_listener_t::addMenu(new LLEditEnableCut(), "Edit.EnableCut");
	view_listener_t::addMenu(new LLEditEnableCopy(), "Edit.EnableCopy");
	view_listener_t::addMenu(new LLEditEnablePaste(), "Edit.EnablePaste");
	view_listener_t::addMenu(new LLEditEnableDelete(), "Edit.EnableDelete");
	view_listener_t::addMenu(new LLEditEnableSelectAll(), "Edit.EnableSelectAll");
	view_listener_t::addMenu(new LLEditEnableDeselect(), "Edit.EnableDeselect");
	view_listener_t::addMenu(new LLEditEnableDuplicate(), "Edit.EnableDuplicate");

}

void initialize_menus()
{
	// A parameterized event handler used as ctrl-8/9/0 zoom controls below.
	class LLZoomer : public view_listener_t
	{
	public:
		// The "mult" parameter says whether "val" is a multiplier or used to set the value.
		LLZoomer(F32 val, bool mult=true) : mVal(val), mMult(mult) {}
		bool handleEvent(const LLSD& userdata)
		{
			F32 new_fov_rad = mMult ? LLViewerCamera::getInstance()->getDefaultFOV() * mVal : mVal;
			LLViewerCamera::getInstance()->setDefaultFOV(new_fov_rad);
			gSavedSettings.setF32("CameraAngle", LLViewerCamera::getInstance()->getView()); // setView may have clamped it.
			return true;
		}
	private:
		F32 mVal;
		bool mMult;
	};
	
	LLUICtrl::EnableCallbackRegistry::Registrar& enable = LLUICtrl::EnableCallbackRegistry::currentRegistrar();
	LLUICtrl::CommitCallbackRegistry::Registrar& commit = LLUICtrl::CommitCallbackRegistry::currentRegistrar();
	
	// Generic enable and visible
	// Don't prepend MenuName.Foo because these can be used in any menu.
	enable.add("IsGodCustomerService", boost::bind(&is_god_customer_service));

	view_listener_t::addEnable(new LLUploadCostCalculator(), "Upload.CalculateCosts");

	// Agent
	commit.add("Agent.toggleFlying", boost::bind(&LLAgent::toggleFlying));
	enable.add("Agent.enableFlying", boost::bind(&LLAgent::enableFlying));

	// File menu
	init_menu_file();

	view_listener_t::addMenu(new LLEditEnableTakeOff(), "Edit.EnableTakeOff");
	view_listener_t::addMenu(new LLEditEnableCustomizeAvatar(), "Edit.EnableCustomizeAvatar");
	view_listener_t::addMenu(new LLEnableEditShape(), "Edit.EnableEditShape");
	commit.add("CustomizeAvatar", boost::bind(&handle_customize_avatar));
	commit.add("EditOutfit", boost::bind(&handle_edit_outfit));
	commit.add("EditShape", boost::bind(&handle_edit_shape));

	// View menu
	view_listener_t::addMenu(new LLViewMouselook(), "View.Mouselook");
	view_listener_t::addMenu(new LLViewJoystickFlycam(), "View.JoystickFlycam");
	view_listener_t::addMenu(new LLViewResetView(), "View.ResetView");
	view_listener_t::addMenu(new LLViewLookAtLastChatter(), "View.LookAtLastChatter");
	view_listener_t::addMenu(new LLViewShowHoverTips(), "View.ShowHoverTips");
	view_listener_t::addMenu(new LLViewHighlightTransparent(), "View.HighlightTransparent");
	view_listener_t::addMenu(new LLViewToggleRenderType(), "View.ToggleRenderType");
	view_listener_t::addMenu(new LLViewShowHUDAttachments(), "View.ShowHUDAttachments");
	view_listener_t::addMenu(new LLZoomer(1.2f), "View.ZoomOut");
	view_listener_t::addMenu(new LLZoomer(1/1.2f), "View.ZoomIn");
	view_listener_t::addMenu(new LLZoomer(DEFAULT_FIELD_OF_VIEW, false), "View.ZoomDefault");
	view_listener_t::addMenu(new LLViewDefaultUISize(), "View.DefaultUISize");

	view_listener_t::addMenu(new LLViewEnableMouselook(), "View.EnableMouselook");
	view_listener_t::addMenu(new LLViewEnableJoystickFlycam(), "View.EnableJoystickFlycam");
	view_listener_t::addMenu(new LLViewEnableLastChatter(), "View.EnableLastChatter");

	view_listener_t::addMenu(new LLViewCheckJoystickFlycam(), "View.CheckJoystickFlycam");
	view_listener_t::addMenu(new LLViewCheckShowHoverTips(), "View.CheckShowHoverTips");
	view_listener_t::addMenu(new LLViewCheckHighlightTransparent(), "View.CheckHighlightTransparent");
	view_listener_t::addMenu(new LLViewCheckRenderType(), "View.CheckRenderType");
	view_listener_t::addMenu(new LLViewCheckHUDAttachments(), "View.CheckHUDAttachments");

	// Me > Movement
	view_listener_t::addMenu(new LLAdvancedAgentFlyingInfo(), "Agent.getFlying");
	
	// World menu
	commit.add("World.Chat", boost::bind(&handle_chat, (void*)NULL));
	view_listener_t::addMenu(new LLWorldAlwaysRun(), "World.AlwaysRun");
	view_listener_t::addMenu(new LLWorldCreateLandmark(), "World.CreateLandmark");
	view_listener_t::addMenu(new LLWorldPlaceProfile(), "World.PlaceProfile");
	view_listener_t::addMenu(new LLWorldSetHomeLocation(), "World.SetHomeLocation");
	view_listener_t::addMenu(new LLWorldTeleportHome(), "World.TeleportHome");
	view_listener_t::addMenu(new LLWorldSetAway(), "World.SetAway");
	view_listener_t::addMenu(new LLWorldSetBusy(), "World.SetBusy");

	view_listener_t::addMenu(new LLWorldEnableCreateLandmark(), "World.EnableCreateLandmark");
	view_listener_t::addMenu(new LLWorldEnableSetHomeLocation(), "World.EnableSetHomeLocation");
	view_listener_t::addMenu(new LLWorldEnableTeleportHome(), "World.EnableTeleportHome");
	view_listener_t::addMenu(new LLWorldEnableBuyLand(), "World.EnableBuyLand");

	view_listener_t::addMenu(new LLWorldCheckAlwaysRun(), "World.CheckAlwaysRun");
	
	view_listener_t::addMenu(new LLWorldEnvSettings(), "World.EnvSettings");
	view_listener_t::addMenu(new LLWorldWaterSettings(), "World.WaterSettings");
	view_listener_t::addMenu(new LLWorldPostProcess(), "World.PostProcess");
	view_listener_t::addMenu(new LLWorldDayCycle(), "World.DayCycle");

	view_listener_t::addMenu(new LLWorldToggleMovementControls(), "World.Toggle.MovementControls");
	view_listener_t::addMenu(new LLWorldToggleCameraControls(), "World.Toggle.CameraControls");

	// Tools menu
	view_listener_t::addMenu(new LLToolsSelectTool(), "Tools.SelectTool");
	view_listener_t::addMenu(new LLToolsSelectOnlyMyObjects(), "Tools.SelectOnlyMyObjects");
	view_listener_t::addMenu(new LLToolsSelectOnlyMovableObjects(), "Tools.SelectOnlyMovableObjects");
	view_listener_t::addMenu(new LLToolsSelectBySurrounding(), "Tools.SelectBySurrounding");
	view_listener_t::addMenu(new LLToolsShowHiddenSelection(), "Tools.ShowHiddenSelection");
	view_listener_t::addMenu(new LLToolsShowSelectionLightRadius(), "Tools.ShowSelectionLightRadius");
	view_listener_t::addMenu(new LLToolsEditLinkedParts(), "Tools.EditLinkedParts");
	view_listener_t::addMenu(new LLToolsSnapObjectXY(), "Tools.SnapObjectXY");
	view_listener_t::addMenu(new LLToolsUseSelectionForGrid(), "Tools.UseSelectionForGrid");
	view_listener_t::addMenu(new LLToolsSelectNextPart(), "Tools.SelectNextPart");
	commit.add("Tools.Link", boost::bind(&LLSelectMgr::linkObjects, LLSelectMgr::getInstance()));
	commit.add("Tools.Unlink", boost::bind(&LLSelectMgr::unlinkObjects, LLSelectMgr::getInstance()));
	view_listener_t::addMenu(new LLToolsStopAllAnimations(), "Tools.StopAllAnimations");
	view_listener_t::addMenu(new LLToolsReleaseKeys(), "Tools.ReleaseKeys");
	view_listener_t::addMenu(new LLToolsEnableReleaseKeys(), "Tools.EnableReleaseKeys");	
	commit.add("Tools.LookAtSelection", boost::bind(&handle_look_at_selection, _2));
	commit.add("Tools.BuyOrTake", boost::bind(&handle_buy_or_take));
	commit.add("Tools.TakeCopy", boost::bind(&handle_take_copy));
	view_listener_t::addMenu(new LLToolsSaveToInventory(), "Tools.SaveToInventory");
	view_listener_t::addMenu(new LLToolsSaveToObjectInventory(), "Tools.SaveToObjectInventory");
	view_listener_t::addMenu(new LLToolsSelectedScriptAction(), "Tools.SelectedScriptAction");

	view_listener_t::addMenu(new LLToolsEnableToolNotPie(), "Tools.EnableToolNotPie");
	view_listener_t::addMenu(new LLToolsEnableSelectNextPart(), "Tools.EnableSelectNextPart");
	enable.add("Tools.EnableLink", boost::bind(&LLSelectMgr::enableLinkObjects, LLSelectMgr::getInstance()));
	enable.add("Tools.EnableUnlink", boost::bind(&LLSelectMgr::enableUnlinkObjects, LLSelectMgr::getInstance()));
	view_listener_t::addMenu(new LLToolsEnableBuyOrTake(), "Tools.EnableBuyOrTake");
	enable.add("Tools.EnableTakeCopy", boost::bind(&enable_object_take_copy));
	enable.add("Tools.VisibleBuyObject", boost::bind(&tools_visible_buy_object));
	enable.add("Tools.VisibleTakeObject", boost::bind(&tools_visible_take_object));
	view_listener_t::addMenu(new LLToolsEnableSaveToInventory(), "Tools.EnableSaveToInventory");
	view_listener_t::addMenu(new LLToolsEnableSaveToObjectInventory(), "Tools.EnableSaveToObjectInventory");

	// Help menu
	// most items use the ShowFloater method

	// Advanced menu
	view_listener_t::addMenu(new LLAdvancedToggleConsole(), "Advanced.ToggleConsole");
	view_listener_t::addMenu(new LLAdvancedCheckConsole(), "Advanced.CheckConsole");
	view_listener_t::addMenu(new LLAdvancedDumpInfoToConsole(), "Advanced.DumpInfoToConsole");
	
	// Advanced > HUD Info
	view_listener_t::addMenu(new LLAdvancedToggleHUDInfo(), "Advanced.ToggleHUDInfo");
	view_listener_t::addMenu(new LLAdvancedCheckHUDInfo(), "Advanced.CheckHUDInfo");

	// Advanced Other Settings	
	view_listener_t::addMenu(new LLAdvancedClearGroupCache(), "Advanced.ClearGroupCache");
	
	// Advanced > Render > Types
	view_listener_t::addMenu(new LLAdvancedToggleRenderType(), "Advanced.ToggleRenderType");
	view_listener_t::addMenu(new LLAdvancedCheckRenderType(), "Advanced.CheckRenderType");

	//// Advanced > Render > Features
	view_listener_t::addMenu(new LLAdvancedToggleFeature(), "Advanced.ToggleFeature");
	view_listener_t::addMenu(new LLAdvancedCheckFeature(), "Advanced.CheckFeature");
	// Advanced > Render > Info Displays
	view_listener_t::addMenu(new LLAdvancedToggleInfoDisplay(), "Advanced.ToggleInfoDisplay");
	view_listener_t::addMenu(new LLAdvancedCheckInfoDisplay(), "Advanced.CheckInfoDisplay");
	view_listener_t::addMenu(new LLAdvancedSelectedTextureInfo(), "Advanced.SelectedTextureInfo");
	view_listener_t::addMenu(new LLAdvancedToggleWireframe(), "Advanced.ToggleWireframe");
	view_listener_t::addMenu(new LLAdvancedCheckWireframe(), "Advanced.CheckWireframe");
	// Develop > Render
	view_listener_t::addMenu(new LLAdvancedToggleTextureAtlas(), "Advanced.ToggleTextureAtlas");
	view_listener_t::addMenu(new LLAdvancedCheckTextureAtlas(), "Advanced.CheckTextureAtlas");
	view_listener_t::addMenu(new LLAdvancedEnableObjectObjectOcclusion(), "Advanced.EnableObjectObjectOcclusion");
	view_listener_t::addMenu(new LLAdvancedEnableRenderFBO(), "Advanced.EnableRenderFBO");
	view_listener_t::addMenu(new LLAdvancedEnableRenderDeferred(), "Advanced.EnableRenderDeferred");
	view_listener_t::addMenu(new LLAdvancedEnableRenderDeferredOptions(), "Advanced.EnableRenderDeferredOptions");
	view_listener_t::addMenu(new LLAdvancedToggleRandomizeFramerate(), "Advanced.ToggleRandomizeFramerate");
	view_listener_t::addMenu(new LLAdvancedCheckRandomizeFramerate(), "Advanced.CheckRandomizeFramerate");
	view_listener_t::addMenu(new LLAdvancedTogglePeriodicSlowFrame(), "Advanced.TogglePeriodicSlowFrame");
	view_listener_t::addMenu(new LLAdvancedCheckPeriodicSlowFrame(), "Advanced.CheckPeriodicSlowFrame");
	view_listener_t::addMenu(new LLAdvancedVectorizePerfTest(), "Advanced.VectorizePerfTest");
	view_listener_t::addMenu(new LLAdvancedToggleFrameTest(), "Advanced.ToggleFrameTest");
	view_listener_t::addMenu(new LLAdvancedCheckFrameTest(), "Advanced.CheckFrameTest");
	view_listener_t::addMenu(new LLAdvancedHandleAttachedLightParticles(), "Advanced.HandleAttachedLightParticles");
	view_listener_t::addMenu(new LLAdvancedCheckRenderShadowOption(), "Advanced.CheckRenderShadowOption");
	view_listener_t::addMenu(new LLAdvancedClickRenderShadowOption(), "Advanced.ClickRenderShadowOption");
	

	#ifdef TOGGLE_HACKED_GODLIKE_VIEWER
	view_listener_t::addMenu(new LLAdvancedHandleToggleHackedGodmode(), "Advanced.HandleToggleHackedGodmode");
	view_listener_t::addMenu(new LLAdvancedCheckToggleHackedGodmode(), "Advanced.CheckToggleHackedGodmode");
	view_listener_t::addMenu(new LLAdvancedEnableToggleHackedGodmode(), "Advanced.EnableToggleHackedGodmode");
	#endif

	// Advanced > World
	view_listener_t::addMenu(new LLAdvancedDumpScriptedCamera(), "Advanced.DumpScriptedCamera");
	view_listener_t::addMenu(new LLAdvancedDumpRegionObjectCache(), "Advanced.DumpRegionObjectCache");

	// Advanced > UI
	commit.add("Advanced.WebBrowserTest", boost::bind(&handle_web_browser_test,	_2));	// sigh! this one opens the MEDIA browser
	commit.add("Advanced.WebContentTest", boost::bind(&handle_web_content_test, _2));	// this one opens the Web Content floater
	view_listener_t::addMenu(new LLAdvancedBuyCurrencyTest(), "Advanced.BuyCurrencyTest");
	view_listener_t::addMenu(new LLAdvancedDumpSelectMgr(), "Advanced.DumpSelectMgr");
	view_listener_t::addMenu(new LLAdvancedDumpInventory(), "Advanced.DumpInventory");
	commit.add("Advanced.DumpTimers", boost::bind(&handle_dump_timers) );
	commit.add("Advanced.DumpFocusHolder", boost::bind(&handle_dump_focus) );
	view_listener_t::addMenu(new LLAdvancedPrintSelectedObjectInfo(), "Advanced.PrintSelectedObjectInfo");
	view_listener_t::addMenu(new LLAdvancedPrintAgentInfo(), "Advanced.PrintAgentInfo");
	view_listener_t::addMenu(new LLAdvancedPrintTextureMemoryStats(), "Advanced.PrintTextureMemoryStats");
	view_listener_t::addMenu(new LLAdvancedToggleDebugClicks(), "Advanced.ToggleDebugClicks");
	view_listener_t::addMenu(new LLAdvancedCheckDebugClicks(), "Advanced.CheckDebugClicks");
	view_listener_t::addMenu(new LLAdvancedCheckDebugViews(), "Advanced.CheckDebugViews");
	view_listener_t::addMenu(new LLAdvancedToggleDebugViews(), "Advanced.ToggleDebugViews");
	view_listener_t::addMenu(new LLAdvancedToggleXUINameTooltips(), "Advanced.ToggleXUINameTooltips");
	view_listener_t::addMenu(new LLAdvancedCheckXUINameTooltips(), "Advanced.CheckXUINameTooltips");
	view_listener_t::addMenu(new LLAdvancedToggleDebugMouseEvents(), "Advanced.ToggleDebugMouseEvents");
	view_listener_t::addMenu(new LLAdvancedCheckDebugMouseEvents(), "Advanced.CheckDebugMouseEvents");
	view_listener_t::addMenu(new LLAdvancedToggleDebugKeys(), "Advanced.ToggleDebugKeys");
	view_listener_t::addMenu(new LLAdvancedCheckDebugKeys(), "Advanced.CheckDebugKeys");
	view_listener_t::addMenu(new LLAdvancedToggleDebugWindowProc(), "Advanced.ToggleDebugWindowProc");
	view_listener_t::addMenu(new LLAdvancedCheckDebugWindowProc(), "Advanced.CheckDebugWindowProc");
	commit.add("Advanced.ShowSideTray", boost::bind(&handle_show_side_tray));

	// Advanced > XUI
	commit.add("Advanced.ReloadColorSettings", boost::bind(&LLUIColorTable::loadFromSettings, LLUIColorTable::getInstance()));
	view_listener_t::addMenu(new LLAdvancedToggleXUINames(), "Advanced.ToggleXUINames");
	view_listener_t::addMenu(new LLAdvancedCheckXUINames(), "Advanced.CheckXUINames");
	view_listener_t::addMenu(new LLAdvancedSendTestIms(), "Advanced.SendTestIMs");
	commit.add("Advanced.FlushNameCaches", boost::bind(&handle_flush_name_caches));

	// Advanced > Character > Grab Baked Texture
	view_listener_t::addMenu(new LLAdvancedGrabBakedTexture(), "Advanced.GrabBakedTexture");
	view_listener_t::addMenu(new LLAdvancedEnableGrabBakedTexture(), "Advanced.EnableGrabBakedTexture");

	// Advanced > Character > Character Tests
	view_listener_t::addMenu(new LLAdvancedAppearanceToXML(), "Advanced.AppearanceToXML");
	view_listener_t::addMenu(new LLAdvancedToggleCharacterGeometry(), "Advanced.ToggleCharacterGeometry");

	view_listener_t::addMenu(new LLAdvancedTestMale(), "Advanced.TestMale");
	view_listener_t::addMenu(new LLAdvancedTestFemale(), "Advanced.TestFemale");
	view_listener_t::addMenu(new LLAdvancedTogglePG(), "Advanced.TogglePG");
	
	// Advanced > Character (toplevel)
	view_listener_t::addMenu(new LLAdvancedForceParamsToDefault(), "Advanced.ForceParamsToDefault");
	view_listener_t::addMenu(new LLAdvancedReloadVertexShader(), "Advanced.ReloadVertexShader");
	view_listener_t::addMenu(new LLAdvancedToggleAnimationInfo(), "Advanced.ToggleAnimationInfo");
	view_listener_t::addMenu(new LLAdvancedCheckAnimationInfo(), "Advanced.CheckAnimationInfo");
	view_listener_t::addMenu(new LLAdvancedToggleShowLookAt(), "Advanced.ToggleShowLookAt");
	view_listener_t::addMenu(new LLAdvancedCheckShowLookAt(), "Advanced.CheckShowLookAt");
	view_listener_t::addMenu(new LLAdvancedToggleShowPointAt(), "Advanced.ToggleShowPointAt");
	view_listener_t::addMenu(new LLAdvancedCheckShowPointAt(), "Advanced.CheckShowPointAt");
	view_listener_t::addMenu(new LLAdvancedToggleDebugJointUpdates(), "Advanced.ToggleDebugJointUpdates");
	view_listener_t::addMenu(new LLAdvancedCheckDebugJointUpdates(), "Advanced.CheckDebugJointUpdates");
	view_listener_t::addMenu(new LLAdvancedToggleDisableLOD(), "Advanced.ToggleDisableLOD");
	view_listener_t::addMenu(new LLAdvancedCheckDisableLOD(), "Advanced.CheckDisableLOD");
	view_listener_t::addMenu(new LLAdvancedToggleDebugCharacterVis(), "Advanced.ToggleDebugCharacterVis");
	view_listener_t::addMenu(new LLAdvancedCheckDebugCharacterVis(), "Advanced.CheckDebugCharacterVis");
	view_listener_t::addMenu(new LLAdvancedDumpAttachments(), "Advanced.DumpAttachments");
	view_listener_t::addMenu(new LLAdvancedRebakeTextures(), "Advanced.RebakeTextures");
	view_listener_t::addMenu(new LLAdvancedDebugAvatarTextures(), "Advanced.DebugAvatarTextures");
	view_listener_t::addMenu(new LLAdvancedDumpAvatarLocalTextures(), "Advanced.DumpAvatarLocalTextures");
	// Advanced > Network
	view_listener_t::addMenu(new LLAdvancedEnableMessageLog(), "Advanced.EnableMessageLog");
	view_listener_t::addMenu(new LLAdvancedDisableMessageLog(), "Advanced.DisableMessageLog");
	view_listener_t::addMenu(new LLAdvancedDropPacket(), "Advanced.DropPacket");

	// Advanced > Recorder
	view_listener_t::addMenu(new LLAdvancedAgentPilot(), "Advanced.AgentPilot");
	view_listener_t::addMenu(new LLAdvancedToggleAgentPilotLoop(), "Advanced.ToggleAgentPilotLoop");
	view_listener_t::addMenu(new LLAdvancedCheckAgentPilotLoop(), "Advanced.CheckAgentPilotLoop");

	// Advanced > Debugging
	view_listener_t::addMenu(new LLAdvancedForceErrorBreakpoint(), "Advanced.ForceErrorBreakpoint");
	view_listener_t::addMenu(new LLAdvancedForceErrorLlerror(), "Advanced.ForceErrorLlerror");
	view_listener_t::addMenu(new LLAdvancedForceErrorBadMemoryAccess(), "Advanced.ForceErrorBadMemoryAccess");
	view_listener_t::addMenu(new LLAdvancedForceErrorInfiniteLoop(), "Advanced.ForceErrorInfiniteLoop");
	view_listener_t::addMenu(new LLAdvancedForceErrorSoftwareException(), "Advanced.ForceErrorSoftwareException");
	view_listener_t::addMenu(new LLAdvancedForceErrorDriverCrash(), "Advanced.ForceErrorDriverCrash");
	view_listener_t::addMenu(new LLAdvancedForceErrorDisconnectViewer(), "Advanced.ForceErrorDisconnectViewer");

	// Advanced (toplevel)
	view_listener_t::addMenu(new LLAdvancedToggleShowObjectUpdates(), "Advanced.ToggleShowObjectUpdates");
	view_listener_t::addMenu(new LLAdvancedCheckShowObjectUpdates(), "Advanced.CheckShowObjectUpdates");
	view_listener_t::addMenu(new LLAdvancedCompressImage(), "Advanced.CompressImage");
	view_listener_t::addMenu(new LLAdvancedShowDebugSettings(), "Advanced.ShowDebugSettings");
	view_listener_t::addMenu(new LLAdvancedEnableViewAdminOptions(), "Advanced.EnableViewAdminOptions");
	view_listener_t::addMenu(new LLAdvancedToggleViewAdminOptions(), "Advanced.ToggleViewAdminOptions");
	view_listener_t::addMenu(new LLAdvancedCheckViewAdminOptions(), "Advanced.CheckViewAdminOptions");
	view_listener_t::addMenu(new LLAdvancedRequestAdminStatus(), "Advanced.RequestAdminStatus");
	view_listener_t::addMenu(new LLAdvancedLeaveAdminStatus(), "Advanced.LeaveAdminStatus");


	// Admin >Object
	view_listener_t::addMenu(new LLAdminForceTakeCopy(), "Admin.ForceTakeCopy");
	view_listener_t::addMenu(new LLAdminHandleObjectOwnerSelf(), "Admin.HandleObjectOwnerSelf");
	view_listener_t::addMenu(new LLAdminHandleObjectOwnerPermissive(), "Admin.HandleObjectOwnerPermissive");
	view_listener_t::addMenu(new LLAdminHandleForceDelete(), "Admin.HandleForceDelete");
	view_listener_t::addMenu(new LLAdminHandleObjectLock(), "Admin.HandleObjectLock");
	view_listener_t::addMenu(new LLAdminHandleObjectAssetIDs(), "Admin.HandleObjectAssetIDs");

	// Admin >Parcel 
	view_listener_t::addMenu(new LLAdminHandleForceParcelOwnerToMe(), "Admin.HandleForceParcelOwnerToMe");
	view_listener_t::addMenu(new LLAdminHandleForceParcelToContent(), "Admin.HandleForceParcelToContent");
	view_listener_t::addMenu(new LLAdminHandleClaimPublicLand(), "Admin.HandleClaimPublicLand");

	// Admin >Region
	view_listener_t::addMenu(new LLAdminHandleRegionDumpTempAssetData(), "Admin.HandleRegionDumpTempAssetData");
	// Admin top level
	view_listener_t::addMenu(new LLAdminOnSaveState(), "Admin.OnSaveState");

	// Self context menu
	view_listener_t::addMenu(new LLSelfStandUp(), "Self.StandUp");
	enable.add("Self.EnableStandUp", boost::bind(&enable_standup_self));
	view_listener_t::addMenu(new LLSelfSitDown(), "Self.SitDown");
	enable.add("Self.EnableSitDown", boost::bind(&enable_sitdown_self));
	view_listener_t::addMenu(new LLSelfRemoveAllAttachments(), "Self.RemoveAllAttachments");

	view_listener_t::addMenu(new LLSelfEnableRemoveAllAttachments(), "Self.EnableRemoveAllAttachments");

	// we don't use boost::bind directly to delay side tray construction
	view_listener_t::addMenu( new LLTogglePanelPeopleTab(), "SideTray.PanelPeopleTab");

	 // Avatar pie menu
	view_listener_t::addMenu(new LLObjectMute(), "Avatar.Mute");
	view_listener_t::addMenu(new LLAvatarAddFriend(), "Avatar.AddFriend");
	view_listener_t::addMenu(new LLAvatarAddContact(), "Avatar.AddContact");
	commit.add("Avatar.Freeze", boost::bind(&handle_avatar_freeze, LLSD()));
	view_listener_t::addMenu(new LLAvatarDebug(), "Avatar.Debug");
	view_listener_t::addMenu(new LLAvatarVisibleDebug(), "Avatar.VisibleDebug");
	view_listener_t::addMenu(new LLAvatarInviteToGroup(), "Avatar.InviteToGroup");
	commit.add("Avatar.Eject", boost::bind(&handle_avatar_eject, LLSD()));
	commit.add("Avatar.ShowInspector", boost::bind(&handle_avatar_show_inspector));
	view_listener_t::addMenu(new LLAvatarSendIM(), "Avatar.SendIM");
	view_listener_t::addMenu(new LLAvatarCall(), "Avatar.Call");
	enable.add("Avatar.EnableCall", boost::bind(&LLAvatarActions::canCall));
	view_listener_t::addMenu(new LLAvatarReportAbuse(), "Avatar.ReportAbuse");
	
	view_listener_t::addMenu(new LLAvatarEnableAddFriend(), "Avatar.EnableAddFriend");
	enable.add("Avatar.EnableFreezeEject", boost::bind(&enable_freeze_eject, _2));

	// Object pie menu
	view_listener_t::addMenu(new LLObjectBuild(), "Object.Build");
	commit.add("Object.Touch", boost::bind(&handle_object_touch));
	commit.add("Object.SitOrStand", boost::bind(&handle_object_sit_or_stand));
	commit.add("Object.Delete", boost::bind(&handle_object_delete));
	view_listener_t::addMenu(new LLObjectAttachToAvatar(true), "Object.AttachToAvatar");
	view_listener_t::addMenu(new LLObjectAttachToAvatar(false), "Object.AttachAddToAvatar");
	view_listener_t::addMenu(new LLObjectReturn(), "Object.Return");
	view_listener_t::addMenu(new LLObjectReportAbuse(), "Object.ReportAbuse");
	view_listener_t::addMenu(new LLObjectMute(), "Object.Mute");

	enable.add("Object.VisibleTake", boost::bind(&visible_take_object));
	enable.add("Object.VisibleBuy", boost::bind(&visible_buy_object));

	commit.add("Object.Buy", boost::bind(&handle_buy));
	commit.add("Object.Edit", boost::bind(&handle_object_edit));
	commit.add("Object.Inspect", boost::bind(&handle_object_inspect));
	commit.add("Object.Open", boost::bind(&handle_object_open));
	commit.add("Object.Take", boost::bind(&handle_take));
	commit.add("Object.ShowInspector", boost::bind(&handle_object_show_inspector));
	enable.add("Object.EnableOpen", boost::bind(&enable_object_open));
	enable.add("Object.EnableTouch", boost::bind(&enable_object_touch, _1));
	enable.add("Object.EnableDelete", boost::bind(&enable_object_delete));
	enable.add("Object.EnableWear", boost::bind(&object_selected_and_point_valid));

	enable.add("Object.EnableStandUp", boost::bind(&enable_object_stand_up));
	enable.add("Object.EnableSit", boost::bind(&enable_object_sit, _1));

	view_listener_t::addMenu(new LLObjectEnableReturn(), "Object.EnableReturn");
	view_listener_t::addMenu(new LLObjectEnableReportAbuse(), "Object.EnableReportAbuse");

	enable.add("Avatar.EnableMute", boost::bind(&enable_object_mute));
	enable.add("Object.EnableMute", boost::bind(&enable_object_mute));
	enable.add("Object.EnableBuy", boost::bind(&enable_buy_object));
	commit.add("Object.ZoomIn", boost::bind(&handle_look_at_selection, "zoom"));

	// Attachment pie menu
	enable.add("Attachment.Label", boost::bind(&onEnableAttachmentLabel, _1, _2));
	view_listener_t::addMenu(new LLAttachmentDrop(), "Attachment.Drop");
	view_listener_t::addMenu(new LLAttachmentDetachFromPoint(), "Attachment.DetachFromPoint");
	view_listener_t::addMenu(new LLAttachmentDetach(), "Attachment.Detach");
	view_listener_t::addMenu(new LLAttachmentPointFilled(), "Attachment.PointFilled");
	view_listener_t::addMenu(new LLAttachmentEnableDrop(), "Attachment.EnableDrop");
	view_listener_t::addMenu(new LLAttachmentEnableDetach(), "Attachment.EnableDetach");

	// Land pie menu
	view_listener_t::addMenu(new LLLandBuild(), "Land.Build");
	view_listener_t::addMenu(new LLLandSit(), "Land.Sit");
	view_listener_t::addMenu(new LLLandBuyPass(), "Land.BuyPass");
	view_listener_t::addMenu(new LLLandEdit(), "Land.Edit");

	view_listener_t::addMenu(new LLLandEnableBuyPass(), "Land.EnableBuyPass");
	commit.add("Land.Buy", boost::bind(&handle_buy_land));

	// Generic actions
	commit.add("ReportAbuse", boost::bind(&handle_report_abuse));
	commit.add("BuyCurrency", boost::bind(&handle_buy_currency));
	view_listener_t::addMenu(new LLShowHelp(), "ShowHelp");
	view_listener_t::addMenu(new LLToggleHelp(), "ToggleHelp");
	view_listener_t::addMenu(new LLPromptShowURL(), "PromptShowURL");
	view_listener_t::addMenu(new LLShowAgentProfile(), "ShowAgentProfile");
	view_listener_t::addMenu(new LLToggleAgentProfile(), "ToggleAgentProfile");
	view_listener_t::addMenu(new LLToggleControl(), "ToggleControl");
	view_listener_t::addMenu(new LLCheckControl(), "CheckControl");
	view_listener_t::addMenu(new LLGoToObject(), "GoToObject");
	commit.add("PayObject", boost::bind(&handle_give_money_dialog));

	enable.add("EnablePayObject", boost::bind(&enable_pay_object));
	enable.add("EnablePayAvatar", boost::bind(&enable_pay_avatar));
	enable.add("EnableEdit", boost::bind(&enable_object_edit));
	enable.add("VisibleBuild", boost::bind(&enable_object_build));

	view_listener_t::addMenu(new LLFloaterVisible(), "FloaterVisible");
	view_listener_t::addMenu(new LLShowSidetrayPanel(), "ShowSidetrayPanel");
	view_listener_t::addMenu(new LLSidetrayPanelVisible(), "SidetrayPanelVisible");
	view_listener_t::addMenu(new LLSomethingSelected(), "SomethingSelected");
	view_listener_t::addMenu(new LLSomethingSelectedNoHUD(), "SomethingSelectedNoHUD");
	view_listener_t::addMenu(new LLEditableSelected(), "EditableSelected");
	view_listener_t::addMenu(new LLEditableSelectedMono(), "EditableSelectedMono");

	view_listener_t::addMenu(new LLToggleUIHints(), "ToggleUIHints");

	commit.add("Destination.show", boost::bind(&toggle_destination_and_avatar_picker, 0));
	commit.add("Avatar.show", boost::bind(&toggle_destination_and_avatar_picker, 1));
}
>>>>>>> 742dd757
<|MERGE_RESOLUTION|>--- conflicted
+++ resolved
@@ -1,4 +1,3 @@
-<<<<<<< HEAD
 /** 
  * @file llviewermenu.cpp
  * @brief Builds menus out of items.
@@ -843,12 +842,14 @@
 }
 };
 
-void LLDestinationAndAvatarShow(const LLSD& value)
-{
-	S32 panel_idx = value.isDefined() ? value.asInteger() : -1;
+void toggle_destination_and_avatar_picker(const LLSD& show)
+{
+	S32 panel_idx = show.isDefined() ? show.asInteger() : -1;
 	LLView* container = gViewerWindow->getRootView()->getChildView("avatar_picker_and_destination_guide_container");
 	LLMediaCtrl* destinations = container->findChild<LLMediaCtrl>("destination_guide_contents");
 	LLMediaCtrl* avatar_picker = container->findChild<LLMediaCtrl>("avatar_picker_contents");
+	LLButton* avatar_btn = gViewerWindow->getRootView()->getChildView("bottom_tray")->getChild<LLButton>("avatar_btn");
+	LLButton* destination_btn = gViewerWindow->getRootView()->getChildView("bottom_tray")->getChild<LLButton>("destination_btn");
 
 	switch(panel_idx)
 	{
@@ -857,17 +858,22 @@
 		destinations->setVisible(true);
 		avatar_picker->setVisible(false);
 		LLFirstUse::notUsingDestinationGuide(false);
+		avatar_btn->setToggleState(false);
+		destination_btn->setToggleState(true);
 		break;
 	case 1:
 		container->setVisible(true);
 		destinations->setVisible(false);
 		avatar_picker->setVisible(true);
-		LLFirstUse::notUsingAvatarPicker(false);
+		avatar_btn->setToggleState(true);
+		destination_btn->setToggleState(false);
 		break;
 	default:
 		container->setVisible(false);
 		destinations->setVisible(false);
 		avatar_picker->setVisible(false);
+		avatar_btn->setToggleState(false);
+		destination_btn->setToggleState(false);
 		break;
 	}
 };
@@ -5560,20 +5566,42 @@
 	}
 };
 
+class LLToggleHelp : public view_listener_t
+{
+	bool handleEvent(const LLSD& userdata)
+	{
+		LLFloater* help_browser = (LLFloaterReg::findInstance("help_browser"));
+		if (help_browser && help_browser->isInVisibleChain())
+		{
+			help_browser->closeFloater();
+		}
+		else
+		{
+			std::string help_topic = userdata.asString();
+			LLViewerHelp* vhelp = LLViewerHelp::getInstance();
+			vhelp->showTopic(help_topic);
+		}
+		return true;
+	}
+};
+
 class LLShowSidetrayPanel : public view_listener_t
 {
 	bool handleEvent(const LLSD& userdata)
 	{
 		std::string panel_name = userdata.asString();
-		// Toggle the panel
-		if (!LLSideTray::getInstance()->isPanelActive(panel_name))
-		{
-			// LLFloaterInventory::showAgentInventory();
-			LLSideTray::getInstance()->showPanel(panel_name, LLSD());
-		}
-		else
-		{
-			LLSideTray::getInstance()->collapseSideBar();
+
+		LLPanel* panel = LLSideTray::getInstance()->getPanel(panel_name);
+		if (panel)
+		{
+			if (panel->isInVisibleChain())
+			{
+				LLSideTray::getInstance()->hidePanel(panel_name);
+			}
+			else
+			{
+				LLSideTray::getInstance()->showPanel(panel_name);
+			}
 		}
 		return true;
 	}
@@ -5697,6 +5725,44 @@
 		if (avatar)
 		{
 			LLAvatarActions::showProfile(avatar->getID());
+		}
+		return true;
+	}
+};
+
+class LLToggleAgentProfile : public view_listener_t
+{
+	bool handleEvent(const LLSD& userdata)
+	{
+		LLUUID agent_id;
+		if (userdata.asString() == "agent")
+		{
+			agent_id = gAgent.getID();
+		}
+		else if (userdata.asString() == "hit object")
+		{
+			LLViewerObject* objectp = LLSelectMgr::getInstance()->getSelection()->getPrimaryObject();
+			if (objectp)
+			{
+				agent_id = objectp->getID();
+			}
+		}
+		else
+		{
+			agent_id = userdata.asUUID();
+		}
+
+		LLVOAvatar* avatar = find_avatar_from_object(agent_id);
+		if (avatar)
+		{
+			if (!LLAvatarActions::profileVisible(avatar->getID()))
+			{
+				LLAvatarActions::showProfile(avatar->getID());
+			}
+			else
+			{
+				LLAvatarActions::hideProfile(avatar->getID());
+			}
 		}
 		return true;
 	}
@@ -8096,8178 +8162,6 @@
 	commit.add("ReportAbuse", boost::bind(&handle_report_abuse));
 	commit.add("BuyCurrency", boost::bind(&handle_buy_currency));
 	view_listener_t::addMenu(new LLShowHelp(), "ShowHelp");
-	view_listener_t::addMenu(new LLPromptShowURL(), "PromptShowURL");
-	view_listener_t::addMenu(new LLShowAgentProfile(), "ShowAgentProfile");
-	view_listener_t::addMenu(new LLToggleControl(), "ToggleControl");
-	view_listener_t::addMenu(new LLCheckControl(), "CheckControl");
-	view_listener_t::addMenu(new LLGoToObject(), "GoToObject");
-	commit.add("PayObject", boost::bind(&handle_give_money_dialog));
-
-	enable.add("EnablePayObject", boost::bind(&enable_pay_object));
-	enable.add("EnablePayAvatar", boost::bind(&enable_pay_avatar));
-	enable.add("EnableEdit", boost::bind(&enable_object_edit));
-	enable.add("VisibleBuild", boost::bind(&enable_object_build));
-
-	view_listener_t::addMenu(new LLFloaterVisible(), "FloaterVisible");
-	view_listener_t::addMenu(new LLShowSidetrayPanel(), "ShowSidetrayPanel");
-	view_listener_t::addMenu(new LLSidetrayPanelVisible(), "SidetrayPanelVisible");
-	view_listener_t::addMenu(new LLSomethingSelected(), "SomethingSelected");
-	view_listener_t::addMenu(new LLSomethingSelectedNoHUD(), "SomethingSelectedNoHUD");
-	view_listener_t::addMenu(new LLEditableSelected(), "EditableSelected");
-	view_listener_t::addMenu(new LLEditableSelectedMono(), "EditableSelectedMono");
-
-	view_listener_t::addMenu(new LLToggleUIHints(), "ToggleUIHints");
-
-	commit.add("DestinationAndAvatar.show", boost::bind(&LLDestinationAndAvatarShow, _2));
-}
-=======
-/** 
- * @file llviewermenu.cpp
- * @brief Builds menus out of items.
- *
- * $LicenseInfo:firstyear=2002&license=viewerlgpl$
- * Second Life Viewer Source Code
- * Copyright (C) 2010, Linden Research, Inc.
- * 
- * This library is free software; you can redistribute it and/or
- * modify it under the terms of the GNU Lesser General Public
- * License as published by the Free Software Foundation;
- * version 2.1 of the License only.
- * 
- * This library is distributed in the hope that it will be useful,
- * but WITHOUT ANY WARRANTY; without even the implied warranty of
- * MERCHANTABILITY or FITNESS FOR A PARTICULAR PURPOSE.  See the GNU
- * Lesser General Public License for more details.
- * 
- * You should have received a copy of the GNU Lesser General Public
- * License along with this library; if not, write to the Free Software
- * Foundation, Inc., 51 Franklin Street, Fifth Floor, Boston, MA  02110-1301  USA
- * 
- * Linden Research, Inc., 945 Battery Street, San Francisco, CA  94111  USA
- * $/LicenseInfo$
- */
-
-#include "llviewerprecompiledheaders.h"
-#include "llviewermenu.h" 
-
-// linden library includes
-#include "llavatarnamecache.h"	// IDEVO
-#include "llfloaterreg.h"
-#include "llcombobox.h"
-#include "llinventorypanel.h"
-#include "llnotifications.h"
-#include "llnotificationsutil.h"
-
-// newview includes
-#include "llagent.h"
-#include "llagentcamera.h"
-#include "llagentwearables.h"
-#include "llagentpilot.h"
-#include "llbottomtray.h"
-#include "llcompilequeue.h"
-#include "llconsole.h"
-#include "lldebugview.h"
-#include "llfilepicker.h"
-#include "llfirstuse.h"
-#include "llfloaterbuy.h"
-#include "llfloaterbuycontents.h"
-#include "llbuycurrencyhtml.h"
-#include "llfloatergodtools.h"
-#include "llfloaterinventory.h"
-#include "llfloaterland.h"
-#include "llfloaterpay.h"
-#include "llfloaterreporter.h"
-#include "llfloatersearch.h"
-#include "llfloaterscriptdebug.h"
-#include "llfloatersnapshot.h"
-#include "llfloatertools.h"
-#include "llfloaterworldmap.h"
-#include "llavataractions.h"
-#include "lllandmarkactions.h"
-#include "llgroupmgr.h"
-#include "lltooltip.h"
-#include "llhints.h"
-#include "llhudeffecttrail.h"
-#include "llhudmanager.h"
-#include "llimview.h"
-#include "llinventorybridge.h"
-#include "llinventorydefines.h"
-#include "llinventoryfunctions.h"
-#include "llpanellogin.h"
-#include "llpanelblockedlist.h"
-#include "llmenucommands.h"
-#include "llmoveview.h"
-#include "llparcel.h"
-#include "llrootview.h"
-#include "llselectmgr.h"
-#include "llsidetray.h"
-#include "llstatusbar.h"
-#include "lltextureview.h"
-#include "lltoolcomp.h"
-#include "lltoolmgr.h"
-#include "lltoolpie.h"
-#include "lltoolselectland.h"
-#include "lltrans.h"
-#include "llviewergenericmessage.h"
-#include "llviewerhelp.h"
-#include "llviewermenufile.h"	// init_menu_file()
-#include "llviewermessage.h"
-#include "llviewernetwork.h"
-#include "llviewerobjectlist.h"
-#include "llviewerparcelmgr.h"
-#include "llviewerstats.h"
-#include "llvoavatarself.h"
-#include "llworldmap.h"
-#include "pipeline.h"
-#include "llviewerjoystick.h"
-#include "llwlanimator.h"
-#include "llwlparammanager.h"
-#include "llfloatercamera.h"
-#include "lluilistener.h"
-#include "llappearancemgr.h"
-#include "lltrans.h"
-#include "lleconomy.h"
-#include "boost/unordered_map.hpp"
-
-using namespace LLVOAvatarDefines;
-
-static boost::unordered_map<std::string, LLStringExplicit> sDefaultItemLabels;
-
-BOOL enable_land_build(void*);
-BOOL enable_object_build(void*);
-
-LLVOAvatar* find_avatar_from_object( LLViewerObject* object );
-LLVOAvatar* find_avatar_from_object( const LLUUID& object_id );
-
-void handle_test_load_url(void*);
-
-//
-// Evil hackish imported globals
-
-//extern BOOL	gHideSelectedObjects;
-//extern BOOL gAllowSelectAvatar;
-//extern BOOL gDebugAvatarRotation;
-extern BOOL gDebugClicks;
-extern BOOL gDebugWindowProc;
-//extern BOOL gDebugTextEditorTips;
-//extern BOOL gDebugSelectMgr;
-
-//
-// Globals
-//
-
-LLMenuBarGL		*gMenuBarView = NULL;
-LLViewerMenuHolderGL	*gMenuHolder = NULL;
-LLMenuGL		*gPopupMenuView = NULL;
-LLMenuGL		*gEditMenu = NULL;
-LLMenuBarGL		*gLoginMenuBarView = NULL;
-
-// Pie menus
-LLContextMenu	*gMenuAvatarSelf	= NULL;
-LLContextMenu	*gMenuAvatarOther = NULL;
-LLContextMenu	*gMenuObject = NULL;
-LLContextMenu	*gMenuAttachmentSelf = NULL;
-LLContextMenu	*gMenuAttachmentOther = NULL;
-LLContextMenu	*gMenuLand	= NULL;
-
-const std::string SAVE_INTO_INVENTORY("Save Object Back to My Inventory");
-const std::string SAVE_INTO_TASK_INVENTORY("Save Object Back to Object Contents");
-
-LLMenuGL* gAttachSubMenu = NULL;
-LLMenuGL* gDetachSubMenu = NULL;
-LLMenuGL* gTakeOffClothes = NULL;
-LLContextMenu* gAttachScreenPieMenu = NULL;
-LLContextMenu* gAttachPieMenu = NULL;
-LLContextMenu* gAttachBodyPartPieMenus[8];
-LLContextMenu* gDetachPieMenu = NULL;
-LLContextMenu* gDetachScreenPieMenu = NULL;
-LLContextMenu* gDetachBodyPartPieMenus[8];
-
-LLMenuItemCallGL* gAFKMenu = NULL;
-LLMenuItemCallGL* gBusyMenu = NULL;
-
-//
-// Local prototypes
-
-// File Menu
-const char* upload_pick(void* data);
-void handle_compress_image(void*);
-
-
-// Edit menu
-void handle_dump_group_info(void *);
-void handle_dump_capabilities_info(void *);
-
-// Advanced->Consoles menu
-void handle_region_dump_settings(void*);
-void handle_region_dump_temp_asset_data(void*);
-void handle_region_clear_temp_asset_data(void*);
-
-// Object pie menu
-BOOL sitting_on_selection();
-
-void near_sit_object();
-//void label_sit_or_stand(std::string& label, void*);
-// buy and take alias into the same UI positions, so these
-// declarations handle this mess.
-BOOL is_selection_buy_not_take();
-S32 selection_price();
-BOOL enable_take();
-void handle_take();
-void handle_object_show_inspector();
-void handle_avatar_show_inspector();
-bool confirm_take(const LLSD& notification, const LLSD& response);
-
-void handle_buy_object(LLSaleInfo sale_info);
-void handle_buy_contents(LLSaleInfo sale_info);
-
-// Land pie menu
-void near_sit_down_point(BOOL success, void *);
-
-// Avatar pie menu
-
-// Debug menu
-
-
-void velocity_interpolate( void* );
-
-void handle_rebake_textures(void*);
-BOOL check_admin_override(void*);
-void handle_admin_override_toggle(void*);
-#ifdef TOGGLE_HACKED_GODLIKE_VIEWER
-void handle_toggle_hacked_godmode(void*);
-BOOL check_toggle_hacked_godmode(void*);
-bool enable_toggle_hacked_godmode(void*);
-#endif
-
-void toggle_show_xui_names(void *);
-BOOL check_show_xui_names(void *);
-
-// Debug UI
-
-void handle_buy_currency_test(void*);
-
-void handle_god_mode(void*);
-
-// God menu
-void handle_leave_god_mode(void*);
-
-
-void handle_reset_view();
-
-void handle_duplicate_in_place(void*);
-
-
-void handle_object_owner_self(void*);
-void handle_object_owner_permissive(void*);
-void handle_object_lock(void*);
-void handle_object_asset_ids(void*);
-void force_take_copy(void*);
-#ifdef _CORY_TESTING
-void force_export_copy(void*);
-void force_import_geometry(void*);
-#endif
-
-void handle_force_parcel_owner_to_me(void*);
-void handle_force_parcel_to_content(void*);
-void handle_claim_public_land(void*);
-
-void handle_god_request_avatar_geometry(void *);	// Hack for easy testing of new avatar geometry
-void reload_vertex_shader(void *);
-void handle_disconnect_viewer(void *);
-
-void force_error_breakpoint(void *);
-void force_error_llerror(void *);
-void force_error_bad_memory_access(void *);
-void force_error_infinite_loop(void *);
-void force_error_software_exception(void *);
-void force_error_driver_crash(void *);
-
-void handle_force_delete(void*);
-void print_object_info(void*);
-void print_agent_nvpairs(void*);
-void toggle_debug_menus(void*);
-void upload_done_callback(const LLUUID& uuid, void* user_data, S32 result, LLExtStat ext_status);
-void dump_select_mgr(void*);
-
-void dump_inventory(void*);
-void toggle_visibility(void*);
-BOOL get_visibility(void*);
-
-// Avatar Pie menu
-void request_friendship(const LLUUID& agent_id);
-
-// Tools menu
-void handle_selected_texture_info(void*);
-
-void handle_dump_followcam(void*);
-void handle_viewer_enable_message_log(void*);
-void handle_viewer_disable_message_log(void*);
-
-BOOL enable_buy_land(void*);
-
-// Help menu
-
-void handle_test_male(void *);
-void handle_test_female(void *);
-void handle_toggle_pg(void*);
-void handle_dump_attachments(void *);
-void handle_dump_avatar_local_textures(void*);
-void handle_debug_avatar_textures(void*);
-void handle_grab_baked_texture(void*);
-BOOL enable_grab_baked_texture(void*);
-void handle_dump_region_object_cache(void*);
-
-BOOL enable_save_into_inventory(void*);
-BOOL enable_save_into_task_inventory(void*);
-
-BOOL enable_detach(const LLSD& = LLSD());
-void menu_toggle_attached_lights(void* user_data);
-void menu_toggle_attached_particles(void* user_data);
-
-class LLMenuParcelObserver : public LLParcelObserver
-{
-public:
-	LLMenuParcelObserver();
-	~LLMenuParcelObserver();
-	virtual void changed();
-};
-
-static LLMenuParcelObserver* gMenuParcelObserver = NULL;
-
-static LLUIListener sUIListener;
-
-LLMenuParcelObserver::LLMenuParcelObserver()
-{
-	LLViewerParcelMgr::getInstance()->addObserver(this);
-}
-
-LLMenuParcelObserver::~LLMenuParcelObserver()
-{
-	LLViewerParcelMgr::getInstance()->removeObserver(this);
-}
-
-void LLMenuParcelObserver::changed()
-{
-	gMenuHolder->childSetEnabled("Land Buy Pass", LLPanelLandGeneral::enableBuyPass(NULL));
-	
-	BOOL buyable = enable_buy_land(NULL);
-	gMenuHolder->childSetEnabled("Land Buy", buyable);
-	gMenuHolder->childSetEnabled("Buy Land...", buyable);
-}
-
-
-void initialize_menus();
-
-//-----------------------------------------------------------------------------
-// Initialize main menus
-//
-// HOW TO NAME MENUS:
-//
-// First Letter Of Each Word Is Capitalized, Even At Or And
-//
-// Items that lead to dialog boxes end in "..."
-//
-// Break up groups of more than 6 items with separators
-//-----------------------------------------------------------------------------
-
-void set_underclothes_menu_options()
-{
-	if (gMenuHolder && gAgent.isTeen())
-	{
-		gMenuHolder->getChild<LLView>("Self Underpants")->setVisible(FALSE);
-		gMenuHolder->getChild<LLView>("Self Undershirt")->setVisible(FALSE);
-	}
-	if (gMenuBarView && gAgent.isTeen())
-	{
-		gMenuBarView->getChild<LLView>("Menu Underpants")->setVisible(FALSE);
-		gMenuBarView->getChild<LLView>("Menu Undershirt")->setVisible(FALSE);
-	}
-}
-
-void init_menus()
-{
-	S32 top = gViewerWindow->getRootView()->getRect().getHeight();
-
-	// Initialize actions
-	initialize_menus();
-
-	///
-	/// Popup menu
-	///
-	/// The popup menu is now populated by the show_context_menu()
-	/// method.
-	
-	LLMenuGL::Params menu_params;
-	menu_params.name = "Popup";
-	menu_params.visible = false;
-	gPopupMenuView = LLUICtrlFactory::create<LLMenuGL>(menu_params);
-	gMenuHolder->addChild( gPopupMenuView );
-
-	///
-	/// Context menus
-	///
-
-	const widget_registry_t& registry =
-		LLViewerMenuHolderGL::child_registry_t::instance();
-	gEditMenu = LLUICtrlFactory::createFromFile<LLMenuGL>("menu_edit.xml", gMenuHolder, registry);
-	gMenuAvatarSelf = LLUICtrlFactory::createFromFile<LLContextMenu>(
-		"menu_avatar_self.xml", gMenuHolder, registry);
-	gMenuAvatarOther = LLUICtrlFactory::createFromFile<LLContextMenu>(
-		"menu_avatar_other.xml", gMenuHolder, registry);
-
-	gDetachScreenPieMenu = gMenuHolder->getChild<LLContextMenu>("Object Detach HUD", true);
-	gDetachPieMenu = gMenuHolder->getChild<LLContextMenu>("Object Detach", true);
-
-	gMenuObject = LLUICtrlFactory::createFromFile<LLContextMenu>(
-		"menu_object.xml", gMenuHolder, registry);
-
-	gAttachScreenPieMenu = gMenuHolder->getChild<LLContextMenu>("Object Attach HUD");
-	gAttachPieMenu = gMenuHolder->getChild<LLContextMenu>("Object Attach");
-
-	gMenuAttachmentSelf = LLUICtrlFactory::createFromFile<LLContextMenu>(
-		"menu_attachment_self.xml", gMenuHolder, registry);
-	gMenuAttachmentOther = LLUICtrlFactory::createFromFile<LLContextMenu>(
-		"menu_attachment_other.xml", gMenuHolder, registry);
-
-	gMenuLand = LLUICtrlFactory::createFromFile<LLContextMenu>(
-		"menu_land.xml", gMenuHolder, registry);
-
-	///
-	/// set up the colors
-	///
-	LLColor4 color;
-
-	LLColor4 context_menu_color = LLUIColorTable::instance().getColor("MenuPopupBgColor");
-	
-	gMenuAvatarSelf->setBackgroundColor( context_menu_color );
-	gMenuAvatarOther->setBackgroundColor( context_menu_color );
-	gMenuObject->setBackgroundColor( context_menu_color );
-	gMenuAttachmentSelf->setBackgroundColor( context_menu_color );
-	gMenuAttachmentOther->setBackgroundColor( context_menu_color );
-
-	gMenuLand->setBackgroundColor( context_menu_color );
-
-	color = LLUIColorTable::instance().getColor( "MenuPopupBgColor" );
-	gPopupMenuView->setBackgroundColor( color );
-
-	// If we are not in production, use a different color to make it apparent.
-	if (LLGridManager::getInstance()->isInProductionGrid())
-	{
-		color = LLUIColorTable::instance().getColor( "MenuBarBgColor" );
-	}
-	else
-	{
-		color = LLUIColorTable::instance().getColor( "MenuNonProductionBgColor" );
-	}
-	gMenuBarView = LLUICtrlFactory::getInstance()->createFromFile<LLMenuBarGL>("menu_viewer.xml", gMenuHolder, LLViewerMenuHolderGL::child_registry_t::instance());
-	gMenuBarView->setRect(LLRect(0, top, 0, top - MENU_BAR_HEIGHT));
-	gMenuBarView->setBackgroundColor( color );
-
-	LLView* menu_bar_holder = gViewerWindow->getRootView()->getChildView("menu_bar_holder");
-	menu_bar_holder->addChild(gMenuBarView);
-  
-    gViewerWindow->setMenuBackgroundColor(false, 
-        LLGridManager::getInstance()->isInProductionGrid());
-
-	// Assume L$10 for now, the server will tell us the real cost at login
-	// *TODO:Also fix cost in llfolderview.cpp for Inventory menus
-	const std::string upload_cost("10");
-	gMenuHolder->childSetLabelArg("Upload Image", "[COST]", upload_cost);
-	gMenuHolder->childSetLabelArg("Upload Sound", "[COST]", upload_cost);
-	gMenuHolder->childSetLabelArg("Upload Animation", "[COST]", upload_cost);
-	gMenuHolder->childSetLabelArg("Bulk Upload", "[COST]", upload_cost);
-
-	gAFKMenu = gMenuBarView->getChild<LLMenuItemCallGL>("Set Away", TRUE);
-	gBusyMenu = gMenuBarView->getChild<LLMenuItemCallGL>("Set Busy", TRUE);
-	gAttachSubMenu = gMenuBarView->findChildMenuByName("Attach Object", TRUE);
-	gDetachSubMenu = gMenuBarView->findChildMenuByName("Detach Object", TRUE);
-
-#if !MEM_TRACK_MEM
-	// Don't display the Memory console menu if the feature is turned off
-	LLMenuItemCheckGL *memoryMenu = gMenuBarView->getChild<LLMenuItemCheckGL>("Memory", TRUE);
-	if (memoryMenu)
-	{
-		memoryMenu->setVisible(FALSE);
-	}
-#endif
-
-	gMenuBarView->createJumpKeys();
-
-	// Let land based option enable when parcel changes
-	gMenuParcelObserver = new LLMenuParcelObserver();
-
-	gLoginMenuBarView = LLUICtrlFactory::getInstance()->createFromFile<LLMenuBarGL>("menu_login.xml", gMenuHolder, LLViewerMenuHolderGL::child_registry_t::instance());
-	gLoginMenuBarView->arrangeAndClear();
-	LLRect menuBarRect = gLoginMenuBarView->getRect();
-	menuBarRect.setLeftTopAndSize(0, menu_bar_holder->getRect().getHeight(), menuBarRect.getWidth(), menuBarRect.getHeight());
-	gLoginMenuBarView->setRect(menuBarRect);
-	gLoginMenuBarView->setBackgroundColor( color );
-	menu_bar_holder->addChild(gLoginMenuBarView);
-	
-	// tooltips are on top of EVERYTHING, including menus
-	gViewerWindow->getRootView()->sendChildToFront(gToolTipView);
-}
-
-///////////////////
-// SHOW CONSOLES //
-///////////////////
-
-
-class LLAdvancedToggleConsole : public view_listener_t
-{
-	bool handleEvent(const LLSD& userdata)
-	{
-		std::string console_type = userdata.asString();
-		if ("texture" == console_type)
-		{
-			toggle_visibility( (void*)gTextureView );
-		}
-		else if ("debug" == console_type)
-		{
-			toggle_visibility( (void*)static_cast<LLUICtrl*>(gDebugView->mDebugConsolep));
-		}
-		else if (gTextureSizeView && "texture size" == console_type)
-		{
-			toggle_visibility( (void*)gTextureSizeView );
-		}
-		else if (gTextureCategoryView && "texture category" == console_type)
-		{
-			toggle_visibility( (void*)gTextureCategoryView );
-		}
-		else if ("fast timers" == console_type)
-		{
-			toggle_visibility( (void*)gDebugView->mFastTimerView );
-		}
-#if MEM_TRACK_MEM
-		else if ("memory view" == console_type)
-		{
-			toggle_visibility( (void*)gDebugView->mMemoryView );
-		}
-#endif
-		return true;
-	}
-};
-class LLAdvancedCheckConsole : public view_listener_t
-{
-	bool handleEvent(const LLSD& userdata)
-	{
-		std::string console_type = userdata.asString();
-		bool new_value = false;
-		if ("texture" == console_type)
-		{
-			new_value = get_visibility( (void*)gTextureView );
-		}
-		else if ("debug" == console_type)
-		{
-			new_value = get_visibility( (void*)((LLView*)gDebugView->mDebugConsolep) );
-		}
-		else if (gTextureSizeView && "texture size" == console_type)
-		{
-			new_value = get_visibility( (void*)gTextureSizeView );
-		}
-		else if (gTextureCategoryView && "texture category" == console_type)
-		{
-			new_value = get_visibility( (void*)gTextureCategoryView );
-		}
-		else if ("fast timers" == console_type)
-		{
-			new_value = get_visibility( (void*)gDebugView->mFastTimerView );
-		}
-#if MEM_TRACK_MEM
-		else if ("memory view" == console_type)
-		{
-			new_value = get_visibility( (void*)gDebugView->mMemoryView );
-		}
-#endif
-		
-		return new_value;
-	}
-};
-
-
-//////////////////////////
-// DUMP INFO TO CONSOLE //
-//////////////////////////
-
-
-class LLAdvancedDumpInfoToConsole : public view_listener_t
-{
-	bool handleEvent(const LLSD& userdata)
-	{
-		std::string info_type = userdata.asString();
-		if ("region" == info_type)
-		{
-			handle_region_dump_settings(NULL);
-		}
-		else if ("group" == info_type)
-		{
-			handle_dump_group_info(NULL);
-		}
-		else if ("capabilities" == info_type)
-		{
-			handle_dump_capabilities_info(NULL);
-		}
-		return true;
-	}
-};
-
-
-//////////////
-// HUD INFO //
-//////////////
-
-
-class LLAdvancedToggleHUDInfo : public view_listener_t
-{
-	bool handleEvent(const LLSD& userdata)
-	{
-		std::string info_type = userdata.asString();
-
-		if ("camera" == info_type)
-		{
-			gDisplayCameraPos = !(gDisplayCameraPos);
-		}
-		else if ("wind" == info_type)
-		{
-			gDisplayWindInfo = !(gDisplayWindInfo);
-		}
-		else if ("fov" == info_type)
-		{
-			gDisplayFOV = !(gDisplayFOV);
-		}
-		else if ("badge" == info_type)
-		{
-			gDisplayBadge = !(gDisplayBadge);
-		}
-		return true;
-	}
-};
-
-class LLAdvancedCheckHUDInfo : public view_listener_t
-{
-	bool handleEvent(const LLSD& userdata)
-	{
-		std::string info_type = userdata.asString();
-		bool new_value = false;
-		if ("camera" == info_type)
-		{
-			new_value = gDisplayCameraPos;
-		}
-		else if ("wind" == info_type)
-		{
-			new_value = gDisplayWindInfo;
-		}
-		else if ("fov" == info_type)
-		{
-			new_value = gDisplayFOV;
-		}
-		else if ("badge" == info_type)
-		{
-			new_value = gDisplayBadge;
-		}
-		return new_value;
-	}
-};
-
-
-//////////////
-// FLYING   //
-//////////////
-
-class LLAdvancedAgentFlyingInfo : public view_listener_t
-{
-	bool handleEvent(const LLSD&)
-	{
-		return gAgent.getFlying();
-	}
-};
-
-
-///////////////////////
-// CLEAR GROUP CACHE //
-///////////////////////
-
-class LLAdvancedClearGroupCache : public view_listener_t
-{
-	bool handleEvent(const LLSD& userdata)
-	{
-		LLGroupMgr::debugClearAllGroups(NULL);
-		return true;
-	}
-};
-
-
-
-
-/////////////////
-// RENDER TYPE //
-/////////////////
-U32 render_type_from_string(std::string render_type)
-{
-	if ("simple" == render_type)
-	{
-		return LLPipeline::RENDER_TYPE_SIMPLE;
-	}
-	else if ("alpha" == render_type)
-	{
-		return LLPipeline::RENDER_TYPE_ALPHA;
-	}
-	else if ("tree" == render_type)
-	{
-		return LLPipeline::RENDER_TYPE_TREE;
-	}
-	else if ("character" == render_type)
-	{
-		return LLPipeline::RENDER_TYPE_AVATAR;
-	}
-	else if ("surfacePath" == render_type)
-	{
-		return LLPipeline::RENDER_TYPE_TERRAIN;
-	}
-	else if ("sky" == render_type)
-	{
-		return LLPipeline::RENDER_TYPE_SKY;
-	}
-	else if ("water" == render_type)
-	{
-		return LLPipeline::RENDER_TYPE_WATER;
-	}
-	else if ("ground" == render_type)
-	{
-		return LLPipeline::RENDER_TYPE_GROUND;
-	}
-	else if ("volume" == render_type)
-	{
-		return LLPipeline::RENDER_TYPE_VOLUME;
-	}
-	else if ("grass" == render_type)
-	{
-		return LLPipeline::RENDER_TYPE_GRASS;
-	}
-	else if ("clouds" == render_type)
-	{
-		return LLPipeline::RENDER_TYPE_CLOUDS;
-	}
-	else if ("particles" == render_type)
-	{
-		return LLPipeline::RENDER_TYPE_PARTICLES;
-	}
-	else if ("bump" == render_type)
-	{
-		return LLPipeline::RENDER_TYPE_BUMP;
-	}
-	else
-	{
-		return 0;
-	}
-}
-
-
-class LLAdvancedToggleRenderType : public view_listener_t
-{
-	bool handleEvent(const LLSD& userdata)
-	{
-		U32 render_type = render_type_from_string( userdata.asString() );
-		if ( render_type != 0 )
-		{
-			LLPipeline::toggleRenderTypeControl( (void*)render_type );
-		}
-		return true;
-	}
-};
-
-
-class LLAdvancedCheckRenderType : public view_listener_t
-{
-	bool handleEvent(const LLSD& userdata)
-	{
-		U32 render_type = render_type_from_string( userdata.asString() );
-		bool new_value = false;
-
-		if ( render_type != 0 )
-		{
-			new_value = LLPipeline::hasRenderTypeControl( (void*)render_type );
-		}
-
-		return new_value;
-	}
-};
-
-
-/////////////
-// FEATURE //
-/////////////
-U32 feature_from_string(std::string feature)
-{ 
-	if ("ui" == feature)
-	{ 
-		return LLPipeline::RENDER_DEBUG_FEATURE_UI;
-	}
-	else if ("selected" == feature)
-	{
-		return LLPipeline::RENDER_DEBUG_FEATURE_SELECTED;
-	}
-	else if ("highlighted" == feature)
-	{
-		return LLPipeline::RENDER_DEBUG_FEATURE_HIGHLIGHTED;
-	}
-	else if ("dynamic textures" == feature)
-	{
-		return LLPipeline::RENDER_DEBUG_FEATURE_DYNAMIC_TEXTURES;
-	}
-	else if ("foot shadows" == feature)
-	{
-		return LLPipeline::RENDER_DEBUG_FEATURE_FOOT_SHADOWS;
-	}
-	else if ("fog" == feature)
-	{
-		return LLPipeline::RENDER_DEBUG_FEATURE_FOG;
-	}
-	else if ("fr info" == feature)
-	{
-		return LLPipeline::RENDER_DEBUG_FEATURE_FR_INFO;
-	}
-	else if ("flexible" == feature)
-	{
-		return LLPipeline::RENDER_DEBUG_FEATURE_FLEXIBLE;
-	}
-	else
-	{
-		return 0;
-	}
-};
-
-
-class LLAdvancedToggleFeature : public view_listener_t{
-	bool handleEvent(const LLSD& userdata)
-	{
-		U32 feature = feature_from_string( userdata.asString() );
-		if ( feature != 0 )
-		{
-			LLPipeline::toggleRenderDebugFeature( (void*)feature );
-		}
-		return true;
-	}
-};
-
-class LLAdvancedCheckFeature : public view_listener_t
-{bool handleEvent(const LLSD& userdata)
-{
-	U32 feature = feature_from_string( userdata.asString() );
-	bool new_value = false;
-
-	if ( feature != 0 )
-	{
-		new_value = LLPipeline::toggleRenderDebugFeatureControl( (void*)feature );
-	}
-
-	return new_value;
-}
-};
-
-void toggle_destination_and_avatar_picker(const LLSD& show)
-{
-	S32 panel_idx = show.isDefined() ? show.asInteger() : -1;
-	LLView* container = gViewerWindow->getRootView()->getChildView("avatar_picker_and_destination_guide_container");
-	LLMediaCtrl* destinations = container->findChild<LLMediaCtrl>("destination_guide_contents");
-	LLMediaCtrl* avatar_picker = container->findChild<LLMediaCtrl>("avatar_picker_contents");
-	LLButton* avatar_btn = gViewerWindow->getRootView()->getChildView("bottom_tray")->getChild<LLButton>("avatar_btn");
-	LLButton* destination_btn = gViewerWindow->getRootView()->getChildView("bottom_tray")->getChild<LLButton>("destination_btn");
-
-	switch(panel_idx)
-	{
-	case 0:
-		container->setVisible(true);
-		destinations->setVisible(true);
-		avatar_picker->setVisible(false);
-		LLFirstUse::notUsingDestinationGuide(false);
-		avatar_btn->setToggleState(false);
-		destination_btn->setToggleState(true);
-		break;
-	case 1:
-		container->setVisible(true);
-		destinations->setVisible(false);
-		avatar_picker->setVisible(true);
-		avatar_btn->setToggleState(true);
-		destination_btn->setToggleState(false);
-		break;
-	default:
-		container->setVisible(false);
-		destinations->setVisible(false);
-		avatar_picker->setVisible(false);
-		avatar_btn->setToggleState(false);
-		destination_btn->setToggleState(false);
-		break;
-	}
-};
-
-
-//////////////////
-// INFO DISPLAY //
-//////////////////
-U32 info_display_from_string(std::string info_display)
-{
-	if ("verify" == info_display)
-	{
-		return LLPipeline::RENDER_DEBUG_VERIFY;
-	}
-	else if ("bboxes" == info_display)
-	{
-		return LLPipeline::RENDER_DEBUG_BBOXES;
-	}
-	else if ("points" == info_display)
-	{
-		return LLPipeline::RENDER_DEBUG_POINTS;
-	}
-	else if ("octree" == info_display)
-	{
-		return LLPipeline::RENDER_DEBUG_OCTREE;
-	}
-	else if ("shadow frusta" == info_display)
-	{
-		return LLPipeline::RENDER_DEBUG_SHADOW_FRUSTA;
-	}
-	else if ("occlusion" == info_display)
-	{
-		return LLPipeline::RENDER_DEBUG_OCCLUSION;
-	}
-	else if ("render batches" == info_display)
-	{
-		return LLPipeline::RENDER_DEBUG_BATCH_SIZE;
-	}
-	else if ("update type" == info_display)
-	{
-		return LLPipeline::RENDER_DEBUG_UPDATE_TYPE;
-	}
-	else if ("texture anim" == info_display)
-	{
-		return LLPipeline::RENDER_DEBUG_TEXTURE_ANIM;
-	}
-	else if ("texture priority" == info_display)
-	{
-		return LLPipeline::RENDER_DEBUG_TEXTURE_PRIORITY;
-	}
-	else if ("shame" == info_display)
-	{
-		return LLPipeline::RENDER_DEBUG_SHAME;
-	}
-	else if ("texture area" == info_display)
-	{
-		return LLPipeline::RENDER_DEBUG_TEXTURE_AREA;
-	}
-	else if ("face area" == info_display)
-	{
-		return LLPipeline::RENDER_DEBUG_FACE_AREA;
-	}
-	else if ("lights" == info_display)
-	{
-		return LLPipeline::RENDER_DEBUG_LIGHTS;
-	}
-	else if ("particles" == info_display)
-	{
-		return LLPipeline::RENDER_DEBUG_PARTICLES;
-	}
-	else if ("composition" == info_display)
-	{
-		return LLPipeline::RENDER_DEBUG_COMPOSITION;
-	}
-	else if ("glow" == info_display)
-	{
-		return LLPipeline::RENDER_DEBUG_GLOW;
-	}
-	else if ("collision skeleton" == info_display)
-	{
-		return LLPipeline::RENDER_DEBUG_AVATAR_VOLUME;
-	}
-	else if ("raycast" == info_display)
-	{
-		return LLPipeline::RENDER_DEBUG_RAYCAST;
-	}
-	else if ("agent target" == info_display)
-	{
-		return LLPipeline::RENDER_DEBUG_AGENT_TARGET;
-	}
-	else
-	{
-		return 0;
-	}
-};
-
-class LLAdvancedToggleInfoDisplay : public view_listener_t
-{
-	bool handleEvent(const LLSD& userdata)
-	{
-		U32 info_display = info_display_from_string( userdata.asString() );
-
-		if ( info_display != 0 )
-		{
-			LLPipeline::toggleRenderDebug( (void*)info_display );
-		}
-
-		return true;
-	}
-};
-
-
-class LLAdvancedCheckInfoDisplay : public view_listener_t
-{
-	bool handleEvent(const LLSD& userdata)
-	{
-		U32 info_display = info_display_from_string( userdata.asString() );
-		bool new_value = false;
-
-		if ( info_display != 0 )
-		{
-			new_value = LLPipeline::toggleRenderDebugControl( (void*)info_display );
-		}
-
-		return new_value;
-	}
-};
-
-
-///////////////////////////
-//// RANDOMIZE FRAMERATE //
-///////////////////////////
-
-
-class LLAdvancedToggleRandomizeFramerate : public view_listener_t
-{
-	bool handleEvent(const LLSD& userdata)
-	{
-		gRandomizeFramerate = !(gRandomizeFramerate);
-		return true;
-	}
-};
-
-class LLAdvancedCheckRandomizeFramerate : public view_listener_t
-{
-	bool handleEvent(const LLSD& userdata)
-	{
-		bool new_value = gRandomizeFramerate;
-		return new_value;
-	}
-};
-
-void run_vectorize_perf_test(void *)
-{
-	gSavedSettings.setBOOL("VectorizePerfTest", TRUE);
-}
-
-
-////////////////////////////////
-// RUN Vectorized Perform Test//
-////////////////////////////////
-
-
-class LLAdvancedVectorizePerfTest : public view_listener_t
-{
-	bool handleEvent(const LLSD& userdata)
-	{
-		run_vectorize_perf_test(NULL);
-		return true;
-	}
-};
-
-///////////////////////////
-//// PERIODIC SLOW FRAME //
-///////////////////////////
-
-
-class LLAdvancedTogglePeriodicSlowFrame : public view_listener_t
-{
-	bool handleEvent(const LLSD& userdata)
-	{
-		gPeriodicSlowFrame = !(gPeriodicSlowFrame);
-		return true;
-	}
-};
-
-class LLAdvancedCheckPeriodicSlowFrame : public view_listener_t
-{
-	bool handleEvent(const LLSD& userdata)
-	{
-		bool new_value = gPeriodicSlowFrame;
-		return new_value;
-	}
-};
-
-
-
-////////////////
-// FRAME TEST //
-////////////////
-
-
-class LLAdvancedToggleFrameTest : public view_listener_t
-{
-	bool handleEvent(const LLSD& userdata)
-	{
-		LLPipeline::sRenderFrameTest = !(LLPipeline::sRenderFrameTest);
-		return true;
-	}
-};
-
-class LLAdvancedCheckFrameTest : public view_listener_t
-{
-	bool handleEvent(const LLSD& userdata)
-	{
-		bool new_value = LLPipeline::sRenderFrameTest;
-		return new_value;
-	}
-};
-
-
-///////////////////////////
-// SELECTED TEXTURE INFO //
-///////////////////////////
-
-
-class LLAdvancedSelectedTextureInfo : public view_listener_t
-{
-	bool handleEvent(const LLSD& userdata)
-	{
-		handle_selected_texture_info(NULL);
-		return true;
-	}
-};
-
-//////////////////////
-// TOGGLE WIREFRAME //
-//////////////////////
-
-class LLAdvancedToggleWireframe : public view_listener_t
-{
-	bool handleEvent(const LLSD& userdata)
-	{
-		gUseWireframe = !(gUseWireframe);
-		LLPipeline::updateRenderDeferred();
-		gPipeline.resetVertexBuffers();
-		return true;
-	}
-};
-
-class LLAdvancedCheckWireframe : public view_listener_t
-{
-	bool handleEvent(const LLSD& userdata)
-	{
-		bool new_value = gUseWireframe;
-		return new_value;
-	}
-};
-	
-//////////////////////
-// TEXTURE ATLAS //
-//////////////////////
-
-class LLAdvancedToggleTextureAtlas : public view_listener_t
-{
-	bool handleEvent(const LLSD& userdata)
-	{
-		LLViewerTexture::sUseTextureAtlas = !LLViewerTexture::sUseTextureAtlas;
-		gSavedSettings.setBOOL("EnableTextureAtlas", LLViewerTexture::sUseTextureAtlas) ;
-		return true;
-	}
-};
-
-class LLAdvancedCheckTextureAtlas : public view_listener_t
-{
-	bool handleEvent(const LLSD& userdata)
-	{
-		bool new_value = LLViewerTexture::sUseTextureAtlas; // <-- make this using LLCacheControl
-		return new_value;
-	}
-};
-
-//////////////////////////
-// DUMP SCRIPTED CAMERA //
-//////////////////////////
-	
-class LLAdvancedDumpScriptedCamera : public view_listener_t
-{
-	bool handleEvent(const LLSD& userdata)
-	{
-		handle_dump_followcam(NULL);
-		return true;
-}
-};
-
-
-
-//////////////////////////////
-// DUMP REGION OBJECT CACHE //
-//////////////////////////////
-
-
-class LLAdvancedDumpRegionObjectCache : public view_listener_t
-{
-	bool handleEvent(const LLSD& userdata)
-{
-		handle_dump_region_object_cache(NULL);
-		return true;
-	}
-};
-
-class LLAdvancedBuyCurrencyTest : public view_listener_t
-	{
-	bool handleEvent(const LLSD& userdata)
-	{
-		handle_buy_currency_test(NULL);
-		return true;
-	}
-};
-
-
-/////////////////////
-// DUMP SELECT MGR //
-/////////////////////
-
-
-class LLAdvancedDumpSelectMgr : public view_listener_t
-{
-	bool handleEvent(const LLSD& userdata)
-	{
-		dump_select_mgr(NULL);
-		return true;
-	}
-};
-
-
-
-////////////////////
-// DUMP INVENTORY //
-////////////////////
-
-
-class LLAdvancedDumpInventory : public view_listener_t
-{
-	bool handleEvent(const LLSD& userdata)
-	{
-		dump_inventory(NULL);
-		return true;
-	}
-};
-
-
-
-////////////////////////////////
-// PRINT SELECTED OBJECT INFO //
-////////////////////////////////
-
-
-class LLAdvancedPrintSelectedObjectInfo : public view_listener_t
-{
-	bool handleEvent(const LLSD& userdata)
-	{
-		print_object_info(NULL);
-		return true;
-	}
-};
-
-
-
-//////////////////////
-// PRINT AGENT INFO //
-//////////////////////
-
-
-class LLAdvancedPrintAgentInfo : public view_listener_t
-{
-	bool handleEvent(const LLSD& userdata)
-	{
-		print_agent_nvpairs(NULL);
-		return true;
-	}
-};
-
-
-
-////////////////////////////////
-// PRINT TEXTURE MEMORY STATS //
-////////////////////////////////
-
-
-class LLAdvancedPrintTextureMemoryStats : public view_listener_t
-{
-	bool handleEvent(const LLSD& userdata)
-	{
-		output_statistics(NULL);
-		return true;
-	}
-};
-
-//////////////////
-// DEBUG CLICKS //
-//////////////////
-
-
-class LLAdvancedToggleDebugClicks : public view_listener_t
-{
-	bool handleEvent(const LLSD& userdata)
-	{
-		gDebugClicks = !(gDebugClicks);
-		return true;
-	}
-};
-
-class LLAdvancedCheckDebugClicks : public view_listener_t
-{
-	bool handleEvent(const LLSD& userdata)
-	{
-		bool new_value = gDebugClicks;
-		return new_value;
-	}
-};
-
-
-
-/////////////////
-// DEBUG VIEWS //
-/////////////////
-
-
-class LLAdvancedToggleDebugViews : public view_listener_t
-{
-	bool handleEvent(const LLSD& userdata)
-	{
-		LLView::sDebugRects = !(LLView::sDebugRects);
-		return true;
-	}
-};
-
-class LLAdvancedCheckDebugViews : public view_listener_t
-{
-	bool handleEvent(const LLSD& userdata)
-	{
-		bool new_value = LLView::sDebugRects;
-		return new_value;
-	}
-};
-
-
-
-///////////////////////
-// XUI NAME TOOLTIPS //
-///////////////////////
-
-
-class LLAdvancedToggleXUINameTooltips : public view_listener_t
-{
-	bool handleEvent(const LLSD& userdata)
-	{
-		toggle_show_xui_names(NULL);
-		return true;
-	}
-};
-
-class LLAdvancedCheckXUINameTooltips : public view_listener_t
-{
-	bool handleEvent(const LLSD& userdata)
-	{
-		bool new_value = check_show_xui_names(NULL);
-		return new_value;
-	}
-};
-
-
-
-////////////////////////
-// DEBUG MOUSE EVENTS //
-////////////////////////
-
-
-class LLAdvancedToggleDebugMouseEvents : public view_listener_t
-{
-	bool handleEvent(const LLSD& userdata)
-	{
-		LLView::sDebugMouseHandling = !(LLView::sDebugMouseHandling);
-		return true;
-	}
-};
-
-class LLAdvancedCheckDebugMouseEvents : public view_listener_t
-{
-	bool handleEvent(const LLSD& userdata)
-	{
-		bool new_value = LLView::sDebugMouseHandling;
-		return new_value;
-	}
-};
-
-
-
-////////////////
-// DEBUG KEYS //
-////////////////
-
-
-class LLAdvancedToggleDebugKeys : public view_listener_t
-{
-	bool handleEvent(const LLSD& userdata)
-	{
-		LLView::sDebugKeys = !(LLView::sDebugKeys);
-		return true;
-	}
-};
-	
-class LLAdvancedCheckDebugKeys : public view_listener_t
-{
-	bool handleEvent(const LLSD& userdata)
-	{
-		bool new_value = LLView::sDebugKeys;
-		return new_value;
-	}
-};
-	
-
-
-///////////////////////
-// DEBUG WINDOW PROC //
-///////////////////////
-
-
-class LLAdvancedToggleDebugWindowProc : public view_listener_t
-{
-	bool handleEvent(const LLSD& userdata)
-	{
-		gDebugWindowProc = !(gDebugWindowProc);
-		return true;
-	}
-};
-
-class LLAdvancedCheckDebugWindowProc : public view_listener_t
-	{
-	bool handleEvent(const LLSD& userdata)
-	{
-		bool new_value = gDebugWindowProc;
-		return new_value;
-	}
-};
-
-// ------------------------------XUI MENU ---------------------------
-
-class LLAdvancedSendTestIms : public view_listener_t
-{
-	bool handleEvent(const LLSD& userdata)
-	{
-		LLIMModel::instance().testMessages();
-		return true;
-}
-};
-
-
-///////////////
-// XUI NAMES //
-///////////////
-
-
-class LLAdvancedToggleXUINames : public view_listener_t
-{
-	bool handleEvent(const LLSD& userdata)
-	{
-		toggle_show_xui_names(NULL);
-		return true;
-	}
-};
-
-class LLAdvancedCheckXUINames : public view_listener_t
-{
-	bool handleEvent(const LLSD& userdata)
-	{
-		bool new_value = check_show_xui_names(NULL);
-		return new_value;
-	}
-};
-
-
-////////////////////////
-// GRAB BAKED TEXTURE //
-////////////////////////
-
-
-class LLAdvancedGrabBakedTexture : public view_listener_t
-{
-	bool handleEvent(const LLSD& userdata)
-	{
-		std::string texture_type = userdata.asString();
-		if ("iris" == texture_type)
-		{
-			handle_grab_baked_texture( (void*)BAKED_EYES );
-		}
-		else if ("head" == texture_type)
-		{
-			handle_grab_baked_texture( (void*)BAKED_HEAD );
-		}
-		else if ("upper" == texture_type)
-		{
-			handle_grab_baked_texture( (void*)BAKED_UPPER );
-		}
-		else if ("lower" == texture_type)
-		{
-			handle_grab_baked_texture( (void*)BAKED_LOWER );
-		}
-		else if ("skirt" == texture_type)
-		{
-			handle_grab_baked_texture( (void*)BAKED_SKIRT );
-		}
-		else if ("hair" == texture_type)
-		{
-			handle_grab_baked_texture( (void*)BAKED_HAIR );
-		}
-
-		return true;
-	}
-};
-
-class LLAdvancedEnableGrabBakedTexture : public view_listener_t
-{
-	bool handleEvent(const LLSD& userdata)
-{
-		std::string texture_type = userdata.asString();
-		bool new_value = false;
-
-		if ("iris" == texture_type)
-		{
-			new_value = enable_grab_baked_texture( (void*)BAKED_EYES );
-		}
-		else if ("head" == texture_type)
-		{
-			new_value = enable_grab_baked_texture( (void*)BAKED_HEAD );
-		}
-		else if ("upper" == texture_type)
-		{
-			new_value = enable_grab_baked_texture( (void*)BAKED_UPPER );
-		}
-		else if ("lower" == texture_type)
-		{
-			new_value = enable_grab_baked_texture( (void*)BAKED_LOWER );
-		}
-		else if ("skirt" == texture_type)
-		{
-			new_value = enable_grab_baked_texture( (void*)BAKED_SKIRT );
-		}
-		else if ("hair" == texture_type)
-		{
-			new_value = enable_grab_baked_texture( (void*)BAKED_HAIR );
-		}
-	
-		return new_value;
-}
-};
-
-///////////////////////
-// APPEARANCE TO XML //
-///////////////////////
-
-
-class LLAdvancedAppearanceToXML : public view_listener_t
-{
-	bool handleEvent(const LLSD& userdata)
-	{
-		LLVOAvatar::dumpArchetypeXML(NULL);
-		return true;
-	}
-};
-
-
-
-///////////////////////////////
-// TOGGLE CHARACTER GEOMETRY //
-///////////////////////////////
-
-
-class LLAdvancedToggleCharacterGeometry : public view_listener_t
-{
-	bool handleEvent(const LLSD& userdata)
-	{
-		handle_god_request_avatar_geometry(NULL);
-		return true;
-}
-};
-
-
-	/////////////////////////////
-// TEST MALE / TEST FEMALE //
-/////////////////////////////
-
-class LLAdvancedTestMale : public view_listener_t
-{
-	bool handleEvent(const LLSD& userdata)
-	{
-		handle_test_male(NULL);
-		return true;
-	}
-};
-
-
-class LLAdvancedTestFemale : public view_listener_t
-{
-	bool handleEvent(const LLSD& userdata)
-	{
-		handle_test_female(NULL);
-		return true;
-	}
-};
-
-
-
-///////////////
-// TOGGLE PG //
-///////////////
-
-
-class LLAdvancedTogglePG : public view_listener_t
-{
-	bool handleEvent(const LLSD& userdata)
-	{
-		handle_toggle_pg(NULL);
-		return true;
-	}
-};
-
-
-class LLAdvancedForceParamsToDefault : public view_listener_t
-{
-	bool handleEvent(const LLSD& userdata)
-	{
-		LLAgent::clearVisualParams(NULL);
-		return true;
-	}
-};
-
-
-
-//////////////////////////
-// RELOAD VERTEX SHADER //
-//////////////////////////
-
-
-class LLAdvancedReloadVertexShader : public view_listener_t
-{
-	bool handleEvent(const LLSD& userdata)
-	{
-		reload_vertex_shader(NULL);
-		return true;
-	}
-};
-
-
-
-////////////////////
-// ANIMATION INFO //
-////////////////////
-
-
-class LLAdvancedToggleAnimationInfo : public view_listener_t
-{
-	bool handleEvent(const LLSD& userdata)
-	{
-		LLVOAvatar::sShowAnimationDebug = !(LLVOAvatar::sShowAnimationDebug);
-		return true;
-	}
-};
-
-class LLAdvancedCheckAnimationInfo : public view_listener_t
-{
-	bool handleEvent(const LLSD& userdata)
-	{
-		bool new_value = LLVOAvatar::sShowAnimationDebug;
-		return new_value;
-	}
-};
-
-
-//////////////////
-// SHOW LOOK AT //
-//////////////////
-
-
-class LLAdvancedToggleShowLookAt : public view_listener_t
-{
-	bool handleEvent(const LLSD& userdata)
-	{
-		LLHUDEffectLookAt::sDebugLookAt = !(LLHUDEffectLookAt::sDebugLookAt);
-		return true;
-	}
-};
-
-class LLAdvancedCheckShowLookAt : public view_listener_t
-{
-	bool handleEvent(const LLSD& userdata)
-	{
-		bool new_value = LLHUDEffectLookAt::sDebugLookAt;
-		return new_value;
-	}
-};
-
-
-
-///////////////////
-// SHOW POINT AT //
-///////////////////
-
-
-class LLAdvancedToggleShowPointAt : public view_listener_t
-{
-	bool handleEvent(const LLSD& userdata)
-	{
-		LLHUDEffectPointAt::sDebugPointAt = !(LLHUDEffectPointAt::sDebugPointAt);
-		return true;
-	}
-};
-
-class LLAdvancedCheckShowPointAt : public view_listener_t
-{
-	bool handleEvent(const LLSD& userdata)
-	{
-		bool new_value = LLHUDEffectPointAt::sDebugPointAt;
-		return new_value;
-	}
-};
-
-
-
-/////////////////////////
-// DEBUG JOINT UPDATES //
-/////////////////////////
-
-
-class LLAdvancedToggleDebugJointUpdates : public view_listener_t
-{
-	bool handleEvent(const LLSD& userdata)
-	{
-		LLVOAvatar::sJointDebug = !(LLVOAvatar::sJointDebug);
-		return true;
-	}
-};
-
-class LLAdvancedCheckDebugJointUpdates : public view_listener_t
-{
-	bool handleEvent(const LLSD& userdata)
-	{
-		bool new_value = LLVOAvatar::sJointDebug;
-		return new_value;
-	}
-};
-
-
-
-/////////////////
-// DISABLE LOD //
-/////////////////
-
-
-class LLAdvancedToggleDisableLOD : public view_listener_t
-{
-	bool handleEvent(const LLSD& userdata)
-	{
-		LLViewerJoint::sDisableLOD = !(LLViewerJoint::sDisableLOD);
-		return true;
-	}
-};
-		
-class LLAdvancedCheckDisableLOD : public view_listener_t
-{
-	bool handleEvent(const LLSD& userdata)
-	{
-		bool new_value = LLViewerJoint::sDisableLOD;
-		return new_value;
-	}
-};
-
-
-
-/////////////////////////
-// DEBUG CHARACTER VIS //
-/////////////////////////
-
-
-class LLAdvancedToggleDebugCharacterVis : public view_listener_t
-{
-	bool handleEvent(const LLSD& userdata)
-	{
-		LLVOAvatar::sDebugInvisible = !(LLVOAvatar::sDebugInvisible);
-		return true;
-	}
-};
-
-class LLAdvancedCheckDebugCharacterVis : public view_listener_t
-{
-	bool handleEvent(const LLSD& userdata)
-	{
-		bool new_value = LLVOAvatar::sDebugInvisible;
-		return new_value;
-	}
-};
-
-
-//////////////////////
-// DUMP ATTACHMENTS //
-//////////////////////
-
-	
-class LLAdvancedDumpAttachments : public view_listener_t
-{
-	bool handleEvent(const LLSD& userdata)
-	{
-		handle_dump_attachments(NULL);
-		return true;
-	}
-};
-
-
-	
-/////////////////////
-// REBAKE TEXTURES //
-/////////////////////
-	
-	
-class LLAdvancedRebakeTextures : public view_listener_t
-{
-	bool handleEvent(const LLSD& userdata)
-	{
-		handle_rebake_textures(NULL);
-		return true;
-	}
-};
-	
-	
-#if 1 //ndef LL_RELEASE_FOR_DOWNLOAD
-///////////////////////////
-// DEBUG AVATAR TEXTURES //
-///////////////////////////
-
-
-class LLAdvancedDebugAvatarTextures : public view_listener_t
-{
-	bool handleEvent(const LLSD& userdata)
-	{
-		if (gAgent.isGodlike())
-		{
-			handle_debug_avatar_textures(NULL);
-		}
-		return true;
-	}
-};
-
-////////////////////////////////
-// DUMP AVATAR LOCAL TEXTURES //
-////////////////////////////////
-
-
-class LLAdvancedDumpAvatarLocalTextures : public view_listener_t
-{
-	bool handleEvent(const LLSD& userdata)
-	{
-#ifndef LL_RELEASE_FOR_DOWNLOAD
-		handle_dump_avatar_local_textures(NULL);
-#endif
-		return true;
-	}
-};
-
-#endif
-	
-/////////////////
-// MESSAGE LOG //
-/////////////////
-
-
-class LLAdvancedEnableMessageLog : public view_listener_t
-{
-	bool handleEvent(const LLSD& userdata)
-	{
-		handle_viewer_enable_message_log(NULL);
-		return true;
-	}
-};
-
-class LLAdvancedDisableMessageLog : public view_listener_t
-{
-	bool handleEvent(const LLSD& userdata)
-	{
-		handle_viewer_disable_message_log(NULL);
-		return true;
-	}
-};
-
-/////////////////
-// DROP PACKET //
-/////////////////
-
-
-class LLAdvancedDropPacket : public view_listener_t
-{
-	bool handleEvent(const LLSD& userdata)
-	{
-		gMessageSystem->mPacketRing.dropPackets(1);
-		return true;
-	}
-};
-
-
-
-/////////////////
-// AGENT PILOT //
-/////////////////
-
-
-class LLAdvancedAgentPilot : public view_listener_t
-{
-	bool handleEvent(const LLSD& userdata)
-	{
-		std::string command = userdata.asString();
-		if ("start playback" == command)
-		{
-			LLAgentPilot::startPlayback(NULL);
-		}
-		else if ("stop playback" == command)
-		{
-			LLAgentPilot::stopPlayback(NULL);
-		}
-		else if ("start record" == command)
-		{
-			LLAgentPilot::startRecord(NULL);
-		}
-		else if ("stop record" == command)
-		{
-			LLAgentPilot::saveRecord(NULL);
-		}
-
-		return true;
-	}		
-};
-
-
-
-//////////////////////
-// AGENT PILOT LOOP //
-//////////////////////
-
-
-class LLAdvancedToggleAgentPilotLoop : public view_listener_t
-{
-	bool handleEvent(const LLSD& userdata)
-	{
-		LLAgentPilot::sLoop = !(LLAgentPilot::sLoop);
-		return true;
-	}
-};
-
-class LLAdvancedCheckAgentPilotLoop : public view_listener_t
-{
-	bool handleEvent(const LLSD& userdata)
-	{
-		bool new_value = LLAgentPilot::sLoop;
-		return new_value;
-	}
-};
-
-
-/////////////////////////
-// SHOW OBJECT UPDATES //
-/////////////////////////
-
-
-class LLAdvancedToggleShowObjectUpdates : public view_listener_t
-{
-	bool handleEvent(const LLSD& userdata)
-	{
-		gShowObjectUpdates = !(gShowObjectUpdates);
-		return true;
-	}
-};
-
-class LLAdvancedCheckShowObjectUpdates : public view_listener_t
-{
-	bool handleEvent(const LLSD& userdata)
-	{
-		bool new_value = gShowObjectUpdates;
-		return new_value;
-	}
-};
-
-
-
-////////////////////
-// COMPRESS IMAGE //
-////////////////////
-
-
-class LLAdvancedCompressImage : public view_listener_t
-{
-	bool handleEvent(const LLSD& userdata)
-	{
-		handle_compress_image(NULL);
-		return true;
-	}
-};
-
-
-
-/////////////////////////
-// SHOW DEBUG SETTINGS //
-/////////////////////////
-
-
-class LLAdvancedShowDebugSettings : public view_listener_t
-{
-	bool handleEvent(const LLSD& userdata)
-	{
-		LLFloaterReg::showInstance("settings_debug",userdata);
-		return true;
-	}
-};
-
-
-
-////////////////////////
-// VIEW ADMIN OPTIONS //
-////////////////////////
-
-class LLAdvancedEnableViewAdminOptions : public view_listener_t
-{
-	bool handleEvent(const LLSD& userdata)
-	{
-		// Don't enable in god mode since the admin menu is shown anyway.
-		// Only enable if the user has set the appropriate debug setting.
-		bool new_value = !gAgent.getAgentAccess().isGodlikeWithoutAdminMenuFakery() && gSavedSettings.getBOOL("AdminMenu");
-		return new_value;
-	}
-};
-
-class LLAdvancedToggleViewAdminOptions : public view_listener_t
-{
-	bool handleEvent(const LLSD& userdata)
-	{
-		handle_admin_override_toggle(NULL);
-		return true;
-	}
-};
-
-class LLAdvancedCheckViewAdminOptions : public view_listener_t
-{
-	bool handleEvent(const LLSD& userdata)
-	{
-		bool new_value = check_admin_override(NULL) || gAgent.isGodlike();
-		return new_value;
-	}
-};
-
-/////////////////////////////////////
-// Enable Object Object Occlusion ///
-/////////////////////////////////////
-class LLAdvancedEnableObjectObjectOcclusion: public view_listener_t
-{
-	bool handleEvent(const LLSD& userdata)
-	{
-	
-		bool new_value = gGLManager.mHasOcclusionQuery; // && LLFeatureManager::getInstance()->isFeatureAvailable(userdata.asString());
-		return new_value;
-}
-};
-
-/////////////////////////////////////
-// Enable Framebuffer Objects	  ///
-/////////////////////////////////////
-class LLAdvancedEnableRenderFBO: public view_listener_t
-{
-	bool handleEvent(const LLSD& userdata)
-	{
-		bool new_value = gGLManager.mHasFramebufferObject;
-		return new_value;
-	}
-};
-
-/////////////////////////////////////
-// Enable Deferred Rendering	  ///
-/////////////////////////////////////
-class LLAdvancedEnableRenderDeferred: public view_listener_t
-{
-	bool handleEvent(const LLSD& userdata)
-	{
-		bool new_value = gSavedSettings.getBOOL("RenderUseFBO") && LLViewerShaderMgr::instance()->getVertexShaderLevel(LLViewerShaderMgr::SHADER_WINDLIGHT > 0) &&
-			LLViewerShaderMgr::instance()->getVertexShaderLevel(LLViewerShaderMgr::SHADER_AVATAR) > 0;
-		return new_value;
-	}
-};
-
-/////////////////////////////////////
-// Enable Deferred Rendering sub-options
-/////////////////////////////////////
-class LLAdvancedEnableRenderDeferredOptions: public view_listener_t
-{
-	bool handleEvent(const LLSD& userdata)
-	{
-		bool new_value = gSavedSettings.getBOOL("RenderUseFBO") && gSavedSettings.getBOOL("RenderDeferred");
-		return new_value;
-	}
-};
-
-
-
-//////////////////
-// ADMIN STATUS //
-//////////////////
-
-
-class LLAdvancedRequestAdminStatus : public view_listener_t
-{
-	bool handleEvent(const LLSD& userdata)
-	{
-		handle_god_mode(NULL);
-		return true;
-	}
-};
-
-class LLAdvancedLeaveAdminStatus : public view_listener_t
-{
-	bool handleEvent(const LLSD& userdata)
-	{
-		handle_leave_god_mode(NULL);
-		return true;
-	}
-};
-
-//////////////////////////
-// Advanced > Debugging //
-//////////////////////////
-
-
-class LLAdvancedForceErrorBreakpoint : public view_listener_t
-{
-	bool handleEvent(const LLSD& userdata)
-	{
-		force_error_breakpoint(NULL);
-		return true;
-	}
-};
-
-class LLAdvancedForceErrorLlerror : public view_listener_t
-{
-	bool handleEvent(const LLSD& userdata)
-	{
-		force_error_llerror(NULL);
-		return true;
-	}
-};
-class LLAdvancedForceErrorBadMemoryAccess : public view_listener_t
-{
-	bool handleEvent(const LLSD& userdata)
-	{
-		force_error_bad_memory_access(NULL);
-		return true;
-	}
-};
-
-class LLAdvancedForceErrorInfiniteLoop : public view_listener_t
-{
-	bool handleEvent(const LLSD& userdata)
-	{
-		force_error_infinite_loop(NULL);
-		return true;
-	}
-};
-
-class LLAdvancedForceErrorSoftwareException : public view_listener_t
-{
-	bool handleEvent(const LLSD& userdata)
-	{
-		force_error_software_exception(NULL);
-		return true;
-	}
-};
-
-class LLAdvancedForceErrorDriverCrash : public view_listener_t
-{
-	bool handleEvent(const LLSD& userdata)
-	{
-		force_error_driver_crash(NULL);
-		return true;
-	}
-};
-
-class LLAdvancedForceErrorDisconnectViewer : public view_listener_t
-{
-	bool handleEvent(const LLSD& userdata)
-	{
-		handle_disconnect_viewer(NULL);
-		return true;
-}
-};
-
-
-#ifdef TOGGLE_HACKED_GODLIKE_VIEWER
-
-class LLAdvancedHandleToggleHackedGodmode : public view_listener_t
-{
-	bool handleEvent(const LLSD& userdata)
-	{
-		handle_toggle_hacked_godmode(NULL);
-		return true;
-	}
-};
-
-class LLAdvancedCheckToggleHackedGodmode : public view_listener_t
-{
-	bool handleEvent(const LLSD& userdata)
-	{
-		check_toggle_hacked_godmode(NULL);
-		return true;
-	}
-};
-
-class LLAdvancedEnableToggleHackedGodmode : public view_listener_t
-{
-	bool handleEvent(const LLSD& userdata)
-	{
-		bool new_value = enable_toggle_hacked_godmode(NULL);
-		return new_value;
-	}
-};
-#endif
-
-
-//
-////-------------------------------------------------------------------
-//// Advanced menu
-////-------------------------------------------------------------------
-
-//////////////////
-// ADMIN MENU   //
-//////////////////
-
-// Admin > Object
-class LLAdminForceTakeCopy : public view_listener_t
-{
-	bool handleEvent(const LLSD& userdata)
-	{
-		force_take_copy(NULL);
-		return true;
-	}
-};
-
-class LLAdminHandleObjectOwnerSelf : public view_listener_t
-{
-	bool handleEvent(const LLSD& userdata)
-	{
-		handle_object_owner_self(NULL);
-		return true;
-	}
-};
-class LLAdminHandleObjectOwnerPermissive : public view_listener_t
-{
-	bool handleEvent(const LLSD& userdata)
-	{
-		handle_object_owner_permissive(NULL);
-		return true;
-	}
-};
-
-class LLAdminHandleForceDelete : public view_listener_t
-{
-	bool handleEvent(const LLSD& userdata)
-	{
-		handle_force_delete(NULL);
-		return true;
-	}
-};
-
-class LLAdminHandleObjectLock : public view_listener_t
-{
-	bool handleEvent(const LLSD& userdata)
-	{
-		handle_object_lock(NULL);
-		return true;
-	}
-};
-
-class LLAdminHandleObjectAssetIDs: public view_listener_t
-{
-	bool handleEvent(const LLSD& userdata)
-	{
-		handle_object_asset_ids(NULL);
-		return true;
-	}	
-};
-
-//Admin >Parcel
-class LLAdminHandleForceParcelOwnerToMe: public view_listener_t
-{
-	bool handleEvent(const LLSD& userdata)
-	{
-		handle_force_parcel_owner_to_me(NULL);
-		return true;
-	}
-};
-class LLAdminHandleForceParcelToContent: public view_listener_t
-{
-	bool handleEvent(const LLSD& userdata)
-	{
-		handle_force_parcel_to_content(NULL);
-		return true;
-	}
-};
-class LLAdminHandleClaimPublicLand: public view_listener_t
-{
-	bool handleEvent(const LLSD& userdata)
-	{
-		handle_claim_public_land(NULL);
-		return true;
-	}
-};
-
-// Admin > Region
-class LLAdminHandleRegionDumpTempAssetData: public view_listener_t
-{
-	bool handleEvent(const LLSD& userdata)
-	{
-		handle_region_dump_temp_asset_data(NULL);
-		return true;
-	}
-};
-//Admin (Top Level)
-
-class LLAdminOnSaveState: public view_listener_t
-{
-	bool handleEvent(const LLSD& userdata)
-	{
-		LLPanelRegionTools::onSaveState(NULL);
-		return true;
-}
-};
-
-
-//-----------------------------------------------------------------------------
-// cleanup_menus()
-//-----------------------------------------------------------------------------
-void cleanup_menus()
-{
-	delete gMenuParcelObserver;
-	gMenuParcelObserver = NULL;
-
-	delete gMenuAvatarSelf;
-	gMenuAvatarSelf = NULL;
-
-	delete gMenuAvatarOther;
-	gMenuAvatarOther = NULL;
-
-	delete gMenuObject;
-	gMenuObject = NULL;
-
-	delete gMenuAttachmentSelf;
-	gMenuAttachmentSelf = NULL;
-
-	delete gMenuAttachmentOther;
-	gMenuAttachmentSelf = NULL;
-
-	delete gMenuLand;
-	gMenuLand = NULL;
-
-	delete gMenuBarView;
-	gMenuBarView = NULL;
-
-	delete gPopupMenuView;
-	gPopupMenuView = NULL;
-
-	delete gMenuHolder;
-	gMenuHolder = NULL;
-}
-
-//-----------------------------------------------------------------------------
-// Object pie menu
-//-----------------------------------------------------------------------------
-
-class LLObjectReportAbuse : public view_listener_t
-{
-	bool handleEvent(const LLSD& userdata)
-	{
-		LLViewerObject* objectp = LLSelectMgr::getInstance()->getSelection()->getPrimaryObject();
-		if (objectp)
-		{
-			LLFloaterReporter::showFromObject(objectp->getID());
-		}
-		return true;
-	}
-};
-
-// Enabled it you clicked an object
-class LLObjectEnableReportAbuse : public view_listener_t
-{
-	bool handleEvent(const LLSD& userdata)
-	{
-		bool new_value = LLSelectMgr::getInstance()->getSelection()->getObjectCount() != 0;
-		return new_value;
-	}
-};
-
-void handle_object_touch()
-{
-		LLViewerObject* object = LLSelectMgr::getInstance()->getSelection()->getPrimaryObject();
-		if (!object) return;
-
-		LLPickInfo pick = LLToolPie::getInstance()->getPick();
-
-		LLMessageSystem	*msg = gMessageSystem;
-
-		msg->newMessageFast(_PREHASH_ObjectGrab);
-		msg->nextBlockFast( _PREHASH_AgentData);
-		msg->addUUIDFast(_PREHASH_AgentID, gAgent.getID());
-		msg->addUUIDFast(_PREHASH_SessionID, gAgent.getSessionID());
-		msg->nextBlockFast( _PREHASH_ObjectData);
-		msg->addU32Fast(    _PREHASH_LocalID, object->mLocalID);
-		msg->addVector3Fast(_PREHASH_GrabOffset, LLVector3::zero );
-		msg->nextBlock("SurfaceInfo");
-		msg->addVector3("UVCoord", LLVector3(pick.mUVCoords));
-		msg->addVector3("STCoord", LLVector3(pick.mSTCoords));
-		msg->addS32Fast(_PREHASH_FaceIndex, pick.mObjectFace);
-		msg->addVector3("Position", pick.mIntersection);
-		msg->addVector3("Normal", pick.mNormal);
-		msg->addVector3("Binormal", pick.mBinormal);
-		msg->sendMessage( object->getRegion()->getHost());
-
-		// *NOTE: Hope the packets arrive safely and in order or else
-		// there will be some problems.
-		// *TODO: Just fix this bad assumption.
-		msg->newMessageFast(_PREHASH_ObjectDeGrab);
-		msg->nextBlockFast(_PREHASH_AgentData);
-		msg->addUUIDFast(_PREHASH_AgentID, gAgent.getID());
-		msg->addUUIDFast(_PREHASH_SessionID, gAgent.getSessionID());
-		msg->nextBlockFast(_PREHASH_ObjectData);
-		msg->addU32Fast(_PREHASH_LocalID, object->mLocalID);
-		msg->nextBlock("SurfaceInfo");
-		msg->addVector3("UVCoord", LLVector3(pick.mUVCoords));
-		msg->addVector3("STCoord", LLVector3(pick.mSTCoords));
-		msg->addS32Fast(_PREHASH_FaceIndex, pick.mObjectFace);
-		msg->addVector3("Position", pick.mIntersection);
-		msg->addVector3("Normal", pick.mNormal);
-		msg->addVector3("Binormal", pick.mBinormal);
-		msg->sendMessage(object->getRegion()->getHost());
-}
-
-static void init_default_item_label(const std::string& item_name)
-{
-	boost::unordered_map<std::string, LLStringExplicit>::iterator it = sDefaultItemLabels.find(item_name);
-	if (it == sDefaultItemLabels.end())
-	{
-		// *NOTE: This will not work for items of type LLMenuItemCheckGL because they return boolean value
-		//       (doesn't seem to matter much ATM).
-		LLStringExplicit default_label = gMenuHolder->childGetValue(item_name).asString();
-		if (!default_label.empty())
-		{
-			sDefaultItemLabels.insert(std::pair<std::string, LLStringExplicit>(item_name, default_label));
-		}
-	}
-}
-
-static LLStringExplicit get_default_item_label(const std::string& item_name)
-{
-	LLStringExplicit res("");
-	boost::unordered_map<std::string, LLStringExplicit>::iterator it = sDefaultItemLabels.find(item_name);
-	if (it != sDefaultItemLabels.end())
-	{
-		res = it->second;
-	}
-
-	return res;
-}
-
-
-bool enable_object_touch(LLUICtrl* ctrl)
-{
-	LLViewerObject* obj = LLSelectMgr::getInstance()->getSelection()->getPrimaryObject();
-
-	bool new_value = obj && obj->flagHandleTouch();
-
-	std::string item_name = ctrl->getName();
-	init_default_item_label(item_name);
-
-	// Update label based on the node touch name if available.
-	LLSelectNode* node = LLSelectMgr::getInstance()->getSelection()->getFirstRootNode();
-	if (node && node->mValid && !node->mTouchName.empty())
-	{
-		gMenuHolder->childSetText(item_name, node->mTouchName);
-	}
-	else
-	{
-		gMenuHolder->childSetText(item_name, get_default_item_label(item_name));
-	}
-
-	return new_value;
-};
-
-//void label_touch(std::string& label, void*)
-//{
-//	LLSelectNode* node = LLSelectMgr::getInstance()->getSelection()->getFirstRootNode();
-//	if (node && node->mValid && !node->mTouchName.empty())
-//	{
-//		label.assign(node->mTouchName);
-//	}
-//	else
-//	{
-//		label.assign("Touch");
-//	}
-//}
-
-void handle_object_open()
-{
-	LLFloaterReg::showInstance("openobject");
-}
-
-bool enable_object_open()
-{
-	// Look for contents in root object, which is all the LLFloaterOpenObject
-	// understands.
-	LLViewerObject* obj = LLSelectMgr::getInstance()->getSelection()->getPrimaryObject();
-	if (!obj) return false;
-
-	LLViewerObject* root = obj->getRootEdit();
-	if (!root) return false;
-
-	return root->allowOpen();
-}
-
-
-class LLViewJoystickFlycam : public view_listener_t
-{
-	bool handleEvent(const LLSD& userdata)
-	{
-		handle_toggle_flycam();
-		return true;
-	}
-};
-
-class LLViewCheckJoystickFlycam : public view_listener_t
-{
-	bool handleEvent(const LLSD& userdata)
-	{
-		bool new_value = LLViewerJoystick::getInstance()->getOverrideCamera();
-		return new_value;
-	}
-};
-
-void handle_toggle_flycam()
-{
-	LLViewerJoystick::getInstance()->toggleFlycam();
-}
-
-class LLObjectBuild : public view_listener_t
-{
-	bool handleEvent(const LLSD& userdata)
-	{
-		if (gAgentCamera.getFocusOnAvatar() && !LLToolMgr::getInstance()->inEdit() && gSavedSettings.getBOOL("EditCameraMovement") )
-		{
-			// zoom in if we're looking at the avatar
-			gAgentCamera.setFocusOnAvatar(FALSE, ANIMATE);
-			gAgentCamera.setFocusGlobal(LLToolPie::getInstance()->getPick());
-			gAgentCamera.cameraZoomIn(0.666f);
-			gAgentCamera.cameraOrbitOver( 30.f * DEG_TO_RAD );
-			gViewerWindow->moveCursorToCenter();
-		}
-		else if ( gSavedSettings.getBOOL("EditCameraMovement") )
-		{
-			gAgentCamera.setFocusGlobal(LLToolPie::getInstance()->getPick());
-			gViewerWindow->moveCursorToCenter();
-		}
-
-		LLToolMgr::getInstance()->setCurrentToolset(gBasicToolset);
-		LLToolMgr::getInstance()->getCurrentToolset()->selectTool( LLToolCompCreate::getInstance() );
-
-		// Could be first use
-		//LLFirstUse::useBuild();
-		return true;
-	}
-};
-
-
-void handle_object_edit()
-{
-	LLViewerParcelMgr::getInstance()->deselectLand();
-
-	if (gAgentCamera.getFocusOnAvatar() && !LLToolMgr::getInstance()->inEdit())
-	{
-		LLObjectSelectionHandle selection = LLSelectMgr::getInstance()->getSelection();
-
-		if (selection->getSelectType() == SELECT_TYPE_HUD || !gSavedSettings.getBOOL("EditCameraMovement"))
-		{
-			// always freeze camera in space, even if camera doesn't move
-			// so, for example, follow cam scripts can't affect you when in build mode
-			gAgentCamera.setFocusGlobal(gAgentCamera.calcFocusPositionTargetGlobal(), LLUUID::null);
-			gAgentCamera.setFocusOnAvatar(FALSE, ANIMATE);
-		}
-		else
-		{
-			gAgentCamera.setFocusOnAvatar(FALSE, ANIMATE);
-			LLViewerObject* selected_objectp = selection->getFirstRootObject();
-			if (selected_objectp)
-			{
-			  // zoom in on object center instead of where we clicked, as we need to see the manipulator handles
-			  gAgentCamera.setFocusGlobal(selected_objectp->getPositionGlobal(), selected_objectp->getID());
-			  gAgentCamera.cameraZoomIn(0.666f);
-			  gAgentCamera.cameraOrbitOver( 30.f * DEG_TO_RAD );
-			  gViewerWindow->moveCursorToCenter();
-			}
-		}
-	}
-	
-	LLFloaterReg::showInstance("build");
-	
-	LLToolMgr::getInstance()->setCurrentToolset(gBasicToolset);
-	gFloaterTools->setEditTool( LLToolCompTranslate::getInstance() );
-	
-	LLViewerJoystick::getInstance()->moveObjects(true);
-	LLViewerJoystick::getInstance()->setNeedsReset(true);
-	
-	// Could be first use
-	//LLFirstUse::useBuild();
-	return;
-}
-
-void handle_object_inspect()
-{
-	LLObjectSelectionHandle selection = LLSelectMgr::getInstance()->getSelection();
-	LLViewerObject* selected_objectp = selection->getFirstRootObject();
-	if (selected_objectp)
-	{
-		LLSD key;
-		key["task"] = "task";
-		LLSideTray::getInstance()->showPanel("sidepanel_inventory", key);
-	}
-	
-	/*
-	// Old floater properties
-	LLFloaterReg::showInstance("inspect", LLSD());
-	*/
-}
-
-//---------------------------------------------------------------------------
-// Land pie menu
-//---------------------------------------------------------------------------
-class LLLandBuild : public view_listener_t
-{
-	bool handleEvent(const LLSD& userdata)
-	{
-		LLViewerParcelMgr::getInstance()->deselectLand();
-
-		if (gAgentCamera.getFocusOnAvatar() && !LLToolMgr::getInstance()->inEdit() && gSavedSettings.getBOOL("EditCameraMovement") )
-		{
-			// zoom in if we're looking at the avatar
-			gAgentCamera.setFocusOnAvatar(FALSE, ANIMATE);
-			gAgentCamera.setFocusGlobal(LLToolPie::getInstance()->getPick());
-			gAgentCamera.cameraZoomIn(0.666f);
-			gAgentCamera.cameraOrbitOver( 30.f * DEG_TO_RAD );
-			gViewerWindow->moveCursorToCenter();
-		}
-		else if ( gSavedSettings.getBOOL("EditCameraMovement")  )
-		{
-			// otherwise just move focus
-			gAgentCamera.setFocusGlobal(LLToolPie::getInstance()->getPick());
-			gViewerWindow->moveCursorToCenter();
-		}
-
-
-		LLToolMgr::getInstance()->setCurrentToolset(gBasicToolset);
-		LLToolMgr::getInstance()->getCurrentToolset()->selectTool( LLToolCompCreate::getInstance() );
-
-		// Could be first use
-		//LLFirstUse::useBuild();
-		return true;
-	}
-};
-
-class LLLandBuyPass : public view_listener_t
-{
-	bool handleEvent(const LLSD& userdata)
-	{
-		LLPanelLandGeneral::onClickBuyPass((void *)FALSE);
-		return true;
-	}
-};
-
-class LLLandEnableBuyPass : public view_listener_t
-{
-	bool handleEvent(const LLSD& userdata)
-	{
-		bool new_value = LLPanelLandGeneral::enableBuyPass(NULL);
-		return new_value;
-	}
-};
-
-// BUG: Should really check if CLICK POINT is in a parcel where you can build.
-BOOL enable_land_build(void*)
-{
-	if (gAgent.isGodlike()) return TRUE;
-	if (gAgent.inPrelude()) return FALSE;
-
-	BOOL can_build = FALSE;
-	LLParcel* agent_parcel = LLViewerParcelMgr::getInstance()->getAgentParcel();
-	if (agent_parcel)
-	{
-		can_build = agent_parcel->getAllowModify();
-	}
-	return can_build;
-}
-
-// BUG: Should really check if OBJECT is in a parcel where you can build.
-BOOL enable_object_build(void*)
-{
-	if (gAgent.isGodlike()) return TRUE;
-	if (gAgent.inPrelude()) return FALSE;
-
-	BOOL can_build = FALSE;
-	LLParcel* agent_parcel = LLViewerParcelMgr::getInstance()->getAgentParcel();
-	if (agent_parcel)
-	{
-		can_build = agent_parcel->getAllowModify();
-	}
-	return can_build;
-}
-
-bool enable_object_edit()
-{
-	// *HACK:  The new "prelude" Help Islands have a build sandbox area,
-	// so users need the Edit and Create pie menu options when they are
-	// there.  Eventually this needs to be replaced with code that only 
-	// lets you edit objects if you have permission to do so (edit perms,
-	// group edit, god).  See also lltoolbar.cpp.  JC
-	bool enable = false;
-	if (gAgent.inPrelude())
-	{
-		enable = LLViewerParcelMgr::getInstance()->allowAgentBuild()
-			|| LLSelectMgr::getInstance()->getSelection()->isAttachment();
-	} 
-	else if (LLSelectMgr::getInstance()->selectGetAllValidAndObjectsFound())
-	{
-		enable = true;
-	}
-
-	return enable;
-}
-
-// mutually exclusive - show either edit option or build in menu
-bool enable_object_build()
-{
-	return !enable_object_edit();
-}
-
-class LLSelfRemoveAllAttachments : public view_listener_t
-{
-	bool handleEvent(const LLSD& userdata)
-	{
-		LLAgentWearables::userRemoveAllAttachments();
-		return true;
-	}
-};
-
-class LLSelfEnableRemoveAllAttachments : public view_listener_t
-{
-	bool handleEvent(const LLSD& userdata)
-	{
-		bool new_value = false;
-		if (isAgentAvatarValid())
-		{
-			for (LLVOAvatar::attachment_map_t::iterator iter = gAgentAvatarp->mAttachmentPoints.begin(); 
-				 iter != gAgentAvatarp->mAttachmentPoints.end(); )
-			{
-				LLVOAvatar::attachment_map_t::iterator curiter = iter++;
-				LLViewerJointAttachment* attachment = curiter->second;
-				if (attachment->getNumObjects() > 0)
-				{
-					new_value = true;
-					break;
-				}
-			}
-		}
-		return new_value;
-	}
-};
-
-BOOL enable_has_attachments(void*)
-{
-
-	return FALSE;
-}
-
-//---------------------------------------------------------------------------
-// Avatar pie menu
-//---------------------------------------------------------------------------
-//void handle_follow(void *userdata)
-//{
-//	// follow a given avatar by ID
-//	LLViewerObject* objectp = LLSelectMgr::getInstance()->getSelection()->getPrimaryObject();
-//	if (objectp)
-//	{
-//		gAgent.startFollowPilot(objectp->getID());
-//	}
-//}
-
-bool enable_object_mute()
-{
-	LLViewerObject* object = LLSelectMgr::getInstance()->getSelection()->getPrimaryObject();
-	if (!object) return false;
-
-	LLVOAvatar* avatar = find_avatar_from_object(object); 
-	if (avatar)
-	{
-		// It's an avatar
-		LLNameValue *lastname = avatar->getNVPair("LastName");
-		bool is_linden =
-			lastname && !LLStringUtil::compareStrings(lastname->getString(), "Linden");
-		bool is_self = avatar->isSelf();
-		return !is_linden && !is_self;
-	}
-	else
-	{
-		// Just a regular object
-		return LLSelectMgr::getInstance()->getSelection()->
-			contains( object, SELECT_ALL_TES );
-	}
-}
-
-class LLObjectMute : public view_listener_t
-{
-	bool handleEvent(const LLSD& userdata)
-	{
-		LLViewerObject* object = LLSelectMgr::getInstance()->getSelection()->getPrimaryObject();
-		if (!object) return true;
-		
-		LLUUID id;
-		std::string name;
-		LLMute::EType type;
-		LLVOAvatar* avatar = find_avatar_from_object(object); 
-		if (avatar)
-		{
-			id = avatar->getID();
-
-			LLNameValue *firstname = avatar->getNVPair("FirstName");
-			LLNameValue *lastname = avatar->getNVPair("LastName");
-			if (firstname && lastname)
-			{
-				name = LLCacheName::buildFullName(
-					firstname->getString(), lastname->getString());
-			}
-			
-			type = LLMute::AGENT;
-		}
-		else
-		{
-			// it's an object
-			id = object->getID();
-
-			LLSelectNode* node = LLSelectMgr::getInstance()->getSelection()->getFirstRootNode();
-			if (node)
-			{
-				name = node->mName;
-			}
-			
-			type = LLMute::OBJECT;
-		}
-		
-		LLMute mute(id, name, type);
-		if (LLMuteList::getInstance()->isMuted(mute.mID))
-		{
-			LLMuteList::getInstance()->remove(mute);
-		}
-		else
-		{
-			LLMuteList::getInstance()->add(mute);
-			LLPanelBlockedList::showPanelAndSelect(mute.mID);
-		}
-		
-		return true;
-	}
-};
-
-bool handle_go_to()
-{
-	// try simulator autopilot
-	std::vector<std::string> strings;
-	std::string val;
-	LLVector3d pos = LLToolPie::getInstance()->getPick().mPosGlobal;
-	val = llformat("%g", pos.mdV[VX]);
-	strings.push_back(val);
-	val = llformat("%g", pos.mdV[VY]);
-	strings.push_back(val);
-	val = llformat("%g", pos.mdV[VZ]);
-	strings.push_back(val);
-	send_generic_message("autopilot", strings);
-
-	LLViewerParcelMgr::getInstance()->deselectLand();
-
-	if (isAgentAvatarValid() && !gSavedSettings.getBOOL("AutoPilotLocksCamera"))
-	{
-		gAgentCamera.setFocusGlobal(gAgentCamera.getFocusTargetGlobal(), gAgentAvatarp->getID());
-	}
-	else 
-	{
-		// Snap camera back to behind avatar
-		gAgentCamera.setFocusOnAvatar(TRUE, ANIMATE);
-	}
-
-	// Could be first use
-	//LLFirstUse::useGoTo();
-	return true;
-}
-
-class LLGoToObject : public view_listener_t
-{
-	bool handleEvent(const LLSD& userdata)
-	{
-		return handle_go_to();
-	}
-};
-
-class LLAvatarReportAbuse : public view_listener_t
-{
-	bool handleEvent(const LLSD& userdata)
-	{
-		LLVOAvatar* avatar = find_avatar_from_object( LLSelectMgr::getInstance()->getSelection()->getPrimaryObject() );
-		if(avatar)
-		{
-			LLFloaterReporter::showFromObject(avatar->getID());
-		}
-		return true;
-	}
-};
-
-
-//---------------------------------------------------------------------------
-// Parcel freeze, eject, etc.
-//---------------------------------------------------------------------------
-bool callback_freeze(const LLSD& notification, const LLSD& response)
-{
-	LLUUID avatar_id = notification["payload"]["avatar_id"].asUUID();
-	S32 option = LLNotificationsUtil::getSelectedOption(notification, response);
-
-	if (0 == option || 1 == option)
-	{
-		U32 flags = 0x0;
-		if (1 == option)
-		{
-			// unfreeze
-			flags |= 0x1;
-		}
-
-		LLMessageSystem* msg = gMessageSystem;
-		LLViewerObject* avatar = gObjectList.findObject(avatar_id);
-
-		if (avatar)
-		{
-			msg->newMessage("FreezeUser");
-			msg->nextBlock("AgentData");
-			msg->addUUID("AgentID", gAgent.getID());
-			msg->addUUID("SessionID", gAgent.getSessionID());
-			msg->nextBlock("Data");
-			msg->addUUID("TargetID", avatar_id );
-			msg->addU32("Flags", flags );
-			msg->sendReliable( avatar->getRegion()->getHost() );
-		}
-	}
-	return false;
-}
-
-
-void handle_avatar_freeze(const LLSD& avatar_id)
-{
-		// Use avatar_id if available, otherwise default to right-click avatar
-		LLVOAvatar* avatar = NULL;
-		if (avatar_id.asUUID().notNull())
-		{
-			avatar = find_avatar_from_object(avatar_id.asUUID());
-		}
-		else
-		{
-			avatar = find_avatar_from_object(
-				LLSelectMgr::getInstance()->getSelection()->getPrimaryObject());
-		}
-
-		if( avatar )
-		{
-			std::string fullname = avatar->getFullname();
-			LLSD payload;
-			payload["avatar_id"] = avatar->getID();
-
-			if (!fullname.empty())
-			{
-				LLSD args;
-				args["AVATAR_NAME"] = fullname;
-				LLNotificationsUtil::add("FreezeAvatarFullname",
-							args,
-							payload,
-							callback_freeze);
-			}
-			else
-			{
-				LLNotificationsUtil::add("FreezeAvatar",
-							LLSD(),
-							payload,
-							callback_freeze);
-			}
-		}
-}
-
-class LLAvatarVisibleDebug : public view_listener_t
-{
-	bool handleEvent(const LLSD& userdata)
-	{
-		return gAgent.isGodlike();
-	}
-};
-
-class LLAvatarDebug : public view_listener_t
-{
-	bool handleEvent(const LLSD& userdata)
-	{
-		LLVOAvatar* avatar = find_avatar_from_object( LLSelectMgr::getInstance()->getSelection()->getPrimaryObject() );
-		if( avatar )
-		{
-			if (avatar->isSelf())
-			{
-				((LLVOAvatarSelf *)avatar)->dumpLocalTextures();
-			}
-			llinfos << "Dumping temporary asset data to simulator logs for avatar " << avatar->getID() << llendl;
-			std::vector<std::string> strings;
-			strings.push_back(avatar->getID().asString());
-			LLUUID invoice;
-			send_generic_message("dumptempassetdata", strings, invoice);
-			LLFloaterReg::showInstance( "avatar_textures", LLSD(avatar->getID()) );
-		}
-		return true;
-	}
-};
-
-bool callback_eject(const LLSD& notification, const LLSD& response)
-{
-	S32 option = LLNotificationsUtil::getSelectedOption(notification, response);
-	if (2 == option)
-	{
-		// Cancel button.
-		return false;
-	}
-	LLUUID avatar_id = notification["payload"]["avatar_id"].asUUID();
-	bool ban_enabled = notification["payload"]["ban_enabled"].asBoolean();
-
-	if (0 == option)
-	{
-		// Eject button
-		LLMessageSystem* msg = gMessageSystem;
-		LLViewerObject* avatar = gObjectList.findObject(avatar_id);
-
-		if (avatar)
-		{
-			U32 flags = 0x0;
-			msg->newMessage("EjectUser");
-			msg->nextBlock("AgentData");
-			msg->addUUID("AgentID", gAgent.getID() );
-			msg->addUUID("SessionID", gAgent.getSessionID() );
-			msg->nextBlock("Data");
-			msg->addUUID("TargetID", avatar_id );
-			msg->addU32("Flags", flags );
-			msg->sendReliable( avatar->getRegion()->getHost() );
-		}
-	}
-	else if (ban_enabled)
-	{
-		// This is tricky. It is similar to say if it is not an 'Eject' button,
-		// and it is also not an 'Cancle' button, and ban_enabled==ture, 
-		// it should be the 'Eject and Ban' button.
-		LLMessageSystem* msg = gMessageSystem;
-		LLViewerObject* avatar = gObjectList.findObject(avatar_id);
-
-		if (avatar)
-		{
-			U32 flags = 0x1;
-			msg->newMessage("EjectUser");
-			msg->nextBlock("AgentData");
-			msg->addUUID("AgentID", gAgent.getID() );
-			msg->addUUID("SessionID", gAgent.getSessionID() );
-			msg->nextBlock("Data");
-			msg->addUUID("TargetID", avatar_id );
-			msg->addU32("Flags", flags );
-			msg->sendReliable( avatar->getRegion()->getHost() );
-		}
-	}
-	return false;
-}
-
-void handle_avatar_eject(const LLSD& avatar_id)
-{
-		// Use avatar_id if available, otherwise default to right-click avatar
-		LLVOAvatar* avatar = NULL;
-		if (avatar_id.asUUID().notNull())
-		{
-			avatar = find_avatar_from_object(avatar_id.asUUID());
-		}
-		else
-		{
-			avatar = find_avatar_from_object(
-				LLSelectMgr::getInstance()->getSelection()->getPrimaryObject());
-		}
-
-		if( avatar )
-		{
-			LLSD payload;
-			payload["avatar_id"] = avatar->getID();
-			std::string fullname = avatar->getFullname();
-
-			const LLVector3d& pos = avatar->getPositionGlobal();
-			LLParcel* parcel = LLViewerParcelMgr::getInstance()->selectParcelAt(pos)->getParcel();
-			
-			if (LLViewerParcelMgr::getInstance()->isParcelOwnedByAgent(parcel,GP_LAND_MANAGE_BANNED))
-			{
-                payload["ban_enabled"] = true;
-				if (!fullname.empty())
-				{
-    				LLSD args;
-    				args["AVATAR_NAME"] = fullname;
-    				LLNotificationsUtil::add("EjectAvatarFullname",
-    							args,
-    							payload,
-    							callback_eject);
-				}
-				else
-				{
-    				LLNotificationsUtil::add("EjectAvatarFullname",
-    							LLSD(),
-    							payload,
-    							callback_eject);
-				}
-			}
-			else
-			{
-                payload["ban_enabled"] = false;
-				if (!fullname.empty())
-				{
-    				LLSD args;
-    				args["AVATAR_NAME"] = fullname;
-    				LLNotificationsUtil::add("EjectAvatarFullnameNoBan",
-    							args,
-    							payload,
-    							callback_eject);
-				}
-				else
-				{
-    				LLNotificationsUtil::add("EjectAvatarNoBan",
-    							LLSD(),
-    							payload,
-    							callback_eject);
-				}
-			}
-		}
-}
-
-bool enable_freeze_eject(const LLSD& avatar_id)
-{
-	// Use avatar_id if available, otherwise default to right-click avatar
-	LLVOAvatar* avatar = NULL;
-	if (avatar_id.asUUID().notNull())
-	{
-		avatar = find_avatar_from_object(avatar_id.asUUID());
-	}
-	else
-	{
-		avatar = find_avatar_from_object(
-			LLSelectMgr::getInstance()->getSelection()->getPrimaryObject());
-	}
-	if (!avatar) return false;
-
-	// Gods can always freeze
-	if (gAgent.isGodlike()) return true;
-
-	// Estate owners / managers can freeze
-	// Parcel owners can also freeze
-	const LLVector3& pos = avatar->getPositionRegion();
-	const LLVector3d& pos_global = avatar->getPositionGlobal();
-	LLParcel* parcel = LLViewerParcelMgr::getInstance()->selectParcelAt(pos_global)->getParcel();
-	LLViewerRegion* region = avatar->getRegion();
-	if (!region) return false;
-				
-	bool new_value = region->isOwnedSelf(pos);
-	if (!new_value || region->isOwnedGroup(pos))
-	{
-		new_value = LLViewerParcelMgr::getInstance()->isParcelOwnedByAgent(parcel,GP_LAND_ADMIN);
-	}
-	return new_value;
-}
-
-
-void login_done(S32 which, void *user)
-{
-	llinfos << "Login done " << which << llendl;
-
-	LLPanelLogin::closePanel();
-}
-
-
-bool callback_leave_group(const LLSD& notification, const LLSD& response)
-{
-	S32 option = LLNotificationsUtil::getSelectedOption(notification, response);
-	if (option == 0)
-	{
-		LLMessageSystem *msg = gMessageSystem;
-
-		msg->newMessageFast(_PREHASH_LeaveGroupRequest);
-		msg->nextBlockFast(_PREHASH_AgentData);
-		msg->addUUIDFast(_PREHASH_AgentID, gAgent.getID() );
-		msg->addUUIDFast(_PREHASH_SessionID, gAgent.getSessionID());
-		msg->nextBlockFast(_PREHASH_GroupData);
-		msg->addUUIDFast(_PREHASH_GroupID, gAgent.getGroupID() );
-		gAgent.sendReliableMessage();
-	}
-	return false;
-}
-
-void append_aggregate(std::string& string, const LLAggregatePermissions& ag_perm, PermissionBit bit, const char* txt)
-{
-	LLAggregatePermissions::EValue val = ag_perm.getValue(bit);
-	std::string buffer;
-	switch(val)
-	{
-	  case LLAggregatePermissions::AP_NONE:
-		buffer = llformat( "* %s None\n", txt);
-		break;
-	  case LLAggregatePermissions::AP_SOME:
-		buffer = llformat( "* %s Some\n", txt);
-		break;
-	  case LLAggregatePermissions::AP_ALL:
-		buffer = llformat( "* %s All\n", txt);
-		break;
-	  case LLAggregatePermissions::AP_EMPTY:
-	  default:
-		break;
-	}
-	string.append(buffer);
-}
-
-bool enable_buy_object()
-{
-    // In order to buy, there must only be 1 purchaseable object in
-    // the selection manger.
-	if(LLSelectMgr::getInstance()->getSelection()->getRootObjectCount() != 1) return false;
-    LLViewerObject* obj = NULL;
-    LLSelectNode* node = LLSelectMgr::getInstance()->getSelection()->getFirstRootNode();
-	if(node)
-    {
-        obj = node->getObject();
-        if(!obj) return false;
-
-		if( for_sale_selection(node) )
-		{
-			// *NOTE: Is this needed?  This checks to see if anyone owns the
-			// object, dating back to when we had "public" objects owned by
-			// no one.  JC
-			if(obj->permAnyOwner()) return true;
-		}
-    }
-	return false;
-}
-
-// Note: This will only work if the selected object's data has been
-// received by the viewer and cached in the selection manager.
-void handle_buy_object(LLSaleInfo sale_info)
-{
-	if(!LLSelectMgr::getInstance()->selectGetAllRootsValid())
-	{
-		LLNotificationsUtil::add("UnableToBuyWhileDownloading");
-		return;
-	}
-
-	LLUUID owner_id;
-	std::string owner_name;
-	BOOL owners_identical = LLSelectMgr::getInstance()->selectGetOwner(owner_id, owner_name);
-	if (!owners_identical)
-	{
-		LLNotificationsUtil::add("CannotBuyObjectsFromDifferentOwners");
-		return;
-	}
-
-	LLPermissions perm;
-	BOOL valid = LLSelectMgr::getInstance()->selectGetPermissions(perm);
-	LLAggregatePermissions ag_perm;
-	valid &= LLSelectMgr::getInstance()->selectGetAggregatePermissions(ag_perm);
-	if(!valid || !sale_info.isForSale() || !perm.allowTransferTo(gAgent.getID()))
-	{
-		LLNotificationsUtil::add("ObjectNotForSale");
-		return;
-	}
-
-	LLFloaterBuy::show(sale_info);
-}
-
-
-void handle_buy_contents(LLSaleInfo sale_info)
-{
-	LLFloaterBuyContents::show(sale_info);
-}
-
-void handle_region_dump_temp_asset_data(void*)
-{
-	llinfos << "Dumping temporary asset data to simulator logs" << llendl;
-	std::vector<std::string> strings;
-	LLUUID invoice;
-	send_generic_message("dumptempassetdata", strings, invoice);
-}
-
-void handle_region_clear_temp_asset_data(void*)
-{
-	llinfos << "Clearing temporary asset data" << llendl;
-	std::vector<std::string> strings;
-	LLUUID invoice;
-	send_generic_message("cleartempassetdata", strings, invoice);
-}
-
-void handle_region_dump_settings(void*)
-{
-	LLViewerRegion* regionp = gAgent.getRegion();
-	if (regionp)
-	{
-		llinfos << "Damage:    " << (regionp->getAllowDamage() ? "on" : "off") << llendl;
-		llinfos << "Landmark:  " << (regionp->getAllowLandmark() ? "on" : "off") << llendl;
-		llinfos << "SetHome:   " << (regionp->getAllowSetHome() ? "on" : "off") << llendl;
-		llinfos << "ResetHome: " << (regionp->getResetHomeOnTeleport() ? "on" : "off") << llendl;
-		llinfos << "SunFixed:  " << (regionp->getSunFixed() ? "on" : "off") << llendl;
-		llinfos << "BlockFly:  " << (regionp->getBlockFly() ? "on" : "off") << llendl;
-		llinfos << "AllowP2P:  " << (regionp->getAllowDirectTeleport() ? "on" : "off") << llendl;
-		llinfos << "Water:     " << (regionp->getWaterHeight()) << llendl;
-	}
-}
-
-void handle_dump_group_info(void *)
-{
-	gAgent.dumpGroupInfo();
-}
-
-void handle_dump_capabilities_info(void *)
-{
-	LLViewerRegion* regionp = gAgent.getRegion();
-	if (regionp)
-	{
-		regionp->logActiveCapabilities();
-	}
-}
-
-void handle_dump_region_object_cache(void*)
-{
-	LLViewerRegion* regionp = gAgent.getRegion();
-	if (regionp)
-	{
-		regionp->dumpCache();
-	}
-}
-
-void handle_dump_focus()
-{
-	LLUICtrl *ctrl = dynamic_cast<LLUICtrl*>(gFocusMgr.getKeyboardFocus());
-
-	llinfos << "Keyboard focus " << (ctrl ? ctrl->getName() : "(none)") << llendl;
-}
-
-class LLSelfStandUp : public view_listener_t
-{
-	bool handleEvent(const LLSD& userdata)
-	{
-		gAgent.standUp();
-		return true;
-	}
-};
-
-bool enable_standup_self()
-{
-    return isAgentAvatarValid() && gAgentAvatarp->isSitting();
-}
-
-class LLSelfSitDown : public view_listener_t
-    {
-        bool handleEvent(const LLSD& userdata)
-        {
-            gAgent.sitDown();
-            return true;
-        }
-    };
-
-bool enable_sitdown_self()
-{
-    return isAgentAvatarValid() && !gAgentAvatarp->isSitting() && !gAgent.getFlying();
-}
-
-// Used from the login screen to aid in UI work on side tray
-void handle_show_side_tray()
-{
-	LLSideTray* side_tray = LLSideTray::getInstance();
-	LLView* root = gViewerWindow->getRootView();
-	// automatically removes and re-adds if there already
-	root->addChild(side_tray);
-}
-
-// Toggle one of "People" panel tabs in side tray.
-class LLTogglePanelPeopleTab : public view_listener_t
-{
-	bool handleEvent(const LLSD& userdata)
-	{
-		std::string panel_name = userdata.asString();
-
-		LLSD param;
-		param["people_panel_tab_name"] = panel_name;
-
-		static LLPanel* friends_panel = NULL;
-		static LLPanel* groups_panel = NULL;
-		static LLPanel* nearby_panel = NULL;
-
-		if (panel_name == "friends_panel")
-		{
-			return togglePeoplePanel(friends_panel, panel_name, param);
-		}
-		else if (panel_name == "groups_panel")
-		{
-			return togglePeoplePanel(groups_panel, panel_name, param);
-		}
-		else if (panel_name == "nearby_panel")
-		{
-			return togglePeoplePanel(nearby_panel, panel_name, param);
-		}
-		else
-		{
-			return false;
-		}
-	}
-
-	static bool togglePeoplePanel(LLPanel* &panel, const std::string& panel_name, const LLSD& param)
-	{
-		if(!panel)
-		{
-			panel = LLSideTray::getInstance()->getPanel(panel_name);
-			if(!panel)
-				return false;
-		}
-
-		LLSideTray::getInstance()->togglePanel(panel, "panel_people", param);
-
-		return true;
-	}
-};
-
-BOOL check_admin_override(void*)
-{
-	return gAgent.getAdminOverride();
-}
-
-void handle_admin_override_toggle(void*)
-{
-	gAgent.setAdminOverride(!gAgent.getAdminOverride());
-
-	// The above may have affected which debug menus are visible
-	show_debug_menus();
-}
-
-void handle_god_mode(void*)
-{
-	gAgent.requestEnterGodMode();
-}
-
-void handle_leave_god_mode(void*)
-{
-	gAgent.requestLeaveGodMode();
-}
-
-void set_god_level(U8 god_level)
-{
-	U8 old_god_level = gAgent.getGodLevel();
-	gAgent.setGodLevel( god_level );
-	LLViewerParcelMgr::getInstance()->notifyObservers();
-
-	// God mode changes region visibility
-	LLWorldMap::getInstance()->reloadItems(true);
-
-	// inventory in items may change in god mode
-	gObjectList.dirtyAllObjectInventory();
-
-        if(gViewerWindow)
-        {
-            gViewerWindow->setMenuBackgroundColor(god_level > GOD_NOT,
-            LLGridManager::getInstance()->isInProductionGrid());
-        }
-    
-        LLSD args;
-	if(god_level > GOD_NOT)
-	{
-		args["LEVEL"] = llformat("%d",(S32)god_level);
-		LLNotificationsUtil::add("EnteringGodMode", args);
-	}
-	else
-	{
-		args["LEVEL"] = llformat("%d",(S32)old_god_level);
-		LLNotificationsUtil::add("LeavingGodMode", args);
-	}
-
-	// changing god-level can affect which menus we see
-	show_debug_menus();
-
-	// changing god-level can invalidate search results
-	LLFloaterSearch *search = dynamic_cast<LLFloaterSearch*>(LLFloaterReg::getInstance("search"));
-	if (search)
-	{
-		search->godLevelChanged(god_level);
-	}
-}
-
-#ifdef TOGGLE_HACKED_GODLIKE_VIEWER
-void handle_toggle_hacked_godmode(void*)
-{
-	gHackGodmode = !gHackGodmode;
-	set_god_level(gHackGodmode ? GOD_MAINTENANCE : GOD_NOT);
-}
-
-BOOL check_toggle_hacked_godmode(void*)
-{
-	return gHackGodmode;
-}
-
-bool enable_toggle_hacked_godmode(void*)
-{
-  return !LLGridManager::getInstance()->isInProductionGrid();
-}
-#endif
-
-void process_grant_godlike_powers(LLMessageSystem* msg, void**)
-{
-	LLUUID agent_id;
-	msg->getUUIDFast(_PREHASH_AgentData, _PREHASH_AgentID, agent_id);
-	LLUUID session_id;
-	msg->getUUIDFast(_PREHASH_AgentData, _PREHASH_SessionID, session_id);
-	if((agent_id == gAgent.getID()) && (session_id == gAgent.getSessionID()))
-	{
-		U8 god_level;
-		msg->getU8Fast(_PREHASH_GrantData, _PREHASH_GodLevel, god_level);
-		set_god_level(god_level);
-	}
-	else
-	{
-		llwarns << "Grant godlike for wrong agent " << agent_id << llendl;
-	}
-}
-
-/*
-class LLHaveCallingcard : public LLInventoryCollectFunctor
-{
-public:
-	LLHaveCallingcard(const LLUUID& agent_id);
-	virtual ~LLHaveCallingcard() {}
-	virtual bool operator()(LLInventoryCategory* cat,
-							LLInventoryItem* item);
-	BOOL isThere() const { return mIsThere;}
-protected:
-	LLUUID mID;
-	BOOL mIsThere;
-};
-
-LLHaveCallingcard::LLHaveCallingcard(const LLUUID& agent_id) :
-	mID(agent_id),
-	mIsThere(FALSE)
-{
-}
-
-bool LLHaveCallingcard::operator()(LLInventoryCategory* cat,
-								   LLInventoryItem* item)
-{
-	if(item)
-	{
-		if((item->getType() == LLAssetType::AT_CALLINGCARD)
-		   && (item->getCreatorUUID() == mID))
-		{
-			mIsThere = TRUE;
-		}
-	}
-	return FALSE;
-}
-*/
-
-BOOL is_agent_mappable(const LLUUID& agent_id)
-{
-	const LLRelationship* buddy_info = NULL;
-	bool is_friend = LLAvatarActions::isFriend(agent_id);
-
-	if (is_friend)
-		buddy_info = LLAvatarTracker::instance().getBuddyInfo(agent_id);
-
-	return (buddy_info &&
-		buddy_info->isOnline() &&
-		buddy_info->isRightGrantedFrom(LLRelationship::GRANT_MAP_LOCATION)
-		);
-}
-
-
-// Enable a menu item when you don't have someone's card.
-class LLAvatarEnableAddFriend : public view_listener_t
-{
-	bool handleEvent(const LLSD& userdata)
-	{
-		LLVOAvatar* avatar = find_avatar_from_object(LLSelectMgr::getInstance()->getSelection()->getPrimaryObject());
-		bool new_value = avatar && !LLAvatarActions::isFriend(avatar->getID());
-		return new_value;
-	}
-};
-
-void request_friendship(const LLUUID& dest_id)
-{
-	LLViewerObject* dest = gObjectList.findObject(dest_id);
-	if(dest && dest->isAvatar())
-	{
-		std::string full_name;
-		LLNameValue* nvfirst = dest->getNVPair("FirstName");
-		LLNameValue* nvlast = dest->getNVPair("LastName");
-		if(nvfirst && nvlast)
-		{
-			full_name = LLCacheName::buildFullName(
-				nvfirst->getString(), nvlast->getString());
-		}
-		if (!full_name.empty())
-		{
-			LLAvatarActions::requestFriendshipDialog(dest_id, full_name);
-		}
-		else
-		{
-			LLNotificationsUtil::add("CantOfferFriendship");
-		}
-	}
-}
-
-
-class LLEditEnableCustomizeAvatar : public view_listener_t
-{
-	bool handleEvent(const LLSD& userdata)
-	{
-		bool new_value = gAgentWearables.areWearablesLoaded();
-		return new_value;
-	}
-};
-
-class LLEnableEditShape : public view_listener_t
-{
-	bool handleEvent(const LLSD& userdata)
-	{
-		return gAgentWearables.isWearableModifiable(LLWearableType::WT_SHAPE, 0);
-	}
-};
-
-bool is_object_sittable()
-{
-	LLViewerObject* object = LLSelectMgr::getInstance()->getSelection()->getPrimaryObject();
-
-	if (object && object->getPCode() == LL_PCODE_VOLUME)
-	{
-		return true;
-	}
-	else
-	{
-		return false;
-	}
-}
-
-
-// only works on pie menu
-void handle_object_sit_or_stand()
-{
-	LLPickInfo pick = LLToolPie::getInstance()->getPick();
-	LLViewerObject *object = pick.getObject();;
-	if (!object || pick.mPickType == LLPickInfo::PICK_FLORA)
-	{
-		return;
-	}
-
-	if (sitting_on_selection())
-	{
-		gAgent.standUp();
-		return;
-	}
-
-	// get object selection offset 
-
-	if (object && object->getPCode() == LL_PCODE_VOLUME)
-	{
-
-		gMessageSystem->newMessageFast(_PREHASH_AgentRequestSit);
-		gMessageSystem->nextBlockFast(_PREHASH_AgentData);
-		gMessageSystem->addUUIDFast(_PREHASH_AgentID, gAgent.getID());
-		gMessageSystem->addUUIDFast(_PREHASH_SessionID, gAgent.getSessionID());
-		gMessageSystem->nextBlockFast(_PREHASH_TargetObject);
-		gMessageSystem->addUUIDFast(_PREHASH_TargetID, object->mID);
-		gMessageSystem->addVector3Fast(_PREHASH_Offset, pick.mObjectOffset);
-
-		object->getRegion()->sendReliableMessage();
-	}
-}
-
-void near_sit_down_point(BOOL success, void *)
-{
-	if (success)
-	{
-		gAgent.setFlying(FALSE);
-		gAgent.setControlFlags(AGENT_CONTROL_SIT_ON_GROUND);
-
-		// Might be first sit
-		//LLFirstUse::useSit();
-	}
-}
-
-class LLLandSit : public view_listener_t
-{
-	bool handleEvent(const LLSD& userdata)
-	{
-		gAgent.standUp();
-		LLViewerParcelMgr::getInstance()->deselectLand();
-
-		LLVector3d posGlobal = LLToolPie::getInstance()->getPick().mPosGlobal;
-		
-		LLQuaternion target_rot;
-		if (isAgentAvatarValid())
-		{
-			target_rot = gAgentAvatarp->getRotation();
-		}
-		else
-		{
-			target_rot = gAgent.getFrameAgent().getQuaternion();
-		}
-		gAgent.startAutoPilotGlobal(posGlobal, "Sit", &target_rot, near_sit_down_point, NULL, 0.7f);
-		return true;
-	}
-};
-
-//-------------------------------------------------------------------
-// Help menu functions
-//-------------------------------------------------------------------
-
-//
-// Major mode switching
-//
-void reset_view_final( BOOL proceed );
-
-void handle_reset_view()
-{
-	if (gAgentCamera.cameraCustomizeAvatar())
-	{
-		// switching to outfit selector should automagically save any currently edited wearable
-		LLSideTray::getInstance()->showPanel("sidepanel_appearance", LLSD().with("type", "my_outfits"));
-	}
-
-	gAgentCamera.switchCameraPreset(CAMERA_PRESET_REAR_VIEW);
-	reset_view_final( TRUE );
-	LLFloaterCamera::resetCameraMode();
-}
-
-class LLViewResetView : public view_listener_t
-{
-	bool handleEvent(const LLSD& userdata)
-	{
-		handle_reset_view();
-		return true;
-	}
-};
-
-// Note: extra parameters allow this function to be called from dialog.
-void reset_view_final( BOOL proceed ) 
-{
-	if( !proceed )
-	{
-		return;
-	}
-
-	gAgentCamera.resetView(TRUE, TRUE);
-	gAgentCamera.setLookAt(LOOKAT_TARGET_CLEAR);
-}
-
-class LLViewLookAtLastChatter : public view_listener_t
-{
-	bool handleEvent(const LLSD& userdata)
-	{
-		gAgentCamera.lookAtLastChat();
-		return true;
-	}
-};
-
-class LLViewMouselook : public view_listener_t
-{
-	bool handleEvent(const LLSD& userdata)
-	{
-		if (!gAgentCamera.cameraMouselook())
-		{
-			gAgentCamera.changeCameraToMouselook();
-		}
-		else
-		{
-			gAgentCamera.changeCameraToDefault();
-		}
-		return true;
-	}
-};
-
-class LLViewDefaultUISize : public view_listener_t
-{
-	bool handleEvent(const LLSD& userdata)
-	{
-		gSavedSettings.setF32("UIScaleFactor", 1.0f);
-		gSavedSettings.setBOOL("UIAutoScale", FALSE);	
-		gViewerWindow->reshape(gViewerWindow->getWindowWidthRaw(), gViewerWindow->getWindowHeightRaw());
-		return true;
-	}
-};
-
-class LLEditDuplicate : public view_listener_t
-{
-	bool handleEvent(const LLSD& userdata)
-	{
-		if(LLEditMenuHandler::gEditMenuHandler)
-		{
-			LLEditMenuHandler::gEditMenuHandler->duplicate();
-		}
-		return true;
-	}
-};
-
-class LLEditEnableDuplicate : public view_listener_t
-{
-	bool handleEvent(const LLSD& userdata)
-	{
-		bool new_value = LLEditMenuHandler::gEditMenuHandler && LLEditMenuHandler::gEditMenuHandler->canDuplicate();
-		return new_value;
-	}
-};
-
-void handle_duplicate_in_place(void*)
-{
-	llinfos << "handle_duplicate_in_place" << llendl;
-
-	LLVector3 offset(0.f, 0.f, 0.f);
-	LLSelectMgr::getInstance()->selectDuplicate(offset, TRUE);
-}
-
-/* dead code 30-apr-2008
-void handle_deed_object_to_group(void*)
-{
-	LLUUID group_id;
-	
-	LLSelectMgr::getInstance()->selectGetGroup(group_id);
-	LLSelectMgr::getInstance()->sendOwner(LLUUID::null, group_id, FALSE);
-	LLViewerStats::getInstance()->incStat(LLViewerStats::ST_RELEASE_COUNT);
-}
-
-BOOL enable_deed_object_to_group(void*)
-{
-	if(LLSelectMgr::getInstance()->getSelection()->isEmpty()) return FALSE;
-	LLPermissions perm;
-	LLUUID group_id;
-
-	if (LLSelectMgr::getInstance()->selectGetGroup(group_id) &&
-		gAgent.hasPowerInGroup(group_id, GP_OBJECT_DEED) &&
-		LLSelectMgr::getInstance()->selectGetPermissions(perm) &&
-		perm.deedToGroup(gAgent.getID(), group_id))
-	{
-		return TRUE;
-	}
-	return FALSE;
-}
-
-*/
-
-
-/*
- * No longer able to support viewer side manipulations in this way
- *
-void god_force_inv_owner_permissive(LLViewerObject* object,
-									LLInventoryObject::object_list_t* inventory,
-									S32 serial_num,
-									void*)
-{
-	typedef std::vector<LLPointer<LLViewerInventoryItem> > item_array_t;
-	item_array_t items;
-
-	LLInventoryObject::object_list_t::const_iterator inv_it = inventory->begin();
-	LLInventoryObject::object_list_t::const_iterator inv_end = inventory->end();
-	for ( ; inv_it != inv_end; ++inv_it)
-	{
-		if(((*inv_it)->getType() != LLAssetType::AT_CATEGORY))
-		{
-			LLInventoryObject* obj = *inv_it;
-			LLPointer<LLViewerInventoryItem> new_item = new LLViewerInventoryItem((LLViewerInventoryItem*)obj);
-			LLPermissions perm(new_item->getPermissions());
-			perm.setMaskBase(PERM_ALL);
-			perm.setMaskOwner(PERM_ALL);
-			new_item->setPermissions(perm);
-			items.push_back(new_item);
-		}
-	}
-	item_array_t::iterator end = items.end();
-	item_array_t::iterator it;
-	for(it = items.begin(); it != end; ++it)
-	{
-		// since we have the inventory item in the callback, it should not
-		// invalidate iteration through the selection manager.
-		object->updateInventory((*it), TASK_INVENTORY_ITEM_KEY, false);
-	}
-}
-*/
-
-void handle_object_owner_permissive(void*)
-{
-	// only send this if they're a god.
-	if(gAgent.isGodlike())
-	{
-		// do the objects.
-		LLSelectMgr::getInstance()->selectionSetObjectPermissions(PERM_BASE, TRUE, PERM_ALL, TRUE);
-		LLSelectMgr::getInstance()->selectionSetObjectPermissions(PERM_OWNER, TRUE, PERM_ALL, TRUE);
-	}
-}
-
-void handle_object_owner_self(void*)
-{
-	// only send this if they're a god.
-	if(gAgent.isGodlike())
-	{
-		LLSelectMgr::getInstance()->sendOwner(gAgent.getID(), gAgent.getGroupID(), TRUE);
-	}
-}
-
-// Shortcut to set owner permissions to not editable.
-void handle_object_lock(void*)
-{
-	LLSelectMgr::getInstance()->selectionSetObjectPermissions(PERM_OWNER, FALSE, PERM_MODIFY);
-}
-
-void handle_object_asset_ids(void*)
-{
-	// only send this if they're a god.
-	if (gAgent.isGodlike())
-	{
-		LLSelectMgr::getInstance()->sendGodlikeRequest("objectinfo", "assetids");
-	}
-}
-
-void handle_force_parcel_owner_to_me(void*)
-{
-	LLViewerParcelMgr::getInstance()->sendParcelGodForceOwner( gAgent.getID() );
-}
-
-void handle_force_parcel_to_content(void*)
-{
-	LLViewerParcelMgr::getInstance()->sendParcelGodForceToContent();
-}
-
-void handle_claim_public_land(void*)
-{
-	if (LLViewerParcelMgr::getInstance()->getSelectionRegion() != gAgent.getRegion())
-	{
-		LLNotificationsUtil::add("ClaimPublicLand");
-		return;
-	}
-
-	LLVector3d west_south_global;
-	LLVector3d east_north_global;
-	LLViewerParcelMgr::getInstance()->getSelection(west_south_global, east_north_global);
-	LLVector3 west_south = gAgent.getPosAgentFromGlobal(west_south_global);
-	LLVector3 east_north = gAgent.getPosAgentFromGlobal(east_north_global);
-
-	LLMessageSystem* msg = gMessageSystem;
-	msg->newMessage("GodlikeMessage");
-	msg->nextBlock("AgentData");
-	msg->addUUID("AgentID", gAgent.getID());
-	msg->addUUID("SessionID", gAgent.getSessionID());
-	msg->addUUIDFast(_PREHASH_TransactionID, LLUUID::null); //not used
-	msg->nextBlock("MethodData");
-	msg->addString("Method", "claimpublicland");
-	msg->addUUID("Invoice", LLUUID::null);
-	std::string buffer;
-	buffer = llformat( "%f", west_south.mV[VX]);
-	msg->nextBlock("ParamList");
-	msg->addString("Parameter", buffer);
-	buffer = llformat( "%f", west_south.mV[VY]);
-	msg->nextBlock("ParamList");
-	msg->addString("Parameter", buffer);
-	buffer = llformat( "%f", east_north.mV[VX]);
-	msg->nextBlock("ParamList");
-	msg->addString("Parameter", buffer);
-	buffer = llformat( "%f", east_north.mV[VY]);
-	msg->nextBlock("ParamList");
-	msg->addString("Parameter", buffer);
-	gAgent.sendReliableMessage();
-}
-
-
-
-// HACK for easily testing new avatar geometry
-void handle_god_request_avatar_geometry(void *)
-{
-	if (gAgent.isGodlike())
-	{
-		LLSelectMgr::getInstance()->sendGodlikeRequest("avatar toggle", "");
-	}
-}
-
-
-void derez_objects(EDeRezDestination dest, const LLUUID& dest_id)
-{
-	if(gAgentCamera.cameraMouselook())
-	{
-		gAgentCamera.changeCameraToDefault();
-	}
-	//gInventoryView->setPanelOpen(TRUE);
-
-	std::string error;
-	LLDynamicArray<LLViewerObject*> derez_objects;
-	
-	// Check conditions that we can't deal with, building a list of
-	// everything that we'll actually be derezzing.
-	LLViewerRegion* first_region = NULL;
-	for (LLObjectSelection::valid_root_iterator iter = LLSelectMgr::getInstance()->getSelection()->valid_root_begin();
-		 iter != LLSelectMgr::getInstance()->getSelection()->valid_root_end(); iter++)
-	{
-		LLSelectNode* node = *iter;
-		LLViewerObject* object = node->getObject();
-		LLViewerRegion* region = object->getRegion();
-		if (!first_region)
-		{
-			first_region = region;
-		}
-		else
-		{
-			if(region != first_region)
-			{
-				// Derez doesn't work at all if the some of the objects
-				// are in regions besides the first object selected.
-				
-				// ...crosses region boundaries
-				error = "AcquireErrorObjectSpan";
-				break;
-			}
-		}
-		if (object->isAvatar())
-		{
-			// ...don't acquire avatars
-			continue;
-		}
-
-		// If AssetContainers are being sent back, they will appear as 
-		// boxes in the owner's inventory.
-		if (object->getNVPair("AssetContainer")
-			&& dest != DRD_RETURN_TO_OWNER)
-		{
-			// this object is an asset container, derez its contents, not it
-			llwarns << "Attempt to derez deprecated AssetContainer object type not supported." << llendl;
-			/*
-			object->requestInventory(container_inventory_arrived, 
-				(void *)(BOOL)(DRD_TAKE_INTO_AGENT_INVENTORY == dest));
-			*/
-			continue;
-		}
-		BOOL can_derez_current = FALSE;
-		switch(dest)
-		{
-		case DRD_TAKE_INTO_AGENT_INVENTORY:
-		case DRD_TRASH:
-			if( (node->mPermissions->allowTransferTo(gAgent.getID()) && object->permModify())
-				|| (node->allowOperationOnNode(PERM_OWNER, GP_OBJECT_MANIPULATE)) )
-			{
-				can_derez_current = TRUE;
-			}
-			break;
-
-		case DRD_RETURN_TO_OWNER:
-			can_derez_current = TRUE;
-			break;
-
-		default:
-			if((node->mPermissions->allowTransferTo(gAgent.getID())
-				&& object->permCopy())
-			   || gAgent.isGodlike())
-			{
-				can_derez_current = TRUE;
-			}
-			break;
-		}
-		if(can_derez_current)
-		{
-			derez_objects.put(object);
-		}
-	}
-
-	// This constant is based on (1200 - HEADER_SIZE) / 4 bytes per
-	// root.  I lopped off a few (33) to provide a bit
-	// pad. HEADER_SIZE is currently 67 bytes, most of which is UUIDs.
-	// This gives us a maximum of 63500 root objects - which should
-	// satisfy anybody.
-	const S32 MAX_ROOTS_PER_PACKET = 250;
-	const S32 MAX_PACKET_COUNT = 254;
-	F32 packets = ceil((F32)derez_objects.count() / (F32)MAX_ROOTS_PER_PACKET);
-	if(packets > (F32)MAX_PACKET_COUNT)
-	{
-		error = "AcquireErrorTooManyObjects";
-	}
-
-	if(error.empty() && derez_objects.count() > 0)
-	{
-		U8 d = (U8)dest;
-		LLUUID tid;
-		tid.generate();
-		U8 packet_count = (U8)packets;
-		S32 object_index = 0;
-		S32 objects_in_packet = 0;
-		LLMessageSystem* msg = gMessageSystem;
-		for(U8 packet_number = 0;
-			packet_number < packet_count;
-			++packet_number)
-		{
-			msg->newMessageFast(_PREHASH_DeRezObject);
-			msg->nextBlockFast(_PREHASH_AgentData);
-			msg->addUUIDFast(_PREHASH_AgentID, gAgent.getID());
-			msg->addUUIDFast(_PREHASH_SessionID, gAgent.getSessionID());
-			msg->nextBlockFast(_PREHASH_AgentBlock);
-			msg->addUUIDFast(_PREHASH_GroupID, gAgent.getGroupID());
-			msg->addU8Fast(_PREHASH_Destination, d);	
-			msg->addUUIDFast(_PREHASH_DestinationID, dest_id);
-			msg->addUUIDFast(_PREHASH_TransactionID, tid);
-			msg->addU8Fast(_PREHASH_PacketCount, packet_count);
-			msg->addU8Fast(_PREHASH_PacketNumber, packet_number);
-			objects_in_packet = 0;
-			while((object_index < derez_objects.count())
-				  && (objects_in_packet++ < MAX_ROOTS_PER_PACKET))
-
-			{
-				LLViewerObject* object = derez_objects.get(object_index++);
-				msg->nextBlockFast(_PREHASH_ObjectData);
-				msg->addU32Fast(_PREHASH_ObjectLocalID, object->getLocalID());
-				// VEFFECT: DerezObject
-				LLHUDEffectSpiral* effectp = (LLHUDEffectSpiral*)LLHUDManager::getInstance()->createViewerEffect(LLHUDObject::LL_HUD_EFFECT_POINT, TRUE);
-				effectp->setPositionGlobal(object->getPositionGlobal());
-				effectp->setColor(LLColor4U(gAgent.getEffectColor()));
-			}
-			msg->sendReliable(first_region->getHost());
-		}
-		make_ui_sound("UISndObjectRezOut");
-
-		// Busy count decremented by inventory update, so only increment
-		// if will be causing an update.
-		if (dest != DRD_RETURN_TO_OWNER)
-		{
-			gViewerWindow->getWindow()->incBusyCount();
-		}
-	}
-	else if(!error.empty())
-	{
-		LLNotificationsUtil::add(error);
-	}
-}
-
-void handle_take_copy()
-{
-	if (LLSelectMgr::getInstance()->getSelection()->isEmpty()) return;
-
-	const LLUUID category_id = gInventory.findCategoryUUIDForType(LLFolderType::FT_OBJECT);
-	derez_objects(DRD_ACQUIRE_TO_AGENT_INVENTORY, category_id);
-}
-
-// You can return an object to its owner if it is on your land.
-class LLObjectReturn : public view_listener_t
-{
-	bool handleEvent(const LLSD& userdata)
-	{
-		if (LLSelectMgr::getInstance()->getSelection()->isEmpty()) return true;
-		
-		mObjectSelection = LLSelectMgr::getInstance()->getEditSelection();
-
-		LLNotificationsUtil::add("ReturnToOwner", LLSD(), LLSD(), boost::bind(&LLObjectReturn::onReturnToOwner, this, _1, _2));
-		return true;
-	}
-
-	bool onReturnToOwner(const LLSD& notification, const LLSD& response)
-	{
-		S32 option = LLNotificationsUtil::getSelectedOption(notification, response);
-		if (0 == option)
-		{
-			// Ignore category ID for this derez destination.
-			derez_objects(DRD_RETURN_TO_OWNER, LLUUID::null);
-		}
-
-		// drop reference to current selection
-		mObjectSelection = NULL;
-		return false;
-	}
-
-protected:
-	LLObjectSelectionHandle mObjectSelection;
-};
-
-
-// Allow return to owner if one or more of the selected items is
-// over land you own.
-class LLObjectEnableReturn : public view_listener_t
-{
-	bool handleEvent(const LLSD& userdata)
-	{
-		if (LLSelectMgr::getInstance()->getSelection()->isEmpty())
-		{
-			// Do not enable if nothing selected
-			return false;
-		}
-#ifdef HACKED_GODLIKE_VIEWER
-		bool new_value = true;
-#else
-		bool new_value = false;
-		if (gAgent.isGodlike())
-		{
-			new_value = true;
-		}
-		else
-		{
-			LLViewerRegion* region = gAgent.getRegion();
-			if (region)
-			{
-				// Estate owners and managers can always return objects.
-				if (region->canManageEstate())
-				{
-					new_value = true;
-				}
-				else
-				{
-					struct f : public LLSelectedObjectFunctor
-					{
-						virtual bool apply(LLViewerObject* obj)
-						{
-							return 
-								obj->permModify() ||
-								obj->isReturnable();
-						}
-					} func;
-					const bool firstonly = true;
-					new_value = LLSelectMgr::getInstance()->getSelection()->applyToRootObjects(&func, firstonly);
-				}
-			}
-		}
-#endif
-		return new_value;
-	}
-};
-
-void force_take_copy(void*)
-{
-	if (LLSelectMgr::getInstance()->getSelection()->isEmpty()) return;
-	const LLUUID category_id = gInventory.findCategoryUUIDForType(LLFolderType::FT_OBJECT);
-	derez_objects(DRD_FORCE_TO_GOD_INVENTORY, category_id);
-}
-
-void handle_take()
-{
-	// we want to use the folder this was derezzed from if it's
-	// available. Otherwise, derez to the normal place.
-	if(LLSelectMgr::getInstance()->getSelection()->isEmpty())
-	{
-		return;
-	}
-	
-	BOOL you_own_everything = TRUE;
-	BOOL locked_but_takeable_object = FALSE;
-	LLUUID category_id;
-	
-	for (LLObjectSelection::root_iterator iter = LLSelectMgr::getInstance()->getSelection()->root_begin();
-		 iter != LLSelectMgr::getInstance()->getSelection()->root_end(); iter++)
-	{
-		LLSelectNode* node = *iter;
-		LLViewerObject* object = node->getObject();
-		if(object)
-		{
-			if(!object->permYouOwner())
-			{
-				you_own_everything = FALSE;
-			}
-
-			if(!object->permMove())
-			{
-				locked_but_takeable_object = TRUE;
-			}
-		}
-		if(node->mFolderID.notNull())
-		{
-			if(category_id.isNull())
-			{
-				category_id = node->mFolderID;
-			}
-			else if(category_id != node->mFolderID)
-			{
-				// we have found two potential destinations. break out
-				// now and send to the default location.
-				category_id.setNull();
-				break;
-			}
-		}
-	}
-	if(category_id.notNull())
-	{
-		// there is an unambiguous destination. See if this agent has
-		// such a location and it is not in the trash or library
-		if(!gInventory.getCategory(category_id))
-		{
-			// nope, set to NULL.
-			category_id.setNull();
-		}
-		if(category_id.notNull())
-		{
-		        // check trash
-			const LLUUID trash = gInventory.findCategoryUUIDForType(LLFolderType::FT_TRASH);
-			if(category_id == trash || gInventory.isObjectDescendentOf(category_id, trash))
-			{
-				category_id.setNull();
-			}
-
-			// check library
-			if(gInventory.isObjectDescendentOf(category_id, gInventory.getLibraryRootFolderID()))
-			{
-				category_id.setNull();
-			}
-
-		}
-	}
-	if(category_id.isNull())
-	{
-		category_id = gInventory.findCategoryUUIDForType(LLFolderType::FT_OBJECT);
-	}
-	LLSD payload;
-	payload["folder_id"] = category_id;
-
-	LLNotification::Params params("ConfirmObjectTakeLock");
-	params.payload(payload);
-	params.functor.function(confirm_take);
-
-	if(locked_but_takeable_object ||
-	   !you_own_everything)
-	{
-		if(locked_but_takeable_object && you_own_everything)
-		{
-			params.name("ConfirmObjectTakeLock");
-		}
-		else if(!locked_but_takeable_object && !you_own_everything)
-		{
-			params.name("ConfirmObjectTakeNoOwn");
-		}
-		else
-		{
-			params.name("ConfirmObjectTakeLockNoOwn");
-		}
-	
-		LLNotifications::instance().add(params);
-	}
-	else
-	{
-		LLNotifications::instance().forceResponse(params, 0);
-	}
-}
-
-void handle_object_show_inspector()
-{
-	LLObjectSelectionHandle selection = LLSelectMgr::getInstance()->getSelection();
-	LLViewerObject* objectp = selection->getFirstRootObject(TRUE);
- 	if (!objectp)
- 	{
- 		return;
- 	}
-
-	LLSD params;
-	params["object_id"] = objectp->getID();
-	LLFloaterReg::showInstance("inspect_object", params);
-}
-
-void handle_avatar_show_inspector()
-{
-	LLVOAvatar* avatar = find_avatar_from_object( LLSelectMgr::getInstance()->getSelection()->getPrimaryObject() );
-	if(avatar)
-	{
-		LLSD params;
-		params["avatar_id"] = avatar->getID();
-		LLFloaterReg::showInstance("inspect_avatar", params);
-	}
-}
-
-
-
-bool confirm_take(const LLSD& notification, const LLSD& response)
-{
-	S32 option = LLNotificationsUtil::getSelectedOption(notification, response);
-	if(enable_take() && (option == 0))
-	{
-		derez_objects(DRD_TAKE_INTO_AGENT_INVENTORY, notification["payload"]["folder_id"].asUUID());
-	}
-	return false;
-}
-
-// You can take an item when it is public and transferrable, or when
-// you own it. We err on the side of enabling the item when at least
-// one item selected can be copied to inventory.
-BOOL enable_take()
-{
-	if (sitting_on_selection())
-	{
-		return FALSE;
-	}
-
-	for (LLObjectSelection::valid_root_iterator iter = LLSelectMgr::getInstance()->getSelection()->valid_root_begin();
-		 iter != LLSelectMgr::getInstance()->getSelection()->valid_root_end(); iter++)
-	{
-		LLSelectNode* node = *iter;
-		LLViewerObject* object = node->getObject();
-		if (object->isAvatar())
-		{
-			// ...don't acquire avatars
-			continue;
-		}
-
-#ifdef HACKED_GODLIKE_VIEWER
-		return TRUE;
-#else
-# ifdef TOGGLE_HACKED_GODLIKE_VIEWER
-		if (!LLGridManager::getInstance()->isInProductionGrid() 
-            && gAgent.isGodlike())
-		{
-			return TRUE;
-		}
-# endif
-		if((node->mPermissions->allowTransferTo(gAgent.getID())
-			&& object->permModify())
-		   || (node->mPermissions->getOwner() == gAgent.getID()))
-		{
-			return TRUE;
-		}
-#endif
-	}
-	return FALSE;
-}
-
-
-void handle_buy_or_take()
-{
-	if (LLSelectMgr::getInstance()->getSelection()->isEmpty())
-	{
-		return;
-	}
-
-	if (is_selection_buy_not_take())
-	{
-		S32 total_price = selection_price();
-
-		if (total_price <= gStatusBar->getBalance() || total_price == 0)
-		{
-			handle_buy();
-		}
-		else
-		{
-			LLStringUtil::format_map_t args;
-			args["AMOUNT"] = llformat("%d", total_price);
-			LLBuyCurrencyHTML::openCurrencyFloater( LLTrans::getString( "BuyingCosts", args ), total_price );
-		}
-	}
-	else
-	{
-		handle_take();
-	}
-}
-
-bool visible_buy_object()
-{
-	return is_selection_buy_not_take() && enable_buy_object();
-}
-
-bool visible_take_object()
-{
-	return !is_selection_buy_not_take() && enable_take();
-}
-
-bool tools_visible_buy_object()
-{
-	return is_selection_buy_not_take();
-}
-
-bool tools_visible_take_object()
-{
-	return !is_selection_buy_not_take();
-}
-
-class LLToolsEnableBuyOrTake : public view_listener_t
-{
-	bool handleEvent(const LLSD& userdata)
-	{
-		bool is_buy = is_selection_buy_not_take();
-		bool new_value = is_buy ? enable_buy_object() : enable_take();
-		return new_value;
-	}
-};
-
-// This is a small helper function to determine if we have a buy or a
-// take in the selection. This method is to help with the aliasing
-// problems of putting buy and take in the same pie menu space. After
-// a fair amont of discussion, it was determined to prefer buy over
-// take. The reasoning follows from the fact that when users walk up
-// to buy something, they will click on one or more items. Thus, if
-// anything is for sale, it becomes a buy operation, and the server
-// will group all of the buy items, and copyable/modifiable items into
-// one package and give the end user as much as the permissions will
-// allow. If the user wanted to take something, they will select fewer
-// and fewer items until only 'takeable' items are left. The one
-// exception is if you own everything in the selection that is for
-// sale, in this case, you can't buy stuff from yourself, so you can
-// take it.
-// return value = TRUE if selection is a 'buy'.
-//                FALSE if selection is a 'take'
-BOOL is_selection_buy_not_take()
-{
-	for (LLObjectSelection::root_iterator iter = LLSelectMgr::getInstance()->getSelection()->root_begin();
-		 iter != LLSelectMgr::getInstance()->getSelection()->root_end(); iter++)
-	{
-		LLSelectNode* node = *iter;
-		LLViewerObject* obj = node->getObject();
-		if(obj && !(obj->permYouOwner()) && (node->mSaleInfo.isForSale()))
-		{
-			// you do not own the object and it is for sale, thus,
-			// it's a buy
-			return TRUE;
-		}
-	}
-	return FALSE;
-}
-
-S32 selection_price()
-{
-	S32 total_price = 0;
-	for (LLObjectSelection::root_iterator iter = LLSelectMgr::getInstance()->getSelection()->root_begin();
-		 iter != LLSelectMgr::getInstance()->getSelection()->root_end(); iter++)
-	{
-		LLSelectNode* node = *iter;
-		LLViewerObject* obj = node->getObject();
-		if(obj && !(obj->permYouOwner()) && (node->mSaleInfo.isForSale()))
-		{
-			// you do not own the object and it is for sale.
-			// Add its price.
-			total_price += node->mSaleInfo.getSalePrice();
-		}
-	}
-
-	return total_price;
-}
-/*
-bool callback_show_buy_currency(const LLSD& notification, const LLSD& response)
-{
-	S32 option = LLNotificationsUtil::getSelectedOption(notification, response);
-	if (0 == option)
-	{
-		llinfos << "Loading page " << LLNotifications::instance().getGlobalString("BUY_CURRENCY_URL") << llendl;
-		LLWeb::loadURL(LLNotifications::instance().getGlobalString("BUY_CURRENCY_URL"));
-	}
-	return false;
-}
-*/
-
-void show_buy_currency(const char* extra)
-{
-	// Don't show currency web page for branded clients.
-/*
-	std::ostringstream mesg;
-	if (extra != NULL)
-	{	
-		mesg << extra << "\n \n";
-	}
-	mesg << "Go to " << LLNotifications::instance().getGlobalString("BUY_CURRENCY_URL")<< "\nfor information on purchasing currency?";
-*/
-	LLSD args;
-	if (extra != NULL)
-	{
-		args["EXTRA"] = extra;
-	}
-	LLNotificationsUtil::add("PromptGoToCurrencyPage", args);//, LLSD(), callback_show_buy_currency);
-}
-
-void handle_buy()
-{
-	if (LLSelectMgr::getInstance()->getSelection()->isEmpty()) return;
-
-	LLSaleInfo sale_info;
-	BOOL valid = LLSelectMgr::getInstance()->selectGetSaleInfo(sale_info);
-	if (!valid) return;
-
-	S32 price = sale_info.getSalePrice();
-	
-	if (price > 0 && price > gStatusBar->getBalance())
-	{
-		LLStringUtil::format_map_t args;
-		args["AMOUNT"] = llformat("%d", price);
-		LLBuyCurrencyHTML::openCurrencyFloater( LLTrans::getString("this_object_costs", args), price );
-		return;
-	}
-
-	if (sale_info.getSaleType() == LLSaleInfo::FS_CONTENTS)
-	{
-		handle_buy_contents(sale_info);
-	}
-	else
-	{
-		handle_buy_object(sale_info);
-	}
-}
-
-bool anyone_copy_selection(LLSelectNode* nodep)
-{
-	bool perm_copy = (bool)(nodep->getObject()->permCopy());
-	bool all_copy = (bool)(nodep->mPermissions->getMaskEveryone() & PERM_COPY);
-	return perm_copy && all_copy;
-}
-
-bool for_sale_selection(LLSelectNode* nodep)
-{
-	return nodep->mSaleInfo.isForSale()
-		&& nodep->mPermissions->getMaskOwner() & PERM_TRANSFER
-		&& (nodep->mPermissions->getMaskOwner() & PERM_COPY
-			|| nodep->mSaleInfo.getSaleType() != LLSaleInfo::FS_COPY);
-}
-
-BOOL sitting_on_selection()
-{
-	LLSelectNode* node = LLSelectMgr::getInstance()->getSelection()->getFirstRootNode();
-	if (!node)
-	{
-		return FALSE;
-	}
-
-	if (!node->mValid)
-	{
-		return FALSE;
-	}
-
-	LLViewerObject* root_object = node->getObject();
-	if (!root_object)
-	{
-		return FALSE;
-	}
-
-	// Need to determine if avatar is sitting on this object
-	if (!isAgentAvatarValid()) return FALSE;
-
-	return (gAgentAvatarp->isSitting() && gAgentAvatarp->getRoot() == root_object);
-}
-
-class LLToolsSaveToInventory : public view_listener_t
-{
-	bool handleEvent(const LLSD& userdata)
-	{
-		if(enable_save_into_inventory(NULL))
-		{
-			derez_objects(DRD_SAVE_INTO_AGENT_INVENTORY, LLUUID::null);
-		}
-		return true;
-	}
-};
-
-class LLToolsSaveToObjectInventory : public view_listener_t
-{
-	bool handleEvent(const LLSD& userdata)
-	{
-		LLSelectNode* node = LLSelectMgr::getInstance()->getSelection()->getFirstRootNode();
-		if(node && (node->mValid) && (!node->mFromTaskID.isNull()))
-		{
-			// *TODO: check to see if the fromtaskid object exists.
-			derez_objects(DRD_SAVE_INTO_TASK_INVENTORY, node->mFromTaskID);
-		}
-		return true;
-	}
-};
-
-// Round the position of all root objects to the grid
-class LLToolsSnapObjectXY : public view_listener_t
-{
-	bool handleEvent(const LLSD& userdata)
-	{
-		F64 snap_size = (F64)gSavedSettings.getF32("GridResolution");
-
-		for (LLObjectSelection::root_iterator iter = LLSelectMgr::getInstance()->getSelection()->root_begin();
-			 iter != LLSelectMgr::getInstance()->getSelection()->root_end(); iter++)
-		{
-			LLSelectNode* node = *iter;
-			LLViewerObject* obj = node->getObject();
-			if (obj->permModify())
-			{
-				LLVector3d pos_global = obj->getPositionGlobal();
-				F64 round_x = fmod(pos_global.mdV[VX], snap_size);
-				if (round_x < snap_size * 0.5)
-				{
-					// closer to round down
-					pos_global.mdV[VX] -= round_x;
-				}
-				else
-				{
-					// closer to round up
-					pos_global.mdV[VX] -= round_x;
-					pos_global.mdV[VX] += snap_size;
-				}
-
-				F64 round_y = fmod(pos_global.mdV[VY], snap_size);
-				if (round_y < snap_size * 0.5)
-				{
-					pos_global.mdV[VY] -= round_y;
-				}
-				else
-				{
-					pos_global.mdV[VY] -= round_y;
-					pos_global.mdV[VY] += snap_size;
-				}
-
-				obj->setPositionGlobal(pos_global, FALSE);
-			}
-		}
-		LLSelectMgr::getInstance()->sendMultipleUpdate(UPD_POSITION);
-		return true;
-	}
-};
-
-// Determine if the option to cycle between linked prims is shown
-class LLToolsEnableSelectNextPart : public view_listener_t
-{
-	bool handleEvent(const LLSD& userdata)
-	{
-		bool new_value = (gSavedSettings.getBOOL("EditLinkedParts") &&
-				 !LLSelectMgr::getInstance()->getSelection()->isEmpty());
-		return new_value;
-	}
-};
-
-// Cycle selection through linked children in selected object.
-// FIXME: Order of children list is not always the same as sim's idea of link order. This may confuse
-// resis. Need link position added to sim messages to address this.
-class LLToolsSelectNextPart : public view_listener_t
-{
-	bool handleEvent(const LLSD& userdata)
-	{
-		S32 object_count = LLSelectMgr::getInstance()->getSelection()->getObjectCount();
-		if (gSavedSettings.getBOOL("EditLinkedParts") && object_count)
-		{
-			LLViewerObject* selected = LLSelectMgr::getInstance()->getSelection()->getFirstObject();
-			if (selected && selected->getRootEdit())
-			{
-				bool fwd = (userdata.asString() == "next");
-				bool prev = (userdata.asString() == "previous");
-				bool ifwd = (userdata.asString() == "includenext");
-				bool iprev = (userdata.asString() == "includeprevious");
-				LLViewerObject* to_select = NULL;
-				LLViewerObject::child_list_t children = selected->getRootEdit()->getChildren();
-				children.push_front(selected->getRootEdit());	// need root in the list too
-
-				for (LLViewerObject::child_list_t::iterator iter = children.begin(); iter != children.end(); ++iter)
-				{
-					if ((*iter)->isSelected())
-					{
-						if (object_count > 1 && (fwd || prev))	// multiple selection, find first or last selected if not include
-						{
-							to_select = *iter;
-							if (fwd)
-							{
-								// stop searching if going forward; repeat to get last hit if backward
-								break;
-							}
-						}
-						else if ((object_count == 1) || (ifwd || iprev))	// single selection or include
-						{
-							if (fwd || ifwd)
-							{
-								++iter;
-								while (iter != children.end() && ((*iter)->isAvatar() || (ifwd && (*iter)->isSelected())))
-								{
-									++iter;	// skip sitting avatars and selected if include
-								}
-							}
-							else // backward
-							{
-								iter = (iter == children.begin() ? children.end() : iter);
-								--iter;
-								while (iter != children.begin() && ((*iter)->isAvatar() || (iprev && (*iter)->isSelected())))
-								{
-									--iter;	// skip sitting avatars and selected if include
-								}
-							}
-							iter = (iter == children.end() ? children.begin() : iter);
-							to_select = *iter;
-							break;
-						}
-					}
-				}
-
-				if (to_select)
-				{
-					if (gFocusMgr.childHasKeyboardFocus(gFloaterTools))
-					{
-						gFocusMgr.setKeyboardFocus(NULL);	// force edit toolbox to commit any changes
-					}
-					if (fwd || prev)
-					{
-						LLSelectMgr::getInstance()->deselectAll();
-					}
-					LLSelectMgr::getInstance()->selectObjectOnly(to_select);
-					return true;
-				}
-			}
-		}
-		return true;
-	}
-};
-
-class LLToolsStopAllAnimations : public view_listener_t
-{
-	bool handleEvent(const LLSD& userdata)
-	{
-		gAgent.stopCurrentAnimations();
-		return true;
-	}
-};
-
-class LLToolsReleaseKeys : public view_listener_t
-{
-	bool handleEvent(const LLSD& userdata)
-	{
-		gAgent.forceReleaseControls();
-
-		return true;
-	}
-};
-
-class LLToolsEnableReleaseKeys : public view_listener_t
-{
-	bool handleEvent(const LLSD& userdata)
-	{
-		return gAgent.anyControlGrabbed();
-	}
-};
-
-
-class LLEditEnableCut : public view_listener_t
-{
-	bool handleEvent(const LLSD& userdata)
-	{
-		bool new_value = LLEditMenuHandler::gEditMenuHandler && LLEditMenuHandler::gEditMenuHandler->canCut();
-		return new_value;
-	}
-};
-
-class LLEditCut : public view_listener_t
-{
-	bool handleEvent(const LLSD& userdata)
-	{
-		if( LLEditMenuHandler::gEditMenuHandler )
-		{
-			LLEditMenuHandler::gEditMenuHandler->cut();
-		}
-		return true;
-	}
-};
-
-class LLEditEnableCopy : public view_listener_t
-{
-	bool handleEvent(const LLSD& userdata)
-	{
-		bool new_value = LLEditMenuHandler::gEditMenuHandler && LLEditMenuHandler::gEditMenuHandler->canCopy();
-		return new_value;
-	}
-};
-
-class LLEditCopy : public view_listener_t
-{
-	bool handleEvent(const LLSD& userdata)
-	{
-		if( LLEditMenuHandler::gEditMenuHandler )
-		{
-			LLEditMenuHandler::gEditMenuHandler->copy();
-		}
-		return true;
-	}
-};
-
-class LLEditEnablePaste : public view_listener_t
-{
-	bool handleEvent(const LLSD& userdata)
-	{
-		bool new_value = LLEditMenuHandler::gEditMenuHandler && LLEditMenuHandler::gEditMenuHandler->canPaste();
-		return new_value;
-	}
-};
-
-class LLEditPaste : public view_listener_t
-{
-	bool handleEvent(const LLSD& userdata)
-	{
-		if( LLEditMenuHandler::gEditMenuHandler )
-		{
-			LLEditMenuHandler::gEditMenuHandler->paste();
-		}
-		return true;
-	}
-};
-
-class LLEditEnableDelete : public view_listener_t
-{
-	bool handleEvent(const LLSD& userdata)
-	{
-		bool new_value = LLEditMenuHandler::gEditMenuHandler && LLEditMenuHandler::gEditMenuHandler->canDoDelete();
-		return new_value;
-	}
-};
-
-class LLEditDelete : public view_listener_t
-{
-	bool handleEvent(const LLSD& userdata)
-	{
-		// If a text field can do a deletion, it gets precedence over deleting
-		// an object in the world.
-		if( LLEditMenuHandler::gEditMenuHandler && LLEditMenuHandler::gEditMenuHandler->canDoDelete())
-		{
-			LLEditMenuHandler::gEditMenuHandler->doDelete();
-		}
-
-		// and close any pie/context menus when done
-		gMenuHolder->hideMenus();
-
-		// When deleting an object we may not actually be done
-		// Keep selection so we know what to delete when confirmation is needed about the delete
-		gMenuObject->hide();
-		return true;
-	}
-};
-
-bool enable_object_delete()
-{
-	bool new_value = 
-#ifdef HACKED_GODLIKE_VIEWER
-	TRUE;
-#else
-# ifdef TOGGLE_HACKED_GODLIKE_VIEWER
-	(!LLGridManager::getInstance()->isInProductionGrid()
-     && gAgent.isGodlike()) ||
-# endif
-	LLSelectMgr::getInstance()->canDoDelete();
-#endif
-	return new_value;
-}
-
-void handle_object_delete()
-{
-
-		if (LLSelectMgr::getInstance())
-		{
-			LLSelectMgr::getInstance()->doDelete();
-		}
-
-		// and close any pie/context menus when done
-		gMenuHolder->hideMenus();
-
-		// When deleting an object we may not actually be done
-		// Keep selection so we know what to delete when confirmation is needed about the delete
-		gMenuObject->hide();
-		return;
-}
-
-void handle_force_delete(void*)
-{
-	LLSelectMgr::getInstance()->selectForceDelete();
-}
-
-class LLViewEnableJoystickFlycam : public view_listener_t
-{
-	bool handleEvent(const LLSD& userdata)
-	{
-		bool new_value = (gSavedSettings.getBOOL("JoystickEnabled") && gSavedSettings.getBOOL("JoystickFlycamEnabled"));
-		return new_value;
-	}
-};
-
-class LLViewEnableLastChatter : public view_listener_t
-{
-	bool handleEvent(const LLSD& userdata)
-	{
-		// *TODO: add check that last chatter is in range
-		bool new_value = (gAgentCamera.cameraThirdPerson() && gAgent.getLastChatter().notNull());
-		return new_value;
-	}
-};
-
-class LLEditEnableDeselect : public view_listener_t
-{
-	bool handleEvent(const LLSD& userdata)
-	{
-		bool new_value = LLEditMenuHandler::gEditMenuHandler && LLEditMenuHandler::gEditMenuHandler->canDeselect();
-		return new_value;
-	}
-};
-
-class LLEditDeselect : public view_listener_t
-{
-	bool handleEvent(const LLSD& userdata)
-	{
-		if( LLEditMenuHandler::gEditMenuHandler )
-		{
-			LLEditMenuHandler::gEditMenuHandler->deselect();
-		}
-		return true;
-	}
-};
-
-class LLEditEnableSelectAll : public view_listener_t
-{
-	bool handleEvent(const LLSD& userdata)
-	{
-		bool new_value = LLEditMenuHandler::gEditMenuHandler && LLEditMenuHandler::gEditMenuHandler->canSelectAll();
-		return new_value;
-	}
-};
-
-
-class LLEditSelectAll : public view_listener_t
-{
-	bool handleEvent(const LLSD& userdata)
-	{
-		if( LLEditMenuHandler::gEditMenuHandler )
-		{
-			LLEditMenuHandler::gEditMenuHandler->selectAll();
-		}
-		return true;
-	}
-};
-
-
-class LLEditEnableUndo : public view_listener_t
-{
-	bool handleEvent(const LLSD& userdata)
-	{
-		bool new_value = LLEditMenuHandler::gEditMenuHandler && LLEditMenuHandler::gEditMenuHandler->canUndo();
-		return new_value;
-	}
-};
-
-class LLEditUndo : public view_listener_t
-{
-	bool handleEvent(const LLSD& userdata)
-	{
-		if( LLEditMenuHandler::gEditMenuHandler && LLEditMenuHandler::gEditMenuHandler->canUndo() )
-		{
-			LLEditMenuHandler::gEditMenuHandler->undo();
-		}
-		return true;
-	}
-};
-
-class LLEditEnableRedo : public view_listener_t
-{
-	bool handleEvent(const LLSD& userdata)
-	{
-		bool new_value = LLEditMenuHandler::gEditMenuHandler && LLEditMenuHandler::gEditMenuHandler->canRedo();
-		return new_value;
-	}
-};
-
-class LLEditRedo : public view_listener_t
-{
-	bool handleEvent(const LLSD& userdata)
-	{
-		if( LLEditMenuHandler::gEditMenuHandler && LLEditMenuHandler::gEditMenuHandler->canRedo() )
-		{
-			LLEditMenuHandler::gEditMenuHandler->redo();
-		}
-		return true;
-	}
-};
-
-
-
-void print_object_info(void*)
-{
-	LLSelectMgr::getInstance()->selectionDump();
-}
-
-void print_agent_nvpairs(void*)
-{
-	LLViewerObject *objectp;
-
-	llinfos << "Agent Name Value Pairs" << llendl;
-
-	objectp = gObjectList.findObject(gAgentID);
-	if (objectp)
-	{
-		objectp->printNameValuePairs();
-	}
-	else
-	{
-		llinfos << "Can't find agent object" << llendl;
-	}
-
-	llinfos << "Camera at " << gAgentCamera.getCameraPositionGlobal() << llendl;
-}
-
-void show_debug_menus()
-{
-	// this might get called at login screen where there is no menu so only toggle it if one exists
-	if ( gMenuBarView )
-	{
-		BOOL debug = gSavedSettings.getBOOL("UseDebugMenus");
-		BOOL qamode = gSavedSettings.getBOOL("QAMode");
-
-		gMenuBarView->setItemVisible("Advanced", debug);
-// 		gMenuBarView->setItemEnabled("Advanced", debug); // Don't disable Advanced keyboard shortcuts when hidden
-		
-		gMenuBarView->setItemVisible("Debug", qamode);
-		gMenuBarView->setItemEnabled("Debug", qamode);
-
-		gMenuBarView->setItemVisible("Develop", qamode);
-		gMenuBarView->setItemEnabled("Develop", qamode);
-
-		// Server ('Admin') menu hidden when not in godmode.
-		const bool show_server_menu = (gAgent.getGodLevel() > GOD_NOT || (debug && gAgent.getAdminOverride()));
-		gMenuBarView->setItemVisible("Admin", show_server_menu);
-		gMenuBarView->setItemEnabled("Admin", show_server_menu);
-	}
-	if (gLoginMenuBarView)
-	{
-		BOOL debug = gSavedSettings.getBOOL("UseDebugMenus");
-		gLoginMenuBarView->setItemVisible("Debug", debug);
-		gLoginMenuBarView->setItemEnabled("Debug", debug);
-	}
-}
-
-void toggle_debug_menus(void*)
-{
-	BOOL visible = ! gSavedSettings.getBOOL("UseDebugMenus");
-	gSavedSettings.setBOOL("UseDebugMenus", visible);
-	show_debug_menus();
-}
-
-
-// LLUUID gExporterRequestID;
-// std::string gExportDirectory;
-
-// LLUploadDialog *gExportDialog = NULL;
-
-// void handle_export_selected( void * )
-// {
-// 	LLObjectSelectionHandle selection = LLSelectMgr::getInstance()->getSelection();
-// 	if (selection->isEmpty())
-// 	{
-// 		return;
-// 	}
-// 	llinfos << "Exporting selected objects:" << llendl;
-
-// 	gExporterRequestID.generate();
-// 	gExportDirectory = "";
-
-// 	LLMessageSystem* msg = gMessageSystem;
-// 	msg->newMessageFast(_PREHASH_ObjectExportSelected);
-// 	msg->nextBlockFast(_PREHASH_AgentData);
-// 	msg->addUUIDFast(_PREHASH_AgentID, gAgent.getID());
-// 	msg->addUUIDFast(_PREHASH_RequestID, gExporterRequestID);
-// 	msg->addS16Fast(_PREHASH_VolumeDetail, 4);
-
-// 	for (LLObjectSelection::root_iterator iter = selection->root_begin();
-// 		 iter != selection->root_end(); iter++)
-// 	{
-// 		LLSelectNode* node = *iter;
-// 		LLViewerObject* object = node->getObject();
-// 		msg->nextBlockFast(_PREHASH_ObjectData);
-// 		msg->addUUIDFast(_PREHASH_ObjectID, object->getID());
-// 		llinfos << "Object: " << object->getID() << llendl;
-// 	}
-// 	msg->sendReliable(gAgent.getRegion()->getHost());
-
-// 	gExportDialog = LLUploadDialog::modalUploadDialog("Exporting selected objects...");
-// }
-//
-
-
-class LLWorldSetHomeLocation : public view_listener_t
-{
-	bool handleEvent(const LLSD& userdata)
-	{
-		// we just send the message and let the server check for failure cases
-		// server will echo back a "Home position set." alert if it succeeds
-		// and the home location screencapture happens when that alert is recieved
-		gAgent.setStartPosition(START_LOCATION_ID_HOME);
-		return true;
-	}
-};
-
-class LLWorldTeleportHome : public view_listener_t
-{
-	bool handleEvent(const LLSD& userdata)
-	{
-		gAgent.teleportHome();
-		return true;
-	}
-};
-
-class LLWorldAlwaysRun : public view_listener_t
-{
-	bool handleEvent(const LLSD& userdata)
-	{
-		// as well as altering the default walk-vs-run state,
-		// we also change the *current* walk-vs-run state.
-		if (gAgent.getAlwaysRun())
-		{
-			gAgent.clearAlwaysRun();
-			gAgent.clearRunning();
-		}
-		else
-		{
-			gAgent.setAlwaysRun();
-			gAgent.setRunning();
-		}
-
-		// tell the simulator.
-		gAgent.sendWalkRun(gAgent.getAlwaysRun());
-
-		// Update Movement Controls according to AlwaysRun mode
-		LLFloaterMove::setAlwaysRunMode(gAgent.getAlwaysRun());
-
-		return true;
-	}
-};
-
-class LLWorldCheckAlwaysRun : public view_listener_t
-{
-	bool handleEvent(const LLSD& userdata)
-	{
-		bool new_value = gAgent.getAlwaysRun();
-		return new_value;
-	}
-};
-
-class LLWorldSetAway : public view_listener_t
-{
-	bool handleEvent(const LLSD& userdata)
-	{
-		if (gAgent.getAFK())
-		{
-			gAgent.clearAFK();
-		}
-		else
-		{
-			gAgent.setAFK();
-		}
-		return true;
-	}
-};
-
-class LLWorldSetBusy : public view_listener_t
-{
-	bool handleEvent(const LLSD& userdata)
-	{
-		if (gAgent.getBusy())
-		{
-			gAgent.clearBusy();
-		}
-		else
-		{
-			gAgent.setBusy();
-			LLNotificationsUtil::add("BusyModeSet");
-		}
-		return true;
-	}
-};
-
-class LLWorldCreateLandmark : public view_listener_t
-{
-	bool handleEvent(const LLSD& userdata)
-	{
-		LLSideTray::getInstance()->showPanel("panel_places", LLSD().with("type", "create_landmark"));
-
-		return true;
-	}
-};
-
-class LLWorldPlaceProfile : public view_listener_t
-{
-	bool handleEvent(const LLSD& userdata)
-	{
-		LLSideTray::getInstance()->showPanel("panel_places", LLSD().with("type", "agent"));
-
-		return true;
-	}
-};
-
-void handle_look_at_selection(const LLSD& param)
-{
-	const F32 PADDING_FACTOR = 1.75f;
-	BOOL zoom = (param.asString() == "zoom");
-	if (!LLSelectMgr::getInstance()->getSelection()->isEmpty())
-	{
-		gAgentCamera.setFocusOnAvatar(FALSE, ANIMATE);
-
-		LLBBox selection_bbox = LLSelectMgr::getInstance()->getBBoxOfSelection();
-		F32 angle_of_view = llmax(0.1f, LLViewerCamera::getInstance()->getAspect() > 1.f ? LLViewerCamera::getInstance()->getView() * LLViewerCamera::getInstance()->getAspect() : LLViewerCamera::getInstance()->getView());
-		F32 distance = selection_bbox.getExtentLocal().magVec() * PADDING_FACTOR / atan(angle_of_view);
-
-		LLVector3 obj_to_cam = LLViewerCamera::getInstance()->getOrigin() - selection_bbox.getCenterAgent();
-		obj_to_cam.normVec();
-
-		LLUUID object_id;
-		if (LLSelectMgr::getInstance()->getSelection()->getPrimaryObject())
-		{
-			object_id = LLSelectMgr::getInstance()->getSelection()->getPrimaryObject()->mID;
-		}
-		if (zoom)
-		{
-			// Make sure we are not increasing the distance between the camera and object
-			LLVector3d orig_distance = gAgentCamera.getCameraPositionGlobal() - LLSelectMgr::getInstance()->getSelectionCenterGlobal();
-			distance = llmin(distance, (F32) orig_distance.length());
-				
-			gAgentCamera.setCameraPosAndFocusGlobal(LLSelectMgr::getInstance()->getSelectionCenterGlobal() + LLVector3d(obj_to_cam * distance), 
-										LLSelectMgr::getInstance()->getSelectionCenterGlobal(), 
-										object_id );
-			
-		}
-		else
-		{
-			gAgentCamera.setFocusGlobal( LLSelectMgr::getInstance()->getSelectionCenterGlobal(), object_id );
-		}	
-	}
-}
-
-void handle_zoom_to_object(LLUUID object_id)
-{
-	const F32 PADDING_FACTOR = 2.f;
-
-	LLViewerObject* object = gObjectList.findObject(object_id);
-
-	if (object)
-	{
-		gAgentCamera.setFocusOnAvatar(FALSE, ANIMATE);
-
-		LLBBox bbox = object->getBoundingBoxAgent() ;
-		F32 angle_of_view = llmax(0.1f, LLViewerCamera::getInstance()->getAspect() > 1.f ? LLViewerCamera::getInstance()->getView() * LLViewerCamera::getInstance()->getAspect() : LLViewerCamera::getInstance()->getView());
-		F32 distance = bbox.getExtentLocal().magVec() * PADDING_FACTOR / atan(angle_of_view);
-
-		LLVector3 obj_to_cam = LLViewerCamera::getInstance()->getOrigin() - bbox.getCenterAgent();
-		obj_to_cam.normVec();
-
-
-			LLVector3d object_center_global = gAgent.getPosGlobalFromAgent(bbox.getCenterAgent());
-
-			gAgentCamera.setCameraPosAndFocusGlobal(object_center_global + LLVector3d(obj_to_cam * distance), 
-											object_center_global, 
-											object_id );
-	}
-}
-
-class LLAvatarInviteToGroup : public view_listener_t
-{
-	bool handleEvent(const LLSD& userdata)
-	{
-		LLVOAvatar* avatar = find_avatar_from_object( LLSelectMgr::getInstance()->getSelection()->getPrimaryObject() );
-		if(avatar)
-		{
-			LLAvatarActions::inviteToGroup(avatar->getID());
-		}
-		return true;
-	}
-};
-
-class LLAvatarAddFriend : public view_listener_t
-{
-	bool handleEvent(const LLSD& userdata)
-	{
-		LLVOAvatar* avatar = find_avatar_from_object( LLSelectMgr::getInstance()->getSelection()->getPrimaryObject() );
-		if(avatar && !LLAvatarActions::isFriend(avatar->getID()))
-		{
-			request_friendship(avatar->getID());
-		}
-		return true;
-	}
-};
-
-class LLAvatarAddContact : public view_listener_t
-{
-	bool handleEvent(const LLSD& userdata)
-	{
-		LLVOAvatar* avatar = find_avatar_from_object( LLSelectMgr::getInstance()->getSelection()->getPrimaryObject() );
-		if(avatar)
-		{
-			create_inventory_callingcard(avatar->getID());
-		}
-		return true;
-	}
-};
-
-bool complete_give_money(const LLSD& notification, const LLSD& response, LLObjectSelectionHandle selection)
-{
-	S32 option = LLNotificationsUtil::getSelectedOption(notification, response);
-	if (option == 0)
-	{
-		gAgent.clearBusy();
-	}
-
-	LLViewerObject* objectp = selection->getPrimaryObject();
-
-	// Show avatar's name if paying attachment
-	if (objectp && objectp->isAttachment())
-	{
-		while (objectp && !objectp->isAvatar())
-		{
-			objectp = (LLViewerObject*)objectp->getParent();
-		}
-	}
-
-	if (objectp)
-	{
-		if (objectp->isAvatar())
-		{
-			const bool is_group = false;
-			LLFloaterPayUtil::payDirectly(&give_money,
-									  objectp->getID(),
-									  is_group);
-		}
-		else
-		{
-			LLFloaterPayUtil::payViaObject(&give_money, selection);
-		}
-	}
-	return false;
-}
-
-void handle_give_money_dialog()
-{
-	LLNotification::Params params("BusyModePay");
-	params.functor.function(boost::bind(complete_give_money, _1, _2, LLSelectMgr::getInstance()->getSelection()));
-
-	if (gAgent.getBusy())
-	{
-		// warn users of being in busy mode during a transaction
-		LLNotifications::instance().add(params);
-	}
-	else
-	{
-		LLNotifications::instance().forceResponse(params, 1);
-	}
-}
-
-bool enable_pay_avatar()
-{
-	LLViewerObject* obj = LLSelectMgr::getInstance()->getSelection()->getPrimaryObject();
-	LLVOAvatar* avatar = find_avatar_from_object(obj);
-	return (avatar != NULL);
-}
-
-bool enable_pay_object()
-{
-	LLViewerObject* object = LLSelectMgr::getInstance()->getSelection()->getPrimaryObject();
-	if( object )
-	{
-		LLViewerObject *parent = (LLViewerObject *)object->getParent();
-		if((object->flagTakesMoney()) || (parent && parent->flagTakesMoney()))
-		{
-			return true;
-		}
-	}
-	return false;
-}
-
-bool enable_object_stand_up()
-{
-	// 'Object Stand Up' menu item is enabled when agent is sitting on selection
-	return sitting_on_selection();
-}
-
-bool enable_object_sit(LLUICtrl* ctrl)
-{
-	// 'Object Sit' menu item is enabled when agent is not sitting on selection
-	bool sitting_on_sel = sitting_on_selection();
-	if (!sitting_on_sel)
-	{
-		std::string item_name = ctrl->getName();
-
-		// init default labels
-		init_default_item_label(item_name);
-
-		// Update label
-		LLSelectNode* node = LLSelectMgr::getInstance()->getSelection()->getFirstRootNode();
-		if (node && node->mValid && !node->mSitName.empty())
-		{
-			gMenuHolder->childSetText(item_name, node->mSitName);
-		}
-		else
-		{
-			gMenuHolder->childSetText(item_name, get_default_item_label(item_name));
-		}
-	}
-	return !sitting_on_sel && is_object_sittable();
-}
-
-void dump_select_mgr(void*)
-{
-	LLSelectMgr::getInstance()->dump();
-}
-
-void dump_inventory(void*)
-{
-	gInventory.dumpInventory();
-}
-
-
-void handle_dump_followcam(void*)
-{
-	LLFollowCamMgr::dump();
-}
-
-void handle_viewer_enable_message_log(void*)
-{
-	gMessageSystem->startLogging();
-}
-
-void handle_viewer_disable_message_log(void*)
-{
-	gMessageSystem->stopLogging();
-}
-
-void handle_customize_avatar()
-{
-	LLSideTray::getInstance()->showPanel("sidepanel_appearance", LLSD().with("type", "my_outfits"));
-}
-
-void handle_edit_outfit()
-{
-	LLSideTray::getInstance()->showPanel("sidepanel_appearance", LLSD().with("type", "edit_outfit"));
-}
-
-void handle_edit_shape()
-{
-	LLSideTray::getInstance()->showPanel("sidepanel_appearance", LLSD().with("type", "edit_shape"));
-}
-
-void handle_report_abuse()
-{
-	// Prevent menu from appearing in screen shot.
-	gMenuHolder->hideMenus();
-	LLFloaterReporter::showFromMenu(COMPLAINT_REPORT);
-}
-
-void handle_buy_currency()
-{
-	LLBuyCurrencyHTML::openCurrencyFloater();
-}
-
-class LLFloaterVisible : public view_listener_t
-{
-	bool handleEvent(const LLSD& userdata)
-	{
-		std::string floater_name = userdata.asString();
-		bool new_value = false;
-		{
-			new_value = LLFloaterReg::instanceVisible(floater_name);
-		}
-		return new_value;
-	}
-};
-
-class LLShowHelp : public view_listener_t
-{
-	bool handleEvent(const LLSD& userdata)
-	{
-		std::string help_topic = userdata.asString();
-		LLViewerHelp* vhelp = LLViewerHelp::getInstance();
-		vhelp->showTopic(help_topic);
-		return true;
-	}
-};
-
-class LLToggleHelp : public view_listener_t
-{
-	bool handleEvent(const LLSD& userdata)
-	{
-		LLFloater* help_browser = (LLFloaterReg::findInstance("help_browser"));
-		if (help_browser && help_browser->isInVisibleChain())
-		{
-			help_browser->closeFloater();
-		}
-		else
-		{
-			std::string help_topic = userdata.asString();
-			LLViewerHelp* vhelp = LLViewerHelp::getInstance();
-			vhelp->showTopic(help_topic);
-		}
-		return true;
-	}
-};
-
-class LLShowSidetrayPanel : public view_listener_t
-{
-	bool handleEvent(const LLSD& userdata)
-	{
-		std::string panel_name = userdata.asString();
-
-		LLPanel* panel = LLSideTray::getInstance()->getPanel(panel_name);
-		if (panel)
-		{
-			if (panel->isInVisibleChain())
-			{
-				LLSideTray::getInstance()->hidePanel(panel_name);
-			}
-			else
-			{
-				LLSideTray::getInstance()->showPanel(panel_name);
-			}
-		}
-		return true;
-	}
-};
-
-class LLSidetrayPanelVisible : public view_listener_t
-{
-	bool handleEvent(const LLSD& userdata)
-	{
-		std::string panel_name = userdata.asString();
-		// Toggle the panel
-		if (LLSideTray::getInstance()->isPanelActive(panel_name))
-		{
-			return true;
-		}
-		else
-		{
-			return false;
-		}
-		
-	}
-};
-
-
-bool callback_show_url(const LLSD& notification, const LLSD& response)
-{
-	S32 option = LLNotificationsUtil::getSelectedOption(notification, response);
-	if (0 == option)
-	{
-		LLWeb::loadURL(notification["payload"]["url"].asString());
-	}
-	return false;
-}
-
-class LLPromptShowURL : public view_listener_t
-{
-	bool handleEvent(const LLSD& userdata)
-	{
-		std::string param = userdata.asString();
-		std::string::size_type offset = param.find(",");
-		if (offset != param.npos)
-		{
-			std::string alert = param.substr(0, offset);
-			std::string url = param.substr(offset+1);
-
-			if(gSavedSettings.getBOOL("UseExternalBrowser"))
-			{ 
-    			LLSD payload;
-    			payload["url"] = url;
-    			LLNotificationsUtil::add(alert, LLSD(), payload, callback_show_url);
-			}
-			else
-			{
-		        LLWeb::loadURL(url);
-			}
-		}
-		else
-		{
-			llinfos << "PromptShowURL invalid parameters! Expecting \"ALERT,URL\"." << llendl;
-		}
-		return true;
-	}
-};
-
-bool callback_show_file(const LLSD& notification, const LLSD& response)
-{
-	S32 option = LLNotificationsUtil::getSelectedOption(notification, response);
-	if (0 == option)
-	{
-		LLWeb::loadURL(notification["payload"]["url"]);
-	}
-	return false;
-}
-
-class LLPromptShowFile : public view_listener_t
-{
-	bool handleEvent(const LLSD& userdata)
-	{
-		std::string param = userdata.asString();
-		std::string::size_type offset = param.find(",");
-		if (offset != param.npos)
-		{
-			std::string alert = param.substr(0, offset);
-			std::string file = param.substr(offset+1);
-
-			LLSD payload;
-			payload["url"] = file;
-			LLNotificationsUtil::add(alert, LLSD(), payload, callback_show_file);
-		}
-		else
-		{
-			llinfos << "PromptShowFile invalid parameters! Expecting \"ALERT,FILE\"." << llendl;
-		}
-		return true;
-	}
-};
-
-class LLShowAgentProfile : public view_listener_t
-{
-	bool handleEvent(const LLSD& userdata)
-	{
-		LLUUID agent_id;
-		if (userdata.asString() == "agent")
-		{
-			agent_id = gAgent.getID();
-		}
-		else if (userdata.asString() == "hit object")
-		{
-			LLViewerObject* objectp = LLSelectMgr::getInstance()->getSelection()->getPrimaryObject();
-			if (objectp)
-			{
-				agent_id = objectp->getID();
-			}
-		}
-		else
-		{
-			agent_id = userdata.asUUID();
-		}
-
-		LLVOAvatar* avatar = find_avatar_from_object(agent_id);
-		if (avatar)
-		{
-			LLAvatarActions::showProfile(avatar->getID());
-		}
-		return true;
-	}
-};
-
-class LLToggleAgentProfile : public view_listener_t
-{
-	bool handleEvent(const LLSD& userdata)
-	{
-		LLUUID agent_id;
-		if (userdata.asString() == "agent")
-		{
-			agent_id = gAgent.getID();
-		}
-		else if (userdata.asString() == "hit object")
-		{
-			LLViewerObject* objectp = LLSelectMgr::getInstance()->getSelection()->getPrimaryObject();
-			if (objectp)
-			{
-				agent_id = objectp->getID();
-			}
-		}
-		else
-		{
-			agent_id = userdata.asUUID();
-		}
-
-		LLVOAvatar* avatar = find_avatar_from_object(agent_id);
-		if (avatar)
-		{
-			if (!LLAvatarActions::profileVisible(avatar->getID()))
-			{
-				LLAvatarActions::showProfile(avatar->getID());
-			}
-			else
-			{
-				LLAvatarActions::hideProfile(avatar->getID());
-			}
-		}
-		return true;
-	}
-};
-
-class LLLandEdit : public view_listener_t
-{
-	bool handleEvent(const LLSD& userdata)
-	{
-		if (gAgentCamera.getFocusOnAvatar() && gSavedSettings.getBOOL("EditCameraMovement") )
-		{
-			// zoom in if we're looking at the avatar
-			gAgentCamera.setFocusOnAvatar(FALSE, ANIMATE);
-			gAgentCamera.setFocusGlobal(LLToolPie::getInstance()->getPick());
-
-			gAgentCamera.cameraOrbitOver( F_PI * 0.25f );
-			gViewerWindow->moveCursorToCenter();
-		}
-		else if ( gSavedSettings.getBOOL("EditCameraMovement") )
-		{
-			gAgentCamera.setFocusGlobal(LLToolPie::getInstance()->getPick());
-			gViewerWindow->moveCursorToCenter();
-		}
-
-
-		LLViewerParcelMgr::getInstance()->selectParcelAt( LLToolPie::getInstance()->getPick().mPosGlobal );
-
-		LLFloaterReg::showInstance("build");
-
-		// Switch to land edit toolset
-		LLToolMgr::getInstance()->getCurrentToolset()->selectTool( LLToolSelectLand::getInstance() );
-		return true;
-	}
-};
-
-class LLWorldEnableBuyLand : public view_listener_t
-{
-	bool handleEvent(const LLSD& userdata)
-	{
-		bool new_value = LLViewerParcelMgr::getInstance()->canAgentBuyParcel(
-								LLViewerParcelMgr::getInstance()->selectionEmpty()
-									? LLViewerParcelMgr::getInstance()->getAgentParcel()
-									: LLViewerParcelMgr::getInstance()->getParcelSelection()->getParcel(),
-								false);
-		return new_value;
-	}
-};
-
-BOOL enable_buy_land(void*)
-{
-	return LLViewerParcelMgr::getInstance()->canAgentBuyParcel(
-				LLViewerParcelMgr::getInstance()->getParcelSelection()->getParcel(), false);
-}
-
-void handle_buy_land()
-{
-	LLViewerParcelMgr* vpm = LLViewerParcelMgr::getInstance();
-	if (vpm->selectionEmpty())
-	{
-		vpm->selectParcelAt(gAgent.getPositionGlobal());
-	}
-	vpm->startBuyLand();
-}
-
-class LLObjectAttachToAvatar : public view_listener_t
-{
-public:
-	LLObjectAttachToAvatar(bool replace) : mReplace(replace) {}
-	static void setObjectSelection(LLObjectSelectionHandle selection) { sObjectSelection = selection; }
-
-private:
-	bool handleEvent(const LLSD& userdata)
-	{
-		setObjectSelection(LLSelectMgr::getInstance()->getSelection());
-		LLViewerObject* selectedObject = sObjectSelection->getFirstRootObject();
-		if (selectedObject)
-		{
-			S32 index = userdata.asInteger();
-			LLViewerJointAttachment* attachment_point = NULL;
-			if (index > 0)
-				attachment_point = get_if_there(gAgentAvatarp->mAttachmentPoints, index, (LLViewerJointAttachment*)NULL);
-			confirmReplaceAttachment(0, attachment_point);
-		}
-		return true;
-	}
-
-	static void onNearAttachObject(BOOL success, void *user_data);
-	void confirmReplaceAttachment(S32 option, LLViewerJointAttachment* attachment_point);
-
-	struct CallbackData
-	{
-		CallbackData(LLViewerJointAttachment* point, bool replace) : mAttachmentPoint(point), mReplace(replace) {}
-
-		LLViewerJointAttachment*	mAttachmentPoint;
-		bool						mReplace;
-	};
-
-protected:
-	static LLObjectSelectionHandle sObjectSelection;
-	bool mReplace;
-};
-
-LLObjectSelectionHandle LLObjectAttachToAvatar::sObjectSelection;
-
-// static
-void LLObjectAttachToAvatar::onNearAttachObject(BOOL success, void *user_data)
-{
-	if (!user_data) return;
-	CallbackData* cb_data = static_cast<CallbackData*>(user_data);
-
-	if (success)
-	{
-		const LLViewerJointAttachment *attachment = cb_data->mAttachmentPoint;
-		
-		U8 attachment_id = 0;
-		if (attachment)
-		{
-			for (LLVOAvatar::attachment_map_t::const_iterator iter = gAgentAvatarp->mAttachmentPoints.begin();
-				 iter != gAgentAvatarp->mAttachmentPoints.end(); ++iter)
-			{
-				if (iter->second == attachment)
-				{
-					attachment_id = iter->first;
-					break;
-				}
-			}
-		}
-		else
-		{
-			// interpret 0 as "default location"
-			attachment_id = 0;
-		}
-		LLSelectMgr::getInstance()->sendAttach(attachment_id, cb_data->mReplace);
-	}		
-	LLObjectAttachToAvatar::setObjectSelection(NULL);
-
-	delete cb_data;
-}
-
-// static
-void LLObjectAttachToAvatar::confirmReplaceAttachment(S32 option, LLViewerJointAttachment* attachment_point)
-{
-	if (option == 0/*YES*/)
-	{
-		LLViewerObject* selectedObject = LLSelectMgr::getInstance()->getSelection()->getFirstRootObject();
-		if (selectedObject)
-		{
-			const F32 MIN_STOP_DISTANCE = 1.f;	// meters
-			const F32 ARM_LENGTH = 0.5f;		// meters
-			const F32 SCALE_FUDGE = 1.5f;
-
-			F32 stop_distance = SCALE_FUDGE * selectedObject->getMaxScale() + ARM_LENGTH;
-			if (stop_distance < MIN_STOP_DISTANCE)
-			{
-				stop_distance = MIN_STOP_DISTANCE;
-			}
-
-			LLVector3 walkToSpot = selectedObject->getPositionAgent();
-			
-			// make sure we stop in front of the object
-			LLVector3 delta = walkToSpot - gAgent.getPositionAgent();
-			delta.normVec();
-			delta = delta * 0.5f;
-			walkToSpot -= delta;
-
-			// The callback will be called even if avatar fails to get close enough to the object, so we won't get a memory leak.
-			CallbackData* user_data = new CallbackData(attachment_point, mReplace);
-			gAgent.startAutoPilotGlobal(gAgent.getPosGlobalFromAgent(walkToSpot), "Attach", NULL, onNearAttachObject, user_data, stop_distance);
-			gAgentCamera.clearFocusObject();
-		}
-	}
-}
-
-void callback_attachment_drop(const LLSD& notification, const LLSD& response)
-{
-	// Ensure user confirmed the drop
-	S32 option = LLNotificationsUtil::getSelectedOption(notification, response);
-	if (option != 0) return;
-
-	// Called when the user clicked on an object attached to them
-	// and selected "Drop".
-	LLUUID object_id = notification["payload"]["object_id"].asUUID();
-	LLViewerObject *object = gObjectList.findObject(object_id);
-	
-	if (!object)
-	{
-		llwarns << "handle_drop_attachment() - no object to drop" << llendl;
-		return;
-	}
-
-	LLViewerObject *parent = (LLViewerObject*)object->getParent();
-	while (parent)
-	{
-		if(parent->isAvatar())
-		{
-			break;
-		}
-		object = parent;
-		parent = (LLViewerObject*)parent->getParent();
-	}
-
-	if (!object)
-	{
-		llwarns << "handle_detach() - no object to detach" << llendl;
-		return;
-	}
-
-	if (object->isAvatar())
-	{
-		llwarns << "Trying to detach avatar from avatar." << llendl;
-		return;
-	}
-	
-	// reselect the object
-	LLSelectMgr::getInstance()->selectObjectAndFamily(object);
-
-	LLSelectMgr::getInstance()->sendDropAttachment();
-
-	return;
-}
-
-class LLAttachmentDrop : public view_listener_t
-{
-	bool handleEvent(const LLSD& userdata)
-	{
-		LLSD payload;
-		LLViewerObject *object = LLSelectMgr::getInstance()->getSelection()->getPrimaryObject();
-
-		if (object) 
-		{
-			payload["object_id"] = object->getID();
-		}
-		else
-		{
-			llwarns << "Drop object not found" << llendl;
-			return true;
-		}
-
-		LLNotificationsUtil::add("AttachmentDrop", LLSD(), payload, &callback_attachment_drop);
-		return true;
-	}
-};
-
-// called from avatar pie menu
-class LLAttachmentDetachFromPoint : public view_listener_t
-{
-	bool handleEvent(const LLSD& user_data)
-	{
-		const LLViewerJointAttachment *attachment = get_if_there(gAgentAvatarp->mAttachmentPoints, user_data.asInteger(), (LLViewerJointAttachment*)NULL);
-		if (attachment->getNumObjects() > 0)
-		{
-			gMessageSystem->newMessage("ObjectDetach");
-			gMessageSystem->nextBlockFast(_PREHASH_AgentData);
-			gMessageSystem->addUUIDFast(_PREHASH_AgentID, gAgent.getID() );
-			gMessageSystem->addUUIDFast(_PREHASH_SessionID, gAgent.getSessionID());
-			
-			for (LLViewerJointAttachment::attachedobjs_vec_t::const_iterator iter = attachment->mAttachedObjects.begin();
-				 iter != attachment->mAttachedObjects.end();
-				 iter++)
-			{
-				LLViewerObject *attached_object = (*iter);
-				gMessageSystem->nextBlockFast(_PREHASH_ObjectData);
-				gMessageSystem->addU32Fast(_PREHASH_ObjectLocalID, attached_object->getLocalID());
-			}
-			gMessageSystem->sendReliable( gAgent.getRegionHost() );
-		}
-		return true;
-	}
-};
-
-static bool onEnableAttachmentLabel(LLUICtrl* ctrl, const LLSD& data)
-{
-	std::string label;
-	LLMenuItemGL* menu = dynamic_cast<LLMenuItemGL*>(ctrl);
-	if (menu)
-	{
-		const LLViewerJointAttachment *attachment = get_if_there(gAgentAvatarp->mAttachmentPoints, data["index"].asInteger(), (LLViewerJointAttachment*)NULL);
-		if (attachment)
-		{
-			label = data["label"].asString();
-			for (LLViewerJointAttachment::attachedobjs_vec_t::const_iterator attachment_iter = attachment->mAttachedObjects.begin();
-				 attachment_iter != attachment->mAttachedObjects.end();
-				 ++attachment_iter)
-			{
-				const LLViewerObject* attached_object = (*attachment_iter);
-				if (attached_object)
-				{
-					LLViewerInventoryItem* itemp = gInventory.getItem(attached_object->getAttachmentItemID());
-					if (itemp)
-					{
-						label += std::string(" (") + itemp->getName() + std::string(")");
-						break;
-					}
-				}
-			}
-		}
-		menu->setLabel(label);
-	}
-	return true;
-}
-
-class LLAttachmentDetach : public view_listener_t
-{
-	bool handleEvent(const LLSD& userdata)
-	{
-		// Called when the user clicked on an object attached to them
-		// and selected "Detach".
-		LLViewerObject *object = LLSelectMgr::getInstance()->getSelection()->getPrimaryObject();
-		if (!object)
-		{
-			llwarns << "handle_detach() - no object to detach" << llendl;
-			return true;
-		}
-
-		LLViewerObject *parent = (LLViewerObject*)object->getParent();
-		while (parent)
-		{
-			if(parent->isAvatar())
-			{
-				break;
-			}
-			object = parent;
-			parent = (LLViewerObject*)parent->getParent();
-		}
-
-		if (!object)
-		{
-			llwarns << "handle_detach() - no object to detach" << llendl;
-			return true;
-		}
-
-		if (object->isAvatar())
-		{
-			llwarns << "Trying to detach avatar from avatar." << llendl;
-			return true;
-		}
-
-		// The sendDetach() method works on the list of selected
-		// objects.  Thus we need to clear the list, make sure it only
-		// contains the object the user clicked, send the message,
-		// then clear the list.
-		// We use deselectAll to update the simulator's notion of what's
-		// selected, and removeAll just to change things locally.
-		//RN: I thought it was more useful to detach everything that was selected
-		if (LLSelectMgr::getInstance()->getSelection()->isAttachment())
-		{
-			LLSelectMgr::getInstance()->sendDetach();
-		}
-		return true;
-	}
-};
-
-//Adding an observer for a Jira 2422 and needs to be a fetch observer
-//for Jira 3119
-class LLWornItemFetchedObserver : public LLInventoryFetchItemsObserver
-{
-public:
-	LLWornItemFetchedObserver(const LLUUID& worn_item_id) :
-		LLInventoryFetchItemsObserver(worn_item_id)
-	{}
-	virtual ~LLWornItemFetchedObserver() {}
-
-protected:
-	virtual void done()
-	{
-		gMenuAttachmentSelf->buildDrawLabels();
-		gInventory.removeObserver(this);
-		delete this;
-	}
-};
-
-// You can only drop items on parcels where you can build.
-class LLAttachmentEnableDrop : public view_listener_t
-{
-	bool handleEvent(const LLSD& userdata)
-	{
-		BOOL can_build   = gAgent.isGodlike() || (LLViewerParcelMgr::getInstance()->allowAgentBuild());
-
-		//Add an inventory observer to only allow dropping the newly attached item
-		//once it exists in your inventory.  Look at Jira 2422.
-		//-jwolk
-
-		// A bug occurs when you wear/drop an item before it actively is added to your inventory
-		// if this is the case (you're on a slow sim, etc.) a copy of the object,
-		// well, a newly created object with the same properties, is placed
-		// in your inventory.  Therefore, we disable the drop option until the
-		// item is in your inventory
-
-		LLViewerObject*              object         = LLSelectMgr::getInstance()->getSelection()->getPrimaryObject();
-		LLViewerJointAttachment*     attachment     = NULL;
-		LLInventoryItem*             item           = NULL;
-
-		// Do not enable drop if all faces of object are not enabled
-		if (object && LLSelectMgr::getInstance()->getSelection()->contains(object,SELECT_ALL_TES ))
-		{
-    		S32 attachmentID  = ATTACHMENT_ID_FROM_STATE(object->getState());
-			attachment = get_if_there(gAgentAvatarp->mAttachmentPoints, attachmentID, (LLViewerJointAttachment*)NULL);
-
-			if (attachment)
-			{
-				for (LLViewerJointAttachment::attachedobjs_vec_t::iterator attachment_iter = attachment->mAttachedObjects.begin();
-					 attachment_iter != attachment->mAttachedObjects.end();
-					 ++attachment_iter)
-				{
-					// make sure item is in your inventory (it could be a delayed attach message being sent from the sim)
-					// so check to see if the item is in the inventory already
-					item = gInventory.getItem((*attachment_iter)->getAttachmentItemID());
-					if (!item)
-					{
-						// Item does not exist, make an observer to enable the pie menu 
-						// when the item finishes fetching worst case scenario 
-						// if a fetch is already out there (being sent from a slow sim)
-						// we refetch and there are 2 fetches
-						LLWornItemFetchedObserver* worn_item_fetched = new LLWornItemFetchedObserver((*attachment_iter)->getAttachmentItemID());		
-						worn_item_fetched->startFetch();
-						gInventory.addObserver(worn_item_fetched);
-					}
-				}
-			}
-		}
-		
-		//now check to make sure that the item is actually in the inventory before we enable dropping it
-		bool new_value = enable_detach() && can_build && item;
-
-		return new_value;
-	}
-};
-
-BOOL enable_detach(const LLSD&)
-{
-	LLViewerObject* object = LLSelectMgr::getInstance()->getSelection()->getPrimaryObject();
-	
-	// Only enable detach if all faces of object are selected
-	if (!object ||
-		!object->isAttachment() ||
-		!LLSelectMgr::getInstance()->getSelection()->contains(object,SELECT_ALL_TES ))
-	{
-		return FALSE;
-	}
-
-	// Find the avatar who owns this attachment
-	LLViewerObject* avatar = object;
-	while (avatar)
-	{
-		// ...if it's you, good to detach
-		if (avatar->getID() == gAgent.getID())
-		{
-			return TRUE;
-		}
-
-		avatar = (LLViewerObject*)avatar->getParent();
-	}
-
-	return FALSE;
-}
-
-class LLAttachmentEnableDetach : public view_listener_t
-{
-	bool handleEvent(const LLSD& userdata)
-	{
-		bool new_value = enable_detach();
-		return new_value;
-	}
-};
-
-// Used to tell if the selected object can be attached to your avatar.
-BOOL object_selected_and_point_valid()
-{
-	LLObjectSelectionHandle selection = LLSelectMgr::getInstance()->getSelection();
-	for (LLObjectSelection::root_iterator iter = selection->root_begin();
-		 iter != selection->root_end(); iter++)
-	{
-		LLSelectNode* node = *iter;
-		LLViewerObject* object = node->getObject();
-		LLViewerObject::const_child_list_t& child_list = object->getChildren();
-		for (LLViewerObject::child_list_t::const_iterator iter = child_list.begin();
-			 iter != child_list.end(); iter++)
-		{
-			LLViewerObject* child = *iter;
-			if (child->isAvatar())
-			{
-				return FALSE;
-			}
-		}
-	}
-
-	return (selection->getRootObjectCount() == 1) && 
-		(selection->getFirstRootObject()->getPCode() == LL_PCODE_VOLUME) && 
-		selection->getFirstRootObject()->permYouOwner() &&
-		selection->getFirstRootObject()->flagObjectMove() &&
-		!((LLViewerObject*)selection->getFirstRootObject()->getRoot())->isAvatar() && 
-		(selection->getFirstRootObject()->getNVPair("AssetContainer") == NULL);
-}
-
-
-BOOL object_is_wearable()
-{
-	if (!object_selected_and_point_valid())
-	{
-		return FALSE;
-	}
-	if (sitting_on_selection())
-	{
-		return FALSE;
-	}
-	LLObjectSelectionHandle selection = LLSelectMgr::getInstance()->getSelection();
-	for (LLObjectSelection::valid_root_iterator iter = LLSelectMgr::getInstance()->getSelection()->valid_root_begin();
-		 iter != LLSelectMgr::getInstance()->getSelection()->valid_root_end(); iter++)
-	{
-		LLSelectNode* node = *iter;		
-		if (node->mPermissions->getOwner() == gAgent.getID())
-		{
-			return TRUE;
-		}
-	}
-	return FALSE;
-}
-
-
-class LLAttachmentPointFilled : public view_listener_t
-{
-	bool handleEvent(const LLSD& user_data)
-	{
-		bool enable = false;
-		LLVOAvatar::attachment_map_t::iterator found_it = gAgentAvatarp->mAttachmentPoints.find(user_data.asInteger());
-		if (found_it != gAgentAvatarp->mAttachmentPoints.end())
-		{
-			enable = found_it->second->getNumObjects() > 0;
-		}
-		return enable;
-	}
-};
-
-class LLAvatarSendIM : public view_listener_t
-{
-	bool handleEvent(const LLSD& userdata)
-	{
-		LLVOAvatar* avatar = find_avatar_from_object( LLSelectMgr::getInstance()->getSelection()->getPrimaryObject() );
-		if(avatar)
-		{
-			LLAvatarActions::startIM(avatar->getID());
-		}
-		return true;
-	}
-};
-
-class LLAvatarCall : public view_listener_t
-{
-	bool handleEvent(const LLSD& userdata)
-	{
-		LLVOAvatar* avatar = find_avatar_from_object( LLSelectMgr::getInstance()->getSelection()->getPrimaryObject() );
-		if(avatar)
-		{
-			LLAvatarActions::startCall(avatar->getID());
-		}
-		return true;
-	}
-};
-
-namespace
-{
-	struct QueueObjects : public LLSelectedObjectFunctor
-	{
-		BOOL scripted;
-		BOOL modifiable;
-		LLFloaterScriptQueue* mQueue;
-		QueueObjects(LLFloaterScriptQueue* q) : mQueue(q), scripted(FALSE), modifiable(FALSE) {}
-		virtual bool apply(LLViewerObject* obj)
-		{
-			scripted = obj->flagScripted();
-			modifiable = obj->permModify();
-
-			if( scripted && modifiable )
-			{
-				mQueue->addObject(obj->getID());
-				return false;
-			}
-			else
-			{
-				return true; // fail: stop applying
-			}
-		}
-	};
-}
-
-void queue_actions(LLFloaterScriptQueue* q, const std::string& msg)
-{
-	QueueObjects func(q);
-	LLSelectMgr *mgr = LLSelectMgr::getInstance();
-	LLObjectSelectionHandle selectHandle = mgr->getSelection();
-	bool fail = selectHandle->applyToObjects(&func);
-	if(fail)
-	{
-		if ( !func.scripted )
-		{
-			std::string noscriptmsg = std::string("Cannot") + msg + "SelectObjectsNoScripts";
-			LLNotificationsUtil::add(noscriptmsg);
-		}
-		else if ( !func.modifiable )
-		{
-			std::string nomodmsg = std::string("Cannot") + msg + "SelectObjectsNoPermission";
-			LLNotificationsUtil::add(nomodmsg);
-		}
-		else
-		{
-			llerrs << "Bad logic." << llendl;
-		}
-	}
-	else
-	{
-		if (!q->start())
-		{
-			llwarns << "Unexpected script compile failure." << llendl;
-		}
-	}
-}
-
-class LLToolsSelectedScriptAction : public view_listener_t
-{
-	bool handleEvent(const LLSD& userdata)
-	{
-		std::string action = userdata.asString();
-		bool mono = false;
-		std::string msg, name;
-		if (action == "compile mono")
-		{
-			name = "compile_queue";
-			mono = true;
-			msg = "Recompile";
-		}
-		if (action == "compile lsl")
-		{
-			name = "compile_queue";
-			msg = "Recompile";
-		}
-		else if (action == "reset")
-		{
-			name = "reset_queue";
-			msg = "Reset";
-		}
-		else if (action == "start")
-		{
-			name = "start_queue";
-			msg = "Running";
-		}
-		else if (action == "stop")
-		{
-			name = "stop_queue";
-			msg = "RunningNot";
-		}
-		LLUUID id; id.generate();
-		
-		LLFloaterScriptQueue* queue =LLFloaterReg::getTypedInstance<LLFloaterScriptQueue>(name, LLSD(id));
-		if (queue)
-		{
-			queue->setMono(mono);
-			queue_actions(queue, msg);
-		}
-		else
-		{
-			llwarns << "Failed to generate LLFloaterScriptQueue with action: " << action << llendl;
-		}
-		return true;
-	}
-};
-
-void handle_selected_texture_info(void*)
-{
-	for (LLObjectSelection::valid_iterator iter = LLSelectMgr::getInstance()->getSelection()->valid_begin();
-   		iter != LLSelectMgr::getInstance()->getSelection()->valid_end(); iter++)
-	{
-		LLSelectNode* node = *iter;
-	   	
-   		std::string msg;
-   		msg.assign("Texture info for: ");
-   		msg.append(node->mName);
-
-		LLSD args;
-		args["MESSAGE"] = msg;
-		LLNotificationsUtil::add("SystemMessage", args);
-	   
-   		U8 te_count = node->getObject()->getNumTEs();
-   		// map from texture ID to list of faces using it
-   		typedef std::map< LLUUID, std::vector<U8> > map_t;
-   		map_t faces_per_texture;
-   		for (U8 i = 0; i < te_count; i++)
-   		{
-   			if (!node->isTESelected(i)) continue;
-	   
-   			LLViewerTexture* img = node->getObject()->getTEImage(i);
-   			LLUUID image_id = img->getID();
-   			faces_per_texture[image_id].push_back(i);
-   		}
-   		// Per-texture, dump which faces are using it.
-   		map_t::iterator it;
-   		for (it = faces_per_texture.begin(); it != faces_per_texture.end(); ++it)
-   		{
-   			LLUUID image_id = it->first;
-   			U8 te = it->second[0];
-   			LLViewerTexture* img = node->getObject()->getTEImage(te);
-   			S32 height = img->getHeight();
-   			S32 width = img->getWidth();
-   			S32 components = img->getComponents();
-   			msg = llformat("%dx%d %s on face ",
-   								width,
-   								height,
-   								(components == 4 ? "alpha" : "opaque"));
-   			for (U8 i = 0; i < it->second.size(); ++i)
-   			{
-   				msg.append( llformat("%d ", (S32)(it->second[i])));
-   			}
-
-			LLSD args;
-			args["MESSAGE"] = msg;
-			LLNotificationsUtil::add("SystemMessage", args);
-   		}
-	}
-}
-
-void handle_test_male(void*)
-{
-	LLAppearanceMgr::instance().wearOutfitByName("Male Shape & Outfit");
-	//gGestureList.requestResetFromServer( TRUE );
-}
-
-void handle_test_female(void*)
-{
-	LLAppearanceMgr::instance().wearOutfitByName("Female Shape & Outfit");
-	//gGestureList.requestResetFromServer( FALSE );
-}
-
-void handle_toggle_pg(void*)
-{
-	gAgent.setTeen( !gAgent.isTeen() );
-
-	LLFloaterWorldMap::reloadIcons(NULL);
-
-	llinfos << "PG status set to " << (S32)gAgent.isTeen() << llendl;
-}
-
-void handle_dump_attachments(void*)
-{
-	if(!isAgentAvatarValid()) return;
-
-	for (LLVOAvatar::attachment_map_t::iterator iter = gAgentAvatarp->mAttachmentPoints.begin(); 
-		 iter != gAgentAvatarp->mAttachmentPoints.end(); )
-	{
-		LLVOAvatar::attachment_map_t::iterator curiter = iter++;
-		LLViewerJointAttachment* attachment = curiter->second;
-		S32 key = curiter->first;
-		for (LLViewerJointAttachment::attachedobjs_vec_t::iterator attachment_iter = attachment->mAttachedObjects.begin();
-			 attachment_iter != attachment->mAttachedObjects.end();
-			 ++attachment_iter)
-		{
-			LLViewerObject *attached_object = (*attachment_iter);
-			BOOL visible = (attached_object != NULL &&
-							attached_object->mDrawable.notNull() && 
-							!attached_object->mDrawable->isRenderType(0));
-			LLVector3 pos;
-			if (visible) pos = attached_object->mDrawable->getPosition();
-			llinfos << "ATTACHMENT " << key << ": item_id=" << attached_object->getAttachmentItemID()
-					<< (attached_object ? " present " : " absent ")
-					<< (visible ? "visible " : "invisible ")
-					<<  " at " << pos
-					<< " and " << (visible ? attached_object->getPosition() : LLVector3::zero)
-					<< llendl;
-		}
-	}
-}
-
-
-// these are used in the gl menus to set control values, generically.
-class LLToggleControl : public view_listener_t
-{
-	bool handleEvent(const LLSD& userdata)
-	{
-		std::string control_name = userdata.asString();
-		BOOL checked = gSavedSettings.getBOOL( control_name );
-		gSavedSettings.setBOOL( control_name, !checked );
-		return true;
-	}
-};
-
-class LLCheckControl : public view_listener_t
-{
-	bool handleEvent( const LLSD& userdata)
-	{
-		std::string callback_data = userdata.asString();
-		bool new_value = gSavedSettings.getBOOL(callback_data);
-		return new_value;
-	}
-};
-
-// not so generic
-
-class LLAdvancedCheckRenderShadowOption: public view_listener_t
-{
-	bool handleEvent(const LLSD& userdata)
-	{
-		std::string control_name = userdata.asString();
-		S32 current_shadow_level = gSavedSettings.getS32(control_name);
-		if (current_shadow_level == 0) // is off
-		{
-			return false;
-		}
-		else // is on
-		{
-			return true;
-		}
-	}
-};
-
-class LLAdvancedClickRenderShadowOption: public view_listener_t
-{
-	bool handleEvent(const LLSD& userdata)
-	{
-		std::string control_name = userdata.asString();
-		S32 current_shadow_level = gSavedSettings.getS32(control_name);
-		if (current_shadow_level == 0) // upgrade to level 2
-		{
-			gSavedSettings.setS32(control_name, 2);
-		}
-		else // downgrade to level 0
-		{
-			gSavedSettings.setS32(control_name, 0);
-		}
-		return true;
-	}
-};
-
-void menu_toggle_attached_lights(void* user_data)
-{
-	LLPipeline::sRenderAttachedLights = gSavedSettings.getBOOL("RenderAttachedLights");
-}
-
-void menu_toggle_attached_particles(void* user_data)
-{
-	LLPipeline::sRenderAttachedParticles = gSavedSettings.getBOOL("RenderAttachedParticles");
-}
-
-class LLAdvancedHandleAttachedLightParticles: public view_listener_t
-{
-	bool handleEvent(const LLSD& userdata)
-	{
-		std::string control_name = userdata.asString();
-
-		// toggle the control
-		gSavedSettings.setBOOL(control_name,
-				       !gSavedSettings.getBOOL(control_name));
-
-		// update internal flags
-		if (control_name == "RenderAttachedLights")
-		{
-			menu_toggle_attached_lights(NULL);
-		}
-		else if (control_name == "RenderAttachedParticles")
-		{
-			menu_toggle_attached_particles(NULL);
-		}
-		return true;
-	}
-};
-
-class LLSomethingSelected : public view_listener_t
-{
-	bool handleEvent(const LLSD& userdata)
-	{
-		bool new_value = !(LLSelectMgr::getInstance()->getSelection()->isEmpty());
-		return new_value;
-	}
-};
-
-class LLSomethingSelectedNoHUD : public view_listener_t
-{
-	bool handleEvent(const LLSD& userdata)
-	{
-		LLObjectSelectionHandle selection = LLSelectMgr::getInstance()->getSelection();
-		bool new_value = !(selection->isEmpty()) && !(selection->getSelectType() == SELECT_TYPE_HUD);
-		return new_value;
-	}
-};
-
-static bool is_editable_selected()
-{
-	return (LLSelectMgr::getInstance()->getSelection()->getFirstEditableObject() != NULL);
-}
-
-class LLEditableSelected : public view_listener_t
-{
-	bool handleEvent(const LLSD& userdata)
-	{
-		return is_editable_selected();
-	}
-};
-
-class LLEditableSelectedMono : public view_listener_t
-{
-	bool handleEvent(const LLSD& userdata)
-	{
-		bool new_value = false;
-		LLViewerRegion* region = gAgent.getRegion();
-		if(region && gMenuHolder)
-		{
-			bool have_cap = (! region->getCapability("UpdateScriptTask").empty());
-			new_value = is_editable_selected() && have_cap;
-		}
-		return new_value;
-	}
-};
-
-bool enable_object_take_copy()
-{
-	bool all_valid = false;
-	if (LLSelectMgr::getInstance())
-	{
-		if (!LLSelectMgr::getInstance()->getSelection()->isEmpty())
-		{
-		all_valid = true;
-#ifndef HACKED_GODLIKE_VIEWER
-# ifdef TOGGLE_HACKED_GODLIKE_VIEWER
-		if (LLGridManager::getInstance()->isInProductionGrid()
-            || !gAgent.isGodlike())
-# endif
-		{
-			struct f : public LLSelectedObjectFunctor
-			{
-				virtual bool apply(LLViewerObject* obj)
-				{
-					return (!obj->permCopy() || obj->isAttachment());
-				}
-			} func;
-			const bool firstonly = true;
-			bool any_invalid = LLSelectMgr::getInstance()->getSelection()->applyToRootObjects(&func, firstonly);
-			all_valid = !any_invalid;
-		}
-#endif // HACKED_GODLIKE_VIEWER
-		}
-	}
-
-	return all_valid;
-}
-
-
-class LLHasAsset : public LLInventoryCollectFunctor
-{
-public:
-	LLHasAsset(const LLUUID& id) : mAssetID(id), mHasAsset(FALSE) {}
-	virtual ~LLHasAsset() {}
-	virtual bool operator()(LLInventoryCategory* cat,
-							LLInventoryItem* item);
-	BOOL hasAsset() const { return mHasAsset; }
-
-protected:
-	LLUUID mAssetID;
-	BOOL mHasAsset;
-};
-
-bool LLHasAsset::operator()(LLInventoryCategory* cat,
-							LLInventoryItem* item)
-{
-	if(item && item->getAssetUUID() == mAssetID)
-	{
-		mHasAsset = TRUE;
-	}
-	return FALSE;
-}
-
-BOOL enable_save_into_inventory(void*)
-{
-	// *TODO: clean this up
-	// find the last root
-	LLSelectNode* last_node = NULL;
-	for (LLObjectSelection::root_iterator iter = LLSelectMgr::getInstance()->getSelection()->root_begin();
-		 iter != LLSelectMgr::getInstance()->getSelection()->root_end(); iter++)
-	{
-		last_node = *iter;
-	}
-
-#ifdef HACKED_GODLIKE_VIEWER
-	return TRUE;
-#else
-# ifdef TOGGLE_HACKED_GODLIKE_VIEWER
-	if (!LLGridManager::getInstance()->isInProductionGrid()
-        && gAgent.isGodlike())
-	{
-		return TRUE;
-	}
-# endif
-	// check all pre-req's for save into inventory.
-	if(last_node && last_node->mValid && !last_node->mItemID.isNull()
-	   && (last_node->mPermissions->getOwner() == gAgent.getID())
-	   && (gInventory.getItem(last_node->mItemID) != NULL))
-	{
-		LLViewerObject* obj = last_node->getObject();
-		if( obj && !obj->isAttachment() )
-		{
-			return TRUE;
-		}
-	}
-#endif
-	return FALSE;
-}
-
-class LLToolsEnableSaveToInventory : public view_listener_t
-{
-	bool handleEvent(const LLSD& userdata)
-	{
-		bool new_value = enable_save_into_inventory(NULL);
-		return new_value;
-	}
-};
-
-BOOL enable_save_into_task_inventory(void*)
-{
-	LLSelectNode* node = LLSelectMgr::getInstance()->getSelection()->getFirstRootNode();
-	if(node && (node->mValid) && (!node->mFromTaskID.isNull()))
-	{
-		// *TODO: check to see if the fromtaskid object exists.
-		LLViewerObject* obj = node->getObject();
-		if( obj && !obj->isAttachment() )
-		{
-			return TRUE;
-		}
-	}
-	return FALSE;
-}
-
-class LLToolsEnableSaveToObjectInventory : public view_listener_t
-{
-	bool handleEvent(const LLSD& userdata)
-	{
-		bool new_value = enable_save_into_task_inventory(NULL);
-		return new_value;
-	}
-};
-
-
-class LLViewEnableMouselook : public view_listener_t
-{
-	bool handleEvent(const LLSD& userdata)
-	{
-		// You can't go directly from customize avatar to mouselook.
-		// TODO: write code with appropriate dialogs to handle this transition.
-		bool new_value = (CAMERA_MODE_CUSTOMIZE_AVATAR != gAgentCamera.getCameraMode() && !gSavedSettings.getBOOL("FreezeTime"));
-		return new_value;
-	}
-};
-
-class LLToolsEnableToolNotPie : public view_listener_t
-{
-	bool handleEvent(const LLSD& userdata)
-	{
-		bool new_value = ( LLToolMgr::getInstance()->getBaseTool() != LLToolPie::getInstance() );
-		return new_value;
-	}
-};
-
-class LLWorldEnableCreateLandmark : public view_listener_t
-{
-	bool handleEvent(const LLSD& userdata)
-	{
-		return !LLLandmarkActions::landmarkAlreadyExists();
-	}
-};
-
-class LLWorldEnableSetHomeLocation : public view_listener_t
-{
-	bool handleEvent(const LLSD& userdata)
-	{
-		bool new_value = gAgent.isGodlike() || 
-			(gAgent.getRegion() && gAgent.getRegion()->getAllowSetHome());
-		return new_value;
-	}
-};
-
-class LLWorldEnableTeleportHome : public view_listener_t
-{
-	bool handleEvent(const LLSD& userdata)
-	{
-		LLViewerRegion* regionp = gAgent.getRegion();
-		bool agent_on_prelude = (regionp && regionp->isPrelude());
-		bool enable_teleport_home = gAgent.isGodlike() || !agent_on_prelude;
-		return enable_teleport_home;
-	}
-};
-
-BOOL enable_god_full(void*)
-{
-	return gAgent.getGodLevel() >= GOD_FULL;
-}
-
-BOOL enable_god_liaison(void*)
-{
-	return gAgent.getGodLevel() >= GOD_LIAISON;
-}
-
-bool is_god_customer_service()
-{
-	return gAgent.getGodLevel() >= GOD_CUSTOMER_SERVICE;
-}
-
-BOOL enable_god_basic(void*)
-{
-	return gAgent.getGodLevel() > GOD_NOT;
-}
-
-
-void toggle_show_xui_names(void *)
-{
-	gSavedSettings.setBOOL("DebugShowXUINames", !gSavedSettings.getBOOL("DebugShowXUINames"));
-}
-
-BOOL check_show_xui_names(void *)
-{
-	return gSavedSettings.getBOOL("DebugShowXUINames");
-}
-
-class LLToolsSelectOnlyMyObjects : public view_listener_t
-{
-	bool handleEvent(const LLSD& userdata)
-	{
-		BOOL cur_val = gSavedSettings.getBOOL("SelectOwnedOnly");
-
-		gSavedSettings.setBOOL("SelectOwnedOnly", ! cur_val );
-
-		return true;
-	}
-};
-
-class LLToolsSelectOnlyMovableObjects : public view_listener_t
-{
-	bool handleEvent(const LLSD& userdata)
-	{
-		BOOL cur_val = gSavedSettings.getBOOL("SelectMovableOnly");
-
-		gSavedSettings.setBOOL("SelectMovableOnly", ! cur_val );
-
-		return true;
-	}
-};
-
-class LLToolsSelectBySurrounding : public view_listener_t
-{
-	bool handleEvent(const LLSD& userdata)
-	{
-		LLSelectMgr::sRectSelectInclusive = !LLSelectMgr::sRectSelectInclusive;
-
-		gSavedSettings.setBOOL("RectangleSelectInclusive", LLSelectMgr::sRectSelectInclusive);
-		return true;
-	}
-};
-
-class LLToolsShowHiddenSelection : public view_listener_t
-{
-	bool handleEvent(const LLSD& userdata)
-	{
-		// TomY TODO Merge these
-		LLSelectMgr::sRenderHiddenSelections = !LLSelectMgr::sRenderHiddenSelections;
-
-		gSavedSettings.setBOOL("RenderHiddenSelections", LLSelectMgr::sRenderHiddenSelections);
-		return true;
-	}
-};
-
-class LLToolsShowSelectionLightRadius : public view_listener_t
-{
-	bool handleEvent(const LLSD& userdata)
-	{
-		// TomY TODO merge these
-		LLSelectMgr::sRenderLightRadius = !LLSelectMgr::sRenderLightRadius;
-
-		gSavedSettings.setBOOL("RenderLightRadius", LLSelectMgr::sRenderLightRadius);
-		return true;
-	}
-};
-
-class LLToolsEditLinkedParts : public view_listener_t
-{
-	bool handleEvent(const LLSD& userdata)
-	{
-		BOOL select_individuals = !gSavedSettings.getBOOL("EditLinkedParts");
-		gSavedSettings.setBOOL( "EditLinkedParts", select_individuals );
-		if (select_individuals)
-		{
-			LLSelectMgr::getInstance()->demoteSelectionToIndividuals();
-		}
-		else
-		{
-			LLSelectMgr::getInstance()->promoteSelectionToRoot();
-		}
-		return true;
-	}
-};
-
-void reload_vertex_shader(void *)
-{
-	//THIS WOULD BE AN AWESOME PLACE TO RELOAD SHADERS... just a thought	- DaveP
-}
-
-void handle_dump_avatar_local_textures(void*)
-{
-	gAgentAvatarp->dumpLocalTextures();
-}
-
-void handle_dump_timers()
-{
-	LLFastTimer::dumpCurTimes();
-}
-
-void handle_debug_avatar_textures(void*)
-{
-	LLViewerObject* objectp = LLSelectMgr::getInstance()->getSelection()->getPrimaryObject();
-	if (objectp)
-	{
-		LLFloaterReg::showInstance( "avatar_textures", LLSD(objectp->getID()) );
-	}
-}
-
-void handle_grab_baked_texture(void* data)
-{
-	EBakedTextureIndex baked_tex_index = (EBakedTextureIndex)((intptr_t)data);
-	if (!isAgentAvatarValid()) return;
-
-	const LLUUID& asset_id = gAgentAvatarp->grabBakedTexture(baked_tex_index);
-	LL_INFOS("texture") << "Adding baked texture " << asset_id << " to inventory." << llendl;
-	LLAssetType::EType asset_type = LLAssetType::AT_TEXTURE;
-	LLInventoryType::EType inv_type = LLInventoryType::IT_TEXTURE;
-	const LLUUID folder_id = gInventory.findCategoryUUIDForType(LLFolderType::assetTypeToFolderType(asset_type));
-	if(folder_id.notNull())
-	{
-		std::string name;
-		name = "Baked " + LLVOAvatarDictionary::getInstance()->getBakedTexture(baked_tex_index)->mNameCapitalized + " Texture";
-
-		LLUUID item_id;
-		item_id.generate();
-		LLPermissions perm;
-		perm.init(gAgentID,
-				  gAgentID,
-				  LLUUID::null,
-				  LLUUID::null);
-		U32 next_owner_perm = PERM_MOVE | PERM_TRANSFER;
-		perm.initMasks(PERM_ALL,
-					   PERM_ALL,
-					   PERM_NONE,
-					   PERM_NONE,
-					   next_owner_perm);
-		time_t creation_date_now = time_corrected();
-		LLPointer<LLViewerInventoryItem> item
-			= new LLViewerInventoryItem(item_id,
-										folder_id,
-										perm,
-										asset_id,
-										asset_type,
-										inv_type,
-										name,
-										LLStringUtil::null,
-										LLSaleInfo::DEFAULT,
-										LLInventoryItemFlags::II_FLAGS_NONE,
-										creation_date_now);
-
-		item->updateServer(TRUE);
-		gInventory.updateItem(item);
-		gInventory.notifyObservers();
-
-		// Show the preview panel for textures to let
-		// user know that the image is now in inventory.
-		LLInventoryPanel *active_panel = LLInventoryPanel::getActiveInventoryPanel();
-		if(active_panel)
-		{
-			LLFocusableElement* focus_ctrl = gFocusMgr.getKeyboardFocus();
-
-			active_panel->setSelection(item_id, TAKE_FOCUS_NO);
-			active_panel->openSelected();
-			//LLFloaterInventory::dumpSelectionInformation((void*)view);
-			// restore keyboard focus
-			gFocusMgr.setKeyboardFocus(focus_ctrl);
-		}
-	}
-	else
-	{
-		llwarns << "Can't find a folder to put it in" << llendl;
-	}
-}
-
-BOOL enable_grab_baked_texture(void* data)
-{
-	EBakedTextureIndex index = (EBakedTextureIndex)((intptr_t)data);
-	if (isAgentAvatarValid())
-	{
-		return gAgentAvatarp->canGrabBakedTexture(index);
-	}
-	return FALSE;
-}
-
-// Returns a pointer to the avatar give the UUID of the avatar OR of an attachment the avatar is wearing.
-// Returns NULL on failure.
-LLVOAvatar* find_avatar_from_object( LLViewerObject* object )
-{
-	if (object)
-	{
-		if( object->isAttachment() )
-		{
-			do
-			{
-				object = (LLViewerObject*) object->getParent();
-			}
-			while( object && !object->isAvatar() );
-		}
-		else if( !object->isAvatar() )
-		{
-			object = NULL;
-		}
-	}
-
-	return (LLVOAvatar*) object;
-}
-
-
-// Returns a pointer to the avatar give the UUID of the avatar OR of an attachment the avatar is wearing.
-// Returns NULL on failure.
-LLVOAvatar* find_avatar_from_object( const LLUUID& object_id )
-{
-	return find_avatar_from_object( gObjectList.findObject(object_id) );
-}
-
-
-void handle_disconnect_viewer(void *)
-{
-	LLAppViewer::instance()->forceDisconnect(LLTrans::getString("TestingDisconnect"));
-}
-
-void force_error_breakpoint(void *)
-{
-    LLAppViewer::instance()->forceErrorBreakpoint();
-}
-
-void force_error_llerror(void *)
-{
-    LLAppViewer::instance()->forceErrorLLError();
-}
-
-void force_error_bad_memory_access(void *)
-{
-    LLAppViewer::instance()->forceErrorBadMemoryAccess();
-}
-
-void force_error_infinite_loop(void *)
-{
-    LLAppViewer::instance()->forceErrorInfiniteLoop();
-}
-
-void force_error_software_exception(void *)
-{
-    LLAppViewer::instance()->forceErrorSoftwareException();
-}
-
-void force_error_driver_crash(void *)
-{
-    LLAppViewer::instance()->forceErrorDriverCrash();
-}
-
-class LLToolsUseSelectionForGrid : public view_listener_t
-{
-	bool handleEvent(const LLSD& userdata)
-	{
-		LLSelectMgr::getInstance()->clearGridObjects();
-		struct f : public LLSelectedObjectFunctor
-		{
-			virtual bool apply(LLViewerObject* objectp)
-			{
-				LLSelectMgr::getInstance()->addGridObject(objectp);
-				return true;
-			}
-		} func;
-		LLSelectMgr::getInstance()->getSelection()->applyToRootObjects(&func);
-		LLSelectMgr::getInstance()->setGridMode(GRID_MODE_REF_OBJECT);
-		if (gFloaterTools)
-		{
-			gFloaterTools->mComboGridMode->setCurrentByIndex((S32)GRID_MODE_REF_OBJECT);
-		}
-		return true;
-	}
-};
-
-void handle_test_load_url(void*)
-{
-	LLWeb::loadURL("");
-	LLWeb::loadURL("hacker://www.google.com/");
-	LLWeb::loadURL("http");
-	LLWeb::loadURL("http://www.google.com/");
-}
-
-//
-// LLViewerMenuHolderGL
-//
-static LLDefaultChildRegistry::Register<LLViewerMenuHolderGL> r("menu_holder");
-
-LLViewerMenuHolderGL::LLViewerMenuHolderGL(const LLViewerMenuHolderGL::Params& p)
-: LLMenuHolderGL(p)
-{}
-
-BOOL LLViewerMenuHolderGL::hideMenus()
-{
-	BOOL handled = LLMenuHolderGL::hideMenus();
-
-	// drop pie menu selection
-	mParcelSelection = NULL;
-	mObjectSelection = NULL;
-
-	if (gMenuBarView)
-	{
-		gMenuBarView->clearHoverItem();
-		gMenuBarView->resetMenuTrigger();
-	}
-
-	return handled;
-}
-
-void LLViewerMenuHolderGL::setParcelSelection(LLSafeHandle<LLParcelSelection> selection) 
-{ 
-	mParcelSelection = selection; 
-}
-
-void LLViewerMenuHolderGL::setObjectSelection(LLSafeHandle<LLObjectSelection> selection) 
-{ 
-	mObjectSelection = selection; 
-}
-
-
-const LLRect LLViewerMenuHolderGL::getMenuRect() const
-{
-	return LLRect(0, getRect().getHeight() - MENU_BAR_HEIGHT, getRect().getWidth(), STATUS_BAR_HEIGHT);
-}
-
-void handle_web_browser_test(const LLSD& param)
-{
-	std::string url = param.asString();
-	if (url.empty())
-	{
-		url = "about:blank";
-	}
-	LLWeb::loadURLInternal(url);
-}
-
-void handle_web_content_test(const LLSD& param)
-{
-	std::string url = param.asString();
-	LLWeb::loadWebURLInternal(url);
-}
-
-void handle_buy_currency_test(void*)
-{
-	std::string url =
-		"http://sarahd-sl-13041.webdev.lindenlab.com/app/lindex/index.php?agent_id=[AGENT_ID]&secure_session_id=[SESSION_ID]&lang=[LANGUAGE]";
-
-	LLStringUtil::format_map_t replace;
-	replace["[AGENT_ID]"] = gAgent.getID().asString();
-	replace["[SESSION_ID]"] = gAgent.getSecureSessionID().asString();
-	replace["[LANGUAGE]"] = LLUI::getLanguage();
-	LLStringUtil::format(url, replace);
-
-	llinfos << "buy currency url " << url << llendl;
-
-	LLFloaterReg::showInstance("buy_currency_html", LLSD(url));
-}
-
-void handle_rebake_textures(void*)
-{
-	if (!isAgentAvatarValid()) return;
-
-	// Slam pending upload count to "unstick" things
-	bool slam_for_debug = true;
-	gAgentAvatarp->forceBakeAllTextures(slam_for_debug);
-}
-
-void toggle_visibility(void* user_data)
-{
-	LLView* viewp = (LLView*)user_data;
-	viewp->setVisible(!viewp->getVisible());
-}
-
-BOOL get_visibility(void* user_data)
-{
-	LLView* viewp = (LLView*)user_data;
-	return viewp->getVisible();
-}
-
-// TomY TODO: Get rid of these?
-class LLViewShowHoverTips : public view_listener_t
-{
-	bool handleEvent(const LLSD& userdata)
-	{
-		gSavedSettings.setBOOL("ShowHoverTips", !gSavedSettings.getBOOL("ShowHoverTips"));
-		return true;
-	}
-};
-
-class LLViewCheckShowHoverTips : public view_listener_t
-{
-	bool handleEvent(const LLSD& userdata)
-	{
-		bool new_value = gSavedSettings.getBOOL("ShowHoverTips");
-		return new_value;
-	}
-};
-
-// TomY TODO: Get rid of these?
-class LLViewHighlightTransparent : public view_listener_t
-{
-	bool handleEvent(const LLSD& userdata)
-	{
-		LLDrawPoolAlpha::sShowDebugAlpha = !LLDrawPoolAlpha::sShowDebugAlpha;
-		return true;
-	}
-};
-
-class LLViewCheckHighlightTransparent : public view_listener_t
-{
-	bool handleEvent(const LLSD& userdata)
-	{
-		bool new_value = LLDrawPoolAlpha::sShowDebugAlpha;
-		return new_value;
-	}
-};
-
-class LLViewBeaconWidth : public view_listener_t
-{
-	bool handleEvent(const LLSD& userdata)
-	{
-		std::string width = userdata.asString();
-		if(width == "1")
-		{
-			gSavedSettings.setS32("DebugBeaconLineWidth", 1);
-		}
-		else if(width == "4")
-		{
-			gSavedSettings.setS32("DebugBeaconLineWidth", 4);
-		}
-		else if(width == "16")
-		{
-			gSavedSettings.setS32("DebugBeaconLineWidth", 16);
-		}
-		else if(width == "32")
-		{
-			gSavedSettings.setS32("DebugBeaconLineWidth", 32);
-		}
-
-		return true;
-	}
-};
-
-
-class LLViewToggleBeacon : public view_listener_t
-{
-	bool handleEvent(const LLSD& userdata)
-	{
-		std::string beacon = userdata.asString();
-		if (beacon == "scriptsbeacon")
-		{
-			LLPipeline::toggleRenderScriptedBeacons(NULL);
-			gSavedSettings.setBOOL( "scriptsbeacon", LLPipeline::getRenderScriptedBeacons(NULL) );
-			// toggle the other one off if it's on
-			if (LLPipeline::getRenderScriptedBeacons(NULL) && LLPipeline::getRenderScriptedTouchBeacons(NULL))
-			{
-				LLPipeline::toggleRenderScriptedTouchBeacons(NULL);
-				gSavedSettings.setBOOL( "scripttouchbeacon", LLPipeline::getRenderScriptedTouchBeacons(NULL) );
-			}
-		}
-		else if (beacon == "physicalbeacon")
-		{
-			LLPipeline::toggleRenderPhysicalBeacons(NULL);
-			gSavedSettings.setBOOL( "physicalbeacon", LLPipeline::getRenderPhysicalBeacons(NULL) );
-		}
-		else if (beacon == "soundsbeacon")
-		{
-			LLPipeline::toggleRenderSoundBeacons(NULL);
-			gSavedSettings.setBOOL( "soundsbeacon", LLPipeline::getRenderSoundBeacons(NULL) );
-		}
-		else if (beacon == "particlesbeacon")
-		{
-			LLPipeline::toggleRenderParticleBeacons(NULL);
-			gSavedSettings.setBOOL( "particlesbeacon", LLPipeline::getRenderParticleBeacons(NULL) );
-		}
-		else if (beacon == "scripttouchbeacon")
-		{
-			LLPipeline::toggleRenderScriptedTouchBeacons(NULL);
-			gSavedSettings.setBOOL( "scripttouchbeacon", LLPipeline::getRenderScriptedTouchBeacons(NULL) );
-			// toggle the other one off if it's on
-			if (LLPipeline::getRenderScriptedBeacons(NULL) && LLPipeline::getRenderScriptedTouchBeacons(NULL))
-			{
-				LLPipeline::toggleRenderScriptedBeacons(NULL);
-				gSavedSettings.setBOOL( "scriptsbeacon", LLPipeline::getRenderScriptedBeacons(NULL) );
-			}
-		}
-		else if (beacon == "renderbeacons")
-		{
-			LLPipeline::toggleRenderBeacons(NULL);
-			gSavedSettings.setBOOL( "renderbeacons", LLPipeline::getRenderBeacons(NULL) );
-			// toggle the other one on if it's not
-			if (!LLPipeline::getRenderBeacons(NULL) && !LLPipeline::getRenderHighlights(NULL))
-			{
-				LLPipeline::toggleRenderHighlights(NULL);
-				gSavedSettings.setBOOL( "renderhighlights", LLPipeline::getRenderHighlights(NULL) );
-			}
-		}
-		else if (beacon == "renderhighlights")
-		{
-			LLPipeline::toggleRenderHighlights(NULL);
-			gSavedSettings.setBOOL( "renderhighlights", LLPipeline::getRenderHighlights(NULL) );
-			// toggle the other one on if it's not
-			if (!LLPipeline::getRenderBeacons(NULL) && !LLPipeline::getRenderHighlights(NULL))
-			{
-				LLPipeline::toggleRenderBeacons(NULL);
-				gSavedSettings.setBOOL( "renderbeacons", LLPipeline::getRenderBeacons(NULL) );
-			}
-		}
-
-		return true;
-	}
-};
-
-class LLViewCheckBeaconEnabled : public view_listener_t
-{
-	bool handleEvent(const LLSD& userdata)
-	{
-		std::string beacon = userdata.asString();
-		bool new_value = false;
-		if (beacon == "scriptsbeacon")
-		{
-			new_value = gSavedSettings.getBOOL( "scriptsbeacon");
-			LLPipeline::setRenderScriptedBeacons(new_value);
-		}
-		else if (beacon == "physicalbeacon")
-		{
-			new_value = gSavedSettings.getBOOL( "physicalbeacon");
-			LLPipeline::setRenderPhysicalBeacons(new_value);
-		}
-		else if (beacon == "soundsbeacon")
-		{
-			new_value = gSavedSettings.getBOOL( "soundsbeacon");
-			LLPipeline::setRenderSoundBeacons(new_value);
-		}
-		else if (beacon == "particlesbeacon")
-		{
-			new_value = gSavedSettings.getBOOL( "particlesbeacon");
-			LLPipeline::setRenderParticleBeacons(new_value);
-		}
-		else if (beacon == "scripttouchbeacon")
-		{
-			new_value = gSavedSettings.getBOOL( "scripttouchbeacon");
-			LLPipeline::setRenderScriptedTouchBeacons(new_value);
-		}
-		else if (beacon == "renderbeacons")
-		{
-			new_value = gSavedSettings.getBOOL( "renderbeacons");
-			LLPipeline::setRenderBeacons(new_value);
-		}
-		else if (beacon == "renderhighlights")
-		{
-			new_value = gSavedSettings.getBOOL( "renderhighlights");
-			LLPipeline::setRenderHighlights(new_value);
-		}
-		return new_value;
-	}
-};
-
-class LLViewToggleRenderType : public view_listener_t
-{
-	bool handleEvent(const LLSD& userdata)
-	{
-		std::string type = userdata.asString();
-		if (type == "hideparticles")
-		{
-			LLPipeline::toggleRenderType(LLPipeline::RENDER_TYPE_PARTICLES);
-		}
-		return true;
-	}
-};
-
-class LLViewCheckRenderType : public view_listener_t
-{
-	bool handleEvent(const LLSD& userdata)
-	{
-		std::string type = userdata.asString();
-		bool new_value = false;
-		if (type == "hideparticles")
-		{
-			new_value = LLPipeline::toggleRenderTypeControlNegated((void *)LLPipeline::RENDER_TYPE_PARTICLES);
-		}
-		return new_value;
-	}
-};
-
-class LLViewShowHUDAttachments : public view_listener_t
-{
-	bool handleEvent(const LLSD& userdata)
-	{
-		LLPipeline::sShowHUDAttachments = !LLPipeline::sShowHUDAttachments;
-		return true;
-	}
-};
-
-class LLViewCheckHUDAttachments : public view_listener_t
-{
-	bool handleEvent(const LLSD& userdata)
-	{
-		bool new_value = LLPipeline::sShowHUDAttachments;
-		return new_value;
-	}
-};
-
-class LLEditEnableTakeOff : public view_listener_t
-{
-	bool handleEvent(const LLSD& userdata)
-	{
-		std::string clothing = userdata.asString();
-		LLWearableType::EType type = LLWearableType::typeNameToType(clothing);
-		if (type >= LLWearableType::WT_SHAPE && type < LLWearableType::WT_COUNT)
-			return LLAgentWearables::selfHasWearable(type);
-		return false;
-	}
-};
-
-class LLEditTakeOff : public view_listener_t
-{
-	bool handleEvent(const LLSD& userdata)
-	{
-		std::string clothing = userdata.asString();
-		if (clothing == "all")
-			LLWearableBridge::removeAllClothesFromAvatar();
-		else
-		{
-			LLWearableType::EType type = LLWearableType::typeNameToType(clothing);
-			if (type >= LLWearableType::WT_SHAPE 
-				&& type < LLWearableType::WT_COUNT
-				&& (gAgentWearables.getWearableCount(type) > 0))
-			{
-				// MULTI-WEARABLES: assuming user wanted to remove top shirt.
-				U32 wearable_index = gAgentWearables.getWearableCount(type) - 1;
-				LLViewerInventoryItem *item = dynamic_cast<LLViewerInventoryItem*>(gAgentWearables.getWearableInventoryItem(type,wearable_index));
-				LLWearableBridge::removeItemFromAvatar(item);
-			}
-				
-		}
-		return true;
-	}
-};
-
-class LLToolsSelectTool : public view_listener_t
-{
-	bool handleEvent(const LLSD& userdata)
-	{
-		std::string tool_name = userdata.asString();
-		if (tool_name == "focus")
-		{
-			LLToolMgr::getInstance()->getCurrentToolset()->selectToolByIndex(1);
-		}
-		else if (tool_name == "move")
-		{
-			LLToolMgr::getInstance()->getCurrentToolset()->selectToolByIndex(2);
-		}
-		else if (tool_name == "edit")
-		{
-			LLToolMgr::getInstance()->getCurrentToolset()->selectToolByIndex(3);
-		}
-		else if (tool_name == "create")
-		{
-			LLToolMgr::getInstance()->getCurrentToolset()->selectToolByIndex(4);
-		}
-		else if (tool_name == "land")
-		{
-			LLToolMgr::getInstance()->getCurrentToolset()->selectToolByIndex(5);
-		}
-		return true;
-	}
-};
-
-/// WINDLIGHT callbacks
-class LLWorldEnvSettings : public view_listener_t
-{	
-	bool handleEvent(const LLSD& userdata)
-	{
-		std::string tod = userdata.asString();
-		LLVector3 sun_direction;
-		
-		if (tod == "editor")
-		{
-			// if not there or is hidden, show it
-			LLFloaterReg::toggleInstance("env_settings");
-			return true;
-		}
-		
-		if (tod == "sunrise")
-		{
-			// set the value, turn off animation
-			LLWLParamManager::instance()->mAnimator.setDayTime(0.25);
-			LLWLParamManager::instance()->mAnimator.mIsRunning = false;
-			LLWLParamManager::instance()->mAnimator.mUseLindenTime = false;
-
-			// then call update once
-			LLWLParamManager::instance()->mAnimator.update(
-				LLWLParamManager::instance()->mCurParams);
-		}
-		else if (tod == "noon")
-		{
-			// set the value, turn off animation
-			LLWLParamManager::instance()->mAnimator.setDayTime(0.567);
-			LLWLParamManager::instance()->mAnimator.mIsRunning = false;
-			LLWLParamManager::instance()->mAnimator.mUseLindenTime = false;
-
-			// then call update once
-			LLWLParamManager::instance()->mAnimator.update(
-				LLWLParamManager::instance()->mCurParams);
-		}
-		else if (tod == "sunset")
-		{
-			// set the value, turn off animation
-			LLWLParamManager::instance()->mAnimator.setDayTime(0.75);
-			LLWLParamManager::instance()->mAnimator.mIsRunning = false;
-			LLWLParamManager::instance()->mAnimator.mUseLindenTime = false;
-
-			// then call update once
-			LLWLParamManager::instance()->mAnimator.update(
-				LLWLParamManager::instance()->mCurParams);
-		}
-		else if (tod == "midnight")
-		{
-			// set the value, turn off animation
-			LLWLParamManager::instance()->mAnimator.setDayTime(0.0);
-			LLWLParamManager::instance()->mAnimator.mIsRunning = false;
-			LLWLParamManager::instance()->mAnimator.mUseLindenTime = false;
-
-			// then call update once
-			LLWLParamManager::instance()->mAnimator.update(
-				LLWLParamManager::instance()->mCurParams);
-		}
-		else
-		{
-			LLWLParamManager::instance()->mAnimator.mIsRunning = true;
-			LLWLParamManager::instance()->mAnimator.mUseLindenTime = true;	
-		}
-		return true;
-	}
-};
-
-/// Water Menu callbacks
-class LLWorldWaterSettings : public view_listener_t
-{	
-	bool handleEvent(const LLSD& userdata)
-	{
-		LLFloaterReg::toggleInstance("env_water");
-		return true;
-	}
-};
-
-/// Post-Process callbacks
-class LLWorldPostProcess : public view_listener_t
-{
-	bool handleEvent(const LLSD& userdata)
-	{
-		LLFloaterReg::showInstance("env_post_process");
-		return true;
-	}
-};
-
-/// Day Cycle callbacks
-class LLWorldDayCycle : public view_listener_t
-{
-	bool handleEvent(const LLSD& userdata)
-	{
-		LLFloaterReg::showInstance("env_day_cycle");
-		return true;
-	}
-};
-
-class LLWorldToggleMovementControls : public view_listener_t
-{
-	bool handleEvent(const LLSD& userdata)
-	{
-		LLBottomTray::getInstance()->toggleMovementControls();
-		return true;
-	}
-};
-
-class LLWorldToggleCameraControls : public view_listener_t
-{
-	bool handleEvent(const LLSD& userdata)
-	{
-		LLBottomTray::getInstance()->toggleCameraControls();
-		return true;
-	}
-};
-
-void handle_flush_name_caches()
-{
-	// Toggle display names on and off to flush
-	bool use_display_names = LLAvatarNameCache::useDisplayNames();
-	LLAvatarNameCache::setUseDisplayNames(!use_display_names);
-	LLAvatarNameCache::setUseDisplayNames(use_display_names);
-
-	if (gCacheName) gCacheName->clear();
-}
-
-class LLUploadCostCalculator : public view_listener_t
-{
-	std::string mCostStr;
-
-	bool handleEvent(const LLSD& userdata)
-	{
-		std::string menu_name = userdata.asString();
-		gMenuHolder->childSetLabelArg(menu_name, "[COST]", mCostStr);
-
-		return true;
-	}
-
-	void calculateCost();
-
-public:
-	LLUploadCostCalculator()
-	{
-		calculateCost();
-	}
-};
-
-class LLToggleUIHints : public view_listener_t
-{
-	bool handleEvent(const LLSD& userdata)
-	{
-		bool ui_hints_enabled = gSavedSettings.getBOOL("EnableUIHints");
-		// toggle
-		ui_hints_enabled = !ui_hints_enabled;
-		gSavedSettings.setBOOL("EnableUIHints", ui_hints_enabled);
-		return true;
-	}
-};
-
-void LLUploadCostCalculator::calculateCost()
-{
-	S32 upload_cost = LLGlobalEconomy::Singleton::getInstance()->getPriceUpload();
-
-	// getPriceUpload() returns -1 if no data available yet.
-	if(upload_cost >= 0)
-	{
-		mCostStr = llformat("%d", upload_cost);
-	}
-	else
-	{
-		mCostStr = llformat("%d", gSavedSettings.getU32("DefaultUploadCost"));
-	}
-}
-
-void show_navbar_context_menu(LLView* ctrl, S32 x, S32 y)
-{
-	static LLMenuGL*	show_navbar_context_menu = LLUICtrlFactory::getInstance()->createFromFile<LLMenuGL>("menu_hide_navbar.xml",
-			gMenuHolder, LLViewerMenuHolderGL::child_registry_t::instance());
-	if(gMenuHolder->hasVisibleMenu())
-	{
-		gMenuHolder->hideMenus();
-	}
-	show_navbar_context_menu->buildDrawLabels();
-	show_navbar_context_menu->updateParent(LLMenuGL::sMenuContainer);
-	LLMenuGL::showPopup(ctrl, show_navbar_context_menu, x, y);
-}
-
-void show_topinfobar_context_menu(LLView* ctrl, S32 x, S32 y)
-{
-	static LLMenuGL* show_topbarinfo_context_menu = LLUICtrlFactory::getInstance()->createFromFile<LLMenuGL>("menu_topinfobar.xml",
-			gMenuHolder, LLViewerMenuHolderGL::child_registry_t::instance());
-
-	LLMenuItemGL* landmark_item = show_topbarinfo_context_menu->getChild<LLMenuItemGL>("Landmark");
-	if (!LLLandmarkActions::landmarkAlreadyExists())
-	{
-		landmark_item->setLabel(LLTrans::getString("AddLandmarkNavBarMenu"));
-	}
-	else
-	{
-		landmark_item->setLabel(LLTrans::getString("EditLandmarkNavBarMenu"));
-	}
-
-	if(gMenuHolder->hasVisibleMenu())
-	{
-		gMenuHolder->hideMenus();
-	}
-
-	show_topbarinfo_context_menu->buildDrawLabels();
-	show_topbarinfo_context_menu->updateParent(LLMenuGL::sMenuContainer);
-	LLMenuGL::showPopup(ctrl, show_topbarinfo_context_menu, x, y);
-}
-
-void initialize_edit_menu()
-{
-	view_listener_t::addMenu(new LLEditUndo(), "Edit.Undo");
-	view_listener_t::addMenu(new LLEditRedo(), "Edit.Redo");
-	view_listener_t::addMenu(new LLEditCut(), "Edit.Cut");
-	view_listener_t::addMenu(new LLEditCopy(), "Edit.Copy");
-	view_listener_t::addMenu(new LLEditPaste(), "Edit.Paste");
-	view_listener_t::addMenu(new LLEditDelete(), "Edit.Delete");
-	view_listener_t::addMenu(new LLEditSelectAll(), "Edit.SelectAll");
-	view_listener_t::addMenu(new LLEditDeselect(), "Edit.Deselect");
-	view_listener_t::addMenu(new LLEditDuplicate(), "Edit.Duplicate");
-	view_listener_t::addMenu(new LLEditTakeOff(), "Edit.TakeOff");
-	view_listener_t::addMenu(new LLEditEnableUndo(), "Edit.EnableUndo");
-	view_listener_t::addMenu(new LLEditEnableRedo(), "Edit.EnableRedo");
-	view_listener_t::addMenu(new LLEditEnableCut(), "Edit.EnableCut");
-	view_listener_t::addMenu(new LLEditEnableCopy(), "Edit.EnableCopy");
-	view_listener_t::addMenu(new LLEditEnablePaste(), "Edit.EnablePaste");
-	view_listener_t::addMenu(new LLEditEnableDelete(), "Edit.EnableDelete");
-	view_listener_t::addMenu(new LLEditEnableSelectAll(), "Edit.EnableSelectAll");
-	view_listener_t::addMenu(new LLEditEnableDeselect(), "Edit.EnableDeselect");
-	view_listener_t::addMenu(new LLEditEnableDuplicate(), "Edit.EnableDuplicate");
-
-}
-
-void initialize_menus()
-{
-	// A parameterized event handler used as ctrl-8/9/0 zoom controls below.
-	class LLZoomer : public view_listener_t
-	{
-	public:
-		// The "mult" parameter says whether "val" is a multiplier or used to set the value.
-		LLZoomer(F32 val, bool mult=true) : mVal(val), mMult(mult) {}
-		bool handleEvent(const LLSD& userdata)
-		{
-			F32 new_fov_rad = mMult ? LLViewerCamera::getInstance()->getDefaultFOV() * mVal : mVal;
-			LLViewerCamera::getInstance()->setDefaultFOV(new_fov_rad);
-			gSavedSettings.setF32("CameraAngle", LLViewerCamera::getInstance()->getView()); // setView may have clamped it.
-			return true;
-		}
-	private:
-		F32 mVal;
-		bool mMult;
-	};
-	
-	LLUICtrl::EnableCallbackRegistry::Registrar& enable = LLUICtrl::EnableCallbackRegistry::currentRegistrar();
-	LLUICtrl::CommitCallbackRegistry::Registrar& commit = LLUICtrl::CommitCallbackRegistry::currentRegistrar();
-	
-	// Generic enable and visible
-	// Don't prepend MenuName.Foo because these can be used in any menu.
-	enable.add("IsGodCustomerService", boost::bind(&is_god_customer_service));
-
-	view_listener_t::addEnable(new LLUploadCostCalculator(), "Upload.CalculateCosts");
-
-	// Agent
-	commit.add("Agent.toggleFlying", boost::bind(&LLAgent::toggleFlying));
-	enable.add("Agent.enableFlying", boost::bind(&LLAgent::enableFlying));
-
-	// File menu
-	init_menu_file();
-
-	view_listener_t::addMenu(new LLEditEnableTakeOff(), "Edit.EnableTakeOff");
-	view_listener_t::addMenu(new LLEditEnableCustomizeAvatar(), "Edit.EnableCustomizeAvatar");
-	view_listener_t::addMenu(new LLEnableEditShape(), "Edit.EnableEditShape");
-	commit.add("CustomizeAvatar", boost::bind(&handle_customize_avatar));
-	commit.add("EditOutfit", boost::bind(&handle_edit_outfit));
-	commit.add("EditShape", boost::bind(&handle_edit_shape));
-
-	// View menu
-	view_listener_t::addMenu(new LLViewMouselook(), "View.Mouselook");
-	view_listener_t::addMenu(new LLViewJoystickFlycam(), "View.JoystickFlycam");
-	view_listener_t::addMenu(new LLViewResetView(), "View.ResetView");
-	view_listener_t::addMenu(new LLViewLookAtLastChatter(), "View.LookAtLastChatter");
-	view_listener_t::addMenu(new LLViewShowHoverTips(), "View.ShowHoverTips");
-	view_listener_t::addMenu(new LLViewHighlightTransparent(), "View.HighlightTransparent");
-	view_listener_t::addMenu(new LLViewToggleRenderType(), "View.ToggleRenderType");
-	view_listener_t::addMenu(new LLViewShowHUDAttachments(), "View.ShowHUDAttachments");
-	view_listener_t::addMenu(new LLZoomer(1.2f), "View.ZoomOut");
-	view_listener_t::addMenu(new LLZoomer(1/1.2f), "View.ZoomIn");
-	view_listener_t::addMenu(new LLZoomer(DEFAULT_FIELD_OF_VIEW, false), "View.ZoomDefault");
-	view_listener_t::addMenu(new LLViewDefaultUISize(), "View.DefaultUISize");
-
-	view_listener_t::addMenu(new LLViewEnableMouselook(), "View.EnableMouselook");
-	view_listener_t::addMenu(new LLViewEnableJoystickFlycam(), "View.EnableJoystickFlycam");
-	view_listener_t::addMenu(new LLViewEnableLastChatter(), "View.EnableLastChatter");
-
-	view_listener_t::addMenu(new LLViewCheckJoystickFlycam(), "View.CheckJoystickFlycam");
-	view_listener_t::addMenu(new LLViewCheckShowHoverTips(), "View.CheckShowHoverTips");
-	view_listener_t::addMenu(new LLViewCheckHighlightTransparent(), "View.CheckHighlightTransparent");
-	view_listener_t::addMenu(new LLViewCheckRenderType(), "View.CheckRenderType");
-	view_listener_t::addMenu(new LLViewCheckHUDAttachments(), "View.CheckHUDAttachments");
-
-	// Me > Movement
-	view_listener_t::addMenu(new LLAdvancedAgentFlyingInfo(), "Agent.getFlying");
-	
-	// World menu
-	commit.add("World.Chat", boost::bind(&handle_chat, (void*)NULL));
-	view_listener_t::addMenu(new LLWorldAlwaysRun(), "World.AlwaysRun");
-	view_listener_t::addMenu(new LLWorldCreateLandmark(), "World.CreateLandmark");
-	view_listener_t::addMenu(new LLWorldPlaceProfile(), "World.PlaceProfile");
-	view_listener_t::addMenu(new LLWorldSetHomeLocation(), "World.SetHomeLocation");
-	view_listener_t::addMenu(new LLWorldTeleportHome(), "World.TeleportHome");
-	view_listener_t::addMenu(new LLWorldSetAway(), "World.SetAway");
-	view_listener_t::addMenu(new LLWorldSetBusy(), "World.SetBusy");
-
-	view_listener_t::addMenu(new LLWorldEnableCreateLandmark(), "World.EnableCreateLandmark");
-	view_listener_t::addMenu(new LLWorldEnableSetHomeLocation(), "World.EnableSetHomeLocation");
-	view_listener_t::addMenu(new LLWorldEnableTeleportHome(), "World.EnableTeleportHome");
-	view_listener_t::addMenu(new LLWorldEnableBuyLand(), "World.EnableBuyLand");
-
-	view_listener_t::addMenu(new LLWorldCheckAlwaysRun(), "World.CheckAlwaysRun");
-	
-	view_listener_t::addMenu(new LLWorldEnvSettings(), "World.EnvSettings");
-	view_listener_t::addMenu(new LLWorldWaterSettings(), "World.WaterSettings");
-	view_listener_t::addMenu(new LLWorldPostProcess(), "World.PostProcess");
-	view_listener_t::addMenu(new LLWorldDayCycle(), "World.DayCycle");
-
-	view_listener_t::addMenu(new LLWorldToggleMovementControls(), "World.Toggle.MovementControls");
-	view_listener_t::addMenu(new LLWorldToggleCameraControls(), "World.Toggle.CameraControls");
-
-	// Tools menu
-	view_listener_t::addMenu(new LLToolsSelectTool(), "Tools.SelectTool");
-	view_listener_t::addMenu(new LLToolsSelectOnlyMyObjects(), "Tools.SelectOnlyMyObjects");
-	view_listener_t::addMenu(new LLToolsSelectOnlyMovableObjects(), "Tools.SelectOnlyMovableObjects");
-	view_listener_t::addMenu(new LLToolsSelectBySurrounding(), "Tools.SelectBySurrounding");
-	view_listener_t::addMenu(new LLToolsShowHiddenSelection(), "Tools.ShowHiddenSelection");
-	view_listener_t::addMenu(new LLToolsShowSelectionLightRadius(), "Tools.ShowSelectionLightRadius");
-	view_listener_t::addMenu(new LLToolsEditLinkedParts(), "Tools.EditLinkedParts");
-	view_listener_t::addMenu(new LLToolsSnapObjectXY(), "Tools.SnapObjectXY");
-	view_listener_t::addMenu(new LLToolsUseSelectionForGrid(), "Tools.UseSelectionForGrid");
-	view_listener_t::addMenu(new LLToolsSelectNextPart(), "Tools.SelectNextPart");
-	commit.add("Tools.Link", boost::bind(&LLSelectMgr::linkObjects, LLSelectMgr::getInstance()));
-	commit.add("Tools.Unlink", boost::bind(&LLSelectMgr::unlinkObjects, LLSelectMgr::getInstance()));
-	view_listener_t::addMenu(new LLToolsStopAllAnimations(), "Tools.StopAllAnimations");
-	view_listener_t::addMenu(new LLToolsReleaseKeys(), "Tools.ReleaseKeys");
-	view_listener_t::addMenu(new LLToolsEnableReleaseKeys(), "Tools.EnableReleaseKeys");	
-	commit.add("Tools.LookAtSelection", boost::bind(&handle_look_at_selection, _2));
-	commit.add("Tools.BuyOrTake", boost::bind(&handle_buy_or_take));
-	commit.add("Tools.TakeCopy", boost::bind(&handle_take_copy));
-	view_listener_t::addMenu(new LLToolsSaveToInventory(), "Tools.SaveToInventory");
-	view_listener_t::addMenu(new LLToolsSaveToObjectInventory(), "Tools.SaveToObjectInventory");
-	view_listener_t::addMenu(new LLToolsSelectedScriptAction(), "Tools.SelectedScriptAction");
-
-	view_listener_t::addMenu(new LLToolsEnableToolNotPie(), "Tools.EnableToolNotPie");
-	view_listener_t::addMenu(new LLToolsEnableSelectNextPart(), "Tools.EnableSelectNextPart");
-	enable.add("Tools.EnableLink", boost::bind(&LLSelectMgr::enableLinkObjects, LLSelectMgr::getInstance()));
-	enable.add("Tools.EnableUnlink", boost::bind(&LLSelectMgr::enableUnlinkObjects, LLSelectMgr::getInstance()));
-	view_listener_t::addMenu(new LLToolsEnableBuyOrTake(), "Tools.EnableBuyOrTake");
-	enable.add("Tools.EnableTakeCopy", boost::bind(&enable_object_take_copy));
-	enable.add("Tools.VisibleBuyObject", boost::bind(&tools_visible_buy_object));
-	enable.add("Tools.VisibleTakeObject", boost::bind(&tools_visible_take_object));
-	view_listener_t::addMenu(new LLToolsEnableSaveToInventory(), "Tools.EnableSaveToInventory");
-	view_listener_t::addMenu(new LLToolsEnableSaveToObjectInventory(), "Tools.EnableSaveToObjectInventory");
-
-	// Help menu
-	// most items use the ShowFloater method
-
-	// Advanced menu
-	view_listener_t::addMenu(new LLAdvancedToggleConsole(), "Advanced.ToggleConsole");
-	view_listener_t::addMenu(new LLAdvancedCheckConsole(), "Advanced.CheckConsole");
-	view_listener_t::addMenu(new LLAdvancedDumpInfoToConsole(), "Advanced.DumpInfoToConsole");
-	
-	// Advanced > HUD Info
-	view_listener_t::addMenu(new LLAdvancedToggleHUDInfo(), "Advanced.ToggleHUDInfo");
-	view_listener_t::addMenu(new LLAdvancedCheckHUDInfo(), "Advanced.CheckHUDInfo");
-
-	// Advanced Other Settings	
-	view_listener_t::addMenu(new LLAdvancedClearGroupCache(), "Advanced.ClearGroupCache");
-	
-	// Advanced > Render > Types
-	view_listener_t::addMenu(new LLAdvancedToggleRenderType(), "Advanced.ToggleRenderType");
-	view_listener_t::addMenu(new LLAdvancedCheckRenderType(), "Advanced.CheckRenderType");
-
-	//// Advanced > Render > Features
-	view_listener_t::addMenu(new LLAdvancedToggleFeature(), "Advanced.ToggleFeature");
-	view_listener_t::addMenu(new LLAdvancedCheckFeature(), "Advanced.CheckFeature");
-	// Advanced > Render > Info Displays
-	view_listener_t::addMenu(new LLAdvancedToggleInfoDisplay(), "Advanced.ToggleInfoDisplay");
-	view_listener_t::addMenu(new LLAdvancedCheckInfoDisplay(), "Advanced.CheckInfoDisplay");
-	view_listener_t::addMenu(new LLAdvancedSelectedTextureInfo(), "Advanced.SelectedTextureInfo");
-	view_listener_t::addMenu(new LLAdvancedToggleWireframe(), "Advanced.ToggleWireframe");
-	view_listener_t::addMenu(new LLAdvancedCheckWireframe(), "Advanced.CheckWireframe");
-	// Develop > Render
-	view_listener_t::addMenu(new LLAdvancedToggleTextureAtlas(), "Advanced.ToggleTextureAtlas");
-	view_listener_t::addMenu(new LLAdvancedCheckTextureAtlas(), "Advanced.CheckTextureAtlas");
-	view_listener_t::addMenu(new LLAdvancedEnableObjectObjectOcclusion(), "Advanced.EnableObjectObjectOcclusion");
-	view_listener_t::addMenu(new LLAdvancedEnableRenderFBO(), "Advanced.EnableRenderFBO");
-	view_listener_t::addMenu(new LLAdvancedEnableRenderDeferred(), "Advanced.EnableRenderDeferred");
-	view_listener_t::addMenu(new LLAdvancedEnableRenderDeferredOptions(), "Advanced.EnableRenderDeferredOptions");
-	view_listener_t::addMenu(new LLAdvancedToggleRandomizeFramerate(), "Advanced.ToggleRandomizeFramerate");
-	view_listener_t::addMenu(new LLAdvancedCheckRandomizeFramerate(), "Advanced.CheckRandomizeFramerate");
-	view_listener_t::addMenu(new LLAdvancedTogglePeriodicSlowFrame(), "Advanced.TogglePeriodicSlowFrame");
-	view_listener_t::addMenu(new LLAdvancedCheckPeriodicSlowFrame(), "Advanced.CheckPeriodicSlowFrame");
-	view_listener_t::addMenu(new LLAdvancedVectorizePerfTest(), "Advanced.VectorizePerfTest");
-	view_listener_t::addMenu(new LLAdvancedToggleFrameTest(), "Advanced.ToggleFrameTest");
-	view_listener_t::addMenu(new LLAdvancedCheckFrameTest(), "Advanced.CheckFrameTest");
-	view_listener_t::addMenu(new LLAdvancedHandleAttachedLightParticles(), "Advanced.HandleAttachedLightParticles");
-	view_listener_t::addMenu(new LLAdvancedCheckRenderShadowOption(), "Advanced.CheckRenderShadowOption");
-	view_listener_t::addMenu(new LLAdvancedClickRenderShadowOption(), "Advanced.ClickRenderShadowOption");
-	
-
-	#ifdef TOGGLE_HACKED_GODLIKE_VIEWER
-	view_listener_t::addMenu(new LLAdvancedHandleToggleHackedGodmode(), "Advanced.HandleToggleHackedGodmode");
-	view_listener_t::addMenu(new LLAdvancedCheckToggleHackedGodmode(), "Advanced.CheckToggleHackedGodmode");
-	view_listener_t::addMenu(new LLAdvancedEnableToggleHackedGodmode(), "Advanced.EnableToggleHackedGodmode");
-	#endif
-
-	// Advanced > World
-	view_listener_t::addMenu(new LLAdvancedDumpScriptedCamera(), "Advanced.DumpScriptedCamera");
-	view_listener_t::addMenu(new LLAdvancedDumpRegionObjectCache(), "Advanced.DumpRegionObjectCache");
-
-	// Advanced > UI
-	commit.add("Advanced.WebBrowserTest", boost::bind(&handle_web_browser_test,	_2));	// sigh! this one opens the MEDIA browser
-	commit.add("Advanced.WebContentTest", boost::bind(&handle_web_content_test, _2));	// this one opens the Web Content floater
-	view_listener_t::addMenu(new LLAdvancedBuyCurrencyTest(), "Advanced.BuyCurrencyTest");
-	view_listener_t::addMenu(new LLAdvancedDumpSelectMgr(), "Advanced.DumpSelectMgr");
-	view_listener_t::addMenu(new LLAdvancedDumpInventory(), "Advanced.DumpInventory");
-	commit.add("Advanced.DumpTimers", boost::bind(&handle_dump_timers) );
-	commit.add("Advanced.DumpFocusHolder", boost::bind(&handle_dump_focus) );
-	view_listener_t::addMenu(new LLAdvancedPrintSelectedObjectInfo(), "Advanced.PrintSelectedObjectInfo");
-	view_listener_t::addMenu(new LLAdvancedPrintAgentInfo(), "Advanced.PrintAgentInfo");
-	view_listener_t::addMenu(new LLAdvancedPrintTextureMemoryStats(), "Advanced.PrintTextureMemoryStats");
-	view_listener_t::addMenu(new LLAdvancedToggleDebugClicks(), "Advanced.ToggleDebugClicks");
-	view_listener_t::addMenu(new LLAdvancedCheckDebugClicks(), "Advanced.CheckDebugClicks");
-	view_listener_t::addMenu(new LLAdvancedCheckDebugViews(), "Advanced.CheckDebugViews");
-	view_listener_t::addMenu(new LLAdvancedToggleDebugViews(), "Advanced.ToggleDebugViews");
-	view_listener_t::addMenu(new LLAdvancedToggleXUINameTooltips(), "Advanced.ToggleXUINameTooltips");
-	view_listener_t::addMenu(new LLAdvancedCheckXUINameTooltips(), "Advanced.CheckXUINameTooltips");
-	view_listener_t::addMenu(new LLAdvancedToggleDebugMouseEvents(), "Advanced.ToggleDebugMouseEvents");
-	view_listener_t::addMenu(new LLAdvancedCheckDebugMouseEvents(), "Advanced.CheckDebugMouseEvents");
-	view_listener_t::addMenu(new LLAdvancedToggleDebugKeys(), "Advanced.ToggleDebugKeys");
-	view_listener_t::addMenu(new LLAdvancedCheckDebugKeys(), "Advanced.CheckDebugKeys");
-	view_listener_t::addMenu(new LLAdvancedToggleDebugWindowProc(), "Advanced.ToggleDebugWindowProc");
-	view_listener_t::addMenu(new LLAdvancedCheckDebugWindowProc(), "Advanced.CheckDebugWindowProc");
-	commit.add("Advanced.ShowSideTray", boost::bind(&handle_show_side_tray));
-
-	// Advanced > XUI
-	commit.add("Advanced.ReloadColorSettings", boost::bind(&LLUIColorTable::loadFromSettings, LLUIColorTable::getInstance()));
-	view_listener_t::addMenu(new LLAdvancedToggleXUINames(), "Advanced.ToggleXUINames");
-	view_listener_t::addMenu(new LLAdvancedCheckXUINames(), "Advanced.CheckXUINames");
-	view_listener_t::addMenu(new LLAdvancedSendTestIms(), "Advanced.SendTestIMs");
-	commit.add("Advanced.FlushNameCaches", boost::bind(&handle_flush_name_caches));
-
-	// Advanced > Character > Grab Baked Texture
-	view_listener_t::addMenu(new LLAdvancedGrabBakedTexture(), "Advanced.GrabBakedTexture");
-	view_listener_t::addMenu(new LLAdvancedEnableGrabBakedTexture(), "Advanced.EnableGrabBakedTexture");
-
-	// Advanced > Character > Character Tests
-	view_listener_t::addMenu(new LLAdvancedAppearanceToXML(), "Advanced.AppearanceToXML");
-	view_listener_t::addMenu(new LLAdvancedToggleCharacterGeometry(), "Advanced.ToggleCharacterGeometry");
-
-	view_listener_t::addMenu(new LLAdvancedTestMale(), "Advanced.TestMale");
-	view_listener_t::addMenu(new LLAdvancedTestFemale(), "Advanced.TestFemale");
-	view_listener_t::addMenu(new LLAdvancedTogglePG(), "Advanced.TogglePG");
-	
-	// Advanced > Character (toplevel)
-	view_listener_t::addMenu(new LLAdvancedForceParamsToDefault(), "Advanced.ForceParamsToDefault");
-	view_listener_t::addMenu(new LLAdvancedReloadVertexShader(), "Advanced.ReloadVertexShader");
-	view_listener_t::addMenu(new LLAdvancedToggleAnimationInfo(), "Advanced.ToggleAnimationInfo");
-	view_listener_t::addMenu(new LLAdvancedCheckAnimationInfo(), "Advanced.CheckAnimationInfo");
-	view_listener_t::addMenu(new LLAdvancedToggleShowLookAt(), "Advanced.ToggleShowLookAt");
-	view_listener_t::addMenu(new LLAdvancedCheckShowLookAt(), "Advanced.CheckShowLookAt");
-	view_listener_t::addMenu(new LLAdvancedToggleShowPointAt(), "Advanced.ToggleShowPointAt");
-	view_listener_t::addMenu(new LLAdvancedCheckShowPointAt(), "Advanced.CheckShowPointAt");
-	view_listener_t::addMenu(new LLAdvancedToggleDebugJointUpdates(), "Advanced.ToggleDebugJointUpdates");
-	view_listener_t::addMenu(new LLAdvancedCheckDebugJointUpdates(), "Advanced.CheckDebugJointUpdates");
-	view_listener_t::addMenu(new LLAdvancedToggleDisableLOD(), "Advanced.ToggleDisableLOD");
-	view_listener_t::addMenu(new LLAdvancedCheckDisableLOD(), "Advanced.CheckDisableLOD");
-	view_listener_t::addMenu(new LLAdvancedToggleDebugCharacterVis(), "Advanced.ToggleDebugCharacterVis");
-	view_listener_t::addMenu(new LLAdvancedCheckDebugCharacterVis(), "Advanced.CheckDebugCharacterVis");
-	view_listener_t::addMenu(new LLAdvancedDumpAttachments(), "Advanced.DumpAttachments");
-	view_listener_t::addMenu(new LLAdvancedRebakeTextures(), "Advanced.RebakeTextures");
-	view_listener_t::addMenu(new LLAdvancedDebugAvatarTextures(), "Advanced.DebugAvatarTextures");
-	view_listener_t::addMenu(new LLAdvancedDumpAvatarLocalTextures(), "Advanced.DumpAvatarLocalTextures");
-	// Advanced > Network
-	view_listener_t::addMenu(new LLAdvancedEnableMessageLog(), "Advanced.EnableMessageLog");
-	view_listener_t::addMenu(new LLAdvancedDisableMessageLog(), "Advanced.DisableMessageLog");
-	view_listener_t::addMenu(new LLAdvancedDropPacket(), "Advanced.DropPacket");
-
-	// Advanced > Recorder
-	view_listener_t::addMenu(new LLAdvancedAgentPilot(), "Advanced.AgentPilot");
-	view_listener_t::addMenu(new LLAdvancedToggleAgentPilotLoop(), "Advanced.ToggleAgentPilotLoop");
-	view_listener_t::addMenu(new LLAdvancedCheckAgentPilotLoop(), "Advanced.CheckAgentPilotLoop");
-
-	// Advanced > Debugging
-	view_listener_t::addMenu(new LLAdvancedForceErrorBreakpoint(), "Advanced.ForceErrorBreakpoint");
-	view_listener_t::addMenu(new LLAdvancedForceErrorLlerror(), "Advanced.ForceErrorLlerror");
-	view_listener_t::addMenu(new LLAdvancedForceErrorBadMemoryAccess(), "Advanced.ForceErrorBadMemoryAccess");
-	view_listener_t::addMenu(new LLAdvancedForceErrorInfiniteLoop(), "Advanced.ForceErrorInfiniteLoop");
-	view_listener_t::addMenu(new LLAdvancedForceErrorSoftwareException(), "Advanced.ForceErrorSoftwareException");
-	view_listener_t::addMenu(new LLAdvancedForceErrorDriverCrash(), "Advanced.ForceErrorDriverCrash");
-	view_listener_t::addMenu(new LLAdvancedForceErrorDisconnectViewer(), "Advanced.ForceErrorDisconnectViewer");
-
-	// Advanced (toplevel)
-	view_listener_t::addMenu(new LLAdvancedToggleShowObjectUpdates(), "Advanced.ToggleShowObjectUpdates");
-	view_listener_t::addMenu(new LLAdvancedCheckShowObjectUpdates(), "Advanced.CheckShowObjectUpdates");
-	view_listener_t::addMenu(new LLAdvancedCompressImage(), "Advanced.CompressImage");
-	view_listener_t::addMenu(new LLAdvancedShowDebugSettings(), "Advanced.ShowDebugSettings");
-	view_listener_t::addMenu(new LLAdvancedEnableViewAdminOptions(), "Advanced.EnableViewAdminOptions");
-	view_listener_t::addMenu(new LLAdvancedToggleViewAdminOptions(), "Advanced.ToggleViewAdminOptions");
-	view_listener_t::addMenu(new LLAdvancedCheckViewAdminOptions(), "Advanced.CheckViewAdminOptions");
-	view_listener_t::addMenu(new LLAdvancedRequestAdminStatus(), "Advanced.RequestAdminStatus");
-	view_listener_t::addMenu(new LLAdvancedLeaveAdminStatus(), "Advanced.LeaveAdminStatus");
-
-
-	// Admin >Object
-	view_listener_t::addMenu(new LLAdminForceTakeCopy(), "Admin.ForceTakeCopy");
-	view_listener_t::addMenu(new LLAdminHandleObjectOwnerSelf(), "Admin.HandleObjectOwnerSelf");
-	view_listener_t::addMenu(new LLAdminHandleObjectOwnerPermissive(), "Admin.HandleObjectOwnerPermissive");
-	view_listener_t::addMenu(new LLAdminHandleForceDelete(), "Admin.HandleForceDelete");
-	view_listener_t::addMenu(new LLAdminHandleObjectLock(), "Admin.HandleObjectLock");
-	view_listener_t::addMenu(new LLAdminHandleObjectAssetIDs(), "Admin.HandleObjectAssetIDs");
-
-	// Admin >Parcel 
-	view_listener_t::addMenu(new LLAdminHandleForceParcelOwnerToMe(), "Admin.HandleForceParcelOwnerToMe");
-	view_listener_t::addMenu(new LLAdminHandleForceParcelToContent(), "Admin.HandleForceParcelToContent");
-	view_listener_t::addMenu(new LLAdminHandleClaimPublicLand(), "Admin.HandleClaimPublicLand");
-
-	// Admin >Region
-	view_listener_t::addMenu(new LLAdminHandleRegionDumpTempAssetData(), "Admin.HandleRegionDumpTempAssetData");
-	// Admin top level
-	view_listener_t::addMenu(new LLAdminOnSaveState(), "Admin.OnSaveState");
-
-	// Self context menu
-	view_listener_t::addMenu(new LLSelfStandUp(), "Self.StandUp");
-	enable.add("Self.EnableStandUp", boost::bind(&enable_standup_self));
-	view_listener_t::addMenu(new LLSelfSitDown(), "Self.SitDown");
-	enable.add("Self.EnableSitDown", boost::bind(&enable_sitdown_self));
-	view_listener_t::addMenu(new LLSelfRemoveAllAttachments(), "Self.RemoveAllAttachments");
-
-	view_listener_t::addMenu(new LLSelfEnableRemoveAllAttachments(), "Self.EnableRemoveAllAttachments");
-
-	// we don't use boost::bind directly to delay side tray construction
-	view_listener_t::addMenu( new LLTogglePanelPeopleTab(), "SideTray.PanelPeopleTab");
-
-	 // Avatar pie menu
-	view_listener_t::addMenu(new LLObjectMute(), "Avatar.Mute");
-	view_listener_t::addMenu(new LLAvatarAddFriend(), "Avatar.AddFriend");
-	view_listener_t::addMenu(new LLAvatarAddContact(), "Avatar.AddContact");
-	commit.add("Avatar.Freeze", boost::bind(&handle_avatar_freeze, LLSD()));
-	view_listener_t::addMenu(new LLAvatarDebug(), "Avatar.Debug");
-	view_listener_t::addMenu(new LLAvatarVisibleDebug(), "Avatar.VisibleDebug");
-	view_listener_t::addMenu(new LLAvatarInviteToGroup(), "Avatar.InviteToGroup");
-	commit.add("Avatar.Eject", boost::bind(&handle_avatar_eject, LLSD()));
-	commit.add("Avatar.ShowInspector", boost::bind(&handle_avatar_show_inspector));
-	view_listener_t::addMenu(new LLAvatarSendIM(), "Avatar.SendIM");
-	view_listener_t::addMenu(new LLAvatarCall(), "Avatar.Call");
-	enable.add("Avatar.EnableCall", boost::bind(&LLAvatarActions::canCall));
-	view_listener_t::addMenu(new LLAvatarReportAbuse(), "Avatar.ReportAbuse");
-	
-	view_listener_t::addMenu(new LLAvatarEnableAddFriend(), "Avatar.EnableAddFriend");
-	enable.add("Avatar.EnableFreezeEject", boost::bind(&enable_freeze_eject, _2));
-
-	// Object pie menu
-	view_listener_t::addMenu(new LLObjectBuild(), "Object.Build");
-	commit.add("Object.Touch", boost::bind(&handle_object_touch));
-	commit.add("Object.SitOrStand", boost::bind(&handle_object_sit_or_stand));
-	commit.add("Object.Delete", boost::bind(&handle_object_delete));
-	view_listener_t::addMenu(new LLObjectAttachToAvatar(true), "Object.AttachToAvatar");
-	view_listener_t::addMenu(new LLObjectAttachToAvatar(false), "Object.AttachAddToAvatar");
-	view_listener_t::addMenu(new LLObjectReturn(), "Object.Return");
-	view_listener_t::addMenu(new LLObjectReportAbuse(), "Object.ReportAbuse");
-	view_listener_t::addMenu(new LLObjectMute(), "Object.Mute");
-
-	enable.add("Object.VisibleTake", boost::bind(&visible_take_object));
-	enable.add("Object.VisibleBuy", boost::bind(&visible_buy_object));
-
-	commit.add("Object.Buy", boost::bind(&handle_buy));
-	commit.add("Object.Edit", boost::bind(&handle_object_edit));
-	commit.add("Object.Inspect", boost::bind(&handle_object_inspect));
-	commit.add("Object.Open", boost::bind(&handle_object_open));
-	commit.add("Object.Take", boost::bind(&handle_take));
-	commit.add("Object.ShowInspector", boost::bind(&handle_object_show_inspector));
-	enable.add("Object.EnableOpen", boost::bind(&enable_object_open));
-	enable.add("Object.EnableTouch", boost::bind(&enable_object_touch, _1));
-	enable.add("Object.EnableDelete", boost::bind(&enable_object_delete));
-	enable.add("Object.EnableWear", boost::bind(&object_selected_and_point_valid));
-
-	enable.add("Object.EnableStandUp", boost::bind(&enable_object_stand_up));
-	enable.add("Object.EnableSit", boost::bind(&enable_object_sit, _1));
-
-	view_listener_t::addMenu(new LLObjectEnableReturn(), "Object.EnableReturn");
-	view_listener_t::addMenu(new LLObjectEnableReportAbuse(), "Object.EnableReportAbuse");
-
-	enable.add("Avatar.EnableMute", boost::bind(&enable_object_mute));
-	enable.add("Object.EnableMute", boost::bind(&enable_object_mute));
-	enable.add("Object.EnableBuy", boost::bind(&enable_buy_object));
-	commit.add("Object.ZoomIn", boost::bind(&handle_look_at_selection, "zoom"));
-
-	// Attachment pie menu
-	enable.add("Attachment.Label", boost::bind(&onEnableAttachmentLabel, _1, _2));
-	view_listener_t::addMenu(new LLAttachmentDrop(), "Attachment.Drop");
-	view_listener_t::addMenu(new LLAttachmentDetachFromPoint(), "Attachment.DetachFromPoint");
-	view_listener_t::addMenu(new LLAttachmentDetach(), "Attachment.Detach");
-	view_listener_t::addMenu(new LLAttachmentPointFilled(), "Attachment.PointFilled");
-	view_listener_t::addMenu(new LLAttachmentEnableDrop(), "Attachment.EnableDrop");
-	view_listener_t::addMenu(new LLAttachmentEnableDetach(), "Attachment.EnableDetach");
-
-	// Land pie menu
-	view_listener_t::addMenu(new LLLandBuild(), "Land.Build");
-	view_listener_t::addMenu(new LLLandSit(), "Land.Sit");
-	view_listener_t::addMenu(new LLLandBuyPass(), "Land.BuyPass");
-	view_listener_t::addMenu(new LLLandEdit(), "Land.Edit");
-
-	view_listener_t::addMenu(new LLLandEnableBuyPass(), "Land.EnableBuyPass");
-	commit.add("Land.Buy", boost::bind(&handle_buy_land));
-
-	// Generic actions
-	commit.add("ReportAbuse", boost::bind(&handle_report_abuse));
-	commit.add("BuyCurrency", boost::bind(&handle_buy_currency));
-	view_listener_t::addMenu(new LLShowHelp(), "ShowHelp");
 	view_listener_t::addMenu(new LLToggleHelp(), "ToggleHelp");
 	view_listener_t::addMenu(new LLPromptShowURL(), "PromptShowURL");
 	view_listener_t::addMenu(new LLShowAgentProfile(), "ShowAgentProfile");
@@ -16294,5 +8188,4 @@
 
 	commit.add("Destination.show", boost::bind(&toggle_destination_and_avatar_picker, 0));
 	commit.add("Avatar.show", boost::bind(&toggle_destination_and_avatar_picker, 1));
-}
->>>>>>> 742dd757
+}