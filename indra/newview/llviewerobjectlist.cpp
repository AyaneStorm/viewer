--- conflicted
+++ resolved
@@ -948,7 +948,7 @@
 	std::vector<LLViewerObject*>::iterator idle_end = idle_list.begin()+idle_count;
 
 	if (gSavedSettings.getBOOL("FreezeTime"))
-	{	
+	{
 		
 		for (std::vector<LLViewerObject*>::iterator iter = idle_list.begin();
 			iter != idle_end; iter++)
@@ -969,24 +969,14 @@
 			llassert(objectp->isActive());
 			objectp->idleUpdate(agent, world, frame_time);
 
-<<<<<<< HEAD
-			}
-=======
-		}
->>>>>>> 8a3384ad
+			}
 
 		//update flexible objects
 		LLVolumeImplFlexible::updateClass();
 
 		//update animated textures
 		LLViewerTextureAnim::updateClass();
-<<<<<<< HEAD
-			}
-
-
-=======
-	}
->>>>>>> 8a3384ad
+			}
 
 
 
@@ -1411,9 +1401,9 @@
 			mActiveObjects[idx]->setListIndex(idx);
 		}
 
-			mActiveObjects.pop_back();
-		}
-	}
+		mActiveObjects.pop_back();
+	}
+}
 
 void LLViewerObjectList::updateActive(LLViewerObject *objectp)
 {
