/**
 * @file llcallbacklist.cpp
 * @brief A simple list of callback functions to call.
 *
 * $LicenseInfo:firstyear=2001&license=viewerlgpl$
 * Second Life Viewer Source Code
 * Copyright (C) 2010, Linden Research, Inc.
 *
 * This library is free software; you can redistribute it and/or
 * modify it under the terms of the GNU Lesser General Public
 * License as published by the Free Software Foundation;
 * version 2.1 of the License only.
 *
 * This library is distributed in the hope that it will be useful,
 * but WITHOUT ANY WARRANTY; without even the implied warranty of
 * MERCHANTABILITY or FITNESS FOR A PARTICULAR PURPOSE.  See the GNU
 * Lesser General Public License for more details.
 *
 * You should have received a copy of the GNU Lesser General Public
 * License along with this library; if not, write to the Free Software
 * Foundation, Inc., 51 Franklin Street, Fifth Floor, Boston, MA  02110-1301  USA
 *
 * Linden Research, Inc., 945 Battery Street, San Francisco, CA  94111  USA
 * $/LicenseInfo$
 */

#include "llviewerprecompiledheaders.h"

#include "llcallbacklist.h"
#include "lleventtimer.h"

// Library includes
#include "llerror.h"


//
// Globals
//
LLCallbackList gIdleCallbacks;

//
// Member functions
//

LLCallbackList::LLCallbackList()
{
    // nothing
}

LLCallbackList::~LLCallbackList()
{
}


void LLCallbackList::addFunction( callback_t func, void *data)
{
    if (!func)
    {
        LL_ERRS() << "LLCallbackList::addFunction - function is NULL" << LL_ENDL;
        return;
    }

    // only add one callback per func/data pair
    callback_pair_t t(func, data);
    callback_list_t::iterator iter = std::find(mCallbackList.begin(), mCallbackList.end(), t);
    if (iter == mCallbackList.end())
    {
        mCallbackList.push_back(t);
    }
}


BOOL LLCallbackList::containsFunction( callback_t func, void *data)
{
    callback_pair_t t(func, data);
    callback_list_t::iterator iter = std::find(mCallbackList.begin(), mCallbackList.end(), t);
    if (iter != mCallbackList.end())
    {
        return TRUE;
    }
    else
    {
        return FALSE;
    }
}


BOOL LLCallbackList::deleteFunction( callback_t func, void *data)
{
    callback_pair_t t(func, data);
    callback_list_t::iterator iter = std::find(mCallbackList.begin(), mCallbackList.end(), t);
    if (iter != mCallbackList.end())
    {
        mCallbackList.erase(iter);
        return TRUE;
    }
    else
    {
        return FALSE;
    }
}


void LLCallbackList::deleteAllFunctions()
{
    mCallbackList.clear();
}


void LLCallbackList::callFunctions()
{
    for (callback_list_t::iterator iter = mCallbackList.begin(); iter != mCallbackList.end();  )
    {
        callback_list_t::iterator curiter = iter++;
        curiter->first(curiter->second);
    }
}

// Shim class to allow arbitrary boost::bind
// expressions to be run as one-time idle callbacks.
class OnIdleCallbackOneTime
{
public:
    OnIdleCallbackOneTime(nullary_func_t callable):
        mCallable(callable)
    {
    }
    static void onIdle(void *data)
    {
        gIdleCallbacks.deleteFunction(onIdle, data);
        OnIdleCallbackOneTime* self = reinterpret_cast<OnIdleCallbackOneTime*>(data);
        self->call();
        delete self;
    }
    void call()
    {
        mCallable();
    }
private:
    nullary_func_t mCallable;
};

void doOnIdleOneTime(nullary_func_t callable)
{
    OnIdleCallbackOneTime* cb_functor = new OnIdleCallbackOneTime(callable);
    gIdleCallbacks.addFunction(&OnIdleCallbackOneTime::onIdle,cb_functor);
}

// Shim class to allow generic boost functions to be run as
// recurring idle callbacks.  Callable should return true when done,
// false to continue getting called.
class OnIdleCallbackRepeating
{
public:
    OnIdleCallbackRepeating(bool_func_t callable):
        mCallable(callable)
    {
    }
    // Will keep getting called until the callable returns true.
    static void onIdle(void *data)
    {
        OnIdleCallbackRepeating* self = reinterpret_cast<OnIdleCallbackRepeating*>(data);
        bool done = self->call();
        if (done)
        {
            gIdleCallbacks.deleteFunction(onIdle, data);
            delete self;
        }
    }
    bool call()
    {
        return mCallable();
    }
private:
    bool_func_t mCallable;
};

void doOnIdleRepeating(bool_func_t callable)
{
    OnIdleCallbackRepeating* cb_functor = new OnIdleCallbackRepeating(callable);
    gIdleCallbacks.addFunction(&OnIdleCallbackRepeating::onIdle,cb_functor);
}

class NullaryFuncEventTimer: public LLEventTimer
{
public:
    NullaryFuncEventTimer(nullary_func_t callable, F32 seconds):
        LLEventTimer(seconds),
        mCallable(callable)
    {
    }

private:
<<<<<<< HEAD
	bool tick()
	{
		mCallable();
		return true;
	}
=======
    BOOL tick()
    {
        mCallable();
        return TRUE;
    }
>>>>>>> e7eced3c

    nullary_func_t mCallable;
};

// Call a given callable once after specified interval.
void doAfterInterval(nullary_func_t callable, F32 seconds)
{
    new NullaryFuncEventTimer(callable, seconds);
}

class BoolFuncEventTimer: public LLEventTimer
{
public:
    BoolFuncEventTimer(bool_func_t callable, F32 seconds):
        LLEventTimer(seconds),
        mCallable(callable)
    {
    }
private:
<<<<<<< HEAD
	bool tick()
	{
		return mCallable();
	}
=======
    BOOL tick()
    {
        return mCallable();
    }
>>>>>>> e7eced3c

    bool_func_t mCallable;
};

// Call a given callable every specified number of seconds, until it returns true.
void doPeriodically(bool_func_t callable, F32 seconds)
{
    new BoolFuncEventTimer(callable, seconds);
}

#ifdef _DEBUG

void test1(void *data)
{
    S32 *s32_data = (S32 *)data;
    LL_INFOS() << "testfunc1 " << *s32_data << LL_ENDL;
}


void test2(void *data)
{
    S32 *s32_data = (S32 *)data;
    LL_INFOS() << "testfunc2 " << *s32_data << LL_ENDL;
}


void
LLCallbackList::test()
{
    S32 a = 1;
    S32 b = 2;
    LLCallbackList *list = new LLCallbackList;

    LL_INFOS() << "Testing LLCallbackList" << LL_ENDL;

    if (!list->deleteFunction(NULL))
    {
        LL_INFOS() << "passed 1" << LL_ENDL;
    }
    else
    {
        LL_INFOS() << "error, removed function from empty list" << LL_ENDL;
    }

    // LL_INFOS() << "This should crash" << LL_ENDL;
    // list->addFunction(NULL);

    list->addFunction(&test1, &a);
    list->addFunction(&test1, &a);

    LL_INFOS() << "Expect: test1 1, test1 1" << LL_ENDL;
    list->callFunctions();

    list->addFunction(&test1, &b);
    list->addFunction(&test2, &b);

    LL_INFOS() << "Expect: test1 1, test1 1, test1 2, test2 2" << LL_ENDL;
    list->callFunctions();

    if (list->deleteFunction(&test1, &b))
    {
        LL_INFOS() << "passed 3" << LL_ENDL;
    }
    else
    {
        LL_INFOS() << "error removing function" << LL_ENDL;
    }

    LL_INFOS() << "Expect: test1 1, test1 1, test2 2" << LL_ENDL;
    list->callFunctions();

    list->deleteAllFunctions();

    LL_INFOS() << "Expect nothing" << LL_ENDL;
    list->callFunctions();

    LL_INFOS() << "nothing :-)" << LL_ENDL;

    delete list;

    LL_INFOS() << "test complete" << LL_ENDL;
}

#endif  // _DEBUG<|MERGE_RESOLUTION|>--- conflicted
+++ resolved
@@ -191,19 +191,11 @@
     }
 
 private:
-<<<<<<< HEAD
-	bool tick()
-	{
-		mCallable();
-		return true;
-	}
-=======
-    BOOL tick()
+    bool tick()
     {
         mCallable();
-        return TRUE;
-    }
->>>>>>> e7eced3c
+        return true;
+    }
 
     nullary_func_t mCallable;
 };
@@ -223,17 +215,10 @@
     {
     }
 private:
-<<<<<<< HEAD
-	bool tick()
-	{
-		return mCallable();
-	}
-=======
-    BOOL tick()
+    bool tick()
     {
         return mCallable();
     }
->>>>>>> e7eced3c
 
     bool_func_t mCallable;
 };
