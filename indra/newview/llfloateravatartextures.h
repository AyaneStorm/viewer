--- conflicted
+++ resolved
@@ -40,17 +40,10 @@
     LLFloaterAvatarTextures(const LLSD& id);
     virtual ~LLFloaterAvatarTextures();
 
-<<<<<<< HEAD
-	bool postBuild() override;
-	void draw() override;
+    bool postBuild() override;
+    void draw() override;
 
-	void refresh() override;
-=======
-    /*virtual*/ BOOL postBuild();
-    /*virtual*/ void draw();
-
-    void refresh();
->>>>>>> e7eced3c
+    void refresh() override;
 
 private:
     static void onClickDump(void*);
