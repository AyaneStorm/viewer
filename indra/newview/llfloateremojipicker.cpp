/**
 * @file llfloateremojipicker.cpp
 *
 * $LicenseInfo:firstyear=2003&license=viewerlgpl$
 * Second Life Viewer Source Code
 * Copyright (C) 2010, Linden Research, Inc.
 *
 * This library is free software; you can redistribute it and/or
 * modify it under the terms of the GNU Lesser General Public
 * License as published by the Free Software Foundation;
 * version 2.1 of the License only.
 *
 * This library is distributed in the hope that it will be useful,
 * but WITHOUT ANY WARRANTY; without even the implied warranty of
 * MERCHANTABILITY or FITNESS FOR A PARTICULAR PURPOSE.  See the GNU
 * Lesser General Public License for more details.
 *
 * You should have received a copy of the GNU Lesser General Public
 * License along with this library; if not, write to the Free Software
 * Foundation, Inc., 51 Franklin Street, Fifth Floor, Boston, MA  02110-1301  USA
 *
 * Linden Research, Inc., 945 Battery Street, San Francisco, CA  94111  USA
 * $/LicenseInfo$
 */

#include "llviewerprecompiledheaders.h"

#include "llfloateremojipicker.h"

#include "llappviewer.h"
#include "llbutton.h"
#include "llcombobox.h"
#include "llemojidictionary.h"
#include "llemojihelper.h"
#include "llfloaterreg.h"
#include "llkeyboard.h"
#include "llscrollcontainer.h"
#include "llscrollingpanellist.h"
#include "llscrolllistctrl.h"
#include "llscrolllistitem.h"
#include "llsdserialize.h"
#include "lltextbox.h" 
#include "lltrans.h"
#include "llviewerchat.h" 

namespace {
// The following variables and constants are used for storing the floater state
// between different lifecycles of the floater and different sissions of the viewer

// Floater constants
static const S32 ALL_EMOJIS_GROUP_INDEX = -2;
// https://www.compart.com/en/unicode/U+1F50D
static const S32 ALL_EMOJIS_IMAGE_INDEX = 0x1F50D;
static const S32 USED_EMOJIS_GROUP_INDEX = -1;
// https://www.compart.com/en/unicode/U+23F2
static const S32 USED_EMOJIS_IMAGE_INDEX = 0x23F2;
// https://www.compart.com/en/unicode/U+1F6D1
static const S32 EMPTY_LIST_IMAGE_INDEX = 0x1F6D1;
// The following categories should follow the required alphabetic order
static const std::string FREQUENTLY_USED_CATEGORY = "frequently used";

// Floater state related variables
static std::list<llwchar> sRecentlyUsed;
static std::list<std::pair<llwchar, U32>> sFrequentlyUsed;

// State file related values
static std::string sStateFileName;
static const std::string sKeyRecentlyUsed("RecentlyUsed");
static const std::string sKeyFrequentlyUsed("FrequentlyUsed");
}

class LLEmojiGridRow : public LLScrollingPanel
{
public:
    LLEmojiGridRow(const LLPanel::Params& panel_params,
        const LLScrollingPanelList::Params& list_params)
        : LLScrollingPanel(panel_params)
        , mList(new LLScrollingPanelList(list_params))
    {
        addChild(mList);
    }

    virtual void updatePanel(BOOL allow_modify) override {}

public:
    LLScrollingPanelList* mList;
};

class LLEmojiGridDivider : public LLScrollingPanel
{
public:
    LLEmojiGridDivider(const LLPanel::Params& panel_params, std::string text)
        : LLScrollingPanel(panel_params)
        , mText(utf8string_to_wstring(text))
    {
    }

    virtual void draw() override
    {
        LLScrollingPanel::draw();

        F32 x = 4; // padding-left
        F32 y = getRect().getHeight() / 2;
        LLFontGL::getFontSansSerif()->render(
            mText,                      // wstr
            0,                          // begin_offset
            x,                          // x
            y,                          // y
            LLColor4::white,            // color
            LLFontGL::LEFT,             // halign
            LLFontGL::VCENTER,          // valign
            LLFontGL::NORMAL,           // style
            LLFontGL::DROP_SHADOW_SOFT, // shadow
            mText.size());              // max_chars
    }

    virtual void updatePanel(BOOL allow_modify) override {}

private:
    const LLWString mText;
};

class LLEmojiGridIcon : public LLScrollingPanel
{
public:
    LLEmojiGridIcon(
        const LLPanel::Params& panel_params
        , const LLEmojiSearchResult& emoji)
        : LLScrollingPanel(panel_params)
        , mData(emoji)
        , mChar(LLWString(1, emoji.Character))
    {
    }

    virtual void draw() override
    {
        LLScrollingPanel::draw();

        F32 x = getRect().getWidth() / 2;
        F32 y = getRect().getHeight() / 2;
        LLFontGL::getFontEmojiLarge()->render(
            mChar,                      // wstr
            0,                          // begin_offset
            x,                          // x
            y,                          // y
            LLColor4::white,            // color
            LLFontGL::HCENTER,          // halign
            LLFontGL::VCENTER,          // valign
            LLFontGL::NORMAL,           // style
            LLFontGL::DROP_SHADOW_SOFT, // shadow
            1);                         // max_chars
    }

    virtual void updatePanel(BOOL allow_modify) override {}

    const LLEmojiSearchResult& getData() const { return mData; }
    const LLWString& getChar() const { return mChar; }

private:
    const LLEmojiSearchResult mData;
    const LLWString mChar;
};

class LLEmojiPreviewPanel : public LLPanel
{
public:
    LLEmojiPreviewPanel()
        : LLPanel()
    {
    }

    void setIcon(const LLEmojiGridIcon* icon)
    {
        if (icon)
        {
            setData(icon->getData().Character, icon->getData().String, icon->getData().Begin, icon->getData().End);
        }
        else
        {
            setData(0, LLStringUtil::null, 0, 0);
        }
    }

    void setData(llwchar emoji, std::string title, size_t begin, size_t end)
    {
        mWStr = LLWString(1, emoji);
        mEmoji = emoji;
        mTitle = title;
        mBegin = begin;
        mEnd = end;
    }

    virtual void draw() override
    {
        LLPanel::draw();

        S32 clientHeight = getRect().getHeight();
        S32 clientWidth = getRect().getWidth();
        S32 iconWidth = clientHeight;

        F32 centerX = 0.5f * iconWidth;
        F32 centerY = 0.5f * clientHeight;
        drawIcon(centerX, centerY - 1, iconWidth);

        static LLColor4 defaultColor(0.75f, 0.75f, 0.75f, 1.0f);
        LLColor4 textColor = LLUIColorTable::instance().getColor("MenuItemEnabledColor", defaultColor);
        S32 max_pixels = clientWidth - iconWidth;
        drawName(iconWidth, centerY, max_pixels, textColor);
    }

protected:
    void drawIcon(F32 x, F32 y, S32 max_pixels)
    {
        LLFontGL::getFontEmojiHuge()->render(
            mWStr,                      // wstr
            0,                          // begin_offset
            x,                          // x
            y,                          // y
            LLColor4::white,            // color
            LLFontGL::HCENTER,          // halign
            LLFontGL::VCENTER,          // valign
            LLFontGL::NORMAL,           // style
            LLFontGL::DROP_SHADOW_SOFT, // shadow
            1,                          // max_chars
            max_pixels);                // max_pixels
    }

    void drawName(F32 x, F32 y, S32 max_pixels, LLColor4& color)
    {
        F32 x0 = x;
        F32 x1 = max_pixels;
        LLFontGL* font = LLFontGL::getFontEmojiLarge();
        if (mBegin)
        {
            std::string text = mTitle.substr(0, mBegin);
            font->renderUTF8(
                text,                       // text
                0,                          // begin_offset
                x0,                         // x
                y,                          // y
                color,                      // color
                LLFontGL::LEFT,             // halign
                LLFontGL::VCENTER,          // valign
                LLFontGL::NORMAL,           // style
                LLFontGL::DROP_SHADOW_SOFT, // shadow
                text.size(),                // max_chars
                x1);                        // max_pixels
            F32 dx = font->getWidthF32(text);
            x0 += dx;
            x1 -= dx;
        }
        if (x1 > 0 && mEnd > mBegin)
        {
            std::string text = mTitle.substr(mBegin, mEnd - mBegin);
            font->renderUTF8(
                text,                       // text
                0,                          // begin_offset
                x0,                         // x
                y,                          // y
                LLColor4::yellow6,          // color
                LLFontGL::LEFT,             // halign
                LLFontGL::VCENTER,          // valign
                LLFontGL::NORMAL,           // style
                LLFontGL::DROP_SHADOW_SOFT, // shadow
                text.size(),                // max_chars
                x1);                        // max_pixels
            F32 dx = font->getWidthF32(text);
            x0 += dx;
            x1 -= dx;
        }
        if (x1 > 0 && mEnd < mTitle.size())
        {
            std::string text = mEnd ? mTitle.substr(mEnd) : mTitle;
            font->renderUTF8(
                text,                       // text
                0,                          // begin_offset
                x0,                         // x
                y,                          // y
                color,                      // color
                LLFontGL::LEFT,             // halign
                LLFontGL::VCENTER,          // valign
                LLFontGL::NORMAL,           // style
                LLFontGL::DROP_SHADOW_SOFT, // shadow
                text.size(),                // max_chars
                x1);                        // max_pixels
        }
    }

private:
    llwchar mEmoji;
    LLWString mWStr;
    std::string mTitle;
    size_t mBegin;
    size_t mEnd;
};

LLFloaterEmojiPicker::LLFloaterEmojiPicker(const LLSD& key)
: super(key)
{
    // This floater should hover on top of our dependent (with the dependent having the focus)
    setFocusStealsFrontmost(FALSE);
    setBackgroundVisible(FALSE);
    setAutoFocus(FALSE);

    loadState();
}

BOOL LLFloaterEmojiPicker::postBuild()
{
    mGroups = getChild<LLPanel>("Groups");
    mBadge = getChild<LLPanel>("Badge");
    mEmojiScroll = getChild<LLScrollContainer>("EmojiGridContainer");
    mEmojiGrid = getChild<LLScrollingPanelList>("EmojiGrid");
    mDummy = getChild<LLTextBox>("Dummy");

    mPreview = new LLEmojiPreviewPanel();
    mPreview->setVisible(FALSE);
    addChild(mPreview);

    return LLFloater::postBuild();
}

void LLFloaterEmojiPicker::onOpen(const LLSD& key)
{
    mHint = key["hint"].asString();

    LLEmojiHelper::instance().setIsHideDisabled(mHint.empty());
    mFilterPattern = mHint;

    initialize();

    gFloaterView->adjustToFitScreen(this, FALSE);
}

void LLFloaterEmojiPicker::onClose(bool app_quitting)
{
    if (!app_quitting)
    {
        LLEmojiHelper::instance().hideHelper(nullptr, true);
    }
}

void LLFloaterEmojiPicker::dirtyRect()
{
    super::dirtyRect();

    if (!mPreview)
        return;

    const S32 HPADDING = 4;
    const S32 VOFFSET = 12;
    LLRect rect(HPADDING, mDummy->getRect().mTop + 6, getRect().getWidth() - HPADDING, VOFFSET);
    if (mPreview->getRect() != rect)
    {
        mPreview->setRect(rect);
    }

    if (mEmojiScroll && mEmojiGrid)
    {
        S32 outer_width = mEmojiScroll->getRect().getWidth();
        S32 inner_width = mEmojiGrid->getRect().getWidth();
        if (outer_width != inner_width)
        {
            resizeGroupButtons();
            fillEmojis(true);
        }
    }
}

void LLFloaterEmojiPicker::initialize()
{
    S32 groupIndex = mSelectedGroupIndex && mSelectedGroupIndex <= mFilteredEmojiGroups.size() ?
        mFilteredEmojiGroups[mSelectedGroupIndex - 1] : ALL_EMOJIS_GROUP_INDEX;

    fillGroups();

    if (mFilteredEmojis.empty())
    {
        if (!mHint.empty())
        {
            hideFloater();
            return;
        }

        mGroups->setVisible(FALSE);
        mFocusedIconRow = -1;
        mFocusedIconCol = -1;
        mFocusedIcon = nullptr;
        mHoveredIcon = nullptr;
        mEmojiScroll->goToTop();
        mEmojiGrid->clearPanels();

        if (mFilterPattern.empty())
        {
            showPreview(false);
        }
        else
        {
            std::size_t begin, end;
            LLStringUtil::format_map_t args;
            args["[FILTER]"] = mFilterPattern.substr(1);
            std::string title(getString("text_no_emoji_for_filter", args));
            LLEmojiDictionary::searchInShortCode(begin, end, title, mFilterPattern);
            mPreview->setData(EMPTY_LIST_IMAGE_INDEX, title, begin, end);
            showPreview(true);
        }
        return;
    }

    mGroups->setVisible(TRUE);
    mPreview->setIcon(nullptr);
    showPreview(true);

    mSelectedGroupIndex = groupIndex == ALL_EMOJIS_GROUP_INDEX ? 0 :
        (1 + std::distance(mFilteredEmojiGroups.begin(),
            std::find(mFilteredEmojiGroups.begin(), mFilteredEmojiGroups.end(), groupIndex))) %
        (1 + mFilteredEmojiGroups.size());

    mGroupButtons[mSelectedGroupIndex]->setToggleState(TRUE);
    mGroupButtons[mSelectedGroupIndex]->setUseFontColor(TRUE);

    fillEmojis();
}

void LLFloaterEmojiPicker::fillGroups()
{
    // Do not use deleteAllChildren() because mBadge shouldn't be removed
    for (LLButton* button : mGroupButtons)
    {
        mGroups->removeChild(button);
    }
    mFilteredEmojiGroups.clear();
    mFilteredEmojis.clear();
    mGroupButtons.clear();

    LLButton::Params params;
<<<<<<< HEAD
    params.font = LLFontGL::getFontEmoji();
=======
    params.font = LLFontGL::getFontEmojiLarge();
>>>>>>> b31789c1
    params.name = "all_categories";

    LLRect rect;
    rect.mTop = mGroups->getRect().getHeight();
    rect.mBottom = mBadge->getRect().getHeight();

    // Create button for "All categories"
    createGroupButton(params, rect, ALL_EMOJIS_IMAGE_INDEX);

    // Create group and button for "Frequently used"
    if (!sFrequentlyUsed.empty())
    {
        std::map<std::string, std::vector<LLEmojiSearchResult>> cats;
        fillCategoryFrequentlyUsed(cats);

        if (!cats.empty())
        {
            mFilteredEmojiGroups.push_back(USED_EMOJIS_GROUP_INDEX);
            mFilteredEmojis.emplace_back(cats);
            createGroupButton(params, rect, USED_EMOJIS_IMAGE_INDEX);
        }
    }

    const std::vector<LLEmojiGroup>& groups = LLEmojiDictionary::instance().getGroups();

    // List all categories in the dictionary
    for (U32 i = 0; i < groups.size(); ++i)
    {
        std::map<std::string, std::vector<LLEmojiSearchResult>> cats;

        fillGroupEmojis(cats, i);

        if (!cats.empty())
        {
            mFilteredEmojiGroups.push_back(i);
            mFilteredEmojis.emplace_back(cats);
            createGroupButton(params, rect, groups[i].Character);
        }
    }

    resizeGroupButtons();
}

void LLFloaterEmojiPicker::fillCategoryFrequentlyUsed(std::map<std::string, std::vector<LLEmojiSearchResult>>& cats)
{
    if (sFrequentlyUsed.empty())
        return;

    std::vector<LLEmojiSearchResult> emojis;

    // In case of empty mFilterPattern we'd use sFrequentlyUsed directly
    if (!mFilterPattern.empty())
    {
        // List all emojis in "Frequently used"
        const LLEmojiDictionary::emoji2descr_map_t& emoji2descr = LLEmojiDictionary::instance().getEmoji2Descr();
        std::size_t begin, end;
        for (const auto& emoji : sFrequentlyUsed)
        {
            auto e2d = emoji2descr.find(emoji.first);
            if (e2d != emoji2descr.end() && !e2d->second->ShortCodes.empty())
            {
                for (const std::string& shortcode : e2d->second->ShortCodes)
                {
                if (LLEmojiDictionary::searchInShortCode(begin, end, shortcode, mFilterPattern))
                {
                    emojis.emplace_back(emoji.first, shortcode, begin, end);
                }
            }
        }
        }
        if (emojis.empty())
            return;
    }

    cats.emplace(std::make_pair(FREQUENTLY_USED_CATEGORY, emojis));
}

void LLFloaterEmojiPicker::fillGroupEmojis(std::map<std::string, std::vector<LLEmojiSearchResult>>& cats, U32 index)
{
    const std::vector<LLEmojiGroup>& groups = LLEmojiDictionary::instance().getGroups();
    const LLEmojiDictionary::cat2descrs_map_t& category2Descr = LLEmojiDictionary::instance().getCategory2Descrs();

    for (const std::string& category : groups[index].Categories)
    {
        const LLEmojiDictionary::cat2descrs_map_t::const_iterator& c2d = category2Descr.find(category);
        if (c2d == category2Descr.end())
            continue;

        std::vector<LLEmojiSearchResult> emojis;

        // In case of empty mFilterPattern we'd use category2Descr directly
        if (!mFilterPattern.empty())
        {
            // List all emojis in category
            std::size_t begin, end;
            for (const LLEmojiDescriptor* descr : c2d->second)
            {
                if (!descr->ShortCodes.empty())
                {
                    for (const std::string& shortcode : descr->ShortCodes)
                    {
                    if (LLEmojiDictionary::searchInShortCode(begin, end, shortcode, mFilterPattern))
                    {
                        emojis.emplace_back(descr->Character, shortcode, begin, end);
                    }
                }
            }
            }
            if (emojis.empty())
                continue;
        }

        cats.emplace(std::make_pair(category, emojis));
    }
}

void LLFloaterEmojiPicker::createGroupButton(LLButton::Params& params, const LLRect& rect, llwchar emoji)
{
    LLButton* button = LLUICtrlFactory::create<LLButton>(params);
    button->setClickedCallback([this](LLUICtrl* ctrl, const LLSD&) { onGroupButtonClick(ctrl); });
    button->setMouseEnterCallback([this](LLUICtrl* ctrl, const LLSD&) { onGroupButtonMouseEnter(ctrl); });
    button->setMouseLeaveCallback([this](LLUICtrl* ctrl, const LLSD&) { onGroupButtonMouseLeave(ctrl); });

    button->setRect(rect);
    button->setTabStop(FALSE);
    button->setLabel(LLUIString(LLWString(1, emoji)));
    button->setUseFontColor(FALSE);

    mGroupButtons.push_back(button);
    mGroups->addChild(button);
}

void LLFloaterEmojiPicker::resizeGroupButtons()
{
    U32 groupCount = (U32)mGroupButtons.size();
    if (!groupCount)
        return;

    S32 totalWidth = mGroups->getRect().getWidth();
    S32 badgeWidth = totalWidth / groupCount;
    S32 leftOffset = (totalWidth - badgeWidth * groupCount) / 2;

    for (U32 i = 0; i < groupCount; ++i)
    {
        LLRect rect = mGroupButtons[i]->getRect();
        rect.mLeft = leftOffset + badgeWidth * i;
        rect.mRight = rect.mLeft + badgeWidth;
        mGroupButtons[i]->setRect(rect);
    }

    LLRect rect = mBadge->getRect();
    rect.mLeft = leftOffset + badgeWidth * mSelectedGroupIndex;
    rect.mRight = rect.mLeft + badgeWidth;
    mBadge->setRect(rect);
}

void LLFloaterEmojiPicker::selectEmojiGroup(U32 index)
{
    if (index == mSelectedGroupIndex || index >= mGroupButtons.size())
        return;

    if (mSelectedGroupIndex < mGroupButtons.size())
    {
        mGroupButtons[mSelectedGroupIndex]->setUseFontColor(FALSE);
        mGroupButtons[mSelectedGroupIndex]->setToggleState(FALSE);
    }

    mSelectedGroupIndex = index;
    mGroupButtons[mSelectedGroupIndex]->setToggleState(TRUE);
    mGroupButtons[mSelectedGroupIndex]->setUseFontColor(TRUE);

    LLButton* button = mGroupButtons[mSelectedGroupIndex];
    LLRect rect = mBadge->getRect();
    rect.mLeft = button->getRect().mLeft;
    rect.mRight = button->getRect().mRight;
    mBadge->setRect(rect);

    fillEmojis();
}

void LLFloaterEmojiPicker::fillEmojis(bool fromResize)
{
    S32 scrollbar_size = mEmojiScroll->getSize();
    if (scrollbar_size < 0)
    {
        static LLUICachedControl<S32> scrollbar_size_control("UIScrollbarSize", 0);
        scrollbar_size = scrollbar_size_control;
    }

    const S32 scroll_width = mEmojiScroll->getRect().getWidth();
    const S32 client_width = scroll_width - scrollbar_size - mEmojiScroll->getBorderWidth() * 2;
    const S32 grid_padding = mEmojiGrid->getPadding();
    const S32 icon_spacing = mEmojiGrid->getSpacing();
    const S32 row_width = client_width - grid_padding * 2;
    const S32 icon_size = 28; // icon width and height
    const S32 max_icons = llmax(1, (row_width + icon_spacing) / (icon_size + icon_spacing));

    // Optimization: don't rearrange for different widths with the same maxIcons
    if (fromResize && (max_icons == mRecentMaxIcons))
        return;

    mRecentMaxIcons = max_icons;

    mFocusedIconRow = 0;
    mFocusedIconCol = 0;
    mFocusedIcon = nullptr;
    mHoveredIcon = nullptr;
    mEmojiScroll->goToTop();
    mEmojiGrid->clearPanels();
    mPreview->setIcon(nullptr);

    if (mEmojiGrid->getRect().getWidth() != client_width)
    {
        LLRect rect = mEmojiGrid->getRect();
        rect.mRight = rect.mLeft + client_width;
        mEmojiGrid->setRect(rect);
    }

    LLPanel::Params row_panel_params;
    row_panel_params.rect = LLRect(0, icon_size, row_width, 0);

    LLScrollingPanelList::Params row_list_params;
    row_list_params.rect = row_panel_params.rect;
    row_list_params.is_horizontal = TRUE;
    row_list_params.padding = 0;
    row_list_params.spacing = icon_spacing;

    LLPanel::Params icon_params;
    LLRect icon_rect(0, icon_size, icon_size, 0);

    static LLColor4 default_color(0.75f, 0.75f, 0.75f, 1.0f);
    LLColor4 bg_color = LLUIColorTable::instance().getColor("MenuItemHighlightBgColor", default_color);

    if (!mSelectedGroupIndex)
    {
        // List all groups
        for (const auto& group : mFilteredEmojis)
        {
            // List all categories in the group
            for (const auto& category : group)
            {
                // List all emojis in the category
                fillEmojisCategory(category.second, category.first, row_panel_params,
                    row_list_params, icon_params, icon_rect, max_icons, bg_color);
            }
        }
    }
    else
    {
        // List all categories in the selected group
        const auto& group = mFilteredEmojis[mSelectedGroupIndex - 1];
        for (const auto& category : group)
        {
            // List all emojis in the category
            fillEmojisCategory(category.second, category.first, row_panel_params,
                row_list_params, icon_params, icon_rect, max_icons, bg_color);
        }
    }

    if (mEmojiGrid->getPanelList().empty())
    {
        showPreview(false);
        mFocusedIconRow = -1;
        mFocusedIconCol = -1;
        if (!mHint.empty())
        {
            hideFloater();
        }
    }
    else
    {
        showPreview(true);
        mFocusedIconRow = 0;
        mFocusedIconCol = 0;
        moveFocusedIconNext();
    }
}

void LLFloaterEmojiPicker::fillEmojisCategory(const std::vector<LLEmojiSearchResult>& emojis,
    const std::string& category, const LLPanel::Params& row_panel_params, const LLUICtrl::Params& row_list_params,
    const LLPanel::Params& icon_params, const LLRect& icon_rect, S32 max_icons, const LLColor4& bg)
{
    // Place the category title
    std::string title =
        category == FREQUENTLY_USED_CATEGORY ? getString("title_for_frequently_used") :
        isupper(category.front()) ? category : LLStringUtil::capitalize(category);
    LLEmojiGridDivider* div = new LLEmojiGridDivider(row_panel_params, title);
    mEmojiGrid->addPanel(div, true);

    int icon_index = 0;
    LLEmojiGridRow* row = nullptr;

    if (mFilterPattern.empty())
    {
        const LLEmojiDictionary::emoji2descr_map_t& emoji2descr = LLEmojiDictionary::instance().getEmoji2Descr();
        LLEmojiSearchResult emoji { 0, "", 0, 0 };
        if (category == FREQUENTLY_USED_CATEGORY)
        {
            for (const auto& code : sFrequentlyUsed)
            {
                const LLEmojiDictionary::emoji2descr_map_t::const_iterator& e2d = emoji2descr.find(code.first);
                if (e2d != emoji2descr.end() && !e2d->second->ShortCodes.empty())
                {
                    emoji.Character = code.first;
                    emoji.String = e2d->second->ShortCodes.front();
                    createEmojiIcon(emoji, category, row_panel_params, row_list_params, icon_params,
                        icon_rect, max_icons, bg, row, icon_index);
                }
            }
        }
        else
        {
            const LLEmojiDictionary::cat2descrs_map_t& category2Descr = LLEmojiDictionary::instance().getCategory2Descrs();
            const LLEmojiDictionary::cat2descrs_map_t::const_iterator& c2d = category2Descr.find(category);
            if (c2d != category2Descr.end())
            {
                for (const LLEmojiDescriptor* descr : c2d->second)
                {
                    emoji.Character = descr->Character;
                    emoji.String = descr->ShortCodes.front();
                    createEmojiIcon(emoji, category, row_panel_params, row_list_params, icon_params,
                        icon_rect, max_icons, bg, row, icon_index);
                }
            }
        }
    }
    else
    {
        for (const LLEmojiSearchResult& emoji : emojis)
        {
            createEmojiIcon(emoji, category, row_panel_params, row_list_params, icon_params,
                icon_rect, max_icons, bg, row, icon_index);
        }
    }
}

void LLFloaterEmojiPicker::createEmojiIcon(const LLEmojiSearchResult& emoji,
    const std::string& category, const LLPanel::Params& row_panel_params, const LLUICtrl::Params& row_list_params,
    const LLPanel::Params& icon_params, const LLRect& icon_rect, S32 max_icons, const LLColor4& bg,
    LLEmojiGridRow*& row, int& icon_index)
{
    // Place a new row each (max_icons) icons
    if (!(icon_index % max_icons))
    {
        row = new LLEmojiGridRow(row_panel_params, *(const LLScrollingPanelList::Params*)&row_list_params);
        mEmojiGrid->addPanel(row, true);
    }

    // Place a new icon to the current row
    LLEmojiGridIcon* icon = new LLEmojiGridIcon(icon_params, emoji);
    icon->setMouseEnterCallback([this](LLUICtrl* ctrl, const LLSD&) { onEmojiMouseEnter(ctrl); });
    icon->setMouseLeaveCallback([this](LLUICtrl* ctrl, const LLSD&) { onEmojiMouseLeave(ctrl); });
    icon->setMouseDownCallback([this](LLUICtrl* ctrl, S32, S32, MASK) { onEmojiMouseDown(ctrl); });
    icon->setMouseUpCallback([this](LLUICtrl* ctrl, S32, S32, MASK) { onEmojiMouseUp(ctrl); });
    icon->setBackgroundColor(bg);
    icon->setBackgroundOpaque(1);
    icon->setRect(icon_rect);
    row->mList->addPanel(icon, true);

    icon_index++;
}

void LLFloaterEmojiPicker::showPreview(bool show)
{
    //mPreview->setIcon(nullptr);
    mDummy->setVisible(show ? FALSE : TRUE);
    mPreview->setVisible(show ? TRUE : FALSE);
}

void LLFloaterEmojiPicker::onGroupButtonClick(LLUICtrl* ctrl)
{
    if (LLButton* button = dynamic_cast<LLButton*>(ctrl))
    {
        if (button == mGroupButtons[mSelectedGroupIndex] || button->getToggleState())
            return;

        auto it = std::find(mGroupButtons.begin(), mGroupButtons.end(), button);
        if (it == mGroupButtons.end())
            return;

        selectEmojiGroup(it - mGroupButtons.begin());
    }
}

void LLFloaterEmojiPicker::onGroupButtonMouseEnter(LLUICtrl* ctrl)
{
    if (LLButton* button = dynamic_cast<LLButton*>(ctrl))
    {
        button->setUseFontColor(TRUE);
    }
}

void LLFloaterEmojiPicker::onGroupButtonMouseLeave(LLUICtrl* ctrl)
{
    if (LLButton* button = dynamic_cast<LLButton*>(ctrl))
    {
        button->setUseFontColor(button->getToggleState());
    }
}

void LLFloaterEmojiPicker::onEmojiMouseEnter(LLUICtrl* ctrl)
{
    if (LLEmojiGridIcon* icon = dynamic_cast<LLEmojiGridIcon*>(ctrl))
    {
        if (mFocusedIcon && mFocusedIcon != icon && mFocusedIcon->isBackgroundVisible())
        {
            unselectGridIcon(mFocusedIcon);
        }

        if (mHoveredIcon && mHoveredIcon != icon)
        {
            unselectGridIcon(mHoveredIcon);
        }

        selectGridIcon(icon);

        mHoveredIcon = icon;
    }
}

void LLFloaterEmojiPicker::onEmojiMouseLeave(LLUICtrl* ctrl)
{
    if (LLEmojiGridIcon* icon = dynamic_cast<LLEmojiGridIcon*>(ctrl))
    {
        if (icon == mHoveredIcon)
        {
            if (icon != mFocusedIcon)
            {
                unselectGridIcon(icon);
            }
            mHoveredIcon = nullptr;
        }

        if (!mHoveredIcon && mFocusedIcon && !mFocusedIcon->isBackgroundVisible())
        {
            selectGridIcon(mFocusedIcon);
        }
    }
}

void LLFloaterEmojiPicker::onEmojiMouseDown(LLUICtrl* ctrl)
{
    if (getSoundFlags() & MOUSE_DOWN)
    {
        make_ui_sound("UISndClick");
    }
}

void LLFloaterEmojiPicker::onEmojiMouseUp(LLUICtrl* ctrl)
{
    if (getSoundFlags() & MOUSE_UP)
    {
        make_ui_sound("UISndClickRelease");
    }

    if (LLEmojiGridIcon* icon = dynamic_cast<LLEmojiGridIcon*>(ctrl))
    {
        LLSD value(wstring_to_utf8str(icon->getChar()));
        setValue(value);

        onCommit();

        if (!mHint.empty() || !(gKeyboard->currentMask(TRUE) & MASK_SHIFT))
        {
            hideFloater();
        }
    }
}

void LLFloaterEmojiPicker::selectFocusedIcon()
{
    if (mFocusedIcon && mFocusedIcon != mHoveredIcon)
    {
        unselectGridIcon(mFocusedIcon);
    }

    // Both mFocusedIconRow and mFocusedIconCol should be already verified
    LLEmojiGridRow* row = dynamic_cast<LLEmojiGridRow*>(mEmojiGrid->getPanelList()[mFocusedIconRow]);
    mFocusedIcon = row ? dynamic_cast<LLEmojiGridIcon*>(row->mList->getPanelList()[mFocusedIconCol]) : nullptr;

    if (mFocusedIcon && !mHoveredIcon)
    {
        selectGridIcon(mFocusedIcon);
    }
}

bool LLFloaterEmojiPicker::moveFocusedIconUp()
{
    for (S32 i = mFocusedIconRow - 1; i >= 0; --i)
    {
        LLScrollingPanel* panel = mEmojiGrid->getPanelList()[i];
        LLEmojiGridRow* row = dynamic_cast<LLEmojiGridRow*>(panel);
        if (row && row->mList->getPanelList().size() > mFocusedIconCol)
        {
            mEmojiScroll->scrollToShowRect(row->getBoundingRect());
            mFocusedIconRow = i;
            selectFocusedIcon();
            return true;
        }
    }

    return false;
}

bool LLFloaterEmojiPicker::moveFocusedIconDown()
{
    S32 rowCount = mEmojiGrid->getPanelList().size();
    for (S32 i = mFocusedIconRow + 1; i < rowCount; ++i)
    {
        LLScrollingPanel* panel = mEmojiGrid->getPanelList()[i];
        LLEmojiGridRow* row = dynamic_cast<LLEmojiGridRow*>(panel);
        if (row && row->mList->getPanelList().size() > mFocusedIconCol)
        {
            mEmojiScroll->scrollToShowRect(row->getBoundingRect());
            mFocusedIconRow = i;
            selectFocusedIcon();
            return true;
        }
    }

    return false;
}

bool LLFloaterEmojiPicker::moveFocusedIconPrev()
{
    if (mHoveredIcon)
        return false;

    if (mFocusedIconCol > 0)
    {
        mFocusedIconCol--;
        selectFocusedIcon();
        return true;
    }

    for (S32 i = mFocusedIconRow - 1; i >= 0; --i)
    {
        LLScrollingPanel* panel = mEmojiGrid->getPanelList()[i];
        LLEmojiGridRow* row = dynamic_cast<LLEmojiGridRow*>(panel);
        if (row && row->mList->getPanelList().size())
        {
            mEmojiScroll->scrollToShowRect(row->getBoundingRect());
            mFocusedIconCol = row->mList->getPanelList().size() - 1;
            mFocusedIconRow = i;
            selectFocusedIcon();
            return true;
        }
    }

    return false;
}

bool LLFloaterEmojiPicker::moveFocusedIconNext()
{
    if (mHoveredIcon)
        return false;

    LLScrollingPanel* panel = mEmojiGrid->getPanelList()[mFocusedIconRow];
    LLEmojiGridRow* row = dynamic_cast<LLEmojiGridRow*>(panel);
    S32 colCount = row ? row->mList->getPanelList().size() : 0;
    if (mFocusedIconCol < colCount - 1)
    {
        mFocusedIconCol++;
        selectFocusedIcon();
        return true;
    }

    S32 rowCount = mEmojiGrid->getPanelList().size();
    for (S32 i = mFocusedIconRow + 1; i < rowCount; ++i)
    {
        LLScrollingPanel* panel = mEmojiGrid->getPanelList()[i];
        LLEmojiGridRow* row = dynamic_cast<LLEmojiGridRow*>(panel);
        if (row && row->mList->getPanelList().size())
        {
            mEmojiScroll->scrollToShowRect(row->getBoundingRect());
            mFocusedIconCol = 0;
            mFocusedIconRow = i;
            selectFocusedIcon();
            return true;
        }
    }

    return false;
}

void LLFloaterEmojiPicker::selectGridIcon(LLEmojiGridIcon* icon)
{
    icon->setBackgroundVisible(TRUE);
    mPreview->setIcon(icon);
}

void LLFloaterEmojiPicker::unselectGridIcon(LLEmojiGridIcon* icon)
{
    icon->setBackgroundVisible(FALSE);
    mPreview->setIcon(nullptr);
}

// virtual
BOOL LLFloaterEmojiPicker::handleKey(KEY key, MASK mask, BOOL called_from_parent)
{
    if (mask == MASK_NONE)
    {
        switch (key)
        {
        case KEY_UP:
            moveFocusedIconUp();
            return TRUE;
        case KEY_DOWN:
            moveFocusedIconDown();
            return TRUE;
        case KEY_LEFT:
            moveFocusedIconPrev();
            return TRUE;
        case KEY_RIGHT:
            moveFocusedIconNext();
            return TRUE;
        case KEY_ESCAPE:
            hideFloater();
            return TRUE;
        }
    }

    if (mask == MASK_ALT)
    {
        switch (key)
        {
        case KEY_LEFT:
            selectEmojiGroup((mSelectedGroupIndex + mFilteredEmojis.size()) % mGroupButtons.size());
            return TRUE;
        case KEY_RIGHT:
            selectEmojiGroup((mSelectedGroupIndex + 1) % mGroupButtons.size());
            return TRUE;
        }
    }

    if (key == KEY_RETURN)
    {
        U64 time = totalTime();
        // <Shift+Return> comes twice for unknown reason
        if (mFocusedIcon && (time - mRecentReturnPressedMs > 100000)) // Min interval 0.1 sec.
        {
            onEmojiMouseDown(mFocusedIcon);
            onEmojiMouseUp(mFocusedIcon);
        }
        mRecentReturnPressedMs = time;
        return TRUE;
    }

    if (mHint.empty())
    {
        if (key >= 0x20 && key < 0x80)
        {
            if (!mEmojiGrid->getPanelList().empty())
            {
                if (mFilterPattern.empty())
                {
                    mFilterPattern = ":";
                }
                mFilterPattern += (char)key;
                initialize();
            }
            return TRUE;
        }
        else if (key == KEY_BACKSPACE)
        {
            if (!mFilterPattern.empty())
            {
                mFilterPattern.pop_back();
                if (mFilterPattern == ":")
                {
                    mFilterPattern.clear();
                }
                initialize();
            }
            return TRUE;
        }
    }

    return super::handleKey(key, mask, called_from_parent);
}

// virtual
void LLFloaterEmojiPicker::goneFromFront()
{
    hideFloater();
}

void LLFloaterEmojiPicker::hideFloater() const
{
    LLEmojiHelper::instance().hideHelper(nullptr, true);
}

// static
std::list<llwchar>& LLFloaterEmojiPicker::getRecentlyUsed()
{
    loadState();
    return sRecentlyUsed;
}

// static
void LLFloaterEmojiPicker::onEmojiUsed(llwchar emoji)
{
    // Update sRecentlyUsed
    auto itr = std::find(sRecentlyUsed.begin(), sRecentlyUsed.end(), emoji);
    if (itr == sRecentlyUsed.end())
    {
        sRecentlyUsed.push_front(emoji);
    }
    else if (itr != sRecentlyUsed.begin())
    {
        sRecentlyUsed.erase(itr);
        sRecentlyUsed.push_front(emoji);
    }

    // Increment and reorder sFrequentlyUsed
    auto itf = sFrequentlyUsed.begin();
    while (itf != sFrequentlyUsed.end())
    {
        if (itf->first == emoji)
        {
            itf->second++;
            while (itf != sFrequentlyUsed.begin())
            {
                auto prior = itf;
                prior--;
                if (prior->second > itf->second)
                    break;
                prior->swap(*itf);
                itf = prior;
            }
            break;
        }
        itf++;
    }
    // Append new if not found
    if (itf == sFrequentlyUsed.end())
    {
        // Insert before others with count == 1
        while (itf != sFrequentlyUsed.begin())
        {
            auto prior = itf;
            prior--;
            if (prior->second > 1)
                break;
            itf = prior;
        }
        sFrequentlyUsed.insert(itf, std::make_pair(emoji, 1));
    }
}

// static
void LLFloaterEmojiPicker::loadState()
{
    if (!sStateFileName.empty())
        return; // Already loaded

    sStateFileName = gDirUtilp->getExpandedFilename(LL_PATH_PER_SL_ACCOUNT, "emoji_floater_state.xml");

    llifstream file;
    file.open(sStateFileName.c_str());
    if (!file.is_open())
    {
        LL_WARNS() << "Emoji floater state file is missing or inaccessible: " << sStateFileName << LL_ENDL;
        return;
    }

    LLSD state;
    LLSDSerialize::fromXML(state, file);
    if (state.isUndefined())
    {
        LL_WARNS() << "Emoji floater state file is missing or ill-formed: " << sStateFileName << LL_ENDL;
        return;
    }

    // Load and parse sRecentlyUsed
    std::string recentlyUsed = state[sKeyRecentlyUsed];
    std::vector<std::string> rtokens = LLStringUtil::getTokens(recentlyUsed, ",");
    int maxCountR = 20;
    for (const std::string& token : rtokens)
    {
        llwchar emoji = (llwchar)atoi(token.c_str());
        if (std::find(sRecentlyUsed.begin(), sRecentlyUsed.end(), emoji) == sRecentlyUsed.end())
        {
            sRecentlyUsed.push_back(emoji);
            if (!--maxCountR)
                break;
        }
    }

    // Load and parse sFrequentlyUsed
    std::string frequentlyUsed = state[sKeyFrequentlyUsed];
    std::vector<std::string> ftokens = LLStringUtil::getTokens(frequentlyUsed, ",");
    int maxCountF = 20;
    for (const std::string& token : ftokens)
    {
        std::vector<std::string> pair = LLStringUtil::getTokens(token, ":");
        if (pair.size() == 2)
        {
            llwchar emoji = (llwchar)atoi(pair[0].c_str());
            if (emoji)
            {
                U32 count = atoi(pair[1].c_str());
                auto it = std::find_if(sFrequentlyUsed.begin(), sFrequentlyUsed.end(),
                    [emoji](std::pair<llwchar, U32>& it) { return it.first == emoji; });
                if (it != sFrequentlyUsed.end())
                {
                    it->second += count;
                }
                else
                {
                    sFrequentlyUsed.push_back(std::make_pair(emoji, count));
                    if (!--maxCountF)
                        break;
                }
            }
        }
    }

    // Normalize by minimum
    if (!sFrequentlyUsed.empty())
    {
        U32 delta = sFrequentlyUsed.back().second - 1;
        for (auto& it : sFrequentlyUsed)
        {
            it.second = std::max((U32)0, it.second - delta);
        }
    }
}

// static
void LLFloaterEmojiPicker::saveState()
{
    if (sStateFileName.empty())
        return; // Not loaded

    if (LLAppViewer::instance()->isSecondInstance())
        return; // Not allowed

    LLSD state = LLSD::emptyMap();

    if (!sRecentlyUsed.empty())
    {
        U32 maxCount = 20;
        std::string recentlyUsed;
        for (llwchar emoji : sRecentlyUsed)
        {
            if (!recentlyUsed.empty())
                recentlyUsed += ",";
            char buffer[32];
            sprintf(buffer, "%u", (U32)emoji);
            recentlyUsed += buffer;
            if (!--maxCount)
                break;
        }
        state[sKeyRecentlyUsed] = recentlyUsed;
    }

    if (!sFrequentlyUsed.empty())
    {
        U32 maxCount = 20;
        std::string frequentlyUsed;
        for (auto& it : sFrequentlyUsed)
        {
            if (!frequentlyUsed.empty())
                frequentlyUsed += ",";
            char buffer[32];
            sprintf(buffer, "%u:%u", (U32)it.first, (U32)it.second);
            frequentlyUsed += buffer;
            if (!--maxCount)
                break;
        }
        state[sKeyFrequentlyUsed] = frequentlyUsed;
    }

    llofstream stream(sStateFileName.c_str());
    LLSDSerialize::toPrettyXML(state, stream);
}<|MERGE_RESOLUTION|>--- conflicted
+++ resolved
@@ -434,11 +434,7 @@
     mGroupButtons.clear();
 
     LLButton::Params params;
-<<<<<<< HEAD
-    params.font = LLFontGL::getFontEmoji();
-=======
     params.font = LLFontGL::getFontEmojiLarge();
->>>>>>> b31789c1
     params.name = "all_categories";
 
     LLRect rect;
