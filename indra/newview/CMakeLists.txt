# -*- cmake -*-

project(viewer)

include(00-Common)
include(Boost)
include(BuildVersion)
include(DBusGlib)
include(DirectX)
include(ELFIO)
include(FMOD)
include(OPENAL)
include(FindOpenGL)
include(LLAudio)
include(LLCharacter)
include(LLCommon)
include(LLImage)
include(LLImageJ2COJ)
include(LLInventory)
include(LLMath)
include(LLMessage)
include(LLPlugin)
include(LLPrimitive)
include(LLRender)
include(LLUI)
include(LLVFS)
include(LLWindow)
include(LLXML)
include(LLXUIXML)
include(LScript)
include(Linking)
include(NDOF)
include(GooglePerfTools)
include(TemplateCheck)
include(UI)
include(UnixInstall)
include(LLKDU)
include(ViewerMiscLibs)
include(LLLogin)
include(GLOD)
include(CMakeCopyIfDifferent)

include_directories(
    ${DBUSGLIB_INCLUDE_DIRS}
    ${ELFIO_INCLUDE_DIR}
    ${GLOD_INCLUDE_DIR}
    ${LLAUDIO_INCLUDE_DIRS}
    ${LLCHARACTER_INCLUDE_DIRS}
    ${LLCOMMON_INCLUDE_DIRS}
    ${LLIMAGE_INCLUDE_DIRS}
    ${LLINVENTORY_INCLUDE_DIRS}
    ${LLMATH_INCLUDE_DIRS}
    ${LLMESSAGE_INCLUDE_DIRS}
    ${LLPLUGIN_INCLUDE_DIRS}
    ${LLPRIMITIVE_INCLUDE_DIRS}
    ${LLRENDER_INCLUDE_DIRS}
    ${LLUI_INCLUDE_DIRS}
    ${LLVFS_INCLUDE_DIRS}
    ${LLWINDOW_INCLUDE_DIRS}
    ${LLXML_INCLUDE_DIRS}
    ${LLXUIXML_INCLUDE_DIRS}
    ${LSCRIPT_INCLUDE_DIRS}
    ${LSCRIPT_INCLUDE_DIRS}/lscript_compile
    ${LLLOGIN_INCLUDE_DIRS}
    ${LIBS_PREBUILT_DIR}/include/collada
    ${LIBS_PREBUILT_DIR}/include/collada/1.4
    )

set(viewer_SOURCE_FILES
    llaccordionctrl.cpp
    llaccordionctrltab.cpp
    llagent.cpp
    llagentaccess.cpp
    llagentdata.cpp
    llagentlanguage.cpp
    llagentlistener.cpp
    llagentpicksinfo.cpp
    llagentpilot.cpp
    llagentui.cpp
    llagentwearables.cpp
    llanimstatelabels.cpp
    llappearancemgr.cpp
    llappviewer.cpp
    llappviewerlistener.cpp
    llassetuploadqueue.cpp
    llassetuploadresponders.cpp
    llaudiosourcevo.cpp
    llavataractions.cpp
    llavatariconctrl.cpp
    llavatarlist.cpp
    llavatarlistitem.cpp
    llavatarpropertiesprocessor.cpp
    llbottomtray.cpp
    llbox.cpp
    llbreadcrumbview.cpp
    llcallbacklist.cpp
    llcallfloater.cpp
    llcallingcard.cpp
    llcapabilitylistener.cpp
    llcaphttpsender.cpp
    llchannelmanager.cpp
    llchatbar.cpp
    llchathistory.cpp
    llchatitemscontainerctrl.cpp
    llchatmsgbox.cpp
    llchiclet.cpp
    llclassifiedinfo.cpp
    llclassifiedstatsresponder.cpp
    llcloud.cpp
    llcolorswatch.cpp
    llcommandhandler.cpp
    llcommandlineparser.cpp
    llcompilequeue.cpp
    llconfirmationmanager.cpp
    llcurrencyuimanager.cpp
    llcylinder.cpp
    lldateutil.cpp
    lldebugmessagebox.cpp
    lldebugview.cpp
    lldelayedgestureerror.cpp
    lldirpicker.cpp
    lldndbutton.cpp
    lldrawable.cpp
    lldrawpool.cpp
    lldrawpoolalpha.cpp
    lldrawpoolavatar.cpp
    lldrawpoolbump.cpp
    lldrawpoolground.cpp
    lldrawpoolsimple.cpp
    lldrawpoolsky.cpp
    lldrawpoolterrain.cpp
    lldrawpooltree.cpp
    lldrawpoolwater.cpp
    lldrawpoolwlsky.cpp
    lldriverparam.cpp
    lldynamictexture.cpp
    llemote.cpp
    lleventinfo.cpp
    lleventnotifier.cpp
    lleventpoll.cpp
    llexpandabletextbox.cpp
    llface.cpp
    llfasttimerview.cpp
    llfavoritesbar.cpp
    llfeaturemanager.cpp
    llfilepicker.cpp
    llfirstuse.cpp
    llflexibleobject.cpp
    llfloaterabout.cpp
    llfloateractivespeakers.cpp
    llfloateranimpreview.cpp
    llfloaterauction.cpp
    llfloateravatarpicker.cpp
    llfloateravatartextures.cpp
    llfloaterbeacons.cpp
    llfloaterbuildoptions.cpp
    llfloaterbulkpermission.cpp
    llfloaterbump.cpp
    llfloaterbuy.cpp
    llfloaterbuycontents.cpp
    llfloaterbuycurrency.cpp
    llfloaterbuyland.cpp
    llfloatercall.cpp
    llfloatercamera.cpp
    llfloaterchat.cpp
    llfloaterchatterbox.cpp
    llfloatercolorpicker.cpp
    llfloatercustomize.cpp
    llfloaterdaycycle.cpp
    llfloaterenvsettings.cpp
    llfloaterfonttest.cpp
    llfloaterfriends.cpp
    llfloatergesture.cpp
    llfloatergodtools.cpp
    llfloatergroupinvite.cpp
    llfloatergroups.cpp
    llfloaterhandler.cpp
    llfloaterhardwaresettings.cpp
    llfloaterhelpbrowser.cpp
    llfloaterhud.cpp
    llfloaterimagepreview.cpp
    llfloaterimportcollada.cpp
    llfloaterinspect.cpp
    llfloaterinventory.cpp
    llfloaterjoystick.cpp
    llfloaterlagmeter.cpp
    llfloaterland.cpp
    llfloaterlandholdings.cpp
    llfloatermap.cpp
    llfloatermediabrowser.cpp
    llfloatermediasettings.cpp
    llfloatermemleak.cpp
    llfloatermodelpreview.cpp
    llfloaternamedesc.cpp
    llfloaternearbymedia.cpp
    llfloaternotificationsconsole.cpp
    llfloateropenobject.cpp
    llfloaterparcel.cpp
    llfloaterpay.cpp
    llfloaterperms.cpp
    llfloaterpostcard.cpp
    llfloaterpostprocess.cpp
    llfloaterpreference.cpp
    llfloaterproperties.cpp
    llfloaterregioninfo.cpp
    llfloaterreporter.cpp
    llfloaterscriptdebug.cpp
    llfloatersearch.cpp
    llfloatersellland.cpp
    llfloatersettingsdebug.cpp
    llfloatersnapshot.cpp
    llfloatertelehub.cpp
    llfloatertestinspectors.cpp
    llfloatertestlistview.cpp
    llfloatertools.cpp
    llfloatertopobjects.cpp
    llfloatertos.cpp
    llfloateruipreview.cpp
    llfloaterurldisplay.cpp
    llfloaterurlentry.cpp
    llfloatervoicedevicesettings.cpp
    llfloatervolumepulldown.cpp
    llfloaterwater.cpp
    llfloaterwhitelistentry.cpp
    llfloaterwindlight.cpp
    llfloaterworldmap.cpp
    llfolderview.cpp
    llfolderviewitem.cpp
    llfollowcam.cpp
    llfriendcard.cpp
    llgesturemgr.cpp
    llglsandbox.cpp
    llgroupactions.cpp
    llgrouplist.cpp
    llgroupmgr.cpp
    llgroupnotify.cpp
    llhomelocationresponder.cpp
    llhudeffect.cpp
    llhudeffectbeam.cpp
    llhudeffectlookat.cpp
    llhudeffectpointat.cpp
    llhudeffecttrail.cpp
    llhudicon.cpp
    llhudmanager.cpp
    llhudobject.cpp
    llhudrender.cpp
    llhudtext.cpp
    llhudview.cpp
    llimfloater.cpp
    llimfloatercontainer.cpp
    llimhandler.cpp
    llimpanel.cpp
    llimview.cpp
    llinspect.cpp
    llinspectavatar.cpp
    llinspectgroup.cpp
    llinspectobject.cpp
    llinspectremoteobject.cpp
    llinventorybridge.cpp
    llinventoryclipboard.cpp
    llinventoryfilter.cpp
    llinventoryfunctions.cpp
    llinventorymodel.cpp
    llinventoryobserver.cpp
    llinventorypanel.cpp
    llinventorysubtreepanel.cpp
    lljoystickbutton.cpp
    lllandmarkactions.cpp
    lllandmarklist.cpp
    lllistbrowser.cpp
    lllistview.cpp
    lllocaltextureobject.cpp
    lllocationhistory.cpp
    lllocationinputctrl.cpp
    lllogchat.cpp
    llloginhandler.cpp
    lllogininstance.cpp
    llmanip.cpp
    llmaniprotate.cpp
    llmanipscale.cpp
    llmaniptranslate.cpp
    llmediactrl.cpp
    llmediadataclient.cpp
    llmediaremotectrl.cpp
    llmemoryview.cpp
    llmenucommands.cpp
    llmetricperformancetester.cpp
    llmimetypes.cpp
    llmorphview.cpp
    llmoveview.cpp
    llmutelist.cpp
    llnamebox.cpp
    llnameeditor.cpp
    llnamelistctrl.cpp
    llnavigationbar.cpp
    llnearbychat.cpp
    llnearbychatbar.cpp
    llnearbychathandler.cpp
    llnetmap.cpp
    llnotificationalerthandler.cpp
    llnotificationgrouphandler.cpp
    llnotificationhandlerutil.cpp
    llnotificationmanager.cpp
    llnotificationofferhandler.cpp
    llnotificationscripthandler.cpp
    llnotificationtiphandler.cpp
    llnotify.cpp
    lloutputmonitorctrl.cpp
    lloverlaybar.cpp
    llpanelavatar.cpp
    llpanelavatarrow.cpp
    llpanelavatartag.cpp
    llpanelblockedlist.cpp
    llpanelclassified.cpp
    llpanelcontents.cpp
    llpaneleditwearable.cpp
    llpanelevent.cpp
    llpanelface.cpp
    llpanelgroup.cpp
    llpanelgroupgeneral.cpp
    llpanelgroupinvite.cpp
    llpanelgrouplandmoney.cpp
    llpanelgroupnotices.cpp
    llpanelgrouproles.cpp
    llpanelhome.cpp
    llpanelimcontrolpanel.cpp
    llpanelland.cpp
    llpanellandaudio.cpp
    llpanellandmarkinfo.cpp
    llpanellandmarks.cpp
    llpanellandmedia.cpp
    llpanellogin.cpp
    llpanellookinfo.cpp
    llpanelmaininventory.cpp
    llpanelmediasettingsgeneral.cpp
    llpanelmediasettingspermissions.cpp
    llpanelmediasettingssecurity.cpp
    llpanelme.cpp
    llpanelobject.cpp
    llpanelobjectinventory.cpp
    llpaneloutfitsinventory.cpp
    llpanelpeople.cpp
    llpanelpeoplemenus.cpp
    llpanelpermissions.cpp
    llpanelpick.cpp
    llpanelpicks.cpp
    llpanelplace.cpp
    llpanelplaceinfo.cpp
    llpanelplaceprofile.cpp
    llpanelplaces.cpp
    llpanelplacestab.cpp
    llpanelprimmediacontrols.cpp
    llpanelprofile.cpp
    llpanelprofileview.cpp
    llpanelshower.cpp
    llpanelteleporthistory.cpp
    llpanelvolume.cpp
    llparcelselection.cpp
    llparticipantlist.cpp
    llpatchvertexarray.cpp
    llplacesinventorybridge.cpp
    llpolymesh.cpp
    llpolymorph.cpp
    llpreview.cpp
    llpreviewanim.cpp
    llpreviewgesture.cpp
    llpreviewnotecard.cpp
    llpreviewscript.cpp
    llpreviewsound.cpp
    llpreviewtexture.cpp
    llproductinforequest.cpp
    llprogressview.cpp
    llrecentpeople.cpp
    llregionposition.cpp
    llremoteparcelrequest.cpp
    llsavedsettingsglue.cpp
    llscreenchannel.cpp
    llscriptfloater.cpp
    llscrollingpanelparam.cpp
    llsearchcombobox.cpp
    llsearchhistory.cpp
    llselectmgr.cpp
    llsidepanelappearance.cpp
    llsidepanelinventory.cpp
    llsidepanelinventorysubpanel.cpp
    llsidepaneliteminfo.cpp
    llsidepaneltaskinfo.cpp
    llsidetray.cpp
    llsidetraypanelcontainer.cpp
    llsky.cpp
    llslurl.cpp
    llspatialpartition.cpp
    llspeakbutton.cpp
    llspeakers.cpp
    llsplitbutton.cpp
    llsprite.cpp
    llstartup.cpp
    llstatusbar.cpp
    llstylemap.cpp
    llsurface.cpp
    llsurfacepatch.cpp
    llsyswellitem.cpp
    llsyswellwindow.cpp
    llteleporthistory.cpp
    llteleporthistorystorage.cpp
    lltexglobalcolor.cpp
    lltexlayer.cpp
    lltexlayerparams.cpp
    lltextureatlas.cpp
    lltextureatlasmanager.cpp
    lltexturecache.cpp
    lltexturectrl.cpp
    lltexturefetch.cpp
    lltextureinfo.cpp
    lltextureinfodetails.cpp
    lltexturestats.cpp
    lltexturestatsuploader.cpp
    lltextureview.cpp
    lltextutil.cpp
    lltoast.cpp
    lltoastalertpanel.cpp
    lltoastgroupnotifypanel.cpp
    lltoastimpanel.cpp
    lltoastnotifypanel.cpp
    lltoastpanel.cpp
    lltool.cpp
    lltoolbar.cpp
    lltoolbrush.cpp
    lltoolcomp.cpp
    lltooldraganddrop.cpp
    lltoolface.cpp
    lltoolfocus.cpp
    lltoolgrab.cpp
    lltoolgun.cpp
    lltoolindividual.cpp
    lltoolmgr.cpp
    lltoolmorph.cpp
    lltoolobjpicker.cpp
    lltoolpie.cpp
    lltoolpipette.cpp
    lltoolplacer.cpp
    lltoolselect.cpp
    lltoolselectland.cpp
    lltoolselectrect.cpp
    lltracker.cpp
    lltransientdockablefloater.cpp
    lltransientfloatermgr.cpp
    lluilistener.cpp
    lluploaddialog.cpp
    llurl.cpp
    llurldispatcher.cpp
    llurlhistory.cpp
    llurllineeditorctrl.cpp
    llurlsimstring.cpp
    llurlwhitelist.cpp
    llvectorperfoptions.cpp
    llversioninfo.cpp
    llviewchildren.cpp
    llviewerassetstorage.cpp
    llviewerassettype.cpp
    llvieweraudio.cpp
    llviewercamera.cpp
    llviewerchat.cpp
    llviewercontrol.cpp
    llviewercontrollistener.cpp
    llviewerdisplay.cpp
    llviewerfloaterreg.cpp
    llviewerfoldertype.cpp
    llviewergenericmessage.cpp
    llviewergesture.cpp    
    llviewerhelp.cpp
    llviewerhelputil.cpp
    llviewerhome.cpp
    llviewerinventory.cpp
    llviewerjoint.cpp
    llviewerjointattachment.cpp
    llviewerjointmesh.cpp
    llviewerjointmesh_sse.cpp
    llviewerjointmesh_sse2.cpp
    llviewerjointmesh_vec.cpp
    llviewerjoystick.cpp
    llviewerkeyboard.cpp
    llviewerlayer.cpp
    llviewermedia.cpp
    llviewermedia_streamingaudio.cpp
    llviewermediafocus.cpp
    llviewermenu.cpp
    llviewermenufile.cpp
    llviewermessage.cpp
    llviewernetwork.cpp
    llviewerobject.cpp
    llviewerobjectlist.cpp
    llviewerparcelmedia.cpp
    llviewerparcelmediaautoplay.cpp
    llviewerparcelmgr.cpp
    llviewerparceloverlay.cpp
    llviewerpartsim.cpp
    llviewerpartsource.cpp
    llviewerregion.cpp
    llviewershadermgr.cpp
    llviewerstats.cpp
    llviewertexteditor.cpp
    llviewertexture.cpp
    llviewertextureanim.cpp
    llviewertexturelist.cpp
    llviewerthrottle.cpp
    llviewervisualparam.cpp
    llviewerwindow.cpp
    llviewerwindowlistener.cpp
    llvlcomposition.cpp
    llvlmanager.cpp
    llvoavatar.cpp
    llvoavatardefines.cpp
    llvoavatarself.cpp
    llvocache.cpp
    llvoclouds.cpp
    llvograss.cpp
    llvoground.cpp
    llvoicechannel.cpp
    llvoiceclient.cpp
    llvoicecontrolpanel.cpp
    llvoiceremotectrl.cpp
    llvoicevisualizer.cpp
    llvoinventorylistener.cpp
    llvopartgroup.cpp
    llvosky.cpp
    llvosurfacepatch.cpp
    llvotextbubble.cpp
    llvotree.cpp
    llvovolume.cpp
    llvowater.cpp
    llvowlsky.cpp
    llwatchdog.cpp
    llwaterparammanager.cpp
    llwaterparamset.cpp
    llwearable.cpp
    llwearabledictionary.cpp
    llwearablelist.cpp
    llweb.cpp
    llwind.cpp
    llwlanimator.cpp
    llwldaycycle.cpp
    llwlparammanager.cpp
    llwlparamset.cpp
    llworld.cpp
    llworldmap.cpp
    llworldmapmessage.cpp
    llworldmipmap.cpp
    llworldmapview.cpp
    llxmlrpclistener.cpp
    llxmlrpctransaction.cpp
    noise.cpp
    pipeline.cpp
    )

set(VIEWER_BINARY_NAME "secondlife-bin" CACHE STRING
    "The name of the viewer executable to create.")

if (LINUX)
  # We can't set these flags for Darwin, because they get passed to
  # the PPC compiler.  Ugh.

  set_source_files_properties(
      llviewerjointmesh_sse.cpp
      PROPERTIES COMPILE_FLAGS "-msse -mfpmath=sse"
      )
  set_source_files_properties(
      llviewerjointmesh_sse2.cpp
      PROPERTIES COMPILE_FLAGS "-msse2 -mfpmath=sse"
      )
endif (LINUX)

set(viewer_HEADER_FILES
    CMakeLists.txt
    ViewerInstall.cmake
    llaccordionctrl.h
    llaccordionctrltab.h
    llagent.h
    llagentaccess.h
    llagentdata.h
    llagentlanguage.h
    llagentlistener.h
    llagentpicksinfo.h
    llagentpilot.h
    llagentui.h
    llagentwearables.h
    llanimstatelabels.h
    llappearance.h
    llappearancemgr.h
    llappviewer.h
    llappviewerlistener.h
    llassetuploadqueue.h
    llassetuploadresponders.h
    llaudiosourcevo.h
    llavataractions.h
    llavatariconctrl.h
    llavatarlist.h
    llavatarlistitem.h
    llavatarpropertiesprocessor.h
    llbottomtray.h
    llbox.h
    llbreadcrumbview.h
    llcallbacklist.h
    llcallfloater.h
    llcallingcard.h
    llcapabilitylistener.h
    llcapabilityprovider.h
    llcaphttpsender.h
    llchannelmanager.h
    llchatbar.h
    llchathistory.h
    llchatitemscontainerctrl.h
    llchatmsgbox.h
    llchiclet.h
    llclassifiedinfo.h
    llclassifiedstatsresponder.h
    llcloud.h
    llcolorswatch.h
    llcommandhandler.h
    llcommandlineparser.h
    llcompilequeue.h
    llconfirmationmanager.h
    llcurrencyuimanager.h
    llcylinder.h
    lldateutil.h
    lldebugmessagebox.h
    lldebugview.h
    lldelayedgestureerror.h
    lldirpicker.h
    lldndbutton.h
    lldrawable.h
    lldrawpool.h
    lldrawpoolalpha.h
    lldrawpoolavatar.h
    lldrawpoolbump.h
    lldrawpoolclouds.h
    lldrawpoolground.h
    lldrawpoolsimple.h
    lldrawpoolsky.h
    lldrawpoolterrain.h
    lldrawpooltree.h
    lldrawpoolwater.h
    lldrawpoolwlsky.h
    lldriverparam.h
    lldynamictexture.h
    llemote.h
    lleventinfo.h
    lleventnotifier.h
    lleventpoll.h
    llexpandabletextbox.h
    llface.h
    llfasttimerview.h
    llfavoritesbar.h
    llfeaturemanager.h
    llfilepicker.h
    llfirstuse.h
    llflexibleobject.h
    llfloaterabout.h
    llfloateractivespeakers.h
    llfloateranimpreview.h
    llfloaterauction.h
    llfloateravatarpicker.h
    llfloateravatartextures.h
    llfloaterbeacons.h
    llfloaterbuildoptions.h
    llfloaterbulkpermission.h
    llfloaterbump.h
    llfloaterbuy.h
    llfloaterbuycontents.h
    llfloaterbuycurrency.h
    llfloaterbuyland.h
    llfloatercall.h
    llfloatercamera.h
    llfloaterchat.h
    llfloaterchatterbox.h
    llfloatercolorpicker.h
    llfloatercustomize.h
    llfloaterdaycycle.h
    llfloaterenvsettings.h
    llfloaterfonttest.h
    llfloaterfriends.h
    llfloatergesture.h
    llfloatergodtools.h
    llfloatergroupinvite.h
    llfloatergroups.h
    llfloaterhandler.h
    llfloaterhardwaresettings.h
    llfloaterhelpbrowser.h
    llfloaterhud.h
    llfloaterimagepreview.h
    llfloaterimportcollada.h
    llfloaterinspect.h
    llfloaterinventory.h
    llfloaterjoystick.h
    llfloaterlagmeter.h
    llfloaterland.h
    llfloaterlandholdings.h
    llfloatermap.h
    llfloatermediabrowser.h
    llfloatermediasettings.h
    llfloatermemleak.h
    llfloatermodelpreview.h
    llfloaternamedesc.h
        llfloaternearbymedia.h
    llfloaternotificationsconsole.h
    llfloateropenobject.h
    llfloaterparcel.h
    llfloaterpay.h
    llfloaterperms.h
    llfloaterpostcard.h
    llfloaterpostprocess.h
    llfloaterpreference.h
    llfloaterproperties.h
    llfloaterregioninfo.h
    llfloaterreporter.h
    llfloaterscriptdebug.h
    llfloatersearch.h
    llfloatersellland.h
    llfloatersettingsdebug.h
    llfloatersnapshot.h
    llfloatertelehub.h
    llfloatertestinspectors.h
    llfloatertestlistview.h
    llfloatertools.h
    llfloatertopobjects.h
    llfloatertos.h
    llfloateruipreview.h
    llfloaterurldisplay.h
    llfloaterurlentry.h
    llfloatervoicedevicesettings.h
    llfloaterwater.h
    llfloaterwhitelistentry.h
    llfloaterwindlight.h
    llfloaterworldmap.h
    llfolderview.h
    llfoldervieweventlistener.h
    llfolderviewitem.h
    llfollowcam.h
    llfriendcard.h
    llgesturemgr.h
    llgroupactions.h
    llgrouplist.h
    llgroupmgr.h
    llgroupnotify.h
    llhomelocationresponder.h
    llhudeffect.h
    llhudeffectbeam.h
    llhudeffectlookat.h
    llhudeffectpointat.h
    llhudeffecttrail.h
    llhudicon.h
    llhudmanager.h
    llhudobject.h
    llhudrender.h
    llhudtext.h
    llhudview.h
    llimfloater.h
    llimfloatercontainer.h
    llimpanel.h
    llimview.h
    llinspect.h
    llinspectavatar.h
    llinspectgroup.h
    llinspectobject.h
    llinspectremoteobject.h
    llinventorybridge.h
    llinventoryclipboard.h
    llinventoryfilter.h
    llinventoryfunctions.h
    llinventorymodel.h
    llinventoryobserver.h
    llinventorypanel.h
    llinventorysubtreepanel.h
    lljoystickbutton.h
    lllandmarkactions.h
    lllandmarklist.h
    lllightconstants.h
    lllistbrowser.h
    lllistview.h
    lllocaltextureobject.h
    lllocationhistory.h
    lllocationinputctrl.h
    lllogchat.h
    llloginhandler.h
    lllogininstance.h
    llmanip.h
    llmaniprotate.h
    llmanipscale.h
    llmaniptranslate.h
    llmediactrl.h
    llmediadataclient.h
    llmediaremotectrl.h
    llmemoryview.h
    llmenucommands.h
    llmetricperformancetester.h
    llmimetypes.h
    llmorphview.h
    llmoveview.h
    llmutelist.h
    llnamebox.h
    llnameeditor.h
    llnamelistctrl.h
    llnavigationbar.h
    llnearbychat.h
    llnearbychatbar.h
    llnearbychathandler.h
    llnetmap.h
    llnotificationhandler.h
    llnotificationmanager.h
    llnotify.h
    lloutputmonitorctrl.h
    lloverlaybar.h
    llpanelavatar.h
    llpanelavatarrow.h
    llpanelavatartag.h
    llpanelblockedlist.h
    llpanelclassified.h
    llpanelcontents.h
    llpaneleditwearable.h
    llpanelevent.h
    llpanelface.h
    llpanelgroup.h
    llpanelgroupgeneral.h
    llpanelgroupinvite.h
    llpanelgrouplandmoney.h
    llpanelgroupnotices.h
    llpanelgrouproles.h
    llpanelhome.h
    llpanelimcontrolpanel.h
    llpanelland.h
    llpanellandaudio.h
    llpanellandmarkinfo.h
    llpanellandmarks.h
    llpanellandmedia.h
    llpanellogin.h
    llpanellookinfo.h
    llpanelmaininventory.h
    llpanelmediasettingsgeneral.h
    llpanelmediasettingspermissions.h
    llpanelmediasettingssecurity.h
    llpanelme.h
    llpanelobject.h
    llpanelobjectinventory.h
    llpaneloutfitsinventory.h
    llpanelpeople.h
    llpanelpeoplemenus.h
    llpanelpermissions.h
    llpanelpick.h
    llpanelpicks.h
    llpanelplace.h
    llpanelplaceinfo.h
    llpanelplaceprofile.h
    llpanelplaces.h
    llpanelplacestab.h
    llpanelprimmediacontrols.h
    llpanelprofile.h
    llpanelprofileview.h
    llpanelshower.h
    llpanelteleporthistory.h
    llpanelvolume.h
    llparcelselection.h
    llparticipantlist.h
    llpatchvertexarray.h
    llplacesinventorybridge.h
    llpolymesh.h
    llpolymorph.h
    llpreview.h
    llpreviewanim.h
    llpreviewgesture.h
    llpreviewnotecard.h
    llpreviewscript.h
    llpreviewsound.h
    llpreviewtexture.h
    llproductinforequest.h
    llprogressview.h
    llrecentpeople.h
    llregionposition.h
    llremoteparcelrequest.h
    llresourcedata.h
    llrootview.h
    llsavedsettingsglue.h
    llscreenchannel.h
    llscriptfloater.h
    llscrollingpanelparam.h
    llsearchcombobox.h
    llsearchhistory.h
    llselectmgr.h
    llsidepanelappearance.h
    llsidepanelinventory.h
    llsidepanelinventorysubpanel.h
    llsidepaneliteminfo.h
    llsidepaneltaskinfo.h
    llsidetray.h
    llsidetraypanelcontainer.h
    llsky.h
    llslurl.h
    llspatialpartition.h
    llspeakbutton.h
    llspeakers.h
    llsplitbutton.h
    llsprite.h
    llstartup.h
    llstatusbar.h
    llstylemap.h
    llsurface.h
    llsurfacepatch.h
    llsyswellitem.h
    llsyswellwindow.h    
    lltable.h
    llteleporthistory.h
    llteleporthistorystorage.h
    lltexglobalcolor.h
    lltexlayer.h
    lltexlayerparams.h
    lltextureatlas.h
    lltextureatlasmanager.h
    lltexturecache.h
    lltexturectrl.h
    lltexturefetch.h
    lltextureinfo.h
    lltextureinfodetails.h
    lltexturestats.h
    lltexturestatsuploader.h
    lltextureview.h
    lltextutil.h
    lltoast.h
    lltoastalertpanel.h
    lltoastgroupnotifypanel.h
    lltoastimpanel.h
    lltoastnotifypanel.h
    lltoastpanel.h
    lltool.h
    lltoolbar.h
    lltoolbrush.h
    lltoolcomp.h
    lltooldraganddrop.h
    lltoolface.h
    lltoolfocus.h
    lltoolgrab.h
    lltoolgun.h
    lltoolindividual.h
    lltoolmgr.h
    lltoolmorph.h
    lltoolobjpicker.h
    lltoolpie.h
    lltoolpipette.h
    lltoolplacer.h
    lltoolselect.h
    lltoolselectland.h
    lltoolselectrect.h
    lltracker.h
    lltransientdockablefloater.h
    lltransientfloatermgr.h
    lluiconstants.h
    lluilistener.h
    lluploaddialog.h
    llurl.h
    llurldispatcher.h
    llurlhistory.h
    llurllineeditorctrl.h
    llurlsimstring.h
    llurlwhitelist.h
    llvectorperfoptions.h
    llversioninfo.h
    llviewchildren.h
    llviewerassetstorage.h
    llviewerassettype.h
    llvieweraudio.h
    llviewercamera.h
    llviewerchat.h
    llviewercontrol.h
    llviewercontrollistener.h
    llviewerdisplay.h
    llviewerfloaterreg.h
    llviewerfoldertype.h
    llviewergenericmessage.h
    llviewergesture.h    
    llviewerhelp.h
    llviewerhome.h
    llviewerinventory.h
    llviewerjoint.h
    llviewerjointattachment.h
    llviewerjointmesh.h
    llviewerjoystick.h
    llviewerkeyboard.h
    llviewerlayer.h
    llviewermedia.h
    llviewermediafocus.h
    llviewermediaobserver.h
    llviewermenu.h
    llviewermenufile.h
    llviewermessage.h
    llviewernetwork.h
    llviewerobject.h
    llviewerobjectlist.h
    llviewerparcelmedia.h
    llviewerparcelmediaautoplay.h
    llviewerparcelmgr.h
    llviewerparceloverlay.h
    llviewerpartsim.h
    llviewerpartsource.h
    llviewerprecompiledheaders.h
    llviewerregion.h
    llviewershadermgr.h
    llviewerstats.h
    llviewertexteditor.h
    llviewertexture.h
    llviewertextureanim.h
    llviewertexturelist.h
    llviewerthrottle.h
    llviewervisualparam.h
    llviewerwindow.h
    llviewerwindowlistener.h
    llvlcomposition.h
    llvlmanager.h
    llvoavatar.h
    llvoavatardefines.h
    llvoavatarself.h
    llvocache.h
    llvoclouds.h
    llvograss.h
    llvoground.h
    llvoicechannel.h
    llvoiceclient.h
    llvoicecontrolpanel.h
    llvoiceremotectrl.h
    llvoicevisualizer.h
    llvoinventorylistener.h
    llvopartgroup.h
    llvosky.h
    llvosurfacepatch.h
    llvotextbubble.h
    llvotree.h
    llvotreenew.h
    llvovolume.h
    llvowater.h
    llvowlsky.h
    llwatchdog.h
    llwaterparammanager.h
    llwaterparamset.h
    llwearable.h
    llwearabledictionary.h
    llwearablelist.h
    llweb.h
    llwind.h
    llwindebug.h
    llwlanimator.h
    llwldaycycle.h
    llwlparammanager.h
    llwlparamset.h
    llworld.h
    llworldmap.h
    llworldmapmessage.h
    llworldmipmap.h
    llworldmapview.h
    llxmlrpclistener.h
    llxmlrpctransaction.h
    macmain.h
    noise.h
    pipeline.h
    VertexCache.h
    VorbisFramework.h
    )

source_group("CMake Rules" FILES ViewerInstall.cmake)

if (DARWIN)
  LIST(APPEND viewer_SOURCE_FILES llappviewermacosx.cpp)

  find_library(AGL_LIBRARY AGL)
  find_library(APPKIT_LIBRARY AppKit)
  find_library(COCOA_LIBRARY Cocoa)
  find_library(IOKIT_LIBRARY IOKit)

  set(viewer_LIBRARIES
    ${COCOA_LIBRARY}
    ${AGL_LIBRARY}
    ${IOKIT_LIBRARY}
    )

  # Add resource files to the project.
  set(viewer_RESOURCE_FILES
    secondlife.icns
    macview.r
    gpu_table.txt
    Info-SecondLife.plist
    SecondLife.nib/
    # CMake doesn't seem to support Xcode language variants well just yet
    English.lproj/InfoPlist.strings
    English.lproj/language.txt
    German.lproj/language.txt
    Japanese.lproj/language.txt
    Korean.lproj/language.txt
    )
  set_source_files_properties(
    ${viewer_RESOURCE_FILES}
    PROPERTIES
    HEADER_FILE_ONLY TRUE
    #MACOSX_PACKAGE_LOCATION Resources #don't do this! this tells cmake to copy the files.
    )
  SOURCE_GROUP("Resources" FILES ${viewer_RESOURCE_FILES})
  list(APPEND viewer_SOURCE_FILES ${viewer_RESOURCE_FILES})
endif (DARWIN)

if (LINUX)
    LIST(APPEND viewer_SOURCE_FILES llappviewerlinux.cpp)
    LIST(APPEND viewer_SOURCE_FILES llappviewerlinux_api_dbus.cpp)
    SET(CMAKE_EXE_LINKER_FLAGS "${CMAKE_EXE_LINKER_FLAGS} -Wl,--as-needed")

    set(viewer_LIBRARIES
        Xinerama
        )
endif (LINUX)

if (WINDOWS)
    list(APPEND viewer_SOURCE_FILES
         llappviewerwin32.cpp
         llwindebug.cpp
         )

    list(APPEND viewer_HEADER_FILES
         llappviewerwin32.h
         llwindebug.h
         )

    # precompiled header configuration
    # llviewerprecompiledheaders.cpp generates
    # the .pch file.
    # All sources added to viewer_SOURCE_FILES 
    # at this point use it.
    if(USE_PRECOMPILED_HEADERS)
        set_source_files_properties(llviewerprecompiledheaders.cpp
            PROPERTIES
            COMPILE_FLAGS "/Ycllviewerprecompiledheaders.h"
            )
        set(viewer_SOURCE_FILES "${viewer_SOURCE_FILES}" llviewerprecompiledheaders.cpp)
    endif(USE_PRECOMPILED_HEADERS)
    
    # Add resource files to the project.
    # viewerRes.rc is the only buildable file, but
    # the rest are all dependencies of it.
    set(viewer_RESOURCE_FILES
        res/arrow.cur
        res/arrowcop.cur
        res/arrowcopmulti.cur
        res/arrowdrag.cur
        res/circleandline.cur
        res/icon1.ico
        res/llarrow.cur
        res/llarrowdrag.cur
        res/llarrowdragmulti.cur
        res/llarrowlocked.cur
        res/llgrablocked.cur
        res/llno.cur
        res/llnolocked.cur
        res/lltoolcamera.cur
        res/lltoolcreate.cur
        res/lltoolfocus.cur
        res/lltoolgrab.cur
        res/lltoolland.cur
        res/lltoolpan.cur
        res/lltoolpipette.cur
        res/lltoolrotate.cur
        res/lltoolscale.cur
        res/lltooltranslate.cur
        res/lltoolzoomin.cur
        res/lltoolzoomout.cur
        res/ll_icon.BMP
        res/ll_icon.ico
        res/resource.h
        res/toolpickobject.cur
        res/toolpickobject2.cur
        res/toolpickobject3.cur
        res/toolpipette.cur
        )

    set_source_files_properties(${viewer_RESOURCE_FILES}
                                PROPERTIES HEADER_FILE_ONLY TRUE)

    set(viewer_RESOURCE_FILES 
        res/viewerRes.rc 
        ${viewer_RESOURCE_FILES}
        )

    SOURCE_GROUP("Resource Files" FILES ${viewer_RESOURCE_FILES})

    if (NOT STANDALONE)
        list(APPEND viewer_SOURCE_FILES ${viewer_RESOURCE_FILES})
    endif (NOT STANDALONE)      

    find_library(DINPUT_LIBRARY dinput8 ${DIRECTX_LIBRARY_DIR})
    find_library(DXGUID_LIBRARY dxguid ${DIRECTX_LIBRARY_DIR})
    mark_as_advanced(
        DINPUT_LIBRARY
        DXGUID_LIBRARY
        )

    set(viewer_LIBRARIES
        ${WINDOWS_LIBRARIES}
        comdlg32
        ${DINPUT_LIBRARY}
        ${DXGUID_LIBRARY}
        kernel32
        libboost_system
        odbc32
        odbccp32
        ole32
        oleaut32
        opengl32
        shell32
        Vfw32
        winspool
        )

    find_library(INTEL_MEMOPS_LIBRARY
                 NAMES ll_intel_memops
                 PATHS
                 optimized ${ARCH_PREBUILT_DIRS_RELEASE}
                 debug ${ARCH_PREBUILT_DIRS_DEBUG}
                 )
    mark_as_advanced(INTEL_MEMOPS_LIBRARY)

    if (INTEL_MEMOPS_LIBRARY)
      list(APPEND viewer_LIBRARIES ${INTEL_MEMOPS_LIBRARY})
    endif (INTEL_MEMOPS_LIBRARY)

    use_prebuilt_binary(dbghelp)
endif (WINDOWS)

# Add the xui files. This is handy for searching for xui elements
# from within the IDE.
set(viewer_XUI_FILES
    skins/default/colors.xml
    skins/default/textures/textures.xml



    )
file(GLOB DEFAULT_XUI_FILE_GLOB_LIST
     ${CMAKE_CURRENT_SOURCE_DIR}/skins/default/xui/en/*.xml)
list(APPEND viewer_XUI_FILES ${DEFAULT_XUI_FILE_GLOB_LIST})

file(GLOB DEFAULT_WIDGET_FILE_GLOB_LIST
     ${CMAKE_CURRENT_SOURCE_DIR}/skins/default/xui/en/widgets/*.xml)
list(APPEND viewer_XUI_FILES ${DEFAULT_WIDGET_FILE_GLOB_LIST})

file(GLOB SILVER_XUI_FILE_GLOB_LIST
     ${CMAKE_CURRENT_SOURCE_DIR}/skins/silver/xui/en-us/*.xml)
list(APPEND viewer_XUI_FILES ${SILVER_XUI_FILE_GLOB_LIST})

# Cannot append empty lists in CMake, wait until we have files here.
#file(GLOB SILVER_WIDGET_FILE_GLOB_LIST
#     ${CMAKE_CURRENT_SOURCE_DIR}/skins/silver/xui/en-us/widgets/*.xml)
#list(APPEND viewer_XUI_FILES ${SILVER_WIDGET_FILE_GLOB_LIST})

list(SORT viewer_XUI_FILES)

source_group("XUI Files" FILES ${viewer_XUI_FILES})

set_source_files_properties(${viewer_XUI_FILES}
                            PROPERTIES HEADER_FILE_ONLY TRUE)

list(APPEND viewer_SOURCE_FILES ${viewer_XUI_FILES})

set(viewer_APPSETTINGS_FILES
    app_settings/anim.ini
    app_settings/cmd_line.xml
    app_settings/grass.xml
    app_settings/high_graphics.xml
    app_settings/keys.ini
    app_settings/keywords.ini
    app_settings/logcontrol.xml
    app_settings/low_graphics.xml
    app_settings/mid_graphics.xml
    app_settings/settings.xml
    app_settings/settings_crash_behavior.xml
    app_settings/settings_files.xml
    app_settings/settings_per_account.xml
    app_settings/std_bump.ini
    app_settings/trees.xml
    app_settings/ultra_graphics.xml
    app_settings/viewerart.xml
    ${CMAKE_SOURCE_DIR}/../etc/message.xml
    ${CMAKE_SOURCE_DIR}/../scripts/messages/message_template.msg
    )

use_prebuilt_binary(artwork-common)

source_group("App Settings" FILES ${viewer_APPSETTINGS_FILES})

set_source_files_properties(${viewer_APPSETTINGS_FILES}
                            PROPERTIES HEADER_FILE_ONLY TRUE)

list(APPEND viewer_SOURCE_FILES ${viewer_APPSETTINGS_FILES})

set(viewer_CHARACTER_FILES
    character/attentions.xml
    character/attentionsN.xml
    character/avatar_lad.xml
    character/avatar_skeleton.xml
    character/genepool.xml
    )

source_group("Character File" FILES ${viewer_CHARACTER_FILES})

set_source_files_properties(${viewer_CHARACTER_FILES}
                            PROPERTIES HEADER_FILE_ONLY TRUE)
if (NOT STANDALONE)
    list(APPEND viewer_SOURCE_FILES ${viewer_CHARACTER_FILES})
endif (NOT STANDALONE)

if (WINDOWS)
  file(GLOB viewer_INSTALLER_FILES installers/windows/*.nsi)

  source_group("Installer Files" FILES ${viewer_INSTALLER_FILES})

  set_source_files_properties(${viewer_INSTALLER_FILES}
                              PROPERTIES HEADER_FILE_ONLY TRUE)

  list(APPEND viewer_SOURCE_FILES ${viewer_INSTALLER_FILES})
endif (WINDOWS)

if (OPENAL)
  set(LLSTARTUP_COMPILE_FLAGS "${LLSTARTUP_COMPILE_FLAGS} -DLL_OPENAL")
endif (OPENAL)

if (FMOD)
  set(LLSTARTUP_COMPILE_FLAGS "${LLSTARTUP_COMPILE_FLAGS} -DLL_FMOD")

  if (DARWIN)
    set(fmodwrapper_SOURCE_FILES fmodwrapper.cpp)
    add_library(fmodwrapper SHARED ${fmodwrapper_SOURCE_FILES})
    set(fmodwrapper_needed_LIBRARIES ${FMOD_LIBRARY} ${CARBON_LIBRARY})
    set_target_properties(
      fmodwrapper
      PROPERTIES
      BUILD_WITH_INSTALL_RPATH 1
      INSTALL_NAME_DIR "@executable_path/../Resources"
      LINK_FLAGS "-unexported_symbols_list ${CMAKE_CURRENT_SOURCE_DIR}/fmod_hidden_symbols.exp"
      )
    set(FMODWRAPPER_LIBRARY fmodwrapper)
    target_link_libraries(fmodwrapper ${fmodwrapper_needed_LIBRARIES})
  else (DARWIN)
    # fmodwrapper unnecessary on linux or windows
    set(FMODWRAPPER_LIBRARY ${FMOD_LIBRARY})
  endif (DARWIN)
endif (FMOD)

set_source_files_properties(llstartup.cpp PROPERTIES COMPILE_FLAGS "${LLSTARTUP_COMPILE_FLAGS}")

list(APPEND viewer_SOURCE_FILES ${viewer_HEADER_FILES})

set_source_files_properties(${viewer_HEADER_FILES}
                            PROPERTIES HEADER_FILE_ONLY TRUE)

add_executable(${VIEWER_BINARY_NAME}
    WIN32
    MACOSX_BUNDLE
    ${viewer_SOURCE_FILES}
    )
check_message_template(${VIEWER_BINARY_NAME})

if (LLKDU_LIBRARY)
  add_dependencies(${VIEWER_BINARY_NAME} ${LLKDU_LIBRARY})
endif (LLKDU_LIBRARY)

# add package files
file(GLOB EVENT_HOST_SCRIPT_GLOB_LIST
     ${CMAKE_CURRENT_SOURCE_DIR}/../viewer_components/*.py)
list(APPEND EVENT_HOST_SCRIPTS ${EVENT_HOST_SCRIPT_GLOB_LIST})

set(PACKAGE ON CACHE BOOL
    "Add a package target that builds an installer package.")

if (WINDOWS)
    if(MSVC71)
        set(release_flags "/MAP:Release/${VIEWER_BINARY_NAME}.map /MAPINFO:LINES")
    else(MSVC71)
        set(release_flags "/MAP:Release/${VIEWER_BINARY_NAME}.map")
    endif(MSVC71)
    
    set_target_properties(${VIEWER_BINARY_NAME}
        PROPERTIES
        # *TODO -reenable this once we get server usage sorted out
        #LINK_FLAGS "/debug /NODEFAULTLIB:LIBCMT /SUBSYSTEM:WINDOWS /INCLUDE:\"__tcmalloc\""
        LINK_FLAGS "/debug /NODEFAULTLIB:LIBCMT /SUBSYSTEM:WINDOWS"
        LINK_FLAGS_DEBUG "/NODEFAULTLIB:\"LIBCMT;LIBCMTD;MSVCRT\" /INCREMENTAL:NO"
        LINK_FLAGS_RELEASE ${release_flags}
        )
    if(USE_PRECOMPILED_HEADERS)
        set_target_properties(
            ${VIEWER_BINARY_NAME}
            PROPERTIES
            COMPILE_FLAGS "/Yullviewerprecompiledheaders.h"
            )
    endif(USE_PRECOMPILED_HEADERS)

    # sets the 'working directory' for debugging from visual studio.
    if (NOT UNATTENDED)
        add_custom_command(
            TARGET ${VIEWER_BINARY_NAME} POST_BUILD
            COMMAND ${CMAKE_SOURCE_DIR}/tools/vstool/vstool.exe
            ARGS
              --solution 
              ${CMAKE_BINARY_DIR}/${CMAKE_PROJECT_NAME}.sln
              --workingdir
              ${VIEWER_BINARY_NAME}
              "${CMAKE_CURRENT_SOURCE_DIR}"
            COMMENT "Setting the ${VIEWER_BINARY_NAME} working directory for debugging."
            )
    endif (NOT UNATTENDED)

    add_custom_command(
        TARGET ${VIEWER_BINARY_NAME} PRE_BUILD
        COMMAND ${CMAKE_COMMAND}
        ARGS
          -E
          copy_if_different
          ${CMAKE_CURRENT_SOURCE_DIR}/../../scripts/messages/message_template.msg
          ${CMAKE_CURRENT_BINARY_DIR}/${CMAKE_CFG_INTDIR}/app_settings/message_template.msg
        COMMENT "Copying message_template.msg to the runtime folder."
        )

    add_custom_command(
      TARGET ${VIEWER_BINARY_NAME} PRE_BUILD
      COMMAND ${CMAKE_COMMAND}
      ARGS
        -E
        copy_if_different
        ${CMAKE_CURRENT_SOURCE_DIR}/../../etc/message.xml
        ${CMAKE_CURRENT_BINARY_DIR}/${CMAKE_CFG_INTDIR}/app_settings/message.xml
      COMMENT "Copying message.xml to the runtime folder."
      )
       
    add_custom_command(
      TARGET ${VIEWER_BINARY_NAME} POST_BUILD
      COMMAND ${PYTHON_EXECUTABLE}
      ARGS
        ${CMAKE_CURRENT_SOURCE_DIR}/viewer_manifest.py
        --actions=copy
        --artwork=${ARTWORK_DIR}
        --build=${CMAKE_CURRENT_BINARY_DIR}
        --configuration=${CMAKE_CFG_INTDIR}
        --dest=${CMAKE_CURRENT_BINARY_DIR}/${CMAKE_CFG_INTDIR}
        --grid=${GRID}
        --source=${CMAKE_CURRENT_SOURCE_DIR}
      DEPENDS ${VIEWER_BINARY_NAME} ${CMAKE_CURRENT_SOURCE_DIR}/viewer_manifest.py
      COMMENT "Performing viewer_manifest copy"
      )

    add_dependencies(${VIEWER_BINARY_NAME} stage_third_party_libs llcommon)
    
    if(LLKDU_LIBRARY)
      # kdu may not exist!
      add_dependencies(${VIEWER_BINARY_NAME} llkdu)
    endif(LLKDU_LIBRARY)

    if (EXISTS ${CMAKE_SOURCE_DIR}/copy_win_scripts)
      add_dependencies(${VIEWER_BINARY_NAME} copy_win_scripts)
    endif (EXISTS ${CMAKE_SOURCE_DIR}/copy_win_scripts)
        
    add_dependencies(${VIEWER_BINARY_NAME} 
      SLPlugin 
      media_plugin_quicktime 
      media_plugin_webkit
      windows-updater 
      windows-crash-logger
      )

    if (PACKAGE)
      add_custom_command(
        OUTPUT ${CMAKE_CURRENT_BINARY_DIR}/${CMAKE_CFG_INTDIR}/event_host.tar.bz2
        COMMAND ${PYTHON_EXECUTABLE}
        ARGS
          ${CMAKE_CURRENT_SOURCE_DIR}/event_host_manifest.py
          ${CMAKE_CURRENT_SOURCE_DIR}/..
          ${CMAKE_CURRENT_BINARY_DIR}
          ${CMAKE_CFG_INTDIR}
        DEPENDS 
          lleventhost 
          ${EVENT_HOST_SCRIPTS}
          ${CMAKE_CURRENT_SOURCE_DIR}/event_host_manifest.py
        )

      add_custom_command(
        OUTPUT ${CMAKE_CFG_INTDIR}/touched.bat
        COMMAND ${PYTHON_EXECUTABLE}
        ARGS
          ${CMAKE_CURRENT_SOURCE_DIR}/viewer_manifest.py
          --artwork=${ARTWORK_DIR}
          --build=${CMAKE_CURRENT_BINARY_DIR}
          --channel=${VIEWER_CHANNEL}
          --configuration=${CMAKE_CFG_INTDIR}
          --dest=${CMAKE_CURRENT_BINARY_DIR}/${CMAKE_CFG_INTDIR}
          --grid=${GRID}
          --login_channel=${VIEWER_LOGIN_CHANNEL}
          --source=${CMAKE_CURRENT_SOURCE_DIR}
          --touch=${CMAKE_CURRENT_BINARY_DIR}/${CMAKE_CFG_INTDIR}/touched.bat
        DEPENDS ${VIEWER_BINARY_NAME} ${CMAKE_CURRENT_SOURCE_DIR}/viewer_manifest.py
        )

      add_custom_target(package ALL DEPENDS ${CMAKE_CFG_INTDIR}/touched.bat)
        # temporarily disable packaging of event_host until hg subrepos get
        # sorted out on the parabuild cluster...
        #${CMAKE_CURRENT_BINARY_DIR}/${CMAKE_CFG_INTDIR}/event_host.tar.bz2)

    endif (PACKAGE)
endif (WINDOWS)

target_link_libraries(${VIEWER_BINARY_NAME}
    ${LLAUDIO_LIBRARIES}
    ${LLCHARACTER_LIBRARIES}
    ${LLIMAGE_LIBRARIES}
    ${LLIMAGEJ2COJ_LIBRARIES}
    ${LLINVENTORY_LIBRARIES}
    ${LLMESSAGE_LIBRARIES}
    ${LLPLUGIN_LIBRARIES}
    ${LLPRIMITIVE_LIBRARIES}
    ${LLRENDER_LIBRARIES}
    ${FREETYPE_LIBRARIES}
    ${LLUI_LIBRARIES}
    ${LLVFS_LIBRARIES}
    ${LLWINDOW_LIBRARIES}
    ${LLXML_LIBRARIES}
    ${LLXUIXML_LIBRARIES}
    ${LSCRIPT_LIBRARIES}
    ${LLMATH_LIBRARIES}
    ${LLCOMMON_LIBRARIES}
    ${NDOF_LIBRARY}
    ${viewer_LIBRARIES}
    ${BOOST_PROGRAM_OPTIONS_LIBRARY}
    ${BOOST_REGEX_LIBRARY}
    ${DBUSGLIB_LIBRARIES}
    ${OPENGL_LIBRARIES}
<<<<<<< HEAD
    ${FMODWRAPPER_LIBRARY}
    ${GLOD_LIBRARIES}
=======
    ${FMODWRAPPER_LIBRARY} # must come after LLAudio
>>>>>>> e07ef0d0
    ${OPENGL_LIBRARIES}
    ${SDL_LIBRARY}
    ${SMARTHEAP_LIBRARY}
    ${UI_LIBRARIES}
    ${WINDOWS_LIBRARIES}
    ${XMLRPCEPI_LIBRARIES}
    ${ELFIO_LIBRARIES}
    ${LLLOGIN_LIBRARIES}
    ${GOOGLE_PERFTOOLS_LIBRARIES}
    )

build_version(viewer)

set(ARTWORK_DIR ${CMAKE_CURRENT_SOURCE_DIR} CACHE PATH
    "Path to artwork files.")


if (LINUX)
  add_custom_command(
      OUTPUT secondlife-stripped
      COMMAND strip
      ARGS --strip-debug -o secondlife-stripped ${VIEWER_BINARY_NAME}
      DEPENDS ${VIEWER_BINARY_NAME}
      )

  set(product SecondLife-${ARCH}-${viewer_VERSION})

  add_custom_command(
      OUTPUT ${product}.tar.bz2
      COMMAND ${PYTHON_EXECUTABLE}
      ARGS
        ${CMAKE_CURRENT_SOURCE_DIR}/viewer_manifest.py
        --arch=${ARCH}
        --artwork=${ARTWORK_DIR}
        --build=${CMAKE_CURRENT_BINARY_DIR}
        --channel=${VIEWER_CHANNEL}
        --configuration=${CMAKE_CFG_INTDIR}
        --dest=${CMAKE_CURRENT_BINARY_DIR}/packaged
        --grid=${GRID}
        --installer_name=${product}
        --login_channel=${VIEWER_LOGIN_CHANNEL}
        --source=${CMAKE_CURRENT_SOURCE_DIR}
        --touch=${CMAKE_CURRENT_BINARY_DIR}/${CMAKE_CFG_INTDIR}/.${product}.touched
      DEPENDS secondlife-stripped ${CMAKE_CURRENT_SOURCE_DIR}/viewer_manifest.py
      )

  add_dependencies(${VIEWER_BINARY_NAME} SLPlugin media_plugin_gstreamer010 media_plugin_webkit)

  if (NOT INSTALL)
    add_custom_target(package ALL DEPENDS ${product}.tar.bz2)
    add_dependencies(package linux-crash-logger-strip-target)
    add_dependencies(package linux-updater-strip-target)
  endif (NOT INSTALL)
endif (LINUX)

if (DARWIN)
  set(product "Second Life")
  set_target_properties(
    ${VIEWER_BINARY_NAME}
    PROPERTIES
    OUTPUT_NAME "${product}"
    MACOSX_BUNDLE_INFO_STRING "info string - localize me"
    MACOSX_BUNDLE_ICON_FILE "secondlife.icns"
    MACOSX_BUNDLE_GUI_IDENTIFIER "Second Life"
    MACOSX_BUNDLE_LONG_VERSION_STRING "ververver"
    MACOSX_BUNDLE_BUNDLE_NAME "Second Life"
    MACOSX_BUNDLE_SHORT_VERSION_STRING "asdf"
    MACOSX_BUNDLE_BUNDLE_VERSION "asdf"
    MACOSX_BUNDLE_COPYRIGHT "copyright linden lab 2007 - localize me and run me through a legal wringer"
    )

  add_custom_command(
    TARGET ${VIEWER_BINARY_NAME} POST_BUILD
    COMMAND ${PYTHON_EXECUTABLE}
    ARGS
      ${CMAKE_CURRENT_SOURCE_DIR}/viewer_manifest.py
      --actions=copy
      --artwork=${ARTWORK_DIR}
      --build=${CMAKE_CURRENT_BINARY_DIR}
      --configuration=${CMAKE_CFG_INTDIR}
      --dest=${CMAKE_CURRENT_BINARY_DIR}/${CMAKE_CFG_INTDIR}/${product}.app
      --grid=${GRID}
      --source=${CMAKE_CURRENT_SOURCE_DIR}
    DEPENDS ${VIEWER_BINARY_NAME} ${CMAKE_CURRENT_SOURCE_DIR}/viewer_manifest.py
    )

  add_dependencies(${VIEWER_BINARY_NAME} SLPlugin media_plugin_quicktime media_plugin_webkit)

  if (PACKAGE)
      add_custom_target(package ALL DEPENDS ${VIEWER_BINARY_NAME}) 
      add_dependencies(package mac-updater mac-crash-logger)

      add_custom_command(
        TARGET package POST_BUILD
        COMMAND ${PYTHON_EXECUTABLE}
        ARGS
          ${CMAKE_CURRENT_SOURCE_DIR}/viewer_manifest.py
          --grid=${GRID}
          --configuration=${CMAKE_CFG_INTDIR}
          --channel=${VIEWER_CHANNEL}
          --login_channel=${VIEWER_LOGIN_CHANNEL}
          --source=${CMAKE_CURRENT_SOURCE_DIR}
          --artwork=${ARTWORK_DIR}
          --build=${CMAKE_CURRENT_BINARY_DIR}
          --dest=${CMAKE_CURRENT_BINARY_DIR}/${CMAKE_CFG_INTDIR}/${product}.app
          --touch=${CMAKE_CURRENT_BINARY_DIR}/${CMAKE_CFG_INTDIR}/.${product}.touched
        DEPENDS
          ${CMAKE_CURRENT_SOURCE_DIR}/viewer_manifest.py
      )


      add_custom_command(
        TARGET package POST_BUILD
        COMMAND ${PYTHON_EXECUTABLE}
        ARGS
          ${CMAKE_CURRENT_SOURCE_DIR}/viewer_manifest.py
          --grid=${GRID}
          --configuration=${CMAKE_CFG_INTDIR}
          --channel=${VIEWER_CHANNEL}
          --login_channel=${VIEWER_LOGIN_CHANNEL}
          --source=${CMAKE_CURRENT_SOURCE_DIR}
          --artwork=${ARTWORK_DIR}
          --build=${CMAKE_CURRENT_BINARY_DIR}
          --dest=${CMAKE_CURRENT_BINARY_DIR}/${CMAKE_CFG_INTDIR}/${product}.app
          --touch=${CMAKE_CURRENT_BINARY_DIR}/${CMAKE_CFG_INTDIR}/.${product}.touched
        DEPENDS
          ${CMAKE_CURRENT_SOURCE_DIR}/viewer_manifest.py
      )

  endif (PACKAGE)
endif (DARWIN)

if (INSTALL)
  include(${CMAKE_CURRENT_SOURCE_DIR}/ViewerInstall.cmake)
endif (INSTALL)

if (LL_TESTS)
  # To add a viewer unit test, just add the test .cpp file below
  # This creates a separate test project per file listed.
  include(LLAddBuildTest)
  SET(viewer_TEST_SOURCE_FILES
    llagentaccess.cpp
    lldateutil.cpp
    llmediadataclient.cpp
    llviewerhelputil.cpp
    lllogininstance.cpp
  )
  ##################################################
  # DISABLING PRECOMPILED HEADERS USAGE FOR TESTS 
  ##################################################
  # if(USE_PRECOMPILED_HEADERS)
  #     set_source_files_properties(
  #       ${viewer_TEST_SOURCE_FILES}
  #       PROPERTIES
  #         LL_TEST_ADDITIONAL_SOURCE_FILES llviewerprecompiledheaders.cpp
  #       )
  # endif(USE_PRECOMPILED_HEADERS)
  LL_ADD_PROJECT_UNIT_TESTS(${VIEWER_BINARY_NAME} "${viewer_TEST_SOURCE_FILES}")

  #set(TEST_DEBUG on)
  set(test_sources llcapabilitylistener.cpp)
  ##################################################
  # DISABLING PRECOMPILED HEADERS USAGE FOR TESTS 
  ##################################################
  # if(USE_PRECOMPILED_HEADERS)
  #     set(test_sources "${test_sources}" llviewerprecompiledheaders.cpp)
  # endif(USE_PRECOMPILED_HEADERS)
  set(test_libs 
    ${LLMESSAGE_LIBRARIES} 
    ${WINDOWS_LIBRARIES} 
    ${LLVFS_LIBRARIES}
    ${LLMATH_LIBRARIES}
    ${LLCOMMON_LIBRARIES} 
    ${GOOGLEMOCK_LIBRARIES}
    )

  LL_ADD_INTEGRATION_TEST(llcapabilitylistener 
    "${test_sources}" 
    "${test_libs}"
    ${PYTHON_EXECUTABLE}
    "${CMAKE_SOURCE_DIR}/llmessage/tests/test_llsdmessage_peer.py"
    )

  #ADD_VIEWER_BUILD_TEST(llmemoryview viewer)
  #ADD_VIEWER_BUILD_TEST(llagentaccess viewer)
  #ADD_VIEWER_BUILD_TEST(llworldmap viewer)
  #ADD_VIEWER_BUILD_TEST(llworldmipmap viewer)
  #ADD_VIEWER_BUILD_TEST(lltextureinfo viewer)
  #ADD_VIEWER_BUILD_TEST(lltextureinfodetails viewer)
  #ADD_VIEWER_BUILD_TEST(lltexturestatsuploader viewer)
endif (LL_TESTS)


# Don't do these for DARWIN or LINUX here -- they're taken care of by viewer_manifest.py
if (WINDOWS)
  add_custom_command(
      TARGET ${VIEWER_BINARY_NAME} POST_BUILD
      COMMAND ${CMAKE_COMMAND}
      ARGS
        -E
        make_directory
        ${CMAKE_CURRENT_BINARY_DIR}/${CMAKE_CFG_INTDIR}/llplugin
      COMMENT "Creating llplugin dir."
      )

  get_target_property(BUILT_SLPLUGIN SLPlugin LOCATION)
  add_custom_command(
      TARGET ${VIEWER_BINARY_NAME} POST_BUILD
      COMMAND ${CMAKE_COMMAND}
      ARGS
        -E
        copy_if_different
        ${BUILT_SLPLUGIN}
        ${CMAKE_CURRENT_BINARY_DIR}/${CMAKE_CFG_INTDIR}
      COMMENT "Copying SLPlugin executable to the runtime folder."
      )

  get_target_property(BUILT_WEBKIT_PLUGIN media_plugin_webkit LOCATION)
    add_custom_command(
        TARGET ${VIEWER_BINARY_NAME} POST_BUILD
        COMMAND ${CMAKE_COMMAND}
        ARGS
          -E
          copy_if_different
          ${BUILT_WEBKIT_PLUGIN}
          ${CMAKE_CURRENT_BINARY_DIR}/${CMAKE_CFG_INTDIR}/llplugin
        COMMENT "Copying WebKit Plugin to the runtime folder."
        )

  get_target_property(BUILT_QUICKTIME_PLUGIN media_plugin_quicktime LOCATION)
    add_custom_command(
        TARGET ${VIEWER_BINARY_NAME} POST_BUILD
        COMMAND ${CMAKE_COMMAND}
        ARGS
          -E
          copy_if_different
          ${BUILT_QUICKTIME_PLUGIN}
          ${CMAKE_CURRENT_BINARY_DIR}/${CMAKE_CFG_INTDIR}/llplugin
        COMMENT "Copying Quicktime Plugin to the runtime folder."
        )

  #*******************************
  # Copy media plugin support dlls
  # Debug config runtime files required for the plugins
  set(plugins_debug_src_dir "${CMAKE_SOURCE_DIR}/../libraries/i686-win32/lib/debug")
  set(plugins_debug_files
    libeay32.dll
    qtcored4.dll
    qtguid4.dll
    qtnetworkd4.dll
    qtopengld4.dll
    qtwebkitd4.dll
    ssleay32.dll
    )
  copy_if_different(
    ${plugins_debug_src_dir}
    "${CMAKE_CURRENT_BINARY_DIR}/Debug/llplugin"
    out_targets
    ${plugins_debug_files}
    )
  set(media_plugin_targets ${media_plugin_targets} ${out_targets})
  
  # Release & ReleaseDebInfo config runtime files required for the plugins
  set(plugins_release_src_dir "${CMAKE_SOURCE_DIR}/../libraries/i686-win32/lib/release")
  set(plugins_release_files
    libeay32.dll
    qtcore4.dll
    qtgui4.dll
    qtnetwork4.dll
    qtopengl4.dll
    qtwebkit4.dll
    ssleay32.dll
    )
  copy_if_different(
    ${plugins_release_src_dir}
    "${CMAKE_CURRENT_BINARY_DIR}/Release/llplugin"
    out_targets
    ${plugins_release_files}
    )
  set(media_plugin_targets ${media_plugin_targets} ${out_targets})

  copy_if_different(
    ${plugins_release_src_dir}
    "${CMAKE_CURRENT_BINARY_DIR}/RelWithDebInfo/llplugin"
    out_targets
    ${plugins_release_files}
    )
  set(media_plugin_targets ${media_plugin_targets} ${out_targets})
  
  add_custom_target(copy_media_plugin_libs ALL
    DEPENDS 
    ${media_plugin_targets}
    )

  add_custom_command(
    TARGET ${VIEWER_BINARY_NAME} POST_BUILD
    COMMAND ${CMAKE_COMMAND}
    ARGS
      -E
      copy_directory
      ${CMAKE_BINARY_DIR}/test_apps/llplugintest/${CMAKE_CFG_INTDIR}/imageformats
      ${CMAKE_CURRENT_BINARY_DIR}/${CMAKE_CFG_INTDIR}/llplugin/imageformats
    COMMENT "Copying llpluging imageformat libs."
    )

  add_dependencies(${VIEWER_BINARY_NAME} llmediaplugintest copy_media_plugin_libs)

endif (WINDOWS)
<|MERGE_RESOLUTION|>--- conflicted
+++ resolved
@@ -1532,12 +1532,8 @@
     ${BOOST_REGEX_LIBRARY}
     ${DBUSGLIB_LIBRARIES}
     ${OPENGL_LIBRARIES}
-<<<<<<< HEAD
-    ${FMODWRAPPER_LIBRARY}
+    ${FMODWRAPPER_LIBRARY} # must come after LLAudio
     ${GLOD_LIBRARIES}
-=======
-    ${FMODWRAPPER_LIBRARY} # must come after LLAudio
->>>>>>> e07ef0d0
     ${OPENGL_LIBRARIES}
     ${SDL_LIBRARY}
     ${SMARTHEAP_LIBRARY}
