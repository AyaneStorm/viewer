--- conflicted
+++ resolved
@@ -18,11 +18,7 @@
 include(LLAudio)
 include(LLCharacter)
 include(LLCommon)
-<<<<<<< HEAD
-include(LLConvexDecomposition)
 include(LLCoreHttp)
-=======
->>>>>>> b8bac66a
 include(LLImage)
 include(LLImageJ2COJ)
 include(LLInventory)
@@ -59,12 +55,8 @@
     ${LLAUDIO_INCLUDE_DIRS}
     ${LLCHARACTER_INCLUDE_DIRS}
     ${LLCOMMON_INCLUDE_DIRS}
-<<<<<<< HEAD
-    ${LLCONVEXDECOMP_INCLUDE_DIRS}
     ${LLCOREHTTP_INCLUDE_DIRS}
-=======
     ${LLPHYSICS_INCLUDE_DIRS}
->>>>>>> b8bac66a
     ${FMOD_INCLUDE_DIR}
     ${LLIMAGE_INCLUDE_DIRS}
     ${LLKDU_INCLUDE_DIRS}
