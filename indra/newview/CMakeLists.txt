--- conflicted
+++ resolved
@@ -801,11 +801,8 @@
     llnetmap.h
     llnotificationhandler.h
     llnotificationmanager.h
-<<<<<<< HEAD
+    llnotificationstorage.h
     lloutfitslist.h
-=======
-    llnotificationstorage.h
->>>>>>> a4e20e99
     lloutputmonitorctrl.h
     llpanelavatar.h
     llpanelavatartag.h
