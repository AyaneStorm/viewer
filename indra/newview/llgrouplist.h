--- conflicted
+++ resolved
@@ -123,10 +123,7 @@
     void setBold(bool bold);
     void onInfoBtnClick();
     void onProfileBtnClick();
-<<<<<<< HEAD
-=======
     void onNoticesBtnClick();
->>>>>>> b1098308
     void onVisibilityBtnClick(bool new_visibility);
 
     LLTextBox*  mGroupNameBox;
@@ -134,10 +131,7 @@
     LLGroupIconCtrl* mGroupIcon;
     LLButton*   mInfoBtn;
     LLButton*   mProfileBtn;
-<<<<<<< HEAD
-=======
     LLButton*   mNoticesBtn;
->>>>>>> b1098308
     LLButton*   mVisibilityHideBtn;
     LLButton*   mVisibilityShowBtn;
 
