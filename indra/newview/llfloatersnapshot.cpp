/** 
 * @file llfloatersnapshot.cpp
 * @brief Snapshot preview window, allowing saving, e-mailing, etc.
 *
 * $LicenseInfo:firstyear=2004&license=viewerlgpl$
 * Second Life Viewer Source Code
 * Copyright (C) 2010, Linden Research, Inc.
 * 
 * This library is free software; you can redistribute it and/or
 * modify it under the terms of the GNU Lesser General Public
 * License as published by the Free Software Foundation;
 * version 2.1 of the License only.
 * 
 * This library is distributed in the hope that it will be useful,
 * but WITHOUT ANY WARRANTY; without even the implied warranty of
 * MERCHANTABILITY or FITNESS FOR A PARTICULAR PURPOSE.  See the GNU
 * Lesser General Public License for more details.
 * 
 * You should have received a copy of the GNU Lesser General Public
 * License along with this library; if not, write to the Free Software
 * Foundation, Inc., 51 Franklin Street, Fifth Floor, Boston, MA  02110-1301  USA
 * 
 * Linden Research, Inc., 945 Battery Street, San Francisco, CA  94111  USA
 * $/LicenseInfo$
 */

#include "llviewerprecompiledheaders.h"

#include "llfloatersnapshot.h"

#include "llfloaterreg.h"

// Viewer includes
#include "llagent.h"
#include "llagentcamera.h"
#include "llcallbacklist.h"
#include "llcriticaldamp.h"
#include "llfloaterperms.h"
#include "llui.h"
#include "llfocusmgr.h"
#include "llbutton.h"
#include "llcombobox.h"
#include "lleconomy.h"
#include "lllandmarkactions.h"
#include "llpanelsnapshot.h"
#include "llsidetraypanelcontainer.h"
#include "llsliderctrl.h"
#include "llspinctrl.h"
#include "llviewercontrol.h"
#include "lluictrlfactory.h"
#include "llviewerstats.h"
#include "llviewercamera.h"
#include "llviewerwindow.h"
#include "llviewermenufile.h"	// upload_new_resource()
#include "llcheckboxctrl.h"
#include "llslurl.h"
#include "lltoolfocus.h"
#include "lltoolmgr.h"
#include "llwebsharing.h"
#include "llworld.h"
#include "llagentui.h"

// Linden library includes
#include "llfontgl.h"
#include "llsys.h"
#include "llrender.h"
#include "v3dmath.h"
#include "llmath.h"
#include "lldir.h"
#include "llsdserialize.h"
#include "llgl.h"
#include "llglheaders.h"
#include "llimagejpeg.h"
#include "llimagepng.h"
#include "llimagebmp.h"
#include "llimagej2c.h"
#include "lllocalcliprect.h"
#include "llnotificationsutil.h"
#include "llpostcard.h"
#include "llresmgr.h"		// LLLocale
#include "llvfile.h"
#include "llvfs.h"
#include "llwebprofile.h"
#include "llwindow.h"

///----------------------------------------------------------------------------
/// Local function declarations, constants, enums, and typedefs
///----------------------------------------------------------------------------
LLUICtrl* LLFloaterSnapshot::sThumbnailPlaceholder = NULL;
LLSnapshotFloaterView* gSnapshotFloaterView = NULL;

const F32 AUTO_SNAPSHOT_TIME_DELAY = 1.f;

F32 SHINE_TIME = 0.5f;
F32 SHINE_WIDTH = 0.6f;
F32 SHINE_OPACITY = 0.3f;
F32 FALL_TIME = 0.6f;
S32 BORDER_WIDTH = 6;

const S32 MAX_POSTCARD_DATASIZE = 1024 * 1024; // one megabyte
const S32 MAX_TEXTURE_SIZE = 512 ; //max upload texture size 512 * 512

static LLDefaultChildRegistry::Register<LLSnapshotFloaterView> r("snapshot_floater_view");

///----------------------------------------------------------------------------
/// Class LLSnapshotLivePreview 
///----------------------------------------------------------------------------
class LLSnapshotLivePreview : public LLView
{
	LOG_CLASS(LLSnapshotLivePreview);
public:
	enum ESnapshotType
	{
		SNAPSHOT_POSTCARD,
		SNAPSHOT_TEXTURE,
		SNAPSHOT_LOCAL,
		SNAPSHOT_WEB
	};


	struct Params : public LLInitParam::Block<Params, LLView::Params>
	{
		Params()
		{
			name = "snapshot_live_preview";
			mouse_opaque = false;
		}
	};


	LLSnapshotLivePreview(const LLSnapshotLivePreview::Params& p);
	~LLSnapshotLivePreview();

	/*virtual*/ void draw();
	/*virtual*/ void reshape(S32 width, S32 height, BOOL called_from_parent);
	
	void setSize(S32 w, S32 h);
	void setWidth(S32 w) { mWidth[mCurImageIndex] = w; }
	void setHeight(S32 h) { mHeight[mCurImageIndex] = h; }
	void getSize(S32& w, S32& h) const;
	S32 getWidth() const { return mWidth[mCurImageIndex]; }
	S32 getHeight() const { return mHeight[mCurImageIndex]; }
	S32 getDataSize() const { return mDataSize; }
	void setMaxImageSize(S32 size) ;
	S32  getMaxImageSize() {return mMaxImageSize ;}
	
	ESnapshotType getSnapshotType() const { return mSnapshotType; }
	LLFloaterSnapshot::ESnapshotFormat getSnapshotFormat() const { return mSnapshotFormat; }
	BOOL getSnapshotUpToDate() const { return mSnapshotUpToDate; }
	BOOL isSnapshotActive() { return mSnapshotActive; }
	LLViewerTexture* getThumbnailImage() const { return mThumbnailImage ; }
	S32  getThumbnailWidth() const { return mThumbnailWidth ; }
	S32  getThumbnailHeight() const { return mThumbnailHeight ; }
	BOOL getThumbnailLock() const { return mThumbnailUpdateLock ; }
	BOOL getThumbnailUpToDate() const { return mThumbnailUpToDate ;}
	LLViewerTexture* getCurrentImage();
	F32 getImageAspect();
	F32 getAspect() ;
	const LLRect& getImageRect() const { return mImageRect[mCurImageIndex]; }
	BOOL isImageScaled() const { return mImageScaled[mCurImageIndex]; }
	void setImageScaled(BOOL scaled) { mImageScaled[mCurImageIndex] = scaled; }
	const LLVector3d& getPosTakenGlobal() const { return mPosTakenGlobal; }
	
	void setSnapshotType(ESnapshotType type) { mSnapshotType = type; }
	void setSnapshotFormat(LLFloaterSnapshot::ESnapshotFormat type) { mSnapshotFormat = type; }
	void setSnapshotQuality(S32 quality);
	void setSnapshotBufferType(LLViewerWindow::ESnapshotType type) { mSnapshotBufferType = type; }
	void updateSnapshot(BOOL new_snapshot, BOOL new_thumbnail = FALSE, F32 delay = 0.f);
	void saveWeb();
	void saveTexture();
	BOOL saveLocal();

	LLPointer<LLImageFormatted>	getFormattedImage() const { return mFormattedImage; }
	LLPointer<LLImageRaw>		getEncodedImage() const { return mPreviewImageEncoded; }

	/// Sets size of preview thumbnail image and thhe surrounding rect.
	BOOL setThumbnailImageSize() ;
	void generateThumbnailImage(BOOL force_update = FALSE) ;
	void resetThumbnailImage() { mThumbnailImage = NULL ; }
	void drawPreviewRect(S32 offset_x, S32 offset_y) ;

	// Returns TRUE when snapshot generated, FALSE otherwise.
	static BOOL onIdle( void* snapshot_preview );

	// callback for region name resolve
	void regionNameCallback(LLImageJPEG* snapshot, LLSD& metadata, const std::string& name, S32 x, S32 y, S32 z);

private:
	LLColor4					mColor;
	LLPointer<LLViewerTexture>	mViewerImage[2]; //used to represent the scene when the frame is frozen.
	LLRect						mImageRect[2];
	S32							mWidth[2];
	S32							mHeight[2];
	BOOL						mImageScaled[2];
	S32                         mMaxImageSize ;
	
	//thumbnail image
	LLPointer<LLViewerTexture>	mThumbnailImage ;
	S32                         mThumbnailWidth ;
	S32                         mThumbnailHeight ;
	LLRect                      mPreviewRect ;
	BOOL                        mThumbnailUpdateLock ;
	BOOL                        mThumbnailUpToDate ;

	S32							mCurImageIndex;
	LLPointer<LLImageRaw>		mPreviewImage;
	LLPointer<LLImageRaw>		mPreviewImageEncoded;
	LLPointer<LLImageFormatted>	mFormattedImage;
	LLFrameTimer				mSnapshotDelayTimer;
	S32							mShineCountdown;
	LLFrameTimer				mShineAnimTimer;
	F32							mFlashAlpha;
	BOOL						mNeedsFlash;
	LLVector3d					mPosTakenGlobal;
	S32							mSnapshotQuality;
	S32							mDataSize;
	ESnapshotType				mSnapshotType;
	LLFloaterSnapshot::ESnapshotFormat	mSnapshotFormat;
	BOOL						mSnapshotUpToDate;
	LLFrameTimer				mFallAnimTimer;
	LLVector3					mCameraPos;
	LLQuaternion				mCameraRot;
	BOOL						mSnapshotActive;
	LLViewerWindow::ESnapshotType mSnapshotBufferType;

public:
	static std::set<LLSnapshotLivePreview*> sList;
	BOOL                        mKeepAspectRatio ;
};

std::set<LLSnapshotLivePreview*> LLSnapshotLivePreview::sList;

LLSnapshotLivePreview::LLSnapshotLivePreview (const LLSnapshotLivePreview::Params& p) 
:	LLView(p),
	mColor(1.f, 0.f, 0.f, 0.5f), 
	mCurImageIndex(0),
	mPreviewImage(NULL),
	mThumbnailImage(NULL) ,
	mThumbnailWidth(0),
	mThumbnailHeight(0),
	mPreviewImageEncoded(NULL),
	mFormattedImage(NULL),
	mShineCountdown(0),
	mFlashAlpha(0.f),
	mNeedsFlash(TRUE),
	mSnapshotQuality(gSavedSettings.getS32("SnapshotQuality")),
	mDataSize(0),
	mSnapshotType(SNAPSHOT_POSTCARD),
	mSnapshotFormat(LLFloaterSnapshot::ESnapshotFormat(gSavedSettings.getS32("SnapshotFormat"))),
	mSnapshotUpToDate(FALSE),
	mCameraPos(LLViewerCamera::getInstance()->getOrigin()),
	mCameraRot(LLViewerCamera::getInstance()->getQuaternion()),
	mSnapshotActive(FALSE),
	mSnapshotBufferType(LLViewerWindow::SNAPSHOT_TYPE_COLOR)
{
	setSnapshotQuality(gSavedSettings.getS32("SnapshotQuality"));
	mSnapshotDelayTimer.setTimerExpirySec(0.0f);
	mSnapshotDelayTimer.start();
// 	gIdleCallbacks.addFunction( &LLSnapshotLivePreview::onIdle, (void*)this );
	sList.insert(this);
	setFollowsAll();
	mWidth[0] = gViewerWindow->getWindowWidthRaw();
	mWidth[1] = gViewerWindow->getWindowWidthRaw();
	mHeight[0] = gViewerWindow->getWindowHeightRaw();
	mHeight[1] = gViewerWindow->getWindowHeightRaw();
	mImageScaled[0] = FALSE;
	mImageScaled[1] = FALSE;

	mMaxImageSize = MAX_SNAPSHOT_IMAGE_SIZE ;
	mKeepAspectRatio = gSavedSettings.getBOOL("KeepAspectForSnapshot") ;
	mThumbnailUpdateLock = FALSE ;
	mThumbnailUpToDate   = FALSE ;
}

LLSnapshotLivePreview::~LLSnapshotLivePreview()
{
	// delete images
	mPreviewImage = NULL;
	mPreviewImageEncoded = NULL;
	mFormattedImage = NULL;

// 	gIdleCallbacks.deleteFunction( &LLSnapshotLivePreview::onIdle, (void*)this );
	sList.erase(this);
}

void LLSnapshotLivePreview::setMaxImageSize(S32 size) 
{
	if(size < MAX_SNAPSHOT_IMAGE_SIZE)
	{
		mMaxImageSize = size;
	}
	else
	{
		mMaxImageSize = MAX_SNAPSHOT_IMAGE_SIZE ;
	}
}

LLViewerTexture* LLSnapshotLivePreview::getCurrentImage()
{
	return mViewerImage[mCurImageIndex];
}

F32 LLSnapshotLivePreview::getAspect()
{
	F32 image_aspect_ratio = ((F32)getWidth()) / ((F32)getHeight());
	F32 window_aspect_ratio = ((F32)getRect().getWidth()) / ((F32)getRect().getHeight());

	if (!mKeepAspectRatio)//gSavedSettings.getBOOL("KeepAspectForSnapshot"))
	{
		return image_aspect_ratio;
	}
	else
	{
		return window_aspect_ratio;
	}
}

F32 LLSnapshotLivePreview::getImageAspect()
{
	if (!getCurrentImage())
	{
		return 0.f;
	}

	return getAspect() ;	
}

void LLSnapshotLivePreview::updateSnapshot(BOOL new_snapshot, BOOL new_thumbnail, F32 delay) 
{
	// Invalidate current image.
	lldebugs << "updateSnapshot: mSnapshotUpToDate = " << getSnapshotUpToDate() << llendl;
	if (getSnapshotUpToDate())
	{
		S32 old_image_index = mCurImageIndex;
		mCurImageIndex = (mCurImageIndex + 1) % 2; 
		setWidth(mWidth[old_image_index]);
		setHeight(mHeight[old_image_index]);
		mFallAnimTimer.start();		
	}
	mSnapshotUpToDate = FALSE; 		

	// Update snapshot source rect depending on whether we keep the aspect ratio.
	LLRect& rect = mImageRect[mCurImageIndex];
	rect.set(0, getRect().getHeight(), getRect().getWidth(), 0);

	F32 image_aspect_ratio = ((F32)getWidth()) / ((F32)getHeight());
	F32 window_aspect_ratio = ((F32)getRect().getWidth()) / ((F32)getRect().getHeight());

	if (mKeepAspectRatio)//gSavedSettings.getBOOL("KeepAspectForSnapshot"))
	{
		if (image_aspect_ratio > window_aspect_ratio)
		{
			// trim off top and bottom
			S32 new_height = llround((F32)getRect().getWidth() / image_aspect_ratio); 
			rect.mBottom += (getRect().getHeight() - new_height) / 2;
			rect.mTop -= (getRect().getHeight() - new_height) / 2;
		}
		else if (image_aspect_ratio < window_aspect_ratio)
		{
			// trim off left and right
			S32 new_width = llround((F32)getRect().getHeight() * image_aspect_ratio); 
			rect.mLeft += (getRect().getWidth() - new_width) / 2;
			rect.mRight -= (getRect().getWidth() - new_width) / 2;
		}
	}

	// Stop shining animation.
	mShineAnimTimer.stop();

	// Update snapshot if requested.
	if (new_snapshot)
	{
		mSnapshotDelayTimer.start();
		mSnapshotDelayTimer.setTimerExpirySec(delay);
		LLFloaterSnapshot::preUpdate();
	}

	// Update thumbnail if requested.
	if(new_thumbnail)
	{
		mThumbnailUpToDate = FALSE ;
	}
}

void LLSnapshotLivePreview::setSnapshotQuality(S32 quality)
{
	llclamp(quality, 0, 100);
	if (quality != mSnapshotQuality)
	{
		mSnapshotQuality = quality;
		gSavedSettings.setS32("SnapshotQuality", quality);
		mSnapshotUpToDate = FALSE;
	}
}

void LLSnapshotLivePreview::drawPreviewRect(S32 offset_x, S32 offset_y)
{
	F32 line_width ; 
	glGetFloatv(GL_LINE_WIDTH, &line_width) ;
	glLineWidth(2.0f * line_width) ;
	LLColor4 color(0.0f, 0.0f, 0.0f, 1.0f) ;
	gl_rect_2d( mPreviewRect.mLeft + offset_x, mPreviewRect.mTop + offset_y,
				mPreviewRect.mRight + offset_x, mPreviewRect.mBottom + offset_y, color, FALSE ) ;
	glLineWidth(line_width) ;

	//draw four alpha rectangles to cover areas outside of the snapshot image
	if(!mKeepAspectRatio)
	{
		LLColor4 alpha_color(0.5f, 0.5f, 0.5f, 0.8f) ;
		S32 dwl = 0, dwr = 0 ;
		if(mThumbnailWidth > mPreviewRect.getWidth())
		{
			dwl = (mThumbnailWidth - mPreviewRect.getWidth()) >> 1 ;
			dwr = mThumbnailWidth - mPreviewRect.getWidth() - dwl ;

			gl_rect_2d(mPreviewRect.mLeft + offset_x - dwl, mPreviewRect.mTop + offset_y,
				mPreviewRect.mLeft + offset_x, mPreviewRect.mBottom + offset_y, alpha_color, TRUE ) ;
			gl_rect_2d( mPreviewRect.mRight + offset_x, mPreviewRect.mTop + offset_y,
				mPreviewRect.mRight + offset_x + dwr, mPreviewRect.mBottom + offset_y, alpha_color, TRUE ) ;
		}

		if(mThumbnailHeight > mPreviewRect.getHeight())
		{
			S32 dh = (mThumbnailHeight - mPreviewRect.getHeight()) >> 1 ;
			gl_rect_2d(mPreviewRect.mLeft + offset_x - dwl, mPreviewRect.mBottom + offset_y ,
				mPreviewRect.mRight + offset_x + dwr, mPreviewRect.mBottom + offset_y - dh, alpha_color, TRUE ) ;

			dh = mThumbnailHeight - mPreviewRect.getHeight() - dh ;
			gl_rect_2d( mPreviewRect.mLeft + offset_x - dwl, mPreviewRect.mTop + offset_y + dh,
				mPreviewRect.mRight + offset_x + dwr, mPreviewRect.mTop + offset_y, alpha_color, TRUE ) ;
		}
	}
}

//called when the frame is frozen.
void LLSnapshotLivePreview::draw()
{
	if (getCurrentImage() &&
	    mPreviewImageEncoded.notNull() &&
	    getSnapshotUpToDate())
	{
		LLColor4 bg_color(0.f, 0.f, 0.3f, 0.4f);
		gl_rect_2d(getRect(), bg_color);
		const LLRect& rect = getImageRect();
		LLRect shadow_rect = rect;
		shadow_rect.stretch(BORDER_WIDTH);
		gl_drop_shadow(shadow_rect.mLeft, shadow_rect.mTop, shadow_rect.mRight, shadow_rect.mBottom, LLColor4(0.f, 0.f, 0.f, mNeedsFlash ? 0.f :0.5f), 10);

		LLColor4 image_color(1.f, 1.f, 1.f, 1.f);
		gGL.color4fv(image_color.mV);
		gGL.getTexUnit(0)->bind(getCurrentImage());
		// calculate UV scale
<<<<<<< HEAD
		F32 uv_width = mImageScaled[mCurImageIndex] ? 1.f : llmin((F32)mWidth[mCurImageIndex] / (F32)mViewerImage[mCurImageIndex]->getWidth(), 1.f);
		F32 uv_height = mImageScaled[mCurImageIndex] ? 1.f : llmin((F32)mHeight[mCurImageIndex] / (F32)mViewerImage[mCurImageIndex]->getHeight(), 1.f);
		gGL.pushMatrix();
=======
		F32 uv_width = isImageScaled() ? 1.f : llmin((F32)getWidth() / (F32)getCurrentImage()->getWidth(), 1.f);
		F32 uv_height = isImageScaled() ? 1.f : llmin((F32)getHeight() / (F32)getCurrentImage()->getHeight(), 1.f);
		glPushMatrix();
>>>>>>> 8ba11929
		{
			gGL.translatef((F32)rect.mLeft, (F32)rect.mBottom, 0.f);
			gGL.begin(LLRender::QUADS);
			{
				gGL.texCoord2f(uv_width, uv_height);
				gGL.vertex2i(rect.getWidth(), rect.getHeight() );

				gGL.texCoord2f(0.f, uv_height);
				gGL.vertex2i(0, rect.getHeight() );

				gGL.texCoord2f(0.f, 0.f);
				gGL.vertex2i(0, 0);

				gGL.texCoord2f(uv_width, 0.f);
				gGL.vertex2i(rect.getWidth(), 0);
			}
			gGL.end();
		}
		gGL.popMatrix();

		gGL.color4f(1.f, 1.f, 1.f, mFlashAlpha);
		gl_rect_2d(getRect());
		if (mNeedsFlash)
		{
			if (mFlashAlpha < 1.f)
			{
				mFlashAlpha = lerp(mFlashAlpha, 1.f, LLCriticalDamp::getInterpolant(0.02f));
			}
			else
			{
				mNeedsFlash = FALSE;
			}
		}
		else
		{
			mFlashAlpha = lerp(mFlashAlpha, 0.f, LLCriticalDamp::getInterpolant(0.15f));
		}

		// Draw shining animation if appropriate.
		if (mShineCountdown > 0)
		{
			mShineCountdown--;
			if (mShineCountdown == 0)
			{
				mShineAnimTimer.start();
			}
		}
		else if (mShineAnimTimer.getStarted())
		{
			lldebugs << "Drawing shining animation" << llendl;
			F32 shine_interp = llmin(1.f, mShineAnimTimer.getElapsedTimeF32() / SHINE_TIME);
			
			// draw "shine" effect
			LLLocalClipRect clip(getLocalRect());
			{
				// draw diagonal stripe with gradient that passes over screen
				S32 x1 = gViewerWindow->getWindowWidthScaled() * llround((clamp_rescale(shine_interp, 0.f, 1.f, -1.f - SHINE_WIDTH, 1.f)));
				S32 x2 = x1 + llround(gViewerWindow->getWindowWidthScaled() * SHINE_WIDTH);
				S32 x3 = x2 + llround(gViewerWindow->getWindowWidthScaled() * SHINE_WIDTH);
				S32 y1 = 0;
				S32 y2 = gViewerWindow->getWindowHeightScaled();

				gGL.getTexUnit(0)->unbind(LLTexUnit::TT_TEXTURE);
				gGL.begin(LLRender::QUADS);
				{
					gGL.color4f(1.f, 1.f, 1.f, 0.f);
					gGL.vertex2i(x1, y1);
					gGL.vertex2i(x1 + gViewerWindow->getWindowWidthScaled(), y2);
					gGL.color4f(1.f, 1.f, 1.f, SHINE_OPACITY);
					gGL.vertex2i(x2 + gViewerWindow->getWindowWidthScaled(), y2);
					gGL.vertex2i(x2, y1);

					gGL.color4f(1.f, 1.f, 1.f, SHINE_OPACITY);
					gGL.vertex2i(x2, y1);
					gGL.vertex2i(x2 + gViewerWindow->getWindowWidthScaled(), y2);
					gGL.color4f(1.f, 1.f, 1.f, 0.f);
					gGL.vertex2i(x3 + gViewerWindow->getWindowWidthScaled(), y2);
					gGL.vertex2i(x3, y1);
				}
				gGL.end();
			}

			// if we're at the end of the animation, stop
			if (shine_interp >= 1.f)
			{
				mShineAnimTimer.stop();
			}
		}
	}

	// draw framing rectangle
	{
		gGL.getTexUnit(0)->unbind(LLTexUnit::TT_TEXTURE);
		gGL.color4f(1.f, 1.f, 1.f, 1.f);
		const LLRect& outline_rect = getImageRect();
		gGL.begin(LLRender::QUADS);
		{
			gGL.vertex2i(outline_rect.mLeft - BORDER_WIDTH, outline_rect.mTop + BORDER_WIDTH);
			gGL.vertex2i(outline_rect.mRight + BORDER_WIDTH, outline_rect.mTop + BORDER_WIDTH);
			gGL.vertex2i(outline_rect.mRight, outline_rect.mTop);
			gGL.vertex2i(outline_rect.mLeft, outline_rect.mTop);

			gGL.vertex2i(outline_rect.mLeft, outline_rect.mBottom);
			gGL.vertex2i(outline_rect.mRight, outline_rect.mBottom);
			gGL.vertex2i(outline_rect.mRight + BORDER_WIDTH, outline_rect.mBottom - BORDER_WIDTH);
			gGL.vertex2i(outline_rect.mLeft - BORDER_WIDTH, outline_rect.mBottom - BORDER_WIDTH);

			gGL.vertex2i(outline_rect.mLeft, outline_rect.mTop);
			gGL.vertex2i(outline_rect.mLeft, outline_rect.mBottom);
			gGL.vertex2i(outline_rect.mLeft - BORDER_WIDTH, outline_rect.mBottom - BORDER_WIDTH);
			gGL.vertex2i(outline_rect.mLeft - BORDER_WIDTH, outline_rect.mTop + BORDER_WIDTH);

			gGL.vertex2i(outline_rect.mRight, outline_rect.mBottom);
			gGL.vertex2i(outline_rect.mRight, outline_rect.mTop);
			gGL.vertex2i(outline_rect.mRight + BORDER_WIDTH, outline_rect.mTop + BORDER_WIDTH);
			gGL.vertex2i(outline_rect.mRight + BORDER_WIDTH, outline_rect.mBottom - BORDER_WIDTH);
		}
		gGL.end();
	}

	// draw old image dropping away
	if (mFallAnimTimer.getStarted())
	{
		S32 old_image_index = (mCurImageIndex + 1) % 2;
		if (mViewerImage[old_image_index].notNull() && mFallAnimTimer.getElapsedTimeF32() < FALL_TIME)
		{
			lldebugs << "Drawing fall animation" << llendl;
			F32 fall_interp = mFallAnimTimer.getElapsedTimeF32() / FALL_TIME;
			F32 alpha = clamp_rescale(fall_interp, 0.f, 1.f, 0.8f, 0.4f);
			LLColor4 image_color(1.f, 1.f, 1.f, alpha);
			gGL.color4fv(image_color.mV);
			gGL.getTexUnit(0)->bind(mViewerImage[old_image_index]);
			// calculate UV scale
			// *FIX get this to work with old image
			BOOL rescale = !mImageScaled[old_image_index] && mViewerImage[mCurImageIndex].notNull();
			F32 uv_width = rescale ? llmin((F32)mWidth[old_image_index] / (F32)mViewerImage[mCurImageIndex]->getWidth(), 1.f) : 1.f;
			F32 uv_height = rescale ? llmin((F32)mHeight[old_image_index] / (F32)mViewerImage[mCurImageIndex]->getHeight(), 1.f) : 1.f;
			gGL.pushMatrix();
			{
				LLRect& rect = mImageRect[old_image_index];
				gGL.translatef((F32)rect.mLeft, (F32)rect.mBottom - llround(getRect().getHeight() * 2.f * (fall_interp * fall_interp)), 0.f);
				gGL.rotatef(-45.f * fall_interp, 0.f, 0.f, 1.f);
				gGL.begin(LLRender::QUADS);
				{
					gGL.texCoord2f(uv_width, uv_height);
					gGL.vertex2i(rect.getWidth(), rect.getHeight() );

					gGL.texCoord2f(0.f, uv_height);
					gGL.vertex2i(0, rect.getHeight() );

					gGL.texCoord2f(0.f, 0.f);
					gGL.vertex2i(0, 0);

					gGL.texCoord2f(uv_width, 0.f);
					gGL.vertex2i(rect.getWidth(), 0);
				}
				gGL.end();
			}
			gGL.popMatrix();
		}
	}
}

/*virtual*/ 
void LLSnapshotLivePreview::reshape(S32 width, S32 height, BOOL called_from_parent)
{
	LLRect old_rect = getRect();
	LLView::reshape(width, height, called_from_parent);
	if (old_rect.getWidth() != width || old_rect.getHeight() != height)
	{
		lldebugs << "window reshaped, updating thumbnail" << llendl;
		updateSnapshot(FALSE, TRUE);
	}
}

BOOL LLSnapshotLivePreview::setThumbnailImageSize()
{
	if(getWidth() < 10 || getHeight() < 10)
	{
		return FALSE ;
	}
	S32 window_width = gViewerWindow->getWindowWidthRaw() ;
	S32 window_height = gViewerWindow->getWindowHeightRaw() ;

	F32 window_aspect_ratio = ((F32)window_width) / ((F32)window_height);

	// UI size for thumbnail
	// *FIXME: the rect does not change, so maybe there's no need to recalculate max w/h.
	const LLRect& thumbnail_rect = LLFloaterSnapshot::getThumbnailPlaceholderRect();
	S32 max_width = thumbnail_rect.getWidth();
	S32 max_height = thumbnail_rect.getHeight();

	if (window_aspect_ratio > (F32)max_width / max_height)
	{
		// image too wide, shrink to width
		mThumbnailWidth = max_width;
		mThumbnailHeight = llround((F32)max_width / window_aspect_ratio);
	}
	else
	{
		// image too tall, shrink to height
		mThumbnailHeight = max_height;
		mThumbnailWidth = llround((F32)max_height * window_aspect_ratio);
	}
	
	if(mThumbnailWidth > window_width || mThumbnailHeight > window_height)
	{
		return FALSE ;//if the window is too small, ignore thumbnail updating.
	}

	S32 left = 0 , top = mThumbnailHeight, right = mThumbnailWidth, bottom = 0 ;
	if(!mKeepAspectRatio)
	{
		F32 ratio_x = (F32)getWidth() / window_width ;
		F32 ratio_y = (F32)getHeight() / window_height ;

		//if(getWidth() > window_width ||
		//	getHeight() > window_height )
		{
			if(ratio_x > ratio_y)
			{
				top = (S32)(top * ratio_y / ratio_x) ;
			}
			else
			{
				right = (S32)(right * ratio_x / ratio_y) ;
			}			
		}
		//else
		//{
		//	right = (S32)(right * ratio_x) ;
		//	top = (S32)(top * ratio_y) ;
		//}
		left = (S32)((mThumbnailWidth - right) * 0.5f) ;
		bottom = (S32)((mThumbnailHeight - top) * 0.5f) ;
		top += bottom ;
		right += left ;
	}
	mPreviewRect.set(left - 1, top + 1, right + 1, bottom - 1) ;

	return TRUE ;
}

void LLSnapshotLivePreview::generateThumbnailImage(BOOL force_update)
{	
	if(mThumbnailUpdateLock) //in the process of updating
	{
		return ;
	}
	if(getThumbnailUpToDate() && !force_update)//already updated
	{
		return ;
	}
	if(getWidth() < 10 || getHeight() < 10)
	{
		return ;
	}

	////lock updating
	mThumbnailUpdateLock = TRUE ;

	if(!setThumbnailImageSize())
	{
		mThumbnailUpdateLock = FALSE ;
		mThumbnailUpToDate = TRUE ;
		return ;
	}

	if(mThumbnailImage)
	{
		resetThumbnailImage() ;
	}		

	LLPointer<LLImageRaw> raw = new LLImageRaw;
	if(!gViewerWindow->thumbnailSnapshot(raw,
							mThumbnailWidth, mThumbnailHeight,
							gSavedSettings.getBOOL("RenderUIInSnapshot"),
							FALSE,
							mSnapshotBufferType) )								
	{
		raw = NULL ;
	}

	if(raw)
	{
		raw->expandToPowerOfTwo();
		mThumbnailImage = LLViewerTextureManager::getLocalTexture(raw.get(), FALSE); 		
		mThumbnailUpToDate = TRUE ;
	}

	//unlock updating
	mThumbnailUpdateLock = FALSE ;		
}


// Called often. Checks whether it's time to grab a new snapshot and if so, does it.
// Returns TRUE if new snapshot generated, FALSE otherwise.
//static 
BOOL LLSnapshotLivePreview::onIdle( void* snapshot_preview )
{
	LLSnapshotLivePreview* previewp = (LLSnapshotLivePreview*)snapshot_preview;
	if (previewp->getWidth() == 0 || previewp->getHeight() == 0)
	{
		llwarns << "Incorrect dimensions: " << previewp->getWidth() << "x" << previewp->getHeight() << llendl;
		return FALSE;
	}

	// If we're in freeze-frame mode and camera has moved, update snapshot.
	LLVector3 new_camera_pos = LLViewerCamera::getInstance()->getOrigin();
	LLQuaternion new_camera_rot = LLViewerCamera::getInstance()->getQuaternion();
	if (gSavedSettings.getBOOL("FreezeTime") && 
		(new_camera_pos != previewp->mCameraPos || dot(new_camera_rot, previewp->mCameraRot) < 0.995f))
	{
		previewp->mCameraPos = new_camera_pos;
		previewp->mCameraRot = new_camera_rot;
		// request a new snapshot whenever the camera moves, with a time delay
		BOOL autosnap = gSavedSettings.getBOOL("AutoSnapshot");
		lldebugs << "camera moved, updating thumbnail" << llendl;
		previewp->updateSnapshot(
			autosnap, // whether a new snapshot is needed or merely invalidate the existing one
			FALSE, // or if 1st arg is false, whether to produce a new thumbnail image.
			autosnap ? AUTO_SNAPSHOT_TIME_DELAY : 0.f); // shutter delay if 1st arg is true.
	}

	// see if it's time yet to snap the shot and bomb out otherwise.
	previewp->mSnapshotActive = 
		(previewp->mSnapshotDelayTimer.getStarted() &&	previewp->mSnapshotDelayTimer.hasExpired())
		&& !LLToolCamera::getInstance()->hasMouseCapture(); // don't take snapshots while ALT-zoom active
	if ( ! previewp->mSnapshotActive)
	{
		return FALSE;
	}

	// time to produce a snapshot
	previewp->setThumbnailImageSize();

	lldebugs << "producing snapshot" << llendl;
	if (!previewp->mPreviewImage)
	{
		previewp->mPreviewImage = new LLImageRaw;
	}

	if (!previewp->mPreviewImageEncoded)
	{
		previewp->mPreviewImageEncoded = new LLImageRaw;
	}

	previewp->setVisible(FALSE);
	previewp->setEnabled(FALSE);
	
	previewp->getWindow()->incBusyCount();
	previewp->setImageScaled(FALSE);

	// grab the raw image and encode it into desired format
	if(gViewerWindow->rawSnapshot(
							previewp->mPreviewImage,
							previewp->getWidth(),
							previewp->getHeight(),
							previewp->mKeepAspectRatio,//gSavedSettings.getBOOL("KeepAspectForSnapshot"),
							previewp->getSnapshotType() == LLSnapshotLivePreview::SNAPSHOT_TEXTURE,
							gSavedSettings.getBOOL("RenderUIInSnapshot"),
							FALSE,
							previewp->mSnapshotBufferType,
							previewp->getMaxImageSize()))
	{
		previewp->mPreviewImageEncoded->resize(
			previewp->mPreviewImage->getWidth(), 
			previewp->mPreviewImage->getHeight(), 
			previewp->mPreviewImage->getComponents());

		if(previewp->getSnapshotType() == SNAPSHOT_TEXTURE)
		{
			lldebugs << "Encoding new image of format J2C" << llendl;
			LLPointer<LLImageJ2C> formatted = new LLImageJ2C;
			LLPointer<LLImageRaw> scaled = new LLImageRaw(
				previewp->mPreviewImage->getData(),
				previewp->mPreviewImage->getWidth(),
				previewp->mPreviewImage->getHeight(),
				previewp->mPreviewImage->getComponents());
		
			scaled->biasedScaleToPowerOfTwo(512);
			previewp->setImageScaled(TRUE);
			if (formatted->encode(scaled, 0.f))
			{
				previewp->mDataSize = formatted->getDataSize();
				formatted->decode(previewp->mPreviewImageEncoded, 0);
			}
		}
		else
		{
			// delete any existing image
			previewp->mFormattedImage = NULL;
			// now create the new one of the appropriate format.
			LLFloaterSnapshot::ESnapshotFormat format = previewp->getSnapshotFormat();
			lldebugs << "Encoding new image of format " << format << llendl;

			switch(format)
			{
			case LLFloaterSnapshot::SNAPSHOT_FORMAT_PNG:
				previewp->mFormattedImage = new LLImagePNG(); 
				break;
			case LLFloaterSnapshot::SNAPSHOT_FORMAT_JPEG:
				previewp->mFormattedImage = new LLImageJPEG(previewp->mSnapshotQuality); 
				break;
			case LLFloaterSnapshot::SNAPSHOT_FORMAT_BMP:
				previewp->mFormattedImage = new LLImageBMP(); 
				break;
			}
			if (previewp->mFormattedImage->encode(previewp->mPreviewImage, 0))
			{
				previewp->mDataSize = previewp->mFormattedImage->getDataSize();
				// special case BMP to copy instead of decode otherwise decode will crash.
				if(format == LLFloaterSnapshot::SNAPSHOT_FORMAT_BMP)
				{
					previewp->mPreviewImageEncoded->copy(previewp->mPreviewImage);
				}
				else
				{
					previewp->mFormattedImage->decode(previewp->mPreviewImageEncoded, 0);
				}
			}
		}

		LLPointer<LLImageRaw> scaled = new LLImageRaw(
			previewp->mPreviewImageEncoded->getData(),
			previewp->mPreviewImageEncoded->getWidth(),
			previewp->mPreviewImageEncoded->getHeight(),
			previewp->mPreviewImageEncoded->getComponents());
		
		if(!scaled->isBufferInvalid())
		{
			// leave original image dimensions, just scale up texture buffer
			if (previewp->mPreviewImageEncoded->getWidth() > 1024 || previewp->mPreviewImageEncoded->getHeight() > 1024)
			{
				// go ahead and shrink image to appropriate power of 2 for display
				scaled->biasedScaleToPowerOfTwo(1024);
				previewp->setImageScaled(TRUE);
			}
			else
			{
				// expand image but keep original image data intact
				scaled->expandToPowerOfTwo(1024, FALSE);
			}

			previewp->mViewerImage[previewp->mCurImageIndex] = LLViewerTextureManager::getLocalTexture(scaled.get(), FALSE);
			LLPointer<LLViewerTexture> curr_preview_image = previewp->mViewerImage[previewp->mCurImageIndex];
			gGL.getTexUnit(0)->bind(curr_preview_image);
			if (previewp->getSnapshotType() != SNAPSHOT_TEXTURE)
			{
				curr_preview_image->setFilteringOption(LLTexUnit::TFO_POINT);
			}
			else
			{
				curr_preview_image->setFilteringOption(LLTexUnit::TFO_ANISOTROPIC);
			}
			curr_preview_image->setAddressMode(LLTexUnit::TAM_CLAMP);

			previewp->mSnapshotUpToDate = TRUE;
			previewp->generateThumbnailImage(TRUE) ;

			previewp->mPosTakenGlobal = gAgentCamera.getCameraPositionGlobal();
			previewp->mShineCountdown = 4; // wait a few frames to avoid animation glitch due to readback this frame
		}
	}
	previewp->getWindow()->decBusyCount();
	// only show fullscreen preview when in freeze frame mode
	previewp->setVisible(gSavedSettings.getBOOL("UseFreezeFrame"));
	previewp->mSnapshotDelayTimer.stop();
	previewp->mSnapshotActive = FALSE;

	if(!previewp->getThumbnailUpToDate())
	{
		previewp->generateThumbnailImage() ;
	}
	lldebugs << "done creating snapshot" << llendl;
	LLFloaterSnapshot::postUpdate();

	return TRUE;
}

void LLSnapshotLivePreview::setSize(S32 w, S32 h)
{
	lldebugs << "setSize(" << w << ", " << h << ")" << llendl;
	setWidth(w);
	setHeight(h);
}

void LLSnapshotLivePreview::getSize(S32& w, S32& h) const
{
	w = getWidth();
	h = getHeight();
}

void LLSnapshotLivePreview::saveTexture()
{
	lldebugs << "saving texture: " << mPreviewImage->getWidth() << "x" << mPreviewImage->getHeight() << llendl;
	// gen a new uuid for this asset
	LLTransactionID tid;
	tid.generate();
	LLAssetID new_asset_id = tid.makeAssetID(gAgent.getSecureSessionID());
		
	LLPointer<LLImageJ2C> formatted = new LLImageJ2C;
	LLPointer<LLImageRaw> scaled = new LLImageRaw(mPreviewImage->getData(),
												  mPreviewImage->getWidth(),
												  mPreviewImage->getHeight(),
												  mPreviewImage->getComponents());
	
	scaled->biasedScaleToPowerOfTwo(512);
	lldebugs << "scaled texture to " << scaled->getWidth() << "x" << scaled->getHeight() << llendl;

	if (formatted->encode(scaled, 0.0f))
	{
		LLVFile::writeFile(formatted->getData(), formatted->getDataSize(), gVFS, new_asset_id, LLAssetType::AT_TEXTURE);
		std::string pos_string;
		LLAgentUI::buildLocationString(pos_string, LLAgentUI::LOCATION_FORMAT_FULL);
		std::string who_took_it;
		LLAgentUI::buildFullname(who_took_it);
		LLAssetStorage::LLStoreAssetCallback callback = NULL;
		S32 expected_upload_cost = LLGlobalEconomy::Singleton::getInstance()->getPriceUpload();
		void *userdata = NULL;
		upload_new_resource(tid,	// tid
				    LLAssetType::AT_TEXTURE,
				    "Snapshot : " + pos_string,
				    "Taken by " + who_took_it + " at " + pos_string,
				    0,
				    LLFolderType::FT_SNAPSHOT_CATEGORY,
				    LLInventoryType::IT_SNAPSHOT,
				    PERM_ALL,  // Note: Snapshots to inventory is a special case of content upload
				    LLFloaterPerms::getGroupPerms(), // that is more permissive than other uploads
				    LLFloaterPerms::getEveryonePerms(),
				    "Snapshot : " + pos_string,
				    callback, expected_upload_cost, userdata);
		gViewerWindow->playSnapshotAnimAndSound();
	}
	else
	{
		LLNotificationsUtil::add("ErrorEncodingSnapshot");
		llwarns << "Error encoding snapshot" << llendl;
	}

	LLViewerStats::getInstance()->incStat(LLViewerStats::ST_SNAPSHOT_COUNT );
	
	mDataSize = 0;
}

BOOL LLSnapshotLivePreview::saveLocal()
{
	BOOL success = gViewerWindow->saveImageNumbered(mFormattedImage);

	if(success)
	{
		gViewerWindow->playSnapshotAnimAndSound();
	}
	return success;
}

void LLSnapshotLivePreview::saveWeb()
{
	// *FIX: Will break if the window closes because of CloseSnapshotOnKeep!
	// Needs to pass on ownership of the image.
	LLImageJPEG* jpg = dynamic_cast<LLImageJPEG*>(mFormattedImage.get());
	if(!jpg)
	{
		llwarns << "Formatted image not a JPEG" << llendl;
		return;
	}

	LLSD metadata;
	metadata["description"] = getChild<LLLineEditor>("description")->getText();

	LLLandmarkActions::getRegionNameAndCoordsFromPosGlobal(gAgentCamera.getCameraPositionGlobal(),
		boost::bind(&LLSnapshotLivePreview::regionNameCallback, this, jpg, metadata, _1, _2, _3, _4));

	gViewerWindow->playSnapshotAnimAndSound();
}

void LLSnapshotLivePreview::regionNameCallback(LLImageJPEG* snapshot, LLSD& metadata, const std::string& name, S32 x, S32 y, S32 z)
{
	metadata["slurl"] = LLSLURL(name, LLVector3d(x, y, z)).getSLURLString();

	LLWebSharing::instance().shareSnapshot(snapshot, metadata);
}

///----------------------------------------------------------------------------
/// Class LLFloaterSnapshot::Impl
///----------------------------------------------------------------------------

class LLFloaterSnapshot::Impl
{
	LOG_CLASS(LLFloaterSnapshot::Impl);
public:
	typedef enum e_status
	{
		STATUS_READY,
		STATUS_WORKING,
		STATUS_FINISHED
	} EStatus;

	Impl()
	:	mAvatarPauseHandles(),
		mLastToolset(NULL),
		mAspectRatioCheckOff(false),
		mNeedRefresh(false),
		mStatus(STATUS_READY)
	{
	}
	~Impl()
	{
		//unpause avatars
		mAvatarPauseHandles.clear();

	}
	static void onClickNewSnapshot(void* data);
	static void onClickAutoSnap(LLUICtrl *ctrl, void* data);
	//static void onClickAdvanceSnap(LLUICtrl *ctrl, void* data);
	static void onClickMore(void* data) ;
	static void onClickUICheck(LLUICtrl *ctrl, void* data);
	static void onClickHUDCheck(LLUICtrl *ctrl, void* data);
	static void applyKeepAspectCheck(LLFloaterSnapshot* view, BOOL checked);
	static void updateResolution(LLUICtrl* ctrl, void* data, BOOL do_update = TRUE);
	static void onCommitFreezeFrame(LLUICtrl* ctrl, void* data);
	static void onCommitLayerTypes(LLUICtrl* ctrl, void*data);
	static void onImageQualityChange(LLFloaterSnapshot* view, S32 quality_val);
	static void onImageFormatChange(LLFloaterSnapshot* view);
	static void applyCustomResolution(LLFloaterSnapshot* view, S32 w, S32 h);
	static void onSnapshotUploadFinished(bool status);
	static void onSendingPostcardFinished(bool status);
	static BOOL checkImageSize(LLSnapshotLivePreview* previewp, S32& width, S32& height, BOOL isWidthChanged, S32 max_value);
	static void setImageSizeSpinnersValues(LLFloaterSnapshot *view, S32 width, S32 height) ;
	static void updateSpinners(LLFloaterSnapshot* view, LLSnapshotLivePreview* previewp, S32& width, S32& height, BOOL is_width_changed);

	static LLPanelSnapshot* getActivePanel(LLFloaterSnapshot* floater, bool ok_if_not_found = true);
	static LLSnapshotLivePreview::ESnapshotType getActiveSnapshotType(LLFloaterSnapshot* floater);
	static LLFloaterSnapshot::ESnapshotFormat getImageFormat(LLFloaterSnapshot* floater);
	static LLSpinCtrl* getWidthSpinner(LLFloaterSnapshot* floater);
	static LLSpinCtrl* getHeightSpinner(LLFloaterSnapshot* floater);
	static void enableAspectRatioCheckbox(LLFloaterSnapshot* floater, BOOL enable);
	static void setAspectRatioCheckboxValue(LLFloaterSnapshot* floater, BOOL checked);

	static LLSnapshotLivePreview* getPreviewView(LLFloaterSnapshot *floater);
	static void setResolution(LLFloaterSnapshot* floater, const std::string& comboname);
	static void updateControls(LLFloaterSnapshot* floater);
	static void updateLayout(LLFloaterSnapshot* floater);
	static void setStatus(EStatus status, bool ok = true, const std::string& msg = LLStringUtil::null);
	EStatus getStatus() const { return mStatus; }
	static void setNeedRefresh(LLFloaterSnapshot* floater, bool need);

private:
	static LLViewerWindow::ESnapshotType getLayerType(LLFloaterSnapshot* floater);
	static void comboSetCustom(LLFloaterSnapshot *floater, const std::string& comboname);
	static void checkAutoSnapshot(LLSnapshotLivePreview* floater, BOOL update_thumbnail = FALSE);
	static void checkAspectRatio(LLFloaterSnapshot *view, S32 index) ;
	static void setWorking(LLFloaterSnapshot* floater, bool working);
	static void setFinished(LLFloaterSnapshot* floater, bool finished, bool ok = true, const std::string& msg = LLStringUtil::null);


public:
	std::vector<LLAnimPauseRequest> mAvatarPauseHandles;

	LLToolset*	mLastToolset;
	LLHandle<LLView> mPreviewHandle;
	bool mAspectRatioCheckOff ;
	bool mNeedRefresh;
	EStatus mStatus;
};

// static
LLPanelSnapshot* LLFloaterSnapshot::Impl::getActivePanel(LLFloaterSnapshot* floater, bool ok_if_not_found)
{
	LLSideTrayPanelContainer* panel_container = floater->getChild<LLSideTrayPanelContainer>("panel_container");
	LLPanelSnapshot* active_panel = dynamic_cast<LLPanelSnapshot*>(panel_container->getCurrentPanel());
	if (!ok_if_not_found)
	{
		llassert_always(active_panel != NULL);
	}
	return active_panel;
}

// static
LLSnapshotLivePreview::ESnapshotType LLFloaterSnapshot::Impl::getActiveSnapshotType(LLFloaterSnapshot* floater)
{
	LLSnapshotLivePreview::ESnapshotType type = LLSnapshotLivePreview::SNAPSHOT_WEB;
	std::string name;
	LLPanelSnapshot* spanel = getActivePanel(floater);

	if (spanel)
	{
		name = spanel->getName();
	}

	if (name == "panel_snapshot_postcard")
	{
		type = LLSnapshotLivePreview::SNAPSHOT_POSTCARD;
	}
	else if (name == "panel_snapshot_inventory")
	{
		type = LLSnapshotLivePreview::SNAPSHOT_TEXTURE;
	}
	else if (name == "panel_snapshot_local")
	{
		type = LLSnapshotLivePreview::SNAPSHOT_LOCAL;
	}

	return type;
}

// static
LLFloaterSnapshot::ESnapshotFormat LLFloaterSnapshot::Impl::getImageFormat(LLFloaterSnapshot* floater)
{
	LLPanelSnapshot* active_panel = getActivePanel(floater);
	// FIXME: if the default is not PNG, profile uploads may fail.
	return active_panel ? active_panel->getImageFormat() : LLFloaterSnapshot::SNAPSHOT_FORMAT_PNG;
}

// static
LLSpinCtrl* LLFloaterSnapshot::Impl::getWidthSpinner(LLFloaterSnapshot* floater)
{
	LLPanelSnapshot* active_panel = getActivePanel(floater);
	return active_panel ? active_panel->getWidthSpinner() : floater->getChild<LLSpinCtrl>("snapshot_width");
}

// static
LLSpinCtrl* LLFloaterSnapshot::Impl::getHeightSpinner(LLFloaterSnapshot* floater)
{
	LLPanelSnapshot* active_panel = getActivePanel(floater);
	return active_panel ? active_panel->getHeightSpinner() : floater->getChild<LLSpinCtrl>("snapshot_height");
}

// static
void LLFloaterSnapshot::Impl::enableAspectRatioCheckbox(LLFloaterSnapshot* floater, BOOL enable)
{
	LLPanelSnapshot* active_panel = getActivePanel(floater);
	if (active_panel)
	{
		active_panel->enableAspectRatioCheckbox(enable);
	}
}

// static
void LLFloaterSnapshot::Impl::setAspectRatioCheckboxValue(LLFloaterSnapshot* floater, BOOL checked)
{
	LLPanelSnapshot* active_panel = getActivePanel(floater);
	if (active_panel)
	{
		active_panel->getChild<LLUICtrl>(active_panel->getAspectRatioCBName())->setValue(checked);
	}
}

// static
LLSnapshotLivePreview* LLFloaterSnapshot::Impl::getPreviewView(LLFloaterSnapshot *floater)
{
	LLSnapshotLivePreview* previewp = (LLSnapshotLivePreview*)floater->impl.mPreviewHandle.get();
	return previewp;
}

// static
LLViewerWindow::ESnapshotType LLFloaterSnapshot::Impl::getLayerType(LLFloaterSnapshot* floater)
{
	LLViewerWindow::ESnapshotType type = LLViewerWindow::SNAPSHOT_TYPE_COLOR;
	LLSD value = floater->getChild<LLUICtrl>("layer_types")->getValue();
	const std::string id = value.asString();
	if (id == "colors")
		type = LLViewerWindow::SNAPSHOT_TYPE_COLOR;
	else if (id == "depth")
		type = LLViewerWindow::SNAPSHOT_TYPE_DEPTH;
	return type;
}

// static
void LLFloaterSnapshot::Impl::setResolution(LLFloaterSnapshot* floater, const std::string& comboname)
{
	LLComboBox* combo = floater->getChild<LLComboBox>(comboname);
		combo->setVisible(TRUE);
	updateResolution(combo, floater, FALSE); // to sync spinners with combo
}

//static 
void LLFloaterSnapshot::Impl::updateLayout(LLFloaterSnapshot* floaterp)
{
	LLSnapshotLivePreview* previewp = getPreviewView(floaterp);

	BOOL advanced = gSavedSettings.getBOOL("AdvanceSnapshot");

	// Show/hide advanced options.
	LLPanel* advanced_options_panel = floaterp->getChild<LLPanel>("advanced_options_panel");
	floaterp->getChild<LLButton>("advanced_options_btn")->setImageOverlay(advanced ? "TabIcon_Open_Off" : "TabIcon_Close_Off");
	if (advanced != advanced_options_panel->getVisible())
	{
		S32 panel_width = advanced_options_panel->getRect().getWidth();
		floaterp->getChild<LLPanel>("advanced_options_panel")->setVisible(advanced);
		S32 floater_width = floaterp->getRect().getWidth();
		floater_width += (advanced ? panel_width : -panel_width);
		floaterp->reshape(floater_width, floaterp->getRect().getHeight());
	}

	if(!advanced) //set to original window resolution
	{
		previewp->mKeepAspectRatio = TRUE;

		floaterp->getChild<LLComboBox>("profile_size_combo")->setCurrentByIndex(0);
		floaterp->getChild<LLComboBox>("postcard_size_combo")->setCurrentByIndex(0);
		floaterp->getChild<LLComboBox>("texture_size_combo")->setCurrentByIndex(0);
		floaterp->getChild<LLComboBox>("local_size_combo")->setCurrentByIndex(0);

		LLSnapshotLivePreview* previewp = getPreviewView(floaterp);
		previewp->setSize(gViewerWindow->getWindowWidthRaw(), gViewerWindow->getWindowHeightRaw());
	}

	bool use_freeze_frame = floaterp->getChild<LLUICtrl>("freeze_frame_check")->getValue().asBoolean();

	if (use_freeze_frame)
	{
		// stop all mouse events at fullscreen preview layer
		floaterp->getParent()->setMouseOpaque(TRUE);
		
		// shrink to smaller layout
		// *TODO: unneeded?
		floaterp->reshape(floaterp->getRect().getWidth(), floaterp->getRect().getHeight());

		// can see and interact with fullscreen preview now
		if (previewp)
		{
			previewp->setVisible(TRUE);
			previewp->setEnabled(TRUE);
		}

		//RN: freeze all avatars
		LLCharacter* avatarp;
		for (std::vector<LLCharacter*>::iterator iter = LLCharacter::sInstances.begin();
			iter != LLCharacter::sInstances.end(); ++iter)
		{
			avatarp = *iter;
			floaterp->impl.mAvatarPauseHandles.push_back(avatarp->requestPause());
		}

		// freeze everything else
		gSavedSettings.setBOOL("FreezeTime", TRUE);

		if (LLToolMgr::getInstance()->getCurrentToolset() != gCameraToolset)
		{
			floaterp->impl.mLastToolset = LLToolMgr::getInstance()->getCurrentToolset();
			LLToolMgr::getInstance()->setCurrentToolset(gCameraToolset);
		}
	}
	else // turning off freeze frame mode
	{
		floaterp->getParent()->setMouseOpaque(FALSE);
		// *TODO: unneeded?
		floaterp->reshape(floaterp->getRect().getWidth(), floaterp->getRect().getHeight());
		if (previewp)
		{
			previewp->setVisible(FALSE);
			previewp->setEnabled(FALSE);
		}

		//RN: thaw all avatars
		floaterp->impl.mAvatarPauseHandles.clear();

		// thaw everything else
		gSavedSettings.setBOOL("FreezeTime", FALSE);

		// restore last tool (e.g. pie menu, etc)
		if (floaterp->impl.mLastToolset)
		{
			LLToolMgr::getInstance()->setCurrentToolset(floaterp->impl.mLastToolset);
		}
	}
}

// This is the main function that keeps all the GUI controls in sync with the saved settings.
// It should be called anytime a setting is changed that could affect the controls.
// No other methods should be changing any of the controls directly except for helpers called by this method.
// The basic pattern for programmatically changing the GUI settings is to first set the
// appropriate saved settings and then call this method to sync the GUI with them.
// FIXME: The above comment seems obsolete now.
// static
void LLFloaterSnapshot::Impl::updateControls(LLFloaterSnapshot* floater)
{
	LLSnapshotLivePreview::ESnapshotType shot_type = getActiveSnapshotType(floater);
	ESnapshotFormat shot_format = (ESnapshotFormat)gSavedSettings.getS32("SnapshotFormat");
	LLViewerWindow::ESnapshotType layer_type = getLayerType(floater);

#if 0
	floater->getChildView("share_to_web")->setVisible( gSavedSettings.getBOOL("SnapshotSharingEnabled"));
#endif

	floater->getChild<LLComboBox>("local_format_combo")->selectNthItem(gSavedSettings.getS32("SnapshotFormat"));
	enableAspectRatioCheckbox(floater, !floater->impl.mAspectRatioCheckOff);
	setAspectRatioCheckboxValue(floater, gSavedSettings.getBOOL("KeepAspectForSnapshot"));
	floater->getChildView("layer_types")->setEnabled(shot_type == LLSnapshotLivePreview::SNAPSHOT_LOCAL);

	LLPanelSnapshot* active_panel = getActivePanel(floater);
	if (active_panel)
	{
		LLSpinCtrl* width_ctrl = getWidthSpinner(floater);
		LLSpinCtrl* height_ctrl = getHeightSpinner(floater);

		// Initialize spinners.
		if (width_ctrl->getValue().asInteger() == 0)
		{
			S32 w = gViewerWindow->getWindowWidthRaw();
			lldebugs << "Initializing width spinner (" << width_ctrl->getName() << "): " << w << llendl;
			width_ctrl->setValue(w);
		}
		if (height_ctrl->getValue().asInteger() == 0)
		{
			S32 h = gViewerWindow->getWindowHeightRaw();
			lldebugs << "Initializing height spinner (" << height_ctrl->getName() << "): " << h << llendl;
			height_ctrl->setValue(h);
		}

		// Сlamp snapshot resolution to window size when showing UI or HUD in snapshot.
		if (gSavedSettings.getBOOL("RenderUIInSnapshot") || gSavedSettings.getBOOL("RenderHUDInSnapshot"))
		{
			S32 width = gViewerWindow->getWindowWidthRaw();
			S32 height = gViewerWindow->getWindowHeightRaw();

			width_ctrl->setMaxValue(width);

			height_ctrl->setMaxValue(height);

			if (width_ctrl->getValue().asInteger() > width)
			{
				width_ctrl->forceSetValue(width);
			}
			if (height_ctrl->getValue().asInteger() > height)
			{
				height_ctrl->forceSetValue(height);
			}
		}
		else
		{
			width_ctrl->setMaxValue(6016);
			height_ctrl->setMaxValue(6016);
		}
	}
		
	LLSnapshotLivePreview* previewp = getPreviewView(floater);
	BOOL got_bytes = previewp && previewp->getDataSize() > 0;
	BOOL got_snap = previewp && previewp->getSnapshotUpToDate();

	// *TODO: Separate maximum size for Web images from postcards
	lldebugs << "Is snapshot up-to-date? " << got_snap << llendl;

	LLLocale locale(LLLocale::USER_LOCALE);
	std::string bytes_string;
	if (got_snap)
	{
		LLResMgr::getInstance()->getIntegerString(bytes_string, (previewp->getDataSize()) >> 10 );
	}

	// Update displayed image resolution.
	LLTextBox* image_res_tb = floater->getChild<LLTextBox>("image_res_text");
	image_res_tb->setVisible(got_snap);
	if (got_snap)
	{
		LLPointer<LLImageRaw> img = previewp->getEncodedImage();
		image_res_tb->setTextArg("[WIDTH]", llformat("%d", img->getWidth()));
		image_res_tb->setTextArg("[HEIGHT]", llformat("%d", img->getHeight()));
	}

	floater->getChild<LLUICtrl>("file_size_label")->setTextArg("[SIZE]", got_snap ? bytes_string : floater->getString("unknown"));
	floater->getChild<LLUICtrl>("file_size_label")->setColor(
		shot_type == LLSnapshotLivePreview::SNAPSHOT_POSTCARD 
		&& got_bytes
		&& previewp->getDataSize() > MAX_POSTCARD_DATASIZE ? LLUIColor(LLColor4::red) : LLUIColorTable::instance().getColor( "LabelTextColor" ));

	// Update the width and height spinners based on the corresponding resolution combos. (?)
	switch(shot_type)
	{
	  case LLSnapshotLivePreview::SNAPSHOT_WEB:
		layer_type = LLViewerWindow::SNAPSHOT_TYPE_COLOR;
		floater->getChild<LLUICtrl>("layer_types")->setValue("colors");
		setResolution(floater, "profile_size_combo");
		break;
	  case LLSnapshotLivePreview::SNAPSHOT_POSTCARD:
		layer_type = LLViewerWindow::SNAPSHOT_TYPE_COLOR;
		floater->getChild<LLUICtrl>("layer_types")->setValue("colors");
		setResolution(floater, "postcard_size_combo");
		break;
	  case LLSnapshotLivePreview::SNAPSHOT_TEXTURE:
		layer_type = LLViewerWindow::SNAPSHOT_TYPE_COLOR;
		floater->getChild<LLUICtrl>("layer_types")->setValue("colors");
		setResolution(floater, "texture_size_combo");
		break;
	  case  LLSnapshotLivePreview::SNAPSHOT_LOCAL:
		setResolution(floater, "local_size_combo");
		break;
	  default:
		break;
	}

	if (previewp)
	{
		lldebugs << "Setting snapshot type (" << shot_type << "), format (" << shot_format << ")" << llendl;
		previewp->setSnapshotType(shot_type);
		previewp->setSnapshotFormat(shot_format);
		previewp->setSnapshotBufferType(layer_type);
	}

	LLPanelSnapshot* current_panel = Impl::getActivePanel(floater);
	if (current_panel)
	{
		LLSD info;
		info["have-snapshot"] = got_snap;
		current_panel->updateControls(info);
	}
}

// static
void LLFloaterSnapshot::Impl::setStatus(EStatus status, bool ok, const std::string& msg)
{
	LLFloaterSnapshot* floater = LLFloaterSnapshot::getInstance();
	switch (status)
	{
	case STATUS_READY:
		setWorking(floater, false);
		setFinished(floater, false);
		break;
	case STATUS_WORKING:
		setWorking(floater, true);
		setFinished(floater, false);
		break;
	case STATUS_FINISHED:
		setWorking(floater, false);
		setFinished(floater, true, ok, msg);
		break;
	}

	floater->impl.mStatus = status;
}

// static
void LLFloaterSnapshot::Impl::setNeedRefresh(LLFloaterSnapshot* floater, bool need)
{
	if (!floater) return;

	floater->mRefreshLabel->setVisible(need);
	floater->impl.mNeedRefresh = need;
}

// static
void LLFloaterSnapshot::Impl::checkAutoSnapshot(LLSnapshotLivePreview* previewp, BOOL update_thumbnail)
{
	if (previewp)
	{
		BOOL autosnap = gSavedSettings.getBOOL("AutoSnapshot");
		lldebugs << "updating " << (autosnap ? "snapshot" : "thumbnail") << llendl;
		previewp->updateSnapshot(autosnap, update_thumbnail, autosnap ? AUTO_SNAPSHOT_TIME_DELAY : 0.f);
	}
}

// static
void LLFloaterSnapshot::Impl::onClickNewSnapshot(void* data)
{
	LLSnapshotLivePreview* previewp = getPreviewView((LLFloaterSnapshot *)data);
	LLFloaterSnapshot *view = (LLFloaterSnapshot *)data;
	if (previewp && view)
	{
		view->impl.setStatus(Impl::STATUS_READY);
		lldebugs << "updating snapshot" << llendl;
		previewp->updateSnapshot(TRUE);
	}
}

// static
void LLFloaterSnapshot::Impl::onClickAutoSnap(LLUICtrl *ctrl, void* data)
{
	LLCheckBoxCtrl *check = (LLCheckBoxCtrl *)ctrl;
	gSavedSettings.setBOOL( "AutoSnapshot", check->get() );
	
	LLFloaterSnapshot *view = (LLFloaterSnapshot *)data;		
	if (view)
	{
		checkAutoSnapshot(getPreviewView(view));
		updateControls(view);
	}
}

void LLFloaterSnapshot::Impl::onClickMore(void* data)
{
	BOOL visible = gSavedSettings.getBOOL("AdvanceSnapshot");
	
	LLFloaterSnapshot *view = (LLFloaterSnapshot *)data;
	if (view)
	{
		view->impl.setStatus(Impl::STATUS_READY);
		gSavedSettings.setBOOL("AdvanceSnapshot", !visible);
		updateControls(view) ;
		updateLayout(view) ;
	}
}

// static
void LLFloaterSnapshot::Impl::onClickUICheck(LLUICtrl *ctrl, void* data)
{
	LLCheckBoxCtrl *check = (LLCheckBoxCtrl *)ctrl;
	gSavedSettings.setBOOL( "RenderUIInSnapshot", check->get() );
	
	LLFloaterSnapshot *view = (LLFloaterSnapshot *)data;
	if (view)
	{
		checkAutoSnapshot(getPreviewView(view), TRUE);
		updateControls(view);
	}
}

// static
void LLFloaterSnapshot::Impl::onClickHUDCheck(LLUICtrl *ctrl, void* data)
{
	LLCheckBoxCtrl *check = (LLCheckBoxCtrl *)ctrl;
	gSavedSettings.setBOOL( "RenderHUDInSnapshot", check->get() );
	
	LLFloaterSnapshot *view = (LLFloaterSnapshot *)data;
	if (view)
	{
		checkAutoSnapshot(getPreviewView(view), TRUE);
		updateControls(view);
	}
}

// static
void LLFloaterSnapshot::Impl::applyKeepAspectCheck(LLFloaterSnapshot* view, BOOL checked)
{
	gSavedSettings.setBOOL("KeepAspectForSnapshot", checked);

	if (view)
	{
		LLSnapshotLivePreview* previewp = getPreviewView(view) ;
		if(previewp)
		{
			previewp->mKeepAspectRatio = gSavedSettings.getBOOL("KeepAspectForSnapshot") ;

			S32 w, h ;
			previewp->getSize(w, h) ;
			updateSpinners(view, previewp, w, h, TRUE); // may change w and h

			lldebugs << "updating thumbnail" << llendl;
			previewp->setSize(w, h) ;
			previewp->updateSnapshot(FALSE, TRUE);
			checkAutoSnapshot(previewp, TRUE);
		}
	}
}

// static
void LLFloaterSnapshot::Impl::onCommitFreezeFrame(LLUICtrl* ctrl, void* data)
{
	LLCheckBoxCtrl* check_box = (LLCheckBoxCtrl*)ctrl;
	LLFloaterSnapshot *view = (LLFloaterSnapshot *)data;
		
	if (!view || !check_box)
	{
		return;
	}

	gSavedSettings.setBOOL("UseFreezeFrame", check_box->get());

	updateLayout(view);
}

// static
void LLFloaterSnapshot::Impl::checkAspectRatio(LLFloaterSnapshot *view, S32 index)
{
	LLSnapshotLivePreview *previewp = getPreviewView(view) ;

	// Don't round texture sizes; textures are commonly stretched in world, profiles, etc and need to be "squashed" during upload, not cropped here
	if(LLSnapshotLivePreview::SNAPSHOT_TEXTURE == getActiveSnapshotType(view))
	{
		previewp->mKeepAspectRatio = FALSE ;
		return ;
	}

	BOOL keep_aspect = FALSE, enable_cb = FALSE;

	if (0 == index) // current window size
	{
		enable_cb = FALSE;
		keep_aspect = TRUE;
	}
	else if (-1 == index) // custom
	{
		enable_cb = TRUE;
		keep_aspect = gSavedSettings.getBOOL("KeepAspectForSnapshot");
	}
	else // predefined resolution
	{
		enable_cb = FALSE;
		keep_aspect = FALSE;
	}

	view->impl.mAspectRatioCheckOff = !enable_cb;
	enableAspectRatioCheckbox(view, enable_cb);
	if (previewp)
	{
		previewp->mKeepAspectRatio = keep_aspect;
	}
}

// Show/hide upload progress indicators.
// static
void LLFloaterSnapshot::Impl::setWorking(LLFloaterSnapshot* floater, bool working)
{
	LLUICtrl* working_lbl = floater->getChild<LLUICtrl>("working_lbl");
	working_lbl->setVisible(working);
	floater->getChild<LLUICtrl>("working_indicator")->setVisible(working);

	if (working)
	{
		const std::string panel_name = getActivePanel(floater, false)->getName();
		const std::string prefix = panel_name.substr(std::string("panel_snapshot_").size());
		std::string progress_text = floater->getString(prefix + "_" + "progress_str");
		working_lbl->setValue(progress_text);
	}

	// All controls should be disabled while posting.
	floater->setCtrlsEnabled(!working);
	LLPanelSnapshot* active_panel = getActivePanel(floater);
	if (active_panel)
	{
		active_panel->enableControls(!working);
	}
}

// Show/hide upload status message.
// static
void LLFloaterSnapshot::Impl::setFinished(LLFloaterSnapshot* floater, bool finished, bool ok, const std::string& msg)
{
	floater->mSucceessLblPanel->setVisible(finished && ok);
	floater->mFailureLblPanel->setVisible(finished && !ok);

	if (finished)
	{
		LLUICtrl* finished_lbl = floater->getChild<LLUICtrl>(ok ? "succeeded_lbl" : "failed_lbl");
		std::string result_text = floater->getString(msg + "_" + (ok ? "succeeded_str" : "failed_str"));
		finished_lbl->setValue(result_text);

		LLSideTrayPanelContainer* panel_container = floater->getChild<LLSideTrayPanelContainer>("panel_container");
		panel_container->openPreviousPanel();
		panel_container->getCurrentPanel()->onOpen(LLSD());
	}
}

// static
void LLFloaterSnapshot::Impl::updateResolution(LLUICtrl* ctrl, void* data, BOOL do_update)
{
	LLComboBox* combobox = (LLComboBox*)ctrl;
	LLFloaterSnapshot *view = (LLFloaterSnapshot *)data;
		
	if (!view || !combobox)
	{
		llassert(view && combobox);
		return;
	}

	std::string sdstring = combobox->getSelectedValue();
	LLSD sdres;
	std::stringstream sstream(sdstring);
	LLSDSerialize::fromNotation(sdres, sstream, sdstring.size());
		
	S32 width = sdres[0];
	S32 height = sdres[1];
	
	LLSnapshotLivePreview* previewp = getPreviewView(view);
	if (previewp && combobox->getCurrentIndex() >= 0)
	{
		S32 original_width = 0 , original_height = 0 ;
		previewp->getSize(original_width, original_height) ;
		
		if (width == 0 || height == 0)
		{
			// take resolution from current window size
			lldebugs << "Setting preview res from window: " << gViewerWindow->getWindowWidthRaw() << "x" << gViewerWindow->getWindowHeightRaw() << llendl;
			previewp->setSize(gViewerWindow->getWindowWidthRaw(), gViewerWindow->getWindowHeightRaw());
		}
		else if (width == -1 || height == -1)
		{
			// load last custom value
			S32 new_width = 0, new_height = 0;
			LLPanelSnapshot* spanel = getActivePanel(view);
			if (spanel)
			{
				lldebugs << "Loading typed res from panel " << spanel->getName() << llendl;
				new_width = spanel->getTypedPreviewWidth();
				new_height = spanel->getTypedPreviewHeight();
			}
			else
			{
				lldebugs << "No custom res chosen, setting preview res from window: "
					<< gViewerWindow->getWindowWidthRaw() << "x" << gViewerWindow->getWindowHeightRaw() << llendl;
				new_width = gViewerWindow->getWindowWidthRaw();
				new_height = gViewerWindow->getWindowHeightRaw();
			}

			llassert(new_width > 0 && new_height > 0);
			previewp->setSize(new_width, new_height);
		}
		else
		{
			// use the resolution from the selected pre-canned drop-down choice
			lldebugs << "Setting preview res selected from combo: " << width << "x" << height << llendl;
			previewp->setSize(width, height);
		}

		checkAspectRatio(view, width) ;

		previewp->getSize(width, height);
	
		if (gSavedSettings.getBOOL("RenderUIInSnapshot") || gSavedSettings.getBOOL("RenderHUDInSnapshot"))
		{ //clamp snapshot resolution to window size when showing UI or HUD in snapshot
			width = llmin(width, gViewerWindow->getWindowWidthRaw());
			height = llmin(height, gViewerWindow->getWindowHeightRaw());
		}

		updateSpinners(view, previewp, width, height, TRUE); // may change width and height
		
		if(getWidthSpinner(view)->getValue().asInteger() != width || getHeightSpinner(view)->getValue().asInteger() != height)
		{
			getWidthSpinner(view)->setValue(width);
			getHeightSpinner(view)->setValue(height);
		}

		if(original_width != width || original_height != height)
		{
			previewp->setSize(width, height);

			// hide old preview as the aspect ratio could be wrong
			checkAutoSnapshot(previewp, FALSE);
			lldebugs << "updating thumbnail" << llendl;
			getPreviewView(view)->updateSnapshot(FALSE, TRUE);
			if(do_update)
			{
				lldebugs << "Will update controls" << llendl;
				updateControls(view);
				setNeedRefresh(view, true);
			}
		}
	}
}

// static
void LLFloaterSnapshot::Impl::onCommitLayerTypes(LLUICtrl* ctrl, void*data)
{
	LLComboBox* combobox = (LLComboBox*)ctrl;

	LLFloaterSnapshot *view = (LLFloaterSnapshot *)data;
		
	if (view)
	{
		LLSnapshotLivePreview* previewp = getPreviewView(view);
		if (previewp)
		{
			previewp->setSnapshotBufferType((LLViewerWindow::ESnapshotType)combobox->getCurrentIndex());
		}
		checkAutoSnapshot(previewp, TRUE);
	}
}

// static
void LLFloaterSnapshot::Impl::onImageQualityChange(LLFloaterSnapshot* view, S32 quality_val)
{
	LLSnapshotLivePreview* previewp = getPreviewView(view);
	if (previewp)
	{
		previewp->setSnapshotQuality(quality_val);
	}
	checkAutoSnapshot(previewp, TRUE);
}

// static
void LLFloaterSnapshot::Impl::onImageFormatChange(LLFloaterSnapshot* view)
{
	if (view)
	{
		gSavedSettings.setS32("SnapshotFormat", getImageFormat(view));
		lldebugs << "image format changed, updating snapshot" << llendl;
		getPreviewView(view)->updateSnapshot(TRUE);
		updateControls(view);
		setNeedRefresh(view, false); // we're refreshing
	}
}

// Sets the named size combo to "custom" mode.
// static
void LLFloaterSnapshot::Impl::comboSetCustom(LLFloaterSnapshot* floater, const std::string& comboname)
{
	LLComboBox* combo = floater->getChild<LLComboBox>(comboname);
	combo->setCurrentByIndex(combo->getItemCount() - 1); // "custom" is always the last index
	checkAspectRatio(floater, -1); // -1 means custom
}

// Update supplied width and height according to the constrain proportions flag; limit them by max_val.
//static
BOOL LLFloaterSnapshot::Impl::checkImageSize(LLSnapshotLivePreview* previewp, S32& width, S32& height, BOOL isWidthChanged, S32 max_value)
{
	S32 w = width ;
	S32 h = height ;

	if(previewp && previewp->mKeepAspectRatio)
	{
		if(gViewerWindow->getWindowWidthRaw() < 1 || gViewerWindow->getWindowHeightRaw() < 1)
		{
			return FALSE ;
		}

		//aspect ratio of the current window
		F32 aspect_ratio = (F32)gViewerWindow->getWindowWidthRaw() / gViewerWindow->getWindowHeightRaw() ;

		//change another value proportionally
		if(isWidthChanged)
		{
			height = (S32)(width / aspect_ratio) ;
		}
		else
		{
			width = (S32)(height * aspect_ratio) ;
		}

		//bound w/h by the max_value
		if(width > max_value || height > max_value)
		{
			if(width > height)
			{
				width = max_value ;
				height = (S32)(width / aspect_ratio) ;
			}
			else
			{
				height = max_value ;
				width = (S32)(height * aspect_ratio) ;
			}
		}
	}

	return (w != width || h != height) ;
}

//static
void LLFloaterSnapshot::Impl::setImageSizeSpinnersValues(LLFloaterSnapshot *view, S32 width, S32 height)
{
	getWidthSpinner(view)->forceSetValue(width);
	getHeightSpinner(view)->forceSetValue(height);
}

// static
void LLFloaterSnapshot::Impl::updateSpinners(LLFloaterSnapshot* view, LLSnapshotLivePreview* previewp, S32& width, S32& height, BOOL is_width_changed)
{
	if (checkImageSize(previewp, width, height, is_width_changed, previewp->getMaxImageSize()))
	{
		setImageSizeSpinnersValues(view, width, height);
	}
}

// static
void LLFloaterSnapshot::Impl::applyCustomResolution(LLFloaterSnapshot* view, S32 w, S32 h)
{
	bool need_refresh = false;

	lldebugs << "applyCustomResolution(" << w << ", " << h << ")" << llendl;
	if (!view) return;

	LLSnapshotLivePreview* previewp = getPreviewView(view);
	if (previewp)
	{
		S32 curw,curh;
		previewp->getSize(curw, curh);

		if (w != curw || h != curh)
		{
			//if to upload a snapshot, process spinner input in a special way.
			previewp->setMaxImageSize((S32) getWidthSpinner(view)->getMaxValue()) ;

			updateSpinners(view, previewp, w, h, w != curw); // may change w and h

			previewp->setSize(w,h);
			checkAutoSnapshot(previewp, FALSE);
			lldebugs << "applied custom resolution, updating thumbnail" << llendl;
			previewp->updateSnapshot(FALSE, TRUE);
			comboSetCustom(view, "profile_size_combo");
			comboSetCustom(view, "postcard_size_combo");
			comboSetCustom(view, "texture_size_combo");
			comboSetCustom(view, "local_size_combo");
			need_refresh = true;
		}
	}

	updateControls(view);
	if (need_refresh)
	{
		setNeedRefresh(view, true); // need to do this after updateControls()
	}
}

// static
void LLFloaterSnapshot::Impl::onSnapshotUploadFinished(bool status)
{
	setStatus(STATUS_FINISHED, status, "profile");
}


// static
void LLFloaterSnapshot::Impl::onSendingPostcardFinished(bool status)
{
	setStatus(STATUS_FINISHED, status, "postcard");
}

///----------------------------------------------------------------------------
/// Class LLFloaterSnapshot
///----------------------------------------------------------------------------

// Default constructor
LLFloaterSnapshot::LLFloaterSnapshot(const LLSD& key)
	: LLFloater(key),
	  mRefreshBtn(NULL),
	  mRefreshLabel(NULL),
	  mSucceessLblPanel(NULL),
	  mFailureLblPanel(NULL),
	  impl (*(new Impl))
{
}

// Destroys the object
LLFloaterSnapshot::~LLFloaterSnapshot()
{
	delete impl.mPreviewHandle.get();

	//unfreeze everything else
	gSavedSettings.setBOOL("FreezeTime", FALSE);

	if (impl.mLastToolset)
	{
		LLToolMgr::getInstance()->setCurrentToolset(impl.mLastToolset);
	}

	delete &impl;
}


BOOL LLFloaterSnapshot::postBuild()
{
	// Kick start Web Sharing, to fetch its config data if it needs to.
	if (gSavedSettings.getBOOL("SnapshotSharingEnabled"))
	{
		LLWebSharing::instance().init();
	}

	mRefreshBtn = getChild<LLUICtrl>("new_snapshot_btn");
	childSetAction("new_snapshot_btn", Impl::onClickNewSnapshot, this);
	mRefreshLabel = getChild<LLUICtrl>("refresh_lbl");
	mSucceessLblPanel = getChild<LLUICtrl>("succeeded_panel");
	mFailureLblPanel = getChild<LLUICtrl>("failed_panel");

	childSetAction("advanced_options_btn", Impl::onClickMore, this);

	childSetCommitCallback("ui_check", Impl::onClickUICheck, this);
	getChild<LLUICtrl>("ui_check")->setValue(gSavedSettings.getBOOL("RenderUIInSnapshot"));

	childSetCommitCallback("hud_check", Impl::onClickHUDCheck, this);
	getChild<LLUICtrl>("hud_check")->setValue(gSavedSettings.getBOOL("RenderHUDInSnapshot"));

	impl.setAspectRatioCheckboxValue(this, gSavedSettings.getBOOL("KeepAspectForSnapshot"));

	childSetCommitCallback("layer_types", Impl::onCommitLayerTypes, this);
	getChild<LLUICtrl>("layer_types")->setValue("colors");
	getChildView("layer_types")->setEnabled(FALSE);

	getChild<LLUICtrl>("freeze_frame_check")->setValue(gSavedSettings.getBOOL("UseFreezeFrame"));
	childSetCommitCallback("freeze_frame_check", Impl::onCommitFreezeFrame, this);

	getChild<LLUICtrl>("auto_snapshot_check")->setValue(gSavedSettings.getBOOL("AutoSnapshot"));
	childSetCommitCallback("auto_snapshot_check", Impl::onClickAutoSnap, this);

	LLWebProfile::setImageUploadResultCallback(boost::bind(&LLFloaterSnapshot::Impl::onSnapshotUploadFinished, _1));
	LLPostCard::setPostResultCallback(boost::bind(&LLFloaterSnapshot::Impl::onSendingPostcardFinished, _1));

	sThumbnailPlaceholder = getChild<LLUICtrl>("thumbnail_placeholder");

	// create preview window
	LLRect full_screen_rect = getRootView()->getRect();
	LLSnapshotLivePreview::Params p;
	p.rect(full_screen_rect);
	LLSnapshotLivePreview* previewp = new LLSnapshotLivePreview(p);
	LLView* parent_view = gSnapshotFloaterView->getParent();
	
	parent_view->removeChild(gSnapshotFloaterView);
	// make sure preview is below snapshot floater
	parent_view->addChild(previewp);
	parent_view->addChild(gSnapshotFloaterView);
	
	//move snapshot floater to special purpose snapshotfloaterview
	gFloaterView->removeChild(this);
	gSnapshotFloaterView->addChild(this);

	impl.mPreviewHandle = previewp->getHandle();
	impl.updateControls(this);
	impl.updateLayout(this);
	
	return TRUE;
}

void LLFloaterSnapshot::draw()
{
	LLSnapshotLivePreview* previewp = impl.getPreviewView(this);

	if (previewp && (previewp->isSnapshotActive() || previewp->getThumbnailLock()))
	{
		// don't render snapshot window in snapshot, even if "show ui" is turned on
		return;
	}

	LLFloater::draw();

	if (previewp && !isMinimized())
	{		
		if(previewp->getThumbnailImage())
		{
			bool working = impl.getStatus() == Impl::STATUS_WORKING;
			const LLRect& thumbnail_rect = getThumbnailPlaceholderRect();
			const S32 thumbnail_w = previewp->getThumbnailWidth();
			const S32 thumbnail_h = previewp->getThumbnailHeight();

			// calc preview offset within the preview rect
			const S32 local_offset_x = (thumbnail_rect.getWidth() - thumbnail_w) / 2 ;
			const S32 local_offset_y = (thumbnail_rect.getHeight() - thumbnail_h) / 2 ; // preview y pos within the preview rect

			// calc preview offset within the floater rect
			S32 offset_x = thumbnail_rect.mLeft + local_offset_x;
			S32 offset_y = thumbnail_rect.mBottom + local_offset_y;

			gGL.matrixMode(LLRender::MM_MODELVIEW);
			// Apply floater transparency to the texture unless the floater is focused.
			F32 alpha = getTransparencyType() == TT_ACTIVE ? 1.0f : getCurrentTransparency();
			LLColor4 color = working ? LLColor4::grey4 : LLColor4::white;
			gl_draw_scaled_image(offset_x, offset_y, 
					thumbnail_w, thumbnail_h,
					previewp->getThumbnailImage(), color % alpha);

			previewp->drawPreviewRect(offset_x, offset_y) ;

			// Draw some controls on top of the preview thumbnail.
			static const S32 PADDING = 5;
			static const S32 REFRESH_LBL_BG_HEIGHT = 32;

			// Reshape and position the posting result message panels at the top of the thumbnail.
			// Do this regardless of current posting status (finished or not) to avoid flicker
			// when the result message is displayed for the first time.
			// if (impl.getStatus() == Impl::STATUS_FINISHED)
			{
				LLRect result_lbl_rect = mSucceessLblPanel->getRect();
				const S32 result_lbl_h = result_lbl_rect.getHeight();
				result_lbl_rect.setLeftTopAndSize(local_offset_x, local_offset_y + thumbnail_h, thumbnail_w - 1, result_lbl_h);
				mSucceessLblPanel->reshape(result_lbl_rect.getWidth(), result_lbl_h);
				mSucceessLblPanel->setRect(result_lbl_rect);
				mFailureLblPanel->reshape(result_lbl_rect.getWidth(), result_lbl_h);
				mFailureLblPanel->setRect(result_lbl_rect);
			}

			// Position the refresh button in the bottom left corner of the thumbnail.
			mRefreshBtn->setOrigin(local_offset_x + PADDING, local_offset_y + PADDING);

			if (impl.mNeedRefresh)
			{
				// Place the refresh hint text to the right of the refresh button.
				const LLRect& refresh_btn_rect = mRefreshBtn->getRect();
				mRefreshLabel->setOrigin(refresh_btn_rect.mLeft + refresh_btn_rect.getWidth() + PADDING, refresh_btn_rect.mBottom);

				// Draw the refresh hint background.
				LLRect refresh_label_bg_rect(offset_x, offset_y + REFRESH_LBL_BG_HEIGHT, offset_x + thumbnail_w - 1, offset_y);
				gl_rect_2d(refresh_label_bg_rect, LLColor4::white % 0.9f, TRUE);
			}

			gGL.pushUIMatrix();
			LLUI::translate((F32) thumbnail_rect.mLeft, (F32) thumbnail_rect.mBottom);
			sThumbnailPlaceholder->draw();
			gGL.popUIMatrix();
		}
	}
}

void LLFloaterSnapshot::onOpen(const LLSD& key)
{
	LLSnapshotLivePreview* preview = LLFloaterSnapshot::Impl::getPreviewView(this);
	if(preview)
	{
		lldebugs << "opened, updating snapshot" << llendl;
		preview->updateSnapshot(TRUE);
	}
	focusFirstItem(FALSE);
	gSnapshotFloaterView->setEnabled(TRUE);
	gSnapshotFloaterView->setVisible(TRUE);
	gSnapshotFloaterView->adjustToFitScreen(this, FALSE);

	// Initialize default tab.
	getChild<LLSideTrayPanelContainer>("panel_container")->getCurrentPanel()->onOpen(LLSD());
}

void LLFloaterSnapshot::onClose(bool app_quitting)
{
	getParent()->setMouseOpaque(FALSE);
}

// virtual
S32 LLFloaterSnapshot::notify(const LLSD& info)
{
	// A child panel wants to change snapshot resolution.
	if (info.has("combo-res-change"))
	{
		std::string combo_name = info["combo-res-change"]["control-name"].asString();
		impl.updateResolution(getChild<LLUICtrl>(combo_name), this);
		return 1;
	}

	if (info.has("custom-res-change"))
	{
		LLSD res = info["custom-res-change"];
		impl.applyCustomResolution(this, res["w"].asInteger(), res["h"].asInteger());
		return 1;
	}

	if (info.has("keep-aspect-change"))
	{
		impl.applyKeepAspectCheck(this, info["keep-aspect-change"].asBoolean());
		return 1;
	}

	if (info.has("image-quality-change"))
	{
		impl.onImageQualityChange(this, info["image-quality-change"].asInteger());
		return 1;
	}

	if (info.has("image-format-change"))
	{
		impl.onImageFormatChange(this);
		return 1;
	}

	if (info.has("set-ready"))
	{
		impl.setStatus(Impl::STATUS_READY);
		return 1;
	}

	if (info.has("set-working"))
	{
		impl.setStatus(Impl::STATUS_WORKING);
		return 1;
	}

	if (info.has("set-finished"))
	{
		LLSD data = info["set-finished"];
		impl.setStatus(Impl::STATUS_FINISHED, data["ok"].asBoolean(), data["msg"].asString());
		return 1;
	}
	return 0;
}

//static 
void LLFloaterSnapshot::update()
{
	LLFloaterSnapshot* inst = LLFloaterReg::findTypedInstance<LLFloaterSnapshot>("snapshot");
	if (!inst)
		return;
	
	BOOL changed = FALSE;
	lldebugs << "npreviews: " << LLSnapshotLivePreview::sList.size() << llendl;
	for (std::set<LLSnapshotLivePreview*>::iterator iter = LLSnapshotLivePreview::sList.begin();
		 iter != LLSnapshotLivePreview::sList.end(); ++iter)
	{
		changed |= LLSnapshotLivePreview::onIdle(*iter);
	}
	if(changed)
	{
		lldebugs << "changed" << llendl;
		inst->impl.updateControls(inst);
	}
}

// static
LLFloaterSnapshot* LLFloaterSnapshot::getInstance()
{
	return LLFloaterReg::getTypedInstance<LLFloaterSnapshot>("snapshot");
}

// static
void LLFloaterSnapshot::saveTexture()
{
	lldebugs << "saveTexture" << llendl;

	// FIXME: duplicated code
	LLFloaterSnapshot* instance = LLFloaterReg::findTypedInstance<LLFloaterSnapshot>("snapshot");
	if (!instance)
	{
		llassert(instance != NULL);
		return;
	}
	LLSnapshotLivePreview* previewp = Impl::getPreviewView(instance);
	if (!previewp)
	{
		llassert(previewp != NULL);
		return;
	}

	previewp->saveTexture();
}

// static
BOOL LLFloaterSnapshot::saveLocal()
{
	lldebugs << "saveLocal" << llendl;
	// FIXME: duplicated code
	LLFloaterSnapshot* instance = LLFloaterReg::findTypedInstance<LLFloaterSnapshot>("snapshot");
	if (!instance)
	{
		llassert(instance != NULL);
		return FALSE;
	}
	LLSnapshotLivePreview* previewp = Impl::getPreviewView(instance);
	if (!previewp)
	{
		llassert(previewp != NULL);
		return FALSE;
	}

	return previewp->saveLocal();
}

// static
void LLFloaterSnapshot::preUpdate()
{
	// FIXME: duplicated code
	LLFloaterSnapshot* instance = LLFloaterReg::findTypedInstance<LLFloaterSnapshot>("snapshot");
	if (instance)
	{
		// Disable the send/post/save buttons until snapshot is ready.
		Impl::updateControls(instance);

		// Force hiding the "Refresh to save" hint because we know we've just started refresh.
		Impl::setNeedRefresh(instance, false);
	}
}

// static
void LLFloaterSnapshot::postUpdate()
{
	// FIXME: duplicated code
	LLFloaterSnapshot* instance = LLFloaterReg::findTypedInstance<LLFloaterSnapshot>("snapshot");
	if (instance)
	{
		// Enable the send/post/save buttons.
		Impl::updateControls(instance);

		// We've just done refresh.
		Impl::setNeedRefresh(instance, false);

		// The refresh button is initially hidden. We show it after the first update,
		// i.e. when preview appears.
		if (!instance->mRefreshBtn->getVisible())
		{
			instance->mRefreshBtn->setVisible(true);
		}
	}
}

// static
void LLFloaterSnapshot::postSave()
{
	LLFloaterSnapshot* instance = LLFloaterReg::findTypedInstance<LLFloaterSnapshot>("snapshot");
	if (!instance)
	{
		llassert(instance != NULL);
		return;
	}

	instance->impl.updateControls(instance);
	instance->impl.setStatus(Impl::STATUS_WORKING);
}

// static
void LLFloaterSnapshot::postPanelSwitch()
{
	LLFloaterSnapshot* instance = getInstance();
	instance->impl.updateControls(instance);

	// Remove the success/failure indicator whenever user presses a snapshot option button.
	instance->impl.setStatus(Impl::STATUS_READY);
}

// static
LLPointer<LLImageFormatted> LLFloaterSnapshot::getImageData()
{
	// FIXME: May not work for textures.

	LLFloaterSnapshot* instance = LLFloaterReg::findTypedInstance<LLFloaterSnapshot>("snapshot");
	if (!instance)
	{
		llassert(instance != NULL);
		return NULL;
	}

	LLSnapshotLivePreview* previewp = Impl::getPreviewView(instance);
	if (!previewp)
	{
		llassert(previewp != NULL);
		return NULL;
	}

	LLPointer<LLImageFormatted> img = previewp->getFormattedImage();
	if (!img.get())
	{
		llwarns << "Empty snapshot image data" << llendl;
		llassert(img.get() != NULL);
	}

	return img;
}

// static
const LLVector3d& LLFloaterSnapshot::getPosTakenGlobal()
{
	LLFloaterSnapshot* instance = LLFloaterReg::findTypedInstance<LLFloaterSnapshot>("snapshot");
	if (!instance)
	{
		llassert(instance != NULL);
		return LLVector3d::zero;
	}

	LLSnapshotLivePreview* previewp = Impl::getPreviewView(instance);
	if (!previewp)
	{
		llassert(previewp != NULL);
		return LLVector3d::zero;
	}

	return previewp->getPosTakenGlobal();
}

// static
void LLFloaterSnapshot::setAgentEmail(const std::string& email)
{
	LLFloaterSnapshot* instance = LLFloaterReg::findTypedInstance<LLFloaterSnapshot>("snapshot");
	if (instance)
	{
		LLSideTrayPanelContainer* panel_container = instance->getChild<LLSideTrayPanelContainer>("panel_container");
		LLPanel* postcard_panel = panel_container->getPanelByName("panel_snapshot_postcard");
		postcard_panel->notify(LLSD().with("agent-email", email));
	}
}

///----------------------------------------------------------------------------
/// Class LLSnapshotFloaterView
///----------------------------------------------------------------------------

LLSnapshotFloaterView::LLSnapshotFloaterView (const Params& p) : LLFloaterView (p)
{
}

LLSnapshotFloaterView::~LLSnapshotFloaterView()
{
}

BOOL LLSnapshotFloaterView::handleKey(KEY key, MASK mask, BOOL called_from_parent)
{
	// use default handler when not in freeze-frame mode
	if(!gSavedSettings.getBOOL("FreezeTime"))
	{
		return LLFloaterView::handleKey(key, mask, called_from_parent);
	}

	if (called_from_parent)
	{
		// pass all keystrokes down
		LLFloaterView::handleKey(key, mask, called_from_parent);
	}
	else
	{
		// bounce keystrokes back down
		LLFloaterView::handleKey(key, mask, TRUE);
	}
	return TRUE;
}

BOOL LLSnapshotFloaterView::handleMouseDown(S32 x, S32 y, MASK mask)
{
	// use default handler when not in freeze-frame mode
	if(!gSavedSettings.getBOOL("FreezeTime"))
	{
		return LLFloaterView::handleMouseDown(x, y, mask);
	}
	// give floater a change to handle mouse, else camera tool
	if (childrenHandleMouseDown(x, y, mask) == NULL)
	{
		LLToolMgr::getInstance()->getCurrentTool()->handleMouseDown( x, y, mask );
	}
	return TRUE;
}

BOOL LLSnapshotFloaterView::handleMouseUp(S32 x, S32 y, MASK mask)
{
	// use default handler when not in freeze-frame mode
	if(!gSavedSettings.getBOOL("FreezeTime"))
	{
		return LLFloaterView::handleMouseUp(x, y, mask);
	}
	// give floater a change to handle mouse, else camera tool
	if (childrenHandleMouseUp(x, y, mask) == NULL)
	{
		LLToolMgr::getInstance()->getCurrentTool()->handleMouseUp( x, y, mask );
	}
	return TRUE;
}

BOOL LLSnapshotFloaterView::handleHover(S32 x, S32 y, MASK mask)
{
	// use default handler when not in freeze-frame mode
	if(!gSavedSettings.getBOOL("FreezeTime"))
	{
		return LLFloaterView::handleHover(x, y, mask);
	}	
	// give floater a change to handle mouse, else camera tool
	if (childrenHandleHover(x, y, mask) == NULL)
	{
		LLToolMgr::getInstance()->getCurrentTool()->handleHover( x, y, mask );
	}
	return TRUE;
}<|MERGE_RESOLUTION|>--- conflicted
+++ resolved
@@ -450,15 +450,9 @@
 		gGL.color4fv(image_color.mV);
 		gGL.getTexUnit(0)->bind(getCurrentImage());
 		// calculate UV scale
-<<<<<<< HEAD
-		F32 uv_width = mImageScaled[mCurImageIndex] ? 1.f : llmin((F32)mWidth[mCurImageIndex] / (F32)mViewerImage[mCurImageIndex]->getWidth(), 1.f);
-		F32 uv_height = mImageScaled[mCurImageIndex] ? 1.f : llmin((F32)mHeight[mCurImageIndex] / (F32)mViewerImage[mCurImageIndex]->getHeight(), 1.f);
-		gGL.pushMatrix();
-=======
 		F32 uv_width = isImageScaled() ? 1.f : llmin((F32)getWidth() / (F32)getCurrentImage()->getWidth(), 1.f);
 		F32 uv_height = isImageScaled() ? 1.f : llmin((F32)getHeight() / (F32)getCurrentImage()->getHeight(), 1.f);
-		glPushMatrix();
->>>>>>> 8ba11929
+		gGL.pushMatrix();
 		{
 			gGL.translatef((F32)rect.mLeft, (F32)rect.mBottom, 0.f);
 			gGL.begin(LLRender::QUADS);
