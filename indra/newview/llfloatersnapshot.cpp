--- conflicted
+++ resolved
@@ -152,7 +152,6 @@
 //virtual 
 void LLFloaterSnapshotBase::ImplBase::updateLayout(LLFloaterSnapshotBase* floaterp)
 {
-<<<<<<< HEAD
     LLSnapshotLivePreview* previewp = getPreviewView();
 
     //BD - Automatically calculate the size of our snapshot window to enlarge
@@ -177,46 +176,20 @@
 
     LLUICtrl* thumbnail_placeholder = floaterp->getChild<LLUICtrl>("thumbnail_placeholder");
     thumbnail_placeholder->setVisible(mAdvanced);
-    thumbnail_placeholder->reshape(panel_width, thumbnail_placeholder->getRect().getHeight());
+
     floaterp->getChild<LLUICtrl>("image_res_text")->setVisible(mAdvanced);
     floaterp->getChild<LLUICtrl>("file_size_label")->setVisible(mAdvanced);
-=======
-	LLSnapshotLivePreview* previewp = getPreviewView();
-
-	//BD - Automatically calculate the size of our snapshot window to enlarge
-	//     the snapshot preview to its maximum size, this is especially helpfull
-	//     for pretty much every aspect ratio other than 1:1.
-	F32 panel_width = 400.f * gViewerWindow->getWorldViewAspectRatio();
-
-	//BD - Make sure we clamp at 700 here because 700 would be for 16:9 which we
-	//     consider the maximum. Everything bigger will be clamped and will have
-	//     a slightly smaller preview window which most likely won't fill up the
-	//     whole snapshot floater as it should.
-	if(panel_width > 700.f)
-	{
-		panel_width = 700.f;
-	}
-
-	S32 floater_width = 224.f;
-	if(mAdvanced)
-	{
-		floater_width = floater_width + panel_width;
-	}
-
-	LLUICtrl* thumbnail_placeholder = floaterp->getChild<LLUICtrl>("thumbnail_placeholder");
-	thumbnail_placeholder->setVisible(mAdvanced);
-
-	floaterp->getChild<LLUICtrl>("image_res_text")->setVisible(mAdvanced);
-	floaterp->getChild<LLUICtrl>("file_size_label")->setVisible(mAdvanced);
->>>>>>> a0c3d69c
     if (floaterp->hasChild("360_label", TRUE))
     { 
         floaterp->getChild<LLUICtrl>("360_label")->setVisible(mAdvanced);
     }
-<<<<<<< HEAD
-    if(!floaterp->isMinimized())
-    {
-        floaterp->reshape(floater_width, floaterp->getRect().getHeight());
+    if (!mSkipReshaping)
+    {
+        thumbnail_placeholder->reshape(panel_width, thumbnail_placeholder->getRect().getHeight());
+        if (!floaterp->isMinimized())
+        {
+            floaterp->reshape(floater_width, floaterp->getRect().getHeight());
+        }
     }
 
     bool use_freeze_frame = floaterp->getChild<LLUICtrl>("freeze_frame_check")->getValue().asBoolean();
@@ -278,76 +251,6 @@
             LLToolMgr::getInstance()->setCurrentToolset(floaterp->impl->mLastToolset);
         }
     }
-=======
-	if (!mSkipReshaping)
-	{
-        thumbnail_placeholder->reshape(panel_width, thumbnail_placeholder->getRect().getHeight());
-        if (!floaterp->isMinimized())
-        {
-            floaterp->reshape(floater_width, floaterp->getRect().getHeight());
-        }
-	}
-
-	bool use_freeze_frame = floaterp->getChild<LLUICtrl>("freeze_frame_check")->getValue().asBoolean();
-
-	if (use_freeze_frame)
-	{
-		// stop all mouse events at fullscreen preview layer
-		floaterp->getParent()->setMouseOpaque(TRUE);
-		
-		// shrink to smaller layout
-		// *TODO: unneeded?
-		floaterp->reshape(floaterp->getRect().getWidth(), floaterp->getRect().getHeight());
-
-		// can see and interact with fullscreen preview now
-		if (previewp)
-		{
-			previewp->setVisible(TRUE);
-			previewp->setEnabled(TRUE);
-		}
-
-		//RN: freeze all avatars
-		LLCharacter* avatarp;
-		for (std::vector<LLCharacter*>::iterator iter = LLCharacter::sInstances.begin();
-			iter != LLCharacter::sInstances.end(); ++iter)
-		{
-			avatarp = *iter;
-			floaterp->impl->mAvatarPauseHandles.push_back(avatarp->requestPause());
-		}
-
-		// freeze everything else
-		gSavedSettings.setBOOL("FreezeTime", TRUE);
-
-		if (LLToolMgr::getInstance()->getCurrentToolset() != gCameraToolset)
-		{
-			floaterp->impl->mLastToolset = LLToolMgr::getInstance()->getCurrentToolset();
-			LLToolMgr::getInstance()->setCurrentToolset(gCameraToolset);
-		}
-	}
-	else // turning off freeze frame mode
-	{
-		floaterp->getParent()->setMouseOpaque(FALSE);
-		// *TODO: unneeded?
-		floaterp->reshape(floaterp->getRect().getWidth(), floaterp->getRect().getHeight());
-		if (previewp)
-		{
-			previewp->setVisible(FALSE);
-			previewp->setEnabled(FALSE);
-		}
-
-		//RN: thaw all avatars
-		floaterp->impl->mAvatarPauseHandles.clear();
-
-		// thaw everything else
-		gSavedSettings.setBOOL("FreezeTime", FALSE);
-
-		// restore last tool (e.g. pie menu, etc)
-		if (floaterp->impl->mLastToolset)
-		{
-			LLToolMgr::getInstance()->setCurrentToolset(floaterp->impl->mLastToolset);
-		}
-	}
->>>>>>> a0c3d69c
 }
 
 // This is the main function that keeps all the GUI controls in sync with the saved settings.
@@ -1259,7 +1162,6 @@
 // virtual
 S32 LLFloaterSnapshotBase::notify(const LLSD& info)
 {
-<<<<<<< HEAD
     if (info.has("set-ready"))
     {
         impl->setStatus(ImplBase::STATUS_READY);
@@ -1295,7 +1197,7 @@
 
         // The refresh button is initially hidden. We show it after the first update,
         // i.e. when preview appears.
-        if (!mRefreshBtn->getVisible())
+        if (mRefreshBtn && !mRefreshBtn->getVisible())
         {
             mRefreshBtn->setVisible(true);
         }
@@ -1303,51 +1205,6 @@
     }
 
     return 0;
-=======
-	if (info.has("set-ready"))
-	{
-		impl->setStatus(ImplBase::STATUS_READY);
-		return 1;
-	}
-
-	if (info.has("set-working"))
-	{
-		impl->setStatus(ImplBase::STATUS_WORKING);
-		return 1;
-	}
-
-	if (info.has("set-finished"))
-	{
-		LLSD data = info["set-finished"];
-		impl->setStatus(ImplBase::STATUS_FINISHED, data["ok"].asBoolean(), data["msg"].asString());
-		return 1;
-	}
-
-	if (info.has("snapshot-updating"))
-	{
-		// Disable the send/post/save buttons until snapshot is ready.
-		impl->updateControls(this);
-		return 1;
-	}
-
-	if (info.has("snapshot-updated"))
-	{
-		// Enable the send/post/save buttons.
-		impl->updateControls(this);
-		// We've just done refresh.
-		impl->setNeedRefresh(false);
-
-		// The refresh button is initially hidden. We show it after the first update,
-		// i.e. when preview appears.
-		if (mRefreshBtn && !mRefreshBtn->getVisible())
-		{
-			mRefreshBtn->setVisible(true);
-		}
-		return 1;
-	}
-
-	return 0;
->>>>>>> a0c3d69c
 }
 
 // virtual
