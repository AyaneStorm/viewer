--- conflicted
+++ resolved
@@ -119,11 +119,7 @@
 	void allocatePhysicsBuffer();
 	
 	void resetVertexBuffers(LLDrawable* drawable);
-<<<<<<< HEAD
-=======
-	void setUseVBO(BOOL use_vbo);
 	void setDisableVBOMapping(BOOL no_vbo_mapping);
->>>>>>> e216fabd
 	void generateImpostor(LLVOAvatar* avatar);
 	void bindScreenToTexture();
 	void renderBloom(BOOL for_snapshot, F32 zoom_factor = 1.f, int subfield = 0);
