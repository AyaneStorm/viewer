--- conflicted
+++ resolved
@@ -132,38 +132,7 @@
     LLFloater::draw();
 }
 
-<<<<<<< HEAD
 bool LLFloaterJoystick::postBuild()
-{		
-	center();
-	F32 range = gSavedSettings.getBOOL("Cursor3D") ? 128.f : 2.f;
-
-	for (U32 i = 0; i < 6; i++)
-	{
-		std::string stat_name(llformat("Joystick axis %d", i));
-		std::string axisname = llformat("axis%d", i);
-		mAxisStatsBar[i] = getChild<LLStatBar>(axisname);
-		if (mAxisStatsBar[i])
-		{
-			mAxisStatsBar[i]->setStat(stat_name);
-			mAxisStatsBar[i]->setRange(-range, range);
-		}
-	}
-	
-	mJoysticksCombo = getChild<LLComboBox>("joystick_combo");
-	childSetCommitCallback("joystick_combo",onCommitJoystickEnabled,this);
-	mCheckFlycamEnabled = getChild<LLCheckBoxCtrl>("JoystickFlycamEnabled");
-	childSetCommitCallback("JoystickFlycamEnabled",onCommitJoystickEnabled,this);
-
-	childSetAction("SpaceNavigatorDefaults", onClickRestoreSNDefaults, this);
-	childSetAction("cancel_btn", onClickCancel, this);
-	childSetAction("ok_btn", onClickOK, this);
-
-	refresh();
-	refreshListOfDevices();
-	return true;
-=======
-BOOL LLFloaterJoystick::postBuild()
 {
     center();
     F32 range = gSavedSettings.getBOOL("Cursor3D") ? 128.f : 2.f;
@@ -191,8 +160,7 @@
 
     refresh();
     refreshListOfDevices();
-    return TRUE;
->>>>>>> e7eced3c
+    return true;
 }
 
 LLFloaterJoystick::~LLFloaterJoystick()
@@ -439,20 +407,7 @@
         joystick_enabled = true;
     }
     gSavedSettings.setBOOL("JoystickEnabled", joystick_enabled);
-<<<<<<< HEAD
-	bool flycam_enabled = self->mCheckFlycamEnabled->get();
-
-	if (!joystick_enabled || !flycam_enabled)
-	{
-		// Turn off flycam
-		LLViewerJoystick* joystick(LLViewerJoystick::getInstance());
-		if (joystick->getOverrideCamera())
-		{
-			joystick->toggleFlycam();
-		}
-	}
-=======
-    BOOL flycam_enabled = self->mCheckFlycamEnabled->get();
+    bool flycam_enabled = self->mCheckFlycamEnabled->get();
 
     if (!joystick_enabled || !flycam_enabled)
     {
@@ -463,7 +418,6 @@
             joystick->toggleFlycam();
         }
     }
->>>>>>> e7eced3c
 
     std::string device_id = LLViewerJoystick::getInstance()->getDeviceUUIDString();
     gSavedSettings.setString("JoystickDeviceUUID", device_id);
