--- conflicted
+++ resolved
@@ -34,24 +34,13 @@
 
 void display(bool rebuild = true, F32 zoom_factor = 1.f, int subfield = 0, bool for_snapshot = false);
 
-<<<<<<< HEAD
 extern bool gDisplaySwapBuffers;
 extern bool gDepthDirty;
-extern bool	gTeleportDisplay;
-extern LLFrameTimer	gTeleportDisplayTimer;
-extern bool			gForceRenderLandFence;
+extern bool gTeleportDisplay;
+extern LLFrameTimer gTeleportDisplayTimer;
+extern bool         gForceRenderLandFence;
 extern bool gResizeScreenTexture;
 extern bool gResizeShadowTexture;
 extern bool gWindowResized;
-=======
-extern BOOL gDisplaySwapBuffers;
-extern BOOL gDepthDirty;
-extern BOOL gTeleportDisplay;
-extern LLFrameTimer gTeleportDisplayTimer;
-extern BOOL         gForceRenderLandFence;
-extern BOOL gResizeScreenTexture;
-extern BOOL gResizeShadowTexture;
-extern BOOL gWindowResized;
->>>>>>> e7eced3c
 
 #endif // LL_LLVIEWERDISPLAY_H