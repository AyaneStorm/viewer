/** 
 * @file llvocache.cpp
 * @brief Cache of objects on the viewer.
 *
 * $LicenseInfo:firstyear=2003&license=viewerlgpl$
 * Second Life Viewer Source Code
 * Copyright (C) 2010, Linden Research, Inc.
 * 
 * This library is free software; you can redistribute it and/or
 * modify it under the terms of the GNU Lesser General Public
 * License as published by the Free Software Foundation;
 * version 2.1 of the License only.
 * 
 * This library is distributed in the hope that it will be useful,
 * but WITHOUT ANY WARRANTY; without even the implied warranty of
 * MERCHANTABILITY or FITNESS FOR A PARTICULAR PURPOSE.  See the GNU
 * Lesser General Public License for more details.
 * 
 * You should have received a copy of the GNU Lesser General Public
 * License along with this library; if not, write to the Free Software
 * Foundation, Inc., 51 Franklin Street, Fifth Floor, Boston, MA  02110-1301  USA
 * 
 * Linden Research, Inc., 945 Battery Street, San Francisco, CA  94111  USA
 * $/LicenseInfo$
 */

#include "llviewerprecompiledheaders.h"
#include "llvocache.h"
#include "llerror.h"
#include "llregionhandle.h"
#include "llviewercontrol.h"

BOOL check_read(LLAPRFile* apr_file, void* src, S32 n_bytes) 
{
	return apr_file->read(src, n_bytes) == n_bytes ;
}

BOOL check_write(LLAPRFile* apr_file, void* src, S32 n_bytes) 
{
	return apr_file->write(src, n_bytes) == n_bytes ;
}


//---------------------------------------------------------------------------
// LLVOCacheEntry
//---------------------------------------------------------------------------

LLVOCacheEntry::LLVOCacheEntry(U32 local_id, U32 crc, LLDataPackerBinaryBuffer &dp)
	:
	mLocalID(local_id),
	mCRC(crc),
	mHitCount(0),
	mDupeCount(0),
	mCRCChangeCount(0)
{
	mBuffer = new U8[dp.getBufferSize()];
	mDP.assignBuffer(mBuffer, dp.getBufferSize());
	mDP = dp;
}

LLVOCacheEntry::LLVOCacheEntry()
	:
	mLocalID(0),
	mCRC(0),
	mHitCount(0),
	mDupeCount(0),
	mCRCChangeCount(0),
	mBuffer(NULL)
{
	mDP.assignBuffer(mBuffer, 0);
}

LLVOCacheEntry::LLVOCacheEntry(LLAPRFile* apr_file)
{
	S32 size = -1;
	BOOL success;

	success = check_read(apr_file, &mLocalID, sizeof(U32));
	if(success)
	{
		success = check_read(apr_file, &mCRC, sizeof(U32));
	}
	if(success)
	{
		success = check_read(apr_file, &mHitCount, sizeof(S32));
	}
	if(success)
	{
		success = check_read(apr_file, &mDupeCount, sizeof(S32));
	}
	if(success)
	{
		success = check_read(apr_file, &mCRCChangeCount, sizeof(S32));
	}
	if(success)
	{
		success = check_read(apr_file, &size, sizeof(S32));

		// Corruption in the cache entries
		if ((size > 10000) || (size < 1))
		{
			// We've got a bogus size, skip reading it.
			// We won't bother seeking, because the rest of this file
			// is likely bogus, and will be tossed anyway.
			llwarns << "Bogus cache entry, size " << size << ", aborting!" << llendl;
			success = FALSE;
		}
	}
	if(success && size > 0)
	{
		mBuffer = new U8[size];
		success = check_read(apr_file, mBuffer, size);

		if(success)
		{
			mDP.assignBuffer(mBuffer, size);
		}
		else
		{
			delete[] mBuffer ;
			mBuffer = NULL ;
		}
	}

	if(!success)
	{
		mLocalID = 0;
		mCRC = 0;
		mHitCount = 0;
		mDupeCount = 0;
		mCRCChangeCount = 0;
		mBuffer = NULL;
	}
}

LLVOCacheEntry::~LLVOCacheEntry()
{
	delete [] mBuffer;
}


// New CRC means the object has changed.
void LLVOCacheEntry::assignCRC(U32 crc, LLDataPackerBinaryBuffer &dp)
{
	if (  (mCRC != crc)
		||(mDP.getBufferSize() == 0))
	{
		mCRC = crc;
		mHitCount = 0;
		mCRCChangeCount++;

		mDP.freeBuffer();
		mBuffer = new U8[dp.getBufferSize()];
		mDP.assignBuffer(mBuffer, dp.getBufferSize());
		mDP = dp;
	}
}

LLDataPackerBinaryBuffer *LLVOCacheEntry::getDP(U32 crc)
{
	if (  (mCRC != crc)
		||(mDP.getBufferSize() == 0))
	{
		//llinfos << "Not getting cache entry, invalid!" << llendl;
		return NULL;
	}
	mHitCount++;
	return &mDP;
}


void LLVOCacheEntry::recordHit()
{
	mHitCount++;
}


void LLVOCacheEntry::dump() const
{
	llinfos << "local " << mLocalID
		<< " crc " << mCRC
		<< " hits " << mHitCount
		<< " dupes " << mDupeCount
		<< " change " << mCRCChangeCount
		<< llendl;
}

BOOL LLVOCacheEntry::writeToFile(LLAPRFile* apr_file) const
{
	BOOL success;
	success = check_write(apr_file, (void*)&mLocalID, sizeof(U32));
	if(success)
	{
		success = check_write(apr_file, (void*)&mCRC, sizeof(U32));
	}
	if(success)
	{
		success = check_write(apr_file, (void*)&mHitCount, sizeof(S32));
	}
	if(success)
	{
		success = check_write(apr_file, (void*)&mDupeCount, sizeof(S32));
	}
	if(success)
	{
		success = check_write(apr_file, (void*)&mCRCChangeCount, sizeof(S32));
	}
	if(success)
	{
		S32 size = mDP.getBufferSize();
		success = check_write(apr_file, (void*)&size, sizeof(S32));
	
		if(success)
		{
			success = check_write(apr_file, (void*)mBuffer, size);
		}
	}

	return success ;
}

//-------------------------------------------------------------------
//LLVOCache
//-------------------------------------------------------------------
// Format string used to construct filename for the object cache
static const char OBJECT_CACHE_FILENAME[] = "objects_%d_%d.slc";

<<<<<<< HEAD
// Throw out 1/20 (5%) of our cache entries if we run out of room.
const U32 ENTRIES_PURGE_FACTOR = 20;
=======
const U32 MAX_NUM_OBJECT_ENTRIES = 128 ;
const U32 MIN_ENTRIES_TO_PURGE = 16 ;
const U32 INVALID_TIME = 0 ;
>>>>>>> e3f5b66d
const char* object_cache_dirname = "objectcache";
const char* header_filename = "object.cache";

LLVOCache* LLVOCache::sInstance = NULL;

//static 
LLVOCache* LLVOCache::getInstance() 
{	
	if(!sInstance)
	{
		sInstance = new LLVOCache() ;
	}
	return sInstance ;
}

//static 
BOOL LLVOCache::hasInstance() 
{
	return sInstance != NULL ;
}

//static 
void LLVOCache::destroyClass() 
{
	if(sInstance)
	{
		delete sInstance ;
		sInstance = NULL ;
	}
}

LLVOCache::LLVOCache():
	mInitialized(FALSE),
	mReadOnly(TRUE),
	mCacheSize(1)
{
	mEnabled = gSavedSettings.getBOOL("ObjectCacheEnabled");
	mLocalAPRFilePoolp = new LLVolatileAPRPool() ;
}

LLVOCache::~LLVOCache()
{
	if(mEnabled)
	{
		writeCacheHeader();
		clearCacheInMemory();
	}
	delete mLocalAPRFilePoolp;
}

void LLVOCache::setDirNames(ELLPath location)
{
	std::string delem = gDirUtilp->getDirDelimiter();

	mHeaderFileName = gDirUtilp->getExpandedFilename(location, object_cache_dirname, header_filename);
	mObjectCacheDirName = gDirUtilp->getExpandedFilename(location, object_cache_dirname);
}

void LLVOCache::initCache(ELLPath location, U32 size, U32 cache_version)
{
	if(!mEnabled)
	{
		llwarns << "Not initializing cache: Cache is currently disabled." << llendl;
		return ;
	}

	if(mInitialized)
	{
		llwarns << "Cache already initialized." << llendl;
		return ;
	}
	mInitialized = TRUE ;

	setDirNames(location);
	if (!mReadOnly)
	{
		LLFile::mkdir(mObjectCacheDirName);
<<<<<<< HEAD
	}

	mCacheSize = size;

	readCacheHeader();
	mInitialized = TRUE ;
=======
	}	
	mCacheSize = llclamp(size, MIN_ENTRIES_TO_PURGE, MAX_NUM_OBJECT_ENTRIES);

	mMetaInfo.mVersion = cache_version;
	readCacheHeader();	
>>>>>>> e3f5b66d

	if(mMetaInfo.mVersion != cache_version) 
	{
		mMetaInfo.mVersion = cache_version ;
		if(mReadOnly) //disable cache
		{
			clearCacheInMemory();
		}
		else //delete the current cache if the format does not match.
		{			
			removeCache();
		}
	}	
}
	
void LLVOCache::removeCache(ELLPath location) 
{
	if(mReadOnly)
	{
		llwarns << "Not removing cache at " << location << ": Cache is currently in read-only mode." << llendl;
		return ;
	}

	llinfos << "about to remove the object cache due to settings." << llendl ;

	std::string delem = gDirUtilp->getDirDelimiter();
	std::string mask = delem + "*";
	std::string cache_dir = gDirUtilp->getExpandedFilename(location, object_cache_dirname);
	llinfos << "Removing cache at " << cache_dir << llendl;
	gDirUtilp->deleteFilesInDir(cache_dir, mask); //delete all files
	LLFile::rmdir(cache_dir);

	clearCacheInMemory();
	mInitialized = FALSE ;
}

void LLVOCache::removeCache() 
{
	llassert_always(mInitialized) ;
	if(mReadOnly)
	{
		llwarns << "Not clearing object cache: Cache is currently in read-only mode." << llendl;
		return ;
	}

	llinfos << "about to remove the object cache due to some error." << llendl ;

	std::string delem = gDirUtilp->getDirDelimiter();
	std::string mask = delem + "*";
	llinfos << "Removing cache at " << mObjectCacheDirName << llendl;
	gDirUtilp->deleteFilesInDir(mObjectCacheDirName, mask); 

	clearCacheInMemory() ;
	writeCacheHeader();
}

void LLVOCache::removeEntry(HeaderEntryInfo* entry) 
{
	llassert_always(mInitialized) ;
	if(mReadOnly)
	{
		return ;
	}
	if(!entry)
	{
		return ;
	}

	header_entry_queue_t::iterator iter = mHeaderEntryQueue.find(entry) ;
	if(iter != mHeaderEntryQueue.end())
	{		
		mHandleEntryMap.erase(entry->mHandle) ;		
		mHeaderEntryQueue.erase(iter) ;
		removeFromCache(entry) ;
		delete entry ;

		mNumEntries = mHandleEntryMap.size() ;
	}
}

void LLVOCache::removeEntry(U64 handle) 
{
	handle_entry_map_t::iterator iter = mHandleEntryMap.find(handle) ;
	if(iter == mHandleEntryMap.end()) //no cache
	{
		return ;
	}
	HeaderEntryInfo* entry = iter->second ;
	removeEntry(entry) ;
}

void LLVOCache::clearCacheInMemory()
{
	std::for_each(mHandleEntryMap.begin(), mHandleEntryMap.end(), DeletePairedPointer());
	mHandleEntryMap.clear();
}

void LLVOCache::getObjectCacheFilename(U64 handle, std::string& filename) 
{
	U32 region_x, region_y;

	grid_from_region_handle(handle, &region_x, &region_y);
	filename = gDirUtilp->getExpandedFilename(LL_PATH_CACHE, object_cache_dirname,
			   llformat(OBJECT_CACHE_FILENAME, region_x, region_y));

	return ;
}

void LLVOCache::removeFromCache(HeaderEntryInfo* entry)
{
	if(mReadOnly)
	{
		llwarns << "Not removing cache for handle " << handle << ": Cache is currently in read-only mode." << llendl;
		return ;
	}

	std::string filename;
<<<<<<< HEAD
	getObjectCacheFilename(handle, filename);
	LLAPRFile::remove(filename, mLocalAPRFilePoolp);	
}

BOOL LLVOCache::checkRead(LLAPRFile* apr_file, void* src, S32 n_bytes, bool remove_cache_on_error)
{
	if(!check_read(apr_file, src, n_bytes))
	{
		if (remove_cache_on_error)
		{
			removeCache() ;
		}
		return FALSE ;
	}

	return TRUE ;
}

BOOL LLVOCache::checkWrite(LLAPRFile* apr_file, void* src, S32 n_bytes, bool remove_cache_on_error) 
{
	if(!check_write(apr_file, src, n_bytes))
	{
		if (remove_cache_on_error)
		{
			removeCache() ;
		}
		return FALSE ;
	}

	return TRUE ;
=======
	getObjectCacheFilename(entry->mHandle, filename);
	LLAPRFile::remove(filename, mLocalAPRFilePoolp);

	entry->mTime = INVALID_TIME ;
	updateEntry(entry) ; //update the head file.
>>>>>>> e3f5b66d
}

void LLVOCache::readCacheHeader()
{
	if(!mEnabled)
	{
		llwarns << "Not reading cache header: Cache is currently disabled." << llendl;
		return;
	}

	//clear stale info.
	clearCacheInMemory();	

	bool success = true ;
	if (LLAPRFile::isExist(mHeaderFileName, mLocalAPRFilePoolp))
	{
<<<<<<< HEAD
		LLAPRFile* apr_file = new LLAPRFile(mHeaderFileName, APR_FOPEN_READ|APR_FOPEN_BINARY, mLocalAPRFilePoolp);		
		
		//read the meta element
		bool remove_cache_on_error = false;
		if(!checkRead(apr_file, &mMetaInfo, sizeof(HeaderMetaInfo), remove_cache_on_error))
		{
			llwarns << "Error reading meta information from cache header." << llendl;
			delete apr_file;
			return;
		}

		HeaderEntryInfo* entry ;
		for(U32 entry_index = 0; entry_index < mCacheSize; ++entry_index)
		{
			entry = new HeaderEntryInfo() ;
			if(!checkRead(apr_file, entry, sizeof(HeaderEntryInfo), remove_cache_on_error))
			{
				llwarns << "Error reading cache header entry. (entry_index=" << entry_index << ")" << llendl;
				delete entry ;			
				break;
=======
		LLAPRFile apr_file(mHeaderFileName, APR_READ|APR_BINARY, mLocalAPRFilePoolp);		
		
		//read the meta element
		success = check_read(&apr_file, &mMetaInfo, sizeof(HeaderMetaInfo)) ;
		
		if(success)
		{
			HeaderEntryInfo* entry = NULL ;
			mNumEntries = 0 ;
			U32 num_read = 0 ;
			while(num_read++ < MAX_NUM_OBJECT_ENTRIES)
			{
				if(!entry)
				{
					entry = new HeaderEntryInfo() ;
				}
				success = check_read(&apr_file, entry, sizeof(HeaderEntryInfo));
								
				if(!success) //failed
				{
					delete entry ;
					entry = NULL ;
					break ;
				}
				else if(entry->mTime == INVALID_TIME)
				{
					continue ; //an empty entry
				}

				entry->mIndex = mNumEntries++ ;
				mHeaderEntryQueue.insert(entry) ;
				mHandleEntryMap[entry->mHandle] = entry ;
				entry = NULL ;
>>>>>>> e3f5b66d
			}
			if(entry)
			{
				delete entry ;
<<<<<<< HEAD
				break;
			}

			entry->mIndex = entry_index;
			mHandleEntryMap[entry->mHandle] = entry;
=======
			}
>>>>>>> e3f5b66d
		}

		//---------
		//debug code
		//----------
		//std::string name ;
		//for(header_entry_queue_t::iterator iter = mHeaderEntryQueue.begin() ; success && iter != mHeaderEntryQueue.end(); ++iter)
		//{
		//	getObjectCacheFilename((*iter)->mHandle, name) ;
		//	llinfos << name << llendl ;
		//}
		//-----------
	}
	else
	{
		writeCacheHeader() ;
	}

	if(!success)
	{
		removeCache() ; //failed to read header, clear the cache
	}
	return ;
}

void LLVOCache::writeCacheHeader()
{
	if (!mEnabled)
	{
		llwarns << "Not writing cache header: Cache is currently disabled." << llendl;
		return;
	}

<<<<<<< HEAD
	if(mReadOnly)
	{
		llwarns << "Not writing cache header: Cache is currently in read-only mode." << llendl;
		return;
	}

	LLAPRFile* apr_file = new LLAPRFile(mHeaderFileName, APR_FOPEN_CREATE|APR_FOPEN_WRITE|APR_FOPEN_BINARY|APR_FOPEN_TRUNCATE, mLocalAPRFilePoolp);

	//write the meta element
	if(!checkWrite(apr_file, &mMetaInfo, sizeof(HeaderMetaInfo)))
	{
		llwarns << "Error writing meta information to cache header." << llendl;
		delete apr_file;
		return;
	}

	U32 entry_index = 0;
	handle_entry_map_t::iterator iter_end = mHandleEntryMap.end();
	for(handle_entry_map_t::iterator iter = mHandleEntryMap.begin();
		iter != iter_end;
		++iter)
	{
		HeaderEntryInfo* entry = iter->second;
		entry->mIndex = entry_index++;
		if(!checkWrite(apr_file, (void*)entry, sizeof(HeaderEntryInfo)))
		{
			llwarns << "Failed to write cache header for entry " << entry->mHandle << " (entry_index = " << entry_index << ")" << llendl;
			delete apr_file;
			return;
		}
	}

	// Why do we need to fill the cache header with default entries?  DK 2010-12-14
	// It looks like we currently rely on the file being pre-allocated so we can seek during updateEntry().
	if(entry_index < mCacheSize)
	{
		HeaderEntryInfo* entry = new HeaderEntryInfo() ;
		for(; entry_index < mCacheSize; ++entry_index)
=======
	bool success = true ;
	{
		LLAPRFile apr_file(mHeaderFileName, APR_CREATE|APR_WRITE|APR_BINARY, mLocalAPRFilePoolp);

		//write the meta element
		success = check_write(&apr_file, &mMetaInfo, sizeof(HeaderMetaInfo)) ;

		mNumEntries = 0 ;	
		for(header_entry_queue_t::iterator iter = mHeaderEntryQueue.begin() ; success && iter != mHeaderEntryQueue.end(); ++iter)
		{
			(*iter)->mIndex = mNumEntries++ ;
			success = check_write(&apr_file, (void*)*iter, sizeof(HeaderEntryInfo));
		}
	
		mNumEntries = mHeaderEntryQueue.size() ;
		if(success && mNumEntries < MAX_NUM_OBJECT_ENTRIES)
>>>>>>> e3f5b66d
		{
			HeaderEntryInfo* entry = new HeaderEntryInfo() ;
			entry->mTime = INVALID_TIME ;
			for(S32 i = mNumEntries ; success && i < MAX_NUM_OBJECT_ENTRIES ; i++)
			{
<<<<<<< HEAD
				llwarns << "Failed to fill cache header with default entries (entry_index = " << entry_index << ").  Switching to read-only mode." << llendl;
				mReadOnly = TRUE ; //disable the cache.
				break;
=======
				//fill the cache with the default entry.
				success = check_write(&apr_file, entry, sizeof(HeaderEntryInfo)) ;			
>>>>>>> e3f5b66d
			}
			delete entry ;
		}
	}

	if(!success)
	{
		clearCacheInMemory() ;
		mReadOnly = TRUE ; //disable the cache.
	}
	return ;
}

BOOL LLVOCache::updateEntry(const HeaderEntryInfo* entry)
{
<<<<<<< HEAD
	LLAPRFile* apr_file = new LLAPRFile(mHeaderFileName, APR_FOPEN_WRITE|APR_FOPEN_BINARY, mLocalAPRFilePoolp);
	apr_file->seek(APR_SET, entry->mIndex * sizeof(HeaderEntryInfo) + sizeof(HeaderMetaInfo)) ;

	BOOL result = checkWrite(apr_file, (void*)entry, sizeof(HeaderEntryInfo)) ;
	delete apr_file;
	return result;
=======
	LLAPRFile apr_file(mHeaderFileName, APR_WRITE|APR_BINARY, mLocalAPRFilePoolp);
	apr_file.seek(APR_SET, entry->mIndex * sizeof(HeaderEntryInfo) + sizeof(HeaderMetaInfo)) ;

	return check_write(&apr_file, (void*)entry, sizeof(HeaderEntryInfo)) ;
>>>>>>> e3f5b66d
}

void LLVOCache::readFromCache(U64 handle, const LLUUID& id, LLVOCacheEntry::vocache_entry_map_t& cache_entry_map) 
{
	if(!mEnabled)
	{
		llwarns << "Not reading cache for handle " << handle << "): Cache is currently disabled." << llendl;
		return ;
	}
	llassert_always(mInitialized);

	handle_entry_map_t::iterator iter = mHandleEntryMap.find(handle) ;
	if(iter == mHandleEntryMap.end()) //no cache
	{
		llwarns << "No handle map entry for " << handle << llendl;
		return ;
	}

<<<<<<< HEAD
	std::string filename;
	getObjectCacheFilename(handle, filename);
	LLAPRFile* apr_file = new LLAPRFile(filename, APR_FOPEN_READ|APR_FOPEN_BINARY, mLocalAPRFilePoolp);

	LLUUID cache_id ;
	if(!checkRead(apr_file, cache_id.mData, UUID_BYTES))
	{
		llwarns << "Error reading cache_id from " << filename << llendl;
		delete apr_file;
		return ;
	}
	if(cache_id != id)
	{
		llwarns << "Cache ID (" << cache_id << ") doesn't match id for this region (" << id << "), discarding.  handle = " << handle << llendl;
		delete apr_file ;
		return ;
	}

	S32 num_entries;
	if(!checkRead(apr_file, &num_entries, sizeof(S32)))
	{
		llwarns << "Error reading num_entries from " << filename << llendl;
		delete apr_file;
		return ;
=======
	bool success = true ;
	{
		std::string filename;
		getObjectCacheFilename(handle, filename);
		LLAPRFile apr_file(filename, APR_READ|APR_BINARY, mLocalAPRFilePoolp);
	
		LLUUID cache_id ;
		success = check_read(&apr_file, cache_id.mData, UUID_BYTES) ;
	
		if(success)
		{		
			if(cache_id != id)
			{
				llinfos << "Cache ID doesn't match for this region, discarding"<< llendl;
				success = false ;
			}

			if(success)
			{
				S32 num_entries;
				success = check_read(&apr_file, &num_entries, sizeof(S32)) ;
	
				for (S32 i = 0; success && i < num_entries; i++)
				{
					LLVOCacheEntry* entry = new LLVOCacheEntry(&apr_file);
					if (!entry->getLocalID())
					{
						llwarns << "Aborting cache file load for " << filename << ", cache file corruption!" << llendl;
						delete entry ;
						success = false ;
					}
					cache_entry_map[entry->getLocalID()] = entry;
				}
			}
		}		
>>>>>>> e3f5b66d
	}
	
	if(!success)
	{
		if(cache_entry_map.empty())
		{
<<<<<<< HEAD
			llwarns << "Aborting cache file load for " << filename << ", cache file corruption! (entry number = " << i << ")" << llendl;
			delete entry ;
			break;
=======
			removeEntry(iter->second) ;
>>>>>>> e3f5b66d
		}
	}

	return ;
}
	
void LLVOCache::purgeEntries()
{
<<<<<<< HEAD
	U32 limit = mCacheSize - (mCacheSize / ENTRIES_PURGE_FACTOR);
	limit = llclamp(limit, (U32)1, mCacheSize);
	// Construct a vector of entries out of the map so we can sort by time.
	std::vector<HeaderEntryInfo*> header_vector;
	handle_entry_map_t::iterator iter_end = mHandleEntryMap.end();
	for (handle_entry_map_t::iterator iter = mHandleEntryMap.begin();
		iter != iter_end;
		++iter)
	{
		header_vector.push_back(iter->second);
	}
	// Sort by time, oldest first.
	std::sort(header_vector.begin(), header_vector.end(), header_entry_less());
	while(header_vector.size() > limit)
	{
		HeaderEntryInfo* entry = header_vector.front();
		
		removeFromCache(entry->mHandle);
		mHandleEntryMap.erase(entry->mHandle);
		header_vector.erase(header_vector.begin());
		delete entry;
	}

	writeCacheHeader() ;
	// *TODO: Verify that we can avoid re-reading the cache header.  DK 2010-12-14
	readCacheHeader() ;
=======
	while(mHeaderEntryQueue.size() >= mCacheSize)
	{
		header_entry_queue_t::iterator iter = mHeaderEntryQueue.begin() ;
		HeaderEntryInfo* entry = *iter ;
				
		mHandleEntryMap.erase(entry->mHandle) ;		
		mHeaderEntryQueue.erase(iter) ;
		removeFromCache(entry) ;
		delete entry ;
	}

	mNumEntries = mHandleEntryMap.size() ;
>>>>>>> e3f5b66d
}

void LLVOCache::writeToCache(U64 handle, const LLUUID& id, const LLVOCacheEntry::vocache_entry_map_t& cache_entry_map, BOOL dirty_cache) 
{
	if(!mEnabled)
	{
		llwarns << "Not writing cache for handle " << handle << "): Cache is currently disabled." << llendl;
		return ;
	}
	llassert_always(mInitialized);

	if(mReadOnly)
	{
		llwarns << "Not writing cache for handle " << handle << "): Cache is currently in read-only mode." << llendl;
		return ;
	}
	if(mNumEntries >= mCacheSize)
	{
		purgeEntries() ;
	}

	U32 num_handle_entries = mHandleEntryMap.size();
	
	HeaderEntryInfo* entry;
	handle_entry_map_t::iterator iter = mHandleEntryMap.find(handle) ;
	if(iter == mHandleEntryMap.end()) //new entry
<<<<<<< HEAD
	{
		if(num_handle_entries >= mCacheSize)
		{
			purgeEntries() ;
			num_handle_entries = mHandleEntryMap.size();
		}
		
=======
	{				
>>>>>>> e3f5b66d
		entry = new HeaderEntryInfo();
		entry->mHandle = handle ;
		entry->mTime = time(NULL) ;
		entry->mIndex = num_handle_entries++;
		mHandleEntryMap[handle] = entry ;
	}
	else
	{
<<<<<<< HEAD
		// Update access time.
		entry = iter->second ;
		entry->mTime = time(NULL) ;
=======
		entry = iter->second ;		

		//resort
		mHeaderEntryQueue.erase(entry) ;
		
		entry->mTime = time(NULL) ;
		mHeaderEntryQueue.insert(entry) ;
>>>>>>> e3f5b66d
	}

	//update cache header
	if(!updateEntry(entry))
	{
		llwarns << "Failed to update cache header index " << entry->mIndex << ". handle = " << handle << llendl;
		return ; //update failed.
	}

	if(!dirty_cache)
	{
		llwarns << "Skipping write to cache for handle " << handle << ": cache not dirty" << llendl;
		return ; //nothing changed, no need to update.
	}

	//write to cache file
<<<<<<< HEAD
	std::string filename;
	getObjectCacheFilename(handle, filename);
	LLAPRFile* apr_file = new LLAPRFile(filename, APR_FOPEN_CREATE|APR_FOPEN_WRITE|APR_FOPEN_BINARY|APR_FOPEN_TRUNCATE, mLocalAPRFilePoolp);
	
	if(!checkWrite(apr_file, (void*)id.mData, UUID_BYTES))
	{
		llwarns << "Error writing id to " << filename << llendl;
		delete apr_file;
		return ;
	}

	S32 num_entries = cache_entry_map.size() ;
	if(!checkWrite(apr_file, &num_entries, sizeof(S32)))
	{
		llwarns << "Error writing num_entries to " << filename << llendl;
		delete apr_file;
		return ;
=======
	bool success = true ;
	{
		std::string filename;
		getObjectCacheFilename(handle, filename);
		LLAPRFile apr_file(filename, APR_CREATE|APR_WRITE|APR_BINARY, mLocalAPRFilePoolp);
	
		success = check_write(&apr_file, (void*)id.mData, UUID_BYTES) ;
	
		if(success)
		{
			S32 num_entries = cache_entry_map.size() ;
			success = check_write(&apr_file, &num_entries, sizeof(S32));
	
			for (LLVOCacheEntry::vocache_entry_map_t::const_iterator iter = cache_entry_map.begin(); success && iter != cache_entry_map.end(); ++iter)
			{
				success = iter->second->writeToFile(&apr_file) ;
			}
		}
>>>>>>> e3f5b66d
	}

	if(!success)
	{
<<<<<<< HEAD
		if(!iter->second->writeToFile(apr_file))
		{
			llwarns << "Aborting cache file write for " << filename << ", error writing to file!" << llendl;
			//failed
			removeCache() ;
			break;
		}
=======
		removeEntry(entry) ;
>>>>>>> e3f5b66d
	}

	return ;
}
<|MERGE_RESOLUTION|>--- conflicted
+++ resolved
@@ -225,14 +225,9 @@
 // Format string used to construct filename for the object cache
 static const char OBJECT_CACHE_FILENAME[] = "objects_%d_%d.slc";
 
-<<<<<<< HEAD
-// Throw out 1/20 (5%) of our cache entries if we run out of room.
-const U32 ENTRIES_PURGE_FACTOR = 20;
-=======
 const U32 MAX_NUM_OBJECT_ENTRIES = 128 ;
 const U32 MIN_ENTRIES_TO_PURGE = 16 ;
 const U32 INVALID_TIME = 0 ;
->>>>>>> e3f5b66d
 const char* object_cache_dirname = "objectcache";
 const char* header_filename = "object.cache";
 
@@ -267,6 +262,7 @@
 LLVOCache::LLVOCache():
 	mInitialized(FALSE),
 	mReadOnly(TRUE),
+	mNumEntries(0),
 	mCacheSize(1)
 {
 	mEnabled = gSavedSettings.getBOOL("ObjectCacheEnabled");
@@ -310,20 +306,10 @@
 	if (!mReadOnly)
 	{
 		LLFile::mkdir(mObjectCacheDirName);
-<<<<<<< HEAD
-	}
-
-	mCacheSize = size;
-
-	readCacheHeader();
-	mInitialized = TRUE ;
-=======
-	}	
+	}
 	mCacheSize = llclamp(size, MIN_ENTRIES_TO_PURGE, MAX_NUM_OBJECT_ENTRIES);
-
 	mMetaInfo.mVersion = cache_version;
 	readCacheHeader();	
->>>>>>> e3f5b66d
 
 	if(mMetaInfo.mVersion != cache_version) 
 	{
@@ -417,8 +403,17 @@
 
 void LLVOCache::clearCacheInMemory()
 {
-	std::for_each(mHandleEntryMap.begin(), mHandleEntryMap.end(), DeletePairedPointer());
-	mHandleEntryMap.clear();
+	if(!mHeaderEntryQueue.empty()) 
+	{
+		for(header_entry_queue_t::iterator iter = mHeaderEntryQueue.begin(); iter != mHeaderEntryQueue.end(); ++iter)
+		{
+			delete *iter ;
+		}
+		mHeaderEntryQueue.clear();
+		mHandleEntryMap.clear();
+		mNumEntries = 0 ;
+	}
+
 }
 
 void LLVOCache::getObjectCacheFilename(U64 handle, std::string& filename) 
@@ -436,49 +431,15 @@
 {
 	if(mReadOnly)
 	{
-		llwarns << "Not removing cache for handle " << handle << ": Cache is currently in read-only mode." << llendl;
+		llwarns << "Not removing cache for handle " << entry->mHandle << ": Cache is currently in read-only mode." << llendl;
 		return ;
 	}
 
 	std::string filename;
-<<<<<<< HEAD
-	getObjectCacheFilename(handle, filename);
-	LLAPRFile::remove(filename, mLocalAPRFilePoolp);	
-}
-
-BOOL LLVOCache::checkRead(LLAPRFile* apr_file, void* src, S32 n_bytes, bool remove_cache_on_error)
-{
-	if(!check_read(apr_file, src, n_bytes))
-	{
-		if (remove_cache_on_error)
-		{
-			removeCache() ;
-		}
-		return FALSE ;
-	}
-
-	return TRUE ;
-}
-
-BOOL LLVOCache::checkWrite(LLAPRFile* apr_file, void* src, S32 n_bytes, bool remove_cache_on_error) 
-{
-	if(!check_write(apr_file, src, n_bytes))
-	{
-		if (remove_cache_on_error)
-		{
-			removeCache() ;
-		}
-		return FALSE ;
-	}
-
-	return TRUE ;
-=======
 	getObjectCacheFilename(entry->mHandle, filename);
 	LLAPRFile::remove(filename, mLocalAPRFilePoolp);
-
 	entry->mTime = INVALID_TIME ;
 	updateEntry(entry) ; //update the head file.
->>>>>>> e3f5b66d
 }
 
 void LLVOCache::readCacheHeader()
@@ -495,28 +456,6 @@
 	bool success = true ;
 	if (LLAPRFile::isExist(mHeaderFileName, mLocalAPRFilePoolp))
 	{
-<<<<<<< HEAD
-		LLAPRFile* apr_file = new LLAPRFile(mHeaderFileName, APR_FOPEN_READ|APR_FOPEN_BINARY, mLocalAPRFilePoolp);		
-		
-		//read the meta element
-		bool remove_cache_on_error = false;
-		if(!checkRead(apr_file, &mMetaInfo, sizeof(HeaderMetaInfo), remove_cache_on_error))
-		{
-			llwarns << "Error reading meta information from cache header." << llendl;
-			delete apr_file;
-			return;
-		}
-
-		HeaderEntryInfo* entry ;
-		for(U32 entry_index = 0; entry_index < mCacheSize; ++entry_index)
-		{
-			entry = new HeaderEntryInfo() ;
-			if(!checkRead(apr_file, entry, sizeof(HeaderEntryInfo), remove_cache_on_error))
-			{
-				llwarns << "Error reading cache header entry. (entry_index=" << entry_index << ")" << llendl;
-				delete entry ;			
-				break;
-=======
 		LLAPRFile apr_file(mHeaderFileName, APR_READ|APR_BINARY, mLocalAPRFilePoolp);		
 		
 		//read the meta element
@@ -537,6 +476,7 @@
 								
 				if(!success) //failed
 				{
+					llwarns << "Error reading cache header entry. (entry_index=" << mNumEntries << ")" << llendl;
 					delete entry ;
 					entry = NULL ;
 					break ;
@@ -550,20 +490,11 @@
 				mHeaderEntryQueue.insert(entry) ;
 				mHandleEntryMap[entry->mHandle] = entry ;
 				entry = NULL ;
->>>>>>> e3f5b66d
 			}
 			if(entry)
 			{
 				delete entry ;
-<<<<<<< HEAD
-				break;
 			}
-
-			entry->mIndex = entry_index;
-			mHandleEntryMap[entry->mHandle] = entry;
-=======
-			}
->>>>>>> e3f5b66d
 		}
 
 		//---------
@@ -597,46 +528,12 @@
 		return;
 	}
 
-<<<<<<< HEAD
 	if(mReadOnly)
 	{
 		llwarns << "Not writing cache header: Cache is currently in read-only mode." << llendl;
 		return;
 	}
 
-	LLAPRFile* apr_file = new LLAPRFile(mHeaderFileName, APR_FOPEN_CREATE|APR_FOPEN_WRITE|APR_FOPEN_BINARY|APR_FOPEN_TRUNCATE, mLocalAPRFilePoolp);
-
-	//write the meta element
-	if(!checkWrite(apr_file, &mMetaInfo, sizeof(HeaderMetaInfo)))
-	{
-		llwarns << "Error writing meta information to cache header." << llendl;
-		delete apr_file;
-		return;
-	}
-
-	U32 entry_index = 0;
-	handle_entry_map_t::iterator iter_end = mHandleEntryMap.end();
-	for(handle_entry_map_t::iterator iter = mHandleEntryMap.begin();
-		iter != iter_end;
-		++iter)
-	{
-		HeaderEntryInfo* entry = iter->second;
-		entry->mIndex = entry_index++;
-		if(!checkWrite(apr_file, (void*)entry, sizeof(HeaderEntryInfo)))
-		{
-			llwarns << "Failed to write cache header for entry " << entry->mHandle << " (entry_index = " << entry_index << ")" << llendl;
-			delete apr_file;
-			return;
-		}
-	}
-
-	// Why do we need to fill the cache header with default entries?  DK 2010-12-14
-	// It looks like we currently rely on the file being pre-allocated so we can seek during updateEntry().
-	if(entry_index < mCacheSize)
-	{
-		HeaderEntryInfo* entry = new HeaderEntryInfo() ;
-		for(; entry_index < mCacheSize; ++entry_index)
-=======
 	bool success = true ;
 	{
 		LLAPRFile apr_file(mHeaderFileName, APR_CREATE|APR_WRITE|APR_BINARY, mLocalAPRFilePoolp);
@@ -644,6 +541,7 @@
 		//write the meta element
 		success = check_write(&apr_file, &mMetaInfo, sizeof(HeaderMetaInfo)) ;
 
+
 		mNumEntries = 0 ;	
 		for(header_entry_queue_t::iterator iter = mHeaderEntryQueue.begin() ; success && iter != mHeaderEntryQueue.end(); ++iter)
 		{
@@ -653,20 +551,14 @@
 	
 		mNumEntries = mHeaderEntryQueue.size() ;
 		if(success && mNumEntries < MAX_NUM_OBJECT_ENTRIES)
->>>>>>> e3f5b66d
 		{
 			HeaderEntryInfo* entry = new HeaderEntryInfo() ;
 			entry->mTime = INVALID_TIME ;
 			for(S32 i = mNumEntries ; success && i < MAX_NUM_OBJECT_ENTRIES ; i++)
 			{
-<<<<<<< HEAD
-				llwarns << "Failed to fill cache header with default entries (entry_index = " << entry_index << ").  Switching to read-only mode." << llendl;
-				mReadOnly = TRUE ; //disable the cache.
-				break;
-=======
 				//fill the cache with the default entry.
 				success = check_write(&apr_file, entry, sizeof(HeaderEntryInfo)) ;			
->>>>>>> e3f5b66d
+
 			}
 			delete entry ;
 		}
@@ -682,19 +574,10 @@
 
 BOOL LLVOCache::updateEntry(const HeaderEntryInfo* entry)
 {
-<<<<<<< HEAD
-	LLAPRFile* apr_file = new LLAPRFile(mHeaderFileName, APR_FOPEN_WRITE|APR_FOPEN_BINARY, mLocalAPRFilePoolp);
-	apr_file->seek(APR_SET, entry->mIndex * sizeof(HeaderEntryInfo) + sizeof(HeaderMetaInfo)) ;
-
-	BOOL result = checkWrite(apr_file, (void*)entry, sizeof(HeaderEntryInfo)) ;
-	delete apr_file;
-	return result;
-=======
 	LLAPRFile apr_file(mHeaderFileName, APR_WRITE|APR_BINARY, mLocalAPRFilePoolp);
 	apr_file.seek(APR_SET, entry->mIndex * sizeof(HeaderEntryInfo) + sizeof(HeaderMetaInfo)) ;
 
 	return check_write(&apr_file, (void*)entry, sizeof(HeaderEntryInfo)) ;
->>>>>>> e3f5b66d
 }
 
 void LLVOCache::readFromCache(U64 handle, const LLUUID& id, LLVOCacheEntry::vocache_entry_map_t& cache_entry_map) 
@@ -713,32 +596,6 @@
 		return ;
 	}
 
-<<<<<<< HEAD
-	std::string filename;
-	getObjectCacheFilename(handle, filename);
-	LLAPRFile* apr_file = new LLAPRFile(filename, APR_FOPEN_READ|APR_FOPEN_BINARY, mLocalAPRFilePoolp);
-
-	LLUUID cache_id ;
-	if(!checkRead(apr_file, cache_id.mData, UUID_BYTES))
-	{
-		llwarns << "Error reading cache_id from " << filename << llendl;
-		delete apr_file;
-		return ;
-	}
-	if(cache_id != id)
-	{
-		llwarns << "Cache ID (" << cache_id << ") doesn't match id for this region (" << id << "), discarding.  handle = " << handle << llendl;
-		delete apr_file ;
-		return ;
-	}
-
-	S32 num_entries;
-	if(!checkRead(apr_file, &num_entries, sizeof(S32)))
-	{
-		llwarns << "Error reading num_entries from " << filename << llendl;
-		delete apr_file;
-		return ;
-=======
 	bool success = true ;
 	{
 		std::string filename;
@@ -774,20 +631,13 @@
 				}
 			}
 		}		
->>>>>>> e3f5b66d
 	}
 	
 	if(!success)
 	{
 		if(cache_entry_map.empty())
 		{
-<<<<<<< HEAD
-			llwarns << "Aborting cache file load for " << filename << ", cache file corruption! (entry number = " << i << ")" << llendl;
-			delete entry ;
-			break;
-=======
 			removeEntry(iter->second) ;
->>>>>>> e3f5b66d
 		}
 	}
 
@@ -796,47 +646,16 @@
 	
 void LLVOCache::purgeEntries()
 {
-<<<<<<< HEAD
-	U32 limit = mCacheSize - (mCacheSize / ENTRIES_PURGE_FACTOR);
-	limit = llclamp(limit, (U32)1, mCacheSize);
-	// Construct a vector of entries out of the map so we can sort by time.
-	std::vector<HeaderEntryInfo*> header_vector;
-	handle_entry_map_t::iterator iter_end = mHandleEntryMap.end();
-	for (handle_entry_map_t::iterator iter = mHandleEntryMap.begin();
-		iter != iter_end;
-		++iter)
-	{
-		header_vector.push_back(iter->second);
-	}
-	// Sort by time, oldest first.
-	std::sort(header_vector.begin(), header_vector.end(), header_entry_less());
-	while(header_vector.size() > limit)
-	{
-		HeaderEntryInfo* entry = header_vector.front();
-		
-		removeFromCache(entry->mHandle);
+	while(mHeaderEntryQueue.size() >= mCacheSize)
+	{
+		header_entry_queue_t::iterator iter = mHeaderEntryQueue.begin() ;
+		HeaderEntryInfo* entry = *iter ;			
 		mHandleEntryMap.erase(entry->mHandle);
-		header_vector.erase(header_vector.begin());
-		delete entry;
-	}
-
-	writeCacheHeader() ;
-	// *TODO: Verify that we can avoid re-reading the cache header.  DK 2010-12-14
-	readCacheHeader() ;
-=======
-	while(mHeaderEntryQueue.size() >= mCacheSize)
-	{
-		header_entry_queue_t::iterator iter = mHeaderEntryQueue.begin() ;
-		HeaderEntryInfo* entry = *iter ;
-				
-		mHandleEntryMap.erase(entry->mHandle) ;		
 		mHeaderEntryQueue.erase(iter) ;
 		removeFromCache(entry) ;
-		delete entry ;
-	}
-
+		delete entry;
+	}
 	mNumEntries = mHandleEntryMap.size() ;
->>>>>>> e3f5b66d
 }
 
 void LLVOCache::writeToCache(U64 handle, const LLUUID& id, const LLVOCacheEntry::vocache_entry_map_t& cache_entry_map, BOOL dirty_cache) 
@@ -858,35 +677,20 @@
 		purgeEntries() ;
 	}
 
-	U32 num_handle_entries = mHandleEntryMap.size();
-	
 	HeaderEntryInfo* entry;
 	handle_entry_map_t::iterator iter = mHandleEntryMap.find(handle) ;
 	if(iter == mHandleEntryMap.end()) //new entry
-<<<<<<< HEAD
-	{
-		if(num_handle_entries >= mCacheSize)
-		{
-			purgeEntries() ;
-			num_handle_entries = mHandleEntryMap.size();
-		}
-		
-=======
 	{				
->>>>>>> e3f5b66d
 		entry = new HeaderEntryInfo();
 		entry->mHandle = handle ;
 		entry->mTime = time(NULL) ;
-		entry->mIndex = num_handle_entries++;
+		entry->mIndex = mNumEntries++;
+		mHeaderEntryQueue.insert(entry) ;
 		mHandleEntryMap[handle] = entry ;
 	}
 	else
 	{
-<<<<<<< HEAD
 		// Update access time.
-		entry = iter->second ;
-		entry->mTime = time(NULL) ;
-=======
 		entry = iter->second ;		
 
 		//resort
@@ -894,7 +698,6 @@
 		
 		entry->mTime = time(NULL) ;
 		mHeaderEntryQueue.insert(entry) ;
->>>>>>> e3f5b66d
 	}
 
 	//update cache header
@@ -911,25 +714,6 @@
 	}
 
 	//write to cache file
-<<<<<<< HEAD
-	std::string filename;
-	getObjectCacheFilename(handle, filename);
-	LLAPRFile* apr_file = new LLAPRFile(filename, APR_FOPEN_CREATE|APR_FOPEN_WRITE|APR_FOPEN_BINARY|APR_FOPEN_TRUNCATE, mLocalAPRFilePoolp);
-	
-	if(!checkWrite(apr_file, (void*)id.mData, UUID_BYTES))
-	{
-		llwarns << "Error writing id to " << filename << llendl;
-		delete apr_file;
-		return ;
-	}
-
-	S32 num_entries = cache_entry_map.size() ;
-	if(!checkWrite(apr_file, &num_entries, sizeof(S32)))
-	{
-		llwarns << "Error writing num_entries to " << filename << llendl;
-		delete apr_file;
-		return ;
-=======
 	bool success = true ;
 	{
 		std::string filename;
@@ -937,6 +721,7 @@
 		LLAPRFile apr_file(filename, APR_CREATE|APR_WRITE|APR_BINARY, mLocalAPRFilePoolp);
 	
 		success = check_write(&apr_file, (void*)id.mData, UUID_BYTES) ;
+
 	
 		if(success)
 		{
@@ -948,22 +733,12 @@
 				success = iter->second->writeToFile(&apr_file) ;
 			}
 		}
->>>>>>> e3f5b66d
 	}
 
 	if(!success)
 	{
-<<<<<<< HEAD
-		if(!iter->second->writeToFile(apr_file))
-		{
-			llwarns << "Aborting cache file write for " << filename << ", error writing to file!" << llendl;
-			//failed
-			removeCache() ;
-			break;
-		}
-=======
 		removeEntry(entry) ;
->>>>>>> e3f5b66d
+
 	}
 
 	return ;
