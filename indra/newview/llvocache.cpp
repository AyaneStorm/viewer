--- conflicted
+++ resolved
@@ -45,20 +45,12 @@
 const S32 ENTRY_HEADER_SIZE = 6 * sizeof(S32);
 const S32 MAX_ENTRY_BODY_SIZE = 10000;
 
-<<<<<<< HEAD
-bool check_read(LLAPRFile* apr_file, void* src, S32 n_bytes) 
-=======
-BOOL check_read(LLAPRFile* apr_file, void* src, S32 n_bytes)
->>>>>>> e7eced3c
+bool check_read(LLAPRFile* apr_file, void* src, S32 n_bytes)
 {
     return apr_file->read(src, n_bytes) == n_bytes ;
 }
 
-<<<<<<< HEAD
-bool check_write(LLAPRFile* apr_file, void* src, S32 n_bytes) 
-=======
-BOOL check_write(LLAPRFile* apr_file, void* src, S32 n_bytes)
->>>>>>> e7eced3c
+bool check_write(LLAPRFile* apr_file, void* src, S32 n_bytes)
 {
     return apr_file->write(src, n_bytes) == n_bytes ;
 }
@@ -164,20 +156,6 @@
 //---------------------------------------------------------------------------
 
 LLVOCacheEntry::LLVOCacheEntry(U32 local_id, U32 crc, LLDataPackerBinaryBuffer &dp)
-<<<<<<< HEAD
-:	LLViewerOctreeEntryData(LLViewerOctreeEntry::LLVOCACHEENTRY),
-	mLocalID(local_id),
-	mCRC(crc),
-	mUpdateFlags(-1),
-	mHitCount(0),
-	mDupeCount(0),
-	mCRCChangeCount(0),
-	mState(INACTIVE),
-	mSceneContrib(0.f),
-	mValid(true),
-	mParentID(0),
-	mBSphereRadius(-1.0f)
-=======
 :   LLViewerOctreeEntryData(LLViewerOctreeEntry::LLVOCACHEENTRY),
     mLocalID(local_id),
     mCRC(crc),
@@ -187,10 +165,9 @@
     mCRCChangeCount(0),
     mState(INACTIVE),
     mSceneContrib(0.f),
-    mValid(TRUE),
+    mValid(true),
     mParentID(0),
     mBSphereRadius(-1.0f)
->>>>>>> e7eced3c
 {
     mBuffer = new U8[dp.getBufferSize()];
     mDP.assignBuffer(mBuffer, dp.getBufferSize());
@@ -198,21 +175,6 @@
 }
 
 LLVOCacheEntry::LLVOCacheEntry()
-<<<<<<< HEAD
-:	LLViewerOctreeEntryData(LLViewerOctreeEntry::LLVOCACHEENTRY),
-	mLocalID(0),
-	mCRC(0),
-	mUpdateFlags(-1),
-	mHitCount(0),
-	mDupeCount(0),
-	mCRCChangeCount(0),
-	mBuffer(NULL),
-	mState(INACTIVE),
-	mSceneContrib(0.f),
-	mValid(true),
-	mParentID(0),
-	mBSphereRadius(-1.0f)
-=======
 :   LLViewerOctreeEntryData(LLViewerOctreeEntry::LLVOCACHEENTRY),
     mLocalID(0),
     mCRC(0),
@@ -223,40 +185,25 @@
     mBuffer(NULL),
     mState(INACTIVE),
     mSceneContrib(0.f),
-    mValid(TRUE),
+    mValid(true),
     mParentID(0),
     mBSphereRadius(-1.0f)
->>>>>>> e7eced3c
 {
     mDP.assignBuffer(mBuffer, 0);
 }
 
 LLVOCacheEntry::LLVOCacheEntry(LLAPRFile* apr_file)
-<<<<<<< HEAD
-:	LLViewerOctreeEntryData(LLViewerOctreeEntry::LLVOCACHEENTRY), 
-	mBuffer(NULL),
-	mUpdateFlags(-1),
-	mState(INACTIVE),
-	mSceneContrib(0.f),
-	mValid(false),
-	mParentID(0),
-	mBSphereRadius(-1.0f)
-{
-	S32 size = -1;
-	bool success;
-=======
 :   LLViewerOctreeEntryData(LLViewerOctreeEntry::LLVOCACHEENTRY),
     mBuffer(NULL),
     mUpdateFlags(-1),
     mState(INACTIVE),
     mSceneContrib(0.f),
-    mValid(FALSE),
+    mValid(false),
     mParentID(0),
     mBSphereRadius(-1.0f)
 {
     S32 size = -1;
-    BOOL success;
->>>>>>> e7eced3c
+    bool success;
     static U8 data_buffer[ENTRY_HEADER_SIZE];
 
     mDP.assignBuffer(mBuffer, 0);
@@ -271,47 +218,6 @@
         memcpy(&mCRCChangeCount, data_buffer + (4 * sizeof(U32)), sizeof(S32));
         memcpy(&size, data_buffer + (5 * sizeof(U32)), sizeof(S32));
 
-<<<<<<< HEAD
-		// Corruption in the cache entries
-		if ((size > MAX_ENTRY_BODY_SIZE) || (size < 1))
-		{
-			// We've got a bogus size, skip reading it.
-			// We won't bother seeking, because the rest of this file
-			// is likely bogus, and will be tossed anyway.
-			LL_WARNS() << "Bogus cache entry, size " << size << ", aborting!" << LL_ENDL;
-			success = false;
-		}
-	}
-	if(success && size > 0)
-	{
-		mBuffer = new U8[size];
-		success = check_read(apr_file, mBuffer, size);
-
-		if(success)
-		{
-			mDP.assignBuffer(mBuffer, size);
-		}
-		else
-		{
-			// Improve logging around vocache
-			LL_WARNS() << "Error loading cache entry for " << mLocalID << ", size " << size << " aborting!" << LL_ENDL;
-			delete[] mBuffer ;
-			mBuffer = NULL ;
-		}
-	}
-
-	if(!success)
-	{
-		mLocalID = 0;
-		mCRC = 0;
-		mHitCount = 0;
-		mDupeCount = 0;
-		mCRCChangeCount = 0;
-		mBuffer = NULL;
-		mEntry = NULL;
-		mState = INACTIVE;
-	}
-=======
         // Corruption in the cache entries
         if ((size > MAX_ENTRY_BODY_SIZE) || (size < 1))
         {
@@ -319,7 +225,7 @@
             // We won't bother seeking, because the rest of this file
             // is likely bogus, and will be tossed anyway.
             LL_WARNS() << "Bogus cache entry, size " << size << ", aborting!" << LL_ENDL;
-            success = FALSE;
+            success = false;
         }
     }
     if(success && size > 0)
@@ -333,6 +239,8 @@
         }
         else
         {
+            // Improve logging around vocache
+            LL_WARNS() << "Error loading cache entry for " << mLocalID << ", size " << size << " aborting!" << LL_ENDL;
             delete[] mBuffer ;
             mBuffer = NULL ;
         }
@@ -349,7 +257,6 @@
         mEntry = NULL;
         mState = INACTIVE;
     }
->>>>>>> e7eced3c
 }
 
 LLVOCacheEntry::~LLVOCacheEntry()
@@ -1072,71 +979,6 @@
 #ifndef LL_TEST
 S32 LLVOCachePartition::cull(LLCamera &camera, bool do_occlusion)
 {
-<<<<<<< HEAD
-	static LLCachedControl<bool> use_object_cache_occlusion(gSavedSettings,"UseObjectCacheOcclusion");
-	
-	if(!LLViewerRegion::sVOCacheCullingEnabled)
-	{
-		return 0;
-	}
-	if(mRegionp->isPaused())
-	{
-		return 0;
-	}
-
-	((LLViewerOctreeGroup*)mOctree->getListener(0))->rebound();
-
-	if(LLViewerCamera::sCurCameraID != LLViewerCamera::CAMERA_WORLD)
-	{
-		return 0; //no need for those cameras.
-	}
-
-	if(mCulledTime[LLViewerCamera::sCurCameraID] == LLViewerOctreeEntryData::getCurrentFrame())
-	{
-		return 0; //already culled
-	}
-	mCulledTime[LLViewerCamera::sCurCameraID] = LLViewerOctreeEntryData::getCurrentFrame();
-
-	if(!mCullHistory && LLViewerRegion::isViewerCameraStatic())
-	{
-		U32 seed = llmax(mLODPeriod >> 1, (U32)4);
-		if(LLViewerCamera::sCurCameraID == LLViewerCamera::CAMERA_WORLD)
-		{
-			if(!(LLViewerOctreeEntryData::getCurrentFrame() % seed))
-			{
-				mIdleHash = (mIdleHash + 1) % seed;
-			}
-		}
-		if(LLViewerOctreeEntryData::getCurrentFrame() % seed != mIdleHash)
-		{
-			mFrontCull = false;
-
-			//process back objects selection
-			selectBackObjects(camera, LLVOCacheEntry::getSquaredPixelThreshold(mFrontCull), 
-				do_occlusion && use_object_cache_occlusion);
-			return 0; //nothing changed, reduce frequency of culling
-		}
-	}
-	else
-	{
-		mBackSlectionEnabled = -1; //reset it.
-	}
-
-	//localize the camera
-	LLVector3 region_agent = mRegionp->getOriginAgent();
-	camera.calcRegionFrustumPlanes(region_agent, gAgentCamera.mDrawDistance);
-
-	mFrontCull = true;
-	LLVOCacheOctreeCull culler(&camera, mRegionp, region_agent, do_occlusion && use_object_cache_occlusion, 
-		LLVOCacheEntry::getSquaredPixelThreshold(mFrontCull), this);
-	culler.traverse(mOctree);	
-
-	if(!sNeedsOcclusionCheck)
-	{
-		sNeedsOcclusionCheck = !mOccludedGroups.empty();
-	}
-	return 1;
-=======
     static LLCachedControl<bool> use_object_cache_occlusion(gSavedSettings,"UseObjectCacheOcclusion");
 
     if(!LLViewerRegion::sVOCacheCullingEnabled)
@@ -1173,7 +1015,7 @@
         }
         if(LLViewerOctreeEntryData::getCurrentFrame() % seed != mIdleHash)
         {
-            mFrontCull = FALSE;
+            mFrontCull = false;
 
             //process back objects selection
             selectBackObjects(camera, LLVOCacheEntry::getSquaredPixelThreshold(mFrontCull),
@@ -1190,7 +1032,7 @@
     LLVector3 region_agent = mRegionp->getOriginAgent();
     camera.calcRegionFrustumPlanes(region_agent, gAgentCamera.mDrawDistance);
 
-    mFrontCull = TRUE;
+    mFrontCull = true;
     LLVOCacheOctreeCull culler(&camera, mRegionp, region_agent, do_occlusion && use_object_cache_occlusion,
         LLVOCacheEntry::getSquaredPixelThreshold(mFrontCull), this);
     culler.traverse(mOctree);
@@ -1200,19 +1042,13 @@
         sNeedsOcclusionCheck = !mOccludedGroups.empty();
     }
     return 1;
->>>>>>> e7eced3c
 }
 #endif // LL_TEST
 
 void LLVOCachePartition::setCullHistory(bool has_new_object)
 {
-<<<<<<< HEAD
-	mCullHistory <<= 1;
-	mCullHistory |= static_cast<U32>(has_new_object);
-=======
     mCullHistory <<= 1;
-    mCullHistory |= has_new_object;
->>>>>>> e7eced3c
+    mCullHistory |= static_cast<U32>(has_new_object);
 }
 
 void LLVOCachePartition::addOccluders(LLViewerOctreeGroup* gp)
@@ -1228,32 +1064,6 @@
 
 void LLVOCachePartition::processOccluders(LLCamera* camera)
 {
-<<<<<<< HEAD
-	if(mOccludedGroups.empty())
-	{
-		return;
-	}
-	if(LLViewerCamera::sCurCameraID != LLViewerCamera::CAMERA_WORLD)
-	{
-		return; //no need for those cameras.
-	}
-
-	LLVector3 region_agent = mRegionp->getOriginAgent();
-	LLVector4a shift(region_agent[0], region_agent[1], region_agent[2]);
-	for(std::set<LLVOCacheGroup*>::iterator iter = mOccludedGroups.begin(); iter != mOccludedGroups.end(); ++iter)
-	{
-		LLVOCacheGroup* group = *iter;
-		if(group->isOcclusionState(LLOcclusionCullingGroup::ACTIVE_OCCLUSION))
-		{
-			group->doOcclusion(camera, &shift);
-			group->clearOcclusionState(LLOcclusionCullingGroup::ACTIVE_OCCLUSION);
-		}
-	}
-
-	//safe to clear mOccludedGroups here because only the world camera accesses it.
-	mOccludedGroups.clear();
-	sNeedsOcclusionCheck = false;
-=======
     if(mOccludedGroups.empty())
     {
         return;
@@ -1277,26 +1087,11 @@
 
     //safe to clear mOccludedGroups here because only the world camera accesses it.
     mOccludedGroups.clear();
-    sNeedsOcclusionCheck = FALSE;
->>>>>>> e7eced3c
+    sNeedsOcclusionCheck = false;
 }
 
 void LLVOCachePartition::resetOccluders()
 {
-<<<<<<< HEAD
-	if(mOccludedGroups.empty())
-	{
-		return;
-	}
-
-	for(std::set<LLVOCacheGroup*>::iterator iter = mOccludedGroups.begin(); iter != mOccludedGroups.end(); ++iter)
-	{
-		LLVOCacheGroup* group = *iter;
-		group->clearOcclusionState(LLOcclusionCullingGroup::ACTIVE_OCCLUSION);
-	}	
-	mOccludedGroups.clear();
-	sNeedsOcclusionCheck = false;
-=======
     if(mOccludedGroups.empty())
     {
         return;
@@ -1308,8 +1103,7 @@
         group->clearOcclusionState(LLOcclusionCullingGroup::ACTIVE_OCCLUSION);
     }
     mOccludedGroups.clear();
-    sNeedsOcclusionCheck = FALSE;
->>>>>>> e7eced3c
+    sNeedsOcclusionCheck = false;
 }
 
 void LLVOCachePartition::removeOccluder(LLVOCacheGroup* group)
@@ -1464,47 +1258,25 @@
 
 void LLVOCache::removeEntry(HeaderEntryInfo* entry)
 {
-<<<<<<< HEAD
-	llassert_always(mInitialized);
-	if(mReadOnly)
-	{
-		return;
-	}
-	if(!entry)
-	{
-		return;
-	}
-	// Bit more tracking of cache creation/destruction.
-	std::string filename;
-	getObjectCacheFilename(entry->mHandle, filename);
-	LL_INFOS() << "Removing entry for region with filename" << filename << LL_ENDL;
+    llassert_always(mInitialized);
+    if(mReadOnly)
+    {
+        return;
+    }
+    if(!entry)
+    {
+        return;
+    }
+    // Bit more tracking of cache creation/destruction.
+    std::string filename;
+    getObjectCacheFilename(entry->mHandle, filename);
+    LL_INFOS() << "Removing entry for region with filename" << filename << LL_ENDL;
 
     // make sure corresponding LLViewerRegion also clears its in-memory cache
     LLViewerRegion* regionp = LLWorld::instance().getRegionFromHandle(entry->mHandle);
     if (regionp)
     {
         regionp->clearVOCacheFromMemory();
-    }
-
-	header_entry_queue_t::iterator iter = mHeaderEntryQueue.find(entry);
-	if(iter != mHeaderEntryQueue.end())
-	{		
-		mHandleEntryMap.erase(entry->mHandle);		
-		mHeaderEntryQueue.erase(iter);
-		removeFromCache(entry);
-		delete entry;
-
-		mNumEntries = mHandleEntryMap.size() ;
-	}
-=======
-    llassert_always(mInitialized);
-    if(mReadOnly)
-    {
-        return;
-    }
-    if(!entry)
-    {
-        return;
     }
 
     header_entry_queue_t::iterator iter = mHeaderEntryQueue.find(entry);
@@ -1517,7 +1289,6 @@
 
         mNumEntries = mHandleEntryMap.size() ;
     }
->>>>>>> e7eced3c
 }
 
 void LLVOCache::removeEntry(U64 handle)
@@ -1568,124 +1339,29 @@
 
 void LLVOCache::removeFromCache(HeaderEntryInfo* entry)
 {
-<<<<<<< HEAD
-	if(mReadOnly)
-	{
-		LL_WARNS() << "Not removing cache for handle " << entry->mHandle << ": Cache is currently in read-only mode." << LL_ENDL;
-		return ;
-	}
-
-	std::string filename;
-	getObjectCacheFilename(entry->mHandle, filename);
+    if(mReadOnly)
+    {
+        LL_WARNS() << "Not removing cache for handle " << entry->mHandle << ": Cache is currently in read-only mode." << LL_ENDL;
+        return ;
+    }
+
+    std::string filename;
+    getObjectCacheFilename(entry->mHandle, filename);
     LL_WARNS("GLTF", "VOCache") << "Removing object cache for handle " << entry->mHandle << "Filename: " << filename << LL_ENDL;
-	LLAPRFile::remove(filename, mLocalAPRFilePoolp);
-	
+    LLAPRFile::remove(filename, mLocalAPRFilePoolp);
+
     // Note: `removeFromCache` should take responsibility for cleaning up all cache artefacts specfic to the handle/entry.
-	// as such this now includes the generic extras
+    // as such this now includes the generic extras
     filename = getObjectCacheExtrasFilename(entry->mHandle);
     LL_WARNS("GLTF", "VOCache") << "Removing generic extras for handle " << entry->mHandle << "Filename: " << filename << LL_ENDL;
     LLFile::remove(filename);
 
-	entry->mTime = INVALID_TIME ;
-	updateEntry(entry) ; //update the head file.
-=======
-    if(mReadOnly)
-    {
-        LL_WARNS() << "Not removing cache for handle " << entry->mHandle << ": Cache is currently in read-only mode." << LL_ENDL;
-        return ;
-    }
-
-    std::string filename;
-    getObjectCacheFilename(entry->mHandle, filename);
-    LLAPRFile::remove(filename, mLocalAPRFilePoolp);
     entry->mTime = INVALID_TIME ;
     updateEntry(entry) ; //update the head file.
->>>>>>> e7eced3c
 }
 
 void LLVOCache::readCacheHeader()
 {
-<<<<<<< HEAD
-	if(!mEnabled)
-	{
-		LL_WARNS() << "Not reading cache header: Cache is currently disabled." << LL_ENDL;
-		return;
-	}
-
-	//clear stale info.
-	clearCacheInMemory();
-
-	bool success = true ;
-	if (LLAPRFile::isExist(mHeaderFileName, mLocalAPRFilePoolp))
-	{
-		LLAPRFile apr_file(mHeaderFileName, APR_READ|APR_BINARY, mLocalAPRFilePoolp);		
-		
-		//read the meta element
-		success = check_read(&apr_file, &mMetaInfo, sizeof(HeaderMetaInfo)) ;
-		
-		if(success)
-		{
-			HeaderEntryInfo* entry = NULL ;
-			mNumEntries = 0 ;
-			U32 num_read = 0 ;
-			while(num_read++ < MAX_NUM_OBJECT_ENTRIES)
-			{
-				if(!entry)
-				{
-					entry = new HeaderEntryInfo() ;
-				}
-				success = check_read(&apr_file, entry, sizeof(HeaderEntryInfo));
-								
-				if(!success) //failed
-				{
-					LL_WARNS() << "Error reading cache header entry. (entry_index=" << mNumEntries << ")" << LL_ENDL;
-					delete entry ;
-					entry = NULL ;
-					break ;
-				}
-				else if(entry->mTime == INVALID_TIME)
-				{
-					continue ; //an empty entry
-				}
-
-				entry->mIndex = mNumEntries++ ;
-				mHeaderEntryQueue.insert(entry) ;
-				mHandleEntryMap[entry->mHandle] = entry ;
-				entry = NULL ;
-			}
-			if(entry)
-			{
-				delete entry ;
-			}
-		}
-
-		//---------
-		//debug code
-		//----------
-		//std::string name ;
-		//for(header_entry_queue_t::iterator iter = mHeaderEntryQueue.begin() ; success && iter != mHeaderEntryQueue.end(); ++iter)
-		//{
-		//	getObjectCacheFilename((*iter)->mHandle, name) ;
-		//	LL_INFOS() << name << LL_ENDL ;
-		//}
-		//-----------
-	}
-	else
-	{
-		writeCacheHeader() ;
-	}
-
-	if(!success)
-	{
-		removeCache() ; //failed to read header, clear the cache
-	}
-	else if(mNumEntries >= mCacheSize)
-	{
-		purgeEntries(mCacheSize) ;
-	}
-
-	return ;
-=======
     if(!mEnabled)
     {
         LL_WARNS() << "Not reading cache header: Cache is currently disabled." << LL_ENDL;
@@ -1765,61 +1441,10 @@
     }
 
     return ;
->>>>>>> e7eced3c
 }
 
 void LLVOCache::writeCacheHeader()
 {
-<<<<<<< HEAD
-	if (!mEnabled)
-	{
-		LL_WARNS() << "Not writing cache header: Cache is currently disabled." << LL_ENDL;
-		return;
-	}
-
-	if(mReadOnly)
-	{
-		LL_WARNS() << "Not writing cache header: Cache is currently in read-only mode." << LL_ENDL;
-		return;
-	}
-
-	bool success = true ;
-	{
-		LLAPRFile apr_file(mHeaderFileName, APR_CREATE|APR_WRITE|APR_BINARY, mLocalAPRFilePoolp);
-
-		//write the meta element
-		success = check_write(&apr_file, &mMetaInfo, sizeof(HeaderMetaInfo)) ;
-
-
-		mNumEntries = 0 ;	
-		for(header_entry_queue_t::iterator iter = mHeaderEntryQueue.begin() ; success && iter != mHeaderEntryQueue.end(); ++iter)
-		{
-			(*iter)->mIndex = mNumEntries++ ;
-			success = check_write(&apr_file, (void*)*iter, sizeof(HeaderEntryInfo));
-		}
-	
-		mNumEntries = mHeaderEntryQueue.size() ;
-		if(success && mNumEntries < MAX_NUM_OBJECT_ENTRIES)
-		{
-			HeaderEntryInfo* entry = new HeaderEntryInfo() ;
-			entry->mTime = INVALID_TIME ;
-			for(S32 i = mNumEntries ; success && i < MAX_NUM_OBJECT_ENTRIES ; i++)
-			{
-				//fill the cache with the default entry.
-				success = check_write(&apr_file, entry, sizeof(HeaderEntryInfo)) ;			
-
-			}
-			delete entry ;
-		}
-	}
-
-	if(!success)
-	{
-		clearCacheInMemory() ;
-		mReadOnly = true ; //disable the cache.
-	}
-	return ;
-=======
     if (!mEnabled)
     {
         LL_WARNS() << "Not writing cache header: Cache is currently disabled." << LL_ENDL;
@@ -1865,10 +1490,9 @@
     if(!success)
     {
         clearCacheInMemory() ;
-        mReadOnly = TRUE ; //disable the cache.
+        mReadOnly = true ; //disable the cache.
     }
     return ;
->>>>>>> e7eced3c
 }
 
 bool LLVOCache::updateEntry(const HeaderEntryInfo* entry)
@@ -1879,82 +1503,14 @@
     return check_write(&apr_file, (void*)entry, sizeof(HeaderEntryInfo)) ;
 }
 
-<<<<<<< HEAD
 // we now return bool to trigger dirty cache
 // this in turn forces a rewrite after a partial read due to corruption.
-bool LLVOCache::readFromCache(U64 handle, const LLUUID& id, LLVOCacheEntry::vocache_entry_map_t& cache_entry_map) 
-{
-	if(!mEnabled)
-	{
-		LL_WARNS() << "Not reading cache for handle " << handle << "): Cache is currently disabled." << LL_ENDL;
-		return true; // no problem we're just read only
-	}
-	llassert_always(mInitialized);
-
-	handle_entry_map_t::iterator iter = mHandleEntryMap.find(handle) ;
-	if(iter == mHandleEntryMap.end()) //no cache
-	{
-		LL_WARNS() << "No handle map entry for " << handle << LL_ENDL;
-		return false; // arguably no a problem, but we'll mark this as dirty anyway.
-	}
-
-	bool success = true ;
-	S32 num_entries = 0 ; // lifted out of inner loop. 
-	std::string filename; // lifted out of loop
-	{
-		LLUUID cache_id;
-		getObjectCacheFilename(handle, filename);
-		LLAPRFile apr_file(filename, APR_READ|APR_BINARY, mLocalAPRFilePoolp);
-	
-		success = check_read(&apr_file, cache_id.mData, UUID_BYTES);
-	
-		if(success)
-		{		
-			if(cache_id != id)
-			{
-				LL_INFOS() << "Cache ID doesn't match for this region, discarding"<< LL_ENDL;
-				success = false ;
-			}
-
-			if(success)
-			{
-				success = check_read(&apr_file, &num_entries, sizeof(S32)) ;
-	
-				if(success)
-				{
-					for (S32 i = 0; i < num_entries && apr_file.eof() != APR_EOF; i++)
-					{
-						LLPointer<LLVOCacheEntry> entry = new LLVOCacheEntry(&apr_file);
-						if (!entry->getLocalID())
-						{
-							LL_WARNS() << "Aborting cache file load for " << filename << ", cache file corruption!" << LL_ENDL;
-							success = false ;
-							break ;
-						}
-						cache_entry_map[entry->getLocalID()] = entry;
-					}
-				}
-			}
-		}		
-	}
-	
-	if(!success)
-	{
-		if(cache_entry_map.empty())
-		{
-			removeEntry(iter->second) ;
-		}
-	}
-
-	LL_DEBUGS("GLTF", "VOCache") << "Read " << cache_entry_map.size() << " entries from object cache " << filename << ", expected " << num_entries << ", success=" << (success?"True":"False") << LL_ENDL;
-	return success;
-=======
-void LLVOCache::readFromCache(U64 handle, const LLUUID& id, LLVOCacheEntry::vocache_entry_map_t& cache_entry_map)
+bool LLVOCache::readFromCache(U64 handle, const LLUUID& id, LLVOCacheEntry::vocache_entry_map_t& cache_entry_map)
 {
     if(!mEnabled)
     {
         LL_WARNS() << "Not reading cache for handle " << handle << "): Cache is currently disabled." << LL_ENDL;
-        return ;
+        return true; // no problem we're just read only
     }
     llassert_always(mInitialized);
 
@@ -1962,12 +1518,13 @@
     if(iter == mHandleEntryMap.end()) //no cache
     {
         LL_WARNS() << "No handle map entry for " << handle << LL_ENDL;
-        return ;
+        return false; // arguably no a problem, but we'll mark this as dirty anyway.
     }
 
     bool success = true ;
-    {
-        std::string filename;
+    S32 num_entries = 0 ; // lifted out of inner loop.
+    std::string filename; // lifted out of loop
+    {
         LLUUID cache_id;
         getObjectCacheFilename(handle, filename);
         LLAPRFile apr_file(filename, APR_READ|APR_BINARY, mLocalAPRFilePoolp);
@@ -1984,7 +1541,6 @@
 
             if(success)
             {
-                S32 num_entries;  // if removal was enabled during write num_entries might be wrong
                 success = check_read(&apr_file, &num_entries, sizeof(S32)) ;
 
                 if(success)
@@ -2013,8 +1569,8 @@
         }
     }
 
-    return ;
->>>>>>> e7eced3c
+    LL_DEBUGS("GLTF", "VOCache") << "Read " << cache_entry_map.size() << " entries from object cache " << filename << ", expected " << num_entries << ", success=" << (success?"True":"False") << LL_ENDL;
+    return success;
 }
 
 // We now pass in the cache entry map, so that we can remove entries from extras that are no longer in the primary cache.
@@ -2043,7 +1599,7 @@
 
     std::string line;
     std::getline(in, line);
-    if(!in.good()) 
+    if(!in.good())
     {
         LL_WARNS() << "Failed reading extras cache for handle " << handle << LL_ENDL;
         in.close();
@@ -2053,7 +1609,7 @@
     // file formats need versions, let's add one. legacy cache files will be considered version 0
     // This will make it easier to upgrade/revise later.
     int versionNumber=0;
-    if (line.compare(0, LLGLTFOverrideCacheEntry::VERSION_LABEL.length(), LLGLTFOverrideCacheEntry::VERSION_LABEL) == 0) 
+    if (line.compare(0, LLGLTFOverrideCacheEntry::VERSION_LABEL.length(), LLGLTFOverrideCacheEntry::VERSION_LABEL) == 0)
     {
         std::string versionStr = line.substr(LLGLTFOverrideCacheEntry::VERSION_LABEL.length()+1); // skip the version label and ':'
         versionNumber = std::stol(versionStr);
@@ -2090,14 +1646,14 @@
 
     U32 num_entries;  // if removal was enabled during write num_entries might be wrong
     std::getline(in, line);
-    if(!in.good()) 
+    if(!in.good())
     {
         LL_WARNS() << "Failed reading extras cache for handle " << handle << LL_ENDL;
         in.close();
         removeGenericExtrasForHandle(handle);
         return;
     }
-    try 
+    try
     {
         num_entries = std::stol(line);
     }
@@ -2117,7 +1673,7 @@
         static const U32 max_size = 4096;
         bool success = LLSDSerialize::deserialize(entry_llsd, in, max_size);
         // check bool(in) this time since eof is not a failure condition here
-        if(!success || !in) 
+        if(!success || !in)
         {
             LL_WARNS() << "Failed reading extras cache for handle " << handle << ", entry number " << i << " cache patrtial load only." << LL_ENDL;
             in.close();
@@ -2150,117 +1706,33 @@
 
 void LLVOCache::purgeEntries(U32 size)
 {
-<<<<<<< HEAD
-	LL_DEBUGS("VOCache","GLTF") << "Purging " << size << " entries from cache" << LL_ENDL;
-	while(mHeaderEntryQueue.size() > size)
-	{
-		header_entry_queue_t::iterator iter = mHeaderEntryQueue.begin() ;
-		HeaderEntryInfo* entry = *iter ;
-		mHandleEntryMap.erase(entry->mHandle) ;
-		mHeaderEntryQueue.erase(iter) ;
-		removeFromCache(entry) ; // This now handles removing extras cache where appropriate.
-		delete entry;
-	}
-	mNumEntries = mHandleEntryMap.size() ;
-}
-
-void LLVOCache::writeToCache(U64 handle, const LLUUID& id, const LLVOCacheEntry::vocache_entry_map_t& cache_entry_map, bool dirty_cache, bool removal_enabled) 
-{
-	std::string filename;
-	getObjectCacheFilename(handle, filename);
-	if(!mEnabled)
-	{
-		LL_WARNS() << "Not writing cache for " << filename << " (handle:" << handle << "): Cache is currently disabled." << LL_ENDL;
-		return ;
-	}
-	llassert_always(mInitialized);
-
-	if(mReadOnly)
-	{
-		LL_WARNS() << "Not writing cache for " << filename << " (handle:" << handle << "): Cache is currently in read-only mode." << LL_ENDL;
-		return ;
-	}	
-
-	HeaderEntryInfo* entry;
-	handle_entry_map_t::iterator iter = mHandleEntryMap.find(handle) ;
-	if(iter == mHandleEntryMap.end()) //new entry
-	{				
-		if(mNumEntries >= mCacheSize - 1)
-		{
-			purgeEntries(mCacheSize - 1) ;
-		}
-
-		entry = new HeaderEntryInfo();
-		entry->mHandle = handle ;
-		entry->mTime = time(NULL) ;
-		entry->mIndex = mNumEntries++;
-		mHeaderEntryQueue.insert(entry) ;
-		mHandleEntryMap[handle] = entry ;
-	}
-	else
-	{
-		// Update access time.
-		entry = iter->second ;		
-
-		//resort
-		mHeaderEntryQueue.erase(entry) ;
-		
-		entry->mTime = time(NULL) ;
-		mHeaderEntryQueue.insert(entry) ;
-	}
-
-	//update cache header
-	if(!updateEntry(entry))
-	{
-		LL_WARNS() << "Failed to update cache header index " << entry->mIndex << ". " << filename << " handle = " << handle << LL_ENDL;
-		return ; //update failed.
-	}
-
-	if(!dirty_cache)
-	{
-		LL_WARNS() << "Skipping write to cache for " << filename << " (handle:" << handle << "): cache not dirty" << LL_ENDL;
-		return ; //nothing changed, no need to update.
-	}
-
-	//write to cache file
-	bool success = true ;
-	{
-		std::string filename;
-		getObjectCacheFilename(handle, filename);
-		LLAPRFile apr_file(filename, APR_CREATE|APR_WRITE|APR_BINARY|APR_TRUNCATE, mLocalAPRFilePoolp);
-	
-		success = check_write(&apr_file, (void*)id.mData, UUID_BYTES);
-	
-		if(success)
-		{
-			S32 num_entries = cache_entry_map.size(); // if removal is enabled num_entries might be wrong
-			success = check_write(&apr_file, &num_entries, sizeof(S32));
-=======
+    LL_DEBUGS("VOCache","GLTF") << "Purging " << size << " entries from cache" << LL_ENDL;
     while(mHeaderEntryQueue.size() > size)
     {
         header_entry_queue_t::iterator iter = mHeaderEntryQueue.begin() ;
         HeaderEntryInfo* entry = *iter ;
-        mHandleEntryMap.erase(entry->mHandle);
+        mHandleEntryMap.erase(entry->mHandle) ;
         mHeaderEntryQueue.erase(iter) ;
-        removeFromCache(entry) ;
+        removeFromCache(entry) ; // This now handles removing extras cache where appropriate.
         delete entry;
-        // TODO also delete extras
     }
     mNumEntries = mHandleEntryMap.size() ;
 }
 
-void LLVOCache::writeToCache(U64 handle, const LLUUID& id, const LLVOCacheEntry::vocache_entry_map_t& cache_entry_map, BOOL dirty_cache, bool removal_enabled)
-{
+void LLVOCache::writeToCache(U64 handle, const LLUUID& id, const LLVOCacheEntry::vocache_entry_map_t& cache_entry_map, bool dirty_cache, bool removal_enabled)
+{
+    std::string filename;
+    getObjectCacheFilename(handle, filename);
     if(!mEnabled)
     {
-        LL_WARNS() << "Not writing cache for handle " << handle << "): Cache is currently disabled." << LL_ENDL;
+        LL_WARNS() << "Not writing cache for " << filename << " (handle:" << handle << "): Cache is currently disabled." << LL_ENDL;
         return ;
     }
     llassert_always(mInitialized);
 
     if(mReadOnly)
     {
-        LL_WARNS() << "Not writing cache for handle " << handle << "): Cache is currently in read-only mode." << LL_ENDL;
+        LL_WARNS() << "Not writing cache for " << filename << " (handle:" << handle << "): Cache is currently in read-only mode." << LL_ENDL;
         return ;
     }
 
@@ -2295,13 +1767,13 @@
     //update cache header
     if(!updateEntry(entry))
     {
-        LL_WARNS() << "Failed to update cache header index " << entry->mIndex << ". handle = " << handle << LL_ENDL;
+        LL_WARNS() << "Failed to update cache header index " << entry->mIndex << ". " << filename << " handle = " << handle << LL_ENDL;
         return ; //update failed.
     }
 
     if(!dirty_cache)
     {
-        LL_WARNS() << "Skipping write to cache for handle " << handle << ": cache not dirty" << LL_ENDL;
+        LL_WARNS() << "Skipping write to cache for " << filename << " (handle:" << handle << "): cache not dirty" << LL_ENDL;
         return ; //nothing changed, no need to update.
     }
 
@@ -2318,7 +1790,6 @@
         {
             S32 num_entries = cache_entry_map.size(); // if removal is enabled num_entries might be wrong
             success = check_write(&apr_file, &num_entries, sizeof(S32));
->>>>>>> e7eced3c
             if (success)
             {
                 const S32 buffer_size = 32768; //should be large enough for couple MAX_ENTRY_BODY_SIZE
@@ -2387,7 +1858,7 @@
         LL_WARNS() << "Not removing cache for handle " << handle << ": Cache is currently in read-only mode." << LL_ENDL;
         return ;
     }
-    
+
     // NOTE: when removing the extras, we must also remove the objects so the simulator will send us a full upddate with the valid overrides
     auto* entry = mHandleEntryMap[handle];
     if (entry)
@@ -2435,16 +1906,16 @@
     if(!out.good())
     {
         LL_WARNS() << "Failed writing extras cache for handle " << handle << LL_ENDL;
-        removeGenericExtrasForHandle(handle); 
-        return;
-    }
-	// Because we don't write out all the entries we need to record a placeholder and rewrite this later
+        removeGenericExtrasForHandle(handle);
+        return;
+    }
+    // Because we don't write out all the entries we need to record a placeholder and rewrite this later
     auto num_entries_placeholder = out.tellp();
     out << std::setw(10) << std::setfill('0') << 0 << '\n';
     if(!out.good())
     {
         LL_WARNS() << "Failed writing extras cache for handle " << handle << LL_ENDL;
-        removeGenericExtrasForHandle(handle); 
+        removeGenericExtrasForHandle(handle);
         return;
     }
 
@@ -2461,7 +1932,7 @@
         // worst case we have an extra cache miss.
         // Note: A null mObjectId is valid when in memory as we might have a data race between GLTF of the object itself.
         // This remains a valid state to persist as it is consistent with the localid checks on import with the main cache.
-		// the mObjectId will be updated if/when the local object is updated from the gObject list (due to full update)
+        // the mObjectId will be updated if/when the local object is updated from the gObject list (due to full update)
         if(entry.mObjectId.isNull() && pRegion)
         {
             gObjectList.getUUIDFromLocal( entry.mObjectId, local_id, pRegion->getHost().getAddress(), pRegion->getHost().getPort() );
