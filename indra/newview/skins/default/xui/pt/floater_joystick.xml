<?xml version="1.0" encoding="utf-8" standalone="yes"?>
<floater name="Joystick" title="Configuração do Joystick">
	<check_box name="enable_joystick">
		Habilitar Joystick:
	</check_box>
	<spinner label="Mapeamento do eixo X" name="JoystickAxis1"/>
	<spinner label="Mapeamento do eixo Y" name="JoystickAxis2"/>
	<spinner label="Mapeamento do Eixo Z" name="JoystickAxis0"/>
	<spinner label="Mapeamento da Elevação" name="JoystickAxis4"/>
	<spinner label="Mapeamento da Guinada" name="JoystickAxis5"/>
	<spinner label="Mapeamento da Rolagem" name="JoystickAxis3"/>
	<spinner label="Mapeamento do Zoom" name="JoystickAxis6"/>
	<check_box label="Zoom Direto" name="ZoomDirect"/>
	<check_box label="Cursor 3D" name="Cursor3D"/>
	<check_box label="Nível Automático" name="AutoLeveling"/>
	<text name="Control Modes:">
		Modos de Controle:
	</text>
	<check_box name="JoystickAvatarEnabled">
		Avatar
	</check_box>
	<check_box name="JoystickBuildEnabled">
		Construir
	</check_box>
	<check_box name="JoystickFlycamEnabled">
		Camera aérea
	</check_box>
	<text name="XScale">
		Escala X
	</text>
	<text name="YScale">
		Escala Y
	</text>
	<text name="ZScale">
		Escala Z
	</text>
	<text name="PitchScale">
		Escala de Elevação
	</text>
	<text name="YawScale">
		Escala da Guinada
	</text>
	<text name="RollScale">
		Escala de Rolagem
	</text>
	<text name="XDeadZone">
		Zona Morta X
	</text>
	<text name="YDeadZone">
		Zona Morta Y
	</text>
	<text name="ZDeadZone">
		Zona Morta Z
	</text>
	<text name="PitchDeadZone">
		Zona Morta da Elevação
	</text>
	<text name="YawDeadZone">
		Zona Morta da Guinada
	</text>
	<text name="RollDeadZone">
		Zona Morta de Rolagem
	</text>
	<text name="Feathering">
		Alisar
	</text>
	<text name="ZoomScale2">
		Escala de Zoom
	</text>
	<text name="ZoomDeadZone">
		Zona Morta de Zoom
	</text>
	<button label="Padrões do Navegador Espacial" name="SpaceNavigatorDefaults"/>
<<<<<<< HEAD
=======
	<button label="OK" label_selected="OK" name="ok_btn"/>
	<button label="Cancelar" label_selected="Cancelar" name="cancel_btn"/>
>>>>>>> fcaa1ad4
	<string name="JoystickMonitor">
		Monitor do Joystick
	</string>
	<string name="Axis">
		Eixo [NUM]
	</string>
	<string name="NoDevice">
		nenhum dispositivo detectado
	</string>
</floater><|MERGE_RESOLUTION|>--- conflicted
+++ resolved
@@ -71,11 +71,8 @@
 		Zona Morta de Zoom
 	</text>
 	<button label="Padrões do Navegador Espacial" name="SpaceNavigatorDefaults"/>
-<<<<<<< HEAD
-=======
 	<button label="OK" label_selected="OK" name="ok_btn"/>
 	<button label="Cancelar" label_selected="Cancelar" name="cancel_btn"/>
->>>>>>> fcaa1ad4
 	<string name="JoystickMonitor">
 		Monitor do Joystick
 	</string>
