--- conflicted
+++ resolved
@@ -1218,12 +1218,9 @@
 	</string>
 	<string name="Marketplace Error Internal Import">
 		Erro: ocorreu um problema com este item. Tente novamente mais tarde.
-<<<<<<< HEAD
-=======
 	</string>
 	<string name="Open landmarks">
 		Marcos abertos
->>>>>>> d2af1ae8
 	</string>
 	<string name="no_transfer" value="(não transferível)"/>
 	<string name="no_modify" value="(não modificável)"/>
@@ -4124,7 +4121,7 @@
 	<string name="Female - Wow">
 		Wow - feminino
 	</string>
-	<string name="/bow1">
+	<string name="/bow">
 		/reverência
 	</string>
 	<string name="/clap">
