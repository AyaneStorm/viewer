--- conflicted
+++ resolved
@@ -41,15 +41,9 @@
 	<menu_item_call label="Copiar" name="Copy"/>
 	<menu_item_call label="Colar" name="Paste"/>
 	<menu_item_call label="Apagar" name="Delete"/>
-<<<<<<< HEAD
-	<menu_item_call label="Adicionar ao equipamento" name="Add To Outfit"/>
-	<menu_item_call label="Substituir equipamento" name="Replace Outfit"/>
-	<menu_item_call label="Remover os itens" name="Take Off Items"/>
-=======
 	<menu_item_call label="Remover os itens" name="Take Off Items"/>
 	<menu_item_call label="Adicionar ao equipamento" name="Add To Outfit"/>
 	<menu_item_call label="Substituir equipamento" name="Replace Outfit"/>
->>>>>>> fcaa1ad4
 	<menu_item_call label="Iniciar conversa em conferência" name="Conference Chat Folder"/>
 	<menu_item_call label="Executar" name="Sound Play"/>
 	<menu_item_call label="Sobre as Landmarks" name="Teleport To Landmark"/>
@@ -61,20 +55,12 @@
 	<menu_item_call label="Ativar" name="Activate"/>
 	<menu_item_call label="Desativar" name="Deactivate"/>
 	<menu_item_call label="Retirar de você" name="Detach From Yourself"/>
-<<<<<<< HEAD
-	<menu_item_call label="Vestir" name="Object Wear"/>
-	<menu label="Anexar a" name="Attach To"/>
-	<menu label="Anexar ao HUD" name="Attach To HUD"/>
-	<menu_item_call label="Vestir" name="Wearable Wear"/>
-	<menu_item_call label="Editar" name="Wearable Edit"/>
-=======
 	<menu_item_call label="Recuperar Última Posição" name="Restore to Last Position"/>
 	<menu_item_call label="Vestir" name="Object Wear"/>
 	<menu label="Anexar a" name="Attach To"/>
 	<menu label="Anexar ao HUD" name="Attach To HUD"/>
 	<menu_item_call label="Editar" name="Wearable Edit"/>
 	<menu_item_call label="Vestir" name="Wearable Wear"/>
->>>>>>> fcaa1ad4
 	<menu_item_call label="Retirar" name="Take Off"/>
 	<menu_item_call label="--Sem opções--" name="--no options--"/>
 </menu>