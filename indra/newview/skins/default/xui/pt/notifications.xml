<?xml version="1.0" encoding="utf-8"?>
<notifications>
	<global name="skipnexttime">
		Não exibir isto novamente
	</global>
	<global name="alwayschoose">
		Sempre escolher esta opção
	</global>
	<global name="implicitclosebutton">
		Fechar
	</global>
  <template name="okbutton">
    <form>
      <button
       name="OK"
       text="$yestext"/>
    </form>
  </template>

  <template name="okignore">
    <form>
      <button
       name="OK"
       text="$yestext"/>
      <ignore text="$ignoretext"/>
    </form>
  </template>

  <template name="okcancelbuttons">
    <form>
      <button
       name="OK"
       text="$yestext"/>
      <button
       name="Cancel"
       text="$notext"/>
    </form>
  </template>

  <template name="okcancelignore">
    <form>
      <button
       name="OK"
       text="$yestext"/>
      <button
       name="Cancel"
       text="$notext"/>
      <ignore text="$ignoretext"/>
    </form>
  </template>

  <template name="okhelpbuttons">
    <form>
      <button
       name="OK"
       text="$yestext"/>
      <button
       name="Help"
       text="$helptext"/>
    </form>
  </template>

  <template name="yesnocancelbuttons">
    <form>
      <button
       name="Yes"
       text="$yestext"/>
      <button
       name="No"
       text="$notext"/>
      <button
       name="Cancel"
       text="$canceltext"/>
    </form>
  </template>
	<notification functor="GenericAcknowledge" label="Mensagem de Alerta Desconhecida" name="MissingAlert">
		Sua versão do [APP_NAME] não sabe como mostrar a mensagem de alerta que acabou de receber.

Detalhes do erro: O alerta chamado &apos;[_NAME]&apos; não foi encontrado em notifications.xml.
		<usetemplate name="okbutton" yestext="OK"/>
	</notification>
	<notification name="FloaterNotFound">
		Floater error: Não foram encontrados os seguintes controles:
 [CONTROLS]
		<usetemplate name="okbutton" yestext="OK"/>
	</notification>
	<notification name="TutorialNotFound">
		Nenhum tutorial está disponível no momento.
		<usetemplate name="okbutton" yestext="OK"/>
	</notification>
	<notification name="GenericAlert">
		[MESSAGE]
	</notification>
	<notification name="GenericAlertYesCancel">
		[MESSAGE]
		<usetemplate name="okcancelbuttons" notext="Cancelar" yestext="Sim"/>
	</notification>
	<notification name="BadInstallation">
		Ocorreu um erro atualizando o [APP_NAME]. Por favor, faça o download da última versão em secondlife.com.
    <usetemplate
     name="okbutton"
     yestext="OK"/>
	</notification>
	<notification name="LoginFailedNoNetwork">
		Erro de Rede: Não conseguiu estabelecer uma conexão. 
&apos;[DIAGNOSTIC]&apos;
Por favor, verifique sua conexão de rede.
	<usetemplate
     name="okbutton"
     yestext="OK"/>
	</notification>
	<notification name="MessageTemplateNotFound">
		Modelo de Mensagem [PATH] não encontrado.
	<usetemplate
     name="okbutton"
     yestext="OK"/>
	</notification>
	<notification name="WearableSave">
		Salvar modificações?
		<usetemplate canceltext="Cancelar" name="yesnocancelbuttons" notext="Não salvar" yestext="Salvar"/>
	</notification>
	<notification name="CompileQueueSaveText">
		Houve um problema com o carregamento do texto para um script devido à seguinte razão: [REASON]. Por favor, tente novamente mais tarde.
	</notification>
	<notification name="CompileQueueSaveBytecode">
		Houve um problema durante o carregamento do script compilado devido à seguinte razão: [REASON]. Por favor, tente novamente mais tarde.
	</notification>
	<notification name="WriteAnimationFail">
		Falha nos dados de inscrição de animação. Por favor, tente mais tarde.
	</notification>
	<notification name="UploadAuctionSnapshotFail">
		Houve um problema com o carregamento da foto do leilão devido à seguinte razão: [REASON]
	</notification>
	<notification name="UnableToViewContentsMoreThanOne">
		Não é possível visualizar os conteúdos de mais de um item ao mesmo tempo.
Por favor, selecione apenas um objeto e tente novamente.
	</notification>
	<notification name="SaveClothingBodyChanges">
		Salvar todas as mudanças de roupas/ partes do corpo?
		<usetemplate canceltext="Cancelar" name="yesnocancelbuttons" notext="Não Salvar" yestext="Salvar tudo"/>
	</notification>
	<notification name="GrantModifyRights">
		Conceder direitos de modificar a outros residentes lhes permite trocar, deletar ou pegar QUAISQUER objetos que você possa ter no mundo.
Seja MUITO cuidadoso(a) quando passar esta permissão.
Você deseja conceder direitos de modificar para [FIRST_NAME] [LAST_NAME]?
		<usetemplate name="okcancelbuttons" notext="Não" yestext="Sim"/>
	</notification>
	<notification name="GrantModifyRightsMultiple">
		Conceder direitos para modificar seus objetos a outro residente permite ele mudar QUAISQUER objetos que você possa ter no mundo. Tenha muito cuidado quando conceder essa permissão.
Você deseja permitir que os residentes selecionados tenham direito de edição?
		<usetemplate name="okcancelbuttons" notext="Não" yestext="Sim"/>
	</notification>
	<notification name="RevokeModifyRights">
		Você deseja cancelar os direitos de edição de [FIRST_NAME] [LAST_NAME]?
		<usetemplate name="okcancelbuttons" notext="Não" yestext="Sim"/>
	</notification>
	<notification name="RevokeModifyRightsMultiple">
		Você quer revogar os direitos de edição para os residentes selecionados?
		<usetemplate name="okcancelbuttons" notext="Não" yestext="Sim"/>
	</notification>
	<notification name="UnableToCreateGroup">
		Não foi possível criar um grupo.
[MESSAGE]
		<usetemplate name="okbutton" yestext="OK"/>
	</notification>
	<notification name="PanelGroupApply">
		[NEEDS_APPLY_MESSAGE]
[WANT_APPLY_MESSAGE]
		<usetemplate canceltext="Cancelar" name="yesnocancelbuttons" notext="Ignorar Alterações" yestext="Aplicar Alterações"/>
	</notification>
	<notification name="MustSpecifyGroupNoticeSubject">
		Você deve especificar um assunto para enviar uma notícia para o grupo.
		<usetemplate name="okbutton" yestext="OK"/>
	</notification>
	<notification name="AddGroupOwnerWarning">
		Você está para adicionar membros do grupo na função de [ROLE_NAME].
Membros não podem ser removidos dessa função.
Os membros podem, eles próprios, recusar a função.
Deseja continuar?
		<usetemplate ignoretext="Quando adicionar membro ao grupo como dono" name="okcancelignore" notext="Não" yestext="Sim"/>
	</notification>
	<notification name="AssignDangerousActionWarning">
		Você está prestes a adicionar a habilidade &apos;[ACTION_NAME]&apos; para a função &apos;[ROLE_NAME]&apos;

*AVISO*
Qualquer membro com esta Habilidade pode atribuir a si mesmo -- e a outro membro -- funções que têm mais poderes que os que possuem atualmente, potencialmente elevando-os aos níveis próximos ao Proprietário. Certifique-se sobre esta decisão antes de atribuir esta habilidade.

Adicionar esta habilidade ao &apos;[ROLE_NAME]&apos;?
		<usetemplate name="okcancelbuttons" notext="Não" yestext="Sim"/>
	</notification>
	<notification name="AssignDangerousAbilityWarning">
		Você está prestes a adicionar a habilidade &apos;[ACTION_NAME]&apos; à função &apos;[ROLE_NAME]&apos;.

*AVISO*
Qualquer membro numa função com esta habilidade, pode atribuir a sí mesmo -- e a qualquer outro -- todas as habilidades, elevando seus níveis próximos ao poder do Proprietário.

Adicionar esta habilidade a &apos;[ROLE_NAME]&apos;?
		<usetemplate name="okcancelbuttons" notext="Não" yestext="Sim"/>
	</notification>
	<notification name="ClickPublishHelpLand">
		Selecionando &quot;Publicar na Busca&quot;
Clicando neste Box, será mostrado:
- este lote nos resultados de busca
- os objetos públicos deste lote
- este lote na busca da web
	</notification>
	<notification name="ClickSoundHelpLand">
		Mídia e Música podem apenas ser utilizadas dentro deste lote. As opções de Som e Voz podem ser restritas ao lote ou serão ouvidas por residentes fora do lote, dependendo de suas Classificações de maturidade. Ir para o Banco de Conhecimento para saber mais sobre como definir essas opções?
		<url name="url">
			https://support.secondlife.com/ics/support/default.asp?deptID=4417&amp;task=knowledge&amp;questionID=5046
		</url>
    <usetemplate
     name="okcancelbuttons"
     yestext="Ir para o Banco de Conhecimento"
	 notext="Fechar" />
	</notification>
	<notification name="ClickSearchHelpAll">
		Os resultados de busca são organizados com base na aba em que você se encontra, sua Classificação de maturidade, a categoria escolhida e outros fatores. Para mais detalhes, por favor veja o Banco de Conhecimento.
		<url name="url">
			https://support.secondlife.com/ics/support/default.asp?deptID=4417&amp;task=knowledge&amp;questionID=4722
		</url>
    <usetemplate
     name="okcancelbuttons"
     yestext="Ir para o Banco de Conhecimento"
	 notext="Fechar" />
	</notification>
	<notification name="ClickPublishHelpLandDisabled">
		Você não pode fazer este lote visível na busca porque ele está localizado numa região que proíbe isso.
	</notification>
	<notification name="ClickPublishHelpAvatar">
		Selecionando &quot;Mostrar na Busca&quot; será mostrado:
- meu perfil nos resultados de busca
- um link para meu perfil nas páginas de grupos públicos
	</notification>
	<notification name="ClickPartnerHelpAvatar">
		Você pode propor a outro Residente ou dissolver uma parceria existente através do website [SECOND_LIFE].

Ir para o site do [SECOND_LIFE] para mais informações sobre parceria?
		<usetemplate name="okcancelbuttons" notext="Cancelar" yestext="Ir para a Página"/>
	</notification>
	<notification name="ClickUploadHelpPermissions">
		Suas permissões padrão podem não funcionar em regiões antigas.
	</notification>
	<notification name="ClickWebProfileHelpAvatar">
		Se este Residente definiu uma URL de perfil na web, então você pode:
 * Clicar em &apos;Carregar&apos; para ver a página na aba Web.
 * Clicar Carregar &gt; &apos;Em navegador externo&apos; para ver a página no seu navegador de web padrão.
 * Clicar Carregar &gt; &apos;URL de Casa&apos; para voltar ao perfil do Residente na web se você navegou adiante.

Quando você está vendo seu próprio perfil, você pode entrar com qualquer URL como sendo seu perfil na web e clicar OK para definí-la.
Outros residentes podem visitar a URL que você definiu, quando eles olharem seu perfil.
	</notification>
	<notification name="JoinGroupCanAfford">
		Unir-se a esse grupo custa L$[COST].
Deseja prosseguir?
		<usetemplate name="okcancelbuttons" notext="Cancelar" yestext="Unir-se"/>
	</notification>
	<notification name="JoinGroupCannotAfford">
		Associar-se a este grupo custa L$[COST].
Você não tem L$ suficientes para associar-se a este grupo.
	</notification>
	<notification name="LandBuyPass">
		Por L$[COST] você pode ingressar no terreno (&apos;[PARCEL_NAME]&apos;) por [TIME] horas.  Comprar um passe de acesso?
		<usetemplate name="okcancelbuttons" notext="Cancelar" yestext="OK"/>
	</notification>
	<notification name="SalePriceRestriction">
		O preço de venda deve ser ajustado para mais que 0 L$, se desejar vender para qualquer um.
Por favor, selecione um indivíduo para realizar a venda se o valor for 0 L$.
	</notification>
	<notification name="ConfirmLandSaleChange">
		[LAND_SIZE] m² selecionados de terra estão sendo configurados para venda.
Seu preço de venda será  L$[SALE_PRICE] e está autorizado para venda para [NAME]. Gostaria de continuar a fazer essa alteração?
		<usetemplate name="okcancelbuttons" notext="Cancelar" yestext="Continuar"/>
	</notification>
	<notification name="ConfirmLandSaleToAnyoneChange">
		ATENÇÃO: Ao clicar em &apos;vender para qualquer um&apos; torna a sua terra disponível para toda a comunidade [SECOND_LIFE], mesmo aqueles que não estão nesta região.

A área de [LAND_SIZE] m² de terra selecionada está posta para venda.
Seu preço de venda será L$ [SALE_PRICE] e está autorizado para [NAME].
		<usetemplate name="okcancelbuttons" notext="Cancelar" yestext="OK"/>
	</notification>
	<notification name="ReturnObjectsDeededToGroup">
		Você tem certeza de que quer retornar todos os objetos compartilhados com o grupo &apos;[NAME]&apos; neste lote de terra, para o inventário do seu antigo Proprietário?

*AVISO* Isso irá deletar os objetos não transferíveis doados ao grupo!

Objetos: [N]
		<usetemplate name="okcancelbuttons" notext="Cancelar" yestext="Retornar"/>
	</notification>
	<notification name="ReturnObjectsOwnedByUser">
		Você tem certeza de que deseja retornar todos os objetos do residente &apos;[NAME]&apos; neste lote para o inventário dele?

Objetos: [N]
		<usetemplate name="okcancelbuttons" notext="Cancelar" yestext="Retornar"/>
	</notification>
	<notification name="ReturnObjectsOwnedBySelf">
		Você tem certeza de que deseja retornar todos os objetos de sua propriedade neste lote para seu inventário?

Objetos: [N]
		<usetemplate name="okcancelbuttons" notext="Cancelar" yestext="Retornar"/>
	</notification>
	<notification name="ReturnObjectsNotOwnedBySelf">
		Você tem certeza de que deseja retornar todos os objetos que NÃO são seus para o inventário de seus proprietários?
Objetos transferíveis doados ao grupo retornarão para seu proprietários.

*AVISO* Isso fará com que os objetos não-transferíveis sejam deletados!

Objetos: [N]
		<usetemplate name="okcancelbuttons" notext="Cancelar" yestext="Retornar"/>
	</notification>
	<notification name="ReturnObjectsNotOwnedByUser">
		Você tem certeza de que deseja retornar todos os objetos deste lote NÃO pertencentes a [NAME]  para o inventário do proprietário?

*AVISO* Esta ação irá apagar os objetos não transferíveis doados ao grupo!

Objetos: [N]
		<usetemplate name="okcancelbuttons" notext="Cancelar" yestext="Retornar"/>
	</notification>
	<notification name="ReturnAllTopObjects">
		Você tem certeza de que deseja enviar todos os objetos listados de volta aos inventários de seus proprietários?
		<usetemplate name="okcancelbuttons" notext="Cancelar" yestext="Retornar"/>
	</notification>
	<notification name="DisableAllTopObjects">
		Você tem certeza que deseja desativar todos os objetos desta região?
		<usetemplate name="okcancelbuttons" notext="Cancelar" yestext="Desativar"/>
	</notification>
	<notification name="ReturnObjectsNotOwnedByGroup">
		Retornar os objetos deste lote que NÃO são compartilhados com o grupo [NAME] de volta para seus proprietários?

Objetos: [N]
		<usetemplate name="okcancelbuttons" notext="Cancelar" yestext="Retornar"/>
	</notification>
	<notification name="UnableToDisableOutsideScripts">
		Não é possível desabilitar scripts externos.
Toda esta região possui dano habilitado.
Scripts devem ser permitidos para fazer as armas funcionarem.
	</notification>
	<notification name="MustBeInParcel">
		Você deve permanecer dentro do lote para definir o ponto de aterrissagem.
	</notification>
	<notification name="PromptRecipientEmail">
		Por favor, digite um endereço de email válido para o(s) destinatário(s).
	</notification>
	<notification name="PromptSelfEmail">
		Por favor, insira seu endereço de e-mail.
	</notification>
	<notification name="PromptMissingSubjMsg">
		Enviar por email uma foto com o assunto ou mensagem padrão?
		<usetemplate name="okcancelbuttons" notext="Cancelar" yestext="OK"/>
	</notification>
	<notification name="ErrorProcessingSnapshot">
		Erro processando dados da foto.
	</notification>
	<notification name="ErrorEncodingSnapshot">
		Erro ao codificar a foto.
	</notification>
	<notification name="ErrorUploadingPostcard">
		Houve um problema ao enviar a foto devido à seguinte razão: [REASON]
	</notification>
	<notification name="ErrorUploadingReportScreenshot">
		Houve um problema ao carregar a foto da reportagem devido à seguinte razão: [REASON]
	</notification>
	<notification name="MustAgreeToLogIn">
		Você deve concordar com os Termos de Serviço para continuar a entrar no [SECOND_LIFE].
	</notification>
	<notification name="CouldNotPutOnOutfit">
		Não foi possível vestir o conjunto. A pasta do conjunto não contém roupas, partes do corpo ou acessórios.
	</notification>
	<notification name="CannotWearTrash">
		Não é possível usar roupas ou partes do corpo que estão no lixo.
	</notification>
	<notification name="CannotWearInfoNotComplete">
		Você não pode vestir este item porque ele ainda não carregou. Por favor, tente novamente em um minuto.
	</notification>
	<notification name="MustHaveAccountToLogIn">
		Oops! Alguma coisa foi deixada em branco.
Você precisa entrar com ambos os Nome e Sobrenome do seu avatar.

Você precisa de uma conta para entrar no [SECOND_LIFE]. Você gostaria de criar uma conta agora?
		<usetemplate name="okcancelbuttons" notext="Tentar novamente" yestext="Criar uma nova conta"/>
	</notification>
	<notification name="AddClassified">
		Anúncios classificados aparecem na seção &apos;Classificados&apos; do diretório de Busca e no www.secondlife.com por uma semana.
Preencha seu anúncio e então clique &apos;Publicar...&apos; para adicioná-lo ao diretório.
Será solicitado a você um preço a ser pago, quando você clicar Publicar.
Pagando mais, faz com que seu anúncio apareça em posição mais alta na lista e também em posição mais alta, quando as pessoas buscarem por palavras-chave.
		<usetemplate ignoretext="Quando adicionando um Classificado novo" name="okcancelignore" notext="Cancelar" yestext="OK"/>
	</notification>
	<notification name="DeleteClassified">
		Apagar classificado&apos;[NAME]&apos;?
Não há reembolso por taxas já pagas.
		<usetemplate name="okcancelbuttons" notext="Cancelar" yestext="Apagar"/>
	</notification>
	<notification name="ClassifiedSave">
		Salvar as mudanças no classificado [NAME]?
		<usetemplate canceltext="Cancelar" name="yesnocancelbuttons" notext="Não Salvar" yestext="Salvar"/>
	</notification>
	<notification name="DeleteAvatarPick">
		Apagar pegar [PICK]?
		<usetemplate name="okcancelbuttons" notext="Cancelar" yestext="Delete"/>
	</notification>
	<notification name="PromptGoToEventsPage">
		Ir até a página web de enventos [SECOND_LIFE] ?
		<usetemplate name="okcancelbuttons" notext="Cancelar" yestext="Ir à página"/>
	</notification>
	<notification name="SelectProposalToView">
		Por favor, selecione uma proposta para visualizar.
	</notification>
	<notification name="SelectHistoryItemToView">
		Por favor, selecione um item do histórico para exibí-lo.
	</notification>
	<notification name="ResetShowNextTimeDialogs">
		Você gostaria de reabilitar todas estas pop ups que você indicou previamente como &apos;Não me mostrar novamente&apos;?
		<usetemplate name="okcancelbuttons" notext="Cancelar" yestext="OK"/>
	</notification>
	<notification name="SkipShowNextTimeDialogs">
		Você gostaria de desabilitar todas as popups que podem ser puladas?
		<usetemplate name="okcancelbuttons" notext="Cancelar" yestext="OK"/>
	</notification>
	<notification name="CacheWillClear">
		O cache será limpo quando você reiniciar [APP_NAME].
	</notification>
	<notification name="CacheWillBeMoved">
		O Cache será removido após reiniciar [APP_NAME].
Nota: Isto limpará o cache.
	</notification>
	<notification name="ChangeConnectionPort">
		Configuração de porta terá efeito após reiniciar [APP_NAME].
	</notification>
	<notification name="ChangeSkin">
		A nova pele será exibida após reiniciar [APP_NAME].
	</notification>
	<notification name="GoToAuctionPage">
		Ir para a página do [SECOND_LIFE] para ver os detalhes do leilão ou fazer um lance?
		<usetemplate name="okcancelbuttons" notext="Cancelar" yestext="Ir para a página"/>
	</notification>
	<notification name="SaveChanges">
		Salvar alterações?
		<usetemplate canceltext="Cancelar" name="yesnocancelbuttons" notext="Não Salvar" yestext="Salvar"/>
	</notification>
	<notification name="GestureSaveFailedTooManySteps">
		Falha ao salvar Gesto.
Este gesto possui muitos passos.
Tente remover alguns passos e salve-o novamente.
	</notification>
	<notification name="GestureSaveFailedTryAgain">
		Falha ao salvar Gesto. Por favor, tente em uma minuto.
	</notification>
	<notification name="GestureSaveFailedObjectNotFound">
		Não foi possível salvar o gesto pois o objeto ou o inventário associado ao objeto não foi encontrado.
O objeto pode estar fora de alcance ou foi deletado.
	</notification>
	<notification name="GestureSaveFailedReason">
		Houve um problema em salvar um gesto devido à seguinte razão: [REASON].  Por favor, tente salvar o Gesto depois.
	</notification>
	<notification name="SaveNotecardFailObjectNotFound">
		Não foi possível salvar uma nota pois o objeto ou o inventário associado ao objeto não foi encontrado.
O objeto pode estar fora de alcance ou foi deletado.
	</notification>
	<notification name="SaveNotecardFailReason">
		Houve um problema em salvar uma nota devido a seguinte razão: [REASON].  Por favor, tente salvar a nota novamente mais tarde.
	</notification>
	<notification name="ScriptCannotUndo">
		Não foi possível desfazer todas as mudanças na sua versão de script.
Gostaria de carregar a última versão salva?
(**Aviso** Esta operação não pode ser desfeita).
		<usetemplate name="okcancelbuttons" notext="Não" yestext="Sim"/>
	</notification>
	<notification name="SaveScriptFailReason">
		Houve um problema em salvar um script devido à seguinte razão: [REASON].  Por favor, tente salvar novamente o script mais tarde.
	</notification>
	<notification name="SaveScriptFailObjectNotFound">
		Não foi possível salvar o script pois o objeto em que ele está não pôde ser encontrado.
O objeto pode estar fora de alcance ou ter sido deletado.
	</notification>
	<notification name="SaveBytecodeFailReason">
		Houve um problema em salvar uma compilação de script devido a seguinte razão: [REASON].  Por favor, tente salvar novamente o script mais tarde.
	</notification>
	<notification name="CouldNotStartStopScript">
		Não foi possível iniciar ou parar o script pois o objeto em que ele está não pôde ser encontrado.
O objeto pode estar fora de alcance ou ter sido deletado.
	</notification>
	<notification name="CannotDownloadFile">
		Não foi possível baixar o arquivo.
	</notification>
	<notification name="CannotWriteFile">
		Não foi possível escrever o arquivo [[FILE]]
	</notification>
	<notification name="UnsupportedHardware">
		Aviso: Seu sistema não é compatível com os requisitos mínimos exigidos pelo [APP_NAME]. Se você continuar usando o [APP_NAME] pode experimentar uma performance ruim. Infelizmente não podemos oferecer suporte técnico para configurações de sistema não suportado.

MINSPECS
Você deseja visitar [_URL] para maiores informações?
		<url name="url" option="0">
			http://www.secondlife.com/corporate/sysreqs.php
		</url>
		<usetemplate ignoretext="Ao detectar hardware não suportado" name="okcancelignore" notext="Não" yestext="Sim"/>
	</notification>
	<notification name="UnknownGPU">
		Seu sistema possui uma placa gráfica que nos é desconhecido neste momento.
Este é normalmente o caso de um novo hardware que nós não tivemos a chance de testar. [APP_NAME] vai muito provavelmente executar corretamente, mas talvez seja necessário ajustar suas configurações de gráficos para algo mais apropriado.
(Menu Editar &gt; Preferências &gt; Gráficos).
		<form name="form">
			<ignore name="ignore" text="Ao detectar uma placa de vídeo desconhecida"/>
		</form>
	</notification>
	<notification name="DisplaySettingsNoShaders">
		[APP_NAME] travou quando inicializava os drivers gráficos.
A Qualidade Gráfica será ajustada para baixa, para evitar alguns erros comuns de drivers.
Isto irá desabilitar alguns atributos gráficos.
Nós recomendamos a atualização dos drivers de sua placa gráfica.
A Qualidade Gráfica pode ser aumentada no Preferências &gt; Gráficos.
	</notification>
	<notification name="RegionNoTerraforming">
		A região [REGION] não permite ser aplainada.
	</notification>
	<notification name="CannotCopyWarning">
		Você não tem permissão para copiar este item e irá perdê-lo do seu inventário se entregá-lo a alguém. Quer realmente oferecer este item?
		<usetemplate name="okcancelbuttons" notext="Não" yestext="Sim"/>
	</notification>
	<notification name="CannotGiveItem">
		Não foi possível entregar o item de inventário.
	</notification>
	<notification name="TransactionCancelled">
		Transação cancelada.
	</notification>
	<notification name="TooManyItems">
		Não é possível passar mais que 42 itens em uma única transferência de inventário.
	</notification>
	<notification name="NoItems">
		Você não tem permissão para transferir os itens selecionados.
	</notification>
	<notification name="CannotCopyCountItems">
		Você não tem permissão para copiar [COUNT] dos itens selecionados. Você irá perdê-los do seu inventário.
Deseja realmente entregar estes itens?
		<usetemplate name="okcancelbuttons" notext="Não" yestext="Sim"/>
	</notification>
	<notification name="CannotGiveCategory">
		Você não tem permissão para transferir a pasta selecionada.
	</notification>
	<notification name="FreezeAvatar">
		Congelar esse avatar?
Ele ou ela estará temporáriamente incapacitado de mover-se, conversar ou interagir com mundo.
		<usetemplate canceltext="Cancelar" name="yesnocancelbuttons" notext="Descongelar" yestext="Congelar"/>
	</notification>
	<notification name="FreezeAvatarFullname">
		Congelar [AVATAR_NAME]?
Ele ou ela vai ficar temporariamente incapaz de se mover, usar o bate-papo ou interagir com o mundo.
		<usetemplate canceltext="Cancelar" name="yesnocancelbuttons" notext="Descongelar" yestext="Congelar"/>
	</notification>
	<notification name="EjectAvatarFullname">
		Ejetar [AVATAR_NAME] da sua terra?
		<usetemplate canceltext="Cancelar" name="yesnocancelbuttons" notext="Ejetar e Banir" yestext="Ejetar"/>
	</notification>
	<notification name="EjectAvatarNoBan">
		Ejetar este avatar da sua terra?
		<usetemplate name="okcancelbuttons" notext="Cancelar" yestext="Ejetar"/>
	</notification>
	<notification name="EjectAvatarFullnameNoBan">
		Ejetar [AVATAR_NAME] da sua terra?
		<usetemplate name="okcancelbuttons" notext="Cancelar" yestext="Ejetar"/>
	</notification>
	<notification name="AcquireErrorTooManyObjects">
		Erro de aquisição: Muitos objetos selecionados.
	</notification>
	<notification name="AcquireErrorObjectSpan">
		Erro de aquisição: Objetos criados em mais de uma região.
Por favor, mova todos os objetos a serem adquiridos para uma mesma região.
	</notification>
	<notification name="PromptGoToCurrencyPage">
		[EXTRA]

Vá para [URL] para informação sobre compra de dinheiro.
		<usetemplate name="okcancelbuttons" notext="Cancelar" yestext="Ir até a página"/>
	</notification>
	<notification name="UnableToLinkObjects">
		Não é possível unir estes [COUNT] objetos.
Você pode unir um máximo de [MAX] objetos.
	</notification>
	<notification name="CannotLinkIncompleteSet">
		Você pode unir apenas conjuntos completos de objetos e deve selecionar mais que um objeto.
	</notification>
	<notification name="CannotLinkModify">
		Impossibilitado de unir, porque você não tem permissão para modificar todos os objetos.

Por favor, certifique-se de que nenhum deles está travado e que você é dono de todos eles.
	</notification>
	<notification name="CannotLinkDifferentOwners">
		Impossibilitado de unir porque nem todos os objetos são do mesmo dono.

Por favor, certifique-se de que você é o dono de todos os objetos selecionados.
	</notification>
	<notification name="NoFileExtension">
		Nenhuma extensão para o arquivo: &apos;[FILE]&apos;

Por favor, certifique-se de que o arquivo tem uma extensão de arquivo correta.
	</notification>
	<notification name="InvalidFileExtension">
		Extensão de arquivo inválida: [EXTENSION].
Esperada [VALIDS]
		<usetemplate name="okbutton" yestext="OK"/>
	</notification>
	<notification name="CannotUploadSoundFile">
		Não é possível abrir para leitura o arquivo de som carregado:
[FILE]
	</notification>
	<notification name="SoundFileNotRIFF">
		O arquivo não aparenta ser um arquivo do tipo RIFF WAVE:
[FILE]
	</notification>
	<notification name="SoundFileNotPCM">
		O arquivo não aparenta ser um arquivo de áudio PCM WAVE:
[FILE]
	</notification>
	<notification name="SoundFileInvalidChannelCount">
		O arquivo possui um número de canais inválido (deve ser mono ou estéreo):
[FILE]
	</notification>
	<notification name="SoundFileInvalidSampleRate">
		O arquivo não aparenta ter uma taxa de amostragem suportada (deve ser 44.1k):
[FILE]
	</notification>
	<notification name="SoundFileInvalidWordSize">
		O arquivo não aparenta ter um tamanho de palavra suportada (deve ser 8 ou 16 bit):
[FILE]
	</notification>
	<notification name="SoundFileInvalidHeader">
		Não pode ser encontrado bloco de dados no cabeçalho WAV:
[FILE]
	</notification>
	<notification name="SoundFileInvalidTooLong">
		Arquivo de áudio é muito longo (no máximo 10 segundos):
[FILE]
	</notification>
	<notification name="ProblemWithFile">
		Problemas com o arquivo [FILE]:

[ERROR]
	</notification>
	<notification name="CannotOpenTemporarySoundFile">
		Não pode abrir o arquivo temporário de som comprimido, para leitura: [FILE]
	</notification>
	<notification name="UnknownVorbisEncodeFailure">
		Falha desconhecida de codificação vorbis em: [FILE]
	</notification>
	<notification name="CannotEncodeFile">
		Impossível codificar o arquivo: [FILE]
	</notification>
	<notification name="CorruptResourceFile">
		Fonte do arquivo corrompida: [FILE]
	</notification>
	<notification name="UnknownResourceFileVersion">
		Versão desconhecida de arquivo de recursos da Linden no arquivo: [FILE]
	</notification>
	<notification name="UnableToCreateOutputFile">
		Incapaz de criar arquivo de saída: [FILE]
	</notification>
	<notification name="DoNotSupportBulkAnimationUpload">
		Atualmente, não suportamos o envio de arquivos de animação em massa.
	</notification>
	<notification name="CannotUploadReason">
		Incapaz de carregar [FILE] devido ao seguinte motivo: [REASON]
Por favor tente novamente mais tarde.
	</notification>
	<notification name="CannotCreateLandmarkNotOwner">
		Você não pode criar um ponto de referência porque o proprietário do terreno não permite. Tente novamente a alguns metros de distância.
	</notification>
	<notification name="CannotRecompileSelectObjectsNoScripts">
		Não é possível realizar uma recompilação.
Selecione um objeto com um script.
	</notification>
	<notification name="CannotRecompileSelectObjectsNoPermission">
		Impossibilitado de executar uma &apos;recompilação&apos;.

Selecione objetos com scripts que você tem permissão para modificar.
	</notification>
	<notification name="CannotResetSelectObjectsNoScripts">
		Impossibilitado de executar &apos;redefinir&apos;.

Selecione objetos com scripts.
	</notification>
	<notification name="CannotResetSelectObjectsNoPermission">
		Impossibilitado de executar &apos;redefinir&apos;.

Selecione objetos com scripts que você tem permissão para modificar.
	</notification>
	<notification name="CannotSetRunningSelectObjectsNoScripts">
		Impossibilitado de definir quaisquer scripts para &apos;rodando&apos;.

Selecione objetos com scripts.
	</notification>
	<notification name="CannotSetRunningNotSelectObjectsNoScripts">
		Impossibilitado de definir quaisquer scripts para &apos;não rodando&apos;.

Selecione objetos com scripts.
	</notification>
	<notification name="NoFrontmostFloater">
		Nenhuma janela flutuante mais à frente para salvar.
	</notification>
	<notification name="SeachFilteredOnShortWords">
		Sua consulta de pesquisa foi alterada e as palavras que eram demasiado curtas foram removidas.

Pesquisava por: [FINALQUERY]
	</notification>
	<notification name="SeachFilteredOnShortWordsEmpty">
		Os termos de sua pesquisa eram muito curtos então nenhuma pesquisa foi feita.
	</notification>
	<notification name="CouldNotTeleportReason">
		Não é possível teletransportar-se.
[REASON]
	</notification>

  <notification name="invalid_tport">
Problema encontrado ao processar seu pedido de Teletransporte. Você pode tentar reiniciar  antes de tentar teletransportar-se. Se você continuar a receber esta mensagem, por favor verifique a FAQ do Suporte Técnico em: 
www.secondlife.com/support
  </notification>
  <notification name="invalid_region_handoff">
Problema encontrado ao processar a passagem de regiões. Você pode tentar reiniciar antes de tentar atravessar regiões novamente. Se você continuar a receber esta mensagem, por favor verifique a FAQ do Suporte Técnico em:
www.secondlife.com/support
  </notification>
  <notification name="blocked_tport">
Desculpe, teletransportes estão atualmente bloqueados. Tente novamente dentro de alguns instantes. Se você continuar com problemas de teletransporte, por favor tente deslogar e relogar para resolver o problema.
  </notification>
  <notification name="nolandmark_tport">
Desculpe, mas o sistema não conseguiu localizar a landmark de destino.
  </notification>
  <notification name="timeout_tport">
Desculpe, não foi possível para o sistema executar o teletransporte. Tente novamente dentro de alguns instantes.
  </notification>
  <notification name="noaccess_tport">
Desculpe, você não tem acesso ao destino deste teletransporte.
  </notification>
  <notification name="missing_attach_tport">
Seu anexos ainda não chegaram. Tente esperar por alguns momentos ou deslogar e logar antes de tentar teleransportar-se novamente.
  </notification>
  <notification name="too_many_uploads_tport">
Afluxo nesta região é atualmente tão alto que seu pedido de teletransporte não será possível em tempo oportuno. Por favor, tente novamente em alguns minutos ou vá a uma área menos ocupada.
  </notification>
  <notification name="expired_tport">
Desculpe, mas o sistema não conseguiu concluir o seu pedido de teletransporte em tempo hábil. Por favor, tente novamente em alguns minutos.
  </notification>
  <notification name="expired_region_handoff">
Desculpe, mas o sistema não pôde concluir a sua travessia de região em tempo hábil. Por favor, tente novamente em alguns minutos.
  </notification>
  <notification name="no_host">
Não foi possível encontrar o destino do teletransporte. O destino pode estar temporariamente indisponível ou não existir mais. Por favor, tente novamente em poucos minutos.
  </notification>
  <notification name="no_inventory_host">
O sistema de inventário está indisponível no momento.
  </notification>

	<notification name="CannotSetLandOwnerNothingSelected">
		Incapaz de estabelecer o proprietário do terreno:
Nenhum lote selecionado.
	</notification>
	<notification name="CannotSetLandOwnerMultipleRegions">
		Não é possível exigir a posse do terreno porque a seleção alcançou múltiplas regiões. Por favor, selecione uma área menor e tente novamente.
	</notification>
	<notification name="ForceOwnerAuctionWarning">
		Este lote está oferecido em leilão. Exigir a posse do terreno irá cancelar o leilão e possivelmente deixará alguns residentes infelizes, se os lances já começaram. Exigir posse?
		<usetemplate name="okcancelbuttons" notext="Cancelar" yestext="Retomar"/>
	</notification>
	<notification name="CannotContentifyNothingSelected">
		Conteúdo não encontrado:
Nenhum lote selecionado.
	</notification>
	<notification name="CannotContentifyNoRegion">
		Conteúdo não encontrado:
Nenhuma região selecionada.
	</notification>
	<notification name="CannotReleaseLandNothingSelected">
		Não é possível abandonar terreno:
Nenhum lote selecionado.
	</notification>
	<notification name="CannotReleaseLandNoRegion">
		Não é possível abandonar terreno:
Não é possível encontrar a região.
	</notification>
	<notification name="CannotBuyLandNothingSelected">
		Não é possível comprar terreno:
Nenhum lote selecionado.
	</notification>
	<notification name="CannotBuyLandNoRegion">
		Não é possível comprar terreno:
Não é possível achar a região em que este terreno se encontra.
	</notification>
	<notification name="CannotCloseFloaterBuyLand">
		Você não pode fechar a janela de Compra de Terreno até que o [APP_NAME] calcule o preço desta transação.
	</notification>
	<notification name="CannotDeedLandNothingSelected">
		Não é possível transferir posse do terreno:
Nenhum lote selecionado.
	</notification>
	<notification name="CannotDeedLandNoGroup">
		Não é possível transferir posse do terreno:
Nenhum grupo selecionado.
	</notification>
	<notification name="CannotDeedLandNoRegion">
		Não é possível transferir posse do terreno:
Não é possível se achar a região em que este terreno se encontra.
Por favor, use Ferramentas &gt; Reporte de  Bug para reportar isto.
	</notification>
	<notification name="CannotDeedLandMultipleSelected">
		Impossibilitado de passar a propriedade da terra:
Selecionados vários lotes.

Tente selecionar um único lote.
	</notification>
	<notification name="ParcelCanPlayMedia">
		Esta localidade pode executar fluxo de mídia.
Fluxo de mídia necessita de uma conexão de Internet rápida.

Executar fluxo de mídia quando disponível?
(Você pode mudar esta opção mais tarde no Preferências &gt; Áudio &amp; Vídeo.)
		<usetemplate name="okcancelbuttons" notext="Desabilitar" yestext="Exibir Mídia"/>
	</notification>
	<notification name="CannotDeedLandWaitingForServer">
		Impossibilitado de passar a propriedade da terra:
Esperando pelo servidor informar de quem é a propriedade.

Por favor, tente novamente.
	</notification>
	<notification name="CannotDeedLandNoTransfer">
		Não é possível transferir posse do terreno:
A região [REGION] não permite transferência do terreno.
	</notification>
	<notification name="CannotReleaseLandWatingForServer">
		Impossibilitado de abandonar a terra:
Esperando o servidor atualizar as informações do lote.

Tente novamente em alguns segundos.
	</notification>
	<notification name="CannotReleaseLandSelected">
		Impossibilitado de abandonar a terra:
Você não é dono de todos os lotes selecionados.

Por favor, selecione um único lote.
	</notification>
	<notification name="CannotReleaseLandDontOwn">
		Não é possível abandonar terreno:
Você não tem permissão de liberar este lote.
Os lotes que você possui estão em verde.
	</notification>
	<notification name="CannotReleaseLandRegionNotFound">
		Impossibilitado de abandonar a terra:
Não consegue achar a região em que esta terra se encontra.

Por favor, usar Ferramentas &gt; Reportar Bug, para reportar este erro.
	</notification>
	<notification name="CannotReleaseLandNoTransfer">
		Não é possível abandonar terreno:
A região [REGION] não permite transferência de terreno.
	</notification>
	<notification name="CannotReleaseLandPartialSelection">
		Impossibilitado de abandonar a terra:
Você deve selecionar um lote inteiro para liberá-lo.

Selecione um lote inteiro ou primeiro divida seu lote.
	</notification>
	<notification name="ReleaseLandWarning">
		Você está para liberar [AREA] m² de terra.
Liberando este terreno, o liberará de suas posses, mas não lhe concederá quaisquer L$.

Liberar esta terra?
		<usetemplate name="okcancelbuttons" notext="Cancelar" yestext="Renunciar"/>
	</notification>
	<notification name="CannotDivideLandNothingSelected">
		Impossibilitado de dividir a terra:

Nenhum lote selecionado.
	</notification>
	<notification name="CannotDivideLandPartialSelection">
		Impossibilitado de dividir a terra:

Você selecionou um lote inteiro.
Tente selecionar uma parte do lote.
	</notification>
	<notification name="LandDivideWarning">
		Dividir este terreno irá dividir este lote em dois e cada lote pode ter suas próprias configurações. Algumas configurações serão colocadas no padrão depois dessa operação.

Quer dividir o terreno?
		<usetemplate name="okcancelbuttons" notext="Cancelar" yestext="Dividir"/>
	</notification>
	<notification name="CannotDivideLandNoRegion">
		Impossibilitado de dividir a terra:
Não consegue achar a região em que esta terra se encontra.

Por favor, usar Ferramentas &gt; Reportar Bug, para reportar este erro.
	</notification>
	<notification name="CannotJoinLandNoRegion">
		Impossibilitado de unir a terra:
Não consegue achar a região em que esta terra se encontra.

Por favor, usar Ferramentas &gt; Reportar Bug, para reportar este erro.
	</notification>
	<notification name="CannotJoinLandNothingSelected">
		Não é possível unir terreno:
Nenhum lote selecionado.
	</notification>
	<notification name="CannotJoinLandEntireParcelSelected">
		Impossibilitado de unir a terra:
Você selecionou apenas um lote.

Selecione a terra através de ambos os lotes.
	</notification>
	<notification name="CannotJoinLandSelection">
		Impossibilitado de unir a terra:
Você deve selecionar mais de um lote.

Selecione a terra através de ambos os lotes.
	</notification>
	<notification name="JoinLandWarning">
		Unir esta terra vai criar um grande lote que envolve todos os lotes que intersectam o retângulo selecionado.
Você vai ter que redefinir nome e as opções do novo lote.

Unir a terra?
		<usetemplate name="okcancelbuttons" notext="Cancelar" yestext="Unir"/>
	</notification>
	<notification name="ShowOwnersHelp">
		Mostrar donos:
Colorir os lotes para mostrar o tipo de dono.

Green = Sua terra
Aqua = Terra do seu Grupo
Red = Possuída por outros
Yellow = À venda
Purple = A leilão
Grey = Pública
	</notification>
	<notification name="ConfirmNotecardSave">
		Esta nota precisa ser salva antes do item ser copiado ou visualizado. Salvar nota?
		<usetemplate name="okcancelbuttons" notext="Cancelar" yestext="Salvar"/>
	</notification>
	<notification name="ConfirmItemCopy">
		Copiar este item para o seu inventário?
		<usetemplate name="okcancelbuttons" notext="Cancelar" yestext="Copiar"/>
	</notification>
	<notification name="ResolutionSwitchFail">
		Falha ao trocar a resolução para [RESX] por [RESY]
	</notification>
	<notification name="ErrorUndefinedGrasses">
		Erro: Gramado indefinido; [SPECIES]
	</notification>
	<notification name="ErrorUndefinedTrees">
		Erro: Árvores indefinidas: [SPECIES]
	</notification>
	<notification name="CannotSaveWearableOutOfSpace">
		Não é possível salvar &apos;[NAME]&apos; para um arquivo de vestimenta. Você precisa liberar algum espaço no seu computador e salvar o arquivo novamente.
	</notification>
	<notification name="CannotSaveToAssetStore">
		Impossibilitado de salvar [NAME] no armazenamento central de ativos.
Isso é geralmente uma falha temporária. Por favor personalize e salve novamente a vestimenta em poucos minutos.

Se o problema persistir, por favor clicar sobre &apos;Ferramentas &gt; Bug Report&apos; no menu superior e forneça detalhes sobre a configuração de sua rede.
	</notification>
	<notification name="YouHaveBeenLoggedOut">
		Você foi deslogado do [SECOND_LIFE]:
            [MESSAGE]
<<<<<<< HEAD
Você ainda pode olhar o bate-papo e as mensagens instantâneas existentes, clicando em &apos;Exibir IM &amp; bate-papo&apos;. Caso contrário, clique em &apos;Sair&apos; para sair do [SECOND_LIFE] imediatamente.
=======
Você ainda pode olhar o bate-papo e as mensagens instantâneas existentes, clicando em &apos;Exibir IM &amp; bate-papo&apos;. Caso contrário, clique em &apos;Sair&apos; para sair do [APP_NAME] imediatamente.
>>>>>>> 3ac3a4b2
		<usetemplate name="okcancelbuttons" notext="Sair" yestext="Exibir IM &amp; bate-papo"/>
	</notification>
	<notification name="OnlyOfficerCanBuyLand">
		Não é possível comprar o terreno para o grupo:
Você não tem permissão para comprar o terreno para o seu grupo ativado.
	</notification>
	<notification label="Adicionar amigo" name="AddFriend">
		Amigos podem dar permissões de rastrear um ao outro pelo mapa e receber atualizações de status online.

Oferecer amizade para [NAME]?
		<usetemplate name="okcancelbuttons" notext="Cancelar" yestext="Oferecer"/>
	</notification>
	<notification label="Adicionar amigo" name="AddFriendWithMessage">
		Amigos podem dar permissões de rastrear um ao outro pelo mapa e receber atualizações de status online.

Oferecer amizade para [NAME]?
		<form name="form">
			<input name="message" type="text">
				Quer ser meu amigo?
			</input>
			<button name="Offer" text="Oferecer"/>
			<button name="Cancel" text="Cancelar"/>
		</form>
	</notification>
	<notification name="RemoveFromFriends">
		Você quer remover [FIRST_NAME] [LAST_NAME] da sua lista de amigos?
		<usetemplate name="okcancelbuttons" notext="Cancelar" yestext="Remover"/>
	</notification>
	<notification name="RemoveMultipleFromFriends">
		Você quer remover vários amigos da sua lista?
		<usetemplate name="okcancelbuttons" notext="Cancelar" yestext="Remover"/>
	</notification>
	<notification name="GodDeleteAllScriptedPublicObjectsByUser">
		Você tem certeza que deseja excluir todos os objetos programados de propriedade de
** [AVATAR_NAME] **
em todos os outros terrenos deste sim?
		<usetemplate name="okcancelbuttons" notext="Cancelar" yestext="APAGAR!!"/>
	</notification>
	<notification name="GodDeleteAllScriptedObjectsByUser">
		Você tem certeza que deseja excluir todos os objetos programados de propriedade de
** [AVATAR_NAME] **
em TODOS OS TERRENOS deste sim?
		<usetemplate name="okcancelbuttons" notext="Cancelar" yestext="!!APAGAR TUDO!!"/>
	</notification>
	<notification name="GodDeleteAllObjectsByUser">
		Você tem certeza que deseja excluir TODOS os objetos (programados ou não) de propriedade de
** [AVATAR_NAME] **
em TODOS OS TERRENOS deste sim?
		<usetemplate name="okcancelbuttons" notext="Cancelar" yestext="!!APAGAR TUDO!!"/>
	</notification>
	<notification name="BlankClassifiedName">
		Você deve especificar um nome para seu classificado.
	</notification>
	<notification name="MinClassifiedPrice">
		Preço mínimo a pagar para incluir na listagem é de L$[MIN_PRICE].

Por favor, insira um valor maior.
	</notification>
	<notification name="ConfirmObjectDeleteLock">
		Pelo menos um dos itens que você selecionou está trancado.

Tem certeza de que deseja apagar estes itens?
		<usetemplate name="okcancelbuttons" notext="Não" yestext="Sim"/>
	</notification>
	<notification name="ConfirmObjectDeleteNoCopy">
		Pelo menos um dos itens que você selecionou não é copiável.

Tem certeza de que deseja apagar estes itens?
		<usetemplate name="okcancelbuttons" notext="Não" yestext="Sim"/>
	</notification>
	<notification name="ConfirmObjectDeleteNoOwn">
		Você não é proprietário de pelo menos um dos itens selecionados.

Tem certeza de que deseja apagar estes itens?
		<usetemplate name="okcancelbuttons" notext="Não" yestext="Sim"/>
	</notification>
	<notification name="ConfirmObjectDeleteLockNoCopy">
		Pelo menos um dos objetos está trancado ou não é copiável.

Tem certeza de que deseja apagar estes itens?
		<usetemplate name="okcancelbuttons" notext="Não" yestext="Sim"/>
	</notification>
	<notification name="ConfirmObjectDeleteLockNoOwn">
		Pelo menos um dos objetos está trancado ou não é de sua posse.

Tem certeza de que deseja apagar estes itens?
		<usetemplate name="okcancelbuttons" notext="Não" yestext="Sim"/>
	</notification>
	<notification name="ConfirmObjectDeleteNoCopyNoOwn">
		Pelo menos um dos objetos não é copiável ou não é de sua posse.

Tem certeza de que deseja apagar estes itens?
		<usetemplate name="okcancelbuttons" notext="Não" yestext="Sim"/>
	</notification>
	<notification name="ConfirmObjectDeleteLockNoCopyNoOwn">
		Pelo menos um dos objetos está trancado, não é copiável ou você não o possui.

Tem certeza de que deseja apagar estes itens?
		<usetemplate name="okcancelbuttons" notext="Não" yestext="Sim"/>
	</notification>
	<notification name="ConfirmObjectTakeLock">
		Pelo menos um dos objetos está trancado.

Tem certeza de que deseja pegar estes itens?
		<usetemplate name="okcancelbuttons" notext="Não" yestext="Sim"/>
	</notification>
	<notification name="ConfirmObjectTakeNoOwn">
		Você não possui todos os objetos que está pegando.
Caso continue, as permissões do próximo proprietário serão aplicadas aos objetos e possivelmente restringirão sua habilidade em modificá-los ou copiá-los.

Você tem certeza de que quer pegar estes itens?
		<usetemplate name="okcancelbuttons" notext="Não" yestext="Sim"/>
	</notification>
	<notification name="ConfirmObjectTakeLockNoOwn">
		Pelo menos um objeto está bloqueado.
Você não possui todos os objetos que você está pegando.
Se continuar, as permissões para o próximo proprietário serão aplicadas e possivelmente restringirão sua capacidade de modificar ou copiá-los.
No entanto, você pode pegar a seleção atual.

Tem certeza de que deseja pegar estes itens?
		<usetemplate name="okcancelbuttons" notext="Não" yestext="Sim"/>
	</notification>
	<notification name="CantBuyLandAcrossMultipleRegions">
		Não foi possível comprar terreno, pois a seleção abrange várias regiões.

Por favor, selecione uma área menor e tente novamente.
	</notification>
	<notification name="DeedLandToGroup">
		Na transferência de propriedade deste lote, o grupo deverá ter e manter créditos suficientes de uso da terra.
O preço de aquisição dos terrenos não é restituído ao o proprietário. Se uma parcela transferida é vendida, o preço de venda é dividido igualmente entre os membros do grupo.

Transferir propriedade de [AREA] m² de terra ao grupo &apos;[GROUP_NAME]&apos;?
		<usetemplate name="okcancelbuttons" notext="Cancelar" yestext="Acionar"/>
	</notification>
	<notification name="DeedLandToGroupWithContribution">
		Na transferência de propriedade deste lote, o grupo deverá ter e manter créditos suficientes de uso da terra.
A Transferência incluirá uma contribuição de terra simultanea para o grupo de &apos;[FIRST_NAME] [LAST_NAME]&apos;.
O preço da compra não será restituído ao proprietário. Se um lote for vendido, o preço da venda será dividido igualmente entre os membros do grupo.

Transferir propriedade destes [AREA] m² de terreno para o grupo &apos;[GROUP_NAME]&apos;?
		<usetemplate name="okcancelbuttons" notext="Cancelar" yestext="Acionar"/>
	</notification>
	<notification name="DisplaySetToSafe">
		Configurações de display foram ajustadas para níveis de segurança porque você especificou -- opção de segurança.
	</notification>
	<notification name="DisplaySetToRecommended">
		Configurações de display foram ajustadas para nível recomendado baseado na configuração do seu sistema.
	</notification>
	<notification name="ErrorMessage">
		[ERROR_MESSAGE]
	</notification>
	<notification name="AvatarMoved">
		Sua [TYPE] localização não está disponível no momento.
 [HELP]
Você foi movido para uma região vizinha.
	</notification>
	<notification name="ClothingLoading">
		Sua vestimenta ainda está baixando.
Você pode usar o [SECOND_LIFE] normalmente e os outros o visualizarão corretamente.
		<form name="form">
			<ignore name="ignore" text="Quando o vestuário está levando muito tempo para fazer download"/>
		</form>
	</notification>
	<notification name="FirstRun">
		A instalação do [APP_NAME] está completa.

Se esta é a primeira vez usando o[SECOND_LIFE], será necessário que você crie uma conta antes de poder se logar.
Retornar a www.secondlife.com para criar uma nova conta?
		<usetemplate name="okcancelbuttons" notext="Continuar" yestext="Nova conta.."/>
	</notification>
	<notification name="LoginPacketNeverReceived">
		Estamos com problemas de conexão. Pode ser problema com a conexão de sua internet ou com os servidores do [SECOND_LIFE].

Voce tanto pode checar a conexão de sua internet e tentar novamente em alguns minutos, ou clicar em Teletransporte para tentar teletransportar-se para sua casa.
		<form name="form">
			<button name="OK" text="OK"/>
			<button name="Help" text="Ajuda"/>
			<button name="Teleport" text="Teletransportar"/>
		</form>
	</notification>
	<notification name="WelcomeChooseSex">
		Seu personagem irá aparecer num momento.

Use as teclas de seta para andar.
Pressione a tecla F1 para ajuda ou aprender mais sobre [SECOND_LIFE].
Por favor, escolha se o seu avatar é feminino ou masculino. Você pode mudar de idéia depois.
		<usetemplate name="okcancelbuttons" notext="Feminino" yestext="Masculino"/>
	</notification>
	<notification name="NotEnoughCurrency">
		[NAME] L$ [PRICE] Você não possui suficientes L$ para fazer isso.
	</notification>
	<notification name="GrantedModifyRights">
		Foi garantido à você o privilégio de alterar o(s) objeto(s) de [FIRST_NAME] [LAST_NAME]&apos;
	</notification>
	<notification name="RevokedModifyRights">
		Seu privilégio para alterar o(s) objeto(s) de [FIRST_NAME] [LAST_NAME]&apos;s foi removido.
	</notification>
	<notification name="FlushMapVisibilityCaches">
		Isto irá descarregar os caches de mapa relativos a esta região.
Isso é realmente útil apenas para depuração.
(Na produção, aguarde 5 minutos e, então, o mapa de todos será atualizado depois que relogar.)
		<usetemplate name="okcancelbuttons" notext="Cancelar" yestext="OK"/>
	</notification>
	<notification name="BuyOneObjectOnly">
		Impossível comprar mais de um objeto ao mesmo tempo. Por favor, selecione apenas um objeto e tente novamente.
	</notification>
	<notification name="OnlyCopyContentsOfSingleItem">
		Incapaz de copiar os conteúdos de mais de um item por vez. Por favor, selecione somente um objeto e tente novamente.
		<usetemplate name="okcancelbuttons" notext="Cancelar" yestext="OK"/>
	</notification>
	<notification name="KickUsersFromRegion">
		Teletransportar para casa todos os residentes nesta região?
		<usetemplate name="okcancelbuttons" notext="Cancelar" yestext="OK"/>
	</notification>
	<notification name="EstateObjectReturn">
		Você tem certeza que deseja retornar os objetos pertencentes a [USER_NAME] ?
		<usetemplate name="okcancelbuttons" notext="Cancelar" yestext="OK"/>
	</notification>
	<notification name="InvalidTerrainBitDepth">
		Não foi possível definir texturas da região:
Textura do Terreno [TEXTURE_NUM] tem uma profundidade de bits inválidos [TEXTURE_BIT_DEPTH].

Substitua textura [TEXTURE_NUM], com uma imagem de 24-bit 512x512 ou menor e em seguida, clique em &apos;Aplicar&apos; novamente.
	</notification>
	<notification name="InvalidTerrainSize">
		Não foi possível definir texturas da região:
Textura do Terreno [TEXTURE_NUM] é muito grande em [TEXTURE_SIZE_X] x [TEXTURE_SIZE_Y].

Substituir textura [TEXTURE_NUM], com uma imagem de 24-bit 512x512 ou menor e em seguida, clique em &apos;Aplicar&apos; novamente.
	</notification>
	<notification name="RawUploadStarted">
		Upload iniciado. Pode levar uns 2 minutos, dependendo da sua velocidade de conexão.
	</notification>
	<notification name="ConfirmBakeTerrain">
		Você realmente deseja nivelar o terreno selecionado a partir do centro elevando/reduzindo os limites e o padrão para a ferramenta ´Reverter´?
		<usetemplate name="okcancelbuttons" notext="Cancelar" yestext="Executar"/>
	</notification>
	<notification name="MaxAllowedAgentOnRegion">
		Você pode ter somente [MAX_AGENTS] residentes permitidos.
	</notification>
	<notification name="MaxBannedAgentsOnRegion">
		Você pode ter apenas [MAX_BANNED] residentes banidos.
	</notification>
	<notification name="MaxAgentOnRegionBatch">
		Falha ao adicionar [NUM_ADDED] agentes:
Ultrapassa o limite de [MAX_AGENTS] [LIST_TYPE] de [NUM_EXCESS].
	</notification>
	<notification name="MaxAllowedGroupsOnRegion">
		Você pode ter somente [MAX_GROUPS] grupos permitidos.
		<usetemplate name="okcancelbuttons" notext="Cancelar" yestext="Executar"/>
	</notification>
	<notification name="MaxManagersOnRegion">
		Você pode ter apenas [MAX_MANAGER] gerentes da Propriedade.
	</notification>
	<notification name="OwnerCanNotBeDenied">
		Não é possível adicionar o dono da propriedade na lista de residentes banidos.
	</notification>
	<notification name="CanNotChangeAppearanceUntilLoaded">
		Não é possível alterar a aparência até que as roupas e formas estejam carregadas.
	</notification>
	<notification name="ClassifiedMustBeAlphanumeric">
		O título do seu Anúncio deve começar com uma letra entre A e Z ou número. Nenhuma pontuação é permitida.
	</notification>
	<notification name="CantSetBuyObject">
		Não é possível configurar Comprar Objeto, porque o objeto não está à venda.
Por favor, ponha o objeto à venda e tente novamente.
	</notification>
	<notification name="FinishedRawDownload">
		Download do arquivo de terreno RAW concluído em:
[DOWNLOAD_PATH]
	</notification>
	<notification name="DownloadWindowsMandatory">
		Uma nova versão do [APP_NAME] está disponível.
[MESSAGE]
Você deve baixar essa atualização para utilizar o [APP_NAME].
		<usetemplate name="okcancelbuttons" notext="Sair" yestext="Atualizar"/>
	</notification>
	<notification name="DownloadWindows">
		Uma versão atualizada do [APP_NAME] está disponível.
[MESSAGE]
Essa atualização não é mandatória, mas sugerimos que você a instale para melhorar a performance e a estabilidade.
		<usetemplate name="okcancelbuttons" notext="Continuar" yestext="Atualizar"/>
	</notification>
	<notification name="DownloadWindowsReleaseForDownload">
		Uma versão atualizada do [APP_NAME] está disponível.
[MESSAGE]
Essa atualização não é mandatória, mas sugerimos que você a instale para melhorar a performance e a estabilidade.
		<usetemplate name="okcancelbuttons" notext="Continuar" yestext="Atualizar"/>
	</notification>
	<notification name="DownloadMacMandatory">
		Uma nova versão do [APP_NAME] está disponível.
[MESSAGE]
Você deve baixar esta atualização para utilizar o [APP_NAME].

Baixar para sua pasta de Aplicativos?
		<usetemplate name="okcancelbuttons" notext="Sair" yestext="Atualizar"/>
	</notification>
	<notification name="DownloadMac">
		Uma nova versão do [APP_NAME] está disponível.
[MESSAGE]
Essa atualização não é mandatória, mas sugerimos que você a instale para melhorar a performance e a estabilidade.

Baixar para a sua pasta de Aplicativos?
		<usetemplate name="okcancelbuttons" notext="Continuar" yestext="Atualizar"/>
	</notification>
	<notification name="DownloadMacReleaseForDownload">
		Uma nova versão do [APP_NAME] está disponível.

[MESSAGE]
Essa atualização não é mandatória, mas sugerimos que você a instale para melhorar a performance e a estabilidade.

Baixar para sua pasta de Aplicativos?
		<usetemplate name="okcancelbuttons" notext="Continuar" yestext="Atualizar"/>
	</notification>
	<notification name="DeedObjectToGroup">
		Delegar este objeto causará ao grupo:
* Receber os L$ pagos ao objeto
		<usetemplate ignoretext="Ao transferir objetos aos grupos" name="okcancelignore" notext="Cancelar" yestext="Acionar"/>
	</notification>
	<notification name="WebLaunchExternalTarget">
		Abrir o navegador do seu sistema para ver este conteúdo?
		<usetemplate ignoretext="Ao abrir o navegador web do seu sistema para visualizar uma página Web" name="okcancelignore" notext="Cancelar" yestext="OK"/>
	</notification>
	<notification name="WebLaunchJoinNow">
		Ir ao www.secondlife.com para gerenciar sua conta?
		<usetemplate ignoretext="Ao abrir o navegador web para gerenciar sua conta" name="okcancelignore" notext="Cancelar" yestext="OK"/>
	</notification>
	<notification name="WebLaunchBugReport101">
		Visite a Wiki [SECOND_LIFE] para aprender como reportar bugs corretamente.
		<usetemplate ignoretext="Ao abrir o web browser para visualizar o report de Bug 101 na Wiki" name="okcancelignore" notext="Cancelar" yestext="OK"/>
	</notification>
	<notification name="WebLaunchSecurityIssues">
		Visite a Wiki do [SECOND_LIFE] para detalhes de como Reportar um Problema de Segurança.
		<usetemplate ignoretext="Ao abrir o navegador da web para visualizar a Wiki de Problemas de Segurança" name="okcancelignore" notext="Cancelar" yestext="OK"/>
	</notification>
	<notification name="WebLaunchQAWiki">
		Visite o Wiki de  QA do [SECOND_LIFE].
		<usetemplate ignoretext="Ao abrir o navegador web para visualizar a Wiki de QA" name="okcancelignore" notext="Cancelar" yestext="OK"/>
	</notification>
	<notification name="WebLaunchPublicIssue">
		Visite o Rastreador Público de Problemas do [SECOND_LIFE], onde você poderá reportar Bugs e outros Problemas.
		<usetemplate ignoretext="Ao abrir o navegador web para visualizar o Rastreador Público de Problemas" name="okcancelignore" notext="Cancelar" yestext="Ir para a Página"/>
	</notification>
	<notification name="WebLaunchPublicIssueHelp">
		Visite a Wiki [SECOND_LIFE] para informações sobre como utilizar o Rastrador de Público de Problemas.
		<usetemplate ignoretext="Ao abrir o navegador web para visualizar a wiki do Rastreador Público de Problemas" name="okcancelignore" notext="Cancelar" yestext="Ir para a página"/>
	</notification>
	<notification name="WebLaunchSupportWiki">
		Ir até o Blog Oficial da Linden buscar pelas últimas notícias e informações.
		<usetemplate ignoretext="Ao abrir o navegador da web para visualizar o blog" name="okcancelignore" notext="Cancelar" yestext="Ir até a página"/>
	</notification>
	<notification name="WebLaunchLSLGuide">
		Ir para a página guia do LSL para ajuda com script?
		<usetemplate ignoretext="Ao abrir o navegador web para visualizar o Guia de Scripts." name="okcancelignore" notext="Cancelar" yestext="Ir para a página"/>
	</notification>
	<notification name="WebLaunchLSLWiki">
		Ir para o portal LSL para ajuda com script?
		<usetemplate ignoretext="Ao abrir o navegador da web para visualizar o Portal de LSL" name="okcancelignore" notext="Cancelar" yestext="Ir para a página"/>
	</notification>
	<notification name="ReturnToOwner">
		Você tem certeza que deseja retornar os objetos selecionados para seus proprietários? Objetos transferíveis doados irão retornar aos proprietários anteriores.

*AVISO* Objetos doados não – transferíveis serão deletados!
		<usetemplate ignoretext="Ao retornar objetos a seus proprietários" name="okcancelignore" notext="Cancelar" yestext="Retornar"/>
	</notification>
	<notification name="GroupLeaveConfirmMember">
		Você é atualmente um membro do grupo [GROUP].
Deixar este grupo?
		<usetemplate name="okcancelbuttons" notext="Cancelar" yestext="Deixar"/>
	</notification>
	<notification name="ConfirmKick">
		Você quer REALMENTE expulsar todos os usuários deste grid?
		<usetemplate name="okcancelbuttons" notext="Cancelar" yestext="Expulsar todos os usuários"/>
	</notification>
	<notification name="MuteLinden">
		Desculpe, você não pode silenciar um Linden.
		<usetemplate name="okbutton" yestext="OK"/>
	</notification>
	<notification name="CannotStartAuctionAlreadyForSale">
		Você não pode começar um leilão com um lote que já foi colocado à venda.  Desabilite a venda da terra se você tem certeza que deseja iniciar um leilão.
	</notification>
	<notification label="Silenciar objeto pelo nome falhou" name="MuteByNameFailed">
		Você já silenciou este nome.
		<usetemplate name="okbutton" yestext="OK"/>
	</notification>
	<notification name="RemoveItemWarn">
		Embora seja permitido, deletar conteúdo pode danificar o objeto. Você quer excluir este item?
		<usetemplate name="okcancelbuttons" notext="Não" yestext="Sim"/>
	</notification>
	<notification name="CantOfferCallingCard">
		Não é possível oferecer um cartão de visitas neste momento. Por favor, tente novamente em breve.
		<usetemplate name="okbutton" yestext="OK"/>
	</notification>
	<notification name="CantOfferFriendship">
		Não é possível oferecer amizade neste momento. Por favor, tente novamente em breve.
		<usetemplate name="okbutton" yestext="OK"/>
	</notification>
	<notification name="BusyModeSet">
		Definido o Modo Ocupado.
Bate-papo e mensagens instantâneas serão escondidas. Mensagens instantâneas irão receber a sua resposta de modo ocupado. Todas as ofertas de teletransporte serão recusadas. Todas as ofertas de inventário irão para a sua Lixeira.
		<usetemplate ignoretext="Ao definir o Modo Ocupado" name="okignore" yestext="OK"/>
	</notification>
	<notification name="JoinedTooManyGroupsMember">
		Você já pertence a muitos grupos para entrar em outro. Por favor, deixe pelo menos um grupo antes de entrar neste. Para sair de um grupo, selecione o Menu Editar e a opção Meus &apos;Grupos...&apos;
[NAME] convidou você para entrar num grupo como membro.
[INVITE]
		<usetemplate name="okcancelbuttons" notext="Recusar" yestext="Entrar"/>
	</notification>
	<notification name="KickUser">
		Expulsar este usuário com qual mensagem?
		<form name="form">
			<input name="message" type="text">
				Um administrador desligou você.
			</input>
			<button name="OK" text="OK"/>
			<button name="Cancel" text="Cancelar"/>
		</form>
	</notification>
	<notification name="KickAllUsers">
		Expulsar todo mundo atualmente do grid com qual mensagem?
		<form name="form">
			<input name="message" type="text">
				Um administrador deslogou você.
			</input>
			<button name="OK" text="OK"/>
			<button name="Cancel" text="Cancelar"/>
		</form>
	</notification>
	<notification name="FreezeUser">
		Paralise este usuário com qual mensagem?
		<form name="form">
			<input name="message" type="text">
				Você foi congelado. Você não pode se mover ou conversar. Um administrador irá contatá-lo via mensagem instantânea (MI).
			</input>
			<button name="OK" text="OK"/>
			<button name="Cancel" text="Cancelar"/>
		</form>
	</notification>
	<notification name="UnFreezeUser">
		Liberar este usuário com qual mensagem?
		<form name="form">
			<input name="message" type="text">
				Você não está mais congelado.
			</input>
			<button name="OK" text="OK"/>
			<button name="Cancel" text="Cancelar"/>
		</form>
	</notification>
	<notification name="OfferTeleport">
		Oferecer um teletransporte para sua localização com qual mensagem?
		<form name="form">
			<input name="message" type="text">
				Junte-se a mim em [REGION]
			</input>
			<button name="OK" text="OK"/>
			<button name="Cancel" text="Cancelar"/>
		</form>
	</notification>
	<notification name="OfferTeleportFromGod">
		God user convocou para a sua localização?
		<form name="form">
			<input name="message" type="text">
				Junte-se a mim em [REGION]
			</input>
			<button name="OK" text="OK"/>
			<button name="Cancel" text="Cancelar"/>
		</form>
	</notification>
	<notification name="TeleportFromLandmark">
		Você tem certeza que quer se teletransportar?
		<usetemplate ignoretext="Ao se teletransportar a partir de uma Landmark no inventário" name="okcancelignore" notext="Cancelar" yestext="Teletransportar"/>
	</notification>
	<notification label="Mensagem para todos na sua Propriedade" name="MessageEstate">
		Digite um breve anúncio que será enviado para todos que estejam atualmente na sua propriedade.
		<form name="form">
			<input name="message" type="text"/>
			<button name="OK" text="OK"/>
			<button name="Cancel" text="Cancelar"/>
		</form>
	</notification>
	<notification label="Mudar propriedade Linden" name="ChangeLindenEstate">
		Você está prestes a mudar uma propriedade pertencente a Linden (continente, teen grid, orientação, etc.)

Isto é EXTREMAMENTE PERIGOSO porque pode fundamentalmente afetar a experiência do usuário. No continente, vai mudar milhares de regiões e fazer o spaceserver soluçar.

Proceder?
		<usetemplate name="okcancelbuttons" notext="Cancelar" yestext="Mudar Propriedade"/>
	</notification>
	<notification label="Mudar o acesso à propriedade Linden" name="ChangeLindenAccess">
		Você está prestes a mudar a lista de acessos de uma propriedade pertencente a Linden (continente, teen grid, orientação, etc.).

Isto é PERIGOSO e deveria ser feito apenas para utilizar uma brecha que permita que objetos/L$ sejam transferidos para dentro/fora da grade.
Isto mudará milhares de regiões e fará o spaceserver soluçar.
		<usetemplate name="okcancelbuttons" notext="Cancelar" yestext="OK"/>
	</notification>
	<notification label="Selecione a propriedade" name="EstateAllowedAgentAdd">
		Adicionar à lista de permitidos somente para esta propriedade ou para [ALL_ESTATES]?
		<usetemplate canceltext="Cancelar" name="yesnocancelbuttons" notext="Todas as Propriedades" yestext="Esta Propriedade"/>
	</notification>
	<notification label="Selecione a propriedade" name="EstateAllowedAgentRemove">
		Remover da lista de permissão somente para esta propriedade ou para [ALL_ESTATES]?
		<usetemplate canceltext="Cancelar" name="yesnocancelbuttons" notext="Todas as Propriedades" yestext="Esta Propriedade"/>
	</notification>
	<notification label="Seleção de propriedade" name="EstateAllowedGroupAdd">
		Adicionar à lista de grupos permitidos somente para esta Região ou para [ALL_ESTATES]?
		<usetemplate canceltext="Cancelar" name="yesnocancelbuttons" notext="Todas as Propriedades" yestext="Esta Propriedade"/>
	</notification>
	<notification label="Selecione a propriedade" name="EstateAllowedGroupRemove">
		Remover da lista de grupos permitidos somente para esta propriedade ou de [ALL_ESTATES]?
		<usetemplate canceltext="Cancelar" name="yesnocancelbuttons" notext="Todas as Propriedades" yestext="Esta Propriedade"/>
	</notification>
	<notification label="Selecione a propriedade" name="EstateBannedAgentAdd">
		Negar acesso a esta propriedade somente ou para [ALL_ESTATES]?
		<usetemplate canceltext="Cancelar" name="yesnocancelbuttons" notext="Todas as Propriedades" yestext="Esta Propriedade"/>
	</notification>
	<notification label="Selecione a propriedade" name="EstateBannedAgentRemove">
		Remover este residente da lista de banidos para acesso a esta propriedade apenas ou para [ALL_ESTATES]?
		<usetemplate canceltext="Cancelar" name="yesnocancelbuttons" notext="Todas as Propriedades" yestext="Esta Propriedade"/>
	</notification>
	<notification label="Selecione a propriedade" name="EstateManagerAdd">
		Adicionar gerente da propriedade para esta propriedade somente ou para [ALL_ESTATES]?
		<usetemplate canceltext="Cancelar" name="yesnocancelbuttons" notext="Todas as Propriedades" yestext="Esta Propriedade"/>
	</notification>
	<notification label="Selecione a propriedade" name="EstateManagerRemove">
		Remover o gerente da propriedade desta propriedade apenas ou para [ALL_ESTATES]?
		<usetemplate canceltext="Cancelar" name="yesnocancelbuttons" notext="Todas as Propriedades" yestext="Esta Propriedade"/>
	</notification>
	<notification label="Confirmar expulsão" name="EstateKickUser">
		Expulsar [EVIL_USER] desta propriedade?
		<usetemplate name="okcancelbuttons" notext="Cancelar" yestext="Expulsar"/>
	</notification>
	<notification name="EstateChangeCovenant">
		Tem certeza de que deseja mudar o Corretor da Propriedade?
		<usetemplate name="okcancelbuttons" notext="Cancelar" yestext="Mudar"/>
	</notification>
	<notification name="RegionEntryAccessBlocked">
		Você não é permitido na Região devido à sua Classificação de maturidade. Isto pode ser o resultado da falta de informação de validação de sua idade.

Por favor, verifique se você está com o último Visualizador instalado e vá ao Banco de Conhecimento para detalhes em como acessar áreas com esta classificação de maturidade.
    <usetemplate
     name="okbutton"
     yestext="OK"/>
	</notification>
	<notification name="RegionEntryAccessBlocked_KB">
		Você não é permitido nesta região devido à sua Classificação de maturidade.

Ir para o Banco de Conhecimento para maiores informações sobre Classificações de maturidade?
		<url name="url">
			https://support.secondlife.com/ics/support/default.asp?deptID=4417&amp;task=knowledge&amp;questionID=6010
		</url>
    <usetemplate
     name="okcancelignore"
     yestext="Ir para o Banco de Conhecimento"
	 notext="Fechar"
	 ignoretext="Quando a entrada na região está bloqueada devido à Classificação de maturidade"/>
	</notification>
	<notification name="RegionEntryAccessBlocked_Notify">
		Você não é permitido nesta região devido à sua Classificação de maturidade.
	</notification>
	<notification name="RegionEntryAccessBlocked_Change">
		Você não é permitido nessa região devido à sua preferência de Classificação de maturidade.

Você pode clicar em  &apos;Mudar Preferência&apos; para aumentar sua preferência de Classificação de maturidade agora e permitir sua entrada. Você estará habilitado a buscar e acessar conteúdo [REGIONMATURITY] a partir de agora. Se você desejar mais tarde voltar à configuração anterior, vá para Editar &gt; Preferencias... &gt; Geral.
	 <form name="form">
      <button
       name="OK"
       text="Mudar Preferência"/>
      <button
       default="true"
       name="Cancel"
       text="Fechar"/>
       <ignore name="ignore" text="Quando a entrada na Região está bloqueada devido à preferência de Classificação de maturidade"/>
    </form>
	</notification>
	<notification name="LandClaimAccessBlocked">
		Você não pode reclamar esta terra devido à sua Classificação de maturidade. Isto pode ser o resultado de falta de informação na validação de sua idade.

Por favor, verifique se você tem o último Visualizador instalado e vá para o Banco de Conhecimento para detalhes sobre o acesso de áreas com esta Classificação de maturidade.
    <usetemplate
     name="okbutton"
     yestext="OK"/>
	</notification>
	<notification name="LandClaimAccessBlocked_KB">
		Você não pode reclamar esta terra devido à sua Classificação de maturidade.

Ir para a o Banco de Conhecimento para maiores informações sobre Classificações de maturidade?
		<url name="url">
			https://support.secondlife.com/ics/support/default.asp?deptID=4417&amp;task=knowledge&amp;questionID=6010
		</url>
    <usetemplate
     name="okcancelignore"
     yestext="Ir para o Banco de Conhecimento"
	 notext="Fechar"
	 ignoretext="Quando reclamar a Terra está bloqueado devido à Classificação de maturidade"/>
	</notification>
	<notification name="LandClaimAccessBlocked_Notify">
		Você não pode reclamar esta terra devido à sua Classificação de maturidade.
	</notification>
	<notification name="LandClaimAccessBlocked_Change">
		Você não pode reclamar esta terra devido à sua preferência de Classsificação de maturidade.

Você pode clicar em  &apos;Mudar Preferência&apos; para aumentar sua preferência de Classificação de maturidade agora e permitir sua entrada. Você estará habilitado a buscar e acessar conteúdo [REGIONMATURITY] a partir de agora. Se você desejar mais tarde voltar à configuração anterior, vá para Editar &gt; Preferencias... &gt; Geral.
    <usetemplate
     name="okcancelignore"
     yestext="Mudar Preferência"
	 notext="Fechar"
	 ignoretext="Quando reclamar a Terra está bloqueado devido à preferência de Classificação de maturidade"/>
	</notification>
	<notification name="LandBuyAccessBlocked">
		Você não pode comprar esta terra devido à sua Classificação de maturidade. Isto pode ser o resultado de falta de informação na validação de sua idade.

Por favor, verifique se você tem o último Visualizador instalado e vá para o Banco de Conhecimento para detalhes sobre o acesso de áreas com esta Classificação de maturidade.
    <usetemplate
     name="okbutton"
     yestext="OK"/>
	</notification>
	<notification name="LandBuyAccessBlocked_KB">
		Você não pode comprar esta terra devido à sua Classificação de maturidade.

Ir para o Banco de Conhecimento para maiores informações sobre Classificações de Maturidade?
		<url name="url">
			https://support.secondlife.com/ics/support/default.asp?deptID=4417&amp;task=knowledge&amp;questionID=6010
		</url>
    <usetemplate
     name="okcancelignore"
     yestext="Ir para o Banco de Conhecimento"
	 notext="Fechar"
	 ignoretext="Quando a compra de Terra está bloqueada devido à Classificação de maturidade"/>
	</notification>
	<notification name="LandBuyAccessBlocked_Notify">
		Você não pode comprar esta terra devido à sua Classificação de maturidade.
	</notification>
	<notification name="LandBuyAccessBlocked_Change">
		Você não pode comprar esta terra devido à sua preferência de Classificação de maturidade.

Você pode clicar em  &apos;Mudar Preferência&apos; para aumentar sua preferência de Classificação de maturidade agora e permitir sua entrada. Você estará habilitado a buscar e acessar conteúdo [REGIONMATURITY] a partir de agora. Se você desejar mais tarde voltar à configuração anterior, vá para Editar &gt; Preferencias... &gt; Geral.
    <usetemplate
     name="okcancelignore"
     yestext="Mudar Preferência"
	 notext="Fechar"
	 ignoretext="Quando a compra de Terra está bloqueada devido à preferência de Classificação de maturidade"/>
	</notification>
	<notification name="TooManyPrimsSelected">
		&quot;Muitos prims foram selecionados. Por favor, selecione [MAX_PRIM_COUNT] ou menos e tente novamente.&quot;
		<usetemplate name="okbutton" yestext="OK"/>
	</notification>
	<notification name="ProblemImportingEstateCovenant">
		Problemas encontrados ao importar o Corretor da propriedade.
		<usetemplate name="okbutton" yestext="OK"/>
	</notification>
	<notification name="ProblemAddingEstateManager">
		Problemas em adicionar um novo gerente da propriedade. Uma ou mais propriedades podem ter uma lista de gerentes cheia.
	</notification>
	<notification name="ProblemAddingEstateGeneric">
		Problemas em adicionar a esta lista de propriedades. Uma ou mais propriedades podem ter uma lista cheia.
	</notification>
	<notification name="UnableToLoadNotecardAsset">
		Impossível carregar o notecard da propriedade no momento.
		<usetemplate name="okbutton" yestext="OK"/>
	</notification>
	<notification name="NotAllowedToViewNotecard">
		Permissões insuficientes para visualizar notecard associado com o ID do ativo solicitado.
		<usetemplate name="okbutton" yestext="OK"/>
	</notification>
	<notification name="MissingNotecardAssetID">
		O ID do ativo do notecard não foi localizado no banco de dados.
		<usetemplate name="okbutton" yestext="OK"/>
	</notification>
	<notification name="PublishClassified">
		Lembre-se: Taxas de Anúncios de Classificados não são reembolsáveis.

Publicar este classificado agora por L$ [AMOUNT]?
		<usetemplate name="okcancelbuttons" notext="Cancelar" yestext="Publicar"/>
	</notification>
	<notification name="SetClassifiedMature">
		Este classificado contém conteúdo Mature?
    <usetemplate
     canceltext="Cancelar"
     name="yesnocancelbuttons"
     notext="Não"
     yestext="Sim"/>
	</notification>
	<notification name="SetGroupMature">
		Este grupo contém conteúdo Mature?
    <usetemplate
     canceltext="Cancelar"
     name="yesnocancelbuttons"
     notext="Não"
     yestext="Sim"/>
	</notification>
	<notification label="Confirmar reiniciar" name="ConfirmRestart">
		Você quer realmente reiniciar esta região em 2 minutos?
		<usetemplate name="okcancelbuttons" notext="Cancelar" yestext="Reiniciar"/>
	</notification>
	<notification label="Mensagem para todos desta Região" name="MessageRegion">
		Digite um breve aviso que será enviado para todos nesta região.
		<form name="form">
			<input name="message" type="text"/>
			<button name="OK" text="OK"/>
			<button name="Cancel" text="Cancelar"/>
		</form>
	</notification>
	<notification label="Bloquear Terraforma" name="HelpRegionBlockTerraform">
		Se esta opção for assinalada, donos de Terrenos não serão capazes de terraformar independentemente da configuração &apos;Editar Terreno&apos; de suas terras por lote.

Padrão: desligado
	</notification>
	<notification label="Bloquear Vôo" name="HelpRegionBlockFly">
		Se esta caixa estiver marcada, as pessoas não poderão voar nesta região independente das configurações por lote de &apos;Voar&apos;.

Padrão: desligado.
	</notification>
	<notification label="Mudança Conjunta das Permissões de Conteúdo" name="HelpBulkPermission">
		A ferramenta de Mudança Conjunta das Permissões lhe ajuda a mudar, rapidamente, as permissões de múltiplos itens que estão no conteúdo do(s) objeto(s) selecionado(s). Por favor observe que, no entanto, você está apenas definindo permissões para on itens que estão no conteúdo dos objetos selecionados -- não as permissões para o container dos próprios objetos.  

Também observe que as permissões não se aplicam aos conteúdos aninhados, contidos em quaisquer dos objetos. Sua solicitação opera apenas nos itens em exatamente um nível de profundidade.

Você pode escolher seletivamente quais tipos de itens modificar, usando a lista de conferência aqui, abaixo de &apos;Tipos de Conteúdo&apos;. Quando você seleciona Texturas, as fotos são incluídas.

* Esta ferramenta apenas mudará as permissões em itens que você pode mudar.
* Você não pode dar ao Próximo dono, as permissões que você já não tem.
* As permissões ao Próximo dono são meramente solicitações. Se um dos itens não puder assumir todas as novas permissões, nenhuma delas mudará.

Quando você estiver pronto para mudar as permissões globais, clique &apos;Aplicar&apos; e aguarde os resultados na tela.

Se você fechar a janela de Permissões Conjuntas enquanto elas estiverem sendo alteradas, a operação será suspensa.
	</notification>
	<notification label="Permitir Dano" name="HelpRegionAllowDamage">
		Marcar essa caixa habilita o sistema de vitalidade em todos os lotes independente das configurações individuais. Se esta caixa ficar desmarcada, os proprietários de lotes individuais ainda estarão aptos a ativar o sistema de vitalidade de seus lotes.

Padrão: desligado.
	</notification>
	<notification label="Limite de Agentes" name="HelpRegionAgentLimit">
		Define o número máximo de residentes permitidos nesta região.
Quanto mais residentes existirem em sua região, pior pode ser a performance.

Padrão: 40
	</notification>
	<notification label="Bonus de Objetos" name="HelpRegionObjectBonus">
		O Bônus de objetos é um multiplicador para primitivas permitidas em qualquer lote. O intervalo permitido é de 1 a 10.
Se fixado em &apos;1 &apos;, 512m² de cada lote permitem 117 objetos.
Fixado em &apos;2 &apos;, 512m² cada lote permitem  234, ou o dobro, e assim por diante.
O número máximo de objetos permitidos por região permanece 15000 não importa qual seja o Bônus de objeto.  Uma vez estabelecido, esteja ciente de que a redução do Bônus de objetos pode retornar objetos ou apagá-los.

Padrão: 1.0
	</notification>
	<notification label="Maturidade" name="HelpRegionMaturity">
		Define a Classificação de Maturidade da região, como mostrado na barra de menu, no topo de qualquer visualizador do Residente e nas dicas no Mapa-Mundi, quando o cursor passa sobre esta Região. Esta definição também afeta o acesso a esta Região e aos resultados de busca. Outros Residentes podem apenas entrar em Regiões ou ver resultados de busca com a mesma Classificação de maturidade que eles escolheram em suas preferências.

Pode levar algum tempo até que esta mudança se reflita no mapa.
	</notification>
	<notification label="Restringir Empurrar" name="HelpRegionRestrictPushObject">
		Esta caixa de verificação Configura toda a região para permissões restritivas de empurrar.
Quando habilitada, os agentes só podem empurrar a si mesmos ou serem empurrados pelo dono do lote.
(Empurrar se refere à função LSL llPushObject().)

Padrão: Desligado.
	</notification>
	<notification label="Unir/dividir lote" name="HelpParcelChanges">
		Configura se os lotes que não pertencem ao dono da propriedade podem ser unidos ou subdivididos.
Se esta opção estiver desmarcada:
 * Apenas os donos ou gerentes de propriedades podem unir ou dividir lotes.
 * Eles podem unir ou subdividir lotes pertencentes ao dono ou ao grupo onde eles tem os poderes apropriados.
Se esta opção estiver marcada:
 * Todos os donos de lotes podem unir ou subdividir os lotes que eles possuem.
 * Para lotes pertencentes a grupos, aqueles com os poderes apropriados podem unir ou subdividir lotes.
 
Padrão: Marcado.
	</notification>
	<notification label="Não Mostrar na Pesquisa" name="HelpRegionSearch">
		Ao marcar esta caixa irá bloquear os donos de lotes de listar seus lotes na busca

Padrão: desligado
	</notification>
	<notification label="Modificar a maturidade da Região" name="RegionMaturityChange">
		A classificação de maturidade para esta região foi atualizada.
Pode levar algum tempo para que a mudança seja refletida no mapa.
	</notification>
	<notification label="Revenda de Terreno" name="HelpRegionLandResell">
		Os gerentes e os donos de propriedades podem vender qualquer terreno pertencente ao dono da propriedade.
Se esta opção estiver desmarcada, os compradores não podem revender seus terrenos nesta região.
Se esta opção estiver marcada, compradores podem vender seus terrenos nesta região.

Padrão: Desabilitada.
	</notification>
	<notification label="Desabilitar Scripts" name="HelpRegionDisableScripts">
		Quando a performance do simulador está ruim, um script pode ser o culpado. Abra a Barra de Estatísticas (Ctrl-Shift-1). Olhe no Simulador de Física FPS. Se estiver abaixo de 45, então abra o painel &apos;Tempo&apos; localizado na parte de baixo da Barra de Estatísticas. Se o Tempo de Script indicar 25 ms ou mais, clique no botão &apos;Get Top CScripts&apos;. Será dado o nome e a localização do script que pode estar causando uma performance ruim. Marque a caixa &apos;Desabilitar Scripts&apos; e aperte o botão &apos;Aplicar&apos;. Isto temporariamente desabilitará todos os scripts nesta região. Uma vez que você chegar ao local, investigue o script para determinar se ele está causando o problema. Você pode querer entrar em contato com o proprietário do script, excluir ou devolver o objeto. Desmarque a caixa &apos;Desabilitar Script&apos; e então clique em &apos;Aplicar&apos; para reativar os scripts na região. Padrão: desligado.
	</notification>
	<notification label="Desabilitar Colisões" name="HelpRegionDisableCollisions">
		Quando a performance do simulador é pobre, os objetos físicos podem ser os culpados.Abra a a Barra de Estatísticas  (Ctrl-Shift-1).
Olhe a taxa de quadros por segundos (FPS) dos objetos físicos.

Se ela estiver abaixo de 45, abra o painel de Tempo, localizado na parte inferior da Barra de Estatísticas. Se o Tempo (Físicos) do Simulador mostrar 20 ms ou mais, clique o botão &apos;Pegue os Maiores Colidentes&apos;. Será fornecido a você o nome e a localidade dos objetos físicos que podem estar causando uma performance pobre.
Ativando a caixa Desabilitar Colisões e então pressionando o botão Aplicar, as colisões objeto-objeto serão temporariamente desabilitadas. Você pode precisar fazer isso para que possa viajar até a localidade onde observou um &apos;colidente-mor&apos;. Uma vez tendo chegado à localidade, investigue o objeto – ele está constantemente colidindo com outros objetos? Você pode desejar contatar o dono do objeto ou deletar ou retornar o objeto.
Desative a caixa &apos;Desabilitar Colisões&apos; e então use &apos;Aplicar&apos; para reativar as colisões na região.

Padrão: off
	</notification>
	<notification label="Desabilitar Física" name="HelpRegionDisablePhysics">
		Desabilitar Física é similar a desabilitar Colisões, com exceção de que todas as simulações físicas serão desabilitadas. Isto significa que não só os objetos pararão de colidir, mas também que os avatares não poderão se mover.

Isto só deve ser usado quando Desabilitar Colisões não trouxer performance suficiente à região para investigar um problema de Física ou do &apos;Colidente-Mor&apos;.

Esteja certo de reabilitar Física quando você terminar, ou os avatares não poderão se mover.

Default: desligado
	</notification>
	<notification label="Principais Colidentes" name="HelpRegionTopColliders">
		Mostra uma lista de objetos com o maior número de potenciais colisões objeto-objeto. Estes objetos podem diminuir a performance do  simulador.
Selecione Ver &gt; Barra de Estatísticas e olhe em Simulador &gt; Tempo &gt; Tempo de Simulação (Física) para ver se mais de 20 ms são gastos em física.
	</notification>
	<notification label="Principais Scripts" name="HelpRegionTopScripts">
		Mostra uma lista dos objetos gastando mais tempo rodando scripts LSL. Estes objetos podem diminuir a performance do simulador.
Selecione Ver &gt; Barra de Estatísticas e olhe em Simulador &gt; Tempo &gt; Tempo de Script para ver se mais de 25 ms são gastos em scripts.
	</notification>
	<notification label="Reiniciar Região" name="HelpRegionRestart">
		Reinicia o processo do servidor rodando esta região, após um aviso de dois minutos. Todos os residentes nesta região serão desconectados. A região salvará seus dados e deverá retornar em até 90 segundos.

Reiniciar a região não consertará a maioria dos problemas de performance, e deveria ser utilizada somente quando solicitado.
	</notification>
	<notification label="Altura da água" name="HelpRegionWaterHeight">
		Esta é a altura em metros onde a água aparece. Caso este ajuste seja diferente de 20 e você tenha águas adjacentes ao limite do seu terreno ou águas continentais, haverá uma abertura visível.

Padrão: 20
	</notification>
	<notification label="Limite do aumento" name="HelpRegionTerrainRaise">
		Esta é a distância em metros que os donos de lotes podem elevar o terreno, a partir da altura nivelada do terreno.

Padrão: 4
	</notification>
	<notification label="Limite mais baixo" name="HelpRegionTerrainLower">
		Esta é a distância em metros que os donos de lotes podem abaixar o terreno, a partir da altura nivelada do terreno.

Padrão: -4
	</notification>
	<notification label="Carregar terreno RAW" name="HelpRegionUploadRaw">
		Este botão faz upload de um arquivo .RAW para a região em que você está.
O arquivo precisa conter as dimensões/número de canais corretos: RGB, 256x256 e 13 canais. A melhor forma de criar um arquivo da região é baixando o arquivo .RAW existente. Um bom primeiro passo seria modificar o primeiro canal (altura da região) e fazer o upload do arquivo.

O upload pode levar certa de 45 segundos. Note que fazer upload do arquivo da região *não* moverá os objetos que estão na região, apenas o terreno e as permissões associadas a ele. Isso pode fazer com que alguns objetos fiquem debaixo da terra.

Para mais informações sobre edição dos campos de altura da região, consulte a ajuda F1.
	</notification>
	<notification label="Baixar RAW de terreno" name="HelpRegionDownloadRaw">
		Este botão faz download de um arquivo contendo dados de altura do campo, dimensões do lote, status de lotes à venda e algumas permissões de lote para este terreno. Ao abrir o arquivo em programas como o Photoshop, você precisa especificar as dimensões do documento, que são: RGB, 256x256 com 13 canais. Este arquivo de terras não pode ser aberto de outra forma.

Para mais informações sobre edição dos campos de altura da região, consulte a Ajuda F1.
	</notification>
	<notification label="Usar Sol da Propriedade" name="HelpRegionUseEstateSun">
		Esta caixa de opção faz com que a posição do sol nesta região seja a mesma que no resto da região.

Padrão: ligada
	</notification>
	<notification label="Sol fixo" name="HelpRegionFixedSun">
		Esta caixa de opção ajusta a posição do sol no equalizador de fuso e interrompe o movimento do sol.

Padrão: desligada
	</notification>
	<notification label="Nivelar Terreno" name="HelpRegionBakeTerrain">
		Este botão salva a forma atual do terreno como o novo padrão para a região. Uma vez nivelado, o terreno pode reverter à forma que foi salva,  sempre que você ou outros utilizarem a ferramenta &apos;Revert&apos; na edição de terreno. O terreno nivelado é também o ponto médio entre os limites de elevação e redução de terreno.
	</notification>
	<notification label="Gerentes da Propriedade" name="HelpEstateEstateManager">
		Um gerente da propriedade é um residente a quem você delegou o controle das configurações da região. Ele pode alterar qualquer configuração da região, com exceção de elevar, abaixar ou nivelar o terreno. Em particular, eles podem permitir ou banir residentes da sua propriedade. Gerentes da propriedade só podem ser adicionados ou removidos pelo dono da propriedade.

Um gerente não pode adicionar ou remover outro gerente. Por favor, escolha somente residentes em quem você confia para serem gerentes da propriedade, pois você poderá ser responsabilizado pelas ações deles.
	</notification>
	<notification label="Usar hora Global" name="HelpEstateUseGlobalTime">
		Esta caixa de opção faz com que o Sol em sua propriedade siga a mesma posição do Sol nas propriedades da &apos;mainland&apos; do Linden Lab.

Padrão: ligado
	</notification>
	<notification label="Sol fixo" name="HelpEstateFixedSun">
		Esta caixa de opção ajusta a posição do sol no equalizador de fuso e interrompe o movimento do sol.
	</notification>
	<notification label="Acesso público" name="HelpEstateExternallyVisible">
		Esta caixa de verificação define se os Residentes que estão em outras propriedades podem entrar nesta, sem estar em uma lista de acesso.

Padrão: on
	</notification>
	<notification label="Permitir Teletransporte direto" name="HelpEstateAllowDirectTeleport">
		Quando marcada, permite que os residentes se teletransportem diretamente para qualquer ponto da sua propriedade. Quando desmarcada, os residentes serão teleportados para o telehub mais próximo.

Padrão: desmarcada
	</notification>
	<notification label="Permitir acesso" name="HelpEstateAllowResident">
		Acesso a esta propriedade estará limitado aos Residentes listados aqui e em quaisquer grupos abaixo.
Esta definição está disponível apenas quando o Acesso Público estiver desmarcado.
	</notification>
	<notification label="Permitir acesso de grupo" name="HelpEstateAllowGroup">
		Acesso a esta propriedade estará limitado aos grupos listados aqui e a quaisquer Residentes acima.
Esta definição está disponível apenas quando o Acesso Público estiver desmarcado.
	</notification>
	<notification label="Endereço de Email do Abuso" name="HelpEstateAbuseEmailAddress">
		Configurar isto para um endereço de email válido, fará com que relatos de abuso nesta propriedade sejam enviados para esse endereço.
Definí-lo em branco fará com que os relatórios de abuso sejam enviados apenas para a Linden Lab.
	</notification>
	<notification label="Negar acesso" name="HelpEstateBanResident">
		Residentes desta lista estão proibidos de acessar a sua propriedade, independentemente de outras configurações.
	</notification>
	<notification label="Permitir Conversa por Voz" name="HelpEstateVoiceChat">
		Lotes nesta propriedade têm permissão para ter seus canais de voz próprios, nos quais os residentes podem ouvir e falar com os outros residentes próximos.

Padrão: desligado
	</notification>
	<notification label="Discordância de Versão de Voz" name="VoiceVersionMismatch">
		Esta versão do [APP_NAME] não é compatível com as características do Canal de Voz desta região. Para que a Conversa por Voz funcione corretamente, você precisará atualizar o [APP_NAME].
	</notification>
	<notification label="Corretor da Propriedade" name="HelpEstateCovenant">
		Definir um corretor da propriedade lhe permite vender lotes nesta propriedade. Se um corretor não for definido, você não pode vender terras. O cartão do seu corretor pode ficar vazio se você não desejar aplicar quaisquer regras ou avisar os compradores sobre qualquer coisa em relação ao lote antes da compra.

Um corretor pode ser usado para comunicar regras, orientações, informações culturais ou simplesmente suas expectativas quanto ao futuro comprador. Isto pode incluir zoneamento, regulamentos para construções, opções de pagamento ou qualquer outra informação que você julgar importante que o novo proprietário veja e concorde antes da compra.

O comprador precisa concordar com o corretor marcando a caixa de verificação antes de concluir a compra. Corretores são sempre visíveis na caixa de diálogo &apos;Sobre a Terra&apos; para todos os lotes que têm corretores definidos.
	</notification>
	<notification label="Impossível Comprar Objetos" name="BuyObjectOneOwner">
		Não é possível comprar objetos de diferentes proprietários ao mesmo tempo.
Por favor, selecione apenas um objeto e tente novamente.
	</notification>
	<notification label="Impossível Comprar Conteúdos" name="BuyContentsOneOnly">
		Não é possível comprar os conteúdos de mais de um objeto ao mesmo tempo.
Por favor, selecione apenas um objeto e tente novamente.
	</notification>
	<notification label="Impossível Comprar Conteúdos" name="BuyContentsOneOwner">
		Não é possível comprar objetos de diferentes proprietários ao mesmo tempo.
Por favor, selecione apenas um objeto e tente novamente.
	</notification>
	<notification name="BuyOriginal">
		Comprar o objeto original de [OWNER] por L$[PRICE]?
Você se tornará o proprietário deste objeto.
Você poderá:
 Modificar: [MODIFYPERM]
 Copiar: [COPYPERM]
 Revender ou Doar: [RESELLPERM]
		<usetemplate name="okcancelbuttons" notext="Cancelar" yestext="Comprar"/>
	</notification>
	<notification name="BuyOriginalNoOwner">
		Comprar o objeto original por L$[PRICE]?
Você se tornará o proprietário deste objeto.
Você poderá:
 Modificar: [MODIFYPERM]
 Copiar: [COPYPERM]
 Revender ou Doar: [RESELLPERM]
		<usetemplate name="okcancelbuttons" notext="Cancelar" yestext="Comprar"/>
	</notification>
	<notification name="BuyCopy">
		Comprar uma cópia de [OWNER] por L$[PRICE]?
O objeto será copiado para o seu inventário.
Você poderá:
 Modificar: [MODIFYPERM]
 Copiar: [COPYPERM]
 Revender ou Doar: [RESELLPERM]
		<usetemplate name="okcancelbuttons" notext="Cancelar" yestext="Comprar"/>
	</notification>
	<notification name="BuyCopyNoOwner">
		Comprar uma cópia por L$[PRICE]?
O objeto será copiado para o seu inventário.
Você poderá:
 Modificar: [MODIFYPERM]
 Copiar: [COPYPERM]
 Revender ou Doar: [RESELLPERM]
		<usetemplate name="okcancelbuttons" notext="Cancelar" yestext="Comprar"/>
	</notification>
	<notification name="BuyContents">
		Comprar conteúdo de [OWNER] por L$[PRICE]?
Eles serão copiados para o seu inventário.
		<usetemplate name="okcancelbuttons" notext="Cancelar" yestext="Comprar"/>
	</notification>
	<notification name="BuyContentsNoOwner">
		Comprar conteúdo por L$[PRICE]?
Eles serão copiados para o seu inventário.
		<usetemplate name="okcancelbuttons" notext="Cancelar" yestext="Comprar"/>
	</notification>
	<notification name="ConfirmPurchase">
		Esta transação fará:
[ACTION]

Você tem certeza de que deseja prosseguir com esta compra?
		<usetemplate name="okcancelbuttons" notext="Cancelar" yestext="Confirmar"/>
	</notification>
	<notification name="ConfirmPurchasePassword" type="password">
		Esta transação fará:
[ACTION]

Você tem certeza de que deseja prosseguir com esta compra?
Por favor, re-insira sua senha e clique &apos;Confirmar Compra&apos;.
		<form name="form">
			<input name="message" type="password"/>
			<button name="ConfirmPurchase" text="Confirmar Compra"/>
			<button name="Cancel" text="Cancelar"/>
		</form>
	</notification>
	<notification name="SetPickLocation">
		Nota: Você atualizou a localidade desta pick mas os outros detalhes ficarão com seus valores originais.
		<usetemplate name="okbutton" yestext="OK"/>
	</notification>
	<notification name="MoveInventoryFromObject">
		Você selecionou itens &apos;no copy&apos; do inventário.
Estes itens serão movidos para o seu inventário, não copiados.

Mover os itens do inventário?
		<usetemplate ignoretext="Quando estiver movendo inventário não copiável a partir de objetos." name="okcancelignore" notext="Não mover" yestext="Mover"/>
	</notification>
	<notification name="MoveInventoryFromScriptedObject">
		Você selecionou itens de inventário não copiáveis.
Estes itens serão movidos para seu inventário, não copiados. Pelo fato de o objeto ter scripts, mover estes itens ao inventário pode provocar um mal funcionamento do script.

Mover para o inventário o(s) item(s)?
		<usetemplate ignoretext="Quando movendo objetos com scripts não copiáveis ao inventário" name="okcancelignore" notext="Não mover" yestext="Mover"/>
	</notification>
	<notification name="ClickActionNotPayable">
		Aviso: A ação de Pagar ao Objeto com clique foi definida, mas funcionará apenas se for adicionado um script com o evento money().
		<form name="form">
			<ignore name="ignore" text="Quando Definindo &apos;Pagar&apos; em objetos sem eventos money()"/>
		</form>
	</notification>
	<notification name="OpenObjectCannotCopy">
		Não há itens neste objeto que você está autorizado a copiar.
	</notification>
	<notification name="WebLaunchAccountHistory">
		Ir para o site do [SECOND_LIFE] para visualizar o histórico de sua conta?
		<usetemplate ignoretext="Ao abrir a página web de histórico de conta" name="okcancelignore" notext="Cancelar" yestext="Ir para a página"/>
	</notification>
	<notification name="ClickOpenF1Help">
		Visitar o website de Suporte do [SECOND_LIFE]?
		<usetemplate ignoretext="Quando visitando o website de Suporte do [SECOND_LIFE]" name="okcancelignore" notext="Cancelar" yestext="Ir"/>
	</notification>
	<notification name="ConfirmQuit">
		Tem certeza que deseja sair?
		<usetemplate ignoretext="Quando Saindo do [APP_NAME]." name="okcancelignore" notext="Continuar" yestext="Sair"/>
	</notification>
	<notification name="HelpReportAbuseEmailLL">
		Use esta ferramenta para reportar violações aos Termos de Serviço e aos Padrões da Comunidade. Veja:

http://secondlife.com/corporate/tos.php
http://secondlife.com/corporate/cs.php

Todos os abusos aos Termos de Serviço e aos Padrões da Comunidade reportados, são investigados e resolvidos. Você pode ver a resolução do incidente na Reportagem de Incidentes em:

http://secondlife.com/support/incidentreport.php
	</notification>
	<notification name="HelpReportAbuseEmailEO">
		IMPORTANTE: Esta reportagem irá para o dono da região em que você se encontra atualmente e não para a Linden Lab.

Como um serviço aos residentes e visitantes, o dono da região em que você se encontra foi eleito para receber e resolver todas as reportagens originadas nesta região. A Linden Lab não irá investigar reportagens que você envia desta localidade.

O dono da região resolverá as reportagens baseado nas regras locais desta região, como definido na Declaração da propriedade.
(Veja as declarações indo ao menu Mundo e selecionando Sobre a Terra.)

A resolução desta reportagem se aplica apenas a esta região; o acesso de Residentes às outras áreas do [SECOND_LIFE] não será afetado pelas decisões desta reportagem.
Apenas a Linden Lab pode restringir acesso a todo o [SECOND_LIFE].
	</notification>
	<notification name="HelpReportBug">
		Use esta ferramenta para reportar *apenas* características técnicas que não atuem como descrito ou esperado.
Por favor, forneça tantos detalhes quanto possível.
Você pode responder ao e-mail de resposta automática para adicionar mais detalhes à sua reportagem.

Todas as reportagens de bugs são investigadas e avaliadas.
Nenhum e-mail de resposta será enviado.

Se você estiver tendo uma dificuldade técnica, por favor contate o Suporte em:
http://secondlife.com/community/support.php

Nota: reportagens incompletas não serão investigadas
	</notification>
	<notification name="HelpReportAbuseSelectCategory">
		Por favor, selecione uma categoria para a reportagem deste abuso.
A seleção de uma categoria nos ajuda a arquivar e processar as reportagens de abuso.
	</notification>
	<notification name="HelpReportBugSelectCategory">
		Por favor, selecione uma categoria para este bug.
A seleção de uma categoria nos ajuda a arquivar e processar as reportagens de bugs.
	</notification>
	<notification name="HelpReportAbuseAbuserNameEmpty">
		Por favor, entre com o nome do perturbador.
Entrando com um valor preciso, nos ajuda a arquivar e processar as reportagens de abuso.
	</notification>
	<notification name="HelpReportAbuseAbuserLocationEmpty">
		Por favor, entre com a localidade aonde o abuso aconteceu.
Entrando com um valor preciso, nos ajuda a arquivar e processar as reportagens de abuso.
	</notification>
	<notification name="HelpReportAbuseSummaryEmpty">
		Por favor, digite um resumo de como ocorreu o abuso.
Fazer um resumo detalhado nos ajuda a arquivar e processar as reportagens de abuso.
	</notification>
	<notification name="HelpReportBugSummaryEmpty">
		Por favor, digite um resumo do bug. Realizar um resumo detalhado nos ajuda a arquivar e processar as reportagens de abuso.
	</notification>
	<notification name="HelpReportAbuseDetailsEmpty">
		Por favor, digite uma descrição detalhada do abuso que ocorreu.
Seja tão específico quanto você puder, incluindo nomes e os detalhes do incidente que está denunciando.
Fazer uma descrição precisa nos ajuda a arquivar e processar as reportagens de abuso.
	</notification>
	<notification name="HelpReportBugDetailsEmpty">
		Por favor, digite uma descrição detalhada do bug.
Seja tão específico quanto você puder, incluindo as etapas para reproduzir o bug, se possível.
Fazer uma descrição precisa nos ajuda a arquivar e processar os relatórios de bugs.
	</notification>
	<notification name="HelpReportAbuseContainsCopyright">
		Caro Residente,

Você parece estar relatando violação de propriedade intelectual. Por favor, certifique-se de que está relatando corretamente:

(1) O Processo de abuso. Você pode apresentar um relatório de abuso se você acredita que um Residente está infringindo o sistema de permissões do [SECOND_LIFE], por exemplo, utilizando ferramentas CopyBot para copiar ou similar, para violar os direitos de propriedade intelectual. A Equipe de Abuso investiga e divulga a ação disciplinar adequada para o comportamento que viola o Estatuto da Comunidade do [SECOND_LIFE] ou os Termos de Serviço. No entanto, a mesma não controla e não irá responder aos pedidos para remover o conteúdo do mundo [SECOND_LIFE].

(2) O processo de remoção de conteúdo ou DMCA. Para solicitar a remoção de conteúdo do [SECOND_LIFE], você deve enviar uma notificação válida de infração, conforme previsto em nossa Política de DMCA em http://secondlife.com/corporate/dmca.php.

Se você ainda deseja prosseguir com o processo de abuso, por favor, feche esta janela e termine de enviar seu relatório. Pode ser necessário selecionar a categoria específica &apos;CopyBot Infração de Permissões&apos;.

Obrigado,
Linden Lab
	</notification>
	<notification name="FailedRequirementsCheck">
		Não foram encontrados os seguintes componentes requeridos de [FLOATER]:
[COMPONENTS]
	</notification>
	<notification label="Substituir anexo existente" name="ReplaceAttachment">
		Já existe um objeto anexado a este ponto do seu corpo.
Você deseja substituí-lo pelo objeto selecionado?
		<form name="form">
			<ignore name="ignore" save_option="true" text="Ao substituir os anexos existentes"/>
			<button name="Yes" text="Sim"/>
			<button name="No" text="Não"/>
		</form>
	</notification>
	<notification label="Aviso de Modo Ocupado" name="BusyModePay">
		Você está no modo Ocupado, o que significa que você não receberá quaisquer itens oferecidos em troca deste pagamento.

Você gostaria de deixar o modo Ocupado antes de completar esta transação?
		<form name="form">
			<ignore name="ignore" save_option="true" text="Ao pagar uma pessoa ou objeto no modo ocupado"/>
			<button name="Yes" text="Sim"/>
			<button name="No" text="Não"/>
		</form>
	</notification>
	<notification name="ConfirmEmptyTrash">
		Tem certeza de que deseja remover permanentemente o conteúdo da lixeira de seu inventário?
		<usetemplate ignoretext="Ao esvaziar a pasta da lixeira no seu inventário" name="okcancelignore" notext="Não" yestext="Sim"/>
	</notification>
	<notification name="ConfirmClearBrowserCache">
		Você tem certeza que deseja limpar o cache do seu navegador?
		<usetemplate name="okcancelbuttons" notext="Não" yestext="Sim"/>
	</notification>
	<notification name="ConfirmClearCookies">
		Você tem certeza de que deseja limpar os cookies?
		<usetemplate name="okcancelbuttons" notext="Cancelar" yestext="Sim"/>
	</notification>
	<notification name="ConfirmClearMediaUrlList">
		Você tem certeza de que deseja limpar toda sua lista de URLs?
		<usetemplate name="okcancelbuttons" notext="Cancelar" yestext="Sim"/>
	</notification>
	<notification name="ConfirmEmptyLostAndFound">
		Deseja realmente remover permanentemente o conteúdo da pasta achados e perdidos?
		<usetemplate ignoretext="Ao esvaziar pasta Achados e Perdidos do seu inventário" name="okcancelignore" notext="Não" yestext="Sim"/>
	</notification>
	<notification name="CopySLURL">
		A seguinte SLurl foi copiada para o seu clipboard:
 [SLURL]

Coloque-a em uma página web para dar aos outros um fácil acesso a este local ou tente você, colando-a na barra de endereços do seu navegador.
		<form name="form">
			<ignore name="ignore" text="Ao copiar a SURL para o seu clipboard"/>
		</form>
	</notification>
	<notification name="GraphicsPreferencesHelp">
<<<<<<< HEAD
		Este painel controla o tamanho da janela, resolução e a qualidade dos gráficos do computador cliente. O Preferências &gt; Interface Gráfica permite escolher entre quatro níveis gráficos: Baixo, Médio, Alto e Ultra. Você também pode personalizar suas configurações de gráficos selecionando a opção Padrão e manipulando as seguintes definições:
=======
		Este painel controla o tamanho da janela, resolução e a qualidade dos gráficos do computador cliente. O Preferências &gt; Interface Gráfica permite escolher entre quatro níveis gráficos: Baixo, Médio, Alto e Ultra. Você também pode personalizar suas configurações de gráficos selecionando a opção Personalizar e manipulando as seguintes definições:
>>>>>>> 3ac3a4b2

Sombreamento: Ativar ou desativar vários tipos de sombreadores de pixel.

Detalhes de Reflexão: Define os tipos de objetos que a água pode refletir.

Renderização de Avatar: Define opções que afetam a forma como o cliente renderizará os avatares.

Alcance: Afeta a distância do seu ponto de vista que os objetos serão renderizados na cena.

Número máximo de partículas: Define o número máximo de partículas que será capaz de ver na sua tela de uma só vez.

Qualidade de Pós-Processamento: Define a resolução com a qual o brilho será renderizado.

Detalhes de malha: Ajusta a quantidade de detalhes ou número de triângulos utilizados na renderização de certos objetos. Um valor mais alto leva mais tempo para renderizar, mas torna esses objetos mais detalhados.

Detalhe de Iluminação: Seleciona os tipos de luzes que você gostaria de renderizar.

Detalhe de Terreno: Ajusta a quantidade de detalhes que você gostaria de ver para a textura do terreno.
	</notification>
	<notification name="WLSavePresetAlert">
		Você deseja substituir a pré-configuração salva?
		<usetemplate name="okcancelbuttons" notext="Não" yestext="Sim"/>
	</notification>
	<notification name="WLDeletePresetAlert">
		Você deseja apagar [SKY]?
		<usetemplate name="okcancelbuttons" notext="Não" yestext="Sim"/>
	</notification>
	<notification name="WLNoEditDefault">
		Você não pode editar ou excluir um padrão predefinido.
	</notification>
	<notification name="WLMissingSky">
		Este arquivo de ciclo de dia se refere a um arquivo de céu faltando: [SKY].
	</notification>
	<notification name="PPSaveEffectAlert">
		Existe efeito de Pós-Processamento. Você deseja substituí-lo?
		<usetemplate name="okcancelbuttons" notext="Não" yestext="Sim"/>
	</notification>
	<notification name="HelpEditSky">
		Editar os controles graduais do WindLight para configurar e salvar um conjunto de céus.
	</notification>
	<notification name="HelpEditDayCycle">
		Definir quais céus colocar durante todo o dia.
	</notification>
	<notification name="EnvSettingsHelpButton">
		Essas configurações ajustam a forma como o ambiente parece localmente no seu computador. Sua placa de vídeo precisa suportar o sombreador atmosférico, a fim de ter acesso a todas as definições.

Ajuste o controle gradual &quot;Hora do Dia&quot;  para alterar a fase do dia localmente no visualizador.

Ajuste o controle gradual de &quot;Cobertura das nuvens&quot; para controlar quantas nuvens cobrem o céu.

Pegue uma cor na paleta de cores de &quot;Cor da Água&quot; para mudar a cor desta.

Ajuste o controle gradual de &quot;Névoa de Água&quot; para controlar o quão densa é a névoa dentro da água.

Clique &quot;Usar Horário da Propriedade&quot; para redefinir a hora do dia para o horário atual do dia da região e permanecer atrelado a ela.

Clique &quot;Céu Avançado &quot; para abrir um editor com configurações mais avançadas para o céu.

Clique &quot;Água Avançada &quot; para abrir um editor com configurações mais avançadas para a água.
	</notification>
	<notification name="HelpDayCycle">
		O editor de Ciclo do Dia dá a você o controle do céu durante um ciclo de dia/noite do [SECOND_LIFE]. Este é o ciclo usado pelo controle gradual da hora do dia do editor de ambiente básico.

O editor do ciclo de dia trabalha configurando quadros-chave. Estes são pontos (representados pelos ícones cinza no gráfico de horário) que possuem um pré-ajuste de céu associado a eles.  Conforme o dia passa, o céu do Windlight &quot; anima &quot; a interpolação entre esses quadros-chave.

A seta amarela acima da linha de tempo representa a sua vista atual, baseada no horário do dia. Clique e arraste para ver como o seu dia será animado. Você pode adicionar ou deletar os quadros-chave pressionando os botões Adicionar Chave e Deletar chave ao lado direito da linha de tempo.

Você pode configurar a posição do tempo de um quadro-chave arrastando-o pela linha do tempo, ou configurando manualmente no quadro de configurações do seu quadro-chave. Será possível a você associar o seu quadro-chave a este respectivo padrão WindLight.

A duração do ciclo determina a duração geral do &quot;dia&quot;. Configurá-la para um valor baixo (por exmplo, 2 min.) quer dizer que a linha do tempo de 24 horas será animada completamente em apenas dois minutos reais!  Assim que estiver satisfeito com a linha do tempo e o ciclo dos quadros-chave, use os botões Play e Stop para uma prévia de como ficará o resultado. Lembre-se, você também pode utilizar a seta amarela indicadora do tempo acima da linha do tempo para ver o ciclo animado interativamente. Usando o botão do tempo da popriedade irá sincronizar a duração do seu dia ao ciclo diário da propriedade.

Assim que estiver satisfeito com o seu ciclo diário, você pode salvá-lo ou carregá-lo através dos botões Salvar Dia Teste e Carregar Dia Teste. Note que, por enquanto, nós permitimos apenas um Ciclo de dia.
	</notification>
	<notification name="HelpBlueHorizon">
		Use os cursores Vermelho/Verde/Azul ( Red/Green/Blue -RGB) para ajustar as cores do céu. Você também pode usar o controle de Intensidade (I) para mover os três controles RGB simultaneamente.
	</notification>
	<notification name="HelpHazeHorizon">
		Haze Horizon é um dos parâmetros mais úteis para ajuste global de exposição de luz na cena. Ele é eficaz para simular diversas configurações de exposição, tais como configurações para super-exposição do sol e escuros halos de Iris.
	</notification>
	<notification name="HelpBlueDensity">
		A densidade global azul afeta a saturação da cor do céu e nevoeiro. Se você mover o controle gradual de intensidade (I) para a direita, as cores vão se tornar mais brilhantes e vibrantes. Se você movê-lo totalmente para a esquerda, as cores perdem intensidade e cor, eventualmente chegando a preto e branco. Se pretende um ajuste fino do equilíbrio de cor do céu, você pode controlar os diversos elementos da saturação, utilizando os controles graduais para vermelho / verde / azul (RGB).
	</notification>
	<notification name="HelpHazeDensity">
		Densidade de Poeira controla o nível de fumaça, poeira cinza na atmosfera. Eficaz para simular cenas com altos níveis de poeira e poluentes. É também efetivo em simular névoa e nevoeiro.
	</notification>
	<notification name="HelpDensityMult">
		O Multiplicador de Densidade pode ser usado para afetar a densidade atmosférica global. Com definições mais baixas, ele cria uma sensação de &quot;ar rarefeito&quot; e em definições mais altas, ele cria um efeito mais denso, mais esfumaçado.
	</notification>
	<notification name="HelpDistanceMult">
		Ajusta como a distância no WindLight é percebida. Um valor zero efetivamente desativa a influência do WindLight sobre terrenos e objetos. Valores superiores a 1 simulam os efeitos atmosféricos mais espessos a maiores distâncias.
	</notification>
	<notification name="HelpMaxAltitude">
		Max Altitude ajusta os cálculos de performance de altitude do WindLight, quando computa sua iluminação atmosférica. Em períodos vespertinos do dia, é útil para ajustar a &quot;profundidade&quot; de como o pôr-do-sol aparece.
	</notification>
	<notification name="HelpSunlightColor">
		Ajustar a cor e intensidade da luz direta na cena.
	</notification>
	<notification name="HelpSunAmbient">
		Ajusta a cor e a intensidade da luz ambiente atmosférica na cena.
	</notification>
	<notification name="HelpSunGlow">
		O controle gradual de Tamanho controla o tamanho do sol.
O controle gradual de Foco controla o quanto o sol aparecerá desfocado no céu.
	</notification>
	<notification name="HelpSceneGamma">
		Ajusta a distribuição na tela de luz e escuridão.
	</notification>
	<notification name="HelpStarBrightness">
		Ajusta o brilho das estrelas no céu.
	</notification>
	<notification name="HelpTimeOfDay">
		Controla a localização do sol no céu. Semelhante a elevação.
	</notification>
	<notification name="HelpEastAngle">
		Controla a localização do sol no céu.
Similar ao azimute.
	</notification>
	<notification name="HelpCloudColor">
		Edita as cores das nuvens, É normalmente recomendado manter o tom esbranquiçado, mas hey! Você pode se divertir se desejar.
	</notification>
	<notification name="HelpCloudDetail">
		Controla os detalhes da camada de imagem superior na imagem de nuvem principal. X e Y controla sua posição. D (Densidade) controla o quão cheio ou estratificada as nuvens devem aparecer.
	</notification>
	<notification name="HelpCloudDensity">
		Permite que você controle a posição das nuvens com os cursores X e Y e a densidade deles com o cursor D.
	</notification>
	<notification name="HelpCloudCoverage">
		Controla o quanto as nuvens cobrem o céu.
	</notification>
	<notification name="HelpCloudScale">
		Controla o dimensionamento da imagem de nuvens na cúpula celeste.
	</notification>
	<notification name="HelpCloudScrollX">
		Controla a velocidade das nuvens que se movem na direção X.
	</notification>
	<notification name="HelpCloudScrollY">
		Controla a velocidade que as núvens se movem na direção Y.
	</notification>
	<notification name="HelpClassicClouds">
		Marque esta check box para permitir a reprodução das nuvens clássicas mais velhas do [SECOND_LIFE], além das nuvens WindLight.
	</notification>
	<notification name="HelpWaterFogColor">
		Escolhe a cor da neblina subaquática.
	</notification>
	<notification name="HelpWaterFogDensity">
		Controla a densidade da neblina da água e a distância de visibilidade debaixo d&apos;água.
	</notification>
	<notification name="HelpUnderWaterFogMod">
		Modifica o efeito do expoente de densidade de Neblina para controlar até onde você pode ver quando o seu avatar está imerso.
	</notification>
	<notification name="HelpWaterGlow">
		Controla o quanto a superfície da água deve brilhar.
	</notification>
	<notification name="HelpWaterNormalScale">
		Controla o escalonamento das três marolas que compõem a água.
	</notification>
	<notification name="HelpWaterFresnelScale">
		Controla o quanto de luz será refletido por ângulos diferentes.
	</notification>
	<notification name="HelpWaterFresnelOffset">
		Controla o quanto da intensidade da luz é refletida.
	</notification>
	<notification name="HelpWaterScaleAbove">
		Controla o quanto de luz será refratado olhando acima da superfície da água.
	</notification>
	<notification name="HelpWaterScaleBelow">
		Controla o quanto de luz sera refratado visto debaixo da superfície da água.
	</notification>
	<notification name="HelpWaterBlurMultiplier">
		Controla como ondas e reflexos são misturados.
	</notification>
	<notification name="HelpWaterNormalMap">
		Controla o mapeamento normal em todos os níveis da água para determinar reflexões / refrações.
	</notification>
	<notification name="HelpWaterWave1">
		Controla aonde e com que velocidade a versão em escala maior do mapa normal se move nas direções X e Y .
	</notification>
	<notification name="HelpWaterWave2">
		Controla onde e a velocidade com que o mapa normal em escala menor se move nas direções X e Y.
	</notification>
	<notification name="NewSkyPreset">
		Me dê o nome para o novo céu.
		<form name="form">
			<input name="message" type="text">
				Novo padrão
			</input>
			<button name="OK" text="OK"/>
			<button name="Cancel" text="Cancelar"/>
		</form>
	</notification>
	<notification name="ExistsSkyPresetAlert">
		Este padrão já existe!
	</notification>
	<notification name="NewWaterPreset">
		Dê o nome para o novo padrão de água.
		<form name="form">
			<input name="message" type="text">
				Nova Apresentação
			</input>
			<button name="OK" text="OK"/>
			<button name="Cancel" text="Cancelar"/>
		</form>
	</notification>
	<notification name="ExistsWaterPresetAlert">
		Este padrão já existe!
	</notification>
	<notification name="WaterNoEditDefault">
		Você não pode editar ou apagar um padrão predefinido.
	</notification>
	<notification name="ChatterBoxSessionStartError">
		Não foi possível iniciar uma nova sessão bate-papo com [RECIPIENT].
[REASON]
		<usetemplate name="okbutton" yestext="OK"/>
	</notification>
	<notification name="ChatterBoxSessionEventError">
		[EVENT]
[REASON]
		<usetemplate name="okbutton" yestext="OK"/>
	</notification>
	<notification name="ForceCloseChatterBoxSession">
		Sua sessão de bate-papo com [NAME] tem que fechar.
[REASON]
		<usetemplate name="okbutton" yestext="OK"/>
	</notification>
	<notification name="Cannot_Purchase_an_Attachment">
		Os itens não podem ser comprados enquanto forem parte de um anexo.
	</notification>
	<notification label="Sobre o pedido de Permissão de Débito" name="DebitPermissionDetails">
		Conceder esse pedido dá permissão ao script para tirar Linden dólares (L$) de sua conta. Para revogar esta permissão, o proprietário do objeto deve excluir o objeto ou resetar os scripts dele.
		<usetemplate name="okbutton" yestext="OK"/>
	</notification>
	<notification name="AutoWearNewClothing">
		Você gostaria de vestir automaticamente o item de vestuário que você criar?
		<usetemplate ignoretext="Automaticamente vestir novo vestuário" name="okcancelignore" notext="Não" yestext="Sim"/>
	</notification>
	<notification name="NotAgeVerified">
		Você precisa ter a idade verificada para acessar este lote.
Gostaria de visitar o site do [SECOND_LIFE] para verificação de idade?

[_URL]
		<url name="url" option="0">
			https://secondlife.com/account/verification.php?lang=pt
		</url>
		<usetemplate ignoretext="Alertar sobre a falta de verificação de idade" name="okcancelignore" notext="Não" yestext="Sim"/>
	</notification>
	<notification name="Cannot enter parcel: no payment info on file">
		Este lote exige que você tenha informações de pagamento no arquivo antes de poder acessá-lo.
Gostaria de visitar o site do [SECOND_LIFE] para configurá-lo?

[_URL]
		<url name="url" option="0">
			https://secondlife.com/account/index.php?lang=pt
		</url>
		<usetemplate ignoretext="Avisar sobre a falta de informação de pagamento." name="okcancelignore" notext="Não" yestext="Sim"/>
	</notification>
	<notification name="MissingString">
		A sequência [STRING_NAME] está faltando do strings.xml
	</notification>
	<notification name="SystemMessageTip">
		[MESSAGE]
	</notification>
	<notification name="Cancelled">
		Cancelado
	</notification>
	<notification name="CancelledSit">
		Cancelada a ação de sentar
	</notification>
	<notification name="CancelledAttach">
		Cancelado Anexar
	</notification>
	<notification name="ReplacedMissingWearable">
		Substituindo partes de roupa/corpo perdidas com o padrão
	</notification>
	<notification name="GroupNotice">
		Assunto: [SUBJECT], Mensagem: [MESSAGE]
	</notification>
	<notification name="FriendOnline">
		[FIRST] [LAST] está Online
	</notification>
	<notification name="FriendOffline">
		[FIRST] [LAST] está Offline
	</notification>
	<notification name="AddSelfFriend">
		Você não pode adicionar a si mesmo como amigo
	</notification>
	<notification name="UploadingAuctionSnapshot">
		Fazendo o upload das fotos do site da web e do mundo...
(Leva cerca de 5 minutos)
	</notification>
	<notification name="UploadPayment">
		Você paga L$[AMOUNT] para fazer o upload.
	</notification>
	<notification name="UploadWebSnapshotDone">
		Concluído o upload da foto do site da web
	</notification>
	<notification name="UploadSnapshotDone">
		O upload da foto foi realizado
	</notification>
	<notification name="TerrainDownloaded">
		Feito o download de Terrain.raw
	</notification>
	<notification name="GestureMissing">
		O Gesto [NAME] não se encontra na base de dados
	</notification>
	<notification name="UnableToLoadGesture">
		Impossível de carregar o gesto [NAME].
Por favor, tente novamente.
	</notification>
	<notification name="LandmarkMissing">
		O landmark foi perdido na base de dados
	</notification>
	<notification name="UnableToLoadLandmark">
		Impossível carregar o landmark. Por favor, tente de novo.
	</notification>
	<notification name="CapsKeyOn">
		Seu botão CAPS LOCK está ativado.
Como isto afeta a senha digitada, você provavelmente desejará desativá-lo.
	</notification>
	<notification name="NotecardMissing">
		Notecard foi perdido no banco de dados.
	</notification>
	<notification name="NotecardNoPermissions">
		Permissões insuficientes para visualizar o notecard
	</notification>
	<notification name="RezItemNoPermissions">
		Sem permissões suficientes para criar objetos.
	</notification>
	<notification name="UnableToLoadNotecard">
		Não é possível carregar notas neste momento.
	</notification>
	<notification name="ScriptMissing">
		O script foi perdido no banco de dados.
	</notification>
	<notification name="ScriptNoPermissions">
		Permissões insuficientes para visualizar o script.
	</notification>
	<notification name="UnableToLoadScript">
		Impossível carregar o script. Por favor, tente novamente.
	</notification>
	<notification name="IncompleteInventory">
		Os conteúdos completos que vocë está oferecendo, não estão ainda disponíveis localmente. Por favor, tente oferecê-los novamente em um minuto.
	</notification>
	<notification name="CannotModifyProtectedCategories">
		Você não pode modificar categorias protegidas.
	</notification>
	<notification name="CannotRemoveProtectedCategories">
		Você não pode remover categorias protegidas.
	</notification>
	<notification name="OfferedCard">
		Você ofereceu um cartão de visita a [FIRST] [LAST]
	</notification>
	<notification name="UnableToBuyWhileDownloading">
		Impossível comprar o objeto enquanto ele está sendo carregado.
Por favor, tente novamente.
	</notification>
	<notification name="UnableToLinkWhileDownloading">
		Impossível unir o objeto enquanto ele está sendo carregado.
Por favor, tente novamente.
	</notification>
	<notification name="CannotBuyObjectsFromDifferentOwners">
		Impossível comprar objetos de diferentes compradores ao mesmo tempo.
Por favor, compre apenas um objeto.
	</notification>
	<notification name="ObjectNotForSale">
		Este objeto não está a venda.
	</notification>
	<notification name="EnteringGodMode">
		Entrando em god mode, nível [LEVEL]
	</notification>
	<notification name="LeavingGodMode">
		Saindo do god mode, nível [LEVEL]
	</notification>
	<notification name="CopyFailed">
		A cópia falhou porque você não tem permissão para copiar.
	</notification>
	<notification name="InventoryAccepted">
		[NAME] aceitou sua oferta de inventário.
	</notification>
	<notification name="InventoryDeclined">
		[NAME] rejeitou sua oferta de inventário.
	</notification>
	<notification name="ObjectMessage">
		[NAME]: [MESSAGE]
	</notification>
	<notification name="CallingCardAccepted">
		Seu cartão de visita foi aceito
	</notification>
	<notification name="CallingCardDeclined">
		Seu cartão de visita foi negado.
	</notification>
	<notification name="TeleportToLandmark">
		Agora que você chegou à mainland, você pode se teletransportar para locais como &apos;[NAME]&apos; clicando no botão de Inventário, no canto direito inferior de sua tela, e selecionando a pasta Landmarks.
Dê um duplo-clique na landmark e clique Teletransportar para viajar para o local desejado.
	</notification>
	<notification name="TeleportToPerson">
		Agora que você chegou à mainland, você pode contatar residentes como &apos;[NAME]&apos;  clicando no botão de Inventário, canto direito inferior de sua tela, e selecionando a pasta Cartões de Visita.
Dê um duplo-clique num cartão de visita e em Mensagem Instantânea, digite sua mensagem.
	</notification>
	<notification name="CantSelectLandFromMultipleRegions">
		Impossível selecionar terra nas fronteiras do servidor. Tente selecionar um pedaço menor de terra.
	</notification>
	<notification name="SearchWordBanned">
		Alguns termos da sua busca foram excluídos, devido às restrições de conteúdo, como explicado nos Padrões da Comunidade.
	</notification>
	<notification name="NoContentToSearch">
		Por favor, selecione ao menos um tipo de conteúdo para a busca (PG, Mature ou Adult).
	</notification>
	<notification name="GroupVote">
		[NAME] propõe que você vote:
[MESSAGE]
		<form name="form">
			<button name="VoteNow" text="Vote agora"/>
			<button name="Later" text="Depois"/>
		</form>
	</notification>
	<notification name="SystemMessage">
		[MESSAGE]
	</notification>
	<notification name="EventNotification">
		Notificação de evento:

[NAME]
[DATE]
		<form name="form">
			<button name="Teleport" text="Teletransporte"/>
			<button name="Description" text="Descrição"/>
			<button name="Cancel" text="Cancelar"/>
		</form>
	</notification>
	<notification name="TransferObjectsHighlighted">
		Todos os objetos deste terreno que serão transferidos ao seu comprador, estão realçados agora.
		<form name="form">
			<button name="Done" text="Feito"/>
		</form>
	</notification>
	<notification name="DeactivatedGesturesTrigger">
		Gestos desativados com o mesmo comando:
[NAMES]
	</notification>
	<notification name="NoQuickTime">
		O software QuickTime da Apple parece não estar instalado em seu sistema.
Se você deseja ver fluxo de mídia em terrenos que aceitem isso, você deverá ir ao site do QickTime (http://www.apple.com/quicktime) e instalar o player do QuickTime.
	</notification>
	<notification name="OwnedObjectsReturned">
		Os objetos que lhe pertencem no lote selecionado do terreno, voltaram ao seu inventário.
	</notification>
	<notification name="OtherObjectsReturned">
		Os objetos no lote selecionado de terra que pertence a [FIRST] [LAST], voltaram ao seu inventário.
	</notification>
	<notification name="OtherObjectsReturned2">
		Os objetos no lote de terra selecionado que pertence ao residente &apos;[NAME]&apos;, voltaram aos seus donos.
	</notification>
	<notification name="GroupObjectsReturned">
		Os objetos no lote selecionado de terreno compartilhado pelo grupo [GROUPNAME], voltaram para os inventários de seus donos.
Objetos trasnferíveis dados ao grupo, voltaram aos seus donos anteriores.
Objetos não transferíveis dados ao grupo foram deletados.
	</notification>
	<notification name="UnOwnedObjectsReturned">
		Os objetos no lote selecionado que NÃO são seus, voltaram aos seus donos.
	</notification>
	<notification name="NotSafe">
		Esta terra permite que você sofra ataques.
Você pode ser ferido aqui. Se você morrer, você será teletransportado à sua posição inicial.
	</notification>
	<notification name="NoFly">
		Este terreno tem a opção Voar desabilitada.
Ou seja, você não pode voar aqui.
	</notification>
	<notification name="PushRestricted">
		Esta terra é “Não empurre”.
Você não pode empurrar os outros, a não ser que seja o proprietário da terra.
	</notification>
	<notification name="NoVoice">
		O uso de voz está desabilitado nesta terra.
	</notification>
	<notification name="NoBuild">
		Este terreno tem a opção de construir desabilitada, ou seja, você não pode criar objetos aqui.
	</notification>
	<notification name="ScriptsStopped">
		Um administrador não permitiu scripts temporariamente nesta região.
	</notification>
	<notification name="ScriptsNotRunning">
		Esta região não roda nenhum script.
	</notification>
	<notification name="NoOutsideScripts">
		Neste terreno, nenhum script funcionará, a não ser os scripts do próprio dono da terra.
	</notification>
	<notification name="ClaimPublicLand">
		Pode apenas reclamar terreno público na região em que você está.
	</notification>
	<notification name="RegionTPAccessBlocked">
		Você não é permitido na Região devido à sua Classificação de maturidade. Você precisa validar sua idade e/ou instalar o último Visualizador.

Por favor, vá ao Banco de Conhecimento para detalhes sobre o acesso de áreas com esta Classificação de maturidade.
	</notification>
	<notification name="URBannedFromRegion">
		Você está banido da região.
	</notification>
	<notification name="NoTeenGridAccess">
		Sua conta não pode conectar a esta região da grade teen.
	</notification>
	<notification name="NoHelpIslandTP">
		Você não pode se tele-transportar de volta à Ilha de Ajuda.
Vá para a Ilha de Ajuda Pública para repetir este tutorial.
	</notification>
	<notification name="ImproperPaymentStatus">
		Você não tem o status de pagamento adequado para entrar nesta região.
	</notification>
	<notification name="MustGetAgeRegion">
		Você precisa ter sua idade verificada para entrar nesta região.
	</notification>
	<notification name="MustGetAgeParcel">
		Você precisa ter a idade verificada para entrar neste lote.
	</notification>
	<notification name="NoDestRegion">
		Nenhuma região de destino encontrada.
	</notification>
	<notification name="NotAllowedInDest">
		Você não é permitido nesse destino.
	</notification>
	<notification name="RegionParcelBan">
		Não consegue atravessar região com lote banido. Tente outra forma.
	</notification>
	<notification name="TelehubRedirect">
		Você foi redirecionado para um telehub.
	</notification>
	<notification name="CouldntTPCloser">
		Não conseguiu tele-transportar próximo ao destino.
	</notification>
	<notification name="TPCancelled">
		Tele-transporte cancelado.
	</notification>
	<notification name="FullRegionTryAgain">
		A região que você está tentando entrar está no momento cheia.
Por favor, tente novamente em alguns instantes.
	</notification>
	<notification name="GeneralFailure">
		Falha geral.
	</notification>
	<notification name="RoutedWrongRegion">
		Direcionado para a região errada. Por favor, tente novamente.
	</notification>
	<notification name="NoValidAgentID">
		ID do agente inválido.
	</notification>
	<notification name="NoValidSession">
		ID de sessão inválido.
	</notification>
	<notification name="NoValidCircuit">
		Código de circuito inválido.
	</notification>
	<notification name="NoValidTimestamp">
		Hora inválida.
	</notification>
	<notification name="NoPendingConnection">
		Impossível criar a conexão pendente.
	</notification>
	<notification name="InternalUsherError">
		Um erro interno ocorreu enquanto se tentava direcioná-lo para seu destino de Tele-transporte. O [SECOND_LIFE] pode estar passando por problemas no serviço, neste momento.
	</notification>
	<notification name="NoGoodTPDestination">
		Impossível encontrar um bom destino para tele-transporte nesta região.
	</notification>
	<notification name="InternalErrorRegionResolver">
		Um erro interno ocorreu enquanto tentava-se definir as coordenadas globais da sua solicitação de tele-transporte. O [SECOND_LIFE] pode estar passando por problemas no serviço, no momento.
	</notification>
	<notification name="NoValidLanding">
		Não se achou um ponto de aterrissagem válido.
	</notification>
	<notification name="NoValidParcel">
		Nenhum lote válido foi encontrado.
	</notification>
	<notification name="ObjectGiveItem">
		Um objeto nomeado [OBJECTFROMNAME] do dono [FIRST] [LAST] deu a você [OBJECTTYPE] nomeado &apos;[OBJECTNAME]&apos;.
		<form name="form">
			<button name="Keep" text="Segure"/>
			<button name="Discard" text="Descarte"/>
			<button name="Mute" text="Mudo"/>
		</form>
	</notification>
	<notification name="ObjectGiveItemUnknownUser">
		Um objeto nomeado [OBJECTFROMNAME], de dono desconhecido, deu a você um [OBJECTTYPE] nomeado [OBJECTNAME].
		<form name="form">
			<button name="Keep" text="Segure"/>
			<button name="Discard" text="Descarte"/>
			<button name="Mute" text="Mudo"/>
		</form>
	</notification>
	<notification name="UserGiveItem">
		[NAME]deu a voce um [OBJECTTYPE] nomeado &apos;[OBJECTNAME]&apos;.
		<form name="form">
			<button name="Keep" text="Mantenha"/>
			<button name="Discard" text="Descarte"/>
			<button name="Mute" text="Mudo"/>
		</form>
	</notification>
	<notification name="GodMessage">
		[NAME]
[MESSAGE]
	</notification>
	<notification name="JoinGroup">
		[MESSAGE]
		<form name="form">
			<button name="Join" text="Entre"/>
			<button name="Decline" text="Saia"/>
			<button name="Info" text="Informações"/>
		</form>
	</notification>
	<notification name="TeleportOffered">
		[NAME] ofereceu um teletransporte para seu local:

[MESSAGE]
		<form name="form">
			<button name="Teleport" text="Teletransporte"/>
			<button name="Cancel" text="Cancelar"/>
		</form>
	</notification>
	<notification name="GotoURL">
		[MESSAGE]
[URL]
		<form name="form">
			<button name="Later" text="Depois"/>
			<button name="GoNow..." text="Vá agora"/>
		</form>
	</notification>
	<notification name="OfferFriendship">
		[NAME] está lhe oferecendo sua amizade

[MESSAGE]

(Por definição vocês serão capazes de ver um ao outro online)
		<form name="form">
			<button name="Accept" text="Aceitar"/>
			<button name="Decline" text="Recusar"/>
		</form>
	</notification>
	<notification name="OfferFriendshipNoMessage">
		[NAME] está lhe oferecendo sua amizade.

(Por definição vocês serão capazes de ver um ao outro online)
		<form name="form">
			<button name="Accept" text="Aceitar"/>
			<button name="Decline" text="Recusar"/>
		</form>
	</notification>
	<notification name="FriendshipAccepted">
		[NAME] aceitou seu convite de amizade.
	</notification>
	<notification name="FriendshipDeclined">
		[NAME] recusou seu convite de amizade
	</notification>
	<notification name="OfferCallingCard">
		[FIRST] [LAST] está oferecendo seu cartão de visita.
Isto adicionará uma anotação em seu inventário, de modo que você possa mandar rapidamente uma IM para este residente.
		<form name="form">
			<button name="Accept" text="Aceitar"/>
			<button name="Decline" text="Recusar"/>
		</form>
	</notification>
	<notification name="RegionRestartMinutes">
		A região será reiniciada em [MINUTES] minutos.
Se permanecer nesta região, você será desconectado.
	</notification>
	<notification name="RegionRestartSeconds">
		Região será reiniciada em  [SECONDS] segundos.
Se permanecer nesta região, você será desconectado.
	</notification>
	<notification name="LoadWebPage">
		Carregar página da web [URL]?

[MESSAGE]

Do objeto: [OBJECTNAME], dono: [NAME]?
		<form name="form">
			<button name="Gotopage" text="Carregar"/>
			<button name="Cancel" text="Cancelar"/>
		</form>
	</notification>
	<notification name="FailedToFindWearableUnnamed">
		Falhou ao procurar [TYPE] no banco de dados.
	</notification>
	<notification name="FailedToFindWearable">
		Falhou ao procurar [TYPE] nomeado [DESC] no banco de dados.
	</notification>
	<notification name="InvalidWearable">
		O item que você está tentando vestir usa uma característica que seu Visualizador não lê. Por favor, atualize sua versão do [APP_NAME] para vestir este item.
	</notification>
	<notification name="ScriptQuestion">
		&apos;[OBJECTNAME]&apos;, um objeto pertencente a  &apos;[NAME]&apos;, gostaria de:

[QUESTIONS]
Está OK?
		<form name="form">
			<button name="Yes" text="Sim"/>
			<button name="No" text="Não"/>
			<button name="Mute" text="Mudo"/>
		</form>
	</notification>
	<notification name="ScriptQuestionCaution">
		&apos;[OBJECTNAME]&apos;, um objeto de  &apos;[NAME]&apos;, gostaria de:

[QUESTIONS]
Se você não confia neste objeto ou em seu criador, você deveria negar o pedido. Para informações adicionais clique no botão Detalhes.

Autorizar este pedido?
		<form name="form">
			<button name="Grant" text="Autorizar"/>
			<button name="Deny" text="Negar"/>
			<button name="Details" text="Detalhes..."/>
		</form>
	</notification>
	<notification name="ScriptDialog">
		[FIRST] [LAST]&apos;s &apos;[TITLE]&apos;
[MESSAGE]
		<form name="form">
			<button name="Ignore" text="Ignorar"/>
		</form>
	</notification>
	<notification name="ScriptDialogGroup">
		[GROUPNAME]&apos;s &apos;[TITLE]&apos;
[MESSAGE]
		<form name="form">
			<button name="Ignore" text="Ignorar"/>
		</form>
	</notification>
	<notification name="FirstBalanceIncrease">
		Você recebeu uma quantia de L$[AMOUNT].
Objetos e outros usuários podem dar L$ a você.
Seu saldo é mostrado no canto superior direito da tela.
	</notification>
	<notification name="FirstBalanceDecrease">
		Você pagou L$[AMOUNT].
O seu balanço de dinheiro está sendo mostrado no canto superior direito da tela.
	</notification>
	<notification name="FirstSit">
		Você está sentado.
Use as setas (ou AWSD) para mudar a visão.
Clique em &apos;Levantar&apos; para levantar.
	</notification>
	<notification name="FirstMap">
		Clique e arraste para movimentar o mapa.
Dê um duplo clique para teletransportar-se.
Use os controles à direita para achar coisas e mostrar fundos diferentes.
	</notification>
	<notification name="FirstBuild">
		Você pode construir novos objetos em algumas áreas do [SECOND_LIFE].
Use as ferramentas acima, à esquerda para construir e tente manter apertadas as teclas Ctrl ou Alt para mudar rapidamente as ferramentas.
Aperte ESC para parar de construir.
	</notification>
	<notification name="FirstLeftClickNoHit">
		Clicando com esquerdo, você interage com os objetos especiais.
Se o ponteiro do mouse mudar a uma mão, você pode interagir com o objeto.
Clique com o direito que será mostrado sempre um menu das ações que você pode fazer.
	</notification>
	<notification name="FirstTeleport">
		Esta região não permite teletransporte ponto-a-ponto. Assim, você foi teletransportado para o telehub mais próximo.
Seu destino está assinalado com um farol alto.
Siga a flecha vermelha até o farol, ou clique nela para apagar o farol.
	</notification>
	<notification name="FirstOverrideKeys">
		Suas chaves do movimento estão sendo seguras agora por um objeto.
Tente as teclas de setas ou AWSD para ver o que elas fazem.
Alguns objetos (como armas) requerem que você passe para mouselook para usá-los.
Pressione &apos;M&apos; para fazer isto.
	</notification>
	<notification name="FirstAppearance">
		Você está editando sua aparência.
Para girar e ver em zoom, use as teclas de setas.
Quando terminar, aperte &apos;Salvar Tudo&apos; para salvar sua aparência e sair.
Você pode editar sua aparência quantas vezes quiser.
	</notification>
	<notification name="FirstInventory">
		Este é o seu inventário, que contém objetos, notecards, roupas e outras coisas suas.
* Para vestir um objeto ou uma pasta completa, arraste-o para si mesmo(a).
* Para trzer um objeto ao mundo, arraste-o ao chão.
* Para ler um notecard, dê um duplo-click nele.
	</notification>
	<notification name="FirstSandbox">
		Esta é a região conhecida como sandbox.
Os objetos que você constrói aqui podem ser deletados depois que você deixa a área.
As sandboxes são limpas de forma periódica.
Por favor, veja a informação no alto da tela, próxima ao nome da região.
As regiões de sandbox não são comuns e são marcadas com símbolos.
	</notification>
	<notification name="FirstFlexible">
		Este objeto tem a propriedade flexível.
Objetos flexíveis não podem ser físicos e devem ser fantasmas até que a caixa de verificação seja desmarcada.
	</notification>
	<notification name="FirstDebugMenus">
		Você ativou o menu Avançado.
Este menu contém funcionalidades úteis para desenvolvedores debugarem o [SECOND_LIFE].
Para mostrar esse menu no Windows pressione Ctrl-Alt-D. No Mac pressione &#8984;-Opt-D.
	</notification>
	<notification name="FirstSculptedPrim">
		Você está editando uma primitiva esculpida.
Primitivas esculpidas requerem uma textura especial para especificar suas formas.
Você encontrará exemplos dessas texturas na Biblioteca do Inventário.
	</notification>
	<notification name="FirstMedia">
		Você começou a tocar uma mídia. Mídias podem ser autorizadas a iniciar automaticamente se você assim escolher na janela de Preferências, sob Áudio/Vídeo. Atente para o risco de segurança que pode haver ao acessar websites de mídia que você não confia.
	</notification>
	<notification name="MaxListSelectMessage">
		Você pode selecionar até [MAX_SELECT] itens desta lista.
	</notification>
	<notification name="VoiceInviteP2P">
		[NAME] está lhe convidando para uma conversa com voz.
Clique Aceitar para atender, ou Recusar para recusar o convite. Clique Mudo para calar quem está chamando.
		<form name="form">
			<button name="Accept" text="Aceitar"/>
			<button name="Decline" text="Recusar"/>
			<button name="Mute" text="Mudo"/>
		</form>
	</notification>
	<notification name="AutoUnmuteByIM">
		[FIRST] [LAST] recebeu uma Mensagem Instantânea sua e automaticamente não está mais no modo mudo.
	</notification>
	<notification name="AutoUnmuteByMoney">
		[FIRST] [LAST] recebeu pagamento seu e automaticamente não está mais no modo mudo.
	</notification>
	<notification name="AutoUnmuteByInventory">
		[FIRST] [LAST] recebeu inventário seu e automaticamente não está mais mudo.
	</notification>
	<notification name="VoiceInviteGroup">
		[NAME] juntou-se a uma conversa com voz do grupo [GROUP].
Clique Aceitar para atender, ou Recusar para recusar o convite. Clique Mudo para calar quem está chamando.
		<form name="form">
			<button name="Accept" text="Aceitar"/>
			<button name="Decline" text="Recusar"/>
			<button name="Mute" text="Mudo"/>
		</form>
	</notification>
	<notification name="VoiceInviteAdHoc">
		[NAME] juntou-se a uma chamada de Conferência com voz...
Clique Aceitar para juntar-se à chamada ou Recusar para recusar o convite. Clique Mudo para calar este usuário.
		<form name="form">
			<button name="Accept" text="Aceitar"/>
			<button name="Decline" text="Recusar"/>
			<button name="Mute" text="Mudo"/>
		</form>
	</notification>
	<notification name="InviteAdHoc">
		[NAME] está lhe convidando para uma conversa em conferência...
 Clique Aceitar para se juntar à conversa, ou Recusar para recusar o convite. Clique Mudo para calar este usuário.
		<form name="form">
			<button name="Accept" text="Aceitar"/>
			<button name="Decline" text="Recusar"/>
			<button name="Mute" text="Mudo"/>
		</form>
	</notification>
	<notification name="VoiceChannelFull">
		A chamada de voz a qual você está tentando juntar-se, [VOICE_CHANNEL_NAME],  atingiu sua máxima capacidade. Favor tentar novamente mais tarde.
	</notification>
	<notification name="ProximalVoiceChannelFull">
		Desculpe-nos. Esta área atingiu seu limite de capacidade para conversas com voz. Favor tentar usar voz em outra área.
	</notification>
	<notification name="VoiceChannelDisconnected">
		Você foi desconectado de [VOICE_CHANNEL_NAME].  Voce será reconectado agora à Conversa com voz local.
	</notification>
	<notification name="VoiceChannelDisconnectedP2P">
		[VOICE_CHANNEL_NAME] desligou a chamada. Voce será reconectado agora à Conversa com voz local.
	</notification>
	<notification name="P2PCallDeclined">
		[VOICE_CHANNEL_NAME] recusou sua chamada.  Voce será reconectado agora à Conversa com voz local.
	</notification>
	<notification name="P2PCallNoAnswer">
		[VOICE_CHANNEL_NAME] não está disponível para aceitar sua chamada. Voce será reconectado agora à Conversa com voz local.
	</notification>
	<notification name="VoiceChannelJoinFailed">
		Falha na conexão com [VOICE_CHANNEL_NAME], tente novamente mais tarde. Voce será reconectado agora à Conversa com voz local.
	</notification>
	<notification name="VoiceLoginRetry">
		Estamos criando uma canal de voz para você. Isto pode levar até um minuto.
	</notification>
	<notification name="Cannot enter parcel: not a group member">
		Você não pode entrar nessa terra, você não é membro do grupo autorizado.
	</notification>
	<notification name="Cannot enter parcel: banned">
		Você não pode entrar nessa terra, você foi banido.
	</notification>
	<notification name="Cannot enter parcel: not on access list">
		Você não pode entrar nessa terra, você não está na lista de acesso.
	</notification>
	<notification name="VoiceNotAllowed">
		Você não tem permissão para se conectar à conversa com voz de [VOICE_CHANNEL_NAME].
	</notification>
	<notification name="VoiceCallGenericError">
		Ocorreu um erro enquanto você tentava se conectar à conversa de voz de [VOICE_CHANNEL_NAME].  Favor tentar novamente mais tarde.
	</notification>
	<notification name="ServerVersionChanged">
		A região em que você entrou está rodando uma versão diferente de simulador. Clique aqui para mais detalhes.
	</notification>
	<notification name="UnableToOpenCommandURL">
		A URL que vocÊ clicou não pode ser aberta no navegador web.
	</notification>
	<global name="UnsupportedCPU">
		- A velocidade da sua CPU não suporta os requisitos mínimos exigidos.
	</global>
	<global name="UnsupportedGLRequirements">
		Você não parece ter os requisitos de hardware recomendados para rodar o [APP_NAME]. O [APP_NAME] exige uma placa gráfica OpenGL que tem apoio a multi- texturas. Se este for o caso, você pode se certificar de que tem os drivers mais recentes para sua placa gráfica, e os patches e pacotes de serviços para seu sistema operacional.

Se continuar com problemas, por favor visite: http://www.secondlife.com/support
	</global>
	<global name="UnsupportedCPUAmount">
		796
	</global>
	<global name="UnsupportedRAMAmount">
		510
	</global>
	<global name="UnsupportedGPU">
		- A sua placa de vídeo não atende os requisitos mínimos exigidos.
	</global>
	<global name="UnsupportedRAM">
		- A memória do seu sistema não suporta os requisitos mínimos exigidos.
	</global>
	<global name="PermYes">
		Sim
	</global>
	<global name="PermNo">
		Não
	</global>
</notifications><|MERGE_RESOLUTION|>--- conflicted
+++ resolved
@@ -956,11 +956,7 @@
 	<notification name="YouHaveBeenLoggedOut">
 		Você foi deslogado do [SECOND_LIFE]:
             [MESSAGE]
-<<<<<<< HEAD
-Você ainda pode olhar o bate-papo e as mensagens instantâneas existentes, clicando em &apos;Exibir IM &amp; bate-papo&apos;. Caso contrário, clique em &apos;Sair&apos; para sair do [SECOND_LIFE] imediatamente.
-=======
 Você ainda pode olhar o bate-papo e as mensagens instantâneas existentes, clicando em &apos;Exibir IM &amp; bate-papo&apos;. Caso contrário, clique em &apos;Sair&apos; para sair do [APP_NAME] imediatamente.
->>>>>>> 3ac3a4b2
 		<usetemplate name="okcancelbuttons" notext="Sair" yestext="Exibir IM &amp; bate-papo"/>
 	</notification>
 	<notification name="OnlyOfficerCanBuyLand">
@@ -2125,11 +2121,7 @@
 		</form>
 	</notification>
 	<notification name="GraphicsPreferencesHelp">
-<<<<<<< HEAD
-		Este painel controla o tamanho da janela, resolução e a qualidade dos gráficos do computador cliente. O Preferências &gt; Interface Gráfica permite escolher entre quatro níveis gráficos: Baixo, Médio, Alto e Ultra. Você também pode personalizar suas configurações de gráficos selecionando a opção Padrão e manipulando as seguintes definições:
-=======
 		Este painel controla o tamanho da janela, resolução e a qualidade dos gráficos do computador cliente. O Preferências &gt; Interface Gráfica permite escolher entre quatro níveis gráficos: Baixo, Médio, Alto e Ultra. Você também pode personalizar suas configurações de gráficos selecionando a opção Personalizar e manipulando as seguintes definições:
->>>>>>> 3ac3a4b2
 
 Sombreamento: Ativar ou desativar vários tipos de sombreadores de pixel.
 
