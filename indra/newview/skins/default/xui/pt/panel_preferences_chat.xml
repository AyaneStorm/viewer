<?xml version="1.0" encoding="utf-8" standalone="yes"?>
<panel label="Chat" name="chat">
	<text name="font_size">
		Tamanho da fonte:
	</text>
	<radio_group name="chat_font_size">
		<radio_item label="Pequeno" name="radio" value="0"/>
		<radio_item label="Médio" name="radio2" value="1"/>
		<radio_item label="Grande" name="radio3" value="2"/>
	</radio_group>
	<check_box initial_value="true" label="Executar animação digitada quando estiver conversando" name="play_typing_animation"/>
	<check_box label="Enviar MIs por email se estiver desconectado" name="send_im_to_email"/>
	<check_box label="Ativar MIs e bate-papos de texto simples" name="plain_text_chat_history"/>
	<check_box label="Balão de bate-papo" name="bubble_text_chat"/>
	<text name="show_ims_in_label">
		Mostrar MIs em:
	</text>
	<text name="requires_restart_label">
		(Reinicie para ativar)
	</text>
	<radio_group name="chat_window" tool_tip="Exibir cada bate-papo em uma janela separada ou exibir todos em uma única janela com uma aba para cada pessoa (requer reinício)">
		<radio_item label="Janelas separadas" name="radio" value="0"/>
		<radio_item label="Guias" name="radio2" value="1"/>
	</radio_group>
	<text name="disable_toast_label">
		Ativar pop-ups de novos bate-papos:
	</text>
	<check_box label="Bate-papo de grupo" name="EnableGroupChatPopups" tool_tip="Exibir pop-up de bate-papos novos de grupos"/>
	<check_box label="Bate-papos de MI" name="EnableIMChatPopups" tool_tip="Exibir pop-up de mensagens instantâneas novas"/>
	<spinner label="Transição de avisos de bate-papos por perto:" name="nearby_toasts_lifetime"/>
	<spinner label="Transição de avisos de bate-papos por perto:" name="nearby_toasts_fadingtime"/>
	<check_box name="translate_chat_checkbox"/>
<<<<<<< HEAD
	<text name="translate_chb_label" >Traduzir bate-papo automaticamente (via Google)</text>
=======
	<text name="translate_chb_label">
		Traduzir bate-papo automaticamente (via Google)
	</text>
>>>>>>> 4bfb0694
	<text name="translate_language_text">
		Traduzir bate-papo para:
	</text>
	<combo_box name="translate_language_combobox">
		<combo_box.item label="Padrão" name="System Default Language"/>
		<combo_box.item label="English (Inglês)" name="English"/>
		<combo_box.item label="Dansk (Dinamarquês)" name="Danish"/>
		<combo_box.item label="Deutsch (Alemão)" name="German"/>
		<combo_box.item label="Español (Espanhol)" name="Spanish"/>
		<combo_box.item label="Français (Francês)" name="French"/>
		<combo_box.item label="Italiano (Italiano)" name="Italian"/>
		<combo_box.item label="Magyar (Húngaro)" name="Hungarian"/>
		<combo_box.item label="Nederlands (Holandês)" name="Dutch"/>
		<combo_box.item label="Polski (Polonês)" name="Polish"/>
		<combo_box.item label="Português (Português)" name="Portugese"/>
		<combo_box.item label="Русский (Russo)" name="Russian"/>
		<combo_box.item label="Türkçe (Turco)" name="Turkish"/>
		<combo_box.item label="Українська (Ucraniano)" name="Ukrainian"/>
		<combo_box.item label="中文 (简体) (Chinês)" name="Chinese"/>
		<combo_box.item label="日本語 (Japonês)" name="Japanese"/>
		<combo_box.item label="한국어 (Coreano)" name="Korean"/>
	</combo_box>
</panel><|MERGE_RESOLUTION|>--- conflicted
+++ resolved
@@ -30,13 +30,9 @@
 	<spinner label="Transição de avisos de bate-papos por perto:" name="nearby_toasts_lifetime"/>
 	<spinner label="Transição de avisos de bate-papos por perto:" name="nearby_toasts_fadingtime"/>
 	<check_box name="translate_chat_checkbox"/>
-<<<<<<< HEAD
-	<text name="translate_chb_label" >Traduzir bate-papo automaticamente (via Google)</text>
-=======
 	<text name="translate_chb_label">
 		Traduzir bate-papo automaticamente (via Google)
 	</text>
->>>>>>> 4bfb0694
 	<text name="translate_language_text">
 		Traduzir bate-papo para:
 	</text>
