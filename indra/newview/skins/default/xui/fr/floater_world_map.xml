<?xml version="1.0" encoding="utf-8" standalone="yes"?>
<floater name="worldmap" title="CARTE DU MONDE">
	<panel name="layout_panel_1">
		<text name="events_label">
			Légende
		</text>
	</panel>
<<<<<<< HEAD
	<panel>
		<button label="Afficher mon emplacement" label_selected="Afficher mon emplacement" name="Show My Location" tool_tip="Centrer la carte sur l&apos;emplacement de mon avatar"/>
=======
	<panel
	name="layout_panel_2">
		<button label="Afficher mon emplacement" label_selected="Afficher mon emplacement" name="Show My Location" tool_tip="Centrer la carte sur l&apos;emplacement de mon avatar" width="165"/>
>>>>>>> 6d5442fb
		<text name="me_label">
			Moi
		</text>
		<check_box label="Résident" name="people_chk"/>
		<text name="person_label">
			Résident
		</text>
		<check_box label="Infohub" name="infohub_chk"/>
		<text name="infohub_label">
			Infohub
		</text>
		<check_box label="Terrain à vendre" name="land_for_sale_chk"/>
		<text name="land_sale_label">
			Vente de terrains
		</text>
		<text name="by_owner_label">
			par le propriétaire
		</text>
		<text name="auction_label">
			enchères
		</text>
		<button label="Aller chez moi" label_selected="Aller chez moi" name="Go Home" tool_tip="Me téléporter jusqu&apos;à mon domicile"/>
		<text name="Home_label">
			Domicile
		</text>
		<text name="events_label">
			Événements :
		</text>
		<check_box label="PG" name="event_chk"/>
		<text name="pg_label">
			Général
		</text>
		<check_box initial_value="true" label="Mature" name="event_mature_chk"/>
		<text name="mature_label">
			Modéré
		</text>
		<check_box label="Adult" name="event_adult_chk"/>
		<text name="adult_label">
			Adulte
		</text>
	</panel>
	<panel
	name="layout_panel_3">
		<text name="find_on_map_label">
			Situer sur la carte
		</text>
	</panel>
<<<<<<< HEAD
	<panel>
		<combo_box label="Amis connectés" name="friend combo" tool_tip="Afficher les amis sur la carte">
=======
	<panel
	name="layout_panel_4">
		<combo_box label="Amis connectés" name="friend combo" tool_tip="Afficher les amis sur la carte" width="232">
>>>>>>> 6d5442fb
			<combo_box.item label="Mes amis connectés" name="item1"/>
		</combo_box>
		<combo_box label="Mes repères" name="landmark combo" tool_tip="Repère à afficher sur la carte">
			<combo_box.item label="Mes repères" name="item1"/>
		</combo_box>
		<search_editor label="Régions par nom" name="location" tool_tip="Saisissez le nom d&apos;une région"/>
		<button label="Trouver" label_selected="&gt;" name="DoSearch" tool_tip="Recherchez sur la carte"/>
		<button name="Clear" tool_tip="Effacer les lignes de suivi et réinitialiser la carte"/>
		<scroll_list name="search_results">
			<scroll_list.columns label="" name="icon"/>
			<scroll_list.columns label="" name="sim_name"/>
		</scroll_list>
		<button label="Téléporter" label_selected="Téléporter" name="Teleport" tool_tip="Téléporter à l&apos;endroit sélectionné"/>
		<button label="Copier la SLurl" name="copy_slurl" tool_tip="Copie l&apos;emplacement actuel sous la forme d&apos;une SLurl à utiliser sur le Web."/>
		<button label="Afficher la sélection" label_selected="Afficher la destination" name="Show Destination" tool_tip="Centrer la carte sur l&apos;endroit sélectionné"/>
	</panel>
	<panel
	name="layout_panel_5">
		<text name="zoom_label">
			Zoomer
		</text>
	</panel>
<<<<<<< HEAD
	<panel>
		<slider label="Zoom" name="zoom slider"/>
=======
	<panel
	name="layout_panel_6">
		<slider label="Zoom" left="-270" name="zoom slider"/>
>>>>>>> 6d5442fb
	</panel>
</floater><|MERGE_RESOLUTION|>--- conflicted
+++ resolved
@@ -1,102 +1,91 @@
 <?xml version="1.0" encoding="utf-8" standalone="yes"?>
 <floater name="worldmap" title="CARTE DU MONDE">
+	<panel name="objects_mapview" width="542"/>
 	<panel name="layout_panel_1">
 		<text name="events_label">
 			Légende
 		</text>
 	</panel>
-<<<<<<< HEAD
 	<panel>
-		<button label="Afficher mon emplacement" label_selected="Afficher mon emplacement" name="Show My Location" tool_tip="Centrer la carte sur l&apos;emplacement de mon avatar"/>
-=======
-	<panel
-	name="layout_panel_2">
 		<button label="Afficher mon emplacement" label_selected="Afficher mon emplacement" name="Show My Location" tool_tip="Centrer la carte sur l&apos;emplacement de mon avatar" width="165"/>
->>>>>>> 6d5442fb
 		<text name="me_label">
 			Moi
 		</text>
 		<check_box label="Résident" name="people_chk"/>
+		<icon left="-262" name="person"/>
 		<text name="person_label">
 			Résident
 		</text>
 		<check_box label="Infohub" name="infohub_chk"/>
+		<icon left="-266" name="infohub"/>
 		<text name="infohub_label">
 			Infohub
 		</text>
 		<check_box label="Terrain à vendre" name="land_for_sale_chk"/>
+		<icon left="-266" name="landforsale"/>
 		<text name="land_sale_label">
 			Vente de terrains
 		</text>
+		<icon left="-270" name="square2"/>
 		<text name="by_owner_label">
 			par le propriétaire
 		</text>
 		<text name="auction_label">
 			enchères
 		</text>
-		<button label="Aller chez moi" label_selected="Aller chez moi" name="Go Home" tool_tip="Me téléporter jusqu&apos;à mon domicile"/>
+		<button label="Aller chez moi" label_selected="Aller chez moi" left="-120" name="Go Home" tool_tip="Me téléporter jusqu&apos;à mon domicile" width="108"/>
 		<text name="Home_label">
 			Domicile
 		</text>
-		<text name="events_label">
+		<text left="-144" name="events_label">
 			Événements :
 		</text>
 		<check_box label="PG" name="event_chk"/>
+		<icon left="-132" name="event"/>
 		<text name="pg_label">
 			Général
 		</text>
 		<check_box initial_value="true" label="Mature" name="event_mature_chk"/>
+		<icon left="-132" name="events_mature_icon"/>
 		<text name="mature_label">
 			Modéré
 		</text>
 		<check_box label="Adult" name="event_adult_chk"/>
+		<icon left="-132" name="events_adult_icon"/>
 		<text name="adult_label">
 			Adulte
 		</text>
 	</panel>
-	<panel
-	name="layout_panel_3">
+	<panel>
 		<text name="find_on_map_label">
 			Situer sur la carte
 		</text>
 	</panel>
-<<<<<<< HEAD
 	<panel>
-		<combo_box label="Amis connectés" name="friend combo" tool_tip="Afficher les amis sur la carte">
-=======
-	<panel
-	name="layout_panel_4">
 		<combo_box label="Amis connectés" name="friend combo" tool_tip="Afficher les amis sur la carte" width="232">
->>>>>>> 6d5442fb
 			<combo_box.item label="Mes amis connectés" name="item1"/>
 		</combo_box>
-		<combo_box label="Mes repères" name="landmark combo" tool_tip="Repère à afficher sur la carte">
+		<icon left="-270" name="landmark_icon"/>
+		<combo_box label="Mes repères" name="landmark combo" tool_tip="Repère à afficher sur la carte" width="232">
 			<combo_box.item label="Mes repères" name="item1"/>
 		</combo_box>
-		<search_editor label="Régions par nom" name="location" tool_tip="Saisissez le nom d&apos;une région"/>
-		<button label="Trouver" label_selected="&gt;" name="DoSearch" tool_tip="Recherchez sur la carte"/>
+		<search_editor label="Régions par nom" name="location" tool_tip="Saisissez le nom d&apos;une région" width="155"/>
+		<button label="Trouver" label_selected="&gt;" left_delta="160" name="DoSearch" tool_tip="Recherchez sur la carte" width="75"/>
 		<button name="Clear" tool_tip="Effacer les lignes de suivi et réinitialiser la carte"/>
-		<scroll_list name="search_results">
+		<scroll_list left="-270" name="search_results" width="252">
 			<scroll_list.columns label="" name="icon"/>
 			<scroll_list.columns label="" name="sim_name"/>
 		</scroll_list>
-		<button label="Téléporter" label_selected="Téléporter" name="Teleport" tool_tip="Téléporter à l&apos;endroit sélectionné"/>
-		<button label="Copier la SLurl" name="copy_slurl" tool_tip="Copie l&apos;emplacement actuel sous la forme d&apos;une SLurl à utiliser sur le Web."/>
-		<button label="Afficher la sélection" label_selected="Afficher la destination" name="Show Destination" tool_tip="Centrer la carte sur l&apos;endroit sélectionné"/>
+		<button label="Téléporter" label_selected="Téléporter" left="-270" name="Teleport" tool_tip="Téléporter à l&apos;endroit sélectionné"/>
+		<button label="Copier la SLurl" left="-270" name="copy_slurl" tool_tip="Copie l&apos;emplacement actuel sous la forme d&apos;une SLurl à utiliser sur le Web."/>
+		<button label="Afficher la sélection" label_selected="Afficher la destination" name="Show Destination" tool_tip="Centrer la carte sur l&apos;endroit sélectionné" width="165"/>
 	</panel>
-	<panel
-	name="layout_panel_5">
+	<panel>
 		<text name="zoom_label">
 			Zoomer
 		</text>
 	</panel>
-<<<<<<< HEAD
 	<panel>
-		<slider label="Zoom" name="zoom slider"/>
-=======
-	<panel
-	name="layout_panel_6">
 		<slider label="Zoom" left="-270" name="zoom slider"/>
->>>>>>> 6d5442fb
 	</panel>
 </floater>