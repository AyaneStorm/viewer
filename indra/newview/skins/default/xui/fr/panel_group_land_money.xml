--- conflicted
+++ resolved
@@ -1,18 +1,5 @@
 <?xml version="1.0" encoding="utf-8" standalone="yes"?>
 <panel label="Terrain et L$" name="land_money_tab">
-<<<<<<< HEAD
-	<text name="help_text">
-		Les parcelles appartenant au groupe sont indiquées avec le détails des contributions. Un avertissement apparaît si la surface utilisée par le groupe est supérieure ou égale au total des contributions. Les onglets Planification, Détails et Ventes correspondent aux finances du groupe.
-	</text>
-	<button label="?" name="help_button"/>
-	<text name="cant_view_group_land_text">
-		Vous n&apos;avez pas la permission de voir quel terrain possède ce groupe.
-	</text>
-	<text name="cant_view_group_accounting_text">
-		Vous n&apos;avez pas la permission d&apos;accéder aux informations
-financières de ce groupe.
-	</text>
-=======
 	<string name="help_text">
 		Les parcelles appartenant au groupe sont indiquées avec le détails des contributions. Un avertissement apparaît si la surface utilisée par le groupe est supérieure ou égale au total des contributions. Les onglets Planification, Détails et Ventes correspondent aux finances du groupe.
 	</string>
@@ -24,7 +11,6 @@
 		Vous n&apos;avez pas la permission d&apos;accéder aux informations
 financières de ce groupe.
 	</string>
->>>>>>> fcaa1ad4
 	<string name="loading_txt">
 		Chargement...
 	</string>
@@ -32,14 +18,9 @@
 		Terrain du groupe
 	</text>
 	<scroll_list name="group_parcel_list">
-<<<<<<< HEAD
-		<column label="Nom de la parcelle" name="name"/>
-		<column label="Région" name="location"/>
-=======
 		<column label="Parcelle" name="name"/>
 		<column label="Région" name="location"/>
 		<column label="Type" name="type"/>
->>>>>>> fcaa1ad4
 		<column label="Surface" name="area"/>
 		<column label="" name="hidden"/>
 	</scroll_list>
@@ -65,12 +46,6 @@
 	<text name="your_contribution_label">
 		Votre contribution :
 	</text>
-<<<<<<< HEAD
-	<text name="your_contribution_max_value_append">
-		mètres carrés
-	</text>
-=======
->>>>>>> fcaa1ad4
 	<string name="land_contrib_error">
 		Impossible de définir votre don de terre.
 	</string>
