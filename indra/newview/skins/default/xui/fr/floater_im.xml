<?xml version="1.0" encoding="utf-8" standalone="yes" ?>
<multi_floater name="im_floater" title="Message instantané">
	<text name="only_user_message">
		Vous êtes le seul participant à cette session.
	</text>
	<text name="offline_message">
		[FIRST] [LAST] est déconnecté(e).
	</text>
	<string name="invite_message">
		Pour accepter ce chat vocal/vous connecter, cliquez sur le bouton [BUTTON NAME].
	</string>
	<string name="muted_message">
		Vous ignorez ce résident. Si vous lui envoyez un message, il ne sera plus ignoré.
	</string>
	<string name="generic_request_error">
		Erreur lors de la requête, veuillez réessayer ultérieurement.
	</string>
	<string name="insufficient_perms_error">
<<<<<<< HEAD
		Vous n&apos;avez pas les permissions requises.
=======
		Vous n&apos;avez pas les droits requis.
>>>>>>> fcaa1ad4
	</string>
	<string name="session_does_not_exist_error">
		La session a expiré
	</string>
	<string name="no_ability_error">
		Vous n&apos;avez pas ce pouvoir.
	</string>
	<string name="not_a_mod_error">
		Vous n&apos;êtes pas modérateur de session.
	</string>
	<string name="muted_error">
		Un modérateur de groupe a désactivé votre chat écrit.
	</string>
	<string name="add_session_event">
		Impossible d&apos;ajouter des participants à la session de chat avec [RECIPIENT].
	</string>
	<string name="message_session_event">
		Impossible d&apos;envoyer votre message à la session de chat avec [RECIPIENT].
	</string>
	<string name="removed_from_group">
		Vous avez été supprimé du groupe.
	</string>
	<string name="close_on_no_ability">
		Vous ne pouvez plus participer à la session de chat.
	</string>
</multi_floater><|MERGE_RESOLUTION|>--- conflicted
+++ resolved
@@ -16,11 +16,7 @@
 		Erreur lors de la requête, veuillez réessayer ultérieurement.
 	</string>
 	<string name="insufficient_perms_error">
-<<<<<<< HEAD
-		Vous n&apos;avez pas les permissions requises.
-=======
 		Vous n&apos;avez pas les droits requis.
->>>>>>> fcaa1ad4
 	</string>
 	<string name="session_does_not_exist_error">
 		La session a expiré
