<<<<<<< HEAD
﻿<?xml version="1.0" encoding="utf-8" standalone="yes"?>
<floater name="floater customize" title="Apparence" width="563">
	<tab_container name="customize tab container" tab_min_width="165" width="561">
		<panel label="Parties du corps"/>
		<panel label="Parties du corps" name="body_parts_placeholder"/>
		<panel label="Silhouette" left="169" name="Shape" width="389">
			<button label="Créer une silhouette" label_selected="Créer une silhouette" name="Create New" width="140"/>
			<button label="Enlever" label_selected="Enlever" left="12" name="Take Off" width="82"/>
			<button label="Enregistrer" label_selected="Enregistrer" left="100" name="Save" width="82"/>
			<button label="Enregistrer sous" label_selected="Enregistrer sous" left="188" name="Save As" width="105"/>
			<button label="Rétablir" label_selected="Rétablir" left="299" name="Revert" width="82"/>
=======
<?xml version="1.0" encoding="utf-8" standalone="yes"?>
<floater name="floater customize" title="Apparence" width="548">
	<tab_container name="customize tab container" tab_min_width="150" width="546">
		<panel label="Parties du corps" name="body_parts_placeholder"/>
		<panel label="Silhouette" left="154" name="Shape" width="389">
			<button label="Rétablir" label_selected="Rétablir" left="305" name="Revert" width="82"/>
>>>>>>> fcaa1ad4
			<button label="Corps" label_selected="Corps" name="Body"/>
			<button label="Tête" label_selected="Tête" name="Head"/>
			<button label="Yeux" label_selected="Yeux" name="Eyes"/>
			<button label="Oreilles" label_selected="Oreilles" name="Ears"/>
			<button label="Nez" label_selected="Nez" name="Nose"/>
			<button label="Bouche" label_selected="Bouche" name="Mouth"/>
			<button label="Menton" label_selected="Menton" name="Chin"/>
			<button label="Torse" label_selected="Torse" name="Torso"/>
			<button label="Jambes" label_selected="Jambes" name="Legs"/>
<<<<<<< HEAD
			<button label="Aléatoire" label_selected="Aléatoire" name="Randomize"/>
=======
			<radio_group name="sex radio">
				<radio_item length="1" name="radio" type="string">
					Femme
				</radio_item>
				<radio_item length="1" name="radio2" type="string">
					Homme
				</radio_item>
			</radio_group>
>>>>>>> fcaa1ad4
			<text length="1" name="title" type="string">
				[DESC]
			</text>
			<text length="1" name="title_no_modify" type="string">
				[DESC]: impossible de modifier
			</text>
			<text length="1" name="title_loading" type="string">
				[DESC]: en cours de chargement...
			</text>
			<text length="1" name="title_not_worn" type="string">
				[DESC]: non portée
			</text>
			<text length="1" name="path" type="string">
				Emplacement : [PATH]
			</text>
			<text length="1" name="not worn instructions" type="string">
				Pour changer de silhouette, faites-en glisser une à partir de votre
<<<<<<< HEAD
inventaire jusqu&apos;à votre avatar. Vous pouvez aussi en créer une nouvelle et la porter.
une nouvelle et de la porter.
=======
inventaire jusqu&apos;à votre avatar. Vous pouvez aussi en créer une nouvelle 
et de la porter.
>>>>>>> fcaa1ad4
			</text>
			<text length="1" name="no modify instructions" type="string">
				Vous n&apos;avez pas la permission de modifier cet objet.
			</text>
<<<<<<< HEAD
			<radio_group name="sex radio">
				<radio_item length="1" name="radio" type="string">
					Femme
				</radio_item>
				<radio_item length="1" name="radio2" type="string">
					Homme
				</radio_item>
			</radio_group>
		</panel>
		<panel label="Peau" name="Skin">
			<button label="Créer une peau" label_selected="Créer une peau" name="Create New"/>
			<button label="Enlever" label_selected="Enlever" left="12" name="Take Off" width="82"/>
			<button label="Enregistrer" label_selected="Enregistrer" left="100" name="Save" width="82"/>
			<button label="Enregistrer sous" label_selected="Enregistrer sous" left="188" name="Save As" width="105"/>
			<button label="Rétablir" label_selected="Rétablir" left="299" name="Revert" width="82"/>
=======
			<text name="Item Action Label" right="92">
				Silhouette :
			</text>
			<button label="Créer une silhouette" label_selected="Créer une silhouette" name="Create New"/>
			<button label="Enregistrer" label_selected="Enregistrer" left="100" name="Save" width="82"/>
			<button label="Enregistrer sous..." label_selected="Enregistrer sous..." left="188" name="Save As" width="111"/>
		</panel>
		<panel label="Peau" name="Skin">
>>>>>>> fcaa1ad4
			<button label="Couleur" label_selected="Couleur" name="Skin Color" width="84"/>
			<button label="Détails visage" label_selected="Détails visage" name="Face Detail" width="84"/>
			<button label="Maquillage" label_selected="Maquillage" name="Makeup" width="84"/>
			<button label="Détails corps" label_selected="Détails corps" name="Body Detail" width="84"/>
<<<<<<< HEAD
			<button label="Aléatoire" label_selected="Aléatoire" name="Randomize" width="84"/>
=======
>>>>>>> fcaa1ad4
			<text length="1" name="title" type="string">
				[DESC]
			</text>
			<text length="1" name="title_no_modify" type="string">
				[DESC]: impossible de modifier
			</text>
			<text length="1" name="title_loading" type="string">
				[DESC]: en cours de chargement...
			</text>
			<text length="1" name="title_not_worn" type="string">
				[DESC]: non portée
			</text>
			<text length="1" name="path" type="string">
				Emplacement : [PATH]
			</text>
			<text length="1" name="not worn instructions" type="string">
				Pour changer de peau, faites-en glisser une à partir de votre inventaire.
Vous pouvez aussi en créer une nouvelle et la porter.
			</text>
			<text length="1" name="no modify instructions" type="string">
				Vous n&apos;avez pas la permission de modifier cet objet.
			</text>
<<<<<<< HEAD
			<texture_picker label="Tatouages tête" name="Head Tattoos" tool_tip="Cliquez pour sélectionner une image" width="78"/>
			<texture_picker label="Tatouages haut" name="Upper Tattoos" tool_tip="Cliquez pour sélectionner une image" width="78"/>
			<texture_picker label="Tatouages bas" name="Lower Tattoos" tool_tip="Cliquez pour sélectionner une image" width="78"/>
		</panel>
		<panel label="Cheveux" name="Hair">
			<button label="Créer des cheveux" label_selected="Créer des cheveux" name="Create New"/>
			<button label="Enlever" label_selected="Enlever" left="12" name="Take Off" width="82"/>
			<button label="Enregistrer" label_selected="Enregistrer" left="100" name="Save" width="82"/>
			<button label="Enregistrer sous" label_selected="Enregistrer sous" left="188" name="Save As" width="105"/>
			<button label="Rétablir" label_selected="Rétablir" left="299" name="Revert" width="82"/>
=======
			<text name="Item Action Label" right="92">
				Peau :
			</text>
			<texture_picker label="Tatouages tête" name="Head Tattoos" tool_tip="Cliquez pour sélectionner une image" width="78"/>
			<texture_picker label="Tatouages haut" name="Upper Tattoos" tool_tip="Cliquez pour sélectionner une image" width="78"/>
			<texture_picker label="Tatouages bas" name="Lower Tattoos" tool_tip="Cliquez pour sélectionner une image" width="78"/>
			<button label="Créer une peau" label_selected="Créer une peau" name="Create New"/>
			<button label="Enregistrer" label_selected="Enregistrer" left="100" name="Save" width="82"/>
			<button label="Enregistrer sous..." label_selected="Enregistrer sous..." left="188" name="Save As" width="111"/>
			<button label="Rétablir" label_selected="Rétablir" left="305" name="Revert" width="82"/>
		</panel>
		<panel label="Cheveux" name="Hair">
>>>>>>> fcaa1ad4
			<button label="Couleur" label_selected="Couleur" name="Color"/>
			<button label="Style" label_selected="Style" name="Style"/>
			<button label="Sourcils" label_selected="Sourcils" name="Eyebrows"/>
			<button label="Pilosité" label_selected="Pilosité" name="Facial"/>
<<<<<<< HEAD
			<button label="Aléatoire" label_selected="Aléatoire" name="Randomize"/>
=======
>>>>>>> fcaa1ad4
			<text length="1" name="title" type="string">
				[DESC]
			</text>
			<text length="1" name="title_no_modify" type="string">
				[DESC]: impossible de modifier
			</text>
			<text length="1" name="title_loading" type="string">
				[DESC]: en cours de chargement...
			</text>
			<text length="1" name="title_not_worn" type="string">
				[DESC]: non portés
			</text>
			<text length="1" name="path" type="string">
				Emplacement : [PATH]
			</text>
			<text length="1" name="not worn instructions" type="string">
				Pour changer de chevelure, faites-en glisser une de votre inventaire
<<<<<<< HEAD
jusqu&apos;à votre avatar. Vous pouvez aussi en créer une
nouvelle et la porter.
=======
jusqu&apos;à votre avatar. Vous pouvez aussi en créer une nouvelle
et la porter.
>>>>>>> fcaa1ad4
			</text>
			<text length="1" name="no modify instructions" type="string">
				Vous n&apos;avez pas la permission de modifier cet objet.
			</text>
<<<<<<< HEAD
			<texture_picker label="Texture" name="Texture" tool_tip="Cliquez pour sélectionner une image"/>
		</panel>
		<panel label="Yeux" name="Eyes">
			<button label="Créer des yeux" label_selected="Créer des yeux" name="Create New"/>
			<button label="Enlever" label_selected="Enlever" left="12" name="Take Off" width="82"/>
			<button label="Enregistrer" label_selected="Enregistrer" left="100" name="Save" width="82"/>
			<button label="Enregistrer sous" label_selected="Enregistrer sous" left="188" name="Save As" width="105"/>
			<button label="Rétablir" label_selected="Rétablir" left="299" name="Revert" width="82"/>
			<button label="Aléatoire" label_selected="Aléatoire" name="Randomize"/>
=======
			<text name="Item Action Label" right="92">
				Cheveux :
			</text>
			<texture_picker label="Texture" name="Texture" tool_tip="Cliquez pour sélectionner une image"/>
			<button label="Créer des cheveux" label_selected="Créer des cheveux" name="Create New"/>
			<button label="Enregistrer" label_selected="Enregistrer" left="100" name="Save" width="82"/>
			<button label="Enregistrer sous..." label_selected="Enregistrer sous..." left="188" name="Save As" width="111"/>
			<button label="Rétablir" label_selected="Rétablir" left="305" name="Revert" width="82"/>
		</panel>
		<panel label="Yeux" name="Eyes">
>>>>>>> fcaa1ad4
			<text length="1" name="title" type="string">
				[DESC]
			</text>
			<text length="1" name="title_no_modify" type="string">
				[DESC]: impossible de modifier
			</text>
			<text length="1" name="title_loading" type="string">
				[DESC]: en cours de chargement...
			</text>
			<text length="1" name="title_not_worn" type="string">
				[DESC]: non portés
			</text>
			<text length="1" name="path" type="string">
				Emplacement : [PATH]
			</text>
			<text length="1" name="not worn instructions" type="string">
<<<<<<< HEAD
				Pour changer vos yeux, faites-les glisser de votre inventaire
jusqu&apos;à votre avatar. Vous pouvez aussi en créer de nouveaux et les porter.
=======
				Pour changer vos yeux, faites-les glisser de votre inventaire jusqu&apos;à
votre avatar. Vous pouvez aussi en créer de nouveaux et les porter.
>>>>>>> fcaa1ad4
			</text>
			<text length="1" name="no modify instructions" type="string">
				Vous n&apos;avez pas la permission de modifier cet objet.
			</text>
<<<<<<< HEAD
			<texture_picker label="Iris" name="Iris" tool_tip="Cliquez pour sélectionner une image"/>
		</panel>
		<panel label="Vêtements"/>
		<panel label="Habits" name="clothes_placeholder"/>
		<panel label="Chemise" name="Shirt">
			<button label="Créer une chemise" label_selected="Créer une chemise" name="Create New"/>
			<button label="Enlever" label_selected="Enlever" left="12" name="Take Off" width="82"/>
			<button label="Enregistrer" label_selected="Enregistrer" left="100" name="Save" width="82"/>
			<button label="Enregistrer sous" label_selected="Enregistrer sous" left="188" name="Save As" width="105"/>
			<button label="Rétablir" label_selected="Rétablir" left="299" name="Revert" width="82"/>
=======
			<text name="Item Action Label" right="92">
				Yeux :
			</text>
			<texture_picker label="Iris" name="Iris" tool_tip="Cliquez pour sélectionner une image"/>
			<button label="Créer des yeux" label_selected="Créer des yeux" name="Create New"/>
			<button label="Enregistrer" label_selected="Enregistrer" left="100" name="Save" width="82"/>
			<button label="Enregistrer sous..." label_selected="Enregistrer sous..." left="188" name="Save As" width="111"/>
			<button label="Rétablir" label_selected="Rétablir" left="305" name="Revert" width="82"/>
		</panel>
		<panel label="Habits" name="clothes_placeholder"/>
		<panel label="Chemise" name="Shirt">
			<texture_picker label="Tissu" name="Fabric" tool_tip="Cliquez pour sélectionner une image" width="74"/>
			<color_swatch label="Couleur/Teinte" name="Color/Tint" tool_tip="Cliquer pour ouvrir le sélecteur de couleurs" width="74"/>
			<button label="Créer une chemise" label_selected="Créer une chemise" name="Create New"/>
			<button label="Enlever" label_selected="Enlever" left="12" name="Take Off" width="82"/>
			<button label="Enregistrer" label_selected="Enregistrer" left="100" name="Save" width="82"/>
			<button label="Enregistrer sous..." label_selected="Enregistrer sous..." left="188" name="Save As" width="111"/>
			<button label="Rétablir" label_selected="Rétablir" left="305" name="Revert" width="82"/>
>>>>>>> fcaa1ad4
			<text length="1" name="title" type="string">
				[DESC]
			</text>
			<text length="1" name="title_no_modify" type="string">
				[DESC]: impossible de modifier
			</text>
			<text length="1" name="title_loading" type="string">
				[DESC]: en cours de chargement...
			</text>
			<text length="1" name="title_not_worn" type="string">
				[DESC]: non portée
			</text>
			<text length="1" name="path" type="string">
				Emplacement : [PATH]
			</text>
			<text length="1" name="not worn instructions" type="string">
				Pour changer de chemise, faites-en glisser une de votre inventaire
jusqu&apos;à votre avatar. Vous pouvez aussi en créer une nouvelle et la porter.
			</text>
			<text length="1" name="no modify instructions" type="string">
				Vous n&apos;avez pas la permission de modifier cet objet.
			</text>
<<<<<<< HEAD
			<color_swatch label="Couleur/Teinte" name="Color/Tint" tool_tip="Cliquer pour ouvrir le sélecteur de couleurs" width="74"/>
			<texture_picker label="Tissu" name="Fabric" tool_tip="Cliquez pour sélectionner une image" width="74"/>
		</panel>
		<panel label="Pantalon" name="Pants">
			<button label="Créer un pantalon" label_selected="Créer un pantalon" name="Create New"/>
			<button label="Enlever" label_selected="Enlever" left="12" name="Take Off" width="82"/>
			<button label="Enregistrer" label_selected="Enregistrer" left="100" name="Save" width="82"/>
			<button label="Enregistrer sous" label_selected="Enregistrer sous" left="188" name="Save As" width="105"/>
			<button label="Rétablir" label_selected="Rétablir" left="299" name="Revert" width="82"/>
=======
			<text name="Item Action Label" right="92">
				Chemise :
			</text>
		</panel>
		<panel label="Pantalon" name="Pants">
			<texture_picker label="Tissu" name="Fabric" tool_tip="Cliquez pour sélectionner une image" width="74"/>
			<color_swatch label="Couleur/Teinte" name="Color/Tint" tool_tip="Cliquer pour ouvrir le sélecteur de couleurs" width="74"/>
			<button label="Créer un pantalon" label_selected="Créer un pantalon" name="Create New"/>
			<button label="Enlever" label_selected="Enlever" left="12" name="Take Off" width="82"/>
			<button label="Enregistrer" label_selected="Enregistrer" left="100" name="Save" width="82"/>
			<button label="Enregistrer sous..." label_selected="Enregistrer sous..." left="188" name="Save As" width="111"/>
			<button label="Rétablir" label_selected="Rétablir" left="305" name="Revert" width="82"/>
>>>>>>> fcaa1ad4
			<text length="1" name="title" type="string">
				[DESC]
			</text>
			<text length="1" name="title_no_modify" type="string">
				[DESC]: impossible de modifier
			</text>
			<text length="1" name="title_loading" type="string">
				[DESC]: en cours de chargement...
			</text>
			<text length="1" name="title_not_worn" type="string">
				[DESC]: non porté
			</text>
			<text length="1" name="path" type="string">
				Emplacement : [PATH]
			</text>
			<text length="1" name="not worn instructions" type="string">
				Pour changer de pantalon, faites-en glisser un de votre inventaire
jusqu&apos;à votre avatar. Vous pouvez aussi en créer un nouveau et le porter.
			</text>
			<text length="1" name="no modify instructions" type="string">
				Vous n&apos;avez pas la permission de modifier cet objet.
			</text>
<<<<<<< HEAD
			<color_swatch label="Couleur/Teinte" name="Color/Tint" tool_tip="Cliquer pour ouvrir le sélecteur de couleurs" width="74"/>
			<texture_picker label="Tissu" name="Fabric" tool_tip="Cliquez pour sélectionner une image" width="74"/>
		</panel>
		<panel label="Chaussures" name="Shoes">
			<button label="Créer des chaussures" label_selected="Créer des chaussures" name="Create New" width="140"/>
			<button label="Enlever" label_selected="Enlever" left="12" name="Take Off" width="82"/>
			<button label="Enregistrer" label_selected="Enregistrer" left="100" name="Save" width="82"/>
			<button label="Enregistrer sous" label_selected="Enregistrer sous" left="188" name="Save As" width="105"/>
			<button label="Rétablir" label_selected="Rétablir" left="299" name="Revert" width="82"/>
=======
			<text name="Item Action Label" right="92">
				Pantalon :
			</text>
		</panel>
		<panel label="Chaussures" name="Shoes">
>>>>>>> fcaa1ad4
			<text length="1" name="title" type="string">
				[DESC]
			</text>
			<text length="1" name="title_no_modify" type="string">
				[DESC]: impossible de modifier
			</text>
			<text length="1" name="title_loading" type="string">
				[DESC]: en cours de chargement...
			</text>
			<text length="1" name="title_not_worn" type="string">
				[DESC]: non portées
			</text>
			<text length="1" name="path" type="string">
				Emplacement : [PATH]
			</text>
			<text length="1" name="not worn instructions" type="string">
				Pour changer de chaussures, faites-en glisser une paire de votre
inventaire jusqu&apos;à votre avatar. Vous pouvez aussi en créer une
nouvelle paire et la porter.
			</text>
			<text length="1" name="no modify instructions" type="string">
				Vous n&apos;avez pas la permission de modifier cet objet.
			</text>
<<<<<<< HEAD
			<color_swatch label="Couleur/Teinte" name="Color/Tint" tool_tip="Cliquer pour ouvrir le sélecteur de couleurs" width="74"/>
			<texture_picker label="Tissu" name="Fabric" tool_tip="Cliquez pour sélectionner une image" width="74"/>
		</panel>
		<panel label="Chaussettes" name="Socks">
			<button label="Créer des chaussettes" label_selected="Créer des chaussettes" name="Create New" width="140"/>
			<button label="Enlever" label_selected="Enlever" left="12" name="Take Off" width="82"/>
			<button label="Enregistrer" label_selected="Enregistrer" left="100" name="Save" width="82"/>
			<button label="Enregistrer sous" label_selected="Enregistrer sous" left="188" name="Save As" width="105"/>
			<button label="Rétablir" label_selected="Rétablir" left="299" name="Revert" width="82"/>
=======
			<text name="Item Action Label" right="92">
				Chaussures :
			</text>
			<texture_picker label="Tissu" name="Fabric" tool_tip="Cliquez pour sélectionner une image" width="74"/>
			<color_swatch label="Couleur/Teinte" name="Color/Tint" tool_tip="Cliquer pour ouvrir le sélecteur de couleurs" width="74"/>
			<button label="Créer des chaussures" label_selected="Créer des chaussures" name="Create New" />
			<button label="Enlever" label_selected="Enlever" left="12" name="Take Off" width="82"/>
			<button label="Enregistrer" label_selected="Enregistrer" left="100" name="Save" width="82"/>
			<button label="Enregistrer sous..." label_selected="Enregistrer sous..." left="188" name="Save As" width="111"/>
			<button label="Rétablir" label_selected="Rétablir" left="305" name="Revert" width="82"/>
		</panel>
		<panel label="Chaussettes" name="Socks">
>>>>>>> fcaa1ad4
			<text length="1" name="title" type="string">
				[DESC]
			</text>
			<text length="1" name="title_no_modify" type="string">
				[DESC]: impossible de modifier
			</text>
			<text length="1" name="title_loading" type="string">
				[DESC]: en cours de chargement...
			</text>
			<text length="1" name="title_not_worn" type="string">
				[DESC]: non portées
			</text>
			<text length="1" name="path" type="string">
				Emplacement : [PATH]
			</text>
			<text length="1" name="not worn instructions" type="string">
				Pour changer de chaussettes, faites-en glisser une paire de votre
inventaire jusqu&apos;à votre avatar. Vous pouvez aussi en créer une
nouvelle paire et la porter.
			</text>
			<text length="1" name="no modify instructions" type="string">
				Vous n&apos;avez pas la permission de modifier cet objet.
			</text>
<<<<<<< HEAD
			<color_swatch label="Couleur/Teinte" name="Color/Tint" tool_tip="Cliquer pour ouvrir le sélecteur de couleurs" width="74"/>
			<texture_picker label="Tissu" name="Fabric" tool_tip="Cliquez pour sélectionner une image" width="74"/>
		</panel>
		<panel label="Veste" name="Jacket">
			<button label="Créer une veste" label_selected="Créer une veste" name="Create New"/>
			<button label="Enlever" label_selected="Enlever" left="12" name="Take Off" width="82"/>
			<button label="Enregistrer" label_selected="Enregistrer" left="100" name="Save" width="82"/>
			<button label="Enregistrer sous" label_selected="Enregistrer sous" left="188" name="Save As" width="105"/>
			<button label="Rétablir" label_selected="Rétablir" left="299" name="Revert" width="82"/>
=======
			<text name="Item Action Label" right="92">
				Chaussettes :
			</text>
			<texture_picker label="Tissu" name="Fabric" tool_tip="Cliquez pour sélectionner une image" width="74"/>
			<color_swatch label="Couleur/Teinte" name="Color/Tint" tool_tip="Cliquer pour ouvrir le sélecteur de couleurs" width="74"/>
			<button label="Créer des chaussettes" label_selected="Créer des chaussettes" name="Create New"/>
			<button label="Enlever" label_selected="Enlever" left="12" name="Take Off" width="82"/>
			<button label="Enregistrer" label_selected="Enregistrer" left="100" name="Save" width="82"/>
			<button label="Enregistrer sous..." label_selected="Enregistrer sous..." left="188" name="Save As" width="111"/>
			<button label="Rétablir" label_selected="Rétablir" left="305" name="Revert" width="82"/>
		</panel>
		<panel label="Veste" name="Jacket">
>>>>>>> fcaa1ad4
			<text length="1" name="title" type="string">
				[DESC]
			</text>
			<text length="1" name="title_no_modify" type="string">
				[DESC]: impossible de modifier
			</text>
			<text length="1" name="title_loading" type="string">
				[DESC]: en cours de chargement...
			</text>
			<text length="1" name="title_not_worn" type="string">
				[DESC]: non portée
			</text>
			<text length="1" name="path" type="string">
				Emplacement : [PATH]
			</text>
			<text length="1" name="not worn instructions" type="string">
<<<<<<< HEAD
				Pour changer de veste, faites-en glisser une de votre inventaire
jusqu&apos;à votre avatar. Vous pouvez aussi en créer une
nouvelle et la porter.
=======
				Pour changer de veste, faites-en glisser une de votre inventaire jusqu&apos;à
votre avatar. Vous pouvez aussi en créer une nouvelle et la porter.
>>>>>>> fcaa1ad4
			</text>
			<text length="1" name="no modify instructions" type="string">
				Vous n&apos;avez pas la permission de modifier cet objet.
			</text>
<<<<<<< HEAD
			<color_swatch label="Couleur/Teinte" name="Color/Tint" tool_tip="Cliquer pour ouvrir le sélecteur de couleurs" width="81"/>
			<texture_picker label="Tissu (dessus)" name="Upper Fabric" tool_tip="Cliquez pour sélectionner une image" width="81"/>
			<texture_picker label="Tissu (dessous)" name="Lower Fabric" tool_tip="Cliquez pour sélectionner une image" width="81"/>
		</panel>
		<panel label="Gants" name="Gloves">
			<button label="Créer des gants" label_selected="Créer des gants" name="Create New"/>
			<button label="Enlever" label_selected="Enlever" left="12" name="Take Off" width="82"/>
			<button label="Enregistrer" label_selected="Enregistrer" left="100" name="Save" width="82"/>
			<button label="Enregistrer sous" label_selected="Enregistrer sous" left="188" name="Save As" width="105"/>
			<button label="Rétablir" label_selected="Rétablir" left="299" name="Revert" width="82"/>
=======
			<text name="Item Action Label" right="92">
				Veste :
			</text>
			<texture_picker label="Tissu (dessus)" name="Upper Fabric" tool_tip="Cliquez pour sélectionner une image" width="81"/>
			<texture_picker label="Tissu (dessous)" name="Lower Fabric" tool_tip="Cliquez pour sélectionner une image" width="81"/>
			<color_swatch label="Couleur/Teinte" name="Color/Tint" tool_tip="Cliquer pour ouvrir le sélecteur de couleurs" width="81"/>
			<button label="Créer une veste" label_selected="Créer une veste" name="Create New"/>
			<button label="Enlever" label_selected="Enlever" left="12" name="Take Off" width="82"/>
			<button label="Enregistrer" label_selected="Enregistrer" left="100" name="Save" width="82"/>
			<button label="Enregistrer sous..." label_selected="Enregistrer sous..." left="188" name="Save As" width="111"/>
			<button label="Rétablir" label_selected="Rétablir" left="305" name="Revert" width="82"/>
		</panel>
		<panel label="Gants" name="Gloves">
>>>>>>> fcaa1ad4
			<text length="1" name="title" type="string">
				[DESC]
			</text>
			<text length="1" name="title_no_modify" type="string">
				[DESC]: impossible de modifier
			</text>
			<text length="1" name="title_loading" type="string">
				[DESC]: en cours de chargement...
			</text>
			<text length="1" name="title_not_worn" type="string">
				[DESC]: non portés
			</text>
			<text length="1" name="path" type="string">
				Emplacement : [PATH]
			</text>
			<text length="1" name="not worn instructions" type="string">
				Pour changer de gants, faites-en glisser une paire à partir de votre
<<<<<<< HEAD
inventaire. Vous pouvez aussi en créer une nouvelle paire
et la porter.
=======
inventaire. Vous pouvez aussi en créer une nouvelle paire et la porter.
>>>>>>> fcaa1ad4
			</text>
			<text length="1" name="no modify instructions" type="string">
				Vous n&apos;avez pas la permission de modifier cet objet.
			</text>
<<<<<<< HEAD
			<color_swatch label="Couleur/Teinte" name="Color/Tint" tool_tip="Cliquer pour ouvrir le sélecteur de couleurs" width="74"/>
			<texture_picker label="Tissu" name="Fabric" tool_tip="Cliquez pour sélectionner une image" width="74"/>
		</panel>
		<panel label="Sous-vêtements (homme)" name="Undershirt">
			<button label="Créer des sous-vêtements" label_selected="Créer des sous-vêtements" name="Create New" width="166"/>
			<button label="Enlever" label_selected="Enlever" left="12" name="Take Off" width="82"/>
			<button label="Enregistrer" label_selected="Enregistrer" left="100" name="Save" width="82"/>
			<button label="Enregistrer sous" label_selected="Enregistrer sous" left="188" name="Save As" width="105"/>
			<button label="Rétablir" label_selected="Rétablir" left="299" name="Revert" width="82"/>
=======
			<text name="Item Action Label" right="92">
				Gants :
			</text>
			<texture_picker label="Tissu" name="Fabric" tool_tip="Cliquez pour sélectionner une image" width="74"/>
			<color_swatch label="Couleur/Teinte" name="Color/Tint" tool_tip="Cliquer pour ouvrir le sélecteur de couleurs" width="74"/>
			<button label="Créer des gants" label_selected="Créer des gants" name="Create New"/>
			<button label="Enlever" label_selected="Enlever" left="12" name="Take Off" width="82"/>
			<button label="Enregistrer" label_selected="Enregistrer" left="100" name="Save" width="82"/>
			<button label="Enregistrer sous..." label_selected="Enregistrer sous..." left="188" name="Save As" width="111"/>
			<button label="Rétablir" label_selected="Rétablir" left="305" name="Revert" width="82"/>
		</panel>
		<panel label="Sous-vêtements (haut)" name="Undershirt">
>>>>>>> fcaa1ad4
			<text length="1" name="title" type="string">
				[DESC]
			</text>
			<text length="1" name="title_no_modify" type="string">
				[DESC]: impossible de modifier
			</text>
			<text length="1" name="title_loading" type="string">
				[DESC]: en cours de chargement...
			</text>
			<text length="1" name="title_not_worn" type="string">
				[DESC]: non portés
			</text>
			<text length="1" name="path" type="string">
				Emplacement : [PATH]
			</text>
			<text length="1" name="not worn instructions" type="string">
				Pour changer de sous-vêtement, faites-en glisser une paire à partir de
votre inventaire. Vous pouvez aussi en créer des nouveaux et les porter.
			</text>
			<text length="1" name="no modify instructions" type="string">
				Vous n&apos;avez pas la permission de modifier cet objet.
			</text>
<<<<<<< HEAD
			<color_swatch label="Couleur/Teinte" name="Color/Tint" tool_tip="Cliquer pour ouvrir le sélecteur de couleurs" width="74"/>
			<texture_picker label="Tissu" name="Fabric" tool_tip="Cliquez pour sélectionner une image" width="74"/>
		</panel>
		<panel label="Sous-vêtements (femme)" name="Underpants">
			<button label="Créer des sous-vêtements" label_selected="Créer des sous-vêtements" name="Create New" width="166"/>
			<button label="Enlever" label_selected="Enlever" left="12" name="Take Off" width="82"/>
			<button label="Enregistrer" label_selected="Enregistrer" left="100" name="Save" width="82"/>
			<button label="Enregistrer sous" label_selected="Enregistrer sous" left="188" name="Save As" width="105"/>
			<button label="Rétablir" label_selected="Rétablir" left="299" name="Revert" width="82"/>
=======
			<text name="Item Action Label" right="92" bottom="-470">
				Sous-vêtements
(haut) :
			</text>
			<texture_picker label="Tissu" name="Fabric" tool_tip="Cliquez pour sélectionner une image" width="74"/>
			<color_swatch label="Couleur/Teinte" name="Color/Tint" tool_tip="Cliquer pour ouvrir le sélecteur de couleurs" width="74"/>
			<button label="Créer des sous-vêtements" label_selected="Créer des sous-vêtements" name="Create New"/>
			<button label="Enlever" label_selected="Enlever" left="12" name="Take Off" width="82"/>
			<button label="Enregistrer" label_selected="Enregistrer" left="100" name="Save" width="82"/>
			<button label="Enregistrer sous..." label_selected="Enregistrer sous..." left="188" name="Save As" width="111"/>
			<button label="Rétablir" label_selected="Rétablir" left="305" name="Revert" width="82"/>
		</panel>
		<panel label="Sous-vêtements (bas)" name="Underpants">
>>>>>>> fcaa1ad4
			<text length="1" name="title" type="string">
				[DESC]
			</text>
			<text length="1" name="title_no_modify" type="string">
				[DESC]: impossible de modifier
			</text>
			<text length="1" name="title_loading" type="string">
				[DESC]: en cours de chargement...
			</text>
			<text length="1" name="title_not_worn" type="string">
				[DESC]: non portés
			</text>
			<text length="1" name="path" type="string">
				Emplacement : [PATH]
			</text>
			<text length="1" name="not worn instructions" type="string">
				Pour changer de sous-vêtement, faites-en glisser une paire à partir de
votre inventaire. Vous pouvez aussi en créer des nouveaux et les porter.
			</text>
			<text length="1" name="no modify instructions" type="string">
				Vous n&apos;avez pas la permission de modifier cet objet.
			</text>
<<<<<<< HEAD
			<color_swatch label="Couleur/Teinte" name="Color/Tint" tool_tip="Cliquer pour ouvrir le sélecteur de couleurs" width="74"/>
			<texture_picker label="Tissu" name="Fabric" tool_tip="Cliquez pour sélectionner une image" width="74"/>
		</panel>
		<panel label="Jupe" name="Skirt">
			<button label="Créer une jupe" label_selected="Créer une jupe" name="Create New"/>
			<button label="Enlever" label_selected="Enlever" left="12" name="Take Off" width="82"/>
			<button label="Enregistrer" label_selected="Enregistrer" left="100" name="Save" width="82"/>
			<button label="Enregistrer sous" label_selected="Enregistrer sous" left="188" name="Save As" width="105"/>
			<button label="Rétablir" label_selected="Rétablir" left="299" name="Revert" width="82"/>
=======
			<text name="Item Action Label" right="92" bottom="-470">
				Sous-vêtements
(bas) :
			</text>
			<texture_picker label="Tissu" name="Fabric" tool_tip="Cliquez pour sélectionner une image" width="74"/>
			<color_swatch label="Couleur/Teinte" name="Color/Tint" tool_tip="Cliquer pour ouvrir le sélecteur de couleurs" width="74"/>
			<button label="Créer des sous-vêtements" label_selected="Créer des sous-vêtements" name="Create New"/>
			<button label="Enlever" label_selected="Enlever" left="12" name="Take Off" width="82"/>
			<button label="Enregistrer" label_selected="Enregistrer" left="100" name="Save" width="82"/>
			<button label="Enregistrer sous..." label_selected="Enregistrer sous..." left="188" name="Save As" width="111"/>
			<button label="Rétablir" label_selected="Rétablir" left="305" name="Revert" width="82"/>
		</panel>
		<panel label="Jupe" name="Skirt">
>>>>>>> fcaa1ad4
			<text length="1" name="title" type="string">
				[DESC]
			</text>
			<text length="1" name="title_no_modify" type="string">
				[DESC]: impossible de modifier
			</text>
			<text length="1" name="title_loading" type="string">
				[DESC]: en cours de chargement...
			</text>
			<text length="1" name="title_not_worn" type="string">
				[DESC]: non portée
			</text>
			<text length="1" name="path" type="string">
				Emplacement : [PATH]
			</text>
			<text length="1" name="not worn instructions" type="string">
				Pour changer de jupe, faites-en glisser une à partir de votre inventaire.
Vous pouvez aussi en créer une nouvelle et la porter.
			</text>
			<text length="1" name="no modify instructions" type="string">
				Vous n&apos;avez pas la permission de modifier cet objet.
			</text>
<<<<<<< HEAD
			<color_swatch label="Couleur/Teinte" name="Color/Tint" tool_tip="Cliquer pour ouvrir le sélecteur de couleurs" width="74"/>
			<texture_picker label="Tissu" name="Fabric" tool_tip="Cliquez pour sélectionner une image" width="74"/>
		</panel>
	</tab_container>
	<scroll_container left="266" name="panel_container"/>
	<button label="Créer un ensemble" label_selected="Créer un ensemble" name="Make Outfit" right="-252" width="115"/>
	<button label="Tout enregistrer" label_selected="Tout enregistrer" name="Save All" right="-131" width="115"/>
	<button label="Fermer" label_selected="Fermer" name="Close" width="115"/>
=======
			<text name="Item Action Label" right="92">
				Jupe :
			</text>
			<texture_picker label="Tissu" name="Fabric" tool_tip="Cliquez pour sélectionner une image" width="74"/>
			<color_swatch label="Couleur/Teinte" name="Color/Tint" tool_tip="Cliquer pour ouvrir le sélecteur de couleurs" width="74"/>
			<button label="Créer une jupe" label_selected="Créer une jupe" name="Create New"/>
			<button label="Enlever" label_selected="Enlever" left="12" name="Take Off" width="82"/>
			<button label="Enregistrer" label_selected="Enregistrer" left="100" name="Save" width="82"/>
			<button label="Enregistrer sous..." label_selected="Enregistrer sous..." left="188" name="Save As" width="111"/>
			<button label="Rétablir" label_selected="Rétablir" left="305" name="Revert" width="82"/>
		</panel>
	</tab_container>
	<scroll_container left="251" name="panel_container"/>
	<button label="Annuler" label_selected="Annuler" name="Cancel"/>
	<button label="OK" label_selected="OK" name="Ok"/>
	<button label="Créer un ensemble..." label_selected="Créer un ensemble..." name="Make Outfit" left="152" width="125"/>
>>>>>>> fcaa1ad4
</floater><|MERGE_RESOLUTION|>--- conflicted
+++ resolved
@@ -1,23 +1,9 @@
-<<<<<<< HEAD
-﻿<?xml version="1.0" encoding="utf-8" standalone="yes"?>
-<floater name="floater customize" title="Apparence" width="563">
-	<tab_container name="customize tab container" tab_min_width="165" width="561">
-		<panel label="Parties du corps"/>
-		<panel label="Parties du corps" name="body_parts_placeholder"/>
-		<panel label="Silhouette" left="169" name="Shape" width="389">
-			<button label="Créer une silhouette" label_selected="Créer une silhouette" name="Create New" width="140"/>
-			<button label="Enlever" label_selected="Enlever" left="12" name="Take Off" width="82"/>
-			<button label="Enregistrer" label_selected="Enregistrer" left="100" name="Save" width="82"/>
-			<button label="Enregistrer sous" label_selected="Enregistrer sous" left="188" name="Save As" width="105"/>
-			<button label="Rétablir" label_selected="Rétablir" left="299" name="Revert" width="82"/>
-=======
 <?xml version="1.0" encoding="utf-8" standalone="yes"?>
 <floater name="floater customize" title="Apparence" width="548">
 	<tab_container name="customize tab container" tab_min_width="150" width="546">
 		<panel label="Parties du corps" name="body_parts_placeholder"/>
 		<panel label="Silhouette" left="154" name="Shape" width="389">
 			<button label="Rétablir" label_selected="Rétablir" left="305" name="Revert" width="82"/>
->>>>>>> fcaa1ad4
 			<button label="Corps" label_selected="Corps" name="Body"/>
 			<button label="Tête" label_selected="Tête" name="Head"/>
 			<button label="Yeux" label_selected="Yeux" name="Eyes"/>
@@ -27,9 +13,6 @@
 			<button label="Menton" label_selected="Menton" name="Chin"/>
 			<button label="Torse" label_selected="Torse" name="Torso"/>
 			<button label="Jambes" label_selected="Jambes" name="Legs"/>
-<<<<<<< HEAD
-			<button label="Aléatoire" label_selected="Aléatoire" name="Randomize"/>
-=======
 			<radio_group name="sex radio">
 				<radio_item length="1" name="radio" type="string">
 					Femme
@@ -38,7 +21,6 @@
 					Homme
 				</radio_item>
 			</radio_group>
->>>>>>> fcaa1ad4
 			<text length="1" name="title" type="string">
 				[DESC]
 			</text>
@@ -56,51 +38,24 @@
 			</text>
 			<text length="1" name="not worn instructions" type="string">
 				Pour changer de silhouette, faites-en glisser une à partir de votre
-<<<<<<< HEAD
-inventaire jusqu&apos;à votre avatar. Vous pouvez aussi en créer une nouvelle et la porter.
-une nouvelle et de la porter.
-=======
 inventaire jusqu&apos;à votre avatar. Vous pouvez aussi en créer une nouvelle 
 et de la porter.
->>>>>>> fcaa1ad4
-			</text>
-			<text length="1" name="no modify instructions" type="string">
-				Vous n&apos;avez pas la permission de modifier cet objet.
-			</text>
-<<<<<<< HEAD
-			<radio_group name="sex radio">
-				<radio_item length="1" name="radio" type="string">
-					Femme
-				</radio_item>
-				<radio_item length="1" name="radio2" type="string">
-					Homme
-				</radio_item>
-			</radio_group>
+			</text>
+			<text length="1" name="no modify instructions" type="string">
+				Vous n&apos;avez pas la permission de modifier cet objet.
+			</text>
+			<text name="Item Action Label" right="92">
+				Silhouette :
+			</text>
+			<button label="Créer une silhouette" label_selected="Créer une silhouette" name="Create New"/>
+			<button label="Enregistrer" label_selected="Enregistrer" left="100" name="Save" width="82"/>
+			<button label="Enregistrer sous..." label_selected="Enregistrer sous..." left="188" name="Save As" width="111"/>
 		</panel>
 		<panel label="Peau" name="Skin">
-			<button label="Créer une peau" label_selected="Créer une peau" name="Create New"/>
-			<button label="Enlever" label_selected="Enlever" left="12" name="Take Off" width="82"/>
-			<button label="Enregistrer" label_selected="Enregistrer" left="100" name="Save" width="82"/>
-			<button label="Enregistrer sous" label_selected="Enregistrer sous" left="188" name="Save As" width="105"/>
-			<button label="Rétablir" label_selected="Rétablir" left="299" name="Revert" width="82"/>
-=======
-			<text name="Item Action Label" right="92">
-				Silhouette :
-			</text>
-			<button label="Créer une silhouette" label_selected="Créer une silhouette" name="Create New"/>
-			<button label="Enregistrer" label_selected="Enregistrer" left="100" name="Save" width="82"/>
-			<button label="Enregistrer sous..." label_selected="Enregistrer sous..." left="188" name="Save As" width="111"/>
-		</panel>
-		<panel label="Peau" name="Skin">
->>>>>>> fcaa1ad4
 			<button label="Couleur" label_selected="Couleur" name="Skin Color" width="84"/>
 			<button label="Détails visage" label_selected="Détails visage" name="Face Detail" width="84"/>
 			<button label="Maquillage" label_selected="Maquillage" name="Makeup" width="84"/>
 			<button label="Détails corps" label_selected="Détails corps" name="Body Detail" width="84"/>
-<<<<<<< HEAD
-			<button label="Aléatoire" label_selected="Aléatoire" name="Randomize" width="84"/>
-=======
->>>>>>> fcaa1ad4
 			<text length="1" name="title" type="string">
 				[DESC]
 			</text>
@@ -123,18 +78,6 @@
 			<text length="1" name="no modify instructions" type="string">
 				Vous n&apos;avez pas la permission de modifier cet objet.
 			</text>
-<<<<<<< HEAD
-			<texture_picker label="Tatouages tête" name="Head Tattoos" tool_tip="Cliquez pour sélectionner une image" width="78"/>
-			<texture_picker label="Tatouages haut" name="Upper Tattoos" tool_tip="Cliquez pour sélectionner une image" width="78"/>
-			<texture_picker label="Tatouages bas" name="Lower Tattoos" tool_tip="Cliquez pour sélectionner une image" width="78"/>
-		</panel>
-		<panel label="Cheveux" name="Hair">
-			<button label="Créer des cheveux" label_selected="Créer des cheveux" name="Create New"/>
-			<button label="Enlever" label_selected="Enlever" left="12" name="Take Off" width="82"/>
-			<button label="Enregistrer" label_selected="Enregistrer" left="100" name="Save" width="82"/>
-			<button label="Enregistrer sous" label_selected="Enregistrer sous" left="188" name="Save As" width="105"/>
-			<button label="Rétablir" label_selected="Rétablir" left="299" name="Revert" width="82"/>
-=======
 			<text name="Item Action Label" right="92">
 				Peau :
 			</text>
@@ -147,15 +90,10 @@
 			<button label="Rétablir" label_selected="Rétablir" left="305" name="Revert" width="82"/>
 		</panel>
 		<panel label="Cheveux" name="Hair">
->>>>>>> fcaa1ad4
 			<button label="Couleur" label_selected="Couleur" name="Color"/>
 			<button label="Style" label_selected="Style" name="Style"/>
 			<button label="Sourcils" label_selected="Sourcils" name="Eyebrows"/>
 			<button label="Pilosité" label_selected="Pilosité" name="Facial"/>
-<<<<<<< HEAD
-			<button label="Aléatoire" label_selected="Aléatoire" name="Randomize"/>
-=======
->>>>>>> fcaa1ad4
 			<text length="1" name="title" type="string">
 				[DESC]
 			</text>
@@ -173,28 +111,12 @@
 			</text>
 			<text length="1" name="not worn instructions" type="string">
 				Pour changer de chevelure, faites-en glisser une de votre inventaire
-<<<<<<< HEAD
-jusqu&apos;à votre avatar. Vous pouvez aussi en créer une
-nouvelle et la porter.
-=======
 jusqu&apos;à votre avatar. Vous pouvez aussi en créer une nouvelle
 et la porter.
->>>>>>> fcaa1ad4
-			</text>
-			<text length="1" name="no modify instructions" type="string">
-				Vous n&apos;avez pas la permission de modifier cet objet.
-			</text>
-<<<<<<< HEAD
-			<texture_picker label="Texture" name="Texture" tool_tip="Cliquez pour sélectionner une image"/>
-		</panel>
-		<panel label="Yeux" name="Eyes">
-			<button label="Créer des yeux" label_selected="Créer des yeux" name="Create New"/>
-			<button label="Enlever" label_selected="Enlever" left="12" name="Take Off" width="82"/>
-			<button label="Enregistrer" label_selected="Enregistrer" left="100" name="Save" width="82"/>
-			<button label="Enregistrer sous" label_selected="Enregistrer sous" left="188" name="Save As" width="105"/>
-			<button label="Rétablir" label_selected="Rétablir" left="299" name="Revert" width="82"/>
-			<button label="Aléatoire" label_selected="Aléatoire" name="Randomize"/>
-=======
+			</text>
+			<text length="1" name="no modify instructions" type="string">
+				Vous n&apos;avez pas la permission de modifier cet objet.
+			</text>
 			<text name="Item Action Label" right="92">
 				Cheveux :
 			</text>
@@ -205,7 +127,6 @@
 			<button label="Rétablir" label_selected="Rétablir" left="305" name="Revert" width="82"/>
 		</panel>
 		<panel label="Yeux" name="Eyes">
->>>>>>> fcaa1ad4
 			<text length="1" name="title" type="string">
 				[DESC]
 			</text>
@@ -222,48 +143,30 @@
 				Emplacement : [PATH]
 			</text>
 			<text length="1" name="not worn instructions" type="string">
-<<<<<<< HEAD
-				Pour changer vos yeux, faites-les glisser de votre inventaire
-jusqu&apos;à votre avatar. Vous pouvez aussi en créer de nouveaux et les porter.
-=======
 				Pour changer vos yeux, faites-les glisser de votre inventaire jusqu&apos;à
 votre avatar. Vous pouvez aussi en créer de nouveaux et les porter.
->>>>>>> fcaa1ad4
-			</text>
-			<text length="1" name="no modify instructions" type="string">
-				Vous n&apos;avez pas la permission de modifier cet objet.
-			</text>
-<<<<<<< HEAD
+			</text>
+			<text length="1" name="no modify instructions" type="string">
+				Vous n&apos;avez pas la permission de modifier cet objet.
+			</text>
+			<text name="Item Action Label" right="92">
+				Yeux :
+			</text>
 			<texture_picker label="Iris" name="Iris" tool_tip="Cliquez pour sélectionner une image"/>
-		</panel>
-		<panel label="Vêtements"/>
+			<button label="Créer des yeux" label_selected="Créer des yeux" name="Create New"/>
+			<button label="Enregistrer" label_selected="Enregistrer" left="100" name="Save" width="82"/>
+			<button label="Enregistrer sous..." label_selected="Enregistrer sous..." left="188" name="Save As" width="111"/>
+			<button label="Rétablir" label_selected="Rétablir" left="305" name="Revert" width="82"/>
+		</panel>
 		<panel label="Habits" name="clothes_placeholder"/>
 		<panel label="Chemise" name="Shirt">
+			<texture_picker label="Tissu" name="Fabric" tool_tip="Cliquez pour sélectionner une image" width="74"/>
+			<color_swatch label="Couleur/Teinte" name="Color/Tint" tool_tip="Cliquer pour ouvrir le sélecteur de couleurs" width="74"/>
 			<button label="Créer une chemise" label_selected="Créer une chemise" name="Create New"/>
 			<button label="Enlever" label_selected="Enlever" left="12" name="Take Off" width="82"/>
 			<button label="Enregistrer" label_selected="Enregistrer" left="100" name="Save" width="82"/>
-			<button label="Enregistrer sous" label_selected="Enregistrer sous" left="188" name="Save As" width="105"/>
-			<button label="Rétablir" label_selected="Rétablir" left="299" name="Revert" width="82"/>
-=======
-			<text name="Item Action Label" right="92">
-				Yeux :
-			</text>
-			<texture_picker label="Iris" name="Iris" tool_tip="Cliquez pour sélectionner une image"/>
-			<button label="Créer des yeux" label_selected="Créer des yeux" name="Create New"/>
-			<button label="Enregistrer" label_selected="Enregistrer" left="100" name="Save" width="82"/>
-			<button label="Enregistrer sous..." label_selected="Enregistrer sous..." left="188" name="Save As" width="111"/>
-			<button label="Rétablir" label_selected="Rétablir" left="305" name="Revert" width="82"/>
-		</panel>
-		<panel label="Habits" name="clothes_placeholder"/>
-		<panel label="Chemise" name="Shirt">
-			<texture_picker label="Tissu" name="Fabric" tool_tip="Cliquez pour sélectionner une image" width="74"/>
-			<color_swatch label="Couleur/Teinte" name="Color/Tint" tool_tip="Cliquer pour ouvrir le sélecteur de couleurs" width="74"/>
-			<button label="Créer une chemise" label_selected="Créer une chemise" name="Create New"/>
-			<button label="Enlever" label_selected="Enlever" left="12" name="Take Off" width="82"/>
-			<button label="Enregistrer" label_selected="Enregistrer" left="100" name="Save" width="82"/>
-			<button label="Enregistrer sous..." label_selected="Enregistrer sous..." left="188" name="Save As" width="111"/>
-			<button label="Rétablir" label_selected="Rétablir" left="305" name="Revert" width="82"/>
->>>>>>> fcaa1ad4
+			<button label="Enregistrer sous..." label_selected="Enregistrer sous..." left="188" name="Save As" width="111"/>
+			<button label="Rétablir" label_selected="Rétablir" left="305" name="Revert" width="82"/>
 			<text length="1" name="title" type="string">
 				[DESC]
 			</text>
@@ -286,30 +189,18 @@
 			<text length="1" name="no modify instructions" type="string">
 				Vous n&apos;avez pas la permission de modifier cet objet.
 			</text>
-<<<<<<< HEAD
-			<color_swatch label="Couleur/Teinte" name="Color/Tint" tool_tip="Cliquer pour ouvrir le sélecteur de couleurs" width="74"/>
-			<texture_picker label="Tissu" name="Fabric" tool_tip="Cliquez pour sélectionner une image" width="74"/>
+			<text name="Item Action Label" right="92">
+				Chemise :
+			</text>
 		</panel>
 		<panel label="Pantalon" name="Pants">
+			<texture_picker label="Tissu" name="Fabric" tool_tip="Cliquez pour sélectionner une image" width="74"/>
+			<color_swatch label="Couleur/Teinte" name="Color/Tint" tool_tip="Cliquer pour ouvrir le sélecteur de couleurs" width="74"/>
 			<button label="Créer un pantalon" label_selected="Créer un pantalon" name="Create New"/>
 			<button label="Enlever" label_selected="Enlever" left="12" name="Take Off" width="82"/>
 			<button label="Enregistrer" label_selected="Enregistrer" left="100" name="Save" width="82"/>
-			<button label="Enregistrer sous" label_selected="Enregistrer sous" left="188" name="Save As" width="105"/>
-			<button label="Rétablir" label_selected="Rétablir" left="299" name="Revert" width="82"/>
-=======
-			<text name="Item Action Label" right="92">
-				Chemise :
-			</text>
-		</panel>
-		<panel label="Pantalon" name="Pants">
-			<texture_picker label="Tissu" name="Fabric" tool_tip="Cliquez pour sélectionner une image" width="74"/>
-			<color_swatch label="Couleur/Teinte" name="Color/Tint" tool_tip="Cliquer pour ouvrir le sélecteur de couleurs" width="74"/>
-			<button label="Créer un pantalon" label_selected="Créer un pantalon" name="Create New"/>
-			<button label="Enlever" label_selected="Enlever" left="12" name="Take Off" width="82"/>
-			<button label="Enregistrer" label_selected="Enregistrer" left="100" name="Save" width="82"/>
-			<button label="Enregistrer sous..." label_selected="Enregistrer sous..." left="188" name="Save As" width="111"/>
-			<button label="Rétablir" label_selected="Rétablir" left="305" name="Revert" width="82"/>
->>>>>>> fcaa1ad4
+			<button label="Enregistrer sous..." label_selected="Enregistrer sous..." left="188" name="Save As" width="111"/>
+			<button label="Rétablir" label_selected="Rétablir" left="305" name="Revert" width="82"/>
 			<text length="1" name="title" type="string">
 				[DESC]
 			</text>
@@ -332,23 +223,11 @@
 			<text length="1" name="no modify instructions" type="string">
 				Vous n&apos;avez pas la permission de modifier cet objet.
 			</text>
-<<<<<<< HEAD
-			<color_swatch label="Couleur/Teinte" name="Color/Tint" tool_tip="Cliquer pour ouvrir le sélecteur de couleurs" width="74"/>
-			<texture_picker label="Tissu" name="Fabric" tool_tip="Cliquez pour sélectionner une image" width="74"/>
+			<text name="Item Action Label" right="92">
+				Pantalon :
+			</text>
 		</panel>
 		<panel label="Chaussures" name="Shoes">
-			<button label="Créer des chaussures" label_selected="Créer des chaussures" name="Create New" width="140"/>
-			<button label="Enlever" label_selected="Enlever" left="12" name="Take Off" width="82"/>
-			<button label="Enregistrer" label_selected="Enregistrer" left="100" name="Save" width="82"/>
-			<button label="Enregistrer sous" label_selected="Enregistrer sous" left="188" name="Save As" width="105"/>
-			<button label="Rétablir" label_selected="Rétablir" left="299" name="Revert" width="82"/>
-=======
-			<text name="Item Action Label" right="92">
-				Pantalon :
-			</text>
-		</panel>
-		<panel label="Chaussures" name="Shoes">
->>>>>>> fcaa1ad4
 			<text length="1" name="title" type="string">
 				[DESC]
 			</text>
@@ -372,30 +251,18 @@
 			<text length="1" name="no modify instructions" type="string">
 				Vous n&apos;avez pas la permission de modifier cet objet.
 			</text>
-<<<<<<< HEAD
-			<color_swatch label="Couleur/Teinte" name="Color/Tint" tool_tip="Cliquer pour ouvrir le sélecteur de couleurs" width="74"/>
-			<texture_picker label="Tissu" name="Fabric" tool_tip="Cliquez pour sélectionner une image" width="74"/>
+			<text name="Item Action Label" right="92">
+				Chaussures :
+			</text>
+			<texture_picker label="Tissu" name="Fabric" tool_tip="Cliquez pour sélectionner une image" width="74"/>
+			<color_swatch label="Couleur/Teinte" name="Color/Tint" tool_tip="Cliquer pour ouvrir le sélecteur de couleurs" width="74"/>
+			<button label="Créer des chaussures" label_selected="Créer des chaussures" name="Create New" />
+			<button label="Enlever" label_selected="Enlever" left="12" name="Take Off" width="82"/>
+			<button label="Enregistrer" label_selected="Enregistrer" left="100" name="Save" width="82"/>
+			<button label="Enregistrer sous..." label_selected="Enregistrer sous..." left="188" name="Save As" width="111"/>
+			<button label="Rétablir" label_selected="Rétablir" left="305" name="Revert" width="82"/>
 		</panel>
 		<panel label="Chaussettes" name="Socks">
-			<button label="Créer des chaussettes" label_selected="Créer des chaussettes" name="Create New" width="140"/>
-			<button label="Enlever" label_selected="Enlever" left="12" name="Take Off" width="82"/>
-			<button label="Enregistrer" label_selected="Enregistrer" left="100" name="Save" width="82"/>
-			<button label="Enregistrer sous" label_selected="Enregistrer sous" left="188" name="Save As" width="105"/>
-			<button label="Rétablir" label_selected="Rétablir" left="299" name="Revert" width="82"/>
-=======
-			<text name="Item Action Label" right="92">
-				Chaussures :
-			</text>
-			<texture_picker label="Tissu" name="Fabric" tool_tip="Cliquez pour sélectionner une image" width="74"/>
-			<color_swatch label="Couleur/Teinte" name="Color/Tint" tool_tip="Cliquer pour ouvrir le sélecteur de couleurs" width="74"/>
-			<button label="Créer des chaussures" label_selected="Créer des chaussures" name="Create New" />
-			<button label="Enlever" label_selected="Enlever" left="12" name="Take Off" width="82"/>
-			<button label="Enregistrer" label_selected="Enregistrer" left="100" name="Save" width="82"/>
-			<button label="Enregistrer sous..." label_selected="Enregistrer sous..." left="188" name="Save As" width="111"/>
-			<button label="Rétablir" label_selected="Rétablir" left="305" name="Revert" width="82"/>
-		</panel>
-		<panel label="Chaussettes" name="Socks">
->>>>>>> fcaa1ad4
 			<text length="1" name="title" type="string">
 				[DESC]
 			</text>
@@ -419,30 +286,18 @@
 			<text length="1" name="no modify instructions" type="string">
 				Vous n&apos;avez pas la permission de modifier cet objet.
 			</text>
-<<<<<<< HEAD
-			<color_swatch label="Couleur/Teinte" name="Color/Tint" tool_tip="Cliquer pour ouvrir le sélecteur de couleurs" width="74"/>
-			<texture_picker label="Tissu" name="Fabric" tool_tip="Cliquez pour sélectionner une image" width="74"/>
+			<text name="Item Action Label" right="92">
+				Chaussettes :
+			</text>
+			<texture_picker label="Tissu" name="Fabric" tool_tip="Cliquez pour sélectionner une image" width="74"/>
+			<color_swatch label="Couleur/Teinte" name="Color/Tint" tool_tip="Cliquer pour ouvrir le sélecteur de couleurs" width="74"/>
+			<button label="Créer des chaussettes" label_selected="Créer des chaussettes" name="Create New"/>
+			<button label="Enlever" label_selected="Enlever" left="12" name="Take Off" width="82"/>
+			<button label="Enregistrer" label_selected="Enregistrer" left="100" name="Save" width="82"/>
+			<button label="Enregistrer sous..." label_selected="Enregistrer sous..." left="188" name="Save As" width="111"/>
+			<button label="Rétablir" label_selected="Rétablir" left="305" name="Revert" width="82"/>
 		</panel>
 		<panel label="Veste" name="Jacket">
-			<button label="Créer une veste" label_selected="Créer une veste" name="Create New"/>
-			<button label="Enlever" label_selected="Enlever" left="12" name="Take Off" width="82"/>
-			<button label="Enregistrer" label_selected="Enregistrer" left="100" name="Save" width="82"/>
-			<button label="Enregistrer sous" label_selected="Enregistrer sous" left="188" name="Save As" width="105"/>
-			<button label="Rétablir" label_selected="Rétablir" left="299" name="Revert" width="82"/>
-=======
-			<text name="Item Action Label" right="92">
-				Chaussettes :
-			</text>
-			<texture_picker label="Tissu" name="Fabric" tool_tip="Cliquez pour sélectionner une image" width="74"/>
-			<color_swatch label="Couleur/Teinte" name="Color/Tint" tool_tip="Cliquer pour ouvrir le sélecteur de couleurs" width="74"/>
-			<button label="Créer des chaussettes" label_selected="Créer des chaussettes" name="Create New"/>
-			<button label="Enlever" label_selected="Enlever" left="12" name="Take Off" width="82"/>
-			<button label="Enregistrer" label_selected="Enregistrer" left="100" name="Save" width="82"/>
-			<button label="Enregistrer sous..." label_selected="Enregistrer sous..." left="188" name="Save As" width="111"/>
-			<button label="Rétablir" label_selected="Rétablir" left="305" name="Revert" width="82"/>
-		</panel>
-		<panel label="Veste" name="Jacket">
->>>>>>> fcaa1ad4
 			<text length="1" name="title" type="string">
 				[DESC]
 			</text>
@@ -459,30 +314,12 @@
 				Emplacement : [PATH]
 			</text>
 			<text length="1" name="not worn instructions" type="string">
-<<<<<<< HEAD
-				Pour changer de veste, faites-en glisser une de votre inventaire
-jusqu&apos;à votre avatar. Vous pouvez aussi en créer une
-nouvelle et la porter.
-=======
 				Pour changer de veste, faites-en glisser une de votre inventaire jusqu&apos;à
 votre avatar. Vous pouvez aussi en créer une nouvelle et la porter.
->>>>>>> fcaa1ad4
-			</text>
-			<text length="1" name="no modify instructions" type="string">
-				Vous n&apos;avez pas la permission de modifier cet objet.
-			</text>
-<<<<<<< HEAD
-			<color_swatch label="Couleur/Teinte" name="Color/Tint" tool_tip="Cliquer pour ouvrir le sélecteur de couleurs" width="81"/>
-			<texture_picker label="Tissu (dessus)" name="Upper Fabric" tool_tip="Cliquez pour sélectionner une image" width="81"/>
-			<texture_picker label="Tissu (dessous)" name="Lower Fabric" tool_tip="Cliquez pour sélectionner une image" width="81"/>
-		</panel>
-		<panel label="Gants" name="Gloves">
-			<button label="Créer des gants" label_selected="Créer des gants" name="Create New"/>
-			<button label="Enlever" label_selected="Enlever" left="12" name="Take Off" width="82"/>
-			<button label="Enregistrer" label_selected="Enregistrer" left="100" name="Save" width="82"/>
-			<button label="Enregistrer sous" label_selected="Enregistrer sous" left="188" name="Save As" width="105"/>
-			<button label="Rétablir" label_selected="Rétablir" left="299" name="Revert" width="82"/>
-=======
+			</text>
+			<text length="1" name="no modify instructions" type="string">
+				Vous n&apos;avez pas la permission de modifier cet objet.
+			</text>
 			<text name="Item Action Label" right="92">
 				Veste :
 			</text>
@@ -496,7 +333,6 @@
 			<button label="Rétablir" label_selected="Rétablir" left="305" name="Revert" width="82"/>
 		</panel>
 		<panel label="Gants" name="Gloves">
->>>>>>> fcaa1ad4
 			<text length="1" name="title" type="string">
 				[DESC]
 			</text>
@@ -514,27 +350,11 @@
 			</text>
 			<text length="1" name="not worn instructions" type="string">
 				Pour changer de gants, faites-en glisser une paire à partir de votre
-<<<<<<< HEAD
-inventaire. Vous pouvez aussi en créer une nouvelle paire
-et la porter.
-=======
 inventaire. Vous pouvez aussi en créer une nouvelle paire et la porter.
->>>>>>> fcaa1ad4
-			</text>
-			<text length="1" name="no modify instructions" type="string">
-				Vous n&apos;avez pas la permission de modifier cet objet.
-			</text>
-<<<<<<< HEAD
-			<color_swatch label="Couleur/Teinte" name="Color/Tint" tool_tip="Cliquer pour ouvrir le sélecteur de couleurs" width="74"/>
-			<texture_picker label="Tissu" name="Fabric" tool_tip="Cliquez pour sélectionner une image" width="74"/>
-		</panel>
-		<panel label="Sous-vêtements (homme)" name="Undershirt">
-			<button label="Créer des sous-vêtements" label_selected="Créer des sous-vêtements" name="Create New" width="166"/>
-			<button label="Enlever" label_selected="Enlever" left="12" name="Take Off" width="82"/>
-			<button label="Enregistrer" label_selected="Enregistrer" left="100" name="Save" width="82"/>
-			<button label="Enregistrer sous" label_selected="Enregistrer sous" left="188" name="Save As" width="105"/>
-			<button label="Rétablir" label_selected="Rétablir" left="299" name="Revert" width="82"/>
-=======
+			</text>
+			<text length="1" name="no modify instructions" type="string">
+				Vous n&apos;avez pas la permission de modifier cet objet.
+			</text>
 			<text name="Item Action Label" right="92">
 				Gants :
 			</text>
@@ -547,7 +367,6 @@
 			<button label="Rétablir" label_selected="Rétablir" left="305" name="Revert" width="82"/>
 		</panel>
 		<panel label="Sous-vêtements (haut)" name="Undershirt">
->>>>>>> fcaa1ad4
 			<text length="1" name="title" type="string">
 				[DESC]
 			</text>
@@ -570,17 +389,6 @@
 			<text length="1" name="no modify instructions" type="string">
 				Vous n&apos;avez pas la permission de modifier cet objet.
 			</text>
-<<<<<<< HEAD
-			<color_swatch label="Couleur/Teinte" name="Color/Tint" tool_tip="Cliquer pour ouvrir le sélecteur de couleurs" width="74"/>
-			<texture_picker label="Tissu" name="Fabric" tool_tip="Cliquez pour sélectionner une image" width="74"/>
-		</panel>
-		<panel label="Sous-vêtements (femme)" name="Underpants">
-			<button label="Créer des sous-vêtements" label_selected="Créer des sous-vêtements" name="Create New" width="166"/>
-			<button label="Enlever" label_selected="Enlever" left="12" name="Take Off" width="82"/>
-			<button label="Enregistrer" label_selected="Enregistrer" left="100" name="Save" width="82"/>
-			<button label="Enregistrer sous" label_selected="Enregistrer sous" left="188" name="Save As" width="105"/>
-			<button label="Rétablir" label_selected="Rétablir" left="299" name="Revert" width="82"/>
-=======
 			<text name="Item Action Label" right="92" bottom="-470">
 				Sous-vêtements
 (haut) :
@@ -594,7 +402,6 @@
 			<button label="Rétablir" label_selected="Rétablir" left="305" name="Revert" width="82"/>
 		</panel>
 		<panel label="Sous-vêtements (bas)" name="Underpants">
->>>>>>> fcaa1ad4
 			<text length="1" name="title" type="string">
 				[DESC]
 			</text>
@@ -617,17 +424,6 @@
 			<text length="1" name="no modify instructions" type="string">
 				Vous n&apos;avez pas la permission de modifier cet objet.
 			</text>
-<<<<<<< HEAD
-			<color_swatch label="Couleur/Teinte" name="Color/Tint" tool_tip="Cliquer pour ouvrir le sélecteur de couleurs" width="74"/>
-			<texture_picker label="Tissu" name="Fabric" tool_tip="Cliquez pour sélectionner une image" width="74"/>
-		</panel>
-		<panel label="Jupe" name="Skirt">
-			<button label="Créer une jupe" label_selected="Créer une jupe" name="Create New"/>
-			<button label="Enlever" label_selected="Enlever" left="12" name="Take Off" width="82"/>
-			<button label="Enregistrer" label_selected="Enregistrer" left="100" name="Save" width="82"/>
-			<button label="Enregistrer sous" label_selected="Enregistrer sous" left="188" name="Save As" width="105"/>
-			<button label="Rétablir" label_selected="Rétablir" left="299" name="Revert" width="82"/>
-=======
 			<text name="Item Action Label" right="92" bottom="-470">
 				Sous-vêtements
 (bas) :
@@ -641,7 +437,6 @@
 			<button label="Rétablir" label_selected="Rétablir" left="305" name="Revert" width="82"/>
 		</panel>
 		<panel label="Jupe" name="Skirt">
->>>>>>> fcaa1ad4
 			<text length="1" name="title" type="string">
 				[DESC]
 			</text>
@@ -664,16 +459,6 @@
 			<text length="1" name="no modify instructions" type="string">
 				Vous n&apos;avez pas la permission de modifier cet objet.
 			</text>
-<<<<<<< HEAD
-			<color_swatch label="Couleur/Teinte" name="Color/Tint" tool_tip="Cliquer pour ouvrir le sélecteur de couleurs" width="74"/>
-			<texture_picker label="Tissu" name="Fabric" tool_tip="Cliquez pour sélectionner une image" width="74"/>
-		</panel>
-	</tab_container>
-	<scroll_container left="266" name="panel_container"/>
-	<button label="Créer un ensemble" label_selected="Créer un ensemble" name="Make Outfit" right="-252" width="115"/>
-	<button label="Tout enregistrer" label_selected="Tout enregistrer" name="Save All" right="-131" width="115"/>
-	<button label="Fermer" label_selected="Fermer" name="Close" width="115"/>
-=======
 			<text name="Item Action Label" right="92">
 				Jupe :
 			</text>
@@ -690,5 +475,4 @@
 	<button label="Annuler" label_selected="Annuler" name="Cancel"/>
 	<button label="OK" label_selected="OK" name="Ok"/>
 	<button label="Créer un ensemble..." label_selected="Créer un ensemble..." name="Make Outfit" left="152" width="125"/>
->>>>>>> fcaa1ad4
 </floater>