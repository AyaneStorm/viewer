--- conflicted
+++ resolved
@@ -64,21 +64,9 @@
 		Vastleggen:
 	</text>
 	<combo_box label="Afbeeldingslagen" name="layer_types" width="130" left="76">
-<<<<<<< HEAD
-		<combo_item name="Colors">
-			Kleuren
-		</combo_item>
-		<combo_item name="Depth">
-			Diepte
-		</combo_item>
-		<combo_item name="ObjectMattes">
-			Object matheid
-		</combo_item>
-=======
 		<combo_box.item name="Colors" label="Kleuren"/>
 		<combo_box.item name="Depth" label="Diepte"/>
 		<combo_box.item name="ObjectMattes" label="Object matheid"/>
->>>>>>> 3ac3a4b2
 	</combo_box>
 	<check_box label="Toon interface in foto" name="ui_check"/>
 	<check_box label="Toon HUD objecten in foto" name="hud_check"/>
