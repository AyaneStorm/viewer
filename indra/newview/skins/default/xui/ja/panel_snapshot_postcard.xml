<?xml version="1.0" encoding="utf-8" standalone="yes"?>
<panel name="panel_snapshot_postcard">
  <string name="default_subject">[SECOND_LIFE]からのポストカードです。</string>
  <string name="default_message">ぜひご覧ください！</string>
  <string name="upload_message">送信中…</string>
<<<<<<< HEAD
  <text name="title">Eメール</text>
=======
  <text name="title">Ｅメール</text>
>>>>>>> e4906b2a
  <tab_container name="postcard_tabs">
    <panel label="メッセージ" name="panel_postcard_message" />
    <panel label="設定" name="panel_postcard_settings" />
  </tab_container>
  <button label="キャンセル" name="cancel_btn" />
  <button label="送信" name="send_btn" />
</panel><|MERGE_RESOLUTION|>--- conflicted
+++ resolved
@@ -3,11 +3,7 @@
   <string name="default_subject">[SECOND_LIFE]からのポストカードです。</string>
   <string name="default_message">ぜひご覧ください！</string>
   <string name="upload_message">送信中…</string>
-<<<<<<< HEAD
-  <text name="title">Eメール</text>
-=======
   <text name="title">Ｅメール</text>
->>>>>>> e4906b2a
   <tab_container name="postcard_tabs">
     <panel label="メッセージ" name="panel_postcard_message" />
     <panel label="設定" name="panel_postcard_settings" />
