<?xml version="1.0" encoding="utf-8" standalone="yes"?>
<!-- *NOTE: See also menu_attachment_other.xml -->
<context_menu name="Avatar Pie">
<<<<<<< HEAD
  <menu_item_call label="プロフィール…" name="Profile..." />
  <menu_item_call label="フレンド登録" name="Add Friend" />
  <menu_item_call label="IMのやり取り…" name="Send IM..." />
  <menu_item_call label="コール" name="Call" />
  <menu_item_call label="グループへ招待…" name="Invite..." />
  <menu_item_call label="スケルトンをリセット" name="Reset Skeleton" />
  <menu_item_call label="スケルトンとアニメーションをリセット" name="Reset Skeleton And Animations" />
  <menu_item_call label="ブロック" name="Avatar Mute" />
  <menu_item_call label="報告" name="abuse" />
  <menu_item_call label="フリーズ…" name="Freeze..." />
  <menu_item_call label="追放…" name="Eject..." />
  <menu_item_call label="テクスチャのデバッグ" name="Debug..." />
  <menu_item_call label="XMLとしてダンプ" name="Dump XML" />
  <menu_item_call label="ズームイン" name="Zoom In" />
  <menu_item_call label="支払う…" name="Pay..." />
  <context_menu label="アバターを描画" name="Render Avatar">
    <menu_item_check label="デフォルト" name="RenderNormally" />
    <menu_item_check label="常に使用する" name="AlwaysRenderFully" />
    <menu_item_check label="使用しない" name="DoNotRender" />
    <menu_item_call label="例外…" name="RenderExceptions" />
  </context_menu>
=======
  <menu_item_call label="プロフィールを見る" name="Profile..."/>
  <menu_item_call label="フレンドに追加" name="Add Friend"/>
  <menu_item_call label="ＩＭ" name="Send IM..."/>
  <menu_item_call label="コール" name="Call"/>
  <menu_item_call label="グループへ招待" name="Invite..." />

  <menu_item_separator />

  <menu_item_call label="スケルトンをリセット" name="Reset Skeleton" />

  <menu_item_call label="スケルトンとアニメーションをリセット" name="Reset Skeleton And Animations" />

  <menu_item_separator />

  <menu_item_call label="ブロック" name="Avatar Mute"/>
  <menu_item_call label="報告" name="abuse"/>
  <menu_item_call label="フリーズ" name="Freeze..."/>
  <menu_item_call label="追放" name="Eject..."/>
  <menu_item_call label="テクスチャのデバッグ" name="Debug..." />
  <menu_item_call label="ＸＭＬとしてダンプ" name="Dump XML"/>
  <menu_item_call label="ズームイン" name="Zoom In" />
  <menu_item_call label="支払う" name="Pay..."/>

  <menu_item_separator />

  <context_menu label="このアバターの描画" name="Render Avatar">
    <menu_item_check name="常に完全描画する" label="Always full detail"/>
    <menu_item_check name="描画しない" label="Never full detail"/>
    <menu_item_call name="通常の描画設定" label="Remove from exceptions"/>
    <menu_item_separator />
    <menu_item_call label="例外…" name="RenderExceptions" />
  </context_menu>

>>>>>>> e4906b2a
  <menu_item_call label="パーティクル所有者をブロック" name="Mute Particle" />
</context_menu><|MERGE_RESOLUTION|>--- conflicted
+++ resolved
@@ -1,29 +1,6 @@
 <?xml version="1.0" encoding="utf-8" standalone="yes"?>
 <!-- *NOTE: See also menu_attachment_other.xml -->
 <context_menu name="Avatar Pie">
-<<<<<<< HEAD
-  <menu_item_call label="プロフィール…" name="Profile..." />
-  <menu_item_call label="フレンド登録" name="Add Friend" />
-  <menu_item_call label="IMのやり取り…" name="Send IM..." />
-  <menu_item_call label="コール" name="Call" />
-  <menu_item_call label="グループへ招待…" name="Invite..." />
-  <menu_item_call label="スケルトンをリセット" name="Reset Skeleton" />
-  <menu_item_call label="スケルトンとアニメーションをリセット" name="Reset Skeleton And Animations" />
-  <menu_item_call label="ブロック" name="Avatar Mute" />
-  <menu_item_call label="報告" name="abuse" />
-  <menu_item_call label="フリーズ…" name="Freeze..." />
-  <menu_item_call label="追放…" name="Eject..." />
-  <menu_item_call label="テクスチャのデバッグ" name="Debug..." />
-  <menu_item_call label="XMLとしてダンプ" name="Dump XML" />
-  <menu_item_call label="ズームイン" name="Zoom In" />
-  <menu_item_call label="支払う…" name="Pay..." />
-  <context_menu label="アバターを描画" name="Render Avatar">
-    <menu_item_check label="デフォルト" name="RenderNormally" />
-    <menu_item_check label="常に使用する" name="AlwaysRenderFully" />
-    <menu_item_check label="使用しない" name="DoNotRender" />
-    <menu_item_call label="例外…" name="RenderExceptions" />
-  </context_menu>
-=======
   <menu_item_call label="プロフィールを見る" name="Profile..."/>
   <menu_item_call label="フレンドに追加" name="Add Friend"/>
   <menu_item_call label="ＩＭ" name="Send IM..."/>
@@ -57,6 +34,5 @@
     <menu_item_call label="例外…" name="RenderExceptions" />
   </context_menu>
 
->>>>>>> e4906b2a
   <menu_item_call label="パーティクル所有者をブロック" name="Mute Particle" />
 </context_menu>