--- conflicted
+++ resolved
@@ -7,11 +7,7 @@
 		<menu_item_call label="環境設定..." name="Preferences..." />
 	</menu>
 	<menu label="ヘルプ" name="Help">
-<<<<<<< HEAD
-		<menu_item_call label="セカンドライフヘルプ" name="Second Life Help" />
-=======
 		<menu_item_call label="Second Lifeヘルプ" name="Second Life Help" />
->>>>>>> fcaa1ad4
 		<menu_item_call label="Second Lifeについて..." name="About Second Life..." />
 	</menu>
 </menu_bar>