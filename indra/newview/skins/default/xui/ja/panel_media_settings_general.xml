<<<<<<< HEAD
<?xml version="1.0" encoding="utf-8" standalone="yes"?>
<panel label="一般" name="Media Settings General">
  <text name="home_label">ホームページ：</text>
  <text name="home_fails_whitelist_label">（このページは指定したホワイトリストをパスしません）</text>
  <line_editor name="home_url" tool_tip="このメディアソースのホームページ" />

  <web_browser name="preview_media" />

  <text name="preview_label">プレビュー</text>

  <text name="current_url_label">現在のページ：</text>
  <text name="current_url" tool_tip="メディアソースの現在のページ" value="" />
  <button label="リセット" name="current_url_reset_btn" />
  <check_box label="ループ再生" name="auto_loop" />
  <check_box label="最初にクリックしたときの動作" name="first_click_interact" />

  <check_box label="自動ズーム" name="auto_zoom" />

  <check_box label="自動メディア再生" name="auto_play" />

  <text name="media_setting_note">注意： 住人はこの設定を無視できます</text>

  <check_box label="オブジェクトの表面サイズに合わせて自動調整" name="auto_scale" />

  <text name="size_label">サイズ：</text>
  <text name="X_label">X</text>
  <spinner label="" name="height_pixels" />
=======
<?xml version="1.0" encoding="utf-8" standalone="yes"?>
<panel label="一般" name="Media Settings General">
  <text name="home_label">ホームページ：</text>
  <text name="home_fails_whitelist_label">（このページは指定したホワイトリストをパスしません）</text>
  <line_editor name="home_url" tool_tip="このメディアソースのホームページ" />

  <web_browser name="preview_media" />

  <text name="preview_label">プレビュー</text>

  <text name="current_url_label">現在のページ：</text>
  <text name="current_url" tool_tip="メディアソースの現在のページ" value="" />
  <button label="リセット" name="current_url_reset_btn" />
  <check_box label="ループ再生" name="auto_loop" />
  <check_box label="最初にクリックしたときの動作" name="first_click_interact" />

  <check_box label="自動ズーム" name="auto_zoom" />

  <check_box label="自動メディア再生" name="auto_play" />

  <text name="media_setting_note">注意： 住人はこの設定を無視できます</text>

  <check_box label="オブジェクトの表面サイズに合わせて自動調整" name="auto_scale" />

  <text name="size_label">サイズ：</text>
  <text name="X_label">Ｘ</text>
  <spinner label="" name="height_pixels" />
>>>>>>> e4906b2a
</panel><|MERGE_RESOLUTION|>--- conflicted
+++ resolved
@@ -1,32 +1,3 @@
-<<<<<<< HEAD
-<?xml version="1.0" encoding="utf-8" standalone="yes"?>
-<panel label="一般" name="Media Settings General">
-  <text name="home_label">ホームページ：</text>
-  <text name="home_fails_whitelist_label">（このページは指定したホワイトリストをパスしません）</text>
-  <line_editor name="home_url" tool_tip="このメディアソースのホームページ" />
-
-  <web_browser name="preview_media" />
-
-  <text name="preview_label">プレビュー</text>
-
-  <text name="current_url_label">現在のページ：</text>
-  <text name="current_url" tool_tip="メディアソースの現在のページ" value="" />
-  <button label="リセット" name="current_url_reset_btn" />
-  <check_box label="ループ再生" name="auto_loop" />
-  <check_box label="最初にクリックしたときの動作" name="first_click_interact" />
-
-  <check_box label="自動ズーム" name="auto_zoom" />
-
-  <check_box label="自動メディア再生" name="auto_play" />
-
-  <text name="media_setting_note">注意： 住人はこの設定を無視できます</text>
-
-  <check_box label="オブジェクトの表面サイズに合わせて自動調整" name="auto_scale" />
-
-  <text name="size_label">サイズ：</text>
-  <text name="X_label">X</text>
-  <spinner label="" name="height_pixels" />
-=======
 <?xml version="1.0" encoding="utf-8" standalone="yes"?>
 <panel label="一般" name="Media Settings General">
   <text name="home_label">ホームページ：</text>
@@ -54,5 +25,4 @@
   <text name="size_label">サイズ：</text>
   <text name="X_label">Ｘ</text>
   <spinner label="" name="height_pixels" />
->>>>>>> e4906b2a
 </panel>