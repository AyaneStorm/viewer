--- conflicted
+++ resolved
@@ -1,16 +1,3 @@
-<<<<<<< HEAD
-<?xml version="1.0" encoding="utf-8" standalone="yes"?>
-<panel label="自分のアバター" name="script_limits_my_avatar_panel">
-  <text name="script_memory">アバターのスクリプト使用</text>
-  <text name="loading_text">読み込んでいます…</text>
-  <scroll_list name="scripts_list">
-    <scroll_list.columns label="サイズ （㎅）" name="size" />
-    <scroll_list.columns label="URL" name="urls" />
-    <scroll_list.columns label="オブジェクト名" name="name" />
-    <scroll_list.columns label="場所" name="location" />
-  </scroll_list>
-  <button label="リスト更新" name="refresh_list_btn" />
-=======
 <?xml version="1.0" encoding="utf-8" standalone="yes"?>
 <panel label="自分のアバター" name="script_limits_my_avatar_panel">
   <text name="script_memory">アバターのスクリプト使用</text>
@@ -22,5 +9,4 @@
     <scroll_list.columns label="場所" name="location" />
   </scroll_list>
   <button label="リスト更新" name="refresh_list_btn" />
->>>>>>> e4906b2a
 </panel>