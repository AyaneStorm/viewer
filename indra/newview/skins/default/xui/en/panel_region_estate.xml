<?xml version="1.0" encoding="utf-8" standalone="yes" ?>
<panel
 border="true"
 follows="top|left"
 height="510"
 help_topic="panel_region_estate_tab"
 label="Estate"
 layout="topleft"
 left="0"
 name="Estate"
 top="320"
 width="530">
    <text
     type="string"
     length="1"
     follows="left|top"
     height="32"
     layout="topleft"
     left="10"
     name="estate_help_text"
     top="14"
     word_wrap="true"
     >
        Changes to settings on this tab will affect all regions in the estate.
    </text>
    <text
     type="string"
     length="1"
     follows="left|top"
     font="SansSerif"
     height="20"
     layout="topleft"
     right="160"
     name="estate_text"
     top_pad="2"
     halign="right"
     width="140">
        Estate:
    </text>
    <text
     type="string"
     length="1"
     follows="left|top"
     font="SansSerif"
     height="20"
     layout="topleft"
     top_delta="0"
     name="estate_name"
     left_pad="6"
     width="150">
        (unknown)
    </text>
    <text
     type="string"
     length="1"
     follows="left|top"
     font="SansSerif"
     height="20"
     layout="topleft"
     right="160"
     name="owner_text"
     top_pad="6"
     halign="right"
     width="150">
        Estate owner:
    </text>
    <text
     type="string"
     length="1"
     follows="left|top"
     font="SansSerif"
     height="20"
     layout="topleft"
     top_delta="0"
     name="estate_owner"
     left_pad="6"
     use_ellipses="true"
     width="290">
        (unknown)
    </text>

    <view_border
     bevel_style="none"
     follows="top|left"
     height="95"
     layout="topleft"
     left="10"
     top_pad="5"
     width="470" />

    <check_box
     height="20"
     label="Allow Public Access"
     layout="topleft"
     left="20"
     name="externally_visible_check"
     top_delta="5"
     width="200" />

    <check_box
     height="20"
     label="Allow Voice Chat"
     layout="topleft"
     left="280"
     name="voice_chat_check"
     top_delta="0"
     width="200" />
    <check_box
     height="20"
     label="Allow Direct Teleport"
     layout="topleft"
     left_delta="0"
     name="allow_direct_teleport"
     top_pad="4"
     width="80" />
    <button
     enabled="false"
     follows="left|top"
     height="23"
     label="Apply"
     layout="topleft"
     name="apply_btn"
     top_pad="15"
     left_delta="0"
     width="97" />

    <text
     type="string"
     length="1"
     follows="top|left"
     height="16"
     layout="topleft"
     left="20"
     name="Only Allow"
     top_delta="-30"
     width="278">
        Allow access only to Residents who:
    </text>
    <check_box
     follows="top|left"
     height="16"
     label="Have payment information on file"
     layout="topleft"
     left_delta="0"
     name="limit_payment"
     tool_tip="Residents must have payment information on file to access this estate.  See the [SUPPORT_SITE] for more information."
     top_pad="2"
     width="278" />
    <check_box
     follows="top|left"
     height="16"
<<<<<<< HEAD
     label="Have been age-verified"
     layout="topleft"
     left_delta="0"
     name="limit_age_verified"
     tool_tip="Residents must be age verified to access this estate. See the [SUPPORT_SITE] for more information."
=======
     label="Are age 18 or older"
     layout="topleft"
     left_delta="0"
     name="limit_age_verified"
     tool_tip="Residents must be age 18 or older to access this estate. See the [SUPPORT_SITE] for more information."
>>>>>>> 4539e5c8
     top_pad="2"
     width="278" />

    <text
     type="string"
     length="1"
     bottom="34"
     follows="left|top"
     height="20"
     layout="topleft"
     name="estate_manager_label"
     top_pad="30"
     left="10"
     width="200">
        Estate Managers:
    </text>
    <text
     type="string"
     length="1"
     follows="left|top"
     height="20"
     layout="topleft"
     left="280"
     name="allow_resident_label"
     top_delta="0"
     width="200">
        Allowed Residents:
    </text>

    <!-- Estate Managers box -->
    <view_border
     bevel_style="none"
     follows="top|left"
     height="71"
     layout="topleft"
     left="10"
     top_pad="-5"
     width="200" />
    <name_list
     follows="left|top"
     height="71"
     layout="topleft"
     left_delta="0"
     multi_select="true"
     name="estate_manager_name_list"
     top_delta="0"
     width="200" />

    <!-- Allowed Residents box -->
    <view_border
     bevel_style="none"
     follows="top|left"
     height="71"
     layout="topleft"
     left="280"
     top_delta="0"
     width="200" />
    <name_list
     follows="left|top"
     height="71"
     layout="topleft"
     left_delta="0"
     multi_select="true"
     name="allowed_avatar_name_list"
     top_delta="0"
     width="200" />

    <!-- Estate Managers buttons -->
    <button
     follows="left|top"
     height="23"
     label="Add..."
     layout="topleft"
     left="10"
     name="add_estate_manager_btn"
     top_pad="6"
     width="97" />
    <button
     follows="left|top"
     height="23"
     label="Remove..."
     layout="topleft"
     name="remove_estate_manager_btn"
     left_pad="6"
     width="97" />

    <!-- Allowed Residents buttons -->
    <button
     follows="left|top"
     height="23"
     left="280"
     label="Add..."
     layout="topleft"
     name="add_allowed_avatar_btn"
     top_delta="0"
     width="97" />
    <button
     follows="left|top"
     height="23"
     label="Remove..."
     layout="topleft"
     name="remove_allowed_avatar_btn"
     left_pad="6"
     top_delta="0"
     width="97" />

    <text
     type="string"
     length="1"
     follows="left|top"
     height="20"
     layout="topleft"
     left="10"
     name="allow_group_label"
     top_pad="10"
     width="200">
        Allowed Groups:
    </text>
    <text
     type="string"
     length="1"
     follows="left|top"
     height="20"
     layout="topleft"
     left="280"
     name="ban_resident_label"
     top_delta="0"
     width="200">
        Banned Residents:
    </text>

    <!-- Allowed Groups box -->
    <view_border
     bevel_style="none"
     follows="top|left"
     height="71"
     layout="topleft"
     left="10"
     top_pad="-5"
     width="200" />
    <name_list
     follows="left|top"
     height="71"
     layout="topleft"
     left_delta="0"
     multi_select="true"
     name="allowed_group_name_list"
     top_delta="0"
     width="200" />

    <!-- Banned Residents box -->
    <view_border
     bevel_style="none"
     follows="top|left"
     height="71"
     layout="topleft"
     left="280"
     top_delta="0"
     width="200" />
    <name_list
     follows="left|top"
     height="71"
     layout="topleft"
     left_delta="0"
     multi_select="true"
     name="banned_avatar_name_list"
     top_delta="0"
     width="200" />

    <!-- Allowed Groups buttons -->
    <button
     follows="left|top"
     height="23"
     label="Add..."
     layout="topleft"
     left="10"
     name="add_allowed_group_btn"
     top_pad="6"
     width="97" />
    <button
     follows="left|top"
     height="23"
     label="Remove..."
     layout="topleft"
     name="remove_allowed_group_btn"
     left_pad="6"
     top_delta="0"
     width="97" />

    <!-- Banned Residents buttons -->
    <button
     follows="left|top"
     height="23"
     label="Add..."
     layout="topleft"
     left="280"
     name="add_banned_avatar_btn"
     top_delta="0"
     width="97" />
    <button
     follows="left|top"
     height="23"
     label="Remove..."
     layout="topleft"
     name="remove_banned_avatar_btn"
     top_delta="0"
     left_pad="6"
     width="97" />

    <button
     follows="left|top"
     height="23"
     label="Send Message To Estate..."
     layout="topleft"
     left="10"
     name="message_estate_btn"
     top_pad="20"
     width="220" />
    <button
     follows="left|top"
     height="23"
     label="Kick Resident from Estate..."
     layout="topleft"
     left="280"
     name="kick_user_from_estate_btn"
     top_delta="0"
     width="220" />

</panel><|MERGE_RESOLUTION|>--- conflicted
+++ resolved
@@ -149,19 +149,11 @@
     <check_box
      follows="top|left"
      height="16"
-<<<<<<< HEAD
-     label="Have been age-verified"
-     layout="topleft"
-     left_delta="0"
-     name="limit_age_verified"
-     tool_tip="Residents must be age verified to access this estate. See the [SUPPORT_SITE] for more information."
-=======
      label="Are age 18 or older"
      layout="topleft"
      left_delta="0"
      name="limit_age_verified"
      tool_tip="Residents must be age 18 or older to access this estate. See the [SUPPORT_SITE] for more information."
->>>>>>> 4539e5c8
      top_pad="2"
      width="278" />
 
