<?xml version="1.0" encoding="utf-8" standalone="yes" ?>
<panel
 mouse_opaque="true"
 background_visible="true"
 bg_alpha_color="DkGray"
 bg_opaque_color="DkGray"
 follows="left|bottom|right"
 height="33"
 layout="topleft"
 left="0"
 name="bottom_tray"
 top="28"
 chrome="true"
 border_visible="false"
 width="1000">
    <layout_stack
     mouse_opaque="false"
     border_size="0"
     clip="false"
     follows="all"
     height="28"
     layout="topleft"
     left="0"
     name="toolbar_stack"
     orientation="horizontal"
     top="0"
     width="1000">
        <icon
         auto_resize="false"
         follows="left|right"
         height="10"
         image_name="spacer24.tga"
         layout="topleft"
         min_width="4"
         left="0"
         top="0"
         width="4" />
        <layout_panel
 	mouse_opaque="false"
         auto_resize="false"
         follows="left|right"
         height="28"
         layout="topleft"
         left="0"
         min_height="23"
         width="310"
         top="0"
<<<<<<< HEAD
         min_width="310"
=======
         min_width="192"
>>>>>>> 196e3506
         name="chat_bar"
         user_resize="false"
         filename="panel_nearby_chat_bar.xml" />
        <layout_panel
         mouse_opaque="false"
         auto_resize="false"
         follows="right"
         height="28"
         layout="topleft"
         min_height="28"
         width="104"
         top_delta="0"
<<<<<<< HEAD
         min_width="104"
=======
         min_width="100"
>>>>>>> 196e3506
         name="speak_panel"
         user_resize="false">
          <talk_button
           follows="right"
           height="23"
           speak_button.tab_stop="true"
           show_button.tab_stop="true"
           layout="topleft"
           left="0"
           name="talk"
           top="3"
          width="100"
          speak_button.tool_tip="Turns microphone on/off"
          show_button.tool_tip="Shows/hides voice control panel" />
        </layout_panel>
        <icon
            auto_resize="false"
            follows="left|right"
            height="10"
            image_name="spacer24.tga"
            layout="topleft"
            left="0"
            name="DUMMY"
            min_width="4"
            top="0"
            width="4"/>
        <layout_panel
         mouse_opaque="false"
         auto_resize="false"
         follows="right"
         height="28"
         layout="topleft"
         min_height="28"
         width="82"
         top_delta="0"
         min_width="82"
         name="gesture_panel"
         user_resize="false">
         <gesture_combo_box
          follows="left|right"
          height="23"
          label="Gesture"
          layout="topleft"
          name="Gesture"
          left="0"
          top="3"
         use_ellipses="true"
          width="82"
          tool_tip="Shows/hides gestures"/>
        </layout_panel>
		 <icon
         auto_resize="false"
         color="0 0 0 0"
         follows="left|right"
         height="10"
         image_name="spacer24.tga"
         layout="topleft"
         left="0"
         min_width="4" 
         name="DUMMY"
         top="0"
         width="4"/>
        <layout_panel
         mouse_opaque="false"
         auto_resize="false"
         follows="right"
         height="28"
         layout="topleft"
         min_height="28"
         name="movement_panel"
         user_resize="false"
         width="80"
         min_width="80">
            <button
             follows="left|right"
             height="23"
             use_ellipses="true"
             is_toggle="true"
             label="Move"
             layout="topleft"
             name="movement_btn"
             tool_tip="Shows/hides movement controls"
             top="3"
             width="80">
                <button.init_callback
                 function="Button.SetDockableFloaterToggle"
                 parameter="moveview" />
            </button>
        </layout_panel>
         <icon
         auto_resize="false"
         color="0 0 0 0"
         follows="left|right"
         height="10"
         image_name="spacer24.tga"
         layout="topleft"
         left="0"
         min_width="4" 
         name="DUMMY"
         top="0"
         width="4"/>
        <layout_panel
         mouse_opaque="false"
         auto_resize="false"
         follows="left|right"
         height="28"
         layout="topleft"
         min_height="28"
         min_width="80"
         name="cam_panel"
         user_resize="false"
         width="80">
            <button
             follows="left|right"
             height="23"
             use_ellipses="true"
             is_toggle="true"
             label="View"
             layout="topleft"
             left="0"
             tool_tip="Shows/hides camera controls"
             top="3"
             name="camera_btn"
             width="80">
                <button.init_callback
                 function="Button.SetDockableFloaterToggle"
                 parameter="camera" />
            </button>
        </layout_panel>
        <icon
         auto_resize="false"
         color="0 0 0 0"
         follows="left|right"
         height="10"
         image_name="spacer24.tga"
         layout="topleft"
         left="0"
         min_width="4" 
         name="DUMMY"
         top="0"
         width="4"/>
        <layout_panel
         mouse_opaque="false"
         auto_resize="false"
         follows="left|right"
         height="28"
         layout="topleft"
         min_width="40"
         name="snapshot_panel"
         width="40">
            <button
			 follows="left|right"
             height="23"
             left="0"
             label=""
             layout="topleft"
             name="snapshots"
             width="36"
             top="3"
             image_overlay="Snapshot_Off"
             tool_tip="Take snapshot">
				<button.commit_callback
				 function="Floater.Toggle"
				 parameter="snapshot" />
			</button>
		</layout_panel>
        <layout_panel
         mouse_opaque="false"
         follows="left|right"
         height="28"
         layout="topleft"
         top="0"
         name="chiclet_list_panel"
         width="189"
         min_width="180"
         user_resize="false"
         auto_resize="true">
<!--*NOTE: min_width of the chiclet_panel (chiclet_list) must be the same 
as for parent layout_panel (chiclet_list_panel) to resize bottom tray properly. EXT-991-->
            <chiclet_panel
	    mouse_opaque="false"
             follows="left|right"
             height="28"
             layout="topleft"
             left="0"
             min_width="180"
             name="chiclet_list"
             top="0"
             chiclet_padding="3"
             scrolling_offset="40"
             width="189">
                <button
                 auto_resize="true"
                 follows="right"
                 height="23"
                 image_selected="BottomTray_Scroll_Left"
                 image_unselected="BottomTray_Scroll_Left"
                 layout="topleft"
                 name="chicklet_left_scroll_button"
                 tab_stop="false"
                 top="3"
                 visible="false"
                 width="20" />
                <button
                 auto_resize="true"
                 follows="right"
                 height="23"
                 image_selected="BottomTray_Scroll_Right"
                 image_unselected="BottomTray_Scroll_Right"
                 layout="topleft"
                 name="chicklet_right_scroll_button"
                 tab_stop="false"
                 top="3"
                 visible="false"
                 width="20" />
            </chiclet_panel>
        </layout_panel>
        <icon
         auto_resize="false"
         color="0 0 0 0"
         follows="left|right"
         height="10"
         image_name="spacer24.tga"
         layout="topleft"
         left="0"
         min_width="4" 
         top="0"
         width="5"/>
        <layout_panel
         auto_resize="false"
         follows="right"
         height="28"
         layout="topleft"
         min_height="28"
         top="0"
         name="sys_well_panel"
         width="34"
         min_width="34"
         user_resize="false">
            <chiclet_notification
             follows="right"
             height="23"
             layout="topleft"
             left="0"
             name="sys_well"
             top="4"
             width="34">
              <button
              auto_resize="true"
               halign="right"
               height="23"
               follows="right"
               flash_color="EmphasisColor"
               name="Unread"
               image_overlay="Notices_Unread"
               width="20"
               />
               <unread_notifications
               width="34"
               height="20"
               left="0"
               top="19" />
	    </chiclet_notification>
        </layout_panel>
       <icon
         auto_resize="false"
         color="0 0 0 0"
         follows="left|right"
         height="10"
         image_name="spacer24.tga"
         layout="topleft"
         min_width="4" 
         right="-1"
         top="0"
         width="26"/>
    </layout_stack>
</panel><|MERGE_RESOLUTION|>--- conflicted
+++ resolved
@@ -45,11 +45,7 @@
          min_height="23"
          width="310"
          top="0"
-<<<<<<< HEAD
-         min_width="310"
-=======
          min_width="192"
->>>>>>> 196e3506
          name="chat_bar"
          user_resize="false"
          filename="panel_nearby_chat_bar.xml" />
@@ -62,11 +58,7 @@
          min_height="28"
          width="104"
          top_delta="0"
-<<<<<<< HEAD
          min_width="104"
-=======
-         min_width="100"
->>>>>>> 196e3506
          name="speak_panel"
          user_resize="false">
           <talk_button
