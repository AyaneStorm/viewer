<?xml version="1.0" encoding="utf-8" standalone="yes" ?>
<panel
 border="true"
 follows="all"
 height="408"
 label="Sounds"
 layout="topleft"
 left="102"
 name="Preference Media panel"
 top="1"
 width="517">
    <slider
     control_name="AudioLevelMaster"
     follows="left|top"
     font.style="BOLD"
     height="15"
     increment="0.05"
     initial_value="0.5"
     label="Master volume"
     label_width="160"
     layout="topleft"
     left="0"
     name="System Volume"
     show_text="false"
     slider_label.halign="right"
     top="10"
     volume="true"
     width="350">
        <slider.commit_callback
         function="Pref.setControlFalse"
         parameter="MuteAudio" />
    </slider>
    <button
     control_name="MuteAudio"
     follows="top|right"
     height="18"
     image_selected="Parcel_VoiceNo_Dark"
     image_unselected="Parcel_Voice_Dark"
     is_toggle="true"
     layout="topleft"
     left_pad="16"
     name="mute_audio"
     tab_stop="false"
     top_delta="-2"
     width="22" />
    <check_box
     control_name="MuteWhenMinimized"
     height="15"
     initial_value="true"
     label="Mute if minimized"
     layout="topleft"
     left="167"
     name="mute_when_minimized"
     top_pad="5"
     width="215" />
    <slider
     control_name="AudioLevelAmbient"
     disabled_control="MuteAudio"
     follows="left|top"
     height="15"
     increment="0.05"
     initial_value="0.5"
     label="Ambient"
     label_width="160"
     layout="topleft"
     left="0"
     name="Wind Volume"
     show_text="false"
     slider_label.halign="right"
     top_pad="7"
     volume="true"
     width="350">
        <slider.commit_callback
         function="Pref.setControlFalse"
         parameter="MuteAmbient" />
    </slider>
    <button
     control_name="MuteAmbient"
     disabled_control="MuteAudio"
     follows="top|right"
     height="18"
     image_selected="Parcel_VoiceNo_Dark"
     image_unselected="Parcel_Voice_Dark"
     is_toggle="true"
     layout="topleft"
     left_pad="16"
     name="mute_wind"
     tab_stop="false"
     top_delta="-2"
     width="22" />
        <slider
     control_name="AudioLevelUI"
     disabled_control="MuteAudio"
     follows="left|top"
     height="15"
     increment="0.05"
     initial_value="0.5"
     label="Buttons"
     label_width="160"
     layout="topleft"
     left="0"
     name="UI Volume"
     show_text="false"
     slider_label.halign="right"
     top_pad="7"
     volume="true"
     width="350">
        <slider.commit_callback
         function="Pref.setControlFalse"
         parameter="MuteUI" />
    </slider>
    <button
     control_name="MuteUI"
     disabled_control="MuteAudio"
     follows="top|right"
     height="18"
     image_selected="Parcel_VoiceNo_Dark"
     image_unselected="Parcel_Voice_Dark"
     is_toggle="true"
     layout="topleft"
     left_pad="16"
     name="mute_ui"
     tab_stop="false"
     top_delta="-2"
     width="22" />
        <slider
     control_name="AudioLevelMedia"
     disabled_control="MuteAudio"
     follows="left|top"
     height="15"
     increment="0.05"
     initial_value="0.5"
     label="Media"
     label_width="160"
     layout="topleft"
     left="0"
     name="Media Volume"
     show_text="false"
     slider_label.halign="right"
     top_pad="7"
     volume="true"
     width="350">
    <slider.commit_callback
     function="Pref.setControlFalse"
     parameter="MuteMedia" />
    </slider>
    <button
     control_name="MuteMedia"
     disabled_control="MuteAudio"
     follows="top|right"
     height="18"
     image_selected="Parcel_VoiceNo_Dark"
     image_unselected="Parcel_Voice_Dark"
     is_toggle="true"
     layout="topleft"
     left_pad="16"
     name="mute_media"
     tab_stop="false"
     top_delta="-2"
     width="22" />
    <slider
     control_name="AudioLevelSFX"
     disabled_control="MuteAudio"
     follows="left|top"
     height="15"
     increment="0.05"
     initial_value="0.5"
     label="Sound effects"
     label_width="160"
     slider_label.halign="right"
     layout="topleft"
     left="0"
     name="SFX Volume"
     show_text="false"
     top_pad="7"
     volume="true"
     width="350">
        <slider.commit_callback
         function="Pref.setControlFalse"
         parameter="MuteSounds" />
    </slider>
    <button
     control_name="MuteSounds"
     disabled_control="MuteAudio"
     follows="top|right"
     height="18"
     image_selected="Parcel_VoiceNo_Dark"
     image_unselected="Parcel_Voice_Dark"
     is_toggle="true"
     layout="topleft"
     left_pad="16"
     name="mute_sfx"
     tab_stop="false"
     top_delta="-2"
     width="22" />
    <slider
     control_name="AudioLevelMusic"
     disabled_control="MuteAudio"
     follows="left|top"
     height="15"
     increment="0.05"
     initial_value="0.5"
     label="Streaming music"
     label_width="160"
     layout="topleft"
     left="0"
     name="Music Volume"
     slider_label.halign="right"
     show_text="false"
     top_pad="7"
     volume="true"
     width="350">
        <slider.commit_callback
         function="Pref.setControlFalse"
         parameter="MuteMusic" />
    </slider>
    <button
     control_name="MuteMusic"
     disabled_control="MuteAudio"
     follows="top|right"
     height="18"
     image_selected="Parcel_VoiceNo_Dark"
     image_unselected="Parcel_Voice_Dark"
     is_toggle="true"
     layout="topleft"
     left_pad="16"
     name="mute_music"
     tab_stop="false"
     top_delta="-2"
     width="22" />
   <check_box
     label_text.halign="left"
     follows="left|top"
     height="16"
     control_name ="EnableVoiceChat"
     disabled_control="CmdLineDisableVoice"
     label="Enable voice"
     layout="topleft"
     left="28"
     name="enable_voice_check"
     top_pad="5"
     width="110"
     >
    </check_box>
    <slider
     control_name="AudioLevelVoice"
     enabled_control="EnableVoiceChat"
     disabled_control="MuteAudio"
     follows="left|top"
     height="15"
     increment="0.05"
     initial_value="0.5"
     label="Voice"
     label_width="160"
     layout="topleft"
     left="0"
     top_delta="20"
     name="Voice Volume"
     show_text="false"
     slider_label.halign="right"
     volume="true"
     width="350">
        <slider.commit_callback
         function="Pref.setControlFalse"
         parameter="MuteVoice" />
    </slider>
    <button
     control_name="MuteVoice"
     enabled_control="EnableVoiceChat"
     disabled_control="MuteAudio"
     follows="top|right"
     height="18"
     image_selected="Parcel_VoiceNo_Dark"
     image_unselected="Parcel_Voice_Dark"
     is_toggle="true"
     layout="topleft"
     left_pad="16"
     name="mute_voice"
     tab_stop="false"
     top_delta="-2"
     width="22" />
    <text
     type="string"
     length="1"
     follows="left|top"
     height="13"
     layout="topleft"
     left="30"
     name="Listen from"
     width="200"
     top="205">
        Listen from:
    </text>
    <icon
	 follows="left|top"
	 height="18"
	 image_name="Cam_FreeCam_Off"
         layout="topleft"
	 name="camera_icon"
	 mouse_opaque="false"
	 visible="true"
	 width="18"
         left="80"
         top="219"/>
	<icon
	 follows="left|top"
	 height="18"
	 image_name="Move_Walk_Off"
         layout="topleft"
	 name="avatar_icon"
	 mouse_opaque="false"
	 visible="true"
	 width="18"
         top="239"
         left="80"
         />
   <radio_group
     enabled_control="EnableVoiceChat"
     control_name="VoiceEarLocation"
     draw_border="false"
     follows="left|top"
     layout="topleft"
     left="100"
     width="221"
     height="38"
     name="ear_location"
     top="218">
    <radio_item
     height="16"
     label="Camera position"
     follows="left|top"
     layout="topleft"
     name="0"
     width="200"/>
    <radio_item
     height="16"
     follows="left|top"
     label="Avatar position"
     layout="topleft"
     name="1"
     width="200" />
   </radio_group>
  <button
   control_name="ShowDeviceSettings"
   follows="left|top"
   height="23"
   is_toggle="true"
   label="Input/Output devices"
   layout="topleft"
   left="30"
   top="262"
   name="device_settings_btn"
   width="190">
  </button>
    <panel
     background_visible="false"
     bg_alpha_color="DkGray"
     visiblity_control="ShowDeviceSettings"
     border="false"
     follows="top|left"
     height="120"
     label="Device Settings"
     layout="topleft"
     left="0"
     name="device_settings_panel"
     class="panel_voice_device_settings"
     width="501"
     top="285">
      <panel.string
        name="default_text">
        Default
      </panel.string>
      <icon
             height="18"
             image_name="Microphone_On"
             left="80"
             name="microphone_icon"
             mouse_opaque="false"
             top="7"
             visible="true"
             width="18" />
    <text
     type="string"
     length="1"
      font.style="BOLD"
     follows="left|top"
     height="16"
     layout="topleft"
     left_pad="3"
     name="Input"
     width="200">
        Input
    </text>
    <combo_box
     height="23"
     control_name="VoiceInputAudioDevice"
     layout="topleft"
     left="165"
     max_chars="128"
     name="voice_input_device"
     top_pad="-2"
     width="200" />
<<<<<<< HEAD
   <text
     type="string"
     length="1"
     follows="left|top"
     height="16"
     layout="topleft"
     left="165"
     name="My volume label"
     top_pad="5"
     width="200">
        My volume:
    </text>
      <slider_bar
        control_name="AudioLevelMic"
     follows="left|top"
     height="17"
     increment="0.05"
     initial_value="1.0"
     layout="topleft"
     left="160"
     max_val="2"
     name="mic_volume_slider"
     tool_tip="Change the volume using this slider"
     top_pad="-2"
     width="220" />
=======
>>>>>>> c74d5c48
    <text
     type="string"
     text_color="EmphasisColor"
     length="1"
     follows="left|top"
     height="18"
     layout="topleft"
     left_pad="5"
     name="wait_text"
     top_delta="5"
     width="110">
        Please wait
    </text>
    <locate
     height="20"
     layout="topleft"
     left_delta="0"
     name="bar0"
<<<<<<< HEAD
     top_delta="0"
=======
     top_delta="-5"
>>>>>>> c74d5c48
     width="20" />
    <locate
     height="20"
     layout="topleft"
     left_pad="2"
     name="bar1"
     top_delta="0"
     width="20" />
    <locate
     height="20"
     layout="topleft"
     left_pad="2"
     name="bar2"
     top_delta="0"
     width="20" />
    <locate
     height="20"
     layout="topleft"
     left_pad="2"
     name="bar3"
     top_delta="0"
     width="20" />
    <locate
     height="20"
     layout="topleft"
     left_pad="2"
     name="bar4"
     top_delta="0"
     width="20" />
          <icon
             height="18"
             image_name="Parcel_Voice_Light"
             left="80"
             name="speaker_icon"
             mouse_opaque="false"
             top_pad="4"
             visible="true"
             width="22" />
    <text
    font.style="BOLD"
     type="string"
     length="1"
     follows="left|top"
     height="15"
     layout="topleft"
     left_pad="0"
     name="Output"
     width="200">
        Output
    </text>
    <combo_box
     control_name="VoiceOutputAudioDevice"
     height="23"
     layout="topleft"
     left="165"
     max_chars="128"
     name="voice_output_device"
     top_pad="-2"
     width="200" />
    </panel>
    </panel><|MERGE_RESOLUTION|>--- conflicted
+++ resolved
@@ -400,34 +400,6 @@
      name="voice_input_device"
      top_pad="-2"
      width="200" />
-<<<<<<< HEAD
-   <text
-     type="string"
-     length="1"
-     follows="left|top"
-     height="16"
-     layout="topleft"
-     left="165"
-     name="My volume label"
-     top_pad="5"
-     width="200">
-        My volume:
-    </text>
-      <slider_bar
-        control_name="AudioLevelMic"
-     follows="left|top"
-     height="17"
-     increment="0.05"
-     initial_value="1.0"
-     layout="topleft"
-     left="160"
-     max_val="2"
-     name="mic_volume_slider"
-     tool_tip="Change the volume using this slider"
-     top_pad="-2"
-     width="220" />
-=======
->>>>>>> c74d5c48
     <text
      type="string"
      text_color="EmphasisColor"
@@ -446,11 +418,7 @@
      layout="topleft"
      left_delta="0"
      name="bar0"
-<<<<<<< HEAD
-     top_delta="0"
-=======
      top_delta="-5"
->>>>>>> c74d5c48
      width="20" />
     <locate
      height="20"
