--- conflicted
+++ resolved
@@ -3,18 +3,7 @@
  layout="topleft"
  name="Url Popup">  
     <menu_item_call
-<<<<<<< HEAD
-     label="Send IM"
-     layout="topleft"
-     name="show_agent">
-        <menu_item_call.on_click
-         function="Url.SendIM" />        
-    </menu_item_call>
-    <menu_item_call
-     label="Show Resident Profile"
-=======
      label="View Profile"
->>>>>>> 680bea66
      layout="topleft"
      name="show_agent">
         <menu_item_call.on_click
