--- conflicted
+++ resolved
@@ -603,7 +603,36 @@
              right="-2"
              top_pad="4" />
         </panel>
-<<<<<<< HEAD
+
+<!-- ================================= BLOCKED tab ========================== -->
+
+        <panel
+         background_opaque="true"
+         background_visible="true"
+         bg_alpha_color="DkGray"
+         bg_opaque_color="DkGray"
+         follows="all"
+         height="383"
+         label="BLOCKED"
+         layout="topleft"
+         left="0"
+         help_topic="people_blocked_tab"
+         name="blocked_panel"
+         right="-1"
+         top="0">
+          <panel
+           class="panel_block_list_sidetray"
+           height="383"
+           name="panel_block_list_sidetray"
+           filename="panel_block_list_sidetray.xml"
+           follows="all"
+           label="Blocked Residents &amp; Objects"
+           layout="topleft"
+           left="0"
+           font="SansSerifBold"
+           top="0"
+           right="-1" />
+        </panel>
         <panel
            background_opaque="true"
            background_visible="true"
@@ -697,45 +726,4 @@
           </panel>
         </panel>
     </tab_container>
-    <panel
-     follows="bottom|left|right"
-     height="23"
-     layout="topleft"
-     left="8"
-     top_pad="4"
-     name="button_bar"
-     width="313">
-=======
->>>>>>> dabce05d
-
-<!-- ================================= BLOCKED tab ========================== -->
-
-        <panel
-         background_opaque="true"
-         background_visible="true"
-         bg_alpha_color="DkGray"
-         bg_opaque_color="DkGray"
-         follows="all"
-         height="383"
-         label="BLOCKED"
-         layout="topleft"
-         left="0"
-         help_topic="people_blocked_tab"
-         name="blocked_panel"
-         right="-1"
-         top="0">
-          <panel
-           class="panel_block_list_sidetray"
-           height="383"
-           name="panel_block_list_sidetray"
-           filename="panel_block_list_sidetray.xml"
-           follows="all"
-           label="Blocked Residents &amp; Objects"
-           layout="topleft"
-           left="0"
-           font="SansSerifBold"
-           top="0"
-           right="-1" />
-        </panel>
-    </tab_container>
 </panel>