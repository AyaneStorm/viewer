--- conflicted
+++ resolved
@@ -1,195 +1,3 @@
-<<<<<<< HEAD
-<?xml version="1.0" encoding="utf-8" standalone="yes" ?>
-<floater
-  legacy_header_height="18"
-  can_resize="true"
-  height="440"
-  layout="topleft"
-  min_height="140"
-  min_width="467"
-  name="floater_web_content"
-  help_topic="floater_web_content"
-  save_rect="true"
-  auto_tile="true"
-  title=""
-  initial_mime_type="text/html"
-  width="820">
-  <layout_stack
-    bottom="440"
-    follows="left|right|top|bottom"
-    layout="topleft"
-    left="5"
-    name="stack1"
-    orientation="vertical"
-    top="20"
-    width="810">
-    <layout_panel
-      auto_resize="false"
-      default_tab_group="1"
-      height="22"
-      layout="topleft"
-      left="0"
-      min_height="20"
-      name="nav_controls"
-      top="400"
-      user_resize="false"
-      width="800">
-      <button
-        image_overlay="Arrow_Left_Off"
-        image_disabled="PushButton_Disabled"
-        image_disabled_selected="PushButton_Disabled"
-        image_selected="PushButton_Selected"
-        image_unselected="PushButton_Off"
-        hover_glow_amount="0.15"
-        tool_tip="Navigate back"
-        follows="left|top"
-        height="22"
-        layout="topleft"
-        left="1"
-        name="back"
-        top="0"
-        width="22">
-        <button.commit_callback
-          function="WebContent.Back" />
-      </button>
-      <button
-        image_overlay="Arrow_Right_Off"
-        image_disabled="PushButton_Disabled"
-        image_disabled_selected="PushButton_Disabled"
-        image_selected="PushButton_Selected"
-        image_unselected="PushButton_Off"
-        tool_tip="Navigate forward"
-        follows="left|top"
-        height="22"
-        layout="topleft"
-        left="27"
-        name="forward"
-        top_delta="0"
-        width="22">
-        <button.commit_callback
-          function="WebContent.Forward" />
-      </button>
-      <button
-        image_overlay="Stop_Off"
-        image_disabled="PushButton_Disabled"
-        image_disabled_selected="PushButton_Disabled"
-        image_selected="PushButton_Selected"
-        image_unselected="PushButton_Off"
-        tool_tip="Stop navigation"
-        enabled="true"
-        follows="left|top"
-        height="22"
-        layout="topleft"
-        left="51"
-        name="stop"
-        top_delta="0"
-        width="22">
-        <button.commit_callback
-          function="WebContent.Stop" />
-      </button>
-      <button
-        image_overlay="Refresh_Off"
-        image_disabled="PushButton_Disabled"
-        image_disabled_selected="PushButton_Disabled"
-        image_selected="PushButton_Selected"
-        image_unselected="PushButton_Off"
-        tool_tip="Reload page"
-        follows="left|top"
-        height="22"
-        layout="topleft"
-        left="51"
-        name="reload"
-        top_delta="0"
-        width="22">
-        <button.commit_callback
-          function="WebContent.Reload" />
-      </button>
-      <combo_box
-        allow_text_entry="true"
-        follows="left|top|right"
-        tab_group="1"
-        height="22"
-        layout="topleft"
-        left_pad="4"
-        max_chars="1024"
-        name="address"
-        combo_editor.select_on_focus="true"
-        tool_tip="Enter URL here"
-        top_delta="0"
-        width="702">
-        <combo_box.commit_callback
-          function="WebContent.EnterAddress" />
-      </combo_box>
-      <icon
-        name="media_secure_lock_flag"
-        height="16"
-        follows="top|right"
-        image_name="Lock2"
-        layout="topleft"
-        left_delta="656"
-        top_delta="2"
-        visible="false" 
-        tool_tip="Secured Browsing"
-        width="16" />
-      <button
-        image_overlay="ExternalBrowser_Off"
-        image_disabled="PushButton_Disabled"
-        image_disabled_selected="PushButton_Disabled"
-        image_selected="PushButton_Selected"
-        image_unselected="PushButton_Off"
-        tool_tip="Open current URL in your desktop browser"
-        follows="right|top"
-        enabled="true" 
-        height="22"
-        layout="topleft"
-        name="popexternal"
-        right="800"
-        top_delta="-2"
-        width="22">
-        <button.commit_callback
-          function="WebContent.PopExternal" />
-      </button>
-    </layout_panel>
-    <layout_panel
-      height="40"
-      layout="topleft"
-      left_delta="0"
-      name="external_controls"
-      top_delta="0"
-      user_resize="false"
-      width="540">
-      <web_browser
-        bottom="-22"
-        follows="all"
-        layout="topleft"
-        left="0"
-        name="webbrowser"
-        top="0"/>
-      <text
-        type="string"
-        length="100"
-        follows="bottom|left"
-        height="20"
-        layout="topleft"
-        left_delta="0"
-        name="statusbartext"
-        parse_urls="false"
-        text_color="0.4 0.4 0.4 1" 
-        top_pad="5"
-        width="452"/>
-      <progress_bar
-        color_bar="0.3 1.0 0.3 1"
-        follows="bottom|right"
-        height="16"
-        top_delta="-1"
-        left_pad="24"
-        layout="topleft"
-        name="statusbarprogress"
-        width="64"/>
-    </layout_panel>
-  </layout_stack>
-</floater>
-=======
 <?xml version="1.0" encoding="utf-8" standalone="yes" ?>
 <floater
   legacy_header_height="18"
@@ -379,5 +187,4 @@
         width="64"/>
     </layout_panel>
   </layout_stack>
-</floater>
->>>>>>> 903f6269
+</floater>