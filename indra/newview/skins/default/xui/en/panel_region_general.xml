--- conflicted
+++ resolved
@@ -134,10 +134,7 @@
      top="190"
      width="80" />
 	<check_box
-<<<<<<< HEAD
-=======
      visible="FALSE"
->>>>>>> eef9016c
      height="20"
      label="Allow Mesh Objects"
      layout="topleft"
