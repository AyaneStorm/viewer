<?xml version="1.0" encoding="utf-8" standalone="yes" ?>
<floater
 positioning="cascading"
 can_tear_off="false"
 height="420"
 layout="topleft"
 name="floaterland"
 help_topic="floaterland"
 save_rect="true"
 title="ABOUT LAND"
 width="490">
    <floater.string
      name="maturity_icon_general">
      "Parcel_PG_Dark"
    </floater.string>
    <floater.string
      name="maturity_icon_moderate">
      "Parcel_M_Dark"
    </floater.string>
    <floater.string
      name="maturity_icon_adult">
      "Parcel_R_Dark"
    </floater.string>
    <floater.string
     name="Minutes">
        [MINUTES] minutes
    </floater.string>
    <floater.string
     name="Minute">
        minute
    </floater.string>
    <floater.string
     name="Seconds">
        [SECONDS] seconds
    </floater.string>
    <floater.string
     name="Remaining">
        remaining
    </floater.string>
    <tab_container
     follows="all"
     height="410"
     layout="topleft"
     left="0"
     name="landtab"
     tab_position="top"
     tab_height="25"
     tab_min_width="67"
     top="10"
     width="489">
        <panel
         border="false"
         follows="all"
         label="GENERAL"
         layout="topleft"
         left="0"
         help_topic="land_general_tab"
         name="land_general_panel"
         top="0">
            <panel.string
             name="new users only">
                New Residents only
            </panel.string>
            <panel.string
             name="anyone">
                Anyone
            </panel.string>
            <panel.string
             name="area_text">
                Area
            </panel.string>
            <panel.string
             name="area_size_text">
                [AREA] m²
            </panel.string>
            <panel.string
             name="auction_id_text">
                Auction ID: [ID]
            </panel.string>
            <panel.string
             name="need_tier_to_modify">
                You must approve your purchase to modify this land.
            </panel.string>
            <panel.string
             name="group_owned_text">
                (Group Owned)
            </panel.string>
            <panel.string
             name="profile_text">
                Profile
            </panel.string>
            <panel.string
             name="info_text">
                Info
            </panel.string>
            <panel.string
             name="public_text">
                (public)
            </panel.string>
            <panel.string
             name="none_text">
                (none)
            </panel.string>
            <panel.string
             name="sale_pending_text">
                (Sale Pending)
            </panel.string>
            <panel.string
             name="no_selection_text">
                No parcel selected.
            </panel.string>
            <panel.string name="time_stamp_template">
				[wkday,datetime,local] [mth,datetime,local] [day,datetime,local] [hour,datetime,local]:[min,datetime,local]:[second,datetime,local] [year,datetime,local]
			</panel.string>
            <text
             type="string"
             length="1"
             follows="left|top"
             height="16"
             layout="topleft"
             left="10"
             name="Name:"
             top="10"
             width="100">
                Name:
            </text>
            <line_editor
             follows="left|top"
             height="23"
             layout="topleft"
             left_pad="2"
             max_length_bytes="63"
             name="Name"
             top_delta="0"
             width="365" />
            <text
             type="string"
             length="1"
             follows="left|top"
             height="16"
             layout="topleft"
             left="10"
             name="Description:"
             width="100">
                Description:
            </text>
            <text_editor
             follows="left|top|right"
             height="52"
             layout="topleft"
             left_pad="2"
             name="Description"
             top_delta="0"
             width="365"
             word_wrap="true" />
            <text
             type="string"
             length="1"
             follows="left|top"
             height="16"
             layout="topleft"
             left="10"
             name="LandType"
             top_pad="5"
             width="100">
                Type:
            </text>
            <text
             type="string"
             length="1"
             follows="left|top"
             height="16"
             layout="topleft"
             left_pad="2"
             name="LandTypeText"
             top_delta="0"
             width="250">
                Mainland / Homestead
            </text>
            <text
             type="string"
             length="1"
             follows="left|top"
             height="16"
             layout="topleft"
             left="10"
             name="ContentRating"
             width="100">
                Rating:
            </text>
            <text
             type="string"
             length="1"
             follows="left|top"
             height="18"
             layout="topleft"
             left_pad="2"
             valign="center" 
             name="ContentRatingText"
             top_delta="-2"
             width="250">
                Adult
            </text>
            <text
             type="string"
             length="1"
             follows="left|top"
             height="16"
             layout="topleft"
             left="10"
             name="Owner:"
             top_pad="3"
             width="100">
                Owner:
            </text>
            <text
             type="string"
             length="1"
             follows="left|top"
             height="16"
             layout="topleft"
             left_pad="2"
             name="OwnerText"
             translate="false"
             use_ellipses="true" 
             width="360">
                TestString PleaseIgnore
            </text>
             <button
     follows="right"
     height="23"
     image_pressed="Info_Press"
     image_unselected="Info_Over"
     left_pad="3"
     name="info_btn"
     top_delta="-2"
     width="16" />
          <!--  <button
             follows="left|top"
             height="23"
             label="Profile"
             layout="topleft"
             left_pad="4"
             name="Profile..."
             width="90" />-->
            <text
             type="string"
             length="1"
             follows="left|top"
             height="16"
             layout="topleft"
             left="10"
             name="Group:"
             top_pad="7"
             width="100">
                Group:
            </text>
   <!--TODO: HOOK UP GROUP ICON-->
            <text
             follows="left|top"
             height="16"
             left_pad="2"
             layout="topleft"
             name="GroupText"
             translate="false"
             width="240">
                TestString PleaseIgnore
            </text>
                 <button
     follows="right"
     height="23"
     image_pressed="Info_Press"
     image_unselected="Info_Over"
     left_pad="3"
     name="info_btn"
     top_delta="-2"
     width="16" />
            <button
             follows="left|top"
             height="23"
             label="Set"
             layout="topleft"
             left_pad="4"
             right="-10"
             name="Set..."
             width="90"
             top_delta="-2"/>
            <check_box
             enabled="false"
             height="16"
             label="Allow Deed to Group"
             layout="topleft"
             left="108"
             name="check deed"
             tool_tip="A group officer can deed this land to the group, so it will be supported by the group&apos;s land allocation."
             top_pad="3"
             width="146" />
            <button
             enabled="false"
             follows="left|top"
             height="23"
             label="Deed"
             layout="topleft"
             left_pad="2"
             right="-10"
             name="Deed..."
             tool_tip="You may only deed land if you are an officer in the selected group."
             top_delta="-2"
             width="90" />
            <check_box
             enabled="false"
             height="16"
             label="Owner Makes Contribution With Deed"
             layout="topleft"
             left="108"
             name="check contrib"
             tool_tip="When the land is deeded to the group, the former owner contributes enough land allocation to support it."
             width="199"
             top_pad="0"/>
            <text
             type="string"
             length="1"
             follows="left|top"
             height="16"
             layout="topleft"
             left="10"
             name="For Sale:"
             width="100">
                For Sale:
            </text>
            <text
             type="string"
             length="1"
             follows="left|top"
             height="16"
             layout="topleft"
             left_pad="2"
             name="Not for sale."
             width="186">
                Not for sale
            </text>
            <text
             type="string"
             length="1"
             follows="left|top"
             height="16"
             layout="topleft"
             left_delta="0"
             name="For Sale: Price L$[PRICE]."
             width="226">
                Price: L$[PRICE] (L$[PRICE_PER_SQM]/m²)
            </text>
            <text
             enabled="false"
             follows="left|top"
             height="16"
             layout="topleft"
             left_delta="0"
             name="SalePending"
             top_pad="5"
             width="324" />
            <button
             follows="left|top"
             height="23"
             label="Sell Land"
             layout="topleft"
             left_pad="5"
             right="-10"
             name="Sell Land..."
             width="145"
             top_delta="-25"/>
            <text
             type="string"
             length="1"
             follows="left|top"
             height="16"
             layout="topleft"
             left_delta="-199"
             name="For sale to"
             top_delta="20"
             use_ellipses="true" 
             width="340">
                For sale to: [BUYER]
            </text>
            <text
             type="string"
             length="1"
             follows="left|top"
             height="16"
             layout="topleft"
             left_delta="0"
             name="Sell with landowners objects in parcel."
             top_pad="-2"
             width="186">
                Objects included in sale
            </text>
            <text
             type="string"
             length="1"
             follows="left|top"
             height="16"
             layout="topleft"
             left_delta="0"
             name="Selling with no objects in parcel."
             top_delta="0"
             width="186">
                Objects not included in sale
            </text>
            <button
             follows="left|top"
             height="23"
             label="Cancel Land Sale"
             label_selected="Cancel Land Sale"
             layout="topleft"
             right="-10"
             name="Cancel Land Sale"
             left_pad="5"
             top_pad="7"
             width="180" />
            <text
             type="string"
             length="1"
             follows="left|top"
             height="16"
             layout="topleft"
             left="10"
             name="Claimed:"
             top="268"
             width="100">
                Claimed:
            </text>
            <text
             type="string"
             length="1"
             follows="left|top"
             height="16"
             layout="topleft"
             left_pad="2"
             name="DateClaimText"
             top_delta="0"
             width="186">
                Tue Aug 15 13:47:25 2006
            </text>
            <text
             type="string"
             length="1"
             follows="left|top"
             height="16"
             layout="topleft"
             left="10"
             name="PriceLabel"
             top_pad="5"
             width="100">
                Area:
            </text>
            <text
             type="string"
             length="1"
             follows="left|top"
             height="16"
             layout="topleft"
             left_pad="2"
             name="PriceText"
             top_delta="0"
             width="186">
                4048 m²
            </text>
            <text
             type="string"
             length="1"
             follows="left|top"
             height="16"
             layout="topleft"
             left="10"
             name="Traffic:"
             top="308"
             width="100">
                Traffic:
            </text>
            <text
             type="string"
             length="1"
             follows="left|top"
             height="16"
             layout="topleft"
             left_pad="2"
             name="DwellText"
             top_delta="0"
             width="186">
                Loading...
            </text>

            <button
             enabled="false"
             follows="left|top"
             height="23"
             label="Buy Land"
             layout="topleft"
             left_delta="52"
			 top_pad="5"
             name="Buy Land..."
             width="130" />
			<button
             enabled="false"
             follows="left|top"
             height="23"
             label="Linden Sale"
             layout="topleft"
             left="10"
             name="Linden Sale..."
             tool_tip="Land must be owned, set content, and not already for auction."
             top_pad="-23"
             width="150" />
            <button
             enabled="true"
             follows="left|top"
             height="23"
             label="Script Info"
             layout="topleft"
             left="10"
             name="Scripts..."
             top_pad="1"
             width="150" />
            <button
             enabled="false"
             follows="left|top"
             height="23"
             label="Buy For Group"
             layout="topleft"
             right="-10"
             name="Buy For Group..."
             top_delta="0"
             width="180" />
            <button
             enabled="false"
             follows="left|top"
             height="23"
             label="Buy Pass"
             layout="topleft"
             left_delta="-135"
             name="Buy Pass..."
             tool_tip="A pass gives you temporary access to this land."
             top_delta="0"
             width="130" />
            <button
             follows="left|top"
             height="23"
             label="Abandon Land"
             layout="topleft"
             right="-10"
             name="Abandon Land..."
             top_pad="-47"
             width="180" />
            <button
             follows="left|top"
             height="23"
             label="Reclaim Land"
             layout="topleft"
             left_delta="0"
             name="Reclaim Land..."
             top_delta="-25"
             width="180" />
        </panel>
        <panel
         border="true"
         follows="all"
         label="COVENANT"
         layout="topleft"
         left="0"
         top="0"
         help_topic="land_covenant_tab"
         name="land_covenant_panel"
         word_wrap="true">
            <panel.string
             name="can_resell"
             word_wrap="true">
                Purchased land in this region may be resold.
            </panel.string>
            <panel.string
             name="can_not_resell"
             word_wrap="true">
                Purchased land in this region may not be resold.
            </panel.string>
            <panel.string
             name="can_change"
             word_wrap="true">
                Purchased land in this region may be joined or subdivided.
            </panel.string>
            <panel.string
             name="can_not_change"
             word_wrap="true">
                Purchased land in this region may not be joined or subdivided.
            </panel.string>
            <text
             type="string"
             length="1"
             follows="left|top"
             height="16"
             layout="topleft"
             left="10"
             mouse_opaque="false"
             name="estate_section_lbl"
             top="10"
             width="100">
                Estate:
            </text>
            <text
             type="string"
             length="1"
             follows="left|top"
             height="16"
             layout="topleft"
             left_pad="0"
             mouse_opaque="false"
             name="estate_name_text"
             top_delta="0"
             width="260">
                mainland
            </text>
            <text
             type="string"
             length="1"
             follows="left|top"
             height="16"
             layout="topleft"
             left="10"
             mouse_opaque="false"
             name="estate_owner_lbl"
             width="100">
                Owner:
            </text>
            <text
             type="string"
             length="1"
             follows="left|top"
             height="16"
             layout="topleft"
             left_pad="0"
             mouse_opaque="false"
             name="estate_owner_text"
             width="300">
                (none)
            </text>
            <text_editor
             type="string"
             length="1"
             enabled="false"
             follows="all"
             height="200"
             layout="topleft"
             left="10"
             max_length="65535"
             name="covenant_editor"
             width="470"
             word_wrap="true">
                There is no Covenant provided for this Estate.
            </text_editor>
            <text
             type="string"
             length="1"
             follows="right|top"
             height="16"
             halign="right"
             layout="topleft"
             right="-10"
             top_pad="0"
             mouse_opaque="false"
             name="covenant_timestamp_text"
             width="460">
                Last Modified Wed Dec 31 16:00:00 1969
            </text>
            <text
             type="string"
             length="1"
             follows="left|top"
             height="16"
             layout="topleft"
             left="10"
             mouse_opaque="false"
             name="region_section_lbl"
             width="100">
                Region:
            </text>
            <text
             type="string"
             length="1"
             follows="left|top"
             height="16"
             layout="topleft"
             left_pad="10"
             mouse_opaque="false"
             name="region_name_text"
             width="150">
                EricaVille
            </text>
            <text
             type="string"
             length="1"
             follows="left|top"
             height="16"
             layout="topleft"
             left="10"
             mouse_opaque="false"
             name="region_landtype_lbl"
             width="100">
                Type:
            </text>
            <text
             type="string"
             length="1"
             follows="left|top"
             height="16"
             layout="topleft"
             left_pad="10"
             mouse_opaque="false"
             name="region_landtype_text"
             width="150">
                Mainland / Homestead
            </text>
            <text
             type="string"
             length="1"
             follows="left|top"
             height="16"
             layout="topleft"
             left="10"
             mouse_opaque="false"
             name="region_maturity_lbl"
             width="100">
                Rating:
            </text>
            <text
             type="string"
             length="1"
             follows="left|top"
             height="16"
             layout="topleft"
             left_pad="10"
             top_delta="-1" 
             mouse_opaque="false"
             name="region_maturity_text"
             valign="center" 
             width="150">
                Adult
            </text>
            <text
             type="string"
             length="1"
             follows="left|top"
             height="16"
             layout="topleft"
             left="10"
             mouse_opaque="false"
             name="resellable_lbl"
             top_pad="9" 
             width="100">
                Resale:
            </text>
            <text
             type="string"
             length="1"
             follows="left|top"
             height="16"
             layout="topleft"
             left_pad="10"
             mouse_opaque="false"
             name="resellable_clause"
             word_wrap="true"
             width="360">
                Land in this region may not be resold.
            </text>
            <text
             type="string"
             length="1"
             follows="left|top"
             height="30"
             layout="topleft"
             left="10"
             mouse_opaque="false"
             name="changeable_lbl"
             width="100">
                Subdivide:
            </text>
            <text
             type="string"
             length="1"
             follows="left|top"
             height="30"
             layout="topleft"
             left_pad="10"
             mouse_opaque="false"
             name="changeable_clause"
             word_wrap="true"
             width="330">
                Land in this region may not be joined/subdivided.
            </text>
        </panel>
        <panel
         border="true"
         follows="all"
         label="OBJECTS"
         layout="topleft"
         left="0"
         top="0"
         help_topic="land_objects_tab"
         name="land_objects_panel">
            <panel.string
             name="objects_available_text">
                [COUNT] out of [MAX] ([AVAILABLE] available)
            </panel.string>
            <panel.string
             name="objects_deleted_text">
                [COUNT] out of [MAX] ([DELETED] will be deleted)
            </panel.string>
            <text
             type="string"
             length="1"
             follows="left|top"
             height="16"
             layout="topleft"
             left="10"
             name="parcel_object_bonus"
             top="4"
             visible="false"
             width="364">
                Region Object Bonus Factor: [BONUS]
            </text>
            <text
             type="string"
             length="1"
             follows="left|top"
             height="16"
             layout="topleft"
             left_delta="0"
             name="Simulator primitive usage:"
             top_pad="4"
             width="364">
               Region capacity:
            </text>
            <text
             type="string"
             length="1"
             follows="left|top"
             height="16"
             layout="topleft"
             left_delta="190"
             name="objects_available"
             top_delta="0"
             width="260">
                [COUNT] out of [MAX] ([AVAILABLE] available)
            </text>
            <text
             type="string"
             length="1"
             follows="left|top"
             height="16"
             layout="topleft"
             left="10"
             name="Primitives parcel supports:"
             top="44"
             width="152">
                Parcel land capacity:
            </text>
            <text
             type="string"
             length="1"
             follows="left|top"
             height="16"
             layout="topleft"
             left_delta="190"
             name="object_contrib_text"
             top_delta="0"
             width="212">
                [COUNT]
            </text>
            <text
             type="string"
             length="1"
             follows="left|top"
             height="16"
             layout="topleft"
             left="10"
             name="Primitives on parcel:"
             top="64"
             width="152">
                Parcel land impact:
            </text>
            <text
             type="string"
             length="1"
             follows="left|top"
             height="16"
             layout="topleft"
             left_delta="190"
             name="total_objects_text"
             top_delta="0"
             width="48">
                [COUNT]
            </text>
            <text
             type="string"
             length="1"
             follows="left|top"
             height="23"
             layout="topleft"
             left="28"
             name="Owned by parcel owner:"
             top="84"
             width="176">
                Owned by parcel owner:
            </text>
            <text
             type="string"
             length="1"
             follows="left|top"
             height="23"
             layout="topleft"
             left_delta="172"
             name="owner_objects_text"
             top_delta="0"
             width="48">
                [COUNT]
            </text>
            <button
             bottom="100"
             enabled="false"
             follows="left|top"
             height="23"
             label="Show"
             label_selected="Show"
             layout="topleft"
             name="ShowOwner"
             right="-140"
             width="60"
             top_delta="-6"/>
            <button
             bottom="100"
             enabled="false"
             follows="left|top"
             height="23"
             label="Return"
             layout="topleft"
             name="ReturnOwner..."
             right="-10"
             tool_tip="Return objects to their owners."
             width="119"
             top_delta="0"/>
            <text
             type="string"
             length="1"
             follows="left|top"
             height="23"
             layout="topleft"
             left="28"
             name="Set to group:"
             top_pad="5"
             width="176">
                Set to group:
            </text>
            <text
             type="string"
             length="1"
             follows="left|top"
             height="23"
             layout="topleft"
             left_delta="172"
             name="group_objects_text"
             top_delta="0"
             width="48">
                [COUNT]
            </text>
            <button
             bottom="120"
             enabled="false"
             follows="left|top"
             label="Show"
             height="23"
             label_selected="Show"
             layout="topleft"
             name="ShowGroup"
             right="-140"
             width="60"
             top_delta="-6"/>
            <button
             bottom="120"
             enabled="false"
             follows="left|top"
             height="23"
             label="Return"
             layout="topleft"
             name="ReturnGroup..."
             right="-10"
             tool_tip="Return objects to their owners."
             width="119"
             top_delta="0"/>
            <text
             type="string"
             length="1"
             follows="left|top"
             height="23"
             layout="topleft"
             left="28"
             name="Owned by others:"
             top_pad="5"
             width="176">
                Owned by others:
            </text>
            <text
             type="string"
             length="1"
             follows="left|top"
             height="23"
             layout="topleft"
             left_delta="172"
             name="other_objects_text"
             top_delta="0"
             width="48">
                [COUNT]
            </text>
            <button
             bottom="140"
             enabled="false"
             follows="left|top"
             height="23"
             label="Show"
             label_selected="Show"
             layout="topleft"
             name="ShowOther"
             right="-140"
             width="60"
             top_delta="-6"/>
            <button
             bottom="140"
             enabled="false"
             follows="left|top"
             height="23"
             label="Return"
             layout="topleft"
             name="ReturnOther..."
             right="-10"
             tool_tip="Return objects to their owners."
             width="119"
             top_delta="0"/>
            <text
             type="string"
             length="1"
             follows="left|top"
             height="23"
             layout="topleft"
             left="28"
             name="Selected / sat upon:"
             top_pad="5"
             width="230">
                Selected / sat upon:
            </text>
            <text
             type="string"
             length="1"
             follows="left|top"
             height="23"
             layout="topleft"
             left_delta="220"
             name="selected_objects_text"
             top_delta="0"
             width="48">
                [COUNT]
            </text>
            <text
             type="string"
             length="1"
             follows="left|top"
             height="23"
             layout="topleft"
             left="10"
             name="Autoreturn"
             top_pad="0"
             width="412"
             wrap="true">
                Auto return other Residents&apos; objects (minutes, 0 for off):
            </text>
            <line_editor
             border_style="line"
             border_thickness="1"
             bottom="180"
             follows="left|top"
             height="23"
             layout="topleft"
             max_length_bytes="6"
             name="clean other time"
             left_pad="0"
             width="46"
             top_delta="-2"/>
            <text
             type="string"
             length="1"
             follows="left|top"
             height="23"
             layout="topleft"
             left="10"
             name="Object Owners:"
             top_pad="10"
             width="104">
                Object Owners:
            </text>
             <button
     follows="top|right"
     height="23"
     image_overlay="Refresh_Off"
     layout="topleft"
     name="Refresh List"
     left_pad="5"
     right="-183"
     tool_tip="Refresh Object List"
     width="20"
  top_delta="-6"/>
            <button
             enabled="false"
             follows="left|top"
             height="23"
             label="Return Objects"
             layout="topleft"
             left_pad="6"
             name="Return objects..."
             top_delta="0"
             right="-10"
             width="164" />
            <name_list
             column_padding="0"
             draw_heading="true"
             follows="all"
             height="180"
             layout="topleft"
             left="10"
             name="owner list"
             name_column="name"
             width="470">
                <name_list.columns
                 label="Type"
                 name="type"
                 sort_column="online_status"
                 width="50" />
                <name_list.columns
                 name="online_status"
                 width="-1" />
                <name_list.columns
                 dynamic_width="true"
                 label="Name"
                 name="name" />
                <name_list.columns
                 label="Count"
                 name="count"
                 width="67" />
                <name_list.columns
                 label="Most Recent"
                 name="mostrecent"
                 width="163" />
            </name_list>
        </panel>
        <panel
         border="true"
         follows="all"
         label="OPTIONS"
         layout="topleft"
         help_topic="land_options_tab"
         name="land_options_panel"
         left="0"
         top="0">
            <panel.string
             name="search_enabled_tooltip">
                Let people see this parcel in search results
            </panel.string>
            <panel.string
             name="search_disabled_small_tooltip">
                This option is disabled because this parcel&apos;s area is 128 m² or smaller.
Only large parcels can be listed in search.
            </panel.string>
            <panel.string
             name="search_disabled_permissions_tooltip">
                This option is disabled because you cannot modify this parcel&apos;s options.
            </panel.string>
            <panel.string
             name="mature_check_mature">
                Moderate Content
            </panel.string>
            <panel.string
             name="mature_check_adult">
                Adult Content
            </panel.string>
            <panel.string
             name="mature_check_mature_tooltip">
                Your parcel information or content is considered moderate.
            </panel.string>
            <panel.string
             name="mature_check_adult_tooltip">
                Your parcel information or content is considered adult.
            </panel.string>
            <panel.string
             name="landing_point_none">
                (none)
            </panel.string>
            <panel.string
             name="push_restrict_text">
                No Pushing
            </panel.string>
            <panel.string
             name="push_restrict_region_text">
                No Pushing (Region Override)
            </panel.string>
            <text
             type="string"
             length="1"
             follows="left|top"
             text_color="White"
             height="16"
             layout="topleft"
             left="10"
             name="allow_label"
             top="10"
             width="278">
                Allow other Residents to:
            </text>
          <text
           type="string"
           length="1"
           follows="left|top"
           height="16"
           layout="topleft"
           left="20"
           name="allow_label0"
           width="150">
            Fly:
          </text>

          <check_box
             height="16"
             label="Everyone"
             layout="topleft"
             name="check fly"
             tool_tip="If checked, Residents can fly on your land. If unchecked, they can only fly into and over your land."
             left_pad="2"
             width="130" />
            <text
             type="string"
             length="1"
             follows="left|top"
             height="16"
             layout="topleft"
             left="20"
             name="allow_label2"
             width="150">
                Build:
            </text>
            <check_box
             height="16"
             label="Everyone"
             layout="topleft"
             left_pad="2"
             name="edit objects check"
             width="130" />
            <check_box
             height="16"
             label="Group"
             layout="topleft"
             left_pad="2"
             name="edit group objects check"
             width="70" />
            <text
             type="string"
             length="1"
             follows="left|top"
             height="16"
             layout="topleft"
             left="20"
             name="allow_label3"
             width="150">
                Object Entry:
            </text>
            <check_box
             height="16"
             label="Everyone"
             layout="topleft"
             left_pad="2"
             name="all object entry check"
             top_delta="0"
             width="130" />
            <check_box
             height="16"
             label="Group"
             layout="topleft"
             left_pad="2"
             name="group object entry check"
             top_delta="0"
             width="70" />
            <text
             type="string"
             length="1"
             follows="left|top"
             height="16"
             layout="topleft"
             left="20"
             name="allow_label4"
             width="150">
                Run Scripts:
            </text>
            <check_box
             height="16"
             label="Everyone"
             layout="topleft"
             left_pad="2"
             name="check other scripts"
             top_delta="0"
             width="130" />
            <check_box
             height="16"
             label="Group"
             layout="topleft"
             left_pad="2"
             name="check group scripts"
             top_delta="0"
             width="70" />
          <panel
            bevel_style="none"
            border="true"
            top="146"
            bottom="146"
            follows="left|bottom|right"
            left="20"
            right="-20"/>
          <check_box
             height="16"
             label="Safe (no damage)"
             layout="topleft"
             left="18"
             name="check safe"
             tool_tip="If checked, sets the land to Safe, disabling damage combat. If cleared, damage combat is enabled."
             top="130"
             width="200" />
            <check_box
             height="16"
             label="No Pushing"
             layout="topleft"
             left_pad="35"
             name="PushRestrictCheck"
             tool_tip="Prevents scripts from pushing. Checking this option may be useful for preventing disruptive behavior on your land."
             top="130"
             width="119" />
            <check_box
             height="16"
             label="Show Place in Search (L$30/week)"
             layout="topleft"
             left="18"
             name="ShowDirectoryCheck"
             tool_tip="Let people see this parcel in search results"
             top="150"
             width="430" />
            <combo_box
<<<<<<< HEAD
             enabled="false"
             height="23"
             layout="topleft"
             left="20"
             top="194"
             name="land category with adult"
             visible="false"
             width="140">
                <combo_box.item
                 label="Any Category"
                 name="item0"
                 value="any" />
                <combo_box.item
                 label="Linden Location"
                 name="item1"
                 value="linden" />
                <combo_box.item
                 label="Adult"
                 name="item2"
                 value="adult" />
                <combo_box.item
                 label="Arts &amp; Culture"
                 name="item3"
                 value="arts" />
                <combo_box.item
                 label="Business"
                 name="item4"
                 value="store" />
                <combo_box.item
                 label="Educational"
                 name="item5"
                 value="educational" />
                <combo_box.item
                 label="Gaming"
                 name="item6"
                 value="game" />
                <combo_box.item
                 label="Hangout"
                 name="item7"
                 value="gather" />
                <combo_box.item
                 label="Newcomer Friendly"
                 name="item8"
                 value="newcomer" />
                <combo_box.item
                 label="Parks &amp; Nature"
                 name="item9"
                 value="park" />
                <combo_box.item
                 label="Residential"
                 name="item10"
                 value="home" />
                <combo_box.item
                 label="Shopping"
                 name="item11"
                 value="shopping" />
                <combo_box.item
                 label="Rental"
                 name="item13"
                 value="rental" />
                <combo_box.item
                 label="Other"
                 name="item12"
                 value="other" />
            </combo_box>
            <combo_box
             enabled="false"
=======
             enabled="true"
>>>>>>> 4539e5c8
             height="23"
             layout="topleft"
             left="20"
             top="194"
             name="land category"
             visible="true"
             width="140">
                <combo_box.item
                 label="Any Category"
                 name="item0"
                 value="any" />
                <combo_box.item
                 label="Linden Location"
                 name="item1"
                 value="linden" />
                <combo_box.item
                 label="Arts &amp; Culture"
                 name="item3"
                 value="arts" />
                <combo_box.item
                 label="Business"
                 name="item4"
                 value="store" />
                <combo_box.item
                 label="Educational"
                 name="item5"
                 value="educational" />
                <combo_box.item
                 label="Gaming"
                 name="item6"
                 value="game" />
                <combo_box.item
                 label="Hangout"
                 name="item7"
                 value="gather" />
                <combo_box.item
                 label="Newcomer Friendly"
                 name="item8"
                 value="newcomer" />
                <combo_box.item
                 label="Parks &amp; Nature"
                 name="item9"
                 value="park" />
                <combo_box.item
                 label="Residential"
                 name="item10"
                 value="home" />
                <combo_box.item
                 label="Shopping"
                 name="item11"
                 value="shopping" />
                <combo_box.item
                 label="Rental"
                 name="item13"
                 value="rental" />
                <combo_box.item
                 label="Other"
                 name="item12"
                 value="other" />
            </combo_box>
            <check_box
             height="16"
             label="Moderate Content"
             layout="topleft"
             left="18"
             name="MatureCheck"
             top="170"
             label_text.valign="center" 
             label_text.v_pad="-1" 
             tool_tip=" "
             width="200" />
            <text
             type="string"
             length="1"
             follows="left|top"
             height="16"
             layout="topleft"
             left="20"
             name="Snapshot:"
             text_color="White"
             top="225"
             width="200">
                Snapshot:
            </text>
            <texture_picker
             follows="left|top"
             top_pad="0"
             height="150"
             layout="topleft"
             left="20"
             name="snapshot_ctrl"
             fallback_image="default_land_picture.j2c" 
             tool_tip="Click to choose a picture"
             width="195" />
            <text
             type="string"
             length="1"
             follows="left|top"
             text_color="LtGray"
             height="32"
             layout="topleft"
             left="274"
             top="150"
             name="allow_label5"
             width="205"
             wrap="true">
              Avatars on other parcels can see and chat with avatars on this parcel
            </text>
            <check_box
             height="16"
             follows="top"
             layout="topleft"
             left="253"
             top="150"
             name="SeeAvatarsCheck"
             tool_tip="Allows avatars on other parcels to see and chat with avatars on this parcel, and you to see and chat with them."
             width="10" />
            <text
             type="string"
             length="1"
             follows="left|top"
             height="16"
             layout="topleft"
             left="255"
             top="282"
             text_color="White"
             name="landing_point"
             word_wrap="true"
             width="200">
                Landing Point: [LANDING]
            </text>
            <button
             follows="right|top"
             top_pad="0"
             height="23"
             label="Set"
             label_selected="Set"
             layout="topleft"
             name="Set"
             left="255"
             tool_tip="Sets the landing point where visitors arrive. Sets to your avatar&apos;s location inside this parcel."
             width="50" />
            <button
             follows="right|top"
             height="23"
             label="Clear"
             label_selected="Clear"
             layout="topleft"
             left_pad="5"
             name="Clear"
             tool_tip="Clear the landing point"
             width="55" />
            <text
             type="string"
             length="1"
             text_color="White"
             follows="left|top"
             height="16"
             layout="topleft"
             left="255"
             top_pad="10"
             name="Teleport Routing: "
             width="200">
                Teleport Routing:
            </text>
            <combo_box
             height="23"
             layout="topleft"
             name="landing type"
             top_pad="0"
             tool_tip="Teleport Routing -- select how to handle teleports onto your land"
             width="120">
                <combo_box.item
                 enabled="true"
                 label="Blocked"
                 name="Blocked"
                 value="Blocked" />
                <combo_box.item
                 enabled="true"
                 label="Landing Point"
                 name="LandingPoint"
                 value="Landing Point" />
                <combo_box.item
                 enabled="true"
                 label="Anywhere"
                 name="Anywhere"
                 value="Anywhere" />
            </combo_box>
        </panel>
        <panel
         border="true"
         follows="all"
         label="MEDIA"
         layout="topleft"
         left="0"
         top="0"
         help_topic="land_media_tab"
         name="land_media_panel">
            <text
             type="string"
             length="1"
             follows="left|top"
             height="20"
             layout="topleft"
             left="10"
             name="with media:"
             top="10"
             width="100">
                Type:
            </text>
            <combo_box
             height="23"
             layout="topleft"
             left_pad="0"
             name="media type"
             tool_tip="Specify if the URL is a movie, web page, or other media"
             width="120"
             top_delta="0"/>
            <text
             follows="left|top"
             height="16"
             layout="topleft"
             left_pad="10"
             name="mime_type"
             width="200" />
            <text
             type="string"
             length="1"
             follows="left|top"
             height="20"
             layout="topleft"
             left="10"
             name="at URL:"
             width="100"
             top_pad="10">
                Home Page:
            </text>
            <line_editor
             follows="left|top"
             height="23"
             layout="topleft"
             left_pad="0"
             max_length_bytes="255"
             name="media_url"
             select_on_focus="true"
             width="300"
             top_delta="0"/>
            <button
             follows="right|top"
             height="23"
             label="Set"
             layout="topleft"
             left_pad="5"
             name="set_media_url"
             width="70"
             top_delta="0"/>
            <text
             type="string"
             length="1"
             follows="left|top"
             height="23"
             layout="topleft"
             left="10"
             name="Description:"
             width="364"
             top_pad="10">
                Description:
            </text>
            <line_editor
             follows="left|top"
             height="20"
             layout="topleft"
             left="110"
             max_length_bytes="255"
             name="url_description"
             select_on_focus="true"
             tool_tip="Text displayed next to play/load button"
             top_delta="0"
             width="300" />
            <text
             type="string"
             length="1"
             follows="left|top"
             height="16"
             layout="topleft"
             left="10"
             name="Media texture:"
             top_pad="10"
             width="364"
             word_wrap="true">
                Replace Texture:
            </text>
            <texture_picker
             allow_no_texture="true"
             default_image_name="Default"
             follows="left|top"
             height="80"
             layout="topleft"
             left="110"
             name="media texture"
             tool_tip="Click to choose a picture"
             top_delta="0"
             width="64" />
            <text
             type="string"
             length="1"
             follows="left|top"
             height="80"
             layout="topleft"
             left_pad="8"
             name="replace_texture_help"
             width="300"
             word_wrap="true"
             top_delta="0">
             Objects using this texture will show the movie or web page after you click the play arrow.  Select the thumbnail to choose a different texture.
            </text>
            <check_box
             height="16"
             label="Auto scale"
             layout="topleft"
             left="107"
             name="media_auto_scale"
             top_pad="-10"
             tool_tip="Checking this option will scale the content for this parcel automatically. It may be slightly slower and lower quality visually but no other texture scaling or alignment will be required."
             width="200" />
            <text
             type="string"
             length="1"
             follows="left|top"
             height="20"
             layout="topleft"
             left="10"
             name="media_size"
             tool_tip="Size to render Web media, leave 0 for default."
             width="100"
             top_pad="10">
                Size:
            </text>
            <spinner
             decimal_digits="0"
             enabled="false"
             follows="left|top"
             halign="right"
             height="23"
             increment="1"
             initial_value="0"
             layout="topleft"
             left_pad="0"
             max_val="1024"
             name="media_size_width"
             tool_tip="Size to render Web media, leave 0 for default."
             top_delta="0"
             width="64" />
            <spinner
             decimal_digits="0"
             enabled="false"
             follows="left|top"
             halign="right"
             height="23"
             increment="1"
             initial_value="0"
             layout="topleft"
             left_pad="16"
             max_val="1024"
             name="media_size_height"
             tool_tip="Size to render Web media, leave 0 for default."
             top_delta="0"
             width="64" />
            <text
             type="string"
             length="1"
             bottom_delta="0"
             follows="left|top"
             height="16"
             layout="topleft"
             left_pad="5"
             name="pixels"
             right="-10">
                pixels
            </text>
            <text
             type="string"
             length="1"
             follows="left|top"
             height="16"
             layout="topleft"
             left="10"
             name="Options:"
             top_pad="10"
             width="100">
                Options:
            </text>
            <check_box
             height="16"
             label="Loop"
             layout="topleft"
             left_pad="-3"
             name="media_loop"
             tool_tip="Play media in a loop.  When the media has finished playing, it will restart from the beginning."
             top_delta="-1"
             width="200" />
        </panel>
        <panel
         border="true"
         follows="all"
         label="SOUND"
         layout="topleft"
         left="0"
         top="0"
         help_topic="land_audio_tab"
         name="land_audio_panel">
            <text
             type="string"
             length="1"
             follows="left|top"
             height="16"
             layout="topleft"
             left="10"
             top="10"
             name="MusicURL:"
             width="364">
                Music URL:
            </text>
            <line_editor
             follows="left|top"
             height="23"
             layout="topleft"
             left="100"
             max_length_bytes="255"
             name="music_url"
             top_delta="0"
             right="-15"
             select_on_focus="true" />
            <text
             type="string"
             length="1"
             follows="left|top"
             height="16"
             layout="topleft"
             left="10"
             name="Sound:"
             top_pad="10"
             width="100">
                Sound:
            </text>
            <check_box
             height="16"
             label="Restrict gesture and object sounds to this parcel"
             layout="topleft"
             name="check sound local"
             left_pad="0"
             width="292" />
          <text
             type="string"
             length="1"
             follows="left|top"
             height="16"
             layout="topleft"
             left="10"
             name="Avatar Sounds:"
             top_pad="10"
             width="100">
               Avatar Sounds:
          </text>
          <check_box
             height="16"
             label="Everyone"
             layout="topleft"
             left_pad="0"
             name="all av sound check"
             top_delta="0"
             width="130" />
          <check_box
             height="16"
             label="Group"
             layout="topleft"
             left_pad="0"
             name="group av sound check"
             top_delta="0"
             width="70" />
            <text
             type="string"
             length="1"
             follows="left|top"
             height="16"
             layout="topleft"
             left="10"
             mouse_opaque="false"
             name="Voice settings:"
             top_pad="10"
             width="100">
                Voice:
            </text>
            <check_box
             height="16"
             label="Enable Voice"
             layout="topleft"
             left_pad="0"
             name="parcel_enable_voice_channel"
             width="300" />
            <check_box
             enabled="false"
             height="16"
             label="Enable Voice (established by the Estate)"
             layout="topleft"
             left="110"
             name="parcel_enable_voice_channel_is_estate_disabled"
             top_delta="0"
             width="300" />
            <check_box
             height="16"
             label="Restrict Voice to this parcel"
             layout="topleft"
             left="110"
             name="parcel_enable_voice_channel_local"
             width="300" />
        </panel>
        <panel
         border="true"
         follows="all"
         label="ACCESS"
         layout="topleft"
         left="0"
         top="0"
         help_topic="land_access_tab"
         name="land_access_panel">
			<panel.string
			 name="access_estate_defined">
				(Defined by the Estate)
			</panel.string>
      <panel.string
             name="estate_override">
                One or more of these options is set at the estate level
            </panel.string>
            <check_box
             follows="top|left"
             height="16"
             layout="topleft"
             left="8"
             name="public_access"
             label="Allow Public Access (Unchecking this will create ban lines)"
             top_pad="10" 
             width="278" />
            <text
             type="string"
             length="1"
             follows="top|left"
             height="16"
             layout="topleft"
             left_delta="20"
             name="Only Allow"
             top="30"
             width="325">
                Allow access only to Residents who:
            </text>
            <check_box
             follows="top|left"
             height="16"
             label="Have payment Information on File [ESTATE_PAYMENT_LIMIT]"
             layout="topleft"
             left_delta="0"
             name="limit_payment"
             tool_tip="Residents must have payment information on file to access this parcel.  See the [SUPPORT_SITE] for more information."
             top_pad="4"
             width="278" />
            <check_box
             follows="top|left"
             height="16"
<<<<<<< HEAD
             label="Have been age-verified [ESTATE_AGE_LIMIT]"
             layout="topleft"
             left_delta="0"
             name="limit_age_verified"
             tool_tip="Residents must be age verified to access this parcel. See the [SUPPORT_SITE] for more information."
=======
             label="Are age 18 or older [ESTATE_AGE_LIMIT]"
             layout="topleft"
             left_delta="0"
             name="limit_age_verified"
             tool_tip="Residents must be age 18 or older to access this parcel. See the [SUPPORT_SITE] for more information."
>>>>>>> 4539e5c8
             top_pad="4"
             width="278" />
            <check_box
             height="16"
             label="Allow Group Access: [GROUP]"
             layout="topleft"
             left="8"
             name="GroupCheck"
             tool_tip="Set group in the General tab."
             top="89"
             width="278" />
            <check_box
             enabled="false"
             height="16"
             label="Sell passes to:"
             layout="topleft"
             left_delta="0"
             name="PassCheck"
             tool_tip="Allows temporary access to this parcel"
             top_pad="4"
             width="120" />
            <combo_box
             height="23"
             layout="topleft"
             left_pad="22"
             name="pass_combo"
             top_delta="0"
             width="100">
                <combo_box.item
                 label="Anyone"
                 name="Anyone"
                 value="anyone" />
                <combo_box.item
                 label="Group"
                 name="Group"
                 value="group" />
            </combo_box>
            <spinner
             enabled="false"
             follows="left|top"
             height="23"
             increment="1"
             initial_value="10"
             label="Price in L$:"
             label_width="120"
             layout="topleft"
             left="28"
             max_val="500"
             min_val="1"
             name="PriceSpin"
             top_pad="5"
             width="200" />
            <spinner
             enabled="false"
             follows="left|top"
             height="23"
             increment="0.25"
             initial_value="1"
             label="Hours of access:"
             label_width="120"
             layout="topleft"
             left_delta="0"
             max_val="24"
             min_val="0.01"
             name="HoursSpin"
             top_pad="5"
             width="200" />
            <panel
            name="Allowed_layout_panel"
            follows="top|left"
            left="10"
            height="170"
             top_pad="8"
            width="240">
            <text
             type="string"
             length="1"
             follows="left|right|top"
             height="16"
             label="Always Allow"
             layout="topleft"
             left="0"
             name="AllowedText"
             top="0"
             width="230">
                Allowed Residents
            </text>
            <name_list
             column_padding="0"
             follows="top|bottom"
             heading_height="14"
             height="125"
             layout="topleft"
             left="0"
             multi_select="true"
             name="AccessList"
             tool_tip="([LISTED] listed, [MAX] max)"
             width="230" />
            <button
             follows="bottom"
             height="23"
             label="Add"
             layout="topleft"
             left="0"
             name="add_allowed"
             width="100" />
            <button
             follows="bottom"
             height="23"
             label="Remove"
             label_selected="Remove"
             layout="topleft"
             left_pad="10"
             name="remove_allowed"
             right="-10"
             width="100" />
             </panel>
            <panel
            name="Banned_layout_panel"
            follows="top|right"
            height="170"
            width="240"
            left_pad="2">
            <text
             type="string"
             length="1"
             follows="left|right|top"
             height="16"
             label="Ban"
             layout="topleft"
             left="0"
             name="BanCheck"
             top="0"
             width="200">
                Banned Residents
            </text>
            <name_list
             column_padding="0"
             follows="top|bottom"
             heading_height="14"
             height="125"
             layout="topleft"
             left="0"
             multi_select="true"
             name="BannedList"
             tool_tip="([LISTED] listed, [MAX] max)"
             width="230" />
            <button
             follows="bottom"
             height="23"
             label="Add"
             layout="topleft"
             left="0"
             name="add_banned"
             width="100" />
            <button
             enabled="false"
             follows="bottom"
             height="23"
             label="Remove"
             label_selected="Remove"
             layout="topleft"
             left_pad="10"
             name="remove_banned"
             right="-10"
             width="100" />
             </panel>
        </panel>
    </tab_container>
</floater><|MERGE_RESOLUTION|>--- conflicted
+++ resolved
@@ -1354,77 +1354,7 @@
              top="150"
              width="430" />
             <combo_box
-<<<<<<< HEAD
-             enabled="false"
-             height="23"
-             layout="topleft"
-             left="20"
-             top="194"
-             name="land category with adult"
-             visible="false"
-             width="140">
-                <combo_box.item
-                 label="Any Category"
-                 name="item0"
-                 value="any" />
-                <combo_box.item
-                 label="Linden Location"
-                 name="item1"
-                 value="linden" />
-                <combo_box.item
-                 label="Adult"
-                 name="item2"
-                 value="adult" />
-                <combo_box.item
-                 label="Arts &amp; Culture"
-                 name="item3"
-                 value="arts" />
-                <combo_box.item
-                 label="Business"
-                 name="item4"
-                 value="store" />
-                <combo_box.item
-                 label="Educational"
-                 name="item5"
-                 value="educational" />
-                <combo_box.item
-                 label="Gaming"
-                 name="item6"
-                 value="game" />
-                <combo_box.item
-                 label="Hangout"
-                 name="item7"
-                 value="gather" />
-                <combo_box.item
-                 label="Newcomer Friendly"
-                 name="item8"
-                 value="newcomer" />
-                <combo_box.item
-                 label="Parks &amp; Nature"
-                 name="item9"
-                 value="park" />
-                <combo_box.item
-                 label="Residential"
-                 name="item10"
-                 value="home" />
-                <combo_box.item
-                 label="Shopping"
-                 name="item11"
-                 value="shopping" />
-                <combo_box.item
-                 label="Rental"
-                 name="item13"
-                 value="rental" />
-                <combo_box.item
-                 label="Other"
-                 name="item12"
-                 value="other" />
-            </combo_box>
-            <combo_box
-             enabled="false"
-=======
              enabled="true"
->>>>>>> 4539e5c8
              height="23"
              layout="topleft"
              left="20"
@@ -1993,19 +1923,11 @@
             <check_box
              follows="top|left"
              height="16"
-<<<<<<< HEAD
-             label="Have been age-verified [ESTATE_AGE_LIMIT]"
-             layout="topleft"
-             left_delta="0"
-             name="limit_age_verified"
-             tool_tip="Residents must be age verified to access this parcel. See the [SUPPORT_SITE] for more information."
-=======
              label="Are age 18 or older [ESTATE_AGE_LIMIT]"
              layout="topleft"
              left_delta="0"
              name="limit_age_verified"
              tool_tip="Residents must be age 18 or older to access this parcel. See the [SUPPORT_SITE] for more information."
->>>>>>> 4539e5c8
              top_pad="4"
              width="278" />
             <check_box
