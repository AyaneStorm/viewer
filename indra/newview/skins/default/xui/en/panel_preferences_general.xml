--- conflicted
+++ resolved
@@ -277,7 +277,7 @@
     width="200">
        Tags show:
    </text>
-   <check_box
+    <check_box
      control_name="NameTagShowGroupTitles"
 	 enabled_control="AvatarNameTagMode"
      height="16"
@@ -395,13 +395,8 @@
       use_ellipses="false"
       hover="false"
      commit_on_focus_lost = "true"
-<<<<<<< HEAD
-     follows="left|top"
-     height="45"
-=======
-     follows="left|top|right"
+     follows="left|top"
      height="60"
->>>>>>> ac103403
      layout="topleft"
      left="50"
      name="busy_response"
