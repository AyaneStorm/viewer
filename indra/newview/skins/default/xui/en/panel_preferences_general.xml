--- conflicted
+++ resolved
@@ -267,7 +267,6 @@
      name="show_my_name_checkbox1"
 	 top_pad="4"
      width="300" />
-<<<<<<< HEAD
    <text
     follows="left|top"
     height="15"
@@ -288,13 +287,10 @@
 	 tool_tip="Show group titles, like Officer or Member"
      top_pad="5" />
   <!--
-=======
->>>>>>> 8e1dbbbb
    <check_box
      control_name="NameTagShowDisplayNames"
 	 enabled_control="AvatarNameTagMode"
      height="16"
-<<<<<<< HEAD
      label="Display names"
      left_delta="0"
      name="show_display_names"
@@ -310,13 +306,6 @@
      name="show_slids"
 	 tool_tip="Show SL ID, like bobsmith123"
      top_pad="5" />
-=======
-     label="Show group titles"
-     layout="topleft"
-     left_delta="175"
-     name="show_all_title_checkbox1"
-     width="200" />
->>>>>>> 8e1dbbbb
     <text
      type="string"
      length="1"
