--- conflicted
+++ resolved
@@ -26,13 +26,9 @@
         scale_image="true"
         handle_right_mouse="true"
         use_draw_context_alpha="true"
-<<<<<<< HEAD
-        held_down_delay.seconds="0.5">
-=======
         held_down_delay.seconds="0.5"
         button_flash_count="8"
         button_flash_rate="1.25"
         display_pressed_state="true"
         >
->>>>>>> d2af1ae8
 </button>