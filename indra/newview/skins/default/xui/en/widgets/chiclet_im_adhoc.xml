--- conflicted
+++ resolved
@@ -4,15 +4,6 @@
  name="im_adhoc_chiclet"
  show_speaker="false"
  width="25">
-<<<<<<< HEAD
-    <chiclet_im_adhoc.chiclet_button 
-     height="23"
-     image_selected="PushButton_Selected"
-     image_unselected="PushButton_Off"
-     name="chiclet_button"
-     tab_stop="false"
-     width="25"/>
-=======
     <chiclet_im_adhoc.chiclet_button
      height="25"
      image_selected="PushButton_On"
@@ -20,7 +11,6 @@
      name="chiclet_button"
      tab_stop="false"
      width="25" />
->>>>>>> 76a044fa
     <chiclet_im_adhoc.speaker
      auto_update="true"
      draw_border="false"
@@ -30,15 +20,6 @@
      visible="false"
      width="20" />
     <chiclet_im_adhoc.avatar_icon
-<<<<<<< HEAD
-     bottom="2"
-     follows="left|top|bottom"
-     height="19"
-     left="3"
-     mouse_opaque="true"
-     name="adhoc_icon"
-     width="18" />
-=======
      bottom="3"
      follows="left|top|bottom"
      height="20"
@@ -46,7 +27,6 @@
      mouse_opaque="true"
      name="adhoc_icon"
      width="21" />
->>>>>>> 76a044fa
     <chiclet_im_adhoc.unread_notifications
      halign="center"
      height="23"
