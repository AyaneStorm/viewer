<?xml version="1.0" encoding="utf-8" standalone="yes" ?>
 <panel name="Outfits"
 background_visible="true"
  follows="all"
 height="570"
 label="Things"
 layout="topleft"
 min_height="350"
 min_width="240"
 width="320"
 border="false">
   <tab_container
     follows="all"
     height="500"
     layout="topleft"
     left="10"
     name="appearance_tabs"
     tab_min_width="140"
     tab_height="30"
     tab_position="top"
     halign="center"
     width="313">
         <inventory_panel
     follows="all"
 background_visible="true"
 background_opaque="true"
        label="WEARING"
        help_topic="now_wearing_tab"
        allow_multi_select="true"
        border="false"
        left="0"
        top="0"
        mouse_opaque="true"
        name="cof_accordionpanel"
        start_folder="Current Outfit"
     width="313" />
         <inventory_panel
 background_visible="true"
 background_opaque="true"
           label="MY OUTFITS"
           help_topic="my_outfits_tab"
           allow_multi_select="true"
           follows="all"
           border="false"
           left="0"
           top="0"
           width="314"
           mouse_opaque="true"
           name="outfitslist_tab"
           start_folder="My Outfits" /> 
   </tab_container>
	<panel
	  background_visible="true"
	  follows="bottom|left"
	  height="50"
	  layout="topleft"
	  left="0"
	  visible="true"
	  name="bottom_panel"
	  top_pad="10"
	  width="313">
		 <button
		  follows="bottom|left"
		  tool_tip="Show additional options"
		  height="18"
		  image_disabled="OptionsMenu_Disabled"
		  image_selected="OptionsMenu_Press"
		  image_unselected="OptionsMenu_Off"
		  layout="topleft"
		  left="10"
		  name="options_gear_btn"
		  top="6"
		  width="18" />
         <dnd_button
		  follows="bottom|left"
		  height="18"
		  image_selected="TrashItem_Press"
		  image_unselected="TrashItem_Off"
		  layout="topleft"
		  right="-5"
		  name="trash_btn"
		  tool_tip="Remove selected item"
		  top="6"
		  width="18" />
	 <button
	  follows="bottom|left"
		height="23" 
<<<<<<< HEAD
      label="Make Outfit" 
=======
		label="Edit Look" 
		layout="topleft"
        left="10"
		name="look_edit_btn"
        top="26"
        visible="false" 
		width="90" />
     <button
      follows="bottom|left"
      height="23" 
      label="Save Outfit" 
>>>>>>> cdb6f67f
      layout="topleft"
      name="make_outfit_btn"
      tool_tip="Save appearance as an outfit"
       top="26"
       left='10'
      width="120" />
     <button
      follows="bottom|right" 
      height="23" 
      label="Wear"
      layout="topleft"
      name="wear_btn"
      right="-10"
      left_pad="10"
       top="26"
      tool_tip="Wear selected outfit"
      width="120" />
	 </panel>
</panel><|MERGE_RESOLUTION|>--- conflicted
+++ resolved
@@ -85,21 +85,7 @@
 	 <button
 	  follows="bottom|left"
 		height="23" 
-<<<<<<< HEAD
-      label="Make Outfit" 
-=======
-		label="Edit Look" 
-		layout="topleft"
-        left="10"
-		name="look_edit_btn"
-        top="26"
-        visible="false" 
-		width="90" />
-     <button
-      follows="bottom|left"
-      height="23" 
       label="Save Outfit" 
->>>>>>> cdb6f67f
       layout="topleft"
       name="make_outfit_btn"
       tool_tip="Save appearance as an outfit"
