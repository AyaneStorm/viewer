--- conflicted
+++ resolved
@@ -5,11 +5,11 @@
  height="305"
  layout="topleft"
  left="0"
+ right="-1"
  name="block_list_panel"
  help_topic="blocked_list"
  min_height="350"
  min_width="240"
-<<<<<<< HEAD
  width="280">
         <button
      follows="top|left"
@@ -30,23 +30,21 @@
      layout="topleft"
      left_pad="10"
      name="title_text"
-     text_color="White"
+     text_color="white"
      top="5"
      width="250">
         Block List
      </text>
-=======
- right="-1">
->>>>>>> db316f83
     <scroll_list
      follows="all"
-     height="220"
+     height="190"
      layout="topleft"
-     left="3"
+     left="5"
      name="blocked"
      tool_tip="List of currently blocked Residents"
-     right="-1"
-     top="1">
+     top="30"
+  	 right="-1"
+     width="270">
         <scroll_list.columns
          name="item_name" />
         <scroll_list.columns
