<?xml version="1.0" encoding="utf-8" standalone="yes" ?>
<toolbar_view
 follows="all"
 layout="topleft"
 name="toolbar view"
 height="500"
 width="1024"
 left="0"
 top="0" 
 mouse_opaque="false"
 tab_stop="false"
 visible="true">
  <layout_stack name="bottom_toolbar_stack"
                orientation="vertical"
                left="0"
                top="0"
                width="1024"
                height="500"
                follows="all"
                mouse_opaque="false">
  <layout_panel name="vertical_toolbar_panel"
                auto_resize="true"
                user_resize="false"
                width="1024"
                height="500"
                mouse_opaque="false">
    <layout_stack name="vertical_toolbar_stack"
                  orientation="horizontal"
                  left="0"
                  top="0"
                  width="1024"
                  height="500"
                  follows="all"
                  mouse_opaque="false">
      <layout_panel name="left_toolbar_panel"
                    auto_resize="false"
                    user_resize="false"
                    height="500"
                    width="30"
                    mouse_opaque="false">
        <toolbar follows="left|top|bottom"
                 button_panel.bg_opaque_image="Rounded_Rect_Right"
                 name="toolbar_left"
<<<<<<< HEAD
                 height="483"
                 width="30"
                 left="0"
                 top="10"
=======
                 width="30"
                 left="0"
                 top="10"
                 bottom="-10"
>>>>>>> 3a280f74
                 side="left"
                 button_display_mode="icons_only">
        </toolbar>
      </layout_panel>
      <layout_panel name="non_toolbar_panel"
                    auto_resize="true"
                    user_resize="false"
                    mouse_opaque="false"
                    height="100"
                    width="100">
        <panel bottom="100"
               follows="left|right|bottom"
               height="25"
               left="0"
               mouse_opaque="false"
               tab_stop="false"
               name="stand_stop_flying_container"
               visible="false"
               width="100"/>
      </layout_panel>
      <layout_panel name="right_toolbar_panel"
                    auto_resize="false"
                    user_resize="false"
                    height="500"
                    width="30"
                    mouse_opaque="false">
        <toolbar
          button_panel.bg_opaque_image="Rounded_Rect_Left"
          follows="right|top|bottom"
          name="toolbar_right"
<<<<<<< HEAD
          height="483"
          width="30"
          left="0"
          top="10"
=======
          width="30"
          left="0"
          top="10"
          bottom="-10"
>>>>>>> 3a280f74
          side="right"
          button_display_mode="icons_only">
        </toolbar>
      </layout_panel>
    </layout_stack>
  </layout_panel>
  <layout_panel name="bottom_toolbar_panel"
                auto_resize="false"
                user_resize="false"
                height="30"
                width="1024"
                mouse_opaque="false">
    <toolbar layout="topleft"
             button_panel.bg_opaque_image="Rounded_Rect_Top"
             name="toolbar_bottom"
             height="30"
<<<<<<< HEAD
             width="944"
             left="40"
=======
             left="40"
             right="-40"
>>>>>>> 3a280f74
             top="0"
             side="bottom"
             follows="left|right|bottom"
             button_display_mode="icons_with_text"
             visible="true">
    </toolbar>
  </layout_panel>
  </layout_stack>
</toolbar_view><|MERGE_RESOLUTION|>--- conflicted
+++ resolved
@@ -41,17 +41,10 @@
         <toolbar follows="left|top|bottom"
                  button_panel.bg_opaque_image="Rounded_Rect_Right"
                  name="toolbar_left"
-<<<<<<< HEAD
-                 height="483"
-                 width="30"
-                 left="0"
-                 top="10"
-=======
                  width="30"
                  left="0"
                  top="10"
                  bottom="-10"
->>>>>>> 3a280f74
                  side="left"
                  button_display_mode="icons_only">
         </toolbar>
@@ -82,17 +75,10 @@
           button_panel.bg_opaque_image="Rounded_Rect_Left"
           follows="right|top|bottom"
           name="toolbar_right"
-<<<<<<< HEAD
-          height="483"
-          width="30"
-          left="0"
-          top="10"
-=======
           width="30"
           left="0"
           top="10"
           bottom="-10"
->>>>>>> 3a280f74
           side="right"
           button_display_mode="icons_only">
         </toolbar>
@@ -109,13 +95,8 @@
              button_panel.bg_opaque_image="Rounded_Rect_Top"
              name="toolbar_bottom"
              height="30"
-<<<<<<< HEAD
-             width="944"
-             left="40"
-=======
              left="40"
              right="-40"
->>>>>>> 3a280f74
              top="0"
              side="bottom"
              follows="left|right|bottom"
