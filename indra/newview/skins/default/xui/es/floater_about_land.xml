<?xml version="1.0" encoding="utf-8" standalone="yes"?>
<floater name="floaterland" title="Acerca del terreno">
	<tab_container name="landtab">
		<panel label="General" name="land_general_panel">
			<text length="1" name="Name:" type="string">
				Nombre:
			</text>
			<text length="1" name="Description:" type="string">
				Descripción:
			</text>
<<<<<<< HEAD
=======
			<text name="LandType">
				Tipo:
			</text>
			<text name="LandTypeText">
				Mainland / Homestead
			</text>
			<text name="ContentRating">
				Calificación:
			</text>
			<text name="ContentRatingText">
				&apos;Adult&apos;
			</text>
>>>>>>> fcaa1ad4
			<text length="1" name="Owner:" type="string">
				Propietario:
			</text>
			<text length="1" name="OwnerText" type="string">
				Leyla Linden
			</text>
			<button label="Perfil..." label_selected="Perfil..." name="Profile..."/>
			<text length="1" name="Group:" type="string">
				Grupo:
			</text>
			<button label="Configurar..." label_selected="Configurar..." name="Set..."/>
			<check_box label="Permitir transferir al grupo" name="check deed" tool_tip="Un oficial del grupo puede transferir este terreno al grupo. El terreno será apoyado por el grupo en sus asignaciones de terreno."/>
			<button label="Transferir..." label_selected="Transferir..." name="Deed..." tool_tip="Sólo si es usted un oficial del grupo seleccionado puede transferir terreno."/>
			<check_box label="El propietario hace una contribución transfiriendo" name="check contrib" tool_tip="Cuando el terreno se transfiere al grupo, el antiguo propietario contribuye con una asignación suficiente de terreno."/>
			<text length="1" name="For Sale:" type="string">
				En venta:
			</text>
			<text length="1" name="Not for sale." type="string">
				No está en venta.
			</text>
			<text length="1" name="For Sale: Price L$[PRICE]." type="string">
<<<<<<< HEAD
				Precio: [PRICE] L$
=======
				Precio: [PRICE] L$ ([PRICE_PER_SQM] L$/m²).
>>>>>>> fcaa1ad4
			</text>
			<button label="Vender el terreno..." label_selected="Vender el terreno..." name="Sell Land..."/>
			<text length="1" name="For sale to" type="string">
				En venta a: [BUYER]
			</text>
			<text length="1" name="Sell with landowners objects in parcel." type="string">
				Los objetos se incluyen en la venta.
			</text>
			<text length="1" name="Selling with no objects in parcel." type="string">
				Los objetos no se incluyen en la venta.
			</text>
<<<<<<< HEAD
			<button label="Cancelar la venta del terreno" label_selected="Cancelar la venta del terreno" name="Cancel Land Sale"/>
=======
			<button font="SansSerifSmall" left="275" width="165" label="Cancelar la venta del terreno" label_selected="Cancelar la venta del terreno" name="Cancel Land Sale"/>
>>>>>>> fcaa1ad4
			<text length="1" name="Claimed:" type="string">
				Reclamada:
			</text>
			<text length="1" name="DateClaimText" type="string">
				Mar 15 Ago 15 13:47:25 2006
			</text>
			<text length="1" name="PriceLabel" type="string">
				Superficie:
			</text>
			<text length="1" name="PriceText" type="string">
				4048 m²
			</text>
			<text length="1" name="Traffic:" type="string">
				Tráfico:
			</text>
			<text length="1" name="DwellText" type="string">
				0
			</text>
<<<<<<< HEAD
			<button label="Comprar terreno..." label_selected="Comprar terreno..." name="Buy Land..."/>
			<button label="Comprar para el grupo..." label_selected="Comprar para el grupo..." name="Buy For Group..."/>
			<button label="Comprar un pase..." label_selected="Comprar un pase..." name="Buy Pass..." tool_tip="Un pase le da acceso temporal a este terreno."/>
=======
			<button label="Comprar terreno..." label_selected="Comprar terreno..." left="130" name="Buy Land..." width="125"/>
			<button label="Comprar para el grupo..." label_selected="Comprar para el grupo..." name="Buy For Group..."/>
			<button label="Comprar un pase..." label_selected="Comprar un pase..."  left="130" width="125" name="Buy Pass..." tool_tip="Un pase le da acceso temporal a este terreno."/>
>>>>>>> fcaa1ad4
			<button label="Abandonar el terreno..." label_selected="Abandonar el terreno..." name="Abandon Land..."/>
			<button label="Reclamar el terreno..." label_selected="Reclamar el terreno..." name="Reclaim Land..."/>
			<button label="Venta Linden..." label_selected="Venta Linden..." name="Linden Sale..." tool_tip="El terreno debe estar en propiedad, con contenido, y no estar en subasta."/>
			<string name="new users only">
				Sólo usuarios nuevos
			</string>
			<string name="anyone">
				Cualquiera
			</string>
			<string name="area_text">
				Superficie
			</string>
			<string name="area_size_text">
				[AREA] m²
			</string>
			<string name="auction_id_text">
				ID de la subasta: [ID]
			</string>
			<string name="need_tier_to_modify">
				Debe aprobar su compra para modificar este terreno.
			</string>
			<string name="group_owned_text">
				(Propiedad del grupo)
			</string>
			<string name="profile_text">
				Perfil...
			</string>
			<string name="info_text">
				Información...
			</string>
			<string name="public_text">
				(público)
			</string>
			<string name="none_text">
				(ninguno)
			</string>
			<string name="sale_pending_text">
				(Venta pendiente)
			</string>
			<string name="no_selection_text">
				No se ha seleccionado una parcela.
Vaya al menú Mundo &gt; Acerca del terreno o seleccione otra parcela para ver sus características.
			</string>
		</panel>
		<panel label="Contrato" name="land_covenant_panel">
<<<<<<< HEAD
			<text length="1" name="covenant_timestamp_text" type="string">
				Última modificación, Dic Miér 31 16:00:00 1969
			</text>
			<text length="1" name="region_name_lbl" type="string">
				Región:
			</text>
			<text length="1" name="region_name_text" type="string">
				leyla
			</text>
			<text length="1" name="estate_name_lbl" type="string">
				Estado:
			</text>
			<text length="1" name="estate_name_text" type="string">
				mainland
			</text>
			<text length="1" name="estate_owner_lbl" type="string">
				Propietario del estado:
			</text>
			<text length="1" name="estate_owner_text" type="string">
				(nadie)
			</text>
			<text length="1" name="resellable_clause" type="string">
				El terreno comprado en esta región no se podrá revender.
			</text>
			<text length="1" name="changeable_clause" type="string">
				El terreno comprado en esta región no se podrá unir/dividir.
			</text>
			<text_editor length="1" name="covenant_editor" type="string">
				No se ha aportado un contrato para este estado.
			</text_editor>
=======
			<text name="estate_section_lbl">
				Estado:
			</text>
			<text length="1" name="estate_name_lbl" type="string">
				Nombre:
			</text>
			<text length="1" name="estate_name_text" type="string">
				mainland
			</text>
			<text length="1" name="estate_owner_lbl" type="string">
				Propietario:
			</text>
			<text length="1" name="estate_owner_text" type="string">
				(nadie)
			</text>
			<text_editor length="1" name="covenant_editor" type="string">
				No se ha aportado un contrato para este estado.
			</text_editor>
			<text length="1" name="covenant_timestamp_text" type="string">
				Última modificación, Dic Miér 31 16:00:00 1969
			</text>
			<text name="region_section_lbl">
				Región:
			</text>
			<text length="1" name="region_name_lbl" type="string">
				Nombre:
			</text>
			<text length="1" name="region_name_text" type="string">
				leyla
			</text>
			<text name="region_landtype_lbl">
				Tipo:
			</text>
			<text name="region_landtype_text">
				Mainland / Homestead
			</text>
			<text name="region_maturity_lbl">
				Calificación:
			</text>
			<text name="region_maturity_text">
				&apos;Adult&apos;
			</text>
			<text name="resellable_lbl">
				Revender:
			</text>
			<text length="1" name="resellable_clause" type="string">
				El terreno de esta región no se podrá revender.
			</text>
			<text name="changeable_lbl">
				Dividir:
			</text>
			<text length="1" name="changeable_clause" type="string">
				El terreno de esta región no se podrá unir/dividir.
			</text>
>>>>>>> fcaa1ad4
			<string name="can_resell">
				El terreno comprado en esta región se podrá revender.
			</string>
			<string name="can_not_resell">
				El terreno comprado en esta región no se podrá revender.
			</string>
			<string name="can_change">
				El terreno comprado en esta región se podrá unir o dividir.
			</string>
			<string name="can_not_change">
<<<<<<< HEAD
				PEl terreno comprado en esta región no se podrá unir o dividir.
=======
				El terreno comprado en esta región no se podrá unir o dividir.
>>>>>>> fcaa1ad4
			</string>
		</panel>
		<panel label="Objetos" name="land_objects_panel">
			<text name="parcel_object_bonus">
				Plus de objetos en la región: [BONUS]
			</text>
			<text length="1" name="Simulator primitive usage:" type="string">
				Simulador de uso de prims:
			</text>
<<<<<<< HEAD
			<text name="objects_available">
=======
			<text name="objects_available"  left="214" width="230" >
>>>>>>> fcaa1ad4
				[COUNT] de un máximo de [MAX] ([AVAILABLE] disponibles)
			</text>
			<string name="objects_available_text">
				[COUNT] de un máximo de [MAX] ([AVAILABLE] disponibles)
			</string>
			<string name="objects_deleted_text">
				[COUNT] de un máximo de [MAX] ([DELETED] se borrarán)
			</string>
<<<<<<< HEAD
			<text length="1" name="Primitives parcel supports:" type="string">
				Prims que admite la parcela:
			</text>
			<text name="object_contrib_text">
=======
			<text length="1" name="Primitives parcel supports:" type="string" width="200">
				Prims que admite la parcela:
			</text>
			<text name="object_contrib_text" left="214" width="152">
>>>>>>> fcaa1ad4
				[COUNT]
			</text>
			<text length="1" name="Primitives on parcel:" type="string">
				Prims en la parcela:
			</text>
<<<<<<< HEAD
			<text name="total_objects_text">
				[COUNT]
			</text>
			<text length="1" name="Owned by parcel owner:" type="string">
				Del propietario de la parcela:
			</text>
			<text name="owner_objects_text">
				[COUNT]
			</text>
			<button label="Mostrar" label_selected="Mostrar" name="ShowOwner"/>
			<button label="Devolver..." label_selected="Devolver..." name="ReturnOwner..." tool_tip="Devolver los objetos a sus propietarios."/>
			<text length="1" name="Set to group:" type="string">
				Del grupo:
			</text>
			<text name="group_objects_text">
				[COUNT]
			</text>
			<button label="Mostrar" label_selected="Mostrar" name="ShowGroup"/>
			<button label="Devolver..." label_selected="Devolver..." name="ReturnGroup..." tool_tip="Devolver los objetos a sus propietarios."/>
			<text length="1" name="Owned by others:" type="string">
				Propiedad de otros:
			</text>
			<text name="other_objects_text">
				[COUNT]
			</text>
			<button label="Mostrar" label_selected="Mostrar" name="ShowOther"/>
			<button label="Devolver..." label_selected="Devolver..." name="ReturnOther..." tool_tip="Devolver los objetos a sus propietarios."/>
			<text length="1" name="Selected / sat upon:" type="string">
				Seleccionados / con gente sentada:
			</text>
			<text name="selected_objects_text">
				[COUNT]
			</text>
			<text name="Autoreturn">
				Autodevolución de objetos a otros residentes (minutos; 0 la desactiva):
			</text>
			<text length="1" name="Object Owners:" type="string">
				Propietarios de los objetos:
			</text>
			<button label="Actualizar la lista" label_selected="Actualizar la lista" name="Refresh List"/>
			<button label="Devolver los objetos..." label_selected="Devolver los objetos..." name="Return objects..."/>
=======
			<text name="total_objects_text" left="214"  width="48">
				[COUNT]
			</text>
			<text length="1" name="Owned by parcel owner:" type="string" left="14" width="180" >
				Del propietario de la parcela:
			</text>
			<text name="owner_objects_text" left="214"  width="48">
				[COUNT]
			</text>
			<button label="Mostrar" label_selected="Mostrar" name="ShowOwner" right="-135" width="60"/>
			<button label="Devolver..." label_selected="Devolver..." name="ReturnOwner..." tool_tip="Devolver los objetos a sus propietarios." right="-10" width="119"/>
			<text length="1" name="Set to group:" type="string" left="14"  width="180">
				Del grupo:
			</text>
			<text name="group_objects_text" left="214"  width="48">
				[COUNT]
			</text>
			<button label="Mostrar" label_selected="Mostrar" name="ShowGroup" right="-135" width="60"/>
			<button label="Devolver..." label_selected="Devolver..." name="ReturnGroup..." tool_tip="Devolver los objetos a sus propietarios." right="-10" width="119"/>
			<text length="1" name="Owned by others:" type="string" left="14" width="128">
				Propiedad de otros:
			</text>
			<text name="other_objects_text" left="214"  width="48">
				[COUNT]
			</text>
			<button label="Mostrar" label_selected="Mostrar" name="ShowOther" right="-135" width="60"/>
			<button label="Devolver..." label_selected="Devolver..." name="ReturnOther..." tool_tip="Devolver los objetos a sus propietarios." right="-10" width="119"/>
			<text length="1" name="Selected / sat upon:" type="string" left="14" width="193" >
				Seleccionados / con gente sentada:
			</text>
			<text name="selected_objects_text" left="214"  width="48">
				[COUNT]
			</text>
			<text name="Autoreturn" left="4" width="412" >
				Autodevolución de objetos a otros residentes (minutos; 0 la desactiva):
			</text>
			<line_editor name="clean other time" right="-20" />
			<text length="1" name="Object Owners:" type="string" width="150">
				Propietarios de los objetos:
			</text>
			<button label="Actualizar la lista" label_selected="Actualizar la lista" name="Refresh List" left="158"/>
			<button label="Devolver los objetos..." label_selected="Devolver los objetos..." name="Return objects..." left="270" width="164"/>
>>>>>>> fcaa1ad4
			<name_list name="owner list">
				<column label="Tipo" name="type"/>
				<column label="Nombre" name="name"/>
				<column label="Número" name="count"/>
				<column label="Más recientes" name="mostrecent"/>
			</name_list>
		</panel>
		<panel label="Opciones" name="land_options_panel">
			<text length="1" name="allow_label" type="string">
				Permitir a otros residentes:
			</text>
			<check_box label="Editar el terreno" name="edit land check" tool_tip="Si se marca, cualquiera podrá modificar su terreno. Mejor dejarlo desmarcado, pues usted siempre puede modificar su terreno."/>
			<check_box label="Crear hitos" name="check landmark"/>
			<check_box label="Volar" name="check fly" tool_tip="Si se marca, los residentes podrán volar en su terreno. Si no, sólo podrán volar al cruzarlo o hasta que aterricen en él."/>
<<<<<<< HEAD
			<text length="1" name="allow_label2" type="string">
				Crear objetos:
			</text>
			<check_box label="Todos los residentes" name="edit objects check"/>
			<check_box label="El grupo" name="edit group objects check"/>
			<text length="1" name="allow_label3" type="string">
				Dejar objetos:
			</text>
			<check_box label="Todos los residentes" name="all object entry check"/>
			<check_box label="El grupo" name="group object entry check"/>
			<text length="1" name="allow_label4" type="string">
				Ejecutar scripts:
			</text>
			<check_box label="Todos los residentes" name="check other scripts"/>
			<check_box label="El grupo" name="check group scripts"/>
=======
			<text length="1" name="allow_label2" type="string" left="162" >
				Crear objetos:
			</text>
			<check_box label="Todos los residentes" name="edit objects check" left="255" />
			<check_box label="El grupo" name="edit group objects check" left="385" />
			<text length="1" name="allow_label3" type="string" left="162">
				Dejar objetos:
			</text>
			<check_box label="Todos los residentes" name="all object entry check" left="255"/>
			<check_box label="El grupo" name="group object entry check" left="385"/>
			<text length="1" name="allow_label4" type="string" left="162">
				Ejecutar scripts:
			</text>
			<check_box label="Todos los residentes" name="check other scripts" left="255"/>
			<check_box label="El grupo" name="check group scripts" left="385"/>
>>>>>>> fcaa1ad4
			<text length="1" name="land_options_label" type="string">
				Opciones del terreno:
			</text>
			<check_box label="Seguro (sin daño)" name="check safe" tool_tip="Si se marca, convierte el terreno en &apos;seguro&apos;, desactivando el daño en combate. Si no, se activa el daño en combate."/>
			<check_box label="Sin &apos;empujones&apos;" name="PushRestrictCheck" tool_tip="Previene scripts que empujen. Marcando esta opción prevendrá que en su terreno haya comportamientos destructivos."/>
			<check_box label="Mostrar la parcela en Buscar (30 L$/semana) en" name="ShowDirectoryCheck" tool_tip="Let people see this parcel in search results"/>
<<<<<<< HEAD
			<combo_box name="land category">
				<combo_box.item name="AnyCategory" label="Cualquier categoría"/>
				<combo_box.item name="LindenLocation" label="Localización Linden"/>

				<combo_box.item name="Arts&amp;Culture" label="Arte y Cultura"/>
				<combo_box.item name="Business" label="Negocios"/>
				<combo_box.item name="Educational" label="Educativo"/>
				<combo_box.item name="Gaming" label="Juegos de azar"/>
				<combo_box.item name="Hangout" label="Entretenimiento"/>
				<combo_box.item name="NewcomerFriendly" label="Para recién llegados"/>
				<combo_box.item name="Parks&amp;Nature" label="Parques y Naturaleza"/>
				<combo_box.item name="Residential" label="Residencial"/>
				<combo_box.item name="Shopping" label="Compras"/>
				<combo_box.item name="Other" label="Otra"/>
			</combo_box>
			<button label="?" label_selected="?" name="?"/>
			<check_box name="MatureCheck" />
=======
			<string name="search_enabled_tooltip">
				Permitir que aparezca esta parcela en los resultados de la búsqueda
			</string>
			<string name="search_disabled_small_tooltip">
				Esta opción está desactivada porque la parcela tiene 128 m² o menos.
Sólo las parcelas más grandes pueden listarse en la búsqueda.
			</string>
			<string name="search_disabled_permissions_tooltip">
				Esta opción no esta activada porque usted no puede modificar las opciones de la parcela.
			</string>
			<combo_box name="land category with adult">
				<combo_item name="AnyCategory">
					Cualquier categoría
				</combo_item>
				<combo_item name="LindenLocation">
					Localización Linden
				</combo_item>
				<combo_item name="Adult">
					&apos;Adult&apos;
				</combo_item>
				<combo_item name="Arts&amp;Culture">
					Arte y Cultura
				</combo_item>
				<combo_item name="Business">
					Negocios
				</combo_item>
				<combo_item name="Educational">
					Educativo
				</combo_item>
				<combo_item name="Gaming">
					Juegos de azar
				</combo_item>
				<combo_item name="Hangout">
					Entretenimiento
				</combo_item>
				<combo_item name="NewcomerFriendly">
					Para recién llegados
				</combo_item>
				<combo_item name="Parks&amp;Nature">
					Parques y Naturaleza
				</combo_item>
				<combo_item name="Residential">
					Residencial
				</combo_item>
				<combo_item name="Shopping">
					Compras
				</combo_item>
				<combo_item name="Other">
					Otra
				</combo_item>
			</combo_box>
			<combo_box name="land category">
				<combo_item name="AnyCategory">
					Cualquier categoría
				</combo_item>
				<combo_item name="LindenLocation">
					Localización Linden
				</combo_item>
				<combo_item name="Arts&amp;Culture">
					Arte y Cultura
				</combo_item>
				<combo_item name="Business">
					Negocios
				</combo_item>
				<combo_item name="Educational">
					Educativo
				</combo_item>
				<combo_item name="Gaming">
					Juegos de azar
				</combo_item>
				<combo_item name="Hangout">
					Entretenimiento
				</combo_item>
				<combo_item name="NewcomerFriendly">
					Para recién llegados
				</combo_item>
				<combo_item name="Parks&amp;Nature">
					Parques y Naturaleza
				</combo_item>
				<combo_item name="Residential">
					Residencial
				</combo_item>
				<combo_item name="Shopping">
					Compras
				</combo_item>
				<combo_item name="Other">
					Otra
				</combo_item>
			</combo_box>
			<button label="?" label_selected="?" name="?"/>
			<check_box label="Contenido &apos;Mature&apos;" name="MatureCheck" tool_tip=""/>
			<string name="mature_check_mature">
				Contenido &apos;Mature&apos;
			</string>
			<string name="mature_check_adult">
				Contenido &apos;Adult&apos;
			</string>
			<string name="mature_check_mature_tooltip">
				La información o el contenido de su parcela se considera &apos;Mature&apos;.
			</string>
			<string name="mature_check_adult_tooltip">
				La información o el contenido de su parcela se considera &apos;Adult&apos;.
			</string>
>>>>>>> fcaa1ad4
			<text length="1" name="Snapshot:" type="string">
				Foto:
			</text>
			<texture_picker label="" name="snapshot_ctrl" tool_tip="Pulse para elegir una imagen"/>
			<text name="landing_point">
				Punto de llegada: [LANDING]
			</text>
			<string name="landing_point_none">
				(ninguno)
			</string>
			<button label="Definir" label_selected="Definir" name="Set" tool_tip="Configura el punto de llegada donde aparecerán los visitantes. Configúrelo a la posición de su avatar dentro de esta parcela."/>
			<button label="Borrar" label_selected="Borrar" name="Clear" tool_tip="Borrar el punto de llegada."/>
			<text length="1" name="Teleport Routing: " type="string">
				Punto de teleporte:
			</text>
			<combo_box name="landing type" tool_tip="Punto de teleporte: defina cómo manejar en su terreno los teleportes.">
<<<<<<< HEAD
				<combo_box.item length="1" name="Blocked" type="string" label="Bloqueado"/>
				<combo_box.item length="1" name="LandingPoint" type="string" label="Punto de llegada"/>
				<combo_box.item length="1" name="Anywhere" type="string" label="Cualquiera"/>
=======
				<combo_item length="1" name="Blocked" type="string">
					Bloqueado
				</combo_item>
				<combo_item length="1" name="LandingPoint" type="string">
					Punto de llegada
				</combo_item>
				<combo_item length="1" name="Anywhere" type="string">
					Cualquiera
				</combo_item>
>>>>>>> fcaa1ad4
			</combo_box>
			<string name="push_restrict_text">
				Sin &apos;empujones&apos;
			</string>
			<string name="push_restrict_region_text">
				Sin &apos;empujones&apos; (prevalece lo marcado en la región)
			</string>
		</panel>
		<panel label="Media" name="land_media_panel">
<<<<<<< HEAD
			<text name="with media:">
				Tipo de media:
			</text>
			<combo_box name="media type" tool_tip="Especifique si la URL es una película, una web, u otro media"/>
			<text name="at URL:">
				URL del media:
			</text>
=======
			<text name="with media:" width="85">
				Tipo de media:
			</text>
			<combo_box name="media type" tool_tip="Especifique si la URL es una película, una web, u otro media" left="97" />
			<text name="at URL:" width="85">
				URL del media:
			</text>
			<line_editor left="97" name="media_url"/>
>>>>>>> fcaa1ad4
			<button label="Definir..." label_selected="Definir..." name="set_media_url"/>
			<text name="Description:">
				Descripción:
			</text>
<<<<<<< HEAD
			<line_editor name="url_description" tool_tip="Texto a mostrar cerca del botón play/cargar"/>
=======
			<line_editor name="url_description" tool_tip="Texto a mostrar cerca del botón play/cargar" left="97" />
>>>>>>> fcaa1ad4
			<text length="1" name="Media texture:" type="string">
				Cambiar
la textura:
			</text>
<<<<<<< HEAD
			<texture_picker label="" name="media texture" tool_tip="Pulse para elegir una imagen"/>
			<text name="replace_texture_help">
				(Los objetos que usen esta textura mostrarán la película o la web
cuando pulse la flecha de play)
=======
			<texture_picker label="" name="media texture" tool_tip="Pulse para elegir una imagen" left="97" />
			<text name="replace_texture_help" width="285">
				(Los objetos que usen esta textura mostrarán la
película o la web cuando pulse la flecha de play.)
>>>>>>> fcaa1ad4
			</text>
			<text name="Options:">
				Opciones de
los media:
			</text>
<<<<<<< HEAD
			<check_box label="Escala automática" name="media_auto_scale" tool_tip="Marcando esta opción, se ajustará el tamaño del contenido automáticamente. Puede ser ligeramente más lento y con menor calidad visual, pero no tendrá que ajustar ni alinear ninguna textura."/>
			<check_box label="Media en bucle" name="media_loop" tool_tip="Ejecuta el media en bucle: cuando acaba su ejecución, vuelve a empezar."/>
			<check_box label="Ocultar la URL del media" name="hide_media_url" tool_tip="Marcando esta opción esconderá en la información de esta parcela -a quien no esté autorizado a verla- la URL del media. Note que esto no está disponible para HTML."/>
			<check_box label="Ocultar la URL de la música" name="hide_music_url" tool_tip="Marcando esta opción esconderá en la información de esta parcela -a quien no esté autorizado a verla- la URL de la música"/>
			<text name="media_size" tool_tip="Tamaño en el que mostrar las web (marque 0 para por defecto).">
				Tamaño del media:
			</text>
			<spinner name="media_size_width" tool_tip="Tamaño en el que mostrar las web (marque 0 para por defecto)."/>
=======
			<check_box left="97" label="Escala automática" name="media_auto_scale" tool_tip="Marcando esta opción, se ajustará el tamaño del contenido automáticamente. Puede ser ligeramente más lento y con menor calidad visual, pero no tendrá que ajustar ni alinear ninguna textura."/>
			<check_box label="Media en bucle" name="media_loop" tool_tip="Ejecuta el media en bucle: cuando acaba su ejecución, vuelve a empezar."/>
			<check_box left="97" label="Ocultar la URL del media" name="hide_media_url" tool_tip="Marcando esta opción esconderá en la información de esta parcela -a quien no esté autorizado a verla- la URL del media. Note que esto no está disponible para HTML."/>
			<check_box label="Ocultar la URL de la música" name="hide_music_url" tool_tip="Marcando esta opción esconderá en la información de esta parcela -a quien no esté autorizado a verla- la URL de la música"/>
			<text name="media_size" tool_tip="Tamaño en el que mostrar las web (marque 0 para por defecto)." left="102" width="120">
				Tamaño del media:
			</text>
			<spinner left_delta="104" name="media_size_width" tool_tip="Tamaño en el que mostrar las web (marque 0 para por defecto)."/>
>>>>>>> fcaa1ad4
			<spinner name="media_size_height" tool_tip="Tamaño en el que mostrar las web (marque 0 para por defecto)."/>
			<text name="pixels">
				píxeles
			</text>
<<<<<<< HEAD
			<text name="MusicURL:">
				URL de la música:
			</text>
			<text name="Sound:">
				Sonido:
			</text>
			<check_box label="Limitar el sonido a sólo esta parcela" name="check sound local"/>
			<text name="Voice settings:">
				Voz:
			</text>
			<radio_group name="parcel_voice_channel">
				<radio_item name="Estate">
					Usar el canal del estado
				</radio_item>
				<radio_item name="Private">
					Usar un canal privado
				</radio_item>
				<radio_item name="Disabled">
					Desactivar el audio ambiental en esta parcela
				</radio_item>
			</radio_group>
=======
			<text name="MusicURL:" bottom_delta="-28" >
				URL de la
música:
			</text>
			<line_editor bottom_delta="-12" left="97" name="music_url"/>
			<text name="Sound:">
				Sonido:
			</text>
			<check_box left="97" label="Limitar los gestos y los sonidos de objetos a esta parcela" name="check sound local"/>
			<button label="?" label_selected="?" name="?" left="424"/>
			<text name="Voice settings:">
				Voz:
			</text>
			<check_box left="97" label="Activar la voz" name="parcel_enable_voice_channel"/>
			<check_box left="97" label="Activar la voz (establecido por el Estado)" name="parcel_enable_voice_channel_is_estate_disabled"/>
			<check_box left="117" label="Limitar la voz a esta parcela" name="parcel_enable_voice_channel_parcel"/>
>>>>>>> fcaa1ad4
		</panel>
		<panel label="Acceso" name="land_access_panel">
			<text length="1" name="Limit access to this parcel to:" type="string">
				Acceso a esta parcela
			</text>
			<check_box label="Permitir el acceso público" name="public_access"/>
			<text name="Only Allow">
				Impedir el acceso a:
			</text>
			<check_box label="Residentes que no hayan dado a Linden Lab información de su forma de pago" name="limit_payment" tool_tip="Impedir el acceso a los residentes no identificados."/>
			<check_box label="Residentes de los que no se ha verificado si son adultos" name="limit_age_verified" tool_tip="Residentes que no hayan verificado su edad. Para más información, vea  support.secondlife.com"/>
			<string name="estate_override">
				Una o más de esta opciones está configurada a nivel del estado
			</string>
			<check_box label="Acceso permitido al grupo: [GROUP]" name="GroupCheck" tool_tip="Elija el grupo en la pestaña General."/>
			<check_box label="Vender pases a:" name="PassCheck" tool_tip="Permitir acceso temporal a esta parcela"/>
			<combo_box name="pass_combo">
<<<<<<< HEAD
				<combo_box.item name="Anyone" label="Cualquiera"/>
				<combo_box.item name="Group" label="Grupo"/>
=======
				<combo_item name="Anyone">
					Cualquiera
				</combo_item>
				<combo_item name="Group">
					Grupo
				</combo_item>
>>>>>>> fcaa1ad4
			</combo_box>
			<spinner label="Precio en L$:" name="PriceSpin"/>
			<spinner label="Horas de acceso:" name="HoursSpin"/>
			<text label="Permitir siempre" name="AllowedText">
				Residentes autorizados
			</text>
			<name_list name="AccessList" tool_tip="([LISTED] listados, el máx. es de [MAX])"/>
			<button label="Añadir..." label_selected="Añadir..." name="add_allowed"/>
			<button label="Quitar" label_selected="Quitar" name="remove_allowed"/>
			<text label="Prohibir el acceso" name="BanCheck">
				Residentes con el acceso prohibido
			</text>
			<name_list name="BannedList" tool_tip="([LISTED] listados, el máx. es de [MAX])"/>
			<button label="Añadir..." label_selected="Añadir..." name="add_banned"/>
			<button label="Quitar" label_selected="Quitar" name="remove_banned"/>
		</panel>
	</tab_container>
</floater><|MERGE_RESOLUTION|>--- conflicted
+++ resolved
@@ -8,8 +8,6 @@
 			<text length="1" name="Description:" type="string">
 				Descripción:
 			</text>
-<<<<<<< HEAD
-=======
 			<text name="LandType">
 				Tipo:
 			</text>
@@ -22,7 +20,6 @@
 			<text name="ContentRatingText">
 				&apos;Adult&apos;
 			</text>
->>>>>>> fcaa1ad4
 			<text length="1" name="Owner:" type="string">
 				Propietario:
 			</text>
@@ -44,11 +41,7 @@
 				No está en venta.
 			</text>
 			<text length="1" name="For Sale: Price L$[PRICE]." type="string">
-<<<<<<< HEAD
-				Precio: [PRICE] L$
-=======
 				Precio: [PRICE] L$ ([PRICE_PER_SQM] L$/m²).
->>>>>>> fcaa1ad4
 			</text>
 			<button label="Vender el terreno..." label_selected="Vender el terreno..." name="Sell Land..."/>
 			<text length="1" name="For sale to" type="string">
@@ -60,11 +53,7 @@
 			<text length="1" name="Selling with no objects in parcel." type="string">
 				Los objetos no se incluyen en la venta.
 			</text>
-<<<<<<< HEAD
-			<button label="Cancelar la venta del terreno" label_selected="Cancelar la venta del terreno" name="Cancel Land Sale"/>
-=======
 			<button font="SansSerifSmall" left="275" width="165" label="Cancelar la venta del terreno" label_selected="Cancelar la venta del terreno" name="Cancel Land Sale"/>
->>>>>>> fcaa1ad4
 			<text length="1" name="Claimed:" type="string">
 				Reclamada:
 			</text>
@@ -83,15 +72,9 @@
 			<text length="1" name="DwellText" type="string">
 				0
 			</text>
-<<<<<<< HEAD
-			<button label="Comprar terreno..." label_selected="Comprar terreno..." name="Buy Land..."/>
-			<button label="Comprar para el grupo..." label_selected="Comprar para el grupo..." name="Buy For Group..."/>
-			<button label="Comprar un pase..." label_selected="Comprar un pase..." name="Buy Pass..." tool_tip="Un pase le da acceso temporal a este terreno."/>
-=======
 			<button label="Comprar terreno..." label_selected="Comprar terreno..." left="130" name="Buy Land..." width="125"/>
 			<button label="Comprar para el grupo..." label_selected="Comprar para el grupo..." name="Buy For Group..."/>
 			<button label="Comprar un pase..." label_selected="Comprar un pase..."  left="130" width="125" name="Buy Pass..." tool_tip="Un pase le da acceso temporal a este terreno."/>
->>>>>>> fcaa1ad4
 			<button label="Abandonar el terreno..." label_selected="Abandonar el terreno..." name="Abandon Land..."/>
 			<button label="Reclamar el terreno..." label_selected="Reclamar el terreno..." name="Reclaim Land..."/>
 			<button label="Venta Linden..." label_selected="Venta Linden..." name="Linden Sale..." tool_tip="El terreno debe estar en propiedad, con contenido, y no estar en subasta."/>
@@ -137,38 +120,6 @@
 			</string>
 		</panel>
 		<panel label="Contrato" name="land_covenant_panel">
-<<<<<<< HEAD
-			<text length="1" name="covenant_timestamp_text" type="string">
-				Última modificación, Dic Miér 31 16:00:00 1969
-			</text>
-			<text length="1" name="region_name_lbl" type="string">
-				Región:
-			</text>
-			<text length="1" name="region_name_text" type="string">
-				leyla
-			</text>
-			<text length="1" name="estate_name_lbl" type="string">
-				Estado:
-			</text>
-			<text length="1" name="estate_name_text" type="string">
-				mainland
-			</text>
-			<text length="1" name="estate_owner_lbl" type="string">
-				Propietario del estado:
-			</text>
-			<text length="1" name="estate_owner_text" type="string">
-				(nadie)
-			</text>
-			<text length="1" name="resellable_clause" type="string">
-				El terreno comprado en esta región no se podrá revender.
-			</text>
-			<text length="1" name="changeable_clause" type="string">
-				El terreno comprado en esta región no se podrá unir/dividir.
-			</text>
-			<text_editor length="1" name="covenant_editor" type="string">
-				No se ha aportado un contrato para este estado.
-			</text_editor>
-=======
 			<text name="estate_section_lbl">
 				Estado:
 			</text>
@@ -223,7 +174,6 @@
 			<text length="1" name="changeable_clause" type="string">
 				El terreno de esta región no se podrá unir/dividir.
 			</text>
->>>>>>> fcaa1ad4
 			<string name="can_resell">
 				El terreno comprado en esta región se podrá revender.
 			</string>
@@ -234,11 +184,7 @@
 				El terreno comprado en esta región se podrá unir o dividir.
 			</string>
 			<string name="can_not_change">
-<<<<<<< HEAD
-				PEl terreno comprado en esta región no se podrá unir o dividir.
-=======
 				El terreno comprado en esta región no se podrá unir o dividir.
->>>>>>> fcaa1ad4
 			</string>
 		</panel>
 		<panel label="Objetos" name="land_objects_panel">
@@ -248,11 +194,7 @@
 			<text length="1" name="Simulator primitive usage:" type="string">
 				Simulador de uso de prims:
 			</text>
-<<<<<<< HEAD
-			<text name="objects_available">
-=======
 			<text name="objects_available"  left="214" width="230" >
->>>>>>> fcaa1ad4
 				[COUNT] de un máximo de [MAX] ([AVAILABLE] disponibles)
 			</text>
 			<string name="objects_available_text">
@@ -261,65 +203,15 @@
 			<string name="objects_deleted_text">
 				[COUNT] de un máximo de [MAX] ([DELETED] se borrarán)
 			</string>
-<<<<<<< HEAD
-			<text length="1" name="Primitives parcel supports:" type="string">
-				Prims que admite la parcela:
-			</text>
-			<text name="object_contrib_text">
-=======
 			<text length="1" name="Primitives parcel supports:" type="string" width="200">
 				Prims que admite la parcela:
 			</text>
 			<text name="object_contrib_text" left="214" width="152">
->>>>>>> fcaa1ad4
 				[COUNT]
 			</text>
 			<text length="1" name="Primitives on parcel:" type="string">
 				Prims en la parcela:
 			</text>
-<<<<<<< HEAD
-			<text name="total_objects_text">
-				[COUNT]
-			</text>
-			<text length="1" name="Owned by parcel owner:" type="string">
-				Del propietario de la parcela:
-			</text>
-			<text name="owner_objects_text">
-				[COUNT]
-			</text>
-			<button label="Mostrar" label_selected="Mostrar" name="ShowOwner"/>
-			<button label="Devolver..." label_selected="Devolver..." name="ReturnOwner..." tool_tip="Devolver los objetos a sus propietarios."/>
-			<text length="1" name="Set to group:" type="string">
-				Del grupo:
-			</text>
-			<text name="group_objects_text">
-				[COUNT]
-			</text>
-			<button label="Mostrar" label_selected="Mostrar" name="ShowGroup"/>
-			<button label="Devolver..." label_selected="Devolver..." name="ReturnGroup..." tool_tip="Devolver los objetos a sus propietarios."/>
-			<text length="1" name="Owned by others:" type="string">
-				Propiedad de otros:
-			</text>
-			<text name="other_objects_text">
-				[COUNT]
-			</text>
-			<button label="Mostrar" label_selected="Mostrar" name="ShowOther"/>
-			<button label="Devolver..." label_selected="Devolver..." name="ReturnOther..." tool_tip="Devolver los objetos a sus propietarios."/>
-			<text length="1" name="Selected / sat upon:" type="string">
-				Seleccionados / con gente sentada:
-			</text>
-			<text name="selected_objects_text">
-				[COUNT]
-			</text>
-			<text name="Autoreturn">
-				Autodevolución de objetos a otros residentes (minutos; 0 la desactiva):
-			</text>
-			<text length="1" name="Object Owners:" type="string">
-				Propietarios de los objetos:
-			</text>
-			<button label="Actualizar la lista" label_selected="Actualizar la lista" name="Refresh List"/>
-			<button label="Devolver los objetos..." label_selected="Devolver los objetos..." name="Return objects..."/>
-=======
 			<text name="total_objects_text" left="214"  width="48">
 				[COUNT]
 			</text>
@@ -362,7 +254,6 @@
 			</text>
 			<button label="Actualizar la lista" label_selected="Actualizar la lista" name="Refresh List" left="158"/>
 			<button label="Devolver los objetos..." label_selected="Devolver los objetos..." name="Return objects..." left="270" width="164"/>
->>>>>>> fcaa1ad4
 			<name_list name="owner list">
 				<column label="Tipo" name="type"/>
 				<column label="Nombre" name="name"/>
@@ -377,23 +268,6 @@
 			<check_box label="Editar el terreno" name="edit land check" tool_tip="Si se marca, cualquiera podrá modificar su terreno. Mejor dejarlo desmarcado, pues usted siempre puede modificar su terreno."/>
 			<check_box label="Crear hitos" name="check landmark"/>
 			<check_box label="Volar" name="check fly" tool_tip="Si se marca, los residentes podrán volar en su terreno. Si no, sólo podrán volar al cruzarlo o hasta que aterricen en él."/>
-<<<<<<< HEAD
-			<text length="1" name="allow_label2" type="string">
-				Crear objetos:
-			</text>
-			<check_box label="Todos los residentes" name="edit objects check"/>
-			<check_box label="El grupo" name="edit group objects check"/>
-			<text length="1" name="allow_label3" type="string">
-				Dejar objetos:
-			</text>
-			<check_box label="Todos los residentes" name="all object entry check"/>
-			<check_box label="El grupo" name="group object entry check"/>
-			<text length="1" name="allow_label4" type="string">
-				Ejecutar scripts:
-			</text>
-			<check_box label="Todos los residentes" name="check other scripts"/>
-			<check_box label="El grupo" name="check group scripts"/>
-=======
 			<text length="1" name="allow_label2" type="string" left="162" >
 				Crear objetos:
 			</text>
@@ -409,18 +283,66 @@
 			</text>
 			<check_box label="Todos los residentes" name="check other scripts" left="255"/>
 			<check_box label="El grupo" name="check group scripts" left="385"/>
->>>>>>> fcaa1ad4
 			<text length="1" name="land_options_label" type="string">
 				Opciones del terreno:
 			</text>
 			<check_box label="Seguro (sin daño)" name="check safe" tool_tip="Si se marca, convierte el terreno en &apos;seguro&apos;, desactivando el daño en combate. Si no, se activa el daño en combate."/>
 			<check_box label="Sin &apos;empujones&apos;" name="PushRestrictCheck" tool_tip="Previene scripts que empujen. Marcando esta opción prevendrá que en su terreno haya comportamientos destructivos."/>
 			<check_box label="Mostrar la parcela en Buscar (30 L$/semana) en" name="ShowDirectoryCheck" tool_tip="Let people see this parcel in search results"/>
-<<<<<<< HEAD
+			<string name="search_enabled_tooltip">
+				Permitir que aparezca esta parcela en los resultados de la búsqueda
+			</string>
+			<string name="search_disabled_small_tooltip">
+				Esta opción está desactivada porque la parcela tiene 128 m² o menos.
+Sólo las parcelas más grandes pueden listarse en la búsqueda.
+			</string>
+			<string name="search_disabled_permissions_tooltip">
+				Esta opción no esta activada porque usted no puede modificar las opciones de la parcela.
+			</string>
+			<combo_box name="land category with adult">
+				<combo_item name="AnyCategory">
+					Cualquier categoría
+				</combo_item>
+				<combo_item name="LindenLocation">
+					Localización Linden
+				</combo_item>
+				<combo_item name="Adult">
+					&apos;Adult&apos;
+				</combo_item>
+				<combo_item name="Arts&amp;Culture">
+					Arte y Cultura
+				</combo_item>
+				<combo_item name="Business">
+					Negocios
+				</combo_item>
+				<combo_item name="Educational">
+					Educativo
+				</combo_item>
+				<combo_item name="Gaming">
+					Juegos de azar
+				</combo_item>
+				<combo_item name="Hangout">
+					Entretenimiento
+				</combo_item>
+				<combo_item name="NewcomerFriendly">
+					Para recién llegados
+				</combo_item>
+				<combo_item name="Parks&amp;Nature">
+					Parques y Naturaleza
+				</combo_item>
+				<combo_item name="Residential">
+					Residencial
+				</combo_item>
+				<combo_item name="Shopping">
+					Compras
+				</combo_item>
+				<combo_item name="Other">
+					Otra
+				</combo_item>
+			</combo_box>
 			<combo_box name="land category">
 				<combo_box.item name="AnyCategory" label="Cualquier categoría"/>
 				<combo_box.item name="LindenLocation" label="Localización Linden"/>
-
 				<combo_box.item name="Arts&amp;Culture" label="Arte y Cultura"/>
 				<combo_box.item name="Business" label="Negocios"/>
 				<combo_box.item name="Educational" label="Educativo"/>
@@ -433,98 +355,6 @@
 				<combo_box.item name="Other" label="Otra"/>
 			</combo_box>
 			<button label="?" label_selected="?" name="?"/>
-			<check_box name="MatureCheck" />
-=======
-			<string name="search_enabled_tooltip">
-				Permitir que aparezca esta parcela en los resultados de la búsqueda
-			</string>
-			<string name="search_disabled_small_tooltip">
-				Esta opción está desactivada porque la parcela tiene 128 m² o menos.
-Sólo las parcelas más grandes pueden listarse en la búsqueda.
-			</string>
-			<string name="search_disabled_permissions_tooltip">
-				Esta opción no esta activada porque usted no puede modificar las opciones de la parcela.
-			</string>
-			<combo_box name="land category with adult">
-				<combo_item name="AnyCategory">
-					Cualquier categoría
-				</combo_item>
-				<combo_item name="LindenLocation">
-					Localización Linden
-				</combo_item>
-				<combo_item name="Adult">
-					&apos;Adult&apos;
-				</combo_item>
-				<combo_item name="Arts&amp;Culture">
-					Arte y Cultura
-				</combo_item>
-				<combo_item name="Business">
-					Negocios
-				</combo_item>
-				<combo_item name="Educational">
-					Educativo
-				</combo_item>
-				<combo_item name="Gaming">
-					Juegos de azar
-				</combo_item>
-				<combo_item name="Hangout">
-					Entretenimiento
-				</combo_item>
-				<combo_item name="NewcomerFriendly">
-					Para recién llegados
-				</combo_item>
-				<combo_item name="Parks&amp;Nature">
-					Parques y Naturaleza
-				</combo_item>
-				<combo_item name="Residential">
-					Residencial
-				</combo_item>
-				<combo_item name="Shopping">
-					Compras
-				</combo_item>
-				<combo_item name="Other">
-					Otra
-				</combo_item>
-			</combo_box>
-			<combo_box name="land category">
-				<combo_item name="AnyCategory">
-					Cualquier categoría
-				</combo_item>
-				<combo_item name="LindenLocation">
-					Localización Linden
-				</combo_item>
-				<combo_item name="Arts&amp;Culture">
-					Arte y Cultura
-				</combo_item>
-				<combo_item name="Business">
-					Negocios
-				</combo_item>
-				<combo_item name="Educational">
-					Educativo
-				</combo_item>
-				<combo_item name="Gaming">
-					Juegos de azar
-				</combo_item>
-				<combo_item name="Hangout">
-					Entretenimiento
-				</combo_item>
-				<combo_item name="NewcomerFriendly">
-					Para recién llegados
-				</combo_item>
-				<combo_item name="Parks&amp;Nature">
-					Parques y Naturaleza
-				</combo_item>
-				<combo_item name="Residential">
-					Residencial
-				</combo_item>
-				<combo_item name="Shopping">
-					Compras
-				</combo_item>
-				<combo_item name="Other">
-					Otra
-				</combo_item>
-			</combo_box>
-			<button label="?" label_selected="?" name="?"/>
 			<check_box label="Contenido &apos;Mature&apos;" name="MatureCheck" tool_tip=""/>
 			<string name="mature_check_mature">
 				Contenido &apos;Mature&apos;
@@ -538,7 +368,6 @@
 			<string name="mature_check_adult_tooltip">
 				La información o el contenido de su parcela se considera &apos;Adult&apos;.
 			</string>
->>>>>>> fcaa1ad4
 			<text length="1" name="Snapshot:" type="string">
 				Foto:
 			</text>
@@ -555,21 +384,9 @@
 				Punto de teleporte:
 			</text>
 			<combo_box name="landing type" tool_tip="Punto de teleporte: defina cómo manejar en su terreno los teleportes.">
-<<<<<<< HEAD
 				<combo_box.item length="1" name="Blocked" type="string" label="Bloqueado"/>
 				<combo_box.item length="1" name="LandingPoint" type="string" label="Punto de llegada"/>
 				<combo_box.item length="1" name="Anywhere" type="string" label="Cualquiera"/>
-=======
-				<combo_item length="1" name="Blocked" type="string">
-					Bloqueado
-				</combo_item>
-				<combo_item length="1" name="LandingPoint" type="string">
-					Punto de llegada
-				</combo_item>
-				<combo_item length="1" name="Anywhere" type="string">
-					Cualquiera
-				</combo_item>
->>>>>>> fcaa1ad4
 			</combo_box>
 			<string name="push_restrict_text">
 				Sin &apos;empujones&apos;
@@ -579,15 +396,6 @@
 			</string>
 		</panel>
 		<panel label="Media" name="land_media_panel">
-<<<<<<< HEAD
-			<text name="with media:">
-				Tipo de media:
-			</text>
-			<combo_box name="media type" tool_tip="Especifique si la URL es una película, una web, u otro media"/>
-			<text name="at URL:">
-				URL del media:
-			</text>
-=======
 			<text name="with media:" width="85">
 				Tipo de media:
 			</text>
@@ -596,46 +404,24 @@
 				URL del media:
 			</text>
 			<line_editor left="97" name="media_url"/>
->>>>>>> fcaa1ad4
 			<button label="Definir..." label_selected="Definir..." name="set_media_url"/>
 			<text name="Description:">
 				Descripción:
 			</text>
-<<<<<<< HEAD
-			<line_editor name="url_description" tool_tip="Texto a mostrar cerca del botón play/cargar"/>
-=======
 			<line_editor name="url_description" tool_tip="Texto a mostrar cerca del botón play/cargar" left="97" />
->>>>>>> fcaa1ad4
 			<text length="1" name="Media texture:" type="string">
 				Cambiar
 la textura:
 			</text>
-<<<<<<< HEAD
-			<texture_picker label="" name="media texture" tool_tip="Pulse para elegir una imagen"/>
-			<text name="replace_texture_help">
-				(Los objetos que usen esta textura mostrarán la película o la web
-cuando pulse la flecha de play)
-=======
 			<texture_picker label="" name="media texture" tool_tip="Pulse para elegir una imagen" left="97" />
 			<text name="replace_texture_help" width="285">
 				(Los objetos que usen esta textura mostrarán la
 película o la web cuando pulse la flecha de play.)
->>>>>>> fcaa1ad4
 			</text>
 			<text name="Options:">
 				Opciones de
 los media:
 			</text>
-<<<<<<< HEAD
-			<check_box label="Escala automática" name="media_auto_scale" tool_tip="Marcando esta opción, se ajustará el tamaño del contenido automáticamente. Puede ser ligeramente más lento y con menor calidad visual, pero no tendrá que ajustar ni alinear ninguna textura."/>
-			<check_box label="Media en bucle" name="media_loop" tool_tip="Ejecuta el media en bucle: cuando acaba su ejecución, vuelve a empezar."/>
-			<check_box label="Ocultar la URL del media" name="hide_media_url" tool_tip="Marcando esta opción esconderá en la información de esta parcela -a quien no esté autorizado a verla- la URL del media. Note que esto no está disponible para HTML."/>
-			<check_box label="Ocultar la URL de la música" name="hide_music_url" tool_tip="Marcando esta opción esconderá en la información de esta parcela -a quien no esté autorizado a verla- la URL de la música"/>
-			<text name="media_size" tool_tip="Tamaño en el que mostrar las web (marque 0 para por defecto).">
-				Tamaño del media:
-			</text>
-			<spinner name="media_size_width" tool_tip="Tamaño en el que mostrar las web (marque 0 para por defecto)."/>
-=======
 			<check_box left="97" label="Escala automática" name="media_auto_scale" tool_tip="Marcando esta opción, se ajustará el tamaño del contenido automáticamente. Puede ser ligeramente más lento y con menor calidad visual, pero no tendrá que ajustar ni alinear ninguna textura."/>
 			<check_box label="Media en bucle" name="media_loop" tool_tip="Ejecuta el media en bucle: cuando acaba su ejecución, vuelve a empezar."/>
 			<check_box left="97" label="Ocultar la URL del media" name="hide_media_url" tool_tip="Marcando esta opción esconderá en la información de esta parcela -a quien no esté autorizado a verla- la URL del media. Note que esto no está disponible para HTML."/>
@@ -644,34 +430,10 @@
 				Tamaño del media:
 			</text>
 			<spinner left_delta="104" name="media_size_width" tool_tip="Tamaño en el que mostrar las web (marque 0 para por defecto)."/>
->>>>>>> fcaa1ad4
 			<spinner name="media_size_height" tool_tip="Tamaño en el que mostrar las web (marque 0 para por defecto)."/>
 			<text name="pixels">
 				píxeles
 			</text>
-<<<<<<< HEAD
-			<text name="MusicURL:">
-				URL de la música:
-			</text>
-			<text name="Sound:">
-				Sonido:
-			</text>
-			<check_box label="Limitar el sonido a sólo esta parcela" name="check sound local"/>
-			<text name="Voice settings:">
-				Voz:
-			</text>
-			<radio_group name="parcel_voice_channel">
-				<radio_item name="Estate">
-					Usar el canal del estado
-				</radio_item>
-				<radio_item name="Private">
-					Usar un canal privado
-				</radio_item>
-				<radio_item name="Disabled">
-					Desactivar el audio ambiental en esta parcela
-				</radio_item>
-			</radio_group>
-=======
 			<text name="MusicURL:" bottom_delta="-28" >
 				URL de la
 música:
@@ -688,7 +450,6 @@
 			<check_box left="97" label="Activar la voz" name="parcel_enable_voice_channel"/>
 			<check_box left="97" label="Activar la voz (establecido por el Estado)" name="parcel_enable_voice_channel_is_estate_disabled"/>
 			<check_box left="117" label="Limitar la voz a esta parcela" name="parcel_enable_voice_channel_parcel"/>
->>>>>>> fcaa1ad4
 		</panel>
 		<panel label="Acceso" name="land_access_panel">
 			<text length="1" name="Limit access to this parcel to:" type="string">
@@ -706,17 +467,8 @@
 			<check_box label="Acceso permitido al grupo: [GROUP]" name="GroupCheck" tool_tip="Elija el grupo en la pestaña General."/>
 			<check_box label="Vender pases a:" name="PassCheck" tool_tip="Permitir acceso temporal a esta parcela"/>
 			<combo_box name="pass_combo">
-<<<<<<< HEAD
 				<combo_box.item name="Anyone" label="Cualquiera"/>
 				<combo_box.item name="Group" label="Grupo"/>
-=======
-				<combo_item name="Anyone">
-					Cualquiera
-				</combo_item>
-				<combo_item name="Group">
-					Grupo
-				</combo_item>
->>>>>>> fcaa1ad4
 			</combo_box>
 			<spinner label="Precio en L$:" name="PriceSpin"/>
 			<spinner label="Horas de acceso:" name="HoursSpin"/>
