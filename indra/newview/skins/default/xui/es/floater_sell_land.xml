--- conflicted
+++ resolved
@@ -15,10 +15,7 @@
 	<text name="info_action">
 		Vender esta parcela:
 	</text>
-<<<<<<< HEAD
-=======
 	<icon bottom_delta="-56" name="step_price" />
->>>>>>> fcaa1ad4
 	<text name="price_label">
 		Marque un precio:
 	</text>
@@ -47,19 +44,6 @@
 		¿Vender los objetos con el terreno?
 	</text>
 	<text name="sell_objects_text">
-<<<<<<< HEAD
-		Los objetos transferibles del propietario del terreno cambiarán de propietario.
-	</text>
-	<radio_group name="sell_objects">
-		<radio_item name="no">
-			No, mantener la propiedad de los objetos
-		</radio_item>
-		<radio_item name="yes">
-			Sí, vender los objetos con el terreno
-		</radio_item>
-	</radio_group>
-	<button label="Mostrar los objetos" name="show_objects"/>
-=======
 		Los objetos transferibles del propietario del terreno cambiarán
 de propietario.
 	</text>
@@ -68,7 +52,6 @@
 		<radio_item name="yes" label="Sí, vender los objetos con el terreno" />
 	</radio_group>
 	<button label="Mostrar los objetos" name="show_objects" width="120"/>
->>>>>>> fcaa1ad4
 	<text name="nag_message_label">
 		RECUERDE: todas las ventas son definitivas.
 	</text>
