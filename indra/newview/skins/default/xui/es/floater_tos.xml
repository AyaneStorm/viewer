--- conflicted
+++ resolved
@@ -12,16 +12,10 @@
 	<text name="external_tos_required">
 		Para poder proseguir, debes iniciar sesión en https://my.secondlife.com y aceptar las Condiciones del servicio. Gracias.
 	</text>
-<<<<<<< HEAD
-	<text name="agree_list">
-    He leído y acepto los Términos y Condiciones, la Política de privacidad y las Condiciones del servicio de Second Life, incluyendo los requerimientos para resolver disputas.
-  </text>
-=======
 	<check_box label="" name="agree_chk"/>
 	<text name="agree_list">
 		Leí los Términos y Condiciones, la Política de privacidad y las Condiciones del servicio de Second Life, incluyendo los requerimientos para resolver disputas.
 	</text>
->>>>>>> cca83567
 	<button label="Continuar" label_selected="Continuar" name="Continue"/>
 	<button label="Cancelar" label_selected="Cancelar" name="Cancel"/>
 </floater>