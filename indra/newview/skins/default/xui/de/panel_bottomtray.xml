<?xml version="1.0" encoding="utf-8" standalone="yes"?>
<panel name="bottom_tray">
	<string name="SpeakBtnToolTip">
		Schaltet Mikrofon ein/aus
	</string>
	<string name="VoiceControlBtnToolTip">
		Voice-Chat-Steuerung anzeigen/ausblenden
	</string>
	<layout_stack name="toolbar_stack">
		<layout_panel name="speak_panel">
			<talk_button name="talk">
<<<<<<< HEAD
				<speak_button label="Sprechen" label_selected="Sprechen" name="speak_btn" halign="right" />
=======
				<speak_button label="Sprechen" label_selected="Sprechen" name="speak_btn" />
>>>>>>> c83a0105
			</talk_button>
		</layout_panel>
		<layout_panel name="gesture_panel">
			<gesture_combo_list label="Gesten" name="Gesture" tool_tip="Gesten anzeigen/ausblenden"/>
		</layout_panel>
		<layout_panel name="movement_panel">
			<button label="Bewegen" name="movement_btn" tool_tip="Bewegungssteuerung anzeigen/ausblenden"/>
		</layout_panel>
		<layout_panel name="cam_panel">
			<button label="Ansicht" name="camera_btn" tool_tip="Kamerasteuerung anzeigen/ausblenden"/>
		</layout_panel>
		<layout_panel name="snapshot_panel">
			<button label="" name="snapshots" tool_tip="Foto machen"/>
		</layout_panel>
		<layout_panel name="im_well_panel">
			<chiclet_im_well name="im_well">
				<button name="Unread IM messages" tool_tip="IMs"/>
			</chiclet_im_well>
		</layout_panel>
		<layout_panel name="notification_well_panel">
			<chiclet_notification name="notification_well">
				<button name="Unread" tool_tip="Benachrichtigungen"/>
			</chiclet_notification>
		</layout_panel>
	</layout_stack>
</panel><|MERGE_RESOLUTION|>--- conflicted
+++ resolved
@@ -9,11 +9,7 @@
 	<layout_stack name="toolbar_stack">
 		<layout_panel name="speak_panel">
 			<talk_button name="talk">
-<<<<<<< HEAD
-				<speak_button label="Sprechen" label_selected="Sprechen" name="speak_btn" halign="right" />
-=======
 				<speak_button label="Sprechen" label_selected="Sprechen" name="speak_btn" />
->>>>>>> c83a0105
 			</talk_button>
 		</layout_panel>
 		<layout_panel name="gesture_panel">
