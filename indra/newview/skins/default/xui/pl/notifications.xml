--- conflicted
+++ resolved
@@ -2647,11 +2647,7 @@
 
 [MESSAGE]
 
-<<<<<<< HEAD
-Od obiektu: &lt;nolink&gt;[OBJECTNAME]&lt;/nolink&gt;, właściciela: [NAME]?
-=======
-Od obiektu: &lt;nolink&gt;[OBJECTNAME]&lt;/nolink&gt;, właściciel właściciel: [NAME_SLURL]?
->>>>>>> 7f5e6cea
+Od obiektu: &lt;nolink&gt;[OBJECTNAME]&lt;/nolink&gt;, właściciela: [NAME_SLURL]?
 		<form name="form">
 			<button name="Gotopage" text="Załaduj" />
 			<button name="Cancel" text="Anuluj" />
