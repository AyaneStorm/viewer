--- conflicted
+++ resolved
@@ -8,10 +8,7 @@
 	<menu_item_call label="Mój wygląd" name="Change Outfit" />
 	<menu_item_call label="Edytuj mój strój" name="Edit Outfit" />
 	<menu_item_call label="Edytuj mój kształt" name="Edit My Shape" />
-<<<<<<< HEAD
-=======
 	<menu_item_call label="Uniesienie" name="Hover Height"/>
->>>>>>> 079ad3b5
 	<menu_item_call label="Moi znajomi" name="Friends..." />
 	<menu_item_call label="Moje grupy" name="Groups..." />
 	<menu_item_call label="Mój profil" name="Profile..." />
