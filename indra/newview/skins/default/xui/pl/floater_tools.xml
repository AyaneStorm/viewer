<?xml version="1.0" encoding="utf-8" standalone="yes"?>
<floater name="toolbox floater" title="">
	<button label="" label_selected="" name="button focus" tool_tip="Zbliżenie"/>
	<button label="" label_selected="" name="button move" tool_tip="Przesunięcie"/>
	<button label="" label_selected="" name="button edit" tool_tip="Edycja"/>
	<button label="" label_selected="" name="button create" tool_tip="Stwórz"/>
	<button label="" label_selected="" name="button land" tool_tip="Teren"/>
<<<<<<< HEAD
	<!-- Focus panel -->
  <volume_slider name="slider zoom"/>
  <radio_group name="focus_radio_group">
    <radio_item label="Zbliżenie" name="radio zoom"/>
    <radio_item label="Obracanie (Ctrl)" name="radio orbit"/>
    <radio_item label="Przesunięcie (Ctrl-Shift)" name="radio pan"/>
  </radio_group>
	<!-- Move panel -->
  <radio_group name="move_radio_group">
    <radio_item label="Przesuń" name="radio move"/>
    <radio_item label="Podnieś (Ctrl)" name="radio lift"/>
    <radio_item label="Obróć (Ctrl-Shift)" name="radio spin"/>
  </radio_group>
	<!-- Edit panel -->
  <radio_group name="edit_radio_group">
    <radio_item label="Pozycja" name="radio position"/>
    <radio_item label="Obróć (Ctrl)" name="radio rotate"/>
    <radio_item label="Rozciągnij (Ctrl-Shift)" name="radio stretch"/>
    <radio_item label="Wybierz Teksturę" name="radio select face"/>
  </radio_group>
=======
	<check_box label="Zbliżenie" name="radio zoom"/>
	<volume_slider name="slider zoom"/>
	<check_box label="Obracanie (Ctrl)" name="radio orbit"/>
	<check_box label="Przesunięcie (Ctrl-Shift)" name="radio pan"/>
	<check_box label="Przesuń" name="radio move"/>
	<check_box label="Podnieś (Ctrl)" name="radio lift"/>
	<check_box label="Obróć (Ctrl-Shift)" name="radio spin"/>
	<check_box label="Pozycja" name="radio position"/>
	<check_box label="Obróć (Ctrl)" name="radio rotate"/>
	<check_box label="Rozciągnij (Ctrl-Shift)" name="radio stretch"/>
	<check_box label="Wybierz Teksturę" name="radio select face"/>
>>>>>>> fcaa1ad4
	<check_box label="Edytuj Połączone Części" name="checkbox edit linked parts"/>
	<text name="text ruler mode">
		Linijka:
	</text>
	<combo_box name="combobox grid mode">
		<combo_box.item name="World" label="Świat" />
		<combo_box.item name="Local" label="Lokalna" />
		<combo_box.item name="Reference" label="Względna" />
	</combo_box>
	<check_box label="Rozciągnij 2 Strony" name="checkbox uniform"/>
	<check_box label="Rozciągnij Teksturę" name="checkbox stretch textures"/>
	<check_box label="Użyj Siatki" name="checkbox snap to grid"/>
	<button label="Opcje..." label_selected="Opcje..." name="Options..."/>
	<text name="text status">
		Przeciągnij żeby przenieść, shift-przeciągnij żeby skopiować
	</text>
	<button label="" label_selected="" name="ToolCube" tool_tip="Sześcian"/>
	<button label="" label_selected="" name="ToolPrism" tool_tip="Graniastosłup"/>
	<button label="" label_selected="" name="ToolPyramid" tool_tip="Ostrosłup"/>
	<button label="" label_selected="" name="ToolTetrahedron" tool_tip="Czworościan"/>
	<button label="" label_selected="" name="ToolCylinder" tool_tip="Walec"/>
	<button label="" label_selected="" name="ToolHemiCylinder" tool_tip="Pólwalec"/>
	<button label="" label_selected="" name="ToolCone" tool_tip="Stożek"/>
	<button label="" label_selected="" name="ToolHemiCone" tool_tip="Półstożek"/>
	<button label="" label_selected="" name="ToolSphere" tool_tip="Kula"/>
	<button label="" label_selected="" name="ToolHemiSphere" tool_tip="Półkula"/>
	<button label="" label_selected="" name="ToolTorus" tool_tip="Torus"/>
	<button label="" label_selected="" name="ToolTube" tool_tip="Rura"/>
	<button label="" label_selected="" name="ToolRing" tool_tip="Pierścień"/>
	<button label="" label_selected="" name="ToolTree" tool_tip="Drzewo"/>
	<button label="" label_selected="" name="ToolGrass" tool_tip="Trawa"/>
<<<<<<< HEAD
	<check_box label="Pamiętaj Wybrane Narzędzia" name="checkbox sticky"/>
	<check_box label="Kopiuj Selekcję" name="checkbox copy selection"/>
	<check_box label="Kopia Środka" name="checkbox copy centers"/>
	<check_box label="Kopia Obrotu" name="checkbox copy rotates"/>
	<!-- Land panel -->
  <radio_group name="land_radio_group">
    <radio_item label="Zaznaczanie" name="radio select land"/>
    <radio_item label="Niwelowanie" name="radio flatten"/>
    <radio_item label="Podnoszenie" name="radio raise"/>
    <radio_item label="Obniżanie" name="radio lower"/>
    <radio_item label="Wygładzanie" name="radio smooth"/>
    <radio_item label="Fałdowanie terenu" name="radio noise"/>
    <radio_item label="Cofnięcie modyfikacji" name="radio revert"/>
  </radio_group>
	<combo_box name="combobox brush size">
		<combo_box.item name="Small" label="Małe" />
		<combo_box.item name="Medium" label="Średnie" />
		<combo_box.item name="Large" label="Duże" />
	</combo_box>
	<volume_slider name="slider force"/>
=======
	<check_box label="Trzymaj zaznaczone" name="checkbox sticky"/>
	<check_box label="Kopiuj zaznaczone" name="checkbox copy selection"/>
	<check_box label="Środek" name="checkbox copy centers"/>
	<check_box label="Obróć" name="checkbox copy rotates"/>
	<check_box label="Zaznaczanie" name="radio select land"/>
	<check_box label="Prostowanie" name="radio flatten"/>
	<check_box label="Podnoszenie" name="radio raise"/>
	<check_box label="Obniżanie" name="radio lower"/>
	<check_box label="Wygładzanie" name="radio smooth"/>
	<check_box label="Fałdowanie" name="radio noise"/>
	<check_box label="Cofnij modyfikację" name="radio revert"/>
	<button label="Zastosuj" label_selected="Zastosuj" name="button apply to selection" tool_tip="Modyfikuj zaznaczony teren"/>
	<text name="Bulldozer:">
		Burzenie:
	</text>
	<text name="Dozer Size:">
		Rozmiar
	</text>
>>>>>>> fcaa1ad4
	<text length="1" name="Strength:" type="string">
		Siła
	</text>
	<volume_slider name="slider force"/>
	<text name="obj_count">
		Wybrane obiekty: [COUNT]
	</text>
	<text name="prim_count">
		primy: [COUNT]
	</text>
	<tab_container name="Object Info Tabs">
		<panel label="Ogólne" name="General">
			<text name="Name:">
				Nazwa:
			</text>
			<line_editor name="Object Name"/>
			<text name="Description:">
				Opis:
			</text>
			<line_editor name="Object Description"/>
			<text name="Creator:">
				Twórca:
			</text>
			<text name="Creator Name">
				Thrax Linden
			</text>
			<button label="Profil..." label_selected="Profil..." name="button creator profile"/>
			<text name="Owner:">
				Właściciel:
			</text>
			<text name="Owner Name">
				Thrax Linden
			</text>
			<button label="Profil..." label_selected="Profil..." name="button owner profile"/>
			<text name="Group:">
				Grupa:
			</text>
			<text name="Group Name Proxy">
				The Lindens
			</text>
			<button label="Ustaw..." label_selected="Ustaw..." name="button set group"/>
			<text name="Permissions:">
				Prawa:
			</text>
			<text name="perm_modify">
				Nie masz prawda do modyfikacji tego obiektu
			</text>
			<check_box label="Udostępnij grupie" name="checkbox share with group" tool_tip="Pozwól członkom grupy przesuwać, modyfikować, kopiować i usuwać."/>
			<string name="text deed continued">
				Przypisz...
			</string>
			<string name="text deed">
				Przypisz
			</string>
			<button label="Przypisz..." label_selected="Przypisz..." name="button deed" tool_tip=""/>
			<check_box label="Pozwól przesuwać każdemu" name="checkbox allow everyone move"/>
			<check_box label="Pozwól kopiować każdemu" name="checkbox allow everyone copy"/>
			<check_box label="Pokaż w wyszukiwarce" name="search_check" tool_tip="Udostępnij wyświetlanie się tego przedmiotu w wynikach wyszukiwania"/>
			<check_box label="Na Sprzedaż" name="checkbox for sale"/>
			<text name="Cost">
				Cena:  L$
			</text>
			<line_editor name="Edit Cost"/>
			<radio_group name="sale type">
				<radio_item name="Original">
					Orginał
				</radio_item>
				<radio_item name="Copy">
					Kopia
				</radio_item>
				<radio_item name="Contents">
					Zawartość
				</radio_item>
			</radio_group>
			<text name="Next owner can:">
				Następny właściciel:
			</text>
			<check_box label="Zmienia" name="checkbox next owner can modify"/>
			<check_box label="Kopiuje" name="checkbox next owner can copy"/>
			<check_box label="Oddaje/Sprzedaje" name="checkbox next owner can transfer"/>
			<text name="label click action">
				Lewe Kliknięcie:
			</text>
			<combo_box name="clickaction">
				<combo_box.item name="Touch/grab(default)" label="Dotknij (domyślne)" />
				<combo_box.item name="Sitonobject" label="Usiądź na Obiekcie" />
				<combo_box.item name="Buyobject" label="Kup Obiekt" />
				<combo_box.item name="Payobject" label="Zapłać Obiektowi" />
				<combo_box.item name="Open" label="Otwórz" />
				<combo_box.item name="Play" label="Odtwarzaj Media" />
				<combo_box.item name="Opemmedia" label="Otwrórz Media" />
			</combo_box>
			<text name="B:">
				B:
			</text>
			<text name="O:">
				O:
			</text>
			<text name="G:">
				G:
			</text>
			<text name="E:">
				E:
			</text>
			<text name="N:">
				N:
			</text>
			<text name="F:">
				F:
			</text>
			<string name="text modify info 1">
				Możesz modyfikować ten obiekt.
			</string>
			<string name="text modify info 2">
				Możesz modyfikować te obiekty.
			</string>
			<string name="text modify info 3">
				Nie możesz modyfikować tego obiektu.
			</string>
			<string name="text modify info 4">
				Nie możesz modyfikować tych obieków.
			</string>
			<string name="text modify warning">
				Musisz zaznaczyć cały obiekt by ustawić prawa.
			</string>
			<string name="Cost Default">
				Cena:           L$
			</string>
			<string name="Cost Total">
				Cena Całości:  L$
			</string>
			<string name="Cost Per Unit">
				Cena Za:     L$
			</string>
			<string name="Cost Mixed">
				Cena Mieszana
			</string>
			<string name="Sale Mixed">
				Sprzedaż Mieszana
			</string>
		</panel>
		<panel label="Obiekt" name="Object">
			<text name="select_single">
				Wybierz tylko jeden element by edytować jego parametry
			</text>
			<text name="edit_object">
				Edytuj parametry obiektu:
			</text>
			<check_box label="Zablokowany" name="checkbox locked" tool_tip="Chroni obiekty przed ich przesunięciem lub usunięciem. Pomocne także w czasie budowania by uniknąc niepotrzebnych edycji."/>
			<check_box label="Fizyczny" name="Physical Checkbox Ctrl" tool_tip="Umożliwia obcność sił grawitacyjnych i oddziaływania pomiędzy obiektami."/>
			<check_box label="Tymczasowy" name="Temporary Checkbox Ctrl" tool_tip="Umożliwia usunięcie obiektu po 1 minucie od jego stworzenia."/>
			<check_box label="Fantom" name="Phantom Checkbox Ctrl" tool_tip="Umożliwia zanik kolizji pomiędzy obiektami a awatarami."/>
			<text name="label position">
				Pozycja (metry)
			</text>
			<spinner label="X" name="Pos X"/>
			<spinner label="Y" name="Pos Y"/>
			<spinner label="Z" name="Pos Z"/>
			<text name="label size">
				Rozmiar (metry)
			</text>
			<spinner label="X" name="Scale X"/>
			<spinner label="Y" name="Scale Y"/>
			<spinner label="Z" name="Scale Z"/>
			<text name="label rotation">
				Obrót (stopnie)
			</text>
			<spinner label="X" name="Rot X"/>
			<spinner label="Y" name="Rot Y"/>
			<spinner label="Z" name="Rot Z"/>
			<text name="label material">
				Materiał
			</text>
			<combo_box name="material">
				<combo_box.item name="Stone" label="Kamień" />
				<combo_box.item name="Metal" label="Metal" />
				<combo_box.item name="Glass" label="Szkło" />
				<combo_box.item name="Wood" label="Drewno" />
				<combo_box.item name="Flesh" label="Ciało" />
				<combo_box.item name="Plastic" label="Plastik" />
				<combo_box.item name="Rubber" label="Guma" />
			</combo_box>
			<text name="label basetype">
				Rodzaj Bloku Budowalnego
			</text>
			<combo_box name="comboBaseType">
				<combo_box.item name="Box" label="Klocek" />
				<combo_box.item name="Cylinder" label="Walec" />
				<combo_box.item name="Prism" label="Graniastosłup" />
				<combo_box.item name="Sphere" label="Kula" />
				<combo_box.item name="Torus" label="Torus" />
				<combo_box.item name="Tube" label="Rura" />
				<combo_box.item name="Ring" label="Pierścień" />
				<combo_box.item name="Sculpted" label="Skulpty" />
			</combo_box>
			<text name="text cut">
				Wykrój
			</text>
			<spinner label="B" name="cut begin"/>
			<spinner label="E" name="cut end"/>
			<text name="text hollow">
				Wydrążenie
			</text>
			<text name="text skew">
				Ukos/Skos
			</text>
			<spinner name="Scale 1"/>
			<spinner name="Skew"/>
			<text name="Hollow Shape">
				Kształt Wydrążenia
			</text>
			<combo_box name="hole">
				<combo_box.item name="Default" label="Domyślny" />
				<combo_box.item name="Circle" label="Koło" />
				<combo_box.item name="Square" label="Kwadrat" />
				<combo_box.item name="Triangle" label="Trójkąt" />
			</combo_box>
			<text name="text twist">
				Skręcenie
			</text>
			<spinner label="B" name="Twist Begin"/>
			<spinner label="E" name="Twist End"/>
			<text name="scale_taper">
				Zwężenie
			</text>
			<text name="scale_hole">
				Rozmiar Wgłębienia
			</text>
			<spinner label="X" name="Taper Scale X"/>
			<spinner label="Y" name="Taper Scale Y"/>
			<text name="text topshear">
				Przesunięcie Górne
			</text>
			<spinner label="X" name="Shear X"/>
			<spinner label="Y" name="Shear Y"/>
			<text name="advanced_cut">
				Wykrojenie Przekroju
			</text>
			<text name="advanced_dimple">
				Przesunięcie Promienia
			</text>
			<text name="advanced_slice">
				Przetnij początek i koniec
			</text>
			<spinner label="B" name="Path Limit Begin"/>
			<spinner label="E" name="Path Limit End"/>
			<text name="text taper2">
				Zwężenie
			</text>
			<spinner label="X" name="Taper X"/>
			<spinner label="Y" name="Taper Y"/>
			<text name="text radius delta">
				Promień
			</text>
			<text name="text revolutions">
				Obroty
			</text>
			<spinner name="Radius Offset"/>
			<spinner name="Revolutions"/>
			<texture_picker label="Tekstura Skulptowa" name="sculpt texture control" tool_tip="Click to choose a picture"/>
			<check_box label="Odbicie" name="sculpt mirror control" tool_tip="Odwraca skulpt wzdłóż osi X."/>
			<check_box label="Środek na zewnątrz" name="sculpt invert control" tool_tip="Odwarca normalne skulptu."/>
			<text name="label sculpt type">
				Typ Ścięgna
			</text>
			<combo_box name="sculpt type control">
				<combo_box.item name="None" label="żadne)" />
				<combo_box.item name="Sphere" label="Kula" />
				<combo_box.item name="Torus" label="Torus" />
				<combo_box.item name="Plane" label="Płaczyzna" />
				<combo_box.item name="Cylinder" label="Walec" />
			</combo_box>
		</panel>
		<panel label="Atrybuty" name="Features">
			<text name="select_single">
				Wybierz tylko jeden element by edytować jego cechę.
			</text>
			<text name="edit_object">
				Edytuj cechy obiektu:
			</text>
			<check_box label="Elastyczność" name="Flexible1D Checkbox Ctrl" tool_tip=""/>
			<spinner label="Gładkość" name="FlexNumSections"/>
			<spinner label="Ciężar" name="FlexGravity"/>
			<spinner label="Drżenie" name="FlexFriction"/>
			<spinner label="Wiatr" name="FlexWind"/>
			<spinner label="Napięcie" name="FlexTension"/>
			<spinner label="Siła X" name="FlexForceX"/>
			<spinner label="Siła Y" name="FlexForceY"/>
			<spinner label="Siła Z" name="FlexForceZ"/>
			<check_box label="Światło" name="Light Checkbox Ctrl" tool_tip="Umożliwia emitajcę światła"/>
			<text name="label color">
				Kolor
			</text>
			<color_swatch label="" name="colorswatch" tool_tip="Kliknij by wybrać kolor"/>
			<spinner label="Siła" name="Light Intensity"/>
			<spinner label="Promień" name="Light Radius"/>
			<spinner label="Spadek" name="Light Falloff"/>
		</panel>
		<panel label="Tekstura" name="Texture">
			<texture_picker label="Tekstura" name="texture control" tool_tip="Kliknij by wybrać obraz"/>
			<color_swatch label="Kolor" name="colorswatch" tool_tip="Kliknij by wybrać kolor"/>
			<text name="color trans">
				Przezroczystość %
			</text>
			<spinner name="ColorTrans"/>
			<text name="glow label">
				Blask
			</text>
			<spinner name="glow"/>
			<check_box label="Jaskrawość" name="checkbox fullbright"/>
			<text name="tex gen">
				Mapowanie
			</text>
			<combo_box name="combobox texgen">
				<combo_box.item name="Default" label="Domyślne" />
				<combo_box.item name="Planar" label="Planarne" />
			</combo_box>
			<text name="label shininess">
				Połysk
			</text>
			<combo_box name="combobox shininess">
				<combo_box.item name="None" label="Żadny" />
				<combo_box.item name="Low" label="Niski" />
				<combo_box.item name="Medium" label="Średni" />
				<combo_box.item name="High" label="Wysoki" />
			</combo_box>
			<text name="label bumpiness">
				Powierzchnia
			</text>
			<combo_box name="combobox bumpiness">
<<<<<<< HEAD
				<combo_box.item name="None" label="Żadna" />
				<combo_box.item name="Brightness" label="Najjaśniejsza" />
				<combo_box.item name="Darkness" label="Najciemniejsza" />
				<combo_box.item name="woodgrain" label="Drewniano-ziarnista" />
				<combo_box.item name="bark" label="Kory Drzewa" />
				<combo_box.item name="bricks" label="Cegieł" />
				<combo_box.item name="checker" label="Planszy Szachowej" />
				<combo_box.item name="concrete" label="Betonu" />
				<combo_box.item name="crustytile" label="Płytki/Kafelki" />
				<combo_box.item name="cutstone" label="Kamienia" />
				<combo_box.item name="discs" label="Dysku CD" />
				<combo_box.item name="gravel" label="Żwiru" />
				<combo_box.item name="petridish" label="Skamieliny" />
				<combo_box.item name="siding" label="Sidingu" />
				<combo_box.item name="stonetile" label="Płytki Kamiennej" />
				<combo_box.item name="stucco" label="Stucco" />
				<combo_box.item name="suction" label="Suction" />
				<combo_box.item name="weave" label="Fali" />
=======
				<combo_item name="None">
					Żadna
				</combo_item>
				<combo_item name="Brightness">
					Najjaśniejsza
				</combo_item>
				<combo_item name="Darkness">
					Najciemniejsza
				</combo_item>
				<combo_item name="woodgrain">
					Drewniano-ziarnista
				</combo_item>
				<combo_item name="bark">
					Kory Drzewa
				</combo_item>
				<combo_item name="bricks">
					Cegieł
				</combo_item>
				<combo_item name="checker">
					Planszy Szachowej
				</combo_item>
				<combo_item name="concrete">
					Betonu
				</combo_item>
				<combo_item name="crustytile">
					Płytki/Kafelki
				</combo_item>
				<combo_item name="cutstone">
					Kamienia
				</combo_item>
				<combo_item name="discs">
					Dysku CD
				</combo_item>
				<combo_item name="gravel">
					Żwiru
				</combo_item>
				<combo_item name="petridish">
					Skamieliny
				</combo_item>
				<combo_item name="siding">
					Brzegu
				</combo_item>
				<combo_item name="stonetile">
					Płytki Kamiennej
				</combo_item>
				<combo_item name="stucco">
					Stucco
				</combo_item>
				<combo_item name="suction">
					Suction
				</combo_item>
				<combo_item name="weave">
					Fali
				</combo_item>
>>>>>>> fcaa1ad4
			</combo_box>
			<text name="tex scale">
				Ilość powtórzeń
			</text>
			<spinner label="Poziomo (U)" name="TexScaleU"/>
			<check_box label="Odwróć" name="checkbox flip s"/>
			<spinner label="Pionowo (V)" name="TexScaleV"/>
			<check_box label="Odwróć" name="checkbox flip t"/>
			<text name="tex rotate">
				Obrót (stopnie)
			</text>
			<spinner name="TexRot"/>
			<string name="string repeats per meter">
				Powtórzenia / m
			</string>
			<string name="string repeats per face">
				Powtórzenia
			</string>
			<text name="rpt">
				Powtórzenia / m
			</text>
			<spinner name="rptctrl"/>
			<button label="Zastosuj" label_selected="Zastosuj" name="button apply"/>
			<text name="tex offset">
				Dopasowanie
			</text>
			<spinner label="Poziome (U)" name="TexOffsetU"/>
			<spinner label="Pionowe (V)" name="TexOffsetV"/>
			<text name="textbox autofix">
				Dopasuj Teksturę Mediów
(najpierw załaduj)
			</text>
			<button label="Dopasuj" label_selected="Dopasuj" name="button align"/>
		</panel>
		<panel label="Treść" name="Contents">
			<button label="Nowy Skrypt" label_selected="Nowy Skrypt..." name="button new script"/>
			<button label="Prawa..." name="button permissions"/>
		</panel>
	</tab_container>
	<panel name="land info panel">
		<text name="label_parcel_info">
			Informacje o Posiadłości
		</text>
		<text name="label_area_price">
			Cena: L$[PRICE] za [AREA] m
		</text>
		<text name="label_area">
			Obszar: [AREA] m
		</text>
		<button label="O Posiadłości..." label_selected="O Posiadłości..." name="button about land"/>
		<check_box label="Pokaż Właścicieli" name="checkbox show owners" tool_tip="Pokoloruj posiadłości zgodnie z przynależnością do właściciela"/>
		<button label="?" label_selected="?" name="button show owners help" left_delta="120"/>
		<text name="label_parcel_modify">
			Modyfikuj Posiadłość
		</text>
		<button label="Podziel..." label_selected="Podziel..." name="button subdivide land"/>
		<button label="Złącz..." label_selected="Złącz..." name="button join land"/>
		<text name="label_parcel_trans">
			Transakcje na posiadłości
		</text>
		<button label="Kup..." label_selected="Kup..." name="button buy land"/>
		<button label="Anuluj..." label_selected="Anuluj..." name="button abandon land"/>
	</panel>
	<string name="status_rotate">
		Przeciągaj kolorowe pierścienie żeby obracać obiekt
	</string>
	<string name="status_scale">
		Kliknij i przeciągaj żeby rozciągnąć wybraną stronę
	</string>
	<string name="status_move">
		Wybierz opcję:
	</string>
	<string name="status_modifyland">
		Kliknij i przytrzymaj żeby modyfikować teren
	</string>
	<string name="status_camera">
		Kliknij i przeciągnij żeby zmienić widok
	</string>
	<string name="status_grab">
		Przeciągnij by przesunąć, wybierz Ctrl by podnieść, wybierz Ctrl-Shift by obrócić
	</string>
	<string name="status_place">
		Kliknij in-world by zacząć budować
	</string>
	<string name="status_selectland">
		Edytowanie Terenu:
	</string>
	<string name="grid_screen_text">
		Widok
	</string>
	<string name="grid_local_text">
		Lokalna
	</string>
	<string name="grid_world_text">
		Świat
	</string>
	<string name="grid_reference_text">
		Względa
	</string>
	<string name="grid_attachment_text">
		Załączniki
	</string>
</floater><|MERGE_RESOLUTION|>--- conflicted
+++ resolved
@@ -5,28 +5,6 @@
 	<button label="" label_selected="" name="button edit" tool_tip="Edycja"/>
 	<button label="" label_selected="" name="button create" tool_tip="Stwórz"/>
 	<button label="" label_selected="" name="button land" tool_tip="Teren"/>
-<<<<<<< HEAD
-	<!-- Focus panel -->
-  <volume_slider name="slider zoom"/>
-  <radio_group name="focus_radio_group">
-    <radio_item label="Zbliżenie" name="radio zoom"/>
-    <radio_item label="Obracanie (Ctrl)" name="radio orbit"/>
-    <radio_item label="Przesunięcie (Ctrl-Shift)" name="radio pan"/>
-  </radio_group>
-	<!-- Move panel -->
-  <radio_group name="move_radio_group">
-    <radio_item label="Przesuń" name="radio move"/>
-    <radio_item label="Podnieś (Ctrl)" name="radio lift"/>
-    <radio_item label="Obróć (Ctrl-Shift)" name="radio spin"/>
-  </radio_group>
-	<!-- Edit panel -->
-  <radio_group name="edit_radio_group">
-    <radio_item label="Pozycja" name="radio position"/>
-    <radio_item label="Obróć (Ctrl)" name="radio rotate"/>
-    <radio_item label="Rozciągnij (Ctrl-Shift)" name="radio stretch"/>
-    <radio_item label="Wybierz Teksturę" name="radio select face"/>
-  </radio_group>
-=======
 	<check_box label="Zbliżenie" name="radio zoom"/>
 	<volume_slider name="slider zoom"/>
 	<check_box label="Obracanie (Ctrl)" name="radio orbit"/>
@@ -38,15 +16,20 @@
 	<check_box label="Obróć (Ctrl)" name="radio rotate"/>
 	<check_box label="Rozciągnij (Ctrl-Shift)" name="radio stretch"/>
 	<check_box label="Wybierz Teksturę" name="radio select face"/>
->>>>>>> fcaa1ad4
 	<check_box label="Edytuj Połączone Części" name="checkbox edit linked parts"/>
 	<text name="text ruler mode">
 		Linijka:
 	</text>
 	<combo_box name="combobox grid mode">
-		<combo_box.item name="World" label="Świat" />
-		<combo_box.item name="Local" label="Lokalna" />
-		<combo_box.item name="Reference" label="Względna" />
+		<combo_item name="World">
+			Świat
+		</combo_item>
+		<combo_item name="Local">
+			Lokalna
+		</combo_item>
+		<combo_item name="Reference">
+			Względna
+		</combo_item>
 	</combo_box>
 	<check_box label="Rozciągnij 2 Strony" name="checkbox uniform"/>
 	<check_box label="Rozciągnij Teksturę" name="checkbox stretch textures"/>
@@ -70,28 +53,6 @@
 	<button label="" label_selected="" name="ToolRing" tool_tip="Pierścień"/>
 	<button label="" label_selected="" name="ToolTree" tool_tip="Drzewo"/>
 	<button label="" label_selected="" name="ToolGrass" tool_tip="Trawa"/>
-<<<<<<< HEAD
-	<check_box label="Pamiętaj Wybrane Narzędzia" name="checkbox sticky"/>
-	<check_box label="Kopiuj Selekcję" name="checkbox copy selection"/>
-	<check_box label="Kopia Środka" name="checkbox copy centers"/>
-	<check_box label="Kopia Obrotu" name="checkbox copy rotates"/>
-	<!-- Land panel -->
-  <radio_group name="land_radio_group">
-    <radio_item label="Zaznaczanie" name="radio select land"/>
-    <radio_item label="Niwelowanie" name="radio flatten"/>
-    <radio_item label="Podnoszenie" name="radio raise"/>
-    <radio_item label="Obniżanie" name="radio lower"/>
-    <radio_item label="Wygładzanie" name="radio smooth"/>
-    <radio_item label="Fałdowanie terenu" name="radio noise"/>
-    <radio_item label="Cofnięcie modyfikacji" name="radio revert"/>
-  </radio_group>
-	<combo_box name="combobox brush size">
-		<combo_box.item name="Small" label="Małe" />
-		<combo_box.item name="Medium" label="Średnie" />
-		<combo_box.item name="Large" label="Duże" />
-	</combo_box>
-	<volume_slider name="slider force"/>
-=======
 	<check_box label="Trzymaj zaznaczone" name="checkbox sticky"/>
 	<check_box label="Kopiuj zaznaczone" name="checkbox copy selection"/>
 	<check_box label="Środek" name="checkbox copy centers"/>
@@ -110,7 +71,6 @@
 	<text name="Dozer Size:">
 		Rozmiar
 	</text>
->>>>>>> fcaa1ad4
 	<text length="1" name="Strength:" type="string">
 		Siła
 	</text>
@@ -195,13 +155,27 @@
 				Lewe Kliknięcie:
 			</text>
 			<combo_box name="clickaction">
-				<combo_box.item name="Touch/grab(default)" label="Dotknij (domyślne)" />
-				<combo_box.item name="Sitonobject" label="Usiądź na Obiekcie" />
-				<combo_box.item name="Buyobject" label="Kup Obiekt" />
-				<combo_box.item name="Payobject" label="Zapłać Obiektowi" />
-				<combo_box.item name="Open" label="Otwórz" />
-				<combo_box.item name="Play" label="Odtwarzaj Media" />
-				<combo_box.item name="Opemmedia" label="Otwrórz Media" />
+				<combo_item name="Touch/grab(default)">
+					Dotknij (domyślne)
+				</combo_item>
+				<combo_item name="Sitonobject">
+					Usiądź na Obiekcie
+				</combo_item>
+				<combo_item name="Buyobject">
+					Kup Obiekt
+				</combo_item>
+				<combo_item name="Payobject">
+					Zapłać Obiektowi
+				</combo_item>
+				<combo_item name="Open">
+					Otwórz
+				</combo_item>
+				<combo_item name="Play">
+					Odtwarzaj Media
+				</combo_item>
+				<combo_item name="Opemmedia">
+					Otwrórz Media
+				</combo_item>
 			</combo_box>
 			<text name="B:">
 				B:
@@ -285,26 +259,56 @@
 				Materiał
 			</text>
 			<combo_box name="material">
-				<combo_box.item name="Stone" label="Kamień" />
-				<combo_box.item name="Metal" label="Metal" />
-				<combo_box.item name="Glass" label="Szkło" />
-				<combo_box.item name="Wood" label="Drewno" />
-				<combo_box.item name="Flesh" label="Ciało" />
-				<combo_box.item name="Plastic" label="Plastik" />
-				<combo_box.item name="Rubber" label="Guma" />
+				<combo_item name="Stone">
+					Kamień
+				</combo_item>
+				<combo_item name="Metal">
+					Metal
+				</combo_item>
+				<combo_item name="Glass">
+					Szkło
+				</combo_item>
+				<combo_item name="Wood">
+					Drewno
+				</combo_item>
+				<combo_item name="Flesh">
+					Ciało
+				</combo_item>
+				<combo_item name="Plastic">
+					Plastik
+				</combo_item>
+				<combo_item name="Rubber">
+					Guma
+				</combo_item>
 			</combo_box>
 			<text name="label basetype">
 				Rodzaj Bloku Budowalnego
 			</text>
 			<combo_box name="comboBaseType">
-				<combo_box.item name="Box" label="Klocek" />
-				<combo_box.item name="Cylinder" label="Walec" />
-				<combo_box.item name="Prism" label="Graniastosłup" />
-				<combo_box.item name="Sphere" label="Kula" />
-				<combo_box.item name="Torus" label="Torus" />
-				<combo_box.item name="Tube" label="Rura" />
-				<combo_box.item name="Ring" label="Pierścień" />
-				<combo_box.item name="Sculpted" label="Skulpty" />
+				<combo_item name="Box">
+					Klocek
+				</combo_item>
+				<combo_item name="Cylinder">
+					Walec
+				</combo_item>
+				<combo_item name="Prism">
+					Graniastosłup
+				</combo_item>
+				<combo_item name="Sphere">
+					Kula
+				</combo_item>
+				<combo_item name="Torus">
+					Torus
+				</combo_item>
+				<combo_item name="Tube">
+					Rura
+				</combo_item>
+				<combo_item name="Ring">
+					Pierścień
+				</combo_item>
+				<combo_item name="Sculpted">
+					Skulpty
+				</combo_item>
 			</combo_box>
 			<text name="text cut">
 				Wykrój
@@ -323,10 +327,18 @@
 				Kształt Wydrążenia
 			</text>
 			<combo_box name="hole">
-				<combo_box.item name="Default" label="Domyślny" />
-				<combo_box.item name="Circle" label="Koło" />
-				<combo_box.item name="Square" label="Kwadrat" />
-				<combo_box.item name="Triangle" label="Trójkąt" />
+				<combo_item name="Default">
+					Domyślny
+				</combo_item>
+				<combo_item name="Circle">
+					Koło
+				</combo_item>
+				<combo_item name="Square">
+					Kwadrat
+				</combo_item>
+				<combo_item name="Triangle">
+					Trójkąt
+				</combo_item>
 			</combo_box>
 			<text name="text twist">
 				Skręcenie
@@ -377,11 +389,21 @@
 				Typ Ścięgna
 			</text>
 			<combo_box name="sculpt type control">
-				<combo_box.item name="None" label="żadne)" />
-				<combo_box.item name="Sphere" label="Kula" />
-				<combo_box.item name="Torus" label="Torus" />
-				<combo_box.item name="Plane" label="Płaczyzna" />
-				<combo_box.item name="Cylinder" label="Walec" />
+				<combo_item name="None">
+					(żadne)
+				</combo_item>
+				<combo_item name="Sphere">
+					Kula
+				</combo_item>
+				<combo_item name="Torus">
+					Torus
+				</combo_item>
+				<combo_item name="Plane">
+					Płaczyzna
+				</combo_item>
+				<combo_item name="Cylinder">
+					Walec
+				</combo_item>
 			</combo_box>
 		</panel>
 		<panel label="Atrybuty" name="Features">
@@ -425,42 +447,34 @@
 				Mapowanie
 			</text>
 			<combo_box name="combobox texgen">
-				<combo_box.item name="Default" label="Domyślne" />
-				<combo_box.item name="Planar" label="Planarne" />
+				<combo_item name="Default">
+					Domyślne
+				</combo_item>
+				<combo_item name="Planar">
+					Planarne
+				</combo_item>
 			</combo_box>
 			<text name="label shininess">
 				Połysk
 			</text>
 			<combo_box name="combobox shininess">
-				<combo_box.item name="None" label="Żadny" />
-				<combo_box.item name="Low" label="Niski" />
-				<combo_box.item name="Medium" label="Średni" />
-				<combo_box.item name="High" label="Wysoki" />
+				<combo_item name="None">
+					Żadny
+				</combo_item>
+				<combo_item name="Low">
+					Niski
+				</combo_item>
+				<combo_item name="Medium">
+					Średni
+				</combo_item>
+				<combo_item name="High">
+					Wysoki
+				</combo_item>
 			</combo_box>
 			<text name="label bumpiness">
 				Powierzchnia
 			</text>
 			<combo_box name="combobox bumpiness">
-<<<<<<< HEAD
-				<combo_box.item name="None" label="Żadna" />
-				<combo_box.item name="Brightness" label="Najjaśniejsza" />
-				<combo_box.item name="Darkness" label="Najciemniejsza" />
-				<combo_box.item name="woodgrain" label="Drewniano-ziarnista" />
-				<combo_box.item name="bark" label="Kory Drzewa" />
-				<combo_box.item name="bricks" label="Cegieł" />
-				<combo_box.item name="checker" label="Planszy Szachowej" />
-				<combo_box.item name="concrete" label="Betonu" />
-				<combo_box.item name="crustytile" label="Płytki/Kafelki" />
-				<combo_box.item name="cutstone" label="Kamienia" />
-				<combo_box.item name="discs" label="Dysku CD" />
-				<combo_box.item name="gravel" label="Żwiru" />
-				<combo_box.item name="petridish" label="Skamieliny" />
-				<combo_box.item name="siding" label="Sidingu" />
-				<combo_box.item name="stonetile" label="Płytki Kamiennej" />
-				<combo_box.item name="stucco" label="Stucco" />
-				<combo_box.item name="suction" label="Suction" />
-				<combo_box.item name="weave" label="Fali" />
-=======
 				<combo_item name="None">
 					Żadna
 				</combo_item>
@@ -515,7 +529,6 @@
 				<combo_item name="weave">
 					Fali
 				</combo_item>
->>>>>>> fcaa1ad4
 			</combo_box>
 			<text name="tex scale">
 				Ilość powtórzeń
