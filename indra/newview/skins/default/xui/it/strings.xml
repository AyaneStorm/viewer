<?xml version="1.0" encoding="utf-8" standalone="yes"?>
<!-- This file contains strings that used to be hardcoded in the source.
     It is only for those strings which do not belong in a floater.
     For example, the strings used in avatar chat bubbles, and strings
     that are returned from one component and may appear in many places-->
<strings>
	<string name="SECOND_LIFE">Second Life</string>
	<string name="APP_NAME">Second Life</string>
	<string name="CAPITALIZED_APP_NAME">SECOND LIFE</string>
	<string name="SUPPORT_SITE">Portale di supporto di Second Life</string>
	<string name="StartupDetectingHardware">Ricerca hardware...</string>
	<string name="StartupLoading">Caricamento di [APP_NAME]...</string>
	<string name="StartupClearingCache">Pulizia della cache...</string>
	<string name="StartupInitializingTextureCache">Inizializzazione della cache texture...</string>
	<string name="StartupInitializingVFS">Inizializzazione VFS...</string>
	<string name="StartupRequireDriverUpdate">Inizializzazione grafica non riuscita. Aggiorna il driver della scheda grafica!</string>
	<string name="AboutHeader">[APP_NAME] [VIEWER_VERSION_0].[VIEWER_VERSION_1].[VIEWER_VERSION_2] ([VIEWER_VERSION_3]) [BUILD_DATE] [BUILD_TIME] ([CHANNEL])
[[VIEWER_RELEASE_NOTES_URL] [ReleaseNotes]]</string>
	<string name="AboutCompiler">Generato con [COMPILER] versione [COMPILER_VERSION]</string>
	<string name="AboutPosition">Tu sei a [POSITION_LOCAL_0,number,1], [POSITION_LOCAL_1,number,1], [POSITION_LOCAL_2,number,1] in [REGION] che si trova a &lt;nolink&gt;[HOSTNAME]&lt;/nolink&gt; ([HOSTIP])
SLURL: &lt;nolink&gt;[SLURL]&lt;/nolink&gt;
(coordinate globali [POSITION_0,number,1], [POSITION_1,number,1], [POSITION_2,number,1])
[SERVER_VERSION]
[SERVER_RELEASE_NOTES_URL]</string>
	<string name="AboutSystem">CPU: [CPU]
Memoria: [MEMORY_MB] MB
Versione sistema operativo: [OS_VERSION]
Venditore scheda grafica: [GRAPHICS_CARD_VENDOR]
Scheda grafica: [GRAPHICS_CARD]</string>
	<string name="AboutDriver">Versione driver Windows per grafica: [GRAPHICS_DRIVER_VERSION]</string>
	<string name="AboutLibs">Versione OpenGL: [OPENGL_VERSION]

Versione libcurl: [LIBCURL_VERSION]
Versione J2C Decoder: [J2C_VERSION]
Versione Driver audio: [AUDIO_DRIVER_VERSION]
Versione Qt Webkit: [QT_WEBKIT_VERSION]
Versione Server voice: [VOICE_VERSION]</string>
	<string name="AboutTraffic">Pacchetti perduti: [PACKETS_LOST,number,0]/[PACKETS_IN,number,0] ([PACKETS_PCT,number,1]%)</string>
	<string name="ErrorFetchingServerReleaseNotesURL">Errore nel recupero URL note rilascio versione</string>
	<string name="ProgressRestoring">Ripristino in corso...</string>
	<string name="ProgressChangingResolution">Modifica della risoluzione...</string>
	<string name="Fullbright">Luminosità massima (vers. precedente)</string>
	<string name="LoginInProgress">In connessione. [APP_NAME] può sembrare rallentata.  Attendi.</string>
	<string name="LoginInProgressNoFrozen">Accesso in corso...</string>
	<string name="LoginAuthenticating">In autenticazione</string>
	<string name="LoginMaintenance">Aggiornamento account in corso...</string>
	<string name="LoginAttempt">Un precedente tentativo di login è fallito. Tentativo di connessione [NUMBER]</string>
	<string name="LoginPrecaching">Sto caricando [SECOND_LIFE]...</string>
	<string name="LoginInitializingBrowser">Inizializzazione del browser web incorporato...</string>
	<string name="LoginInitializingMultimedia">Inizializzazione dati multimediali...</string>
	<string name="LoginInitializingFonts">Caricamento caratteri...</string>
	<string name="LoginVerifyingCache">Verifica file della cache (tempo previsto 60-90 secondi)...</string>
	<string name="LoginProcessingResponse">Elaborazione risposta...</string>
	<string name="LoginInitializingWorld">Inizializzazione mondo...</string>
	<string name="LoginDecodingImages">Decodifica immagini...</string>
	<string name="LoginInitializingQuicktime">Inizializzazione QuickTime...</string>
	<string name="LoginQuicktimeNotFound">QuickTime non trovato - impossibile inizializzare.</string>
	<string name="LoginQuicktimeOK">QuickTime configurato con successo.</string>
	<string name="LoginRequestSeedCapGrant">Richiesta capacità regione...</string>
	<string name="LoginRetrySeedCapGrant">Richiesta capacità regione, tentativo [NUMBER]...</string>
	<string name="LoginWaitingForRegionHandshake">In attesa della risposta della regione...</string>
	<string name="LoginConnectingToRegion">Connessione alla regione...</string>
	<string name="LoginDownloadingClothing">Sto caricando i vestiti...</string>
	<string name="InvalidCertificate">Il server ha inviato un certificato non valido o errato. Rivolgiti all&apos;amministratore della griglia.</string>
	<string name="CertInvalidHostname">Per accedere al server è stato utilizzato un nome host non valido; controlla lo SLURL o il nome host della griglia.</string>
	<string name="CertExpired">Il certificato inviato dalla griglia sembra essere scaduto.  Controlla l&apos;orologio del sistema o rivolgiti all&apos;amministratore della griglia.</string>
	<string name="CertKeyUsage">Impossibile utilizzare per SSl il certificato inviato dal server.  Rivolgiti all&apos;amministratore della griglia.</string>
	<string name="CertBasicConstraints">Nella catena dei certificati del server erano presenti troppi certificati.  Rivolgiti all&apos;amministratore della griglia.</string>
	<string name="CertInvalidSignature">Impossibile verificare la firma del certificato inviato dal server della griglia.  Rivolgiti all&apos;amministratore della griglia.</string>
	<string name="LoginFailedNoNetwork">Errore di rete: Non è stato possibile stabilire un collegamento, controlla la tua connessione.</string>
	<string name="LoginFailed">Accesso non riuscito.</string>
	<string name="Quit">Esci</string>
	<string name="create_account_url">http://join.secondlife.com/?sourceid=[sourceid]</string>
	<string name="ViewerDownloadURL">http://secondlife.com/download.</string>
	<string name="LoginFailedViewerNotPermitted">Il viewer utilizzato non è più in grado di accedere a Second Life. Visita la parina seguente per scaricare un nuovo viewer:
http://secondlife.com/download.

Per maggiori informazioni, consulta le domande frequenti alla pagina seguente:
http://secondlife.com/viewer-access-faq</string>
	<string name="LoginIntermediateOptionalUpdateAvailable">Disponibile aggiornamento facoltativo viewer: [VERSION]</string>
	<string name="LoginFailedRequiredUpdate">Aggernamento viewer richiesto: [VERSION]</string>
	<string name="LoginFailedAlreadyLoggedIn">Questo agente ha già eseguito il login.</string>
	<string name="LoginFailedAuthenticationFailed">Siamo spiacenti. Il tentativo di accesso non è riuscito.
Verifica di avere inserito correttamente
    * Nome utente (come robby12 o Stella Soleggiato)
    * Password
Verifica anche che il blocco delle maiuscole non sia attivato.</string>
	<string name="LoginFailedPasswordChanged">Come misura precauzionale, la tua password è stata cambiata.
Visita la pagina del tuo account a http://secondlife.com/password
e rispondi alla domanda di sicurezza per reimpostare la password.
Ci scusiamo per l&apos;inconveniente.</string>
	<string name="LoginFailedPasswordReset">Abbiamo effettuato delle modifiche al sistema che richiedono di reimpostare la password.
Visita la pagina del tuo account a http://secondlife.com/password
e rispondi alla domanda di sicurezza per reimpostare la password.
Ci scusiamo per l&apos;inconveniente.</string>
	<string name="LoginFailedEmployeesOnly">Second Life è chiuso temporaneamente per manutenzione.
Al momento, solo i dipendenti possono eseguire l&apos;accesso.
Visita www.secondlife.com/status per aggiornamenti.</string>
	<string name="LoginFailedPremiumOnly">L&apos;accesso a Second Life è temporaneamente limitato per garantire che chi è nel mondo virtuale abbia la migliore esperienza possibile.

Le persone con account gratuiti non potranno accedere a Second Life durante questo periodo, per lasciare spazio alle persone che hanno pagato per Second Life.</string>
	<string name="LoginFailedComputerProhibited">Non si può accedere a Second Life da questo computer.
Se ritieni che si tratta di un errore, contatta
support@secondlife.com.</string>
	<string name="LoginFailedAcountSuspended">Il tuo account non è accessibile fino alle
[TIME] fuso orario del Pacifico.</string>
	<string name="LoginFailedAccountDisabled">Non siamo attualmente in grado di completare la tua richiesta.
Contatta l&apos;assistenza Second Life alla pagina http://secondlife.com/support.
Se non sei in grado di cambiare la password, chiama (866) 476-9763.</string>
	<string name="LoginFailedTransformError">Dati incompatibili rilevati durante l&apos;accesso.
Contattare support@secondlife.com.</string>
	<string name="LoginFailedAccountMaintenance">Il tuo account è in fase di leggera manutenzione.
Il tuo account non è accessibile fino alle
[TIME] fuso orario del Pacifico.
Se ritieni che si tratta di un errore, contatta support@secondlife.com.</string>
	<string name="LoginFailedPendingLogoutFault">Errore del simulatore in seguito alla richiesta di logout.</string>
	<string name="LoginFailedPendingLogout">Il sistema sta eseguendo il logout in questo momento.
Il tuo account non sarà disponibile fino alle
[TIME] fuso orario del Pacifico.</string>
	<string name="LoginFailedUnableToCreateSession">Non è possibile creare una sessione valida.</string>
	<string name="LoginFailedUnableToConnectToSimulator">Non è possibile collegarsi a un simulatore.</string>
	<string name="LoginFailedRestrictedHours">Il tuo account può accedere a Second Life solo
tra le [START] e le [END] fuso orario del Pacifico.
Torna durante quell&apos;orario.
<<<<<<< HEAD
Se ritieni che si tratta di un errore, contatta support@secondlife.com.
	</string>
	<string name="LoginFailedIncorrectParameters">
		Parametri errati.
Se ritieni che si tratta di un errore, contatta support@secondlife.com.
	</string>
	<string name="LoginFailedFirstNameNotAlphanumeric">
		Il parametro Nome deve includere solo caratteri alfanumerici.
Se ritieni che si tratta di un errore, contatta support@secondlife.com.
	</string>
	<string name="LoginFailedLastNameNotAlphanumeric">
		Il parametro Cognome deve includere solo caratteri alfanumerici.
Se ritieni che si tratta di un errore, contatta support@secondlife.com.
	</string>
	<string name="LogoutFailedRegionGoingOffline">
		La regione sta passando allo stato non in linea.
Prova ad accedere nuovamente tra un minuto.
	</string>
	<string name="LogoutFailedAgentNotInRegion">
		L&apos;agente non è nella regione.
Prova ad accedere nuovamente tra un minuto.
	</string>
	<string name="LogoutFailedPendingLogin">
		La regione ha eseguito l&apos;accesso in un&apos;altre sessione.
Prova ad accedere nuovamente tra un minuto.
	</string>
	<string name="LogoutFailedLoggingOut">
		La regione stava eseguendo il logout della sessione precedente.
Prova ad accedere nuovamente tra un minuto.
	</string>
	<string name="LogoutFailedStillLoggingOut">
		La regione sta ancora eseguendo il logout della sessione precedente.
Prova ad accedere nuovamente tra un minuto.
	</string>
	<string name="LogoutSucceeded">
		La regione ha eseguito il logout dell&apos;ultima sessione.
Prova ad accedere nuovamente tra un minuto.
	</string>
	<string name="LogoutFailedLogoutBegun">
		La regione ha iniziato la procedura di logout.
Prova ad accedere nuovamente tra un minuto.
	</string>
	<string name="LoginFailedLoggingOutSession">
		Il sistema ha iniziato il logout dell&apos;ultima sessione.
Prova ad accedere nuovamente tra un minuto.
	</string>
	<string name="AgentLostConnection">
		Questa regione sta avendo problemi.  Verifica la tua connessione a Internet.
	</string>
	<string name="SavingSettings">
		Salvataggio delle impostazioni...
	</string>
	<string name="LoggingOut">
		Uscita...
	</string>
	<string name="ShuttingDown">
		Chiusura...
	</string>
	<string name="YouHaveBeenDisconnected">
		Sei scollegato dalla regione in cui ti trovavi.
	</string>
	<string name="SentToInvalidRegion">
		Sei stato indirizzato in una regione non valida.
	</string>
	<string name="TestingDisconnect">
		Verifica scollegamento viewer
	</string>
	<string name="SocialFlickrConnecting">
		Collegamento a Flickr...
	</string>
	<string name="SocialFlickrPosting">
		Caricamento post...
	</string>
	<string name="SocialFlickrDisconnecting">
		Interruzione del collegamento con Flickr...
	</string>
	<string name="SocialFlickrErrorConnecting">
		Problema nel collegamento a Flickr
	</string>
	<string name="SocialFlickrErrorPosting">
		Problema nel caricamento post su Flickr
	</string>
	<string name="SocialFlickrErrorDisconnecting">
		Problema nell&apos;interruzione del collegamento da Flickr
	</string>
	<string name="SocialTwitterConnecting">
		Collegamento a Twitter...
	</string>
	<string name="SocialTwitterPosting">
		Caricamento post...
	</string>
	<string name="SocialTwitterDisconnecting">
		Interruzione del collegamento con Twitter...
	</string>
	<string name="SocialTwitterErrorConnecting">
		Problema nel collegamento a Twitter
	</string>
	<string name="SocialTwitterErrorPosting">
		Problema nel caricamento post su Twitter
	</string>
	<string name="SocialTwitterErrorDisconnecting">
		Problema nell&apos;interruzione del collegamento da Twitter
	</string>
	<string name="BlackAndWhite">
		Bianco e nero
	</string>
	<string name="Colors1970">
		Colori anni &apos;70
	</string>
	<string name="Intense">
		Intenso
	</string>
	<string name="Newspaper">
		Giornale
	</string>
	<string name="Sepia">
		Seppia
	</string>
	<string name="Spotlight">
		Faretto
	</string>
	<string name="Video">
		Video
	</string>
	<string name="Autocontrast">
		Auto contrasto
	</string>
	<string name="LensFlare">
		Bagliore
	</string>
	<string name="Miniature">
		Miniatura
	</string>
	<string name="Toycamera">
		Toy camera
	</string>
	<string name="TooltipPerson">
		Persona
	</string>
	<string name="TooltipNoName">
		(nessun nome)
	</string>
	<string name="TooltipOwner">
		Proprietario:
	</string>
	<string name="TooltipPublic">
		Pubblico
	</string>
	<string name="TooltipIsGroup">
		(Gruppo)
	</string>
	<string name="TooltipForSaleL$">
		In Vendita: [AMOUNT]L$
	</string>
	<string name="TooltipFlagGroupBuild">
		Costruzione solo con gruppo
	</string>
	<string name="TooltipFlagNoBuild">
		Divieto di Costruire
	</string>
	<string name="TooltipFlagNoEdit">
		Costruzione solo con gruppo
	</string>
	<string name="TooltipFlagNotSafe">
		Non Sicuro
	</string>
	<string name="TooltipFlagNoFly">
		Divieto di Volare
	</string>
	<string name="TooltipFlagGroupScripts">
		Script solo con gruppo
	</string>
	<string name="TooltipFlagNoScripts">
		Script vietati
	</string>
	<string name="TooltipLand">
		Terreno:
	</string>
	<string name="TooltipMustSingleDrop">
		Solo un singolo oggetto può essere creato qui
	</string>
	<string name="TooltipTooManyWearables">
		Non puoi indossare una cartella che contiene più di [AMOUNT] elementi. Per modificare questo limite, accedi ad Avanzate &gt; Mostra impostazioni di debug &gt; WearFolderLimit.
	</string>
=======
Se ritieni che si tratta di un errore, contatta support@secondlife.com.</string>
	<string name="LoginFailedIncorrectParameters">Parametri errati.
Se ritieni che si tratta di un errore, contatta support@secondlife.com.</string>
	<string name="LoginFailedFirstNameNotAlphanumeric">Il parametro Nome deve includere solo caratteri alfanumerici.
Se ritieni che si tratta di un errore, contatta support@secondlife.com.</string>
	<string name="LoginFailedLastNameNotAlphanumeric">Il parametro Cognome deve includere solo caratteri alfanumerici.
Se ritieni che si tratta di un errore, contatta support@secondlife.com.</string>
	<string name="LogoutFailedRegionGoingOffline">La regione sta passando allo stato non in linea.
Prova ad accedere nuovamente tra un minuto.</string>
	<string name="LogoutFailedAgentNotInRegion">L&apos;agente non è nella regione.
Prova ad accedere nuovamente tra un minuto.</string>
	<string name="LogoutFailedPendingLogin">La regione ha eseguito l&apos;accesso in un&apos;altre sessione.
Prova ad accedere nuovamente tra un minuto.</string>
	<string name="LogoutFailedLoggingOut">La regione stava eseguendo il logout della sessione precedente.
Prova ad accedere nuovamente tra un minuto.</string>
	<string name="LogoutFailedStillLoggingOut">La regione sta ancora eseguendo il logout della sessione precedente.
Prova ad accedere nuovamente tra un minuto.</string>
	<string name="LogoutSucceeded">La regione ha eseguito il logout dell&apos;ultima sessione.
Prova ad accedere nuovamente tra un minuto.</string>
	<string name="LogoutFailedLogoutBegun">La regione ha iniziato la procedura di logout.
Prova ad accedere nuovamente tra un minuto.</string>
	<string name="LoginFailedLoggingOutSession">Il sistema ha iniziato il logout dell&apos;ultima sessione.
Prova ad accedere nuovamente tra un minuto.</string>
	<string name="AgentLostConnection">Questa regione sta avendo problemi.  Verifica la tua connessione a Internet.</string>
	<string name="SavingSettings">Salvataggio delle impostazioni...</string>
	<string name="LoggingOut">Uscita...</string>
	<string name="ShuttingDown">Chiusura...</string>
	<string name="YouHaveBeenDisconnected">Sei scollegato dalla regione in cui ti trovavi.</string>
	<string name="SentToInvalidRegion">Sei stato indirizzato in una regione non valida.</string>
	<string name="TestingDisconnect">Verifica scollegamento viewer</string>
	<string name="SocialFlickrConnecting">Collegamento a Flickr...</string>
	<string name="SocialFlickrPosting">Caricamento post...</string>
	<string name="SocialFlickrDisconnecting">Interruzione del collegamento con Flickr...</string>
	<string name="SocialFlickrErrorConnecting">Problema nel collegamento a Flickr</string>
	<string name="SocialFlickrErrorPosting">Problema nel caricamento post su Flickr</string>
	<string name="SocialFlickrErrorDisconnecting">Problema nell&apos;interruzione del collegamento da Flickr</string>
	<string name="SocialTwitterConnecting">Collegamento a Twitter...</string>
	<string name="SocialTwitterPosting">Caricamento post...</string>
	<string name="SocialTwitterDisconnecting">Interruzione del collegamento con Twitter...</string>
	<string name="SocialTwitterErrorConnecting">Problema nel collegamento a Twitter</string>
	<string name="SocialTwitterErrorPosting">Problema nel caricamento post su Twitter</string>
	<string name="SocialTwitterErrorDisconnecting">Problema nell&apos;interruzione del collegamento da Twitter</string>
	<string name="BlackAndWhite">Bianco e nero</string>
	<string name="Colors1970">Colori anni &apos;70</string>
	<string name="Intense">Intenso</string>
	<string name="Newspaper">Giornale</string>
	<string name="Sepia">Seppia</string>
	<string name="Spotlight">Faretto</string>
	<string name="Video">Video</string>
	<string name="Autocontrast">Auto contrasto</string>
	<string name="LensFlare">Bagliore</string>
	<string name="Miniature">Miniatura</string>
	<string name="Toycamera">Toy camera</string>
	<string name="TooltipPerson">Persona</string>
	<string name="TooltipNoName">(nessun nome)</string>
	<string name="TooltipOwner">Proprietario:</string>
	<string name="TooltipPublic">Pubblico</string>
	<string name="TooltipIsGroup">(Gruppo)</string>
	<string name="TooltipForSaleL$">In Vendita: [AMOUNT]L$</string>
	<string name="TooltipFlagGroupBuild">Costruzione solo con gruppo</string>
	<string name="TooltipFlagNoBuild">Divieto di Costruire</string>
	<string name="TooltipFlagNoEdit">Costruzione solo con gruppo</string>
	<string name="TooltipFlagNotSafe">Non Sicuro</string>
	<string name="TooltipFlagNoFly">Divieto di Volare</string>
	<string name="TooltipFlagGroupScripts">Script solo con gruppo</string>
	<string name="TooltipFlagNoScripts">Script vietati</string>
	<string name="TooltipLand">Terreno:</string>
	<string name="TooltipMustSingleDrop">Solo un singolo oggetto può essere creato qui</string>
>>>>>>> 02757fc9
	<string name="TooltipPrice" value="L$ [AMOUNT]:"/>
	<string name="TooltipOutboxDragToWorld">Non puoi rezzare articoli dalla cartella degli annunci di Marketplace</string>
	<string name="TooltipOutboxWorn">Non puoi inserire nella cartella degli annunci in Marketplace gli articoli che indossi</string>
	<string name="TooltipOutboxFolderLevels">La profondità delle caselle nidificate è maggiore di [AMOUNT]. Diminuisci la profondità delle cartelle nidificate; se necessario, raggruppa gli articoli.</string>
	<string name="TooltipOutboxTooManyFolders">Il numero di sottocartelle è maggiore di [AMOUNT]. Diminuisci il numero delle cartelle nel tuo annuncio; se necessario, raggruppa gli articoli.</string>
	<string name="TooltipOutboxTooManyObjects">Il numero di articoli è maggiore di [AMOUNT]. Per vendere più di [AMOUNT] articoli in un annuncio, devi raggruppare alcuni di essi.</string>
	<string name="TooltipOutboxTooManyStockItems">Il numero di articoli in magazzino è maggiore di [AMOUNT].</string>
	<string name="TooltipOutboxCannotDropOnRoot">Puoi trascinare articoli o cartelle solo nella scheda TUTTI. Seleziona la scheda e sposta nuovamente gli articoli o le cartelle.</string>
	<string name="TooltipOutboxNoTransfer">Almeno uno di questi oggetti non può essere venduto o trasferito</string>
	<string name="TooltipOutboxNotInInventory">Puoi aggiungere a Marketplace solo gli articoli nel tuo inventario</string>
	<string name="TooltipOutboxLinked">Non puoi inserire cartelle o articoli collegati tramite link nel Marketplace</string>
	<string name="TooltipOutboxCallingCard">Non puoi inserire biglietti da visita in Marketplace</string>
	<string name="TooltipOutboxDragActive">non puoi muovere un annuncio attivo</string>
	<string name="TooltipOutboxCannotMoveRoot">Non puoi spostare la cartella principale degli annunci di Marketplace</string>
	<string name="TooltipOutboxMixedStock">Tutti gli articoli in una cartella di magazzino devono essere dello stesso tipo e con le stesse autorizzazioni</string>
	<string name="TooltipDragOntoOwnChild">Non puoi spostare una cartella nella relativa cartella secondaria</string>
	<string name="TooltipDragOntoSelf">Non puoi spostare una cartella in se stessa</string>
	<string name="TooltipHttpUrl">Clicca per visitare questa pagina web</string>
	<string name="TooltipSLURL">Clicca per avere maggiori informazioni sul luogo</string>
	<string name="TooltipAgentUrl">Clicca per vedere il profilo di questo residente</string>
	<string name="TooltipAgentInspect">Ulteriori informazioni su questo Residente</string>
	<string name="TooltipAgentMute">Clicca per disattivare l&apos;audio di questo residente</string>
	<string name="TooltipAgentUnmute">Clicca per attivare l&apos;audio del residente</string>
	<string name="TooltipAgentIM">Clicca per inviare un IM a questo residente</string>
	<string name="TooltipAgentPay">Clicca per pagare il residente</string>
	<string name="TooltipAgentOfferTeleport">Fai clic per inviare un&apos;offerta di teleport al residente</string>
	<string name="TooltipAgentRequestFriend">Fai clic per inviare una richiesta di amicizia al residente</string>
	<string name="TooltipGroupUrl">Clicca per vedere la descrizione del gruppo</string>
	<string name="TooltipEventUrl">Clicca per vedere la descrizione dell&apos;evento</string>
	<string name="TooltipClassifiedUrl">Clicca per vedere questa inserzione</string>
	<string name="TooltipParcelUrl">Clicca per vedere la descrizione del lotto</string>
	<string name="TooltipTeleportUrl">Clicca per effettuare il teleport a questa destinazione</string>
	<string name="TooltipObjectIMUrl">Clicca per vedere la descrizione dell&apos;oggetto</string>
	<string name="TooltipMapUrl">Clicca per vedere questo posto sulla mappa</string>
	<string name="TooltipSLAPP">Clicca per avviare il comando secondlife://</string>
	<string name="CurrentURL" value="URL attuale: [CurrentURL]"/>
<<<<<<< HEAD
	<string name="SLurlLabelTeleport">
		Teleportati a
	</string>
	<string name="SLurlLabelShowOnMap">
		Mostra la mappa per
	</string>
	<string name="SLappAgentMute">
		Disattiva audio
	</string>
	<string name="SLappAgentUnmute">
		Riattiva audio
	</string>
	<string name="SLappAgentIM">
		IM
	</string>
	<string name="SLappAgentPay">
		Paga
	</string>
	<string name="SLappAgentOfferTeleport">
		Offri teleport a
	</string>
	<string name="SLappAgentRequestFriend">
		Richiesta di amicizia
	</string>
	<string name="SLappAgentRemoveFriend">
		Rimozione amico
	</string>
	<string name="BUTTON_CLOSE_DARWIN">
		Chiudi (⌘W)
	</string>
	<string name="BUTTON_CLOSE_WIN">
		Chiudi (Ctrl+W)
	</string>
	<string name="BUTTON_CLOSE_CHROME">
		Chiudi
	</string>
	<string name="BUTTON_RESTORE">
		Ripristina
	</string>
	<string name="BUTTON_MINIMIZE">
		Minimizza
	</string>
	<string name="BUTTON_TEAR_OFF">
		Distacca
	</string>
	<string name="BUTTON_DOCK">
		Àncora
	</string>
	<string name="BUTTON_HELP">
		Mostra Aiuto
	</string>
	<string name="Searching">
		Ricerca in corso...
	</string>
	<string name="NoneFound">
		Nessun risultato.
	</string>
	<string name="RetrievingData">
		Recupero dati in corso...
	</string>
	<string name="ReleaseNotes">
		Note sulla versione
	</string>
	<string name="RELEASE_NOTES_BASE_URL">
		http://wiki.secondlife.com/wiki/Release_Notes/
	</string>
	<string name="LoadingData">
		In caricamento...
	</string>
	<string name="AvatarNameNobody">
		(nessuno)
	</string>
	<string name="AvatarNameWaiting">
		(in attesa)
	</string>
	<string name="GroupNameNone">
		(nessuno)
	</string>
	<string name="AvalineCaller">
		Chiamante Avaline [ORDER]
	</string>
	<string name="AssetErrorNone">
		Nessun errore
	</string>
	<string name="AssetErrorRequestFailed">
		Richiesta risorsa: fallita
	</string>
	<string name="AssetErrorNonexistentFile">
		Richiesta risorsa: file non esistente
	</string>
	<string name="AssetErrorNotInDatabase">
		Richiesta risorsa: risorsa non trovata nel database
	</string>
	<string name="AssetErrorEOF">
		Fine del file
	</string>
	<string name="AssetErrorCannotOpenFile">
		Apertura del file non possibile
	</string>
	<string name="AssetErrorFileNotFound">
		File non trovato
	</string>
	<string name="AssetErrorTCPTimeout">
		Tempo esaurito per il trasferimento file
	</string>
	<string name="AssetErrorCircuitGone">
		Circuito perso
	</string>
	<string name="AssetErrorPriceMismatch">
		Il programma e il server non combaciano nel prezzo
	</string>
	<string name="AssetErrorUnknownStatus">
		Stato sconosciuto
	</string>
	<string name="texture">
		texture
	</string>
	<string name="sound">
		suono
	</string>
	<string name="calling card">
		biglietto da visita
	</string>
	<string name="landmark">
		punto di riferimento
	</string>
	<string name="legacy script">
		script (vecchia versione)
	</string>
	<string name="clothing">
		vestiario
	</string>
	<string name="object">
		oggetto
	</string>
	<string name="note card">
		biglietto
	</string>
	<string name="folder">
		cartella
	</string>
	<string name="root">
		cartella principale
	</string>
	<string name="lsl2 script">
		script LSL2
	</string>
	<string name="lsl bytecode">
		bytecode LSL
	</string>
	<string name="tga texture">
		tga texture
	</string>
	<string name="body part">
		parte del corpo
	</string>
	<string name="snapshot">
		fotografia
	</string>
	<string name="lost and found">
		oggetti smarriti
	</string>
	<string name="targa image">
		immagine targa
	</string>
	<string name="trash">
		Cestino
	</string>
	<string name="jpeg image">
		immagine jpeg
	</string>
	<string name="animation">
		animazione
	</string>
	<string name="gesture">
		gesture
	</string>
	<string name="simstate">
		simstate
	</string>
	<string name="favorite">
		preferiti
	</string>
	<string name="symbolic link">
		link
	</string>
	<string name="symbolic folder link">
		link alla cartella
	</string>
	<string name="mesh">
		reticolo
	</string>
	<string name="AvatarEditingAppearance">
		(Modifica Aspetto)
	</string>
	<string name="AvatarAway">
		Assente
	</string>
	<string name="AvatarDoNotDisturb">
		Non disturbare
	</string>
	<string name="AvatarMuted">
		Mutato
	</string>
	<string name="anim_express_afraid">
		Dispiaciuto
	</string>
	<string name="anim_express_anger">
		Arrabbiato
	</string>
	<string name="anim_away">
		Assente
	</string>
	<string name="anim_backflip">
		Salto all&apos;indietro
	</string>
	<string name="anim_express_laugh">
		Ridere a crepapelle
	</string>
	<string name="anim_express_toothsmile">
		Gran sorriso
	</string>
	<string name="anim_blowkiss">
		Lancia un bacio
	</string>
	<string name="anim_express_bored">
		Noia
	</string>
	<string name="anim_bow">
		Inchino
	</string>
	<string name="anim_clap">
		Applauso
	</string>
	<string name="anim_courtbow">
		Inchino a corte
	</string>
	<string name="anim_express_cry">
		Pianto
	</string>
	<string name="anim_dance1">
		Ballo 1
	</string>
	<string name="anim_dance2">
		Ballo 2
	</string>
	<string name="anim_dance3">
		Ballo 3
	</string>
	<string name="anim_dance4">
		Ballo 4
	</string>
	<string name="anim_dance5">
		Ballo 5
	</string>
	<string name="anim_dance6">
		Ballo 6
	</string>
	<string name="anim_dance7">
		Ballo 7
	</string>
	<string name="anim_dance8">
		Dance 8
	</string>
	<string name="anim_express_disdain">
		Sdegno
	</string>
	<string name="anim_drink">
		Bere
	</string>
	<string name="anim_express_embarrased">
		Imbarazzo
	</string>
	<string name="anim_angry_fingerwag">
		Negare col dito
	</string>
	<string name="anim_fist_pump">
		Esultare con pugno
	</string>
	<string name="anim_yoga_float">
		Yoga fluttuante
	</string>
	<string name="anim_express_frown">
		Acciglio
	</string>
	<string name="anim_impatient">
		Impazienza
	</string>
	<string name="anim_jumpforjoy">
		Salto di gioia
	</string>
	<string name="anim_kissmybutt">
		Baciami il sedere
	</string>
	<string name="anim_express_kiss">
		Bacio
	</string>
	<string name="anim_laugh_short">
		Risata
	</string>
	<string name="anim_musclebeach">
		Muscoli da spiaggia
	</string>
	<string name="anim_no_unhappy">
		No (Scontento)
	</string>
	<string name="anim_no_head">
		No
	</string>
	<string name="anim_nyanya">
		Na-na-na
	</string>
	<string name="anim_punch_onetwo">
		Uno-due pugno
	</string>
	<string name="anim_express_open_mouth">
		Bocca aperta
	</string>
	<string name="anim_peace">
		Pace
	</string>
	<string name="anim_point_you">
		Indicare altri
	</string>
	<string name="anim_point_me">
		Indicare te stesso
	</string>
	<string name="anim_punch_l">
		Pugno a sinistra
	</string>
	<string name="anim_punch_r">
		Pugno a destra
	</string>
	<string name="anim_rps_countdown">
		Contare nella morra cinese
	</string>
	<string name="anim_rps_paper">
		Carta nella morra cinese
	</string>
	<string name="anim_rps_rock">
		Sasso nella morra cinese
	</string>
	<string name="anim_rps_scissors">
		Forbici nella morra cinese
	</string>
	<string name="anim_express_repulsed">
		Repulsione
	</string>
	<string name="anim_kick_roundhouse_r">
		Calcio con rotazione
	</string>
	<string name="anim_express_sad">
		Triste
	</string>
	<string name="anim_salute">
		Saluto
	</string>
	<string name="anim_shout">
		Urlo
	</string>
	<string name="anim_express_shrug">
		Spallucce
	</string>
	<string name="anim_express_smile">
		Sorriso
	</string>
	<string name="anim_smoke_idle">
		Fumare
	</string>
	<string name="anim_smoke_inhale">
		Fumare inspirazione
	</string>
	<string name="anim_smoke_throw_down">
		Fumare mandando giù
	</string>
	<string name="anim_express_surprise">
		Sorpresa
	</string>
	<string name="anim_sword_strike_r">
		Colpo di spada
	</string>
	<string name="anim_angry_tantrum">
		Collera
	</string>
	<string name="anim_express_tongue_out">
		Linguaccia
	</string>
	<string name="anim_hello">
		Saluto con mano
	</string>
	<string name="anim_whisper">
		Sussurro
	</string>
	<string name="anim_whistle">
		Fischio
	</string>
	<string name="anim_express_wink">
		Ammicca
	</string>
	<string name="anim_wink_hollywood">
		Ammicca (Hollywood)
	</string>
	<string name="anim_express_worry">
		Preoccupato
	</string>
	<string name="anim_yes_happy">
		Si (Felice)
	</string>
	<string name="anim_yes_head">
		Si
	</string>
	<string name="multiple_textures">
		Multiple
	</string>
	<string name="use_texture">
		Usa texture
	</string>
	<string name="manip_hint1">
		Sposta il cursore sul righello
	</string>
	<string name="manip_hint2">
		per bloccare sulla griglia
	</string>
	<string name="texture_loading">
		Caricamento in corso...
	</string>
	<string name="worldmap_offline">
		Offline
	</string>
	<string name="worldmap_item_tooltip_format">
		L$ [PRICE] - [AREA] m²
	</string>
	<string name="worldmap_results_none_found">
		Nessun risultato.
	</string>
	<string name="Ok">
		OK
	</string>
	<string name="Premature end of file">
		Fine prematura del file
	</string>
	<string name="ST_NO_JOINT">
		Impossibile trovare ROOT o JOINT.
	</string>
	<string name="NearbyChatTitle">
		Chat nei dintorni
	</string>
	<string name="NearbyChatLabel">
		(Chat nei dintorni)
	</string>
	<string name="whisper">
		sussurra:
	</string>
	<string name="shout">
		grida:
	</string>
	<string name="ringing">
		In connessione alla Voice Chat in-world...
	</string>
	<string name="connected">
		Connesso
	</string>
	<string name="unavailable">
		Il voice non è disponibile nel posto dove ti trovi ora
	</string>
	<string name="hang_up">
		Disconnesso dalla Voice Chat in-world
	</string>
	<string name="reconnect_nearby">
		Sarai riconnesso alla chat vocale nei dintorni
	</string>
	<string name="ScriptQuestionCautionChatGranted">
		A &apos;[OBJECTNAME]&apos;, un oggetto di proprietà di &apos;[OWNERNAME]&apos;, situato in [REGIONNAME] [REGIONPOS], è stato concesso il permesso di: [PERMISSIONS].
	</string>
	<string name="ScriptQuestionCautionChatDenied">
		A &apos;[OBJECTNAME]&apos;, un oggetto di proprietà di &apos;[OWNERNAME]&apos;, situato in [REGIONNAME] [REGIONPOS], è stato negato il permesso di: [PERMISSIONS].
	</string>
	<string name="AdditionalPermissionsRequestHeader">
		Se consenti l&apos;accesso al tuo account, consentirai anche all&apos;oggetto di:
	</string>
	<string name="ScriptTakeMoney">
		Prendere dollari Linden (L$) da te
	</string>
	<string name="ActOnControlInputs">
		Agire sul tuo controllo degli input
	</string>
	<string name="RemapControlInputs">
		Rimappare il tuo controllo degli input
	</string>
	<string name="AnimateYourAvatar">
		Animare il tuo avatar
	</string>
	<string name="AttachToYourAvatar">
		Far indossare al tuo avatar
	</string>
	<string name="ReleaseOwnership">
		Rilasciare la propietà è far diventare pubblico.
	</string>
	<string name="LinkAndDelink">
		Collegare e scollegare dagli altri oggetti
	</string>
	<string name="AddAndRemoveJoints">
		Aggiungere e rimuovere le giunzioni insieme con gli altri oggetti
	</string>
	<string name="ChangePermissions">
		Cambiare i permessi
	</string>
	<string name="TrackYourCamera">
		Tracciare la fotocamera
	</string>
	<string name="ControlYourCamera">
		Controllare la tua fotocamera
	</string>
	<string name="TeleportYourAgent">
		Teleportarti
	</string>
	<string name="AgentNameSubst">
		(Tu)
	</string>
	<string name="JoinAnExperience"/>
	<string name="SilentlyManageEstateAccess">
		Omette gli avvisi durante la gestione degli elenchi di accesso alle proprietà immobiliari
	</string>
	<string name="OverrideYourAnimations">
		Sostituisce le animazioni predefinite
	</string>
	<string name="ScriptReturnObjects">
		Restituisce oggetti per conto tuo
	</string>
	<string name="UnknownScriptPermission">
		(sconosciuto)!
	</string>
	<string name="SIM_ACCESS_PG">
		Generale
	</string>
	<string name="SIM_ACCESS_MATURE">
		Moderato
	</string>
	<string name="SIM_ACCESS_ADULT">
		Adulti
	</string>
	<string name="SIM_ACCESS_DOWN">
		Offline
	</string>
	<string name="SIM_ACCESS_MIN">
		Sconosciuto
	</string>
	<string name="land_type_unknown">
		(sconosciuto)
	</string>
	<string name="Estate / Full Region">
		Proprietà immobiliare / Regione completa
	</string>
	<string name="Estate / Homestead">
		Proprietà immobiliare / Homestead
	</string>
	<string name="Mainland / Homestead">
		Continente / Homestead
	</string>
	<string name="Mainland / Full Region">
		Continente / Regione completa
	</string>
	<string name="all_files">
		Tutti i file
	</string>
	<string name="sound_files">
		Suoni
	</string>
	<string name="animation_files">
		Animazioni
	</string>
	<string name="image_files">
		Immagini
	</string>
	<string name="save_file_verb">
		Salva
	</string>
	<string name="load_file_verb">
		Carica
	</string>
	<string name="targa_image_files">
		Immagini Targa
	</string>
	<string name="bitmap_image_files">
		Immagini Bitmap
	</string>
	<string name="avi_movie_file">
		File video AVI
	</string>
	<string name="xaf_animation_file">
		File animazione XAF
	</string>
	<string name="xml_file">
		File XML
	</string>
	<string name="raw_file">
		File RAW
	</string>
	<string name="compressed_image_files">
		Immagini compresse
	</string>
	<string name="load_files">
		Carica i file
	</string>
	<string name="choose_the_directory">
		Scegli la cartella
	</string>
	<string name="script_files">
		Script
	</string>
	<string name="dictionary_files">
		Dizionari
	</string>
	<string name="shape">
		Figura corporea
	</string>
	<string name="skin">
		Pelle
	</string>
	<string name="hair">
		Capigliature
	</string>
	<string name="eyes">
		Occhi
	</string>
	<string name="shirt">
		Camicia
	</string>
	<string name="pants">
		Pantaloni
	</string>
	<string name="shoes">
		Scarpe
	</string>
	<string name="socks">
		Calzini
	</string>
	<string name="jacket">
		Giacca
	</string>
	<string name="gloves">
		Guanti
	</string>
	<string name="undershirt">
		Maglietta intima
	</string>
	<string name="underpants">
		Slip
	</string>
	<string name="skirt">
		Gonna
	</string>
	<string name="alpha">
		Alfa (Trasparenza)
	</string>
	<string name="tattoo">
		Tatuaggio
	</string>
	<string name="physics">
		Fisica
	</string>
	<string name="invalid">
		non valido
	</string>
	<string name="none">
		nessuno
	</string>
	<string name="shirt_not_worn">
		Camicia non indossata
	</string>
	<string name="pants_not_worn">
		Pantaloni non indossati
	</string>
	<string name="shoes_not_worn">
		Scarpe non indossate
	</string>
	<string name="socks_not_worn">
		Calzini non indossati
	</string>
	<string name="jacket_not_worn">
		Giacca non indossata
	</string>
	<string name="gloves_not_worn">
		Guanti non indossati
	</string>
	<string name="undershirt_not_worn">
		Maglietta intima non indossata
	</string>
	<string name="underpants_not_worn">
		Slip non indossati
	</string>
	<string name="skirt_not_worn">
		Gonna non indossata
	</string>
	<string name="alpha_not_worn">
		Alpha non portato
	</string>
	<string name="tattoo_not_worn">
		Tatuaggio non portato
	</string>
	<string name="physics_not_worn">
		Fisica non indossata
	</string>
	<string name="invalid_not_worn">
		non valido
	</string>
	<string name="create_new_shape">
		Crea nuova figura corporea
	</string>
	<string name="create_new_skin">
		Crea nuova pelle
	</string>
	<string name="create_new_hair">
		Crea nuovi capelli
	</string>
	<string name="create_new_eyes">
		Crea nuovi occhi
	</string>
	<string name="create_new_shirt">
		Crea nuova camicia
	</string>
	<string name="create_new_pants">
		Crea nuovi pantaloni
	</string>
	<string name="create_new_shoes">
		Crea nuove scarpe
	</string>
	<string name="create_new_socks">
		Crea nuove calze
	</string>
	<string name="create_new_jacket">
		Crea nuova giacca
	</string>
	<string name="create_new_gloves">
		Crea nuovi guanti
	</string>
	<string name="create_new_undershirt">
		Crea nuova maglietta intima
	</string>
	<string name="create_new_underpants">
		Crea nuovi slip
	</string>
	<string name="create_new_skirt">
		Crea nuova gonna
	</string>
	<string name="create_new_alpha">
		Crea nuovo Alpha
	</string>
	<string name="create_new_tattoo">
		Crea un nuovo tatuaggio
	</string>
	<string name="create_new_physics">
		Crea nuova fisica
	</string>
	<string name="create_new_invalid">
		non valido
	</string>
	<string name="NewWearable">
		Nuovo [WEARABLE_ITEM]
	</string>
	<string name="next">
		Avanti
	</string>
	<string name="ok">
		OK
	</string>
	<string name="GroupNotifyGroupNotice">
		Avviso di gruppo
	</string>
	<string name="GroupNotifyGroupNotices">
		Avvisi di gruppo
	</string>
	<string name="GroupNotifySentBy">
		Inviato da
	</string>
	<string name="GroupNotifyAttached">
		Allegato:
	</string>
	<string name="GroupNotifyViewPastNotices">
		Visualizza gli avvisi precedenti o scegli qui di non riceverne.
	</string>
	<string name="GroupNotifyOpenAttachment">
		Apri l&apos;allegato
	</string>
	<string name="GroupNotifySaveAttachment">
		Salva l&apos;allegato
	</string>
	<string name="TeleportOffer">
		Offerta di Teleport
	</string>
	<string name="StartUpNotifications">
		Mentre eri assente sono arrivate nuove notifiche...
	</string>
	<string name="OverflowInfoChannelString">
		Hai ancora [%d] notifiche
	</string>
	<string name="BodyPartsRightArm">
		Braccio destro
	</string>
	<string name="BodyPartsHead">
		Testa
	</string>
	<string name="BodyPartsLeftArm">
		Braccio sinistro
	</string>
	<string name="BodyPartsLeftLeg">
		Gamba sinistra
	</string>
	<string name="BodyPartsTorso">
		Torace
	</string>
	<string name="BodyPartsRightLeg">
		Gamba destra
	</string>
	<string name="GraphicsQualityLow">
		Basso
	</string>
	<string name="GraphicsQualityMid">
		Medio
	</string>
	<string name="GraphicsQualityHigh">
		Alto
	</string>
	<string name="LeaveMouselook">
		Premi ESC per tornare in visualizzazione normale
	</string>
	<string name="InventoryNoMatchingItems">
		Non riesci a trovare quello che cerchi? Prova [secondlife:///app/search/all/[SEARCH_TERM] Cerca].
	</string>
	<string name="PlacesNoMatchingItems">
		Non riesci a trovare quello che cerchi? Prova [secondlife:///app/search/places/[SEARCH_TERM] Cerca].
	</string>
	<string name="FavoritesNoMatchingItems">
		Trascina qui un punto di riferimento per aggiungerlo ai Preferiti.
	</string>
	<string name="InventoryNoTexture">
		Non hai una copia di questa texture nel tuo inventario
	</string>
	<string name="InventoryInboxNoItems">
		Gli acquissti dal mercato verranno mostrati qui. Potrai quindi trascinarli nel tuo inventario per usarli.
	</string>
	<string name="MarketplaceURL">
		https://marketplace.[MARKETPLACE_DOMAIN_NAME]/
	</string>
	<string name="MarketplaceURL_CreateStore">
		http://community.secondlife.com/t5/English-Knowledge-Base/Selling-in-the-Marketplace/ta-p/700193#Section_.3
	</string>
	<string name="MarketplaceURL_Dashboard">
		https://marketplace.[MARKETPLACE_DOMAIN_NAME]/merchants/store/dashboard
	</string>
	<string name="MarketplaceURL_Imports">
		https://marketplace.[MARKETPLACE_DOMAIN_NAME]/merchants/store/imports
	</string>
	<string name="MarketplaceURL_LearnMore">
		https://marketplace.[MARKETPLACE_DOMAIN_NAME]/learn_more
	</string>
	<string name="InventoryOutboxNotMerchantTitle">
		Chiunque può vendere oggetti nel Marketplace.
	</string>
=======
	<string name="SLurlLabelTeleport">Teleportati a</string>
	<string name="SLurlLabelShowOnMap">Mostra la mappa per</string>
	<string name="SLappAgentMute">Disattiva audio</string>
	<string name="SLappAgentUnmute">Riattiva audio</string>
	<string name="SLappAgentIM">IM</string>
	<string name="SLappAgentPay">Paga</string>
	<string name="SLappAgentOfferTeleport">Offri teleport a</string>
	<string name="SLappAgentRequestFriend">Richiesta di amicizia</string>
	<string name="SLappAgentRemoveFriend">Rimozione amico</string>
	<string name="BUTTON_CLOSE_DARWIN">Chiudi (⌘W)</string>
	<string name="BUTTON_CLOSE_WIN">Chiudi (Ctrl+W)</string>
	<string name="BUTTON_CLOSE_CHROME">Chiudi</string>
	<string name="BUTTON_RESTORE">Ripristina</string>
	<string name="BUTTON_MINIMIZE">Minimizza</string>
	<string name="BUTTON_TEAR_OFF">Distacca</string>
	<string name="BUTTON_DOCK">Àncora</string>
	<string name="BUTTON_HELP">Mostra Aiuto</string>
	<string name="Searching">Ricerca in corso...</string>
	<string name="NoneFound">Nessun risultato.</string>
	<string name="RetrievingData">Recupero dati in corso...</string>
	<string name="ReleaseNotes">Note sulla versione</string>
	<string name="RELEASE_NOTES_BASE_URL">http://wiki.secondlife.com/wiki/Release_Notes/</string>
	<string name="LoadingData">In caricamento...</string>
	<string name="AvatarNameNobody">(nessuno)</string>
	<string name="AvatarNameWaiting">(in attesa)</string>
	<string name="GroupNameNone">(nessuno)</string>
	<string name="AvalineCaller">Chiamante Avaline [ORDER]</string>
	<string name="AssetErrorNone">Nessun errore</string>
	<string name="AssetErrorRequestFailed">Richiesta risorsa: fallita</string>
	<string name="AssetErrorNonexistentFile">Richiesta risorsa: file non esistente</string>
	<string name="AssetErrorNotInDatabase">Richiesta risorsa: risorsa non trovata nel database</string>
	<string name="AssetErrorEOF">Fine del file</string>
	<string name="AssetErrorCannotOpenFile">Apertura del file non possibile</string>
	<string name="AssetErrorFileNotFound">File non trovato</string>
	<string name="AssetErrorTCPTimeout">Tempo esaurito per il trasferimento file</string>
	<string name="AssetErrorCircuitGone">Circuito perso</string>
	<string name="AssetErrorPriceMismatch">Il programma e il server non combaciano nel prezzo</string>
	<string name="AssetErrorUnknownStatus">Stato sconosciuto</string>
	<string name="texture">texture</string>
	<string name="sound">suono</string>
	<string name="calling card">biglietto da visita</string>
	<string name="landmark">punto di riferimento</string>
	<string name="legacy script">script (vecchia versione)</string>
	<string name="clothing">vestiario</string>
	<string name="object">oggetto</string>
	<string name="note card">biglietto</string>
	<string name="folder">cartella</string>
	<string name="root">cartella principale</string>
	<string name="lsl2 script">script LSL2</string>
	<string name="lsl bytecode">bytecode LSL</string>
	<string name="tga texture">tga texture</string>
	<string name="body part">parte del corpo</string>
	<string name="snapshot">fotografia</string>
	<string name="lost and found">oggetti smarriti</string>
	<string name="targa image">immagine targa</string>
	<string name="trash">Cestino</string>
	<string name="jpeg image">immagine jpeg</string>
	<string name="animation">animazione</string>
	<string name="gesture">gesture</string>
	<string name="simstate">simstate</string>
	<string name="favorite">preferiti</string>
	<string name="symbolic link">link</string>
	<string name="symbolic folder link">link alla cartella</string>
	<string name="mesh">reticolo</string>
	<string name="AvatarEditingAppearance">(Modifica Aspetto)</string>
	<string name="AvatarAway">Assente</string>
	<string name="AvatarDoNotDisturb">Non disturbare</string>
	<string name="AvatarMuted">Mutato</string>
	<string name="anim_express_afraid">Dispiaciuto</string>
	<string name="anim_express_anger">Arrabbiato</string>
	<string name="anim_away">Assente</string>
	<string name="anim_backflip">Salto all&apos;indietro</string>
	<string name="anim_express_laugh">Ridere a crepapelle</string>
	<string name="anim_express_toothsmile">Gran sorriso</string>
	<string name="anim_blowkiss">Lancia un bacio</string>
	<string name="anim_express_bored">Noia</string>
	<string name="anim_bow">Inchino</string>
	<string name="anim_clap">Applauso</string>
	<string name="anim_courtbow">Inchino a corte</string>
	<string name="anim_express_cry">Pianto</string>
	<string name="anim_dance1">Ballo 1</string>
	<string name="anim_dance2">Ballo 2</string>
	<string name="anim_dance3">Ballo 3</string>
	<string name="anim_dance4">Ballo 4</string>
	<string name="anim_dance5">Ballo 5</string>
	<string name="anim_dance6">Ballo 6</string>
	<string name="anim_dance7">Ballo 7</string>
	<string name="anim_dance8">Dance 8</string>
	<string name="anim_express_disdain">Sdegno</string>
	<string name="anim_drink">Bere</string>
	<string name="anim_express_embarrased">Imbarazzo</string>
	<string name="anim_angry_fingerwag">Negare col dito</string>
	<string name="anim_fist_pump">Esultare con pugno</string>
	<string name="anim_yoga_float">Yoga fluttuante</string>
	<string name="anim_express_frown">Acciglio</string>
	<string name="anim_impatient">Impazienza</string>
	<string name="anim_jumpforjoy">Salto di gioia</string>
	<string name="anim_kissmybutt">Baciami il sedere</string>
	<string name="anim_express_kiss">Bacio</string>
	<string name="anim_laugh_short">Risata</string>
	<string name="anim_musclebeach">Muscoli da spiaggia</string>
	<string name="anim_no_unhappy">No (Scontento)</string>
	<string name="anim_no_head">No</string>
	<string name="anim_nyanya">Na-na-na</string>
	<string name="anim_punch_onetwo">Uno-due pugno</string>
	<string name="anim_express_open_mouth">Bocca aperta</string>
	<string name="anim_peace">Pace</string>
	<string name="anim_point_you">Indicare altri</string>
	<string name="anim_point_me">Indicare te stesso</string>
	<string name="anim_punch_l">Pugno a sinistra</string>
	<string name="anim_punch_r">Pugno a destra</string>
	<string name="anim_rps_countdown">Contare nella morra cinese</string>
	<string name="anim_rps_paper">Carta nella morra cinese</string>
	<string name="anim_rps_rock">Sasso nella morra cinese</string>
	<string name="anim_rps_scissors">Forbici nella morra cinese</string>
	<string name="anim_express_repulsed">Repulsione</string>
	<string name="anim_kick_roundhouse_r">Calcio con rotazione</string>
	<string name="anim_express_sad">Triste</string>
	<string name="anim_salute">Saluto</string>
	<string name="anim_shout">Urlo</string>
	<string name="anim_express_shrug">Spallucce</string>
	<string name="anim_express_smile">Sorriso</string>
	<string name="anim_smoke_idle">Fumare</string>
	<string name="anim_smoke_inhale">Fumare inspirazione</string>
	<string name="anim_smoke_throw_down">Fumare mandando giù</string>
	<string name="anim_express_surprise">Sorpresa</string>
	<string name="anim_sword_strike_r">Colpo di spada</string>
	<string name="anim_angry_tantrum">Collera</string>
	<string name="anim_express_tongue_out">Linguaccia</string>
	<string name="anim_hello">Saluto con mano</string>
	<string name="anim_whisper">Sussurro</string>
	<string name="anim_whistle">Fischio</string>
	<string name="anim_express_wink">Ammicca</string>
	<string name="anim_wink_hollywood">Ammicca (Hollywood)</string>
	<string name="anim_express_worry">Preoccupato</string>
	<string name="anim_yes_happy">Si (Felice)</string>
	<string name="anim_yes_head">Si</string>
	<string name="multiple_textures">Multiple</string>
	<string name="use_texture">Usa texture</string>
	<string name="manip_hint1">Sposta il cursore sul righello</string>
	<string name="manip_hint2">per bloccare sulla griglia</string>
	<string name="texture_loading">Caricamento in corso...</string>
	<string name="worldmap_offline">Offline</string>
	<string name="worldmap_item_tooltip_format">L$ [PRICE] - [AREA] m²</string>
	<string name="worldmap_results_none_found">Nessun risultato.</string>
	<string name="Ok">OK</string>
	<string name="Premature end of file">Fine prematura del file</string>
	<string name="ST_NO_JOINT">Impossibile trovare ROOT o JOINT.</string>
	<string name="NearbyChatTitle">Chat nei dintorni</string>
	<string name="NearbyChatLabel">(Chat nei dintorni)</string>
	<string name="whisper">sussurra:</string>
	<string name="shout">grida:</string>
	<string name="ringing">In connessione alla Voice Chat in-world...</string>
	<string name="connected">Connesso</string>
	<string name="unavailable">Il voice non è disponibile nel posto dove ti trovi ora</string>
	<string name="hang_up">Disconnesso dalla Voice Chat in-world</string>
	<string name="reconnect_nearby">Sarai riconnesso alla chat vocale nei dintorni</string>
	<string name="ScriptQuestionCautionChatGranted">A &apos;[OBJECTNAME]&apos;, un oggetto di proprietà di &apos;[OWNERNAME]&apos;, situato in [REGIONNAME] [REGIONPOS], è stato concesso il permesso di: [PERMISSIONS].</string>
	<string name="ScriptQuestionCautionChatDenied">A &apos;[OBJECTNAME]&apos;, un oggetto di proprietà di &apos;[OWNERNAME]&apos;, situato in [REGIONNAME] [REGIONPOS], è stato negato il permesso di: [PERMISSIONS].</string>
	<string name="AdditionalPermissionsRequestHeader">Se consenti l&apos;accesso al tuo account, consentirai anche all&apos;oggetto di:</string>
	<string name="ScriptTakeMoney">Prendere dollari Linden (L$) da te</string>
	<string name="ActOnControlInputs">Agire sul tuo controllo degli input</string>
	<string name="RemapControlInputs">Rimappare il tuo controllo degli input</string>
	<string name="AnimateYourAvatar">Animare il tuo avatar</string>
	<string name="AttachToYourAvatar">Far indossare al tuo avatar</string>
	<string name="ReleaseOwnership">Rilasciare la propietà è far diventare pubblico.</string>
	<string name="LinkAndDelink">Collegare e scollegare dagli altri oggetti</string>
	<string name="AddAndRemoveJoints">Aggiungere e rimuovere le giunzioni insieme con gli altri oggetti</string>
	<string name="ChangePermissions">Cambiare i permessi</string>
	<string name="TrackYourCamera">Tracciare la fotocamera</string>
	<string name="ControlYourCamera">Controllare la tua fotocamera</string>
	<string name="TeleportYourAgent">Teleportarti</string>
	<string name="AgentNameSubst">(Tu)</string>
	<string name="JoinAnExperience">Partecipa a un&apos;esperienza</string>
	<string name="SilentlyManageEstateAccess">Omette gli avvisi durante la gestione degli elenchi di accesso alle proprietà immobiliari</string>
	<string name="OverrideYourAnimations">Sostituisce le animazioni predefinite</string>
	<string name="ScriptReturnObjects">Restituisce oggetti per conto tuo</string>
	<string name="UnknownScriptPermission">(sconosciuto)!</string>
	<string name="SIM_ACCESS_PG">Generale</string>
	<string name="SIM_ACCESS_MATURE">Moderato</string>
	<string name="SIM_ACCESS_ADULT">Adulti</string>
	<string name="SIM_ACCESS_DOWN">Offline</string>
	<string name="SIM_ACCESS_MIN">Sconosciuto</string>
	<string name="land_type_unknown">(sconosciuto)</string>
	<string name="Estate / Full Region">Proprietà immobiliare / Regione completa</string>
	<string name="Estate / Homestead">Proprietà immobiliare / Homestead</string>
	<string name="Mainland / Homestead">Continente / Homestead</string>
	<string name="Mainland / Full Region">Continente / Regione completa</string>
	<string name="all_files">Tutti i file</string>
	<string name="sound_files">Suoni</string>
	<string name="animation_files">Animazioni</string>
	<string name="image_files">Immagini</string>
	<string name="save_file_verb">Salva</string>
	<string name="load_file_verb">Carica</string>
	<string name="targa_image_files">Immagini Targa</string>
	<string name="bitmap_image_files">Immagini Bitmap</string>
	<string name="png_image_files">Immagini PNG</string>
	<string name="save_texture_image_files">Immagini Targa o PNG</string>
	<string name="avi_movie_file">File video AVI</string>
	<string name="xaf_animation_file">File animazione XAF</string>
	<string name="xml_file">File XML</string>
	<string name="raw_file">File RAW</string>
	<string name="compressed_image_files">Immagini compresse</string>
	<string name="load_files">Carica i file</string>
	<string name="choose_the_directory">Scegli la cartella</string>
	<string name="script_files">Script</string>
	<string name="dictionary_files">Dizionari</string>
	<string name="shape">Figura corporea</string>
	<string name="skin">Pelle</string>
	<string name="hair">Capigliature</string>
	<string name="eyes">Occhi</string>
	<string name="shirt">Camicia</string>
	<string name="pants">Pantaloni</string>
	<string name="shoes">Scarpe</string>
	<string name="socks">Calzini</string>
	<string name="jacket">Giacca</string>
	<string name="gloves">Guanti</string>
	<string name="undershirt">Maglietta intima</string>
	<string name="underpants">Slip</string>
	<string name="skirt">Gonna</string>
	<string name="alpha">Alfa (Trasparenza)</string>
	<string name="tattoo">Tatuaggio</string>
	<string name="physics">Fisica</string>
	<string name="invalid">non valido</string>
	<string name="none">nessuno</string>
	<string name="shirt_not_worn">Camicia non indossata</string>
	<string name="pants_not_worn">Pantaloni non indossati</string>
	<string name="shoes_not_worn">Scarpe non indossate</string>
	<string name="socks_not_worn">Calzini non indossati</string>
	<string name="jacket_not_worn">Giacca non indossata</string>
	<string name="gloves_not_worn">Guanti non indossati</string>
	<string name="undershirt_not_worn">Maglietta intima non indossata</string>
	<string name="underpants_not_worn">Slip non indossati</string>
	<string name="skirt_not_worn">Gonna non indossata</string>
	<string name="alpha_not_worn">Alpha non portato</string>
	<string name="tattoo_not_worn">Tatuaggio non portato</string>
	<string name="physics_not_worn">Fisica non indossata</string>
	<string name="invalid_not_worn">non valido</string>
	<string name="create_new_shape">Crea nuova figura corporea</string>
	<string name="create_new_skin">Crea nuova pelle</string>
	<string name="create_new_hair">Crea nuovi capelli</string>
	<string name="create_new_eyes">Crea nuovi occhi</string>
	<string name="create_new_shirt">Crea nuova camicia</string>
	<string name="create_new_pants">Crea nuovi pantaloni</string>
	<string name="create_new_shoes">Crea nuove scarpe</string>
	<string name="create_new_socks">Crea nuove calze</string>
	<string name="create_new_jacket">Crea nuova giacca</string>
	<string name="create_new_gloves">Crea nuovi guanti</string>
	<string name="create_new_undershirt">Crea nuova maglietta intima</string>
	<string name="create_new_underpants">Crea nuovi slip</string>
	<string name="create_new_skirt">Crea nuova gonna</string>
	<string name="create_new_alpha">Crea nuovo Alpha</string>
	<string name="create_new_tattoo">Crea un nuovo tatuaggio</string>
	<string name="create_new_physics">Crea nuova fisica</string>
	<string name="create_new_invalid">non valido</string>
	<string name="NewWearable">Nuovo [WEARABLE_ITEM]</string>
	<string name="next">Avanti</string>
	<string name="ok">OK</string>
	<string name="GroupNotifyGroupNotice">Avviso di gruppo</string>
	<string name="GroupNotifyGroupNotices">Avvisi di gruppo</string>
	<string name="GroupNotifySentBy">Inviato da</string>
	<string name="GroupNotifyAttached">Allegato:</string>
	<string name="GroupNotifyViewPastNotices">Visualizza gli avvisi precedenti o scegli qui di non riceverne.</string>
	<string name="GroupNotifyOpenAttachment">Apri l&apos;allegato</string>
	<string name="GroupNotifySaveAttachment">Salva l&apos;allegato</string>
	<string name="TeleportOffer">Offerta di Teleport</string>
	<string name="StartUpNotifications">Mentre eri assente sono arrivate nuove notifiche...</string>
	<string name="OverflowInfoChannelString">Hai ancora [%d] notifiche</string>
	<string name="BodyPartsRightArm">Braccio destro</string>
	<string name="BodyPartsHead">Testa</string>
	<string name="BodyPartsLeftArm">Braccio sinistro</string>
	<string name="BodyPartsLeftLeg">Gamba sinistra</string>
	<string name="BodyPartsTorso">Torace</string>
	<string name="BodyPartsRightLeg">Gamba destra</string>
	<string name="GraphicsQualityLow">Basso</string>
	<string name="GraphicsQualityMid">Medio</string>
	<string name="GraphicsQualityHigh">Alto</string>
	<string name="LeaveMouselook">Premi ESC per tornare in visualizzazione normale</string>
	<string name="InventoryNoMatchingItems">Non riesci a trovare quello che cerchi? Prova [secondlife:///app/search/all/[SEARCH_TERM] Cerca].</string>
	<string name="PlacesNoMatchingItems">Non riesci a trovare quello che cerchi? Prova [secondlife:///app/search/places/[SEARCH_TERM] Cerca].</string>
	<string name="FavoritesNoMatchingItems">Trascina qui un punto di riferimento per aggiungerlo ai Preferiti.</string>
	<string name="MarketplaceNoMatchingItems">Nessun articolo trovato. Controlla di aver digitato la stringa di ricerca correttamente e riprova.</string>
	<string name="InventoryNoTexture">Non hai una copia di questa texture nel tuo inventario</string>
	<string name="InventoryInboxNoItems">Gli acquissti dal mercato verranno mostrati qui. Potrai quindi trascinarli nel tuo inventario per usarli.</string>
	<string name="MarketplaceURL">https://marketplace.[MARKETPLACE_DOMAIN_NAME]/</string>
	<string name="MarketplaceURL_CreateStore">http://community.secondlife.com/t5/English-Knowledge-Base/Selling-in-the-Marketplace/ta-p/700193#Section_.3</string>
	<string name="MarketplaceURL_Dashboard">https://marketplace.[MARKETPLACE_DOMAIN_NAME]/merchants/store/dashboard</string>
	<string name="MarketplaceURL_Imports">https://marketplace.[MARKETPLACE_DOMAIN_NAME]/merchants/store/imports</string>
	<string name="MarketplaceURL_LearnMore">https://marketplace.[MARKETPLACE_DOMAIN_NAME]/learn_more</string>
	<string name="InventoryOutboxNotMerchantTitle">Chiunque può vendere oggetti nel Marketplace.</string>
>>>>>>> 02757fc9
	<string name="InventoryOutboxNotMerchantTooltip"/>
	<string name="InventoryOutboxNotMerchant">Per diventare un venditore, devi [[MARKETPLACE_CREATE_STORE_URL] creare un negozio nel Marketplace].</string>
	<string name="InventoryOutboxNoItemsTitle">La tua casella in uscita è vuota.</string>
	<string name="InventoryOutboxNoItemsTooltip"/>
	<string name="InventoryOutboxNoItems">Trascina le cartelle in questa area e clicca su &quot;Invia a Marketplace&quot; per metterle in vendita su [[MARKETPLACE_DASHBOARD_URL] Marketplace].</string>
	<string name="InventoryOutboxInitializingTitle">Inizializzazione Marketplace.in corso</string>
	<string name="InventoryOutboxInitializing">Stiamo eseguendo l&apos;accesso al tuo account sul [[MARKETPLACE_CREATE_STORE_URL] negozio Marketplace].</string>
	<string name="InventoryOutboxErrorTitle">Errori in Marketplace.</string>
	<string name="InventoryOutboxError">Il [[MARKETPLACE_CREATE_STORE_URL] negozio nel Marketplace] ha riportato errori.</string>
	<string name="InventoryMarketplaceError">Questa funzione è al momento in versione beta. Per partecipare, aggiungi il tuo nome a questo [http://goo.gl/forms/FCQ7UXkakz modulo Google].</string>
	<string name="InventoryMarketplaceListingsNoItemsTitle">La cartella degli annunci di Marketplace è vuota.</string>
	<string name="InventoryMarketplaceListingsNoItems">Trascina le cartelle in questa area per metterle in vendita su [[MARKETPLACE_DASHBOARD_URL] Marketplace].</string>
	<string name="Marketplace Validation Warning Stock">la cartella di magazzino deve essere inclusa in una cartella di versione</string>
	<string name="Marketplace Validation Error Mixed Stock">: Errore: tutti gli articoli un una cartella di magazzino devono essere non copiabili e dello stesso tipo</string>
	<string name="Marketplace Validation Error Subfolder In Stock">: Errore: la cartella di magazzino non può contenere sottocartelle</string>
	<string name="Marketplace Validation Warning Empty">: Avviso: la cartella non contiene alcun articolo</string>
	<string name="Marketplace Validation Warning Create Stock">: Avviso: creazione cartella di magazzino in corso</string>
	<string name="Marketplace Validation Warning Create Version">: Avviso: creazione cartella di versione in corso</string>
	<string name="Marketplace Validation Warning Move">: Avviso: spostamento articoli in corso</string>
	<string name="Marketplace Validation Warning Delete">: Avviso: il contenuto della cartella è stato trasferito alla cartella di magazzino e la cartella vuota sta per essere rimossa</string>
	<string name="Marketplace Validation Error Stock Item">: Errore: gli articoli di cui non è permessa la copia devono essere all&apos;interno di una cartella di magazzino</string>
	<string name="Marketplace Validation Warning Unwrapped Item">: Avviso: gli articoli devono essere inclusi in una cartella di versione</string>
	<string name="Marketplace Validation Error">: Errore:</string>
	<string name="Marketplace Validation Warning">: Avviso:</string>
	<string name="Marketplace Validation Error Empty Version">: Avviso: la cartella di versione deve contenere almeno 1 articolo</string>
	<string name="Marketplace Validation Error Empty Stock">: Avviso: la cartella di magazzino deve contenere almeno 1 articolo</string>
	<string name="Marketplace Validation No Error">Nessun errore o avviso da segnalare</string>
	<string name="Marketplace Error None">Nessun errore</string>
	<string name="Marketplace Error Prefix">Errore:</string>
	<string name="Marketplace Error Not Merchant">Prima di inviare gli articoli al Marketplace devi essere impostato come rivenditore (gratis).</string>
	<string name="Marketplace Error Not Accepted">L&apos;articolo non può essere spostato in quella cartella.</string>
	<string name="Marketplace Error Unsellable Item">Questo articolo non può essere venduto nel Marketplace.</string>
	<string name="MarketplaceNoID">no Mkt ID</string>
	<string name="MarketplaceLive">in elenco</string>
	<string name="MarketplaceActive">attivi</string>
	<string name="MarketplaceMax">massimo</string>
	<string name="MarketplaceStock">magazzino</string>
	<string name="MarketplaceNoStock">non in magazzino</string>
	<string name="MarketplaceUpdating">in aggiornamento...</string>
	<string name="Open landmarks">Apri luoghi di riferimento</string>
	<string name="Unconstrained">Libero</string>
	<string name="no_transfer" value="(nessun trasferimento)"/>
	<string name="no_modify" value="(nessuna modifica)"/>
	<string name="no_copy" value="(nessuna copia)"/>
	<string name="worn" value="(indossato)"/>
	<string name="link" value="(link)"/>
	<string name="broken_link" value="(broken_link)&quot;"/>
	<string name="LoadingContents">Caricamento del contenuto...</string>
	<string name="NoContents">Nessun contenuto</string>
	<string name="WornOnAttachmentPoint" value="(indossato su [ATTACHMENT_POINT])"/>
	<string name="AttachmentErrorMessage" value="([ATTACHMENT_ERROR])"/>
	<string name="ActiveGesture" value="[GESLABEL] (attivo)"/>
	<string name="Chat Message" value="Chat:"/>
	<string name="Sound" value="Suono :"/>
	<string name="Wait" value="--- Attendi :"/>
	<string name="AnimFlagStop" value="Ferma l&apos;animazione :"/>
	<string name="AnimFlagStart" value="Inizia l&apos;animazione :"/>
	<string name="Wave" value="Saluta con la mano"/>
	<string name="GestureActionNone" value="Nessuna"/>
	<string name="HelloAvatar" value="Ciao, avatar!"/>
	<string name="ViewAllGestures" value="Visualizza tutto &gt;&gt;"/>
	<string name="GetMoreGestures" value="Altre &gt;&gt;"/>
	<string name="Animations" value="Animazioni,"/>
	<string name="Calling Cards" value="Biglietti da visita,"/>
	<string name="Clothing" value="Vestiti,"/>
	<string name="Gestures" value="Gesture,"/>
	<string name="Landmarks" value="Punti di riferimento,"/>
	<string name="Notecards" value="Biglietti,"/>
	<string name="Objects" value="Oggetti,"/>
	<string name="Scripts" value="Script,"/>
	<string name="Sounds" value="Suoni,"/>
	<string name="Textures" value="Texture,"/>
	<string name="Snapshots" value="Fotografie,"/>
	<string name="No Filters" value="No"/>
	<string name="Since Logoff" value="- Dall&apos;uscita"/>
<<<<<<< HEAD
	<string name="InvFolder My Inventory">
		Il mio inventario
	</string>
	<string name="InvFolder Library">
		Libreria
	</string>
	<string name="InvFolder Textures">
		Texture
	</string>
	<string name="InvFolder Sounds">
		Suoni
	</string>
	<string name="InvFolder Calling Cards">
		Biglietti da visita
	</string>
	<string name="InvFolder Landmarks">
		Punti di riferimento
	</string>
	<string name="InvFolder Scripts">
		Script
	</string>
	<string name="InvFolder Clothing">
		Vestiario
	</string>
	<string name="InvFolder Objects">
		Oggetti
	</string>
	<string name="InvFolder Notecards">
		Biglietti
	</string>
	<string name="InvFolder New Folder">
		Nuova cartella
	</string>
	<string name="InvFolder Inventory">
		Inventario
	</string>
	<string name="InvFolder Uncompressed Images">
		Immagini non compresse
	</string>
	<string name="InvFolder Body Parts">
		Parti del corpo
	</string>
	<string name="InvFolder Trash">
		Cestino
	</string>
	<string name="InvFolder Photo Album">
		Album fotografico
	</string>
	<string name="InvFolder Lost And Found">
		Oggetti smarriti
	</string>
	<string name="InvFolder Uncompressed Sounds">
		Suoni non compressi
	</string>
	<string name="InvFolder Animations">
		Animazioni
	</string>
	<string name="InvFolder Gestures">
		Gesture
	</string>
	<string name="InvFolder Favorite">
		I miei preferiti
	</string>
	<string name="InvFolder favorite">
		I miei preferiti
	</string>
	<string name="InvFolder Favorites">
		I miei preferiti
	</string>
	<string name="InvFolder favorites">
		I miei preferiti
	</string>
	<string name="InvFolder Current Outfit">
		Abbigliamento attuale
	</string>
	<string name="InvFolder Initial Outfits">
		Vestiario iniziale
	</string>
	<string name="InvFolder My Outfits">
		Il mio vestiario
	</string>
	<string name="InvFolder Accessories">
		Accessori
	</string>
	<string name="InvFolder Meshes">
		Reticoli
	</string>
	<string name="InvFolder Received Items">
		Oggetti ricevuti
	</string>
	<string name="InvFolder Merchant Outbox">
		Casella venditore in uscita
	</string>
	<string name="InvFolder Friends">
		Amici
	</string>
	<string name="InvFolder All">
		Tutto
	</string>
	<string name="no_attachments">
		Nessun allegato indossato
	</string>
	<string name="Attachments remain">
		Allegati ([COUNT] spazi restanti)
	</string>
	<string name="Buy">
		Acquista
	</string>
	<string name="BuyforL$">
		Acquista per L$
	</string>
	<string name="Stone">
		Pietra
	</string>
	<string name="Metal">
		Metallo
	</string>
	<string name="Glass">
		Vetro
	</string>
	<string name="Wood">
		Legno
	</string>
	<string name="Flesh">
		Carne
	</string>
	<string name="Plastic">
		Plastica
	</string>
	<string name="Rubber">
		Gomma
	</string>
	<string name="Light">
		Luce
	</string>
	<string name="KBShift">
		Maiusc
	</string>
	<string name="KBCtrl">
		Ctrl
	</string>
	<string name="Chest">
		Petto
	</string>
	<string name="Skull">
		Cranio
	</string>
	<string name="Left Shoulder">
		Spalla sinistra
	</string>
	<string name="Right Shoulder">
		Spalla destra
	</string>
	<string name="Left Hand">
		Mano sinistra
	</string>
	<string name="Right Hand">
		Mano destra
	</string>
	<string name="Left Foot">
		Piede sinisto
	</string>
	<string name="Right Foot">
		Piede destro
	</string>
	<string name="Spine">
		Spina dorsale
	</string>
	<string name="Pelvis">
		Pelvi
	</string>
	<string name="Mouth">
		Bocca
	</string>
	<string name="Chin">
		Mento
	</string>
	<string name="Left Ear">
		Orecchio sinistro
	</string>
	<string name="Right Ear">
		Orecchio destro
	</string>
	<string name="Left Eyeball">
		Bulbo sinistro
	</string>
	<string name="Right Eyeball">
		Bulbo destro
	</string>
	<string name="Nose">
		Naso
	</string>
	<string name="R Upper Arm">
		Avambraccio destro
	</string>
	<string name="R Forearm">
		Braccio destro
	</string>
	<string name="L Upper Arm">
		Avambraccio sinistro
	</string>
	<string name="L Forearm">
		Braccio sinistro
	</string>
	<string name="Right Hip">
		Anca destra
	</string>
	<string name="R Upper Leg">
		Coscia destra
	</string>
	<string name="R Lower Leg">
		Gamba destra
	</string>
	<string name="Left Hip">
		Anca sinista
	</string>
	<string name="L Upper Leg">
		Coscia sinistra
	</string>
	<string name="L Lower Leg">
		Gamba sinistra
	</string>
	<string name="Stomach">
		Stomaco
	</string>
	<string name="Left Pec">
		Petto sinistro
	</string>
	<string name="Right Pec">
		Petto destro
	</string>
	<string name="Neck">
		Collo
	</string>
	<string name="Avatar Center">
		Centro avatar
	</string>
	<string name="Invalid Attachment">
		Punto di collegamento non valido
	</string>
	<string name="YearsMonthsOld">
		Nato da [AGEYEARS] [AGEMONTHS]
	</string>
	<string name="YearsOld">
		Nato da [AGEYEARS]
	</string>
	<string name="MonthsOld">
		Nato da [AGEMONTHS]
	</string>
	<string name="WeeksOld">
		Nato da [AGEWEEKS]
	</string>
	<string name="DaysOld">
		Nato da [AGEDAYS]
	</string>
	<string name="TodayOld">
		Iscritto oggi
	</string>
	<string name="AgeYearsA">
		[COUNT] anno
	</string>
	<string name="AgeYearsB">
		[COUNT] anni
	</string>
	<string name="AgeYearsC">
		[COUNT] anni
	</string>
	<string name="AgeMonthsA">
		[COUNT] mese
	</string>
	<string name="AgeMonthsB">
		[COUNT] mesi
	</string>
	<string name="AgeMonthsC">
		[COUNT] mesi
	</string>
	<string name="AgeWeeksA">
		[COUNT] settimana
	</string>
	<string name="AgeWeeksB">
		[COUNT] settimane
	</string>
	<string name="AgeWeeksC">
		[COUNT] settimane
	</string>
	<string name="AgeDaysA">
		[COUNT] giorno
	</string>
	<string name="AgeDaysB">
		[COUNT] giorni
	</string>
	<string name="AgeDaysC">
		[COUNT] giorni
	</string>
	<string name="GroupMembersA">
		[COUNT] iscritto
	</string>
	<string name="GroupMembersB">
		[COUNT] iscritti
	</string>
	<string name="GroupMembersC">
		[COUNT] iscritti
	</string>
	<string name="AcctTypeResident">
		Residente
	</string>
	<string name="AcctTypeTrial">
		In prova
	</string>
	<string name="AcctTypeCharterMember">
		Socio onorario
	</string>
	<string name="AcctTypeEmployee">
		Dipendente Linden Lab
	</string>
	<string name="PaymentInfoUsed">
		Informazioni di pagamento usate
	</string>
	<string name="PaymentInfoOnFile">
		Informazioni di pagamento registrate
	</string>
	<string name="NoPaymentInfoOnFile">
		Nessuna informazione di pagamento disponibile
	</string>
	<string name="AgeVerified">
		Età verificata
	</string>
	<string name="NotAgeVerified">
		Età non verificata
	</string>
	<string name="Center 2">
		Centro 2
	</string>
	<string name="Top Right">
		In alto a destra
	</string>
	<string name="Top">
		in  alto
	</string>
	<string name="Top Left">
		In alto a sinistra
	</string>
	<string name="Center">
		Al centro
	</string>
	<string name="Bottom Left">
		In basso a sinistra
	</string>
	<string name="Bottom">
		In basso
	</string>
	<string name="Bottom Right">
		In basso a destra
	</string>
	<string name="CompileQueueDownloadedCompiling">
		Scaricato, in compilazione
	</string>
	<string name="CompileQueueServiceUnavailable">
		Il servizio di compilazione degli script non è disponibile
	</string>
	<string name="CompileQueueScriptNotFound">
		Script non trovato sul server.
	</string>
	<string name="CompileQueueProblemDownloading">
		Problema nel download
	</string>
	<string name="CompileQueueInsufficientPermDownload">
		Permessi insufficenti per scaricare lo script.
	</string>
	<string name="CompileQueueInsufficientPermFor">
		Permessi insufficenti per
	</string>
	<string name="CompileQueueUnknownFailure">
		Errore di dowload sconosciuto
	</string>
	<string name="CompileNoExperiencePerm">
		Saltato lo script [SCRIPT] con l&apos;esperienza [EXPERIENCE].
	</string>
	<string name="CompileQueueTitle">
		Avanzamento ricompilazione
	</string>
	<string name="CompileQueueStart">
		ricompila
	</string>
	<string name="ResetQueueTitle">
		Azzera avanzamento
	</string>
	<string name="ResetQueueStart">
		azzera
	</string>
	<string name="RunQueueTitle">
		Attiva avanzamento
	</string>
	<string name="RunQueueStart">
		attiva
	</string>
	<string name="NotRunQueueTitle">
		Disattiva avanzamento
	</string>
	<string name="NotRunQueueStart">
		disattiva
	</string>
	<string name="CompileSuccessful">
		Compilazione riuscita!
	</string>
	<string name="CompileSuccessfulSaving">
		Compilazione riuscita, in salvataggio...
	</string>
	<string name="SaveComplete">
		Salvataggio completato.
	</string>
	<string name="ObjectOutOfRange">
		Script (oggetto fuori portata)
	</string>
	<string name="GodToolsObjectOwnedBy">
		Oggetto [OBJECT] di proprietà di [OWNER]
	</string>
	<string name="GroupsNone">
		nessuno
	</string>
=======
	<string name="InvFolder My Inventory">Il mio inventario</string>
	<string name="InvFolder Library">Libreria</string>
	<string name="InvFolder Textures">Texture</string>
	<string name="InvFolder Sounds">Suoni</string>
	<string name="InvFolder Calling Cards">Biglietti da visita</string>
	<string name="InvFolder Landmarks">Punti di riferimento</string>
	<string name="InvFolder Scripts">Script</string>
	<string name="InvFolder Clothing">Vestiario</string>
	<string name="InvFolder Objects">Oggetti</string>
	<string name="InvFolder Notecards">Biglietti</string>
	<string name="InvFolder New Folder">Nuova cartella</string>
	<string name="InvFolder Inventory">Inventario</string>
	<string name="InvFolder Uncompressed Images">Immagini non compresse</string>
	<string name="InvFolder Body Parts">Parti del corpo</string>
	<string name="InvFolder Trash">Cestino</string>
	<string name="InvFolder Photo Album">Album fotografico</string>
	<string name="InvFolder Lost And Found">Oggetti smarriti</string>
	<string name="InvFolder Uncompressed Sounds">Suoni non compressi</string>
	<string name="InvFolder Animations">Animazioni</string>
	<string name="InvFolder Gestures">Gesture</string>
	<string name="InvFolder Favorite">I miei preferiti</string>
	<string name="InvFolder favorite">I miei preferiti</string>
	<string name="InvFolder Favorites">I miei preferiti</string>
	<string name="InvFolder favorites">I miei preferiti</string>
	<string name="InvFolder Current Outfit">Abbigliamento attuale</string>
	<string name="InvFolder Initial Outfits">Vestiario iniziale</string>
	<string name="InvFolder My Outfits">Il mio vestiario</string>
	<string name="InvFolder Accessories">Accessori</string>
	<string name="InvFolder Meshes">Reticoli</string>
	<string name="InvFolder Received Items">Oggetti ricevuti</string>
	<string name="InvFolder Merchant Outbox">Casella venditore in uscita</string>
	<string name="InvFolder Friends">Amici</string>
	<string name="InvFolder All">Tutto</string>
	<string name="no_attachments">Nessun allegato indossato</string>
	<string name="Attachments remain">Allegati ([COUNT] spazi restanti)</string>
	<string name="Buy">Acquista</string>
	<string name="BuyforL$">Acquista per L$</string>
	<string name="Stone">Pietra</string>
	<string name="Metal">Metallo</string>
	<string name="Glass">Vetro</string>
	<string name="Wood">Legno</string>
	<string name="Flesh">Carne</string>
	<string name="Plastic">Plastica</string>
	<string name="Rubber">Gomma</string>
	<string name="Light">Luce</string>
	<string name="KBShift">Maiusc</string>
	<string name="KBCtrl">Ctrl</string>
	<string name="Chest">Petto</string>
	<string name="Skull">Cranio</string>
	<string name="Left Shoulder">Spalla sinistra</string>
	<string name="Right Shoulder">Spalla destra</string>
	<string name="Left Hand">Mano sinistra</string>
	<string name="Right Hand">Mano destra</string>
	<string name="Left Foot">Piede sinisto</string>
	<string name="Right Foot">Piede destro</string>
	<string name="Spine">Spina dorsale</string>
	<string name="Pelvis">Pelvi</string>
	<string name="Mouth">Bocca</string>
	<string name="Chin">Mento</string>
	<string name="Left Ear">Orecchio sinistro</string>
	<string name="Right Ear">Orecchio destro</string>
	<string name="Left Eyeball">Bulbo sinistro</string>
	<string name="Right Eyeball">Bulbo destro</string>
	<string name="Nose">Naso</string>
	<string name="R Upper Arm">Avambraccio destro</string>
	<string name="R Forearm">Braccio destro</string>
	<string name="L Upper Arm">Avambraccio sinistro</string>
	<string name="L Forearm">Braccio sinistro</string>
	<string name="Right Hip">Anca destra</string>
	<string name="R Upper Leg">Coscia destra</string>
	<string name="R Lower Leg">Gamba destra</string>
	<string name="Left Hip">Anca sinista</string>
	<string name="L Upper Leg">Coscia sinistra</string>
	<string name="L Lower Leg">Gamba sinistra</string>
	<string name="Stomach">Stomaco</string>
	<string name="Left Pec">Petto sinistro</string>
	<string name="Right Pec">Petto destro</string>
	<string name="Neck">Collo</string>
	<string name="Avatar Center">Centro avatar</string>
	<string name="Invalid Attachment">Punto di collegamento non valido</string>
	<string name="ATTACHMENT_MISSING_ITEM">Errore: articolo mancante</string>
	<string name="ATTACHMENT_MISSING_BASE_ITEM">Errore: articolo di base mancante</string>
	<string name="ATTACHMENT_NOT_ATTACHED">Errore: l&apos;oggetto è nel vestiario corrente ma non è collegato</string>
	<string name="YearsMonthsOld">Nato da [AGEYEARS] [AGEMONTHS]</string>
	<string name="YearsOld">Nato da [AGEYEARS]</string>
	<string name="MonthsOld">Nato da [AGEMONTHS]</string>
	<string name="WeeksOld">Nato da [AGEWEEKS]</string>
	<string name="DaysOld">Nato da [AGEDAYS]</string>
	<string name="TodayOld">Iscritto oggi</string>
	<string name="AgeYearsA">[COUNT] anno</string>
	<string name="AgeYearsB">[COUNT] anni</string>
	<string name="AgeYearsC">[COUNT] anni</string>
	<string name="AgeMonthsA">[COUNT] mese</string>
	<string name="AgeMonthsB">[COUNT] mesi</string>
	<string name="AgeMonthsC">[COUNT] mesi</string>
	<string name="AgeWeeksA">[COUNT] settimana</string>
	<string name="AgeWeeksB">[COUNT] settimane</string>
	<string name="AgeWeeksC">[COUNT] settimane</string>
	<string name="AgeDaysA">[COUNT] giorno</string>
	<string name="AgeDaysB">[COUNT] giorni</string>
	<string name="AgeDaysC">[COUNT] giorni</string>
	<string name="GroupMembersA">[COUNT] iscritto</string>
	<string name="GroupMembersB">[COUNT] iscritti</string>
	<string name="GroupMembersC">[COUNT] iscritti</string>
	<string name="AcctTypeResident">Residente</string>
	<string name="AcctTypeTrial">In prova</string>
	<string name="AcctTypeCharterMember">Socio onorario</string>
	<string name="AcctTypeEmployee">Dipendente Linden Lab</string>
	<string name="PaymentInfoUsed">Informazioni di pagamento usate</string>
	<string name="PaymentInfoOnFile">Informazioni di pagamento registrate</string>
	<string name="NoPaymentInfoOnFile">Nessuna informazione di pagamento disponibile</string>
	<string name="AgeVerified">Età verificata</string>
	<string name="NotAgeVerified">Età non verificata</string>
	<string name="Center 2">Centro 2</string>
	<string name="Top Right">In alto a destra</string>
	<string name="Top">in  alto</string>
	<string name="Top Left">In alto a sinistra</string>
	<string name="Center">Al centro</string>
	<string name="Bottom Left">In basso a sinistra</string>
	<string name="Bottom">In basso</string>
	<string name="Bottom Right">In basso a destra</string>
	<string name="CompileQueueDownloadedCompiling">Scaricato, in compilazione</string>
	<string name="CompileQueueServiceUnavailable">Il servizio di compilazione degli script non è disponibile</string>
	<string name="CompileQueueScriptNotFound">Script non trovato sul server.</string>
	<string name="CompileQueueProblemDownloading">Problema nel download</string>
	<string name="CompileQueueInsufficientPermDownload">Permessi insufficenti per scaricare lo script.</string>
	<string name="CompileQueueInsufficientPermFor">Permessi insufficenti per</string>
	<string name="CompileQueueUnknownFailure">Errore di dowload sconosciuto</string>
	<string name="CompileQueueTitle">Avanzamento ricompilazione</string>
	<string name="CompileQueueStart">ricompila</string>
	<string name="ResetQueueTitle">Azzera avanzamento</string>
	<string name="ResetQueueStart">azzera</string>
	<string name="RunQueueTitle">Attiva avanzamento</string>
	<string name="RunQueueStart">attiva</string>
	<string name="NotRunQueueTitle">Disattiva avanzamento</string>
	<string name="NotRunQueueStart">disattiva</string>
	<string name="CompileSuccessful">Compilazione riuscita!</string>
	<string name="CompileSuccessfulSaving">Compilazione riuscita, in salvataggio...</string>
	<string name="SaveComplete">Salvataggio completato.</string>
	<string name="UploadFailed">Caricamento file non riuscito:</string>
	<string name="ObjectOutOfRange">Script (oggetto fuori portata)</string>
	<string name="GodToolsObjectOwnedBy">Oggetto [OBJECT] di proprietà di [OWNER]</string>
	<string name="GroupsNone">nessuno</string>
>>>>>>> 02757fc9
	<string name="Group" value="(gruppo)"/>
	<string name="Unknown">(Sconosciuto)</string>
	<string name="SummaryForTheWeek" value="Riassunto della settimana, partendo dal "/>
	<string name="NextStipendDay" value=". Il prossimo giorno di stipendio è "/>
	<string name="GroupPlanningDate">[mthnum,datetime,utc]/[day,datetime,utc]/[year,datetime,utc]</string>
	<string name="GroupIndividualShare" value="Gruppo       Dividendi individuali"/>
	<string name="GroupColumn" value="Gruppo"/>
	<string name="Balance">Saldo</string>
	<string name="Credits">Ringraziamenti</string>
	<string name="Debits">Debiti</string>
	<string name="Total">Totale</string>
	<string name="NoGroupDataFound">Nessun dato trovato per questo gruppo</string>
	<string name="IMParentEstate">Proprietà principale</string>
	<string name="IMMainland">continente</string>
	<string name="IMTeen">teen</string>
	<string name="Anyone">chiunque</string>
	<string name="RegionInfoError">errore</string>
	<string name="RegionInfoAllEstatesOwnedBy">tutte le proprietà immobiliari di [OWNER]</string>
	<string name="RegionInfoAllEstatesYouOwn">tutte le tue proprietà immobiliari</string>
	<string name="RegionInfoAllEstatesYouManage">tutte le proprietà immobiliari che gestisci per conto di [OWNER]</string>
	<string name="RegionInfoAllowedResidents">Residenti consentiti: ([ALLOWEDAGENTS], massimo [MAXACCESS])</string>
	<string name="RegionInfoAllowedGroups">Gruppi ammessi: ([ALLOWEDGROUPS], massimo [MAXACCESS])</string>
	<string name="ScriptLimitsParcelScriptMemory">Memoria dello script del lotto</string>
	<string name="ScriptLimitsParcelsOwned">Lotti in elenco: [PARCELS]</string>
	<string name="ScriptLimitsMemoryUsed">Memoria utilizzata: [COUNT] kb di [MAX] kb; [AVAILABLE] kb disponibili</string>
	<string name="ScriptLimitsMemoryUsedSimple">Memoria utilizzata: [COUNT] kb</string>
	<string name="ScriptLimitsParcelScriptURLs">URL degli script lotti</string>
	<string name="ScriptLimitsURLsUsed">URL utilizzati: [COUNT] di [MAX]; [AVAILABLE] disponibili</string>
	<string name="ScriptLimitsURLsUsedSimple">URL utilizzati: [COUNT]</string>
	<string name="ScriptLimitsRequestError">Errore nella richiesta di informazioni</string>
	<string name="ScriptLimitsRequestNoParcelSelected">Nessun lotto selezionato</string>
	<string name="ScriptLimitsRequestWrongRegion">Errore: le informazioni sullo script sono disponibili solo nella tua regione attuale</string>
	<string name="ScriptLimitsRequestWaiting">Recupero informazioni in corso...</string>
	<string name="ScriptLimitsRequestDontOwnParcel">Non hai il permesso di visionare questo lotto</string>
	<string name="SITTING_ON">Seduto su</string>
	<string name="ATTACH_CHEST">Petto</string>
	<string name="ATTACH_HEAD">Testa</string>
	<string name="ATTACH_LSHOULDER">Spalla sinistra</string>
	<string name="ATTACH_RSHOULDER">Spalla destra</string>
	<string name="ATTACH_LHAND">Mano sinistra</string>
	<string name="ATTACH_RHAND">Mano destra</string>
	<string name="ATTACH_LFOOT">Piede sinisto</string>
	<string name="ATTACH_RFOOT">Piede destro</string>
	<string name="ATTACH_BACK">Indietro</string>
	<string name="ATTACH_PELVIS">Pelvi</string>
	<string name="ATTACH_MOUTH">Bocca</string>
	<string name="ATTACH_CHIN">Mento</string>
	<string name="ATTACH_LEAR">Orecchio sinistro</string>
	<string name="ATTACH_REAR">Orecchio destro</string>
	<string name="ATTACH_LEYE">Occhio sinistro</string>
	<string name="ATTACH_REYE">Occhio destro</string>
	<string name="ATTACH_NOSE">Naso</string>
	<string name="ATTACH_RUARM">Braccio destro</string>
	<string name="ATTACH_RLARM">Avambraccio destro</string>
	<string name="ATTACH_LUARM">Braccio sinistro</string>
	<string name="ATTACH_LLARM">Avambraccio sinistro</string>
	<string name="ATTACH_RHIP">Anca destra</string>
	<string name="ATTACH_RULEG">Coscia destra</string>
	<string name="ATTACH_RLLEG">Coscia destra</string>
	<string name="ATTACH_LHIP">Anca sinista</string>
	<string name="ATTACH_LULEG">Coscia sinistra</string>
	<string name="ATTACH_LLLEG">Polpaccio sinistro</string>
	<string name="ATTACH_BELLY">Addome</string>
	<string name="ATTACH_RPEC">Petto destro</string>
	<string name="ATTACH_LPEC">Petto sinistro</string>
	<string name="ATTACH_HUD_CENTER_2">HUD in centro 2</string>
	<string name="ATTACH_HUD_TOP_RIGHT">HUD alto a destra</string>
	<string name="ATTACH_HUD_TOP_CENTER">HUD alto in centro</string>
	<string name="ATTACH_HUD_TOP_LEFT">HUD alto a sinistra</string>
	<string name="ATTACH_HUD_CENTER_1">HUD in centro 1</string>
	<string name="ATTACH_HUD_BOTTOM_LEFT">HUD basso a sinistra</string>
	<string name="ATTACH_HUD_BOTTOM">HUD basso</string>
	<string name="ATTACH_HUD_BOTTOM_RIGHT">HUD basso a destra</string>
	<string name="ATTACH_NECK">Collo</string>
	<string name="ATTACH_AVATAR_CENTER">Centro avatar</string>
	<string name="CursorPos">Riga [LINE], Colonna [COLUMN]</string>
	<string name="PanelDirCountFound">[COUNT] trovato/i</string>
	<string name="PanelContentsTooltip">Contenuto dell&apos;oggetto</string>
	<string name="PanelContentsNewScript">Nuovo script</string>
	<string name="DoNotDisturbModeResponseDefault">Questo residente ha attivato la modalità &apos;Non disturbare&apos; e vedrà il tuo messaggio più tardi.</string>
	<string name="MuteByName">(In base al nome)</string>
	<string name="MuteAgent">(Residente)</string>
	<string name="MuteObject">(Oggetto)</string>
	<string name="MuteGroup">(Gruppo)</string>
	<string name="MuteExternal">(esterno)</string>
	<string name="RegionNoCovenant">Non esiste alcun regolamento per questa proprietà.</string>
	<string name="RegionNoCovenantOtherOwner">Non esiste alcun regolamento per questa proprietà. Il terreno di questa proprietà è messo in vendita dal proprietario, non dalla Linden Lab.  Contatta il proprietario del terreno per i dettagli della vendita.</string>
	<string name="covenant_last_modified" value="Ultima modifica: "/>
	<string name="none_text" value="(nessuno)"/>
	<string name="never_text" value="(mai)"/>
	<string name="GroupOwned">Di proprietà di un gruppo</string>
	<string name="Public">Pubblica</string>
	<string name="LocalSettings">Impostazioni locali</string>
	<string name="RegionSettings">Impostazioni regione</string>
	<string name="ClassifiedClicksTxt">Clicca: [TELEPORT] teleport, [MAP] mappa, [PROFILE] profilo</string>
	<string name="ClassifiedUpdateAfterPublish">(si aggiornerà dopo la pubblicazione)</string>
	<string name="NoPicksClassifiedsText">Non hai creato luoghi preferiti né inserzioni. Clicca il pulsante + qui sotto per creare un luogo preferito o un&apos;inserzione.</string>
	<string name="NoAvatarPicksClassifiedsText">L&apos;utente non ha luoghi preferiti né inserzioni</string>
	<string name="PicksClassifiedsLoadingText">Caricamento in corso...</string>
	<string name="MultiPreviewTitle">Anteprima</string>
	<string name="MultiPropertiesTitle">Beni immobiliari</string>
	<string name="InvOfferAnObjectNamed">Un oggetto denominato</string>
	<string name="InvOfferOwnedByGroup">di proprietà del gruppo</string>
	<string name="InvOfferOwnedByUnknownGroup">di proprietà di un gruppo sconosciuto</string>
	<string name="InvOfferOwnedBy">di proprietà di</string>
	<string name="InvOfferOwnedByUnknownUser">di proprietà di un utente sconosciuto</string>
	<string name="InvOfferGaveYou">Ti ha offerto</string>
	<string name="InvOfferDecline">Non hai accettato [DESC] da &lt;nolink&gt;[NAME]&lt;/nolink&gt;.</string>
	<string name="GroupMoneyTotal">Totale</string>
	<string name="GroupMoneyBought">comprato</string>
	<string name="GroupMoneyPaidYou">ti ha pagato</string>
	<string name="GroupMoneyPaidInto">ha pagato</string>
	<string name="GroupMoneyBoughtPassTo">ha comprato il pass</string>
	<string name="GroupMoneyPaidFeeForEvent">pagato la tassa per l&apos;evento</string>
	<string name="GroupMoneyPaidPrizeForEvent">pagato il premio per l&apos;evento</string>
	<string name="GroupMoneyBalance">Saldo</string>
	<string name="GroupMoneyCredits">Ringraziamenti</string>
	<string name="GroupMoneyDebits">Debiti</string>
	<string name="GroupMoneyDate">[weekday,datetime,utc] [mth,datetime,utc] [day,datetime,utc], [year,datetime,utc]</string>
	<string name="AcquiredItems">Oggetti acquisiti</string>
	<string name="Cancel">Annulla</string>
	<string name="UploadingCosts">Il caricamento di [NAME] costa L$ [AMOUNT]</string>
	<string name="BuyingCosts">L&apos;acquisto di [NAME] costa L$ [AMOUNT]</string>
	<string name="UnknownFileExtension">Estensione del file sconosciuta [.%s]
Tipi conosciuti .wav, .tga, .bmp, .jpg, .jpeg, or .bvh</string>
	<string name="MuteObject2">Blocca</string>
	<string name="AddLandmarkNavBarMenu">Aggiungi punto di riferimento...</string>
	<string name="EditLandmarkNavBarMenu">Modifica punto di riferimento...</string>
	<string name="accel-mac-control">⌃</string>
	<string name="accel-mac-command">⌘</string>
	<string name="accel-mac-option">⌥</string>
	<string name="accel-mac-shift">⇧</string>
	<string name="accel-win-control">Ctrl+</string>
	<string name="accel-win-alt">Alt+</string>
	<string name="accel-win-shift">Shift+</string>
	<string name="FileSaved">File salvato</string>
	<string name="Receiving">In ricezione</string>
	<string name="AM">antemeridiane</string>
	<string name="PM">pomeridiane</string>
	<string name="PST">Ora Pacifico</string>
	<string name="PDT">Ora legale Pacifico</string>
	<string name="Direction_Forward">Avanti</string>
	<string name="Direction_Left">Sinistra</string>
	<string name="Direction_Right">Destra</string>
	<string name="Direction_Back">Indietro</string>
	<string name="Direction_North">Nord</string>
	<string name="Direction_South">Sud</string>
	<string name="Direction_West">Ovest</string>
	<string name="Direction_East">Est</string>
	<string name="Direction_Up">Su</string>
	<string name="Direction_Down">Giù</string>
	<string name="Any Category">Qualsiasi categoria</string>
	<string name="Shopping">Acquisti</string>
	<string name="Land Rental">Affitto terreno</string>
	<string name="Property Rental">Affitto proprietà</string>
	<string name="Special Attraction">Attrazioni speciali</string>
	<string name="New Products">Nuovi prodotti</string>
	<string name="Employment">Lavoro</string>
	<string name="Wanted">Cercasi</string>
	<string name="Service">Servizio</string>
	<string name="Personal">Personale</string>
	<string name="None">Nessuno</string>
	<string name="Linden Location">Luogo dei Linden</string>
	<string name="Adult">Adult</string>
	<string name="Arts&amp;Culture">Arte &amp; Cultura</string>
	<string name="Business">Affari</string>
	<string name="Educational">Educazione</string>
	<string name="Gaming">Gioco</string>
	<string name="Hangout">Divertimento</string>
	<string name="Newcomer Friendly">Accoglienza nuovi residenti</string>
	<string name="Parks&amp;Nature">Parchi &amp; Natura</string>
	<string name="Residential">Residenziale</string>
	<string name="Stage">Fase</string>
	<string name="Other">Altro</string>
	<string name="Rental">Affitto</string>
	<string name="Any">Tutti</string>
	<string name="You">Tu</string>
	<string name="Multiple Media">Più supporti</string>
	<string name="Play Media">Riproduci/Pausa supporto</string>
	<string name="MBCmdLineError">Un errore è stato riscontrato analizzando la linea di comando.
Per informazioni: http://wiki.secondlife.com/wiki/Client_parameters
Errore:</string>
	<string name="MBCmdLineUsg">Uso linea di comando del programma [APP_NAME] :</string>
	<string name="MBUnableToAccessFile">Il programma [APP_NAME] non è in grado di accedere ad un file necessario.

Potrebbe darsi che tu abbia copie multiple attivate o che il tuo sistema reputi erroneamente che il file sia già aperto.
Se il problema persiste, riavvia il computer e riprova.
Se il problema continua ancora, dovresti completamente disinstallare l&apos;applicazione [APP_NAME] e reinstallarla.</string>
	<string name="MBFatalError">Errore critico</string>
	<string name="MBRequiresAltiVec">Il programma [APP_NAME] richiede un processore con AltiVec (G4 o superiore).</string>
	<string name="MBAlreadyRunning">Il programma [APP_NAME] è già attivo.
Controlla che il programma non sia minimizzato nella tua barra degli strumenti.
Se il messaggio persiste, riavvia il computer.</string>
	<string name="MBFrozenCrashed">Sembra che [APP_NAME] si sia bloccata o interrotta nella sessione precedente.
Vuoi mandare un crash report?</string>
	<string name="MBAlert">Avviso</string>
	<string name="MBNoDirectX">Il programmma [APP_NAME] non riesce a trovare una DirectX 9.0b o superiore.
[APP_NAME] usa DirectX per rilevare hardware e/o i driver  non aggiornati che possono causare problemi di stabilità, scarsa performance e interruzioni.  Benché tu possa avviare il programma [APP_NAME] senza di esse, consigliamo caldamente l&apos;esecuzione con DirectX 9.0b.

Vuoi continuare?</string>
	<string name="MBWarning">Attenzione</string>
	<string name="MBNoAutoUpdate">L&apos;aggiornamento automatico non è stato ancora realizzato per Linux.
Consigliamo di scaricare l&apos;ultima versione direttamente da www.secondlife.com.</string>
	<string name="MBRegClassFailed">RegisterClass non riuscito</string>
	<string name="MBError">Errore</string>
	<string name="MBFullScreenErr">Impossibile visualizzare a schermo intero con risoluzione [WIDTH] x [HEIGHT].
Visualizzazione corrente in modalità finestra.</string>
	<string name="MBDestroyWinFailed">Errore di arresto durante il tentativo di chiusura della finestra (DestroyWindow() non riuscito)</string>
	<string name="MBShutdownErr">Errore di arresto</string>
	<string name="MBDevContextErr">Impossibile caricare i driver GL</string>
	<string name="MBPixelFmtErr">Impossibile trovare un formato pixel adatto</string>
	<string name="MBPixelFmtDescErr">Impossibile ottenere una descrizione del formato pixel</string>
	<string name="MBTrueColorWindow">[APP_NAME] richiede True Color (32 bit) per funzionare.
Vai alle impostazioni dello schermo del tuo computer e imposta il colore in modalità 32 bit.</string>
	<string name="MBAlpha">[APP_NAME] non funziona poichè è impossibile trovare un canale alpha a 8 bit.  Questo problema normalmente deriva dai driver della scheda video.
Assicurati di avere installato i driver della scheda video più recenti.
Assicurati anche che il monitor sia impostato a True Color (32 bit) nel Pannello di controllo &gt; Schermo &gt; Impostazioni.
Se il messaggio persiste, contatta [SUPPORT_SITE].</string>
	<string name="MBPixelFmtSetErr">Impossibile impostare il formato pixel</string>
	<string name="MBGLContextErr">Impossibile creare il GL rendering</string>
	<string name="MBGLContextActErr">Impossibile attivare il GL rendering</string>
	<string name="MBVideoDrvErr">[APP_NAME] Non riesce ad avviarsi perchè i driver della tua scheda video non sono stati installati correttamente, non sono aggiornati, o sono per un hardware non supportato. Assicurati di avere i driver della scheda video più recenti e anche se li hai installati, prova a installarli di nuovo.

Se il messaggio persiste, contatta [SUPPORT_SITE].</string>
	<string name="5 O&apos;Clock Shadow">Barba leggera</string>
	<string name="All White">Tutti bianchi</string>
	<string name="Anime Eyes">Occhi grandi</string>
	<string name="Arced">Arcuato</string>
	<string name="Arm Length">Lunghezza braccia</string>
	<string name="Attached">Attaccato</string>
	<string name="Attached Earlobes">Lobi attaccati</string>
	<string name="Back Fringe">Frangetta all&apos;indietro</string>
	<string name="Baggy">Larghi</string>
	<string name="Bangs">Frange</string>
	<string name="Beady Eyes">Occhi piccoli</string>
	<string name="Belly Size">Punto vita</string>
	<string name="Big">Grande</string>
	<string name="Big Butt">Sedere grande</string>
	<string name="Big Hair Back">Capigliatura grande: Indietro</string>
	<string name="Big Hair Front">Capigliatura grande: anteriore</string>
	<string name="Big Hair Top">Capigliatura grande: in  alto</string>
	<string name="Big Head">Grande testa</string>
	<string name="Big Pectorals">Grandi pettorali</string>
	<string name="Big Spikes">Capelli con punte</string>
	<string name="Black">Nero</string>
	<string name="Blonde">Biondo</string>
	<string name="Blonde Hair">Capelli biondi</string>
	<string name="Blush">Fard</string>
	<string name="Blush Color">Colore fard</string>
	<string name="Blush Opacity">Opacità fard</string>
	<string name="Body Definition">Definizione muscolare</string>
	<string name="Body Fat">Grasso corporeo</string>
	<string name="Body Freckles">Lentiggini e nei</string>
	<string name="Body Thick">Corpo più robusto</string>
	<string name="Body Thickness">Robustezza del corpo</string>
	<string name="Body Thin">Corpo più magro</string>
	<string name="Bow Legged">Gambe arcuate</string>
	<string name="Breast Buoyancy">Altezza del seno</string>
	<string name="Breast Cleavage">Décolleté</string>
	<string name="Breast Size">Grandezza del seno</string>
	<string name="Bridge Width">Larghezza setto</string>
	<string name="Broad">Largo</string>
	<string name="Brow Size">Grandezza delle sopracciglia</string>
	<string name="Bug Eyes">Occhi sporgenti</string>
	<string name="Bugged Eyes">Occhi sporgenti</string>
	<string name="Bulbous">Bulboso</string>
	<string name="Bulbous Nose">Naso bulboso</string>
	<string name="Breast Physics Mass">Massa seno</string>
	<string name="Breast Physics Smoothing">Lisciatura seno</string>
	<string name="Breast Physics Gravity">Gravità seno</string>
	<string name="Breast Physics Drag">Resistenza seno</string>
	<string name="Breast Physics InOut Max Effect">Massimo effetto</string>
	<string name="Breast Physics InOut Spring">Elasticità</string>
	<string name="Breast Physics InOut Gain">Guadagno</string>
	<string name="Breast Physics InOut Damping">Attenuazione</string>
	<string name="Breast Physics UpDown Max Effect">Massimo effetto</string>
	<string name="Breast Physics UpDown Spring">Elasticità</string>
	<string name="Breast Physics UpDown Gain">Guadagno</string>
	<string name="Breast Physics UpDown Damping">Attenuazione</string>
	<string name="Breast Physics LeftRight Max Effect">Massimo effetto</string>
	<string name="Breast Physics LeftRight Spring">Elasticità</string>
	<string name="Breast Physics LeftRight Gain">Guadagno</string>
	<string name="Breast Physics LeftRight Damping">Attenuazione</string>
	<string name="Belly Physics Mass">Massa pancia</string>
	<string name="Belly Physics Smoothing">Lisciatura pancia</string>
	<string name="Belly Physics Gravity">Gravità pancia</string>
	<string name="Belly Physics Drag">Resistenza pancia</string>
	<string name="Belly Physics UpDown Max Effect">Massimo effetto</string>
	<string name="Belly Physics UpDown Spring">Elasticità</string>
	<string name="Belly Physics UpDown Gain">Guadagno</string>
	<string name="Belly Physics UpDown Damping">Attenuazione</string>
	<string name="Butt Physics Mass">Massa natiche</string>
	<string name="Butt Physics Smoothing">Lisciatura natiche</string>
	<string name="Butt Physics Gravity">Gravità natiche</string>
	<string name="Butt Physics Drag">Resistenza natiche</string>
	<string name="Butt Physics UpDown Max Effect">Massimo effetto</string>
	<string name="Butt Physics UpDown Spring">Elasticità</string>
	<string name="Butt Physics UpDown Gain">Guadagno</string>
	<string name="Butt Physics UpDown Damping">Attenuazione</string>
	<string name="Butt Physics LeftRight Max Effect">Massimo effetto</string>
	<string name="Butt Physics LeftRight Spring">Elasticità</string>
	<string name="Butt Physics LeftRight Gain">Guadagno</string>
	<string name="Butt Physics LeftRight Damping">Attenuazione</string>
	<string name="Bushy Eyebrows">Sopracciglia cespugliose</string>
	<string name="Bushy Hair">Capelli a cespuglio</string>
	<string name="Butt Size">Grandezza del sedere</string>
	<string name="Butt Gravity">Gravità natiche</string>
	<string name="bustle skirt">Crinolina</string>
	<string name="no bustle">Nessuna crinolina</string>
	<string name="more bustle">Più crinolina</string>
	<string name="Chaplin">Baffetti</string>
	<string name="Cheek Bones">Zigomi</string>
	<string name="Chest Size">Ampiezza del torace</string>
	<string name="Chin Angle">Angolo del mento</string>
	<string name="Chin Cleft">Fossetta sul mento</string>
	<string name="Chin Curtains">Barba sottomento</string>
	<string name="Chin Depth">Profondità mento</string>
	<string name="Chin Heavy">Mento forte</string>
	<string name="Chin In">Mento in dentro</string>
	<string name="Chin Out">Mento sporgente</string>
	<string name="Chin-Neck">Mento-collo</string>
	<string name="Clear">Trasparente</string>
	<string name="Cleft">Fossetta</string>
	<string name="Close Set Eyes">Occhi ravvicinati</string>
	<string name="Closed">Chiusa</string>
	<string name="Closed Back">Chiuso dietro</string>
	<string name="Closed Front">Chiuso davanti</string>
	<string name="Closed Left">Chiuso sinistra</string>
	<string name="Closed Right">Chiuso destra</string>
	<string name="Coin Purse">Meno pronunciati</string>
	<string name="Collar Back">Colletto posteriore</string>
	<string name="Collar Front">Colletto anteriore</string>
	<string name="Corner Down">Angolo all&apos;ingiù</string>
	<string name="Corner Up">Angolo all&apos;insù</string>
	<string name="Creased">Piega</string>
	<string name="Crooked Nose">Naso storto</string>
	<string name="Cuff Flare">Svasato con risvolto</string>
	<string name="Dark">Scuro</string>
	<string name="Dark Green">Verde scuro</string>
	<string name="Darker">Più scuro</string>
	<string name="Deep">Profondo</string>
	<string name="Default Heels">Tacchi standard</string>
	<string name="Dense">Folti</string>
	<string name="Double Chin">Doppio mento</string>
	<string name="Downturned">All&apos;ingiù</string>
	<string name="Duffle Bag">Più pronunciati</string>
	<string name="Ear Angle">Angolo orecchie</string>
	<string name="Ear Size">Grandezza orecchie</string>
	<string name="Ear Tips">Estremità orecchie</string>
	<string name="Egg Head">Ovalizzazione testa</string>
	<string name="Eye Bags">Occhiaie</string>
	<string name="Eye Color">Colore degli occhi</string>
	<string name="Eye Depth">Profondità degli occhi</string>
	<string name="Eye Lightness">Luminosità degli occhi</string>
	<string name="Eye Opening">Apertura degli occhi</string>
	<string name="Eye Pop">Prominenza degli occhi</string>
	<string name="Eye Size">Grandezza occhi</string>
	<string name="Eye Spacing">Distanza occhi</string>
	<string name="Eyebrow Arc">Arco delle sopracciglia</string>
	<string name="Eyebrow Density">Densità delle sopracciglia</string>
	<string name="Eyebrow Height">Altezza delle sopracciglia</string>
	<string name="Eyebrow Points">Sopracciglia appuntite</string>
	<string name="Eyebrow Size">Grandezza sopracciglia</string>
	<string name="Eyelash Length">Lunghezza delle ciglia</string>
	<string name="Eyeliner">Eyeliner</string>
	<string name="Eyeliner Color">Colore dell&apos;eyeliner</string>
	<string name="Eyes Bugged">Occhi sporgenti</string>
	<string name="Face Shear">Taglio del viso</string>
	<string name="Facial Definition">Definizione del viso</string>
	<string name="Far Set Eyes">Occhi distanti</string>
	<string name="Fat Lips">Labbra carnose</string>
	<string name="Female">Femmina</string>
	<string name="Fingerless">Senza dita</string>
	<string name="Fingers">Dita</string>
	<string name="Flared Cuffs">Risvolti svasati</string>
	<string name="Flat">Piatto</string>
	<string name="Flat Butt">Sedere piatto</string>
	<string name="Flat Head">Testa piatta</string>
	<string name="Flat Toe">Punta piatta</string>
	<string name="Foot Size">Misura piede</string>
	<string name="Forehead Angle">Angolo della fronte</string>
	<string name="Forehead Heavy">Fronte sporgente</string>
	<string name="Freckles">Lentiggini</string>
	<string name="Front Fringe">Frangetta</string>
	<string name="Full Back">Dietro gonfi</string>
	<string name="Full Eyeliner">Eyeliner marcato</string>
	<string name="Full Front">Anteriore gonfio</string>
	<string name="Full Hair Sides">Lati capelli gonfi</string>
	<string name="Full Sides">Lati gonfi</string>
	<string name="Glossy">Lucido</string>
	<string name="Glove Fingers">Dita con guanti</string>
	<string name="Glove Length">Lunghezza guanti</string>
	<string name="Hair">Capigliature</string>
	<string name="Hair Back">Capelli: Indietro</string>
	<string name="Hair Front">Capelli: anteriore</string>
	<string name="Hair Sides">Capelli: lati</string>
	<string name="Hair Sweep">Direzione capigliatura</string>
	<string name="Hair Thickess">Foltezza</string>
	<string name="Hair Thickness">Foltezza</string>
	<string name="Hair Tilt">Inclinazione</string>
	<string name="Hair Tilted Left">Verso sinistra</string>
	<string name="Hair Tilted Right">Verso destra</string>
	<string name="Hair Volume">Capelli: Volume</string>
	<string name="Hand Size">Grandezza mani</string>
	<string name="Handlebars">Baffi a manubrio</string>
	<string name="Head Length">Lunghezza testa</string>
	<string name="Head Shape">Forma della testa</string>
	<string name="Head Size">Grandezza della testa</string>
	<string name="Head Stretch">Allungamento testa</string>
	<string name="Heel Height">Altezza tacchi</string>
	<string name="Heel Shape">Forma tacchi</string>
	<string name="Height">Altezza</string>
	<string name="High">Alto</string>
	<string name="High Heels">Tacchi alti</string>
	<string name="High Jaw">Mandibola alta</string>
	<string name="High Platforms">Alta</string>
	<string name="High and Tight">Alto e stretto</string>
	<string name="Higher">Più alto</string>
	<string name="Hip Length">Altezza bacino</string>
	<string name="Hip Width">Larghezza bacino</string>
	<string name="Hover">Muovi sopra</string>
	<string name="In">Dentro</string>
	<string name="In Shdw Color">Colore ombretto interno</string>
	<string name="In Shdw Opacity">Opacità ombretto interno</string>
	<string name="Inner Eye Corner">Angolo interno</string>
	<string name="Inner Eye Shadow">Ombretto interno</string>
	<string name="Inner Shadow">Ombretto interno</string>
	<string name="Jacket Length">Lunghezza giacca</string>
	<string name="Jacket Wrinkles">Grinze della giacca</string>
	<string name="Jaw Angle">Angolo mandibola</string>
	<string name="Jaw Jut">Prognatismo mento</string>
	<string name="Jaw Shape">Forma del mento</string>
	<string name="Join">Iscriviti</string>
	<string name="Jowls">Guance</string>
	<string name="Knee Angle">Angolo ginocchia</string>
	<string name="Knock Kneed">Gambe ad X</string>
	<string name="Large">Grande</string>
	<string name="Large Hands">Mani grandi</string>
	<string name="Left Part">Riga a sinistra</string>
	<string name="Leg Length">Lunghezza gambe</string>
	<string name="Leg Muscles">Muscoli gambe</string>
	<string name="Less">Meno</string>
	<string name="Less Body Fat">Meno grasso corporeo</string>
	<string name="Less Curtains">Meno</string>
	<string name="Less Freckles">Meno lentiggini</string>
	<string name="Less Full">Meno piene</string>
	<string name="Less Gravity">Più alto</string>
	<string name="Less Love">Meno maniglie</string>
	<string name="Less Muscles">Meno muscoli</string>
	<string name="Less Muscular">Meno muscolari</string>
	<string name="Less Rosy">Meno rosato</string>
	<string name="Less Round">Meno rotondo</string>
	<string name="Less Saddle">Meno a sella</string>
	<string name="Less Square">Meno quadrato</string>
	<string name="Less Volume">Meno volume</string>
	<string name="Less soul">Meno</string>
	<string name="Lighter">Più leggero</string>
	<string name="Lip Cleft">Distanza fossetta labbro</string>
	<string name="Lip Cleft Depth">Prof. fossetta labbro</string>
	<string name="Lip Fullness">Volume labbra</string>
	<string name="Lip Pinkness">Tonalità rosa labbra</string>
	<string name="Lip Ratio">Proporzione labbra</string>
	<string name="Lip Thickness">Carnosità labbra</string>
	<string name="Lip Width">Larghezza labbra</string>
	<string name="Lipgloss">Lipgloss</string>
	<string name="Lipstick">Rossetto</string>
	<string name="Lipstick Color">Colore rossetto</string>
	<string name="Long">Lungo</string>
	<string name="Long Head">Testa lunga</string>
	<string name="Long Hips">Bacino alto</string>
	<string name="Long Legs">Gambe lunghe</string>
	<string name="Long Neck">Collo lungo</string>
	<string name="Long Pigtails">Codini lunghi</string>
	<string name="Long Ponytail">Codino lungo</string>
	<string name="Long Torso">Torace lungo</string>
	<string name="Long arms">Braccia lunghe</string>
	<string name="Loose Pants">Pantaloni ampi</string>
	<string name="Loose Shirt">Camicia ampia</string>
	<string name="Loose Sleeves">Maniche non attillate</string>
	<string name="Love Handles">Maniglie dell&apos;amore</string>
	<string name="Low">Basso</string>
	<string name="Low Heels">Tacchi bassi</string>
	<string name="Low Jaw">Mandibola bassa</string>
	<string name="Low Platforms">Bassa</string>
	<string name="Low and Loose">Basso e ampio</string>
	<string name="Lower">Più basso</string>
	<string name="Lower Bridge">Parte bassa del setto</string>
	<string name="Lower Cheeks">Guance inferiori</string>
	<string name="Male">Maschio</string>
	<string name="Middle Part">Riga nel mezzo</string>
	<string name="More">Altro</string>
	<string name="More Blush">Più fard</string>
	<string name="More Body Fat">Più grasso corporeo</string>
	<string name="More Curtains">Più</string>
	<string name="More Eyeshadow">Più ombretto</string>
	<string name="More Freckles">Più lentiggini</string>
	<string name="More Full">Più piene</string>
	<string name="More Gravity">Più calato</string>
	<string name="More Lipstick">Più rossetto</string>
	<string name="More Love">Più maniglie</string>
	<string name="More Lower Lip">Labbro inf. pronunciato</string>
	<string name="More Muscles">Più muscoli</string>
	<string name="More Muscular">Più muscolatura</string>
	<string name="More Rosy">Più rosato</string>
	<string name="More Round">Più rotondo</string>
	<string name="More Saddle">Più a sella</string>
	<string name="More Sloped">Più orizzontale</string>
	<string name="More Square">Più quadrato</string>
	<string name="More Upper Lip">Labbro sup. pronunciato</string>
	<string name="More Vertical">Più verticale</string>
	<string name="More Volume">Più volume</string>
	<string name="More soul">Più</string>
	<string name="Moustache">Baffi</string>
	<string name="Mouth Corner">Angolo della bocca</string>
	<string name="Mouth Position">Posizione della bocca</string>
	<string name="Mowhawk">Moicana</string>
	<string name="Muscular">Muscolatura</string>
	<string name="Mutton Chops">Basette lunghe</string>
	<string name="Nail Polish">Smalto</string>
	<string name="Nail Polish Color">Colore smalto</string>
	<string name="Narrow">Socchiusi</string>
	<string name="Narrow Back">Laterali post. vicini</string>
	<string name="Narrow Front">Laterali ant. vicini</string>
	<string name="Narrow Lips">Labbra strette</string>
	<string name="Natural">Naturale</string>
	<string name="Neck Length">Lunghezza del collo</string>
	<string name="Neck Thickness">Grandezza del collo</string>
	<string name="No Blush">Senza fard</string>
	<string name="No Eyeliner">Senza eyeliner</string>
	<string name="No Eyeshadow">Senza ombretto</string>
	<string name="No Lipgloss">Senza lipgloss</string>
	<string name="No Lipstick">Senza rossetto</string>
	<string name="No Part">Senza riga</string>
	<string name="No Polish">Senza smalto</string>
	<string name="No Red">Senza rosso</string>
	<string name="No Spikes">Senza punte</string>
	<string name="No White">Senza bianco</string>
	<string name="No Wrinkles">Senza pieghe</string>
	<string name="Normal Lower">Inferiore normale</string>
	<string name="Normal Upper">Superiore normale</string>
	<string name="Nose Left">Naso a sinistra</string>
	<string name="Nose Right">Naso a destra</string>
	<string name="Nose Size">Grandezza naso</string>
	<string name="Nose Thickness">Spessore naso</string>
	<string name="Nose Tip Angle">Angolo punta naso</string>
	<string name="Nose Tip Shape">Forma punta naso</string>
	<string name="Nose Width">Larghezza naso</string>
	<string name="Nostril Division">Divisione narici</string>
	<string name="Nostril Width">Larghezza narici</string>
	<string name="Opaque">Opaco</string>
	<string name="Open">Apri</string>
	<string name="Open Back">Retro aperto</string>
	<string name="Open Front">Davanti aperto</string>
	<string name="Open Left">Lato sin. aperto</string>
	<string name="Open Right">Lato des. aperto</string>
	<string name="Orange">Arancio</string>
	<string name="Out">Fuori</string>
	<string name="Out Shdw Color">Colore ombretto esterno</string>
	<string name="Out Shdw Opacity">Opacità ombretto esterno</string>
	<string name="Outer Eye Corner">Angolo esterno occhio</string>
	<string name="Outer Eye Shadow">Ombretto esterno</string>
	<string name="Outer Shadow">Ombreggiatura esterna</string>
	<string name="Overbite">Denti sup. in fuori</string>
	<string name="Package">Genitali</string>
	<string name="Painted Nails">Unghie smaltate</string>
	<string name="Pale">Pallido</string>
	<string name="Pants Crotch">Cavallo</string>
	<string name="Pants Fit">Vestibilità pantaloni</string>
	<string name="Pants Length">Lunghezza pantaloni</string>
	<string name="Pants Waist">Taglia pantalone</string>
	<string name="Pants Wrinkles">Pantaloni con le grinze</string>
	<string name="Part">Con riga</string>
	<string name="Part Bangs">Frangetta divisa</string>
	<string name="Pectorals">Pettorali</string>
	<string name="Pigment">Pigmento</string>
	<string name="Pigtails">Codini</string>
	<string name="Pink">Rosa</string>
	<string name="Pinker">Più rosato</string>
	<string name="Platform Height">Altezza pianta</string>
	<string name="Platform Width">Larghezza pianta</string>
	<string name="Pointy">Appuntito</string>
	<string name="Pointy Heels">Tacchi a spillo</string>
	<string name="Ponytail">Codino</string>
	<string name="Poofy Skirt">Gonna gonfia</string>
	<string name="Pop Left Eye">Sinistro più aperto</string>
	<string name="Pop Right Eye">Destro più aperto</string>
	<string name="Puffy">Paffute</string>
	<string name="Puffy Eyelids">Palpebre gonfie</string>
	<string name="Rainbow Color">Tonalità</string>
	<string name="Red Hair">Presenza di rosso nei capelli</string>
	<string name="Regular">Normale</string>
	<string name="Right Part">Riga a destra</string>
	<string name="Rosy Complexion">Incarnato</string>
	<string name="Round">Rotondo</string>
	<string name="Ruddiness">Rossore</string>
	<string name="Ruddy">Rosse</string>
	<string name="Rumpled Hair">Capelli mossi</string>
	<string name="Saddle Bags">Rotondità fianchi</string>
	<string name="Scrawny Leg">Gambe magre</string>
	<string name="Separate">Separati</string>
	<string name="Shallow">Meno pronunciato</string>
	<string name="Shear Back">Taglio posteriore</string>
	<string name="Shear Face">Taglio del viso</string>
	<string name="Shear Front">Taglio anteriore</string>
	<string name="Shear Left Up">Distorto a sinistra</string>
	<string name="Shear Right Up">Distorto a destra</string>
	<string name="Sheared Back">Taglio verso dietro</string>
	<string name="Sheared Front">Taglio verso davanti</string>
	<string name="Shift Left">A sinistra</string>
	<string name="Shift Mouth">Spostamento bocca</string>
	<string name="Shift Right">A destra</string>
	<string name="Shirt Bottom">Parte inferiore camicia</string>
	<string name="Shirt Fit">Vestibilità camicia</string>
	<string name="Shirt Wrinkles">Camicia con le grinze</string>
	<string name="Shoe Height">Altezza scarpe</string>
	<string name="Short">Basso</string>
	<string name="Short Arms">Braccia corte</string>
	<string name="Short Legs">Gambe corte</string>
	<string name="Short Neck">Collo corto</string>
	<string name="Short Pigtails">Codini corti</string>
	<string name="Short Ponytail">Codino corto</string>
	<string name="Short Sideburns">Basette corte</string>
	<string name="Short Torso">Torace corto</string>
	<string name="Short hips">Bacino corto</string>
	<string name="Shoulders">Spalle</string>
	<string name="Side Fringe">Ciuffi laterali</string>
	<string name="Sideburns">Basette</string>
	<string name="Sides Hair">Capigliatura di lato</string>
	<string name="Sides Hair Down">Capigliatura di lato sciolta</string>
	<string name="Sides Hair Up">Capigliatura di lato raccolta</string>
	<string name="Skinny Neck">Collo fino</string>
	<string name="Skirt Fit">Vestibilità gonna</string>
	<string name="Skirt Length">Lunghezza gonna</string>
	<string name="Slanted Forehead">Fronte inclinata</string>
	<string name="Sleeve Length">Lunghezza maniche</string>
	<string name="Sleeve Looseness">Morbidezza maniche</string>
	<string name="Slit Back">Spacco: Indietro</string>
	<string name="Slit Front">Spacco: anteriore</string>
	<string name="Slit Left">Spacco: Sinistra</string>
	<string name="Slit Right">Spacco: Destra</string>
	<string name="Small">Piccola</string>
	<string name="Small Hands">Mani piccole</string>
	<string name="Small Head">Testa piccola</string>
	<string name="Smooth">Liscio</string>
	<string name="Smooth Hair">Capelli lisci</string>
	<string name="Socks Length">Lunghezza calze</string>
	<string name="Soulpatch">Pizzetto labbro inferiore</string>
	<string name="Sparse">Piu rade</string>
	<string name="Spiked Hair">Capelli a punta</string>
	<string name="Square">Quadrato</string>
	<string name="Square Toe">Punta quadrata</string>
	<string name="Squash Head">Testa schiacciata</string>
	<string name="Stretch Head">Testa allungata</string>
	<string name="Sunken">Scarne</string>
	<string name="Sunken Chest">Senza pettorali</string>
	<string name="Sunken Eyes">Occhi infossati</string>
	<string name="Sweep Back">Indietro</string>
	<string name="Sweep Forward">Avanti</string>
	<string name="Tall">Alto</string>
	<string name="Taper Back">Ravv. lat. posteriore</string>
	<string name="Taper Front">Ravv. lat. frontale</string>
	<string name="Thick Heels">Tacchi spessi</string>
	<string name="Thick Neck">Collo grosso</string>
	<string name="Thick Toe">Punta spessa</string>
	<string name="Thin">Sottili</string>
	<string name="Thin Eyebrows">Sopracciglia sottili</string>
	<string name="Thin Lips">Labbra sottili</string>
	<string name="Thin Nose">Naso sottile</string>
	<string name="Tight Chin">Mento stretto</string>
	<string name="Tight Cuffs">Fondo stretto</string>
	<string name="Tight Pants">Pantaloni attillati</string>
	<string name="Tight Shirt">Camicia attillata</string>
	<string name="Tight Skirt">Gonna attillata</string>
	<string name="Tight Sleeves">Maniche strette</string>
	<string name="Toe Shape">Forma della punta</string>
	<string name="Toe Thickness">Spessore della punta</string>
	<string name="Torso Length">Lunghezza del torace</string>
	<string name="Torso Muscles">Muscoli del torace</string>
	<string name="Torso Scrawny">Torso Scrawny</string>
	<string name="Unattached">Distaccato</string>
	<string name="Uncreased">Senza piega</string>
	<string name="Underbite">Denti inf. in fuori</string>
	<string name="Unnatural">Innaturale</string>
	<string name="Upper Bridge">Parte alta del setto</string>
	<string name="Upper Cheeks">Parte alta degli zigomi</string>
	<string name="Upper Chin Cleft">Fossetta sup. del mento</string>
	<string name="Upper Eyelid Fold">Piega palpebra sup.</string>
	<string name="Upturned">All&apos;insù</string>
	<string name="Very Red">Molto rossi</string>
	<string name="Waist Height">Vita alta</string>
	<string name="Well-Fed">Pienotte</string>
	<string name="White Hair">Capelli bianchi</string>
	<string name="Wide">Largo</string>
	<string name="Wide Back">Dietro largo</string>
	<string name="Wide Front">Davanti largo</string>
	<string name="Wide Lips">Labbra larghe</string>
	<string name="Wild">Colorati</string>
	<string name="Wrinkles">Grinze</string>
	<string name="LocationCtrlAddLandmarkTooltip">Aggiungi ai miei punti di riferimento</string>
	<string name="LocationCtrlEditLandmarkTooltip">Modifica i miei punti di riferimento</string>
	<string name="LocationCtrlInfoBtnTooltip">Maggiori informazioni sulla posizione attuale</string>
	<string name="LocationCtrlComboBtnTooltip">La cronologia delle mie posizioni</string>
	<string name="LocationCtrlAdultIconTooltip">Regione con categoria adulti</string>
	<string name="LocationCtrlModerateIconTooltip">Regione con categoria moderata</string>
	<string name="LocationCtrlGeneralIconTooltip">Regione generale</string>
	<string name="LocationCtrlSeeAVsTooltip">Gli avatar in questo lotto non possono essere visti o sentiti da avatar all&apos;esterno del lotto</string>
	<string name="LocationCtrlPathfindingDirtyTooltip">Gli oggetti che si muovono potrebbero non comportarsi correttamente in questa regione fino a quando non viene eseguito il rebake della regione.</string>
	<string name="LocationCtrlPathfindingDisabledTooltip">Il pathfinding dinamico non è attivato in questa regione.</string>
	<string name="UpdaterWindowTitle">Aggiornamento [APP_NAME]</string>
	<string name="UpdaterNowUpdating">Aggiornamento di [APP_NAME]...</string>
	<string name="UpdaterNowInstalling">Installazione di [APP_NAME]...</string>
	<string name="UpdaterUpdatingDescriptive">Il Viewer del programma [APP_NAME] si sta aggiornando all&apos;ultima versione.  Potrebbe volerci del tempo, attendi.</string>
	<string name="UpdaterProgressBarTextWithEllipses">Download dell&apos;aggiornamento...</string>
	<string name="UpdaterProgressBarText">Download dell&apos;aggiornamento</string>
	<string name="UpdaterFailDownloadTitle">Download dell&apos;aggiornamento non riuscito</string>
	<string name="UpdaterFailUpdateDescriptive">Il programma [APP_NAME] ha riscontrato un&apos;errore durante il tentativo di aggiornamento. Consigliamo di scaricare l&apos;ultima versione direttamente da www.secondlife.com.</string>
	<string name="UpdaterFailInstallTitle">Installazione dell&apos;aggiornamento non riuscita</string>
	<string name="UpdaterFailStartTitle">Errore nell&apos;avvio del viewer</string>
	<string name="ItemsComingInTooFastFrom">[APP_NAME]: Oggetti in arrivo troppo velocemente da [FROM_NAME], anteprima automatica disattivata per [TIME] secondi</string>
	<string name="ItemsComingInTooFast">[APP_NAME]: Oggetti in arrivo troppo velocemente, anteprima automatica disattivata per [TIME] secondi</string>
	<string name="IM_logging_string">-- Registrazione messaggi instantanei abilitata --</string>
	<string name="IM_typing_start_string">[NAME] sta scrivendo...</string>
	<string name="Unnamed">(anonimo)</string>
	<string name="IM_moderated_chat_label">(Moderato: Voci disattivate di default)</string>
	<string name="IM_unavailable_text_label">La chat di testo non è disponibile per questa chiamata.</string>
	<string name="IM_muted_text_label">La chat di testo è stata disabilitata da un moderatore di gruppo.</string>
	<string name="IM_default_text_label">Clicca qui per inviare un messaggio instantaneo.</string>
	<string name="IM_to_label">A</string>
	<string name="IM_moderator_label">(Moderatore)</string>
	<string name="Saved_message">(Salvato [LONG_TIMESTAMP])</string>
	<string name="IM_unblock_only_groups_friends">Per vedere questo messaggio, devi deselezionare &apos;Solo amici e gruppi possono chiamarmi o mandarmi IM&apos; in Preferenze/Privacy.</string>
	<string name="OnlineStatus">Online</string>
	<string name="OfflineStatus">Offline</string>
	<string name="answered_call">Risposto alla chiamata</string>
	<string name="you_started_call">Hai iniziato una chiamata vocale</string>
	<string name="you_joined_call">Ti sei collegato alla chiamata in voce</string>
	<string name="you_auto_rejected_call-im">Hai rifiutato automaticamente la chiamata voce mentre era attivata la modalità &apos;Non disturbare&apos;.</string>
	<string name="name_started_call">[NAME] ha iniziato una chiamata vocale</string>
	<string name="ringing-im">Collegamento alla chiamata vocale...</string>
	<string name="connected-im">Collegato, clicca Chiudi chiamata per agganciare</string>
	<string name="hang_up-im">Chiusa la chiamata</string>
	<string name="conference-title">Chat con più persone</string>
	<string name="conference-title-incoming">Chiamata in conferenza con [AGENT_NAME]</string>
	<string name="flickr_post_success">Hai pubblicato su Flickr.</string>
	<string name="twitter_post_success">Hai pubblicato su Twitter.</string>
	<string name="no_session_message">(La sessione IM non esiste)</string>
	<string name="only_user_message">Sei l&apos;unico utente di questa sessione.</string>
	<string name="offline_message">[NAME] è offline</string>
	<string name="invite_message">Clicca il tasto [BUTTON NAME] per accettare/connetterti a questa voice chat.</string>
	<string name="muted_message">Hai bloccato questo residente. Quando gli invii un messaggio, verrà automaticamente sbloccato.</string>
	<string name="generic">Errore nella richiesta, riprova più tardi.</string>
	<string name="generic_request_error">Errore durante la richiesta, riprova più tardi.</string>
	<string name="insufficient_perms_error">Non hai sufficienti permessi.</string>
	<string name="session_does_not_exist_error">Questa sessione non esiste più</string>
	<string name="no_ability_error">Non hai questa abilitazione.</string>
	<string name="no_ability">Non hai questa abilitazione.</string>
	<string name="not_a_mod_error">Non sei un moderatore.</string>
	<string name="muted">Il moderatore del gruppo ha disattivato la tua chat di testo.</string>
	<string name="muted_error">Un moderatore di gruppo ti ha disabilitato dalla chat di testo.</string>
	<string name="add_session_event">Impossibile aggiungere utenti alla chat con [RECIPIENT].</string>
	<string name="message">Impossibile spedire il tuo messaggio nella sessione chat con [RECIPIENT].</string>
	<string name="message_session_event">Impossibile inviare il messaggio nella chat con [RECIPIENT].</string>
	<string name="mute">Errore durante la moderazione.</string>
	<string name="removed">Sei stato rimosso dal gruppo.</string>
	<string name="removed_from_group">Sei stato espulso dal gruppo.</string>
	<string name="close_on_no_ability">Non hai più le abilitazioni per rimanere nella sessione chat.</string>
	<string name="unread_chat_single">[SOURCES] ha detto qualcosa di nuovo</string>
	<string name="unread_chat_multiple">[SOURCES] ha detto qualcosa di nuovo</string>
	<string name="session_initialization_timed_out_error">Sessione di inizializzazione scaduta</string>
	<string name="Home position set.">Posizione di base impostata.</string>
	<string name="voice_morphing_url">http://secondlife.com/landing/voicemorphing</string>
	<string name="paid_you_ldollars">[NAME] ti ha inviato un pagamento di L$[AMOUNT] [REASON].</string>
	<string name="paid_you_ldollars_no_reason">[NAME] ti ha inviato un pagamento di L$[AMOUNT].</string>
	<string name="you_paid_ldollars">Hai inviato un pagamento di L$[AMOUNT] a [NAME] [REASON].</string>
	<string name="you_paid_ldollars_no_info">Hai pagato L$ [AMOUNT].</string>
	<string name="you_paid_ldollars_no_reason">Hai inviato un pagamento di L$[AMOUNT] a [NAME].</string>
	<string name="you_paid_ldollars_no_name">Hai pagato L$ [AMOUNT] [REASON].</string>
	<string name="you_paid_failure_ldollars">Non hai pagato [NAME] L$[AMOUNT] [REASON].</string>
	<string name="you_paid_failure_ldollars_no_info">Non hai pagato L$ [AMOUNT].</string>
	<string name="you_paid_failure_ldollars_no_reason">Non hai pagato [NAME] L$[AMOUNT].</string>
	<string name="you_paid_failure_ldollars_no_name">Non hai pagato L$ [AMOUNT] [REASON].</string>
	<string name="for item">per [ITEM]</string>
	<string name="for a parcel of land">per un lotto di terreno</string>
	<string name="for a land access pass">per un permesso di accesso al terreno</string>
	<string name="for deeding land">per la cessione di terreno</string>
	<string name="to create a group">per creare un gruppo</string>
	<string name="to join a group">per aderire a un gruppo</string>
	<string name="to upload">per caricare</string>
	<string name="to publish a classified ad">per pubblicare un annuncio</string>
	<string name="giving">Contributo di L$ [AMOUNT]</string>
	<string name="uploading_costs">Il costo per il caricamento è di L$ [AMOUNT]</string>
	<string name="this_costs">Il costo è L$ [AMOUNT]</string>
	<string name="buying_selected_land">L&apos;acquisto del terreno prescelto costa L$ [AMOUNT]</string>
	<string name="this_object_costs">Il costo dell&apos;oggetto è L$ [AMOUNT]</string>
	<string name="group_role_everyone">Tutti</string>
	<string name="group_role_officers">Funzionari</string>
	<string name="group_role_owners">Proprietari</string>
	<string name="group_member_status_online">Online</string>
	<string name="uploading_abuse_report">Caricamento in corso...

Segnala abuso</string>
	<string name="New Shape">Nuova figura corporea</string>
	<string name="New Skin">Nuova pelle</string>
	<string name="New Hair">Nuovi capelli</string>
	<string name="New Eyes">Nuovi occhi</string>
	<string name="New Shirt">Nuova camicia</string>
	<string name="New Pants">Nuovi pantaloni</string>
	<string name="New Shoes">Nuove scarpe</string>
	<string name="New Socks">Nuove calze</string>
	<string name="New Jacket">Nuova giacca</string>
	<string name="New Gloves">Nuovi guanti</string>
	<string name="New Undershirt">Nuova maglietta intima</string>
	<string name="New Underpants">Nuovi slip</string>
	<string name="New Skirt">Nuova gonna</string>
	<string name="New Alpha">Nuovo Alpha (trasparenza)</string>
	<string name="New Tattoo">Nuovo tatuaggio</string>
	<string name="New Physics">Nuova fisica</string>
	<string name="Invalid Wearable">Capo da indossare non valido</string>
	<string name="New Gesture">Nuova gesture</string>
	<string name="New Script">Nuovo script</string>
	<string name="New Note">Nuovo appunto</string>
	<string name="New Folder">Nuova cartella</string>
	<string name="Contents">Contenuto</string>
	<string name="Gesture">Gesture</string>
	<string name="Male Gestures">Gesture maschili</string>
	<string name="Female Gestures">Gesture femminili</string>
	<string name="Other Gestures">Altre gesture</string>
	<string name="Speech Gestures">Gesture del parlato</string>
	<string name="Common Gestures">Gesture comuni</string>
	<string name="Male - Excuse me">Maschio - Chiedere scusa</string>
	<string name="Male - Get lost">Maschio - Levati dai piedi!</string>
	<string name="Male - Blow kiss">Maschio - Butta un bacio</string>
	<string name="Male - Boo">Maschio - Bu</string>
	<string name="Male - Bored">Maschio - Annoiato</string>
	<string name="Male - Hey">Maschio - Ehi</string>
	<string name="Male - Laugh">Maschio - Ridere</string>
	<string name="Male - Repulsed">Maschio - Disgustato</string>
	<string name="Male - Shrug">Maschio - Spallucce</string>
	<string name="Male - Stick tougue out">Maschio - Tira fuori la lingua</string>
	<string name="Male - Wow">Maschio - Accipicchia</string>
	<string name="Female - Chuckle">Femmina - Risatina</string>
	<string name="Female - Cry">Femmina - Pianto</string>
	<string name="Female - Embarrassed">Femmina - Imbarazzata</string>
	<string name="Female - Excuse me">Femmina - Chiedere scusa</string>
	<string name="Female - Get lost">Femmina - Levati dai piedi!</string>
	<string name="Female - Blow kiss">Femmina - Butta un bacio</string>
	<string name="Female - Boo">Femmina - Bu</string>
	<string name="Female - Bored">Femmina - Annoiata</string>
	<string name="Female - Hey">Femmina - Ehi</string>
	<string name="Female - Hey baby">Femmina - Ehi tu</string>
	<string name="Female - Laugh">Femmina - Ridere</string>
	<string name="Female - Looking good">Femmina - Sei in forma</string>
	<string name="Female - Over here">Femmina - Per di qua</string>
	<string name="Female - Please">Femmina - Per cortesia</string>
	<string name="Female - Repulsed">Femmina - Disgustata</string>
	<string name="Female - Shrug">Femmina - Spallucce</string>
	<string name="Female - Stick tougue out">Femmina - Tira fuori la lingua</string>
	<string name="Female - Wow">Femmina - Accipicchia</string>
	<string name="/bow">/inchino</string>
	<string name="/clap">/applausi</string>
	<string name="/count">/numero</string>
	<string name="/extinguish">/estingui</string>
	<string name="/kmb">/chissene</string>
	<string name="/muscle">/muscolo</string>
	<string name="/no">/no</string>
	<string name="/no!">/no!</string>
	<string name="/paper">/carta</string>
	<string name="/pointme">/indicome</string>
	<string name="/pointyou">/indicotu</string>
	<string name="/rock">/sasso</string>
	<string name="/scissor">/forbici</string>
	<string name="/smoke">/fumo</string>
	<string name="/stretch">/stiracchiata</string>
	<string name="/whistle">/fischietto</string>
	<string name="/yes">/si</string>
	<string name="/yes!">/si!</string>
	<string name="afk">non alla tastiera</string>
	<string name="dance1">danza1</string>
	<string name="dance2">danza2</string>
	<string name="dance3">danza3</string>
	<string name="dance4">danza4</string>
	<string name="dance5">danza5</string>
	<string name="dance6">danza6</string>
	<string name="dance7">danza7</string>
	<string name="dance8">danza8</string>
	<string name="AvatarBirthDateFormat">[day,datetime,slt]/[mthnum,datetime,slt]/[year,datetime,slt]</string>
	<string name="DefaultMimeType">nessuna/nessuna</string>
	<string name="texture_load_dimensions_error">Impossibile caricare immagini di dimensioni superiori a [WIDTH]*[HEIGHT]</string>
	<string name="words_separator" value=","/>
	<string name="server_is_down">Nonostante i nostri tentativi, si è verificato un errore imprevisto.

	Consulta la pagina status.secondlifegrid.net per determinare se si sia verificato un problema noto con il servizio.
        Se il problema continua, ti consigliamo di controllare le tue impostazioni di rete e della firewall.</string>
	<string name="dateTimeWeekdaysNames">lunedì:martedì:mercoledì:giovedì:venerdì:sabato:domenica</string>
	<string name="dateTimeWeekdaysShortNames">lun:mar:mer:gio:ven:sab:dom</string>
	<string name="dateTimeMonthNames">gennaio:febbraio:marzo:aprile:maggio:giugno:luglio:agosto:settembre:ottobre:novembre:dicembre</string>
	<string name="dateTimeMonthShortNames">gen:feb:mar:apr:mag:giu:lug:ago:sett:ott:nov:dic</string>
	<string name="dateTimeDayFormat">[MDAY]</string>
	<string name="dateTimeAM">antemeridiane</string>
	<string name="dateTimePM">pomeridiane</string>
	<string name="LocalEstimateUSD">US$ [AMOUNT]</string>
	<string name="Group Ban">Espulsione di gruppo</string>
	<string name="Membership">Abbonamento</string>
	<string name="Roles">Ruoli</string>
	<string name="Group Identity">Identità gruppo</string>
	<string name="Parcel Management">Gestione lotto</string>
	<string name="Parcel Identity">Identità lotto</string>
	<string name="Parcel Settings">Impostazioni lotto</string>
	<string name="Parcel Powers">Poteri lotto</string>
	<string name="Parcel Access">Accesso al lotto</string>
	<string name="Parcel Content">Contenuto lotto</string>
	<string name="Object Management">Gestione oggetti</string>
	<string name="Accounting">Contabilità</string>
	<string name="Notices">Avvisi</string>
	<string name="Chat" value="Chat :">Chat</string>
	<string name="DeleteItems">Cancellare gli elementi selezionati?</string>
	<string name="DeleteItem">Cancellare l’elemento selezionato?</string>
	<string name="EmptyOutfitText">Questo vestiario non contiene alcun elemento</string>
	<string name="ExternalEditorNotSet">Seleziona un editor usando le impostazioni ExternalEditor.</string>
	<string name="ExternalEditorNotFound">L&apos;editor esterno specificato non è stato trovato.
Prova a racchiudere il percorso dell&apos;editor in doppie virgolette.
<<<<<<< HEAD
(per es. &quot;/percorso per il mio/editor&quot; &quot;%s&quot;)
	</string>
	<string name="ExternalEditorCommandParseError">
		Errore nell&apos;elaborazione del comando dell&apos;editor esterno.
	</string>
	<string name="ExternalEditorFailedToRun">
		L&apos;editor esterno non è stato avviato.
	</string>
	<string name="TranslationFailed">
		Traduzione non riuscita: [REASON]
	</string>
	<string name="TranslationResponseParseError">
		Errore di elaborazione della risposta della traduzione.
	</string>
	<string name="Esc">
		Esc
	</string>
	<string name="Space">
		Space
	</string>
	<string name="Enter">
		Enter
	</string>
	<string name="Tab">
		Tab
	</string>
	<string name="Ins">
		Ins
	</string>
	<string name="Del">
		Del
	</string>
	<string name="Backsp">
		Backsp
	</string>
	<string name="Shift">
		Shift
	</string>
	<string name="Ctrl">
		Ctrl
	</string>
	<string name="Alt">
		Alt
	</string>
	<string name="CapsLock">
		CapsLock
	</string>
	<string name="Home">
		Home
	</string>
	<string name="End">
		End
	</string>
	<string name="PgUp">
		PgUp
	</string>
	<string name="PgDn">
		PgDn
	</string>
	<string name="F1">
		F1
	</string>
	<string name="F2">
		F2
	</string>
	<string name="F3">
		F3
	</string>
	<string name="F4">
		F4
	</string>
	<string name="F5">
		F5
	</string>
	<string name="F6">
		F6
	</string>
	<string name="F7">
		F7
	</string>
	<string name="F8">
		F8
	</string>
	<string name="F9">
		F9
	</string>
	<string name="F10">
		F10
	</string>
	<string name="F11">
		F11
	</string>
	<string name="F12">
		F12
	</string>
	<string name="Add">
		Aggiungi
	</string>
	<string name="Subtract">
		Sottrai
	</string>
	<string name="Multiply">
		Moltiplica
	</string>
	<string name="Divide">
		Dividi
	</string>
	<string name="PAD_DIVIDE">
		PAD_DIVIDE
	</string>
	<string name="PAD_LEFT">
		PAD_LEFT
	</string>
	<string name="PAD_RIGHT">
		PAD_RIGHT
	</string>
	<string name="PAD_DOWN">
		PAD_DOWN
	</string>
	<string name="PAD_UP">
		PAD_UP
	</string>
	<string name="PAD_HOME">
		PAD_HOME
	</string>
	<string name="PAD_END">
		PAD_END
	</string>
	<string name="PAD_PGUP">
		PAD_PGUP
	</string>
	<string name="PAD_PGDN">
		PAD_PGDN
	</string>
	<string name="PAD_CENTER">
		PAD_CENTER
	</string>
	<string name="PAD_INS">
		PAD_INS
	</string>
	<string name="PAD_DEL">
		PAD_DEL
	</string>
	<string name="PAD_Enter">
		PAD_Enter
	</string>
	<string name="PAD_BUTTON0">
		PAD_BUTTON0
	</string>
	<string name="PAD_BUTTON1">
		PAD_BUTTON1
	</string>
	<string name="PAD_BUTTON2">
		PAD_BUTTON2
	</string>
	<string name="PAD_BUTTON3">
		PAD_BUTTON3
	</string>
	<string name="PAD_BUTTON4">
		PAD_BUTTON4
	</string>
	<string name="PAD_BUTTON5">
		PAD_BUTTON5
	</string>
	<string name="PAD_BUTTON6">
		PAD_BUTTON6
	</string>
	<string name="PAD_BUTTON7">
		PAD_BUTTON7
	</string>
	<string name="PAD_BUTTON8">
		PAD_BUTTON8
	</string>
	<string name="PAD_BUTTON9">
		PAD_BUTTON9
	</string>
	<string name="PAD_BUTTON10">
		PAD_BUTTON10
	</string>
	<string name="PAD_BUTTON11">
		PAD_BUTTON11
	</string>
	<string name="PAD_BUTTON12">
		PAD_BUTTON12
	</string>
	<string name="PAD_BUTTON13">
		PAD_BUTTON13
	</string>
	<string name="PAD_BUTTON14">
		PAD_BUTTON14
	</string>
	<string name="PAD_BUTTON15">
		PAD_BUTTON15
	</string>
	<string name="-">
		-
	</string>
	<string name="=">
		=
	</string>
	<string name="`">
		`
	</string>
	<string name=";">
		;
	</string>
	<string name="[">
		[
	</string>
	<string name="]">
		]
	</string>
	<string name="\">
		\
	</string>
	<string name="0">
		0
	</string>
	<string name="1">
		1
	</string>
	<string name="2">
		2
	</string>
	<string name="3">
		3
	</string>
	<string name="4">
		4
	</string>
	<string name="5">
		5
	</string>
	<string name="6">
		6
	</string>
	<string name="7">
		7
	</string>
	<string name="8">
		8
	</string>
	<string name="9">
		9
	</string>
	<string name="A">
		A
	</string>
	<string name="B">
		B
	</string>
	<string name="C">
		C
	</string>
	<string name="D">
		D
	</string>
	<string name="E">
		E
	</string>
	<string name="F">
		F
	</string>
	<string name="G">
		G
	</string>
	<string name="H">
		H
	</string>
	<string name="I">
		I
	</string>
	<string name="J">
		J
	</string>
	<string name="K">
		K
	</string>
	<string name="L">
		L
	</string>
	<string name="M">
		M
	</string>
	<string name="N">
		N
	</string>
	<string name="O">
		O
	</string>
	<string name="P">
		P
	</string>
	<string name="Q">
		Q
	</string>
	<string name="R">
		R
	</string>
	<string name="S">
		S
	</string>
	<string name="T">
		T
	</string>
	<string name="U">
		U
	</string>
	<string name="V">
		V
	</string>
	<string name="W">
		W
	</string>
	<string name="X">
		X
	</string>
	<string name="Y">
		Y
	</string>
	<string name="Z">
		Z
	</string>
	<string name="BeaconParticle">
		Visualizzazione marcatori particelle (blu)
	</string>
	<string name="BeaconPhysical">
		Visualizzazione marcatori oggetti fisici (verde)
	</string>
	<string name="BeaconScripted">
		Visualizzazione marcatori oggetti scriptati (rosso)
	</string>
	<string name="BeaconScriptedTouch">
		Visualizzazione marcatori oggetti scriptati con funzione tocco (rosso)
	</string>
	<string name="BeaconSound">
		Visualizzazione marcatori suoni (giallo)
	</string>
	<string name="BeaconMedia">
		Visualizzazione marcatori multimedia (bianco)
	</string>
	<string name="ParticleHiding">
		Particelle nascoste
	</string>
	<string name="Command_AboutLand_Label">
		Informazioni sul terreno
	</string>
	<string name="Command_Appearance_Label">
		Aspetto fisico
	</string>
	<string name="Command_Avatar_Label">
		Avatar
	</string>
	<string name="Command_Build_Label">
		Costruisci
	</string>
	<string name="Command_Chat_Label">
		Chat
	</string>
	<string name="Command_Conversations_Label">
		Conversazioni
	</string>
	<string name="Command_Compass_Label">
		Bussola
	</string>
	<string name="Command_Destinations_Label">
		Destinazioni
	</string>
	<string name="Command_Facebook_Label">
		Facebook
	</string>
	<string name="Command_Flickr_Label">
		Flickr
	</string>
	<string name="Command_Gestures_Label">
		Gesture
	</string>
	<string name="Command_HowTo_Label">
		Istruzioni
	</string>
	<string name="Command_Inventory_Label">
		Inventario
	</string>
	<string name="Command_Map_Label">
		Mappa
	</string>
	<string name="Command_Marketplace_Label">
		Mercato
	</string>
	<string name="Command_MiniMap_Label">
		Mini mappa
	</string>
	<string name="Command_Move_Label">
		Cammina / corri / vola
	</string>
	<string name="Command_Outbox_Label">
		Casella in uscita del rivenditore
	</string>
	<string name="Command_People_Label">
		Persone
	</string>
	<string name="Command_Picks_Label">
		Preferiti
	</string>
	<string name="Command_Places_Label">
		Luoghi
	</string>
	<string name="Command_Preferences_Label">
		Preferenze
	</string>
	<string name="Command_Profile_Label">
		Profilo
	</string>
	<string name="Command_Search_Label">
		Ricerca
	</string>
	<string name="Command_Snapshot_Label">
		Istantanea
	</string>
	<string name="Command_Speak_Label">
		Parla
	</string>
	<string name="Command_Twitter_Label">
		Twitter
	</string>
	<string name="Command_View_Label">
		Controlli fotocamera
	</string>
	<string name="Command_Voice_Label">
		Impostazioni voce
	</string>
	<string name="Command_AboutLand_Tooltip">
		Informazioni sul terreno che visiti
	</string>
	<string name="Command_Appearance_Tooltip">
		Cambia l&apos;avatar
	</string>
	<string name="Command_Avatar_Tooltip">
		Seleziona un avatar completo
	</string>
	<string name="Command_Build_Tooltip">
		Costruzione oggetti e modifica terreno
	</string>
	<string name="Command_Chat_Tooltip">
		Chatta con persone vicine usando il testo
	</string>
	<string name="Command_Conversations_Tooltip">
		Conversa con chiunque
	</string>
	<string name="Command_Compass_Tooltip">
		Bussola
	</string>
	<string name="Command_Destinations_Tooltip">
		Destinazioni interessanti
	</string>
	<string name="Command_Facebook_Tooltip">
		Pubblica su Facebook
	</string>
	<string name="Command_Flickr_Tooltip">
		Carica su Flickr
	</string>
	<string name="Command_Gestures_Tooltip">
		Gesti per il tuo avatar
	</string>
	<string name="Command_HowTo_Tooltip">
		Come eseguire le attività più comuni
	</string>
	<string name="Command_Inventory_Tooltip">
		Visualizza e usa le tue cose
	</string>
	<string name="Command_Map_Tooltip">
		Mappa del mondo
	</string>
	<string name="Command_Marketplace_Tooltip">
		Vai allo shopping
	</string>
	<string name="Command_MiniMap_Tooltip">
		Mostra le persone vicine
	</string>
	<string name="Command_Move_Tooltip">
		Movimento avatar
	</string>
	<string name="Command_Outbox_Tooltip">
		Trasferisci elementi al tuo mercato per la vendita
	</string>
	<string name="Command_People_Tooltip">
		Amici, gruppi e persone vicine
	</string>
	<string name="Command_Picks_Tooltip">
		Luoghi da mostrare come preferiti nel profilo
	</string>
	<string name="Command_Places_Tooltip">
		Luoghi salvati
	</string>
	<string name="Command_Preferences_Tooltip">
		Preferenze
	</string>
	<string name="Command_Profile_Tooltip">
		Modifica o visualizza il tuo profilo
	</string>
	<string name="Command_Search_Tooltip">
		Trova luoghi, eventi, persone
	</string>
	<string name="Command_Snapshot_Tooltip">
		Scatta una foto
	</string>
	<string name="Command_Speak_Tooltip">
		Parla con persone vicine usando il microfono
	</string>
	<string name="Command_Twitter_Tooltip">
		Twitter
	</string>
	<string name="Command_View_Tooltip">
		Modifica angolo fotocamera
	</string>
	<string name="Command_Voice_Tooltip">
		I controlli per il volume per le chiamate e per le persone nelle vicinanze nel mondo virtuale
	</string>
	<string name="Toolbar_Bottom_Tooltip">
		attualmente nella barra degli strumenti in basso
	</string>
	<string name="Toolbar_Left_Tooltip">
		attualmente nella barra degli strumenti a sinistra
	</string>
	<string name="Toolbar_Right_Tooltip">
		attualmente nella barra degli strumenti a destra
	</string>
	<string name="Retain%">
		Mantieni%
	</string>
	<string name="Detail">
		Dettagli
	</string>
	<string name="Better Detail">
		Migliori dettagli
	</string>
	<string name="Surface">
		Superficie
	</string>
	<string name="Solid">
		Solido
	</string>
	<string name="Wrap">
		Involucro
	</string>
	<string name="Preview">
		Anteprima
	</string>
	<string name="Normal">
		Normale
	</string>
	<string name="Pathfinding_Wiki_URL">
		http://wiki.secondlife.com/wiki/Pathfinding_Tools_in_the_Second_Life_Viewer
	</string>
	<string name="Pathfinding_Object_Attr_None">
		Nessuno
	</string>
	<string name="Pathfinding_Object_Attr_Permanent">
		Influenza il navmesh
	</string>
	<string name="Pathfinding_Object_Attr_Character">
		Personaggio
	</string>
	<string name="Pathfinding_Object_Attr_MultiSelect">
		(Multiple)
	</string>
	<string name="snapshot_quality_very_low">
		Molto basso
	</string>
	<string name="snapshot_quality_low">
		Basso
	</string>
	<string name="snapshot_quality_medium">
		Medio
	</string>
	<string name="snapshot_quality_high">
		Alto
	</string>
	<string name="snapshot_quality_very_high">
		Molto alto
	</string>
	<string name="TeleportMaturityExceeded">
		Il Residente non può visitare questa regione.
	</string>
	<string name="UserDictionary">
		[User]
	</string>
	<string name="experience_tools_experience">
		Esperienza
	</string>
	<string name="ExperienceNameNull">
		(nessuna esperienza)
	</string>
	<string name="ExperienceNameUntitled">
		(esperienza senza titolo)
	</string>
	<string name="Land-Scope">
		A livello di terreno
	</string>
	<string name="Grid-Scope">
		A livello di griglia
	</string>
	<string name="Allowed_Experiences_Tab">
		CONSENTITO
	</string>
	<string name="Blocked_Experiences_Tab">
		BLOCCATO
	</string>
	<string name="Contrib_Experiences_Tab">
		FORNITORE
	</string>
	<string name="Admin_Experiences_Tab">
		AMMINISTRATORE
	</string>
	<string name="Recent_Experiences_Tab">
		RECENTE
	</string>
	<string name="Owned_Experiences_Tab">
		DI PROPRIETÀ
	</string>
	<string name="ExperiencesCounter">
		([EXPERIENCES], massimo [MAXEXPERIENCES])
	</string>
	<string name="ExperiencePermission1">
		gestione dei tuoi comandi
	</string>
	<string name="ExperiencePermission3">
		attivazione di animazioni per il tuo avatar
	</string>
	<string name="ExperiencePermission4">
		collegamento al tuo avatar
	</string>
	<string name="ExperiencePermission9">
		monitoraggio della tua videocamera
	</string>
	<string name="ExperiencePermission10">
		controllo della tua videocamera
	</string>
	<string name="ExperiencePermission11">
		ti teletrasporta
	</string>
	<string name="ExperiencePermission12">
		accettazione automaticamente delle autorizzazioni per le esperienze
	</string>
	<string name="ExperiencePermissionShortUnknown">
		ha eseguito un&apos;operazione sconosciuta: [Permission]
	</string>
	<string name="ExperiencePermissionShort1">
		Gestione dei comandi
	</string>
	<string name="ExperiencePermissionShort3">
		Attivazione di animazioni
	</string>
	<string name="ExperiencePermissionShort4">
		Collegamento
	</string>
	<string name="ExperiencePermissionShort9">
		Monitoraggio videocamera
	</string>
	<string name="ExperiencePermissionShort10">
		Controllo videocamera
	</string>
	<string name="ExperiencePermissionShort11">
		Teleport
	</string>
	<string name="ExperiencePermissionShort12">
		Autorizzazione
	</string>
	<string name="logging_calls_disabled_log_empty">
		Le conversazioni non vengono registrate. Per iniziare a registrare, seleziona &quot;Salva: Solo registro&quot; oppure &quot;Salva: Registri e trascrizioni&quot; in Preferenze &gt; Chat.
	</string>
	<string name="logging_calls_disabled_log_not_empty">
		Non verranno registrate più le conversazioni. Per riprendere a registrare, seleziona &quot;Salva: Solo registro&quot; oppure &quot;Salva: Registri e trascrizioni&quot; in Preferenze &gt; Chat.
	</string>
	<string name="logging_calls_enabled_log_empty">
		Nessuna conversazione in registro. Dopo che hai contattato qualcuno o se qualcuno ti contatta, una voce del registro verrà mostrata qui.
	</string>
	<string name="loading_chat_logs">
		Caricamento in corso...
	</string>
=======
(per es. &quot;/percorso per il mio/editor&quot; &quot;%s&quot;)</string>
	<string name="ExternalEditorCommandParseError">Errore nell&apos;elaborazione del comando dell&apos;editor esterno.</string>
	<string name="ExternalEditorFailedToRun">L&apos;editor esterno non è stato avviato.</string>
	<string name="TranslationFailed">Traduzione non riuscita: [REASON]</string>
	<string name="TranslationResponseParseError">Errore di elaborazione della risposta della traduzione.</string>
	<string name="Esc">Esc</string>
	<string name="Space">Space</string>
	<string name="Enter">Enter</string>
	<string name="Tab">Tab</string>
	<string name="Ins">Ins</string>
	<string name="Del">Del</string>
	<string name="Backsp">Backsp</string>
	<string name="Shift">Shift</string>
	<string name="Ctrl">Ctrl</string>
	<string name="Alt">Alt</string>
	<string name="CapsLock">CapsLock</string>
	<string name="Home">Home</string>
	<string name="End">End</string>
	<string name="PgUp">PgUp</string>
	<string name="PgDn">PgDn</string>
	<string name="F1">F1</string>
	<string name="F2">F2</string>
	<string name="F3">F3</string>
	<string name="F4">F4</string>
	<string name="F5">F5</string>
	<string name="F6">F6</string>
	<string name="F7">F7</string>
	<string name="F8">F8</string>
	<string name="F9">F9</string>
	<string name="F10">F10</string>
	<string name="F11">F11</string>
	<string name="F12">F12</string>
	<string name="Add">Aggiungi</string>
	<string name="Subtract">Sottrai</string>
	<string name="Multiply">Moltiplica</string>
	<string name="Divide">Dividi</string>
	<string name="PAD_DIVIDE">PAD_DIVIDE</string>
	<string name="PAD_LEFT">PAD_LEFT</string>
	<string name="PAD_RIGHT">PAD_RIGHT</string>
	<string name="PAD_DOWN">PAD_DOWN</string>
	<string name="PAD_UP">PAD_UP</string>
	<string name="PAD_HOME">PAD_HOME</string>
	<string name="PAD_END">PAD_END</string>
	<string name="PAD_PGUP">PAD_PGUP</string>
	<string name="PAD_PGDN">PAD_PGDN</string>
	<string name="PAD_CENTER">PAD_CENTER</string>
	<string name="PAD_INS">PAD_INS</string>
	<string name="PAD_DEL">PAD_DEL</string>
	<string name="PAD_Enter">PAD_Enter</string>
	<string name="PAD_BUTTON0">PAD_BUTTON0</string>
	<string name="PAD_BUTTON1">PAD_BUTTON1</string>
	<string name="PAD_BUTTON2">PAD_BUTTON2</string>
	<string name="PAD_BUTTON3">PAD_BUTTON3</string>
	<string name="PAD_BUTTON4">PAD_BUTTON4</string>
	<string name="PAD_BUTTON5">PAD_BUTTON5</string>
	<string name="PAD_BUTTON6">PAD_BUTTON6</string>
	<string name="PAD_BUTTON7">PAD_BUTTON7</string>
	<string name="PAD_BUTTON8">PAD_BUTTON8</string>
	<string name="PAD_BUTTON9">PAD_BUTTON9</string>
	<string name="PAD_BUTTON10">PAD_BUTTON10</string>
	<string name="PAD_BUTTON11">PAD_BUTTON11</string>
	<string name="PAD_BUTTON12">PAD_BUTTON12</string>
	<string name="PAD_BUTTON13">PAD_BUTTON13</string>
	<string name="PAD_BUTTON14">PAD_BUTTON14</string>
	<string name="PAD_BUTTON15">PAD_BUTTON15</string>
	<string name="-">-</string>
	<string name="=">=</string>
	<string name="`">`</string>
	<string name=";">;</string>
	<string name="[">[</string>
	<string name="]">]</string>
	<string name="\">\</string>
	<string name="0">0</string>
	<string name="1">1</string>
	<string name="2">2</string>
	<string name="3">3</string>
	<string name="4">4</string>
	<string name="5">5</string>
	<string name="6">6</string>
	<string name="7">7</string>
	<string name="8">8</string>
	<string name="9">9</string>
	<string name="A">A</string>
	<string name="B">B</string>
	<string name="C">C</string>
	<string name="D">D</string>
	<string name="E">E</string>
	<string name="F">F</string>
	<string name="G">G</string>
	<string name="H">H</string>
	<string name="I">I</string>
	<string name="J">J</string>
	<string name="K">K</string>
	<string name="L">L</string>
	<string name="M">M</string>
	<string name="N">N</string>
	<string name="O">O</string>
	<string name="P">P</string>
	<string name="Q">Q</string>
	<string name="R">R</string>
	<string name="S">S</string>
	<string name="T">T</string>
	<string name="U">U</string>
	<string name="V">V</string>
	<string name="W">W</string>
	<string name="X">X</string>
	<string name="Y">Y</string>
	<string name="Z">Z</string>
	<string name="BeaconParticle">Visualizzazione marcatori particelle (blu)</string>
	<string name="BeaconPhysical">Visualizzazione marcatori oggetti fisici (verde)</string>
	<string name="BeaconScripted">Visualizzazione marcatori oggetti scriptati (rosso)</string>
	<string name="BeaconScriptedTouch">Visualizzazione marcatori oggetti scriptati con funzione tocco (rosso)</string>
	<string name="BeaconSound">Visualizzazione marcatori suoni (giallo)</string>
	<string name="BeaconMedia">Visualizzazione marcatori multimedia (bianco)</string>
	<string name="ParticleHiding">Particelle nascoste</string>
	<string name="Command_AboutLand_Label">Informazioni sul terreno</string>
	<string name="Command_Appearance_Label">Aspetto fisico</string>
	<string name="Command_Avatar_Label">Avatar</string>
	<string name="Command_Build_Label">Costruisci</string>
	<string name="Command_Chat_Label">Chat</string>
	<string name="Command_Conversations_Label">Conversazioni</string>
	<string name="Command_Compass_Label">Bussola</string>
	<string name="Command_Destinations_Label">Destinazioni</string>
	<string name="Command_Facebook_Label">Facebook</string>
	<string name="Command_Flickr_Label">Flickr</string>
	<string name="Command_Gestures_Label">Gesture</string>
	<string name="Command_HowTo_Label">Istruzioni</string>
	<string name="Command_Inventory_Label">Inventario</string>
	<string name="Command_Map_Label">Mappa</string>
	<string name="Command_Marketplace_Label">Mercato</string>
	<string name="Command_MarketplaceListings_Label">Marketplace</string>
	<string name="Command_MiniMap_Label">Mini mappa</string>
	<string name="Command_Move_Label">Cammina / corri / vola</string>
	<string name="Command_Outbox_Label">Casella in uscita del rivenditore</string>
	<string name="Command_People_Label">Persone</string>
	<string name="Command_Picks_Label">Preferiti</string>
	<string name="Command_Places_Label">Luoghi</string>
	<string name="Command_Preferences_Label">Preferenze</string>
	<string name="Command_Profile_Label">Profilo</string>
	<string name="Command_Search_Label">Ricerca</string>
	<string name="Command_Snapshot_Label">Istantanea</string>
	<string name="Command_Speak_Label">Parla</string>
	<string name="Command_Twitter_Label">Twitter</string>
	<string name="Command_View_Label">Controlli fotocamera</string>
	<string name="Command_Voice_Label">Impostazioni voce</string>
	<string name="Command_AboutLand_Tooltip">Informazioni sul terreno che visiti</string>
	<string name="Command_Appearance_Tooltip">Cambia l&apos;avatar</string>
	<string name="Command_Avatar_Tooltip">Seleziona un avatar completo</string>
	<string name="Command_Build_Tooltip">Costruzione oggetti e modifica terreno</string>
	<string name="Command_Chat_Tooltip">Chatta con persone vicine usando il testo</string>
	<string name="Command_Conversations_Tooltip">Conversa con chiunque</string>
	<string name="Command_Compass_Tooltip">Bussola</string>
	<string name="Command_Destinations_Tooltip">Destinazioni interessanti</string>
	<string name="Command_Facebook_Tooltip">Pubblica su Facebook</string>
	<string name="Command_Flickr_Tooltip">Carica su Flickr</string>
	<string name="Command_Gestures_Tooltip">Gesti per il tuo avatar</string>
	<string name="Command_HowTo_Tooltip">Come eseguire le attività più comuni</string>
	<string name="Command_Inventory_Tooltip">Visualizza e usa le tue cose</string>
	<string name="Command_Map_Tooltip">Mappa del mondo</string>
	<string name="Command_Marketplace_Tooltip">Vai allo shopping</string>
	<string name="Command_MarketplaceListings_Tooltip">Vendi le tue creazioni</string>
	<string name="Command_MiniMap_Tooltip">Mostra le persone vicine</string>
	<string name="Command_Move_Tooltip">Movimento avatar</string>
	<string name="Command_Outbox_Tooltip">Trasferisci elementi al tuo mercato per la vendita</string>
	<string name="Command_People_Tooltip">Amici, gruppi e persone vicine</string>
	<string name="Command_Picks_Tooltip">Luoghi da mostrare come preferiti nel profilo</string>
	<string name="Command_Places_Tooltip">Luoghi salvati</string>
	<string name="Command_Preferences_Tooltip">Preferenze</string>
	<string name="Command_Profile_Tooltip">Modifica o visualizza il tuo profilo</string>
	<string name="Command_Search_Tooltip">Trova luoghi, eventi, persone</string>
	<string name="Command_Snapshot_Tooltip">Scatta una foto</string>
	<string name="Command_Speak_Tooltip">Parla con persone vicine usando il microfono</string>
	<string name="Command_Twitter_Tooltip">Twitter</string>
	<string name="Command_View_Tooltip">Modifica angolo fotocamera</string>
	<string name="Command_Voice_Tooltip">I controlli per il volume per le chiamate e per le persone nelle vicinanze nel mondo virtuale</string>
	<string name="Toolbar_Bottom_Tooltip">attualmente nella barra degli strumenti in basso</string>
	<string name="Toolbar_Left_Tooltip">attualmente nella barra degli strumenti a sinistra</string>
	<string name="Toolbar_Right_Tooltip">attualmente nella barra degli strumenti a destra</string>
	<string name="Retain%">Mantieni%</string>
	<string name="Detail">Dettagli</string>
	<string name="Better Detail">Migliori dettagli</string>
	<string name="Surface">Superficie</string>
	<string name="Solid">Solido</string>
	<string name="Wrap">Involucro</string>
	<string name="Preview">Anteprima</string>
	<string name="Normal">Normale</string>
	<string name="Pathfinding_Wiki_URL">http://wiki.secondlife.com/wiki/Pathfinding_Tools_in_the_Second_Life_Viewer</string>
	<string name="Pathfinding_Object_Attr_None">Nessuno</string>
	<string name="Pathfinding_Object_Attr_Permanent">Influenza il navmesh</string>
	<string name="Pathfinding_Object_Attr_Character">Personaggio</string>
	<string name="Pathfinding_Object_Attr_MultiSelect">(Multiple)</string>
	<string name="snapshot_quality_very_low">Molto basso</string>
	<string name="snapshot_quality_low">Basso</string>
	<string name="snapshot_quality_medium">Medio</string>
	<string name="snapshot_quality_high">Alto</string>
	<string name="snapshot_quality_very_high">Molto alto</string>
	<string name="TeleportMaturityExceeded">Il Residente non può visitare questa regione.</string>
	<string name="UserDictionary">[User]</string>
	<string name="logging_calls_disabled_log_empty">Le conversazioni non vengono registrate. Per iniziare a registrare, seleziona &quot;Salva: Solo registro&quot; oppure &quot;Salva: Registri e trascrizioni&quot; in Preferenze &gt; Chat.</string>
	<string name="logging_calls_disabled_log_not_empty">Non verranno registrate più le conversazioni. Per riprendere a registrare, seleziona &quot;Salva: Solo registro&quot; oppure &quot;Salva: Registri e trascrizioni&quot; in Preferenze &gt; Chat.</string>
	<string name="logging_calls_enabled_log_empty">Nessuna conversazione in registro. Dopo che hai contattato qualcuno o se qualcuno ti contatta, una voce del registro verrà mostrata qui.</string>
	<string name="loading_chat_logs">Caricamento in corso...</string>
>>>>>>> 02757fc9
</strings><|MERGE_RESOLUTION|>--- conflicted
+++ resolved
@@ -122,192 +122,6 @@
 	<string name="LoginFailedRestrictedHours">Il tuo account può accedere a Second Life solo
 tra le [START] e le [END] fuso orario del Pacifico.
 Torna durante quell&apos;orario.
-<<<<<<< HEAD
-Se ritieni che si tratta di un errore, contatta support@secondlife.com.
-	</string>
-	<string name="LoginFailedIncorrectParameters">
-		Parametri errati.
-Se ritieni che si tratta di un errore, contatta support@secondlife.com.
-	</string>
-	<string name="LoginFailedFirstNameNotAlphanumeric">
-		Il parametro Nome deve includere solo caratteri alfanumerici.
-Se ritieni che si tratta di un errore, contatta support@secondlife.com.
-	</string>
-	<string name="LoginFailedLastNameNotAlphanumeric">
-		Il parametro Cognome deve includere solo caratteri alfanumerici.
-Se ritieni che si tratta di un errore, contatta support@secondlife.com.
-	</string>
-	<string name="LogoutFailedRegionGoingOffline">
-		La regione sta passando allo stato non in linea.
-Prova ad accedere nuovamente tra un minuto.
-	</string>
-	<string name="LogoutFailedAgentNotInRegion">
-		L&apos;agente non è nella regione.
-Prova ad accedere nuovamente tra un minuto.
-	</string>
-	<string name="LogoutFailedPendingLogin">
-		La regione ha eseguito l&apos;accesso in un&apos;altre sessione.
-Prova ad accedere nuovamente tra un minuto.
-	</string>
-	<string name="LogoutFailedLoggingOut">
-		La regione stava eseguendo il logout della sessione precedente.
-Prova ad accedere nuovamente tra un minuto.
-	</string>
-	<string name="LogoutFailedStillLoggingOut">
-		La regione sta ancora eseguendo il logout della sessione precedente.
-Prova ad accedere nuovamente tra un minuto.
-	</string>
-	<string name="LogoutSucceeded">
-		La regione ha eseguito il logout dell&apos;ultima sessione.
-Prova ad accedere nuovamente tra un minuto.
-	</string>
-	<string name="LogoutFailedLogoutBegun">
-		La regione ha iniziato la procedura di logout.
-Prova ad accedere nuovamente tra un minuto.
-	</string>
-	<string name="LoginFailedLoggingOutSession">
-		Il sistema ha iniziato il logout dell&apos;ultima sessione.
-Prova ad accedere nuovamente tra un minuto.
-	</string>
-	<string name="AgentLostConnection">
-		Questa regione sta avendo problemi.  Verifica la tua connessione a Internet.
-	</string>
-	<string name="SavingSettings">
-		Salvataggio delle impostazioni...
-	</string>
-	<string name="LoggingOut">
-		Uscita...
-	</string>
-	<string name="ShuttingDown">
-		Chiusura...
-	</string>
-	<string name="YouHaveBeenDisconnected">
-		Sei scollegato dalla regione in cui ti trovavi.
-	</string>
-	<string name="SentToInvalidRegion">
-		Sei stato indirizzato in una regione non valida.
-	</string>
-	<string name="TestingDisconnect">
-		Verifica scollegamento viewer
-	</string>
-	<string name="SocialFlickrConnecting">
-		Collegamento a Flickr...
-	</string>
-	<string name="SocialFlickrPosting">
-		Caricamento post...
-	</string>
-	<string name="SocialFlickrDisconnecting">
-		Interruzione del collegamento con Flickr...
-	</string>
-	<string name="SocialFlickrErrorConnecting">
-		Problema nel collegamento a Flickr
-	</string>
-	<string name="SocialFlickrErrorPosting">
-		Problema nel caricamento post su Flickr
-	</string>
-	<string name="SocialFlickrErrorDisconnecting">
-		Problema nell&apos;interruzione del collegamento da Flickr
-	</string>
-	<string name="SocialTwitterConnecting">
-		Collegamento a Twitter...
-	</string>
-	<string name="SocialTwitterPosting">
-		Caricamento post...
-	</string>
-	<string name="SocialTwitterDisconnecting">
-		Interruzione del collegamento con Twitter...
-	</string>
-	<string name="SocialTwitterErrorConnecting">
-		Problema nel collegamento a Twitter
-	</string>
-	<string name="SocialTwitterErrorPosting">
-		Problema nel caricamento post su Twitter
-	</string>
-	<string name="SocialTwitterErrorDisconnecting">
-		Problema nell&apos;interruzione del collegamento da Twitter
-	</string>
-	<string name="BlackAndWhite">
-		Bianco e nero
-	</string>
-	<string name="Colors1970">
-		Colori anni &apos;70
-	</string>
-	<string name="Intense">
-		Intenso
-	</string>
-	<string name="Newspaper">
-		Giornale
-	</string>
-	<string name="Sepia">
-		Seppia
-	</string>
-	<string name="Spotlight">
-		Faretto
-	</string>
-	<string name="Video">
-		Video
-	</string>
-	<string name="Autocontrast">
-		Auto contrasto
-	</string>
-	<string name="LensFlare">
-		Bagliore
-	</string>
-	<string name="Miniature">
-		Miniatura
-	</string>
-	<string name="Toycamera">
-		Toy camera
-	</string>
-	<string name="TooltipPerson">
-		Persona
-	</string>
-	<string name="TooltipNoName">
-		(nessun nome)
-	</string>
-	<string name="TooltipOwner">
-		Proprietario:
-	</string>
-	<string name="TooltipPublic">
-		Pubblico
-	</string>
-	<string name="TooltipIsGroup">
-		(Gruppo)
-	</string>
-	<string name="TooltipForSaleL$">
-		In Vendita: [AMOUNT]L$
-	</string>
-	<string name="TooltipFlagGroupBuild">
-		Costruzione solo con gruppo
-	</string>
-	<string name="TooltipFlagNoBuild">
-		Divieto di Costruire
-	</string>
-	<string name="TooltipFlagNoEdit">
-		Costruzione solo con gruppo
-	</string>
-	<string name="TooltipFlagNotSafe">
-		Non Sicuro
-	</string>
-	<string name="TooltipFlagNoFly">
-		Divieto di Volare
-	</string>
-	<string name="TooltipFlagGroupScripts">
-		Script solo con gruppo
-	</string>
-	<string name="TooltipFlagNoScripts">
-		Script vietati
-	</string>
-	<string name="TooltipLand">
-		Terreno:
-	</string>
-	<string name="TooltipMustSingleDrop">
-		Solo un singolo oggetto può essere creato qui
-	</string>
-	<string name="TooltipTooManyWearables">
-		Non puoi indossare una cartella che contiene più di [AMOUNT] elementi. Per modificare questo limite, accedi ad Avanzate &gt; Mostra impostazioni di debug &gt; WearFolderLimit.
-	</string>
-=======
 Se ritieni che si tratta di un errore, contatta support@secondlife.com.</string>
 	<string name="LoginFailedIncorrectParameters">Parametri errati.
 Se ritieni che si tratta di un errore, contatta support@secondlife.com.</string>
@@ -376,7 +190,9 @@
 	<string name="TooltipFlagNoScripts">Script vietati</string>
 	<string name="TooltipLand">Terreno:</string>
 	<string name="TooltipMustSingleDrop">Solo un singolo oggetto può essere creato qui</string>
->>>>>>> 02757fc9
+	<string name="TooltipTooManyWearables">
+		Non puoi indossare una cartella che contiene più di [AMOUNT] elementi. Per modificare questo limite, accedi ad Avanzate &gt; Mostra impostazioni di debug &gt; WearFolderLimit.
+	</string>
 	<string name="TooltipPrice" value="L$ [AMOUNT]:"/>
 	<string name="TooltipOutboxDragToWorld">Non puoi rezzare articoli dalla cartella degli annunci di Marketplace</string>
 	<string name="TooltipOutboxWorn">Non puoi inserire nella cartella degli annunci in Marketplace gli articoli che indossi</string>
@@ -413,867 +229,6 @@
 	<string name="TooltipMapUrl">Clicca per vedere questo posto sulla mappa</string>
 	<string name="TooltipSLAPP">Clicca per avviare il comando secondlife://</string>
 	<string name="CurrentURL" value="URL attuale: [CurrentURL]"/>
-<<<<<<< HEAD
-	<string name="SLurlLabelTeleport">
-		Teleportati a
-	</string>
-	<string name="SLurlLabelShowOnMap">
-		Mostra la mappa per
-	</string>
-	<string name="SLappAgentMute">
-		Disattiva audio
-	</string>
-	<string name="SLappAgentUnmute">
-		Riattiva audio
-	</string>
-	<string name="SLappAgentIM">
-		IM
-	</string>
-	<string name="SLappAgentPay">
-		Paga
-	</string>
-	<string name="SLappAgentOfferTeleport">
-		Offri teleport a
-	</string>
-	<string name="SLappAgentRequestFriend">
-		Richiesta di amicizia
-	</string>
-	<string name="SLappAgentRemoveFriend">
-		Rimozione amico
-	</string>
-	<string name="BUTTON_CLOSE_DARWIN">
-		Chiudi (⌘W)
-	</string>
-	<string name="BUTTON_CLOSE_WIN">
-		Chiudi (Ctrl+W)
-	</string>
-	<string name="BUTTON_CLOSE_CHROME">
-		Chiudi
-	</string>
-	<string name="BUTTON_RESTORE">
-		Ripristina
-	</string>
-	<string name="BUTTON_MINIMIZE">
-		Minimizza
-	</string>
-	<string name="BUTTON_TEAR_OFF">
-		Distacca
-	</string>
-	<string name="BUTTON_DOCK">
-		Àncora
-	</string>
-	<string name="BUTTON_HELP">
-		Mostra Aiuto
-	</string>
-	<string name="Searching">
-		Ricerca in corso...
-	</string>
-	<string name="NoneFound">
-		Nessun risultato.
-	</string>
-	<string name="RetrievingData">
-		Recupero dati in corso...
-	</string>
-	<string name="ReleaseNotes">
-		Note sulla versione
-	</string>
-	<string name="RELEASE_NOTES_BASE_URL">
-		http://wiki.secondlife.com/wiki/Release_Notes/
-	</string>
-	<string name="LoadingData">
-		In caricamento...
-	</string>
-	<string name="AvatarNameNobody">
-		(nessuno)
-	</string>
-	<string name="AvatarNameWaiting">
-		(in attesa)
-	</string>
-	<string name="GroupNameNone">
-		(nessuno)
-	</string>
-	<string name="AvalineCaller">
-		Chiamante Avaline [ORDER]
-	</string>
-	<string name="AssetErrorNone">
-		Nessun errore
-	</string>
-	<string name="AssetErrorRequestFailed">
-		Richiesta risorsa: fallita
-	</string>
-	<string name="AssetErrorNonexistentFile">
-		Richiesta risorsa: file non esistente
-	</string>
-	<string name="AssetErrorNotInDatabase">
-		Richiesta risorsa: risorsa non trovata nel database
-	</string>
-	<string name="AssetErrorEOF">
-		Fine del file
-	</string>
-	<string name="AssetErrorCannotOpenFile">
-		Apertura del file non possibile
-	</string>
-	<string name="AssetErrorFileNotFound">
-		File non trovato
-	</string>
-	<string name="AssetErrorTCPTimeout">
-		Tempo esaurito per il trasferimento file
-	</string>
-	<string name="AssetErrorCircuitGone">
-		Circuito perso
-	</string>
-	<string name="AssetErrorPriceMismatch">
-		Il programma e il server non combaciano nel prezzo
-	</string>
-	<string name="AssetErrorUnknownStatus">
-		Stato sconosciuto
-	</string>
-	<string name="texture">
-		texture
-	</string>
-	<string name="sound">
-		suono
-	</string>
-	<string name="calling card">
-		biglietto da visita
-	</string>
-	<string name="landmark">
-		punto di riferimento
-	</string>
-	<string name="legacy script">
-		script (vecchia versione)
-	</string>
-	<string name="clothing">
-		vestiario
-	</string>
-	<string name="object">
-		oggetto
-	</string>
-	<string name="note card">
-		biglietto
-	</string>
-	<string name="folder">
-		cartella
-	</string>
-	<string name="root">
-		cartella principale
-	</string>
-	<string name="lsl2 script">
-		script LSL2
-	</string>
-	<string name="lsl bytecode">
-		bytecode LSL
-	</string>
-	<string name="tga texture">
-		tga texture
-	</string>
-	<string name="body part">
-		parte del corpo
-	</string>
-	<string name="snapshot">
-		fotografia
-	</string>
-	<string name="lost and found">
-		oggetti smarriti
-	</string>
-	<string name="targa image">
-		immagine targa
-	</string>
-	<string name="trash">
-		Cestino
-	</string>
-	<string name="jpeg image">
-		immagine jpeg
-	</string>
-	<string name="animation">
-		animazione
-	</string>
-	<string name="gesture">
-		gesture
-	</string>
-	<string name="simstate">
-		simstate
-	</string>
-	<string name="favorite">
-		preferiti
-	</string>
-	<string name="symbolic link">
-		link
-	</string>
-	<string name="symbolic folder link">
-		link alla cartella
-	</string>
-	<string name="mesh">
-		reticolo
-	</string>
-	<string name="AvatarEditingAppearance">
-		(Modifica Aspetto)
-	</string>
-	<string name="AvatarAway">
-		Assente
-	</string>
-	<string name="AvatarDoNotDisturb">
-		Non disturbare
-	</string>
-	<string name="AvatarMuted">
-		Mutato
-	</string>
-	<string name="anim_express_afraid">
-		Dispiaciuto
-	</string>
-	<string name="anim_express_anger">
-		Arrabbiato
-	</string>
-	<string name="anim_away">
-		Assente
-	</string>
-	<string name="anim_backflip">
-		Salto all&apos;indietro
-	</string>
-	<string name="anim_express_laugh">
-		Ridere a crepapelle
-	</string>
-	<string name="anim_express_toothsmile">
-		Gran sorriso
-	</string>
-	<string name="anim_blowkiss">
-		Lancia un bacio
-	</string>
-	<string name="anim_express_bored">
-		Noia
-	</string>
-	<string name="anim_bow">
-		Inchino
-	</string>
-	<string name="anim_clap">
-		Applauso
-	</string>
-	<string name="anim_courtbow">
-		Inchino a corte
-	</string>
-	<string name="anim_express_cry">
-		Pianto
-	</string>
-	<string name="anim_dance1">
-		Ballo 1
-	</string>
-	<string name="anim_dance2">
-		Ballo 2
-	</string>
-	<string name="anim_dance3">
-		Ballo 3
-	</string>
-	<string name="anim_dance4">
-		Ballo 4
-	</string>
-	<string name="anim_dance5">
-		Ballo 5
-	</string>
-	<string name="anim_dance6">
-		Ballo 6
-	</string>
-	<string name="anim_dance7">
-		Ballo 7
-	</string>
-	<string name="anim_dance8">
-		Dance 8
-	</string>
-	<string name="anim_express_disdain">
-		Sdegno
-	</string>
-	<string name="anim_drink">
-		Bere
-	</string>
-	<string name="anim_express_embarrased">
-		Imbarazzo
-	</string>
-	<string name="anim_angry_fingerwag">
-		Negare col dito
-	</string>
-	<string name="anim_fist_pump">
-		Esultare con pugno
-	</string>
-	<string name="anim_yoga_float">
-		Yoga fluttuante
-	</string>
-	<string name="anim_express_frown">
-		Acciglio
-	</string>
-	<string name="anim_impatient">
-		Impazienza
-	</string>
-	<string name="anim_jumpforjoy">
-		Salto di gioia
-	</string>
-	<string name="anim_kissmybutt">
-		Baciami il sedere
-	</string>
-	<string name="anim_express_kiss">
-		Bacio
-	</string>
-	<string name="anim_laugh_short">
-		Risata
-	</string>
-	<string name="anim_musclebeach">
-		Muscoli da spiaggia
-	</string>
-	<string name="anim_no_unhappy">
-		No (Scontento)
-	</string>
-	<string name="anim_no_head">
-		No
-	</string>
-	<string name="anim_nyanya">
-		Na-na-na
-	</string>
-	<string name="anim_punch_onetwo">
-		Uno-due pugno
-	</string>
-	<string name="anim_express_open_mouth">
-		Bocca aperta
-	</string>
-	<string name="anim_peace">
-		Pace
-	</string>
-	<string name="anim_point_you">
-		Indicare altri
-	</string>
-	<string name="anim_point_me">
-		Indicare te stesso
-	</string>
-	<string name="anim_punch_l">
-		Pugno a sinistra
-	</string>
-	<string name="anim_punch_r">
-		Pugno a destra
-	</string>
-	<string name="anim_rps_countdown">
-		Contare nella morra cinese
-	</string>
-	<string name="anim_rps_paper">
-		Carta nella morra cinese
-	</string>
-	<string name="anim_rps_rock">
-		Sasso nella morra cinese
-	</string>
-	<string name="anim_rps_scissors">
-		Forbici nella morra cinese
-	</string>
-	<string name="anim_express_repulsed">
-		Repulsione
-	</string>
-	<string name="anim_kick_roundhouse_r">
-		Calcio con rotazione
-	</string>
-	<string name="anim_express_sad">
-		Triste
-	</string>
-	<string name="anim_salute">
-		Saluto
-	</string>
-	<string name="anim_shout">
-		Urlo
-	</string>
-	<string name="anim_express_shrug">
-		Spallucce
-	</string>
-	<string name="anim_express_smile">
-		Sorriso
-	</string>
-	<string name="anim_smoke_idle">
-		Fumare
-	</string>
-	<string name="anim_smoke_inhale">
-		Fumare inspirazione
-	</string>
-	<string name="anim_smoke_throw_down">
-		Fumare mandando giù
-	</string>
-	<string name="anim_express_surprise">
-		Sorpresa
-	</string>
-	<string name="anim_sword_strike_r">
-		Colpo di spada
-	</string>
-	<string name="anim_angry_tantrum">
-		Collera
-	</string>
-	<string name="anim_express_tongue_out">
-		Linguaccia
-	</string>
-	<string name="anim_hello">
-		Saluto con mano
-	</string>
-	<string name="anim_whisper">
-		Sussurro
-	</string>
-	<string name="anim_whistle">
-		Fischio
-	</string>
-	<string name="anim_express_wink">
-		Ammicca
-	</string>
-	<string name="anim_wink_hollywood">
-		Ammicca (Hollywood)
-	</string>
-	<string name="anim_express_worry">
-		Preoccupato
-	</string>
-	<string name="anim_yes_happy">
-		Si (Felice)
-	</string>
-	<string name="anim_yes_head">
-		Si
-	</string>
-	<string name="multiple_textures">
-		Multiple
-	</string>
-	<string name="use_texture">
-		Usa texture
-	</string>
-	<string name="manip_hint1">
-		Sposta il cursore sul righello
-	</string>
-	<string name="manip_hint2">
-		per bloccare sulla griglia
-	</string>
-	<string name="texture_loading">
-		Caricamento in corso...
-	</string>
-	<string name="worldmap_offline">
-		Offline
-	</string>
-	<string name="worldmap_item_tooltip_format">
-		L$ [PRICE] - [AREA] m²
-	</string>
-	<string name="worldmap_results_none_found">
-		Nessun risultato.
-	</string>
-	<string name="Ok">
-		OK
-	</string>
-	<string name="Premature end of file">
-		Fine prematura del file
-	</string>
-	<string name="ST_NO_JOINT">
-		Impossibile trovare ROOT o JOINT.
-	</string>
-	<string name="NearbyChatTitle">
-		Chat nei dintorni
-	</string>
-	<string name="NearbyChatLabel">
-		(Chat nei dintorni)
-	</string>
-	<string name="whisper">
-		sussurra:
-	</string>
-	<string name="shout">
-		grida:
-	</string>
-	<string name="ringing">
-		In connessione alla Voice Chat in-world...
-	</string>
-	<string name="connected">
-		Connesso
-	</string>
-	<string name="unavailable">
-		Il voice non è disponibile nel posto dove ti trovi ora
-	</string>
-	<string name="hang_up">
-		Disconnesso dalla Voice Chat in-world
-	</string>
-	<string name="reconnect_nearby">
-		Sarai riconnesso alla chat vocale nei dintorni
-	</string>
-	<string name="ScriptQuestionCautionChatGranted">
-		A &apos;[OBJECTNAME]&apos;, un oggetto di proprietà di &apos;[OWNERNAME]&apos;, situato in [REGIONNAME] [REGIONPOS], è stato concesso il permesso di: [PERMISSIONS].
-	</string>
-	<string name="ScriptQuestionCautionChatDenied">
-		A &apos;[OBJECTNAME]&apos;, un oggetto di proprietà di &apos;[OWNERNAME]&apos;, situato in [REGIONNAME] [REGIONPOS], è stato negato il permesso di: [PERMISSIONS].
-	</string>
-	<string name="AdditionalPermissionsRequestHeader">
-		Se consenti l&apos;accesso al tuo account, consentirai anche all&apos;oggetto di:
-	</string>
-	<string name="ScriptTakeMoney">
-		Prendere dollari Linden (L$) da te
-	</string>
-	<string name="ActOnControlInputs">
-		Agire sul tuo controllo degli input
-	</string>
-	<string name="RemapControlInputs">
-		Rimappare il tuo controllo degli input
-	</string>
-	<string name="AnimateYourAvatar">
-		Animare il tuo avatar
-	</string>
-	<string name="AttachToYourAvatar">
-		Far indossare al tuo avatar
-	</string>
-	<string name="ReleaseOwnership">
-		Rilasciare la propietà è far diventare pubblico.
-	</string>
-	<string name="LinkAndDelink">
-		Collegare e scollegare dagli altri oggetti
-	</string>
-	<string name="AddAndRemoveJoints">
-		Aggiungere e rimuovere le giunzioni insieme con gli altri oggetti
-	</string>
-	<string name="ChangePermissions">
-		Cambiare i permessi
-	</string>
-	<string name="TrackYourCamera">
-		Tracciare la fotocamera
-	</string>
-	<string name="ControlYourCamera">
-		Controllare la tua fotocamera
-	</string>
-	<string name="TeleportYourAgent">
-		Teleportarti
-	</string>
-	<string name="AgentNameSubst">
-		(Tu)
-	</string>
-	<string name="JoinAnExperience"/>
-	<string name="SilentlyManageEstateAccess">
-		Omette gli avvisi durante la gestione degli elenchi di accesso alle proprietà immobiliari
-	</string>
-	<string name="OverrideYourAnimations">
-		Sostituisce le animazioni predefinite
-	</string>
-	<string name="ScriptReturnObjects">
-		Restituisce oggetti per conto tuo
-	</string>
-	<string name="UnknownScriptPermission">
-		(sconosciuto)!
-	</string>
-	<string name="SIM_ACCESS_PG">
-		Generale
-	</string>
-	<string name="SIM_ACCESS_MATURE">
-		Moderato
-	</string>
-	<string name="SIM_ACCESS_ADULT">
-		Adulti
-	</string>
-	<string name="SIM_ACCESS_DOWN">
-		Offline
-	</string>
-	<string name="SIM_ACCESS_MIN">
-		Sconosciuto
-	</string>
-	<string name="land_type_unknown">
-		(sconosciuto)
-	</string>
-	<string name="Estate / Full Region">
-		Proprietà immobiliare / Regione completa
-	</string>
-	<string name="Estate / Homestead">
-		Proprietà immobiliare / Homestead
-	</string>
-	<string name="Mainland / Homestead">
-		Continente / Homestead
-	</string>
-	<string name="Mainland / Full Region">
-		Continente / Regione completa
-	</string>
-	<string name="all_files">
-		Tutti i file
-	</string>
-	<string name="sound_files">
-		Suoni
-	</string>
-	<string name="animation_files">
-		Animazioni
-	</string>
-	<string name="image_files">
-		Immagini
-	</string>
-	<string name="save_file_verb">
-		Salva
-	</string>
-	<string name="load_file_verb">
-		Carica
-	</string>
-	<string name="targa_image_files">
-		Immagini Targa
-	</string>
-	<string name="bitmap_image_files">
-		Immagini Bitmap
-	</string>
-	<string name="avi_movie_file">
-		File video AVI
-	</string>
-	<string name="xaf_animation_file">
-		File animazione XAF
-	</string>
-	<string name="xml_file">
-		File XML
-	</string>
-	<string name="raw_file">
-		File RAW
-	</string>
-	<string name="compressed_image_files">
-		Immagini compresse
-	</string>
-	<string name="load_files">
-		Carica i file
-	</string>
-	<string name="choose_the_directory">
-		Scegli la cartella
-	</string>
-	<string name="script_files">
-		Script
-	</string>
-	<string name="dictionary_files">
-		Dizionari
-	</string>
-	<string name="shape">
-		Figura corporea
-	</string>
-	<string name="skin">
-		Pelle
-	</string>
-	<string name="hair">
-		Capigliature
-	</string>
-	<string name="eyes">
-		Occhi
-	</string>
-	<string name="shirt">
-		Camicia
-	</string>
-	<string name="pants">
-		Pantaloni
-	</string>
-	<string name="shoes">
-		Scarpe
-	</string>
-	<string name="socks">
-		Calzini
-	</string>
-	<string name="jacket">
-		Giacca
-	</string>
-	<string name="gloves">
-		Guanti
-	</string>
-	<string name="undershirt">
-		Maglietta intima
-	</string>
-	<string name="underpants">
-		Slip
-	</string>
-	<string name="skirt">
-		Gonna
-	</string>
-	<string name="alpha">
-		Alfa (Trasparenza)
-	</string>
-	<string name="tattoo">
-		Tatuaggio
-	</string>
-	<string name="physics">
-		Fisica
-	</string>
-	<string name="invalid">
-		non valido
-	</string>
-	<string name="none">
-		nessuno
-	</string>
-	<string name="shirt_not_worn">
-		Camicia non indossata
-	</string>
-	<string name="pants_not_worn">
-		Pantaloni non indossati
-	</string>
-	<string name="shoes_not_worn">
-		Scarpe non indossate
-	</string>
-	<string name="socks_not_worn">
-		Calzini non indossati
-	</string>
-	<string name="jacket_not_worn">
-		Giacca non indossata
-	</string>
-	<string name="gloves_not_worn">
-		Guanti non indossati
-	</string>
-	<string name="undershirt_not_worn">
-		Maglietta intima non indossata
-	</string>
-	<string name="underpants_not_worn">
-		Slip non indossati
-	</string>
-	<string name="skirt_not_worn">
-		Gonna non indossata
-	</string>
-	<string name="alpha_not_worn">
-		Alpha non portato
-	</string>
-	<string name="tattoo_not_worn">
-		Tatuaggio non portato
-	</string>
-	<string name="physics_not_worn">
-		Fisica non indossata
-	</string>
-	<string name="invalid_not_worn">
-		non valido
-	</string>
-	<string name="create_new_shape">
-		Crea nuova figura corporea
-	</string>
-	<string name="create_new_skin">
-		Crea nuova pelle
-	</string>
-	<string name="create_new_hair">
-		Crea nuovi capelli
-	</string>
-	<string name="create_new_eyes">
-		Crea nuovi occhi
-	</string>
-	<string name="create_new_shirt">
-		Crea nuova camicia
-	</string>
-	<string name="create_new_pants">
-		Crea nuovi pantaloni
-	</string>
-	<string name="create_new_shoes">
-		Crea nuove scarpe
-	</string>
-	<string name="create_new_socks">
-		Crea nuove calze
-	</string>
-	<string name="create_new_jacket">
-		Crea nuova giacca
-	</string>
-	<string name="create_new_gloves">
-		Crea nuovi guanti
-	</string>
-	<string name="create_new_undershirt">
-		Crea nuova maglietta intima
-	</string>
-	<string name="create_new_underpants">
-		Crea nuovi slip
-	</string>
-	<string name="create_new_skirt">
-		Crea nuova gonna
-	</string>
-	<string name="create_new_alpha">
-		Crea nuovo Alpha
-	</string>
-	<string name="create_new_tattoo">
-		Crea un nuovo tatuaggio
-	</string>
-	<string name="create_new_physics">
-		Crea nuova fisica
-	</string>
-	<string name="create_new_invalid">
-		non valido
-	</string>
-	<string name="NewWearable">
-		Nuovo [WEARABLE_ITEM]
-	</string>
-	<string name="next">
-		Avanti
-	</string>
-	<string name="ok">
-		OK
-	</string>
-	<string name="GroupNotifyGroupNotice">
-		Avviso di gruppo
-	</string>
-	<string name="GroupNotifyGroupNotices">
-		Avvisi di gruppo
-	</string>
-	<string name="GroupNotifySentBy">
-		Inviato da
-	</string>
-	<string name="GroupNotifyAttached">
-		Allegato:
-	</string>
-	<string name="GroupNotifyViewPastNotices">
-		Visualizza gli avvisi precedenti o scegli qui di non riceverne.
-	</string>
-	<string name="GroupNotifyOpenAttachment">
-		Apri l&apos;allegato
-	</string>
-	<string name="GroupNotifySaveAttachment">
-		Salva l&apos;allegato
-	</string>
-	<string name="TeleportOffer">
-		Offerta di Teleport
-	</string>
-	<string name="StartUpNotifications">
-		Mentre eri assente sono arrivate nuove notifiche...
-	</string>
-	<string name="OverflowInfoChannelString">
-		Hai ancora [%d] notifiche
-	</string>
-	<string name="BodyPartsRightArm">
-		Braccio destro
-	</string>
-	<string name="BodyPartsHead">
-		Testa
-	</string>
-	<string name="BodyPartsLeftArm">
-		Braccio sinistro
-	</string>
-	<string name="BodyPartsLeftLeg">
-		Gamba sinistra
-	</string>
-	<string name="BodyPartsTorso">
-		Torace
-	</string>
-	<string name="BodyPartsRightLeg">
-		Gamba destra
-	</string>
-	<string name="GraphicsQualityLow">
-		Basso
-	</string>
-	<string name="GraphicsQualityMid">
-		Medio
-	</string>
-	<string name="GraphicsQualityHigh">
-		Alto
-	</string>
-	<string name="LeaveMouselook">
-		Premi ESC per tornare in visualizzazione normale
-	</string>
-	<string name="InventoryNoMatchingItems">
-		Non riesci a trovare quello che cerchi? Prova [secondlife:///app/search/all/[SEARCH_TERM] Cerca].
-	</string>
-	<string name="PlacesNoMatchingItems">
-		Non riesci a trovare quello che cerchi? Prova [secondlife:///app/search/places/[SEARCH_TERM] Cerca].
-	</string>
-	<string name="FavoritesNoMatchingItems">
-		Trascina qui un punto di riferimento per aggiungerlo ai Preferiti.
-	</string>
-	<string name="InventoryNoTexture">
-		Non hai una copia di questa texture nel tuo inventario
-	</string>
-	<string name="InventoryInboxNoItems">
-		Gli acquissti dal mercato verranno mostrati qui. Potrai quindi trascinarli nel tuo inventario per usarli.
-	</string>
-	<string name="MarketplaceURL">
-		https://marketplace.[MARKETPLACE_DOMAIN_NAME]/
-	</string>
-	<string name="MarketplaceURL_CreateStore">
-		http://community.secondlife.com/t5/English-Knowledge-Base/Selling-in-the-Marketplace/ta-p/700193#Section_.3
-	</string>
-	<string name="MarketplaceURL_Dashboard">
-		https://marketplace.[MARKETPLACE_DOMAIN_NAME]/merchants/store/dashboard
-	</string>
-	<string name="MarketplaceURL_Imports">
-		https://marketplace.[MARKETPLACE_DOMAIN_NAME]/merchants/store/imports
-	</string>
-	<string name="MarketplaceURL_LearnMore">
-		https://marketplace.[MARKETPLACE_DOMAIN_NAME]/learn_more
-	</string>
-	<string name="InventoryOutboxNotMerchantTitle">
-		Chiunque può vendere oggetti nel Marketplace.
-	</string>
-=======
 	<string name="SLurlLabelTeleport">Teleportati a</string>
 	<string name="SLurlLabelShowOnMap">Mostra la mappa per</string>
 	<string name="SLappAgentMute">Disattiva audio</string>
@@ -1564,7 +519,6 @@
 	<string name="MarketplaceURL_Imports">https://marketplace.[MARKETPLACE_DOMAIN_NAME]/merchants/store/imports</string>
 	<string name="MarketplaceURL_LearnMore">https://marketplace.[MARKETPLACE_DOMAIN_NAME]/learn_more</string>
 	<string name="InventoryOutboxNotMerchantTitle">Chiunque può vendere oggetti nel Marketplace.</string>
->>>>>>> 02757fc9
 	<string name="InventoryOutboxNotMerchantTooltip"/>
 	<string name="InventoryOutboxNotMerchant">Per diventare un venditore, devi [[MARKETPLACE_CREATE_STORE_URL] creare un negozio nel Marketplace].</string>
 	<string name="InventoryOutboxNoItemsTitle">La tua casella in uscita è vuota.</string>
@@ -1640,428 +594,6 @@
 	<string name="Snapshots" value="Fotografie,"/>
 	<string name="No Filters" value="No"/>
 	<string name="Since Logoff" value="- Dall&apos;uscita"/>
-<<<<<<< HEAD
-	<string name="InvFolder My Inventory">
-		Il mio inventario
-	</string>
-	<string name="InvFolder Library">
-		Libreria
-	</string>
-	<string name="InvFolder Textures">
-		Texture
-	</string>
-	<string name="InvFolder Sounds">
-		Suoni
-	</string>
-	<string name="InvFolder Calling Cards">
-		Biglietti da visita
-	</string>
-	<string name="InvFolder Landmarks">
-		Punti di riferimento
-	</string>
-	<string name="InvFolder Scripts">
-		Script
-	</string>
-	<string name="InvFolder Clothing">
-		Vestiario
-	</string>
-	<string name="InvFolder Objects">
-		Oggetti
-	</string>
-	<string name="InvFolder Notecards">
-		Biglietti
-	</string>
-	<string name="InvFolder New Folder">
-		Nuova cartella
-	</string>
-	<string name="InvFolder Inventory">
-		Inventario
-	</string>
-	<string name="InvFolder Uncompressed Images">
-		Immagini non compresse
-	</string>
-	<string name="InvFolder Body Parts">
-		Parti del corpo
-	</string>
-	<string name="InvFolder Trash">
-		Cestino
-	</string>
-	<string name="InvFolder Photo Album">
-		Album fotografico
-	</string>
-	<string name="InvFolder Lost And Found">
-		Oggetti smarriti
-	</string>
-	<string name="InvFolder Uncompressed Sounds">
-		Suoni non compressi
-	</string>
-	<string name="InvFolder Animations">
-		Animazioni
-	</string>
-	<string name="InvFolder Gestures">
-		Gesture
-	</string>
-	<string name="InvFolder Favorite">
-		I miei preferiti
-	</string>
-	<string name="InvFolder favorite">
-		I miei preferiti
-	</string>
-	<string name="InvFolder Favorites">
-		I miei preferiti
-	</string>
-	<string name="InvFolder favorites">
-		I miei preferiti
-	</string>
-	<string name="InvFolder Current Outfit">
-		Abbigliamento attuale
-	</string>
-	<string name="InvFolder Initial Outfits">
-		Vestiario iniziale
-	</string>
-	<string name="InvFolder My Outfits">
-		Il mio vestiario
-	</string>
-	<string name="InvFolder Accessories">
-		Accessori
-	</string>
-	<string name="InvFolder Meshes">
-		Reticoli
-	</string>
-	<string name="InvFolder Received Items">
-		Oggetti ricevuti
-	</string>
-	<string name="InvFolder Merchant Outbox">
-		Casella venditore in uscita
-	</string>
-	<string name="InvFolder Friends">
-		Amici
-	</string>
-	<string name="InvFolder All">
-		Tutto
-	</string>
-	<string name="no_attachments">
-		Nessun allegato indossato
-	</string>
-	<string name="Attachments remain">
-		Allegati ([COUNT] spazi restanti)
-	</string>
-	<string name="Buy">
-		Acquista
-	</string>
-	<string name="BuyforL$">
-		Acquista per L$
-	</string>
-	<string name="Stone">
-		Pietra
-	</string>
-	<string name="Metal">
-		Metallo
-	</string>
-	<string name="Glass">
-		Vetro
-	</string>
-	<string name="Wood">
-		Legno
-	</string>
-	<string name="Flesh">
-		Carne
-	</string>
-	<string name="Plastic">
-		Plastica
-	</string>
-	<string name="Rubber">
-		Gomma
-	</string>
-	<string name="Light">
-		Luce
-	</string>
-	<string name="KBShift">
-		Maiusc
-	</string>
-	<string name="KBCtrl">
-		Ctrl
-	</string>
-	<string name="Chest">
-		Petto
-	</string>
-	<string name="Skull">
-		Cranio
-	</string>
-	<string name="Left Shoulder">
-		Spalla sinistra
-	</string>
-	<string name="Right Shoulder">
-		Spalla destra
-	</string>
-	<string name="Left Hand">
-		Mano sinistra
-	</string>
-	<string name="Right Hand">
-		Mano destra
-	</string>
-	<string name="Left Foot">
-		Piede sinisto
-	</string>
-	<string name="Right Foot">
-		Piede destro
-	</string>
-	<string name="Spine">
-		Spina dorsale
-	</string>
-	<string name="Pelvis">
-		Pelvi
-	</string>
-	<string name="Mouth">
-		Bocca
-	</string>
-	<string name="Chin">
-		Mento
-	</string>
-	<string name="Left Ear">
-		Orecchio sinistro
-	</string>
-	<string name="Right Ear">
-		Orecchio destro
-	</string>
-	<string name="Left Eyeball">
-		Bulbo sinistro
-	</string>
-	<string name="Right Eyeball">
-		Bulbo destro
-	</string>
-	<string name="Nose">
-		Naso
-	</string>
-	<string name="R Upper Arm">
-		Avambraccio destro
-	</string>
-	<string name="R Forearm">
-		Braccio destro
-	</string>
-	<string name="L Upper Arm">
-		Avambraccio sinistro
-	</string>
-	<string name="L Forearm">
-		Braccio sinistro
-	</string>
-	<string name="Right Hip">
-		Anca destra
-	</string>
-	<string name="R Upper Leg">
-		Coscia destra
-	</string>
-	<string name="R Lower Leg">
-		Gamba destra
-	</string>
-	<string name="Left Hip">
-		Anca sinista
-	</string>
-	<string name="L Upper Leg">
-		Coscia sinistra
-	</string>
-	<string name="L Lower Leg">
-		Gamba sinistra
-	</string>
-	<string name="Stomach">
-		Stomaco
-	</string>
-	<string name="Left Pec">
-		Petto sinistro
-	</string>
-	<string name="Right Pec">
-		Petto destro
-	</string>
-	<string name="Neck">
-		Collo
-	</string>
-	<string name="Avatar Center">
-		Centro avatar
-	</string>
-	<string name="Invalid Attachment">
-		Punto di collegamento non valido
-	</string>
-	<string name="YearsMonthsOld">
-		Nato da [AGEYEARS] [AGEMONTHS]
-	</string>
-	<string name="YearsOld">
-		Nato da [AGEYEARS]
-	</string>
-	<string name="MonthsOld">
-		Nato da [AGEMONTHS]
-	</string>
-	<string name="WeeksOld">
-		Nato da [AGEWEEKS]
-	</string>
-	<string name="DaysOld">
-		Nato da [AGEDAYS]
-	</string>
-	<string name="TodayOld">
-		Iscritto oggi
-	</string>
-	<string name="AgeYearsA">
-		[COUNT] anno
-	</string>
-	<string name="AgeYearsB">
-		[COUNT] anni
-	</string>
-	<string name="AgeYearsC">
-		[COUNT] anni
-	</string>
-	<string name="AgeMonthsA">
-		[COUNT] mese
-	</string>
-	<string name="AgeMonthsB">
-		[COUNT] mesi
-	</string>
-	<string name="AgeMonthsC">
-		[COUNT] mesi
-	</string>
-	<string name="AgeWeeksA">
-		[COUNT] settimana
-	</string>
-	<string name="AgeWeeksB">
-		[COUNT] settimane
-	</string>
-	<string name="AgeWeeksC">
-		[COUNT] settimane
-	</string>
-	<string name="AgeDaysA">
-		[COUNT] giorno
-	</string>
-	<string name="AgeDaysB">
-		[COUNT] giorni
-	</string>
-	<string name="AgeDaysC">
-		[COUNT] giorni
-	</string>
-	<string name="GroupMembersA">
-		[COUNT] iscritto
-	</string>
-	<string name="GroupMembersB">
-		[COUNT] iscritti
-	</string>
-	<string name="GroupMembersC">
-		[COUNT] iscritti
-	</string>
-	<string name="AcctTypeResident">
-		Residente
-	</string>
-	<string name="AcctTypeTrial">
-		In prova
-	</string>
-	<string name="AcctTypeCharterMember">
-		Socio onorario
-	</string>
-	<string name="AcctTypeEmployee">
-		Dipendente Linden Lab
-	</string>
-	<string name="PaymentInfoUsed">
-		Informazioni di pagamento usate
-	</string>
-	<string name="PaymentInfoOnFile">
-		Informazioni di pagamento registrate
-	</string>
-	<string name="NoPaymentInfoOnFile">
-		Nessuna informazione di pagamento disponibile
-	</string>
-	<string name="AgeVerified">
-		Età verificata
-	</string>
-	<string name="NotAgeVerified">
-		Età non verificata
-	</string>
-	<string name="Center 2">
-		Centro 2
-	</string>
-	<string name="Top Right">
-		In alto a destra
-	</string>
-	<string name="Top">
-		in  alto
-	</string>
-	<string name="Top Left">
-		In alto a sinistra
-	</string>
-	<string name="Center">
-		Al centro
-	</string>
-	<string name="Bottom Left">
-		In basso a sinistra
-	</string>
-	<string name="Bottom">
-		In basso
-	</string>
-	<string name="Bottom Right">
-		In basso a destra
-	</string>
-	<string name="CompileQueueDownloadedCompiling">
-		Scaricato, in compilazione
-	</string>
-	<string name="CompileQueueServiceUnavailable">
-		Il servizio di compilazione degli script non è disponibile
-	</string>
-	<string name="CompileQueueScriptNotFound">
-		Script non trovato sul server.
-	</string>
-	<string name="CompileQueueProblemDownloading">
-		Problema nel download
-	</string>
-	<string name="CompileQueueInsufficientPermDownload">
-		Permessi insufficenti per scaricare lo script.
-	</string>
-	<string name="CompileQueueInsufficientPermFor">
-		Permessi insufficenti per
-	</string>
-	<string name="CompileQueueUnknownFailure">
-		Errore di dowload sconosciuto
-	</string>
-	<string name="CompileNoExperiencePerm">
-		Saltato lo script [SCRIPT] con l&apos;esperienza [EXPERIENCE].
-	</string>
-	<string name="CompileQueueTitle">
-		Avanzamento ricompilazione
-	</string>
-	<string name="CompileQueueStart">
-		ricompila
-	</string>
-	<string name="ResetQueueTitle">
-		Azzera avanzamento
-	</string>
-	<string name="ResetQueueStart">
-		azzera
-	</string>
-	<string name="RunQueueTitle">
-		Attiva avanzamento
-	</string>
-	<string name="RunQueueStart">
-		attiva
-	</string>
-	<string name="NotRunQueueTitle">
-		Disattiva avanzamento
-	</string>
-	<string name="NotRunQueueStart">
-		disattiva
-	</string>
-	<string name="CompileSuccessful">
-		Compilazione riuscita!
-	</string>
-	<string name="CompileSuccessfulSaving">
-		Compilazione riuscita, in salvataggio...
-	</string>
-	<string name="SaveComplete">
-		Salvataggio completato.
-	</string>
-	<string name="ObjectOutOfRange">
-		Script (oggetto fuori portata)
-	</string>
-	<string name="GodToolsObjectOwnedBy">
-		Oggetto [OBJECT] di proprietà di [OWNER]
-	</string>
-	<string name="GroupsNone">
-		nessuno
-	</string>
-=======
 	<string name="InvFolder My Inventory">Il mio inventario</string>
 	<string name="InvFolder Library">Libreria</string>
 	<string name="InvFolder Textures">Texture</string>
@@ -2205,7 +737,9 @@
 	<string name="ObjectOutOfRange">Script (oggetto fuori portata)</string>
 	<string name="GodToolsObjectOwnedBy">Oggetto [OBJECT] di proprietà di [OWNER]</string>
 	<string name="GroupsNone">nessuno</string>
->>>>>>> 02757fc9
+	<string name="CompileNoExperiencePerm">
+		Saltato lo script [SCRIPT] con l&apos;esperienza [EXPERIENCE].
+	</string>
 	<string name="Group" value="(gruppo)"/>
 	<string name="Unknown">(Sconosciuto)</string>
 	<string name="SummaryForTheWeek" value="Riassunto della settimana, partendo dal "/>
@@ -3127,688 +1661,6 @@
 	<string name="ExternalEditorNotSet">Seleziona un editor usando le impostazioni ExternalEditor.</string>
 	<string name="ExternalEditorNotFound">L&apos;editor esterno specificato non è stato trovato.
 Prova a racchiudere il percorso dell&apos;editor in doppie virgolette.
-<<<<<<< HEAD
-(per es. &quot;/percorso per il mio/editor&quot; &quot;%s&quot;)
-	</string>
-	<string name="ExternalEditorCommandParseError">
-		Errore nell&apos;elaborazione del comando dell&apos;editor esterno.
-	</string>
-	<string name="ExternalEditorFailedToRun">
-		L&apos;editor esterno non è stato avviato.
-	</string>
-	<string name="TranslationFailed">
-		Traduzione non riuscita: [REASON]
-	</string>
-	<string name="TranslationResponseParseError">
-		Errore di elaborazione della risposta della traduzione.
-	</string>
-	<string name="Esc">
-		Esc
-	</string>
-	<string name="Space">
-		Space
-	</string>
-	<string name="Enter">
-		Enter
-	</string>
-	<string name="Tab">
-		Tab
-	</string>
-	<string name="Ins">
-		Ins
-	</string>
-	<string name="Del">
-		Del
-	</string>
-	<string name="Backsp">
-		Backsp
-	</string>
-	<string name="Shift">
-		Shift
-	</string>
-	<string name="Ctrl">
-		Ctrl
-	</string>
-	<string name="Alt">
-		Alt
-	</string>
-	<string name="CapsLock">
-		CapsLock
-	</string>
-	<string name="Home">
-		Home
-	</string>
-	<string name="End">
-		End
-	</string>
-	<string name="PgUp">
-		PgUp
-	</string>
-	<string name="PgDn">
-		PgDn
-	</string>
-	<string name="F1">
-		F1
-	</string>
-	<string name="F2">
-		F2
-	</string>
-	<string name="F3">
-		F3
-	</string>
-	<string name="F4">
-		F4
-	</string>
-	<string name="F5">
-		F5
-	</string>
-	<string name="F6">
-		F6
-	</string>
-	<string name="F7">
-		F7
-	</string>
-	<string name="F8">
-		F8
-	</string>
-	<string name="F9">
-		F9
-	</string>
-	<string name="F10">
-		F10
-	</string>
-	<string name="F11">
-		F11
-	</string>
-	<string name="F12">
-		F12
-	</string>
-	<string name="Add">
-		Aggiungi
-	</string>
-	<string name="Subtract">
-		Sottrai
-	</string>
-	<string name="Multiply">
-		Moltiplica
-	</string>
-	<string name="Divide">
-		Dividi
-	</string>
-	<string name="PAD_DIVIDE">
-		PAD_DIVIDE
-	</string>
-	<string name="PAD_LEFT">
-		PAD_LEFT
-	</string>
-	<string name="PAD_RIGHT">
-		PAD_RIGHT
-	</string>
-	<string name="PAD_DOWN">
-		PAD_DOWN
-	</string>
-	<string name="PAD_UP">
-		PAD_UP
-	</string>
-	<string name="PAD_HOME">
-		PAD_HOME
-	</string>
-	<string name="PAD_END">
-		PAD_END
-	</string>
-	<string name="PAD_PGUP">
-		PAD_PGUP
-	</string>
-	<string name="PAD_PGDN">
-		PAD_PGDN
-	</string>
-	<string name="PAD_CENTER">
-		PAD_CENTER
-	</string>
-	<string name="PAD_INS">
-		PAD_INS
-	</string>
-	<string name="PAD_DEL">
-		PAD_DEL
-	</string>
-	<string name="PAD_Enter">
-		PAD_Enter
-	</string>
-	<string name="PAD_BUTTON0">
-		PAD_BUTTON0
-	</string>
-	<string name="PAD_BUTTON1">
-		PAD_BUTTON1
-	</string>
-	<string name="PAD_BUTTON2">
-		PAD_BUTTON2
-	</string>
-	<string name="PAD_BUTTON3">
-		PAD_BUTTON3
-	</string>
-	<string name="PAD_BUTTON4">
-		PAD_BUTTON4
-	</string>
-	<string name="PAD_BUTTON5">
-		PAD_BUTTON5
-	</string>
-	<string name="PAD_BUTTON6">
-		PAD_BUTTON6
-	</string>
-	<string name="PAD_BUTTON7">
-		PAD_BUTTON7
-	</string>
-	<string name="PAD_BUTTON8">
-		PAD_BUTTON8
-	</string>
-	<string name="PAD_BUTTON9">
-		PAD_BUTTON9
-	</string>
-	<string name="PAD_BUTTON10">
-		PAD_BUTTON10
-	</string>
-	<string name="PAD_BUTTON11">
-		PAD_BUTTON11
-	</string>
-	<string name="PAD_BUTTON12">
-		PAD_BUTTON12
-	</string>
-	<string name="PAD_BUTTON13">
-		PAD_BUTTON13
-	</string>
-	<string name="PAD_BUTTON14">
-		PAD_BUTTON14
-	</string>
-	<string name="PAD_BUTTON15">
-		PAD_BUTTON15
-	</string>
-	<string name="-">
-		-
-	</string>
-	<string name="=">
-		=
-	</string>
-	<string name="`">
-		`
-	</string>
-	<string name=";">
-		;
-	</string>
-	<string name="[">
-		[
-	</string>
-	<string name="]">
-		]
-	</string>
-	<string name="\">
-		\
-	</string>
-	<string name="0">
-		0
-	</string>
-	<string name="1">
-		1
-	</string>
-	<string name="2">
-		2
-	</string>
-	<string name="3">
-		3
-	</string>
-	<string name="4">
-		4
-	</string>
-	<string name="5">
-		5
-	</string>
-	<string name="6">
-		6
-	</string>
-	<string name="7">
-		7
-	</string>
-	<string name="8">
-		8
-	</string>
-	<string name="9">
-		9
-	</string>
-	<string name="A">
-		A
-	</string>
-	<string name="B">
-		B
-	</string>
-	<string name="C">
-		C
-	</string>
-	<string name="D">
-		D
-	</string>
-	<string name="E">
-		E
-	</string>
-	<string name="F">
-		F
-	</string>
-	<string name="G">
-		G
-	</string>
-	<string name="H">
-		H
-	</string>
-	<string name="I">
-		I
-	</string>
-	<string name="J">
-		J
-	</string>
-	<string name="K">
-		K
-	</string>
-	<string name="L">
-		L
-	</string>
-	<string name="M">
-		M
-	</string>
-	<string name="N">
-		N
-	</string>
-	<string name="O">
-		O
-	</string>
-	<string name="P">
-		P
-	</string>
-	<string name="Q">
-		Q
-	</string>
-	<string name="R">
-		R
-	</string>
-	<string name="S">
-		S
-	</string>
-	<string name="T">
-		T
-	</string>
-	<string name="U">
-		U
-	</string>
-	<string name="V">
-		V
-	</string>
-	<string name="W">
-		W
-	</string>
-	<string name="X">
-		X
-	</string>
-	<string name="Y">
-		Y
-	</string>
-	<string name="Z">
-		Z
-	</string>
-	<string name="BeaconParticle">
-		Visualizzazione marcatori particelle (blu)
-	</string>
-	<string name="BeaconPhysical">
-		Visualizzazione marcatori oggetti fisici (verde)
-	</string>
-	<string name="BeaconScripted">
-		Visualizzazione marcatori oggetti scriptati (rosso)
-	</string>
-	<string name="BeaconScriptedTouch">
-		Visualizzazione marcatori oggetti scriptati con funzione tocco (rosso)
-	</string>
-	<string name="BeaconSound">
-		Visualizzazione marcatori suoni (giallo)
-	</string>
-	<string name="BeaconMedia">
-		Visualizzazione marcatori multimedia (bianco)
-	</string>
-	<string name="ParticleHiding">
-		Particelle nascoste
-	</string>
-	<string name="Command_AboutLand_Label">
-		Informazioni sul terreno
-	</string>
-	<string name="Command_Appearance_Label">
-		Aspetto fisico
-	</string>
-	<string name="Command_Avatar_Label">
-		Avatar
-	</string>
-	<string name="Command_Build_Label">
-		Costruisci
-	</string>
-	<string name="Command_Chat_Label">
-		Chat
-	</string>
-	<string name="Command_Conversations_Label">
-		Conversazioni
-	</string>
-	<string name="Command_Compass_Label">
-		Bussola
-	</string>
-	<string name="Command_Destinations_Label">
-		Destinazioni
-	</string>
-	<string name="Command_Facebook_Label">
-		Facebook
-	</string>
-	<string name="Command_Flickr_Label">
-		Flickr
-	</string>
-	<string name="Command_Gestures_Label">
-		Gesture
-	</string>
-	<string name="Command_HowTo_Label">
-		Istruzioni
-	</string>
-	<string name="Command_Inventory_Label">
-		Inventario
-	</string>
-	<string name="Command_Map_Label">
-		Mappa
-	</string>
-	<string name="Command_Marketplace_Label">
-		Mercato
-	</string>
-	<string name="Command_MiniMap_Label">
-		Mini mappa
-	</string>
-	<string name="Command_Move_Label">
-		Cammina / corri / vola
-	</string>
-	<string name="Command_Outbox_Label">
-		Casella in uscita del rivenditore
-	</string>
-	<string name="Command_People_Label">
-		Persone
-	</string>
-	<string name="Command_Picks_Label">
-		Preferiti
-	</string>
-	<string name="Command_Places_Label">
-		Luoghi
-	</string>
-	<string name="Command_Preferences_Label">
-		Preferenze
-	</string>
-	<string name="Command_Profile_Label">
-		Profilo
-	</string>
-	<string name="Command_Search_Label">
-		Ricerca
-	</string>
-	<string name="Command_Snapshot_Label">
-		Istantanea
-	</string>
-	<string name="Command_Speak_Label">
-		Parla
-	</string>
-	<string name="Command_Twitter_Label">
-		Twitter
-	</string>
-	<string name="Command_View_Label">
-		Controlli fotocamera
-	</string>
-	<string name="Command_Voice_Label">
-		Impostazioni voce
-	</string>
-	<string name="Command_AboutLand_Tooltip">
-		Informazioni sul terreno che visiti
-	</string>
-	<string name="Command_Appearance_Tooltip">
-		Cambia l&apos;avatar
-	</string>
-	<string name="Command_Avatar_Tooltip">
-		Seleziona un avatar completo
-	</string>
-	<string name="Command_Build_Tooltip">
-		Costruzione oggetti e modifica terreno
-	</string>
-	<string name="Command_Chat_Tooltip">
-		Chatta con persone vicine usando il testo
-	</string>
-	<string name="Command_Conversations_Tooltip">
-		Conversa con chiunque
-	</string>
-	<string name="Command_Compass_Tooltip">
-		Bussola
-	</string>
-	<string name="Command_Destinations_Tooltip">
-		Destinazioni interessanti
-	</string>
-	<string name="Command_Facebook_Tooltip">
-		Pubblica su Facebook
-	</string>
-	<string name="Command_Flickr_Tooltip">
-		Carica su Flickr
-	</string>
-	<string name="Command_Gestures_Tooltip">
-		Gesti per il tuo avatar
-	</string>
-	<string name="Command_HowTo_Tooltip">
-		Come eseguire le attività più comuni
-	</string>
-	<string name="Command_Inventory_Tooltip">
-		Visualizza e usa le tue cose
-	</string>
-	<string name="Command_Map_Tooltip">
-		Mappa del mondo
-	</string>
-	<string name="Command_Marketplace_Tooltip">
-		Vai allo shopping
-	</string>
-	<string name="Command_MiniMap_Tooltip">
-		Mostra le persone vicine
-	</string>
-	<string name="Command_Move_Tooltip">
-		Movimento avatar
-	</string>
-	<string name="Command_Outbox_Tooltip">
-		Trasferisci elementi al tuo mercato per la vendita
-	</string>
-	<string name="Command_People_Tooltip">
-		Amici, gruppi e persone vicine
-	</string>
-	<string name="Command_Picks_Tooltip">
-		Luoghi da mostrare come preferiti nel profilo
-	</string>
-	<string name="Command_Places_Tooltip">
-		Luoghi salvati
-	</string>
-	<string name="Command_Preferences_Tooltip">
-		Preferenze
-	</string>
-	<string name="Command_Profile_Tooltip">
-		Modifica o visualizza il tuo profilo
-	</string>
-	<string name="Command_Search_Tooltip">
-		Trova luoghi, eventi, persone
-	</string>
-	<string name="Command_Snapshot_Tooltip">
-		Scatta una foto
-	</string>
-	<string name="Command_Speak_Tooltip">
-		Parla con persone vicine usando il microfono
-	</string>
-	<string name="Command_Twitter_Tooltip">
-		Twitter
-	</string>
-	<string name="Command_View_Tooltip">
-		Modifica angolo fotocamera
-	</string>
-	<string name="Command_Voice_Tooltip">
-		I controlli per il volume per le chiamate e per le persone nelle vicinanze nel mondo virtuale
-	</string>
-	<string name="Toolbar_Bottom_Tooltip">
-		attualmente nella barra degli strumenti in basso
-	</string>
-	<string name="Toolbar_Left_Tooltip">
-		attualmente nella barra degli strumenti a sinistra
-	</string>
-	<string name="Toolbar_Right_Tooltip">
-		attualmente nella barra degli strumenti a destra
-	</string>
-	<string name="Retain%">
-		Mantieni%
-	</string>
-	<string name="Detail">
-		Dettagli
-	</string>
-	<string name="Better Detail">
-		Migliori dettagli
-	</string>
-	<string name="Surface">
-		Superficie
-	</string>
-	<string name="Solid">
-		Solido
-	</string>
-	<string name="Wrap">
-		Involucro
-	</string>
-	<string name="Preview">
-		Anteprima
-	</string>
-	<string name="Normal">
-		Normale
-	</string>
-	<string name="Pathfinding_Wiki_URL">
-		http://wiki.secondlife.com/wiki/Pathfinding_Tools_in_the_Second_Life_Viewer
-	</string>
-	<string name="Pathfinding_Object_Attr_None">
-		Nessuno
-	</string>
-	<string name="Pathfinding_Object_Attr_Permanent">
-		Influenza il navmesh
-	</string>
-	<string name="Pathfinding_Object_Attr_Character">
-		Personaggio
-	</string>
-	<string name="Pathfinding_Object_Attr_MultiSelect">
-		(Multiple)
-	</string>
-	<string name="snapshot_quality_very_low">
-		Molto basso
-	</string>
-	<string name="snapshot_quality_low">
-		Basso
-	</string>
-	<string name="snapshot_quality_medium">
-		Medio
-	</string>
-	<string name="snapshot_quality_high">
-		Alto
-	</string>
-	<string name="snapshot_quality_very_high">
-		Molto alto
-	</string>
-	<string name="TeleportMaturityExceeded">
-		Il Residente non può visitare questa regione.
-	</string>
-	<string name="UserDictionary">
-		[User]
-	</string>
-	<string name="experience_tools_experience">
-		Esperienza
-	</string>
-	<string name="ExperienceNameNull">
-		(nessuna esperienza)
-	</string>
-	<string name="ExperienceNameUntitled">
-		(esperienza senza titolo)
-	</string>
-	<string name="Land-Scope">
-		A livello di terreno
-	</string>
-	<string name="Grid-Scope">
-		A livello di griglia
-	</string>
-	<string name="Allowed_Experiences_Tab">
-		CONSENTITO
-	</string>
-	<string name="Blocked_Experiences_Tab">
-		BLOCCATO
-	</string>
-	<string name="Contrib_Experiences_Tab">
-		FORNITORE
-	</string>
-	<string name="Admin_Experiences_Tab">
-		AMMINISTRATORE
-	</string>
-	<string name="Recent_Experiences_Tab">
-		RECENTE
-	</string>
-	<string name="Owned_Experiences_Tab">
-		DI PROPRIETÀ
-	</string>
-	<string name="ExperiencesCounter">
-		([EXPERIENCES], massimo [MAXEXPERIENCES])
-	</string>
-	<string name="ExperiencePermission1">
-		gestione dei tuoi comandi
-	</string>
-	<string name="ExperiencePermission3">
-		attivazione di animazioni per il tuo avatar
-	</string>
-	<string name="ExperiencePermission4">
-		collegamento al tuo avatar
-	</string>
-	<string name="ExperiencePermission9">
-		monitoraggio della tua videocamera
-	</string>
-	<string name="ExperiencePermission10">
-		controllo della tua videocamera
-	</string>
-	<string name="ExperiencePermission11">
-		ti teletrasporta
-	</string>
-	<string name="ExperiencePermission12">
-		accettazione automaticamente delle autorizzazioni per le esperienze
-	</string>
-	<string name="ExperiencePermissionShortUnknown">
-		ha eseguito un&apos;operazione sconosciuta: [Permission]
-	</string>
-	<string name="ExperiencePermissionShort1">
-		Gestione dei comandi
-	</string>
-	<string name="ExperiencePermissionShort3">
-		Attivazione di animazioni
-	</string>
-	<string name="ExperiencePermissionShort4">
-		Collegamento
-	</string>
-	<string name="ExperiencePermissionShort9">
-		Monitoraggio videocamera
-	</string>
-	<string name="ExperiencePermissionShort10">
-		Controllo videocamera
-	</string>
-	<string name="ExperiencePermissionShort11">
-		Teleport
-	</string>
-	<string name="ExperiencePermissionShort12">
-		Autorizzazione
-	</string>
-	<string name="logging_calls_disabled_log_empty">
-		Le conversazioni non vengono registrate. Per iniziare a registrare, seleziona &quot;Salva: Solo registro&quot; oppure &quot;Salva: Registri e trascrizioni&quot; in Preferenze &gt; Chat.
-	</string>
-	<string name="logging_calls_disabled_log_not_empty">
-		Non verranno registrate più le conversazioni. Per riprendere a registrare, seleziona &quot;Salva: Solo registro&quot; oppure &quot;Salva: Registri e trascrizioni&quot; in Preferenze &gt; Chat.
-	</string>
-	<string name="logging_calls_enabled_log_empty">
-		Nessuna conversazione in registro. Dopo che hai contattato qualcuno o se qualcuno ti contatta, una voce del registro verrà mostrata qui.
-	</string>
-	<string name="loading_chat_logs">
-		Caricamento in corso...
-	</string>
-=======
 (per es. &quot;/percorso per il mio/editor&quot; &quot;%s&quot;)</string>
 	<string name="ExternalEditorCommandParseError">Errore nell&apos;elaborazione del comando dell&apos;editor esterno.</string>
 	<string name="ExternalEditorFailedToRun">L&apos;editor esterno non è stato avviato.</string>
@@ -4011,5 +1863,85 @@
 	<string name="logging_calls_disabled_log_not_empty">Non verranno registrate più le conversazioni. Per riprendere a registrare, seleziona &quot;Salva: Solo registro&quot; oppure &quot;Salva: Registri e trascrizioni&quot; in Preferenze &gt; Chat.</string>
 	<string name="logging_calls_enabled_log_empty">Nessuna conversazione in registro. Dopo che hai contattato qualcuno o se qualcuno ti contatta, una voce del registro verrà mostrata qui.</string>
 	<string name="loading_chat_logs">Caricamento in corso...</string>
->>>>>>> 02757fc9
+	<string name="experience_tools_experience">
+		Esperienza
+	</string>
+	<string name="ExperienceNameNull">
+		(nessuna esperienza)
+	</string>
+	<string name="ExperienceNameUntitled">
+		(esperienza senza titolo)
+	</string>
+	<string name="Land-Scope">
+		A livello di terreno
+	</string>
+	<string name="Grid-Scope">
+		A livello di griglia
+	</string>
+	<string name="Allowed_Experiences_Tab">
+		CONSENTITO
+	</string>
+	<string name="Blocked_Experiences_Tab">
+		BLOCCATO
+	</string>
+	<string name="Contrib_Experiences_Tab">
+		FORNITORE
+	</string>
+	<string name="Admin_Experiences_Tab">
+		AMMINISTRATORE
+	</string>
+	<string name="Recent_Experiences_Tab">
+		RECENTE
+	</string>
+	<string name="Owned_Experiences_Tab">
+		DI PROPRIETÀ
+	</string>
+	<string name="ExperiencesCounter">
+		([EXPERIENCES], massimo [MAXEXPERIENCES])
+	</string>
+	<string name="ExperiencePermission1">
+		gestione dei tuoi comandi
+	</string>
+	<string name="ExperiencePermission3">
+		attivazione di animazioni per il tuo avatar
+	</string>
+	<string name="ExperiencePermission4">
+		collegamento al tuo avatar
+	</string>
+	<string name="ExperiencePermission9">
+		monitoraggio della tua videocamera
+	</string>
+	<string name="ExperiencePermission10">
+		controllo della tua videocamera
+	</string>
+	<string name="ExperiencePermission11">
+		ti teletrasporta
+	</string>
+	<string name="ExperiencePermission12">
+		accettazione automaticamente delle autorizzazioni per le esperienze
+	</string>
+	<string name="ExperiencePermissionShortUnknown">
+		ha eseguito un&apos;operazione sconosciuta: [Permission]
+	</string>
+	<string name="ExperiencePermissionShort1">
+		Gestione dei comandi
+	</string>
+	<string name="ExperiencePermissionShort3">
+		Attivazione di animazioni
+	</string>
+	<string name="ExperiencePermissionShort4">
+		Collegamento
+	</string>
+	<string name="ExperiencePermissionShort9">
+		Monitoraggio videocamera
+	</string>
+	<string name="ExperiencePermissionShort10">
+		Controllo videocamera
+	</string>
+	<string name="ExperiencePermissionShort11">
+		Teleport
+	</string>
+	<string name="ExperiencePermissionShort12">
+		Autorizzazione
+	</string>
 </strings>