<<<<<<< HEAD
<?xml version="1.0" encoding="utf-8" standalone="yes"?>
<panel label="Grafica" name="Display panel">
	<button label="?" name="GraphicsPreferencesHelpButton"/>
	<check_box label="Esegui Second Life in una finestra" name="windowed mode"/>
	<text_editor name="FullScreenInfo">
		Se deselezionato, il viewer partirà a schermo intero all&apos;avvio.
	</text_editor>
	<text name="WindowSizeLabel">
		Dimensione della finestra:
	</text>
	<combo_box name="windowsize combo">
		<combo_box.item name="640x480" label="640x480"/>
		<combo_box.item name="800x600" label="800x600"/>
		<combo_box.item name="720x480" label="720x480 (NTSC)"/>
		<combo_box.item name="768x576" label="768x576 (PAL)"/>
		<combo_box.item name="1024x768" label="1024x768"/>
	</combo_box>
	<text name="DisplayResLabel">
		Risoluzione del monitor:
	</text>
	<text name="AspectRatioLabel1" tool_tip="larghezza/altezza">
		Rapporto di visualizzazione:
	</text>
	<combo_box name="aspect_ratio" tool_tip="larghezza/altezza">
		<combo_box.item name="4:3(StandardCRT)" label="4:3 (Monitor Standard)"/>
		<combo_box.item name="5:4(1280x1024LCD)" label="5:4 (1280x1024 LCD)"/>
		<combo_box.item name="8:5(Widescreen)" label="8:5 (Widescreen)"/>
		<combo_box.item name="16:9(Widescreen)" label="16:9 (Widescreen)"/>
	</combo_box>
	<check_box label="Autoconfigurazione" name="aspect_auto_detect"/>
	<text name="HigherText">
		Qualità e
	</text>
	<text name="QualityText">
		Performance:
	</text>
	<text name="FasterText">
		Più veloce
	</text>
	<text name="ShadersPrefText">
		Basso
	</text>
	<text name="ShadersPrefText2">
		Medio
	</text>
	<text name="ShadersPrefText3">
		Alto
	</text>
	<text name="ShadersPrefText4">
		Ultra
	</text>
	<text name="HigherText2">
		più alto
	</text>
	<text name="QualityText2">
		Qualità
	</text>
	<check_box label="Personalizzate" name="CustomSettings"/>
	<text name="ShadersText">
		Effetti grafici:
	</text>
	<check_box label="Bump Mapping (piccoli rilievi) e scintillii" name="BumpShiny"/>
	<check_box label="Effetti grafici base" name="BasicShaders" tool_tip="Disabilite questa opzione può evitare che qualche scheda grafica vada in crash."/>
	<check_box label="Effetti grafici atmosferici" name="WindLightUseAtmosShaders"/>
	<check_box label="Riflessi dell&apos;acqua" name="Reflections"/>
	<text name="ReflectionDetailText">
		Dettaglio dei riflessi
	</text>
	<radio_group name="ReflectionDetailRadio">
		<radio_item name="0">
			Terreno ed alberi
		</radio_item>
		<radio_item name="1">
			Tutti gli aggetti statici
		</radio_item>
		<radio_item name="2">
			Tutti gli avatar e gli oggetti
		</radio_item>
		<radio_item name="3">
			Tutto
		</radio_item>
	</radio_group>
	<text name="AvatarRenderingText">
		Rendering dell&apos;avatar:
	</text>
	<check_box label="Avatar bidimensionali (Impostor)" name="AvatarImpostors"/>
	<check_box label="Hardware Skinning" name="AvatarVertexProgram"/>
	<check_box label="Abiti dell&apos;avatar" name="AvatarCloth"/>
	<text name="DrawDistanceMeterText1">
		m
	</text>
	<text name="DrawDistanceMeterText2">
		m
	</text>
	<slider label="Distanza di disegno:" name="DrawDistance"/>
	<slider label="Conteggio massimo particelle:" name="MaxParticleCount"/>
	<slider label="Qualità in post-produzione:" name="RenderPostProcess"/>
	<text name="MeshDetailText">
		Dettagli reticolo:
	</text>
	<slider label="Oggetti:" name="ObjectMeshDetail"/>
	<slider label="Prims flessibili:" name="FlexibleMeshDetail"/>
	<slider label="Alberi:" name="TreeMeshDetail"/>
	<slider label="Avatar:" name="AvatarMeshDetail"/>
	<slider label="Terreno:" name="TerrainMeshDetail"/>
	<slider label="Cielo:" name="SkyMeshDetail"/>
	<text name="PostProcessText">
		Basso
	</text>
	<text name="ObjectMeshDetailText">
		Basso
	</text>
	<text name="FlexibleMeshDetailText">
		Basso
	</text>
	<text name="TreeMeshDetailText">
		Basso
	</text>
	<text name="AvatarMeshDetailText">
		Basso
	</text>
	<text name="TerrainMeshDetailText">
		Basso
	</text>
	<text name="SkyMeshDetailText">
		Basso
	</text>
	<text name="LightingDetailText">
		Dettagli illuminazione:
	</text>
	<radio_group name="LightingDetailRadio">
		<radio_item name="SunMoon">
			Sole e luna solamente
		</radio_item>
		<radio_item name="LocalLights">
			Luci locali
		</radio_item>
	</radio_group>
	<text name="TerrainDetailText">
		Dettagli terreno:
	</text>
	<radio_group name="TerrainDetailRadio">
		<radio_item name="0">
			Bassi
		</radio_item>
		<radio_item name="2">
			Alti
		</radio_item>
	</radio_group>
	<button label="Configurazione raccomandata" name="Defaults" left="110" width="190" />
	<button label="Opzioni hardware" label_selected="Opzioni hardware" name="GraphicsHardwareButton"/>
	<string name="resolution_format">
		[RES_X] x [RES_Y]
	</string>
	<string name="aspect_ratio_text">
		[NUM]:[DEN]
	</string>
</panel>
=======
<?xml version="1.0" encoding="utf-8" standalone="yes"?>
<panel label="Grafica" name="Display panel">
	<button label="?" name="GraphicsPreferencesHelpButton"/>
	<check_box label="Esegui Second Life in una finestra" name="windowed mode"/>
	<text_editor name="FullScreenInfo" width="480">
		Se deselezionato, all&apos;avvio il programma partirà a schermo intero.
	</text_editor>
	<text name="WindowSizeLabel">
		Dimensione della finestra:
	</text>
	<combo_box name="windowsize combo">
		<combo_box.item name="640x480" label="640x480"/>
		<combo_box.item name="800x600" label="800x600"/>
		<combo_box.item name="720x480" label="720x480 (NTSC)"/>
		<combo_box.item name="768x576" label="768x576 (PAL)"/>
		<combo_box.item name="1024x768" label="1024x768"/>
	</combo_box>
	<text name="DisplayResLabel">
		Risoluzione del monitor:
	</text>
	<text name="AspectRatioLabel1" tool_tip="larghezza/altezza">
		Rapporto di visualizzazione:
	</text>
	<combo_box name="aspect_ratio" tool_tip="larghezza/altezza">
		<combo_box.item name="4:3(StandardCRT)" label="4:3 (Monitor Standard)"/>
		<combo_box.item name="5:4(1280x1024LCD)" label="5:4 (1280x1024 LCD)"/>
		<combo_box.item name="8:5(Widescreen)" label="8:5 (Widescreen)"/>
		<combo_box.item name="16:9(Widescreen)" label="16:9 (Widescreen)"/>
	</combo_box>
	<check_box label="Autoconfigurazione" name="aspect_auto_detect"/>
	<text name="HigherText">
		Qualità e
	</text>
	<text name="QualityText">
		Performance:
	</text>
	<text name="FasterText">
		Più veloce
	</text>
	<text name="ShadersPrefText">
		Basso
	</text>
	<text name="ShadersPrefText2">
		Medio
	</text>
	<text name="ShadersPrefText3">
		Alto
	</text>
	<text name="ShadersPrefText4">
		Ultra
	</text>
	<text name="HigherText2">
		Più alto
	</text>
	<text name="QualityText2">
		Qualità
	</text>
	<check_box label="Personalizzate" name="CustomSettings"/>
	<text name="ShadersText">
		Effetti grafici:
	</text>
	<check_box label="Piccoli rilievi e scintillii" name="BumpShiny"/>
	<check_box label="Effetti grafici base" name="BasicShaders" tool_tip="Disabilitare questa opzione può evitare che qualche scheda grafica vada in crash."/>
	<check_box label="Effetti grafici atmosferici" name="WindLightUseAtmosShaders"/>
	<check_box label="Riflessi dell&apos;acqua" name="Reflections"/>
	<text name="ReflectionDetailText">
		Dettaglio dei riflessi
	</text>
	<radio_group name="ReflectionDetailRadio">
		<radio_item name="0" label="Terreno ed alberi" />
		<radio_item name="1" label="Tutti gli aggetti statici" />
		<radio_item name="2" label="Tutti gli avatar e gli oggetti" />
		<radio_item name="3" label="Tutto" />
	</radio_group>
	<text name="AvatarRenderingText">
		Rendering dell&apos;avatar:
	</text>
	<check_box label="Avatar bidimensionali (Impostor)" name="AvatarImpostors"/>
	<check_box label="Hardware Skinning" name="AvatarVertexProgram"/>
	<check_box label="Abiti dell&apos;avatar" name="AvatarCloth"/>
	<text name="DrawDistanceMeterText1">
		m
	</text>
	<text name="DrawDistanceMeterText2">
		m
	</text>
	<slider label="Distanza di disegno:" name="DrawDistance" label_width="158" width="255"/>
	<slider label="Conteggio massimo particelle:" name="MaxParticleCount" label_width="158" width="262" />
	<slider label="Qualità in post-produzione:" name="RenderPostProcess" label_width="158" width="223"/>
	<text name="MeshDetailText">
		Dettagli reticolo:
	</text>
	<slider label="  Oggetti:" name="ObjectMeshDetail"/>
	<slider label="  Prims flessibili:" name="FlexibleMeshDetail"/>
	<slider label="  Alberi:" name="TreeMeshDetail"/>
	<slider label="  Avatar:" name="AvatarMeshDetail"/>
	<slider label="  Terreno:" name="TerrainMeshDetail"/>
	<slider label="  Cielo:" name="SkyMeshDetail"/>
	<text name="PostProcessText">
		Basso
	</text>
	<text name="ObjectMeshDetailText">
		Basso
	</text>
	<text name="FlexibleMeshDetailText">
		Basso
	</text>
	<text name="TreeMeshDetailText">
		Basso
	</text>
	<text name="AvatarMeshDetailText">
		Basso
	</text>
	<text name="TerrainMeshDetailText">
		Basso
	</text>
	<text name="SkyMeshDetailText">
		Basso
	</text>
	<text name="LightingDetailText">
		Dettagli illuminazione:
	</text>
	<radio_group name="LightingDetailRadio">
		<radio_item name="SunMoon" label="Solo il sole e la luna" />
		<radio_item name="LocalLights" label="Luci locali" />
	</radio_group>
	<text name="TerrainDetailText">
		Dettagli terreno:
	</text>
	<radio_group name="TerrainDetailRadio">
		<radio_item name="0" label="Bassi" />
		<radio_item name="2" label="Alti" />
	</radio_group>
	<button label="Configurazione raccomandata" name="Defaults" left="110" width="190" />
	<button label="Opzioni hardware" label_selected="Opzioni hardware" name="GraphicsHardwareButton"/>
	<string name="resolution_format">
		[RES_X] x [RES_Y]
	</string>
	<string name="aspect_ratio_text">
		[NUM]:[DEN]
	</string>
</panel>
>>>>>>> fcaa1ad4
<|MERGE_RESOLUTION|>--- conflicted
+++ resolved
@@ -1,163 +1,3 @@
-<<<<<<< HEAD
-<?xml version="1.0" encoding="utf-8" standalone="yes"?>
-<panel label="Grafica" name="Display panel">
-	<button label="?" name="GraphicsPreferencesHelpButton"/>
-	<check_box label="Esegui Second Life in una finestra" name="windowed mode"/>
-	<text_editor name="FullScreenInfo">
-		Se deselezionato, il viewer partirà a schermo intero all&apos;avvio.
-	</text_editor>
-	<text name="WindowSizeLabel">
-		Dimensione della finestra:
-	</text>
-	<combo_box name="windowsize combo">
-		<combo_box.item name="640x480" label="640x480"/>
-		<combo_box.item name="800x600" label="800x600"/>
-		<combo_box.item name="720x480" label="720x480 (NTSC)"/>
-		<combo_box.item name="768x576" label="768x576 (PAL)"/>
-		<combo_box.item name="1024x768" label="1024x768"/>
-	</combo_box>
-	<text name="DisplayResLabel">
-		Risoluzione del monitor:
-	</text>
-	<text name="AspectRatioLabel1" tool_tip="larghezza/altezza">
-		Rapporto di visualizzazione:
-	</text>
-	<combo_box name="aspect_ratio" tool_tip="larghezza/altezza">
-		<combo_box.item name="4:3(StandardCRT)" label="4:3 (Monitor Standard)"/>
-		<combo_box.item name="5:4(1280x1024LCD)" label="5:4 (1280x1024 LCD)"/>
-		<combo_box.item name="8:5(Widescreen)" label="8:5 (Widescreen)"/>
-		<combo_box.item name="16:9(Widescreen)" label="16:9 (Widescreen)"/>
-	</combo_box>
-	<check_box label="Autoconfigurazione" name="aspect_auto_detect"/>
-	<text name="HigherText">
-		Qualità e
-	</text>
-	<text name="QualityText">
-		Performance:
-	</text>
-	<text name="FasterText">
-		Più veloce
-	</text>
-	<text name="ShadersPrefText">
-		Basso
-	</text>
-	<text name="ShadersPrefText2">
-		Medio
-	</text>
-	<text name="ShadersPrefText3">
-		Alto
-	</text>
-	<text name="ShadersPrefText4">
-		Ultra
-	</text>
-	<text name="HigherText2">
-		più alto
-	</text>
-	<text name="QualityText2">
-		Qualità
-	</text>
-	<check_box label="Personalizzate" name="CustomSettings"/>
-	<text name="ShadersText">
-		Effetti grafici:
-	</text>
-	<check_box label="Bump Mapping (piccoli rilievi) e scintillii" name="BumpShiny"/>
-	<check_box label="Effetti grafici base" name="BasicShaders" tool_tip="Disabilite questa opzione può evitare che qualche scheda grafica vada in crash."/>
-	<check_box label="Effetti grafici atmosferici" name="WindLightUseAtmosShaders"/>
-	<check_box label="Riflessi dell&apos;acqua" name="Reflections"/>
-	<text name="ReflectionDetailText">
-		Dettaglio dei riflessi
-	</text>
-	<radio_group name="ReflectionDetailRadio">
-		<radio_item name="0">
-			Terreno ed alberi
-		</radio_item>
-		<radio_item name="1">
-			Tutti gli aggetti statici
-		</radio_item>
-		<radio_item name="2">
-			Tutti gli avatar e gli oggetti
-		</radio_item>
-		<radio_item name="3">
-			Tutto
-		</radio_item>
-	</radio_group>
-	<text name="AvatarRenderingText">
-		Rendering dell&apos;avatar:
-	</text>
-	<check_box label="Avatar bidimensionali (Impostor)" name="AvatarImpostors"/>
-	<check_box label="Hardware Skinning" name="AvatarVertexProgram"/>
-	<check_box label="Abiti dell&apos;avatar" name="AvatarCloth"/>
-	<text name="DrawDistanceMeterText1">
-		m
-	</text>
-	<text name="DrawDistanceMeterText2">
-		m
-	</text>
-	<slider label="Distanza di disegno:" name="DrawDistance"/>
-	<slider label="Conteggio massimo particelle:" name="MaxParticleCount"/>
-	<slider label="Qualità in post-produzione:" name="RenderPostProcess"/>
-	<text name="MeshDetailText">
-		Dettagli reticolo:
-	</text>
-	<slider label="Oggetti:" name="ObjectMeshDetail"/>
-	<slider label="Prims flessibili:" name="FlexibleMeshDetail"/>
-	<slider label="Alberi:" name="TreeMeshDetail"/>
-	<slider label="Avatar:" name="AvatarMeshDetail"/>
-	<slider label="Terreno:" name="TerrainMeshDetail"/>
-	<slider label="Cielo:" name="SkyMeshDetail"/>
-	<text name="PostProcessText">
-		Basso
-	</text>
-	<text name="ObjectMeshDetailText">
-		Basso
-	</text>
-	<text name="FlexibleMeshDetailText">
-		Basso
-	</text>
-	<text name="TreeMeshDetailText">
-		Basso
-	</text>
-	<text name="AvatarMeshDetailText">
-		Basso
-	</text>
-	<text name="TerrainMeshDetailText">
-		Basso
-	</text>
-	<text name="SkyMeshDetailText">
-		Basso
-	</text>
-	<text name="LightingDetailText">
-		Dettagli illuminazione:
-	</text>
-	<radio_group name="LightingDetailRadio">
-		<radio_item name="SunMoon">
-			Sole e luna solamente
-		</radio_item>
-		<radio_item name="LocalLights">
-			Luci locali
-		</radio_item>
-	</radio_group>
-	<text name="TerrainDetailText">
-		Dettagli terreno:
-	</text>
-	<radio_group name="TerrainDetailRadio">
-		<radio_item name="0">
-			Bassi
-		</radio_item>
-		<radio_item name="2">
-			Alti
-		</radio_item>
-	</radio_group>
-	<button label="Configurazione raccomandata" name="Defaults" left="110" width="190" />
-	<button label="Opzioni hardware" label_selected="Opzioni hardware" name="GraphicsHardwareButton"/>
-	<string name="resolution_format">
-		[RES_X] x [RES_Y]
-	</string>
-	<string name="aspect_ratio_text">
-		[NUM]:[DEN]
-	</string>
-</panel>
-=======
 <?xml version="1.0" encoding="utf-8" standalone="yes"?>
 <panel label="Grafica" name="Display panel">
 	<button label="?" name="GraphicsPreferencesHelpButton"/>
@@ -299,5 +139,4 @@
 	<string name="aspect_ratio_text">
 		[NUM]:[DEN]
 	</string>
-</panel>
->>>>>>> fcaa1ad4
+</panel>