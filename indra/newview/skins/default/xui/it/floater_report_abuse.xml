--- conflicted
+++ resolved
@@ -1,113 +1,3 @@
-<<<<<<< HEAD
-<?xml version="1.0" encoding="utf-8" standalone="yes"?>
-<floater name="floater_report_abuse" title="Denuncia di Abuso">
-	<check_box label="Includi una fotografia" name="screen_check"/>
-	<text name="reporter_title">
-		Segnalato da:
-	</text>
-	<text name="reporter_field">
-		Loremipsum Dolorsitamut
-	</text>
-	<text name="sim_title">
-		Regione:
-	</text>
-	<text name="sim_field">
-		Nome Regione
-	</text>
-	<text name="pos_title">
-		Posizione:
-	</text>
-	<text name="pos_field">
-		{128.1, 128.1, 15.4}
-	</text>
-	<text name="select_object_label">
-		Clicca sul pulsante e poi sull&apos;oggetto:
-	</text>
-	<button label="" label_selected="" name="pick_btn" tool_tip="Selezionatore di oggetti - Identifica un oggetto come argomento di questa segnalazione"/>
-	<text name="object_name_label">
-		Nome:
-	</text>
-	<text name="object_name">
-		Consetetur Sadipscing
-	</text>
-	<text name="owner_name_label">
-		Proprietario:
-	</text>
-	<text name="owner_name">
-		Hendrerit Vulputate
-	</text>
-	<combo_box name="category_combo" tool_tip="Categoria -- scegli la categoria che descrive meglio questa segnalazione">
-		<combo_box.item name="Select_category" label="Scegli la categoria"/>
-		<combo_box.item name="Age__Age_play" label="Età &gt; Far finta di essere minore"/>
-		<combo_box.item name="Age__Adult_resident_on_Teen_Second_Life" label="Età &gt; Residente adulto nella Teen Second Life"/>
-		
-		
-		
-		<combo_box.item name="Assault__Combat_sandbox___unsafe_area" label="Assalto &gt; sandbox da combattimento / area pericolosa"/>
-		<combo_box.item name="Assault__Safe_area" label="Assalto &gt; Area sicura"/>
-		<combo_box.item name="Assault__Weapons_testing_sandbox" label="Assalto &gt; Test di armi in sandbox"/>
-		<combo_box.item name="Commerce__Failure_to_deliver_product_or_service" label="Commercio &gt; Problema nella consegna di un prodotto o servizio"/>
-		<combo_box.item name="Disclosure__Real_world_information" label="Divulgazione &gt; Informazioni del mondo reale"/>
-		<combo_box.item name="Disclosure__Remotely_monitoring chat" label="Divulgazione &gt; Monitoraggio remoto di chat"/>
-		<combo_box.item name="Disclosure__Second_Life_information_chat_IMs" label="Divulgazione &gt; Informazione/chat/IMs di Second Life"/>
-		<combo_box.item name="Disturbing_the_peace__Unfair_use_of_region_resources" label="Disturbo della quiete &gt; Uso sleale delle risorse di una regione"/>
-		<combo_box.item name="Disturbing_the_peace__Excessive_scripted_objects" label="Disturbo della quiete &gt; Numero eccessivo di oggetti scriptati"/>
-		<combo_box.item name="Disturbing_the_peace__Object_littering" label="Disturbo della quiete &gt; Oggetti messi a soqquadro"/>
-		<combo_box.item name="Disturbing_the_peace__Repetitive_spam" label="Disturbo della quiete &gt; Spam continuato"/>
-		<combo_box.item name="Disturbing_the_peace__Unwanted_advert_spam" label="Disturbo della quiete &gt; Spam pubblicitario non richiesto"/>
-		<combo_box.item name="Fraud__L$" label="Truffa &gt; L$"/>
-		<combo_box.item name="Fraud__Land" label="Truffa &gt; Terreno"/>
-		<combo_box.item name="Fraud__Pyramid_scheme_or_chain_letter" label="Truffa &gt; Multilivello o catena di Sant&apos;Antonio"/>
-		<combo_box.item name="Fraud__US$" label="Truffa &gt; Dollari US$"/>
-		<combo_box.item name="Harassment__Advert_farms___visual_spam" label="Molestie &gt; Territori adibiti a pubblicità / spam visivo"/>
-		<combo_box.item name="Harassment__Defaming_individuals_or_groups" label="Molestie &gt; Diffamazione di individui o gruppi"/>
-		<combo_box.item name="Harassment__Impeding_movement" label="Molestie &gt; Impedimento di movimenti"/>
-		<combo_box.item name="Harassment__Sexual_harassment" label="Molestie &gt; Molestie sessuali"/>
-		<combo_box.item name="Harassment__Solicting_inciting_others_to_violate_ToS" label="Molestie &gt; Sollecitare/incitare altri a violare i Termini di Servizio"/>
-		<combo_box.item name="Harassment__Verbal_abuse" label="Molestie &gt; Abusi verbali"/>
-		<combo_box.item name="Indecency__Broadly_offensive_content_or_conduct" label="Indecenza &gt; Condotta o contenuti largamente offensivi"/>
-		
-		
-		
-		<combo_box.item name="Indecency__Inappropriate_avatar_name" label="Indecenza &gt; Nome di un avatar inappropriato"/>
-		
-		
-		
-		<combo_box.item name="Intellectual_property_infringement_Content_Removal" label="Violazione della proprietà intellettuale &gt; Rimozione contenuti"/>
-		<combo_box.item name="Intellectual_property_infringement_CopyBot_or_Permissions_Exploit" label="Violazione della proprietà intellettuale &gt; CopyBot o sblocco di permessi"/>
-		<combo_box.item name="Intolerance" label="Intolleranza"/>
-		<combo_box.item name="Land__Abuse_of_sandbox_resources" label="Terreno &gt; Abuso delle risorse di una sandbox"/>
-		<combo_box.item name="Land__Encroachment__Objects_textures" label="Terreno &gt; Invasione &gt; Oggetti/textures"/>
-		<combo_box.item name="Land__Encroachment__Particles" label="Terreno &gt; Invasione &gt; Particelle"/>
-		<combo_box.item name="Land__Encroachment__Trees_plants" label="Terreno &gt; Invasione &gt; Alberi/piante"/>
-		<combo_box.item name="Wagering_gambling" label="Chiedere l&apos;elemosina/gioco d&apos;azzardo"/>
-		<combo_box.item name="Other" label="Altro"/>
-	</combo_box>
-	<text name="abuser_name_title">
-		Nome di chi ha commesso l&apos;abuso:
-	</text>
-	<button label="Scegli un residente" label_selected="" name="select_abuser" tool_tip="Scegli il nome di chi ha commesso l&apos;abuso dalla lista"/>
-	<check_box label="Non conosco il nome di chi ha fatto l&apos;abuso" name="omit_abuser_name" tool_tip="Metti qui la spunta se non sei in grado di fornire il nome di chi ha fatto l&apos;abuso"/>
-	<text name="abuser_name_title2">
-		Luogo dell&apos;abuso:
-	</text>
-	<text name="sum_title">
-		Riassunto:
-	</text>
-	<text name="dscr_title">
-		Dettagli:
-	</text>
-	<text name="bug_aviso">
-		Ti preghiamo di essere circostanziato riguardo data, luogo, natura
-dell&apos;abuso, testo rilevante di chat/IM, e, se possibile, indica l&apos;oggetto.
-	</text>
-	<text name="incomplete_title">
-		Nota: Segnalazioni incomplete non saranno esaminate.
-	</text>
-	<button label="Annulla" label_selected="Annulla" name="cancel_btn"/>
-	<button label="Segnala abuso" label_selected="Segnala abuso" name="send_btn"/>
-</floater>
-=======
 <?xml version="1.0" encoding="utf-8" standalone="yes"?>
 <floater name="floater_report_abuse" title="Denuncia di Abuso">
 	<check_box label="Includi una fotografia" name="screen_check"/>
@@ -216,5 +106,4 @@
 	</text>
 	<button label="Annulla" label_selected="Annulla" name="cancel_btn"/>
 	<button label="Segnala abuso" label_selected="Segnala abuso" name="send_btn"/>
-</floater>
->>>>>>> fcaa1ad4
+</floater>