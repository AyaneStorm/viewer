<?xml version="1.0" encoding="utf-8" standalone="yes"?>
<floater name="Give Money" title="">
	<string name="payee_group">
		Betal gruppe
	</string>
	<string name="payee_resident">
		Betal beboer
	</string>
	<text left="5" name="payee_label" width="81">
		Betal:
	</text>
	<icon name="icon_person" tool_tip="Person"/>
	<text name="payee_name">
<<<<<<< HEAD
		Test Name That Is Extremely Long To Check Clipping
=======
		Test navn der er meget lang for at checke afkortning
>>>>>>> bedf45fc
	</text>
	<button label="L$1" label_selected="L$1" name="fastpay 1"/>
	<button label="L$5" label_selected="L$5" name="fastpay 5"/>
	<button label="L$10" label_selected="L$10" name="fastpay 10"/>
	<button label="L$20" label_selected="L$20" name="fastpay 20"/>
	<text left="4" name="amount text">
		eler vælg beløb:
	</text>
	<button label="Betal" label_selected="Betal" name="pay btn"/>
	<button label="Annullér" label_selected="Annullér" name="cancel btn"/>
</floater><|MERGE_RESOLUTION|>--- conflicted
+++ resolved
@@ -11,11 +11,7 @@
 	</text>
 	<icon name="icon_person" tool_tip="Person"/>
 	<text name="payee_name">
-<<<<<<< HEAD
-		Test Name That Is Extremely Long To Check Clipping
-=======
 		Test navn der er meget lang for at checke afkortning
->>>>>>> bedf45fc
 	</text>
 	<button label="L$1" label_selected="L$1" name="fastpay 1"/>
 	<button label="L$5" label_selected="L$5" name="fastpay 5"/>
