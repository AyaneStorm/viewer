<?xml version="1.0" encoding="utf-8" standalone="yes" ?>
<colors>

	<!-- Named Colors -->
	<color
	 name="EmphasisColor"
	 value="0.38 0.694 0.573 1" />
	<color
	 name="EmphasisColor_13"
	 value="0.38 0.694 0.573 0.13" />
	<color
	 name="EmphasisColor_35"
	 value="0.38 0.694 0.573 0.35" />
	<color
	 name="White"
	 value="1 1 1 1" />
	<color
	 name="White_05"
	 value="1 1 1 0.05" />
	<color
	 name="White_10"
	 value="1 1 1 0.1" />
	<color
	 name="White_25"
	 value="1 1 1 0.25" />
	<color
	 name="White_50"
	 value="1 1 1 0.5" />
	<color
	 name="LtGray"
	 value="0.75 0.75 0.75 1" />
	<color
	 name="LtGray_50"
	 value="0.75 0.75 0.75 0.50" />
	<color
	 name="DkGray"
	 value="0.125 0.125 0.125 1" />
	<color
	 name="DkGray_66"
	 value="0.125 0.125 0.125 .66" />
	<color
	 name="DkGray2"
	 value="0.169 0.169 0.169 1" />
	<color
	 name="MouseGray"
	 value="0.191 0.191 0.191 1" />
	<color
	 name="Black"
	 value="0 0 0 1" />
	<colork
	 name="Black_10"
	 value="0 0 0 0.1" />
	<color
	 name="Black_25"
	 value="0 0 0 0.25" />
	<color
	 name="Black_50"
	 value="0 0 0 0.5" />
	<color
	name="FrogGreen"
	value="0.26 0.345 0.263 1" />
	<color
	 name="Red"
	 value="1 0 0 1" />
	<color
	 name="Blue"
	 value="0 0 1 1" />
	<color
	 name="Yellow"
	 value="1 1 0 1" />
	<color
	 name="Green"
	 value="0 1 0 1" />
	<color
	 name="Transparent"
	 value="0 0 0 0" />
	<color
	name="Purple"
	value="1 0 1 1" />
	<color
	name="Lime"
	value=".8 1 .73 1" />
	<color
	name="LtYellow"
	value="1 1 .79 1" />
	<color
	name="LtOrange"
	value="1 .85 .73 1" />
	<color
	name="MdBlue"
	value=".07 .38 .51 1" />

  <!-- This color name makes potentially unused colors show up bright purple.
  Leave this here until all Unused? are removed below, otherwise
  the viewer generates many warnings on startup. -->
  <color
	 name="Unused?"
	 value=".831 1 0 1" />

  <!-- UI Definitions -->

    <color
     name="AccordionHeaderTextColor"
     reference="LtGray" />
    <color
     name="AgentChatColor"
     reference="White" />
    <color
     name="AlertBoxColor"
     value="0.24 0.24 0.24 1" />
    <color
     name="AlertCautionBoxColor"
     value="1 0.82 0.46 1" />
    <color
     name="AlertCautionTextColor"
     reference="LtYellow" />
    <color
     name="AvatarListItemIconDefaultColor"
     reference="White" />
    <color
     name="AvatarListItemIconOnlineColor"
     reference="White" />
    <color
     name="AvatarListItemIconOfflineColor"
     value="0.5 0.5 0.5 0.5" />
    <color
     name="AvatarListItemIconVoiceInvitedColor"
     reference="AvatarListItemIconOfflineColor" />
    <color
     name="AvatarListItemIconVoiceJoinedColor"
     reference="AvatarListItemIconOnlineColor" />
    <color
     name="AvatarListItemIconVoiceLeftColor"
     reference="AvatarListItemIconOfflineColor" />
    <color
     name="ButtonBorderColor"
     reference="Unused?" />
    <color
     name="ButtonCautionImageColor"
     reference="Unused?" />
    <color
     name="ButtonColor"
     reference="Unused?" />
    <color
     name="ButtonFlashBgColor"
     reference="Unused?" />
    <color
     name="ButtonImageColor"
     reference="White" />
    <color
     name="ButtonLabelColor"
     reference="LtGray" />
    <color
     name="ButtonLabelDisabledColor"
     reference="White_25" />
    <color
     name="ButtonLabelSelectedColor"
     reference="White" />
    <color
     name="ButtonLabelSelectedDisabledColor"
     reference="White_25" />
    <color
     name="ButtonSelectedBgColor"
     reference="Unused?" />
    <color
     name="ButtonSelectedColor"
     reference="Unused?" />
    <color
     name="ButtonUnselectedBgColor"
     reference="Unused?" />
    <color
     name="ButtonUnselectedFgColor"
     reference="Unused?" />
    <color
     name="ChatHistoryBgColor"
     reference="Transparent" />
    <color
     name="ChatHistoryTextColor"
     reference="LtGray" />
    <color
     name="ChicletFlashColor"
     value="0.114 0.65 0.1" />
    <color
     name="ColorDropShadow"
     reference="Black_50" />
    <color
     name="ColorPaletteEntry01"
     reference="Black" />
    <color
     name="ColorPaletteEntry02"
     value="0.5 0.5 0.5 1" />
    <color
     name="ColorPaletteEntry03"
     value="0.5 0 0 1" />
    <color
     name="ColorPaletteEntry04"
     value="0.5 0.5 0 1" />
    <color
     name="ColorPaletteEntry05"
     value="0 0.5 0 1" />
    <color
     name="ColorPaletteEntry06"
     value="0 0.5 0.5 1" />
    <color
     name="ColorPaletteEntry07"
     value="0 0 0.5 1" />
    <color
     name="ColorPaletteEntry08"
     value="0.5 0 0.5 1" />
    <color
     name="ColorPaletteEntry09"
     value="0.5 0.5 0 1" />
    <color
     name="ColorPaletteEntry10"
     value="0 0.25 0.25 1" />
    <color
     name="ColorPaletteEntry11"
     value="0 0.5 1 1" />
    <color
     name="ColorPaletteEntry12"
     value="0 0.25 0.5 1" />
    <color
     name="ColorPaletteEntry13"
     value="0.5 0 1 1" />
    <color
     name="ColorPaletteEntry14"
     value="0.5 0.25 0 1" />
    <color
     name="ColorPaletteEntry15"
     reference="White" />
    <color
     name="ColorPaletteEntry16"
     reference="LtYellow" />
    <color
     name="ColorPaletteEntry17"
     reference="White" />
    <color
     name="ColorPaletteEntry18"
     reference="LtGray" />
    <color
     name="ColorPaletteEntry19"
     reference="Red" />
    <color
     name="ColorPaletteEntry20"
     reference="Yellow" />
    <color
     name="ColorPaletteEntry21"
     reference="Green" />
    <color
     name="ColorPaletteEntry22"
     value="0 1 1 1" />
    <color
     name="ColorPaletteEntry23"
     reference="Blue" />
    <color
     name="ColorPaletteEntry24"
     reference="Purple" />
    <color
     name="ColorPaletteEntry25"
     value="1 1 0.5 1" />
    <color
     name="ColorPaletteEntry26"
     value="0 1 0.5 1" />
    <color
     name="ColorPaletteEntry27"
     value="0.5 1 1 1" />
    <color
     name="ColorPaletteEntry28"
     value="0.5 0.5 1 1" />
    <color
     name="ColorPaletteEntry29"
     value="1 0 0.5 1" />
    <color
     name="ColorPaletteEntry30"
     value="1 0.5 0 1" />
    <color
     name="ColorPaletteEntry31"
     reference="White" />
    <color
     name="ColorPaletteEntry32"
     reference="White" />
    <color
     name="ComboListBgColor"
     reference="DkGray" />
    <color
     name="ConsoleBackground"
     reference="Black" />
    <color
     name="ContextSilhouetteColor"
     reference="EmphasisColor" />
    <color
     name="DefaultHighlightDark"
     reference="White_10" />
    <color
     name="DefaultHighlightLight"
     reference="White_25" />
    <color
     name="DefaultShadowDark"
     reference="Black_50" />
    <color
     name="DefaultShadowLight"
     reference="Black_50" />
    <color
     name="EffectColor"
     reference="White" />
     <color
     name="FilterBackgroundColor"
     reference="Black" />
    <color
     name="FilterTextColor"
     value="0.38 0.69 0.57 1" />
     <color
     name="FloaterButtonImageColor"
     reference="LtGray" />
    <color
     name="FloaterDefaultBackgroundColor"
     reference="DkGray_66" />
    <color
     name="FloaterFocusBackgroundColor"
     reference="DkGray2" />
    <color
     name="FloaterFocusBorderColor"
     reference="Black_50" />
    <color
     name="FloaterUnfocusBorderColor"
     reference="Black_50" />
    <color
     name="FocusColor"
     reference="EmphasisColor" />
    <color
     name="FolderViewLoadingMessageTextColor"
     value="0.3344 0.5456 0.5159 1" />
    <color
     name="GridFocusPointColor"
     reference="White_50" />
    <color
     name="GridlineBGColor"
     value="0.92 0.92 1 0.78" />
    <color
     name="GridlineColor"
     reference="White" />
    <color
     name="GridlineShadowColor"
     value="0 0 0 0.31" />
    <color
     name="GroupNotifyBoxColor"
     value="0.3344 0.5456 0.5159 1" />
    <color
     name="GroupNotifyTextColor"
     reference="White"/>
    <color
     name="GroupNotifyDimmedTextColor"
     reference="LtGray" />
    <color
     name="GroupOverTierColor"
     value="0.43 0.06 0.06 1" />
    <color
     name="HTMLLinkColor"
     reference="EmphasisColor" />
    <color
     name="HealthTextColor"
     reference="White" />
    <color
     name="HelpBgColor"
     reference="Unused?" />
    <color
     name="HelpFgColor"
     reference="Unused?" />
    <color
     name="HelpScrollHighlightColor"
     reference="Unused?" />
    <color
     name="HelpScrollShadowColor"
     reference="Unused?" />
    <color
     name="HelpScrollThumbColor"
     reference="Unused?" />
    <color
     name="HelpScrollTrackColor"
     reference="Unused?" />
    <color
     name="HighlightChildColor"
     reference="Yellow" />
    <color
     name="HighlightInspectColor"
     value="1 0 1 1" />
    <color
     name="HighlightParentColor"
     value="0.67 0.83 0.96 1" />
    <color
     name="IMHistoryBgColor"
     reference="Unused?" />
    <color
     name="IMHistoryTextColor"
     reference="Unused?" />
    <color
     name="IconDisabledColor"
	 reference="White_25" />
    <color
     name="IconEnabledColor"
     reference="White" />
    <color
     name="InventoryBackgroundColor"
     reference="DkGray2" />
    <color
     name="InventoryFocusOutlineColor"
     reference="White_25" />
    <color
     name="InventoryItemSuffixColor"
     reference="White_25" />
    <color
     name="InventoryItemLibraryColor"
     reference="EmphasisColor" />
    <color
     name="InventoryItemLinkColor"
     reference="LtGray_50" />
    <color
     name="InventorySearchStatusColor"
     reference="EmphasisColor" />
    <color
     name="LabelDisabledColor"
	 reference="White_25" />
    <color
     name="LabelSelectedColor"
     reference="White" />
    <color
     name="LabelSelectedDisabledColor"
     reference="White_25" />
    <color
     name="LabelTextColor"
     reference="LtGray" />
    <color
     name="LoginProgressBarBgColor"
     reference="Unused?" />
    <color
     name="LoginProgressBarFgColor"
     reference="Unused?" />
    <color
     name="LoginProgressBoxBorderColor"
     value="0 0.12 0.24 0" />
    <color
     name="LoginProgressBoxCenterColor"
     value="0 0 0 0.78" />
    <color
     name="LoginProgressBoxShadowColor"
     value="0 0 0 0.78" />
    <color
     name="LoginProgressBoxTextColor"
     reference="White" />
    <color
     name="MapAvatarColor"
     reference="Green" />
    <color
     name="MapAvatarFriendColor"
     reference="Yellow" />
    <color
     name="MapAvatarSelfColor"
     value="0.53125 0 0.498047 1" />
    <color
     name="MapFrustumColor"
     reference="White_10" />
    <color
     name="MapFrustumRotatingColor"
     value="1 1 1 0.2" />
    <color
     name="MapTrackColor"
     reference="Red" />
    <color
     name="MapTrackDisabledColor"
     value="0.5 0 0 1" />
    <color
     name="MenuBarBgColor"
     reference="DkGray" />
    <color
     name="MenuBarGodBgColor"
     reference="FrogGreen" />
    <color
     name="MenuDefaultBgColor"
     reference="DkGray2" />
    <color
     name="MenuItemDisabledColor"
	 reference="LtGray_50" />
    <color
     name="MenuItemEnabledColor"
     reference="LtGray" />
    <color
     name="MenuItemHighlightBgColor"
     reference="EmphasisColor_35" />
    <color
     name="MenuItemHighlightFgColor"
     reference="White" />
    <color
     name="MenuNonProductionBgColor"
     reference="Black" />
    <color
     name="MenuNonProductionGodBgColor"
     value="0.263 0.325 0.345 1" />
    <color
     name="MenuPopupBgColor"
	  reference="DkGray2" />
    <color
     name="MultiSliderDisabledThumbColor"
     reference="Unused?" />
    <color
     name="MultiSliderThumbCenterColor"
     reference="Unused?" />
    <color
     name="MultiSliderThumbCenterSelectedColor"
     reference="Unused?" />
    <color
     name="MultiSliderThumbOutlineColor"
     reference="Unused?" />
    <color
     name="MultiSliderTrackColor"
     reference="Unused?" />
    <color
     name="MultiSliderTriangleColor"
     reference="Unused?" />
  <!--
    <color
      name="NameTagBackground"
      value="0.85 0.85 0.85 0.80" />
      -->
    <color
      name="NameTagBackground"
      value="0 0 0 1" />
    <color
     name="NameTagChat"
     reference="White" />
    <color
     name="NameTagFriend"
     value="0.447 0.784 0.663 1" />
    <color
     name="NameTagLegacy"
     reference="White" />
    <color
     name="NameTagMatch"
     reference="White" />
    <color
     name="NameTagMismatch"
     reference="White" />
    <color
     name="NetMapBackgroundColor"
     value="0 0 0 1" />
    <color
     name="NetMapGroupOwnAboveWater"
     reference="Purple" />
    <color
     name="NetMapGroupOwnBelowWater"
     value="0.78 0 0.78 1" />
    <color
     name="NetMapOtherOwnAboveWater"
     value="0.24 0.24 0.24 1" />
    <color
     name="NetMapOtherOwnBelowWater"
     value="0.12 0.12 0.12 1" />
    <color
     name="NetMapYouOwnAboveWater"
     value="0 1 1 1" />
    <color
     name="NetMapYouOwnBelowWater"
     value="0 0.78 0.78 1" />
    <color
     name="NotifyBoxColor"
     value="LtGray" />
    <color
     name="NotifyCautionBoxColor"
     value="1 0.82 0.46 1" />
    <color
     name="NotifyCautionWarnColor"
     reference="White" />
    <color
     name="NotifyTextColor"
     reference="White" />
    <color
     name="ObjectBubbleColor"
     reference="DkGray_66" />
    <color
     name="ObjectChatColor"
     reference="EmphasisColor" />
    <color
     name="OverdrivenColor"
     reference="Red" />
    <color
     name="PanelDefaultBackgroundColor"
     reference="DkGray" />
    <color
     name="PanelDefaultHighlightLight"
     reference="White_50" />
    <color
     name="PanelFocusBackgroundColor"
     reference="DkGray2" />
    <color
     name="ParcelHoverColor"
     reference="White" />
    <color
     name="PieMenuBgColor"
     value="0.24 0.24 0.24 0.59" />
    <color
     name="PieMenuLineColor"
     value="0 0 0 0.5" />
    <color
     name="PieMenuSelectedColor"
     value="0.72 0.72 0.74 0.3" />
    <color
     name="PropertyColorAuction"
     value="0.5 0 1 0.4" />
    <color
     name="PropertyColorAvail"
     reference="Transparent" />
    <color
     name="PropertyColorForSale"
     value="1 0.5 0 0.4" />
    <color
     name="PropertyColorGroup"
     value="0 0.72 0.72 0.4" />
    <color
     name="PropertyColorOther"
     value="1 0 0 0.4" />
    <color
     name="PropertyColorSelf"
     value="0 1 0 0.4" />
    <color
     name="ScriptBgReadOnlyColor"
     value="0.39 0.39 0.39 1" />
    <color
     name="ScriptErrorColor"
     reference="Red" />
    <color
     name="ScrollBGStripeColor"
     reference="Transparent" />
    <color
     name="ScrollBgReadOnlyColor"
      reference="Transparent" />
    <color
     name="ScrollBgWriteableColor"
     reference="White_05" />
    <color
     name="ScrollDisabledColor"
     reference="White_25" />
    <color
     name="ScrollHighlightedColor"
     reference="Unused?" />
    <color
     name="ScrollHoveredColor"
     reference="EmphasisColor_13" />
    <color
     name="ScrollSelectedBGColor"
     reference="EmphasisColor_35" />
    <color
     name="ScrollSelectedFGColor"
     reference="White" />
    <color
     name="ScrollUnselectedColor"
     reference="LtGray" />
    <color
     name="ScrollbarThumbColor"
     reference="White" />
    <color
     name="ScrollbarTrackColor"
     reference="Black" />
    <color
     name="SelectedOutfitTextColor"
     reference="EmphasisColor" />
    <color
     name="SilhouetteChildColor"
     value="0.13 0.42 0.77 1" />
    <color
     name="SilhouetteParentColor"
     reference="Yellow" />
    <color
     name="SliderDisabledThumbColor"
     reference="White_25" />
    <color
     name="SliderThumbCenterColor"
     reference="White" />
    <color
     name="SliderThumbOutlineColor"
     reference="White" />
    <color
     name="SliderTrackColor"
     reference="Unused?" />
    <color
     name="SpeakingColor"
     reference="FrogGreen" />
    <color
     name="SystemChatColor"
     reference="LtGray" />
    <color
     name="TextBgFocusColor"
     reference="White" />
    <color
     name="TextBgReadOnlyColor"
	 reference="White_05" />
    <color
     name="TextBgWriteableColor"
     reference="LtGray" />
    <color
     name="TextCursorColor"
     reference="Black" />
    <color
     name="TextDefaultColor"
     reference="Black" />
    <color
     name="TextEmbeddedItemColor"
     value="0 0 0.5 1" />
    <color
     name="TextEmbeddedItemReadOnlyColor"
     reference="Unused?" />
    <color
     name="TextFgColor"
     value="0.102 0.102 0.102 1" />
    <color
     name="TextFgReadOnlyColor"
     reference="LtGray" />
    <color
     name="TextFgTentativeColor"
     value="0.4 0.4 0.4 1" />
    <color
     name="TimeTextColor"
     reference="LtGray" />
    <color
     name="TitleBarFocusColor"
     reference="White_10" />
    <color
     name="ToolTipBgColor"
     value="0.937 0.89 0.655 1" />
    <color
     name="ToolTipBorderColor"
     value="0.812 0.753 0.451 1" />
    <color
     name="ToolTipTextColor"
     reference="DkGray2" />
    <color
     name="InspectorTipTextColor"
     reference="LtGray" />
    <color
     name="UserChatColor"
     reference="White" />
    <color
     name="llOwnerSayChatColor"
     reference="LtYellow" />

    <!-- New Colors -->
    <color
     name="OutputMonitorMutedColor"
     reference="DkGray2" />
    <color
     name="SysWellItemUnselected"
     value="0 0 0 0" />
    <color
     name="SysWellItemSelected"
     value="0.3 0.3 0.3 1.0" />
    <color
    name="ColorSwatchBorderColor"
    value="0.45098 0.517647 0.607843 1"/>
    <color
     name="ChatTimestampColor"
     reference="White" />
    <color
     name="MenuBarProjectBgColor"
     reference="MdBlue" />
<<<<<<< HEAD
    <color
     name="DirectChatColor"
     reference="LtOrange" />
=======
     
    <color
      name="MeshImportTableNormalColor"
      value="1 1 1 1"/>
    <color
      name="MeshImportTableHighlightColor"
      value="0.2 0.8 1 1"/>

>>>>>>> 79459bc9
  
    <!-- Generic color names (legacy) -->
  <color
    name="white"
    value="1 1 1 1"/>
  <color
    name="black"
    value="0 0 0 1"/>
  <color
    name="red"
    value="1 0 0 1"/>
  <color
    name="green"
    value="0 1 0 1"/>
  <color
    name="blue"
    value="0 0 1 1"/>
</colors><|MERGE_RESOLUTION|>--- conflicted
+++ resolved
@@ -760,12 +760,7 @@
     <color
      name="MenuBarProjectBgColor"
      reference="MdBlue" />
-<<<<<<< HEAD
-    <color
-     name="DirectChatColor"
-     reference="LtOrange" />
-=======
-     
+
     <color
       name="MeshImportTableNormalColor"
       value="1 1 1 1"/>
@@ -773,7 +768,9 @@
       name="MeshImportTableHighlightColor"
       value="0.2 0.8 1 1"/>
 
->>>>>>> 79459bc9
+    <color
+     name="DirectChatColor"
+     reference="LtOrange" />
   
     <!-- Generic color names (legacy) -->
   <color
