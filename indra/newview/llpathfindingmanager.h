--- conflicted
+++ resolved
@@ -1,148 +1,138 @@
-/**
-* @file   llpathfindingmanager.h
-* @brief  Header file for llpathfindingmanager
-* @author Stinson@lindenlab.com
-*
-* $LicenseInfo:firstyear=2012&license=viewerlgpl$
-* Second Life Viewer Source Code
-* Copyright (C) 2012, Linden Research, Inc.
-*
-* This library is free software; you can redistribute it and/or
-* modify it under the terms of the GNU Lesser General Public
-* License as published by the Free Software Foundation;
-* version 2.1 of the License only.
-*
-* This library is distributed in the hope that it will be useful,
-* but WITHOUT ANY WARRANTY; without even the implied warranty of
-* MERCHANTABILITY or FITNESS FOR A PARTICULAR PURPOSE.  See the GNU
-* Lesser General Public License for more details.
-*
-* You should have received a copy of the GNU Lesser General Public
-* License along with this library; if not, write to the Free Software
-* Foundation, Inc., 51 Franklin Street, Fifth Floor, Boston, MA  02110-1301  USA
-*
-* Linden Research, Inc., 945 Battery Street, San Francisco, CA  94111  USA
-* $/LicenseInfo$
-*/
-#ifndef LL_LLPATHFINDINGMANAGER_H
-#define LL_LLPATHFINDINGMANAGER_H
-
-#include <string>
-#include <map>
-
-#include <boost/function.hpp>
-#include <boost/signals2.hpp>
-
-#include "llpathfindinglinkset.h"
-#include "llpathfindingobjectlist.h"
-#include "llpathfindingnavmesh.h"
-#include "llsingleton.h"
-#include "llcoros.h"
-#include "lleventcoro.h"
-
-class LLPathfindingNavMeshStatus;
-class LLUUID;
-class LLViewerRegion;
-
-class LinksetsResponder;
-
-class LLPathfindingManager : public LLSingleton<LLPathfindingManager>
-{
-    LLSINGLETON(LLPathfindingManager);
-    virtual ~LLPathfindingManager();
-
-    friend class LLNavMeshSimStateChangeNode;
-    friend class NavMeshStatusResponder;
-    friend class LLAgentStateChangeNode;
-    friend class AgentStateResponder;
-public:
-    typedef enum {
-        kRequestStarted,
-        kRequestCompleted,
-        kRequestNotEnabled,
-        kRequestError
-    } ERequestStatus;
-
-    void initSystem();
-    void quitSystem();
-
-    bool isPathfindingViewEnabled() const;
-    bool isPathfindingEnabledForCurrentRegion() const;
-    bool isPathfindingEnabledForRegion(LLViewerRegion *pRegion) const;
-
-    bool isAllowViewTerrainProperties() const;
-
-    LLPathfindingNavMesh::navmesh_slot_t registerNavMeshListenerForRegion(LLViewerRegion *pRegion, LLPathfindingNavMesh::navmesh_callback_t pNavMeshCallback);
-    void requestGetNavMeshForRegion(LLViewerRegion *pRegion, bool pIsGetStatusOnly);
-
-    typedef U32 request_id_t;
-    typedef boost::function<void (request_id_t, ERequestStatus, LLPathfindingObjectListPtr)> object_request_callback_t;
-
-    void requestGetLinksets(request_id_t pRequestId, object_request_callback_t pLinksetsCallback) const;
-    void requestSetLinksets(request_id_t pRequestId, const LLPathfindingObjectListPtr &pLinksetListPtr, LLPathfindingLinkset::ELinksetUse pLinksetUse, S32 pA, S32 pB, S32 pC, S32 pD, object_request_callback_t pLinksetsCallback) const;
-
-    void requestGetCharacters(request_id_t pRequestId, object_request_callback_t pCharactersCallback) const;
-
-<<<<<<< HEAD
-	typedef boost::function<void (bool)>         agent_state_callback_t;
-	typedef boost::signals2::signal<void (bool)> agent_state_signal_t;
-	typedef boost::signals2::connection          agent_state_slot_t;	
-=======
-    typedef boost::function<void (BOOL)>         agent_state_callback_t;
-    typedef boost::signals2::signal<void (BOOL)> agent_state_signal_t;
-    typedef boost::signals2::connection          agent_state_slot_t;
->>>>>>> e1623bb2
-
-    agent_state_slot_t registerAgentStateListener(agent_state_callback_t pAgentStateCallback);
-    void requestGetAgentState();
-
-    typedef boost::function<void (bool)> rebake_navmesh_callback_t;
-    void requestRebakeNavMesh(rebake_navmesh_callback_t pRebakeNavMeshCallback);
-
-protected:
-
-private:
-
-    typedef std::map<LLUUID, LLPathfindingNavMeshPtr> NavMeshMap;
-
-    void handleDeferredGetAgentStateForRegion(const LLUUID &pRegionUUID);
-    void handleDeferredGetNavMeshForRegion(const LLUUID &pRegionUUID, bool pIsGetStatusOnly);
-    void handleDeferredGetLinksetsForRegion(const LLUUID &pRegionUUID, request_id_t pRequestId, object_request_callback_t pLinksetsCallback) const;
-    void handleDeferredGetCharactersForRegion(const LLUUID &pRegionUUID, request_id_t pRequestId, object_request_callback_t pCharactersCallback) const;
-
-    void navMeshStatusRequestCoro(std::string url, U64 regionHandle, bool isGetStatusOnly);
-    void navAgentStateRequestCoro(std::string url);
-    void navMeshRebakeCoro(std::string url, rebake_navmesh_callback_t rebakeNavMeshCallback);
-    void linksetObjectsCoro(std::string url, std::shared_ptr<LinksetsResponder> linksetsResponsderPtr, LLSD putData) const;
-    void linksetTerrainCoro(std::string url, std::shared_ptr<LinksetsResponder> linksetsResponsderPtr, LLSD putData) const;
-    void charactersCoro(std::string url, request_id_t requestId, object_request_callback_t callback) const;
-
-    //void handleNavMeshStatusRequest(const LLPathfindingNavMeshStatus &pNavMeshStatus, LLViewerRegion *pRegion, bool pIsGetStatusOnly);
-    void handleNavMeshStatusUpdate(const LLPathfindingNavMeshStatus &pNavMeshStatus);
-
-<<<<<<< HEAD
-	void handleAgentState(bool pCanRebakeRegion);
-=======
-    void handleAgentState(BOOL pCanRebakeRegion);
->>>>>>> e1623bb2
-
-    LLPathfindingNavMeshPtr getNavMeshForRegion(const LLUUID &pRegionUUID);
-    LLPathfindingNavMeshPtr getNavMeshForRegion(LLViewerRegion *pRegion);
-
-    std::string getNavMeshStatusURLForCurrentRegion() const;
-    std::string getNavMeshStatusURLForRegion(LLViewerRegion *pRegion) const;
-    std::string getRetrieveNavMeshURLForRegion(LLViewerRegion *pRegion) const;
-    std::string getRetrieveObjectLinksetsURLForCurrentRegion() const;
-    std::string getChangeObjectLinksetsURLForCurrentRegion() const;
-    std::string getTerrainLinksetsURLForCurrentRegion() const;
-    std::string getCharactersURLForCurrentRegion() const;
-    std::string getAgentStateURLForRegion(LLViewerRegion *pRegion) const;
-    std::string getCapabilityURLForCurrentRegion(const std::string &pCapabilityName) const;
-    std::string getCapabilityURLForRegion(LLViewerRegion *pRegion, const std::string &pCapabilityName) const;
-    LLViewerRegion *getCurrentRegion() const;
-
-    NavMeshMap           mNavMeshMap;
-    agent_state_signal_t mAgentStateSignal;
-};
-
-#endif // LL_LLPATHFINDINGMANAGER_H+/**
+* @file   llpathfindingmanager.h
+* @brief  Header file for llpathfindingmanager
+* @author Stinson@lindenlab.com
+*
+* $LicenseInfo:firstyear=2012&license=viewerlgpl$
+* Second Life Viewer Source Code
+* Copyright (C) 2012, Linden Research, Inc.
+*
+* This library is free software; you can redistribute it and/or
+* modify it under the terms of the GNU Lesser General Public
+* License as published by the Free Software Foundation;
+* version 2.1 of the License only.
+*
+* This library is distributed in the hope that it will be useful,
+* but WITHOUT ANY WARRANTY; without even the implied warranty of
+* MERCHANTABILITY or FITNESS FOR A PARTICULAR PURPOSE.  See the GNU
+* Lesser General Public License for more details.
+*
+* You should have received a copy of the GNU Lesser General Public
+* License along with this library; if not, write to the Free Software
+* Foundation, Inc., 51 Franklin Street, Fifth Floor, Boston, MA  02110-1301  USA
+*
+* Linden Research, Inc., 945 Battery Street, San Francisco, CA  94111  USA
+* $/LicenseInfo$
+*/
+#ifndef LL_LLPATHFINDINGMANAGER_H
+#define LL_LLPATHFINDINGMANAGER_H
+
+#include <string>
+#include <map>
+
+#include <boost/function.hpp>
+#include <boost/signals2.hpp>
+
+#include "llpathfindinglinkset.h"
+#include "llpathfindingobjectlist.h"
+#include "llpathfindingnavmesh.h"
+#include "llsingleton.h"
+#include "llcoros.h"
+#include "lleventcoro.h"
+
+class LLPathfindingNavMeshStatus;
+class LLUUID;
+class LLViewerRegion;
+
+class LinksetsResponder;
+
+class LLPathfindingManager : public LLSingleton<LLPathfindingManager>
+{
+    LLSINGLETON(LLPathfindingManager);
+    virtual ~LLPathfindingManager();
+
+    friend class LLNavMeshSimStateChangeNode;
+    friend class NavMeshStatusResponder;
+    friend class LLAgentStateChangeNode;
+    friend class AgentStateResponder;
+public:
+    typedef enum {
+        kRequestStarted,
+        kRequestCompleted,
+        kRequestNotEnabled,
+        kRequestError
+    } ERequestStatus;
+
+    void initSystem();
+    void quitSystem();
+
+    bool isPathfindingViewEnabled() const;
+    bool isPathfindingEnabledForCurrentRegion() const;
+    bool isPathfindingEnabledForRegion(LLViewerRegion *pRegion) const;
+
+    bool isAllowViewTerrainProperties() const;
+
+    LLPathfindingNavMesh::navmesh_slot_t registerNavMeshListenerForRegion(LLViewerRegion *pRegion, LLPathfindingNavMesh::navmesh_callback_t pNavMeshCallback);
+    void requestGetNavMeshForRegion(LLViewerRegion *pRegion, bool pIsGetStatusOnly);
+
+    typedef U32 request_id_t;
+    typedef boost::function<void (request_id_t, ERequestStatus, LLPathfindingObjectListPtr)> object_request_callback_t;
+
+    void requestGetLinksets(request_id_t pRequestId, object_request_callback_t pLinksetsCallback) const;
+    void requestSetLinksets(request_id_t pRequestId, const LLPathfindingObjectListPtr &pLinksetListPtr, LLPathfindingLinkset::ELinksetUse pLinksetUse, S32 pA, S32 pB, S32 pC, S32 pD, object_request_callback_t pLinksetsCallback) const;
+
+    void requestGetCharacters(request_id_t pRequestId, object_request_callback_t pCharactersCallback) const;
+
+    typedef boost::function<void (bool)>         agent_state_callback_t;
+    typedef boost::signals2::signal<void (bool)> agent_state_signal_t;
+    typedef boost::signals2::connection          agent_state_slot_t;
+
+    agent_state_slot_t registerAgentStateListener(agent_state_callback_t pAgentStateCallback);
+    void requestGetAgentState();
+
+    typedef boost::function<void (bool)> rebake_navmesh_callback_t;
+    void requestRebakeNavMesh(rebake_navmesh_callback_t pRebakeNavMeshCallback);
+
+protected:
+
+private:
+
+    typedef std::map<LLUUID, LLPathfindingNavMeshPtr> NavMeshMap;
+
+    void handleDeferredGetAgentStateForRegion(const LLUUID &pRegionUUID);
+    void handleDeferredGetNavMeshForRegion(const LLUUID &pRegionUUID, bool pIsGetStatusOnly);
+    void handleDeferredGetLinksetsForRegion(const LLUUID &pRegionUUID, request_id_t pRequestId, object_request_callback_t pLinksetsCallback) const;
+    void handleDeferredGetCharactersForRegion(const LLUUID &pRegionUUID, request_id_t pRequestId, object_request_callback_t pCharactersCallback) const;
+
+    void navMeshStatusRequestCoro(std::string url, U64 regionHandle, bool isGetStatusOnly);
+    void navAgentStateRequestCoro(std::string url);
+    void navMeshRebakeCoro(std::string url, rebake_navmesh_callback_t rebakeNavMeshCallback);
+    void linksetObjectsCoro(std::string url, std::shared_ptr<LinksetsResponder> linksetsResponsderPtr, LLSD putData) const;
+    void linksetTerrainCoro(std::string url, std::shared_ptr<LinksetsResponder> linksetsResponsderPtr, LLSD putData) const;
+    void charactersCoro(std::string url, request_id_t requestId, object_request_callback_t callback) const;
+
+    //void handleNavMeshStatusRequest(const LLPathfindingNavMeshStatus &pNavMeshStatus, LLViewerRegion *pRegion, bool pIsGetStatusOnly);
+    void handleNavMeshStatusUpdate(const LLPathfindingNavMeshStatus &pNavMeshStatus);
+
+    void handleAgentState(bool pCanRebakeRegion);
+
+    LLPathfindingNavMeshPtr getNavMeshForRegion(const LLUUID &pRegionUUID);
+    LLPathfindingNavMeshPtr getNavMeshForRegion(LLViewerRegion *pRegion);
+
+    std::string getNavMeshStatusURLForCurrentRegion() const;
+    std::string getNavMeshStatusURLForRegion(LLViewerRegion *pRegion) const;
+    std::string getRetrieveNavMeshURLForRegion(LLViewerRegion *pRegion) const;
+    std::string getRetrieveObjectLinksetsURLForCurrentRegion() const;
+    std::string getChangeObjectLinksetsURLForCurrentRegion() const;
+    std::string getTerrainLinksetsURLForCurrentRegion() const;
+    std::string getCharactersURLForCurrentRegion() const;
+    std::string getAgentStateURLForRegion(LLViewerRegion *pRegion) const;
+    std::string getCapabilityURLForCurrentRegion(const std::string &pCapabilityName) const;
+    std::string getCapabilityURLForRegion(LLViewerRegion *pRegion, const std::string &pCapabilityName) const;
+    LLViewerRegion *getCurrentRegion() const;
+
+    NavMeshMap           mNavMeshMap;
+    agent_state_signal_t mAgentStateSignal;
+};
+
+#endif // LL_LLPATHFINDINGMANAGER_H