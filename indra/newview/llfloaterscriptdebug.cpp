/**
 * @file llfloaterscriptdebug.cpp
 * @brief Chat window for showing script errors and warnings
 *
 * $LicenseInfo:firstyear=2006&license=viewerlgpl$
 * Second Life Viewer Source Code
 * Copyright (C) 2010, Linden Research, Inc.
 *
 * This library is free software; you can redistribute it and/or
 * modify it under the terms of the GNU Lesser General Public
 * License as published by the Free Software Foundation;
 * version 2.1 of the License only.
 *
 * This library is distributed in the hope that it will be useful,
 * but WITHOUT ANY WARRANTY; without even the implied warranty of
 * MERCHANTABILITY or FITNESS FOR A PARTICULAR PURPOSE.  See the GNU
 * Lesser General Public License for more details.
 *
 * You should have received a copy of the GNU Lesser General Public
 * License along with this library; if not, write to the Free Software
 * Foundation, Inc., 51 Franklin Street, Fifth Floor, Boston, MA  02110-1301  USA
 *
 * Linden Research, Inc., 945 Battery Street, San Francisco, CA  94111  USA
 * $/LicenseInfo$
 */

#include "llviewerprecompiledheaders.h"

#include "llfloaterscriptdebug.h"

#include "llfloaterreg.h"
#include "lluictrlfactory.h"
#include "llfontgl.h"
#include "llrect.h"
#include "llerror.h"
#include "llstring.h"
#include "llvoavatarself.h"
#include "message.h"

// project include
#include "llviewertexteditor.h"
#include "llviewercontrol.h"
#include "llviewerobjectlist.h"
#include "llviewertexturelist.h"

//
// Statics
//

//
// Member Functions
//
LLFloaterScriptDebug::LLFloaterScriptDebug(const LLSD& key)
  : LLMultiFloater(key)
{
<<<<<<< HEAD
	// avoid resizing of the window to match 
	// the initial size of the tabbed-childs, whenever a tab is opened or closed
	mAutoResize = false;
	// enabled autocous blocks controling focus via  LLFloaterReg::showInstance
	setAutoFocus(false);
=======
    // avoid resizing of the window to match
    // the initial size of the tabbed-childs, whenever a tab is opened or closed
    mAutoResize = FALSE;
    // enabled autocous blocks controling focus via  LLFloaterReg::showInstance
    setAutoFocus(FALSE);
>>>>>>> e7eced3c
}

LLFloaterScriptDebug::~LLFloaterScriptDebug()
{
}

void LLFloaterScriptDebug::show(const LLUUID& object_id)
{
    addOutputWindow(object_id);
}

bool LLFloaterScriptDebug::postBuild()
{
    LLMultiFloater::postBuild();

<<<<<<< HEAD
	if (mTabContainer)
	{
		return true;
	}

	return false;
=======
    if (mTabContainer)
    {
        return TRUE;
    }

    return FALSE;
>>>>>>> e7eced3c
}

void LLFloaterScriptDebug::setVisible(bool visible)
{
<<<<<<< HEAD
	if(visible)
	{
		LLFloaterScriptDebugOutput* floater_output = LLFloaterReg::findTypedInstance<LLFloaterScriptDebugOutput>("script_debug_output", LLUUID::null);
		if (floater_output == NULL)
		{
			floater_output = dynamic_cast<LLFloaterScriptDebugOutput*>(LLFloaterReg::showInstance("script_debug_output", LLUUID::null, false));
			if (floater_output)
			{
				addFloater(floater_output, false);
			}
		}

	}
	LLMultiFloater::setVisible(visible);
=======
    if(visible)
    {
        LLFloaterScriptDebugOutput* floater_output = LLFloaterReg::findTypedInstance<LLFloaterScriptDebugOutput>("script_debug_output", LLUUID::null);
        if (floater_output == NULL)
        {
            floater_output = dynamic_cast<LLFloaterScriptDebugOutput*>(LLFloaterReg::showInstance("script_debug_output", LLUUID::null, FALSE));
            if (floater_output)
            {
                addFloater(floater_output, false);
            }
        }

    }
    LLMultiFloater::setVisible(visible);
>>>>>>> e7eced3c
}

void LLFloaterScriptDebug::closeFloater(bool app_quitting/* = false*/)
{
    if(app_quitting)
    {
        LLMultiFloater::closeFloater(app_quitting);
    }
    else
    {
        setVisible(false);
    }
}

LLFloater* LLFloaterScriptDebug::addOutputWindow(const LLUUID &object_id)
{
    LLMultiFloater* host = LLFloaterReg::showTypedInstance<LLMultiFloater>("script_debug", LLSD());
    if (!host)
        return NULL;

<<<<<<< HEAD
	LLFloater::setFloaterHost(host);
	// prevent stealing focus, see EXT-8040
	LLFloater* floaterp = LLFloaterReg::showInstance("script_debug_output", object_id, false);
	LLFloater::setFloaterHost(NULL);
=======
    LLFloater::setFloaterHost(host);
    // prevent stealing focus, see EXT-8040
    LLFloater* floaterp = LLFloaterReg::showInstance("script_debug_output", object_id, FALSE);
    LLFloater::setFloaterHost(NULL);
>>>>>>> e7eced3c

    return floaterp;
}

void LLFloaterScriptDebug::addScriptLine(const std::string &utf8mesg, const std::string &user_name, const LLColor4& color, const LLUUID& source_id)
{
<<<<<<< HEAD
	LLViewerObject* objectp = gObjectList.findObject(source_id);
	std::string floater_label;

	// Handle /me messages.
	std::string prefix = utf8mesg.substr(0, 4);
	std::string message = (prefix == "/me " || prefix == "/me'") ? user_name + utf8mesg.substr(3) : utf8mesg;

	if (objectp)
	{
		if(objectp->isHUDAttachment())
		{
			if (isAgentAvatarValid())
			{
				((LLViewerObject*)gAgentAvatarp)->setIcon(LLViewerTextureManager::getFetchedTextureFromFile("script_error.j2c", FTT_LOCAL_FILE, true, LLGLTexture::BOOST_UI));
			}
		}
		else
		{
			objectp->setIcon(LLViewerTextureManager::getFetchedTextureFromFile("script_error.j2c", FTT_LOCAL_FILE, true, LLGLTexture::BOOST_UI));
		}
		floater_label = llformat("%s(%.0f, %.0f, %.0f)",
						user_name.c_str(),
						objectp->getPositionRegion().mV[VX],
						objectp->getPositionRegion().mV[VY],
						objectp->getPositionRegion().mV[VZ]);
	}
	else
	{
		floater_label = user_name;
	}

	addOutputWindow(source_id);

	// add to "All" floater
	LLFloaterScriptDebugOutput* floaterp = 	LLFloaterReg::getTypedInstance<LLFloaterScriptDebugOutput>("script_debug_output", LLUUID::null);
	if (floaterp)
	{
		floaterp->addLine(message, user_name, color);
	}
	
	// add to specific script instance floater
	floaterp = LLFloaterReg::getTypedInstance<LLFloaterScriptDebugOutput>("script_debug_output", source_id);
	if (floaterp)
	{
		floaterp->addLine(message, floater_label, color);
	}
=======
    LLViewerObject* objectp = gObjectList.findObject(source_id);
    std::string floater_label;

    // Handle /me messages.
    std::string prefix = utf8mesg.substr(0, 4);
    std::string message = (prefix == "/me " || prefix == "/me'") ? user_name + utf8mesg.substr(3) : utf8mesg;

    if (objectp)
    {
        if(objectp->isHUDAttachment())
        {
            if (isAgentAvatarValid())
            {
                ((LLViewerObject*)gAgentAvatarp)->setIcon(LLViewerTextureManager::getFetchedTextureFromFile("script_error.j2c", FTT_LOCAL_FILE, TRUE, LLGLTexture::BOOST_UI));
            }
        }
        else
        {
            objectp->setIcon(LLViewerTextureManager::getFetchedTextureFromFile("script_error.j2c", FTT_LOCAL_FILE, TRUE, LLGLTexture::BOOST_UI));
        }
        floater_label = llformat("%s(%.0f, %.0f, %.0f)",
                        user_name.c_str(),
                        objectp->getPositionRegion().mV[VX],
                        objectp->getPositionRegion().mV[VY],
                        objectp->getPositionRegion().mV[VZ]);
    }
    else
    {
        floater_label = user_name;
    }

    addOutputWindow(source_id);

    // add to "All" floater
    LLFloaterScriptDebugOutput* floaterp =  LLFloaterReg::getTypedInstance<LLFloaterScriptDebugOutput>("script_debug_output", LLUUID::null);
    if (floaterp)
    {
        floaterp->addLine(message, user_name, color);
    }

    // add to specific script instance floater
    floaterp = LLFloaterReg::getTypedInstance<LLFloaterScriptDebugOutput>("script_debug_output", source_id);
    if (floaterp)
    {
        floaterp->addLine(message, floater_label, color);
    }
>>>>>>> e7eced3c
}

//
// LLFloaterScriptDebugOutput
//

LLFloaterScriptDebugOutput::LLFloaterScriptDebugOutput(const LLSD& object_id)
  : LLFloater(LLSD(object_id)),
    mObjectID(object_id.asUUID())
{
<<<<<<< HEAD
	// enabled autocous blocks controling focus via  LLFloaterReg::showInstance
	setAutoFocus(false);
=======
    // enabled autocous blocks controling focus via  LLFloaterReg::showInstance
    setAutoFocus(FALSE);
>>>>>>> e7eced3c
}

bool LLFloaterScriptDebugOutput::postBuild()
{
<<<<<<< HEAD
	LLFloater::postBuild();
	mHistoryEditor = getChild<LLViewerTextEditor>("Chat History Editor");
	return true;
=======
    LLFloater::postBuild();
    mHistoryEditor = getChild<LLViewerTextEditor>("Chat History Editor");
    return TRUE;
>>>>>>> e7eced3c
}

LLFloaterScriptDebugOutput::~LLFloaterScriptDebugOutput()
{
}

void LLFloaterScriptDebugOutput::addLine(const std::string &utf8mesg, const std::string &user_name, const LLColor4& color)
{
<<<<<<< HEAD
	if (mObjectID.isNull())
	{
		setCanTearOff(false);
		setCanClose(false);
	}
	else
	{
		setTitle(user_name);
		setShortTitle(user_name);
	}

	mHistoryEditor->appendText(utf8mesg, true, LLStyle::Params().color(color));
	mHistoryEditor->blockUndo();
=======
    if (mObjectID.isNull())
    {
        setCanTearOff(FALSE);
        setCanClose(FALSE);
    }
    else
    {
        setTitle(user_name);
        setShortTitle(user_name);
    }

    mHistoryEditor->appendText(utf8mesg, true, LLStyle::Params().color(color));
    mHistoryEditor->blockUndo();
>>>>>>> e7eced3c
}
<|MERGE_RESOLUTION|>--- conflicted
+++ resolved
@@ -53,19 +53,11 @@
 LLFloaterScriptDebug::LLFloaterScriptDebug(const LLSD& key)
   : LLMultiFloater(key)
 {
-<<<<<<< HEAD
-	// avoid resizing of the window to match 
-	// the initial size of the tabbed-childs, whenever a tab is opened or closed
-	mAutoResize = false;
-	// enabled autocous blocks controling focus via  LLFloaterReg::showInstance
-	setAutoFocus(false);
-=======
     // avoid resizing of the window to match
     // the initial size of the tabbed-childs, whenever a tab is opened or closed
-    mAutoResize = FALSE;
+    mAutoResize = false;
     // enabled autocous blocks controling focus via  LLFloaterReg::showInstance
-    setAutoFocus(FALSE);
->>>>>>> e7eced3c
+    setAutoFocus(false);
 }
 
 LLFloaterScriptDebug::~LLFloaterScriptDebug()
@@ -81,47 +73,22 @@
 {
     LLMultiFloater::postBuild();
 
-<<<<<<< HEAD
-	if (mTabContainer)
-	{
-		return true;
-	}
-
-	return false;
-=======
     if (mTabContainer)
     {
-        return TRUE;
-    }
-
-    return FALSE;
->>>>>>> e7eced3c
+        return true;
+    }
+
+    return false;
 }
 
 void LLFloaterScriptDebug::setVisible(bool visible)
 {
-<<<<<<< HEAD
-	if(visible)
-	{
-		LLFloaterScriptDebugOutput* floater_output = LLFloaterReg::findTypedInstance<LLFloaterScriptDebugOutput>("script_debug_output", LLUUID::null);
-		if (floater_output == NULL)
-		{
-			floater_output = dynamic_cast<LLFloaterScriptDebugOutput*>(LLFloaterReg::showInstance("script_debug_output", LLUUID::null, false));
-			if (floater_output)
-			{
-				addFloater(floater_output, false);
-			}
-		}
-
-	}
-	LLMultiFloater::setVisible(visible);
-=======
     if(visible)
     {
         LLFloaterScriptDebugOutput* floater_output = LLFloaterReg::findTypedInstance<LLFloaterScriptDebugOutput>("script_debug_output", LLUUID::null);
         if (floater_output == NULL)
         {
-            floater_output = dynamic_cast<LLFloaterScriptDebugOutput*>(LLFloaterReg::showInstance("script_debug_output", LLUUID::null, FALSE));
+            floater_output = dynamic_cast<LLFloaterScriptDebugOutput*>(LLFloaterReg::showInstance("script_debug_output", LLUUID::null, false));
             if (floater_output)
             {
                 addFloater(floater_output, false);
@@ -130,7 +97,6 @@
 
     }
     LLMultiFloater::setVisible(visible);
->>>>>>> e7eced3c
 }
 
 void LLFloaterScriptDebug::closeFloater(bool app_quitting/* = false*/)
@@ -151,71 +117,16 @@
     if (!host)
         return NULL;
 
-<<<<<<< HEAD
-	LLFloater::setFloaterHost(host);
-	// prevent stealing focus, see EXT-8040
-	LLFloater* floaterp = LLFloaterReg::showInstance("script_debug_output", object_id, false);
-	LLFloater::setFloaterHost(NULL);
-=======
     LLFloater::setFloaterHost(host);
     // prevent stealing focus, see EXT-8040
-    LLFloater* floaterp = LLFloaterReg::showInstance("script_debug_output", object_id, FALSE);
+    LLFloater* floaterp = LLFloaterReg::showInstance("script_debug_output", object_id, false);
     LLFloater::setFloaterHost(NULL);
->>>>>>> e7eced3c
 
     return floaterp;
 }
 
 void LLFloaterScriptDebug::addScriptLine(const std::string &utf8mesg, const std::string &user_name, const LLColor4& color, const LLUUID& source_id)
 {
-<<<<<<< HEAD
-	LLViewerObject* objectp = gObjectList.findObject(source_id);
-	std::string floater_label;
-
-	// Handle /me messages.
-	std::string prefix = utf8mesg.substr(0, 4);
-	std::string message = (prefix == "/me " || prefix == "/me'") ? user_name + utf8mesg.substr(3) : utf8mesg;
-
-	if (objectp)
-	{
-		if(objectp->isHUDAttachment())
-		{
-			if (isAgentAvatarValid())
-			{
-				((LLViewerObject*)gAgentAvatarp)->setIcon(LLViewerTextureManager::getFetchedTextureFromFile("script_error.j2c", FTT_LOCAL_FILE, true, LLGLTexture::BOOST_UI));
-			}
-		}
-		else
-		{
-			objectp->setIcon(LLViewerTextureManager::getFetchedTextureFromFile("script_error.j2c", FTT_LOCAL_FILE, true, LLGLTexture::BOOST_UI));
-		}
-		floater_label = llformat("%s(%.0f, %.0f, %.0f)",
-						user_name.c_str(),
-						objectp->getPositionRegion().mV[VX],
-						objectp->getPositionRegion().mV[VY],
-						objectp->getPositionRegion().mV[VZ]);
-	}
-	else
-	{
-		floater_label = user_name;
-	}
-
-	addOutputWindow(source_id);
-
-	// add to "All" floater
-	LLFloaterScriptDebugOutput* floaterp = 	LLFloaterReg::getTypedInstance<LLFloaterScriptDebugOutput>("script_debug_output", LLUUID::null);
-	if (floaterp)
-	{
-		floaterp->addLine(message, user_name, color);
-	}
-	
-	// add to specific script instance floater
-	floaterp = LLFloaterReg::getTypedInstance<LLFloaterScriptDebugOutput>("script_debug_output", source_id);
-	if (floaterp)
-	{
-		floaterp->addLine(message, floater_label, color);
-	}
-=======
     LLViewerObject* objectp = gObjectList.findObject(source_id);
     std::string floater_label;
 
@@ -229,12 +140,12 @@
         {
             if (isAgentAvatarValid())
             {
-                ((LLViewerObject*)gAgentAvatarp)->setIcon(LLViewerTextureManager::getFetchedTextureFromFile("script_error.j2c", FTT_LOCAL_FILE, TRUE, LLGLTexture::BOOST_UI));
+                ((LLViewerObject*)gAgentAvatarp)->setIcon(LLViewerTextureManager::getFetchedTextureFromFile("script_error.j2c", FTT_LOCAL_FILE, true, LLGLTexture::BOOST_UI));
             }
         }
         else
         {
-            objectp->setIcon(LLViewerTextureManager::getFetchedTextureFromFile("script_error.j2c", FTT_LOCAL_FILE, TRUE, LLGLTexture::BOOST_UI));
+            objectp->setIcon(LLViewerTextureManager::getFetchedTextureFromFile("script_error.j2c", FTT_LOCAL_FILE, true, LLGLTexture::BOOST_UI));
         }
         floater_label = llformat("%s(%.0f, %.0f, %.0f)",
                         user_name.c_str(),
@@ -262,7 +173,6 @@
     {
         floaterp->addLine(message, floater_label, color);
     }
->>>>>>> e7eced3c
 }
 
 //
@@ -273,26 +183,15 @@
   : LLFloater(LLSD(object_id)),
     mObjectID(object_id.asUUID())
 {
-<<<<<<< HEAD
-	// enabled autocous blocks controling focus via  LLFloaterReg::showInstance
-	setAutoFocus(false);
-=======
     // enabled autocous blocks controling focus via  LLFloaterReg::showInstance
-    setAutoFocus(FALSE);
->>>>>>> e7eced3c
+    setAutoFocus(false);
 }
 
 bool LLFloaterScriptDebugOutput::postBuild()
 {
-<<<<<<< HEAD
-	LLFloater::postBuild();
-	mHistoryEditor = getChild<LLViewerTextEditor>("Chat History Editor");
-	return true;
-=======
     LLFloater::postBuild();
     mHistoryEditor = getChild<LLViewerTextEditor>("Chat History Editor");
-    return TRUE;
->>>>>>> e7eced3c
+    return true;
 }
 
 LLFloaterScriptDebugOutput::~LLFloaterScriptDebugOutput()
@@ -301,25 +200,10 @@
 
 void LLFloaterScriptDebugOutput::addLine(const std::string &utf8mesg, const std::string &user_name, const LLColor4& color)
 {
-<<<<<<< HEAD
-	if (mObjectID.isNull())
-	{
-		setCanTearOff(false);
-		setCanClose(false);
-	}
-	else
-	{
-		setTitle(user_name);
-		setShortTitle(user_name);
-	}
-
-	mHistoryEditor->appendText(utf8mesg, true, LLStyle::Params().color(color));
-	mHistoryEditor->blockUndo();
-=======
     if (mObjectID.isNull())
     {
-        setCanTearOff(FALSE);
-        setCanClose(FALSE);
+        setCanTearOff(false);
+        setCanClose(false);
     }
     else
     {
@@ -329,5 +213,4 @@
 
     mHistoryEditor->appendText(utf8mesg, true, LLStyle::Params().color(color));
     mHistoryEditor->blockUndo();
->>>>>>> e7eced3c
-}
+}
