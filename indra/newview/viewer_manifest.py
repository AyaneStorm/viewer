#!/usr/bin/env python
"""\
@file viewer_manifest.py
@author Ryan Williams
@brief Description of all installer viewer files, and methods for packaging
       them into installers for all supported platforms.

$LicenseInfo:firstyear=2006&license=viewerlgpl$
Second Life Viewer Source Code
Copyright (C) 2006-2014, Linden Research, Inc.

This library is free software; you can redistribute it and/or
modify it under the terms of the GNU Lesser General Public
License as published by the Free Software Foundation;
version 2.1 of the License only.

This library is distributed in the hope that it will be useful,
but WITHOUT ANY WARRANTY; without even the implied warranty of
MERCHANTABILITY or FITNESS FOR A PARTICULAR PURPOSE.  See the GNU
Lesser General Public License for more details.

You should have received a copy of the GNU Lesser General Public
License along with this library; if not, write to the Free Software
Foundation, Inc., 51 Franklin Street, Fifth Floor, Boston, MA  02110-1301  USA

Linden Research, Inc., 945 Battery Street, San Francisco, CA  94111  USA
$/LicenseInfo$
"""
import errno
import json
import os
import os.path
import plistlib
import random
import re
import shutil
import stat
import subprocess
import sys
import tarfile
import time
import zipfile

viewer_dir = os.path.dirname(__file__)
# Add indra/lib/python to our path so we don't have to muck with PYTHONPATH.
# Put it FIRST because some of our build hosts have an ancient install of
# indra.util.llmanifest under their system Python!
sys.path.insert(0, os.path.join(viewer_dir, os.pardir, "lib", "python"))
from indra.util.llmanifest import LLManifest, main, path_ancestors, CHANNEL_VENDOR_BASE, RELEASE_CHANNEL, ManifestError, MissingError
from llbase import llsd

class ViewerManifest(LLManifest):
    def is_packaging_viewer(self):
        # Some commands, files will only be included
        # if we are packaging the viewer on windows.
        # This manifest is also used to copy
        # files during the build (see copy_w_viewer_manifest
        # and copy_l_viewer_manifest targets)
        return 'package' in self.args['actions']
    
    def construct(self):
        super(ViewerManifest, self).construct()
        self.path(src="../../scripts/messages/message_template.msg", dst="app_settings/message_template.msg")
        self.path(src="../../etc/message.xml", dst="app_settings/message.xml")

        if self.is_packaging_viewer():
            with self.prefix(src_dst="app_settings"):
                self.exclude("logcontrol.xml")
                self.exclude("logcontrol-dev.xml")
                self.path("*.ini")
                self.path("*.xml")
                self.path("*.db2")

                # include the entire shaders directory recursively
                self.path("shaders")
                # include the extracted list of contributors
                contributions_path = "../../doc/contributions.txt"
                contributor_names = self.extract_names(contributions_path)
                self.put_in_file(contributor_names, "contributors.txt", src=contributions_path)

                # ... and the default camera position settings
                self.path("camera")

                # ... and the entire windlight directory
                self.path("windlight")

                # ... and the entire image filters directory
                self.path("filters")
            
                # ... and the included spell checking dictionaries
                pkgdir = os.path.join(self.args['build'], os.pardir, 'packages')
                with self.prefix(src=pkgdir):
                    self.path("dictionaries")

                # include the extracted packages information (see BuildPackagesInfo.cmake)
                self.path(src=os.path.join(self.args['build'],"packages-info.txt"), dst="packages-info.txt")
                # CHOP-955: If we have "sourceid" or "viewer_channel" in the
                # build process environment, generate it into
                # settings_install.xml.
                settings_template = dict(
                    sourceid=dict(Comment='Identify referring agency to Linden web servers',
                                  Persist=1,
                                  Type='String',
                                  Value=''),
                    CmdLineGridChoice=dict(Comment='Default grid',
                                  Persist=0,
                                  Type='String',
                                  Value=''),
                    CmdLineChannel=dict(Comment='Command line specified channel name',
                                        Persist=0,
                                        Type='String',
                                        Value=''))
                settings_install = {}
                sourceid = self.args.get('sourceid')
                if sourceid:
                    settings_install['sourceid'] = settings_template['sourceid'].copy()
                    settings_install['sourceid']['Value'] = sourceid
                    print "Set sourceid in settings_install.xml to '%s'" % sourceid

                if self.args.get('channel_suffix'):
                    settings_install['CmdLineChannel'] = settings_template['CmdLineChannel'].copy()
                    settings_install['CmdLineChannel']['Value'] = self.channel_with_pkg_suffix()
                    print "Set CmdLineChannel in settings_install.xml to '%s'" % self.channel_with_pkg_suffix()

                if self.args.get('grid'):
                    settings_install['CmdLineGridChoice'] = settings_template['CmdLineGridChoice'].copy()
                    settings_install['CmdLineGridChoice']['Value'] = self.grid()
                    print "Set CmdLineGridChoice in settings_install.xml to '%s'" % self.grid()

                # put_in_file(src=) need not be an actual pathname; it
                # only needs to be non-empty
                self.put_in_file(llsd.format_pretty_xml(settings_install),
                                 "settings_install.xml",
                                 src="environment")


            with self.prefix(src_dst="character"):
                self.path("*.llm")
                self.path("*.xml")
                self.path("*.tga")

            # Include our fonts
            with self.prefix(src_dst="fonts"):
                self.path("*.ttf")
                self.path("*.txt")

            # skins
            with self.prefix(src_dst="skins"):
                    # include the entire textures directory recursively
                    with self.prefix(src_dst="*/textures"):
                            self.path("*/*.jpg")
                            self.path("*/*.png")
                            self.path("*.tga")
                            self.path("*.j2c")
                            self.path("*.png")
                            self.path("textures.xml")
                    self.path("*/xui/*/*.xml")
                    self.path("*/xui/*/widgets/*.xml")
                    self.path("*/*.xml")

                    # Local HTML files (e.g. loading screen)
                    # The claim is that we never use local html files any
                    # longer. But rather than commenting out this block, let's
                    # rename every html subdirectory as html.old. That way, if
                    # we're wrong, a user actually does have the relevant
                    # files; s/he just needs to rename every html.old
                    # directory back to html to recover them.
                    with self.prefix(src="*/html", dst="*/html.old"):
                            self.path("*.png")
                            self.path("*/*/*.html")
                            self.path("*/*/*.gif")


            #build_data.json.  Standard with exception handling is fine.  If we can't open a new file for writing, we have worse problems
            #platform is computed above with other arg parsing
            build_data_dict = {"Type":"viewer","Version":'.'.join(self.args['version']),
                            "Channel Base": CHANNEL_VENDOR_BASE,
                            "Channel":self.channel_with_pkg_suffix(),
                            "Platform":self.build_data_json_platform,
                            "Address Size":self.address_size,
                            "Update Service":"https://update.secondlife.com/update",
                            }
            # Only store this if it's both present and non-empty
            bugsplat_db = self.args.get('bugsplat')
            if bugsplat_db:
                build_data_dict["BugSplat DB"] = bugsplat_db
            build_data_dict = self.finish_build_data_dict(build_data_dict)
            with open(os.path.join(os.pardir,'build_data.json'), 'w') as build_data_handle:
                json.dump(build_data_dict,build_data_handle)

            #we likely no longer need the test, since we will throw an exception above, but belt and suspenders and we get the
            #return code for free.
            if not self.path2basename(os.pardir, "build_data.json"):
                print "No build_data.json file"

    def finish_build_data_dict(self, build_data_dict):
        return build_data_dict

    def grid(self):
        return self.args['grid']

    def channel(self):
        return self.args['channel']

    def channel_with_pkg_suffix(self):
        fullchannel=self.channel()
        channel_suffix = self.args.get('channel_suffix')
        if channel_suffix:
            fullchannel+=' '+channel_suffix
        return fullchannel

    def channel_variant(self):
        global CHANNEL_VENDOR_BASE
        return self.channel().replace(CHANNEL_VENDOR_BASE, "").strip()

    def channel_type(self): # returns 'release', 'beta', 'project', or 'test'
        channel_qualifier=self.channel_variant().lower()
        if channel_qualifier.startswith('release'):
            channel_type='release'
        elif channel_qualifier.startswith('beta'):
            channel_type='beta'
        elif channel_qualifier.startswith('project'):
            channel_type='project'
        else:
            channel_type='test'
        return channel_type

    def channel_variant_app_suffix(self):
        # get any part of the channel name after the CHANNEL_VENDOR_BASE
        suffix=self.channel_variant()
        # by ancient convention, we don't use Release in the app name
        if self.channel_type() == 'release':
            suffix=suffix.replace('Release', '').strip()
        # for the base release viewer, suffix will now be null - for any other, append what remains
        if suffix:
            suffix = "_".join([''] + suffix.split())
        # the additional_packages mechanism adds more to the installer name (but not to the app name itself)
        # ''.split() produces empty list, so suffix only changes if
        # channel_suffix is non-empty
        suffix = "_".join([suffix] + self.args.get('channel_suffix', '').split())
        return suffix

    def installer_base_name(self):
        global CHANNEL_VENDOR_BASE
        # a standard map of strings for replacing in the templates
        substitution_strings = {
            'channel_vendor_base' : '_'.join(CHANNEL_VENDOR_BASE.split()),
            'channel_variant_underscores':self.channel_variant_app_suffix(),
            'version_underscores' : '_'.join(self.args['version']),
            'arch':self.args['arch']
            }
        return "%(channel_vendor_base)s%(channel_variant_underscores)s_%(version_underscores)s_%(arch)s" % substitution_strings

    def app_name(self):
        global CHANNEL_VENDOR_BASE
        channel_type=self.channel_type()
        if channel_type == 'release':
            app_suffix='Viewer'
        else:
            app_suffix=self.channel_variant()
        return CHANNEL_VENDOR_BASE + ' ' + app_suffix

    def exec_name(self):
        return "SecondLifeViewer"

    def app_name_oneword(self):
        return ''.join(self.app_name().split())
    
    def icon_path(self):
        return "icons/" + self.channel_type()

    def extract_names(self,src):
        try:
            contrib_file = open(src,'r')
        except IOError:
            print "Failed to open '%s'" % src
            raise
        lines = contrib_file.readlines()
        contrib_file.close()

        # All lines up to and including the first blank line are the file header; skip them
        lines.reverse() # so that pop will pull from first to last line
        while not re.match("\s*$", lines.pop()) :
            pass # do nothing

        # A line that starts with a non-whitespace character is a name; all others describe contributions, so collect the names
        names = []
        for line in lines :
            if re.match("\S", line) :
                names.append(line.rstrip())
        # It's not fair to always put the same people at the head of the list
        random.shuffle(names)
        return ', '.join(names)

    def relsymlinkf(self, src, dst=None, catch=True):
        """
        relsymlinkf() is just like symlinkf(), but instead of requiring the
        caller to pass 'src' as a relative pathname, this method expects 'src'
        to be absolute, and creates a symlink whose target is the relative
        path from 'src' to dirname(dst).
        """
        dstdir, dst = self._symlinkf_prep_dst(src, dst)

        # Determine the relative path starting from the directory containing
        # dst to the intended src.
        src = self.relpath(src, dstdir)

        self._symlinkf(src, dst, catch)
        return dst

    def symlinkf(self, src, dst=None, catch=True):
        """
        Like ln -sf, but uses os.symlink() instead of running ln. This creates
        a symlink at 'dst' that points to 'src' -- see:
        https://docs.python.org/2/library/os.html#os.symlink

        If you omit 'dst', this creates a symlink with basename(src) at
        get_dst_prefix() -- in other words: put a symlink to this pathname
        here at the current dst prefix.

        'src' must specifically be a *relative* symlink. It makes no sense to
        create an absolute symlink pointing to some path on the build machine!

        Also:
        - We prepend 'dst' with the current get_dst_prefix(), so it has similar
          meaning to associated self.path() calls.
        - We ensure that the containing directory os.path.dirname(dst) exists
          before attempting the symlink.

        If you pass catch=False, exceptions will be propagated instead of
        caught.
        """
        dstdir, dst = self._symlinkf_prep_dst(src, dst)
        self._symlinkf(src, dst, catch)
        return dst

    def _symlinkf_prep_dst(self, src, dst):
        # helper for relsymlinkf() and symlinkf()
        if dst is None:
            dst = os.path.basename(src)
        dst = os.path.join(self.get_dst_prefix(), dst)
        # Seems silly to prepend get_dst_prefix() to dst only to call
        # os.path.dirname() on it again, but this works even when the passed
        # 'dst' is itself a pathname.
        dstdir = os.path.dirname(dst)
        self.cmakedirs(dstdir)
        return (dstdir, dst)

    def _symlinkf(self, src, dst, catch):
        # helper for relsymlinkf() and symlinkf()
        # the passed src must be relative
        if os.path.isabs(src):
            raise ManifestError("Do not symlinkf(absolute %r, asis=True)" % src)

        # The outer catch is the one that reports failure even after attempted
        # recovery.
        try:
            # At the inner layer, recovery may be possible.
            try:
                os.symlink(src, dst)
            except OSError as err:
                if err.errno != errno.EEXIST:
                    raise
                # We could just blithely attempt to remove and recreate the target
                # file, but that strategy doesn't work so well if we don't have
                # permissions to remove it. Check to see if it's already the
                # symlink we want, which is the usual reason for EEXIST.
                elif os.path.islink(dst):
                    if os.readlink(dst) == src:
                        # the requested link already exists
                        pass
                    else:
                        # dst is the wrong symlink; attempt to remove and recreate it
                        os.remove(dst)
                        os.symlink(src, dst)
                elif os.path.isdir(dst):
                    print "Requested symlink (%s) exists but is a directory; replacing" % dst
                    shutil.rmtree(dst)
                    os.symlink(src, dst)
                elif os.path.exists(dst):
                    print "Requested symlink (%s) exists but is a file; replacing" % dst
                    os.remove(dst)
                    os.symlink(src, dst)
                else:
                    # out of ideas
                    raise
        except Exception as err:
            # report
            print "Can't symlink %r -> %r: %s: %s" % \
                  (dst, src, err.__class__.__name__, err)
            # if caller asked us not to catch, re-raise this exception
            if not catch:
                raise

    def relpath(self, path, base=None, symlink=False):
        """
        Return the relative path from 'base' to the passed 'path'. If base is
        omitted, self.get_dst_prefix() is assumed. In other words: make a
        same-name symlink to this path right here in the current dest prefix.

        Normally we resolve symlinks. To retain symlinks, pass symlink=True.
        """
        if base is None:
            base = self.get_dst_prefix()

        # Since we use os.path.relpath() for this, which is purely textual, we
        # must ensure that both pathnames are absolute.
        if symlink:
            # symlink=True means: we know path is (or indirects through) a
            # symlink, don't resolve, we want to use the symlink.
            abspath = os.path.abspath
        else:
            # symlink=False means to resolve any symlinks we may find
            abspath = os.path.realpath

        return os.path.relpath(abspath(path), abspath(base))


class WindowsManifest(ViewerManifest):
    # We want the platform, per se, for every Windows build to be 'win'. The
    # VMP will concatenate that with the address_size.
    build_data_json_platform = 'win'

    def final_exe(self):
        return self.exec_name()+".exe"

    def finish_build_data_dict(self, build_data_dict):
        build_data_dict['Executable'] = self.final_exe()
        build_data_dict['AppName']    = self.app_name()
        return build_data_dict

    def test_msvcrt_and_copy_action(self, src, dst):
        # This is used to test a dll manifest.
        # It is used as a temporary override during the construct method
        from test_win32_manifest import test_assembly_binding
        # TODO: This is redundant with LLManifest.copy_action(). Why aren't we
        # calling copy_action() in conjunction with test_assembly_binding()?
        if src and (os.path.exists(src) or os.path.islink(src)):
            # ensure that destination path exists
            self.cmakedirs(os.path.dirname(dst))
            self.created_paths.append(dst)
            if not os.path.isdir(src):
                if(self.args['configuration'].lower() == 'debug'):
                    test_assembly_binding(src, "Microsoft.VC80.DebugCRT", "8.0.50727.4053")
                else:
                    test_assembly_binding(src, "Microsoft.VC80.CRT", "8.0.50727.4053")
                self.ccopy(src,dst)
            else:
                raise Exception("Directories are not supported by test_CRT_and_copy_action()")
        else:
            print "Doesn't exist:", src

    def test_for_no_msvcrt_manifest_and_copy_action(self, src, dst):
        # This is used to test that no manifest for the msvcrt exists.
        # It is used as a temporary override during the construct method
        from test_win32_manifest import test_assembly_binding
        from test_win32_manifest import NoManifestException, NoMatchingAssemblyException
        # TODO: This is redundant with LLManifest.copy_action(). Why aren't we
        # calling copy_action() in conjunction with test_assembly_binding()?
        if src and (os.path.exists(src) or os.path.islink(src)):
            # ensure that destination path exists
            self.cmakedirs(os.path.dirname(dst))
            self.created_paths.append(dst)
            if not os.path.isdir(src):
                try:
                    if(self.args['configuration'].lower() == 'debug'):
                        test_assembly_binding(src, "Microsoft.VC80.DebugCRT", "")
                    else:
                        test_assembly_binding(src, "Microsoft.VC80.CRT", "")
                    raise Exception("Unknown condition")
                except NoManifestException as err:
                    pass
                except NoMatchingAssemblyException as err:
                    pass

                self.ccopy(src,dst)
            else:
                raise Exception("Directories are not supported by test_CRT_and_copy_action()")
        else:
            print "Doesn't exist:", src
        
    def construct(self):
        super(WindowsManifest, self).construct()

        pkgdir = os.path.join(self.args['build'], os.pardir, 'packages')
        relpkgdir = os.path.join(pkgdir, "lib", "release")
        debpkgdir = os.path.join(pkgdir, "lib", "debug")

        if self.is_packaging_viewer():
            # Find secondlife-bin.exe in the 'configuration' dir, then rename it to the result of final_exe.
            self.path(src='%s/secondlife-bin.exe' % self.args['configuration'], dst=self.final_exe())

            with self.prefix(src=os.path.join(pkgdir, "VMP")):
                # include the compiled launcher scripts so that it gets included in the file_list
                self.path('SLVersionChecker.exe')

            with self.prefix(dst="vmp_icons"):
                with self.prefix(src=self.icon_path()):
                    self.path("secondlife.ico")
                #VMP  Tkinter icons
                with self.prefix(src="vmp_icons"):
                    self.path("*.png")
                    self.path("*.gif")

        # Plugin host application
        self.path2basename(os.path.join(os.pardir,
                                        'llplugin', 'slplugin', self.args['configuration']),
                           "slplugin.exe")
        
        # Get shared libs from the shared libs staging directory
        with self.prefix(src=os.path.join(self.args['build'], os.pardir,
                                          'sharedlibs', self.args['configuration'])):

            # Mesh 3rd party libs needed for auto LOD and collada reading
            try:
                self.path("glod.dll")
            except RuntimeError as err:
                print err.message
                print "Skipping GLOD library (assumming linked statically)"

            # Get fmodstudio dll if needed
            if self.args['fmodstudio'] == 'ON':
                if(self.args['configuration'].lower() == 'debug'):
                    self.path("fmodL.dll")
                else:
                    self.path("fmod.dll")

            if self.args['openal'] == 'ON':
                # Get openal dll
                self.path("OpenAL32.dll")
                self.path("alut.dll")

            # For textures
            self.path("openjpeg.dll")

            # Uriparser
            self.path("uriparser.dll")

            # These need to be installed as a SxS assembly, currently a 'private' assembly.
            # See http://msdn.microsoft.com/en-us/library/ms235291(VS.80).aspx
            self.path("msvcp140.dll")
            self.path("vcruntime140.dll")

            # SLVoice executable
            with self.prefix(src=os.path.join(pkgdir, 'bin', 'release')):
                self.path("SLVoice.exe")

            # Vivox libraries
            if (self.address_size == 64):
                self.path("vivoxsdk_x64.dll")
                self.path("ortp_x64.dll")
            else:
                self.path("vivoxsdk.dll")
                self.path("ortp.dll")
            
            # OpenSSL
            if (self.address_size == 64):
                self.path("libcrypto-1_1-x64.dll")
                self.path("libssl-1_1-x64.dll")
            else:
                self.path("libcrypto-1_1.dll")
                self.path("libssl-1_1.dll")

            # HTTP/2
            self.path("nghttp2.dll")

            # Hunspell
            self.path("libhunspell.dll")

            # BugSplat
            if self.args.get('bugsplat'):
                if(self.address_size == 64):
                    self.path("BsSndRpt64.exe")
                    self.path("BugSplat64.dll")
                    self.path("BugSplatRc64.dll")
                else:
                    self.path("BsSndRpt.exe")
                    self.path("BugSplat.dll")
                    self.path("BugSplatRc.dll")

        self.path(src="licenses-win32.txt", dst="licenses.txt")
        self.path("featuretable.txt")

        with self.prefix(src=pkgdir):
            self.path("ca-bundle.crt")

        # Media plugins - CEF
        with self.prefix(dst="llplugin"):
            with self.prefix(src=os.path.join(self.args['build'], os.pardir, 'media_plugins')):
                with self.prefix(src=os.path.join('cef', self.args['configuration'])):
                    self.path("media_plugin_cef.dll")

                # Media plugins - LibVLC
                with self.prefix(src=os.path.join('libvlc', self.args['configuration'])):
                    self.path("media_plugin_libvlc.dll")

                # Media plugins - Example (useful for debugging - not shipped with release viewer)
                if self.channel_type() != 'release':
                    with self.prefix(src=os.path.join('example', self.args['configuration'])):
                        self.path("media_plugin_example.dll")

            # CEF runtime files - debug
            # CEF runtime files - not debug (release, relwithdebinfo etc.)
            config = 'debug' if self.args['configuration'].lower() == 'debug' else 'release'
            with self.prefix(src=os.path.join(pkgdir, 'bin', config)):
                self.path("chrome_elf.dll")
                self.path("d3dcompiler_47.dll")
                self.path("libcef.dll")
                self.path("libEGL.dll")
                self.path("libGLESv2.dll")
                self.path("dullahan_host.exe")
                self.path("snapshot_blob.bin")
                self.path("v8_context_snapshot.bin")

            # MSVC DLLs needed for CEF and have to be in same directory as plugin
            with self.prefix(src=os.path.join(self.args['build'], os.pardir,
                                              'sharedlibs', 'Release')):
                self.path("msvcp140.dll")
                self.path("vcruntime140.dll")

            # CEF files common to all configurations
            with self.prefix(src=os.path.join(pkgdir, 'resources')):
                self.path("chrome_100_percent.pak")
                self.path("chrome_200_percent.pak")
                self.path("resources.pak")
                self.path("icudtl.dat")

            with self.prefix(src=os.path.join(pkgdir, 'resources', 'locales'), dst='locales'):
                self.path("am.pak")
                self.path("ar.pak")
                self.path("bg.pak")
                self.path("bn.pak")
                self.path("ca.pak")
                self.path("cs.pak")
                self.path("da.pak")
                self.path("de.pak")
                self.path("el.pak")
                self.path("en-GB.pak")
                self.path("en-US.pak")
                self.path("es-419.pak")
                self.path("es.pak")
                self.path("et.pak")
                self.path("fa.pak")
                self.path("fi.pak")
                self.path("fil.pak")
                self.path("fr.pak")
                self.path("gu.pak")
                self.path("he.pak")
                self.path("hi.pak")
                self.path("hr.pak")
                self.path("hu.pak")
                self.path("id.pak")
                self.path("it.pak")
                self.path("ja.pak")
                self.path("kn.pak")
                self.path("ko.pak")
                self.path("lt.pak")
                self.path("lv.pak")
                self.path("ml.pak")
                self.path("mr.pak")
                self.path("ms.pak")
                self.path("nb.pak")
                self.path("nl.pak")
                self.path("pl.pak")
                self.path("pt-BR.pak")
                self.path("pt-PT.pak")
                self.path("ro.pak")
                self.path("ru.pak")
                self.path("sk.pak")
                self.path("sl.pak")
                self.path("sr.pak")
                self.path("sv.pak")
                self.path("sw.pak")
                self.path("ta.pak")
                self.path("te.pak")
                self.path("th.pak")
                self.path("tr.pak")
                self.path("uk.pak")
                self.path("vi.pak")
                self.path("zh-CN.pak")
                self.path("zh-TW.pak")

            with self.prefix(src=os.path.join(pkgdir, 'bin', 'release')):
                self.path("libvlc.dll")
                self.path("libvlccore.dll")
                self.path("plugins/")

        if not self.is_packaging_viewer():
            self.package_file = "copied_deps"    

    def nsi_file_commands(self, install=True):
        def wpath(path):
            if path.endswith('/') or path.endswith(os.path.sep):
                path = path[:-1]
            path = path.replace('/', '\\')
            return path

        result = ""
        dest_files = [pair[1] for pair in self.file_list if pair[0] and os.path.isfile(pair[1])]
        # sort deepest hierarchy first
        dest_files.sort(lambda a,b: cmp(a.count(os.path.sep),b.count(os.path.sep)) or cmp(a,b))
        dest_files.reverse()
        out_path = None
        for pkg_file in dest_files:
            rel_file = os.path.normpath(pkg_file.replace(self.get_dst_prefix()+os.path.sep,''))
            installed_dir = wpath(os.path.join('$INSTDIR', os.path.dirname(rel_file)))
            pkg_file = wpath(os.path.normpath(pkg_file))
            if installed_dir != out_path:
                if install:
                    out_path = installed_dir
                    result += 'SetOutPath ' + out_path + '\n'
            if install:
                result += 'File ' + pkg_file + '\n'
            else:
                result += 'Delete ' + wpath(os.path.join('$INSTDIR', rel_file)) + '\n'

        # at the end of a delete, just rmdir all the directories
        if not install:
            deleted_file_dirs = [os.path.dirname(pair[1].replace(self.get_dst_prefix()+os.path.sep,'')) for pair in self.file_list]
            # find all ancestors so that we don't skip any dirs that happened to have no non-dir children
            deleted_dirs = []
            for d in deleted_file_dirs:
                deleted_dirs.extend(path_ancestors(d))
            # sort deepest hierarchy first
            deleted_dirs.sort(lambda a,b: cmp(a.count(os.path.sep),b.count(os.path.sep)) or cmp(a,b))
            deleted_dirs.reverse()
            prev = None
            for d in deleted_dirs:
                if d != prev:   # skip duplicates
                    result += 'RMDir ' + wpath(os.path.join('$INSTDIR', os.path.normpath(d))) + '\n'
                prev = d

        return result

    def package_finish(self):
        # a standard map of strings for replacing in the templates
        substitution_strings = {
            'version' : '.'.join(self.args['version']),
            'version_short' : '.'.join(self.args['version'][:-1]),
            'version_dashes' : '-'.join(self.args['version']),
            'version_registry' : '%s(%s)' %
            ('.'.join(self.args['version']), self.address_size),
            'final_exe' : self.final_exe(),
            'flags':'',
            'app_name':self.app_name(),
            'app_name_oneword':self.app_name_oneword()
            }

        installer_file = self.installer_base_name() + '_Setup.exe'
        substitution_strings['installer_file'] = installer_file
        
        version_vars = """
        !define INSTEXE "SLVersionChecker.exe"
        !define VERSION "%(version_short)s"
        !define VERSION_LONG "%(version)s"
        !define VERSION_DASHES "%(version_dashes)s"
        !define VERSION_REGISTRY "%(version_registry)s"
        !define VIEWER_EXE "%(final_exe)s"
        """ % substitution_strings
        
        if self.channel_type() == 'release':
            substitution_strings['caption'] = CHANNEL_VENDOR_BASE
        else:
            substitution_strings['caption'] = self.app_name() + ' ${VERSION}'

        inst_vars_template = """
            OutFile "%(installer_file)s"
            !define INSTNAME   "%(app_name_oneword)s"
            !define SHORTCUT   "%(app_name)s"
            !define URLNAME   "secondlife"
            Caption "%(caption)s"
            """

        if(self.address_size == 64):
            engage_registry="SetRegView 64"
            program_files="!define MULTIUSER_USE_PROGRAMFILES64"
        else:
            engage_registry="SetRegView 32"
            program_files=""

        tempfile = "secondlife_setup_tmp.nsi"
        # the following replaces strings in the nsi template
        # it also does python-style % substitution
        self.replace_in("installers/windows/installer_template.nsi", tempfile, {
                "%%VERSION%%":version_vars,
                "%%SOURCE%%":self.get_src_prefix(),
                "%%INST_VARS%%":inst_vars_template % substitution_strings,
                "%%INSTALL_FILES%%":self.nsi_file_commands(True),
                "%%PROGRAMFILES%%":program_files,
                "%%ENGAGEREGISTRY%%":engage_registry,
                "%%DELETE_FILES%%":self.nsi_file_commands(False)})

        # If we're on a build machine, sign the code using our Authenticode certificate. JC
        # note that the enclosing setup exe is signed later, after the makensis makes it.
        # Unlike the viewer binary, the VMP filenames are invariant with respect to version, os, etc.
        for exe in (
            self.final_exe(),
            "SLVersionChecker.exe",
            "llplugin/dullahan_host.exe",
            ):
            self.sign(exe)
            
        # Check two paths, one for Program Files, and one for Program Files (x86).
        # Yay 64bit windows.
        for ProgramFiles in 'ProgramFiles', 'ProgramFiles(x86)':
            NSIS_path = os.path.expandvars(r'${%s}\NSIS\makensis.exe' % ProgramFiles)
            if os.path.exists(NSIS_path):
                break
        installer_created=False
        nsis_attempts=3
        nsis_retry_wait=15
        for attempt in xrange(nsis_attempts):
            try:
                self.run_command([NSIS_path, '/V2', self.dst_path_of(tempfile)])
            except ManifestError as err:
                if attempt+1 < nsis_attempts:
                    print >> sys.stderr, "nsis failed, waiting %d seconds before retrying" % nsis_retry_wait
                    time.sleep(nsis_retry_wait)
                    nsis_retry_wait*=2
            else:
                # NSIS worked! Done!
                break
        else:
            print >> sys.stderr, "Maximum nsis attempts exceeded; giving up"
            raise

        self.sign(installer_file)
        self.created_path(self.dst_path_of(installer_file))
        self.package_file = installer_file

    def sign(self, exe):
        sign_py = os.environ.get('SIGN', r'C:\buildscripts\code-signing\sign.py')
        python  = os.environ.get('PYTHON', sys.executable)
        if os.path.exists(sign_py):
            dst_path = self.dst_path_of(exe)
            print "about to run signing of: ", dst_path
            self.run_command([python, sign_py, dst_path])
        else:
            print "Skipping code signing of %s %s: %s not found" % (self.dst_path_of(exe), exe, sign_py)

    def escape_slashes(self, path):
        return path.replace('\\', '\\\\\\\\')

class Windows_i686_Manifest(WindowsManifest):
    # Although we aren't literally passed ADDRESS_SIZE, we can infer it from
    # the passed 'arch', which is used to select the specific subclass.
    address_size = 32

class Windows_x86_64_Manifest(WindowsManifest):
    address_size = 64


class DarwinManifest(ViewerManifest):
    build_data_json_platform = 'mac'

    def finish_build_data_dict(self, build_data_dict):
        build_data_dict.update({'Bundle Id':self.args['bundleid']})
        return build_data_dict

    def is_packaging_viewer(self):
        # darwin requires full app bundle packaging even for debugging.
        return True

    def is_rearranging(self):
        # That said, some stuff should still only be performed once.
        # Are either of these actions in 'actions'? Is the set intersection
        # non-empty?
        return bool(set(["package", "unpacked"]).intersection(self.args['actions']))

    def construct(self):
        # copy over the build result (this is a no-op if run within the xcode script)
        self.path(os.path.join(self.args['configuration'], self.channel()+".app"), dst="")

        pkgdir = os.path.join(self.args['build'], os.pardir, 'packages')
        relpkgdir = os.path.join(pkgdir, "lib", "release")
        debpkgdir = os.path.join(pkgdir, "lib", "debug")

        with self.prefix(src="", dst="Contents"):  # everything goes in Contents
            bugsplat_db = self.args.get('bugsplat')
            if bugsplat_db:
                # Inject BugsplatServerURL into Info.plist if provided.
                Info_plist = self.dst_path_of("Info.plist")
                Info = plistlib.readPlist(Info_plist)
                # https://www.bugsplat.com/docs/platforms/os-x#configuration
                Info["BugsplatServerURL"] = \
                    "https://{}.bugsplat.com/".format(bugsplat_db)
                self.put_in_file(
                    plistlib.writePlistToString(Info),
                    os.path.basename(Info_plist),
                    "Info.plist")

            # CEF framework goes inside Contents/Frameworks.
            # Remember where we parked this car.
            with self.prefix(src="", dst="Frameworks"):
                CEF_framework = "Chromium Embedded Framework.framework"
                self.path2basename(relpkgdir, CEF_framework)
                CEF_framework = self.dst_path_of(CEF_framework)

                if self.args.get('bugsplat'):
                    self.path2basename(relpkgdir, "BugsplatMac.framework")

            with self.prefix(dst="MacOS"):
                executable = self.dst_path_of(self.channel())
                if self.args.get('bugsplat'):
                    # According to Apple Technical Note TN2206:
                    # https://developer.apple.com/library/archive/technotes/tn2206/_index.html#//apple_ref/doc/uid/DTS40007919-CH1-TNTAG207
                    # "If an app uses @rpath or an absolute path to link to a
                    # dynamic library outside of the app, the app will be
                    # rejected by Gatekeeper. ... Neither the codesign nor the
                    # spctl tool will show the error."
                    # (Thanks, Apple. Maybe fix spctl to warn?)
                    # The BugsplatMac framework embeds @rpath, which is
                    # causing scary Gatekeeper popups at viewer start. Work
                    # around this by changing the reference baked into our
                    # viewer. The install_name_tool -change option needs the
                    # previous value. Instead of guessing -- which might
                    # silently be defeated by a BugSplat SDK update that
                    # changes their baked-in @rpath -- ask for the path
                    # stamped into the framework.
                    # Let exception, if any, propagate -- if this doesn't
                    # work, we need the build to noisily fail!
                    oldpath = subprocess.check_output(
                        ['objdump', '-macho', '-dylib-id', '-non-verbose',
                         os.path.join(relpkgdir, "BugsplatMac.framework", "BugsplatMac")]
                        ).splitlines()[-1]  # take the last line of output
                    self.run_command(
                        ['install_name_tool', '-change', oldpath,
                         '@executable_path/../Frameworks/BugsplatMac.framework/BugsplatMac',
                         executable])

                # NOTE: the -S argument to strip causes it to keep
                # enough info for annotated backtraces (i.e. function
                # names in the crash log). 'strip' with no arguments
                # yields a slightly smaller binary but makes crash
                # logs mostly useless. This may be desirable for the
                # final release. Or not.
                if ("package" in self.args['actions'] or 
                    "unpacked" in self.args['actions']):
                    self.run_command(
                        ['strip', '-S', executable])

            with self.prefix(dst="Resources"):
                # defer cross-platform file copies until we're in the
                # nested Resources directory
                super(DarwinManifest, self).construct()

                # need .icns file referenced by Info.plist
                with self.prefix(src=self.icon_path(), dst="") :
                    self.path("secondlife.icns")

                # Copy in the updater script and helper modules
                self.path(src=os.path.join(pkgdir, 'VMP'), dst="updater")

                with self.prefix(src="", dst=os.path.join("updater", "icons")):
                    self.path2basename(self.icon_path(), "secondlife.ico")
                    with self.prefix(src="vmp_icons", dst=""):
                        self.path("*.png")
                        self.path("*.gif")

                with self.prefix(src=relpkgdir, dst=""):
                    self.path("libndofdev.dylib")
                    self.path("libhunspell-*.dylib")   

                with self.prefix(src_dst="cursors_mac"):
                    self.path("*.tif")

                self.path("licenses-mac.txt", dst="licenses.txt")
                self.path("featuretable_mac.txt")
                self.path("SecondLife.nib")

                with self.prefix(src=pkgdir,dst=""):
                    self.path("ca-bundle.crt")

                # Translations
                self.path("English.lproj/language.txt")
                self.replace_in(src="English.lproj/InfoPlist.strings",
                                dst="English.lproj/InfoPlist.strings",
                                searchdict={'%%VERSION%%':'.'.join(self.args['version'])}
                                )
                self.path("German.lproj")
                self.path("Japanese.lproj")
                self.path("Korean.lproj")
                self.path("da.lproj")
                self.path("es.lproj")
                self.path("fr.lproj")
                self.path("hu.lproj")
                self.path("it.lproj")
                self.path("nl.lproj")
                self.path("pl.lproj")
                self.path("pt.lproj")
                self.path("ru.lproj")
                self.path("tr.lproj")
                self.path("uk.lproj")
                self.path("zh-Hans.lproj")

                def path_optional(src, dst):
                    """
                    For a number of our self.path() calls, not only do we want
                    to deal with the absence of src, we also want to remember
                    which were present. Return either an empty list (absent)
                    or a list containing dst (present). Concatenate these
                    return values to get a list of all libs that are present.
                    """
                    # This was simple before we started needing to pass
                    # wildcards. Fortunately, self.path() ends up appending a
                    # (source, dest) pair to self.file_list for every expanded
                    # file processed. Remember its size before the call.
                    oldlen = len(self.file_list)
                    try:
                        self.path(src, dst)
                        # The dest appended to self.file_list has been prepended
                        # with self.get_dst_prefix(). Strip it off again.
                        added = [os.path.relpath(d, self.get_dst_prefix())
                                 for s, d in self.file_list[oldlen:]]
                    except MissingError as err:
                        print >> sys.stderr, "Warning: "+err.msg
                        added = []
                    if not added:
                        print "Skipping %s" % dst
                    return added

                # dylibs is a list of all the .dylib files we expect to need
                # in our bundled sub-apps. For each of these we'll create a
                # symlink from sub-app/Contents/Resources to the real .dylib.
                # Need to get the llcommon dll from any of the build directories as well.
                libfile_parent = self.get_dst_prefix()
                dylibs=[]
                for libfile in (
                                "libapr-1.0.dylib",
                                "libaprutil-1.0.dylib",
                                "libexpat.1.dylib",
                                "libGLOD.dylib",
                                # libnghttp2.dylib is a symlink to
                                # libnghttp2.major.dylib, which is a symlink to
                                # libnghttp2.version.dylib. Get all of them.
                                "libnghttp2.*dylib",
                                "liburiparser.*dylib",
                                ):
                    dylibs += path_optional(os.path.join(relpkgdir, libfile), libfile)

                # SLVoice executable
                with self.prefix(src=os.path.join(pkgdir, 'bin', 'release')):
                    self.path("SLVoice")

                # Vivox libraries
                for libfile in (
                                'libortp.dylib',
                                'libvivoxsdk.dylib',
                                ):
                    self.path2basename(relpkgdir, libfile)

                # Fmod studio dylibs (vary based on configuration)
                if self.args['fmodstudio'] == 'ON':
                    if self.args['configuration'].lower() == 'debug':
                        for libfile in (
                                    "libfmodL.dylib",
                                    ):
                            dylibs += path_optional(os.path.join(debpkgdir, libfile), libfile)
                    else:
                        for libfile in (
                                    "libfmod.dylib",
                                    ):
                            dylibs += path_optional(os.path.join(relpkgdir, libfile), libfile)

                # our apps
                executable_path = {}
<<<<<<< HEAD
                self.path2basename(os.path.join(os.pardir, os.path.join("llplugin", "slplugin"), self.args['configuration']), "SLPlugin.app")
                executable_path["SLPlugin.app"] = \
                    self.dst_path_of(os.path.join("SLPlugin.app", "Contents", "MacOS"))

                # our apps dependencies on shared libs
                # for each app, for each dylib we collected in dylibs,
                # create a symlink to the real copy of the dylib.
                with self.prefix(dst=os.path.join("SLPlugin.app", "Contents", "Resources")):
                    for libfile in dylibs:
=======
                embedded_apps = [ (os.path.join("llplugin", "slplugin"), "SLPlugin.app") ]
                for app_bld_dir, app in embedded_apps:
                    self.path2basename(os.path.join(os.pardir,
                                                    app_bld_dir, self.args['configuration']),
                                       app)
                    executable_path[app] = \
                        self.dst_path_of(os.path.join(app, "Contents", "MacOS"))

                    # our apps dependencies on shared libs
                    # for each app, for each dylib we collected in dylibs,
                    # create a symlink to the real copy of the dylib.
                    with self.prefix(dst=os.path.join(app, "Contents", "Resources")):
                        for libfile in dylibs:
>>>>>>> c40b8310
                            self.relsymlinkf(os.path.join(libfile_parent, libfile))

                # Dullahan helper apps go inside SLPlugin.app
                with self.prefix(dst=os.path.join(
                    "SLPlugin.app", "Contents", "Frameworks")):

                    frameworkname = 'Chromium Embedded Framework'

                    # This code constructs a relative symlink from the
                    # target framework folder back to the real CEF framework.
                    # It needs to be relative so that the symlink still works when
                    # (as is normal) the user moves the app bundle out of the DMG
                    # and into the /Applications folder. Note we pass catch=False,
                    # letting the uncaught exception terminate the process, since
                    # without this symlink, Second Life web media can't possibly work.

                    # It might seem simpler just to symlink Frameworks back to
                    # the parent of Chromimum Embedded Framework.framework. But
                    # that would create a symlink cycle, which breaks our
                    # packaging step. So make a symlink from Chromium Embedded
                    # Framework.framework to the directory of the same name, which
                    # is NOT an ancestor of the symlink.

                    # from SLPlugin.app/Contents/Frameworks/Chromium Embedded
                    # Framework.framework back to
                    # $viewer_app/Contents/Frameworks/Chromium Embedded Framework.framework
                    SLPlugin_framework = self.relsymlinkf(CEF_framework, catch=False)

                    # for all the multiple CEF/Dullahan (as of CEF 76) helper app bundles we need:
                    for helper in (
                        "DullahanHelper",
                        "DullahanHelper (GPU)",
                        "DullahanHelper (Renderer)",
                        "DullahanHelper (Plugin)",
                    ):
                        # app is the directory name of the app bundle, with app/Contents/MacOS/helper as the executable
                        app = helper + ".app"

                        # copy DullahanHelper.app
                        self.path2basename(relpkgdir, app)

                        # and fix that up with a Frameworks/CEF symlink too
                        with self.prefix(dst=os.path.join(
                                app, 'Contents', 'Frameworks')):
                            # from Dullahan Helper *.app/Contents/Frameworks/Chromium Embedded
                            # Framework.framework back to
                            # SLPlugin.app/Contents/Frameworks/Chromium Embedded Framework.framework
                            # Since SLPlugin_framework is itself a
                            # symlink, don't let relsymlinkf() resolve --
                            # explicitly call relpath(symlink=True) and
                            # create that symlink here.
                            helper_framework = \
                            self.symlinkf(self.relpath(SLPlugin_framework, symlink=True), catch=False)

                        # change_command includes install_name_tool, the
                        # -change subcommand and the old framework rpath
                        # stamped into the executable. To use it with
                        # run_command(), we must still append the new
                        # framework path and the pathname of the
                        # executable to change.
                        change_command = [
                            'install_name_tool', '-change',
                            '@rpath/Frameworks/Chromium Embedded Framework.framework/Chromium Embedded Framework']

                        with self.prefix(dst=os.path.join(
                                app, 'Contents', 'MacOS')):
                            # Now self.get_dst_prefix() is, at runtime,
                            # @executable_path. Locate the helper app
                            # framework (which is a symlink) from here.
                            newpath = os.path.join(
                                '@executable_path',
                                    self.relpath(helper_framework, symlink=True),
                                frameworkname)
                                # and restamp the Dullahan Helper executable itself
                            self.run_command(
                                change_command +
                                    [newpath, self.dst_path_of(helper)])

                # SLPlugin plugins
                with self.prefix(dst="llplugin"):
                    dylibexecutable = 'media_plugin_cef.dylib'
                    self.path2basename("../media_plugins/cef/" + self.args['configuration'],
                                       dylibexecutable)

                    # Do this install_name_tool *after* media plugin is copied over.
                    # Locate the framework lib executable -- relative to
                    # SLPlugin.app/Contents/MacOS, which will be our
                    # @executable_path at runtime!
                    newpath = os.path.join(
                        '@executable_path',
                        self.relpath(SLPlugin_framework, executable_path["SLPlugin.app"],
                                     symlink=True),
                        frameworkname)
                    # restamp media_plugin_cef.dylib
                    self.run_command(
                        change_command +
                        [newpath, self.dst_path_of(dylibexecutable)])

                    # copy LibVLC plugin itself
                    self.path2basename("../media_plugins/libvlc/" + self.args['configuration'],
                                       "media_plugin_libvlc.dylib")

                    # copy LibVLC dynamic libraries
                    with self.prefix(src=relpkgdir, dst="lib"):
                        self.path( "libvlc*.dylib*" )
                        # copy LibVLC plugins folder
                        with self.prefix(src='plugins', dst=""):
                            self.path( "*.dylib" )
                            self.path( "plugins.dat" )

    def package_finish(self):
        global CHANNEL_VENDOR_BASE
        # MBW -- If the mounted volume name changes, it breaks the .DS_Store's background image and icon positioning.
        #  If we really need differently named volumes, we'll need to create multiple DS_Store file images, or use some other trick.

        volname=CHANNEL_VENDOR_BASE+" Installer"  # DO NOT CHANGE without understanding comment above

        imagename = self.installer_base_name()

        sparsename = imagename + ".sparseimage"
        finalname = imagename + ".dmg"
        # make sure we don't have stale files laying about
        self.remove(sparsename, finalname)

        self.run_command(['hdiutil', 'create', sparsename,
                          '-volname', volname, '-fs', 'HFS+',
                          '-type', 'SPARSE', '-megabytes', '1300',
                          '-layout', 'SPUD'])

        # mount the image and get the name of the mount point and device node
        try:
            hdi_output = subprocess.check_output(['hdiutil', 'attach', '-private', sparsename])
        except subprocess.CalledProcessError as err:
            sys.exit("failed to mount image at '%s'" % sparsename)
            
        try:
            devfile = re.search("/dev/disk([0-9]+)[^s]", hdi_output).group(0).strip()
            volpath = re.search('HFS\s+(.+)', hdi_output).group(1).strip()

            # Copy everything in to the mounted .dmg

            app_name = self.app_name()

            # Hack:
            # Because there is no easy way to coerce the Finder into positioning
            # the app bundle in the same place with different app names, we are
            # adding multiple .DS_Store files to svn. There is one for release,
            # one for release candidate and one for first look. Any other channels
            # will use the release .DS_Store, and will look broken.
            # - Ambroff 2008-08-20
            dmg_template = os.path.join(
                'installers', 'darwin', '%s-dmg' % self.channel_type())

            if not os.path.exists (self.src_path_of(dmg_template)):
                dmg_template = os.path.join ('installers', 'darwin', 'release-dmg')

            for s,d in {self.get_dst_prefix():app_name + ".app",
                        os.path.join(dmg_template, "_VolumeIcon.icns"): ".VolumeIcon.icns",
                        os.path.join(dmg_template, "background.jpg"): "background.jpg",
                        os.path.join(dmg_template, "_DS_Store"): ".DS_Store"}.items():
                print "Copying to dmg", s, d
                self.copy_action(self.src_path_of(s), os.path.join(volpath, d))

            # Hide the background image, DS_Store file, and volume icon file (set their "visible" bit)
            for f in ".VolumeIcon.icns", "background.jpg", ".DS_Store":
                pathname = os.path.join(volpath, f)
                self.run_command(['SetFile', '-a', 'V', pathname])

            # Create the alias file (which is a resource file) from the .r
            self.run_command(
                ['Rez', self.src_path_of("installers/darwin/release-dmg/Applications-alias.r"),
                 '-o', os.path.join(volpath, "Applications")])

            # Set the alias file's alias and custom icon bits
            self.run_command(['SetFile', '-a', 'AC', os.path.join(volpath, "Applications")])

            # Set the disk image root's custom icon bit
            self.run_command(['SetFile', '-a', 'C', volpath])

            # Sign the app if requested; 
            # do this in the copy that's in the .dmg so that the extended attributes used by 
            # the signature are preserved; moving the files using python will leave them behind
            # and invalidate the signatures.
            if 'signature' in self.args:
                app_in_dmg=os.path.join(volpath,self.app_name()+".app")
                print "Attempting to sign '%s'" % app_in_dmg
                identity = self.args['signature']
                if identity == '':
                    identity = 'Developer ID Application'

                # Look for an environment variable set via build.sh when running in Team City.
                try:
                    build_secrets_checkout = os.environ['build_secrets_checkout']
                except KeyError:
                    pass
                else:
                    # variable found so use it to unlock keychain followed by codesign
                    home_path = os.environ['HOME']
                    keychain_pwd_path = os.path.join(build_secrets_checkout,'code-signing-osx','password.txt')
                    keychain_pwd = open(keychain_pwd_path).read().rstrip()

                    # Note: As of macOS Sierra, keychains are created with names postfixed with '-db' so for example, the
                    #       SL Viewer keychain would by default be found in ~/Library/Keychains/viewer.keychain-db instead of
                    #       just ~/Library/Keychains/viewer.keychain in earlier versions.
                    #
                    #       Because we have old OS files from previous versions of macOS on the build hosts, the configurations
                    #       are different on each host. Some have viewer.keychain, some have viewer.keychain-db and some have both.
                    #       As you can see in the line below, this script expects the Linden Developer cert/keys to be in viewer.keychain.
                    #
                    #       To correctly sign builds you need to make sure ~/Library/Keychains/viewer.keychain exists on the host
                    #       and that it contains the correct cert/key. If a build host is set up with a clean version of macOS Sierra (or later)
                    #       then you will need to change this line (and the one for 'codesign' command below) to point to right place or else
                    #       pull in the cert/key into the default viewer keychain 'viewer.keychain-db' and export it to 'viewer.keychain'
                    viewer_keychain = os.path.join(home_path, 'Library',
                                                   'Keychains', 'viewer.keychain')
                    self.run_command(['security', 'unlock-keychain',
                                      '-p', keychain_pwd, viewer_keychain])
                    signed=False
                    sign_attempts=3
                    sign_retry_wait=15
                    libvlc_path = app_in_dmg + "/Contents/Resources/llplugin/media_plugin_libvlc.dylib"
                    cef_path = app_in_dmg + "/Contents/Resources/llplugin/media_plugin_cef.dylib"
                    slplugin_path = app_in_dmg + "/Contents/Resources/SLPlugin.app/Contents/MacOS/SLPlugin"
                    greenlet_path = app_in_dmg + "/Contents/Resources/updater/greenlet/_greenlet.so"
                    while (not signed) and (sign_attempts > 0):
                        try:
                            sign_attempts-=1
                            # Note: See blurb above about names of keychains
                            self.run_command(['codesign', '--force', '--timestamp','--keychain', viewer_keychain, '--sign', identity, libvlc_path])
                            self.run_command(['codesign', '--force', '--timestamp', '--keychain', viewer_keychain, '--sign', identity, cef_path])
                            self.run_command(['codesign', '--force', '--timestamp', '--keychain', viewer_keychain, '--sign', identity, greenlet_path])
                            self.run_command(['codesign', '--verbose', '--deep', '--force', '--options', 'runtime', '--keychain', viewer_keychain, '--sign', identity, slplugin_path])
                            self.run_command(['codesign', '--verbose', '--deep', '--force', '--options', 'runtime', '--keychain', viewer_keychain, '--sign', identity, app_in_dmg])
                            signed=True # if no exception was raised, the codesign worked
                        except ManifestError as err:
                            if sign_attempts:
                                print >> sys.stderr, "codesign failed, waiting %d seconds before retrying" % sign_retry_wait
                                time.sleep(sign_retry_wait)
                                sign_retry_wait*=2
                            else:
                                print >> sys.stderr, "Maximum codesign attempts exceeded; giving up"
                                raise
                    self.run_command(['spctl', '-a', '-texec', '-vvvv', app_in_dmg])
                    self.run_command([self.src_path_of("installers/darwin/apple-notarize.sh"), app_in_dmg])

        finally:
            # Unmount the image even if exceptions from any of the above 
            self.run_command(['hdiutil', 'detach', '-force', devfile])

        print "Converting temp disk image to final disk image"
        self.run_command(['hdiutil', 'convert', sparsename, '-format', 'UDZO',
                          '-imagekey', 'zlib-level=9', '-o', finalname])
        # get rid of the temp file
        self.package_file = finalname
        self.remove(sparsename)


class Darwin_i386_Manifest(DarwinManifest):
    address_size = 32


class Darwin_i686_Manifest(DarwinManifest):
    """alias in case arch is passed as i686 instead of i386"""
    pass


class Darwin_x86_64_Manifest(DarwinManifest):
    address_size = 64


class LinuxManifest(ViewerManifest):
    build_data_json_platform = 'lnx'

    def construct(self):
        super(LinuxManifest, self).construct()

        pkgdir = os.path.join(self.args['build'], os.pardir, 'packages')
        relpkgdir = os.path.join(pkgdir, "lib", "release")
        debpkgdir = os.path.join(pkgdir, "lib", "debug")

        self.path("licenses-linux.txt","licenses.txt")
        with self.prefix("linux_tools"):
            self.path("client-readme.txt","README-linux.txt")
            self.path("client-readme-voice.txt","README-linux-voice.txt")
            self.path("client-readme-joystick.txt","README-linux-joystick.txt")
            self.path("wrapper.sh","secondlife")
            with self.prefix(dst="etc"):
                self.path("handle_secondlifeprotocol.sh")
                self.path("register_secondlifeprotocol.sh")
                self.path("refresh_desktop_app_entry.sh")
                self.path("launch_url.sh")
            self.path("install.sh")

        with self.prefix(dst="bin"):
            self.path("secondlife-bin","do-not-directly-run-secondlife-bin")
            self.path("../linux_crash_logger/linux-crash-logger","linux-crash-logger.bin")
            self.path2basename("../llplugin/slplugin", "SLPlugin")
            #this copies over the python wrapper script, associated utilities and required libraries, see SL-321, SL-322 and SL-323
            with self.prefix(src="../viewer_components/manager", dst=""):
                self.path("*.py")

        # recurses, packaged again
        self.path("res-sdl")

        # Get the icons based on the channel type
        icon_path = self.icon_path()
        print "DEBUG: icon_path '%s'" % icon_path
        with self.prefix(src=icon_path) :
            self.path("secondlife_256.png","secondlife_icon.png")
            with self.prefix(dst="res-sdl") :
                self.path("secondlife_256.BMP","ll_icon.BMP")

        # plugins
        with self.prefix(src="../media_plugins", dst="bin/llplugin"):
            self.path("gstreamer010/libmedia_plugin_gstreamer010.so",
                      "libmedia_plugin_gstreamer.so")
            self.path2basename("libvlc", "libmedia_plugin_libvlc.so")

        with self.prefix(src=os.path.join(pkgdir, 'lib', 'vlc', 'plugins'), dst="bin/llplugin/vlc/plugins"):
            self.path( "plugins.dat" )
            self.path( "*/*.so" )

        with self.prefix(src=os.path.join(pkgdir, 'lib' ), dst="lib"):
            self.path( "libvlc*.so*" )

        # llcommon
        if not self.path("../llcommon/libllcommon.so", "lib/libllcommon.so"):
            print "Skipping llcommon.so (assuming llcommon was linked statically)"

        self.path("featuretable_linux.txt")

        with self.prefix(src=pkgdir):
            self.path("ca-bundle.crt")

    def package_finish(self):
        installer_name = self.installer_base_name()

        self.strip_binaries()

        # Fix access permissions
        self.run_command(['find', self.get_dst_prefix(),
                          '-type', 'd', '-exec', 'chmod', '755', '{}', ';'])
        for old, new in ('0700', '0755'), ('0500', '0555'), ('0600', '0644'), ('0400', '0444'):
            self.run_command(['find', self.get_dst_prefix(),
                              '-type', 'f', '-perm', old,
                              '-exec', 'chmod', new, '{}', ';'])
        self.package_file = installer_name + '.tar.bz2'

        # temporarily move directory tree so that it has the right
        # name in the tarfile
        realname = self.get_dst_prefix()
        tempname = self.build_path_of(installer_name)
        self.run_command(["mv", realname, tempname])
        try:
            # only create tarball if it's a release build.
            if self.args['buildtype'].lower() == 'release':
                # --numeric-owner hides the username of the builder for
                # security etc.
                self.run_command(['tar', '-C', self.get_build_prefix(),
                                  '--numeric-owner', '-cjf',
                                 tempname + '.tar.bz2', installer_name])
            else:
                print "Skipping %s.tar.bz2 for non-Release build (%s)" % \
                      (installer_name, self.args['buildtype'])
        finally:
            self.run_command(["mv", tempname, realname])

    def strip_binaries(self):
        if self.args['buildtype'].lower() == 'release' and self.is_packaging_viewer():
            print "* Going strip-crazy on the packaged binaries, since this is a RELEASE build"
            # makes some small assumptions about our packaged dir structure
            self.run_command(
                ["find"] +
                [os.path.join(self.get_dst_prefix(), dir) for dir in ('bin', 'lib')] +
                ['-type', 'f', '!', '-name', '*.py',
                 '!', '-name', 'update_install', '-exec', 'strip', '-S', '{}', ';'])

class Linux_i686_Manifest(LinuxManifest):
    address_size = 32

    def construct(self):
        super(Linux_i686_Manifest, self).construct()

        pkgdir = os.path.join(self.args['build'], os.pardir, 'packages')
        relpkgdir = os.path.join(pkgdir, "lib", "release")
        debpkgdir = os.path.join(pkgdir, "lib", "debug")

        with self.prefix(src=relpkgdir, dst="lib"):
            self.path("libapr-1.so")
            self.path("libapr-1.so.0")
            self.path("libapr-1.so.0.4.5")
            self.path("libaprutil-1.so")
            self.path("libaprutil-1.so.0")
            self.path("libaprutil-1.so.0.4.1")
            self.path("libdb*.so")
            self.path("libexpat.so.*")
            self.path("libGLOD.so")
            self.path("libuuid.so*")
            self.path("libSDL-1.2.so.*")
            self.path("libdirectfb-1.*.so.*")
            self.path("libfusion-1.*.so.*")
            self.path("libdirect-1.*.so.*")
            self.path("libopenjpeg.so*")
            self.path("libdirectfb-1.4.so.5")
            self.path("libfusion-1.4.so.5")
            self.path("libdirect-1.4.so.5*")
            self.path("libhunspell-1.3.so*")
            self.path("libalut.so*")
            self.path("libopenal.so*")
            self.path("libopenal.so", "libvivoxoal.so.1") # vivox's sdk expects this soname
            # KLUDGE: As of 2012-04-11, the 'fontconfig' package installs
            # libfontconfig.so.1.4.4, along with symlinks libfontconfig.so.1
            # and libfontconfig.so. Before we added support for library-file
            # wildcards, though, this self.path() call specifically named
            # libfontconfig.so.1.4.4 WITHOUT also copying the symlinks. When I
            # (nat) changed the call to self.path("libfontconfig.so.*"), we
            # ended up with the libfontconfig.so.1 symlink in the target
            # directory as well. But guess what! At least on Ubuntu 10.04,
            # certain viewer fonts look terrible with libfontconfig.so.1
            # present in the target directory. Removing that symlink suffices
            # to improve them. I suspect that means we actually do better when
            # the viewer fails to find our packaged libfontconfig.so*, falling
            # back on the system one instead -- but diagnosing and fixing that
            # is a bit out of scope for the present project. Meanwhile, this
            # particular wildcard specification gets us exactly what the
            # previous call did, without having to explicitly state the
            # version number.
            self.path("libfontconfig.so.*.*")

            # Include libfreetype.so. but have it work as libfontconfig does.
            self.path("libfreetype.so.*.*")

            try:
                self.path("libtcmalloc.so*") #formerly called google perf tools
                pass
            except:
                print "tcmalloc files not found, skipping"
                pass

            if self.args['fmodstudio'] == 'ON':
                try:
                    self.path("libfmod.so.11.7")
                    self.path("libfmod.so.11")
                    self.path("libfmod.so")
                    pass
                except:
                    print "Skipping libfmod.so - not found"
                    pass

        # Vivox runtimes
        with self.prefix(src=relpkgdir, dst="bin"):
            self.path("SLVoice")
        with self.prefix(src=relpkgdir, dst="lib"):
            self.path("libortp.so")
            self.path("libsndfile.so.1")
            #self.path("libvivoxoal.so.1") # no - we'll re-use the viewer's own OpenAL lib
            self.path("libvivoxsdk.so")

        self.strip_binaries()


class Linux_x86_64_Manifest(LinuxManifest):
    address_size = 64

    def construct(self):
        super(Linux_x86_64_Manifest, self).construct()

        # support file for valgrind debug tool
        self.path("secondlife-i686.supp")

################################################################

if __name__ == "__main__":
    # Report our own command line so that, in case of trouble, a developer can
    # manually rerun the same command.
    print('%s \\\n%s' %
          (sys.executable,
           ' '.join((("'%s'" % arg) if ' ' in arg else arg) for arg in sys.argv)))
    # fmodstudio and openal can be used simultaneously and controled by environment
    extra_arguments = [
        dict(name='bugsplat', description="""BugSplat database to which to post crashes,
             if BugSplat crash reporting is desired""", default=''),
        dict(name='fmodstudio', description="""Indication if fmod studio libraries are needed""", default='OFF'),
        dict(name='openal', description="""Indication openal libraries are needed""", default='OFF'),
        ]
    try:
        main(extra=extra_arguments)
    except (ManifestError, MissingError) as err:
        sys.exit("\nviewer_manifest.py failed: "+err.msg)
    except:
        raise<|MERGE_RESOLUTION|>--- conflicted
+++ resolved
@@ -1064,7 +1064,6 @@
 
                 # our apps
                 executable_path = {}
-<<<<<<< HEAD
                 self.path2basename(os.path.join(os.pardir, os.path.join("llplugin", "slplugin"), self.args['configuration']), "SLPlugin.app")
                 executable_path["SLPlugin.app"] = \
                     self.dst_path_of(os.path.join("SLPlugin.app", "Contents", "MacOS"))
@@ -1074,21 +1073,6 @@
                 # create a symlink to the real copy of the dylib.
                 with self.prefix(dst=os.path.join("SLPlugin.app", "Contents", "Resources")):
                     for libfile in dylibs:
-=======
-                embedded_apps = [ (os.path.join("llplugin", "slplugin"), "SLPlugin.app") ]
-                for app_bld_dir, app in embedded_apps:
-                    self.path2basename(os.path.join(os.pardir,
-                                                    app_bld_dir, self.args['configuration']),
-                                       app)
-                    executable_path[app] = \
-                        self.dst_path_of(os.path.join(app, "Contents", "MacOS"))
-
-                    # our apps dependencies on shared libs
-                    # for each app, for each dylib we collected in dylibs,
-                    # create a symlink to the real copy of the dylib.
-                    with self.prefix(dst=os.path.join(app, "Contents", "Resources")):
-                        for libfile in dylibs:
->>>>>>> c40b8310
                             self.relsymlinkf(os.path.join(libfile_parent, libfile))
 
                 # Dullahan helper apps go inside SLPlugin.app
