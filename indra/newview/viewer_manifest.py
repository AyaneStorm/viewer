#!/usr/bin/python
# @file viewer_manifest.py
# @author Ryan Williams
# @brief Description of all installer viewer files, and methods for packaging
#        them into installers for all supported platforms.
#
# $LicenseInfo:firstyear=2006&license=viewerlgpl$
# Second Life Viewer Source Code
# Copyright (C) 2010, Linden Research, Inc.
# 
# This library is free software; you can redistribute it and/or
# modify it under the terms of the GNU Lesser General Public
# License as published by the Free Software Foundation;
# version 2.1 of the License only.
# 
# This library is distributed in the hope that it will be useful,
# but WITHOUT ANY WARRANTY; without even the implied warranty of
# MERCHANTABILITY or FITNESS FOR A PARTICULAR PURPOSE.  See the GNU
# Lesser General Public License for more details.
# 
# You should have received a copy of the GNU Lesser General Public
# License along with this library; if not, write to the Free Software
# Foundation, Inc., 51 Franklin Street, Fifth Floor, Boston, MA  02110-1301  USA
# 
# Linden Research, Inc., 945 Battery Street, San Francisco, CA  94111  USA
# $/LicenseInfo$
import sys
import os.path
import re
import tarfile
import time
viewer_dir = os.path.dirname(__file__)
# add llmanifest library to our path so we don't have to muck with PYTHONPATH
sys.path.append(os.path.join(viewer_dir, '../lib/python/indra/util'))
from llmanifest import LLManifest, main, proper_windows_path, path_ancestors

class ViewerManifest(LLManifest):
    def is_packaging_viewer(self):
        # Some commands, files will only be included
        # if we are packaging the viewer on windows.
        # This manifest is also used to copy
        # files during the build (see copy_w_viewer_manifest
        # and copy_l_viewer_manifest targets)
        return 'package' in self.args['actions']
    
    def construct(self):
        super(ViewerManifest, self).construct()
        self.exclude("*.svn*")
        self.path(src="../../scripts/messages/message_template.msg", dst="app_settings/message_template.msg")
        self.path(src="../../etc/message.xml", dst="app_settings/message.xml")

        if self.is_packaging_viewer():
            if self.prefix(src="app_settings"):
                self.exclude("logcontrol.xml")
                self.exclude("logcontrol-dev.xml")
                self.path("*.pem")
                self.path("*.ini")
                self.path("*.xml")
                self.path("*.db2")

                # include the entire shaders directory recursively
                self.path("shaders")
                # ... and the entire windlight directory
                self.path("windlight")
                self.end_prefix("app_settings")

            if self.prefix(src="character"):
                self.path("*.llm")
                self.path("*.xml")
                self.path("*.tga")
                self.end_prefix("character")

            # Include our fonts
            if self.prefix(src="fonts"):
                self.path("*.ttf")
                self.path("*.txt")
                self.end_prefix("fonts")

            # skins
            if self.prefix(src="skins"):
                    self.path("paths.xml")
                    # include the entire textures directory recursively
                    if self.prefix(src="*/textures"):
                            self.path("*/*.tga")
                            self.path("*/*.j2c")
                            self.path("*/*.jpg")
                            self.path("*/*.png")
                            self.path("*.tga")
                            self.path("*.j2c")
                            self.path("*.jpg")
                            self.path("*.png")
                            self.path("textures.xml")
                            self.end_prefix("*/textures")
                    self.path("*/xui/*/*.xml")
                    self.path("*/xui/*/widgets/*.xml")
                    self.path("*/*.xml")

                    # Local HTML files (e.g. loading screen)
                    if self.prefix(src="*/html"):
                            self.path("*.png")
                            self.path("*/*/*.html")
                            self.path("*/*/*.gif")
                            self.end_prefix("*/html")
                    self.end_prefix("skins")

            # local_assets dir (for pre-cached textures)
            if self.prefix(src="local_assets"):
                self.path("*.j2c")
                self.path("*.tga")
                self.end_prefix("local_assets")

            # Files in the newview/ directory
            self.path("gpu_table.txt")

    def login_channel(self):
        """Channel reported for login and upgrade purposes ONLY;
        used for A/B testing"""
        # NOTE: Do not return the normal channel if login_channel
        # is not specified, as some code may branch depending on
        # whether or not this is present
        return self.args.get('login_channel')

    def grid(self):
        return self.args['grid']
    def channel(self):
        return self.args['channel']
    def channel_unique(self):
        return self.channel().replace("Second Life", "").strip()
    def channel_oneword(self):
        return "".join(self.channel_unique().split())
    def channel_lowerword(self):
        return self.channel_oneword().lower()

    def flags_list(self):
        """ Convenience function that returns the command-line flags
        for the grid"""

        # Set command line flags relating to the target grid
        grid_flags = ''
        if not self.default_grid():
            grid_flags = "--grid %(grid)s "\
                         "--helperuri http://preview-%(grid)s.secondlife.com/helpers/" %\
                           {'grid':self.grid()}

        # set command line flags for channel
        channel_flags = ''
        if self.login_channel() and self.login_channel() != self.channel():
            # Report a special channel during login, but use default
            channel_flags = '--channel "%s"' % (self.login_channel())
        elif not self.default_channel():
            channel_flags = '--channel "%s"' % self.channel()

        # Deal with settings 
        setting_flags = ''
        if not self.default_channel() or not self.default_grid():
            if self.default_grid():
                setting_flags = '--settings settings_%s.xml'\
                                % self.channel_lowerword()
            else:
                setting_flags = '--settings settings_%s_%s.xml'\
                                % (self.grid(), self.channel_lowerword())
                                                
        return " ".join((channel_flags, grid_flags, setting_flags)).strip()


class WindowsManifest(ViewerManifest):
    def final_exe(self):
        if self.default_channel():
            if self.default_grid():
                return "SecondLife.exe"
            else:
                return "SecondLifePreview.exe"
        else:
            return ''.join(self.channel().split()) + '.exe'

    def test_msvcrt_and_copy_action(self, src, dst):
        # This is used to test a dll manifest.
        # It is used as a temporary override during the construct method
        from test_win32_manifest import test_assembly_binding
        if src and (os.path.exists(src) or os.path.islink(src)):
            # ensure that destination path exists
            self.cmakedirs(os.path.dirname(dst))
            self.created_paths.append(dst)
            if not os.path.isdir(src):
                if(self.args['configuration'].lower() == 'debug'):
                    test_assembly_binding(src, "Microsoft.VC80.DebugCRT", "8.0.50727.4053")
                else:
                    test_assembly_binding(src, "Microsoft.VC80.CRT", "8.0.50727.4053")
                self.ccopy(src,dst)
            else:
                raise Exception("Directories are not supported by test_CRT_and_copy_action()")
        else:
            print "Doesn't exist:", src

    def test_for_no_msvcrt_manifest_and_copy_action(self, src, dst):
        # This is used to test that no manifest for the msvcrt exists.
        # It is used as a temporary override during the construct method
        from test_win32_manifest import test_assembly_binding
        from test_win32_manifest import NoManifestException, NoMatchingAssemblyException
        if src and (os.path.exists(src) or os.path.islink(src)):
            # ensure that destination path exists
            self.cmakedirs(os.path.dirname(dst))
            self.created_paths.append(dst)
            if not os.path.isdir(src):
                try:
                    if(self.args['configuration'].lower() == 'debug'):
                        test_assembly_binding(src, "Microsoft.VC80.DebugCRT", "")
                    else:
                        test_assembly_binding(src, "Microsoft.VC80.CRT", "")
                    raise Exception("Unknown condition")
                except NoManifestException, err:
                    pass
                except NoMatchingAssemblyException, err:
                    pass
                    
                self.ccopy(src,dst)
            else:
                raise Exception("Directories are not supported by test_CRT_and_copy_action()")
        else:
            print "Doesn't exist:", src
        
    def enable_crt_manifest_check(self):
        if self.is_packaging_viewer():
           WindowsManifest.copy_action = WindowsManifest.test_msvcrt_and_copy_action

    def enable_no_crt_manifest_check(self):
        if self.is_packaging_viewer():
            WindowsManifest.copy_action = WindowsManifest.test_for_no_msvcrt_manifest_and_copy_action

    def disable_manifest_check(self):
        if self.is_packaging_viewer():
            del WindowsManifest.copy_action

    def construct(self):
        super(WindowsManifest, self).construct()

        self.enable_crt_manifest_check()

        if self.is_packaging_viewer():
            # Find secondlife-bin.exe in the 'configuration' dir, then rename it to the result of final_exe.
            self.path(src='%s/secondlife-bin.exe' % self.args['configuration'], dst=self.final_exe())

        # Plugin host application
        self.path(os.path.join(os.pardir,
                               'llplugin', 'slplugin', self.args['configuration'], "slplugin.exe"),
                  "slplugin.exe")
        
        self.disable_manifest_check()

        self.path(src="../viewer_components/updater/scripts/windows/update_install.bat", dst="update_install.bat")

        # Get shared libs from the shared libs staging directory
        if self.prefix(src=os.path.join(os.pardir, 'sharedlibs', self.args['configuration']),
                       dst=""):

            self.enable_crt_manifest_check()
            
            # Get kdu dll, continue if missing.
            try:
                self.path('llkdu.dll', dst='llkdu.dll')
            except RuntimeError:
                print "Skipping llkdu.dll"

            # Get llcommon and deps. If missing assume static linkage and continue.
            try:
                self.path('llcommon.dll')
                self.path('libapr-1.dll')
                self.path('libaprutil-1.dll')
                self.path('libapriconv-1.dll')
                
            except RuntimeError, err:
                print err.message
                print "Skipping llcommon.dll (assuming llcommon was linked statically)"

            self.disable_manifest_check()

            # Mesh 3rd party libs needed for auto LOD and collada reading
            try:
                if self.args['configuration'].lower() == 'debug':
                    self.path("libcollada14dom21-d.dll")
                else:
                    self.path("libcollada14dom21.dll")
                    
                self.path("glod.dll")
            except RuntimeError, err:
                print err.message
                print "Skipping COLLADA and GLOD libraries (assumming linked statically)"


            # Get fmod dll, continue if missing
            try:
                self.path("fmod.dll")
            except:
                print "Skipping fmod.dll"

            # For textures
            if self.args['configuration'].lower() == 'debug':
                self.path("openjpegd.dll")
            else:
                self.path("openjpeg.dll")

            # These need to be installed as a SxS assembly, currently a 'private' assembly.
            # See http://msdn.microsoft.com/en-us/library/ms235291(VS.80).aspx
            if self.args['configuration'].lower() == 'debug':
                self.path("msvcr80d.dll")
                self.path("msvcp80d.dll")
                self.path("Microsoft.VC80.DebugCRT.manifest")
            else:
                self.path("msvcr80.dll")
                self.path("msvcp80.dll")
                self.path("Microsoft.VC80.CRT.manifest")

            # Vivox runtimes
            self.path("SLVoice.exe")
            self.path("vivoxsdk.dll")
            self.path("ortp.dll")
            self.path("libsndfile-1.dll")
            self.path("zlib1.dll")
            self.path("vivoxplatform.dll")
            self.path("vivoxoal.dll")

            # For google-perftools tcmalloc allocator.
            try:
                if self.args['configuration'].lower() == 'debug':
                    self.path('libtcmalloc_minimal-debug.dll')
                else:
                    self.path('libtcmalloc_minimal.dll')
            except:
                print "Skipping libtcmalloc_minimal.dll"

            self.end_prefix()

        self.path(src="licenses-win32.txt", dst="licenses.txt")
        self.path("featuretable.txt")
        self.path("featuretable_xp.txt")

        # For use in crash reporting (generates minidumps)
        self.path("dbghelp.dll")

        self.enable_no_crt_manifest_check()

        # Media plugins - QuickTime
        if self.prefix(src='../media_plugins/quicktime/%s' % self.args['configuration'], dst="llplugin"):
            self.path("media_plugin_quicktime.dll")
            self.end_prefix()

        # Media plugins - WebKit/Qt
        if self.prefix(src='../media_plugins/webkit/%s' % self.args['configuration'], dst="llplugin"):
            self.path("media_plugin_webkit.dll")
            self.end_prefix()

        # winmm.dll shim
        if self.prefix(src='../media_plugins/winmmshim/%s' % self.args['configuration'], dst="llplugin"):
            self.path("winmm.dll")
            self.end_prefix()


        if self.args['configuration'].lower() == 'debug':
            if self.prefix(src=os.path.join(os.pardir, os.pardir, 'libraries', 'i686-win32', 'lib', 'debug'),
                           dst="llplugin"):
                self.path("libeay32.dll")
                self.path("qtcored4.dll")
                self.path("qtguid4.dll")
                self.path("qtnetworkd4.dll")
                self.path("qtopengld4.dll")
                self.path("qtwebkitd4.dll")
                self.path("qtxmlpatternsd4.dll")
                self.path("ssleay32.dll")

                # For WebKit/Qt plugin runtimes (image format plugins)
                if self.prefix(src="imageformats", dst="imageformats"):
                    self.path("qgifd4.dll")
                    self.path("qicod4.dll")
                    self.path("qjpegd4.dll")
                    self.path("qmngd4.dll")
                    self.path("qsvgd4.dll")
                    self.path("qtiffd4.dll")
                    self.end_prefix()

                # For WebKit/Qt plugin runtimes (codec/character encoding plugins)
                if self.prefix(src="codecs", dst="codecs"):
                    self.path("qcncodecsd4.dll")
                    self.path("qjpcodecsd4.dll")
                    self.path("qkrcodecsd4.dll")
                    self.path("qtwcodecsd4.dll")
                    self.end_prefix()

                self.end_prefix()
        else:
            if self.prefix(src=os.path.join(os.pardir, os.pardir, 'libraries', 'i686-win32', 'lib', 'release'),
                           dst="llplugin"):
                self.path("libeay32.dll")
                self.path("qtcore4.dll")
                self.path("qtgui4.dll")
                self.path("qtnetwork4.dll")
                self.path("qtopengl4.dll")
                self.path("qtwebkit4.dll")
                self.path("qtxmlpatterns4.dll")
                self.path("ssleay32.dll")

                # For WebKit/Qt plugin runtimes (image format plugins)
                if self.prefix(src="imageformats", dst="imageformats"):
                    self.path("qgif4.dll")
                    self.path("qico4.dll")
                    self.path("qjpeg4.dll")
                    self.path("qmng4.dll")
                    self.path("qsvg4.dll")
                    self.path("qtiff4.dll")
                    self.end_prefix()

                # For WebKit/Qt plugin runtimes (codec/character encoding plugins)
                if self.prefix(src="codecs", dst="codecs"):
                    self.path("qcncodecs4.dll")
                    self.path("qjpcodecs4.dll")
                    self.path("qkrcodecs4.dll")
                    self.path("qtwcodecs4.dll")
                    self.end_prefix()

                self.end_prefix()

        self.disable_manifest_check()

        # pull in the crash logger and updater from other projects
        # tag:"crash-logger" here as a cue to the exporter
        self.path(src='../win_crash_logger/%s/windows-crash-logger.exe' % self.args['configuration'],
                  dst="win_crash_logger.exe")
        self.path(src='../win_updater/%s/windows-updater.exe' % self.args['configuration'],
                  dst="updater.exe")

        if not self.is_packaging_viewer():
            self.package_file = "copied_deps"    

    def nsi_file_commands(self, install=True):
        def wpath(path):
            if path.endswith('/') or path.endswith(os.path.sep):
                path = path[:-1]
            path = path.replace('/', '\\')
            return path

        result = ""
        dest_files = [pair[1] for pair in self.file_list if pair[0] and os.path.isfile(pair[1])]
        # sort deepest hierarchy first
        dest_files.sort(lambda a,b: cmp(a.count(os.path.sep),b.count(os.path.sep)) or cmp(a,b))
        dest_files.reverse()
        out_path = None
        for pkg_file in dest_files:
            rel_file = os.path.normpath(pkg_file.replace(self.get_dst_prefix()+os.path.sep,''))
            installed_dir = wpath(os.path.join('$INSTDIR', os.path.dirname(rel_file)))
            pkg_file = wpath(os.path.normpath(pkg_file))
            if installed_dir != out_path:
                if install:
                    out_path = installed_dir
                    result += 'SetOutPath ' + out_path + '\n'
            if install:
                result += 'File ' + pkg_file + '\n'
            else:
                result += 'Delete ' + wpath(os.path.join('$INSTDIR', rel_file)) + '\n'
        # at the end of a delete, just rmdir all the directories
        if not install:
            deleted_file_dirs = [os.path.dirname(pair[1].replace(self.get_dst_prefix()+os.path.sep,'')) for pair in self.file_list]
            # find all ancestors so that we don't skip any dirs that happened to have no non-dir children
            deleted_dirs = []
            for d in deleted_file_dirs:
                deleted_dirs.extend(path_ancestors(d))
            # sort deepest hierarchy first
            deleted_dirs.sort(lambda a,b: cmp(a.count(os.path.sep),b.count(os.path.sep)) or cmp(a,b))
            deleted_dirs.reverse()
            prev = None
            for d in deleted_dirs:
                if d != prev:   # skip duplicates
                    result += 'RMDir ' + wpath(os.path.join('$INSTDIR', os.path.normpath(d))) + '\n'
                prev = d

        return result

    def package_finish(self):
        # a standard map of strings for replacing in the templates
        substitution_strings = {
            'version' : '.'.join(self.args['version']),
            'version_short' : '.'.join(self.args['version'][:-1]),
            'version_dashes' : '-'.join(self.args['version']),
            'final_exe' : self.final_exe(),
            'grid':self.args['grid'],
            'grid_caps':self.args['grid'].upper(),
            # escape quotes becase NSIS doesn't handle them well
            'flags':self.flags_list().replace('"', '$\\"'),
            'channel':self.channel(),
            'channel_oneword':self.channel_oneword(),
            'channel_unique':self.channel_unique(),
            }

        version_vars = """
        !define INSTEXE  "%(final_exe)s"
        !define VERSION "%(version_short)s"
        !define VERSION_LONG "%(version)s"
        !define VERSION_DASHES "%(version_dashes)s"
        """ % substitution_strings
        if self.default_channel():
            if self.default_grid():
                # release viewer
                installer_file = "Second_Life_%(version_dashes)s_Setup.exe"
                grid_vars_template = """
                OutFile "%(installer_file)s"
                !define INSTFLAGS "%(flags)s"
                !define INSTNAME   "SecondLifeViewer2"
                !define SHORTCUT   "Second Life Viewer 2"
                !define URLNAME   "secondlife"
                Caption "Second Life ${VERSION}"
                """
            else:
                # beta grid viewer
                installer_file = "Second_Life_%(version_dashes)s_(%(grid_caps)s)_Setup.exe"
                grid_vars_template = """
                OutFile "%(installer_file)s"
                !define INSTFLAGS "%(flags)s"
                !define INSTNAME   "SecondLife%(grid_caps)s"
                !define SHORTCUT   "Second Life (%(grid_caps)s)"
                !define URLNAME   "secondlife%(grid)s"
                !define UNINSTALL_SETTINGS 1
                Caption "Second Life %(grid)s ${VERSION}"
                """
        else:
            # some other channel on some grid
            installer_file = "Second_Life_%(version_dashes)s_%(channel_oneword)s_Setup.exe"
            grid_vars_template = """
            OutFile "%(installer_file)s"
            !define INSTFLAGS "%(flags)s"
            !define INSTNAME   "SecondLife%(channel_oneword)s"
            !define SHORTCUT   "%(channel)s"
            !define URLNAME   "secondlife"
            !define UNINSTALL_SETTINGS 1
            Caption "%(channel)s ${VERSION}"
            """
        if 'installer_name' in self.args:
            installer_file = self.args['installer_name']
        else:
            installer_file = installer_file % substitution_strings
        substitution_strings['installer_file'] = installer_file

        tempfile = "secondlife_setup_tmp.nsi"
        # the following replaces strings in the nsi template
        # it also does python-style % substitution
        self.replace_in("installers/windows/installer_template.nsi", tempfile, {
                "%%VERSION%%":version_vars,
                "%%SOURCE%%":self.get_src_prefix(),
                "%%GRID_VARS%%":grid_vars_template % substitution_strings,
                "%%INSTALL_FILES%%":self.nsi_file_commands(True),
                "%%DELETE_FILES%%":self.nsi_file_commands(False)})

        # We use the Unicode version of NSIS, available from
        # http://www.scratchpaper.com/
        # Check two paths, one for Program Files, and one for Program Files (x86).
        # Yay 64bit windows.
        NSIS_path = os.path.expandvars('${ProgramFiles}\\NSIS\\Unicode\\makensis.exe')
        if not os.path.exists(NSIS_path):
            NSIS_path = os.path.expandvars('${ProgramFiles(x86)}\\NSIS\\Unicode\\makensis.exe')
        self.run_command('"' + proper_windows_path(NSIS_path) + '" ' + self.dst_path_of(tempfile))
        # self.remove(self.dst_path_of(tempfile))
        # If we're on a build machine, sign the code using our Authenticode certificate. JC
        sign_py = os.path.expandvars("${SIGN}")
        if not sign_py or sign_py == "${SIGN}":
            sign_py = 'C:\\buildscripts\\code-signing\\sign.py'
        else:
            sign_py = sign_py.replace('\\', '\\\\\\\\')
        python = os.path.expandvars("${PYTHON}")
        if not python or python == "${PYTHON}":
            python = 'python'
        if os.path.exists(sign_py):
            self.run_command("%s %s %s" % (python, sign_py, self.dst_path_of(installer_file).replace('\\', '\\\\\\\\')))
        else:
            print "Skipping code signing,", sign_py, "does not exist"
        self.created_path(self.dst_path_of(installer_file))
        self.package_file = installer_file


class DarwinManifest(ViewerManifest):
    def is_packaging_viewer(self):
        # darwin requires full app bundle packaging even for debugging.
        return True

    def construct(self):
        # copy over the build result (this is a no-op if run within the xcode script)
        self.path(self.args['configuration'] + "/Second Life.app", dst="")

        if self.prefix(src="", dst="Contents"):  # everything goes in Contents
            self.path("Info-SecondLife.plist", dst="Info.plist")

            # copy additional libs in <bundle>/Contents/MacOS/
            self.path("../../libraries/universal-darwin/lib_release/libndofdev.dylib", dst="MacOS/libndofdev.dylib")

            self.path("../viewer_components/updater/scripts/darwin/update_install", "MacOS/update_install")

            # most everything goes in the Resources directory
            if self.prefix(src="", dst="Resources"):
                super(DarwinManifest, self).construct()

                if self.prefix("cursors_mac"):
                    self.path("*.tif")
                    self.end_prefix("cursors_mac")

                self.path("licenses-mac.txt", dst="licenses.txt")
                self.path("featuretable_mac.txt")
                self.path("SecondLife.nib")

                # If we are not using the default channel, use the 'Firstlook
                # icon' to show that it isn't a stable release.
                if self.default_channel() and self.default_grid():
                    self.path("secondlife.icns")
                else:
                    self.path("secondlife_firstlook.icns", "secondlife.icns")
                self.path("SecondLife.nib")
                
                # Translations
                self.path("English.lproj")
                self.path("German.lproj")
                self.path("Japanese.lproj")
                self.path("Korean.lproj")
                self.path("da.lproj")
                self.path("es.lproj")
                self.path("fr.lproj")
                self.path("hu.lproj")
                self.path("it.lproj")
                self.path("nl.lproj")
                self.path("pl.lproj")
                self.path("pt.lproj")
                self.path("ru.lproj")
                self.path("tr.lproj")
                self.path("uk.lproj")
                self.path("zh-Hans.lproj")

                # SLVoice and vivox lols
                self.path("vivox-runtime/universal-darwin/libsndfile.dylib", "libsndfile.dylib")
                self.path("vivox-runtime/universal-darwin/libvivoxoal.dylib", "libvivoxoal.dylib")
                self.path("vivox-runtime/universal-darwin/libortp.dylib", "libortp.dylib")
                self.path("vivox-runtime/universal-darwin/libvivoxsdk.dylib", "libvivoxsdk.dylib")
                self.path("vivox-runtime/universal-darwin/libvivoxplatform.dylib", "libvivoxplatform.dylib")
                self.path("vivox-runtime/universal-darwin/SLVoice", "SLVoice")

                libdir = "../../libraries/universal-darwin/lib_release"
                dylibs = {}

                # need to get the kdu dll from any of the build directories as well
                for lib in "llkdu", "llcommon":
                    libfile = "lib%s.dylib" % lib
                    try:
                        self.path(self.find_existing_file(os.path.join(os.pardir,
                                                                       lib,
                                                                       self.args['configuration'],
                                                                       libfile),
                                                          os.path.join(libdir, libfile)),
                                  dst=libfile)
                    except RuntimeError:
                        print "Skipping %s" % libfile
                        dylibs[lib] = False
                    else:
                        dylibs[lib] = True

                if dylibs["llcommon"]:
                    for libfile in ("libapr-1.0.3.7.dylib",
                                    "libaprutil-1.0.3.8.dylib",
                                    "libexpat.0.5.0.dylib",
                                    "libexception_handler.dylib",
                                    "libGLOD.dylib",
                                    "libcollada14dom.dylib"
                                    ):
                        self.path(os.path.join(libdir, libfile), libfile)

                #libfmodwrapper.dylib
                self.path(self.args['configuration'] + "/libfmodwrapper.dylib", "libfmodwrapper.dylib")
                
                # our apps
                self.path("../mac_crash_logger/" + self.args['configuration'] + "/mac-crash-logger.app", "mac-crash-logger.app")
                self.path("../mac_updater/" + self.args['configuration'] + "/mac-updater.app", "mac-updater.app")

                # plugin launcher
                self.path("../llplugin/slplugin/" + self.args['configuration'] + "/SLPlugin.app", "SLPlugin.app")

                # our apps dependencies on shared libs
                if dylibs["llcommon"]:
                    mac_crash_logger_res_path = self.dst_path_of("mac-crash-logger.app/Contents/Resources")
                    mac_updater_res_path = self.dst_path_of("mac-updater.app/Contents/Resources")
                    slplugin_res_path = self.dst_path_of("SLPlugin.app/Contents/Resources")
                    for libfile in ("libllcommon.dylib",
                                    "libapr-1.0.3.7.dylib",
                                    "libaprutil-1.0.3.8.dylib",
                                    "libexpat.0.5.0.dylib",
                                    "libexception_handler.dylib",
                                    "libGLOD.dylib",
				    "libcollada14dom.dylib"
                                    ):
                        target_lib = os.path.join('../../..', libfile)
                        self.run_command("ln -sf %(target)r %(link)r" % 
                                         {'target': target_lib,
                                          'link' : os.path.join(mac_crash_logger_res_path, libfile)}
                                         )
                        self.run_command("ln -sf %(target)r %(link)r" % 
                                         {'target': target_lib,
                                          'link' : os.path.join(mac_updater_res_path, libfile)}
                                         )
                        self.run_command("ln -sf %(target)r %(link)r" % 
                                         {'target': target_lib,
                                          'link' : os.path.join(slplugin_res_path, libfile)}
                                         )

                # plugins
                if self.prefix(src="", dst="llplugin"):
                    self.path("../media_plugins/quicktime/" + self.args['configuration'] + "/media_plugin_quicktime.dylib", "media_plugin_quicktime.dylib")
                    self.path("../media_plugins/webkit/" + self.args['configuration'] + "/media_plugin_webkit.dylib", "media_plugin_webkit.dylib")
                    self.path("../../libraries/universal-darwin/lib_release/libllqtwebkit.dylib", "libllqtwebkit.dylib")

                    self.end_prefix("llplugin")

                # command line arguments for connecting to the proper grid
                self.put_in_file(self.flags_list(), 'arguments.txt')

                self.end_prefix("Resources")

            self.end_prefix("Contents")

        # NOTE: the -S argument to strip causes it to keep enough info for
        # annotated backtraces (i.e. function names in the crash log).  'strip' with no
        # arguments yields a slightly smaller binary but makes crash logs mostly useless.
        # This may be desirable for the final release.  Or not.
        if ("package" in self.args['actions'] or 
            "unpacked" in self.args['actions']):
            self.run_command('strip -S %(viewer_binary)r' %
                             { 'viewer_binary' : self.dst_path_of('Contents/MacOS/Second Life')})

    def copy_finish(self):
        # Force executable permissions to be set for scripts
        # see CHOP-223 and http://mercurial.selenic.com/bts/issue1802
        for script in 'Contents/MacOS/update_install',:
            self.run_command("chmod +x %r" % os.path.join(self.get_dst_prefix(), script))

    def package_finish(self):
        channel_standin = 'Second Life Viewer 2'  # hah, our default channel is not usable on its own
        if not self.default_channel():
            channel_standin = self.channel()

        imagename="SecondLife_" + '_'.join(self.args['version'])

        # MBW -- If the mounted volume name changes, it breaks the .DS_Store's background image and icon positioning.
        #  If we really need differently named volumes, we'll need to create multiple DS_Store file images, or use some other trick.

        volname="Second Life Installer"  # DO NOT CHANGE without understanding comment above

        if self.default_channel():
            if not self.default_grid():
                # beta case
                imagename = imagename + '_' + self.args['grid'].upper()
        else:
            # first look, etc
            imagename = imagename + '_' + self.channel_oneword().upper()

        sparsename = imagename + ".sparseimage"
        finalname = imagename + ".dmg"
        # make sure we don't have stale files laying about
        self.remove(sparsename, finalname)

        self.run_command('hdiutil create %(sparse)r -volname %(vol)r -fs HFS+ -type SPARSE -megabytes 700 -layout SPUD' % {
                'sparse':sparsename,
                'vol':volname})

        # mount the image and get the name of the mount point and device node
        hdi_output = self.run_command('hdiutil attach -private %r' % sparsename)
        try:
            devfile = re.search("/dev/disk([0-9]+)[^s]", hdi_output).group(0).strip()
            volpath = re.search('HFS\s+(.+)', hdi_output).group(1).strip()

            if devfile != '/dev/disk1':
                # adding more debugging info based upon nat's hunches to the
                # logs to help track down 'SetFile -a V' failures -brad
                print "WARNING: 'SetFile -a V' command below is probably gonna fail"

            # Copy everything in to the mounted .dmg

            if self.default_channel() and not self.default_grid():
                app_name = "Second Life " + self.args['grid']
            else:
                app_name = channel_standin.strip()

            # Hack:
            # Because there is no easy way to coerce the Finder into positioning
            # the app bundle in the same place with different app names, we are
            # adding multiple .DS_Store files to svn. There is one for release,
            # one for release candidate and one for first look. Any other channels
            # will use the release .DS_Store, and will look broken.
            # - Ambroff 2008-08-20
            dmg_template = os.path.join(
                'installers', 
                'darwin',
                '%s-dmg' % "".join(self.channel_unique().split()).lower())

            if not os.path.exists (self.src_path_of(dmg_template)):
                dmg_template = os.path.join ('installers', 'darwin', 'release-dmg')

            for s,d in {self.get_dst_prefix():app_name + ".app",
                        os.path.join(dmg_template, "_VolumeIcon.icns"): ".VolumeIcon.icns",
                        os.path.join(dmg_template, "background.jpg"): "background.jpg",
                        os.path.join(dmg_template, "_DS_Store"): ".DS_Store"}.items():
                print "Copying to dmg", s, d
                self.copy_action(self.src_path_of(s), os.path.join(volpath, d))

            # Hide the background image, DS_Store file, and volume icon file (set their "visible" bit)
            for f in ".VolumeIcon.icns", "background.jpg", ".DS_Store":
                pathname = os.path.join(volpath, f)
                # We've observed mysterious "no such file" failures of the SetFile
                # command, especially on the first file listed above -- yet
                # subsequent inspection of the target directory confirms it's
                # there. Timing problem with copy command? Try to handle.
                for x in xrange(3):
                    if os.path.exists(pathname):
                        print "Confirmed existence: %r" % pathname
                        break
                    print "Waiting for %s copy command to complete (%s)..." % (f, x+1)
                    sys.stdout.flush()
                    time.sleep(1)
                # If we fall out of the loop above without a successful break, oh
                # well, possibly we've mistaken the nature of the problem. In any
                # case, don't hang up the whole build looping indefinitely, let
                # the original problem manifest by executing the desired command.
                self.run_command('SetFile -a V %r' % pathname)

            # Create the alias file (which is a resource file) from the .r
            self.run_command('rez %r -o %r' %
                             (self.src_path_of("installers/darwin/release-dmg/Applications-alias.r"),
                              os.path.join(volpath, "Applications")))

            # Set the alias file's alias and custom icon bits
            self.run_command('SetFile -a AC %r' % os.path.join(volpath, "Applications"))

            # Set the disk image root's custom icon bit
            self.run_command('SetFile -a C %r' % volpath)
        finally:
            # Unmount the image even if exceptions from any of the above 
            self.run_command('hdiutil detach -force %r' % devfile)

        print "Converting temp disk image to final disk image"
        self.run_command('hdiutil convert %(sparse)r -format UDZO -imagekey zlib-level=9 -o %(final)r' % {'sparse':sparsename, 'final':finalname})
        # get rid of the temp file
        self.package_file = finalname
        self.remove(sparsename)

class LinuxManifest(ViewerManifest):
    def construct(self):
        super(LinuxManifest, self).construct()
        self.path("licenses-linux.txt","licenses.txt")
        self.path("res/ll_icon.png","secondlife_icon.png")
        if self.prefix("linux_tools", dst=""):
            self.path("client-readme.txt","README-linux.txt")
            self.path("client-readme-voice.txt","README-linux-voice.txt")
            self.path("client-readme-joystick.txt","README-linux-joystick.txt")
            self.path("wrapper.sh","secondlife")
            self.path("handle_secondlifeprotocol.sh", "etc/handle_secondlifeprotocol.sh")
            self.path("register_secondlifeprotocol.sh", "etc/register_secondlifeprotocol.sh")
            self.path("refresh_desktop_app_entry.sh", "etc/refresh_desktop_app_entry.sh")
            self.path("launch_url.sh","etc/launch_url.sh")
            self.path("install.sh")
            self.end_prefix("linux_tools")

        # Create an appropriate gridargs.dat for this package, denoting required grid.
        self.put_in_file(self.flags_list(), 'etc/gridargs.dat')

<<<<<<< HEAD
=======
        self.path("secondlife-bin","bin/do-not-directly-run-secondlife-bin")
        self.path("../linux_crash_logger/linux-crash-logger","bin/linux-crash-logger.bin")
        self.path("../linux_updater/linux-updater", "bin/linux-updater.bin")
        self.path("../llplugin/slplugin/SLPlugin", "bin/SLPlugin")

        if self.prefix("res-sdl"):
            self.path("*")
            # recurse
            self.end_prefix("res-sdl")

        self.path("../viewer_components/updater/scripts/linux/update_install", "bin/update_install")

        # plugins
        if self.prefix(src="", dst="bin/llplugin"):
            self.path("../media_plugins/webkit/libmedia_plugin_webkit.so", "libmedia_plugin_webkit.so")
            self.path("../media_plugins/gstreamer010/libmedia_plugin_gstreamer010.so", "libmedia_plugin_gstreamer.so")
            self.end_prefix("bin/llplugin")

        try:
            self.path("../llcommon/libllcommon.so", "lib/libllcommon.so")
        except:
            print "Skipping llcommon.so (assuming llcommon was linked statically)"

        self.path("featuretable_linux.txt")
>>>>>>> b778ba9b

    def copy_finish(self):
        # Force executable permissions to be set for scripts
        # see CHOP-223 and http://mercurial.selenic.com/bts/issue1802
        for script in 'secondlife', 'bin/update_install':
            self.run_command("chmod +x %r" % os.path.join(self.get_dst_prefix(), script))

    def package_finish(self):
        if 'installer_name' in self.args:
            installer_name = self.args['installer_name']
        else:
            installer_name_components = ['SecondLife_', self.args.get('arch')]
            installer_name_components.extend(self.args['version'])
            installer_name = "_".join(installer_name_components)
            if self.default_channel():
                if not self.default_grid():
                    installer_name += '_' + self.args['grid'].upper()
            else:
                installer_name += '_' + self.channel_oneword().upper()

<<<<<<< HEAD
=======
        if self.args['buildtype'].lower() == 'release' and self.is_packaging_viewer():
            print "* Going strip-crazy on the packaged binaries, since this is a RELEASE build"
            self.run_command("find %(d)r/bin %(d)r/lib -type f \\! -name update_install | xargs --no-run-if-empty strip -S" % {'d': self.get_dst_prefix()} ) # makes some small assumptions about our packaged dir structure

>>>>>>> b778ba9b
        # Fix access permissions
        self.run_command("""
                find %(dst)s -type d | xargs --no-run-if-empty chmod 755;
                find %(dst)s -type f -perm 0700 | xargs --no-run-if-empty chmod 0755;
                find %(dst)s -type f -perm 0500 | xargs --no-run-if-empty chmod 0555;
                find %(dst)s -type f -perm 0600 | xargs --no-run-if-empty chmod 0644;
                find %(dst)s -type f -perm 0400 | xargs --no-run-if-empty chmod 0444;
                true""" %  {'dst':self.get_dst_prefix() })
        self.package_file = installer_name + '.tar.bz2'

        # temporarily move directory tree so that it has the right
        # name in the tarfile
        self.run_command("mv %(dst)s %(inst)s" % {
            'dst': self.get_dst_prefix(),
            'inst': self.build_path_of(installer_name)})
        try:
            # only create tarball if it's a release build.
            if self.args['buildtype'].lower() == 'release':
                # --numeric-owner hides the username of the builder for
                # security etc.
                self.run_command('tar -C %(dir)s --numeric-owner -cjf '
                                 '%(inst_path)s.tar.bz2 %(inst_name)s' % {
                        'dir': self.get_build_prefix(),
                        'inst_name': installer_name,
                        'inst_path':self.build_path_of(installer_name)})
            else:
                print "Skipping %s.tar.bz2 for non-Release build (%s)" % \
                      (installer_name, self.args['buildtype'])
        finally:
            self.run_command("mv %(inst)s %(dst)s" % {
                'dst': self.get_dst_prefix(),
                'inst': self.build_path_of(installer_name)})

class Linux_i686Manifest(LinuxManifest):
    def construct(self):
        super(Linux_i686Manifest, self).construct()

        # install either the libllkdu we just built, or a prebuilt one, in
        # decreasing order of preference.  for linux package, this goes to bin/
        for lib, destdir in ("llkdu", "bin"), ("llcommon", "lib"):
            libfile = "lib%s.so" % lib
            try:
                self.path(self.find_existing_file(os.path.join(os.pardir, lib, libfile),
                    '../../libraries/i686-linux/lib_release_client/%s' % libfile), 
                      dst=os.path.join(destdir, libfile))
                # keep this one to preserve syntax, open source mangling removes previous lines
                pass
            except RuntimeError:
                print "Skipping %s - not found" % libfile
                pass

        self.path("secondlife-bin","bin/do-not-directly-run-secondlife-bin")

        self.path("../linux_crash_logger/linux-crash-logger","bin/linux-crash-logger.bin")
        self.path("../linux_updater/linux-updater", "bin/linux-updater.bin")
        self.path("../llplugin/slplugin/SLPlugin", "bin/SLPlugin")
        if self.prefix("res-sdl"):
            self.path("*")
            # recurse
            self.end_prefix("res-sdl")

        # plugins
        if self.prefix(src="", dst="bin/llplugin"):
            self.path("../media_plugins/webkit/libmedia_plugin_webkit.so", "libmedia_plugin_webkit.so")
            self.path("../media_plugins/gstreamer010/libmedia_plugin_gstreamer010.so", "libmedia_plugin_gstreamer.so")
            self.end_prefix("bin/llplugin")

        self.path("featuretable_linux.txt")
        #self.path("secondlife-i686.supp")

        if self.prefix("../../libraries/i686-linux/lib_release_client", dst="lib"):
            self.path("libapr-1.so.0")
            self.path("libaprutil-1.so.0")
            self.path("libbreakpad_client.so.0.0.0", "libbreakpad_client.so.0")
            self.path("libdb-4.2.so")
            self.path("libcrypto.so.0.9.7")
            self.path("libexpat.so.1")
            self.path("libglod.so")
            self.path("libssl.so.0.9.7")
            self.path("libSDL-1.2.so.0")
            self.path("libELFIO.so")
            self.path("libopenjpeg.so.1.3.0", "libopenjpeg.so.1.3")
            self.path("libalut.so")
            self.path("libopenal.so", "libopenal.so.1")
            self.path("libopenal.so", "libvivoxoal.so.1") # vivox's sdk expects this soname
            self.path("libtcmalloc_minimal.so", "libtcmalloc_minimal.so") #formerly called google perf tools
            self.path("libtcmalloc_minimal.so.0", "libtcmalloc_minimal.so.0") #formerly called google perf tools
            try:
                    self.path("libkdu.so")
                    pass
            except:
                    print "Skipping libkdu.so - not found"
                    pass
            try:
                    self.path("libfmod-3.75.so")
                    pass
            except:
                    print "Skipping libkdu_v42R.so - not found"
                    pass
            self.end_prefix("lib")

            # Vivox runtimes
            if self.prefix(src="vivox-runtime/i686-linux", dst="bin"):
                    self.path("SLVoice")
                    self.end_prefix()
            if self.prefix(src="vivox-runtime/i686-linux", dst="lib"):
                    self.path("libortp.so")
                    self.path("libsndfile.so.1")
                    #self.path("libvivoxoal.so.1") # no - we'll re-use the viewer's own OpenAL lib
                    self.path("libvivoxsdk.so")
                    self.path("libvivoxplatform.so")
                    self.end_prefix("lib")

            if self.args['buildtype'].lower() == 'release' and self.is_packaging_viewer():
                    print "* Going strip-crazy on the packaged binaries, since this is a RELEASE build"
                    self.run_command("find %(d)r/bin %(d)r/lib -type f | xargs --no-run-if-empty strip -S" % {'d': self.get_dst_prefix()} ) # makes some small assumptions about our packaged dir structure


class Linux_x86_64Manifest(LinuxManifest):
    def construct(self):
        super(Linux_x86_64Manifest, self).construct()

        # support file for valgrind debug tool
        self.path("secondlife-i686.supp")

################################################################

if __name__ == "__main__":
    main()<|MERGE_RESOLUTION|>--- conflicted
+++ resolved
@@ -254,7 +254,7 @@
                        dst=""):
 
             self.enable_crt_manifest_check()
-            
+
             # Get kdu dll, continue if missing.
             try:
                 self.path('llkdu.dll', dst='llkdu.dll')
@@ -267,25 +267,11 @@
                 self.path('libapr-1.dll')
                 self.path('libaprutil-1.dll')
                 self.path('libapriconv-1.dll')
-                
             except RuntimeError, err:
                 print err.message
                 print "Skipping llcommon.dll (assuming llcommon was linked statically)"
 
             self.disable_manifest_check()
-
-            # Mesh 3rd party libs needed for auto LOD and collada reading
-            try:
-                if self.args['configuration'].lower() == 'debug':
-                    self.path("libcollada14dom21-d.dll")
-                else:
-                    self.path("libcollada14dom21.dll")
-                    
-                self.path("glod.dll")
-            except RuntimeError, err:
-                print err.message
-                print "Skipping COLLADA and GLOD libraries (assumming linked statically)"
-
 
             # Get fmod dll, continue if missing
             try:
@@ -338,7 +324,7 @@
         self.path("dbghelp.dll")
 
         self.enable_no_crt_manifest_check()
-
+        
         # Media plugins - QuickTime
         if self.prefix(src='../media_plugins/quicktime/%s' % self.args['configuration'], dst="llplugin"):
             self.path("media_plugin_quicktime.dll")
@@ -660,13 +646,14 @@
                                     "libaprutil-1.0.3.8.dylib",
                                     "libexpat.0.5.0.dylib",
                                     "libexception_handler.dylib",
-                                    "libGLOD.dylib",
-                                    "libcollada14dom.dylib"
                                     ):
                         self.path(os.path.join(libdir, libfile), libfile)
 
-                #libfmodwrapper.dylib
-                self.path(self.args['configuration'] + "/libfmodwrapper.dylib", "libfmodwrapper.dylib")
+                try:
+                    # FMOD for sound
+                    self.path(self.args['configuration'] + "/libfmodwrapper.dylib", "libfmodwrapper.dylib")
+                except:
+                    print "Skipping FMOD - not found"
                 
                 # our apps
                 self.path("../mac_crash_logger/" + self.args['configuration'] + "/mac-crash-logger.app", "mac-crash-logger.app")
@@ -685,8 +672,6 @@
                                     "libaprutil-1.0.3.8.dylib",
                                     "libexpat.0.5.0.dylib",
                                     "libexception_handler.dylib",
-                                    "libGLOD.dylib",
-				    "libcollada14dom.dylib"
                                     ):
                         target_lib = os.path.join('../../..', libfile)
                         self.run_command("ln -sf %(target)r %(link)r" % 
@@ -861,8 +846,6 @@
         # Create an appropriate gridargs.dat for this package, denoting required grid.
         self.put_in_file(self.flags_list(), 'etc/gridargs.dat')
 
-<<<<<<< HEAD
-=======
         self.path("secondlife-bin","bin/do-not-directly-run-secondlife-bin")
         self.path("../linux_crash_logger/linux-crash-logger","bin/linux-crash-logger.bin")
         self.path("../linux_updater/linux-updater", "bin/linux-updater.bin")
@@ -887,7 +870,6 @@
             print "Skipping llcommon.so (assuming llcommon was linked statically)"
 
         self.path("featuretable_linux.txt")
->>>>>>> b778ba9b
 
     def copy_finish(self):
         # Force executable permissions to be set for scripts
@@ -908,13 +890,10 @@
             else:
                 installer_name += '_' + self.channel_oneword().upper()
 
-<<<<<<< HEAD
-=======
         if self.args['buildtype'].lower() == 'release' and self.is_packaging_viewer():
             print "* Going strip-crazy on the packaged binaries, since this is a RELEASE build"
             self.run_command("find %(d)r/bin %(d)r/lib -type f \\! -name update_install | xargs --no-run-if-empty strip -S" % {'d': self.get_dst_prefix()} ) # makes some small assumptions about our packaged dir structure
 
->>>>>>> b778ba9b
         # Fix access permissions
         self.run_command("""
                 find %(dst)s -type d | xargs --no-run-if-empty chmod 755;
@@ -954,36 +933,12 @@
 
         # install either the libllkdu we just built, or a prebuilt one, in
         # decreasing order of preference.  for linux package, this goes to bin/
-        for lib, destdir in ("llkdu", "bin"), ("llcommon", "lib"):
-            libfile = "lib%s.so" % lib
-            try:
-                self.path(self.find_existing_file(os.path.join(os.pardir, lib, libfile),
-                    '../../libraries/i686-linux/lib_release_client/%s' % libfile), 
-                      dst=os.path.join(destdir, libfile))
-                # keep this one to preserve syntax, open source mangling removes previous lines
-                pass
-            except RuntimeError:
-                print "Skipping %s - not found" % libfile
-                pass
-
-        self.path("secondlife-bin","bin/do-not-directly-run-secondlife-bin")
-
-        self.path("../linux_crash_logger/linux-crash-logger","bin/linux-crash-logger.bin")
-        self.path("../linux_updater/linux-updater", "bin/linux-updater.bin")
-        self.path("../llplugin/slplugin/SLPlugin", "bin/SLPlugin")
-        if self.prefix("res-sdl"):
-            self.path("*")
-            # recurse
-            self.end_prefix("res-sdl")
-
-        # plugins
-        if self.prefix(src="", dst="bin/llplugin"):
-            self.path("../media_plugins/webkit/libmedia_plugin_webkit.so", "libmedia_plugin_webkit.so")
-            self.path("../media_plugins/gstreamer010/libmedia_plugin_gstreamer010.so", "libmedia_plugin_gstreamer.so")
-            self.end_prefix("bin/llplugin")
-
-        self.path("featuretable_linux.txt")
-        #self.path("secondlife-i686.supp")
+        try:
+            self.path(self.find_existing_file('../llkdu/libllkdu.so',
+                '../../libraries/i686-linux/lib_release_client/libllkdu.so'),
+                  dst='bin/libllkdu.so')
+        except:
+            print "Skipping libllkdu.so - not found"
 
         if self.prefix("../../libraries/i686-linux/lib_release_client", dst="lib"):
             self.path("libapr-1.so.0")
@@ -992,16 +947,14 @@
             self.path("libdb-4.2.so")
             self.path("libcrypto.so.0.9.7")
             self.path("libexpat.so.1")
-            self.path("libglod.so")
             self.path("libssl.so.0.9.7")
+            self.path("libuuid.so.1")
             self.path("libSDL-1.2.so.0")
             self.path("libELFIO.so")
             self.path("libopenjpeg.so.1.3.0", "libopenjpeg.so.1.3")
             self.path("libalut.so")
             self.path("libopenal.so", "libopenal.so.1")
             self.path("libopenal.so", "libvivoxoal.so.1") # vivox's sdk expects this soname
-            self.path("libtcmalloc_minimal.so", "libtcmalloc_minimal.so") #formerly called google perf tools
-            self.path("libtcmalloc_minimal.so.0", "libtcmalloc_minimal.so.0") #formerly called google perf tools
             try:
                     self.path("libkdu.so")
                     pass
@@ -1012,7 +965,7 @@
                     self.path("libfmod-3.75.so")
                     pass
             except:
-                    print "Skipping libkdu_v42R.so - not found"
+                    print "Skipping libfmod-3.75.so - not found"
                     pass
             self.end_prefix("lib")
 
@@ -1028,11 +981,6 @@
                     self.path("libvivoxplatform.so")
                     self.end_prefix("lib")
 
-            if self.args['buildtype'].lower() == 'release' and self.is_packaging_viewer():
-                    print "* Going strip-crazy on the packaged binaries, since this is a RELEASE build"
-                    self.run_command("find %(d)r/bin %(d)r/lib -type f | xargs --no-run-if-empty strip -S" % {'d': self.get_dst_prefix()} ) # makes some small assumptions about our packaged dir structure
-
-
 class Linux_x86_64Manifest(LinuxManifest):
     def construct(self):
         super(Linux_x86_64Manifest, self).construct()
