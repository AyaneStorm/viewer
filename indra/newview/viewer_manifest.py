--- conflicted
+++ resolved
@@ -516,26 +516,17 @@
                 print err.message
                 print "Skipping GLOD library (assumming linked statically)"
 
-<<<<<<< HEAD
-            if self.args['fmodex'] == 'ON':
-                # Get fmodex dll
-               if(self.address_size == 64):
-                   self.path("fmodex64.dll")
-               else:
-                   self.path("fmodex.dll")
-
-            if self.args['openal'] == 'ON':
-                # Get openal dll
-                self.path("OpenAL32.dll")
-                self.path("alut.dll")
-=======
             # Get fmodstudio dll if needed
             if self.args['fmodstudio'] == 'ON':
                 if(self.args['configuration'].lower() == 'debug'):
                     self.path("fmodL.dll")
                 else:
                     self.path("fmod.dll")
->>>>>>> 1702a656
+
+            if self.args['openal'] == 'ON':
+                # Get openal dll
+                self.path("OpenAL32.dll")
+                self.path("alut.dll")
 
             # For textures
             self.path("openjpeg.dll")
@@ -1061,34 +1052,28 @@
                                 ):
                     self.path2basename(relpkgdir, libfile)
 
-<<<<<<< HEAD
+                # Fmod studio dylibs (vary based on configuration)
+                if self.args['fmodstudio'] == 'ON':
+                    if self.args['configuration'].lower() == 'debug':
+                        for libfile in (
+                                    "libfmodL.dylib",
                 # dylibs that vary based on configuration
                 if self.args['fmodex'] == 'ON':
                     if self.args['configuration'].lower() == 'debug':
                         for libfile in (
                                     "libfmodexL.dylib",
-=======
-                # Fmod studio dylibs (vary based on configuration)
-                if self.args['fmodstudio'] == 'ON':
-                    if self.args['configuration'].lower() == 'debug':
-                        for libfile in (
-                                    "libfmodL.dylib",
->>>>>>> 1702a656
                                     ):
                             dylibs += path_optional(os.path.join(debpkgdir, libfile), libfile)
                     else:
                         for libfile in (
-<<<<<<< HEAD
+                                    "libfmod.dylib",
+                                    ):
+                            dylibs += path_optional(os.path.join(relpkgdir, libfile), libfile)
+
                                     "libfmodex.dylib",
                                     ):
                             dylibs += path_optional(os.path.join(relpkgdir, libfile), libfile)
  
-=======
-                                    "libfmod.dylib",
-                                    ):
-                            dylibs += path_optional(os.path.join(relpkgdir, libfile), libfile)
-
->>>>>>> 1702a656
                 # our apps
                 executable_path = {}
                 for app_bld_dir, app in (("mac_crash_logger", "mac-crash-logger.app"),
@@ -1550,11 +1535,6 @@
                 print "tcmalloc files not found, skipping"
                 pass
 
-<<<<<<< HEAD
-            if self.args['fmodex'] == 'ON':
-                self.path("libfmodex-*.so")
-                self.path("libfmodex.so")
-=======
             if self.args['fmodstudio'] == 'ON':
                 try:
                     self.path("libfmod.so.11.7")
@@ -1564,7 +1544,9 @@
                 except:
                     print "Skipping libfmod.so - not found"
                     pass
->>>>>>> 1702a656
+            if self.args['fmodex'] == 'ON':
+                self.path("libfmodex-*.so")
+                self.path("libfmodex.so")
 
 
         # Vivox runtimes
@@ -1595,12 +1577,9 @@
     extra_arguments = [
         dict(name='bugsplat', description="""BugSplat database to which to post crashes,
              if BugSplat crash reporting is desired""", default=''),
-<<<<<<< HEAD
+        dict(name='fmodstudio', description="""Indication if fmod studio libraries are needed""", default='OFF'),
         dict(name='fmodex', description="""Indication that fmodex libraries are needed""", default='OFF'),
         dict(name='openal', description="""Indication openal libraries are needed""", default='OFF'),
-=======
-        dict(name='fmodstudio', description="""Indication if fmod studio libraries are needed""", default='OFF'),
->>>>>>> 1702a656
         ]
     try:
         main(extra=extra_arguments)
