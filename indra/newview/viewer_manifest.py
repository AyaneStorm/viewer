--- conflicted
+++ resolved
@@ -257,13 +257,8 @@
         if self.prefix(src=os.path.join(os.pardir, 'sharedlibs', self.args['configuration']),
                        dst=""):
 
-<<<<<<< HEAD
-            self.enable_crt_manifest_check()
+            #self.enable_crt_manifest_check()
             
-=======
-            #self.enable_crt_manifest_check()
-
->>>>>>> 3c6a0937
             # Get llcommon and deps. If missing assume static linkage and continue.
             try:
                 self.path('llcommon.dll')
@@ -339,16 +334,8 @@
         self.path("featuretable.txt")
         self.path("featuretable_xp.txt")
 
-<<<<<<< HEAD
-        # For use in crash reporting (generates minidumps)
-        self.path("dbghelp.dll")
-
-        self.enable_no_crt_manifest_check()
-
-=======
         #self.enable_no_crt_manifest_check()
-        
->>>>>>> 3c6a0937
+
         # Media plugins - QuickTime
         if self.prefix(src='../media_plugins/quicktime/%s' % self.args['configuration'], dst="llplugin"):
             self.path("media_plugin_quicktime.dll")
@@ -957,9 +944,8 @@
     def construct(self):
         super(Linux_i686Manifest, self).construct()
 
-<<<<<<< HEAD
-        for lib, destdir in ("llkdu", "bin"), ("llcommon", "lib"):
-            libfile = "lib%s.so" % lib
+        if self.prefix("../packages/lib/release", dst="lib"):
+            self.path("libapr-1.so")
             try:
                 self.path(self.find_existing_file(os.path.join(os.pardir, lib, libfile),
                     '../../libraries/i686-linux/lib_release_client/%s' % libfile), 
@@ -988,33 +974,10 @@
 
         self.path("featuretable_linux.txt")
         #self.path("secondlife-i686.supp")
-        if self.prefix("../../libraries/i686-linux/lib_release_client", dst="lib"):
-=======
-        if self.prefix("../packages/lib/release", dst="lib"):
-            self.path("libapr-1.so")
->>>>>>> 3c6a0937
             self.path("libapr-1.so.0")
             self.path("libapr-1.so.0.4.2")
             self.path("libaprutil-1.so")
             self.path("libaprutil-1.so.0")
-<<<<<<< HEAD
-            self.path("libbreakpad_client.so.0.0.0", "libbreakpad_client.so.0")
-            self.path("libdb-4.2.so")
-            self.path("libcrypto.so.0.9.7")
-            self.path("libuuid.so.1")
-            self.path("libexpat.so.1")
-            self.path("libglod.so")
-            self.path("libssl.so.0.9.7")
-            self.path("libuuid.so.1")
-            self.path("libSDL-1.2.so.0")
-            self.path("libELFIO.so")
-            self.path("libopenjpeg.so.1.3.0", "libopenjpeg.so.1.3")
-            self.path("libalut.so")
-            self.path("libopenal.so", "libopenal.so.1")
-            self.path("libopenal.so", "libvivoxoal.so.1") # vivox's sdk expects this soname
-            self.path("libtcmalloc_minimal.so", "libtcmalloc_minimal.so") #formerly called google perf tools
-            self.path("libtcmalloc_minimal.so.0", "libtcmalloc_minimal.so.0") #formerly called google perf tools
-=======
             self.path("libaprutil-1.so.0.3.10")
             self.path("libbreakpad_client.so.0.0.0")
             self.path("libbreakpad_client.so.0")
@@ -1039,7 +1002,8 @@
             self.path("libopenal.so", "libopenal.so.1")
             self.path("libopenal.so", "libvivoxoal.so.1") # vivox's sdk expects this soname
             self.path("libfontconfig.so.1.4.4")
->>>>>>> 3c6a0937
+            self.path("libtcmalloc_minimal.so", "libtcmalloc_minimal.so") #formerly called google perf tools
+            self.path("libtcmalloc_minimal.so.0", "libtcmalloc_minimal.so.0") #formerly called google perf tools
             try:
                     self.path("libfmod-3.75.so")
                     pass
