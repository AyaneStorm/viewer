--- conflicted
+++ resolved
@@ -141,13 +141,8 @@
 	/*virtual*/ void refresh();
 
     /*virtual*/ void onTearOffClicked();
-<<<<<<< HEAD
 	/*virtual*/ void onClickCloseBtn(bool app_qutting);
 
-=======
-	/*virtual*/ void onClickCloseBtn();
-	
->>>>>>> 1983f52c
 	// Update the window title and input field help text
 	/*virtual*/ void updateSessionName(const std::string& name);
 	
