/**
* @file llpanelprofile.h
* @brief Profile panel
*
* $LicenseInfo:firstyear=2022&license=viewerlgpl$
* Second Life Viewer Source Code
* Copyright (C) 2022, Linden Research, Inc.
*
* This library is free software; you can redistribute it and/or
* modify it under the terms of the GNU Lesser General Public
* License as published by the Free Software Foundation;
* version 2.1 of the License only.
*
* This library is distributed in the hope that it will be useful,
* but WITHOUT ANY WARRANTY; without even the implied warranty of
* MERCHANTABILITY or FITNESS FOR A PARTICULAR PURPOSE.  See the GNU
* Lesser General Public License for more details.
*
* You should have received a copy of the GNU Lesser General Public
* License along with this library; if not, write to the Free Software
* Foundation, Inc., 51 Franklin Street, Fifth Floor, Boston, MA  02110-1301  USA
*
* Linden Research, Inc., 945 Battery Street, San Francisco, CA  94111  USA
* $/LicenseInfo$
*/

#ifndef LL_LLPANELPROFILE_H
#define LL_LLPANELPROFILE_H

#include "llavatarpropertiesprocessor.h"
#include "llcallingcard.h"
#include "llfloater.h"
#include "llpanel.h"
#include "llpanelavatar.h"
#include "llmediactrl.h"
#include "llvoiceclient.h"

// class LLPanelProfileClassifieds;
// class LLTabContainer;

// class LLPanelProfileSecondLife;
// class LLPanelProfileWeb;
// class LLPanelProfilePicks;
// class LLPanelProfileFirstLife;
// class LLPanelProfileNotes;

class LLAvatarName;
class LLButton;
class LLCheckBoxCtrl;
class LLComboBox;
class LLIconCtrl;
class LLTabContainer;
class LLTextBox;
class LLTextureCtrl;
class LLMediaCtrl;
class LLGroupList;
class LLTextBase;
class LLMenuButton;
class LLLineEditor;
class LLTextEditor;
class LLThumbnailCtrl;
class LLPanelProfileClassifieds;
class LLPanelProfilePicks;
class LLViewerFetchedTexture;


/**
* Panel for displaying Avatar's second life related info.
*/
class LLPanelProfileSecondLife
    : public LLPanelProfileTab
    , public LLFriendObserver
    , public LLVoiceClientStatusObserver
{
public:
    LLPanelProfileSecondLife();
    /*virtual*/ ~LLPanelProfileSecondLife();

    void onOpen(const LLSD& key) override;

<<<<<<< HEAD
    bool handleDragAndDrop(S32 x, S32 y, MASK mask, bool drop,
                                   EDragAndDropType cargo_type,
                                   void* cargo_data,
                                   EAcceptance* accept,
                                   std::string& tooltip_msg) override;

	/**
	 * LLFriendObserver trigger
	 */
	void changed(U32 mask) override;
=======
    /**
     * LLFriendObserver trigger
     */
    void changed(U32 mask) override;
>>>>>>> e7eced3c

    // Implements LLVoiceClientStatusObserver::onChange() to enable the call
    // button when voice is available
    void onChange(EStatusType status, const std::string &channelURI, bool proximal) override;

    void setAvatarId(const LLUUID& avatar_id) override;

<<<<<<< HEAD
	bool postBuild() override;
=======
    BOOL postBuild() override;
>>>>>>> e7eced3c

    void resetData() override;

    /**
     * Sends update data request to server.
     */
    void updateData() override;
    void refreshName();

    void onAvatarNameCache(const LLUUID& agent_id, const LLAvatarName& av_name);

    void setProfileImageUploading(bool loading);
    void setProfileImageUploaded(const LLUUID &image_asset_id);

    bool hasUnsavedChanges() override;
    void commitUnsavedChanges() override;

    friend void request_avatar_properties_coro(std::string cap_url, LLUUID agent_id);

protected:
    /**
     * Process profile related data received from server.
     */
    void processProfileProperties(const LLAvatarData* avatar_data);

    /**
     * Processes group related data received from server.
     */
    void processGroupProperties(const LLAvatarGroups* avatar_groups);

    /**
     * Fills common for Avatar profile and My Profile fields.
     */
    void fillCommonData(const LLAvatarData* avatar_data);

    /**
     * Fills partner data.
     */
    void fillPartnerData(const LLAvatarData* avatar_data);

    /**
     * Fills account status.
     */
    void fillAccountStatus(const LLAvatarData* avatar_data);

    /**
     * Sets permissions specific icon
     */
    void fillRightsData();

    /**
     * Fills user name, display name, age.
     */
    void fillAgeData(const LLDate &born_on);

    void onImageLoaded(bool success, LLViewerFetchedTexture *imagep);
    static void onImageLoaded(bool success,
                              LLViewerFetchedTexture *src_vi,
                              LLImageRaw* src,
                              LLImageRaw* aux_src,
                              S32 discard_level,
                              bool final,
                              void* userdata);

    /**
     * Displays avatar's online status if possible.
     *
     * Requirements from EXT-3880:
     * For friends:
     * - Online when online and privacy settings allow to show
     * - Offline when offline and privacy settings allow to show
     * - Else: nothing
     * For other avatars:
     *  - Online when online and was not set in Preferences/"Only Friends & Groups can see when I am online"
     *  - Else: Offline
     */
    void updateOnlineStatus();
    void processOnlineStatus(bool is_friend, bool show_online, bool online);

private:
    void setLoaded() override;
    void onCommitMenu(const LLSD& userdata);
    bool onEnableMenu(const LLSD& userdata);
    bool onCheckMenu(const LLSD& userdata);
    void onAvatarNameCacheSetName(const LLUUID& id, const LLAvatarName& av_name);

    void setDescriptionText(const std::string &text);
    void onSetDescriptionDirty();
    void onShowInSearchCallback();
    void onSaveDescriptionChanges();
    void onDiscardDescriptionChanges();
    void onShowAgentPermissionsDialog();
    void onShowAgentProfileTexture();
    void onShowTexturePicker();
    void onCommitProfileImage(const LLUUID& id);

private:
    typedef std::map<std::string, LLUUID> group_map_t;
    group_map_t             mGroups;
    void                    openGroupProfile();

    LLGroupList*        mGroupList;
    LLComboBox*         mShowInSearchCombo;
    LLThumbnailCtrl*    mSecondLifePic;
    LLPanel*            mSecondLifePicLayout;
    LLTextEditor*       mDescriptionEdit;
    LLMenuButton*       mAgentActionMenuButton;
    LLButton*           mSaveDescriptionChanges;
    LLButton*           mDiscardDescriptionChanges;
    LLIconCtrl*         mCanSeeOnlineIcon;
    LLIconCtrl*         mCantSeeOnlineIcon;
    LLIconCtrl*         mCanSeeOnMapIcon;
    LLIconCtrl*         mCantSeeOnMapIcon;
    LLIconCtrl*         mCanEditObjectsIcon;
    LLIconCtrl*         mCantEditObjectsIcon;

    LLHandle<LLFloater> mFloaterPermissionsHandle;
    LLHandle<LLFloater> mFloaterProfileTextureHandle;
    LLHandle<LLFloater> mFloaterTexturePickerHandle;

    bool                mHasUnsavedDescriptionChanges;
    bool                mVoiceStatus;
    bool                mWaitingForImageUpload;
    bool                mAllowPublish;
    std::string         mDescriptionText;
    LLUUID              mImageId;

    boost::signals2::connection mAvatarNameCacheConnection;
};


/**
* Panel for displaying Avatar's web profile and home page.
*/
class LLPanelProfileWeb
    : public LLPanelProfileTab
    , public LLViewerMediaObserver
{
public:
    LLPanelProfileWeb();
    /*virtual*/ ~LLPanelProfileWeb();

    void onOpen(const LLSD& key) override;

<<<<<<< HEAD
	bool postBuild() override;
=======
    BOOL postBuild() override;
>>>>>>> e7eced3c

    void resetData() override;

    /**
     * Loads web profile.
     */
    void updateData() override;

    void handleMediaEvent(LLPluginClassMedia* self, EMediaEvent event) override;

    void onAvatarNameCache(const LLUUID& agent_id, const LLAvatarName& av_name);

    friend void request_avatar_properties_coro(std::string cap_url, LLUUID agent_id);

protected:
    void onCommitLoad(LLUICtrl* ctrl);

private:
    std::string         mURLHome;
    std::string         mURLWebProfile;
    LLMediaCtrl*        mWebBrowser;

    LLFrameTimer        mPerformanceTimer;
    bool                mFirstNavigate;

    boost::signals2::connection mAvatarNameCacheConnection;
};

/**
* Panel for displaying Avatar's first life related info.
*/
class LLPanelProfileFirstLife
    : public LLPanelProfileTab
{
public:
    LLPanelProfileFirstLife();
    /*virtual*/ ~LLPanelProfileFirstLife();

    void onOpen(const LLSD& key) override;

<<<<<<< HEAD
	bool postBuild() override;
=======
    BOOL postBuild() override;
>>>>>>> e7eced3c

    void processProperties(const LLAvatarData* avatar_data);

    void resetData() override;

    void setProfileImageUploading(bool loading);
    void setProfileImageUploaded(const LLUUID &image_asset_id);

    bool hasUnsavedChanges() override { return mHasUnsavedChanges; }
    void commitUnsavedChanges() override;

    friend void request_avatar_properties_coro(std::string cap_url, LLUUID agent_id);

protected:
    void setLoaded() override;

    void onUploadPhoto();
    void onChangePhoto();
    void onRemovePhoto();
    void onCommitPhoto(const LLUUID& id);
    void setDescriptionText(const std::string &text);
    void onSetDescriptionDirty();
    void onSaveDescriptionChanges();
    void onDiscardDescriptionChanges();

    LLTextEditor*   mDescriptionEdit;
    LLThumbnailCtrl* mPicture;
    LLButton* mUploadPhoto;
    LLButton* mChangePhoto;
    LLButton* mRemovePhoto;
    LLButton* mSaveChanges;
    LLButton* mDiscardChanges;

    LLHandle<LLFloater> mFloaterTexturePickerHandle;

    std::string     mCurrentDescription;
    LLUUID          mImageId;
    bool            mHasUnsavedChanges;
};

/**
 * Panel for displaying Avatar's notes and modifying friend's rights.
 */
class LLPanelProfileNotes
    : public LLPanelProfileTab
{
public:
    LLPanelProfileNotes();
    /*virtual*/ ~LLPanelProfileNotes();

    void setAvatarId(const LLUUID& avatar_id) override;

    void onOpen(const LLSD& key) override;

<<<<<<< HEAD
	bool postBuild() override;
=======
    BOOL postBuild() override;
>>>>>>> e7eced3c

    void processProperties(LLAvatarNotes* avatar_notes);

    void resetData() override;

    void updateData() override;

    bool hasUnsavedChanges() override { return mHasUnsavedChanges; }
    void commitUnsavedChanges() override;

protected:
    void setNotesText(const std::string &text);
    void onSetNotesDirty();
    void onSaveNotesChanges();
    void onDiscardNotesChanges();

    LLTextEditor*       mNotesEditor;
    LLButton* mSaveChanges;
    LLButton* mDiscardChanges;

    std::string     mCurrentNotes;
    bool            mHasUnsavedChanges;
};


/**
* Container panel for the profile tabs
*/
class LLPanelProfile
    : public LLPanelProfileTab
{
public:
    LLPanelProfile();
    /*virtual*/ ~LLPanelProfile();

    bool postBuild() override;

    void updateData() override;
    void refreshName();

    void onOpen(const LLSD& key) override;

    void createPick(const LLPickData &data);
    void showPick(const LLUUID& pick_id = LLUUID::null);
    bool isPickTabSelected();
    bool isNotesTabSelected();
    bool hasUnsavedChanges() override;
    bool hasUnpublishedClassifieds();
    void commitUnsavedChanges() override;

    void showClassified(const LLUUID& classified_id = LLUUID::null, bool edit = false);
    void createClassified();

    LLAvatarData getAvatarData() { return mAvatarData; };

    friend void request_avatar_properties_coro(std::string cap_url, LLUUID agent_id);

private:
    void onTabChange();

    LLPanelProfileSecondLife*   mPanelSecondlife;
    LLPanelProfileWeb*          mPanelWeb;
    LLPanelProfilePicks*        mPanelPicks;
    LLPanelProfileClassifieds*  mPanelClassifieds;
    LLPanelProfileFirstLife*    mPanelFirstlife;
    LLPanelProfileNotes*        mPanelNotes;
    LLTabContainer*             mTabContainer;

    // Todo: due to server taking minutes to update this needs a more long term storage
    // to reuse recently saved values if user opens floater again
    // Storage implementation depends onto how a cap will be implemented, if cap will be
    // enought to fully update LLAvatarPropertiesProcessor, then this storage can be
    // implemented there.
    LLAvatarData mAvatarData;
};

#endif //LL_LLPANELPROFILE_H<|MERGE_RESOLUTION|>--- conflicted
+++ resolved
@@ -78,23 +78,16 @@
 
     void onOpen(const LLSD& key) override;
 
-<<<<<<< HEAD
     bool handleDragAndDrop(S32 x, S32 y, MASK mask, bool drop,
                                    EDragAndDropType cargo_type,
                                    void* cargo_data,
                                    EAcceptance* accept,
                                    std::string& tooltip_msg) override;
 
-	/**
-	 * LLFriendObserver trigger
-	 */
-	void changed(U32 mask) override;
-=======
     /**
      * LLFriendObserver trigger
      */
     void changed(U32 mask) override;
->>>>>>> e7eced3c
 
     // Implements LLVoiceClientStatusObserver::onChange() to enable the call
     // button when voice is available
@@ -102,11 +95,7 @@
 
     void setAvatarId(const LLUUID& avatar_id) override;
 
-<<<<<<< HEAD
-	bool postBuild() override;
-=======
-    BOOL postBuild() override;
->>>>>>> e7eced3c
+    bool postBuild() override;
 
     void resetData() override;
 
@@ -251,11 +240,7 @@
 
     void onOpen(const LLSD& key) override;
 
-<<<<<<< HEAD
-	bool postBuild() override;
-=======
-    BOOL postBuild() override;
->>>>>>> e7eced3c
+    bool postBuild() override;
 
     void resetData() override;
 
@@ -296,11 +281,7 @@
 
     void onOpen(const LLSD& key) override;
 
-<<<<<<< HEAD
-	bool postBuild() override;
-=======
-    BOOL postBuild() override;
->>>>>>> e7eced3c
+    bool postBuild() override;
 
     void processProperties(const LLAvatarData* avatar_data);
 
@@ -355,11 +336,7 @@
 
     void onOpen(const LLSD& key) override;
 
-<<<<<<< HEAD
-	bool postBuild() override;
-=======
-    BOOL postBuild() override;
->>>>>>> e7eced3c
+    bool postBuild() override;
 
     void processProperties(LLAvatarNotes* avatar_notes);
 
