/**
* @file llpanelprofile.h
* @brief Profile panel
*
* $LicenseInfo:firstyear=2022&license=viewerlgpl$
* Second Life Viewer Source Code
* Copyright (C) 2022, Linden Research, Inc.
*
* This library is free software; you can redistribute it and/or
* modify it under the terms of the GNU Lesser General Public
* License as published by the Free Software Foundation;
* version 2.1 of the License only.
*
* This library is distributed in the hope that it will be useful,
* but WITHOUT ANY WARRANTY; without even the implied warranty of
* MERCHANTABILITY or FITNESS FOR A PARTICULAR PURPOSE.  See the GNU
* Lesser General Public License for more details.
*
* You should have received a copy of the GNU Lesser General Public
* License along with this library; if not, write to the Free Software
* Foundation, Inc., 51 Franklin Street, Fifth Floor, Boston, MA  02110-1301  USA
*
* Linden Research, Inc., 945 Battery Street, San Francisco, CA  94111  USA
* $/LicenseInfo$
*/

#ifndef LL_LLPANELPROFILE_H
#define LL_LLPANELPROFILE_H

#include "llavatarpropertiesprocessor.h"
#include "llcallingcard.h"
#include "llfloater.h"
#include "llpanel.h"
#include "llpanelavatar.h"
#include "llmediactrl.h"
#include "llvoiceclient.h"

// class LLPanelProfileClassifieds;
// class LLTabContainer;

// class LLPanelProfileSecondLife;
// class LLPanelProfileWeb;
// class LLPanelProfilePicks;
// class LLPanelProfileFirstLife;
// class LLPanelProfileNotes;

class LLAvatarName;
class LLButton;
class LLCheckBoxCtrl;
class LLComboBox;
class LLIconCtrl;
class LLTabContainer;
class LLTextBox;
class LLTextureCtrl;
class LLMediaCtrl;
class LLGroupList;
class LLTextBase;
class LLMenuButton;
class LLLineEditor;
class LLTextEditor;
class LLPanelProfileClassifieds;
class LLPanelProfilePicks;
class LLProfileImageCtrl;
class LLViewerFetchedTexture;


/**
* Panel for displaying Avatar's second life related info.
*/
class LLPanelProfileSecondLife
    : public LLPanelProfilePropertiesProcessorTab
    , public LLFriendObserver
    , public LLVoiceClientStatusObserver
{
public:
    LLPanelProfileSecondLife();
    /*virtual*/ ~LLPanelProfileSecondLife();

    void onOpen(const LLSD& key) override;

<<<<<<< HEAD
    bool handleDragAndDrop(S32 x, S32 y, MASK mask, bool drop,
                                   EDragAndDropType cargo_type,
                                   void* cargo_data,
                                   EAcceptance* accept,
                                   std::string& tooltip_msg) override;

	/**
	 * LLFriendObserver trigger
	 */
	void changed(U32 mask) override;
=======
    /**
     * LLFriendObserver trigger
     */
    void changed(U32 mask) override;
>>>>>>> e1623bb2

    // Implements LLVoiceClientStatusObserver::onChange() to enable the call
    // button when voice is available
    void onChange(EStatusType status, const std::string &channelURI, bool proximal) override;

    void setAvatarId(const LLUUID& avatar_id) override;

<<<<<<< HEAD
	bool postBuild() override;
=======
    BOOL postBuild() override;
>>>>>>> e1623bb2

    void resetData() override;

    void refreshName();

    void onAvatarNameCache(const LLUUID& agent_id, const LLAvatarName& av_name);

    void setProfileImageUploading(bool loading);
    void setProfileImageUploaded(const LLUUID &image_asset_id);

    bool hasUnsavedChanges() override;
    void commitUnsavedChanges() override;

    void processProperties(void* data, EAvatarProcessorType type) override;

protected:
    /**
     * Process profile related data received from server.
     */
    void processProfileProperties(const LLAvatarData* avatar_data);

    /**
     * Fills common for Avatar profile and My Profile fields.
     */
    void fillCommonData(const LLAvatarData* avatar_data);

    /**
     * Fills partner data.
     */
    void fillPartnerData(const LLAvatarData* avatar_data);

    /**
     * Fills account status.
     */
    void fillAccountStatus(const LLAvatarData* avatar_data);

    /**
     * Sets permissions specific icon
     */
    void fillRightsData();

    /**
     * Fills user name, display name, age.
     */
    void fillAgeData(const LLAvatarData* avatar_data);

<<<<<<< HEAD
    void onImageLoaded(bool success, LLViewerFetchedTexture *imagep);
    static void onImageLoaded(bool success,
                              LLViewerFetchedTexture *src_vi,
                              LLImageRaw* src,
                              LLImageRaw* aux_src,
                              S32 discard_level,
                              bool final,
                              void* userdata);

	/**
	 * Displays avatar's online status if possible.
	 *
	 * Requirements from EXT-3880:
	 * For friends:
	 * - Online when online and privacy settings allow to show
	 * - Offline when offline and privacy settings allow to show
	 * - Else: nothing
	 * For other avatars:
	 *	- Online when online and was not set in Preferences/"Only Friends & Groups can see when I am online"
	 *	- Else: Offline
	 */
	void updateOnlineStatus();
	void processOnlineStatus(bool is_friend, bool show_online, bool online);
=======
    void onImageLoaded(BOOL success, LLViewerFetchedTexture *imagep);

    /**
     * Displays avatar's online status if possible.
     *
     * Requirements from EXT-3880:
     * For friends:
     * - Online when online and privacy settings allow to show
     * - Offline when offline and privacy settings allow to show
     * - Else: nothing
     * For other avatars:
     *  - Online when online and was not set in Preferences/"Only Friends & Groups can see when I am online"
     *  - Else: Offline
     */
    void updateOnlineStatus();
    void processOnlineStatus(bool is_friend, bool show_online, bool online);
>>>>>>> e1623bb2

private:
    void setLoaded() override;
    void onCommitMenu(const LLSD& userdata);
    bool onEnableMenu(const LLSD& userdata);
    bool onCheckMenu(const LLSD& userdata);
    void onAvatarNameCacheSetName(const LLUUID& id, const LLAvatarName& av_name);

    void setDescriptionText(const std::string &text);
    void onSetDescriptionDirty();
    void onShowInSearchCallback();
    void onHideAgeCallback();
    void onSaveDescriptionChanges();
    void onDiscardDescriptionChanges();
    void onShowAgentPermissionsDialog();
    void onShowAgentProfileTexture();
    void onShowTexturePicker();
    void onCommitProfileImage(const LLUUID& id);

private:
    typedef std::map<std::string, LLUUID> group_map_t;
    group_map_t             mGroups;
    void                    openGroupProfile();

    LLGroupList*        mGroupList;
    LLComboBox*         mShowInSearchCombo;
    LLComboBox*         mHideAgeCombo;
    LLProfileImageCtrl* mSecondLifePic;
    LLPanel*            mSecondLifePicLayout;
    LLTextEditor*       mDescriptionEdit;
    LLMenuButton*       mAgentActionMenuButton;
    LLButton*           mSaveDescriptionChanges;
    LLButton*           mDiscardDescriptionChanges;
    LLIconCtrl*         mCanSeeOnlineIcon;
    LLIconCtrl*         mCantSeeOnlineIcon;
    LLIconCtrl*         mCanSeeOnMapIcon;
    LLIconCtrl*         mCantSeeOnMapIcon;
    LLIconCtrl*         mCanEditObjectsIcon;
    LLIconCtrl*         mCantEditObjectsIcon;

    LLHandle<LLFloater> mFloaterPermissionsHandle;
    LLHandle<LLFloater> mFloaterProfileTextureHandle;
    LLHandle<LLFloater> mFloaterTexturePickerHandle;

    bool                mHasUnsavedDescriptionChanges;
    bool                mVoiceStatus;
    bool                mWaitingForImageUpload;
    bool                mAllowPublish;
    bool                mHideAge;
    std::string         mDescriptionText;
    boost::signals2::connection mAvatarNameCacheConnection;
};


/**
* Panel for displaying Avatar's web profile and home page.
*/
class LLPanelProfileWeb
    : public LLPanelProfileTab
    , public LLViewerMediaObserver
{
public:
    LLPanelProfileWeb();
    /*virtual*/ ~LLPanelProfileWeb();

<<<<<<< HEAD
	void onOpen(const LLSD& key) override;

	bool postBuild() override;
=======
    void onOpen(const LLSD& key) override;
>>>>>>> e1623bb2

    BOOL postBuild() override;

    void resetData() override;

    /**
     * Loads web profile.
     */
    void updateData() override;

    void handleMediaEvent(LLPluginClassMedia* self, EMediaEvent event) override;

    void onAvatarNameCache(const LLUUID& agent_id, const LLAvatarName& av_name);

protected:
    void onCommitLoad(LLUICtrl* ctrl);

private:
    std::string         mURLHome;
    std::string         mURLWebProfile;
    LLMediaCtrl*        mWebBrowser;

    LLFrameTimer        mPerformanceTimer;
    bool                mFirstNavigate;

    boost::signals2::connection mAvatarNameCacheConnection;
};

/**
* Panel for displaying Avatar's first life related info.
*/
class LLPanelProfileFirstLife
    : public LLPanelProfilePropertiesProcessorTab
{
public:
    LLPanelProfileFirstLife();
    /*virtual*/ ~LLPanelProfileFirstLife();

    void onOpen(const LLSD& key) override;

<<<<<<< HEAD
	bool postBuild() override;
=======
    BOOL postBuild() override;
>>>>>>> e1623bb2

    void processProperties(void* data, EAvatarProcessorType type) override;
    void processProperties(const LLAvatarData* avatar_data);

    void resetData() override;

    void setProfileImageUploading(bool loading);
    void setProfileImageUploaded(const LLUUID &image_asset_id);

    bool hasUnsavedChanges() override { return mHasUnsavedChanges; }
    void commitUnsavedChanges() override;

protected:
    void setLoaded() override;

    void onUploadPhoto();
    void onChangePhoto();
    void onRemovePhoto();
    void onCommitPhoto(const LLUUID& id);
    void setDescriptionText(const std::string &text);
    void onSetDescriptionDirty();
    void onSaveDescriptionChanges();
    void onDiscardDescriptionChanges();

    LLTextEditor*   mDescriptionEdit;
    LLProfileImageCtrl* mPicture;
    LLButton* mUploadPhoto;
    LLButton* mChangePhoto;
    LLButton* mRemovePhoto;
    LLButton* mSaveChanges;
    LLButton* mDiscardChanges;

    LLHandle<LLFloater> mFloaterTexturePickerHandle;

    std::string     mCurrentDescription;
    bool            mHasUnsavedChanges;
};

/**
 * Panel for displaying Avatar's notes and modifying friend's rights.
 */
class LLPanelProfileNotes
    : public LLPanelProfilePropertiesProcessorTab
{
public:
    LLPanelProfileNotes();
    /*virtual*/ ~LLPanelProfileNotes();

<<<<<<< HEAD
	bool postBuild() override;
=======
    void onOpen(const LLSD& key) override;
>>>>>>> e1623bb2

    BOOL postBuild() override;

    void processProperties(void* data, EAvatarProcessorType type) override;
    void processProperties(const LLAvatarData* avatar_data);

    void resetData() override;

    bool hasUnsavedChanges() override { return mHasUnsavedChanges; }
    void commitUnsavedChanges() override;

protected:
    void setNotesText(const std::string &text);
    void onSetNotesDirty();
    void onSaveNotesChanges();
    void onDiscardNotesChanges();

    LLTextEditor*       mNotesEditor;
    LLButton* mSaveChanges;
    LLButton* mDiscardChanges;

    std::string     mCurrentNotes;
    bool            mHasUnsavedChanges;
};


/**
* Container panel for the profile tabs
*/
class LLPanelProfile
    : public LLPanelProfileTab
{
public:
    LLPanelProfile();
    /*virtual*/ ~LLPanelProfile();

    bool postBuild() override;

    void updateData() override;
    void refreshName();

    void onOpen(const LLSD& key) override;

    void createPick(const LLPickData &data);
    void showPick(const LLUUID& pick_id = LLUUID::null);
    bool isPickTabSelected();
    bool isNotesTabSelected();
    bool hasUnsavedChanges() override;
    bool hasUnpublishedClassifieds();
    void commitUnsavedChanges() override;

    void showClassified(const LLUUID& classified_id = LLUUID::null, bool edit = false);
    void createClassified();

private:
    void onTabChange();

    LLPanelProfileSecondLife*   mPanelSecondlife;
    LLPanelProfileWeb*          mPanelWeb;
    LLPanelProfilePicks*        mPanelPicks;
    LLPanelProfileClassifieds*  mPanelClassifieds;
    LLPanelProfileFirstLife*    mPanelFirstlife;
    LLPanelProfileNotes*        mPanelNotes;
    LLTabContainer*             mTabContainer;
};

#endif //LL_LLPANELPROFILE_H<|MERGE_RESOLUTION|>--- conflicted
+++ resolved
@@ -1,434 +1,383 @@
-/**
-* @file llpanelprofile.h
-* @brief Profile panel
-*
-* $LicenseInfo:firstyear=2022&license=viewerlgpl$
-* Second Life Viewer Source Code
-* Copyright (C) 2022, Linden Research, Inc.
-*
-* This library is free software; you can redistribute it and/or
-* modify it under the terms of the GNU Lesser General Public
-* License as published by the Free Software Foundation;
-* version 2.1 of the License only.
-*
-* This library is distributed in the hope that it will be useful,
-* but WITHOUT ANY WARRANTY; without even the implied warranty of
-* MERCHANTABILITY or FITNESS FOR A PARTICULAR PURPOSE.  See the GNU
-* Lesser General Public License for more details.
-*
-* You should have received a copy of the GNU Lesser General Public
-* License along with this library; if not, write to the Free Software
-* Foundation, Inc., 51 Franklin Street, Fifth Floor, Boston, MA  02110-1301  USA
-*
-* Linden Research, Inc., 945 Battery Street, San Francisco, CA  94111  USA
-* $/LicenseInfo$
-*/
-
-#ifndef LL_LLPANELPROFILE_H
-#define LL_LLPANELPROFILE_H
-
-#include "llavatarpropertiesprocessor.h"
-#include "llcallingcard.h"
-#include "llfloater.h"
-#include "llpanel.h"
-#include "llpanelavatar.h"
-#include "llmediactrl.h"
-#include "llvoiceclient.h"
-
-// class LLPanelProfileClassifieds;
-// class LLTabContainer;
-
-// class LLPanelProfileSecondLife;
-// class LLPanelProfileWeb;
-// class LLPanelProfilePicks;
-// class LLPanelProfileFirstLife;
-// class LLPanelProfileNotes;
-
-class LLAvatarName;
-class LLButton;
-class LLCheckBoxCtrl;
-class LLComboBox;
-class LLIconCtrl;
-class LLTabContainer;
-class LLTextBox;
-class LLTextureCtrl;
-class LLMediaCtrl;
-class LLGroupList;
-class LLTextBase;
-class LLMenuButton;
-class LLLineEditor;
-class LLTextEditor;
-class LLPanelProfileClassifieds;
-class LLPanelProfilePicks;
-class LLProfileImageCtrl;
-class LLViewerFetchedTexture;
-
-
-/**
-* Panel for displaying Avatar's second life related info.
-*/
-class LLPanelProfileSecondLife
-    : public LLPanelProfilePropertiesProcessorTab
-    , public LLFriendObserver
-    , public LLVoiceClientStatusObserver
-{
-public:
-    LLPanelProfileSecondLife();
-    /*virtual*/ ~LLPanelProfileSecondLife();
-
-    void onOpen(const LLSD& key) override;
-
-<<<<<<< HEAD
-    bool handleDragAndDrop(S32 x, S32 y, MASK mask, bool drop,
-                                   EDragAndDropType cargo_type,
-                                   void* cargo_data,
-                                   EAcceptance* accept,
-                                   std::string& tooltip_msg) override;
-
-	/**
-	 * LLFriendObserver trigger
-	 */
-	void changed(U32 mask) override;
-=======
-    /**
-     * LLFriendObserver trigger
-     */
-    void changed(U32 mask) override;
->>>>>>> e1623bb2
-
-    // Implements LLVoiceClientStatusObserver::onChange() to enable the call
-    // button when voice is available
-    void onChange(EStatusType status, const std::string &channelURI, bool proximal) override;
-
-    void setAvatarId(const LLUUID& avatar_id) override;
-
-<<<<<<< HEAD
-	bool postBuild() override;
-=======
-    BOOL postBuild() override;
->>>>>>> e1623bb2
-
-    void resetData() override;
-
-    void refreshName();
-
-    void onAvatarNameCache(const LLUUID& agent_id, const LLAvatarName& av_name);
-
-    void setProfileImageUploading(bool loading);
-    void setProfileImageUploaded(const LLUUID &image_asset_id);
-
-    bool hasUnsavedChanges() override;
-    void commitUnsavedChanges() override;
-
-    void processProperties(void* data, EAvatarProcessorType type) override;
-
-protected:
-    /**
-     * Process profile related data received from server.
-     */
-    void processProfileProperties(const LLAvatarData* avatar_data);
-
-    /**
-     * Fills common for Avatar profile and My Profile fields.
-     */
-    void fillCommonData(const LLAvatarData* avatar_data);
-
-    /**
-     * Fills partner data.
-     */
-    void fillPartnerData(const LLAvatarData* avatar_data);
-
-    /**
-     * Fills account status.
-     */
-    void fillAccountStatus(const LLAvatarData* avatar_data);
-
-    /**
-     * Sets permissions specific icon
-     */
-    void fillRightsData();
-
-    /**
-     * Fills user name, display name, age.
-     */
-    void fillAgeData(const LLAvatarData* avatar_data);
-
-<<<<<<< HEAD
-    void onImageLoaded(bool success, LLViewerFetchedTexture *imagep);
-    static void onImageLoaded(bool success,
-                              LLViewerFetchedTexture *src_vi,
-                              LLImageRaw* src,
-                              LLImageRaw* aux_src,
-                              S32 discard_level,
-                              bool final,
-                              void* userdata);
-
-	/**
-	 * Displays avatar's online status if possible.
-	 *
-	 * Requirements from EXT-3880:
-	 * For friends:
-	 * - Online when online and privacy settings allow to show
-	 * - Offline when offline and privacy settings allow to show
-	 * - Else: nothing
-	 * For other avatars:
-	 *	- Online when online and was not set in Preferences/"Only Friends & Groups can see when I am online"
-	 *	- Else: Offline
-	 */
-	void updateOnlineStatus();
-	void processOnlineStatus(bool is_friend, bool show_online, bool online);
-=======
-    void onImageLoaded(BOOL success, LLViewerFetchedTexture *imagep);
-
-    /**
-     * Displays avatar's online status if possible.
-     *
-     * Requirements from EXT-3880:
-     * For friends:
-     * - Online when online and privacy settings allow to show
-     * - Offline when offline and privacy settings allow to show
-     * - Else: nothing
-     * For other avatars:
-     *  - Online when online and was not set in Preferences/"Only Friends & Groups can see when I am online"
-     *  - Else: Offline
-     */
-    void updateOnlineStatus();
-    void processOnlineStatus(bool is_friend, bool show_online, bool online);
->>>>>>> e1623bb2
-
-private:
-    void setLoaded() override;
-    void onCommitMenu(const LLSD& userdata);
-    bool onEnableMenu(const LLSD& userdata);
-    bool onCheckMenu(const LLSD& userdata);
-    void onAvatarNameCacheSetName(const LLUUID& id, const LLAvatarName& av_name);
-
-    void setDescriptionText(const std::string &text);
-    void onSetDescriptionDirty();
-    void onShowInSearchCallback();
-    void onHideAgeCallback();
-    void onSaveDescriptionChanges();
-    void onDiscardDescriptionChanges();
-    void onShowAgentPermissionsDialog();
-    void onShowAgentProfileTexture();
-    void onShowTexturePicker();
-    void onCommitProfileImage(const LLUUID& id);
-
-private:
-    typedef std::map<std::string, LLUUID> group_map_t;
-    group_map_t             mGroups;
-    void                    openGroupProfile();
-
-    LLGroupList*        mGroupList;
-    LLComboBox*         mShowInSearchCombo;
-    LLComboBox*         mHideAgeCombo;
-    LLProfileImageCtrl* mSecondLifePic;
-    LLPanel*            mSecondLifePicLayout;
-    LLTextEditor*       mDescriptionEdit;
-    LLMenuButton*       mAgentActionMenuButton;
-    LLButton*           mSaveDescriptionChanges;
-    LLButton*           mDiscardDescriptionChanges;
-    LLIconCtrl*         mCanSeeOnlineIcon;
-    LLIconCtrl*         mCantSeeOnlineIcon;
-    LLIconCtrl*         mCanSeeOnMapIcon;
-    LLIconCtrl*         mCantSeeOnMapIcon;
-    LLIconCtrl*         mCanEditObjectsIcon;
-    LLIconCtrl*         mCantEditObjectsIcon;
-
-    LLHandle<LLFloater> mFloaterPermissionsHandle;
-    LLHandle<LLFloater> mFloaterProfileTextureHandle;
-    LLHandle<LLFloater> mFloaterTexturePickerHandle;
-
-    bool                mHasUnsavedDescriptionChanges;
-    bool                mVoiceStatus;
-    bool                mWaitingForImageUpload;
-    bool                mAllowPublish;
-    bool                mHideAge;
-    std::string         mDescriptionText;
-    boost::signals2::connection mAvatarNameCacheConnection;
-};
-
-
-/**
-* Panel for displaying Avatar's web profile and home page.
-*/
-class LLPanelProfileWeb
-    : public LLPanelProfileTab
-    , public LLViewerMediaObserver
-{
-public:
-    LLPanelProfileWeb();
-    /*virtual*/ ~LLPanelProfileWeb();
-
-<<<<<<< HEAD
-	void onOpen(const LLSD& key) override;
-
-	bool postBuild() override;
-=======
-    void onOpen(const LLSD& key) override;
->>>>>>> e1623bb2
-
-    BOOL postBuild() override;
-
-    void resetData() override;
-
-    /**
-     * Loads web profile.
-     */
-    void updateData() override;
-
-    void handleMediaEvent(LLPluginClassMedia* self, EMediaEvent event) override;
-
-    void onAvatarNameCache(const LLUUID& agent_id, const LLAvatarName& av_name);
-
-protected:
-    void onCommitLoad(LLUICtrl* ctrl);
-
-private:
-    std::string         mURLHome;
-    std::string         mURLWebProfile;
-    LLMediaCtrl*        mWebBrowser;
-
-    LLFrameTimer        mPerformanceTimer;
-    bool                mFirstNavigate;
-
-    boost::signals2::connection mAvatarNameCacheConnection;
-};
-
-/**
-* Panel for displaying Avatar's first life related info.
-*/
-class LLPanelProfileFirstLife
-    : public LLPanelProfilePropertiesProcessorTab
-{
-public:
-    LLPanelProfileFirstLife();
-    /*virtual*/ ~LLPanelProfileFirstLife();
-
-    void onOpen(const LLSD& key) override;
-
-<<<<<<< HEAD
-	bool postBuild() override;
-=======
-    BOOL postBuild() override;
->>>>>>> e1623bb2
-
-    void processProperties(void* data, EAvatarProcessorType type) override;
-    void processProperties(const LLAvatarData* avatar_data);
-
-    void resetData() override;
-
-    void setProfileImageUploading(bool loading);
-    void setProfileImageUploaded(const LLUUID &image_asset_id);
-
-    bool hasUnsavedChanges() override { return mHasUnsavedChanges; }
-    void commitUnsavedChanges() override;
-
-protected:
-    void setLoaded() override;
-
-    void onUploadPhoto();
-    void onChangePhoto();
-    void onRemovePhoto();
-    void onCommitPhoto(const LLUUID& id);
-    void setDescriptionText(const std::string &text);
-    void onSetDescriptionDirty();
-    void onSaveDescriptionChanges();
-    void onDiscardDescriptionChanges();
-
-    LLTextEditor*   mDescriptionEdit;
-    LLProfileImageCtrl* mPicture;
-    LLButton* mUploadPhoto;
-    LLButton* mChangePhoto;
-    LLButton* mRemovePhoto;
-    LLButton* mSaveChanges;
-    LLButton* mDiscardChanges;
-
-    LLHandle<LLFloater> mFloaterTexturePickerHandle;
-
-    std::string     mCurrentDescription;
-    bool            mHasUnsavedChanges;
-};
-
-/**
- * Panel for displaying Avatar's notes and modifying friend's rights.
- */
-class LLPanelProfileNotes
-    : public LLPanelProfilePropertiesProcessorTab
-{
-public:
-    LLPanelProfileNotes();
-    /*virtual*/ ~LLPanelProfileNotes();
-
-<<<<<<< HEAD
-	bool postBuild() override;
-=======
-    void onOpen(const LLSD& key) override;
->>>>>>> e1623bb2
-
-    BOOL postBuild() override;
-
-    void processProperties(void* data, EAvatarProcessorType type) override;
-    void processProperties(const LLAvatarData* avatar_data);
-
-    void resetData() override;
-
-    bool hasUnsavedChanges() override { return mHasUnsavedChanges; }
-    void commitUnsavedChanges() override;
-
-protected:
-    void setNotesText(const std::string &text);
-    void onSetNotesDirty();
-    void onSaveNotesChanges();
-    void onDiscardNotesChanges();
-
-    LLTextEditor*       mNotesEditor;
-    LLButton* mSaveChanges;
-    LLButton* mDiscardChanges;
-
-    std::string     mCurrentNotes;
-    bool            mHasUnsavedChanges;
-};
-
-
-/**
-* Container panel for the profile tabs
-*/
-class LLPanelProfile
-    : public LLPanelProfileTab
-{
-public:
-    LLPanelProfile();
-    /*virtual*/ ~LLPanelProfile();
-
-    bool postBuild() override;
-
-    void updateData() override;
-    void refreshName();
-
-    void onOpen(const LLSD& key) override;
-
-    void createPick(const LLPickData &data);
-    void showPick(const LLUUID& pick_id = LLUUID::null);
-    bool isPickTabSelected();
-    bool isNotesTabSelected();
-    bool hasUnsavedChanges() override;
-    bool hasUnpublishedClassifieds();
-    void commitUnsavedChanges() override;
-
-    void showClassified(const LLUUID& classified_id = LLUUID::null, bool edit = false);
-    void createClassified();
-
-private:
-    void onTabChange();
-
-    LLPanelProfileSecondLife*   mPanelSecondlife;
-    LLPanelProfileWeb*          mPanelWeb;
-    LLPanelProfilePicks*        mPanelPicks;
-    LLPanelProfileClassifieds*  mPanelClassifieds;
-    LLPanelProfileFirstLife*    mPanelFirstlife;
-    LLPanelProfileNotes*        mPanelNotes;
-    LLTabContainer*             mTabContainer;
-};
-
-#endif //LL_LLPANELPROFILE_H+/**
+* @file llpanelprofile.h
+* @brief Profile panel
+*
+* $LicenseInfo:firstyear=2022&license=viewerlgpl$
+* Second Life Viewer Source Code
+* Copyright (C) 2022, Linden Research, Inc.
+*
+* This library is free software; you can redistribute it and/or
+* modify it under the terms of the GNU Lesser General Public
+* License as published by the Free Software Foundation;
+* version 2.1 of the License only.
+*
+* This library is distributed in the hope that it will be useful,
+* but WITHOUT ANY WARRANTY; without even the implied warranty of
+* MERCHANTABILITY or FITNESS FOR A PARTICULAR PURPOSE.  See the GNU
+* Lesser General Public License for more details.
+*
+* You should have received a copy of the GNU Lesser General Public
+* License along with this library; if not, write to the Free Software
+* Foundation, Inc., 51 Franklin Street, Fifth Floor, Boston, MA  02110-1301  USA
+*
+* Linden Research, Inc., 945 Battery Street, San Francisco, CA  94111  USA
+* $/LicenseInfo$
+*/
+
+#ifndef LL_LLPANELPROFILE_H
+#define LL_LLPANELPROFILE_H
+
+#include "llavatarpropertiesprocessor.h"
+#include "llcallingcard.h"
+#include "llfloater.h"
+#include "llpanel.h"
+#include "llpanelavatar.h"
+#include "llmediactrl.h"
+#include "llvoiceclient.h"
+
+// class LLPanelProfileClassifieds;
+// class LLTabContainer;
+
+// class LLPanelProfileSecondLife;
+// class LLPanelProfileWeb;
+// class LLPanelProfilePicks;
+// class LLPanelProfileFirstLife;
+// class LLPanelProfileNotes;
+
+class LLAvatarName;
+class LLButton;
+class LLCheckBoxCtrl;
+class LLComboBox;
+class LLIconCtrl;
+class LLTabContainer;
+class LLTextBox;
+class LLTextureCtrl;
+class LLMediaCtrl;
+class LLGroupList;
+class LLTextBase;
+class LLMenuButton;
+class LLLineEditor;
+class LLTextEditor;
+class LLPanelProfileClassifieds;
+class LLPanelProfilePicks;
+class LLProfileImageCtrl;
+class LLViewerFetchedTexture;
+
+
+/**
+* Panel for displaying Avatar's second life related info.
+*/
+class LLPanelProfileSecondLife
+    : public LLPanelProfilePropertiesProcessorTab
+    , public LLFriendObserver
+    , public LLVoiceClientStatusObserver
+{
+public:
+    LLPanelProfileSecondLife();
+    /*virtual*/ ~LLPanelProfileSecondLife();
+
+    void onOpen(const LLSD& key) override;
+
+    bool handleDragAndDrop(S32 x, S32 y, MASK mask, bool drop,
+                                   EDragAndDropType cargo_type,
+                                   void* cargo_data,
+                                   EAcceptance* accept,
+                                   std::string& tooltip_msg) override;
+
+    /**
+     * LLFriendObserver trigger
+     */
+    void changed(U32 mask) override;
+
+    // Implements LLVoiceClientStatusObserver::onChange() to enable the call
+    // button when voice is available
+    void onChange(EStatusType status, const std::string &channelURI, bool proximal) override;
+
+    void setAvatarId(const LLUUID& avatar_id) override;
+
+    bool postBuild() override;
+
+    void resetData() override;
+
+    void refreshName();
+
+    void onAvatarNameCache(const LLUUID& agent_id, const LLAvatarName& av_name);
+
+    void setProfileImageUploading(bool loading);
+    void setProfileImageUploaded(const LLUUID &image_asset_id);
+
+    bool hasUnsavedChanges() override;
+    void commitUnsavedChanges() override;
+
+    void processProperties(void* data, EAvatarProcessorType type) override;
+
+protected:
+    /**
+     * Process profile related data received from server.
+     */
+    void processProfileProperties(const LLAvatarData* avatar_data);
+
+    /**
+     * Fills common for Avatar profile and My Profile fields.
+     */
+    void fillCommonData(const LLAvatarData* avatar_data);
+
+    /**
+     * Fills partner data.
+     */
+    void fillPartnerData(const LLAvatarData* avatar_data);
+
+    /**
+     * Fills account status.
+     */
+    void fillAccountStatus(const LLAvatarData* avatar_data);
+
+    /**
+     * Sets permissions specific icon
+     */
+    void fillRightsData();
+
+    /**
+     * Fills user name, display name, age.
+     */
+    void fillAgeData(const LLAvatarData* avatar_data);
+
+    void onImageLoaded(bool success, LLViewerFetchedTexture *imagep);
+
+    /**
+     * Displays avatar's online status if possible.
+     *
+     * Requirements from EXT-3880:
+     * For friends:
+     * - Online when online and privacy settings allow to show
+     * - Offline when offline and privacy settings allow to show
+     * - Else: nothing
+     * For other avatars:
+     *  - Online when online and was not set in Preferences/"Only Friends & Groups can see when I am online"
+     *  - Else: Offline
+     */
+    void updateOnlineStatus();
+    void processOnlineStatus(bool is_friend, bool show_online, bool online);
+
+private:
+    void setLoaded() override;
+    void onCommitMenu(const LLSD& userdata);
+    bool onEnableMenu(const LLSD& userdata);
+    bool onCheckMenu(const LLSD& userdata);
+    void onAvatarNameCacheSetName(const LLUUID& id, const LLAvatarName& av_name);
+
+    void setDescriptionText(const std::string &text);
+    void onSetDescriptionDirty();
+    void onShowInSearchCallback();
+    void onHideAgeCallback();
+    void onSaveDescriptionChanges();
+    void onDiscardDescriptionChanges();
+    void onShowAgentPermissionsDialog();
+    void onShowAgentProfileTexture();
+    void onShowTexturePicker();
+    void onCommitProfileImage(const LLUUID& id);
+
+private:
+    typedef std::map<std::string, LLUUID> group_map_t;
+    group_map_t             mGroups;
+    void                    openGroupProfile();
+
+    LLGroupList*        mGroupList;
+    LLComboBox*         mShowInSearchCombo;
+    LLComboBox*         mHideAgeCombo;
+    LLProfileImageCtrl* mSecondLifePic;
+    LLPanel*            mSecondLifePicLayout;
+    LLTextEditor*       mDescriptionEdit;
+    LLMenuButton*       mAgentActionMenuButton;
+    LLButton*           mSaveDescriptionChanges;
+    LLButton*           mDiscardDescriptionChanges;
+    LLIconCtrl*         mCanSeeOnlineIcon;
+    LLIconCtrl*         mCantSeeOnlineIcon;
+    LLIconCtrl*         mCanSeeOnMapIcon;
+    LLIconCtrl*         mCantSeeOnMapIcon;
+    LLIconCtrl*         mCanEditObjectsIcon;
+    LLIconCtrl*         mCantEditObjectsIcon;
+
+    LLHandle<LLFloater> mFloaterPermissionsHandle;
+    LLHandle<LLFloater> mFloaterProfileTextureHandle;
+    LLHandle<LLFloater> mFloaterTexturePickerHandle;
+
+    bool                mHasUnsavedDescriptionChanges;
+    bool                mVoiceStatus;
+    bool                mWaitingForImageUpload;
+    bool                mAllowPublish;
+    bool                mHideAge;
+    std::string         mDescriptionText;
+    boost::signals2::connection mAvatarNameCacheConnection;
+};
+
+
+/**
+* Panel for displaying Avatar's web profile and home page.
+*/
+class LLPanelProfileWeb
+    : public LLPanelProfileTab
+    , public LLViewerMediaObserver
+{
+public:
+    LLPanelProfileWeb();
+    /*virtual*/ ~LLPanelProfileWeb();
+
+    void onOpen(const LLSD& key) override;
+
+    bool postBuild() override;
+
+    void resetData() override;
+
+    /**
+     * Loads web profile.
+     */
+    void updateData() override;
+
+    void handleMediaEvent(LLPluginClassMedia* self, EMediaEvent event) override;
+
+    void onAvatarNameCache(const LLUUID& agent_id, const LLAvatarName& av_name);
+
+protected:
+    void onCommitLoad(LLUICtrl* ctrl);
+
+private:
+    std::string         mURLHome;
+    std::string         mURLWebProfile;
+    LLMediaCtrl*        mWebBrowser;
+
+    LLFrameTimer        mPerformanceTimer;
+    bool                mFirstNavigate;
+
+    boost::signals2::connection mAvatarNameCacheConnection;
+};
+
+/**
+* Panel for displaying Avatar's first life related info.
+*/
+class LLPanelProfileFirstLife
+    : public LLPanelProfilePropertiesProcessorTab
+{
+public:
+    LLPanelProfileFirstLife();
+    /*virtual*/ ~LLPanelProfileFirstLife();
+
+    void onOpen(const LLSD& key) override;
+
+    bool postBuild() override;
+
+    void processProperties(void* data, EAvatarProcessorType type) override;
+    void processProperties(const LLAvatarData* avatar_data);
+
+    void resetData() override;
+
+    void setProfileImageUploading(bool loading);
+    void setProfileImageUploaded(const LLUUID &image_asset_id);
+
+    bool hasUnsavedChanges() override { return mHasUnsavedChanges; }
+    void commitUnsavedChanges() override;
+
+protected:
+    void setLoaded() override;
+
+    void onUploadPhoto();
+    void onChangePhoto();
+    void onRemovePhoto();
+    void onCommitPhoto(const LLUUID& id);
+    void setDescriptionText(const std::string &text);
+    void onSetDescriptionDirty();
+    void onSaveDescriptionChanges();
+    void onDiscardDescriptionChanges();
+
+    LLTextEditor*   mDescriptionEdit;
+    LLProfileImageCtrl* mPicture;
+    LLButton* mUploadPhoto;
+    LLButton* mChangePhoto;
+    LLButton* mRemovePhoto;
+    LLButton* mSaveChanges;
+    LLButton* mDiscardChanges;
+
+    LLHandle<LLFloater> mFloaterTexturePickerHandle;
+
+    std::string     mCurrentDescription;
+    bool            mHasUnsavedChanges;
+};
+
+/**
+ * Panel for displaying Avatar's notes and modifying friend's rights.
+ */
+class LLPanelProfileNotes
+    : public LLPanelProfilePropertiesProcessorTab
+{
+public:
+    LLPanelProfileNotes();
+    /*virtual*/ ~LLPanelProfileNotes();
+
+    void onOpen(const LLSD& key) override;
+
+    bool postBuild() override;
+
+    void processProperties(void* data, EAvatarProcessorType type) override;
+    void processProperties(const LLAvatarData* avatar_data);
+
+    void resetData() override;
+
+    bool hasUnsavedChanges() override { return mHasUnsavedChanges; }
+    void commitUnsavedChanges() override;
+
+protected:
+    void setNotesText(const std::string &text);
+    void onSetNotesDirty();
+    void onSaveNotesChanges();
+    void onDiscardNotesChanges();
+
+    LLTextEditor*       mNotesEditor;
+    LLButton* mSaveChanges;
+    LLButton* mDiscardChanges;
+
+    std::string     mCurrentNotes;
+    bool            mHasUnsavedChanges;
+};
+
+
+/**
+* Container panel for the profile tabs
+*/
+class LLPanelProfile
+    : public LLPanelProfileTab
+{
+public:
+    LLPanelProfile();
+    /*virtual*/ ~LLPanelProfile();
+
+    bool postBuild() override;
+
+    void updateData() override;
+    void refreshName();
+
+    void onOpen(const LLSD& key) override;
+
+    void createPick(const LLPickData &data);
+    void showPick(const LLUUID& pick_id = LLUUID::null);
+    bool isPickTabSelected();
+    bool isNotesTabSelected();
+    bool hasUnsavedChanges() override;
+    bool hasUnpublishedClassifieds();
+    void commitUnsavedChanges() override;
+
+    void showClassified(const LLUUID& classified_id = LLUUID::null, bool edit = false);
+    void createClassified();
+
+private:
+    void onTabChange();
+
+    LLPanelProfileSecondLife*   mPanelSecondlife;
+    LLPanelProfileWeb*          mPanelWeb;
+    LLPanelProfilePicks*        mPanelPicks;
+    LLPanelProfileClassifieds*  mPanelClassifieds;
+    LLPanelProfileFirstLife*    mPanelFirstlife;
+    LLPanelProfileNotes*        mPanelNotes;
+    LLTabContainer*             mTabContainer;
+};
+
+#endif //LL_LLPANELPROFILE_H