--- conflicted
+++ resolved
@@ -52,23 +52,8 @@
 	LLFloaterTOS(const LLSD& message);
 	virtual ~LLFloaterTOS();
 
-<<<<<<< HEAD
-	// Types of dialog.
-	enum ETOSType
-	{
-		TOS_TOS = 0,
-		TOS_CRITICAL_MESSAGE = 1
-	};
-
 	typedef boost::function<void(bool)> YesNoCallback;
 
-	// Asset_id is overwritten with LLUUID::null when agree is clicked.
-	static LLFloaterTOS* show(ETOSType type, 
-							  const std::string & message, 
-							  const YesNoCallback& callback);
-
-=======
->>>>>>> 89434ef6
 	BOOL postBuild();
 	
 	virtual void draw();
@@ -82,25 +67,10 @@
 	virtual void onNavigateComplete( const EventType& eventIn );
 
 private:
-<<<<<<< HEAD
-	// Asset_id is overwritten with LLUUID::null when agree is clicked.
-	LLFloaterTOS(ETOSType type, 
-				 const std::string & message, 
-				 const YesNoCallback& callback);
-
-private:
-	ETOSType		mType;
 	std::string		mMessage;
 	int				mWebBrowserWindowId;
 	int				mLoadCompleteCount;
 	YesNoCallback	mCallback;
-
-	static LLFloaterTOS* sInstance;
-=======
-	std::string		mMessage;
-	int				mWebBrowserWindowId;
-	int				mLoadCompleteCount;
->>>>>>> 89434ef6
 };
 
 #endif // LL_LLFLOATERTOS_H