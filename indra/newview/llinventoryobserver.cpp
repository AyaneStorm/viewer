--- conflicted
+++ resolved
@@ -1,908 +1,866 @@
-/**
- * @file llinventoryobserver.cpp
- * @brief Implementation of the inventory observers used to track agent inventory.
- *
- * $LicenseInfo:firstyear=2002&license=viewerlgpl$
- * Second Life Viewer Source Code
- * Copyright (C) 2010, Linden Research, Inc.
- *
- * This library is free software; you can redistribute it and/or
- * modify it under the terms of the GNU Lesser General Public
- * License as published by the Free Software Foundation;
- * version 2.1 of the License only.
- *
- * This library is distributed in the hope that it will be useful,
- * but WITHOUT ANY WARRANTY; without even the implied warranty of
- * MERCHANTABILITY or FITNESS FOR A PARTICULAR PURPOSE.  See the GNU
- * Lesser General Public License for more details.
- *
- * You should have received a copy of the GNU Lesser General Public
- * License along with this library; if not, write to the Free Software
- * Foundation, Inc., 51 Franklin Street, Fifth Floor, Boston, MA  02110-1301  USA
- *
- * Linden Research, Inc., 945 Battery Street, San Francisco, CA  94111  USA
- * $/LicenseInfo$
- */
-
-#include "llviewerprecompiledheaders.h"
-
-#include "llinventoryobserver.h"
-
-#include "llassetstorage.h"
-#include "llcrc.h"
-#include "lldir.h"
-#include "llsys.h"
-#include "llxfermanager.h"
-#include "message.h"
-
-#include "llagent.h"
-#include "llagentwearables.h"
-#include "llaisapi.h"
-#include "llfloater.h"
-#include "llfocusmgr.h"
-#include "llinventorymodelbackgroundfetch.h"
-#include "llinventorybridge.h"
-#include "llinventoryfunctions.h"
-#include "llinventorymodel.h"
-#include "llviewermessage.h"
-#include "llviewerwindow.h"
-#include "llviewerregion.h"
-#include "llappviewer.h"
-#include "lldbstrings.h"
-#include "llviewerstats.h"
-#include "llnotificationsutil.h"
-#include "llcallbacklist.h"
-#include "llpreview.h"
-#include "llviewercontrol.h"
-#include "llvoavatarself.h"
-#include "llsdutil.h"
-#include <deque>
-
-const S32 LLInventoryFetchItemsObserver::MAX_INDIVIDUAL_ITEM_REQUESTS = 7;
-const F32 LLInventoryFetchItemsObserver::FETCH_TIMER_EXPIRY = 60.0f;
-
-
-LLInventoryObserver::LLInventoryObserver()
-{
-}
-
-// virtual
-LLInventoryObserver::~LLInventoryObserver()
-{
-}
-
-LLInventoryFetchObserver::LLInventoryFetchObserver(const LLUUID& id)
-{
-    mIDs.clear();
-    if (id != LLUUID::null)
-    {
-        setFetchID(id);
-    }
-}
-
-LLInventoryFetchObserver::LLInventoryFetchObserver(const uuid_vec_t& ids)
-{
-    setFetchIDs(ids);
-}
-
-bool LLInventoryFetchObserver::isFinished() const
-{
-    return mIncomplete.empty();
-}
-
-void LLInventoryFetchObserver::setFetchIDs(const uuid_vec_t& ids)
-{
-    mIDs = ids;
-}
-void LLInventoryFetchObserver::setFetchID(const LLUUID& id)
-{
-    mIDs.clear();
-    mIDs.push_back(id);
-}
-
-
-void LLInventoryCompletionObserver::changed(U32 mask)
-{
-    // scan through the incomplete items and move or erase them as
-    // appropriate.
-    if (!mIncomplete.empty())
-    {
-        for (uuid_vec_t::iterator it = mIncomplete.begin(); it < mIncomplete.end(); )
-        {
-            const LLViewerInventoryItem* item = gInventory.getItem(*it);
-            if (!item)
-            {
-                it = mIncomplete.erase(it);
-                continue;
-            }
-            if (item->isFinished())
-            {
-                mComplete.push_back(*it);
-                it = mIncomplete.erase(it);
-                continue;
-            }
-            ++it;
-        }
-        if (mIncomplete.empty())
-        {
-            done();
-        }
-    }
-}
-
-void LLInventoryCompletionObserver::watchItem(const LLUUID& id)
-{
-    if (id.notNull())
-    {
-        mIncomplete.push_back(id);
-    }
-}
-
-LLInventoryFetchItemsObserver::LLInventoryFetchItemsObserver(const LLUUID& item_id) :
-    LLInventoryFetchObserver(item_id)
-{
-    mIDs.clear();
-    mIDs.push_back(item_id);
-}
-
-LLInventoryFetchItemsObserver::LLInventoryFetchItemsObserver(const uuid_vec_t& item_ids) :
-    LLInventoryFetchObserver(item_ids)
-{
-}
-
-void LLInventoryFetchItemsObserver::changed(U32 mask)
-{
-    LL_DEBUGS("InventoryFetch") << this << " remaining incomplete " << mIncomplete.size()
-             << " complete " << mComplete.size()
-             << " wait period " << mFetchingPeriod.getRemainingTimeF32()
-             << LL_ENDL;
-
-    // scan through the incomplete items and move or erase them as
-    // appropriate.
-    if (!mIncomplete.empty())
-    {
-        if (!LLInventoryModelBackgroundFetch::getInstance()->isEverythingFetched())
-        {
-            // Folders have a priority over items and they download items as well
-            // Wait untill initial folder fetch is done
-            LL_DEBUGS("InventoryFetch") << "Folder fetch in progress, resetting fetch timer" << LL_ENDL;
-
-            mFetchingPeriod.reset();
-            mFetchingPeriod.setTimerExpirySec(FETCH_TIMER_EXPIRY);
-        }
-
-        // Have we exceeded max wait time?
-        bool timeout_expired = mFetchingPeriod.hasExpired();
-
-        for (uuid_vec_t::iterator it = mIncomplete.begin(); it < mIncomplete.end(); )
-        {
-            const LLUUID& item_id = (*it);
-            LLViewerInventoryItem* item = gInventory.getItem(item_id);
-            if (item && item->isFinished())
-            {
-                mComplete.push_back(item_id);
-                it = mIncomplete.erase(it);
-            }
-            else
-            {
-                if (timeout_expired)
-                {
-                    // Just concede that this item hasn't arrived in reasonable time and continue on.
-                    LL_WARNS("InventoryFetch") << "Fetcher timed out when fetching inventory item UUID: " << item_id << LL_ENDL;
-                    it = mIncomplete.erase(it);
-                }
-                else
-                {
-                    // Keep trying.
-                    ++it;
-                }
-            }
-        }
-
-    }
-
-    if (mIncomplete.empty())
-    {
-        LL_DEBUGS("InventoryFetch") << this << " done at remaining incomplete "
-                 << mIncomplete.size() << " complete " << mComplete.size() << LL_ENDL;
-        done();
-    }
-    //LL_INFOS() << "LLInventoryFetchItemsObserver::changed() mComplete size " << mComplete.size() << LL_ENDL;
-    //LL_INFOS() << "LLInventoryFetchItemsObserver::changed() mIncomplete size " << mIncomplete.size() << LL_ENDL;
-}
-
-void fetch_items_from_llsd(const LLSD& items_llsd)
-{
-    if (!items_llsd.size() || gDisconnected) return;
-
-    LLSD body;
-    body[0]["cap_name"] = "FetchInventory2";
-    body[1]["cap_name"] = "FetchLib2";
-    for (S32 i=0; i<items_llsd.size();i++)
-    {
-        if (items_llsd[i]["owner_id"].asString() == gAgent.getID().asString())
-        {
-            body[0]["items"].append(items_llsd[i]);
-            continue;
-        }
-        else if (items_llsd[i]["owner_id"].asString() == ALEXANDRIA_LINDEN_ID.asString())
-        {
-            body[1]["items"].append(items_llsd[i]);
-            continue;
-        }
-    }
-
-    for (S32 i=0; i<body.size(); i++)
-    {
-        if (!gAgent.getRegion())
-        {
-            LL_WARNS() << "Agent's region is null" << LL_ENDL;
-            break;
-        }
-
-        if (0 == body[i]["items"].size()) {
-            LL_DEBUGS() << "Skipping body with no items to fetch" << LL_ENDL;
-            continue;
-        }
-
-        std::string url = gAgent.getRegion()->getCapability(body[i]["cap_name"].asString());
-        if (!url.empty())
-        {
-            body[i]["agent_id"] = gAgent.getID();
-            LLCore::HttpHandler::ptr_t handler(new LLInventoryModel::FetchItemHttpHandler(body[i]));
-            gInventory.requestPost(true, url, body[i], handler, (i ? "Library Item" : "Inventory Item"));
-            continue;
-        }
-        else
-        {
-            LL_WARNS("INVENTORY") << "Failed to get capability." << LL_ENDL;
-        }
-
-    }
-}
-
-void LLInventoryFetchItemsObserver::startFetch()
-{
-    bool aisv3 = AISAPI::isAvailable();
-
-    LLSD items_llsd;
-
-    typedef std::map<LLUUID, uuid_vec_t> requests_by_folders_t;
-    requests_by_folders_t requests;
-    for (uuid_vec_t::const_iterator it = mIDs.begin(); it < mIDs.end(); ++it)
-    {
-        LLViewerInventoryItem* item = gInventory.getItem(*it);
-        if (item && item->isFinished())
-        {
-            // It's complete, so put it on the complete container.
-            mComplete.push_back(*it);
-            continue;
-        }
-
-        // Ignore categories since they're not items.  We
-        // could also just add this to mComplete but not sure what the
-        // side-effects would be, so ignoring to be safe.
-        LLViewerInventoryCategory* cat = gInventory.getCategory(*it);
-        if (cat)
-        {
-            continue;
-        }
-
-        if ((*it).isNull())
-        {
-            LL_WARNS("Inventory") << "Skip fetching for a NULL uuid" << LL_ENDL;
-            continue;
-        }
-
-        // It's incomplete, so put it on the incomplete container, and
-        // pack this on the message.
-        mIncomplete.push_back(*it);
-
-        if (aisv3)
-        {
-            if (item)
-            {
-                LLUUID parent_id = item->getParentUUID();
-                requests[parent_id].push_back(*it);
-            }
-            else
-            {
-                // Can happen for gestures and calling cards if server notified us before they fetched
-                // Request by id without checking for an item.
-                LLInventoryModelBackgroundFetch::getInstance()->scheduleItemFetch(*it);
-            }
-        }
-        else
-        {
-            // Prepare the data to fetch
-            LLSD item_entry;
-            if (item)
-            {
-                item_entry["owner_id"] = item->getPermissions().getOwner();
-            }
-            else
-            {
-                // assume it's agent inventory.
-                item_entry["owner_id"] = gAgent.getID();
-            }
-            item_entry["item_id"] = (*it);
-            items_llsd.append(item_entry);
-        }
-    }
-
-    mFetchingPeriod.reset();
-    mFetchingPeriod.setTimerExpirySec(FETCH_TIMER_EXPIRY);
-
-    if (aisv3)
-    {
-        for (requests_by_folders_t::value_type &folder : requests)
-        {
-            LLViewerInventoryCategory* cat = gInventory.getCategory(folder.first);
-            if (cat)
-            {
-                if (cat->getVersion() == LLViewerInventoryCategory::VERSION_UNKNOWN)
-                {
-                    // start fetching whole folder since it's not ready either way
-                    cat->fetch();
-                }
-                else if (folder.second.size() > MAX_INDIVIDUAL_ITEM_REQUESTS)
-                {
-                    // requesting one by one will take a while
-                    // do whole folder
-                    LLInventoryModelBackgroundFetch::getInstance()->scheduleFolderFetch(folder.first, true);
-                }
-                else if (cat->getViewerDescendentCount() <= folder.second.size()
-                         || cat->getDescendentCount() <= folder.second.size())
-                {
-                    // Start fetching whole folder since we need all items
-                    LLInventoryModelBackgroundFetch::getInstance()->scheduleFolderFetch(folder.first, true);
-                }
-                else
-                {
-                    // get items one by one
-                    for (LLUUID& item_id : folder.second)
-                    {
-                        LLInventoryModelBackgroundFetch::getInstance()->scheduleItemFetch(item_id);
-                    }
-                }
-            }
-            else
-            {
-                // Isn't supposed to happen? We should have all folders
-                // and if item exists, folder is supposed to exist as well.
-                llassert(false);
-                LL_WARNS("Inventory") << "Missing folder: " << folder.first << " fetching items individually" << LL_ENDL;
-
-                // get items one by one
-                for (LLUUID& item_id : folder.second)
-                {
-                    LLInventoryModelBackgroundFetch::getInstance()->scheduleItemFetch(item_id);
-                }
-            }
-        }
-    }
-    else
-    {
-        fetch_items_from_llsd(items_llsd);
-    }
-
-}
-
-LLInventoryFetchDescendentsObserver::LLInventoryFetchDescendentsObserver(const LLUUID& cat_id) :
-    LLInventoryFetchObserver(cat_id)
-{
-}
-
-LLInventoryFetchDescendentsObserver::LLInventoryFetchDescendentsObserver(const uuid_vec_t& cat_ids) :
-    LLInventoryFetchObserver(cat_ids)
-{
-}
-
-// virtual
-void LLInventoryFetchDescendentsObserver::changed(U32 mask)
-{
-    for (uuid_vec_t::iterator it = mIncomplete.begin(); it < mIncomplete.end();)
-    {
-        const LLViewerInventoryCategory* cat = gInventory.getCategory(*it);
-        if (!cat)
-        {
-            it = mIncomplete.erase(it);
-            continue;
-        }
-        if (isCategoryComplete(cat))
-        {
-            mComplete.push_back(*it);
-            it = mIncomplete.erase(it);
-            continue;
-        }
-        ++it;
-    }
-
-    if (mIncomplete.empty())
-    {
-        done();
-    }
-    else
-    {
-        LLInventoryModelBackgroundFetch* fetcher = LLInventoryModelBackgroundFetch::getInstance();
-        if (fetcher->isEverythingFetched()
-            && !fetcher->folderFetchActive())
-        {
-            // If fetcher is done with folders yet we are waiting, fetch either
-            // failed or version is somehow stuck at -1
-            done();
-        }
-    }
-}
-
-void LLInventoryFetchDescendentsObserver::startFetch()
-{
-    for (uuid_vec_t::const_iterator it = mIDs.begin(); it != mIDs.end(); ++it)
-    {
-        LLViewerInventoryCategory* cat = gInventory.getCategory(*it);
-        if (!cat) continue;
-        if (!isCategoryComplete(cat))
-        {
-            //blindly fetch it without seeing if anything else is fetching it.
-            LLInventoryModelBackgroundFetch::getInstance()->scheduleFolderFetch(*it, true);
-            mIncomplete.push_back(*it); //Add to list of things being downloaded for this observer.
-        }
-        else
-        {
-            mComplete.push_back(*it);
-        }
-    }
-}
-
-bool LLInventoryFetchDescendentsObserver::isCategoryComplete(const LLViewerInventoryCategory* cat) const
-{
-<<<<<<< HEAD
-	const S32 version = cat->getVersion();
-	const S32 expected_num_descendents = cat->getDescendentCount();
-	if ((version == LLViewerInventoryCategory::VERSION_UNKNOWN) ||
-		(expected_num_descendents == LLViewerInventoryCategory::DESCENDENT_COUNT_UNKNOWN))
-	{
-		return false;
-	}
-	// it might be complete - check known descendents against
-	// currently available.
-	LLInventoryModel::cat_array_t* cats;
-	LLInventoryModel::item_array_t* items;
-	gInventory.getDirectDescendentsOf(cat->getUUID(), cats, items);
-	if (!cats || !items)
-	{
-		LL_WARNS() << "Category '" << cat->getName() << "' descendents corrupted, fetch failed." << LL_ENDL;
-		// NULL means the call failed -- cats/items map doesn't exist (note: this does NOT mean
-		// that the cat just doesn't have any items or subfolders).
-		// Unrecoverable, so just return done so that this observer can be cleared
-		// from memory.
-		return true;
-	}
-	const S32 current_num_known_descendents = cats->size() + items->size();
-	
-	// Got the number of descendents that we were expecting, so we're done.
-	if (current_num_known_descendents == expected_num_descendents)
-	{
-		return true;
-	}
-
-	// Error condition, but recoverable.  This happens if something was added to the
-	// category before it was initialized, so accountForUpdate didn't update descendent
-	// count and thus the category thinks it has fewer descendents than it actually has.
-	if (current_num_known_descendents >= expected_num_descendents)
-	{
-		LL_WARNS() << "Category '" << cat->getName() << "' expected descendentcount:" << expected_num_descendents << " descendents but got descendentcount:" << current_num_known_descendents << LL_ENDL;
-		const_cast<LLViewerInventoryCategory *>(cat)->setDescendentCount(current_num_known_descendents);
-		return true;
-	}
-	return false;
-=======
-    const S32 version = cat->getVersion();
-    const S32 expected_num_descendents = cat->getDescendentCount();
-    if ((version == LLViewerInventoryCategory::VERSION_UNKNOWN) ||
-        (expected_num_descendents == LLViewerInventoryCategory::DESCENDENT_COUNT_UNKNOWN))
-    {
-        return FALSE;
-    }
-    // it might be complete - check known descendents against
-    // currently available.
-    LLInventoryModel::cat_array_t* cats;
-    LLInventoryModel::item_array_t* items;
-    gInventory.getDirectDescendentsOf(cat->getUUID(), cats, items);
-    if (!cats || !items)
-    {
-        LL_WARNS() << "Category '" << cat->getName() << "' descendents corrupted, fetch failed." << LL_ENDL;
-        // NULL means the call failed -- cats/items map doesn't exist (note: this does NOT mean
-        // that the cat just doesn't have any items or subfolders).
-        // Unrecoverable, so just return done so that this observer can be cleared
-        // from memory.
-        return TRUE;
-    }
-    const S32 current_num_known_descendents = cats->size() + items->size();
-
-    // Got the number of descendents that we were expecting, so we're done.
-    if (current_num_known_descendents == expected_num_descendents)
-    {
-        return TRUE;
-    }
-
-    // Error condition, but recoverable.  This happens if something was added to the
-    // category before it was initialized, so accountForUpdate didn't update descendent
-    // count and thus the category thinks it has fewer descendents than it actually has.
-    if (current_num_known_descendents >= expected_num_descendents)
-    {
-        LL_WARNS() << "Category '" << cat->getName() << "' expected descendentcount:" << expected_num_descendents << " descendents but got descendentcount:" << current_num_known_descendents << LL_ENDL;
-        const_cast<LLViewerInventoryCategory *>(cat)->setDescendentCount(current_num_known_descendents);
-        return TRUE;
-    }
-    return FALSE;
->>>>>>> e1623bb2
-}
-
-LLInventoryFetchComboObserver::LLInventoryFetchComboObserver(const uuid_vec_t& folder_ids,
-                                                             const uuid_vec_t& item_ids)
-{
-    mFetchDescendents = new LLInventoryFetchDescendentsObserver(folder_ids);
-
-    uuid_vec_t pruned_item_ids;
-    for (uuid_vec_t::const_iterator item_iter = item_ids.begin();
-         item_iter != item_ids.end();
-         ++item_iter)
-    {
-        const LLUUID& item_id = (*item_iter);
-        const LLViewerInventoryItem* item = gInventory.getItem(item_id);
-        if (item && std::find(folder_ids.begin(), folder_ids.end(), item->getParentUUID()) == folder_ids.end())
-        {
-            continue;
-        }
-        pruned_item_ids.push_back(item_id);
-    }
-
-    mFetchItems = new LLInventoryFetchItemsObserver(pruned_item_ids);
-    mFetchDescendents = new LLInventoryFetchDescendentsObserver(folder_ids);
-}
-
-LLInventoryFetchComboObserver::~LLInventoryFetchComboObserver()
-{
-    mFetchItems->done();
-    mFetchDescendents->done();
-    delete mFetchItems;
-    delete mFetchDescendents;
-}
-
-void LLInventoryFetchComboObserver::changed(U32 mask)
-{
-    mFetchItems->changed(mask);
-    mFetchDescendents->changed(mask);
-    if (mFetchItems->isFinished() && mFetchDescendents->isFinished())
-    {
-        done();
-    }
-}
-
-void LLInventoryFetchComboObserver::startFetch()
-{
-    mFetchItems->startFetch();
-    mFetchDescendents->startFetch();
-}
-
-// See comment preceding LLInventoryAddedObserver::changed() for some
-// concerns that also apply to this observer.
-void LLInventoryAddItemByAssetObserver::changed(U32 mask)
-{
-    if(!(mask & LLInventoryObserver::ADD) ||
-       !(mask & LLInventoryObserver::CREATE) ||
-       !(mask & LLInventoryObserver::UPDATE_CREATE))
-    {
-        return;
-    }
-
-    // nothing is watched
-    if (mWatchedAssets.size() == 0)
-    {
-        return;
-    }
-
-    const uuid_set_t& added = gInventory.getAddedIDs();
-    for (uuid_set_t::iterator it = added.begin(); it != added.end(); ++it)
-    {
-        LLInventoryItem *item = gInventory.getItem(*it);
-        if (!item)
-        {
-            continue;
-        }
-        const LLUUID& asset_uuid = item->getAssetUUID();
-        if (item->getUUID().notNull() && asset_uuid.notNull())
-        {
-            if (isAssetWatched(asset_uuid))
-            {
-                LL_DEBUGS("Inventory_Move") << "Found asset UUID: " << asset_uuid << LL_ENDL;
-                mAddedItems.push_back(item->getUUID());
-            }
-        }
-    }
-
-    if (mAddedItems.size() == mWatchedAssets.size())
-    {
-        LL_DEBUGS("Inventory_Move") << "All watched items are added & processed." << LL_ENDL;
-        done();
-        mAddedItems.clear();
-
-        // Unable to clean watched items here due to somebody can require to check them in current frame.
-        // set dirty state to clean them while next watch cycle.
-        mIsDirty = true;
-    }
-}
-
-void LLInventoryAddItemByAssetObserver::watchAsset(const LLUUID& asset_id)
-{
-    if(asset_id.notNull())
-    {
-        if (mIsDirty)
-        {
-            LL_DEBUGS("Inventory_Move") << "Watched items are dirty. Clean them." << LL_ENDL;
-            mWatchedAssets.clear();
-            mIsDirty = false;
-        }
-
-        mWatchedAssets.push_back(asset_id);
-        onAssetAdded(asset_id);
-    }
-}
-
-bool LLInventoryAddItemByAssetObserver::isAssetWatched( const LLUUID& asset_id )
-{
-    return std::find(mWatchedAssets.begin(), mWatchedAssets.end(), asset_id) != mWatchedAssets.end();
-}
-
-// This observer used to explicitly check for whether it was being
-// called as a result of an UpdateCreateInventoryItem message. It has
-// now been decoupled enough that it's not actually checking the
-// message system, but now we have the special UPDATE_CREATE flag
-// being used for the same purpose. Fixing this, as we would need to
-// do to get rid of the message, is somewhat subtle because there's no
-// particular obvious criterion for when creating a new item should
-// trigger this observer and when it shouldn't. For example, creating
-// a new notecard with new->notecard causes a preview window to pop up
-// via the derived class LLOpenTaskOffer, but creating a new notecard
-// by copy and paste does not, solely because one goes through
-// UpdateCreateInventoryItem and the other doesn't.
-void LLInventoryAddedObserver::changed(U32 mask)
-{
-    if (!(mask & LLInventoryObserver::ADD) ||
-        !(mask & LLInventoryObserver::CREATE) ||
-        !(mask & LLInventoryObserver::UPDATE_CREATE))
-    {
-        return;
-    }
-
-    if (!gInventory.getAddedIDs().empty())
-    {
-        done();
-    }
-}
-
-void LLInventoryCategoryAddedObserver::changed(U32 mask)
-{
-    if (!(mask & LLInventoryObserver::ADD))
-    {
-        return;
-    }
-
-    const LLInventoryModel::changed_items_t& added_ids = gInventory.getAddedIDs();
-
-    for (LLInventoryModel::changed_items_t::const_iterator cit = added_ids.begin(); cit != added_ids.end(); ++cit)
-    {
-        LLViewerInventoryCategory* cat = gInventory.getCategory(*cit);
-
-        if (cat)
-        {
-            mAddedCategories.push_back(cat);
-        }
-    }
-
-    if (!mAddedCategories.empty())
-    {
-        done();
-
-        mAddedCategories.clear();
-    }
-}
-
-void LLInventoryCategoriesObserver::changed(U32 mask)
-{
-    if (!mCategoryMap.size())
-        return;
-
-    std::vector<LLUUID> deleted_categories_ids;
-
-    for (category_map_t::iterator iter = mCategoryMap.begin();
-         iter != mCategoryMap.end();
-         ++iter)
-    {
-        const LLUUID& cat_id = (*iter).first;
-        LLCategoryData& cat_data = (*iter).second;
-
-        LLViewerInventoryCategory* category = gInventory.getCategory(cat_id);
-        if (!category)
-        {
-            LL_WARNS() << "Category : Category id = " << cat_id << " disappeared" << LL_ENDL;
-            cat_data.mCallback();
-            // Keep track of those deleted categories so we can remove them
-            deleted_categories_ids.push_back(cat_id);
-            continue;
-        }
-
-        const S32 version = category->getVersion();
-        const S32 expected_num_descendents = category->getDescendentCount();
-        if ((version == LLViewerInventoryCategory::VERSION_UNKNOWN) ||
-            (expected_num_descendents == LLViewerInventoryCategory::DESCENDENT_COUNT_UNKNOWN))
-        {
-            continue;
-        }
-
-        // Check number of known descendents to find out whether it has changed.
-        LLInventoryModel::cat_array_t* cats;
-        LLInventoryModel::item_array_t* items;
-        gInventory.getDirectDescendentsOf(cat_id, cats, items);
-        if (!cats || !items)
-        {
-            LL_WARNS() << "Category '" << category->getName() << "' descendents corrupted, fetch failed." << LL_ENDL;
-            // NULL means the call failed -- cats/items map doesn't exist (note: this does NOT mean
-            // that the cat just doesn't have any items or subfolders).
-            // Unrecoverable, so just skip this category.
-
-            llassert(cats != NULL && items != NULL);
-
-            continue;
-        }
-
-        const S32 current_num_known_descendents = cats->size() + items->size();
-
-        bool cat_changed = false;
-
-        // If category version or descendents count has changed
-        // update category data in mCategoryMap
-        if (version != cat_data.mVersion || current_num_known_descendents != cat_data.mDescendentsCount)
-        {
-            cat_data.mVersion = version;
-            cat_data.mDescendentsCount = current_num_known_descendents;
-            cat_changed = true;
-        }
-
-        // If any item names have changed, update the name hash
-        // Only need to check if (a) name hash has not previously been
-        // computed, or (b) a name has changed.
-        if (!cat_data.mIsNameHashInitialized || (mask & LLInventoryObserver::LABEL))
-        {
-            digest_t item_name_hash = gInventory.hashDirectDescendentNames(cat_id);
-            if (cat_data.mItemNameHash != item_name_hash)
-            {
-                cat_data.mIsNameHashInitialized = true;
-                cat_data.mItemNameHash = item_name_hash;
-                cat_changed = true;
-            }
-        }
-
-        const LLUUID thumbnail_id = category->getThumbnailUUID();
-        if (cat_data.mThumbnailId != thumbnail_id)
-        {
-            cat_data.mThumbnailId = thumbnail_id;
-            cat_changed = true;
-        }
-
-        // If anything has changed above, fire the callback.
-        if (cat_changed)
-            cat_data.mCallback();
-    }
-
-    // Remove deleted categories from the list
-    for (std::vector<LLUUID>::iterator deleted_id = deleted_categories_ids.begin(); deleted_id != deleted_categories_ids.end(); ++deleted_id)
-    {
-        removeCategory(*deleted_id);
-    }
-}
-
-bool LLInventoryCategoriesObserver::addCategory(const LLUUID& cat_id, callback_t cb, bool init_name_hash)
-{
-    S32 version = LLViewerInventoryCategory::VERSION_UNKNOWN;
-    S32 current_num_known_descendents = LLViewerInventoryCategory::DESCENDENT_COUNT_UNKNOWN;
-    bool can_be_added = true;
-    LLUUID thumbnail_id;
-
-    LLViewerInventoryCategory* category = gInventory.getCategory(cat_id);
-    // If category could not be retrieved it might mean that
-    // inventory is unusable at the moment so the category is
-    // stored with VERSION_UNKNOWN and DESCENDENT_COUNT_UNKNOWN,
-    // it may be updated later.
-    if (category)
-    {
-        // Inventory category version is used to find out if some changes
-        // to a category have been made.
-        version = category->getVersion();
-        thumbnail_id = category->getThumbnailUUID();
-
-        LLInventoryModel::cat_array_t* cats;
-        LLInventoryModel::item_array_t* items;
-        gInventory.getDirectDescendentsOf(cat_id, cats, items);
-        if (!cats || !items)
-        {
-            LL_WARNS() << "Category '" << category->getName() << "' descendents corrupted, fetch failed." << LL_ENDL;
-            // NULL means the call failed -- cats/items map doesn't exist (note: this does NOT mean
-            // that the cat just doesn't have any items or subfolders).
-            // Unrecoverable, so just return "false" meaning that the category can't be observed.
-            can_be_added = false;
-
-            llassert(cats != NULL && items != NULL);
-        }
-        else
-        {
-            current_num_known_descendents = cats->size() + items->size();
-        }
-    }
-
-    if (can_be_added)
-    {
-        if(init_name_hash)
-        {
-            digest_t item_name_hash = gInventory.hashDirectDescendentNames(cat_id);
-            mCategoryMap.insert(category_map_value_t(cat_id,LLCategoryData(cat_id, thumbnail_id, cb, version, current_num_known_descendents,item_name_hash)));
-        }
-        else
-        {
-            mCategoryMap.insert(category_map_value_t(cat_id,LLCategoryData(cat_id, thumbnail_id, cb, version, current_num_known_descendents)));
-        }
-    }
-
-    return can_be_added;
-}
-
-void LLInventoryCategoriesObserver::removeCategory(const LLUUID& cat_id)
-{
-    mCategoryMap.erase(cat_id);
-}
-
-LLInventoryCategoriesObserver::LLCategoryData::LLCategoryData(
-    const LLUUID& cat_id, const LLUUID& thumbnail_id, callback_t cb, S32 version, S32 num_descendents)
-
-    : mCatID(cat_id)
-    , mCallback(cb)
-    , mVersion(version)
-    , mDescendentsCount(num_descendents)
-    , mThumbnailId(thumbnail_id)
-    , mIsNameHashInitialized(false)
-{
-}
-
-LLInventoryCategoriesObserver::LLCategoryData::LLCategoryData(
-    const LLUUID& cat_id, const LLUUID& thumbnail_id, callback_t cb, S32 version, S32 num_descendents, const digest_t& name_hash)
-
-    : mCatID(cat_id)
-    , mCallback(cb)
-    , mVersion(version)
-    , mDescendentsCount(num_descendents)
-    , mThumbnailId(thumbnail_id)
-    , mIsNameHashInitialized(true)
-    , mItemNameHash(name_hash)
-{
-}
-
-void LLScrollOnRenameObserver::changed(U32 mask)
-{
-    if (mask & LLInventoryObserver::LABEL)
-    {
-        const uuid_set_t& changed_item_ids = gInventory.getChangedIDs();
-        for (uuid_set_t::const_iterator it = changed_item_ids.begin(); it != changed_item_ids.end(); ++it)
-        {
-            const LLUUID& id = *it;
-            if (id == mUUID)
-            {
-                mView->scrollToShowSelection();
-
-                gInventory.removeObserver(this);
-                delete this;
-                return;
-            }
-        }
-    }
-}+/**
+ * @file llinventoryobserver.cpp
+ * @brief Implementation of the inventory observers used to track agent inventory.
+ *
+ * $LicenseInfo:firstyear=2002&license=viewerlgpl$
+ * Second Life Viewer Source Code
+ * Copyright (C) 2010, Linden Research, Inc.
+ *
+ * This library is free software; you can redistribute it and/or
+ * modify it under the terms of the GNU Lesser General Public
+ * License as published by the Free Software Foundation;
+ * version 2.1 of the License only.
+ *
+ * This library is distributed in the hope that it will be useful,
+ * but WITHOUT ANY WARRANTY; without even the implied warranty of
+ * MERCHANTABILITY or FITNESS FOR A PARTICULAR PURPOSE.  See the GNU
+ * Lesser General Public License for more details.
+ *
+ * You should have received a copy of the GNU Lesser General Public
+ * License along with this library; if not, write to the Free Software
+ * Foundation, Inc., 51 Franklin Street, Fifth Floor, Boston, MA  02110-1301  USA
+ *
+ * Linden Research, Inc., 945 Battery Street, San Francisco, CA  94111  USA
+ * $/LicenseInfo$
+ */
+
+#include "llviewerprecompiledheaders.h"
+
+#include "llinventoryobserver.h"
+
+#include "llassetstorage.h"
+#include "llcrc.h"
+#include "lldir.h"
+#include "llsys.h"
+#include "llxfermanager.h"
+#include "message.h"
+
+#include "llagent.h"
+#include "llagentwearables.h"
+#include "llaisapi.h"
+#include "llfloater.h"
+#include "llfocusmgr.h"
+#include "llinventorymodelbackgroundfetch.h"
+#include "llinventorybridge.h"
+#include "llinventoryfunctions.h"
+#include "llinventorymodel.h"
+#include "llviewermessage.h"
+#include "llviewerwindow.h"
+#include "llviewerregion.h"
+#include "llappviewer.h"
+#include "lldbstrings.h"
+#include "llviewerstats.h"
+#include "llnotificationsutil.h"
+#include "llcallbacklist.h"
+#include "llpreview.h"
+#include "llviewercontrol.h"
+#include "llvoavatarself.h"
+#include "llsdutil.h"
+#include <deque>
+
+const S32 LLInventoryFetchItemsObserver::MAX_INDIVIDUAL_ITEM_REQUESTS = 7;
+const F32 LLInventoryFetchItemsObserver::FETCH_TIMER_EXPIRY = 60.0f;
+
+
+LLInventoryObserver::LLInventoryObserver()
+{
+}
+
+// virtual
+LLInventoryObserver::~LLInventoryObserver()
+{
+}
+
+LLInventoryFetchObserver::LLInventoryFetchObserver(const LLUUID& id)
+{
+    mIDs.clear();
+    if (id != LLUUID::null)
+    {
+        setFetchID(id);
+    }
+}
+
+LLInventoryFetchObserver::LLInventoryFetchObserver(const uuid_vec_t& ids)
+{
+    setFetchIDs(ids);
+}
+
+bool LLInventoryFetchObserver::isFinished() const
+{
+    return mIncomplete.empty();
+}
+
+void LLInventoryFetchObserver::setFetchIDs(const uuid_vec_t& ids)
+{
+    mIDs = ids;
+}
+void LLInventoryFetchObserver::setFetchID(const LLUUID& id)
+{
+    mIDs.clear();
+    mIDs.push_back(id);
+}
+
+
+void LLInventoryCompletionObserver::changed(U32 mask)
+{
+    // scan through the incomplete items and move or erase them as
+    // appropriate.
+    if (!mIncomplete.empty())
+    {
+        for (uuid_vec_t::iterator it = mIncomplete.begin(); it < mIncomplete.end(); )
+        {
+            const LLViewerInventoryItem* item = gInventory.getItem(*it);
+            if (!item)
+            {
+                it = mIncomplete.erase(it);
+                continue;
+            }
+            if (item->isFinished())
+            {
+                mComplete.push_back(*it);
+                it = mIncomplete.erase(it);
+                continue;
+            }
+            ++it;
+        }
+        if (mIncomplete.empty())
+        {
+            done();
+        }
+    }
+}
+
+void LLInventoryCompletionObserver::watchItem(const LLUUID& id)
+{
+    if (id.notNull())
+    {
+        mIncomplete.push_back(id);
+    }
+}
+
+LLInventoryFetchItemsObserver::LLInventoryFetchItemsObserver(const LLUUID& item_id) :
+    LLInventoryFetchObserver(item_id)
+{
+    mIDs.clear();
+    mIDs.push_back(item_id);
+}
+
+LLInventoryFetchItemsObserver::LLInventoryFetchItemsObserver(const uuid_vec_t& item_ids) :
+    LLInventoryFetchObserver(item_ids)
+{
+}
+
+void LLInventoryFetchItemsObserver::changed(U32 mask)
+{
+    LL_DEBUGS("InventoryFetch") << this << " remaining incomplete " << mIncomplete.size()
+             << " complete " << mComplete.size()
+             << " wait period " << mFetchingPeriod.getRemainingTimeF32()
+             << LL_ENDL;
+
+    // scan through the incomplete items and move or erase them as
+    // appropriate.
+    if (!mIncomplete.empty())
+    {
+        if (!LLInventoryModelBackgroundFetch::getInstance()->isEverythingFetched())
+        {
+            // Folders have a priority over items and they download items as well
+            // Wait untill initial folder fetch is done
+            LL_DEBUGS("InventoryFetch") << "Folder fetch in progress, resetting fetch timer" << LL_ENDL;
+
+            mFetchingPeriod.reset();
+            mFetchingPeriod.setTimerExpirySec(FETCH_TIMER_EXPIRY);
+        }
+
+        // Have we exceeded max wait time?
+        bool timeout_expired = mFetchingPeriod.hasExpired();
+
+        for (uuid_vec_t::iterator it = mIncomplete.begin(); it < mIncomplete.end(); )
+        {
+            const LLUUID& item_id = (*it);
+            LLViewerInventoryItem* item = gInventory.getItem(item_id);
+            if (item && item->isFinished())
+            {
+                mComplete.push_back(item_id);
+                it = mIncomplete.erase(it);
+            }
+            else
+            {
+                if (timeout_expired)
+                {
+                    // Just concede that this item hasn't arrived in reasonable time and continue on.
+                    LL_WARNS("InventoryFetch") << "Fetcher timed out when fetching inventory item UUID: " << item_id << LL_ENDL;
+                    it = mIncomplete.erase(it);
+                }
+                else
+                {
+                    // Keep trying.
+                    ++it;
+                }
+            }
+        }
+
+    }
+
+    if (mIncomplete.empty())
+    {
+        LL_DEBUGS("InventoryFetch") << this << " done at remaining incomplete "
+                 << mIncomplete.size() << " complete " << mComplete.size() << LL_ENDL;
+        done();
+    }
+    //LL_INFOS() << "LLInventoryFetchItemsObserver::changed() mComplete size " << mComplete.size() << LL_ENDL;
+    //LL_INFOS() << "LLInventoryFetchItemsObserver::changed() mIncomplete size " << mIncomplete.size() << LL_ENDL;
+}
+
+void fetch_items_from_llsd(const LLSD& items_llsd)
+{
+    if (!items_llsd.size() || gDisconnected) return;
+
+    LLSD body;
+    body[0]["cap_name"] = "FetchInventory2";
+    body[1]["cap_name"] = "FetchLib2";
+    for (S32 i=0; i<items_llsd.size();i++)
+    {
+        if (items_llsd[i]["owner_id"].asString() == gAgent.getID().asString())
+        {
+            body[0]["items"].append(items_llsd[i]);
+            continue;
+        }
+        else if (items_llsd[i]["owner_id"].asString() == ALEXANDRIA_LINDEN_ID.asString())
+        {
+            body[1]["items"].append(items_llsd[i]);
+            continue;
+        }
+    }
+
+    for (S32 i=0; i<body.size(); i++)
+    {
+        if (!gAgent.getRegion())
+        {
+            LL_WARNS() << "Agent's region is null" << LL_ENDL;
+            break;
+        }
+
+        if (0 == body[i]["items"].size()) {
+            LL_DEBUGS() << "Skipping body with no items to fetch" << LL_ENDL;
+            continue;
+        }
+
+        std::string url = gAgent.getRegion()->getCapability(body[i]["cap_name"].asString());
+        if (!url.empty())
+        {
+            body[i]["agent_id"] = gAgent.getID();
+            LLCore::HttpHandler::ptr_t handler(new LLInventoryModel::FetchItemHttpHandler(body[i]));
+            gInventory.requestPost(true, url, body[i], handler, (i ? "Library Item" : "Inventory Item"));
+            continue;
+        }
+        else
+        {
+            LL_WARNS("INVENTORY") << "Failed to get capability." << LL_ENDL;
+        }
+
+    }
+}
+
+void LLInventoryFetchItemsObserver::startFetch()
+{
+    bool aisv3 = AISAPI::isAvailable();
+
+    LLSD items_llsd;
+
+    typedef std::map<LLUUID, uuid_vec_t> requests_by_folders_t;
+    requests_by_folders_t requests;
+    for (uuid_vec_t::const_iterator it = mIDs.begin(); it < mIDs.end(); ++it)
+    {
+        LLViewerInventoryItem* item = gInventory.getItem(*it);
+        if (item && item->isFinished())
+        {
+            // It's complete, so put it on the complete container.
+            mComplete.push_back(*it);
+            continue;
+        }
+
+        // Ignore categories since they're not items.  We
+        // could also just add this to mComplete but not sure what the
+        // side-effects would be, so ignoring to be safe.
+        LLViewerInventoryCategory* cat = gInventory.getCategory(*it);
+        if (cat)
+        {
+            continue;
+        }
+
+        if ((*it).isNull())
+        {
+            LL_WARNS("Inventory") << "Skip fetching for a NULL uuid" << LL_ENDL;
+            continue;
+        }
+
+        // It's incomplete, so put it on the incomplete container, and
+        // pack this on the message.
+        mIncomplete.push_back(*it);
+
+        if (aisv3)
+        {
+            if (item)
+            {
+                LLUUID parent_id = item->getParentUUID();
+                requests[parent_id].push_back(*it);
+            }
+            else
+            {
+                // Can happen for gestures and calling cards if server notified us before they fetched
+                // Request by id without checking for an item.
+                LLInventoryModelBackgroundFetch::getInstance()->scheduleItemFetch(*it);
+            }
+        }
+        else
+        {
+            // Prepare the data to fetch
+            LLSD item_entry;
+            if (item)
+            {
+                item_entry["owner_id"] = item->getPermissions().getOwner();
+            }
+            else
+            {
+                // assume it's agent inventory.
+                item_entry["owner_id"] = gAgent.getID();
+            }
+            item_entry["item_id"] = (*it);
+            items_llsd.append(item_entry);
+        }
+    }
+
+    mFetchingPeriod.reset();
+    mFetchingPeriod.setTimerExpirySec(FETCH_TIMER_EXPIRY);
+
+    if (aisv3)
+    {
+        for (requests_by_folders_t::value_type &folder : requests)
+        {
+            LLViewerInventoryCategory* cat = gInventory.getCategory(folder.first);
+            if (cat)
+            {
+                if (cat->getVersion() == LLViewerInventoryCategory::VERSION_UNKNOWN)
+                {
+                    // start fetching whole folder since it's not ready either way
+                    cat->fetch();
+                }
+                else if (folder.second.size() > MAX_INDIVIDUAL_ITEM_REQUESTS)
+                {
+                    // requesting one by one will take a while
+                    // do whole folder
+                    LLInventoryModelBackgroundFetch::getInstance()->scheduleFolderFetch(folder.first, true);
+                }
+                else if (cat->getViewerDescendentCount() <= folder.second.size()
+                         || cat->getDescendentCount() <= folder.second.size())
+                {
+                    // Start fetching whole folder since we need all items
+                    LLInventoryModelBackgroundFetch::getInstance()->scheduleFolderFetch(folder.first, true);
+                }
+                else
+                {
+                    // get items one by one
+                    for (LLUUID& item_id : folder.second)
+                    {
+                        LLInventoryModelBackgroundFetch::getInstance()->scheduleItemFetch(item_id);
+                    }
+                }
+            }
+            else
+            {
+                // Isn't supposed to happen? We should have all folders
+                // and if item exists, folder is supposed to exist as well.
+                llassert(false);
+                LL_WARNS("Inventory") << "Missing folder: " << folder.first << " fetching items individually" << LL_ENDL;
+
+                // get items one by one
+                for (LLUUID& item_id : folder.second)
+                {
+                    LLInventoryModelBackgroundFetch::getInstance()->scheduleItemFetch(item_id);
+                }
+            }
+        }
+    }
+    else
+    {
+        fetch_items_from_llsd(items_llsd);
+    }
+
+}
+
+LLInventoryFetchDescendentsObserver::LLInventoryFetchDescendentsObserver(const LLUUID& cat_id) :
+    LLInventoryFetchObserver(cat_id)
+{
+}
+
+LLInventoryFetchDescendentsObserver::LLInventoryFetchDescendentsObserver(const uuid_vec_t& cat_ids) :
+    LLInventoryFetchObserver(cat_ids)
+{
+}
+
+// virtual
+void LLInventoryFetchDescendentsObserver::changed(U32 mask)
+{
+    for (uuid_vec_t::iterator it = mIncomplete.begin(); it < mIncomplete.end();)
+    {
+        const LLViewerInventoryCategory* cat = gInventory.getCategory(*it);
+        if (!cat)
+        {
+            it = mIncomplete.erase(it);
+            continue;
+        }
+        if (isCategoryComplete(cat))
+        {
+            mComplete.push_back(*it);
+            it = mIncomplete.erase(it);
+            continue;
+        }
+        ++it;
+    }
+
+    if (mIncomplete.empty())
+    {
+        done();
+    }
+    else
+    {
+        LLInventoryModelBackgroundFetch* fetcher = LLInventoryModelBackgroundFetch::getInstance();
+        if (fetcher->isEverythingFetched()
+            && !fetcher->folderFetchActive())
+        {
+            // If fetcher is done with folders yet we are waiting, fetch either
+            // failed or version is somehow stuck at -1
+            done();
+        }
+    }
+}
+
+void LLInventoryFetchDescendentsObserver::startFetch()
+{
+    for (uuid_vec_t::const_iterator it = mIDs.begin(); it != mIDs.end(); ++it)
+    {
+        LLViewerInventoryCategory* cat = gInventory.getCategory(*it);
+        if (!cat) continue;
+        if (!isCategoryComplete(cat))
+        {
+            //blindly fetch it without seeing if anything else is fetching it.
+            LLInventoryModelBackgroundFetch::getInstance()->scheduleFolderFetch(*it, true);
+            mIncomplete.push_back(*it); //Add to list of things being downloaded for this observer.
+        }
+        else
+        {
+            mComplete.push_back(*it);
+        }
+    }
+}
+
+bool LLInventoryFetchDescendentsObserver::isCategoryComplete(const LLViewerInventoryCategory* cat) const
+{
+    const S32 version = cat->getVersion();
+    const S32 expected_num_descendents = cat->getDescendentCount();
+    if ((version == LLViewerInventoryCategory::VERSION_UNKNOWN) ||
+        (expected_num_descendents == LLViewerInventoryCategory::DESCENDENT_COUNT_UNKNOWN))
+    {
+        return false;
+    }
+    // it might be complete - check known descendents against
+    // currently available.
+    LLInventoryModel::cat_array_t* cats;
+    LLInventoryModel::item_array_t* items;
+    gInventory.getDirectDescendentsOf(cat->getUUID(), cats, items);
+    if (!cats || !items)
+    {
+        LL_WARNS() << "Category '" << cat->getName() << "' descendents corrupted, fetch failed." << LL_ENDL;
+        // NULL means the call failed -- cats/items map doesn't exist (note: this does NOT mean
+        // that the cat just doesn't have any items or subfolders).
+        // Unrecoverable, so just return done so that this observer can be cleared
+        // from memory.
+        return true;
+    }
+    const S32 current_num_known_descendents = cats->size() + items->size();
+
+    // Got the number of descendents that we were expecting, so we're done.
+    if (current_num_known_descendents == expected_num_descendents)
+    {
+        return true;
+    }
+
+    // Error condition, but recoverable.  This happens if something was added to the
+    // category before it was initialized, so accountForUpdate didn't update descendent
+    // count and thus the category thinks it has fewer descendents than it actually has.
+    if (current_num_known_descendents >= expected_num_descendents)
+    {
+        LL_WARNS() << "Category '" << cat->getName() << "' expected descendentcount:" << expected_num_descendents << " descendents but got descendentcount:" << current_num_known_descendents << LL_ENDL;
+        const_cast<LLViewerInventoryCategory *>(cat)->setDescendentCount(current_num_known_descendents);
+        return true;
+    }
+    return false;
+}
+
+LLInventoryFetchComboObserver::LLInventoryFetchComboObserver(const uuid_vec_t& folder_ids,
+                                                             const uuid_vec_t& item_ids)
+{
+    mFetchDescendents = new LLInventoryFetchDescendentsObserver(folder_ids);
+
+    uuid_vec_t pruned_item_ids;
+    for (uuid_vec_t::const_iterator item_iter = item_ids.begin();
+         item_iter != item_ids.end();
+         ++item_iter)
+    {
+        const LLUUID& item_id = (*item_iter);
+        const LLViewerInventoryItem* item = gInventory.getItem(item_id);
+        if (item && std::find(folder_ids.begin(), folder_ids.end(), item->getParentUUID()) == folder_ids.end())
+        {
+            continue;
+        }
+        pruned_item_ids.push_back(item_id);
+    }
+
+    mFetchItems = new LLInventoryFetchItemsObserver(pruned_item_ids);
+    mFetchDescendents = new LLInventoryFetchDescendentsObserver(folder_ids);
+}
+
+LLInventoryFetchComboObserver::~LLInventoryFetchComboObserver()
+{
+    mFetchItems->done();
+    mFetchDescendents->done();
+    delete mFetchItems;
+    delete mFetchDescendents;
+}
+
+void LLInventoryFetchComboObserver::changed(U32 mask)
+{
+    mFetchItems->changed(mask);
+    mFetchDescendents->changed(mask);
+    if (mFetchItems->isFinished() && mFetchDescendents->isFinished())
+    {
+        done();
+    }
+}
+
+void LLInventoryFetchComboObserver::startFetch()
+{
+    mFetchItems->startFetch();
+    mFetchDescendents->startFetch();
+}
+
+// See comment preceding LLInventoryAddedObserver::changed() for some
+// concerns that also apply to this observer.
+void LLInventoryAddItemByAssetObserver::changed(U32 mask)
+{
+    if(!(mask & LLInventoryObserver::ADD) ||
+       !(mask & LLInventoryObserver::CREATE) ||
+       !(mask & LLInventoryObserver::UPDATE_CREATE))
+    {
+        return;
+    }
+
+    // nothing is watched
+    if (mWatchedAssets.size() == 0)
+    {
+        return;
+    }
+
+    const uuid_set_t& added = gInventory.getAddedIDs();
+    for (uuid_set_t::iterator it = added.begin(); it != added.end(); ++it)
+    {
+        LLInventoryItem *item = gInventory.getItem(*it);
+        if (!item)
+        {
+            continue;
+        }
+        const LLUUID& asset_uuid = item->getAssetUUID();
+        if (item->getUUID().notNull() && asset_uuid.notNull())
+        {
+            if (isAssetWatched(asset_uuid))
+            {
+                LL_DEBUGS("Inventory_Move") << "Found asset UUID: " << asset_uuid << LL_ENDL;
+                mAddedItems.push_back(item->getUUID());
+            }
+        }
+    }
+
+    if (mAddedItems.size() == mWatchedAssets.size())
+    {
+        LL_DEBUGS("Inventory_Move") << "All watched items are added & processed." << LL_ENDL;
+        done();
+        mAddedItems.clear();
+
+        // Unable to clean watched items here due to somebody can require to check them in current frame.
+        // set dirty state to clean them while next watch cycle.
+        mIsDirty = true;
+    }
+}
+
+void LLInventoryAddItemByAssetObserver::watchAsset(const LLUUID& asset_id)
+{
+    if(asset_id.notNull())
+    {
+        if (mIsDirty)
+        {
+            LL_DEBUGS("Inventory_Move") << "Watched items are dirty. Clean them." << LL_ENDL;
+            mWatchedAssets.clear();
+            mIsDirty = false;
+        }
+
+        mWatchedAssets.push_back(asset_id);
+        onAssetAdded(asset_id);
+    }
+}
+
+bool LLInventoryAddItemByAssetObserver::isAssetWatched( const LLUUID& asset_id )
+{
+    return std::find(mWatchedAssets.begin(), mWatchedAssets.end(), asset_id) != mWatchedAssets.end();
+}
+
+// This observer used to explicitly check for whether it was being
+// called as a result of an UpdateCreateInventoryItem message. It has
+// now been decoupled enough that it's not actually checking the
+// message system, but now we have the special UPDATE_CREATE flag
+// being used for the same purpose. Fixing this, as we would need to
+// do to get rid of the message, is somewhat subtle because there's no
+// particular obvious criterion for when creating a new item should
+// trigger this observer and when it shouldn't. For example, creating
+// a new notecard with new->notecard causes a preview window to pop up
+// via the derived class LLOpenTaskOffer, but creating a new notecard
+// by copy and paste does not, solely because one goes through
+// UpdateCreateInventoryItem and the other doesn't.
+void LLInventoryAddedObserver::changed(U32 mask)
+{
+    if (!(mask & LLInventoryObserver::ADD) ||
+        !(mask & LLInventoryObserver::CREATE) ||
+        !(mask & LLInventoryObserver::UPDATE_CREATE))
+    {
+        return;
+    }
+
+    if (!gInventory.getAddedIDs().empty())
+    {
+        done();
+    }
+}
+
+void LLInventoryCategoryAddedObserver::changed(U32 mask)
+{
+    if (!(mask & LLInventoryObserver::ADD))
+    {
+        return;
+    }
+
+    const LLInventoryModel::changed_items_t& added_ids = gInventory.getAddedIDs();
+
+    for (LLInventoryModel::changed_items_t::const_iterator cit = added_ids.begin(); cit != added_ids.end(); ++cit)
+    {
+        LLViewerInventoryCategory* cat = gInventory.getCategory(*cit);
+
+        if (cat)
+        {
+            mAddedCategories.push_back(cat);
+        }
+    }
+
+    if (!mAddedCategories.empty())
+    {
+        done();
+
+        mAddedCategories.clear();
+    }
+}
+
+void LLInventoryCategoriesObserver::changed(U32 mask)
+{
+    if (!mCategoryMap.size())
+        return;
+
+    std::vector<LLUUID> deleted_categories_ids;
+
+    for (category_map_t::iterator iter = mCategoryMap.begin();
+         iter != mCategoryMap.end();
+         ++iter)
+    {
+        const LLUUID& cat_id = (*iter).first;
+        LLCategoryData& cat_data = (*iter).second;
+
+        LLViewerInventoryCategory* category = gInventory.getCategory(cat_id);
+        if (!category)
+        {
+            LL_WARNS() << "Category : Category id = " << cat_id << " disappeared" << LL_ENDL;
+            cat_data.mCallback();
+            // Keep track of those deleted categories so we can remove them
+            deleted_categories_ids.push_back(cat_id);
+            continue;
+        }
+
+        const S32 version = category->getVersion();
+        const S32 expected_num_descendents = category->getDescendentCount();
+        if ((version == LLViewerInventoryCategory::VERSION_UNKNOWN) ||
+            (expected_num_descendents == LLViewerInventoryCategory::DESCENDENT_COUNT_UNKNOWN))
+        {
+            continue;
+        }
+
+        // Check number of known descendents to find out whether it has changed.
+        LLInventoryModel::cat_array_t* cats;
+        LLInventoryModel::item_array_t* items;
+        gInventory.getDirectDescendentsOf(cat_id, cats, items);
+        if (!cats || !items)
+        {
+            LL_WARNS() << "Category '" << category->getName() << "' descendents corrupted, fetch failed." << LL_ENDL;
+            // NULL means the call failed -- cats/items map doesn't exist (note: this does NOT mean
+            // that the cat just doesn't have any items or subfolders).
+            // Unrecoverable, so just skip this category.
+
+            llassert(cats != NULL && items != NULL);
+
+            continue;
+        }
+
+        const S32 current_num_known_descendents = cats->size() + items->size();
+
+        bool cat_changed = false;
+
+        // If category version or descendents count has changed
+        // update category data in mCategoryMap
+        if (version != cat_data.mVersion || current_num_known_descendents != cat_data.mDescendentsCount)
+        {
+            cat_data.mVersion = version;
+            cat_data.mDescendentsCount = current_num_known_descendents;
+            cat_changed = true;
+        }
+
+        // If any item names have changed, update the name hash
+        // Only need to check if (a) name hash has not previously been
+        // computed, or (b) a name has changed.
+        if (!cat_data.mIsNameHashInitialized || (mask & LLInventoryObserver::LABEL))
+        {
+            digest_t item_name_hash = gInventory.hashDirectDescendentNames(cat_id);
+            if (cat_data.mItemNameHash != item_name_hash)
+            {
+                cat_data.mIsNameHashInitialized = true;
+                cat_data.mItemNameHash = item_name_hash;
+                cat_changed = true;
+            }
+        }
+
+        const LLUUID thumbnail_id = category->getThumbnailUUID();
+        if (cat_data.mThumbnailId != thumbnail_id)
+        {
+            cat_data.mThumbnailId = thumbnail_id;
+            cat_changed = true;
+        }
+
+        // If anything has changed above, fire the callback.
+        if (cat_changed)
+            cat_data.mCallback();
+    }
+
+    // Remove deleted categories from the list
+    for (std::vector<LLUUID>::iterator deleted_id = deleted_categories_ids.begin(); deleted_id != deleted_categories_ids.end(); ++deleted_id)
+    {
+        removeCategory(*deleted_id);
+    }
+}
+
+bool LLInventoryCategoriesObserver::addCategory(const LLUUID& cat_id, callback_t cb, bool init_name_hash)
+{
+    S32 version = LLViewerInventoryCategory::VERSION_UNKNOWN;
+    S32 current_num_known_descendents = LLViewerInventoryCategory::DESCENDENT_COUNT_UNKNOWN;
+    bool can_be_added = true;
+    LLUUID thumbnail_id;
+
+    LLViewerInventoryCategory* category = gInventory.getCategory(cat_id);
+    // If category could not be retrieved it might mean that
+    // inventory is unusable at the moment so the category is
+    // stored with VERSION_UNKNOWN and DESCENDENT_COUNT_UNKNOWN,
+    // it may be updated later.
+    if (category)
+    {
+        // Inventory category version is used to find out if some changes
+        // to a category have been made.
+        version = category->getVersion();
+        thumbnail_id = category->getThumbnailUUID();
+
+        LLInventoryModel::cat_array_t* cats;
+        LLInventoryModel::item_array_t* items;
+        gInventory.getDirectDescendentsOf(cat_id, cats, items);
+        if (!cats || !items)
+        {
+            LL_WARNS() << "Category '" << category->getName() << "' descendents corrupted, fetch failed." << LL_ENDL;
+            // NULL means the call failed -- cats/items map doesn't exist (note: this does NOT mean
+            // that the cat just doesn't have any items or subfolders).
+            // Unrecoverable, so just return "false" meaning that the category can't be observed.
+            can_be_added = false;
+
+            llassert(cats != NULL && items != NULL);
+        }
+        else
+        {
+            current_num_known_descendents = cats->size() + items->size();
+        }
+    }
+
+    if (can_be_added)
+    {
+        if(init_name_hash)
+        {
+            digest_t item_name_hash = gInventory.hashDirectDescendentNames(cat_id);
+            mCategoryMap.insert(category_map_value_t(cat_id,LLCategoryData(cat_id, thumbnail_id, cb, version, current_num_known_descendents,item_name_hash)));
+        }
+        else
+        {
+            mCategoryMap.insert(category_map_value_t(cat_id,LLCategoryData(cat_id, thumbnail_id, cb, version, current_num_known_descendents)));
+        }
+    }
+
+    return can_be_added;
+}
+
+void LLInventoryCategoriesObserver::removeCategory(const LLUUID& cat_id)
+{
+    mCategoryMap.erase(cat_id);
+}
+
+LLInventoryCategoriesObserver::LLCategoryData::LLCategoryData(
+    const LLUUID& cat_id, const LLUUID& thumbnail_id, callback_t cb, S32 version, S32 num_descendents)
+
+    : mCatID(cat_id)
+    , mCallback(cb)
+    , mVersion(version)
+    , mDescendentsCount(num_descendents)
+    , mThumbnailId(thumbnail_id)
+    , mIsNameHashInitialized(false)
+{
+}
+
+LLInventoryCategoriesObserver::LLCategoryData::LLCategoryData(
+    const LLUUID& cat_id, const LLUUID& thumbnail_id, callback_t cb, S32 version, S32 num_descendents, const digest_t& name_hash)
+
+    : mCatID(cat_id)
+    , mCallback(cb)
+    , mVersion(version)
+    , mDescendentsCount(num_descendents)
+    , mThumbnailId(thumbnail_id)
+    , mIsNameHashInitialized(true)
+    , mItemNameHash(name_hash)
+{
+}
+
+void LLScrollOnRenameObserver::changed(U32 mask)
+{
+    if (mask & LLInventoryObserver::LABEL)
+    {
+        const uuid_set_t& changed_item_ids = gInventory.getChangedIDs();
+        for (uuid_set_t::const_iterator it = changed_item_ids.begin(); it != changed_item_ids.end(); ++it)
+        {
+            const LLUUID& id = *it;
+            if (id == mUUID)
+            {
+                mView->scrollToShowSelection();
+
+                gInventory.removeObserver(this);
+                delete this;
+                return;
+            }
+        }
+    }
+}