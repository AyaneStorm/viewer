--- conflicted
+++ resolved
@@ -47,96 +47,38 @@
 
     /*virtual*/ S8 getType() const ;
 
-<<<<<<< HEAD
-	bool	render();
-	void	requestUpdate();
-	void	rotate(F32 yaw_radians, F32 pitch_radians);
-	void	zoom(F32 zoom_delta);
-	void	setZoom(F32 zoom_amt);
-	void	pan(F32 right, F32 up);
-	virtual bool needsUpdate() { return mNeedsUpdate; }
-=======
-    BOOL    render();
+    bool    render();
     void    requestUpdate();
     void    rotate(F32 yaw_radians, F32 pitch_radians);
     void    zoom(F32 zoom_delta);
     void    setZoom(F32 zoom_amt);
     void    pan(F32 right, F32 up);
-    virtual BOOL needsUpdate() { return mNeedsUpdate; }
->>>>>>> e7eced3c
+    virtual bool needsUpdate() { return mNeedsUpdate; }
 
     LLVOAvatar* getDummyAvatar() { return mDummyAvatar; }
 
 protected:
-<<<<<<< HEAD
-	bool				mNeedsUpdate;
-	F32					mCameraDistance;
-	F32					mCameraYaw;
-	F32					mCameraPitch;
-	F32					mCameraZoom;
-	LLVector3			mCameraOffset;
-	LLPointer<LLVOAvatar>			mDummyAvatar;
-=======
-    BOOL                mNeedsUpdate;
+    bool                mNeedsUpdate;
     F32                 mCameraDistance;
     F32                 mCameraYaw;
     F32                 mCameraPitch;
     F32                 mCameraZoom;
     LLVector3           mCameraOffset;
     LLPointer<LLVOAvatar>           mDummyAvatar;
->>>>>>> e7eced3c
 };
 
 class LLFloaterBvhPreview : public LLFloaterNameDesc
 {
 public:
-<<<<<<< HEAD
-	LLFloaterBvhPreview(const std::string& filename);
-	virtual ~LLFloaterBvhPreview();
-	
-	bool postBuild();
-
-	bool handleMouseDown(S32 x, S32 y, MASK mask);
-	bool handleMouseUp(S32 x, S32 y, MASK mask);
-	bool handleHover(S32 x, S32 y, MASK mask);
-	bool handleScrollWheel(S32 x, S32 y, S32 clicks);
-	void onMouseCaptureLost();
-
-	void refresh();
-
-	void onBtnPlay();
-	void onBtnPause();	
-	void onBtnStop();
-	void onSliderMove();
-	void onCommitBaseAnim();
-	void onCommitLoop();
-	void onCommitLoopIn();
-	void onCommitLoopOut();
-	bool validateLoopIn(const LLSD& data);
-	bool validateLoopOut(const LLSD& data);
-	void onCommitName();
-	void onCommitHandPose();
-	void onCommitEmote();
-	void onCommitPriority();
-	void onCommitEaseIn();
-	void onCommitEaseOut();
-	bool validateEaseIn(const LLSD& data);
-	bool validateEaseOut(const LLSD& data);
-	static void	onBtnOK(void*);
-	static void onSaveComplete(const LLUUID& asset_uuid,
-									   LLAssetType::EType type,
-									   void* user_data,
-									   S32 status, LLExtStat ext_status);
-=======
     LLFloaterBvhPreview(const std::string& filename);
     virtual ~LLFloaterBvhPreview();
 
-    BOOL postBuild();
+    bool postBuild();
 
-    BOOL handleMouseDown(S32 x, S32 y, MASK mask);
-    BOOL handleMouseUp(S32 x, S32 y, MASK mask);
-    BOOL handleHover(S32 x, S32 y, MASK mask);
-    BOOL handleScrollWheel(S32 x, S32 y, S32 clicks);
+    bool handleMouseDown(S32 x, S32 y, MASK mask);
+    bool handleMouseUp(S32 x, S32 y, MASK mask);
+    bool handleHover(S32 x, S32 y, MASK mask);
+    bool handleScrollWheel(S32 x, S32 y, S32 clicks);
     void onMouseCaptureLost();
 
     void refresh();
@@ -164,7 +106,6 @@
                                        LLAssetType::EType type,
                                        void* user_data,
                                        S32 status, LLExtStat ext_status);
->>>>>>> e7eced3c
 private:
     void setAnimCallbacks() ;
     std::map <std::string, std::string> getJointAliases();
