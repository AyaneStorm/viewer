/**
 * @file llnetmap.h
 * @brief A little map of the world with network information
 *
 * $LicenseInfo:firstyear=2001&license=viewerlgpl$
 * Second Life Viewer Source Code
 * Copyright (C) 2010, Linden Research, Inc.
 *
 * This library is free software; you can redistribute it and/or
 * modify it under the terms of the GNU Lesser General Public
 * License as published by the Free Software Foundation;
 * version 2.1 of the License only.
 *
 * This library is distributed in the hope that it will be useful,
 * but WITHOUT ANY WARRANTY; without even the implied warranty of
 * MERCHANTABILITY or FITNESS FOR A PARTICULAR PURPOSE.  See the GNU
 * Lesser General Public License for more details.
 *
 * You should have received a copy of the GNU Lesser General Public
 * License along with this library; if not, write to the Free Software
 * Foundation, Inc., 51 Franklin Street, Fifth Floor, Boston, MA  02110-1301  USA
 *
 * Linden Research, Inc., 945 Battery Street, San Francisco, CA  94111  USA
 * $/LicenseInfo$
 */

#ifndef LL_LLNETMAP_H
#define LL_LLNETMAP_H

#include "llmath.h"
#include "lluictrl.h"
#include "v3math.h"
#include "v3dmath.h"
#include "v4color.h"
#include "llpointer.h"
#include "llcoord.h"

class LLColor4U;
class LLImageRaw;
class LLViewerTexture;
class LLFloaterMap;
class LLMenuGL;

class LLNetMap : public LLUICtrl
{
public:
    struct Params
    :   public LLInitParam::Block<Params, LLUICtrl::Params>
    {
        Optional<LLUIColor> bg_color;

        Params()
        :   bg_color("bg_color")
        {}
    };

protected:
    LLNetMap (const Params & p);
    friend class LLUICtrlFactory;
    friend class LLFloaterMap;

public:
    virtual ~LLNetMap();

    static const F32 MAP_SCALE_MIN;
    static const F32 MAP_SCALE_FAR;
    static const F32 MAP_SCALE_MEDIUM;
    static const F32 MAP_SCALE_CLOSE;
    static const F32 MAP_SCALE_VERY_CLOSE;
    static const F32 MAP_SCALE_MAX;

<<<<<<< HEAD
	/*virtual*/ void	draw();
	/*virtual*/ bool	handleScrollWheel(S32 x, S32 y, S32 clicks);
	/*virtual*/ bool	handleMouseDown(S32 x, S32 y, MASK mask);
	/*virtual*/ bool	handleMouseUp(S32 x, S32 y, MASK mask);
	/*virtual*/ bool	handleHover( S32 x, S32 y, MASK mask );
	/*virtual*/ bool	handleToolTip( S32 x, S32 y, MASK mask);
	/*virtual*/ void	reshape(S32 width, S32 height, bool called_from_parent = true);

	/*virtual*/ bool 	postBuild();
	/*virtual*/ bool	handleRightMouseDown( S32 x, S32 y, MASK mask );
	/*virtual*/ bool	handleClick(S32 x, S32 y, MASK mask);
	/*virtual*/ bool	handleDoubleClick( S32 x, S32 y, MASK mask );
=======
    /*virtual*/ void    draw();
    /*virtual*/ BOOL    handleScrollWheel(S32 x, S32 y, S32 clicks);
    /*virtual*/ BOOL    handleMouseDown(S32 x, S32 y, MASK mask);
    /*virtual*/ BOOL    handleMouseUp(S32 x, S32 y, MASK mask);
    /*virtual*/ BOOL    handleHover( S32 x, S32 y, MASK mask );
    /*virtual*/ BOOL    handleToolTip( S32 x, S32 y, MASK mask);
    /*virtual*/ void    reshape(S32 width, S32 height, BOOL called_from_parent = TRUE);

    /*virtual*/ BOOL    postBuild();
    /*virtual*/ BOOL    handleRightMouseDown( S32 x, S32 y, MASK mask );
    /*virtual*/ BOOL    handleClick(S32 x, S32 y, MASK mask);
    /*virtual*/ BOOL    handleDoubleClick( S32 x, S32 y, MASK mask );
>>>>>>> e7eced3c

    void            setScale(F32 scale);

    void            setToolTipMsg(const std::string& msg) { mToolTipMsg = msg; }
    void            setParcelNameMsg(const std::string& msg) { mParcelNameMsg = msg; }
    void            setParcelSalePriceMsg(const std::string& msg) { mParcelSalePriceMsg = msg; }
    void            setParcelSaleAreaMsg(const std::string& msg) { mParcelSaleAreaMsg = msg; }
    void            setParcelOwnerMsg(const std::string& msg) { mParcelOwnerMsg = msg; }
    void            setRegionNameMsg(const std::string& msg) { mRegionNameMsg = msg; }
    void            setToolTipHintMsg(const std::string& msg) { mToolTipHintMsg = msg; }
    void            setAltToolTipHintMsg(const std::string& msg) { mAltToolTipHintMsg = msg; }

    void            renderScaledPointGlobal( const LLVector3d& pos, const LLColor4U &color, F32 radius );

private:
    const LLVector3d& getObjectImageCenterGlobal()  { return mObjectImageCenterGlobal; }
    void            renderPoint(const LLVector3 &pos, const LLColor4U &color,
                                S32 diameter, S32 relative_height = 0);

    LLVector3       globalPosToView(const LLVector3d& global_pos);
    LLVector3d      viewPosToGlobal(S32 x,S32 y);

<<<<<<< HEAD
	void			drawTracking( const LLVector3d& pos_global, 
								  const LLColor4& color,
								  bool draw_arrow = true);
    bool            isMouseOnPopupMenu();
    void            updateAboutLandPopupButton();
	bool			handleToolTipAgent(const LLUUID& avatar_id);
	static void		showAvatarInspector(const LLUUID& avatar_id);
=======
    void            drawTracking( const LLVector3d& pos_global,
                                  const LLColor4& color,
                                  BOOL draw_arrow = TRUE);
    bool            isMouseOnPopupMenu();
    void            updateAboutLandPopupButton();
    BOOL            handleToolTipAgent(const LLUUID& avatar_id);
    static void     showAvatarInspector(const LLUUID& avatar_id);
>>>>>>> e7eced3c

    void            createObjectImage();

    F32             getScaleForName(std::string scale_name);
    static bool     outsideSlop(S32 x, S32 y, S32 start_x, S32 start_y, S32 slop);

private:
    bool            mUpdateNow;

    LLUIColor       mBackgroundColor;

    F32             mScale;                 // Size of a region in pixels
    F32             mPixelsPerMeter;        // world meters to map pixels
    F32             mObjectMapTPM;          // texels per meter on map
    F32             mObjectMapPixels;       // Width of object map in pixels
    F32             mDotRadius;             // Size of avatar markers

    bool            mPanning; // map is being dragged
    bool            mCentering; // map is being re-centered around the agent
    LLVector2       mCurPan;
    LLVector2       mStartPan; // pan offset at start of drag
    LLVector3d      mPopupWorldPos; // world position picked under mouse when context menu is opened
    LLCoordGL       mMouseDown; // pointer position at start of drag

    LLVector3d      mObjectImageCenterGlobal;
    LLPointer<LLImageRaw> mObjectRawImagep;
    LLPointer<LLViewerTexture>  mObjectImagep;

    LLUUID          mClosestAgentToCursor;
    LLUUID          mClosestAgentAtLastRightClick;

    std::string     mToolTipMsg;
    std::string     mParcelNameMsg;
    std::string     mParcelSalePriceMsg;
    std::string     mParcelSaleAreaMsg;
    std::string     mParcelOwnerMsg;
    std::string     mRegionNameMsg;
    std::string     mToolTipHintMsg;
    std::string     mAltToolTipHintMsg;

public:
    void            setSelected(uuid_vec_t uuids) { gmSelected=uuids; };

private:
    bool isZoomChecked(const LLSD& userdata);
    void setZoom(const LLSD& userdata);
    void handleStopTracking(const LLSD& userdata);
    void activateCenterMap(const LLSD& userdata);
    bool isMapOrientationChecked(const LLSD& userdata);
    void setMapOrientation(const LLSD& userdata);
    void popupShowAboutLand(const LLSD& userdata);

    LLHandle<LLView> mPopupMenuHandle;
    uuid_vec_t      gmSelected;
};


#endif<|MERGE_RESOLUTION|>--- conflicted
+++ resolved
@@ -69,33 +69,18 @@
     static const F32 MAP_SCALE_VERY_CLOSE;
     static const F32 MAP_SCALE_MAX;
 
-<<<<<<< HEAD
-	/*virtual*/ void	draw();
-	/*virtual*/ bool	handleScrollWheel(S32 x, S32 y, S32 clicks);
-	/*virtual*/ bool	handleMouseDown(S32 x, S32 y, MASK mask);
-	/*virtual*/ bool	handleMouseUp(S32 x, S32 y, MASK mask);
-	/*virtual*/ bool	handleHover( S32 x, S32 y, MASK mask );
-	/*virtual*/ bool	handleToolTip( S32 x, S32 y, MASK mask);
-	/*virtual*/ void	reshape(S32 width, S32 height, bool called_from_parent = true);
+    /*virtual*/ void    draw();
+    /*virtual*/ bool    handleScrollWheel(S32 x, S32 y, S32 clicks);
+    /*virtual*/ bool    handleMouseDown(S32 x, S32 y, MASK mask);
+    /*virtual*/ bool    handleMouseUp(S32 x, S32 y, MASK mask);
+    /*virtual*/ bool    handleHover( S32 x, S32 y, MASK mask );
+    /*virtual*/ bool    handleToolTip( S32 x, S32 y, MASK mask);
+    /*virtual*/ void    reshape(S32 width, S32 height, bool called_from_parent = true);
 
-	/*virtual*/ bool 	postBuild();
-	/*virtual*/ bool	handleRightMouseDown( S32 x, S32 y, MASK mask );
-	/*virtual*/ bool	handleClick(S32 x, S32 y, MASK mask);
-	/*virtual*/ bool	handleDoubleClick( S32 x, S32 y, MASK mask );
-=======
-    /*virtual*/ void    draw();
-    /*virtual*/ BOOL    handleScrollWheel(S32 x, S32 y, S32 clicks);
-    /*virtual*/ BOOL    handleMouseDown(S32 x, S32 y, MASK mask);
-    /*virtual*/ BOOL    handleMouseUp(S32 x, S32 y, MASK mask);
-    /*virtual*/ BOOL    handleHover( S32 x, S32 y, MASK mask );
-    /*virtual*/ BOOL    handleToolTip( S32 x, S32 y, MASK mask);
-    /*virtual*/ void    reshape(S32 width, S32 height, BOOL called_from_parent = TRUE);
-
-    /*virtual*/ BOOL    postBuild();
-    /*virtual*/ BOOL    handleRightMouseDown( S32 x, S32 y, MASK mask );
-    /*virtual*/ BOOL    handleClick(S32 x, S32 y, MASK mask);
-    /*virtual*/ BOOL    handleDoubleClick( S32 x, S32 y, MASK mask );
->>>>>>> e7eced3c
+    /*virtual*/ bool    postBuild();
+    /*virtual*/ bool    handleRightMouseDown( S32 x, S32 y, MASK mask );
+    /*virtual*/ bool    handleClick(S32 x, S32 y, MASK mask);
+    /*virtual*/ bool    handleDoubleClick( S32 x, S32 y, MASK mask );
 
     void            setScale(F32 scale);
 
@@ -118,23 +103,13 @@
     LLVector3       globalPosToView(const LLVector3d& global_pos);
     LLVector3d      viewPosToGlobal(S32 x,S32 y);
 
-<<<<<<< HEAD
-	void			drawTracking( const LLVector3d& pos_global, 
-								  const LLColor4& color,
-								  bool draw_arrow = true);
+    void            drawTracking( const LLVector3d& pos_global,
+                                  const LLColor4& color,
+                                  bool draw_arrow = true);
     bool            isMouseOnPopupMenu();
     void            updateAboutLandPopupButton();
-	bool			handleToolTipAgent(const LLUUID& avatar_id);
-	static void		showAvatarInspector(const LLUUID& avatar_id);
-=======
-    void            drawTracking( const LLVector3d& pos_global,
-                                  const LLColor4& color,
-                                  BOOL draw_arrow = TRUE);
-    bool            isMouseOnPopupMenu();
-    void            updateAboutLandPopupButton();
-    BOOL            handleToolTipAgent(const LLUUID& avatar_id);
+    bool            handleToolTipAgent(const LLUUID& avatar_id);
     static void     showAvatarInspector(const LLUUID& avatar_id);
->>>>>>> e7eced3c
 
     void            createObjectImage();
 
