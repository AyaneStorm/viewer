/**
 * @file lllogchat.cpp
 * @brief LLLogChat class implementation
 *
 * $LicenseInfo:firstyear=2002&license=viewerlgpl$
 * Second Life Viewer Source Code
 * Copyright (C) 2010, Linden Research, Inc.
 *
 * This library is free software; you can redistribute it and/or
 * modify it under the terms of the GNU Lesser General Public
 * License as published by the Free Software Foundation;
 * version 2.1 of the License only.
 *
 * This library is distributed in the hope that it will be useful,
 * but WITHOUT ANY WARRANTY; without even the implied warranty of
 * MERCHANTABILITY or FITNESS FOR A PARTICULAR PURPOSE.  See the GNU
 * Lesser General Public License for more details.
 *
 * You should have received a copy of the GNU Lesser General Public
 * License along with this library; if not, write to the Free Software
 * Foundation, Inc., 51 Franklin Street, Fifth Floor, Boston, MA  02110-1301  USA
 *
 * Linden Research, Inc., 945 Battery Street, San Francisco, CA  94111  USA
 * $/LicenseInfo$
 */

#include "llviewerprecompiledheaders.h"
#include "llfloaterconversationpreview.h"
#include "llagent.h"
#include "llagentui.h"
#include "llavatarnamecache.h"
#include "lllogchat.h"
#include "llregex.h"
#include "lltrans.h"
#include "llviewercontrol.h"

#include "lldiriterator.h"
#include "llfloaterimsessiontab.h"
#include "llinstantmessage.h"
#include "llsingleton.h" // for LLSingleton

#include <boost/algorithm/string/trim.hpp>
#include <boost/algorithm/string/replace.hpp>
#include <boost/regex.hpp>

#if LL_MSVC
#pragma warning(push)
// disable warning about boost::lexical_cast unreachable code
// when it fails to parse the string
#pragma warning (disable:4702)
#endif

#include <boost/date_time/gregorian/gregorian.hpp>
#if LL_MSVC
#pragma warning(pop)   // Restore all warnings to the previous state
#endif

#include <boost/date_time/posix_time/posix_time.hpp>
#include <boost/date_time/local_time_adjustor.hpp>

const S32 LOG_RECALL_SIZE = 20480;

const std::string LL_IM_TIME("time");
const std::string LL_IM_DATE_TIME("datetime");
const std::string LL_IM_TEXT("message");
const std::string LL_IM_FROM("from");
const std::string LL_IM_FROM_ID("from_id");
const std::string LL_TRANSCRIPT_FILE_EXTENSION("txt");

const std::string GROUP_CHAT_SUFFIX(" (group)");

const static char IM_SYMBOL_SEPARATOR(':');
const static std::string IM_SEPARATOR(std::string() + IM_SYMBOL_SEPARATOR + " ");
const static std::string NEW_LINE("\n");
const static std::string NEW_LINE_SPACE_PREFIX("\n ");
const static std::string TWO_SPACES("  ");
const static std::string MULTI_LINE_PREFIX(" ");

/**
 *  Chat log lines - timestamp and name are optional but message text is mandatory.
 *
 *  Typical plain text chat log lines:
 *
 *  SuperCar: You aren't the owner
 *  [2:59]  SuperCar: You aren't the owner
 *  [2009/11/20 3:00]  SuperCar: You aren't the owner
 *  Katar Ivercourt is Offline
 *  [3:00]  Katar Ivercourt is Offline
 *  [2009/11/20 3:01]  Corba ProductEngine is Offline
 *
 * Note: "You" was used as an avatar names in viewers of previous versions
 */
const static boost::regex TIMESTAMP_AND_STUFF("^(\\[\\d{4}/\\d{1,2}/\\d{1,2}\\s+\\d{1,2}:\\d{2}\\]\\s+|\\[\\d{1,2}:\\d{2}\\]\\s+)?(.*)$");
const static boost::regex TIMESTAMP("^(\\[\\d{4}/\\d{1,2}/\\d{1,2}\\s+\\d{1,2}:\\d{2}\\]|\\[\\d{1,2}:\\d{2}\\]).*");

/**
 *  Regular expression suitable to match names like
 *  "You", "Second Life", "Igor ProductEngine", "Object", "Mega House"
 */
const static boost::regex NAME_AND_TEXT("([^:]+[:]{1})?(\\s*)(.*)");

/**
 * These are recognizers for matching the names of ad-hoc conferences when generating the log file name
 * On invited side, an ad-hoc is named like "<first name> <last name> Conference 2010/11/19 03:43 f0f4"
 * On initiating side, an ad-hoc is named like Ad-hoc Conference hash<hash>"
 * If the naming system for ad-hoc conferences are change in LLIMModel::LLIMSession::buildHistoryFileName()
 * then these definition need to be adjusted as well.
 */
const static boost::regex INBOUND_CONFERENCE("^[a-zA-Z]{1,31} [a-zA-Z]{1,31} Conference [0-9]{4}/[0-9]{2}/[0-9]{2} [0-9]{2}:[0-9]{2} [0-9a-f]{4}");
const static boost::regex OUTBOUND_CONFERENCE("^Ad-hoc Conference hash[a-f0-9]{8}-[a-f0-9]{4}-[a-f0-9]{4}-[a-f0-9]{4}-[a-f0-9]{12}");

//is used to parse complex object names like "Xstreet SL Terminal v2.2.5 st"
const static std::string NAME_TEXT_DIVIDER(": ");

// is used for timestamps adjusting
const static char* DATE_FORMAT("%Y/%m/%d %H:%M");
const static char* TIME_FORMAT("%H:%M");

const static int IDX_TIMESTAMP = 1;
const static int IDX_STUFF = 2;
const static int IDX_NAME = 1;
const static int IDX_TEXT = 3;

using namespace boost::posix_time;
using namespace boost::gregorian;

void append_to_last_message(std::list<LLSD>& messages, const std::string& line)
{
    if (!messages.size()) return;

    std::string im_text = messages.back()[LL_IM_TEXT].asString();
    im_text.append(line);
    messages.back()[LL_IM_TEXT] = im_text;
}

const char* remove_utf8_bom(const char* buf)
{
    const char* start = buf;
    if (start[0] == (char)0xEF && start[1] == (char)0xBB && start[2] == (char)0xBF)
    {   // If string starts with the magic bytes, return pointer after it.
        start += 3;
    }
    return start;
}

class LLLogChatTimeScanner: public LLSingleton<LLLogChatTimeScanner>
{
    LLSINGLETON(LLLogChatTimeScanner);

public:
    date getTodayPacificDate()
    {
        typedef boost::date_time::local_adjustor<ptime, -8, no_dst> pst;
        typedef boost::date_time::local_adjustor<ptime, -7, no_dst> pdt;
        time_t t_time = time(NULL);
        ptime p_time = LLStringOps::getPacificDaylightTime()
            ? pdt::utc_to_local(from_time_t(t_time))
            : pst::utc_to_local(from_time_t(t_time));
        struct tm s_tm = to_tm(p_time);
        return date_from_tm(s_tm);
    }

    void checkAndCutOffDate(std::string& time_str)
    {
        // Cuts off the "%Y/%m/%d" from string for todays timestamps.
        // Assume that passed string has at least "%H:%M" time format.
        date log_date(not_a_date_time);
        date today(getTodayPacificDate());

        // Parse the passed date
        mDateStream.str(LLStringUtil::null);
        mDateStream << time_str;
        mDateStream >> log_date;
        mDateStream.clear();

        days zero_days(0);
        days days_alive = today - log_date;

        if ( days_alive == zero_days )
        {
            // Yep, today's so strip "%Y/%m/%d" info
            ptime stripped_time(not_a_date_time);

            mTimeStream.str(LLStringUtil::null);
            mTimeStream << time_str;
            mTimeStream >> stripped_time;
            mTimeStream.clear();

            time_str.clear();

            mTimeStream.str(LLStringUtil::null);
            mTimeStream << stripped_time;
            mTimeStream >> time_str;
            mTimeStream.clear();
        }

        LL_DEBUGS("LLChatLogParser")
            << " log_date: "
            << log_date
            << " today: "
            << today
            << " days alive: "
            << days_alive
            << " new time: "
            << time_str
            << LL_ENDL;
    }


private:
    std::stringstream mDateStream;
    std::stringstream mTimeStream;
};

inline
LLLogChatTimeScanner::LLLogChatTimeScanner()
{
    // Note, date/time facets will be destroyed by string streams
    mDateStream.imbue(std::locale(mDateStream.getloc(), new date_input_facet(DATE_FORMAT)));
    mTimeStream.imbue(std::locale(mTimeStream.getloc(), new time_facet(TIME_FORMAT)));
    mTimeStream.imbue(std::locale(mTimeStream.getloc(), new time_input_facet(DATE_FORMAT)));
}

LLLogChat::LLLogChat()
: mSaveHistorySignal(NULL) // only needed in preferences
{
    mHistoryThreadsMutex = new LLMutex();
}

LLLogChat::~LLLogChat()
{
    delete mHistoryThreadsMutex;
    mHistoryThreadsMutex = NULL;

    if (mSaveHistorySignal)
    {
        mSaveHistorySignal->disconnect_all_slots();
        delete mSaveHistorySignal;
        mSaveHistorySignal = NULL;
    }
}


//static
std::string LLLogChat::makeLogFileName(std::string filename)
{
    /**
     * Testing for in bound and out bound ad-hoc file names
     * if it is then skip date stamping.
     **/

    boost::match_results<std::string::const_iterator> matches;
    bool inboundConf = ll_regex_match(filename, matches, INBOUND_CONFERENCE);
    bool outboundConf = ll_regex_match(filename, matches, OUTBOUND_CONFERENCE);
    if (!(inboundConf || outboundConf))
    {
        if( gSavedPerAccountSettings.getBOOL("LogFileNamewithDate") )
        {
            time_t now;
            time(&now);
            char dbuffer[20];       /* Flawfinder: ignore */
            if (filename == "chat")
            {
                strftime(dbuffer, 20, "-%Y-%m-%d", localtime(&now));
            }
            else
            {
                strftime(dbuffer, 20, "-%Y-%m", localtime(&now));
            }
            filename += dbuffer;
        }
    }

    filename = cleanFileName(filename);
    filename = gDirUtilp->getExpandedFilename(LL_PATH_PER_ACCOUNT_CHAT_LOGS, filename);
    if (!filename.empty())
    {
        filename += '.' + LL_TRANSCRIPT_FILE_EXTENSION;
    }

    return filename;
}

//static
void LLLogChat::renameLogFile(const std::string& old_filename, const std::string& new_filename)
{
    std::string new_name = cleanFileName(new_filename);
    std::string old_name = cleanFileName(old_filename);
    new_name = gDirUtilp->getExpandedFilename(LL_PATH_PER_ACCOUNT_CHAT_LOGS, new_name);
    old_name = gDirUtilp->getExpandedFilename(LL_PATH_PER_ACCOUNT_CHAT_LOGS, old_name);

    if (new_name.empty() || old_name.empty())
    {
        return;
    }

    new_name += '.' + LL_TRANSCRIPT_FILE_EXTENSION;
    old_name += '.' + LL_TRANSCRIPT_FILE_EXTENSION;

    if (!LLFile::isfile(new_name) && LLFile::isfile(old_name))
    {
        LLFile::rename(old_name, new_name);
    }
}

std::string LLLogChat::cleanFileName(std::string filename)
{
    std::string invalidChars = "\"\'\\/?*:.<>|[]{}~"; // Cannot match glob or illegal filename chars
    std::string::size_type position = filename.find_first_of(invalidChars);
    while (position != filename.npos)
    {
        filename[position] = '_';
        position = filename.find_first_of(invalidChars, position);
    }
    return filename;
}

std::string LLLogChat::timestamp2LogString(U32 timestamp, bool withdate)
{
    std::string timeStr;
    if (withdate)
    {
        timeStr = "[" + LLTrans::getString ("TimeYear") + "]/["
                  + LLTrans::getString ("TimeMonth") + "]/["
                  + LLTrans::getString ("TimeDay") + "] ["
                  + LLTrans::getString ("TimeHour") + "]:["
                  + LLTrans::getString ("TimeMin") + "]";
    }
    else
    {
        timeStr = "[" + LLTrans::getString("TimeHour") + "]:["
                  + LLTrans::getString ("TimeMin")+"]";
    }

    LLSD substitution;
    if (timestamp == 0)
    {
        substitution["datetime"] = (S32)time_corrected();
    }
    else
    {   // timestamp is correct utc already
        substitution["datetime"] = (S32)timestamp;
    }

    LLStringUtil::format (timeStr, substitution);
    return timeStr;
}


//static
void LLLogChat::saveHistory(const std::string& filename,
                            const std::string& from,
                            const LLUUID& from_id,
                            const std::string& line)
{
    std::string tmp_filename = filename;
    LLStringUtil::trim(tmp_filename);
    if (tmp_filename.empty())
    {
        std::string warn = "Chat history filename [" + filename + "] is empty!";
        LL_WARNS() << warn << LL_ENDL;
        llassert(tmp_filename.size());
        return;
    }

    llofstream file(LLLogChat::makeLogFileName(filename).c_str(), std::ios_base::app);
    if (!file.is_open())
    {
        LL_WARNS() << "Couldn't open chat history log! - " + filename << LL_ENDL;
        return;
    }

    LLSD item;

    if (gSavedPerAccountSettings.getBOOL("LogTimestamp"))
         item["time"] = LLLogChat::timestamp2LogString(0, gSavedPerAccountSettings.getBOOL("LogTimestampDate"));

    item["from_id"] = from_id;
    item["message"] = line;

    //adding "Second Life:" for all system messages to make chat log history parsing more reliable
    if (from.empty() && from_id.isNull())
    {
        item["from"] = SYSTEM_FROM;
    }
    else
    {
        item["from"] = from;
    }

    file << LLChatLogFormatter(item) << std::endl;

    file.close();

    LLLogChat::getInstance()->triggerHistorySignal();
}

// static
void LLLogChat::loadChatHistory(const std::string& file_name, std::list<LLSD>& messages, const LLSD& load_params, bool is_group)
{
    if (file_name.empty())
    {
        LL_WARNS("LLLogChat::loadChatHistory") << "Local history file name is empty!" << LL_ENDL;
        return ;
    }

    bool load_all_history = load_params.has("load_all_history") ? load_params["load_all_history"].asBoolean() : false;

    // Stat the file to find it and get the last history entry time
    llstat stat_data;

    std::string log_file_name = LLLogChat::makeLogFileName(file_name);
    LL_DEBUGS("ChatHistory") << "First attempt to stat chat history file " << log_file_name << LL_ENDL;

    S32 no_stat = LLFile::stat(log_file_name, &stat_data);

    if (no_stat)
    {
        if (is_group)
        {
            std::string old_name(file_name);
            old_name.erase(old_name.size() - GROUP_CHAT_SUFFIX.size());     // trim off " (group)"
            log_file_name = LLLogChat::makeLogFileName(old_name);
            LL_DEBUGS("ChatHistory") << "Attempting to stat adjusted chat history file " << log_file_name << LL_ENDL;
            no_stat = LLFile::stat(log_file_name, &stat_data);
            if (!no_stat)
            {   // Found it without "(group)", copy to new naming style.  We already have the mod time in stat_data
                log_file_name = LLLogChat::makeLogFileName(file_name);
                LL_DEBUGS("ChatHistory") << "Attempt to stat copied history file " << log_file_name << LL_ENDL;
                LLFile::copy(LLLogChat::makeLogFileName(old_name), log_file_name);
            }
        }
        if (no_stat)
        {
            log_file_name = LLLogChat::oldLogFileName(file_name);
            LL_DEBUGS("ChatHistory") << "Attempt to stat old history file name " << log_file_name << LL_ENDL;
            no_stat = LLFile::stat(log_file_name, &stat_data);
            if (no_stat)
            {
                LL_DEBUGS("ChatHistory") << "No previous conversation log file found for " << file_name << LL_ENDL;
                return;                     //No previous conversation with this name.
            }
        }
    }

    // If we got here, we managed to stat the file.
    // Open the file to read
    LLFILE* fptr = LLFile::fopen(log_file_name, "r");       /*Flawfinder: ignore*/
    if (!fptr)
    {   // Ok, this is strange but not really tragic in the big picture of things
        LL_WARNS("ChatHistory") << "Unable to read file " << log_file_name << " after stat was successful" << LL_ENDL;
        return;
    }

    S32 save_num_messages = messages.size();

<<<<<<< HEAD
	char buffer[LOG_RECALL_SIZE];		/*Flawfinder: ignore*/
	char *bptr;
	S32 len;
	bool firstline = true;

	if (load_all_history || fseek(fptr, (LOG_RECALL_SIZE - 1) * -1  , SEEK_END))
	{	//We need to load the whole historyFile or it's smaller than recall size, so get it all.
		firstline = false;
		if (fseek(fptr, 0, SEEK_SET))
		{
			fclose(fptr);
			return;
		}
	}
	while (fgets(buffer, LOG_RECALL_SIZE, fptr)  && !feof(fptr))
	{
		len = strlen(buffer) - 1;		/*Flawfinder: ignore*/
        // backfill any end of line characters with nulls
		for (bptr = (buffer + len); (*bptr == '\n' || *bptr == '\r') && bptr>buffer; bptr--)	*bptr='\0';

		if (firstline)
		{
			firstline = false;
			continue;
		}

		std::string line(remove_utf8_bom(buffer));

		//updated 1.23 plain text log format requires a space added before subsequent lines in a multilined message
		if (' ' == line[0])
		{
			line.erase(0, MULTI_LINE_PREFIX.length());
			append_to_last_message(messages, '\n' + line);
		}
		else if (0 == len && ('\n' == line[0] || '\r' == line[0]))
		{
			//to support old format's multilined messages with new lines used to divide paragraphs
			append_to_last_message(messages, line);
		}
		else
		{
			LLSD item;
			if (!LLChatLogParser::parse(line, item, load_params))
			{
				item[LL_IM_TEXT] = line;
			}
			messages.push_back(item);
		}
	}
	fclose(fptr);
=======
    char buffer[LOG_RECALL_SIZE];       /*Flawfinder: ignore*/
    char *bptr;
    S32 len;
    bool firstline = TRUE;

    if (load_all_history || fseek(fptr, (LOG_RECALL_SIZE - 1) * -1  , SEEK_END))
    {   //We need to load the whole historyFile or it's smaller than recall size, so get it all.
        firstline = FALSE;
        if (fseek(fptr, 0, SEEK_SET))
        {
            fclose(fptr);
            return;
        }
    }
    while (fgets(buffer, LOG_RECALL_SIZE, fptr)  && !feof(fptr))
    {
        len = strlen(buffer) - 1;       /*Flawfinder: ignore*/
        // backfill any end of line characters with nulls
        for (bptr = (buffer + len); (*bptr == '\n' || *bptr == '\r') && bptr>buffer; bptr--)    *bptr='\0';

        if (firstline)
        {
            firstline = FALSE;
            continue;
        }

        std::string line(remove_utf8_bom(buffer));

        //updated 1.23 plain text log format requires a space added before subsequent lines in a multilined message
        if (' ' == line[0])
        {
            line.erase(0, MULTI_LINE_PREFIX.length());
            append_to_last_message(messages, '\n' + line);
        }
        else if (0 == len && ('\n' == line[0] || '\r' == line[0]))
        {
            //to support old format's multilined messages with new lines used to divide paragraphs
            append_to_last_message(messages, line);
        }
        else
        {
            LLSD item;
            if (!LLChatLogParser::parse(line, item, load_params))
            {
                item[LL_IM_TEXT] = line;
            }
            messages.push_back(item);
        }
    }
    fclose(fptr);
>>>>>>> e7eced3c

    LL_DEBUGS("ChatHistory") << "Read " << (messages.size() - save_num_messages)
        << " messages of chat history from " << log_file_name
        << " file mod time " << (F64)stat_data.st_mtime << LL_ENDL;
}

bool LLLogChat::historyThreadsFinished(LLUUID session_id)
{
    LLMutexLock lock(historyThreadsMutex());
    bool finished = true;
    std::map<LLUUID,LLLoadHistoryThread *>::iterator it = mLoadHistoryThreads.find(session_id);
    if (it != mLoadHistoryThreads.end())
    {
        finished = it->second->isFinished();
    }
    if (!finished)
    {
        return false;
    }
    std::map<LLUUID,LLDeleteHistoryThread *>::iterator dit = mDeleteHistoryThreads.find(session_id);
    if (dit != mDeleteHistoryThreads.end())
    {
        finished = finished && dit->second->isFinished();
    }
    return finished;
}

LLLoadHistoryThread* LLLogChat::getLoadHistoryThread(LLUUID session_id)
{
    LLMutexLock lock(historyThreadsMutex());
    std::map<LLUUID,LLLoadHistoryThread *>::iterator it = mLoadHistoryThreads.find(session_id);
    if (it != mLoadHistoryThreads.end())
    {
        return it->second;
    }
    return NULL;
}

LLDeleteHistoryThread* LLLogChat::getDeleteHistoryThread(LLUUID session_id)
{
    LLMutexLock lock(historyThreadsMutex());
    std::map<LLUUID,LLDeleteHistoryThread *>::iterator it = mDeleteHistoryThreads.find(session_id);
    if (it != mDeleteHistoryThreads.end())
    {
        return it->second;
    }
    return NULL;
}

bool LLLogChat::addLoadHistoryThread(LLUUID& session_id, LLLoadHistoryThread* lthread)
{
    LLMutexLock lock(historyThreadsMutex());
    std::map<LLUUID,LLLoadHistoryThread *>::const_iterator it = mLoadHistoryThreads.find(session_id);
    if (it != mLoadHistoryThreads.end())
    {
        return false;
    }
    mLoadHistoryThreads[session_id] = lthread;
    return true;
}

bool LLLogChat::addDeleteHistoryThread(LLUUID& session_id, LLDeleteHistoryThread* dthread)
{
    LLMutexLock lock(historyThreadsMutex());
    std::map<LLUUID,LLDeleteHistoryThread *>::const_iterator it = mDeleteHistoryThreads.find(session_id);
    if (it != mDeleteHistoryThreads.end())
    {
        return false;
    }
    mDeleteHistoryThreads[session_id] = dthread;
    return true;
}

void LLLogChat::cleanupHistoryThreads()
{
    LLMutexLock lock(historyThreadsMutex());
    std::vector<LLUUID> uuids;
    std::map<LLUUID,LLLoadHistoryThread *>::iterator lit = mLoadHistoryThreads.begin();
    for (; lit != mLoadHistoryThreads.end(); lit++)
    {
        if (lit->second->isFinished() && mDeleteHistoryThreads[lit->first]->isFinished())
        {
            delete lit->second;
            delete mDeleteHistoryThreads[lit->first];
            uuids.push_back(lit->first);
        }
    }
    std::vector<LLUUID>::iterator uuid_it = uuids.begin();
    for ( ;uuid_it != uuids.end(); uuid_it++)
    {
        mLoadHistoryThreads.erase(*uuid_it);
        mDeleteHistoryThreads.erase(*uuid_it);
    }
}

LLMutex* LLLogChat::historyThreadsMutex()
{
    return mHistoryThreadsMutex;
}

void LLLogChat::triggerHistorySignal()
{
    if (NULL != mSaveHistorySignal)
    {
        (*mSaveHistorySignal)();
    }
}

// static
std::string LLLogChat::oldLogFileName(std::string filename)
{
    // get Users log directory
    std::string directory = gDirUtilp->getPerAccountChatLogsDir();

    // add final OS dependent delimiter
    directory += gDirUtilp->getDirDelimiter();

    // lest make sure the file name has no invalid characters before making the pattern
    filename = cleanFileName(filename);

    // create search pattern
    std::string pattern = filename + ( filename == "chat" ? "-???\?-?\?-??.txt" : "-???\?-??.txt");

    std::vector<std::string> allfiles;
    LLDirIterator iter(directory, pattern);
    std::string scanResult;

    while (iter.next(scanResult))
    {
        allfiles.push_back(scanResult);
    }

    if (allfiles.size() == 0)  // if no result from date search, return generic filename
    {
        scanResult = directory + filename + '.' + LL_TRANSCRIPT_FILE_EXTENSION;
    }
    else
    {
        sort(allfiles.begin(), allfiles.end());
        scanResult = directory + allfiles.back();
        // this file is now the most recent version of the file.
    }

    return scanResult;
}

// static
void LLLogChat::findTranscriptFiles(std::string pattern, std::vector<std::string>& list_of_transcriptions)
{
    // get Users log directory
    std::string dirname = gDirUtilp->getPerAccountChatLogsDir();

    // add final OS dependent delimiter
    dirname += gDirUtilp->getDirDelimiter();

    LLDirIterator iter(dirname, pattern);
    std::string filename;
    while (iter.next(filename))
    {
        std::string fullname = gDirUtilp->add(dirname, filename);
        if (isTranscriptFileFound(fullname))
        {
            list_of_transcriptions.push_back(fullname);
        }
    }
}

// static
void LLLogChat::getListOfTranscriptFiles(std::vector<std::string>& list_of_transcriptions)
{
    // create search pattern
    std::string pattern = "*." + LL_TRANSCRIPT_FILE_EXTENSION;
    findTranscriptFiles(pattern, list_of_transcriptions);
}

// static
void LLLogChat::getListOfTranscriptBackupFiles(std::vector<std::string>& list_of_transcriptions)
{
    // create search pattern
    std::string pattern = "*." + LL_TRANSCRIPT_FILE_EXTENSION + ".backup*";
    findTranscriptFiles(pattern, list_of_transcriptions);
}

boost::signals2::connection LLLogChat::setSaveHistorySignal(const save_history_signal_t::slot_type& cb)
{
    if (NULL == mSaveHistorySignal)
    {
        mSaveHistorySignal = new save_history_signal_t();
    }

    return mSaveHistorySignal->connect(cb);
}

//static
bool LLLogChat::moveTranscripts(const std::string originDirectory,
                                const std::string targetDirectory,
                                std::vector<std::string>& listOfFilesToMove,
                                std::vector<std::string>& listOfFilesMoved)
{
    std::string newFullPath;
    bool movedAllTranscripts = true;
    std::string backupFileName;
    unsigned backupFileCount;

    for (const std::string& fullpath : listOfFilesToMove)
    {
        backupFileCount = 0;
        newFullPath = targetDirectory + fullpath.substr(originDirectory.length(), std::string::npos);

        //The target directory contains that file already, so lets store it
        if(LLFile::isfile(newFullPath))
        {
            backupFileName = newFullPath + ".backup";

            //If needed store backup file as .backup1 etc.
            while(LLFile::isfile(backupFileName))
            {
                ++backupFileCount;
                backupFileName = newFullPath + ".backup" + std::to_string(backupFileCount);
            }

            //Rename the file to its backup name so it is not overwritten
            LLFile::rename(newFullPath, backupFileName);
        }

        S32 retry_count = 0;
        while (retry_count < 5)
        {
            //success is zero
            if (LLFile::rename(fullpath, newFullPath) != 0)
            {
                retry_count++;
                S32 result = errno;
                LL_WARNS("LLLogChat::moveTranscripts") << "Problem renaming " << fullpath << " - errorcode: "
                    << result << " attempt " << retry_count << LL_ENDL;

                ms_sleep(100);
            }
            else
            {
                listOfFilesMoved.push_back(newFullPath);

                if (retry_count)
                {
                    LL_WARNS("LLLogChat::moveTranscripts") << "Successfully renamed " << fullpath << LL_ENDL;
                }
                break;
            }
        }
    }

    if(listOfFilesMoved.size() != listOfFilesToMove.size())
    {
        movedAllTranscripts = false;
    }

    return movedAllTranscripts;
}

//static
bool LLLogChat::moveTranscripts(const std::string currentDirectory,
    const std::string newDirectory,
    std::vector<std::string>& listOfFilesToMove)
{
    std::vector<std::string> listOfFilesMoved;
    return moveTranscripts(currentDirectory, newDirectory, listOfFilesToMove, listOfFilesMoved);
}

//static
void LLLogChat::deleteTranscripts()
{
    std::vector<std::string> list_of_transcriptions;
    getListOfTranscriptFiles(list_of_transcriptions);
    getListOfTranscriptBackupFiles(list_of_transcriptions);

    for (const std::string& fullpath : list_of_transcriptions)
    {
        S32 retry_count = 0;
        while (retry_count < 5)
        {
            if (0 != LLFile::remove(fullpath))
            {
                retry_count++;
                S32 result = errno;
                LL_WARNS("LLLogChat::deleteTranscripts") << "Problem removing " << fullpath << " - errorcode: "
                    << result << " attempt " << retry_count << LL_ENDL;

                if(retry_count >= 5)
                {
                    LL_WARNS("LLLogChat::deleteTranscripts") << "Failed to remove " << fullpath << LL_ENDL;
                    return;
                }

                ms_sleep(100);
            }
            else
            {
                if (retry_count)
                {
                    LL_WARNS("LLLogChat::deleteTranscripts") << "Successfully removed " << fullpath << LL_ENDL;
                }
                break;
            }
        }
    }

    LLFloaterIMSessionTab::processChatHistoryStyleUpdate(true);
}

// static
bool LLLogChat::isTranscriptExist(const LLUUID& avatar_id, bool is_group)
{
    LLAvatarName avatar_name;
    LLAvatarNameCache::get(avatar_id, &avatar_name);
    std::string avatar_user_name = avatar_name.getAccountName();
    if(!is_group)
    {
        std::replace(avatar_user_name.begin(), avatar_user_name.end(), '.', '_');
        return isTranscriptFileFound(makeLogFileName(avatar_user_name));
    }
    else
    {
        std::string file_name;
        gCacheName->getGroupName(avatar_id, file_name);
        file_name = makeLogFileName(file_name + GROUP_CHAT_SUFFIX);
        return isTranscriptFileFound(file_name);
    }
    return false;
}

bool LLLogChat::isNearbyTranscriptExist()
{
    return isTranscriptFileFound(makeLogFileName("chat"));;
}

bool LLLogChat::isAdHocTranscriptExist(std::string file_name)
{
    return isTranscriptFileFound(makeLogFileName(file_name));;
}

// static
bool LLLogChat::isTranscriptFileFound(std::string fullname)
{
    bool result = false;
    LLFILE * filep = LLFile::fopen(fullname, "rb");
    if (NULL != filep)
    {
        if (makeLogFileName("chat") == fullname)
        {
            LLFile::close(filep);
            return true;
        }
        char buffer[LOG_RECALL_SIZE];

        fseek(filep, 0, SEEK_END);          // seek to end of file
        S32 bytes_to_read = ftell(filep);   // get current file pointer
        fseek(filep, 0, SEEK_SET);          // seek back to beginning of file

        // limit the number characters to read from file
        if (bytes_to_read >= LOG_RECALL_SIZE)
        {
            bytes_to_read = LOG_RECALL_SIZE - 1;
        }

        if (bytes_to_read > 0 && NULL != fgets(buffer, bytes_to_read, filep))
        {
            //matching a timestamp
            boost::match_results<std::string::const_iterator> matches;
            std::string line(remove_utf8_bom(buffer));
            if (ll_regex_match(line, matches, TIMESTAMP))
            {
                result = true;
            }
        }
        LLFile::close(filep);
    }
    return result;
}

//*TODO mark object's names in a special way so that they will be distinguishable form avatar name
//which are more strict by its nature (only firstname and secondname)
//Example, an object's name can be written like "Object <actual_object's_name>"
void LLChatLogFormatter::format(const LLSD& im, std::ostream& ostr) const
{
    if (!im.isMap())
    {
        LL_WARNS() << "invalid LLSD type of an instant message" << LL_ENDL;
        return;
    }

    if (im[LL_IM_TIME].isDefined())
    {
        std::string timestamp = im[LL_IM_TIME].asString();
        boost::trim(timestamp);
        ostr << '[' << timestamp << ']' << TWO_SPACES;
    }

    //*TODO mark object's names in a special way so that they will be distinguishable from avatar name
    //which are more strict by its nature (only firstname and secondname)
    //Example, an object's name can be written like "Object <actual_object's_name>"
    if (im[LL_IM_FROM].isDefined())
    {
        std::string from = im[LL_IM_FROM].asString();
        boost::trim(from);

        std::size_t found = from.find(IM_SYMBOL_SEPARATOR);
        std::size_t len = from.size();
        std::size_t start = 0;
        while (found != std::string::npos)
        {
            std::size_t sub_len = found - start;
            if (sub_len > 0)
            {
                ostr << from.substr(start, sub_len);
            }
            LLURI::encodeCharacter(ostr, IM_SYMBOL_SEPARATOR);
            start = found + 1;
            found = from.find(IM_SYMBOL_SEPARATOR, start);
        }
        if (start < len)
        {
            std::string str_end = from.substr(start, len - start);
            ostr << str_end;
        }
        if (len > 0)
        {
            ostr << IM_SEPARATOR;
        }
    }

    if (im[LL_IM_TEXT].isDefined())
    {
        std::string im_text = im[LL_IM_TEXT].asString();

        //multilined text will be saved with prepended spaces
        boost::replace_all(im_text, NEW_LINE, NEW_LINE_SPACE_PREFIX);
        ostr << im_text;
    }
}

bool LLChatLogParser::parse(std::string& raw, LLSD& im, const LLSD& parse_params)
{
    if (!raw.length()) return false;

    bool cut_off_todays_date = parse_params.has("cut_off_todays_date")  ? parse_params["cut_off_todays_date"].asBoolean()  : true;
    im = LLSD::emptyMap();

    //matching a timestamp
    boost::match_results<std::string::const_iterator> matches;
    if (!ll_regex_match(raw, matches, TIMESTAMP_AND_STUFF)) return false;

    bool has_timestamp = matches[IDX_TIMESTAMP].matched;
    if (has_timestamp)
    {
        //timestamp was successfully parsed
        std::string timestamp = matches[IDX_TIMESTAMP];
        boost::trim(timestamp);
        timestamp.erase(0, 1);
        timestamp.erase(timestamp.length()-1, 1);

        im[LL_IM_DATE_TIME] = timestamp;    // Retain full date-time for merging chat histories

        if (cut_off_todays_date)
        {
            LLLogChatTimeScanner::instance().checkAndCutOffDate(timestamp);
        }

        im[LL_IM_TIME] = timestamp;
    }
    else
    {   //timestamp is optional
        im[LL_IM_DATE_TIME] = "";
        im[LL_IM_TIME] = "";
    }

    bool has_stuff = matches[IDX_STUFF].matched;
    if (!has_stuff)
    {
        return false;  //*TODO should return false or not?
    }

    //matching a name and a text
    std::string stuff = matches[IDX_STUFF];
    boost::match_results<std::string::const_iterator> name_and_text;
    if (!ll_regex_match(stuff, name_and_text, NAME_AND_TEXT)) return false;

    bool has_name = name_and_text[IDX_NAME].matched;
    std::string name = LLURI::unescape(name_and_text[IDX_NAME]);

    //we don't need a name/text separator
    if (has_name && name.length() && name[name.length()-1] == ':')
    {
        name.erase(name.length()-1, 1);
    }

    if (!has_name || name == SYSTEM_FROM)
    {
        //name is optional too
        im[LL_IM_FROM] = SYSTEM_FROM;
        im[LL_IM_FROM_ID] = LLUUID::null;
    }

    //possibly a case of complex object names consisting of 3+ words
    if (!has_name)
    {
        std::string::size_type divider_pos = stuff.find(NAME_TEXT_DIVIDER);
        if (divider_pos != std::string::npos && divider_pos < (stuff.length() - NAME_TEXT_DIVIDER.length()))
        {
            im[LL_IM_FROM] = LLURI::unescape(stuff.substr(0, divider_pos));
            im[LL_IM_TEXT] = stuff.substr(divider_pos + NAME_TEXT_DIVIDER.length());
            return true;
        }
    }

    if (!has_name)
    {
        //text is mandatory
        im[LL_IM_TEXT] = stuff;
        return true; //parse as a message from Second Life
    }

    bool has_text = name_and_text[IDX_TEXT].matched;
    if (!has_text) return false;

    //for parsing logs created in very old versions of a viewer
    if (name == "You")
    {
        std::string agent_name;
        LLAgentUI::buildFullname(agent_name);
        im[LL_IM_FROM] = agent_name;
        im[LL_IM_FROM_ID] = gAgentID;
    }
    else
    {
        im[LL_IM_FROM] = name;
    }

    im[LL_IM_TEXT] = name_and_text[IDX_TEXT];
    return true;  //parsed name and message text, maybe have a timestamp too
}

LLDeleteHistoryThread::LLDeleteHistoryThread(std::list<LLSD>* messages, LLLoadHistoryThread* loadThread)
    : LLActionThread("delete chat history"),
    mMessages(messages),
    mLoadThread(loadThread)
{
}
LLDeleteHistoryThread::~LLDeleteHistoryThread()
{
}
void LLDeleteHistoryThread::run()
{
    if (mLoadThread != NULL)
    {
        mLoadThread->waitFinished();
    }
    if (NULL != mMessages)
    {
        delete mMessages;
    }
    mMessages = NULL;
    setFinished();
}

LLActionThread::LLActionThread(const std::string& name)
    : LLThread(name),
    mMutex(),
    mRunCondition(),
    mFinished(false)
{
}

LLActionThread::~LLActionThread()
{
}

void LLActionThread::waitFinished()
{
    mMutex.lock();
    if (!mFinished)
    {
        mMutex.unlock();
        mRunCondition.wait();
    }
    else
    {
        mMutex.unlock();
    }
}

void LLActionThread::setFinished()
{
    mMutex.lock();
    mFinished = true;
    mMutex.unlock();
    mRunCondition.signal();
}

LLLoadHistoryThread::LLLoadHistoryThread(const std::string& file_name, std::list<LLSD>* messages, const LLSD& load_params)
    : LLActionThread("load chat history"),
    mMessages(messages),
    mFileName(file_name),
    mLoadParams(load_params),
    mNewLoad(true),
    mLoadEndSignal(NULL)
{
}

LLLoadHistoryThread::~LLLoadHistoryThread()
{
}

void LLLoadHistoryThread::run()
{
    if(mNewLoad)
    {
        loadHistory(mFileName, mMessages, mLoadParams);
        int count = mMessages->size();
        LL_INFOS() << "mMessages->size(): " << count << LL_ENDL;
        setFinished();
    }
}

void LLLoadHistoryThread::loadHistory(const std::string& file_name, std::list<LLSD>* messages, const LLSD& load_params)
{
<<<<<<< HEAD
	if (file_name.empty())
	{
		LL_WARNS("LLLogChat::loadHistory") << "Session name is Empty!" << LL_ENDL;
		return ;
	}

	bool load_all_history = load_params.has("load_all_history") ? load_params["load_all_history"].asBoolean() : false;
	LLFILE* fptr = LLFile::fopen(LLLogChat::makeLogFileName(file_name), "r");/*Flawfinder: ignore*/

	if (!fptr)
	{
		bool is_group = load_params.has("is_group") ? load_params["is_group"].asBoolean() : false;
		if (is_group)
		{
			std::string old_name(file_name);
			old_name.erase(old_name.size() - GROUP_CHAT_SUFFIX.size());
			fptr = LLFile::fopen(LLLogChat::makeLogFileName(old_name), "r");
			if (fptr)
			{
				fclose(fptr);
				LLFile::copy(LLLogChat::makeLogFileName(old_name), LLLogChat::makeLogFileName(file_name));
			}
			fptr = LLFile::fopen(LLLogChat::makeLogFileName(file_name), "r");
		}
		if (!fptr)
		{
			fptr = LLFile::fopen(LLLogChat::oldLogFileName(file_name), "r");/*Flawfinder: ignore*/
			if (!fptr)
			{
				mNewLoad = false;
				(*mLoadEndSignal)(messages, file_name);
				return;						//No previous conversation with this name.
			}
		}
	}

	char buffer[LOG_RECALL_SIZE];		/*Flawfinder: ignore*/

	char *bptr;
	S32 len;
	bool firstline = true;

	if (load_all_history || fseek(fptr, (LOG_RECALL_SIZE - 1) * -1  , SEEK_END))
	{	//We need to load the whole historyFile or it's smaller than recall size, so get it all.
		firstline = false;
		if (fseek(fptr, 0, SEEK_SET))
		{
			fclose(fptr);
			mNewLoad = false;
			(*mLoadEndSignal)(messages, file_name);
			return;
		}
	}


	while (fgets(buffer, LOG_RECALL_SIZE, fptr)  && !feof(fptr))
	{
		len = strlen(buffer) - 1;		/*Flawfinder: ignore*/

		for (bptr = (buffer + len); (*bptr == '\n' || *bptr == '\r') && bptr>buffer; bptr--)	*bptr='\0';


		if (firstline)
		{
			firstline = false;
			continue;
		}
		std::string line(remove_utf8_bom(buffer));

		//updated 1.23 plaint text log format requires a space added before subsequent lines in a multilined message
		if (' ' == line[0])
		{
			line.erase(0, MULTI_LINE_PREFIX.length());
			append_to_last_message(*messages, '\n' + line);
		}
		else if (0 == len && ('\n' == line[0] || '\r' == line[0]))
		{
			//to support old format's multilined messages with new lines used to divide paragraphs
			append_to_last_message(*messages, line);
		}
		else
		{
			LLSD item;
			if (!LLChatLogParser::parse(line, item, load_params))
			{
				item[LL_IM_TEXT] = line;
			}
			messages->push_back(item);
		}
	}

	fclose(fptr);
	mNewLoad = false;
	(*mLoadEndSignal)(messages, file_name);
=======
    if (file_name.empty())
    {
        LL_WARNS("LLLogChat::loadHistory") << "Session name is Empty!" << LL_ENDL;
        return ;
    }

    bool load_all_history = load_params.has("load_all_history") ? load_params["load_all_history"].asBoolean() : false;
    LLFILE* fptr = LLFile::fopen(LLLogChat::makeLogFileName(file_name), "r");/*Flawfinder: ignore*/

    if (!fptr)
    {
        bool is_group = load_params.has("is_group") ? load_params["is_group"].asBoolean() : false;
        if (is_group)
        {
            std::string old_name(file_name);
            old_name.erase(old_name.size() - GROUP_CHAT_SUFFIX.size());
            fptr = LLFile::fopen(LLLogChat::makeLogFileName(old_name), "r");
            if (fptr)
            {
                fclose(fptr);
                LLFile::copy(LLLogChat::makeLogFileName(old_name), LLLogChat::makeLogFileName(file_name));
            }
            fptr = LLFile::fopen(LLLogChat::makeLogFileName(file_name), "r");
        }
        if (!fptr)
        {
            fptr = LLFile::fopen(LLLogChat::oldLogFileName(file_name), "r");/*Flawfinder: ignore*/
            if (!fptr)
            {
                mNewLoad = false;
                (*mLoadEndSignal)(messages, file_name);
                return;                     //No previous conversation with this name.
            }
        }
    }

    char buffer[LOG_RECALL_SIZE];       /*Flawfinder: ignore*/

    char *bptr;
    S32 len;
    bool firstline = TRUE;

    if (load_all_history || fseek(fptr, (LOG_RECALL_SIZE - 1) * -1  , SEEK_END))
    {   //We need to load the whole historyFile or it's smaller than recall size, so get it all.
        firstline = FALSE;
        if (fseek(fptr, 0, SEEK_SET))
        {
            fclose(fptr);
            mNewLoad = false;
            (*mLoadEndSignal)(messages, file_name);
            return;
        }
    }


    while (fgets(buffer, LOG_RECALL_SIZE, fptr)  && !feof(fptr))
    {
        len = strlen(buffer) - 1;       /*Flawfinder: ignore*/

        for (bptr = (buffer + len); (*bptr == '\n' || *bptr == '\r') && bptr>buffer; bptr--)    *bptr='\0';


        if (firstline)
        {
            firstline = FALSE;
            continue;
        }
        std::string line(remove_utf8_bom(buffer));

        //updated 1.23 plaint text log format requires a space added before subsequent lines in a multilined message
        if (' ' == line[0])
        {
            line.erase(0, MULTI_LINE_PREFIX.length());
            append_to_last_message(*messages, '\n' + line);
        }
        else if (0 == len && ('\n' == line[0] || '\r' == line[0]))
        {
            //to support old format's multilined messages with new lines used to divide paragraphs
            append_to_last_message(*messages, line);
        }
        else
        {
            LLSD item;
            if (!LLChatLogParser::parse(line, item, load_params))
            {
                item[LL_IM_TEXT] = line;
            }
            messages->push_back(item);
        }
    }

    fclose(fptr);
    mNewLoad = false;
    (*mLoadEndSignal)(messages, file_name);
>>>>>>> e7eced3c
}

boost::signals2::connection LLLoadHistoryThread::setLoadEndSignal(const load_end_signal_t::slot_type& cb)
{
    if (NULL == mLoadEndSignal)
    {
        mLoadEndSignal = new load_end_signal_t();
    }

    return mLoadEndSignal->connect(cb);
}

void LLLoadHistoryThread::removeLoadEndSignal(const load_end_signal_t::slot_type& cb)
{
    if (NULL != mLoadEndSignal)
    {
        mLoadEndSignal->disconnect_all_slots();
        delete mLoadEndSignal;
    }
    mLoadEndSignal = NULL;
}<|MERGE_RESOLUTION|>--- conflicted
+++ resolved
@@ -454,66 +454,14 @@
 
     S32 save_num_messages = messages.size();
 
-<<<<<<< HEAD
-	char buffer[LOG_RECALL_SIZE];		/*Flawfinder: ignore*/
-	char *bptr;
-	S32 len;
-	bool firstline = true;
-
-	if (load_all_history || fseek(fptr, (LOG_RECALL_SIZE - 1) * -1  , SEEK_END))
-	{	//We need to load the whole historyFile or it's smaller than recall size, so get it all.
-		firstline = false;
-		if (fseek(fptr, 0, SEEK_SET))
-		{
-			fclose(fptr);
-			return;
-		}
-	}
-	while (fgets(buffer, LOG_RECALL_SIZE, fptr)  && !feof(fptr))
-	{
-		len = strlen(buffer) - 1;		/*Flawfinder: ignore*/
-        // backfill any end of line characters with nulls
-		for (bptr = (buffer + len); (*bptr == '\n' || *bptr == '\r') && bptr>buffer; bptr--)	*bptr='\0';
-
-		if (firstline)
-		{
-			firstline = false;
-			continue;
-		}
-
-		std::string line(remove_utf8_bom(buffer));
-
-		//updated 1.23 plain text log format requires a space added before subsequent lines in a multilined message
-		if (' ' == line[0])
-		{
-			line.erase(0, MULTI_LINE_PREFIX.length());
-			append_to_last_message(messages, '\n' + line);
-		}
-		else if (0 == len && ('\n' == line[0] || '\r' == line[0]))
-		{
-			//to support old format's multilined messages with new lines used to divide paragraphs
-			append_to_last_message(messages, line);
-		}
-		else
-		{
-			LLSD item;
-			if (!LLChatLogParser::parse(line, item, load_params))
-			{
-				item[LL_IM_TEXT] = line;
-			}
-			messages.push_back(item);
-		}
-	}
-	fclose(fptr);
-=======
     char buffer[LOG_RECALL_SIZE];       /*Flawfinder: ignore*/
     char *bptr;
     S32 len;
-    bool firstline = TRUE;
+    bool firstline = true;
 
     if (load_all_history || fseek(fptr, (LOG_RECALL_SIZE - 1) * -1  , SEEK_END))
     {   //We need to load the whole historyFile or it's smaller than recall size, so get it all.
-        firstline = FALSE;
+        firstline = false;
         if (fseek(fptr, 0, SEEK_SET))
         {
             fclose(fptr);
@@ -528,7 +476,7 @@
 
         if (firstline)
         {
-            firstline = FALSE;
+            firstline = false;
             continue;
         }
 
@@ -556,7 +504,6 @@
         }
     }
     fclose(fptr);
->>>>>>> e7eced3c
 
     LL_DEBUGS("ChatHistory") << "Read " << (messages.size() - save_num_messages)
         << " messages of chat history from " << log_file_name
@@ -1182,102 +1129,6 @@
 
 void LLLoadHistoryThread::loadHistory(const std::string& file_name, std::list<LLSD>* messages, const LLSD& load_params)
 {
-<<<<<<< HEAD
-	if (file_name.empty())
-	{
-		LL_WARNS("LLLogChat::loadHistory") << "Session name is Empty!" << LL_ENDL;
-		return ;
-	}
-
-	bool load_all_history = load_params.has("load_all_history") ? load_params["load_all_history"].asBoolean() : false;
-	LLFILE* fptr = LLFile::fopen(LLLogChat::makeLogFileName(file_name), "r");/*Flawfinder: ignore*/
-
-	if (!fptr)
-	{
-		bool is_group = load_params.has("is_group") ? load_params["is_group"].asBoolean() : false;
-		if (is_group)
-		{
-			std::string old_name(file_name);
-			old_name.erase(old_name.size() - GROUP_CHAT_SUFFIX.size());
-			fptr = LLFile::fopen(LLLogChat::makeLogFileName(old_name), "r");
-			if (fptr)
-			{
-				fclose(fptr);
-				LLFile::copy(LLLogChat::makeLogFileName(old_name), LLLogChat::makeLogFileName(file_name));
-			}
-			fptr = LLFile::fopen(LLLogChat::makeLogFileName(file_name), "r");
-		}
-		if (!fptr)
-		{
-			fptr = LLFile::fopen(LLLogChat::oldLogFileName(file_name), "r");/*Flawfinder: ignore*/
-			if (!fptr)
-			{
-				mNewLoad = false;
-				(*mLoadEndSignal)(messages, file_name);
-				return;						//No previous conversation with this name.
-			}
-		}
-	}
-
-	char buffer[LOG_RECALL_SIZE];		/*Flawfinder: ignore*/
-
-	char *bptr;
-	S32 len;
-	bool firstline = true;
-
-	if (load_all_history || fseek(fptr, (LOG_RECALL_SIZE - 1) * -1  , SEEK_END))
-	{	//We need to load the whole historyFile or it's smaller than recall size, so get it all.
-		firstline = false;
-		if (fseek(fptr, 0, SEEK_SET))
-		{
-			fclose(fptr);
-			mNewLoad = false;
-			(*mLoadEndSignal)(messages, file_name);
-			return;
-		}
-	}
-
-
-	while (fgets(buffer, LOG_RECALL_SIZE, fptr)  && !feof(fptr))
-	{
-		len = strlen(buffer) - 1;		/*Flawfinder: ignore*/
-
-		for (bptr = (buffer + len); (*bptr == '\n' || *bptr == '\r') && bptr>buffer; bptr--)	*bptr='\0';
-
-
-		if (firstline)
-		{
-			firstline = false;
-			continue;
-		}
-		std::string line(remove_utf8_bom(buffer));
-
-		//updated 1.23 plaint text log format requires a space added before subsequent lines in a multilined message
-		if (' ' == line[0])
-		{
-			line.erase(0, MULTI_LINE_PREFIX.length());
-			append_to_last_message(*messages, '\n' + line);
-		}
-		else if (0 == len && ('\n' == line[0] || '\r' == line[0]))
-		{
-			//to support old format's multilined messages with new lines used to divide paragraphs
-			append_to_last_message(*messages, line);
-		}
-		else
-		{
-			LLSD item;
-			if (!LLChatLogParser::parse(line, item, load_params))
-			{
-				item[LL_IM_TEXT] = line;
-			}
-			messages->push_back(item);
-		}
-	}
-
-	fclose(fptr);
-	mNewLoad = false;
-	(*mLoadEndSignal)(messages, file_name);
-=======
     if (file_name.empty())
     {
         LL_WARNS("LLLogChat::loadHistory") << "Session name is Empty!" << LL_ENDL;
@@ -1318,11 +1169,11 @@
 
     char *bptr;
     S32 len;
-    bool firstline = TRUE;
+    bool firstline = true;
 
     if (load_all_history || fseek(fptr, (LOG_RECALL_SIZE - 1) * -1  , SEEK_END))
     {   //We need to load the whole historyFile or it's smaller than recall size, so get it all.
-        firstline = FALSE;
+        firstline = false;
         if (fseek(fptr, 0, SEEK_SET))
         {
             fclose(fptr);
@@ -1342,7 +1193,7 @@
 
         if (firstline)
         {
-            firstline = FALSE;
+            firstline = false;
             continue;
         }
         std::string line(remove_utf8_bom(buffer));
@@ -1372,7 +1223,6 @@
     fclose(fptr);
     mNewLoad = false;
     (*mLoadEndSignal)(messages, file_name);
->>>>>>> e7eced3c
 }
 
 boost::signals2::connection LLLoadHistoryThread::setLoadEndSignal(const load_end_signal_t::slot_type& cb)
