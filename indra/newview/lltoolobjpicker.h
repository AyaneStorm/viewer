/**
 * @file lltoolobjpicker.h
 * @brief LLToolObjPicker class header file
 *
 * $LicenseInfo:firstyear=2001&license=viewerlgpl$
 * Second Life Viewer Source Code
 * Copyright (C) 2010, Linden Research, Inc.
 *
 * This library is free software; you can redistribute it and/or
 * modify it under the terms of the GNU Lesser General Public
 * License as published by the Free Software Foundation;
 * version 2.1 of the License only.
 *
 * This library is distributed in the hope that it will be useful,
 * but WITHOUT ANY WARRANTY; without even the implied warranty of
 * MERCHANTABILITY or FITNESS FOR A PARTICULAR PURPOSE.  See the GNU
 * Lesser General Public License for more details.
 *
 * You should have received a copy of the GNU Lesser General Public
 * License along with this library; if not, write to the Free Software
 * Foundation, Inc., 51 Franklin Street, Fifth Floor, Boston, MA  02110-1301  USA
 *
 * Linden Research, Inc., 945 Battery Street, San Francisco, CA  94111  USA
 * $/LicenseInfo$
 */

#ifndef LL_TOOLOBJPICKER_H
#define LL_TOOLOBJPICKER_H

#include "lltool.h"
#include "v3math.h"
#include "lluuid.h"

class LLPickInfo;

class LLToolObjPicker : public LLTool, public LLSingleton<LLToolObjPicker>
{
    LLSINGLETON(LLToolObjPicker);
public:

<<<<<<< HEAD
	virtual bool		handleMouseDown(S32 x, S32 y, MASK mask) override;
	virtual bool		handleMouseUp(S32 x, S32 y, MASK mask) override;
	virtual bool		handleHover(S32 x, S32 y, MASK mask) override;
=======
    virtual BOOL        handleMouseDown(S32 x, S32 y, MASK mask) override;
    virtual BOOL        handleMouseUp(S32 x, S32 y, MASK mask) override;
    virtual BOOL        handleHover(S32 x, S32 y, MASK mask) override;
>>>>>>> e1623bb2

    virtual void        handleSelect() override;
    virtual void        handleDeselect() override;

    virtual void        onMouseCaptureLost() override;

    void        setExitCallback(void (*callback)(void *), void *callback_data);

    LLUUID              getObjectID() const { return mHitObjectID; }

    static void         pickCallback(const LLPickInfo& pick_info);

protected:
<<<<<<< HEAD
	bool				mPicked;
	LLUUID				mHitObjectID;
	void 				(*mExitCallback)(void *callback_data);
	void 				*mExitCallbackData;
=======
    BOOL                mPicked;
    LLUUID              mHitObjectID;
    void                (*mExitCallback)(void *callback_data);
    void                *mExitCallbackData;
>>>>>>> e1623bb2
};


#endif<|MERGE_RESOLUTION|>--- conflicted
+++ resolved
@@ -1,77 +1,64 @@
-/**
- * @file lltoolobjpicker.h
- * @brief LLToolObjPicker class header file
- *
- * $LicenseInfo:firstyear=2001&license=viewerlgpl$
- * Second Life Viewer Source Code
- * Copyright (C) 2010, Linden Research, Inc.
- *
- * This library is free software; you can redistribute it and/or
- * modify it under the terms of the GNU Lesser General Public
- * License as published by the Free Software Foundation;
- * version 2.1 of the License only.
- *
- * This library is distributed in the hope that it will be useful,
- * but WITHOUT ANY WARRANTY; without even the implied warranty of
- * MERCHANTABILITY or FITNESS FOR A PARTICULAR PURPOSE.  See the GNU
- * Lesser General Public License for more details.
- *
- * You should have received a copy of the GNU Lesser General Public
- * License along with this library; if not, write to the Free Software
- * Foundation, Inc., 51 Franklin Street, Fifth Floor, Boston, MA  02110-1301  USA
- *
- * Linden Research, Inc., 945 Battery Street, San Francisco, CA  94111  USA
- * $/LicenseInfo$
- */
-
-#ifndef LL_TOOLOBJPICKER_H
-#define LL_TOOLOBJPICKER_H
-
-#include "lltool.h"
-#include "v3math.h"
-#include "lluuid.h"
-
-class LLPickInfo;
-
-class LLToolObjPicker : public LLTool, public LLSingleton<LLToolObjPicker>
-{
-    LLSINGLETON(LLToolObjPicker);
-public:
-
-<<<<<<< HEAD
-	virtual bool		handleMouseDown(S32 x, S32 y, MASK mask) override;
-	virtual bool		handleMouseUp(S32 x, S32 y, MASK mask) override;
-	virtual bool		handleHover(S32 x, S32 y, MASK mask) override;
-=======
-    virtual BOOL        handleMouseDown(S32 x, S32 y, MASK mask) override;
-    virtual BOOL        handleMouseUp(S32 x, S32 y, MASK mask) override;
-    virtual BOOL        handleHover(S32 x, S32 y, MASK mask) override;
->>>>>>> e1623bb2
-
-    virtual void        handleSelect() override;
-    virtual void        handleDeselect() override;
-
-    virtual void        onMouseCaptureLost() override;
-
-    void        setExitCallback(void (*callback)(void *), void *callback_data);
-
-    LLUUID              getObjectID() const { return mHitObjectID; }
-
-    static void         pickCallback(const LLPickInfo& pick_info);
-
-protected:
-<<<<<<< HEAD
-	bool				mPicked;
-	LLUUID				mHitObjectID;
-	void 				(*mExitCallback)(void *callback_data);
-	void 				*mExitCallbackData;
-=======
-    BOOL                mPicked;
-    LLUUID              mHitObjectID;
-    void                (*mExitCallback)(void *callback_data);
-    void                *mExitCallbackData;
->>>>>>> e1623bb2
-};
-
-
-#endif+/**
+ * @file lltoolobjpicker.h
+ * @brief LLToolObjPicker class header file
+ *
+ * $LicenseInfo:firstyear=2001&license=viewerlgpl$
+ * Second Life Viewer Source Code
+ * Copyright (C) 2010, Linden Research, Inc.
+ *
+ * This library is free software; you can redistribute it and/or
+ * modify it under the terms of the GNU Lesser General Public
+ * License as published by the Free Software Foundation;
+ * version 2.1 of the License only.
+ *
+ * This library is distributed in the hope that it will be useful,
+ * but WITHOUT ANY WARRANTY; without even the implied warranty of
+ * MERCHANTABILITY or FITNESS FOR A PARTICULAR PURPOSE.  See the GNU
+ * Lesser General Public License for more details.
+ *
+ * You should have received a copy of the GNU Lesser General Public
+ * License along with this library; if not, write to the Free Software
+ * Foundation, Inc., 51 Franklin Street, Fifth Floor, Boston, MA  02110-1301  USA
+ *
+ * Linden Research, Inc., 945 Battery Street, San Francisco, CA  94111  USA
+ * $/LicenseInfo$
+ */
+
+#ifndef LL_TOOLOBJPICKER_H
+#define LL_TOOLOBJPICKER_H
+
+#include "lltool.h"
+#include "v3math.h"
+#include "lluuid.h"
+
+class LLPickInfo;
+
+class LLToolObjPicker : public LLTool, public LLSingleton<LLToolObjPicker>
+{
+    LLSINGLETON(LLToolObjPicker);
+public:
+
+    virtual bool        handleMouseDown(S32 x, S32 y, MASK mask) override;
+    virtual bool        handleMouseUp(S32 x, S32 y, MASK mask) override;
+    virtual bool        handleHover(S32 x, S32 y, MASK mask) override;
+
+    virtual void        handleSelect() override;
+    virtual void        handleDeselect() override;
+
+    virtual void        onMouseCaptureLost() override;
+
+    void        setExitCallback(void (*callback)(void *), void *callback_data);
+
+    LLUUID              getObjectID() const { return mHitObjectID; }
+
+    static void         pickCallback(const LLPickInfo& pick_info);
+
+protected:
+    bool                mPicked;
+    LLUUID              mHitObjectID;
+    void                (*mExitCallback)(void *callback_data);
+    void                *mExitCallbackData;
+};
+
+
+#endif