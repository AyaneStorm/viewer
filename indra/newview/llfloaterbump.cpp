--- conflicted
+++ resolved
@@ -79,23 +79,6 @@
 
 bool LLFloaterBump::postBuild()
 {
-<<<<<<< HEAD
-	mList = getChild<LLScrollListCtrl>("bump_list");
-	mList->setAllowMultipleSelection(false);
-	mList->setRightMouseDownCallback(boost::bind(&LLFloaterBump::onScrollListRightClicked, this, _1, _2, _3));
-
-	LLContextMenu* menu = LLUICtrlFactory::getInstance()->createFromFile<LLContextMenu>("menu_avatar_other.xml", gMenuHolder, LLViewerMenuHolderGL::child_registry_t::instance());
-	if (menu)
-	{
-		mPopupMenuHandle = menu->getHandle();
-		menu->setItemVisible(std::string("Normal"), false);
-		menu->setItemVisible(std::string("Always use impostor"), false);
-		menu->setItemVisible(std::string("Never use impostor"), false);
-		menu->setItemVisible(std::string("Impostor seperator"), false);
-	}
-
-	return true;
-=======
     mList = getChild<LLScrollListCtrl>("bump_list");
     mList->setAllowMultipleSelection(false);
     mList->setRightMouseDownCallback(boost::bind(&LLFloaterBump::onScrollListRightClicked, this, _1, _2, _3));
@@ -110,8 +93,7 @@
         menu->setItemVisible(std::string("Impostor seperator"), false);
     }
 
-    return TRUE;
->>>>>>> e7eced3c
+    return true;
 }
 // virtual
 void LLFloaterBump::onOpen(const LLSD& key)
