--- conflicted
+++ resolved
@@ -1,265 +1,172 @@
-/**
- * @file llviewerjoint.cpp
- * @brief Implementation of LLViewerJoint class
- *
- * $LicenseInfo:firstyear=2001&license=viewerlgpl$
- * Second Life Viewer Source Code
- * Copyright (C) 2010, Linden Research, Inc.
- *
- * This library is free software; you can redistribute it and/or
- * modify it under the terms of the GNU Lesser General Public
- * License as published by the Free Software Foundation;
- * version 2.1 of the License only.
- *
- * This library is distributed in the hope that it will be useful,
- * but WITHOUT ANY WARRANTY; without even the implied warranty of
- * MERCHANTABILITY or FITNESS FOR A PARTICULAR PURPOSE.  See the GNU
- * Lesser General Public License for more details.
- *
- * You should have received a copy of the GNU Lesser General Public
- * License along with this library; if not, write to the Free Software
- * Foundation, Inc., 51 Franklin Street, Fifth Floor, Boston, MA  02110-1301  USA
- *
- * Linden Research, Inc., 945 Battery Street, San Francisco, CA  94111  USA
- * $/LicenseInfo$
- */
-
-//-----------------------------------------------------------------------------
-// Header Files
-//-----------------------------------------------------------------------------
-#include "llviewerprecompiledheaders.h"
-
-#include "llviewerjoint.h"
-
-#include "llgl.h"
-#include "llrender.h"
-#include "llmath.h"
-#include "llglheaders.h"
-#include "llvoavatar.h"
-#include "pipeline.h"
-
-static constexpr S32 MIN_PIXEL_AREA_3PASS_HAIR = 64*64;
-
-//-----------------------------------------------------------------------------
-// LLViewerJoint()
-// Class Constructors
-//-----------------------------------------------------------------------------
-LLViewerJoint::LLViewerJoint() :
-    LLAvatarJoint()
-{ }
-
-LLViewerJoint::LLViewerJoint(S32 joint_num) :
-    LLAvatarJoint(joint_num)
-{ }
-
-LLViewerJoint::LLViewerJoint(const std::string &name, LLJoint *parent) :
-    LLAvatarJoint(name, parent)
-{ }
-
-//-----------------------------------------------------------------------------
-// ~LLViewerJoint()
-// Class Destructor
-//-----------------------------------------------------------------------------
-LLViewerJoint::~LLViewerJoint()
-{
-}
-
-//--------------------------------------------------------------------
-// render()
-//--------------------------------------------------------------------
-U32 LLViewerJoint::render( F32 pixelArea, bool first_pass, bool is_dummy )
-{
-<<<<<<< HEAD
-	stop_glerror();
-
-	U32 triangle_count = 0;
-
-	//----------------------------------------------------------------
-	// ignore invisible objects
-	//----------------------------------------------------------------
-	if ( mValid )
-	{
-
-
-		//----------------------------------------------------------------
-		// if object is transparent, defer it, otherwise
-		// give the joint subclass a chance to draw itself
-		//----------------------------------------------------------------
-		if ( is_dummy )
-		{
-			triangle_count += drawShape( pixelArea, first_pass, is_dummy );
-		}
-		else if (LLPipeline::sShadowRender)
-		{
-			triangle_count += drawShape(pixelArea, first_pass, is_dummy );
-		}
-		else if ( isTransparent() && !LLPipeline::sReflectionRender)
-		{
-			// Hair and Skirt
-			if ((pixelArea > MIN_PIXEL_AREA_3PASS_HAIR))
-			{
-				// render all three passes
-				LLGLDisable cull(GL_CULL_FACE);
-				// first pass renders without writing to the z buffer
-				{
-					LLGLDepthTest gls_depth(GL_TRUE, GL_FALSE);
-					triangle_count += drawShape( pixelArea, first_pass, is_dummy );
-				}
-				// second pass writes to z buffer only
-				gGL.setColorMask(false, false);
-				{
-					triangle_count += drawShape( pixelArea, false, is_dummy  );
-				}
-				// third past respects z buffer and writes color
-				gGL.setColorMask(true, false);
-				{
-					LLGLDepthTest gls_depth(GL_TRUE, GL_FALSE);
-					triangle_count += drawShape( pixelArea, false, is_dummy  );
-				}
-			}
-			else
-			{
-				// Render Inside (no Z buffer write)
-				glCullFace(GL_FRONT);
-				{
-					LLGLDepthTest gls_depth(GL_TRUE, GL_FALSE);
-					triangle_count += drawShape( pixelArea, first_pass, is_dummy  );
-				}
-				// Render Outside (write to the Z buffer)
-				glCullFace(GL_BACK);
-				{
-					triangle_count += drawShape( pixelArea, false, is_dummy  );
-				}
-			}
-		}
-		else
-		{
-			// set up render state
-			triangle_count += drawShape( pixelArea, first_pass );
-		}
-	}
-
-	//----------------------------------------------------------------
-	// render children
-	//----------------------------------------------------------------
-	for (LLJoint* j : mChildren)
-	{
-		// LLViewerJoint is derived from LLAvatarJoint,
-		// all children of LLAvatarJoint are assumed to be LLAvatarJoint
-		LLAvatarJoint* joint = static_cast<LLAvatarJoint*>(j);
-		F32 jointLOD = joint->getLOD();
-		if (pixelArea >= jointLOD || sDisableLOD)
-		{
-			triangle_count += joint->render( pixelArea, true, is_dummy );
-
-			if (jointLOD != DEFAULT_AVATAR_JOINT_LOD)
-			{
-				break;
-			}
-		}
-	}
-
-	return triangle_count;
-=======
-    stop_glerror();
-
-    U32 triangle_count = 0;
-
-    //----------------------------------------------------------------
-    // ignore invisible objects
-    //----------------------------------------------------------------
-    if ( mValid )
-    {
-
-
-        //----------------------------------------------------------------
-        // if object is transparent, defer it, otherwise
-        // give the joint subclass a chance to draw itself
-        //----------------------------------------------------------------
-        if ( is_dummy )
-        {
-            triangle_count += drawShape( pixelArea, first_pass, is_dummy );
-        }
-        else if (LLPipeline::sShadowRender)
-        {
-            triangle_count += drawShape(pixelArea, first_pass, is_dummy );
-        }
-        else if ( isTransparent() && !LLPipeline::sReflectionRender)
-        {
-            // Hair and Skirt
-            if ((pixelArea > MIN_PIXEL_AREA_3PASS_HAIR))
-            {
-                // render all three passes
-                LLGLDisable cull(GL_CULL_FACE);
-                // first pass renders without writing to the z buffer
-                {
-                    LLGLDepthTest gls_depth(GL_TRUE, GL_FALSE);
-                    triangle_count += drawShape( pixelArea, first_pass, is_dummy );
-                }
-                // second pass writes to z buffer only
-                gGL.setColorMask(false, false);
-                {
-                    triangle_count += drawShape( pixelArea, FALSE, is_dummy  );
-                }
-                // third past respects z buffer and writes color
-                gGL.setColorMask(true, false);
-                {
-                    LLGLDepthTest gls_depth(GL_TRUE, GL_FALSE);
-                    triangle_count += drawShape( pixelArea, FALSE, is_dummy  );
-                }
-            }
-            else
-            {
-                // Render Inside (no Z buffer write)
-                glCullFace(GL_FRONT);
-                {
-                    LLGLDepthTest gls_depth(GL_TRUE, GL_FALSE);
-                    triangle_count += drawShape( pixelArea, first_pass, is_dummy  );
-                }
-                // Render Outside (write to the Z buffer)
-                glCullFace(GL_BACK);
-                {
-                    triangle_count += drawShape( pixelArea, FALSE, is_dummy  );
-                }
-            }
-        }
-        else
-        {
-            // set up render state
-            triangle_count += drawShape( pixelArea, first_pass );
-        }
-    }
-
-    //----------------------------------------------------------------
-    // render children
-    //----------------------------------------------------------------
-    for (LLJoint* j : mChildren)
-    {
-        // LLViewerJoint is derived from LLAvatarJoint,
-        // all children of LLAvatarJoint are assumed to be LLAvatarJoint
-        LLAvatarJoint* joint = static_cast<LLAvatarJoint*>(j);
-        F32 jointLOD = joint->getLOD();
-        if (pixelArea >= jointLOD || sDisableLOD)
-        {
-            triangle_count += joint->render( pixelArea, TRUE, is_dummy );
-
-            if (jointLOD != DEFAULT_AVATAR_JOINT_LOD)
-            {
-                break;
-            }
-        }
-    }
-
-    return triangle_count;
->>>>>>> e1623bb2
-}
-
-//--------------------------------------------------------------------
-// drawShape()
-//--------------------------------------------------------------------
-U32 LLViewerJoint::drawShape( F32 pixelArea, bool first_pass, bool is_dummy )
-{
-    return 0;
-}
-
-// End+/**
+ * @file llviewerjoint.cpp
+ * @brief Implementation of LLViewerJoint class
+ *
+ * $LicenseInfo:firstyear=2001&license=viewerlgpl$
+ * Second Life Viewer Source Code
+ * Copyright (C) 2010, Linden Research, Inc.
+ *
+ * This library is free software; you can redistribute it and/or
+ * modify it under the terms of the GNU Lesser General Public
+ * License as published by the Free Software Foundation;
+ * version 2.1 of the License only.
+ *
+ * This library is distributed in the hope that it will be useful,
+ * but WITHOUT ANY WARRANTY; without even the implied warranty of
+ * MERCHANTABILITY or FITNESS FOR A PARTICULAR PURPOSE.  See the GNU
+ * Lesser General Public License for more details.
+ *
+ * You should have received a copy of the GNU Lesser General Public
+ * License along with this library; if not, write to the Free Software
+ * Foundation, Inc., 51 Franklin Street, Fifth Floor, Boston, MA  02110-1301  USA
+ *
+ * Linden Research, Inc., 945 Battery Street, San Francisco, CA  94111  USA
+ * $/LicenseInfo$
+ */
+
+//-----------------------------------------------------------------------------
+// Header Files
+//-----------------------------------------------------------------------------
+#include "llviewerprecompiledheaders.h"
+
+#include "llviewerjoint.h"
+
+#include "llgl.h"
+#include "llrender.h"
+#include "llmath.h"
+#include "llglheaders.h"
+#include "llvoavatar.h"
+#include "pipeline.h"
+
+static constexpr S32 MIN_PIXEL_AREA_3PASS_HAIR = 64*64;
+
+//-----------------------------------------------------------------------------
+// LLViewerJoint()
+// Class Constructors
+//-----------------------------------------------------------------------------
+LLViewerJoint::LLViewerJoint() :
+    LLAvatarJoint()
+{ }
+
+LLViewerJoint::LLViewerJoint(S32 joint_num) :
+    LLAvatarJoint(joint_num)
+{ }
+
+LLViewerJoint::LLViewerJoint(const std::string &name, LLJoint *parent) :
+    LLAvatarJoint(name, parent)
+{ }
+
+//-----------------------------------------------------------------------------
+// ~LLViewerJoint()
+// Class Destructor
+//-----------------------------------------------------------------------------
+LLViewerJoint::~LLViewerJoint()
+{
+}
+
+//--------------------------------------------------------------------
+// render()
+//--------------------------------------------------------------------
+U32 LLViewerJoint::render( F32 pixelArea, bool first_pass, bool is_dummy )
+{
+    stop_glerror();
+
+    U32 triangle_count = 0;
+
+    //----------------------------------------------------------------
+    // ignore invisible objects
+    //----------------------------------------------------------------
+    if ( mValid )
+    {
+
+
+        //----------------------------------------------------------------
+        // if object is transparent, defer it, otherwise
+        // give the joint subclass a chance to draw itself
+        //----------------------------------------------------------------
+        if ( is_dummy )
+        {
+            triangle_count += drawShape( pixelArea, first_pass, is_dummy );
+        }
+        else if (LLPipeline::sShadowRender)
+        {
+            triangle_count += drawShape(pixelArea, first_pass, is_dummy );
+        }
+        else if ( isTransparent() && !LLPipeline::sReflectionRender)
+        {
+            // Hair and Skirt
+            if ((pixelArea > MIN_PIXEL_AREA_3PASS_HAIR))
+            {
+                // render all three passes
+                LLGLDisable cull(GL_CULL_FACE);
+                // first pass renders without writing to the z buffer
+                {
+                    LLGLDepthTest gls_depth(GL_TRUE, GL_FALSE);
+                    triangle_count += drawShape( pixelArea, first_pass, is_dummy );
+                }
+                // second pass writes to z buffer only
+                gGL.setColorMask(false, false);
+                {
+                    triangle_count += drawShape( pixelArea, false, is_dummy  );
+                }
+                // third past respects z buffer and writes color
+                gGL.setColorMask(true, false);
+                {
+                    LLGLDepthTest gls_depth(GL_TRUE, GL_FALSE);
+                    triangle_count += drawShape( pixelArea, false, is_dummy  );
+                }
+            }
+            else
+            {
+                // Render Inside (no Z buffer write)
+                glCullFace(GL_FRONT);
+                {
+                    LLGLDepthTest gls_depth(GL_TRUE, GL_FALSE);
+                    triangle_count += drawShape( pixelArea, first_pass, is_dummy  );
+                }
+                // Render Outside (write to the Z buffer)
+                glCullFace(GL_BACK);
+                {
+                    triangle_count += drawShape( pixelArea, false, is_dummy  );
+                }
+            }
+        }
+        else
+        {
+            // set up render state
+            triangle_count += drawShape( pixelArea, first_pass );
+        }
+    }
+
+    //----------------------------------------------------------------
+    // render children
+    //----------------------------------------------------------------
+    for (LLJoint* j : mChildren)
+    {
+        // LLViewerJoint is derived from LLAvatarJoint,
+        // all children of LLAvatarJoint are assumed to be LLAvatarJoint
+        LLAvatarJoint* joint = static_cast<LLAvatarJoint*>(j);
+        F32 jointLOD = joint->getLOD();
+        if (pixelArea >= jointLOD || sDisableLOD)
+        {
+            triangle_count += joint->render( pixelArea, true, is_dummy );
+
+            if (jointLOD != DEFAULT_AVATAR_JOINT_LOD)
+            {
+                break;
+            }
+        }
+    }
+
+    return triangle_count;
+}
+
+//--------------------------------------------------------------------
+// drawShape()
+//--------------------------------------------------------------------
+U32 LLViewerJoint::drawShape( F32 pixelArea, bool first_pass, bool is_dummy )
+{
+    return 0;
+}
+
+// End