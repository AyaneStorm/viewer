--- conflicted
+++ resolved
@@ -91,26 +91,6 @@
     S32 mHilite;
 
 public:
-<<<<<<< HEAD
-	struct Params : public LLInitParam::Block<Params, LLView::Params>
-	{
-		Mandatory<LLTextureView*> texture_view;
-		Params()
-		:	texture_view("texture_view")
-		{
-			changeDefault(mouse_opaque, false);
-		}
-	};
-	LLTextureBar(const Params& p)
-	:	LLView(p),
-		mHilite(0),
-		mTextureView(p.texture_view)
-	{}
-
-	virtual void draw();
-	virtual bool handleMouseDown(S32 x, S32 y, MASK mask);
-	virtual LLRect getRequiredRect();	// Return the height of this object, given the set options.
-=======
     struct Params : public LLInitParam::Block<Params, LLView::Params>
     {
         Mandatory<LLTextureView*> texture_view;
@@ -127,9 +107,8 @@
     {}
 
     virtual void draw();
-    virtual BOOL handleMouseDown(S32 x, S32 y, MASK mask);
+    virtual bool handleMouseDown(S32 x, S32 y, MASK mask);
     virtual LLRect getRequiredRect();   // Return the height of this object, given the set options.
->>>>>>> e7eced3c
 
 // Used for sorting
     struct sort
@@ -366,21 +345,12 @@
 
 bool LLTextureBar::handleMouseDown(S32 x, S32 y, MASK mask)
 {
-<<<<<<< HEAD
-	if ((mask & (MASK_CONTROL|MASK_SHIFT|MASK_ALT)) == MASK_ALT)
-	{
-		LLAppViewer::getTextureFetch()->mDebugID = mImagep->getID();
-		return true;
-	}
-	return LLView::handleMouseDown(x,y,mask);
-=======
     if ((mask & (MASK_CONTROL|MASK_SHIFT|MASK_ALT)) == MASK_ALT)
     {
         LLAppViewer::getTextureFetch()->mDebugID = mImagep->getID();
-        return TRUE;
+        return true;
     }
     return LLView::handleMouseDown(x,y,mask);
->>>>>>> e7eced3c
 }
 
 LLRect LLTextureBar::getRequiredRect()
@@ -397,27 +367,6 @@
 class LLAvatarTexBar : public LLView
 {
 public:
-<<<<<<< HEAD
-	struct Params : public LLInitParam::Block<Params, LLView::Params>
-	{
-		Mandatory<LLTextureView*>	texture_view;
-		Params()
-		:	texture_view("texture_view")
-		{
-			S32 line_height = LLFontGL::getFontMonospace()->getLineHeight();
-			changeDefault(rect, LLRect(0,0,100,line_height * 4));
-		}
-	};
-
-	LLAvatarTexBar(const Params& p)
-	:	LLView(p),
-		mTextureView(p.texture_view)
-	{}
-
-	virtual void draw();	
-	virtual bool handleMouseDown(S32 x, S32 y, MASK mask);
-	virtual LLRect getRequiredRect();	// Return the height of this object, given the set options.
-=======
     struct Params : public LLInitParam::Block<Params, LLView::Params>
     {
         Mandatory<LLTextureView*>   texture_view;
@@ -435,9 +384,8 @@
     {}
 
     virtual void draw();
-    virtual BOOL handleMouseDown(S32 x, S32 y, MASK mask);
+    virtual bool handleMouseDown(S32 x, S32 y, MASK mask);
     virtual LLRect getRequiredRect();   // Return the height of this object, given the set options.
->>>>>>> e7eced3c
 
 private:
     LLTextureView* mTextureView;
@@ -494,11 +442,7 @@
 
 bool LLAvatarTexBar::handleMouseDown(S32 x, S32 y, MASK mask)
 {
-<<<<<<< HEAD
-	return false;
-=======
-    return FALSE;
->>>>>>> e7eced3c
+    return false;
 }
 
 LLRect LLAvatarTexBar::getRequiredRect()
@@ -514,27 +458,6 @@
 class LLGLTexMemBar : public LLView
 {
 public:
-<<<<<<< HEAD
-	struct Params : public LLInitParam::Block<Params, LLView::Params>
-	{
-		Mandatory<LLTextureView*>	texture_view;
-		Params()
-		:	texture_view("texture_view")
-		{
-			S32 line_height = LLFontGL::getFontMonospace()->getLineHeight();
-			changeDefault(rect, LLRect(0,0,100,line_height * 4));
-		}
-	};
-
-	LLGLTexMemBar(const Params& p)
-	:	LLView(p),
-		mTextureView(p.texture_view)
-	{}
-
-	virtual void draw();	
-	virtual bool handleMouseDown(S32 x, S32 y, MASK mask);
-	virtual LLRect getRequiredRect();	// Return the height of this object, given the set options.
-=======
     struct Params : public LLInitParam::Block<Params, LLView::Params>
     {
         Mandatory<LLTextureView*>   texture_view;
@@ -552,9 +475,8 @@
     {}
 
     virtual void draw();
-    virtual BOOL handleMouseDown(S32 x, S32 y, MASK mask);
+    virtual bool handleMouseDown(S32 x, S32 y, MASK mask);
     virtual LLRect getRequiredRect();   // Return the height of this object, given the set options.
->>>>>>> e7eced3c
 
 private:
     LLTextureView* mTextureView;
@@ -722,11 +644,7 @@
 
 bool LLGLTexMemBar::handleMouseDown(S32 x, S32 y, MASK mask)
 {
-<<<<<<< HEAD
-	return false;
-=======
-    return FALSE;
->>>>>>> e7eced3c
+    return false;
 }
 
 LLRect LLGLTexMemBar::getRequiredRect()
@@ -740,25 +658,6 @@
 class LLGLTexSizeBar
 {
 public:
-<<<<<<< HEAD
-	LLGLTexSizeBar(S32 index, S32 left, S32 bottom, S32 right, S32 line_height)
-	{
-		mIndex = index ;
-		mLeft = left ;
-		mBottom = bottom ;
-		mRight = right ;
-		mLineHeight = line_height ;
-		mTopLoaded = 0 ;
-		mTopBound = 0 ;
-		mScale = 1.0f ;
-	}
-
-	void setTop(S32 loaded, S32 bound, F32 scale) {mTopLoaded = loaded ; mTopBound = bound; mScale = scale ;}
-
-	void draw();	
-	bool handleHover(S32 x, S32 y, MASK mask, bool set_pick_size) ;
-	
-=======
     LLGLTexSizeBar(S32 index, S32 left, S32 bottom, S32 right, S32 line_height)
     {
         mIndex = index ;
@@ -774,9 +673,8 @@
     void setTop(S32 loaded, S32 bound, F32 scale) {mTopLoaded = loaded ; mTopBound = bound; mScale = scale ;}
 
     void draw();
-    BOOL handleHover(S32 x, S32 y, MASK mask, BOOL set_pick_size) ;
-
->>>>>>> e7eced3c
+    bool handleHover(S32 x, S32 y, MASK mask, bool set_pick_size) ;
+
 private:
     S32 mIndex ;
     S32 mLeft ;
@@ -788,23 +686,13 @@
     F32 mScale ;
 };
 
-<<<<<<< HEAD
-bool LLGLTexSizeBar::handleHover(S32 x, S32 y, MASK mask, bool set_pick_size) 
-{
-	if(y > mBottom && (y < mBottom + (S32)(mTopLoaded * mScale) || y < mBottom + (S32)(mTopBound * mScale)))
-	{
-		LLImageGL::setCurTexSizebar(mIndex, set_pick_size);
-	}
-	return true ;
-=======
-BOOL LLGLTexSizeBar::handleHover(S32 x, S32 y, MASK mask, BOOL set_pick_size)
+bool LLGLTexSizeBar::handleHover(S32 x, S32 y, MASK mask, bool set_pick_size)
 {
     if(y > mBottom && (y < mBottom + (S32)(mTopLoaded * mScale) || y < mBottom + (S32)(mTopBound * mScale)))
     {
         LLImageGL::setCurTexSizebar(mIndex, set_pick_size);
     }
-    return TRUE ;
->>>>>>> e7eced3c
+    return true ;
 }
 void LLGLTexSizeBar::draw()
 {
@@ -832,31 +720,17 @@
 ////////////////////////////////////////////////////////////////////////////
 
 LLTextureView::LLTextureView(const LLTextureView::Params& p)
-<<<<<<< HEAD
-	:	LLContainerView(p),
-		mFreezeView(false),
-		mOrderFetch(false),
-		mPrintList(false),
-		mNumTextureBars(0)
-{
-	setVisible(false);
-	
-	setDisplayChildren(true);
-	mGLTexMemBar = 0;
-	mAvatarTexBar = 0;
-=======
     :   LLContainerView(p),
-        mFreezeView(FALSE),
-        mOrderFetch(FALSE),
-        mPrintList(FALSE),
+        mFreezeView(false),
+        mOrderFetch(false),
+        mPrintList(false),
         mNumTextureBars(0)
 {
-    setVisible(FALSE);
-
-    setDisplayChildren(TRUE);
+    setVisible(false);
+
+    setDisplayChildren(true);
     mGLTexMemBar = 0;
     mAvatarTexBar = 0;
->>>>>>> e7eced3c
 }
 
 LLTextureView::~LLTextureView()
@@ -889,212 +763,6 @@
 
 void LLTextureView::draw()
 {
-<<<<<<< HEAD
-	if (!mFreezeView)
-	{
-// 		LLViewerObject *objectp;
-// 		S32 te;
-
-		for_each(mTextureBars.begin(), mTextureBars.end(), KillView());
-		mTextureBars.clear();
-			
-		if (mGLTexMemBar)
-		{
-			removeChild(mGLTexMemBar);
-			mGLTexMemBar->die();
-			mGLTexMemBar = 0;
-		}
-
-		if (mAvatarTexBar)
-		{
-			removeChild(mAvatarTexBar);
-			mAvatarTexBar->die();
-			mAvatarTexBar = 0;
-		}
-
-		typedef std::multiset<decode_pair_t, compare_decode_pair > display_list_t;
-		display_list_t display_image_list;
-	
-		if (mPrintList)
-		{
-			LL_INFOS() << "ID\tMEM\tBOOST\tPRI\tWIDTH\tHEIGHT\tDISCARD" << LL_ENDL;
-		}
-	
-		for (LLViewerTextureList::image_priority_list_t::iterator iter = gTextureList.mImageList.begin();
-			 iter != gTextureList.mImageList.end(); )
-		{
-			LLPointer<LLViewerFetchedTexture> imagep = *iter++;
-			if(!imagep->hasFetcher())
-			{
-				continue ;
-			}
-
-			S32 cur_discard = imagep->getDiscardLevel();
-			S32 desired_discard = imagep->mDesiredDiscardLevel;
-			
-			if (mPrintList)
-			{
-				S32 tex_mem = imagep->hasGLTexture() ? imagep->getTextureMemory().value() : 0 ;
-				LL_INFOS() << imagep->getID()
-						<< "\t" << tex_mem
-						<< "\t" << imagep->getBoostLevel()
-						<< "\t" << imagep->getMaxVirtualSize()
-						<< "\t" << imagep->getWidth()
-						<< "\t" << imagep->getHeight()
-						<< "\t" << cur_discard
-						<< LL_ENDL;
-			}
-
-			if (imagep->getID() == LLAppViewer::getTextureFetch()->mDebugID)
-			{
-//				static S32 debug_count = 0;
-//				++debug_count; // for breakpoints
-			}
-			
-			F32 pri;
-			if (mOrderFetch)
-			{
-				pri = ((F32)imagep->mFetchPriority)/256.f;
-			}
-			else
-			{
-				pri = imagep->getMaxVirtualSize();
-			}
-			pri = llclamp(pri, 0.0f, HIGH_PRIORITY-1.f);
-			
-			if (sDebugImages.find(imagep) != sDebugImages.end())
-			{
-				pri += 4*HIGH_PRIORITY;
-			}
-
-			if (!mOrderFetch)
-			{
-				if (pri < HIGH_PRIORITY && LLSelectMgr::getInstance())
-				{
-					struct f : public LLSelectedTEFunctor
-					{
-						LLViewerFetchedTexture* mImage;
-						f(LLViewerFetchedTexture* image) : mImage(image) {}
-						virtual bool apply(LLViewerObject* object, S32 te)
-						{
-							return (mImage == object->getTEImage(te));
-						}
-					} func(imagep);
-					const bool firstonly = true;
-					bool match = LLSelectMgr::getInstance()->getSelection()->applyToTEs(&func, firstonly);
-					if (match)
-					{
-						pri += 3*HIGH_PRIORITY;
-					}
-				}
-
-				if (pri < HIGH_PRIORITY && (cur_discard< 0 || desired_discard < cur_discard))
-				{
-					LLSelectNode* hover_node = LLSelectMgr::instance().getHoverNode();
-					if (hover_node)
-					{
-						LLViewerObject *objectp = hover_node->getObject();
-						if (objectp)
-						{
-							S32 tex_count = objectp->getNumTEs();
-							for (S32 i = 0; i < tex_count; i++)
-							{
-								if (imagep == objectp->getTEImage(i))
-								{
-									pri += 2*HIGH_PRIORITY;
-									break;
-								}
-							}
-						}
-					}
-				}
-
-				if (pri > 0.f && pri < HIGH_PRIORITY)
-				{
-					if (imagep->mLastPacketTimer.getElapsedTimeF32() < 1.f ||
-						imagep->mFetchDeltaTime < 0.25f)
-					{
-						pri += 1*HIGH_PRIORITY;
-					}
-				}
-			}
-			
-	 		if (pri > 0.0f)
-			{
-				display_image_list.insert(std::make_pair(pri, imagep));
-			}
-		}
-		
-		if (mPrintList)
-		{
-			mPrintList = false;
-		}
-		
-		static S32 max_count = 50;
-		S32 count = 0;
-		mNumTextureBars = 0 ;
-		for (display_list_t::iterator iter = display_image_list.begin();
-			 iter != display_image_list.end(); iter++)
-		{
-			LLViewerFetchedTexture* imagep = iter->second;
-			S32 hilite = 0;
-			F32 pri = iter->first;
-			if (pri >= 1 * HIGH_PRIORITY)
-			{
-				hilite = (S32)((pri+1) / HIGH_PRIORITY) - 1;
-			}
-			if ((hilite || count < max_count-10) && (count < max_count))
-			{
-				if (addBar(imagep, hilite))
-				{
-					count++;
-				}
-			}
-		}
-
-		if (mOrderFetch)
-			sortChildren(LLTextureBar::sort_fetch());
-		else
-			sortChildren(LLTextureBar::sort());
-
-		LLGLTexMemBar::Params tmbp;
-		LLRect tmbr;
-		tmbp.name("gl texmem bar");
-		tmbp.rect(tmbr);
-		tmbp.follows.flags = FOLLOWS_LEFT|FOLLOWS_TOP;
-		tmbp.texture_view(this);
-		mGLTexMemBar = LLUICtrlFactory::create<LLGLTexMemBar>(tmbp);
-		addChild(mGLTexMemBar);
-		sendChildToFront(mGLTexMemBar);
-
-		LLAvatarTexBar::Params atbp;
-		LLRect atbr;
-		atbp.name("gl avatartex bar");
-		atbp.texture_view(this);
-		atbp.rect(atbr);
-		mAvatarTexBar = LLUICtrlFactory::create<LLAvatarTexBar>(atbp);
-		addChild(mAvatarTexBar);
-		sendChildToFront(mAvatarTexBar);
-
-		reshape(getRect().getWidth(), getRect().getHeight(), true);
-
-		LLUI::popMatrix();
-		LLUI::pushMatrix();
-		LLUI::translate((F32)getRect().mLeft, (F32)getRect().mBottom);
-
-		for (child_list_const_iter_t child_iter = getChildList()->begin();
-			 child_iter != getChildList()->end(); ++child_iter)
-		{
-			LLView *viewp = *child_iter;
-			if (viewp->getRect().mBottom < 0)
-			{
-				viewp->setVisible(false);
-			}
-		}
-	}
-	
-	LLContainerView::draw();
-=======
     if (!mFreezeView)
     {
 //      LLViewerObject *objectp;
@@ -1232,7 +900,7 @@
 
         if (mPrintList)
         {
-            mPrintList = FALSE;
+            mPrintList = false;
         }
 
         static S32 max_count = 50;
@@ -1281,7 +949,7 @@
         addChild(mAvatarTexBar);
         sendChildToFront(mAvatarTexBar);
 
-        reshape(getRect().getWidth(), getRect().getHeight(), TRUE);
+        reshape(getRect().getWidth(), getRect().getHeight(), true);
 
         LLUI::popMatrix();
         LLUI::pushMatrix();
@@ -1293,13 +961,12 @@
             LLView *viewp = *child_iter;
             if (viewp->getRect().mBottom < 0)
             {
-                viewp->setVisible(FALSE);
+                viewp->setVisible(false);
             }
         }
     }
 
     LLContainerView::draw();
->>>>>>> e7eced3c
 
 }
 
@@ -1323,77 +990,41 @@
     addChild(barp);
     mTextureBars.push_back(barp);
 
-<<<<<<< HEAD
-	return true;
-=======
-    return TRUE;
->>>>>>> e7eced3c
+    return true;
 }
 
 bool LLTextureView::handleMouseDown(S32 x, S32 y, MASK mask)
 {
-<<<<<<< HEAD
-	if ((mask & (MASK_CONTROL|MASK_SHIFT|MASK_ALT)) == (MASK_ALT|MASK_SHIFT))
-	{
-		mPrintList = true;
-		return true;
-	}
-	if ((mask & (MASK_CONTROL|MASK_SHIFT|MASK_ALT)) == (MASK_CONTROL|MASK_SHIFT))
-	{
-		LLAppViewer::getTextureFetch()->mDebugPause = !LLAppViewer::getTextureFetch()->mDebugPause;
-		return true;
-	}
-	if (mask & MASK_SHIFT)
-	{
-		mFreezeView = !mFreezeView;
-		return true;
-	}
-	if (mask & MASK_CONTROL)
-	{
-		mOrderFetch = !mOrderFetch;
-		return true;
-	}
-	return LLView::handleMouseDown(x,y,mask);
-=======
     if ((mask & (MASK_CONTROL|MASK_SHIFT|MASK_ALT)) == (MASK_ALT|MASK_SHIFT))
     {
-        mPrintList = TRUE;
-        return TRUE;
+        mPrintList = true;
+        return true;
     }
     if ((mask & (MASK_CONTROL|MASK_SHIFT|MASK_ALT)) == (MASK_CONTROL|MASK_SHIFT))
     {
         LLAppViewer::getTextureFetch()->mDebugPause = !LLAppViewer::getTextureFetch()->mDebugPause;
-        return TRUE;
+        return true;
     }
     if (mask & MASK_SHIFT)
     {
         mFreezeView = !mFreezeView;
-        return TRUE;
+        return true;
     }
     if (mask & MASK_CONTROL)
     {
         mOrderFetch = !mOrderFetch;
-        return TRUE;
+        return true;
     }
     return LLView::handleMouseDown(x,y,mask);
->>>>>>> e7eced3c
 }
 
 bool LLTextureView::handleMouseUp(S32 x, S32 y, MASK mask)
 {
-<<<<<<< HEAD
-	return false;
-=======
-    return FALSE;
->>>>>>> e7eced3c
+    return false;
 }
 
 bool LLTextureView::handleKey(KEY key, MASK mask, bool called_from_parent)
 {
-<<<<<<< HEAD
-	return false;
-=======
-    return FALSE;
->>>>>>> e7eced3c
-}
-
+    return false;
+}
+
