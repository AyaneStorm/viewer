--- conflicted
+++ resolved
@@ -34,19 +34,11 @@
 class LLFloaterWhiteListEntry :
     public LLFloater
 {
-<<<<<<< HEAD
-	public:
-		LLFloaterWhiteListEntry(const LLSD& key);
-		~LLFloaterWhiteListEntry();
-	
-		bool postBuild() override;
-=======
     public:
         LLFloaterWhiteListEntry(const LLSD& key);
         ~LLFloaterWhiteListEntry();
 
-        BOOL postBuild();
->>>>>>> e7eced3c
+        bool postBuild() override;
 
     private:
         LLLineEditor* mWhiteListEdit;
