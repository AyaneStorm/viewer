--- conflicted
+++ resolved
@@ -866,14 +866,9 @@
             "SELECT PHOTO",
             PERM_NONE,
             PERM_NONE,
-<<<<<<< HEAD
             false,
-            NULL);
-=======
-            FALSE,
             NULL,
             PICK_TEXTURE);
->>>>>>> 9567393f
 
         mPickerHandle = floaterp->getHandle();
 
