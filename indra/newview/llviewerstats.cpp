--- conflicted
+++ resolved
@@ -335,27 +335,15 @@
 
 void LLViewerStats::addToMessage(LLSD &body)
 {
-<<<<<<< HEAD
-	LLSD &misc = body["misc"];
-	
-	misc["Version"] = true;
-	//TODO RN: get last value, not mean
-	misc["Vertex Buffers Enabled"] = getRecording().getMean(LLStatViewer::ENABLE_VBO);
-	
-	body["AgentPositionSnaps"] = getRecording().getSum(LLStatViewer::AGENT_POSITION_SNAP).value(); //mAgentPositionSnaps.asLLSD();
-	LL_INFOS() << "STAT: AgentPositionSnaps: Mean = " << getRecording().getMean(LLStatViewer::AGENT_POSITION_SNAP).value() << "; StdDev = " << getRecording().getStandardDeviation(LLStatViewer::AGENT_POSITION_SNAP).value() 
-			<< "; Count = " << getRecording().getSampleCount(LLStatViewer::AGENT_POSITION_SNAP) << LL_ENDL;
-=======
     LLSD &misc = body["misc"];
 
-    misc["Version"] = TRUE;
+    misc["Version"] = true;
     //TODO RN: get last value, not mean
     misc["Vertex Buffers Enabled"] = getRecording().getMean(LLStatViewer::ENABLE_VBO);
 
     body["AgentPositionSnaps"] = getRecording().getSum(LLStatViewer::AGENT_POSITION_SNAP).value(); //mAgentPositionSnaps.asLLSD();
     LL_INFOS() << "STAT: AgentPositionSnaps: Mean = " << getRecording().getMean(LLStatViewer::AGENT_POSITION_SNAP).value() << "; StdDev = " << getRecording().getStandardDeviation(LLStatViewer::AGENT_POSITION_SNAP).value()
             << "; Count = " << getRecording().getSampleCount(LLStatViewer::AGENT_POSITION_SNAP) << LL_ENDL;
->>>>>>> e7eced3c
 }
 
 // *NOTE:Mani The following methods used to exist in viewer.cpp
