/**
 * @file llfavoritesbar.cpp
 * @brief LLFavoritesBarCtrl class implementation
 *
 * $LicenseInfo:firstyear=2009&license=viewerlgpl$
 * Second Life Viewer Source Code
 * Copyright (C) 2010, Linden Research, Inc.
 *
 * This library is free software; you can redistribute it and/or
 * modify it under the terms of the GNU Lesser General Public
 * License as published by the Free Software Foundation;
 * version 2.1 of the License only.
 *
 * This library is distributed in the hope that it will be useful,
 * but WITHOUT ANY WARRANTY; without even the implied warranty of
 * MERCHANTABILITY or FITNESS FOR A PARTICULAR PURPOSE.  See the GNU
 * Lesser General Public License for more details.
 *
 * You should have received a copy of the GNU Lesser General Public
 * License along with this library; if not, write to the Free Software
 * Foundation, Inc., 51 Franklin Street, Fifth Floor, Boston, MA  02110-1301  USA
 *
 * Linden Research, Inc., 945 Battery Street, San Francisco, CA  94111  USA
 * $/LicenseInfo$
 */

#include "llviewerprecompiledheaders.h"
#include "llfavoritesbar.h"

#include "llfloaterreg.h"
#include "llfocusmgr.h"
#include "llinventory.h"
#include "lllandmarkactions.h"
#include "lltoolbarview.h"
#include "lltrans.h"
#include "lluictrlfactory.h"
#include "llmenugl.h"
#include "lltooltip.h"

#include "llagent.h"
#include "llagentpicksinfo.h"
#include "llavatarnamecache.h"
#include "llclipboard.h"
#include "llinventorybridge.h"
#include "llinventoryfunctions.h"
#include "llfloatersidepanelcontainer.h"
#include "llfloaterworldmap.h"
#include "lllandmarkactions.h"
#include "lllogininstance.h"
#include "llnotificationsutil.h"
#include "lltoggleablemenu.h"
#include "llviewerinventory.h"
#include "llviewermenu.h"
#include "llviewernetwork.h"
#include "lltooldraganddrop.h"
#include "llsdserialize.h"

static LLDefaultChildRegistry::Register<LLFavoritesBarCtrl> r("favorites_bar");

const S32 DROP_DOWN_MENU_WIDTH = 250;
const S32 DROP_DOWN_MENU_TOP_PAD = 13;

/**
 * Helper for LLFavoriteLandmarkButton and LLFavoriteLandmarkMenuItem.
 * Performing requests for SLURL for given Landmark ID
 */
class LLLandmarkInfoGetter
{
public:
<<<<<<< HEAD
	LLLandmarkInfoGetter()
	:	mLandmarkID(LLUUID::null),
		mName("(Loading...)"),
		mPosX(0),
		mPosY(0),
		mPosZ(0),
		mLoaded(false) 
	{
		mHandle.bind(this);
	}

	void setLandmarkID(const LLUUID& id) { mLandmarkID = id; }
	const LLUUID& getLandmarkID() const { return mLandmarkID; }

	const std::string& getName()
	{
		if(!mLoaded)
			requestNameAndPos();

		return mName;
	}

	S32 getPosX()
	{
		if (!mLoaded)
			requestNameAndPos();
		return mPosX;
	}

	S32 getPosY()
	{
		if (!mLoaded)
			requestNameAndPos();
		return mPosY;
	}

	S32 getPosZ()
	{
		if (!mLoaded)
			requestNameAndPos();
		return mPosZ;
	}
=======
    LLLandmarkInfoGetter()
    :   mLandmarkID(LLUUID::null),
        mName("(Loading...)"),
        mPosX(0),
        mPosY(0),
        mPosZ(0),
        mLoaded(false)
    {
        mHandle.bind(this);
    }

    void setLandmarkID(const LLUUID& id) { mLandmarkID = id; }
    const LLUUID& getLandmarkId() const { return mLandmarkID; }

    const std::string& getName()
    {
        if(!mLoaded)
            requestNameAndPos();

        return mName;
    }

    S32 getPosX()
    {
        if (!mLoaded)
            requestNameAndPos();
        return mPosX;
    }

    S32 getPosY()
    {
        if (!mLoaded)
            requestNameAndPos();
        return mPosY;
    }

    S32 getPosZ()
    {
        if (!mLoaded)
            requestNameAndPos();
        return mPosZ;
    }
>>>>>>> e1623bb2

private:
    /**
     * Requests landmark data from server.
     */
    void requestNameAndPos()
    {
        if (mLandmarkID.isNull())
            return;

        LLVector3d g_pos;
        if(LLLandmarkActions::getLandmarkGlobalPos(mLandmarkID, g_pos))
        {
            LLLandmarkActions::getRegionNameAndCoordsFromPosGlobal(g_pos,
                boost::bind(&LLLandmarkInfoGetter::landmarkNameCallback, static_cast<LLHandle<LLLandmarkInfoGetter> >(mHandle), _1, _2, _3, _4));
        }
    }

    static void landmarkNameCallback(LLHandle<LLLandmarkInfoGetter> handle, const std::string& name, S32 x, S32 y, S32 z)
    {
        LLLandmarkInfoGetter* getter = handle.get();
        if (getter)
        {
            getter->mPosX = x;
            getter->mPosY = y;
            getter->mPosZ = z;
            getter->mName = name;
            getter->mLoaded = true;
        }
    }

    LLUUID mLandmarkID;
    std::string mName;
    S32 mPosX;
    S32 mPosY;
    S32 mPosZ;
    bool mLoaded;
    LLRootHandle<LLLandmarkInfoGetter> mHandle;
};

/**
 * This class is needed to override LLButton default handleToolTip function and
 * show SLURL as button tooltip.
 * *NOTE: dzaporozhan: This is a workaround. We could set tooltips for buttons
 * in createButtons function but landmark data is not available when Favorites Bar is
 * created. Thats why we are requesting landmark data after
 */
class LLFavoriteLandmarkButton : public LLButton
{
public:

<<<<<<< HEAD
	bool handleToolTip(S32 x, S32 y, MASK mask)
	{
		std::string region_name = mLandmarkInfoGetter.getName();
		
		if (!region_name.empty())
		{
			std::string extra_message = llformat("%s (%d, %d, %d)", region_name.c_str(), 
				mLandmarkInfoGetter.getPosX(), mLandmarkInfoGetter.getPosY(), mLandmarkInfoGetter.getPosZ());

			LLToolTip::Params params;
			params.message = llformat("%s\n%s", getLabelSelected().c_str(), extra_message.c_str());
			params.max_width = 1000;			
			params.sticky_rect = calcScreenRect(); 

			LLToolTipMgr::instance().show(params);
		}
		return true;
	}

	/*virtual*/ bool	handleHover(S32 x, S32 y, MASK mask)
	{
		LLFavoritesBarCtrl* fb = dynamic_cast<LLFavoritesBarCtrl*>(getParent());

		if (fb)
		{
			fb->handleHover(x, y, mask);
		}

		return LLButton::handleHover(x, y, mask);
	}
	
	void setLandmarkID(const LLUUID& id){ mLandmarkInfoGetter.setLandmarkID(id); }
	const LLUUID& getLandmarkID() const { return mLandmarkInfoGetter.getLandmarkID(); }

	void onMouseEnter(S32 x, S32 y, MASK mask)
	{
		if (LLToolDragAndDrop::getInstance()->hasMouseCapture())
		{
			LLUICtrl::onMouseEnter(x, y, mask);
		}
		else
		{
			LLButton::onMouseEnter(x, y, mask);
		}
	}
=======
    BOOL handleToolTip(S32 x, S32 y, MASK mask)
    {
        std::string region_name = mLandmarkInfoGetter.getName();

        if (!region_name.empty())
        {
            std::string extra_message = llformat("%s (%d, %d, %d)", region_name.c_str(),
                mLandmarkInfoGetter.getPosX(), mLandmarkInfoGetter.getPosY(), mLandmarkInfoGetter.getPosZ());

            LLToolTip::Params params;
            params.message = llformat("%s\n%s", getLabelSelected().c_str(), extra_message.c_str());
            params.max_width = 1000;
            params.sticky_rect = calcScreenRect();

            LLToolTipMgr::instance().show(params);
        }
        return TRUE;
    }

    /*virtual*/ BOOL    handleHover(S32 x, S32 y, MASK mask)
    {
        LLFavoritesBarCtrl* fb = dynamic_cast<LLFavoritesBarCtrl*>(getParent());

        if (fb)
        {
            fb->handleHover(x, y, mask);
        }

        return LLButton::handleHover(x, y, mask);
    }

    void setLandmarkID(const LLUUID& id){ mLandmarkInfoGetter.setLandmarkID(id); }
    const LLUUID& getLandmarkId() const { return mLandmarkInfoGetter.getLandmarkId(); }

    void onMouseEnter(S32 x, S32 y, MASK mask)
    {
        if (LLToolDragAndDrop::getInstance()->hasMouseCapture())
        {
            LLUICtrl::onMouseEnter(x, y, mask);
        }
        else
        {
            LLButton::onMouseEnter(x, y, mask);
        }
    }
>>>>>>> e1623bb2

protected:
    LLFavoriteLandmarkButton(const LLButton::Params& p) : LLButton(p) {}
    friend class LLUICtrlFactory;

private:
    LLLandmarkInfoGetter mLandmarkInfoGetter;
};

/**
 * This class is needed to override LLMenuItemCallGL default handleToolTip function and
 * show SLURL as button tooltip.
 * *NOTE: dzaporozhan: This is a workaround. We could set tooltips for buttons
 * in showDropDownMenu function but landmark data is not available when Favorites Bar is
 * created. Thats why we are requesting landmark data after
 */
class LLFavoriteLandmarkMenuItem : public LLMenuItemCallGL
{
public:
<<<<<<< HEAD
	bool handleToolTip(S32 x, S32 y, MASK mask)
	{
		std::string region_name = mLandmarkInfoGetter.getName();
		if (!region_name.empty())
		{
			LLToolTip::Params params;
			params.message = llformat("%s\n%s (%d, %d)", getLabel().c_str(), region_name.c_str(), mLandmarkInfoGetter.getPosX(), mLandmarkInfoGetter.getPosY());
			params.sticky_rect = calcScreenRect();
			LLToolTipMgr::instance().show(params);
		}
		return true;
	}
	
	const LLUUID& getLandmarkID() const { return mLandmarkInfoGetter.getLandmarkID(); }
	void setLandmarkID(const LLUUID& id) { mLandmarkInfoGetter.setLandmarkID(id); }

	virtual bool handleMouseDown(S32 x, S32 y, MASK mask)
	{
		if (mMouseDownSignal)
			(*mMouseDownSignal)(this, x, y, mask);
		return LLMenuItemCallGL::handleMouseDown(x, y, mask);
	}

	virtual bool handleMouseUp(S32 x, S32 y, MASK mask)
	{
		if (mMouseUpSignal)
			(*mMouseUpSignal)(this, x, y, mask);
		return LLMenuItemCallGL::handleMouseUp(x, y, mask);
	}

	virtual bool handleHover(S32 x, S32 y, MASK mask)
	{
		if (fb)
		{
			fb->handleHover(x, y, mask);
		}

		return true;
	}

	void initFavoritesBarPointer(LLFavoritesBarCtrl* fb) { this->fb = fb; }
=======
    BOOL handleToolTip(S32 x, S32 y, MASK mask)
    {
        std::string region_name = mLandmarkInfoGetter.getName();
        if (!region_name.empty())
        {
            LLToolTip::Params params;
            params.message = llformat("%s\n%s (%d, %d)", getLabel().c_str(), region_name.c_str(), mLandmarkInfoGetter.getPosX(), mLandmarkInfoGetter.getPosY());
            params.sticky_rect = calcScreenRect();
            LLToolTipMgr::instance().show(params);
        }
        return TRUE;
    }

    void setLandmarkID(const LLUUID& id){ mLandmarkInfoGetter.setLandmarkID(id); }

    virtual BOOL handleMouseDown(S32 x, S32 y, MASK mask)
    {
        if (mMouseDownSignal)
            (*mMouseDownSignal)(this, x, y, mask);
        return LLMenuItemCallGL::handleMouseDown(x, y, mask);
    }

    virtual BOOL handleMouseUp(S32 x, S32 y, MASK mask)
    {
        if (mMouseUpSignal)
            (*mMouseUpSignal)(this, x, y, mask);
        return LLMenuItemCallGL::handleMouseUp(x, y, mask);
    }

    virtual BOOL handleHover(S32 x, S32 y, MASK mask)
    {
        if (fb)
        {
            fb->handleHover(x, y, mask);
        }

        return TRUE;
    }

    void initFavoritesBarPointer(LLFavoritesBarCtrl* fb) { this->fb = fb; }
>>>>>>> e1623bb2

protected:

    LLFavoriteLandmarkMenuItem(const LLMenuItemCallGL::Params& p) : LLMenuItemCallGL(p) {}
    friend class LLUICtrlFactory;

private:
    LLLandmarkInfoGetter mLandmarkInfoGetter;
    LLFavoritesBarCtrl* fb;
};

/**
 * This class was introduced just for fixing the following issue:
 * EXT-836 Nav bar: Favorites overflow menu passes left-mouse click through.
 * We must explicitly handle drag and drop event by returning true
 * because otherwise LLToolDragAndDrop will initiate drag and drop operation
 * with the world.
 */
class LLFavoriteLandmarkToggleableMenu : public LLToggleableMenu
{
public:
<<<<<<< HEAD
    // virtual
    bool handleDragAndDrop(S32 x, S32 y, MASK mask, bool drop, EDragAndDropType cargo_type,
        void* cargo_data, EAcceptance* accept, std::string& tooltip_msg) override
    {
        mToolbar->handleDragAndDropToMenu(x, y, mask, drop, cargo_type, cargo_data, accept, tooltip_msg);
        return true;
    }

    // virtual
    bool handleHover(S32 x, S32 y, MASK mask) override
    {
        mIsHovering = true;
        LLToggleableMenu::handleHover(x, y, mask);
        mIsHovering = false;
        return true;
    }

    // virtual
    void setVisible(bool visible) override
    {
        // Avoid of hiding the menu during hovering
        if (visible || !mIsHovering)
        {
            LLToggleableMenu::setVisible(visible);
        }
    }

    void setToolbar(LLFavoritesBarCtrl* toolbar)
    {
        mToolbar = toolbar;
    }

    ~LLFavoriteLandmarkToggleableMenu()
    {
        // Enable subsequent setVisible(false)
        mIsHovering = false;
        setVisible(false);
=======
    virtual BOOL handleDragAndDrop(S32 x, S32 y, MASK mask, BOOL drop,
                                   EDragAndDropType cargo_type,
                                   void* cargo_data,
                                   EAcceptance* accept,
                                   std::string& tooltip_msg)
    {
        *accept = ACCEPT_NO;
        return TRUE;
>>>>>>> e1623bb2
    }

protected:
    LLFavoriteLandmarkToggleableMenu(const LLToggleableMenu::Params& p):
        LLToggleableMenu(p)
    {
    }

<<<<<<< HEAD
private:
    LLFavoritesBarCtrl* mToolbar { nullptr };
    bool mIsHovering { false };

	friend class LLUICtrlFactory;
=======
    friend class LLUICtrlFactory;
>>>>>>> e1623bb2
};

/**
 * This class is needed to update an item being copied to the favorites folder
 * with a sort field value (required to save favorites bar's tabs order).
 * See method handleNewFavoriteDragAndDrop for more details on how this class is used.
 */
class LLItemCopiedCallback : public LLInventoryCallback
{
public:
    LLItemCopiedCallback(S32 sortField): mSortField(sortField) {}

    virtual void fire(const LLUUID& inv_item)
    {
        LLViewerInventoryItem* item = gInventory.getItem(inv_item);

        if (item)
        {
            LLFavoritesBarCtrl::sWaitingForCallabck = 0.f;
            LLFavoritesOrderStorage::instance().setSortIndex(item, mSortField);

<<<<<<< HEAD
			item->setComplete(true);
			item->updateServer(false);
=======
            item->setComplete(TRUE);
            item->updateServer(FALSE);
>>>>>>> e1623bb2

            gInventory.updateItem(item);
            gInventory.notifyObservers();
            LLFavoritesOrderStorage::instance().saveOrder();
        }

        LLView::getWindow()->setCursor(UI_CURSOR_ARROW);
    }

private:
    S32 mSortField;
};

// updateButtons's helper
struct LLFavoritesSort
{
    // Sorting by creation date and name
    // TODO - made it customizible using gSavedSettings
    bool operator()(const LLViewerInventoryItem* const& a, const LLViewerInventoryItem* const& b)
    {
        S32 sortField1 = LLFavoritesOrderStorage::instance().getSortIndex(a->getUUID());
        S32 sortField2 = LLFavoritesOrderStorage::instance().getSortIndex(b->getUUID());

        if (!(sortField1 < 0 && sortField2 < 0))
        {
            return sortField2 > sortField1;
        }

        time_t first_create = a->getCreationDate();
        time_t second_create = b->getCreationDate();
        if (first_create == second_create)
        {
            return (LLStringUtil::compareDict(a->getName(), b->getName()) < 0);
        }
        else
        {
            return (first_create > second_create);
        }
    }
};


F64 LLFavoritesBarCtrl::sWaitingForCallabck = 0.f;

LLFavoritesBarCtrl::Params::Params()
: image_drag_indication("image_drag_indication"),
  more_button("more_button"),
  label("label")
{
}

LLFavoritesBarCtrl::LLFavoritesBarCtrl(const LLFavoritesBarCtrl::Params& p)
<<<<<<< HEAD
:	LLUICtrl(p),
	mFont(p.font.isProvided() ? p.font() : LLFontGL::getFontSansSerifSmall()),
	mOverflowMenuHandle(),
	mContextMenuHandle(),
	mImageDragIndication(p.image_drag_indication),
	mShowDragMarker(false),
	mLandingTab(NULL),
	mLastTab(NULL),
    mItemsListDirty(false),
	mUpdateDropDownItems(true),
	mRestoreOverflowMenu(false),
	mDragToOverflowMenu(false),
	mGetPrevItems(true),
	mMouseX(0),
	mMouseY(0),
	mItemsChangedTimer()
{
	// Register callback for menus with current registrar (will be parent panel's registrar)
	LLUICtrl::CommitCallbackRegistry::currentRegistrar().add("Favorites.DoToSelected",
		boost::bind(&LLFavoritesBarCtrl::doToSelected, this, _2));

	// Add this if we need to selectively enable items
	LLUICtrl::EnableCallbackRegistry::currentRegistrar().add("Favorites.EnableSelected",
		boost::bind(&LLFavoritesBarCtrl::enableSelected, this, _2));
	
	gInventory.addObserver(this);

	//make chevron button                                                                                                                               
	LLTextBox::Params more_button_params(p.more_button);
	mMoreTextBox = LLUICtrlFactory::create<LLTextBox> (more_button_params);
	mMoreTextBox->setClickedCallback(boost::bind(&LLFavoritesBarCtrl::onMoreTextBoxClicked, this));
	addChild(mMoreTextBox);
	LLRect rect = mMoreTextBox->getRect();
	mMoreTextBox->setRect(LLRect(rect.mLeft - rect.getWidth(), rect.mTop, rect.mRight, rect.mBottom));

	mDropDownItemsCount = 0;

	LLTextBox::Params label_param(p.label);
	mBarLabel = LLUICtrlFactory::create<LLTextBox> (label_param);
	addChild(mBarLabel);
=======
:   LLUICtrl(p),
    mFont(p.font.isProvided() ? p.font() : LLFontGL::getFontSansSerifSmall()),
    mOverflowMenuHandle(),
    mContextMenuHandle(),
    mImageDragIndication(p.image_drag_indication),
    mShowDragMarker(FALSE),
    mLandingTab(NULL),
    mLastTab(NULL),
    mItemsListDirty(false),
    mUpdateDropDownItems(true),
    mRestoreOverflowMenu(false),
    mGetPrevItems(true),
    mMouseX(0),
    mMouseY(0),
    mItemsChangedTimer()
{
    // Register callback for menus with current registrar (will be parent panel's registrar)
    LLUICtrl::CommitCallbackRegistry::currentRegistrar().add("Favorites.DoToSelected",
        boost::bind(&LLFavoritesBarCtrl::doToSelected, this, _2));

    // Add this if we need to selectively enable items
    LLUICtrl::EnableCallbackRegistry::currentRegistrar().add("Favorites.EnableSelected",
        boost::bind(&LLFavoritesBarCtrl::enableSelected, this, _2));

    gInventory.addObserver(this);

    //make chevron button
    LLTextBox::Params more_button_params(p.more_button);
    mMoreTextBox = LLUICtrlFactory::create<LLTextBox> (more_button_params);
    mMoreTextBox->setClickedCallback(boost::bind(&LLFavoritesBarCtrl::onMoreTextBoxClicked, this));
    addChild(mMoreTextBox);
    LLRect rect = mMoreTextBox->getRect();
    mMoreTextBox->setRect(LLRect(rect.mLeft - rect.getWidth(), rect.mTop, rect.mRight, rect.mBottom));

    mDropDownItemsCount = 0;

    LLTextBox::Params label_param(p.label);
    mBarLabel = LLUICtrlFactory::create<LLTextBox> (label_param);
    addChild(mBarLabel);
>>>>>>> e1623bb2
}

LLFavoritesBarCtrl::~LLFavoritesBarCtrl()
{
    gInventory.removeObserver(this);

<<<<<<< HEAD
    if (mOverflowMenuHandle.get())
        mOverflowMenuHandle.get()->die();
    if (mContextMenuHandle.get())
        mContextMenuHandle.get()->die();
}

bool LLFavoritesBarCtrl::handleDragAndDrop(S32 x, S32 y, MASK mask, bool drop,
    EDragAndDropType cargo_type, void* cargo_data, EAcceptance* accept, std::string& tooltip_msg)
{
	*accept = ACCEPT_NO;

	LLToolDragAndDrop::ESource source = LLToolDragAndDrop::getInstance()->getSource();
	if (LLToolDragAndDrop::SOURCE_AGENT != source && LLToolDragAndDrop::SOURCE_LIBRARY != source) return false;

	switch (cargo_type)
	{

	case DAD_LANDMARK:
		{
			/*
			 * add a callback to the end drag event.
			 * the callback will disconnet itself immediately after execution
			 * this is done because LLToolDragAndDrop is a common tool so it shouldn't
			 * be overloaded with redundant callbacks.
			 */
			if (!mEndDragConnection.connected())
			{
				mEndDragConnection = LLToolDragAndDrop::getInstance()->setEndDragCallback(boost::bind(&LLFavoritesBarCtrl::onEndDrag, this));
			}

			// Copy the item into the favorites folder (if it's not already there).
			LLInventoryItem *item = (LLInventoryItem *)cargo_data;

			if (mDragToOverflowMenu)
			{
				LLView* overflow_menu = mOverflowMenuHandle.get();
				if (overflow_menu && !overflow_menu->isDead() && overflow_menu->getVisible())
				{
					overflow_menu->handleHover(x, y, mask);
				}
			}
			else // Drag to the toolbar itself
			{
				// Drag to a landmark button?
				if (LLFavoriteLandmarkButton* dest = dynamic_cast<LLFavoriteLandmarkButton*>(findChildByLocalCoords(x, y)))
				{
					setLandingTab(dest);
				}
				else
				{
					// Drag to the "More" button?
					if (mMoreTextBox && mMoreTextBox->getVisible() && mMoreTextBox->getRect().pointInRect(x, y))
					{
						LLView* overflow_menu = mOverflowMenuHandle.get();
						if (!overflow_menu || overflow_menu->isDead() || !overflow_menu->getVisible())
						{
							showDropDownMenu();
						}
					}

					// Drag to the right of the last landmark button?
					if (mLastTab && (x >= mLastTab->getRect().mRight))
					{
						/*
						 * the condition dest == NULL can be satisfied not only in the case
						 * of dragging to the right from the last tab of the favbar. there is a
						 * small gap between each tab. if the user drags something exactly there
						 * then mLandingTab will be set to NULL and the dragged item will be pushed
						 * to the end of the favorites bar. this is incorrect behavior. that's why
						 * we need an additional check which excludes the case described previously
						 * making sure that the mouse pointer is beyond the last tab.
						 */
						setLandingTab(NULL);
					}
				}
			}

			// Check whether we are dragging an existing item from the favorites bar
            bool existing_item = false;
=======
    if (mOverflowMenuHandle.get()) mOverflowMenuHandle.get()->die();
    if (mContextMenuHandle.get()) mContextMenuHandle.get()->die();
}

BOOL LLFavoritesBarCtrl::handleDragAndDrop(S32 x, S32 y, MASK mask, BOOL drop,
                                   EDragAndDropType cargo_type,
                                   void* cargo_data,
                                   EAcceptance* accept,
                                   std::string& tooltip_msg)
{
    *accept = ACCEPT_NO;

    LLToolDragAndDrop::ESource source = LLToolDragAndDrop::getInstance()->getSource();
    if (LLToolDragAndDrop::SOURCE_AGENT != source && LLToolDragAndDrop::SOURCE_LIBRARY != source) return FALSE;

    switch (cargo_type)
    {

    case DAD_LANDMARK:
        {
            /*
             * add a callback to the end drag event.
             * the callback will disconnet itself immediately after execution
             * this is done because LLToolDragAndDrop is a common tool so it shouldn't
             * be overloaded with redundant callbacks.
             */
            if (!mEndDragConnection.connected())
            {
                mEndDragConnection = LLToolDragAndDrop::getInstance()->setEndDragCallback(boost::bind(&LLFavoritesBarCtrl::onEndDrag, this));
            }

            // Copy the item into the favorites folder (if it's not already there).
            LLInventoryItem *item = (LLInventoryItem *)cargo_data;

            if (LLFavoriteLandmarkButton* dest = dynamic_cast<LLFavoriteLandmarkButton*>(findChildByLocalCoords(x, y)))
            {
                setLandingTab(dest);
            }
            else if (mLastTab && (x >= mLastTab->getRect().mRight))
            {
                /*
                 * the condition dest == NULL can be satisfied not only in the case
                 * of dragging to the right from the last tab of the favbar. there is a
                 * small gap between each tab. if the user drags something exactly there
                 * then mLandingTab will be set to NULL and the dragged item will be pushed
                 * to the end of the favorites bar. this is incorrect behavior. that's why
                 * we need an additional check which excludes the case described previously
                 * making sure that the mouse pointer is beyond the last tab.
                 */
                setLandingTab(NULL);
            }

            // check if we are dragging an existing item from the favorites bar
            bool existing_drop = false;
>>>>>>> e1623bb2
            if (item && mDragItemId == item->getUUID())
            {
                // There is a chance of mDragItemId being obsolete
                // ex: can happen if something interrupts viewer, which
                // results in viewer not geting a 'mouse up' signal
                for (LLInventoryModel::item_array_t::iterator i = mItems.begin(); i != mItems.end(); ++i)
                {
                    if ((*i)->getUUID() == mDragItemId)
                    {
                        existing_item = true;
                        break;
                    }
                }
            }

<<<<<<< HEAD
            if (existing_item)
			{
				*accept = ACCEPT_YES_SINGLE;

				showDragMarker(true);

				if (drop)
				{
					handleExistingFavoriteDragAndDrop(x, y);
				}
			}
			else
			{
				const LLUUID favorites_id = gInventory.findCategoryUUIDForType(LLFolderType::FT_FAVORITE);
				if (item->getParentUUID() == favorites_id)
				{
					LL_WARNS("FavoritesBar") << "Attemt to copy a favorite item into the same folder." << LL_ENDL;
					break;
				}

				*accept = ACCEPT_YES_COPY_MULTI;

				showDragMarker(true);

				if (drop)
				{
					if (mItems.empty())
					{
						setLandingTab(NULL);
						mLastTab = NULL;
					}
					handleNewFavoriteDragAndDrop(item, favorites_id, x, y);
				}
			}
		}
		break;
	default:
		break;
	}

	return true;
}

bool LLFavoritesBarCtrl::handleDragAndDropToMenu(S32 x, S32 y, MASK mask, bool drop,
    EDragAndDropType cargo_type, void* cargo_data, EAcceptance* accept, std::string& tooltip_msg)
{
    mDragToOverflowMenu = true;
    bool handled = handleDragAndDrop(x, y, mask, drop, cargo_type, cargo_data, accept, tooltip_msg);
    mDragToOverflowMenu = false;
    return handled;
=======
            if (existing_drop)
            {
                *accept = ACCEPT_YES_SINGLE;

                showDragMarker(TRUE);

                if (drop)
                {
                    handleExistingFavoriteDragAndDrop(x, y);
                }
            }
            else
            {
                const LLUUID favorites_id = gInventory.findCategoryUUIDForType(LLFolderType::FT_FAVORITE);
                if (item->getParentUUID() == favorites_id)
                {
                    LL_WARNS("FavoritesBar") << "Attemt to copy a favorite item into the same folder." << LL_ENDL;
                    break;
                }

                *accept = ACCEPT_YES_COPY_MULTI;

                showDragMarker(TRUE);

                if (drop)
                {
                    if (mItems.empty())
                    {
                        setLandingTab(NULL);
                        mLastTab = NULL;
                    }
                    handleNewFavoriteDragAndDrop(item, favorites_id, x, y);
                }
            }
        }
        break;
    default:
        break;
    }

    return TRUE;
>>>>>>> e1623bb2
}

void LLFavoritesBarCtrl::handleExistingFavoriteDragAndDrop(S32 x, S32 y)
{
    if (LL_UNLIKELY(mItems.empty()))
        return;

<<<<<<< HEAD
    LLUUID target_id;
    bool insert_before = false;
    if (!findDragAndDropTarget(target_id, insert_before, x, y))
        return;

    // There is no need to handle if an item was dragged onto itself
    if (target_id == mDragItemId)
        return;

    // Move the dragged item to the right place in the array
    LLInventoryModel::updateItemsOrder(mItems, mDragItemId, target_id, insert_before);
    LLFavoritesOrderStorage::instance().saveItemsOrder(mItems);

    LLView* menu = mOverflowMenuHandle.get();
    if (menu && !menu->isDead() && menu->getVisible())
    {
        updateOverflowMenuItems();
        positionAndShowOverflowMenu();
=======
    // Identify the button hovered and the side to drop
    LLFavoriteLandmarkButton* dest = dynamic_cast<LLFavoriteLandmarkButton*>(mLandingTab);
    bool insert_before = true;
    if (!dest)
    {
        insert_before = false;
        dest = dynamic_cast<LLFavoriteLandmarkButton*>(mLastTab);
    }

    // There is no need to handle if an item was dragged onto itself
    if (dest && dest->getLandmarkId() == mDragItemId)
    {
        return;
    }

    // Insert the dragged item in the right place
    if (dest)
    {
        LLInventoryModel::updateItemsOrder(mItems, mDragItemId, dest->getLandmarkId(), insert_before);
    }
    else
    {
        // This can happen when the item list is empty
        mItems.push_back(gInventory.getItem(mDragItemId));
    }

    LLFavoritesOrderStorage::instance().saveItemsOrder(mItems);

    LLToggleableMenu* menu = (LLToggleableMenu*) mOverflowMenuHandle.get();

    if (menu && menu->getVisible())
    {
        menu->setVisible(FALSE);
        showDropDownMenu();
>>>>>>> e1623bb2
    }
}

void LLFavoritesBarCtrl::handleNewFavoriteDragAndDrop(LLInventoryItem *item, const LLUUID& favorites_id, S32 x, S32 y)
{
<<<<<<< HEAD
	// Identify the button hovered and the side to drop
	LLUUID target_id;
	bool insert_before = false;
    // There is no need to handle if an item was dragged onto itself
    if (findDragAndDropTarget(target_id, insert_before, x, y) && (target_id == mDragItemId))
        return;

	LLPointer<LLViewerInventoryItem> viewer_item = new LLViewerInventoryItem(item);

	// Insert the dragged item to the right place
	if (target_id.notNull())
	{
		insertItem(mItems, target_id, viewer_item, insert_before);
	}
	else
	{
		// This can happen when the item list is empty
		mItems.push_back(viewer_item);
	}

	int sortField = 0;
	LLPointer<LLItemCopiedCallback> cb;
=======
    // Identify the button hovered and the side to drop
    LLFavoriteLandmarkButton* dest = NULL;
    bool insert_before = true;
    if (!mItems.empty())
    {
        // [MAINT-2386] When multiple landmarks are selected and dragged onto an empty favorites bar,
        //      the viewer would crash when casting mLastTab below, as mLastTab is still null when the
        //      second landmark is being added.
        //      To ensure mLastTab is valid, we need to call updateButtons() at the end of this function
        dest = dynamic_cast<LLFavoriteLandmarkButton*>(mLandingTab);
        if (!dest)
        {
            insert_before = false;
            dest = dynamic_cast<LLFavoriteLandmarkButton*>(mLastTab);
        }
    }

    // There is no need to handle if an item was dragged onto itself
    if (dest && dest->getLandmarkId() == mDragItemId)
    {
        return;
    }

    LLPointer<LLViewerInventoryItem> viewer_item = new LLViewerInventoryItem(item);

    // Insert the dragged item in the right place
    if (dest)
    {
        insertItem(mItems, dest->getLandmarkId(), viewer_item, insert_before);
    }
    else
    {
        // This can happen when the item list is empty
        mItems.push_back(viewer_item);
    }

    int sortField = 0;
    LLPointer<LLItemCopiedCallback> cb;
>>>>>>> e1623bb2

    const F64 CALLBACK_WAIT_TIME = 30.f;
    sWaitingForCallabck = LLTimer::getTotalSeconds() + CALLBACK_WAIT_TIME;

<<<<<<< HEAD
	// current order is saved by setting incremental values (1, 2, 3, ...) for the sort field
	for (LLInventoryModel::item_array_t::iterator i = mItems.begin(); i != mItems.end(); ++i)
	{
		LLViewerInventoryItem* currItem = *i;

		if (currItem->getUUID() == item->getUUID())
		{
			cb = new LLItemCopiedCallback(++sortField);
		}
		else
		{
			LLFavoritesOrderStorage::instance().setSortIndex(currItem, ++sortField);

			currItem->setComplete(true);
			currItem->updateServer(false);

			gInventory.updateItem(currItem);
		}
	}

	LLToolDragAndDrop* tool_dad = LLToolDragAndDrop::getInstance();
	if (tool_dad->getSource() == LLToolDragAndDrop::SOURCE_NOTECARD)
	{
		viewer_item->setType(LLAssetType::AT_LANDMARK);
		copy_inventory_from_notecard(favorites_id,
									 tool_dad->getObjectID(),
									 tool_dad->getSourceID(),
									 viewer_item.get(),
									 gInventoryCallbacks.registerCB(cb));
	}
	else
	{
		copy_inventory_item(
				gAgent.getID(),
				item->getPermissions().getOwner(),
				item->getUUID(),
				favorites_id,
				std::string(),
				cb);
	}

	// [MAINT-2386] Ensure the favorite button has been created and is valid.
	//		This also ensures that mLastTab will be valid when dropping multiple
	//		landmarks to an empty favorites bar.
	updateButtons();

    LLView* overflow_menu = mOverflowMenuHandle.get();
    if (overflow_menu && !overflow_menu->isDead() && overflow_menu->getVisible())
    {
        updateOverflowMenuItems();
        positionAndShowOverflowMenu();
    }

	LL_INFOS("FavoritesBar") << "Copied inventory item #" << item->getUUID() << " to favorites." << LL_ENDL;
=======
    // current order is saved by setting incremental values (1, 2, 3, ...) for the sort field
    for (LLInventoryModel::item_array_t::iterator i = mItems.begin(); i != mItems.end(); ++i)
    {
        LLViewerInventoryItem* currItem = *i;

        if (currItem->getUUID() == item->getUUID())
        {
            cb = new LLItemCopiedCallback(++sortField);
        }
        else
        {
            LLFavoritesOrderStorage::instance().setSortIndex(currItem, ++sortField);

            currItem->setComplete(TRUE);
            currItem->updateServer(FALSE);

            gInventory.updateItem(currItem);
        }
    }

    LLToolDragAndDrop* tool_dad = LLToolDragAndDrop::getInstance();
    if (tool_dad->getSource() == LLToolDragAndDrop::SOURCE_NOTECARD)
    {
        viewer_item->setType(LLAssetType::AT_LANDMARK);
        copy_inventory_from_notecard(favorites_id,
                                     tool_dad->getObjectID(),
                                     tool_dad->getSourceID(),
                                     viewer_item.get(),
                                     gInventoryCallbacks.registerCB(cb));
    }
    else
    {
        copy_inventory_item(
                gAgent.getID(),
                item->getPermissions().getOwner(),
                item->getUUID(),
                favorites_id,
                std::string(),
                cb);
    }

    // [MAINT-2386] Ensure the favorite button has been created and is valid.
    //      This also ensures that mLastTab will be valid when dropping multiple
    //      landmarks to an empty favorites bar.
    updateButtons();

    LL_INFOS("FavoritesBar") << "Copied inventory item #" << item->getUUID() << " to favorites." << LL_ENDL;
>>>>>>> e1623bb2
}

bool LLFavoritesBarCtrl::findDragAndDropTarget(LLUUID& target_id, bool& insert_before, S32 x, S32 y)
{
    if (mItems.empty())
        return false;

    if (mDragToOverflowMenu)
    {
        LLView* overflow_menu = mOverflowMenuHandle.get();
        if (LL_UNLIKELY(!overflow_menu || overflow_menu->isDead() || !overflow_menu->getVisible()))
            return false;

        // Identify the menu item hovered and the side to drop
        LLFavoriteLandmarkMenuItem* target_item = dynamic_cast<LLFavoriteLandmarkMenuItem*>(overflow_menu->childFromPoint(x, y));
        if (target_item)
        {
            insert_before = true;
        }
        else
        {
            // Choose the bottom landmark menu item
            auto begin = overflow_menu->getChildList()->begin();
            auto end = overflow_menu->getChildList()->end();
            auto check = [](const LLView* child) -> bool
                {
                    return dynamic_cast<const LLFavoriteLandmarkMenuItem*>(child);
                };
            // Menu items are placed in the backward order, so the bottom goes first
            auto it = std::find_if(begin, end, check);
            if (LL_UNLIKELY(it == end))
                return false;
            target_item = (LLFavoriteLandmarkMenuItem*)*it;
            insert_before = false;
        }
        target_id = target_item->getLandmarkID();
    }
    else
    {
        // Identify the button hovered and the side to drop
        LLFavoriteLandmarkButton* hovered_button = dynamic_cast<LLFavoriteLandmarkButton*>(mLandingTab);
        if (hovered_button)
        {
            insert_before = true;
        }
        else
        {
            // Choose the right landmark button
            hovered_button = dynamic_cast<LLFavoriteLandmarkButton*>(mLastTab);
            if (LL_UNLIKELY(!hovered_button))
                return false;

            insert_before = false;
        }
        target_id = hovered_button->getLandmarkID();
    }

    return true;
}

//virtual
void LLFavoritesBarCtrl::changed(U32 mask)
{
    if (mFavoriteFolderId.isNull())
    {
        mFavoriteFolderId = gInventory.findCategoryUUIDForType(LLFolderType::FT_FAVORITE);

        if (mFavoriteFolderId.notNull())
        {
            gInventory.fetchDescendentsOf(mFavoriteFolderId);
        }
    }
    else
    {
        LLInventoryModel::item_array_t items;
        LLInventoryModel::cat_array_t cats;
        LLIsType is_type(LLAssetType::AT_LANDMARK);
        gInventory.collectDescendentsIf(mFavoriteFolderId, cats, items, LLInventoryModel::EXCLUDE_TRASH, is_type);

        for (LLInventoryModel::item_array_t::iterator i = items.begin(); i != items.end(); ++i)
        {
            LLFavoritesOrderStorage::instance().getSLURL((*i)->getAssetUUID());
        }

        if (sWaitingForCallabck < LLTimer::getTotalSeconds())
        {
            updateButtons();
            if (!mItemsChangedTimer.getStarted())
            {
                mItemsChangedTimer.start();
            }
            else
            {
                mItemsChangedTimer.reset();
            }
        }
        else
        {
            mItemsListDirty = true;
        }
    }
}

//virtual
void LLFavoritesBarCtrl::reshape(S32 width, S32 height, bool called_from_parent)
{
    S32 delta_width = width - getRect().getWidth();
    S32 delta_height = height - getRect().getHeight();

    bool force_update = delta_width || delta_height || sForceReshape;
    LLUICtrl::reshape(width, height, called_from_parent);
    updateButtons(force_update);
}

void LLFavoritesBarCtrl::draw()
{
<<<<<<< HEAD
	LLUICtrl::draw();

	if (mShowDragMarker)
	{
		S32 w = mImageDragIndication->getWidth();
		S32 h = mImageDragIndication->getHeight();

		if (mLandingTab)
		{
			// mouse pointer hovers over an existing tab
			LLRect rect = mLandingTab->getRect();
			mImageDragIndication->draw(rect.mLeft, rect.getHeight(), w, h);
		}
		else if (mLastTab)
		{
			// mouse pointer hovers over the favbar empty space (right to the last tab)
			LLRect rect = mLastTab->getRect();
			mImageDragIndication->draw(rect.mRight, rect.getHeight(), w, h);
		}
		// Once drawn, mark this false so we won't draw it again (unless we hit the favorite bar again)
		mShowDragMarker = false;
	}
	if (mItemsChangedTimer.getStarted())
	{
		if (mItemsChangedTimer.getElapsedTimeF32() > 1.f)
		{
			LLFavoritesOrderStorage::instance().saveFavoritesRecord();
			mItemsChangedTimer.stop();
		}
	}

	if(!mItemsChangedTimer.getStarted() && LLFavoritesOrderStorage::instance().mUpdateRequired)
	{
		LLFavoritesOrderStorage::instance().mUpdateRequired = false;
		mItemsChangedTimer.start();
	}
=======
    LLUICtrl::draw();

    if (mShowDragMarker)
    {
        S32 w = mImageDragIndication->getWidth();
        S32 h = mImageDragIndication->getHeight();

        if (mLandingTab)
        {
            // mouse pointer hovers over an existing tab
            LLRect rect = mLandingTab->getRect();
            mImageDragIndication->draw(rect.mLeft, rect.getHeight(), w, h);
        }
        else if (mLastTab)
        {
            // mouse pointer hovers over the favbar empty space (right to the last tab)
            LLRect rect = mLastTab->getRect();
            mImageDragIndication->draw(rect.mRight, rect.getHeight(), w, h);
        }
        // Once drawn, mark this false so we won't draw it again (unless we hit the favorite bar again)
        mShowDragMarker = FALSE;
    }
    if (mItemsChangedTimer.getStarted())
    {
        if (mItemsChangedTimer.getElapsedTimeF32() > 1.f)
        {
            LLFavoritesOrderStorage::instance().saveFavoritesRecord();
            mItemsChangedTimer.stop();
        }
    }

    if(!mItemsChangedTimer.getStarted() && LLFavoritesOrderStorage::instance().mUpdateRequired)
    {
        LLFavoritesOrderStorage::instance().mUpdateRequired = false;
        mItemsChangedTimer.start();
    }
>>>>>>> e1623bb2

    if (mItemsListDirty && sWaitingForCallabck < LLTimer::getTotalSeconds())
    {
        updateButtons();
        if (!mItemsChangedTimer.getStarted())
        {
            mItemsChangedTimer.start();
        }
        else
        {
            mItemsChangedTimer.reset();
        }
    }
}

const LLButton::Params& LLFavoritesBarCtrl::getButtonParams()
{
    static LLButton::Params button_params;
    static bool params_initialized = false;

    if (!params_initialized)
    {
        LLXMLNodePtr button_xml_node;
        if(LLUICtrlFactory::getLayeredXMLNode("favorites_bar_button.xml", button_xml_node))
        {
            LLXUIParser parser;
            parser.readXUI(button_xml_node, button_params, "favorites_bar_button.xml");
        }
        params_initialized = true;
    }

    return button_params;
}

void LLFavoritesBarCtrl::updateButtons(bool force_update)
{
    if (LLApp::isExiting())
    {
        return;
    }

    mItemsListDirty = false;
<<<<<<< HEAD
	mItems.clear();

	if (!collectFavoriteItems(mItems))
	{
		return;
	}

	if(mGetPrevItems && gInventory.isCategoryComplete(mFavoriteFolderId))
	{
	    for (LLInventoryModel::item_array_t::iterator it = mItems.begin(); it != mItems.end(); it++)
	    {
	        LLFavoritesOrderStorage::instance().mFavoriteNames[(*it)->getUUID()]= (*it)->getName();
	    }
	    LLFavoritesOrderStorage::instance().mPrevFavorites = mItems;
		mGetPrevItems = false;

		if (LLFavoritesOrderStorage::instance().isStorageUpdateNeeded())
		{
			if (!mItemsChangedTimer.getStarted())
			{
				mItemsChangedTimer.start();
			}
		}
	}

	const LLButton::Params& button_params = getButtonParams();

	if(mItems.empty())
	{
		mBarLabel->setVisible(true);
        mLastTab = NULL;
	}
	else
	{
		mBarLabel->setVisible(false);
	}
	const child_list_t* childs = getChildList();
	child_list_const_iter_t child_it = childs->begin();
	int first_changed_item_index = 0;
=======
    mItems.clear();

    if (!collectFavoriteItems(mItems))
    {
        return;
    }

    if(mGetPrevItems && gInventory.isCategoryComplete(mFavoriteFolderId))
    {
        for (LLInventoryModel::item_array_t::iterator it = mItems.begin(); it != mItems.end(); it++)
        {
            LLFavoritesOrderStorage::instance().mFavoriteNames[(*it)->getUUID()]= (*it)->getName();
        }
        LLFavoritesOrderStorage::instance().mPrevFavorites = mItems;
        mGetPrevItems = false;

        if (LLFavoritesOrderStorage::instance().isStorageUpdateNeeded())
        {
            if (!mItemsChangedTimer.getStarted())
            {
                mItemsChangedTimer.start();
            }
        }
    }

    const LLButton::Params& button_params = getButtonParams();

    if(mItems.empty())
    {
        mBarLabel->setVisible(TRUE);
        mLastTab = NULL;
    }
    else
    {
        mBarLabel->setVisible(FALSE);
    }
    const child_list_t* childs = getChildList();
    child_list_const_iter_t child_it = childs->begin();
    int first_changed_item_index = 0;
>>>>>>> e1623bb2
    if (!force_update)
    {
        //lets find first changed button
        while (child_it != childs->end() && first_changed_item_index < mItems.size())
        {
            LLFavoriteLandmarkButton* button = dynamic_cast<LLFavoriteLandmarkButton*> (*child_it);
            if (button)
            {
                const LLViewerInventoryItem *item = mItems[first_changed_item_index].get();
                if (item)
                {
                    // an child's order  and mItems  should be same
                    if (button->getLandmarkID() != item->getUUID() // sort order has been changed
                        || button->getLabelSelected() != item->getName()) // favorite's name has been changed
                    {
                        break;
                    }
                }
                first_changed_item_index++;
            }
            child_it++;
        }
    }
    // now first_changed_item_index should contains a number of button that need to change

    if (first_changed_item_index <= mItems.size())
    {
        // Rebuild the buttons only
        // child_list_t is a linked list, so safe to erase from the middle if we pre-increment the iterator

        while (child_it != childs->end())
        {
            //lets remove other landmarks button and rebuild it
            child_list_const_iter_t cur_it = child_it++;
            LLFavoriteLandmarkButton* button =
                    dynamic_cast<LLFavoriteLandmarkButton*> (*cur_it);
            if (button)
            {
                if (mLastTab == button)
                {
                    mLastTab = NULL;
                }
                removeChild(button);
                delete button;
            }
        }
        // we have to remove ChevronButton to make sure that the last item will be LandmarkButton to get the right aligning
        // keep in mind that we are cutting all buttons in space between the last visible child of favbar and ChevronButton
        if (mMoreTextBox->getParent() == this)
        {
            removeChild(mMoreTextBox);
        }
        int last_right_edge = 0;
        //calculate new buttons offset
        if (getChildList()->size() > 0)
        {
            //find last visible child to get the rightest button offset
            child_list_const_reverse_iter_t last_visible_it =
                std::find_if(
                    childs->rbegin(), childs->rend(),
                    [](const child_list_t::value_type& child)
                    { return child->getVisible(); });
            if(last_visible_it != childs->rend())
            {
                last_right_edge = (*last_visible_it)->getRect().mRight;
            }
        }
        //last_right_edge is saving coordinates
        LLButton* last_new_button = NULL;
        int j = first_changed_item_index;
        for (; j < mItems.size(); j++)
        {
            last_new_button = createButton(mItems[j], button_params, last_right_edge);
            if (!last_new_button)
            {
                break;
            }
            sendChildToBack(last_new_button);
            last_right_edge = last_new_button->getRect().mRight;

            mLastTab = last_new_button;
        }
        if (!mLastTab && mItems.size() > 0)
        {
            // mMoreTextBox was removed, so LLFavoriteLandmarkButtons
            // should be the only ones in the list
            mLastTab = dynamic_cast<LLFavoriteLandmarkButton*>(childs->back());
        }

<<<<<<< HEAD
		mFirstDropDownItem = j;
		// Chevron button
		if (mFirstDropDownItem < mItems.size())
		{
			// if updateButton had been called it means:
			// or there are some new favorites, or width had been changed
			// so if we need to display chevron button,  we must update dropdown items too. 
			mUpdateDropDownItems = true;
			S32 buttonHGap = button_params.rect.left; // default value
			// Chevron button should stay right aligned
			LLRect rect(mMoreTextBox->getRect());
			rect.translate(getRect().mRight - rect.mRight - buttonHGap, 0);

			addChild(mMoreTextBox);
			mMoreTextBox->setRect(rect);
			mMoreTextBox->setVisible(true);
		}
		// Update overflow menu
		LLToggleableMenu* overflow_menu = static_cast <LLToggleableMenu*> (mOverflowMenuHandle.get());
		if (overflow_menu && overflow_menu->getVisible() && (overflow_menu->getItemCount() != mDropDownItemsCount))
		{
			overflow_menu->setVisible(false);
			if (mUpdateDropDownItems)
			{
				showDropDownMenu();
			}
		}
	}
	else
	{
		mUpdateDropDownItems = false;
	}
=======
        mFirstDropDownItem = j;
        // Chevron button
        if (mFirstDropDownItem < mItems.size())
        {
            // if updateButton had been called it means:
            //or there are some new favorites, or width had been changed
            // so if we need to display chevron button,  we must update dropdown items too.
            mUpdateDropDownItems = true;
            S32 buttonHGap = button_params.rect.left; // default value
            LLRect rect;
            // Chevron button should stay right aligned
            rect.setOriginAndSize(getRect().mRight - mMoreTextBox->getRect().getWidth() - buttonHGap, 0,
                    mMoreTextBox->getRect().getWidth(),
                    mMoreTextBox->getRect().getHeight());

            addChild(mMoreTextBox);
            mMoreTextBox->setRect(rect);
            mMoreTextBox->setVisible(TRUE);
        }
        // Update overflow menu
        LLToggleableMenu* overflow_menu = static_cast <LLToggleableMenu*> (mOverflowMenuHandle.get());
        if (overflow_menu && overflow_menu->getVisible() && (overflow_menu->getItemCount() != mDropDownItemsCount))
        {
            overflow_menu->setVisible(FALSE);
            if (mUpdateDropDownItems)
            {
                showDropDownMenu();
            }
        }
    }
    else
    {
        mUpdateDropDownItems = false;
    }
>>>>>>> e1623bb2

}

LLButton* LLFavoritesBarCtrl::createButton(const LLPointer<LLViewerInventoryItem> item, const LLButton::Params& button_params, S32 x_offset)
{
    S32 def_button_width = button_params.rect.width;
    S32 button_x_delta = button_params.rect.left; // default value
    S32 curr_x = x_offset;

    /**
     * WORKAROUND:
     * There are some problem with displaying of fonts in buttons.
     * Empty space or ellipsis might be displayed instead of last symbols, even though the width of the button is enough.
     * The problem disappears if we pad the button with 20 pixels.
     */
    int required_width = mFont->getWidth(item->getName()) + 20;
    int width = required_width > def_button_width? def_button_width : required_width;
    LLFavoriteLandmarkButton* fav_btn = NULL;

    // do we have a place for next button + double buttonHGap + mMoreTextBox ?
    if(curr_x + width + 2*button_x_delta +  mMoreTextBox->getRect().getWidth() > getRect().mRight )
    {
        return NULL;
    }
    LLButton::Params fav_btn_params(button_params);
    fav_btn = LLUICtrlFactory::create<LLFavoriteLandmarkButton>(fav_btn_params);
    if (NULL == fav_btn)
    {
        LL_WARNS("FavoritesBar") << "Unable to create LLFavoriteLandmarkButton widget: " << item->getName() << LL_ENDL;
        return NULL;
    }

    addChild(fav_btn);

    LLRect butt_rect (fav_btn->getRect());
    fav_btn->setLandmarkID(item->getUUID());
    butt_rect.setOriginAndSize(curr_x + button_x_delta, fav_btn->getRect().mBottom, width, fav_btn->getRect().getHeight());

    fav_btn->setRect(butt_rect);
    // change only left and save bottom
    fav_btn->setFont(mFont);
    fav_btn->setLabel(item->getName());
    fav_btn->setToolTip(item->getName());
    fav_btn->setCommitCallback(boost::bind(&LLFavoritesBarCtrl::onButtonClick, this, item->getUUID()));
    fav_btn->setRightMouseDownCallback(boost::bind(&LLFavoritesBarCtrl::onButtonRightClick, this, item->getUUID(), _1, _2, _3,_4 ));

    fav_btn->LLUICtrl::setMouseDownCallback(boost::bind(&LLFavoritesBarCtrl::onButtonMouseDown, this, item->getUUID(), _1, _2, _3, _4));
    fav_btn->LLUICtrl::setMouseUpCallback(boost::bind(&LLFavoritesBarCtrl::onButtonMouseUp, this, item->getUUID(), _1, _2, _3, _4));

    return fav_btn;
}


bool LLFavoritesBarCtrl::postBuild()
{
    // make the popup menu available
    LLMenuGL* menu = LLUICtrlFactory::getInstance()->createFromFile<LLMenuGL>("menu_favorites.xml", gMenuHolder, LLViewerMenuHolderGL::child_registry_t::instance());
    if (!menu)
    {
        menu = LLUICtrlFactory::getDefaultWidget<LLMenuGL>("inventory_menu");
    }
    menu->setBackgroundColor(LLUIColorTable::instance().getColor("MenuPopupBgColor"));
    mContextMenuHandle = menu->getHandle();

<<<<<<< HEAD
	return true;
=======
    return TRUE;
>>>>>>> e1623bb2
}

bool LLFavoritesBarCtrl::collectFavoriteItems(LLInventoryModel::item_array_t &items)
{

<<<<<<< HEAD
	if (mFavoriteFolderId.isNull())
		return false;
	
=======
    if (mFavoriteFolderId.isNull())
        return FALSE;
>>>>>>> e1623bb2


    LLInventoryModel::cat_array_t cats;

    LLIsType is_type(LLAssetType::AT_LANDMARK);
    gInventory.collectDescendentsIf(mFavoriteFolderId, cats, items, LLInventoryModel::EXCLUDE_TRASH, is_type);

    std::sort(items.begin(), items.end(), LLFavoritesSort());

<<<<<<< HEAD
	return true;
=======
    if (needToSaveItemsOrder(items))
    {
        S32 sortField = 0;
        for (LLInventoryModel::item_array_t::iterator i = items.begin(); i != items.end(); ++i)
        {
            LLFavoritesOrderStorage::instance().setSortIndex((*i), ++sortField);
        }
        LLFavoritesOrderStorage::instance().mSaveOnExit = true;
    }

    return TRUE;
>>>>>>> e1623bb2
}

void LLFavoritesBarCtrl::onMoreTextBoxClicked()
{
    LLUI::getInstance()->getMousePositionScreen(&mMouseX, &mMouseY);
    showDropDownMenu();
}

void LLFavoritesBarCtrl::showDropDownMenu()
{
<<<<<<< HEAD
	if (mOverflowMenuHandle.isDead())
	{
		createOverflowMenu();
	}

	LLToggleableMenu* menu = (LLToggleableMenu*)mOverflowMenuHandle.get();
	if (menu && menu->toggleVisibility())
	{
		if (mUpdateDropDownItems)
		{
			updateOverflowMenuItems();
		}
		else
		{
			menu->buildDrawLabels();
		}

		menu->updateParent(LLMenuGL::sMenuContainer);
		menu->setButtonRect(mMoreTextBox->getRect(), this);
		positionAndShowOverflowMenu();
	}
=======
    if (mOverflowMenuHandle.isDead())
    {
        createOverflowMenu();
    }

    LLToggleableMenu* menu = (LLToggleableMenu*)mOverflowMenuHandle.get();
    if (menu && menu->toggleVisibility())
    {
        if (mUpdateDropDownItems)
        {
            updateMenuItems(menu);
        }

        menu->buildDrawLabels();
        menu->updateParent(LLMenuGL::sMenuContainer);
        menu->setButtonRect(mMoreTextBox->getRect(), this);
        positionAndShowMenu(menu);
        mDropDownItemsCount = menu->getItemCount();
    }
>>>>>>> e1623bb2
}

void LLFavoritesBarCtrl::createOverflowMenu()
{
    LLToggleableMenu::Params menu_p;
    menu_p.name("favorites menu");
    menu_p.can_tear_off(false);
    menu_p.visible(false);
    menu_p.scrollable(true);
    menu_p.max_scrollable_items = 10;
    menu_p.preferred_width = DROP_DOWN_MENU_WIDTH;

<<<<<<< HEAD
    LLFavoriteLandmarkToggleableMenu* menu = LLUICtrlFactory::create<LLFavoriteLandmarkToggleableMenu>(menu_p);
    menu->setToolbar(this);
	mOverflowMenuHandle = menu->getHandle();
=======
    LLToggleableMenu* menu = LLUICtrlFactory::create<LLFavoriteLandmarkToggleableMenu>(menu_p);
    mOverflowMenuHandle = menu->getHandle();
>>>>>>> e1623bb2
}

void LLFavoritesBarCtrl::updateOverflowMenuItems()
{
<<<<<<< HEAD
	LLToggleableMenu* menu = (LLToggleableMenu*)mOverflowMenuHandle.get();
	menu->empty();
=======
    menu->empty();
>>>>>>> e1623bb2

    U32 widest_item = 0;

    for (S32 i = mFirstDropDownItem; i < mItems.size(); i++)
    {
        LLViewerInventoryItem* item = mItems.at(i);
        const std::string& item_name = item->getName();

        LLFavoriteLandmarkMenuItem::Params item_params;
        item_params.name(item_name);
        item_params.label(item_name);
        item_params.on_click.function(boost::bind(&LLFavoritesBarCtrl::onButtonClick, this, item->getUUID()));

        LLFavoriteLandmarkMenuItem *menu_item = LLUICtrlFactory::create<LLFavoriteLandmarkMenuItem>(item_params);
        menu_item->initFavoritesBarPointer(this);
        menu_item->setRightMouseDownCallback(boost::bind(&LLFavoritesBarCtrl::onButtonRightClick, this, item->getUUID(), _1, _2, _3, _4));
        menu_item->LLUICtrl::setMouseDownCallback(boost::bind(&LLFavoritesBarCtrl::onButtonMouseDown, this, item->getUUID(), _1, _2, _3, _4));
        menu_item->LLUICtrl::setMouseUpCallback(boost::bind(&LLFavoritesBarCtrl::onButtonMouseUp, this, item->getUUID(), _1, _2, _3, _4));
        menu_item->setLandmarkID(item->getUUID());

        fitLabelWidth(menu_item);

        widest_item = llmax(widest_item, menu_item->getNominalWidth());

        menu->addChild(menu_item);
    }

<<<<<<< HEAD
	menu->buildDrawLabels();
	mDropDownItemsCount = menu->getItemCount();
	addOpenLandmarksMenuItem(menu);
	mUpdateDropDownItems = false;
=======
    addOpenLandmarksMenuItem(menu);
    mUpdateDropDownItems = false;
>>>>>>> e1623bb2
}

void LLFavoritesBarCtrl::fitLabelWidth(LLMenuItemCallGL* menu_item)
{
    U32 max_width = llmin(DROP_DOWN_MENU_WIDTH, getRect().getWidth());
    std::string item_name = menu_item->getName();

    // Check whether item name wider than menu
    if (menu_item->getNominalWidth() > max_width)
    {
        S32 chars_total = item_name.length();
        S32 chars_fitted = 1;
        menu_item->setLabel(LLStringExplicit(""));
        S32 label_space = max_width - menu_item->getFont()->getWidth("...") -
                menu_item->getNominalWidth();// This returns width of menu item with empty label (pad pixels)

        while (chars_fitted < chars_total
                && menu_item->getFont()->getWidth(item_name, 0, chars_fitted) < label_space)
        {
            chars_fitted++;
        }
        chars_fitted--; // Rolling back one char, that doesn't fit

        menu_item->setLabel(item_name.substr(0, chars_fitted) + "...");
    }
}

void LLFavoritesBarCtrl::addOpenLandmarksMenuItem(LLToggleableMenu* menu)
{
    std::string label_untrans = "Open landmarks";
    std::string label_transl;
    bool translated = LLTrans::findString(label_transl, label_untrans);

    LLMenuItemCallGL::Params item_params;
    item_params.name("open_my_landmarks");
    item_params.label(translated ? label_transl: label_untrans);
    LLSD key;
    key["type"] = "open_landmark_tab";
    item_params.on_click.function(boost::bind(&LLFloaterSidePanelContainer::showPanel, "places", key));
    LLMenuItemCallGL* menu_item = LLUICtrlFactory::create<LLMenuItemCallGL>(item_params);

    fitLabelWidth(menu_item);

    LLMenuItemSeparatorGL::Params sep_params;
    sep_params.enabled_color=LLUIColorTable::instance().getColor("MenuItemEnabledColor");
    sep_params.disabled_color=LLUIColorTable::instance().getColor("MenuItemDisabledColor");
    sep_params.highlight_bg_color=LLUIColorTable::instance().getColor("MenuItemHighlightBgColor");
    sep_params.highlight_fg_color=LLUIColorTable::instance().getColor("MenuItemHighlightFgColor");
    LLMenuItemSeparatorGL* separator = LLUICtrlFactory::create<LLMenuItemSeparatorGL>(sep_params);

    menu->addChild(separator);
    menu->addChild(menu_item);
}

void LLFavoritesBarCtrl::positionAndShowOverflowMenu()
{
<<<<<<< HEAD
	LLToggleableMenu* menu = (LLToggleableMenu*)mOverflowMenuHandle.get();
	U32 max_width = llmin(DROP_DOWN_MENU_WIDTH, getRect().getWidth());
=======
    U32 max_width = llmin(DROP_DOWN_MENU_WIDTH, getRect().getWidth());
>>>>>>> e1623bb2

    S32 menu_x = getRect().getWidth() - max_width;
    S32 menu_y = getParent()->getRect().mBottom - DROP_DOWN_MENU_TOP_PAD;

    // the menu should be offset of the right edge of the window
    // so it's no covered by buttons in the right-side toolbar.
    LLToolBar* right_toolbar = gToolBarView->getChild<LLToolBar>("toolbar_right");
    if (right_toolbar && right_toolbar->hasButtons())
    {
        S32 toolbar_top = 0;

        if (LLView* top_border_panel = right_toolbar->getChild<LLView>("button_panel"))
        {
            toolbar_top = top_border_panel->calcScreenRect().mTop;
        }

        // Calculating the bottom (in screen coord) of the drop down menu
        S32 menu_top = getParent()->getRect().mBottom - DROP_DOWN_MENU_TOP_PAD;
        S32 menu_bottom = menu_top - menu->getRect().getHeight();
        S32 menu_bottom_screen = 0;

        localPointToScreen(0, menu_bottom, &menu_top, &menu_bottom_screen);

        if (menu_bottom_screen < toolbar_top)
        {
            menu_x -= right_toolbar->getRect().getWidth();
        }
    }

    LLMenuGL::showPopup(this, menu, menu_x, menu_y, mMouseX, mMouseY);
}

void LLFavoritesBarCtrl::onButtonClick(LLUUID item_id)
{
    // We only have one Inventory, gInventory. Some day this should be better abstracted.
    LLInvFVBridgeAction::doAction(item_id,&gInventory);
}

void LLFavoritesBarCtrl::onButtonRightClick( LLUUID item_id,LLView* fav_button,S32 x,S32 y,MASK mask)
{
    mSelectedItemID = item_id;

    LLMenuGL* menu = (LLMenuGL*)mContextMenuHandle.get();
    if (!menu)
    {
        return;
    }

    // Remember that the context menu was shown simultaneously with the overflow menu,
    // so that we can restore the overflow menu when user clicks a context menu item
    // (which hides the overflow menu).
    {
        LLView* overflow_menu = mOverflowMenuHandle.get();
        mRestoreOverflowMenu = overflow_menu && overflow_menu->getVisible();
    }

    // Release mouse capture so hover events go to the popup menu
    // because this is happening during a mouse down.
    gFocusMgr.setMouseCapture(NULL);

    menu->updateParent(LLMenuGL::sMenuContainer);
    LLMenuGL::showPopup(fav_button, menu, x, y);
}

bool LLFavoritesBarCtrl::handleRightMouseDown(S32 x, S32 y, MASK mask)
{
<<<<<<< HEAD
	bool handled = childrenHandleRightMouseDown( x, y, mask) != NULL;
	if(!handled && !gMenuHolder->hasVisibleMenu())
	{
		show_navbar_context_menu(this,x,y);
		handled = true;
	}
	
	return handled;
=======
    BOOL handled = childrenHandleRightMouseDown( x, y, mask) != NULL;
    if(!handled && !gMenuHolder->hasVisibleMenu())
    {
        show_navbar_context_menu(this,x,y);
        handled = true;
    }

    return handled;
>>>>>>> e1623bb2
}
void copy_slurl_to_clipboard_cb(std::string& slurl)
{
    LLClipboard::instance().copyToClipboard(utf8str_to_wstring(slurl),0,slurl.size());

    LLSD args;
    args["SLURL"] = slurl;
    LLNotificationsUtil::add("CopySLURL", args);
}


bool LLFavoritesBarCtrl::enableSelected(const LLSD& userdata)
{
    std::string param = userdata.asString();

    if (param == std::string("can_paste"))
    {
        return isClipboardPasteable();
    }
    else if (param == "create_pick")
    {
        return !LLAgentPicksInfo::getInstance()->isPickLimitReached();
    }

    return false;
}

void LLFavoritesBarCtrl::doToSelected(const LLSD& userdata)
{
    std::string action = userdata.asString();
    LL_INFOS("FavoritesBar") << "Action = " << action << " Item = " << mSelectedItemID.asString() << LL_ENDL;

    LLViewerInventoryItem* item = gInventory.getItem(mSelectedItemID);
    if (!item)
        return;

    if (action == "open")
    {
        onButtonClick(item->getUUID());
    }
    else if (action == "about")
    {
        LLSD key;
        key["type"] = "landmark";
        key["id"] = mSelectedItemID;

        LLFloaterSidePanelContainer::showPanel("places", key);
    }
    else if (action == "copy_slurl")
    {
        LLVector3d posGlobal;
        LLLandmarkActions::getLandmarkGlobalPos(mSelectedItemID, posGlobal);

        if (!posGlobal.isExactlyZero())
        {
            LLLandmarkActions::getSLURLfromPosGlobal(posGlobal, copy_slurl_to_clipboard_cb);
        }
    }
    else if (action == "show_on_map")
    {
        LLFloaterWorldMap* worldmap_instance = LLFloaterWorldMap::getInstance();

        LLVector3d posGlobal;
        LLLandmarkActions::getLandmarkGlobalPos(mSelectedItemID, posGlobal);

        if (!posGlobal.isExactlyZero() && worldmap_instance)
        {
            worldmap_instance->trackLocation(posGlobal);
            LLFloaterReg::showInstance("world_map", "center");
        }
    }
    else if (action == "create_pick")
    {
        LLSD args;
        args["type"] = "create_pick";
        args["item_id"] = item->getUUID();
        LLFloaterSidePanelContainer::showPanel("places", args);
    }
    else if (action == "cut")
    {
    }
    else if (action == "copy")
    {
        LLClipboard::instance().copyToClipboard(mSelectedItemID, LLAssetType::AT_LANDMARK);
    }
    else if (action == "paste")
    {
        pasteFromClipboard();
    }
    else if (action == "delete")
    {
        gInventory.removeItem(mSelectedItemID);
    }
    else if (action == "rename")
    {
        LLSD args;
        args["NAME"] = item->getName();

        LLSD payload;
        payload["id"] = mSelectedItemID;

        LLNotificationsUtil::add("RenameLandmark", args, payload, boost::bind(onRenameCommit, _1, _2));
    }
    else if (action == "move_to_landmarks")
    {
        change_item_parent(mSelectedItemID, gInventory.findCategoryUUIDForType(LLFolderType::FT_LANDMARK));
    }

    // Pop-up the overflow menu again (it gets hidden whenever the user clicks a context menu item).
    // See EXT-4217 and STORM-207.
    LLToggleableMenu* menu = (LLToggleableMenu*) mOverflowMenuHandle.get();
    if (mRestoreOverflowMenu && menu && !menu->getVisible())
    {
        menu->resetScrollPositionOnShow(false);
        showDropDownMenu();
        menu->resetScrollPositionOnShow(true);
    }
}

bool LLFavoritesBarCtrl::onRenameCommit(const LLSD& notification, const LLSD& response)
{
    S32 option = LLNotificationsUtil::getSelectedOption(notification, response);
    if (0 == option)
    {
        LLUUID id = notification["payload"]["id"].asUUID();
        LLInventoryItem *item = gInventory.getItem(id);
        std::string landmark_name = response["new_name"].asString();
        LLStringUtil::trim(landmark_name);

        if (!landmark_name.empty() && item && item->getName() != landmark_name)
        {
            LLPointer<LLViewerInventoryItem> new_item = new LLViewerInventoryItem(item);
            new_item->rename(landmark_name);
            new_item->updateServer(false);
            gInventory.updateItem(new_item);
        }
    }

    return false;
}

bool LLFavoritesBarCtrl::isClipboardPasteable() const
{
<<<<<<< HEAD
	if (!LLClipboard::instance().hasContents())
	{
		return false;
	}

	std::vector<LLUUID> objects;
	LLClipboard::instance().pasteFromClipboard(objects);
	S32 count = objects.size();
	for(S32 i = 0; i < count; i++)
	{
		const LLUUID &item_id = objects.at(i);

		// Can't paste folders
		const LLInventoryCategory *cat = gInventory.getCategory(item_id);
		if (cat)
		{
			return false;
		}

		const LLInventoryItem *item = gInventory.getItem(item_id);
		if (item && LLAssetType::AT_LANDMARK != item->getType())
		{
			return false;
		}
	}
	return true;
=======
    if (!LLClipboard::instance().hasContents())
    {
        return FALSE;
    }

    std::vector<LLUUID> objects;
    LLClipboard::instance().pasteFromClipboard(objects);
    S32 count = objects.size();
    for(S32 i = 0; i < count; i++)
    {
        const LLUUID &item_id = objects.at(i);

        // Can't paste folders
        const LLInventoryCategory *cat = gInventory.getCategory(item_id);
        if (cat)
        {
            return FALSE;
        }

        const LLInventoryItem *item = gInventory.getItem(item_id);
        if (item && LLAssetType::AT_LANDMARK != item->getType())
        {
            return FALSE;
        }
    }
    return TRUE;
>>>>>>> e1623bb2
}

void LLFavoritesBarCtrl::pasteFromClipboard() const
{
    LLInventoryModel* model = &gInventory;
    if(model && isClipboardPasteable())
    {
        LLInventoryItem* item = NULL;
        std::vector<LLUUID> objects;
        LLClipboard::instance().pasteFromClipboard(objects);
        S32 count = objects.size();
        LLUUID parent_id(mFavoriteFolderId);
        for(S32 i = 0; i < count; i++)
        {
            item = model->getItem(objects.at(i));
            if (item)
            {
                copy_inventory_item(
                    gAgent.getID(),
                    item->getPermissions().getOwner(),
                    item->getUUID(),
                    parent_id,
                    std::string(),
                    LLPointer<LLInventoryCallback>(NULL));
            }
        }
    }
}

void LLFavoritesBarCtrl::onButtonMouseDown(LLUUID id, LLUICtrl* ctrl, S32 x, S32 y, MASK mask)
{
<<<<<<< HEAD
	// EXT-6997 (Fav bar: Pop-up menu for LM in overflow dropdown is kept after LM was dragged away)
	// mContextMenuHandle.get() - is a pop-up menu (of items) in already opened dropdown menu.
	// We have to check and set visibility of pop-up menu in such a way instead of using
	// LLMenuHolderGL::hideMenus() because it will close both menus(dropdown and pop-up), but
	// we need to close only pop-up menu while dropdown one should be still opened.
	LLMenuGL* menu = (LLMenuGL*)mContextMenuHandle.get();
	if(menu && menu->getVisible())
	{
		menu->setVisible(false);
	}

	mDragItemId = id;
	mStartDrag = true;
=======
    // EXT-6997 (Fav bar: Pop-up menu for LM in overflow dropdown is kept after LM was dragged away)
    // mContextMenuHandle.get() - is a pop-up menu (of items) in already opened dropdown menu.
    // We have to check and set visibility of pop-up menu in such a way instead of using
    // LLMenuHolderGL::hideMenus() because it will close both menus(dropdown and pop-up), but
    // we need to close only pop-up menu while dropdown one should be still opened.
    LLMenuGL* menu = (LLMenuGL*)mContextMenuHandle.get();
    if(menu && menu->getVisible())
    {
        menu->setVisible(FALSE);
    }

    mDragItemId = id;
    mStartDrag = TRUE;
>>>>>>> e1623bb2

    S32 screenX, screenY;
    localPointToScreen(x, y, &screenX, &screenY);

    LLToolDragAndDrop::getInstance()->setDragStart(screenX, screenY);
}

void LLFavoritesBarCtrl::onButtonMouseUp(LLUUID id, LLUICtrl* ctrl, S32 x, S32 y, MASK mask)
{
<<<<<<< HEAD
	mStartDrag = false;
	mDragItemId = LLUUID::null;
=======
    mStartDrag = FALSE;
    mDragItemId = LLUUID::null;
>>>>>>> e1623bb2
}

void LLFavoritesBarCtrl::onEndDrag()
{
    mEndDragConnection.disconnect();

<<<<<<< HEAD
	showDragMarker(false);
	mDragItemId = LLUUID::null;
	LLView::getWindow()->setCursor(UI_CURSOR_ARROW);
=======
    showDragMarker(FALSE);
    mDragItemId = LLUUID::null;
    LLView::getWindow()->setCursor(UI_CURSOR_ARROW);
>>>>>>> e1623bb2
}

bool LLFavoritesBarCtrl::handleHover(S32 x, S32 y, MASK mask)
{
    if (mDragItemId != LLUUID::null && mStartDrag)
    {
        S32 screenX, screenY;
        localPointToScreen(x, y, &screenX, &screenY);

        if(LLToolDragAndDrop::getInstance()->isOverThreshold(screenX, screenY))
        {
            LLToolDragAndDrop::getInstance()->beginDrag(
                DAD_LANDMARK, mDragItemId,
                LLToolDragAndDrop::SOURCE_LIBRARY);

<<<<<<< HEAD
			mStartDrag = false;
=======
            mStartDrag = FALSE;
>>>>>>> e1623bb2

            return LLToolDragAndDrop::getInstance()->handleHover(x, y, mask);
        }
    }

<<<<<<< HEAD
	return true;
=======
    return TRUE;
>>>>>>> e1623bb2
}

LLUICtrl* LLFavoritesBarCtrl::findChildByLocalCoords(S32 x, S32 y)
{
<<<<<<< HEAD
	LLUICtrl* ctrl = NULL;
	const child_list_t* list = getChildList();

	for (child_list_const_iter_t i = list->begin(); i != list->end(); ++i)
	{
		// Look only for children that are favorite buttons
		if ((*i)->getName() == "favorites_bar_btn")
		{
			LLRect rect = (*i)->getRect();
			// We consider a button hit if the cursor is left of the right side
			// This makes the hit a bit less finicky than hitting directly on the button itself
			if (x <= rect.mRight)
			{
				ctrl = dynamic_cast<LLUICtrl*>(*i);
				break;
			}
		}
	}

	return ctrl;
=======
    LLUICtrl* ctrl = NULL;
    const child_list_t* list = getChildList();

    for (child_list_const_iter_t i = list->begin(); i != list->end(); ++i)
    {
        // Look only for children that are favorite buttons
        if ((*i)->getName() == "favorites_bar_btn")
        {
            LLRect rect = (*i)->getRect();
            // We consider a button hit if the cursor is left of the right side
            // This makes the hit a bit less finicky than hitting directly on the button itself
            if (x <= rect.mRight)
            {
                ctrl = dynamic_cast<LLUICtrl*>(*i);
                break;
            }
        }
    }
    return ctrl;
>>>>>>> e1623bb2
}

bool LLFavoritesBarCtrl::needToSaveItemsOrder(const LLInventoryModel::item_array_t& items)
{
<<<<<<< HEAD
	bool result = false;

	// if there is an item without sort order field set, we need to save items order
	for (LLInventoryModel::item_array_t::const_iterator i = items.begin(); i != items.end(); ++i)
	{
		if (LLFavoritesOrderStorage::instance().getSortIndex((*i)->getUUID()) < 0)
		{
			result = true;
			break;
		}
	}
=======
    BOOL result = FALSE;

    // if there is an item without sort order field set, we need to save items order
    for (LLInventoryModel::item_array_t::const_iterator i = items.begin(); i != items.end(); ++i)
    {
        if (LLFavoritesOrderStorage::instance().getSortIndex((*i)->getUUID()) < 0)
        {
            result = TRUE;
            break;
        }
    }
>>>>>>> e1623bb2

    return result;
}

void LLFavoritesBarCtrl::insertItem(LLInventoryModel::item_array_t& items, const LLUUID& dest_item_id, LLViewerInventoryItem* insertedItem, bool insert_before)
{
    // Get the iterator to the destination item
    LLInventoryModel::item_array_t::iterator it_dest = LLInventoryModel::findItemIterByUUID(items, dest_item_id);
    if (it_dest == items.end())
        return;

    // Go to the next element if one wishes to insert after the dest element
    if (!insert_before)
    {
        ++it_dest;
    }

    // Insert the source item in the right place
    if (it_dest != items.end())
    {
        items.insert(it_dest, insertedItem);
    }
    else
    {
        // Append to the list if it_dest reached the end
        items.push_back(insertedItem);
    }
}

const std::string LLFavoritesOrderStorage::SORTING_DATA_FILE_NAME = "landmarks_sorting.xml";
const S32 LLFavoritesOrderStorage::NO_INDEX = -1;
bool LLFavoritesOrderStorage::mSaveOnExit = false;

void LLFavoritesOrderStorage::setSortIndex(const LLViewerInventoryItem* inv_item, S32 sort_index)
{
    mSortIndexes[inv_item->getUUID()] = sort_index;
    mIsDirty = true;
    getSLURL(inv_item->getAssetUUID());
}

S32 LLFavoritesOrderStorage::getSortIndex(const LLUUID& inv_item_id)
{
    sort_index_map_t::const_iterator it = mSortIndexes.find(inv_item_id);
    if (it != mSortIndexes.end())
    {
        return it->second;
    }
    return NO_INDEX;
}

void LLFavoritesOrderStorage::removeSortIndex(const LLUUID& inv_item_id)
{
    mSortIndexes.erase(inv_item_id);
    mIsDirty = true;
}

void LLFavoritesOrderStorage::getSLURL(const LLUUID& asset_id)
{
    slurls_map_t::iterator slurl_iter = mSLURLs.find(asset_id);
    if (slurl_iter != mSLURLs.end()) return; // SLURL for current landmark is already cached

    LLLandmark* lm = gLandmarkList.getAsset(asset_id,
        boost::bind(&LLFavoritesOrderStorage::onLandmarkLoaded, this, asset_id, _1));
    if (lm)
    {
        LL_DEBUGS("FavoritesBar") << "landmark for " << asset_id << " already loaded" << LL_ENDL;
        onLandmarkLoaded(asset_id, lm);
    }
    return;
}

// static
std::string LLFavoritesOrderStorage::getStoredFavoritesFilename(const std::string &grid)
{
    std::string user_dir = gDirUtilp->getExpandedFilename(LL_PATH_USER_SETTINGS, "");

    return (user_dir.empty() ? ""
            : gDirUtilp->getExpandedFilename(LL_PATH_USER_SETTINGS,
                                             "stored_favorites_"
                                          + grid
                                          + ".xml")
            );
}

// static
std::string LLFavoritesOrderStorage::getStoredFavoritesFilename()
{
    return getStoredFavoritesFilename(LLGridManager::getInstance()->getGrid());
}

// static
void LLFavoritesOrderStorage::destroyClass()
{
    LLFavoritesOrderStorage::instance().cleanup();


    std::string old_filename = gDirUtilp->getExpandedFilename(LL_PATH_USER_SETTINGS, "stored_favorites.xml");
    llifstream file;
    file.open(old_filename.c_str());
    if (file.is_open())
    {
        file.close();
        std::string new_filename = getStoredFavoritesFilename();
        LL_INFOS("FavoritesBar") << "moving favorites from old name '" << old_filename
                                 << "' to new name '" << new_filename << "'"
                                 << LL_ENDL;
        LLFile::copy(old_filename,new_filename);
        LLFile::remove(old_filename);
    }

    std::string filename = getSavedOrderFileName();
    file.open(filename.c_str());
    if (file.is_open())
    {
        file.close();
        LLFile::remove(filename);
    }
    if(mSaveOnExit || gSavedSettings.getBOOL("UpdateRememberPasswordSetting"))
    {
        LLFavoritesOrderStorage::instance().saveFavoritesRecord(true);
    }
}

std::string LLFavoritesOrderStorage::getSavedOrderFileName()
{
    // If we quit from the login screen we will not have an SL account
    // name.  Don't try to save, otherwise we'll dump a file in
    // C:\Program Files\SecondLife\ or similar. JC
    std::string user_dir = gDirUtilp->getLindenUserDir();
    return (user_dir.empty() ? "" : gDirUtilp->getExpandedFilename(LL_PATH_PER_SL_ACCOUNT, SORTING_DATA_FILE_NAME));
}

void LLFavoritesOrderStorage::load()
{
    std::string filename = getSavedOrderFileName();
    LLSD settings_llsd;
    llifstream file;
    file.open(filename.c_str());
    if (file.is_open())
    {
        LLSDSerialize::fromXML(settings_llsd, file);
        LL_INFOS("FavoritesBar") << "loaded favorites order from '" << filename << "' "
                                     << (settings_llsd.isMap() ? "" : "un") << "successfully"
                                     << LL_ENDL;
        file.close();
        mSaveOnExit = true;

        for (LLSD::map_const_iterator iter = settings_llsd.beginMap();
            iter != settings_llsd.endMap(); ++iter)
        {
            mSortIndexes.insert(std::make_pair(LLUUID(iter->first), (S32)iter->second.asInteger()));
        }
    }
    else
    {
        filename = getStoredFavoritesFilename();
        if (!filename.empty())
        {
            llifstream in_file;
            in_file.open(filename.c_str());
            LLSD fav_llsd;
            if (in_file.is_open())
            {
                LLSDSerialize::fromXML(fav_llsd, in_file);
                LL_INFOS("FavoritesBar") << "loaded favorites from '" << filename << "' "
                                                << (fav_llsd.isMap() ? "" : "un") << "successfully"
                                                << LL_ENDL;
                in_file.close();
                if (fav_llsd.isMap() && fav_llsd.has(gAgentUsername))
                {
                    mStorageFavorites = fav_llsd[gAgentUsername];

                    S32 index = 0;
                    bool needs_validation = gSavedPerAccountSettings.getBOOL("ShowFavoritesOnLogin");
                    for (LLSD::array_iterator iter = mStorageFavorites.beginArray();
                        iter != mStorageFavorites.endArray(); ++iter)
                    {
                        // Validation
                        LLUUID fv_id = iter->get("id").asUUID();
                        if (needs_validation
                            && (fv_id.isNull()
                                || iter->get("asset_id").asUUID().isNull()
                                || iter->get("name").asString().empty()
                                || iter->get("slurl").asString().empty()))
                        {
                            mRecreateFavoriteStorage = true;
                        }

                        mSortIndexes.insert(std::make_pair(fv_id, index));
                        index++;
                    }
                }
            }
            else
            {
                LL_WARNS("FavoritesBar") << "unable to open favorites from '" << filename << "'" << LL_ENDL;
            }
        }
    }
}

// static
void LLFavoritesOrderStorage::removeFavoritesRecordOfUser(const std::string &user, const std::string &grid)
{
    std::string filename = getStoredFavoritesFilename(grid);
    if (!filename.empty())
    {
        LLSD fav_llsd;
        llifstream file;
        file.open(filename.c_str());
        if (file.is_open())
        {
            LLSDSerialize::fromXML(fav_llsd, file);
            file.close();

            // Note : use the "John Doe" and not the "john.doe" version of the name.
            // See saveFavoritesSLURLs() here above for the reason why.
            if (fav_llsd.has(user))
            {
                LLSD user_llsd = fav_llsd[user];

                if ((user_llsd.beginArray() != user_llsd.endArray()) && user_llsd.beginArray()->has("id"))
                {
                    for (LLSD::array_iterator iter = user_llsd.beginArray(); iter != user_llsd.endArray(); ++iter)
                    {
                        LLSD value;
                        value["id"] = iter->get("id").asUUID();
                        iter->assign(value);
                    }
                    fav_llsd[user] = user_llsd;
                    llofstream file;
                    file.open(filename.c_str());
                    if (file.is_open())
                    {
                        LLSDSerialize::toPrettyXML(fav_llsd, file);
                        file.close();
                    }
                }
                else
                {
                    LL_INFOS("FavoritesBar") << "Removed favorites for " << user << LL_ENDL;
                    fav_llsd.erase(user);
                }
            }

            llofstream out_file;
            out_file.open(filename.c_str());
            if (out_file.is_open())
            {
                LLSDSerialize::toPrettyXML(fav_llsd, out_file);
                LL_INFOS("FavoritesBar") << "saved favorites to '" << filename << "' "
                    << LL_ENDL;
                out_file.close();
            }
        }
    }
}

// static
void LLFavoritesOrderStorage::removeFavoritesRecordOfUser()
{
    std::string filename = getStoredFavoritesFilename();
    if (!filename.empty())
    {
        LLSD fav_llsd;
        llifstream file;
        file.open(filename.c_str());
        if (file.is_open())
        {
            LLSDSerialize::fromXML(fav_llsd, file);
            file.close();

            LLAvatarName av_name;
            LLAvatarNameCache::get( gAgentID, &av_name );
            // Note : use the "John Doe" and not the "john.doe" version of the name.
            // See saveFavoritesSLURLs() here above for the reason why.
            if (fav_llsd.has(av_name.getUserName()))
            {
                LLSD user_llsd = fav_llsd[av_name.getUserName()];

                if ((user_llsd.beginArray()!= user_llsd.endArray()) && user_llsd.beginArray()->has("id"))
                {
                    for (LLSD::array_iterator iter = user_llsd.beginArray();iter != user_llsd.endArray(); ++iter)
                    {
                        LLSD value;
                        value["id"]= iter->get("id").asUUID();
                        iter->assign(value);
                    }
                    fav_llsd[av_name.getUserName()] = user_llsd;
                    llofstream file;
                    file.open(filename.c_str());
                    if ( file.is_open() )
                    {
                            LLSDSerialize::toPrettyXML(fav_llsd, file);
                            file.close();
                    }
                }
                else
                {
                    LL_INFOS("FavoritesBar") << "Removed favorites for " << av_name.getUserName() << LL_ENDL;
                    fav_llsd.erase(av_name.getUserName());
                }
            }

            llofstream out_file;
            out_file.open(filename.c_str());
            if ( out_file.is_open() )
            {
                LLSDSerialize::toPrettyXML(fav_llsd, out_file);
                LL_INFOS("FavoritesBar") << "saved favorites to '" << filename << "' "
                                         << LL_ENDL;
                out_file.close();
            }
        }
    }
}

void LLFavoritesOrderStorage::onLandmarkLoaded(const LLUUID& asset_id, LLLandmark* landmark)
{
    if (landmark)
    {
        LL_DEBUGS("FavoritesBar") << "landmark for " << asset_id << " loaded" << LL_ENDL;
        LLVector3d pos_global;
        if (!landmark->getGlobalPos(pos_global))
        {
            // If global position was unknown on first getGlobalPos() call
            // it should be set for the subsequent calls.
            landmark->getGlobalPos(pos_global);
        }

        if (!pos_global.isExactlyZero())
        {
            LL_DEBUGS("FavoritesBar") << "requesting slurl for landmark " << asset_id << LL_ENDL;
            LLLandmarkActions::getSLURLfromPosGlobal(pos_global,
            boost::bind(&LLFavoritesOrderStorage::storeFavoriteSLURL, this, asset_id, _1));
        }
    }
}

void LLFavoritesOrderStorage::storeFavoriteSLURL(const LLUUID& asset_id, std::string& slurl)
{
    LL_DEBUGS("FavoritesBar") << "Saving landmark SLURL '" << slurl << "' for " << asset_id << LL_ENDL;
    mSLURLs[asset_id] = slurl;
}

void LLFavoritesOrderStorage::cleanup()
{
    // nothing to clean
    if (!mIsDirty) return;

    const LLUUID fav_id = gInventory.findCategoryUUIDForType(LLFolderType::FT_FAVORITE);
    LLInventoryModel::cat_array_t cats;
    LLInventoryModel::item_array_t items;
    gInventory.collectDescendents(fav_id, cats, items, LLInventoryModel::EXCLUDE_TRASH);

    IsNotInFavorites is_not_in_fav(items);

    sort_index_map_t  aTempMap;
    //copy unremoved values from mSortIndexes to aTempMap
    std::remove_copy_if(mSortIndexes.begin(), mSortIndexes.end(),
        inserter(aTempMap, aTempMap.begin()),
        is_not_in_fav);

    //Swap the contents of mSortIndexes and aTempMap
    mSortIndexes.swap(aTempMap);
}

// See also LLInventorySort where landmarks in the Favorites folder are sorted.
class LLViewerInventoryItemSort
{
public:
    bool operator()(const LLPointer<LLViewerInventoryItem>& a, const LLPointer<LLViewerInventoryItem>& b)
    {
        return LLFavoritesOrderStorage::instance().getSortIndex(a->getUUID())
            < LLFavoritesOrderStorage::instance().getSortIndex(b->getUUID());
    }
};

void LLFavoritesOrderStorage::saveOrder()
{
    LLInventoryModel::cat_array_t cats;
    LLInventoryModel::item_array_t items;
    LLIsType is_type(LLAssetType::AT_LANDMARK);
    LLUUID favorites_id = gInventory.findCategoryUUIDForType(LLFolderType::FT_FAVORITE);
    gInventory.collectDescendentsIf(favorites_id, cats, items, LLInventoryModel::EXCLUDE_TRASH, is_type);
    std::sort(items.begin(), items.end(), LLViewerInventoryItemSort());
    saveItemsOrder(items);
}

void LLFavoritesOrderStorage::saveItemsOrder( const LLInventoryModel::item_array_t& items )
{

    int sortField = 0;
    // current order is saved by setting incremental values (1, 2, 3, ...) for the sort field
    for (LLInventoryModel::item_array_t::const_iterator i = items.begin(); i != items.end(); ++i)
    {
        LLViewerInventoryItem* item = *i;

        setSortIndex(item, ++sortField);

<<<<<<< HEAD
		item->setComplete(true);
		item->updateServer(false);
=======
        item->setComplete(TRUE);
        item->updateServer(FALSE);
>>>>>>> e1623bb2

        gInventory.updateItem(item);

        // Tell the parent folder to refresh its sort order.
        gInventory.addChangedMask(LLInventoryObserver::SORT, item->getParentUUID());
    }

    gInventory.notifyObservers();
}


// * @param source_item_id - LLUUID of the source item to be moved into new position
// * @param target_item_id - LLUUID of the target item before which source item should be placed.
void LLFavoritesOrderStorage::rearrangeFavoriteLandmarks(const LLUUID& source_item_id, const LLUUID& target_item_id)
{
    LLInventoryModel::cat_array_t cats;
    LLInventoryModel::item_array_t items;
    LLIsType is_type(LLAssetType::AT_LANDMARK);
    LLUUID favorites_id = gInventory.findCategoryUUIDForType(LLFolderType::FT_FAVORITE);
    gInventory.collectDescendentsIf(favorites_id, cats, items, LLInventoryModel::EXCLUDE_TRASH, is_type);

    // ensure items are sorted properly before changing order. EXT-3498
    std::sort(items.begin(), items.end(), LLViewerInventoryItemSort());

    // update order
    gInventory.updateItemsOrder(items, source_item_id, target_item_id);

    saveItemsOrder(items);
}

bool LLFavoritesOrderStorage::saveFavoritesRecord(bool pref_changed)
{
<<<<<<< HEAD
	pref_changed |= mRecreateFavoriteStorage;
	mRecreateFavoriteStorage = false;

	// Can get called before inventory is done initializing.
	if (!gInventory.isInventoryUsable())
	{
		return false;
	}
	
	LLUUID favorite_folder= gInventory.findCategoryUUIDForType(LLFolderType::FT_FAVORITE);
	if (favorite_folder.isNull())
	{
		return false;
	}

	LLInventoryModel::item_array_t items;
	LLInventoryModel::cat_array_t cats;

	LLIsType is_type(LLAssetType::AT_LANDMARK);
	gInventory.collectDescendentsIf(favorite_folder, cats, items, LLInventoryModel::EXCLUDE_TRASH, is_type);

	std::sort(items.begin(), items.end(), LLFavoritesSort());
	bool name_changed = false;

	for (LLInventoryModel::item_array_t::iterator it = items.begin(); it != items.end(); it++)
	{
	    if(mFavoriteNames[(*it)->getUUID()] != ((*it)->getName()))
	    {
	        mFavoriteNames[(*it)->getUUID()] = (*it)->getName();
	        name_changed = true;
	    }
	}

	for (std::set<LLUUID>::iterator it = mMissingSLURLs.begin(); it != mMissingSLURLs.end(); it++)
	{
		slurls_map_t::iterator slurl_iter = mSLURLs.find(*it);
		if (slurl_iter != mSLURLs.end())
		{
			pref_changed = true;
			break;
		}
	}

	if((items != mPrevFavorites) || name_changed || pref_changed || gSavedSettings.getBOOL("UpdateRememberPasswordSetting"))
	{
	    std::string filename = getStoredFavoritesFilename();
		if (!filename.empty())
		{
			llifstream in_file;
			in_file.open(filename.c_str());
			LLSD fav_llsd;
			if (in_file.is_open())
			{
				LLSDSerialize::fromXML(fav_llsd, in_file);
				in_file.close();
			}
			else
			{
				LL_WARNS("FavoritesBar") << "unable to open favorites from '" << filename << "'" << LL_ENDL;
			}

			LLSD user_llsd;
			S32 fav_iter = 0;
			mMissingSLURLs.clear();
=======
    pref_changed |= mRecreateFavoriteStorage;
    mRecreateFavoriteStorage = false;

    // Can get called before inventory is done initializing.
    if (!gInventory.isInventoryUsable())
    {
        return FALSE;
    }

    LLUUID favorite_folder= gInventory.findCategoryUUIDForType(LLFolderType::FT_FAVORITE);
    if (favorite_folder.isNull())
    {
        return FALSE;
    }

    LLInventoryModel::item_array_t items;
    LLInventoryModel::cat_array_t cats;

    LLIsType is_type(LLAssetType::AT_LANDMARK);
    gInventory.collectDescendentsIf(favorite_folder, cats, items, LLInventoryModel::EXCLUDE_TRASH, is_type);

    std::sort(items.begin(), items.end(), LLFavoritesSort());
    bool name_changed = false;

    for (LLInventoryModel::item_array_t::iterator it = items.begin(); it != items.end(); it++)
    {
        if(mFavoriteNames[(*it)->getUUID()] != ((*it)->getName()))
        {
            mFavoriteNames[(*it)->getUUID()] = (*it)->getName();
            name_changed = true;
        }
    }

    for (std::set<LLUUID>::iterator it = mMissingSLURLs.begin(); it != mMissingSLURLs.end(); it++)
    {
        slurls_map_t::iterator slurl_iter = mSLURLs.find(*it);
        if (slurl_iter != mSLURLs.end())
        {
            pref_changed = true;
            break;
        }
    }

    if((items != mPrevFavorites) || name_changed || pref_changed || gSavedSettings.getBOOL("UpdateRememberPasswordSetting"))
    {
        std::string filename = getStoredFavoritesFilename();
        if (!filename.empty())
        {
            llifstream in_file;
            in_file.open(filename.c_str());
            LLSD fav_llsd;
            if (in_file.is_open())
            {
                LLSDSerialize::fromXML(fav_llsd, in_file);
                in_file.close();
            }
            else
            {
                LL_WARNS("FavoritesBar") << "unable to open favorites from '" << filename << "'" << LL_ENDL;
            }

            LLSD user_llsd;
            S32 fav_iter = 0;
            mMissingSLURLs.clear();
>>>>>>> e1623bb2

            LLSD save_pass;
            save_pass["save_password"] = gSavedSettings.getBOOL("RememberPassword");
            user_llsd[fav_iter] = save_pass;
            fav_iter++;

<<<<<<< HEAD
			for (LLInventoryModel::item_array_t::iterator it = items.begin(); it != items.end(); it++)
			{
				LLSD value;
				if (gSavedPerAccountSettings.getBOOL("ShowFavoritesOnLogin"))
				{
					value["name"] = (*it)->getName();
					value["asset_id"] = (*it)->getAssetUUID();
					value["id"] = (*it)->getUUID();
					slurls_map_t::iterator slurl_iter = mSLURLs.find(value["asset_id"]);
					if (slurl_iter != mSLURLs.end())
					{
						value["slurl"] = slurl_iter->second;
						user_llsd[fav_iter] = value;
					}
					else
					{
						getSLURL((*it)->getAssetUUID());
						value["slurl"] = "";
						user_llsd[fav_iter] = value;
						mUpdateRequired = true;
						mMissingSLURLs.insert((*it)->getAssetUUID());
					}
				}
				else
				{
					value["id"] = (*it)->getUUID();
					user_llsd[fav_iter] = value;
				}

				fav_iter ++;
			}

			LLAvatarName av_name;
			LLAvatarNameCache::get( gAgentID, &av_name );
			// Note : use the "John Doe" and not the "john.doe" version of the name
			// as we'll compare it with the stored credentials in the login panel.
			fav_llsd[av_name.getUserName()] = user_llsd;
			llofstream file;
			file.open(filename.c_str());
			if ( file.is_open() )
			{
				LLSDSerialize::toPrettyXML(fav_llsd, file);
				file.close();
				mSaveOnExit = false;
			}
			else
			{
				LL_WARNS("FavoritesBar") << "unable to open favorites storage for '" << av_name.getUserName()
												<< "' at '" << filename << "' " << LL_ENDL;
			}
		}
		mPrevFavorites = items;
	}

	return true;
=======
            for (LLInventoryModel::item_array_t::iterator it = items.begin(); it != items.end(); it++)
            {
                LLSD value;
                if (gSavedPerAccountSettings.getBOOL("ShowFavoritesOnLogin"))
                {
                    value["name"] = (*it)->getName();
                    value["asset_id"] = (*it)->getAssetUUID();
                    value["id"] = (*it)->getUUID();
                    slurls_map_t::iterator slurl_iter = mSLURLs.find(value["asset_id"]);
                    if (slurl_iter != mSLURLs.end())
                    {
                        value["slurl"] = slurl_iter->second;
                        user_llsd[fav_iter] = value;
                    }
                    else
                    {
                        getSLURL((*it)->getAssetUUID());
                        value["slurl"] = "";
                        user_llsd[fav_iter] = value;
                        mUpdateRequired = true;
                        mMissingSLURLs.insert((*it)->getAssetUUID());
                    }
                }
                else
                {
                    value["id"] = (*it)->getUUID();
                    user_llsd[fav_iter] = value;
                }

                fav_iter ++;
            }

            LLAvatarName av_name;
            LLAvatarNameCache::get( gAgentID, &av_name );
            // Note : use the "John Doe" and not the "john.doe" version of the name
            // as we'll compare it with the stored credentials in the login panel.
            fav_llsd[av_name.getUserName()] = user_llsd;
            llofstream file;
            file.open(filename.c_str());
            if ( file.is_open() )
            {
                LLSDSerialize::toPrettyXML(fav_llsd, file);
                file.close();
                mSaveOnExit = false;
            }
            else
            {
                LL_WARNS("FavoritesBar") << "unable to open favorites storage for '" << av_name.getUserName()
                                                << "' at '" << filename << "' " << LL_ENDL;
            }
        }
        mPrevFavorites = items;
    }

    return TRUE;
>>>>>>> e1623bb2

}

void LLFavoritesOrderStorage::showFavoritesOnLoginChanged(bool show)
{
    if (show)
    {
        saveFavoritesRecord(true);
    }
    else
    {
        removeFavoritesRecordOfUser();
    }
}

bool LLFavoritesOrderStorage::isStorageUpdateNeeded()
{
    if (!mRecreateFavoriteStorage)
    {
        for (LLSD::array_iterator iter = mStorageFavorites.beginArray();
            iter != mStorageFavorites.endArray(); ++iter)
        {
            if (mFavoriteNames[iter->get("id").asUUID()] != iter->get("name").asString())
            {
                mRecreateFavoriteStorage = true;
                return true;
            }
        }
    }
    return false;
}

void AddFavoriteLandmarkCallback::fire(const LLUUID& inv_item_id)
{
<<<<<<< HEAD
	if (!mTargetLandmarkId.isNull())
	{
		LLFavoritesOrderStorage::instance().rearrangeFavoriteLandmarks(inv_item_id, mTargetLandmarkId);
	}
=======
    if (mTargetLandmarkId.isNull()) return;

    LLFavoritesOrderStorage::instance().rearrangeFavoriteLandmarks(inv_item_id, mTargetLandmarkId);
>>>>>>> e1623bb2
}

// EOF<|MERGE_RESOLUTION|>--- conflicted
+++ resolved
@@ -1,3114 +1,2268 @@
-/**
- * @file llfavoritesbar.cpp
- * @brief LLFavoritesBarCtrl class implementation
- *
- * $LicenseInfo:firstyear=2009&license=viewerlgpl$
- * Second Life Viewer Source Code
- * Copyright (C) 2010, Linden Research, Inc.
- *
- * This library is free software; you can redistribute it and/or
- * modify it under the terms of the GNU Lesser General Public
- * License as published by the Free Software Foundation;
- * version 2.1 of the License only.
- *
- * This library is distributed in the hope that it will be useful,
- * but WITHOUT ANY WARRANTY; without even the implied warranty of
- * MERCHANTABILITY or FITNESS FOR A PARTICULAR PURPOSE.  See the GNU
- * Lesser General Public License for more details.
- *
- * You should have received a copy of the GNU Lesser General Public
- * License along with this library; if not, write to the Free Software
- * Foundation, Inc., 51 Franklin Street, Fifth Floor, Boston, MA  02110-1301  USA
- *
- * Linden Research, Inc., 945 Battery Street, San Francisco, CA  94111  USA
- * $/LicenseInfo$
- */
-
-#include "llviewerprecompiledheaders.h"
-#include "llfavoritesbar.h"
-
-#include "llfloaterreg.h"
-#include "llfocusmgr.h"
-#include "llinventory.h"
-#include "lllandmarkactions.h"
-#include "lltoolbarview.h"
-#include "lltrans.h"
-#include "lluictrlfactory.h"
-#include "llmenugl.h"
-#include "lltooltip.h"
-
-#include "llagent.h"
-#include "llagentpicksinfo.h"
-#include "llavatarnamecache.h"
-#include "llclipboard.h"
-#include "llinventorybridge.h"
-#include "llinventoryfunctions.h"
-#include "llfloatersidepanelcontainer.h"
-#include "llfloaterworldmap.h"
-#include "lllandmarkactions.h"
-#include "lllogininstance.h"
-#include "llnotificationsutil.h"
-#include "lltoggleablemenu.h"
-#include "llviewerinventory.h"
-#include "llviewermenu.h"
-#include "llviewernetwork.h"
-#include "lltooldraganddrop.h"
-#include "llsdserialize.h"
-
-static LLDefaultChildRegistry::Register<LLFavoritesBarCtrl> r("favorites_bar");
-
-const S32 DROP_DOWN_MENU_WIDTH = 250;
-const S32 DROP_DOWN_MENU_TOP_PAD = 13;
-
-/**
- * Helper for LLFavoriteLandmarkButton and LLFavoriteLandmarkMenuItem.
- * Performing requests for SLURL for given Landmark ID
- */
-class LLLandmarkInfoGetter
-{
-public:
-<<<<<<< HEAD
-	LLLandmarkInfoGetter()
-	:	mLandmarkID(LLUUID::null),
-		mName("(Loading...)"),
-		mPosX(0),
-		mPosY(0),
-		mPosZ(0),
-		mLoaded(false) 
-	{
-		mHandle.bind(this);
-	}
-
-	void setLandmarkID(const LLUUID& id) { mLandmarkID = id; }
-	const LLUUID& getLandmarkID() const { return mLandmarkID; }
-
-	const std::string& getName()
-	{
-		if(!mLoaded)
-			requestNameAndPos();
-
-		return mName;
-	}
-
-	S32 getPosX()
-	{
-		if (!mLoaded)
-			requestNameAndPos();
-		return mPosX;
-	}
-
-	S32 getPosY()
-	{
-		if (!mLoaded)
-			requestNameAndPos();
-		return mPosY;
-	}
-
-	S32 getPosZ()
-	{
-		if (!mLoaded)
-			requestNameAndPos();
-		return mPosZ;
-	}
-=======
-    LLLandmarkInfoGetter()
-    :   mLandmarkID(LLUUID::null),
-        mName("(Loading...)"),
-        mPosX(0),
-        mPosY(0),
-        mPosZ(0),
-        mLoaded(false)
-    {
-        mHandle.bind(this);
-    }
-
-    void setLandmarkID(const LLUUID& id) { mLandmarkID = id; }
-    const LLUUID& getLandmarkId() const { return mLandmarkID; }
-
-    const std::string& getName()
-    {
-        if(!mLoaded)
-            requestNameAndPos();
-
-        return mName;
-    }
-
-    S32 getPosX()
-    {
-        if (!mLoaded)
-            requestNameAndPos();
-        return mPosX;
-    }
-
-    S32 getPosY()
-    {
-        if (!mLoaded)
-            requestNameAndPos();
-        return mPosY;
-    }
-
-    S32 getPosZ()
-    {
-        if (!mLoaded)
-            requestNameAndPos();
-        return mPosZ;
-    }
->>>>>>> e1623bb2
-
-private:
-    /**
-     * Requests landmark data from server.
-     */
-    void requestNameAndPos()
-    {
-        if (mLandmarkID.isNull())
-            return;
-
-        LLVector3d g_pos;
-        if(LLLandmarkActions::getLandmarkGlobalPos(mLandmarkID, g_pos))
-        {
-            LLLandmarkActions::getRegionNameAndCoordsFromPosGlobal(g_pos,
-                boost::bind(&LLLandmarkInfoGetter::landmarkNameCallback, static_cast<LLHandle<LLLandmarkInfoGetter> >(mHandle), _1, _2, _3, _4));
-        }
-    }
-
-    static void landmarkNameCallback(LLHandle<LLLandmarkInfoGetter> handle, const std::string& name, S32 x, S32 y, S32 z)
-    {
-        LLLandmarkInfoGetter* getter = handle.get();
-        if (getter)
-        {
-            getter->mPosX = x;
-            getter->mPosY = y;
-            getter->mPosZ = z;
-            getter->mName = name;
-            getter->mLoaded = true;
-        }
-    }
-
-    LLUUID mLandmarkID;
-    std::string mName;
-    S32 mPosX;
-    S32 mPosY;
-    S32 mPosZ;
-    bool mLoaded;
-    LLRootHandle<LLLandmarkInfoGetter> mHandle;
-};
-
-/**
- * This class is needed to override LLButton default handleToolTip function and
- * show SLURL as button tooltip.
- * *NOTE: dzaporozhan: This is a workaround. We could set tooltips for buttons
- * in createButtons function but landmark data is not available when Favorites Bar is
- * created. Thats why we are requesting landmark data after
- */
-class LLFavoriteLandmarkButton : public LLButton
-{
-public:
-
-<<<<<<< HEAD
-	bool handleToolTip(S32 x, S32 y, MASK mask)
-	{
-		std::string region_name = mLandmarkInfoGetter.getName();
-		
-		if (!region_name.empty())
-		{
-			std::string extra_message = llformat("%s (%d, %d, %d)", region_name.c_str(), 
-				mLandmarkInfoGetter.getPosX(), mLandmarkInfoGetter.getPosY(), mLandmarkInfoGetter.getPosZ());
-
-			LLToolTip::Params params;
-			params.message = llformat("%s\n%s", getLabelSelected().c_str(), extra_message.c_str());
-			params.max_width = 1000;			
-			params.sticky_rect = calcScreenRect(); 
-
-			LLToolTipMgr::instance().show(params);
-		}
-		return true;
-	}
-
-	/*virtual*/ bool	handleHover(S32 x, S32 y, MASK mask)
-	{
-		LLFavoritesBarCtrl* fb = dynamic_cast<LLFavoritesBarCtrl*>(getParent());
-
-		if (fb)
-		{
-			fb->handleHover(x, y, mask);
-		}
-
-		return LLButton::handleHover(x, y, mask);
-	}
-	
-	void setLandmarkID(const LLUUID& id){ mLandmarkInfoGetter.setLandmarkID(id); }
-	const LLUUID& getLandmarkID() const { return mLandmarkInfoGetter.getLandmarkID(); }
-
-	void onMouseEnter(S32 x, S32 y, MASK mask)
-	{
-		if (LLToolDragAndDrop::getInstance()->hasMouseCapture())
-		{
-			LLUICtrl::onMouseEnter(x, y, mask);
-		}
-		else
-		{
-			LLButton::onMouseEnter(x, y, mask);
-		}
-	}
-=======
-    BOOL handleToolTip(S32 x, S32 y, MASK mask)
-    {
-        std::string region_name = mLandmarkInfoGetter.getName();
-
-        if (!region_name.empty())
-        {
-            std::string extra_message = llformat("%s (%d, %d, %d)", region_name.c_str(),
-                mLandmarkInfoGetter.getPosX(), mLandmarkInfoGetter.getPosY(), mLandmarkInfoGetter.getPosZ());
-
-            LLToolTip::Params params;
-            params.message = llformat("%s\n%s", getLabelSelected().c_str(), extra_message.c_str());
-            params.max_width = 1000;
-            params.sticky_rect = calcScreenRect();
-
-            LLToolTipMgr::instance().show(params);
-        }
-        return TRUE;
-    }
-
-    /*virtual*/ BOOL    handleHover(S32 x, S32 y, MASK mask)
-    {
-        LLFavoritesBarCtrl* fb = dynamic_cast<LLFavoritesBarCtrl*>(getParent());
-
-        if (fb)
-        {
-            fb->handleHover(x, y, mask);
-        }
-
-        return LLButton::handleHover(x, y, mask);
-    }
-
-    void setLandmarkID(const LLUUID& id){ mLandmarkInfoGetter.setLandmarkID(id); }
-    const LLUUID& getLandmarkId() const { return mLandmarkInfoGetter.getLandmarkId(); }
-
-    void onMouseEnter(S32 x, S32 y, MASK mask)
-    {
-        if (LLToolDragAndDrop::getInstance()->hasMouseCapture())
-        {
-            LLUICtrl::onMouseEnter(x, y, mask);
-        }
-        else
-        {
-            LLButton::onMouseEnter(x, y, mask);
-        }
-    }
->>>>>>> e1623bb2
-
-protected:
-    LLFavoriteLandmarkButton(const LLButton::Params& p) : LLButton(p) {}
-    friend class LLUICtrlFactory;
-
-private:
-    LLLandmarkInfoGetter mLandmarkInfoGetter;
-};
-
-/**
- * This class is needed to override LLMenuItemCallGL default handleToolTip function and
- * show SLURL as button tooltip.
- * *NOTE: dzaporozhan: This is a workaround. We could set tooltips for buttons
- * in showDropDownMenu function but landmark data is not available when Favorites Bar is
- * created. Thats why we are requesting landmark data after
- */
-class LLFavoriteLandmarkMenuItem : public LLMenuItemCallGL
-{
-public:
-<<<<<<< HEAD
-	bool handleToolTip(S32 x, S32 y, MASK mask)
-	{
-		std::string region_name = mLandmarkInfoGetter.getName();
-		if (!region_name.empty())
-		{
-			LLToolTip::Params params;
-			params.message = llformat("%s\n%s (%d, %d)", getLabel().c_str(), region_name.c_str(), mLandmarkInfoGetter.getPosX(), mLandmarkInfoGetter.getPosY());
-			params.sticky_rect = calcScreenRect();
-			LLToolTipMgr::instance().show(params);
-		}
-		return true;
-	}
-	
-	const LLUUID& getLandmarkID() const { return mLandmarkInfoGetter.getLandmarkID(); }
-	void setLandmarkID(const LLUUID& id) { mLandmarkInfoGetter.setLandmarkID(id); }
-
-	virtual bool handleMouseDown(S32 x, S32 y, MASK mask)
-	{
-		if (mMouseDownSignal)
-			(*mMouseDownSignal)(this, x, y, mask);
-		return LLMenuItemCallGL::handleMouseDown(x, y, mask);
-	}
-
-	virtual bool handleMouseUp(S32 x, S32 y, MASK mask)
-	{
-		if (mMouseUpSignal)
-			(*mMouseUpSignal)(this, x, y, mask);
-		return LLMenuItemCallGL::handleMouseUp(x, y, mask);
-	}
-
-	virtual bool handleHover(S32 x, S32 y, MASK mask)
-	{
-		if (fb)
-		{
-			fb->handleHover(x, y, mask);
-		}
-
-		return true;
-	}
-
-	void initFavoritesBarPointer(LLFavoritesBarCtrl* fb) { this->fb = fb; }
-=======
-    BOOL handleToolTip(S32 x, S32 y, MASK mask)
-    {
-        std::string region_name = mLandmarkInfoGetter.getName();
-        if (!region_name.empty())
-        {
-            LLToolTip::Params params;
-            params.message = llformat("%s\n%s (%d, %d)", getLabel().c_str(), region_name.c_str(), mLandmarkInfoGetter.getPosX(), mLandmarkInfoGetter.getPosY());
-            params.sticky_rect = calcScreenRect();
-            LLToolTipMgr::instance().show(params);
-        }
-        return TRUE;
-    }
-
-    void setLandmarkID(const LLUUID& id){ mLandmarkInfoGetter.setLandmarkID(id); }
-
-    virtual BOOL handleMouseDown(S32 x, S32 y, MASK mask)
-    {
-        if (mMouseDownSignal)
-            (*mMouseDownSignal)(this, x, y, mask);
-        return LLMenuItemCallGL::handleMouseDown(x, y, mask);
-    }
-
-    virtual BOOL handleMouseUp(S32 x, S32 y, MASK mask)
-    {
-        if (mMouseUpSignal)
-            (*mMouseUpSignal)(this, x, y, mask);
-        return LLMenuItemCallGL::handleMouseUp(x, y, mask);
-    }
-
-    virtual BOOL handleHover(S32 x, S32 y, MASK mask)
-    {
-        if (fb)
-        {
-            fb->handleHover(x, y, mask);
-        }
-
-        return TRUE;
-    }
-
-    void initFavoritesBarPointer(LLFavoritesBarCtrl* fb) { this->fb = fb; }
->>>>>>> e1623bb2
-
-protected:
-
-    LLFavoriteLandmarkMenuItem(const LLMenuItemCallGL::Params& p) : LLMenuItemCallGL(p) {}
-    friend class LLUICtrlFactory;
-
-private:
-    LLLandmarkInfoGetter mLandmarkInfoGetter;
-    LLFavoritesBarCtrl* fb;
-};
-
-/**
- * This class was introduced just for fixing the following issue:
- * EXT-836 Nav bar: Favorites overflow menu passes left-mouse click through.
- * We must explicitly handle drag and drop event by returning true
- * because otherwise LLToolDragAndDrop will initiate drag and drop operation
- * with the world.
- */
-class LLFavoriteLandmarkToggleableMenu : public LLToggleableMenu
-{
-public:
-<<<<<<< HEAD
-    // virtual
-    bool handleDragAndDrop(S32 x, S32 y, MASK mask, bool drop, EDragAndDropType cargo_type,
-        void* cargo_data, EAcceptance* accept, std::string& tooltip_msg) override
-    {
-        mToolbar->handleDragAndDropToMenu(x, y, mask, drop, cargo_type, cargo_data, accept, tooltip_msg);
-        return true;
-    }
-
-    // virtual
-    bool handleHover(S32 x, S32 y, MASK mask) override
-    {
-        mIsHovering = true;
-        LLToggleableMenu::handleHover(x, y, mask);
-        mIsHovering = false;
-        return true;
-    }
-
-    // virtual
-    void setVisible(bool visible) override
-    {
-        // Avoid of hiding the menu during hovering
-        if (visible || !mIsHovering)
-        {
-            LLToggleableMenu::setVisible(visible);
-        }
-    }
-
-    void setToolbar(LLFavoritesBarCtrl* toolbar)
-    {
-        mToolbar = toolbar;
-    }
-
-    ~LLFavoriteLandmarkToggleableMenu()
-    {
-        // Enable subsequent setVisible(false)
-        mIsHovering = false;
-        setVisible(false);
-=======
-    virtual BOOL handleDragAndDrop(S32 x, S32 y, MASK mask, BOOL drop,
-                                   EDragAndDropType cargo_type,
-                                   void* cargo_data,
-                                   EAcceptance* accept,
-                                   std::string& tooltip_msg)
-    {
-        *accept = ACCEPT_NO;
-        return TRUE;
->>>>>>> e1623bb2
-    }
-
-protected:
-    LLFavoriteLandmarkToggleableMenu(const LLToggleableMenu::Params& p):
-        LLToggleableMenu(p)
-    {
-    }
-
-<<<<<<< HEAD
-private:
-    LLFavoritesBarCtrl* mToolbar { nullptr };
-    bool mIsHovering { false };
-
-	friend class LLUICtrlFactory;
-=======
-    friend class LLUICtrlFactory;
->>>>>>> e1623bb2
-};
-
-/**
- * This class is needed to update an item being copied to the favorites folder
- * with a sort field value (required to save favorites bar's tabs order).
- * See method handleNewFavoriteDragAndDrop for more details on how this class is used.
- */
-class LLItemCopiedCallback : public LLInventoryCallback
-{
-public:
-    LLItemCopiedCallback(S32 sortField): mSortField(sortField) {}
-
-    virtual void fire(const LLUUID& inv_item)
-    {
-        LLViewerInventoryItem* item = gInventory.getItem(inv_item);
-
-        if (item)
-        {
-            LLFavoritesBarCtrl::sWaitingForCallabck = 0.f;
-            LLFavoritesOrderStorage::instance().setSortIndex(item, mSortField);
-
-<<<<<<< HEAD
-			item->setComplete(true);
-			item->updateServer(false);
-=======
-            item->setComplete(TRUE);
-            item->updateServer(FALSE);
->>>>>>> e1623bb2
-
-            gInventory.updateItem(item);
-            gInventory.notifyObservers();
-            LLFavoritesOrderStorage::instance().saveOrder();
-        }
-
-        LLView::getWindow()->setCursor(UI_CURSOR_ARROW);
-    }
-
-private:
-    S32 mSortField;
-};
-
-// updateButtons's helper
-struct LLFavoritesSort
-{
-    // Sorting by creation date and name
-    // TODO - made it customizible using gSavedSettings
-    bool operator()(const LLViewerInventoryItem* const& a, const LLViewerInventoryItem* const& b)
-    {
-        S32 sortField1 = LLFavoritesOrderStorage::instance().getSortIndex(a->getUUID());
-        S32 sortField2 = LLFavoritesOrderStorage::instance().getSortIndex(b->getUUID());
-
-        if (!(sortField1 < 0 && sortField2 < 0))
-        {
-            return sortField2 > sortField1;
-        }
-
-        time_t first_create = a->getCreationDate();
-        time_t second_create = b->getCreationDate();
-        if (first_create == second_create)
-        {
-            return (LLStringUtil::compareDict(a->getName(), b->getName()) < 0);
-        }
-        else
-        {
-            return (first_create > second_create);
-        }
-    }
-};
-
-
-F64 LLFavoritesBarCtrl::sWaitingForCallabck = 0.f;
-
-LLFavoritesBarCtrl::Params::Params()
-: image_drag_indication("image_drag_indication"),
-  more_button("more_button"),
-  label("label")
-{
-}
-
-LLFavoritesBarCtrl::LLFavoritesBarCtrl(const LLFavoritesBarCtrl::Params& p)
-<<<<<<< HEAD
-:	LLUICtrl(p),
-	mFont(p.font.isProvided() ? p.font() : LLFontGL::getFontSansSerifSmall()),
-	mOverflowMenuHandle(),
-	mContextMenuHandle(),
-	mImageDragIndication(p.image_drag_indication),
-	mShowDragMarker(false),
-	mLandingTab(NULL),
-	mLastTab(NULL),
-    mItemsListDirty(false),
-	mUpdateDropDownItems(true),
-	mRestoreOverflowMenu(false),
-	mDragToOverflowMenu(false),
-	mGetPrevItems(true),
-	mMouseX(0),
-	mMouseY(0),
-	mItemsChangedTimer()
-{
-	// Register callback for menus with current registrar (will be parent panel's registrar)
-	LLUICtrl::CommitCallbackRegistry::currentRegistrar().add("Favorites.DoToSelected",
-		boost::bind(&LLFavoritesBarCtrl::doToSelected, this, _2));
-
-	// Add this if we need to selectively enable items
-	LLUICtrl::EnableCallbackRegistry::currentRegistrar().add("Favorites.EnableSelected",
-		boost::bind(&LLFavoritesBarCtrl::enableSelected, this, _2));
-	
-	gInventory.addObserver(this);
-
-	//make chevron button                                                                                                                               
-	LLTextBox::Params more_button_params(p.more_button);
-	mMoreTextBox = LLUICtrlFactory::create<LLTextBox> (more_button_params);
-	mMoreTextBox->setClickedCallback(boost::bind(&LLFavoritesBarCtrl::onMoreTextBoxClicked, this));
-	addChild(mMoreTextBox);
-	LLRect rect = mMoreTextBox->getRect();
-	mMoreTextBox->setRect(LLRect(rect.mLeft - rect.getWidth(), rect.mTop, rect.mRight, rect.mBottom));
-
-	mDropDownItemsCount = 0;
-
-	LLTextBox::Params label_param(p.label);
-	mBarLabel = LLUICtrlFactory::create<LLTextBox> (label_param);
-	addChild(mBarLabel);
-=======
-:   LLUICtrl(p),
-    mFont(p.font.isProvided() ? p.font() : LLFontGL::getFontSansSerifSmall()),
-    mOverflowMenuHandle(),
-    mContextMenuHandle(),
-    mImageDragIndication(p.image_drag_indication),
-    mShowDragMarker(FALSE),
-    mLandingTab(NULL),
-    mLastTab(NULL),
-    mItemsListDirty(false),
-    mUpdateDropDownItems(true),
-    mRestoreOverflowMenu(false),
-    mGetPrevItems(true),
-    mMouseX(0),
-    mMouseY(0),
-    mItemsChangedTimer()
-{
-    // Register callback for menus with current registrar (will be parent panel's registrar)
-    LLUICtrl::CommitCallbackRegistry::currentRegistrar().add("Favorites.DoToSelected",
-        boost::bind(&LLFavoritesBarCtrl::doToSelected, this, _2));
-
-    // Add this if we need to selectively enable items
-    LLUICtrl::EnableCallbackRegistry::currentRegistrar().add("Favorites.EnableSelected",
-        boost::bind(&LLFavoritesBarCtrl::enableSelected, this, _2));
-
-    gInventory.addObserver(this);
-
-    //make chevron button
-    LLTextBox::Params more_button_params(p.more_button);
-    mMoreTextBox = LLUICtrlFactory::create<LLTextBox> (more_button_params);
-    mMoreTextBox->setClickedCallback(boost::bind(&LLFavoritesBarCtrl::onMoreTextBoxClicked, this));
-    addChild(mMoreTextBox);
-    LLRect rect = mMoreTextBox->getRect();
-    mMoreTextBox->setRect(LLRect(rect.mLeft - rect.getWidth(), rect.mTop, rect.mRight, rect.mBottom));
-
-    mDropDownItemsCount = 0;
-
-    LLTextBox::Params label_param(p.label);
-    mBarLabel = LLUICtrlFactory::create<LLTextBox> (label_param);
-    addChild(mBarLabel);
->>>>>>> e1623bb2
-}
-
-LLFavoritesBarCtrl::~LLFavoritesBarCtrl()
-{
-    gInventory.removeObserver(this);
-
-<<<<<<< HEAD
-    if (mOverflowMenuHandle.get())
-        mOverflowMenuHandle.get()->die();
-    if (mContextMenuHandle.get())
-        mContextMenuHandle.get()->die();
-}
-
-bool LLFavoritesBarCtrl::handleDragAndDrop(S32 x, S32 y, MASK mask, bool drop,
-    EDragAndDropType cargo_type, void* cargo_data, EAcceptance* accept, std::string& tooltip_msg)
-{
-	*accept = ACCEPT_NO;
-
-	LLToolDragAndDrop::ESource source = LLToolDragAndDrop::getInstance()->getSource();
-	if (LLToolDragAndDrop::SOURCE_AGENT != source && LLToolDragAndDrop::SOURCE_LIBRARY != source) return false;
-
-	switch (cargo_type)
-	{
-
-	case DAD_LANDMARK:
-		{
-			/*
-			 * add a callback to the end drag event.
-			 * the callback will disconnet itself immediately after execution
-			 * this is done because LLToolDragAndDrop is a common tool so it shouldn't
-			 * be overloaded with redundant callbacks.
-			 */
-			if (!mEndDragConnection.connected())
-			{
-				mEndDragConnection = LLToolDragAndDrop::getInstance()->setEndDragCallback(boost::bind(&LLFavoritesBarCtrl::onEndDrag, this));
-			}
-
-			// Copy the item into the favorites folder (if it's not already there).
-			LLInventoryItem *item = (LLInventoryItem *)cargo_data;
-
-			if (mDragToOverflowMenu)
-			{
-				LLView* overflow_menu = mOverflowMenuHandle.get();
-				if (overflow_menu && !overflow_menu->isDead() && overflow_menu->getVisible())
-				{
-					overflow_menu->handleHover(x, y, mask);
-				}
-			}
-			else // Drag to the toolbar itself
-			{
-				// Drag to a landmark button?
-				if (LLFavoriteLandmarkButton* dest = dynamic_cast<LLFavoriteLandmarkButton*>(findChildByLocalCoords(x, y)))
-				{
-					setLandingTab(dest);
-				}
-				else
-				{
-					// Drag to the "More" button?
-					if (mMoreTextBox && mMoreTextBox->getVisible() && mMoreTextBox->getRect().pointInRect(x, y))
-					{
-						LLView* overflow_menu = mOverflowMenuHandle.get();
-						if (!overflow_menu || overflow_menu->isDead() || !overflow_menu->getVisible())
-						{
-							showDropDownMenu();
-						}
-					}
-
-					// Drag to the right of the last landmark button?
-					if (mLastTab && (x >= mLastTab->getRect().mRight))
-					{
-						/*
-						 * the condition dest == NULL can be satisfied not only in the case
-						 * of dragging to the right from the last tab of the favbar. there is a
-						 * small gap between each tab. if the user drags something exactly there
-						 * then mLandingTab will be set to NULL and the dragged item will be pushed
-						 * to the end of the favorites bar. this is incorrect behavior. that's why
-						 * we need an additional check which excludes the case described previously
-						 * making sure that the mouse pointer is beyond the last tab.
-						 */
-						setLandingTab(NULL);
-					}
-				}
-			}
-
-			// Check whether we are dragging an existing item from the favorites bar
-            bool existing_item = false;
-=======
-    if (mOverflowMenuHandle.get()) mOverflowMenuHandle.get()->die();
-    if (mContextMenuHandle.get()) mContextMenuHandle.get()->die();
-}
-
-BOOL LLFavoritesBarCtrl::handleDragAndDrop(S32 x, S32 y, MASK mask, BOOL drop,
-                                   EDragAndDropType cargo_type,
-                                   void* cargo_data,
-                                   EAcceptance* accept,
-                                   std::string& tooltip_msg)
-{
-    *accept = ACCEPT_NO;
-
-    LLToolDragAndDrop::ESource source = LLToolDragAndDrop::getInstance()->getSource();
-    if (LLToolDragAndDrop::SOURCE_AGENT != source && LLToolDragAndDrop::SOURCE_LIBRARY != source) return FALSE;
-
-    switch (cargo_type)
-    {
-
-    case DAD_LANDMARK:
-        {
-            /*
-             * add a callback to the end drag event.
-             * the callback will disconnet itself immediately after execution
-             * this is done because LLToolDragAndDrop is a common tool so it shouldn't
-             * be overloaded with redundant callbacks.
-             */
-            if (!mEndDragConnection.connected())
-            {
-                mEndDragConnection = LLToolDragAndDrop::getInstance()->setEndDragCallback(boost::bind(&LLFavoritesBarCtrl::onEndDrag, this));
-            }
-
-            // Copy the item into the favorites folder (if it's not already there).
-            LLInventoryItem *item = (LLInventoryItem *)cargo_data;
-
-            if (LLFavoriteLandmarkButton* dest = dynamic_cast<LLFavoriteLandmarkButton*>(findChildByLocalCoords(x, y)))
-            {
-                setLandingTab(dest);
-            }
-            else if (mLastTab && (x >= mLastTab->getRect().mRight))
-            {
-                /*
-                 * the condition dest == NULL can be satisfied not only in the case
-                 * of dragging to the right from the last tab of the favbar. there is a
-                 * small gap between each tab. if the user drags something exactly there
-                 * then mLandingTab will be set to NULL and the dragged item will be pushed
-                 * to the end of the favorites bar. this is incorrect behavior. that's why
-                 * we need an additional check which excludes the case described previously
-                 * making sure that the mouse pointer is beyond the last tab.
-                 */
-                setLandingTab(NULL);
-            }
-
-            // check if we are dragging an existing item from the favorites bar
-            bool existing_drop = false;
->>>>>>> e1623bb2
-            if (item && mDragItemId == item->getUUID())
-            {
-                // There is a chance of mDragItemId being obsolete
-                // ex: can happen if something interrupts viewer, which
-                // results in viewer not geting a 'mouse up' signal
-                for (LLInventoryModel::item_array_t::iterator i = mItems.begin(); i != mItems.end(); ++i)
-                {
-                    if ((*i)->getUUID() == mDragItemId)
-                    {
-                        existing_item = true;
-                        break;
-                    }
-                }
-            }
-
-<<<<<<< HEAD
-            if (existing_item)
-			{
-				*accept = ACCEPT_YES_SINGLE;
-
-				showDragMarker(true);
-
-				if (drop)
-				{
-					handleExistingFavoriteDragAndDrop(x, y);
-				}
-			}
-			else
-			{
-				const LLUUID favorites_id = gInventory.findCategoryUUIDForType(LLFolderType::FT_FAVORITE);
-				if (item->getParentUUID() == favorites_id)
-				{
-					LL_WARNS("FavoritesBar") << "Attemt to copy a favorite item into the same folder." << LL_ENDL;
-					break;
-				}
-
-				*accept = ACCEPT_YES_COPY_MULTI;
-
-				showDragMarker(true);
-
-				if (drop)
-				{
-					if (mItems.empty())
-					{
-						setLandingTab(NULL);
-						mLastTab = NULL;
-					}
-					handleNewFavoriteDragAndDrop(item, favorites_id, x, y);
-				}
-			}
-		}
-		break;
-	default:
-		break;
-	}
-
-	return true;
-}
-
-bool LLFavoritesBarCtrl::handleDragAndDropToMenu(S32 x, S32 y, MASK mask, bool drop,
-    EDragAndDropType cargo_type, void* cargo_data, EAcceptance* accept, std::string& tooltip_msg)
-{
-    mDragToOverflowMenu = true;
-    bool handled = handleDragAndDrop(x, y, mask, drop, cargo_type, cargo_data, accept, tooltip_msg);
-    mDragToOverflowMenu = false;
-    return handled;
-=======
-            if (existing_drop)
-            {
-                *accept = ACCEPT_YES_SINGLE;
-
-                showDragMarker(TRUE);
-
-                if (drop)
-                {
-                    handleExistingFavoriteDragAndDrop(x, y);
-                }
-            }
-            else
-            {
-                const LLUUID favorites_id = gInventory.findCategoryUUIDForType(LLFolderType::FT_FAVORITE);
-                if (item->getParentUUID() == favorites_id)
-                {
-                    LL_WARNS("FavoritesBar") << "Attemt to copy a favorite item into the same folder." << LL_ENDL;
-                    break;
-                }
-
-                *accept = ACCEPT_YES_COPY_MULTI;
-
-                showDragMarker(TRUE);
-
-                if (drop)
-                {
-                    if (mItems.empty())
-                    {
-                        setLandingTab(NULL);
-                        mLastTab = NULL;
-                    }
-                    handleNewFavoriteDragAndDrop(item, favorites_id, x, y);
-                }
-            }
-        }
-        break;
-    default:
-        break;
-    }
-
-    return TRUE;
->>>>>>> e1623bb2
-}
-
-void LLFavoritesBarCtrl::handleExistingFavoriteDragAndDrop(S32 x, S32 y)
-{
-    if (LL_UNLIKELY(mItems.empty()))
-        return;
-
-<<<<<<< HEAD
-    LLUUID target_id;
-    bool insert_before = false;
-    if (!findDragAndDropTarget(target_id, insert_before, x, y))
-        return;
-
-    // There is no need to handle if an item was dragged onto itself
-    if (target_id == mDragItemId)
-        return;
-
-    // Move the dragged item to the right place in the array
-    LLInventoryModel::updateItemsOrder(mItems, mDragItemId, target_id, insert_before);
-    LLFavoritesOrderStorage::instance().saveItemsOrder(mItems);
-
-    LLView* menu = mOverflowMenuHandle.get();
-    if (menu && !menu->isDead() && menu->getVisible())
-    {
-        updateOverflowMenuItems();
-        positionAndShowOverflowMenu();
-=======
-    // Identify the button hovered and the side to drop
-    LLFavoriteLandmarkButton* dest = dynamic_cast<LLFavoriteLandmarkButton*>(mLandingTab);
-    bool insert_before = true;
-    if (!dest)
-    {
-        insert_before = false;
-        dest = dynamic_cast<LLFavoriteLandmarkButton*>(mLastTab);
-    }
-
-    // There is no need to handle if an item was dragged onto itself
-    if (dest && dest->getLandmarkId() == mDragItemId)
-    {
-        return;
-    }
-
-    // Insert the dragged item in the right place
-    if (dest)
-    {
-        LLInventoryModel::updateItemsOrder(mItems, mDragItemId, dest->getLandmarkId(), insert_before);
-    }
-    else
-    {
-        // This can happen when the item list is empty
-        mItems.push_back(gInventory.getItem(mDragItemId));
-    }
-
-    LLFavoritesOrderStorage::instance().saveItemsOrder(mItems);
-
-    LLToggleableMenu* menu = (LLToggleableMenu*) mOverflowMenuHandle.get();
-
-    if (menu && menu->getVisible())
-    {
-        menu->setVisible(FALSE);
-        showDropDownMenu();
->>>>>>> e1623bb2
-    }
-}
-
-void LLFavoritesBarCtrl::handleNewFavoriteDragAndDrop(LLInventoryItem *item, const LLUUID& favorites_id, S32 x, S32 y)
-{
-<<<<<<< HEAD
-	// Identify the button hovered and the side to drop
-	LLUUID target_id;
-	bool insert_before = false;
-    // There is no need to handle if an item was dragged onto itself
-    if (findDragAndDropTarget(target_id, insert_before, x, y) && (target_id == mDragItemId))
-        return;
-
-	LLPointer<LLViewerInventoryItem> viewer_item = new LLViewerInventoryItem(item);
-
-	// Insert the dragged item to the right place
-	if (target_id.notNull())
-	{
-		insertItem(mItems, target_id, viewer_item, insert_before);
-	}
-	else
-	{
-		// This can happen when the item list is empty
-		mItems.push_back(viewer_item);
-	}
-
-	int sortField = 0;
-	LLPointer<LLItemCopiedCallback> cb;
-=======
-    // Identify the button hovered and the side to drop
-    LLFavoriteLandmarkButton* dest = NULL;
-    bool insert_before = true;
-    if (!mItems.empty())
-    {
-        // [MAINT-2386] When multiple landmarks are selected and dragged onto an empty favorites bar,
-        //      the viewer would crash when casting mLastTab below, as mLastTab is still null when the
-        //      second landmark is being added.
-        //      To ensure mLastTab is valid, we need to call updateButtons() at the end of this function
-        dest = dynamic_cast<LLFavoriteLandmarkButton*>(mLandingTab);
-        if (!dest)
-        {
-            insert_before = false;
-            dest = dynamic_cast<LLFavoriteLandmarkButton*>(mLastTab);
-        }
-    }
-
-    // There is no need to handle if an item was dragged onto itself
-    if (dest && dest->getLandmarkId() == mDragItemId)
-    {
-        return;
-    }
-
-    LLPointer<LLViewerInventoryItem> viewer_item = new LLViewerInventoryItem(item);
-
-    // Insert the dragged item in the right place
-    if (dest)
-    {
-        insertItem(mItems, dest->getLandmarkId(), viewer_item, insert_before);
-    }
-    else
-    {
-        // This can happen when the item list is empty
-        mItems.push_back(viewer_item);
-    }
-
-    int sortField = 0;
-    LLPointer<LLItemCopiedCallback> cb;
->>>>>>> e1623bb2
-
-    const F64 CALLBACK_WAIT_TIME = 30.f;
-    sWaitingForCallabck = LLTimer::getTotalSeconds() + CALLBACK_WAIT_TIME;
-
-<<<<<<< HEAD
-	// current order is saved by setting incremental values (1, 2, 3, ...) for the sort field
-	for (LLInventoryModel::item_array_t::iterator i = mItems.begin(); i != mItems.end(); ++i)
-	{
-		LLViewerInventoryItem* currItem = *i;
-
-		if (currItem->getUUID() == item->getUUID())
-		{
-			cb = new LLItemCopiedCallback(++sortField);
-		}
-		else
-		{
-			LLFavoritesOrderStorage::instance().setSortIndex(currItem, ++sortField);
-
-			currItem->setComplete(true);
-			currItem->updateServer(false);
-
-			gInventory.updateItem(currItem);
-		}
-	}
-
-	LLToolDragAndDrop* tool_dad = LLToolDragAndDrop::getInstance();
-	if (tool_dad->getSource() == LLToolDragAndDrop::SOURCE_NOTECARD)
-	{
-		viewer_item->setType(LLAssetType::AT_LANDMARK);
-		copy_inventory_from_notecard(favorites_id,
-									 tool_dad->getObjectID(),
-									 tool_dad->getSourceID(),
-									 viewer_item.get(),
-									 gInventoryCallbacks.registerCB(cb));
-	}
-	else
-	{
-		copy_inventory_item(
-				gAgent.getID(),
-				item->getPermissions().getOwner(),
-				item->getUUID(),
-				favorites_id,
-				std::string(),
-				cb);
-	}
-
-	// [MAINT-2386] Ensure the favorite button has been created and is valid.
-	//		This also ensures that mLastTab will be valid when dropping multiple
-	//		landmarks to an empty favorites bar.
-	updateButtons();
-
-    LLView* overflow_menu = mOverflowMenuHandle.get();
-    if (overflow_menu && !overflow_menu->isDead() && overflow_menu->getVisible())
-    {
-        updateOverflowMenuItems();
-        positionAndShowOverflowMenu();
-    }
-
-	LL_INFOS("FavoritesBar") << "Copied inventory item #" << item->getUUID() << " to favorites." << LL_ENDL;
-=======
-    // current order is saved by setting incremental values (1, 2, 3, ...) for the sort field
-    for (LLInventoryModel::item_array_t::iterator i = mItems.begin(); i != mItems.end(); ++i)
-    {
-        LLViewerInventoryItem* currItem = *i;
-
-        if (currItem->getUUID() == item->getUUID())
-        {
-            cb = new LLItemCopiedCallback(++sortField);
-        }
-        else
-        {
-            LLFavoritesOrderStorage::instance().setSortIndex(currItem, ++sortField);
-
-            currItem->setComplete(TRUE);
-            currItem->updateServer(FALSE);
-
-            gInventory.updateItem(currItem);
-        }
-    }
-
-    LLToolDragAndDrop* tool_dad = LLToolDragAndDrop::getInstance();
-    if (tool_dad->getSource() == LLToolDragAndDrop::SOURCE_NOTECARD)
-    {
-        viewer_item->setType(LLAssetType::AT_LANDMARK);
-        copy_inventory_from_notecard(favorites_id,
-                                     tool_dad->getObjectID(),
-                                     tool_dad->getSourceID(),
-                                     viewer_item.get(),
-                                     gInventoryCallbacks.registerCB(cb));
-    }
-    else
-    {
-        copy_inventory_item(
-                gAgent.getID(),
-                item->getPermissions().getOwner(),
-                item->getUUID(),
-                favorites_id,
-                std::string(),
-                cb);
-    }
-
-    // [MAINT-2386] Ensure the favorite button has been created and is valid.
-    //      This also ensures that mLastTab will be valid when dropping multiple
-    //      landmarks to an empty favorites bar.
-    updateButtons();
-
-    LL_INFOS("FavoritesBar") << "Copied inventory item #" << item->getUUID() << " to favorites." << LL_ENDL;
->>>>>>> e1623bb2
-}
-
-bool LLFavoritesBarCtrl::findDragAndDropTarget(LLUUID& target_id, bool& insert_before, S32 x, S32 y)
-{
-    if (mItems.empty())
-        return false;
-
-    if (mDragToOverflowMenu)
-    {
-        LLView* overflow_menu = mOverflowMenuHandle.get();
-        if (LL_UNLIKELY(!overflow_menu || overflow_menu->isDead() || !overflow_menu->getVisible()))
-            return false;
-
-        // Identify the menu item hovered and the side to drop
-        LLFavoriteLandmarkMenuItem* target_item = dynamic_cast<LLFavoriteLandmarkMenuItem*>(overflow_menu->childFromPoint(x, y));
-        if (target_item)
-        {
-            insert_before = true;
-        }
-        else
-        {
-            // Choose the bottom landmark menu item
-            auto begin = overflow_menu->getChildList()->begin();
-            auto end = overflow_menu->getChildList()->end();
-            auto check = [](const LLView* child) -> bool
-                {
-                    return dynamic_cast<const LLFavoriteLandmarkMenuItem*>(child);
-                };
-            // Menu items are placed in the backward order, so the bottom goes first
-            auto it = std::find_if(begin, end, check);
-            if (LL_UNLIKELY(it == end))
-                return false;
-            target_item = (LLFavoriteLandmarkMenuItem*)*it;
-            insert_before = false;
-        }
-        target_id = target_item->getLandmarkID();
-    }
-    else
-    {
-        // Identify the button hovered and the side to drop
-        LLFavoriteLandmarkButton* hovered_button = dynamic_cast<LLFavoriteLandmarkButton*>(mLandingTab);
-        if (hovered_button)
-        {
-            insert_before = true;
-        }
-        else
-        {
-            // Choose the right landmark button
-            hovered_button = dynamic_cast<LLFavoriteLandmarkButton*>(mLastTab);
-            if (LL_UNLIKELY(!hovered_button))
-                return false;
-
-            insert_before = false;
-        }
-        target_id = hovered_button->getLandmarkID();
-    }
-
-    return true;
-}
-
-//virtual
-void LLFavoritesBarCtrl::changed(U32 mask)
-{
-    if (mFavoriteFolderId.isNull())
-    {
-        mFavoriteFolderId = gInventory.findCategoryUUIDForType(LLFolderType::FT_FAVORITE);
-
-        if (mFavoriteFolderId.notNull())
-        {
-            gInventory.fetchDescendentsOf(mFavoriteFolderId);
-        }
-    }
-    else
-    {
-        LLInventoryModel::item_array_t items;
-        LLInventoryModel::cat_array_t cats;
-        LLIsType is_type(LLAssetType::AT_LANDMARK);
-        gInventory.collectDescendentsIf(mFavoriteFolderId, cats, items, LLInventoryModel::EXCLUDE_TRASH, is_type);
-
-        for (LLInventoryModel::item_array_t::iterator i = items.begin(); i != items.end(); ++i)
-        {
-            LLFavoritesOrderStorage::instance().getSLURL((*i)->getAssetUUID());
-        }
-
-        if (sWaitingForCallabck < LLTimer::getTotalSeconds())
-        {
-            updateButtons();
-            if (!mItemsChangedTimer.getStarted())
-            {
-                mItemsChangedTimer.start();
-            }
-            else
-            {
-                mItemsChangedTimer.reset();
-            }
-        }
-        else
-        {
-            mItemsListDirty = true;
-        }
-    }
-}
-
-//virtual
-void LLFavoritesBarCtrl::reshape(S32 width, S32 height, bool called_from_parent)
-{
-    S32 delta_width = width - getRect().getWidth();
-    S32 delta_height = height - getRect().getHeight();
-
-    bool force_update = delta_width || delta_height || sForceReshape;
-    LLUICtrl::reshape(width, height, called_from_parent);
-    updateButtons(force_update);
-}
-
-void LLFavoritesBarCtrl::draw()
-{
-<<<<<<< HEAD
-	LLUICtrl::draw();
-
-	if (mShowDragMarker)
-	{
-		S32 w = mImageDragIndication->getWidth();
-		S32 h = mImageDragIndication->getHeight();
-
-		if (mLandingTab)
-		{
-			// mouse pointer hovers over an existing tab
-			LLRect rect = mLandingTab->getRect();
-			mImageDragIndication->draw(rect.mLeft, rect.getHeight(), w, h);
-		}
-		else if (mLastTab)
-		{
-			// mouse pointer hovers over the favbar empty space (right to the last tab)
-			LLRect rect = mLastTab->getRect();
-			mImageDragIndication->draw(rect.mRight, rect.getHeight(), w, h);
-		}
-		// Once drawn, mark this false so we won't draw it again (unless we hit the favorite bar again)
-		mShowDragMarker = false;
-	}
-	if (mItemsChangedTimer.getStarted())
-	{
-		if (mItemsChangedTimer.getElapsedTimeF32() > 1.f)
-		{
-			LLFavoritesOrderStorage::instance().saveFavoritesRecord();
-			mItemsChangedTimer.stop();
-		}
-	}
-
-	if(!mItemsChangedTimer.getStarted() && LLFavoritesOrderStorage::instance().mUpdateRequired)
-	{
-		LLFavoritesOrderStorage::instance().mUpdateRequired = false;
-		mItemsChangedTimer.start();
-	}
-=======
-    LLUICtrl::draw();
-
-    if (mShowDragMarker)
-    {
-        S32 w = mImageDragIndication->getWidth();
-        S32 h = mImageDragIndication->getHeight();
-
-        if (mLandingTab)
-        {
-            // mouse pointer hovers over an existing tab
-            LLRect rect = mLandingTab->getRect();
-            mImageDragIndication->draw(rect.mLeft, rect.getHeight(), w, h);
-        }
-        else if (mLastTab)
-        {
-            // mouse pointer hovers over the favbar empty space (right to the last tab)
-            LLRect rect = mLastTab->getRect();
-            mImageDragIndication->draw(rect.mRight, rect.getHeight(), w, h);
-        }
-        // Once drawn, mark this false so we won't draw it again (unless we hit the favorite bar again)
-        mShowDragMarker = FALSE;
-    }
-    if (mItemsChangedTimer.getStarted())
-    {
-        if (mItemsChangedTimer.getElapsedTimeF32() > 1.f)
-        {
-            LLFavoritesOrderStorage::instance().saveFavoritesRecord();
-            mItemsChangedTimer.stop();
-        }
-    }
-
-    if(!mItemsChangedTimer.getStarted() && LLFavoritesOrderStorage::instance().mUpdateRequired)
-    {
-        LLFavoritesOrderStorage::instance().mUpdateRequired = false;
-        mItemsChangedTimer.start();
-    }
->>>>>>> e1623bb2
-
-    if (mItemsListDirty && sWaitingForCallabck < LLTimer::getTotalSeconds())
-    {
-        updateButtons();
-        if (!mItemsChangedTimer.getStarted())
-        {
-            mItemsChangedTimer.start();
-        }
-        else
-        {
-            mItemsChangedTimer.reset();
-        }
-    }
-}
-
-const LLButton::Params& LLFavoritesBarCtrl::getButtonParams()
-{
-    static LLButton::Params button_params;
-    static bool params_initialized = false;
-
-    if (!params_initialized)
-    {
-        LLXMLNodePtr button_xml_node;
-        if(LLUICtrlFactory::getLayeredXMLNode("favorites_bar_button.xml", button_xml_node))
-        {
-            LLXUIParser parser;
-            parser.readXUI(button_xml_node, button_params, "favorites_bar_button.xml");
-        }
-        params_initialized = true;
-    }
-
-    return button_params;
-}
-
-void LLFavoritesBarCtrl::updateButtons(bool force_update)
-{
-    if (LLApp::isExiting())
-    {
-        return;
-    }
-
-    mItemsListDirty = false;
-<<<<<<< HEAD
-	mItems.clear();
-
-	if (!collectFavoriteItems(mItems))
-	{
-		return;
-	}
-
-	if(mGetPrevItems && gInventory.isCategoryComplete(mFavoriteFolderId))
-	{
-	    for (LLInventoryModel::item_array_t::iterator it = mItems.begin(); it != mItems.end(); it++)
-	    {
-	        LLFavoritesOrderStorage::instance().mFavoriteNames[(*it)->getUUID()]= (*it)->getName();
-	    }
-	    LLFavoritesOrderStorage::instance().mPrevFavorites = mItems;
-		mGetPrevItems = false;
-
-		if (LLFavoritesOrderStorage::instance().isStorageUpdateNeeded())
-		{
-			if (!mItemsChangedTimer.getStarted())
-			{
-				mItemsChangedTimer.start();
-			}
-		}
-	}
-
-	const LLButton::Params& button_params = getButtonParams();
-
-	if(mItems.empty())
-	{
-		mBarLabel->setVisible(true);
-        mLastTab = NULL;
-	}
-	else
-	{
-		mBarLabel->setVisible(false);
-	}
-	const child_list_t* childs = getChildList();
-	child_list_const_iter_t child_it = childs->begin();
-	int first_changed_item_index = 0;
-=======
-    mItems.clear();
-
-    if (!collectFavoriteItems(mItems))
-    {
-        return;
-    }
-
-    if(mGetPrevItems && gInventory.isCategoryComplete(mFavoriteFolderId))
-    {
-        for (LLInventoryModel::item_array_t::iterator it = mItems.begin(); it != mItems.end(); it++)
-        {
-            LLFavoritesOrderStorage::instance().mFavoriteNames[(*it)->getUUID()]= (*it)->getName();
-        }
-        LLFavoritesOrderStorage::instance().mPrevFavorites = mItems;
-        mGetPrevItems = false;
-
-        if (LLFavoritesOrderStorage::instance().isStorageUpdateNeeded())
-        {
-            if (!mItemsChangedTimer.getStarted())
-            {
-                mItemsChangedTimer.start();
-            }
-        }
-    }
-
-    const LLButton::Params& button_params = getButtonParams();
-
-    if(mItems.empty())
-    {
-        mBarLabel->setVisible(TRUE);
-        mLastTab = NULL;
-    }
-    else
-    {
-        mBarLabel->setVisible(FALSE);
-    }
-    const child_list_t* childs = getChildList();
-    child_list_const_iter_t child_it = childs->begin();
-    int first_changed_item_index = 0;
->>>>>>> e1623bb2
-    if (!force_update)
-    {
-        //lets find first changed button
-        while (child_it != childs->end() && first_changed_item_index < mItems.size())
-        {
-            LLFavoriteLandmarkButton* button = dynamic_cast<LLFavoriteLandmarkButton*> (*child_it);
-            if (button)
-            {
-                const LLViewerInventoryItem *item = mItems[first_changed_item_index].get();
-                if (item)
-                {
-                    // an child's order  and mItems  should be same
-                    if (button->getLandmarkID() != item->getUUID() // sort order has been changed
-                        || button->getLabelSelected() != item->getName()) // favorite's name has been changed
-                    {
-                        break;
-                    }
-                }
-                first_changed_item_index++;
-            }
-            child_it++;
-        }
-    }
-    // now first_changed_item_index should contains a number of button that need to change
-
-    if (first_changed_item_index <= mItems.size())
-    {
-        // Rebuild the buttons only
-        // child_list_t is a linked list, so safe to erase from the middle if we pre-increment the iterator
-
-        while (child_it != childs->end())
-        {
-            //lets remove other landmarks button and rebuild it
-            child_list_const_iter_t cur_it = child_it++;
-            LLFavoriteLandmarkButton* button =
-                    dynamic_cast<LLFavoriteLandmarkButton*> (*cur_it);
-            if (button)
-            {
-                if (mLastTab == button)
-                {
-                    mLastTab = NULL;
-                }
-                removeChild(button);
-                delete button;
-            }
-        }
-        // we have to remove ChevronButton to make sure that the last item will be LandmarkButton to get the right aligning
-        // keep in mind that we are cutting all buttons in space between the last visible child of favbar and ChevronButton
-        if (mMoreTextBox->getParent() == this)
-        {
-            removeChild(mMoreTextBox);
-        }
-        int last_right_edge = 0;
-        //calculate new buttons offset
-        if (getChildList()->size() > 0)
-        {
-            //find last visible child to get the rightest button offset
-            child_list_const_reverse_iter_t last_visible_it =
-                std::find_if(
-                    childs->rbegin(), childs->rend(),
-                    [](const child_list_t::value_type& child)
-                    { return child->getVisible(); });
-            if(last_visible_it != childs->rend())
-            {
-                last_right_edge = (*last_visible_it)->getRect().mRight;
-            }
-        }
-        //last_right_edge is saving coordinates
-        LLButton* last_new_button = NULL;
-        int j = first_changed_item_index;
-        for (; j < mItems.size(); j++)
-        {
-            last_new_button = createButton(mItems[j], button_params, last_right_edge);
-            if (!last_new_button)
-            {
-                break;
-            }
-            sendChildToBack(last_new_button);
-            last_right_edge = last_new_button->getRect().mRight;
-
-            mLastTab = last_new_button;
-        }
-        if (!mLastTab && mItems.size() > 0)
-        {
-            // mMoreTextBox was removed, so LLFavoriteLandmarkButtons
-            // should be the only ones in the list
-            mLastTab = dynamic_cast<LLFavoriteLandmarkButton*>(childs->back());
-        }
-
-<<<<<<< HEAD
-		mFirstDropDownItem = j;
-		// Chevron button
-		if (mFirstDropDownItem < mItems.size())
-		{
-			// if updateButton had been called it means:
-			// or there are some new favorites, or width had been changed
-			// so if we need to display chevron button,  we must update dropdown items too. 
-			mUpdateDropDownItems = true;
-			S32 buttonHGap = button_params.rect.left; // default value
-			// Chevron button should stay right aligned
-			LLRect rect(mMoreTextBox->getRect());
-			rect.translate(getRect().mRight - rect.mRight - buttonHGap, 0);
-
-			addChild(mMoreTextBox);
-			mMoreTextBox->setRect(rect);
-			mMoreTextBox->setVisible(true);
-		}
-		// Update overflow menu
-		LLToggleableMenu* overflow_menu = static_cast <LLToggleableMenu*> (mOverflowMenuHandle.get());
-		if (overflow_menu && overflow_menu->getVisible() && (overflow_menu->getItemCount() != mDropDownItemsCount))
-		{
-			overflow_menu->setVisible(false);
-			if (mUpdateDropDownItems)
-			{
-				showDropDownMenu();
-			}
-		}
-	}
-	else
-	{
-		mUpdateDropDownItems = false;
-	}
-=======
-        mFirstDropDownItem = j;
-        // Chevron button
-        if (mFirstDropDownItem < mItems.size())
-        {
-            // if updateButton had been called it means:
-            //or there are some new favorites, or width had been changed
-            // so if we need to display chevron button,  we must update dropdown items too.
-            mUpdateDropDownItems = true;
-            S32 buttonHGap = button_params.rect.left; // default value
-            LLRect rect;
-            // Chevron button should stay right aligned
-            rect.setOriginAndSize(getRect().mRight - mMoreTextBox->getRect().getWidth() - buttonHGap, 0,
-                    mMoreTextBox->getRect().getWidth(),
-                    mMoreTextBox->getRect().getHeight());
-
-            addChild(mMoreTextBox);
-            mMoreTextBox->setRect(rect);
-            mMoreTextBox->setVisible(TRUE);
-        }
-        // Update overflow menu
-        LLToggleableMenu* overflow_menu = static_cast <LLToggleableMenu*> (mOverflowMenuHandle.get());
-        if (overflow_menu && overflow_menu->getVisible() && (overflow_menu->getItemCount() != mDropDownItemsCount))
-        {
-            overflow_menu->setVisible(FALSE);
-            if (mUpdateDropDownItems)
-            {
-                showDropDownMenu();
-            }
-        }
-    }
-    else
-    {
-        mUpdateDropDownItems = false;
-    }
->>>>>>> e1623bb2
-
-}
-
-LLButton* LLFavoritesBarCtrl::createButton(const LLPointer<LLViewerInventoryItem> item, const LLButton::Params& button_params, S32 x_offset)
-{
-    S32 def_button_width = button_params.rect.width;
-    S32 button_x_delta = button_params.rect.left; // default value
-    S32 curr_x = x_offset;
-
-    /**
-     * WORKAROUND:
-     * There are some problem with displaying of fonts in buttons.
-     * Empty space or ellipsis might be displayed instead of last symbols, even though the width of the button is enough.
-     * The problem disappears if we pad the button with 20 pixels.
-     */
-    int required_width = mFont->getWidth(item->getName()) + 20;
-    int width = required_width > def_button_width? def_button_width : required_width;
-    LLFavoriteLandmarkButton* fav_btn = NULL;
-
-    // do we have a place for next button + double buttonHGap + mMoreTextBox ?
-    if(curr_x + width + 2*button_x_delta +  mMoreTextBox->getRect().getWidth() > getRect().mRight )
-    {
-        return NULL;
-    }
-    LLButton::Params fav_btn_params(button_params);
-    fav_btn = LLUICtrlFactory::create<LLFavoriteLandmarkButton>(fav_btn_params);
-    if (NULL == fav_btn)
-    {
-        LL_WARNS("FavoritesBar") << "Unable to create LLFavoriteLandmarkButton widget: " << item->getName() << LL_ENDL;
-        return NULL;
-    }
-
-    addChild(fav_btn);
-
-    LLRect butt_rect (fav_btn->getRect());
-    fav_btn->setLandmarkID(item->getUUID());
-    butt_rect.setOriginAndSize(curr_x + button_x_delta, fav_btn->getRect().mBottom, width, fav_btn->getRect().getHeight());
-
-    fav_btn->setRect(butt_rect);
-    // change only left and save bottom
-    fav_btn->setFont(mFont);
-    fav_btn->setLabel(item->getName());
-    fav_btn->setToolTip(item->getName());
-    fav_btn->setCommitCallback(boost::bind(&LLFavoritesBarCtrl::onButtonClick, this, item->getUUID()));
-    fav_btn->setRightMouseDownCallback(boost::bind(&LLFavoritesBarCtrl::onButtonRightClick, this, item->getUUID(), _1, _2, _3,_4 ));
-
-    fav_btn->LLUICtrl::setMouseDownCallback(boost::bind(&LLFavoritesBarCtrl::onButtonMouseDown, this, item->getUUID(), _1, _2, _3, _4));
-    fav_btn->LLUICtrl::setMouseUpCallback(boost::bind(&LLFavoritesBarCtrl::onButtonMouseUp, this, item->getUUID(), _1, _2, _3, _4));
-
-    return fav_btn;
-}
-
-
-bool LLFavoritesBarCtrl::postBuild()
-{
-    // make the popup menu available
-    LLMenuGL* menu = LLUICtrlFactory::getInstance()->createFromFile<LLMenuGL>("menu_favorites.xml", gMenuHolder, LLViewerMenuHolderGL::child_registry_t::instance());
-    if (!menu)
-    {
-        menu = LLUICtrlFactory::getDefaultWidget<LLMenuGL>("inventory_menu");
-    }
-    menu->setBackgroundColor(LLUIColorTable::instance().getColor("MenuPopupBgColor"));
-    mContextMenuHandle = menu->getHandle();
-
-<<<<<<< HEAD
-	return true;
-=======
-    return TRUE;
->>>>>>> e1623bb2
-}
-
-bool LLFavoritesBarCtrl::collectFavoriteItems(LLInventoryModel::item_array_t &items)
-{
-
-<<<<<<< HEAD
-	if (mFavoriteFolderId.isNull())
-		return false;
-	
-=======
-    if (mFavoriteFolderId.isNull())
-        return FALSE;
->>>>>>> e1623bb2
-
-
-    LLInventoryModel::cat_array_t cats;
-
-    LLIsType is_type(LLAssetType::AT_LANDMARK);
-    gInventory.collectDescendentsIf(mFavoriteFolderId, cats, items, LLInventoryModel::EXCLUDE_TRASH, is_type);
-
-    std::sort(items.begin(), items.end(), LLFavoritesSort());
-
-<<<<<<< HEAD
-	return true;
-=======
-    if (needToSaveItemsOrder(items))
-    {
-        S32 sortField = 0;
-        for (LLInventoryModel::item_array_t::iterator i = items.begin(); i != items.end(); ++i)
-        {
-            LLFavoritesOrderStorage::instance().setSortIndex((*i), ++sortField);
-        }
-        LLFavoritesOrderStorage::instance().mSaveOnExit = true;
-    }
-
-    return TRUE;
->>>>>>> e1623bb2
-}
-
-void LLFavoritesBarCtrl::onMoreTextBoxClicked()
-{
-    LLUI::getInstance()->getMousePositionScreen(&mMouseX, &mMouseY);
-    showDropDownMenu();
-}
-
-void LLFavoritesBarCtrl::showDropDownMenu()
-{
-<<<<<<< HEAD
-	if (mOverflowMenuHandle.isDead())
-	{
-		createOverflowMenu();
-	}
-
-	LLToggleableMenu* menu = (LLToggleableMenu*)mOverflowMenuHandle.get();
-	if (menu && menu->toggleVisibility())
-	{
-		if (mUpdateDropDownItems)
-		{
-			updateOverflowMenuItems();
-		}
-		else
-		{
-			menu->buildDrawLabels();
-		}
-
-		menu->updateParent(LLMenuGL::sMenuContainer);
-		menu->setButtonRect(mMoreTextBox->getRect(), this);
-		positionAndShowOverflowMenu();
-	}
-=======
-    if (mOverflowMenuHandle.isDead())
-    {
-        createOverflowMenu();
-    }
-
-    LLToggleableMenu* menu = (LLToggleableMenu*)mOverflowMenuHandle.get();
-    if (menu && menu->toggleVisibility())
-    {
-        if (mUpdateDropDownItems)
-        {
-            updateMenuItems(menu);
-        }
-
-        menu->buildDrawLabels();
-        menu->updateParent(LLMenuGL::sMenuContainer);
-        menu->setButtonRect(mMoreTextBox->getRect(), this);
-        positionAndShowMenu(menu);
-        mDropDownItemsCount = menu->getItemCount();
-    }
->>>>>>> e1623bb2
-}
-
-void LLFavoritesBarCtrl::createOverflowMenu()
-{
-    LLToggleableMenu::Params menu_p;
-    menu_p.name("favorites menu");
-    menu_p.can_tear_off(false);
-    menu_p.visible(false);
-    menu_p.scrollable(true);
-    menu_p.max_scrollable_items = 10;
-    menu_p.preferred_width = DROP_DOWN_MENU_WIDTH;
-
-<<<<<<< HEAD
-    LLFavoriteLandmarkToggleableMenu* menu = LLUICtrlFactory::create<LLFavoriteLandmarkToggleableMenu>(menu_p);
-    menu->setToolbar(this);
-	mOverflowMenuHandle = menu->getHandle();
-=======
-    LLToggleableMenu* menu = LLUICtrlFactory::create<LLFavoriteLandmarkToggleableMenu>(menu_p);
-    mOverflowMenuHandle = menu->getHandle();
->>>>>>> e1623bb2
-}
-
-void LLFavoritesBarCtrl::updateOverflowMenuItems()
-{
-<<<<<<< HEAD
-	LLToggleableMenu* menu = (LLToggleableMenu*)mOverflowMenuHandle.get();
-	menu->empty();
-=======
-    menu->empty();
->>>>>>> e1623bb2
-
-    U32 widest_item = 0;
-
-    for (S32 i = mFirstDropDownItem; i < mItems.size(); i++)
-    {
-        LLViewerInventoryItem* item = mItems.at(i);
-        const std::string& item_name = item->getName();
-
-        LLFavoriteLandmarkMenuItem::Params item_params;
-        item_params.name(item_name);
-        item_params.label(item_name);
-        item_params.on_click.function(boost::bind(&LLFavoritesBarCtrl::onButtonClick, this, item->getUUID()));
-
-        LLFavoriteLandmarkMenuItem *menu_item = LLUICtrlFactory::create<LLFavoriteLandmarkMenuItem>(item_params);
-        menu_item->initFavoritesBarPointer(this);
-        menu_item->setRightMouseDownCallback(boost::bind(&LLFavoritesBarCtrl::onButtonRightClick, this, item->getUUID(), _1, _2, _3, _4));
-        menu_item->LLUICtrl::setMouseDownCallback(boost::bind(&LLFavoritesBarCtrl::onButtonMouseDown, this, item->getUUID(), _1, _2, _3, _4));
-        menu_item->LLUICtrl::setMouseUpCallback(boost::bind(&LLFavoritesBarCtrl::onButtonMouseUp, this, item->getUUID(), _1, _2, _3, _4));
-        menu_item->setLandmarkID(item->getUUID());
-
-        fitLabelWidth(menu_item);
-
-        widest_item = llmax(widest_item, menu_item->getNominalWidth());
-
-        menu->addChild(menu_item);
-    }
-
-<<<<<<< HEAD
-	menu->buildDrawLabels();
-	mDropDownItemsCount = menu->getItemCount();
-	addOpenLandmarksMenuItem(menu);
-	mUpdateDropDownItems = false;
-=======
-    addOpenLandmarksMenuItem(menu);
-    mUpdateDropDownItems = false;
->>>>>>> e1623bb2
-}
-
-void LLFavoritesBarCtrl::fitLabelWidth(LLMenuItemCallGL* menu_item)
-{
-    U32 max_width = llmin(DROP_DOWN_MENU_WIDTH, getRect().getWidth());
-    std::string item_name = menu_item->getName();
-
-    // Check whether item name wider than menu
-    if (menu_item->getNominalWidth() > max_width)
-    {
-        S32 chars_total = item_name.length();
-        S32 chars_fitted = 1;
-        menu_item->setLabel(LLStringExplicit(""));
-        S32 label_space = max_width - menu_item->getFont()->getWidth("...") -
-                menu_item->getNominalWidth();// This returns width of menu item with empty label (pad pixels)
-
-        while (chars_fitted < chars_total
-                && menu_item->getFont()->getWidth(item_name, 0, chars_fitted) < label_space)
-        {
-            chars_fitted++;
-        }
-        chars_fitted--; // Rolling back one char, that doesn't fit
-
-        menu_item->setLabel(item_name.substr(0, chars_fitted) + "...");
-    }
-}
-
-void LLFavoritesBarCtrl::addOpenLandmarksMenuItem(LLToggleableMenu* menu)
-{
-    std::string label_untrans = "Open landmarks";
-    std::string label_transl;
-    bool translated = LLTrans::findString(label_transl, label_untrans);
-
-    LLMenuItemCallGL::Params item_params;
-    item_params.name("open_my_landmarks");
-    item_params.label(translated ? label_transl: label_untrans);
-    LLSD key;
-    key["type"] = "open_landmark_tab";
-    item_params.on_click.function(boost::bind(&LLFloaterSidePanelContainer::showPanel, "places", key));
-    LLMenuItemCallGL* menu_item = LLUICtrlFactory::create<LLMenuItemCallGL>(item_params);
-
-    fitLabelWidth(menu_item);
-
-    LLMenuItemSeparatorGL::Params sep_params;
-    sep_params.enabled_color=LLUIColorTable::instance().getColor("MenuItemEnabledColor");
-    sep_params.disabled_color=LLUIColorTable::instance().getColor("MenuItemDisabledColor");
-    sep_params.highlight_bg_color=LLUIColorTable::instance().getColor("MenuItemHighlightBgColor");
-    sep_params.highlight_fg_color=LLUIColorTable::instance().getColor("MenuItemHighlightFgColor");
-    LLMenuItemSeparatorGL* separator = LLUICtrlFactory::create<LLMenuItemSeparatorGL>(sep_params);
-
-    menu->addChild(separator);
-    menu->addChild(menu_item);
-}
-
-void LLFavoritesBarCtrl::positionAndShowOverflowMenu()
-{
-<<<<<<< HEAD
-	LLToggleableMenu* menu = (LLToggleableMenu*)mOverflowMenuHandle.get();
-	U32 max_width = llmin(DROP_DOWN_MENU_WIDTH, getRect().getWidth());
-=======
-    U32 max_width = llmin(DROP_DOWN_MENU_WIDTH, getRect().getWidth());
->>>>>>> e1623bb2
-
-    S32 menu_x = getRect().getWidth() - max_width;
-    S32 menu_y = getParent()->getRect().mBottom - DROP_DOWN_MENU_TOP_PAD;
-
-    // the menu should be offset of the right edge of the window
-    // so it's no covered by buttons in the right-side toolbar.
-    LLToolBar* right_toolbar = gToolBarView->getChild<LLToolBar>("toolbar_right");
-    if (right_toolbar && right_toolbar->hasButtons())
-    {
-        S32 toolbar_top = 0;
-
-        if (LLView* top_border_panel = right_toolbar->getChild<LLView>("button_panel"))
-        {
-            toolbar_top = top_border_panel->calcScreenRect().mTop;
-        }
-
-        // Calculating the bottom (in screen coord) of the drop down menu
-        S32 menu_top = getParent()->getRect().mBottom - DROP_DOWN_MENU_TOP_PAD;
-        S32 menu_bottom = menu_top - menu->getRect().getHeight();
-        S32 menu_bottom_screen = 0;
-
-        localPointToScreen(0, menu_bottom, &menu_top, &menu_bottom_screen);
-
-        if (menu_bottom_screen < toolbar_top)
-        {
-            menu_x -= right_toolbar->getRect().getWidth();
-        }
-    }
-
-    LLMenuGL::showPopup(this, menu, menu_x, menu_y, mMouseX, mMouseY);
-}
-
-void LLFavoritesBarCtrl::onButtonClick(LLUUID item_id)
-{
-    // We only have one Inventory, gInventory. Some day this should be better abstracted.
-    LLInvFVBridgeAction::doAction(item_id,&gInventory);
-}
-
-void LLFavoritesBarCtrl::onButtonRightClick( LLUUID item_id,LLView* fav_button,S32 x,S32 y,MASK mask)
-{
-    mSelectedItemID = item_id;
-
-    LLMenuGL* menu = (LLMenuGL*)mContextMenuHandle.get();
-    if (!menu)
-    {
-        return;
-    }
-
-    // Remember that the context menu was shown simultaneously with the overflow menu,
-    // so that we can restore the overflow menu when user clicks a context menu item
-    // (which hides the overflow menu).
-    {
-        LLView* overflow_menu = mOverflowMenuHandle.get();
-        mRestoreOverflowMenu = overflow_menu && overflow_menu->getVisible();
-    }
-
-    // Release mouse capture so hover events go to the popup menu
-    // because this is happening during a mouse down.
-    gFocusMgr.setMouseCapture(NULL);
-
-    menu->updateParent(LLMenuGL::sMenuContainer);
-    LLMenuGL::showPopup(fav_button, menu, x, y);
-}
-
-bool LLFavoritesBarCtrl::handleRightMouseDown(S32 x, S32 y, MASK mask)
-{
-<<<<<<< HEAD
-	bool handled = childrenHandleRightMouseDown( x, y, mask) != NULL;
-	if(!handled && !gMenuHolder->hasVisibleMenu())
-	{
-		show_navbar_context_menu(this,x,y);
-		handled = true;
-	}
-	
-	return handled;
-=======
-    BOOL handled = childrenHandleRightMouseDown( x, y, mask) != NULL;
-    if(!handled && !gMenuHolder->hasVisibleMenu())
-    {
-        show_navbar_context_menu(this,x,y);
-        handled = true;
-    }
-
-    return handled;
->>>>>>> e1623bb2
-}
-void copy_slurl_to_clipboard_cb(std::string& slurl)
-{
-    LLClipboard::instance().copyToClipboard(utf8str_to_wstring(slurl),0,slurl.size());
-
-    LLSD args;
-    args["SLURL"] = slurl;
-    LLNotificationsUtil::add("CopySLURL", args);
-}
-
-
-bool LLFavoritesBarCtrl::enableSelected(const LLSD& userdata)
-{
-    std::string param = userdata.asString();
-
-    if (param == std::string("can_paste"))
-    {
-        return isClipboardPasteable();
-    }
-    else if (param == "create_pick")
-    {
-        return !LLAgentPicksInfo::getInstance()->isPickLimitReached();
-    }
-
-    return false;
-}
-
-void LLFavoritesBarCtrl::doToSelected(const LLSD& userdata)
-{
-    std::string action = userdata.asString();
-    LL_INFOS("FavoritesBar") << "Action = " << action << " Item = " << mSelectedItemID.asString() << LL_ENDL;
-
-    LLViewerInventoryItem* item = gInventory.getItem(mSelectedItemID);
-    if (!item)
-        return;
-
-    if (action == "open")
-    {
-        onButtonClick(item->getUUID());
-    }
-    else if (action == "about")
-    {
-        LLSD key;
-        key["type"] = "landmark";
-        key["id"] = mSelectedItemID;
-
-        LLFloaterSidePanelContainer::showPanel("places", key);
-    }
-    else if (action == "copy_slurl")
-    {
-        LLVector3d posGlobal;
-        LLLandmarkActions::getLandmarkGlobalPos(mSelectedItemID, posGlobal);
-
-        if (!posGlobal.isExactlyZero())
-        {
-            LLLandmarkActions::getSLURLfromPosGlobal(posGlobal, copy_slurl_to_clipboard_cb);
-        }
-    }
-    else if (action == "show_on_map")
-    {
-        LLFloaterWorldMap* worldmap_instance = LLFloaterWorldMap::getInstance();
-
-        LLVector3d posGlobal;
-        LLLandmarkActions::getLandmarkGlobalPos(mSelectedItemID, posGlobal);
-
-        if (!posGlobal.isExactlyZero() && worldmap_instance)
-        {
-            worldmap_instance->trackLocation(posGlobal);
-            LLFloaterReg::showInstance("world_map", "center");
-        }
-    }
-    else if (action == "create_pick")
-    {
-        LLSD args;
-        args["type"] = "create_pick";
-        args["item_id"] = item->getUUID();
-        LLFloaterSidePanelContainer::showPanel("places", args);
-    }
-    else if (action == "cut")
-    {
-    }
-    else if (action == "copy")
-    {
-        LLClipboard::instance().copyToClipboard(mSelectedItemID, LLAssetType::AT_LANDMARK);
-    }
-    else if (action == "paste")
-    {
-        pasteFromClipboard();
-    }
-    else if (action == "delete")
-    {
-        gInventory.removeItem(mSelectedItemID);
-    }
-    else if (action == "rename")
-    {
-        LLSD args;
-        args["NAME"] = item->getName();
-
-        LLSD payload;
-        payload["id"] = mSelectedItemID;
-
-        LLNotificationsUtil::add("RenameLandmark", args, payload, boost::bind(onRenameCommit, _1, _2));
-    }
-    else if (action == "move_to_landmarks")
-    {
-        change_item_parent(mSelectedItemID, gInventory.findCategoryUUIDForType(LLFolderType::FT_LANDMARK));
-    }
-
-    // Pop-up the overflow menu again (it gets hidden whenever the user clicks a context menu item).
-    // See EXT-4217 and STORM-207.
-    LLToggleableMenu* menu = (LLToggleableMenu*) mOverflowMenuHandle.get();
-    if (mRestoreOverflowMenu && menu && !menu->getVisible())
-    {
-        menu->resetScrollPositionOnShow(false);
-        showDropDownMenu();
-        menu->resetScrollPositionOnShow(true);
-    }
-}
-
-bool LLFavoritesBarCtrl::onRenameCommit(const LLSD& notification, const LLSD& response)
-{
-    S32 option = LLNotificationsUtil::getSelectedOption(notification, response);
-    if (0 == option)
-    {
-        LLUUID id = notification["payload"]["id"].asUUID();
-        LLInventoryItem *item = gInventory.getItem(id);
-        std::string landmark_name = response["new_name"].asString();
-        LLStringUtil::trim(landmark_name);
-
-        if (!landmark_name.empty() && item && item->getName() != landmark_name)
-        {
-            LLPointer<LLViewerInventoryItem> new_item = new LLViewerInventoryItem(item);
-            new_item->rename(landmark_name);
-            new_item->updateServer(false);
-            gInventory.updateItem(new_item);
-        }
-    }
-
-    return false;
-}
-
-bool LLFavoritesBarCtrl::isClipboardPasteable() const
-{
-<<<<<<< HEAD
-	if (!LLClipboard::instance().hasContents())
-	{
-		return false;
-	}
-
-	std::vector<LLUUID> objects;
-	LLClipboard::instance().pasteFromClipboard(objects);
-	S32 count = objects.size();
-	for(S32 i = 0; i < count; i++)
-	{
-		const LLUUID &item_id = objects.at(i);
-
-		// Can't paste folders
-		const LLInventoryCategory *cat = gInventory.getCategory(item_id);
-		if (cat)
-		{
-			return false;
-		}
-
-		const LLInventoryItem *item = gInventory.getItem(item_id);
-		if (item && LLAssetType::AT_LANDMARK != item->getType())
-		{
-			return false;
-		}
-	}
-	return true;
-=======
-    if (!LLClipboard::instance().hasContents())
-    {
-        return FALSE;
-    }
-
-    std::vector<LLUUID> objects;
-    LLClipboard::instance().pasteFromClipboard(objects);
-    S32 count = objects.size();
-    for(S32 i = 0; i < count; i++)
-    {
-        const LLUUID &item_id = objects.at(i);
-
-        // Can't paste folders
-        const LLInventoryCategory *cat = gInventory.getCategory(item_id);
-        if (cat)
-        {
-            return FALSE;
-        }
-
-        const LLInventoryItem *item = gInventory.getItem(item_id);
-        if (item && LLAssetType::AT_LANDMARK != item->getType())
-        {
-            return FALSE;
-        }
-    }
-    return TRUE;
->>>>>>> e1623bb2
-}
-
-void LLFavoritesBarCtrl::pasteFromClipboard() const
-{
-    LLInventoryModel* model = &gInventory;
-    if(model && isClipboardPasteable())
-    {
-        LLInventoryItem* item = NULL;
-        std::vector<LLUUID> objects;
-        LLClipboard::instance().pasteFromClipboard(objects);
-        S32 count = objects.size();
-        LLUUID parent_id(mFavoriteFolderId);
-        for(S32 i = 0; i < count; i++)
-        {
-            item = model->getItem(objects.at(i));
-            if (item)
-            {
-                copy_inventory_item(
-                    gAgent.getID(),
-                    item->getPermissions().getOwner(),
-                    item->getUUID(),
-                    parent_id,
-                    std::string(),
-                    LLPointer<LLInventoryCallback>(NULL));
-            }
-        }
-    }
-}
-
-void LLFavoritesBarCtrl::onButtonMouseDown(LLUUID id, LLUICtrl* ctrl, S32 x, S32 y, MASK mask)
-{
-<<<<<<< HEAD
-	// EXT-6997 (Fav bar: Pop-up menu for LM in overflow dropdown is kept after LM was dragged away)
-	// mContextMenuHandle.get() - is a pop-up menu (of items) in already opened dropdown menu.
-	// We have to check and set visibility of pop-up menu in such a way instead of using
-	// LLMenuHolderGL::hideMenus() because it will close both menus(dropdown and pop-up), but
-	// we need to close only pop-up menu while dropdown one should be still opened.
-	LLMenuGL* menu = (LLMenuGL*)mContextMenuHandle.get();
-	if(menu && menu->getVisible())
-	{
-		menu->setVisible(false);
-	}
-
-	mDragItemId = id;
-	mStartDrag = true;
-=======
-    // EXT-6997 (Fav bar: Pop-up menu for LM in overflow dropdown is kept after LM was dragged away)
-    // mContextMenuHandle.get() - is a pop-up menu (of items) in already opened dropdown menu.
-    // We have to check and set visibility of pop-up menu in such a way instead of using
-    // LLMenuHolderGL::hideMenus() because it will close both menus(dropdown and pop-up), but
-    // we need to close only pop-up menu while dropdown one should be still opened.
-    LLMenuGL* menu = (LLMenuGL*)mContextMenuHandle.get();
-    if(menu && menu->getVisible())
-    {
-        menu->setVisible(FALSE);
-    }
-
-    mDragItemId = id;
-    mStartDrag = TRUE;
->>>>>>> e1623bb2
-
-    S32 screenX, screenY;
-    localPointToScreen(x, y, &screenX, &screenY);
-
-    LLToolDragAndDrop::getInstance()->setDragStart(screenX, screenY);
-}
-
-void LLFavoritesBarCtrl::onButtonMouseUp(LLUUID id, LLUICtrl* ctrl, S32 x, S32 y, MASK mask)
-{
-<<<<<<< HEAD
-	mStartDrag = false;
-	mDragItemId = LLUUID::null;
-=======
-    mStartDrag = FALSE;
-    mDragItemId = LLUUID::null;
->>>>>>> e1623bb2
-}
-
-void LLFavoritesBarCtrl::onEndDrag()
-{
-    mEndDragConnection.disconnect();
-
-<<<<<<< HEAD
-	showDragMarker(false);
-	mDragItemId = LLUUID::null;
-	LLView::getWindow()->setCursor(UI_CURSOR_ARROW);
-=======
-    showDragMarker(FALSE);
-    mDragItemId = LLUUID::null;
-    LLView::getWindow()->setCursor(UI_CURSOR_ARROW);
->>>>>>> e1623bb2
-}
-
-bool LLFavoritesBarCtrl::handleHover(S32 x, S32 y, MASK mask)
-{
-    if (mDragItemId != LLUUID::null && mStartDrag)
-    {
-        S32 screenX, screenY;
-        localPointToScreen(x, y, &screenX, &screenY);
-
-        if(LLToolDragAndDrop::getInstance()->isOverThreshold(screenX, screenY))
-        {
-            LLToolDragAndDrop::getInstance()->beginDrag(
-                DAD_LANDMARK, mDragItemId,
-                LLToolDragAndDrop::SOURCE_LIBRARY);
-
-<<<<<<< HEAD
-			mStartDrag = false;
-=======
-            mStartDrag = FALSE;
->>>>>>> e1623bb2
-
-            return LLToolDragAndDrop::getInstance()->handleHover(x, y, mask);
-        }
-    }
-
-<<<<<<< HEAD
-	return true;
-=======
-    return TRUE;
->>>>>>> e1623bb2
-}
-
-LLUICtrl* LLFavoritesBarCtrl::findChildByLocalCoords(S32 x, S32 y)
-{
-<<<<<<< HEAD
-	LLUICtrl* ctrl = NULL;
-	const child_list_t* list = getChildList();
-
-	for (child_list_const_iter_t i = list->begin(); i != list->end(); ++i)
-	{
-		// Look only for children that are favorite buttons
-		if ((*i)->getName() == "favorites_bar_btn")
-		{
-			LLRect rect = (*i)->getRect();
-			// We consider a button hit if the cursor is left of the right side
-			// This makes the hit a bit less finicky than hitting directly on the button itself
-			if (x <= rect.mRight)
-			{
-				ctrl = dynamic_cast<LLUICtrl*>(*i);
-				break;
-			}
-		}
-	}
-
-	return ctrl;
-=======
-    LLUICtrl* ctrl = NULL;
-    const child_list_t* list = getChildList();
-
-    for (child_list_const_iter_t i = list->begin(); i != list->end(); ++i)
-    {
-        // Look only for children that are favorite buttons
-        if ((*i)->getName() == "favorites_bar_btn")
-        {
-            LLRect rect = (*i)->getRect();
-            // We consider a button hit if the cursor is left of the right side
-            // This makes the hit a bit less finicky than hitting directly on the button itself
-            if (x <= rect.mRight)
-            {
-                ctrl = dynamic_cast<LLUICtrl*>(*i);
-                break;
-            }
-        }
-    }
-    return ctrl;
->>>>>>> e1623bb2
-}
-
-bool LLFavoritesBarCtrl::needToSaveItemsOrder(const LLInventoryModel::item_array_t& items)
-{
-<<<<<<< HEAD
-	bool result = false;
-
-	// if there is an item without sort order field set, we need to save items order
-	for (LLInventoryModel::item_array_t::const_iterator i = items.begin(); i != items.end(); ++i)
-	{
-		if (LLFavoritesOrderStorage::instance().getSortIndex((*i)->getUUID()) < 0)
-		{
-			result = true;
-			break;
-		}
-	}
-=======
-    BOOL result = FALSE;
-
-    // if there is an item without sort order field set, we need to save items order
-    for (LLInventoryModel::item_array_t::const_iterator i = items.begin(); i != items.end(); ++i)
-    {
-        if (LLFavoritesOrderStorage::instance().getSortIndex((*i)->getUUID()) < 0)
-        {
-            result = TRUE;
-            break;
-        }
-    }
->>>>>>> e1623bb2
-
-    return result;
-}
-
-void LLFavoritesBarCtrl::insertItem(LLInventoryModel::item_array_t& items, const LLUUID& dest_item_id, LLViewerInventoryItem* insertedItem, bool insert_before)
-{
-    // Get the iterator to the destination item
-    LLInventoryModel::item_array_t::iterator it_dest = LLInventoryModel::findItemIterByUUID(items, dest_item_id);
-    if (it_dest == items.end())
-        return;
-
-    // Go to the next element if one wishes to insert after the dest element
-    if (!insert_before)
-    {
-        ++it_dest;
-    }
-
-    // Insert the source item in the right place
-    if (it_dest != items.end())
-    {
-        items.insert(it_dest, insertedItem);
-    }
-    else
-    {
-        // Append to the list if it_dest reached the end
-        items.push_back(insertedItem);
-    }
-}
-
-const std::string LLFavoritesOrderStorage::SORTING_DATA_FILE_NAME = "landmarks_sorting.xml";
-const S32 LLFavoritesOrderStorage::NO_INDEX = -1;
-bool LLFavoritesOrderStorage::mSaveOnExit = false;
-
-void LLFavoritesOrderStorage::setSortIndex(const LLViewerInventoryItem* inv_item, S32 sort_index)
-{
-    mSortIndexes[inv_item->getUUID()] = sort_index;
-    mIsDirty = true;
-    getSLURL(inv_item->getAssetUUID());
-}
-
-S32 LLFavoritesOrderStorage::getSortIndex(const LLUUID& inv_item_id)
-{
-    sort_index_map_t::const_iterator it = mSortIndexes.find(inv_item_id);
-    if (it != mSortIndexes.end())
-    {
-        return it->second;
-    }
-    return NO_INDEX;
-}
-
-void LLFavoritesOrderStorage::removeSortIndex(const LLUUID& inv_item_id)
-{
-    mSortIndexes.erase(inv_item_id);
-    mIsDirty = true;
-}
-
-void LLFavoritesOrderStorage::getSLURL(const LLUUID& asset_id)
-{
-    slurls_map_t::iterator slurl_iter = mSLURLs.find(asset_id);
-    if (slurl_iter != mSLURLs.end()) return; // SLURL for current landmark is already cached
-
-    LLLandmark* lm = gLandmarkList.getAsset(asset_id,
-        boost::bind(&LLFavoritesOrderStorage::onLandmarkLoaded, this, asset_id, _1));
-    if (lm)
-    {
-        LL_DEBUGS("FavoritesBar") << "landmark for " << asset_id << " already loaded" << LL_ENDL;
-        onLandmarkLoaded(asset_id, lm);
-    }
-    return;
-}
-
-// static
-std::string LLFavoritesOrderStorage::getStoredFavoritesFilename(const std::string &grid)
-{
-    std::string user_dir = gDirUtilp->getExpandedFilename(LL_PATH_USER_SETTINGS, "");
-
-    return (user_dir.empty() ? ""
-            : gDirUtilp->getExpandedFilename(LL_PATH_USER_SETTINGS,
-                                             "stored_favorites_"
-                                          + grid
-                                          + ".xml")
-            );
-}
-
-// static
-std::string LLFavoritesOrderStorage::getStoredFavoritesFilename()
-{
-    return getStoredFavoritesFilename(LLGridManager::getInstance()->getGrid());
-}
-
-// static
-void LLFavoritesOrderStorage::destroyClass()
-{
-    LLFavoritesOrderStorage::instance().cleanup();
-
-
-    std::string old_filename = gDirUtilp->getExpandedFilename(LL_PATH_USER_SETTINGS, "stored_favorites.xml");
-    llifstream file;
-    file.open(old_filename.c_str());
-    if (file.is_open())
-    {
-        file.close();
-        std::string new_filename = getStoredFavoritesFilename();
-        LL_INFOS("FavoritesBar") << "moving favorites from old name '" << old_filename
-                                 << "' to new name '" << new_filename << "'"
-                                 << LL_ENDL;
-        LLFile::copy(old_filename,new_filename);
-        LLFile::remove(old_filename);
-    }
-
-    std::string filename = getSavedOrderFileName();
-    file.open(filename.c_str());
-    if (file.is_open())
-    {
-        file.close();
-        LLFile::remove(filename);
-    }
-    if(mSaveOnExit || gSavedSettings.getBOOL("UpdateRememberPasswordSetting"))
-    {
-        LLFavoritesOrderStorage::instance().saveFavoritesRecord(true);
-    }
-}
-
-std::string LLFavoritesOrderStorage::getSavedOrderFileName()
-{
-    // If we quit from the login screen we will not have an SL account
-    // name.  Don't try to save, otherwise we'll dump a file in
-    // C:\Program Files\SecondLife\ or similar. JC
-    std::string user_dir = gDirUtilp->getLindenUserDir();
-    return (user_dir.empty() ? "" : gDirUtilp->getExpandedFilename(LL_PATH_PER_SL_ACCOUNT, SORTING_DATA_FILE_NAME));
-}
-
-void LLFavoritesOrderStorage::load()
-{
-    std::string filename = getSavedOrderFileName();
-    LLSD settings_llsd;
-    llifstream file;
-    file.open(filename.c_str());
-    if (file.is_open())
-    {
-        LLSDSerialize::fromXML(settings_llsd, file);
-        LL_INFOS("FavoritesBar") << "loaded favorites order from '" << filename << "' "
-                                     << (settings_llsd.isMap() ? "" : "un") << "successfully"
-                                     << LL_ENDL;
-        file.close();
-        mSaveOnExit = true;
-
-        for (LLSD::map_const_iterator iter = settings_llsd.beginMap();
-            iter != settings_llsd.endMap(); ++iter)
-        {
-            mSortIndexes.insert(std::make_pair(LLUUID(iter->first), (S32)iter->second.asInteger()));
-        }
-    }
-    else
-    {
-        filename = getStoredFavoritesFilename();
-        if (!filename.empty())
-        {
-            llifstream in_file;
-            in_file.open(filename.c_str());
-            LLSD fav_llsd;
-            if (in_file.is_open())
-            {
-                LLSDSerialize::fromXML(fav_llsd, in_file);
-                LL_INFOS("FavoritesBar") << "loaded favorites from '" << filename << "' "
-                                                << (fav_llsd.isMap() ? "" : "un") << "successfully"
-                                                << LL_ENDL;
-                in_file.close();
-                if (fav_llsd.isMap() && fav_llsd.has(gAgentUsername))
-                {
-                    mStorageFavorites = fav_llsd[gAgentUsername];
-
-                    S32 index = 0;
-                    bool needs_validation = gSavedPerAccountSettings.getBOOL("ShowFavoritesOnLogin");
-                    for (LLSD::array_iterator iter = mStorageFavorites.beginArray();
-                        iter != mStorageFavorites.endArray(); ++iter)
-                    {
-                        // Validation
-                        LLUUID fv_id = iter->get("id").asUUID();
-                        if (needs_validation
-                            && (fv_id.isNull()
-                                || iter->get("asset_id").asUUID().isNull()
-                                || iter->get("name").asString().empty()
-                                || iter->get("slurl").asString().empty()))
-                        {
-                            mRecreateFavoriteStorage = true;
-                        }
-
-                        mSortIndexes.insert(std::make_pair(fv_id, index));
-                        index++;
-                    }
-                }
-            }
-            else
-            {
-                LL_WARNS("FavoritesBar") << "unable to open favorites from '" << filename << "'" << LL_ENDL;
-            }
-        }
-    }
-}
-
-// static
-void LLFavoritesOrderStorage::removeFavoritesRecordOfUser(const std::string &user, const std::string &grid)
-{
-    std::string filename = getStoredFavoritesFilename(grid);
-    if (!filename.empty())
-    {
-        LLSD fav_llsd;
-        llifstream file;
-        file.open(filename.c_str());
-        if (file.is_open())
-        {
-            LLSDSerialize::fromXML(fav_llsd, file);
-            file.close();
-
-            // Note : use the "John Doe" and not the "john.doe" version of the name.
-            // See saveFavoritesSLURLs() here above for the reason why.
-            if (fav_llsd.has(user))
-            {
-                LLSD user_llsd = fav_llsd[user];
-
-                if ((user_llsd.beginArray() != user_llsd.endArray()) && user_llsd.beginArray()->has("id"))
-                {
-                    for (LLSD::array_iterator iter = user_llsd.beginArray(); iter != user_llsd.endArray(); ++iter)
-                    {
-                        LLSD value;
-                        value["id"] = iter->get("id").asUUID();
-                        iter->assign(value);
-                    }
-                    fav_llsd[user] = user_llsd;
-                    llofstream file;
-                    file.open(filename.c_str());
-                    if (file.is_open())
-                    {
-                        LLSDSerialize::toPrettyXML(fav_llsd, file);
-                        file.close();
-                    }
-                }
-                else
-                {
-                    LL_INFOS("FavoritesBar") << "Removed favorites for " << user << LL_ENDL;
-                    fav_llsd.erase(user);
-                }
-            }
-
-            llofstream out_file;
-            out_file.open(filename.c_str());
-            if (out_file.is_open())
-            {
-                LLSDSerialize::toPrettyXML(fav_llsd, out_file);
-                LL_INFOS("FavoritesBar") << "saved favorites to '" << filename << "' "
-                    << LL_ENDL;
-                out_file.close();
-            }
-        }
-    }
-}
-
-// static
-void LLFavoritesOrderStorage::removeFavoritesRecordOfUser()
-{
-    std::string filename = getStoredFavoritesFilename();
-    if (!filename.empty())
-    {
-        LLSD fav_llsd;
-        llifstream file;
-        file.open(filename.c_str());
-        if (file.is_open())
-        {
-            LLSDSerialize::fromXML(fav_llsd, file);
-            file.close();
-
-            LLAvatarName av_name;
-            LLAvatarNameCache::get( gAgentID, &av_name );
-            // Note : use the "John Doe" and not the "john.doe" version of the name.
-            // See saveFavoritesSLURLs() here above for the reason why.
-            if (fav_llsd.has(av_name.getUserName()))
-            {
-                LLSD user_llsd = fav_llsd[av_name.getUserName()];
-
-                if ((user_llsd.beginArray()!= user_llsd.endArray()) && user_llsd.beginArray()->has("id"))
-                {
-                    for (LLSD::array_iterator iter = user_llsd.beginArray();iter != user_llsd.endArray(); ++iter)
-                    {
-                        LLSD value;
-                        value["id"]= iter->get("id").asUUID();
-                        iter->assign(value);
-                    }
-                    fav_llsd[av_name.getUserName()] = user_llsd;
-                    llofstream file;
-                    file.open(filename.c_str());
-                    if ( file.is_open() )
-                    {
-                            LLSDSerialize::toPrettyXML(fav_llsd, file);
-                            file.close();
-                    }
-                }
-                else
-                {
-                    LL_INFOS("FavoritesBar") << "Removed favorites for " << av_name.getUserName() << LL_ENDL;
-                    fav_llsd.erase(av_name.getUserName());
-                }
-            }
-
-            llofstream out_file;
-            out_file.open(filename.c_str());
-            if ( out_file.is_open() )
-            {
-                LLSDSerialize::toPrettyXML(fav_llsd, out_file);
-                LL_INFOS("FavoritesBar") << "saved favorites to '" << filename << "' "
-                                         << LL_ENDL;
-                out_file.close();
-            }
-        }
-    }
-}
-
-void LLFavoritesOrderStorage::onLandmarkLoaded(const LLUUID& asset_id, LLLandmark* landmark)
-{
-    if (landmark)
-    {
-        LL_DEBUGS("FavoritesBar") << "landmark for " << asset_id << " loaded" << LL_ENDL;
-        LLVector3d pos_global;
-        if (!landmark->getGlobalPos(pos_global))
-        {
-            // If global position was unknown on first getGlobalPos() call
-            // it should be set for the subsequent calls.
-            landmark->getGlobalPos(pos_global);
-        }
-
-        if (!pos_global.isExactlyZero())
-        {
-            LL_DEBUGS("FavoritesBar") << "requesting slurl for landmark " << asset_id << LL_ENDL;
-            LLLandmarkActions::getSLURLfromPosGlobal(pos_global,
-            boost::bind(&LLFavoritesOrderStorage::storeFavoriteSLURL, this, asset_id, _1));
-        }
-    }
-}
-
-void LLFavoritesOrderStorage::storeFavoriteSLURL(const LLUUID& asset_id, std::string& slurl)
-{
-    LL_DEBUGS("FavoritesBar") << "Saving landmark SLURL '" << slurl << "' for " << asset_id << LL_ENDL;
-    mSLURLs[asset_id] = slurl;
-}
-
-void LLFavoritesOrderStorage::cleanup()
-{
-    // nothing to clean
-    if (!mIsDirty) return;
-
-    const LLUUID fav_id = gInventory.findCategoryUUIDForType(LLFolderType::FT_FAVORITE);
-    LLInventoryModel::cat_array_t cats;
-    LLInventoryModel::item_array_t items;
-    gInventory.collectDescendents(fav_id, cats, items, LLInventoryModel::EXCLUDE_TRASH);
-
-    IsNotInFavorites is_not_in_fav(items);
-
-    sort_index_map_t  aTempMap;
-    //copy unremoved values from mSortIndexes to aTempMap
-    std::remove_copy_if(mSortIndexes.begin(), mSortIndexes.end(),
-        inserter(aTempMap, aTempMap.begin()),
-        is_not_in_fav);
-
-    //Swap the contents of mSortIndexes and aTempMap
-    mSortIndexes.swap(aTempMap);
-}
-
-// See also LLInventorySort where landmarks in the Favorites folder are sorted.
-class LLViewerInventoryItemSort
-{
-public:
-    bool operator()(const LLPointer<LLViewerInventoryItem>& a, const LLPointer<LLViewerInventoryItem>& b)
-    {
-        return LLFavoritesOrderStorage::instance().getSortIndex(a->getUUID())
-            < LLFavoritesOrderStorage::instance().getSortIndex(b->getUUID());
-    }
-};
-
-void LLFavoritesOrderStorage::saveOrder()
-{
-    LLInventoryModel::cat_array_t cats;
-    LLInventoryModel::item_array_t items;
-    LLIsType is_type(LLAssetType::AT_LANDMARK);
-    LLUUID favorites_id = gInventory.findCategoryUUIDForType(LLFolderType::FT_FAVORITE);
-    gInventory.collectDescendentsIf(favorites_id, cats, items, LLInventoryModel::EXCLUDE_TRASH, is_type);
-    std::sort(items.begin(), items.end(), LLViewerInventoryItemSort());
-    saveItemsOrder(items);
-}
-
-void LLFavoritesOrderStorage::saveItemsOrder( const LLInventoryModel::item_array_t& items )
-{
-
-    int sortField = 0;
-    // current order is saved by setting incremental values (1, 2, 3, ...) for the sort field
-    for (LLInventoryModel::item_array_t::const_iterator i = items.begin(); i != items.end(); ++i)
-    {
-        LLViewerInventoryItem* item = *i;
-
-        setSortIndex(item, ++sortField);
-
-<<<<<<< HEAD
-		item->setComplete(true);
-		item->updateServer(false);
-=======
-        item->setComplete(TRUE);
-        item->updateServer(FALSE);
->>>>>>> e1623bb2
-
-        gInventory.updateItem(item);
-
-        // Tell the parent folder to refresh its sort order.
-        gInventory.addChangedMask(LLInventoryObserver::SORT, item->getParentUUID());
-    }
-
-    gInventory.notifyObservers();
-}
-
-
-// * @param source_item_id - LLUUID of the source item to be moved into new position
-// * @param target_item_id - LLUUID of the target item before which source item should be placed.
-void LLFavoritesOrderStorage::rearrangeFavoriteLandmarks(const LLUUID& source_item_id, const LLUUID& target_item_id)
-{
-    LLInventoryModel::cat_array_t cats;
-    LLInventoryModel::item_array_t items;
-    LLIsType is_type(LLAssetType::AT_LANDMARK);
-    LLUUID favorites_id = gInventory.findCategoryUUIDForType(LLFolderType::FT_FAVORITE);
-    gInventory.collectDescendentsIf(favorites_id, cats, items, LLInventoryModel::EXCLUDE_TRASH, is_type);
-
-    // ensure items are sorted properly before changing order. EXT-3498
-    std::sort(items.begin(), items.end(), LLViewerInventoryItemSort());
-
-    // update order
-    gInventory.updateItemsOrder(items, source_item_id, target_item_id);
-
-    saveItemsOrder(items);
-}
-
-bool LLFavoritesOrderStorage::saveFavoritesRecord(bool pref_changed)
-{
-<<<<<<< HEAD
-	pref_changed |= mRecreateFavoriteStorage;
-	mRecreateFavoriteStorage = false;
-
-	// Can get called before inventory is done initializing.
-	if (!gInventory.isInventoryUsable())
-	{
-		return false;
-	}
-	
-	LLUUID favorite_folder= gInventory.findCategoryUUIDForType(LLFolderType::FT_FAVORITE);
-	if (favorite_folder.isNull())
-	{
-		return false;
-	}
-
-	LLInventoryModel::item_array_t items;
-	LLInventoryModel::cat_array_t cats;
-
-	LLIsType is_type(LLAssetType::AT_LANDMARK);
-	gInventory.collectDescendentsIf(favorite_folder, cats, items, LLInventoryModel::EXCLUDE_TRASH, is_type);
-
-	std::sort(items.begin(), items.end(), LLFavoritesSort());
-	bool name_changed = false;
-
-	for (LLInventoryModel::item_array_t::iterator it = items.begin(); it != items.end(); it++)
-	{
-	    if(mFavoriteNames[(*it)->getUUID()] != ((*it)->getName()))
-	    {
-	        mFavoriteNames[(*it)->getUUID()] = (*it)->getName();
-	        name_changed = true;
-	    }
-	}
-
-	for (std::set<LLUUID>::iterator it = mMissingSLURLs.begin(); it != mMissingSLURLs.end(); it++)
-	{
-		slurls_map_t::iterator slurl_iter = mSLURLs.find(*it);
-		if (slurl_iter != mSLURLs.end())
-		{
-			pref_changed = true;
-			break;
-		}
-	}
-
-	if((items != mPrevFavorites) || name_changed || pref_changed || gSavedSettings.getBOOL("UpdateRememberPasswordSetting"))
-	{
-	    std::string filename = getStoredFavoritesFilename();
-		if (!filename.empty())
-		{
-			llifstream in_file;
-			in_file.open(filename.c_str());
-			LLSD fav_llsd;
-			if (in_file.is_open())
-			{
-				LLSDSerialize::fromXML(fav_llsd, in_file);
-				in_file.close();
-			}
-			else
-			{
-				LL_WARNS("FavoritesBar") << "unable to open favorites from '" << filename << "'" << LL_ENDL;
-			}
-
-			LLSD user_llsd;
-			S32 fav_iter = 0;
-			mMissingSLURLs.clear();
-=======
-    pref_changed |= mRecreateFavoriteStorage;
-    mRecreateFavoriteStorage = false;
-
-    // Can get called before inventory is done initializing.
-    if (!gInventory.isInventoryUsable())
-    {
-        return FALSE;
-    }
-
-    LLUUID favorite_folder= gInventory.findCategoryUUIDForType(LLFolderType::FT_FAVORITE);
-    if (favorite_folder.isNull())
-    {
-        return FALSE;
-    }
-
-    LLInventoryModel::item_array_t items;
-    LLInventoryModel::cat_array_t cats;
-
-    LLIsType is_type(LLAssetType::AT_LANDMARK);
-    gInventory.collectDescendentsIf(favorite_folder, cats, items, LLInventoryModel::EXCLUDE_TRASH, is_type);
-
-    std::sort(items.begin(), items.end(), LLFavoritesSort());
-    bool name_changed = false;
-
-    for (LLInventoryModel::item_array_t::iterator it = items.begin(); it != items.end(); it++)
-    {
-        if(mFavoriteNames[(*it)->getUUID()] != ((*it)->getName()))
-        {
-            mFavoriteNames[(*it)->getUUID()] = (*it)->getName();
-            name_changed = true;
-        }
-    }
-
-    for (std::set<LLUUID>::iterator it = mMissingSLURLs.begin(); it != mMissingSLURLs.end(); it++)
-    {
-        slurls_map_t::iterator slurl_iter = mSLURLs.find(*it);
-        if (slurl_iter != mSLURLs.end())
-        {
-            pref_changed = true;
-            break;
-        }
-    }
-
-    if((items != mPrevFavorites) || name_changed || pref_changed || gSavedSettings.getBOOL("UpdateRememberPasswordSetting"))
-    {
-        std::string filename = getStoredFavoritesFilename();
-        if (!filename.empty())
-        {
-            llifstream in_file;
-            in_file.open(filename.c_str());
-            LLSD fav_llsd;
-            if (in_file.is_open())
-            {
-                LLSDSerialize::fromXML(fav_llsd, in_file);
-                in_file.close();
-            }
-            else
-            {
-                LL_WARNS("FavoritesBar") << "unable to open favorites from '" << filename << "'" << LL_ENDL;
-            }
-
-            LLSD user_llsd;
-            S32 fav_iter = 0;
-            mMissingSLURLs.clear();
->>>>>>> e1623bb2
-
-            LLSD save_pass;
-            save_pass["save_password"] = gSavedSettings.getBOOL("RememberPassword");
-            user_llsd[fav_iter] = save_pass;
-            fav_iter++;
-
-<<<<<<< HEAD
-			for (LLInventoryModel::item_array_t::iterator it = items.begin(); it != items.end(); it++)
-			{
-				LLSD value;
-				if (gSavedPerAccountSettings.getBOOL("ShowFavoritesOnLogin"))
-				{
-					value["name"] = (*it)->getName();
-					value["asset_id"] = (*it)->getAssetUUID();
-					value["id"] = (*it)->getUUID();
-					slurls_map_t::iterator slurl_iter = mSLURLs.find(value["asset_id"]);
-					if (slurl_iter != mSLURLs.end())
-					{
-						value["slurl"] = slurl_iter->second;
-						user_llsd[fav_iter] = value;
-					}
-					else
-					{
-						getSLURL((*it)->getAssetUUID());
-						value["slurl"] = "";
-						user_llsd[fav_iter] = value;
-						mUpdateRequired = true;
-						mMissingSLURLs.insert((*it)->getAssetUUID());
-					}
-				}
-				else
-				{
-					value["id"] = (*it)->getUUID();
-					user_llsd[fav_iter] = value;
-				}
-
-				fav_iter ++;
-			}
-
-			LLAvatarName av_name;
-			LLAvatarNameCache::get( gAgentID, &av_name );
-			// Note : use the "John Doe" and not the "john.doe" version of the name
-			// as we'll compare it with the stored credentials in the login panel.
-			fav_llsd[av_name.getUserName()] = user_llsd;
-			llofstream file;
-			file.open(filename.c_str());
-			if ( file.is_open() )
-			{
-				LLSDSerialize::toPrettyXML(fav_llsd, file);
-				file.close();
-				mSaveOnExit = false;
-			}
-			else
-			{
-				LL_WARNS("FavoritesBar") << "unable to open favorites storage for '" << av_name.getUserName()
-												<< "' at '" << filename << "' " << LL_ENDL;
-			}
-		}
-		mPrevFavorites = items;
-	}
-
-	return true;
-=======
-            for (LLInventoryModel::item_array_t::iterator it = items.begin(); it != items.end(); it++)
-            {
-                LLSD value;
-                if (gSavedPerAccountSettings.getBOOL("ShowFavoritesOnLogin"))
-                {
-                    value["name"] = (*it)->getName();
-                    value["asset_id"] = (*it)->getAssetUUID();
-                    value["id"] = (*it)->getUUID();
-                    slurls_map_t::iterator slurl_iter = mSLURLs.find(value["asset_id"]);
-                    if (slurl_iter != mSLURLs.end())
-                    {
-                        value["slurl"] = slurl_iter->second;
-                        user_llsd[fav_iter] = value;
-                    }
-                    else
-                    {
-                        getSLURL((*it)->getAssetUUID());
-                        value["slurl"] = "";
-                        user_llsd[fav_iter] = value;
-                        mUpdateRequired = true;
-                        mMissingSLURLs.insert((*it)->getAssetUUID());
-                    }
-                }
-                else
-                {
-                    value["id"] = (*it)->getUUID();
-                    user_llsd[fav_iter] = value;
-                }
-
-                fav_iter ++;
-            }
-
-            LLAvatarName av_name;
-            LLAvatarNameCache::get( gAgentID, &av_name );
-            // Note : use the "John Doe" and not the "john.doe" version of the name
-            // as we'll compare it with the stored credentials in the login panel.
-            fav_llsd[av_name.getUserName()] = user_llsd;
-            llofstream file;
-            file.open(filename.c_str());
-            if ( file.is_open() )
-            {
-                LLSDSerialize::toPrettyXML(fav_llsd, file);
-                file.close();
-                mSaveOnExit = false;
-            }
-            else
-            {
-                LL_WARNS("FavoritesBar") << "unable to open favorites storage for '" << av_name.getUserName()
-                                                << "' at '" << filename << "' " << LL_ENDL;
-            }
-        }
-        mPrevFavorites = items;
-    }
-
-    return TRUE;
->>>>>>> e1623bb2
-
-}
-
-void LLFavoritesOrderStorage::showFavoritesOnLoginChanged(bool show)
-{
-    if (show)
-    {
-        saveFavoritesRecord(true);
-    }
-    else
-    {
-        removeFavoritesRecordOfUser();
-    }
-}
-
-bool LLFavoritesOrderStorage::isStorageUpdateNeeded()
-{
-    if (!mRecreateFavoriteStorage)
-    {
-        for (LLSD::array_iterator iter = mStorageFavorites.beginArray();
-            iter != mStorageFavorites.endArray(); ++iter)
-        {
-            if (mFavoriteNames[iter->get("id").asUUID()] != iter->get("name").asString())
-            {
-                mRecreateFavoriteStorage = true;
-                return true;
-            }
-        }
-    }
-    return false;
-}
-
-void AddFavoriteLandmarkCallback::fire(const LLUUID& inv_item_id)
-{
-<<<<<<< HEAD
-	if (!mTargetLandmarkId.isNull())
-	{
-		LLFavoritesOrderStorage::instance().rearrangeFavoriteLandmarks(inv_item_id, mTargetLandmarkId);
-	}
-=======
-    if (mTargetLandmarkId.isNull()) return;
-
-    LLFavoritesOrderStorage::instance().rearrangeFavoriteLandmarks(inv_item_id, mTargetLandmarkId);
->>>>>>> e1623bb2
-}
-
-// EOF+/**
+ * @file llfavoritesbar.cpp
+ * @brief LLFavoritesBarCtrl class implementation
+ *
+ * $LicenseInfo:firstyear=2009&license=viewerlgpl$
+ * Second Life Viewer Source Code
+ * Copyright (C) 2010, Linden Research, Inc.
+ *
+ * This library is free software; you can redistribute it and/or
+ * modify it under the terms of the GNU Lesser General Public
+ * License as published by the Free Software Foundation;
+ * version 2.1 of the License only.
+ *
+ * This library is distributed in the hope that it will be useful,
+ * but WITHOUT ANY WARRANTY; without even the implied warranty of
+ * MERCHANTABILITY or FITNESS FOR A PARTICULAR PURPOSE.  See the GNU
+ * Lesser General Public License for more details.
+ *
+ * You should have received a copy of the GNU Lesser General Public
+ * License along with this library; if not, write to the Free Software
+ * Foundation, Inc., 51 Franklin Street, Fifth Floor, Boston, MA  02110-1301  USA
+ *
+ * Linden Research, Inc., 945 Battery Street, San Francisco, CA  94111  USA
+ * $/LicenseInfo$
+ */
+
+#include "llviewerprecompiledheaders.h"
+#include "llfavoritesbar.h"
+
+#include "llfloaterreg.h"
+#include "llfocusmgr.h"
+#include "llinventory.h"
+#include "lllandmarkactions.h"
+#include "lltoolbarview.h"
+#include "lltrans.h"
+#include "lluictrlfactory.h"
+#include "llmenugl.h"
+#include "lltooltip.h"
+
+#include "llagent.h"
+#include "llagentpicksinfo.h"
+#include "llavatarnamecache.h"
+#include "llclipboard.h"
+#include "llinventorybridge.h"
+#include "llinventoryfunctions.h"
+#include "llfloatersidepanelcontainer.h"
+#include "llfloaterworldmap.h"
+#include "lllandmarkactions.h"
+#include "lllogininstance.h"
+#include "llnotificationsutil.h"
+#include "lltoggleablemenu.h"
+#include "llviewerinventory.h"
+#include "llviewermenu.h"
+#include "llviewernetwork.h"
+#include "lltooldraganddrop.h"
+#include "llsdserialize.h"
+
+static LLDefaultChildRegistry::Register<LLFavoritesBarCtrl> r("favorites_bar");
+
+const S32 DROP_DOWN_MENU_WIDTH = 250;
+const S32 DROP_DOWN_MENU_TOP_PAD = 13;
+
+/**
+ * Helper for LLFavoriteLandmarkButton and LLFavoriteLandmarkMenuItem.
+ * Performing requests for SLURL for given Landmark ID
+ */
+class LLLandmarkInfoGetter
+{
+public:
+    LLLandmarkInfoGetter()
+    :   mLandmarkID(LLUUID::null),
+        mName("(Loading...)"),
+        mPosX(0),
+        mPosY(0),
+        mPosZ(0),
+        mLoaded(false)
+    {
+        mHandle.bind(this);
+    }
+
+    void setLandmarkID(const LLUUID& id) { mLandmarkID = id; }
+    const LLUUID& getLandmarkID() const { return mLandmarkID; }
+
+    const std::string& getName()
+    {
+        if(!mLoaded)
+            requestNameAndPos();
+
+        return mName;
+    }
+
+    S32 getPosX()
+    {
+        if (!mLoaded)
+            requestNameAndPos();
+        return mPosX;
+    }
+
+    S32 getPosY()
+    {
+        if (!mLoaded)
+            requestNameAndPos();
+        return mPosY;
+    }
+
+    S32 getPosZ()
+    {
+        if (!mLoaded)
+            requestNameAndPos();
+        return mPosZ;
+    }
+
+private:
+    /**
+     * Requests landmark data from server.
+     */
+    void requestNameAndPos()
+    {
+        if (mLandmarkID.isNull())
+            return;
+
+        LLVector3d g_pos;
+        if(LLLandmarkActions::getLandmarkGlobalPos(mLandmarkID, g_pos))
+        {
+            LLLandmarkActions::getRegionNameAndCoordsFromPosGlobal(g_pos,
+                boost::bind(&LLLandmarkInfoGetter::landmarkNameCallback, static_cast<LLHandle<LLLandmarkInfoGetter> >(mHandle), _1, _2, _3, _4));
+        }
+    }
+
+    static void landmarkNameCallback(LLHandle<LLLandmarkInfoGetter> handle, const std::string& name, S32 x, S32 y, S32 z)
+    {
+        LLLandmarkInfoGetter* getter = handle.get();
+        if (getter)
+        {
+            getter->mPosX = x;
+            getter->mPosY = y;
+            getter->mPosZ = z;
+            getter->mName = name;
+            getter->mLoaded = true;
+        }
+    }
+
+    LLUUID mLandmarkID;
+    std::string mName;
+    S32 mPosX;
+    S32 mPosY;
+    S32 mPosZ;
+    bool mLoaded;
+    LLRootHandle<LLLandmarkInfoGetter> mHandle;
+};
+
+/**
+ * This class is needed to override LLButton default handleToolTip function and
+ * show SLURL as button tooltip.
+ * *NOTE: dzaporozhan: This is a workaround. We could set tooltips for buttons
+ * in createButtons function but landmark data is not available when Favorites Bar is
+ * created. Thats why we are requesting landmark data after
+ */
+class LLFavoriteLandmarkButton : public LLButton
+{
+public:
+
+    bool handleToolTip(S32 x, S32 y, MASK mask)
+    {
+        std::string region_name = mLandmarkInfoGetter.getName();
+
+        if (!region_name.empty())
+        {
+            std::string extra_message = llformat("%s (%d, %d, %d)", region_name.c_str(),
+                mLandmarkInfoGetter.getPosX(), mLandmarkInfoGetter.getPosY(), mLandmarkInfoGetter.getPosZ());
+
+            LLToolTip::Params params;
+            params.message = llformat("%s\n%s", getLabelSelected().c_str(), extra_message.c_str());
+            params.max_width = 1000;
+            params.sticky_rect = calcScreenRect();
+
+            LLToolTipMgr::instance().show(params);
+        }
+        return true;
+    }
+
+    /*virtual*/ bool    handleHover(S32 x, S32 y, MASK mask)
+    {
+        LLFavoritesBarCtrl* fb = dynamic_cast<LLFavoritesBarCtrl*>(getParent());
+
+        if (fb)
+        {
+            fb->handleHover(x, y, mask);
+        }
+
+        return LLButton::handleHover(x, y, mask);
+    }
+
+    void setLandmarkID(const LLUUID& id){ mLandmarkInfoGetter.setLandmarkID(id); }
+    const LLUUID& getLandmarkID() const { return mLandmarkInfoGetter.getLandmarkID(); }
+
+    void onMouseEnter(S32 x, S32 y, MASK mask)
+    {
+        if (LLToolDragAndDrop::getInstance()->hasMouseCapture())
+        {
+            LLUICtrl::onMouseEnter(x, y, mask);
+        }
+        else
+        {
+            LLButton::onMouseEnter(x, y, mask);
+        }
+    }
+
+protected:
+    LLFavoriteLandmarkButton(const LLButton::Params& p) : LLButton(p) {}
+    friend class LLUICtrlFactory;
+
+private:
+    LLLandmarkInfoGetter mLandmarkInfoGetter;
+};
+
+/**
+ * This class is needed to override LLMenuItemCallGL default handleToolTip function and
+ * show SLURL as button tooltip.
+ * *NOTE: dzaporozhan: This is a workaround. We could set tooltips for buttons
+ * in showDropDownMenu function but landmark data is not available when Favorites Bar is
+ * created. Thats why we are requesting landmark data after
+ */
+class LLFavoriteLandmarkMenuItem : public LLMenuItemCallGL
+{
+public:
+    bool handleToolTip(S32 x, S32 y, MASK mask)
+    {
+        std::string region_name = mLandmarkInfoGetter.getName();
+        if (!region_name.empty())
+        {
+            LLToolTip::Params params;
+            params.message = llformat("%s\n%s (%d, %d)", getLabel().c_str(), region_name.c_str(), mLandmarkInfoGetter.getPosX(), mLandmarkInfoGetter.getPosY());
+            params.sticky_rect = calcScreenRect();
+            LLToolTipMgr::instance().show(params);
+        }
+        return true;
+    }
+
+    const LLUUID& getLandmarkID() const { return mLandmarkInfoGetter.getLandmarkID(); }
+    void setLandmarkID(const LLUUID& id) { mLandmarkInfoGetter.setLandmarkID(id); }
+
+    virtual bool handleMouseDown(S32 x, S32 y, MASK mask)
+    {
+        if (mMouseDownSignal)
+            (*mMouseDownSignal)(this, x, y, mask);
+        return LLMenuItemCallGL::handleMouseDown(x, y, mask);
+    }
+
+    virtual bool handleMouseUp(S32 x, S32 y, MASK mask)
+    {
+        if (mMouseUpSignal)
+            (*mMouseUpSignal)(this, x, y, mask);
+        return LLMenuItemCallGL::handleMouseUp(x, y, mask);
+    }
+
+    virtual bool handleHover(S32 x, S32 y, MASK mask)
+    {
+        if (fb)
+        {
+            fb->handleHover(x, y, mask);
+        }
+
+        return true;
+    }
+
+    void initFavoritesBarPointer(LLFavoritesBarCtrl* fb) { this->fb = fb; }
+
+protected:
+
+    LLFavoriteLandmarkMenuItem(const LLMenuItemCallGL::Params& p) : LLMenuItemCallGL(p) {}
+    friend class LLUICtrlFactory;
+
+private:
+    LLLandmarkInfoGetter mLandmarkInfoGetter;
+    LLFavoritesBarCtrl* fb;
+};
+
+/**
+ * This class was introduced just for fixing the following issue:
+ * EXT-836 Nav bar: Favorites overflow menu passes left-mouse click through.
+ * We must explicitly handle drag and drop event by returning true
+ * because otherwise LLToolDragAndDrop will initiate drag and drop operation
+ * with the world.
+ */
+class LLFavoriteLandmarkToggleableMenu : public LLToggleableMenu
+{
+public:
+    // virtual
+    bool handleDragAndDrop(S32 x, S32 y, MASK mask, bool drop, EDragAndDropType cargo_type,
+        void* cargo_data, EAcceptance* accept, std::string& tooltip_msg) override
+    {
+        mToolbar->handleDragAndDropToMenu(x, y, mask, drop, cargo_type, cargo_data, accept, tooltip_msg);
+        return true;
+    }
+
+    // virtual
+    bool handleHover(S32 x, S32 y, MASK mask) override
+    {
+        mIsHovering = true;
+        LLToggleableMenu::handleHover(x, y, mask);
+        mIsHovering = false;
+        return true;
+    }
+
+    // virtual
+    void setVisible(bool visible) override
+    {
+        // Avoid of hiding the menu during hovering
+        if (visible || !mIsHovering)
+        {
+            LLToggleableMenu::setVisible(visible);
+        }
+    }
+
+    void setToolbar(LLFavoritesBarCtrl* toolbar)
+    {
+        mToolbar = toolbar;
+    }
+
+    ~LLFavoriteLandmarkToggleableMenu()
+    {
+        // Enable subsequent setVisible(false)
+        mIsHovering = false;
+        setVisible(false);
+    }
+
+protected:
+    LLFavoriteLandmarkToggleableMenu(const LLToggleableMenu::Params& p):
+        LLToggleableMenu(p)
+    {
+    }
+
+private:
+    LLFavoritesBarCtrl* mToolbar { nullptr };
+    bool mIsHovering { false };
+
+    friend class LLUICtrlFactory;
+};
+
+/**
+ * This class is needed to update an item being copied to the favorites folder
+ * with a sort field value (required to save favorites bar's tabs order).
+ * See method handleNewFavoriteDragAndDrop for more details on how this class is used.
+ */
+class LLItemCopiedCallback : public LLInventoryCallback
+{
+public:
+    LLItemCopiedCallback(S32 sortField): mSortField(sortField) {}
+
+    virtual void fire(const LLUUID& inv_item)
+    {
+        LLViewerInventoryItem* item = gInventory.getItem(inv_item);
+
+        if (item)
+        {
+            LLFavoritesBarCtrl::sWaitingForCallabck = 0.f;
+            LLFavoritesOrderStorage::instance().setSortIndex(item, mSortField);
+
+            item->setComplete(true);
+            item->updateServer(false);
+
+            gInventory.updateItem(item);
+            gInventory.notifyObservers();
+            LLFavoritesOrderStorage::instance().saveOrder();
+        }
+
+        LLView::getWindow()->setCursor(UI_CURSOR_ARROW);
+    }
+
+private:
+    S32 mSortField;
+};
+
+// updateButtons's helper
+struct LLFavoritesSort
+{
+    // Sorting by creation date and name
+    // TODO - made it customizible using gSavedSettings
+    bool operator()(const LLViewerInventoryItem* const& a, const LLViewerInventoryItem* const& b)
+    {
+        S32 sortField1 = LLFavoritesOrderStorage::instance().getSortIndex(a->getUUID());
+        S32 sortField2 = LLFavoritesOrderStorage::instance().getSortIndex(b->getUUID());
+
+        if (!(sortField1 < 0 && sortField2 < 0))
+        {
+            return sortField2 > sortField1;
+        }
+
+        time_t first_create = a->getCreationDate();
+        time_t second_create = b->getCreationDate();
+        if (first_create == second_create)
+        {
+            return (LLStringUtil::compareDict(a->getName(), b->getName()) < 0);
+        }
+        else
+        {
+            return (first_create > second_create);
+        }
+    }
+};
+
+
+F64 LLFavoritesBarCtrl::sWaitingForCallabck = 0.f;
+
+LLFavoritesBarCtrl::Params::Params()
+: image_drag_indication("image_drag_indication"),
+  more_button("more_button"),
+  label("label")
+{
+}
+
+LLFavoritesBarCtrl::LLFavoritesBarCtrl(const LLFavoritesBarCtrl::Params& p)
+:   LLUICtrl(p),
+    mFont(p.font.isProvided() ? p.font() : LLFontGL::getFontSansSerifSmall()),
+    mOverflowMenuHandle(),
+    mContextMenuHandle(),
+    mImageDragIndication(p.image_drag_indication),
+    mShowDragMarker(false),
+    mLandingTab(NULL),
+    mLastTab(NULL),
+    mItemsListDirty(false),
+    mUpdateDropDownItems(true),
+    mRestoreOverflowMenu(false),
+    mDragToOverflowMenu(false),
+    mGetPrevItems(true),
+    mMouseX(0),
+    mMouseY(0),
+    mItemsChangedTimer()
+{
+    // Register callback for menus with current registrar (will be parent panel's registrar)
+    LLUICtrl::CommitCallbackRegistry::currentRegistrar().add("Favorites.DoToSelected",
+        boost::bind(&LLFavoritesBarCtrl::doToSelected, this, _2));
+
+    // Add this if we need to selectively enable items
+    LLUICtrl::EnableCallbackRegistry::currentRegistrar().add("Favorites.EnableSelected",
+        boost::bind(&LLFavoritesBarCtrl::enableSelected, this, _2));
+
+    gInventory.addObserver(this);
+
+    //make chevron button
+    LLTextBox::Params more_button_params(p.more_button);
+    mMoreTextBox = LLUICtrlFactory::create<LLTextBox> (more_button_params);
+    mMoreTextBox->setClickedCallback(boost::bind(&LLFavoritesBarCtrl::onMoreTextBoxClicked, this));
+    addChild(mMoreTextBox);
+    LLRect rect = mMoreTextBox->getRect();
+    mMoreTextBox->setRect(LLRect(rect.mLeft - rect.getWidth(), rect.mTop, rect.mRight, rect.mBottom));
+
+    mDropDownItemsCount = 0;
+
+    LLTextBox::Params label_param(p.label);
+    mBarLabel = LLUICtrlFactory::create<LLTextBox> (label_param);
+    addChild(mBarLabel);
+}
+
+LLFavoritesBarCtrl::~LLFavoritesBarCtrl()
+{
+    gInventory.removeObserver(this);
+
+    if (mOverflowMenuHandle.get())
+        mOverflowMenuHandle.get()->die();
+    if (mContextMenuHandle.get())
+        mContextMenuHandle.get()->die();
+}
+
+bool LLFavoritesBarCtrl::handleDragAndDrop(S32 x, S32 y, MASK mask, bool drop,
+    EDragAndDropType cargo_type, void* cargo_data, EAcceptance* accept, std::string& tooltip_msg)
+{
+    *accept = ACCEPT_NO;
+
+    LLToolDragAndDrop::ESource source = LLToolDragAndDrop::getInstance()->getSource();
+    if (LLToolDragAndDrop::SOURCE_AGENT != source && LLToolDragAndDrop::SOURCE_LIBRARY != source) return false;
+
+    switch (cargo_type)
+    {
+
+    case DAD_LANDMARK:
+        {
+            /*
+             * add a callback to the end drag event.
+             * the callback will disconnet itself immediately after execution
+             * this is done because LLToolDragAndDrop is a common tool so it shouldn't
+             * be overloaded with redundant callbacks.
+             */
+            if (!mEndDragConnection.connected())
+            {
+                mEndDragConnection = LLToolDragAndDrop::getInstance()->setEndDragCallback(boost::bind(&LLFavoritesBarCtrl::onEndDrag, this));
+            }
+
+            // Copy the item into the favorites folder (if it's not already there).
+            LLInventoryItem *item = (LLInventoryItem *)cargo_data;
+
+            if (mDragToOverflowMenu)
+            {
+                LLView* overflow_menu = mOverflowMenuHandle.get();
+                if (overflow_menu && !overflow_menu->isDead() && overflow_menu->getVisible())
+                {
+                    overflow_menu->handleHover(x, y, mask);
+                }
+            }
+            else // Drag to the toolbar itself
+            {
+                // Drag to a landmark button?
+                if (LLFavoriteLandmarkButton* dest = dynamic_cast<LLFavoriteLandmarkButton*>(findChildByLocalCoords(x, y)))
+                {
+                    setLandingTab(dest);
+                }
+                else
+                {
+                    // Drag to the "More" button?
+                    if (mMoreTextBox && mMoreTextBox->getVisible() && mMoreTextBox->getRect().pointInRect(x, y))
+                    {
+                        LLView* overflow_menu = mOverflowMenuHandle.get();
+                        if (!overflow_menu || overflow_menu->isDead() || !overflow_menu->getVisible())
+                        {
+                            showDropDownMenu();
+                        }
+                    }
+
+                    // Drag to the right of the last landmark button?
+                    if (mLastTab && (x >= mLastTab->getRect().mRight))
+                    {
+                        /*
+                         * the condition dest == NULL can be satisfied not only in the case
+                         * of dragging to the right from the last tab of the favbar. there is a
+                         * small gap between each tab. if the user drags something exactly there
+                         * then mLandingTab will be set to NULL and the dragged item will be pushed
+                         * to the end of the favorites bar. this is incorrect behavior. that's why
+                         * we need an additional check which excludes the case described previously
+                         * making sure that the mouse pointer is beyond the last tab.
+                         */
+                        setLandingTab(NULL);
+                    }
+                }
+            }
+
+            // Check whether we are dragging an existing item from the favorites bar
+            bool existing_item = false;
+            if (item && mDragItemId == item->getUUID())
+            {
+                // There is a chance of mDragItemId being obsolete
+                // ex: can happen if something interrupts viewer, which
+                // results in viewer not geting a 'mouse up' signal
+                for (LLInventoryModel::item_array_t::iterator i = mItems.begin(); i != mItems.end(); ++i)
+                {
+                    if ((*i)->getUUID() == mDragItemId)
+                    {
+                        existing_item = true;
+                        break;
+                    }
+                }
+            }
+
+            if (existing_item)
+            {
+                *accept = ACCEPT_YES_SINGLE;
+
+                showDragMarker(true);
+
+                if (drop)
+                {
+                    handleExistingFavoriteDragAndDrop(x, y);
+                }
+            }
+            else
+            {
+                const LLUUID favorites_id = gInventory.findCategoryUUIDForType(LLFolderType::FT_FAVORITE);
+                if (item->getParentUUID() == favorites_id)
+                {
+                    LL_WARNS("FavoritesBar") << "Attemt to copy a favorite item into the same folder." << LL_ENDL;
+                    break;
+                }
+
+                *accept = ACCEPT_YES_COPY_MULTI;
+
+                showDragMarker(true);
+
+                if (drop)
+                {
+                    if (mItems.empty())
+                    {
+                        setLandingTab(NULL);
+                        mLastTab = NULL;
+                    }
+                    handleNewFavoriteDragAndDrop(item, favorites_id, x, y);
+                }
+            }
+        }
+        break;
+    default:
+        break;
+    }
+
+    return true;
+}
+
+bool LLFavoritesBarCtrl::handleDragAndDropToMenu(S32 x, S32 y, MASK mask, bool drop,
+    EDragAndDropType cargo_type, void* cargo_data, EAcceptance* accept, std::string& tooltip_msg)
+{
+    mDragToOverflowMenu = true;
+    bool handled = handleDragAndDrop(x, y, mask, drop, cargo_type, cargo_data, accept, tooltip_msg);
+    mDragToOverflowMenu = false;
+    return handled;
+}
+
+void LLFavoritesBarCtrl::handleExistingFavoriteDragAndDrop(S32 x, S32 y)
+{
+    if (LL_UNLIKELY(mItems.empty()))
+        return;
+
+    LLUUID target_id;
+    bool insert_before = false;
+    if (!findDragAndDropTarget(target_id, insert_before, x, y))
+        return;
+
+    // There is no need to handle if an item was dragged onto itself
+    if (target_id == mDragItemId)
+        return;
+
+    // Move the dragged item to the right place in the array
+    LLInventoryModel::updateItemsOrder(mItems, mDragItemId, target_id, insert_before);
+    LLFavoritesOrderStorage::instance().saveItemsOrder(mItems);
+
+    LLView* menu = mOverflowMenuHandle.get();
+    if (menu && !menu->isDead() && menu->getVisible())
+    {
+        updateOverflowMenuItems();
+        positionAndShowOverflowMenu();
+    }
+}
+
+void LLFavoritesBarCtrl::handleNewFavoriteDragAndDrop(LLInventoryItem *item, const LLUUID& favorites_id, S32 x, S32 y)
+{
+    // Identify the button hovered and the side to drop
+    LLUUID target_id;
+    bool insert_before = false;
+    // There is no need to handle if an item was dragged onto itself
+    if (findDragAndDropTarget(target_id, insert_before, x, y) && (target_id == mDragItemId))
+        return;
+
+    LLPointer<LLViewerInventoryItem> viewer_item = new LLViewerInventoryItem(item);
+
+    // Insert the dragged item to the right place
+    if (target_id.notNull())
+    {
+        insertItem(mItems, target_id, viewer_item, insert_before);
+    }
+    else
+    {
+        // This can happen when the item list is empty
+        mItems.push_back(viewer_item);
+    }
+
+    int sortField = 0;
+    LLPointer<LLItemCopiedCallback> cb;
+
+    const F64 CALLBACK_WAIT_TIME = 30.f;
+    sWaitingForCallabck = LLTimer::getTotalSeconds() + CALLBACK_WAIT_TIME;
+
+    // current order is saved by setting incremental values (1, 2, 3, ...) for the sort field
+    for (LLInventoryModel::item_array_t::iterator i = mItems.begin(); i != mItems.end(); ++i)
+    {
+        LLViewerInventoryItem* currItem = *i;
+
+        if (currItem->getUUID() == item->getUUID())
+        {
+            cb = new LLItemCopiedCallback(++sortField);
+        }
+        else
+        {
+            LLFavoritesOrderStorage::instance().setSortIndex(currItem, ++sortField);
+
+            currItem->setComplete(true);
+            currItem->updateServer(false);
+
+            gInventory.updateItem(currItem);
+        }
+    }
+
+    LLToolDragAndDrop* tool_dad = LLToolDragAndDrop::getInstance();
+    if (tool_dad->getSource() == LLToolDragAndDrop::SOURCE_NOTECARD)
+    {
+        viewer_item->setType(LLAssetType::AT_LANDMARK);
+        copy_inventory_from_notecard(favorites_id,
+                                     tool_dad->getObjectID(),
+                                     tool_dad->getSourceID(),
+                                     viewer_item.get(),
+                                     gInventoryCallbacks.registerCB(cb));
+    }
+    else
+    {
+        copy_inventory_item(
+                gAgent.getID(),
+                item->getPermissions().getOwner(),
+                item->getUUID(),
+                favorites_id,
+                std::string(),
+                cb);
+    }
+
+    // [MAINT-2386] Ensure the favorite button has been created and is valid.
+    //      This also ensures that mLastTab will be valid when dropping multiple
+    //      landmarks to an empty favorites bar.
+    updateButtons();
+
+    LLView* overflow_menu = mOverflowMenuHandle.get();
+    if (overflow_menu && !overflow_menu->isDead() && overflow_menu->getVisible())
+    {
+        updateOverflowMenuItems();
+        positionAndShowOverflowMenu();
+    }
+
+    LL_INFOS("FavoritesBar") << "Copied inventory item #" << item->getUUID() << " to favorites." << LL_ENDL;
+}
+
+bool LLFavoritesBarCtrl::findDragAndDropTarget(LLUUID& target_id, bool& insert_before, S32 x, S32 y)
+{
+    if (mItems.empty())
+        return false;
+
+    if (mDragToOverflowMenu)
+    {
+        LLView* overflow_menu = mOverflowMenuHandle.get();
+        if (LL_UNLIKELY(!overflow_menu || overflow_menu->isDead() || !overflow_menu->getVisible()))
+            return false;
+
+        // Identify the menu item hovered and the side to drop
+        LLFavoriteLandmarkMenuItem* target_item = dynamic_cast<LLFavoriteLandmarkMenuItem*>(overflow_menu->childFromPoint(x, y));
+        if (target_item)
+        {
+            insert_before = true;
+        }
+        else
+        {
+            // Choose the bottom landmark menu item
+            auto begin = overflow_menu->getChildList()->begin();
+            auto end = overflow_menu->getChildList()->end();
+            auto check = [](const LLView* child) -> bool
+                {
+                    return dynamic_cast<const LLFavoriteLandmarkMenuItem*>(child);
+                };
+            // Menu items are placed in the backward order, so the bottom goes first
+            auto it = std::find_if(begin, end, check);
+            if (LL_UNLIKELY(it == end))
+                return false;
+            target_item = (LLFavoriteLandmarkMenuItem*)*it;
+            insert_before = false;
+        }
+        target_id = target_item->getLandmarkID();
+    }
+    else
+    {
+        // Identify the button hovered and the side to drop
+        LLFavoriteLandmarkButton* hovered_button = dynamic_cast<LLFavoriteLandmarkButton*>(mLandingTab);
+        if (hovered_button)
+        {
+            insert_before = true;
+        }
+        else
+        {
+            // Choose the right landmark button
+            hovered_button = dynamic_cast<LLFavoriteLandmarkButton*>(mLastTab);
+            if (LL_UNLIKELY(!hovered_button))
+                return false;
+
+            insert_before = false;
+        }
+        target_id = hovered_button->getLandmarkID();
+    }
+
+    return true;
+}
+
+//virtual
+void LLFavoritesBarCtrl::changed(U32 mask)
+{
+    if (mFavoriteFolderId.isNull())
+    {
+        mFavoriteFolderId = gInventory.findCategoryUUIDForType(LLFolderType::FT_FAVORITE);
+
+        if (mFavoriteFolderId.notNull())
+        {
+            gInventory.fetchDescendentsOf(mFavoriteFolderId);
+        }
+    }
+    else
+    {
+        LLInventoryModel::item_array_t items;
+        LLInventoryModel::cat_array_t cats;
+        LLIsType is_type(LLAssetType::AT_LANDMARK);
+        gInventory.collectDescendentsIf(mFavoriteFolderId, cats, items, LLInventoryModel::EXCLUDE_TRASH, is_type);
+
+        for (LLInventoryModel::item_array_t::iterator i = items.begin(); i != items.end(); ++i)
+        {
+            LLFavoritesOrderStorage::instance().getSLURL((*i)->getAssetUUID());
+        }
+
+        if (sWaitingForCallabck < LLTimer::getTotalSeconds())
+        {
+            updateButtons();
+            if (!mItemsChangedTimer.getStarted())
+            {
+                mItemsChangedTimer.start();
+            }
+            else
+            {
+                mItemsChangedTimer.reset();
+            }
+        }
+        else
+        {
+            mItemsListDirty = true;
+        }
+    }
+}
+
+//virtual
+void LLFavoritesBarCtrl::reshape(S32 width, S32 height, bool called_from_parent)
+{
+    S32 delta_width = width - getRect().getWidth();
+    S32 delta_height = height - getRect().getHeight();
+
+    bool force_update = delta_width || delta_height || sForceReshape;
+    LLUICtrl::reshape(width, height, called_from_parent);
+    updateButtons(force_update);
+}
+
+void LLFavoritesBarCtrl::draw()
+{
+    LLUICtrl::draw();
+
+    if (mShowDragMarker)
+    {
+        S32 w = mImageDragIndication->getWidth();
+        S32 h = mImageDragIndication->getHeight();
+
+        if (mLandingTab)
+        {
+            // mouse pointer hovers over an existing tab
+            LLRect rect = mLandingTab->getRect();
+            mImageDragIndication->draw(rect.mLeft, rect.getHeight(), w, h);
+        }
+        else if (mLastTab)
+        {
+            // mouse pointer hovers over the favbar empty space (right to the last tab)
+            LLRect rect = mLastTab->getRect();
+            mImageDragIndication->draw(rect.mRight, rect.getHeight(), w, h);
+        }
+        // Once drawn, mark this false so we won't draw it again (unless we hit the favorite bar again)
+        mShowDragMarker = false;
+    }
+    if (mItemsChangedTimer.getStarted())
+    {
+        if (mItemsChangedTimer.getElapsedTimeF32() > 1.f)
+        {
+            LLFavoritesOrderStorage::instance().saveFavoritesRecord();
+            mItemsChangedTimer.stop();
+        }
+    }
+
+    if(!mItemsChangedTimer.getStarted() && LLFavoritesOrderStorage::instance().mUpdateRequired)
+    {
+        LLFavoritesOrderStorage::instance().mUpdateRequired = false;
+        mItemsChangedTimer.start();
+    }
+
+    if (mItemsListDirty && sWaitingForCallabck < LLTimer::getTotalSeconds())
+    {
+        updateButtons();
+        if (!mItemsChangedTimer.getStarted())
+        {
+            mItemsChangedTimer.start();
+        }
+        else
+        {
+            mItemsChangedTimer.reset();
+        }
+    }
+}
+
+const LLButton::Params& LLFavoritesBarCtrl::getButtonParams()
+{
+    static LLButton::Params button_params;
+    static bool params_initialized = false;
+
+    if (!params_initialized)
+    {
+        LLXMLNodePtr button_xml_node;
+        if(LLUICtrlFactory::getLayeredXMLNode("favorites_bar_button.xml", button_xml_node))
+        {
+            LLXUIParser parser;
+            parser.readXUI(button_xml_node, button_params, "favorites_bar_button.xml");
+        }
+        params_initialized = true;
+    }
+
+    return button_params;
+}
+
+void LLFavoritesBarCtrl::updateButtons(bool force_update)
+{
+    if (LLApp::isExiting())
+    {
+        return;
+    }
+
+    mItemsListDirty = false;
+    mItems.clear();
+
+    if (!collectFavoriteItems(mItems))
+    {
+        return;
+    }
+
+    if(mGetPrevItems && gInventory.isCategoryComplete(mFavoriteFolderId))
+    {
+        for (LLInventoryModel::item_array_t::iterator it = mItems.begin(); it != mItems.end(); it++)
+        {
+            LLFavoritesOrderStorage::instance().mFavoriteNames[(*it)->getUUID()]= (*it)->getName();
+        }
+        LLFavoritesOrderStorage::instance().mPrevFavorites = mItems;
+        mGetPrevItems = false;
+
+        if (LLFavoritesOrderStorage::instance().isStorageUpdateNeeded())
+        {
+            if (!mItemsChangedTimer.getStarted())
+            {
+                mItemsChangedTimer.start();
+            }
+        }
+    }
+
+    const LLButton::Params& button_params = getButtonParams();
+
+    if(mItems.empty())
+    {
+        mBarLabel->setVisible(true);
+        mLastTab = NULL;
+    }
+    else
+    {
+        mBarLabel->setVisible(false);
+    }
+    const child_list_t* childs = getChildList();
+    child_list_const_iter_t child_it = childs->begin();
+    int first_changed_item_index = 0;
+    if (!force_update)
+    {
+        //lets find first changed button
+        while (child_it != childs->end() && first_changed_item_index < mItems.size())
+        {
+            LLFavoriteLandmarkButton* button = dynamic_cast<LLFavoriteLandmarkButton*> (*child_it);
+            if (button)
+            {
+                const LLViewerInventoryItem *item = mItems[first_changed_item_index].get();
+                if (item)
+                {
+                    // an child's order  and mItems  should be same
+                    if (button->getLandmarkID() != item->getUUID() // sort order has been changed
+                        || button->getLabelSelected() != item->getName()) // favorite's name has been changed
+                    {
+                        break;
+                    }
+                }
+                first_changed_item_index++;
+            }
+            child_it++;
+        }
+    }
+    // now first_changed_item_index should contains a number of button that need to change
+
+    if (first_changed_item_index <= mItems.size())
+    {
+        // Rebuild the buttons only
+        // child_list_t is a linked list, so safe to erase from the middle if we pre-increment the iterator
+
+        while (child_it != childs->end())
+        {
+            //lets remove other landmarks button and rebuild it
+            child_list_const_iter_t cur_it = child_it++;
+            LLFavoriteLandmarkButton* button =
+                    dynamic_cast<LLFavoriteLandmarkButton*> (*cur_it);
+            if (button)
+            {
+                if (mLastTab == button)
+                {
+                    mLastTab = NULL;
+                }
+                removeChild(button);
+                delete button;
+            }
+        }
+        // we have to remove ChevronButton to make sure that the last item will be LandmarkButton to get the right aligning
+        // keep in mind that we are cutting all buttons in space between the last visible child of favbar and ChevronButton
+        if (mMoreTextBox->getParent() == this)
+        {
+            removeChild(mMoreTextBox);
+        }
+        int last_right_edge = 0;
+        //calculate new buttons offset
+        if (getChildList()->size() > 0)
+        {
+            //find last visible child to get the rightest button offset
+            child_list_const_reverse_iter_t last_visible_it =
+                std::find_if(
+                    childs->rbegin(), childs->rend(),
+                    [](const child_list_t::value_type& child)
+                    { return child->getVisible(); });
+            if(last_visible_it != childs->rend())
+            {
+                last_right_edge = (*last_visible_it)->getRect().mRight;
+            }
+        }
+        //last_right_edge is saving coordinates
+        LLButton* last_new_button = NULL;
+        int j = first_changed_item_index;
+        for (; j < mItems.size(); j++)
+        {
+            last_new_button = createButton(mItems[j], button_params, last_right_edge);
+            if (!last_new_button)
+            {
+                break;
+            }
+            sendChildToBack(last_new_button);
+            last_right_edge = last_new_button->getRect().mRight;
+
+            mLastTab = last_new_button;
+        }
+        if (!mLastTab && mItems.size() > 0)
+        {
+            // mMoreTextBox was removed, so LLFavoriteLandmarkButtons
+            // should be the only ones in the list
+            mLastTab = dynamic_cast<LLFavoriteLandmarkButton*>(childs->back());
+        }
+
+        mFirstDropDownItem = j;
+        // Chevron button
+        if (mFirstDropDownItem < mItems.size())
+        {
+            // if updateButton had been called it means:
+            // or there are some new favorites, or width had been changed
+            // so if we need to display chevron button,  we must update dropdown items too.
+            mUpdateDropDownItems = true;
+            S32 buttonHGap = button_params.rect.left; // default value
+            // Chevron button should stay right aligned
+            LLRect rect(mMoreTextBox->getRect());
+            rect.translate(getRect().mRight - rect.mRight - buttonHGap, 0);
+
+            addChild(mMoreTextBox);
+            mMoreTextBox->setRect(rect);
+            mMoreTextBox->setVisible(true);
+        }
+        // Update overflow menu
+        LLToggleableMenu* overflow_menu = static_cast <LLToggleableMenu*> (mOverflowMenuHandle.get());
+        if (overflow_menu && overflow_menu->getVisible() && (overflow_menu->getItemCount() != mDropDownItemsCount))
+        {
+            overflow_menu->setVisible(false);
+            if (mUpdateDropDownItems)
+            {
+                showDropDownMenu();
+            }
+        }
+    }
+    else
+    {
+        mUpdateDropDownItems = false;
+    }
+
+}
+
+LLButton* LLFavoritesBarCtrl::createButton(const LLPointer<LLViewerInventoryItem> item, const LLButton::Params& button_params, S32 x_offset)
+{
+    S32 def_button_width = button_params.rect.width;
+    S32 button_x_delta = button_params.rect.left; // default value
+    S32 curr_x = x_offset;
+
+    /**
+     * WORKAROUND:
+     * There are some problem with displaying of fonts in buttons.
+     * Empty space or ellipsis might be displayed instead of last symbols, even though the width of the button is enough.
+     * The problem disappears if we pad the button with 20 pixels.
+     */
+    int required_width = mFont->getWidth(item->getName()) + 20;
+    int width = required_width > def_button_width? def_button_width : required_width;
+    LLFavoriteLandmarkButton* fav_btn = NULL;
+
+    // do we have a place for next button + double buttonHGap + mMoreTextBox ?
+    if(curr_x + width + 2*button_x_delta +  mMoreTextBox->getRect().getWidth() > getRect().mRight )
+    {
+        return NULL;
+    }
+    LLButton::Params fav_btn_params(button_params);
+    fav_btn = LLUICtrlFactory::create<LLFavoriteLandmarkButton>(fav_btn_params);
+    if (NULL == fav_btn)
+    {
+        LL_WARNS("FavoritesBar") << "Unable to create LLFavoriteLandmarkButton widget: " << item->getName() << LL_ENDL;
+        return NULL;
+    }
+
+    addChild(fav_btn);
+
+    LLRect butt_rect (fav_btn->getRect());
+    fav_btn->setLandmarkID(item->getUUID());
+    butt_rect.setOriginAndSize(curr_x + button_x_delta, fav_btn->getRect().mBottom, width, fav_btn->getRect().getHeight());
+
+    fav_btn->setRect(butt_rect);
+    // change only left and save bottom
+    fav_btn->setFont(mFont);
+    fav_btn->setLabel(item->getName());
+    fav_btn->setToolTip(item->getName());
+    fav_btn->setCommitCallback(boost::bind(&LLFavoritesBarCtrl::onButtonClick, this, item->getUUID()));
+    fav_btn->setRightMouseDownCallback(boost::bind(&LLFavoritesBarCtrl::onButtonRightClick, this, item->getUUID(), _1, _2, _3,_4 ));
+
+    fav_btn->LLUICtrl::setMouseDownCallback(boost::bind(&LLFavoritesBarCtrl::onButtonMouseDown, this, item->getUUID(), _1, _2, _3, _4));
+    fav_btn->LLUICtrl::setMouseUpCallback(boost::bind(&LLFavoritesBarCtrl::onButtonMouseUp, this, item->getUUID(), _1, _2, _3, _4));
+
+    return fav_btn;
+}
+
+
+bool LLFavoritesBarCtrl::postBuild()
+{
+    // make the popup menu available
+    LLMenuGL* menu = LLUICtrlFactory::getInstance()->createFromFile<LLMenuGL>("menu_favorites.xml", gMenuHolder, LLViewerMenuHolderGL::child_registry_t::instance());
+    if (!menu)
+    {
+        menu = LLUICtrlFactory::getDefaultWidget<LLMenuGL>("inventory_menu");
+    }
+    menu->setBackgroundColor(LLUIColorTable::instance().getColor("MenuPopupBgColor"));
+    mContextMenuHandle = menu->getHandle();
+
+    return true;
+}
+
+bool LLFavoritesBarCtrl::collectFavoriteItems(LLInventoryModel::item_array_t &items)
+{
+
+    if (mFavoriteFolderId.isNull())
+        return false;
+
+
+    LLInventoryModel::cat_array_t cats;
+
+    LLIsType is_type(LLAssetType::AT_LANDMARK);
+    gInventory.collectDescendentsIf(mFavoriteFolderId, cats, items, LLInventoryModel::EXCLUDE_TRASH, is_type);
+
+    std::sort(items.begin(), items.end(), LLFavoritesSort());
+
+    if (needToSaveItemsOrder(items))
+    {
+        S32 sortField = 0;
+        for (LLInventoryModel::item_array_t::iterator i = items.begin(); i != items.end(); ++i)
+        {
+            LLFavoritesOrderStorage::instance().setSortIndex((*i), ++sortField);
+        }
+        LLFavoritesOrderStorage::instance().mSaveOnExit = true;
+    }
+
+    return true;
+}
+
+void LLFavoritesBarCtrl::onMoreTextBoxClicked()
+{
+    LLUI::getInstance()->getMousePositionScreen(&mMouseX, &mMouseY);
+    showDropDownMenu();
+}
+
+void LLFavoritesBarCtrl::showDropDownMenu()
+{
+    if (mOverflowMenuHandle.isDead())
+    {
+        createOverflowMenu();
+    }
+
+    LLToggleableMenu* menu = (LLToggleableMenu*)mOverflowMenuHandle.get();
+    if (menu && menu->toggleVisibility())
+    {
+        if (mUpdateDropDownItems)
+        {
+            updateOverflowMenuItems();
+        }
+        else
+        {
+            menu->buildDrawLabels();
+        }
+
+        menu->updateParent(LLMenuGL::sMenuContainer);
+        menu->setButtonRect(mMoreTextBox->getRect(), this);
+        positionAndShowOverflowMenu();
+    }
+}
+
+void LLFavoritesBarCtrl::createOverflowMenu()
+{
+    LLToggleableMenu::Params menu_p;
+    menu_p.name("favorites menu");
+    menu_p.can_tear_off(false);
+    menu_p.visible(false);
+    menu_p.scrollable(true);
+    menu_p.max_scrollable_items = 10;
+    menu_p.preferred_width = DROP_DOWN_MENU_WIDTH;
+
+    LLFavoriteLandmarkToggleableMenu* menu = LLUICtrlFactory::create<LLFavoriteLandmarkToggleableMenu>(menu_p);
+    menu->setToolbar(this);
+    mOverflowMenuHandle = menu->getHandle();
+}
+
+void LLFavoritesBarCtrl::updateOverflowMenuItems()
+{
+    LLToggleableMenu* menu = (LLToggleableMenu*)mOverflowMenuHandle.get();
+    menu->empty();
+
+    U32 widest_item = 0;
+
+    for (S32 i = mFirstDropDownItem; i < mItems.size(); i++)
+    {
+        LLViewerInventoryItem* item = mItems.at(i);
+        const std::string& item_name = item->getName();
+
+        LLFavoriteLandmarkMenuItem::Params item_params;
+        item_params.name(item_name);
+        item_params.label(item_name);
+        item_params.on_click.function(boost::bind(&LLFavoritesBarCtrl::onButtonClick, this, item->getUUID()));
+
+        LLFavoriteLandmarkMenuItem *menu_item = LLUICtrlFactory::create<LLFavoriteLandmarkMenuItem>(item_params);
+        menu_item->initFavoritesBarPointer(this);
+        menu_item->setRightMouseDownCallback(boost::bind(&LLFavoritesBarCtrl::onButtonRightClick, this, item->getUUID(), _1, _2, _3, _4));
+        menu_item->LLUICtrl::setMouseDownCallback(boost::bind(&LLFavoritesBarCtrl::onButtonMouseDown, this, item->getUUID(), _1, _2, _3, _4));
+        menu_item->LLUICtrl::setMouseUpCallback(boost::bind(&LLFavoritesBarCtrl::onButtonMouseUp, this, item->getUUID(), _1, _2, _3, _4));
+        menu_item->setLandmarkID(item->getUUID());
+
+        fitLabelWidth(menu_item);
+
+        widest_item = llmax(widest_item, menu_item->getNominalWidth());
+
+        menu->addChild(menu_item);
+    }
+
+    menu->buildDrawLabels();
+    mDropDownItemsCount = menu->getItemCount();
+    addOpenLandmarksMenuItem(menu);
+    mUpdateDropDownItems = false;
+}
+
+void LLFavoritesBarCtrl::fitLabelWidth(LLMenuItemCallGL* menu_item)
+{
+    U32 max_width = llmin(DROP_DOWN_MENU_WIDTH, getRect().getWidth());
+    std::string item_name = menu_item->getName();
+
+    // Check whether item name wider than menu
+    if (menu_item->getNominalWidth() > max_width)
+    {
+        S32 chars_total = item_name.length();
+        S32 chars_fitted = 1;
+        menu_item->setLabel(LLStringExplicit(""));
+        S32 label_space = max_width - menu_item->getFont()->getWidth("...") -
+                menu_item->getNominalWidth();// This returns width of menu item with empty label (pad pixels)
+
+        while (chars_fitted < chars_total
+                && menu_item->getFont()->getWidth(item_name, 0, chars_fitted) < label_space)
+        {
+            chars_fitted++;
+        }
+        chars_fitted--; // Rolling back one char, that doesn't fit
+
+        menu_item->setLabel(item_name.substr(0, chars_fitted) + "...");
+    }
+}
+
+void LLFavoritesBarCtrl::addOpenLandmarksMenuItem(LLToggleableMenu* menu)
+{
+    std::string label_untrans = "Open landmarks";
+    std::string label_transl;
+    bool translated = LLTrans::findString(label_transl, label_untrans);
+
+    LLMenuItemCallGL::Params item_params;
+    item_params.name("open_my_landmarks");
+    item_params.label(translated ? label_transl: label_untrans);
+    LLSD key;
+    key["type"] = "open_landmark_tab";
+    item_params.on_click.function(boost::bind(&LLFloaterSidePanelContainer::showPanel, "places", key));
+    LLMenuItemCallGL* menu_item = LLUICtrlFactory::create<LLMenuItemCallGL>(item_params);
+
+    fitLabelWidth(menu_item);
+
+    LLMenuItemSeparatorGL::Params sep_params;
+    sep_params.enabled_color=LLUIColorTable::instance().getColor("MenuItemEnabledColor");
+    sep_params.disabled_color=LLUIColorTable::instance().getColor("MenuItemDisabledColor");
+    sep_params.highlight_bg_color=LLUIColorTable::instance().getColor("MenuItemHighlightBgColor");
+    sep_params.highlight_fg_color=LLUIColorTable::instance().getColor("MenuItemHighlightFgColor");
+    LLMenuItemSeparatorGL* separator = LLUICtrlFactory::create<LLMenuItemSeparatorGL>(sep_params);
+
+    menu->addChild(separator);
+    menu->addChild(menu_item);
+}
+
+void LLFavoritesBarCtrl::positionAndShowOverflowMenu()
+{
+    LLToggleableMenu* menu = (LLToggleableMenu*)mOverflowMenuHandle.get();
+    U32 max_width = llmin(DROP_DOWN_MENU_WIDTH, getRect().getWidth());
+
+    S32 menu_x = getRect().getWidth() - max_width;
+    S32 menu_y = getParent()->getRect().mBottom - DROP_DOWN_MENU_TOP_PAD;
+
+    // the menu should be offset of the right edge of the window
+    // so it's no covered by buttons in the right-side toolbar.
+    LLToolBar* right_toolbar = gToolBarView->getChild<LLToolBar>("toolbar_right");
+    if (right_toolbar && right_toolbar->hasButtons())
+    {
+        S32 toolbar_top = 0;
+
+        if (LLView* top_border_panel = right_toolbar->getChild<LLView>("button_panel"))
+        {
+            toolbar_top = top_border_panel->calcScreenRect().mTop;
+        }
+
+        // Calculating the bottom (in screen coord) of the drop down menu
+        S32 menu_top = getParent()->getRect().mBottom - DROP_DOWN_MENU_TOP_PAD;
+        S32 menu_bottom = menu_top - menu->getRect().getHeight();
+        S32 menu_bottom_screen = 0;
+
+        localPointToScreen(0, menu_bottom, &menu_top, &menu_bottom_screen);
+
+        if (menu_bottom_screen < toolbar_top)
+        {
+            menu_x -= right_toolbar->getRect().getWidth();
+        }
+    }
+
+    LLMenuGL::showPopup(this, menu, menu_x, menu_y, mMouseX, mMouseY);
+}
+
+void LLFavoritesBarCtrl::onButtonClick(LLUUID item_id)
+{
+    // We only have one Inventory, gInventory. Some day this should be better abstracted.
+    LLInvFVBridgeAction::doAction(item_id,&gInventory);
+}
+
+void LLFavoritesBarCtrl::onButtonRightClick( LLUUID item_id,LLView* fav_button,S32 x,S32 y,MASK mask)
+{
+    mSelectedItemID = item_id;
+
+    LLMenuGL* menu = (LLMenuGL*)mContextMenuHandle.get();
+    if (!menu)
+    {
+        return;
+    }
+
+    // Remember that the context menu was shown simultaneously with the overflow menu,
+    // so that we can restore the overflow menu when user clicks a context menu item
+    // (which hides the overflow menu).
+    {
+        LLView* overflow_menu = mOverflowMenuHandle.get();
+        mRestoreOverflowMenu = overflow_menu && overflow_menu->getVisible();
+    }
+
+    // Release mouse capture so hover events go to the popup menu
+    // because this is happening during a mouse down.
+    gFocusMgr.setMouseCapture(NULL);
+
+    menu->updateParent(LLMenuGL::sMenuContainer);
+    LLMenuGL::showPopup(fav_button, menu, x, y);
+}
+
+bool LLFavoritesBarCtrl::handleRightMouseDown(S32 x, S32 y, MASK mask)
+{
+    bool handled = childrenHandleRightMouseDown( x, y, mask) != NULL;
+    if(!handled && !gMenuHolder->hasVisibleMenu())
+    {
+        show_navbar_context_menu(this,x,y);
+        handled = true;
+    }
+
+    return handled;
+}
+void copy_slurl_to_clipboard_cb(std::string& slurl)
+{
+    LLClipboard::instance().copyToClipboard(utf8str_to_wstring(slurl),0,slurl.size());
+
+    LLSD args;
+    args["SLURL"] = slurl;
+    LLNotificationsUtil::add("CopySLURL", args);
+}
+
+
+bool LLFavoritesBarCtrl::enableSelected(const LLSD& userdata)
+{
+    std::string param = userdata.asString();
+
+    if (param == std::string("can_paste"))
+    {
+        return isClipboardPasteable();
+    }
+    else if (param == "create_pick")
+    {
+        return !LLAgentPicksInfo::getInstance()->isPickLimitReached();
+    }
+
+    return false;
+}
+
+void LLFavoritesBarCtrl::doToSelected(const LLSD& userdata)
+{
+    std::string action = userdata.asString();
+    LL_INFOS("FavoritesBar") << "Action = " << action << " Item = " << mSelectedItemID.asString() << LL_ENDL;
+
+    LLViewerInventoryItem* item = gInventory.getItem(mSelectedItemID);
+    if (!item)
+        return;
+
+    if (action == "open")
+    {
+        onButtonClick(item->getUUID());
+    }
+    else if (action == "about")
+    {
+        LLSD key;
+        key["type"] = "landmark";
+        key["id"] = mSelectedItemID;
+
+        LLFloaterSidePanelContainer::showPanel("places", key);
+    }
+    else if (action == "copy_slurl")
+    {
+        LLVector3d posGlobal;
+        LLLandmarkActions::getLandmarkGlobalPos(mSelectedItemID, posGlobal);
+
+        if (!posGlobal.isExactlyZero())
+        {
+            LLLandmarkActions::getSLURLfromPosGlobal(posGlobal, copy_slurl_to_clipboard_cb);
+        }
+    }
+    else if (action == "show_on_map")
+    {
+        LLFloaterWorldMap* worldmap_instance = LLFloaterWorldMap::getInstance();
+
+        LLVector3d posGlobal;
+        LLLandmarkActions::getLandmarkGlobalPos(mSelectedItemID, posGlobal);
+
+        if (!posGlobal.isExactlyZero() && worldmap_instance)
+        {
+            worldmap_instance->trackLocation(posGlobal);
+            LLFloaterReg::showInstance("world_map", "center");
+        }
+    }
+    else if (action == "create_pick")
+    {
+        LLSD args;
+        args["type"] = "create_pick";
+        args["item_id"] = item->getUUID();
+        LLFloaterSidePanelContainer::showPanel("places", args);
+    }
+    else if (action == "cut")
+    {
+    }
+    else if (action == "copy")
+    {
+        LLClipboard::instance().copyToClipboard(mSelectedItemID, LLAssetType::AT_LANDMARK);
+    }
+    else if (action == "paste")
+    {
+        pasteFromClipboard();
+    }
+    else if (action == "delete")
+    {
+        gInventory.removeItem(mSelectedItemID);
+    }
+    else if (action == "rename")
+    {
+        LLSD args;
+        args["NAME"] = item->getName();
+
+        LLSD payload;
+        payload["id"] = mSelectedItemID;
+
+        LLNotificationsUtil::add("RenameLandmark", args, payload, boost::bind(onRenameCommit, _1, _2));
+    }
+    else if (action == "move_to_landmarks")
+    {
+        change_item_parent(mSelectedItemID, gInventory.findCategoryUUIDForType(LLFolderType::FT_LANDMARK));
+    }
+
+    // Pop-up the overflow menu again (it gets hidden whenever the user clicks a context menu item).
+    // See EXT-4217 and STORM-207.
+    LLToggleableMenu* menu = (LLToggleableMenu*) mOverflowMenuHandle.get();
+    if (mRestoreOverflowMenu && menu && !menu->getVisible())
+    {
+        menu->resetScrollPositionOnShow(false);
+        showDropDownMenu();
+        menu->resetScrollPositionOnShow(true);
+    }
+}
+
+bool LLFavoritesBarCtrl::onRenameCommit(const LLSD& notification, const LLSD& response)
+{
+    S32 option = LLNotificationsUtil::getSelectedOption(notification, response);
+    if (0 == option)
+    {
+        LLUUID id = notification["payload"]["id"].asUUID();
+        LLInventoryItem *item = gInventory.getItem(id);
+        std::string landmark_name = response["new_name"].asString();
+        LLStringUtil::trim(landmark_name);
+
+        if (!landmark_name.empty() && item && item->getName() != landmark_name)
+        {
+            LLPointer<LLViewerInventoryItem> new_item = new LLViewerInventoryItem(item);
+            new_item->rename(landmark_name);
+            new_item->updateServer(false);
+            gInventory.updateItem(new_item);
+        }
+    }
+
+    return false;
+}
+
+bool LLFavoritesBarCtrl::isClipboardPasteable() const
+{
+    if (!LLClipboard::instance().hasContents())
+    {
+        return false;
+    }
+
+    std::vector<LLUUID> objects;
+    LLClipboard::instance().pasteFromClipboard(objects);
+    S32 count = objects.size();
+    for(S32 i = 0; i < count; i++)
+    {
+        const LLUUID &item_id = objects.at(i);
+
+        // Can't paste folders
+        const LLInventoryCategory *cat = gInventory.getCategory(item_id);
+        if (cat)
+        {
+            return false;
+        }
+
+        const LLInventoryItem *item = gInventory.getItem(item_id);
+        if (item && LLAssetType::AT_LANDMARK != item->getType())
+        {
+            return false;
+        }
+    }
+    return true;
+}
+
+void LLFavoritesBarCtrl::pasteFromClipboard() const
+{
+    LLInventoryModel* model = &gInventory;
+    if(model && isClipboardPasteable())
+    {
+        LLInventoryItem* item = NULL;
+        std::vector<LLUUID> objects;
+        LLClipboard::instance().pasteFromClipboard(objects);
+        S32 count = objects.size();
+        LLUUID parent_id(mFavoriteFolderId);
+        for(S32 i = 0; i < count; i++)
+        {
+            item = model->getItem(objects.at(i));
+            if (item)
+            {
+                copy_inventory_item(
+                    gAgent.getID(),
+                    item->getPermissions().getOwner(),
+                    item->getUUID(),
+                    parent_id,
+                    std::string(),
+                    LLPointer<LLInventoryCallback>(NULL));
+            }
+        }
+    }
+}
+
+void LLFavoritesBarCtrl::onButtonMouseDown(LLUUID id, LLUICtrl* ctrl, S32 x, S32 y, MASK mask)
+{
+    // EXT-6997 (Fav bar: Pop-up menu for LM in overflow dropdown is kept after LM was dragged away)
+    // mContextMenuHandle.get() - is a pop-up menu (of items) in already opened dropdown menu.
+    // We have to check and set visibility of pop-up menu in such a way instead of using
+    // LLMenuHolderGL::hideMenus() because it will close both menus(dropdown and pop-up), but
+    // we need to close only pop-up menu while dropdown one should be still opened.
+    LLMenuGL* menu = (LLMenuGL*)mContextMenuHandle.get();
+    if(menu && menu->getVisible())
+    {
+        menu->setVisible(false);
+    }
+
+    mDragItemId = id;
+    mStartDrag = true;
+
+    S32 screenX, screenY;
+    localPointToScreen(x, y, &screenX, &screenY);
+
+    LLToolDragAndDrop::getInstance()->setDragStart(screenX, screenY);
+}
+
+void LLFavoritesBarCtrl::onButtonMouseUp(LLUUID id, LLUICtrl* ctrl, S32 x, S32 y, MASK mask)
+{
+    mStartDrag = false;
+    mDragItemId = LLUUID::null;
+}
+
+void LLFavoritesBarCtrl::onEndDrag()
+{
+    mEndDragConnection.disconnect();
+
+    showDragMarker(false);
+    mDragItemId = LLUUID::null;
+    LLView::getWindow()->setCursor(UI_CURSOR_ARROW);
+}
+
+bool LLFavoritesBarCtrl::handleHover(S32 x, S32 y, MASK mask)
+{
+    if (mDragItemId != LLUUID::null && mStartDrag)
+    {
+        S32 screenX, screenY;
+        localPointToScreen(x, y, &screenX, &screenY);
+
+        if(LLToolDragAndDrop::getInstance()->isOverThreshold(screenX, screenY))
+        {
+            LLToolDragAndDrop::getInstance()->beginDrag(
+                DAD_LANDMARK, mDragItemId,
+                LLToolDragAndDrop::SOURCE_LIBRARY);
+
+            mStartDrag = false;
+
+            return LLToolDragAndDrop::getInstance()->handleHover(x, y, mask);
+        }
+    }
+
+    return true;
+}
+
+LLUICtrl* LLFavoritesBarCtrl::findChildByLocalCoords(S32 x, S32 y)
+{
+    LLUICtrl* ctrl = NULL;
+    const child_list_t* list = getChildList();
+
+    for (child_list_const_iter_t i = list->begin(); i != list->end(); ++i)
+    {
+        // Look only for children that are favorite buttons
+        if ((*i)->getName() == "favorites_bar_btn")
+        {
+            LLRect rect = (*i)->getRect();
+            // We consider a button hit if the cursor is left of the right side
+            // This makes the hit a bit less finicky than hitting directly on the button itself
+            if (x <= rect.mRight)
+            {
+                ctrl = dynamic_cast<LLUICtrl*>(*i);
+                break;
+            }
+        }
+    }
+
+    return ctrl;
+}
+
+bool LLFavoritesBarCtrl::needToSaveItemsOrder(const LLInventoryModel::item_array_t& items)
+{
+    bool result = false;
+
+    // if there is an item without sort order field set, we need to save items order
+    for (LLInventoryModel::item_array_t::const_iterator i = items.begin(); i != items.end(); ++i)
+    {
+        if (LLFavoritesOrderStorage::instance().getSortIndex((*i)->getUUID()) < 0)
+        {
+            result = true;
+            break;
+        }
+    }
+
+    return result;
+}
+
+void LLFavoritesBarCtrl::insertItem(LLInventoryModel::item_array_t& items, const LLUUID& dest_item_id, LLViewerInventoryItem* insertedItem, bool insert_before)
+{
+    // Get the iterator to the destination item
+    LLInventoryModel::item_array_t::iterator it_dest = LLInventoryModel::findItemIterByUUID(items, dest_item_id);
+    if (it_dest == items.end())
+        return;
+
+    // Go to the next element if one wishes to insert after the dest element
+    if (!insert_before)
+    {
+        ++it_dest;
+    }
+
+    // Insert the source item in the right place
+    if (it_dest != items.end())
+    {
+        items.insert(it_dest, insertedItem);
+    }
+    else
+    {
+        // Append to the list if it_dest reached the end
+        items.push_back(insertedItem);
+    }
+}
+
+const std::string LLFavoritesOrderStorage::SORTING_DATA_FILE_NAME = "landmarks_sorting.xml";
+const S32 LLFavoritesOrderStorage::NO_INDEX = -1;
+bool LLFavoritesOrderStorage::mSaveOnExit = false;
+
+void LLFavoritesOrderStorage::setSortIndex(const LLViewerInventoryItem* inv_item, S32 sort_index)
+{
+    mSortIndexes[inv_item->getUUID()] = sort_index;
+    mIsDirty = true;
+    getSLURL(inv_item->getAssetUUID());
+}
+
+S32 LLFavoritesOrderStorage::getSortIndex(const LLUUID& inv_item_id)
+{
+    sort_index_map_t::const_iterator it = mSortIndexes.find(inv_item_id);
+    if (it != mSortIndexes.end())
+    {
+        return it->second;
+    }
+    return NO_INDEX;
+}
+
+void LLFavoritesOrderStorage::removeSortIndex(const LLUUID& inv_item_id)
+{
+    mSortIndexes.erase(inv_item_id);
+    mIsDirty = true;
+}
+
+void LLFavoritesOrderStorage::getSLURL(const LLUUID& asset_id)
+{
+    slurls_map_t::iterator slurl_iter = mSLURLs.find(asset_id);
+    if (slurl_iter != mSLURLs.end()) return; // SLURL for current landmark is already cached
+
+    LLLandmark* lm = gLandmarkList.getAsset(asset_id,
+        boost::bind(&LLFavoritesOrderStorage::onLandmarkLoaded, this, asset_id, _1));
+    if (lm)
+    {
+        LL_DEBUGS("FavoritesBar") << "landmark for " << asset_id << " already loaded" << LL_ENDL;
+        onLandmarkLoaded(asset_id, lm);
+    }
+    return;
+}
+
+// static
+std::string LLFavoritesOrderStorage::getStoredFavoritesFilename(const std::string &grid)
+{
+    std::string user_dir = gDirUtilp->getExpandedFilename(LL_PATH_USER_SETTINGS, "");
+
+    return (user_dir.empty() ? ""
+            : gDirUtilp->getExpandedFilename(LL_PATH_USER_SETTINGS,
+                                             "stored_favorites_"
+                                          + grid
+                                          + ".xml")
+            );
+}
+
+// static
+std::string LLFavoritesOrderStorage::getStoredFavoritesFilename()
+{
+    return getStoredFavoritesFilename(LLGridManager::getInstance()->getGrid());
+}
+
+// static
+void LLFavoritesOrderStorage::destroyClass()
+{
+    LLFavoritesOrderStorage::instance().cleanup();
+
+
+    std::string old_filename = gDirUtilp->getExpandedFilename(LL_PATH_USER_SETTINGS, "stored_favorites.xml");
+    llifstream file;
+    file.open(old_filename.c_str());
+    if (file.is_open())
+    {
+        file.close();
+        std::string new_filename = getStoredFavoritesFilename();
+        LL_INFOS("FavoritesBar") << "moving favorites from old name '" << old_filename
+                                 << "' to new name '" << new_filename << "'"
+                                 << LL_ENDL;
+        LLFile::copy(old_filename,new_filename);
+        LLFile::remove(old_filename);
+    }
+
+    std::string filename = getSavedOrderFileName();
+    file.open(filename.c_str());
+    if (file.is_open())
+    {
+        file.close();
+        LLFile::remove(filename);
+    }
+    if(mSaveOnExit || gSavedSettings.getBOOL("UpdateRememberPasswordSetting"))
+    {
+        LLFavoritesOrderStorage::instance().saveFavoritesRecord(true);
+    }
+}
+
+std::string LLFavoritesOrderStorage::getSavedOrderFileName()
+{
+    // If we quit from the login screen we will not have an SL account
+    // name.  Don't try to save, otherwise we'll dump a file in
+    // C:\Program Files\SecondLife\ or similar. JC
+    std::string user_dir = gDirUtilp->getLindenUserDir();
+    return (user_dir.empty() ? "" : gDirUtilp->getExpandedFilename(LL_PATH_PER_SL_ACCOUNT, SORTING_DATA_FILE_NAME));
+}
+
+void LLFavoritesOrderStorage::load()
+{
+    std::string filename = getSavedOrderFileName();
+    LLSD settings_llsd;
+    llifstream file;
+    file.open(filename.c_str());
+    if (file.is_open())
+    {
+        LLSDSerialize::fromXML(settings_llsd, file);
+        LL_INFOS("FavoritesBar") << "loaded favorites order from '" << filename << "' "
+                                     << (settings_llsd.isMap() ? "" : "un") << "successfully"
+                                     << LL_ENDL;
+        file.close();
+        mSaveOnExit = true;
+
+        for (LLSD::map_const_iterator iter = settings_llsd.beginMap();
+            iter != settings_llsd.endMap(); ++iter)
+        {
+            mSortIndexes.insert(std::make_pair(LLUUID(iter->first), (S32)iter->second.asInteger()));
+        }
+    }
+    else
+    {
+        filename = getStoredFavoritesFilename();
+        if (!filename.empty())
+        {
+            llifstream in_file;
+            in_file.open(filename.c_str());
+            LLSD fav_llsd;
+            if (in_file.is_open())
+            {
+                LLSDSerialize::fromXML(fav_llsd, in_file);
+                LL_INFOS("FavoritesBar") << "loaded favorites from '" << filename << "' "
+                                                << (fav_llsd.isMap() ? "" : "un") << "successfully"
+                                                << LL_ENDL;
+                in_file.close();
+                if (fav_llsd.isMap() && fav_llsd.has(gAgentUsername))
+                {
+                    mStorageFavorites = fav_llsd[gAgentUsername];
+
+                    S32 index = 0;
+                    bool needs_validation = gSavedPerAccountSettings.getBOOL("ShowFavoritesOnLogin");
+                    for (LLSD::array_iterator iter = mStorageFavorites.beginArray();
+                        iter != mStorageFavorites.endArray(); ++iter)
+                    {
+                        // Validation
+                        LLUUID fv_id = iter->get("id").asUUID();
+                        if (needs_validation
+                            && (fv_id.isNull()
+                                || iter->get("asset_id").asUUID().isNull()
+                                || iter->get("name").asString().empty()
+                                || iter->get("slurl").asString().empty()))
+                        {
+                            mRecreateFavoriteStorage = true;
+                        }
+
+                        mSortIndexes.insert(std::make_pair(fv_id, index));
+                        index++;
+                    }
+                }
+            }
+            else
+            {
+                LL_WARNS("FavoritesBar") << "unable to open favorites from '" << filename << "'" << LL_ENDL;
+            }
+        }
+    }
+}
+
+// static
+void LLFavoritesOrderStorage::removeFavoritesRecordOfUser(const std::string &user, const std::string &grid)
+{
+    std::string filename = getStoredFavoritesFilename(grid);
+    if (!filename.empty())
+    {
+        LLSD fav_llsd;
+        llifstream file;
+        file.open(filename.c_str());
+        if (file.is_open())
+        {
+            LLSDSerialize::fromXML(fav_llsd, file);
+            file.close();
+
+            // Note : use the "John Doe" and not the "john.doe" version of the name.
+            // See saveFavoritesSLURLs() here above for the reason why.
+            if (fav_llsd.has(user))
+            {
+                LLSD user_llsd = fav_llsd[user];
+
+                if ((user_llsd.beginArray() != user_llsd.endArray()) && user_llsd.beginArray()->has("id"))
+                {
+                    for (LLSD::array_iterator iter = user_llsd.beginArray(); iter != user_llsd.endArray(); ++iter)
+                    {
+                        LLSD value;
+                        value["id"] = iter->get("id").asUUID();
+                        iter->assign(value);
+                    }
+                    fav_llsd[user] = user_llsd;
+                    llofstream file;
+                    file.open(filename.c_str());
+                    if (file.is_open())
+                    {
+                        LLSDSerialize::toPrettyXML(fav_llsd, file);
+                        file.close();
+                    }
+                }
+                else
+                {
+                    LL_INFOS("FavoritesBar") << "Removed favorites for " << user << LL_ENDL;
+                    fav_llsd.erase(user);
+                }
+            }
+
+            llofstream out_file;
+            out_file.open(filename.c_str());
+            if (out_file.is_open())
+            {
+                LLSDSerialize::toPrettyXML(fav_llsd, out_file);
+                LL_INFOS("FavoritesBar") << "saved favorites to '" << filename << "' "
+                    << LL_ENDL;
+                out_file.close();
+            }
+        }
+    }
+}
+
+// static
+void LLFavoritesOrderStorage::removeFavoritesRecordOfUser()
+{
+    std::string filename = getStoredFavoritesFilename();
+    if (!filename.empty())
+    {
+        LLSD fav_llsd;
+        llifstream file;
+        file.open(filename.c_str());
+        if (file.is_open())
+        {
+            LLSDSerialize::fromXML(fav_llsd, file);
+            file.close();
+
+            LLAvatarName av_name;
+            LLAvatarNameCache::get( gAgentID, &av_name );
+            // Note : use the "John Doe" and not the "john.doe" version of the name.
+            // See saveFavoritesSLURLs() here above for the reason why.
+            if (fav_llsd.has(av_name.getUserName()))
+            {
+                LLSD user_llsd = fav_llsd[av_name.getUserName()];
+
+                if ((user_llsd.beginArray()!= user_llsd.endArray()) && user_llsd.beginArray()->has("id"))
+                {
+                    for (LLSD::array_iterator iter = user_llsd.beginArray();iter != user_llsd.endArray(); ++iter)
+                    {
+                        LLSD value;
+                        value["id"]= iter->get("id").asUUID();
+                        iter->assign(value);
+                    }
+                    fav_llsd[av_name.getUserName()] = user_llsd;
+                    llofstream file;
+                    file.open(filename.c_str());
+                    if ( file.is_open() )
+                    {
+                            LLSDSerialize::toPrettyXML(fav_llsd, file);
+                            file.close();
+                    }
+                }
+                else
+                {
+                    LL_INFOS("FavoritesBar") << "Removed favorites for " << av_name.getUserName() << LL_ENDL;
+                    fav_llsd.erase(av_name.getUserName());
+                }
+            }
+
+            llofstream out_file;
+            out_file.open(filename.c_str());
+            if ( out_file.is_open() )
+            {
+                LLSDSerialize::toPrettyXML(fav_llsd, out_file);
+                LL_INFOS("FavoritesBar") << "saved favorites to '" << filename << "' "
+                                         << LL_ENDL;
+                out_file.close();
+            }
+        }
+    }
+}
+
+void LLFavoritesOrderStorage::onLandmarkLoaded(const LLUUID& asset_id, LLLandmark* landmark)
+{
+    if (landmark)
+    {
+        LL_DEBUGS("FavoritesBar") << "landmark for " << asset_id << " loaded" << LL_ENDL;
+        LLVector3d pos_global;
+        if (!landmark->getGlobalPos(pos_global))
+        {
+            // If global position was unknown on first getGlobalPos() call
+            // it should be set for the subsequent calls.
+            landmark->getGlobalPos(pos_global);
+        }
+
+        if (!pos_global.isExactlyZero())
+        {
+            LL_DEBUGS("FavoritesBar") << "requesting slurl for landmark " << asset_id << LL_ENDL;
+            LLLandmarkActions::getSLURLfromPosGlobal(pos_global,
+            boost::bind(&LLFavoritesOrderStorage::storeFavoriteSLURL, this, asset_id, _1));
+        }
+    }
+}
+
+void LLFavoritesOrderStorage::storeFavoriteSLURL(const LLUUID& asset_id, std::string& slurl)
+{
+    LL_DEBUGS("FavoritesBar") << "Saving landmark SLURL '" << slurl << "' for " << asset_id << LL_ENDL;
+    mSLURLs[asset_id] = slurl;
+}
+
+void LLFavoritesOrderStorage::cleanup()
+{
+    // nothing to clean
+    if (!mIsDirty) return;
+
+    const LLUUID fav_id = gInventory.findCategoryUUIDForType(LLFolderType::FT_FAVORITE);
+    LLInventoryModel::cat_array_t cats;
+    LLInventoryModel::item_array_t items;
+    gInventory.collectDescendents(fav_id, cats, items, LLInventoryModel::EXCLUDE_TRASH);
+
+    IsNotInFavorites is_not_in_fav(items);
+
+    sort_index_map_t  aTempMap;
+    //copy unremoved values from mSortIndexes to aTempMap
+    std::remove_copy_if(mSortIndexes.begin(), mSortIndexes.end(),
+        inserter(aTempMap, aTempMap.begin()),
+        is_not_in_fav);
+
+    //Swap the contents of mSortIndexes and aTempMap
+    mSortIndexes.swap(aTempMap);
+}
+
+// See also LLInventorySort where landmarks in the Favorites folder are sorted.
+class LLViewerInventoryItemSort
+{
+public:
+    bool operator()(const LLPointer<LLViewerInventoryItem>& a, const LLPointer<LLViewerInventoryItem>& b)
+    {
+        return LLFavoritesOrderStorage::instance().getSortIndex(a->getUUID())
+            < LLFavoritesOrderStorage::instance().getSortIndex(b->getUUID());
+    }
+};
+
+void LLFavoritesOrderStorage::saveOrder()
+{
+    LLInventoryModel::cat_array_t cats;
+    LLInventoryModel::item_array_t items;
+    LLIsType is_type(LLAssetType::AT_LANDMARK);
+    LLUUID favorites_id = gInventory.findCategoryUUIDForType(LLFolderType::FT_FAVORITE);
+    gInventory.collectDescendentsIf(favorites_id, cats, items, LLInventoryModel::EXCLUDE_TRASH, is_type);
+    std::sort(items.begin(), items.end(), LLViewerInventoryItemSort());
+    saveItemsOrder(items);
+}
+
+void LLFavoritesOrderStorage::saveItemsOrder( const LLInventoryModel::item_array_t& items )
+{
+
+    int sortField = 0;
+    // current order is saved by setting incremental values (1, 2, 3, ...) for the sort field
+    for (LLInventoryModel::item_array_t::const_iterator i = items.begin(); i != items.end(); ++i)
+    {
+        LLViewerInventoryItem* item = *i;
+
+        setSortIndex(item, ++sortField);
+
+        item->setComplete(true);
+        item->updateServer(false);
+
+        gInventory.updateItem(item);
+
+        // Tell the parent folder to refresh its sort order.
+        gInventory.addChangedMask(LLInventoryObserver::SORT, item->getParentUUID());
+    }
+
+    gInventory.notifyObservers();
+}
+
+
+// * @param source_item_id - LLUUID of the source item to be moved into new position
+// * @param target_item_id - LLUUID of the target item before which source item should be placed.
+void LLFavoritesOrderStorage::rearrangeFavoriteLandmarks(const LLUUID& source_item_id, const LLUUID& target_item_id)
+{
+    LLInventoryModel::cat_array_t cats;
+    LLInventoryModel::item_array_t items;
+    LLIsType is_type(LLAssetType::AT_LANDMARK);
+    LLUUID favorites_id = gInventory.findCategoryUUIDForType(LLFolderType::FT_FAVORITE);
+    gInventory.collectDescendentsIf(favorites_id, cats, items, LLInventoryModel::EXCLUDE_TRASH, is_type);
+
+    // ensure items are sorted properly before changing order. EXT-3498
+    std::sort(items.begin(), items.end(), LLViewerInventoryItemSort());
+
+    // update order
+    gInventory.updateItemsOrder(items, source_item_id, target_item_id);
+
+    saveItemsOrder(items);
+}
+
+bool LLFavoritesOrderStorage::saveFavoritesRecord(bool pref_changed)
+{
+    pref_changed |= mRecreateFavoriteStorage;
+    mRecreateFavoriteStorage = false;
+
+    // Can get called before inventory is done initializing.
+    if (!gInventory.isInventoryUsable())
+    {
+        return false;
+    }
+
+    LLUUID favorite_folder= gInventory.findCategoryUUIDForType(LLFolderType::FT_FAVORITE);
+    if (favorite_folder.isNull())
+    {
+        return false;
+    }
+
+    LLInventoryModel::item_array_t items;
+    LLInventoryModel::cat_array_t cats;
+
+    LLIsType is_type(LLAssetType::AT_LANDMARK);
+    gInventory.collectDescendentsIf(favorite_folder, cats, items, LLInventoryModel::EXCLUDE_TRASH, is_type);
+
+    std::sort(items.begin(), items.end(), LLFavoritesSort());
+    bool name_changed = false;
+
+    for (LLInventoryModel::item_array_t::iterator it = items.begin(); it != items.end(); it++)
+    {
+        if(mFavoriteNames[(*it)->getUUID()] != ((*it)->getName()))
+        {
+            mFavoriteNames[(*it)->getUUID()] = (*it)->getName();
+            name_changed = true;
+        }
+    }
+
+    for (std::set<LLUUID>::iterator it = mMissingSLURLs.begin(); it != mMissingSLURLs.end(); it++)
+    {
+        slurls_map_t::iterator slurl_iter = mSLURLs.find(*it);
+        if (slurl_iter != mSLURLs.end())
+        {
+            pref_changed = true;
+            break;
+        }
+    }
+
+    if((items != mPrevFavorites) || name_changed || pref_changed || gSavedSettings.getBOOL("UpdateRememberPasswordSetting"))
+    {
+        std::string filename = getStoredFavoritesFilename();
+        if (!filename.empty())
+        {
+            llifstream in_file;
+            in_file.open(filename.c_str());
+            LLSD fav_llsd;
+            if (in_file.is_open())
+            {
+                LLSDSerialize::fromXML(fav_llsd, in_file);
+                in_file.close();
+            }
+            else
+            {
+                LL_WARNS("FavoritesBar") << "unable to open favorites from '" << filename << "'" << LL_ENDL;
+            }
+
+            LLSD user_llsd;
+            S32 fav_iter = 0;
+            mMissingSLURLs.clear();
+
+            LLSD save_pass;
+            save_pass["save_password"] = gSavedSettings.getBOOL("RememberPassword");
+            user_llsd[fav_iter] = save_pass;
+            fav_iter++;
+
+            for (LLInventoryModel::item_array_t::iterator it = items.begin(); it != items.end(); it++)
+            {
+                LLSD value;
+                if (gSavedPerAccountSettings.getBOOL("ShowFavoritesOnLogin"))
+                {
+                    value["name"] = (*it)->getName();
+                    value["asset_id"] = (*it)->getAssetUUID();
+                    value["id"] = (*it)->getUUID();
+                    slurls_map_t::iterator slurl_iter = mSLURLs.find(value["asset_id"]);
+                    if (slurl_iter != mSLURLs.end())
+                    {
+                        value["slurl"] = slurl_iter->second;
+                        user_llsd[fav_iter] = value;
+                    }
+                    else
+                    {
+                        getSLURL((*it)->getAssetUUID());
+                        value["slurl"] = "";
+                        user_llsd[fav_iter] = value;
+                        mUpdateRequired = true;
+                        mMissingSLURLs.insert((*it)->getAssetUUID());
+                    }
+                }
+                else
+                {
+                    value["id"] = (*it)->getUUID();
+                    user_llsd[fav_iter] = value;
+                }
+
+                fav_iter ++;
+            }
+
+            LLAvatarName av_name;
+            LLAvatarNameCache::get( gAgentID, &av_name );
+            // Note : use the "John Doe" and not the "john.doe" version of the name
+            // as we'll compare it with the stored credentials in the login panel.
+            fav_llsd[av_name.getUserName()] = user_llsd;
+            llofstream file;
+            file.open(filename.c_str());
+            if ( file.is_open() )
+            {
+                LLSDSerialize::toPrettyXML(fav_llsd, file);
+                file.close();
+                mSaveOnExit = false;
+            }
+            else
+            {
+                LL_WARNS("FavoritesBar") << "unable to open favorites storage for '" << av_name.getUserName()
+                                                << "' at '" << filename << "' " << LL_ENDL;
+            }
+        }
+        mPrevFavorites = items;
+    }
+
+    return true;
+
+}
+
+void LLFavoritesOrderStorage::showFavoritesOnLoginChanged(bool show)
+{
+    if (show)
+    {
+        saveFavoritesRecord(true);
+    }
+    else
+    {
+        removeFavoritesRecordOfUser();
+    }
+}
+
+bool LLFavoritesOrderStorage::isStorageUpdateNeeded()
+{
+    if (!mRecreateFavoriteStorage)
+    {
+        for (LLSD::array_iterator iter = mStorageFavorites.beginArray();
+            iter != mStorageFavorites.endArray(); ++iter)
+        {
+            if (mFavoriteNames[iter->get("id").asUUID()] != iter->get("name").asString())
+            {
+                mRecreateFavoriteStorage = true;
+                return true;
+            }
+        }
+    }
+    return false;
+}
+
+void AddFavoriteLandmarkCallback::fire(const LLUUID& inv_item_id)
+{
+    if (!mTargetLandmarkId.isNull())
+    {
+        LLFavoritesOrderStorage::instance().rearrangeFavoriteLandmarks(inv_item_id, mTargetLandmarkId);
+    }
+}
+
+// EOF