--- conflicted
+++ resolved
@@ -126,7 +126,7 @@
 			LLUUID experience_id(exp_id);
 			if (!experience_id.isNull())
 			{
-				const LLSD& experience_details = LLExperienceCache::get(experience_id);
+				const LLSD& experience_details = LLExperienceCache::instance().get(experience_id);
 				if(!experience_details.isUndefined())
 				{
 					std::string experience_name_string = experience_details[LLExperienceCache::NAME].asString();
@@ -145,7 +145,7 @@
 
 					getChildView(BTN_RIGHT)->setEnabled(FALSE);
 					getChildView(BTN_LEFT)->setEnabled(FALSE);
-					LLExperienceCache::get(experience_id, boost::bind(&LLPanelExperiencePicker::onBtnFind, this));
+                    LLExperienceCache::instance().get(experience_id, boost::bind(&LLPanelExperiencePicker::onBtnFind, this));
 					return;
 				}
 			}
@@ -183,7 +183,6 @@
 	getChildView(BTN_LEFT)->setEnabled(FALSE);
 }
 
-<<<<<<< HEAD
 /*static*/
 void LLPanelExperiencePicker::findResults(LLHandle<LLPanelExperiencePicker> hparent, LLUUID queryId, LLSD foundResult)
 {
@@ -197,9 +196,6 @@
     }
 }
 
-
-=======
->>>>>>> 4312629e
 bool LLPanelExperiencePicker::isSelectButtonEnabled()
 {
 	LLScrollListCtrl* list=getChild<LLScrollListCtrl>(LIST_RESULTS);
