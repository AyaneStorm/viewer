--- conflicted
+++ resolved
@@ -1550,23 +1550,13 @@
 		return;
 	}
     // FIXME ugly const cast
-<<<<<<< HEAD
-    LLSkinningUtil::remapSkinInfoJoints(avatar, const_cast<LLMeshSkinInfo*>(skin));
-=======
     LLSkinningUtil::scrubInvalidJoints(avatar, const_cast<LLMeshSkinInfo*>(skin));
->>>>>>> 5dcd81c1
 
 	LLPointer<LLVertexBuffer> buffer = face->getVertexBuffer();
 	LLDrawable* drawable = face->getDrawable();
 
 	U32 data_mask = face->getRiggedVertexBufferDataMask();
 	
-    if (!vol_face.mWeightsRemapped)
-    {
-        LLSkinningUtil::remapSkinWeights(weight, vol_face.mNumVertices, skin); 
-        vol_face.mWeightsRemapped = TRUE;
-    }
-
 	if (buffer.isNull() || 
 		buffer->getTypeMask() != data_mask ||
 		buffer->getNumVerts() != vol_face.mNumVertices ||
