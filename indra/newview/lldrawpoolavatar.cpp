--- conflicted
+++ resolved
@@ -1275,19 +1275,13 @@
 
 	U32 data_mask = face->getRiggedVertexBufferDataMask();
 	
-<<<<<<< HEAD
+	S32 num_verts = (vol_face.mNumVertices + 0xF) & ~0xF;
 	if (buffer.isNull() || 
+
 		buffer->getTypeMask() != data_mask ||
-		buffer->getRequestedVerts() != vol_face.mNumVertices ||
+		buffer->getRequestedVerts() != num_verts)
 		buffer->getRequestedIndices() != vol_face.mNumIndices ||
 		(drawable && drawable->isState(LLDrawable::REBUILD_ALL)))
-=======
-	S32 num_verts = (vol_face.mNumVertices + 0xF) & ~0xF;
-
-	if (!buffer || 
-		buffer->getTypeMask() != data_mask ||
-		buffer->getRequestedVerts() != num_verts)
->>>>>>> 8dbfa022
 	{
 		face->setGeomIndex(0);
 		face->setIndicesIndex(0);
