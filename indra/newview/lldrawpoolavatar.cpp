--- conflicted
+++ resolved
@@ -1,1105 +1,862 @@
-/**
- * @file lldrawpoolavatar.cpp
- * @brief LLDrawPoolAvatar class implementation
- *
- * $LicenseInfo:firstyear=2002&license=viewerlgpl$
- * Second Life Viewer Source Code
- * Copyright (C) 2010, Linden Research, Inc.
- *
- * This library is free software; you can redistribute it and/or
- * modify it under the terms of the GNU Lesser General Public
- * License as published by the Free Software Foundation;
- * version 2.1 of the License only.
- *
- * This library is distributed in the hope that it will be useful,
- * but WITHOUT ANY WARRANTY; without even the implied warranty of
- * MERCHANTABILITY or FITNESS FOR A PARTICULAR PURPOSE.  See the GNU
- * Lesser General Public License for more details.
- *
- * You should have received a copy of the GNU Lesser General Public
- * License along with this library; if not, write to the Free Software
- * Foundation, Inc., 51 Franklin Street, Fifth Floor, Boston, MA  02110-1301  USA
- *
- * Linden Research, Inc., 945 Battery Street, San Francisco, CA  94111  USA
- * $/LicenseInfo$
- */
-
-#include "llviewerprecompiledheaders.h"
-
-#include "lldrawpoolavatar.h"
-#include "llskinningutil.h"
-#include "llrender.h"
-
-#include "llvoavatar.h"
-#include "m3math.h"
-#include "llmatrix4a.h"
-
-#include "llagent.h" //for gAgent.needsRenderAvatar()
-#include "lldrawable.h"
-#include "lldrawpoolbump.h"
-#include "llface.h"
-#include "llmeshrepository.h"
-#include "llsky.h"
-#include "llviewercamera.h"
-#include "llviewerregion.h"
-#include "noise.h"
-#include "pipeline.h"
-#include "llviewershadermgr.h"
-#include "llvovolume.h"
-#include "llvolume.h"
-#include "llappviewer.h"
-#include "llrendersphere.h"
-#include "llviewerpartsim.h"
-#include "llviewercontrol.h" // for gSavedSettings
-#include "llviewertexturelist.h"
-
-static U32 sShaderLevel = 0;
-
-LLGLSLShader* LLDrawPoolAvatar::sVertexProgram = NULL;
-<<<<<<< HEAD
-bool	LLDrawPoolAvatar::sSkipOpaque = false;
-bool	LLDrawPoolAvatar::sSkipTransparent = false;
-=======
-BOOL    LLDrawPoolAvatar::sSkipOpaque = FALSE;
-BOOL    LLDrawPoolAvatar::sSkipTransparent = FALSE;
->>>>>>> e1623bb2
-S32     LLDrawPoolAvatar::sShadowPass = -1;
-S32 LLDrawPoolAvatar::sDiffuseChannel = 0;
-F32 LLDrawPoolAvatar::sMinimumAlpha = 0.2f;
-
-LLUUID gBlackSquareID;
-
-static bool is_deferred_render = false;
-static bool is_post_deferred_render = false;
-
-extern bool gUseGLPick;
-
-F32 CLOTHING_GRAVITY_EFFECT = 0.7f;
-F32 CLOTHING_ACCEL_FORCE_FACTOR = 0.2f;
-
-// Format for gAGPVertices
-// vertex format for bumpmapping:
-//  vertices   12
-//  pad         4
-//  normals    12
-//  pad         4
-//  texcoords0  8
-//  texcoords1  8
-// total       48
-//
-// for no bumpmapping
-//  vertices       12
-//  texcoords   8
-//  normals    12
-// total       32
-//
-
-S32 AVATAR_OFFSET_POS = 0;
-S32 AVATAR_OFFSET_NORMAL = 16;
-S32 AVATAR_OFFSET_TEX0 = 32;
-S32 AVATAR_OFFSET_TEX1 = 40;
-S32 AVATAR_VERTEX_BYTES = 48;
-
-bool gAvatarEmbossBumpMap = false;
-static bool sRenderingSkinned = false;
-S32 normal_channel = -1;
-S32 specular_channel = -1;
-S32 cube_channel = -1;
-
-LLDrawPoolAvatar::LLDrawPoolAvatar(U32 type) :
-    LLFacePool(type)
-{
-}
-
-LLDrawPoolAvatar::~LLDrawPoolAvatar()
-{
-    if (!isDead())
-    {
-        LL_WARNS() << "Destroying avatar drawpool that still contains faces" << LL_ENDL;
-    }
-}
-
-// virtual
-bool LLDrawPoolAvatar::isDead()
-{
-    LL_PROFILE_ZONE_SCOPED_CATEGORY_AVATAR
-
-    if (!LLFacePool::isDead())
-    {
-        return false;
-    }
-<<<<<<< HEAD
-    
-    return true;
-=======
-
-    return TRUE;
->>>>>>> e1623bb2
-}
-
-S32 LLDrawPoolAvatar::getShaderLevel() const
-{
-    LL_PROFILE_ZONE_SCOPED_CATEGORY_AVATAR
-
-    return (S32) LLViewerShaderMgr::instance()->getShaderLevel(LLViewerShaderMgr::SHADER_AVATAR);
-}
-
-void LLDrawPoolAvatar::prerender()
-{
-    LL_PROFILE_ZONE_SCOPED_CATEGORY_AVATAR
-
-    mShaderLevel = LLViewerShaderMgr::instance()->getShaderLevel(LLViewerShaderMgr::SHADER_AVATAR);
-
-    sShaderLevel = mShaderLevel;
-}
-
-LLMatrix4& LLDrawPoolAvatar::getModelView()
-{
-    LL_PROFILE_ZONE_SCOPED_CATEGORY_AVATAR
-
-    static LLMatrix4 ret;
-
-    ret.initRows(LLVector4(gGLModelView+0),
-                 LLVector4(gGLModelView+4),
-                 LLVector4(gGLModelView+8),
-                 LLVector4(gGLModelView+12));
-
-    return ret;
-}
-
-//-----------------------------------------------------------------------------
-// render()
-//-----------------------------------------------------------------------------
-
-
-
-void LLDrawPoolAvatar::beginDeferredPass(S32 pass)
-{
-    LL_PROFILE_ZONE_SCOPED_CATEGORY_AVATAR;
-<<<<<<< HEAD
-	
-	sSkipTransparent = true;
-	is_deferred_render = true;
-	
-	if (LLPipeline::sImpostorRender)
-	{ //impostor pass does not have impostor rendering
-		++pass;
-	}
-
-	switch (pass)
-	{
-	case 0:
-		beginDeferredImpostor();
-		break;
-	case 1:
-		beginDeferredRigid();
-		break;
-	case 2:
-		beginDeferredSkinned();
-		break;
-	}
-=======
-
-    sSkipTransparent = TRUE;
-    is_deferred_render = true;
-
-    if (LLPipeline::sImpostorRender)
-    { //impostor pass does not have impostor rendering
-        ++pass;
-    }
-
-    switch (pass)
-    {
-    case 0:
-        beginDeferredImpostor();
-        break;
-    case 1:
-        beginDeferredRigid();
-        break;
-    case 2:
-        beginDeferredSkinned();
-        break;
-    }
->>>>>>> e1623bb2
-}
-
-void LLDrawPoolAvatar::endDeferredPass(S32 pass)
-{
-    LL_PROFILE_ZONE_SCOPED_CATEGORY_AVATAR;
-
-<<<<<<< HEAD
-	sSkipTransparent = false;
-	is_deferred_render = false;
-=======
-    sSkipTransparent = FALSE;
-    is_deferred_render = false;
->>>>>>> e1623bb2
-
-    if (LLPipeline::sImpostorRender)
-    {
-        ++pass;
-    }
-
-    switch (pass)
-    {
-    case 0:
-        endDeferredImpostor();
-        break;
-    case 1:
-        endDeferredRigid();
-        break;
-    case 2:
-        endDeferredSkinned();
-        break;
-    }
-}
-
-void LLDrawPoolAvatar::renderDeferred(S32 pass)
-{
-    LL_PROFILE_ZONE_SCOPED_CATEGORY_AVATAR
-
-    render(pass);
-}
-
-S32 LLDrawPoolAvatar::getNumPostDeferredPasses()
-{
-    return 1;
-}
-
-void LLDrawPoolAvatar::beginPostDeferredPass(S32 pass)
-{
-    LL_PROFILE_ZONE_SCOPED_CATEGORY_AVATAR
-
-<<<<<<< HEAD
-	sSkipOpaque = true;
-	sShaderLevel = mShaderLevel;
-	sVertexProgram = &gDeferredAvatarAlphaProgram;
-	sRenderingSkinned = true;
-=======
-    sSkipOpaque = TRUE;
-    sShaderLevel = mShaderLevel;
-    sVertexProgram = &gDeferredAvatarAlphaProgram;
-    sRenderingSkinned = TRUE;
->>>>>>> e1623bb2
-
-    gPipeline.bindDeferredShader(*sVertexProgram);
-
-    sVertexProgram->setMinimumAlpha(LLDrawPoolAvatar::sMinimumAlpha);
-
-    sDiffuseChannel = sVertexProgram->enableTexture(LLViewerShaderMgr::DIFFUSE_MAP);
-}
-
-void LLDrawPoolAvatar::endPostDeferredPass(S32 pass)
-{
-    LL_PROFILE_ZONE_SCOPED_CATEGORY_AVATAR
-<<<<<<< HEAD
-	// if we're in software-blending, remember to set the fence _after_ we draw so we wait till this rendering is done
-	sRenderingSkinned = false;
-	sSkipOpaque = false;
-		
-	gPipeline.unbindDeferredShader(*sVertexProgram);
-	sDiffuseChannel = 0;
-	sShaderLevel = mShaderLevel;
-=======
-    // if we're in software-blending, remember to set the fence _after_ we draw so we wait till this rendering is done
-    sRenderingSkinned = FALSE;
-    sSkipOpaque = FALSE;
-
-    gPipeline.unbindDeferredShader(*sVertexProgram);
-    sDiffuseChannel = 0;
-    sShaderLevel = mShaderLevel;
->>>>>>> e1623bb2
-}
-
-void LLDrawPoolAvatar::renderPostDeferred(S32 pass)
-{
-    LL_PROFILE_ZONE_SCOPED_CATEGORY_AVATAR
-
-    is_post_deferred_render = true;
-    if (LLPipeline::sImpostorRender)
-    { //HACK for impostors so actual pass ends up being proper pass
-        render(0);
-    }
-    else
-    {
-        render(2);
-    }
-    is_post_deferred_render = false;
-}
-
-
-S32 LLDrawPoolAvatar::getNumShadowPasses()
-{
-    // avatars opaque, avatar alpha, avatar alpha mask, alpha attachments, alpha mask attachments, opaque attachments...
-    return NUM_SHADOW_PASSES;
-}
-
-void LLDrawPoolAvatar::beginShadowPass(S32 pass)
-{
-    LL_PROFILE_ZONE_SCOPED_CATEGORY_AVATAR;
-
-<<<<<<< HEAD
-	if (pass == SHADOW_PASS_AVATAR_OPAQUE)
-	{
-		sVertexProgram = &gDeferredAvatarShadowProgram;
-		
-		if ((sShaderLevel > 0))  // for hardware blending
-		{
-			sRenderingSkinned = true;
-			sVertexProgram->bind();
-		}
-=======
-    if (pass == SHADOW_PASS_AVATAR_OPAQUE)
-    {
-        sVertexProgram = &gDeferredAvatarShadowProgram;
-
-        if ((sShaderLevel > 0))  // for hardware blending
-        {
-            sRenderingSkinned = TRUE;
-            sVertexProgram->bind();
-        }
->>>>>>> e1623bb2
-
-        gGL.diffuseColor4f(1, 1, 1, 1);
-    }
-    else if (pass == SHADOW_PASS_AVATAR_ALPHA_BLEND)
-    {
-        sVertexProgram = &gDeferredAvatarAlphaShadowProgram;
-
-        // bind diffuse tex so we can reference the alpha channel...
-        S32 loc = sVertexProgram->getUniformLocation(LLViewerShaderMgr::DIFFUSE_MAP);
-        sDiffuseChannel = 0;
-        if (loc != -1)
-        {
-            sDiffuseChannel = sVertexProgram->enableTexture(LLViewerShaderMgr::DIFFUSE_MAP);
-        }
-
-<<<<<<< HEAD
-		if ((sShaderLevel > 0))  // for hardware blending
-		{
-			sRenderingSkinned = true;
-			sVertexProgram->bind();
-		}
-=======
-        if ((sShaderLevel > 0))  // for hardware blending
-        {
-            sRenderingSkinned = TRUE;
-            sVertexProgram->bind();
-        }
->>>>>>> e1623bb2
-
-        gGL.diffuseColor4f(1, 1, 1, 1);
-    }
-    else if (pass == SHADOW_PASS_AVATAR_ALPHA_MASK)
-    {
-        sVertexProgram = &gDeferredAvatarAlphaMaskShadowProgram;
-
-        // bind diffuse tex so we can reference the alpha channel...
-        S32 loc = sVertexProgram->getUniformLocation(LLViewerShaderMgr::DIFFUSE_MAP);
-        sDiffuseChannel = 0;
-        if (loc != -1)
-        {
-            sDiffuseChannel = sVertexProgram->enableTexture(LLViewerShaderMgr::DIFFUSE_MAP);
-        }
-
-<<<<<<< HEAD
-		if ((sShaderLevel > 0))  // for hardware blending
-		{
-			sRenderingSkinned = true;
-			sVertexProgram->bind();
-		}
-=======
-        if ((sShaderLevel > 0))  // for hardware blending
-        {
-            sRenderingSkinned = TRUE;
-            sVertexProgram->bind();
-        }
->>>>>>> e1623bb2
-
-        gGL.diffuseColor4f(1, 1, 1, 1);
-    }
-}
-
-void LLDrawPoolAvatar::endShadowPass(S32 pass)
-{
-    LL_PROFILE_ZONE_SCOPED_CATEGORY_AVATAR;
-
-    if (sShaderLevel > 0)
-    {
-        sVertexProgram->unbind();
-    }
-    sVertexProgram = NULL;
-    sRenderingSkinned = false;
-    LLDrawPoolAvatar::sShadowPass = -1;
-}
-
-void LLDrawPoolAvatar::renderShadow(S32 pass)
-{
-    LL_PROFILE_ZONE_SCOPED_CATEGORY_AVATAR;
-
-    if (mDrawFace.empty())
-    {
-        return;
-    }
-
-    const LLFace *facep = mDrawFace[0];
-    if (!facep->getDrawable())
-    {
-        return;
-    }
-    LLVOAvatar *avatarp = (LLVOAvatar *)facep->getDrawable()->getVObj().get();
-
-    if (avatarp->isDead() || avatarp->isUIAvatar() || avatarp->mDrawable.isNull())
-    {
-        return;
-    }
-
-    LLCachedControl<bool> debug_invisible(gSavedSettings, "RenderAvatarFriendsOnly", false);
-    if (debug_invisible()
-        && !avatarp->isControlAvatar()
-        && !avatarp->isSelf()
-        && !avatarp->isBuddy())
-    {
-        return;
-    }
-
-    LLVOAvatar::AvatarOverallAppearance oa = avatarp->getOverallAppearance();
-<<<<<<< HEAD
-	bool impostor = !LLPipeline::sImpostorRender && avatarp->isImpostor();
-=======
-    BOOL impostor = !LLPipeline::sImpostorRender && avatarp->isImpostor();
->>>>>>> e1623bb2
-    // no shadows if the shadows are causing this avatar to breach the limit.
-    if (avatarp->isTooSlow() || impostor || (oa == LLVOAvatar::AOA_INVISIBLE))
-    {
-        // No shadows for impostored (including jellydolled) or invisible avs.
-        return;
-    }
-
-    LLDrawPoolAvatar::sShadowPass = pass;
-
-    if (pass == SHADOW_PASS_AVATAR_OPAQUE)
-    {
-        LLDrawPoolAvatar::sSkipTransparent = true;
-        avatarp->renderSkinned();
-        LLDrawPoolAvatar::sSkipTransparent = false;
-    }
-    else if (pass == SHADOW_PASS_AVATAR_ALPHA_BLEND)
-    {
-        LLDrawPoolAvatar::sSkipOpaque = true;
-        avatarp->renderSkinned();
-        LLDrawPoolAvatar::sSkipOpaque = false;
-    }
-    else if (pass == SHADOW_PASS_AVATAR_ALPHA_MASK)
-    {
-        LLDrawPoolAvatar::sSkipOpaque = true;
-        avatarp->renderSkinned();
-        LLDrawPoolAvatar::sSkipOpaque = false;
-    }
-}
-
-S32 LLDrawPoolAvatar::getNumPasses()
-{
-    return 3;
-}
-
-
-S32 LLDrawPoolAvatar::getNumDeferredPasses()
-{
-    return 3;
-}
-
-
-void LLDrawPoolAvatar::render(S32 pass)
-{
-    LL_PROFILE_ZONE_SCOPED_CATEGORY_AVATAR;
-    if (LLPipeline::sImpostorRender)
-    {
-        renderAvatars(NULL, ++pass);
-        return;
-    }
-
-    renderAvatars(NULL, pass); // render all avatars
-}
-
-void LLDrawPoolAvatar::beginRenderPass(S32 pass)
-{
-    LL_PROFILE_ZONE_SCOPED_CATEGORY_AVATAR;
-    //reset vertex buffer mappings
-    LLVertexBuffer::unbind();
-
-    if (LLPipeline::sImpostorRender)
-    { //impostor render does not have impostors or rigid rendering
-        ++pass;
-    }
-
-    switch (pass)
-    {
-    case 0:
-        beginImpostor();
-        break;
-    case 1:
-        beginRigid();
-        break;
-    case 2:
-        beginSkinned();
-        break;
-    }
-
-    if (pass == 0)
-    { //make sure no stale colors are left over from a previous render
-        gGL.diffuseColor4f(1,1,1,1);
-    }
-}
-
-void LLDrawPoolAvatar::endRenderPass(S32 pass)
-{
-    LL_PROFILE_ZONE_SCOPED_CATEGORY_AVATAR;
-
-    if (LLPipeline::sImpostorRender)
-    {
-        ++pass;
-    }
-
-    switch (pass)
-    {
-    case 0:
-        endImpostor();
-        break;
-    case 1:
-        endRigid();
-        break;
-    case 2:
-        endSkinned();
-        break;
-    }
-}
-
-void LLDrawPoolAvatar::beginImpostor()
-{
-    LL_PROFILE_ZONE_SCOPED_CATEGORY_AVATAR
-
-    if (!LLPipeline::sReflectionRender)
-    {
-        LLVOAvatar::sRenderDistance = llclamp(LLVOAvatar::sRenderDistance, 16.f, 256.f);
-        LLVOAvatar::sNumVisibleAvatars = 0;
-    }
-
-        gImpostorProgram.bind();
-        gImpostorProgram.setMinimumAlpha(0.01f);
-
-    gPipeline.enableLightsFullbright();
-    sDiffuseChannel = 0;
-}
-
-void LLDrawPoolAvatar::endImpostor()
-{
-    LL_PROFILE_ZONE_SCOPED_CATEGORY_AVATAR
-
-        gImpostorProgram.unbind();
-    gPipeline.enableLightsDynamic();
-}
-
-void LLDrawPoolAvatar::beginRigid()
-{
-    LL_PROFILE_ZONE_SCOPED_CATEGORY_AVATAR
-
-    if (gPipeline.shadersLoaded())
-    {
-        sVertexProgram = &gObjectAlphaMaskNoColorProgram;
-
-        if (sVertexProgram != NULL)
-        {   //eyeballs render with the specular shader
-            sVertexProgram->bind();
-            sVertexProgram->setMinimumAlpha(LLDrawPoolAvatar::sMinimumAlpha);
-        }
-    }
-    else
-    {
-        sVertexProgram = NULL;
-    }
-}
-
-void LLDrawPoolAvatar::endRigid()
-{
-    LL_PROFILE_ZONE_SCOPED_CATEGORY_AVATAR
-
-    sShaderLevel = mShaderLevel;
-    if (sVertexProgram != NULL)
-    {
-        sVertexProgram->unbind();
-    }
-}
-
-void LLDrawPoolAvatar::beginDeferredImpostor()
-{
-    LL_PROFILE_ZONE_SCOPED_CATEGORY_AVATAR
-
-    if (!LLPipeline::sReflectionRender)
-    {
-        LLVOAvatar::sRenderDistance = llclamp(LLVOAvatar::sRenderDistance, 16.f, 256.f);
-        LLVOAvatar::sNumVisibleAvatars = 0;
-    }
-
-    sVertexProgram = &gDeferredImpostorProgram;
-    specular_channel = sVertexProgram->enableTexture(LLViewerShaderMgr::SPECULAR_MAP);
-    normal_channel = sVertexProgram->enableTexture(LLViewerShaderMgr::DEFERRED_NORMAL);
-    sDiffuseChannel = sVertexProgram->enableTexture(LLViewerShaderMgr::DIFFUSE_MAP);
-    sVertexProgram->bind();
-    sVertexProgram->setMinimumAlpha(0.01f);
-}
-
-void LLDrawPoolAvatar::endDeferredImpostor()
-{
-    LL_PROFILE_ZONE_SCOPED_CATEGORY_AVATAR
-
-    sShaderLevel = mShaderLevel;
-    sVertexProgram->disableTexture(LLViewerShaderMgr::DEFERRED_NORMAL);
-    sVertexProgram->disableTexture(LLViewerShaderMgr::SPECULAR_MAP);
-    sVertexProgram->disableTexture(LLViewerShaderMgr::DIFFUSE_MAP);
-    gPipeline.unbindDeferredShader(*sVertexProgram);
-   sVertexProgram = NULL;
-   sDiffuseChannel = 0;
-}
-
-void LLDrawPoolAvatar::beginDeferredRigid()
-{
-    LL_PROFILE_ZONE_SCOPED_CATEGORY_AVATAR
-
-    sVertexProgram = &gDeferredNonIndexedDiffuseAlphaMaskNoColorProgram;
-    sDiffuseChannel = sVertexProgram->enableTexture(LLViewerShaderMgr::DIFFUSE_MAP);
-    sVertexProgram->bind();
-    sVertexProgram->setMinimumAlpha(LLDrawPoolAvatar::sMinimumAlpha);
-}
-
-void LLDrawPoolAvatar::endDeferredRigid()
-{
-    LL_PROFILE_ZONE_SCOPED_CATEGORY_AVATAR
-
-    sShaderLevel = mShaderLevel;
-    sVertexProgram->disableTexture(LLViewerShaderMgr::DIFFUSE_MAP);
-    sVertexProgram->unbind();
-    gGL.getTexUnit(0)->activate();
-}
-
-
-void LLDrawPoolAvatar::beginSkinned()
-{
-    LL_PROFILE_ZONE_SCOPED_CATEGORY_AVATAR
-
-    // used for preview only
-
-<<<<<<< HEAD
-	sVertexProgram = &gAvatarProgram;
-	
-	sRenderingSkinned = true;
-=======
-    sVertexProgram = &gAvatarProgram;
-
-    sRenderingSkinned = TRUE;
->>>>>>> e1623bb2
-
-    sVertexProgram->bind();
-    sVertexProgram->setMinimumAlpha(LLDrawPoolAvatar::sMinimumAlpha);
-}
-
-void LLDrawPoolAvatar::endSkinned()
-{
-    LL_PROFILE_ZONE_SCOPED_CATEGORY_AVATAR
-
-<<<<<<< HEAD
-	// if we're in software-blending, remember to set the fence _after_ we draw so we wait till this rendering is done
-	if (sShaderLevel > 0)
-	{
-		sRenderingSkinned = false;
-		sVertexProgram->disableTexture(LLViewerShaderMgr::BUMP_MAP);
-		gGL.getTexUnit(0)->activate();
-		sVertexProgram->unbind();
-		sShaderLevel = mShaderLevel;
-	}
-	else
-	{
-		if(gPipeline.shadersLoaded())
-		{
-			// software skinning, use a basic shader for windlight.
-			// TODO: find a better fallback method for software skinning.
-			sVertexProgram->unbind();
-		}
-	}
-
-	gGL.getTexUnit(0)->activate();
-=======
-    // if we're in software-blending, remember to set the fence _after_ we draw so we wait till this rendering is done
-    if (sShaderLevel > 0)
-    {
-        sRenderingSkinned = FALSE;
-        sVertexProgram->disableTexture(LLViewerShaderMgr::BUMP_MAP);
-        gGL.getTexUnit(0)->activate();
-        sVertexProgram->unbind();
-        sShaderLevel = mShaderLevel;
-    }
-    else
-    {
-        if(gPipeline.shadersLoaded())
-        {
-            // software skinning, use a basic shader for windlight.
-            // TODO: find a better fallback method for software skinning.
-            sVertexProgram->unbind();
-        }
-    }
-
-    gGL.getTexUnit(0)->activate();
->>>>>>> e1623bb2
-}
-
-void LLDrawPoolAvatar::beginDeferredSkinned()
-{
-    LL_PROFILE_ZONE_SCOPED_CATEGORY_AVATAR
-
-<<<<<<< HEAD
-	sShaderLevel = mShaderLevel;
-	sVertexProgram = &gDeferredAvatarProgram;
-	sRenderingSkinned = true;
-=======
-    sShaderLevel = mShaderLevel;
-    sVertexProgram = &gDeferredAvatarProgram;
-    sRenderingSkinned = TRUE;
->>>>>>> e1623bb2
-
-    sVertexProgram->bind();
-    sVertexProgram->setMinimumAlpha(LLDrawPoolAvatar::sMinimumAlpha);
-    sDiffuseChannel = sVertexProgram->enableTexture(LLViewerShaderMgr::DIFFUSE_MAP);
-    gGL.getTexUnit(0)->activate();
-}
-
-void LLDrawPoolAvatar::endDeferredSkinned()
-{
-    LL_PROFILE_ZONE_SCOPED_CATEGORY_AVATAR
-
-<<<<<<< HEAD
-	// if we're in software-blending, remember to set the fence _after_ we draw so we wait till this rendering is done
-	sRenderingSkinned = false;
-	sVertexProgram->unbind();
-=======
-    // if we're in software-blending, remember to set the fence _after_ we draw so we wait till this rendering is done
-    sRenderingSkinned = FALSE;
-    sVertexProgram->unbind();
->>>>>>> e1623bb2
-
-    sVertexProgram->disableTexture(LLViewerShaderMgr::DIFFUSE_MAP);
-
-    sShaderLevel = mShaderLevel;
-
-    gGL.getTexUnit(0)->activate();
-}
-
-void LLDrawPoolAvatar::renderAvatars(LLVOAvatar* single_avatar, S32 pass)
-{
-    LL_PROFILE_ZONE_SCOPED_CATEGORY_AVATAR; //LL_RECORD_BLOCK_TIME(FTM_RENDER_CHARACTERS);
-
-    if (pass == -1)
-    {
-        for (S32 i = 1; i < getNumPasses(); i++)
-        { //skip impostor pass
-            prerender();
-            beginRenderPass(i);
-            renderAvatars(single_avatar, i);
-            endRenderPass(i);
-        }
-
-        return;
-    }
-
-    if (mDrawFace.empty() && !single_avatar)
-    {
-        return;
-    }
-
-    LLVOAvatar *avatarp = NULL;
-
-    if (single_avatar)
-    {
-        avatarp = single_avatar;
-    }
-    else
-    {
-        const LLFace *facep = mDrawFace[0];
-        if (!facep->getDrawable())
-        {
-            return;
-        }
-        avatarp = (LLVOAvatar *)facep->getDrawable()->getVObj().get();
-    }
-
-    if (avatarp->isDead() || avatarp->mDrawable.isNull())
-<<<<<<< HEAD
-	{
-		return;
-	}
-
-	if (!single_avatar && !avatarp->isFullyLoaded() )
-	{
-		if (pass==0 && (!gPipeline.hasRenderType(LLPipeline::RENDER_TYPE_PARTICLES) || LLViewerPartSim::getMaxPartCount() <= 0))
-		{
-			// debug code to draw a sphere in place of avatar
-			gGL.getTexUnit(0)->bind(LLViewerFetchedTexture::sWhiteImagep);
-			gGL.setColorMask(true, true);
-			LLVector3 pos = avatarp->getPositionAgent();
-			gGL.color4f(1.0f, 1.0f, 1.0f, 0.7f);
-			
-			gGL.pushMatrix();	 
-			gGL.translatef((F32)(pos.mV[VX]),	 
-						   (F32)(pos.mV[VY]),	 
-							(F32)(pos.mV[VZ]));	 
-			 gGL.scalef(0.15f, 0.15f, 0.3f);
-
-			 gSphere.renderGGL();
-				 
-			 gGL.popMatrix();
-			 gGL.setColorMask(true, false);
-		}
-		// don't render please
-		return;
-	}
-
-    LLCachedControl<bool> friends_only(gSavedSettings, "RenderAvatarFriendsOnly", false);
-    if (!single_avatar
-        && friends_only()
-        && !avatarp->isUIAvatar()
-        && !avatarp->isControlAvatar()
-        && !avatarp->isSelf()
-        && !avatarp->isBuddy())
-=======
->>>>>>> e1623bb2
-    {
-        return;
-    }
-
-<<<<<<< HEAD
-	bool impostor = !LLPipeline::sImpostorRender && avatarp->isImpostor() && !single_avatar;
-
-	if (( avatarp->isInMuteList() 
-		  || impostor 
-		  || (LLVOAvatar::AOA_NORMAL != avatarp->getOverallAppearance() && !avatarp->needsImpostorUpdate()) ) && pass != 0)
-//		  || (LLVOAvatar::AV_DO_NOT_RENDER == avatarp->getVisualMuteSettings() && !avatarp->needsImpostorUpdate()) ) && pass != 0)
-	{ //don't draw anything but the impostor for impostored avatars
-		return;
-	}
-	
-	if (pass == 0 && !impostor && LLPipeline::sUnderWaterRender)
-	{ //don't draw foot shadows under water
-		return;
-	}
-
-	LLVOAvatar *attached_av = avatarp->getAttachedAvatar();
-	if (attached_av && (LLVOAvatar::AOA_NORMAL != attached_av->getOverallAppearance() || !gPipeline.hasRenderType(LLPipeline::RENDER_TYPE_AVATAR)))
-	{
-		// Animesh attachment of a jellydolled or invisible parent - don't show
-		return;
-	}
-
-	if (pass == 0)
-	{
-		if (!LLPipeline::sReflectionRender)
-		{
-			LLVOAvatar::sNumVisibleAvatars++;
-		}
-
-//		if (impostor || (LLVOAvatar::AV_DO_NOT_RENDER == avatarp->getVisualMuteSettings() && !avatarp->needsImpostorUpdate()))
-		if (impostor || (LLVOAvatar::AOA_NORMAL != avatarp->getOverallAppearance() && !avatarp->needsImpostorUpdate()))
-		{
-			if (LLPipeline::sRenderDeferred && !LLPipeline::sReflectionRender && avatarp->mImpostor.isComplete()) 
-			{
-				if (normal_channel > -1)
-				{
-					avatarp->mImpostor.bindTexture(2, normal_channel);
-				}
-				if (specular_channel > -1)
-				{
-					avatarp->mImpostor.bindTexture(1, specular_channel);
-				}
-			}
-			avatarp->renderImpostor(avatarp->getMutedAVColor(), sDiffuseChannel);
-		}
-		return;
-	}
-
-	if (pass == 1)
-	{
-		// render rigid meshes (eyeballs) first
-		avatarp->renderRigid();
-		return;
-	}
-
-	if ((sShaderLevel >= SHADER_LEVEL_CLOTH))
-	{
-		LLMatrix4 rot_mat;
-		LLViewerCamera::getInstance()->getMatrixToLocal(rot_mat);
-		LLMatrix4 cfr(OGL_TO_CFR_ROTATION);
-		rot_mat *= cfr;
-		
-		LLVector4 wind;
-		wind.setVec(avatarp->mWindVec);
-		wind.mV[VW] = 0;
-		wind = wind * rot_mat;
-		wind.mV[VW] = avatarp->mWindVec.mV[VW];
-
-		sVertexProgram->uniform4fv(LLViewerShaderMgr::AVATAR_WIND, 1, wind.mV);
-		F32 phase = -1.f * (avatarp->mRipplePhase);
-
-		F32 freq = 7.f + (noise1(avatarp->mRipplePhase) * 2.f);
-		LLVector4 sin_params(freq, freq, freq, phase);
-		sVertexProgram->uniform4fv(LLViewerShaderMgr::AVATAR_SINWAVE, 1, sin_params.mV);
-
-		LLVector4 gravity(0.f, 0.f, -CLOTHING_GRAVITY_EFFECT, 0.f);
-		gravity = gravity * rot_mat;
-		sVertexProgram->uniform4fv(LLViewerShaderMgr::AVATAR_GRAVITY, 1, gravity.mV);
-	}
-
-	if( !single_avatar || (avatarp == single_avatar) )
-	{
-		avatarp->renderSkinned();
-	}
-=======
-    if (!single_avatar && !avatarp->isFullyLoaded() )
-    {
-        if (pass==0 && (!gPipeline.hasRenderType(LLPipeline::RENDER_TYPE_PARTICLES) || LLViewerPartSim::getMaxPartCount() <= 0))
-        {
-            // debug code to draw a sphere in place of avatar
-            gGL.getTexUnit(0)->bind(LLViewerFetchedTexture::sWhiteImagep);
-            gGL.setColorMask(true, true);
-            LLVector3 pos = avatarp->getPositionAgent();
-            gGL.color4f(1.0f, 1.0f, 1.0f, 0.7f);
-
-            gGL.pushMatrix();
-            gGL.translatef((F32)(pos.mV[VX]),
-                           (F32)(pos.mV[VY]),
-                            (F32)(pos.mV[VZ]));
-             gGL.scalef(0.15f, 0.15f, 0.3f);
-
-             gSphere.renderGGL();
-
-             gGL.popMatrix();
-             gGL.setColorMask(true, false);
-        }
-        // don't render please
-        return;
-    }
-
-    BOOL impostor = !LLPipeline::sImpostorRender && avatarp->isImpostor() && !single_avatar;
-
-    if (( avatarp->isInMuteList()
-          || impostor
-          || (LLVOAvatar::AOA_NORMAL != avatarp->getOverallAppearance() && !avatarp->needsImpostorUpdate()) ) && pass != 0)
-//        || (LLVOAvatar::AV_DO_NOT_RENDER == avatarp->getVisualMuteSettings() && !avatarp->needsImpostorUpdate()) ) && pass != 0)
-    { //don't draw anything but the impostor for impostored avatars
-        return;
-    }
-
-    if (pass == 0 && !impostor && LLPipeline::sUnderWaterRender)
-    { //don't draw foot shadows under water
-        return;
-    }
-
-    LLVOAvatar *attached_av = avatarp->getAttachedAvatar();
-    if (attached_av && (LLVOAvatar::AOA_NORMAL != attached_av->getOverallAppearance() || !gPipeline.hasRenderType(LLPipeline::RENDER_TYPE_AVATAR)))
-    {
-        // Animesh attachment of a jellydolled or invisible parent - don't show
-        return;
-    }
-
-    if (pass == 0)
-    {
-        if (!LLPipeline::sReflectionRender)
-        {
-            LLVOAvatar::sNumVisibleAvatars++;
-        }
-
-//      if (impostor || (LLVOAvatar::AV_DO_NOT_RENDER == avatarp->getVisualMuteSettings() && !avatarp->needsImpostorUpdate()))
-        if (impostor || (LLVOAvatar::AOA_NORMAL != avatarp->getOverallAppearance() && !avatarp->needsImpostorUpdate()))
-        {
-            if (LLPipeline::sRenderDeferred && !LLPipeline::sReflectionRender && avatarp->mImpostor.isComplete())
-            {
-                if (normal_channel > -1)
-                {
-                    avatarp->mImpostor.bindTexture(2, normal_channel);
-                }
-                if (specular_channel > -1)
-                {
-                    avatarp->mImpostor.bindTexture(1, specular_channel);
-                }
-            }
-            avatarp->renderImpostor(avatarp->getMutedAVColor(), sDiffuseChannel);
-        }
-        return;
-    }
-
-    if (pass == 1)
-    {
-        // render rigid meshes (eyeballs) first
-        avatarp->renderRigid();
-        return;
-    }
-
-    if ((sShaderLevel >= SHADER_LEVEL_CLOTH))
-    {
-        LLMatrix4 rot_mat;
-        LLViewerCamera::getInstance()->getMatrixToLocal(rot_mat);
-        LLMatrix4 cfr(OGL_TO_CFR_ROTATION);
-        rot_mat *= cfr;
-
-        LLVector4 wind;
-        wind.setVec(avatarp->mWindVec);
-        wind.mV[VW] = 0;
-        wind = wind * rot_mat;
-        wind.mV[VW] = avatarp->mWindVec.mV[VW];
-
-        sVertexProgram->uniform4fv(LLViewerShaderMgr::AVATAR_WIND, 1, wind.mV);
-        F32 phase = -1.f * (avatarp->mRipplePhase);
-
-        F32 freq = 7.f + (noise1(avatarp->mRipplePhase) * 2.f);
-        LLVector4 sin_params(freq, freq, freq, phase);
-        sVertexProgram->uniform4fv(LLViewerShaderMgr::AVATAR_SINWAVE, 1, sin_params.mV);
-
-        LLVector4 gravity(0.f, 0.f, -CLOTHING_GRAVITY_EFFECT, 0.f);
-        gravity = gravity * rot_mat;
-        sVertexProgram->uniform4fv(LLViewerShaderMgr::AVATAR_GRAVITY, 1, gravity.mV);
-    }
-
-    if( !single_avatar || (avatarp == single_avatar) )
-    {
-        avatarp->renderSkinned();
-    }
->>>>>>> e1623bb2
-}
-
-static LLTrace::BlockTimerStatHandle FTM_RIGGED_VBO("Rigged VBO");
-
-//-----------------------------------------------------------------------------
-// getDebugTexture()
-//-----------------------------------------------------------------------------
-LLViewerTexture *LLDrawPoolAvatar::getDebugTexture()
-{
-    LL_PROFILE_ZONE_SCOPED_CATEGORY_AVATAR
-
-    if (mReferences.empty())
-    {
-        return NULL;
-    }
-    LLFace *face = mReferences[0];
-    if (!face->getDrawable())
-    {
-        return NULL;
-    }
-    const LLViewerObject *objectp = face->getDrawable()->getVObj();
-
-    // Avatar should always have at least 1 (maybe 3?) TE's.
-    return objectp->getTEImage(0);
-}
-
-
-LLColor3 LLDrawPoolAvatar::getDebugColor() const
-{
-    return LLColor3(0.f, 1.f, 0.f);
-}
-
+/**
+ * @file lldrawpoolavatar.cpp
+ * @brief LLDrawPoolAvatar class implementation
+ *
+ * $LicenseInfo:firstyear=2002&license=viewerlgpl$
+ * Second Life Viewer Source Code
+ * Copyright (C) 2010, Linden Research, Inc.
+ *
+ * This library is free software; you can redistribute it and/or
+ * modify it under the terms of the GNU Lesser General Public
+ * License as published by the Free Software Foundation;
+ * version 2.1 of the License only.
+ *
+ * This library is distributed in the hope that it will be useful,
+ * but WITHOUT ANY WARRANTY; without even the implied warranty of
+ * MERCHANTABILITY or FITNESS FOR A PARTICULAR PURPOSE.  See the GNU
+ * Lesser General Public License for more details.
+ *
+ * You should have received a copy of the GNU Lesser General Public
+ * License along with this library; if not, write to the Free Software
+ * Foundation, Inc., 51 Franklin Street, Fifth Floor, Boston, MA  02110-1301  USA
+ *
+ * Linden Research, Inc., 945 Battery Street, San Francisco, CA  94111  USA
+ * $/LicenseInfo$
+ */
+
+#include "llviewerprecompiledheaders.h"
+
+#include "lldrawpoolavatar.h"
+#include "llskinningutil.h"
+#include "llrender.h"
+
+#include "llvoavatar.h"
+#include "m3math.h"
+#include "llmatrix4a.h"
+
+#include "llagent.h" //for gAgent.needsRenderAvatar()
+#include "lldrawable.h"
+#include "lldrawpoolbump.h"
+#include "llface.h"
+#include "llmeshrepository.h"
+#include "llsky.h"
+#include "llviewercamera.h"
+#include "llviewerregion.h"
+#include "noise.h"
+#include "pipeline.h"
+#include "llviewershadermgr.h"
+#include "llvovolume.h"
+#include "llvolume.h"
+#include "llappviewer.h"
+#include "llrendersphere.h"
+#include "llviewerpartsim.h"
+#include "llviewercontrol.h" // for gSavedSettings
+#include "llviewertexturelist.h"
+
+static U32 sShaderLevel = 0;
+
+LLGLSLShader* LLDrawPoolAvatar::sVertexProgram = NULL;
+bool    LLDrawPoolAvatar::sSkipOpaque = false;
+bool    LLDrawPoolAvatar::sSkipTransparent = false;
+S32     LLDrawPoolAvatar::sShadowPass = -1;
+S32 LLDrawPoolAvatar::sDiffuseChannel = 0;
+F32 LLDrawPoolAvatar::sMinimumAlpha = 0.2f;
+
+LLUUID gBlackSquareID;
+
+static bool is_deferred_render = false;
+static bool is_post_deferred_render = false;
+
+extern bool gUseGLPick;
+
+F32 CLOTHING_GRAVITY_EFFECT = 0.7f;
+F32 CLOTHING_ACCEL_FORCE_FACTOR = 0.2f;
+
+// Format for gAGPVertices
+// vertex format for bumpmapping:
+//  vertices   12
+//  pad         4
+//  normals    12
+//  pad         4
+//  texcoords0  8
+//  texcoords1  8
+// total       48
+//
+// for no bumpmapping
+//  vertices       12
+//  texcoords   8
+//  normals    12
+// total       32
+//
+
+S32 AVATAR_OFFSET_POS = 0;
+S32 AVATAR_OFFSET_NORMAL = 16;
+S32 AVATAR_OFFSET_TEX0 = 32;
+S32 AVATAR_OFFSET_TEX1 = 40;
+S32 AVATAR_VERTEX_BYTES = 48;
+
+bool gAvatarEmbossBumpMap = false;
+static bool sRenderingSkinned = false;
+S32 normal_channel = -1;
+S32 specular_channel = -1;
+S32 cube_channel = -1;
+
+LLDrawPoolAvatar::LLDrawPoolAvatar(U32 type) :
+    LLFacePool(type)
+{
+}
+
+LLDrawPoolAvatar::~LLDrawPoolAvatar()
+{
+    if (!isDead())
+    {
+        LL_WARNS() << "Destroying avatar drawpool that still contains faces" << LL_ENDL;
+    }
+}
+
+// virtual
+bool LLDrawPoolAvatar::isDead()
+{
+    LL_PROFILE_ZONE_SCOPED_CATEGORY_AVATAR
+
+    if (!LLFacePool::isDead())
+    {
+        return false;
+    }
+
+    return true;
+}
+
+S32 LLDrawPoolAvatar::getShaderLevel() const
+{
+    LL_PROFILE_ZONE_SCOPED_CATEGORY_AVATAR
+
+    return (S32) LLViewerShaderMgr::instance()->getShaderLevel(LLViewerShaderMgr::SHADER_AVATAR);
+}
+
+void LLDrawPoolAvatar::prerender()
+{
+    LL_PROFILE_ZONE_SCOPED_CATEGORY_AVATAR
+
+    mShaderLevel = LLViewerShaderMgr::instance()->getShaderLevel(LLViewerShaderMgr::SHADER_AVATAR);
+
+    sShaderLevel = mShaderLevel;
+}
+
+LLMatrix4& LLDrawPoolAvatar::getModelView()
+{
+    LL_PROFILE_ZONE_SCOPED_CATEGORY_AVATAR
+
+    static LLMatrix4 ret;
+
+    ret.initRows(LLVector4(gGLModelView+0),
+                 LLVector4(gGLModelView+4),
+                 LLVector4(gGLModelView+8),
+                 LLVector4(gGLModelView+12));
+
+    return ret;
+}
+
+//-----------------------------------------------------------------------------
+// render()
+//-----------------------------------------------------------------------------
+
+
+
+void LLDrawPoolAvatar::beginDeferredPass(S32 pass)
+{
+    LL_PROFILE_ZONE_SCOPED_CATEGORY_AVATAR;
+
+    sSkipTransparent = true;
+    is_deferred_render = true;
+
+    if (LLPipeline::sImpostorRender)
+    { //impostor pass does not have impostor rendering
+        ++pass;
+    }
+
+    switch (pass)
+    {
+    case 0:
+        beginDeferredImpostor();
+        break;
+    case 1:
+        beginDeferredRigid();
+        break;
+    case 2:
+        beginDeferredSkinned();
+        break;
+    }
+}
+
+void LLDrawPoolAvatar::endDeferredPass(S32 pass)
+{
+    LL_PROFILE_ZONE_SCOPED_CATEGORY_AVATAR;
+
+    sSkipTransparent = false;
+    is_deferred_render = false;
+
+    if (LLPipeline::sImpostorRender)
+    {
+        ++pass;
+    }
+
+    switch (pass)
+    {
+    case 0:
+        endDeferredImpostor();
+        break;
+    case 1:
+        endDeferredRigid();
+        break;
+    case 2:
+        endDeferredSkinned();
+        break;
+    }
+}
+
+void LLDrawPoolAvatar::renderDeferred(S32 pass)
+{
+    LL_PROFILE_ZONE_SCOPED_CATEGORY_AVATAR
+
+    render(pass);
+}
+
+S32 LLDrawPoolAvatar::getNumPostDeferredPasses()
+{
+    return 1;
+}
+
+void LLDrawPoolAvatar::beginPostDeferredPass(S32 pass)
+{
+    LL_PROFILE_ZONE_SCOPED_CATEGORY_AVATAR
+
+    sSkipOpaque = true;
+    sShaderLevel = mShaderLevel;
+    sVertexProgram = &gDeferredAvatarAlphaProgram;
+    sRenderingSkinned = true;
+
+    gPipeline.bindDeferredShader(*sVertexProgram);
+
+    sVertexProgram->setMinimumAlpha(LLDrawPoolAvatar::sMinimumAlpha);
+
+    sDiffuseChannel = sVertexProgram->enableTexture(LLViewerShaderMgr::DIFFUSE_MAP);
+}
+
+void LLDrawPoolAvatar::endPostDeferredPass(S32 pass)
+{
+    LL_PROFILE_ZONE_SCOPED_CATEGORY_AVATAR
+    // if we're in software-blending, remember to set the fence _after_ we draw so we wait till this rendering is done
+    sRenderingSkinned = false;
+    sSkipOpaque = false;
+
+    gPipeline.unbindDeferredShader(*sVertexProgram);
+    sDiffuseChannel = 0;
+    sShaderLevel = mShaderLevel;
+}
+
+void LLDrawPoolAvatar::renderPostDeferred(S32 pass)
+{
+    LL_PROFILE_ZONE_SCOPED_CATEGORY_AVATAR
+
+    is_post_deferred_render = true;
+    if (LLPipeline::sImpostorRender)
+    { //HACK for impostors so actual pass ends up being proper pass
+        render(0);
+    }
+    else
+    {
+        render(2);
+    }
+    is_post_deferred_render = false;
+}
+
+
+S32 LLDrawPoolAvatar::getNumShadowPasses()
+{
+    // avatars opaque, avatar alpha, avatar alpha mask, alpha attachments, alpha mask attachments, opaque attachments...
+    return NUM_SHADOW_PASSES;
+}
+
+void LLDrawPoolAvatar::beginShadowPass(S32 pass)
+{
+    LL_PROFILE_ZONE_SCOPED_CATEGORY_AVATAR;
+
+    if (pass == SHADOW_PASS_AVATAR_OPAQUE)
+    {
+        sVertexProgram = &gDeferredAvatarShadowProgram;
+
+        if ((sShaderLevel > 0))  // for hardware blending
+        {
+            sRenderingSkinned = true;
+            sVertexProgram->bind();
+        }
+
+        gGL.diffuseColor4f(1, 1, 1, 1);
+    }
+    else if (pass == SHADOW_PASS_AVATAR_ALPHA_BLEND)
+    {
+        sVertexProgram = &gDeferredAvatarAlphaShadowProgram;
+
+        // bind diffuse tex so we can reference the alpha channel...
+        S32 loc = sVertexProgram->getUniformLocation(LLViewerShaderMgr::DIFFUSE_MAP);
+        sDiffuseChannel = 0;
+        if (loc != -1)
+        {
+            sDiffuseChannel = sVertexProgram->enableTexture(LLViewerShaderMgr::DIFFUSE_MAP);
+        }
+
+        if ((sShaderLevel > 0))  // for hardware blending
+        {
+            sRenderingSkinned = true;
+            sVertexProgram->bind();
+        }
+
+        gGL.diffuseColor4f(1, 1, 1, 1);
+    }
+    else if (pass == SHADOW_PASS_AVATAR_ALPHA_MASK)
+    {
+        sVertexProgram = &gDeferredAvatarAlphaMaskShadowProgram;
+
+        // bind diffuse tex so we can reference the alpha channel...
+        S32 loc = sVertexProgram->getUniformLocation(LLViewerShaderMgr::DIFFUSE_MAP);
+        sDiffuseChannel = 0;
+        if (loc != -1)
+        {
+            sDiffuseChannel = sVertexProgram->enableTexture(LLViewerShaderMgr::DIFFUSE_MAP);
+        }
+
+        if ((sShaderLevel > 0))  // for hardware blending
+        {
+            sRenderingSkinned = true;
+            sVertexProgram->bind();
+        }
+
+        gGL.diffuseColor4f(1, 1, 1, 1);
+    }
+}
+
+void LLDrawPoolAvatar::endShadowPass(S32 pass)
+{
+    LL_PROFILE_ZONE_SCOPED_CATEGORY_AVATAR;
+
+    if (sShaderLevel > 0)
+    {
+        sVertexProgram->unbind();
+    }
+    sVertexProgram = NULL;
+    sRenderingSkinned = false;
+    LLDrawPoolAvatar::sShadowPass = -1;
+}
+
+void LLDrawPoolAvatar::renderShadow(S32 pass)
+{
+    LL_PROFILE_ZONE_SCOPED_CATEGORY_AVATAR;
+
+    if (mDrawFace.empty())
+    {
+        return;
+    }
+
+    const LLFace *facep = mDrawFace[0];
+    if (!facep->getDrawable())
+    {
+        return;
+    }
+    LLVOAvatar *avatarp = (LLVOAvatar *)facep->getDrawable()->getVObj().get();
+
+    if (avatarp->isDead() || avatarp->isUIAvatar() || avatarp->mDrawable.isNull())
+    {
+        return;
+    }
+
+    LLCachedControl<bool> debug_invisible(gSavedSettings, "RenderAvatarFriendsOnly", false);
+    if (debug_invisible()
+        && !avatarp->isControlAvatar()
+        && !avatarp->isSelf()
+        && !avatarp->isBuddy())
+    {
+        return;
+    }
+
+    LLVOAvatar::AvatarOverallAppearance oa = avatarp->getOverallAppearance();
+    bool impostor = !LLPipeline::sImpostorRender && avatarp->isImpostor();
+    // no shadows if the shadows are causing this avatar to breach the limit.
+    if (avatarp->isTooSlow() || impostor || (oa == LLVOAvatar::AOA_INVISIBLE))
+    {
+        // No shadows for impostored (including jellydolled) or invisible avs.
+        return;
+    }
+
+    LLDrawPoolAvatar::sShadowPass = pass;
+
+    if (pass == SHADOW_PASS_AVATAR_OPAQUE)
+    {
+        LLDrawPoolAvatar::sSkipTransparent = true;
+        avatarp->renderSkinned();
+        LLDrawPoolAvatar::sSkipTransparent = false;
+    }
+    else if (pass == SHADOW_PASS_AVATAR_ALPHA_BLEND)
+    {
+        LLDrawPoolAvatar::sSkipOpaque = true;
+        avatarp->renderSkinned();
+        LLDrawPoolAvatar::sSkipOpaque = false;
+    }
+    else if (pass == SHADOW_PASS_AVATAR_ALPHA_MASK)
+    {
+        LLDrawPoolAvatar::sSkipOpaque = true;
+        avatarp->renderSkinned();
+        LLDrawPoolAvatar::sSkipOpaque = false;
+    }
+}
+
+S32 LLDrawPoolAvatar::getNumPasses()
+{
+    return 3;
+}
+
+
+S32 LLDrawPoolAvatar::getNumDeferredPasses()
+{
+    return 3;
+}
+
+
+void LLDrawPoolAvatar::render(S32 pass)
+{
+    LL_PROFILE_ZONE_SCOPED_CATEGORY_AVATAR;
+    if (LLPipeline::sImpostorRender)
+    {
+        renderAvatars(NULL, ++pass);
+        return;
+    }
+
+    renderAvatars(NULL, pass); // render all avatars
+}
+
+void LLDrawPoolAvatar::beginRenderPass(S32 pass)
+{
+    LL_PROFILE_ZONE_SCOPED_CATEGORY_AVATAR;
+    //reset vertex buffer mappings
+    LLVertexBuffer::unbind();
+
+    if (LLPipeline::sImpostorRender)
+    { //impostor render does not have impostors or rigid rendering
+        ++pass;
+    }
+
+    switch (pass)
+    {
+    case 0:
+        beginImpostor();
+        break;
+    case 1:
+        beginRigid();
+        break;
+    case 2:
+        beginSkinned();
+        break;
+    }
+
+    if (pass == 0)
+    { //make sure no stale colors are left over from a previous render
+        gGL.diffuseColor4f(1,1,1,1);
+    }
+}
+
+void LLDrawPoolAvatar::endRenderPass(S32 pass)
+{
+    LL_PROFILE_ZONE_SCOPED_CATEGORY_AVATAR;
+
+    if (LLPipeline::sImpostorRender)
+    {
+        ++pass;
+    }
+
+    switch (pass)
+    {
+    case 0:
+        endImpostor();
+        break;
+    case 1:
+        endRigid();
+        break;
+    case 2:
+        endSkinned();
+        break;
+    }
+}
+
+void LLDrawPoolAvatar::beginImpostor()
+{
+    LL_PROFILE_ZONE_SCOPED_CATEGORY_AVATAR
+
+    if (!LLPipeline::sReflectionRender)
+    {
+        LLVOAvatar::sRenderDistance = llclamp(LLVOAvatar::sRenderDistance, 16.f, 256.f);
+        LLVOAvatar::sNumVisibleAvatars = 0;
+    }
+
+        gImpostorProgram.bind();
+        gImpostorProgram.setMinimumAlpha(0.01f);
+
+    gPipeline.enableLightsFullbright();
+    sDiffuseChannel = 0;
+}
+
+void LLDrawPoolAvatar::endImpostor()
+{
+    LL_PROFILE_ZONE_SCOPED_CATEGORY_AVATAR
+
+        gImpostorProgram.unbind();
+    gPipeline.enableLightsDynamic();
+}
+
+void LLDrawPoolAvatar::beginRigid()
+{
+    LL_PROFILE_ZONE_SCOPED_CATEGORY_AVATAR
+
+    if (gPipeline.shadersLoaded())
+    {
+        sVertexProgram = &gObjectAlphaMaskNoColorProgram;
+
+        if (sVertexProgram != NULL)
+        {   //eyeballs render with the specular shader
+            sVertexProgram->bind();
+            sVertexProgram->setMinimumAlpha(LLDrawPoolAvatar::sMinimumAlpha);
+        }
+    }
+    else
+    {
+        sVertexProgram = NULL;
+    }
+}
+
+void LLDrawPoolAvatar::endRigid()
+{
+    LL_PROFILE_ZONE_SCOPED_CATEGORY_AVATAR
+
+    sShaderLevel = mShaderLevel;
+    if (sVertexProgram != NULL)
+    {
+        sVertexProgram->unbind();
+    }
+}
+
+void LLDrawPoolAvatar::beginDeferredImpostor()
+{
+    LL_PROFILE_ZONE_SCOPED_CATEGORY_AVATAR
+
+    if (!LLPipeline::sReflectionRender)
+    {
+        LLVOAvatar::sRenderDistance = llclamp(LLVOAvatar::sRenderDistance, 16.f, 256.f);
+        LLVOAvatar::sNumVisibleAvatars = 0;
+    }
+
+    sVertexProgram = &gDeferredImpostorProgram;
+    specular_channel = sVertexProgram->enableTexture(LLViewerShaderMgr::SPECULAR_MAP);
+    normal_channel = sVertexProgram->enableTexture(LLViewerShaderMgr::DEFERRED_NORMAL);
+    sDiffuseChannel = sVertexProgram->enableTexture(LLViewerShaderMgr::DIFFUSE_MAP);
+    sVertexProgram->bind();
+    sVertexProgram->setMinimumAlpha(0.01f);
+}
+
+void LLDrawPoolAvatar::endDeferredImpostor()
+{
+    LL_PROFILE_ZONE_SCOPED_CATEGORY_AVATAR
+
+    sShaderLevel = mShaderLevel;
+    sVertexProgram->disableTexture(LLViewerShaderMgr::DEFERRED_NORMAL);
+    sVertexProgram->disableTexture(LLViewerShaderMgr::SPECULAR_MAP);
+    sVertexProgram->disableTexture(LLViewerShaderMgr::DIFFUSE_MAP);
+    gPipeline.unbindDeferredShader(*sVertexProgram);
+   sVertexProgram = NULL;
+   sDiffuseChannel = 0;
+}
+
+void LLDrawPoolAvatar::beginDeferredRigid()
+{
+    LL_PROFILE_ZONE_SCOPED_CATEGORY_AVATAR
+
+    sVertexProgram = &gDeferredNonIndexedDiffuseAlphaMaskNoColorProgram;
+    sDiffuseChannel = sVertexProgram->enableTexture(LLViewerShaderMgr::DIFFUSE_MAP);
+    sVertexProgram->bind();
+    sVertexProgram->setMinimumAlpha(LLDrawPoolAvatar::sMinimumAlpha);
+}
+
+void LLDrawPoolAvatar::endDeferredRigid()
+{
+    LL_PROFILE_ZONE_SCOPED_CATEGORY_AVATAR
+
+    sShaderLevel = mShaderLevel;
+    sVertexProgram->disableTexture(LLViewerShaderMgr::DIFFUSE_MAP);
+    sVertexProgram->unbind();
+    gGL.getTexUnit(0)->activate();
+}
+
+
+void LLDrawPoolAvatar::beginSkinned()
+{
+    LL_PROFILE_ZONE_SCOPED_CATEGORY_AVATAR
+
+    // used for preview only
+
+    sVertexProgram = &gAvatarProgram;
+
+    sRenderingSkinned = true;
+
+    sVertexProgram->bind();
+    sVertexProgram->setMinimumAlpha(LLDrawPoolAvatar::sMinimumAlpha);
+}
+
+void LLDrawPoolAvatar::endSkinned()
+{
+    LL_PROFILE_ZONE_SCOPED_CATEGORY_AVATAR
+
+    // if we're in software-blending, remember to set the fence _after_ we draw so we wait till this rendering is done
+    if (sShaderLevel > 0)
+    {
+        sRenderingSkinned = false;
+        sVertexProgram->disableTexture(LLViewerShaderMgr::BUMP_MAP);
+        gGL.getTexUnit(0)->activate();
+        sVertexProgram->unbind();
+        sShaderLevel = mShaderLevel;
+    }
+    else
+    {
+        if(gPipeline.shadersLoaded())
+        {
+            // software skinning, use a basic shader for windlight.
+            // TODO: find a better fallback method for software skinning.
+            sVertexProgram->unbind();
+        }
+    }
+
+    gGL.getTexUnit(0)->activate();
+}
+
+void LLDrawPoolAvatar::beginDeferredSkinned()
+{
+    LL_PROFILE_ZONE_SCOPED_CATEGORY_AVATAR
+
+    sShaderLevel = mShaderLevel;
+    sVertexProgram = &gDeferredAvatarProgram;
+    sRenderingSkinned = true;
+
+    sVertexProgram->bind();
+    sVertexProgram->setMinimumAlpha(LLDrawPoolAvatar::sMinimumAlpha);
+    sDiffuseChannel = sVertexProgram->enableTexture(LLViewerShaderMgr::DIFFUSE_MAP);
+    gGL.getTexUnit(0)->activate();
+}
+
+void LLDrawPoolAvatar::endDeferredSkinned()
+{
+    LL_PROFILE_ZONE_SCOPED_CATEGORY_AVATAR
+
+    // if we're in software-blending, remember to set the fence _after_ we draw so we wait till this rendering is done
+    sRenderingSkinned = false;
+    sVertexProgram->unbind();
+
+    sVertexProgram->disableTexture(LLViewerShaderMgr::DIFFUSE_MAP);
+
+    sShaderLevel = mShaderLevel;
+
+    gGL.getTexUnit(0)->activate();
+}
+
+void LLDrawPoolAvatar::renderAvatars(LLVOAvatar* single_avatar, S32 pass)
+{
+    LL_PROFILE_ZONE_SCOPED_CATEGORY_AVATAR; //LL_RECORD_BLOCK_TIME(FTM_RENDER_CHARACTERS);
+
+    if (pass == -1)
+    {
+        for (S32 i = 1; i < getNumPasses(); i++)
+        { //skip impostor pass
+            prerender();
+            beginRenderPass(i);
+            renderAvatars(single_avatar, i);
+            endRenderPass(i);
+        }
+
+        return;
+    }
+
+    if (mDrawFace.empty() && !single_avatar)
+    {
+        return;
+    }
+
+    LLVOAvatar *avatarp = NULL;
+
+    if (single_avatar)
+    {
+        avatarp = single_avatar;
+    }
+    else
+    {
+        const LLFace *facep = mDrawFace[0];
+        if (!facep->getDrawable())
+        {
+            return;
+        }
+        avatarp = (LLVOAvatar *)facep->getDrawable()->getVObj().get();
+    }
+
+    if (avatarp->isDead() || avatarp->mDrawable.isNull())
+    {
+        return;
+    }
+
+    if (!single_avatar && !avatarp->isFullyLoaded() )
+    {
+        if (pass==0 && (!gPipeline.hasRenderType(LLPipeline::RENDER_TYPE_PARTICLES) || LLViewerPartSim::getMaxPartCount() <= 0))
+        {
+            // debug code to draw a sphere in place of avatar
+            gGL.getTexUnit(0)->bind(LLViewerFetchedTexture::sWhiteImagep);
+            gGL.setColorMask(true, true);
+            LLVector3 pos = avatarp->getPositionAgent();
+            gGL.color4f(1.0f, 1.0f, 1.0f, 0.7f);
+
+            gGL.pushMatrix();
+            gGL.translatef((F32)(pos.mV[VX]),
+                           (F32)(pos.mV[VY]),
+                            (F32)(pos.mV[VZ]));
+             gGL.scalef(0.15f, 0.15f, 0.3f);
+
+             gSphere.renderGGL();
+
+             gGL.popMatrix();
+             gGL.setColorMask(true, false);
+        }
+        // don't render please
+        return;
+    }
+
+    LLCachedControl<bool> friends_only(gSavedSettings, "RenderAvatarFriendsOnly", false);
+    if (!single_avatar
+        && friends_only()
+        && !avatarp->isUIAvatar()
+        && !avatarp->isControlAvatar()
+        && !avatarp->isSelf()
+        && !avatarp->isBuddy())
+    {
+        return;
+    }
+
+    bool impostor = !LLPipeline::sImpostorRender && avatarp->isImpostor() && !single_avatar;
+
+    if (( avatarp->isInMuteList()
+          || impostor
+          || (LLVOAvatar::AOA_NORMAL != avatarp->getOverallAppearance() && !avatarp->needsImpostorUpdate()) ) && pass != 0)
+//        || (LLVOAvatar::AV_DO_NOT_RENDER == avatarp->getVisualMuteSettings() && !avatarp->needsImpostorUpdate()) ) && pass != 0)
+    { //don't draw anything but the impostor for impostored avatars
+        return;
+    }
+
+    if (pass == 0 && !impostor && LLPipeline::sUnderWaterRender)
+    { //don't draw foot shadows under water
+        return;
+    }
+
+    LLVOAvatar *attached_av = avatarp->getAttachedAvatar();
+    if (attached_av && (LLVOAvatar::AOA_NORMAL != attached_av->getOverallAppearance() || !gPipeline.hasRenderType(LLPipeline::RENDER_TYPE_AVATAR)))
+    {
+        // Animesh attachment of a jellydolled or invisible parent - don't show
+        return;
+    }
+
+    if (pass == 0)
+    {
+        if (!LLPipeline::sReflectionRender)
+        {
+            LLVOAvatar::sNumVisibleAvatars++;
+        }
+
+//      if (impostor || (LLVOAvatar::AV_DO_NOT_RENDER == avatarp->getVisualMuteSettings() && !avatarp->needsImpostorUpdate()))
+        if (impostor || (LLVOAvatar::AOA_NORMAL != avatarp->getOverallAppearance() && !avatarp->needsImpostorUpdate()))
+        {
+            if (LLPipeline::sRenderDeferred && !LLPipeline::sReflectionRender && avatarp->mImpostor.isComplete())
+            {
+                if (normal_channel > -1)
+                {
+                    avatarp->mImpostor.bindTexture(2, normal_channel);
+                }
+                if (specular_channel > -1)
+                {
+                    avatarp->mImpostor.bindTexture(1, specular_channel);
+                }
+            }
+            avatarp->renderImpostor(avatarp->getMutedAVColor(), sDiffuseChannel);
+        }
+        return;
+    }
+
+    if (pass == 1)
+    {
+        // render rigid meshes (eyeballs) first
+        avatarp->renderRigid();
+        return;
+    }
+
+    if ((sShaderLevel >= SHADER_LEVEL_CLOTH))
+    {
+        LLMatrix4 rot_mat;
+        LLViewerCamera::getInstance()->getMatrixToLocal(rot_mat);
+        LLMatrix4 cfr(OGL_TO_CFR_ROTATION);
+        rot_mat *= cfr;
+
+        LLVector4 wind;
+        wind.setVec(avatarp->mWindVec);
+        wind.mV[VW] = 0;
+        wind = wind * rot_mat;
+        wind.mV[VW] = avatarp->mWindVec.mV[VW];
+
+        sVertexProgram->uniform4fv(LLViewerShaderMgr::AVATAR_WIND, 1, wind.mV);
+        F32 phase = -1.f * (avatarp->mRipplePhase);
+
+        F32 freq = 7.f + (noise1(avatarp->mRipplePhase) * 2.f);
+        LLVector4 sin_params(freq, freq, freq, phase);
+        sVertexProgram->uniform4fv(LLViewerShaderMgr::AVATAR_SINWAVE, 1, sin_params.mV);
+
+        LLVector4 gravity(0.f, 0.f, -CLOTHING_GRAVITY_EFFECT, 0.f);
+        gravity = gravity * rot_mat;
+        sVertexProgram->uniform4fv(LLViewerShaderMgr::AVATAR_GRAVITY, 1, gravity.mV);
+    }
+
+    if( !single_avatar || (avatarp == single_avatar) )
+    {
+        avatarp->renderSkinned();
+    }
+}
+
+static LLTrace::BlockTimerStatHandle FTM_RIGGED_VBO("Rigged VBO");
+
+//-----------------------------------------------------------------------------
+// getDebugTexture()
+//-----------------------------------------------------------------------------
+LLViewerTexture *LLDrawPoolAvatar::getDebugTexture()
+{
+    LL_PROFILE_ZONE_SCOPED_CATEGORY_AVATAR
+
+    if (mReferences.empty())
+    {
+        return NULL;
+    }
+    LLFace *face = mReferences[0];
+    if (!face->getDrawable())
+    {
+        return NULL;
+    }
+    const LLViewerObject *objectp = face->getDrawable()->getVObj();
+
+    // Avatar should always have at least 1 (maybe 3?) TE's.
+    return objectp->getTEImage(0);
+}
+
+
+LLColor3 LLDrawPoolAvatar::getDebugColor() const
+{
+    return LLColor3(0.f, 1.f, 0.f);
+}
+
+