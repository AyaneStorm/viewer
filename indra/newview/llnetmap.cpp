/**
 * @file llnetmap.cpp
 * @author James Cook
 * @brief Display of surrounding regions, objects, and agents.
 *
 * $LicenseInfo:firstyear=2001&license=viewerlgpl$
 * Second Life Viewer Source Code
 * Copyright (C) 2001-2010, Linden Research, Inc.
 *
 * This library is free software; you can redistribute it and/or
 * modify it under the terms of the GNU Lesser General Public
 * License as published by the Free Software Foundation;
 * version 2.1 of the License only.
 *
 * This library is distributed in the hope that it will be useful,
 * but WITHOUT ANY WARRANTY; without even the implied warranty of
 * MERCHANTABILITY or FITNESS FOR A PARTICULAR PURPOSE.  See the GNU
 * Lesser General Public License for more details.
 *
 * You should have received a copy of the GNU Lesser General Public
 * License along with this library; if not, write to the Free Software
 * Foundation, Inc., 51 Franklin Street, Fifth Floor, Boston, MA  02110-1301  USA
 *
 * Linden Research, Inc., 945 Battery Street, San Francisco, CA  94111  USA
 * $/LicenseInfo$
 */

#include "llviewerprecompiledheaders.h"

#include "llnetmap.h"

// Library includes (should move below)
#include "indra_constants.h"
#include "llavatarnamecache.h"
#include "llmath.h"
#include "llfloaterreg.h"
#include "llfocusmgr.h"
#include "lllocalcliprect.h"
#include "llrender.h"
#include "llresmgr.h"
#include "llui.h"
#include "lltooltip.h"

#include "llglheaders.h"

// Viewer includes
#include "llagent.h"
#include "llagentcamera.h"
#include "llappviewer.h" // for gDisconnected
#include "llcallingcard.h" // LLAvatarTracker
#include "llfloaterland.h"
#include "llfloaterworldmap.h"
#include "llparcel.h"
#include "lltracker.h"
#include "llsurface.h"
#include "llurlmatch.h"
#include "llurlregistry.h"
#include "llviewercamera.h"
#include "llviewercontrol.h"
#include "llviewerparcelmgr.h"
#include "llviewertexture.h"
#include "llviewertexturelist.h"
#include "llviewermenu.h"
#include "llviewerobjectlist.h"
#include "llviewerregion.h"
#include "llviewerwindow.h"
#include "llworld.h"
#include "llworldmapview.h"     // shared draw code

static LLDefaultChildRegistry::Register<LLNetMap> r1("net_map");

constexpr F32 LLNetMap::MAP_SCALE_MIN = 32;
constexpr F32 LLNetMap::MAP_SCALE_FAR = 32;
constexpr F32 LLNetMap::MAP_SCALE_MEDIUM = 128;
constexpr F32 LLNetMap::MAP_SCALE_CLOSE = 256;
constexpr F32 LLNetMap::MAP_SCALE_VERY_CLOSE = 1024;
constexpr F32 LLNetMap::MAP_SCALE_MAX = 4096;

<<<<<<< HEAD
constexpr F32 MAP_SCALE_ZOOM_FACTOR = 1.04f; // Zoom in factor per click of scroll wheel (4%)
constexpr F32 MIN_DOT_RADIUS = 3.5f;
constexpr F32 DOT_SCALE = 0.75f;
constexpr F32 MIN_PICK_SCALE = 2.f;
constexpr S32 MOUSE_DRAG_SLOP = 2;		// How far the mouse needs to move before we think it's a drag
=======
const F32 MAP_SCALE_ZOOM_FACTOR = 1.04f; // Zoom in factor per click of scroll wheel (4%)
const F32 MIN_DOT_RADIUS = 3.5f;
const F32 DOT_SCALE = 0.75f;
const F32 MIN_PICK_SCALE = 2.f;
const S32 MOUSE_DRAG_SLOP = 2;      // How far the mouse needs to move before we think it's a drag
>>>>>>> e7eced3c

constexpr F64 COARSEUPDATE_MAX_Z = 1020.0f;

LLNetMap::LLNetMap (const Params & p)
:   LLUICtrl (p),
    mBackgroundColor (p.bg_color()),
    mScale( MAP_SCALE_MEDIUM ),
    mPixelsPerMeter( MAP_SCALE_MEDIUM / REGION_WIDTH_METERS ),
    mObjectMapTPM(0.f),
    mObjectMapPixels(0.f),
    mCurPan(0.f, 0.f),
    mStartPan(0.f, 0.f),
    mPopupWorldPos(0.f, 0.f, 0.f),
    mMouseDown(0, 0),
    mPanning(false),
    mUpdateNow(false),
    mObjectImageCenterGlobal( gAgentCamera.getCameraPositionGlobal() ),
    mObjectRawImagep(),
    mObjectImagep(),
    mClosestAgentToCursor(),
    mClosestAgentAtLastRightClick(),
    mToolTipMsg()
{
    mScale = gSavedSettings.getF32("MiniMapScale");
    if (gAgent.isFirstLogin())
    {
        // *HACK: On first run, set this to false for new users, otherwise the
        // default is true to maintain consistent experience for existing
        // users.
        gSavedSettings.setBOOL("MiniMapRotate", false);
    }
    mPixelsPerMeter = mScale / REGION_WIDTH_METERS;
    mDotRadius = llmax(DOT_SCALE * mPixelsPerMeter, MIN_DOT_RADIUS);
}

LLNetMap::~LLNetMap()
{
    auto menu = static_cast<LLMenuGL*>(mPopupMenuHandle.get());
    if (menu)
    {
        menu->die();
        mPopupMenuHandle.markDead();
    }
}

bool LLNetMap::postBuild()
{
    LLUICtrl::CommitCallbackRegistry::ScopedRegistrar commitRegistrar;
    LLUICtrl::EnableCallbackRegistry::ScopedRegistrar enableRegistrar;

    enableRegistrar.add("Minimap.Zoom.Check", boost::bind(&LLNetMap::isZoomChecked, this, _2));
    commitRegistrar.add("Minimap.Zoom.Set", boost::bind(&LLNetMap::setZoom, this, _2));
    commitRegistrar.add("Minimap.Tracker", boost::bind(&LLNetMap::handleStopTracking, this, _2));
    commitRegistrar.add("Minimap.Center.Activate", boost::bind(&LLNetMap::activateCenterMap, this, _2));
    enableRegistrar.add("Minimap.MapOrientation.Check", boost::bind(&LLNetMap::isMapOrientationChecked, this, _2));
    commitRegistrar.add("Minimap.MapOrientation.Set", boost::bind(&LLNetMap::setMapOrientation, this, _2));
    commitRegistrar.add("Minimap.AboutLand", boost::bind(&LLNetMap::popupShowAboutLand, this, _2));

    LLMenuGL* menu = LLUICtrlFactory::getInstance()->createFromFile<LLMenuGL>("menu_mini_map.xml", gMenuHolder, LLViewerMenuHolderGL::child_registry_t::instance());
    mPopupMenuHandle = menu->getHandle();
    menu->setItemEnabled("Re-center map", false);
<<<<<<< HEAD
	return true;
=======
    return TRUE;
>>>>>>> e7eced3c
}

void LLNetMap::setScale( F32 scale )
{
    scale = llclamp(scale, MAP_SCALE_MIN, MAP_SCALE_MAX);
    mCurPan *= scale / mScale;
    mScale = scale;

    if (mObjectImagep.notNull())
    {
        F32 width = (F32)(getRect().getWidth());
        F32 height = (F32)(getRect().getHeight());
        F32 diameter = sqrt(width * width + height * height);
        F32 region_widths = diameter / mScale;
        F32 meters = region_widths * LLWorld::getInstance()->getRegionWidthInMeters();
        F32 num_pixels = (F32)mObjectImagep->getWidth();
        mObjectMapTPM = num_pixels / meters;
        mObjectMapPixels = diameter;
    }

    mPixelsPerMeter = mScale / REGION_WIDTH_METERS;
    mDotRadius = llmax(DOT_SCALE * mPixelsPerMeter, MIN_DOT_RADIUS);

    gSavedSettings.setF32("MiniMapScale", mScale);

    mUpdateNow = true;
}


///////////////////////////////////////////////////////////////////////////////////

void LLNetMap::draw()
{
    if (!LLWorld::instanceExists())
    {
        return;
    }
    LL_PROFILE_ZONE_SCOPED;
    static LLFrameTimer map_timer;
    static LLUIColor map_avatar_color = LLUIColorTable::instance().getColor("MapAvatarColor", LLColor4::white);
    static LLUIColor map_avatar_friend_color = LLUIColorTable::instance().getColor("MapAvatarFriendColor", LLColor4::white);
    static LLUIColor map_track_color = LLUIColorTable::instance().getColor("MapTrackColor", LLColor4::white);
    //static LLUIColor map_track_disabled_color = LLUIColorTable::instance().getColor("MapTrackDisabledColor", LLColor4::white);
    static LLUIColor map_frustum_color = LLUIColorTable::instance().getColor("MapFrustumColor", LLColor4::white);
    static LLUIColor map_parcel_outline_color = LLUIColorTable::instance().getColor("MapParcelOutlineColor", LLColor4(LLColor3(LLColor4::yellow), 0.5f));

    if (mObjectImagep.isNull())
    {
        createObjectImage();
    }

    static LLUICachedControl<bool> auto_center("MiniMapAutoCenter", true);
    bool auto_centering = auto_center && !mPanning;
    mCentering = mCentering && !mPanning;

    if (auto_centering || mCentering)
    {
        mCurPan = lerp(mCurPan, LLVector2(0.0f, 0.0f) , LLSmoothInterpolation::getInterpolant(0.1f));
    }
    bool centered = abs(mCurPan.mV[VX]) < 0.5f && abs(mCurPan.mV[VY]) < 0.5f;
    if (centered)
    {
        mCurPan.mV[0] = 0.0f;
        mCurPan.mV[1] = 0.0f;
        mCentering = false;
    }

    auto menu = static_cast<LLMenuGL*>(mPopupMenuHandle.get());
    if (menu)
    {
        bool can_recenter_map = !(centered || mCentering || auto_centering);
        menu->setItemEnabled("Re-center map", can_recenter_map);
    }
    updateAboutLandPopupButton();

    // Prepare a scissor region
    F32 rotation = 0;

    gGL.pushMatrix();
    gGL.pushUIMatrix();

    LLVector3 offset = gGL.getUITranslation();
    LLVector3 scale = gGL.getUIScale();

    gGL.loadIdentity();
    gGL.loadUIIdentity();

    gGL.scalef(scale.mV[0], scale.mV[1], scale.mV[2]);
    gGL.translatef(offset.mV[0], offset.mV[1], offset.mV[2]);

    {
        LLLocalClipRect clip(getLocalRect());
        {
            gGL.getTexUnit(0)->unbind(LLTexUnit::TT_TEXTURE);

            gGL.matrixMode(LLRender::MM_MODELVIEW);

            // Draw background rectangle
            LLColor4 background_color = mBackgroundColor.get();
            gGL.color4fv( background_color.mV );
            gl_rect_2d(0, getRect().getHeight(), getRect().getWidth(), 0);
        }

        // region 0,0 is in the middle
        S32 center_sw_left = getRect().getWidth() / 2 + llfloor(mCurPan.mV[VX]);
        S32 center_sw_bottom = getRect().getHeight() / 2 + llfloor(mCurPan.mV[VY]);

        gGL.pushMatrix();

        gGL.translatef( (F32) center_sw_left, (F32) center_sw_bottom, 0.f);

        static LLUICachedControl<bool> rotate_map("MiniMapRotate", true);
        if( rotate_map )
        {
            // rotate subsequent draws to agent rotation
            rotation = atan2( LLViewerCamera::getInstance()->getAtAxis().mV[VX], LLViewerCamera::getInstance()->getAtAxis().mV[VY] );
            gGL.rotatef( rotation * RAD_TO_DEG, 0.f, 0.f, 1.f);
        }

        // figure out where agent is
        const S32 region_width = ll_round(LLWorld::getInstance()->getRegionWidthInMeters());
        const F32 scale_pixels_per_meter = mScale / region_width;

        for (LLWorld::region_list_t::const_iterator iter = LLWorld::getInstance()->getRegionList().begin();
             iter != LLWorld::getInstance()->getRegionList().end(); ++iter)
        {
            LLViewerRegion* regionp = *iter;
            // Find x and y position relative to camera's center.
            LLVector3 origin_agent = regionp->getOriginAgent();
            LLVector3 rel_region_pos = origin_agent - gAgentCamera.getCameraPositionAgent();
            F32 relative_x = rel_region_pos.mV[0] * scale_pixels_per_meter;
            F32 relative_y = rel_region_pos.mV[1] * scale_pixels_per_meter;

            // background region rectangle
            F32 bottom =    relative_y;
            F32 left =      relative_x;
            F32 top =       bottom + mScale ;
            F32 right =     left + mScale ;

            if (regionp == gAgent.getRegion())
            {
                gGL.color4f(1.f, 1.f, 1.f, 1.f);
            }
            else
            {
                gGL.color4f(0.8f, 0.8f, 0.8f, 1.f);
            }

            if (!regionp->isAlive())
            {
                gGL.color4f(1.f, 0.5f, 0.5f, 1.f);
            }



            // Draw using texture.
            gGL.getTexUnit(0)->bind(regionp->getLand().getSTexture());
            gGL.begin(LLRender::QUADS);
                gGL.texCoord2f(0.f, 1.f);
                gGL.vertex2f(left, top);
                gGL.texCoord2f(0.f, 0.f);
                gGL.vertex2f(left, bottom);
                gGL.texCoord2f(1.f, 0.f);
                gGL.vertex2f(right, bottom);
                gGL.texCoord2f(1.f, 1.f);
                gGL.vertex2f(right, top);
            gGL.end();

            // Draw water
            gGL.flush();
            {
                if (regionp->getLand().getWaterTexture())
                {
                    gGL.getTexUnit(0)->bind(regionp->getLand().getWaterTexture());
                    gGL.begin(LLRender::QUADS);
                        gGL.texCoord2f(0.f, 1.f);
                        gGL.vertex2f(left, top);
                        gGL.texCoord2f(0.f, 0.f);
                        gGL.vertex2f(left, bottom);
                        gGL.texCoord2f(1.f, 0.f);
                        gGL.vertex2f(right, bottom);
                        gGL.texCoord2f(1.f, 1.f);
                        gGL.vertex2f(right, top);
                    gGL.end();
                }
            }
            gGL.flush();
<<<<<<< HEAD
		}

		// Redraw object layer periodically
		if (mUpdateNow || (map_timer.getElapsedTimeF32() > 0.5f))
		{
			mUpdateNow = false;

			// Locate the centre of the object layer, accounting for panning
			LLVector3 new_center = globalPosToView(gAgentCamera.getCameraPositionGlobal());
			new_center.mV[VX] -= mCurPan.mV[VX];
			new_center.mV[VY] -= mCurPan.mV[VY];
			new_center.mV[VZ] = 0.f;
			mObjectImageCenterGlobal = viewPosToGlobal(llfloor(new_center.mV[VX]), llfloor(new_center.mV[VY]));

			// Create the base texture.
			LLImageDataLock lock(mObjectRawImagep);
			U8 *default_texture = mObjectRawImagep->getData();
			memset( default_texture, 0, mObjectImagep->getWidth() * mObjectImagep->getHeight() * mObjectImagep->getComponents() );

			// Draw objects
			gObjectList.renderObjectsForMap(*this);

			mObjectImagep->setSubImage(mObjectRawImagep, 0, 0, mObjectImagep->getWidth(), mObjectImagep->getHeight());
			
			map_timer.reset();
		}

		LLVector3 map_center_agent = gAgent.getPosAgentFromGlobal(mObjectImageCenterGlobal);
		LLVector3 camera_position = gAgentCamera.getCameraPositionAgent();
		map_center_agent -= camera_position;
		map_center_agent.mV[VX] *= scale_pixels_per_meter;
		map_center_agent.mV[VY] *= scale_pixels_per_meter;

		gGL.getTexUnit(0)->bind(mObjectImagep);
		F32 image_half_width = 0.5f*mObjectMapPixels;
		F32 image_half_height = 0.5f*mObjectMapPixels;

		gGL.begin(LLRender::QUADS);
			gGL.texCoord2f(0.f, 1.f);
			gGL.vertex2f(map_center_agent.mV[VX] - image_half_width, image_half_height + map_center_agent.mV[VY]);
			gGL.texCoord2f(0.f, 0.f);
			gGL.vertex2f(map_center_agent.mV[VX] - image_half_width, map_center_agent.mV[VY] - image_half_height);
			gGL.texCoord2f(1.f, 0.f);
			gGL.vertex2f(image_half_width + map_center_agent.mV[VX], map_center_agent.mV[VY] - image_half_height);
			gGL.texCoord2f(1.f, 1.f);
			gGL.vertex2f(image_half_width + map_center_agent.mV[VX], image_half_height + map_center_agent.mV[VY]);
		gGL.end();
        
		for (LLWorld::region_list_t::const_iterator iter = LLWorld::getInstance()->getRegionList().begin();
			 iter != LLWorld::getInstance()->getRegionList().end(); ++iter)
		{
			LLViewerRegion* regionp = *iter;
=======
        }

        // Redraw object layer periodically
        if (mUpdateNow || (map_timer.getElapsedTimeF32() > 0.5f))
        {
            mUpdateNow = false;

            // Locate the centre of the object layer, accounting for panning
            LLVector3 new_center = globalPosToView(gAgentCamera.getCameraPositionGlobal());
            new_center.mV[VX] -= mCurPan.mV[VX];
            new_center.mV[VY] -= mCurPan.mV[VY];
            new_center.mV[VZ] = 0.f;
            mObjectImageCenterGlobal = viewPosToGlobal(llfloor(new_center.mV[VX]), llfloor(new_center.mV[VY]));

            // Create the base texture.
            U8 *default_texture = mObjectRawImagep->getData();
            memset( default_texture, 0, mObjectImagep->getWidth() * mObjectImagep->getHeight() * mObjectImagep->getComponents() );

            // Draw objects
            gObjectList.renderObjectsForMap(*this);

            mObjectImagep->setSubImage(mObjectRawImagep, 0, 0, mObjectImagep->getWidth(), mObjectImagep->getHeight());

            map_timer.reset();
        }

        LLVector3 map_center_agent = gAgent.getPosAgentFromGlobal(mObjectImageCenterGlobal);
        LLVector3 camera_position = gAgentCamera.getCameraPositionAgent();
        map_center_agent -= camera_position;
        map_center_agent.mV[VX] *= scale_pixels_per_meter;
        map_center_agent.mV[VY] *= scale_pixels_per_meter;

        gGL.getTexUnit(0)->bind(mObjectImagep);
        F32 image_half_width = 0.5f*mObjectMapPixels;
        F32 image_half_height = 0.5f*mObjectMapPixels;

        gGL.begin(LLRender::QUADS);
            gGL.texCoord2f(0.f, 1.f);
            gGL.vertex2f(map_center_agent.mV[VX] - image_half_width, image_half_height + map_center_agent.mV[VY]);
            gGL.texCoord2f(0.f, 0.f);
            gGL.vertex2f(map_center_agent.mV[VX] - image_half_width, map_center_agent.mV[VY] - image_half_height);
            gGL.texCoord2f(1.f, 0.f);
            gGL.vertex2f(image_half_width + map_center_agent.mV[VX], map_center_agent.mV[VY] - image_half_height);
            gGL.texCoord2f(1.f, 1.f);
            gGL.vertex2f(image_half_width + map_center_agent.mV[VX], image_half_height + map_center_agent.mV[VY]);
        gGL.end();

        for (LLWorld::region_list_t::const_iterator iter = LLWorld::getInstance()->getRegionList().begin();
             iter != LLWorld::getInstance()->getRegionList().end(); ++iter)
        {
            LLViewerRegion* regionp = *iter;
>>>>>>> e7eced3c
            regionp->renderPropertyLinesOnMinimap(scale_pixels_per_meter, map_parcel_outline_color.get().mV);
        }

        gGL.popMatrix();

        // Mouse pointer in local coordinates
        S32 local_mouse_x;
        S32 local_mouse_y;
        //localMouse(&local_mouse_x, &local_mouse_y);
        LLUI::getInstance()->getMousePositionLocal(this, &local_mouse_x, &local_mouse_y);
        mClosestAgentToCursor.setNull();
        F32 closest_dist_squared = F32_MAX; // value will be overridden in the loop
        F32 min_pick_dist_squared = (mDotRadius * MIN_PICK_SCALE) * (mDotRadius * MIN_PICK_SCALE);

        LLVector3 pos_map;
        uuid_vec_t avatar_ids;
        std::vector<LLVector3d> positions;
        bool unknown_relative_z;

        LLWorld::getInstance()->getAvatars(&avatar_ids, &positions, gAgentCamera.getCameraPositionGlobal());

        // Draw avatars
        for (U32 i = 0; i < avatar_ids.size(); i++)
        {
            LLUUID uuid = avatar_ids[i];
            // Skip self, we'll draw it later
            if (uuid == gAgent.getID()) continue;

            pos_map = globalPosToView(positions[i]);

            bool show_as_friend = (LLAvatarTracker::instance().getBuddyInfo(uuid) != NULL);

            LLColor4 color = show_as_friend ? map_avatar_friend_color : map_avatar_color;

            unknown_relative_z = positions[i].mdV[VZ] >= COARSEUPDATE_MAX_Z &&
                    camera_position.mV[VZ] >= COARSEUPDATE_MAX_Z;

            LLWorldMapView::drawAvatar(
                pos_map.mV[VX], pos_map.mV[VY],
                color,
                pos_map.mV[VZ], mDotRadius,
                unknown_relative_z);

            if(uuid.notNull())
            {
                bool selected = false;
                uuid_vec_t::iterator sel_iter = gmSelected.begin();
                for (; sel_iter != gmSelected.end(); sel_iter++)
                {
                    if(*sel_iter == uuid)
                    {
                        selected = true;
                        break;
                    }
                }
                if(selected)
                {
                    if( (pos_map.mV[VX] < 0) ||
                        (pos_map.mV[VY] < 0) ||
                        (pos_map.mV[VX] >= getRect().getWidth()) ||
                        (pos_map.mV[VY] >= getRect().getHeight()) )
                    {
                        S32 x = ll_round( pos_map.mV[VX] );
                        S32 y = ll_round( pos_map.mV[VY] );
                        LLWorldMapView::drawTrackingCircle( getRect(), x, y, color, 1, 10);
                    } else
                    {
                        LLWorldMapView::drawTrackingDot(pos_map.mV[VX],pos_map.mV[VY],color,0.f);
                    }
                }
            }

            F32 dist_to_cursor_squared = dist_vec_squared(LLVector2(pos_map.mV[VX], pos_map.mV[VY]),
                                          LLVector2(local_mouse_x,local_mouse_y));
            if(dist_to_cursor_squared < min_pick_dist_squared && dist_to_cursor_squared < closest_dist_squared)
            {
                closest_dist_squared = dist_to_cursor_squared;
                mClosestAgentToCursor = uuid;
            }
        }

        // Draw dot for autopilot target
        if (gAgent.getAutoPilot())
        {
            drawTracking( gAgent.getAutoPilotTargetGlobal(), map_track_color );
        }
        else
        {
            LLTracker::ETrackingStatus tracking_status = LLTracker::getTrackingStatus();
            if (  LLTracker::TRACKING_AVATAR == tracking_status )
            {
                drawTracking( LLAvatarTracker::instance().getGlobalPos(), map_track_color );
            }
            else if ( LLTracker::TRACKING_LANDMARK == tracking_status
                    || LLTracker::TRACKING_LOCATION == tracking_status )
            {
                drawTracking( LLTracker::getTrackedPositionGlobal(), map_track_color );
            }
        }

        // Draw dot for self avatar position
        LLVector3d pos_global = gAgent.getPositionGlobal();
        pos_map = globalPosToView(pos_global);
        S32 dot_width = ll_round(mDotRadius * 2.f);
        LLUIImagePtr you = LLWorldMapView::sAvatarYouLargeImage;
        if (you)
        {
            you->draw(ll_round(pos_map.mV[VX] - mDotRadius),
                      ll_round(pos_map.mV[VY] - mDotRadius),
                      dot_width,
                      dot_width);

            F32 dist_to_cursor_squared = dist_vec_squared(LLVector2(pos_map.mV[VX], pos_map.mV[VY]),
                                          LLVector2(local_mouse_x,local_mouse_y));
            if(dist_to_cursor_squared < min_pick_dist_squared && dist_to_cursor_squared < closest_dist_squared)
            {
                mClosestAgentToCursor = gAgent.getID();
            }
        }

        // Draw frustum
        F32 meters_to_pixels = mScale/ LLWorld::getInstance()->getRegionWidthInMeters();

        F32 horiz_fov = LLViewerCamera::getInstance()->getView() * LLViewerCamera::getInstance()->getAspect();
        F32 far_clip_meters = LLViewerCamera::getInstance()->getFar();
        F32 far_clip_pixels = far_clip_meters * meters_to_pixels;

        F32 ctr_x = (F32)center_sw_left;
        F32 ctr_y = (F32)center_sw_bottom;

        const F32 steps_per_circle = 40.0f;
        const F32 steps_per_radian = steps_per_circle / F_TWO_PI;
        const F32 arc_start = -(horiz_fov / 2.0f) + F_PI_BY_TWO;
        const F32 arc_end = (horiz_fov / 2.0f) + F_PI_BY_TWO;
        const S32 steps = llmax(1, (S32)((horiz_fov * steps_per_radian) + 0.5f));

        gGL.getTexUnit(0)->unbind(LLTexUnit::TT_TEXTURE);

        if( rotate_map )
        {
            gGL.pushMatrix();
                gGL.translatef( ctr_x, ctr_y, 0 );
                gl_washer_segment_2d(far_clip_pixels, 0, arc_start, arc_end, steps, map_frustum_color(), map_frustum_color());
            gGL.popMatrix();
        }
        else
        {
            gGL.pushMatrix();
                gGL.translatef( ctr_x, ctr_y, 0 );
                // If we don't rotate the map, we have to rotate the frustum.
                gGL.rotatef( atan2( LLViewerCamera::getInstance()->getAtAxis().mV[VX], LLViewerCamera::getInstance()->getAtAxis().mV[VY] ) * RAD_TO_DEG, 0.f, 0.f, -1.f);
                gl_washer_segment_2d(far_clip_pixels, 0, arc_start, arc_end, steps, map_frustum_color(), map_frustum_color());
            gGL.popMatrix();
        }
    }

    gGL.popMatrix();
    gGL.popUIMatrix();

    LLUICtrl::draw();
}

void LLNetMap::reshape(S32 width, S32 height, bool called_from_parent)
{
    LLUICtrl::reshape(width, height, called_from_parent);
    createObjectImage();
}

LLVector3 LLNetMap::globalPosToView(const LLVector3d& global_pos)
{
    LLVector3d camera_position = gAgentCamera.getCameraPositionGlobal();

    LLVector3d relative_pos_global = global_pos - camera_position;
    LLVector3 pos_local;
    pos_local.setVec(relative_pos_global);  // convert to floats from doubles

    pos_local.mV[VX] *= mPixelsPerMeter;
    pos_local.mV[VY] *= mPixelsPerMeter;
    // leave Z component in meters

    static LLUICachedControl<bool> rotate_map("MiniMapRotate", true);
    if( rotate_map )
    {
        F32 radians = atan2( LLViewerCamera::getInstance()->getAtAxis().mV[VX], LLViewerCamera::getInstance()->getAtAxis().mV[VY] );
        LLQuaternion rot(radians, LLVector3(0.f, 0.f, 1.f));
        pos_local.rotVec( rot );
    }

    pos_local.mV[VX] += getRect().getWidth() / 2 + mCurPan.mV[VX];
    pos_local.mV[VY] += getRect().getHeight() / 2 + mCurPan.mV[VY];

    return pos_local;
}

<<<<<<< HEAD
void LLNetMap::drawTracking(const LLVector3d& pos_global, const LLColor4& color, 
							bool draw_arrow )
=======
void LLNetMap::drawTracking(const LLVector3d& pos_global, const LLColor4& color,
                            BOOL draw_arrow )
>>>>>>> e7eced3c
{
    LLVector3 pos_local = globalPosToView(pos_global);
    if( (pos_local.mV[VX] < 0) ||
        (pos_local.mV[VY] < 0) ||
        (pos_local.mV[VX] >= getRect().getWidth()) ||
        (pos_local.mV[VY] >= getRect().getHeight()) )
    {
        if (draw_arrow)
        {
            S32 x = ll_round( pos_local.mV[VX] );
            S32 y = ll_round( pos_local.mV[VY] );
            LLWorldMapView::drawTrackingCircle( getRect(), x, y, color, 1, 10 );
            LLWorldMapView::drawTrackingArrow( getRect(), x, y, color );
        }
    }
    else
    {
        LLWorldMapView::drawTrackingDot(pos_local.mV[VX],
                                        pos_local.mV[VY],
                                        color,
                                        pos_local.mV[VZ]);
    }
}

bool LLNetMap::isMouseOnPopupMenu()
{
    auto menu = static_cast<LLMenuGL*>(mPopupMenuHandle.get());
    if (!menu || !menu->isOpen())
    {
        return false;
    }

    S32 popup_x;
    S32 popup_y;
    LLUI::getInstance()->getMousePositionLocal(menu, &popup_x, &popup_y);
    // *NOTE: Tolerance is larger than it needs to be because the context menu is offset from the mouse when the menu is opened from certain
    // directions. This may be a quirk of LLMenuGL::showPopup. -Cosmic,2022-03-22
    constexpr S32 tolerance = 10;
    // Test tolerance from all four corners, as the popup menu can appear from a different direction if there's not enough space.
    // Assume the size of the popup menu is much larger than the provided tolerance.
    // In practice, this is a [tolerance]px margin around the popup menu.
    for (S32 sign_x = -1; sign_x <= 1; sign_x += 2)
    {
        for (S32 sign_y = -1; sign_y <= 1; sign_y += 2)
        {
            if (menu->pointInView(popup_x + (sign_x * tolerance), popup_y + (sign_y * tolerance)))
            {
                return true;
            }
        }
    }
    return false;
}

void LLNetMap::updateAboutLandPopupButton()
{
    auto menu = static_cast<LLMenuGL*>(mPopupMenuHandle.get());
    if (!menu || !menu->isOpen())
    {
        return;
    }

    LLViewerRegion *region = LLWorld::getInstance()->getRegionFromPosGlobal(mPopupWorldPos);
    if (!region)
    {
        menu->setItemEnabled("About Land", false);
    }
    else
    {
        // Check if the mouse is in the bounds of the popup. If so, it's safe to assume no other hover function will be called, so the hover
        // parcel can be used to check if location-sensitive tooltip options are available.
        if (isMouseOnPopupMenu())
        {
            LLViewerParcelMgr::getInstance()->setHoverParcel(mPopupWorldPos);
            LLParcel *hover_parcel = LLViewerParcelMgr::getInstance()->getHoverParcel();
            bool      valid_parcel = false;
            if (hover_parcel)
            {
                valid_parcel = hover_parcel->getOwnerID().notNull();
            }
            menu->setItemEnabled("About Land", valid_parcel);
        }
    }
}

LLVector3d LLNetMap::viewPosToGlobal( S32 x, S32 y )
{
    x -= ll_round(getRect().getWidth() / 2 + mCurPan.mV[VX]);
    y -= ll_round(getRect().getHeight() / 2 + mCurPan.mV[VY]);

    LLVector3 pos_local( (F32)x, (F32)y, 0 );

    F32 radians = - atan2( LLViewerCamera::getInstance()->getAtAxis().mV[VX], LLViewerCamera::getInstance()->getAtAxis().mV[VY] );

    static LLUICachedControl<bool> rotate_map("MiniMapRotate", true);
    if( rotate_map )
    {
        LLQuaternion rot(radians, LLVector3(0.f, 0.f, 1.f));
        pos_local.rotVec( rot );
    }

    pos_local *= ( LLWorld::getInstance()->getRegionWidthInMeters() / mScale );

    LLVector3d pos_global;
    pos_global.setVec( pos_local );
    pos_global += gAgentCamera.getCameraPositionGlobal();

    return pos_global;
}

bool LLNetMap::handleScrollWheel(S32 x, S32 y, S32 clicks)
{
    // note that clicks are reversed from what you'd think: i.e. > 0  means zoom out, < 0 means zoom in
    F32 new_scale = mScale * pow(MAP_SCALE_ZOOM_FACTOR, -clicks);
    F32 old_scale = mScale;

    setScale(new_scale);

    static LLUICachedControl<bool> auto_center("MiniMapAutoCenter", true);
    if (!auto_center)
    {
        // Adjust pan to center the zoom on the mouse pointer
        LLVector2 zoom_offset;
        zoom_offset.mV[VX] = x - getRect().getWidth() / 2;
        zoom_offset.mV[VY] = y - getRect().getHeight() / 2;
        mCurPan -= zoom_offset * mScale / old_scale - zoom_offset;
    }

    return true;
}

bool LLNetMap::handleToolTip(S32 x, S32 y, MASK mask)
{
    if (gDisconnected)
    {
        return false;
    }

    // If the cursor is near an avatar on the minimap, a mini-inspector will be
    // shown for the avatar, instead of the normal map tooltip.
    if (handleToolTipAgent(mClosestAgentToCursor))
    {
        return true;
    }

    // The popup menu uses the hover parcel when it is open and the mouse is on
    // top of it, with some additional tolerance. Returning early here prevents
    // fighting over that hover parcel when getting tooltip info in the
    // tolerance region.
    if (isMouseOnPopupMenu())
    {
        return false;
    }

    LLRect sticky_rect;
    S32 SLOP = 4;
    localPointToScreen(x - SLOP, y - SLOP, &(sticky_rect.mLeft), &(sticky_rect.mBottom));
    sticky_rect.mRight = sticky_rect.mLeft + 2 * SLOP;
    sticky_rect.mTop   = sticky_rect.mBottom + 2 * SLOP;

    std::string parcel_name_msg;
    std::string parcel_sale_price_msg;
    std::string parcel_sale_area_msg;
    std::string parcel_owner_msg;
    std::string region_name_msg;

    LLVector3d      posGlobal = viewPosToGlobal(x, y);
    LLViewerRegion *region    = LLWorld::getInstance()->getRegionFromPosGlobal(posGlobal);
    if (region)
    {
        std::string region_name = region->getName();
        if (!region_name.empty())
        {
            region_name_msg = mRegionNameMsg;
            LLStringUtil::format(region_name_msg, {{"[REGION_NAME]", region_name}});
        }

        // Only show parcel information in the tooltip if property lines are visible. Otherwise, the parcel the tooltip is referring to is
        // ambiguous.
        if (gSavedSettings.getBOOL("MiniMapShowPropertyLines"))
        {
            LLViewerParcelMgr::getInstance()->setHoverParcel(posGlobal);
            LLParcel *hover_parcel = LLViewerParcelMgr::getInstance()->getHoverParcel();
            if (hover_parcel)
            {
                std::string parcel_name = hover_parcel->getName();
                if (!parcel_name.empty())
                {
                    parcel_name_msg = mParcelNameMsg;
                    LLStringUtil::format(parcel_name_msg, {{"[PARCEL_NAME]", parcel_name}});
                }

                const LLUUID      parcel_owner          = hover_parcel->getOwnerID();
                std::string       parcel_owner_name_url = LLSLURL("agent", parcel_owner, "inspect").getSLURLString();
                static LLUrlMatch parcel_owner_name_url_match;
                LLUrlRegistry::getInstance()->findUrl(parcel_owner_name_url, parcel_owner_name_url_match);
                if (!parcel_owner_name_url_match.empty())
                {
                    parcel_owner_msg              = mParcelOwnerMsg;
                    std::string parcel_owner_name = parcel_owner_name_url_match.getLabel();
                    LLStringUtil::format(parcel_owner_msg, {{"[PARCEL_OWNER]", parcel_owner_name}});
                }

                if (hover_parcel->getForSale())
                {
                    const LLUUID auth_buyer_id = hover_parcel->getAuthorizedBuyerID();
                    const LLUUID agent_id      = gAgent.getID();
                    bool         show_for_sale = auth_buyer_id.isNull() || auth_buyer_id == agent_id || parcel_owner == agent_id;
                    if (show_for_sale)
                    {
                        S32 price        = hover_parcel->getSalePrice();
                        S32 area         = hover_parcel->getArea();
                        F32 cost_per_sqm = 0.0f;
                        if (area > 0)
                        {
                            cost_per_sqm = F32(price) / area;
                        }
                        std::string formatted_price          = LLResMgr::getInstance()->getMonetaryString(price);
                        std::string formatted_cost_per_meter = llformat("%.1f", cost_per_sqm);
                        parcel_sale_price_msg                = mParcelSalePriceMsg;
                        LLStringUtil::format(parcel_sale_price_msg,
                                             {{"[PRICE]", formatted_price}, {"[PRICE_PER_SQM]", formatted_cost_per_meter}});
                        std::string formatted_area = llformat("%d", area);
                        parcel_sale_area_msg       = mParcelSaleAreaMsg;
                        LLStringUtil::format(parcel_sale_area_msg, {{"[AREA]", formatted_area}});
                    }
                }
            }
        }
    }

    std::string tool_tip_hint_msg;
    if (gSavedSettings.getBOOL("DoubleClickTeleport"))
    {
        tool_tip_hint_msg = mAltToolTipHintMsg;
    }
    else if (gSavedSettings.getBOOL("DoubleClickShowWorldMap"))
    {
        tool_tip_hint_msg = mToolTipHintMsg;
    }

    LLStringUtil::format_map_t args;
    args["[PARCEL_NAME_MSG]"]       = parcel_name_msg.empty() ? "" : parcel_name_msg + '\n';
    args["[PARCEL_SALE_PRICE_MSG]"] = parcel_sale_price_msg.empty() ? "" : parcel_sale_price_msg + '\n';
    args["[PARCEL_SALE_AREA_MSG]"]  = parcel_sale_area_msg.empty() ? "" : parcel_sale_area_msg + '\n';
    args["[PARCEL_OWNER_MSG]"]      = parcel_owner_msg.empty() ? "" : parcel_owner_msg + '\n';
    args["[REGION_NAME_MSG]"]       = region_name_msg.empty() ? "" : region_name_msg + '\n';
    args["[TOOL_TIP_HINT_MSG]"]     = tool_tip_hint_msg.empty() ? "" : tool_tip_hint_msg + '\n';

    std::string msg                 = mToolTipMsg;
    LLStringUtil::format(msg, args);
    if (msg.back() == '\n')
    {
        msg.resize(msg.size() - 1);
    }
    LLToolTipMgr::instance().show(LLToolTip::Params().message(msg).sticky_rect(sticky_rect));

    return true;
}

bool LLNetMap::handleToolTipAgent(const LLUUID& avatar_id)
{
<<<<<<< HEAD
	LLAvatarName av_name;
	if (avatar_id.isNull() || !LLAvatarNameCache::get(avatar_id, &av_name))
	{
		return false;
	}

	// only show tooltip if same inspector not already open
	LLFloater* existing_inspector = LLFloaterReg::findInstance("inspect_avatar");
	if (!existing_inspector
		|| !existing_inspector->getVisible()
		|| existing_inspector->getKey()["avatar_id"].asUUID() != avatar_id)
	{
		LLInspector::Params p;
		p.fillFrom(LLUICtrlFactory::instance().getDefaultParams<LLInspector>());
		p.message(av_name.getCompleteName());
		p.image.name("Inspector_I");
		p.click_callback(boost::bind(showAvatarInspector, avatar_id));
		p.visible_time_near(6.f);
		p.visible_time_far(3.f);
		p.delay_time(0.35f);
		p.wrap(false);

		LLToolTipMgr::instance().show(p);
	}
	return true;
=======
    LLAvatarName av_name;
    if (avatar_id.isNull() || !LLAvatarNameCache::get(avatar_id, &av_name))
    {
        return FALSE;
    }

    // only show tooltip if same inspector not already open
    LLFloater* existing_inspector = LLFloaterReg::findInstance("inspect_avatar");
    if (!existing_inspector
        || !existing_inspector->getVisible()
        || existing_inspector->getKey()["avatar_id"].asUUID() != avatar_id)
    {
        LLInspector::Params p;
        p.fillFrom(LLUICtrlFactory::instance().getDefaultParams<LLInspector>());
        p.message(av_name.getCompleteName());
        p.image.name("Inspector_I");
        p.click_callback(boost::bind(showAvatarInspector, avatar_id));
        p.visible_time_near(6.f);
        p.visible_time_far(3.f);
        p.delay_time(0.35f);
        p.wrap(false);

        LLToolTipMgr::instance().show(p);
    }
    return TRUE;
>>>>>>> e7eced3c
}

// static
void LLNetMap::showAvatarInspector(const LLUUID& avatar_id)
{
    LLSD params;
    params["avatar_id"] = avatar_id;

    if (LLToolTipMgr::instance().toolTipVisible())
    {
        LLRect rect = LLToolTipMgr::instance().getToolTipRect();
        params["pos"]["x"] = rect.mLeft;
        params["pos"]["y"] = rect.mTop;
    }

    LLFloaterReg::showInstance("inspect_avatar", params);
}

void LLNetMap::renderScaledPointGlobal( const LLVector3d& pos, const LLColor4U &color, F32 radius_meters )
{
    LLVector3 local_pos;
    local_pos.setVec( pos - mObjectImageCenterGlobal );

    S32 diameter_pixels = ll_round(2 * radius_meters * mObjectMapTPM);
    renderPoint( local_pos, color, diameter_pixels );
}


void LLNetMap::renderPoint(const LLVector3 &pos_local, const LLColor4U &color,
                           S32 diameter, S32 relative_height)
{
<<<<<<< HEAD
	if (diameter <= 0)
	{
		return;
	}

	const S32 image_width = (S32)mObjectImagep->getWidth();
	const S32 image_height = (S32)mObjectImagep->getHeight();

	S32 x_offset = ll_round(pos_local.mV[VX] * mObjectMapTPM + image_width / 2);
	S32 y_offset = ll_round(pos_local.mV[VY] * mObjectMapTPM + image_height / 2);

	if ((x_offset < 0) || (x_offset >= image_width))
	{
		return;
	}
	if ((y_offset < 0) || (y_offset >= image_height))
	{
		return;
	}

	LLImageDataLock lock(mObjectRawImagep);
	U8 *datap = mObjectRawImagep->getData();

	S32 neg_radius = diameter / 2;
	S32 pos_radius = diameter - neg_radius;
	S32 x, y;

	if (relative_height > 0)
	{
		// ...point above agent
		S32 px, py;

		// vertical line
		px = x_offset;
		for (y = -neg_radius; y < pos_radius; y++)
		{
			py = y_offset + y;
			if ((py < 0) || (py >= image_height))
			{
				continue;
			}
			S32 offset = px + py * image_width;
			((U32*)datap)[offset] = color.asRGBA();
		}

		// top line
		py = y_offset + pos_radius - 1;
		for (x = -neg_radius; x < pos_radius; x++)
		{
			px = x_offset + x;
			if ((px < 0) || (px >= image_width))
			{
				continue;
			}
			S32 offset = px + py * image_width;
			((U32*)datap)[offset] = color.asRGBA();
		}
	}
	else
	{
		// ...point level with agent
		for (x = -neg_radius; x < pos_radius; x++)
		{
			S32 p_x = x_offset + x;
			if ((p_x < 0) || (p_x >= image_width))
			{
				continue;
			}

			for (y = -neg_radius; y < pos_radius; y++)
			{
				S32 p_y = y_offset + y;
				if ((p_y < 0) || (p_y >= image_height))
				{
					continue;
				}
				S32 offset = p_x + p_y * image_width;
				((U32*)datap)[offset] = color.asRGBA();
			}
		}
	}
=======
    if (diameter <= 0)
    {
        return;
    }

    const S32 image_width = (S32)mObjectImagep->getWidth();
    const S32 image_height = (S32)mObjectImagep->getHeight();

    S32 x_offset = ll_round(pos_local.mV[VX] * mObjectMapTPM + image_width / 2);
    S32 y_offset = ll_round(pos_local.mV[VY] * mObjectMapTPM + image_height / 2);

    if ((x_offset < 0) || (x_offset >= image_width))
    {
        return;
    }
    if ((y_offset < 0) || (y_offset >= image_height))
    {
        return;
    }

    U8 *datap = mObjectRawImagep->getData();

    S32 neg_radius = diameter / 2;
    S32 pos_radius = diameter - neg_radius;
    S32 x, y;

    if (relative_height > 0)
    {
        // ...point above agent
        S32 px, py;

        // vertical line
        px = x_offset;
        for (y = -neg_radius; y < pos_radius; y++)
        {
            py = y_offset + y;
            if ((py < 0) || (py >= image_height))
            {
                continue;
            }
            S32 offset = px + py * image_width;
            ((U32*)datap)[offset] = color.asRGBA();
        }

        // top line
        py = y_offset + pos_radius - 1;
        for (x = -neg_radius; x < pos_radius; x++)
        {
            px = x_offset + x;
            if ((px < 0) || (px >= image_width))
            {
                continue;
            }
            S32 offset = px + py * image_width;
            ((U32*)datap)[offset] = color.asRGBA();
        }
    }
    else
    {
        // ...point level with agent
        for (x = -neg_radius; x < pos_radius; x++)
        {
            S32 p_x = x_offset + x;
            if ((p_x < 0) || (p_x >= image_width))
            {
                continue;
            }

            for (y = -neg_radius; y < pos_radius; y++)
            {
                S32 p_y = y_offset + y;
                if ((p_y < 0) || (p_y >= image_height))
                {
                    continue;
                }
                S32 offset = p_x + p_y * image_width;
                ((U32*)datap)[offset] = color.asRGBA();
            }
        }
    }
>>>>>>> e7eced3c
}

void LLNetMap::createObjectImage()
{
<<<<<<< HEAD
	// Find the size of the side of a square that surrounds the circle that surrounds getRect().
	// ... which is, the diagonal of the rect.
	F32 width = (F32)getRect().getWidth();
	F32 height = (F32)getRect().getHeight();
	S32 square_size = ll_round( sqrt(width*width + height*height) );

	// Find the least power of two >= the minimum size.
	const S32 MIN_SIZE = 64;
	const S32 MAX_SIZE = 256;
	S32 img_size = MIN_SIZE;
	while( (img_size*2 < square_size ) && (img_size < MAX_SIZE) )
	{
		img_size <<= 1;
	}

	if( mObjectImagep.isNull() ||
		(mObjectImagep->getWidth() != img_size) ||
		(mObjectImagep->getHeight() != img_size) )
	{
		mObjectRawImagep = new LLImageRaw(img_size, img_size, 4);
		U8* data = mObjectRawImagep->getData();
		memset( data, 0, img_size * img_size * 4 );
		mObjectImagep = LLViewerTextureManager::getLocalTexture( mObjectRawImagep.get(), false);
	}
	setScale(mScale);
	mUpdateNow = true;
=======
    // Find the size of the side of a square that surrounds the circle that surrounds getRect().
    // ... which is, the diagonal of the rect.
    F32 width = (F32)getRect().getWidth();
    F32 height = (F32)getRect().getHeight();
    S32 square_size = ll_round( sqrt(width*width + height*height) );

    // Find the least power of two >= the minimum size.
    const S32 MIN_SIZE = 64;
    const S32 MAX_SIZE = 256;
    S32 img_size = MIN_SIZE;
    while( (img_size*2 < square_size ) && (img_size < MAX_SIZE) )
    {
        img_size <<= 1;
    }

    if( mObjectImagep.isNull() ||
        (mObjectImagep->getWidth() != img_size) ||
        (mObjectImagep->getHeight() != img_size) )
    {
        mObjectRawImagep = new LLImageRaw(img_size, img_size, 4);
        U8* data = mObjectRawImagep->getData();
        memset( data, 0, img_size * img_size * 4 );
        mObjectImagep = LLViewerTextureManager::getLocalTexture( mObjectRawImagep.get(), FALSE);
    }
    setScale(mScale);
    mUpdateNow = true;
>>>>>>> e7eced3c
}

bool LLNetMap::handleMouseDown(S32 x, S32 y, MASK mask)
{
    // Start panning
    gFocusMgr.setMouseCapture(this);

    mStartPan     = mCurPan;
    mMouseDown.mX = x;
    mMouseDown.mY = y;
    return true;
}

bool LLNetMap::handleMouseUp(S32 x, S32 y, MASK mask)
{
    if (abs(mMouseDown.mX - x) < 3 && abs(mMouseDown.mY - y) < 3)
    {
        handleClick(x, y, mask);
    }

    if (hasMouseCapture())
    {
        if (mPanning)
        {
            // restore mouse cursor
            S32 local_x, local_y;
            local_x          = mMouseDown.mX + llfloor(mCurPan.mV[VX] - mStartPan.mV[VX]);
            local_y          = mMouseDown.mY + llfloor(mCurPan.mV[VY] - mStartPan.mV[VY]);
            LLRect clip_rect = getRect();
            clip_rect.stretch(-8);
            clip_rect.clipPointToRect(mMouseDown.mX, mMouseDown.mY, local_x, local_y);
            LLUI::getInstance()->setMousePositionLocal(this, local_x, local_y);

            // finish the pan
            mPanning = false;

            mMouseDown.set(0, 0);
        }
        gViewerWindow->showCursor();
        gFocusMgr.setMouseCapture(NULL);
        return true;
    }

    return false;
}

bool LLNetMap::handleRightMouseDown(S32 x, S32 y, MASK mask)
{
    auto menu = static_cast<LLMenuGL*>(mPopupMenuHandle.get());
    if (menu)
    {
        mPopupWorldPos = viewPosToGlobal(x, y);
        menu->buildDrawLabels();
        menu->updateParent(LLMenuGL::sMenuContainer);
        menu->setItemEnabled("Stop Tracking", LLTracker::isTracking(0));
<<<<<<< HEAD
		LLMenuGL::showPopup(this, menu, x, y);
	}
	return true;
=======
        LLMenuGL::showPopup(this, menu, x, y);
    }
    return TRUE;
>>>>>>> e7eced3c
}

bool LLNetMap::handleClick(S32 x, S32 y, MASK mask)
{
<<<<<<< HEAD
	// TODO: allow clicking an avatar on minimap to select avatar in the nearby avatar list
	// if(mClosestAgentToCursor.notNull())
	//     mNearbyList->selectUser(mClosestAgentToCursor);
	// Needs a registered observer i guess to accomplish this without using
	// globals to tell the mNearbyList in llpeoplepanel to select the user
	return true;
=======
    // TODO: allow clicking an avatar on minimap to select avatar in the nearby avatar list
    // if(mClosestAgentToCursor.notNull())
    //     mNearbyList->selectUser(mClosestAgentToCursor);
    // Needs a registered observer i guess to accomplish this without using
    // globals to tell the mNearbyList in llpeoplepanel to select the user
    return TRUE;
>>>>>>> e7eced3c
}

bool LLNetMap::handleDoubleClick(S32 x, S32 y, MASK mask)
{
<<<<<<< HEAD
	LLVector3d pos_global = viewPosToGlobal(x, y);

	bool double_click_teleport = gSavedSettings.getBOOL("DoubleClickTeleport");
	bool double_click_show_world_map = gSavedSettings.getBOOL("DoubleClickShowWorldMap");

	if (double_click_teleport || double_click_show_world_map)
	{
		// If we're not tracking a beacon already, double-click will set one 
		if (!LLTracker::isTracking(NULL))
		{
			LLFloaterWorldMap* world_map = LLFloaterWorldMap::getInstance();
			if (world_map)
			{
				world_map->trackLocation(pos_global);
			}
		}
	}

	if (double_click_teleport)
	{
		// If DoubleClickTeleport is on, double clicking the minimap will teleport there
		gAgent.teleportViaLocationLookAt(pos_global);
	}
	else if (double_click_show_world_map)
	{
		LLFloaterReg::showInstance("world_map");
	}
	return true;
=======
    LLVector3d pos_global = viewPosToGlobal(x, y);

    bool double_click_teleport = gSavedSettings.getBOOL("DoubleClickTeleport");
    bool double_click_show_world_map = gSavedSettings.getBOOL("DoubleClickShowWorldMap");

    if (double_click_teleport || double_click_show_world_map)
    {
        // If we're not tracking a beacon already, double-click will set one
        if (!LLTracker::isTracking(NULL))
        {
            LLFloaterWorldMap* world_map = LLFloaterWorldMap::getInstance();
            if (world_map)
            {
                world_map->trackLocation(pos_global);
            }
        }
    }

    if (double_click_teleport)
    {
        // If DoubleClickTeleport is on, double clicking the minimap will teleport there
        gAgent.teleportViaLocationLookAt(pos_global);
    }
    else if (double_click_show_world_map)
    {
        LLFloaterReg::showInstance("world_map");
    }
    return TRUE;
>>>>>>> e7eced3c
}

F32 LLNetMap::getScaleForName(std::string scale_name)
{
    if (scale_name == "very close")
    {
        return LLNetMap::MAP_SCALE_VERY_CLOSE;
    }
    else if (scale_name == "close")
    {
        return LLNetMap::MAP_SCALE_CLOSE;
    }
    else if (scale_name == "medium")
    {
        return LLNetMap::MAP_SCALE_MEDIUM;
    }
    else if (scale_name == "far")
    {
        return LLNetMap::MAP_SCALE_FAR;
    }
    return 0.0f;
}

// static
bool LLNetMap::outsideSlop( S32 x, S32 y, S32 start_x, S32 start_y, S32 slop )
{
    S32 dx = x - start_x;
    S32 dy = y - start_y;

    return (dx <= -slop || slop <= dx || dy <= -slop || slop <= dy);
}

bool LLNetMap::handleHover( S32 x, S32 y, MASK mask )
{
    if (hasMouseCapture())
    {
        if (mPanning || outsideSlop(x, y, mMouseDown.mX, mMouseDown.mY, MOUSE_DRAG_SLOP))
        {
            if (!mPanning)
            {
                // Just started panning. Hide cursor.
                mPanning = true;
                gViewerWindow->hideCursor();
            }

            LLVector2 delta(static_cast<F32>(gViewerWindow->getCurrentMouseDX()),
                            static_cast<F32>(gViewerWindow->getCurrentMouseDY()));

            // Set pan to value at start of drag + offset
            mCurPan += delta;

            gViewerWindow->moveCursorToCenter();
        }
    }

    if (mask & MASK_SHIFT)
    {
        // If shift is held, change the cursor to hint that the map can be
        // dragged. However, holding shift is not required to drag the map.
        gViewerWindow->setCursor( UI_CURSOR_TOOLPAN );
    }
    else
    {
        gViewerWindow->setCursor( UI_CURSOR_CROSS );
    }

<<<<<<< HEAD
	return true;
=======
    return TRUE;
>>>>>>> e7eced3c
}

bool LLNetMap::isZoomChecked(const LLSD &userdata)
{
    std::string level = userdata.asString();
    F32         scale = getScaleForName(level);
    return scale == mScale;
}

void LLNetMap::setZoom(const LLSD &userdata)
{
    std::string level = userdata.asString();
    F32         scale = getScaleForName(level);
    if (scale != 0.0f)
    {
        setScale(scale);
    }
}

void LLNetMap::handleStopTracking (const LLSD& userdata)
{
    auto menu = static_cast<LLMenuGL*>(mPopupMenuHandle.get());
    if (menu)
    {
        menu->setItemEnabled ("Stop Tracking", false);
        LLTracker::stopTracking (LLTracker::isTracking(NULL));
    }
}

void LLNetMap::activateCenterMap(const LLSD &userdata) { mCentering = true; }

bool LLNetMap::isMapOrientationChecked(const LLSD &userdata)
{
    const std::string command_name = userdata.asString();
    const bool        rotate_map   = gSavedSettings.getBOOL("MiniMapRotate");
    if (command_name == "north_at_top")
    {
        return !rotate_map;
    }

    if (command_name == "camera_at_top")
    {
        return rotate_map;
    }

    return false;
}

void LLNetMap::setMapOrientation(const LLSD &userdata)
{
    const std::string command_name = userdata.asString();
    if (command_name == "north_at_top")
    {
        gSavedSettings.setBOOL("MiniMapRotate", false);
    }
    else if (command_name == "camera_at_top")
    {
        gSavedSettings.setBOOL("MiniMapRotate", true);
    }
}

void LLNetMap::popupShowAboutLand(const LLSD &userdata)
{
    // Update parcel selection. It's important to deselect land first so the "About Land" floater doesn't refresh with the old selection.
    LLViewerParcelMgr::getInstance()->deselectLand();
    LLParcelSelectionHandle selection = LLViewerParcelMgr::getInstance()->selectParcelAt(mPopupWorldPos);
    gMenuHolder->setParcelSelection(selection);

    LLFloaterReg::showInstance("about_land", LLSD(), false);
}<|MERGE_RESOLUTION|>--- conflicted
+++ resolved
@@ -76,19 +76,11 @@
 constexpr F32 LLNetMap::MAP_SCALE_VERY_CLOSE = 1024;
 constexpr F32 LLNetMap::MAP_SCALE_MAX = 4096;
 
-<<<<<<< HEAD
 constexpr F32 MAP_SCALE_ZOOM_FACTOR = 1.04f; // Zoom in factor per click of scroll wheel (4%)
 constexpr F32 MIN_DOT_RADIUS = 3.5f;
 constexpr F32 DOT_SCALE = 0.75f;
 constexpr F32 MIN_PICK_SCALE = 2.f;
-constexpr S32 MOUSE_DRAG_SLOP = 2;		// How far the mouse needs to move before we think it's a drag
-=======
-const F32 MAP_SCALE_ZOOM_FACTOR = 1.04f; // Zoom in factor per click of scroll wheel (4%)
-const F32 MIN_DOT_RADIUS = 3.5f;
-const F32 DOT_SCALE = 0.75f;
-const F32 MIN_PICK_SCALE = 2.f;
-const S32 MOUSE_DRAG_SLOP = 2;      // How far the mouse needs to move before we think it's a drag
->>>>>>> e7eced3c
+constexpr S32 MOUSE_DRAG_SLOP = 2;      // How far the mouse needs to move before we think it's a drag
 
 constexpr F64 COARSEUPDATE_MAX_Z = 1020.0f;
 
@@ -150,11 +142,7 @@
     LLMenuGL* menu = LLUICtrlFactory::getInstance()->createFromFile<LLMenuGL>("menu_mini_map.xml", gMenuHolder, LLViewerMenuHolderGL::child_registry_t::instance());
     mPopupMenuHandle = menu->getHandle();
     menu->setItemEnabled("Re-center map", false);
-<<<<<<< HEAD
-	return true;
-=======
-    return TRUE;
->>>>>>> e7eced3c
+    return true;
 }
 
 void LLNetMap::setScale( F32 scale )
@@ -342,60 +330,6 @@
                 }
             }
             gGL.flush();
-<<<<<<< HEAD
-		}
-
-		// Redraw object layer periodically
-		if (mUpdateNow || (map_timer.getElapsedTimeF32() > 0.5f))
-		{
-			mUpdateNow = false;
-
-			// Locate the centre of the object layer, accounting for panning
-			LLVector3 new_center = globalPosToView(gAgentCamera.getCameraPositionGlobal());
-			new_center.mV[VX] -= mCurPan.mV[VX];
-			new_center.mV[VY] -= mCurPan.mV[VY];
-			new_center.mV[VZ] = 0.f;
-			mObjectImageCenterGlobal = viewPosToGlobal(llfloor(new_center.mV[VX]), llfloor(new_center.mV[VY]));
-
-			// Create the base texture.
-			LLImageDataLock lock(mObjectRawImagep);
-			U8 *default_texture = mObjectRawImagep->getData();
-			memset( default_texture, 0, mObjectImagep->getWidth() * mObjectImagep->getHeight() * mObjectImagep->getComponents() );
-
-			// Draw objects
-			gObjectList.renderObjectsForMap(*this);
-
-			mObjectImagep->setSubImage(mObjectRawImagep, 0, 0, mObjectImagep->getWidth(), mObjectImagep->getHeight());
-			
-			map_timer.reset();
-		}
-
-		LLVector3 map_center_agent = gAgent.getPosAgentFromGlobal(mObjectImageCenterGlobal);
-		LLVector3 camera_position = gAgentCamera.getCameraPositionAgent();
-		map_center_agent -= camera_position;
-		map_center_agent.mV[VX] *= scale_pixels_per_meter;
-		map_center_agent.mV[VY] *= scale_pixels_per_meter;
-
-		gGL.getTexUnit(0)->bind(mObjectImagep);
-		F32 image_half_width = 0.5f*mObjectMapPixels;
-		F32 image_half_height = 0.5f*mObjectMapPixels;
-
-		gGL.begin(LLRender::QUADS);
-			gGL.texCoord2f(0.f, 1.f);
-			gGL.vertex2f(map_center_agent.mV[VX] - image_half_width, image_half_height + map_center_agent.mV[VY]);
-			gGL.texCoord2f(0.f, 0.f);
-			gGL.vertex2f(map_center_agent.mV[VX] - image_half_width, map_center_agent.mV[VY] - image_half_height);
-			gGL.texCoord2f(1.f, 0.f);
-			gGL.vertex2f(image_half_width + map_center_agent.mV[VX], map_center_agent.mV[VY] - image_half_height);
-			gGL.texCoord2f(1.f, 1.f);
-			gGL.vertex2f(image_half_width + map_center_agent.mV[VX], image_half_height + map_center_agent.mV[VY]);
-		gGL.end();
-        
-		for (LLWorld::region_list_t::const_iterator iter = LLWorld::getInstance()->getRegionList().begin();
-			 iter != LLWorld::getInstance()->getRegionList().end(); ++iter)
-		{
-			LLViewerRegion* regionp = *iter;
-=======
         }
 
         // Redraw object layer periodically
@@ -411,6 +345,7 @@
             mObjectImageCenterGlobal = viewPosToGlobal(llfloor(new_center.mV[VX]), llfloor(new_center.mV[VY]));
 
             // Create the base texture.
+            LLImageDataLock lock(mObjectRawImagep);
             U8 *default_texture = mObjectRawImagep->getData();
             memset( default_texture, 0, mObjectImagep->getWidth() * mObjectImagep->getHeight() * mObjectImagep->getComponents() );
 
@@ -447,7 +382,6 @@
              iter != LLWorld::getInstance()->getRegionList().end(); ++iter)
         {
             LLViewerRegion* regionp = *iter;
->>>>>>> e7eced3c
             regionp->renderPropertyLinesOnMinimap(scale_pixels_per_meter, map_parcel_outline_color.get().mV);
         }
 
@@ -642,13 +576,8 @@
     return pos_local;
 }
 
-<<<<<<< HEAD
-void LLNetMap::drawTracking(const LLVector3d& pos_global, const LLColor4& color, 
-							bool draw_arrow )
-=======
 void LLNetMap::drawTracking(const LLVector3d& pos_global, const LLColor4& color,
-                            BOOL draw_arrow )
->>>>>>> e7eced3c
+                            bool draw_arrow )
 {
     LLVector3 pos_local = globalPosToView(pos_global);
     if( (pos_local.mV[VX] < 0) ||
@@ -911,37 +840,10 @@
 
 bool LLNetMap::handleToolTipAgent(const LLUUID& avatar_id)
 {
-<<<<<<< HEAD
-	LLAvatarName av_name;
-	if (avatar_id.isNull() || !LLAvatarNameCache::get(avatar_id, &av_name))
-	{
-		return false;
-	}
-
-	// only show tooltip if same inspector not already open
-	LLFloater* existing_inspector = LLFloaterReg::findInstance("inspect_avatar");
-	if (!existing_inspector
-		|| !existing_inspector->getVisible()
-		|| existing_inspector->getKey()["avatar_id"].asUUID() != avatar_id)
-	{
-		LLInspector::Params p;
-		p.fillFrom(LLUICtrlFactory::instance().getDefaultParams<LLInspector>());
-		p.message(av_name.getCompleteName());
-		p.image.name("Inspector_I");
-		p.click_callback(boost::bind(showAvatarInspector, avatar_id));
-		p.visible_time_near(6.f);
-		p.visible_time_far(3.f);
-		p.delay_time(0.35f);
-		p.wrap(false);
-
-		LLToolTipMgr::instance().show(p);
-	}
-	return true;
-=======
     LLAvatarName av_name;
     if (avatar_id.isNull() || !LLAvatarNameCache::get(avatar_id, &av_name))
     {
-        return FALSE;
+        return false;
     }
 
     // only show tooltip if same inspector not already open
@@ -962,8 +864,7 @@
 
         LLToolTipMgr::instance().show(p);
     }
-    return TRUE;
->>>>>>> e7eced3c
+    return true;
 }
 
 // static
@@ -995,89 +896,6 @@
 void LLNetMap::renderPoint(const LLVector3 &pos_local, const LLColor4U &color,
                            S32 diameter, S32 relative_height)
 {
-<<<<<<< HEAD
-	if (diameter <= 0)
-	{
-		return;
-	}
-
-	const S32 image_width = (S32)mObjectImagep->getWidth();
-	const S32 image_height = (S32)mObjectImagep->getHeight();
-
-	S32 x_offset = ll_round(pos_local.mV[VX] * mObjectMapTPM + image_width / 2);
-	S32 y_offset = ll_round(pos_local.mV[VY] * mObjectMapTPM + image_height / 2);
-
-	if ((x_offset < 0) || (x_offset >= image_width))
-	{
-		return;
-	}
-	if ((y_offset < 0) || (y_offset >= image_height))
-	{
-		return;
-	}
-
-	LLImageDataLock lock(mObjectRawImagep);
-	U8 *datap = mObjectRawImagep->getData();
-
-	S32 neg_radius = diameter / 2;
-	S32 pos_radius = diameter - neg_radius;
-	S32 x, y;
-
-	if (relative_height > 0)
-	{
-		// ...point above agent
-		S32 px, py;
-
-		// vertical line
-		px = x_offset;
-		for (y = -neg_radius; y < pos_radius; y++)
-		{
-			py = y_offset + y;
-			if ((py < 0) || (py >= image_height))
-			{
-				continue;
-			}
-			S32 offset = px + py * image_width;
-			((U32*)datap)[offset] = color.asRGBA();
-		}
-
-		// top line
-		py = y_offset + pos_radius - 1;
-		for (x = -neg_radius; x < pos_radius; x++)
-		{
-			px = x_offset + x;
-			if ((px < 0) || (px >= image_width))
-			{
-				continue;
-			}
-			S32 offset = px + py * image_width;
-			((U32*)datap)[offset] = color.asRGBA();
-		}
-	}
-	else
-	{
-		// ...point level with agent
-		for (x = -neg_radius; x < pos_radius; x++)
-		{
-			S32 p_x = x_offset + x;
-			if ((p_x < 0) || (p_x >= image_width))
-			{
-				continue;
-			}
-
-			for (y = -neg_radius; y < pos_radius; y++)
-			{
-				S32 p_y = y_offset + y;
-				if ((p_y < 0) || (p_y >= image_height))
-				{
-					continue;
-				}
-				S32 offset = p_x + p_y * image_width;
-				((U32*)datap)[offset] = color.asRGBA();
-			}
-		}
-	}
-=======
     if (diameter <= 0)
     {
         return;
@@ -1098,6 +916,7 @@
         return;
     }
 
+    LLImageDataLock lock(mObjectRawImagep);
     U8 *datap = mObjectRawImagep->getData();
 
     S32 neg_radius = diameter / 2;
@@ -1158,39 +977,10 @@
             }
         }
     }
->>>>>>> e7eced3c
 }
 
 void LLNetMap::createObjectImage()
 {
-<<<<<<< HEAD
-	// Find the size of the side of a square that surrounds the circle that surrounds getRect().
-	// ... which is, the diagonal of the rect.
-	F32 width = (F32)getRect().getWidth();
-	F32 height = (F32)getRect().getHeight();
-	S32 square_size = ll_round( sqrt(width*width + height*height) );
-
-	// Find the least power of two >= the minimum size.
-	const S32 MIN_SIZE = 64;
-	const S32 MAX_SIZE = 256;
-	S32 img_size = MIN_SIZE;
-	while( (img_size*2 < square_size ) && (img_size < MAX_SIZE) )
-	{
-		img_size <<= 1;
-	}
-
-	if( mObjectImagep.isNull() ||
-		(mObjectImagep->getWidth() != img_size) ||
-		(mObjectImagep->getHeight() != img_size) )
-	{
-		mObjectRawImagep = new LLImageRaw(img_size, img_size, 4);
-		U8* data = mObjectRawImagep->getData();
-		memset( data, 0, img_size * img_size * 4 );
-		mObjectImagep = LLViewerTextureManager::getLocalTexture( mObjectRawImagep.get(), false);
-	}
-	setScale(mScale);
-	mUpdateNow = true;
-=======
     // Find the size of the side of a square that surrounds the circle that surrounds getRect().
     // ... which is, the diagonal of the rect.
     F32 width = (F32)getRect().getWidth();
@@ -1213,11 +1003,10 @@
         mObjectRawImagep = new LLImageRaw(img_size, img_size, 4);
         U8* data = mObjectRawImagep->getData();
         memset( data, 0, img_size * img_size * 4 );
-        mObjectImagep = LLViewerTextureManager::getLocalTexture( mObjectRawImagep.get(), FALSE);
+        mObjectImagep = LLViewerTextureManager::getLocalTexture( mObjectRawImagep.get(), false);
     }
     setScale(mScale);
     mUpdateNow = true;
->>>>>>> e7eced3c
 }
 
 bool LLNetMap::handleMouseDown(S32 x, S32 y, MASK mask)
@@ -1273,68 +1062,23 @@
         menu->buildDrawLabels();
         menu->updateParent(LLMenuGL::sMenuContainer);
         menu->setItemEnabled("Stop Tracking", LLTracker::isTracking(0));
-<<<<<<< HEAD
-		LLMenuGL::showPopup(this, menu, x, y);
-	}
-	return true;
-=======
         LLMenuGL::showPopup(this, menu, x, y);
     }
-    return TRUE;
->>>>>>> e7eced3c
+    return true;
 }
 
 bool LLNetMap::handleClick(S32 x, S32 y, MASK mask)
 {
-<<<<<<< HEAD
-	// TODO: allow clicking an avatar on minimap to select avatar in the nearby avatar list
-	// if(mClosestAgentToCursor.notNull())
-	//     mNearbyList->selectUser(mClosestAgentToCursor);
-	// Needs a registered observer i guess to accomplish this without using
-	// globals to tell the mNearbyList in llpeoplepanel to select the user
-	return true;
-=======
     // TODO: allow clicking an avatar on minimap to select avatar in the nearby avatar list
     // if(mClosestAgentToCursor.notNull())
     //     mNearbyList->selectUser(mClosestAgentToCursor);
     // Needs a registered observer i guess to accomplish this without using
     // globals to tell the mNearbyList in llpeoplepanel to select the user
-    return TRUE;
->>>>>>> e7eced3c
+    return true;
 }
 
 bool LLNetMap::handleDoubleClick(S32 x, S32 y, MASK mask)
 {
-<<<<<<< HEAD
-	LLVector3d pos_global = viewPosToGlobal(x, y);
-
-	bool double_click_teleport = gSavedSettings.getBOOL("DoubleClickTeleport");
-	bool double_click_show_world_map = gSavedSettings.getBOOL("DoubleClickShowWorldMap");
-
-	if (double_click_teleport || double_click_show_world_map)
-	{
-		// If we're not tracking a beacon already, double-click will set one 
-		if (!LLTracker::isTracking(NULL))
-		{
-			LLFloaterWorldMap* world_map = LLFloaterWorldMap::getInstance();
-			if (world_map)
-			{
-				world_map->trackLocation(pos_global);
-			}
-		}
-	}
-
-	if (double_click_teleport)
-	{
-		// If DoubleClickTeleport is on, double clicking the minimap will teleport there
-		gAgent.teleportViaLocationLookAt(pos_global);
-	}
-	else if (double_click_show_world_map)
-	{
-		LLFloaterReg::showInstance("world_map");
-	}
-	return true;
-=======
     LLVector3d pos_global = viewPosToGlobal(x, y);
 
     bool double_click_teleport = gSavedSettings.getBOOL("DoubleClickTeleport");
@@ -1362,8 +1106,7 @@
     {
         LLFloaterReg::showInstance("world_map");
     }
-    return TRUE;
->>>>>>> e7eced3c
+    return true;
 }
 
 F32 LLNetMap::getScaleForName(std::string scale_name)
@@ -1430,11 +1173,7 @@
         gViewerWindow->setCursor( UI_CURSOR_CROSS );
     }
 
-<<<<<<< HEAD
-	return true;
-=======
-    return TRUE;
->>>>>>> e7eced3c
+    return true;
 }
 
 bool LLNetMap::isZoomChecked(const LLSD &userdata)
