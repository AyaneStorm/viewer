--- conflicted
+++ resolved
@@ -76,13 +76,8 @@
 
         item->setPermissions(perm);
 
-<<<<<<< HEAD
-		item->updateServer(false);
-	}
-=======
-        item->updateServer(FALSE);
-    }
->>>>>>> e7eced3c
+        item->updateServer(false);
+    }
 }
 
 // Callback to wear and start editing an item that has just been created.
@@ -198,15 +193,9 @@
 };
 
 LLAgentWearables::LLAgentWearables() :
-<<<<<<< HEAD
-	LLWearableData(),
-	mWearablesLoaded(false)
-,	mCOFChangeInProgress(false)
-=======
     LLWearableData(),
-    mWearablesLoaded(FALSE)
+    mWearablesLoaded(false)
 ,   mCOFChangeInProgress(false)
->>>>>>> e7eced3c
 {
 }
 
@@ -278,48 +267,6 @@
 }
 
 void LLAgentWearables::addWearabletoAgentInventoryDone(const LLWearableType::EType type,
-<<<<<<< HEAD
-													   const U32 index,
-													   const LLUUID& item_id,
-													   LLViewerWearable* wearable)
-{
-	LL_INFOS() << "type " << type << " index " << index << " item " << item_id.asString() << LL_ENDL;
-
-	if (item_id.isNull())
-		return;
-
-	LLUUID old_item_id = getWearableItemID(type,index);
-
-	if (wearable)
-	{
-		wearable->setItemID(item_id);
-
-		if (old_item_id.notNull())
-		{	
-			gInventory.addChangedMask(LLInventoryObserver::LABEL, old_item_id);
-			setWearable(type,index,wearable);
-		}
-		else
-		{
-			pushWearable(type,wearable);
-		}
-	}
-
-	gInventory.addChangedMask(LLInventoryObserver::LABEL, item_id);
-
-	LLViewerInventoryItem* item = gInventory.getItem(item_id);
-	if (item && wearable)
-	{
-		// We're changing the asset id, so we both need to set it
-		// locally via setAssetUUID() and via setTransactionID() which
-		// will be decoded on the server. JC
-		item->setAssetUUID(wearable->getAssetID());
-		item->setTransactionID(wearable->getTransactionID());
-		gInventory.addChangedMask(LLInventoryObserver::INTERNAL, item_id);
-		item->updateServer(false);
-	}
-	gInventory.notifyObservers();
-=======
                                                        const U32 index,
                                                        const LLUUID& item_id,
                                                        LLViewerWearable* wearable)
@@ -357,10 +304,9 @@
         item->setAssetUUID(wearable->getAssetID());
         item->setTransactionID(wearable->getTransactionID());
         gInventory.addChangedMask(LLInventoryObserver::INTERNAL, item_id);
-        item->updateServer(FALSE);
+        item->updateServer(false);
     }
     gInventory.notifyObservers();
->>>>>>> e7eced3c
 }
 
 void LLAgentWearables::saveWearable(const LLWearableType::EType type, const U32 index,
@@ -426,74 +372,10 @@
 }
 
 void LLAgentWearables::saveWearableAs(const LLWearableType::EType type,
-<<<<<<< HEAD
-									  const U32 index,
-									  const std::string& new_name,
-									  const std::string& description,
-									  bool save_in_lost_and_found)
-{
-	if (!isWearableCopyable(type, index))
-	{
-		LL_WARNS() << "LLAgent::saveWearableAs() not copyable." << LL_ENDL;
-		return;
-	}
-	LLViewerWearable* old_wearable = getViewerWearable(type, index);
-	if (!old_wearable)
-	{
-		LL_WARNS() << "LLAgent::saveWearableAs() no old wearable." << LL_ENDL;
-		return;
-	}
-
-	LLInventoryItem* item = gInventory.getItem(getWearableItemID(type,index));
-	if (!item)
-	{
-		LL_WARNS() << "LLAgent::saveWearableAs() no inventory item." << LL_ENDL;
-		return;
-	}
-	std::string trunc_name(new_name);
-	LLStringUtil::truncate(trunc_name, DB_INV_ITEM_NAME_STR_LEN);
-	LLViewerWearable* new_wearable = LLWearableList::instance().createCopy(
-		old_wearable,
-		trunc_name);
-
-	LLPointer<LLInventoryCallback> cb =
-		new AddWearableToAgentInventoryCallback(
-			LLPointer<LLRefCount>(NULL),
-			type,
-			index,
-			new_wearable,
-			AddWearableToAgentInventoryCallback::CALL_WEARITEM,
-			description
-			);
-	LLUUID category_id;
-	if (save_in_lost_and_found)
-	{
-		category_id = gInventory.findCategoryUUIDForType(
-			LLFolderType::FT_LOST_AND_FOUND);
-	}
-	else
-	{
-		// put in same folder as original
-		category_id = item->getParentUUID();
-	}
-
-	copy_inventory_item(
-		gAgent.getID(),
-		item->getPermissions().getOwner(),
-		item->getUUID(),
-		category_id,
-		new_name,
-		cb);
-
-	// old_wearable may still be referred to by other inventory items. Revert
-	// unsaved changes so other inventory items aren't affected by the changes
-	// that were just saved.
-	old_wearable->revertValuesWithoutUpdate();
-=======
                                       const U32 index,
                                       const std::string& new_name,
                                       const std::string& description,
-                                      BOOL save_in_lost_and_found)
+                                      bool save_in_lost_and_found)
 {
     if (!isWearableCopyable(type, index))
     {
@@ -552,7 +434,6 @@
     // unsaved changes so other inventory items aren't affected by the changes
     // that were just saved.
     old_wearable->revertValuesWithoutUpdate();
->>>>>>> e7eced3c
 }
 
 void LLAgentWearables::revertWearable(const LLWearableType::EType type, const U32 index)
@@ -614,30 +495,12 @@
 
 bool LLAgentWearables::isWearableModifiable(LLWearableType::EType type, U32 index) const
 {
-<<<<<<< HEAD
-	LLUUID item_id = getWearableItemID(type, index);
-	return item_id.notNull() ? isWearableModifiable(item_id) : false;
-=======
     LLUUID item_id = getWearableItemID(type, index);
-    return item_id.notNull() ? isWearableModifiable(item_id) : FALSE;
->>>>>>> e7eced3c
+    return item_id.notNull() ? isWearableModifiable(item_id) : false;
 }
 
 bool LLAgentWearables::isWearableModifiable(const LLUUID& item_id) const
 {
-<<<<<<< HEAD
-	const LLUUID& linked_id = gInventory.getLinkedItemID(item_id);
-	if (linked_id.notNull())
-	{
-		LLInventoryItem* item = gInventory.getItem(linked_id);
-		if (item && item->getPermissions().allowModifyBy(gAgent.getID(),
-														 gAgent.getGroupID()))
-		{
-			return true;
-		}
-	}
-	return false;
-=======
     const LLUUID& linked_id = gInventory.getLinkedItemID(item_id);
     if (linked_id.notNull())
     {
@@ -645,29 +508,14 @@
         if (item && item->getPermissions().allowModifyBy(gAgent.getID(),
                                                          gAgent.getGroupID()))
         {
-            return TRUE;
-        }
-    }
-    return FALSE;
->>>>>>> e7eced3c
+            return true;
+        }
+    }
+    return false;
 }
 
 bool LLAgentWearables::isWearableCopyable(LLWearableType::EType type, U32 index) const
 {
-<<<<<<< HEAD
-	LLUUID item_id = getWearableItemID(type, index);
-	if (!item_id.isNull())
-	{
-		LLInventoryItem* item = gInventory.getItem(item_id);
-		if (item && item->getPermissions().allowCopyBy(gAgent.getID(),
-													   gAgent.getGroupID()))
-		{
-			return true;
-		}
-	}
-	return false;
-}
-=======
     LLUUID item_id = getWearableItemID(type, index);
     if (!item_id.isNull())
     {
@@ -675,28 +523,11 @@
         if (item && item->getPermissions().allowCopyBy(gAgent.getID(),
                                                        gAgent.getGroupID()))
         {
-            return TRUE;
-        }
-    }
-    return FALSE;
-}
-
-/*
-  U32 LLAgentWearables::getWearablePermMask(LLWearableType::EType type)
-  {
-  LLUUID item_id = getWearableItemID(type);
-  if (!item_id.isNull())
-  {
-  LLInventoryItem* item = gInventory.getItem(item_id);
-  if (item)
-  {
-  return item->getPermissions().getMaskOwner();
-  }
-  }
-  return PERM_NONE;
-  }
-*/
->>>>>>> e7eced3c
+            return true;
+        }
+    }
+    return false;
+}
 
 LLInventoryItem* LLAgentWearables::getWearableInventoryItem(LLWearableType::EType type, U32 index)
 {
@@ -830,11 +661,7 @@
 
 bool LLAgentWearables::isWearingItem(const LLUUID& item_id) const
 {
-<<<<<<< HEAD
-	return getWearableFromItemID(item_id) != nullptr;
-=======
-    return getWearableFromItemID(item_id) != NULL;
->>>>>>> e7eced3c
+    return getWearableFromItemID(item_id) != nullptr;
 }
 
 void LLAgentWearables::addLocalTextureObject(const LLWearableType::EType wearable_type, const LLAvatarAppearanceDefines::ETextureIndex texture_type, U32 wearable_index)
@@ -925,58 +752,25 @@
 
 void LLAgentWearables::createStandardWearables()
 {
-<<<<<<< HEAD
-	LL_WARNS() << "Creating standard wearables" << LL_ENDL;
-
-	if (!isAgentAvatarValid()) return;
-
-	constexpr bool create[LLWearableType::WT_COUNT] = 
-		{
-			true,  //LLWearableType::WT_SHAPE
-			true,  //LLWearableType::WT_SKIN
-			true,  //LLWearableType::WT_HAIR
-			true,  //LLWearableType::WT_EYES
-			true,  //LLWearableType::WT_SHIRT
-			true,  //LLWearableType::WT_PANTS
-			true,  //LLWearableType::WT_SHOES
-			true,  //LLWearableType::WT_SOCKS
-			false, //LLWearableType::WT_JACKET
-			false, //LLWearableType::WT_GLOVES
-			true,  //LLWearableType::WT_UNDERSHIRT
-			true,  //LLWearableType::WT_UNDERPANTS
-			false  //LLWearableType::WT_SKIRT
-		};
-
-	LLPointer<LLInventoryCallback> cb = new OnWearableItemCreatedCB;
-	for (S32 i=0; i < LLWearableType::WT_COUNT; i++)
-	{
-		if (create[i])
-		{
-			llassert(getWearableCount((LLWearableType::EType)i) == 0);
-			LLViewerWearable* wearable = LLWearableList::instance().createNewWearable((LLWearableType::EType)i, gAgentAvatarp);
-			((OnWearableItemCreatedCB*)(&(*cb)))->addPendingWearable(wearable);
-			// no need to update here...
-			LLUUID category_id = LLUUID::null;
-=======
     LL_WARNS() << "Creating standard wearables" << LL_ENDL;
 
     if (!isAgentAvatarValid()) return;
 
-    const BOOL create[LLWearableType::WT_COUNT] =
-        {
-            TRUE,  //LLWearableType::WT_SHAPE
-            TRUE,  //LLWearableType::WT_SKIN
-            TRUE,  //LLWearableType::WT_HAIR
-            TRUE,  //LLWearableType::WT_EYES
-            TRUE,  //LLWearableType::WT_SHIRT
-            TRUE,  //LLWearableType::WT_PANTS
-            TRUE,  //LLWearableType::WT_SHOES
-            TRUE,  //LLWearableType::WT_SOCKS
-            FALSE, //LLWearableType::WT_JACKET
-            FALSE, //LLWearableType::WT_GLOVES
-            TRUE,  //LLWearableType::WT_UNDERSHIRT
-            TRUE,  //LLWearableType::WT_UNDERPANTS
-            FALSE  //LLWearableType::WT_SKIRT
+    constexpr bool create[LLWearableType::WT_COUNT] =
+        {
+            true,  //LLWearableType::WT_SHAPE
+            true,  //LLWearableType::WT_SKIN
+            true,  //LLWearableType::WT_HAIR
+            true,  //LLWearableType::WT_EYES
+            true,  //LLWearableType::WT_SHIRT
+            true,  //LLWearableType::WT_PANTS
+            true,  //LLWearableType::WT_SHOES
+            true,  //LLWearableType::WT_SOCKS
+            false, //LLWearableType::WT_JACKET
+            false, //LLWearableType::WT_GLOVES
+            true,  //LLWearableType::WT_UNDERSHIRT
+            true,  //LLWearableType::WT_UNDERPANTS
+            false  //LLWearableType::WT_SKIRT
         };
 
     LLPointer<LLInventoryCallback> cb = new OnWearableItemCreatedCB;
@@ -989,7 +783,6 @@
             ((OnWearableItemCreatedCB*)(&(*cb)))->addPendingWearable(wearable);
             // no need to update here...
             LLUUID category_id = LLUUID::null;
->>>>>>> e7eced3c
             create_inventory_wearable(gAgent.getID(),
                                   gAgent.getSessionID(),
                                   category_id,
@@ -1054,15 +847,9 @@
 
 
 void LLAgentWearables::addWearableToAgentInventory(LLPointer<LLInventoryCallback> cb,
-<<<<<<< HEAD
-												   LLViewerWearable* wearable,
-												   const LLUUID& category_id,
-												   bool notify)
-=======
                                                    LLViewerWearable* wearable,
                                                    const LLUUID& category_id,
-                                                   BOOL notify)
->>>>>>> e7eced3c
+                                                   bool notify)
 {
     create_inventory_wearable(gAgent.getID(),
                           gAgent.getSessionID(),
@@ -1173,169 +960,6 @@
 
 // Assumes existing wearables are not dirty.
 void LLAgentWearables::setWearableOutfit(const LLInventoryItem::item_array_t& items,
-<<<<<<< HEAD
-										 const std::vector< LLViewerWearable* >& wearables)
-{
-	LL_INFOS() << "setWearableOutfit() start" << LL_ENDL;
-
-	S32 count = wearables.size();
-	llassert(items.size() == count);
-
-	// Check for whether outfit already matches the one requested
-	S32 matched = 0, mismatched = 0;
-	const S32 arr_size = LLWearableType::WT_COUNT;
-	S32 type_counts[arr_size];
-	bool update_inventory{ false };
-	std::fill(type_counts,type_counts+arr_size,0);
-	for (S32 i = 0; i < count; i++)
-	{
-		LLViewerWearable* new_wearable = wearables[i];
-		LLPointer<LLInventoryItem> new_item = items[i];
-
-		const LLWearableType::EType type = new_wearable->getType();
-		if (type < 0 || type>=LLWearableType::WT_COUNT)
-		{
-			LL_WARNS() << "invalid type " << type << LL_ENDL;
-			mismatched++;
-			continue;
-		}
-		S32 index = type_counts[type];
-		type_counts[type]++;
-
-		LLViewerWearable *curr_wearable = dynamic_cast<LLViewerWearable*>(getWearable(type,index));
-		if (!new_wearable || !curr_wearable ||
-			new_wearable->getAssetID() != curr_wearable->getAssetID())
-		{
-			LL_DEBUGS("Avatar") << "mismatch, type " << type << " index " << index
-								<< " names " << (curr_wearable ? curr_wearable->getName() : "NONE")  << ","
-								<< " names " << (new_wearable ? new_wearable->getName() : "NONE")  << LL_ENDL;
-			mismatched++;
-			continue;
-		}
-
-		// Update only inventory in this case - ordering of wearables with the same asset id has no effect.
-		// Updating wearables in this case causes the two-alphas error in MAINT-4158.
-		// We should actually disallow wearing two wearables with the same asset id.
-		if (curr_wearable->getName() != new_item->getName() ||
-			curr_wearable->getItemID() != new_item->getUUID())
-		{
-			LL_DEBUGS("Avatar") << "mismatch on name or inventory id, names "
-								<< curr_wearable->getName() << " vs " << new_item->getName()
-								<< " item ids " << curr_wearable->getItemID() << " vs " << new_item->getUUID()
-								<< LL_ENDL;
-			update_inventory = true;
-			continue;
-		}
-		// If we got here, everything matches.
-		matched++;
-	}
-	LL_DEBUGS("Avatar") << "matched " << matched << " mismatched " << mismatched << LL_ENDL;
-	for (S32 j=0; j<LLWearableType::WT_COUNT; j++)
-	{
-		LLWearableType::EType type = (LLWearableType::EType) j;
-		if (getWearableCount(type) != type_counts[j])
-		{
-			LL_DEBUGS("Avatar") << "count mismatch for type " << j << " current " << getWearableCount(j) << " requested " << type_counts[j] << LL_ENDL; 
-			mismatched++;
-		}
-	}
-	if (mismatched == 0 && !update_inventory)
-	{
-		LL_DEBUGS("Avatar") << "no changes, bailing out" << LL_ENDL;
-		notifyLoadingFinished();
-		return;
-	}
-
-	// updating inventory
-    LLWearableType* wearable_type_inst = LLWearableType::getInstance();
-
-	// TODO: Removed check for ensuring that teens don't remove undershirt and underwear. Handle later
-	// note: shirt is the first non-body part wearable item. Update if wearable order changes.
-	// This loop should remove all clothing, but not any body parts
-	for (S32 j = 0; j < (S32)LLWearableType::WT_COUNT; j++)
-	{
-		if (wearable_type_inst->getAssetType((LLWearableType::EType)j) == LLAssetType::AT_CLOTHING)
-		{
-			removeWearable((LLWearableType::EType)j, true, 0);
-		}
-	}
-
-	for (S32 i = 0; i < count; i++)
-	{
-		LLViewerWearable* new_wearable = wearables[i];
-		LLPointer<LLInventoryItem> new_item = items[i];
-
-		llassert(new_wearable);
-		if (new_wearable)
-		{
-			const LLWearableType::EType type = new_wearable->getType();
-
-			LLUUID old_wearable_id = new_wearable->getItemID();
-			new_wearable->setName(new_item->getName());
-			new_wearable->setItemID(new_item->getUUID());
-
-			if (wearable_type_inst->getAssetType(type) == LLAssetType::AT_BODYPART)
-			{
-				// exactly one wearable per body part
-				setWearable(type,0,new_wearable);
-				if (old_wearable_id.notNull())
-				{
-					// we changed id before setting wearable, update old item manually
-					// to complete the swap.
-					gInventory.addChangedMask(LLInventoryObserver::LABEL, old_wearable_id);
-				}
-			}
-			else
-			{
-				pushWearable(type,new_wearable);
-			}
-
-			constexpr bool removed = false;
-			wearableUpdated(new_wearable, removed);
-		}
-	}
-
-	gInventory.notifyObservers();
-
-	if (mismatched == 0)
-	{
-		LL_DEBUGS("Avatar") << "inventory updated, wearable assets not changed, bailing out" << LL_ENDL;
-		notifyLoadingFinished();
-		return;
-	}
-
-	// updating agent avatar
-
-	if (isAgentAvatarValid())
-	{
-		gAgentAvatarp->setCompositeUpdatesEnabled(true);
-
-		// If we have not yet declouded, we may want to use
-		// baked texture UUIDs sent from the first objectUpdate message
-		// don't overwrite these. If we have already declouded, we've saved
-		// these ids as the last known good textures and can invalidate without
-		// re-clouding.
-		if (!gAgentAvatarp->getIsCloud())
-		{
-			gAgentAvatarp->invalidateAll();
-		}
-	}
-
-	// Start rendering & update the server
-	mWearablesLoaded = true; 
-
-	notifyLoadingFinished();
-
-	// Copy wearable params to avatar.
-	gAgentAvatarp->writeWearablesToAvatar();
-
-	// Then update the avatar based on the copied params.
-	gAgentAvatarp->updateVisualParams();
-
-	gAgentAvatarp->dumpAvatarTEs("setWearableOutfit");
-
-	LL_DEBUGS("Avatar") << "setWearableOutfit() end" << LL_ENDL;
-=======
                                          const std::vector< LLViewerWearable* >& wearables)
 {
     LL_INFOS() << "setWearableOutfit() start" << LL_ENDL;
@@ -1347,7 +971,7 @@
     S32 matched = 0, mismatched = 0;
     const S32 arr_size = LLWearableType::WT_COUNT;
     S32 type_counts[arr_size];
-    BOOL update_inventory = FALSE;
+    bool update_inventory{ false };
     std::fill(type_counts,type_counts+arr_size,0);
     for (S32 i = 0; i < count; i++)
     {
@@ -1385,7 +1009,7 @@
                                 << curr_wearable->getName() << " vs " << new_item->getName()
                                 << " item ids " << curr_wearable->getItemID() << " vs " << new_item->getUUID()
                                 << LL_ENDL;
-            update_inventory = TRUE;
+            update_inventory = true;
             continue;
         }
         // If we got here, everything matches.
@@ -1452,7 +1076,7 @@
                 pushWearable(type,new_wearable);
             }
 
-            const BOOL removed = FALSE;
+            constexpr bool removed = false;
             wearableUpdated(new_wearable, removed);
         }
     }
@@ -1470,7 +1094,7 @@
 
     if (isAgentAvatarValid())
     {
-        gAgentAvatarp->setCompositeUpdatesEnabled(TRUE);
+        gAgentAvatarp->setCompositeUpdatesEnabled(true);
 
         // If we have not yet declouded, we may want to use
         // baked texture UUIDs sent from the first objectUpdate message
@@ -1484,7 +1108,7 @@
     }
 
     // Start rendering & update the server
-    mWearablesLoaded = TRUE;
+    mWearablesLoaded = true;
 
     notifyLoadingFinished();
 
@@ -1497,7 +1121,6 @@
     gAgentAvatarp->dumpAvatarTEs("setWearableOutfit");
 
     LL_DEBUGS("Avatar") << "setWearableOutfit() end" << LL_ENDL;
->>>>>>> e7eced3c
 }
 
 
@@ -1794,13 +1417,8 @@
         it != obj_item_array.end();
         ++it)
     {
-<<<<<<< HEAD
-		const LLInventoryItem* item = *it;
+        const LLInventoryItem* item = *it;
         LLAttachmentsMgr::instance().addAttachmentRequest(item->getLinkedUUID(), 0, true);
-=======
-        const LLInventoryItem* item = *it;
-        LLAttachmentsMgr::instance().addAttachmentRequest(item->getLinkedUUID(), 0, TRUE);
->>>>>>> e7eced3c
     }
 }
 
@@ -1986,15 +1604,9 @@
         return;
     }
 
-<<<<<<< HEAD
-	const bool disable_camera_switch = LLWearableType::getInstance()->getDisableCameraSwitch(wearable->getType());
-	LLPanel* panel = LLFloaterSidePanelContainer::getPanel("appearance");
-	LLSidepanelAppearance::editWearable(wearable, panel, disable_camera_switch);
-=======
-    const BOOL disable_camera_switch = LLWearableType::getInstance()->getDisableCameraSwitch(wearable->getType());
+    const bool disable_camera_switch = LLWearableType::getInstance()->getDisableCameraSwitch(wearable->getType());
     LLPanel* panel = LLFloaterSidePanelContainer::getPanel("appearance");
     LLSidepanelAppearance::editWearable(wearable, panel, disable_camera_switch);
->>>>>>> e7eced3c
 }
 
 // Request editing the item after it gets worn.
