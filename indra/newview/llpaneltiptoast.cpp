--- conflicted
+++ resolved
@@ -32,20 +32,6 @@
 {
     mMessageText= findChild<LLUICtrl>("message");
 
-<<<<<<< HEAD
-	if (mMessageText != NULL)
-	{
-		mMessageText->setMouseUpCallback(boost::bind(&LLPanelTipToast::onMessageTextClick,this));
-		setMouseUpCallback(boost::bind(&LLPanelTipToast::onPanelClick, this, _2, _3, _4));
-	}
-	else
-	{
-		llassert(!"Can't find child 'message' text box.");
-		return false;
-	}
-
-	return true;
-=======
     if (mMessageText != NULL)
     {
         mMessageText->setMouseUpCallback(boost::bind(&LLPanelTipToast::onMessageTextClick,this));
@@ -54,11 +40,10 @@
     else
     {
         llassert(!"Can't find child 'message' text box.");
-        return FALSE;
+        return false;
     }
 
-    return TRUE;
->>>>>>> e7eced3c
+    return true;
 }
 
 void LLPanelTipToast::onMessageTextClick()
