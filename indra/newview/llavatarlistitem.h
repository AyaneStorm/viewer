/** 
 * @file llavatarlistitem.h
 * @brief avatar list item header file
 *
 * $LicenseInfo:firstyear=2009&license=viewerlgpl$
 * Second Life Viewer Source Code
 * Copyright (C) 2010, Linden Research, Inc.
 * 
 * This library is free software; you can redistribute it and/or
 * modify it under the terms of the GNU Lesser General Public
 * License as published by the Free Software Foundation;
 * version 2.1 of the License only.
 * 
 * This library is distributed in the hope that it will be useful,
 * but WITHOUT ANY WARRANTY; without even the implied warranty of
 * MERCHANTABILITY or FITNESS FOR A PARTICULAR PURPOSE.  See the GNU
 * Lesser General Public License for more details.
 * 
 * You should have received a copy of the GNU Lesser General Public
 * License along with this library; if not, write to the Free Software
 * Foundation, Inc., 51 Franklin Street, Fifth Floor, Boston, MA  02110-1301  USA
 * 
 * Linden Research, Inc., 945 Battery Street, San Francisco, CA  94111  USA
 * $/LicenseInfo$
 */

#ifndef LL_LLAVATARLISTITEM_H
#define LL_LLAVATARLISTITEM_H

#include "llpanel.h"
#include "lloutputmonitorctrl.h"
#include "llbutton.h"
#include "lltextbox.h"
#include "llstyle.h"

#include "llcallingcard.h" // for LLFriendObserver

class LLAvatarIconCtrl;
<<<<<<< HEAD
class LLAvatarName;
=======
class LLIconCtrl;
>>>>>>> 1dbcc3ff

class LLAvatarListItem : public LLPanel, public LLFriendObserver
{
public:
	struct Params : public LLInitParam::Block<Params, LLPanel::Params>
	{
		Optional<LLStyle::Params>	default_style,
									voice_call_invited_style,
									voice_call_joined_style,
									voice_call_left_style,
									online_style,
									offline_style;

		Params();
	};

	typedef enum e_item_state_type {
		IS_DEFAULT,
		IS_VOICE_INVITED,
		IS_VOICE_JOINED,
		IS_VOICE_LEFT,
		IS_ONLINE,
		IS_OFFLINE,
	} EItemState;

	/**
	 * Creates an instance of LLAvatarListItem.
	 *
	 * It is not registered with LLDefaultChildRegistry. It is built via LLUICtrlFactory::buildPanel
	 * or via registered LLCallbackMap depend on passed parameter.
	 * 
	 * @param not_from_ui_factory if true instance will be build with LLUICtrlFactory::buildPanel 
	 * otherwise it should be registered via LLCallbackMap before creating.
	 */
	LLAvatarListItem(bool not_from_ui_factory = true);
	virtual ~LLAvatarListItem();

	virtual BOOL postBuild();

	/**
	 * Processes notification from speaker indicator to update children when indicator's visibility is changed.
	 */
	virtual S32	notifyParent(const LLSD& info);
	virtual void onMouseLeave(S32 x, S32 y, MASK mask);
	virtual void onMouseEnter(S32 x, S32 y, MASK mask);
	virtual void setValue(const LLSD& value);
	virtual void changed(U32 mask); // from LLFriendObserver

	void setOnline(bool online);
	void updateAvatarName(); // re-query the name cache
	void setAvatarName(const std::string& name);
	void setAvatarToolTip(const std::string& tooltip);
	void setHighlight(const std::string& highlight);
	void setState(EItemState item_style);
	void setAvatarId(const LLUUID& id, const LLUUID& session_id, bool ignore_status_changes = false, bool is_resident = true);
	void setLastInteractionTime(U32 secs_since);
	//Show/hide profile/info btn, translating speaker indicator and avatar name coordinates accordingly
	void setShowProfileBtn(bool show);
	void setShowInfoBtn(bool show);
	void showSpeakingIndicator(bool show);
	void setShowPermissions(bool show) { mShowPermissions = show; };
	void showLastInteractionTime(bool show);
	void setAvatarIconVisible(bool visible);
	
	const LLUUID& getAvatarId() const;
	std::string getAvatarName() const;
	std::string getAvatarToolTip() const;

	void onInfoBtnClick();
	void onProfileBtnClick();

	/*virtual*/ BOOL handleDoubleClick(S32 x, S32 y, MASK mask);

protected:
	/**
	 * Contains indicator to show voice activity. 
	 */
	LLOutputMonitorCtrl* mSpeakingIndicator;

	LLAvatarIconCtrl* mAvatarIcon;

	/// Indicator for permission to see me online.
	LLIconCtrl* mIconPermissionOnline;
	/// Indicator for permission to see my position on the map.
	LLIconCtrl* mIconPermissionMap;
	/// Indicator for permission to edit my objects.
	LLIconCtrl* mIconPermissionEditMine;
	/// Indicator for permission to edit their objects.
	LLIconCtrl* mIconPermissionEditTheirs;

private:

	typedef enum e_online_status {
		E_OFFLINE,
		E_ONLINE,
		E_UNKNOWN,
	} EOnlineStatus;

	/**
	 * Enumeration of item elements in order from right to left.
	 * 
	 * updateChildren() assumes that indexes are in the such order to process avatar icon easier.
	 *
	 * @see updateChildren()
	 */
	typedef enum e_avatar_item_child {
		ALIC_SPEAKER_INDICATOR,
		ALIC_PROFILE_BUTTON,
		ALIC_INFO_BUTTON,
		ALIC_PERMISSION_EDIT_THEIRS,
		ALIC_PERMISSION_EDIT_MINE,
		ALIC_PERMISSION_MAP,
		ALIC_PERMISSION_ONLINE,
		ALIC_INTERACTION_TIME,
		ALIC_NAME,
		ALIC_ICON,
		ALIC_COUNT,
	} EAvatarListItemChildIndex;

	void setNameInternal(const std::string& name, const std::string& highlight);
	void onAvatarNameCache(const LLAvatarName& av_name);

	std::string formatSeconds(U32 secs);

	typedef std::map<EItemState, LLColor4> icon_color_map_t;
	static icon_color_map_t& getItemIconColorMap();

	/**
	 * Initializes widths of all children to use them while changing visibility of any of them.
	 *
	 * @see updateChildren()
	 */
	static void initChildrenWidths(LLAvatarListItem* self);

	/**
	 * Updates position and rectangle of visible children to fit all available item's width.
	 */
	void updateChildren();

	/**
	 * Update visibility of active permissions icons.
	 *
	 * Need to call updateChildren() afterwards to sort out their layout.
	 */
	bool showPermissions(bool visible);

	/**
	 * Gets child view specified by index.
	 *
	 * This method implemented via switch by all EAvatarListItemChildIndex values.
	 * It is used to not store children in array or vector to avoid of increasing memory usage.
	 */
	LLView* getItemChildView(EAvatarListItemChildIndex child_index);

	LLTextBox* mAvatarName;
	LLTextBox* mLastInteractionTime;
	LLStyle::Params mAvatarNameStyle;
	
	LLButton* mInfoBtn;
	LLButton* mProfileBtn;

	LLUUID mAvatarId;
	std::string mHighlihtSubstring; // substring to highlight
	EOnlineStatus mOnlineStatus;
	//Flag indicating that info/profile button shouldn't be shown at all.
	//Speaker indicator and avatar name coords are translated accordingly
	bool mShowInfoBtn;
	bool mShowProfileBtn;

	/// indicates whether to show icons representing permissions granted
	bool mShowPermissions;

	/// true when the mouse pointer is hovering over this item
	bool mHovered;

	static bool	sStaticInitialized; // this variable is introduced to improve code readability
	static S32  sLeftPadding; // padding to first left visible child (icon or name)
	static S32  sRightNamePadding; // right padding from name to next visible child

	/**
	 * Contains widths of each child specified by EAvatarListItemChildIndex
	 * including padding to the next right one.
	 *
	 * @see initChildrenWidths()
	 */
	static S32 sChildrenWidths[ALIC_COUNT];

};

#endif //LL_LLAVATARLISTITEM_H<|MERGE_RESOLUTION|>--- conflicted
+++ resolved
@@ -36,11 +36,8 @@
 #include "llcallingcard.h" // for LLFriendObserver
 
 class LLAvatarIconCtrl;
-<<<<<<< HEAD
 class LLAvatarName;
-=======
 class LLIconCtrl;
->>>>>>> 1dbcc3ff
 
 class LLAvatarListItem : public LLPanel, public LLFriendObserver
 {
