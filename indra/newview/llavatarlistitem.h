/**
 * @file llavatarlistitem.h
 * @brief avatar list item header file
 *
 * $LicenseInfo:firstyear=2009&license=viewerlgpl$
 * Second Life Viewer Source Code
 * Copyright (C) 2010, Linden Research, Inc.
 *
 * This library is free software; you can redistribute it and/or
 * modify it under the terms of the GNU Lesser General Public
 * License as published by the Free Software Foundation;
 * version 2.1 of the License only.
 *
 * This library is distributed in the hope that it will be useful,
 * but WITHOUT ANY WARRANTY; without even the implied warranty of
 * MERCHANTABILITY or FITNESS FOR A PARTICULAR PURPOSE.  See the GNU
 * Lesser General Public License for more details.
 *
 * You should have received a copy of the GNU Lesser General Public
 * License along with this library; if not, write to the Free Software
 * Foundation, Inc., 51 Franklin Street, Fifth Floor, Boston, MA  02110-1301  USA
 *
 * Linden Research, Inc., 945 Battery Street, San Francisco, CA  94111  USA
 * $/LicenseInfo$
 */

#ifndef LL_LLAVATARLISTITEM_H
#define LL_LLAVATARLISTITEM_H

#include <boost/signals2.hpp>

#include "llpanel.h"
#include "llbutton.h"
#include "lltextbox.h"
#include "llstyle.h"

#include "llcallingcard.h" // for LLFriendObserver

class LLAvatarIconCtrl;
class LLOutputMonitorCtrl;
class LLAvatarName;
class LLIconCtrl;

class LLAvatarListItem : public LLPanel, public LLFriendObserver
{
public:
<<<<<<< HEAD
	struct Params : public LLInitParam::Block<Params, LLPanel::Params>
	{
		Optional<LLStyle::Params>	default_style,
									voice_call_invited_style,
									voice_call_joined_style,
									voice_call_left_style,
									online_style,
									offline_style;

		Optional<S32>				name_right_pad;

		Params();
	};

	typedef enum e_item_state_type {
		IS_DEFAULT,
		IS_VOICE_INVITED,
		IS_VOICE_JOINED,
		IS_VOICE_LEFT,
		IS_ONLINE,
		IS_OFFLINE,
	} EItemState;

	/**
	 * Creates an instance of LLAvatarListItem.
	 *
	 * It is not registered with LLDefaultChildRegistry. It is built via LLUICtrlFactory::buildPanel
	 * or via registered LLCallbackMap depend on passed parameter.
	 * 
	 * @param not_from_ui_factory if true instance will be build with LLUICtrlFactory::buildPanel 
	 * otherwise it should be registered via LLCallbackMap before creating.
	 */
	LLAvatarListItem(bool not_from_ui_factory = true);
	virtual ~LLAvatarListItem();

	virtual bool postBuild();

	/**
	 * Processes notification from speaker indicator to update children when indicator's visibility is changed.
	 */
    virtual void handleVisibilityChange ( bool new_visibility );
	virtual S32	notifyParent(const LLSD& info);
	virtual void onMouseLeave(S32 x, S32 y, MASK mask);
	virtual void onMouseEnter(S32 x, S32 y, MASK mask);
	virtual void setValue(const LLSD& value);
	virtual void changed(U32 mask); // from LLFriendObserver

	void setOnline(bool online);
	void updateAvatarName(); // re-query the name cache
	void setAvatarName(const std::string& name);
	void setAvatarToolTip(const std::string& tooltip);
	void setHighlight(const std::string& highlight);
	void setState(EItemState item_style);
	void setAvatarId(const LLUUID& id, const LLUUID& session_id, bool ignore_status_changes = false, bool is_resident = true);
	void setLastInteractionTime(U32 secs_since);
	//Show/hide profile/info btn, translating speaker indicator and avatar name coordinates accordingly
	void setShowProfileBtn(bool show);
	void setShowInfoBtn(bool show);
	void showSpeakingIndicator(bool show);
	void setShowPermissions(bool show) { mShowPermissions = show; };
	void showLastInteractionTime(bool show);
	void setAvatarIconVisible(bool visible);
	void setShowCompleteName(bool show) { mShowCompleteName = show;};
	
	const LLUUID& getAvatarId() const;
	std::string getAvatarName() const;
	std::string getAvatarToolTip() const;

	void onInfoBtnClick();
	void onProfileBtnClick();

	/*virtual*/ bool handleDoubleClick(S32 x, S32 y, MASK mask);
=======
    struct Params : public LLInitParam::Block<Params, LLPanel::Params>
    {
        Optional<LLStyle::Params>   default_style,
                                    voice_call_invited_style,
                                    voice_call_joined_style,
                                    voice_call_left_style,
                                    online_style,
                                    offline_style;

        Optional<S32>               name_right_pad;

        Params();
    };

    typedef enum e_item_state_type {
        IS_DEFAULT,
        IS_VOICE_INVITED,
        IS_VOICE_JOINED,
        IS_VOICE_LEFT,
        IS_ONLINE,
        IS_OFFLINE,
    } EItemState;

    /**
     * Creates an instance of LLAvatarListItem.
     *
     * It is not registered with LLDefaultChildRegistry. It is built via LLUICtrlFactory::buildPanel
     * or via registered LLCallbackMap depend on passed parameter.
     *
     * @param not_from_ui_factory if true instance will be build with LLUICtrlFactory::buildPanel
     * otherwise it should be registered via LLCallbackMap before creating.
     */
    LLAvatarListItem(bool not_from_ui_factory = true);
    virtual ~LLAvatarListItem();

    virtual BOOL postBuild();

    /**
     * Processes notification from speaker indicator to update children when indicator's visibility is changed.
     */
    virtual void handleVisibilityChange ( BOOL new_visibility );
    virtual S32 notifyParent(const LLSD& info);
    virtual void onMouseLeave(S32 x, S32 y, MASK mask);
    virtual void onMouseEnter(S32 x, S32 y, MASK mask);
    virtual void setValue(const LLSD& value);
    virtual void changed(U32 mask); // from LLFriendObserver

    void setOnline(bool online);
    void updateAvatarName(); // re-query the name cache
    void setAvatarName(const std::string& name);
    void setAvatarToolTip(const std::string& tooltip);
    void setHighlight(const std::string& highlight);
    void setState(EItemState item_style);
    void setAvatarId(const LLUUID& id, const LLUUID& session_id, bool ignore_status_changes = false, bool is_resident = true);
    void setLastInteractionTime(U32 secs_since);
    //Show/hide profile/info btn, translating speaker indicator and avatar name coordinates accordingly
    void setShowProfileBtn(bool show);
    void setShowInfoBtn(bool show);
    void showSpeakingIndicator(bool show);
    void setShowPermissions(bool show) { mShowPermissions = show; };
    void showLastInteractionTime(bool show);
    void setAvatarIconVisible(bool visible);
    void setShowCompleteName(bool show) { mShowCompleteName = show;};

    const LLUUID& getAvatarId() const;
    std::string getAvatarName() const;
    std::string getAvatarToolTip() const;

    void onInfoBtnClick();
    void onProfileBtnClick();

    /*virtual*/ BOOL handleDoubleClick(S32 x, S32 y, MASK mask);
>>>>>>> e7eced3c

protected:
    /**
     * Contains indicator to show voice activity.
     */
    LLOutputMonitorCtrl* mSpeakingIndicator;

    LLAvatarIconCtrl* mAvatarIcon;

    /// Indicator for permission to see me online.
    LLIconCtrl* mIconPermissionOnline;
    /// Indicator for permission to see my position on the map.
    LLIconCtrl* mIconPermissionMap;
    /// Indicator for permission to edit my objects.
    LLIconCtrl* mIconPermissionEditMine;
    /// Indicator for permission to edit their objects.
    LLIconCtrl* mIconPermissionEditTheirs;

private:

    typedef enum e_online_status {
        E_OFFLINE,
        E_ONLINE,
        E_UNKNOWN,
    } EOnlineStatus;

    /**
     * Enumeration of item elements in order from right to left.
     *
     * updateChildren() assumes that indexes are in the such order to process avatar icon easier.
     *
     * @see updateChildren()
     */
    typedef enum e_avatar_item_child {
        ALIC_SPEAKER_INDICATOR,
        ALIC_PROFILE_BUTTON,
        ALIC_INFO_BUTTON,
        ALIC_PERMISSION_ONLINE,
        ALIC_PERMISSION_MAP,
        ALIC_PERMISSION_EDIT_MINE,
        ALIC_PERMISSION_EDIT_THEIRS,
        ALIC_INTERACTION_TIME,
        ALIC_NAME,
        ALIC_ICON,
        ALIC_COUNT,
    } EAvatarListItemChildIndex;

    void setNameInternal(const std::string& name, const std::string& highlight);
    void onAvatarNameCache(const LLAvatarName& av_name);

    std::string formatSeconds(U32 secs);

    typedef std::map<EItemState, LLColor4> icon_color_map_t;
    static icon_color_map_t& getItemIconColorMap();

    /**
     * Initializes widths of all children to use them while changing visibility of any of them.
     *
     * @see updateChildren()
     */
    static void initChildrenWidths(LLAvatarListItem* self);

    /**
     * Updates position and rectangle of visible children to fit all available item's width.
     */
    void updateChildren();

    /**
     * Update visibility of active permissions icons.
     *
     * Need to call updateChildren() afterwards to sort out their layout.
     */
    bool showPermissions(bool visible);

    /**
     * Gets child view specified by index.
     *
     * This method implemented via switch by all EAvatarListItemChildIndex values.
     * It is used to not store children in array or vector to avoid of increasing memory usage.
     */
    LLView* getItemChildView(EAvatarListItemChildIndex child_index);

    LLTextBox* mAvatarName;
    LLTextBox* mLastInteractionTime;
    LLStyle::Params mAvatarNameStyle;

    LLButton* mInfoBtn;
    LLButton* mProfileBtn;

    LLUUID mAvatarId;
    std::string mHighlihtSubstring; // substring to highlight
    EOnlineStatus mOnlineStatus;
    //Flag indicating that info/profile button shouldn't be shown at all.
    //Speaker indicator and avatar name coords are translated accordingly
    bool mShowInfoBtn;
    bool mShowProfileBtn;

    /// indicates whether to show icons representing permissions granted
    bool mShowPermissions;

    /// true when the mouse pointer is hovering over this item
    bool mHovered;

    bool mShowCompleteName;
    std::string mGreyOutUsername;

    void fetchAvatarName();
    boost::signals2::connection mAvatarNameCacheConnection;

    static bool sStaticInitialized; // this variable is introduced to improve code readability
    static S32  sLeftPadding; // padding to first left visible child (icon or name)
    static S32  sNameRightPadding; // right padding from name to next visible child

    /**
     * Contains widths of each child specified by EAvatarListItemChildIndex
     * including padding to the next right one.
     *
     * @see initChildrenWidths()
     */
    static S32 sChildrenWidths[ALIC_COUNT];

};

#endif //LL_LLAVATARLISTITEM_H<|MERGE_RESOLUTION|>--- conflicted
+++ resolved
@@ -44,80 +44,6 @@
 class LLAvatarListItem : public LLPanel, public LLFriendObserver
 {
 public:
-<<<<<<< HEAD
-	struct Params : public LLInitParam::Block<Params, LLPanel::Params>
-	{
-		Optional<LLStyle::Params>	default_style,
-									voice_call_invited_style,
-									voice_call_joined_style,
-									voice_call_left_style,
-									online_style,
-									offline_style;
-
-		Optional<S32>				name_right_pad;
-
-		Params();
-	};
-
-	typedef enum e_item_state_type {
-		IS_DEFAULT,
-		IS_VOICE_INVITED,
-		IS_VOICE_JOINED,
-		IS_VOICE_LEFT,
-		IS_ONLINE,
-		IS_OFFLINE,
-	} EItemState;
-
-	/**
-	 * Creates an instance of LLAvatarListItem.
-	 *
-	 * It is not registered with LLDefaultChildRegistry. It is built via LLUICtrlFactory::buildPanel
-	 * or via registered LLCallbackMap depend on passed parameter.
-	 * 
-	 * @param not_from_ui_factory if true instance will be build with LLUICtrlFactory::buildPanel 
-	 * otherwise it should be registered via LLCallbackMap before creating.
-	 */
-	LLAvatarListItem(bool not_from_ui_factory = true);
-	virtual ~LLAvatarListItem();
-
-	virtual bool postBuild();
-
-	/**
-	 * Processes notification from speaker indicator to update children when indicator's visibility is changed.
-	 */
-    virtual void handleVisibilityChange ( bool new_visibility );
-	virtual S32	notifyParent(const LLSD& info);
-	virtual void onMouseLeave(S32 x, S32 y, MASK mask);
-	virtual void onMouseEnter(S32 x, S32 y, MASK mask);
-	virtual void setValue(const LLSD& value);
-	virtual void changed(U32 mask); // from LLFriendObserver
-
-	void setOnline(bool online);
-	void updateAvatarName(); // re-query the name cache
-	void setAvatarName(const std::string& name);
-	void setAvatarToolTip(const std::string& tooltip);
-	void setHighlight(const std::string& highlight);
-	void setState(EItemState item_style);
-	void setAvatarId(const LLUUID& id, const LLUUID& session_id, bool ignore_status_changes = false, bool is_resident = true);
-	void setLastInteractionTime(U32 secs_since);
-	//Show/hide profile/info btn, translating speaker indicator and avatar name coordinates accordingly
-	void setShowProfileBtn(bool show);
-	void setShowInfoBtn(bool show);
-	void showSpeakingIndicator(bool show);
-	void setShowPermissions(bool show) { mShowPermissions = show; };
-	void showLastInteractionTime(bool show);
-	void setAvatarIconVisible(bool visible);
-	void setShowCompleteName(bool show) { mShowCompleteName = show;};
-	
-	const LLUUID& getAvatarId() const;
-	std::string getAvatarName() const;
-	std::string getAvatarToolTip() const;
-
-	void onInfoBtnClick();
-	void onProfileBtnClick();
-
-	/*virtual*/ bool handleDoubleClick(S32 x, S32 y, MASK mask);
-=======
     struct Params : public LLInitParam::Block<Params, LLPanel::Params>
     {
         Optional<LLStyle::Params>   default_style,
@@ -153,12 +79,12 @@
     LLAvatarListItem(bool not_from_ui_factory = true);
     virtual ~LLAvatarListItem();
 
-    virtual BOOL postBuild();
+    virtual bool postBuild();
 
     /**
      * Processes notification from speaker indicator to update children when indicator's visibility is changed.
      */
-    virtual void handleVisibilityChange ( BOOL new_visibility );
+    virtual void handleVisibilityChange ( bool new_visibility );
     virtual S32 notifyParent(const LLSD& info);
     virtual void onMouseLeave(S32 x, S32 y, MASK mask);
     virtual void onMouseEnter(S32 x, S32 y, MASK mask);
@@ -189,8 +115,7 @@
     void onInfoBtnClick();
     void onProfileBtnClick();
 
-    /*virtual*/ BOOL handleDoubleClick(S32 x, S32 y, MASK mask);
->>>>>>> e7eced3c
+    /*virtual*/ bool handleDoubleClick(S32 x, S32 y, MASK mask);
 
 protected:
     /**
