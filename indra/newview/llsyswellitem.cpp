--- conflicted
+++ resolved
@@ -1,99 +1,94 @@
-/**
- * @file llsyswellitem.cpp
- * @brief                                    // TODO
- *
- * $LicenseInfo:firstyear=2000&license=viewerlgpl$
- * Second Life Viewer Source Code
- * Copyright (C) 2010, Linden Research, Inc.
- *
- * This library is free software; you can redistribute it and/or
- * modify it under the terms of the GNU Lesser General Public
- * License as published by the Free Software Foundation;
- * version 2.1 of the License only.
- *
- * This library is distributed in the hope that it will be useful,
- * but WITHOUT ANY WARRANTY; without even the implied warranty of
- * MERCHANTABILITY or FITNESS FOR A PARTICULAR PURPOSE.  See the GNU
- * Lesser General Public License for more details.
- *
- * You should have received a copy of the GNU Lesser General Public
- * License along with this library; if not, write to the Free Software
- * Foundation, Inc., 51 Franklin Street, Fifth Floor, Boston, MA  02110-1301  USA
- *
- * Linden Research, Inc., 945 Battery Street, San Francisco, CA  94111  USA
- * $/LicenseInfo$
- */
-
-
-#include "llviewerprecompiledheaders.h" // must be first include
-
-#include "llsyswellitem.h"
-
-#include "llwindow.h"
-#include "v4color.h"
-#include "lluicolortable.h"
-
-//---------------------------------------------------------------------------------
-LLSysWellItem::LLSysWellItem(const Params& p) : LLPanel(p),
-                                                mTitle(NULL),
-                                                mCloseBtn(NULL)
-{
-    buildFromFile( "panel_sys_well_item.xml");
-
-    mTitle = getChild<LLTextBox>("title");
-    mCloseBtn = getChild<LLButton>("close_btn");
-
-    mTitle->setContentTrusted(false);
-    mTitle->setValue(p.title);
-    mCloseBtn->setClickedCallback(boost::bind(&LLSysWellItem::onClickCloseBtn,this));
-
-    mID = p.notification_id;
-}
-
-//---------------------------------------------------------------------------------
-LLSysWellItem::~LLSysWellItem()
-{
-}
-
-//---------------------------------------------------------------------------------
-void LLSysWellItem::setTitle( std::string title )
-{
-    mTitle->setValue(title);
-}
-
-//---------------------------------------------------------------------------------
-void LLSysWellItem::onClickCloseBtn()
-{
-    mOnItemClose(this);
-}
-
-//---------------------------------------------------------------------------------
-bool LLSysWellItem::handleMouseDown(S32 x, S32 y, MASK mask)
-{
-<<<<<<< HEAD
-	bool res = LLPanel::handleMouseDown(x, y, mask);
-	if(!mCloseBtn->getRect().pointInRect(x, y))
-		mOnItemClick(this);
-=======
-    BOOL res = LLPanel::handleMouseDown(x, y, mask);
-    if(!mCloseBtn->getRect().pointInRect(x, y))
-        mOnItemClick(this);
->>>>>>> e1623bb2
-
-    return res;
-}
-
-//---------------------------------------------------------------------------------
-void LLSysWellItem::onMouseEnter(S32 x, S32 y, MASK mask)
-{
-    setTransparentColor(LLUIColorTable::instance().getColor( "SysWellItemSelected" ));
-}
-
-//---------------------------------------------------------------------------------
-void LLSysWellItem::onMouseLeave(S32 x, S32 y, MASK mask)
-{
-    setTransparentColor(LLUIColorTable::instance().getColor( "SysWellItemUnselected" ));
-}
-
-//---------------------------------------------------------------------------------
-
+/**
+ * @file llsyswellitem.cpp
+ * @brief                                    // TODO
+ *
+ * $LicenseInfo:firstyear=2000&license=viewerlgpl$
+ * Second Life Viewer Source Code
+ * Copyright (C) 2010, Linden Research, Inc.
+ *
+ * This library is free software; you can redistribute it and/or
+ * modify it under the terms of the GNU Lesser General Public
+ * License as published by the Free Software Foundation;
+ * version 2.1 of the License only.
+ *
+ * This library is distributed in the hope that it will be useful,
+ * but WITHOUT ANY WARRANTY; without even the implied warranty of
+ * MERCHANTABILITY or FITNESS FOR A PARTICULAR PURPOSE.  See the GNU
+ * Lesser General Public License for more details.
+ *
+ * You should have received a copy of the GNU Lesser General Public
+ * License along with this library; if not, write to the Free Software
+ * Foundation, Inc., 51 Franklin Street, Fifth Floor, Boston, MA  02110-1301  USA
+ *
+ * Linden Research, Inc., 945 Battery Street, San Francisco, CA  94111  USA
+ * $/LicenseInfo$
+ */
+
+
+#include "llviewerprecompiledheaders.h" // must be first include
+
+#include "llsyswellitem.h"
+
+#include "llwindow.h"
+#include "v4color.h"
+#include "lluicolortable.h"
+
+//---------------------------------------------------------------------------------
+LLSysWellItem::LLSysWellItem(const Params& p) : LLPanel(p),
+                                                mTitle(NULL),
+                                                mCloseBtn(NULL)
+{
+    buildFromFile( "panel_sys_well_item.xml");
+
+    mTitle = getChild<LLTextBox>("title");
+    mCloseBtn = getChild<LLButton>("close_btn");
+
+    mTitle->setContentTrusted(false);
+    mTitle->setValue(p.title);
+    mCloseBtn->setClickedCallback(boost::bind(&LLSysWellItem::onClickCloseBtn,this));
+
+    mID = p.notification_id;
+}
+
+//---------------------------------------------------------------------------------
+LLSysWellItem::~LLSysWellItem()
+{
+}
+
+//---------------------------------------------------------------------------------
+void LLSysWellItem::setTitle( std::string title )
+{
+    mTitle->setValue(title);
+}
+
+//---------------------------------------------------------------------------------
+void LLSysWellItem::onClickCloseBtn()
+{
+    mOnItemClose(this);
+}
+
+//---------------------------------------------------------------------------------
+bool LLSysWellItem::handleMouseDown(S32 x, S32 y, MASK mask)
+{
+    bool res = LLPanel::handleMouseDown(x, y, mask);
+    if(!mCloseBtn->getRect().pointInRect(x, y))
+        mOnItemClick(this);
+
+    return res;
+}
+
+//---------------------------------------------------------------------------------
+void LLSysWellItem::onMouseEnter(S32 x, S32 y, MASK mask)
+{
+    setTransparentColor(LLUIColorTable::instance().getColor( "SysWellItemSelected" ));
+}
+
+//---------------------------------------------------------------------------------
+void LLSysWellItem::onMouseLeave(S32 x, S32 y, MASK mask)
+{
+    setTransparentColor(LLUIColorTable::instance().getColor( "SysWellItemUnselected" ));
+}
+
+//---------------------------------------------------------------------------------
+
+