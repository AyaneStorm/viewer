/**
 * @file llfloaterwhitelistentry.cpp
 * @brief LLFloaterWhistListEntry class implementation
 *
 * $LicenseInfo:firstyear=2007&license=viewerlgpl$
 * Second Life Viewer Source Code
 * Copyright (C) 2010, Linden Research, Inc.
 *
 * This library is free software; you can redistribute it and/or
 * modify it under the terms of the GNU Lesser General Public
 * License as published by the Free Software Foundation;
 * version 2.1 of the License only.
 *
 * This library is distributed in the hope that it will be useful,
 * but WITHOUT ANY WARRANTY; without even the implied warranty of
 * MERCHANTABILITY or FITNESS FOR A PARTICULAR PURPOSE.  See the GNU
 * Lesser General Public License for more details.
 *
 * You should have received a copy of the GNU Lesser General Public
 * License along with this library; if not, write to the Free Software
 * Foundation, Inc., 51 Franklin Street, Fifth Floor, Boston, MA  02110-1301  USA
 *
 * Linden Research, Inc., 945 Battery Street, San Francisco, CA  94111  USA
 * $/LicenseInfo$
 */

#include "llviewerprecompiledheaders.h"

#include "llfloaterreg.h"
#include "llfloatermediasettings.h"
#include "llfloaterwhitelistentry.h"
#include "llpanelmediasettingssecurity.h"
#include "lluictrlfactory.h"
#include "llwindow.h"
#include "llviewerwindow.h"
#include "lllineeditor.h"


///////////////////////////////////////////////////////////////////////////////
//
LLFloaterWhiteListEntry::LLFloaterWhiteListEntry( const LLSD& key ) :
    LLFloater(key)
{
}

///////////////////////////////////////////////////////////////////////////////
//
LLFloaterWhiteListEntry::~LLFloaterWhiteListEntry()
{
}

///////////////////////////////////////////////////////////////////////////////
//
bool LLFloaterWhiteListEntry::postBuild()
{
    mWhiteListEdit = getChild<LLLineEditor>("whitelist_entry");

    childSetAction("cancel_btn", onBtnCancel, this);
    childSetAction("ok_btn", onBtnOK, this);

    setDefaultBtn("ok_btn");

<<<<<<< HEAD
	return true;
=======
    return TRUE;
>>>>>>> e7eced3c
}

///////////////////////////////////////////////////////////////////////////////
// static
void LLFloaterWhiteListEntry::onBtnOK( void* userdata )
{
    LLFloaterWhiteListEntry *self =(LLFloaterWhiteListEntry *)userdata;

    LLPanelMediaSettingsSecurity* panel = LLFloaterReg::getTypedInstance<LLFloaterMediaSettings>("media_settings")->getPanelSecurity();
    if ( panel )
    {
        std::string white_list_item = self->mWhiteListEdit->getText();

        panel->addWhiteListEntry( white_list_item );
        panel->updateWhitelistEnableStatus();
    };

    self->closeFloater();
}

///////////////////////////////////////////////////////////////////////////////
// static
void LLFloaterWhiteListEntry::onBtnCancel( void* userdata )
{
    LLFloaterWhiteListEntry *self =(LLFloaterWhiteListEntry *)userdata;

    self->closeFloater();
}<|MERGE_RESOLUTION|>--- conflicted
+++ resolved
@@ -60,11 +60,7 @@
 
     setDefaultBtn("ok_btn");
 
-<<<<<<< HEAD
-	return true;
-=======
-    return TRUE;
->>>>>>> e7eced3c
+    return true;
 }
 
 ///////////////////////////////////////////////////////////////////////////////
