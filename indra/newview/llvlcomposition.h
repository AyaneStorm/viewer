/**
 * @file llvlcomposition.h
 * @brief Viewer-side representation of a composition layer...
 *
 * $LicenseInfo:firstyear=2001&license=viewerlgpl$
 * Second Life Viewer Source Code
 * Copyright (C) 2010, Linden Research, Inc.
 *
 * This library is free software; you can redistribute it and/or
 * modify it under the terms of the GNU Lesser General Public
 * License as published by the Free Software Foundation;
 * version 2.1 of the License only.
 *
 * This library is distributed in the hope that it will be useful,
 * but WITHOUT ANY WARRANTY; without even the implied warranty of
 * MERCHANTABILITY or FITNESS FOR A PARTICULAR PURPOSE.  See the GNU
 * Lesser General Public License for more details.
 *
 * You should have received a copy of the GNU Lesser General Public
 * License along with this library; if not, write to the Free Software
 * Foundation, Inc., 51 Franklin Street, Fifth Floor, Boston, MA  02110-1301  USA
 *
 * Linden Research, Inc., 945 Battery Street, San Francisco, CA  94111  USA
 * $/LicenseInfo$
 */

#ifndef LL_LLVLCOMPOSITION_H
#define LL_LLVLCOMPOSITION_H

#include "llviewerlayer.h"
#include "llviewertexture.h"

class LLSurface;

class LLVLComposition : public LLViewerLayer
{
public:
    LLVLComposition(LLSurface *surfacep, const U32 width, const F32 scale);
    /*virtual*/ ~LLVLComposition();

    void setSurface(LLSurface *surfacep);

<<<<<<< HEAD
	// Viewer side hack to generate composition values
	bool generateHeights(const F32 x, const F32 y, const F32 width, const F32 height);
	bool generateComposition();
	// Generate texture from composition values.
	bool generateTexture(const F32 x, const F32 y, const F32 width, const F32 height);		
=======
    // Viewer side hack to generate composition values
    BOOL generateHeights(const F32 x, const F32 y, const F32 width, const F32 height);
    BOOL generateComposition();
    // Generate texture from composition values.
    BOOL generateTexture(const F32 x, const F32 y, const F32 width, const F32 height);
>>>>>>> e1623bb2

    // Use these as indeces ito the get/setters below that use 'corner'
    enum ECorner
    {
        SOUTHWEST = 0,
        SOUTHEAST = 1,
        NORTHWEST = 2,
        NORTHEAST = 3,
        CORNER_COUNT = 4
    };
    LLUUID getDetailTextureID(S32 corner);
    LLViewerFetchedTexture* getDetailTexture(S32 corner);
    F32 getStartHeight(S32 corner);
    F32 getHeightRange(S32 corner);

    void setDetailTextureID(S32 corner, const LLUUID& id);
    void setStartHeight(S32 corner, F32 start_height);
    void setHeightRange(S32 corner, F32 range);

<<<<<<< HEAD
	friend class LLVOSurfacePatch;
	friend class LLDrawPoolTerrain;
	void setParamsReady()		{ mParamsReady = true; }
	bool getParamsReady() const	{ return mParamsReady; }
protected:
	bool mParamsReady;
	LLSurface *mSurfacep;
	bool mTexturesLoaded;
=======
    friend class LLVOSurfacePatch;
    friend class LLDrawPoolTerrain;
    void setParamsReady()       { mParamsReady = TRUE; }
    BOOL getParamsReady() const { return mParamsReady; }
protected:
    BOOL mParamsReady;
    LLSurface *mSurfacep;
    BOOL mTexturesLoaded;
>>>>>>> e1623bb2

    LLPointer<LLViewerFetchedTexture> mDetailTextures[CORNER_COUNT];
    LLPointer<LLImageRaw> mRawImages[CORNER_COUNT];

    F32 mStartHeight[CORNER_COUNT];
    F32 mHeightRange[CORNER_COUNT];

    F32 mTexScaleX;
    F32 mTexScaleY;
};

#endif //LL_LLVLCOMPOSITION_H<|MERGE_RESOLUTION|>--- conflicted
+++ resolved
@@ -1,105 +1,86 @@
-/**
- * @file llvlcomposition.h
- * @brief Viewer-side representation of a composition layer...
- *
- * $LicenseInfo:firstyear=2001&license=viewerlgpl$
- * Second Life Viewer Source Code
- * Copyright (C) 2010, Linden Research, Inc.
- *
- * This library is free software; you can redistribute it and/or
- * modify it under the terms of the GNU Lesser General Public
- * License as published by the Free Software Foundation;
- * version 2.1 of the License only.
- *
- * This library is distributed in the hope that it will be useful,
- * but WITHOUT ANY WARRANTY; without even the implied warranty of
- * MERCHANTABILITY or FITNESS FOR A PARTICULAR PURPOSE.  See the GNU
- * Lesser General Public License for more details.
- *
- * You should have received a copy of the GNU Lesser General Public
- * License along with this library; if not, write to the Free Software
- * Foundation, Inc., 51 Franklin Street, Fifth Floor, Boston, MA  02110-1301  USA
- *
- * Linden Research, Inc., 945 Battery Street, San Francisco, CA  94111  USA
- * $/LicenseInfo$
- */
-
-#ifndef LL_LLVLCOMPOSITION_H
-#define LL_LLVLCOMPOSITION_H
-
-#include "llviewerlayer.h"
-#include "llviewertexture.h"
-
-class LLSurface;
-
-class LLVLComposition : public LLViewerLayer
-{
-public:
-    LLVLComposition(LLSurface *surfacep, const U32 width, const F32 scale);
-    /*virtual*/ ~LLVLComposition();
-
-    void setSurface(LLSurface *surfacep);
-
-<<<<<<< HEAD
-	// Viewer side hack to generate composition values
-	bool generateHeights(const F32 x, const F32 y, const F32 width, const F32 height);
-	bool generateComposition();
-	// Generate texture from composition values.
-	bool generateTexture(const F32 x, const F32 y, const F32 width, const F32 height);		
-=======
-    // Viewer side hack to generate composition values
-    BOOL generateHeights(const F32 x, const F32 y, const F32 width, const F32 height);
-    BOOL generateComposition();
-    // Generate texture from composition values.
-    BOOL generateTexture(const F32 x, const F32 y, const F32 width, const F32 height);
->>>>>>> e1623bb2
-
-    // Use these as indeces ito the get/setters below that use 'corner'
-    enum ECorner
-    {
-        SOUTHWEST = 0,
-        SOUTHEAST = 1,
-        NORTHWEST = 2,
-        NORTHEAST = 3,
-        CORNER_COUNT = 4
-    };
-    LLUUID getDetailTextureID(S32 corner);
-    LLViewerFetchedTexture* getDetailTexture(S32 corner);
-    F32 getStartHeight(S32 corner);
-    F32 getHeightRange(S32 corner);
-
-    void setDetailTextureID(S32 corner, const LLUUID& id);
-    void setStartHeight(S32 corner, F32 start_height);
-    void setHeightRange(S32 corner, F32 range);
-
-<<<<<<< HEAD
-	friend class LLVOSurfacePatch;
-	friend class LLDrawPoolTerrain;
-	void setParamsReady()		{ mParamsReady = true; }
-	bool getParamsReady() const	{ return mParamsReady; }
-protected:
-	bool mParamsReady;
-	LLSurface *mSurfacep;
-	bool mTexturesLoaded;
-=======
-    friend class LLVOSurfacePatch;
-    friend class LLDrawPoolTerrain;
-    void setParamsReady()       { mParamsReady = TRUE; }
-    BOOL getParamsReady() const { return mParamsReady; }
-protected:
-    BOOL mParamsReady;
-    LLSurface *mSurfacep;
-    BOOL mTexturesLoaded;
->>>>>>> e1623bb2
-
-    LLPointer<LLViewerFetchedTexture> mDetailTextures[CORNER_COUNT];
-    LLPointer<LLImageRaw> mRawImages[CORNER_COUNT];
-
-    F32 mStartHeight[CORNER_COUNT];
-    F32 mHeightRange[CORNER_COUNT];
-
-    F32 mTexScaleX;
-    F32 mTexScaleY;
-};
-
-#endif //LL_LLVLCOMPOSITION_H+/**
+ * @file llvlcomposition.h
+ * @brief Viewer-side representation of a composition layer...
+ *
+ * $LicenseInfo:firstyear=2001&license=viewerlgpl$
+ * Second Life Viewer Source Code
+ * Copyright (C) 2010, Linden Research, Inc.
+ *
+ * This library is free software; you can redistribute it and/or
+ * modify it under the terms of the GNU Lesser General Public
+ * License as published by the Free Software Foundation;
+ * version 2.1 of the License only.
+ *
+ * This library is distributed in the hope that it will be useful,
+ * but WITHOUT ANY WARRANTY; without even the implied warranty of
+ * MERCHANTABILITY or FITNESS FOR A PARTICULAR PURPOSE.  See the GNU
+ * Lesser General Public License for more details.
+ *
+ * You should have received a copy of the GNU Lesser General Public
+ * License along with this library; if not, write to the Free Software
+ * Foundation, Inc., 51 Franklin Street, Fifth Floor, Boston, MA  02110-1301  USA
+ *
+ * Linden Research, Inc., 945 Battery Street, San Francisco, CA  94111  USA
+ * $/LicenseInfo$
+ */
+
+#ifndef LL_LLVLCOMPOSITION_H
+#define LL_LLVLCOMPOSITION_H
+
+#include "llviewerlayer.h"
+#include "llviewertexture.h"
+
+class LLSurface;
+
+class LLVLComposition : public LLViewerLayer
+{
+public:
+    LLVLComposition(LLSurface *surfacep, const U32 width, const F32 scale);
+    /*virtual*/ ~LLVLComposition();
+
+    void setSurface(LLSurface *surfacep);
+
+    // Viewer side hack to generate composition values
+    bool generateHeights(const F32 x, const F32 y, const F32 width, const F32 height);
+    bool generateComposition();
+    // Generate texture from composition values.
+    bool generateTexture(const F32 x, const F32 y, const F32 width, const F32 height);
+
+    // Use these as indeces ito the get/setters below that use 'corner'
+    enum ECorner
+    {
+        SOUTHWEST = 0,
+        SOUTHEAST = 1,
+        NORTHWEST = 2,
+        NORTHEAST = 3,
+        CORNER_COUNT = 4
+    };
+    LLUUID getDetailTextureID(S32 corner);
+    LLViewerFetchedTexture* getDetailTexture(S32 corner);
+    F32 getStartHeight(S32 corner);
+    F32 getHeightRange(S32 corner);
+
+    void setDetailTextureID(S32 corner, const LLUUID& id);
+    void setStartHeight(S32 corner, F32 start_height);
+    void setHeightRange(S32 corner, F32 range);
+
+    friend class LLVOSurfacePatch;
+    friend class LLDrawPoolTerrain;
+    void setParamsReady()       { mParamsReady = true; }
+    bool getParamsReady() const { return mParamsReady; }
+protected:
+    bool mParamsReady;
+    LLSurface *mSurfacep;
+    bool mTexturesLoaded;
+
+    LLPointer<LLViewerFetchedTexture> mDetailTextures[CORNER_COUNT];
+    LLPointer<LLImageRaw> mRawImages[CORNER_COUNT];
+
+    F32 mStartHeight[CORNER_COUNT];
+    F32 mHeightRange[CORNER_COUNT];
+
+    F32 mTexScaleX;
+    F32 mTexScaleY;
+};
+
+#endif //LL_LLVLCOMPOSITION_H