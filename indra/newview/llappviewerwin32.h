/**
 * @file llappviewerwin32.h
 * @brief The LLAppViewerWin32 class declaration
 *
 * $LicenseInfo:firstyear=2007&license=viewerlgpl$
 * Second Life Viewer Source Code
 * Copyright (C) 2010, Linden Research, Inc.
 * 
 * This library is free software; you can redistribute it and/or
 * modify it under the terms of the GNU Lesser General Public
 * License as published by the Free Software Foundation;
 * version 2.1 of the License only.
 * 
 * This library is distributed in the hope that it will be useful,
 * but WITHOUT ANY WARRANTY; without even the implied warranty of
 * MERCHANTABILITY or FITNESS FOR A PARTICULAR PURPOSE.  See the GNU
 * Lesser General Public License for more details.
 * 
 * You should have received a copy of the GNU Lesser General Public
 * License along with this library; if not, write to the Free Software
 * Foundation, Inc., 51 Franklin Street, Fifth Floor, Boston, MA  02110-1301  USA
 * 
 * Linden Research, Inc., 945 Battery Street, San Francisco, CA  94111  USA
 * $/LicenseInfo$
 */ 

#ifndef LL_LLAPPVIEWERWIN32_H
#define LL_LLAPPVIEWERWIN32_H

#ifndef LL_LLAPPVIEWER_H
#include "llappviewer.h"
#endif

class LLAppViewerWin32 : public LLAppViewer
{
public:
	LLAppViewerWin32(const char* cmd_line);
	virtual ~LLAppViewerWin32();

	//
	// Main application logic
	//
	bool init() override; // Override to do application initialization
    bool cleanup() override;

    void reportCrashToBugsplat(void* pExcepInfo) override;

protected:
	void initLoggingAndGetLastDuration() override; // Override to clean stack_trace info.
	void initConsole() override; // Initialize OS level debugging console.
	bool initHardwareTest() override; // Win32 uses DX9 to test hardware.
	bool initParseCommandLine(LLCommandLineParser& clp) override;

<<<<<<< HEAD
	bool beingDebugged() override;
	bool restoreErrorTrap() override;
=======
	virtual bool beingDebugged();
	virtual bool restoreErrorTrap();
>>>>>>> cbaba2df

	bool sendURLToOtherInstance(const std::string& url) override;

	std::string generateSerialNumber();

	static const std::string sWindowClass;

private:
	void disableWinErrorReporting();

	std::string mCmdLine;
	bool mIsConsoleAllocated;
};

#endif // LL_LLAPPVIEWERWIN32_H<|MERGE_RESOLUTION|>--- conflicted
+++ resolved
@@ -51,13 +51,8 @@
 	bool initHardwareTest() override; // Win32 uses DX9 to test hardware.
 	bool initParseCommandLine(LLCommandLineParser& clp) override;
 
-<<<<<<< HEAD
-	bool beingDebugged() override;
-	bool restoreErrorTrap() override;
-=======
 	virtual bool beingDebugged();
 	virtual bool restoreErrorTrap();
->>>>>>> cbaba2df
 
 	bool sendURLToOtherInstance(const std::string& url) override;
 
