/**
 * @File llvoavatar.cpp
 * @brief Implementation of LLVOAvatar class which is a derivation of LLViewerObject
 *
 * $LicenseInfo:firstyear=2001&license=viewerlgpl$
 * Second Life Viewer Source Code
 * Copyright (C) 2010, Linden Research, Inc.
 *
 * This library is free software; you can redistribute it and/or
 * modify it under the terms of the GNU Lesser General Public
 * License as published by the Free Software Foundation;
 * version 2.1 of the License only.
 *
 * This library is distributed in the hope that it will be useful,
 * but WITHOUT ANY WARRANTY; without even the implied warranty of
 * MERCHANTABILITY or FITNESS FOR A PARTICULAR PURPOSE.  See the GNU
 * Lesser General Public License for more details.
 *
 * You should have received a copy of the GNU Lesser General Public
 * License along with this library; if not, write to the Free Software
 * Foundation, Inc., 51 Franklin Street, Fifth Floor, Boston, MA  02110-1301  USA
 *
 * Linden Research, Inc., 945 Battery Street, San Francisco, CA  94111  USA
 * $/LicenseInfo$
 */

#include "llviewerprecompiledheaders.h"

#include "llvoavatar.h"

#include <stdio.h>
#include <ctype.h>
#include <sstream>

#include "llaudioengine.h"
#include "noise.h"
#include "sound_ids.h"
#include "raytrace.h"

#include "llagent.h" //  Get state values from here
#include "llagentbenefits.h"
#include "llagentcamera.h"
#include "llagentwearables.h"
#include "llanimationstates.h"
#include "llavatarnamecache.h"
#include "llavatarpropertiesprocessor.h"
#include "llavatarrendernotifier.h"
#include "llcontrolavatar.h"
#include "llexperiencecache.h"
#include "llphysicsmotion.h"
#include "llviewercontrol.h"
#include "llcallingcard.h"      // IDEVO for LLAvatarTracker
#include "lldrawpoolavatar.h"
#include "lldriverparam.h"
#include "llpolyskeletaldistortion.h"
#include "lleditingmotion.h"
#include "llemote.h"
#include "llfloatertools.h"
#include "llheadrotmotion.h"
#include "llhudeffecttrail.h"
#include "llhudmanager.h"
#include "llhudnametag.h"
#include "llhudtext.h"              // for mText/mDebugText
#include "llimview.h"
#include "llinitparam.h"
#include "llkeyframefallmotion.h"
#include "llkeyframestandmotion.h"
#include "llkeyframewalkmotion.h"
#include "llmanipscale.h"  // for get_default_max_prim_scale()
#include "llmeshrepository.h"
#include "llmutelist.h"
#include "llmoveview.h"
#include "llnotificationsutil.h"
#include "llphysicsshapebuilderutil.h"
#include "llquantize.h"
#include "llrand.h"
#include "llregionhandle.h"
#include "llresmgr.h"
#include "llselectmgr.h"
#include "llsprite.h"
#include "lltargetingmotion.h"
#include "lltoolmgr.h"
#include "lltoolmorph.h"
#include "llviewercamera.h"
#include "llviewertexlayer.h"
#include "llviewertexturelist.h"
#include "llviewermenu.h"
#include "llviewerobjectlist.h"
#include "llviewerparcelmgr.h"
#include "llviewerregion.h"
#include "llviewershadermgr.h"
#include "llviewerstats.h"
#include "llviewerwearable.h"
#include "llvoavatarself.h"
#include "llvovolume.h"
#include "llworld.h"
#include "pipeline.h"
#include "llviewershadermgr.h"
#include "llsky.h"
#include "llanimstatelabels.h"
#include "lltrans.h"
#include "llappearancemgr.h"

#include "llgesturemgr.h" //needed to trigger the voice gesticulations
#include "llvoiceclient.h"
#include "llvoicevisualizer.h" // Ventrella

#include "lldebugmessagebox.h"
#include "llsdutil.h"
#include "llscenemonitor.h"
#include "llsdserialize.h"
#include "llcallstack.h"
#include "llrendersphere.h"
#include "llskinningutil.h"

#include "llperfstats.h"

#include <boost/lexical_cast.hpp>

extern F32 SPEED_ADJUST_MAX;
extern F32 SPEED_ADJUST_MAX_SEC;
extern F32 ANIM_SPEED_MAX;
extern F32 ANIM_SPEED_MIN;
extern U32 JOINT_COUNT_REQUIRED_FOR_FULLRIG;

const F32 MAX_HOVER_Z = 2.0;
const F32 MIN_HOVER_Z = -2.0;

const F32 MIN_ATTACHMENT_COMPLEXITY = 0.f;
const F32 DEFAULT_MAX_ATTACHMENT_COMPLEXITY = 1.0e6f;

// Unlike with 'self' avatar, server doesn't inform viewer about
// expected attachments so viewer has to wait to see if anything
// else will arrive
const F32 FIRST_APPEARANCE_CLOUD_MIN_DELAY = 3.f; // seconds
const F32 FIRST_APPEARANCE_CLOUD_MAX_DELAY = 45.f;

using namespace LLAvatarAppearanceDefines;

//-----------------------------------------------------------------------------
// Global constants
//-----------------------------------------------------------------------------
const LLUUID ANIM_AGENT_BODY_NOISE = LLUUID("9aa8b0a6-0c6f-9518-c7c3-4f41f2c001ad"); //"body_noise"
const LLUUID ANIM_AGENT_BREATHE_ROT = LLUUID("4c5a103e-b830-2f1c-16bc-224aa0ad5bc8");  //"breathe_rot"
const LLUUID ANIM_AGENT_EDITING = LLUUID("2a8eba1d-a7f8-5596-d44a-b4977bf8c8bb");  //"editing"
const LLUUID ANIM_AGENT_EYE = LLUUID("5c780ea8-1cd1-c463-a128-48c023f6fbea");  //"eye"
const LLUUID ANIM_AGENT_FLY_ADJUST = LLUUID("db95561f-f1b0-9f9a-7224-b12f71af126e");  //"fly_adjust"
const LLUUID ANIM_AGENT_HAND_MOTION = LLUUID("ce986325-0ba7-6e6e-cc24-b17c4b795578");  //"hand_motion"
const LLUUID ANIM_AGENT_HEAD_ROT = LLUUID("e6e8d1dd-e643-fff7-b238-c6b4b056a68d");  //"head_rot"
const LLUUID ANIM_AGENT_PELVIS_FIX = LLUUID("0c5dd2a2-514d-8893-d44d-05beffad208b");  //"pelvis_fix"
const LLUUID ANIM_AGENT_TARGET = LLUUID("0e4896cb-fba4-926c-f355-8720189d5b55");  //"target"
const LLUUID ANIM_AGENT_WALK_ADJUST = LLUUID("829bc85b-02fc-ec41-be2e-74cc6dd7215d");  //"walk_adjust"
const LLUUID ANIM_AGENT_PHYSICS_MOTION = LLUUID("7360e029-3cb8-ebc4-863e-212df440d987");  //"physics_motion"


//-----------------------------------------------------------------------------
// Constants
//-----------------------------------------------------------------------------
const F32 DELTA_TIME_MIN = 0.01f;   // we clamp measured delta_time to this
const F32 DELTA_TIME_MAX = 0.2f;    // range to insure stability of computations.

const F32 PELVIS_LAG_FLYING     = 0.22f;// pelvis follow half life while flying
const F32 PELVIS_LAG_WALKING    = 0.4f; // ...while walking
const F32 PELVIS_LAG_MOUSELOOK = 0.15f;
const F32 MOUSELOOK_PELVIS_FOLLOW_FACTOR = 0.5f;
const F32 TORSO_NOISE_AMOUNT = 1.0f;    // Amount of deviation from up-axis, in degrees
const F32 TORSO_NOISE_SPEED = 0.2f; // Time scale factor on torso noise.

const F32 BREATHE_ROT_MOTION_STRENGTH = 0.05f;

const S32 MIN_REQUIRED_PIXEL_AREA_BODY_NOISE = 10000;
const S32 MIN_REQUIRED_PIXEL_AREA_BREATHE = 10000;
const S32 MIN_REQUIRED_PIXEL_AREA_PELVIS_FIX = 40;

const S32 TEX_IMAGE_SIZE_OTHER = 512 / 4;  // The size of local textures for other (!isSelf()) avatars

const F32 HEAD_MOVEMENT_AVG_TIME = 0.9f;

const S32 MORPH_MASK_REQUESTED_DISCARD = 0;

const F32 MAX_STANDOFF_FROM_ORIGIN = 3;
const F32 MAX_STANDOFF_DISTANCE_CHANGE = 32;

// Discard level at which to switch to baked textures
// Should probably be 4 or 3, but didn't want to change it while change other logic - SJB
const S32 SWITCH_TO_BAKED_DISCARD = 5;

const F32 HOVER_EFFECT_MAX_SPEED = 3.f;
const F32 HOVER_EFFECT_STRENGTH = 0.f;
const F32 UNDERWATER_EFFECT_STRENGTH = 0.1f;
const F32 UNDERWATER_FREQUENCY_DAMP = 0.33f;
const F32 APPEARANCE_MORPH_TIME = 0.65f;
const F32 TIME_BEFORE_MESH_CLEANUP = 5.f; // seconds
const S32 AVATAR_RELEASE_THRESHOLD = 10; // number of avatar instances before releasing memory
const F32 FOOT_GROUND_COLLISION_TOLERANCE = 0.25f;
const F32 AVATAR_LOD_TWEAK_RANGE = 0.7f;
const S32 MAX_BUBBLE_CHAT_LENGTH = DB_CHAT_MSG_STR_LEN;
const S32 MAX_BUBBLE_CHAT_UTTERANCES = 12;
const F32 CHAT_FADE_TIME = 8.0;
const F32 BUBBLE_CHAT_TIME = CHAT_FADE_TIME * 3.f;
const F32 NAMETAG_UPDATE_THRESHOLD = 0.3f;
const F32 NAMETAG_VERTICAL_SCREEN_OFFSET = 25.f;
const F32 NAMETAG_VERT_OFFSET_WEIGHT = 0.17f;

const U32 LLVOAvatar::VISUAL_COMPLEXITY_UNKNOWN = 0;
const F64 HUD_OVERSIZED_TEXTURE_DATA_SIZE = 1024 * 1024;

const F32 MAX_TEXTURE_WAIT_TIME_SEC = 60;

const S32 MIN_NONTUNED_AVS = 5;

enum ERenderName
{
    RENDER_NAME_NEVER,
    RENDER_NAME_ALWAYS,
    RENDER_NAME_FADE
};

#define JELLYDOLLS_SHOULD_IMPOSTOR

//-----------------------------------------------------------------------------
// Callback data
//-----------------------------------------------------------------------------

struct LLTextureMaskData
{
    LLTextureMaskData( const LLUUID& id ) :
        mAvatarID(id),
        mLastDiscardLevel(S32_MAX)
    {}
    LLUUID              mAvatarID;
    S32                 mLastDiscardLevel;
};

/*********************************************************************************
 **                                                                             **
 ** Begin private LLVOAvatar Support classes
 **
 **/


struct LLAppearanceMessageContents: public LLRefCount
{
    LLAppearanceMessageContents():
        mAppearanceVersion(-1),
        mParamAppearanceVersion(-1),
        mCOFVersion(LLViewerInventoryCategory::VERSION_UNKNOWN)
    {
    }
    LLTEContents mTEContents;
    S32 mAppearanceVersion;
    S32 mParamAppearanceVersion;
    S32 mCOFVersion;
    // For future use:
    //U32 appearance_flags = 0;
    std::vector<F32> mParamWeights;
    std::vector<LLVisualParam*> mParams;
    LLVector3 mHoverOffset;
    bool mHoverOffsetWasSet;
};


//-----------------------------------------------------------------------------
// class LLBodyNoiseMotion
//-----------------------------------------------------------------------------
class LLBodyNoiseMotion :
    public LLMotion
{
public:
    // Constructor
    LLBodyNoiseMotion(const LLUUID &id)
        : LLMotion(id)
    {
        mName = "body_noise";
        mTorsoState = new LLJointState;
    }

    // Destructor
    virtual ~LLBodyNoiseMotion() { }

public:
    //-------------------------------------------------------------------------
    // functions to support MotionController and MotionRegistry
    //-------------------------------------------------------------------------
    // static constructor
    // all subclasses must implement such a function and register it
    static LLMotion *create(const LLUUID &id) { return new LLBodyNoiseMotion(id); }

public:
    //-------------------------------------------------------------------------
    // animation callbacks to be implemented by subclasses
    //-------------------------------------------------------------------------

    // motions must specify whether or not they loop
    virtual BOOL getLoop() { return TRUE; }

    // motions must report their total duration
    virtual F32 getDuration() { return 0.0; }

    // motions must report their "ease in" duration
    virtual F32 getEaseInDuration() { return 0.0; }

    // motions must report their "ease out" duration.
    virtual F32 getEaseOutDuration() { return 0.0; }

    // motions must report their priority
    virtual LLJoint::JointPriority getPriority() { return LLJoint::HIGH_PRIORITY; }

    virtual LLMotionBlendType getBlendType() { return ADDITIVE_BLEND; }

    // called to determine when a motion should be activated/deactivated based on avatar pixel coverage
    virtual F32 getMinPixelArea() { return MIN_REQUIRED_PIXEL_AREA_BODY_NOISE; }

    // run-time (post constructor) initialization,
    // called after parameters have been set
    // must return true to indicate success and be available for activation
    virtual LLMotionInitStatus onInitialize(LLCharacter *character)
    {
        if( !mTorsoState->setJoint( character->getJoint("mTorso") ))
        {
            return STATUS_FAILURE;
        }

        mTorsoState->setUsage(LLJointState::ROT);

        addJointState( mTorsoState );
        return STATUS_SUCCESS;
    }

    // called when a motion is activated
    // must return TRUE to indicate success, or else
    // it will be deactivated
    virtual BOOL onActivate() { return TRUE; }

    // called per time step
    // must return TRUE while it is active, and
    // must return FALSE when the motion is completed.
    virtual BOOL onUpdate(F32 time, U8* joint_mask)
    {
        LL_PROFILE_ZONE_SCOPED_CATEGORY_AVATAR;
        F32 nx[2];
        nx[0]=time*TORSO_NOISE_SPEED;
        nx[1]=0.0f;
        F32 ny[2];
        ny[0]=0.0f;
        ny[1]=time*TORSO_NOISE_SPEED;
        F32 noiseX = noise2(nx);
        F32 noiseY = noise2(ny);

        F32 rx = TORSO_NOISE_AMOUNT * DEG_TO_RAD * noiseX / 0.42f;
        F32 ry = TORSO_NOISE_AMOUNT * DEG_TO_RAD * noiseY / 0.42f;
        LLQuaternion tQn;
        tQn.setQuat( rx, ry, 0.0f );
        mTorsoState->setRotation( tQn );

        return TRUE;
    }

    // called when a motion is deactivated
    virtual void onDeactivate() {}

private:
    //-------------------------------------------------------------------------
    // joint states to be animated
    //-------------------------------------------------------------------------
    LLPointer<LLJointState> mTorsoState;
};

//-----------------------------------------------------------------------------
// class LLBreatheMotionRot
//-----------------------------------------------------------------------------
class LLBreatheMotionRot :
    public LLMotion
{
public:
    // Constructor
    LLBreatheMotionRot(const LLUUID &id) :
        LLMotion(id),
        mBreatheRate(1.f),
        mCharacter(NULL)
    {
        mName = "breathe_rot";
        mChestState = new LLJointState;
    }

    // Destructor
    virtual ~LLBreatheMotionRot() {}

public:
    //-------------------------------------------------------------------------
    // functions to support MotionController and MotionRegistry
    //-------------------------------------------------------------------------
    // static constructor
    // all subclasses must implement such a function and register it
    static LLMotion *create(const LLUUID &id) { return new LLBreatheMotionRot(id); }

public:
    //-------------------------------------------------------------------------
    // animation callbacks to be implemented by subclasses
    //-------------------------------------------------------------------------

    // motions must specify whether or not they loop
    virtual BOOL getLoop() { return TRUE; }

    // motions must report their total duration
    virtual F32 getDuration() { return 0.0; }

    // motions must report their "ease in" duration
    virtual F32 getEaseInDuration() { return 0.0; }

    // motions must report their "ease out" duration.
    virtual F32 getEaseOutDuration() { return 0.0; }

    // motions must report their priority
    virtual LLJoint::JointPriority getPriority() { return LLJoint::MEDIUM_PRIORITY; }

    virtual LLMotionBlendType getBlendType() { return NORMAL_BLEND; }

    // called to determine when a motion should be activated/deactivated based on avatar pixel coverage
    virtual F32 getMinPixelArea() { return MIN_REQUIRED_PIXEL_AREA_BREATHE; }

    // run-time (post constructor) initialization,
    // called after parameters have been set
    // must return true to indicate success and be available for activation
    virtual LLMotionInitStatus onInitialize(LLCharacter *character)
    {
        mCharacter = character;
        BOOL success = true;

        if ( !mChestState->setJoint( character->getJoint( "mChest" ) ) )
        {
            success = false;
        }

        if ( success )
        {
            mChestState->setUsage(LLJointState::ROT);
            addJointState( mChestState );
        }

        if ( success )
        {
            return STATUS_SUCCESS;
        }
        else
        {
            return STATUS_FAILURE;
        }
    }

    // called when a motion is activated
    // must return TRUE to indicate success, or else
    // it will be deactivated
    virtual BOOL onActivate() { return TRUE; }

    // called per time step
    // must return TRUE while it is active, and
    // must return FALSE when the motion is completed.
    virtual BOOL onUpdate(F32 time, U8* joint_mask)
    {
        LL_PROFILE_ZONE_SCOPED_CATEGORY_AVATAR;
        mBreatheRate = 1.f;

        F32 breathe_amt = (sinf(mBreatheRate * time) * BREATHE_ROT_MOTION_STRENGTH);

        mChestState->setRotation(LLQuaternion(breathe_amt, LLVector3(0.f, 1.f, 0.f)));

        return TRUE;
    }

    // called when a motion is deactivated
    virtual void onDeactivate() {}

private:
    //-------------------------------------------------------------------------
    // joint states to be animated
    //-------------------------------------------------------------------------
    LLPointer<LLJointState> mChestState;
    F32                 mBreatheRate;
    LLCharacter*        mCharacter;
};

//-----------------------------------------------------------------------------
// class LLPelvisFixMotion
//-----------------------------------------------------------------------------
class LLPelvisFixMotion :
    public LLMotion
{
public:
    // Constructor
    LLPelvisFixMotion(const LLUUID &id)
        : LLMotion(id), mCharacter(NULL)
    {
        mName = "pelvis_fix";

        mPelvisState = new LLJointState;
    }

    // Destructor
    virtual ~LLPelvisFixMotion() { }

public:
    //-------------------------------------------------------------------------
    // functions to support MotionController and MotionRegistry
    //-------------------------------------------------------------------------
    // static constructor
    // all subclasses must implement such a function and register it
    static LLMotion *create(const LLUUID& id) { return new LLPelvisFixMotion(id); }

public:
    //-------------------------------------------------------------------------
    // animation callbacks to be implemented by subclasses
    //-------------------------------------------------------------------------

    // motions must specify whether or not they loop
    virtual BOOL getLoop() { return TRUE; }

    // motions must report their total duration
    virtual F32 getDuration() { return 0.0; }

    // motions must report their "ease in" duration
    virtual F32 getEaseInDuration() { return 0.5f; }

    // motions must report their "ease out" duration.
    virtual F32 getEaseOutDuration() { return 0.5f; }

    // motions must report their priority
    virtual LLJoint::JointPriority getPriority() { return LLJoint::LOW_PRIORITY; }

    virtual LLMotionBlendType getBlendType() { return NORMAL_BLEND; }

    // called to determine when a motion should be activated/deactivated based on avatar pixel coverage
    virtual F32 getMinPixelArea() { return MIN_REQUIRED_PIXEL_AREA_PELVIS_FIX; }

    // run-time (post constructor) initialization,
    // called after parameters have been set
    // must return true to indicate success and be available for activation
    virtual LLMotionInitStatus onInitialize(LLCharacter *character)
    {
        mCharacter = character;

        if (!mPelvisState->setJoint( character->getJoint("mPelvis")))
        {
            return STATUS_FAILURE;
        }

        mPelvisState->setUsage(LLJointState::POS);

        addJointState( mPelvisState );
        return STATUS_SUCCESS;
    }

    // called when a motion is activated
    // must return TRUE to indicate success, or else
    // it will be deactivated
    virtual BOOL onActivate() { return TRUE; }

    // called per time step
    // must return TRUE while it is active, and
    // must return FALSE when the motion is completed.
    virtual BOOL onUpdate(F32 time, U8* joint_mask)
    {
        LL_PROFILE_ZONE_SCOPED_CATEGORY_AVATAR;
        mPelvisState->setPosition(LLVector3::zero);

        return TRUE;
    }

    // called when a motion is deactivated
    virtual void onDeactivate() {}

private:
    //-------------------------------------------------------------------------
    // joint states to be animated
    //-------------------------------------------------------------------------
    LLPointer<LLJointState> mPelvisState;
    LLCharacter*        mCharacter;
};

/**
 **
 ** End LLVOAvatar Support classes
 **                                                                             **
 *********************************************************************************/


//-----------------------------------------------------------------------------
// Static Data
//-----------------------------------------------------------------------------
U32 LLVOAvatar::sMaxNonImpostors = 12; // Set from RenderAvatarMaxNonImpostors
bool LLVOAvatar::sLimitNonImpostors = false; // True unless RenderAvatarMaxNonImpostors is 0 (unlimited)
F32 LLVOAvatar::sRenderDistance = 256.f;
S32 LLVOAvatar::sNumVisibleAvatars = 0;
S32 LLVOAvatar::sNumLODChangesThisFrame = 0;

const LLUUID LLVOAvatar::sStepSoundOnLand("e8af4a28-aa83-4310-a7c4-c047e15ea0df");
const LLUUID LLVOAvatar::sStepSounds[LL_MCODE_END] =
{
    SND_STONE_RUBBER,
    SND_METAL_RUBBER,
    SND_GLASS_RUBBER,
    SND_WOOD_RUBBER,
    SND_FLESH_RUBBER,
    SND_RUBBER_PLASTIC,
    SND_RUBBER_RUBBER
};

S32 LLVOAvatar::sRenderName = RENDER_NAME_ALWAYS;
BOOL LLVOAvatar::sRenderGroupTitles = TRUE;
S32 LLVOAvatar::sNumVisibleChatBubbles = 0;
BOOL LLVOAvatar::sDebugInvisible = FALSE;
BOOL LLVOAvatar::sShowAttachmentPoints = FALSE;
BOOL LLVOAvatar::sShowAnimationDebug = FALSE;
BOOL LLVOAvatar::sVisibleInFirstPerson = FALSE;
F32 LLVOAvatar::sLODFactor = 1.f;
F32 LLVOAvatar::sPhysicsLODFactor = 1.f;
BOOL LLVOAvatar::sJointDebug = FALSE;
F32 LLVOAvatar::sUnbakedTime = 0.f;
F32 LLVOAvatar::sUnbakedUpdateTime = 0.f;
F32 LLVOAvatar::sGreyTime = 0.f;
F32 LLVOAvatar::sGreyUpdateTime = 0.f;
LLPointer<LLViewerTexture> LLVOAvatar::sCloudTexture = NULL;
std::vector<LLUUID> LLVOAvatar::sAVsIgnoringARTLimit;
S32 LLVOAvatar::sAvatarsNearby = 0;

//-----------------------------------------------------------------------------
// Helper functions
//-----------------------------------------------------------------------------
static F32 calc_bouncy_animation(F32 x);

//-----------------------------------------------------------------------------
// LLVOAvatar()
//-----------------------------------------------------------------------------
LLVOAvatar::LLVOAvatar(const LLUUID& id,
                       const LLPCode pcode,
                       LLViewerRegion* regionp) :
    LLAvatarAppearance(&gAgentWearables),
    LLViewerObject(id, pcode, regionp),
    mSpecialRenderMode(0),
    mAttachmentSurfaceArea(0.f),
    mAttachmentVisibleTriangleCount(0),
    mAttachmentEstTriangleCount(0.f),
    mReportedVisualComplexity(VISUAL_COMPLEXITY_UNKNOWN),
    mTurning(FALSE),
    mLastSkeletonSerialNum( 0 ),
    mIsSitting(FALSE),
    mTimeVisible(),
    mTyping(FALSE),
    mMeshValid(FALSE),
    mVisible(FALSE),
    mLastImpostorUpdateFrameTime(0.f),
    mLastImpostorUpdateReason(0),
    mWindFreq(0.f),
    mRipplePhase( 0.f ),
    mBelowWater(FALSE),
    mLastAppearanceBlendTime(0.f),
    mAppearanceAnimating(FALSE),
    mNameIsSet(false),
    mTitle(),
    mNameAway(false),
    mNameDoNotDisturb(false),
    mNameMute(false),
    mNameAppearance(false),
    mNameFriend(false),
    mNameAlpha(0.f),
    mRenderGroupTitles(sRenderGroupTitles),
    mNameCloud(false),
    mFirstTEMessageReceived( FALSE ),
    mFirstAppearanceMessageReceived( FALSE ),
    mCulled( FALSE ),
    mVisibilityRank(0),
    mNeedsSkin(FALSE),
    mLastSkinTime(0.f),
    mUpdatePeriod(1),
    mOverallAppearance(AOA_INVISIBLE),
    mVisualComplexityStale(true),
    mVisuallyMuteSetting(AV_RENDER_NORMALLY),
    mMutedAVColor(LLColor4::white /* used for "uninitialize" */),
    mFirstFullyVisible(TRUE),
    mFirstUseDelaySeconds(FIRST_APPEARANCE_CLOUD_MIN_DELAY),
    mFullyLoaded(FALSE),
    mPreviousFullyLoaded(FALSE),
    mFullyLoadedInitialized(FALSE),
    mVisualComplexity(VISUAL_COMPLEXITY_UNKNOWN),
    mLoadedCallbacksPaused(FALSE),
    mLoadedCallbackTextures(0),
    mRenderUnloadedAvatar(LLCachedControl<bool>(gSavedSettings, "RenderUnloadedAvatar", false)),
    mLastRezzedStatus(-1),
    mIsEditingAppearance(FALSE),
    mUseLocalAppearance(FALSE),
    mLastUpdateRequestCOFVersion(-1),
    mLastUpdateReceivedCOFVersion(-1),
    mCachedMuteListUpdateTime(0),
    mCachedInMuteList(false),
    mIsControlAvatar(false),
    mIsUIAvatar(false),
    mEnableDefaultMotions(true)
{
    LL_DEBUGS("AvatarRender") << "LLVOAvatar Constructor (0x" << this << ") id:" << mID << LL_ENDL;

    //VTResume();  // VTune
    setHoverOffset(LLVector3(0.0, 0.0, 0.0));

    // mVoiceVisualizer is created by the hud effects manager and uses the HUD Effects pipeline
    const BOOL needsSendToSim = false; // currently, this HUD effect doesn't need to pack and unpack data to do its job
    mVoiceVisualizer = ( LLVoiceVisualizer *)LLHUDManager::getInstance()->createViewerEffect( LLHUDObject::LL_HUD_EFFECT_VOICE_VISUALIZER, needsSendToSim );

    LL_DEBUGS("Avatar","Message") << "LLVOAvatar Constructor (0x" << this << ") id:" << mID << LL_ENDL;
    mPelvisp = NULL;

    mDirtyMesh = 2; // Dirty geometry, need to regenerate.
    mMeshTexturesDirty = FALSE;
    mHeadp = NULL;


    // set up animation variables
    mSpeed = 0.f;
    setAnimationData("Speed", &mSpeed);

    mNeedsImpostorUpdate = TRUE;
    mLastImpostorUpdateReason = 0;
    mNeedsAnimUpdate = TRUE;

    mNeedsExtentUpdate = true;

    mImpostorDistance = 0;
    mImpostorPixelArea = 0;

    setNumTEs(TEX_NUM_INDICES);

    mbCanSelect = TRUE;

    mSignaledAnimations.clear();
    mPlayingAnimations.clear();

    mWasOnGroundLeft = FALSE;
    mWasOnGroundRight = FALSE;

    mTimeLast = 0.0f;
    mSpeedAccum = 0.0f;

    mRippleTimeLast = 0.f;

    mInAir = FALSE;

    mStepOnLand = TRUE;
    mStepMaterial = 0;

    mLipSyncActive = false;
    mOohMorph      = NULL;
    mAahMorph      = NULL;

    mCurrentGesticulationLevel = 0;

    mFirstAppearanceMessageTimer.reset();
    mRuthTimer.reset();
    mRuthDebugTimer.reset();
    mDebugExistenceTimer.reset();
    mLastAppearanceMessageTimer.reset();

    if(LLSceneMonitor::getInstance()->isEnabled())
    {
        LLSceneMonitor::getInstance()->freezeAvatar((LLCharacter*)this);
    }

    mVisuallyMuteSetting = LLVOAvatar::VisualMuteSettings(LLRenderMuteList::getInstance()->getSavedVisualMuteSetting(getID()));
}

std::string LLVOAvatar::avString() const
{
    if (isControlAvatar())
    {
        return getFullname();
    }
    else
    {
        std::string viz_string = LLVOAvatar::rezStatusToString(getRezzedStatus());
        return " Avatar '" + getFullname() + "' " + viz_string + " ";
    }
}

void LLVOAvatar::debugAvatarRezTime(std::string notification_name, std::string comment)
{
    if (gDisconnected)
    {
        // If we disconected, these values are likely to be invalid and
        // avString() might crash due to a dead sAvatarDictionary
        return;
    }

    LL_INFOS("Avatar") << "REZTIME: [ " << (U32)mDebugExistenceTimer.getElapsedTimeF32()
                       << "sec ]"
                       << avString()
                       << "RuthTimer " << (U32)mRuthDebugTimer.getElapsedTimeF32()
                       << " Notification " << notification_name
                       << " : " << comment
                       << LL_ENDL;

    if (gSavedSettings.getBOOL("DebugAvatarRezTime"))
    {
        LLSD args;
        args["EXISTENCE"] = llformat("%d",(U32)mDebugExistenceTimer.getElapsedTimeF32());
        args["TIME"] = llformat("%d",(U32)mRuthDebugTimer.getElapsedTimeF32());
        args["NAME"] = getFullname();
        LLNotificationsUtil::add(notification_name,args);
    }
}

//------------------------------------------------------------------------
// LLVOAvatar::~LLVOAvatar()
//------------------------------------------------------------------------
LLVOAvatar::~LLVOAvatar()
{
    if (!mFullyLoaded)
    {
        debugAvatarRezTime("AvatarRezLeftCloudNotification","left after ruth seconds as cloud");
    }
    else
    {
        debugAvatarRezTime("AvatarRezLeftNotification","left sometime after declouding");
    }

    if(mTuned)
    {
        LLPerfStats::tunedAvatars--;
        mTuned = false;
    }
    sAVsIgnoringARTLimit.erase(std::remove(sAVsIgnoringARTLimit.begin(), sAVsIgnoringARTLimit.end(), mID), sAVsIgnoringARTLimit.end());


    logPendingPhases();

    LL_DEBUGS("Avatar") << "LLVOAvatar Destructor (0x" << this << ") id:" << mID << LL_ENDL;

    std::for_each(mAttachmentPoints.begin(), mAttachmentPoints.end(), DeletePairedPointer());
    mAttachmentPoints.clear();

    mDead = TRUE;

    mAnimationSources.clear();
    LLLoadedCallbackEntry::cleanUpCallbackList(&mCallbackTextureList) ;

    getPhases().clearPhases();

    LL_DEBUGS() << "LLVOAvatar Destructor end" << LL_ENDL;
}

void LLVOAvatar::markDead()
{
    if (mNameText)
    {
        mNameText->markDead();
        mNameText = NULL;
        sNumVisibleChatBubbles--;
    }
    mVoiceVisualizer->markDead();
    LLLoadedCallbackEntry::cleanUpCallbackList(&mCallbackTextureList) ;
    LLViewerObject::markDead();
}


BOOL LLVOAvatar::isFullyBaked()
{
    if (mIsDummy) return TRUE;
    if (getNumTEs() == 0) return FALSE;

    for (U32 i = 0; i < mBakedTextureDatas.size(); i++)
    {
        if (!isTextureDefined(mBakedTextureDatas[i].mTextureIndex)
            && ((i != BAKED_SKIRT) || isWearingWearableType(LLWearableType::WT_SKIRT))
            && (i != BAKED_LEFT_ARM) && (i != BAKED_LEFT_LEG) && (i != BAKED_AUX1) && (i != BAKED_AUX2) && (i != BAKED_AUX3))
        {
            return FALSE;
        }
    }
    return TRUE;
}

BOOL LLVOAvatar::isFullyTextured() const
{
    for (S32 i = 0; i < mMeshLOD.size(); i++)
    {
        LLAvatarJoint* joint = mMeshLOD[i];
        if (i==MESH_ID_SKIRT && !isWearingWearableType(LLWearableType::WT_SKIRT))
        {
            continue; // don't care about skirt textures if we're not wearing one.
        }
        if (!joint)
        {
            continue; // nonexistent LOD OK.
        }
        avatar_joint_mesh_list_t::iterator meshIter = joint->mMeshParts.begin();
        if (meshIter != joint->mMeshParts.end())
        {
            LLAvatarJointMesh *mesh = (*meshIter);
            if (!mesh)
            {
                continue; // nonexistent mesh OK
            }
            if (mesh->hasGLTexture())
            {
                continue; // Mesh exists and has a baked texture.
            }
            if (mesh->hasComposite())
            {
                continue; // Mesh exists and has a composite texture.
            }
            // Fail
            return FALSE;
        }
    }
    return TRUE;
}

BOOL LLVOAvatar::hasGray() const
{
    return !getIsCloud() && !isFullyTextured();
}

S32 LLVOAvatar::getRezzedStatus() const
{
    if (getIsCloud()) return 0;
    bool textured = isFullyTextured();
    if (textured && allBakedTexturesCompletelyDownloaded()) return 3;
    if (textured) return 2;
    llassert(hasGray());
    return 1; // gray
}

void LLVOAvatar::deleteLayerSetCaches(bool clearAll)
{
    for (U32 i = 0; i < mBakedTextureDatas.size(); i++)
    {
        if (mBakedTextureDatas[i].mTexLayerSet)
        {
            // ! BACKWARDS COMPATIBILITY !
            // Can be removed after hair baking is mandatory on the grid
            if ((i != BAKED_HAIR || isSelf()) && !clearAll)
            {
                mBakedTextureDatas[i].mTexLayerSet->deleteCaches();
            }
        }
        if (mBakedTextureDatas[i].mMaskTexName)
        {
            LLImageGL::deleteTextures(1, (GLuint*)&(mBakedTextureDatas[i].mMaskTexName));
            mBakedTextureDatas[i].mMaskTexName = 0 ;
        }
    }
}

// static
BOOL LLVOAvatar::areAllNearbyInstancesBaked(S32& grey_avatars)
{
    BOOL res = TRUE;
    grey_avatars = 0;
    for (std::vector<LLCharacter*>::iterator iter = LLCharacter::sInstances.begin();
         iter != LLCharacter::sInstances.end(); ++iter)
    {
        LLVOAvatar* inst = (LLVOAvatar*) *iter;
        if( inst->isDead() )
        {
            continue;
        }
        else if( !inst->isFullyBaked() )
        {
            res = FALSE;
            if (inst->mHasGrey)
            {
                ++grey_avatars;
            }
        }
    }
    return res;
}

// static
void LLVOAvatar::getNearbyRezzedStats(std::vector<S32>& counts)
{
    counts.clear();
    counts.resize(4);
    for (std::vector<LLCharacter*>::iterator iter = LLCharacter::sInstances.begin();
         iter != LLCharacter::sInstances.end(); ++iter)
    {
        LLVOAvatar* inst = (LLVOAvatar*) *iter;
        if (inst)
        {
            S32 rez_status = inst->getRezzedStatus();
            counts[rez_status]++;
        }
    }
}

// static
std::string LLVOAvatar::rezStatusToString(S32 rez_status)
{
    if (rez_status==0) return "cloud";
    if (rez_status==1) return "gray";
    if (rez_status==2) return "downloading";
    if (rez_status==3) return "full";
    return "unknown";
}

// static
void LLVOAvatar::dumpBakedStatus()
{
    LLVector3d camera_pos_global = gAgentCamera.getCameraPositionGlobal();

    for (std::vector<LLCharacter*>::iterator iter = LLCharacter::sInstances.begin();
         iter != LLCharacter::sInstances.end(); ++iter)
    {
        LLVOAvatar* inst = (LLVOAvatar*) *iter;
        LL_INFOS() << "Avatar ";

        LLNameValue* firstname = inst->getNVPair("FirstName");
        LLNameValue* lastname = inst->getNVPair("LastName");

        if( firstname )
        {
            LL_CONT << firstname->getString();
        }
        if( lastname )
        {
            LL_CONT << " " << lastname->getString();
        }

        LL_CONT << " " << inst->mID;

        if( inst->isDead() )
        {
            LL_CONT << " DEAD ("<< inst->getNumRefs() << " refs)";
        }

        if( inst->isSelf() )
        {
            LL_CONT << " (self)";
        }


        F64 dist_to_camera = (inst->getPositionGlobal() - camera_pos_global).length();
        LL_CONT << " " << dist_to_camera << "m ";

        LL_CONT << " " << inst->mPixelArea << " pixels";

        if( inst->isVisible() )
        {
            LL_CONT << " (visible)";
        }
        else
        {
            LL_CONT << " (not visible)";
        }

        if( inst->isFullyBaked() )
        {
            LL_CONT << " Baked";
        }
        else
        {
            LL_CONT << " Unbaked (";

            for (LLAvatarAppearanceDictionary::BakedTextures::const_iterator iter = LLAvatarAppearance::getDictionary()->getBakedTextures().begin();
                 iter != LLAvatarAppearance::getDictionary()->getBakedTextures().end();
                 ++iter)
            {
                const LLAvatarAppearanceDictionary::BakedEntry *baked_dict = iter->second;
                const ETextureIndex index = baked_dict->mTextureIndex;
                if (!inst->isTextureDefined(index))
                {
                    LL_CONT << " " << (LLAvatarAppearance::getDictionary()->getTexture(index) ? LLAvatarAppearance::getDictionary()->getTexture(index)->mName : "");
                }
            }
            LL_CONT << " ) " << inst->getUnbakedPixelAreaRank();
            if( inst->isCulled() )
            {
                LL_CONT << " culled";
            }
        }
        LL_CONT << LL_ENDL;
    }
}

//static
void LLVOAvatar::restoreGL()
{
    if (!isAgentAvatarValid()) return;

    gAgentAvatarp->setCompositeUpdatesEnabled(TRUE);
    for (U32 i = 0; i < gAgentAvatarp->mBakedTextureDatas.size(); i++)
    {
        gAgentAvatarp->invalidateComposite(gAgentAvatarp->getTexLayerSet(i));
    }
    gAgentAvatarp->updateMeshTextures();
}

//static
void LLVOAvatar::destroyGL()
{
    deleteCachedImages();

    resetImpostors();
}

//static
void LLVOAvatar::resetImpostors()
{
    for (std::vector<LLCharacter*>::iterator iter = LLCharacter::sInstances.begin();
         iter != LLCharacter::sInstances.end(); ++iter)
    {
        LLVOAvatar* avatar = (LLVOAvatar*) *iter;
        avatar->mImpostor.release();
        avatar->mNeedsImpostorUpdate = TRUE;
        avatar->mLastImpostorUpdateReason = 1;
    }
}

// static
void LLVOAvatar::deleteCachedImages(bool clearAll)
{
    if (LLViewerTexLayerSet::sHasCaches)
    {
        for (std::vector<LLCharacter*>::iterator iter = LLCharacter::sInstances.begin();
             iter != LLCharacter::sInstances.end(); ++iter)
        {
            LLVOAvatar* inst = (LLVOAvatar*) *iter;
            inst->deleteLayerSetCaches(clearAll);
        }
        LLViewerTexLayerSet::sHasCaches = FALSE;
    }
    LLVOAvatarSelf::deleteScratchTextures();
    LLTexLayerStaticImageList::getInstance()->deleteCachedImages();
}


//------------------------------------------------------------------------
// static
// LLVOAvatar::initClass()
//------------------------------------------------------------------------
void LLVOAvatar::initClass()
{
    gAnimLibrary.animStateSetString(ANIM_AGENT_BODY_NOISE,"body_noise");
    gAnimLibrary.animStateSetString(ANIM_AGENT_BREATHE_ROT,"breathe_rot");
    gAnimLibrary.animStateSetString(ANIM_AGENT_PHYSICS_MOTION,"physics_motion");
    gAnimLibrary.animStateSetString(ANIM_AGENT_EDITING,"editing");
    gAnimLibrary.animStateSetString(ANIM_AGENT_EYE,"eye");
    gAnimLibrary.animStateSetString(ANIM_AGENT_FLY_ADJUST,"fly_adjust");
    gAnimLibrary.animStateSetString(ANIM_AGENT_HAND_MOTION,"hand_motion");
    gAnimLibrary.animStateSetString(ANIM_AGENT_HEAD_ROT,"head_rot");
    gAnimLibrary.animStateSetString(ANIM_AGENT_PELVIS_FIX,"pelvis_fix");
    gAnimLibrary.animStateSetString(ANIM_AGENT_TARGET,"target");
    gAnimLibrary.animStateSetString(ANIM_AGENT_WALK_ADJUST,"walk_adjust");

    // Where should this be set initially?
    LLJoint::setDebugJointNames(gSavedSettings.getString("DebugAvatarJoints"));

    LLControlAvatar::sRegionChangedSlot = gAgent.addRegionChangedCallback(&LLControlAvatar::onRegionChanged);

    sCloudTexture = LLViewerTextureManager::getFetchedTextureFromFile("cloud-particle.j2c");
}


void LLVOAvatar::cleanupClass()
{
}

// virtual
void LLVOAvatar::initInstance()
{
    //-------------------------------------------------------------------------
    // register motions
    //-------------------------------------------------------------------------
    if (LLCharacter::sInstances.size() == 1)
    {
        registerMotion( ANIM_AGENT_DO_NOT_DISTURB,                  LLNullMotion::create );
        registerMotion( ANIM_AGENT_CROUCH,                  LLKeyframeStandMotion::create );
        registerMotion( ANIM_AGENT_CROUCHWALK,              LLKeyframeWalkMotion::create );
        registerMotion( ANIM_AGENT_EXPRESS_AFRAID,          LLEmote::create );
        registerMotion( ANIM_AGENT_EXPRESS_ANGER,           LLEmote::create );
        registerMotion( ANIM_AGENT_EXPRESS_BORED,           LLEmote::create );
        registerMotion( ANIM_AGENT_EXPRESS_CRY,             LLEmote::create );
        registerMotion( ANIM_AGENT_EXPRESS_DISDAIN,         LLEmote::create );
        registerMotion( ANIM_AGENT_EXPRESS_EMBARRASSED,     LLEmote::create );
        registerMotion( ANIM_AGENT_EXPRESS_FROWN,           LLEmote::create );
        registerMotion( ANIM_AGENT_EXPRESS_KISS,            LLEmote::create );
        registerMotion( ANIM_AGENT_EXPRESS_LAUGH,           LLEmote::create );
        registerMotion( ANIM_AGENT_EXPRESS_OPEN_MOUTH,      LLEmote::create );
        registerMotion( ANIM_AGENT_EXPRESS_REPULSED,        LLEmote::create );
        registerMotion( ANIM_AGENT_EXPRESS_SAD,             LLEmote::create );
        registerMotion( ANIM_AGENT_EXPRESS_SHRUG,           LLEmote::create );
        registerMotion( ANIM_AGENT_EXPRESS_SMILE,           LLEmote::create );
        registerMotion( ANIM_AGENT_EXPRESS_SURPRISE,        LLEmote::create );
        registerMotion( ANIM_AGENT_EXPRESS_TONGUE_OUT,      LLEmote::create );
        registerMotion( ANIM_AGENT_EXPRESS_TOOTHSMILE,      LLEmote::create );
        registerMotion( ANIM_AGENT_EXPRESS_WINK,            LLEmote::create );
        registerMotion( ANIM_AGENT_EXPRESS_WORRY,           LLEmote::create );
        registerMotion( ANIM_AGENT_FEMALE_RUN_NEW,          LLKeyframeWalkMotion::create );
        registerMotion( ANIM_AGENT_FEMALE_WALK,             LLKeyframeWalkMotion::create );
        registerMotion( ANIM_AGENT_FEMALE_WALK_NEW,         LLKeyframeWalkMotion::create );
        registerMotion( ANIM_AGENT_RUN,                     LLKeyframeWalkMotion::create );
        registerMotion( ANIM_AGENT_RUN_NEW,                 LLKeyframeWalkMotion::create );
        registerMotion( ANIM_AGENT_STAND,                   LLKeyframeStandMotion::create );
        registerMotion( ANIM_AGENT_STAND_1,                 LLKeyframeStandMotion::create );
        registerMotion( ANIM_AGENT_STAND_2,                 LLKeyframeStandMotion::create );
        registerMotion( ANIM_AGENT_STAND_3,                 LLKeyframeStandMotion::create );
        registerMotion( ANIM_AGENT_STAND_4,                 LLKeyframeStandMotion::create );
        registerMotion( ANIM_AGENT_STANDUP,                 LLKeyframeFallMotion::create );
        registerMotion( ANIM_AGENT_TURNLEFT,                LLKeyframeWalkMotion::create );
        registerMotion( ANIM_AGENT_TURNRIGHT,               LLKeyframeWalkMotion::create );
        registerMotion( ANIM_AGENT_WALK,                    LLKeyframeWalkMotion::create );
        registerMotion( ANIM_AGENT_WALK_NEW,                LLKeyframeWalkMotion::create );

        // motions without a start/stop bit
        registerMotion( ANIM_AGENT_BODY_NOISE,              LLBodyNoiseMotion::create );
        registerMotion( ANIM_AGENT_BREATHE_ROT,             LLBreatheMotionRot::create );
        registerMotion( ANIM_AGENT_PHYSICS_MOTION,          LLPhysicsMotionController::create );
        registerMotion( ANIM_AGENT_EDITING,                 LLEditingMotion::create );
        registerMotion( ANIM_AGENT_EYE,                     LLEyeMotion::create );
        registerMotion( ANIM_AGENT_FEMALE_WALK,             LLKeyframeWalkMotion::create );
        registerMotion( ANIM_AGENT_FLY_ADJUST,              LLFlyAdjustMotion::create );
        registerMotion( ANIM_AGENT_HAND_MOTION,             LLHandMotion::create );
        registerMotion( ANIM_AGENT_HEAD_ROT,                LLHeadRotMotion::create );
        registerMotion( ANIM_AGENT_PELVIS_FIX,              LLPelvisFixMotion::create );
        registerMotion( ANIM_AGENT_SIT_FEMALE,              LLKeyframeMotion::create );
        registerMotion( ANIM_AGENT_TARGET,                  LLTargetingMotion::create );
        registerMotion( ANIM_AGENT_WALK_ADJUST,             LLWalkAdjustMotion::create );
    }

    LLAvatarAppearance::initInstance();

    // preload specific motions here
    createMotion( ANIM_AGENT_CUSTOMIZE);
    createMotion( ANIM_AGENT_CUSTOMIZE_DONE);

    //VTPause();  // VTune

    mVoiceVisualizer->setVoiceEnabled( LLVoiceClient::getInstance()->getVoiceEnabled( mID ) );

    mInitFlags |= 1<<1;
}

// virtual
LLAvatarJoint* LLVOAvatar::createAvatarJoint()
{
    return new LLViewerJoint();
}

// virtual
LLAvatarJoint* LLVOAvatar::createAvatarJoint(S32 joint_num)
{
    return new LLViewerJoint(joint_num);
}

// virtual
LLAvatarJointMesh* LLVOAvatar::createAvatarJointMesh()
{
    return new LLViewerJointMesh();
}

// virtual
LLTexLayerSet* LLVOAvatar::createTexLayerSet()
{
    return new LLViewerTexLayerSet(this);
}

const LLVector3 LLVOAvatar::getRenderPosition() const
{

    if (mDrawable.isNull() || mDrawable->getGeneration() < 0)
    {
        return getPositionAgent();
    }
    else if (isRoot())
    {
        F32 fixup;
        if ( hasPelvisFixup( fixup) )
        {
            //Apply a pelvis fixup (as defined by the avs skin)
            LLVector3 pos = mDrawable->getPositionAgent();
            pos[VZ] += fixup;
            return pos;
        }
        else
        {
            return mDrawable->getPositionAgent();
        }
    }
    else
    {
        return getPosition() * mDrawable->getParent()->getRenderMatrix();
    }
}

void LLVOAvatar::updateDrawable(BOOL force_damped)
{
    clearChanged(SHIFTED);
}

void LLVOAvatar::onShift(const LLVector4a& shift_vector)
{
    const LLVector3& shift = reinterpret_cast<const LLVector3&>(shift_vector);
    mLastAnimExtents[0] += shift;
    mLastAnimExtents[1] += shift;
}

void LLVOAvatar::updateSpatialExtents(LLVector4a& newMin, LLVector4a &newMax)
{
    if (mDrawable.isNull())
    {
        return;
    }

    if (mNeedsExtentUpdate)
    {
        calculateSpatialExtents(newMin,newMax);
        mLastAnimExtents[0].set(newMin.getF32ptr());
        mLastAnimExtents[1].set(newMax.getF32ptr());
        mLastAnimBasePos = mPelvisp->getWorldPosition();
        mNeedsExtentUpdate = false;
    }
    else
    {
        LLVector3 new_base_pos = mPelvisp->getWorldPosition();
        LLVector3 shift = new_base_pos-mLastAnimBasePos;
        mLastAnimExtents[0] += shift;
        mLastAnimExtents[1] += shift;
        mLastAnimBasePos = new_base_pos;

    }

    if (isImpostor() && !needsImpostorUpdate())
    {
        LLVector3 delta = getRenderPosition() -
            ((LLVector3(mDrawable->getPositionGroup().getF32ptr())-mImpostorOffset));

        newMin.load3( (mLastAnimExtents[0] + delta).mV);
        newMax.load3( (mLastAnimExtents[1] + delta).mV);
    }
    else
    {
        newMin.load3(mLastAnimExtents[0].mV);
        newMax.load3(mLastAnimExtents[1].mV);
        LLVector4a pos_group;
        pos_group.setAdd(newMin,newMax);
        pos_group.mul(0.5f);
        mImpostorOffset = LLVector3(pos_group.getF32ptr())-getRenderPosition();
        mDrawable->setPositionGroup(pos_group);
    }
}


void LLVOAvatar::calculateSpatialExtents(LLVector4a& newMin, LLVector4a& newMax)
{
    LL_PROFILE_ZONE_SCOPED_CATEGORY_AVATAR;

    const S32 BOX_DETAIL_DEFAULT = 3;
    S32 box_detail = BOX_DETAIL_DEFAULT;
    if (getOverallAppearance() != AOA_NORMAL)
    {
        if (isControlAvatar())
        {
            // Animated objects don't show system avatar but do need to include rigged meshes in their bounding box.
            box_detail = 3;
        }
        else
        {
            // Jellydolled avatars ignore attachments, etc, use only system avatar.
            box_detail = 1;
        }
    }

    // FIXME the update_min_max function used below assumes there is a
    // known starting point, but in general there isn't. Ideally the
    // box update logic should be modified to handle the no-point-yet
    // case. For most models, starting with the pelvis is safe though.
    LLVector3 zero_pos;
    LLVector4a pos;
    if (dist_vec(zero_pos, mPelvisp->getWorldPosition())<0.001)
    {
        // Don't use pelvis until av initialized
        pos.load3(getRenderPosition().mV);
    }
    else
    {
        pos.load3(mPelvisp->getWorldPosition().mV);
    }
    newMin = pos;
    newMax = pos;

    if (box_detail>=1 && !isControlAvatar())
    {
        //stretch bounding box by joint positions. Doing this for
        //control avs, where the polymeshes aren't maintained or
        //displayed, can give inaccurate boxes due to joints stuck at (0,0,0).
        for (polymesh_map_t::iterator i = mPolyMeshes.begin(); i != mPolyMeshes.end(); ++i)
        {
            LLPolyMesh* mesh = i->second;
            for (S32 joint_num = 0; joint_num < mesh->mJointRenderData.size(); joint_num++)
            {
                LLVector4a trans;
                trans.load3( mesh->mJointRenderData[joint_num]->mWorldMatrix->getTranslation().mV);
                update_min_max(newMin, newMax, trans);
            }
        }
    }

    // Pad bounding box for starting joint, plus polymesh if
    // applicable. Subsequent calcs should be accurate enough to not
    // need padding.
    LLVector4a padding(0.25);
    newMin.sub(padding);
    newMax.add(padding);


    //stretch bounding box by static attachments
    if (box_detail >= 2)
    {
        float max_attachment_span = get_default_max_prim_scale() * 5.0f;

        for (attachment_map_t::iterator iter = mAttachmentPoints.begin();
             iter != mAttachmentPoints.end();
             ++iter)
        {
            LLViewerJointAttachment* attachment = iter->second;

            if (attachment->getValid())
            {
                for (LLViewerJointAttachment::attachedobjs_vec_t::iterator attachment_iter = attachment->mAttachedObjects.begin();
                     attachment_iter != attachment->mAttachedObjects.end();
                     ++attachment_iter)
                {
                    // Don't we need to look at children of attached_object as well?
                    const LLViewerObject* attached_object = attachment_iter->get();
                    if (attached_object && !attached_object->isHUDAttachment())
                    {
                        const LLVOVolume *vol = dynamic_cast<const LLVOVolume*>(attached_object);
                        if (vol && vol->isAnimatedObject())
                        {
                            // Animated objects already have a bounding box in their control av, use that.
                            // Could lag by a frame if there's no guarantee on order of processing for avatars.
                            LLControlAvatar *cav = vol->getControlAvatar();
                            if (cav)
                            {
                                LLVector4a cav_min;
                                cav_min.load3(cav->mLastAnimExtents[0].mV);
                                LLVector4a cav_max;
                                cav_max.load3(cav->mLastAnimExtents[1].mV);
                                update_min_max(newMin,newMax,cav_min);
                                update_min_max(newMin,newMax,cav_max);
                                continue;
                            }
                        }
                        if (vol && vol->isRiggedMeshFast())
                        {
                            continue;
                        }
                        LLDrawable* drawable = attached_object->mDrawable;
                        if (drawable && !drawable->isState(LLDrawable::RIGGED | LLDrawable::RIGGED_CHILD)) // <-- don't extend bounding box if any rigged objects are present
                        {
                            LLSpatialBridge* bridge = drawable->getSpatialBridge();
                            if (bridge)
                            {
                                const LLVector4a* ext = bridge->getSpatialExtents();
                                LLVector4a distance;
                                distance.setSub(ext[1], ext[0]);
                                LLVector4a max_span(max_attachment_span);

                                S32 lt = distance.lessThan(max_span).getGatheredBits() & 0x7;

                                // Only add the prim to spatial extents calculations if it isn't a megaprim.
                                // max_attachment_span calculated at the start of the function
                                // (currently 5 times our max prim size)
                                if (lt == 0x7)
                                {
                                    update_min_max(newMin,newMax,ext[0]);
                                    update_min_max(newMin,newMax,ext[1]);
                                }
                            }
                        }
                    }
                }
            }
        }
    }

    // Stretch bounding box by rigged mesh joint boxes
    if (box_detail>=3)
    {
        updateRiggingInfo();
        for (S32 joint_num = 0; joint_num < LL_CHARACTER_MAX_ANIMATED_JOINTS; joint_num++)
        {
            LLJoint *joint = getJoint(joint_num);
            LLJointRiggingInfo *rig_info = NULL;
            if (joint_num < mJointRiggingInfoTab.size())
            {
                rig_info = &mJointRiggingInfoTab[joint_num];
            }

            if (joint && rig_info && rig_info->isRiggedTo())
            {
                LLViewerJointAttachment *as_joint_attach = dynamic_cast<LLViewerJointAttachment*>(joint);
                if (as_joint_attach && as_joint_attach->getIsHUDAttachment())
                {
                    // Ignore bounding box of HUD joints
                    continue;
                }
                LLMatrix4a mat;
                LLVector4a new_extents[2];
                mat.loadu(joint->getWorldMatrix());
                matMulBoundBox(mat, rig_info->getRiggedExtents(), new_extents);
                update_min_max(newMin, newMax, new_extents[0]);
                update_min_max(newMin, newMax, new_extents[1]);
                //if (isSelf())
                //{
                //    LL_INFOS() << joint->getName() << " extents " << new_extents[0] << "," << new_extents[1] << LL_ENDL;
                //    LL_INFOS() << joint->getName() << " av box is " << newMin << "," << newMax << LL_ENDL;
                //}
            }
        }
    }

    // Update pixel area
    LLVector4a center, size;
    center.setAdd(newMin, newMax);
    center.mul(0.5f);

    size.setSub(newMax,newMin);
    size.mul(0.5f);

    mPixelArea = LLPipeline::calcPixelArea(center, size, *LLViewerCamera::getInstance());
}

void render_sphere_and_line(const LLVector3& begin_pos, const LLVector3& end_pos, F32 sphere_scale, const LLVector3& occ_color, const LLVector3& visible_color)
{
    // Unoccluded bone portions
    LLGLDepthTest normal_depth(GL_TRUE);

    // Draw line segment for unoccluded joint
    gGL.diffuseColor3f(visible_color[0], visible_color[1], visible_color[2]);

    gGL.begin(LLRender::LINES);
    gGL.vertex3fv(begin_pos.mV);
    gGL.vertex3fv(end_pos.mV);
    gGL.end();


    // Draw sphere representing joint pos
    gGL.pushMatrix();
    gGL.scalef(sphere_scale, sphere_scale, sphere_scale);
    gSphere.renderGGL();
    gGL.popMatrix();

    LLGLDepthTest depth_under(GL_TRUE, GL_FALSE, GL_GREATER);

    // Occluded bone portions
    gGL.diffuseColor3f(occ_color[0], occ_color[1], occ_color[2]);

    gGL.begin(LLRender::LINES);
    gGL.vertex3fv(begin_pos.mV);
    gGL.vertex3fv(end_pos.mV);
    gGL.end();

    // Draw sphere representing joint pos
    gGL.pushMatrix();
    gGL.scalef(sphere_scale, sphere_scale, sphere_scale);
    gSphere.renderGGL();
    gGL.popMatrix();
}

//-----------------------------------------------------------------------------
// renderCollisionVolumes()
//-----------------------------------------------------------------------------
void LLVOAvatar::renderCollisionVolumes()
{
    std::ostringstream ostr;

    for (S32 i = 0; i < mNumCollisionVolumes; i++)
    {
        ostr << mCollisionVolumes[i].getName() << ", ";

        LLAvatarJointCollisionVolume& collision_volume = mCollisionVolumes[i];

        collision_volume.updateWorldMatrix();

        gGL.pushMatrix();
        gGL.multMatrix( &collision_volume.getXform()->getWorldMatrix().mMatrix[0][0] );

        LLVector3 begin_pos(0,0,0);
        LLVector3 end_pos(collision_volume.getEnd());
        static F32 sphere_scale = 1.0f;
        static F32 center_dot_scale = 0.05f;

        static LLVector3 BLUE(0.0f, 0.0f, 1.0f);
        static LLVector3 PASTEL_BLUE(0.5f, 0.5f, 1.0f);
        static LLVector3 RED(1.0f, 0.0f, 0.0f);
        static LLVector3 PASTEL_RED(1.0f, 0.5f, 0.5f);
        static LLVector3 WHITE(1.0f, 1.0f, 1.0f);


        LLVector3 cv_color_occluded;
        LLVector3 cv_color_visible;
        LLVector3 dot_color_occluded(WHITE);
        LLVector3 dot_color_visible(WHITE);
        if (isControlAvatar())
        {
            cv_color_occluded = RED;
            cv_color_visible = PASTEL_RED;
        }
        else
        {
            cv_color_occluded = BLUE;
            cv_color_visible = PASTEL_BLUE;
        }
        render_sphere_and_line(begin_pos, end_pos, sphere_scale, cv_color_occluded, cv_color_visible);
        render_sphere_and_line(begin_pos, end_pos, center_dot_scale, dot_color_occluded, dot_color_visible);

        gGL.popMatrix();
    }


    if (mNameText.notNull())
    {
        LLVector4a unused;

        mNameText->lineSegmentIntersect(unused, unused, unused, TRUE);
    }
}

void LLVOAvatar::renderBones(const std::string &selected_joint)
{
    LLGLEnable blend(GL_BLEND);

    avatar_joint_list_t::iterator iter = mSkeleton.begin();
    avatar_joint_list_t::iterator end = mSkeleton.end();

    // For selected joints
    static LLVector3 SELECTED_COLOR_OCCLUDED(1.0f, 1.0f, 0.0f);
    static LLVector3 SELECTED_COLOR_VISIBLE(0.5f, 0.5f, 0.5f);
    // For bones with position overrides defined
    static LLVector3 OVERRIDE_COLOR_OCCLUDED(1.0f, 0.0f, 0.0f);
    static LLVector3 OVERRIDE_COLOR_VISIBLE(0.5f, 0.5f, 0.5f);
    // For bones which are rigged to by at least one attachment
    static LLVector3 RIGGED_COLOR_OCCLUDED(0.0f, 1.0f, 1.0f);
    static LLVector3 RIGGED_COLOR_VISIBLE(0.5f, 0.5f, 0.5f);
    // For bones not otherwise colored
    static LLVector3 OTHER_COLOR_OCCLUDED(0.0f, 1.0f, 0.0f);
    static LLVector3 OTHER_COLOR_VISIBLE(0.5f, 0.5f, 0.5f);

    static F32 SPHERE_SCALEF = 0.001f;

    for (; iter != end; ++iter)
    {
        LLJoint* jointp = *iter;
        if (!jointp)
        {
            continue;
        }

        jointp->updateWorldMatrix();

        LLVector3 occ_color, visible_color;

        LLVector3 pos;
        LLUUID mesh_id;
        F32 sphere_scale = SPHERE_SCALEF;

        // We are in render, so it is preferable to implement selection
        // in a different way, but since this is for debug/preview, this
        // is low priority
        if (jointp->getName() == selected_joint)
        {
            sphere_scale *= 16;
            occ_color = SELECTED_COLOR_OCCLUDED;
            visible_color = SELECTED_COLOR_VISIBLE;
        }
        else if (jointp->hasAttachmentPosOverride(pos,mesh_id))
        {
            occ_color = OVERRIDE_COLOR_OCCLUDED;
            visible_color = OVERRIDE_COLOR_VISIBLE;
        }
        else
        {
            if (jointIsRiggedTo(jointp))
            {
                occ_color = RIGGED_COLOR_OCCLUDED;
                visible_color = RIGGED_COLOR_VISIBLE;
            }
            else
            {
                occ_color = OTHER_COLOR_OCCLUDED;
                visible_color = OTHER_COLOR_VISIBLE;
            }
        }
        LLVector3 begin_pos(0,0,0);
        LLVector3 end_pos(jointp->getEnd());


        gGL.pushMatrix();
        gGL.multMatrix( &jointp->getXform()->getWorldMatrix().mMatrix[0][0] );

        render_sphere_and_line(begin_pos, end_pos, sphere_scale, occ_color, visible_color);

        gGL.popMatrix();
    }
}


void LLVOAvatar::renderJoints()
{
    std::ostringstream ostr;
    std::ostringstream nullstr;

    for (joint_map_t::iterator iter = mJointMap.begin(); iter != mJointMap.end(); ++iter)
    {
        LLJoint* jointp = iter->second;
        if (!jointp)
        {
            nullstr << iter->first << " is NULL" << std::endl;
            continue;
        }

        ostr << jointp->getName() << ", ";

        jointp->updateWorldMatrix();

        gGL.pushMatrix();
        gGL.multMatrix( &jointp->getXform()->getWorldMatrix().mMatrix[0][0] );

        gGL.diffuseColor3f( 1.f, 0.f, 1.f );

        gGL.begin(LLRender::LINES);

        LLVector3 v[] =
        {
            LLVector3(1,0,0),
            LLVector3(-1,0,0),
            LLVector3(0,1,0),
            LLVector3(0,-1,0),

            LLVector3(0,0,-1),
            LLVector3(0,0,1),
        };

        //sides
        gGL.vertex3fv(v[0].mV);
        gGL.vertex3fv(v[2].mV);

        gGL.vertex3fv(v[0].mV);
        gGL.vertex3fv(v[3].mV);

        gGL.vertex3fv(v[1].mV);
        gGL.vertex3fv(v[2].mV);

        gGL.vertex3fv(v[1].mV);
        gGL.vertex3fv(v[3].mV);


        //top
        gGL.vertex3fv(v[0].mV);
        gGL.vertex3fv(v[4].mV);

        gGL.vertex3fv(v[1].mV);
        gGL.vertex3fv(v[4].mV);

        gGL.vertex3fv(v[2].mV);
        gGL.vertex3fv(v[4].mV);

        gGL.vertex3fv(v[3].mV);
        gGL.vertex3fv(v[4].mV);


        //bottom
        gGL.vertex3fv(v[0].mV);
        gGL.vertex3fv(v[5].mV);

        gGL.vertex3fv(v[1].mV);
        gGL.vertex3fv(v[5].mV);

        gGL.vertex3fv(v[2].mV);
        gGL.vertex3fv(v[5].mV);

        gGL.vertex3fv(v[3].mV);
        gGL.vertex3fv(v[5].mV);

        gGL.end();

        gGL.popMatrix();
    }

    mDebugText.clear();
    addDebugText(ostr.str());
    addDebugText(nullstr.str());
}

BOOL LLVOAvatar::lineSegmentIntersect(const LLVector4a& start, const LLVector4a& end,
                                      S32 face,
                                      BOOL pick_transparent,
                                      BOOL pick_rigged,
                                      BOOL pick_unselectable,
                                      S32* face_hit,
                                      LLVector4a* intersection,
                                      LLVector2* tex_coord,
                                      LLVector4a* normal,
                                      LLVector4a* tangent)
{
    if ((isSelf() && !gAgent.needsRenderAvatar()) || !LLPipeline::sPickAvatar)
    {
        return FALSE;
    }

    if (isControlAvatar())
    {
        return FALSE;
    }

    if (lineSegmentBoundingBox(start, end))
    {
        for (S32 i = 0; i < mNumCollisionVolumes; ++i)
        {
            mCollisionVolumes[i].updateWorldMatrix();

            glh::matrix4f mat((F32*) mCollisionVolumes[i].getXform()->getWorldMatrix().mMatrix);
            glh::matrix4f inverse = mat.inverse();
            glh::matrix4f norm_mat = inverse.transpose();

            glh::vec3f p1(start.getF32ptr());
            glh::vec3f p2(end.getF32ptr());

            inverse.mult_matrix_vec(p1);
            inverse.mult_matrix_vec(p2);

            LLVector3 position;
            LLVector3 norm;

            if (linesegment_sphere(LLVector3(p1.v), LLVector3(p2.v), LLVector3(0,0,0), 1.f, position, norm))
            {
                glh::vec3f res_pos(position.mV);
                mat.mult_matrix_vec(res_pos);

                norm.normalize();
                glh::vec3f res_norm(norm.mV);
                norm_mat.mult_matrix_dir(res_norm);

                if (intersection)
                {
                    intersection->load3(res_pos.v);
                }

                if (normal)
                {
                    normal->load3(res_norm.v);
                }

                return TRUE;
            }
        }

        if (isSelf())
        {
            for (attachment_map_t::iterator iter = mAttachmentPoints.begin();
             iter != mAttachmentPoints.end();
             ++iter)
            {
                LLViewerJointAttachment* attachment = iter->second;

                for (LLViewerJointAttachment::attachedobjs_vec_t::iterator attachment_iter = attachment->mAttachedObjects.begin();
                     attachment_iter != attachment->mAttachedObjects.end();
                     ++attachment_iter)
                {
                    LLViewerObject* attached_object = attachment_iter->get();

                    if (attached_object && !attached_object->isDead() && attachment->getValid())
                    {
                        LLDrawable* drawable = attached_object->mDrawable;
                        if (drawable->isState(LLDrawable::RIGGED))
                        { //regenerate octree for rigged attachment
                            gPipeline.markRebuild(mDrawable, LLDrawable::REBUILD_RIGGED);
                        }
                    }
                }
            }
        }
    }



    LLVector4a position;
    if (mNameText.notNull() && mNameText->lineSegmentIntersect(start, end, position))
    {
        if (intersection)
        {
            *intersection = position;
        }

        return TRUE;
    }

    return FALSE;
}

// virtual
LLViewerObject* LLVOAvatar::lineSegmentIntersectRiggedAttachments(const LLVector4a& start, const LLVector4a& end,
                                      S32 face,
                                      BOOL pick_transparent,
                                      BOOL pick_rigged,
                                      BOOL pick_unselectable,
                                      S32* face_hit,
                                      LLVector4a* intersection,
                                      LLVector2* tex_coord,
                                      LLVector4a* normal,
                                      LLVector4a* tangent)
{
    if (isSelf() && !gAgent.needsRenderAvatar())
    {
        return NULL;
    }

    LLViewerObject* hit = NULL;

    if (lineSegmentBoundingBox(start, end))
    {
        LLVector4a local_end = end;
        LLVector4a local_intersection;

        for (attachment_map_t::iterator iter = mAttachmentPoints.begin();
            iter != mAttachmentPoints.end();
            ++iter)
        {
            LLViewerJointAttachment* attachment = iter->second;

            for (LLViewerJointAttachment::attachedobjs_vec_t::iterator attachment_iter = attachment->mAttachedObjects.begin();
                    attachment_iter != attachment->mAttachedObjects.end();
                    ++attachment_iter)
            {
                LLViewerObject* attached_object = attachment_iter->get();

                if (attached_object->lineSegmentIntersect(start, local_end, face, pick_transparent, pick_rigged, pick_unselectable, face_hit, &local_intersection, tex_coord, normal, tangent))
                {
                    local_end = local_intersection;
                    if (intersection)
                    {
                        *intersection = local_intersection;
                    }

                    hit = attached_object;
                }
            }
        }
    }

    return hit;
}


LLVOAvatar* LLVOAvatar::asAvatar()
{
    return this;
}

//-----------------------------------------------------------------------------
// LLVOAvatar::startDefaultMotions()
//-----------------------------------------------------------------------------
void LLVOAvatar::startDefaultMotions()
{
    //-------------------------------------------------------------------------
    // start default motions
    //-------------------------------------------------------------------------
    startMotion( ANIM_AGENT_HEAD_ROT );
    startMotion( ANIM_AGENT_EYE );
    startMotion( ANIM_AGENT_BODY_NOISE );
    startMotion( ANIM_AGENT_BREATHE_ROT );
    startMotion( ANIM_AGENT_PHYSICS_MOTION );
    startMotion( ANIM_AGENT_HAND_MOTION );
    startMotion( ANIM_AGENT_PELVIS_FIX );

    //-------------------------------------------------------------------------
    // restart any currently active motions
    //-------------------------------------------------------------------------
    processAnimationStateChanges();
}

//-----------------------------------------------------------------------------
// LLVOAvatar::buildCharacter()
// Deferred initialization and rebuild of the avatar.
//-----------------------------------------------------------------------------
// virtual
void LLVOAvatar::buildCharacter()
{
    LLAvatarAppearance::buildCharacter();

    // Not done building yet; more to do.
    mIsBuilt = FALSE;

    //-------------------------------------------------------------------------
    // set head offset from pelvis
    //-------------------------------------------------------------------------
    updateHeadOffset();

    //-------------------------------------------------------------------------
    // initialize lip sync morph pointers
    //-------------------------------------------------------------------------
    mOohMorph     = getVisualParam( "Lipsync_Ooh" );
    mAahMorph     = getVisualParam( "Lipsync_Aah" );

    // If we don't have the Ooh morph, use the Kiss morph
    if (!mOohMorph)
    {
        LL_WARNS() << "Missing 'Ooh' morph for lipsync, using fallback." << LL_ENDL;
        mOohMorph = getVisualParam( "Express_Kiss" );
    }

    // If we don't have the Aah morph, use the Open Mouth morph
    if (!mAahMorph)
    {
        LL_WARNS() << "Missing 'Aah' morph for lipsync, using fallback." << LL_ENDL;
        mAahMorph = getVisualParam( "Express_Open_Mouth" );
    }

    // Currently disabled for control avatars (animated objects), enabled for all others.
    if (mEnableDefaultMotions)
    {
    startDefaultMotions();
    }

    //-------------------------------------------------------------------------
    // restart any currently active motions
    //-------------------------------------------------------------------------
    processAnimationStateChanges();

    mIsBuilt = TRUE;
    stop_glerror();

    mMeshValid = TRUE;
}

//-----------------------------------------------------------------------------
// resetVisualParams()
//-----------------------------------------------------------------------------
void LLVOAvatar::resetVisualParams()
{
    // Skeletal params
    {
        LLAvatarXmlInfo::skeletal_distortion_info_list_t::iterator iter;
        for (iter = sAvatarXmlInfo->mSkeletalDistortionInfoList.begin();
             iter != sAvatarXmlInfo->mSkeletalDistortionInfoList.end();
             ++iter)
        {
            LLPolySkeletalDistortionInfo *info = (LLPolySkeletalDistortionInfo*)*iter;
            LLPolySkeletalDistortion *param = dynamic_cast<LLPolySkeletalDistortion*>(getVisualParam(info->getID()));
            *param = LLPolySkeletalDistortion(this);
            llassert(param);
            if (!param->setInfo(info))
            {
                llassert(false);
            }
        }
    }

    // Driver parameters
    for (LLAvatarXmlInfo::driver_info_list_t::iterator iter = sAvatarXmlInfo->mDriverInfoList.begin();
         iter != sAvatarXmlInfo->mDriverInfoList.end();
         ++iter)
    {
        LLDriverParamInfo *info = *iter;
        LLDriverParam *param = dynamic_cast<LLDriverParam*>(getVisualParam(info->getID()));
        LLDriverParam::entry_list_t driven_list = param->getDrivenList();
        *param = LLDriverParam(this);
        llassert(param);
        if (!param->setInfo(info))
        {
            llassert(false);
        }
        param->setDrivenList(driven_list);
    }
}

void LLVOAvatar::applyDefaultParams()
{
    // These are params from avs with newly created copies of shape,
    // skin, hair, eyes, plus gender set as noted. Run arche_tool.py
    // to get params from some other xml appearance dump.
    std::map<S32, U8> male_params = {
        {1,33}, {2,61}, {4,85}, {5,23}, {6,58}, {7,127}, {8,63}, {10,85}, {11,63}, {12,42}, {13,0}, {14,85}, {15,63}, {16,36}, {17,85}, {18,95}, {19,153}, {20,63}, {21,34}, {22,0}, {23,63}, {24,109}, {25,88}, {27,132}, {31,63}, {33,136}, {34,81}, {35,85}, {36,103}, {37,136}, {38,127}, {80,255}, {93,203}, {98,0}, {99,0}, {105,127}, {108,0}, {110,0}, {111,127}, {112,0}, {113,0}, {114,127}, {115,0}, {116,0}, {117,0}, {119,127}, {130,114}, {131,127}, {132,99}, {133,63}, {134,127}, {135,140}, {136,127}, {137,127}, {140,0}, {141,0}, {142,0}, {143,191}, {150,0}, {155,104}, {157,0}, {162,0}, {163,0}, {165,0}, {166,0}, {167,0}, {168,0}, {169,0}, {177,0}, {181,145}, {182,216}, {183,133}, {184,0}, {185,127}, {192,0}, {193,127}, {196,170}, {198,0}, {503,0}, {505,127}, {506,127}, {507,109}, {508,85}, {513,127}, {514,127}, {515,63}, {517,85}, {518,42}, {603,100}, {604,216}, {605,214}, {606,204}, {607,204}, {608,204}, {609,51}, {616,25}, {617,89}, {619,76}, {624,204}, {625,0}, {629,127}, {637,0}, {638,0}, {646,144}, {647,85}, {649,127}, {650,132}, {652,127}, {653,85}, {654,0}, {656,127}, {659,127}, {662,127}, {663,127}, {664,127}, {665,127}, {674,59}, {675,127}, {676,85}, {678,127}, {682,127}, {683,106}, {684,47}, {685,79}, {690,127}, {692,127}, {693,204}, {700,63}, {701,0}, {702,0}, {703,0}, {704,0}, {705,127}, {706,127}, {707,0}, {708,0}, {709,0}, {710,0}, {711,127}, {712,0}, {713,159}, {714,0}, {715,0}, {750,178}, {752,127}, {753,36}, {754,85}, {755,131}, {756,127}, {757,127}, {758,127}, {759,153}, {760,95}, {762,0}, {763,140}, {764,74}, {765,27}, {769,127}, {773,127}, {775,0}, {779,214}, {780,204}, {781,198}, {785,0}, {789,0}, {795,63}, {796,30}, {799,127}, {800,226}, {801,255}, {802,198}, {803,255}, {804,255}, {805,255}, {806,255}, {807,255}, {808,255}, {812,255}, {813,255}, {814,255}, {815,204}, {816,0}, {817,255}, {818,255}, {819,255}, {820,255}, {821,255}, {822,255}, {823,255}, {824,255}, {825,255}, {826,255}, {827,255}, {828,0}, {829,255}, {830,255}, {834,255}, {835,255}, {836,255}, {840,0}, {841,127}, {842,127}, {844,255}, {848,25}, {858,100}, {859,255}, {860,255}, {861,255}, {862,255}, {863,84}, {868,0}, {869,0}, {877,0}, {879,51}, {880,132}, {921,255}, {922,255}, {923,255}, {10000,0}, {10001,0}, {10002,25}, {10003,0}, {10004,25}, {10005,23}, {10006,51}, {10007,0}, {10008,25}, {10009,23}, {10010,51}, {10011,0}, {10012,0}, {10013,25}, {10014,0}, {10015,25}, {10016,23}, {10017,51}, {10018,0}, {10019,0}, {10020,25}, {10021,0}, {10022,25}, {10023,23}, {10024,51}, {10025,0}, {10026,25}, {10027,23}, {10028,51}, {10029,0}, {10030,25}, {10031,23}, {10032,51}, {11000,1}, {11001,127}
    };
    std::map<S32, U8> female_params = {
        {1,33}, {2,61}, {4,85}, {5,23}, {6,58}, {7,127}, {8,63}, {10,85}, {11,63}, {12,42}, {13,0}, {14,85}, {15,63}, {16,36}, {17,85}, {18,95}, {19,153}, {20,63}, {21,34}, {22,0}, {23,63}, {24,109}, {25,88}, {27,132}, {31,63}, {33,136}, {34,81}, {35,85}, {36,103}, {37,136}, {38,127}, {80,0}, {93,203}, {98,0}, {99,0}, {105,127}, {108,0}, {110,0}, {111,127}, {112,0}, {113,0}, {114,127}, {115,0}, {116,0}, {117,0}, {119,127}, {130,114}, {131,127}, {132,99}, {133,63}, {134,127}, {135,140}, {136,127}, {137,127}, {140,0}, {141,0}, {142,0}, {143,191}, {150,0}, {155,104}, {157,0}, {162,0}, {163,0}, {165,0}, {166,0}, {167,0}, {168,0}, {169,0}, {177,0}, {181,145}, {182,216}, {183,133}, {184,0}, {185,127}, {192,0}, {193,127}, {196,170}, {198,0}, {503,0}, {505,127}, {506,127}, {507,109}, {508,85}, {513,127}, {514,127}, {515,63}, {517,85}, {518,42}, {603,100}, {604,216}, {605,214}, {606,204}, {607,204}, {608,204}, {609,51}, {616,25}, {617,89}, {619,76}, {624,204}, {625,0}, {629,127}, {637,0}, {638,0}, {646,144}, {647,85}, {649,127}, {650,132}, {652,127}, {653,85}, {654,0}, {656,127}, {659,127}, {662,127}, {663,127}, {664,127}, {665,127}, {674,59}, {675,127}, {676,85}, {678,127}, {682,127}, {683,106}, {684,47}, {685,79}, {690,127}, {692,127}, {693,204}, {700,63}, {701,0}, {702,0}, {703,0}, {704,0}, {705,127}, {706,127}, {707,0}, {708,0}, {709,0}, {710,0}, {711,127}, {712,0}, {713,159}, {714,0}, {715,0}, {750,178}, {752,127}, {753,36}, {754,85}, {755,131}, {756,127}, {757,127}, {758,127}, {759,153}, {760,95}, {762,0}, {763,140}, {764,74}, {765,27}, {769,127}, {773,127}, {775,0}, {779,214}, {780,204}, {781,198}, {785,0}, {789,0}, {795,63}, {796,30}, {799,127}, {800,226}, {801,255}, {802,198}, {803,255}, {804,255}, {805,255}, {806,255}, {807,255}, {808,255}, {812,255}, {813,255}, {814,255}, {815,204}, {816,0}, {817,255}, {818,255}, {819,255}, {820,255}, {821,255}, {822,255}, {823,255}, {824,255}, {825,255}, {826,255}, {827,255}, {828,0}, {829,255}, {830,255}, {834,255}, {835,255}, {836,255}, {840,0}, {841,127}, {842,127}, {844,255}, {848,25}, {858,100}, {859,255}, {860,255}, {861,255}, {862,255}, {863,84}, {868,0}, {869,0}, {877,0}, {879,51}, {880,132}, {921,255}, {922,255}, {923,255}, {10000,0}, {10001,0}, {10002,25}, {10003,0}, {10004,25}, {10005,23}, {10006,51}, {10007,0}, {10008,25}, {10009,23}, {10010,51}, {10011,0}, {10012,0}, {10013,25}, {10014,0}, {10015,25}, {10016,23}, {10017,51}, {10018,0}, {10019,0}, {10020,25}, {10021,0}, {10022,25}, {10023,23}, {10024,51}, {10025,0}, {10026,25}, {10027,23}, {10028,51}, {10029,0}, {10030,25}, {10031,23}, {10032,51}, {11000,1}, {11001,127}
    };
    std::map<S32, U8> *params = NULL;
    if (getSex() == SEX_MALE)
        params = &male_params;
    else
        params = &female_params;

    for( auto it = params->begin(); it != params->end(); ++it)
    {
        LLVisualParam* param = getVisualParam(it->first);
        if( !param )
        {
            // invalid id
            break;
        }

        U8 value = it->second;
        F32 newWeight = U8_to_F32(value, param->getMinWeight(), param->getMaxWeight());
        param->setWeight(newWeight);
    }
}

//-----------------------------------------------------------------------------
// resetSkeleton()
//-----------------------------------------------------------------------------
void LLVOAvatar::resetSkeleton(bool reset_animations)
{
    LL_DEBUGS("Avatar") << avString() << " reset starts" << LL_ENDL;
    if (!isControlAvatar() && !mLastProcessedAppearance)
    {
        LL_WARNS() << "Can't reset avatar; no appearance message has been received yet." << LL_ENDL;
        return;
    }

    // Save mPelvis state
    //LLVector3 pelvis_pos = getJoint("mPelvis")->getPosition();
    //LLQuaternion pelvis_rot = getJoint("mPelvis")->getRotation();

    // Clear all attachment pos and scale overrides
    clearAttachmentOverrides();

    // Note that we call buildSkeleton twice in this function. The first time is
    // just to get the right scale for the collision volumes, because
    // this will be used in setting the mJointScales for the
    // LLPolySkeletalDistortions of which the CVs are children.
    if( !buildSkeleton(sAvatarSkeletonInfo) )
    {
        LL_ERRS() << "Error resetting skeleton" << LL_ENDL;
    }

    // Reset some params to default state, without propagating changes downstream.
    resetVisualParams();

    // Now we have to reset the skeleton again, because its state
    // got clobbered by the resetVisualParams() calls
    // above.
    if( !buildSkeleton(sAvatarSkeletonInfo) )
    {
        LL_ERRS() << "Error resetting skeleton" << LL_ENDL;
    }

    // Reset attachment points
    // BuildSkeleton only does bones and CVs but we still need to reinit huds
    // since huds can be animated.
    bool ignore_hud_joints = !isSelf();
    initAttachmentPoints(ignore_hud_joints);

    // Fix up collision volumes
    for (LLVisualParam *param = getFirstVisualParam();
         param;
         param = getNextVisualParam())
    {
        LLPolyMorphTarget *poly_morph = dynamic_cast<LLPolyMorphTarget*>(param);
        if (poly_morph)
        {
            // This is a kludgy way to correct for the fact that the
            // collision volumes have been reset out from under the
            // poly morph sliders.
            F32 delta_weight = poly_morph->getLastWeight() - poly_morph->getDefaultWeight();
            poly_morph->applyVolumeChanges(delta_weight);
        }
    }

    // Reset tweakable params to preserved state
    if (getOverallAppearance() == AOA_NORMAL)
    {
        if (mLastProcessedAppearance)
        {
            bool slam_params = true;
            applyParsedAppearanceMessage(*mLastProcessedAppearance, slam_params);
        }
    }
    else
    {
        // Stripped down approximation of
        // applyParsedAppearanceMessage, but with alternative default
        // (jellydoll) params
        setCompositeUpdatesEnabled( FALSE );
        gPipeline.markGLRebuild(this);
        applyDefaultParams();
        setCompositeUpdatesEnabled( TRUE );
        updateMeshTextures();
        updateMeshVisibility();
    }
    updateVisualParams();

    // Restore attachment pos overrides
    updateAttachmentOverrides();

    // Animations
    if (reset_animations)
    {
        if (isSelf())
        {
            // This is equivalent to "Stop Animating Me". Will reset
            // all animations and propagate the changes to other
            // viewers.
            gAgent.stopCurrentAnimations();
        }
        else
        {
            // Local viewer-side reset for non-self avatars.
            resetAnimations();
        }
    }

    LL_DEBUGS("Avatar") << avString() << " reset ends" << LL_ENDL;
}

//-----------------------------------------------------------------------------
// releaseMeshData()
//-----------------------------------------------------------------------------
void LLVOAvatar::releaseMeshData()
{
    if (sInstances.size() < AVATAR_RELEASE_THRESHOLD || isUIAvatar())
    {
        return;
    }

    // cleanup mesh data
    for (avatar_joint_list_t::iterator iter = mMeshLOD.begin();
         iter != mMeshLOD.end();
         ++iter)
    {
        LLAvatarJoint* joint = (*iter);
        joint->setValid(FALSE, TRUE);
    }

    //cleanup data
    if (mDrawable.notNull())
    {
        LLFace* facep = mDrawable->getFace(0);
        if (facep)
        {
        facep->setSize(0, 0);
        for(S32 i = mNumInitFaces ; i < mDrawable->getNumFaces(); i++)
        {
            facep = mDrawable->getFace(i);
                if (facep)
                {
            facep->setSize(0, 0);
        }
    }
        }
    }

    for (attachment_map_t::iterator iter = mAttachmentPoints.begin();
         iter != mAttachmentPoints.end();
         ++iter)
    {
        LLViewerJointAttachment* attachment = iter->second;
        if (!attachment->getIsHUDAttachment())
        {
            attachment->setAttachmentVisibility(FALSE);
        }
    }
    mMeshValid = FALSE;
}

//-----------------------------------------------------------------------------
// restoreMeshData()
//-----------------------------------------------------------------------------
// virtual
void LLVOAvatar::restoreMeshData()
{
    llassert(!isSelf());
    if (mDrawable.isNull())
    {
        return;
    }

    //LL_INFOS() << "Restoring" << LL_ENDL;
    mMeshValid = TRUE;
    updateJointLODs();

    for (attachment_map_t::iterator iter = mAttachmentPoints.begin();
         iter != mAttachmentPoints.end();
         ++iter)
    {
        LLViewerJointAttachment* attachment = iter->second;
        if (!attachment->getIsHUDAttachment())
        {
            attachment->setAttachmentVisibility(TRUE);
        }
    }

    // force mesh update as LOD might not have changed to trigger this
    gPipeline.markRebuild(mDrawable, LLDrawable::REBUILD_GEOMETRY);
}

//-----------------------------------------------------------------------------
// updateMeshData()
//-----------------------------------------------------------------------------
void LLVOAvatar::updateMeshData()
{
    if (mDrawable.notNull())
    {
        stop_glerror();

        S32 f_num = 0 ;
        const U32 VERTEX_NUMBER_THRESHOLD = 128 ;//small number of this means each part of an avatar has its own vertex buffer.
        const S32 num_parts = mMeshLOD.size();

        // this order is determined by number of LODS
        // if a mesh earlier in this list changed LODs while a later mesh doesn't,
        // the later mesh's index offset will be inaccurate
        for(S32 part_index = 0 ; part_index < num_parts ;)
        {
            S32 j = part_index ;
            U32 last_v_num = 0, num_vertices = 0 ;
            U32 last_i_num = 0, num_indices = 0 ;

            while(part_index < num_parts && num_vertices < VERTEX_NUMBER_THRESHOLD)
            {
                last_v_num = num_vertices ;
                last_i_num = num_indices ;

                LLViewerJoint* part_mesh = getViewerJoint(part_index++);
                if (part_mesh)
                {
                    part_mesh->updateFaceSizes(num_vertices, num_indices, mAdjustedPixelArea);
                }
            }
            if(num_vertices < 1)//skip empty meshes
            {
                continue ;
            }
            if(last_v_num > 0)//put the last inserted part into next vertex buffer.
            {
                num_vertices = last_v_num ;
                num_indices = last_i_num ;
                part_index-- ;
            }

            LLFace* facep = NULL;
            if(f_num < mDrawable->getNumFaces())
            {
                facep = mDrawable->getFace(f_num);
            }
            else
            {
                facep = mDrawable->getFace(0);
                if (facep)
                {
                    facep = mDrawable->addFace(facep->getPool(), facep->getTexture()) ;
                }
            }
            if (!facep) continue;

            // resize immediately
            facep->setSize(num_vertices, num_indices);

            bool terse_update = false;

            facep->setGeomIndex(0);
            facep->setIndicesIndex(0);

            LLVertexBuffer* buff = facep->getVertexBuffer();
            if(!facep->getVertexBuffer())
            {
                buff = new LLVertexBuffer(LLDrawPoolAvatar::VERTEX_DATA_MASK);
                if (!buff->allocateBuffer(num_vertices, num_indices))
                {
                    LL_WARNS() << "Failed to allocate Vertex Buffer for Mesh to "
                        << num_vertices << " vertices and "
                        << num_indices << " indices" << LL_ENDL;
                    // Attempt to create a dummy triangle (one vertex, 3 indices, all 0)
                    facep->setSize(1, 3);
                    buff->allocateBuffer(1, 3);
                    memset((U8*) buff->getMappedData(), 0, buff->getSize());
                    memset((U8*) buff->getMappedIndices(), 0, buff->getIndicesSize());
                }
                facep->setVertexBuffer(buff);
            }
            else
            {
                if (buff->getNumIndices() == num_indices &&
                    buff->getNumVerts() == num_vertices)
                {
                    terse_update = true;
                }
                else
                {
                    buff = new LLVertexBuffer(buff->getTypeMask());
                    if (!buff->allocateBuffer(num_vertices, num_indices))
                    {
                        LL_WARNS() << "Failed to allocate vertex buffer for Mesh, Substituting" << LL_ENDL;
                        // Attempt to create a dummy triangle (one vertex, 3 indices, all 0)
                        facep->setSize(1, 3);
                        buff->allocateBuffer(1, 3);
                        memset((U8*) buff->getMappedData(), 0, buff->getSize());
                        memset((U8*) buff->getMappedIndices(), 0, buff->getIndicesSize());
                    }
                }
            }


            // This is a hack! Avatars have their own pool, so we are detecting
            //   the case of more than one avatar in the pool (thus > 0 instead of >= 0)
            if (facep->getGeomIndex() > 0)
            {
                LL_ERRS() << "non-zero geom index: " << facep->getGeomIndex() << " in LLVOAvatar::restoreMeshData" << LL_ENDL;
            }

            if (num_vertices == buff->getNumVerts() && num_indices == buff->getNumIndices())
            {
                for(S32 k = j ; k < part_index ; k++)
                {
                    bool rigid = false;
                    if (k == MESH_ID_EYEBALL_LEFT ||
                        k == MESH_ID_EYEBALL_RIGHT)
                    {
                        //eyeballs can't have terse updates since they're never rendered with
                        //the hardware skinning shader
                        rigid = true;
                    }

                    LLViewerJoint* mesh = getViewerJoint(k);
                    if (mesh)
                    {
                        mesh->updateFaceData(facep, mAdjustedPixelArea, k == MESH_ID_HAIR, terse_update && !rigid);
                    }
                }
            }

            stop_glerror();
            buff->unmapBuffer();

            if(!f_num)
            {
                f_num += mNumInitFaces ;
            }
            else
            {
                f_num++ ;
            }
        }
    }
}

//------------------------------------------------------------------------

//------------------------------------------------------------------------
// LLVOAvatar::processUpdateMessage()
//------------------------------------------------------------------------
U32 LLVOAvatar::processUpdateMessage(LLMessageSystem *mesgsys,
                                     void **user_data,
                                     U32 block_num, const EObjectUpdateType update_type,
                                     LLDataPacker *dp)
{
    const BOOL has_name = !getNVPair("FirstName");

    // Do base class updates...
    U32 retval = LLViewerObject::processUpdateMessage(mesgsys, user_data, block_num, update_type, dp);

    // Print out arrival information once we have name of avatar.
    if (has_name && getNVPair("FirstName"))
    {
        mDebugExistenceTimer.reset();
        debugAvatarRezTime("AvatarRezArrivedNotification","avatar arrived");
    }

    if(retval & LLViewerObject::INVALID_UPDATE)
    {
        if (isSelf())
        {
            //tell sim to cancel this update
            gAgent.teleportViaLocation(gAgent.getPositionGlobal());
        }
    }

    return retval;
}

LLViewerFetchedTexture *LLVOAvatar::getBakedTextureImage(const U8 te, const LLUUID& uuid)
{
    LLViewerFetchedTexture *result = NULL;

    if (uuid == IMG_DEFAULT_AVATAR ||
        uuid == IMG_DEFAULT ||
        uuid == IMG_INVISIBLE)
    {
        // Should already exist, don't need to find it on sim or baked-texture host.
        result = gTextureList.findImage(uuid, TEX_LIST_STANDARD);
    }
    if (!result)
    {
        const std::string url = getImageURL(te,uuid);

        if (url.empty())
        {
            LL_WARNS() << "unable to determine URL for te " << te << " uuid " << uuid << LL_ENDL;
            return NULL;
        }
        LL_DEBUGS("Avatar") << avString() << "get server-bake image from URL " << url << LL_ENDL;
        result = LLViewerTextureManager::getFetchedTextureFromUrl(
            url, FTT_SERVER_BAKE, TRUE, LLGLTexture::BOOST_NONE, LLViewerTexture::LOD_TEXTURE, 0, 0, uuid);
        if (result->isMissingAsset())
        {
            result->setIsMissingAsset(false);
        }

    }
    return result;
}

// virtual
S32 LLVOAvatar::setTETexture(const U8 te, const LLUUID& uuid)
{
    if (!isIndexBakedTexture((ETextureIndex)te))
    {
        // Sim still sends some uuids for non-baked slots sometimes - ignore.
        return LLViewerObject::setTETexture(te, LLUUID::null);
    }

    LLViewerFetchedTexture *image = getBakedTextureImage(te,uuid);
    llassert(image);
    return setTETextureCore(te, image);
}

//------------------------------------------------------------------------
// LLVOAvatar::dumpAnimationState()
//------------------------------------------------------------------------
void LLVOAvatar::dumpAnimationState()
{
    LL_INFOS() << "==============================================" << LL_ENDL;
    for (LLVOAvatar::AnimIterator it = mSignaledAnimations.begin(); it != mSignaledAnimations.end(); ++it)
    {
        LLUUID id = it->first;
        std::string playtag = "";
        if (mPlayingAnimations.find(id) != mPlayingAnimations.end())
        {
            playtag = "*";
        }
        LL_INFOS() << gAnimLibrary.animationName(id) << playtag << LL_ENDL;
    }
    for (LLVOAvatar::AnimIterator it = mPlayingAnimations.begin(); it != mPlayingAnimations.end(); ++it)
    {
        LLUUID id = it->first;
        bool is_signaled = mSignaledAnimations.find(id) != mSignaledAnimations.end();
        if (!is_signaled)
        {
            LL_INFOS() << gAnimLibrary.animationName(id) << "!S" << LL_ENDL;
        }
    }
}

//------------------------------------------------------------------------
// idleUpdate()
//------------------------------------------------------------------------
void LLVOAvatar::idleUpdate(LLAgent &agent, const F64 &time)
{
    LL_PROFILE_ZONE_SCOPED_CATEGORY_AVATAR;

    if (isDead())
    {
        LL_INFOS() << "Warning!  Idle on dead avatar" << LL_ENDL;
        return;
    }
    // record time and refresh "tooSlow" status
    updateTooSlow();

    static LLCachedControl<bool> disable_all_render_types(gSavedSettings, "DisableAllRenderTypes");
    if (!(gPipeline.hasRenderType(mIsControlAvatar ? LLPipeline::RENDER_TYPE_CONTROL_AV : LLPipeline::RENDER_TYPE_AVATAR))
        && !disable_all_render_types && !isSelf())
    {
        if (!mIsControlAvatar)
        {
            idleUpdateNameTag(idleCalcNameTagPosition(mLastRootPos));
        }
        return;
    }

    // Update should be happening max once per frame.
    if ((mLastAnimExtents[0]==LLVector3())||
        (mLastAnimExtents[1])==LLVector3())
    {
        mNeedsExtentUpdate = true;
    }
    else
    {
        const S32 upd_freq = 4; // force update every upd_freq frames.
        mNeedsExtentUpdate = ((LLDrawable::getCurrentFrame()+mID.mData[0])%upd_freq==0);
    }

    LLScopedContextString str("avatar_idle_update " + getFullname());

    checkTextureLoading() ;

    // force immediate pixel area update on avatars using last frames data (before drawable or camera updates)
    setPixelAreaAndAngle(gAgent);

    // force asynchronous drawable update
    if(mDrawable.notNull())
    {
        if (isSitting() && getParent())
        {
            LLViewerObject *root_object = (LLViewerObject*)getRoot();
            LLDrawable* drawablep = root_object->mDrawable;
            // if this object hasn't already been updated by another avatar...
            if (drawablep) // && !drawablep->isState(LLDrawable::EARLY_MOVE))
            {
                if (root_object->isSelected())
                {
                    gPipeline.updateMoveNormalAsync(drawablep);
                }
                else
                {
                    gPipeline.updateMoveDampedAsync(drawablep);
                }
            }
        }
        else
        {
            gPipeline.updateMoveDampedAsync(mDrawable);
        }
    }

    //--------------------------------------------------------------------
    // set alpha flag depending on state
    //--------------------------------------------------------------------

    if (isSelf())
    {
        LLViewerObject::idleUpdate(agent, time);

        // trigger fidget anims
        if (isAnyAnimationSignaled(AGENT_STAND_ANIMS, NUM_AGENT_STAND_ANIMS))
        {
            agent.fidget();
        }
    }
    else
    {
        // Should override the idleUpdate stuff and leave out the angular update part.
        LLQuaternion rotation = getRotation();
        LLViewerObject::idleUpdate(agent, time);
        setRotation(rotation);
    }

    // attach objects that were waiting for a drawable
    lazyAttach();

    // animate the character
    // store off last frame's root position to be consistent with camera position
    mLastRootPos = mRoot->getWorldPosition();
    BOOL detailed_update = updateCharacter(agent);

    static LLUICachedControl<bool> visualizers_in_calls("ShowVoiceVisualizersInCalls", false);
    bool voice_enabled = (visualizers_in_calls || LLVoiceClient::getInstance()->inProximalChannel()) &&
                         LLVoiceClient::getInstance()->getVoiceEnabled(mID);

    LLVector3 hud_name_pos = idleCalcNameTagPosition(mLastRootPos);

    idleUpdateVoiceVisualizer(voice_enabled, hud_name_pos);
    idleUpdateMisc( detailed_update );
    idleUpdateAppearanceAnimation();
    if (detailed_update)
    {
        idleUpdateLipSync( voice_enabled );
        idleUpdateLoadingEffect();
        idleUpdateBelowWater(); // wind effect uses this
        idleUpdateWindEffect();
    }

    idleUpdateNameTag(hud_name_pos);

    // Complexity has stale mechanics, but updates still can be very rapid
    // so spread avatar complexity calculations over frames to lesen load from
    // rapid updates and to make sure all avatars are not calculated at once.
    S32 compl_upd_freq = 20;
    if (isControlAvatar())
    {
        // animeshes do not (or won't) have impostors nor change outfis,
        // no need for high frequency
        compl_upd_freq = 100;
    }
    else if (mLastRezzedStatus <= 0) //cloud or  init
    {
        compl_upd_freq = 60;
    }
    else if (isSelf())
    {
        compl_upd_freq = 5;
    }
    else if (mLastRezzedStatus == 1) //'grey', not fully loaded
    {
        compl_upd_freq = 40;
    }
    else if (isInMuteList()) //cheap, buffers value from search
    {
        compl_upd_freq = 100;
    }

    if ((LLFrameTimer::getFrameCount() + mID.mData[0]) % compl_upd_freq == 0)
    {
        // DEPRECATED
        // replace with LLPipeline::profileAvatar?
        // Avatar profile takes ~ 0.5ms while idleUpdateRenderComplexity takes ~5ms
        // (both are unacceptably costly)
        idleUpdateRenderComplexity();
    }
    idleUpdateDebugInfo();
}

void LLVOAvatar::idleUpdateVoiceVisualizer(bool voice_enabled, const LLVector3 &position)
{
    bool render_visualizer = voice_enabled;

    // Don't render the user's own voice visualizer when in mouselook, or when opening the mic is disabled.
    if(isSelf())
    {
        static LLCachedControl<bool> voice_disable_mic(gSavedSettings, "VoiceDisableMic");
        if(gAgentCamera.cameraMouselook() || voice_disable_mic)
        {
            render_visualizer = false;
        }
    }

    mVoiceVisualizer->setVoiceEnabled(render_visualizer);

    if ( voice_enabled )
    {
        //----------------------------------------------------------------
        // Only do gesture triggering for your own avatar, and only when you're in a proximal channel.
        //----------------------------------------------------------------
        if( isSelf() )
        {
            //----------------------------------------------------------------------------------------
            // The following takes the voice signal and uses that to trigger gesticulations.
            //----------------------------------------------------------------------------------------
            int lastGesticulationLevel = mCurrentGesticulationLevel;
            mCurrentGesticulationLevel = mVoiceVisualizer->getCurrentGesticulationLevel();

            //---------------------------------------------------------------------------------------------------
            // If "current gesticulation level" changes, we catch this, and trigger the new gesture
            //---------------------------------------------------------------------------------------------------
            if ( lastGesticulationLevel != mCurrentGesticulationLevel )
            {
                if ( mCurrentGesticulationLevel != VOICE_GESTICULATION_LEVEL_OFF )
                {
                    std::string gestureString = "unInitialized";
                    if ( mCurrentGesticulationLevel == 0 )  { gestureString = "/voicelevel1";   }
                    else    if ( mCurrentGesticulationLevel == 1 )  { gestureString = "/voicelevel2";   }
                    else    if ( mCurrentGesticulationLevel == 2 )  { gestureString = "/voicelevel3";   }
                    else    { LL_INFOS() << "oops - CurrentGesticulationLevel can be only 0, 1, or 2"  << LL_ENDL; }

                    // this is the call that Karl S. created for triggering gestures from within the code.
                    LLGestureMgr::instance().triggerAndReviseString( gestureString );
                }
            }

        } //if( isSelf() )

        //-----------------------------------------------------------------------------------------------------------------
        // If the avatar is speaking, then the voice amplitude signal is passed to the voice visualizer.
        // Also, here we trigger voice visualizer start and stop speaking, so it can animate the voice symbol.
        //
        // Notice the calls to "gAwayTimer.reset()". This resets the timer that determines how long the avatar has been
        // "away", so that the avatar doesn't lapse into away-mode (and slump over) while the user is still talking.
        //-----------------------------------------------------------------------------------------------------------------
        if (LLVoiceClient::getInstance()->getIsSpeaking( mID ))
        {
            if (!mVoiceVisualizer->getCurrentlySpeaking())
            {
                mVoiceVisualizer->setStartSpeaking();

                //printf( "gAwayTimer.reset();\n" );
            }

            mVoiceVisualizer->setSpeakingAmplitude( LLVoiceClient::getInstance()->getCurrentPower( mID ) );

            if( isSelf() )
            {
                gAgent.clearAFK();
            }
        }
        else
        {
            if ( mVoiceVisualizer->getCurrentlySpeaking() )
            {
                mVoiceVisualizer->setStopSpeaking();

                if ( mLipSyncActive )
                {
                    if( mOohMorph ) mOohMorph->setWeight(mOohMorph->getMinWeight());
                    if( mAahMorph ) mAahMorph->setWeight(mAahMorph->getMinWeight());

                    mLipSyncActive = false;
                    LLCharacter::updateVisualParams();
                    dirtyMesh();
                }
            }
        }
        mVoiceVisualizer->setPositionAgent(position);
    }//if ( voiceEnabled )
}

static void override_bbox(LLDrawable* drawable, LLVector4a* extents)
{
    LL_PROFILE_ZONE_SCOPED_CATEGORY_SPATIAL;
    drawable->setSpatialExtents(extents[0], extents[1]);
    drawable->setPositionGroup(LLVector4a(0, 0, 0));
    drawable->movePartition();
}

void LLVOAvatar::idleUpdateMisc(bool detailed_update)
{
    LL_PROFILE_ZONE_SCOPED_CATEGORY_AVATAR;
    if (LLVOAvatar::sJointDebug)
    {
        LL_INFOS() << getFullname() << ": joint touches: " << LLJoint::sNumTouches << " updates: " << LLJoint::sNumUpdates << LL_ENDL;
    }

    LLJoint::sNumUpdates = 0;
    LLJoint::sNumTouches = 0;

    BOOL visible = isVisible() || mNeedsAnimUpdate;

    // update attachments positions
    if (detailed_update)
    {
        U32 draw_order = 0;
        S32 attachment_selected = LLSelectMgr::getInstance()->getSelection()->getObjectCount() && LLSelectMgr::getInstance()->getSelection()->isAttachment();
        for (attachment_map_t::iterator iter = mAttachmentPoints.begin();
             iter != mAttachmentPoints.end();
             ++iter)
        {
            LLViewerJointAttachment* attachment = iter->second;

            for (LLViewerJointAttachment::attachedobjs_vec_t::iterator attachment_iter = attachment->mAttachedObjects.begin();
                 attachment_iter != attachment->mAttachedObjects.end();
                 ++attachment_iter)
            {
                LLViewerObject* attached_object = attachment_iter->get();
                if (!attached_object
                    || attached_object->isDead()
                    || !attachment->getValid()
                    || attached_object->mDrawable.isNull())
                {
                    continue;
                }

                LLSpatialBridge* bridge = attached_object->mDrawable->getSpatialBridge();

                if (visible || !(bridge && bridge->getRadius() < 2.0))
                {
                    //override rigged attachments' octree spatial extents with this avatar's bounding box
                    bool rigged = false;
                    if (bridge)
                    {
                        //transform avatar bounding box into attachment's coordinate frame
                        LLVector4a extents[2];
                        bridge->transformExtents(mDrawable->getSpatialExtents(), extents);

                        if (attached_object->mDrawable->isState(LLDrawable::RIGGED | LLDrawable::RIGGED_CHILD))
                        {
                            rigged = true;
                            override_bbox(attached_object->mDrawable, extents);
                        }
                    }

                    // if selecting any attachments, update all of them as non-damped
                    if (attachment_selected)
                    {
                        gPipeline.updateMoveNormalAsync(attached_object->mDrawable);
                    }
                    else
                    {
                        // Note: SL-17415; While most objects follow joints,
                        // some objects get position updates from server
                        gPipeline.updateMoveDampedAsync(attached_object->mDrawable);
                    }

                    // override_bbox calls movePartition() and getSpatialPartition(),
                    // so bridge might no longer be valid, get it again.
                    // ex: animesh stops being an animesh
                    bridge = attached_object->mDrawable->getSpatialBridge();
                    if (bridge)
                    {
                        if (!rigged)
                        {
                            gPipeline.updateMoveNormalAsync(bridge);
                        }
                        else
                        {
                            //specialized impl of updateMoveNormalAsync just for rigged attachment SpatialBridge
                            bridge->setState(LLDrawable::MOVE_UNDAMPED);
                            bridge->updateMove();
                            bridge->setState(LLDrawable::EARLY_MOVE);

                            LLSpatialGroup* group = attached_object->mDrawable->getSpatialGroup();
                            if (group)
                            { //set draw order of group
                                group->mAvatarp = this;
                                group->mRenderOrder = draw_order++;
                            }
                        }
                    }

                    attached_object->updateText();
                }
            }
        }
    }

    mNeedsAnimUpdate = FALSE;

    if (isImpostor() && !mNeedsImpostorUpdate)
    {
        LL_ALIGN_16(LLVector4a ext[2]);
        F32 distance;
        LLVector3 angle;

        getImpostorValues(ext, angle, distance);

        for (U32 i = 0; i < 3 && !mNeedsImpostorUpdate; i++)
        {
            F32 cur_angle = angle.mV[i];
            F32 old_angle = mImpostorAngle.mV[i];
            F32 angle_diff = fabsf(cur_angle-old_angle);

            if (angle_diff > F_PI/512.f*distance*mUpdatePeriod)
            {
                mNeedsImpostorUpdate = TRUE;
                mLastImpostorUpdateReason = 2;
            }
        }

        if (detailed_update && !mNeedsImpostorUpdate)
        {   //update impostor if view angle, distance, or bounding box change
            //significantly

            F32 dist_diff = fabsf(distance-mImpostorDistance);
            if (dist_diff/mImpostorDistance > 0.1f)
            {
                mNeedsImpostorUpdate = TRUE;
                mLastImpostorUpdateReason = 3;
            }
            else
            {
                ext[0].load3(mLastAnimExtents[0].mV);
                ext[1].load3(mLastAnimExtents[1].mV);
                // Expensive. Just call this once per frame, in updateSpatialExtents();
                //calculateSpatialExtents(ext[0], ext[1]);
                LLVector4a diff;
                diff.setSub(ext[1], mImpostorExtents[1]);
                if (diff.getLength3().getF32() > 0.05f)
                {
                    mNeedsImpostorUpdate = TRUE;
                    mLastImpostorUpdateReason = 4;
                }
                else
                {
                    diff.setSub(ext[0], mImpostorExtents[0]);
                    if (diff.getLength3().getF32() > 0.05f)
                    {
                        mNeedsImpostorUpdate = TRUE;
                        mLastImpostorUpdateReason = 5;
                    }
                }
            }
        }
    }

    if (mDrawable.notNull())
    {
        mDrawable->movePartition();

        //force a move if sitting on an active object
        if (getParent() && ((LLViewerObject*) getParent())->mDrawable->isActive())
        {
            gPipeline.markMoved(mDrawable, TRUE);
        }
    }
}

void LLVOAvatar::idleUpdateAppearanceAnimation()
{
    // update morphing params
    if (mAppearanceAnimating)
    {
        ESex avatar_sex = getSex();
        F32 appearance_anim_time = mAppearanceMorphTimer.getElapsedTimeF32();
        if (appearance_anim_time >= APPEARANCE_MORPH_TIME)
        {
            mAppearanceAnimating = FALSE;
            for (LLVisualParam *param = getFirstVisualParam();
                 param;
                 param = getNextVisualParam())
            {
                if (param->isTweakable())
                {
                    param->stopAnimating();
                }
            }
            updateVisualParams();
        }
        else
        {
            F32 morph_amt = calcMorphAmount();
            LLVisualParam *param;

            if (!isSelf())
            {
                // animate only top level params for non-self avatars
                for (param = getFirstVisualParam();
                     param;
                     param = getNextVisualParam())
                {
                    if (param->isTweakable())
                    {
                        param->animate(morph_amt);
                    }
                }
            }

            // apply all params
            for (param = getFirstVisualParam();
                 param;
                 param = getNextVisualParam())
            {
                param->apply(avatar_sex);
            }

            mLastAppearanceBlendTime = appearance_anim_time;
        }
        dirtyMesh();
    }
}

F32 LLVOAvatar::calcMorphAmount()
{
    F32 appearance_anim_time = mAppearanceMorphTimer.getElapsedTimeF32();
    F32 blend_frac = calc_bouncy_animation(appearance_anim_time / APPEARANCE_MORPH_TIME);
    F32 last_blend_frac = calc_bouncy_animation(mLastAppearanceBlendTime / APPEARANCE_MORPH_TIME);

    F32 morph_amt;
    if (last_blend_frac == 1.f)
    {
        morph_amt = 1.f;
    }
    else
    {
        morph_amt = (blend_frac - last_blend_frac) / (1.f - last_blend_frac);
    }

    return morph_amt;
}

void LLVOAvatar::idleUpdateLipSync(bool voice_enabled)
{
    // Use the Lipsync_Ooh and Lipsync_Aah morphs for lip sync
    if ( voice_enabled
        && mLastRezzedStatus > 0 // no point updating lip-sync for clouds
        && (LLVoiceClient::getInstance()->lipSyncEnabled())
        && LLVoiceClient::getInstance()->getIsSpeaking( mID ) )
    {
        F32 ooh_morph_amount = 0.0f;
        F32 aah_morph_amount = 0.0f;

        mVoiceVisualizer->lipSyncOohAah( ooh_morph_amount, aah_morph_amount );

        if( mOohMorph )
        {
            F32 ooh_weight = mOohMorph->getMinWeight()
                + ooh_morph_amount * (mOohMorph->getMaxWeight() - mOohMorph->getMinWeight());

            mOohMorph->setWeight( ooh_weight);
        }

        if( mAahMorph )
        {
            F32 aah_weight = mAahMorph->getMinWeight()
                + aah_morph_amount * (mAahMorph->getMaxWeight() - mAahMorph->getMinWeight());

            mAahMorph->setWeight( aah_weight);
        }

        mLipSyncActive = true;
        LLCharacter::updateVisualParams();
        dirtyMesh();
    }
}

void LLVOAvatar::idleUpdateLoadingEffect()
{
    // update visibility when avatar is partially loaded
    if (updateIsFullyLoaded()) // changed?
    {
        if (isFullyLoaded())
        {
            if (mFirstFullyVisible)
            {
                mFirstFullyVisible = FALSE;
                if (isSelf())
                {
                    LL_INFOS("Avatar") << avString() << "self isFullyLoaded, mFirstFullyVisible" << LL_ENDL;
                    LLAppearanceMgr::instance().onFirstFullyVisible();
                }
                else
                {
                    LL_INFOS("Avatar") << avString() << "other isFullyLoaded, mFirstFullyVisible" << LL_ENDL;
                }
            }

            deleteParticleSource();
            updateLOD();
        }
        else
        {
            LLPartSysData particle_parameters;

            // fancy particle cloud designed by Brent
            particle_parameters.mPartData.mMaxAge            = 4.f;
            particle_parameters.mPartData.mStartScale.mV[VX] = 0.8f;
            particle_parameters.mPartData.mStartScale.mV[VX] = 0.8f;
            particle_parameters.mPartData.mStartScale.mV[VY] = 1.0f;
            particle_parameters.mPartData.mEndScale.mV[VX]   = 0.02f;
            particle_parameters.mPartData.mEndScale.mV[VY]   = 0.02f;
            particle_parameters.mPartData.mStartColor        = LLColor4(1, 1, 1, 0.5f);
            particle_parameters.mPartData.mEndColor          = LLColor4(1, 1, 1, 0.0f);
            particle_parameters.mPartData.mStartScale.mV[VX] = 0.8f;
            particle_parameters.mPartImageID                 = sCloudTexture->getID();
            particle_parameters.mMaxAge                      = 0.f;
            particle_parameters.mPattern                     = LLPartSysData::LL_PART_SRC_PATTERN_ANGLE_CONE;
            particle_parameters.mInnerAngle                  = F_PI;
            particle_parameters.mOuterAngle                  = 0.f;
            particle_parameters.mBurstRate                   = 0.02f;
            particle_parameters.mBurstRadius                 = 0.0f;
            particle_parameters.mBurstPartCount              = 1;
            particle_parameters.mBurstSpeedMin               = 0.1f;
            particle_parameters.mBurstSpeedMax               = 1.f;
            particle_parameters.mPartData.mFlags             = ( LLPartData::LL_PART_INTERP_COLOR_MASK | LLPartData::LL_PART_INTERP_SCALE_MASK |
                                                                 LLPartData::LL_PART_EMISSIVE_MASK | // LLPartData::LL_PART_FOLLOW_SRC_MASK |
                                                                 LLPartData::LL_PART_TARGET_POS_MASK );

            // do not generate particles for dummy or overly-complex avatars
            if (!mIsDummy && !isTooComplex() && !isTooSlow())
            {
                setParticleSource(particle_parameters, getID());
            }
        }
    }
}

void LLVOAvatar::idleUpdateWindEffect()
{
    // update wind effect
    if ((LLViewerShaderMgr::instance()->getShaderLevel(LLViewerShaderMgr::SHADER_AVATAR) >= LLDrawPoolAvatar::SHADER_LEVEL_CLOTH))
    {
        F32 hover_strength = 0.f;
        F32 time_delta = mRippleTimer.getElapsedTimeF32() - mRippleTimeLast;
        mRippleTimeLast = mRippleTimer.getElapsedTimeF32();
        LLVector3 velocity = getVelocity();
        F32 speed = velocity.length();
        //RN: velocity varies too much frame to frame for this to work
        mRippleAccel.clearVec();//lerp(mRippleAccel, (velocity - mLastVel) * time_delta, LLSmoothInterpolation::getInterpolant(0.02f));
        mLastVel = velocity;
        LLVector4 wind;
        wind.setVec(getRegion()->mWind.getVelocityNoisy(getPositionAgent(), 4.f) - velocity);

        if (mInAir)
        {
            hover_strength = HOVER_EFFECT_STRENGTH * llmax(0.f, HOVER_EFFECT_MAX_SPEED - speed);
        }

        if (mBelowWater)
        {
            // TODO: make cloth flow more gracefully when underwater
            hover_strength += UNDERWATER_EFFECT_STRENGTH;
        }

        wind.mV[VZ] += hover_strength;
        wind.normalize();

        wind.mV[VW] = llmin(0.025f + (speed * 0.015f) + hover_strength, 0.5f);
        F32 interp;
        if (wind.mV[VW] > mWindVec.mV[VW])
        {
            interp = LLSmoothInterpolation::getInterpolant(0.2f);
        }
        else
        {
            interp = LLSmoothInterpolation::getInterpolant(0.4f);
        }
        mWindVec = lerp(mWindVec, wind, interp);

        F32 wind_freq = hover_strength + llclamp(8.f + (speed * 0.7f) + (noise1(mRipplePhase) * 4.f), 8.f, 25.f);
        mWindFreq = lerp(mWindFreq, wind_freq, interp);

        if (mBelowWater)
        {
            mWindFreq *= UNDERWATER_FREQUENCY_DAMP;
        }

        mRipplePhase += (time_delta * mWindFreq);
        if (mRipplePhase > F_TWO_PI)
        {
            mRipplePhase = fmodf(mRipplePhase, F_TWO_PI);
        }
    }
}

void LLVOAvatar::idleUpdateNameTag(const LLVector3& root_pos_last)
{
    LL_PROFILE_ZONE_SCOPED_CATEGORY_AVATAR;

    // update chat bubble
    //--------------------------------------------------------------------
    // draw text label over character's head
    //--------------------------------------------------------------------
    if (mChatTimer.getElapsedTimeF32() > BUBBLE_CHAT_TIME)
    {
        mChats.clear();
    }

    const F32 time_visible = mTimeVisible.getElapsedTimeF32();

    static LLCachedControl<F32> NAME_SHOW_TIME(gSavedSettings, "RenderNameShowTime"); // seconds
    static LLCachedControl<F32> FADE_DURATION(gSavedSettings, "RenderNameFadeDuration"); // seconds
    static LLCachedControl<bool> use_chat_bubbles(gSavedSettings, "UseChatBubbles");

    bool visible_chat = use_chat_bubbles && (mChats.size() || mTyping);
    bool render_name =  visible_chat ||
        (((sRenderName == RENDER_NAME_ALWAYS) ||
          (sRenderName == RENDER_NAME_FADE && time_visible < NAME_SHOW_TIME)));
    // If it's your own avatar, don't draw in mouselook, and don't
    // draw if we're specifically hiding our own name.
    if (isSelf())
    {
        static LLCachedControl<bool> render_name_show_self(gSavedSettings, "RenderNameShowSelf");
        static LLCachedControl<S32> name_tag_mode(gSavedSettings, "AvatarNameTagMode");
        render_name = render_name
            && !gAgentCamera.cameraMouselook()
            && (visible_chat || (render_name_show_self && name_tag_mode));
    }

    if ( !render_name )
    {
        if (mNameText)
        {
            // ...clean up old name tag
            mNameText->markDead();
            mNameText = NULL;
            sNumVisibleChatBubbles--;
        }
        return;
    }

    bool new_name = FALSE;
    if (visible_chat != mVisibleChat)
    {
        mVisibleChat = visible_chat;
        new_name = TRUE;
    }

    if (sRenderGroupTitles != mRenderGroupTitles)
    {
        mRenderGroupTitles = sRenderGroupTitles;
        new_name = TRUE;
    }

    // First Calculate Alpha
    // If alpha > 0, create mNameText if necessary, otherwise delete it
    F32 alpha = 0.f;
    if (mAppAngle > 5.f)
    {
        const F32 START_FADE_TIME = NAME_SHOW_TIME - FADE_DURATION;
        if (!visible_chat && sRenderName == RENDER_NAME_FADE && time_visible > START_FADE_TIME)
        {
            alpha = 1.f - (time_visible - START_FADE_TIME) / FADE_DURATION;
        }
        else
        {
            // ...not fading, full alpha
            alpha = 1.f;
        }
    }
    else if (mAppAngle > 2.f)
    {
        // far away is faded out also
        alpha = (mAppAngle-2.f)/3.f;
    }

    if (alpha <= 0.f)
    {
        if (mNameText)
        {
            mNameText->markDead();
            mNameText = NULL;
            sNumVisibleChatBubbles--;
        }
        return;
    }

    if (!mNameText)
    {
        mNameText = static_cast<LLHUDNameTag*>( LLHUDObject::addHUDObject(
            LLHUDObject::LL_HUD_NAME_TAG) );
        //mNameText->setMass(10.f);
        mNameText->setSourceObject(this);
        mNameText->setVertAlignment(LLHUDNameTag::ALIGN_VERT_TOP);
        mNameText->setVisibleOffScreen(TRUE);
        mNameText->setMaxLines(11);
        mNameText->setFadeDistance(CHAT_NORMAL_RADIUS, 5.f);
        sNumVisibleChatBubbles++;
        new_name = TRUE;
    }

    mNameText->setPositionAgent(root_pos_last);

    idleUpdateNameTagText(new_name);
    idleUpdateNameTagAlpha(new_name, alpha);
}

void LLVOAvatar::idleUpdateNameTagText(bool new_name)
{
    LLNameValue *title = getNVPair("Title");
    LLNameValue* firstname = getNVPair("FirstName");
    LLNameValue* lastname = getNVPair("LastName");

    // Avatars must have a first and last name
    if (!firstname || !lastname) return;

    bool is_away = mSignaledAnimations.find(ANIM_AGENT_AWAY)  != mSignaledAnimations.end();
    bool is_do_not_disturb = mSignaledAnimations.find(ANIM_AGENT_DO_NOT_DISTURB) != mSignaledAnimations.end();
    bool is_appearance = mSignaledAnimations.find(ANIM_AGENT_CUSTOMIZE) != mSignaledAnimations.end();
    bool is_muted;
    if (isSelf())
    {
        is_muted = false;
    }
    else
    {
        is_muted = isInMuteList();
    }
    bool is_friend = LLAvatarTracker::instance().isBuddy(getID());
    bool is_cloud = getIsCloud();

    if (is_appearance != mNameAppearance)
    {
        if (is_appearance)
        {
            debugAvatarRezTime("AvatarRezEnteredAppearanceNotification","entered appearance mode");
        }
        else
        {
            debugAvatarRezTime("AvatarRezLeftAppearanceNotification","left appearance mode");
        }
    }

    // Rebuild name tag if state change detected
    if (!mNameIsSet
        || new_name
        || (!title && !mTitle.empty())
        || (title && mTitle != title->getString())
        || is_away != mNameAway
        || is_do_not_disturb != mNameDoNotDisturb
        || is_muted != mNameMute
        || is_appearance != mNameAppearance
        || is_friend != mNameFriend
        || is_cloud != mNameCloud)
    {
        LLColor4 name_tag_color = getNameTagColor(is_friend);

        clearNameTag();

        if (is_away || is_muted || is_do_not_disturb || is_appearance)
        {
            std::string line;
            if (is_away)
            {
                line += LLTrans::getString("AvatarAway");
                line += ", ";
            }
            if (is_do_not_disturb)
            {
                line += LLTrans::getString("AvatarDoNotDisturb");
                line += ", ";
            }
            if (is_muted)
            {
                line += LLTrans::getString("AvatarMuted");
                line += ", ";
            }
            if (is_appearance)
            {
                line += LLTrans::getString("AvatarEditingAppearance");
                line += ", ";
            }
            if (is_cloud)
            {
                line += LLTrans::getString("LoadingData");
                line += ", ";
            }
            // trim last ", "
            line.resize( line.length() - 2 );
            addNameTagLine(line, name_tag_color, LLFontGL::NORMAL,
                LLFontGL::getFontSansSerifSmall());
        }

        if (sRenderGroupTitles
            && title && title->getString() && title->getString()[0] != '\0')
        {
            std::string title_str = title->getString();
            LLStringFn::replace_ascii_controlchars(title_str,LL_UNKNOWN_CHAR);
            addNameTagLine(title_str, name_tag_color, LLFontGL::NORMAL,
                LLFontGL::getFontSansSerifSmall(), true);
        }

        static LLUICachedControl<bool> show_display_names("NameTagShowDisplayNames", true);
        static LLUICachedControl<bool> show_usernames("NameTagShowUsernames", true);

        if (LLAvatarName::useDisplayNames())
        {
            LLAvatarName av_name;
            if (!LLAvatarNameCache::get(getID(), &av_name))
            {
                // Force a rebuild at next idle
                // Note: do not connect a callback on idle().
                clearNameTag();
            }

            // Might be blank if name not available yet, that's OK
            if (show_display_names)
            {
                addNameTagLine(av_name.getDisplayName(), name_tag_color, LLFontGL::NORMAL,
                    LLFontGL::getFontSansSerif(), true);
            }
            // Suppress SLID display if display name matches exactly (ugh)
            if (show_usernames && !av_name.isDisplayNameDefault())
            {
                // *HACK: Desaturate the color
                LLColor4 username_color = name_tag_color * 0.83f;
                addNameTagLine(av_name.getUserName(), username_color, LLFontGL::NORMAL,
                    LLFontGL::getFontSansSerifSmall(), true);
            }
        }
        else
        {
            const LLFontGL* font = LLFontGL::getFontSansSerif();
            std::string full_name = LLCacheName::buildFullName( firstname->getString(), lastname->getString() );
            addNameTagLine(full_name, name_tag_color, LLFontGL::NORMAL, font, true);
        }

        mNameAway = is_away;
        mNameDoNotDisturb = is_do_not_disturb;
        mNameMute = is_muted;
        mNameAppearance = is_appearance;
        mNameFriend = is_friend;
        mNameCloud = is_cloud;
        mTitle = title ? title->getString() : "";
        LLStringFn::replace_ascii_controlchars(mTitle,LL_UNKNOWN_CHAR);
        new_name = TRUE;
    }

    if (mVisibleChat)
    {
        mNameText->setFont(LLFontGL::getFontSansSerif());
        mNameText->setTextAlignment(LLHUDNameTag::ALIGN_TEXT_LEFT);
        mNameText->setFadeDistance(CHAT_NORMAL_RADIUS * 2.f, 5.f);

        std::deque<LLChat>::iterator chat_iter = mChats.begin();
        mNameText->clearString();

        LLColor4 new_chat = LLUIColorTable::instance().getColor( isSelf() ? "UserChatColor" : "AgentChatColor" );
        LLColor4 normal_chat = lerp(new_chat, LLColor4(0.8f, 0.8f, 0.8f, 1.f), 0.7f);
        LLColor4 old_chat = lerp(normal_chat, LLColor4(0.6f, 0.6f, 0.6f, 1.f), 0.7f);
        if (mTyping && mChats.size() >= MAX_BUBBLE_CHAT_UTTERANCES)
        {
            ++chat_iter;
        }

        for(; chat_iter != mChats.end(); ++chat_iter)
        {
            F32 chat_fade_amt = llclamp((F32)((LLFrameTimer::getElapsedSeconds() - chat_iter->mTime) / CHAT_FADE_TIME), 0.f, 4.f);
            LLFontGL::StyleFlags style;
            switch(chat_iter->mChatType)
            {
            case CHAT_TYPE_WHISPER:
                style = LLFontGL::ITALIC;
                break;
            case CHAT_TYPE_SHOUT:
                style = LLFontGL::BOLD;
                break;
            default:
                style = LLFontGL::NORMAL;
                break;
            }
            if (chat_fade_amt < 1.f)
            {
                F32 u = clamp_rescale(chat_fade_amt, 0.9f, 1.f, 0.f, 1.f);
                mNameText->addLine(chat_iter->mText, lerp(new_chat, normal_chat, u), style);
            }
            else if (chat_fade_amt < 2.f)
            {
                F32 u = clamp_rescale(chat_fade_amt, 1.9f, 2.f, 0.f, 1.f);
                mNameText->addLine(chat_iter->mText, lerp(normal_chat, old_chat, u), style);
            }
            else if (chat_fade_amt < 3.f)
            {
                // *NOTE: only remove lines down to minimum number
                mNameText->addLine(chat_iter->mText, old_chat, style);
            }
        }
        mNameText->setVisibleOffScreen(TRUE);

        if (mTyping)
        {
            S32 dot_count = (llfloor(mTypingTimer.getElapsedTimeF32() * 3.f) + 2) % 3 + 1;
            switch(dot_count)
            {
            case 1:
                mNameText->addLine(".", new_chat);
                break;
            case 2:
                mNameText->addLine("..", new_chat);
                break;
            case 3:
                mNameText->addLine("...", new_chat);
                break;
            }

        }
    }
    else
    {
        // ...not using chat bubbles, just names
        mNameText->setTextAlignment(LLHUDNameTag::ALIGN_TEXT_CENTER);
        mNameText->setFadeDistance(CHAT_NORMAL_RADIUS, 5.f);
        mNameText->setVisibleOffScreen(FALSE);
    }
}

void LLVOAvatar::addNameTagLine(const std::string& line, const LLColor4& color, S32 style, const LLFontGL* font, const bool use_ellipses)
{
    // extra width (NAMETAG_MAX_WIDTH) is for names only, not for chat
    llassert(mNameText);
    if (mVisibleChat)
    {
        mNameText->addLabel(line, LLHUDNameTag::NAMETAG_MAX_WIDTH);
    }
    else
    {
        mNameText->addLine(line, color, (LLFontGL::StyleFlags)style, font, use_ellipses, LLHUDNameTag::NAMETAG_MAX_WIDTH);
    }
    mNameIsSet |= !line.empty();
}

void LLVOAvatar::clearNameTag()
{
    mNameIsSet = false;
    if (mNameText)
    {
        mNameText->setLabel("");
        mNameText->setString("");
    }
    mTimeVisible.reset();
}

//static
void LLVOAvatar::invalidateNameTag(const LLUUID& agent_id)
{
    LLViewerObject* obj = gObjectList.findObject(agent_id);
    if (!obj) return;

    LLVOAvatar* avatar = dynamic_cast<LLVOAvatar*>(obj);
    if (!avatar) return;

    avatar->clearNameTag();
}

//static
void LLVOAvatar::invalidateNameTags()
{
    std::vector<LLCharacter*>::iterator it = LLCharacter::sInstances.begin();
    for ( ; it != LLCharacter::sInstances.end(); ++it)
    {
        LLVOAvatar* avatar = dynamic_cast<LLVOAvatar*>(*it);
        if (!avatar) continue;
        if (avatar->isDead()) continue;

        avatar->clearNameTag();
    }
}

// Compute name tag position during idle update
LLVector3 LLVOAvatar::idleCalcNameTagPosition(const LLVector3 &root_pos_last)
{
    LLQuaternion root_rot = mRoot->getWorldRotation();
    LLQuaternion inv_root_rot = ~root_rot;
    LLVector3 pixel_right_vec;
    LLVector3 pixel_up_vec;
    LLViewerCamera::getInstance()->getPixelVectors(root_pos_last, pixel_up_vec, pixel_right_vec);
    LLVector3 camera_to_av = root_pos_last - LLViewerCamera::getInstance()->getOrigin();
    camera_to_av.normalize();
    LLVector3 local_camera_at = camera_to_av * inv_root_rot;
    LLVector3 local_camera_up = camera_to_av % LLViewerCamera::getInstance()->getLeftAxis();
    local_camera_up.normalize();
    local_camera_up = local_camera_up * inv_root_rot;

    // position is based on head position, does not require mAvatarOffset here. - Nyx
    LLVector3 avatar_ellipsoid(mBodySize.mV[VX] * 0.4f,
                                mBodySize.mV[VY] * 0.4f,
                                mBodySize.mV[VZ] * NAMETAG_VERT_OFFSET_WEIGHT);

    local_camera_up.scaleVec(avatar_ellipsoid);
    local_camera_at.scaleVec(avatar_ellipsoid);

    LLVector3 head_offset = (mHeadp->getLastWorldPosition() - mRoot->getLastWorldPosition()) * inv_root_rot;

    if (dist_vec(head_offset, mTargetRootToHeadOffset) > NAMETAG_UPDATE_THRESHOLD)
    {
        mTargetRootToHeadOffset = head_offset;
    }

    mCurRootToHeadOffset = lerp(mCurRootToHeadOffset, mTargetRootToHeadOffset, LLSmoothInterpolation::getInterpolant(0.2f));

    LLVector3 name_position = mRoot->getLastWorldPosition() + (mCurRootToHeadOffset * root_rot);
    name_position += (local_camera_up * root_rot) - (projected_vec(local_camera_at * root_rot, camera_to_av));
    name_position += pixel_up_vec * NAMETAG_VERTICAL_SCREEN_OFFSET;

    const F32 water_height = getRegion()->getWaterHeight();
    static const F32 WATER_HEIGHT_DELTA = 0.25f;
    if (name_position[VZ] < water_height + WATER_HEIGHT_DELTA)
    {
        if (LLViewerCamera::getInstance()->getOrigin()[VZ] >= water_height)
        {
            name_position[VZ] = water_height;
        }
        else if (mNameText) // both camera and HUD are below watermark
        {
            F32 name_world_height = mNameText->getWorldHeight();
            F32 max_z_position = water_height - name_world_height;
            if (name_position[VZ] > max_z_position)
            {
                name_position[VZ] = max_z_position;
            }
        }
    }

    return name_position;
}

void LLVOAvatar::idleUpdateNameTagAlpha(bool new_name, F32 alpha)
{
    llassert(mNameText);

    if (new_name
        || alpha != mNameAlpha)
    {
        mNameText->setAlpha(alpha);
        mNameAlpha = alpha;
    }
}

LLColor4 LLVOAvatar::getNameTagColor(bool is_friend)
{
    static LLUICachedControl<bool> show_friends("NameTagShowFriends", false);
    const char* color_name;
    if (show_friends && is_friend)
    {
        color_name = "NameTagFriend";
    }
    else if (LLAvatarName::useDisplayNames())
    {
        // ...color based on whether username "matches" a computed display name
        LLAvatarName av_name;
        if (LLAvatarNameCache::get(getID(), &av_name) && av_name.isDisplayNameDefault())
        {
            color_name = "NameTagMatch";
        }
        else
        {
            color_name = "NameTagMismatch";
        }
    }
    else
    {
        // ...not using display names
        color_name = "NameTagLegacy";
    }
    return LLUIColorTable::getInstance()->getColor( color_name );
}

void LLVOAvatar::idleUpdateBelowWater()
{
    F32 avatar_height = (F32)(getPositionGlobal().mdV[VZ]);

    F32 water_height;
    water_height = getRegion()->getWaterHeight();

    mBelowWater =  avatar_height < water_height;
}

void LLVOAvatar::slamPosition()
{
    gAgent.setPositionAgent(getPositionAgent());
    // SL-315
    mRoot->setWorldPosition(getPositionAgent()); // teleport
    setChanged(TRANSLATED);
    if (mDrawable.notNull())
    {
        gPipeline.updateMoveNormalAsync(mDrawable);
    }
    mRoot->updateWorldMatrixChildren();
}

bool LLVOAvatar::isVisuallyMuted()
{
    bool muted = false;

    // Priority order (highest priority first)
    // * own avatar is never visually muted
    // * if on the "always draw normally" list, draw them normally
    // * if on the "always visually mute" list, mute them
    // * check against the render cost and attachment limits
    if (!isSelf())
    {
        if (mVisuallyMuteSetting == AV_ALWAYS_RENDER)
        {
            muted = false;
        }
        else if (mVisuallyMuteSetting == AV_DO_NOT_RENDER)
        {
#ifdef JELLYDOLLS_SHOULD_IMPOSTOR
            muted = true;
            // Always want to see this AV as an impostor
#else
            muted = false;
#endif
        }
        else if (isInMuteList())
        {
            muted = true;
        }
        else if (mIsControlAvatar)
        {
            muted = isTooSlow();
        }
        else
        {
            muted = isTooComplex() || isTooSlow();
        }
    }

    return muted;
}

bool LLVOAvatar::isInMuteList() const
{
    bool muted = false;
    F64 now = LLFrameTimer::getTotalSeconds();
    if (now < mCachedMuteListUpdateTime)
    {
        muted = mCachedInMuteList;
    }
    else
    {
        muted = LLMuteList::getInstance()->isMuted(getID());

        const F64 SECONDS_BETWEEN_MUTE_UPDATES = 1;
        mCachedMuteListUpdateTime = now + SECONDS_BETWEEN_MUTE_UPDATES;
        mCachedInMuteList = muted;
    }
    return muted;
}

void LLVOAvatar::updateAppearanceMessageDebugText()
{
        S32 central_bake_version = -1;
        if (getRegion())
        {
            central_bake_version = getRegion()->getCentralBakeVersion();
        }
        bool all_baked_downloaded = allBakedTexturesCompletelyDownloaded();
        bool all_local_downloaded = allLocalTexturesCompletelyDownloaded();
        std::string debug_line = llformat("%s%s - mLocal: %d, mEdit: %d, mUSB: %d, CBV: %d",
                                          isSelf() ? (all_local_downloaded ? "L" : "l") : "-",
                                          all_baked_downloaded ? "B" : "b",
                                          mUseLocalAppearance, mIsEditingAppearance,
                                          1, central_bake_version);
        std::string origin_string = bakedTextureOriginInfo();
        debug_line += " [" + origin_string + "]";
        S32 curr_cof_version = LLAppearanceMgr::instance().getCOFVersion();
        S32 last_request_cof_version = mLastUpdateRequestCOFVersion;
        S32 last_received_cof_version = mLastUpdateReceivedCOFVersion;
        if (isSelf())
        {
            debug_line += llformat(" - cof: %d req: %d rcv:%d",
                                   curr_cof_version, last_request_cof_version, last_received_cof_version);
            static LLCachedControl<bool> debug_force_failure(gSavedSettings, "DebugForceAppearanceRequestFailure");
            if (debug_force_failure)
            {
                debug_line += " FORCING ERRS";
            }
        }
        else
        {
            debug_line += llformat(" - cof rcv:%d", last_received_cof_version);
        }
        debug_line += llformat(" bsz-z: %.3f", mBodySize[2]);
        if (mAvatarOffset[2] != 0.0f)
        {
            debug_line += llformat("avofs-z: %.3f", mAvatarOffset[2]);
        }
        bool hover_enabled = getRegion() && getRegion()->avatarHoverHeightEnabled();
        debug_line += hover_enabled ? " H" : " h";
        const LLVector3& hover_offset = getHoverOffset();
        if (hover_offset[2] != 0.0)
        {
            debug_line += llformat(" hov_z: %.3f", hover_offset[2]);
            debug_line += llformat(" %s", (isSitting() ? "S" : "T"));
            debug_line += llformat("%s", (isMotionActive(ANIM_AGENT_SIT_GROUND_CONSTRAINED) ? "G" : "-"));
        }
        if (mInAir)
        {
            debug_line += " A";

        }

        LLVector3 ankle_right_pos_agent = mFootRightp->getWorldPosition();
        LLVector3 normal;
        LLVector3 ankle_right_ground_agent = ankle_right_pos_agent;
        resolveHeightAgent(ankle_right_pos_agent, ankle_right_ground_agent, normal);
        F32 rightElev = llmax(-0.2f, ankle_right_pos_agent.mV[VZ] - ankle_right_ground_agent.mV[VZ]);
        debug_line += llformat(" relev %.3f", rightElev);

        LLVector3 root_pos = mRoot->getPosition();
        LLVector3 pelvis_pos = mPelvisp->getPosition();
        debug_line += llformat(" rp %.3f pp %.3f", root_pos[2], pelvis_pos[2]);

        const LLVector3& scale = getScale();
        debug_line += llformat(" scale-z %.3f", scale[2]);
        S32 is_visible = (S32) isVisible();
        S32 is_m_visible = (S32) mVisible;
        debug_line += llformat(" v %d/%d", is_visible, is_m_visible);

        AvatarOverallAppearance aoa = getOverallAppearance();
        if (aoa == AOA_NORMAL)
        {
            debug_line += " N";
        }
        else if (aoa == AOA_JELLYDOLL)
        {
            debug_line += " J";
        }
        else
        {
            debug_line += " I";
        }

        if (mMeshValid)
        {
            debug_line += "m";
        }
        else
        {
            debug_line += "-";
        }
        if (isImpostor())
        {
            debug_line += " Imp" + llformat("%d[%d]:%.1f", mUpdatePeriod, mLastImpostorUpdateReason, ((F32)(gFrameTimeSeconds-mLastImpostorUpdateFrameTime)));
        }

        addDebugText(debug_line);
}

LLViewerInventoryItem* getObjectInventoryItem(LLViewerObject *vobj, LLUUID asset_id)
{
    LLViewerInventoryItem *item = NULL;

    if (vobj)
    {
        if (vobj->getInventorySerial()<=0)
        {
            vobj->requestInventory();
    }
        item = vobj->getInventoryItemByAsset(asset_id);
    }
    return item;
}

LLViewerInventoryItem* recursiveGetObjectInventoryItem(LLViewerObject *vobj, LLUUID asset_id)
{
    LLViewerInventoryItem *item = getObjectInventoryItem(vobj, asset_id);
    if (!item)
    {
        LLViewerObject::const_child_list_t& children = vobj->getChildren();
        for (LLViewerObject::const_child_list_t::const_iterator it = children.begin();
             it != children.end(); ++it)
        {
            LLViewerObject *childp = *it;
            item = getObjectInventoryItem(childp, asset_id);
            if (item)
    {
                break;
            }
        }
    }
    return item;
}

void LLVOAvatar::updateAnimationDebugText()
{
    for (LLMotionController::motion_list_t::iterator iter = mMotionController.getActiveMotions().begin();
         iter != mMotionController.getActiveMotions().end(); ++iter)
    {
        LLMotion* motionp = *iter;
        if (motionp->getMinPixelArea() < getPixelArea())
        {
            std::string output;
            std::string motion_name = motionp->getName();
            if (motion_name.empty())
            {
                if (isControlAvatar())
                {
                    LLControlAvatar *control_av = dynamic_cast<LLControlAvatar*>(this);
                    // Try to get name from inventory of associated object
                    LLVOVolume *volp = control_av->mRootVolp;
                    LLViewerInventoryItem *item = recursiveGetObjectInventoryItem(volp,motionp->getID());
                    if (item)
                    {
                        motion_name = item->getName();
                    }
                }
            }
            if (motion_name.empty())
            {
                std::string name;
                if (gAgent.isGodlikeWithoutAdminMenuFakery() || isSelf())
                {
                    name = motionp->getID().asString();
                    LLVOAvatar::AnimSourceIterator anim_it = mAnimationSources.begin();
                    for (; anim_it != mAnimationSources.end(); ++anim_it)
                    {
                        if (anim_it->second == motionp->getID())
                        {
                            LLViewerObject* object = gObjectList.findObject(anim_it->first);
                            if (!object)
                            {
                                break;
                            }
                            if (object->isAvatar())
                            {
                                if (mMotionController.mIsSelf)
                                {
                                    // Searching inventory by asset id is really long
                                    // so just mark as inventory
                                    // Also item is likely to be named by LLPreviewAnim
                                    name += "(inventory)";
                                }
                            }
                            else
                            {
                                LLViewerInventoryItem* item = NULL;
                                if (!object->isInventoryDirty())
                                {
                                    item = object->getInventoryItemByAsset(motionp->getID());
                                }
                                if (item)
                                {
                                    name = item->getName();
                                }
                                else if (object->isAttachment())
                                {
                                    name += "(att:" + getAttachmentItemName() + ")";
                                }
                                else
                                {
                                    // in-world object, name or content unknown
                                    name += "(in-world)";
                                }
                            }
                            break;
                        }
                    }
                }
                else
                {
                    name = LLUUID::null.asString();
                }
                motion_name = name;
            }
            std::string motion_tag = "";
            if (mPlayingAnimations.find(motionp->getID()) != mPlayingAnimations.end())
            {
                motion_tag = "*";
            }
            output = llformat("%s%s - %d",
                              motion_name.c_str(),
                              motion_tag.c_str(),
                              (U32)motionp->getPriority());
            addDebugText(output);
        }
    }
}

void LLVOAvatar::updateDebugText()
{
    // Leave mDebugText uncleared here, in case a derived class has added some state first

    if (gSavedSettings.getBOOL("DebugAvatarAppearanceMessage"))
    {
        updateAppearanceMessageDebugText();
    }

    if (gSavedSettings.getBOOL("DebugAvatarCompositeBaked"))
    {
        if (!mBakedTextureDebugText.empty())
            addDebugText(mBakedTextureDebugText);
    }

    // Develop -> Avatar -> Animation Info
    if (LLVOAvatar::sShowAnimationDebug)
    {
        updateAnimationDebugText();
    }

    if (!mDebugText.size() && mText.notNull())
    {
        mText->markDead();
        mText = NULL;
    }
    else if (mDebugText.size())
    {
        setDebugText(mDebugText);
    }
    mDebugText.clear();
}

//------------------------------------------------------------------------
// updateFootstepSounds
// Factored out from updateCharacter()
// Generate footstep sounds when feet hit the ground
//------------------------------------------------------------------------
void LLVOAvatar::updateFootstepSounds()
{
    if (mIsDummy)
    {
        return;
    }

    //-------------------------------------------------------------------------
    // Find the ground under each foot, these are used for a variety
    // of things that follow
    //-------------------------------------------------------------------------
    LLVector3 ankle_left_pos_agent = mFootLeftp->getWorldPosition();
    LLVector3 ankle_right_pos_agent = mFootRightp->getWorldPosition();

    LLVector3 ankle_left_ground_agent = ankle_left_pos_agent;
    LLVector3 ankle_right_ground_agent = ankle_right_pos_agent;
    LLVector3 normal;
    resolveHeightAgent(ankle_left_pos_agent, ankle_left_ground_agent, normal);
    resolveHeightAgent(ankle_right_pos_agent, ankle_right_ground_agent, normal);

    F32 leftElev = llmax(-0.2f, ankle_left_pos_agent.mV[VZ] - ankle_left_ground_agent.mV[VZ]);
    F32 rightElev = llmax(-0.2f, ankle_right_pos_agent.mV[VZ] - ankle_right_ground_agent.mV[VZ]);

    if (!isSitting())
    {
        //-------------------------------------------------------------------------
        // Figure out which foot is on ground
        //-------------------------------------------------------------------------
        if (!mInAir)
        {
            if ((leftElev < 0.0f) || (rightElev < 0.0f))
    {
                ankle_left_pos_agent = mFootLeftp->getWorldPosition();
                ankle_right_pos_agent = mFootRightp->getWorldPosition();
                leftElev = ankle_left_pos_agent.mV[VZ] - ankle_left_ground_agent.mV[VZ];
                rightElev = ankle_right_pos_agent.mV[VZ] - ankle_right_ground_agent.mV[VZ];
            }
        }
    }

    const LLUUID AGENT_FOOTSTEP_ANIMS[] = {ANIM_AGENT_WALK, ANIM_AGENT_RUN, ANIM_AGENT_LAND};
    const S32 NUM_AGENT_FOOTSTEP_ANIMS = LL_ARRAY_SIZE(AGENT_FOOTSTEP_ANIMS);

    if ( gAudiop && isAnyAnimationSignaled(AGENT_FOOTSTEP_ANIMS, NUM_AGENT_FOOTSTEP_ANIMS) )
    {
        BOOL playSound = FALSE;
        LLVector3 foot_pos_agent;

        BOOL onGroundLeft = (leftElev <= 0.05f);
        BOOL onGroundRight = (rightElev <= 0.05f);

        // did left foot hit the ground?
        if ( onGroundLeft && !mWasOnGroundLeft )
        {
            foot_pos_agent = ankle_left_pos_agent;
            playSound = TRUE;
        }

        // did right foot hit the ground?
        if ( onGroundRight && !mWasOnGroundRight )
    {
            foot_pos_agent = ankle_right_pos_agent;
            playSound = TRUE;
    }

        mWasOnGroundLeft = onGroundLeft;
        mWasOnGroundRight = onGroundRight;

        if ( playSound )
        {
            const F32 STEP_VOLUME = 0.1f;
            const LLUUID& step_sound_id = getStepSound();

            LLVector3d foot_pos_global = gAgent.getPosGlobalFromAgent(foot_pos_agent);

            if (LLViewerParcelMgr::getInstance()->canHearSound(foot_pos_global)
                && !LLMuteList::getInstance()->isMuted(getID(), LLMute::flagObjectSounds))
            {
                gAudiop->triggerSound(step_sound_id, getID(), STEP_VOLUME, LLAudioEngine::AUDIO_TYPE_AMBIENT, foot_pos_global);
            }
        }
    }
}

//------------------------------------------------------------------------
// computeUpdatePeriod()
// Factored out from updateCharacter()
// Set new value for mUpdatePeriod based on distance and various other factors.
//
// Note 10-2020: it turns out that none of these update period
// calculations have been having any effect, because
// mNeedsImpostorUpdate was not being set in updateCharacter(). So
// it's really open to question whether we want to enable time based updates, and if
// so, at what rate. Leaving the rates as given would lead to
// drastically more frequent impostor updates than we've been doing all these years.
// ------------------------------------------------------------------------
void LLVOAvatar::computeUpdatePeriod()
{
    bool visually_muted = isVisuallyMuted();
    if (mDrawable.notNull()
        && isVisible()
        && (!isSelf() || visually_muted)
        && !isUIAvatar()
        && (sLimitNonImpostors || visually_muted)
        && !mNeedsAnimUpdate)
    {
        const LLVector4a* ext = mDrawable->getSpatialExtents();
        LLVector4a size;
        size.setSub(ext[1],ext[0]);
        F32 mag = size.getLength3().getF32()*0.5f;

        const S32 UPDATE_RATE_SLOW = 64;
        const S32 UPDATE_RATE_MED = 48;
        const S32 UPDATE_RATE_FAST = 32;

        if (visually_muted)
        {   // visually muted avatars update at lowest rate
            mUpdatePeriod = UPDATE_RATE_SLOW;
        }
        else if (! shouldImpostor()
                 || mDrawable->mDistanceWRTCamera < 1.f + mag)
        {   // first 25% of max visible avatars are not impostored
            // also, don't impostor avatars whose bounding box may be penetrating the
            // impostor camera near clip plane
            mUpdatePeriod = 1;
        }
        else if ( shouldImpostor(4.0) )
        { //background avatars are REALLY slow updating impostors
            mUpdatePeriod = UPDATE_RATE_SLOW;
        }
        else if (mLastRezzedStatus <= 0)
        {
            // Don't update cloud avatars too often
            mUpdatePeriod = UPDATE_RATE_SLOW;
        }
        else if ( shouldImpostor(3.0) )
        { //back 25% of max visible avatars are slow updating impostors
            mUpdatePeriod = UPDATE_RATE_MED;
        }
        else
        {
            //nearby avatars, update the impostors more frequently.
            mUpdatePeriod = UPDATE_RATE_FAST;
        }
    }
    else
    {
        mUpdatePeriod = 1;
    }
}

//------------------------------------------------------------------------
// updateOrientation()
// Factored out from updateCharacter()
// This is used by updateCharacter() to update the avatar's orientation:
// - updates mTurning state
// - updates rotation of the mRoot joint in the skeleton
// - for self, calls setControlFlags() to notify the simulator about any turns
//------------------------------------------------------------------------
void LLVOAvatar::updateOrientation(LLAgent& agent, F32 speed, F32 delta_time)
{
            LLQuaternion iQ;
            LLVector3 upDir( 0.0f, 0.0f, 1.0f );

            // Compute a forward direction vector derived from the primitive rotation
            // and the velocity vector.  When walking or jumping, don't let body deviate
            // more than 90 from the view, if necessary, flip the velocity vector.

            LLVector3 primDir;
            if (isSelf())
            {
                primDir = agent.getAtAxis() - projected_vec(agent.getAtAxis(), agent.getReferenceUpVector());
                primDir.normalize();
            }
            else
            {
                primDir = getRotation().getMatrix3().getFwdRow();
            }
            LLVector3 velDir = getVelocity();
            velDir.normalize();
            if ( mSignaledAnimations.find(ANIM_AGENT_WALK) != mSignaledAnimations.end())
            {
                F32 vpD = velDir * primDir;
                if (vpD < -0.5f)
                {
                    velDir *= -1.0f;
                }
            }
            LLVector3 fwdDir = lerp(primDir, velDir, clamp_rescale(speed, 0.5f, 2.0f, 0.0f, 1.0f));
            if (isSelf() && gAgentCamera.cameraMouselook())
            {
                // make sure fwdDir stays in same general direction as primdir
                if (gAgent.getFlying())
                {
                    fwdDir = LLViewerCamera::getInstance()->getAtAxis();
                }
                else
                {
                    LLVector3 at_axis = LLViewerCamera::getInstance()->getAtAxis();
                    LLVector3 up_vector = gAgent.getReferenceUpVector();
                    at_axis -= up_vector * (at_axis * up_vector);
                    at_axis.normalize();

                    F32 dot = fwdDir * at_axis;
                    if (dot < 0.f)
                    {
                        fwdDir -= 2.f * at_axis * dot;
                        fwdDir.normalize();
                    }
                }
            }

            LLQuaternion root_rotation = mRoot->getWorldMatrix().quaternion();
            F32 root_roll, root_pitch, root_yaw;
            root_rotation.getEulerAngles(&root_roll, &root_pitch, &root_yaw);

            // When moving very slow, the pelvis is allowed to deviate from the
    // forward direction to allow it to hold its position while the torso
<<<<<<< HEAD
			// and head turn.  Once in motion, it must conform however.
			BOOL self_in_mouselook = isSelf() && gAgentCamera.cameraMouselook();

			LLVector3 pelvisDir( mRoot->getWorldMatrix().getFwdRow4().mV );

			const F32 AVATAR_PELVIS_ROTATE_THRESHOLD_SLOW = 60.0f;
			const F32 AVATAR_PELVIS_ROTATE_THRESHOLD_FAST = 2.0f;

			F32 pelvis_rot_threshold = clamp_rescale(speed, 0.1f, 1.0f, AVATAR_PELVIS_ROTATE_THRESHOLD_SLOW, AVATAR_PELVIS_ROTATE_THRESHOLD_FAST);
						
			if (self_in_mouselook)
			{
				pelvis_rot_threshold *= MOUSELOOK_PELVIS_FOLLOW_FACTOR;
			}
			pelvis_rot_threshold *= DEG_TO_RAD;

			F32 angle = angle_between( pelvisDir, fwdDir );

			// The avatar's root is allowed to have a yaw that deviates widely
			// from the forward direction, but if roll or pitch are off even
			// a little bit we need to correct the rotation.
			if(root_roll < 1.f * DEG_TO_RAD
			   && root_pitch < 5.f * DEG_TO_RAD)
			{
				// smaller correction vector means pelvis follows prim direction more closely
				if (!mTurning && angle > pelvis_rot_threshold*0.75f)
				{
					mTurning = TRUE;
				}

				// use tighter threshold when turning
				if (mTurning)
				{
					pelvis_rot_threshold *= 0.4f;
=======
            // and head turn.  Once in motion, it must conform however.
            BOOL self_in_mouselook = isSelf() && gAgentCamera.cameraMouselook();

            LLVector3 pelvisDir( mRoot->getWorldMatrix().getFwdRow4().mV );

            static LLCachedControl<F32> s_pelvis_rot_threshold_slow(gSavedSettings, "AvatarRotateThresholdSlow", 60.0);
            static LLCachedControl<F32> s_pelvis_rot_threshold_fast(gSavedSettings, "AvatarRotateThresholdFast", 2.0);

            F32 pelvis_rot_threshold = clamp_rescale(speed, 0.1f, 1.0f, s_pelvis_rot_threshold_slow, s_pelvis_rot_threshold_fast);

            if (self_in_mouselook)
            {
                pelvis_rot_threshold *= MOUSELOOK_PELVIS_FOLLOW_FACTOR;
            }
            pelvis_rot_threshold *= DEG_TO_RAD;

            F32 angle = angle_between( pelvisDir, fwdDir );

            // The avatar's root is allowed to have a yaw that deviates widely
            // from the forward direction, but if roll or pitch are off even
            // a little bit we need to correct the rotation.
            if(root_roll < 1.f * DEG_TO_RAD
               && root_pitch < 5.f * DEG_TO_RAD)
            {
                // smaller correction vector means pelvis follows prim direction more closely
                if (!mTurning && angle > pelvis_rot_threshold*0.75f)
                {
                    mTurning = TRUE;
                }

                // use tighter threshold when turning
                if (mTurning)
                {
                    pelvis_rot_threshold *= 0.4f;
>>>>>>> e7eced3c
                    // account for fps, assume that above value is for ~60fps
                    constexpr F32 default_frame_sec = 0.016f;
                    F32 prev_frame_sec = LLFrameTimer::getFrameDeltaTimeF32();
                    if (default_frame_sec > prev_frame_sec)
                    {
                        // reduce threshold since turn rate per second is constant,
                        // shorter frame means shorter turn.
                        pelvis_rot_threshold *= prev_frame_sec/default_frame_sec;
                    }
                }

                // am I done turning?
                if (angle < pelvis_rot_threshold)
                {
                    mTurning = FALSE;
                }

                LLVector3 correction_vector = (pelvisDir - fwdDir) * clamp_rescale(angle, pelvis_rot_threshold*0.75f, pelvis_rot_threshold, 1.0f, 0.0f);
                fwdDir += correction_vector;
            }
            else
            {
                mTurning = FALSE;
            }

            // Now compute the full world space rotation for the whole body (wQv)
            LLVector3 leftDir = upDir % fwdDir;
            leftDir.normalize();
            fwdDir = leftDir % upDir;
            LLQuaternion wQv( fwdDir, leftDir, upDir );

            if (isSelf() && mTurning)
            {
                if ((fwdDir % pelvisDir) * upDir > 0.f)
                {
                    gAgent.setControlFlags(AGENT_CONTROL_TURN_RIGHT);
                }
                else
                {
                    gAgent.setControlFlags(AGENT_CONTROL_TURN_LEFT);
                }
            }

            // Set the root rotation, but do so incrementally so that it
            // lags in time by some fixed amount.
            //F32 u = LLSmoothInterpolation::getInterpolant(PELVIS_LAG);
            F32 pelvis_lag_time = 0.f;
            if (self_in_mouselook)
            {
                pelvis_lag_time = PELVIS_LAG_MOUSELOOK;
            }
            else if (mInAir)
            {
                pelvis_lag_time = PELVIS_LAG_FLYING;
                // increase pelvis lag time when moving slowly
                pelvis_lag_time *= clamp_rescale(mSpeedAccum, 0.f, 15.f, 3.f, 1.f);
            }
            else
            {
                pelvis_lag_time = PELVIS_LAG_WALKING;
            }

    F32 u = llclamp((delta_time / pelvis_lag_time), 0.0f, 1.0f);

            mRoot->setWorldRotation( slerp(u, mRoot->getWorldRotation(), wQv) );
}

//------------------------------------------------------------------------
// updateTimeStep()
// Factored out from updateCharacter().
//
// Updates the time step used by the motion controller, based on area
// and avatar count criteria.  This will also stop the
// ANIM_AGENT_WALK_ADJUST animation under some circumstances.
// ------------------------------------------------------------------------
void LLVOAvatar::updateTimeStep()
{
    if (!isSelf() && !isUIAvatar()) // ie, non-self avatars, and animated objects will be affected.
    {
        // Note that sInstances counts animated objects and
        // standard avatars in the same bucket. Is this desirable?
        F32 time_quantum = clamp_rescale((F32)sInstances.size(), 10.f, 35.f, 0.f, 0.25f);
        F32 pixel_area_scale = clamp_rescale(mPixelArea, 100, 5000, 1.f, 0.f);
        F32 time_step = time_quantum * pixel_area_scale;
        // Extrema:
        //   If number of avs is 10 or less, time_step is unmodified (flagged with 0.0).
        //   If area of av is 5000 or greater, time_step is unmodified (flagged with 0.0).
        //   If number of avs is 35 or greater, and area of av is 100 or less,
        //   time_step takes the maximum possible value of 0.25.
        //   Other situations will give values within the (0, 0.25) range.
        if (time_step != 0.f)
        {
            // disable walk motion servo controller as it doesn't work with motion timesteps
            stopMotion(ANIM_AGENT_WALK_ADJUST);
            removeAnimationData("Walk Speed");
        }
        // See SL-763 - playback with altered time step does not
        // appear to work correctly, odd behavior for distant avatars.
        // As of 11-2017, LLMotionController::updateMotions() will
        // ignore the value here. Need to re-enable if it's every
        // fixed.
        mMotionController.setTimeStep(time_step);
    }
}

void LLVOAvatar::updateRootPositionAndRotation(LLAgent& agent, F32 speed, bool was_sit_ground_constrained)
{
    if (!(isSitting() && getParent()))
    {
        // This case includes all configurations except sitting on an
        // object, so does include ground sit.

        //--------------------------------------------------------------------
        // get timing info
        // handle initial condition case
        //--------------------------------------------------------------------
        F32 animation_time = mAnimTimer.getElapsedTimeF32();
        if (mTimeLast == 0.0f)
        {
            mTimeLast = animation_time;

            // Initially put the pelvis at slaved position/mRotation
            // SL-315
            mRoot->setWorldPosition( getPositionAgent() ); // first frame
            mRoot->setWorldRotation( getRotation() );
        }

        //--------------------------------------------------------------------
        // dont' let dT get larger than 1/5th of a second
        //--------------------------------------------------------------------
        F32 delta_time = animation_time - mTimeLast;

        delta_time = llclamp( delta_time, DELTA_TIME_MIN, DELTA_TIME_MAX );
        mTimeLast = animation_time;

        mSpeedAccum = (mSpeedAccum * 0.95f) + (speed * 0.05f);

        //--------------------------------------------------------------------
        // compute the position of the avatar's root
        //--------------------------------------------------------------------
        LLVector3d root_pos;
        LLVector3d ground_under_pelvis;

        if (isSelf())
        {
            gAgent.setPositionAgent(getRenderPosition());
        }

        root_pos = gAgent.getPosGlobalFromAgent(getRenderPosition());
        root_pos.mdV[VZ] += getVisualParamWeight(AVATAR_HOVER);

        LLVector3 normal;
        resolveHeightGlobal(root_pos, ground_under_pelvis, normal);
        F32 foot_to_ground = (F32) (root_pos.mdV[VZ] - mPelvisToFoot - ground_under_pelvis.mdV[VZ]);
        BOOL in_air = ((!LLWorld::getInstance()->getRegionFromPosGlobal(ground_under_pelvis)) ||
                        foot_to_ground > FOOT_GROUND_COLLISION_TOLERANCE);

        if (in_air && !mInAir)
        {
            mTimeInAir.reset();
        }
        mInAir = in_air;

        // SL-402: with the ability to animate the position of joints
        // that affect the body size calculation, computed body size
        // can get stale much more easily. Simplest fix is to update
        // it frequently.
        // SL-427: this appears to be too frequent, moving to only do on animation state change.
        //computeBodySize();

        // correct for the fact that the pelvis is not necessarily the center
        // of the agent's physical representation
        root_pos.mdV[VZ] -= (0.5f * mBodySize.mV[VZ]) - mPelvisToFoot;
        if (!isSitting() && !was_sit_ground_constrained)
        {
            root_pos += LLVector3d(getHoverOffset());
            if (getOverallAppearance() == AOA_JELLYDOLL)
            {
                F32 offz = -0.5 * (getScale()[VZ] - mBodySize.mV[VZ]);
                root_pos[2] += offz;
                // if (!isSelf() && !isControlAvatar())
                // {
                //  LL_DEBUGS("Avatar") << "av " << getFullname()
                //                      << " frame " << LLFrameTimer::getFrameCount()
                //                      << " root adjust offz " << offz
                //                      << " scalez " << getScale()[VZ]
                //                      << " bsz " << mBodySize.mV[VZ]
                //                      << LL_ENDL;
                // }
            }
        }
        // if (!isSelf() && !isControlAvatar())
        // {
        //  LL_DEBUGS("Avatar") << "av " << getFullname() << " aoa " << (S32) getOverallAppearance()
        //                      << " frame " << LLFrameTimer::getFrameCount()
        //                      << " scalez " << getScale()[VZ]
        //                      << " bsz " << mBodySize.mV[VZ]
        //                      << " root pos " << root_pos[2]
        //                      << " curr rootz " << mRoot->getPosition()[2]
        //                      << " pp-z " << mPelvisp->getPosition()[2]
        //                      << " renderpos " << getRenderPosition()
        //                      << LL_ENDL;
        // }

        LLControlAvatar *cav = dynamic_cast<LLControlAvatar*>(this);
        if (cav)
        {
            // SL-1350: Moved to LLDrawable::updateXform()
            cav->matchVolumeTransform();
        }
        else
        {
            LLVector3 newPosition = gAgent.getPosAgentFromGlobal(root_pos);
            // if (!isSelf() && !isControlAvatar())
            // {
            //  LL_DEBUGS("Avatar") << "av " << getFullname()
            //                      << " frame " << LLFrameTimer::getFrameCount()
            //                      << " newPosition " << newPosition
            //                      << " renderpos " << getRenderPosition()
            //                      << LL_ENDL;
            // }
            if (newPosition != mRoot->getXform()->getWorldPosition())
            {
                mRoot->touch();
                // SL-315
                mRoot->setWorldPosition( newPosition ); // regular update
            }
        }

        //--------------------------------------------------------------------
        // Propagate viewer object rotation to root of avatar
        //--------------------------------------------------------------------
        if (!isControlAvatar() && !isAnyAnimationSignaled(AGENT_NO_ROTATE_ANIMS, NUM_AGENT_NO_ROTATE_ANIMS))
        {
            // Rotation fixups for avatars in motion.
            // Skip for animated objects.
            updateOrientation(agent, speed, delta_time);
        }
    }
    else if (mDrawable.notNull())
    {
        // Sitting on an object - mRoot is slaved to mDrawable orientation.
        LLVector3 pos = mDrawable->getPosition();
        pos += getHoverOffset() * mDrawable->getRotation();
        // SL-315
        mRoot->setPosition(pos);
        mRoot->setRotation(mDrawable->getRotation());
    }
}

//------------------------------------------------------------------------
// LLVOAvatar::computeNeedsUpdate()
//
// Most of the logic here is to figure out when to periodically update impostors.
// Non-impostors have mUpdatePeriod == 1 and will need update every frame.
//------------------------------------------------------------------------
bool LLVOAvatar::computeNeedsUpdate()
{
    const F32 MAX_IMPOSTOR_INTERVAL = 4.0f;
    computeUpdatePeriod();

    bool needs_update_by_frame_count = ((LLDrawable::getCurrentFrame()+mID.mData[0])%mUpdatePeriod == 0);

    bool needs_update_by_max_time = ((gFrameTimeSeconds-mLastImpostorUpdateFrameTime)> MAX_IMPOSTOR_INTERVAL);
    bool needs_update = needs_update_by_frame_count || needs_update_by_max_time;

    if (needs_update && !isSelf())
    {
        if (needs_update_by_max_time)
        {
            mNeedsImpostorUpdate = TRUE;
            mLastImpostorUpdateReason = 11;
        }
        else
        {
            //mNeedsImpostorUpdate = TRUE;
            //mLastImpostorUpdateReason = 10;
        }
    }
    return needs_update;
}

// updateCharacter()
//
// This is called for all avatars, so there are 4 possible situations:
//
// 1) Avatar is your own. In this case the class is LLVOAvatarSelf,
// isSelf() is true, and agent specifies the corresponding agent
// information for you. In all the other cases, agent is irrelevant
// and it would be less confusing if it were null or something.
//
// 2) Avatar is controlled by another resident. Class is LLVOAvatar,
// and isSelf() is false.
//
// 3) Avatar is the controller for an animated object. Class is
// LLControlAvatar and mIsDummy is true. Avatar is a purely
// viewer-side entity with no representation on the simulator.
//
// 4) Avatar is a UI avatar used in some areas of the UI, such as when
// previewing uploaded animations. Class is LLUIAvatar, and mIsDummy
// is true. Avatar is purely viewer-side with no representation on the
// simulator.
//
//------------------------------------------------------------------------
bool LLVOAvatar::updateCharacter(LLAgent &agent)
{
    updateDebugText();

    if (!mIsBuilt)
    {
        return FALSE;
    }

    BOOL visible = isVisible();
    bool is_control_avatar = isControlAvatar(); // capture state to simplify tracing
    bool is_attachment = false;

    if (is_control_avatar)
    {
        LLControlAvatar *cav = dynamic_cast<LLControlAvatar*>(this);
        is_attachment = cav && cav->mRootVolp && cav->mRootVolp->isAttachment(); // For attached animated objects
    }

    LLScopedContextString str("updateCharacter " + getFullname() + " is_control_avatar "
                              + boost::lexical_cast<std::string>(is_control_avatar)
                              + " is_attachment " + boost::lexical_cast<std::string>(is_attachment));

    // For fading out the names above heads, only let the timer
    // run if we're visible.
    if (mDrawable.notNull() && !visible)
    {
        mTimeVisible.reset();
    }

    //--------------------------------------------------------------------
    // The rest should only be done occasionally for far away avatars.
    // Set mUpdatePeriod and visible based on distance and other criteria,
    // and flag for impostor update if needed.
    //--------------------------------------------------------------------
    bool needs_update = computeNeedsUpdate();

    //--------------------------------------------------------------------
    // Early out if does not need update and not self
    // don't early out for your own avatar, as we rely on your animations playing reliably
    // for example, the "turn around" animation when entering customize avatar needs to trigger
    // even when your avatar is offscreen
    //--------------------------------------------------------------------
    if (!needs_update && !isSelf())
    {
        updateMotions(LLCharacter::HIDDEN_UPDATE);
        return FALSE;
    }

    //--------------------------------------------------------------------
    // Handle transitions between regular rendering, jellydoll, or invisible.
    // Can trigger skeleton reset or animation changes
    //--------------------------------------------------------------------
    updateOverallAppearance();

    //--------------------------------------------------------------------
    // change animation time quanta based on avatar render load
    //--------------------------------------------------------------------
    // SL-763 the time step quantization does not currently work.
    //updateTimeStep();

    //--------------------------------------------------------------------
    // Update sitting state based on parent and active animation info.
    //--------------------------------------------------------------------
    if (getParent() && !isSitting())
    {
        sitOnObject((LLViewerObject*)getParent());
    }
    else if (!getParent() && isSitting() && !isMotionActive(ANIM_AGENT_SIT_GROUND_CONSTRAINED))
    {
        // If we are starting up, motion might be loading
        LLMotion *motionp = mMotionController.findMotion(ANIM_AGENT_SIT_GROUND_CONSTRAINED);
        if (!motionp || !mMotionController.isMotionLoading(motionp))
        {
            getOffObject();
        }
    }

    //--------------------------------------------------------------------
    // create local variables in world coords for region position values
    //--------------------------------------------------------------------
    LLVector3 xyVel = getVelocity();
    xyVel.mV[VZ] = 0.0f;
    F32 speed = xyVel.length();
    // remembering the value here prevents a display glitch if the
    // animation gets toggled during this update.
    bool was_sit_ground_constrained = isMotionActive(ANIM_AGENT_SIT_GROUND_CONSTRAINED);

    //--------------------------------------------------------------------
    // This does a bunch of state updating, including figuring out
    // whether av is in the air, setting mRoot position and rotation
    // In some cases, calls updateOrientation() for a lot of the
    // work
    // --------------------------------------------------------------------
    updateRootPositionAndRotation(agent, speed, was_sit_ground_constrained);

    //-------------------------------------------------------------------------
    // Update character motions
    //-------------------------------------------------------------------------
    // store data relevant to motions
    mSpeed = speed;

    // update animations
    if (!visible)
    {
        updateMotions(LLCharacter::HIDDEN_UPDATE);
    }
    else if (mSpecialRenderMode == 1) // Animation Preview
    {
        updateMotions(LLCharacter::FORCE_UPDATE);
    }
    else
    {
        // Might be better to do HIDDEN_UPDATE if cloud
        updateMotions(LLCharacter::NORMAL_UPDATE);
    }

    // Special handling for sitting on ground.
    if (!getParent() && (isSitting() || was_sit_ground_constrained))
    {

        F32 off_z = LLVector3d(getHoverOffset()).mdV[VZ];
        if (off_z != 0.0)
        {
            LLVector3 pos = mRoot->getWorldPosition();
            pos.mV[VZ] += off_z;
            mRoot->touch();
            // SL-315
            mRoot->setWorldPosition(pos);
        }
    }

    // update head position
    updateHeadOffset();

    // Generate footstep sounds when feet hit the ground
    updateFootstepSounds();

    // Update child joints as needed.
    mRoot->updateWorldMatrixChildren();

    if (visible)
    {
        // System avatar mesh vertices need to be reskinned.
        mNeedsSkin = TRUE;
    }

    return visible;
}

//-----------------------------------------------------------------------------
// updateHeadOffset()
//-----------------------------------------------------------------------------
void LLVOAvatar::updateHeadOffset()
{
    // since we only care about Z, just grab one of the eyes
    LLVector3 midEyePt = mEyeLeftp->getWorldPosition();
    midEyePt -= mDrawable.notNull() ? mDrawable->getWorldPosition() : mRoot->getWorldPosition();
    midEyePt.mV[VZ] = llmax(-mPelvisToFoot + LLViewerCamera::getInstance()->getNear(), midEyePt.mV[VZ]);

    if (mDrawable.notNull())
    {
        midEyePt = midEyePt * ~mDrawable->getWorldRotation();
    }
    if (isSitting())
    {
        mHeadOffset = midEyePt;
    }
    else
    {
        F32 u = llmax(0.f, HEAD_MOVEMENT_AVG_TIME - (1.f / gFPSClamped));
        mHeadOffset = lerp(midEyePt, mHeadOffset,  u);
    }
}

void LLVOAvatar::debugBodySize() const
{
    LLVector3 pelvis_scale = mPelvisp->getScale();

    // some of the joints have not been cached
    LLVector3 skull = mSkullp->getPosition();
    LL_DEBUGS("Avatar") << "skull pos " << skull << LL_ENDL;
    //LLVector3 skull_scale = mSkullp->getScale();

    LLVector3 neck = mNeckp->getPosition();
    LLVector3 neck_scale = mNeckp->getScale();
    LL_DEBUGS("Avatar") << "neck pos " << neck << " neck_scale " << neck_scale << LL_ENDL;

    LLVector3 chest = mChestp->getPosition();
    LLVector3 chest_scale = mChestp->getScale();
    LL_DEBUGS("Avatar") << "chest pos " << chest << " chest_scale " << chest_scale << LL_ENDL;

    // the rest of the joints have been cached
    LLVector3 head = mHeadp->getPosition();
    LLVector3 head_scale = mHeadp->getScale();
    LL_DEBUGS("Avatar") << "head pos " << head << " head_scale " << head_scale << LL_ENDL;

    LLVector3 torso = mTorsop->getPosition();
    LLVector3 torso_scale = mTorsop->getScale();
    LL_DEBUGS("Avatar") << "torso pos " << torso << " torso_scale " << torso_scale << LL_ENDL;

    LLVector3 hip = mHipLeftp->getPosition();
    LLVector3 hip_scale = mHipLeftp->getScale();
    LL_DEBUGS("Avatar") << "hip pos " << hip << " hip_scale " << hip_scale << LL_ENDL;

    LLVector3 knee = mKneeLeftp->getPosition();
    LLVector3 knee_scale = mKneeLeftp->getScale();
    LL_DEBUGS("Avatar") << "knee pos " << knee << " knee_scale " << knee_scale << LL_ENDL;

    LLVector3 ankle = mAnkleLeftp->getPosition();
    LLVector3 ankle_scale = mAnkleLeftp->getScale();
    LL_DEBUGS("Avatar") << "ankle pos " << ankle << " ankle_scale " << ankle_scale << LL_ENDL;

    LLVector3 foot  = mFootLeftp->getPosition();
    LL_DEBUGS("Avatar") << "foot pos " << foot << LL_ENDL;

    F32 new_offset = (const_cast<LLVOAvatar*>(this))->getVisualParamWeight(AVATAR_HOVER);
    LL_DEBUGS("Avatar") << "new_offset " << new_offset << LL_ENDL;

    F32 new_pelvis_to_foot = hip.mV[VZ] * pelvis_scale.mV[VZ] -
        knee.mV[VZ] * hip_scale.mV[VZ] -
        ankle.mV[VZ] * knee_scale.mV[VZ] -
        foot.mV[VZ] * ankle_scale.mV[VZ];
    LL_DEBUGS("Avatar") << "new_pelvis_to_foot " << new_pelvis_to_foot << LL_ENDL;

    LLVector3 new_body_size;
    new_body_size.mV[VZ] = new_pelvis_to_foot +
                       // the sqrt(2) correction below is an approximate
                       // correction to get to the top of the head
                       F_SQRT2 * (skull.mV[VZ] * head_scale.mV[VZ]) +
                       head.mV[VZ] * neck_scale.mV[VZ] +
                       neck.mV[VZ] * chest_scale.mV[VZ] +
                       chest.mV[VZ] * torso_scale.mV[VZ] +
                       torso.mV[VZ] * pelvis_scale.mV[VZ];

    // TODO -- measure the real depth and width
    new_body_size.mV[VX] = DEFAULT_AGENT_DEPTH;
    new_body_size.mV[VY] = DEFAULT_AGENT_WIDTH;

    LL_DEBUGS("Avatar") << "new_body_size " << new_body_size << LL_ENDL;
}

//------------------------------------------------------------------------
// postPelvisSetRecalc
//------------------------------------------------------------------------
void LLVOAvatar::postPelvisSetRecalc()
{
    mRoot->updateWorldMatrixChildren();
    computeBodySize();
    dirtyMesh(2);
}
//------------------------------------------------------------------------
// updateVisibility()
//------------------------------------------------------------------------
void LLVOAvatar::updateVisibility()
{
    BOOL visible = FALSE;

    if (mIsDummy)
    {
        visible = FALSE;
    }
    else if (mDrawable.isNull())
    {
        visible = FALSE;
    }
    else
    {
        if (!mDrawable->getSpatialGroup() || mDrawable->getSpatialGroup()->isVisible())
        {
            visible = TRUE;
        }
        else
        {
            visible = FALSE;
        }

        if(isSelf())
        {
            if (!gAgentWearables.areWearablesLoaded())
            {
                visible = FALSE;
            }
        }
        else if( !mFirstAppearanceMessageReceived )
        {
            visible = FALSE;
        }

        if (sDebugInvisible)
        {
            LLNameValue* firstname = getNVPair("FirstName");
            if (firstname)
            {
                LL_DEBUGS("Avatar") << avString() << " updating visibility" << LL_ENDL;
            }
            else
            {
                LL_INFOS() << "Avatar " << this << " updating visiblity" << LL_ENDL;
            }

            if (visible)
            {
                LL_INFOS() << "Visible" << LL_ENDL;
            }
            else
            {
                LL_INFOS() << "Not visible" << LL_ENDL;
            }

            /*if (avatar_in_frustum)
            {
                LL_INFOS() << "Avatar in frustum" << LL_ENDL;
            }
            else
            {
                LL_INFOS() << "Avatar not in frustum" << LL_ENDL;
            }*/

            /*if (LLViewerCamera::getInstance()->sphereInFrustum(sel_pos_agent, 2.0f))
            {
                LL_INFOS() << "Sel pos visible" << LL_ENDL;
            }
            if (LLViewerCamera::getInstance()->sphereInFrustum(wrist_right_pos_agent, 0.2f))
            {
                LL_INFOS() << "Wrist pos visible" << LL_ENDL;
            }
            if (LLViewerCamera::getInstance()->sphereInFrustum(getPositionAgent(), getMaxScale()*2.f))
            {
                LL_INFOS() << "Agent visible" << LL_ENDL;
            }*/
            LL_INFOS() << "PA: " << getPositionAgent() << LL_ENDL;
            /*LL_INFOS() << "SPA: " << sel_pos_agent << LL_ENDL;
            LL_INFOS() << "WPA: " << wrist_right_pos_agent << LL_ENDL;*/
            for (attachment_map_t::iterator iter = mAttachmentPoints.begin();
                 iter != mAttachmentPoints.end();
                 ++iter)
            {
                LLViewerJointAttachment* attachment = iter->second;

                for (LLViewerJointAttachment::attachedobjs_vec_t::iterator attachment_iter = attachment->mAttachedObjects.begin();
                     attachment_iter != attachment->mAttachedObjects.end();
                     ++attachment_iter)
                {
                    if (LLViewerObject *attached_object = attachment_iter->get())
                    {
                        if(attached_object->mDrawable->isVisible())
                        {
                            LL_INFOS() << attachment->getName() << " visible" << LL_ENDL;
                        }
                        else
                        {
                            LL_INFOS() << attachment->getName() << " not visible at " << mDrawable->getWorldPosition() << " and radius " << mDrawable->getRadius() << LL_ENDL;
                        }
                    }
                }
            }
        }
    }

    if (!visible && mVisible)
    {
        mMeshInvisibleTime.reset();
    }

    if (visible)
    {
        if (!mMeshValid)
        {
            restoreMeshData();
        }
    }
    else
    {
        if (mMeshValid &&
            (isControlAvatar() || mMeshInvisibleTime.getElapsedTimeF32() > TIME_BEFORE_MESH_CLEANUP))
        {
            releaseMeshData();
        }
    }

    if ( visible != mVisible )
    {
        LL_DEBUGS("AvatarRender") << "visible was " << mVisible << " now " << visible << LL_ENDL;
    }
    mVisible = visible;
}

// private
bool LLVOAvatar::shouldAlphaMask()
{
    const bool should_alpha_mask = !LLDrawPoolAlpha::sShowDebugAlpha // Don't alpha mask if "Highlight Transparent" checked
                            && !LLDrawPoolAvatar::sSkipTransparent;

    return should_alpha_mask;

}

//-----------------------------------------------------------------------------
// renderSkinned()
//-----------------------------------------------------------------------------
U32 LLVOAvatar::renderSkinned()
{
    LL_PROFILE_ZONE_SCOPED_CATEGORY_AVATAR;

    U32 num_indices = 0;

    if (!mIsBuilt)
    {
        return num_indices;
    }

    if (mDrawable.isNull())
    {
        return num_indices;
    }

    LLFace* face = mDrawable->getFace(0);

    bool needs_rebuild = !face || !face->getVertexBuffer() || mDrawable->isState(LLDrawable::REBUILD_GEOMETRY);

    if (needs_rebuild || mDirtyMesh)
    {   //LOD changed or new mesh created, allocate new vertex buffer if needed
        if (needs_rebuild || mDirtyMesh >= 2 || mVisibilityRank <= 4)
        {
            updateMeshData();
            mDirtyMesh = 0;
            mNeedsSkin = TRUE;
            mDrawable->clearState(LLDrawable::REBUILD_GEOMETRY);
        }
    }

    if (LLViewerShaderMgr::instance()->getShaderLevel(LLViewerShaderMgr::SHADER_AVATAR) <= 0)
    {
        if (mNeedsSkin)
        {
            //generate animated mesh
            LLViewerJoint* lower_mesh = getViewerJoint(MESH_ID_LOWER_BODY);
            LLViewerJoint* upper_mesh = getViewerJoint(MESH_ID_UPPER_BODY);
            LLViewerJoint* skirt_mesh = getViewerJoint(MESH_ID_SKIRT);
            LLViewerJoint* eyelash_mesh = getViewerJoint(MESH_ID_EYELASH);
            LLViewerJoint* head_mesh = getViewerJoint(MESH_ID_HEAD);
            LLViewerJoint* hair_mesh = getViewerJoint(MESH_ID_HAIR);

            if(upper_mesh)
            {
                upper_mesh->updateJointGeometry();
            }
            if (lower_mesh)
            {
                lower_mesh->updateJointGeometry();
            }

            if( isWearingWearableType( LLWearableType::WT_SKIRT ) )
            {
                if(skirt_mesh)
                {
                    skirt_mesh->updateJointGeometry();
                }
            }

            if (!isSelf() || gAgent.needsRenderHead() || LLPipeline::sShadowRender)
            {
                if(eyelash_mesh)
                {
                    eyelash_mesh->updateJointGeometry();
                }
                if(head_mesh)
                {
                    head_mesh->updateJointGeometry();
                }
                if(hair_mesh)
                {
                    hair_mesh->updateJointGeometry();
                }
            }
            mNeedsSkin = FALSE;
            mLastSkinTime = gFrameTimeSeconds;

            LLFace * face = mDrawable->getFace(0);
            if (face)
            {
                LLVertexBuffer* vb = face->getVertexBuffer();
                if (vb)
                {
                    vb->unmapBuffer();
                }
            }
        }
    }
    else
    {
        mNeedsSkin = FALSE;
    }

    if (sDebugInvisible)
    {
        LLNameValue* firstname = getNVPair("FirstName");
        if (firstname)
        {
            LL_DEBUGS("Avatar") << avString() << " in render" << LL_ENDL;
        }
        else
        {
            LL_INFOS() << "Avatar " << this << " in render" << LL_ENDL;
        }
        if (!mIsBuilt)
        {
            LL_INFOS() << "Not built!" << LL_ENDL;
        }
        else if (!gAgent.needsRenderAvatar())
        {
            LL_INFOS() << "Doesn't need avatar render!" << LL_ENDL;
        }
        else
        {
            LL_INFOS() << "Rendering!" << LL_ENDL;
        }
    }

    if (!mIsBuilt)
    {
        return num_indices;
    }

    if (isSelf() && !gAgent.needsRenderAvatar())
    {
        return num_indices;
    }

    //--------------------------------------------------------------------
    // render all geometry attached to the skeleton
    //--------------------------------------------------------------------

        BOOL first_pass = TRUE;
        if (!LLDrawPoolAvatar::sSkipOpaque)
        {
            if (isUIAvatar() && mIsDummy)
            {
                LLViewerJoint* hair_mesh = getViewerJoint(MESH_ID_HAIR);
                if (hair_mesh)
                {
                    num_indices += hair_mesh->render(mAdjustedPixelArea, first_pass, mIsDummy);
                }
                first_pass = FALSE;
            }
            if (!isSelf() || gAgent.needsRenderHead() || LLPipeline::sShadowRender)
            {

                if (isTextureVisible(TEX_HEAD_BAKED) || (getOverallAppearance() == AOA_JELLYDOLL && !isControlAvatar()) || isUIAvatar())
                {
                    LLViewerJoint* head_mesh = getViewerJoint(MESH_ID_HEAD);
                    if (head_mesh)
                    {
                        num_indices += head_mesh->render(mAdjustedPixelArea, first_pass, mIsDummy);
                    }
                    first_pass = FALSE;
                }
            }
            if (isTextureVisible(TEX_UPPER_BAKED) || (getOverallAppearance() == AOA_JELLYDOLL && !isControlAvatar()) || isUIAvatar())
            {
                LLViewerJoint* upper_mesh = getViewerJoint(MESH_ID_UPPER_BODY);
                if (upper_mesh)
                {
                    num_indices += upper_mesh->render(mAdjustedPixelArea, first_pass, mIsDummy);
                }
                first_pass = FALSE;
            }

            if (isTextureVisible(TEX_LOWER_BAKED) || (getOverallAppearance() == AOA_JELLYDOLL && !isControlAvatar()) || isUIAvatar())
            {
                LLViewerJoint* lower_mesh = getViewerJoint(MESH_ID_LOWER_BODY);
                if (lower_mesh)
                {
                    num_indices += lower_mesh->render(mAdjustedPixelArea, first_pass, mIsDummy);
                }
                first_pass = FALSE;
            }
        }

        if (!LLDrawPoolAvatar::sSkipTransparent || LLPipeline::sImpostorRender)
        {
            LLGLState blend(GL_BLEND, !mIsDummy);
            num_indices += renderTransparent(first_pass);
        }

    return num_indices;
}

U32 LLVOAvatar::renderTransparent(BOOL first_pass)
{
    U32 num_indices = 0;
    if( isWearingWearableType( LLWearableType::WT_SKIRT ) && (isUIAvatar() || isTextureVisible(TEX_SKIRT_BAKED)) )
    {
        gGL.flush();
        LLViewerJoint* skirt_mesh = getViewerJoint(MESH_ID_SKIRT);
        if (skirt_mesh)
        {
            num_indices += skirt_mesh->render(mAdjustedPixelArea, FALSE);
        }
        first_pass = FALSE;
        gGL.flush();
    }

    if (!isSelf() || gAgent.needsRenderHead() || LLPipeline::sShadowRender)
    {
        if (LLPipeline::sImpostorRender)
        {
            gGL.flush();
        }

        if (isTextureVisible(TEX_HEAD_BAKED))
        {
            LLViewerJoint* eyelash_mesh = getViewerJoint(MESH_ID_EYELASH);
            if (eyelash_mesh)
            {
                num_indices += eyelash_mesh->render(mAdjustedPixelArea, first_pass, mIsDummy);
            }
            first_pass = FALSE;
        }
        if (isTextureVisible(TEX_HAIR_BAKED) && (getOverallAppearance() != AOA_JELLYDOLL))
        {
            LLViewerJoint* hair_mesh = getViewerJoint(MESH_ID_HAIR);
            if (hair_mesh)
            {
                num_indices += hair_mesh->render(mAdjustedPixelArea, first_pass, mIsDummy);
            }
            first_pass = FALSE;
        }
        if (LLPipeline::sImpostorRender)
        {
            gGL.flush();
        }
    }

    return num_indices;
}

//-----------------------------------------------------------------------------
// renderRigid()
//-----------------------------------------------------------------------------
U32 LLVOAvatar::renderRigid()
{
    U32 num_indices = 0;

    if (!mIsBuilt)
    {
        return 0;
    }

    if (isSelf() && (!gAgent.needsRenderAvatar() || !gAgent.needsRenderHead()))
    {
        return 0;
    }

    bool should_alpha_mask = shouldAlphaMask();
    LLGLState test(GL_ALPHA_TEST, should_alpha_mask);

    if (isTextureVisible(TEX_EYES_BAKED) || (getOverallAppearance() == AOA_JELLYDOLL && !isControlAvatar()) || isUIAvatar())
    {
        LLViewerJoint* eyeball_left = getViewerJoint(MESH_ID_EYEBALL_LEFT);
        LLViewerJoint* eyeball_right = getViewerJoint(MESH_ID_EYEBALL_RIGHT);
        if (eyeball_left)
        {
            num_indices += eyeball_left->render(mAdjustedPixelArea, TRUE, mIsDummy);
        }
        if(eyeball_right)
        {
            num_indices += eyeball_right->render(mAdjustedPixelArea, TRUE, mIsDummy);
        }
    }

    return num_indices;
}

U32 LLVOAvatar::renderImpostor(LLColor4U color, S32 diffuse_channel)
{
    if (!mImpostor.isComplete())
    {
        return 0;
    }

    LLVector3 pos(getRenderPosition()+mImpostorOffset);
    LLVector3 at = (pos - LLViewerCamera::getInstance()->getOrigin());
    at.normalize();
    LLVector3 left = LLViewerCamera::getInstance()->getUpAxis() % at;
    LLVector3 up = at%left;

    left *= mImpostorDim.mV[0];
    up *= mImpostorDim.mV[1];

    if (gPipeline.hasRenderDebugMask(LLPipeline::RENDER_DEBUG_IMPOSTORS))
    {
        LLGLEnable blend(GL_BLEND);
        gGL.setSceneBlendType(LLRender::BT_ADD);
        gGL.getTexUnit(diffuse_channel)->unbind(LLTexUnit::TT_TEXTURE);

        // gGL.begin(LLRender::QUADS);
        // gGL.vertex3fv((pos+left-up).mV);
        // gGL.vertex3fv((pos-left-up).mV);
        // gGL.vertex3fv((pos-left+up).mV);
        // gGL.vertex3fv((pos+left+up).mV);
        // gGL.end();


        gGL.begin(LLRender::LINES);
        gGL.color4f(1.f,1.f,1.f,1.f);
        F32 thickness = llmax(F32(5.0f-5.0f*(gFrameTimeSeconds-mLastImpostorUpdateFrameTime)),1.0f);
        glLineWidth(thickness);
        gGL.vertex3fv((pos+left-up).mV);
        gGL.vertex3fv((pos-left-up).mV);
        gGL.vertex3fv((pos-left-up).mV);
        gGL.vertex3fv((pos-left+up).mV);
        gGL.vertex3fv((pos-left+up).mV);
        gGL.vertex3fv((pos+left+up).mV);
        gGL.vertex3fv((pos+left+up).mV);
        gGL.vertex3fv((pos+left-up).mV);
        gGL.end();
        gGL.flush();
    }
    {
    gGL.flush();

    gGL.color4ubv(color.mV);
    gGL.getTexUnit(diffuse_channel)->bind(&mImpostor);
    gGL.begin(LLRender::QUADS);
    gGL.texCoord2f(0,0);
    gGL.vertex3fv((pos+left-up).mV);
    gGL.texCoord2f(1,0);
    gGL.vertex3fv((pos-left-up).mV);
    gGL.texCoord2f(1,1);
    gGL.vertex3fv((pos-left+up).mV);
    gGL.texCoord2f(0,1);
    gGL.vertex3fv((pos+left+up).mV);
    gGL.end();
    gGL.flush();
    }

    return 6;
}

bool LLVOAvatar::allTexturesCompletelyDownloaded(std::set<LLUUID>& ids) const
{
    for (std::set<LLUUID>::const_iterator it = ids.begin(); it != ids.end(); ++it)
    {
        LLViewerFetchedTexture *imagep = gTextureList.findImage(*it, TEX_LIST_STANDARD);
        if (imagep && imagep->getDiscardLevel()!=0)
        {
            return false;
        }
    }
    return true;
}

bool LLVOAvatar::allLocalTexturesCompletelyDownloaded() const
{
    std::set<LLUUID> local_ids;
    collectLocalTextureUUIDs(local_ids);
    return allTexturesCompletelyDownloaded(local_ids);
}

bool LLVOAvatar::allBakedTexturesCompletelyDownloaded() const
{
    std::set<LLUUID> baked_ids;
    collectBakedTextureUUIDs(baked_ids);
    return allTexturesCompletelyDownloaded(baked_ids);
}

std::string LLVOAvatar::bakedTextureOriginInfo()
{
    std::string result;

    std::set<LLUUID> baked_ids;
    collectBakedTextureUUIDs(baked_ids);
    for (U32 i = 0; i < mBakedTextureDatas.size(); i++)
    {
        ETextureIndex texture_index = mBakedTextureDatas[i].mTextureIndex;
        LLViewerFetchedTexture *imagep =
            LLViewerTextureManager::staticCastToFetchedTexture(getImage(texture_index,0), TRUE);
        if (!imagep ||
            imagep->getID() == IMG_DEFAULT ||
            imagep->getID() == IMG_DEFAULT_AVATAR)

        {
            result += "-";
        }
        else
        {
            bool has_url = false, has_host = false;
            if (!imagep->getUrl().empty())
            {
                has_url = true;
            }
            if (imagep->getTargetHost().isOk())
            {
                has_host = true;
            }
            S32 discard = imagep->getDiscardLevel();
            if (has_url && !has_host) result += discard ? "u" : "U"; // server-bake texture with url
            else if (has_host && !has_url) result += discard ? "h" : "H"; // old-style texture on sim
            else if (has_host && has_url) result += discard ? "x" : "X"; // both origins?
            else if (!has_host && !has_url) result += discard ? "n" : "N"; // no origin?
            if (discard != 0)
            {
                result += llformat("(%d/%d)",discard,imagep->getDesiredDiscardLevel());
            }
        }

    }
    return result;
}

S32Bytes LLVOAvatar::totalTextureMemForUUIDS(std::set<LLUUID>& ids)
{
    S32Bytes result(0);
    for (std::set<LLUUID>::const_iterator it = ids.begin(); it != ids.end(); ++it)
    {
        LLViewerFetchedTexture *imagep = gTextureList.findImage(*it, TEX_LIST_STANDARD);
        if (imagep)
        {
            result += imagep->getTextureMemory();
        }
    }
    return result;
}

void LLVOAvatar::collectLocalTextureUUIDs(std::set<LLUUID>& ids) const
{
    for (U32 texture_index = 0; texture_index < getNumTEs(); texture_index++)
    {
        LLWearableType::EType wearable_type = LLAvatarAppearance::getDictionary()->getTEWearableType((ETextureIndex)texture_index);
        U32 num_wearables = gAgentWearables.getWearableCount(wearable_type);

        LLViewerFetchedTexture *imagep = NULL;
        for (U32 wearable_index = 0; wearable_index < num_wearables; wearable_index++)
        {
            imagep = LLViewerTextureManager::staticCastToFetchedTexture(getImage(texture_index, wearable_index), TRUE);
            if (imagep)
            {
                const LLAvatarAppearanceDictionary::TextureEntry *texture_dict = LLAvatarAppearance::getDictionary()->getTexture((ETextureIndex)texture_index);
                if (texture_dict && texture_dict->mIsLocalTexture)
                {
                    ids.insert(imagep->getID());
                }
            }
        }
    }
    ids.erase(IMG_DEFAULT);
    ids.erase(IMG_DEFAULT_AVATAR);
    ids.erase(IMG_INVISIBLE);
}

void LLVOAvatar::collectBakedTextureUUIDs(std::set<LLUUID>& ids) const
{
    for (U32 texture_index = 0; texture_index < getNumTEs(); texture_index++)
    {
        LLViewerFetchedTexture *imagep = NULL;
        if (isIndexBakedTexture((ETextureIndex) texture_index))
        {
            imagep = LLViewerTextureManager::staticCastToFetchedTexture(getImage(texture_index,0), TRUE);
            if (imagep)
            {
                ids.insert(imagep->getID());
            }
        }
    }
    ids.erase(IMG_DEFAULT);
    ids.erase(IMG_DEFAULT_AVATAR);
    ids.erase(IMG_INVISIBLE);
}

void LLVOAvatar::collectTextureUUIDs(std::set<LLUUID>& ids)
{
    collectLocalTextureUUIDs(ids);
    collectBakedTextureUUIDs(ids);
}

void LLVOAvatar::releaseOldTextures()
{
    S32Bytes current_texture_mem;

    // Any textures that we used to be using but are no longer using should no longer be flagged as "NO_DELETE"
    std::set<LLUUID> baked_texture_ids;
    collectBakedTextureUUIDs(baked_texture_ids);
    S32Bytes new_baked_mem = totalTextureMemForUUIDS(baked_texture_ids);

    std::set<LLUUID> local_texture_ids;
    collectLocalTextureUUIDs(local_texture_ids);
    //S32 new_local_mem = totalTextureMemForUUIDS(local_texture_ids);

    std::set<LLUUID> new_texture_ids;
    new_texture_ids.insert(baked_texture_ids.begin(),baked_texture_ids.end());
    new_texture_ids.insert(local_texture_ids.begin(),local_texture_ids.end());
    S32Bytes new_total_mem = totalTextureMemForUUIDS(new_texture_ids);

    //S32 old_total_mem = totalTextureMemForUUIDS(mTextureIDs);
    //LL_DEBUGS("Avatar") << getFullname() << " old_total_mem: " << old_total_mem << " new_total_mem (L/B): " << new_total_mem << " (" << new_local_mem <<", " << new_baked_mem << ")" << LL_ENDL;
    if (!isSelf() && new_total_mem > new_baked_mem)
    {
            LL_WARNS() << "extra local textures stored for non-self av" << LL_ENDL;
    }
    for (std::set<LLUUID>::iterator it = mTextureIDs.begin(); it != mTextureIDs.end(); ++it)
    {
        if (new_texture_ids.find(*it) == new_texture_ids.end())
        {
            LLViewerFetchedTexture *imagep = gTextureList.findImage(*it, TEX_LIST_STANDARD);
            if (imagep)
            {
                current_texture_mem += imagep->getTextureMemory();
                if (imagep->getTextureState() == LLGLTexture::NO_DELETE)
                {
                    // This will allow the texture to be deleted if not in use.
                    imagep->forceActive();

                    // This resets the clock to texture being flagged
                    // as unused, preventing the texture from being
                    // deleted immediately. If other avatars or
                    // objects are using it, it can still be flagged
                    // no-delete by them.
                    imagep->forceUpdateBindStats();
                }
            }
        }
    }
    mTextureIDs = new_texture_ids;
}

void LLVOAvatar::updateTextures()
{
    releaseOldTextures();

    BOOL render_avatar = TRUE;

    if (mIsDummy)
    {
        return;
    }

    if( isSelf() )
    {
        render_avatar = TRUE;
    }
    else
    {
        if(!isVisible())
        {
            return ;//do not update for invisible avatar.
        }

        render_avatar = !mCulled; //visible and not culled.
    }

    std::vector<BOOL> layer_baked;
    // GL NOT ACTIVE HERE - *TODO
    for (U32 i = 0; i < mBakedTextureDatas.size(); i++)
    {
        layer_baked.push_back(isTextureDefined(mBakedTextureDatas[i].mTextureIndex));
        // bind the texture so that they'll be decoded slightly
        // inefficient, we can short-circuit this if we have to
        if (render_avatar && !gGLManager.mIsDisabled)
        {
            if (layer_baked[i] && !mBakedTextureDatas[i].mIsLoaded)
            {
                gGL.getTexUnit(0)->bind(getImage( mBakedTextureDatas[i].mTextureIndex, 0 ));
            }
        }
    }

    mMaxPixelArea = 0.f;
    mMinPixelArea = 99999999.f;
    mHasGrey = FALSE; // debug
    for (U32 texture_index = 0; texture_index < getNumTEs(); texture_index++)
    {
        LLWearableType::EType wearable_type = LLAvatarAppearance::getDictionary()->getTEWearableType((ETextureIndex)texture_index);
        U32 num_wearables = gAgentWearables.getWearableCount(wearable_type);
        const LLTextureEntry *te = getTE(texture_index);

        // getTE can return 0.
        // Not sure yet why it does, but of course it crashes when te->mScale? gets used.
        // Put safeguard in place so this corner case get better handling and does not result in a crash.
        F32 texel_area_ratio = 1.0f;
        if( te )
        {
            texel_area_ratio = fabs(te->mScaleS * te->mScaleT);
        }
        else
        {
            LL_WARNS() << "getTE( " << texture_index << " ) returned 0" <<LL_ENDL;
        }

        LLViewerFetchedTexture *imagep = NULL;
        for (U32 wearable_index = 0; wearable_index < num_wearables; wearable_index++)
        {
            imagep = LLViewerTextureManager::staticCastToFetchedTexture(getImage(texture_index, wearable_index), TRUE);
            if (imagep)
            {
                const LLAvatarAppearanceDictionary::TextureEntry *texture_dict = LLAvatarAppearance::getDictionary()->getTexture((ETextureIndex)texture_index);
                const EBakedTextureIndex baked_index = texture_dict ? texture_dict->mBakedTextureIndex : EBakedTextureIndex::BAKED_NUM_INDICES;
                if (texture_dict && texture_dict->mIsLocalTexture)
                {
                    addLocalTextureStats((ETextureIndex)texture_index, imagep, texel_area_ratio, render_avatar, mBakedTextureDatas[baked_index].mIsUsed);
                }
            }
        }
        if (isIndexBakedTexture((ETextureIndex) texture_index) && render_avatar)
        {
            const S32 boost_level = getAvatarBakedBoostLevel();
            imagep = LLViewerTextureManager::staticCastToFetchedTexture(getImage(texture_index,0), TRUE);
            addBakedTextureStats( imagep, mPixelArea, texel_area_ratio, boost_level );
        }
    }

    if (gPipeline.hasRenderDebugMask(LLPipeline::RENDER_DEBUG_TEXTURE_AREA))
    {
        setDebugText(llformat("%4.0f:%4.0f", (F32) sqrt(mMinPixelArea),(F32) sqrt(mMaxPixelArea)));
    }
}


void LLVOAvatar::addLocalTextureStats( ETextureIndex idx, LLViewerFetchedTexture* imagep,
                                       F32 texel_area_ratio, BOOL render_avatar, BOOL covered_by_baked)
{
    // No local texture stats for non-self avatars
    return;
}

const S32 MAX_TEXTURE_UPDATE_INTERVAL = 64 ; //need to call updateTextures() at least every 32 frames.
const S32 MAX_TEXTURE_VIRTUAL_SIZE_RESET_INTERVAL = S32_MAX ; //frames
void LLVOAvatar::checkTextureLoading()
{
    static const F32 MAX_INVISIBLE_WAITING_TIME = 15.f ; //seconds

    BOOL pause = !isVisible() ;
    if(!pause)
    {
        mInvisibleTimer.reset() ;
    }
    if(mLoadedCallbacksPaused == pause)
    {
        if (!pause && mFirstFullyVisible && mLoadedCallbackTextures < mCallbackTextureList.size())
        {
            // We still need to update 'loaded' textures count to decide on 'cloud' visibility
            // Alternatively this can be done on TextureLoaded callbacks, but is harder to properly track
            mLoadedCallbackTextures = 0;
            for (LLLoadedCallbackEntry::source_callback_list_t::iterator iter = mCallbackTextureList.begin();
                iter != mCallbackTextureList.end(); ++iter)
            {
                LLViewerFetchedTexture* tex = gTextureList.findImage(*iter);
                if (tex && (tex->getDiscardLevel() >= 0 || tex->isMissingAsset()))
                {
                    mLoadedCallbackTextures++;
                }
            }
        }
        return ;
    }

    if(mCallbackTextureList.empty()) //when is self or no callbacks. Note: this list for self is always empty.
    {
        mLoadedCallbacksPaused = pause ;
        mLoadedCallbackTextures = 0;
        return ; //nothing to check.
    }

    if(pause && mInvisibleTimer.getElapsedTimeF32() < MAX_INVISIBLE_WAITING_TIME)
    {
        return ; //have not been invisible for enough time.
    }

    mLoadedCallbackTextures = pause ? mCallbackTextureList.size() : 0;

    for(LLLoadedCallbackEntry::source_callback_list_t::iterator iter = mCallbackTextureList.begin();
        iter != mCallbackTextureList.end(); ++iter)
    {
        LLViewerFetchedTexture* tex = gTextureList.findImage(*iter) ;
        if(tex)
        {
            if(pause)//pause texture fetching.
            {
                tex->pauseLoadedCallbacks(&mCallbackTextureList) ;

                //set to terminate texture fetching after MAX_TEXTURE_UPDATE_INTERVAL frames.
                tex->setMaxVirtualSizeResetInterval(MAX_TEXTURE_UPDATE_INTERVAL);
                tex->resetMaxVirtualSizeResetCounter() ;
            }
            else//unpause
            {
                static const F32 START_AREA = 100.f ;

                tex->unpauseLoadedCallbacks(&mCallbackTextureList) ;
                tex->addTextureStats(START_AREA); //jump start the fetching again

                // technically shouldn't need to account for missing, but callback might not have happened yet
                if (tex->getDiscardLevel() >= 0 || tex->isMissingAsset())
                {
                    mLoadedCallbackTextures++; // consider it loaded (we have at least some data)
                }
            }
        }
    }

    if(!pause)
    {
        updateTextures() ; //refresh texture stats.
    }
    mLoadedCallbacksPaused = pause ;
    return ;
}

const F32  SELF_ADDITIONAL_PRI = 0.75f ;
void LLVOAvatar::addBakedTextureStats( LLViewerFetchedTexture* imagep, F32 pixel_area, F32 texel_area_ratio, S32 boost_level)
{
    //Note:
    //if this function is not called for the last MAX_TEXTURE_VIRTUAL_SIZE_RESET_INTERVAL frames,
    //the texture pipeline will stop fetching this texture.

    imagep->resetTextureStats();
    imagep->setMaxVirtualSizeResetInterval(MAX_TEXTURE_VIRTUAL_SIZE_RESET_INTERVAL);
    imagep->resetMaxVirtualSizeResetCounter() ;

    mMaxPixelArea = llmax(pixel_area, mMaxPixelArea);
    mMinPixelArea = llmin(pixel_area, mMinPixelArea);
    imagep->addTextureStats(pixel_area / texel_area_ratio);
    imagep->setBoostLevel(boost_level);
}

//virtual
void LLVOAvatar::setImage(const U8 te, LLViewerTexture *imagep, const U32 index)
{
    setTEImage(te, imagep);
}

//virtual
LLViewerTexture* LLVOAvatar::getImage(const U8 te, const U32 index) const
{
    return getTEImage(te);
}
//virtual
const LLTextureEntry* LLVOAvatar::getTexEntry(const U8 te_num) const
{
    return getTE(te_num);
}

//virtual
void LLVOAvatar::setTexEntry(const U8 index, const LLTextureEntry &te)
{
    setTE(index, te);
}

const std::string LLVOAvatar::getImageURL(const U8 te, const LLUUID &uuid)
{
    llassert(isIndexBakedTexture(ETextureIndex(te)));
    std::string url = "";
    const std::string& appearance_service_url = LLAppearanceMgr::instance().getAppearanceServiceURL();
    if (appearance_service_url.empty())
    {
        // Probably a server-side issue if we get here:
        LL_WARNS() << "AgentAppearanceServiceURL not set - Baked texture requests will fail" << LL_ENDL;
        return url;
    }

    const LLAvatarAppearanceDictionary::TextureEntry* texture_entry = LLAvatarAppearance::getDictionary()->getTexture((ETextureIndex)te);
    if (texture_entry != NULL)
    {
        url = appearance_service_url + "texture/" + getID().asString() + "/" + texture_entry->mDefaultImageName + "/" + uuid.asString();
        //LL_INFOS() << "baked texture url: " << url << LL_ENDL;
    }
    return url;
}

//-----------------------------------------------------------------------------
// resolveHeight()
//-----------------------------------------------------------------------------

void LLVOAvatar::resolveHeightAgent(const LLVector3 &in_pos_agent, LLVector3 &out_pos_agent, LLVector3 &out_norm)
{
    LLVector3d in_pos_global, out_pos_global;

    in_pos_global = gAgent.getPosGlobalFromAgent(in_pos_agent);
    resolveHeightGlobal(in_pos_global, out_pos_global, out_norm);
    out_pos_agent = gAgent.getPosAgentFromGlobal(out_pos_global);
}


void LLVOAvatar::resolveRayCollisionAgent(const LLVector3d start_pt, const LLVector3d end_pt, LLVector3d &out_pos, LLVector3 &out_norm)
{
    LLViewerObject *obj;
    LLWorld::getInstance()->resolveStepHeightGlobal(this, start_pt, end_pt, out_pos, out_norm, &obj);
}

void LLVOAvatar::resolveHeightGlobal(const LLVector3d &inPos, LLVector3d &outPos, LLVector3 &outNorm)
{
    LLVector3d zVec(0.0f, 0.0f, 0.5f);
    LLVector3d p0 = inPos + zVec;
    LLVector3d p1 = inPos - zVec;
    LLViewerObject *obj;
    LLWorld::getInstance()->resolveStepHeightGlobal(this, p0, p1, outPos, outNorm, &obj);
    if (!obj)
    {
        mStepOnLand = TRUE;
        mStepMaterial = 0;
        mStepObjectVelocity.setVec(0.0f, 0.0f, 0.0f);
    }
    else
    {
        mStepOnLand = FALSE;
        mStepMaterial = obj->getMaterial();

        // We want the primitive velocity, not our velocity... (which actually subtracts the
        // step object velocity)
        LLVector3 angularVelocity = obj->getAngularVelocity();
        LLVector3 relativePos = gAgent.getPosAgentFromGlobal(outPos) - obj->getPositionAgent();

        LLVector3 linearComponent = angularVelocity % relativePos;
//      LL_INFOS() << "Linear Component of Rotation Velocity " << linearComponent << LL_ENDL;
        mStepObjectVelocity = obj->getVelocity() + linearComponent;
    }
}


//-----------------------------------------------------------------------------
// getStepSound()
//-----------------------------------------------------------------------------
const LLUUID& LLVOAvatar::getStepSound() const
{
    if ( mStepOnLand )
    {
        return sStepSoundOnLand;
    }

    return sStepSounds[mStepMaterial];
}


//-----------------------------------------------------------------------------
// processAnimationStateChanges()
//-----------------------------------------------------------------------------
void LLVOAvatar::processAnimationStateChanges()
{
    if ( isAnyAnimationSignaled(AGENT_WALK_ANIMS, NUM_AGENT_WALK_ANIMS) )
    {
        startMotion(ANIM_AGENT_WALK_ADJUST);
        stopMotion(ANIM_AGENT_FLY_ADJUST);
    }
    else if (mInAir && !isSitting())
    {
        stopMotion(ANIM_AGENT_WALK_ADJUST);
        if (mEnableDefaultMotions)
        {
        startMotion(ANIM_AGENT_FLY_ADJUST);
    }
    }
    else
    {
        stopMotion(ANIM_AGENT_WALK_ADJUST);
        stopMotion(ANIM_AGENT_FLY_ADJUST);
    }

    if ( isAnyAnimationSignaled(AGENT_GUN_AIM_ANIMS, NUM_AGENT_GUN_AIM_ANIMS) )
    {
        if (mEnableDefaultMotions)
        {
        startMotion(ANIM_AGENT_TARGET);
        }
        stopMotion(ANIM_AGENT_BODY_NOISE);
    }
    else
    {
        stopMotion(ANIM_AGENT_TARGET);
        if (mEnableDefaultMotions)
        {
            startMotion(ANIM_AGENT_BODY_NOISE);
        }
    }

    // clear all current animations
    AnimIterator anim_it;
    for (anim_it = mPlayingAnimations.begin(); anim_it != mPlayingAnimations.end();)
    {
        AnimIterator found_anim = mSignaledAnimations.find(anim_it->first);

        // playing, but not signaled, so stop
        if (found_anim == mSignaledAnimations.end())
        {
            processSingleAnimationStateChange(anim_it->first, FALSE);
            mPlayingAnimations.erase(anim_it++);
            continue;
        }

        ++anim_it;
    }

    // if jellydolled, shelve all playing animations
    if (getOverallAppearance() != AOA_NORMAL)
    {
        mPlayingAnimations.clear();
    }

    // start up all new anims
    if (getOverallAppearance() == AOA_NORMAL)
    {
        for (anim_it = mSignaledAnimations.begin(); anim_it != mSignaledAnimations.end();)
        {
            AnimIterator found_anim = mPlayingAnimations.find(anim_it->first);

            // signaled but not playing, or different sequence id, start motion
            if (found_anim == mPlayingAnimations.end() || found_anim->second != anim_it->second)
            {
                if (processSingleAnimationStateChange(anim_it->first, TRUE))
                {
                    mPlayingAnimations[anim_it->first] = anim_it->second;
                    ++anim_it;
                    continue;
                }
            }

            ++anim_it;
        }
    }

    // clear source information for animations which have been stopped
    if (isSelf())
    {
        AnimSourceIterator source_it = mAnimationSources.begin();

        for (source_it = mAnimationSources.begin(); source_it != mAnimationSources.end();)
        {
            if (mSignaledAnimations.find(source_it->second) == mSignaledAnimations.end())
            {
                mAnimationSources.erase(source_it++);
            }
            else
            {
                ++source_it;
            }
        }
    }

    stop_glerror();
}


//-----------------------------------------------------------------------------
// processSingleAnimationStateChange();
//-----------------------------------------------------------------------------
BOOL LLVOAvatar::processSingleAnimationStateChange( const LLUUID& anim_id, BOOL start )
{
    // SL-402, SL-427 - we need to update body size often enough to
    // keep appearances in sync, but not so often that animations
    // cause constant jiggling of the body or camera. Possible
    // compromise is to do it on animation changes:
    computeBodySize();

    BOOL result = FALSE;

    if ( start ) // start animation
    {
        if (anim_id == ANIM_AGENT_TYPE)
        {
            if (gAudiop)
            {
                LLVector3d char_pos_global = gAgent.getPosGlobalFromAgent(getCharacterPosition());
                if (LLViewerParcelMgr::getInstance()->canHearSound(char_pos_global)
                    && !LLMuteList::getInstance()->isMuted(getID(), LLMute::flagObjectSounds))
                {
                    // RN: uncomment this to play on typing sound at fixed volume once sound engine is fixed
                    // to support both spatialized and non-spatialized instances of the same sound
                    //if (isSelf())
                    //{
                    //  gAudiop->triggerSound(LLUUID(gSavedSettings.getString("UISndTyping")), 1.0f, LLAudioEngine::AUDIO_TYPE_UI);
                    //}
                    //else
                    {
                        static LLCachedControl<std::string> ui_snd_string(gSavedSettings, "UISndTyping");
                        LLUUID sound_id = LLUUID(ui_snd_string);
                        gAudiop->triggerSound(sound_id, getID(), 1.0f, LLAudioEngine::AUDIO_TYPE_SFX, char_pos_global);
                    }
                }
            }
        }
        else if (anim_id == ANIM_AGENT_SIT_GROUND_CONSTRAINED)
        {
            sitDown(TRUE);
        }


        if (startMotion(anim_id))
        {
            result = TRUE;
        }
        else
        {
            LL_WARNS("Motion") << "Failed to start motion!" << LL_ENDL;
        }
    }
    else //stop animation
    {
        if (anim_id == ANIM_AGENT_SIT_GROUND_CONSTRAINED)
        {
            sitDown(FALSE);
        }
        if ((anim_id == ANIM_AGENT_DO_NOT_DISTURB) && gAgent.isDoNotDisturb())
        {
            // re-assert DND tag animation
            gAgent.sendAnimationRequest(ANIM_AGENT_DO_NOT_DISTURB, ANIM_REQUEST_START);
            return result;
        }
        stopMotion(anim_id);
        result = TRUE;
    }

    return result;
}

//-----------------------------------------------------------------------------
// isAnyAnimationSignaled()
//-----------------------------------------------------------------------------
BOOL LLVOAvatar::isAnyAnimationSignaled(const LLUUID *anim_array, const S32 num_anims) const
{
    for (S32 i = 0; i < num_anims; i++)
    {
        if(mSignaledAnimations.find(anim_array[i]) != mSignaledAnimations.end())
        {
            return TRUE;
        }
    }
    return FALSE;
}

//-----------------------------------------------------------------------------
// resetAnimations()
//-----------------------------------------------------------------------------
void LLVOAvatar::resetAnimations()
{
    LLKeyframeMotion::flushKeyframeCache();
    flushAllMotions();
}

// Override selectively based on avatar sex and whether we're using new
// animations.
LLUUID LLVOAvatar::remapMotionID(const LLUUID& id)
{
    static LLCachedControl<bool> use_new_walk_run(gSavedSettings, "UseNewWalkRun");
    LLUUID result = id;

    // start special case female walk for female avatars
    if (getSex() == SEX_FEMALE)
    {
        if (id == ANIM_AGENT_WALK)
        {
            if (use_new_walk_run)
                result = ANIM_AGENT_FEMALE_WALK_NEW;
            else
                result = ANIM_AGENT_FEMALE_WALK;
        }
        else if (id == ANIM_AGENT_RUN)
        {
            // There is no old female run animation, so only override
            // in one case.
            if (use_new_walk_run)
                result = ANIM_AGENT_FEMALE_RUN_NEW;
        }
        else if (id == ANIM_AGENT_SIT)
        {
            result = ANIM_AGENT_SIT_FEMALE;
        }
    }
    else
    {
        // Male avatar.
        if (id == ANIM_AGENT_WALK)
        {
            if (use_new_walk_run)
                result = ANIM_AGENT_WALK_NEW;
        }
        else if (id == ANIM_AGENT_RUN)
        {
            if (use_new_walk_run)
                result = ANIM_AGENT_RUN_NEW;
        }
        // keeps in sync with setSex() related code (viewer controls sit's sex)
        else if (id == ANIM_AGENT_SIT_FEMALE)
        {
            result = ANIM_AGENT_SIT;
        }

    }

    return result;

}

//-----------------------------------------------------------------------------
// startMotion()
// id is the asset if of the animation to start
// time_offset is the offset into the animation at which to start playing
//-----------------------------------------------------------------------------
BOOL LLVOAvatar::startMotion(const LLUUID& id, F32 time_offset)
{
    LL_DEBUGS("Motion") << "motion requested " << id.asString() << " " << gAnimLibrary.animationName(id) << LL_ENDL;

    LLUUID remap_id = remapMotionID(id);

    if (remap_id != id)
    {
        LL_DEBUGS("Motion") << "motion resultant " << remap_id.asString() << " " << gAnimLibrary.animationName(remap_id) << LL_ENDL;
    }

    if (isSelf() && remap_id == ANIM_AGENT_AWAY)
    {
        gAgent.setAFK();
    }

    return LLCharacter::startMotion(remap_id, time_offset);
}

//-----------------------------------------------------------------------------
// stopMotion()
//-----------------------------------------------------------------------------
BOOL LLVOAvatar::stopMotion(const LLUUID& id, BOOL stop_immediate)
{
    LL_DEBUGS("Motion") << "Motion requested " << id.asString() << " " << gAnimLibrary.animationName(id) << LL_ENDL;

    LLUUID remap_id = remapMotionID(id);

    if (remap_id != id)
    {
        LL_DEBUGS("Motion") << "motion resultant " << remap_id.asString() << " " << gAnimLibrary.animationName(remap_id) << LL_ENDL;
    }

    if (isSelf())
    {
        gAgent.onAnimStop(remap_id);
    }

    return LLCharacter::stopMotion(remap_id, stop_immediate);
}

//-----------------------------------------------------------------------------
// hasMotionFromSource()
//-----------------------------------------------------------------------------
// virtual
bool LLVOAvatar::hasMotionFromSource(const LLUUID& source_id)
{
    return false;
}

//-----------------------------------------------------------------------------
// stopMotionFromSource()
//-----------------------------------------------------------------------------
// virtual
void LLVOAvatar::stopMotionFromSource(const LLUUID& source_id)
{
}

//-----------------------------------------------------------------------------
// addDebugText()
//-----------------------------------------------------------------------------
void LLVOAvatar::addDebugText(const std::string& text)
{
    mDebugText.append(1, '\n');
    mDebugText.append(text);
}

//-----------------------------------------------------------------------------
// getID()
//-----------------------------------------------------------------------------
const LLUUID& LLVOAvatar::getID() const
{
    return mID;
}

//-----------------------------------------------------------------------------
// getJoint()
//-----------------------------------------------------------------------------
// RN: avatar joints are multi-rooted to include screen-based attachments
LLJoint *LLVOAvatar::getJoint( const std::string &name )
{
    joint_map_t::iterator iter = mJointMap.find(name);

    LLJoint* jointp = NULL;

    if (iter == mJointMap.end() || iter->second == NULL)
    {   //search for joint and cache found joint in lookup table
        if (mJointAliasMap.empty())
        {
            getJointAliases();
        }
        joint_alias_map_t::const_iterator alias_iter = mJointAliasMap.find(name);
        std::string canonical_name;
        if (alias_iter != mJointAliasMap.end())
        {
            canonical_name = alias_iter->second;
        }
        else
        {
            canonical_name = name;
        }
        jointp = mRoot->findJoint(canonical_name);
        mJointMap[name] = jointp;
    }
    else
    {   //return cached pointer
        jointp = iter->second;
    }

#ifndef LL_RELEASE_FOR_DOWNLOAD
    if (jointp && jointp->getName()!="mScreen" && jointp->getName()!="mRoot")
    {
        llassert(getJoint(jointp->getJointNum())==jointp);
    }
#endif
    return jointp;
}

LLJoint *LLVOAvatar::getJoint( S32 joint_num )
{
    LLJoint *pJoint = NULL;
    if (joint_num >= 0)
    {
        if (joint_num < mNumBones)
        {
            pJoint = mSkeleton[joint_num];
        }
        else if (joint_num < mNumBones + mNumCollisionVolumes)
        {
            S32 collision_id = joint_num - mNumBones;
            pJoint = &mCollisionVolumes[collision_id];
        }
        else
        {
            // Attachment IDs start at 1
            S32 attachment_id = joint_num - (mNumBones + mNumCollisionVolumes) + 1;
            attachment_map_t::iterator iter = mAttachmentPoints.find(attachment_id);
            if (iter != mAttachmentPoints.end())
            {
                pJoint = iter->second;
            }
        }
    }

    llassert(!pJoint || pJoint->getJointNum() == joint_num);
    return pJoint;
}

//-----------------------------------------------------------------------------
// getRiggedMeshID
//
// If viewer object is a rigged mesh, set the mesh id and return true.
// Otherwise, null out the id and return false.
//-----------------------------------------------------------------------------
// static
bool LLVOAvatar::getRiggedMeshID(LLViewerObject* pVO, LLUUID& mesh_id)
{
    mesh_id.setNull();

    //If a VO has a skin that we'll reset the joint positions to their default
    if ( pVO && pVO->mDrawable )
    {
        LLVOVolume* pVObj = pVO->mDrawable->getVOVolume();
        if ( pVObj )
        {
            const LLMeshSkinInfo* pSkinData = pVObj->getSkinInfo();
            if (pSkinData
                && pSkinData->mJointNames.size() > JOINT_COUNT_REQUIRED_FOR_FULLRIG // full rig
                && pSkinData->mAlternateBindMatrix.size() > 0 )
                    {
                        mesh_id = pSkinData->mMeshID;
                        return true;
                    }
        }
    }
    return false;
}

bool LLVOAvatar::jointIsRiggedTo(const LLJoint *joint) const
{
    if (joint)
    {
        const LLJointRiggingInfoTab& tab = mJointRiggingInfoTab;
        S32 joint_num = joint->getJointNum();
        if (joint_num < tab.size() && tab[joint_num].isRiggedTo())
            {
                return true;
            }
        }
    return false;
}

void LLVOAvatar::clearAttachmentOverrides()
{
    LLScopedContextString str("clearAttachmentOverrides " + getFullname());

    for (S32 i=0; i<LL_CHARACTER_MAX_ANIMATED_JOINTS; i++)
    {
        LLJoint *pJoint = getJoint(i);
        if (pJoint)
        {
            pJoint->clearAttachmentPosOverrides();
            pJoint->clearAttachmentScaleOverrides();
        }
    }

    if (mPelvisFixups.count()>0)
    {
        mPelvisFixups.clear();
        LLJoint* pJointPelvis = getJoint("mPelvis");
        if (pJointPelvis)
    {
            pJointPelvis->setPosition( LLVector3( 0.0f, 0.0f, 0.0f) );
        }
        postPelvisSetRecalc();
    }

    mActiveOverrideMeshes.clear();
    onActiveOverrideMeshesChanged();
}

//-----------------------------------------------------------------------------
// rebuildAttachmentOverrides
//-----------------------------------------------------------------------------
void LLVOAvatar::rebuildAttachmentOverrides()
{
    LLScopedContextString str("rebuildAttachmentOverrides " + getFullname());

    LL_DEBUGS("AnimatedObjects") << "rebuilding" << LL_ENDL;
    dumpStack("AnimatedObjectsStack");

    clearAttachmentOverrides();

    // Handle the case that we're resetting the skeleton of an animated object.
    LLControlAvatar *control_av = dynamic_cast<LLControlAvatar*>(this);
    if (control_av)
    {
        LLVOVolume *volp = control_av->mRootVolp;
        if (volp)
        {
            LL_DEBUGS("Avatar") << volp->getID() << " adding attachment overrides for root vol, prim count "
                                << (S32) (1+volp->numChildren()) << LL_ENDL;
            addAttachmentOverridesForObject(volp);
        }
    }

    // Attached objects
    for (attachment_map_t::iterator iter = mAttachmentPoints.begin();
         iter != mAttachmentPoints.end();
         ++iter)
    {
        LLViewerJointAttachment *attachment_pt = (*iter).second;
        if (attachment_pt)
        {
            for (LLViewerJointAttachment::attachedobjs_vec_t::iterator at_it = attachment_pt->mAttachedObjects.begin();
                 at_it != attachment_pt->mAttachedObjects.end(); ++at_it)
            {
                LLViewerObject *vo = at_it->get();
                // Attached animated objects affect joints in their control
                // avs, not the avs to which they are attached.
                if (vo && !vo->isAnimatedObject())
                {
                    addAttachmentOverridesForObject(vo);
                }
            }
        }
    }
}

//-----------------------------------------------------------------------------
// updateAttachmentOverrides
//
// This is intended to give the same results as
// rebuildAttachmentOverrides(), while avoiding redundant work.
// -----------------------------------------------------------------------------
void LLVOAvatar::updateAttachmentOverrides()
{
    LLScopedContextString str("updateAttachmentOverrides " + getFullname());

    LL_DEBUGS("AnimatedObjects") << "updating" << LL_ENDL;
    dumpStack("AnimatedObjectsStack");

    std::set<LLUUID> meshes_seen;

    // Handle the case that we're updating the skeleton of an animated object.
    LLControlAvatar *control_av = dynamic_cast<LLControlAvatar*>(this);
    if (control_av)
    {
        LLVOVolume *volp = control_av->mRootVolp;
        if (volp)
        {
            LL_DEBUGS("Avatar") << volp->getID() << " adding attachment overrides for root vol, prim count "
                                << (S32) (1+volp->numChildren()) << LL_ENDL;
            addAttachmentOverridesForObject(volp, &meshes_seen);
        }
    }

    // Attached objects
    for (attachment_map_t::iterator iter = mAttachmentPoints.begin();
         iter != mAttachmentPoints.end();
         ++iter)
    {
        LLViewerJointAttachment *attachment_pt = (*iter).second;
        if (attachment_pt)
        {
            for (LLViewerJointAttachment::attachedobjs_vec_t::iterator at_it = attachment_pt->mAttachedObjects.begin();
                 at_it != attachment_pt->mAttachedObjects.end(); ++at_it)
            {
                LLViewerObject *vo = at_it->get();
                // Attached animated objects affect joints in their control
                // avs, not the avs to which they are attached.
                if (vo && !vo->isAnimatedObject())
                {
                    addAttachmentOverridesForObject(vo, &meshes_seen);
                }
            }
        }
    }
    // Remove meshes that are no longer present on the skeleton

    // have to work with a copy because removeAttachmentOverrides() will change mActiveOverrideMeshes.
    std::set<LLUUID> active_override_meshes = mActiveOverrideMeshes;
    for (std::set<LLUUID>::iterator it = active_override_meshes.begin(); it != active_override_meshes.end(); ++it)
    {
        if (meshes_seen.find(*it) == meshes_seen.end())
        {
            removeAttachmentOverridesForObject(*it);
        }
    }


#ifdef ATTACHMENT_OVERRIDE_VALIDATION
    {
        std::vector<LLVector3OverrideMap> pos_overrides_by_joint;
        std::vector<LLVector3OverrideMap> scale_overrides_by_joint;
        LLVector3OverrideMap pelvis_fixups;

        // Capture snapshot of override state after update
        for (S32 joint_num = 0; joint_num < LL_CHARACTER_MAX_ANIMATED_JOINTS; joint_num++)
        {
            LLVector3OverrideMap pos_overrides;
            LLJoint *joint = getJoint(joint_num);
            if (joint)
            {
                pos_overrides_by_joint.push_back(joint->m_attachmentPosOverrides);
                scale_overrides_by_joint.push_back(joint->m_attachmentScaleOverrides);
            }
            else
            {
                // No joint, use default constructed empty maps
                pos_overrides_by_joint.push_back(LLVector3OverrideMap());
                scale_overrides_by_joint.push_back(LLVector3OverrideMap());
            }
        }
        pelvis_fixups = mPelvisFixups;
        //dumpArchetypeXML(getFullname() + "_paranoid_updated");

        // Rebuild and compare
        rebuildAttachmentOverrides();
        //dumpArchetypeXML(getFullname() + "_paranoid_rebuilt");
        bool mismatched = false;
        for (S32 joint_num = 0; joint_num < LL_CHARACTER_MAX_ANIMATED_JOINTS; joint_num++)
        {
            LLJoint *joint = getJoint(joint_num);
            if (joint)
            {
                if (pos_overrides_by_joint[joint_num] != joint->m_attachmentPosOverrides)
                {
                    mismatched = true;
                }
                if (scale_overrides_by_joint[joint_num] != joint->m_attachmentScaleOverrides)
                {
                    mismatched = true;
            }
        }
    }
        if (pelvis_fixups != mPelvisFixups)
        {
            mismatched = true;
        }
        if (mismatched)
        {
            LL_WARNS() << "MISMATCHED ATTACHMENT OVERRIDES" << LL_ENDL;
        }
    }
#endif
}

void LLVOAvatar::notifyAttachmentMeshLoaded()
{
    if (!isFullyLoaded())
    {
        // We just received mesh or skin info
        // Reset timer to wait for more potential meshes or changes
        mFullyLoadedTimer.reset();
    }
}

//-----------------------------------------------------------------------------
// addAttachmentOverridesForObject
//-----------------------------------------------------------------------------
void LLVOAvatar::addAttachmentOverridesForObject(LLViewerObject *vo, std::set<LLUUID>* meshes_seen, bool recursive)
{
    if (vo->getAvatar() != this && vo->getAvatarAncestor() != this)
    {
        LL_WARNS("Avatar") << "called with invalid avatar" << LL_ENDL;
        return;
    }

    LLScopedContextString str("addAttachmentOverridesForObject " + getFullname());

    if (getOverallAppearance() != AOA_NORMAL)
    {
        return;
    }

    LL_DEBUGS("AnimatedObjects") << "adding" << LL_ENDL;
    dumpStack("AnimatedObjectsStack");

    // Process all children
    if (recursive)
    {
    LLViewerObject::const_child_list_t& children = vo->getChildren();
    for (LLViewerObject::const_child_list_t::const_iterator it = children.begin();
         it != children.end(); ++it)
    {
        LLViewerObject *childp = *it;
            addAttachmentOverridesForObject(childp, meshes_seen, true);
        }
    }

    LLVOVolume *vobj = dynamic_cast<LLVOVolume*>(vo);
    bool pelvisGotSet = false;

    if (!vobj)
    {
        return;
    }

    LLViewerObject *root_object = (LLViewerObject*)vobj->getRoot();
    LL_DEBUGS("AnimatedObjects") << "trying to add attachment overrides for root object " << root_object->getID() << " prim is " << vobj << LL_ENDL;
    if (vobj->isMesh() &&
        ((vobj->getVolume() && !vobj->getVolume()->isMeshAssetLoaded()) || !gMeshRepo.meshRezEnabled()))
    {
        LL_DEBUGS("AnimatedObjects") << "failed to add attachment overrides for root object " << root_object->getID() << " mesh asset not loaded" << LL_ENDL;
        return;
    }
    const LLMeshSkinInfo*  pSkinData = vobj->getSkinInfo();

    if ( vobj && vobj->isMesh() && pSkinData )
    {
        const int bindCnt = pSkinData->mAlternateBindMatrix.size();
        const int jointCnt = pSkinData->mJointNames.size();
        if ((bindCnt > 0) && (bindCnt != jointCnt))
        {
            LL_WARNS_ONCE() << "invalid mesh, bindCnt " << bindCnt << "!= jointCnt " << jointCnt << ", joint overrides will be ignored." << LL_ENDL;
        }
        if ((bindCnt > 0) && (bindCnt == jointCnt))
        {
            const F32 pelvisZOffset = pSkinData->mPelvisOffset;
            const LLUUID& mesh_id = pSkinData->mMeshID;

            if (meshes_seen)
            {
                meshes_seen->insert(mesh_id);
            }
            bool mesh_overrides_loaded = (mActiveOverrideMeshes.find(mesh_id) != mActiveOverrideMeshes.end());
            if (mesh_overrides_loaded)
            {
                LL_DEBUGS("AnimatedObjects") << "skipping add attachment overrides for " << mesh_id
                                             << " to root object " << root_object->getID()
                                             << ", already loaded"
                                             << LL_ENDL;
            }
            else
            {
                LL_DEBUGS("AnimatedObjects") << "adding attachment overrides for " << mesh_id
                                             << " to root object " << root_object->getID() << LL_ENDL;
            }
            bool fullRig = (jointCnt>=JOINT_COUNT_REQUIRED_FOR_FULLRIG) ? true : false;
            if ( fullRig && !mesh_overrides_loaded )
            {
                for ( int i=0; i<jointCnt; ++i )
                {
                    std::string lookingForJoint = pSkinData->mJointNames[i].c_str();
                    LLJoint* pJoint = getJoint( lookingForJoint );
                    if (pJoint)
                    {
                        const LLVector3& jointPos = LLVector3(pSkinData->mAlternateBindMatrix[i].getTranslation());
                        if (pJoint->aboveJointPosThreshold(jointPos))
                        {
                            bool override_changed;
                            pJoint->addAttachmentPosOverride( jointPos, mesh_id, avString(), override_changed );

                            if (override_changed)
                            {
                                //If joint is a pelvis then handle old/new pelvis to foot values
                                if ( lookingForJoint == "mPelvis" )
                                {
                                    pelvisGotSet = true;
                                }
                            }
                            if (pSkinData->mLockScaleIfJointPosition)
                            {
                                // Note that unlike positions, there's no threshold check here,
                                // just a lock at the default value.
                                pJoint->addAttachmentScaleOverride(pJoint->getDefaultScale(), mesh_id, avString());
                            }
                        }
                    }
                }
                if (pelvisZOffset != 0.0F)
                {
                    F32 pelvis_fixup_before;
                    bool has_fixup_before =  hasPelvisFixup(pelvis_fixup_before);
                    addPelvisFixup( pelvisZOffset, mesh_id );
                    F32 pelvis_fixup_after;
                    hasPelvisFixup(pelvis_fixup_after); // Don't have to check bool here because we just added it...
                    if (!has_fixup_before || (pelvis_fixup_before != pelvis_fixup_after))
                    {
                        pelvisGotSet = true;
                    }

                }
                mActiveOverrideMeshes.insert(mesh_id);
                onActiveOverrideMeshesChanged();
            }
        }
    }
    else
    {
        LL_DEBUGS("AnimatedObjects") << "failed to add attachment overrides for root object " << root_object->getID() << " not mesh or no pSkinData" << LL_ENDL;
    }

    //Rebuild body data if we altered joints/pelvis
    if ( pelvisGotSet )
    {
        postPelvisSetRecalc();
    }
}

//-----------------------------------------------------------------------------
// getAttachmentOverrideNames
//-----------------------------------------------------------------------------
void LLVOAvatar::getAttachmentOverrideNames(std::set<std::string>& pos_names, std::set<std::string>& scale_names) const
{
    LLVector3 pos;
    LLVector3 scale;
    LLUUID mesh_id;

    // Bones
    for (avatar_joint_list_t::const_iterator iter = mSkeleton.begin();
         iter != mSkeleton.end(); ++iter)
    {
        const LLJoint* pJoint = (*iter);
        if (pJoint && pJoint->hasAttachmentPosOverride(pos,mesh_id))
        {
            pos_names.insert(pJoint->getName());
        }
        if (pJoint && pJoint->hasAttachmentScaleOverride(scale,mesh_id))
        {
            scale_names.insert(pJoint->getName());
        }
    }

    // Attachment points
    for (attachment_map_t::const_iterator iter = mAttachmentPoints.begin();
         iter != mAttachmentPoints.end();
         ++iter)
    {
        const LLViewerJointAttachment *attachment_pt = (*iter).second;
        if (attachment_pt && attachment_pt->hasAttachmentPosOverride(pos,mesh_id))
        {
            pos_names.insert(attachment_pt->getName());
        }
        // Attachment points don't have scales.
    }

}

//-----------------------------------------------------------------------------
// showAttachmentOverrides
//-----------------------------------------------------------------------------
void LLVOAvatar::showAttachmentOverrides(bool verbose) const
{
    std::set<std::string> pos_names, scale_names;
    getAttachmentOverrideNames(pos_names, scale_names);
    if (pos_names.size())
    {
        std::stringstream ss;
        std::copy(pos_names.begin(), pos_names.end(), std::ostream_iterator<std::string>(ss, ","));
        LL_INFOS() << getFullname() << " attachment positions defined for joints: " << ss.str() << "\n" << LL_ENDL;
    }
    else
    {
        LL_DEBUGS("Avatar") << getFullname() << " no attachment positions defined for any joints" << "\n" << LL_ENDL;
    }
    if (scale_names.size())
    {
        std::stringstream ss;
        std::copy(scale_names.begin(), scale_names.end(), std::ostream_iterator<std::string>(ss, ","));
        LL_INFOS() << getFullname() << " attachment scales defined for joints: " << ss.str() << "\n" << LL_ENDL;
    }
    else
    {
        LL_INFOS() << getFullname() << " no attachment scales defined for any joints" << "\n" << LL_ENDL;
    }

    if (!verbose)
    {
        return;
    }

    LLVector3 pos, scale;
    LLUUID mesh_id;
    S32 count = 0;

    // Bones
    for (avatar_joint_list_t::const_iterator iter = mSkeleton.begin();
         iter != mSkeleton.end(); ++iter)
    {
        const LLJoint* pJoint = (*iter);
        if (pJoint && pJoint->hasAttachmentPosOverride(pos,mesh_id))
        {
            pJoint->showAttachmentPosOverrides(getFullname());
            count++;
        }
        if (pJoint && pJoint->hasAttachmentScaleOverride(scale,mesh_id))
        {
            pJoint->showAttachmentScaleOverrides(getFullname());
            count++;
        }
    }

    // Attachment points
    for (attachment_map_t::const_iterator iter = mAttachmentPoints.begin();
         iter != mAttachmentPoints.end();
         ++iter)
    {
        const LLViewerJointAttachment *attachment_pt = (*iter).second;
        if (attachment_pt && attachment_pt->hasAttachmentPosOverride(pos,mesh_id))
        {
            attachment_pt->showAttachmentPosOverrides(getFullname());
            count++;
        }
    }

    if (count)
    {
        LL_DEBUGS("Avatar") << avString() << " end of pos, scale overrides" << LL_ENDL;
        LL_DEBUGS("Avatar") << "=================================" << LL_ENDL;
    }
}

//-----------------------------------------------------------------------------
// removeAttachmentOverridesForObject
//-----------------------------------------------------------------------------
void LLVOAvatar::removeAttachmentOverridesForObject(LLViewerObject *vo)
{
    if (vo->getAvatar() != this && vo->getAvatarAncestor() != this)
    {
        LL_WARNS("Avatar") << "called with invalid avatar" << LL_ENDL;
        return;
    }

    // Process all children
    LLViewerObject::const_child_list_t& children = vo->getChildren();
    for (LLViewerObject::const_child_list_t::const_iterator it = children.begin();
         it != children.end(); ++it)
    {
        LLViewerObject *childp = *it;
        removeAttachmentOverridesForObject(childp);
    }

    // Process self.
    LLUUID mesh_id;
    if (getRiggedMeshID(vo,mesh_id))
    {
        removeAttachmentOverridesForObject(mesh_id);
    }
}

//-----------------------------------------------------------------------------
// removeAttachmentOverridesForObject
//-----------------------------------------------------------------------------
void LLVOAvatar::removeAttachmentOverridesForObject(const LLUUID& mesh_id)
{
    LLJoint* pJointPelvis = getJoint("mPelvis");
    const std::string av_string = avString();
    for (S32 joint_num = 0; joint_num < LL_CHARACTER_MAX_ANIMATED_JOINTS; joint_num++)
    {
        LLJoint *pJoint = getJoint(joint_num);
        if ( pJoint )
        {
            bool dummy; // unused
            pJoint->removeAttachmentPosOverride(mesh_id, av_string, dummy);
            pJoint->removeAttachmentScaleOverride(mesh_id, av_string);
        }
        if ( pJoint && pJoint == pJointPelvis)
        {
            removePelvisFixup( mesh_id );
            // SL-315
            pJoint->setPosition( LLVector3( 0.0f, 0.0f, 0.0f) );
        }
    }

    postPelvisSetRecalc();

    mActiveOverrideMeshes.erase(mesh_id);
    onActiveOverrideMeshesChanged();
}
//-----------------------------------------------------------------------------
// getCharacterPosition()
//-----------------------------------------------------------------------------
LLVector3 LLVOAvatar::getCharacterPosition()
{
    if (mDrawable.notNull())
    {
        return mDrawable->getPositionAgent();
    }
    else
    {
        return getPositionAgent();
    }
}


//-----------------------------------------------------------------------------
// LLVOAvatar::getCharacterRotation()
//-----------------------------------------------------------------------------
LLQuaternion LLVOAvatar::getCharacterRotation()
{
    return getRotation();
}


//-----------------------------------------------------------------------------
// LLVOAvatar::getCharacterVelocity()
//-----------------------------------------------------------------------------
LLVector3 LLVOAvatar::getCharacterVelocity()
{
    return getVelocity() - mStepObjectVelocity;
}


//-----------------------------------------------------------------------------
// LLVOAvatar::getCharacterAngularVelocity()
//-----------------------------------------------------------------------------
LLVector3 LLVOAvatar::getCharacterAngularVelocity()
{
    return getAngularVelocity();
}

//-----------------------------------------------------------------------------
// LLVOAvatar::getGround()
//-----------------------------------------------------------------------------
void LLVOAvatar::getGround(const LLVector3 &in_pos_agent, LLVector3 &out_pos_agent, LLVector3 &outNorm)
{
    LLVector3d z_vec(0.0f, 0.0f, 1.0f);
    LLVector3d p0_global, p1_global;

    if (isUIAvatar())
    {
        outNorm.setVec(z_vec);
        out_pos_agent = in_pos_agent;
        return;
    }

    p0_global = gAgent.getPosGlobalFromAgent(in_pos_agent) + z_vec;
    p1_global = gAgent.getPosGlobalFromAgent(in_pos_agent) - z_vec;
    LLViewerObject *obj;
    LLVector3d out_pos_global;
    LLWorld::getInstance()->resolveStepHeightGlobal(this, p0_global, p1_global, out_pos_global, outNorm, &obj);
    out_pos_agent = gAgent.getPosAgentFromGlobal(out_pos_global);
}

//-----------------------------------------------------------------------------
// LLVOAvatar::getTimeDilation()
//-----------------------------------------------------------------------------
F32 LLVOAvatar::getTimeDilation()
{
    return mRegionp ? mRegionp->getTimeDilation() : 1.f;
}


//-----------------------------------------------------------------------------
// LLVOAvatar::getPixelArea()
//-----------------------------------------------------------------------------
F32 LLVOAvatar::getPixelArea() const
{
    if (isUIAvatar())
    {
        return 100000.f;
    }
    return mPixelArea;
}



//-----------------------------------------------------------------------------
// LLVOAvatar::getPosGlobalFromAgent()
//-----------------------------------------------------------------------------
LLVector3d  LLVOAvatar::getPosGlobalFromAgent(const LLVector3 &position)
{
    return gAgent.getPosGlobalFromAgent(position);
}

//-----------------------------------------------------------------------------
// getPosAgentFromGlobal()
//-----------------------------------------------------------------------------
LLVector3   LLVOAvatar::getPosAgentFromGlobal(const LLVector3d &position)
{
    return gAgent.getPosAgentFromGlobal(position);
}


//-----------------------------------------------------------------------------
// requestStopMotion()
//-----------------------------------------------------------------------------
// virtual
void LLVOAvatar::requestStopMotion( LLMotion* motion )
{
    // Only agent avatars should handle the stop motion notifications.
}

//-----------------------------------------------------------------------------
// loadSkeletonNode(): loads <skeleton> node from XML tree
//-----------------------------------------------------------------------------
//virtual
BOOL LLVOAvatar::loadSkeletonNode ()
{
    if (!LLAvatarAppearance::loadSkeletonNode())
    {
        return FALSE;
    }

    bool ignore_hud_joints = false;
    initAttachmentPoints(ignore_hud_joints);

    return TRUE;
}

//-----------------------------------------------------------------------------
// initAttachmentPoints(): creates attachment points if needed, sets state based on avatar_lad.xml.
//-----------------------------------------------------------------------------
void LLVOAvatar::initAttachmentPoints(bool ignore_hud_joints)
{
    LLAvatarXmlInfo::attachment_info_list_t::iterator iter;
    for (iter = sAvatarXmlInfo->mAttachmentInfoList.begin();
         iter != sAvatarXmlInfo->mAttachmentInfoList.end();
         ++iter)
    {
        LLAvatarXmlInfo::LLAvatarAttachmentInfo *info = *iter;
        if (info->mIsHUDAttachment && (!isSelf() || ignore_hud_joints))
        {
            //don't process hud joint for other avatars.
            continue;
        }

        S32 attachmentID = info->mAttachmentID;
        if (attachmentID < 1 || attachmentID > 255)
        {
            LL_WARNS() << "Attachment point out of range [1-255]: " << attachmentID << " on attachment point " << info->mName << LL_ENDL;
            continue;
        }

        LLViewerJointAttachment* attachment = NULL;
        bool newly_created = false;
        if (mAttachmentPoints.find(attachmentID) == mAttachmentPoints.end())
        {
            attachment = new LLViewerJointAttachment();
            newly_created = true;
        }
        else
        {
            attachment = mAttachmentPoints[attachmentID];
        }

        attachment->setName(info->mName);
        LLJoint *parent_joint = getJoint(info->mJointName);
        if (!parent_joint)
        {
            // If the intended parent for attachment point is unavailable, avatar_lad.xml is corrupt.
            LL_WARNS() << "No parent joint by name " << info->mJointName << " found for attachment point " << info->mName << LL_ENDL;
            LL_ERRS() << "Invalid avatar_lad.xml file" << LL_ENDL;
        }

        if (info->mHasPosition)
        {
            attachment->setOriginalPosition(info->mPosition);
            attachment->setDefaultPosition(info->mPosition);
        }

        if (info->mHasRotation)
        {
            LLQuaternion rotation;
            rotation.setQuat(info->mRotationEuler.mV[VX] * DEG_TO_RAD,
                             info->mRotationEuler.mV[VY] * DEG_TO_RAD,
                             info->mRotationEuler.mV[VZ] * DEG_TO_RAD);
            attachment->setRotation(rotation);
        }

        int group = info->mGroup;
        if (group >= 0)
        {
            if (group < 0 || group > 9)
            {
                LL_WARNS() << "Invalid group number (" << group << ") for attachment point " << info->mName << LL_ENDL;
            }
            else
            {
                attachment->setGroup(group);
            }
        }

        attachment->setPieSlice(info->mPieMenuSlice);
        attachment->setVisibleInFirstPerson(info->mVisibleFirstPerson);
        attachment->setIsHUDAttachment(info->mIsHUDAttachment);
        // attachment can potentially be animated, needs a number.
        attachment->setJointNum(mNumBones + mNumCollisionVolumes + attachmentID - 1);

        if (newly_created)
        {
            mAttachmentPoints[attachmentID] = attachment;

            // now add attachment joint
            parent_joint->addChild(attachment);
        }
    }
}

//-----------------------------------------------------------------------------
// updateVisualParams()
//-----------------------------------------------------------------------------
void LLVOAvatar::updateVisualParams()
{
    ESex avatar_sex = (getVisualParamWeight("male") > 0.5f) ? SEX_MALE : SEX_FEMALE;
    if (getSex() != avatar_sex)
    {
        if (mIsSitting && findMotion(avatar_sex == SEX_MALE ? ANIM_AGENT_SIT_FEMALE : ANIM_AGENT_SIT) != NULL)
        {
            // In some cases of gender change server changes sit motion with motion message,
            // but in case of some avatars (legacy?) there is no update from server side,
            // likely because server doesn't know about difference between motions
            // (female and male sit ids are same server side, so it is likely unaware that it
            // need to send update)
            // Make sure motion is up to date
            stopMotion(ANIM_AGENT_SIT);
            setSex(avatar_sex);
            startMotion(ANIM_AGENT_SIT);
        }
        else
        {
            setSex(avatar_sex);
        }
    }

    LLCharacter::updateVisualParams();

    if (mLastSkeletonSerialNum != mSkeletonSerialNum)
    {
        computeBodySize();
        mLastSkeletonSerialNum = mSkeletonSerialNum;
        mRoot->updateWorldMatrixChildren();
    }

    dirtyMesh();
    updateHeadOffset();
}
//-----------------------------------------------------------------------------
// isActive()
//-----------------------------------------------------------------------------
BOOL LLVOAvatar::isActive() const
{
    return TRUE;
}

//-----------------------------------------------------------------------------
// setPixelAreaAndAngle()
//-----------------------------------------------------------------------------
void LLVOAvatar::setPixelAreaAndAngle(LLAgent &agent)
{
    if (mDrawable.isNull())
    {
        return;
    }

    const LLVector4a* ext = mDrawable->getSpatialExtents();
    LLVector4a center;
    center.setAdd(ext[1], ext[0]);
    center.mul(0.5f);
    LLVector4a size;
    size.setSub(ext[1], ext[0]);
    size.mul(0.5f);

    mImpostorPixelArea = LLPipeline::calcPixelArea(center, size, *LLViewerCamera::getInstance());
    mPixelArea = mImpostorPixelArea;

    F32 range = mDrawable->mDistanceWRTCamera;

    if (range < 0.001f)     // range == zero
    {
        mAppAngle = 180.f;
    }
    else
    {
        F32 radius = size.getLength3().getF32();
        mAppAngle = (F32) atan2( radius, range) * RAD_TO_DEG;
    }

    // We always want to look good to ourselves
    if( isSelf() )
    {
        mPixelArea = llmax( mPixelArea, F32(getTexImageSize() / 16) );
    }
}

//-----------------------------------------------------------------------------
// updateJointLODs()
//-----------------------------------------------------------------------------
BOOL LLVOAvatar::updateJointLODs()
{
    const F32 MAX_PIXEL_AREA = 100000000.f;
    F32 lod_factor = (sLODFactor * AVATAR_LOD_TWEAK_RANGE + (1.f - AVATAR_LOD_TWEAK_RANGE));
    F32 avatar_num_min_factor = clamp_rescale(sLODFactor, 0.f, 1.f, 0.25f, 0.6f);
    F32 avatar_num_factor = clamp_rescale((F32)sNumVisibleAvatars, 8, 25, 1.f, avatar_num_min_factor);
    F32 area_scale = 0.16f;

        if (isSelf())
        {
            if(gAgentCamera.cameraCustomizeAvatar() || gAgentCamera.cameraMouselook())
            {
                mAdjustedPixelArea = MAX_PIXEL_AREA;
            }
            else
            {
                mAdjustedPixelArea = mPixelArea*area_scale;
            }
        }
        else if (mIsDummy)
        {
            mAdjustedPixelArea = MAX_PIXEL_AREA;
        }
        else
        {
            // reported avatar pixel area is dependent on avatar render load, based on number of visible avatars
            mAdjustedPixelArea = (F32)mPixelArea * area_scale * lod_factor * lod_factor * avatar_num_factor * avatar_num_factor;
        }

        // now select meshes to render based on adjusted pixel area
        LLViewerJoint* root = dynamic_cast<LLViewerJoint*>(mRoot);
        BOOL res = FALSE;
        if (root)
        {
            res = root->updateLOD(mAdjustedPixelArea, TRUE);
        }
        if (res)
        {
            sNumLODChangesThisFrame++;
            dirtyMesh(2);
            return TRUE;
        }

    return FALSE;
}

//-----------------------------------------------------------------------------
// createDrawable()
//-----------------------------------------------------------------------------
LLDrawable *LLVOAvatar::createDrawable(LLPipeline *pipeline)
{
    pipeline->allocDrawable(this);
    mDrawable->setLit(FALSE);

    LLDrawPoolAvatar *poolp = (LLDrawPoolAvatar*)gPipeline.getPool(mIsControlAvatar ? LLDrawPool::POOL_CONTROL_AV : LLDrawPool::POOL_AVATAR);

    // Only a single face (one per avatar)
    //this face will be splitted into several if its vertex buffer is too long.
    mDrawable->setState(LLDrawable::ACTIVE);
    mDrawable->addFace(poolp, NULL);
    mDrawable->setRenderType(mIsControlAvatar ? LLPipeline::RENDER_TYPE_CONTROL_AV : LLPipeline::RENDER_TYPE_AVATAR);

    mNumInitFaces = mDrawable->getNumFaces() ;

    dirtyMesh(2);
    return mDrawable;
}


void LLVOAvatar::updateGL()
{
    if (mMeshTexturesDirty)
    {
        LL_PROFILE_ZONE_SCOPED_CATEGORY_AVATAR
        updateMeshTextures();
        mMeshTexturesDirty = FALSE;
    }
}

//-----------------------------------------------------------------------------
// updateGeometry()
//-----------------------------------------------------------------------------
BOOL LLVOAvatar::updateGeometry(LLDrawable *drawable)
{
    LL_PROFILE_ZONE_SCOPED_CATEGORY_AVATAR;
    if (!(gPipeline.hasRenderType(mIsControlAvatar ? LLPipeline::RENDER_TYPE_CONTROL_AV : LLPipeline::RENDER_TYPE_AVATAR)))
    {
        return TRUE;
    }

    if (!mMeshValid)
    {
        return TRUE;
    }

    if (!drawable)
    {
        LL_ERRS() << "LLVOAvatar::updateGeometry() called with NULL drawable" << LL_ENDL;
    }

    return TRUE;
}

//-----------------------------------------------------------------------------
// updateSexDependentLayerSets()
//-----------------------------------------------------------------------------
void LLVOAvatar::updateSexDependentLayerSets()
{
    invalidateComposite( mBakedTextureDatas[BAKED_HEAD].mTexLayerSet);
    invalidateComposite( mBakedTextureDatas[BAKED_UPPER].mTexLayerSet);
    invalidateComposite( mBakedTextureDatas[BAKED_LOWER].mTexLayerSet);
}

//-----------------------------------------------------------------------------
// dirtyMesh()
//-----------------------------------------------------------------------------
void LLVOAvatar::dirtyMesh()
{
    dirtyMesh(1);
}
void LLVOAvatar::dirtyMesh(S32 priority)
{
    mDirtyMesh = llmax(mDirtyMesh, priority);
}

//-----------------------------------------------------------------------------
// getViewerJoint()
//-----------------------------------------------------------------------------
LLViewerJoint*  LLVOAvatar::getViewerJoint(S32 idx)
{
    return dynamic_cast<LLViewerJoint*>(mMeshLOD[idx]);
}

//-----------------------------------------------------------------------------
// hideHair()
//-----------------------------------------------------------------------------
void LLVOAvatar::hideHair()
{
    mMeshLOD[MESH_ID_HAIR]->setVisible(FALSE, TRUE);
}

//-----------------------------------------------------------------------------
// hideSkirt()
//-----------------------------------------------------------------------------
void LLVOAvatar::hideSkirt()
{
    mMeshLOD[MESH_ID_SKIRT]->setVisible(FALSE, TRUE);
}

BOOL LLVOAvatar::setParent(LLViewerObject* parent)
{
    BOOL ret ;
    if (parent == NULL)
    {
        getOffObject();
        ret = LLViewerObject::setParent(parent);
        if (isSelf())
        {
            gAgentCamera.resetCamera();
        }
    }
    else
    {
        ret = LLViewerObject::setParent(parent);
        if(ret)
        {
            sitOnObject(parent);
        }
    }
    return ret ;
}

void LLVOAvatar::addChild(LLViewerObject *childp)
{
    childp->extractAttachmentItemID(); // find the inventory item this object is associated with.
    if (isSelf())
    {
        const LLUUID& item_id = childp->getAttachmentItemID();
        LLViewerInventoryItem *item = gInventory.getItem(item_id);
        LL_DEBUGS("Avatar") << "ATT attachment child added " << (item ? item->getName() : "UNKNOWN") << " id " << item_id << LL_ENDL;

    }

    LLViewerObject::addChild(childp);
    if (childp->mDrawable)
    {
        if (!attachObject(childp))
        {
            LL_WARNS() << "ATT addChild() failed for "
                    << childp->getID()
                    << " item " << childp->getAttachmentItemID()
                    << LL_ENDL;
            // MAINT-3312 backout
            // mPendingAttachment.push_back(childp);
        }
    }
    else
    {
        mPendingAttachment.push_back(childp);
    }
}

void LLVOAvatar::removeChild(LLViewerObject *childp)
{
    LLViewerObject::removeChild(childp);
    if (!detachObject(childp))
    {
        LL_WARNS() << "Calling detach on non-attached object " << LL_ENDL;
    }
}

LLViewerJointAttachment* LLVOAvatar::getTargetAttachmentPoint(LLViewerObject* viewer_object)
{
    S32 attachmentID = ATTACHMENT_ID_FROM_STATE(viewer_object->getAttachmentState());

    // This should never happen unless the server didn't process the attachment point
    // correctly, but putting this check in here to be safe.
    if (attachmentID & ATTACHMENT_ADD)
    {
        LL_WARNS() << "Got an attachment with ATTACHMENT_ADD mask, removing ( attach pt:" << attachmentID << " )" << LL_ENDL;
        attachmentID &= ~ATTACHMENT_ADD;
    }

    LLViewerJointAttachment* attachment = get_if_there(mAttachmentPoints, attachmentID, (LLViewerJointAttachment*)NULL);

    if (!attachment)
    {
        LL_WARNS() << "Object attachment point invalid: " << attachmentID
            << " trying to use 1 (chest)"
            << LL_ENDL;

        attachment = get_if_there(mAttachmentPoints, 1, (LLViewerJointAttachment*)NULL); // Arbitrary using 1 (chest)
        if (attachment)
        {
            LL_WARNS() << "Object attachment point invalid: " << attachmentID
                << " on object " << viewer_object->getID()
                << " attachment item " << viewer_object->getAttachmentItemID()
                << " falling back to 1 (chest)"
                << LL_ENDL;
        }
        else
        {
            LL_WARNS() << "Object attachment point invalid: " << attachmentID
                << " on object " << viewer_object->getID()
                << " attachment item " << viewer_object->getAttachmentItemID()
                << "Unable to use fallback attachment point 1 (chest)"
                << LL_ENDL;
        }
    }

    return attachment;
}

//-----------------------------------------------------------------------------
// attachObject()
//-----------------------------------------------------------------------------
const LLViewerJointAttachment *LLVOAvatar::attachObject(LLViewerObject *viewer_object)
{
    if (isSelf())
    {
        const LLUUID& item_id = viewer_object->getAttachmentItemID();
        LLViewerInventoryItem *item = gInventory.getItem(item_id);
        LL_DEBUGS("Avatar") << "ATT attaching object "
                            << (item ? item->getName() : "UNKNOWN") << " id " << item_id << LL_ENDL;
    }
    LLViewerJointAttachment* attachment = getTargetAttachmentPoint(viewer_object);

    if (!attachment || !attachment->addObject(viewer_object))
    {
        const LLUUID& item_id = viewer_object->getAttachmentItemID();
        LLViewerInventoryItem *item = gInventory.getItem(item_id);
        LL_WARNS("Avatar") << "ATT attach failed "
                           << (item ? item->getName() : "UNKNOWN") << " id " << item_id << LL_ENDL;
        return 0;
    }

    if (!viewer_object->isAnimatedObject())
    {
        updateAttachmentOverrides();
    }

    updateVisualComplexity();

    if (viewer_object->isSelected())
    {
        LLSelectMgr::getInstance()->updateSelectionCenter();
        LLSelectMgr::getInstance()->updatePointAt();
    }

    viewer_object->refreshBakeTexture();


    LLViewerObject::const_child_list_t& child_list = viewer_object->getChildren();
    for (LLViewerObject::child_list_t::const_iterator iter = child_list.begin();
        iter != child_list.end(); ++iter)
    {
        LLViewerObject* objectp = *iter;
        if (objectp)
        {
            objectp->refreshBakeTexture();
        }
    }

    updateMeshVisibility();

    return attachment;
}

//-----------------------------------------------------------------------------
// getNumAttachments()
//-----------------------------------------------------------------------------
U32 LLVOAvatar::getNumAttachments() const
{
    U32 num_attachments = 0;
    for (attachment_map_t::const_iterator iter = mAttachmentPoints.begin();
         iter != mAttachmentPoints.end();
         ++iter)
    {
        const LLViewerJointAttachment *attachment_pt = (*iter).second;
        num_attachments += attachment_pt->getNumObjects();
    }
    return num_attachments;
}

//-----------------------------------------------------------------------------
// getMaxAttachments()
//-----------------------------------------------------------------------------
S32 LLVOAvatar::getMaxAttachments() const
{
    return LLAgentBenefitsMgr::current().getAttachmentLimit();
}

//-----------------------------------------------------------------------------
// canAttachMoreObjects()
// Returns true if we can attach <n> more objects.
//-----------------------------------------------------------------------------
BOOL LLVOAvatar::canAttachMoreObjects(U32 n) const
{
    return (getNumAttachments() + n) <= getMaxAttachments();
}

//-----------------------------------------------------------------------------
// getNumAnimatedObjectAttachments()
//-----------------------------------------------------------------------------
U32 LLVOAvatar::getNumAnimatedObjectAttachments() const
{
    U32 num_attachments = 0;
    for (attachment_map_t::const_iterator iter = mAttachmentPoints.begin();
         iter != mAttachmentPoints.end();
         ++iter)
    {
        const LLViewerJointAttachment *attachment_pt = (*iter).second;
        num_attachments += attachment_pt->getNumAnimatedObjects();
    }
    return num_attachments;
}

//-----------------------------------------------------------------------------
// getMaxAnimatedObjectAttachments()
// Gets from simulator feature if available, otherwise 0.
//-----------------------------------------------------------------------------
S32 LLVOAvatar::getMaxAnimatedObjectAttachments() const
{
    return LLAgentBenefitsMgr::current().getAnimatedObjectLimit();
}

//-----------------------------------------------------------------------------
// canAttachMoreAnimatedObjects()
// Returns true if we can attach <n> more animated objects.
//-----------------------------------------------------------------------------
BOOL LLVOAvatar::canAttachMoreAnimatedObjects(U32 n) const
{
    return (getNumAnimatedObjectAttachments() + n) <= getMaxAnimatedObjectAttachments();
}

//-----------------------------------------------------------------------------
// lazyAttach()
//-----------------------------------------------------------------------------
void LLVOAvatar::lazyAttach()
{
    std::vector<LLPointer<LLViewerObject> > still_pending;

    for (U32 i = 0; i < mPendingAttachment.size(); i++)
    {
        LLPointer<LLViewerObject> cur_attachment = mPendingAttachment[i];
        // Object might have died while we were waiting for drawable
        if (!cur_attachment->isDead())
        {
            if (cur_attachment->mDrawable)
            {
                if (isSelf())
                {
                    const LLUUID& item_id = cur_attachment->getAttachmentItemID();
                    LLViewerInventoryItem *item = gInventory.getItem(item_id);
                    LL_DEBUGS("Avatar") << "ATT attaching object "
                        << (item ? item->getName() : "UNKNOWN") << " id " << item_id << LL_ENDL;
                }
                if (!attachObject(cur_attachment))
                {   // Drop it
                    LL_WARNS() << "attachObject() failed for "
                        << cur_attachment->getID()
                        << " item " << cur_attachment->getAttachmentItemID()
                        << LL_ENDL;
                    // MAINT-3312 backout
                    //still_pending.push_back(cur_attachment);
                }
            }
            else
            {
                still_pending.push_back(cur_attachment);
            }
        }
    }

    mPendingAttachment = still_pending;
}

void LLVOAvatar::resetHUDAttachments()
{

    for (attachment_map_t::iterator iter = mAttachmentPoints.begin();
         iter != mAttachmentPoints.end();
         ++iter)
    {
        LLViewerJointAttachment* attachment = iter->second;
        if (attachment->getIsHUDAttachment())
        {
            for (LLViewerJointAttachment::attachedobjs_vec_t::iterator attachment_iter = attachment->mAttachedObjects.begin();
                 attachment_iter != attachment->mAttachedObjects.end();
                 ++attachment_iter)
            {
                const LLViewerObject* attached_object = attachment_iter->get();
                if (attached_object && attached_object->mDrawable.notNull())
                {
                    gPipeline.markMoved(attached_object->mDrawable);
                }
            }
        }
    }
}

void LLVOAvatar::rebuildRiggedAttachments( void )
{
    for ( attachment_map_t::iterator iter = mAttachmentPoints.begin(); iter != mAttachmentPoints.end(); ++iter )
    {
        LLViewerJointAttachment* pAttachment = iter->second;
        LLViewerJointAttachment::attachedobjs_vec_t::iterator attachmentIterEnd = pAttachment->mAttachedObjects.end();

        for ( LLViewerJointAttachment::attachedobjs_vec_t::iterator attachmentIter = pAttachment->mAttachedObjects.begin();
             attachmentIter != attachmentIterEnd; ++attachmentIter)
        {
            const LLViewerObject* pAttachedObject =  *attachmentIter;
            if ( pAttachment && pAttachedObject->mDrawable.notNull() )
            {
                gPipeline.markRebuild(pAttachedObject->mDrawable);
            }
        }
    }
}
//-----------------------------------------------------------------------------
// cleanupAttachedMesh()
//-----------------------------------------------------------------------------
void LLVOAvatar::cleanupAttachedMesh( LLViewerObject* pVO )
{
    LLUUID mesh_id;
    if (getRiggedMeshID(pVO, mesh_id))
    {
        // FIXME this seems like an odd place for this code.
        if ( gAgentCamera.cameraCustomizeAvatar() )
        {
            gAgent.unpauseAnimation();
            //Still want to refocus on head bone
            gAgentCamera.changeCameraToCustomizeAvatar();
        }
    }
}

bool LLVOAvatar::hasPendingAttachedMeshes()
{
    for (attachment_map_t::iterator iter = mAttachmentPoints.begin();
         iter != mAttachmentPoints.end();
         ++iter)
    {
        LLViewerJointAttachment* attachment = iter->second;
        if (attachment)
        {
            for (LLViewerJointAttachment::attachedobjs_vec_t::iterator attachment_iter = attachment->mAttachedObjects.begin();
                 attachment_iter != attachment->mAttachedObjects.end();
                 ++attachment_iter)
            {
                LLViewerObject* objectp = attachment_iter->get();
                if (objectp)
                {
                    LLViewerObject::const_child_list_t& child_list = objectp->getChildren();
                    for (LLViewerObject::child_list_t::const_iterator iter1 = child_list.begin();
                         iter1 != child_list.end(); ++iter1)
                    {
                        LLViewerObject* objectchild = *iter1;
                        if (objectchild && objectchild->getVolume())
                        {
                            const LLUUID& mesh_id = objectchild->getVolume()->getParams().getSculptID();
                            if (mesh_id.isNull())
                            {
                                // No mesh nor skin info needed
                                continue;
                            }

                            if (objectchild->getVolume()->isMeshAssetUnavaliable())
                            {
                                // Mesh failed to load, do not expect it
                                continue;
                            }

                            if (objectchild->mDrawable)
                            {
                                LLVOVolume* pvobj = objectchild->mDrawable->getVOVolume();
                                if (pvobj)
                                {
                                    if (!pvobj->isMesh())
                                    {
                                        // Not a mesh
                                        continue;
                                    }

                                    if (!objectchild->getVolume()->isMeshAssetLoaded())
                                    {
                                        // Waiting for mesh
                                        return true;
                                    }

                                    const LLMeshSkinInfo* skin_data = pvobj->getSkinInfo();
                                    if (skin_data)
                                    {
                                        // Skin info present, done
                                        continue;
                                    }

                                    if (pvobj->isSkinInfoUnavaliable())
                                    {
                                        // Load failed or info not present, don't expect it
                                        continue;
                                    }
                                }

                                // objectchild is not ready
                                return true;
                            }
                        }
                    }
                }
            }
        }
    }
    return false;
}

//-----------------------------------------------------------------------------
// detachObject()
//-----------------------------------------------------------------------------
BOOL LLVOAvatar::detachObject(LLViewerObject *viewer_object)
{
    for (attachment_map_t::iterator iter = mAttachmentPoints.begin();
         iter != mAttachmentPoints.end();
         ++iter)
    {
        LLViewerJointAttachment* attachment = iter->second;

        if (attachment->isObjectAttached(viewer_object))
        {
            updateVisualComplexity();
            bool is_animated_object = viewer_object->isAnimatedObject();
            cleanupAttachedMesh(viewer_object);

            attachment->removeObject(viewer_object);
            if (!is_animated_object)
            {
                updateAttachmentOverrides();
            }
            viewer_object->refreshBakeTexture();

            LLViewerObject::const_child_list_t& child_list = viewer_object->getChildren();
            for (LLViewerObject::child_list_t::const_iterator iter1 = child_list.begin();
                iter1 != child_list.end(); ++iter1)
            {
                LLViewerObject* objectp = *iter1;
                if (objectp)
            {
                    objectp->refreshBakeTexture();
                }
            }

            updateMeshVisibility();

            LL_DEBUGS() << "Detaching object " << viewer_object->mID << " from " << attachment->getName() << LL_ENDL;
            return TRUE;
        }
    }

    std::vector<LLPointer<LLViewerObject> >::iterator iter = std::find(mPendingAttachment.begin(), mPendingAttachment.end(), viewer_object);
    if (iter != mPendingAttachment.end())
    {
        mPendingAttachment.erase(iter);
        return TRUE;
    }

    return FALSE;
}

//-----------------------------------------------------------------------------
// sitDown()
//-----------------------------------------------------------------------------
void LLVOAvatar::sitDown(BOOL bSitting)
{
    mIsSitting = bSitting;
    if (isSelf())
    {
        // Update Movement Controls according to own Sitting mode
        LLFloaterMove::setSittingMode(bSitting);
    }
}

//-----------------------------------------------------------------------------
// sitOnObject()
//-----------------------------------------------------------------------------
void LLVOAvatar::sitOnObject(LLViewerObject *sit_object)
{
    if (isSelf())
    {
        // Might be first sit
        //LLFirstUse::useSit();

        gAgent.setFlying(FALSE);
        gAgentCamera.setThirdPersonHeadOffset(LLVector3::zero);
        //interpolate to new camera position
        gAgentCamera.startCameraAnimation();
        // make sure we are not trying to autopilot
        gAgent.stopAutoPilot();
        gAgentCamera.setupSitCamera();
        if (gAgentCamera.getForceMouselook())
        {
            gAgentCamera.changeCameraToMouselook();
        }

        if (gAgentCamera.getFocusOnAvatar() && LLToolMgr::getInstance()->inEdit())
        {
            LLSelectNode* node = LLSelectMgr::getInstance()->getSelection()->getFirstRootNode();
            if (node && node->mValid)
            {
                LLViewerObject* root_object = node->getObject();
                if (root_object == sit_object)
                {
                    LLFloaterTools::sPreviousFocusOnAvatar = true;
                }
            }
        }
    }

    if (mDrawable.isNull())
    {
        return;
    }
    LLQuaternion inv_obj_rot = ~sit_object->getRenderRotation();
    LLVector3 obj_pos = sit_object->getRenderPosition();

    LLVector3 rel_pos = getRenderPosition() - obj_pos;
    rel_pos.rotVec(inv_obj_rot);

    mDrawable->mXform.setPosition(rel_pos);
    mDrawable->mXform.setRotation(mDrawable->getWorldRotation() * inv_obj_rot);

    gPipeline.markMoved(mDrawable, TRUE);
    // Notice that removing sitDown() from here causes avatars sitting on
    // objects to be not rendered for new arrivals. See EXT-6835 and EXT-1655.
    sitDown(TRUE);
    mRoot->getXform()->setParent(&sit_object->mDrawable->mXform); // LLVOAvatar::sitOnObject
    // SL-315
    mRoot->setPosition(getPosition());
    mRoot->updateWorldMatrixChildren();

    stopMotion(ANIM_AGENT_BODY_NOISE);

    gAgentCamera.setInitSitRot(gAgent.getFrameAgent().getQuaternion());
}

//-----------------------------------------------------------------------------
// getOffObject()
//-----------------------------------------------------------------------------
void LLVOAvatar::getOffObject()
{
    if (mDrawable.isNull())
    {
        return;
    }

    LLViewerObject* sit_object = (LLViewerObject*)getParent();

    if (sit_object)
    {
        stopMotionFromSource(sit_object->getID());
        LLFollowCamMgr::getInstance()->setCameraActive(sit_object->getID(), FALSE);

        LLViewerObject::const_child_list_t& child_list = sit_object->getChildren();
        for (LLViewerObject::child_list_t::const_iterator iter = child_list.begin();
             iter != child_list.end(); ++iter)
        {
            LLViewerObject* child_objectp = *iter;

            stopMotionFromSource(child_objectp->getID());
            LLFollowCamMgr::getInstance()->setCameraActive(child_objectp->getID(), FALSE);
        }
    }

    // assumes that transform will not be updated with drawable still having a parent
    // or that drawable had no parent from the start
    LLVector3 cur_position_world = mDrawable->getWorldPosition();
    LLQuaternion cur_rotation_world = mDrawable->getWorldRotation();

    if (mLastRootPos.length() >= MAX_STANDOFF_FROM_ORIGIN
        && (cur_position_world.length() < MAX_STANDOFF_FROM_ORIGIN
            || dist_vec(cur_position_world, mLastRootPos) > MAX_STANDOFF_DISTANCE_CHANGE))
    {
        // Most likely drawable got updated too early or some updates were missed - we got relative position to non-existing parent
        // restore coordinates from cache
        cur_position_world = mLastRootPos;
    }

    // set *local* position based on last *world* position, since we're unparenting the avatar
    mDrawable->mXform.setPosition(cur_position_world);
    mDrawable->mXform.setRotation(cur_rotation_world);

    gPipeline.markMoved(mDrawable, TRUE);

    sitDown(FALSE);

    mRoot->getXform()->setParent(NULL); // LLVOAvatar::getOffObject
    // SL-315
    mRoot->setPosition(cur_position_world);
    mRoot->setRotation(cur_rotation_world);
    mRoot->getXform()->update();

    if (mEnableDefaultMotions)
    {
    startMotion(ANIM_AGENT_BODY_NOISE);
    }

    if (isSelf())
    {
        LLQuaternion av_rot = gAgent.getFrameAgent().getQuaternion();
        LLQuaternion obj_rot = sit_object ? sit_object->getRenderRotation() : LLQuaternion::DEFAULT;
        av_rot = av_rot * obj_rot;
        LLVector3 at_axis = LLVector3::x_axis;
        at_axis = at_axis * av_rot;
        at_axis.mV[VZ] = 0.f;
        at_axis.normalize();
        gAgent.resetAxes(at_axis);
        gAgentCamera.setThirdPersonHeadOffset(LLVector3(0.f, 0.f, 1.f));
        gAgentCamera.setSitCamera(LLUUID::null);
    }
}

//-----------------------------------------------------------------------------
// findAvatarFromAttachment()
//-----------------------------------------------------------------------------
// static
LLVOAvatar* LLVOAvatar::findAvatarFromAttachment( LLViewerObject* obj )
{
    if( obj->isAttachment() )
    {
        do
        {
            obj = (LLViewerObject*) obj->getParent();
        }
        while( obj && !obj->isAvatar() );

        if( obj && !obj->isDead() )
        {
            return (LLVOAvatar*)obj;
        }
    }
    return NULL;
}

S32 LLVOAvatar::getAttachmentCount()
{
    S32 count = mAttachmentPoints.size();
    return count;
}

BOOL LLVOAvatar::isWearingWearableType(LLWearableType::EType type) const
{
    if (mIsDummy) return TRUE;

    if (isSelf())
    {
        return LLAvatarAppearance::isWearingWearableType(type);
    }

    switch(type)
    {
        case LLWearableType::WT_SHAPE:
        case LLWearableType::WT_SKIN:
        case LLWearableType::WT_HAIR:
        case LLWearableType::WT_EYES:
            return TRUE;  // everyone has all bodyparts
        default:
            break; // Do nothing
    }

    for (LLAvatarAppearanceDictionary::Textures::const_iterator tex_iter = LLAvatarAppearance::getDictionary()->getTextures().begin();
         tex_iter != LLAvatarAppearance::getDictionary()->getTextures().end();
         ++tex_iter)
    {
        const LLAvatarAppearanceDictionary::TextureEntry *texture_dict = tex_iter->second;
        if (texture_dict->mWearableType == type)
        {
            // Thus, you must check to see if the corresponding baked texture is defined.
            // NOTE: this is a poor substitute if you actually want to know about individual pieces of clothing
            // this works for detecting a skirt (most important), but is ineffective at any piece of clothing that
            // gets baked into a texture that always exists (upper or lower).
            if (texture_dict->mIsUsedByBakedTexture)
            {
                const EBakedTextureIndex baked_index = texture_dict->mBakedTextureIndex;
                return isTextureDefined(LLAvatarAppearance::getDictionary()->getBakedTexture(baked_index)->mTextureIndex);
            }
            return FALSE;
        }
    }
    return FALSE;
}

LLViewerObject *    LLVOAvatar::findAttachmentByID( const LLUUID & target_id ) const
{
    for(attachment_map_t::const_iterator attachment_points_iter = mAttachmentPoints.begin();
        attachment_points_iter != gAgentAvatarp->mAttachmentPoints.end();
        ++attachment_points_iter)
    {
        LLViewerJointAttachment* attachment = attachment_points_iter->second;
        for (LLViewerJointAttachment::attachedobjs_vec_t::iterator attachment_iter = attachment->mAttachedObjects.begin();
             attachment_iter != attachment->mAttachedObjects.end();
             ++attachment_iter)
        {
            LLViewerObject *attached_object = attachment_iter->get();
            if (attached_object &&
                attached_object->getID() == target_id)
            {
                return attached_object;
            }
        }
    }

    return NULL;
}

// virtual
void LLVOAvatar::invalidateComposite( LLTexLayerSet* layerset)
{
}

void LLVOAvatar::invalidateAll()
{
}

// virtual
void LLVOAvatar::onGlobalColorChanged(const LLTexGlobalColor* global_color)
{
    if (global_color == mTexSkinColor)
    {
        invalidateComposite( mBakedTextureDatas[BAKED_HEAD].mTexLayerSet);
        invalidateComposite( mBakedTextureDatas[BAKED_UPPER].mTexLayerSet);
        invalidateComposite( mBakedTextureDatas[BAKED_LOWER].mTexLayerSet);
    }
    else if (global_color == mTexHairColor)
    {
        invalidateComposite( mBakedTextureDatas[BAKED_HEAD].mTexLayerSet);
        invalidateComposite( mBakedTextureDatas[BAKED_HAIR].mTexLayerSet);

        // ! BACKWARDS COMPATIBILITY !
        // Fix for dealing with avatars from viewers that don't bake hair.
        if (!isTextureDefined(mBakedTextureDatas[BAKED_HAIR].mTextureIndex))
        {
            LLColor4 color = mTexHairColor->getColor();
            avatar_joint_mesh_list_t::iterator iter = mBakedTextureDatas[BAKED_HAIR].mJointMeshes.begin();
            avatar_joint_mesh_list_t::iterator end  = mBakedTextureDatas[BAKED_HAIR].mJointMeshes.end();
            for (; iter != end; ++iter)
            {
                LLAvatarJointMesh* mesh = (*iter);
                if (mesh)
            {
                    mesh->setColor( color );
                }
            }
        }
    }
    else if (global_color == mTexEyeColor)
    {
        // LL_INFOS() << "invalidateComposite cause: onGlobalColorChanged( eyecolor )" << LL_ENDL;
        invalidateComposite( mBakedTextureDatas[BAKED_EYES].mTexLayerSet);
    }
    updateMeshTextures();
}

// virtual
// Do rigged mesh attachments display with this av?
bool LLVOAvatar::shouldRenderRigged() const
{
    LL_PROFILE_ZONE_SCOPED_CATEGORY_AVATAR;

    if (getOverallAppearance() == AOA_NORMAL)
    {
        return true;
    }
    // TBD - render for AOA_JELLYDOLL?
    return false;
}

// FIXME: We have an mVisible member, set in updateVisibility(), but this
// function doesn't return it! isVisible() and mVisible are used
// different places for different purposes. mVisible seems to be more
// related to whether the actual avatar mesh is shown, and isVisible()
// to whether anything about the avatar is displayed in the scene.
// Maybe better naming could make this clearer?
BOOL LLVOAvatar::isVisible() const
{
    return mDrawable.notNull()
        && (!mOrphaned || isSelf())
        && (mDrawable->isVisible() || mIsDummy);
}

// Determine if we have enough avatar data to render
bool LLVOAvatar::getIsCloud() const
{
    if (mIsDummy)
    {
        return false;
    }

    return (   ((const_cast<LLVOAvatar*>(this))->visualParamWeightsAreDefault())// Do we have a shape?
            || (   !isTextureDefined(TEX_LOWER_BAKED)
                || !isTextureDefined(TEX_UPPER_BAKED)
                || !isTextureDefined(TEX_HEAD_BAKED)
                )
            );
}

void LLVOAvatar::updateRezzedStatusTimers(S32 rez_status)
{
    // State machine for rezzed status. Statuses are -1 on startup, 0
    // = cloud, 1 = gray, 2 = downloading, 3 = full.
    // Purpose is to collect time data for each it takes avatar to reach
    // various loading landmarks: gray, textured (partial), textured fully.

    if (rez_status != mLastRezzedStatus)
    {
        LL_DEBUGS("Avatar") << avString() << "rez state change: " << mLastRezzedStatus << " -> " << rez_status << LL_ENDL;

        if (mLastRezzedStatus == -1 && rez_status != -1)
        {
            // First time initialization, start all timers.
            for (S32 i = 1; i < 4; i++)
            {
                startPhase("load_" + LLVOAvatar::rezStatusToString(i));
                startPhase("first_load_" + LLVOAvatar::rezStatusToString(i));
            }
        }
        if (rez_status < mLastRezzedStatus)
        {
            // load level has decreased. start phase timers for higher load levels.
            for (S32 i = rez_status+1; i <= mLastRezzedStatus; i++)
            {
                startPhase("load_" + LLVOAvatar::rezStatusToString(i));
            }
        }
        else if (rez_status > mLastRezzedStatus)
        {
            // load level has increased. stop phase timers for lower and equal load levels.
            for (S32 i = llmax(mLastRezzedStatus+1,1); i <= rez_status; i++)
            {
                stopPhase("load_" + LLVOAvatar::rezStatusToString(i));
                stopPhase("first_load_" + LLVOAvatar::rezStatusToString(i), false);
            }
            if (rez_status == 3)
            {
                // "fully loaded", mark any pending appearance change complete.
                selfStopPhase("update_appearance_from_cof");
                selfStopPhase("wear_inventory_category", false);
                selfStopPhase("process_initial_wearables_update", false);

                updateVisualComplexity();
            }
        }
        mLastRezzedStatus = rez_status;
    }
}

void LLVOAvatar::clearPhases()
{
    getPhases().clearPhases();
}

void LLVOAvatar::startPhase(const std::string& phase_name)
{
    F32 elapsed = 0.0;
    bool completed = false;
    bool found = getPhases().getPhaseValues(phase_name, elapsed, completed);
    //LL_DEBUGS("Avatar") << avString() << " phase state " << phase_name
    //                  << " found " << found << " elapsed " << elapsed << " completed " << completed << LL_ENDL;
    if (found)
    {
        if (!completed)
        {
            LL_DEBUGS("Avatar") << avString() << "no-op, start when started already for " << phase_name << LL_ENDL;
            return;
        }
    }
    LL_DEBUGS("Avatar") << "started phase " << phase_name << LL_ENDL;
    getPhases().startPhase(phase_name);
}

void LLVOAvatar::stopPhase(const std::string& phase_name, bool err_check)
{
    F32 elapsed = 0.0;
    bool completed = false;
    if (getPhases().getPhaseValues(phase_name, elapsed, completed))
    {
        if (!completed)
        {
            getPhases().stopPhase(phase_name);
            completed = true;
            logMetricsTimerRecord(phase_name, elapsed, completed);
            LL_DEBUGS("Avatar") << avString() << "stopped phase " << phase_name << " elapsed " << elapsed << LL_ENDL;
        }
        else
        {
            if (err_check)
            {
                LL_DEBUGS("Avatar") << "no-op, stop when stopped already for " << phase_name << LL_ENDL;
            }
        }
    }
    else
    {
        if (err_check)
        {
            LL_DEBUGS("Avatar") << "no-op, stop when not started for " << phase_name << LL_ENDL;
        }
    }
}

void LLVOAvatar::logPendingPhases()
{
    if (!isAgentAvatarValid())
    {
        return;
    }

    for (LLViewerStats::phase_map_t::iterator it = getPhases().begin();
         it != getPhases().end();
         ++it)
    {
        const std::string& phase_name = it->first;
        F32 elapsed;
        bool completed;
        if (getPhases().getPhaseValues(phase_name, elapsed, completed))
        {
            if (!completed)
            {
                logMetricsTimerRecord(phase_name, elapsed, completed);
            }
        }
    }
}

//static
void LLVOAvatar::logPendingPhasesAllAvatars()
{
    for (std::vector<LLCharacter*>::iterator iter = LLCharacter::sInstances.begin();
         iter != LLCharacter::sInstances.end(); ++iter)
    {
        LLVOAvatar* inst = (LLVOAvatar*) *iter;
        if( inst->isDead() )
        {
            continue;
        }
        inst->logPendingPhases();
    }
}

void LLVOAvatar::logMetricsTimerRecord(const std::string& phase_name, F32 elapsed, bool completed)
{
    if (!isAgentAvatarValid())
    {
        return;
    }

    LLSD record;
    record["timer_name"] = phase_name;
    record["avatar_id"] = getID();
    record["elapsed"] = elapsed;
    record["completed"] = completed;
    U32 grid_x(0), grid_y(0);
    if (getRegion() && LLWorld::instance().isRegionListed(getRegion()))
    {
        record["central_bake_version"] = LLSD::Integer(getRegion()->getCentralBakeVersion());
        grid_from_region_handle(getRegion()->getHandle(), &grid_x, &grid_y);
    }
    record["grid_x"] = LLSD::Integer(grid_x);
    record["grid_y"] = LLSD::Integer(grid_y);
    record["is_using_server_bakes"] = true;
    record["is_self"] = isSelf();

    if (isAgentAvatarValid())
    {
        gAgentAvatarp->addMetricsTimerRecord(record);
    }
}

// call periodically to keep isFullyLoaded up to date.
// returns true if the value has changed.
BOOL LLVOAvatar::updateIsFullyLoaded()
{
    S32 rez_status = getRezzedStatus();
    bool loading = getIsCloud();
    if (mFirstFullyVisible && !mIsControlAvatar)
    {
        loading = ((rez_status < 2)
                   // Wait at least 60s for unfinished textures to finish on first load,
                   // don't wait forever, it might fail. Even if it will eventually load by
                   // itself and update mLoadedCallbackTextures (or fail and clean the list),
                   // avatars are more time-sensitive than textures and can't wait that long.
                   || (mLoadedCallbackTextures < mCallbackTextureList.size() && mLastTexCallbackAddedTime.getElapsedTimeF32() < MAX_TEXTURE_WAIT_TIME_SEC)
                   || !mPendingAttachment.empty()
                   || (rez_status < 3 && !isFullyBaked())
                   || hasPendingAttachedMeshes()
                  );
    }
    updateRezzedStatusTimers(rez_status);
    updateRuthTimer(loading);
    return processFullyLoadedChange(loading);
}

void LLVOAvatar::updateRuthTimer(bool loading)
{
    if (isSelf() || !loading)
    {
        return;
    }

    if (mPreviousFullyLoaded)
    {
        mRuthTimer.reset();
        debugAvatarRezTime("AvatarRezCloudNotification","became cloud");
    }

    const F32 LOADING_TIMEOUT__SECONDS = 120.f;
    if (mRuthTimer.getElapsedTimeF32() > LOADING_TIMEOUT__SECONDS)
    {
        LL_DEBUGS("Avatar") << avString()
                << "Ruth Timer timeout: Missing texture data for '" << getFullname() << "' "
                << "( Params loaded : " << !visualParamWeightsAreDefault() << " ) "
                << "( Lower : " << isTextureDefined(TEX_LOWER_BAKED) << " ) "
                << "( Upper : " << isTextureDefined(TEX_UPPER_BAKED) << " ) "
                << "( Head : " << isTextureDefined(TEX_HEAD_BAKED) << " )."
                << LL_ENDL;

        LLAvatarPropertiesProcessor::getInstance()->sendAvatarTexturesRequest(getID());
        mRuthTimer.reset();
    }
}

BOOL LLVOAvatar::processFullyLoadedChange(bool loading)
{
    // We wait a little bit before giving the 'all clear', to let things to
    // settle down (models to snap into place, textures to get first packets).
    // And if viewer isn't aware of some parts yet, this gives them a chance
    // to arrive.
    const F32 LOADED_DELAY = 1.f;

    if (loading)
    {
        mFullyLoadedTimer.reset();
    }

    if (mFirstFullyVisible)
    {
        if (!isSelf() && loading)
        {
                // Note that textures can causes 60s delay on thier own
                // so this delay might end up on top of textures' delay
                mFirstUseDelaySeconds = llclamp(
                    mFirstAppearanceMessageTimer.getElapsedTimeF32(),
                    FIRST_APPEARANCE_CLOUD_MIN_DELAY,
                    FIRST_APPEARANCE_CLOUD_MAX_DELAY);

                if (shouldImpostor())
                {
                    // Impostors are less of a priority,
                    // let them stay cloud longer
                    mFirstUseDelaySeconds *= 1.25;
                }
        }
        mFullyLoaded = (mFullyLoadedTimer.getElapsedTimeF32() > mFirstUseDelaySeconds);
    }
    else
    {
        mFullyLoaded = (mFullyLoadedTimer.getElapsedTimeF32() > LOADED_DELAY);
    }

    if (!mPreviousFullyLoaded && !loading && mFullyLoaded)
    {
        debugAvatarRezTime("AvatarRezNotification","fully loaded");
    }

    // did our loading state "change" from last call?
    // FIXME runway - why are we updating every 30 calls even if nothing has changed?
    // This causes updateLOD() to run every 30 frames, among other things.
    const S32 UPDATE_RATE = 30;
    BOOL changed =
        ((mFullyLoaded != mPreviousFullyLoaded) ||         // if the value is different from the previous call
         (!mFullyLoadedInitialized) ||                     // if we've never been called before
         (mFullyLoadedFrameCounter % UPDATE_RATE == 0));   // every now and then issue a change
    BOOL fully_loaded_changed = (mFullyLoaded != mPreviousFullyLoaded);

    mPreviousFullyLoaded = mFullyLoaded;
    mFullyLoadedInitialized = TRUE;
    mFullyLoadedFrameCounter++;

    if (changed && isSelf())
    {
        // to know about outfit switching
        LLAvatarRenderNotifier::getInstance()->updateNotificationState();
    }

    if (fully_loaded_changed && !isSelf() && mFullyLoaded && isImpostor())
    {
        // Fix for jellydoll initially invisible
        mNeedsImpostorUpdate = TRUE;
        mLastImpostorUpdateReason = 6;
    }
    return changed;
}

BOOL LLVOAvatar::isFullyLoaded() const
{
    return (mRenderUnloadedAvatar || mFullyLoaded);
}

bool LLVOAvatar::isTooComplex() const
{
    bool too_complex;
    static LLCachedControl<bool> always_render_friends(gSavedSettings, "AlwaysRenderFriends");
    bool render_friend =  (LLAvatarTracker::instance().isBuddy(getID()) && always_render_friends);

    if (isSelf() || render_friend || mVisuallyMuteSetting == AV_ALWAYS_RENDER)
    {
        too_complex = false;
    }
    else
    {
        // Determine if visually muted or not
        static LLCachedControl<U32> max_render_cost(gSavedSettings, "RenderAvatarMaxComplexity", 0U);
        static LLCachedControl<F32> max_attachment_area(gSavedSettings, "RenderAutoMuteSurfaceAreaLimit", 1000.0f);
        // If the user has chosen unlimited max complexity, we also disregard max attachment area
        // so that unlimited will completely disable the overly complex impostor rendering
        // yes, this leaves them vulnerable to griefing objects... their choice
        too_complex = (   max_render_cost > 0
                          && (mVisualComplexity > max_render_cost
                           || (max_attachment_area > 0.0f && mAttachmentSurfaceArea > max_attachment_area)
                           ));
    }

    return too_complex;
}

bool LLVOAvatar::isTooSlow() const
{
    static LLCachedControl<bool> always_render_friends(gSavedSettings, "AlwaysRenderFriends");
    bool render_friend =  (LLAvatarTracker::instance().isBuddy(getID()) && always_render_friends);

    if (render_friend || mVisuallyMuteSetting == AV_ALWAYS_RENDER)
    {
        return false;
    }
    return mTooSlow;
}

// Udpate Avatar state based on render time
void LLVOAvatar::updateTooSlow()
{
    LL_PROFILE_ZONE_SCOPED_CATEGORY_AVATAR;
    static LLCachedControl<bool> alwaysRenderFriends(gSavedSettings, "AlwaysRenderFriends");
    static LLCachedControl<bool> allowSelfImpostor(gSavedSettings, "AllowSelfImpostor");
    const auto id = getID();

    // mTooSlow - Is the avatar flagged as being slow (includes shadow time)
    // mTooSlowWithoutShadows - Is the avatar flagged as being slow even with shadows removed.

    // get max render time in ms
    F32 max_art_ms = (F32) (LLPerfStats::renderAvatarMaxART_ns / 1000000.0);

    bool autotune = LLPerfStats::tunables.userAutoTuneEnabled && !mIsControlAvatar && !isSelf();

    bool ignore_tune = false;
    if (autotune && sAVsIgnoringARTLimit.size() > 0)
    {
        auto it = std::find(sAVsIgnoringARTLimit.begin(), sAVsIgnoringARTLimit.end(), mID);
        if (it != sAVsIgnoringARTLimit.end())
        {
            S32 index = it - sAVsIgnoringARTLimit.begin();
            ignore_tune = (index < (MIN_NONTUNED_AVS - sAvatarsNearby + 1 + LLPerfStats::tunedAvatars));
        }
    }

    bool exceeds_max_ART =
        ((LLPerfStats::renderAvatarMaxART_ns > 0) &&
            (mGPURenderTime >= max_art_ms)); // NOTE: don't use getGPURenderTime accessor here to avoid "isTooSlow" feedback loop

    if (exceeds_max_ART && !ignore_tune)
    {
        mTooSlow = true;

        if(!mTooSlowWithoutShadows) // if we were not previously above the full impostor cap
        {
            bool render_friend_or_exception =   ( alwaysRenderFriends && LLAvatarTracker::instance().isBuddy( id ) ) ||
                ( getVisualMuteSettings() == LLVOAvatar::AV_ALWAYS_RENDER );
            if( (!isSelf() || allowSelfImpostor) && !render_friend_or_exception  )
            {
                // Note: slow rendering Friends still get their shadows zapped.
                mTooSlowWithoutShadows = getGPURenderTime()*2.f >= max_art_ms;  // NOTE: assumes shadow rendering doubles render time
            }
        }
    }
    else
    {
        mTooSlow = false;
        mTooSlowWithoutShadows = false;

        if (ignore_tune)
        {
            return;
        }
    }
    if(mTooSlow && !mTuned)
    {
        LLPerfStats::tunedAvatars++; // increment the number of avatars that have been tweaked.
        mTuned = true;
    }
    else if(!mTooSlow && mTuned)
    {
        LLPerfStats::tunedAvatars--;
        mTuned = false;
    }
}

//-----------------------------------------------------------------------------
// findMotion()
//-----------------------------------------------------------------------------
LLMotion* LLVOAvatar::findMotion(const LLUUID& id) const
{
    return mMotionController.findMotion(id);
}

// This is a semi-deprecated debugging tool - meshes will not show as
// colorized if using deferred rendering.
void LLVOAvatar::debugColorizeSubMeshes(U32 i, const LLColor4& color)
{
    if (gSavedSettings.getBOOL("DebugAvatarCompositeBaked"))
    {
        avatar_joint_mesh_list_t::iterator iter = mBakedTextureDatas[i].mJointMeshes.begin();
        avatar_joint_mesh_list_t::iterator end  = mBakedTextureDatas[i].mJointMeshes.end();
        for (; iter != end; ++iter)
        {
            LLAvatarJointMesh* mesh = (*iter);
            if (mesh)
            {
                mesh->setColor(color);
            }
        }
    }
}


//-----------------------------------------------------------------------------
// updateMeshVisibility()
// Hide the mesh joints if attachments are using baked textures
//-----------------------------------------------------------------------------
void LLVOAvatar::updateMeshVisibility()
{
    bool bake_flag[BAKED_NUM_INDICES];
    memset(bake_flag, 0, BAKED_NUM_INDICES*sizeof(bool));

    if (getOverallAppearance() == AOA_NORMAL)
    {
        for (attachment_map_t::iterator iter = mAttachmentPoints.begin();
             iter != mAttachmentPoints.end();
             ++iter)
        {
            LLViewerJointAttachment* attachment = iter->second;
            if (attachment)
            {
                for (LLViewerJointAttachment::attachedobjs_vec_t::iterator attachment_iter = attachment->mAttachedObjects.begin();
                     attachment_iter != attachment->mAttachedObjects.end();
                     ++attachment_iter)
                {
                    LLViewerObject *objectp = attachment_iter->get();
                    if (objectp)
                    {
                        for (int face_index = 0; face_index < objectp->getNumTEs(); face_index++)
                        {
                            LLTextureEntry* tex_entry = objectp->getTE(face_index);
                            bake_flag[BAKED_HEAD] |= (tex_entry->getID() == IMG_USE_BAKED_HEAD);
                            bake_flag[BAKED_EYES] |= (tex_entry->getID() == IMG_USE_BAKED_EYES);
                            bake_flag[BAKED_HAIR] |= (tex_entry->getID() == IMG_USE_BAKED_HAIR);
                            bake_flag[BAKED_LOWER] |= (tex_entry->getID() == IMG_USE_BAKED_LOWER);
                            bake_flag[BAKED_UPPER] |= (tex_entry->getID() == IMG_USE_BAKED_UPPER);
                            bake_flag[BAKED_SKIRT] |= (tex_entry->getID() == IMG_USE_BAKED_SKIRT);
                            bake_flag[BAKED_LEFT_ARM] |= (tex_entry->getID() == IMG_USE_BAKED_LEFTARM);
                            bake_flag[BAKED_LEFT_LEG] |= (tex_entry->getID() == IMG_USE_BAKED_LEFTLEG);
                            bake_flag[BAKED_AUX1] |= (tex_entry->getID() == IMG_USE_BAKED_AUX1);
                            bake_flag[BAKED_AUX2] |= (tex_entry->getID() == IMG_USE_BAKED_AUX2);
                            bake_flag[BAKED_AUX3] |= (tex_entry->getID() == IMG_USE_BAKED_AUX3);
                        }
                    }

                    LLViewerObject::const_child_list_t& child_list = objectp->getChildren();
                    for (LLViewerObject::child_list_t::const_iterator iter1 = child_list.begin();
                         iter1 != child_list.end(); ++iter1)
                    {
                        LLViewerObject* objectchild = *iter1;
                        if (objectchild)
                        {
                            for (int face_index = 0; face_index < objectchild->getNumTEs(); face_index++)
                            {
                                LLTextureEntry* tex_entry = objectchild->getTE(face_index);
                                bake_flag[BAKED_HEAD] |= (tex_entry->getID() == IMG_USE_BAKED_HEAD);
                                bake_flag[BAKED_EYES] |= (tex_entry->getID() == IMG_USE_BAKED_EYES);
                                bake_flag[BAKED_HAIR] |= (tex_entry->getID() == IMG_USE_BAKED_HAIR);
                                bake_flag[BAKED_LOWER] |= (tex_entry->getID() == IMG_USE_BAKED_LOWER);
                                bake_flag[BAKED_UPPER] |= (tex_entry->getID() == IMG_USE_BAKED_UPPER);
                                bake_flag[BAKED_SKIRT] |= (tex_entry->getID() == IMG_USE_BAKED_SKIRT);
                                bake_flag[BAKED_LEFT_ARM] |= (tex_entry->getID() == IMG_USE_BAKED_LEFTARM);
                                bake_flag[BAKED_LEFT_LEG] |= (tex_entry->getID() == IMG_USE_BAKED_LEFTLEG);
                                bake_flag[BAKED_AUX1] |= (tex_entry->getID() == IMG_USE_BAKED_AUX1);
                                bake_flag[BAKED_AUX2] |= (tex_entry->getID() == IMG_USE_BAKED_AUX2);
                                bake_flag[BAKED_AUX3] |= (tex_entry->getID() == IMG_USE_BAKED_AUX3);
                            }
                        }
                    }
                }
            }
        }
    }

    //LL_INFOS() << "head " << bake_flag[BAKED_HEAD] << "eyes " << bake_flag[BAKED_EYES] << "hair " << bake_flag[BAKED_HAIR] << "lower " << bake_flag[BAKED_LOWER] << "upper " << bake_flag[BAKED_UPPER] << "skirt " << bake_flag[BAKED_SKIRT] << LL_ENDL;

    for (S32 i = 0; i < mMeshLOD.size(); i++)
    {
        LLAvatarJoint* joint = mMeshLOD[i];
        if (i == MESH_ID_HAIR)
        {
            joint->setVisible(!bake_flag[BAKED_HAIR], TRUE);
        }
        else if (i == MESH_ID_HEAD)
        {
            joint->setVisible(!bake_flag[BAKED_HEAD], TRUE);
        }
        else if (i == MESH_ID_SKIRT)
        {
            joint->setVisible(!bake_flag[BAKED_SKIRT], TRUE);
        }
        else if (i == MESH_ID_UPPER_BODY)
        {
            joint->setVisible(!bake_flag[BAKED_UPPER], TRUE);
        }
        else if (i == MESH_ID_LOWER_BODY)
        {
            joint->setVisible(!bake_flag[BAKED_LOWER], TRUE);
        }
        else if (i == MESH_ID_EYEBALL_LEFT)
        {
            joint->setVisible(!bake_flag[BAKED_EYES], TRUE);
        }
        else if (i == MESH_ID_EYEBALL_RIGHT)
        {
            joint->setVisible(!bake_flag[BAKED_EYES], TRUE);
        }
        else if (i == MESH_ID_EYELASH)
        {
            joint->setVisible(!bake_flag[BAKED_HEAD], TRUE);
        }
    }
}

//-----------------------------------------------------------------------------
// updateMeshTextures()
// Uses the current TE values to set the meshes' and layersets' textures.
//-----------------------------------------------------------------------------
// virtual
void LLVOAvatar::updateMeshTextures()
{
    LL_PROFILE_ZONE_SCOPED_CATEGORY_AVATAR
    static S32 update_counter = 0;
    mBakedTextureDebugText.clear();

    // if user has never specified a texture, assign the default
    for (U32 i=0; i < getNumTEs(); i++)
    {
        const LLViewerTexture* te_image = getImage(i, 0);
        if(!te_image || te_image->getID().isNull() || (te_image->getID() == IMG_DEFAULT))
        {
            // IMG_DEFAULT_AVATAR = a special texture that's never rendered.
            const LLUUID& image_id = (i == TEX_HAIR ? IMG_DEFAULT : IMG_DEFAULT_AVATAR);
            setImage(i, LLViewerTextureManager::getFetchedTexture(image_id), 0);
        }
    }

    const BOOL other_culled = !isSelf() && mCulled;
    LLLoadedCallbackEntry::source_callback_list_t* src_callback_list = NULL ;
    BOOL paused = FALSE;
    if(!isSelf())
    {
        src_callback_list = &mCallbackTextureList ;
        paused = !isVisible();
    }

    std::vector<BOOL> is_layer_baked;
    is_layer_baked.resize(mBakedTextureDatas.size(), false);

    std::vector<BOOL> use_lkg_baked_layer; // lkg = "last known good"
    use_lkg_baked_layer.resize(mBakedTextureDatas.size(), false);

    mBakedTextureDebugText += llformat("%06d\n",update_counter++);
    mBakedTextureDebugText += "indx layerset linvld ltda ilb ulkg ltid\n";
    for (U32 i=0; i < mBakedTextureDatas.size(); i++)
    {
        is_layer_baked[i] = isTextureDefined(mBakedTextureDatas[i].mTextureIndex);
        LLViewerTexLayerSet* layerset = NULL;
        bool layerset_invalid = false;
        if (!other_culled)
        {
            // When an avatar is changing clothes and not in Appearance mode,
            // use the last-known good baked texture until it finishes the first
            // render of the new layerset.
            layerset = getTexLayerSet(i);
            layerset_invalid = layerset && ( !layerset->getViewerComposite()->isInitialized()
                                             || !layerset->isLocalTextureDataAvailable() );
            use_lkg_baked_layer[i] = (!is_layer_baked[i]
                                      && (mBakedTextureDatas[i].mLastTextureID != IMG_DEFAULT_AVATAR)
                                      && layerset_invalid);
            if (use_lkg_baked_layer[i])
            {
                layerset->setUpdatesEnabled(TRUE);
            }
        }
        else
        {
            use_lkg_baked_layer[i] = (!is_layer_baked[i]
                                      && mBakedTextureDatas[i].mLastTextureID != IMG_DEFAULT_AVATAR);
        }

        std::string last_id_string;
        if (mBakedTextureDatas[i].mLastTextureID == IMG_DEFAULT_AVATAR)
            last_id_string = "A";
        else if (mBakedTextureDatas[i].mLastTextureID == IMG_DEFAULT)
            last_id_string = "D";
        else if (mBakedTextureDatas[i].mLastTextureID == IMG_INVISIBLE)
            last_id_string = "I";
        else
            last_id_string = "*";
        bool is_ltda = layerset
            && layerset->getViewerComposite()->isInitialized()
            && layerset->isLocalTextureDataAvailable();
        mBakedTextureDebugText += llformat("%4d   %4s     %4d %4d %4d %4d %4s\n",
                                           i,
                                           (layerset?"*":"0"),
                                           layerset_invalid,
                                           is_ltda,
                                           is_layer_baked[i],
                                           use_lkg_baked_layer[i],
                                           last_id_string.c_str());
    }

    for (U32 i=0; i < mBakedTextureDatas.size(); i++)
    {
        debugColorizeSubMeshes(i, LLColor4::white);

        LLViewerTexLayerSet* layerset = getTexLayerSet(i);
        if (use_lkg_baked_layer[i] && !isUsingLocalAppearance() )
        {
            // use last known good layer (no new one)
            LLViewerFetchedTexture* baked_img = LLViewerTextureManager::getFetchedTexture(mBakedTextureDatas[i].mLastTextureID);
            mBakedTextureDatas[i].mIsUsed = TRUE;

            debugColorizeSubMeshes(i,LLColor4::red);

            avatar_joint_mesh_list_t::iterator iter = mBakedTextureDatas[i].mJointMeshes.begin();
            avatar_joint_mesh_list_t::iterator end  = mBakedTextureDatas[i].mJointMeshes.end();
            for (; iter != end; ++iter)
            {
                LLAvatarJointMesh* mesh = (*iter);
                if (mesh)
                {
                    mesh->setTexture( baked_img );
                }
            }
        }
        else if (!isUsingLocalAppearance() && is_layer_baked[i])
        {
            // use new layer
            LLViewerFetchedTexture* baked_img =
                LLViewerTextureManager::staticCastToFetchedTexture(
                    getImage( mBakedTextureDatas[i].mTextureIndex, 0 ), TRUE) ;
            if( baked_img->getID() == mBakedTextureDatas[i].mLastTextureID )
            {
                // Even though the file may not be finished loading,
                // we'll consider it loaded and use it (rather than
                // doing compositing).
                useBakedTexture( baked_img->getID() );
                                mLoadedCallbacksPaused |= !isVisible();
                                checkTextureLoading();
            }
            else
            {
                mBakedTextureDatas[i].mIsLoaded = FALSE;
                if ( (baked_img->getID() != IMG_INVISIBLE) &&
                     ((i == BAKED_HEAD) || (i == BAKED_UPPER) || (i == BAKED_LOWER)) )
                {
                    baked_img->setLoadedCallback(onBakedTextureMasksLoaded, MORPH_MASK_REQUESTED_DISCARD, TRUE, TRUE, new LLTextureMaskData( mID ),
                        src_callback_list, paused);
                }
                baked_img->setLoadedCallback(onBakedTextureLoaded, SWITCH_TO_BAKED_DISCARD, FALSE, FALSE, new LLUUID( mID ),
                    src_callback_list, paused );
                if (baked_img->getDiscardLevel() < 0 && !paused)
                {
                    // mLoadedCallbackTextures will be updated by checkTextureLoading() below
                    mLastTexCallbackAddedTime.reset();
                }

                // this could add paused texture callbacks
                mLoadedCallbacksPaused |= paused;
                checkTextureLoading();
            }
        }
        else if (layerset && isUsingLocalAppearance())
        {
            debugColorizeSubMeshes(i,LLColor4::yellow );

            layerset->createComposite();
            layerset->setUpdatesEnabled( TRUE );
            mBakedTextureDatas[i].mIsUsed = FALSE;

            avatar_joint_mesh_list_t::iterator iter = mBakedTextureDatas[i].mJointMeshes.begin();
            avatar_joint_mesh_list_t::iterator end  = mBakedTextureDatas[i].mJointMeshes.end();
            for (; iter != end; ++iter)
            {
                LLAvatarJointMesh* mesh = (*iter);
                if (mesh)
                {
                    mesh->setLayerSet( layerset );
                }
            }
        }
        else
        {
            debugColorizeSubMeshes(i,LLColor4::blue);
        }
    }

    // set texture and color of hair manually if we are not using a baked image.
    // This can happen while loading hair for yourself, or for clients that did not
    // bake a hair texture. Still needed for yourself after 1.22 is depricated.
    if (!is_layer_baked[BAKED_HAIR])
    {
        const LLColor4 color = mTexHairColor ? mTexHairColor->getColor() : LLColor4(1,1,1,1);
        LLViewerTexture* hair_img = getImage( TEX_HAIR, 0 );
        avatar_joint_mesh_list_t::iterator iter = mBakedTextureDatas[BAKED_HAIR].mJointMeshes.begin();
        avatar_joint_mesh_list_t::iterator end  = mBakedTextureDatas[BAKED_HAIR].mJointMeshes.end();
        for (; iter != end; ++iter)
        {
            LLAvatarJointMesh* mesh = (*iter);
            if (mesh)
            {
                mesh->setColor( color );
                mesh->setTexture( hair_img );
            }
        }
    }


    for (LLAvatarAppearanceDictionary::BakedTextures::const_iterator baked_iter =
             LLAvatarAppearance::getDictionary()->getBakedTextures().begin();
         baked_iter != LLAvatarAppearance::getDictionary()->getBakedTextures().end();
         ++baked_iter)
    {
        const EBakedTextureIndex baked_index = baked_iter->first;
        const LLAvatarAppearanceDictionary::BakedEntry *baked_dict = baked_iter->second;

        for (texture_vec_t::const_iterator local_tex_iter = baked_dict->mLocalTextures.begin();
             local_tex_iter != baked_dict->mLocalTextures.end();
             ++local_tex_iter)
        {
            const ETextureIndex texture_index = *local_tex_iter;
            const BOOL is_baked_ready = (is_layer_baked[baked_index] && mBakedTextureDatas[baked_index].mIsLoaded) || other_culled;
            if (isSelf())
            {
                setBakedReady(texture_index, is_baked_ready);
            }
        }
    }

    // removeMissingBakedTextures() will call back into this rountine if something is removed, and can blow up the stack
    static bool call_remove_missing = true;
    if (call_remove_missing)
    {
        call_remove_missing = false;
        removeMissingBakedTextures();   // May call back into this function if anything is removed
        call_remove_missing = true;
    }

    //refresh bakes on any attached objects
    for (attachment_map_t::iterator iter = mAttachmentPoints.begin();
        iter != mAttachmentPoints.end();
        ++iter)
    {
        LLViewerJointAttachment* attachment = iter->second;

        for (LLViewerJointAttachment::attachedobjs_vec_t::iterator attachment_iter = attachment->mAttachedObjects.begin();
            attachment_iter != attachment->mAttachedObjects.end();
            ++attachment_iter)
        {
            LLViewerObject* attached_object = attachment_iter->get();
            if (attached_object && !attached_object->isDead())
            {
                attached_object->refreshBakeTexture();

                LLViewerObject::const_child_list_t& child_list = attached_object->getChildren();
                for (LLViewerObject::child_list_t::const_iterator iter = child_list.begin();
                    iter != child_list.end(); ++iter)
                {
                    LLViewerObject* objectp = *iter;
                    if (objectp && !objectp->isDead())
                    {
                        objectp->refreshBakeTexture();
                    }
                }
            }
        }
    }



}

// virtual
//-----------------------------------------------------------------------------
// setLocalTexture()
//-----------------------------------------------------------------------------
void LLVOAvatar::setLocalTexture( ETextureIndex type, LLViewerTexture* in_tex, BOOL baked_version_ready, U32 index )
{
    // invalid for anyone but self
    llassert(0);
}

//virtual
void LLVOAvatar::setBakedReady(LLAvatarAppearanceDefines::ETextureIndex type, BOOL baked_version_exists, U32 index)
{
    // invalid for anyone but self
    llassert(0);
}

void LLVOAvatar::addChat(const LLChat& chat)
{
    std::deque<LLChat>::iterator chat_iter;

    mChats.push_back(chat);

    S32 chat_length = 0;
    for( chat_iter = mChats.begin(); chat_iter != mChats.end(); ++chat_iter)
    {
        chat_length += chat_iter->mText.size();
    }

    // remove any excess chat
    chat_iter = mChats.begin();
    while ((chat_length > MAX_BUBBLE_CHAT_LENGTH || mChats.size() > MAX_BUBBLE_CHAT_UTTERANCES) && chat_iter != mChats.end())
    {
        chat_length -= chat_iter->mText.size();
        mChats.pop_front();
        chat_iter = mChats.begin();
    }

    mChatTimer.reset();
}

void LLVOAvatar::clearChat()
{
    mChats.clear();
}


void LLVOAvatar::applyMorphMask(U8* tex_data, S32 width, S32 height, S32 num_components, LLAvatarAppearanceDefines::EBakedTextureIndex index)
{
    if (index >= BAKED_NUM_INDICES)
    {
        LL_WARNS() << "invalid baked texture index passed to applyMorphMask" << LL_ENDL;
        return;
    }

    for (morph_list_t::const_iterator iter = mBakedTextureDatas[index].mMaskedMorphs.begin();
         iter != mBakedTextureDatas[index].mMaskedMorphs.end(); ++iter)
    {
        const LLMaskedMorph* maskedMorph = (*iter);
        LLPolyMorphTarget* morph_target = dynamic_cast<LLPolyMorphTarget*>(maskedMorph->mMorphTarget);
        if (morph_target)
        {
            morph_target->applyMask(tex_data, width, height, num_components, maskedMorph->mInvert);
        }
    }
}

// returns TRUE if morph masks are present and not valid for a given baked texture, FALSE otherwise
BOOL LLVOAvatar::morphMaskNeedsUpdate(LLAvatarAppearanceDefines::EBakedTextureIndex index)
{
    if (index >= BAKED_NUM_INDICES)
    {
        return FALSE;
    }

    if (!mBakedTextureDatas[index].mMaskedMorphs.empty())
    {
        if (isSelf())
        {
            LLViewerTexLayerSet *layer_set = getTexLayerSet(index);
            if (layer_set)
            {
                return !layer_set->isMorphValid();
            }
        }
        else
        {
            return FALSE;
        }
    }

    return FALSE;
}

//-----------------------------------------------------------------------------
// releaseComponentTextures()
// release any component texture UUIDs for which we have a baked texture
// ! BACKWARDS COMPATIBILITY !
// This is only called for non-self avatars, it can be taken out once component
// textures aren't communicated by non-self avatars.
//-----------------------------------------------------------------------------
void LLVOAvatar::releaseComponentTextures()
{
    // ! BACKWARDS COMPATIBILITY !
    // Detect if the baked hair texture actually wasn't sent, and if so set to default
    if (isTextureDefined(TEX_HAIR_BAKED) && getImage(TEX_HAIR_BAKED,0)->getID() == getImage(TEX_SKIRT_BAKED,0)->getID())
    {
        if (getImage(TEX_HAIR_BAKED,0)->getID() != IMG_INVISIBLE)
        {
            // Regression case of messaging system. Expected 21 textures, received 20. last texture is not valid so set to default
            setTETexture(TEX_HAIR_BAKED, IMG_DEFAULT_AVATAR);
        }
    }

    for (U8 baked_index = 0; baked_index < BAKED_NUM_INDICES; baked_index++)
    {
        const LLAvatarAppearanceDictionary::BakedEntry * bakedDicEntry = LLAvatarAppearance::getDictionary()->getBakedTexture((EBakedTextureIndex)baked_index);
        // skip if this is a skirt and av is not wearing one, or if we don't have a baked texture UUID
        if (!isTextureDefined(bakedDicEntry->mTextureIndex)
            && ( (baked_index != BAKED_SKIRT) || isWearingWearableType(LLWearableType::WT_SKIRT) ))
        {
            continue;
        }

        for (U8 texture = 0; texture < bakedDicEntry->mLocalTextures.size(); texture++)
        {
            const U8 te = (ETextureIndex)bakedDicEntry->mLocalTextures[texture];
            setTETexture(te, IMG_DEFAULT_AVATAR);
        }
    }
}

void LLVOAvatar::dumpAvatarTEs( const std::string& context ) const
{
    LL_DEBUGS("Avatar") << avString() << (isSelf() ? "Self: " : "Other: ") << context << LL_ENDL;
    for (LLAvatarAppearanceDictionary::Textures::const_iterator iter = LLAvatarAppearance::getDictionary()->getTextures().begin();
         iter != LLAvatarAppearance::getDictionary()->getTextures().end();
         ++iter)
    {
        const LLAvatarAppearanceDictionary::TextureEntry *texture_dict = iter->second;
        // TODO: MULTI-WEARABLE: handle multiple textures for self
        const LLViewerTexture* te_image = getImage(iter->first,0);
        if( !te_image )
        {
            LL_DEBUGS("Avatar") << avString() << "       " << texture_dict->mName << ": null ptr" << LL_ENDL;
        }
        else if( te_image->getID().isNull() )
        {
            LL_DEBUGS("Avatar") << avString() << "       " << texture_dict->mName << ": null UUID" << LL_ENDL;
        }
        else if( te_image->getID() == IMG_DEFAULT )
        {
            LL_DEBUGS("Avatar") << avString() << "       " << texture_dict->mName << ": IMG_DEFAULT" << LL_ENDL;
        }
        else if( te_image->getID() == IMG_DEFAULT_AVATAR )
        {
            LL_DEBUGS("Avatar") << avString() << "       " << texture_dict->mName << ": IMG_DEFAULT_AVATAR" << LL_ENDL;
        }
        else
        {
            LL_DEBUGS("Avatar") << avString() << "       " << texture_dict->mName << ": " << te_image->getID() << LL_ENDL;
        }
    }
}

//-----------------------------------------------------------------------------
// clampAttachmentPositions()
//-----------------------------------------------------------------------------
void LLVOAvatar::clampAttachmentPositions()
{
    if (isDead())
    {
        return;
    }
    for (attachment_map_t::iterator iter = mAttachmentPoints.begin();
         iter != mAttachmentPoints.end();
         ++iter)
    {
        LLViewerJointAttachment* attachment = iter->second;
        if (attachment)
        {
            attachment->clampObjectPosition();
        }
    }
}

BOOL LLVOAvatar::hasHUDAttachment() const
{
    for (attachment_map_t::const_iterator iter = mAttachmentPoints.begin();
         iter != mAttachmentPoints.end();
         ++iter)
    {
        LLViewerJointAttachment* attachment = iter->second;
        if (attachment->getIsHUDAttachment() && attachment->getNumObjects() > 0)
        {
            return TRUE;
        }
    }
    return FALSE;
}

LLBBox LLVOAvatar::getHUDBBox() const
{
    LLBBox bbox;
    for (attachment_map_t::const_iterator iter = mAttachmentPoints.begin();
         iter != mAttachmentPoints.end();
         ++iter)
    {
        LLViewerJointAttachment* attachment = iter->second;
        if (attachment->getIsHUDAttachment())
        {
            for (LLViewerJointAttachment::attachedobjs_vec_t::iterator attachment_iter = attachment->mAttachedObjects.begin();
                 attachment_iter != attachment->mAttachedObjects.end();
                 ++attachment_iter)
            {
                const LLViewerObject* attached_object = attachment_iter->get();
                if (attached_object == NULL)
                {
                    LL_WARNS() << "HUD attached object is NULL!" << LL_ENDL;
                    continue;
                }
                // initialize bounding box to contain identity orientation and center point for attached object
                bbox.addPointLocal(attached_object->getPosition());
                // add rotated bounding box for attached object
                bbox.addBBoxAgent(attached_object->getBoundingBoxAgent());
                LLViewerObject::const_child_list_t& child_list = attached_object->getChildren();
                for (LLViewerObject::child_list_t::const_iterator iter = child_list.begin();
                     iter != child_list.end();
                     ++iter)
                {
                    const LLViewerObject* child_objectp = *iter;
                    bbox.addBBoxAgent(child_objectp->getBoundingBoxAgent());
                }
            }
        }
    }

    return bbox;
}

//-----------------------------------------------------------------------------
// onFirstTEMessageReceived()
//-----------------------------------------------------------------------------
void LLVOAvatar::onFirstTEMessageReceived()
{
    LL_DEBUGS("Avatar") << avString() << LL_ENDL;
    if( !mFirstTEMessageReceived )
    {
        mFirstTEMessageReceived = TRUE;

        LLLoadedCallbackEntry::source_callback_list_t* src_callback_list = NULL ;
        BOOL paused = FALSE ;
        if(!isSelf())
        {
            src_callback_list = &mCallbackTextureList ;
            paused = !isVisible();
        }

        for (U32 i = 0; i < mBakedTextureDatas.size(); i++)
        {
            const BOOL layer_baked = isTextureDefined(mBakedTextureDatas[i].mTextureIndex);

            // Use any baked textures that we have even if they haven't downloaded yet.
            // (That is, don't do a transition from unbaked to baked.)
            if (layer_baked)
            {
                LLViewerFetchedTexture* image = LLViewerTextureManager::staticCastToFetchedTexture(getImage( mBakedTextureDatas[i].mTextureIndex, 0 ), TRUE) ;
                mBakedTextureDatas[i].mLastTextureID = image->getID();
                // If we have more than one texture for the other baked layers, we'll want to call this for them too.
                if ( (image->getID() != IMG_INVISIBLE) && ((i == BAKED_HEAD) || (i == BAKED_UPPER) || (i == BAKED_LOWER)) )
                {
                    image->setLoadedCallback( onBakedTextureMasksLoaded, MORPH_MASK_REQUESTED_DISCARD, TRUE, TRUE, new LLTextureMaskData( mID ),
                        src_callback_list, paused);
                }
                LL_DEBUGS("Avatar") << avString() << "layer_baked, setting onInitialBakedTextureLoaded as callback" << LL_ENDL;
                image->setLoadedCallback( onInitialBakedTextureLoaded, MAX_DISCARD_LEVEL, FALSE, FALSE, new LLUUID( mID ),
                    src_callback_list, paused );
                if (image->getDiscardLevel() < 0 && !paused)
                {
                    mLastTexCallbackAddedTime.reset();
                }
                               // this could add paused texture callbacks
                               mLoadedCallbacksPaused |= paused;
            }
        }

        mMeshTexturesDirty = TRUE;
        gPipeline.markGLRebuild(this);

        mFirstAppearanceMessageTimer.reset();
        mFullyLoadedTimer.reset();
    }
}

//-----------------------------------------------------------------------------
// bool visualParamWeightsAreDefault()
//-----------------------------------------------------------------------------
bool LLVOAvatar::visualParamWeightsAreDefault()
{
    bool rtn = true;

    bool is_wearing_skirt = isWearingWearableType(LLWearableType::WT_SKIRT);
    for (LLVisualParam *param = getFirstVisualParam();
         param;
         param = getNextVisualParam())
    {
        if (param->isTweakable())
        {
            LLViewerVisualParam* vparam = dynamic_cast<LLViewerVisualParam*>(param);
            llassert(vparam);
            bool is_skirt_param = vparam &&
                LLWearableType::WT_SKIRT == vparam->getWearableType();
            if (param->getWeight() != param->getDefaultWeight() &&
                // we have to not care whether skirt weights are default, if we're not actually wearing a skirt
                (is_wearing_skirt || !is_skirt_param))
            {
                //LL_INFOS() << "param '" << param->getName() << "'=" << param->getWeight() << " which differs from default=" << param->getDefaultWeight() << LL_ENDL;
                rtn = false;
                break;
            }
        }
    }

    //LL_INFOS() << "params are default ? " << int(rtn) << LL_ENDL;

    return rtn;
}

void dump_visual_param(apr_file_t* file, LLVisualParam* viewer_param, F32 value)
{
    std::string type_string = "unknown";
    if (dynamic_cast<LLTexLayerParamAlpha*>(viewer_param))
        type_string = "param_alpha";
    if (dynamic_cast<LLTexLayerParamColor*>(viewer_param))
        type_string = "param_color";
    if (dynamic_cast<LLDriverParam*>(viewer_param))
        type_string = "param_driver";
    if (dynamic_cast<LLPolyMorphTarget*>(viewer_param))
        type_string = "param_morph";
    if (dynamic_cast<LLPolySkeletalDistortion*>(viewer_param))
        type_string = "param_skeleton";
    S32 wtype = -1;
    LLViewerVisualParam *vparam = dynamic_cast<LLViewerVisualParam*>(viewer_param);
    if (vparam)
    {
        wtype = vparam->getWearableType();
    }
    S32 u8_value = F32_to_U8(value,viewer_param->getMinWeight(),viewer_param->getMaxWeight());
    apr_file_printf(file, "\t\t<param id=\"%d\" name=\"%s\" display=\"%s\" value=\"%.3f\" u8=\"%d\" type=\"%s\" wearable=\"%s\" group=\"%d\"/>\n",
                    viewer_param->getID(), viewer_param->getName().c_str(), viewer_param->getDisplayName().c_str(), value, u8_value, type_string.c_str(),
                    LLWearableType::getInstance()->getTypeName(LLWearableType::EType(wtype)).c_str(),
                    viewer_param->getGroup());
    }


void LLVOAvatar::dumpAppearanceMsgParams( const std::string& dump_prefix,
    const LLAppearanceMessageContents& contents)
{
    std::string outfilename = get_sequential_numbered_file_name(dump_prefix,".xml");
    const std::vector<F32>& params_for_dump = contents.mParamWeights;
    const LLTEContents& tec = contents.mTEContents;

    LLAPRFile outfile;
    std::string fullpath = gDirUtilp->getExpandedFilename(LL_PATH_LOGS,outfilename);
    outfile.open(fullpath, LL_APR_WB );
    apr_file_t* file = outfile.getFileHandle();
    if (!file)
    {
        return;
    }
    else
    {
        LL_DEBUGS("Avatar") << "dumping appearance message to " << fullpath << LL_ENDL;
    }

    apr_file_printf(file, "<header>\n");
    apr_file_printf(file, "\t\t<cof_version %i />\n", contents.mCOFVersion);
    apr_file_printf(file, "\t\t<appearance_version %i />\n", contents.mAppearanceVersion);
    apr_file_printf(file, "</header>\n");

    apr_file_printf(file, "\n<params>\n");
    LLVisualParam* param = getFirstVisualParam();
    for (S32 i = 0; i < params_for_dump.size(); i++)
    {
        while( param && ((param->getGroup() != VISUAL_PARAM_GROUP_TWEAKABLE) &&
                         (param->getGroup() != VISUAL_PARAM_GROUP_TRANSMIT_NOT_TWEAKABLE)) ) // should not be any of group VISUAL_PARAM_GROUP_TWEAKABLE_NO_TRANSMIT
        {
            param = getNextVisualParam();
        }
        LLViewerVisualParam* viewer_param = (LLViewerVisualParam*)param;
        F32 value = params_for_dump[i];
        dump_visual_param(file, viewer_param, value);
        param = getNextVisualParam();
    }
    apr_file_printf(file, "</params>\n");

    apr_file_printf(file, "\n<textures>\n");
    for (U32 i = 0; i < tec.face_count; i++)
    {
        std::string uuid_str;
        ((LLUUID*)tec.image_data)[i].toString(uuid_str);
        apr_file_printf( file, "\t\t<texture te=\"%i\" uuid=\"%s\"/>\n", i, uuid_str.c_str());
    }
    apr_file_printf(file, "</textures>\n");
}

void LLVOAvatar::parseAppearanceMessage(LLMessageSystem* mesgsys, LLAppearanceMessageContents& contents)
{
<<<<<<< HEAD
	parseTEMessage(mesgsys, _PREHASH_ObjectData, -1, contents.mTEContents);

	// Parse the AppearanceData field, if any.
	if (mesgsys->has(_PREHASH_AppearanceData))
	{
		U8 av_u8;
		mesgsys->getU8Fast(_PREHASH_AppearanceData, _PREHASH_AppearanceVersion, av_u8, 0);
		contents.mAppearanceVersion = av_u8;
		//LL_DEBUGS("Avatar") << "appversion set by AppearanceData field: " << contents.mAppearanceVersion << LL_ENDL;
		mesgsys->getS32Fast(_PREHASH_AppearanceData, _PREHASH_CofVersion, contents.mCOFVersion, 0);
		// For future use:
		//mesgsys->getU32Fast(_PREHASH_AppearanceData, _PREHASH_Flags, appearance_flags, 0);
	}

	// Parse the AppearanceData field, if any.
	contents.mHoverOffsetWasSet = false;
	if (mesgsys->has(_PREHASH_AppearanceHover))
	{
		LLVector3 hover;
		mesgsys->getVector3Fast(_PREHASH_AppearanceHover, _PREHASH_HoverHeight, hover);
		//LL_DEBUGS("Avatar") << avString() << " hover received " << hover.mV[ VX ] << "," << hover.mV[ VY ] << "," << hover.mV[ VZ ] << LL_ENDL;
		contents.mHoverOffset = hover;
		contents.mHoverOffsetWasSet = true;
	}
	
	// Parse visual params, if any.
	S32 num_blocks = mesgsys->getNumberOfBlocksFast(_PREHASH_VisualParam);
	if( num_blocks > 1)
	{
		//LL_DEBUGS("Avatar") << avString() << " handle visual params, num_blocks " << num_blocks << LL_ENDL;
		
		LLVisualParam* param = getFirstVisualParam();
		llassert(param); // if this ever fires, we should do the same as when num_blocks<=1
		if (!param)
		{
			LL_WARNS() << "No visual params!" << LL_ENDL;
		}
		else
		{
			for( S32 i = 0; i < num_blocks; i++ )
			{
				while( param && ((param->getGroup() != VISUAL_PARAM_GROUP_TWEAKABLE) && 
								 (param->getGroup() != VISUAL_PARAM_GROUP_TRANSMIT_NOT_TWEAKABLE)) ) // should not be any of group VISUAL_PARAM_GROUP_TWEAKABLE_NO_TRANSMIT
				{
					param = getNextVisualParam();
				}
						
				if( !param )
				{
					// more visual params supplied than expected - just process what we know about
					break;
				}

				U8 value;
				mesgsys->getU8Fast(_PREHASH_VisualParam, _PREHASH_ParamValue, value, i);
				F32 newWeight = U8_to_F32(value, param->getMinWeight(), param->getMaxWeight());
				contents.mParamWeights.push_back(newWeight);
				contents.mParams.push_back(param);

				param = getNextVisualParam();
			}
		}

		const S32 expected_tweakable_count = getVisualParamCountInGroup(VISUAL_PARAM_GROUP_TWEAKABLE) +
											 getVisualParamCountInGroup(VISUAL_PARAM_GROUP_TRANSMIT_NOT_TWEAKABLE); // don't worry about VISUAL_PARAM_GROUP_TWEAKABLE_NO_TRANSMIT
		if (num_blocks != expected_tweakable_count)
		{
			LL_DEBUGS("Avatar") << "Number of params in AvatarAppearance msg (" << num_blocks << ") does not match number of tweakable params in avatar xml file (" << expected_tweakable_count << ").  Processing what we can.  object: " << getID() << LL_ENDL;
		}
	}
	else
	{
        LL_DEBUGS("Avatar") << "AvatarAppearance msg received without any parameters, object: " << getID() << LL_ENDL;
	}

	LLVisualParam* appearance_version_param = getVisualParam(11000);
	if (appearance_version_param)
	{
		std::vector<LLVisualParam*>::iterator it = std::find(contents.mParams.begin(), contents.mParams.end(),appearance_version_param);
		if (it != contents.mParams.end())
		{
			S32 index = it - contents.mParams.begin();
			contents.mParamAppearanceVersion = ll_round(contents.mParamWeights[index]);
			//LL_DEBUGS("Avatar") << "appversion req by appearance_version param: " << contents.mParamAppearanceVersion << LL_ENDL;
		}
	}
=======
    parseTEMessage(mesgsys, _PREHASH_ObjectData, -1, contents.mTEContents);

    // Parse the AppearanceData field, if any.
    if (mesgsys->has(_PREHASH_AppearanceData))
    {
        U8 av_u8;
        mesgsys->getU8Fast(_PREHASH_AppearanceData, _PREHASH_AppearanceVersion, av_u8, 0);
        contents.mAppearanceVersion = av_u8;
        //LL_DEBUGS("Avatar") << "appversion set by AppearanceData field: " << contents.mAppearanceVersion << LL_ENDL;
        mesgsys->getS32Fast(_PREHASH_AppearanceData, _PREHASH_CofVersion, contents.mCOFVersion, 0);
        // For future use:
        //mesgsys->getU32Fast(_PREHASH_AppearanceData, _PREHASH_Flags, appearance_flags, 0);
    }

    // Parse the AppearanceData field, if any.
    contents.mHoverOffsetWasSet = false;
    if (mesgsys->has(_PREHASH_AppearanceHover))
    {
        LLVector3 hover;
        mesgsys->getVector3Fast(_PREHASH_AppearanceHover, _PREHASH_HoverHeight, hover);
        //LL_DEBUGS("Avatar") << avString() << " hover received " << hover.mV[ VX ] << "," << hover.mV[ VY ] << "," << hover.mV[ VZ ] << LL_ENDL;
        contents.mHoverOffset = hover;
        contents.mHoverOffsetWasSet = true;
    }

    // Parse visual params, if any.
    S32 num_blocks = mesgsys->getNumberOfBlocksFast(_PREHASH_VisualParam);
    static LLCachedControl<bool> block_some_avatars(gSavedSettings, "BlockSomeAvatarAppearanceVisualParams");
    bool drop_visual_params_debug = block_some_avatars && (ll_rand(2) == 0); // pretend that ~12% of AvatarAppearance messages arrived without a VisualParam block, for testing
    if( num_blocks > 1 && !drop_visual_params_debug)
    {
        //LL_DEBUGS("Avatar") << avString() << " handle visual params, num_blocks " << num_blocks << LL_ENDL;

        LLVisualParam* param = getFirstVisualParam();
        llassert(param); // if this ever fires, we should do the same as when num_blocks<=1
        if (!param)
        {
            LL_WARNS() << "No visual params!" << LL_ENDL;
        }
        else
        {
            for( S32 i = 0; i < num_blocks; i++ )
            {
                while( param && ((param->getGroup() != VISUAL_PARAM_GROUP_TWEAKABLE) &&
                                 (param->getGroup() != VISUAL_PARAM_GROUP_TRANSMIT_NOT_TWEAKABLE)) ) // should not be any of group VISUAL_PARAM_GROUP_TWEAKABLE_NO_TRANSMIT
                {
                    param = getNextVisualParam();
                }

                if( !param )
                {
                    // more visual params supplied than expected - just process what we know about
                    break;
                }

                U8 value;
                mesgsys->getU8Fast(_PREHASH_VisualParam, _PREHASH_ParamValue, value, i);
                F32 newWeight = U8_to_F32(value, param->getMinWeight(), param->getMaxWeight());
                contents.mParamWeights.push_back(newWeight);
                contents.mParams.push_back(param);

                param = getNextVisualParam();
            }
        }

        const S32 expected_tweakable_count = getVisualParamCountInGroup(VISUAL_PARAM_GROUP_TWEAKABLE) +
                                             getVisualParamCountInGroup(VISUAL_PARAM_GROUP_TRANSMIT_NOT_TWEAKABLE); // don't worry about VISUAL_PARAM_GROUP_TWEAKABLE_NO_TRANSMIT
        if (num_blocks != expected_tweakable_count)
        {
            LL_DEBUGS("Avatar") << "Number of params in AvatarAppearance msg (" << num_blocks << ") does not match number of tweakable params in avatar xml file (" << expected_tweakable_count << ").  Processing what we can.  object: " << getID() << LL_ENDL;
        }
    }
    else
    {
        if (drop_visual_params_debug)
        {
            LL_INFOS() << "Debug-faked lack of parameters on AvatarAppearance for object: "  << getID() << LL_ENDL;
        }
        else
        {
            LL_DEBUGS("Avatar") << "AvatarAppearance msg received without any parameters, object: " << getID() << LL_ENDL;
        }
    }

    LLVisualParam* appearance_version_param = getVisualParam(11000);
    if (appearance_version_param)
    {
        std::vector<LLVisualParam*>::iterator it = std::find(contents.mParams.begin(), contents.mParams.end(),appearance_version_param);
        if (it != contents.mParams.end())
        {
            S32 index = it - contents.mParams.begin();
            contents.mParamAppearanceVersion = ll_round(contents.mParamWeights[index]);
            //LL_DEBUGS("Avatar") << "appversion req by appearance_version param: " << contents.mParamAppearanceVersion << LL_ENDL;
        }
    }
>>>>>>> e7eced3c
}

bool resolve_appearance_version(const LLAppearanceMessageContents& contents, S32& appearance_version)
{
    appearance_version = -1;

    if ((contents.mAppearanceVersion) >= 0 &&
        (contents.mParamAppearanceVersion >= 0) &&
        (contents.mAppearanceVersion != contents.mParamAppearanceVersion))
    {
        LL_WARNS() << "inconsistent appearance_version settings - field: " <<
            contents.mAppearanceVersion << ", param: " <<  contents.mParamAppearanceVersion << LL_ENDL;
        return false;
    }
    if (contents.mParamAppearanceVersion >= 0) // use visual param if available.
    {
        appearance_version = contents.mParamAppearanceVersion;
    }
    else if (contents.mAppearanceVersion > 0)
    {
        appearance_version = contents.mAppearanceVersion;
    }
    else // still not set, go with 1.
    {
        appearance_version = 1;
    }
    //LL_DEBUGS("Avatar") << "appearance version info - field " << contents.mAppearanceVersion
    //                  << " param: " << contents.mParamAppearanceVersion
    //                  << " final: " << appearance_version << LL_ENDL;
    return true;
}

//-----------------------------------------------------------------------------
// processAvatarAppearance()
//-----------------------------------------------------------------------------
void LLVOAvatar::processAvatarAppearance( LLMessageSystem* mesgsys )
{
    LL_DEBUGS("Avatar") << "starts" << LL_ENDL;

    static LLCachedControl<bool> enable_verbose_dumps(gSavedSettings, "DebugAvatarAppearanceMessage");
    static LLCachedControl<bool> block_avatar_appearance_messages(gSavedSettings, "BlockAvatarAppearanceMessages");

    std::string dump_prefix = getFullname() + "_" + (isSelf()?"s":"o") + "_";
    if (block_avatar_appearance_messages)
    {
        LL_WARNS() << "Blocking AvatarAppearance message" << LL_ENDL;
        return;
    }

    mLastAppearanceMessageTimer.reset();

    LLPointer<LLAppearanceMessageContents> contents(new LLAppearanceMessageContents);
    parseAppearanceMessage(mesgsys, *contents);
    if (enable_verbose_dumps)
    {
        dumpAppearanceMsgParams(dump_prefix + "appearance_msg", *contents);
    }

    S32 appearance_version;
    if (!resolve_appearance_version(*contents, appearance_version))
    {
        LL_WARNS() << "bad appearance version info, discarding" << LL_ENDL;
        return;
    }
    llassert(appearance_version > 0);
    if (appearance_version > 1)
    {
        LL_WARNS() << "unsupported appearance version " << appearance_version << ", discarding appearance message" << LL_ENDL;
        return;
    }

    S32 thisAppearanceVersion(contents->mCOFVersion);
    if (isSelf())
    {   // In the past this was considered to be the canonical COF version,
        // that is no longer the case.  The canonical version is maintained
        // by the AIS code and should match the COF version there. Even so,
        // we must prevent rolling this one backwards backwards or processing
        // stale versions.

        S32 aisCOFVersion(LLAppearanceMgr::instance().getCOFVersion());

        LL_DEBUGS("Avatar") << "handling self appearance message #" << thisAppearanceVersion <<
            " (highest seen #" << mLastUpdateReceivedCOFVersion <<
            ") (AISCOF=#" << aisCOFVersion << ")" << LL_ENDL;

        if (mLastUpdateReceivedCOFVersion >= thisAppearanceVersion)
        {
            LL_WARNS("Avatar") << "Stale appearance received #" << thisAppearanceVersion <<
                " attempt to roll back from #" << mLastUpdateReceivedCOFVersion <<
                "... dropping." << LL_ENDL;
            return;
        }
        if (isEditingAppearance())
        {
            LL_DEBUGS("Avatar") << "Editing appearance.  Dropping appearance update." << LL_ENDL;
            return;
        }

    }

    // SUNSHINE CLEANUP - is this case OK now?
    S32 num_params = contents->mParamWeights.size();
    if (num_params <= 1)
    {
        // In this case, we have no reliable basis for knowing
        // appearance version, which may cause us to look for baked
        // textures in the wrong place and flag them as missing
        // assets.
        LL_DEBUGS("Avatar") << "ignoring appearance message due to lack of params" << LL_ENDL;
        return;
    }

    // No backsies zone - if we get here, the message should be valid and usable, will be processed.
    // Note:
    // RequestAgentUpdateAppearanceResponder::onRequestRequested()
    // assumes that cof version is only updated with server-bake
    // appearance messages.
    if (isSelf())
    {
        LL_INFOS("Avatar") << "Processing appearance message version " << thisAppearanceVersion << LL_ENDL;
    }
    else
    {
        LL_INFOS("Avatar") << "Processing appearance message for " << getID() << ", version " << thisAppearanceVersion << LL_ENDL;
    }

    // Note:
    // locally the COF is maintained via LLInventoryModel::accountForUpdate
    // which is called from various places.  This should match the simhost's
    // idea of what the COF version is.  AIS however maintains its own version
    // of the COF that should be considered canonical.
    mLastUpdateReceivedCOFVersion = thisAppearanceVersion;

    mLastProcessedAppearance = contents;

    bool slam_params = false;
    applyParsedAppearanceMessage(*contents, slam_params);
    if (getOverallAppearance() != AOA_NORMAL)
    {
        resetSkeleton(false);
    }
}

void LLVOAvatar::applyParsedAppearanceMessage(LLAppearanceMessageContents& contents, bool slam_params)
{
    S32 num_params = contents.mParamWeights.size();
    ESex old_sex = getSex();

    if (applyParsedTEMessage(contents.mTEContents) > 0 && isChanged(TEXTURE))
    {
        updateVisualComplexity();
    }

    // prevent the overwriting of valid baked textures with invalid baked textures
    for (U8 baked_index = 0; baked_index < mBakedTextureDatas.size(); baked_index++)
    {
        if (!isTextureDefined(mBakedTextureDatas[baked_index].mTextureIndex)
            && mBakedTextureDatas[baked_index].mLastTextureID != IMG_DEFAULT
            && baked_index != BAKED_SKIRT && baked_index != BAKED_LEFT_ARM && baked_index != BAKED_LEFT_LEG && baked_index != BAKED_AUX1 && baked_index != BAKED_AUX2 && baked_index != BAKED_AUX3)
        {
            LL_DEBUGS("Avatar") << avString() << " baked_index " << (S32) baked_index << " using mLastTextureID " << mBakedTextureDatas[baked_index].mLastTextureID << LL_ENDL;
            setTEImage(mBakedTextureDatas[baked_index].mTextureIndex,
                LLViewerTextureManager::getFetchedTexture(mBakedTextureDatas[baked_index].mLastTextureID, FTT_DEFAULT, TRUE, LLGLTexture::BOOST_NONE, LLViewerTexture::LOD_TEXTURE));
        }
        else
        {
            LL_DEBUGS("Avatar") << avString() << " baked_index " << (S32) baked_index << " using texture id "
                                << getTE(mBakedTextureDatas[baked_index].mTextureIndex)->getID() << LL_ENDL;
        }
    }

    // runway - was
    // if (!is_first_appearance_message )
    // which means it would be called on second appearance message - probably wrong.
    BOOL is_first_appearance_message = !mFirstAppearanceMessageReceived;
    mFirstAppearanceMessageReceived = TRUE;

    //LL_DEBUGS("Avatar") << avString() << "processAvatarAppearance start " << mID
    //                    << " first? " << is_first_appearance_message << " self? " << isSelf() << LL_ENDL;

    if (is_first_appearance_message )
    {
        onFirstTEMessageReceived();
    }

    setCompositeUpdatesEnabled( FALSE );
    gPipeline.markGLRebuild(this);

    // Apply visual params
    if( num_params > 1)
    {
        //LL_DEBUGS("Avatar") << avString() << " handle visual params, num_params " << num_params << LL_ENDL;
        BOOL params_changed = FALSE;
        BOOL interp_params = FALSE;
        S32 params_changed_count = 0;

        for( S32 i = 0; i < num_params; i++ )
        {
            LLVisualParam* param = contents.mParams[i];
            F32 newWeight = contents.mParamWeights[i];

            if (slam_params || is_first_appearance_message || (param->getWeight() != newWeight))
            {
                params_changed = TRUE;
                params_changed_count++;

                if(is_first_appearance_message || slam_params)
                {
                    //LL_DEBUGS("Avatar") << "param slam " << i << " " << newWeight << LL_ENDL;
                    param->setWeight(newWeight);
                }
                else
                {
                    interp_params = TRUE;
                    param->setAnimationTarget(newWeight);
                }
            }
        }
        const S32 expected_tweakable_count = getVisualParamCountInGroup(VISUAL_PARAM_GROUP_TWEAKABLE) +
                                             getVisualParamCountInGroup(VISUAL_PARAM_GROUP_TRANSMIT_NOT_TWEAKABLE); // don't worry about VISUAL_PARAM_GROUP_TWEAKABLE_NO_TRANSMIT
        if (num_params != expected_tweakable_count)
        {
            LL_DEBUGS("Avatar") << "Number of params in AvatarAppearance msg (" << num_params << ") does not match number of tweakable params in avatar xml file (" << expected_tweakable_count << ").  Processing what we can.  object: " << getID() << LL_ENDL;
        }

        LL_DEBUGS("Avatar") << "Changed " << params_changed_count << " params" << LL_ENDL;
        if (params_changed)
        {
            if (interp_params)
            {
                startAppearanceAnimation();
            }
            updateVisualParams();

            ESex new_sex = getSex();
            if( old_sex != new_sex )
            {
                updateSexDependentLayerSets();
            }
        }

        llassert( getSex() == ((getVisualParamWeight( "male" ) > 0.5f) ? SEX_MALE : SEX_FEMALE) );
    }
    else
    {
        // AvatarAppearance message arrived without visual params
        LL_DEBUGS("Avatar") << avString() << "no visual params" << LL_ENDL;

        const F32 LOADING_TIMEOUT_SECONDS = 60.f;
        // this isn't really a problem if we already have a non-default shape
        if (visualParamWeightsAreDefault() && mRuthTimer.getElapsedTimeF32() > LOADING_TIMEOUT_SECONDS)
        {
            // re-request appearance, hoping that it comes back with a shape next time
            LL_INFOS() << "Re-requesting AvatarAppearance for object: "  << getID() << LL_ENDL;
            LLAvatarPropertiesProcessor::getInstance()->sendAvatarTexturesRequest(getID());
            mRuthTimer.reset();
        }
        else
        {
            LL_INFOS() << "That's okay, we already have a non-default shape for object: "  << getID() << LL_ENDL;
            // we don't really care.
        }
    }

    if (contents.mHoverOffsetWasSet && !isSelf())
    {
        // Got an update for some other avatar
        // Ignore updates for self, because we have a more authoritative value in the preferences.
        setHoverOffset(contents.mHoverOffset);
        LL_DEBUGS("Avatar") << avString() << "setting hover to " << contents.mHoverOffset[2] << LL_ENDL;
    }

    if (!contents.mHoverOffsetWasSet && !isSelf())
    {
        // If we don't get a value at all, we are presumably in a
        // region that does not support hover height.
        LL_WARNS() << avString() << "zeroing hover because not defined in appearance message" << LL_ENDL;
        setHoverOffset(LLVector3(0.0, 0.0, 0.0));
    }

    setCompositeUpdatesEnabled( TRUE );

    // If all of the avatars are completely baked, release the global image caches to conserve memory.
    LLVOAvatar::cullAvatarsByPixelArea();

    if (isSelf())
    {
        mUseLocalAppearance = false;
    }

    updateMeshTextures();
    updateMeshVisibility();

}

LLViewerTexture* LLVOAvatar::getBakedTexture(const U8 te)
{
    if (te < 0 || te >= BAKED_NUM_INDICES)
    {
        return NULL;
    }

    BOOL is_layer_baked = isTextureDefined(mBakedTextureDatas[te].mTextureIndex);

    LLViewerTexLayerSet* layerset = NULL;
    layerset = getTexLayerSet(te);


    if (!isEditingAppearance() && is_layer_baked)
    {
        LLViewerFetchedTexture* baked_img = LLViewerTextureManager::staticCastToFetchedTexture(getImage(mBakedTextureDatas[te].mTextureIndex, 0), TRUE);
        return baked_img;
    }
    else if (layerset && isEditingAppearance())
    {
        layerset->createComposite();
        layerset->setUpdatesEnabled(TRUE);

        return layerset->getViewerComposite();
    }

    return NULL;


}

const LLVOAvatar::MatrixPaletteCache& LLVOAvatar::updateSkinInfoMatrixPalette(const LLMeshSkinInfo* skin)
{
    U64 hash = skin->mHash;
    MatrixPaletteCache& entry = mMatrixPaletteCache[hash];

    if (entry.mFrame != gFrameCount)
    {
        LL_PROFILE_ZONE_SCOPED_CATEGORY_AVATAR;

        entry.mFrame = gFrameCount;

        //build matrix palette
        U32 count = LLSkinningUtil::getMeshJointCount(skin);
        entry.mMatrixPalette.resize(count);
        LLSkinningUtil::initSkinningMatrixPalette(&(entry.mMatrixPalette[0]), count, skin, this);

        const LLMatrix4a* mat = &(entry.mMatrixPalette[0]);

        entry.mGLMp.resize(count * 12);

        F32* mp = &(entry.mGLMp[0]);

        for (U32 i = 0; i < count; ++i)
        {
            F32* m = (F32*)mat[i].mMatrix[0].getF32ptr();

            U32 idx = i * 12;

            mp[idx + 0] = m[0];
            mp[idx + 1] = m[1];
            mp[idx + 2] = m[2];
            mp[idx + 3] = m[12];

            mp[idx + 4] = m[4];
            mp[idx + 5] = m[5];
            mp[idx + 6] = m[6];
            mp[idx + 7] = m[13];

            mp[idx + 8] = m[8];
            mp[idx + 9] = m[9];
            mp[idx + 10] = m[10];
            mp[idx + 11] = m[14];
        }
    }

    return entry;
}

// static
void LLVOAvatar::getAnimLabels( std::vector<std::string>* labels )
{
    S32 i;
    labels->reserve(gUserAnimStatesCount);
    for( i = 0; i < gUserAnimStatesCount; i++ )
    {
        labels->push_back( LLAnimStateLabels::getStateLabel( gUserAnimStates[i].mName ) );
    }

    // Special case to trigger away (AFK) state
    labels->push_back( "Away From Keyboard" );
}

// static
void LLVOAvatar::getAnimNames( std::vector<std::string>* names )
{
    S32 i;

    names->reserve(gUserAnimStatesCount);
    for( i = 0; i < gUserAnimStatesCount; i++ )
    {
        names->push_back( std::string(gUserAnimStates[i].mName) );
    }

    // Special case to trigger away (AFK) state
    names->push_back( "enter_away_from_keyboard_state" );
}

// static
void LLVOAvatar::onBakedTextureMasksLoaded( BOOL success, LLViewerFetchedTexture *src_vi, LLImageRaw* src, LLImageRaw* aux_src, S32 discard_level, BOOL final, void* userdata )
{
    if (!userdata) return;

    //LL_INFOS() << "onBakedTextureMasksLoaded: " << src_vi->getID() << LL_ENDL;
    const LLUUID id = src_vi->getID();

    LLTextureMaskData* maskData = (LLTextureMaskData*) userdata;
    LLVOAvatar* self = (LLVOAvatar*) gObjectList.findObject( maskData->mAvatarID );

    // if discard level is 2 less than last discard level we processed, or we hit 0,
    // then generate morph masks
    if(self && success && (discard_level < maskData->mLastDiscardLevel - 2 || discard_level == 0))
    {
        if(aux_src && aux_src->getComponents() == 1)
        {
            if (!aux_src->getData())
            {
                LL_ERRS() << "No auxiliary source (morph mask) data for image id " << id << LL_ENDL;
                return;
            }

            U32 gl_name;
            LLImageGL::generateTextures(1, &gl_name );
            stop_glerror();

            gGL.getTexUnit(0)->bindManual(LLTexUnit::TT_TEXTURE, gl_name);
            stop_glerror();

            LLImageGL::setManualImage(
                GL_TEXTURE_2D, 0, GL_ALPHA8,
                aux_src->getWidth(), aux_src->getHeight(),
                GL_ALPHA, GL_UNSIGNED_BYTE, aux_src->getData());
            stop_glerror();

            gGL.getTexUnit(0)->setTextureFilteringOption(LLTexUnit::TFO_BILINEAR);

            /* if( id == head_baked->getID() )
                 if (self->mBakedTextureDatas[BAKED_HEAD].mTexLayerSet)
                     //LL_INFOS() << "onBakedTextureMasksLoaded for head " << id << " discard = " << discard_level << LL_ENDL;
                     self->mBakedTextureDatas[BAKED_HEAD].mTexLayerSet->applyMorphMask(aux_src->getData(), aux_src->getWidth(), aux_src->getHeight(), 1);
                     maskData->mLastDiscardLevel = discard_level; */
            BOOL found_texture_id = false;
            for (LLAvatarAppearanceDictionary::Textures::const_iterator iter = LLAvatarAppearance::getDictionary()->getTextures().begin();
                 iter != LLAvatarAppearance::getDictionary()->getTextures().end();
                 ++iter)
            {

                const LLAvatarAppearanceDictionary::TextureEntry *texture_dict = iter->second;
                if (texture_dict->mIsUsedByBakedTexture)
                {
                    const ETextureIndex texture_index = iter->first;
                    const LLViewerTexture *baked_img = self->getImage(texture_index, 0);
                    if (baked_img && id == baked_img->getID())
                    {
                        const EBakedTextureIndex baked_index = texture_dict->mBakedTextureIndex;
                        self->applyMorphMask(aux_src->getData(), aux_src->getWidth(), aux_src->getHeight(), 1, baked_index);
                        maskData->mLastDiscardLevel = discard_level;
                        if (self->mBakedTextureDatas[baked_index].mMaskTexName)
                        {
                            LLImageGL::deleteTextures(1, &(self->mBakedTextureDatas[baked_index].mMaskTexName));
                        }
                        self->mBakedTextureDatas[baked_index].mMaskTexName = gl_name;
                        found_texture_id = true;
                        break;
                    }
                }
            }
            if (!found_texture_id)
            {
                LL_INFOS() << "unexpected image id: " << id << LL_ENDL;
            }
            self->dirtyMesh();
        }
        else
        {
            // this can happen when someone uses an old baked texture possibly provided by
            // viewer-side baked texture caching
            LL_WARNS() << "Masks loaded callback but NO aux source, id " << id << LL_ENDL;
        }
    }

    if (final || !success)
    {
        delete maskData;
    }
}

// static
void LLVOAvatar::onInitialBakedTextureLoaded( BOOL success, LLViewerFetchedTexture *src_vi, LLImageRaw* src, LLImageRaw* aux_src, S32 discard_level, BOOL final, void* userdata )
{
    LLUUID *avatar_idp = (LLUUID *)userdata;
    LLVOAvatar *selfp = (LLVOAvatar *)gObjectList.findObject(*avatar_idp);

    if (selfp)
    {
        //LL_DEBUGS("Avatar") << selfp->avString() << "discard_level " << discard_level << " success " << success << " final " << final << LL_ENDL;
    }

    if (!success && selfp)
    {
        selfp->removeMissingBakedTextures();
    }
    if (final || !success )
    {
        delete avatar_idp;
    }
}

// Static
void LLVOAvatar::onBakedTextureLoaded(BOOL success,
                                      LLViewerFetchedTexture *src_vi, LLImageRaw* src, LLImageRaw* aux_src,
                                      S32 discard_level, BOOL final, void* userdata)
{
    //LL_DEBUGS("Avatar") << "onBakedTextureLoaded: " << src_vi->getID() << LL_ENDL;

    LLUUID id = src_vi->getID();
    LLUUID *avatar_idp = (LLUUID *)userdata;
    LLVOAvatar *selfp = (LLVOAvatar *)gObjectList.findObject(*avatar_idp);
    if (selfp)
    {
        //LL_DEBUGS("Avatar") << selfp->avString() << "discard_level " << discard_level << " success " << success << " final " << final << " id " << src_vi->getID() << LL_ENDL;
    }

    if (selfp && !success)
    {
        selfp->removeMissingBakedTextures();
    }

    if( final || !success )
    {
        delete avatar_idp;
    }

    if( selfp && success && final )
    {
        selfp->useBakedTexture( id );
    }
}


// Called when baked texture is loaded and also when we start up with a baked texture
void LLVOAvatar::useBakedTexture( const LLUUID& id )
{
    for (U32 i = 0; i < mBakedTextureDatas.size(); i++)
    {
        LLViewerTexture* image_baked = getImage( mBakedTextureDatas[i].mTextureIndex, 0 );
        if (id == image_baked->getID())
        {
            //LL_DEBUGS("Avatar") << avString() << " i " << i << " id " << id << LL_ENDL;
            mBakedTextureDatas[i].mIsLoaded = true;
            mBakedTextureDatas[i].mLastTextureID = id;
            mBakedTextureDatas[i].mIsUsed = true;

            if (isUsingLocalAppearance())
            {
                LL_INFOS() << "not changing to baked texture while isUsingLocalAppearance" << LL_ENDL;
            }
            else
            {
                debugColorizeSubMeshes(i,LLColor4::green);

                avatar_joint_mesh_list_t::iterator iter = mBakedTextureDatas[i].mJointMeshes.begin();
                avatar_joint_mesh_list_t::iterator end  = mBakedTextureDatas[i].mJointMeshes.end();
                for (; iter != end; ++iter)
                {
                    LLAvatarJointMesh* mesh = (*iter);
                    if (mesh)
                    {
                        mesh->setTexture( image_baked );
                    }
                }
            }

            const LLAvatarAppearanceDictionary::BakedEntry *baked_dict =
                LLAvatarAppearance::getDictionary()->getBakedTexture((EBakedTextureIndex)i);
            for (texture_vec_t::const_iterator local_tex_iter = baked_dict->mLocalTextures.begin();
                 local_tex_iter != baked_dict->mLocalTextures.end();
                 ++local_tex_iter)
            {
                if (isSelf()) setBakedReady(*local_tex_iter, TRUE);
            }

            // ! BACKWARDS COMPATIBILITY !
            // Workaround for viewing avatars from old viewers that haven't baked hair textures.
            // This is paired with similar code in updateMeshTextures that sets hair mesh color.
            if (i == BAKED_HAIR)
            {
                avatar_joint_mesh_list_t::iterator iter = mBakedTextureDatas[i].mJointMeshes.begin();
                avatar_joint_mesh_list_t::iterator end  = mBakedTextureDatas[i].mJointMeshes.end();
                for (; iter != end; ++iter)
                {
                    LLAvatarJointMesh* mesh = (*iter);
                    if (mesh)
                    {
                        mesh->setColor( LLColor4::white );
                    }
                }
            }
        }
    }

    dirtyMesh();
}

std::string get_sequential_numbered_file_name(const std::string& prefix,
                                              const std::string& suffix)
{
    typedef std::map<std::string,S32> file_num_type;
    static  file_num_type file_nums;
    file_num_type::iterator it = file_nums.find(prefix);
    S32 num = 0;
    if (it != file_nums.end())
    {
        num = it->second;
    }
    file_nums[prefix] = num+1;
    std::string outfilename = prefix + " " + llformat("%04d",num) + ".xml";
    std::replace(outfilename.begin(),outfilename.end(),' ','_');
    return outfilename;
}

void dump_sequential_xml(const std::string outprefix, const LLSD& content)
{
    std::string outfilename = get_sequential_numbered_file_name(outprefix,".xml");
    std::string fullpath = gDirUtilp->getExpandedFilename(LL_PATH_LOGS,outfilename);
    llofstream ofs(fullpath.c_str(), std::ios_base::out);
    ofs << LLSDOStreamer<LLSDXMLFormatter>(content, LLSDFormatter::OPTIONS_PRETTY);
    LL_DEBUGS("Avatar") << "results saved to: " << fullpath << LL_ENDL;
}

void LLVOAvatar::getSortedJointNames(S32 joint_type, std::vector<std::string>& result) const
{
    result.clear();
    if (joint_type==0)
    {
        avatar_joint_list_t::const_iterator iter = mSkeleton.begin();
        avatar_joint_list_t::const_iterator end  = mSkeleton.end();
        for (; iter != end; ++iter)
        {
            LLJoint* pJoint = (*iter);
            result.push_back(pJoint->getName());
        }
    }
    else if (joint_type==1)
    {
        for (S32 i = 0; i < mNumCollisionVolumes; i++)
        {
            LLAvatarJointCollisionVolume* pJoint = &mCollisionVolumes[i];
            result.push_back(pJoint->getName());
        }
    }
    else if (joint_type==2)
    {
        for (LLVOAvatar::attachment_map_t::const_iterator iter = mAttachmentPoints.begin();
             iter != mAttachmentPoints.end(); ++iter)
        {
            LLViewerJointAttachment* pJoint = iter->second;
            if (!pJoint) continue;
            result.push_back(pJoint->getName());
        }
    }
    std::sort(result.begin(), result.end());
}

void LLVOAvatar::dumpArchetypeXML(const std::string& prefix, bool group_by_wearables )
{
    std::string outprefix(prefix);
    if (outprefix.empty())
    {
        outprefix = getFullname() + (isSelf()?"_s":"_o");
    }
    if (outprefix.empty())
    {
        outprefix = std::string("new_archetype");
    }
    std::string outfilename = get_sequential_numbered_file_name(outprefix,".xml");

    LLAPRFile outfile;
    LLWearableType *wr_inst = LLWearableType::getInstance();
    std::string fullpath = gDirUtilp->getExpandedFilename(LL_PATH_LOGS,outfilename);
    if (APR_SUCCESS == outfile.open(fullpath, LL_APR_WB ))
    {
        apr_file_t* file = outfile.getFileHandle();
        LL_INFOS() << "xmlfile write handle obtained : " << fullpath << LL_ENDL;

        apr_file_printf( file, "<?xml version=\"1.0\" encoding=\"US-ASCII\" standalone=\"yes\"?>\n" );
        apr_file_printf( file, "<linden_genepool version=\"1.0\">\n" );
        apr_file_printf( file, "\n\t<archetype name=\"???\">\n" );

        bool agent_is_godlike = gAgent.isGodlikeWithoutAdminMenuFakery();

        if (group_by_wearables)
        {
            for (S32 type = LLWearableType::WT_SHAPE; type < LLWearableType::WT_COUNT; type++)
            {
                const std::string& wearable_name = wr_inst->getTypeName((LLWearableType::EType)type);
                apr_file_printf( file, "\n\t\t<!-- wearable: %s -->\n", wearable_name.c_str() );

                for (LLVisualParam* param = getFirstVisualParam(); param; param = getNextVisualParam())
                {
                    LLViewerVisualParam* viewer_param = (LLViewerVisualParam*)param;
                    if( (viewer_param->getWearableType() == type) &&
                       (viewer_param->isTweakable() ) )
                    {
                        dump_visual_param(file, viewer_param, viewer_param->getWeight());
                    }
                }

                for (U8 te = 0; te < TEX_NUM_INDICES; te++)
                {
                    if (LLAvatarAppearance::getDictionary()->getTEWearableType((ETextureIndex)te) == type)
                    {
                        // MULTIPLE_WEARABLES: extend to multiple wearables?
                        LLViewerTexture* te_image = getImage((ETextureIndex)te, 0);
                        if( te_image )
                        {
                            std::string uuid_str = LLUUID().asString();
                            if (agent_is_godlike)
                            {
                                te_image->getID().toString(uuid_str);
                            }
                            apr_file_printf( file, "\t\t<texture te=\"%i\" uuid=\"%s\"/>\n", te, uuid_str.c_str());
                        }
                    }
                }
            }
        }
        else
        {
            // Just dump all params sequentially.
            for (LLVisualParam* param = getFirstVisualParam(); param; param = getNextVisualParam())
            {
                LLViewerVisualParam* viewer_param = (LLViewerVisualParam*)param;
                dump_visual_param(file, viewer_param, viewer_param->getWeight());
            }

            for (U8 te = 0; te < TEX_NUM_INDICES; te++)
            {
                // MULTIPLE_WEARABLES: extend to multiple wearables?
                LLViewerTexture* te_image = getImage((ETextureIndex)te, 0);
                if( te_image )
                {
                    std::string uuid_str = LLUUID().asString();
                    if (agent_is_godlike)
                    {
                        te_image->getID().toString(uuid_str);
                    }
                    apr_file_printf( file, "\t\t<texture te=\"%i\" uuid=\"%s\"/>\n", te, uuid_str.c_str());
                }
            }
        }

        // Root joint
        const LLVector3& pos = mRoot->getPosition();
        const LLVector3& scale = mRoot->getScale();
        apr_file_printf( file, "\t\t<root name=\"%s\" position=\"%f %f %f\" scale=\"%f %f %f\"/>\n",
                         mRoot->getName().c_str(), pos[0], pos[1], pos[2], scale[0], scale[1], scale[2]);

        // Bones
        std::vector<std::string> bone_names, cv_names, attach_names, all_names;
        getSortedJointNames(0, bone_names);
        getSortedJointNames(1, cv_names);
        getSortedJointNames(2, attach_names);
        all_names.insert(all_names.end(), bone_names.begin(), bone_names.end());
        all_names.insert(all_names.end(), cv_names.begin(), cv_names.end());
        all_names.insert(all_names.end(), attach_names.begin(), attach_names.end());

        for (std::vector<std::string>::iterator name_iter = bone_names.begin();
             name_iter != bone_names.end(); ++name_iter)
        {
            LLJoint *pJoint = getJoint(*name_iter);
            const LLVector3& pos = pJoint->getPosition();
            const LLVector3& scale = pJoint->getScale();
            apr_file_printf( file, "\t\t<bone name=\"%s\" position=\"%f %f %f\" scale=\"%f %f %f\"/>\n",
                             pJoint->getName().c_str(), pos[0], pos[1], pos[2], scale[0], scale[1], scale[2]);
        }

        // Collision volumes
        for (std::vector<std::string>::iterator name_iter = cv_names.begin();
             name_iter != cv_names.end(); ++name_iter)
        {
            LLJoint *pJoint = getJoint(*name_iter);
            const LLVector3& pos = pJoint->getPosition();
            const LLVector3& scale = pJoint->getScale();
            apr_file_printf( file, "\t\t<collision_volume name=\"%s\" position=\"%f %f %f\" scale=\"%f %f %f\"/>\n",
                             pJoint->getName().c_str(), pos[0], pos[1], pos[2], scale[0], scale[1], scale[2]);
        }

        // Attachment joints
        for (std::vector<std::string>::iterator name_iter = attach_names.begin();
             name_iter != attach_names.end(); ++name_iter)
        {
            LLJoint *pJoint = getJoint(*name_iter);
            if (!pJoint) continue;
            const LLVector3& pos = pJoint->getPosition();
            const LLVector3& scale = pJoint->getScale();
            apr_file_printf( file, "\t\t<attachment_point name=\"%s\" position=\"%f %f %f\" scale=\"%f %f %f\"/>\n",
                             pJoint->getName().c_str(), pos[0], pos[1], pos[2], scale[0], scale[1], scale[2]);
        }

        // Joint pos overrides
        for (std::vector<std::string>::iterator name_iter = all_names.begin();
             name_iter != all_names.end(); ++name_iter)
        {
            LLJoint *pJoint = getJoint(*name_iter);

            LLVector3 pos;
            LLUUID mesh_id;

            if (pJoint && pJoint->hasAttachmentPosOverride(pos,mesh_id))
            {
                S32 num_pos_overrides;
                std::set<LLVector3> distinct_pos_overrides;
                pJoint->getAllAttachmentPosOverrides(num_pos_overrides, distinct_pos_overrides);
                apr_file_printf( file, "\t\t<joint_offset name=\"%s\" position=\"%f %f %f\" mesh_id=\"%s\" count=\"%d\" distinct=\"%d\"/>\n",
                                 pJoint->getName().c_str(), pos[0], pos[1], pos[2], mesh_id.asString().c_str(),
                                 num_pos_overrides, (S32) distinct_pos_overrides.size());
            }
        }
        // Joint scale overrides
        for (std::vector<std::string>::iterator name_iter = all_names.begin();
             name_iter != all_names.end(); ++name_iter)
        {
            LLJoint *pJoint = getJoint(*name_iter);

            LLVector3 scale;
            LLUUID mesh_id;

            if (pJoint && pJoint->hasAttachmentScaleOverride(scale,mesh_id))
            {
                S32 num_scale_overrides;
                std::set<LLVector3> distinct_scale_overrides;
                pJoint->getAllAttachmentPosOverrides(num_scale_overrides, distinct_scale_overrides);
                apr_file_printf( file, "\t\t<joint_scale name=\"%s\" scale=\"%f %f %f\" mesh_id=\"%s\" count=\"%d\" distinct=\"%d\"/>\n",
                                 pJoint->getName().c_str(), scale[0], scale[1], scale[2], mesh_id.asString().c_str(),
                                 num_scale_overrides, (S32) distinct_scale_overrides.size());
            }
        }
        F32 pelvis_fixup;
        LLUUID mesh_id;
        if (hasPelvisFixup(pelvis_fixup, mesh_id))
        {
            apr_file_printf( file, "\t\t<pelvis_fixup z=\"%f\" mesh_id=\"%s\"/>\n",
                             pelvis_fixup, mesh_id.asString().c_str());
        }

        LLVector3 rp = getRootJoint()->getWorldPosition();
        LLVector4a rpv;
        rpv.load3(rp.mV);

        for (S32 joint_num = 0; joint_num < LL_CHARACTER_MAX_ANIMATED_JOINTS; joint_num++)
        {
            LLJoint *joint = getJoint(joint_num);
            if (joint_num < mJointRiggingInfoTab.size())
            {
                LLJointRiggingInfo& rig_info = mJointRiggingInfoTab[joint_num];
                if (rig_info.isRiggedTo())
                {
                    LLMatrix4a mat;
                    LLVector4a new_extents[2];
                    mat.loadu(joint->getWorldMatrix());
                    matMulBoundBox(mat, rig_info.getRiggedExtents(), new_extents);
                    LLVector4a rrp[2];
                    rrp[0].setSub(new_extents[0],rpv);
                    rrp[1].setSub(new_extents[1],rpv);
                    apr_file_printf( file, "\t\t<joint_rig_info num=\"%d\" name=\"%s\" min=\"%f %f %f\" max=\"%f %f %f\" tmin=\"%f %f %f\" tmax=\"%f %f %f\"/>\n",
                                     joint_num,
                                     joint->getName().c_str(),
                                     rig_info.getRiggedExtents()[0][0],
                                     rig_info.getRiggedExtents()[0][1],
                                     rig_info.getRiggedExtents()[0][2],
                                     rig_info.getRiggedExtents()[1][0],
                                     rig_info.getRiggedExtents()[1][1],
                                     rig_info.getRiggedExtents()[1][2],
                                     rrp[0][0],
                                     rrp[0][1],
                                     rrp[0][2],
                                     rrp[1][0],
                                     rrp[1][1],
                                     rrp[1][2] );
                }
            }
        }

        bool ultra_verbose = false;
        if (isSelf() && ultra_verbose)
        {
            // show the cloned params inside the wearables as well.
            gAgentAvatarp->dumpWearableInfo(outfile);
        }

        apr_file_printf( file, "\t</archetype>\n" );
        apr_file_printf( file, "\n</linden_genepool>\n" );

        LLSD args;
        args["PATH"] = fullpath;
        LLNotificationsUtil::add("AppearanceToXMLSaved", args);
    }
    else
    {
        LLNotificationsUtil::add("AppearanceToXMLFailed");
    }
    // File will close when handle goes out of scope
}


void LLVOAvatar::setVisibilityRank(U32 rank)
{
    if (mDrawable.isNull() || mDrawable->isDead())
    {
        // do nothing
        return;
    }
    mVisibilityRank = rank;
}

// Assumes LLVOAvatar::sInstances has already been sorted.
S32 LLVOAvatar::getUnbakedPixelAreaRank()
{
    S32 rank = 1;
    for (std::vector<LLCharacter*>::iterator iter = LLCharacter::sInstances.begin();
         iter != LLCharacter::sInstances.end(); ++iter)
    {
        LLVOAvatar* inst = (LLVOAvatar*) *iter;
        if (inst == this)
        {
            return rank;
        }
        else if (!inst->isDead() && !inst->isFullyBaked())
        {
            rank++;
        }
    }

    llassert(0);
    return 0;
}

struct CompareScreenAreaGreater
{
    BOOL operator()(const LLCharacter* const& lhs, const LLCharacter* const& rhs)
    {
        return lhs->getPixelArea() > rhs->getPixelArea();
    }
};

// static
void LLVOAvatar::cullAvatarsByPixelArea()
{
    std::sort(LLCharacter::sInstances.begin(), LLCharacter::sInstances.end(), CompareScreenAreaGreater());

    // Update the avatars that have changed status
    U32 rank = 2; //1 is reserved for self.
    for (std::vector<LLCharacter*>::iterator iter = LLCharacter::sInstances.begin();
         iter != LLCharacter::sInstances.end(); ++iter)
    {
        LLVOAvatar* inst = (LLVOAvatar*) *iter;
        BOOL culled;
        if (inst->isSelf() || inst->isFullyBaked())
        {
            culled = FALSE;
        }
        else
        {
            culled = TRUE;
        }

        if (inst->mCulled != culled)
        {
            inst->mCulled = culled;
            LL_DEBUGS() << "avatar " << inst->getID() << (culled ? " start culled" : " start not culled" ) << LL_ENDL;
            inst->updateMeshTextures();
        }

        if (inst->isSelf())
        {
            inst->setVisibilityRank(1);
        }
        else if (inst->mDrawable.notNull() && inst->mDrawable->isVisible())
        {
            inst->setVisibilityRank(rank++);
        }
    }

    // runway - this doesn't really detect gray/grey state.
    S32 grey_avatars = 0;
    if (!LLVOAvatar::areAllNearbyInstancesBaked(grey_avatars))
    {
        if (gFrameTimeSeconds != sUnbakedUpdateTime) // only update once per frame
        {
            sUnbakedUpdateTime = gFrameTimeSeconds;
            sUnbakedTime += gFrameIntervalSeconds.value();
        }
        if (grey_avatars > 0)
        {
            if (gFrameTimeSeconds != sGreyUpdateTime) // only update once per frame
            {
                sGreyUpdateTime = gFrameTimeSeconds;
                sGreyTime += gFrameIntervalSeconds.value();
            }
        }
    }
}

void LLVOAvatar::startAppearanceAnimation()
{
    if(!mAppearanceAnimating)
    {
        mAppearanceAnimating = TRUE;
        mAppearanceMorphTimer.reset();
        mLastAppearanceBlendTime = 0.f;
    }
}

// virtual
void LLVOAvatar::removeMissingBakedTextures()
{
}

//virtual
void LLVOAvatar::updateRegion(LLViewerRegion *regionp)
{
    LLViewerObject::updateRegion(regionp);
}

// virtual
std::string LLVOAvatar::getFullname() const
{
    std::string name;

    LLNameValue* first = getNVPair("FirstName");
    LLNameValue* last  = getNVPair("LastName");
    if (first && last)
    {
        name = LLCacheName::buildFullName( first->getString(), last->getString() );
    }

    return name;
}

LLHost LLVOAvatar::getObjectHost() const
{
    LLViewerRegion* region = getRegion();
    if (region && !isDead())
    {
        return region->getHost();
    }
    else
    {
        return LLHost();
    }
}

BOOL LLVOAvatar::updateLOD()
{
    if (mDrawable.isNull())
    {
        return FALSE;
    }

    if (!LLPipeline::sImpostorRender && isImpostor() && 0 != mDrawable->getNumFaces() && mDrawable->getFace(0)->hasGeometry())
    {
        return TRUE;
    }

    BOOL res = updateJointLODs();

    LLFace* facep = mDrawable->getFace(0);
    if (!facep || !facep->getVertexBuffer())
    {
        dirtyMesh(2);
    }

    if (mDirtyMesh >= 2 || mDrawable->isState(LLDrawable::REBUILD_GEOMETRY))
    {   //LOD changed or new mesh created, allocate new vertex buffer if needed
        updateMeshData();
        mDirtyMesh = 0;
        mNeedsSkin = TRUE;
        mDrawable->clearState(LLDrawable::REBUILD_GEOMETRY);
    }
    updateVisibility();

    return res;
}

void LLVOAvatar::updateLODRiggedAttachments()
{
    updateLOD();
    rebuildRiggedAttachments();
}

void showRigInfoTabExtents(LLVOAvatar *avatar, LLJointRiggingInfoTab& tab, S32& count_rigged, S32& count_box)
{
    count_rigged = count_box = 0;
    LLVector4a zero_vec;
    zero_vec.clear();
    for (S32 i=0; i<tab.size(); i++)
    {
        if (tab[i].isRiggedTo())
        {
            count_rigged++;
            LLJoint *joint = avatar->getJoint(i);
            LL_DEBUGS("RigSpam") << "joint " << i << " name " << joint->getName() << " box "
                                 << tab[i].getRiggedExtents()[0] << ", " << tab[i].getRiggedExtents()[1] << LL_ENDL;
            if ((!tab[i].getRiggedExtents()[0].equals3(zero_vec)) ||
                (!tab[i].getRiggedExtents()[1].equals3(zero_vec)))
            {
                count_box++;
            }
       }
    }
}

void LLVOAvatar::getAssociatedVolumes(std::vector<LLVOVolume*>& volumes)
{
    LL_PROFILE_ZONE_SCOPED_CATEGORY_AVATAR;
    for ( LLVOAvatar::attachment_map_t::iterator iter = mAttachmentPoints.begin(); iter != mAttachmentPoints.end(); ++iter )
    {
        LLViewerJointAttachment* attachment = iter->second;
        LLViewerJointAttachment::attachedobjs_vec_t::iterator attach_end = attachment->mAttachedObjects.end();

        for (LLViewerJointAttachment::attachedobjs_vec_t::iterator attach_iter = attachment->mAttachedObjects.begin();
             attach_iter != attach_end; ++attach_iter)
        {
            LLViewerObject* attached_object =  attach_iter->get();
            LLVOVolume *volume = dynamic_cast<LLVOVolume*>(attached_object);
            if (volume)
            {
                volumes.push_back(volume);
                if (volume->isAnimatedObject())
                {
                    // For animated object attachment, don't need
                    // the children. Will just get bounding box
                    // from the control avatar.
                    continue;
                }
            }
            LLViewerObject::const_child_list_t& children = attached_object->getChildren();
            for (LLViewerObject::const_child_list_t::const_iterator it = children.begin();
                 it != children.end(); ++it)
            {
                LLViewerObject *childp = *it;
                LLVOVolume *volume = dynamic_cast<LLVOVolume*>(childp);
                if (volume)
                {
                    volumes.push_back(volume);
                }
            }
        }
    }

    LLControlAvatar *control_av = dynamic_cast<LLControlAvatar*>(this);
    if (control_av)
    {
        LLVOVolume *volp = control_av->mRootVolp;
        if (volp)
        {
            volumes.push_back(volp);
            LLViewerObject::const_child_list_t& children = volp->getChildren();
            for (LLViewerObject::const_child_list_t::const_iterator it = children.begin();
                 it != children.end(); ++it)
            {
                LLViewerObject *childp = *it;
                LLVOVolume *volume = dynamic_cast<LLVOVolume*>(childp);
                if (volume)
                {
                    volumes.push_back(volume);
                }
            }
        }
    }
}

// virtual
void LLVOAvatar::updateRiggingInfo()
{
    LL_PROFILE_ZONE_SCOPED_CATEGORY_AVATAR;

    LL_DEBUGS("RigSpammish") << getFullname() << " updating rig tab" << LL_ENDL;

    std::vector<LLVOVolume*> volumes;

    getAssociatedVolumes(volumes);

    std::map<LLUUID,S32> curr_rigging_info_key;
    {
        // Get current rigging info key
        for (std::vector<LLVOVolume*>::iterator it = volumes.begin(); it != volumes.end(); ++it)
        {
            LLVOVolume *vol = *it;
            if (vol->isMesh() && vol->getVolume())
            {
                const LLUUID& mesh_id = vol->getVolume()->getParams().getSculptID();
                S32 max_lod = llmax(vol->getLOD(), vol->mLastRiggingInfoLOD);
                curr_rigging_info_key[mesh_id] = max_lod;
            }
        }

        // Check for key change, which indicates some change in volume composition or LOD.
        if (curr_rigging_info_key == mLastRiggingInfoKey)
        {
            return;
        }
    }

    // Something changed. Update.
    mLastRiggingInfoKey = curr_rigging_info_key;
    mJointRiggingInfoTab.clear();
    for (std::vector<LLVOVolume*>::iterator it = volumes.begin(); it != volumes.end(); ++it)
    {
        LLVOVolume *vol = *it;
        vol->updateRiggingInfo();
        mJointRiggingInfoTab.merge(vol->mJointRiggingInfoTab);
    }

    //LL_INFOS() << "done update rig count is " << countRigInfoTab(mJointRiggingInfoTab) << LL_ENDL;
    LL_DEBUGS("RigSpammish") << getFullname() << " after update rig tab:" << LL_ENDL;
    S32 joint_count, box_count;
    showRigInfoTabExtents(this, mJointRiggingInfoTab, joint_count, box_count);
    LL_DEBUGS("RigSpammish") << "uses " << joint_count << " joints " << " nonzero boxes: " << box_count << LL_ENDL;
}

// virtual
void LLVOAvatar::onActiveOverrideMeshesChanged()
{
    mJointRiggingInfoTab.setNeedsUpdate(true);
}

U32 LLVOAvatar::getPartitionType() const
{
    // Avatars merely exist as drawables in the bridge partition
    return mIsControlAvatar ? LLViewerRegion::PARTITION_CONTROL_AV : LLViewerRegion::PARTITION_AVATAR;
}

//static
void LLVOAvatar::updateImpostors()
{
    LLViewerCamera::sCurCameraID = LLViewerCamera::CAMERA_WORLD;

    std::vector<LLCharacter*> instances_copy = LLCharacter::sInstances;
    for (std::vector<LLCharacter*>::iterator iter = instances_copy.begin();
        iter != instances_copy.end(); ++iter)
    {
        LLVOAvatar* avatar = (LLVOAvatar*) *iter;
        if (!avatar->isDead()
            && avatar->isVisible()
            && avatar->isImpostor()
            && avatar->needsImpostorUpdate())
        {
            avatar->calcMutedAVColor();
            gPipeline.generateImpostor(avatar);
        }
    }

    LLCharacter::sAllowInstancesChange = TRUE;
}

// virtual
BOOL LLVOAvatar::isImpostor()
{
    return isVisuallyMuted() || (sLimitNonImpostors && (mUpdatePeriod > 1));
}

BOOL LLVOAvatar::shouldImpostor(const F32 rank_factor)
{
    if (isSelf())
    {
        return false;
    }
    if (isVisuallyMuted())
    {
        return true;
    }
    return sLimitNonImpostors && (mVisibilityRank > sMaxNonImpostors * rank_factor);
}

BOOL LLVOAvatar::needsImpostorUpdate() const
{
    return mNeedsImpostorUpdate;
}

const LLVector3& LLVOAvatar::getImpostorOffset() const
{
    return mImpostorOffset;
}

const LLVector2& LLVOAvatar::getImpostorDim() const
{
    return mImpostorDim;
}

void LLVOAvatar::setImpostorDim(const LLVector2& dim)
{
    mImpostorDim = dim;
}

void LLVOAvatar::cacheImpostorValues()
{
    getImpostorValues(mImpostorExtents, mImpostorAngle, mImpostorDistance);
}

void LLVOAvatar::getImpostorValues(LLVector4a* extents, LLVector3& angle, F32& distance) const
{
    const LLVector4a* ext = mDrawable->getSpatialExtents();
    extents[0] = ext[0];
    extents[1] = ext[1];

    LLVector3 at = LLViewerCamera::getInstance()->getOrigin()-(getRenderPosition()+mImpostorOffset);
    distance = at.normalize();
    F32 da = 1.f - (at*LLViewerCamera::getInstance()->getAtAxis());
    angle.mV[0] = LLViewerCamera::getInstance()->getYaw()*da;
    angle.mV[1] = LLViewerCamera::getInstance()->getPitch()*da;
    angle.mV[2] = da;
}

// static
const U32 LLVOAvatar::NON_IMPOSTORS_MAX_SLIDER = 66; /* Must equal the maximum allowed the RenderAvatarMaxNonImpostors
                                           * slider in panel_preferences_graphics1.xml */

// static
void LLVOAvatar::updateImpostorRendering(U32 newMaxNonImpostorsValue)
{
    U32  oldmax = sMaxNonImpostors;
    bool oldflg = sLimitNonImpostors;

    if (NON_IMPOSTORS_MAX_SLIDER <= newMaxNonImpostorsValue)
    {
        sMaxNonImpostors = 0;
    }
    else
    {
        sMaxNonImpostors = newMaxNonImpostorsValue;
    }
    // the sLimitNonImpostors flag depends on whether or not sMaxNonImpostors is set to the no-limit value (0)
    sLimitNonImpostors = (0 != sMaxNonImpostors);
    if ( oldflg != sLimitNonImpostors )
    {
        LL_DEBUGS("AvatarRender")
            << "was " << (oldflg ? "use" : "don't use" ) << " impostors (max " << oldmax << "); "
            << "now " << (sLimitNonImpostors ? "use" : "don't use" ) << " impostors (max " << sMaxNonImpostors << "); "
            << LL_ENDL;
    }
}


void LLVOAvatar::idleUpdateRenderComplexity()
{
    LL_PROFILE_ZONE_SCOPED_CATEGORY_AVATAR;
    if (isControlAvatar())
    {
        LLControlAvatar *cav = dynamic_cast<LLControlAvatar*>(this);
        bool is_attachment = cav && cav->mRootVolp && cav->mRootVolp->isAttachment(); // For attached animated objects
        if (is_attachment)
        {
            // ARC for animated object attachments is accounted with the avatar they're attached to.
            return;
        }
    }

    // Render Complexity
    calculateUpdateRenderComplexity(); // Update mVisualComplexity if needed

    bool autotune = LLPerfStats::tunables.userAutoTuneEnabled && !mIsControlAvatar && !isSelf();
    if (autotune && !isDead())
    {
        static LLCachedControl<F32> render_far_clip(gSavedSettings, "RenderFarClip", 64);
        F32 radius = render_far_clip * render_far_clip;

        bool is_nearby = true;
        if ((dist_vec_squared(getPositionGlobal(), gAgent.getPositionGlobal()) > radius) &&
            (dist_vec_squared(getPositionGlobal(), gAgentCamera.getCameraPositionGlobal()) > radius))
        {
            is_nearby = false;
        }

        if (is_nearby && (sAVsIgnoringARTLimit.size() < MIN_NONTUNED_AVS))
        {
            if (std::count(sAVsIgnoringARTLimit.begin(), sAVsIgnoringARTLimit.end(), mID) == 0)
            {
                sAVsIgnoringARTLimit.push_back(mID);
            }
        }
        else if (!is_nearby)
        {
            sAVsIgnoringARTLimit.erase(std::remove(sAVsIgnoringARTLimit.begin(), sAVsIgnoringARTLimit.end(), mID),
                                       sAVsIgnoringARTLimit.end());
        }
        updateNearbyAvatarCount();
    }
}

void LLVOAvatar::updateNearbyAvatarCount()
{
    static LLFrameTimer agent_update_timer;

    if (agent_update_timer.getElapsedTimeF32() > 1.0f)
    {
        S32 avs_nearby = 0;
        static LLCachedControl<F32> render_far_clip(gSavedSettings, "RenderFarClip", 64);
        F32 radius = render_far_clip * render_far_clip;
        std::vector<LLCharacter *>::iterator char_iter = LLCharacter::sInstances.begin();
        while (char_iter != LLCharacter::sInstances.end())
        {
            LLVOAvatar *avatar = dynamic_cast<LLVOAvatar *>(*char_iter);
            if (avatar && !avatar->isDead() && !avatar->isControlAvatar())
            {
                if ((dist_vec_squared(avatar->getPositionGlobal(), gAgent.getPositionGlobal()) > radius) &&
                    (dist_vec_squared(avatar->getPositionGlobal(), gAgentCamera.getCameraPositionGlobal()) > radius))
                {
                    char_iter++;
                    continue;
                }
                avs_nearby++;
            }
            char_iter++;
        }
        sAvatarsNearby = avs_nearby;
        agent_update_timer.reset();
    }
}

void LLVOAvatar::idleUpdateDebugInfo()
{
    if (gPipeline.hasRenderDebugMask(LLPipeline::RENDER_DEBUG_AVATAR_DRAW_INFO))
    {
        std::string info_line;
        F32 red_level;
        F32 green_level;
        LLColor4 info_color;
        LLFontGL::StyleFlags info_style;

        if ( !mText )
        {
            initHudText();
            mText->setFadeDistance(20.0, 5.0); // limit clutter in large crowds
        }
        else
        {
            mText->clearString(); // clear debug text
        }

        /*
         * NOTE: the logic for whether or not each of the values below
         * controls muting MUST match that in the isVisuallyMuted and isTooComplex methods.
         */

        static LLCachedControl<U32> max_render_cost(gSavedSettings, "RenderAvatarMaxComplexity", 0);
        info_line = llformat("%d Complexity", mVisualComplexity);

        if (max_render_cost != 0) // zero means don't care, so don't bother coloring based on this
        {
            green_level = 1.f-llclamp(((F32) mVisualComplexity-(F32)max_render_cost)/(F32)max_render_cost, 0.f, 1.f);
            red_level   = llmin((F32) mVisualComplexity/(F32)max_render_cost, 1.f);
            info_color.set(red_level, green_level, 0.0, 1.0);
            info_style = (  mVisualComplexity > max_render_cost
                          ? LLFontGL::BOLD : LLFontGL::NORMAL );
        }
        else
        {
            info_color.set(LLColor4::grey);
            info_style = LLFontGL::NORMAL;
        }
        mText->addLine(info_line, info_color, info_style);

        // Visual rank
        info_line = llformat("%d rank", mVisibilityRank);
        // Use grey for imposters, white for normal rendering or no impostors
        info_color.set(isImpostor() ? LLColor4::grey : (isControlAvatar() ? LLColor4::yellow : LLColor4::white));
        info_style = LLFontGL::NORMAL;
        mText->addLine(info_line, info_color, info_style);

        // Triangle count
        mText->addLine(std::string("VisTris ") + LLStringOps::getReadableNumber(mAttachmentVisibleTriangleCount),
                       info_color, info_style);
        mText->addLine(std::string("EstMaxTris ") + LLStringOps::getReadableNumber(mAttachmentEstTriangleCount),
                       info_color, info_style);

        // Attachment Surface Area
        static LLCachedControl<F32> max_attachment_area(gSavedSettings, "RenderAutoMuteSurfaceAreaLimit", 1000.0f);
        info_line = llformat("%.0f m^2", mAttachmentSurfaceArea);

        if (max_render_cost != 0 && max_attachment_area != 0) // zero means don't care, so don't bother coloring based on this
        {
            green_level = 1.f-llclamp((mAttachmentSurfaceArea-max_attachment_area)/max_attachment_area, 0.f, 1.f);
            red_level   = llmin(mAttachmentSurfaceArea/max_attachment_area, 1.f);
            info_color.set(red_level, green_level, 0.0, 1.0);
            info_style = (  mAttachmentSurfaceArea > max_attachment_area
                          ? LLFontGL::BOLD : LLFontGL::NORMAL );

        }
        else
        {
            info_color.set(LLColor4::grey);
            info_style = LLFontGL::NORMAL;
        }

        mText->addLine(info_line, info_color, info_style);

        updateText(); // corrects position
    }
}

void LLVOAvatar::updateVisualComplexity()
{
    LL_DEBUGS("AvatarRender") << "avatar " << getID() << " appearance changed" << LL_ENDL;
    // Set the cache time to in the past so it's updated ASAP
    mVisualComplexityStale = true;
}


// Account for the complexity of a single top-level object associated
// with an avatar. This will be either an attached object or an animated
// object.
void LLVOAvatar::accountRenderComplexityForObject(
    LLViewerObject *attached_object,
    const F32 max_attachment_complexity,
    LLVOVolume::texture_cost_t& textures,
    U32& cost,
    hud_complexity_list_t& hud_complexity_list,
    object_complexity_list_t& object_complexity_list)
{
    LL_PROFILE_ZONE_SCOPED_CATEGORY_AVATAR;
    if (attached_object && !attached_object->isHUDAttachment())
    {
        mAttachmentVisibleTriangleCount += attached_object->recursiveGetTriangleCount();
        mAttachmentEstTriangleCount += attached_object->recursiveGetEstTrianglesMax();
        mAttachmentSurfaceArea += attached_object->recursiveGetScaledSurfaceArea();

        textures.clear();
        const LLDrawable* drawable = attached_object->mDrawable;
        if (drawable)
        {
            const LLVOVolume* volume = drawable->getVOVolume();
            if (volume)
            {
                F32 attachment_total_cost = 0;
                F32 attachment_volume_cost = 0;
                F32 attachment_texture_cost = 0;
                F32 attachment_children_cost = 0;
                const F32 animated_object_attachment_surcharge = 1000;

                if (volume->isAnimatedObjectFast())
                {
                    attachment_volume_cost += animated_object_attachment_surcharge;
                }
                attachment_volume_cost += volume->getRenderCost(textures);

                const_child_list_t children = volume->getChildren();
                for (const_child_list_t::const_iterator child_iter = children.begin();
                    child_iter != children.end();
                    ++child_iter)
                {
                    LLViewerObject* child_obj = *child_iter;
                    LLVOVolume* child = dynamic_cast<LLVOVolume*>(child_obj);
                    if (child)
                    {
                        attachment_children_cost += child->getRenderCost(textures);
                    }
                }

                for (LLVOVolume::texture_cost_t::iterator volume_texture = textures.begin();
                    volume_texture != textures.end();
                    ++volume_texture)
                {
                    // add the cost of each individual texture in the linkset
                    attachment_texture_cost += LLVOVolume::getTextureCost(*volume_texture);
                }
                attachment_total_cost = attachment_volume_cost + attachment_texture_cost + attachment_children_cost;
                LL_DEBUGS("ARCdetail") << "Attachment costs " << attached_object->getAttachmentItemID()
                    << " total: " << attachment_total_cost
                    << ", volume: " << attachment_volume_cost
                    << ", " << textures.size()
                    << " textures: " << attachment_texture_cost
                    << ", " << volume->numChildren()
                    << " children: " << attachment_children_cost
                    << LL_ENDL;
                // Limit attachment complexity to avoid signed integer flipping of the wearer's ACI
                cost += (U32)llclamp(attachment_total_cost, MIN_ATTACHMENT_COMPLEXITY, max_attachment_complexity);

                if (isSelf())
                {
                    LLObjectComplexity object_complexity;
                    object_complexity.objectName = attached_object->getAttachmentItemName();
                    object_complexity.objectId = attached_object->getAttachmentItemID();
                    object_complexity.objectCost = attachment_total_cost;
                    object_complexity_list.push_back(object_complexity);
                }
            }
        }
    }
    if (isSelf()
        && attached_object
        && attached_object->isHUDAttachment()
        && !attached_object->isTempAttachment()
        && attached_object->mDrawable)
    {
        textures.clear();
        mAttachmentSurfaceArea += attached_object->recursiveGetScaledSurfaceArea();

        const LLVOVolume* volume = attached_object->mDrawable->getVOVolume();
        if (volume)
        {
            BOOL is_rigged_mesh = volume->isRiggedMeshFast();
            LLHUDComplexity hud_object_complexity;
            hud_object_complexity.objectName = attached_object->getAttachmentItemName();
            hud_object_complexity.objectId = attached_object->getAttachmentItemID();
            std::string joint_name;
            gAgentAvatarp->getAttachedPointName(attached_object->getAttachmentItemID(), joint_name);
            hud_object_complexity.jointName = joint_name;
            // get cost and individual textures
            hud_object_complexity.objectsCost += volume->getRenderCost(textures);
            hud_object_complexity.objectsCount++;

            LLViewerObject::const_child_list_t& child_list = attached_object->getChildren();
            for (LLViewerObject::child_list_t::const_iterator iter = child_list.begin();
                iter != child_list.end(); ++iter)
            {
                LLViewerObject* childp = *iter;
                const LLVOVolume* chld_volume = dynamic_cast<LLVOVolume*>(childp);
                if (chld_volume)
                {
                    is_rigged_mesh = is_rigged_mesh || chld_volume->isRiggedMeshFast();
                    // get cost and individual textures
                    hud_object_complexity.objectsCost += chld_volume->getRenderCost(textures);
                    hud_object_complexity.objectsCount++;
                }
            }
            if (is_rigged_mesh && !attached_object->mRiggedAttachedWarned)
            {
                LLSD args;
                LLViewerInventoryItem* itemp = gInventory.getItem(attached_object->getAttachmentItemID());
                args["NAME"] = itemp ? itemp->getName() : LLTrans::getString("Unknown");
                args["POINT"] = LLTrans::getString(getTargetAttachmentPoint(attached_object)->getName());
                LLNotificationsUtil::add("RiggedMeshAttachedToHUD", args);

                attached_object->mRiggedAttachedWarned = true;
            }

            hud_object_complexity.texturesCount += textures.size();

            for (LLVOVolume::texture_cost_t::iterator volume_texture = textures.begin();
                volume_texture != textures.end();
                ++volume_texture)
            {
                // add the cost of each individual texture (ignores duplicates)
                hud_object_complexity.texturesCost += LLVOVolume::getTextureCost(*volume_texture);
                const LLViewerTexture* img = *volume_texture;
                if (img->getType() == LLViewerTexture::FETCHED_TEXTURE)
                {
                    LLViewerFetchedTexture* tex = (LLViewerFetchedTexture*)img;
                    // Note: Texture memory might be incorect since texture might be still loading.
                    hud_object_complexity.texturesMemoryTotal += tex->getTextureMemory();
                    if (tex->getOriginalHeight() * tex->getOriginalWidth() >= HUD_OVERSIZED_TEXTURE_DATA_SIZE)
                    {
                        hud_object_complexity.largeTexturesCount++;
                    }
                }
            }
            hud_complexity_list.push_back(hud_object_complexity);
        }
    }
}

// Calculations for mVisualComplexity value
void LLVOAvatar::calculateUpdateRenderComplexity()
{
    /*****************************************************************
     * This calculation should not be modified by third party viewers,
     * since it is used to limit rendering and should be uniform for
     * everyone. If you have suggested improvements, submit them to
     * the official viewer for consideration.
     *****************************************************************/
    if (mVisualComplexityStale)
    {
        LL_PROFILE_ZONE_SCOPED_CATEGORY_AVATAR;

        static const U32 COMPLEXITY_BODY_PART_COST = 200;
        static LLCachedControl<F32> max_complexity_setting(gSavedSettings, "MaxAttachmentComplexity");
        F32 max_attachment_complexity = max_complexity_setting;
        max_attachment_complexity = llmax(max_attachment_complexity, DEFAULT_MAX_ATTACHMENT_COMPLEXITY);

        // Diagnostic list of all textures on our avatar
        static std::unordered_set<const LLViewerTexture*> all_textures;

        U32 cost = VISUAL_COMPLEXITY_UNKNOWN;
        LLVOVolume::texture_cost_t textures;
        hud_complexity_list_t hud_complexity_list;
        object_complexity_list_t object_complexity_list;

        for (U8 baked_index = 0; baked_index < BAKED_NUM_INDICES; baked_index++)
        {
            const LLAvatarAppearanceDictionary::BakedEntry *baked_dict
                = LLAvatarAppearance::getDictionary()->getBakedTexture((EBakedTextureIndex)baked_index);
            ETextureIndex tex_index = baked_dict->mTextureIndex;
            if ((tex_index != TEX_SKIRT_BAKED) || (isWearingWearableType(LLWearableType::WT_SKIRT)))
            {
                // Same as isTextureVisible(), but doesn't account for isSelf to ensure identical numbers for all avatars
                if (isIndexLocalTexture(tex_index))
                {
                    if (isTextureDefined(tex_index, 0))
                    {
                        cost += COMPLEXITY_BODY_PART_COST;
                    }
                }
                else
                {
                    // baked textures can use TE images directly
                    if (isTextureDefined(tex_index)
                        && (getTEImage(tex_index)->getID() != IMG_INVISIBLE || LLDrawPoolAlpha::sShowDebugAlpha))
                    {
                        cost += COMPLEXITY_BODY_PART_COST;
                    }
                }
            }
        }
        LL_DEBUGS("ARCdetail") << "Avatar body parts complexity: " << cost << LL_ENDL;

        mAttachmentVisibleTriangleCount = 0;
        mAttachmentEstTriangleCount = 0.f;
        mAttachmentSurfaceArea = 0.f;

        // A standalone animated object needs to be accounted for
        // using its associated volume. Attached animated objects
        // will be covered by the subsequent loop over attachments.
        LLControlAvatar *control_av = dynamic_cast<LLControlAvatar*>(this);
        if (control_av)
        {
            LLVOVolume *volp = control_av->mRootVolp;
            if (volp && !volp->isAttachment())
            {
                accountRenderComplexityForObject(volp, max_attachment_complexity,
                                                 textures, cost, hud_complexity_list, object_complexity_list);
            }
        }

        // Account for complexity of all attachments.
        for (attachment_map_t::const_iterator attachment_point = mAttachmentPoints.begin();
             attachment_point != mAttachmentPoints.end();
             ++attachment_point)
        {
            LLViewerJointAttachment* attachment = attachment_point->second;
            for (LLViewerJointAttachment::attachedobjs_vec_t::iterator attachment_iter = attachment->mAttachedObjects.begin();
                 attachment_iter != attachment->mAttachedObjects.end();
                 ++attachment_iter)
            {
                LLViewerObject* attached_object = attachment_iter->get();
                accountRenderComplexityForObject(attached_object, max_attachment_complexity,
                                                 textures, cost, hud_complexity_list, object_complexity_list);
            }
        }

        if ( cost != mVisualComplexity )
        {
            LL_DEBUGS("AvatarRender") << "Avatar "<< getID()
                                      << " complexity updated was " << mVisualComplexity << " now " << cost
                                      << " reported " << mReportedVisualComplexity
                                      << LL_ENDL;
        }
        else
        {
            LL_DEBUGS("AvatarRender") << "Avatar "<< getID()
                                      << " complexity updated no change " << mVisualComplexity
                                      << " reported " << mReportedVisualComplexity
                                      << LL_ENDL;
        }
        mVisualComplexity = cost;
        mVisualComplexityStale = false;

        static LLCachedControl<U32> show_my_complexity_changes(gSavedSettings, "ShowMyComplexityChanges", 20);

        if (isSelf() && show_my_complexity_changes)
        {
            // Avatar complexity
            LLAvatarRenderNotifier::getInstance()->updateNotificationAgent(mVisualComplexity);
            LLAvatarRenderNotifier::getInstance()->setObjectComplexityList(object_complexity_list);
            // HUD complexity
            LLHUDRenderNotifier::getInstance()->updateNotificationHUD(hud_complexity_list);
        }

        //schedule an update to ART next frame if needed
        if (LLPerfStats::tunables.userAutoTuneEnabled &&
            LLPerfStats::tunables.userFPSTuningStrategy != LLPerfStats::TUNE_SCENE_ONLY &&
            !isVisuallyMuted())
        {
            LLUUID id = getID(); // <== use id to make sure this avatar didn't get deleted between frames
            LL::WorkQueue::getInstance("mainloop")->post([this, id]()
                {
                    if (gObjectList.findObject(id) != nullptr)
                    {
                        gPipeline.profileAvatar(this);
                    }
                });
        }
    }
}

void LLVOAvatar::setVisualMuteSettings(VisualMuteSettings set)
{
    mVisuallyMuteSetting = set;
    mNeedsImpostorUpdate = TRUE;
    mLastImpostorUpdateReason = 7;

    LLRenderMuteList::getInstance()->saveVisualMuteSetting(getID(), S32(set));
}


void LLVOAvatar::setOverallAppearanceNormal()
{
    if (isControlAvatar())
        return;

    LLVector3 pelvis_pos = getJoint("mPelvis")->getPosition();
    resetSkeleton(false);
    getJoint("mPelvis")->setPosition(pelvis_pos);

    for (auto it = mJellyAnims.begin(); it !=  mJellyAnims.end(); ++it)
    {
        bool is_playing = (mPlayingAnimations.find(*it) != mPlayingAnimations.end());
        LL_DEBUGS("Avatar") << "jelly anim " << *it << " " << is_playing << LL_ENDL;
        if (!is_playing)
        {
            // Anim was not requested for this av by sim, but may be playing locally
            stopMotion(*it);
        }
    }
    mJellyAnims.clear();

    processAnimationStateChanges();
}

void LLVOAvatar::setOverallAppearanceJellyDoll()
{
    if (isControlAvatar())
        return;

    // stop current animations
    {
        for ( LLVOAvatar::AnimIterator anim_it= mPlayingAnimations.begin();
              anim_it != mPlayingAnimations.end();
              ++anim_it)
        {
            {
                stopMotion(anim_it->first, TRUE);
            }
        }
    }
    processAnimationStateChanges();

    // Start any needed anims for jellydoll
    updateOverallAppearanceAnimations();

    LLVector3 pelvis_pos = getJoint("mPelvis")->getPosition();
    resetSkeleton(false);
    getJoint("mPelvis")->setPosition(pelvis_pos);

}

void LLVOAvatar::setOverallAppearanceInvisible()
{
}

void LLVOAvatar::updateOverallAppearance()
{
    AvatarOverallAppearance new_overall = getOverallAppearance();
    if (new_overall != mOverallAppearance)
    {
        switch (new_overall)
        {
            case AOA_NORMAL:
                setOverallAppearanceNormal();
                break;
            case AOA_JELLYDOLL:
                setOverallAppearanceJellyDoll();
                break;
            case AOA_INVISIBLE:
                setOverallAppearanceInvisible();
                break;
        }
        mOverallAppearance = new_overall;
        if (!isSelf())
        {
            mNeedsImpostorUpdate = TRUE;
            mLastImpostorUpdateReason = 8;
        }
        updateMeshVisibility();
    }

    // This needs to be done even if overall appearance has not
    // changed, since sit/stand status can be different.
    updateOverallAppearanceAnimations();
}

void LLVOAvatar::updateOverallAppearanceAnimations()
{
    if (isControlAvatar())
        return;

    if (getOverallAppearance() == AOA_JELLYDOLL)
    {
        LLUUID motion_id;
        if (isSitting() && getParent()) // sitting on object
        {
            motion_id = ANIM_AGENT_SIT_FEMALE;
        }
        else if (isSitting()) // sitting on ground
        {
            motion_id = ANIM_AGENT_SIT_GROUND_CONSTRAINED;
        }
        else // standing
        {
            motion_id = ANIM_AGENT_STAND;
        }
        if (mJellyAnims.find(motion_id) == mJellyAnims.end())
        {
            for (auto it = mJellyAnims.begin(); it !=  mJellyAnims.end(); ++it)
            {
                bool is_playing = (mPlayingAnimations.find(*it) != mPlayingAnimations.end());
                LL_DEBUGS("Avatar") << "jelly anim " << *it << " " << is_playing << LL_ENDL;
                if (!is_playing)
                {
                    // Anim was not requested for this av by sim, but may be playing locally
                    stopMotion(*it, TRUE);
                }
            }
            mJellyAnims.clear();

            startMotion(motion_id);
            mJellyAnims.insert(motion_id);

            processAnimationStateChanges();
        }
    }
}

// Based on isVisuallyMuted(), but has 3 possible results.
LLVOAvatar::AvatarOverallAppearance LLVOAvatar::getOverallAppearance() const
{
    LL_PROFILE_ZONE_SCOPED_CATEGORY_AVATAR;
    AvatarOverallAppearance result = AOA_NORMAL;

    // Priority order (highest priority first)
    // * own avatar is always drawn normally
    // * if on the "always draw normally" list, draw them normally
    // * if on the "always visually mute" list, show as jellydoll
    // * if explicitly muted (blocked), show as invisible
    // * check against the render cost and attachment limits - if too complex, show as jellydoll
    if (isSelf())
    {
        result = AOA_NORMAL;
    }
    else // !isSelf()
    {
        if (isInMuteList())
        {
            result = AOA_INVISIBLE;
        }
        else if (mVisuallyMuteSetting == AV_ALWAYS_RENDER)
        {
            result = AOA_NORMAL;
        }
        else if (mVisuallyMuteSetting == AV_DO_NOT_RENDER)
        {   // Always want to see this AV as an impostor
            result = AOA_JELLYDOLL;
        }
        else if (isTooComplex() || isTooSlow())
        {
            result = AOA_JELLYDOLL;
        }
    }

    return result;
}

void LLVOAvatar::calcMutedAVColor()
{
    LLColor4 new_color(mMutedAVColor);
    std::string change_msg;
    LLUUID av_id(getID());

    if (getVisualMuteSettings() == AV_DO_NOT_RENDER)
    {
        // explicitly not-rendered avatars are light grey
        new_color = LLColor4::grey4;
        change_msg = " not rendered: color is grey4";
    }
    else if (LLMuteList::getInstance()->isMuted(av_id)) // the user blocked them
    {
        // blocked avatars are dark grey
        new_color = LLColor4::grey4;
        change_msg = " blocked: color is grey4";
    }
    else if (!isTooComplex() && !isTooSlow())
    {
        new_color = LLColor4::white;
        change_msg = " simple imposter ";
    }
#ifdef COLORIZE_JELLYDOLLS
    else if ( mMutedAVColor == LLColor4::white || mMutedAVColor == LLColor4::grey3 || mMutedAVColor == LLColor4::grey4 )
    {
        // select a color based on the first byte of the agents uuid so any muted agent is always the same color
        F32 color_value = (F32) (av_id.mData[0]);
        F32 spectrum = (color_value / 256.0);          // spectrum is between 0 and 1.f

        // Array of colors.  These are arranged so only one RGB color changes between each step,
        // and it loops back to red so there is an even distribution.  It is not a heat map
        const S32 NUM_SPECTRUM_COLORS = 7;
        static LLColor4 * spectrum_color[NUM_SPECTRUM_COLORS] = { &LLColor4::red, &LLColor4::magenta, &LLColor4::blue, &LLColor4::cyan, &LLColor4::green, &LLColor4::yellow, &LLColor4::red };

        spectrum = spectrum * (NUM_SPECTRUM_COLORS - 1);               // Scale to range of number of colors
        S32 spectrum_index_1  = floor(spectrum);                               // Desired color will be after this index
        S32 spectrum_index_2  = spectrum_index_1 + 1;                  //    and before this index (inclusive)
        F32 fractBetween = spectrum - (F32)(spectrum_index_1);  // distance between the two indexes (0-1)

        new_color = lerp(*spectrum_color[spectrum_index_1], *spectrum_color[spectrum_index_2], fractBetween);
        new_color.normalize();
        new_color *= 0.28f;            // Tone it down
    }
#endif
    else
    {
        new_color = LLColor4::grey4;
        change_msg = " over limit color ";
    }

    if (mMutedAVColor != new_color)
    {
        LL_DEBUGS("AvatarRender") << "avatar "<< av_id << change_msg << std::setprecision(3) << new_color << LL_ENDL;
        mMutedAVColor = new_color;
    }
}

// static
BOOL LLVOAvatar::isIndexLocalTexture(ETextureIndex index)
{
    return (index < 0 || index >= TEX_NUM_INDICES)
        ? false
        : LLAvatarAppearance::getDictionary()->getTexture(index)->mIsLocalTexture;
}

// static
BOOL LLVOAvatar::isIndexBakedTexture(ETextureIndex index)
{
    return (index < 0 || index >= TEX_NUM_INDICES)
        ? false
        : LLAvatarAppearance::getDictionary()->getTexture(index)->mIsBakedTexture;
}

const std::string LLVOAvatar::getBakedStatusForPrintout() const
{
    std::string line;

    for (LLAvatarAppearanceDictionary::Textures::const_iterator iter = LLAvatarAppearance::getDictionary()->getTextures().begin();
         iter != LLAvatarAppearance::getDictionary()->getTextures().end();
         ++iter)
    {
        const ETextureIndex index = iter->first;
        const LLAvatarAppearanceDictionary::TextureEntry *texture_dict = iter->second;
        if (texture_dict->mIsBakedTexture)
        {
            line += texture_dict->mName;
            if (isTextureDefined(index))
            {
                line += "_baked";
            }
            line += " ";
        }
    }
    return line;
}



//virtual
S32 LLVOAvatar::getTexImageSize() const
{
    return TEX_IMAGE_SIZE_OTHER;
}

//-----------------------------------------------------------------------------
// Utility functions
//-----------------------------------------------------------------------------

F32 calc_bouncy_animation(F32 x)
{
    return -(cosf(x * F_PI * 2.5f - F_PI_BY_TWO))*(0.4f + x * -0.1f) + x * 1.3f;
}

//virtual
BOOL LLVOAvatar::isTextureDefined(LLAvatarAppearanceDefines::ETextureIndex te, U32 index ) const
{
    if (isIndexLocalTexture(te))
    {
        return FALSE;
    }

    if( !getImage( te, index ) )
    {
        LL_WARNS() << "getImage( " << te << ", " << index << " ) returned 0" << LL_ENDL;
        return FALSE;
    }

    return (getImage(te, index)->getID() != IMG_DEFAULT_AVATAR &&
            getImage(te, index)->getID() != IMG_DEFAULT);
}

//virtual
BOOL LLVOAvatar::isTextureVisible(LLAvatarAppearanceDefines::ETextureIndex type, U32 index) const
{
    if (isIndexLocalTexture(type))
    {
        return isTextureDefined(type, index);
    }
    else
    {
        // baked textures can use TE images directly
        return ((isTextureDefined(type) || isSelf())
                && (getTEImage(type)->getID() != IMG_INVISIBLE
                || LLDrawPoolAlpha::sShowDebugAlpha));
    }
}

//virtual
BOOL LLVOAvatar::isTextureVisible(LLAvatarAppearanceDefines::ETextureIndex type, LLViewerWearable *wearable) const
{
    // non-self avatars don't have wearables
    return FALSE;
}

void LLVOAvatar::placeProfileQuery()
{
    if (mGPUTimerQuery == 0)
    {
        glGenQueries(1, &mGPUTimerQuery);
    }

    glBeginQuery(GL_TIME_ELAPSED, mGPUTimerQuery);
}

void LLVOAvatar::readProfileQuery(S32 retries)
{
    if (!mGPUProfilePending)
    {
        glEndQuery(GL_TIME_ELAPSED);
        mGPUProfilePending = true;
    }

    GLuint64 result = 0;
    glGetQueryObjectui64v(mGPUTimerQuery, GL_QUERY_RESULT_AVAILABLE, &result);

    if (result == GL_TRUE || --retries <= 0)
    { // query available, readback result
        GLuint64 time_elapsed = 0;
        glGetQueryObjectui64v(mGPUTimerQuery, GL_QUERY_RESULT, &time_elapsed);
        mGPURenderTime = time_elapsed / 1000000.f;
        mGPUProfilePending = false;

        setDebugText(llformat("%d", (S32)(mGPURenderTime * 1000.f)));

    }
    else
    { // wait until next frame
        LLUUID id = getID();

        LL::WorkQueue::getInstance("mainloop")->post([id, retries] {
            LLVOAvatar* avatar = (LLVOAvatar*) gObjectList.findObject(id);
            if(avatar)
            {
                avatar->readProfileQuery(retries);
            }
            });
    }
}


F32 LLVOAvatar::getGPURenderTime()
{
    return isVisuallyMuted() ? 0.f : mGPURenderTime;
}

// static
F32 LLVOAvatar::getTotalGPURenderTime()
{
    LL_PROFILE_ZONE_SCOPED_CATEGORY_AVATAR;

    F32 ret = 0.f;

    for (LLCharacter* iter : LLCharacter::sInstances)
    {
        LLVOAvatar* inst = (LLVOAvatar*) iter;
        ret += inst->getGPURenderTime();
    }

    return ret;
}

F32 LLVOAvatar::getMaxGPURenderTime()
{
    LL_PROFILE_ZONE_SCOPED_CATEGORY_AVATAR;

    F32 ret = 0.f;

    for (LLCharacter* iter : LLCharacter::sInstances)
    {
        LLVOAvatar* inst = (LLVOAvatar*)iter;
        ret = llmax(inst->getGPURenderTime(), ret);
    }

    return ret;
}

F32 LLVOAvatar::getAverageGPURenderTime()
{
    LL_PROFILE_ZONE_SCOPED_CATEGORY_AVATAR;

    F32 ret = 0.f;

    S32 count = 0;

    for (LLCharacter* iter : LLCharacter::sInstances)
    {
        LLVOAvatar* inst = (LLVOAvatar*)iter;
        if (!inst->isTooSlow())
        {
            ret += inst->getGPURenderTime();
            ++count;
        }
    }

    if (count > 0)
    {
        ret /= count;
    }

    return ret;
}

<|MERGE_RESOLUTION|>--- conflicted
+++ resolved
@@ -4257,51 +4257,15 @@
 
             // When moving very slow, the pelvis is allowed to deviate from the
     // forward direction to allow it to hold its position while the torso
-<<<<<<< HEAD
-			// and head turn.  Once in motion, it must conform however.
-			BOOL self_in_mouselook = isSelf() && gAgentCamera.cameraMouselook();
-
-			LLVector3 pelvisDir( mRoot->getWorldMatrix().getFwdRow4().mV );
-
-			const F32 AVATAR_PELVIS_ROTATE_THRESHOLD_SLOW = 60.0f;
-			const F32 AVATAR_PELVIS_ROTATE_THRESHOLD_FAST = 2.0f;
-
-			F32 pelvis_rot_threshold = clamp_rescale(speed, 0.1f, 1.0f, AVATAR_PELVIS_ROTATE_THRESHOLD_SLOW, AVATAR_PELVIS_ROTATE_THRESHOLD_FAST);
-						
-			if (self_in_mouselook)
-			{
-				pelvis_rot_threshold *= MOUSELOOK_PELVIS_FOLLOW_FACTOR;
-			}
-			pelvis_rot_threshold *= DEG_TO_RAD;
-
-			F32 angle = angle_between( pelvisDir, fwdDir );
-
-			// The avatar's root is allowed to have a yaw that deviates widely
-			// from the forward direction, but if roll or pitch are off even
-			// a little bit we need to correct the rotation.
-			if(root_roll < 1.f * DEG_TO_RAD
-			   && root_pitch < 5.f * DEG_TO_RAD)
-			{
-				// smaller correction vector means pelvis follows prim direction more closely
-				if (!mTurning && angle > pelvis_rot_threshold*0.75f)
-				{
-					mTurning = TRUE;
-				}
-
-				// use tighter threshold when turning
-				if (mTurning)
-				{
-					pelvis_rot_threshold *= 0.4f;
-=======
             // and head turn.  Once in motion, it must conform however.
             BOOL self_in_mouselook = isSelf() && gAgentCamera.cameraMouselook();
 
             LLVector3 pelvisDir( mRoot->getWorldMatrix().getFwdRow4().mV );
 
-            static LLCachedControl<F32> s_pelvis_rot_threshold_slow(gSavedSettings, "AvatarRotateThresholdSlow", 60.0);
-            static LLCachedControl<F32> s_pelvis_rot_threshold_fast(gSavedSettings, "AvatarRotateThresholdFast", 2.0);
-
-            F32 pelvis_rot_threshold = clamp_rescale(speed, 0.1f, 1.0f, s_pelvis_rot_threshold_slow, s_pelvis_rot_threshold_fast);
+            const F32 AVATAR_PELVIS_ROTATE_THRESHOLD_SLOW = 60.0f;
+            const F32 AVATAR_PELVIS_ROTATE_THRESHOLD_FAST = 2.0f;
+
+            F32 pelvis_rot_threshold = clamp_rescale(speed, 0.1f, 1.0f, AVATAR_PELVIS_ROTATE_THRESHOLD_SLOW, AVATAR_PELVIS_ROTATE_THRESHOLD_FAST);
 
             if (self_in_mouselook)
             {
@@ -4327,7 +4291,6 @@
                 if (mTurning)
                 {
                     pelvis_rot_threshold *= 0.4f;
->>>>>>> e7eced3c
                     // account for fps, assume that above value is for ~60fps
                     constexpr F32 default_frame_sec = 0.016f;
                     F32 prev_frame_sec = LLFrameTimer::getFrameDeltaTimeF32();
@@ -9309,94 +9272,6 @@
 
 void LLVOAvatar::parseAppearanceMessage(LLMessageSystem* mesgsys, LLAppearanceMessageContents& contents)
 {
-<<<<<<< HEAD
-	parseTEMessage(mesgsys, _PREHASH_ObjectData, -1, contents.mTEContents);
-
-	// Parse the AppearanceData field, if any.
-	if (mesgsys->has(_PREHASH_AppearanceData))
-	{
-		U8 av_u8;
-		mesgsys->getU8Fast(_PREHASH_AppearanceData, _PREHASH_AppearanceVersion, av_u8, 0);
-		contents.mAppearanceVersion = av_u8;
-		//LL_DEBUGS("Avatar") << "appversion set by AppearanceData field: " << contents.mAppearanceVersion << LL_ENDL;
-		mesgsys->getS32Fast(_PREHASH_AppearanceData, _PREHASH_CofVersion, contents.mCOFVersion, 0);
-		// For future use:
-		//mesgsys->getU32Fast(_PREHASH_AppearanceData, _PREHASH_Flags, appearance_flags, 0);
-	}
-
-	// Parse the AppearanceData field, if any.
-	contents.mHoverOffsetWasSet = false;
-	if (mesgsys->has(_PREHASH_AppearanceHover))
-	{
-		LLVector3 hover;
-		mesgsys->getVector3Fast(_PREHASH_AppearanceHover, _PREHASH_HoverHeight, hover);
-		//LL_DEBUGS("Avatar") << avString() << " hover received " << hover.mV[ VX ] << "," << hover.mV[ VY ] << "," << hover.mV[ VZ ] << LL_ENDL;
-		contents.mHoverOffset = hover;
-		contents.mHoverOffsetWasSet = true;
-	}
-	
-	// Parse visual params, if any.
-	S32 num_blocks = mesgsys->getNumberOfBlocksFast(_PREHASH_VisualParam);
-	if( num_blocks > 1)
-	{
-		//LL_DEBUGS("Avatar") << avString() << " handle visual params, num_blocks " << num_blocks << LL_ENDL;
-		
-		LLVisualParam* param = getFirstVisualParam();
-		llassert(param); // if this ever fires, we should do the same as when num_blocks<=1
-		if (!param)
-		{
-			LL_WARNS() << "No visual params!" << LL_ENDL;
-		}
-		else
-		{
-			for( S32 i = 0; i < num_blocks; i++ )
-			{
-				while( param && ((param->getGroup() != VISUAL_PARAM_GROUP_TWEAKABLE) && 
-								 (param->getGroup() != VISUAL_PARAM_GROUP_TRANSMIT_NOT_TWEAKABLE)) ) // should not be any of group VISUAL_PARAM_GROUP_TWEAKABLE_NO_TRANSMIT
-				{
-					param = getNextVisualParam();
-				}
-						
-				if( !param )
-				{
-					// more visual params supplied than expected - just process what we know about
-					break;
-				}
-
-				U8 value;
-				mesgsys->getU8Fast(_PREHASH_VisualParam, _PREHASH_ParamValue, value, i);
-				F32 newWeight = U8_to_F32(value, param->getMinWeight(), param->getMaxWeight());
-				contents.mParamWeights.push_back(newWeight);
-				contents.mParams.push_back(param);
-
-				param = getNextVisualParam();
-			}
-		}
-
-		const S32 expected_tweakable_count = getVisualParamCountInGroup(VISUAL_PARAM_GROUP_TWEAKABLE) +
-											 getVisualParamCountInGroup(VISUAL_PARAM_GROUP_TRANSMIT_NOT_TWEAKABLE); // don't worry about VISUAL_PARAM_GROUP_TWEAKABLE_NO_TRANSMIT
-		if (num_blocks != expected_tweakable_count)
-		{
-			LL_DEBUGS("Avatar") << "Number of params in AvatarAppearance msg (" << num_blocks << ") does not match number of tweakable params in avatar xml file (" << expected_tweakable_count << ").  Processing what we can.  object: " << getID() << LL_ENDL;
-		}
-	}
-	else
-	{
-        LL_DEBUGS("Avatar") << "AvatarAppearance msg received without any parameters, object: " << getID() << LL_ENDL;
-	}
-
-	LLVisualParam* appearance_version_param = getVisualParam(11000);
-	if (appearance_version_param)
-	{
-		std::vector<LLVisualParam*>::iterator it = std::find(contents.mParams.begin(), contents.mParams.end(),appearance_version_param);
-		if (it != contents.mParams.end())
-		{
-			S32 index = it - contents.mParams.begin();
-			contents.mParamAppearanceVersion = ll_round(contents.mParamWeights[index]);
-			//LL_DEBUGS("Avatar") << "appversion req by appearance_version param: " << contents.mParamAppearanceVersion << LL_ENDL;
-		}
-	}
-=======
     parseTEMessage(mesgsys, _PREHASH_ObjectData, -1, contents.mTEContents);
 
     // Parse the AppearanceData field, if any.
@@ -9424,9 +9299,7 @@
 
     // Parse visual params, if any.
     S32 num_blocks = mesgsys->getNumberOfBlocksFast(_PREHASH_VisualParam);
-    static LLCachedControl<bool> block_some_avatars(gSavedSettings, "BlockSomeAvatarAppearanceVisualParams");
-    bool drop_visual_params_debug = block_some_avatars && (ll_rand(2) == 0); // pretend that ~12% of AvatarAppearance messages arrived without a VisualParam block, for testing
-    if( num_blocks > 1 && !drop_visual_params_debug)
+    if( num_blocks > 1)
     {
         //LL_DEBUGS("Avatar") << avString() << " handle visual params, num_blocks " << num_blocks << LL_ENDL;
 
@@ -9471,14 +9344,7 @@
     }
     else
     {
-        if (drop_visual_params_debug)
-        {
-            LL_INFOS() << "Debug-faked lack of parameters on AvatarAppearance for object: "  << getID() << LL_ENDL;
-        }
-        else
-        {
-            LL_DEBUGS("Avatar") << "AvatarAppearance msg received without any parameters, object: " << getID() << LL_ENDL;
-        }
+        LL_DEBUGS("Avatar") << "AvatarAppearance msg received without any parameters, object: " << getID() << LL_ENDL;
     }
 
     LLVisualParam* appearance_version_param = getVisualParam(11000);
@@ -9492,7 +9358,6 @@
             //LL_DEBUGS("Avatar") << "appversion req by appearance_version param: " << contents.mParamAppearanceVersion << LL_ENDL;
         }
     }
->>>>>>> e7eced3c
 }
 
 bool resolve_appearance_version(const LLAppearanceMessageContents& contents, S32& appearance_version)
