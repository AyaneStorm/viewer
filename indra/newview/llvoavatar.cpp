--- conflicted
+++ resolved
@@ -10694,7 +10694,6 @@
 				}
 			}
 
-<<<<<<< HEAD
 			hud_object_complexity.texturesCount += textures.size();
 
 			for (LLVOVolume::texture_cost_t::iterator volume_texture = textures.begin();
@@ -10711,27 +10710,6 @@
 					if (tex->getOriginalHeight() * tex->getOriginalWidth() >= HUD_OVERSIZED_TEXTURE_DATA_SIZE)
 					{
 						hud_object_complexity.largeTexturesCount++;
-=======
-							for (LLVOVolume::texture_cost_t::iterator volume_texture = textures.begin();
-								 volume_texture != textures.end();
-								 ++volume_texture)
-							{
-								// add the cost of each individual texture in the linkset
-								attachment_texture_cost += volume_texture->second;
-							}
-                            attachment_total_cost = attachment_volume_cost + attachment_texture_cost + attachment_children_cost;
-                            LL_DEBUGS("ARCdetail") << "Attachment costs " << attached_object->getAttachmentItemID()
-                                                   << " total: " << attachment_total_cost
-                                                   << ", volume: " << attachment_volume_cost
-                                                   << ", " << textures.size()
-                                                   << " textures: " << attachment_texture_cost
-                                                   << ", " << volume->numChildren()
-                                                   << " children: " << attachment_children_cost
-                                                   << LL_ENDL;
-                            // Limit attachment complexity to avoid signed integer flipping of the wearer's ACI
-                            cost += (U32)llclamp(attachment_total_cost, MIN_ATTACHMENT_COMPLEXITY, max_attachment_complexity);
-						}
->>>>>>> c40b8310
 					}
 				}
 			}
@@ -10796,15 +10774,12 @@
 		{
 			if (isTextureVisible(tex_index))
 			{
-<<<<<<< HEAD
-				legacy_cost += COMPLEXITY_BODY_PART_COST;
-=======
                 // Same as isTextureVisible(), but doesn't account for isSelf to ensure identical numbers for all avatars
                 if (isIndexLocalTexture(tex_index))
                 {
                     if (isTextureDefined(tex_index, 0))
                     {
-                        cost += COMPLEXITY_BODY_PART_COST;
+                        legacy_cost += COMPLEXITY_BODY_PART_COST;
                     }
                 }
                 else
@@ -10813,10 +10788,9 @@
                     if (isTextureDefined(tex_index)
                         && (getTEImage(tex_index)->getID() != IMG_INVISIBLE || LLDrawPoolAlpha::sShowDebugAlpha))
                     {
-                        cost += COMPLEXITY_BODY_PART_COST;
+                        legacy_cost += COMPLEXITY_BODY_PART_COST;
                     }
                 }
->>>>>>> c40b8310
 			}
 		}
 	}
@@ -10852,7 +10826,6 @@
 		}
 	}
 
-<<<<<<< HEAD
 	// Diagnostic output to identify all avatar-related textures.
 	// Does not affect rendering cost calculation.
 	// Could be wrapped in a debug option if output becomes problematic.
@@ -10860,11 +10833,6 @@
 	{
 		// print any attachment textures we didn't already know about.
 		for (LLVOVolume::texture_cost_t::iterator it = textures.begin(); it != textures.end(); ++it)
-=======
-		// Diagnostic output to identify all avatar-related textures.
-		// Does not affect rendering cost calculation.
-		if (isSelf() && debugLoggingEnabled("ARCdetail"))
->>>>>>> c40b8310
 		{
 			LLUUID image_id = it->first;
 			if( ! (image_id.isNull() || image_id == IMG_DEFAULT || image_id == IMG_DEFAULT_AVATAR)
