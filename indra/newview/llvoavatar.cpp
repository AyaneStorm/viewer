/** 
 * @File llvoavatar.cpp
 * @brief Implementation of LLVOAvatar class which is a derivation of LLViewerObject
 *
 * $LicenseInfo:firstyear=2001&license=viewergpl$
 * 
 * Copyright (c) 2001-2009, Linden Research, Inc.
 * 
 * Second Life Viewer Source Code
 * The source code in this file ("Source Code") is provided by Linden Lab
 * to you under the terms of the GNU General Public License, version 2.0
 * ("GPL"), unless you have obtained a separate licensing agreement
 * ("Other License"), formally executed by you and Linden Lab.  Terms of
 * the GPL can be found in doc/GPL-license.txt in this distribution, or
 * online at http://secondlifegrid.net/programs/open_source/licensing/gplv2
 * 
 * There are special exceptions to the terms and conditions of the GPL as
 * it is applied to this Source Code. View the full text of the exception
 * in the file doc/FLOSS-exception.txt in this software distribution, or
 * online at
 * http://secondlifegrid.net/programs/open_source/licensing/flossexception
 * 
 * By copying, modifying or distributing this software, you acknowledge
 * that you have read and understood your obligations described above,
 * and agree to abide by those obligations.
 * 
 * ALL LINDEN LAB SOURCE CODE IS PROVIDED "AS IS." LINDEN LAB MAKES NO
 * WARRANTIES, EXPRESS, IMPLIED OR OTHERWISE, REGARDING ITS ACCURACY,
 * COMPLETENESS OR PERFORMANCE.
 * $/LicenseInfo$
 */

#if LL_MSVC
// disable warning about boost::lexical_cast returning uninitialized data
// when it fails to parse the string
#pragma warning (disable:4701)
#endif

#include "llviewerprecompiledheaders.h"

#include "llvoavatar.h"

#include <stdio.h>
#include <ctype.h>

#include "llaudioengine.h"
#include "llcachename.h"
#include "noise.h"
#include "sound_ids.h"

#include "llagent.h" //  Get state values from here
#include "llagentcamera.h"
#include "llagentwearables.h"
#include "llanimationstates.h"
#include "llavatarnamecache.h"
#include "llavatarpropertiesprocessor.h"
#include "llviewercontrol.h"
#include "llcallingcard.h"		// IDEVO for LLAvatarTracker
#include "lldrawpoolavatar.h"
#include "lldriverparam.h"
#include "lleditingmotion.h"
#include "llemote.h"
//#include "llfirstuse.h"
#include "llheadrotmotion.h"
#include "llhudeffecttrail.h"
#include "llhudmanager.h"
#include "llhudnametag.h"
#include "llhudtext.h"				// for mText/mDebugText
#include "llkeyframefallmotion.h"
#include "llkeyframestandmotion.h"
#include "llkeyframewalkmotion.h"
#include "llmutelist.h"
#include "llmoveview.h"
#include "llnotificationsutil.h"
#include "llquantize.h"
#include "llregionhandle.h"
#include "llresmgr.h"
#include "llselectmgr.h"
#include "llsprite.h"
#include "lltargetingmotion.h"
#include "lltexlayer.h"
#include "lltoolmorph.h"
#include "llviewercamera.h"
#include "llviewertexturelist.h"
#include "llviewermenu.h"
#include "llviewerobjectlist.h"
#include "llviewerparcelmgr.h"
#include "llviewerstats.h"
#include "llvoavatarself.h"
#include "llvovolume.h"
#include "llworld.h"
#include "pipeline.h"
#include "llviewershadermgr.h"
#include "llsky.h"
#include "llanimstatelabels.h"
#include "lltrans.h"
#include "llappearancemgr.h"

#include "llgesturemgr.h" //needed to trigger the voice gesticulations
#include "llvoiceclient.h"
#include "llvoicevisualizer.h" // Ventrella

#if LL_MSVC
// disable boost::lexical_cast warning
#pragma warning (disable:4702)
#endif

#include <boost/lexical_cast.hpp>

using namespace LLVOAvatarDefines;

//-----------------------------------------------------------------------------
// Global constants
//-----------------------------------------------------------------------------
const LLUUID ANIM_AGENT_BODY_NOISE = LLUUID("9aa8b0a6-0c6f-9518-c7c3-4f41f2c001ad"); //"body_noise"
const LLUUID ANIM_AGENT_BREATHE_ROT	= LLUUID("4c5a103e-b830-2f1c-16bc-224aa0ad5bc8");  //"breathe_rot"
const LLUUID ANIM_AGENT_EDITING	= LLUUID("2a8eba1d-a7f8-5596-d44a-b4977bf8c8bb");  //"editing"
const LLUUID ANIM_AGENT_EYE	= LLUUID("5c780ea8-1cd1-c463-a128-48c023f6fbea");  //"eye"
const LLUUID ANIM_AGENT_FLY_ADJUST = LLUUID("db95561f-f1b0-9f9a-7224-b12f71af126e");  //"fly_adjust"
const LLUUID ANIM_AGENT_HAND_MOTION	= LLUUID("ce986325-0ba7-6e6e-cc24-b17c4b795578");  //"hand_motion"
const LLUUID ANIM_AGENT_HEAD_ROT = LLUUID("e6e8d1dd-e643-fff7-b238-c6b4b056a68d");  //"head_rot"
const LLUUID ANIM_AGENT_PELVIS_FIX = LLUUID("0c5dd2a2-514d-8893-d44d-05beffad208b");  //"pelvis_fix"
const LLUUID ANIM_AGENT_TARGET = LLUUID("0e4896cb-fba4-926c-f355-8720189d5b55");  //"target"
const LLUUID ANIM_AGENT_WALK_ADJUST	= LLUUID("829bc85b-02fc-ec41-be2e-74cc6dd7215d");  //"walk_adjust"


//-----------------------------------------------------------------------------
// Constants
//-----------------------------------------------------------------------------
const std::string AVATAR_DEFAULT_CHAR = "avatar";

const S32 MIN_PIXEL_AREA_FOR_COMPOSITE = 1024;
const F32 SHADOW_OFFSET_AMT = 0.03f;

const F32 DELTA_TIME_MIN = 0.01f;	// we clamp measured deltaTime to this
const F32 DELTA_TIME_MAX = 0.2f;	// range to insure stability of computations.

const F32 PELVIS_LAG_FLYING		= 0.22f;// pelvis follow half life while flying
const F32 PELVIS_LAG_WALKING	= 0.4f;	// ...while walking
const F32 PELVIS_LAG_MOUSELOOK = 0.15f;
const F32 MOUSELOOK_PELVIS_FOLLOW_FACTOR = 0.5f;
const F32 PELVIS_LAG_WHEN_FOLLOW_CAM_IS_ON = 0.0001f; // not zero! - something gets divided by this!

const F32 PELVIS_ROT_THRESHOLD_SLOW = 60.0f;	// amount of deviation allowed between
const F32 PELVIS_ROT_THRESHOLD_FAST = 2.0f;	// the pelvis and the view direction
											// when moving fast & slow
const F32 TORSO_NOISE_AMOUNT = 1.0f;	// Amount of deviation from up-axis, in degrees
const F32 TORSO_NOISE_SPEED = 0.2f;	// Time scale factor on torso noise.

const F32 BREATHE_ROT_MOTION_STRENGTH = 0.05f;
const F32 BREATHE_SCALE_MOTION_STRENGTH = 0.005f;

const F32 MIN_SHADOW_HEIGHT = 0.f;
const F32 MAX_SHADOW_HEIGHT = 0.3f;

const S32 MIN_REQUIRED_PIXEL_AREA_BODY_NOISE = 10000;
const S32 MIN_REQUIRED_PIXEL_AREA_BREATHE = 10000;
const S32 MIN_REQUIRED_PIXEL_AREA_PELVIS_FIX = 40;

const S32 TEX_IMAGE_SIZE_SELF = 512;
const S32 TEX_IMAGE_AREA_SELF = TEX_IMAGE_SIZE_SELF * TEX_IMAGE_SIZE_SELF;
const S32 TEX_IMAGE_SIZE_OTHER = 512 / 4;  // The size of local textures for other (!isSelf()) avatars

const F32 HEAD_MOVEMENT_AVG_TIME = 0.9f;

const S32 MORPH_MASK_REQUESTED_DISCARD = 0;

// Discard level at which to switch to baked textures
// Should probably be 4 or 3, but didn't want to change it while change other logic - SJB
const S32 SWITCH_TO_BAKED_DISCARD = 5;

const F32 FOOT_COLLIDE_FUDGE = 0.04f;

const F32 HOVER_EFFECT_MAX_SPEED = 3.f;
const F32 HOVER_EFFECT_STRENGTH = 0.f;
const F32 UNDERWATER_EFFECT_STRENGTH = 0.1f;
const F32 UNDERWATER_FREQUENCY_DAMP = 0.33f;
const F32 APPEARANCE_MORPH_TIME = 0.65f;
const F32 TIME_BEFORE_MESH_CLEANUP = 5.f; // seconds
const S32 AVATAR_RELEASE_THRESHOLD = 10; // number of avatar instances before releasing memory
const F32 FOOT_GROUND_COLLISION_TOLERANCE = 0.25f;
const F32 AVATAR_LOD_TWEAK_RANGE = 0.7f;
const S32 MAX_BUBBLE_CHAT_LENGTH = 1023;
const S32 MAX_BUBBLE_CHAT_UTTERANCES = 12;
const F32 CHAT_FADE_TIME = 8.0;
const F32 BUBBLE_CHAT_TIME = CHAT_FADE_TIME * 3.f;

const LLColor4 DUMMY_COLOR = LLColor4(0.5,0.5,0.5,1.0);

enum ERenderName
{
	RENDER_NAME_NEVER,
	RENDER_NAME_ALWAYS,	
	RENDER_NAME_FADE
};

//-----------------------------------------------------------------------------
// Callback data
//-----------------------------------------------------------------------------

struct LLTextureMaskData
{
	LLTextureMaskData( const LLUUID& id ) :
		mAvatarID(id), 
		mLastDiscardLevel(S32_MAX) 
	{}
	LLUUID				mAvatarID;
	S32					mLastDiscardLevel;
};

/*********************************************************************************
 **                                                                             **
 ** Begin private LLVOAvatar Support classes
 **
 **/

//------------------------------------------------------------------------
// LLVOBoneInfo
// Trans/Scale/Rot etc. info about each avatar bone.  Used by LLVOAvatarSkeleton.
//------------------------------------------------------------------------
class LLVOAvatarBoneInfo
{
	friend class LLVOAvatar;
	friend class LLVOAvatarSkeletonInfo;
public:
	LLVOAvatarBoneInfo() : mIsJoint(FALSE) {}
	~LLVOAvatarBoneInfo()
	{
		std::for_each(mChildList.begin(), mChildList.end(), DeletePointer());
	}
	BOOL parseXml(LLXmlTreeNode* node);
	
private:
	std::string mName;
	BOOL mIsJoint;
	LLVector3 mPos;
	LLVector3 mRot;
	LLVector3 mScale;
	LLVector3 mPivot;
	typedef std::vector<LLVOAvatarBoneInfo*> child_list_t;
	child_list_t mChildList;
};

//------------------------------------------------------------------------
// LLVOAvatarSkeletonInfo
// Overall avatar skeleton
//------------------------------------------------------------------------
class LLVOAvatarSkeletonInfo
{
	friend class LLVOAvatar;
public:
	LLVOAvatarSkeletonInfo() :
		mNumBones(0), mNumCollisionVolumes(0) {}
	~LLVOAvatarSkeletonInfo()
	{
		std::for_each(mBoneInfoList.begin(), mBoneInfoList.end(), DeletePointer());
	}
	BOOL parseXml(LLXmlTreeNode* node);
	S32 getNumBones() const { return mNumBones; }
	S32 getNumCollisionVolumes() const { return mNumCollisionVolumes; }
	
private:
	S32 mNumBones;
	S32 mNumCollisionVolumes;
	typedef std::vector<LLVOAvatarBoneInfo*> bone_info_list_t;
	bone_info_list_t mBoneInfoList;
};

//-----------------------------------------------------------------------------
// class LLBodyNoiseMotion
//-----------------------------------------------------------------------------
class LLBodyNoiseMotion :
	public LLMotion
{
public:
	// Constructor
	LLBodyNoiseMotion(const LLUUID &id)
		: LLMotion(id)
	{
		mName = "body_noise";
		mTorsoState = new LLJointState;
	}

	// Destructor
	virtual ~LLBodyNoiseMotion() { }

public:
	//-------------------------------------------------------------------------
	// functions to support MotionController and MotionRegistry
	//-------------------------------------------------------------------------
	// static constructor
	// all subclasses must implement such a function and register it
	static LLMotion *create(const LLUUID &id) { return new LLBodyNoiseMotion(id); }

public:
	//-------------------------------------------------------------------------
	// animation callbacks to be implemented by subclasses
	//-------------------------------------------------------------------------

	// motions must specify whether or not they loop
	virtual BOOL getLoop() { return TRUE; }

	// motions must report their total duration
	virtual F32 getDuration() { return 0.0; }

	// motions must report their "ease in" duration
	virtual F32 getEaseInDuration() { return 0.0; }

	// motions must report their "ease out" duration.
	virtual F32 getEaseOutDuration() { return 0.0; }

	// motions must report their priority
	virtual LLJoint::JointPriority getPriority() { return LLJoint::HIGH_PRIORITY; }

	virtual LLMotionBlendType getBlendType() { return ADDITIVE_BLEND; }

	// called to determine when a motion should be activated/deactivated based on avatar pixel coverage
	virtual F32 getMinPixelArea() { return MIN_REQUIRED_PIXEL_AREA_BODY_NOISE; }

	// run-time (post constructor) initialization,
	// called after parameters have been set
	// must return true to indicate success and be available for activation
	virtual LLMotionInitStatus onInitialize(LLCharacter *character)
	{
		if( !mTorsoState->setJoint( character->getJoint("mTorso") ))
		{
			return STATUS_FAILURE;
		}

		mTorsoState->setUsage(LLJointState::ROT);

		addJointState( mTorsoState );
		return STATUS_SUCCESS;
	}

	// called when a motion is activated
	// must return TRUE to indicate success, or else
	// it will be deactivated
	virtual BOOL onActivate() { return TRUE; }

	// called per time step
	// must return TRUE while it is active, and
	// must return FALSE when the motion is completed.
	virtual BOOL onUpdate(F32 time, U8* joint_mask)
	{
		F32 nx[2];
		nx[0]=time*TORSO_NOISE_SPEED;
		nx[1]=0.0f;
		F32 ny[2];
		ny[0]=0.0f;
		ny[1]=time*TORSO_NOISE_SPEED;
		F32 noiseX = noise2(nx);
		F32 noiseY = noise2(ny);

		F32 rx = TORSO_NOISE_AMOUNT * DEG_TO_RAD * noiseX / 0.42f;
		F32 ry = TORSO_NOISE_AMOUNT * DEG_TO_RAD * noiseY / 0.42f;
		LLQuaternion tQn;
		tQn.setQuat( rx, ry, 0.0f );
		mTorsoState->setRotation( tQn );

		return TRUE;
	}

	// called when a motion is deactivated
	virtual void onDeactivate() {}

private:
	//-------------------------------------------------------------------------
	// joint states to be animated
	//-------------------------------------------------------------------------
	LLPointer<LLJointState> mTorsoState;
};

//-----------------------------------------------------------------------------
// class LLBreatheMotionRot
//-----------------------------------------------------------------------------
class LLBreatheMotionRot :
	public LLMotion
{
public:
	// Constructor
	LLBreatheMotionRot(const LLUUID &id) :
		LLMotion(id),
		mBreatheRate(1.f),
		mCharacter(NULL)
	{
		mName = "breathe_rot";
		mChestState = new LLJointState;
	}

	// Destructor
	virtual ~LLBreatheMotionRot() {}

public:
	//-------------------------------------------------------------------------
	// functions to support MotionController and MotionRegistry
	//-------------------------------------------------------------------------
	// static constructor
	// all subclasses must implement such a function and register it
	static LLMotion *create(const LLUUID &id) { return new LLBreatheMotionRot(id); }

public:
	//-------------------------------------------------------------------------
	// animation callbacks to be implemented by subclasses
	//-------------------------------------------------------------------------

	// motions must specify whether or not they loop
	virtual BOOL getLoop() { return TRUE; }

	// motions must report their total duration
	virtual F32 getDuration() { return 0.0; }

	// motions must report their "ease in" duration
	virtual F32 getEaseInDuration() { return 0.0; }

	// motions must report their "ease out" duration.
	virtual F32 getEaseOutDuration() { return 0.0; }

	// motions must report their priority
	virtual LLJoint::JointPriority getPriority() { return LLJoint::MEDIUM_PRIORITY; }

	virtual LLMotionBlendType getBlendType() { return NORMAL_BLEND; }

	// called to determine when a motion should be activated/deactivated based on avatar pixel coverage
	virtual F32 getMinPixelArea() { return MIN_REQUIRED_PIXEL_AREA_BREATHE; }

	// run-time (post constructor) initialization,
	// called after parameters have been set
	// must return true to indicate success and be available for activation
	virtual LLMotionInitStatus onInitialize(LLCharacter *character)
	{		
		mCharacter = character;
		BOOL success = true;

		if ( !mChestState->setJoint( character->getJoint( "mChest" ) ) ) { success = false; }

		if ( success )
		{
			mChestState->setUsage(LLJointState::ROT);
			addJointState( mChestState );
		}

		if ( success )
		{
			return STATUS_SUCCESS;
		}
		else
		{
			return STATUS_FAILURE;
		}
	}

	// called when a motion is activated
	// must return TRUE to indicate success, or else
	// it will be deactivated
	virtual BOOL onActivate() { return TRUE; }

	// called per time step
	// must return TRUE while it is active, and
	// must return FALSE when the motion is completed.
	virtual BOOL onUpdate(F32 time, U8* joint_mask)
	{
		mBreatheRate = 1.f;

		F32 breathe_amt = (sinf(mBreatheRate * time) * BREATHE_ROT_MOTION_STRENGTH);

		mChestState->setRotation(LLQuaternion(breathe_amt, LLVector3(0.f, 1.f, 0.f)));

		return TRUE;
	}

	// called when a motion is deactivated
	virtual void onDeactivate() {}

private:
	//-------------------------------------------------------------------------
	// joint states to be animated
	//-------------------------------------------------------------------------
	LLPointer<LLJointState> mChestState;
	F32					mBreatheRate;
	LLCharacter*		mCharacter;
};

//-----------------------------------------------------------------------------
// class LLPelvisFixMotion
//-----------------------------------------------------------------------------
class LLPelvisFixMotion :
	public LLMotion
{
public:
	// Constructor
	LLPelvisFixMotion(const LLUUID &id)
		: LLMotion(id), mCharacter(NULL)
	{
		mName = "pelvis_fix";

		mPelvisState = new LLJointState;
	}

	// Destructor
	virtual ~LLPelvisFixMotion() { }

public:
	//-------------------------------------------------------------------------
	// functions to support MotionController and MotionRegistry
	//-------------------------------------------------------------------------
	// static constructor
	// all subclasses must implement such a function and register it
	static LLMotion *create(const LLUUID& id) { return new LLPelvisFixMotion(id); }

public:
	//-------------------------------------------------------------------------
	// animation callbacks to be implemented by subclasses
	//-------------------------------------------------------------------------

	// motions must specify whether or not they loop
	virtual BOOL getLoop() { return TRUE; }

	// motions must report their total duration
	virtual F32 getDuration() { return 0.0; }

	// motions must report their "ease in" duration
	virtual F32 getEaseInDuration() { return 0.5f; }

	// motions must report their "ease out" duration.
	virtual F32 getEaseOutDuration() { return 0.5f; }

	// motions must report their priority
	virtual LLJoint::JointPriority getPriority() { return LLJoint::LOW_PRIORITY; }

	virtual LLMotionBlendType getBlendType() { return NORMAL_BLEND; }

	// called to determine when a motion should be activated/deactivated based on avatar pixel coverage
	virtual F32 getMinPixelArea() { return MIN_REQUIRED_PIXEL_AREA_PELVIS_FIX; }

	// run-time (post constructor) initialization,
	// called after parameters have been set
	// must return true to indicate success and be available for activation
	virtual LLMotionInitStatus onInitialize(LLCharacter *character)
	{
		mCharacter = character;

		if (!mPelvisState->setJoint( character->getJoint("mPelvis")))
		{
			return STATUS_FAILURE;
		}

		mPelvisState->setUsage(LLJointState::POS);

		addJointState( mPelvisState );
		return STATUS_SUCCESS;
	}

	// called when a motion is activated
	// must return TRUE to indicate success, or else
	// it will be deactivated
	virtual BOOL onActivate() { return TRUE; }

	// called per time step
	// must return TRUE while it is active, and
	// must return FALSE when the motion is completed.
	virtual BOOL onUpdate(F32 time, U8* joint_mask)
	{
		mPelvisState->setPosition(LLVector3::zero);

		return TRUE;
	}

	// called when a motion is deactivated
	virtual void onDeactivate() {}

private:
	//-------------------------------------------------------------------------
	// joint states to be animated
	//-------------------------------------------------------------------------
	LLPointer<LLJointState> mPelvisState;
	LLCharacter*		mCharacter;
};

/**
 **
 ** End LLVOAvatar Support classes
 **                                                                             **
 *********************************************************************************/


//-----------------------------------------------------------------------------
// Static Data
//-----------------------------------------------------------------------------
LLXmlTree LLVOAvatar::sXMLTree;
LLXmlTree LLVOAvatar::sSkeletonXMLTree;
LLVOAvatarSkeletonInfo* LLVOAvatar::sAvatarSkeletonInfo = NULL;
LLVOAvatar::LLVOAvatarXmlInfo* LLVOAvatar::sAvatarXmlInfo = NULL;
LLVOAvatarDictionary *LLVOAvatar::sAvatarDictionary = NULL;
S32 LLVOAvatar::sFreezeCounter = 0;
S32 LLVOAvatar::sMaxVisible = 50;
F32 LLVOAvatar::sRenderDistance = 256.f;
S32	LLVOAvatar::sNumVisibleAvatars = 0;
S32	LLVOAvatar::sNumLODChangesThisFrame = 0;

const LLUUID LLVOAvatar::sStepSoundOnLand = LLUUID("e8af4a28-aa83-4310-a7c4-c047e15ea0df");
const LLUUID LLVOAvatar::sStepSounds[LL_MCODE_END] =
{
	LLUUID(SND_STONE_RUBBER),
	LLUUID(SND_METAL_RUBBER),
	LLUUID(SND_GLASS_RUBBER),
	LLUUID(SND_WOOD_RUBBER),
	LLUUID(SND_FLESH_RUBBER),
	LLUUID(SND_RUBBER_PLASTIC),
	LLUUID(SND_RUBBER_RUBBER)
};

S32 LLVOAvatar::sRenderName = RENDER_NAME_ALWAYS;
BOOL LLVOAvatar::sRenderGroupTitles = TRUE;
S32 LLVOAvatar::sNumVisibleChatBubbles = 0;
BOOL LLVOAvatar::sDebugInvisible = FALSE;
BOOL LLVOAvatar::sShowAttachmentPoints = FALSE;
BOOL LLVOAvatar::sShowAnimationDebug = FALSE;
BOOL LLVOAvatar::sShowFootPlane = FALSE;
BOOL LLVOAvatar::sVisibleInFirstPerson = FALSE;
F32 LLVOAvatar::sLODFactor = 1.f;
BOOL LLVOAvatar::sUseImpostors = FALSE;
BOOL LLVOAvatar::sJointDebug = FALSE;

F32 LLVOAvatar::sUnbakedTime = 0.f;
F32 LLVOAvatar::sUnbakedUpdateTime = 0.f;
F32 LLVOAvatar::sGreyTime = 0.f;
F32 LLVOAvatar::sGreyUpdateTime = 0.f;

//-----------------------------------------------------------------------------
// Helper functions
//-----------------------------------------------------------------------------
static F32 calc_bouncy_animation(F32 x);

//-----------------------------------------------------------------------------
// LLVOAvatar()
//-----------------------------------------------------------------------------
LLVOAvatar::LLVOAvatar(const LLUUID& id,
					   const LLPCode pcode,
					   LLViewerRegion* regionp) :
	LLViewerObject(id, pcode, regionp),
	mIsDummy(FALSE),
	mSpecialRenderMode(0),
	mTurning(FALSE),
	mPelvisToFoot(0.f),
	mLastSkeletonSerialNum( 0 ),
	mHeadOffset(),
	mIsSitting(FALSE),
	mTimeVisible(),
	mTyping(FALSE),
	mMeshValid(FALSE),
	mVisible(FALSE),
	mWindFreq(0.f),
	mRipplePhase( 0.f ),
	mBelowWater(FALSE),
	mLastAppearanceBlendTime(0.f),
	mAppearanceAnimating(FALSE),
	mNameString(),
	mTitle(),
	mNameAway(false),
	mNameBusy(false),
	mNameMute(false),
	mNameAppearance(false),
	mNameFriend(false),
	mNameAlpha(0.f),
	mRenderGroupTitles(sRenderGroupTitles),
<<<<<<< HEAD
	mUseDisplayNames( LLAvatarNameCache::useDisplayNames() ),
=======
	mNameAppearance(FALSE),
	mNameCloud(FALSE),
>>>>>>> 8e1dbbbb
	mFirstTEMessageReceived( FALSE ),
	mFirstAppearanceMessageReceived( FALSE ),
	mCulled( FALSE ),
	mVisibilityRank(0),
	mTexSkinColor( NULL ),
	mTexHairColor( NULL ),
	mTexEyeColor( NULL ),
	mNeedsSkin(FALSE),
	mUpdatePeriod(1),
	mFullyLoadedInitialized(FALSE),
	mSupportsAlphaLayers(FALSE)
{
	LLMemType mt(LLMemType::MTYPE_AVATAR);
	//VTResume();  // VTune
	
	// mVoiceVisualizer is created by the hud effects manager and uses the HUD Effects pipeline
	const BOOL needsSendToSim = false; // currently, this HUD effect doesn't need to pack and unpack data to do its job
	mVoiceVisualizer = ( LLVoiceVisualizer *)LLHUDManager::getInstance()->createViewerEffect( LLHUDObject::LL_HUD_EFFECT_VOICE_VISUALIZER, needsSendToSim );

	lldebugs << "LLVOAvatar Constructor (0x" << this << ") id:" << mID << llendl;

	mPelvisp = NULL;

	mBakedTextureDatas.resize(BAKED_NUM_INDICES);
	for (U32 i = 0; i < mBakedTextureDatas.size(); i++ )
	{
		mBakedTextureDatas[i].mLastTextureIndex = IMG_DEFAULT_AVATAR;
		mBakedTextureDatas[i].mTexLayerSet = NULL;
		mBakedTextureDatas[i].mIsLoaded = false;
		mBakedTextureDatas[i].mIsUsed = false;
		mBakedTextureDatas[i].mMaskTexName = 0;
		mBakedTextureDatas[i].mTextureIndex = LLVOAvatarDictionary::bakedToLocalTextureIndex((EBakedTextureIndex)i);
	}

	mDirtyMesh = TRUE;	// Dirty geometry, need to regenerate.
	mMeshTexturesDirty = FALSE;
	mShadow0Facep = NULL;
	mShadow1Facep = NULL;
	mHeadp = NULL;

	mIsBuilt = FALSE;

	mNumJoints = 0;
	mSkeleton = NULL;

	mNumCollisionVolumes = 0;
	mCollisionVolumes = NULL;

	// set up animation variables
	mSpeed = 0.f;
	setAnimationData("Speed", &mSpeed);

	mNeedsImpostorUpdate = TRUE;
	mNeedsAnimUpdate = TRUE;

	mImpostorDistance = 0;
	mImpostorPixelArea = 0;

	setNumTEs(TEX_NUM_INDICES);

	mbCanSelect = TRUE;

	mSignaledAnimations.clear();
	mPlayingAnimations.clear();

	mWasOnGroundLeft = FALSE;
	mWasOnGroundRight = FALSE;

	mTimeLast = 0.0f;
	mSpeedAccum = 0.0f;

	mRippleTimeLast = 0.f;

	mShadowImagep = LLViewerTextureManager::getFetchedTextureFromFile("foot_shadow.j2c");
	
	// GL NOT ACTIVE HERE
	//gGL.getTexUnit(0)->bind(mShadowImagep.get());
	//mShadowImagep->setAddressMode(LLTexUnit::TAM_CLAMP);
	
	mInAir = FALSE;

	mStepOnLand = TRUE;
	mStepMaterial = 0;

	mLipSyncActive = false;
	mOohMorph      = NULL;
	mAahMorph      = NULL;

	mCurrentGesticulationLevel = 0;		

}

//------------------------------------------------------------------------
// LLVOAvatar::~LLVOAvatar()
//------------------------------------------------------------------------
LLVOAvatar::~LLVOAvatar()
{
	lldebugs << "LLVOAvatar Destructor (0x" << this << ") id:" << mID << llendl;

	mRoot.removeAllChildren();

	deleteAndClearArray(mSkeleton);
	deleteAndClearArray(mCollisionVolumes);

	mNumJoints = 0;

	for (U32 i = 0; i < mBakedTextureDatas.size(); i++)
	{
		deleteAndClear(mBakedTextureDatas[i].mTexLayerSet);
		mBakedTextureDatas[i].mMeshes.clear();

		for (morph_list_t::iterator iter2 = mBakedTextureDatas[i].mMaskedMorphs.begin();
			 iter2 != mBakedTextureDatas[i].mMaskedMorphs.end(); iter2++)
		{
			LLMaskedMorph* masked_morph = (*iter2);
			delete masked_morph;
		}
	}

	std::for_each(mAttachmentPoints.begin(), mAttachmentPoints.end(), DeletePairedPointer());
	mAttachmentPoints.clear();

	deleteAndClear(mTexSkinColor);
	deleteAndClear(mTexHairColor);
	deleteAndClear(mTexEyeColor);

	std::for_each(mMeshes.begin(), mMeshes.end(), DeletePairedPointer());
	mMeshes.clear();

	for (std::vector<LLViewerJoint*>::iterator jointIter = mMeshLOD.begin();
		 jointIter != mMeshLOD.end(); 
		 ++jointIter)
	{
		LLViewerJoint* joint = (LLViewerJoint *) *jointIter;
		std::for_each(joint->mMeshParts.begin(), joint->mMeshParts.end(), DeletePointer());
		joint->mMeshParts.clear();
	}
	std::for_each(mMeshLOD.begin(), mMeshLOD.end(), DeletePointer());
	mMeshLOD.clear();
	
	mDead = TRUE;
	
	mAnimationSources.clear();

	lldebugs << "LLVOAvatar Destructor end" << llendl;
}

void LLVOAvatar::markDead()
{
	if (mNameText)
	{
		mNameText->markDead();
		mNameText = NULL;
		sNumVisibleChatBubbles--;
	}
	mVoiceVisualizer->markDead();
	LLViewerObject::markDead();
}


BOOL LLVOAvatar::isFullyBaked()
{
	if (mIsDummy) return TRUE;
	if (getNumTEs() == 0) return FALSE;

	for (U32 i = 0; i < mBakedTextureDatas.size(); i++)
	{
		if (!isTextureDefined(mBakedTextureDatas[i].mTextureIndex)
			&& ( (i != BAKED_SKIRT) || isWearingWearableType(WT_SKIRT) ) )
		{
			return FALSE;
		}
	}
	return TRUE;
}

void LLVOAvatar::deleteLayerSetCaches(bool clearAll)
{
	for (U32 i = 0; i < mBakedTextureDatas.size(); i++)
	{
		if (mBakedTextureDatas[i].mTexLayerSet)
		{
			// ! BACKWARDS COMPATIBILITY !
			// Can be removed after hair baking is mandatory on the grid
			if ((i != BAKED_HAIR || isSelf()) && !clearAll)
			{
				mBakedTextureDatas[i].mTexLayerSet->deleteCaches();
			}
		}
		if (mBakedTextureDatas[i].mMaskTexName)
		{
			glDeleteTextures(1, (GLuint*)&(mBakedTextureDatas[i].mMaskTexName));
			mBakedTextureDatas[i].mMaskTexName = 0 ;
		}
	}
}

// static 
BOOL LLVOAvatar::areAllNearbyInstancesBaked(S32& grey_avatars)
{
	BOOL res = TRUE;
	grey_avatars = 0;
	for (std::vector<LLCharacter*>::iterator iter = LLCharacter::sInstances.begin();
		 iter != LLCharacter::sInstances.end(); ++iter)
	{
		LLVOAvatar* inst = (LLVOAvatar*) *iter;
		if( inst->isDead() )
		{
			continue;
		}
		else if( !inst->isFullyBaked() )
		{
			res = FALSE;
			if (inst->mHasGrey)
			{
				++grey_avatars;
			}
		}
	}
	return res;
}

// static
void LLVOAvatar::dumpBakedStatus()
{
	LLVector3d camera_pos_global = gAgentCamera.getCameraPositionGlobal();

	for (std::vector<LLCharacter*>::iterator iter = LLCharacter::sInstances.begin();
		 iter != LLCharacter::sInstances.end(); ++iter)
	{
		LLVOAvatar* inst = (LLVOAvatar*) *iter;
		llinfos << "Avatar ";

		LLNameValue* firstname = inst->getNVPair("FirstName");
		LLNameValue* lastname = inst->getNVPair("LastName");

		if( firstname )
		{
			llcont << firstname->getString();
		}
		if( lastname )
		{
			llcont << " " << lastname->getString();
		}

		llcont << " " << inst->mID;

		if( inst->isDead() )
		{
			llcont << " DEAD ("<< inst->getNumRefs() << " refs)";
		}

		if( inst->isSelf() )
		{
			llcont << " (self)";
		}


		F64 dist_to_camera = (inst->getPositionGlobal() - camera_pos_global).length();
		llcont << " " << dist_to_camera << "m ";

		llcont << " " << inst->mPixelArea << " pixels";

		if( inst->isVisible() )
		{
			llcont << " (visible)";
		}
		else
		{
			llcont << " (not visible)";
		}

		if( inst->isFullyBaked() )
		{
			llcont << " Baked";
		}
		else
		{
			llcont << " Unbaked (";
			
			for (LLVOAvatarDictionary::BakedTextures::const_iterator iter = LLVOAvatarDictionary::getInstance()->getBakedTextures().begin();
				 iter != LLVOAvatarDictionary::getInstance()->getBakedTextures().end();
				 ++iter)
			{
				const LLVOAvatarDictionary::BakedEntry *baked_dict = iter->second;
				const ETextureIndex index = baked_dict->mTextureIndex;
				if (!inst->isTextureDefined(index))
				{
					llcont << " " << LLVOAvatarDictionary::getInstance()->getTexture(index)->mName;
				}
			}
			llcont << " ) " << inst->getUnbakedPixelAreaRank();
			if( inst->isCulled() )
			{
				llcont << " culled";
			}
		}
		llcont << llendl;
	}
}

//static
void LLVOAvatar::restoreGL()
{
	if (!isAgentAvatarValid()) return;

	gAgentAvatarp->setCompositeUpdatesEnabled(TRUE);
	for (U32 i = 0; i < gAgentAvatarp->mBakedTextureDatas.size(); i++)
	{
		gAgentAvatarp->invalidateComposite(gAgentAvatarp->mBakedTextureDatas[i].mTexLayerSet, FALSE);
	}
	gAgentAvatarp->updateMeshTextures();
}

//static
void LLVOAvatar::destroyGL()
{
	deleteCachedImages();

	resetImpostors();
}

//static
void LLVOAvatar::resetImpostors()
{
	for (std::vector<LLCharacter*>::iterator iter = LLCharacter::sInstances.begin();
		 iter != LLCharacter::sInstances.end(); ++iter)
	{
		LLVOAvatar* avatar = (LLVOAvatar*) *iter;
		avatar->mImpostor.release();
	}
}

// static
void LLVOAvatar::deleteCachedImages(bool clearAll)
{	
	if (LLTexLayerSet::sHasCaches)
	{
		lldebugs << "Deleting layer set caches" << llendl;
		for (std::vector<LLCharacter*>::iterator iter = LLCharacter::sInstances.begin();
			 iter != LLCharacter::sInstances.end(); ++iter)
		{
			LLVOAvatar* inst = (LLVOAvatar*) *iter;
			inst->deleteLayerSetCaches(clearAll);
		}
		LLTexLayerSet::sHasCaches = FALSE;
	}
	LLVOAvatarSelf::deleteScratchTextures();
	LLTexLayerStaticImageList::getInstance()->deleteCachedImages();
}


//------------------------------------------------------------------------
// static
// LLVOAvatar::initClass()
//------------------------------------------------------------------------
void LLVOAvatar::initClass()
{ 
	std::string xmlFile;

	xmlFile = gDirUtilp->getExpandedFilename(LL_PATH_CHARACTER,AVATAR_DEFAULT_CHAR) + "_lad.xml";
	BOOL success = sXMLTree.parseFile( xmlFile, FALSE );
	if (!success)
	{
		llerrs << "Problem reading avatar configuration file:" << xmlFile << llendl;
	}

	// now sanity check xml file
	LLXmlTreeNode* root = sXMLTree.getRoot();
	if (!root) 
	{
		llerrs << "No root node found in avatar configuration file: " << xmlFile << llendl;
		return;
	}

	//-------------------------------------------------------------------------
	// <linden_avatar version="1.0"> (root)
	//-------------------------------------------------------------------------
	if( !root->hasName( "linden_avatar" ) )
	{
		llerrs << "Invalid avatar file header: " << xmlFile << llendl;
	}
	
	std::string version;
	static LLStdStringHandle version_string = LLXmlTree::addAttributeString("version");
	if( !root->getFastAttributeString( version_string, version ) || (version != "1.0") )
	{
		llerrs << "Invalid avatar file version: " << version << " in file: " << xmlFile << llendl;
	}

	S32 wearable_def_version = 1;
	static LLStdStringHandle wearable_definition_version_string = LLXmlTree::addAttributeString("wearable_definition_version");
	root->getFastAttributeS32( wearable_definition_version_string, wearable_def_version );
	LLWearable::setCurrentDefinitionVersion( wearable_def_version );

	std::string mesh_file_name;

	LLXmlTreeNode* skeleton_node = root->getChildByName( "skeleton" );
	if (!skeleton_node)
	{
		llerrs << "No skeleton in avatar configuration file: " << xmlFile << llendl;
		return;
	}
	
	std::string skeleton_file_name;
	static LLStdStringHandle file_name_string = LLXmlTree::addAttributeString("file_name");
	if (!skeleton_node->getFastAttributeString(file_name_string, skeleton_file_name))
	{
		llerrs << "No file name in skeleton node in avatar config file: " << xmlFile << llendl;
	}
	
	std::string skeleton_path;
	skeleton_path = gDirUtilp->getExpandedFilename(LL_PATH_CHARACTER,skeleton_file_name);
	if (!parseSkeletonFile(skeleton_path))
	{
		llerrs << "Error parsing skeleton file: " << skeleton_path << llendl;
	}

	// Process XML data

	// avatar_skeleton.xml
	llassert(!sAvatarSkeletonInfo);
	sAvatarSkeletonInfo = new LLVOAvatarSkeletonInfo;
	if (!sAvatarSkeletonInfo->parseXml(sSkeletonXMLTree.getRoot()))
	{
		llerrs << "Error parsing skeleton XML file: " << skeleton_path << llendl;
	}
	// parse avatar_lad.xml
	llassert(!sAvatarXmlInfo);
	sAvatarXmlInfo = new LLVOAvatarXmlInfo;
	if (!sAvatarXmlInfo->parseXmlSkeletonNode(root))
	{
		llerrs << "Error parsing skeleton node in avatar XML file: " << skeleton_path << llendl;
	}
	if (!sAvatarXmlInfo->parseXmlMeshNodes(root))
	{
		llerrs << "Error parsing skeleton node in avatar XML file: " << skeleton_path << llendl;
	}
	if (!sAvatarXmlInfo->parseXmlColorNodes(root))
	{
		llerrs << "Error parsing skeleton node in avatar XML file: " << skeleton_path << llendl;
	}
	if (!sAvatarXmlInfo->parseXmlLayerNodes(root))
	{
		llerrs << "Error parsing skeleton node in avatar XML file: " << skeleton_path << llendl;
	}
	if (!sAvatarXmlInfo->parseXmlDriverNodes(root))
	{
		llerrs << "Error parsing skeleton node in avatar XML file: " << skeleton_path << llendl;
	}
	if (!sAvatarXmlInfo->parseXmlMorphNodes(root))
	{
		llerrs << "Error parsing skeleton node in avatar XML file: " << skeleton_path << llendl;
	}
}


void LLVOAvatar::cleanupClass()
{
	deleteAndClear(sAvatarXmlInfo);
	sSkeletonXMLTree.cleanup();
	sXMLTree.cleanup();
}

void LLVOAvatar::initInstance(void)
{
	//-------------------------------------------------------------------------
	// initialize joint, mesh and shape members
	//-------------------------------------------------------------------------
	mRoot.setName( "mRoot" );
	
	for (LLVOAvatarDictionary::Meshes::const_iterator iter = LLVOAvatarDictionary::getInstance()->getMeshes().begin();
		 iter != LLVOAvatarDictionary::getInstance()->getMeshes().end();
		 ++iter)
	{
		const EMeshIndex mesh_index = iter->first;
		const LLVOAvatarDictionary::MeshEntry *mesh_dict = iter->second;
		LLViewerJoint* joint = new LLViewerJoint();
		joint->setName(mesh_dict->mName);
		joint->setMeshID(mesh_index);
		mMeshLOD.push_back(joint);
		
		/* mHairLOD.setName("mHairLOD");
		   mHairMesh0.setName("mHairMesh0");
		   mHairMesh0.setMeshID(MESH_ID_HAIR);
		   mHairMesh1.setName("mHairMesh1"); */
		for (U32 lod = 0; lod < mesh_dict->mLOD; lod++)
		{
			LLViewerJointMesh* mesh = new LLViewerJointMesh();
			std::string mesh_name = "m" + mesh_dict->mName + boost::lexical_cast<std::string>(lod);
			// We pre-pended an m - need to capitalize first character for camelCase
			mesh_name[1] = toupper(mesh_name[1]);
			mesh->setName(mesh_name);
			mesh->setMeshID(mesh_index);
			mesh->setPickName(mesh_dict->mPickName);
			mesh->setIsTransparent(FALSE);
			switch((int)mesh_index)
			{
				case MESH_ID_HAIR:
					mesh->setIsTransparent(TRUE);
					break;
				case MESH_ID_SKIRT:
					mesh->setIsTransparent(TRUE);
					break;
				case MESH_ID_EYEBALL_LEFT:
				case MESH_ID_EYEBALL_RIGHT:
					mesh->setSpecular( LLColor4( 1.0f, 1.0f, 1.0f, 1.0f ), 1.f );
					break;
			}
			
			joint->mMeshParts.push_back(mesh);
		}
	}
	
	//-------------------------------------------------------------------------
	// associate baked textures with meshes
	//-------------------------------------------------------------------------
	for (LLVOAvatarDictionary::Meshes::const_iterator iter = LLVOAvatarDictionary::getInstance()->getMeshes().begin();
		 iter != LLVOAvatarDictionary::getInstance()->getMeshes().end();
		 ++iter)
	{
		const EMeshIndex mesh_index = iter->first;
		const LLVOAvatarDictionary::MeshEntry *mesh_dict = iter->second;
		const EBakedTextureIndex baked_texture_index = mesh_dict->mBakedID;
		// Skip it if there's no associated baked texture.
		if (baked_texture_index == BAKED_NUM_INDICES) continue;
		
		for (std::vector<LLViewerJointMesh* >::iterator iter = mMeshLOD[mesh_index]->mMeshParts.begin();
			 iter != mMeshLOD[mesh_index]->mMeshParts.end(); 
			 ++iter)
		{
			LLViewerJointMesh* mesh = (LLViewerJointMesh*) *iter;
			mBakedTextureDatas[(int)baked_texture_index].mMeshes.push_back(mesh);
		}
	}
	
	
	//-------------------------------------------------------------------------
	// register motions
	//-------------------------------------------------------------------------
	if (LLCharacter::sInstances.size() == 1)
	{
		LLKeyframeMotion::setVFS(gStaticVFS);
		registerMotion( ANIM_AGENT_BUSY,					LLNullMotion::create );
		registerMotion( ANIM_AGENT_CROUCH,					LLKeyframeStandMotion::create );
		registerMotion( ANIM_AGENT_CROUCHWALK,				LLKeyframeWalkMotion::create );
		registerMotion( ANIM_AGENT_EXPRESS_AFRAID,			LLEmote::create );
		registerMotion( ANIM_AGENT_EXPRESS_ANGER,			LLEmote::create );
		registerMotion( ANIM_AGENT_EXPRESS_BORED,			LLEmote::create );
		registerMotion( ANIM_AGENT_EXPRESS_CRY,				LLEmote::create );
		registerMotion( ANIM_AGENT_EXPRESS_DISDAIN,			LLEmote::create );
		registerMotion( ANIM_AGENT_EXPRESS_EMBARRASSED,		LLEmote::create );
		registerMotion( ANIM_AGENT_EXPRESS_FROWN,			LLEmote::create );
		registerMotion( ANIM_AGENT_EXPRESS_KISS,			LLEmote::create );
		registerMotion( ANIM_AGENT_EXPRESS_LAUGH,			LLEmote::create );
		registerMotion( ANIM_AGENT_EXPRESS_OPEN_MOUTH,		LLEmote::create );
		registerMotion( ANIM_AGENT_EXPRESS_REPULSED,		LLEmote::create );
		registerMotion( ANIM_AGENT_EXPRESS_SAD,				LLEmote::create );
		registerMotion( ANIM_AGENT_EXPRESS_SHRUG,			LLEmote::create );
		registerMotion( ANIM_AGENT_EXPRESS_SMILE,			LLEmote::create );
		registerMotion( ANIM_AGENT_EXPRESS_SURPRISE,		LLEmote::create );
		registerMotion( ANIM_AGENT_EXPRESS_TONGUE_OUT,		LLEmote::create );
		registerMotion( ANIM_AGENT_EXPRESS_TOOTHSMILE,		LLEmote::create );
		registerMotion( ANIM_AGENT_EXPRESS_WINK,			LLEmote::create );
		registerMotion( ANIM_AGENT_EXPRESS_WORRY,			LLEmote::create );
		registerMotion( ANIM_AGENT_RUN,						LLKeyframeWalkMotion::create );
		registerMotion( ANIM_AGENT_STAND,					LLKeyframeStandMotion::create );
		registerMotion( ANIM_AGENT_STAND_1,					LLKeyframeStandMotion::create );
		registerMotion( ANIM_AGENT_STAND_2,					LLKeyframeStandMotion::create );
		registerMotion( ANIM_AGENT_STAND_3,					LLKeyframeStandMotion::create );
		registerMotion( ANIM_AGENT_STAND_4,					LLKeyframeStandMotion::create );
		registerMotion( ANIM_AGENT_STANDUP,					LLKeyframeFallMotion::create );
		registerMotion( ANIM_AGENT_TURNLEFT,				LLKeyframeWalkMotion::create );
		registerMotion( ANIM_AGENT_TURNRIGHT,				LLKeyframeWalkMotion::create );
		registerMotion( ANIM_AGENT_WALK,					LLKeyframeWalkMotion::create );
		
		// motions without a start/stop bit
		registerMotion( ANIM_AGENT_BODY_NOISE,				LLBodyNoiseMotion::create );
		registerMotion( ANIM_AGENT_BREATHE_ROT,				LLBreatheMotionRot::create );
		registerMotion( ANIM_AGENT_EDITING,					LLEditingMotion::create	);
		registerMotion( ANIM_AGENT_EYE,						LLEyeMotion::create	);
		registerMotion( ANIM_AGENT_FEMALE_WALK,				LLKeyframeWalkMotion::create );
		registerMotion( ANIM_AGENT_FLY_ADJUST,				LLFlyAdjustMotion::create );
		registerMotion( ANIM_AGENT_HAND_MOTION,				LLHandMotion::create );
		registerMotion( ANIM_AGENT_HEAD_ROT,				LLHeadRotMotion::create );
		registerMotion( ANIM_AGENT_PELVIS_FIX,				LLPelvisFixMotion::create );
		registerMotion( ANIM_AGENT_SIT_FEMALE,				LLKeyframeMotion::create );
		registerMotion( ANIM_AGENT_TARGET,					LLTargetingMotion::create );
		registerMotion( ANIM_AGENT_WALK_ADJUST,				LLWalkAdjustMotion::create );
		
	}
	
	if (gNoRender)
	{
		return;
	}
	
	buildCharacter();
	
	if (gNoRender)
	{
		return;
	}
	
	// preload specific motions here
	createMotion( ANIM_AGENT_CUSTOMIZE);
	createMotion( ANIM_AGENT_CUSTOMIZE_DONE);
	
	//VTPause();  // VTune
	
	mVoiceVisualizer->setVoiceEnabled( gVoiceClient->getVoiceEnabled( mID ) );
}

const LLVector3 LLVOAvatar::getRenderPosition() const
{
	if (mDrawable.isNull() || mDrawable->getGeneration() < 0)
	{
		return getPositionAgent();
	}
	else if (isRoot())
	{
		return mDrawable->getPositionAgent();
	}
	else
	{
		return getPosition() * mDrawable->getParent()->getRenderMatrix();
	}
}

void LLVOAvatar::updateDrawable(BOOL force_damped)
{
	clearChanged(SHIFTED);
}

void LLVOAvatar::onShift(const LLVector3& shift_vector)
{
	mLastAnimExtents[0] += shift_vector;
	mLastAnimExtents[1] += shift_vector;
	mNeedsImpostorUpdate = TRUE;
	mNeedsAnimUpdate = TRUE;
}

void LLVOAvatar::updateSpatialExtents(LLVector3& newMin, LLVector3 &newMax)
{
	if (isImpostor() && !needsImpostorUpdate())
	{
		LLVector3 delta = getRenderPosition() -
			((LLVector3(mDrawable->getPositionGroup())-mImpostorOffset));
		
		newMin = mLastAnimExtents[0] + delta;
		newMax = mLastAnimExtents[1] + delta;
	}
	else
	{
		getSpatialExtents(newMin,newMax);
		mLastAnimExtents[0] = newMin;
		mLastAnimExtents[1] = newMax;
		LLVector3 pos_group = (newMin+newMax)*0.5f;
		mImpostorOffset = pos_group-getRenderPosition();
		mDrawable->setPositionGroup(pos_group);
	}
}

void LLVOAvatar::getSpatialExtents(LLVector3& newMin, LLVector3& newMax)
{
	LLVector3 buffer(0.25f, 0.25f, 0.25f);
	LLVector3 pos = getRenderPosition();
	newMin = pos - buffer;
	newMax = pos + buffer;
	float max_attachment_span = DEFAULT_MAX_PRIM_SCALE * 5.0f;
	
	//stretch bounding box by joint positions
	for (polymesh_map_t::iterator i = mMeshes.begin(); i != mMeshes.end(); ++i)
	{
		LLPolyMesh* mesh = i->second;
		for (S32 joint_num = 0; joint_num < mesh->mJointRenderData.count(); joint_num++)
		{
			update_min_max(newMin, newMax, 
						   mesh->mJointRenderData[joint_num]->mWorldMatrix->getTranslation());
		}
	}

	mPixelArea = LLPipeline::calcPixelArea((newMin+newMax)*0.5f, (newMax-newMin)*0.5f, *LLViewerCamera::getInstance());

	//stretch bounding box by attachments
	for (attachment_map_t::iterator iter = mAttachmentPoints.begin(); 
		 iter != mAttachmentPoints.end();
		 ++iter)
	{
		LLViewerJointAttachment* attachment = iter->second;

		if (!attachment->getValid())
		{
			continue ;
		}

		for (LLViewerJointAttachment::attachedobjs_vec_t::iterator attachment_iter = attachment->mAttachedObjects.begin();
			 attachment_iter != attachment->mAttachedObjects.end();
			 ++attachment_iter)
		{
			const LLViewerObject* attached_object = (*attachment_iter);
			if (attached_object && !attached_object->isHUDAttachment())
			{
				LLDrawable* drawable = attached_object->mDrawable;
				if (drawable)
				{
					LLSpatialBridge* bridge = drawable->getSpatialBridge();
					if (bridge)
					{
						const LLVector3* ext = bridge->getSpatialExtents();
						LLVector3 distance = (ext[1] - ext[0]);
						
						// Only add the prim to spatial extents calculations if it isn't a megaprim.
						// max_attachment_span calculated at the start of the function 
						// (currently 5 times our max prim size) 
						if (distance.mV[0] < max_attachment_span 
							&& distance.mV[1] < max_attachment_span
							&& distance.mV[2] < max_attachment_span)
						{
							update_min_max(newMin,newMax,ext[0]);
							update_min_max(newMin,newMax,ext[1]);
						}
					}
				}
			}
		}
	}

	//pad bounding box	
	newMin -= buffer;
	newMax += buffer;
}

//-----------------------------------------------------------------------------
// renderCollisionVolumes()
//-----------------------------------------------------------------------------
void LLVOAvatar::renderCollisionVolumes()
{
	for (S32 i = 0; i < mNumCollisionVolumes; i++)
	{
		mCollisionVolumes[i].renderCollision();
	}

	if (mNameText.notNull())
	{
		LLVector3 unused;
		mNameText->lineSegmentIntersect(LLVector3(0,0,0), LLVector3(0,0,1), unused, TRUE);
	}
}

BOOL LLVOAvatar::lineSegmentIntersect(const LLVector3& start, const LLVector3& end,
									  S32 face,
									  BOOL pick_transparent,
									  S32* face_hit,
									  LLVector3* intersection,
									  LLVector2* tex_coord,
									  LLVector3* normal,
									  LLVector3* bi_normal)
{
	if ((isSelf() && !gAgent.needsRenderAvatar()) || !LLPipeline::sPickAvatar)
	{
		return FALSE;
	}

	if (lineSegmentBoundingBox(start, end))
	{
		for (S32 i = 0; i < mNumCollisionVolumes; ++i)
		{
			mCollisionVolumes[i].updateWorldMatrix();

			glh::matrix4f mat((F32*) mCollisionVolumes[i].getXform()->getWorldMatrix().mMatrix);
			glh::matrix4f inverse = mat.inverse();
			glh::matrix4f norm_mat = inverse.transpose();

			glh::vec3f p1(start.mV);
			glh::vec3f p2(end.mV);

			inverse.mult_matrix_vec(p1);
			inverse.mult_matrix_vec(p2);

			LLVector3 position;
			LLVector3 norm;

			if (linesegment_sphere(LLVector3(p1.v), LLVector3(p2.v), LLVector3(0,0,0), 1.f, position, norm))
			{
				glh::vec3f res_pos(position.mV);
				mat.mult_matrix_vec(res_pos);
				
				norm.normalize();
				glh::vec3f res_norm(norm.mV);
				norm_mat.mult_matrix_dir(res_norm);

				if (intersection)
				{
					*intersection = LLVector3(res_pos.v);
				}

				if (normal)
				{
					*normal = LLVector3(res_norm.v);
				}

				return TRUE;
			}
		}
	}
	
	LLVector3 position;
	if (mNameText.notNull() && mNameText->lineSegmentIntersect(start, end, position))
	{
		if (intersection)
		{
			*intersection = position;
		}

		return TRUE;
	}

	return FALSE;
}

//-----------------------------------------------------------------------------
// parseSkeletonFile()
//-----------------------------------------------------------------------------
BOOL LLVOAvatar::parseSkeletonFile(const std::string& filename)
{
	LLMemType mt(LLMemType::MTYPE_AVATAR);
	
	//-------------------------------------------------------------------------
	// parse the file
	//-------------------------------------------------------------------------
	BOOL parsesuccess = sSkeletonXMLTree.parseFile( filename, FALSE );

	if (!parsesuccess)
	{
		llerrs << "Can't parse skeleton file: " << filename << llendl;
		return FALSE;
	}

	// now sanity check xml file
	LLXmlTreeNode* root = sSkeletonXMLTree.getRoot();
	if (!root) 
	{
		llerrs << "No root node found in avatar skeleton file: " << filename << llendl;
		return FALSE;
	}

	if( !root->hasName( "linden_skeleton" ) )
	{
		llerrs << "Invalid avatar skeleton file header: " << filename << llendl;
		return FALSE;
	}

	std::string version;
	static LLStdStringHandle version_string = LLXmlTree::addAttributeString("version");
	if( !root->getFastAttributeString( version_string, version ) || (version != "1.0") )
	{
		llerrs << "Invalid avatar skeleton file version: " << version << " in file: " << filename << llendl;
		return FALSE;
	}

	return TRUE;
}

//-----------------------------------------------------------------------------
// setupBone()
//-----------------------------------------------------------------------------
BOOL LLVOAvatar::setupBone(const LLVOAvatarBoneInfo* info, LLViewerJoint* parent, S32 &volume_num, S32 &joint_num)
{
	LLMemType mt(LLMemType::MTYPE_AVATAR);
	
	LLViewerJoint* joint = NULL;

	if (info->mIsJoint)
	{
		joint = (LLViewerJoint*)getCharacterJoint(joint_num);
		if (!joint)
		{
			llwarns << "Too many bones" << llendl;
			return FALSE;
		}
		joint->setName( info->mName );
	}
	else // collision volume
	{
		if (volume_num >= (S32)mNumCollisionVolumes)
		{
			llwarns << "Too many bones" << llendl;
			return FALSE;
		}
		joint = (LLViewerJoint*)(&mCollisionVolumes[volume_num]);
		joint->setName( info->mName );
	}

	// add to parent
	if (parent)
	{
		parent->addChild( joint );
	}

	joint->setPosition(info->mPos);
	joint->setRotation(mayaQ(info->mRot.mV[VX], info->mRot.mV[VY],
							 info->mRot.mV[VZ], LLQuaternion::XYZ));
	joint->setScale(info->mScale);


	if (info->mIsJoint)
	{
		joint->setSkinOffset( info->mPivot );
		joint_num++;
	}
	else // collision volume
	{
		volume_num++;
	}

	// setup children
	LLVOAvatarBoneInfo::child_list_t::const_iterator iter;
	for (iter = info->mChildList.begin(); iter != info->mChildList.end(); ++iter)
	{
		LLVOAvatarBoneInfo *child_info = *iter;
		if (!setupBone(child_info, joint, volume_num, joint_num))
		{
			return FALSE;
		}
	}

	return TRUE;
}

//-----------------------------------------------------------------------------
// buildSkeleton()
//-----------------------------------------------------------------------------
BOOL LLVOAvatar::buildSkeleton(const LLVOAvatarSkeletonInfo *info)
{
	LLMemType mt(LLMemType::MTYPE_AVATAR);
	
	//-------------------------------------------------------------------------
	// allocate joints
	//-------------------------------------------------------------------------
	if (!allocateCharacterJoints(info->mNumBones))
	{
		llerrs << "Can't allocate " << info->mNumBones << " joints" << llendl;
		return FALSE;
	}
	
	//-------------------------------------------------------------------------
	// allocate volumes
	//-------------------------------------------------------------------------
	if (info->mNumCollisionVolumes)
	{
		if (!allocateCollisionVolumes(info->mNumCollisionVolumes))
		{
			llerrs << "Can't allocate " << info->mNumCollisionVolumes << " collision volumes" << llendl;
			return FALSE;
		}
	}

	S32 current_joint_num = 0;
	S32 current_volume_num = 0;
	LLVOAvatarSkeletonInfo::bone_info_list_t::const_iterator iter;
	for (iter = info->mBoneInfoList.begin(); iter != info->mBoneInfoList.end(); ++iter)
	{
		LLVOAvatarBoneInfo *info = *iter;
		if (!setupBone(info, NULL, current_volume_num, current_joint_num))
		{
			llerrs << "Error parsing bone in skeleton file" << llendl;
			return FALSE;
		}
	}

	return TRUE;
}

LLVOAvatar* LLVOAvatar::asAvatar()
{
	return this;
}

//-----------------------------------------------------------------------------
// LLVOAvatar::startDefaultMotions()
//-----------------------------------------------------------------------------
void LLVOAvatar::startDefaultMotions()
{
	//-------------------------------------------------------------------------
	// start default motions
	//-------------------------------------------------------------------------
	startMotion( ANIM_AGENT_HEAD_ROT );
	startMotion( ANIM_AGENT_EYE );
	startMotion( ANIM_AGENT_BODY_NOISE );
	startMotion( ANIM_AGENT_BREATHE_ROT );
	startMotion( ANIM_AGENT_HAND_MOTION );
	startMotion( ANIM_AGENT_PELVIS_FIX );

	//-------------------------------------------------------------------------
	// restart any currently active motions
	//-------------------------------------------------------------------------
	processAnimationStateChanges();
}

//-----------------------------------------------------------------------------
// LLVOAvatar::buildCharacter()
// Deferred initialization and rebuild of the avatar.
//-----------------------------------------------------------------------------
void LLVOAvatar::buildCharacter()
{
	LLMemType mt(LLMemType::MTYPE_AVATAR);
	
	//-------------------------------------------------------------------------
	// remove all references to our existing skeleton
	// so we can rebuild it
	//-------------------------------------------------------------------------
	flushAllMotions();

	//-------------------------------------------------------------------------
	// remove all of mRoot's children
	//-------------------------------------------------------------------------
	mRoot.removeAllChildren();
	mIsBuilt = FALSE;

	//-------------------------------------------------------------------------
	// clear mesh data
	//-------------------------------------------------------------------------
	for (std::vector<LLViewerJoint*>::iterator jointIter = mMeshLOD.begin();
		 jointIter != mMeshLOD.end(); ++jointIter)
	{
		LLViewerJoint* joint = (LLViewerJoint*) *jointIter;
		for (std::vector<LLViewerJointMesh*>::iterator meshIter = joint->mMeshParts.begin();
			 meshIter != joint->mMeshParts.end(); ++meshIter)
		{
			LLViewerJointMesh * mesh = (LLViewerJointMesh *) *meshIter;
			mesh->setMesh(NULL);
		}
	}

	//-------------------------------------------------------------------------
	// (re)load our skeleton and meshes
	//-------------------------------------------------------------------------
	LLTimer timer;

	BOOL status = loadAvatar();
	stop_glerror();

	if (gNoRender)
	{
		// Still want to load the avatar skeleton so visual parameters work.
		return;
	}

// 	gPrintMessagesThisFrame = TRUE;
	lldebugs << "Avatar load took " << timer.getElapsedTimeF32() << " seconds." << llendl;

	if (!status)
	{
		if (isSelf())
		{
			llerrs << "Unable to load user's avatar" << llendl;
		}
		else
		{
			llwarns << "Unable to load other's avatar" << llendl;
		}
		return;
	}

	//-------------------------------------------------------------------------
	// initialize "well known" joint pointers
	//-------------------------------------------------------------------------
	mPelvisp		= (LLViewerJoint*)mRoot.findJoint("mPelvis");
	mTorsop			= (LLViewerJoint*)mRoot.findJoint("mTorso");
	mChestp			= (LLViewerJoint*)mRoot.findJoint("mChest");
	mNeckp			= (LLViewerJoint*)mRoot.findJoint("mNeck");
	mHeadp			= (LLViewerJoint*)mRoot.findJoint("mHead");
	mSkullp			= (LLViewerJoint*)mRoot.findJoint("mSkull");
	mHipLeftp		= (LLViewerJoint*)mRoot.findJoint("mHipLeft");
	mHipRightp		= (LLViewerJoint*)mRoot.findJoint("mHipRight");
	mKneeLeftp		= (LLViewerJoint*)mRoot.findJoint("mKneeLeft");
	mKneeRightp		= (LLViewerJoint*)mRoot.findJoint("mKneeRight");
	mAnkleLeftp		= (LLViewerJoint*)mRoot.findJoint("mAnkleLeft");
	mAnkleRightp	= (LLViewerJoint*)mRoot.findJoint("mAnkleRight");
	mFootLeftp		= (LLViewerJoint*)mRoot.findJoint("mFootLeft");
	mFootRightp		= (LLViewerJoint*)mRoot.findJoint("mFootRight");
	mWristLeftp		= (LLViewerJoint*)mRoot.findJoint("mWristLeft");
	mWristRightp	= (LLViewerJoint*)mRoot.findJoint("mWristRight");
	mEyeLeftp		= (LLViewerJoint*)mRoot.findJoint("mEyeLeft");
	mEyeRightp		= (LLViewerJoint*)mRoot.findJoint("mEyeRight");

	//-------------------------------------------------------------------------
	// Make sure "well known" pointers exist
	//-------------------------------------------------------------------------
	if (!(mPelvisp && 
		  mTorsop &&
		  mChestp &&
		  mNeckp &&
		  mHeadp &&
		  mSkullp &&
		  mHipLeftp &&
		  mHipRightp &&
		  mKneeLeftp &&
		  mKneeRightp &&
		  mAnkleLeftp &&
		  mAnkleRightp &&
		  mFootLeftp &&
		  mFootRightp &&
		  mWristLeftp &&
		  mWristRightp &&
		  mEyeLeftp &&
		  mEyeRightp))
	{
		llerrs << "Failed to create avatar." << llendl;
		return;
	}

	//-------------------------------------------------------------------------
	// initialize the pelvis
	//-------------------------------------------------------------------------
	mPelvisp->setPosition( LLVector3(0.0f, 0.0f, 0.0f) );
	
	//-------------------------------------------------------------------------
	// set head offset from pelvis
	//-------------------------------------------------------------------------
	updateHeadOffset();

	//-------------------------------------------------------------------------
	// initialize lip sync morph pointers
	//-------------------------------------------------------------------------
	mOohMorph     = getVisualParam( "Lipsync_Ooh" );
	mAahMorph     = getVisualParam( "Lipsync_Aah" );

	// If we don't have the Ooh morph, use the Kiss morph
	if (!mOohMorph)
	{
		llwarns << "Missing 'Ooh' morph for lipsync, using fallback." << llendl;
		mOohMorph = getVisualParam( "Express_Kiss" );
	}

	// If we don't have the Aah morph, use the Open Mouth morph
	if (!mAahMorph)
	{
		llwarns << "Missing 'Aah' morph for lipsync, using fallback." << llendl;
		mAahMorph = getVisualParam( "Express_Open_Mouth" );
	}

	startDefaultMotions();

	//-------------------------------------------------------------------------
	// restart any currently active motions
	//-------------------------------------------------------------------------
	processAnimationStateChanges();

	mIsBuilt = TRUE;
	stop_glerror();

	mMeshValid = TRUE;
}


//-----------------------------------------------------------------------------
// releaseMeshData()
//-----------------------------------------------------------------------------
void LLVOAvatar::releaseMeshData()
{
	LLMemType mt(LLMemType::MTYPE_AVATAR);
	
	if (sInstances.size() < AVATAR_RELEASE_THRESHOLD || mIsDummy)
	{
		return;
	}

	//llinfos << "Releasing" << llendl;

	// cleanup mesh data
	for (std::vector<LLViewerJoint*>::iterator iter = mMeshLOD.begin();
		 iter != mMeshLOD.end(); 
		 ++iter)
	{
		LLViewerJoint* joint = (LLViewerJoint*) *iter;
		joint->setValid(FALSE, TRUE);
	}

	//cleanup data
	if (mDrawable.notNull())
	{
		LLFace* facep = mDrawable->getFace(0);
		facep->setSize(0, 0);
		for(S32 i = mNumInitFaces ; i < mDrawable->getNumFaces(); i++)
		{
			facep = mDrawable->getFace(i);
			facep->setSize(0, 0);
		}
	}
	
	for (attachment_map_t::iterator iter = mAttachmentPoints.begin(); 
		 iter != mAttachmentPoints.end();
		 ++iter)
	{
		LLViewerJointAttachment* attachment = iter->second;
		if (!attachment->getIsHUDAttachment())
		{
			attachment->setAttachmentVisibility(FALSE);
		}
	}
	mMeshValid = FALSE;
}

//-----------------------------------------------------------------------------
// restoreMeshData()
//-----------------------------------------------------------------------------
// virtual
void LLVOAvatar::restoreMeshData()
{
	llassert(!isSelf());
	LLMemType mt(LLMemType::MTYPE_AVATAR);
	
	//llinfos << "Restoring" << llendl;
	mMeshValid = TRUE;
	updateJointLODs();

	for (attachment_map_t::iterator iter = mAttachmentPoints.begin(); 
		 iter != mAttachmentPoints.end();
		 ++iter)
	{
		LLViewerJointAttachment* attachment = iter->second;
		if (!attachment->getIsHUDAttachment())
		{
			attachment->setAttachmentVisibility(TRUE);
		}
	}

	// force mesh update as LOD might not have changed to trigger this
	gPipeline.markRebuild(mDrawable, LLDrawable::REBUILD_GEOMETRY, TRUE);
}

//-----------------------------------------------------------------------------
// updateMeshData()
//-----------------------------------------------------------------------------
void LLVOAvatar::updateMeshData()
{
	if (mDrawable.notNull())
	{
		stop_glerror();

		S32 f_num = 0 ;
		const U32 VERTEX_NUMBER_THRESHOLD = 128 ;//small number of this means each part of an avatar has its own vertex buffer.
		const S32 num_parts = mMeshLOD.size();

		// this order is determined by number of LODS
		// if a mesh earlier in this list changed LODs while a later mesh doesn't,
		// the later mesh's index offset will be inaccurate
		for(S32 part_index = 0 ; part_index < num_parts ;)
		{
			S32 j = part_index ;
			U32 last_v_num = 0, num_vertices = 0 ;
			U32 last_i_num = 0, num_indices = 0 ;

			while(part_index < num_parts && num_vertices < VERTEX_NUMBER_THRESHOLD)
			{
				last_v_num = num_vertices ;
				last_i_num = num_indices ;

				mMeshLOD[part_index++]->updateFaceSizes(num_vertices, num_indices, mAdjustedPixelArea);
			}
			if(num_vertices < 1)//skip empty meshes
			{
				break ;
			}
			if(last_v_num > 0)//put the last inserted part into next vertex buffer.
			{
				num_vertices = last_v_num ;
				num_indices = last_i_num ;	
				part_index-- ;
			}
		
			LLFace* facep ;
			if(f_num < mDrawable->getNumFaces()) 
			{
				facep = mDrawable->getFace(f_num);
			}
			else
			{
				facep = mDrawable->addFace(mDrawable->getFace(0)->getPool(), mDrawable->getFace(0)->getTexture()) ;
			}
			
			// resize immediately
			facep->setSize(num_vertices, num_indices);

			if(facep->mVertexBuffer.isNull())
			{
				facep->mVertexBuffer = new LLVertexBufferAvatar();
				facep->mVertexBuffer->allocateBuffer(num_vertices, num_indices, TRUE);
			}
			else
			{
				facep->mVertexBuffer->resizeBuffer(num_vertices, num_indices) ;
			}
		
			facep->setGeomIndex(0);
			facep->setIndicesIndex(0);
		
			// This is a hack! Avatars have their own pool, so we are detecting
			//   the case of more than one avatar in the pool (thus > 0 instead of >= 0)
			if (facep->getGeomIndex() > 0)
			{
				llerrs << "non-zero geom index: " << facep->getGeomIndex() << " in LLVOAvatar::restoreMeshData" << llendl;
			}

			for(S32 k = j ; k < part_index ; k++)
			{
				mMeshLOD[k]->updateFaceData(facep, mAdjustedPixelArea, k == MESH_ID_HAIR);
			}

			stop_glerror();
			facep->mVertexBuffer->setBuffer(0);

			if(!f_num)
			{
				f_num += mNumInitFaces ;
			}
			else
			{
				f_num++ ;
			}
		}
	}
}

//------------------------------------------------------------------------

//------------------------------------------------------------------------
// The viewer can only suggest a good size for the agent,
// the simulator will keep it inside a reasonable range.
void LLVOAvatar::computeBodySize() 
{
	LLVector3 pelvis_scale = mPelvisp->getScale();

	// some of the joints have not been cached
	LLVector3 skull = mSkullp->getPosition();
	LLVector3 skull_scale = mSkullp->getScale();

	LLVector3 neck = mNeckp->getPosition();
	LLVector3 neck_scale = mNeckp->getScale();

	LLVector3 chest = mChestp->getPosition();
	LLVector3 chest_scale = mChestp->getScale();

	// the rest of the joints have been cached
	LLVector3 head = mHeadp->getPosition();
	LLVector3 head_scale = mHeadp->getScale();

	LLVector3 torso = mTorsop->getPosition();
	LLVector3 torso_scale = mTorsop->getScale();

	LLVector3 hip = mHipLeftp->getPosition();
	LLVector3 hip_scale = mHipLeftp->getScale();

	LLVector3 knee = mKneeLeftp->getPosition();
	LLVector3 knee_scale = mKneeLeftp->getScale();

	LLVector3 ankle = mAnkleLeftp->getPosition();
	LLVector3 ankle_scale = mAnkleLeftp->getScale();

	LLVector3 foot  = mFootLeftp->getPosition();

	mPelvisToFoot = hip.mV[VZ] * pelvis_scale.mV[VZ] -
				 	knee.mV[VZ] * hip_scale.mV[VZ] -
				 	ankle.mV[VZ] * knee_scale.mV[VZ] -
				 	foot.mV[VZ] * ankle_scale.mV[VZ];

	mBodySize.mV[VZ] = mPelvisToFoot +
					   // the sqrt(2) correction below is an approximate
					   // correction to get to the top of the head
					   F_SQRT2 * (skull.mV[VZ] * head_scale.mV[VZ]) + 
					   head.mV[VZ] * neck_scale.mV[VZ] + 
					   neck.mV[VZ] * chest_scale.mV[VZ] + 
					   chest.mV[VZ] * torso_scale.mV[VZ] + 
					   torso.mV[VZ] * pelvis_scale.mV[VZ]; 

	// TODO -- measure the real depth and width
	mBodySize.mV[VX] = DEFAULT_AGENT_DEPTH;
	mBodySize.mV[VY] = DEFAULT_AGENT_WIDTH;

/* debug spam
	std::cout << "skull = " << skull << std::endl;				// adebug
	std::cout << "head = " << head << std::endl;				// adebug
	std::cout << "head_scale = " << head_scale << std::endl;	// adebug
	std::cout << "neck = " << neck << std::endl;				// adebug
	std::cout << "neck_scale = " << neck_scale << std::endl;	// adebug
	std::cout << "chest = " << chest << std::endl;				// adebug
	std::cout << "chest_scale = " << chest_scale << std::endl;	// adebug
	std::cout << "torso = " << torso << std::endl;				// adebug
	std::cout << "torso_scale = " << torso_scale << std::endl;	// adebug
	std::cout << std::endl;	// adebug

	std::cout << "pelvis_scale = " << pelvis_scale << std::endl;// adebug
	std::cout << std::endl;	// adebug

	std::cout << "hip = " << hip << std::endl;					// adebug
	std::cout << "hip_scale = " << hip_scale << std::endl;		// adebug
	std::cout << "ankle = " << ankle << std::endl;				// adebug
	std::cout << "ankle_scale = " << ankle_scale << std::endl;	// adebug
	std::cout << "foot = " << foot << std::endl;				// adebug
	std::cout << "mBodySize = " << mBodySize << std::endl;		// adebug
	std::cout << "mPelvisToFoot = " << mPelvisToFoot << std::endl;	// adebug
	std::cout << std::endl;		// adebug
*/
}

//------------------------------------------------------------------------
// LLVOAvatar::processUpdateMessage()
//------------------------------------------------------------------------
U32 LLVOAvatar::processUpdateMessage(LLMessageSystem *mesgsys,
									 void **user_data,
									 U32 block_num, const EObjectUpdateType update_type,
									 LLDataPacker *dp)
{
	LLMemType mt(LLMemType::MTYPE_AVATAR);
	
	LLVector3 old_vel = getVelocity();
	// Do base class updates...
	U32 retval = LLViewerObject::processUpdateMessage(mesgsys, user_data, block_num, update_type, dp);

	if(retval & LLViewerObject::INVALID_UPDATE)
	{
		if (isSelf())
		{
			//tell sim to cancel this update
			gAgent.teleportViaLocation(gAgent.getPositionGlobal());
		}
	}

	//llinfos << getRotation() << llendl;
	//llinfos << getPosition() << llendl;

	return retval;
}

// virtual
S32 LLVOAvatar::setTETexture(const U8 te, const LLUUID& uuid)
{
	// The core setTETexture() method requests images, so we need
	// to redirect certain avatar texture requests to different sims.
	if (isIndexBakedTexture((ETextureIndex)te))
	{
		LLHost target_host = getObjectHost();
		return setTETextureCore(te, uuid, target_host);
	}
	else
	{
		return setTETextureCore(te, uuid, LLHost::invalid);
	}
}

static LLFastTimer::DeclareTimer FTM_AVATAR_UPDATE("Update Avatar");
static LLFastTimer::DeclareTimer FTM_JOINT_UPDATE("Update Joints");

//------------------------------------------------------------------------
// idleUpdate()
//------------------------------------------------------------------------
BOOL LLVOAvatar::idleUpdate(LLAgent &agent, LLWorld &world, const F64 &time)
{
	LLMemType mt(LLMemType::MTYPE_AVATAR);
	LLFastTimer t(FTM_AVATAR_UPDATE);

	if (isDead())
	{
		llinfos << "Warning!  Idle on dead avatar" << llendl;
		return TRUE;
	}

 	if (!(gPipeline.hasRenderType(LLPipeline::RENDER_TYPE_AVATAR)))
	{
		return TRUE;
	}
	
	// force immediate pixel area update on avatars using last frames data (before drawable or camera updates)
	setPixelAreaAndAngle(gAgent);

	// force asynchronous drawable update
	if(mDrawable.notNull() && !gNoRender)
	{	
		LLFastTimer t(FTM_JOINT_UPDATE);
	
		if (mIsSitting && getParent())
		{
			LLViewerObject *root_object = (LLViewerObject*)getRoot();
			LLDrawable* drawablep = root_object->mDrawable;
			// if this object hasn't already been updated by another avatar...
			if (drawablep) // && !drawablep->isState(LLDrawable::EARLY_MOVE))
			{
				if (root_object->isSelected())
				{
					gPipeline.updateMoveNormalAsync(drawablep);
				}
				else
				{
					gPipeline.updateMoveDampedAsync(drawablep);
				}
			}
		}
		else 
		{
			gPipeline.updateMoveDampedAsync(mDrawable);
		}
	}

	//--------------------------------------------------------------------
	// set alpha flag depending on state
	//--------------------------------------------------------------------

	if (isSelf())
	{
		LLViewerObject::idleUpdate(agent, world, time);
		
		// trigger fidget anims
		if (isAnyAnimationSignaled(AGENT_STAND_ANIMS, NUM_AGENT_STAND_ANIMS))
		{
			agent.fidget();
		}
	}
	else
	{
		// Should override the idleUpdate stuff and leave out the angular update part.
		LLQuaternion rotation = getRotation();
		LLViewerObject::idleUpdate(agent, world, time);
		setRotation(rotation);
	}

	// attach objects that were waiting for a drawable
	lazyAttach();
	
	// animate the character
	// store off last frame's root position to be consistent with camera position
	LLVector3 root_pos_last = mRoot.getWorldPosition();
	BOOL detailed_update = updateCharacter(agent);

	if (gNoRender)
	{
		return TRUE;
	}

	static LLUICachedControl<bool> visualizers_in_calls("ShowVoiceVisualizersInCalls", false);
	bool voice_enabled = (visualizers_in_calls || gVoiceClient->inProximalChannel()) &&
						 gVoiceClient->getVoiceEnabled(mID);

	idleUpdateVoiceVisualizer( voice_enabled );
	idleUpdateMisc( detailed_update );
	idleUpdateAppearanceAnimation();
	if (detailed_update)
	{
		idleUpdateLipSync( voice_enabled );
		idleUpdateLoadingEffect();
		idleUpdateBelowWater();	// wind effect uses this
		idleUpdateWindEffect();
	}
	
	idleUpdateNameTag( root_pos_last );
	idleUpdateRenderCost();
	idleUpdateTractorBeam();
	return TRUE;
}

void LLVOAvatar::idleUpdateVoiceVisualizer(bool voice_enabled)
{
	// disable voice visualizer when in mouselook
	mVoiceVisualizer->setVoiceEnabled( voice_enabled && !(isSelf() && gAgentCamera.cameraMouselook()) );
	if ( voice_enabled )
	{		
		//----------------------------------------------------------------
		// Only do gesture triggering for your own avatar, and only when you're in a proximal channel.
		//----------------------------------------------------------------
		if( isSelf() )
		{
			//----------------------------------------------------------------------------------------
			// The following takes the voice signal and uses that to trigger gesticulations. 
			//----------------------------------------------------------------------------------------
			int lastGesticulationLevel = mCurrentGesticulationLevel;
			mCurrentGesticulationLevel = mVoiceVisualizer->getCurrentGesticulationLevel();
			
			//---------------------------------------------------------------------------------------------------
			// If "current gesticulation level" changes, we catch this, and trigger the new gesture
			//---------------------------------------------------------------------------------------------------
			if ( lastGesticulationLevel != mCurrentGesticulationLevel )
			{
				if ( mCurrentGesticulationLevel != VOICE_GESTICULATION_LEVEL_OFF )
				{
					std::string gestureString = "unInitialized";
					if ( mCurrentGesticulationLevel == 0 )	{ gestureString = "/voicelevel1";	}
					else	if ( mCurrentGesticulationLevel == 1 )	{ gestureString = "/voicelevel2";	}
					else	if ( mCurrentGesticulationLevel == 2 )	{ gestureString = "/voicelevel3";	}
					else	{ llinfos << "oops - CurrentGesticulationLevel can be only 0, 1, or 2"  << llendl; }
					
					// this is the call that Karl S. created for triggering gestures from within the code.
					LLGestureMgr::instance().triggerAndReviseString( gestureString );
				}
			}
			
		} //if( isSelf() )
		
		//-----------------------------------------------------------------------------------------------------------------
		// If the avatar is speaking, then the voice amplitude signal is passed to the voice visualizer.
		// Also, here we trigger voice visualizer start and stop speaking, so it can animate the voice symbol.
		//
		// Notice the calls to "gAwayTimer.reset()". This resets the timer that determines how long the avatar has been
		// "away", so that the avatar doesn't lapse into away-mode (and slump over) while the user is still talking. 
		//-----------------------------------------------------------------------------------------------------------------
		if (gVoiceClient->getIsSpeaking( mID ))
		{		
			if (!mVoiceVisualizer->getCurrentlySpeaking())
			{
				mVoiceVisualizer->setStartSpeaking();
				
				//printf( "gAwayTimer.reset();\n" );
			}
			
			mVoiceVisualizer->setSpeakingAmplitude( gVoiceClient->getCurrentPower( mID ) );
			
			if( isSelf() )
			{
				gAgent.clearAFK();
			}
		}
		else
		{
			if ( mVoiceVisualizer->getCurrentlySpeaking() )
			{
				mVoiceVisualizer->setStopSpeaking();
				
				if ( mLipSyncActive )
				{
					if( mOohMorph ) mOohMorph->setWeight(mOohMorph->getMinWeight(), FALSE);
					if( mAahMorph ) mAahMorph->setWeight(mAahMorph->getMinWeight(), FALSE);
					
					mLipSyncActive = false;
					LLCharacter::updateVisualParams();
					dirtyMesh();
				}
			}
		}
		
		//--------------------------------------------------------------------------------------------
		// here we get the approximate head position and set as sound source for the voice symbol
		// (the following version uses a tweak of "mHeadOffset" which handle sitting vs. standing)
		//--------------------------------------------------------------------------------------------
		LLVector3 headOffset = LLVector3( 0.0f, 0.0f, mHeadOffset.mV[2] );
		mVoiceVisualizer->setVoiceSourceWorldPosition( mRoot.getWorldPosition() + headOffset );
		
	}//if ( voiceEnabled )
}		

static LLFastTimer::DeclareTimer FTM_ATTACHMENT_UPDATE("Update Attachments");

void LLVOAvatar::idleUpdateMisc(bool detailed_update)
{
	if (LLVOAvatar::sJointDebug)
	{
		llinfos << getFullname() << ": joint touches: " << LLJoint::sNumTouches << " updates: " << LLJoint::sNumUpdates << llendl;
	}

	LLJoint::sNumUpdates = 0;
	LLJoint::sNumTouches = 0;

	// *NOTE: this is necessary for the floating name text above your head.
	if (mDrawable.notNull())
	{
		gPipeline.markRebuild(mDrawable, LLDrawable::REBUILD_SHADOW, TRUE);
	}

	BOOL visible = isVisible() || mNeedsAnimUpdate;

	// update attachments positions
	if (detailed_update || !sUseImpostors)
	{
		LLFastTimer t(FTM_ATTACHMENT_UPDATE);
		for (attachment_map_t::iterator iter = mAttachmentPoints.begin(); 
			 iter != mAttachmentPoints.end();
			 ++iter)
		{
			LLViewerJointAttachment* attachment = iter->second;

			for (LLViewerJointAttachment::attachedobjs_vec_t::iterator attachment_iter = attachment->mAttachedObjects.begin();
				 attachment_iter != attachment->mAttachedObjects.end();
				 ++attachment_iter)
			{
				LLViewerObject* attached_object = (*attachment_iter);
				BOOL visibleAttachment = visible || (attached_object && 
													 !(attached_object->mDrawable->getSpatialBridge() &&
													   attached_object->mDrawable->getSpatialBridge()->getRadius() < 2.0));
				
				if (visibleAttachment && attached_object && !attached_object->isDead() && attachment->getValid())
				{
					// if selecting any attachments, update all of them as non-damped
					if (LLSelectMgr::getInstance()->getSelection()->getObjectCount() && LLSelectMgr::getInstance()->getSelection()->isAttachment())
					{
						gPipeline.updateMoveNormalAsync(attached_object->mDrawable);
					}
					else
					{
						gPipeline.updateMoveDampedAsync(attached_object->mDrawable);
					}
					
					LLSpatialBridge* bridge = attached_object->mDrawable->getSpatialBridge();
					if (bridge)
					{
						gPipeline.updateMoveNormalAsync(bridge);
					}
					attached_object->updateText();	
				}
			}
		}
	}

	mNeedsAnimUpdate = FALSE;

	if (isImpostor() && !mNeedsImpostorUpdate)
	{
		LLVector3 ext[2];
		F32 distance;
		LLVector3 angle;

		getImpostorValues(ext, angle, distance);

		for (U32 i = 0; i < 3 && !mNeedsImpostorUpdate; i++)
		{
			F32 cur_angle = angle.mV[i];
			F32 old_angle = mImpostorAngle.mV[i];
			F32 angle_diff = fabsf(cur_angle-old_angle);
		
			if (angle_diff > F_PI/512.f*distance*mUpdatePeriod)
			{
				mNeedsImpostorUpdate = TRUE;
			}
		}

		if (detailed_update && !mNeedsImpostorUpdate)
		{	//update impostor if view angle, distance, or bounding box change
			//significantly
			
			F32 dist_diff = fabsf(distance-mImpostorDistance);
			if (dist_diff/mImpostorDistance > 0.1f)
			{
				mNeedsImpostorUpdate = TRUE;
			}
			else
			{
				getSpatialExtents(ext[0], ext[1]);
				if ((ext[1]-mImpostorExtents[1]).length() > 0.05f ||
					(ext[0]-mImpostorExtents[0]).length() > 0.05f)
				{
					mNeedsImpostorUpdate = TRUE;
				}
			}
		}
	}

	mDrawable->movePartition();
	
	//force a move if sitting on an active object
	if (getParent() && ((LLViewerObject*) getParent())->mDrawable->isActive())
	{
		gPipeline.markMoved(mDrawable, TRUE);
	}
}

void LLVOAvatar::idleUpdateAppearanceAnimation()
{
	// update morphing params
	if (mAppearanceAnimating)
	{
		ESex avatar_sex = getSex();
		F32 appearance_anim_time = mAppearanceMorphTimer.getElapsedTimeF32();
		if (appearance_anim_time >= APPEARANCE_MORPH_TIME)
		{
			mAppearanceAnimating = FALSE;
			for (LLVisualParam *param = getFirstVisualParam(); 
				 param;
				 param = getNextVisualParam())
			{
				if (param->getGroup() == VISUAL_PARAM_GROUP_TWEAKABLE)
				{
					param->stopAnimating(FALSE);
				}
			}
			updateVisualParams();
			if (isSelf())
			{
				gAgent.sendAgentSetAppearance();
			}
		}
		else
		{
			F32 morph_amt = calcMorphAmount();
			LLVisualParam *param;

			if (!isSelf())
			{
				// animate only top level params for non-self avatars
				for (param = getFirstVisualParam();
					 param;
					 param = getNextVisualParam())
				{
					if (param->getGroup() == VISUAL_PARAM_GROUP_TWEAKABLE)
					{
						param->animate(morph_amt, FALSE);
					}
				}
			}

			// apply all params
			for (param = getFirstVisualParam();
				 param;
				 param = getNextVisualParam())
			{
				param->apply(avatar_sex);
			}

			mLastAppearanceBlendTime = appearance_anim_time;
		}
		dirtyMesh();
	}
}

F32 LLVOAvatar::calcMorphAmount()
{
	F32 appearance_anim_time = mAppearanceMorphTimer.getElapsedTimeF32();
	F32 blend_frac = calc_bouncy_animation(appearance_anim_time / APPEARANCE_MORPH_TIME);
	F32 last_blend_frac = calc_bouncy_animation(mLastAppearanceBlendTime / APPEARANCE_MORPH_TIME);

	F32 morph_amt;
	if (last_blend_frac == 1.f)
	{
		morph_amt = 1.f;
	}
	else
	{
		morph_amt = (blend_frac - last_blend_frac) / (1.f - last_blend_frac);
	}

	return morph_amt;
}

void LLVOAvatar::idleUpdateLipSync(bool voice_enabled)
{
	// Use the Lipsync_Ooh and Lipsync_Aah morphs for lip sync
	if ( voice_enabled && (gVoiceClient->lipSyncEnabled()) && gVoiceClient->getIsSpeaking( mID ) )
	{
		F32 ooh_morph_amount = 0.0f;
		F32 aah_morph_amount = 0.0f;

		mVoiceVisualizer->lipSyncOohAah( ooh_morph_amount, aah_morph_amount );

		if( mOohMorph )
		{
			F32 ooh_weight = mOohMorph->getMinWeight()
				+ ooh_morph_amount * (mOohMorph->getMaxWeight() - mOohMorph->getMinWeight());

			mOohMorph->setWeight( ooh_weight, FALSE );
		}

		if( mAahMorph )
		{
			F32 aah_weight = mAahMorph->getMinWeight()
				+ aah_morph_amount * (mAahMorph->getMaxWeight() - mAahMorph->getMinWeight());

			mAahMorph->setWeight( aah_weight, FALSE );
		}

		mLipSyncActive = true;
		LLCharacter::updateVisualParams();
		dirtyMesh();
	}
}

void LLVOAvatar::idleUpdateLoadingEffect()
{
	// update visibility when avatar is partially loaded
	if (updateIsFullyLoaded()) // changed?
	{
		if (isFullyLoaded() && isSelf())
		{
			static bool first_fully_visible = true;
			if (first_fully_visible)
			{
				llinfos << "self isFullyLoaded, first_fully_visible" << llendl;

				first_fully_visible = false;
				LLAppearanceMgr::instance().onFirstFullyVisible();
			}
		}
		if (isFullyLoaded())
		{
			deleteParticleSource();
			updateLOD();
		}
		else
		{
			LLPartSysData particle_parameters;

			// fancy particle cloud designed by Brent
			particle_parameters.mPartData.mMaxAge            = 4.f;
			particle_parameters.mPartData.mStartScale.mV[VX] = 0.8f;
			particle_parameters.mPartData.mStartScale.mV[VX] = 0.8f;
			particle_parameters.mPartData.mStartScale.mV[VY] = 1.0f;
			particle_parameters.mPartData.mEndScale.mV[VX]   = 0.02f;
			particle_parameters.mPartData.mEndScale.mV[VY]   = 0.02f;
			particle_parameters.mPartData.mStartColor        = LLColor4(1, 1, 1, 0.5f);
			particle_parameters.mPartData.mEndColor          = LLColor4(1, 1, 1, 0.0f);
			particle_parameters.mPartData.mStartScale.mV[VX] = 0.8f;
			LLViewerTexture* cloud = LLViewerTextureManager::getFetchedTextureFromFile("cloud-particle.j2c");
			particle_parameters.mPartImageID                 = cloud->getID();
			particle_parameters.mMaxAge                      = 0.f;
			particle_parameters.mPattern                     = LLPartSysData::LL_PART_SRC_PATTERN_ANGLE_CONE;
			particle_parameters.mInnerAngle                  = F_PI;
			particle_parameters.mOuterAngle                  = 0.f;
			particle_parameters.mBurstRate                   = 0.02f;
			particle_parameters.mBurstRadius                 = 0.0f;
			particle_parameters.mBurstPartCount              = 1;
			particle_parameters.mBurstSpeedMin               = 0.1f;
			particle_parameters.mBurstSpeedMax               = 1.f;
			particle_parameters.mPartData.mFlags             = ( LLPartData::LL_PART_INTERP_COLOR_MASK | LLPartData::LL_PART_INTERP_SCALE_MASK |
																 LLPartData::LL_PART_EMISSIVE_MASK | // LLPartData::LL_PART_FOLLOW_SRC_MASK |
																 LLPartData::LL_PART_TARGET_POS_MASK );
			
			setParticleSource(particle_parameters, getID());
		}
	}
}	

void LLVOAvatar::idleUpdateWindEffect()
{
	// update wind effect
	if ((LLViewerShaderMgr::instance()->getVertexShaderLevel(LLViewerShaderMgr::SHADER_AVATAR) >= LLDrawPoolAvatar::SHADER_LEVEL_CLOTH))
	{
		F32 hover_strength = 0.f;
		F32 time_delta = mRippleTimer.getElapsedTimeF32() - mRippleTimeLast;
		mRippleTimeLast = mRippleTimer.getElapsedTimeF32();
		LLVector3 velocity = getVelocity();
		F32 speed = velocity.length();
		//RN: velocity varies too much frame to frame for this to work
		mRippleAccel.clearVec();//lerp(mRippleAccel, (velocity - mLastVel) * time_delta, LLCriticalDamp::getInterpolant(0.02f));
		mLastVel = velocity;
		LLVector4 wind;
		wind.setVec(getRegion()->mWind.getVelocityNoisy(getPositionAgent(), 4.f) - velocity);

		if (mInAir)
		{
			hover_strength = HOVER_EFFECT_STRENGTH * llmax(0.f, HOVER_EFFECT_MAX_SPEED - speed);
		}

		if (mBelowWater)
		{
			// TODO: make cloth flow more gracefully when underwater
			hover_strength += UNDERWATER_EFFECT_STRENGTH;
		}

		wind.mV[VZ] += hover_strength;
		wind.normalize();

		wind.mV[VW] = llmin(0.025f + (speed * 0.015f) + hover_strength, 0.5f);
		F32 interp;
		if (wind.mV[VW] > mWindVec.mV[VW])
		{
			interp = LLCriticalDamp::getInterpolant(0.2f);
		}
		else
		{
			interp = LLCriticalDamp::getInterpolant(0.4f);
		}
		mWindVec = lerp(mWindVec, wind, interp);
	
		F32 wind_freq = hover_strength + llclamp(8.f + (speed * 0.7f) + (noise1(mRipplePhase) * 4.f), 8.f, 25.f);
		mWindFreq = lerp(mWindFreq, wind_freq, interp); 

		if (mBelowWater)
		{
			mWindFreq *= UNDERWATER_FREQUENCY_DAMP;
		}

		mRipplePhase += (time_delta * mWindFreq);
		if (mRipplePhase > F_TWO_PI)
		{
			mRipplePhase = fmodf(mRipplePhase, F_TWO_PI);
		}
	}
}

void LLVOAvatar::idleUpdateNameTag(const LLVector3& root_pos_last)
{
	// update chat bubble
	//--------------------------------------------------------------------
	// draw text label over characters head
	//--------------------------------------------------------------------
	if (mChatTimer.getElapsedTimeF32() > BUBBLE_CHAT_TIME)
	{
		mChats.clear();
	}
	
	const F32 time_visible = mTimeVisible.getElapsedTimeF32();
	const F32 NAME_SHOW_TIME = gSavedSettings.getF32("RenderNameShowTime");	// seconds
	const F32 FADE_DURATION = gSavedSettings.getF32("RenderNameFadeDuration"); // seconds
	BOOL visible_avatar = isVisible() || mNeedsAnimUpdate;
	BOOL visible_chat = gSavedSettings.getBOOL("UseChatBubbles") && (mChats.size() || mTyping);
	BOOL render_name =	visible_chat ||
		(visible_avatar &&
		 ((sRenderName == RENDER_NAME_ALWAYS) ||
		  (sRenderName == RENDER_NAME_FADE && time_visible < NAME_SHOW_TIME)));
	// If it's your own avatar, don't draw in mouselook, and don't
	// draw if we're specifically hiding our own name.
	if (isSelf())
	{
		render_name = render_name
			&& !gAgentCamera.cameraMouselook()
			&& (visible_chat || (gSavedSettings.getBOOL("RenderNameShowSelf") 
								 && gSavedSettings.getS32("AvatarNameTagMode") ));
	}

	if ( !render_name )
	{
		if (mNameText)
		{
			// ...clean up old name tag
			mNameText->markDead();
			mNameText = NULL;
			sNumVisibleChatBubbles--;
		}
		return;
	}

	BOOL new_name = FALSE;
	if (visible_chat != mVisibleChat)
	{
		mVisibleChat = visible_chat;
		new_name = TRUE;
	}
	
	if (sRenderGroupTitles != mRenderGroupTitles)
	{
		mRenderGroupTitles = sRenderGroupTitles;
		new_name = TRUE;
	}

	// IDEVO HACK to force refresh
	if (LLAvatarNameCache::useDisplayNames() != mUseDisplayNames)
	{
		mUseDisplayNames = LLAvatarNameCache::useDisplayNames();
		new_name = TRUE;
	}

	// First Calculate Alpha
	// If alpha > 0, create mNameText if necessary, otherwise delete it
	F32 alpha = 0.f;
	if (mAppAngle > 5.f)
	{
		const F32 START_FADE_TIME = NAME_SHOW_TIME - FADE_DURATION;
		if (!visible_chat && sRenderName == RENDER_NAME_FADE && time_visible > START_FADE_TIME)
		{
			alpha = 1.f - (time_visible - START_FADE_TIME) / FADE_DURATION;
		}
		else
		{
			// ...not fading, full alpha
			alpha = 1.f;
		}
	}
	else if (mAppAngle > 2.f)
	{
		// far away is faded out also
		alpha = (mAppAngle-2.f)/3.f;
	}

	if (alpha <= 0.f)
	{
		if (mNameText)
		{
			mNameText->markDead();
			mNameText = NULL;
			sNumVisibleChatBubbles--;
		}
		return;
	}

	if (!mNameText)
	{
		mNameText = static_cast<LLHUDNameTag*>( LLHUDObject::addHUDObject(
			LLHUDObject::LL_HUD_NAME_TAG) );
		//mNameText->setMass(10.f);
		mNameText->setSourceObject(this);
		mNameText->setVertAlignment(LLHUDNameTag::ALIGN_VERT_TOP);
		mNameText->setVisibleOffScreen(TRUE);
		mNameText->setMaxLines(11);
		mNameText->setFadeDistance(CHAT_NORMAL_RADIUS, 5.f);
		sNumVisibleChatBubbles++;
		new_name = TRUE;
	}
				
	LLVector3 name_position = idleUpdateNameTagPosition(root_pos_last);
	mNameText->setPositionAgent(name_position);
				
	idleUpdateNameTagText(new_name);
			
	idleUpdateNameTagAlpha(new_name, alpha);
}

void LLVOAvatar::idleUpdateNameTagText(BOOL new_name)
{
	LLNameValue *title = getNVPair("Title");
	LLNameValue* firstname = getNVPair("FirstName");
	LLNameValue* lastname = getNVPair("LastName");

	// Avatars must have a first and last name
	if (!firstname || !lastname) return;

	bool is_away = mSignaledAnimations.find(ANIM_AGENT_AWAY)  != mSignaledAnimations.end();
	bool is_busy = mSignaledAnimations.find(ANIM_AGENT_BUSY) != mSignaledAnimations.end();
	bool is_appearance = mSignaledAnimations.find(ANIM_AGENT_CUSTOMIZE) != mSignaledAnimations.end();
	bool is_muted;
	if (isSelf())
	{
		is_muted = false;
	}
	else
	{
		is_muted = LLMuteList::getInstance()->isMuted(getID());
	}
	bool is_friend = LLAvatarTracker::instance().isBuddy(getID());

	// Rebuild name tag if state change detected
	if (mNameString.empty()
		|| new_name
		|| (!title && !mTitle.empty())
		|| (title && mTitle != title->getString())
		|| is_away != mNameAway 
		|| is_busy != mNameBusy 
		|| is_muted != mNameMute
		|| is_appearance != mNameAppearance
		|| is_friend != mNameFriend)
	{
		LLColor4 name_tag_color = getNameTagColor(is_friend);

		clearNameTag();

		if (is_away || is_muted || is_busy || is_appearance)
		{
			std::string line;
			if (is_away)
			{
				line += LLTrans::getString("AvatarAway");
				line += ", ";
			}
			if (is_busy)
			{
				line += LLTrans::getString("AvatarBusy");
				line += ", ";
			}
			if (is_muted)
			{
				line += LLTrans::getString("AvatarMuted");
				line += ", ";
			}
			if (is_appearance)
			{
				line += LLTrans::getString("AvatarEditingAppearance");
				line += ", ";
			}
			// trim last ", "
			line.resize( line.length() - 2 );
			LLColor4 status_color =
				LLUIColorTable::getInstance()->getColor("NameTagStatus");
			addNameTagLine(line, status_color, LLFontGL::NORMAL,
				LLFontGL::getFontSansSerifSmall());
		}

		if (sRenderGroupTitles
			&& title && title->getString() && title->getString()[0] != '\0')
		{
<<<<<<< HEAD
			LLColor4 group_color =
				LLUIColorTable::getInstance()->getColor("NameTagGroup");
			std::string title_str = title->getString();
			LLStringFn::replace_ascii_controlchars(title_str,LL_UNKNOWN_CHAR);
			addNameTagLine(title_str, group_color, LLFontGL::NORMAL,
				LLFontGL::getFontSansSerifSmall());
		}

		static LLUICachedControl<bool> show_display_names("NameTagShowDisplayNames");
		static LLUICachedControl<bool> show_slids("NameTagShowSLIDs");

		if (LLAvatarNameCache::useDisplayNames())
		{
			LLAvatarName av_name;
			if (!LLAvatarNameCache::get(getID(), &av_name))
			{
				// ...call this function back when the name arrives
				// and force a rebuild
				LLAvatarNameCache::get(getID(),
					boost::bind(&LLVOAvatar::clearNameTag, this));
			}

			// Might be blank if name not available yet, that's OK
			if (show_display_names)
			{
				addNameTagLine(av_name.mDisplayName, name_tag_color, LLFontGL::NORMAL,
					LLFontGL::getFontSansSerif());
			}
			// Suppress SLID display if display name matches exactly (ugh)
			if (show_slids && !av_name.mIsDisplayNameDefault)
=======
			const BOOL is_away = mSignaledAnimations.find(ANIM_AGENT_AWAY)  != mSignaledAnimations.end();
			const BOOL is_busy = mSignaledAnimations.find(ANIM_AGENT_BUSY) != mSignaledAnimations.end();
			const BOOL is_appearance = mSignaledAnimations.find(ANIM_AGENT_CUSTOMIZE) != mSignaledAnimations.end();
			const BOOL is_muted = isSelf() ? FALSE : LLMuteList::getInstance()->isMuted(getID());
			const BOOL is_cloud = getIsCloud();

			if (mNameString.empty() ||
				new_name ||
				(!title && !mTitle.empty()) ||
				(title && mTitle != title->getString()) ||
				(is_away != mNameAway || is_busy != mNameBusy || is_muted != mNameMute)
				|| is_appearance != mNameAppearance 
				|| is_cloud != mNameCloud
				)
>>>>>>> 8e1dbbbb
			{
				// JAMESDEBUG HACK
				LLColor4 slid_color = name_tag_color * 0.83f;
				addNameTagLine(av_name.mSLID, slid_color, LLFontGL::NORMAL,
					LLFontGL::getFontSansSerifSmall());
			}
		}
		else
		{
			static LLUICachedControl<bool> small_avatar_names("SmallAvatarNames");
			const LLFontGL* font =
				(small_avatar_names ? LLFontGL::getFontSansSerif() : LLFontGL::getFontSansSerifBig() );
			std::string full_name =
				LLCacheName::buildFullName( firstname->getString(), lastname->getString() );
			addNameTagLine(full_name, name_tag_color, LLFontGL::NORMAL, font);
		}

		mNameAway = is_away;
		mNameBusy = is_busy;
		mNameMute = is_muted;
		mNameAppearance = is_appearance;
		mNameFriend = is_friend;
		mTitle = title ? title->getString() : "";
		LLStringFn::replace_ascii_controlchars(mTitle,LL_UNKNOWN_CHAR);
		new_name = TRUE;
	}

<<<<<<< HEAD
	if (mVisibleChat)
	{
		mNameText->setFont(LLFontGL::getFontSansSerif());
		mNameText->setTextAlignment(LLHUDNameTag::ALIGN_TEXT_LEFT);
		mNameText->setFadeDistance(CHAT_NORMAL_RADIUS * 2.f, 5.f);
=======
				if (is_away || is_muted || is_busy)
				{
					line += " (";
					if (is_away)
					{
						line += LLTrans::getString("AvatarAway");
						need_comma = TRUE;
					}
					if (is_busy)
					{
						if (need_comma)
						{
							line += ", ";
						}
						line += LLTrans::getString("AvatarBusy");
						need_comma = TRUE;
					}
					if (is_muted)
					{
						if (need_comma)
						{
							line += ", ";
						}
						line += LLTrans::getString("AvatarMuted");
						need_comma = TRUE;
					}
					line += ")";
				}
				if (is_cloud)
				{
					line += "\n";
					line += "(" + LLTrans::getString("LoadingData") + ")";
				}
				else if (is_appearance)
				{
					line += "\n";
					line += LLTrans::getString("AvatarEditingAppearance");
				}
				mNameAway = is_away;
				mNameBusy = is_busy;
				mNameMute = is_muted;
				mNameAppearance = is_appearance;
				mNameCloud = is_cloud;
				mTitle = title ? title->getString() : "";
				LLStringFn::replace_ascii_controlchars(mTitle,LL_UNKNOWN_CHAR);
				mNameString = utf8str_to_wstring(line);
				new_name = TRUE;
			}

			if (visible_chat)
			{
				mNameText->setDropShadow(TRUE);
				mNameText->setFont(LLFontGL::getFontSansSerif());
				mNameText->setTextAlignment(LLHUDText::ALIGN_TEXT_LEFT);
				mNameText->setFadeDistance(CHAT_NORMAL_RADIUS * 2.f, 5.f);
				if (new_name)
				{
					mNameText->setLabel(mNameString);
				}
>>>>>>> 8e1dbbbb
			
			char line[MAX_STRING];		/* Flawfinder: ignore */
			line[0] = '\0';
			std::deque<LLChat>::iterator chat_iter = mChats.begin();
			mNameText->clearString();

		LLColor4 new_chat = LLUIColorTable::instance().getColor( "NameTagChat" );
				LLColor4 normal_chat = lerp(new_chat, LLColor4(0.8f, 0.8f, 0.8f, 1.f), 0.7f);
				LLColor4 old_chat = lerp(normal_chat, LLColor4(0.6f, 0.6f, 0.6f, 1.f), 0.7f);
				if (mTyping && mChats.size() >= MAX_BUBBLE_CHAT_UTTERANCES) 
				{
					++chat_iter;
				}

				for(; chat_iter != mChats.end(); ++chat_iter)
				{
					F32 chat_fade_amt = llclamp((F32)((LLFrameTimer::getElapsedSeconds() - chat_iter->mTime) / CHAT_FADE_TIME), 0.f, 4.f);
					LLFontGL::StyleFlags style;
					switch(chat_iter->mChatType)
					{
						case CHAT_TYPE_WHISPER:
							style = LLFontGL::ITALIC;
							break;
						case CHAT_TYPE_SHOUT:
							style = LLFontGL::BOLD;
							break;
						default:
							style = LLFontGL::NORMAL;
							break;
					}
					if (chat_fade_amt < 1.f)
					{
						F32 u = clamp_rescale(chat_fade_amt, 0.9f, 1.f, 0.f, 1.f);
				mNameText->addLine(chat_iter->mText, lerp(new_chat, normal_chat, u), style);
					}
					else if (chat_fade_amt < 2.f)
					{
						F32 u = clamp_rescale(chat_fade_amt, 1.9f, 2.f, 0.f, 1.f);
				mNameText->addLine(chat_iter->mText, lerp(normal_chat, old_chat, u), style);
					}
					else if (chat_fade_amt < 3.f)
					{
						// *NOTE: only remove lines down to minimum number
				mNameText->addLine(chat_iter->mText, old_chat, style);
					}
				}
				mNameText->setVisibleOffScreen(TRUE);

				if (mTyping)
				{
					S32 dot_count = (llfloor(mTypingTimer.getElapsedTimeF32() * 3.f) + 2) % 3 + 1;
					switch(dot_count)
					{
						case 1:
							mNameText->addLine(".", new_chat);
							break;
						case 2:
							mNameText->addLine("..", new_chat);
							break;
						case 3:
							mNameText->addLine("...", new_chat);
							break;
					}

				}
			}
			else
			{
<<<<<<< HEAD
		// ...not using chat bubbles, just names
		mNameText->setTextAlignment(LLHUDNameTag::ALIGN_TEXT_CENTER);
		mNameText->setFadeDistance(CHAT_NORMAL_RADIUS, 5.f);
		mNameText->setVisibleOffScreen(FALSE);
	}
}

void LLVOAvatar::addNameTagLine(const std::string& line, const LLColor4& color, S32 style, const LLFontGL* font)
{
	llassert(mNameText);
	if (mVisibleChat)
	{
		mNameText->addLabel(line);
	}
	else
	{
		mNameText->addLine(line, color, (LLFontGL::StyleFlags)style, font);
	}
	mNameString += line;
	mNameString += '\n';
}

void LLVOAvatar::clearNameTag()
{
	mNameString.clear();
	if (mNameText)
	{
		mNameText->setLabel("");
		mNameText->setString( "" );
	}
}

//static
void LLVOAvatar::invalidateNameTag(const LLUUID& agent_id)
{
	LLViewerObject* obj = gObjectList.findObject(agent_id);
	if (!obj) return;

	LLVOAvatar* avatar = dynamic_cast<LLVOAvatar*>(obj);
	if (!avatar) return;

	avatar->clearNameTag();
}

//static
void LLVOAvatar::invalidateNameTags()
{
	std::vector<LLCharacter*>::iterator it = LLCharacter::sInstances.begin();
	for ( ; it != LLCharacter::sInstances.end(); ++it)
	{
		LLVOAvatar* avatar = dynamic_cast<LLVOAvatar*>(*it);
		if (!avatar) continue;
		if (avatar->isDead()) continue;

		avatar->clearNameTag();
	}
}

// Compute name tag position during idle update
LLVector3 LLVOAvatar::idleUpdateNameTagPosition(const LLVector3& root_pos_last)
{
	LLQuaternion root_rot = mRoot.getWorldRotation();
	LLVector3 pixel_right_vec;
	LLVector3 pixel_up_vec;
	LLViewerCamera::getInstance()->getPixelVectors(root_pos_last, pixel_up_vec, pixel_right_vec);
	LLVector3 camera_to_av = root_pos_last - LLViewerCamera::getInstance()->getOrigin();
	camera_to_av.normalize();
	LLVector3 local_camera_at = camera_to_av * ~root_rot;
	LLVector3 local_camera_up = camera_to_av % LLViewerCamera::getInstance()->getLeftAxis();
	local_camera_up.normalize();
	local_camera_up = local_camera_up * ~root_rot;

	local_camera_up.scaleVec(mBodySize * 0.5f);
	local_camera_at.scaleVec(mBodySize * 0.5f);

	LLVector3 name_position = mRoot.getWorldPosition() + 
		(local_camera_up * root_rot) -
		(projected_vec(local_camera_at * root_rot, camera_to_av));
	name_position += pixel_up_vec * 15.f;
	return name_position;
=======
				mNameText->setFont(LLFontGL::getFontSansSerif());
				mNameText->setTextAlignment(LLHUDText::ALIGN_TEXT_CENTER);
				mNameText->setFadeDistance(CHAT_NORMAL_RADIUS, 5.f);
				mNameText->setVisibleOffScreen(FALSE);
				if (new_name)
				{
					mNameText->setLabel("");
					mNameText->setString(mNameString);
>>>>>>> 8e1dbbbb
				}

void LLVOAvatar::idleUpdateNameTagAlpha(BOOL new_name, F32 alpha)
{
	llassert(mNameText);

	if (new_name
		|| alpha != mNameAlpha)
	{
		mNameText->setAlpha(alpha);
		mNameAlpha = alpha;
	}
}

LLColor4 LLVOAvatar::getNameTagColor(bool is_friend)
{
	const char* color_name;
	if (is_friend)
	{
		color_name = "NameTagFriend";
	}
	else if (LLAvatarNameCache::useDisplayNames())
	{
		// ...color based on whether SLID "matches" a computed display
		// name
		LLAvatarName av_name;
		if (LLAvatarNameCache::get(getID(), &av_name)
			&& av_name.mIsDisplayNameDefault)
		{
			color_name = "NameTagMatch";
		}
		else
		{
			color_name = "NameTagMismatch";
		}
	}
	else
	{
		// ...not using display names
		color_name = "NameTagLegacy";
	}
	return LLUIColorTable::getInstance()->getColor( color_name );
}

//--------------------------------------------------------------------
// draw tractor beam when editing objects
//--------------------------------------------------------------------
// virtual
void LLVOAvatar::idleUpdateTractorBeam()
{
}

void LLVOAvatar::idleUpdateBelowWater()
{
	F32 avatar_height = (F32)(getPositionGlobal().mdV[VZ]);

	F32 water_height;
	water_height = getRegion()->getWaterHeight();

	mBelowWater =  avatar_height < water_height;
}

void LLVOAvatar::slamPosition()
{
	gAgent.setPositionAgent(getPositionAgent());
	mRoot.setWorldPosition(getPositionAgent()); // teleport
	setChanged(TRANSLATED);
	if (mDrawable.notNull())
	{
		gPipeline.updateMoveNormalAsync(mDrawable);
	}
	mRoot.updateWorldMatrixChildren();
}

//------------------------------------------------------------------------
// updateCharacter()
// called on both your avatar and other avatars
//------------------------------------------------------------------------
BOOL LLVOAvatar::updateCharacter(LLAgent &agent)
{
	LLMemType mt(LLMemType::MTYPE_AVATAR);

	// clear debug text
	mDebugText.clear();
	if (LLVOAvatar::sShowAnimationDebug)
	{
		for (LLMotionController::motion_list_t::iterator iter = mMotionController.getActiveMotions().begin();
			 iter != mMotionController.getActiveMotions().end(); ++iter)
		{
			LLMotion* motionp = *iter;
			if (motionp->getMinPixelArea() < getPixelArea())
			{
				std::string output;
				if (motionp->getName().empty())
				{
					output = llformat("%s - %d",
									  motionp->getID().asString().c_str(),
									  (U32)motionp->getPriority());
				}
				else
				{
					output = llformat("%s - %d",
									  motionp->getName().c_str(),
									  (U32)motionp->getPriority());
				}
				addDebugText(output);
			}
		}
	}

	if (gNoRender)
	{
		// Hack if we're running drones...
		if (isSelf())
		{
			gAgent.setPositionAgent(getPositionAgent());
		}
		return FALSE;
	}


	LLVector3d root_pos_global;

	if (!mIsBuilt)
	{
		return FALSE;
	}

	BOOL visible = isVisible();

	// For fading out the names above heads, only let the timer
	// run if we're visible.
	if (mDrawable.notNull() && !visible)
	{
		mTimeVisible.reset();
	}


	//--------------------------------------------------------------------
	// the rest should only be done occasionally for far away avatars
	//--------------------------------------------------------------------

	if (visible && !isSelf() && !mIsDummy && sUseImpostors && !mNeedsAnimUpdate && !sFreezeCounter)
	{
		F32 impostor_area = 256.f*512.f*(8.125f - LLVOAvatar::sLODFactor*8.f);
		if (LLMuteList::getInstance()->isMuted(getID()))
		{ // muted avatars update at 16 hz
			mUpdatePeriod = 16;
		}
		else if (visible && mVisibilityRank <= LLVOAvatar::sMaxVisible * 0.25f)
		{ //first 25% of max visible avatars are not impostored
			mUpdatePeriod = 1;
		}
		else if (visible && mVisibilityRank > LLVOAvatar::sMaxVisible * 0.75f)
		{ //back 25% of max visible avatars are slow updating impostors
			mUpdatePeriod = 8;
		}
		else if (visible && mVisibilityRank > (U32) LLVOAvatar::sMaxVisible)
		{ //background avatars are REALLY slow updating impostors
			mUpdatePeriod = 16;
		}
		else if (visible && mImpostorPixelArea <= impostor_area)
		{  // stuff in between gets an update period based on pixel area
			mUpdatePeriod = llclamp((S32) sqrtf(impostor_area*4.f/mImpostorPixelArea), 2, 8);
		}
		else if (visible && mVisibilityRank > LLVOAvatar::sMaxVisible * 0.25f)
		{ // force nearby impostors in ultra crowded areas
			mUpdatePeriod = 2;
		}
		else
		{ // not impostored
			mUpdatePeriod = 1;
		}

		visible = (LLDrawable::getCurrentFrame()+mID.mData[0])%mUpdatePeriod == 0 ? TRUE : FALSE;
	}

	if (!visible)
	{
		updateMotions(LLCharacter::HIDDEN_UPDATE);
		return FALSE;
	}

	// change animation time quanta based on avatar render load
	if (!isSelf() && !mIsDummy)
	{
		F32 time_quantum = clamp_rescale((F32)sInstances.size(), 10.f, 35.f, 0.f, 0.25f);
		F32 pixel_area_scale = clamp_rescale(mPixelArea, 100, 5000, 1.f, 0.f);
		F32 time_step = time_quantum * pixel_area_scale;
		if (time_step != 0.f)
		{
			// disable walk motion servo controller as it doesn't work with motion timesteps
			stopMotion(ANIM_AGENT_WALK_ADJUST);
			removeAnimationData("Walk Speed");
		}
		mMotionController.setTimeStep(time_step);
//		llinfos << "Setting timestep to " << time_quantum * pixel_area_scale << llendl;
	}

	if (getParent() && !mIsSitting)
	{
		sitOnObject((LLViewerObject*)getParent());
	}
	else if (!getParent() && mIsSitting && !isMotionActive(ANIM_AGENT_SIT_GROUND_CONSTRAINED))
	{
		getOffObject();
	}

	//--------------------------------------------------------------------
	// create local variables in world coords for region position values
	//--------------------------------------------------------------------
	F32 speed;
	LLVector3 normal;

	LLVector3 xyVel = getVelocity();
	xyVel.mV[VZ] = 0.0f;
	speed = xyVel.length();

	BOOL throttle = TRUE;

	if (!(mIsSitting && getParent()))
	{
		//--------------------------------------------------------------------
		// get timing info
		// handle initial condition case
		//--------------------------------------------------------------------
		F32 animation_time = mAnimTimer.getElapsedTimeF32();
		if (mTimeLast == 0.0f)
		{
			mTimeLast = animation_time;
			throttle = FALSE;

			// put the pelvis at slaved position/mRotation
			mRoot.setWorldPosition( getPositionAgent() ); // first frame
			mRoot.setWorldRotation( getRotation() );
		}
	
		//--------------------------------------------------------------------
		// dont' let dT get larger than 1/5th of a second
		//--------------------------------------------------------------------
		F32 deltaTime = animation_time - mTimeLast;

		deltaTime = llclamp( deltaTime, DELTA_TIME_MIN, DELTA_TIME_MAX );
		mTimeLast = animation_time;

		mSpeedAccum = (mSpeedAccum * 0.95f) + (speed * 0.05f);

		//--------------------------------------------------------------------
		// compute the position of the avatar's root
		//--------------------------------------------------------------------
		LLVector3d root_pos;
		LLVector3d ground_under_pelvis;

		if (isSelf())
		{
			gAgent.setPositionAgent(getRenderPosition());
		}

		root_pos = gAgent.getPosGlobalFromAgent(getRenderPosition());

		resolveHeightGlobal(root_pos, ground_under_pelvis, normal);
		F32 foot_to_ground = (F32) (root_pos.mdV[VZ] - mPelvisToFoot - ground_under_pelvis.mdV[VZ]);
		BOOL in_air = ((!LLWorld::getInstance()->getRegionFromPosGlobal(ground_under_pelvis)) || 
						foot_to_ground > FOOT_GROUND_COLLISION_TOLERANCE);

		if (in_air && !mInAir)
		{
			mTimeInAir.reset();
		}
		mInAir = in_air;

		// correct for the fact that the pelvis is not necessarily the center 
		// of the agent's physical representation
		root_pos.mdV[VZ] -= (0.5f * mBodySize.mV[VZ]) - mPelvisToFoot;
		

		LLVector3 newPosition = gAgent.getPosAgentFromGlobal(root_pos);

		if (newPosition != mRoot.getXform()->getWorldPosition())
		{		
			mRoot.touch();
			mRoot.setWorldPosition(newPosition ); // regular update
		}


		//--------------------------------------------------------------------
		// Propagate viewer object rotation to root of avatar
		//--------------------------------------------------------------------
		if (!isAnyAnimationSignaled(AGENT_NO_ROTATE_ANIMS, NUM_AGENT_NO_ROTATE_ANIMS))
		{
			LLQuaternion iQ;
			LLVector3 upDir( 0.0f, 0.0f, 1.0f );
			
			// Compute a forward direction vector derived from the primitive rotation
			// and the velocity vector.  When walking or jumping, don't let body deviate
			// more than 90 from the view, if necessary, flip the velocity vector.

			LLVector3 primDir;
			if (isSelf())
			{
				primDir = agent.getAtAxis() - projected_vec(agent.getAtAxis(), agent.getReferenceUpVector());
				primDir.normalize();
			}
			else
			{
				primDir = getRotation().getMatrix3().getFwdRow();
			}
			LLVector3 velDir = getVelocity();
			velDir.normalize();
			if ( mSignaledAnimations.find(ANIM_AGENT_WALK) != mSignaledAnimations.end())
			{
				F32 vpD = velDir * primDir;
				if (vpD < -0.5f)
				{
					velDir *= -1.0f;
				}
			}
			LLVector3 fwdDir = lerp(primDir, velDir, clamp_rescale(speed, 0.5f, 2.0f, 0.0f, 1.0f));
			if (isSelf() && gAgentCamera.cameraMouselook())
			{
				// make sure fwdDir stays in same general direction as primdir
				if (gAgent.getFlying())
				{
					fwdDir = LLViewerCamera::getInstance()->getAtAxis();
				}
				else
				{
					LLVector3 at_axis = LLViewerCamera::getInstance()->getAtAxis();
					LLVector3 up_vector = gAgent.getReferenceUpVector();
					at_axis -= up_vector * (at_axis * up_vector);
					at_axis.normalize();
					
					F32 dot = fwdDir * at_axis;
					if (dot < 0.f)
					{
						fwdDir -= 2.f * at_axis * dot;
						fwdDir.normalize();
					}
				}
				
			}

			LLQuaternion root_rotation = mRoot.getWorldMatrix().quaternion();
			F32 root_roll, root_pitch, root_yaw;
			root_rotation.getEulerAngles(&root_roll, &root_pitch, &root_yaw);

			// When moving very slow, the pelvis is allowed to deviate from the
			// forward direction to allow it to hold it's position while the torso
			// and head turn.  Once in motion, it must conform however.
			BOOL self_in_mouselook = isSelf() && gAgentCamera.cameraMouselook();

			LLVector3 pelvisDir( mRoot.getWorldMatrix().getFwdRow4().mV );
			F32 pelvis_rot_threshold = clamp_rescale(speed, 0.1f, 1.0f, PELVIS_ROT_THRESHOLD_SLOW, PELVIS_ROT_THRESHOLD_FAST);
						
			if (self_in_mouselook)
			{
				pelvis_rot_threshold *= MOUSELOOK_PELVIS_FOLLOW_FACTOR;
			}
			pelvis_rot_threshold *= DEG_TO_RAD;

			F32 angle = angle_between( pelvisDir, fwdDir );

			// The avatar's root is allowed to have a yaw that deviates widely
			// from the forward direction, but if roll or pitch are off even
			// a little bit we need to correct the rotation.
			if(root_roll < 1.f * DEG_TO_RAD
			   && root_pitch < 5.f * DEG_TO_RAD)
			{
				// smaller correction vector means pelvis follows prim direction more closely
				if (!mTurning && angle > pelvis_rot_threshold*0.75f)
				{
					mTurning = TRUE;
				}

				// use tighter threshold when turning
				if (mTurning)
				{
					pelvis_rot_threshold *= 0.4f;
				}

				// am I done turning?
				if (angle < pelvis_rot_threshold)
				{
					mTurning = FALSE;
				}

				LLVector3 correction_vector = (pelvisDir - fwdDir) * clamp_rescale(angle, pelvis_rot_threshold*0.75f, pelvis_rot_threshold, 1.0f, 0.0f);
				fwdDir += correction_vector;
			}
			else
			{
				mTurning = FALSE;
			}

			// Now compute the full world space rotation for the whole body (wQv)
			LLVector3 leftDir = upDir % fwdDir;
			leftDir.normalize();
			fwdDir = leftDir % upDir;
			LLQuaternion wQv( fwdDir, leftDir, upDir );

			if (isSelf() && mTurning)
			{
				if ((fwdDir % pelvisDir) * upDir > 0.f)
				{
					gAgent.setControlFlags(AGENT_CONTROL_TURN_RIGHT);
				}
				else
				{
					gAgent.setControlFlags(AGENT_CONTROL_TURN_LEFT);
				}
			}

			// Set the root rotation, but do so incrementally so that it
			// lags in time by some fixed amount.
			//F32 u = LLCriticalDamp::getInterpolant(PELVIS_LAG);
			F32 pelvis_lag_time = 0.f;
			if (self_in_mouselook)
			{
				pelvis_lag_time = PELVIS_LAG_MOUSELOOK;
			}
			else if (mInAir)
			{
				pelvis_lag_time = PELVIS_LAG_FLYING;
				// increase pelvis lag time when moving slowly
				pelvis_lag_time *= clamp_rescale(mSpeedAccum, 0.f, 15.f, 3.f, 1.f);
			}
			else
			{
				pelvis_lag_time = PELVIS_LAG_WALKING;
			}

			F32 u = llclamp((deltaTime / pelvis_lag_time), 0.0f, 1.0f);	

			mRoot.setWorldRotation( slerp(u, mRoot.getWorldRotation(), wQv) );
			
		}
	}
	else if (mDrawable.notNull())
	{
		mRoot.setPosition(mDrawable->getPosition());
		mRoot.setRotation(mDrawable->getRotation());
	}
	
	//-------------------------------------------------------------------------
	// Update character motions
	//-------------------------------------------------------------------------
	// store data relevant to motions
	mSpeed = speed;

	// update animations
	if (mSpecialRenderMode == 1) // Animation Preview
		updateMotions(LLCharacter::FORCE_UPDATE);
	else
		updateMotions(LLCharacter::NORMAL_UPDATE);

	// update head position
	updateHeadOffset();

	//-------------------------------------------------------------------------
	// Find the ground under each foot, these are used for a variety
	// of things that follow
	//-------------------------------------------------------------------------
	LLVector3 ankle_left_pos_agent = mFootLeftp->getWorldPosition();
	LLVector3 ankle_right_pos_agent = mFootRightp->getWorldPosition();

	LLVector3 ankle_left_ground_agent = ankle_left_pos_agent;
	LLVector3 ankle_right_ground_agent = ankle_right_pos_agent;
	resolveHeightAgent(ankle_left_pos_agent, ankle_left_ground_agent, normal);
	resolveHeightAgent(ankle_right_pos_agent, ankle_right_ground_agent, normal);

	F32 leftElev = llmax(-0.2f, ankle_left_pos_agent.mV[VZ] - ankle_left_ground_agent.mV[VZ]);
	F32 rightElev = llmax(-0.2f, ankle_right_pos_agent.mV[VZ] - ankle_right_ground_agent.mV[VZ]);

	if (!mIsSitting)
	{
		//-------------------------------------------------------------------------
		// Figure out which foot is on ground
		//-------------------------------------------------------------------------
		if (!mInAir)
		{
			if ((leftElev < 0.0f) || (rightElev < 0.0f))
			{
				ankle_left_pos_agent = mFootLeftp->getWorldPosition();
				ankle_right_pos_agent = mFootRightp->getWorldPosition();
				leftElev = ankle_left_pos_agent.mV[VZ] - ankle_left_ground_agent.mV[VZ];
				rightElev = ankle_right_pos_agent.mV[VZ] - ankle_right_ground_agent.mV[VZ];
			}
		}
	}
	
	//-------------------------------------------------------------------------
	// Generate footstep sounds when feet hit the ground
	//-------------------------------------------------------------------------
	const LLUUID AGENT_FOOTSTEP_ANIMS[] = {ANIM_AGENT_WALK, ANIM_AGENT_RUN, ANIM_AGENT_LAND};
	const S32 NUM_AGENT_FOOTSTEP_ANIMS = LL_ARRAY_SIZE(AGENT_FOOTSTEP_ANIMS);

	if ( gAudiop && isAnyAnimationSignaled(AGENT_FOOTSTEP_ANIMS, NUM_AGENT_FOOTSTEP_ANIMS) )
	{
		BOOL playSound = FALSE;
		LLVector3 foot_pos_agent;

		BOOL onGroundLeft = (leftElev <= 0.05f);
		BOOL onGroundRight = (rightElev <= 0.05f);

		// did left foot hit the ground?
		if ( onGroundLeft && !mWasOnGroundLeft )
		{
			foot_pos_agent = ankle_left_pos_agent;
			playSound = TRUE;
		}

		// did right foot hit the ground?
		if ( onGroundRight && !mWasOnGroundRight )
		{
			foot_pos_agent = ankle_right_pos_agent;
			playSound = TRUE;
		}

		mWasOnGroundLeft = onGroundLeft;
		mWasOnGroundRight = onGroundRight;

		if ( playSound )
		{
//			F32 gain = clamp_rescale( mSpeedAccum,
//							AUDIO_STEP_LO_SPEED, AUDIO_STEP_HI_SPEED,
//							AUDIO_STEP_LO_GAIN, AUDIO_STEP_HI_GAIN );

			const F32 STEP_VOLUME = 0.5f;
			const LLUUID& step_sound_id = getStepSound();

			LLVector3d foot_pos_global = gAgent.getPosGlobalFromAgent(foot_pos_agent);

			if (LLViewerParcelMgr::getInstance()->canHearSound(foot_pos_global)
				&& !LLMuteList::getInstance()->isMuted(getID(), LLMute::flagObjectSounds))
			{
				gAudiop->triggerSound(step_sound_id, getID(), STEP_VOLUME, LLAudioEngine::AUDIO_TYPE_AMBIENT, foot_pos_global);
			}
		}
	}

	mRoot.updateWorldMatrixChildren();

	if (!mDebugText.size() && mText.notNull())
	{
		mText->markDead();
		mText = NULL;
	}
	else if (mDebugText.size())
	{
		setDebugText(mDebugText);
	}

	//mesh vertices need to be reskinned
	mNeedsSkin = TRUE;

	return TRUE;
}

//-----------------------------------------------------------------------------
// updateHeadOffset()
//-----------------------------------------------------------------------------
void LLVOAvatar::updateHeadOffset()
{
	// since we only care about Z, just grab one of the eyes
	LLVector3 midEyePt = mEyeLeftp->getWorldPosition();
	midEyePt -= mDrawable.notNull() ? mDrawable->getWorldPosition() : mRoot.getWorldPosition();
	midEyePt.mV[VZ] = llmax(-mPelvisToFoot + LLViewerCamera::getInstance()->getNear(), midEyePt.mV[VZ]);

	if (mDrawable.notNull())
	{
		midEyePt = midEyePt * ~mDrawable->getWorldRotation();
	}
	if (mIsSitting)
	{
		mHeadOffset = midEyePt;	
	}
	else
	{
		F32 u = llmax(0.f, HEAD_MOVEMENT_AVG_TIME - (1.f / gFPSClamped));
		mHeadOffset = lerp(midEyePt, mHeadOffset,  u);
	}
}

//------------------------------------------------------------------------
// updateVisibility()
//------------------------------------------------------------------------
void LLVOAvatar::updateVisibility()
{
	BOOL visible = FALSE;

	if (mIsDummy)
	{
		visible = TRUE;
	}
	else if (mDrawable.isNull())
	{
		visible = FALSE;
	}
	else
	{
		if (!mDrawable->getSpatialGroup() || mDrawable->getSpatialGroup()->isVisible())
		{
			visible = TRUE;
		}
		else
		{
			visible = FALSE;
		}

		if(isSelf())
		{
			if (!gAgentWearables.areWearablesLoaded())
			{
				visible = FALSE;
			}
		}
		else if( !mFirstAppearanceMessageReceived )
		{
			visible = FALSE;
		}

		if (sDebugInvisible)
		{
			LLNameValue* firstname = getNVPair("FirstName");
			if (firstname)
			{
				llinfos << "Avatar " << firstname->getString() << " updating visiblity" << llendl;
			}
			else
			{
				llinfos << "Avatar " << this << " updating visiblity" << llendl;
			}

			if (visible)
			{
				llinfos << "Visible" << llendl;
			}
			else
			{
				llinfos << "Not visible" << llendl;
			}

			/*if (avatar_in_frustum)
			{
				llinfos << "Avatar in frustum" << llendl;
			}
			else
			{
				llinfos << "Avatar not in frustum" << llendl;
			}*/

			/*if (LLViewerCamera::getInstance()->sphereInFrustum(sel_pos_agent, 2.0f))
			{
				llinfos << "Sel pos visible" << llendl;
			}
			if (LLViewerCamera::getInstance()->sphereInFrustum(wrist_right_pos_agent, 0.2f))
			{
				llinfos << "Wrist pos visible" << llendl;
			}
			if (LLViewerCamera::getInstance()->sphereInFrustum(getPositionAgent(), getMaxScale()*2.f))
			{
				llinfos << "Agent visible" << llendl;
			}*/
			llinfos << "PA: " << getPositionAgent() << llendl;
			/*llinfos << "SPA: " << sel_pos_agent << llendl;
			llinfos << "WPA: " << wrist_right_pos_agent << llendl;*/
			for (attachment_map_t::iterator iter = mAttachmentPoints.begin(); 
				 iter != mAttachmentPoints.end();
				 ++iter)
			{
				LLViewerJointAttachment* attachment = iter->second;

				for (LLViewerJointAttachment::attachedobjs_vec_t::iterator attachment_iter = attachment->mAttachedObjects.begin();
					 attachment_iter != attachment->mAttachedObjects.end();
					 ++attachment_iter)
				{
					if (LLViewerObject *attached_object = (*attachment_iter))
					{
						if(attached_object->mDrawable->isVisible())
						{
							llinfos << attachment->getName() << " visible" << llendl;
						}
						else
						{
							llinfos << attachment->getName() << " not visible at " << mDrawable->getWorldPosition() << " and radius " << mDrawable->getRadius() << llendl;
						}
					}
				}
			}
		}
	}

	if (!visible && mVisible)
	{
		mMeshInvisibleTime.reset();
	}

	if (visible)
	{
		if (!mMeshValid)
		{
			restoreMeshData();
		}
	}
	else
	{
		if (mMeshValid && mMeshInvisibleTime.getElapsedTimeF32() > TIME_BEFORE_MESH_CLEANUP)
		{
			releaseMeshData();
		}
		// this breaks off-screen chat bubbles
		//if (mNameText)
		//{
		//	mNameText->markDead();
		//	mNameText = NULL;
		//	sNumVisibleChatBubbles--;
		//}
	}

	mVisible = visible;
}

// private
bool LLVOAvatar::shouldAlphaMask()
{
	const bool should_alpha_mask = mSupportsAlphaLayers && !LLDrawPoolAlpha::sShowDebugAlpha // Don't alpha mask if "Highlight Transparent" checked
							&& !LLDrawPoolAvatar::sSkipTransparent;

	return should_alpha_mask;

}

//-----------------------------------------------------------------------------
// renderSkinned()
//-----------------------------------------------------------------------------
U32 LLVOAvatar::renderSkinned(EAvatarRenderPass pass)
{
	U32 num_indices = 0;

	if (!mIsBuilt)
	{
		return num_indices;
	}

	if (mDirtyMesh || mDrawable->isState(LLDrawable::REBUILD_GEOMETRY))
	{	//LOD changed or new mesh created, allocate new vertex buffer if needed
		updateMeshData();
		mDirtyMesh = FALSE;
		mNeedsSkin = TRUE;
		mDrawable->clearState(LLDrawable::REBUILD_GEOMETRY);
	}

	if (LLViewerShaderMgr::instance()->getVertexShaderLevel(LLViewerShaderMgr::SHADER_AVATAR) <= 0)
	{
		if (mNeedsSkin)
		{
			//generate animated mesh
			mMeshLOD[MESH_ID_LOWER_BODY]->updateJointGeometry();
			mMeshLOD[MESH_ID_UPPER_BODY]->updateJointGeometry();

			if( isWearingWearableType( WT_SKIRT ) )
			{
				mMeshLOD[MESH_ID_SKIRT]->updateJointGeometry();
			}

			if (!isSelf() || gAgent.needsRenderHead() || LLPipeline::sShadowRender)
			{
				mMeshLOD[MESH_ID_EYELASH]->updateJointGeometry();
				mMeshLOD[MESH_ID_HEAD]->updateJointGeometry();
				mMeshLOD[MESH_ID_HAIR]->updateJointGeometry();
			}
			mNeedsSkin = FALSE;
			
			LLVertexBuffer* vb = mDrawable->getFace(0)->mVertexBuffer;
			if (vb)
			{
				vb->setBuffer(0);
			}
		}
	}
	else
	{
		mNeedsSkin = FALSE;
	}

	if (sDebugInvisible)
	{
		LLNameValue* firstname = getNVPair("FirstName");
		if (firstname)
		{
			llinfos << "Avatar " << firstname->getString() << " in render" << llendl;
		}
		else
		{
			llinfos << "Avatar " << this << " in render" << llendl;
		}
		if (!mIsBuilt)
		{
			llinfos << "Not built!" << llendl;
		}
		else if (!gAgent.needsRenderAvatar())
		{
			llinfos << "Doesn't need avatar render!" << llendl;
		}
		else
		{
			llinfos << "Rendering!" << llendl;
		}
	}

	if (!mIsBuilt)
	{
		return num_indices;
	}

	if (isSelf() && !gAgent.needsRenderAvatar())
	{
		return num_indices;
	}

	// render collision normal
	// *NOTE: this is disabled (there is no UI for enabling sShowFootPlane) due
	// to DEV-14477.  the code is left here to aid in tracking down the cause
	// of the crash in the future. -brad
	if (!gRenderForSelect && sShowFootPlane && mDrawable.notNull())
	{
		LLVector3 slaved_pos = mDrawable->getPositionAgent();
		LLVector3 foot_plane_normal(mFootPlane.mV[VX], mFootPlane.mV[VY], mFootPlane.mV[VZ]);
		F32 dist_from_plane = (slaved_pos * foot_plane_normal) - mFootPlane.mV[VW];
		LLVector3 collide_point = slaved_pos;
		collide_point.mV[VZ] -= foot_plane_normal.mV[VZ] * (dist_from_plane + COLLISION_TOLERANCE - FOOT_COLLIDE_FUDGE);

		gGL.begin(LLRender::LINES);
		{
			F32 SQUARE_SIZE = 0.2f;
			gGL.color4f(1.f, 0.f, 0.f, 1.f);
			
			gGL.vertex3f(collide_point.mV[VX] - SQUARE_SIZE, collide_point.mV[VY] - SQUARE_SIZE, collide_point.mV[VZ]);
			gGL.vertex3f(collide_point.mV[VX] + SQUARE_SIZE, collide_point.mV[VY] - SQUARE_SIZE, collide_point.mV[VZ]);

			gGL.vertex3f(collide_point.mV[VX] + SQUARE_SIZE, collide_point.mV[VY] - SQUARE_SIZE, collide_point.mV[VZ]);
			gGL.vertex3f(collide_point.mV[VX] + SQUARE_SIZE, collide_point.mV[VY] + SQUARE_SIZE, collide_point.mV[VZ]);
			
			gGL.vertex3f(collide_point.mV[VX] + SQUARE_SIZE, collide_point.mV[VY] + SQUARE_SIZE, collide_point.mV[VZ]);
			gGL.vertex3f(collide_point.mV[VX] - SQUARE_SIZE, collide_point.mV[VY] + SQUARE_SIZE, collide_point.mV[VZ]);
			
			gGL.vertex3f(collide_point.mV[VX] - SQUARE_SIZE, collide_point.mV[VY] + SQUARE_SIZE, collide_point.mV[VZ]);
			gGL.vertex3f(collide_point.mV[VX] - SQUARE_SIZE, collide_point.mV[VY] - SQUARE_SIZE, collide_point.mV[VZ]);
			
			gGL.vertex3f(collide_point.mV[VX], collide_point.mV[VY], collide_point.mV[VZ]);
			gGL.vertex3f(collide_point.mV[VX] + mFootPlane.mV[VX], collide_point.mV[VY] + mFootPlane.mV[VY], collide_point.mV[VZ] + mFootPlane.mV[VZ]);

		}
		gGL.end();
		gGL.flush();
	}
	//--------------------------------------------------------------------
	// render all geometry attached to the skeleton
	//--------------------------------------------------------------------
	static LLStat render_stat;

	LLViewerJointMesh::sRenderPass = pass;

	if (pass == AVATAR_RENDER_PASS_SINGLE)
	{

		bool should_alpha_mask = shouldAlphaMask();
		LLGLState test(GL_ALPHA_TEST, should_alpha_mask);
		
		if (should_alpha_mask)
		{
			gGL.setAlphaRejectSettings(LLRender::CF_GREATER, 0.5f);
		}
		
		BOOL first_pass = TRUE;
		if (!LLDrawPoolAvatar::sSkipOpaque)
		{
			if (!isSelf() || gAgent.needsRenderHead() || LLPipeline::sShadowRender)
			{
				if (isTextureVisible(TEX_HEAD_BAKED) || mIsDummy)
				{
					num_indices += mMeshLOD[MESH_ID_HEAD]->render(mAdjustedPixelArea, TRUE, mIsDummy);
					first_pass = FALSE;
				}
			}
			if (isTextureVisible(TEX_UPPER_BAKED) || mIsDummy)
			{
				num_indices += mMeshLOD[MESH_ID_UPPER_BODY]->render(mAdjustedPixelArea, first_pass, mIsDummy);
				first_pass = FALSE;
			}
			
			if (isTextureVisible(TEX_LOWER_BAKED) || mIsDummy)
			{
				num_indices += mMeshLOD[MESH_ID_LOWER_BODY]->render(mAdjustedPixelArea, first_pass, mIsDummy);
				first_pass = FALSE;
			}
		}

		gGL.setAlphaRejectSettings(LLRender::CF_DEFAULT);

		if (!LLDrawPoolAvatar::sSkipTransparent || LLPipeline::sImpostorRender)
		{
			LLGLState blend(GL_BLEND, !mIsDummy);
			LLGLState test(GL_ALPHA_TEST, !mIsDummy);
			num_indices += renderTransparent(first_pass);
		}
	}
	
	LLViewerJointMesh::sRenderPass = AVATAR_RENDER_PASS_SINGLE;
	
	//llinfos << "Avatar render: " << render_timer.getElapsedTimeF32() << llendl;

	//render_stat.addValue(render_timer.getElapsedTimeF32()*1000.f);

	return num_indices;
}

U32 LLVOAvatar::renderTransparent(BOOL first_pass)
{
	U32 num_indices = 0;
	if( isWearingWearableType( WT_SKIRT ) && (mIsDummy || isTextureVisible(TEX_SKIRT_BAKED)) )
	{
		gGL.setAlphaRejectSettings(LLRender::CF_GREATER, 0.25f);
		num_indices += mMeshLOD[MESH_ID_SKIRT]->render(mAdjustedPixelArea, FALSE);
		first_pass = FALSE;
		gGL.setAlphaRejectSettings(LLRender::CF_DEFAULT);
	}

	if (!isSelf() || gAgent.needsRenderHead() || LLPipeline::sShadowRender)
	{
		if (LLPipeline::sImpostorRender)
		{
			gGL.setAlphaRejectSettings(LLRender::CF_GREATER, 0.5f);
		}
		
		if (isTextureVisible(TEX_HEAD_BAKED))
		{
			num_indices += mMeshLOD[MESH_ID_EYELASH]->render(mAdjustedPixelArea, first_pass, mIsDummy);
			first_pass = FALSE;
		}
		// Can't test for baked hair being defined, since that won't always be the case (not all viewers send baked hair)
		// TODO: 1.25 will be able to switch this logic back to calling isTextureVisible();
		if (getImage(TEX_HAIR_BAKED, 0)->getID() != IMG_INVISIBLE || LLDrawPoolAlpha::sShowDebugAlpha)
		{
			num_indices += mMeshLOD[MESH_ID_HAIR]->render(mAdjustedPixelArea, first_pass, mIsDummy);
			first_pass = FALSE;
		}
		if (LLPipeline::sImpostorRender)
		{
			gGL.setAlphaRejectSettings(LLRender::CF_DEFAULT);
		}
	}

	return num_indices;
}

//-----------------------------------------------------------------------------
// renderRigid()
//-----------------------------------------------------------------------------
U32 LLVOAvatar::renderRigid()
{
	U32 num_indices = 0;

	if (!mIsBuilt)
	{
		return 0;
	}

	if (isSelf() && (!gAgent.needsRenderAvatar() || !gAgent.needsRenderHead()))
	{
		return 0;
	}
	
	if (!mIsBuilt)
	{
		return 0;
	}

	bool should_alpha_mask = shouldAlphaMask();
	LLGLState test(GL_ALPHA_TEST, should_alpha_mask);

	if (should_alpha_mask)
	{
		gGL.setAlphaRejectSettings(LLRender::CF_GREATER, 0.5f);
	}

	if (isTextureVisible(TEX_EYES_BAKED)  || mIsDummy)
	{
		num_indices += mMeshLOD[MESH_ID_EYEBALL_LEFT]->render(mAdjustedPixelArea, TRUE, mIsDummy);
		num_indices += mMeshLOD[MESH_ID_EYEBALL_RIGHT]->render(mAdjustedPixelArea, TRUE, mIsDummy);
	}

	gGL.setAlphaRejectSettings(LLRender::CF_DEFAULT);
	
	return num_indices;
}

U32 LLVOAvatar::renderFootShadows()
{
	U32 num_indices = 0;

	if (!mIsBuilt)
	{
		return 0;
	}

	if (isSelf() && (!gAgent.needsRenderAvatar() || !gAgent.needsRenderHead()))
	{
		return 0;
	}
	
	if (!mIsBuilt)
	{
		return 0;
	}
	
	// Don't render foot shadows if your lower body is completely invisible.
	// (non-humanoid avatars rule!)
	if (!isTextureVisible(TEX_LOWER_BAKED))
	{
		return 0;
	}

	// Update the shadow, tractor, and text label geometry.
	if (mDrawable->isState(LLDrawable::REBUILD_SHADOW) && !isImpostor())
	{
		updateShadowFaces();
		mDrawable->clearState(LLDrawable::REBUILD_SHADOW);
	}

	U32 foot_mask = LLVertexBuffer::MAP_VERTEX |
					LLVertexBuffer::MAP_TEXCOORD0;

	LLGLDepthTest test(GL_TRUE, GL_FALSE);
	//render foot shadows
	LLGLEnable blend(GL_BLEND);
	gGL.getTexUnit(0)->bind(mShadowImagep, TRUE);
	glColor4fv(mShadow0Facep->getRenderColor().mV);
	mShadow0Facep->renderIndexed(foot_mask);
	glColor4fv(mShadow1Facep->getRenderColor().mV);
	mShadow1Facep->renderIndexed(foot_mask);
	
	return num_indices;
}

U32 LLVOAvatar::renderImpostor(LLColor4U color, S32 diffuse_channel)
{
	if (!mImpostor.isComplete())
	{
		return 0;
	}

	LLVector3 pos(getRenderPosition()+mImpostorOffset);
	LLVector3 at = (pos - LLViewerCamera::getInstance()->getOrigin());
	at.normalize();
	LLVector3 left = LLViewerCamera::getInstance()->getUpAxis() % at;
	LLVector3 up = at%left;

	left *= mImpostorDim.mV[0];
	up *= mImpostorDim.mV[1];

	LLGLEnable test(GL_ALPHA_TEST);
	gGL.setAlphaRejectSettings(LLRender::CF_GREATER, 0.f);

	gGL.color4ubv(color.mV);
	gGL.getTexUnit(diffuse_channel)->bind(&mImpostor);
	gGL.begin(LLRender::QUADS);
	gGL.texCoord2f(0,0);
	gGL.vertex3fv((pos+left-up).mV);
	gGL.texCoord2f(1,0);
	gGL.vertex3fv((pos-left-up).mV);
	gGL.texCoord2f(1,1);
	gGL.vertex3fv((pos-left+up).mV);
	gGL.texCoord2f(0,1);
	gGL.vertex3fv((pos+left+up).mV);
	gGL.end();
	gGL.flush();

	return 6;
}

//------------------------------------------------------------------------
// LLVOAvatar::updateTextures()
//------------------------------------------------------------------------
void LLVOAvatar::updateTextures()
{
	BOOL render_avatar = TRUE;

	if (mIsDummy || gNoRender)
	{
		return;
	}

	if( isSelf() )
	{
		render_avatar = TRUE;
	}
	else
	{
		render_avatar = isVisible() && !mCulled;
	}

	std::vector<BOOL> layer_baked;
	// GL NOT ACTIVE HERE - *TODO
	for (U32 i = 0; i < mBakedTextureDatas.size(); i++)
	{
		layer_baked.push_back(isTextureDefined(mBakedTextureDatas[i].mTextureIndex));
		// bind the texture so that they'll be decoded slightly 
		// inefficient, we can short-circuit this if we have to
		if (render_avatar && !gGLManager.mIsDisabled)
		{
			if (layer_baked[i] && !mBakedTextureDatas[i].mIsLoaded)
			{
				gGL.getTexUnit(0)->bind(getImage( mBakedTextureDatas[i].mTextureIndex, 0 ));
			}
		}
	}

	mMaxPixelArea = 0.f;
	mMinPixelArea = 99999999.f;
	mHasGrey = FALSE; // debug
	for (U32 texture_index = 0; texture_index < getNumTEs(); texture_index++)
	{
		EWearableType wearable_type = LLVOAvatarDictionary::getTEWearableType((ETextureIndex)texture_index);
		U32 num_wearables = gAgentWearables.getWearableCount(wearable_type);
		const LLTextureEntry *te = getTE(texture_index);
		const F32 texel_area_ratio = fabs(te->mScaleS * te->mScaleT);
		LLViewerFetchedTexture *imagep = NULL;
		for (U32 wearable_index = 0; wearable_index < num_wearables; wearable_index++)
		{
			imagep = LLViewerTextureManager::staticCastToFetchedTexture(getImage(texture_index, wearable_index), TRUE);
			if (imagep)
			{
				const LLVOAvatarDictionary::TextureEntry *texture_dict = LLVOAvatarDictionary::getInstance()->getTexture((ETextureIndex)texture_index);
				const EBakedTextureIndex baked_index = texture_dict->mBakedTextureIndex;
				if (texture_dict->mIsLocalTexture)
				{
					addLocalTextureStats((ETextureIndex)texture_index, imagep, texel_area_ratio, render_avatar, layer_baked[baked_index]);
				}
			}
		}
		if (isIndexBakedTexture((ETextureIndex) texture_index))
		{
			const S32 boost_level = getAvatarBakedBoostLevel();
			imagep = LLViewerTextureManager::staticCastToFetchedTexture(getImage(texture_index,0), TRUE);
			// Spam if this is a baked texture, not set to default image, without valid host info
			if (isIndexBakedTexture((ETextureIndex)texture_index)
				&& imagep->getID() != IMG_DEFAULT_AVATAR
				&& imagep->getID() != IMG_INVISIBLE
				&& !imagep->getTargetHost().isOk())
			{
				LL_WARNS_ONCE("Texture") << "LLVOAvatar::updateTextures No host for texture "
										 << imagep->getID() << " for avatar "
										 << (isSelf() ? "<myself>" : getID().asString()) 
										 << " on host " << getRegion()->getHost() << llendl;
			}

			addBakedTextureStats( imagep, mPixelArea, texel_area_ratio, boost_level );
		}
	}

	if (gPipeline.hasRenderDebugMask(LLPipeline::RENDER_DEBUG_TEXTURE_AREA))
	{
		setDebugText(llformat("%4.0f:%4.0f", fsqrtf(mMinPixelArea),fsqrtf(mMaxPixelArea)));
	}	
	
	if( render_avatar )
	{
		mShadowImagep->addTextureStats(mPixelArea);
	}
}


void LLVOAvatar::addLocalTextureStats( ETextureIndex idx, LLViewerFetchedTexture* imagep,
									   F32 texel_area_ratio, BOOL render_avatar, BOOL covered_by_baked, U32 index )
{
	// No local texture stats for non-self avatars
	return;
}

			    
void LLVOAvatar::addBakedTextureStats( LLViewerFetchedTexture* imagep, F32 pixel_area, F32 texel_area_ratio, S32 boost_level)
{
	mMaxPixelArea = llmax(pixel_area, mMaxPixelArea);
	mMinPixelArea = llmin(pixel_area, mMinPixelArea);
	imagep->resetTextureStats();
	imagep->setCanUseHTTP(false) ; //turn off http fetching for baked textures.
	imagep->addTextureStats(pixel_area / texel_area_ratio);
	imagep->setBoostLevel(boost_level);
}

//virtual	
void LLVOAvatar::setImage(const U8 te, LLViewerTexture *imagep, const U32 index)
{
	setTEImage(te, imagep);
}

//virtual 
LLViewerTexture* LLVOAvatar::getImage(const U8 te, const U32 index) const
{
	return getTEImage(te);
}
//virtual 
const LLTextureEntry* LLVOAvatar::getTexEntry(const U8 te_num) const
{
	return getTE(te_num);
}

//virtual 
void LLVOAvatar::setTexEntry(const U8 index, const LLTextureEntry &te)
{
	setTE(index, te);
}

//-----------------------------------------------------------------------------
// resolveHeight()
//-----------------------------------------------------------------------------

void LLVOAvatar::resolveHeightAgent(const LLVector3 &in_pos_agent, LLVector3 &out_pos_agent, LLVector3 &out_norm)
{
	LLVector3d in_pos_global, out_pos_global;

	in_pos_global = gAgent.getPosGlobalFromAgent(in_pos_agent);
	resolveHeightGlobal(in_pos_global, out_pos_global, out_norm);
	out_pos_agent = gAgent.getPosAgentFromGlobal(out_pos_global);
}


void LLVOAvatar::resolveRayCollisionAgent(const LLVector3d start_pt, const LLVector3d end_pt, LLVector3d &out_pos, LLVector3 &out_norm)
{
	LLViewerObject *obj;
	LLWorld::getInstance()->resolveStepHeightGlobal(this, start_pt, end_pt, out_pos, out_norm, &obj);
}


void LLVOAvatar::resolveHeightGlobal(const LLVector3d &inPos, LLVector3d &outPos, LLVector3 &outNorm)
{
	LLVector3d zVec(0.0f, 0.0f, 0.5f);
	LLVector3d p0 = inPos + zVec;
	LLVector3d p1 = inPos - zVec;
	LLViewerObject *obj;
	LLWorld::getInstance()->resolveStepHeightGlobal(this, p0, p1, outPos, outNorm, &obj);
	if (!obj)
	{
		mStepOnLand = TRUE;
		mStepMaterial = 0;
		mStepObjectVelocity.setVec(0.0f, 0.0f, 0.0f);
	}
	else
	{
		mStepOnLand = FALSE;
		mStepMaterial = obj->getMaterial();

		// We want the primitive velocity, not our velocity... (which actually subtracts the
		// step object velocity)
		LLVector3 angularVelocity = obj->getAngularVelocity();
		LLVector3 relativePos = gAgent.getPosAgentFromGlobal(outPos) - obj->getPositionAgent();

		LLVector3 linearComponent = angularVelocity % relativePos;
//		llinfos << "Linear Component of Rotation Velocity " << linearComponent << llendl;
		mStepObjectVelocity = obj->getVelocity() + linearComponent;
	}
}


//-----------------------------------------------------------------------------
// getStepSound()
//-----------------------------------------------------------------------------
const LLUUID& LLVOAvatar::getStepSound() const
{
	if ( mStepOnLand )
	{
		return sStepSoundOnLand;
	}

	return sStepSounds[mStepMaterial];
}


//-----------------------------------------------------------------------------
// processAnimationStateChanges()
//-----------------------------------------------------------------------------
void LLVOAvatar::processAnimationStateChanges()
{
	LLMemType mt(LLMemType::MTYPE_AVATAR);
	
	if (gNoRender)
	{
		return;
	}

	if ( isAnyAnimationSignaled(AGENT_WALK_ANIMS, NUM_AGENT_WALK_ANIMS) )
	{
		startMotion(ANIM_AGENT_WALK_ADJUST);
		stopMotion(ANIM_AGENT_FLY_ADJUST);
	}
	else if (mInAir && !mIsSitting)
	{
		stopMotion(ANIM_AGENT_WALK_ADJUST);
		startMotion(ANIM_AGENT_FLY_ADJUST);
	}
	else
	{
		stopMotion(ANIM_AGENT_WALK_ADJUST);
		stopMotion(ANIM_AGENT_FLY_ADJUST);
	}

	if ( isAnyAnimationSignaled(AGENT_GUN_AIM_ANIMS, NUM_AGENT_GUN_AIM_ANIMS) )
	{
		startMotion(ANIM_AGENT_TARGET);
		stopMotion(ANIM_AGENT_BODY_NOISE);
	}
	else
	{
		stopMotion(ANIM_AGENT_TARGET);
		startMotion(ANIM_AGENT_BODY_NOISE);
	}
	
	// clear all current animations
	AnimIterator anim_it;
	for (anim_it = mPlayingAnimations.begin(); anim_it != mPlayingAnimations.end();)
	{
		AnimIterator found_anim = mSignaledAnimations.find(anim_it->first);

		// playing, but not signaled, so stop
		if (found_anim == mSignaledAnimations.end())
		{
			processSingleAnimationStateChange(anim_it->first, FALSE);
			mPlayingAnimations.erase(anim_it++);
			continue;
		}

		++anim_it;
	}

	// start up all new anims
	for (anim_it = mSignaledAnimations.begin(); anim_it != mSignaledAnimations.end();)
	{
		AnimIterator found_anim = mPlayingAnimations.find(anim_it->first);

		// signaled but not playing, or different sequence id, start motion
		if (found_anim == mPlayingAnimations.end() || found_anim->second != anim_it->second)
		{
			if (processSingleAnimationStateChange(anim_it->first, TRUE))
			{
				mPlayingAnimations[anim_it->first] = anim_it->second;
				++anim_it;
				continue;
			}
		}

		++anim_it;
	}

	// clear source information for animations which have been stopped
	if (isSelf())
	{
		AnimSourceIterator source_it = mAnimationSources.begin();

		for (source_it = mAnimationSources.begin(); source_it != mAnimationSources.end();)
		{
			if (mSignaledAnimations.find(source_it->second) == mSignaledAnimations.end())
			{
				mAnimationSources.erase(source_it++);
			}
			else
			{
				++source_it;
			}
		}
	}

	stop_glerror();
}


//-----------------------------------------------------------------------------
// processSingleAnimationStateChange();
//-----------------------------------------------------------------------------
BOOL LLVOAvatar::processSingleAnimationStateChange( const LLUUID& anim_id, BOOL start )
{
	LLMemType mt(LLMemType::MTYPE_AVATAR);
	
	BOOL result = FALSE;

	if ( start ) // start animation
	{
		if (anim_id == ANIM_AGENT_TYPE)
		{
			if (gAudiop)
			{
				LLVector3d char_pos_global = gAgent.getPosGlobalFromAgent(getCharacterPosition());
				if (LLViewerParcelMgr::getInstance()->canHearSound(char_pos_global)
				    && !LLMuteList::getInstance()->isMuted(getID(), LLMute::flagObjectSounds))
				{
					// RN: uncomment this to play on typing sound at fixed volume once sound engine is fixed
					// to support both spatialized and non-spatialized instances of the same sound
					//if (isSelf())
					//{
					//	gAudiop->triggerSound(LLUUID(gSavedSettings.getString("UISndTyping")), 1.0f, LLAudioEngine::AUDIO_TYPE_UI);
					//}
					//else
					{
						LLUUID sound_id = LLUUID(gSavedSettings.getString("UISndTyping"));
						gAudiop->triggerSound(sound_id, getID(), 1.0f, LLAudioEngine::AUDIO_TYPE_SFX, char_pos_global);
					}
				}
			}
		}
		else if (anim_id == ANIM_AGENT_SIT_GROUND_CONSTRAINED)
		{
			sitDown(TRUE);
		}


		if (startMotion(anim_id))
		{
			result = TRUE;
		}
		else
		{
			llwarns << "Failed to start motion!" << llendl;
		}
	}
	else //stop animation
	{
		if (anim_id == ANIM_AGENT_SIT_GROUND_CONSTRAINED)
		{
			sitDown(FALSE);
		}
		stopMotion(anim_id);
		result = TRUE;
	}

	return result;
}

//-----------------------------------------------------------------------------
// isAnyAnimationSignaled()
//-----------------------------------------------------------------------------
BOOL LLVOAvatar::isAnyAnimationSignaled(const LLUUID *anim_array, const S32 num_anims) const
{
	for (S32 i = 0; i < num_anims; i++)
	{
		if(mSignaledAnimations.find(anim_array[i]) != mSignaledAnimations.end())
		{
			return TRUE;
		}
	}
	return FALSE;
}

//-----------------------------------------------------------------------------
// resetAnimations()
//-----------------------------------------------------------------------------
void LLVOAvatar::resetAnimations()
{
	LLKeyframeMotion::flushKeyframeCache();
	flushAllMotions();
}

//-----------------------------------------------------------------------------
// startMotion()
// id is the asset if of the animation to start
// time_offset is the offset into the animation at which to start playing
//-----------------------------------------------------------------------------
BOOL LLVOAvatar::startMotion(const LLUUID& id, F32 time_offset)
{
	LLMemType mt(LLMemType::MTYPE_AVATAR);
	
	// start special case female walk for female avatars
	if (getSex() == SEX_FEMALE)
	{
		if (id == ANIM_AGENT_WALK)
		{
			return LLCharacter::startMotion(ANIM_AGENT_FEMALE_WALK, time_offset);
		}
		else if (id == ANIM_AGENT_SIT)
		{
			return LLCharacter::startMotion(ANIM_AGENT_SIT_FEMALE, time_offset);
		}
	}

	if (isSelf() && id == ANIM_AGENT_AWAY)
	{
		gAgent.setAFK();
	}

	return LLCharacter::startMotion(id, time_offset);
}

//-----------------------------------------------------------------------------
// stopMotion()
//-----------------------------------------------------------------------------
BOOL LLVOAvatar::stopMotion(const LLUUID& id, BOOL stop_immediate)
{
	if (isSelf())
	{
		gAgent.onAnimStop(id);
	}

	if (id == ANIM_AGENT_WALK)
	{
		LLCharacter::stopMotion(ANIM_AGENT_FEMALE_WALK, stop_immediate);
	}
	else if (id == ANIM_AGENT_SIT)
	{
		LLCharacter::stopMotion(ANIM_AGENT_SIT_FEMALE, stop_immediate);
	}

	return LLCharacter::stopMotion(id, stop_immediate);
}

//-----------------------------------------------------------------------------
// stopMotionFromSource()
//-----------------------------------------------------------------------------
// virtual
void LLVOAvatar::stopMotionFromSource(const LLUUID& source_id)
{
}

//-----------------------------------------------------------------------------
// getVolumePos()
//-----------------------------------------------------------------------------
LLVector3 LLVOAvatar::getVolumePos(S32 joint_index, LLVector3& volume_offset)
{
	if (joint_index > mNumCollisionVolumes)
	{
		return LLVector3::zero;
	}

	return mCollisionVolumes[joint_index].getVolumePos(volume_offset);
}

//-----------------------------------------------------------------------------
// findCollisionVolume()
//-----------------------------------------------------------------------------
LLJoint* LLVOAvatar::findCollisionVolume(U32 volume_id)
{
	if ((S32)volume_id > mNumCollisionVolumes)
	{
		return NULL;
	}
	
	return &mCollisionVolumes[volume_id];
}

//-----------------------------------------------------------------------------
// findCollisionVolume()
//-----------------------------------------------------------------------------
S32 LLVOAvatar::getCollisionVolumeID(std::string &name)
{
	for (S32 i = 0; i < mNumCollisionVolumes; i++)
	{
		if (mCollisionVolumes[i].getName() == name)
		{
			return i;
		}
	}

	return -1;
}

//-----------------------------------------------------------------------------
// addDebugText()
//-----------------------------------------------------------------------------
void LLVOAvatar::addDebugText(const std::string& text)
{
	mDebugText.append(1, '\n');
	mDebugText.append(text);
}

//-----------------------------------------------------------------------------
// getID()
//-----------------------------------------------------------------------------
const LLUUID& LLVOAvatar::getID()
{
	return mID;
}

//-----------------------------------------------------------------------------
// getJoint()
//-----------------------------------------------------------------------------
// RN: avatar joints are multi-rooted to include screen-based attachments
LLJoint *LLVOAvatar::getJoint( const std::string &name )
{
	LLJoint* jointp = mRoot.findJoint(name);
	return jointp;
}

//-----------------------------------------------------------------------------
// getCharacterPosition()
//-----------------------------------------------------------------------------
LLVector3 LLVOAvatar::getCharacterPosition()
{
	if (mDrawable.notNull())
	{
		return mDrawable->getPositionAgent();
	}
	else
	{
		return getPositionAgent();
	}
}


//-----------------------------------------------------------------------------
// LLVOAvatar::getCharacterRotation()
//-----------------------------------------------------------------------------
LLQuaternion LLVOAvatar::getCharacterRotation()
{
	return getRotation();
}


//-----------------------------------------------------------------------------
// LLVOAvatar::getCharacterVelocity()
//-----------------------------------------------------------------------------
LLVector3 LLVOAvatar::getCharacterVelocity()
{
	return getVelocity() - mStepObjectVelocity;
}


//-----------------------------------------------------------------------------
// LLVOAvatar::getCharacterAngularVelocity()
//-----------------------------------------------------------------------------
LLVector3 LLVOAvatar::getCharacterAngularVelocity()
{
	return getAngularVelocity();
}

//-----------------------------------------------------------------------------
// LLVOAvatar::getGround()
//-----------------------------------------------------------------------------
void LLVOAvatar::getGround(const LLVector3 &in_pos_agent, LLVector3 &out_pos_agent, LLVector3 &outNorm)
{
	LLVector3d z_vec(0.0f, 0.0f, 1.0f);
	LLVector3d p0_global, p1_global;

	if (gNoRender || mIsDummy)
	{
		outNorm.setVec(z_vec);
		out_pos_agent = in_pos_agent;
		return;
	}
	
	p0_global = gAgent.getPosGlobalFromAgent(in_pos_agent) + z_vec;
	p1_global = gAgent.getPosGlobalFromAgent(in_pos_agent) - z_vec;
	LLViewerObject *obj;
	LLVector3d out_pos_global;
	LLWorld::getInstance()->resolveStepHeightGlobal(this, p0_global, p1_global, out_pos_global, outNorm, &obj);
	out_pos_agent = gAgent.getPosAgentFromGlobal(out_pos_global);
}

//-----------------------------------------------------------------------------
// LLVOAvatar::getTimeDilation()
//-----------------------------------------------------------------------------
F32 LLVOAvatar::getTimeDilation()
{
	return mTimeDilation;
}


//-----------------------------------------------------------------------------
// LLVOAvatar::getPixelArea()
//-----------------------------------------------------------------------------
F32 LLVOAvatar::getPixelArea() const
{
	if (mIsDummy)
	{
		return 100000.f;
	}
	return mPixelArea;
}


//-----------------------------------------------------------------------------
// LLVOAvatar::getHeadMesh()
//-----------------------------------------------------------------------------
LLPolyMesh*	LLVOAvatar::getHeadMesh()
{
	return mMeshLOD[MESH_ID_HEAD]->mMeshParts[0]->getMesh();
}


//-----------------------------------------------------------------------------
// LLVOAvatar::getUpperBodyMesh()
//-----------------------------------------------------------------------------
LLPolyMesh*	LLVOAvatar::getUpperBodyMesh()
{
	return mMeshLOD[MESH_ID_UPPER_BODY]->mMeshParts[0]->getMesh();
}


//-----------------------------------------------------------------------------
// LLVOAvatar::getPosGlobalFromAgent()
//-----------------------------------------------------------------------------
LLVector3d	LLVOAvatar::getPosGlobalFromAgent(const LLVector3 &position)
{
	return gAgent.getPosGlobalFromAgent(position);
}

//-----------------------------------------------------------------------------
// getPosAgentFromGlobal()
//-----------------------------------------------------------------------------
LLVector3	LLVOAvatar::getPosAgentFromGlobal(const LLVector3d &position)
{
	return gAgent.getPosAgentFromGlobal(position);
}

//-----------------------------------------------------------------------------
// allocateCharacterJoints()
//-----------------------------------------------------------------------------
BOOL LLVOAvatar::allocateCharacterJoints( U32 num )
{
	deleteAndClearArray(mSkeleton);
	mNumJoints = 0;

	mSkeleton = new LLViewerJoint[num];
	
	for(S32 joint_num = 0; joint_num < (S32)num; joint_num++)
	{
		mSkeleton[joint_num].setJointNum(joint_num);
	}

	if (!mSkeleton)
	{
		return FALSE;
	}

	mNumJoints = num;
	return TRUE;
}

//-----------------------------------------------------------------------------
// allocateCollisionVolumes()
//-----------------------------------------------------------------------------
BOOL LLVOAvatar::allocateCollisionVolumes( U32 num )
{
	deleteAndClearArray(mCollisionVolumes);
	mNumCollisionVolumes = 0;

	mCollisionVolumes = new LLViewerJointCollisionVolume[num];
	if (!mCollisionVolumes)
	{
		return FALSE;
	}

	mNumCollisionVolumes = num;
	return TRUE;
}


//-----------------------------------------------------------------------------
// getCharacterJoint()
//-----------------------------------------------------------------------------
LLJoint *LLVOAvatar::getCharacterJoint( U32 num )
{
	if ((S32)num >= mNumJoints 
	    || (S32)num < 0)
	{
		return NULL;
	}
	return (LLJoint*)&mSkeleton[num];
}

//-----------------------------------------------------------------------------
// requestStopMotion()
//-----------------------------------------------------------------------------
// virtual
void LLVOAvatar::requestStopMotion( LLMotion* motion )
{
	// Only agent avatars should handle the stop motion notifications.
}

//-----------------------------------------------------------------------------
// loadAvatar()
//-----------------------------------------------------------------------------
static LLFastTimer::DeclareTimer FTM_LOAD_AVATAR("Load Avatar");

BOOL LLVOAvatar::loadAvatar()
{
// 	LLFastTimer t(FTM_LOAD_AVATAR);
	
	// avatar_skeleton.xml
	if( !buildSkeleton(sAvatarSkeletonInfo) )
	{
		llwarns << "avatar file: buildSkeleton() failed" << llendl;
		return FALSE;
	}

	// avatar_lad.xml : <skeleton>
	if( !loadSkeletonNode() )
	{
		llwarns << "avatar file: loadNodeSkeleton() failed" << llendl;
		return FALSE;
	}
	
	// avatar_lad.xml : <mesh>
	if( !loadMeshNodes() )
	{
		llwarns << "avatar file: loadNodeMesh() failed" << llendl;
		return FALSE;
	}
	
	// avatar_lad.xml : <global_color>
	if( sAvatarXmlInfo->mTexSkinColorInfo )
	{
		mTexSkinColor = new LLTexGlobalColor( this );
		if( !mTexSkinColor->setInfo( sAvatarXmlInfo->mTexSkinColorInfo ) )
		{
			llwarns << "avatar file: mTexSkinColor->setInfo() failed" << llendl;
			return FALSE;
		}
	}
	else
	{
		llwarns << "<global_color> name=\"skin_color\" not found" << llendl;
		return FALSE;
	}
	if( sAvatarXmlInfo->mTexHairColorInfo )
	{
		mTexHairColor = new LLTexGlobalColor( this );
		if( !mTexHairColor->setInfo( sAvatarXmlInfo->mTexHairColorInfo ) )
		{
			llwarns << "avatar file: mTexHairColor->setInfo() failed" << llendl;
			return FALSE;
		}
	}
	else
	{
		llwarns << "<global_color> name=\"hair_color\" not found" << llendl;
		return FALSE;
	}
	if( sAvatarXmlInfo->mTexEyeColorInfo )
	{
		mTexEyeColor = new LLTexGlobalColor( this );
		if( !mTexEyeColor->setInfo( sAvatarXmlInfo->mTexEyeColorInfo ) )
		{
			llwarns << "avatar file: mTexEyeColor->setInfo() failed" << llendl;
			return FALSE;
		}
	}
	else
	{
		llwarns << "<global_color> name=\"eye_color\" not found" << llendl;
		return FALSE;
	}
	
	// avatar_lad.xml : <layer_set>
	if (sAvatarXmlInfo->mLayerInfoList.empty())
	{
		llwarns << "avatar file: missing <layer_set> node" << llendl;
		return FALSE;
	}

	if (sAvatarXmlInfo->mMorphMaskInfoList.empty())
	{
		llwarns << "avatar file: missing <morph_masks> node" << llendl;
		return FALSE;
	}

	// avatar_lad.xml : <morph_masks>
	for (LLVOAvatarXmlInfo::morph_info_list_t::iterator iter = sAvatarXmlInfo->mMorphMaskInfoList.begin();
		 iter != sAvatarXmlInfo->mMorphMaskInfoList.end();
		 ++iter)
	{
		LLVOAvatarXmlInfo::LLVOAvatarMorphInfo *info = *iter;

		EBakedTextureIndex baked = LLVOAvatarDictionary::findBakedByRegionName(info->mRegion); 
		if (baked != BAKED_NUM_INDICES)
		{
			LLPolyMorphTarget *morph_param;
			const std::string *name = &info->mName;
			morph_param = (LLPolyMorphTarget *)(getVisualParam(name->c_str()));
			if (morph_param)
			{
				BOOL invert = info->mInvert;
				addMaskedMorph(baked, morph_param, invert, info->mLayer);
			}
		}

	}

	loadLayersets();	
	
	// avatar_lad.xml : <driver_parameters>
	for (LLVOAvatarXmlInfo::driver_info_list_t::iterator iter = sAvatarXmlInfo->mDriverInfoList.begin();
		 iter != sAvatarXmlInfo->mDriverInfoList.end(); 
		 ++iter)
	{
		LLDriverParamInfo *info = *iter;
		LLDriverParam* driver_param = new LLDriverParam( this );
		if (driver_param->setInfo(info))
		{
			addVisualParam( driver_param );
			LLVisualParam*(LLVOAvatar::*avatar_function)(S32)const = &LLVOAvatar::getVisualParam; 
			if( !driver_param->linkDrivenParams(boost::bind(avatar_function,(LLVOAvatar*)this,_1 ), false))
			{
				llwarns << "could not link driven params for avatar " << this->getFullname() << " id: " << driver_param->getID() << llendl;
				continue;
			}
		}
		else
		{
			delete driver_param;
			llwarns << "avatar file: driver_param->parseData() failed" << llendl;
			return FALSE;
		}
	}

	// Uncomment to enable avatar_lad.xml debugging. 
/*	std::ofstream file;
	file.open("avatar_lad.log");
	for( LLViewerVisualParam* param = (LLViewerVisualParam*) getFirstVisualParam(); 
	param;
	param = (LLViewerVisualParam*) getNextVisualParam() )
	{
		param->getInfo()->toStream(file);
		file << std::endl;
	}

	file.close();*/
	
	return TRUE;
}

//-----------------------------------------------------------------------------
// loadSkeletonNode(): loads <skeleton> node from XML tree
//-----------------------------------------------------------------------------
BOOL LLVOAvatar::loadSkeletonNode ()
{
	mRoot.addChild( &mSkeleton[0] );

	for (std::vector<LLViewerJoint *>::iterator iter = mMeshLOD.begin();
		 iter != mMeshLOD.end(); 
		 ++iter)
	{
		LLViewerJoint *joint = (LLViewerJoint *) *iter;
		joint->mUpdateXform = FALSE;
		joint->setMeshesToChildren();
	}

	mRoot.addChild(mMeshLOD[MESH_ID_HEAD]);
	mRoot.addChild(mMeshLOD[MESH_ID_EYELASH]);
	mRoot.addChild(mMeshLOD[MESH_ID_UPPER_BODY]);
	mRoot.addChild(mMeshLOD[MESH_ID_LOWER_BODY]);
	mRoot.addChild(mMeshLOD[MESH_ID_SKIRT]);
	mRoot.addChild(mMeshLOD[MESH_ID_HEAD]);

	LLViewerJoint *skull = (LLViewerJoint*)mRoot.findJoint("mSkull");
	if (skull)
	{
		skull->addChild(mMeshLOD[MESH_ID_HAIR] );
	}

	LLViewerJoint *eyeL = (LLViewerJoint*)mRoot.findJoint("mEyeLeft");
	if (eyeL)
	{
		eyeL->addChild( mMeshLOD[MESH_ID_EYEBALL_LEFT] );
	}

	LLViewerJoint *eyeR = (LLViewerJoint*)mRoot.findJoint("mEyeRight");
	if (eyeR)
	{
		eyeR->addChild( mMeshLOD[MESH_ID_EYEBALL_RIGHT] );
	}

	// SKELETAL DISTORTIONS
	{
		LLVOAvatarXmlInfo::skeletal_distortion_info_list_t::iterator iter;
		for (iter = sAvatarXmlInfo->mSkeletalDistortionInfoList.begin();
			 iter != sAvatarXmlInfo->mSkeletalDistortionInfoList.end(); 
			 ++iter)
		{
			LLPolySkeletalDistortionInfo *info = *iter;
			LLPolySkeletalDistortion *param = new LLPolySkeletalDistortion(this);
			if (!param->setInfo(info))
			{
				delete param;
				return FALSE;
			}
			else
			{
				addVisualParam(param);
			}				
		}
	}
	
	// ATTACHMENTS
	{
		LLVOAvatarXmlInfo::attachment_info_list_t::iterator iter;
		for (iter = sAvatarXmlInfo->mAttachmentInfoList.begin();
			 iter != sAvatarXmlInfo->mAttachmentInfoList.end(); 
			 ++iter)
		{
			LLVOAvatarXmlInfo::LLVOAvatarAttachmentInfo *info = *iter;
			if (!isSelf() && info->mJointName == "mScreen")
			{ //don't process screen joint for other avatars
				continue;
			}

			LLViewerJointAttachment* attachment = new LLViewerJointAttachment();

			attachment->setName(info->mName);
			LLJoint *parentJoint = getJoint(info->mJointName);
			if (!parentJoint)
			{
				llwarns << "No parent joint by name " << info->mJointName << " found for attachment point " << info->mName << llendl;
				delete attachment;
				continue;
			}

			if (info->mHasPosition)
			{
				attachment->setOriginalPosition(info->mPosition);
			}

			if (info->mHasRotation)
			{
				LLQuaternion rotation;
				rotation.setQuat(info->mRotationEuler.mV[VX] * DEG_TO_RAD,
								 info->mRotationEuler.mV[VY] * DEG_TO_RAD,
								 info->mRotationEuler.mV[VZ] * DEG_TO_RAD);
				attachment->setRotation(rotation);
			}

			int group = info->mGroup;
			if (group >= 0)
			{
				if (group < 0 || group >= 9)
				{
					llwarns << "Invalid group number (" << group << ") for attachment point " << info->mName << llendl;
				}
				else
				{
					attachment->setGroup(group);
				}
			}

			S32 attachmentID = info->mAttachmentID;
			if (attachmentID < 1 || attachmentID > 255)
			{
				llwarns << "Attachment point out of range [1-255]: " << attachmentID << " on attachment point " << info->mName << llendl;
				delete attachment;
				continue;
			}
			if (mAttachmentPoints.find(attachmentID) != mAttachmentPoints.end())
			{
				llwarns << "Attachment point redefined with id " << attachmentID << " on attachment point " << info->mName << llendl;
				delete attachment;
				continue;
			}

			attachment->setPieSlice(info->mPieMenuSlice);
			attachment->setVisibleInFirstPerson(info->mVisibleFirstPerson);
			attachment->setIsHUDAttachment(info->mIsHUDAttachment);

			mAttachmentPoints[attachmentID] = attachment;

			// now add attachment joint
			parentJoint->addChild(attachment);
		}
	}

	return TRUE;
}

//-----------------------------------------------------------------------------
// loadMeshNodes(): loads <mesh> nodes from XML tree
//-----------------------------------------------------------------------------
BOOL LLVOAvatar::loadMeshNodes()
{
	for (LLVOAvatarXmlInfo::mesh_info_list_t::const_iterator meshinfo_iter = sAvatarXmlInfo->mMeshInfoList.begin();
		 meshinfo_iter != sAvatarXmlInfo->mMeshInfoList.end(); 
		 ++meshinfo_iter)
	{
		const LLVOAvatarXmlInfo::LLVOAvatarMeshInfo *info = *meshinfo_iter;
		const std::string &type = info->mType;
		S32 lod = info->mLOD;

		LLViewerJointMesh* mesh = NULL;
		U8 mesh_id = 0;
		BOOL found_mesh_id = FALSE;

		/* if (type == "hairMesh")
			switch(lod)
			  case 0:
				mesh = &mHairMesh0; */
		for (LLVOAvatarDictionary::Meshes::const_iterator mesh_iter = LLVOAvatarDictionary::getInstance()->getMeshes().begin();
			 mesh_iter != LLVOAvatarDictionary::getInstance()->getMeshes().end();
			 ++mesh_iter)
		{
			const EMeshIndex mesh_index = mesh_iter->first;
			const LLVOAvatarDictionary::MeshEntry *mesh_dict = mesh_iter->second;
			if (type.compare(mesh_dict->mName) == 0)
			{
				mesh_id = mesh_index;
				found_mesh_id = TRUE;
				break;
			}
		}

		if (found_mesh_id)
		{
			if (lod < (S32)mMeshLOD[mesh_id]->mMeshParts.size())
			{
				mesh = mMeshLOD[mesh_id]->mMeshParts[lod];
			}
			else
			{
				llwarns << "Avatar file: <mesh> has invalid lod setting " << lod << llendl;
				return FALSE;
			}
		}
		else 
		{
			llwarns << "Ignoring unrecognized mesh type: " << type << llendl;
			return FALSE;
		}

		//	llinfos << "Parsing mesh data for " << type << "..." << llendl;

		// If this isn't set to white (1.0), avatars will *ALWAYS* be darker than their surroundings.
		// Do not touch!!!
		mesh->setColor( 1.0f, 1.0f, 1.0f, 1.0f );

		LLPolyMesh *poly_mesh = NULL;

		if (!info->mReferenceMeshName.empty())
		{
			polymesh_map_t::const_iterator polymesh_iter = mMeshes.find(info->mReferenceMeshName);
			if (polymesh_iter != mMeshes.end())
			{
				poly_mesh = LLPolyMesh::getMesh(info->mMeshFileName, polymesh_iter->second);
				poly_mesh->setAvatar(this);
			}
			else
			{
				// This should never happen
				LL_WARNS("Avatar") << "Could not find avatar mesh: " << info->mReferenceMeshName << LL_ENDL;
			}
		}
		else
		{
			poly_mesh = LLPolyMesh::getMesh(info->mMeshFileName);
			poly_mesh->setAvatar(this);
		}

		if( !poly_mesh )
		{
			llwarns << "Failed to load mesh of type " << type << llendl;
			return FALSE;
		}

		// Multimap insert
		mMeshes.insert(std::make_pair(info->mMeshFileName, poly_mesh));
	
		mesh->setMesh( poly_mesh );
		mesh->setLOD( info->mMinPixelArea );

		for (LLVOAvatarXmlInfo::LLVOAvatarMeshInfo::morph_info_list_t::const_iterator xmlinfo_iter = info->mPolyMorphTargetInfoList.begin();
			 xmlinfo_iter != info->mPolyMorphTargetInfoList.end(); 
			 ++xmlinfo_iter)
		{
			const LLVOAvatarXmlInfo::LLVOAvatarMeshInfo::morph_info_pair_t *info_pair = &(*xmlinfo_iter);
			LLPolyMorphTarget *param = new LLPolyMorphTarget(mesh->getMesh());
			if (!param->setInfo(info_pair->first))
			{
				delete param;
				return FALSE;
			}
			else
			{
				if (info_pair->second)
				{
					addSharedVisualParam(param);
				}
				else
				{
					addVisualParam(param);
				}
			}				
		}
	}

	return TRUE;
}

//-----------------------------------------------------------------------------
// loadLayerSets()
//-----------------------------------------------------------------------------
BOOL LLVOAvatar::loadLayersets()
{
	BOOL success = TRUE;
	for (LLVOAvatarXmlInfo::layer_info_list_t::const_iterator layerset_iter = sAvatarXmlInfo->mLayerInfoList.begin();
		 layerset_iter != sAvatarXmlInfo->mLayerInfoList.end(); 
		 ++layerset_iter)
	{
		// Construct a layerset for each one specified in avatar_lad.xml and initialize it as such.
		LLTexLayerSetInfo *layerset_info = *layerset_iter;
		layerset_info->createVisualParams(this);
	}
	return success;
}

//-----------------------------------------------------------------------------
// updateVisualParams()
//-----------------------------------------------------------------------------
void LLVOAvatar::updateVisualParams()
{
	if (gNoRender)
	{
		return;
	}

	setSex( (getVisualParamWeight( "male" ) > 0.5f) ? SEX_MALE : SEX_FEMALE );

	LLCharacter::updateVisualParams();

	if (mLastSkeletonSerialNum != mSkeletonSerialNum)
	{
		computeBodySize();
		mLastSkeletonSerialNum = mSkeletonSerialNum;
		mRoot.updateWorldMatrixChildren();
	}

	dirtyMesh();
	updateHeadOffset();
}

//-----------------------------------------------------------------------------
// isActive()
//-----------------------------------------------------------------------------
BOOL LLVOAvatar::isActive() const
{
	return TRUE;
}

//-----------------------------------------------------------------------------
// setPixelAreaAndAngle()
//-----------------------------------------------------------------------------
void LLVOAvatar::setPixelAreaAndAngle(LLAgent &agent)
{
	LLMemType mt(LLMemType::MTYPE_AVATAR);

	if (mDrawable.isNull())
	{
		return;
	}

	const LLVector3* ext = mDrawable->getSpatialExtents();
	LLVector3 center = (ext[1] + ext[0]) * 0.5f;
	LLVector3 size = (ext[1]-ext[0])*0.5f;

	mImpostorPixelArea = LLPipeline::calcPixelArea(center, size, *LLViewerCamera::getInstance());

	F32 range = mDrawable->mDistanceWRTCamera;

	if (range < 0.001f)		// range == zero
	{
		mAppAngle = 180.f;
	}
	else
	{
		F32 radius = size.length();
		mAppAngle = (F32) atan2( radius, range) * RAD_TO_DEG;
	}

	// We always want to look good to ourselves
	if( isSelf() )
	{
		mPixelArea = llmax( mPixelArea, F32(getTexImageSize() / 16) );
	}
}

//-----------------------------------------------------------------------------
// updateJointLODs()
//-----------------------------------------------------------------------------
BOOL LLVOAvatar::updateJointLODs()
{
	const F32 MAX_PIXEL_AREA = 100000000.f;
	F32 lod_factor = (sLODFactor * AVATAR_LOD_TWEAK_RANGE + (1.f - AVATAR_LOD_TWEAK_RANGE));
	F32 avatar_num_min_factor = clamp_rescale(sLODFactor, 0.f, 1.f, 0.25f, 0.6f);
	F32 avatar_num_factor = clamp_rescale((F32)sNumVisibleAvatars, 8, 25, 1.f, avatar_num_min_factor);
	F32 area_scale = 0.16f;

	{
		if (isSelf())
		{
			if(gAgentCamera.cameraCustomizeAvatar() || gAgentCamera.cameraMouselook())
			{
				mAdjustedPixelArea = MAX_PIXEL_AREA;
			}
			else
			{
				mAdjustedPixelArea = mPixelArea*area_scale;
			}
		}
		else if (mIsDummy)
		{
			mAdjustedPixelArea = MAX_PIXEL_AREA;
		}
		else
		{
			// reported avatar pixel area is dependent on avatar render load, based on number of visible avatars
			mAdjustedPixelArea = (F32)mPixelArea * area_scale * lod_factor * lod_factor * avatar_num_factor * avatar_num_factor;
		}

		// now select meshes to render based on adjusted pixel area
		BOOL res = mRoot.updateLOD(mAdjustedPixelArea, TRUE);
 		if (res)
		{
			sNumLODChangesThisFrame++;
			dirtyMesh();
			return TRUE;
		}
	}

	return FALSE;
}

//-----------------------------------------------------------------------------
// createDrawable()
//-----------------------------------------------------------------------------
LLDrawable *LLVOAvatar::createDrawable(LLPipeline *pipeline)
{
	pipeline->allocDrawable(this);
	mDrawable->setLit(FALSE);

	LLDrawPoolAvatar *poolp = (LLDrawPoolAvatar*) gPipeline.getPool(LLDrawPool::POOL_AVATAR);

	// Only a single face (one per avatar)
	//this face will be splitted into several if its vertex buffer is too long.
	mDrawable->setState(LLDrawable::ACTIVE);
	mDrawable->addFace(poolp, NULL);
	mDrawable->setRenderType(LLPipeline::RENDER_TYPE_AVATAR);
	
	LLFace *facep;

	// Add faces for the foot shadows
	facep = mDrawable->addFace((LLFacePool*) NULL, mShadowImagep);
	mShadow0Facep = facep;

	facep = mDrawable->addFace((LLFacePool*) NULL, mShadowImagep);
	mShadow1Facep = facep;

	mNumInitFaces = mDrawable->getNumFaces() ;

	dirtyMesh();
	return mDrawable;
}


void LLVOAvatar::updateGL()
{
	if (mMeshTexturesDirty)
	{
		updateMeshTextures();
		mMeshTexturesDirty = FALSE;
	}
}

//-----------------------------------------------------------------------------
// updateGeometry()
//-----------------------------------------------------------------------------
static LLFastTimer::DeclareTimer FTM_UPDATE_AVATAR("Update Avatar");
BOOL LLVOAvatar::updateGeometry(LLDrawable *drawable)
{
	LLFastTimer ftm(FTM_UPDATE_AVATAR);
 	if (!(gPipeline.hasRenderType(LLPipeline::RENDER_TYPE_AVATAR)))
	{
		return TRUE;
	}
	
	if (!mMeshValid)
	{
		return TRUE;
	}

	if (!drawable)
	{
		llerrs << "LLVOAvatar::updateGeometry() called with NULL drawable" << llendl;
	}

	return TRUE;
}

//-----------------------------------------------------------------------------
// updateShadowFaces()
//-----------------------------------------------------------------------------
void LLVOAvatar::updateShadowFaces()
{
	LLFace *face0p = mShadow0Facep;
	LLFace *face1p = mShadow1Facep;

	//
	// render avatar shadows
	//
	if (mInAir || mUpdatePeriod >= IMPOSTOR_PERIOD)
	{
		face0p->setSize(0, 0);
		face1p->setSize(0, 0);
		return;
	}

	LLSprite sprite(mShadowImagep.notNull() ? mShadowImagep->getID() : LLUUID::null);
	sprite.setFollow(FALSE);
	const F32 cos_angle = gSky.getSunDirection().mV[2];
	F32 cos_elev = sqrt(1 - cos_angle * cos_angle);
	if (cos_angle < 0) cos_elev = -cos_elev;
	sprite.setSize(0.4f + cos_elev * 0.8f, 0.3f);
	LLVector3 sun_vec = gSky.mVOSkyp ? gSky.mVOSkyp->getToSun() : LLVector3(0.f, 0.f, 0.f);

	if (mShadowImagep->hasGLTexture())
	{
		LLVector3 normal;
		LLVector3d shadow_pos;
		LLVector3 shadow_pos_agent;
		F32 foot_height;

		if (mFootLeftp)
		{
			LLVector3 joint_world_pos = mFootLeftp->getWorldPosition();
			// this only does a ray straight down from the foot, as our client-side ray-tracing is very limited now
			// but we make an explicit ray trace call in expectation of future improvements
			resolveRayCollisionAgent(gAgent.getPosGlobalFromAgent(joint_world_pos), 
									 gAgent.getPosGlobalFromAgent(gSky.getSunDirection() + joint_world_pos), shadow_pos, normal);
			shadow_pos_agent = gAgent.getPosAgentFromGlobal(shadow_pos);
			foot_height = joint_world_pos.mV[VZ] - shadow_pos_agent.mV[VZ];

			// Pull sprite in direction of surface normal
			shadow_pos_agent += normal * SHADOW_OFFSET_AMT;

			// Render sprite
			sprite.setNormal(normal);
			if (isSelf() && gAgentCamera.getCameraMode() == CAMERA_MODE_MOUSELOOK)
			{
				sprite.setColor(0.f, 0.f, 0.f, 0.f);
			}
			else
			{
				sprite.setColor(0.f, 0.f, 0.f, clamp_rescale(foot_height, MIN_SHADOW_HEIGHT, MAX_SHADOW_HEIGHT, 0.5f, 0.f));
			}
			sprite.setPosition(shadow_pos_agent);

			LLVector3 foot_to_knee = mKneeLeftp->getWorldPosition() - joint_world_pos;
			//foot_to_knee.normalize();
			foot_to_knee -= projected_vec(foot_to_knee, sun_vec);
			sprite.setYaw(azimuth(sun_vec - foot_to_knee));
		
			sprite.updateFace(*face0p);
		}

		if (mFootRightp)
		{
			LLVector3 joint_world_pos = mFootRightp->getWorldPosition();
			// this only does a ray straight down from the foot, as our client-side ray-tracing is very limited now
			// but we make an explicit ray trace call in expectation of future improvements
			resolveRayCollisionAgent(gAgent.getPosGlobalFromAgent(joint_world_pos), 
									 gAgent.getPosGlobalFromAgent(gSky.getSunDirection() + joint_world_pos), shadow_pos, normal);
			shadow_pos_agent = gAgent.getPosAgentFromGlobal(shadow_pos);
			foot_height = joint_world_pos.mV[VZ] - shadow_pos_agent.mV[VZ];

			// Pull sprite in direction of surface normal
			shadow_pos_agent += normal * SHADOW_OFFSET_AMT;

			// Render sprite
			sprite.setNormal(normal);
			if (isSelf() && gAgentCamera.getCameraMode() == CAMERA_MODE_MOUSELOOK)
			{
				sprite.setColor(0.f, 0.f, 0.f, 0.f);
			}
			else
			{
				sprite.setColor(0.f, 0.f, 0.f, clamp_rescale(foot_height, MIN_SHADOW_HEIGHT, MAX_SHADOW_HEIGHT, 0.5f, 0.f));
			}
			sprite.setPosition(shadow_pos_agent);

			LLVector3 foot_to_knee = mKneeRightp->getWorldPosition() - joint_world_pos;
			//foot_to_knee.normalize();
			foot_to_knee -= projected_vec(foot_to_knee, sun_vec);
			sprite.setYaw(azimuth(sun_vec - foot_to_knee));
	
			sprite.updateFace(*face1p);
		}
	}
}

//-----------------------------------------------------------------------------
// updateSexDependentLayerSets()
//-----------------------------------------------------------------------------
void LLVOAvatar::updateSexDependentLayerSets( BOOL upload_bake )
{
	invalidateComposite( mBakedTextureDatas[BAKED_HEAD].mTexLayerSet, upload_bake );
	invalidateComposite( mBakedTextureDatas[BAKED_UPPER].mTexLayerSet, upload_bake );
	invalidateComposite( mBakedTextureDatas[BAKED_LOWER].mTexLayerSet, upload_bake );
}

//-----------------------------------------------------------------------------
// dirtyMesh()
//-----------------------------------------------------------------------------
void LLVOAvatar::dirtyMesh()
{
	mDirtyMesh = TRUE;
}

//-----------------------------------------------------------------------------
// hideSkirt()
//-----------------------------------------------------------------------------
void LLVOAvatar::hideSkirt()
{
	mMeshLOD[MESH_ID_SKIRT]->setVisible(FALSE, TRUE);
}

BOOL LLVOAvatar::setParent(LLViewerObject* parent)
{
	BOOL ret ;
	if (parent == NULL)
	{
		getOffObject();
		ret = LLViewerObject::setParent(parent);
		if (isSelf())
		{
			gAgentCamera.resetCamera();
		}
	}
	else
	{
		ret = LLViewerObject::setParent(parent);
		if(ret)
		{
			sitOnObject(parent);
		}
	}
	return ret ;
}

void LLVOAvatar::addChild(LLViewerObject *childp)
{
	LLViewerObject::addChild(childp);
	if (childp->mDrawable)
	{
		attachObject(childp);
	}
	else
	{
		mPendingAttachment.push_back(childp);
	}
}

void LLVOAvatar::removeChild(LLViewerObject *childp)
{
	LLViewerObject::removeChild(childp);
	if (!detachObject(childp))
	{
		llwarns << "Calling detach on non-attached object " << llendl;
	}
}

LLViewerJointAttachment* LLVOAvatar::getTargetAttachmentPoint(LLViewerObject* viewer_object)
{
	S32 attachmentID = ATTACHMENT_ID_FROM_STATE(viewer_object->getState());

	// This should never happen unless the server didn't process the attachment point
	// correctly, but putting this check in here to be safe.
	if (attachmentID & ATTACHMENT_ADD)
	{
		llwarns << "Got an attachment with ATTACHMENT_ADD mask, removing ( attach pt:" << attachmentID << " )" << llendl;
		attachmentID &= ~ATTACHMENT_ADD;
	}
	
	LLViewerJointAttachment* attachment = get_if_there(mAttachmentPoints, attachmentID, (LLViewerJointAttachment*)NULL);

	if (!attachment)
	{
		llwarns << "Object attachment point invalid: " << attachmentID << llendl;
	}

	return attachment;
}

//-----------------------------------------------------------------------------
// attachObject()
//-----------------------------------------------------------------------------
const LLViewerJointAttachment *LLVOAvatar::attachObject(LLViewerObject *viewer_object)
{
	LLViewerJointAttachment* attachment = getTargetAttachmentPoint(viewer_object);

	if (!attachment || !attachment->addObject(viewer_object))
	{
		return 0;
	}

	if (viewer_object->isSelected())
	{
		LLSelectMgr::getInstance()->updateSelectionCenter();
		LLSelectMgr::getInstance()->updatePointAt();
	}

	return attachment;
}

//-----------------------------------------------------------------------------
// attachObject()
//-----------------------------------------------------------------------------
U32 LLVOAvatar::getNumAttachments() const
{
	U32 num_attachments = 0;
	for (attachment_map_t::const_iterator iter = mAttachmentPoints.begin();
		 iter != mAttachmentPoints.end();
		 ++iter)
	{
		const LLViewerJointAttachment *attachment_pt = (*iter).second;
		num_attachments += attachment_pt->getNumObjects();
	}
	return num_attachments;
}

//-----------------------------------------------------------------------------
// canAttachMoreObjects()
//-----------------------------------------------------------------------------
BOOL LLVOAvatar::canAttachMoreObjects() const
{
	return (getNumAttachments() < MAX_AGENT_ATTACHMENTS);
}

//-----------------------------------------------------------------------------
// lazyAttach()
//-----------------------------------------------------------------------------
void LLVOAvatar::lazyAttach()
{
	std::vector<LLPointer<LLViewerObject> > still_pending;
	
	for (U32 i = 0; i < mPendingAttachment.size(); i++)
	{
		if (mPendingAttachment[i]->mDrawable)
		{
			attachObject(mPendingAttachment[i]);
		}
		else
		{
			still_pending.push_back(mPendingAttachment[i]);
		}
	}

	mPendingAttachment = still_pending;
}

void LLVOAvatar::resetHUDAttachments()
{
	for (attachment_map_t::iterator iter = mAttachmentPoints.begin(); 
		 iter != mAttachmentPoints.end();
		 ++iter)
	{
		LLViewerJointAttachment* attachment = iter->second;
		if (attachment->getIsHUDAttachment())
		{
			for (LLViewerJointAttachment::attachedobjs_vec_t::iterator attachment_iter = attachment->mAttachedObjects.begin();
				 attachment_iter != attachment->mAttachedObjects.end();
				 ++attachment_iter)
			{
				const LLViewerObject* attached_object = (*attachment_iter);
				if (attached_object && attached_object->mDrawable.notNull())
				{
					gPipeline.markMoved(attached_object->mDrawable);
				}
			}
		}
	}
}

//-----------------------------------------------------------------------------
// detachObject()
//-----------------------------------------------------------------------------
BOOL LLVOAvatar::detachObject(LLViewerObject *viewer_object)
{
	for (attachment_map_t::iterator iter = mAttachmentPoints.begin(); 
		 iter != mAttachmentPoints.end();
		 ++iter)
	{
		LLViewerJointAttachment* attachment = iter->second;

		if (attachment->isObjectAttached(viewer_object))
		{
			attachment->removeObject(viewer_object);
			lldebugs << "Detaching object " << viewer_object->mID << " from " << attachment->getName() << llendl;
			return TRUE;
		}
	}
	return FALSE;
}

//-----------------------------------------------------------------------------
// sitDown()
//-----------------------------------------------------------------------------
void LLVOAvatar::sitDown(BOOL bSitting)
{
	mIsSitting = bSitting;
	if (isSelf())
	{
		// Update Movement Controls according to own Sitting mode
		LLFloaterMove::setSittingMode(bSitting);
	}
}

//-----------------------------------------------------------------------------
// sitOnObject()
//-----------------------------------------------------------------------------
void LLVOAvatar::sitOnObject(LLViewerObject *sit_object)
{
	if (isSelf())
	{
		// Might be first sit
		//LLFirstUse::useSit();

		gAgent.setFlying(FALSE);
		gAgentCamera.setThirdPersonHeadOffset(LLVector3::zero);
		//interpolate to new camera position
		gAgentCamera.startCameraAnimation();
		// make sure we are not trying to autopilot
		gAgent.stopAutoPilot();
		gAgentCamera.setupSitCamera();
		if (gAgentCamera.getForceMouselook())
		{
			gAgentCamera.changeCameraToMouselook();
		}
	}

	if (mDrawable.isNull())
	{
		return;
	}
	LLQuaternion inv_obj_rot = ~sit_object->getRenderRotation();
	LLVector3 obj_pos = sit_object->getRenderPosition();

	LLVector3 rel_pos = getRenderPosition() - obj_pos;
	rel_pos.rotVec(inv_obj_rot);

	mDrawable->mXform.setPosition(rel_pos);
	mDrawable->mXform.setRotation(mDrawable->getWorldRotation() * inv_obj_rot);

	gPipeline.markMoved(mDrawable, TRUE);
	// Notice that removing sitDown() from here causes avatars sitting on
	// objects to be not rendered for new arrivals. See EXT-6835 and EXT-1655.
	sitDown(TRUE);
	mRoot.getXform()->setParent(&sit_object->mDrawable->mXform); // LLVOAvatar::sitOnObject
	mRoot.setPosition(getPosition());
	mRoot.updateWorldMatrixChildren();

	stopMotion(ANIM_AGENT_BODY_NOISE);

}

//-----------------------------------------------------------------------------
// getOffObject()
//-----------------------------------------------------------------------------
void LLVOAvatar::getOffObject()
{
	if (mDrawable.isNull())
	{
		return;
	}
	
	LLViewerObject* sit_object = (LLViewerObject*)getParent();

	if (sit_object) 
	{
		stopMotionFromSource(sit_object->getID());
		LLFollowCamMgr::setCameraActive(sit_object->getID(), FALSE);

		LLViewerObject::const_child_list_t& child_list = sit_object->getChildren();
		for (LLViewerObject::child_list_t::const_iterator iter = child_list.begin();
			 iter != child_list.end(); ++iter)
		{
			LLViewerObject* child_objectp = *iter;

			stopMotionFromSource(child_objectp->getID());
			LLFollowCamMgr::setCameraActive(child_objectp->getID(), FALSE);
		}
	}

	// assumes that transform will not be updated with drawable still having a parent
	LLVector3 cur_position_world = mDrawable->getWorldPosition();
	LLQuaternion cur_rotation_world = mDrawable->getWorldRotation();

	// set *local* position based on last *world* position, since we're unparenting the avatar
	mDrawable->mXform.setPosition(cur_position_world);
	mDrawable->mXform.setRotation(cur_rotation_world);	
	
	gPipeline.markMoved(mDrawable, TRUE);

	sitDown(FALSE);

	mRoot.getXform()->setParent(NULL); // LLVOAvatar::getOffObject
	mRoot.setPosition(cur_position_world);
	mRoot.setRotation(cur_rotation_world);
	mRoot.getXform()->update();

	startMotion(ANIM_AGENT_BODY_NOISE);

	if (isSelf())
	{
		LLQuaternion av_rot = gAgent.getFrameAgent().getQuaternion();
		LLQuaternion obj_rot = sit_object ? sit_object->getRenderRotation() : LLQuaternion::DEFAULT;
		av_rot = av_rot * obj_rot;
		LLVector3 at_axis = LLVector3::x_axis;
		at_axis = at_axis * av_rot;
		at_axis.mV[VZ] = 0.f;
		at_axis.normalize();
		gAgent.resetAxes(at_axis);

		//reset orientation
//		mRoot.setRotation(avWorldRot);
		gAgentCamera.setThirdPersonHeadOffset(LLVector3(0.f, 0.f, 1.f));

		gAgentCamera.setSitCamera(LLUUID::null);
	}
}

//-----------------------------------------------------------------------------
// findAvatarFromAttachment()
//-----------------------------------------------------------------------------
// static 
LLVOAvatar* LLVOAvatar::findAvatarFromAttachment( LLViewerObject* obj )
{
	if( obj->isAttachment() )
	{
		do
		{
			obj = (LLViewerObject*) obj->getParent();
		}
		while( obj && !obj->isAvatar() );

		if( obj && !obj->isDead() )
		{
			return (LLVOAvatar*)obj;
		}
	}
	return NULL;
}

// warning: order(N) not order(1)
S32 LLVOAvatar::getAttachmentCount()
{
	S32 count = mAttachmentPoints.size();
	return count;
}

LLColor4 LLVOAvatar::getGlobalColor( const std::string& color_name ) const
{
	if (color_name=="skin_color" && mTexSkinColor)
	{
		return mTexSkinColor->getColor();
	}
	else if(color_name=="hair_color" && mTexHairColor)
	{
		return mTexHairColor->getColor();
	}
	if(color_name=="eye_color" && mTexEyeColor)
	{
		return mTexEyeColor->getColor();
	}
	else
	{
//		return LLColor4( .5f, .5f, .5f, .5f );
		return LLColor4( 0.f, 1.f, 1.f, 1.f ); // good debugging color
	}
}

// virtual
void LLVOAvatar::invalidateComposite( LLTexLayerSet* layerset, BOOL upload_result )
{
}

void LLVOAvatar::invalidateAll()
{
}

void LLVOAvatar::onGlobalColorChanged(const LLTexGlobalColor* global_color, BOOL upload_bake )
{
	if (global_color == mTexSkinColor)
	{
		invalidateComposite( mBakedTextureDatas[BAKED_HEAD].mTexLayerSet, upload_bake );
		invalidateComposite( mBakedTextureDatas[BAKED_UPPER].mTexLayerSet, upload_bake );
		invalidateComposite( mBakedTextureDatas[BAKED_LOWER].mTexLayerSet, upload_bake );
	}
	else if (global_color == mTexHairColor)
	{
		invalidateComposite( mBakedTextureDatas[BAKED_HEAD].mTexLayerSet, upload_bake );
		invalidateComposite( mBakedTextureDatas[BAKED_HAIR].mTexLayerSet, upload_bake );
		
		// ! BACKWARDS COMPATIBILITY !
		// Fix for dealing with avatars from viewers that don't bake hair.
		if (!isTextureDefined(mBakedTextureDatas[BAKED_HAIR].mTextureIndex))
		{
			LLColor4 color = mTexHairColor->getColor();
			for (U32 i = 0; i < mBakedTextureDatas[BAKED_HAIR].mMeshes.size(); i++)
			{
				mBakedTextureDatas[BAKED_HAIR].mMeshes[i]->setColor( color.mV[VX], color.mV[VY], color.mV[VZ], color.mV[VW] );
			}
		}
	} 
	else if (global_color == mTexEyeColor)
	{
//		llinfos << "invalidateComposite cause: onGlobalColorChanged( eyecolor )" << llendl; 
		invalidateComposite( mBakedTextureDatas[BAKED_EYES].mTexLayerSet,  upload_bake );
	}
	updateMeshTextures();
}

BOOL LLVOAvatar::isVisible() const
{
	return mDrawable.notNull()
		&& (mDrawable->isVisible() || mIsDummy);
}

// Determine if we have enough avatar data to render
BOOL LLVOAvatar::getIsCloud()
{
	// Do we have a shape?
	if (visualParamWeightsAreDefault())
	{
		return TRUE;
	}

	if (!isTextureDefined(TEX_LOWER_BAKED) || 
		!isTextureDefined(TEX_UPPER_BAKED) || 
		!isTextureDefined(TEX_HEAD_BAKED))
	{
		return TRUE;
	}
	return FALSE;
}

// call periodically to keep isFullyLoaded up to date.
// returns true if the value has changed.
BOOL LLVOAvatar::updateIsFullyLoaded()
{
	const BOOL loading = getIsCloud();
	updateRuthTimer(loading);
	return processFullyLoadedChange(loading);
}

void LLVOAvatar::updateRuthTimer(bool loading)
{
	if (isSelf() || !loading) 
	{
		return;
	}

	if (mPreviousFullyLoaded)
	{
		mRuthTimer.reset();
		mRuthDebugTimer.reset();
	}
	
	const F32 LOADING_TIMEOUT = 120.f;
	if (mRuthTimer.getElapsedTimeF32() > LOADING_TIMEOUT)
	{
		/*
		llinfos << "Ruth Timer timeout: Missing texture data for '" << getFullname() << "' "
				<< "( Params loaded : " << !visualParamWeightsAreDefault() << " ) "
				<< "( Lower : " << isTextureDefined(TEX_LOWER_BAKED) << " ) "
				<< "( Upper : " << isTextureDefined(TEX_UPPER_BAKED) << " ) "
				<< "( Head : " << isTextureDefined(TEX_HEAD_BAKED) << " )."
				<< llendl;
		*/
		LLAvatarPropertiesProcessor::getInstance()->sendAvatarTexturesRequest(getID());
		mRuthTimer.reset();
	}
}

BOOL LLVOAvatar::processFullyLoadedChange(bool loading)
{
	// we wait a little bit before giving the all clear,
	// to let textures settle down
	const F32 PAUSE = 1.f;
	if (loading)
		mFullyLoadedTimer.reset();
	
	mFullyLoaded = (mFullyLoadedTimer.getElapsedTimeF32() > PAUSE);

	if (gSavedSettings.getBOOL("DebugAvatarRezTime"))
	{
		if (!mPreviousFullyLoaded && !loading && mFullyLoaded)
		{
			llinfos << "Avatar '" << getFullname() << "' resolved in " << mRuthDebugTimer.getElapsedTimeF32() << " seconds." << llendl;
			LLSD args;
			args["TIME"] = llformat("%d",(U32)mRuthDebugTimer.getElapsedTimeF32());
			args["NAME"] = getFullname();
			LLNotificationsUtil::add("AvatarRezNotification",args);
		}
	}

	// did our loading state "change" from last call?
	const S32 UPDATE_RATE = 30;
	BOOL changed =
		((mFullyLoaded != mPreviousFullyLoaded) ||         // if the value is different from the previous call
		 (!mFullyLoadedInitialized) ||                     // if we've never been called before
		 (mFullyLoadedFrameCounter % UPDATE_RATE == 0));   // every now and then issue a change

	mPreviousFullyLoaded = mFullyLoaded;
	mFullyLoadedInitialized = TRUE;
	mFullyLoadedFrameCounter++;
	
	return changed;
}

BOOL LLVOAvatar::isFullyLoaded() const
{
	if (gSavedSettings.getBOOL("RenderUnloadedAvatar"))
		return TRUE;
	else
		return mFullyLoaded;
}


//-----------------------------------------------------------------------------
// findMotion()
//-----------------------------------------------------------------------------
LLMotion* LLVOAvatar::findMotion(const LLUUID& id) const
{
	return mMotionController.findMotion(id);
}

//-----------------------------------------------------------------------------
// updateMeshTextures()
// Uses the current TE values to set the meshes' and layersets' textures.
//-----------------------------------------------------------------------------
void LLVOAvatar::updateMeshTextures()
{
    // llinfos << "updateMeshTextures" << llendl;
	if (gNoRender) return;

	// if user has never specified a texture, assign the default
	for (U32 i=0; i < getNumTEs(); i++)
	{
		const LLViewerTexture* te_image = getImage(i, 0);
		if(!te_image || te_image->getID().isNull() || (te_image->getID() == IMG_DEFAULT))
		{
			setImage(i, LLViewerTextureManager::getFetchedTexture(i == TEX_HAIR ? IMG_DEFAULT : IMG_DEFAULT_AVATAR), 0); // IMG_DEFAULT_AVATAR = a special texture that's never rendered.
		}
	}

	const BOOL self_customizing = isSelf() && gAgentCamera.cameraCustomizeAvatar(); // During face edit mode, we don't use baked textures
	const BOOL other_culled = !isSelf() && mCulled;

	std::vector<BOOL> is_layer_baked;
	is_layer_baked.resize(mBakedTextureDatas.size(), false);

	std::vector<BOOL> use_lkg_baked_layer; // lkg = "last known good"
	use_lkg_baked_layer.resize(mBakedTextureDatas.size(), false);

	for (U32 i=0; i < mBakedTextureDatas.size(); i++)
	{
		is_layer_baked[i] = isTextureDefined(mBakedTextureDatas[i].mTextureIndex);

		if (!other_culled)
		{
			// When an avatar is changing clothes and not in Appearance mode,
			// use the last-known good baked texture until it finish the first
			// render of the new layerset.
			use_lkg_baked_layer[i] = (!is_layer_baked[i] 
									  && (mBakedTextureDatas[i].mLastTextureIndex != IMG_DEFAULT_AVATAR) 
									  && mBakedTextureDatas[i].mTexLayerSet 
									  && !mBakedTextureDatas[i].mTexLayerSet->getComposite()->isInitialized());
			if (use_lkg_baked_layer[i])
			{
				mBakedTextureDatas[i].mTexLayerSet->setUpdatesEnabled(TRUE);
			}
		}
		else
		{
			use_lkg_baked_layer[i] = (!is_layer_baked[i] 
									  && mBakedTextureDatas[i].mLastTextureIndex != IMG_DEFAULT_AVATAR);
			if (mBakedTextureDatas[i].mTexLayerSet)
			{
				mBakedTextureDatas[i].mTexLayerSet->destroyComposite();
			}
		}

	}

	// Turn on alpha masking correctly for yourself and other avatars on 1.23+
	mSupportsAlphaLayers = isSelf() || is_layer_baked[BAKED_HAIR];

	// Baked textures should be requested from the sim this avatar is on. JC
	const LLHost target_host = getObjectHost();
	if (!target_host.isOk())
	{
		llwarns << "updateMeshTextures: invalid host for object: " << getID() << llendl;
	}
	
	for (U32 i=0; i < mBakedTextureDatas.size(); i++)
	{
		if (use_lkg_baked_layer[i] && !self_customizing )
		{
			LLViewerFetchedTexture* baked_img = LLViewerTextureManager::getFetchedTextureFromHost( mBakedTextureDatas[i].mLastTextureIndex, target_host );
			mBakedTextureDatas[i].mIsUsed = TRUE;
			for (U32 k=0; k < mBakedTextureDatas[i].mMeshes.size(); k++)
			{
				mBakedTextureDatas[i].mMeshes[k]->setTexture( baked_img );
			}
		}
		else if (!self_customizing && is_layer_baked[i])
		{
			LLViewerFetchedTexture* baked_img = LLViewerTextureManager::staticCastToFetchedTexture(getImage( mBakedTextureDatas[i].mTextureIndex, 0 ), TRUE) ;
			if( baked_img->getID() == mBakedTextureDatas[i].mLastTextureIndex )
			{
				// Even though the file may not be finished loading, we'll consider it loaded and use it (rather than doing compositing).
				useBakedTexture( baked_img->getID() );
			}
			else
			{
				mBakedTextureDatas[i].mIsLoaded = FALSE;
				if ( (baked_img->getID() != IMG_INVISIBLE) && ((i == BAKED_HEAD) || (i == BAKED_UPPER) || (i == BAKED_LOWER)) )
				{
					baked_img->setLoadedCallback(onBakedTextureMasksLoaded, MORPH_MASK_REQUESTED_DISCARD, TRUE, TRUE, new LLTextureMaskData( mID ));	
				}
				baked_img->setLoadedCallback(onBakedTextureLoaded, SWITCH_TO_BAKED_DISCARD, FALSE, FALSE, new LLUUID( mID ) );
			}
		}
		else if (mBakedTextureDatas[i].mTexLayerSet 
				 && !other_culled) 
		{
			mBakedTextureDatas[i].mTexLayerSet->createComposite();
			mBakedTextureDatas[i].mTexLayerSet->setUpdatesEnabled( TRUE );
			mBakedTextureDatas[i].mIsUsed = FALSE;
			for (U32 k=0; k < mBakedTextureDatas[i].mMeshes.size(); k++)
			{
				mBakedTextureDatas[i].mMeshes[k]->setLayerSet( mBakedTextureDatas[i].mTexLayerSet );
			}
		}
	}

	// set texture and color of hair manually if we are not using a baked image.
	// This can happen while loading hair for yourself, or for clients that did not
	// bake a hair texture. Still needed for yourself after 1.22 is depricated.
	if (!is_layer_baked[BAKED_HAIR] || self_customizing)
	{
		const LLColor4 color = mTexHairColor ? mTexHairColor->getColor() : LLColor4(1,1,1,1);
		LLViewerTexture* hair_img = getImage( TEX_HAIR, 0 );
		for (U32 i = 0; i < mBakedTextureDatas[BAKED_HAIR].mMeshes.size(); i++)
		{
			mBakedTextureDatas[BAKED_HAIR].mMeshes[i]->setColor( color.mV[VX], color.mV[VY], color.mV[VZ], color.mV[VW] );
			mBakedTextureDatas[BAKED_HAIR].mMeshes[i]->setTexture( hair_img );
		}
	} 
	
	
	for (LLVOAvatarDictionary::BakedTextures::const_iterator baked_iter = LLVOAvatarDictionary::getInstance()->getBakedTextures().begin();
		 baked_iter != LLVOAvatarDictionary::getInstance()->getBakedTextures().end();
		 ++baked_iter)
	{
		const EBakedTextureIndex baked_index = baked_iter->first;
		const LLVOAvatarDictionary::BakedEntry *baked_dict = baked_iter->second;
		
		for (texture_vec_t::const_iterator local_tex_iter = baked_dict->mLocalTextures.begin();
			 local_tex_iter != baked_dict->mLocalTextures.end();
			 ++local_tex_iter)
		{
			const ETextureIndex texture_index = *local_tex_iter;
			const BOOL is_baked_ready = (is_layer_baked[baked_index] && mBakedTextureDatas[baked_index].mIsLoaded) || other_culled;
			if (isSelf())
			{
				setBakedReady(texture_index, is_baked_ready);
			}
		}
	}
	removeMissingBakedTextures();
}

// virtual
//-----------------------------------------------------------------------------
// setLocalTexture()
//-----------------------------------------------------------------------------
void LLVOAvatar::setLocalTexture( ETextureIndex type, LLViewerTexture* in_tex, BOOL baked_version_ready, U32 index )
{
	// invalid for anyone but self
	llassert(0);
}

//virtual 
void LLVOAvatar::setBakedReady(LLVOAvatarDefines::ETextureIndex type, BOOL baked_version_exists, U32 index)
{
	// invalid for anyone but self
	llassert(0);
}

void LLVOAvatar::addChat(const LLChat& chat)
{
	std::deque<LLChat>::iterator chat_iter;

	mChats.push_back(chat);

	S32 chat_length = 0;
	for( chat_iter = mChats.begin(); chat_iter != mChats.end(); ++chat_iter)
	{
		chat_length += chat_iter->mText.size();
	}

	// remove any excess chat
	chat_iter = mChats.begin();
	while ((chat_length > MAX_BUBBLE_CHAT_LENGTH || mChats.size() > MAX_BUBBLE_CHAT_UTTERANCES) && chat_iter != mChats.end())
	{
		chat_length -= chat_iter->mText.size();
		mChats.pop_front();
		chat_iter = mChats.begin();
	}

	mChatTimer.reset();
}

void LLVOAvatar::clearChat()
{
	mChats.clear();
}

// adds a morph mask to the appropriate baked texture structure
void LLVOAvatar::addMaskedMorph(EBakedTextureIndex index, LLPolyMorphTarget* morph_target, BOOL invert, std::string layer)
{
	if (index < BAKED_NUM_INDICES)
	{
		LLMaskedMorph *morph = new LLMaskedMorph(morph_target, invert, layer);
		mBakedTextureDatas[index].mMaskedMorphs.push_front(morph);
	}
}

// returns TRUE if morph masks are present and not valid for a given baked texture, FALSE otherwise
BOOL LLVOAvatar::morphMaskNeedsUpdate(LLVOAvatarDefines::EBakedTextureIndex index)
{
	if (index >= BAKED_NUM_INDICES)
	{
		return FALSE;
	}

	if (!mBakedTextureDatas[index].mMaskedMorphs.empty())
	{
		if (isSelf())
		{
			LLTexLayerSet *layer_set = mBakedTextureDatas[index].mTexLayerSet;
			if (layer_set)
			{
				return !layer_set->isMorphValid();
			}
		}
		else
		{
			return FALSE;
		}
	}

	return FALSE;
}

void LLVOAvatar::applyMorphMask(U8* tex_data, S32 width, S32 height, S32 num_components, LLVOAvatarDefines::EBakedTextureIndex index)
{
	if (index >= BAKED_NUM_INDICES)
	{
		llwarns << "invalid baked texture index passed to applyMorphMask" << llendl;
		return;
	}

	for (morph_list_t::const_iterator iter = mBakedTextureDatas[index].mMaskedMorphs.begin();
		 iter != mBakedTextureDatas[index].mMaskedMorphs.end(); ++iter)
	{
		const LLMaskedMorph* maskedMorph = (*iter);
		maskedMorph->mMorphTarget->applyMask(tex_data, width, height, num_components, maskedMorph->mInvert);
	}
}


//-----------------------------------------------------------------------------
// releaseComponentTextures()
// release any component texture UUIDs for which we have a baked texture
// ! BACKWARDS COMPATIBILITY !
// This is only called for non-self avatars, it can be taken out once component
// textures aren't communicated by non-self avatars.
//-----------------------------------------------------------------------------
void LLVOAvatar::releaseComponentTextures()
{
	// ! BACKWARDS COMPATIBILITY !
	// Detect if the baked hair texture actually wasn't sent, and if so set to default
	if (isTextureDefined(TEX_HAIR_BAKED) && getImage(TEX_HAIR_BAKED,0)->getID() == getImage(TEX_SKIRT_BAKED,0)->getID())
	{
		if (getImage(TEX_HAIR_BAKED,0)->getID() != IMG_INVISIBLE)
		{
			// Regression case of messaging system. Expected 21 textures, received 20. last texture is not valid so set to default
			setTETexture(TEX_HAIR_BAKED, IMG_DEFAULT_AVATAR);
		}
	}

	for (U8 baked_index = 0; baked_index < BAKED_NUM_INDICES; baked_index++)
	{
		const LLVOAvatarDictionary::BakedEntry * bakedDicEntry = LLVOAvatarDictionary::getInstance()->getBakedTexture((EBakedTextureIndex)baked_index);
		// skip if this is a skirt and av is not wearing one, or if we don't have a baked texture UUID
		if (!isTextureDefined(bakedDicEntry->mTextureIndex)
			&& ( (baked_index != BAKED_SKIRT) || isWearingWearableType(WT_SKIRT) ))
		{
			continue;
		}

		for (U8 texture = 0; texture < bakedDicEntry->mLocalTextures.size(); texture++)
		{
			const U8 te = (ETextureIndex)bakedDicEntry->mLocalTextures[texture];
			setTETexture(te, IMG_DEFAULT_AVATAR);
		}
	}
}

//static
BOOL LLVOAvatar::teToColorParams( ETextureIndex te, U32 *param_name )
{
	switch( te )
	{
		case TEX_UPPER_SHIRT:
			param_name[0] = 803; //"shirt_red";
			param_name[1] = 804; //"shirt_green";
			param_name[2] = 805; //"shirt_blue";
			break;

		case TEX_LOWER_PANTS:
			param_name[0] = 806; //"pants_red";
			param_name[1] = 807; //"pants_green";
			param_name[2] = 808; //"pants_blue";
			break;

		case TEX_LOWER_SHOES:
			param_name[0] = 812; //"shoes_red";
			param_name[1] = 813; //"shoes_green";
			param_name[2] = 817; //"shoes_blue";
			break;

		case TEX_LOWER_SOCKS:
			param_name[0] = 818; //"socks_red";
			param_name[1] = 819; //"socks_green";
			param_name[2] = 820; //"socks_blue";
			break;

		case TEX_UPPER_JACKET:
		case TEX_LOWER_JACKET:
			param_name[0] = 834; //"jacket_red";
			param_name[1] = 835; //"jacket_green";
			param_name[2] = 836; //"jacket_blue";
			break;

		case TEX_UPPER_GLOVES:
			param_name[0] = 827; //"gloves_red";
			param_name[1] = 829; //"gloves_green";
			param_name[2] = 830; //"gloves_blue";
			break;

		case TEX_UPPER_UNDERSHIRT:
			param_name[0] = 821; //"undershirt_red";
			param_name[1] = 822; //"undershirt_green";
			param_name[2] = 823; //"undershirt_blue";
			break;
	
		case TEX_LOWER_UNDERPANTS:
			param_name[0] = 824; //"underpants_red";
			param_name[1] = 825; //"underpants_green";
			param_name[2] = 826; //"underpants_blue";
			break;

		case TEX_SKIRT:
			param_name[0] = 921; //"skirt_red";
			param_name[1] = 922; //"skirt_green";
			param_name[2] = 923; //"skirt_blue";
			break;

		default:
			llassert(0);
			return FALSE;
	}

	return TRUE;
}

void LLVOAvatar::setClothesColor( ETextureIndex te, const LLColor4& new_color, BOOL upload_bake )
{
	U32 param_name[3];
	if( teToColorParams( te, param_name ) )
	{
		setVisualParamWeight( param_name[0], new_color.mV[VX], upload_bake );
		setVisualParamWeight( param_name[1], new_color.mV[VY], upload_bake );
		setVisualParamWeight( param_name[2], new_color.mV[VZ], upload_bake );
	}
}

LLColor4 LLVOAvatar::getClothesColor( ETextureIndex te )
{
	LLColor4 color;
	U32 param_name[3];
	if( teToColorParams( te, param_name ) )
	{
		color.mV[VX] = getVisualParamWeight( param_name[0] );
		color.mV[VY] = getVisualParamWeight( param_name[1] );
		color.mV[VZ] = getVisualParamWeight( param_name[2] );
	}
	return color;
}

// static
LLColor4 LLVOAvatar::getDummyColor()
{
	return DUMMY_COLOR;
}

void LLVOAvatar::dumpAvatarTEs( const std::string& context ) const
{	
	/* const char* te_name[] = {
			"TEX_HEAD_BODYPAINT   ",
			"TEX_UPPER_SHIRT      ", */
	llinfos << (isSelf() ? "Self: " : "Other: ") << context << llendl;
	for (LLVOAvatarDictionary::Textures::const_iterator iter = LLVOAvatarDictionary::getInstance()->getTextures().begin();
		 iter != LLVOAvatarDictionary::getInstance()->getTextures().end();
		 ++iter)
	{
		const LLVOAvatarDictionary::TextureEntry *texture_dict = iter->second;
		// TODO: handle multiple textures for self
		const LLViewerTexture* te_image = getImage(iter->first,0);
		if( !te_image )
		{
			llinfos << "       " << texture_dict->mName << ": null ptr" << llendl;
		}
		else if( te_image->getID().isNull() )
		{
			llinfos << "       " << texture_dict->mName << ": null UUID" << llendl;
		}
		else if( te_image->getID() == IMG_DEFAULT )
		{
			llinfos << "       " << texture_dict->mName << ": IMG_DEFAULT" << llendl;
		}
		else if( te_image->getID() == IMG_DEFAULT_AVATAR )
		{
			llinfos << "       " << texture_dict->mName << ": IMG_DEFAULT_AVATAR" << llendl;
		}
		else
		{
			llinfos << "       " << texture_dict->mName << ": " << te_image->getID() << llendl;
		}
	}
}

// Unlike most wearable functions, this works for both self and other.
BOOL LLVOAvatar::isWearingWearableType(EWearableType type) const
{
	if (mIsDummy) return TRUE;

	switch(type)
	{
		case WT_SHAPE:
		case WT_SKIN:
		case WT_HAIR:
		case WT_EYES:
			return TRUE;  // everyone has all bodyparts
		default:
			break; // Do nothing
	}

	/* switch(type)
		case WT_SHIRT:
			indicator_te = TEX_UPPER_SHIRT; */
	for (LLVOAvatarDictionary::Textures::const_iterator tex_iter = LLVOAvatarDictionary::getInstance()->getTextures().begin();
		 tex_iter != LLVOAvatarDictionary::getInstance()->getTextures().end();
		 ++tex_iter)
	{
		const LLVOAvatarDictionary::TextureEntry *texture_dict = tex_iter->second;
		if (texture_dict->mWearableType == type)
		{
			// If you're checking another avatar's clothing, you don't have component textures.
			// Thus, you must check to see if the corresponding baked texture is defined.
			// NOTE: this is a poor substitute if you actually want to know about individual pieces of clothing
			// this works for detecting a skirt (most important), but is ineffective at any piece of clothing that
			// gets baked into a texture that always exists (upper or lower).
			if (texture_dict->mIsUsedByBakedTexture)
			{
				const EBakedTextureIndex baked_index = texture_dict->mBakedTextureIndex;
				return isTextureDefined(LLVOAvatarDictionary::getInstance()->getBakedTexture(baked_index)->mTextureIndex);
			}
			return FALSE;
		}
	}
	return FALSE;
}

//-----------------------------------------------------------------------------
// clampAttachmentPositions()
//-----------------------------------------------------------------------------
void LLVOAvatar::clampAttachmentPositions()
{
	if (isDead())
	{
		return;
	}
	for (attachment_map_t::iterator iter = mAttachmentPoints.begin(); 
		 iter != mAttachmentPoints.end();
		 ++iter)
	{
		LLViewerJointAttachment* attachment = iter->second;
		if (attachment)
		{
			attachment->clampObjectPosition();
		}
	}
}

BOOL LLVOAvatar::hasHUDAttachment() const
{
	for (attachment_map_t::const_iterator iter = mAttachmentPoints.begin(); 
		 iter != mAttachmentPoints.end();
		 ++iter)
	{
		LLViewerJointAttachment* attachment = iter->second;
		if (attachment->getIsHUDAttachment() && attachment->getNumObjects() > 0)
		{
			return TRUE;
		}
	}
	return FALSE;
}

LLBBox LLVOAvatar::getHUDBBox() const
{
	LLBBox bbox;
	for (attachment_map_t::const_iterator iter = mAttachmentPoints.begin(); 
		 iter != mAttachmentPoints.end();
		 ++iter)
	{
		LLViewerJointAttachment* attachment = iter->second;
		if (attachment->getIsHUDAttachment())
		{
			for (LLViewerJointAttachment::attachedobjs_vec_t::iterator attachment_iter = attachment->mAttachedObjects.begin();
				 attachment_iter != attachment->mAttachedObjects.end();
				 ++attachment_iter)
			{
				const LLViewerObject* attached_object = (*attachment_iter);
				if (attached_object == NULL)
				{
					llwarns << "HUD attached object is NULL!" << llendl;
					continue;
				}
				// initialize bounding box to contain identity orientation and center point for attached object
				bbox.addPointLocal(attached_object->getPosition());
				// add rotated bounding box for attached object
				bbox.addBBoxAgent(attached_object->getBoundingBoxAgent());
				LLViewerObject::const_child_list_t& child_list = attached_object->getChildren();
				for (LLViewerObject::child_list_t::const_iterator iter = child_list.begin();
					 iter != child_list.end(); 
					 ++iter)
				{
					const LLViewerObject* child_objectp = *iter;
					bbox.addBBoxAgent(child_objectp->getBoundingBoxAgent());
				}
			}
		}
	}

	return bbox;
}

void LLVOAvatar::rebuildHUD()
{
}

//-----------------------------------------------------------------------------
// onFirstTEMessageReceived()
//-----------------------------------------------------------------------------
void LLVOAvatar::onFirstTEMessageReceived()
{
	if( !mFirstTEMessageReceived )
	{
		mFirstTEMessageReceived = TRUE;

		for (U32 i = 0; i < mBakedTextureDatas.size(); i++)
		{
			const BOOL layer_baked = isTextureDefined(mBakedTextureDatas[i].mTextureIndex);

			// Use any baked textures that we have even if they haven't downloaded yet.
			// (That is, don't do a transition from unbaked to baked.)
			if (layer_baked)
			{
				LLViewerFetchedTexture* image = LLViewerTextureManager::staticCastToFetchedTexture(getImage( mBakedTextureDatas[i].mTextureIndex, 0 ), TRUE) ;
				mBakedTextureDatas[i].mLastTextureIndex = image->getID();
				// If we have more than one texture for the other baked layers, we'll want to call this for them too.
				if ( (image->getID() != IMG_INVISIBLE) && ((i == BAKED_HEAD) || (i == BAKED_UPPER) || (i == BAKED_LOWER)) )
				{
					image->setLoadedCallback( onBakedTextureMasksLoaded, MORPH_MASK_REQUESTED_DISCARD, TRUE, TRUE, new LLTextureMaskData( mID ));
				}
				image->setLoadedCallback( onInitialBakedTextureLoaded, MAX_DISCARD_LEVEL, FALSE, FALSE, new LLUUID( mID ) );
			}
		}

		mMeshTexturesDirty = TRUE;
		gPipeline.markGLRebuild(this);
	}
}

//-----------------------------------------------------------------------------
// processAvatarAppearance()
//-----------------------------------------------------------------------------
void LLVOAvatar::processAvatarAppearance( LLMessageSystem* mesgsys )
{
	if (gSavedSettings.getBOOL("BlockAvatarAppearanceMessages"))
	{
		llwarns << "Blocking AvatarAppearance message" << llendl;
		return;
	}
	
	LLMemType mt(LLMemType::MTYPE_AVATAR);

//	llinfos << "processAvatarAppearance start " << mID << llendl;
	BOOL is_first_appearance_message = !mFirstAppearanceMessageReceived;

	mFirstAppearanceMessageReceived = TRUE;

	if( isSelf() )
	{
		llwarns << "Received AvatarAppearance for self" << llendl;
		if( mFirstTEMessageReceived )
		{
//			llinfos << "processAvatarAppearance end  " << mID << llendl;
			return;
		}
	}

	if (gNoRender)
	{
		return;
	}

	ESex old_sex = getSex();

//	llinfos << "LLVOAvatar::processAvatarAppearance()" << llendl;
//	dumpAvatarTEs( "PRE  processAvatarAppearance()" );
	unpackTEMessage(mesgsys, _PREHASH_ObjectData);
//	dumpAvatarTEs( "POST processAvatarAppearance()" );

	// prevent the overwriting of valid baked textures with invalid baked textures
	for (U8 baked_index = 0; baked_index < mBakedTextureDatas.size(); baked_index++)
	{
		if (!isTextureDefined(mBakedTextureDatas[baked_index].mTextureIndex) 
			&& mBakedTextureDatas[baked_index].mLastTextureIndex != IMG_DEFAULT
			&& baked_index != BAKED_SKIRT)
		{
			setTEImage(mBakedTextureDatas[baked_index].mTextureIndex, 
				LLViewerTextureManager::getFetchedTexture(mBakedTextureDatas[baked_index].mLastTextureIndex, TRUE, LLViewerTexture::BOOST_NONE, LLViewerTexture::LOD_TEXTURE));
		}
	}


	if( !is_first_appearance_message )
	{
		onFirstTEMessageReceived();
	}

	setCompositeUpdatesEnabled( FALSE );
	mMeshTexturesDirty = TRUE;
	gPipeline.markGLRebuild(this);

	// ! BACKWARDS COMPATIBILITY !
	// Non-self avatars will no longer have component textures
	if (!isSelf())
	{
		releaseComponentTextures();
	}
	
	
	// parse visual params
	S32 num_blocks = mesgsys->getNumberOfBlocksFast(_PREHASH_VisualParam);
	if( num_blocks > 1 )
	{
		BOOL params_changed = FALSE;
		BOOL interp_params = FALSE;
		
		LLVisualParam* param = getFirstVisualParam();
		if (!param)
		{
			llwarns << "No visual params!" << llendl;
		}
		else
		{
			for( S32 i = 0; i < num_blocks; i++ )
			{
				while( param && (param->getGroup() != VISUAL_PARAM_GROUP_TWEAKABLE) )
				{
					param = getNextVisualParam();
				}
						
				if( !param )
				{
					llwarns << "Number of params in AvatarAppearance msg does not match number of params in avatar xml file." << llendl;
					return;
				}

				U8 value;
				mesgsys->getU8Fast(_PREHASH_VisualParam, _PREHASH_ParamValue, value, i);
				F32 newWeight = U8_to_F32(value, param->getMinWeight(), param->getMaxWeight());

				if (is_first_appearance_message || (param->getWeight() != newWeight))
				{
					//llinfos << "Received update for param " << param->getDisplayName() << " at value " << newWeight << llendl;
					params_changed = TRUE;
					if(is_first_appearance_message)
					{
						param->setWeight(newWeight, FALSE);
					}
					else
					{
						interp_params = TRUE;
						param->setAnimationTarget(newWeight, FALSE);
					}
				}
				param = getNextVisualParam();
			}
		}

		while( param && (param->getGroup() != VISUAL_PARAM_GROUP_TWEAKABLE) )
		{
			param = getNextVisualParam();
		}
		if( param )
		{
			llwarns << "Number of params in AvatarAppearance msg does not match number of params in avatar xml file." << llendl;
			return;
		}

		if (params_changed)
		{
			if (interp_params)
			{
				startAppearanceAnimation();
			}
			updateVisualParams();

			ESex new_sex = getSex();
			if( old_sex != new_sex )
			{
				updateSexDependentLayerSets( FALSE );
			}	
		}
	}
	else
	{
		llwarns << "AvatarAppearance msg received without any parameters, object: " << getID() << llendl;
	}

	setCompositeUpdatesEnabled( TRUE );

	llassert( getSex() == ((getVisualParamWeight( "male" ) > 0.5f) ? SEX_MALE : SEX_FEMALE) );

	// If all of the avatars are completely baked, release the global image caches to conserve memory.
	LLVOAvatar::cullAvatarsByPixelArea();

//	llinfos << "processAvatarAppearance end " << mID << llendl;
}

// static
void LLVOAvatar::getAnimLabels( LLDynamicArray<std::string>* labels )
{
	S32 i;
	for( i = 0; i < gUserAnimStatesCount; i++ )
	{
		labels->put( LLAnimStateLabels::getStateLabel( gUserAnimStates[i].mName ) );
	}

	// Special case to trigger away (AFK) state
	labels->put( "Away From Keyboard" );
}

// static 
void LLVOAvatar::getAnimNames( LLDynamicArray<std::string>* names )
{
	S32 i;

	for( i = 0; i < gUserAnimStatesCount; i++ )
	{
		names->put( std::string(gUserAnimStates[i].mName) );
	}

	// Special case to trigger away (AFK) state
	names->put( "enter_away_from_keyboard_state" );
}

void LLVOAvatar::onBakedTextureMasksLoaded( BOOL success, LLViewerFetchedTexture *src_vi, LLImageRaw* src, LLImageRaw* aux_src, S32 discard_level, BOOL final, void* userdata )
{
	if (!userdata) return;

	//llinfos << "onBakedTextureMasksLoaded: " << src_vi->getID() << llendl;
	const LLMemType mt(LLMemType::MTYPE_AVATAR);
	const LLUUID id = src_vi->getID();
 
	LLTextureMaskData* maskData = (LLTextureMaskData*) userdata;
	LLVOAvatar* self = (LLVOAvatar*) gObjectList.findObject( maskData->mAvatarID );

	// if discard level is 2 less than last discard level we processed, or we hit 0,
	// then generate morph masks
	if(self && success && (discard_level < maskData->mLastDiscardLevel - 2 || discard_level == 0))
	{
		if(aux_src && aux_src->getComponents() == 1)
		{
			if (!aux_src->getData())
			{
				llerrs << "No auxiliary source data for onBakedTextureMasksLoaded" << llendl;
				return;
			}

			U32 gl_name;
			LLImageGL::generateTextures(1, &gl_name );
			stop_glerror();

			gGL.getTexUnit(0)->bindManual(LLTexUnit::TT_TEXTURE, gl_name);
			stop_glerror();

			LLImageGL::setManualImage(
				GL_TEXTURE_2D, 0, GL_ALPHA8, 
				aux_src->getWidth(), aux_src->getHeight(),
				GL_ALPHA, GL_UNSIGNED_BYTE, aux_src->getData());
			stop_glerror();

			gGL.getTexUnit(0)->setTextureFilteringOption(LLTexUnit::TFO_BILINEAR);

			/* if( id == head_baked->getID() )
			     if (self->mBakedTextureDatas[BAKED_HEAD].mTexLayerSet)
				     //llinfos << "onBakedTextureMasksLoaded for head " << id << " discard = " << discard_level << llendl;
					 self->mBakedTextureDatas[BAKED_HEAD].mTexLayerSet->applyMorphMask(aux_src->getData(), aux_src->getWidth(), aux_src->getHeight(), 1);
					 maskData->mLastDiscardLevel = discard_level; */
			BOOL found_texture_id = false;
			for (LLVOAvatarDictionary::Textures::const_iterator iter = LLVOAvatarDictionary::getInstance()->getTextures().begin();
				 iter != LLVOAvatarDictionary::getInstance()->getTextures().end();
				 ++iter)
			{

				const LLVOAvatarDictionary::TextureEntry *texture_dict = iter->second;
				if (texture_dict->mIsUsedByBakedTexture)
				{
					const ETextureIndex texture_index = iter->first;
					const LLViewerTexture *baked_img = self->getImage(texture_index, 0);
					if (baked_img && id == baked_img->getID())
					{
						const EBakedTextureIndex baked_index = texture_dict->mBakedTextureIndex;
						self->applyMorphMask(aux_src->getData(), aux_src->getWidth(), aux_src->getHeight(), 1, baked_index);
						maskData->mLastDiscardLevel = discard_level;
						if (self->mBakedTextureDatas[baked_index].mMaskTexName)
						{
							LLImageGL::deleteTextures(1, &(self->mBakedTextureDatas[baked_index].mMaskTexName));
						}
						self->mBakedTextureDatas[baked_index].mMaskTexName = gl_name;
						found_texture_id = true;
						break;
					}
				}
			}
			if (!found_texture_id)
			{
				llinfos << "onBakedTextureMasksLoaded(): unexpected image id: " << id << llendl;
			}
			self->dirtyMesh();
		}
		else
		{
            // this can happen when someone uses an old baked texture possibly provided by 
            // viewer-side baked texture caching
			llwarns << "Masks loaded callback but NO aux source!" << llendl;
		}
	}

	if (final || !success)
	{
		delete maskData;
	}
}

// static
void LLVOAvatar::onInitialBakedTextureLoaded( BOOL success, LLViewerFetchedTexture *src_vi, LLImageRaw* src, LLImageRaw* aux_src, S32 discard_level, BOOL final, void* userdata )
{
	LLUUID *avatar_idp = (LLUUID *)userdata;
	LLVOAvatar *selfp = (LLVOAvatar *)gObjectList.findObject(*avatar_idp);

	if (!success && selfp)
	{
		selfp->removeMissingBakedTextures();
	}
	if (final || !success )
	{
		delete avatar_idp;
	}
}

void LLVOAvatar::onBakedTextureLoaded(BOOL success, LLViewerFetchedTexture *src_vi, LLImageRaw* src, LLImageRaw* aux_src, S32 discard_level, BOOL final, void* userdata)
{
	//llinfos << "onBakedTextureLoaded: " << src_vi->getID() << llendl;

	LLUUID id = src_vi->getID();
	LLUUID *avatar_idp = (LLUUID *)userdata;
	LLVOAvatar *selfp = (LLVOAvatar *)gObjectList.findObject(*avatar_idp);

	if (selfp && !success)
	{
		selfp->removeMissingBakedTextures();
	}

	if( final || !success )
	{
		delete avatar_idp;
	}

	if( selfp && success && final )
	{
		selfp->useBakedTexture( id );
	}
}


// Called when baked texture is loaded and also when we start up with a baked texture
void LLVOAvatar::useBakedTexture( const LLUUID& id )
{
	/* if(id == head_baked->getID())
		 mHeadBakedLoaded = TRUE;
		 mLastHeadBakedID = id;
		 mHeadMesh0.setTexture( head_baked );
		 mHeadMesh1.setTexture( head_baked ); */
	for (U32 i = 0; i < mBakedTextureDatas.size(); i++)
	{
		LLViewerTexture* image_baked = getImage( mBakedTextureDatas[i].mTextureIndex, 0 );
		if (id == image_baked->getID())
		{
			mBakedTextureDatas[i].mIsLoaded = true;
			mBakedTextureDatas[i].mLastTextureIndex = id;
			mBakedTextureDatas[i].mIsUsed = true;
			for (U32 k = 0; k < mBakedTextureDatas[i].mMeshes.size(); k++)
			{
				mBakedTextureDatas[i].mMeshes[k]->setTexture( image_baked );
			}
			if (mBakedTextureDatas[i].mTexLayerSet)
			{
				//mBakedTextureDatas[i].mTexLayerSet->destroyComposite();
			}
			const LLVOAvatarDictionary::BakedEntry *baked_dict = LLVOAvatarDictionary::getInstance()->getBakedTexture((EBakedTextureIndex)i);
			for (texture_vec_t::const_iterator local_tex_iter = baked_dict->mLocalTextures.begin();
				 local_tex_iter != baked_dict->mLocalTextures.end();
				 ++local_tex_iter)
			{
				if (isSelf()) setBakedReady(*local_tex_iter, TRUE);
			}

			// ! BACKWARDS COMPATIBILITY !
			// Workaround for viewing avatars from old viewers that haven't baked hair textures.
			// This is paired with similar code in updateMeshTextures that sets hair mesh color.
			if (i == BAKED_HAIR)
			{
				for (U32 i = 0; i < mBakedTextureDatas[BAKED_HAIR].mMeshes.size(); i++)
				{
					mBakedTextureDatas[BAKED_HAIR].mMeshes[i]->setColor( 1.f, 1.f, 1.f, 1.f );
				}
			}
		}
	}

	dirtyMesh();
}

// static
void LLVOAvatar::dumpArchetypeXML( void* )
{
	LLAPRFile outfile;
	outfile.open(gDirUtilp->getExpandedFilename(LL_PATH_CHARACTER,"new archetype.xml"), LL_APR_WB );
	apr_file_t* file = outfile.getFileHandle() ;
	if (!file)
	{
		return;
	}

	apr_file_printf( file, "<?xml version=\"1.0\" encoding=\"US-ASCII\" standalone=\"yes\"?>\n" );
	apr_file_printf( file, "<linden_genepool version=\"1.0\">\n" );
	apr_file_printf( file, "\n\t<archetype name=\"???\">\n" );

	// only body parts, not clothing.
	for (S32 type = WT_SHAPE; type <= WT_EYES; type++)
	{
		const std::string& wearable_name = LLWearableDictionary::getTypeName((EWearableType)type);
		apr_file_printf( file, "\n\t\t<!-- wearable: %s -->\n", wearable_name.c_str() );

		for (LLVisualParam* param = gAgentAvatarp->getFirstVisualParam(); param; param = gAgentAvatarp->getNextVisualParam())
		{
			LLViewerVisualParam* viewer_param = (LLViewerVisualParam*)param;
			if( (viewer_param->getWearableType() == type) && 
				(viewer_param->getGroup() == VISUAL_PARAM_GROUP_TWEAKABLE) )
			{
				apr_file_printf(file, "\t\t<param id=\"%d\" name=\"%s\" value=\"%.3f\"/>\n",
								viewer_param->getID(), viewer_param->getName().c_str(), viewer_param->getWeight());
			}
		}

		for (U8 te = 0; te < TEX_NUM_INDICES; te++)
		{
			if (LLVOAvatarDictionary::getTEWearableType((ETextureIndex)te) == type)
			{
				// MULTIPLE_WEARABLES: extend to multiple wearables?
				LLViewerTexture* te_image = ((LLVOAvatar *)(gAgentAvatarp))->getImage((ETextureIndex)te, 0);
				if( te_image )
				{
					std::string uuid_str;
					te_image->getID().toString( uuid_str );
					apr_file_printf( file, "\t\t<texture te=\"%i\" uuid=\"%s\"/>\n", te, uuid_str.c_str());
				}
			}
		}
	}
	apr_file_printf( file, "\t</archetype>\n" );
	apr_file_printf( file, "\n</linden_genepool>\n" );
}


void LLVOAvatar::setVisibilityRank(U32 rank)
{
	if (mDrawable.isNull() || mDrawable->isDead())
	{
		// do nothing
		return;
	}
	mVisibilityRank = rank;
}

// Assumes LLVOAvatar::sInstances has already been sorted.
S32 LLVOAvatar::getUnbakedPixelAreaRank()
{
	S32 rank = 1;
	for (std::vector<LLCharacter*>::iterator iter = LLCharacter::sInstances.begin();
		 iter != LLCharacter::sInstances.end(); ++iter)
	{
		LLVOAvatar* inst = (LLVOAvatar*) *iter;
		if (inst == this)
		{
			return rank;
		}
		else if (!inst->isDead() && !inst->isFullyBaked())
		{
			rank++;
		}
	}

	llassert(0);
	return 0;
}

struct CompareScreenAreaGreater
{
	BOOL operator()(const LLCharacter* const& lhs, const LLCharacter* const& rhs)
	{
		return lhs->getPixelArea() > rhs->getPixelArea();
	}
};

// static
void LLVOAvatar::cullAvatarsByPixelArea()
{
	std::sort(LLCharacter::sInstances.begin(), LLCharacter::sInstances.end(), CompareScreenAreaGreater());
	
	// Update the avatars that have changed status
	U32 rank = 0;
	for (std::vector<LLCharacter*>::iterator iter = LLCharacter::sInstances.begin();
		 iter != LLCharacter::sInstances.end(); ++iter)
	{
		LLVOAvatar* inst = (LLVOAvatar*) *iter;
		BOOL culled;
		if (inst->isSelf() || inst->isFullyBaked())
		{
			culled = FALSE;
		}
		else 
		{
			culled = TRUE;
		}

		if (inst->mCulled != culled)
		{
			inst->mCulled = culled;
			lldebugs << "avatar " << inst->getID() << (culled ? " start culled" : " start not culled" ) << llendl;
			inst->updateMeshTextures();
		}

		if (inst->isSelf())
		{
			inst->setVisibilityRank(0);
		}
		else if (inst->mDrawable.notNull() && inst->mDrawable->isVisible())
		{
			inst->setVisibilityRank(rank++);
		}
	}

	S32 grey_avatars = 0;
	if (LLVOAvatar::areAllNearbyInstancesBaked(grey_avatars))
	{
		LLVOAvatar::deleteCachedImages(false);
	}
	else
	{
		if (gFrameTimeSeconds != sUnbakedUpdateTime) // only update once per frame
		{
			sUnbakedUpdateTime = gFrameTimeSeconds;
			sUnbakedTime += gFrameIntervalSeconds;
		}
		if (grey_avatars > 0)
		{
			if (gFrameTimeSeconds != sGreyUpdateTime) // only update once per frame
			{
				sGreyUpdateTime = gFrameTimeSeconds;
				sGreyTime += gFrameIntervalSeconds;
			}
		}
	}
}

void LLVOAvatar::startAppearanceAnimation()
{
	if(!mAppearanceAnimating)
	{
		mAppearanceAnimating = TRUE;
		mAppearanceMorphTimer.reset();
		mLastAppearanceBlendTime = 0.f;
	}
}

// virtual
void LLVOAvatar::removeMissingBakedTextures()
{	
}

//-----------------------------------------------------------------------------
// LLVOAvatarXmlInfo
//-----------------------------------------------------------------------------

LLVOAvatar::LLVOAvatarXmlInfo::LLVOAvatarXmlInfo()
	: mTexSkinColorInfo(0), mTexHairColorInfo(0), mTexEyeColorInfo(0)
{
}

LLVOAvatar::LLVOAvatarXmlInfo::~LLVOAvatarXmlInfo()
{
	std::for_each(mMeshInfoList.begin(), mMeshInfoList.end(), DeletePointer());
	std::for_each(mSkeletalDistortionInfoList.begin(), mSkeletalDistortionInfoList.end(), DeletePointer());		
	std::for_each(mAttachmentInfoList.begin(), mAttachmentInfoList.end(), DeletePointer());
	deleteAndClear(mTexSkinColorInfo);
	deleteAndClear(mTexHairColorInfo);
	deleteAndClear(mTexEyeColorInfo);
	std::for_each(mLayerInfoList.begin(), mLayerInfoList.end(), DeletePointer());		
	std::for_each(mDriverInfoList.begin(), mDriverInfoList.end(), DeletePointer());
	std::for_each(mMorphMaskInfoList.begin(), mMorphMaskInfoList.end(), DeletePointer());
}

//-----------------------------------------------------------------------------
// LLVOAvatarBoneInfo::parseXml()
//-----------------------------------------------------------------------------
BOOL LLVOAvatarBoneInfo::parseXml(LLXmlTreeNode* node)
{
	if (node->hasName("bone"))
	{
		mIsJoint = TRUE;
		static LLStdStringHandle name_string = LLXmlTree::addAttributeString("name");
		if (!node->getFastAttributeString(name_string, mName))
		{
			llwarns << "Bone without name" << llendl;
			return FALSE;
		}
	}
	else if (node->hasName("collision_volume"))
	{
		mIsJoint = FALSE;
		static LLStdStringHandle name_string = LLXmlTree::addAttributeString("name");
		if (!node->getFastAttributeString(name_string, mName))
		{
			mName = "Collision Volume";
		}
	}
	else
	{
		llwarns << "Invalid node " << node->getName() << llendl;
		return FALSE;
	}

	static LLStdStringHandle pos_string = LLXmlTree::addAttributeString("pos");
	if (!node->getFastAttributeVector3(pos_string, mPos))
	{
		llwarns << "Bone without position" << llendl;
		return FALSE;
	}

	static LLStdStringHandle rot_string = LLXmlTree::addAttributeString("rot");
	if (!node->getFastAttributeVector3(rot_string, mRot))
	{
		llwarns << "Bone without rotation" << llendl;
		return FALSE;
	}
	
	static LLStdStringHandle scale_string = LLXmlTree::addAttributeString("scale");
	if (!node->getFastAttributeVector3(scale_string, mScale))
	{
		llwarns << "Bone without scale" << llendl;
		return FALSE;
	}

	if (mIsJoint)
	{
		static LLStdStringHandle pivot_string = LLXmlTree::addAttributeString("pivot");
		if (!node->getFastAttributeVector3(pivot_string, mPivot))
		{
			llwarns << "Bone without pivot" << llendl;
			return FALSE;
		}
	}

	// parse children
	LLXmlTreeNode* child;
	for( child = node->getFirstChild(); child; child = node->getNextChild() )
	{
		LLVOAvatarBoneInfo *child_info = new LLVOAvatarBoneInfo;
		if (!child_info->parseXml(child))
		{
			delete child_info;
			return FALSE;
		}
		mChildList.push_back(child_info);
	}
	return TRUE;
}

//-----------------------------------------------------------------------------
// LLVOAvatarSkeletonInfo::parseXml()
//-----------------------------------------------------------------------------
BOOL LLVOAvatarSkeletonInfo::parseXml(LLXmlTreeNode* node)
{
	static LLStdStringHandle num_bones_string = LLXmlTree::addAttributeString("num_bones");
	if (!node->getFastAttributeS32(num_bones_string, mNumBones))
	{
		llwarns << "Couldn't find number of bones." << llendl;
		return FALSE;
	}

	static LLStdStringHandle num_collision_volumes_string = LLXmlTree::addAttributeString("num_collision_volumes");
	node->getFastAttributeS32(num_collision_volumes_string, mNumCollisionVolumes);

	LLXmlTreeNode* child;
	for( child = node->getFirstChild(); child; child = node->getNextChild() )
	{
		LLVOAvatarBoneInfo *info = new LLVOAvatarBoneInfo;
		if (!info->parseXml(child))
		{
			delete info;
			llwarns << "Error parsing bone in skeleton file" << llendl;
			return FALSE;
		}
		mBoneInfoList.push_back(info);
	}
	return TRUE;
}

//-----------------------------------------------------------------------------
// parseXmlSkeletonNode(): parses <skeleton> nodes from XML tree
//-----------------------------------------------------------------------------
BOOL LLVOAvatar::LLVOAvatarXmlInfo::parseXmlSkeletonNode(LLXmlTreeNode* root)
{
	LLXmlTreeNode* node = root->getChildByName( "skeleton" );
	if( !node )
	{
		llwarns << "avatar file: missing <skeleton>" << llendl;
		return FALSE;
	}

	LLXmlTreeNode* child;

	// SKELETON DISTORTIONS
	for (child = node->getChildByName( "param" );
		 child;
		 child = node->getNextNamedChild())
	{
		if (!child->getChildByName("param_skeleton"))
		{
			if (child->getChildByName("param_morph"))
			{
				llwarns << "Can't specify morph param in skeleton definition." << llendl;
			}
			else
			{
				llwarns << "Unknown param type." << llendl;
			}
			continue;
		}
		
		LLPolySkeletalDistortionInfo *info = new LLPolySkeletalDistortionInfo;
		if (!info->parseXml(child))
		{
			delete info;
			return FALSE;
		}

		mSkeletalDistortionInfoList.push_back(info);
	}

	// ATTACHMENT POINTS
	for (child = node->getChildByName( "attachment_point" );
		 child;
		 child = node->getNextNamedChild())
	{
		LLVOAvatarAttachmentInfo* info = new LLVOAvatarAttachmentInfo();

		static LLStdStringHandle name_string = LLXmlTree::addAttributeString("name");
		if (!child->getFastAttributeString(name_string, info->mName))
		{
			llwarns << "No name supplied for attachment point." << llendl;
			delete info;
			continue;
		}

		static LLStdStringHandle joint_string = LLXmlTree::addAttributeString("joint");
		if (!child->getFastAttributeString(joint_string, info->mJointName))
		{
			llwarns << "No bone declared in attachment point " << info->mName << llendl;
			delete info;
			continue;
		}

		static LLStdStringHandle position_string = LLXmlTree::addAttributeString("position");
		if (child->getFastAttributeVector3(position_string, info->mPosition))
		{
			info->mHasPosition = TRUE;
		}

		static LLStdStringHandle rotation_string = LLXmlTree::addAttributeString("rotation");
		if (child->getFastAttributeVector3(rotation_string, info->mRotationEuler))
		{
			info->mHasRotation = TRUE;
		}
		 static LLStdStringHandle group_string = LLXmlTree::addAttributeString("group");
		if (child->getFastAttributeS32(group_string, info->mGroup))
		{
			if (info->mGroup == -1)
				info->mGroup = -1111; // -1 = none parsed, < -1 = bad value
		}

		static LLStdStringHandle id_string = LLXmlTree::addAttributeString("id");
		if (!child->getFastAttributeS32(id_string, info->mAttachmentID))
		{
			llwarns << "No id supplied for attachment point " << info->mName << llendl;
			delete info;
			continue;
		}

		static LLStdStringHandle slot_string = LLXmlTree::addAttributeString("pie_slice");
		child->getFastAttributeS32(slot_string, info->mPieMenuSlice);
			
		static LLStdStringHandle visible_in_first_person_string = LLXmlTree::addAttributeString("visible_in_first_person");
		child->getFastAttributeBOOL(visible_in_first_person_string, info->mVisibleFirstPerson);

		static LLStdStringHandle hud_attachment_string = LLXmlTree::addAttributeString("hud");
		child->getFastAttributeBOOL(hud_attachment_string, info->mIsHUDAttachment);

		mAttachmentInfoList.push_back(info);
	}

	return TRUE;
}

//-----------------------------------------------------------------------------
// parseXmlMeshNodes(): parses <mesh> nodes from XML tree
//-----------------------------------------------------------------------------
BOOL LLVOAvatar::LLVOAvatarXmlInfo::parseXmlMeshNodes(LLXmlTreeNode* root)
{
	for (LLXmlTreeNode* node = root->getChildByName( "mesh" );
		 node;
		 node = root->getNextNamedChild())
	{
		LLVOAvatarMeshInfo *info = new LLVOAvatarMeshInfo;

		// attribute: type
		static LLStdStringHandle type_string = LLXmlTree::addAttributeString("type");
		if( !node->getFastAttributeString( type_string, info->mType ) )
		{
			llwarns << "Avatar file: <mesh> is missing type attribute.  Ignoring element. " << llendl;
			delete info;
			return FALSE;  // Ignore this element
		}
		
		static LLStdStringHandle lod_string = LLXmlTree::addAttributeString("lod");
		if (!node->getFastAttributeS32( lod_string, info->mLOD ))
		{
			llwarns << "Avatar file: <mesh> is missing lod attribute.  Ignoring element. " << llendl;
			delete info;
			return FALSE;  // Ignore this element
		}

		static LLStdStringHandle file_name_string = LLXmlTree::addAttributeString("file_name");
		if( !node->getFastAttributeString( file_name_string, info->mMeshFileName ) )
		{
			llwarns << "Avatar file: <mesh> is missing file_name attribute.  Ignoring: " << info->mType << llendl;
			delete info;
			return FALSE;  // Ignore this element
		}

		static LLStdStringHandle reference_string = LLXmlTree::addAttributeString("reference");
		node->getFastAttributeString( reference_string, info->mReferenceMeshName );
		
		// attribute: min_pixel_area
		static LLStdStringHandle min_pixel_area_string = LLXmlTree::addAttributeString("min_pixel_area");
		static LLStdStringHandle min_pixel_width_string = LLXmlTree::addAttributeString("min_pixel_width");
		if (!node->getFastAttributeF32( min_pixel_area_string, info->mMinPixelArea ))
		{
			F32 min_pixel_area = 0.1f;
			if (node->getFastAttributeF32( min_pixel_width_string, min_pixel_area ))
			{
				// this is square root of pixel area (sensible to use linear space in defining lods)
				min_pixel_area = min_pixel_area * min_pixel_area;
			}
			info->mMinPixelArea = min_pixel_area;
		}
		
		// Parse visual params for this node only if we haven't already
		for (LLXmlTreeNode* child = node->getChildByName( "param" );
			 child;
			 child = node->getNextNamedChild())
		{
			if (!child->getChildByName("param_morph"))
			{
				if (child->getChildByName("param_skeleton"))
				{
					llwarns << "Can't specify skeleton param in a mesh definition." << llendl;
				}
				else
				{
					llwarns << "Unknown param type." << llendl;
				}
				continue;
			}

			LLPolyMorphTargetInfo *morphinfo = new LLPolyMorphTargetInfo();
			if (!morphinfo->parseXml(child))
			{
				delete morphinfo;
				delete info;
				return -1;
			}
			BOOL shared = FALSE;
			static LLStdStringHandle shared_string = LLXmlTree::addAttributeString("shared");
			child->getFastAttributeBOOL(shared_string, shared);

			info->mPolyMorphTargetInfoList.push_back(LLVOAvatarMeshInfo::morph_info_pair_t(morphinfo, shared));
		}

		mMeshInfoList.push_back(info);
	}
	return TRUE;
}

//-----------------------------------------------------------------------------
// parseXmlColorNodes(): parses <global_color> nodes from XML tree
//-----------------------------------------------------------------------------
BOOL LLVOAvatar::LLVOAvatarXmlInfo::parseXmlColorNodes(LLXmlTreeNode* root)
{
	for (LLXmlTreeNode* color_node = root->getChildByName( "global_color" );
		 color_node;
		 color_node = root->getNextNamedChild())
	{
		std::string global_color_name;
		static LLStdStringHandle name_string = LLXmlTree::addAttributeString("name");
		if (color_node->getFastAttributeString( name_string, global_color_name ) )
		{
			if( global_color_name == "skin_color" )
			{
				if (mTexSkinColorInfo)
				{
					llwarns << "avatar file: multiple instances of skin_color" << llendl;
					return FALSE;
				}
				mTexSkinColorInfo = new LLTexGlobalColorInfo;
				if( !mTexSkinColorInfo->parseXml( color_node ) )
				{
					deleteAndClear(mTexSkinColorInfo);
					llwarns << "avatar file: mTexSkinColor->parseXml() failed" << llendl;
					return FALSE;
				}
			}
			else if( global_color_name == "hair_color" )
			{
				if (mTexHairColorInfo)
				{
					llwarns << "avatar file: multiple instances of hair_color" << llendl;
					return FALSE;
				}
				mTexHairColorInfo = new LLTexGlobalColorInfo;
				if( !mTexHairColorInfo->parseXml( color_node ) )
				{
					deleteAndClear(mTexHairColorInfo);
					llwarns << "avatar file: mTexHairColor->parseXml() failed" << llendl;
					return FALSE;
				}
			}
			else if( global_color_name == "eye_color" )
			{
				if (mTexEyeColorInfo)
				{
					llwarns << "avatar file: multiple instances of eye_color" << llendl;
					return FALSE;
				}
				mTexEyeColorInfo = new LLTexGlobalColorInfo;
				if( !mTexEyeColorInfo->parseXml( color_node ) )
				{
					llwarns << "avatar file: mTexEyeColor->parseXml() failed" << llendl;
					return FALSE;
				}
			}
		}
	}
	return TRUE;
}

//-----------------------------------------------------------------------------
// parseXmlLayerNodes(): parses <layer_set> nodes from XML tree
//-----------------------------------------------------------------------------
BOOL LLVOAvatar::LLVOAvatarXmlInfo::parseXmlLayerNodes(LLXmlTreeNode* root)
{
	for (LLXmlTreeNode* layer_node = root->getChildByName( "layer_set" );
		 layer_node;
		 layer_node = root->getNextNamedChild())
	{
		LLTexLayerSetInfo* layer_info = new LLTexLayerSetInfo();
		if( layer_info->parseXml( layer_node ) )
		{
			mLayerInfoList.push_back(layer_info);
		}
		else
		{
			delete layer_info;
			llwarns << "avatar file: layer_set->parseXml() failed" << llendl;
			return FALSE;
		}
	}
	return TRUE;
}

//-----------------------------------------------------------------------------
// parseXmlDriverNodes(): parses <driver_parameters> nodes from XML tree
//-----------------------------------------------------------------------------
BOOL LLVOAvatar::LLVOAvatarXmlInfo::parseXmlDriverNodes(LLXmlTreeNode* root)
{
	LLXmlTreeNode* driver = root->getChildByName( "driver_parameters" );
	if( driver )
	{
		for (LLXmlTreeNode* grand_child = driver->getChildByName( "param" );
			 grand_child;
			 grand_child = driver->getNextNamedChild())
		{
			if( grand_child->getChildByName( "param_driver" ) )
			{
				LLDriverParamInfo* driver_info = new LLDriverParamInfo();
				if( driver_info->parseXml( grand_child ) )
				{
					mDriverInfoList.push_back(driver_info);
				}
				else
				{
					delete driver_info;
					llwarns << "avatar file: driver_param->parseXml() failed" << llendl;
					return FALSE;
				}
			}
		}
	}
	return TRUE;
}

//-----------------------------------------------------------------------------
// parseXmlDriverNodes(): parses <driver_parameters> nodes from XML tree
//-----------------------------------------------------------------------------
BOOL LLVOAvatar::LLVOAvatarXmlInfo::parseXmlMorphNodes(LLXmlTreeNode* root)
{
	LLXmlTreeNode* masks = root->getChildByName( "morph_masks" );
	if( !masks )
	{
		return FALSE;
	}

	for (LLXmlTreeNode* grand_child = masks->getChildByName( "mask" );
		 grand_child;
		 grand_child = masks->getNextNamedChild())
	{
		LLVOAvatarMorphInfo* info = new LLVOAvatarMorphInfo();

		static LLStdStringHandle name_string = LLXmlTree::addAttributeString("morph_name");
		if (!grand_child->getFastAttributeString(name_string, info->mName))
		{
			llwarns << "No name supplied for morph mask." << llendl;
			delete info;
			continue;
		}

		static LLStdStringHandle region_string = LLXmlTree::addAttributeString("body_region");
		if (!grand_child->getFastAttributeString(region_string, info->mRegion))
		{
			llwarns << "No region supplied for morph mask." << llendl;
			delete info;
			continue;
		}

		static LLStdStringHandle layer_string = LLXmlTree::addAttributeString("layer");
		if (!grand_child->getFastAttributeString(layer_string, info->mLayer))
		{
			llwarns << "No layer supplied for morph mask." << llendl;
			delete info;
			continue;
		}

		// optional parameter. don't throw a warning if not present.
		static LLStdStringHandle invert_string = LLXmlTree::addAttributeString("invert");
		grand_child->getFastAttributeBOOL(invert_string, info->mInvert);

		mMorphMaskInfoList.push_back(info);
	}

	return TRUE;
}

//virtual
void LLVOAvatar::updateRegion(LLViewerRegion *regionp)
{
}

std::string LLVOAvatar::getFullname() const
{
	std::string name;

	LLNameValue* first = getNVPair("FirstName"); 
	LLNameValue* last  = getNVPair("LastName"); 
	if (first && last)
	{
		name = LLCacheName::buildFullName( first->getString(), last->getString() );
	}

	return name;
}

LLHost LLVOAvatar::getObjectHost() const
{
	LLViewerRegion* region = getRegion();
	if (region && !isDead())
	{
		return region->getHost();
	}
	else
	{
		return LLHost::invalid;
	}
}

//static
void LLVOAvatar::updateFreezeCounter(S32 counter)
{
	if(counter)
	{
		sFreezeCounter = counter;
	}
	else if(sFreezeCounter > 0)
	{
		sFreezeCounter--;
	}
	else
	{
		sFreezeCounter = 0;
	}
}

BOOL LLVOAvatar::updateLOD()
{
	if (isImpostor())
	{
		return TRUE;
	}

	BOOL res = updateJointLODs();

	LLFace* facep = mDrawable->getFace(0);
	if (facep->mVertexBuffer.isNull() ||
		(LLVertexBuffer::sEnableVBOs &&
		((facep->mVertexBuffer->getUsage() == GL_STATIC_DRAW ? TRUE : FALSE) !=
		 (facep->getPool()->getVertexShaderLevel() > 0 ? TRUE : FALSE))))
	{
		mDirtyMesh = TRUE;
	}

	if (mDirtyMesh || mDrawable->isState(LLDrawable::REBUILD_GEOMETRY))
	{	//LOD changed or new mesh created, allocate new vertex buffer if needed
		updateMeshData();
		mDirtyMesh = FALSE;
		mNeedsSkin = TRUE;
		mDrawable->clearState(LLDrawable::REBUILD_GEOMETRY);
	}
	
	updateVisibility();

	return res;
}

U32 LLVOAvatar::getPartitionType() const
{ 
	// Avatars merely exist as drawables in the bridge partition
	return LLViewerRegion::PARTITION_BRIDGE;
}

//static
void LLVOAvatar::updateImpostors() 
{
	for (std::vector<LLCharacter*>::iterator iter = LLCharacter::sInstances.begin();
		 iter != LLCharacter::sInstances.end(); ++iter)
	{
		LLVOAvatar* avatar = (LLVOAvatar*) *iter;
		if (!avatar->isDead() && avatar->needsImpostorUpdate() && avatar->isVisible() && avatar->isImpostor())
		{
			gPipeline.generateImpostor(avatar);
		}
	}
}

BOOL LLVOAvatar::isImpostor() const
{
	return (sUseImpostors && mUpdatePeriod >= IMPOSTOR_PERIOD) ? TRUE : FALSE;
}


BOOL LLVOAvatar::needsImpostorUpdate() const
{
	return mNeedsImpostorUpdate;
}

const LLVector3& LLVOAvatar::getImpostorOffset() const
{
	return mImpostorOffset;
}

const LLVector2& LLVOAvatar::getImpostorDim() const
{
	return mImpostorDim;
}

void LLVOAvatar::setImpostorDim(const LLVector2& dim)
{
	mImpostorDim = dim;
}

void LLVOAvatar::cacheImpostorValues()
{
	getImpostorValues(mImpostorExtents, mImpostorAngle, mImpostorDistance);
}

void LLVOAvatar::getImpostorValues(LLVector3* extents, LLVector3& angle, F32& distance) const
{
	const LLVector3* ext = mDrawable->getSpatialExtents();
	extents[0] = ext[0];
	extents[1] = ext[1];

	LLVector3 at = LLViewerCamera::getInstance()->getOrigin()-(getRenderPosition()+mImpostorOffset);
	distance = at.normalize();
	F32 da = 1.f - (at*LLViewerCamera::getInstance()->getAtAxis());
	angle.mV[0] = LLViewerCamera::getInstance()->getYaw()*da;
	angle.mV[1] = LLViewerCamera::getInstance()->getPitch()*da;
	angle.mV[2] = da;
}

void LLVOAvatar::idleUpdateRenderCost()
{
	static const U32 ARC_BODY_PART_COST = 20;
	static const U32 ARC_LIMIT = 2048;

	if (!gPipeline.hasRenderDebugMask(LLPipeline::RENDER_DEBUG_SHAME))
	{
		return;
	}

	U32 cost = 0;
	std::set<LLUUID> textures;

	for (U8 baked_index = 0; baked_index < BAKED_NUM_INDICES; baked_index++)
	{
		const LLVOAvatarDictionary::BakedEntry *baked_dict = LLVOAvatarDictionary::getInstance()->getBakedTexture((EBakedTextureIndex)baked_index);
		ETextureIndex tex_index = baked_dict->mTextureIndex;
		if ((tex_index != TEX_SKIRT_BAKED) || (isWearingWearableType(WT_SKIRT)))
		{
			if (isTextureVisible(tex_index))
			{
				cost +=ARC_BODY_PART_COST;
			}
		}
	}

	for (attachment_map_t::const_iterator iter = mAttachmentPoints.begin(); 
		 iter != mAttachmentPoints.end();
		 ++iter)
	{
		LLViewerJointAttachment* attachment = iter->second;
		for (LLViewerJointAttachment::attachedobjs_vec_t::iterator attachment_iter = attachment->mAttachedObjects.begin();
			 attachment_iter != attachment->mAttachedObjects.end();
			 ++attachment_iter)
		{
			const LLViewerObject* attached_object = (*attachment_iter);
			if (attached_object && !attached_object->isHUDAttachment())
			{
				const LLDrawable* drawable = attached_object->mDrawable;
				if (drawable)
				{
					const LLVOVolume* volume = drawable->getVOVolume();
					if (volume)
					{
						cost += volume->getRenderCost(textures);
					}
				}
			}
		}
	}

	cost += textures.size() * LLVOVolume::ARC_TEXTURE_COST;

	setDebugText(llformat("%d", cost));
	F32 green = 1.f-llclamp(((F32) cost-(F32)ARC_LIMIT)/(F32)ARC_LIMIT, 0.f, 1.f);
	F32 red = llmin((F32) cost/(F32)ARC_LIMIT, 1.f);
	mText->setColor(LLColor4(red,green,0,1));
}

// static
BOOL LLVOAvatar::isIndexLocalTexture(ETextureIndex index)
{
	if (index < 0 || index >= TEX_NUM_INDICES) return false;
	return LLVOAvatarDictionary::getInstance()->getTexture(index)->mIsLocalTexture;
}

// static
BOOL LLVOAvatar::isIndexBakedTexture(ETextureIndex index)
{
	if (index < 0 || index >= TEX_NUM_INDICES) return false;
	return LLVOAvatarDictionary::getInstance()->getTexture(index)->mIsBakedTexture;
}

const std::string LLVOAvatar::getBakedStatusForPrintout() const
{
	std::string line;

	for (LLVOAvatarDictionary::Textures::const_iterator iter = LLVOAvatarDictionary::getInstance()->getTextures().begin();
		 iter != LLVOAvatarDictionary::getInstance()->getTextures().end();
		 ++iter)
	{
		const ETextureIndex index = iter->first;
		const LLVOAvatarDictionary::TextureEntry *texture_dict = iter->second;
		if (texture_dict->mIsBakedTexture)
		{
			line += texture_dict->mName;
			if (isTextureDefined(index))
			{
				line += "_baked";
			}
			line += " ";
		}
	}
	return line;
}



//virtual
S32 LLVOAvatar::getTexImageSize() const
{
	return TEX_IMAGE_SIZE_OTHER;
}

//-----------------------------------------------------------------------------
// Utility functions
//-----------------------------------------------------------------------------

F32 calc_bouncy_animation(F32 x)
{
	return -(cosf(x * F_PI * 2.5f - F_PI_BY_TWO))*(0.4f + x * -0.1f) + x * 1.3f;
}

//virtual
BOOL LLVOAvatar::isTextureDefined(LLVOAvatarDefines::ETextureIndex te, U32 index ) const
{
	if (isIndexLocalTexture(te)) 
	{
		return FALSE;
	}

	return (getImage(te, index)->getID() != IMG_DEFAULT_AVATAR && 
			getImage(te, index)->getID() != IMG_DEFAULT);
}
<|MERGE_RESOLUTION|>--- conflicted
+++ resolved
@@ -664,12 +664,8 @@
 	mNameFriend(false),
 	mNameAlpha(0.f),
 	mRenderGroupTitles(sRenderGroupTitles),
-<<<<<<< HEAD
+	mNameCloud(false),
 	mUseDisplayNames( LLAvatarNameCache::useDisplayNames() ),
-=======
-	mNameAppearance(FALSE),
-	mNameCloud(FALSE),
->>>>>>> 8e1dbbbb
 	mFirstTEMessageReceived( FALSE ),
 	mFirstAppearanceMessageReceived( FALSE ),
 	mCulled( FALSE ),
@@ -2794,6 +2790,7 @@
 		is_muted = LLMuteList::getInstance()->isMuted(getID());
 	}
 	bool is_friend = LLAvatarTracker::instance().isBuddy(getID());
+	bool is_cloud = getIsCloud();
 
 	// Rebuild name tag if state change detected
 	if (mNameString.empty()
@@ -2804,7 +2801,8 @@
 		|| is_busy != mNameBusy 
 		|| is_muted != mNameMute
 		|| is_appearance != mNameAppearance
-		|| is_friend != mNameFriend)
+		|| is_friend != mNameFriend
+		|| is_cloud != mNameCloud)
 	{
 		LLColor4 name_tag_color = getNameTagColor(is_friend);
 
@@ -2831,6 +2829,11 @@
 			if (is_appearance)
 			{
 				line += LLTrans::getString("AvatarEditingAppearance");
+				line += ", ";
+			}
+			if (is_cloud)
+			{
+				line += LLTrans::getString("LoadingData");
 				line += ", ";
 			}
 			// trim last ", "
@@ -2844,7 +2847,6 @@
 		if (sRenderGroupTitles
 			&& title && title->getString() && title->getString()[0] != '\0')
 		{
-<<<<<<< HEAD
 			LLColor4 group_color =
 				LLUIColorTable::getInstance()->getColor("NameTagGroup");
 			std::string title_str = title->getString();
@@ -2875,22 +2877,6 @@
 			}
 			// Suppress SLID display if display name matches exactly (ugh)
 			if (show_slids && !av_name.mIsDisplayNameDefault)
-=======
-			const BOOL is_away = mSignaledAnimations.find(ANIM_AGENT_AWAY)  != mSignaledAnimations.end();
-			const BOOL is_busy = mSignaledAnimations.find(ANIM_AGENT_BUSY) != mSignaledAnimations.end();
-			const BOOL is_appearance = mSignaledAnimations.find(ANIM_AGENT_CUSTOMIZE) != mSignaledAnimations.end();
-			const BOOL is_muted = isSelf() ? FALSE : LLMuteList::getInstance()->isMuted(getID());
-			const BOOL is_cloud = getIsCloud();
-
-			if (mNameString.empty() ||
-				new_name ||
-				(!title && !mTitle.empty()) ||
-				(title && mTitle != title->getString()) ||
-				(is_away != mNameAway || is_busy != mNameBusy || is_muted != mNameMute)
-				|| is_appearance != mNameAppearance 
-				|| is_cloud != mNameCloud
-				)
->>>>>>> 8e1dbbbb
 			{
 				// JAMESDEBUG HACK
 				LLColor4 slid_color = name_tag_color * 0.83f;
@@ -2913,78 +2899,17 @@
 		mNameMute = is_muted;
 		mNameAppearance = is_appearance;
 		mNameFriend = is_friend;
+		mNameCloud = is_cloud;
 		mTitle = title ? title->getString() : "";
 		LLStringFn::replace_ascii_controlchars(mTitle,LL_UNKNOWN_CHAR);
 		new_name = TRUE;
 	}
 
-<<<<<<< HEAD
 	if (mVisibleChat)
 	{
 		mNameText->setFont(LLFontGL::getFontSansSerif());
 		mNameText->setTextAlignment(LLHUDNameTag::ALIGN_TEXT_LEFT);
 		mNameText->setFadeDistance(CHAT_NORMAL_RADIUS * 2.f, 5.f);
-=======
-				if (is_away || is_muted || is_busy)
-				{
-					line += " (";
-					if (is_away)
-					{
-						line += LLTrans::getString("AvatarAway");
-						need_comma = TRUE;
-					}
-					if (is_busy)
-					{
-						if (need_comma)
-						{
-							line += ", ";
-						}
-						line += LLTrans::getString("AvatarBusy");
-						need_comma = TRUE;
-					}
-					if (is_muted)
-					{
-						if (need_comma)
-						{
-							line += ", ";
-						}
-						line += LLTrans::getString("AvatarMuted");
-						need_comma = TRUE;
-					}
-					line += ")";
-				}
-				if (is_cloud)
-				{
-					line += "\n";
-					line += "(" + LLTrans::getString("LoadingData") + ")";
-				}
-				else if (is_appearance)
-				{
-					line += "\n";
-					line += LLTrans::getString("AvatarEditingAppearance");
-				}
-				mNameAway = is_away;
-				mNameBusy = is_busy;
-				mNameMute = is_muted;
-				mNameAppearance = is_appearance;
-				mNameCloud = is_cloud;
-				mTitle = title ? title->getString() : "";
-				LLStringFn::replace_ascii_controlchars(mTitle,LL_UNKNOWN_CHAR);
-				mNameString = utf8str_to_wstring(line);
-				new_name = TRUE;
-			}
-
-			if (visible_chat)
-			{
-				mNameText->setDropShadow(TRUE);
-				mNameText->setFont(LLFontGL::getFontSansSerif());
-				mNameText->setTextAlignment(LLHUDText::ALIGN_TEXT_LEFT);
-				mNameText->setFadeDistance(CHAT_NORMAL_RADIUS * 2.f, 5.f);
-				if (new_name)
-				{
-					mNameText->setLabel(mNameString);
-				}
->>>>>>> 8e1dbbbb
 			
 			char line[MAX_STRING];		/* Flawfinder: ignore */
 			line[0] = '\0';
@@ -3018,17 +2943,17 @@
 					if (chat_fade_amt < 1.f)
 					{
 						F32 u = clamp_rescale(chat_fade_amt, 0.9f, 1.f, 0.f, 1.f);
-				mNameText->addLine(chat_iter->mText, lerp(new_chat, normal_chat, u), style);
+						mNameText->addLine(chat_iter->mText, lerp(new_chat, normal_chat, u), style);
 					}
 					else if (chat_fade_amt < 2.f)
 					{
 						F32 u = clamp_rescale(chat_fade_amt, 1.9f, 2.f, 0.f, 1.f);
-				mNameText->addLine(chat_iter->mText, lerp(normal_chat, old_chat, u), style);
+						mNameText->addLine(chat_iter->mText, lerp(normal_chat, old_chat, u), style);
 					}
 					else if (chat_fade_amt < 3.f)
 					{
 						// *NOTE: only remove lines down to minimum number
-				mNameText->addLine(chat_iter->mText, old_chat, style);
+						mNameText->addLine(chat_iter->mText, old_chat, style);
 					}
 				}
 				mNameText->setVisibleOffScreen(TRUE);
@@ -3053,7 +2978,6 @@
 			}
 			else
 			{
-<<<<<<< HEAD
 		// ...not using chat bubbles, just names
 		mNameText->setTextAlignment(LLHUDNameTag::ALIGN_TEXT_CENTER);
 		mNameText->setFadeDistance(CHAT_NORMAL_RADIUS, 5.f);
@@ -3134,16 +3058,6 @@
 		(projected_vec(local_camera_at * root_rot, camera_to_av));
 	name_position += pixel_up_vec * 15.f;
 	return name_position;
-=======
-				mNameText->setFont(LLFontGL::getFontSansSerif());
-				mNameText->setTextAlignment(LLHUDText::ALIGN_TEXT_CENTER);
-				mNameText->setFadeDistance(CHAT_NORMAL_RADIUS, 5.f);
-				mNameText->setVisibleOffScreen(FALSE);
-				if (new_name)
-				{
-					mNameText->setLabel("");
-					mNameText->setString(mNameString);
->>>>>>> 8e1dbbbb
 				}
 
 void LLVOAvatar::idleUpdateNameTagAlpha(BOOL new_name, F32 alpha)
