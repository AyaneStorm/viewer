--- conflicted
+++ resolved
@@ -7474,12 +7474,7 @@
 	{
 		// If we don't get a value at all, we are presumably in a
 		// region that does not support hover height.
-<<<<<<< HEAD
-
 		LL_WARNS() << avString() << "zeroing hover because not defined in appearance message" << LL_ENDL;
-=======
-		LL_WARNS() << "zeroing hover because not defined in appearance message" << LL_ENDL;
->>>>>>> 655c2bd3
 		mHoverOffset = LLVector3(0.0, 0.0, 0.0);
 	}
 
