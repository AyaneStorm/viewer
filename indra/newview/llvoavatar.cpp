--- conflicted
+++ resolved
@@ -75,11 +75,7 @@
 #include "lltargetingmotion.h"
 #include "lltoolmorph.h"
 #include "llviewercamera.h"
-<<<<<<< HEAD
 #include "llviewertexlayer.h"
-=======
-#include "llviewerjointmesh.h"
->>>>>>> a74b5dfa
 #include "llviewertexturelist.h"
 #include "llviewermenu.h"
 #include "llviewerobjectlist.h"
@@ -104,11 +100,8 @@
 
 #include "lldebugmessagebox.h"
 #include "llsdutil.h"
-<<<<<<< HEAD
+#include "llscenemonitor.h"
 #include "llsdserialize.h"
-=======
-#include "llscenemonitor.h"
->>>>>>> a74b5dfa
 
 extern F32 SPEED_ADJUST_MAX;
 extern F32 SPEED_ADJUST_MAX_SEC;
@@ -216,24 +209,6 @@
 	S32					mLastDiscardLevel;
 };
 
-// Simple utility functions to eventually replace the common 2-line
-// idiom scattered throughout the viewer codebase.  Note that where
-// possible we would rather be using smart pointers of some sort.
-
-template <class T>
-inline void delete_and_clear(T*& ptr)
-{
-	delete ptr;
-	ptr = NULL;
-}
-
-template <class T>
-inline void delete_and_clear_array(T*& array_ptr)
-{
-	delete[] array_ptr;
-	array_ptr = NULL;
-}
-
 /*********************************************************************************
  **                                                                             **
  ** Begin private LLVOAvatar Support classes
@@ -276,7 +251,7 @@
 	std::vector<F32> mParamWeights;
 	std::vector<LLVisualParam*> mParams;
 };
-
+	
 struct LLVOAvatarChildJoint : public LLInitParam::ChoiceBlock<LLVOAvatarChildJoint>
 	{
 	Alternative<Lazy<struct LLVOAvatarBoneInfo, IS_A_BLOCK> >	bone;
@@ -846,54 +821,9 @@
 	
 	lldebugs << "LLVOAvatar Destructor (0x" << this << ") id:" << mID << llendl;
 
-<<<<<<< HEAD
 	std::for_each(mAttachmentPoints.begin(), mAttachmentPoints.end(), DeletePairedPointer());
 	mAttachmentPoints.clear();
 
-=======
-	mRoot.removeAllChildren();
-	mJointMap.clear();
-
-	delete_and_clear_array(mSkeleton);
-	delete_and_clear_array(mCollisionVolumes);
-
-	mNumJoints = 0;
-
-	for (U32 i = 0; i < mBakedTextureDatas.size(); i++)
-	{
-		delete_and_clear(mBakedTextureDatas[i].mTexLayerSet);
-		mBakedTextureDatas[i].mMeshes.clear();
-
-		for (morph_list_t::iterator iter2 = mBakedTextureDatas[i].mMaskedMorphs.begin();
-			 iter2 != mBakedTextureDatas[i].mMaskedMorphs.end(); iter2++)
-		{
-			LLMaskedMorph* masked_morph = (*iter2);
-			delete masked_morph;
-		}
-	}
-
-	std::for_each(mAttachmentPoints.begin(), mAttachmentPoints.end(), DeletePairedPointer());
-	mAttachmentPoints.clear();
-
-	delete_and_clear(mTexSkinColor);
-	delete_and_clear(mTexHairColor);
-	delete_and_clear(mTexEyeColor);
-
-	std::for_each(mMeshes.begin(), mMeshes.end(), DeletePairedPointer());
-	mMeshes.clear();
-
-	for (std::vector<LLViewerJoint*>::iterator jointIter = mMeshLOD.begin();
-		 jointIter != mMeshLOD.end(); 
-		 ++jointIter)
-	{
-		LLViewerJoint* joint = (LLViewerJoint *) *jointIter;
-		std::for_each(joint->mMeshParts.begin(), joint->mMeshParts.end(), DeletePointer());
-		joint->mMeshParts.clear();
-	}
-	std::for_each(mMeshLOD.begin(), mMeshLOD.end(), DeletePointer());
-	mMeshLOD.clear();
-	
->>>>>>> a74b5dfa
 	mDead = TRUE;
 	
 	mAnimationSources.clear();
@@ -1192,112 +1122,6 @@
 //------------------------------------------------------------------------
 void LLVOAvatar::initClass()
 { 
-<<<<<<< HEAD
-=======
-	std::string xmlFile;
-
-	xmlFile = gDirUtilp->getExpandedFilename(LL_PATH_CHARACTER,AVATAR_DEFAULT_CHAR) + "_lad.xml";
-	BOOL success = sXMLTree.parseFile( xmlFile, FALSE );
-	if (!success)
-	{
-		llerrs << "Problem reading avatar configuration file:" << xmlFile << llendl;
-	}
-
-	// now sanity check xml file
-	LLXmlTreeNode* root = sXMLTree.getRoot();
-	if (!root) 
-	{
-		llerrs << "No root node found in avatar configuration file: " << xmlFile << llendl;
-		return;
-	}
-
-	//-------------------------------------------------------------------------
-	// <linden_avatar version="1.0"> (root)
-	//-------------------------------------------------------------------------
-	if( !root->hasName( "linden_avatar" ) )
-	{
-		llerrs << "Invalid avatar file header: " << xmlFile << llendl;
-	}
-	
-	std::string version;
-	static LLStdStringHandle version_string = LLXmlTree::addAttributeString("version");
-	if( !root->getFastAttributeString( version_string, version ) || (version != "1.0") )
-	{
-		llerrs << "Invalid avatar file version: " << version << " in file: " << xmlFile << llendl;
-	}
-
-	S32 wearable_def_version = 1;
-	static LLStdStringHandle wearable_definition_version_string = LLXmlTree::addAttributeString("wearable_definition_version");
-	root->getFastAttributeS32( wearable_definition_version_string, wearable_def_version );
-	LLWearable::setCurrentDefinitionVersion( wearable_def_version );
-
-	std::string mesh_file_name;
-
-	LLXmlTreeNode* skeleton_node = root->getChildByName( "skeleton" );
-	if (!skeleton_node)
-	{
-		llerrs << "No skeleton in avatar configuration file: " << xmlFile << llendl;
-		return;
-	}
-	
-	std::string skeleton_file_name;
-	static LLStdStringHandle file_name_string = LLXmlTree::addAttributeString("file_name");
-	if (!skeleton_node->getFastAttributeString(file_name_string, skeleton_file_name))
-	{
-		llerrs << "No file name in skeleton node in avatar config file: " << xmlFile << llendl;
-	}
-	
-	std::string skeleton_path;
-	skeleton_path = gDirUtilp->getExpandedFilename(LL_PATH_CHARACTER,skeleton_file_name);
-	if (!parseSkeletonFile(skeleton_path))
-	{
-		llerrs << "Error parsing skeleton file: " << skeleton_path << llendl;
-	}
-
-	// Process XML data
-
-	// avatar_skeleton.xml
-	if (sAvatarSkeletonInfo)
-	{ //this can happen if a login attempt failed
-		delete sAvatarSkeletonInfo;
-	}
-	sAvatarSkeletonInfo = new LLVOAvatarSkeletonInfo;
-	if (!sAvatarSkeletonInfo->parseXml(sSkeletonXMLTree.getRoot()))
-	{
-		llerrs << "Error parsing skeleton XML file: " << skeleton_path << llendl;
-	}
-	// parse avatar_lad.xml
-	if (sAvatarXmlInfo)
-	{ //this can happen if a login attempt failed
-		delete_and_clear(sAvatarXmlInfo);
-	}
-	sAvatarXmlInfo = new LLVOAvatarXmlInfo;
-	if (!sAvatarXmlInfo->parseXmlSkeletonNode(root))
-	{
-		llerrs << "Error parsing skeleton node in avatar XML file: " << skeleton_path << llendl;
-	}
-	if (!sAvatarXmlInfo->parseXmlMeshNodes(root))
-	{
-		llerrs << "Error parsing skeleton node in avatar XML file: " << skeleton_path << llendl;
-	}
-	if (!sAvatarXmlInfo->parseXmlColorNodes(root))
-	{
-		llerrs << "Error parsing skeleton node in avatar XML file: " << skeleton_path << llendl;
-	}
-	if (!sAvatarXmlInfo->parseXmlLayerNodes(root))
-	{
-		llerrs << "Error parsing skeleton node in avatar XML file: " << skeleton_path << llendl;
-	}
-	if (!sAvatarXmlInfo->parseXmlDriverNodes(root))
-	{
-		llerrs << "Error parsing skeleton node in avatar XML file: " << skeleton_path << llendl;
-	}
-	if (!sAvatarXmlInfo->parseXmlMorphNodes(root))
-	{
-		llerrs << "Error parsing skeleton node in avatar XML file: " << skeleton_path << llendl;
-	}
-
->>>>>>> a74b5dfa
 	gAnimLibrary.animStateSetString(ANIM_AGENT_BODY_NOISE,"body_noise");
 	gAnimLibrary.animStateSetString(ANIM_AGENT_BREATHE_ROT,"breathe_rot");
 	gAnimLibrary.animStateSetString(ANIM_AGENT_PHYSICS_MOTION,"physics_motion");
@@ -1314,12 +1138,6 @@
 
 void LLVOAvatar::cleanupClass()
 {
-<<<<<<< HEAD
-=======
-	delete_and_clear(sAvatarXmlInfo);
-	sSkeletonXMLTree.cleanup();
-	sXMLTree.cleanup();
->>>>>>> a74b5dfa
 }
 
 // virtual
@@ -1384,7 +1202,7 @@
 		registerMotion( ANIM_AGENT_TARGET,					LLTargetingMotion::create );
 		registerMotion( ANIM_AGENT_WALK_ADJUST,				LLWalkAdjustMotion::create );
 	}
-
+	
 	LLAvatarAppearance::initInstance();
 	
 	// preload specific motions here
@@ -1730,7 +1548,7 @@
 	return hit;
 }
 
-	
+
 LLVOAvatar* LLVOAvatar::asAvatar()
 {
 	return this;
@@ -2729,7 +2547,7 @@
 		mVisibleChat = visible_chat;
 		new_name = TRUE;
 	}
-
+		
 	if (sRenderGroupTitles != mRenderGroupTitles)
 	{
 		mRenderGroupTitles = sRenderGroupTitles;
@@ -2934,7 +2752,7 @@
 		mNameText->setFont(LLFontGL::getFontSansSerif());
 		mNameText->setTextAlignment(LLHUDNameTag::ALIGN_TEXT_LEFT);
 		mNameText->setFadeDistance(CHAT_NORMAL_RADIUS * 2.f, 5.f);
-
+			
 		std::deque<LLChat>::iterator chat_iter = mChats.begin();
 		mNameText->clearString();
 
@@ -3087,7 +2905,7 @@
 		mTargetRootToHeadOffset = head_offset;
 	}
 	
-	mCurRootToHeadOffset = lerp(mCurRootToHeadOffset, mTargetRootToHeadOffset, LLCriticalDamp::getInterpolant(0.2f));
+	mCurRootToHeadOffset = lerp(mCurRootToHeadOffset, mTargetRootToHeadOffset, LLSmoothInterpolation::getInterpolant(0.2f));
 
 	LLVector3 name_position = mRoot->getLastWorldPosition() + (mCurRootToHeadOffset * root_rot);
 	name_position += (local_camera_up * root_rot) - (projected_vec(local_camera_at * root_rot, camera_to_av));	
@@ -4059,12 +3877,12 @@
 
 	bool should_alpha_mask = shouldAlphaMask();
 	LLGLState test(GL_ALPHA_TEST, should_alpha_mask);
-		
+	
 	if (should_alpha_mask && !LLGLSLShader::sNoFixedFunction)
 	{
 		gGL.setAlphaRejectSettings(LLRender::CF_GREATER, 0.5f);
 	}
-		
+	
 	BOOL first_pass = TRUE;
 	if (!LLDrawPoolAvatar::sSkipOpaque)
 	{
@@ -4072,65 +3890,47 @@
 		{
 			if (isTextureVisible(TEX_HEAD_BAKED) || mIsDummy)
 			{
-<<<<<<< HEAD
-				if (isTextureVisible(TEX_HEAD_BAKED) || mIsDummy)
+				LLViewerJoint* head_mesh = getViewerJoint(MESH_ID_HEAD);
+				if (head_mesh)
 				{
-					LLViewerJoint* head_mesh = getViewerJoint(MESH_ID_HEAD);
-					if (head_mesh)
-					{
-						num_indices += head_mesh->render(mAdjustedPixelArea, TRUE, mIsDummy);
-					}
-					first_pass = FALSE;
-				}
-			}
-			if (isTextureVisible(TEX_UPPER_BAKED) || mIsDummy)
-			{
-				LLViewerJoint* upper_mesh = getViewerJoint(MESH_ID_UPPER_BODY);
-				if (upper_mesh)
-				{
-					num_indices += upper_mesh->render(mAdjustedPixelArea, first_pass, mIsDummy);
+					num_indices += head_mesh->render(mAdjustedPixelArea, TRUE, mIsDummy);
 				}
 				first_pass = FALSE;
 			}
-			
-			if (isTextureVisible(TEX_LOWER_BAKED) || mIsDummy)
-			{
-				LLViewerJoint* lower_mesh = getViewerJoint(MESH_ID_LOWER_BODY);
-				if (lower_mesh)
-				{
-					num_indices += lower_mesh->render(mAdjustedPixelArea, first_pass, mIsDummy);
-				}
-=======
-				num_indices += mMeshLOD[MESH_ID_HEAD]->render(mAdjustedPixelArea, TRUE, mIsDummy);
->>>>>>> a74b5dfa
-				first_pass = FALSE;
-			}
 		}
 		if (isTextureVisible(TEX_UPPER_BAKED) || mIsDummy)
 		{
-			num_indices += mMeshLOD[MESH_ID_UPPER_BODY]->render(mAdjustedPixelArea, first_pass, mIsDummy);
+			LLViewerJoint* upper_mesh = getViewerJoint(MESH_ID_UPPER_BODY);
+			if (upper_mesh)
+			{
+				num_indices += upper_mesh->render(mAdjustedPixelArea, first_pass, mIsDummy);
+			}
 			first_pass = FALSE;
 		}
-			
+		
 		if (isTextureVisible(TEX_LOWER_BAKED) || mIsDummy)
 		{
-			num_indices += mMeshLOD[MESH_ID_LOWER_BODY]->render(mAdjustedPixelArea, first_pass, mIsDummy);
+			LLViewerJoint* lower_mesh = getViewerJoint(MESH_ID_LOWER_BODY);
+			if (lower_mesh)
+			{
+				num_indices += lower_mesh->render(mAdjustedPixelArea, first_pass, mIsDummy);
+			}
 			first_pass = FALSE;
 		}
 	}
-
+	
 	if (should_alpha_mask && !LLGLSLShader::sNoFixedFunction)
 	{
 		gGL.setAlphaRejectSettings(LLRender::CF_DEFAULT);
 	}
-
+	
 	if (!LLDrawPoolAvatar::sSkipTransparent || LLPipeline::sImpostorRender)
 	{
 		LLGLState blend(GL_BLEND, !mIsDummy);
 		LLGLState test(GL_ALPHA_TEST, !mIsDummy);
 		num_indices += renderTransparent(first_pass);
 	}
-	
+
 	return num_indices;
 }
 
@@ -5281,64 +5081,6 @@
 	return gAgent.getPosAgentFromGlobal(position);
 }
 
-<<<<<<< HEAD
-=======
-//-----------------------------------------------------------------------------
-// allocateCharacterJoints()
-//-----------------------------------------------------------------------------
-BOOL LLVOAvatar::allocateCharacterJoints( U32 num )
-{
-	delete_and_clear_array(mSkeleton);
-	mNumJoints = 0;
-
-	mSkeleton = new LLViewerJoint[num];
-	
-	for(S32 joint_num = 0; joint_num < (S32)num; joint_num++)
-	{
-		mSkeleton[joint_num].setJointNum(joint_num);
-	}
-
-	if (!mSkeleton)
-	{
-		return FALSE;
-	}
-
-	mNumJoints = num;
-	return TRUE;
-}
-
-//-----------------------------------------------------------------------------
-// allocateCollisionVolumes()
-//-----------------------------------------------------------------------------
-BOOL LLVOAvatar::allocateCollisionVolumes( U32 num )
-{
-	delete_and_clear_array(mCollisionVolumes);
-	mNumCollisionVolumes = 0;
-
-	mCollisionVolumes = new LLViewerJointCollisionVolume[num];
-	if (!mCollisionVolumes)
-	{
-		return FALSE;
-	}
-
-	mNumCollisionVolumes = num;
-	return TRUE;
-}
-
-
-//-----------------------------------------------------------------------------
-// getCharacterJoint()
-//-----------------------------------------------------------------------------
-LLJoint *LLVOAvatar::getCharacterJoint( U32 num )
-{
-	if ((S32)num >= mNumJoints 
-	    || (S32)num < 0)
-	{
-		return NULL;
-	}
-	return (LLJoint*)&mSkeleton[num];
-}
->>>>>>> a74b5dfa
 
 //-----------------------------------------------------------------------------
 // requestStopMotion()
@@ -5359,7 +5101,7 @@
 	{
 		return FALSE;
 	}
-
+	
 	// ATTACHMENTS
 	{
 		LLAvatarXmlInfo::attachment_info_list_t::iterator iter;
@@ -6333,7 +6075,7 @@
 	record["grid_y"] = LLSD::Integer(grid_y);
 	record["is_using_server_bakes"] = ((bool) isUsingServerBakes());
 	record["is_self"] = isSelf();
-	
+		
 	if (isAgentAvatarValid())
 	{
 		gAgentAvatarp->addMetricsTimerRecord(record);
@@ -6541,11 +6283,11 @@
 										   use_lkg_baked_layer[i],
 										   last_id_string.c_str());
 	}
-	
+
 	for (U32 i=0; i < mBakedTextureDatas.size(); i++)
 	{
 		debugColorizeSubMeshes(i, LLColor4::white);
-
+	
 		LLViewerTexLayerSet* layerset = getTexLayerSet(i);
 		if (use_lkg_baked_layer[i] && !isUsingLocalAppearance() )
 		{
@@ -7005,7 +6747,7 @@
 //					param_location_name(vparam->getParamLocation()).c_str()
 		);
 }
-
+	
 
 void LLVOAvatar::dumpAppearanceMsgParams( const std::string& dump_prefix,
 	const LLAppearanceMessageContents& contents)
@@ -7072,7 +6814,7 @@
 		// For future use:
 		//mesgsys->getU32Fast(_PREHASH_AppearanceData, _PREHASH_Flags, appearance_flags, 0);
 	}
-
+	
 	// Parse visual params, if any.
 	S32 num_blocks = mesgsys->getNumberOfBlocksFast(_PREHASH_VisualParam);
 	bool drop_visual_params_debug = gSavedSettings.getBOOL("BlockSomeAvatarAppearanceVisualParams") && (ll_rand(2) == 0); // pretend that ~12% of AvatarAppearance messages arrived without a VisualParam block, for testing
@@ -7496,7 +7238,7 @@
 	
 	LLUUID *avatar_idp = (LLUUID *)userdata;
 	LLVOAvatar *selfp = (LLVOAvatar *)gObjectList.findObject(*avatar_idp);
-
+	
 	if (selfp)
 	{
 		LL_DEBUGS("Avatar") << selfp->avString() << "discard_level " << discard_level << " success " << success << " final " << final << LL_ENDL;
@@ -7833,254 +7575,8 @@
 	}
 }
 
-<<<<<<< HEAD
 //virtual
 void LLVOAvatar::bodySizeChanged()
-=======
-// virtual
-void LLVOAvatar::removeMissingBakedTextures()
-{	
-}
-
-//-----------------------------------------------------------------------------
-// LLVOAvatarXmlInfo
-//-----------------------------------------------------------------------------
-
-LLVOAvatar::LLVOAvatarXmlInfo::LLVOAvatarXmlInfo()
-	: mTexSkinColorInfo(0), mTexHairColorInfo(0), mTexEyeColorInfo(0)
-{
-}
-
-LLVOAvatar::LLVOAvatarXmlInfo::~LLVOAvatarXmlInfo()
-{
-	std::for_each(mMeshInfoList.begin(), mMeshInfoList.end(), DeletePointer());
-	std::for_each(mSkeletalDistortionInfoList.begin(), mSkeletalDistortionInfoList.end(), DeletePointer());		
-	std::for_each(mAttachmentInfoList.begin(), mAttachmentInfoList.end(), DeletePointer());
-	delete_and_clear(mTexSkinColorInfo);
-	delete_and_clear(mTexHairColorInfo);
-	delete_and_clear(mTexEyeColorInfo);
-	std::for_each(mLayerInfoList.begin(), mLayerInfoList.end(), DeletePointer());		
-	std::for_each(mDriverInfoList.begin(), mDriverInfoList.end(), DeletePointer());
-	std::for_each(mMorphMaskInfoList.begin(), mMorphMaskInfoList.end(), DeletePointer());
-}
-
-//-----------------------------------------------------------------------------
-// LLVOAvatarBoneInfo::parseXml()
-//-----------------------------------------------------------------------------
-BOOL LLVOAvatarBoneInfo::parseXml(LLXmlTreeNode* node)
-{
-	if (node->hasName("bone"))
-	{
-		mIsJoint = TRUE;
-		static LLStdStringHandle name_string = LLXmlTree::addAttributeString("name");
-		if (!node->getFastAttributeString(name_string, mName))
-		{
-			llwarns << "Bone without name" << llendl;
-			return FALSE;
-		}
-	}
-	else if (node->hasName("collision_volume"))
-	{
-		mIsJoint = FALSE;
-		static LLStdStringHandle name_string = LLXmlTree::addAttributeString("name");
-		if (!node->getFastAttributeString(name_string, mName))
-		{
-			mName = "Collision Volume";
-		}
-	}
-	else
-	{
-		llwarns << "Invalid node " << node->getName() << llendl;
-		return FALSE;
-	}
-
-	static LLStdStringHandle pos_string = LLXmlTree::addAttributeString("pos");
-	if (!node->getFastAttributeVector3(pos_string, mPos))
-	{
-		llwarns << "Bone without position" << llendl;
-		return FALSE;
-	}
-
-	static LLStdStringHandle rot_string = LLXmlTree::addAttributeString("rot");
-	if (!node->getFastAttributeVector3(rot_string, mRot))
-	{
-		llwarns << "Bone without rotation" << llendl;
-		return FALSE;
-	}
-	
-	static LLStdStringHandle scale_string = LLXmlTree::addAttributeString("scale");
-	if (!node->getFastAttributeVector3(scale_string, mScale))
-	{
-		llwarns << "Bone without scale" << llendl;
-		return FALSE;
-	}
-
-	if (mIsJoint)
-	{
-		static LLStdStringHandle pivot_string = LLXmlTree::addAttributeString("pivot");
-		if (!node->getFastAttributeVector3(pivot_string, mPivot))
-		{
-			llwarns << "Bone without pivot" << llendl;
-			return FALSE;
-		}
-	}
-
-	// parse children
-	LLXmlTreeNode* child;
-	for( child = node->getFirstChild(); child; child = node->getNextChild() )
-	{
-		LLVOAvatarBoneInfo *child_info = new LLVOAvatarBoneInfo;
-		if (!child_info->parseXml(child))
-		{
-			delete child_info;
-			return FALSE;
-		}
-		mChildList.push_back(child_info);
-	}
-	return TRUE;
-}
-
-//-----------------------------------------------------------------------------
-// LLVOAvatarSkeletonInfo::parseXml()
-//-----------------------------------------------------------------------------
-BOOL LLVOAvatarSkeletonInfo::parseXml(LLXmlTreeNode* node)
-{
-	static LLStdStringHandle num_bones_string = LLXmlTree::addAttributeString("num_bones");
-	if (!node->getFastAttributeS32(num_bones_string, mNumBones))
-	{
-		llwarns << "Couldn't find number of bones." << llendl;
-		return FALSE;
-	}
-
-	static LLStdStringHandle num_collision_volumes_string = LLXmlTree::addAttributeString("num_collision_volumes");
-	node->getFastAttributeS32(num_collision_volumes_string, mNumCollisionVolumes);
-
-	LLXmlTreeNode* child;
-	for( child = node->getFirstChild(); child; child = node->getNextChild() )
-	{
-		LLVOAvatarBoneInfo *info = new LLVOAvatarBoneInfo;
-		if (!info->parseXml(child))
-		{
-			delete info;
-			llwarns << "Error parsing bone in skeleton file" << llendl;
-			return FALSE;
-		}
-		mBoneInfoList.push_back(info);
-	}
-	return TRUE;
-}
-
-//-----------------------------------------------------------------------------
-// parseXmlSkeletonNode(): parses <skeleton> nodes from XML tree
-//-----------------------------------------------------------------------------
-BOOL LLVOAvatar::LLVOAvatarXmlInfo::parseXmlSkeletonNode(LLXmlTreeNode* root)
-{
-	LLXmlTreeNode* node = root->getChildByName( "skeleton" );
-	if( !node )
-	{
-		llwarns << "avatar file: missing <skeleton>" << llendl;
-		return FALSE;
-	}
-
-	LLXmlTreeNode* child;
-
-	// SKELETON DISTORTIONS
-	for (child = node->getChildByName( "param" );
-		 child;
-		 child = node->getNextNamedChild())
-	{
-		if (!child->getChildByName("param_skeleton"))
-		{
-			if (child->getChildByName("param_morph"))
-			{
-				llwarns << "Can't specify morph param in skeleton definition." << llendl;
-			}
-			else
-			{
-				llwarns << "Unknown param type." << llendl;
-			}
-			continue;
-		}
-		
-		LLPolySkeletalDistortionInfo *info = new LLPolySkeletalDistortionInfo;
-		if (!info->parseXml(child))
-		{
-			delete info;
-			return FALSE;
-		}
-
-		mSkeletalDistortionInfoList.push_back(info);
-	}
-
-	// ATTACHMENT POINTS
-	for (child = node->getChildByName( "attachment_point" );
-		 child;
-		 child = node->getNextNamedChild())
-	{
-		LLVOAvatarAttachmentInfo* info = new LLVOAvatarAttachmentInfo();
-
-		static LLStdStringHandle name_string = LLXmlTree::addAttributeString("name");
-		if (!child->getFastAttributeString(name_string, info->mName))
-		{
-			llwarns << "No name supplied for attachment point." << llendl;
-			delete info;
-			continue;
-		}
-
-		static LLStdStringHandle joint_string = LLXmlTree::addAttributeString("joint");
-		if (!child->getFastAttributeString(joint_string, info->mJointName))
-		{
-			llwarns << "No bone declared in attachment point " << info->mName << llendl;
-			delete info;
-			continue;
-		}
-
-		static LLStdStringHandle position_string = LLXmlTree::addAttributeString("position");
-		if (child->getFastAttributeVector3(position_string, info->mPosition))
-		{
-			info->mHasPosition = TRUE;
-		}
-
-		static LLStdStringHandle rotation_string = LLXmlTree::addAttributeString("rotation");
-		if (child->getFastAttributeVector3(rotation_string, info->mRotationEuler))
-		{
-			info->mHasRotation = TRUE;
-		}
-		 static LLStdStringHandle group_string = LLXmlTree::addAttributeString("group");
-		if (child->getFastAttributeS32(group_string, info->mGroup))
-		{
-			if (info->mGroup == -1)
-				info->mGroup = -1111; // -1 = none parsed, < -1 = bad value
-		}
-
-		static LLStdStringHandle id_string = LLXmlTree::addAttributeString("id");
-		if (!child->getFastAttributeS32(id_string, info->mAttachmentID))
-		{
-			llwarns << "No id supplied for attachment point " << info->mName << llendl;
-			delete info;
-			continue;
-		}
-
-		static LLStdStringHandle slot_string = LLXmlTree::addAttributeString("pie_slice");
-		child->getFastAttributeS32(slot_string, info->mPieMenuSlice);
-			
-		static LLStdStringHandle visible_in_first_person_string = LLXmlTree::addAttributeString("visible_in_first_person");
-		child->getFastAttributeBOOL(visible_in_first_person_string, info->mVisibleFirstPerson);
-
-		static LLStdStringHandle hud_attachment_string = LLXmlTree::addAttributeString("hud");
-		child->getFastAttributeBOOL(hud_attachment_string, info->mIsHUDAttachment);
-
-		mAttachmentInfoList.push_back(info);
-	}
-
-	return TRUE;
-}
-
-//-----------------------------------------------------------------------------
-// parseXmlMeshNodes(): parses <mesh> nodes from XML tree
-//-----------------------------------------------------------------------------
-BOOL LLVOAvatar::LLVOAvatarXmlInfo::parseXmlMeshNodes(LLXmlTreeNode* root)
->>>>>>> a74b5dfa
 {
 	if (isSelf() && !LLAppearanceMgr::instance().isInUpdateAppearanceFromCOF())
 	{	// notify simulator of change in size
@@ -8099,59 +7595,7 @@
 	F32 expect_wt = mUseServerBakes ? 1.0 : 0.0;
 	if (!is_approx_equal(wt,expect_wt))
 	{
-<<<<<<< HEAD
 		llwarns << "wt " << wt << " differs from expected " << expect_wt << llendl;
-=======
-		std::string global_color_name;
-		static LLStdStringHandle name_string = LLXmlTree::addAttributeString("name");
-		if (color_node->getFastAttributeString( name_string, global_color_name ) )
-		{
-			if( global_color_name == "skin_color" )
-			{
-				if (mTexSkinColorInfo)
-				{
-					llwarns << "avatar file: multiple instances of skin_color" << llendl;
-					return FALSE;
-				}
-				mTexSkinColorInfo = new LLTexGlobalColorInfo;
-				if( !mTexSkinColorInfo->parseXml( color_node ) )
-				{
-					delete_and_clear(mTexSkinColorInfo);
-					llwarns << "avatar file: mTexSkinColor->parseXml() failed" << llendl;
-					return FALSE;
-				}
-			}
-			else if( global_color_name == "hair_color" )
-			{
-				if (mTexHairColorInfo)
-				{
-					llwarns << "avatar file: multiple instances of hair_color" << llendl;
-					return FALSE;
-				}
-				mTexHairColorInfo = new LLTexGlobalColorInfo;
-				if( !mTexHairColorInfo->parseXml( color_node ) )
-				{
-					delete_and_clear(mTexHairColorInfo);
-					llwarns << "avatar file: mTexHairColor->parseXml() failed" << llendl;
-					return FALSE;
-				}
-			}
-			else if( global_color_name == "eye_color" )
-			{
-				if (mTexEyeColorInfo)
-				{
-					llwarns << "avatar file: multiple instances of eye_color" << llendl;
-					return FALSE;
-				}
-				mTexEyeColorInfo = new LLTexGlobalColorInfo;
-				if( !mTexEyeColorInfo->parseXml( color_node ) )
-				{
-					llwarns << "avatar file: mTexEyeColor->parseXml() failed" << llendl;
-					return FALSE;
-				}
-			}
-		}
->>>>>>> a74b5dfa
 	}
 #endif
 
@@ -8168,7 +7612,7 @@
 
 // virtual
 void LLVOAvatar::removeMissingBakedTextures()
-{	
+{
 }
 
 //virtual
