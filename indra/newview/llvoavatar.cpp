﻿/** 
 * @File llvoavatar.cpp
 * @brief Implementation of LLVOAvatar class which is a derivation of LLViewerObject
 *
 * $LicenseInfo:firstyear=2001&license=viewerlgpl$
 * Second Life Viewer Source Code
 * Copyright (C) 2010, Linden Research, Inc.
 * 
 * This library is free software; you can redistribute it and/or
 * modify it under the terms of the GNU Lesser General Public
 * License as published by the Free Software Foundation;
 * version 2.1 of the License only.
 * 
 * This library is distributed in the hope that it will be useful,
 * but WITHOUT ANY WARRANTY; without even the implied warranty of
 * MERCHANTABILITY or FITNESS FOR A PARTICULAR PURPOSE.  See the GNU
 * Lesser General Public License for more details.
 * 
 * You should have received a copy of the GNU Lesser General Public
 * License along with this library; if not, write to the Free Software
 * Foundation, Inc., 51 Franklin Street, Fifth Floor, Boston, MA  02110-1301  USA
 * 
 * Linden Research, Inc., 945 Battery Street, San Francisco, CA  94111  USA
 * $/LicenseInfo$
 */

#include "llviewerprecompiledheaders.h"

#include "llvoavatar.h"

#include <stdio.h>
#include <ctype.h>
#include <sstream>

#include "llaudioengine.h"
#include "noise.h"
#include "sound_ids.h"
#include "raytrace.h"

#include "llagent.h" //  Get state values from here
#include "llagentbenefits.h"
#include "llagentcamera.h"
#include "llagentwearables.h"
#include "llanimationstates.h"
#include "llavatarnamecache.h"
#include "llavatarpropertiesprocessor.h"
#include "llavatarrendernotifier.h"
#include "llcontrolavatar.h"
#include "llexperiencecache.h"
#include "llphysicsmotion.h"
#include "llviewercontrol.h"
#include "llcallingcard.h"		// IDEVO for LLAvatarTracker
#include "lldrawpoolavatar.h"
#include "lldriverparam.h"
#include "llpolyskeletaldistortion.h"
#include "lleditingmotion.h"
#include "llemote.h"
#include "llfloatertools.h"
#include "llheadrotmotion.h"
#include "llhudeffecttrail.h"
#include "llhudmanager.h"
#include "llhudnametag.h"
#include "llhudtext.h"				// for mText/mDebugText
#include "llimview.h"
#include "llinitparam.h"
#include "llkeyframefallmotion.h"
#include "llkeyframestandmotion.h"
#include "llkeyframewalkmotion.h"
#include "llmanipscale.h"  // for get_default_max_prim_scale()
#include "llmeshrepository.h"
#include "llmutelist.h"
#include "llmoveview.h"
#include "llnotificationsutil.h"
#include "llphysicsshapebuilderutil.h"
#include "llquantize.h"
#include "llrand.h"
#include "llregionhandle.h"
#include "llresmgr.h"
#include "llselectmgr.h"
#include "llsprite.h"
#include "lltargetingmotion.h"
#include "lltoolmgr.h"
#include "lltoolmorph.h"
#include "llviewercamera.h"
#include "llviewertexlayer.h"
#include "llviewertexturelist.h"
#include "llviewermenu.h"
#include "llviewerobjectlist.h"
#include "llviewerparcelmgr.h"
#include "llviewerregion.h"
#include "llviewershadermgr.h"
#include "llviewerstats.h"
#include "llviewerwearable.h"
#include "llvoavatarself.h"
#include "llvovolume.h"
#include "llworld.h"
#include "pipeline.h"
#include "llviewershadermgr.h"
#include "llsky.h"
#include "llanimstatelabels.h"
#include "lltrans.h"
#include "llappearancemgr.h"

#include "llgesturemgr.h" //needed to trigger the voice gesticulations
#include "llvoiceclient.h"
#include "llvoicevisualizer.h" // Ventrella

#include "lldebugmessagebox.h"
#include "llsdutil.h"
#include "llscenemonitor.h"
#include "llsdserialize.h"
#include "llcallstack.h"
#include "llrendersphere.h"
#include "llskinningutil.h"

#include <boost/lexical_cast.hpp>

extern F32 SPEED_ADJUST_MAX;
extern F32 SPEED_ADJUST_MAX_SEC;
extern F32 ANIM_SPEED_MAX;
extern F32 ANIM_SPEED_MIN;
extern U32 JOINT_COUNT_REQUIRED_FOR_FULLRIG;

const F32 MAX_HOVER_Z = 2.0;
const F32 MIN_HOVER_Z = -2.0;

const F32 MIN_ATTACHMENT_COMPLEXITY = 0.f;
const F32 DEFAULT_MAX_ATTACHMENT_COMPLEXITY = 1.0e6f;

// Unlike with 'self' avatar, server doesn't inform viewer about
// expected attachments so viewer has to wait to see if anything
// else will arrive
const F32 FIRST_APPEARANCE_CLOUD_MIN_DELAY = 3.f; // seconds
const F32 FIRST_APPEARANCE_CLOUD_MAX_DELAY = 45.f;

using namespace LLAvatarAppearanceDefines;

//-----------------------------------------------------------------------------
// Global constants
//-----------------------------------------------------------------------------
const LLUUID ANIM_AGENT_BODY_NOISE = LLUUID("9aa8b0a6-0c6f-9518-c7c3-4f41f2c001ad"); //"body_noise"
const LLUUID ANIM_AGENT_BREATHE_ROT	= LLUUID("4c5a103e-b830-2f1c-16bc-224aa0ad5bc8");  //"breathe_rot"
const LLUUID ANIM_AGENT_EDITING	= LLUUID("2a8eba1d-a7f8-5596-d44a-b4977bf8c8bb");  //"editing"
const LLUUID ANIM_AGENT_EYE	= LLUUID("5c780ea8-1cd1-c463-a128-48c023f6fbea");  //"eye"
const LLUUID ANIM_AGENT_FLY_ADJUST = LLUUID("db95561f-f1b0-9f9a-7224-b12f71af126e");  //"fly_adjust"
const LLUUID ANIM_AGENT_HAND_MOTION	= LLUUID("ce986325-0ba7-6e6e-cc24-b17c4b795578");  //"hand_motion"
const LLUUID ANIM_AGENT_HEAD_ROT = LLUUID("e6e8d1dd-e643-fff7-b238-c6b4b056a68d");  //"head_rot"
const LLUUID ANIM_AGENT_PELVIS_FIX = LLUUID("0c5dd2a2-514d-8893-d44d-05beffad208b");  //"pelvis_fix"
const LLUUID ANIM_AGENT_TARGET = LLUUID("0e4896cb-fba4-926c-f355-8720189d5b55");  //"target"
const LLUUID ANIM_AGENT_WALK_ADJUST	= LLUUID("829bc85b-02fc-ec41-be2e-74cc6dd7215d");  //"walk_adjust"
const LLUUID ANIM_AGENT_PHYSICS_MOTION = LLUUID("7360e029-3cb8-ebc4-863e-212df440d987");  //"physics_motion"


//-----------------------------------------------------------------------------
// Constants
//-----------------------------------------------------------------------------
const F32 DELTA_TIME_MIN = 0.01f;	// we clamp measured delta_time to this
const F32 DELTA_TIME_MAX = 0.2f;	// range to insure stability of computations.

const F32 PELVIS_LAG_FLYING		= 0.22f;// pelvis follow half life while flying
const F32 PELVIS_LAG_WALKING	= 0.4f;	// ...while walking
const F32 PELVIS_LAG_MOUSELOOK = 0.15f;
const F32 MOUSELOOK_PELVIS_FOLLOW_FACTOR = 0.5f;
const F32 TORSO_NOISE_AMOUNT = 1.0f;	// Amount of deviation from up-axis, in degrees
const F32 TORSO_NOISE_SPEED = 0.2f;	// Time scale factor on torso noise.

const F32 BREATHE_ROT_MOTION_STRENGTH = 0.05f;

const S32 MIN_REQUIRED_PIXEL_AREA_BODY_NOISE = 10000;
const S32 MIN_REQUIRED_PIXEL_AREA_BREATHE = 10000;
const S32 MIN_REQUIRED_PIXEL_AREA_PELVIS_FIX = 40;

const S32 TEX_IMAGE_SIZE_OTHER = 512 / 4;  // The size of local textures for other (!isSelf()) avatars

const F32 HEAD_MOVEMENT_AVG_TIME = 0.9f;

const S32 MORPH_MASK_REQUESTED_DISCARD = 0;

const F32 MAX_STANDOFF_FROM_ORIGIN = 3;
const F32 MAX_STANDOFF_DISTANCE_CHANGE = 32;

// Discard level at which to switch to baked textures
// Should probably be 4 or 3, but didn't want to change it while change other logic - SJB
const S32 SWITCH_TO_BAKED_DISCARD = 5;

const F32 FOOT_COLLIDE_FUDGE = 0.04f;

const F32 HOVER_EFFECT_MAX_SPEED = 3.f;
const F32 HOVER_EFFECT_STRENGTH = 0.f;
const F32 UNDERWATER_EFFECT_STRENGTH = 0.1f;
const F32 UNDERWATER_FREQUENCY_DAMP = 0.33f;
const F32 APPEARANCE_MORPH_TIME = 0.65f;
const F32 TIME_BEFORE_MESH_CLEANUP = 5.f; // seconds
const S32 AVATAR_RELEASE_THRESHOLD = 10; // number of avatar instances before releasing memory
const F32 FOOT_GROUND_COLLISION_TOLERANCE = 0.25f;
const F32 AVATAR_LOD_TWEAK_RANGE = 0.7f;
const S32 MAX_BUBBLE_CHAT_LENGTH = DB_CHAT_MSG_STR_LEN;
const S32 MAX_BUBBLE_CHAT_UTTERANCES = 12;
const F32 CHAT_FADE_TIME = 8.0;
const F32 BUBBLE_CHAT_TIME = CHAT_FADE_TIME * 3.f;
const F32 NAMETAG_UPDATE_THRESHOLD = 0.3f;
const F32 NAMETAG_VERTICAL_SCREEN_OFFSET = 25.f;
const F32 NAMETAG_VERT_OFFSET_WEIGHT = 0.17f;

const U32 LLVOAvatar::VISUAL_COMPLEXITY_UNKNOWN = 0;
const F64 HUD_OVERSIZED_TEXTURE_DATA_SIZE = 1024 * 1024;

const F32 MAX_TEXTURE_WAIT_TIME_SEC = 60;

enum ERenderName
{
	RENDER_NAME_NEVER,
	RENDER_NAME_ALWAYS,	
	RENDER_NAME_FADE
};

#define JELLYDOLLS_SHOULD_IMPOSTOR

//-----------------------------------------------------------------------------
// Callback data
//-----------------------------------------------------------------------------

struct LLTextureMaskData
{
	LLTextureMaskData( const LLUUID& id ) :
		mAvatarID(id), 
		mLastDiscardLevel(S32_MAX) 
	{}
	LLUUID				mAvatarID;
	S32					mLastDiscardLevel;
};

/*********************************************************************************
 **                                                                             **
 ** Begin private LLVOAvatar Support classes
 **
 **/


struct LLAppearanceMessageContents: public LLRefCount
{
	LLAppearanceMessageContents():
		mAppearanceVersion(-1),
		mParamAppearanceVersion(-1),
		mCOFVersion(LLViewerInventoryCategory::VERSION_UNKNOWN)
	{
	}
	LLTEContents mTEContents;
	S32 mAppearanceVersion;
	S32 mParamAppearanceVersion;
	S32 mCOFVersion;
	// For future use:
	//U32 appearance_flags = 0;
	std::vector<F32> mParamWeights;
	std::vector<LLVisualParam*> mParams;
	LLVector3 mHoverOffset;
	bool mHoverOffsetWasSet;
};


//-----------------------------------------------------------------------------
// class LLBodyNoiseMotion
//-----------------------------------------------------------------------------
class LLBodyNoiseMotion :
	public LLMotion
{
public:
	// Constructor
	LLBodyNoiseMotion(const LLUUID &id)
		: LLMotion(id)
	{
		mName = "body_noise";
		mTorsoState = new LLJointState;
	}

	// Destructor
	virtual ~LLBodyNoiseMotion() { }

public:
	//-------------------------------------------------------------------------
	// functions to support MotionController and MotionRegistry
	//-------------------------------------------------------------------------
	// static constructor
	// all subclasses must implement such a function and register it
	static LLMotion *create(const LLUUID &id) { return new LLBodyNoiseMotion(id); }

public:
	//-------------------------------------------------------------------------
	// animation callbacks to be implemented by subclasses
	//-------------------------------------------------------------------------

	// motions must specify whether or not they loop
	virtual BOOL getLoop() { return TRUE; }

	// motions must report their total duration
	virtual F32 getDuration() { return 0.0; }

	// motions must report their "ease in" duration
	virtual F32 getEaseInDuration() { return 0.0; }

	// motions must report their "ease out" duration.
	virtual F32 getEaseOutDuration() { return 0.0; }

	// motions must report their priority
	virtual LLJoint::JointPriority getPriority() { return LLJoint::HIGH_PRIORITY; }

	virtual LLMotionBlendType getBlendType() { return ADDITIVE_BLEND; }

	// called to determine when a motion should be activated/deactivated based on avatar pixel coverage
	virtual F32 getMinPixelArea() { return MIN_REQUIRED_PIXEL_AREA_BODY_NOISE; }

	// run-time (post constructor) initialization,
	// called after parameters have been set
	// must return true to indicate success and be available for activation
	virtual LLMotionInitStatus onInitialize(LLCharacter *character)
	{
		if( !mTorsoState->setJoint( character->getJoint("mTorso") ))
		{
			return STATUS_FAILURE;
		}

		mTorsoState->setUsage(LLJointState::ROT);

		addJointState( mTorsoState );
		return STATUS_SUCCESS;
	}

	// called when a motion is activated
	// must return TRUE to indicate success, or else
	// it will be deactivated
	virtual BOOL onActivate() { return TRUE; }

	// called per time step
	// must return TRUE while it is active, and
	// must return FALSE when the motion is completed.
	virtual BOOL onUpdate(F32 time, U8* joint_mask)
	{
        LL_PROFILE_ZONE_SCOPED_CATEGORY_AVATAR;
		F32 nx[2];
		nx[0]=time*TORSO_NOISE_SPEED;
		nx[1]=0.0f;
		F32 ny[2];
		ny[0]=0.0f;
		ny[1]=time*TORSO_NOISE_SPEED;
		F32 noiseX = noise2(nx);
		F32 noiseY = noise2(ny);

		F32 rx = TORSO_NOISE_AMOUNT * DEG_TO_RAD * noiseX / 0.42f;
		F32 ry = TORSO_NOISE_AMOUNT * DEG_TO_RAD * noiseY / 0.42f;
		LLQuaternion tQn;
		tQn.setQuat( rx, ry, 0.0f );
		mTorsoState->setRotation( tQn );

		return TRUE;
	}

	// called when a motion is deactivated
	virtual void onDeactivate() {}

private:
	//-------------------------------------------------------------------------
	// joint states to be animated
	//-------------------------------------------------------------------------
	LLPointer<LLJointState> mTorsoState;
};

//-----------------------------------------------------------------------------
// class LLBreatheMotionRot
//-----------------------------------------------------------------------------
class LLBreatheMotionRot :
	public LLMotion
{
public:
	// Constructor
	LLBreatheMotionRot(const LLUUID &id) :
		LLMotion(id),
		mBreatheRate(1.f),
		mCharacter(NULL)
	{
		mName = "breathe_rot";
		mChestState = new LLJointState;
	}

	// Destructor
	virtual ~LLBreatheMotionRot() {}

public:
	//-------------------------------------------------------------------------
	// functions to support MotionController and MotionRegistry
	//-------------------------------------------------------------------------
	// static constructor
	// all subclasses must implement such a function and register it
	static LLMotion *create(const LLUUID &id) { return new LLBreatheMotionRot(id); }

public:
	//-------------------------------------------------------------------------
	// animation callbacks to be implemented by subclasses
	//-------------------------------------------------------------------------

	// motions must specify whether or not they loop
	virtual BOOL getLoop() { return TRUE; }

	// motions must report their total duration
	virtual F32 getDuration() { return 0.0; }

	// motions must report their "ease in" duration
	virtual F32 getEaseInDuration() { return 0.0; }

	// motions must report their "ease out" duration.
	virtual F32 getEaseOutDuration() { return 0.0; }

	// motions must report their priority
	virtual LLJoint::JointPriority getPriority() { return LLJoint::MEDIUM_PRIORITY; }

	virtual LLMotionBlendType getBlendType() { return NORMAL_BLEND; }

	// called to determine when a motion should be activated/deactivated based on avatar pixel coverage
	virtual F32 getMinPixelArea() { return MIN_REQUIRED_PIXEL_AREA_BREATHE; }

	// run-time (post constructor) initialization,
	// called after parameters have been set
	// must return true to indicate success and be available for activation
	virtual LLMotionInitStatus onInitialize(LLCharacter *character)
	{		
		mCharacter = character;
		BOOL success = true;

		if ( !mChestState->setJoint( character->getJoint( "mChest" ) ) )
		{
			success = false;
		}

		if ( success )
		{
			mChestState->setUsage(LLJointState::ROT);
			addJointState( mChestState );
		}

		if ( success )
		{
			return STATUS_SUCCESS;
		}
		else
		{
			return STATUS_FAILURE;
		}
	}

	// called when a motion is activated
	// must return TRUE to indicate success, or else
	// it will be deactivated
	virtual BOOL onActivate() { return TRUE; }

	// called per time step
	// must return TRUE while it is active, and
	// must return FALSE when the motion is completed.
	virtual BOOL onUpdate(F32 time, U8* joint_mask)
	{
        LL_PROFILE_ZONE_SCOPED_CATEGORY_AVATAR;
		mBreatheRate = 1.f;

		F32 breathe_amt = (sinf(mBreatheRate * time) * BREATHE_ROT_MOTION_STRENGTH);

		mChestState->setRotation(LLQuaternion(breathe_amt, LLVector3(0.f, 1.f, 0.f)));

		return TRUE;
	}

	// called when a motion is deactivated
	virtual void onDeactivate() {}

private:
	//-------------------------------------------------------------------------
	// joint states to be animated
	//-------------------------------------------------------------------------
	LLPointer<LLJointState> mChestState;
	F32					mBreatheRate;
	LLCharacter*		mCharacter;
};

//-----------------------------------------------------------------------------
// class LLPelvisFixMotion
//-----------------------------------------------------------------------------
class LLPelvisFixMotion :
	public LLMotion
{
public:
	// Constructor
	LLPelvisFixMotion(const LLUUID &id)
		: LLMotion(id), mCharacter(NULL)
	{
		mName = "pelvis_fix";

		mPelvisState = new LLJointState;
	}

	// Destructor
	virtual ~LLPelvisFixMotion() { }

public:
	//-------------------------------------------------------------------------
	// functions to support MotionController and MotionRegistry
	//-------------------------------------------------------------------------
	// static constructor
	// all subclasses must implement such a function and register it
	static LLMotion *create(const LLUUID& id) { return new LLPelvisFixMotion(id); }

public:
	//-------------------------------------------------------------------------
	// animation callbacks to be implemented by subclasses
	//-------------------------------------------------------------------------

	// motions must specify whether or not they loop
	virtual BOOL getLoop() { return TRUE; }

	// motions must report their total duration
	virtual F32 getDuration() { return 0.0; }

	// motions must report their "ease in" duration
	virtual F32 getEaseInDuration() { return 0.5f; }

	// motions must report their "ease out" duration.
	virtual F32 getEaseOutDuration() { return 0.5f; }

	// motions must report their priority
	virtual LLJoint::JointPriority getPriority() { return LLJoint::LOW_PRIORITY; }

	virtual LLMotionBlendType getBlendType() { return NORMAL_BLEND; }

	// called to determine when a motion should be activated/deactivated based on avatar pixel coverage
	virtual F32 getMinPixelArea() { return MIN_REQUIRED_PIXEL_AREA_PELVIS_FIX; }

	// run-time (post constructor) initialization,
	// called after parameters have been set
	// must return true to indicate success and be available for activation
	virtual LLMotionInitStatus onInitialize(LLCharacter *character)
	{
		mCharacter = character;

		if (!mPelvisState->setJoint( character->getJoint("mPelvis")))
		{
			return STATUS_FAILURE;
		}

		mPelvisState->setUsage(LLJointState::POS);

		addJointState( mPelvisState );
		return STATUS_SUCCESS;
	}

	// called when a motion is activated
	// must return TRUE to indicate success, or else
	// it will be deactivated
	virtual BOOL onActivate() { return TRUE; }

	// called per time step
	// must return TRUE while it is active, and
	// must return FALSE when the motion is completed.
	virtual BOOL onUpdate(F32 time, U8* joint_mask)
	{
        LL_PROFILE_ZONE_SCOPED_CATEGORY_AVATAR;
		mPelvisState->setPosition(LLVector3::zero);

		return TRUE;
	}

	// called when a motion is deactivated
	virtual void onDeactivate() {}

private:
	//-------------------------------------------------------------------------
	// joint states to be animated
	//-------------------------------------------------------------------------
	LLPointer<LLJointState> mPelvisState;
	LLCharacter*		mCharacter;
};

/**
 **
 ** End LLVOAvatar Support classes
 **                                                                             **
 *********************************************************************************/


//-----------------------------------------------------------------------------
// Static Data
//-----------------------------------------------------------------------------
S32 LLVOAvatar::sFreezeCounter = 0;
U32 LLVOAvatar::sMaxNonImpostors = 12; // Set from RenderAvatarMaxNonImpostors
bool LLVOAvatar::sLimitNonImpostors = false; // True unless RenderAvatarMaxNonImpostors is 0 (unlimited)
F32 LLVOAvatar::sRenderDistance = 256.f;
S32	LLVOAvatar::sNumVisibleAvatars = 0;
S32	LLVOAvatar::sNumLODChangesThisFrame = 0;

const LLUUID LLVOAvatar::sStepSoundOnLand("e8af4a28-aa83-4310-a7c4-c047e15ea0df");
const LLUUID LLVOAvatar::sStepSounds[LL_MCODE_END] =
{
	SND_STONE_RUBBER,
	SND_METAL_RUBBER,
	SND_GLASS_RUBBER,
	SND_WOOD_RUBBER,
	SND_FLESH_RUBBER,
	SND_RUBBER_PLASTIC,
	SND_RUBBER_RUBBER
};

S32 LLVOAvatar::sRenderName = RENDER_NAME_ALWAYS;
BOOL LLVOAvatar::sRenderGroupTitles = TRUE;
S32 LLVOAvatar::sNumVisibleChatBubbles = 0;
BOOL LLVOAvatar::sDebugInvisible = FALSE;
BOOL LLVOAvatar::sShowAttachmentPoints = FALSE;
BOOL LLVOAvatar::sShowAnimationDebug = FALSE;
BOOL LLVOAvatar::sShowFootPlane = FALSE;
BOOL LLVOAvatar::sVisibleInFirstPerson = FALSE;
F32 LLVOAvatar::sLODFactor = 1.f;
F32 LLVOAvatar::sPhysicsLODFactor = 1.f;
BOOL LLVOAvatar::sJointDebug = FALSE;
F32 LLVOAvatar::sUnbakedTime = 0.f;
F32 LLVOAvatar::sUnbakedUpdateTime = 0.f;
F32 LLVOAvatar::sGreyTime = 0.f;
F32 LLVOAvatar::sGreyUpdateTime = 0.f;
LLPointer<LLViewerTexture> LLVOAvatar::sCloudTexture = NULL;

//-----------------------------------------------------------------------------
// Helper functions
//-----------------------------------------------------------------------------
static F32 calc_bouncy_animation(F32 x);

//-----------------------------------------------------------------------------
// LLVOAvatar()
//-----------------------------------------------------------------------------
LLVOAvatar::LLVOAvatar(const LLUUID& id,
					   const LLPCode pcode,
					   LLViewerRegion* regionp) :
	LLAvatarAppearance(&gAgentWearables),
	LLViewerObject(id, pcode, regionp),
	mSpecialRenderMode(0),
	mAttachmentSurfaceArea(0.f),
	mAttachmentVisibleTriangleCount(0),
	mAttachmentEstTriangleCount(0.f),
	mReportedVisualComplexity(VISUAL_COMPLEXITY_UNKNOWN),
	mTurning(FALSE),
	mLastSkeletonSerialNum( 0 ),
	mIsSitting(FALSE),
	mTimeVisible(),
	mTyping(FALSE),
	mMeshValid(FALSE),
	mVisible(FALSE),
	mLastImpostorUpdateFrameTime(0.f),
	mLastImpostorUpdateReason(0),
	mWindFreq(0.f),
	mRipplePhase( 0.f ),
	mBelowWater(FALSE),
	mLastAppearanceBlendTime(0.f),
	mAppearanceAnimating(FALSE),
    mNameIsSet(false),
	mTitle(),
	mNameAway(false),
	mNameDoNotDisturb(false),
	mNameMute(false),
	mNameAppearance(false),
	mNameFriend(false),
	mNameAlpha(0.f),
	mRenderGroupTitles(sRenderGroupTitles),
	mNameCloud(false),
	mFirstTEMessageReceived( FALSE ),
	mFirstAppearanceMessageReceived( FALSE ),
	mCulled( FALSE ),
	mVisibilityRank(0),
	mNeedsSkin(FALSE),
	mLastSkinTime(0.f),
	mUpdatePeriod(1),
	mOverallAppearance(AOA_INVISIBLE),
	mVisualComplexityStale(true),
	mVisuallyMuteSetting(AV_RENDER_NORMALLY),
	mMutedAVColor(LLColor4::white /* used for "uninitialize" */),
	mFirstFullyVisible(TRUE),
	mFirstUseDelaySeconds(FIRST_APPEARANCE_CLOUD_MIN_DELAY),
	mFullyLoaded(FALSE),
	mPreviousFullyLoaded(FALSE),
	mFullyLoadedInitialized(FALSE),
	mVisualComplexity(VISUAL_COMPLEXITY_UNKNOWN),
	mLoadedCallbacksPaused(FALSE),
	mLoadedCallbackTextures(0),
	mRenderUnloadedAvatar(LLCachedControl<bool>(gSavedSettings, "RenderUnloadedAvatar", false)),
	mLastRezzedStatus(-1),
	mIsEditingAppearance(FALSE),
	mUseLocalAppearance(FALSE),
	mLastUpdateRequestCOFVersion(-1),
	mLastUpdateReceivedCOFVersion(-1),
	mCachedMuteListUpdateTime(0),
	mCachedInMuteList(false),
    mIsControlAvatar(false),
    mIsUIAvatar(false),
    mEnableDefaultMotions(true)
{
	LL_DEBUGS("AvatarRender") << "LLVOAvatar Constructor (0x" << this << ") id:" << mID << LL_ENDL;

	//VTResume();  // VTune
	setHoverOffset(LLVector3(0.0, 0.0, 0.0));

	// mVoiceVisualizer is created by the hud effects manager and uses the HUD Effects pipeline
	const BOOL needsSendToSim = false; // currently, this HUD effect doesn't need to pack and unpack data to do its job
	mVoiceVisualizer = ( LLVoiceVisualizer *)LLHUDManager::getInstance()->createViewerEffect( LLHUDObject::LL_HUD_EFFECT_VOICE_VISUALIZER, needsSendToSim );

	LL_DEBUGS("Avatar","Message") << "LLVOAvatar Constructor (0x" << this << ") id:" << mID << LL_ENDL;
	mPelvisp = NULL;

	mDirtyMesh = 2;	// Dirty geometry, need to regenerate.
	mMeshTexturesDirty = FALSE;
	mHeadp = NULL;


	// set up animation variables
	mSpeed = 0.f;
	setAnimationData("Speed", &mSpeed);

	mNeedsImpostorUpdate = TRUE;
	mLastImpostorUpdateReason = 0;
	mNeedsAnimUpdate = TRUE;

	mNeedsExtentUpdate = true;

	mImpostorDistance = 0;
	mImpostorPixelArea = 0;

	setNumTEs(TEX_NUM_INDICES);

	mbCanSelect = TRUE;

	mSignaledAnimations.clear();
	mPlayingAnimations.clear();

	mWasOnGroundLeft = FALSE;
	mWasOnGroundRight = FALSE;

	mTimeLast = 0.0f;
	mSpeedAccum = 0.0f;

	mRippleTimeLast = 0.f;

	mInAir = FALSE;

	mStepOnLand = TRUE;
	mStepMaterial = 0;

	mLipSyncActive = false;
	mOohMorph      = NULL;
	mAahMorph      = NULL;

	mCurrentGesticulationLevel = 0;

    mFirstAppearanceMessageTimer.reset();
	mRuthTimer.reset();
	mRuthDebugTimer.reset();
	mDebugExistenceTimer.reset();
	mLastAppearanceMessageTimer.reset();

	if(LLSceneMonitor::getInstance()->isEnabled())
	{
	    LLSceneMonitor::getInstance()->freezeAvatar((LLCharacter*)this);
	}

	mVisuallyMuteSetting = LLVOAvatar::VisualMuteSettings(LLRenderMuteList::getInstance()->getSavedVisualMuteSetting(getID()));
}

std::string LLVOAvatar::avString() const
{
    if (isControlAvatar())
    {
        return getFullname();
    }
    else
    {
		std::string viz_string = LLVOAvatar::rezStatusToString(getRezzedStatus());
		return " Avatar '" + getFullname() + "' " + viz_string + " ";
    }
}

void LLVOAvatar::debugAvatarRezTime(std::string notification_name, std::string comment)
{
	LL_INFOS("Avatar") << "REZTIME: [ " << (U32)mDebugExistenceTimer.getElapsedTimeF32()
					   << "sec ]"
					   << avString() 
					   << "RuthTimer " << (U32)mRuthDebugTimer.getElapsedTimeF32()
					   << " Notification " << notification_name
					   << " : " << comment
					   << LL_ENDL;

	if (gSavedSettings.getBOOL("DebugAvatarRezTime"))
	{
		LLSD args;
		args["EXISTENCE"] = llformat("%d",(U32)mDebugExistenceTimer.getElapsedTimeF32());
		args["TIME"] = llformat("%d",(U32)mRuthDebugTimer.getElapsedTimeF32());
		args["NAME"] = getFullname();
		LLNotificationsUtil::add(notification_name,args);
	}
}

//------------------------------------------------------------------------
// LLVOAvatar::~LLVOAvatar()
//------------------------------------------------------------------------
LLVOAvatar::~LLVOAvatar()
{
	if (!mFullyLoaded)
	{
		debugAvatarRezTime("AvatarRezLeftCloudNotification","left after ruth seconds as cloud");
	}
	else
	{
		debugAvatarRezTime("AvatarRezLeftNotification","left sometime after declouding");
	}

	logPendingPhases();
	
	LL_DEBUGS("Avatar") << "LLVOAvatar Destructor (0x" << this << ") id:" << mID << LL_ENDL;

	std::for_each(mAttachmentPoints.begin(), mAttachmentPoints.end(), DeletePairedPointer());
	mAttachmentPoints.clear();

	mDead = TRUE;
	
	mAnimationSources.clear();
	LLLoadedCallbackEntry::cleanUpCallbackList(&mCallbackTextureList) ;

	getPhases().clearPhases();
	
	LL_DEBUGS() << "LLVOAvatar Destructor end" << LL_ENDL;
}

void LLVOAvatar::markDead()
{
	if (mNameText)
	{
		mNameText->markDead();
		mNameText = NULL;
		sNumVisibleChatBubbles--;
	}
	mVoiceVisualizer->markDead();
	LLLoadedCallbackEntry::cleanUpCallbackList(&mCallbackTextureList) ;
	LLViewerObject::markDead();
}


BOOL LLVOAvatar::isFullyBaked()
{
	if (mIsDummy) return TRUE;
	if (getNumTEs() == 0) return FALSE;

	for (U32 i = 0; i < mBakedTextureDatas.size(); i++)
	{
		if (!isTextureDefined(mBakedTextureDatas[i].mTextureIndex)
			&& ((i != BAKED_SKIRT) || isWearingWearableType(LLWearableType::WT_SKIRT))
			&& (i != BAKED_LEFT_ARM) && (i != BAKED_LEFT_LEG) && (i != BAKED_AUX1) && (i != BAKED_AUX2) && (i != BAKED_AUX3))
		{
			return FALSE;
		}
	}
	return TRUE;
}

BOOL LLVOAvatar::isFullyTextured() const
{
	for (S32 i = 0; i < mMeshLOD.size(); i++)
	{
		LLAvatarJoint* joint = mMeshLOD[i];
		if (i==MESH_ID_SKIRT && !isWearingWearableType(LLWearableType::WT_SKIRT))
		{
			continue; // don't care about skirt textures if we're not wearing one.
		}
		if (!joint)
		{
			continue; // nonexistent LOD OK.
		}
		avatar_joint_mesh_list_t::iterator meshIter = joint->mMeshParts.begin();
		if (meshIter != joint->mMeshParts.end())
		{
			LLAvatarJointMesh *mesh = (*meshIter);
			if (!mesh)
			{
				continue; // nonexistent mesh OK
			}
			if (mesh->hasGLTexture())
			{
				continue; // Mesh exists and has a baked texture.
			}
			if (mesh->hasComposite())
			{
				continue; // Mesh exists and has a composite texture.
			}
			// Fail
			return FALSE;
		}
	}
	return TRUE;
}

BOOL LLVOAvatar::hasGray() const
{
	return !getIsCloud() && !isFullyTextured();
}

S32 LLVOAvatar::getRezzedStatus() const
{
	if (getIsCloud()) return 0;
	bool textured = isFullyTextured();
	if (textured && allBakedTexturesCompletelyDownloaded()) return 3;
	if (textured) return 2;
	llassert(hasGray());
	return 1; // gray
}

void LLVOAvatar::deleteLayerSetCaches(bool clearAll)
{
	for (U32 i = 0; i < mBakedTextureDatas.size(); i++)
	{
		if (mBakedTextureDatas[i].mTexLayerSet)
		{
			// ! BACKWARDS COMPATIBILITY !
			// Can be removed after hair baking is mandatory on the grid
			if ((i != BAKED_HAIR || isSelf()) && !clearAll)
			{
				mBakedTextureDatas[i].mTexLayerSet->deleteCaches();
			}
		}
		if (mBakedTextureDatas[i].mMaskTexName)
		{
			LLImageGL::deleteTextures(1, (GLuint*)&(mBakedTextureDatas[i].mMaskTexName));
			mBakedTextureDatas[i].mMaskTexName = 0 ;
		}
	}
}

// static 
BOOL LLVOAvatar::areAllNearbyInstancesBaked(S32& grey_avatars)
{
	BOOL res = TRUE;
	grey_avatars = 0;
	for (std::vector<LLCharacter*>::iterator iter = LLCharacter::sInstances.begin();
		 iter != LLCharacter::sInstances.end(); ++iter)
	{
		LLVOAvatar* inst = (LLVOAvatar*) *iter;
		if( inst->isDead() )
		{
			continue;
		}
		else if( !inst->isFullyBaked() )
		{
			res = FALSE;
			if (inst->mHasGrey)
			{
				++grey_avatars;
			}
		}
	}
	return res;
}

// static
void LLVOAvatar::getNearbyRezzedStats(std::vector<S32>& counts)
{
	counts.clear();
	counts.resize(4);
	for (std::vector<LLCharacter*>::iterator iter = LLCharacter::sInstances.begin();
		 iter != LLCharacter::sInstances.end(); ++iter)
	{
		LLVOAvatar* inst = (LLVOAvatar*) *iter;
		if (inst)
		{
			S32 rez_status = inst->getRezzedStatus();
			counts[rez_status]++;
		}
	}
}

// static
std::string LLVOAvatar::rezStatusToString(S32 rez_status)
{
	if (rez_status==0) return "cloud";
	if (rez_status==1) return "gray";
	if (rez_status==2) return "downloading";
	if (rez_status==3) return "full";
	return "unknown";
}

// static
void LLVOAvatar::dumpBakedStatus()
{
	LLVector3d camera_pos_global = gAgentCamera.getCameraPositionGlobal();

	for (std::vector<LLCharacter*>::iterator iter = LLCharacter::sInstances.begin();
		 iter != LLCharacter::sInstances.end(); ++iter)
	{
		LLVOAvatar* inst = (LLVOAvatar*) *iter;
		LL_INFOS() << "Avatar ";

		LLNameValue* firstname = inst->getNVPair("FirstName");
		LLNameValue* lastname = inst->getNVPair("LastName");

		if( firstname )
		{
			LL_CONT << firstname->getString();
		}
		if( lastname )
		{
			LL_CONT << " " << lastname->getString();
		}

		LL_CONT << " " << inst->mID;

		if( inst->isDead() )
		{
			LL_CONT << " DEAD ("<< inst->getNumRefs() << " refs)";
		}

		if( inst->isSelf() )
		{
			LL_CONT << " (self)";
		}


		F64 dist_to_camera = (inst->getPositionGlobal() - camera_pos_global).length();
		LL_CONT << " " << dist_to_camera << "m ";

		LL_CONT << " " << inst->mPixelArea << " pixels";

		if( inst->isVisible() )
		{
			LL_CONT << " (visible)";
		}
		else
		{
			LL_CONT << " (not visible)";
		}

		if( inst->isFullyBaked() )
		{
			LL_CONT << " Baked";
		}
		else
		{
			LL_CONT << " Unbaked (";
			
			for (LLAvatarAppearanceDictionary::BakedTextures::const_iterator iter = LLAvatarAppearance::getDictionary()->getBakedTextures().begin();
				 iter != LLAvatarAppearance::getDictionary()->getBakedTextures().end();
				 ++iter)
			{
				const LLAvatarAppearanceDictionary::BakedEntry *baked_dict = iter->second;
				const ETextureIndex index = baked_dict->mTextureIndex;
				if (!inst->isTextureDefined(index))
				{
					LL_CONT << " " << (LLAvatarAppearance::getDictionary()->getTexture(index) ? LLAvatarAppearance::getDictionary()->getTexture(index)->mName : "");
				}
			}
			LL_CONT << " ) " << inst->getUnbakedPixelAreaRank();
			if( inst->isCulled() )
			{
				LL_CONT << " culled";
			}
		}
		LL_CONT << LL_ENDL;
	}
}

//static
void LLVOAvatar::restoreGL()
{
	if (!isAgentAvatarValid()) return;

	gAgentAvatarp->setCompositeUpdatesEnabled(TRUE);
	for (U32 i = 0; i < gAgentAvatarp->mBakedTextureDatas.size(); i++)
	{
		gAgentAvatarp->invalidateComposite(gAgentAvatarp->getTexLayerSet(i));
	}
	gAgentAvatarp->updateMeshTextures();
}

//static
void LLVOAvatar::destroyGL()
{
	deleteCachedImages();

	resetImpostors();
}

//static
void LLVOAvatar::resetImpostors()
{
	for (std::vector<LLCharacter*>::iterator iter = LLCharacter::sInstances.begin();
		 iter != LLCharacter::sInstances.end(); ++iter)
	{
		LLVOAvatar* avatar = (LLVOAvatar*) *iter;
		avatar->mImpostor.release();
		avatar->mNeedsImpostorUpdate = TRUE;
		avatar->mLastImpostorUpdateReason = 1;
	}
}

// static
void LLVOAvatar::deleteCachedImages(bool clearAll)
{	
	if (LLViewerTexLayerSet::sHasCaches)
	{
		for (std::vector<LLCharacter*>::iterator iter = LLCharacter::sInstances.begin();
			 iter != LLCharacter::sInstances.end(); ++iter)
		{
			LLVOAvatar* inst = (LLVOAvatar*) *iter;
			inst->deleteLayerSetCaches(clearAll);
		}
		LLViewerTexLayerSet::sHasCaches = FALSE;
	}
	LLVOAvatarSelf::deleteScratchTextures();
	LLTexLayerStaticImageList::getInstance()->deleteCachedImages();
}


//------------------------------------------------------------------------
// static
// LLVOAvatar::initClass()
//------------------------------------------------------------------------
void LLVOAvatar::initClass()
{ 
	gAnimLibrary.animStateSetString(ANIM_AGENT_BODY_NOISE,"body_noise");
	gAnimLibrary.animStateSetString(ANIM_AGENT_BREATHE_ROT,"breathe_rot");
	gAnimLibrary.animStateSetString(ANIM_AGENT_PHYSICS_MOTION,"physics_motion");
	gAnimLibrary.animStateSetString(ANIM_AGENT_EDITING,"editing");
	gAnimLibrary.animStateSetString(ANIM_AGENT_EYE,"eye");
	gAnimLibrary.animStateSetString(ANIM_AGENT_FLY_ADJUST,"fly_adjust");
	gAnimLibrary.animStateSetString(ANIM_AGENT_HAND_MOTION,"hand_motion");
	gAnimLibrary.animStateSetString(ANIM_AGENT_HEAD_ROT,"head_rot");
	gAnimLibrary.animStateSetString(ANIM_AGENT_PELVIS_FIX,"pelvis_fix");
	gAnimLibrary.animStateSetString(ANIM_AGENT_TARGET,"target");
	gAnimLibrary.animStateSetString(ANIM_AGENT_WALK_ADJUST,"walk_adjust");

    // Where should this be set initially?
    LLJoint::setDebugJointNames(gSavedSettings.getString("DebugAvatarJoints"));

	LLControlAvatar::sRegionChangedSlot = gAgent.addRegionChangedCallback(&LLControlAvatar::onRegionChanged);

    sCloudTexture = LLViewerTextureManager::getFetchedTextureFromFile("cloud-particle.j2c");
}


void LLVOAvatar::cleanupClass()
{
}

// virtual
void LLVOAvatar::initInstance()
{
	//-------------------------------------------------------------------------
	// register motions
	//-------------------------------------------------------------------------
	if (LLCharacter::sInstances.size() == 1)
	{
		registerMotion( ANIM_AGENT_DO_NOT_DISTURB,					LLNullMotion::create );
		registerMotion( ANIM_AGENT_CROUCH,					LLKeyframeStandMotion::create );
		registerMotion( ANIM_AGENT_CROUCHWALK,				LLKeyframeWalkMotion::create );
		registerMotion( ANIM_AGENT_EXPRESS_AFRAID,			LLEmote::create );
		registerMotion( ANIM_AGENT_EXPRESS_ANGER,			LLEmote::create );
		registerMotion( ANIM_AGENT_EXPRESS_BORED,			LLEmote::create );
		registerMotion( ANIM_AGENT_EXPRESS_CRY,				LLEmote::create );
		registerMotion( ANIM_AGENT_EXPRESS_DISDAIN,			LLEmote::create );
		registerMotion( ANIM_AGENT_EXPRESS_EMBARRASSED,		LLEmote::create );
		registerMotion( ANIM_AGENT_EXPRESS_FROWN,			LLEmote::create );
		registerMotion( ANIM_AGENT_EXPRESS_KISS,			LLEmote::create );
		registerMotion( ANIM_AGENT_EXPRESS_LAUGH,			LLEmote::create );
		registerMotion( ANIM_AGENT_EXPRESS_OPEN_MOUTH,		LLEmote::create );
		registerMotion( ANIM_AGENT_EXPRESS_REPULSED,		LLEmote::create );
		registerMotion( ANIM_AGENT_EXPRESS_SAD,				LLEmote::create );
		registerMotion( ANIM_AGENT_EXPRESS_SHRUG,			LLEmote::create );
		registerMotion( ANIM_AGENT_EXPRESS_SMILE,			LLEmote::create );
		registerMotion( ANIM_AGENT_EXPRESS_SURPRISE,		LLEmote::create );
		registerMotion( ANIM_AGENT_EXPRESS_TONGUE_OUT,		LLEmote::create );
		registerMotion( ANIM_AGENT_EXPRESS_TOOTHSMILE,		LLEmote::create );
		registerMotion( ANIM_AGENT_EXPRESS_WINK,			LLEmote::create );
		registerMotion( ANIM_AGENT_EXPRESS_WORRY,			LLEmote::create );
		registerMotion( ANIM_AGENT_FEMALE_RUN_NEW,			LLKeyframeWalkMotion::create );
		registerMotion( ANIM_AGENT_FEMALE_WALK,				LLKeyframeWalkMotion::create );
		registerMotion( ANIM_AGENT_FEMALE_WALK_NEW,			LLKeyframeWalkMotion::create );
		registerMotion( ANIM_AGENT_RUN,						LLKeyframeWalkMotion::create );
		registerMotion( ANIM_AGENT_RUN_NEW,					LLKeyframeWalkMotion::create );
		registerMotion( ANIM_AGENT_STAND,					LLKeyframeStandMotion::create );
		registerMotion( ANIM_AGENT_STAND_1,					LLKeyframeStandMotion::create );
		registerMotion( ANIM_AGENT_STAND_2,					LLKeyframeStandMotion::create );
		registerMotion( ANIM_AGENT_STAND_3,					LLKeyframeStandMotion::create );
		registerMotion( ANIM_AGENT_STAND_4,					LLKeyframeStandMotion::create );
		registerMotion( ANIM_AGENT_STANDUP,					LLKeyframeFallMotion::create );
		registerMotion( ANIM_AGENT_TURNLEFT,				LLKeyframeWalkMotion::create );
		registerMotion( ANIM_AGENT_TURNRIGHT,				LLKeyframeWalkMotion::create );
		registerMotion( ANIM_AGENT_WALK,					LLKeyframeWalkMotion::create );
		registerMotion( ANIM_AGENT_WALK_NEW,				LLKeyframeWalkMotion::create );
		
		// motions without a start/stop bit
		registerMotion( ANIM_AGENT_BODY_NOISE,				LLBodyNoiseMotion::create );
		registerMotion( ANIM_AGENT_BREATHE_ROT,				LLBreatheMotionRot::create );
		registerMotion( ANIM_AGENT_PHYSICS_MOTION,			LLPhysicsMotionController::create );
		registerMotion( ANIM_AGENT_EDITING,					LLEditingMotion::create	);
		registerMotion( ANIM_AGENT_EYE,						LLEyeMotion::create	);
		registerMotion( ANIM_AGENT_FEMALE_WALK,				LLKeyframeWalkMotion::create );
		registerMotion( ANIM_AGENT_FLY_ADJUST,				LLFlyAdjustMotion::create );
		registerMotion( ANIM_AGENT_HAND_MOTION,				LLHandMotion::create );
		registerMotion( ANIM_AGENT_HEAD_ROT,				LLHeadRotMotion::create );
		registerMotion( ANIM_AGENT_PELVIS_FIX,				LLPelvisFixMotion::create );
		registerMotion( ANIM_AGENT_SIT_FEMALE,				LLKeyframeMotion::create );
		registerMotion( ANIM_AGENT_TARGET,					LLTargetingMotion::create );
		registerMotion( ANIM_AGENT_WALK_ADJUST,				LLWalkAdjustMotion::create );
	}
	
	LLAvatarAppearance::initInstance();
	
	// preload specific motions here
	createMotion( ANIM_AGENT_CUSTOMIZE);
	createMotion( ANIM_AGENT_CUSTOMIZE_DONE);
	
	//VTPause();  // VTune
	
	mVoiceVisualizer->setVoiceEnabled( LLVoiceClient::getInstance()->getVoiceEnabled( mID ) );

    mInitFlags |= 1<<1;
}

// virtual
LLAvatarJoint* LLVOAvatar::createAvatarJoint()
{
	return new LLViewerJoint();
}

// virtual
LLAvatarJoint* LLVOAvatar::createAvatarJoint(S32 joint_num)
{
	return new LLViewerJoint(joint_num);
}

// virtual
LLAvatarJointMesh* LLVOAvatar::createAvatarJointMesh()
{
	return new LLViewerJointMesh();
}

// virtual
LLTexLayerSet* LLVOAvatar::createTexLayerSet()
{
	return new LLViewerTexLayerSet(this);
}

const LLVector3 LLVOAvatar::getRenderPosition() const
{

	if (mDrawable.isNull() || mDrawable->getGeneration() < 0)
	{
		return getPositionAgent();
	}
	else if (isRoot())
	{
		F32 fixup;
		if ( hasPelvisFixup( fixup) )
		{
			//Apply a pelvis fixup (as defined by the avs skin)
			LLVector3 pos = mDrawable->getPositionAgent();
			pos[VZ] += fixup;
			return pos;
		}
		else
		{
			return mDrawable->getPositionAgent();
		}
	}
	else
	{
		return getPosition() * mDrawable->getParent()->getRenderMatrix();
	}
}

void LLVOAvatar::updateDrawable(BOOL force_damped)
{
	clearChanged(SHIFTED);
}

void LLVOAvatar::onShift(const LLVector4a& shift_vector)
{
	const LLVector3& shift = reinterpret_cast<const LLVector3&>(shift_vector);
	mLastAnimExtents[0] += shift;
	mLastAnimExtents[1] += shift;
}

void LLVOAvatar::updateSpatialExtents(LLVector4a& newMin, LLVector4a &newMax)
{
    if (mDrawable.isNull())
    {
        return;
    }

    if (mNeedsExtentUpdate)
    {
        calculateSpatialExtents(newMin,newMax);
        mLastAnimExtents[0].set(newMin.getF32ptr());
        mLastAnimExtents[1].set(newMax.getF32ptr());
		mLastAnimBasePos = mPelvisp->getWorldPosition();
        mNeedsExtentUpdate = false;
    }
	else
	{
		LLVector3 new_base_pos = mPelvisp->getWorldPosition();
		LLVector3 shift = new_base_pos-mLastAnimBasePos;
		mLastAnimExtents[0] += shift;
		mLastAnimExtents[1] += shift;
		mLastAnimBasePos = new_base_pos;

	}
          
	if (isImpostor() && !needsImpostorUpdate())
	{
		LLVector3 delta = getRenderPosition() -
			((LLVector3(mDrawable->getPositionGroup().getF32ptr())-mImpostorOffset));
		
		newMin.load3( (mLastAnimExtents[0] + delta).mV);
		newMax.load3( (mLastAnimExtents[1] + delta).mV);
	}
	else
	{
        newMin.load3(mLastAnimExtents[0].mV);
        newMax.load3(mLastAnimExtents[1].mV);
		LLVector4a pos_group;
		pos_group.setAdd(newMin,newMax);
		pos_group.mul(0.5f);
		mImpostorOffset = LLVector3(pos_group.getF32ptr())-getRenderPosition();
		mDrawable->setPositionGroup(pos_group);
	}
}


void LLVOAvatar::calculateSpatialExtents(LLVector4a& newMin, LLVector4a& newMax)
{
    LL_PROFILE_ZONE_SCOPED_CATEGORY_AVATAR;

    static LLCachedControl<S32> box_detail_cache(gSavedSettings, "AvatarBoundingBoxComplexity");
    S32 box_detail = box_detail_cache;
    if (getOverallAppearance() != AOA_NORMAL)
    {
        if (isControlAvatar())
        {
            // Animated objects don't show system avatar but do need to include rigged meshes in their bounding box.
            box_detail = 3;
        }
        else
        {
            // Jellydolled avatars ignore attachments, etc, use only system avatar.
            box_detail = 1;
        }
    }

    // FIXME the update_min_max function used below assumes there is a
    // known starting point, but in general there isn't. Ideally the
    // box update logic should be modified to handle the no-point-yet
    // case. For most models, starting with the pelvis is safe though.
    LLVector3 zero_pos;
    LLVector4a pos;
    if (dist_vec(zero_pos, mPelvisp->getWorldPosition())<0.001)
    {
        // Don't use pelvis until av initialized
        pos.load3(getRenderPosition().mV);
    }
    else
    {
        pos.load3(mPelvisp->getWorldPosition().mV);
    }
    newMin = pos;
    newMax = pos;

    if (box_detail>=1 && !isControlAvatar())
    {
        //stretch bounding box by joint positions. Doing this for
        //control avs, where the polymeshes aren't maintained or
        //displayed, can give inaccurate boxes due to joints stuck at (0,0,0).
        for (polymesh_map_t::iterator i = mPolyMeshes.begin(); i != mPolyMeshes.end(); ++i)
        {
            LLPolyMesh* mesh = i->second;
            for (S32 joint_num = 0; joint_num < mesh->mJointRenderData.size(); joint_num++)
            {
                LLVector4a trans;
                trans.load3( mesh->mJointRenderData[joint_num]->mWorldMatrix->getTranslation().mV);
                update_min_max(newMin, newMax, trans);
            }
        }
    }

    // Pad bounding box for starting joint, plus polymesh if
    // applicable. Subsequent calcs should be accurate enough to not
    // need padding.
    LLVector4a padding(0.25);
    newMin.sub(padding);
    newMax.add(padding);


    //stretch bounding box by static attachments
    if (box_detail >= 2)
    {
        float max_attachment_span = get_default_max_prim_scale() * 5.0f;
    
        for (attachment_map_t::iterator iter = mAttachmentPoints.begin(); 
             iter != mAttachmentPoints.end();
             ++iter)
        {
            LLViewerJointAttachment* attachment = iter->second;

            if (attachment->getValid())
            {
                for (LLViewerJointAttachment::attachedobjs_vec_t::iterator attachment_iter = attachment->mAttachedObjects.begin();
                     attachment_iter != attachment->mAttachedObjects.end();
                     ++attachment_iter)
                {
                    // Don't we need to look at children of attached_object as well?
                    const LLViewerObject* attached_object = attachment_iter->get();
                    if (attached_object && !attached_object->isHUDAttachment())
                    {
                        const LLVOVolume *vol = dynamic_cast<const LLVOVolume*>(attached_object);
                        if (vol && vol->isAnimatedObject())
                        {
                            // Animated objects already have a bounding box in their control av, use that. 
                            // Could lag by a frame if there's no guarantee on order of processing for avatars.
                            LLControlAvatar *cav = vol->getControlAvatar();
                            if (cav)
                            {
                                LLVector4a cav_min;
                                cav_min.load3(cav->mLastAnimExtents[0].mV);
                                LLVector4a cav_max;
                                cav_max.load3(cav->mLastAnimExtents[1].mV);
                                update_min_max(newMin,newMax,cav_min);
                                update_min_max(newMin,newMax,cav_max);
                                continue;
                            }
                        }
                        if (vol && vol->isRiggedMesh())
                        {
                            continue;
                        }
                        LLDrawable* drawable = attached_object->mDrawable;
                        if (drawable && !drawable->isState(LLDrawable::RIGGED | LLDrawable::RIGGED_CHILD)) // <-- don't extend bounding box if any rigged objects are present
                        {
                            LLSpatialBridge* bridge = drawable->getSpatialBridge();
                            if (bridge)
                            {
                                const LLVector4a* ext = bridge->getSpatialExtents();
                                LLVector4a distance;
                                distance.setSub(ext[1], ext[0]);
                                LLVector4a max_span(max_attachment_span);

                                S32 lt = distance.lessThan(max_span).getGatheredBits() & 0x7;
                        
                                // Only add the prim to spatial extents calculations if it isn't a megaprim.
                                // max_attachment_span calculated at the start of the function 
                                // (currently 5 times our max prim size) 
                                if (lt == 0x7)
                                {
                                    update_min_max(newMin,newMax,ext[0]);
                                    update_min_max(newMin,newMax,ext[1]);
                                }
                            }
                        }
                    }
                }
            }
        }
    }

    // Stretch bounding box by rigged mesh joint boxes
    if (box_detail>=3)
    {
        updateRiggingInfo();
        for (S32 joint_num = 0; joint_num < LL_CHARACTER_MAX_ANIMATED_JOINTS; joint_num++)
        {
            LLJoint *joint = getJoint(joint_num);
            LLJointRiggingInfo *rig_info = NULL;
            if (joint_num < mJointRiggingInfoTab.size())
            {
                rig_info = &mJointRiggingInfoTab[joint_num];
            }

            if (joint && rig_info && rig_info->isRiggedTo())
            {
                LLViewerJointAttachment *as_joint_attach = dynamic_cast<LLViewerJointAttachment*>(joint);
                if (as_joint_attach && as_joint_attach->getIsHUDAttachment())
                {
                    // Ignore bounding box of HUD joints
                    continue;
                }
                LLMatrix4a mat;
                LLVector4a new_extents[2];
                mat.loadu(joint->getWorldMatrix());
                matMulBoundBox(mat, rig_info->getRiggedExtents(), new_extents);
                update_min_max(newMin, newMax, new_extents[0]);
                update_min_max(newMin, newMax, new_extents[1]);
                //if (isSelf())
                //{
                //    LL_INFOS() << joint->getName() << " extents " << new_extents[0] << "," << new_extents[1] << LL_ENDL;
                //    LL_INFOS() << joint->getName() << " av box is " << newMin << "," << newMax << LL_ENDL;
                //}
            }
        }
    }

    // Update pixel area
    LLVector4a center, size;
    center.setAdd(newMin, newMax);
    center.mul(0.5f);
    
    size.setSub(newMax,newMin);
    size.mul(0.5f);
    
    mPixelArea = LLPipeline::calcPixelArea(center, size, *LLViewerCamera::getInstance());
}

void render_sphere_and_line(const LLVector3& begin_pos, const LLVector3& end_pos, F32 sphere_scale, const LLVector3& occ_color, const LLVector3& visible_color)
{
    // Unoccluded bone portions
    LLGLDepthTest normal_depth(GL_TRUE);

    // Draw line segment for unoccluded joint
    gGL.diffuseColor3f(visible_color[0], visible_color[1], visible_color[2]);

    gGL.begin(LLRender::LINES);
    gGL.vertex3fv(begin_pos.mV); 
    gGL.vertex3fv(end_pos.mV);
    gGL.end();
        

    // Draw sphere representing joint pos
    gGL.pushMatrix();
    gGL.scalef(sphere_scale, sphere_scale, sphere_scale);
    gSphere.renderGGL();
    gGL.popMatrix();
        
    LLGLDepthTest depth_under(GL_TRUE, GL_FALSE, GL_GREATER);

    // Occluded bone portions
    gGL.diffuseColor3f(occ_color[0], occ_color[1], occ_color[2]);

    gGL.begin(LLRender::LINES);
    gGL.vertex3fv(begin_pos.mV); 
    gGL.vertex3fv(end_pos.mV);
    gGL.end();

    // Draw sphere representing joint pos
    gGL.pushMatrix();
    gGL.scalef(sphere_scale, sphere_scale, sphere_scale);
    gSphere.renderGGL();
    gGL.popMatrix();
}

//-----------------------------------------------------------------------------
// renderCollisionVolumes()
//-----------------------------------------------------------------------------
void LLVOAvatar::renderCollisionVolumes()
{
	std::ostringstream ostr;

	for (S32 i = 0; i < mNumCollisionVolumes; i++)
	{
		ostr << mCollisionVolumes[i].getName() << ", ";

        LLAvatarJointCollisionVolume& collision_volume = mCollisionVolumes[i];

		collision_volume.updateWorldMatrix();

		gGL.pushMatrix();
		gGL.multMatrix( &collision_volume.getXform()->getWorldMatrix().mMatrix[0][0] );

        LLVector3 begin_pos(0,0,0);
        LLVector3 end_pos(collision_volume.getEnd());
        static F32 sphere_scale = 1.0f;
        static F32 center_dot_scale = 0.05f;

        static LLVector3 BLUE(0.0f, 0.0f, 1.0f);
        static LLVector3 PASTEL_BLUE(0.5f, 0.5f, 1.0f);
        static LLVector3 RED(1.0f, 0.0f, 0.0f);
        static LLVector3 PASTEL_RED(1.0f, 0.5f, 0.5f);
        static LLVector3 WHITE(1.0f, 1.0f, 1.0f);
        

        LLVector3 cv_color_occluded;
        LLVector3 cv_color_visible;
        LLVector3 dot_color_occluded(WHITE);
        LLVector3 dot_color_visible(WHITE);
        if (isControlAvatar())
        {
            cv_color_occluded = RED;
            cv_color_visible = PASTEL_RED;
        }
        else
        {
            cv_color_occluded = BLUE;
            cv_color_visible = PASTEL_BLUE;
        }
        render_sphere_and_line(begin_pos, end_pos, sphere_scale, cv_color_occluded, cv_color_visible);
        render_sphere_and_line(begin_pos, end_pos, center_dot_scale, dot_color_occluded, dot_color_visible);

        gGL.popMatrix();
    }

    
	if (mNameText.notNull())
	{
		LLVector4a unused;
	
		mNameText->lineSegmentIntersect(unused, unused, unused, TRUE);
	}
}

void LLVOAvatar::renderBones(const std::string &selected_joint)
{
    LLGLEnable blend(GL_BLEND);

	avatar_joint_list_t::iterator iter = mSkeleton.begin();
    avatar_joint_list_t::iterator end = mSkeleton.end();

    // For selected joints
    static LLVector3 SELECTED_COLOR_OCCLUDED(1.0f, 1.0f, 0.0f);
    static LLVector3 SELECTED_COLOR_VISIBLE(0.5f, 0.5f, 0.5f);
    // For bones with position overrides defined
    static LLVector3 OVERRIDE_COLOR_OCCLUDED(1.0f, 0.0f, 0.0f);
    static LLVector3 OVERRIDE_COLOR_VISIBLE(0.5f, 0.5f, 0.5f);
    // For bones which are rigged to by at least one attachment
    static LLVector3 RIGGED_COLOR_OCCLUDED(0.0f, 1.0f, 1.0f);
    static LLVector3 RIGGED_COLOR_VISIBLE(0.5f, 0.5f, 0.5f);
    // For bones not otherwise colored
    static LLVector3 OTHER_COLOR_OCCLUDED(0.0f, 1.0f, 0.0f);
    static LLVector3 OTHER_COLOR_VISIBLE(0.5f, 0.5f, 0.5f);
    
    static F32 SPHERE_SCALEF = 0.001f;

	for (; iter != end; ++iter)
	{
		LLJoint* jointp = *iter;
		if (!jointp)
		{
			continue;
		}

		jointp->updateWorldMatrix();

        LLVector3 occ_color, visible_color;

        LLVector3 pos;
        LLUUID mesh_id;
        F32 sphere_scale = SPHERE_SCALEF;

        // We are in render, so it is preferable to implement selection
        // in a different way, but since this is for debug/preview, this
        // is low priority
        if (jointp->getName() == selected_joint)
        {
            sphere_scale *= 16;
            occ_color = SELECTED_COLOR_OCCLUDED;
            visible_color = SELECTED_COLOR_VISIBLE;
        }
        else if (jointp->hasAttachmentPosOverride(pos,mesh_id))
        {
            occ_color = OVERRIDE_COLOR_OCCLUDED;
            visible_color = OVERRIDE_COLOR_VISIBLE;
        }
        else
        {
            if (jointIsRiggedTo(jointp))
            {
                occ_color = RIGGED_COLOR_OCCLUDED;
                visible_color = RIGGED_COLOR_VISIBLE;
            }
            else
            {
                occ_color = OTHER_COLOR_OCCLUDED;
                visible_color = OTHER_COLOR_VISIBLE;
            }
        }
        LLVector3 begin_pos(0,0,0);
        LLVector3 end_pos(jointp->getEnd());

        
		gGL.pushMatrix();
		gGL.multMatrix( &jointp->getXform()->getWorldMatrix().mMatrix[0][0] );

        render_sphere_and_line(begin_pos, end_pos, sphere_scale, occ_color, visible_color);
        
		gGL.popMatrix();
	}
}


void LLVOAvatar::renderJoints()
{
	std::ostringstream ostr;
	std::ostringstream nullstr;

	for (joint_map_t::iterator iter = mJointMap.begin(); iter != mJointMap.end(); ++iter)
	{
		LLJoint* jointp = iter->second;
		if (!jointp)
		{
			nullstr << iter->first << " is NULL" << std::endl;
			continue;
		}

		ostr << jointp->getName() << ", ";

		jointp->updateWorldMatrix();
	
		gGL.pushMatrix();
		gGL.multMatrix( &jointp->getXform()->getWorldMatrix().mMatrix[0][0] );

		gGL.diffuseColor3f( 1.f, 0.f, 1.f );
	
		gGL.begin(LLRender::LINES);
	
		LLVector3 v[] = 
		{
			LLVector3(1,0,0),
			LLVector3(-1,0,0),
			LLVector3(0,1,0),
			LLVector3(0,-1,0),

			LLVector3(0,0,-1),
			LLVector3(0,0,1),
		};

		//sides
		gGL.vertex3fv(v[0].mV); 
		gGL.vertex3fv(v[2].mV);

		gGL.vertex3fv(v[0].mV); 
		gGL.vertex3fv(v[3].mV);

		gGL.vertex3fv(v[1].mV); 
		gGL.vertex3fv(v[2].mV);

		gGL.vertex3fv(v[1].mV); 
		gGL.vertex3fv(v[3].mV);


		//top
		gGL.vertex3fv(v[0].mV); 
		gGL.vertex3fv(v[4].mV);

		gGL.vertex3fv(v[1].mV); 
		gGL.vertex3fv(v[4].mV);

		gGL.vertex3fv(v[2].mV); 
		gGL.vertex3fv(v[4].mV);

		gGL.vertex3fv(v[3].mV); 
		gGL.vertex3fv(v[4].mV);


		//bottom
		gGL.vertex3fv(v[0].mV); 
		gGL.vertex3fv(v[5].mV);

		gGL.vertex3fv(v[1].mV); 
		gGL.vertex3fv(v[5].mV);

		gGL.vertex3fv(v[2].mV); 
		gGL.vertex3fv(v[5].mV);

		gGL.vertex3fv(v[3].mV); 
		gGL.vertex3fv(v[5].mV);

		gGL.end();

		gGL.popMatrix();
	}

	mDebugText.clear();
	addDebugText(ostr.str());
	addDebugText(nullstr.str());
}

BOOL LLVOAvatar::lineSegmentIntersect(const LLVector4a& start, const LLVector4a& end,
									  S32 face,
									  BOOL pick_transparent,
									  BOOL pick_rigged,
									  S32* face_hit,
									  LLVector4a* intersection,
									  LLVector2* tex_coord,
									  LLVector4a* normal,
									  LLVector4a* tangent)
{
	if ((isSelf() && !gAgent.needsRenderAvatar()) || !LLPipeline::sPickAvatar)
	{
		return FALSE;
	}

    if (isControlAvatar())
    {
        return FALSE;
    }
    
	if (lineSegmentBoundingBox(start, end))
	{
		for (S32 i = 0; i < mNumCollisionVolumes; ++i)
		{
			mCollisionVolumes[i].updateWorldMatrix();
            
			glh::matrix4f mat((F32*) mCollisionVolumes[i].getXform()->getWorldMatrix().mMatrix);
			glh::matrix4f inverse = mat.inverse();
			glh::matrix4f norm_mat = inverse.transpose();

			glh::vec3f p1(start.getF32ptr());
			glh::vec3f p2(end.getF32ptr());

			inverse.mult_matrix_vec(p1);
			inverse.mult_matrix_vec(p2);

			LLVector3 position;
			LLVector3 norm;

			if (linesegment_sphere(LLVector3(p1.v), LLVector3(p2.v), LLVector3(0,0,0), 1.f, position, norm))
			{
				glh::vec3f res_pos(position.mV);
				mat.mult_matrix_vec(res_pos);
				
				norm.normalize();
				glh::vec3f res_norm(norm.mV);
				norm_mat.mult_matrix_dir(res_norm);

				if (intersection)
				{
					intersection->load3(res_pos.v);
				}

				if (normal)
				{
					normal->load3(res_norm.v);
				}

				return TRUE;
			}
		}

		if (isSelf())
		{
			for (attachment_map_t::iterator iter = mAttachmentPoints.begin(); 
			 iter != mAttachmentPoints.end();
			 ++iter)
			{
				LLViewerJointAttachment* attachment = iter->second;

				for (LLViewerJointAttachment::attachedobjs_vec_t::iterator attachment_iter = attachment->mAttachedObjects.begin();
					 attachment_iter != attachment->mAttachedObjects.end();
					 ++attachment_iter)
				{
					LLViewerObject* attached_object = attachment_iter->get();
					
					if (attached_object && !attached_object->isDead() && attachment->getValid())
					{
						LLDrawable* drawable = attached_object->mDrawable;
						if (drawable->isState(LLDrawable::RIGGED))
						{ //regenerate octree for rigged attachment
							gPipeline.markRebuild(mDrawable, LLDrawable::REBUILD_RIGGED, TRUE);
						}
					}
				}
			}
		}
	}

	
	
	LLVector4a position;
	if (mNameText.notNull() && mNameText->lineSegmentIntersect(start, end, position))
	{
		if (intersection)
		{
			*intersection = position;
		}

		return TRUE;
	}

	return FALSE;
}

// virtual
LLViewerObject* LLVOAvatar::lineSegmentIntersectRiggedAttachments(const LLVector4a& start, const LLVector4a& end,
									  S32 face,
									  BOOL pick_transparent,
									  BOOL pick_rigged,
									  S32* face_hit,
									  LLVector4a* intersection,
									  LLVector2* tex_coord,
									  LLVector4a* normal,
									  LLVector4a* tangent)
{
	if (isSelf() && !gAgent.needsRenderAvatar())
	{
		return NULL;
	}

	LLViewerObject* hit = NULL;

	if (lineSegmentBoundingBox(start, end))
	{
		LLVector4a local_end = end;
		LLVector4a local_intersection;

		for (attachment_map_t::iterator iter = mAttachmentPoints.begin(); 
			iter != mAttachmentPoints.end();
			++iter)
		{
			LLViewerJointAttachment* attachment = iter->second;

			for (LLViewerJointAttachment::attachedobjs_vec_t::iterator attachment_iter = attachment->mAttachedObjects.begin();
					attachment_iter != attachment->mAttachedObjects.end();
					++attachment_iter)
			{
				LLViewerObject* attached_object = attachment_iter->get();
					
				if (attached_object->lineSegmentIntersect(start, local_end, face, pick_transparent, pick_rigged, face_hit, &local_intersection, tex_coord, normal, tangent))
				{
					local_end = local_intersection;
					if (intersection)
					{
						*intersection = local_intersection;
					}
					
					hit = attached_object;
				}
			}
		}
	}
		
	return hit;
}


LLVOAvatar* LLVOAvatar::asAvatar()
{
	return this;
}

//-----------------------------------------------------------------------------
// LLVOAvatar::startDefaultMotions()
//-----------------------------------------------------------------------------
void LLVOAvatar::startDefaultMotions()
{
	//-------------------------------------------------------------------------
	// start default motions
	//-------------------------------------------------------------------------
	startMotion( ANIM_AGENT_HEAD_ROT );
	startMotion( ANIM_AGENT_EYE );
	startMotion( ANIM_AGENT_BODY_NOISE );
	startMotion( ANIM_AGENT_BREATHE_ROT );
	startMotion( ANIM_AGENT_PHYSICS_MOTION );
	startMotion( ANIM_AGENT_HAND_MOTION );
	startMotion( ANIM_AGENT_PELVIS_FIX );

	//-------------------------------------------------------------------------
	// restart any currently active motions
	//-------------------------------------------------------------------------
	processAnimationStateChanges();
}

//-----------------------------------------------------------------------------
// LLVOAvatar::buildCharacter()
// Deferred initialization and rebuild of the avatar.
//-----------------------------------------------------------------------------
// virtual
void LLVOAvatar::buildCharacter()
{
	LLAvatarAppearance::buildCharacter();

	// Not done building yet; more to do.
	mIsBuilt = FALSE;

	//-------------------------------------------------------------------------
	// set head offset from pelvis
	//-------------------------------------------------------------------------
	updateHeadOffset();

	//-------------------------------------------------------------------------
	// initialize lip sync morph pointers
	//-------------------------------------------------------------------------
	mOohMorph     = getVisualParam( "Lipsync_Ooh" );
	mAahMorph     = getVisualParam( "Lipsync_Aah" );

	// If we don't have the Ooh morph, use the Kiss morph
	if (!mOohMorph)
	{
		LL_WARNS() << "Missing 'Ooh' morph for lipsync, using fallback." << LL_ENDL;
		mOohMorph = getVisualParam( "Express_Kiss" );
	}

	// If we don't have the Aah morph, use the Open Mouth morph
	if (!mAahMorph)
	{
		LL_WARNS() << "Missing 'Aah' morph for lipsync, using fallback." << LL_ENDL;
		mAahMorph = getVisualParam( "Express_Open_Mouth" );
	}

    // Currently disabled for control avatars (animated objects), enabled for all others.
    if (mEnableDefaultMotions)
    {
	startDefaultMotions();
    }

	//-------------------------------------------------------------------------
	// restart any currently active motions
	//-------------------------------------------------------------------------
	processAnimationStateChanges();

	mIsBuilt = TRUE;
	stop_glerror();

	mMeshValid = TRUE;
}

//-----------------------------------------------------------------------------
// resetVisualParams()
//-----------------------------------------------------------------------------
void LLVOAvatar::resetVisualParams()
{
	// Skeletal params
	{
		LLAvatarXmlInfo::skeletal_distortion_info_list_t::iterator iter;
		for (iter = sAvatarXmlInfo->mSkeletalDistortionInfoList.begin();
			 iter != sAvatarXmlInfo->mSkeletalDistortionInfoList.end(); 
			 ++iter)
		{
			LLPolySkeletalDistortionInfo *info = (LLPolySkeletalDistortionInfo*)*iter;
			LLPolySkeletalDistortion *param = dynamic_cast<LLPolySkeletalDistortion*>(getVisualParam(info->getID()));
            *param = LLPolySkeletalDistortion(this);
            llassert(param);
			if (!param->setInfo(info))
			{
				llassert(false);
			}			
		}
	}

	// Driver parameters
	for (LLAvatarXmlInfo::driver_info_list_t::iterator iter = sAvatarXmlInfo->mDriverInfoList.begin();
		 iter != sAvatarXmlInfo->mDriverInfoList.end(); 
		 ++iter)
	{
		LLDriverParamInfo *info = *iter;
        LLDriverParam *param = dynamic_cast<LLDriverParam*>(getVisualParam(info->getID()));
        LLDriverParam::entry_list_t driven_list = param->getDrivenList();
        *param = LLDriverParam(this);
        llassert(param);
        if (!param->setInfo(info))
        {
            llassert(false);
        }			
        param->setDrivenList(driven_list);
	}
}

void LLVOAvatar::applyDefaultParams()
{
	// These are params from avs with newly created copies of shape,
	// skin, hair, eyes, plus gender set as noted. Run arche_tool.py
	// to get params from some other xml appearance dump.
	std::map<S32, U8> male_params = {
		{1,33}, {2,61}, {4,85}, {5,23}, {6,58}, {7,127}, {8,63}, {10,85}, {11,63}, {12,42}, {13,0}, {14,85}, {15,63}, {16,36}, {17,85}, {18,95}, {19,153}, {20,63}, {21,34}, {22,0}, {23,63}, {24,109}, {25,88}, {27,132}, {31,63}, {33,136}, {34,81}, {35,85}, {36,103}, {37,136}, {38,127}, {80,255}, {93,203}, {98,0}, {99,0}, {105,127}, {108,0}, {110,0}, {111,127}, {112,0}, {113,0}, {114,127}, {115,0}, {116,0}, {117,0}, {119,127}, {130,114}, {131,127}, {132,99}, {133,63}, {134,127}, {135,140}, {136,127}, {137,127}, {140,0}, {141,0}, {142,0}, {143,191}, {150,0}, {155,104}, {157,0}, {162,0}, {163,0}, {165,0}, {166,0}, {167,0}, {168,0}, {169,0}, {177,0}, {181,145}, {182,216}, {183,133}, {184,0}, {185,127}, {192,0}, {193,127}, {196,170}, {198,0}, {503,0}, {505,127}, {506,127}, {507,109}, {508,85}, {513,127}, {514,127}, {515,63}, {517,85}, {518,42}, {603,100}, {604,216}, {605,214}, {606,204}, {607,204}, {608,204}, {609,51}, {616,25}, {617,89}, {619,76}, {624,204}, {625,0}, {629,127}, {637,0}, {638,0}, {646,144}, {647,85}, {649,127}, {650,132}, {652,127}, {653,85}, {654,0}, {656,127}, {659,127}, {662,127}, {663,127}, {664,127}, {665,127}, {674,59}, {675,127}, {676,85}, {678,127}, {682,127}, {683,106}, {684,47}, {685,79}, {690,127}, {692,127}, {693,204}, {700,63}, {701,0}, {702,0}, {703,0}, {704,0}, {705,127}, {706,127}, {707,0}, {708,0}, {709,0}, {710,0}, {711,127}, {712,0}, {713,159}, {714,0}, {715,0}, {750,178}, {752,127}, {753,36}, {754,85}, {755,131}, {756,127}, {757,127}, {758,127}, {759,153}, {760,95}, {762,0}, {763,140}, {764,74}, {765,27}, {769,127}, {773,127}, {775,0}, {779,214}, {780,204}, {781,198}, {785,0}, {789,0}, {795,63}, {796,30}, {799,127}, {800,226}, {801,255}, {802,198}, {803,255}, {804,255}, {805,255}, {806,255}, {807,255}, {808,255}, {812,255}, {813,255}, {814,255}, {815,204}, {816,0}, {817,255}, {818,255}, {819,255}, {820,255}, {821,255}, {822,255}, {823,255}, {824,255}, {825,255}, {826,255}, {827,255}, {828,0}, {829,255}, {830,255}, {834,255}, {835,255}, {836,255}, {840,0}, {841,127}, {842,127}, {844,255}, {848,25}, {858,100}, {859,255}, {860,255}, {861,255}, {862,255}, {863,84}, {868,0}, {869,0}, {877,0}, {879,51}, {880,132}, {921,255}, {922,255}, {923,255}, {10000,0}, {10001,0}, {10002,25}, {10003,0}, {10004,25}, {10005,23}, {10006,51}, {10007,0}, {10008,25}, {10009,23}, {10010,51}, {10011,0}, {10012,0}, {10013,25}, {10014,0}, {10015,25}, {10016,23}, {10017,51}, {10018,0}, {10019,0}, {10020,25}, {10021,0}, {10022,25}, {10023,23}, {10024,51}, {10025,0}, {10026,25}, {10027,23}, {10028,51}, {10029,0}, {10030,25}, {10031,23}, {10032,51}, {11000,1}, {11001,127}
	};
	std::map<S32, U8> female_params = {
		{1,33}, {2,61}, {4,85}, {5,23}, {6,58}, {7,127}, {8,63}, {10,85}, {11,63}, {12,42}, {13,0}, {14,85}, {15,63}, {16,36}, {17,85}, {18,95}, {19,153}, {20,63}, {21,34}, {22,0}, {23,63}, {24,109}, {25,88}, {27,132}, {31,63}, {33,136}, {34,81}, {35,85}, {36,103}, {37,136}, {38,127}, {80,0}, {93,203}, {98,0}, {99,0}, {105,127}, {108,0}, {110,0}, {111,127}, {112,0}, {113,0}, {114,127}, {115,0}, {116,0}, {117,0}, {119,127}, {130,114}, {131,127}, {132,99}, {133,63}, {134,127}, {135,140}, {136,127}, {137,127}, {140,0}, {141,0}, {142,0}, {143,191}, {150,0}, {155,104}, {157,0}, {162,0}, {163,0}, {165,0}, {166,0}, {167,0}, {168,0}, {169,0}, {177,0}, {181,145}, {182,216}, {183,133}, {184,0}, {185,127}, {192,0}, {193,127}, {196,170}, {198,0}, {503,0}, {505,127}, {506,127}, {507,109}, {508,85}, {513,127}, {514,127}, {515,63}, {517,85}, {518,42}, {603,100}, {604,216}, {605,214}, {606,204}, {607,204}, {608,204}, {609,51}, {616,25}, {617,89}, {619,76}, {624,204}, {625,0}, {629,127}, {637,0}, {638,0}, {646,144}, {647,85}, {649,127}, {650,132}, {652,127}, {653,85}, {654,0}, {656,127}, {659,127}, {662,127}, {663,127}, {664,127}, {665,127}, {674,59}, {675,127}, {676,85}, {678,127}, {682,127}, {683,106}, {684,47}, {685,79}, {690,127}, {692,127}, {693,204}, {700,63}, {701,0}, {702,0}, {703,0}, {704,0}, {705,127}, {706,127}, {707,0}, {708,0}, {709,0}, {710,0}, {711,127}, {712,0}, {713,159}, {714,0}, {715,0}, {750,178}, {752,127}, {753,36}, {754,85}, {755,131}, {756,127}, {757,127}, {758,127}, {759,153}, {760,95}, {762,0}, {763,140}, {764,74}, {765,27}, {769,127}, {773,127}, {775,0}, {779,214}, {780,204}, {781,198}, {785,0}, {789,0}, {795,63}, {796,30}, {799,127}, {800,226}, {801,255}, {802,198}, {803,255}, {804,255}, {805,255}, {806,255}, {807,255}, {808,255}, {812,255}, {813,255}, {814,255}, {815,204}, {816,0}, {817,255}, {818,255}, {819,255}, {820,255}, {821,255}, {822,255}, {823,255}, {824,255}, {825,255}, {826,255}, {827,255}, {828,0}, {829,255}, {830,255}, {834,255}, {835,255}, {836,255}, {840,0}, {841,127}, {842,127}, {844,255}, {848,25}, {858,100}, {859,255}, {860,255}, {861,255}, {862,255}, {863,84}, {868,0}, {869,0}, {877,0}, {879,51}, {880,132}, {921,255}, {922,255}, {923,255}, {10000,0}, {10001,0}, {10002,25}, {10003,0}, {10004,25}, {10005,23}, {10006,51}, {10007,0}, {10008,25}, {10009,23}, {10010,51}, {10011,0}, {10012,0}, {10013,25}, {10014,0}, {10015,25}, {10016,23}, {10017,51}, {10018,0}, {10019,0}, {10020,25}, {10021,0}, {10022,25}, {10023,23}, {10024,51}, {10025,0}, {10026,25}, {10027,23}, {10028,51}, {10029,0}, {10030,25}, {10031,23}, {10032,51}, {11000,1}, {11001,127}
	};
	std::map<S32, U8> *params = NULL;
	if (getSex() == SEX_MALE)
		params = &male_params;
	else
		params = &female_params;
			
	for( auto it = params->begin(); it != params->end(); ++it)
	{
		LLVisualParam* param = getVisualParam(it->first);
		if( !param )
		{
			// invalid id
			break;
		}

		U8 value = it->second;
		F32 newWeight = U8_to_F32(value, param->getMinWeight(), param->getMaxWeight());
		param->setWeight(newWeight);
	}
}

//-----------------------------------------------------------------------------
// resetSkeleton()
//-----------------------------------------------------------------------------
void LLVOAvatar::resetSkeleton(bool reset_animations)
{
    LL_DEBUGS("Avatar") << avString() << " reset starts" << LL_ENDL;
    if (!isControlAvatar() && !mLastProcessedAppearance)
    {
        LL_WARNS() << "Can't reset avatar; no appearance message has been received yet." << LL_ENDL;
        return;
    }

    // Save mPelvis state
    //LLVector3 pelvis_pos = getJoint("mPelvis")->getPosition();
    //LLQuaternion pelvis_rot = getJoint("mPelvis")->getRotation();

    // Clear all attachment pos and scale overrides
    clearAttachmentOverrides();

    // Note that we call buildSkeleton twice in this function. The first time is
    // just to get the right scale for the collision volumes, because
    // this will be used in setting the mJointScales for the
    // LLPolySkeletalDistortions of which the CVs are children.
	if( !buildSkeleton(sAvatarSkeletonInfo) )
    {
        LL_ERRS() << "Error resetting skeleton" << LL_ENDL;
	}

    // Reset some params to default state, without propagating changes downstream.
    resetVisualParams();

    // Now we have to reset the skeleton again, because its state
    // got clobbered by the resetVisualParams() calls
    // above.
	if( !buildSkeleton(sAvatarSkeletonInfo) )
    {
        LL_ERRS() << "Error resetting skeleton" << LL_ENDL;
	}

    // Reset attachment points
    // BuildSkeleton only does bones and CVs but we still need to reinit huds
    // since huds can be animated.
    bool ignore_hud_joints = !isSelf();
    initAttachmentPoints(ignore_hud_joints);

    // Fix up collision volumes
    for (LLVisualParam *param = getFirstVisualParam(); 
         param;
         param = getNextVisualParam())
    {
        LLPolyMorphTarget *poly_morph = dynamic_cast<LLPolyMorphTarget*>(param);
        if (poly_morph)
        {
            // This is a kludgy way to correct for the fact that the
            // collision volumes have been reset out from under the
            // poly morph sliders.
            F32 delta_weight = poly_morph->getLastWeight() - poly_morph->getDefaultWeight();
            poly_morph->applyVolumeChanges(delta_weight);
        }
    }

    // Reset tweakable params to preserved state
	if (getOverallAppearance() == AOA_NORMAL)
	{
		if (mLastProcessedAppearance)
		{
			bool slam_params = true;
			applyParsedAppearanceMessage(*mLastProcessedAppearance, slam_params);
		}
	}
	else
	{
		// Stripped down approximation of
		// applyParsedAppearanceMessage, but with alternative default
		// (jellydoll) params
		setCompositeUpdatesEnabled( FALSE );
		gPipeline.markGLRebuild(this);
		applyDefaultParams();
		setCompositeUpdatesEnabled( TRUE );
		updateMeshTextures();
		updateMeshVisibility();
	}
    updateVisualParams();

    // Restore attachment pos overrides
	updateAttachmentOverrides();

    // Animations
    if (reset_animations)
    {
        if (isSelf())
        {
            // This is equivalent to "Stop Animating Me". Will reset
            // all animations and propagate the changes to other
            // viewers.
            gAgent.stopCurrentAnimations();
        }
        else
        {
            // Local viewer-side reset for non-self avatars.
            resetAnimations();
        }
    }
    
    LL_DEBUGS("Avatar") << avString() << " reset ends" << LL_ENDL;
}

//-----------------------------------------------------------------------------
// releaseMeshData()
//-----------------------------------------------------------------------------
void LLVOAvatar::releaseMeshData()
{
	if (sInstances.size() < AVATAR_RELEASE_THRESHOLD || isUIAvatar())
	{
		return;
	}

	// cleanup mesh data
	for (avatar_joint_list_t::iterator iter = mMeshLOD.begin();
		 iter != mMeshLOD.end(); 
		 ++iter)
	{
		LLAvatarJoint* joint = (*iter);
		joint->setValid(FALSE, TRUE);
	}

	//cleanup data
	if (mDrawable.notNull())
	{
		LLFace* facep = mDrawable->getFace(0);
		if (facep)
		{
		facep->setSize(0, 0);
		for(S32 i = mNumInitFaces ; i < mDrawable->getNumFaces(); i++)
		{
			facep = mDrawable->getFace(i);
				if (facep)
				{
			facep->setSize(0, 0);
		}
	}
		}
	}
	
	for (attachment_map_t::iterator iter = mAttachmentPoints.begin(); 
		 iter != mAttachmentPoints.end();
		 ++iter)
	{
		LLViewerJointAttachment* attachment = iter->second;
		if (!attachment->getIsHUDAttachment())
		{
			attachment->setAttachmentVisibility(FALSE);
		}
	}
	mMeshValid = FALSE;
}

//-----------------------------------------------------------------------------
// restoreMeshData()
//-----------------------------------------------------------------------------
// virtual
void LLVOAvatar::restoreMeshData()
{
	llassert(!isSelf());
    if (mDrawable.isNull())
    {
        return;
    }
	
	//LL_INFOS() << "Restoring" << LL_ENDL;
	mMeshValid = TRUE;
	updateJointLODs();

	for (attachment_map_t::iterator iter = mAttachmentPoints.begin(); 
		 iter != mAttachmentPoints.end();
		 ++iter)
	{
		LLViewerJointAttachment* attachment = iter->second;
		if (!attachment->getIsHUDAttachment())
		{
			attachment->setAttachmentVisibility(TRUE);
		}
	}

	// force mesh update as LOD might not have changed to trigger this
	gPipeline.markRebuild(mDrawable, LLDrawable::REBUILD_GEOMETRY, TRUE);
}

//-----------------------------------------------------------------------------
// updateMeshData()
//-----------------------------------------------------------------------------
void LLVOAvatar::updateMeshData()
{
	if (mDrawable.notNull())
	{
		stop_glerror();

		S32 f_num = 0 ;
		const U32 VERTEX_NUMBER_THRESHOLD = 128 ;//small number of this means each part of an avatar has its own vertex buffer.
		const S32 num_parts = mMeshLOD.size();

		// this order is determined by number of LODS
		// if a mesh earlier in this list changed LODs while a later mesh doesn't,
		// the later mesh's index offset will be inaccurate
		for(S32 part_index = 0 ; part_index < num_parts ;)
		{
			S32 j = part_index ;
			U32 last_v_num = 0, num_vertices = 0 ;
			U32 last_i_num = 0, num_indices = 0 ;

			while(part_index < num_parts && num_vertices < VERTEX_NUMBER_THRESHOLD)
			{
				last_v_num = num_vertices ;
				last_i_num = num_indices ;

				LLViewerJoint* part_mesh = getViewerJoint(part_index++);
				if (part_mesh)
				{
					part_mesh->updateFaceSizes(num_vertices, num_indices, mAdjustedPixelArea);
				}
			}
			if(num_vertices < 1)//skip empty meshes
			{
				continue ;
			}
			if(last_v_num > 0)//put the last inserted part into next vertex buffer.
			{
				num_vertices = last_v_num ;
				num_indices = last_i_num ;	
				part_index-- ;
			}
		
			LLFace* facep = NULL;
			if(f_num < mDrawable->getNumFaces()) 
			{
				facep = mDrawable->getFace(f_num);
			}
			else
			{
				facep = mDrawable->getFace(0);
				if (facep)
				{
					facep = mDrawable->addFace(facep->getPool(), facep->getTexture()) ;
				}
			}
			if (!facep) continue;
			
			// resize immediately
			facep->setSize(num_vertices, num_indices);

			bool terse_update = false;

			facep->setGeomIndex(0);
			facep->setIndicesIndex(0);
		
			LLVertexBuffer* buff = facep->getVertexBuffer();
			if(!facep->getVertexBuffer())
			{
				buff = new LLVertexBufferAvatar();
				if (!buff->allocateBuffer(num_vertices, num_indices, TRUE))
				{
					LL_WARNS() << "Failed to allocate Vertex Buffer for Mesh to "
						<< num_vertices << " vertices and "
						<< num_indices << " indices" << LL_ENDL;
					// Attempt to create a dummy triangle (one vertex, 3 indices, all 0)
					facep->setSize(1, 3);
					buff->allocateBuffer(1, 3, true);
					memset((U8*) buff->getMappedData(), 0, buff->getSize());
					memset((U8*) buff->getMappedIndices(), 0, buff->getIndicesSize());
				}
				facep->setVertexBuffer(buff);
			}
			else
			{
				if (buff->getNumIndices() == num_indices &&
					buff->getNumVerts() == num_vertices)
				{
					terse_update = true;
				}
				else
				{
					if (!buff->resizeBuffer(num_vertices, num_indices))
					{
						LL_WARNS() << "Failed to allocate vertex buffer for Mesh, Substituting" << LL_ENDL;
						// Attempt to create a dummy triangle (one vertex, 3 indices, all 0)
						facep->setSize(1, 3);
						buff->resizeBuffer(1, 3);
						memset((U8*) buff->getMappedData(), 0, buff->getSize());
						memset((U8*) buff->getMappedIndices(), 0, buff->getIndicesSize());
					}
				}
			}
			
		
			// This is a hack! Avatars have their own pool, so we are detecting
			//   the case of more than one avatar in the pool (thus > 0 instead of >= 0)
			if (facep->getGeomIndex() > 0)
			{
				LL_ERRS() << "non-zero geom index: " << facep->getGeomIndex() << " in LLVOAvatar::restoreMeshData" << LL_ENDL;
			}

			if (num_vertices == buff->getNumVerts() && num_indices == buff->getNumIndices())
			{
				for(S32 k = j ; k < part_index ; k++)
				{
					bool rigid = false;
					if (k == MESH_ID_EYEBALL_LEFT ||
						k == MESH_ID_EYEBALL_RIGHT)
					{
						//eyeballs can't have terse updates since they're never rendered with
						//the hardware skinning shader
						rigid = true;
					}
				
					LLViewerJoint* mesh = getViewerJoint(k);
					if (mesh)
					{
						mesh->updateFaceData(facep, mAdjustedPixelArea, k == MESH_ID_HAIR, terse_update && !rigid);
					}
				}
			}

			stop_glerror();
			buff->flush();

			if(!f_num)
			{
				f_num += mNumInitFaces ;
			}
			else
			{
				f_num++ ;
			}
		}
	}
}

//------------------------------------------------------------------------

//------------------------------------------------------------------------
// LLVOAvatar::processUpdateMessage()
//------------------------------------------------------------------------
U32 LLVOAvatar::processUpdateMessage(LLMessageSystem *mesgsys,
									 void **user_data,
									 U32 block_num, const EObjectUpdateType update_type,
									 LLDataPacker *dp)
{
	const BOOL has_name = !getNVPair("FirstName");

	// Do base class updates...
	U32 retval = LLViewerObject::processUpdateMessage(mesgsys, user_data, block_num, update_type, dp);

	// Print out arrival information once we have name of avatar.
    if (has_name && getNVPair("FirstName"))
    {
        mDebugExistenceTimer.reset();
        debugAvatarRezTime("AvatarRezArrivedNotification","avatar arrived");
    }

	if(retval & LLViewerObject::INVALID_UPDATE)
	{
		if (isSelf())
		{
			//tell sim to cancel this update
			gAgent.teleportViaLocation(gAgent.getPositionGlobal());
		}
	}

	return retval;
}

LLViewerFetchedTexture *LLVOAvatar::getBakedTextureImage(const U8 te, const LLUUID& uuid)
{
	LLViewerFetchedTexture *result = NULL;

	if (uuid == IMG_DEFAULT_AVATAR ||
		uuid == IMG_DEFAULT ||
		uuid == IMG_INVISIBLE)
	{
		// Should already exist, don't need to find it on sim or baked-texture host.
		result = gTextureList.findImage(uuid, TEX_LIST_STANDARD);
	}
	if (!result)
	{
		const std::string url = getImageURL(te,uuid);

		if (url.empty())
		{
			LL_WARNS() << "unable to determine URL for te " << te << " uuid " << uuid << LL_ENDL;
			return NULL;
		}
		LL_DEBUGS("Avatar") << avString() << "get server-bake image from URL " << url << LL_ENDL;
		result = LLViewerTextureManager::getFetchedTextureFromUrl(
			url, FTT_SERVER_BAKE, TRUE, LLGLTexture::BOOST_NONE, LLViewerTexture::LOD_TEXTURE, 0, 0, uuid);
		if (result->isMissingAsset())
		{
			result->setIsMissingAsset(false);
		}
		
	}
	return result;
}

// virtual
S32 LLVOAvatar::setTETexture(const U8 te, const LLUUID& uuid)
{
	if (!isIndexBakedTexture((ETextureIndex)te))
	{
		// Sim still sends some uuids for non-baked slots sometimes - ignore.
		return LLViewerObject::setTETexture(te, LLUUID::null);
	}

	LLViewerFetchedTexture *image = getBakedTextureImage(te,uuid);
	llassert(image);
	return setTETextureCore(te, image);
}

//------------------------------------------------------------------------
// LLVOAvatar::dumpAnimationState()
//------------------------------------------------------------------------
void LLVOAvatar::dumpAnimationState()
{
	LL_INFOS() << "==============================================" << LL_ENDL;
	for (LLVOAvatar::AnimIterator it = mSignaledAnimations.begin(); it != mSignaledAnimations.end(); ++it)
	{
		LLUUID id = it->first;
		std::string playtag = "";
		if (mPlayingAnimations.find(id) != mPlayingAnimations.end())
		{
			playtag = "*";
		}
		LL_INFOS() << gAnimLibrary.animationName(id) << playtag << LL_ENDL;
	}
	for (LLVOAvatar::AnimIterator it = mPlayingAnimations.begin(); it != mPlayingAnimations.end(); ++it)
	{
		LLUUID id = it->first;
		bool is_signaled = mSignaledAnimations.find(id) != mSignaledAnimations.end();
		if (!is_signaled)
		{
			LL_INFOS() << gAnimLibrary.animationName(id) << "!S" << LL_ENDL;
		}
	}
}

//------------------------------------------------------------------------
// idleUpdate()
//------------------------------------------------------------------------
void LLVOAvatar::idleUpdate(LLAgent &agent, const F64 &time)
{
    LL_PROFILE_ZONE_SCOPED_CATEGORY_AVATAR;

	if (isDead())
	{
		LL_INFOS() << "Warning!  Idle on dead avatar" << LL_ENDL;
		return;
	}

	static LLCachedControl<bool> disable_all_render_types(gSavedSettings, "DisableAllRenderTypes");
	if (!(gPipeline.hasRenderType(mIsControlAvatar ? LLPipeline::RENDER_TYPE_CONTROL_AV : LLPipeline::RENDER_TYPE_AVATAR))
		&& !disable_all_render_types && !isSelf())
	{
        if (!mIsControlAvatar)
        {
            idleUpdateNameTag( mLastRootPos );
        }
        return;
	}

    // Update should be happening max once per frame.
	if ((mLastAnimExtents[0]==LLVector3())||
		(mLastAnimExtents[1])==LLVector3())
	{
		mNeedsExtentUpdate = true;
	}
	else
	{
		const S32 upd_freq = 4; // force update every upd_freq frames.
		mNeedsExtentUpdate = ((LLDrawable::getCurrentFrame()+mID.mData[0])%upd_freq==0);
	}
    
    LLScopedContextString str("avatar_idle_update " + getFullname());
    
	checkTextureLoading() ;
	
	// force immediate pixel area update on avatars using last frames data (before drawable or camera updates)
	setPixelAreaAndAngle(gAgent);

	// force asynchronous drawable update
	if(mDrawable.notNull())
	{	
		if (isSitting() && getParent())
		{
			LLViewerObject *root_object = (LLViewerObject*)getRoot();
			LLDrawable* drawablep = root_object->mDrawable;
			// if this object hasn't already been updated by another avatar...
			if (drawablep) // && !drawablep->isState(LLDrawable::EARLY_MOVE))
			{
				if (root_object->isSelected())
				{
					gPipeline.updateMoveNormalAsync(drawablep);
				}
				else
				{
					gPipeline.updateMoveDampedAsync(drawablep);
				}
			}
		}
		else 
		{
			gPipeline.updateMoveDampedAsync(mDrawable);
		}
	}

	//--------------------------------------------------------------------
	// set alpha flag depending on state
	//--------------------------------------------------------------------

	if (isSelf())
	{
		LLViewerObject::idleUpdate(agent, time);
		
		// trigger fidget anims
		if (isAnyAnimationSignaled(AGENT_STAND_ANIMS, NUM_AGENT_STAND_ANIMS))
		{
			agent.fidget();
		}
	}
	else
	{
		// Should override the idleUpdate stuff and leave out the angular update part.
		LLQuaternion rotation = getRotation();
		LLViewerObject::idleUpdate(agent, time);
		setRotation(rotation);
	}

	// attach objects that were waiting for a drawable
	lazyAttach();
	
	// animate the character
	// store off last frame's root position to be consistent with camera position
	mLastRootPos = mRoot->getWorldPosition();
	BOOL detailed_update = updateCharacter(agent);

	static LLUICachedControl<bool> visualizers_in_calls("ShowVoiceVisualizersInCalls", false);
	bool voice_enabled = (visualizers_in_calls || LLVoiceClient::getInstance()->inProximalChannel()) &&
						 LLVoiceClient::getInstance()->getVoiceEnabled(mID);

	idleUpdateVoiceVisualizer( voice_enabled );
	idleUpdateMisc( detailed_update );
	idleUpdateAppearanceAnimation();
	if (detailed_update)
	{
		idleUpdateLipSync( voice_enabled );
		idleUpdateLoadingEffect();
		idleUpdateBelowWater();	// wind effect uses this
		idleUpdateWindEffect();
	}
		
	idleUpdateNameTag( mLastRootPos );

    // Complexity has stale mechanics, but updates still can be very rapid
    // so spread avatar complexity calculations over frames to lesen load from
    // rapid updates and to make sure all avatars are not calculated at once.
    S32 compl_upd_freq = 20;
    if (isControlAvatar())
    {
        // animeshes do not (or won't) have impostors nor change outfis,
        // no need for high frequency
        compl_upd_freq = 100;
    }
    else if (mLastRezzedStatus <= 0) //cloud or  init
    {
        compl_upd_freq = 60;
    }
    else if (isSelf())
    {
        compl_upd_freq = 5;
    }
    else if (mLastRezzedStatus == 1) //'grey', not fully loaded
    {
        compl_upd_freq = 40;
    }
    else if (isInMuteList()) //cheap, buffers value from search
    {
        compl_upd_freq = 100;
    }

    if ((LLFrameTimer::getFrameCount() + mID.mData[0]) % compl_upd_freq == 0)
    {
        idleUpdateRenderComplexity();
    }
    idleUpdateDebugInfo();
}

void LLVOAvatar::idleUpdateVoiceVisualizer(bool voice_enabled)
{
	bool render_visualizer = voice_enabled;
	
	// Don't render the user's own voice visualizer when in mouselook, or when opening the mic is disabled.
	if(isSelf())
	{
        static LLCachedControl<bool> voice_disable_mic(gSavedSettings, "VoiceDisableMic");
		if(gAgentCamera.cameraMouselook() || voice_disable_mic)
		{
			render_visualizer = false;
		}
	}
	
	mVoiceVisualizer->setVoiceEnabled(render_visualizer);
	
	if ( voice_enabled )
	{		
		//----------------------------------------------------------------
		// Only do gesture triggering for your own avatar, and only when you're in a proximal channel.
		//----------------------------------------------------------------
		if( isSelf() )
		{
			//----------------------------------------------------------------------------------------
			// The following takes the voice signal and uses that to trigger gesticulations. 
			//----------------------------------------------------------------------------------------
			int lastGesticulationLevel = mCurrentGesticulationLevel;
			mCurrentGesticulationLevel = mVoiceVisualizer->getCurrentGesticulationLevel();
			
			//---------------------------------------------------------------------------------------------------
			// If "current gesticulation level" changes, we catch this, and trigger the new gesture
			//---------------------------------------------------------------------------------------------------
			if ( lastGesticulationLevel != mCurrentGesticulationLevel )
			{
				if ( mCurrentGesticulationLevel != VOICE_GESTICULATION_LEVEL_OFF )
				{
					std::string gestureString = "unInitialized";
					if ( mCurrentGesticulationLevel == 0 )	{ gestureString = "/voicelevel1";	}
					else	if ( mCurrentGesticulationLevel == 1 )	{ gestureString = "/voicelevel2";	}
					else	if ( mCurrentGesticulationLevel == 2 )	{ gestureString = "/voicelevel3";	}
					else	{ LL_INFOS() << "oops - CurrentGesticulationLevel can be only 0, 1, or 2"  << LL_ENDL; }
					
					// this is the call that Karl S. created for triggering gestures from within the code.
					LLGestureMgr::instance().triggerAndReviseString( gestureString );
				}
			}
			
		} //if( isSelf() )
		
		//-----------------------------------------------------------------------------------------------------------------
		// If the avatar is speaking, then the voice amplitude signal is passed to the voice visualizer.
		// Also, here we trigger voice visualizer start and stop speaking, so it can animate the voice symbol.
		//
		// Notice the calls to "gAwayTimer.reset()". This resets the timer that determines how long the avatar has been
		// "away", so that the avatar doesn't lapse into away-mode (and slump over) while the user is still talking. 
		//-----------------------------------------------------------------------------------------------------------------
		if (LLVoiceClient::getInstance()->getIsSpeaking( mID ))
		{		
			if (!mVoiceVisualizer->getCurrentlySpeaking())
			{
				mVoiceVisualizer->setStartSpeaking();
				
				//printf( "gAwayTimer.reset();\n" );
			}
			
			mVoiceVisualizer->setSpeakingAmplitude( LLVoiceClient::getInstance()->getCurrentPower( mID ) );
			
			if( isSelf() )
			{
				gAgent.clearAFK();
			}
		}
		else
		{
			if ( mVoiceVisualizer->getCurrentlySpeaking() )
			{
				mVoiceVisualizer->setStopSpeaking();
				
				if ( mLipSyncActive )
				{
					if( mOohMorph ) mOohMorph->setWeight(mOohMorph->getMinWeight());
					if( mAahMorph ) mAahMorph->setWeight(mAahMorph->getMinWeight());
					
					mLipSyncActive = false;
					LLCharacter::updateVisualParams();
					dirtyMesh();
				}
			}
		}
		
		//--------------------------------------------------------------------------------------------
		// here we get the approximate head position and set as sound source for the voice symbol
		// (the following version uses a tweak of "mHeadOffset" which handle sitting vs. standing)
		//--------------------------------------------------------------------------------------------
		
		if ( isSitting() )
		{
			LLVector3 headOffset = LLVector3( 0.0f, 0.0f, mHeadOffset.mV[2] );
			mVoiceVisualizer->setVoiceSourceWorldPosition( mRoot->getWorldPosition() + headOffset );
		}
		else 
		{
			LLVector3 tagPos = mRoot->getWorldPosition();
			tagPos[VZ] -= mPelvisToFoot;
			tagPos[VZ] += ( mBodySize[VZ] + 0.125f ); // does not need mAvatarOffset -Nyx
			mVoiceVisualizer->setVoiceSourceWorldPosition( tagPos );
		}
	}//if ( voiceEnabled )
}		

static void override_bbox(LLDrawable* drawable, LLVector4a* extents)
{
    LL_PROFILE_ZONE_SCOPED_CATEGORY_SPATIAL;
    drawable->setSpatialExtents(extents[0], extents[1]);
    drawable->setPositionGroup(LLVector4a(0, 0, 0));
    drawable->movePartition();
}

void LLVOAvatar::idleUpdateMisc(bool detailed_update)
{
    LL_PROFILE_ZONE_SCOPED_CATEGORY_AVATAR;
	if (LLVOAvatar::sJointDebug)
	{
		LL_INFOS() << getFullname() << ": joint touches: " << LLJoint::sNumTouches << " updates: " << LLJoint::sNumUpdates << LL_ENDL;
	}

	LLJoint::sNumUpdates = 0;
	LLJoint::sNumTouches = 0;

	BOOL visible = isVisible() || mNeedsAnimUpdate;

	// update attachments positions
	if (detailed_update)
	{
		for (attachment_map_t::iterator iter = mAttachmentPoints.begin(); 
			 iter != mAttachmentPoints.end();
			 ++iter)
		{
			LLViewerJointAttachment* attachment = iter->second;

			for (LLViewerJointAttachment::attachedobjs_vec_t::iterator attachment_iter = attachment->mAttachedObjects.begin();
				 attachment_iter != attachment->mAttachedObjects.end();
				 ++attachment_iter)
			{
				LLViewerObject* attached_object = attachment_iter->get();
				BOOL visibleAttachment = visible || (attached_object && attached_object->mDrawable.notNull() &&
													 !(attached_object->mDrawable->getSpatialBridge() &&
													   attached_object->mDrawable->getSpatialBridge()->getRadius() < 2.0));
				
				if (visibleAttachment
                    && attached_object
                    && !attached_object->isDead()
                    && attachment->getValid()
                    && attached_object->mDrawable.notNull())
				{

                    //override rigged attachments' octree spatial extents with this avatar's bounding box
                    LLSpatialBridge* bridge = attached_object->mDrawable->getSpatialBridge();
                    bool rigged = false;
                    if (bridge && !bridge->isDead())
                    {
                        //transform avatar bounding box into attachment's coordinate frame
                        LLVector4a extents[2];
                        bridge->transformExtents(mDrawable->getSpatialExtents(), extents);

                        if (attached_object->mDrawable->isState(LLDrawable::RIGGED | LLDrawable::RIGGED_CHILD))
                        {
                            rigged = true;
                            override_bbox(attached_object->mDrawable, extents);
                        }
                    }

                    
                    attached_object->mDrawable->makeActive();
                    attached_object->mDrawable->updateXform(TRUE);
                    
                    if (bridge && !bridge->isDead())
                    {
                        if (!rigged)
                        {
                            gPipeline.updateMoveNormalAsync(bridge);
                        }
                        else
                        {
                            //specialized impl of updateMoveNormalAsync just for rigged attachment SpatialBridge
                            bridge->setState(LLDrawable::MOVE_UNDAMPED);
                            bridge->updateMove();
                            bridge->setState(LLDrawable::EARLY_MOVE);
                        }
                    }

					attached_object->updateText();	
				}
			}
		}
	}

	mNeedsAnimUpdate = FALSE;

	if (isImpostor() && !mNeedsImpostorUpdate)
	{
		LL_ALIGN_16(LLVector4a ext[2]);
		F32 distance;
		LLVector3 angle;

		getImpostorValues(ext, angle, distance);

		for (U32 i = 0; i < 3 && !mNeedsImpostorUpdate; i++)
		{
			F32 cur_angle = angle.mV[i];
			F32 old_angle = mImpostorAngle.mV[i];
			F32 angle_diff = fabsf(cur_angle-old_angle);
		
			if (angle_diff > F_PI/512.f*distance*mUpdatePeriod)
			{
				mNeedsImpostorUpdate = TRUE;
				mLastImpostorUpdateReason = 2;
			}
		}

		if (detailed_update && !mNeedsImpostorUpdate)
		{	//update impostor if view angle, distance, or bounding box change
			//significantly
			
			F32 dist_diff = fabsf(distance-mImpostorDistance);
			if (dist_diff/mImpostorDistance > 0.1f)
			{
				mNeedsImpostorUpdate = TRUE;
				mLastImpostorUpdateReason = 3;
			}
			else
			{
				ext[0].load3(mLastAnimExtents[0].mV);
                ext[1].load3(mLastAnimExtents[1].mV);
                // Expensive. Just call this once per frame, in updateSpatialExtents();
                //calculateSpatialExtents(ext[0], ext[1]);
				LLVector4a diff;
				diff.setSub(ext[1], mImpostorExtents[1]);
				if (diff.getLength3().getF32() > 0.05f)
				{
					mNeedsImpostorUpdate = TRUE;
					mLastImpostorUpdateReason = 4;
				}
				else
				{
					diff.setSub(ext[0], mImpostorExtents[0]);
					if (diff.getLength3().getF32() > 0.05f)
					{
						mNeedsImpostorUpdate = TRUE;
						mLastImpostorUpdateReason = 5;
					}
				}
			}
		}
	}

    if (mDrawable.notNull())
    {
		mDrawable->movePartition();
	
		//force a move if sitting on an active object
		if (getParent() && ((LLViewerObject*) getParent())->mDrawable->isActive())
		{
			gPipeline.markMoved(mDrawable, TRUE);
		}
    }
}

void LLVOAvatar::idleUpdateAppearanceAnimation()
{
	// update morphing params
	if (mAppearanceAnimating)
	{
		ESex avatar_sex = getSex();
		F32 appearance_anim_time = mAppearanceMorphTimer.getElapsedTimeF32();
		if (appearance_anim_time >= APPEARANCE_MORPH_TIME)
		{
			mAppearanceAnimating = FALSE;
			for (LLVisualParam *param = getFirstVisualParam(); 
				 param;
				 param = getNextVisualParam())
			{
				if (param->isTweakable())
				{
					param->stopAnimating();
				}
			}
			updateVisualParams();
		}
		else
		{
			F32 morph_amt = calcMorphAmount();
			LLVisualParam *param;

			if (!isSelf())
			{
				// animate only top level params for non-self avatars
				for (param = getFirstVisualParam();
					 param;
					 param = getNextVisualParam())
				{
					if (param->isTweakable())
					{
						param->animate(morph_amt);
					}
				}
			}

			// apply all params
			for (param = getFirstVisualParam();
				 param;
				 param = getNextVisualParam())
			{
				param->apply(avatar_sex);
			}

			mLastAppearanceBlendTime = appearance_anim_time;
		}
		dirtyMesh();
	}
}

F32 LLVOAvatar::calcMorphAmount()
{
	F32 appearance_anim_time = mAppearanceMorphTimer.getElapsedTimeF32();
	F32 blend_frac = calc_bouncy_animation(appearance_anim_time / APPEARANCE_MORPH_TIME);
	F32 last_blend_frac = calc_bouncy_animation(mLastAppearanceBlendTime / APPEARANCE_MORPH_TIME);

	F32 morph_amt;
	if (last_blend_frac == 1.f)
	{
		morph_amt = 1.f;
	}
	else
	{
		morph_amt = (blend_frac - last_blend_frac) / (1.f - last_blend_frac);
	}

	return morph_amt;
}

void LLVOAvatar::idleUpdateLipSync(bool voice_enabled)
{
	// Use the Lipsync_Ooh and Lipsync_Aah morphs for lip sync
    if ( voice_enabled
        && mLastRezzedStatus > 0 // no point updating lip-sync for clouds
        && (LLVoiceClient::getInstance()->lipSyncEnabled())
        && LLVoiceClient::getInstance()->getIsSpeaking( mID ) )
	{
		F32 ooh_morph_amount = 0.0f;
		F32 aah_morph_amount = 0.0f;

		mVoiceVisualizer->lipSyncOohAah( ooh_morph_amount, aah_morph_amount );

		if( mOohMorph )
		{
			F32 ooh_weight = mOohMorph->getMinWeight()
				+ ooh_morph_amount * (mOohMorph->getMaxWeight() - mOohMorph->getMinWeight());

			mOohMorph->setWeight( ooh_weight);
		}

		if( mAahMorph )
		{
			F32 aah_weight = mAahMorph->getMinWeight()
				+ aah_morph_amount * (mAahMorph->getMaxWeight() - mAahMorph->getMinWeight());

			mAahMorph->setWeight( aah_weight);
		}

		mLipSyncActive = true;
		LLCharacter::updateVisualParams();
		dirtyMesh();
	}
}

void LLVOAvatar::idleUpdateLoadingEffect()
{
	// update visibility when avatar is partially loaded
	if (updateIsFullyLoaded()) // changed?
	{
		if (isFullyLoaded())
		{
			if (mFirstFullyVisible)
			{
				mFirstFullyVisible = FALSE;
				if (isSelf())
				{
					LL_INFOS("Avatar") << avString() << "self isFullyLoaded, mFirstFullyVisible" << LL_ENDL;
					LLAppearanceMgr::instance().onFirstFullyVisible();
				}
				else
				{
					LL_INFOS("Avatar") << avString() << "other isFullyLoaded, mFirstFullyVisible" << LL_ENDL;
				}
			}

			deleteParticleSource();
			updateLOD();
		}
		else
		{
			LLPartSysData particle_parameters;

			// fancy particle cloud designed by Brent
			particle_parameters.mPartData.mMaxAge            = 4.f;
			particle_parameters.mPartData.mStartScale.mV[VX] = 0.8f;
			particle_parameters.mPartData.mStartScale.mV[VX] = 0.8f;
			particle_parameters.mPartData.mStartScale.mV[VY] = 1.0f;
			particle_parameters.mPartData.mEndScale.mV[VX]   = 0.02f;
			particle_parameters.mPartData.mEndScale.mV[VY]   = 0.02f;
			particle_parameters.mPartData.mStartColor        = LLColor4(1, 1, 1, 0.5f);
			particle_parameters.mPartData.mEndColor          = LLColor4(1, 1, 1, 0.0f);
			particle_parameters.mPartData.mStartScale.mV[VX] = 0.8f;
			particle_parameters.mPartImageID                 = sCloudTexture->getID();
			particle_parameters.mMaxAge                      = 0.f;
			particle_parameters.mPattern                     = LLPartSysData::LL_PART_SRC_PATTERN_ANGLE_CONE;
			particle_parameters.mInnerAngle                  = F_PI;
			particle_parameters.mOuterAngle                  = 0.f;
			particle_parameters.mBurstRate                   = 0.02f;
			particle_parameters.mBurstRadius                 = 0.0f;
			particle_parameters.mBurstPartCount              = 1;
			particle_parameters.mBurstSpeedMin               = 0.1f;
			particle_parameters.mBurstSpeedMax               = 1.f;
			particle_parameters.mPartData.mFlags             = ( LLPartData::LL_PART_INTERP_COLOR_MASK | LLPartData::LL_PART_INTERP_SCALE_MASK |
																 LLPartData::LL_PART_EMISSIVE_MASK | // LLPartData::LL_PART_FOLLOW_SRC_MASK |
																 LLPartData::LL_PART_TARGET_POS_MASK );
			
			// do not generate particles for dummy or overly-complex avatars
			if (!mIsDummy && !isTooComplex())
			{
				setParticleSource(particle_parameters, getID());
			}
		}
	}
}	

void LLVOAvatar::idleUpdateWindEffect()
{
	// update wind effect
	if ((LLViewerShaderMgr::instance()->getShaderLevel(LLViewerShaderMgr::SHADER_AVATAR) >= LLDrawPoolAvatar::SHADER_LEVEL_CLOTH))
	{
		F32 hover_strength = 0.f;
		F32 time_delta = mRippleTimer.getElapsedTimeF32() - mRippleTimeLast;
		mRippleTimeLast = mRippleTimer.getElapsedTimeF32();
		LLVector3 velocity = getVelocity();
		F32 speed = velocity.length();
		//RN: velocity varies too much frame to frame for this to work
		mRippleAccel.clearVec();//lerp(mRippleAccel, (velocity - mLastVel) * time_delta, LLSmoothInterpolation::getInterpolant(0.02f));
		mLastVel = velocity;
		LLVector4 wind;
		wind.setVec(getRegion()->mWind.getVelocityNoisy(getPositionAgent(), 4.f) - velocity);

		if (mInAir)
		{
			hover_strength = HOVER_EFFECT_STRENGTH * llmax(0.f, HOVER_EFFECT_MAX_SPEED - speed);
		}

		if (mBelowWater)
		{
			// TODO: make cloth flow more gracefully when underwater
			hover_strength += UNDERWATER_EFFECT_STRENGTH;
		}

		wind.mV[VZ] += hover_strength;
		wind.normalize();

		wind.mV[VW] = llmin(0.025f + (speed * 0.015f) + hover_strength, 0.5f);
		F32 interp;
		if (wind.mV[VW] > mWindVec.mV[VW])
		{
			interp = LLSmoothInterpolation::getInterpolant(0.2f);
		}
		else
		{
			interp = LLSmoothInterpolation::getInterpolant(0.4f);
		}
		mWindVec = lerp(mWindVec, wind, interp);
	
		F32 wind_freq = hover_strength + llclamp(8.f + (speed * 0.7f) + (noise1(mRipplePhase) * 4.f), 8.f, 25.f);
		mWindFreq = lerp(mWindFreq, wind_freq, interp); 

		if (mBelowWater)
		{
			mWindFreq *= UNDERWATER_FREQUENCY_DAMP;
		}

		mRipplePhase += (time_delta * mWindFreq);
		if (mRipplePhase > F_TWO_PI)
		{
			mRipplePhase = fmodf(mRipplePhase, F_TWO_PI);
		}
	}
}

void LLVOAvatar::idleUpdateNameTag(const LLVector3& root_pos_last)
{
    LL_PROFILE_ZONE_SCOPED_CATEGORY_AVATAR;

	// update chat bubble
	//--------------------------------------------------------------------
	// draw text label over character's head
	//--------------------------------------------------------------------
	if (mChatTimer.getElapsedTimeF32() > BUBBLE_CHAT_TIME)
	{
		mChats.clear();
	}
	
	const F32 time_visible = mTimeVisible.getElapsedTimeF32();
<<<<<<< HEAD
	const F32 NAME_SHOW_TIME = gSavedSettings.getF32("RenderNameShowTime");	// seconds
	const F32 FADE_DURATION = gSavedSettings.getF32("RenderNameFadeDuration"); // seconds
	BOOL visible_chat = gSavedSettings.getBOOL("UseChatBubbles") && (mChats.size() || mTyping);
	BOOL render_name =	visible_chat ||
		(((sRenderName == RENDER_NAME_ALWAYS) ||
=======

    static LLCachedControl<F32> NAME_SHOW_TIME(gSavedSettings, "RenderNameShowTime"); // seconds
    static LLCachedControl<F32> FADE_DURATION(gSavedSettings, "RenderNameFadeDuration"); // seconds
    static LLCachedControl<bool> use_chat_bubbles(gSavedSettings, "UseChatBubbles");

	bool visible_avatar = isVisible() || mNeedsAnimUpdate;
	bool visible_chat = use_chat_bubbles && (mChats.size() || mTyping);
	bool render_name =	visible_chat ||
		(visible_avatar &&
		 ((sRenderName == RENDER_NAME_ALWAYS) ||
>>>>>>> bafa869c
		  (sRenderName == RENDER_NAME_FADE && time_visible < NAME_SHOW_TIME)));
	// If it's your own avatar, don't draw in mouselook, and don't
	// draw if we're specifically hiding our own name.
	if (isSelf())
	{
        static LLCachedControl<bool> render_name_show_self(gSavedSettings, "RenderNameShowSelf");
        static LLCachedControl<S32> name_tag_mode(gSavedSettings, "AvatarNameTagMode");
		render_name = render_name
			&& !gAgentCamera.cameraMouselook()
			&& (visible_chat || (render_name_show_self && name_tag_mode));
	}

	if ( !render_name )
	{
		if (mNameText)
		{
			// ...clean up old name tag
			mNameText->markDead();
			mNameText = NULL;
			sNumVisibleChatBubbles--;
		}
		return;
	}

	bool new_name = FALSE;
	if (visible_chat != mVisibleChat)
	{
		mVisibleChat = visible_chat;
		new_name = TRUE;
	}

	if (sRenderGroupTitles != mRenderGroupTitles)
	{
		mRenderGroupTitles = sRenderGroupTitles;
		new_name = TRUE;
	}

	// First Calculate Alpha
	// If alpha > 0, create mNameText if necessary, otherwise delete it
	F32 alpha = 0.f;
	if (mAppAngle > 5.f)
	{
		const F32 START_FADE_TIME = NAME_SHOW_TIME - FADE_DURATION;
		if (!visible_chat && sRenderName == RENDER_NAME_FADE && time_visible > START_FADE_TIME)
		{
			alpha = 1.f - (time_visible - START_FADE_TIME) / FADE_DURATION;
		}
		else
		{
			// ...not fading, full alpha
			alpha = 1.f;
		}
	}
	else if (mAppAngle > 2.f)
	{
		// far away is faded out also
		alpha = (mAppAngle-2.f)/3.f;
	}

	if (alpha <= 0.f)
	{
		if (mNameText)
		{
			mNameText->markDead();
			mNameText = NULL;
			sNumVisibleChatBubbles--;
		}
		return;
	}

	if (!mNameText)
	{
		mNameText = static_cast<LLHUDNameTag*>( LLHUDObject::addHUDObject(
			LLHUDObject::LL_HUD_NAME_TAG) );
		//mNameText->setMass(10.f);
		mNameText->setSourceObject(this);
		mNameText->setVertAlignment(LLHUDNameTag::ALIGN_VERT_TOP);
		mNameText->setVisibleOffScreen(TRUE);
		mNameText->setMaxLines(11);
		mNameText->setFadeDistance(CHAT_NORMAL_RADIUS, 5.f);
		sNumVisibleChatBubbles++;
		new_name = TRUE;
    }
				
	idleUpdateNameTagPosition(root_pos_last);
	idleUpdateNameTagText(new_name);			
	idleUpdateNameTagAlpha(new_name, alpha);
}

void LLVOAvatar::idleUpdateNameTagText(bool new_name)
{
	LLNameValue *title = getNVPair("Title");
	LLNameValue* firstname = getNVPair("FirstName");
	LLNameValue* lastname = getNVPair("LastName");

	// Avatars must have a first and last name
	if (!firstname || !lastname) return;

	bool is_away = mSignaledAnimations.find(ANIM_AGENT_AWAY)  != mSignaledAnimations.end();
	bool is_do_not_disturb = mSignaledAnimations.find(ANIM_AGENT_DO_NOT_DISTURB) != mSignaledAnimations.end();
	bool is_appearance = mSignaledAnimations.find(ANIM_AGENT_CUSTOMIZE) != mSignaledAnimations.end();
	bool is_muted;
	if (isSelf())
	{
		is_muted = false;
	}
	else
	{
		is_muted = isInMuteList();
	}
	bool is_friend = LLAvatarTracker::instance().isBuddy(getID());
	bool is_cloud = getIsCloud();

	if (is_appearance != mNameAppearance)
	{
		if (is_appearance)
		{
			debugAvatarRezTime("AvatarRezEnteredAppearanceNotification","entered appearance mode");
		}
		else
		{
			debugAvatarRezTime("AvatarRezLeftAppearanceNotification","left appearance mode");
		}
	}

	// Rebuild name tag if state change detected
	if (!mNameIsSet
		|| new_name
		|| (!title && !mTitle.empty())
		|| (title && mTitle != title->getString())
		|| is_away != mNameAway 
		|| is_do_not_disturb != mNameDoNotDisturb 
		|| is_muted != mNameMute
		|| is_appearance != mNameAppearance 
		|| is_friend != mNameFriend
		|| is_cloud != mNameCloud)
	{
		LLColor4 name_tag_color = getNameTagColor(is_friend);

		clearNameTag();

		if (is_away || is_muted || is_do_not_disturb || is_appearance)
		{
			std::string line;
			if (is_away)
			{
				line += LLTrans::getString("AvatarAway");
				line += ", ";
			}
			if (is_do_not_disturb)
			{
				line += LLTrans::getString("AvatarDoNotDisturb");
				line += ", ";
			}
			if (is_muted)
			{
				line += LLTrans::getString("AvatarMuted");
				line += ", ";
			}
			if (is_appearance)
			{
				line += LLTrans::getString("AvatarEditingAppearance");
				line += ", ";
			}
			if (is_cloud)
			{
				line += LLTrans::getString("LoadingData");
				line += ", ";
			}
			// trim last ", "
			line.resize( line.length() - 2 );
			addNameTagLine(line, name_tag_color, LLFontGL::NORMAL,
				LLFontGL::getFontSansSerifSmall());
		}

		if (sRenderGroupTitles
			&& title && title->getString() && title->getString()[0] != '\0')
		{
			std::string title_str = title->getString();
			LLStringFn::replace_ascii_controlchars(title_str,LL_UNKNOWN_CHAR);
			addNameTagLine(title_str, name_tag_color, LLFontGL::NORMAL,
				LLFontGL::getFontSansSerifSmall(), true);
		}

		static LLUICachedControl<bool> show_display_names("NameTagShowDisplayNames", true);
		static LLUICachedControl<bool> show_usernames("NameTagShowUsernames", true);

		if (LLAvatarName::useDisplayNames())
		{
			LLAvatarName av_name;
			if (!LLAvatarNameCache::get(getID(), &av_name))
			{
				// Force a rebuild at next idle
				// Note: do not connect a callback on idle().
				clearNameTag();
			}

			// Might be blank if name not available yet, that's OK
			if (show_display_names)
			{
				addNameTagLine(av_name.getDisplayName(), name_tag_color, LLFontGL::NORMAL,
					LLFontGL::getFontSansSerif(), true);
			}
			// Suppress SLID display if display name matches exactly (ugh)
			if (show_usernames && !av_name.isDisplayNameDefault())
			{
				// *HACK: Desaturate the color
				LLColor4 username_color = name_tag_color * 0.83f;
				addNameTagLine(av_name.getUserName(), username_color, LLFontGL::NORMAL,
					LLFontGL::getFontSansSerifSmall(), true);
			}
		}
		else
		{
			const LLFontGL* font = LLFontGL::getFontSansSerif();
			std::string full_name = LLCacheName::buildFullName( firstname->getString(), lastname->getString() );
			addNameTagLine(full_name, name_tag_color, LLFontGL::NORMAL, font, true);
		}

		mNameAway = is_away;
		mNameDoNotDisturb = is_do_not_disturb;
		mNameMute = is_muted;
		mNameAppearance = is_appearance;
		mNameFriend = is_friend;
		mNameCloud = is_cloud;
		mTitle = title ? title->getString() : "";
		LLStringFn::replace_ascii_controlchars(mTitle,LL_UNKNOWN_CHAR);
		new_name = TRUE;
	}

	if (mVisibleChat)
	{
		mNameText->setFont(LLFontGL::getFontSansSerif());
		mNameText->setTextAlignment(LLHUDNameTag::ALIGN_TEXT_LEFT);
		mNameText->setFadeDistance(CHAT_NORMAL_RADIUS * 2.f, 5.f);

		std::deque<LLChat>::iterator chat_iter = mChats.begin();
		mNameText->clearString();

		LLColor4 new_chat = LLUIColorTable::instance().getColor( isSelf() ? "UserChatColor" : "AgentChatColor" );
		LLColor4 normal_chat = lerp(new_chat, LLColor4(0.8f, 0.8f, 0.8f, 1.f), 0.7f);
		LLColor4 old_chat = lerp(normal_chat, LLColor4(0.6f, 0.6f, 0.6f, 1.f), 0.7f);
		if (mTyping && mChats.size() >= MAX_BUBBLE_CHAT_UTTERANCES) 
		{
			++chat_iter;
		}

		for(; chat_iter != mChats.end(); ++chat_iter)
		{
			F32 chat_fade_amt = llclamp((F32)((LLFrameTimer::getElapsedSeconds() - chat_iter->mTime) / CHAT_FADE_TIME), 0.f, 4.f);
			LLFontGL::StyleFlags style;
			switch(chat_iter->mChatType)
			{
			case CHAT_TYPE_WHISPER:
				style = LLFontGL::ITALIC;
				break;
			case CHAT_TYPE_SHOUT:
				style = LLFontGL::BOLD;
				break;
			default:
				style = LLFontGL::NORMAL;
				break;
			}
			if (chat_fade_amt < 1.f)
			{
				F32 u = clamp_rescale(chat_fade_amt, 0.9f, 1.f, 0.f, 1.f);
				mNameText->addLine(chat_iter->mText, lerp(new_chat, normal_chat, u), style);
			}
			else if (chat_fade_amt < 2.f)
			{
				F32 u = clamp_rescale(chat_fade_amt, 1.9f, 2.f, 0.f, 1.f);
				mNameText->addLine(chat_iter->mText, lerp(normal_chat, old_chat, u), style);
			}
			else if (chat_fade_amt < 3.f)
			{
				// *NOTE: only remove lines down to minimum number
				mNameText->addLine(chat_iter->mText, old_chat, style);
			}
		}
		mNameText->setVisibleOffScreen(TRUE);

		if (mTyping)
		{
			S32 dot_count = (llfloor(mTypingTimer.getElapsedTimeF32() * 3.f) + 2) % 3 + 1;
			switch(dot_count)
			{
			case 1:
				mNameText->addLine(".", new_chat);
				break;
			case 2:
				mNameText->addLine("..", new_chat);
				break;
			case 3:
				mNameText->addLine("...", new_chat);
				break;
			}

		}
	}
	else
	{
		// ...not using chat bubbles, just names
		mNameText->setTextAlignment(LLHUDNameTag::ALIGN_TEXT_CENTER);
		mNameText->setFadeDistance(CHAT_NORMAL_RADIUS, 5.f);
		mNameText->setVisibleOffScreen(FALSE);
	}
}

void LLVOAvatar::addNameTagLine(const std::string& line, const LLColor4& color, S32 style, const LLFontGL* font, const bool use_ellipses)
{
	llassert(mNameText);
	if (mVisibleChat)
	{
		mNameText->addLabel(line);
	}
	else
	{
		mNameText->addLine(line, color, (LLFontGL::StyleFlags)style, font, use_ellipses);
	}
    mNameIsSet |= !line.empty();
}

void LLVOAvatar::clearNameTag()
{
    mNameIsSet = false;
	if (mNameText)
	{
		mNameText->setLabel("");
		mNameText->setString("");
	}
	mTimeVisible.reset();
}

//static
void LLVOAvatar::invalidateNameTag(const LLUUID& agent_id)
{
	LLViewerObject* obj = gObjectList.findObject(agent_id);
	if (!obj) return;

	LLVOAvatar* avatar = dynamic_cast<LLVOAvatar*>(obj);
	if (!avatar) return;

	avatar->clearNameTag();
}

//static
void LLVOAvatar::invalidateNameTags()
{
	std::vector<LLCharacter*>::iterator it = LLCharacter::sInstances.begin();
	for ( ; it != LLCharacter::sInstances.end(); ++it)
	{
		LLVOAvatar* avatar = dynamic_cast<LLVOAvatar*>(*it);
		if (!avatar) continue;
		if (avatar->isDead()) continue;

		avatar->clearNameTag();
	}
}

// Compute name tag position during idle update
void LLVOAvatar::idleUpdateNameTagPosition(const LLVector3& root_pos_last)
{
	LLQuaternion root_rot = mRoot->getWorldRotation();
	LLQuaternion inv_root_rot = ~root_rot;
	LLVector3 pixel_right_vec;
	LLVector3 pixel_up_vec;
	LLViewerCamera::getInstance()->getPixelVectors(root_pos_last, pixel_up_vec, pixel_right_vec);
	LLVector3 camera_to_av = root_pos_last - LLViewerCamera::getInstance()->getOrigin();
	camera_to_av.normalize();
	LLVector3 local_camera_at = camera_to_av * inv_root_rot;
	LLVector3 local_camera_up = camera_to_av % LLViewerCamera::getInstance()->getLeftAxis();
	local_camera_up.normalize();
	local_camera_up = local_camera_up * inv_root_rot;


	// position is based on head position, does not require mAvatarOffset here. - Nyx
	LLVector3 avatar_ellipsoid(mBodySize.mV[VX] * 0.4f,
								mBodySize.mV[VY] * 0.4f,
								mBodySize.mV[VZ] * NAMETAG_VERT_OFFSET_WEIGHT);

	local_camera_up.scaleVec(avatar_ellipsoid);
	local_camera_at.scaleVec(avatar_ellipsoid);

	LLVector3 head_offset = (mHeadp->getLastWorldPosition() - mRoot->getLastWorldPosition()) * inv_root_rot;

	if (dist_vec(head_offset, mTargetRootToHeadOffset) > NAMETAG_UPDATE_THRESHOLD)
	{
		mTargetRootToHeadOffset = head_offset;
	}
	
	mCurRootToHeadOffset = lerp(mCurRootToHeadOffset, mTargetRootToHeadOffset, LLSmoothInterpolation::getInterpolant(0.2f));

	LLVector3 name_position = mRoot->getLastWorldPosition() + (mCurRootToHeadOffset * root_rot);
	name_position += (local_camera_up * root_rot) - (projected_vec(local_camera_at * root_rot, camera_to_av));	
	name_position += pixel_up_vec * NAMETAG_VERTICAL_SCREEN_OFFSET;

	mNameText->setPositionAgent(name_position);				
}

void LLVOAvatar::idleUpdateNameTagAlpha(bool new_name, F32 alpha)
{
	llassert(mNameText);

	if (new_name
		|| alpha != mNameAlpha)
	{
		mNameText->setAlpha(alpha);
		mNameAlpha = alpha;
	}
}

LLColor4 LLVOAvatar::getNameTagColor(bool is_friend)
{
	static LLUICachedControl<bool> show_friends("NameTagShowFriends", false);
	const char* color_name;
	if (show_friends && is_friend)
	{
		color_name = "NameTagFriend";
	}
	else if (LLAvatarName::useDisplayNames())
	{
		// ...color based on whether username "matches" a computed display name
		LLAvatarName av_name;
		if (LLAvatarNameCache::get(getID(), &av_name) && av_name.isDisplayNameDefault())
		{
			color_name = "NameTagMatch";
		}
		else
		{
			color_name = "NameTagMismatch";
		}
	}
	else
	{
		// ...not using display names
		color_name = "NameTagLegacy";
	}
	return LLUIColorTable::getInstance()->getColor( color_name );
}

void LLVOAvatar::idleUpdateBelowWater()
{
	F32 avatar_height = (F32)(getPositionGlobal().mdV[VZ]);

	F32 water_height;
	water_height = getRegion()->getWaterHeight();

	mBelowWater =  avatar_height < water_height;
}

void LLVOAvatar::slamPosition()
{
	gAgent.setPositionAgent(getPositionAgent());
	// SL-315
	mRoot->setWorldPosition(getPositionAgent()); // teleport
	setChanged(TRANSLATED);
	if (mDrawable.notNull())
	{
		gPipeline.updateMoveNormalAsync(mDrawable);
	}
	mRoot->updateWorldMatrixChildren();
}

bool LLVOAvatar::isVisuallyMuted()
{
	bool muted = false;

	// Priority order (highest priority first)
	// * own avatar is never visually muted
	// * if on the "always draw normally" list, draw them normally
	// * if on the "always visually mute" list, mute them
	// * check against the render cost and attachment limits
	if (!isSelf())
	{
		if (mVisuallyMuteSetting == AV_ALWAYS_RENDER)
		{
			muted = false;
		}
		else if (mVisuallyMuteSetting == AV_DO_NOT_RENDER)
		{
#ifdef JELLYDOLLS_SHOULD_IMPOSTOR
			muted = true;
			// Always want to see this AV as an impostor
#else
			muted = false;
#endif
		}
        else if (isInMuteList())
        {
            muted = true;
        }
		else 
		{
			muted = isTooComplex();
		}
	}

	return muted;
}

bool LLVOAvatar::isInMuteList() const
{
	bool muted = false;
	F64 now = LLFrameTimer::getTotalSeconds();
	if (now < mCachedMuteListUpdateTime)
	{
		muted = mCachedInMuteList;
	}
	else
	{
		muted = LLMuteList::getInstance()->isMuted(getID());

		const F64 SECONDS_BETWEEN_MUTE_UPDATES = 1;
		mCachedMuteListUpdateTime = now + SECONDS_BETWEEN_MUTE_UPDATES;
		mCachedInMuteList = muted;
	}
	return muted;
}

void LLVOAvatar::updateAppearanceMessageDebugText()
{
		S32 central_bake_version = -1;
		if (getRegion())
		{
			central_bake_version = getRegion()->getCentralBakeVersion();
		}
		bool all_baked_downloaded = allBakedTexturesCompletelyDownloaded();
		bool all_local_downloaded = allLocalTexturesCompletelyDownloaded();
		std::string debug_line = llformat("%s%s - mLocal: %d, mEdit: %d, mUSB: %d, CBV: %d",
										  isSelf() ? (all_local_downloaded ? "L" : "l") : "-",
										  all_baked_downloaded ? "B" : "b",
										  mUseLocalAppearance, mIsEditingAppearance,
										  1, central_bake_version);
		std::string origin_string = bakedTextureOriginInfo();
		debug_line += " [" + origin_string + "]";
		S32 curr_cof_version = LLAppearanceMgr::instance().getCOFVersion();
		S32 last_request_cof_version = mLastUpdateRequestCOFVersion;
		S32 last_received_cof_version = mLastUpdateReceivedCOFVersion;
		if (isSelf())
		{
			debug_line += llformat(" - cof: %d req: %d rcv:%d",
								   curr_cof_version, last_request_cof_version, last_received_cof_version);
			static LLCachedControl<bool> debug_force_failure(gSavedSettings, "DebugForceAppearanceRequestFailure");
			if (debug_force_failure)
			{
				debug_line += " FORCING ERRS";
			}
		}
		else
		{
			debug_line += llformat(" - cof rcv:%d", last_received_cof_version);
		}
		debug_line += llformat(" bsz-z: %.3f", mBodySize[2]);
        if (mAvatarOffset[2] != 0.0f)
        {
            debug_line += llformat("avofs-z: %.3f", mAvatarOffset[2]);
        }
		bool hover_enabled = getRegion() && getRegion()->avatarHoverHeightEnabled();
		debug_line += hover_enabled ? " H" : " h";
		const LLVector3& hover_offset = getHoverOffset();
		if (hover_offset[2] != 0.0)
		{
			debug_line += llformat(" hov_z: %.3f", hover_offset[2]);
			debug_line += llformat(" %s", (isSitting() ? "S" : "T"));
			debug_line += llformat("%s", (isMotionActive(ANIM_AGENT_SIT_GROUND_CONSTRAINED) ? "G" : "-"));
		}
		if (mInAir)
		{
			debug_line += " A";
			
		}

        LLVector3 ankle_right_pos_agent = mFootRightp->getWorldPosition();
		LLVector3 normal;
        LLVector3 ankle_right_ground_agent = ankle_right_pos_agent;
        resolveHeightAgent(ankle_right_pos_agent, ankle_right_ground_agent, normal);
        F32 rightElev = llmax(-0.2f, ankle_right_pos_agent.mV[VZ] - ankle_right_ground_agent.mV[VZ]);
        debug_line += llformat(" relev %.3f", rightElev);

        LLVector3 root_pos = mRoot->getPosition();
        LLVector3 pelvis_pos = mPelvisp->getPosition();
        debug_line += llformat(" rp %.3f pp %.3f", root_pos[2], pelvis_pos[2]);

		const LLVector3& scale = getScale();
		debug_line += llformat(" scale-z %.3f", scale[2]);
		S32 is_visible = (S32) isVisible();
		S32 is_m_visible = (S32) mVisible;
		debug_line += llformat(" v %d/%d", is_visible, is_m_visible);

		AvatarOverallAppearance aoa = getOverallAppearance();
		if (aoa == AOA_NORMAL)
		{
			debug_line += " N";
		}
		else if (aoa == AOA_JELLYDOLL)
		{
			debug_line += " J";
		}
		else
		{
			debug_line += " I";
		}

		if (mMeshValid)
		{
			debug_line += "m";
		}
		else
		{
			debug_line += "-";
		}
		if (isImpostor())
		{
			debug_line += " Imp" + llformat("%d[%d]:%.1f", mUpdatePeriod, mLastImpostorUpdateReason, ((F32)(gFrameTimeSeconds-mLastImpostorUpdateFrameTime)));
		}

		addDebugText(debug_line);
}

LLViewerInventoryItem* getObjectInventoryItem(LLViewerObject *vobj, LLUUID asset_id)
{
    LLViewerInventoryItem *item = NULL;

    if (vobj)
    {
        if (vobj->getInventorySerial()<=0)
        {
            vobj->requestInventory(); 
	}
        item = vobj->getInventoryItemByAsset(asset_id);
    }
    return item;
}

LLViewerInventoryItem* recursiveGetObjectInventoryItem(LLViewerObject *vobj, LLUUID asset_id)
{
    LLViewerInventoryItem *item = getObjectInventoryItem(vobj, asset_id);
    if (!item)
    {
        LLViewerObject::const_child_list_t& children = vobj->getChildren();
        for (LLViewerObject::const_child_list_t::const_iterator it = children.begin();
             it != children.end(); ++it)
        {
            LLViewerObject *childp = *it;
            item = getObjectInventoryItem(childp, asset_id);
            if (item)
	{
                break;
            }
        }
	}
    return item;
}

void LLVOAvatar::updateAnimationDebugText()
{
	for (LLMotionController::motion_list_t::iterator iter = mMotionController.getActiveMotions().begin();
		 iter != mMotionController.getActiveMotions().end(); ++iter)
	{
		LLMotion* motionp = *iter;
		if (motionp->getMinPixelArea() < getPixelArea())
		{
			std::string output;
            std::string motion_name = motionp->getName();
            if (motion_name.empty())
            {
                if (isControlAvatar())
                {
                    LLControlAvatar *control_av = dynamic_cast<LLControlAvatar*>(this);
                    // Try to get name from inventory of associated object
                    LLVOVolume *volp = control_av->mRootVolp;
                    LLViewerInventoryItem *item = recursiveGetObjectInventoryItem(volp,motionp->getID());
                    if (item)
                    {
                        motion_name = item->getName();
                    }
                }
            }
            if (motion_name.empty())
			{
				std::string name;
				if (gAgent.isGodlikeWithoutAdminMenuFakery() || isSelf())
				{
					name = motionp->getID().asString();
					LLVOAvatar::AnimSourceIterator anim_it = mAnimationSources.begin();
					for (; anim_it != mAnimationSources.end(); ++anim_it)
					{
						if (anim_it->second == motionp->getID())
						{
							LLViewerObject* object = gObjectList.findObject(anim_it->first);
							if (!object)
							{
								break;
							}
							if (object->isAvatar())
							{
								if (mMotionController.mIsSelf)
								{
									// Searching inventory by asset id is really long
									// so just mark as inventory
									// Also item is likely to be named by LLPreviewAnim
									name += "(inventory)";
								}
							}
							else
							{
								LLViewerInventoryItem* item = NULL;
								if (!object->isInventoryDirty())
								{
									item = object->getInventoryItemByAsset(motionp->getID());
								}
								if (item)
								{
									name = item->getName();
								}
								else if (object->isAttachment())
								{
									name += "(att:" + getAttachmentItemName() + ")";
								}
								else
								{
									// in-world object, name or content unknown
									name += "(in-world)";
								}
							}
							break;
						}
					}
				}
				else
				{
					name = LLUUID::null.asString();
				}
				motion_name = name;
			}
			std::string motion_tag = "";
			if (mPlayingAnimations.find(motionp->getID()) != mPlayingAnimations.end())
			{
				motion_tag = "*";
			}
			output = llformat("%s%s - %d",
							  motion_name.c_str(),
							  motion_tag.c_str(),
							  (U32)motionp->getPriority());
			addDebugText(output);
		}
	}
}

void LLVOAvatar::updateDebugText()
{
    // Leave mDebugText uncleared here, in case a derived class has added some state first

	if (gSavedSettings.getBOOL("DebugAvatarAppearanceMessage"))
	{
        updateAppearanceMessageDebugText();
	}

	if (gSavedSettings.getBOOL("DebugAvatarCompositeBaked"))
	{
		if (!mBakedTextureDebugText.empty())
			addDebugText(mBakedTextureDebugText);
	}

    // Develop -> Avatar -> Animation Info
	if (LLVOAvatar::sShowAnimationDebug)
	{
        updateAnimationDebugText();
	}

	if (!mDebugText.size() && mText.notNull())
	{
		mText->markDead();
		mText = NULL;
	}
	else if (mDebugText.size())
	{
		setDebugText(mDebugText);
	}
	mDebugText.clear();
}

//------------------------------------------------------------------------
// updateFootstepSounds
// Factored out from updateCharacter()
// Generate footstep sounds when feet hit the ground
//------------------------------------------------------------------------
void LLVOAvatar::updateFootstepSounds()
{
    if (mIsDummy)
    {
        return;
    }
	
	//-------------------------------------------------------------------------
	// Find the ground under each foot, these are used for a variety
	// of things that follow
	//-------------------------------------------------------------------------
	LLVector3 ankle_left_pos_agent = mFootLeftp->getWorldPosition();
	LLVector3 ankle_right_pos_agent = mFootRightp->getWorldPosition();

	LLVector3 ankle_left_ground_agent = ankle_left_pos_agent;
	LLVector3 ankle_right_ground_agent = ankle_right_pos_agent;
    LLVector3 normal;
	resolveHeightAgent(ankle_left_pos_agent, ankle_left_ground_agent, normal);
	resolveHeightAgent(ankle_right_pos_agent, ankle_right_ground_agent, normal);

	F32 leftElev = llmax(-0.2f, ankle_left_pos_agent.mV[VZ] - ankle_left_ground_agent.mV[VZ]);
	F32 rightElev = llmax(-0.2f, ankle_right_pos_agent.mV[VZ] - ankle_right_ground_agent.mV[VZ]);

	if (!isSitting())
	{
		//-------------------------------------------------------------------------
		// Figure out which foot is on ground
		//-------------------------------------------------------------------------
		if (!mInAir)
		{
			if ((leftElev < 0.0f) || (rightElev < 0.0f))
	{
				ankle_left_pos_agent = mFootLeftp->getWorldPosition();
				ankle_right_pos_agent = mFootRightp->getWorldPosition();
				leftElev = ankle_left_pos_agent.mV[VZ] - ankle_left_ground_agent.mV[VZ];
				rightElev = ankle_right_pos_agent.mV[VZ] - ankle_right_ground_agent.mV[VZ];
			}
		}
	}
	
	const LLUUID AGENT_FOOTSTEP_ANIMS[] = {ANIM_AGENT_WALK, ANIM_AGENT_RUN, ANIM_AGENT_LAND};
	const S32 NUM_AGENT_FOOTSTEP_ANIMS = LL_ARRAY_SIZE(AGENT_FOOTSTEP_ANIMS);

	if ( gAudiop && isAnyAnimationSignaled(AGENT_FOOTSTEP_ANIMS, NUM_AGENT_FOOTSTEP_ANIMS) )
	{
		BOOL playSound = FALSE;
		LLVector3 foot_pos_agent;

		BOOL onGroundLeft = (leftElev <= 0.05f);
		BOOL onGroundRight = (rightElev <= 0.05f);

		// did left foot hit the ground?
		if ( onGroundLeft && !mWasOnGroundLeft )
		{
			foot_pos_agent = ankle_left_pos_agent;
			playSound = TRUE;
		}

		// did right foot hit the ground?
		if ( onGroundRight && !mWasOnGroundRight )
	{
			foot_pos_agent = ankle_right_pos_agent;
			playSound = TRUE;
	}

		mWasOnGroundLeft = onGroundLeft;
		mWasOnGroundRight = onGroundRight;

		if ( playSound )
		{
			const F32 STEP_VOLUME = 0.1f;
			const LLUUID& step_sound_id = getStepSound();

			LLVector3d foot_pos_global = gAgent.getPosGlobalFromAgent(foot_pos_agent);

			if (LLViewerParcelMgr::getInstance()->canHearSound(foot_pos_global)
				&& !LLMuteList::getInstance()->isMuted(getID(), LLMute::flagObjectSounds))
			{
				gAudiop->triggerSound(step_sound_id, getID(), STEP_VOLUME, LLAudioEngine::AUDIO_TYPE_AMBIENT, foot_pos_global);
			}
		}
	}
}

//------------------------------------------------------------------------
// computeUpdatePeriod()
// Factored out from updateCharacter()
// Set new value for mUpdatePeriod based on distance and various other factors.
//
// Note 10-2020: it turns out that none of these update period
// calculations have been having any effect, because
// mNeedsImpostorUpdate was not being set in updateCharacter(). So
// it's really open to question whether we want to enable time based updates, and if
// so, at what rate. Leaving the rates as given would lead to
// drastically more frequent impostor updates than we've been doing all these years.
// ------------------------------------------------------------------------
void LLVOAvatar::computeUpdatePeriod()
{
	bool visually_muted = isVisuallyMuted();
	if (mDrawable.notNull()
        && isVisible() 
        && (!isSelf() || visually_muted)
        && !isUIAvatar()
        && (sLimitNonImpostors || visually_muted)
        && !mNeedsAnimUpdate 
        && !sFreezeCounter)
	{
		const LLVector4a* ext = mDrawable->getSpatialExtents();
		LLVector4a size;
		size.setSub(ext[1],ext[0]);
		F32 mag = size.getLength3().getF32()*0.5f;

		const S32 UPDATE_RATE_SLOW = 64;
		const S32 UPDATE_RATE_MED = 48;
		const S32 UPDATE_RATE_FAST = 32;
		
		if (visually_muted)
		{   // visually muted avatars update at lowest rate
			mUpdatePeriod = UPDATE_RATE_SLOW;
		}
		else if (! shouldImpostor()
				 || mDrawable->mDistanceWRTCamera < 1.f + mag)
		{   // first 25% of max visible avatars are not impostored
			// also, don't impostor avatars whose bounding box may be penetrating the 
			// impostor camera near clip plane
			mUpdatePeriod = 1;
		}
		else if ( shouldImpostor(4.0) )
		{ //background avatars are REALLY slow updating impostors
			mUpdatePeriod = UPDATE_RATE_SLOW;
		}
		else if (mLastRezzedStatus <= 0)
		{
			// Don't update cloud avatars too often
			mUpdatePeriod = UPDATE_RATE_SLOW;
		}
		else if ( shouldImpostor(3.0) )
		{ //back 25% of max visible avatars are slow updating impostors
			mUpdatePeriod = UPDATE_RATE_MED;
		}
		else 
		{
			//nearby avatars, update the impostors more frequently.
			mUpdatePeriod = UPDATE_RATE_FAST;
		}
	}
	else
	{
		mUpdatePeriod = 1;
	}
}

//------------------------------------------------------------------------
// updateOrientation()
// Factored out from updateCharacter()
// This is used by updateCharacter() to update the avatar's orientation:
// - updates mTurning state
// - updates rotation of the mRoot joint in the skeleton
// - for self, calls setControlFlags() to notify the simulator about any turns
//------------------------------------------------------------------------
void LLVOAvatar::updateOrientation(LLAgent& agent, F32 speed, F32 delta_time)
{
			LLQuaternion iQ;
			LLVector3 upDir( 0.0f, 0.0f, 1.0f );
			
			// Compute a forward direction vector derived from the primitive rotation
			// and the velocity vector.  When walking or jumping, don't let body deviate
			// more than 90 from the view, if necessary, flip the velocity vector.

			LLVector3 primDir;
			if (isSelf())
			{
				primDir = agent.getAtAxis() - projected_vec(agent.getAtAxis(), agent.getReferenceUpVector());
				primDir.normalize();
			}
			else
			{
				primDir = getRotation().getMatrix3().getFwdRow();
			}
			LLVector3 velDir = getVelocity();
			velDir.normalize();
			if ( mSignaledAnimations.find(ANIM_AGENT_WALK) != mSignaledAnimations.end())
			{
				F32 vpD = velDir * primDir;
				if (vpD < -0.5f)
				{
					velDir *= -1.0f;
				}
			}
			LLVector3 fwdDir = lerp(primDir, velDir, clamp_rescale(speed, 0.5f, 2.0f, 0.0f, 1.0f));
			if (isSelf() && gAgentCamera.cameraMouselook())
			{
				// make sure fwdDir stays in same general direction as primdir
				if (gAgent.getFlying())
				{
					fwdDir = LLViewerCamera::getInstance()->getAtAxis();
				}
				else
				{
					LLVector3 at_axis = LLViewerCamera::getInstance()->getAtAxis();
					LLVector3 up_vector = gAgent.getReferenceUpVector();
					at_axis -= up_vector * (at_axis * up_vector);
					at_axis.normalize();
					
					F32 dot = fwdDir * at_axis;
					if (dot < 0.f)
					{
						fwdDir -= 2.f * at_axis * dot;
						fwdDir.normalize();
					}
				}
			}

			LLQuaternion root_rotation = mRoot->getWorldMatrix().quaternion();
			F32 root_roll, root_pitch, root_yaw;
			root_rotation.getEulerAngles(&root_roll, &root_pitch, &root_yaw);

			// When moving very slow, the pelvis is allowed to deviate from the
    // forward direction to allow it to hold its position while the torso
			// and head turn.  Once in motion, it must conform however.
			BOOL self_in_mouselook = isSelf() && gAgentCamera.cameraMouselook();

			LLVector3 pelvisDir( mRoot->getWorldMatrix().getFwdRow4().mV );

			static LLCachedControl<F32> s_pelvis_rot_threshold_slow(gSavedSettings, "AvatarRotateThresholdSlow", 60.0);
			static LLCachedControl<F32> s_pelvis_rot_threshold_fast(gSavedSettings, "AvatarRotateThresholdFast", 2.0);

			F32 pelvis_rot_threshold = clamp_rescale(speed, 0.1f, 1.0f, s_pelvis_rot_threshold_slow, s_pelvis_rot_threshold_fast);
						
			if (self_in_mouselook)
			{
				pelvis_rot_threshold *= MOUSELOOK_PELVIS_FOLLOW_FACTOR;
			}
			pelvis_rot_threshold *= DEG_TO_RAD;

			F32 angle = angle_between( pelvisDir, fwdDir );

			// The avatar's root is allowed to have a yaw that deviates widely
			// from the forward direction, but if roll or pitch are off even
			// a little bit we need to correct the rotation.
			if(root_roll < 1.f * DEG_TO_RAD
			   && root_pitch < 5.f * DEG_TO_RAD)
			{
				// smaller correction vector means pelvis follows prim direction more closely
				if (!mTurning && angle > pelvis_rot_threshold*0.75f)
				{
					mTurning = TRUE;
				}

				// use tighter threshold when turning
				if (mTurning)
				{
					pelvis_rot_threshold *= 0.4f;
				}

				// am I done turning?
				if (angle < pelvis_rot_threshold)
				{
					mTurning = FALSE;
				}

				LLVector3 correction_vector = (pelvisDir - fwdDir) * clamp_rescale(angle, pelvis_rot_threshold*0.75f, pelvis_rot_threshold, 1.0f, 0.0f);
				fwdDir += correction_vector;
			}
			else
			{
				mTurning = FALSE;
			}

			// Now compute the full world space rotation for the whole body (wQv)
			LLVector3 leftDir = upDir % fwdDir;
			leftDir.normalize();
			fwdDir = leftDir % upDir;
			LLQuaternion wQv( fwdDir, leftDir, upDir );

			if (isSelf() && mTurning)
			{
				if ((fwdDir % pelvisDir) * upDir > 0.f)
				{
					gAgent.setControlFlags(AGENT_CONTROL_TURN_RIGHT);
				}
				else
				{
					gAgent.setControlFlags(AGENT_CONTROL_TURN_LEFT);
				}
			}

			// Set the root rotation, but do so incrementally so that it
			// lags in time by some fixed amount.
			//F32 u = LLSmoothInterpolation::getInterpolant(PELVIS_LAG);
			F32 pelvis_lag_time = 0.f;
			if (self_in_mouselook)
			{
				pelvis_lag_time = PELVIS_LAG_MOUSELOOK;
			}
			else if (mInAir)
			{
				pelvis_lag_time = PELVIS_LAG_FLYING;
				// increase pelvis lag time when moving slowly
				pelvis_lag_time *= clamp_rescale(mSpeedAccum, 0.f, 15.f, 3.f, 1.f);
			}
			else
			{
				pelvis_lag_time = PELVIS_LAG_WALKING;
			}

    F32 u = llclamp((delta_time / pelvis_lag_time), 0.0f, 1.0f);	

			mRoot->setWorldRotation( slerp(u, mRoot->getWorldRotation(), wQv) );
}

//------------------------------------------------------------------------
// updateTimeStep()
// Factored out from updateCharacter().
//
// Updates the time step used by the motion controller, based on area
// and avatar count criteria.  This will also stop the
// ANIM_AGENT_WALK_ADJUST animation under some circumstances.
// ------------------------------------------------------------------------
void LLVOAvatar::updateTimeStep()
{
	if (!isSelf() && !isUIAvatar()) // ie, non-self avatars, and animated objects will be affected.
	{
        // Note that sInstances counts animated objects and
        // standard avatars in the same bucket. Is this desirable?
		F32 time_quantum = clamp_rescale((F32)sInstances.size(), 10.f, 35.f, 0.f, 0.25f);
		F32 pixel_area_scale = clamp_rescale(mPixelArea, 100, 5000, 1.f, 0.f);
		F32 time_step = time_quantum * pixel_area_scale;
        // Extrema:
        //   If number of avs is 10 or less, time_step is unmodified (flagged with 0.0).
        //   If area of av is 5000 or greater, time_step is unmodified (flagged with 0.0).
        //   If number of avs is 35 or greater, and area of av is 100 or less,
        //   time_step takes the maximum possible value of 0.25.
        //   Other situations will give values within the (0, 0.25) range.
		if (time_step != 0.f)
		{
			// disable walk motion servo controller as it doesn't work with motion timesteps
			stopMotion(ANIM_AGENT_WALK_ADJUST);
			removeAnimationData("Walk Speed");
		}
        // See SL-763 - playback with altered time step does not
        // appear to work correctly, odd behavior for distant avatars.
        // As of 11-2017, LLMotionController::updateMotions() will
        // ignore the value here. Need to re-enable if it's every
        // fixed.
		mMotionController.setTimeStep(time_step);
	}
}

void LLVOAvatar::updateRootPositionAndRotation(LLAgent& agent, F32 speed, bool was_sit_ground_constrained) 
{
	if (!(isSitting() && getParent()))
	{
		// This case includes all configurations except sitting on an
		// object, so does include ground sit.

		//--------------------------------------------------------------------
		// get timing info
		// handle initial condition case
		//--------------------------------------------------------------------
		F32 animation_time = mAnimTimer.getElapsedTimeF32();
		if (mTimeLast == 0.0f)
		{
			mTimeLast = animation_time;

			// Initially put the pelvis at slaved position/mRotation
			// SL-315
			mRoot->setWorldPosition( getPositionAgent() ); // first frame
			mRoot->setWorldRotation( getRotation() );
		}
			
		//--------------------------------------------------------------------
		// dont' let dT get larger than 1/5th of a second
		//--------------------------------------------------------------------
		F32 delta_time = animation_time - mTimeLast;

		delta_time = llclamp( delta_time, DELTA_TIME_MIN, DELTA_TIME_MAX );
		mTimeLast = animation_time;

		mSpeedAccum = (mSpeedAccum * 0.95f) + (speed * 0.05f);

		//--------------------------------------------------------------------
		// compute the position of the avatar's root
		//--------------------------------------------------------------------
		LLVector3d root_pos;
		LLVector3d ground_under_pelvis;

		if (isSelf())
		{
			gAgent.setPositionAgent(getRenderPosition());
		}

		root_pos = gAgent.getPosGlobalFromAgent(getRenderPosition());
		root_pos.mdV[VZ] += getVisualParamWeight(AVATAR_HOVER);

        LLVector3 normal;
		resolveHeightGlobal(root_pos, ground_under_pelvis, normal);
		F32 foot_to_ground = (F32) (root_pos.mdV[VZ] - mPelvisToFoot - ground_under_pelvis.mdV[VZ]);				
		BOOL in_air = ((!LLWorld::getInstance()->getRegionFromPosGlobal(ground_under_pelvis)) || 
						foot_to_ground > FOOT_GROUND_COLLISION_TOLERANCE);

		if (in_air && !mInAir)
		{
			mTimeInAir.reset();
		}
		mInAir = in_air;

        // SL-402: with the ability to animate the position of joints
        // that affect the body size calculation, computed body size
        // can get stale much more easily. Simplest fix is to update
        // it frequently.
        // SL-427: this appears to be too frequent, moving to only do on animation state change.
        //computeBodySize();
    
		// correct for the fact that the pelvis is not necessarily the center 
		// of the agent's physical representation
		root_pos.mdV[VZ] -= (0.5f * mBodySize.mV[VZ]) - mPelvisToFoot;
		if (!isSitting() && !was_sit_ground_constrained)
		{
			root_pos += LLVector3d(getHoverOffset());
			if (getOverallAppearance() == AOA_JELLYDOLL)
			{
				F32 offz = -0.5 * (getScale()[VZ] - mBodySize.mV[VZ]);
				root_pos[2] += offz;
				// if (!isSelf() && !isControlAvatar())
				// {
				// 	LL_DEBUGS("Avatar") << "av " << getFullname() 
				// 						<< " frame " << LLFrameTimer::getFrameCount()
				// 						<< " root adjust offz " << offz
				// 						<< " scalez " << getScale()[VZ]
				// 						<< " bsz " << mBodySize.mV[VZ]
				// 						<< LL_ENDL;
				// }
			}
		}
		// if (!isSelf() && !isControlAvatar())
		// {
		// 	LL_DEBUGS("Avatar") << "av " << getFullname() << " aoa " << (S32) getOverallAppearance()
		// 						<< " frame " << LLFrameTimer::getFrameCount()
		// 						<< " scalez " << getScale()[VZ]
		// 						<< " bsz " << mBodySize.mV[VZ]
		// 						<< " root pos " << root_pos[2]
		// 						<< " curr rootz " << mRoot->getPosition()[2] 
		// 						<< " pp-z " << mPelvisp->getPosition()[2]
		// 						<< " renderpos " << getRenderPosition()
		// 						<< LL_ENDL;
		// }

        LLControlAvatar *cav = dynamic_cast<LLControlAvatar*>(this);
        if (cav)
        {
            // SL-1350: Moved to LLDrawable::updateXform()
            cav->matchVolumeTransform();
        }
        else
        {
            LLVector3 newPosition = gAgent.getPosAgentFromGlobal(root_pos);
			// if (!isSelf() && !isControlAvatar())
			// {
			// 	LL_DEBUGS("Avatar") << "av " << getFullname() 
			// 						<< " frame " << LLFrameTimer::getFrameCount()
			// 						<< " newPosition " << newPosition
			// 						<< " renderpos " << getRenderPosition()
			// 						<< LL_ENDL;
			// }
            if (newPosition != mRoot->getXform()->getWorldPosition())
            {		
                mRoot->touch();
                // SL-315
                mRoot->setWorldPosition( newPosition ); // regular update				
            }
        }

		//--------------------------------------------------------------------
		// Propagate viewer object rotation to root of avatar
		//--------------------------------------------------------------------
		if (!isControlAvatar() && !isAnyAnimationSignaled(AGENT_NO_ROTATE_ANIMS, NUM_AGENT_NO_ROTATE_ANIMS))
		{
            // Rotation fixups for avatars in motion.
            // Skip for animated objects.
            updateOrientation(agent, speed, delta_time);
		}
	}
	else if (mDrawable.notNull())
	{
        // Sitting on an object - mRoot is slaved to mDrawable orientation.
		LLVector3 pos = mDrawable->getPosition();
		pos += getHoverOffset() * mDrawable->getRotation();
		// SL-315
		mRoot->setPosition(pos);
		mRoot->setRotation(mDrawable->getRotation());
	}
}

//------------------------------------------------------------------------
// LLVOAvatar::computeNeedsUpdate()
// 
// Most of the logic here is to figure out when to periodically update impostors.
// Non-impostors have mUpdatePeriod == 1 and will need update every frame.
//------------------------------------------------------------------------
bool LLVOAvatar::computeNeedsUpdate()
{
	const F32 MAX_IMPOSTOR_INTERVAL = 4.0f;
	computeUpdatePeriod();

	bool needs_update_by_frame_count = ((LLDrawable::getCurrentFrame()+mID.mData[0])%mUpdatePeriod == 0);

    bool needs_update_by_max_time = ((gFrameTimeSeconds-mLastImpostorUpdateFrameTime)> MAX_IMPOSTOR_INTERVAL);
	bool needs_update = needs_update_by_frame_count || needs_update_by_max_time;

	if (needs_update && !isSelf())
	{
		if (needs_update_by_max_time)
		{
			mNeedsImpostorUpdate = TRUE;
			mLastImpostorUpdateReason = 11;
		}
		else
		{
			//mNeedsImpostorUpdate = TRUE;
			//mLastImpostorUpdateReason = 10;
		}
	}
	return needs_update;
}

// updateCharacter()
//
// This is called for all avatars, so there are 4 possible situations:
//
// 1) Avatar is your own. In this case the class is LLVOAvatarSelf,
// isSelf() is true, and agent specifies the corresponding agent
// information for you. In all the other cases, agent is irrelevant
// and it would be less confusing if it were null or something.
//
// 2) Avatar is controlled by another resident. Class is LLVOAvatar,
// and isSelf() is false.
//
// 3) Avatar is the controller for an animated object. Class is
// LLControlAvatar and mIsDummy is true. Avatar is a purely
// viewer-side entity with no representation on the simulator.
//
// 4) Avatar is a UI avatar used in some areas of the UI, such as when
// previewing uploaded animations. Class is LLUIAvatar, and mIsDummy
// is true. Avatar is purely viewer-side with no representation on the
// simulator.
//
//------------------------------------------------------------------------
bool LLVOAvatar::updateCharacter(LLAgent &agent)
{	
	updateDebugText();
	
	if (!mIsBuilt)
	{
		return FALSE;
	}

	BOOL visible = isVisible();
    bool is_control_avatar = isControlAvatar(); // capture state to simplify tracing
	bool is_attachment = false;

	if (is_control_avatar)
	{
        LLControlAvatar *cav = dynamic_cast<LLControlAvatar*>(this);
		is_attachment = cav && cav->mRootVolp && cav->mRootVolp->isAttachment(); // For attached animated objects
	}

    LLScopedContextString str("updateCharacter " + getFullname() + " is_control_avatar "
                              + boost::lexical_cast<std::string>(is_control_avatar) 
                              + " is_attachment " + boost::lexical_cast<std::string>(is_attachment));

	// For fading out the names above heads, only let the timer
	// run if we're visible.
	if (mDrawable.notNull() && !visible)
	{
		mTimeVisible.reset();
	}

	//--------------------------------------------------------------------
	// The rest should only be done occasionally for far away avatars.
    // Set mUpdatePeriod and visible based on distance and other criteria,
	// and flag for impostor update if needed.
	//--------------------------------------------------------------------
	bool needs_update = computeNeedsUpdate();
	
	//--------------------------------------------------------------------
	// Early out if does not need update and not self
	// don't early out for your own avatar, as we rely on your animations playing reliably
	// for example, the "turn around" animation when entering customize avatar needs to trigger
	// even when your avatar is offscreen
	//--------------------------------------------------------------------
	if (!needs_update && !isSelf())
	{
		updateMotions(LLCharacter::HIDDEN_UPDATE);
		return FALSE;
	}

	//--------------------------------------------------------------------
	// Handle transitions between regular rendering, jellydoll, or invisible.
	// Can trigger skeleton reset or animation changes
	//--------------------------------------------------------------------
	updateOverallAppearance();
	
	//--------------------------------------------------------------------
	// change animation time quanta based on avatar render load
	//--------------------------------------------------------------------
    // SL-763 the time step quantization does not currently work.
    //updateTimeStep();
    
	//--------------------------------------------------------------------
    // Update sitting state based on parent and active animation info.
	//--------------------------------------------------------------------
	if (getParent() && !isSitting())
	{
		sitOnObject((LLViewerObject*)getParent());
	}
	else if (!getParent() && isSitting() && !isMotionActive(ANIM_AGENT_SIT_GROUND_CONSTRAINED))
	{
		getOffObject();
	}

	//--------------------------------------------------------------------
	// create local variables in world coords for region position values
	//--------------------------------------------------------------------
	LLVector3 xyVel = getVelocity();
	xyVel.mV[VZ] = 0.0f;
	F32 speed = xyVel.length();
	// remembering the value here prevents a display glitch if the
	// animation gets toggled during this update.
	bool was_sit_ground_constrained = isMotionActive(ANIM_AGENT_SIT_GROUND_CONSTRAINED);

	//--------------------------------------------------------------------
    // This does a bunch of state updating, including figuring out
    // whether av is in the air, setting mRoot position and rotation
    // In some cases, calls updateOrientation() for a lot of the
    // work
    // --------------------------------------------------------------------
    updateRootPositionAndRotation(agent, speed, was_sit_ground_constrained);
	
	//-------------------------------------------------------------------------
	// Update character motions
	//-------------------------------------------------------------------------
	// store data relevant to motions
	mSpeed = speed;

	// update animations
	if (!visible)
	{
		updateMotions(LLCharacter::HIDDEN_UPDATE);
	}
	else if (mSpecialRenderMode == 1) // Animation Preview
	{
		updateMotions(LLCharacter::FORCE_UPDATE);
	}
	else
	{
		// Might be better to do HIDDEN_UPDATE if cloud
		updateMotions(LLCharacter::NORMAL_UPDATE);
	}

	// Special handling for sitting on ground.
	if (!getParent() && (isSitting() || was_sit_ground_constrained))
	{
		
		F32 off_z = LLVector3d(getHoverOffset()).mdV[VZ];
		if (off_z != 0.0)
		{
			LLVector3 pos = mRoot->getWorldPosition();
			pos.mV[VZ] += off_z;
			mRoot->touch();
			// SL-315
			mRoot->setWorldPosition(pos);
		}
	}

	// update head position
	updateHeadOffset();

	// Generate footstep sounds when feet hit the ground
    updateFootstepSounds();

	// Update child joints as needed.
	mRoot->updateWorldMatrixChildren();

    if (visible)
    {
		// System avatar mesh vertices need to be reskinned.
		mNeedsSkin = TRUE;
    }

	return visible;
}

//-----------------------------------------------------------------------------
// updateHeadOffset()
//-----------------------------------------------------------------------------
void LLVOAvatar::updateHeadOffset()
{
	// since we only care about Z, just grab one of the eyes
	LLVector3 midEyePt = mEyeLeftp->getWorldPosition();
	midEyePt -= mDrawable.notNull() ? mDrawable->getWorldPosition() : mRoot->getWorldPosition();
	midEyePt.mV[VZ] = llmax(-mPelvisToFoot + LLViewerCamera::getInstance()->getNear(), midEyePt.mV[VZ]);

	if (mDrawable.notNull())
	{
		midEyePt = midEyePt * ~mDrawable->getWorldRotation();
	}
	if (isSitting())
	{
		mHeadOffset = midEyePt;	
	}
	else
	{
		F32 u = llmax(0.f, HEAD_MOVEMENT_AVG_TIME - (1.f / gFPSClamped));
		mHeadOffset = lerp(midEyePt, mHeadOffset,  u);
	}
}

void LLVOAvatar::debugBodySize() const
{
	LLVector3 pelvis_scale = mPelvisp->getScale();

	// some of the joints have not been cached
	LLVector3 skull = mSkullp->getPosition();
    LL_DEBUGS("Avatar") << "skull pos " << skull << LL_ENDL;
	//LLVector3 skull_scale = mSkullp->getScale();

	LLVector3 neck = mNeckp->getPosition();
	LLVector3 neck_scale = mNeckp->getScale();
    LL_DEBUGS("Avatar") << "neck pos " << neck << " neck_scale " << neck_scale << LL_ENDL;

	LLVector3 chest = mChestp->getPosition();
	LLVector3 chest_scale = mChestp->getScale();
    LL_DEBUGS("Avatar") << "chest pos " << chest << " chest_scale " << chest_scale << LL_ENDL;

	// the rest of the joints have been cached
	LLVector3 head = mHeadp->getPosition();
	LLVector3 head_scale = mHeadp->getScale();
    LL_DEBUGS("Avatar") << "head pos " << head << " head_scale " << head_scale << LL_ENDL;

	LLVector3 torso = mTorsop->getPosition();
	LLVector3 torso_scale = mTorsop->getScale();
    LL_DEBUGS("Avatar") << "torso pos " << torso << " torso_scale " << torso_scale << LL_ENDL;

	LLVector3 hip = mHipLeftp->getPosition();
	LLVector3 hip_scale = mHipLeftp->getScale();
    LL_DEBUGS("Avatar") << "hip pos " << hip << " hip_scale " << hip_scale << LL_ENDL;

	LLVector3 knee = mKneeLeftp->getPosition();
	LLVector3 knee_scale = mKneeLeftp->getScale();
    LL_DEBUGS("Avatar") << "knee pos " << knee << " knee_scale " << knee_scale << LL_ENDL;

	LLVector3 ankle = mAnkleLeftp->getPosition();
	LLVector3 ankle_scale = mAnkleLeftp->getScale();
    LL_DEBUGS("Avatar") << "ankle pos " << ankle << " ankle_scale " << ankle_scale << LL_ENDL;

	LLVector3 foot  = mFootLeftp->getPosition();
    LL_DEBUGS("Avatar") << "foot pos " << foot << LL_ENDL;

	F32 new_offset = (const_cast<LLVOAvatar*>(this))->getVisualParamWeight(AVATAR_HOVER);
    LL_DEBUGS("Avatar") << "new_offset " << new_offset << LL_ENDL;

	F32 new_pelvis_to_foot = hip.mV[VZ] * pelvis_scale.mV[VZ] -
        knee.mV[VZ] * hip_scale.mV[VZ] -
        ankle.mV[VZ] * knee_scale.mV[VZ] -
        foot.mV[VZ] * ankle_scale.mV[VZ];
    LL_DEBUGS("Avatar") << "new_pelvis_to_foot " << new_pelvis_to_foot << LL_ENDL;

	LLVector3 new_body_size;
	new_body_size.mV[VZ] = new_pelvis_to_foot +
					   // the sqrt(2) correction below is an approximate
					   // correction to get to the top of the head
					   F_SQRT2 * (skull.mV[VZ] * head_scale.mV[VZ]) + 
					   head.mV[VZ] * neck_scale.mV[VZ] + 
					   neck.mV[VZ] * chest_scale.mV[VZ] + 
					   chest.mV[VZ] * torso_scale.mV[VZ] + 
					   torso.mV[VZ] * pelvis_scale.mV[VZ]; 

	// TODO -- measure the real depth and width
	new_body_size.mV[VX] = DEFAULT_AGENT_DEPTH;
	new_body_size.mV[VY] = DEFAULT_AGENT_WIDTH;

    LL_DEBUGS("Avatar") << "new_body_size " << new_body_size << LL_ENDL;
}
   
//------------------------------------------------------------------------
// postPelvisSetRecalc
//------------------------------------------------------------------------
void LLVOAvatar::postPelvisSetRecalc()
{		
	mRoot->updateWorldMatrixChildren();			
	computeBodySize();
	dirtyMesh(2);
}
//------------------------------------------------------------------------
// updateVisibility()
//------------------------------------------------------------------------
void LLVOAvatar::updateVisibility()
{
	BOOL visible = FALSE;

	if (mIsDummy)
	{
		visible = FALSE;
	}
	else if (mDrawable.isNull())
	{
		visible = FALSE;
	}
	else
	{
		if (!mDrawable->getSpatialGroup() || mDrawable->getSpatialGroup()->isVisible())
		{
			visible = TRUE;
		}
		else
		{
			visible = FALSE;
		}

		if(isSelf())
		{
			if (!gAgentWearables.areWearablesLoaded())
			{
				visible = FALSE;
			}
		}
		else if( !mFirstAppearanceMessageReceived )
		{
			visible = FALSE;
		}

		if (sDebugInvisible)
		{
			LLNameValue* firstname = getNVPair("FirstName");
			if (firstname)
			{
				LL_DEBUGS("Avatar") << avString() << " updating visibility" << LL_ENDL;
			}
			else
			{
				LL_INFOS() << "Avatar " << this << " updating visiblity" << LL_ENDL;
			}

			if (visible)
			{
				LL_INFOS() << "Visible" << LL_ENDL;
			}
			else
			{
				LL_INFOS() << "Not visible" << LL_ENDL;
			}

			/*if (avatar_in_frustum)
			{
				LL_INFOS() << "Avatar in frustum" << LL_ENDL;
			}
			else
			{
				LL_INFOS() << "Avatar not in frustum" << LL_ENDL;
			}*/

			/*if (LLViewerCamera::getInstance()->sphereInFrustum(sel_pos_agent, 2.0f))
			{
				LL_INFOS() << "Sel pos visible" << LL_ENDL;
			}
			if (LLViewerCamera::getInstance()->sphereInFrustum(wrist_right_pos_agent, 0.2f))
			{
				LL_INFOS() << "Wrist pos visible" << LL_ENDL;
			}
			if (LLViewerCamera::getInstance()->sphereInFrustum(getPositionAgent(), getMaxScale()*2.f))
			{
				LL_INFOS() << "Agent visible" << LL_ENDL;
			}*/
			LL_INFOS() << "PA: " << getPositionAgent() << LL_ENDL;
			/*LL_INFOS() << "SPA: " << sel_pos_agent << LL_ENDL;
			LL_INFOS() << "WPA: " << wrist_right_pos_agent << LL_ENDL;*/
			for (attachment_map_t::iterator iter = mAttachmentPoints.begin(); 
				 iter != mAttachmentPoints.end();
				 ++iter)
			{
				LLViewerJointAttachment* attachment = iter->second;

				for (LLViewerJointAttachment::attachedobjs_vec_t::iterator attachment_iter = attachment->mAttachedObjects.begin();
					 attachment_iter != attachment->mAttachedObjects.end();
					 ++attachment_iter)
				{
					if (LLViewerObject *attached_object = attachment_iter->get())
					{
						if(attached_object->mDrawable->isVisible())
						{
							LL_INFOS() << attachment->getName() << " visible" << LL_ENDL;
						}
						else
						{
							LL_INFOS() << attachment->getName() << " not visible at " << mDrawable->getWorldPosition() << " and radius " << mDrawable->getRadius() << LL_ENDL;
						}
					}
				}
			}
		}
	}

	if (!visible && mVisible)
	{
		mMeshInvisibleTime.reset();
	}

	if (visible)
	{
		if (!mMeshValid)
		{
			restoreMeshData();
		}
	}
	else
	{
		if (mMeshValid &&
            (isControlAvatar() || mMeshInvisibleTime.getElapsedTimeF32() > TIME_BEFORE_MESH_CLEANUP))
		{
			releaseMeshData();
		}
	}

    if ( visible != mVisible )
    {
        LL_DEBUGS("AvatarRender") << "visible was " << mVisible << " now " << visible << LL_ENDL;
    }
	mVisible = visible;
}

// private
bool LLVOAvatar::shouldAlphaMask()
{
	const bool should_alpha_mask = !LLDrawPoolAlpha::sShowDebugAlpha // Don't alpha mask if "Highlight Transparent" checked
							&& !LLDrawPoolAvatar::sSkipTransparent;

	return should_alpha_mask;

}

//-----------------------------------------------------------------------------
// renderSkinned()
//-----------------------------------------------------------------------------
U32 LLVOAvatar::renderSkinned()
{
    LL_PROFILE_ZONE_SCOPED_CATEGORY_AVATAR;

	U32 num_indices = 0;

	if (!mIsBuilt)
	{
		return num_indices;
	}

    if (mDrawable.isNull())
    {
		return num_indices;
    }

	LLFace* face = mDrawable->getFace(0);

	bool needs_rebuild = !face || !face->getVertexBuffer() || mDrawable->isState(LLDrawable::REBUILD_GEOMETRY);

	if (needs_rebuild || mDirtyMesh)
	{	//LOD changed or new mesh created, allocate new vertex buffer if needed
		if (needs_rebuild || mDirtyMesh >= 2 || mVisibilityRank <= 4)
		{
			updateMeshData();
			mDirtyMesh = 0;
			mNeedsSkin = TRUE;
			mDrawable->clearState(LLDrawable::REBUILD_GEOMETRY);
		}
	}

	if (LLViewerShaderMgr::instance()->getShaderLevel(LLViewerShaderMgr::SHADER_AVATAR) <= 0)
	{
		if (mNeedsSkin)
		{
			//generate animated mesh
			LLViewerJoint* lower_mesh = getViewerJoint(MESH_ID_LOWER_BODY);
			LLViewerJoint* upper_mesh = getViewerJoint(MESH_ID_UPPER_BODY);
			LLViewerJoint* skirt_mesh = getViewerJoint(MESH_ID_SKIRT);
			LLViewerJoint* eyelash_mesh = getViewerJoint(MESH_ID_EYELASH);
			LLViewerJoint* head_mesh = getViewerJoint(MESH_ID_HEAD);
			LLViewerJoint* hair_mesh = getViewerJoint(MESH_ID_HAIR);

			if(upper_mesh)
			{
				upper_mesh->updateJointGeometry();
			}
			if (lower_mesh)
			{
				lower_mesh->updateJointGeometry();
			}

			if( isWearingWearableType( LLWearableType::WT_SKIRT ) )
			{
				if(skirt_mesh)
				{
					skirt_mesh->updateJointGeometry();
				}
			}

			if (!isSelf() || gAgent.needsRenderHead() || LLPipeline::sShadowRender)
			{
				if(eyelash_mesh)
				{
					eyelash_mesh->updateJointGeometry();
				}
				if(head_mesh)
				{
					head_mesh->updateJointGeometry();
				}
				if(hair_mesh)
				{
					hair_mesh->updateJointGeometry();
				}
			}
			mNeedsSkin = FALSE;
			mLastSkinTime = gFrameTimeSeconds;

			LLFace * face = mDrawable->getFace(0);
			if (face)
			{
				LLVertexBuffer* vb = face->getVertexBuffer();
				if (vb)
				{
					vb->flush();
				}
			}
		}
	}
	else
	{
		mNeedsSkin = FALSE;
	}

	if (sDebugInvisible)
	{
		LLNameValue* firstname = getNVPair("FirstName");
		if (firstname)
		{
			LL_DEBUGS("Avatar") << avString() << " in render" << LL_ENDL;
		}
		else
		{
			LL_INFOS() << "Avatar " << this << " in render" << LL_ENDL;
		}
		if (!mIsBuilt)
		{
			LL_INFOS() << "Not built!" << LL_ENDL;
		}
		else if (!gAgent.needsRenderAvatar())
		{
			LL_INFOS() << "Doesn't need avatar render!" << LL_ENDL;
		}
		else
		{
			LL_INFOS() << "Rendering!" << LL_ENDL;
		}
	}

	if (!mIsBuilt)
	{
		return num_indices;
	}

	if (isSelf() && !gAgent.needsRenderAvatar())
	{
		return num_indices;
	}

	// render collision normal
	// *NOTE: this is disabled (there is no UI for enabling sShowFootPlane) due
	// to DEV-14477.  the code is left here to aid in tracking down the cause
	// of the crash in the future. -brad
	if (sShowFootPlane && mDrawable.notNull())
	{
		LLVector3 slaved_pos = mDrawable->getPositionAgent();
		LLVector3 foot_plane_normal(mFootPlane.mV[VX], mFootPlane.mV[VY], mFootPlane.mV[VZ]);
		F32 dist_from_plane = (slaved_pos * foot_plane_normal) - mFootPlane.mV[VW];
		LLVector3 collide_point = slaved_pos;
		collide_point.mV[VZ] -= foot_plane_normal.mV[VZ] * (dist_from_plane + COLLISION_TOLERANCE - FOOT_COLLIDE_FUDGE);

		gGL.begin(LLRender::LINES);
		{
			F32 SQUARE_SIZE = 0.2f;
			gGL.color4f(1.f, 0.f, 0.f, 1.f);
			
			gGL.vertex3f(collide_point.mV[VX] - SQUARE_SIZE, collide_point.mV[VY] - SQUARE_SIZE, collide_point.mV[VZ]);
			gGL.vertex3f(collide_point.mV[VX] + SQUARE_SIZE, collide_point.mV[VY] - SQUARE_SIZE, collide_point.mV[VZ]);

			gGL.vertex3f(collide_point.mV[VX] + SQUARE_SIZE, collide_point.mV[VY] - SQUARE_SIZE, collide_point.mV[VZ]);
			gGL.vertex3f(collide_point.mV[VX] + SQUARE_SIZE, collide_point.mV[VY] + SQUARE_SIZE, collide_point.mV[VZ]);
			
			gGL.vertex3f(collide_point.mV[VX] + SQUARE_SIZE, collide_point.mV[VY] + SQUARE_SIZE, collide_point.mV[VZ]);
			gGL.vertex3f(collide_point.mV[VX] - SQUARE_SIZE, collide_point.mV[VY] + SQUARE_SIZE, collide_point.mV[VZ]);
			
			gGL.vertex3f(collide_point.mV[VX] - SQUARE_SIZE, collide_point.mV[VY] + SQUARE_SIZE, collide_point.mV[VZ]);
			gGL.vertex3f(collide_point.mV[VX] - SQUARE_SIZE, collide_point.mV[VY] - SQUARE_SIZE, collide_point.mV[VZ]);
			
			gGL.vertex3f(collide_point.mV[VX], collide_point.mV[VY], collide_point.mV[VZ]);
			gGL.vertex3f(collide_point.mV[VX] + mFootPlane.mV[VX], collide_point.mV[VY] + mFootPlane.mV[VY], collide_point.mV[VZ] + mFootPlane.mV[VZ]);

		}
		gGL.end();
		gGL.flush();
	}
	//--------------------------------------------------------------------
	// render all geometry attached to the skeleton
	//--------------------------------------------------------------------

		bool should_alpha_mask = shouldAlphaMask();
		LLGLState test(GL_ALPHA_TEST, should_alpha_mask);
		
		BOOL first_pass = TRUE;
		if (!LLDrawPoolAvatar::sSkipOpaque)
		{
			if (isUIAvatar() && mIsDummy)
			{
				LLViewerJoint* hair_mesh = getViewerJoint(MESH_ID_HAIR);
				if (hair_mesh)
				{
					num_indices += hair_mesh->render(mAdjustedPixelArea, first_pass, mIsDummy);
				}
				first_pass = FALSE;
			}
			if (!isSelf() || gAgent.needsRenderHead() || LLPipeline::sShadowRender)
			{
	
				if (isTextureVisible(TEX_HEAD_BAKED) || (getOverallAppearance() == AOA_JELLYDOLL && !isControlAvatar()) || isUIAvatar())
				{
					LLViewerJoint* head_mesh = getViewerJoint(MESH_ID_HEAD);
					if (head_mesh)
					{
						num_indices += head_mesh->render(mAdjustedPixelArea, first_pass, mIsDummy);
					}
					first_pass = FALSE;
				}
			}
			if (isTextureVisible(TEX_UPPER_BAKED) || (getOverallAppearance() == AOA_JELLYDOLL && !isControlAvatar()) || isUIAvatar())
			{
				LLViewerJoint* upper_mesh = getViewerJoint(MESH_ID_UPPER_BODY);
				if (upper_mesh)
				{
					num_indices += upper_mesh->render(mAdjustedPixelArea, first_pass, mIsDummy);
				}
				first_pass = FALSE;
			}
			
			if (isTextureVisible(TEX_LOWER_BAKED) || (getOverallAppearance() == AOA_JELLYDOLL && !isControlAvatar()) || isUIAvatar())
			{
				LLViewerJoint* lower_mesh = getViewerJoint(MESH_ID_LOWER_BODY);
				if (lower_mesh)
				{
					num_indices += lower_mesh->render(mAdjustedPixelArea, first_pass, mIsDummy);
				}
				first_pass = FALSE;
			}
		}

		if (!LLDrawPoolAvatar::sSkipTransparent || LLPipeline::sImpostorRender)
		{
			LLGLState blend(GL_BLEND, !mIsDummy);
			LLGLState test(GL_ALPHA_TEST, !mIsDummy);
			num_indices += renderTransparent(first_pass);
		}

	return num_indices;
}

U32 LLVOAvatar::renderTransparent(BOOL first_pass)
{
	U32 num_indices = 0;
	if( isWearingWearableType( LLWearableType::WT_SKIRT ) && (isUIAvatar() || isTextureVisible(TEX_SKIRT_BAKED)) )
	{
        gGL.flush();
		LLViewerJoint* skirt_mesh = getViewerJoint(MESH_ID_SKIRT);
		if (skirt_mesh)
		{
			num_indices += skirt_mesh->render(mAdjustedPixelArea, FALSE);
		}
		first_pass = FALSE;
        gGL.flush();
	}

	if (!isSelf() || gAgent.needsRenderHead() || LLPipeline::sShadowRender)
	{
		if (LLPipeline::sImpostorRender)
		{
            gGL.flush();
		}
		
		if (isTextureVisible(TEX_HEAD_BAKED))
		{
			LLViewerJoint* eyelash_mesh = getViewerJoint(MESH_ID_EYELASH);
			if (eyelash_mesh)
			{
				num_indices += eyelash_mesh->render(mAdjustedPixelArea, first_pass, mIsDummy);
			}
			first_pass = FALSE;
		}
		if (isTextureVisible(TEX_HAIR_BAKED) && (getOverallAppearance() != AOA_JELLYDOLL))
		{
			LLViewerJoint* hair_mesh = getViewerJoint(MESH_ID_HAIR);
			if (hair_mesh)
			{
				num_indices += hair_mesh->render(mAdjustedPixelArea, first_pass, mIsDummy);
			}
			first_pass = FALSE;
		}
		if (LLPipeline::sImpostorRender)
		{
            gGL.flush();
		}
	}
	
	return num_indices;
}

//-----------------------------------------------------------------------------
// renderRigid()
//-----------------------------------------------------------------------------
U32 LLVOAvatar::renderRigid()
{
	U32 num_indices = 0;

	if (!mIsBuilt)
	{
		return 0;
	}

	if (isSelf() && (!gAgent.needsRenderAvatar() || !gAgent.needsRenderHead()))
	{
		return 0;
	}
	
	if (!mIsBuilt)
	{
		return 0;
	}

	bool should_alpha_mask = shouldAlphaMask();
	LLGLState test(GL_ALPHA_TEST, should_alpha_mask);

	if (isTextureVisible(TEX_EYES_BAKED) || (getOverallAppearance() == AOA_JELLYDOLL && !isControlAvatar()) || isUIAvatar())
	{
		LLViewerJoint* eyeball_left = getViewerJoint(MESH_ID_EYEBALL_LEFT);
		LLViewerJoint* eyeball_right = getViewerJoint(MESH_ID_EYEBALL_RIGHT);
		if (eyeball_left)
		{
			num_indices += eyeball_left->render(mAdjustedPixelArea, TRUE, mIsDummy);
		}
		if(eyeball_right)
		{
			num_indices += eyeball_right->render(mAdjustedPixelArea, TRUE, mIsDummy);
		}
	}

	return num_indices;
}

U32 LLVOAvatar::renderImpostor(LLColor4U color, S32 diffuse_channel)
{
	if (!mImpostor.isComplete())
	{
		return 0;
	}

	LLVector3 pos(getRenderPosition()+mImpostorOffset);
	LLVector3 at = (pos - LLViewerCamera::getInstance()->getOrigin());
	at.normalize();
	LLVector3 left = LLViewerCamera::getInstance()->getUpAxis() % at;
	LLVector3 up = at%left;

	left *= mImpostorDim.mV[0];
	up *= mImpostorDim.mV[1];

	if (gPipeline.hasRenderDebugMask(LLPipeline::RENDER_DEBUG_IMPOSTORS))
	{
		LLGLEnable blend(GL_BLEND);
		gGL.setSceneBlendType(LLRender::BT_ADD);
		gGL.getTexUnit(diffuse_channel)->unbind(LLTexUnit::TT_TEXTURE);

		// gGL.begin(LLRender::QUADS);
		// gGL.vertex3fv((pos+left-up).mV);
		// gGL.vertex3fv((pos-left-up).mV);
		// gGL.vertex3fv((pos-left+up).mV);
		// gGL.vertex3fv((pos+left+up).mV);
		// gGL.end();


		gGL.begin(LLRender::LINES); 
		gGL.color4f(1.f,1.f,1.f,1.f);
		F32 thickness = llmax(F32(5.0f-5.0f*(gFrameTimeSeconds-mLastImpostorUpdateFrameTime)),1.0f);
		glLineWidth(thickness);
		gGL.vertex3fv((pos+left-up).mV);
		gGL.vertex3fv((pos-left-up).mV);
		gGL.vertex3fv((pos-left-up).mV);
		gGL.vertex3fv((pos-left+up).mV);
		gGL.vertex3fv((pos-left+up).mV);
		gGL.vertex3fv((pos+left+up).mV);
		gGL.vertex3fv((pos+left+up).mV);
		gGL.vertex3fv((pos+left-up).mV);
		gGL.end();
		gGL.flush();
	}
	{
	LLGLEnable test(GL_ALPHA_TEST);
    gGL.flush();

	gGL.color4ubv(color.mV);
	gGL.getTexUnit(diffuse_channel)->bind(&mImpostor);
	gGL.begin(LLRender::QUADS);
	gGL.texCoord2f(0,0);
	gGL.vertex3fv((pos+left-up).mV);
	gGL.texCoord2f(1,0);
	gGL.vertex3fv((pos-left-up).mV);
	gGL.texCoord2f(1,1);
	gGL.vertex3fv((pos-left+up).mV);
	gGL.texCoord2f(0,1);
	gGL.vertex3fv((pos+left+up).mV);
	gGL.end();
	gGL.flush();
	}

	return 6;
}

bool LLVOAvatar::allTexturesCompletelyDownloaded(std::set<LLUUID>& ids) const
{
	for (std::set<LLUUID>::const_iterator it = ids.begin(); it != ids.end(); ++it)
	{
		LLViewerFetchedTexture *imagep = gTextureList.findImage(*it, TEX_LIST_STANDARD);
		if (imagep && imagep->getDiscardLevel()!=0)
		{
			return false;
		}
	}
	return true;
}

bool LLVOAvatar::allLocalTexturesCompletelyDownloaded() const
{
	std::set<LLUUID> local_ids;
	collectLocalTextureUUIDs(local_ids);
	return allTexturesCompletelyDownloaded(local_ids);
}

bool LLVOAvatar::allBakedTexturesCompletelyDownloaded() const
{
	std::set<LLUUID> baked_ids;
	collectBakedTextureUUIDs(baked_ids);
	return allTexturesCompletelyDownloaded(baked_ids);
}

std::string LLVOAvatar::bakedTextureOriginInfo()
{
	std::string result;
	
	std::set<LLUUID> baked_ids;
	collectBakedTextureUUIDs(baked_ids);
	for (U32 i = 0; i < mBakedTextureDatas.size(); i++)
	{
		ETextureIndex texture_index = mBakedTextureDatas[i].mTextureIndex;
		LLViewerFetchedTexture *imagep =
			LLViewerTextureManager::staticCastToFetchedTexture(getImage(texture_index,0), TRUE);
		if (!imagep ||
			imagep->getID() == IMG_DEFAULT ||
			imagep->getID() == IMG_DEFAULT_AVATAR)
			
		{
			result += "-";
		}
		else
		{
			bool has_url = false, has_host = false;
			if (!imagep->getUrl().empty())
			{
				has_url = true;
			}
			if (imagep->getTargetHost().isOk())
			{
				has_host = true;
			}
			S32 discard = imagep->getDiscardLevel();
			if (has_url && !has_host) result += discard ? "u" : "U"; // server-bake texture with url 
			else if (has_host && !has_url) result += discard ? "h" : "H"; // old-style texture on sim
			else if (has_host && has_url) result += discard ? "x" : "X"; // both origins?
			else if (!has_host && !has_url) result += discard ? "n" : "N"; // no origin?
			if (discard != 0)
			{
				result += llformat("(%d/%d)",discard,imagep->getDesiredDiscardLevel());
			}
		}

	}
	return result;
}

S32Bytes LLVOAvatar::totalTextureMemForUUIDS(std::set<LLUUID>& ids)
{
	S32Bytes result(0);
	for (std::set<LLUUID>::const_iterator it = ids.begin(); it != ids.end(); ++it)
	{
		LLViewerFetchedTexture *imagep = gTextureList.findImage(*it, TEX_LIST_STANDARD);
		if (imagep)
		{
			result += imagep->getTextureMemory();
		}
	}
	return result;
}
	
void LLVOAvatar::collectLocalTextureUUIDs(std::set<LLUUID>& ids) const
{
	for (U32 texture_index = 0; texture_index < getNumTEs(); texture_index++)
	{
		LLWearableType::EType wearable_type = LLAvatarAppearance::getDictionary()->getTEWearableType((ETextureIndex)texture_index);
		U32 num_wearables = gAgentWearables.getWearableCount(wearable_type);

		LLViewerFetchedTexture *imagep = NULL;
		for (U32 wearable_index = 0; wearable_index < num_wearables; wearable_index++)
		{
			imagep = LLViewerTextureManager::staticCastToFetchedTexture(getImage(texture_index, wearable_index), TRUE);
			if (imagep)
			{
				const LLAvatarAppearanceDictionary::TextureEntry *texture_dict = LLAvatarAppearance::getDictionary()->getTexture((ETextureIndex)texture_index);
				if (texture_dict && texture_dict->mIsLocalTexture)
				{
					ids.insert(imagep->getID());
				}
			}
		}
	}
	ids.erase(IMG_DEFAULT);
	ids.erase(IMG_DEFAULT_AVATAR);
	ids.erase(IMG_INVISIBLE);
}

void LLVOAvatar::collectBakedTextureUUIDs(std::set<LLUUID>& ids) const
{
	for (U32 texture_index = 0; texture_index < getNumTEs(); texture_index++)
	{
		LLViewerFetchedTexture *imagep = NULL;
		if (isIndexBakedTexture((ETextureIndex) texture_index))
		{
			imagep = LLViewerTextureManager::staticCastToFetchedTexture(getImage(texture_index,0), TRUE);
			if (imagep)
			{
				ids.insert(imagep->getID());
			}
		}
	}
	ids.erase(IMG_DEFAULT);
	ids.erase(IMG_DEFAULT_AVATAR);
	ids.erase(IMG_INVISIBLE);
}

void LLVOAvatar::collectTextureUUIDs(std::set<LLUUID>& ids)
{
	collectLocalTextureUUIDs(ids);
	collectBakedTextureUUIDs(ids);
}

void LLVOAvatar::releaseOldTextures()
{
	S32Bytes current_texture_mem;
	
	// Any textures that we used to be using but are no longer using should no longer be flagged as "NO_DELETE"
	std::set<LLUUID> baked_texture_ids;
	collectBakedTextureUUIDs(baked_texture_ids);
	S32Bytes new_baked_mem = totalTextureMemForUUIDS(baked_texture_ids);

	std::set<LLUUID> local_texture_ids;
	collectLocalTextureUUIDs(local_texture_ids);
	//S32 new_local_mem = totalTextureMemForUUIDS(local_texture_ids);

	std::set<LLUUID> new_texture_ids;
	new_texture_ids.insert(baked_texture_ids.begin(),baked_texture_ids.end());
	new_texture_ids.insert(local_texture_ids.begin(),local_texture_ids.end());
	S32Bytes new_total_mem = totalTextureMemForUUIDS(new_texture_ids);

	//S32 old_total_mem = totalTextureMemForUUIDS(mTextureIDs);
	//LL_DEBUGS("Avatar") << getFullname() << " old_total_mem: " << old_total_mem << " new_total_mem (L/B): " << new_total_mem << " (" << new_local_mem <<", " << new_baked_mem << ")" << LL_ENDL;  
	if (!isSelf() && new_total_mem > new_baked_mem)
	{
			LL_WARNS() << "extra local textures stored for non-self av" << LL_ENDL;
	}
	for (std::set<LLUUID>::iterator it = mTextureIDs.begin(); it != mTextureIDs.end(); ++it)
	{
		if (new_texture_ids.find(*it) == new_texture_ids.end())
		{
			LLViewerFetchedTexture *imagep = gTextureList.findImage(*it, TEX_LIST_STANDARD);
			if (imagep)
			{
				current_texture_mem += imagep->getTextureMemory();
				if (imagep->getTextureState() == LLGLTexture::NO_DELETE)
				{
					// This will allow the texture to be deleted if not in use.
					imagep->forceActive();

					// This resets the clock to texture being flagged
					// as unused, preventing the texture from being
					// deleted immediately. If other avatars or
					// objects are using it, it can still be flagged
					// no-delete by them.
					imagep->forceUpdateBindStats();
				}
			}
		}
	}
	mTextureIDs = new_texture_ids;
}

void LLVOAvatar::updateTextures()
{
	releaseOldTextures();
	
	BOOL render_avatar = TRUE;

	if (mIsDummy)
	{
		return;
	}

	if( isSelf() )
	{
		render_avatar = TRUE;
	}
	else
	{
		if(!isVisible())
		{
			return ;//do not update for invisible avatar.
		}

		render_avatar = !mCulled; //visible and not culled.
	}

	std::vector<BOOL> layer_baked;
	// GL NOT ACTIVE HERE - *TODO
	for (U32 i = 0; i < mBakedTextureDatas.size(); i++)
	{
		layer_baked.push_back(isTextureDefined(mBakedTextureDatas[i].mTextureIndex));
		// bind the texture so that they'll be decoded slightly 
		// inefficient, we can short-circuit this if we have to
		if (render_avatar && !gGLManager.mIsDisabled)
		{
			if (layer_baked[i] && !mBakedTextureDatas[i].mIsLoaded)
			{
				gGL.getTexUnit(0)->bind(getImage( mBakedTextureDatas[i].mTextureIndex, 0 ));
			}
		}
	}

	mMaxPixelArea = 0.f;
	mMinPixelArea = 99999999.f;
	mHasGrey = FALSE; // debug
	for (U32 texture_index = 0; texture_index < getNumTEs(); texture_index++)
	{
		LLWearableType::EType wearable_type = LLAvatarAppearance::getDictionary()->getTEWearableType((ETextureIndex)texture_index);
		U32 num_wearables = gAgentWearables.getWearableCount(wearable_type);
		const LLTextureEntry *te = getTE(texture_index);

		// getTE can return 0.
		// Not sure yet why it does, but of course it crashes when te->mScale? gets used.
		// Put safeguard in place so this corner case get better handling and does not result in a crash.
		F32 texel_area_ratio = 1.0f;
		if( te )
		{
			texel_area_ratio = fabs(te->mScaleS * te->mScaleT);
		}
		else
		{
			LL_WARNS() << "getTE( " << texture_index << " ) returned 0" <<LL_ENDL;
		}

		LLViewerFetchedTexture *imagep = NULL;
		for (U32 wearable_index = 0; wearable_index < num_wearables; wearable_index++)
		{
			imagep = LLViewerTextureManager::staticCastToFetchedTexture(getImage(texture_index, wearable_index), TRUE);
			if (imagep)
			{
				const LLAvatarAppearanceDictionary::TextureEntry *texture_dict = LLAvatarAppearance::getDictionary()->getTexture((ETextureIndex)texture_index);
				const EBakedTextureIndex baked_index = texture_dict ? texture_dict->mBakedTextureIndex : EBakedTextureIndex::BAKED_NUM_INDICES;
				if (texture_dict && texture_dict->mIsLocalTexture)
				{
					addLocalTextureStats((ETextureIndex)texture_index, imagep, texel_area_ratio, render_avatar, mBakedTextureDatas[baked_index].mIsUsed);
				}
			}
		}
		if (isIndexBakedTexture((ETextureIndex) texture_index) && render_avatar)
		{
			const S32 boost_level = getAvatarBakedBoostLevel();
			imagep = LLViewerTextureManager::staticCastToFetchedTexture(getImage(texture_index,0), TRUE);
			addBakedTextureStats( imagep, mPixelArea, texel_area_ratio, boost_level );			
		}
	}

	if (gPipeline.hasRenderDebugMask(LLPipeline::RENDER_DEBUG_TEXTURE_AREA))
	{
		setDebugText(llformat("%4.0f:%4.0f", (F32) sqrt(mMinPixelArea),(F32) sqrt(mMaxPixelArea)));
	}	
}


void LLVOAvatar::addLocalTextureStats( ETextureIndex idx, LLViewerFetchedTexture* imagep,
									   F32 texel_area_ratio, BOOL render_avatar, BOOL covered_by_baked)
{
	// No local texture stats for non-self avatars
	return;
}

const S32 MAX_TEXTURE_UPDATE_INTERVAL = 64 ; //need to call updateTextures() at least every 32 frames.	
const S32 MAX_TEXTURE_VIRTUAL_SIZE_RESET_INTERVAL = S32_MAX ; //frames
void LLVOAvatar::checkTextureLoading()
{
	static const F32 MAX_INVISIBLE_WAITING_TIME = 15.f ; //seconds

	BOOL pause = !isVisible() ;
	if(!pause)
	{
		mInvisibleTimer.reset() ;
	}
	if(mLoadedCallbacksPaused == pause)
	{
        if (!pause && mFirstFullyVisible && mLoadedCallbackTextures < mCallbackTextureList.size())
        {
            // We still need to update 'loaded' textures count to decide on 'cloud' visibility
            // Alternatively this can be done on TextureLoaded callbacks, but is harder to properly track
            mLoadedCallbackTextures = 0;
            for (LLLoadedCallbackEntry::source_callback_list_t::iterator iter = mCallbackTextureList.begin();
                iter != mCallbackTextureList.end(); ++iter)
            {
                LLViewerFetchedTexture* tex = gTextureList.findImage(*iter);
                if (tex && (tex->getDiscardLevel() >= 0 || tex->isMissingAsset()))
                {
                    mLoadedCallbackTextures++;
                }
            }
        }
		return ; 
	}
	
	if(mCallbackTextureList.empty()) //when is self or no callbacks. Note: this list for self is always empty.
	{
		mLoadedCallbacksPaused = pause ;
		mLoadedCallbackTextures = 0;
		return ; //nothing to check.
	}
	
	if(pause && mInvisibleTimer.getElapsedTimeF32() < MAX_INVISIBLE_WAITING_TIME)
	{
		return ; //have not been invisible for enough time.
	}

	mLoadedCallbackTextures = pause ? mCallbackTextureList.size() : 0;

	for(LLLoadedCallbackEntry::source_callback_list_t::iterator iter = mCallbackTextureList.begin();
		iter != mCallbackTextureList.end(); ++iter)
	{
		LLViewerFetchedTexture* tex = gTextureList.findImage(*iter) ;
		if(tex)
		{
			if(pause)//pause texture fetching.
			{
				tex->pauseLoadedCallbacks(&mCallbackTextureList) ;

				//set to terminate texture fetching after MAX_TEXTURE_UPDATE_INTERVAL frames.
				tex->setMaxVirtualSizeResetInterval(MAX_TEXTURE_UPDATE_INTERVAL);
				tex->resetMaxVirtualSizeResetCounter() ;
			}
			else//unpause
			{
				static const F32 START_AREA = 100.f ;

				tex->unpauseLoadedCallbacks(&mCallbackTextureList) ;
				tex->addTextureStats(START_AREA); //jump start the fetching again

				// technically shouldn't need to account for missing, but callback might not have happened yet
				if (tex->getDiscardLevel() >= 0 || tex->isMissingAsset())
				{
					mLoadedCallbackTextures++; // consider it loaded (we have at least some data)
				}
			}
		}
	}
	
	if(!pause)
	{
		updateTextures() ; //refresh texture stats.
	}
	mLoadedCallbacksPaused = pause ;
	return ;
}

const F32  SELF_ADDITIONAL_PRI = 0.75f ;
const F32  ADDITIONAL_PRI = 0.5f;
void LLVOAvatar::addBakedTextureStats( LLViewerFetchedTexture* imagep, F32 pixel_area, F32 texel_area_ratio, S32 boost_level)
{
	//Note:
	//if this function is not called for the last MAX_TEXTURE_VIRTUAL_SIZE_RESET_INTERVAL frames, 
	//the texture pipeline will stop fetching this texture.

	imagep->resetTextureStats();
	imagep->setMaxVirtualSizeResetInterval(MAX_TEXTURE_VIRTUAL_SIZE_RESET_INTERVAL);
	imagep->resetMaxVirtualSizeResetCounter() ;

	mMaxPixelArea = llmax(pixel_area, mMaxPixelArea);
	mMinPixelArea = llmin(pixel_area, mMinPixelArea);	
	imagep->addTextureStats(pixel_area / texel_area_ratio);
	imagep->setBoostLevel(boost_level);
	
	if(boost_level != LLGLTexture::BOOST_AVATAR_BAKED_SELF)
	{
		imagep->setAdditionalDecodePriority(ADDITIONAL_PRI) ;
	}
	else
	{
		imagep->setAdditionalDecodePriority(SELF_ADDITIONAL_PRI) ;
	}
}

//virtual	
void LLVOAvatar::setImage(const U8 te, LLViewerTexture *imagep, const U32 index)
{
	setTEImage(te, imagep);
}

//virtual 
LLViewerTexture* LLVOAvatar::getImage(const U8 te, const U32 index) const
{
	return getTEImage(te);
}
//virtual 
const LLTextureEntry* LLVOAvatar::getTexEntry(const U8 te_num) const
{
	return getTE(te_num);
}

//virtual 
void LLVOAvatar::setTexEntry(const U8 index, const LLTextureEntry &te)
{
	setTE(index, te);
}

const std::string LLVOAvatar::getImageURL(const U8 te, const LLUUID &uuid)
{
	llassert(isIndexBakedTexture(ETextureIndex(te)));
	std::string url = "";
	const std::string& appearance_service_url = LLAppearanceMgr::instance().getAppearanceServiceURL();
	if (appearance_service_url.empty())
	{
		// Probably a server-side issue if we get here:
		LL_WARNS() << "AgentAppearanceServiceURL not set - Baked texture requests will fail" << LL_ENDL;
		return url;
	}
	
	const LLAvatarAppearanceDictionary::TextureEntry* texture_entry = LLAvatarAppearance::getDictionary()->getTexture((ETextureIndex)te);
	if (texture_entry != NULL)
	{
		url = appearance_service_url + "texture/" + getID().asString() + "/" + texture_entry->mDefaultImageName + "/" + uuid.asString();
		//LL_INFOS() << "baked texture url: " << url << LL_ENDL;
	}
	return url;
}

//-----------------------------------------------------------------------------
// resolveHeight()
//-----------------------------------------------------------------------------

void LLVOAvatar::resolveHeightAgent(const LLVector3 &in_pos_agent, LLVector3 &out_pos_agent, LLVector3 &out_norm)
{
	LLVector3d in_pos_global, out_pos_global;

	in_pos_global = gAgent.getPosGlobalFromAgent(in_pos_agent);
	resolveHeightGlobal(in_pos_global, out_pos_global, out_norm);
	out_pos_agent = gAgent.getPosAgentFromGlobal(out_pos_global);
}


void LLVOAvatar::resolveRayCollisionAgent(const LLVector3d start_pt, const LLVector3d end_pt, LLVector3d &out_pos, LLVector3 &out_norm)
{
	LLViewerObject *obj;
	LLWorld::getInstance()->resolveStepHeightGlobal(this, start_pt, end_pt, out_pos, out_norm, &obj);
}

void LLVOAvatar::resolveHeightGlobal(const LLVector3d &inPos, LLVector3d &outPos, LLVector3 &outNorm)
{
	LLVector3d zVec(0.0f, 0.0f, 0.5f);
	LLVector3d p0 = inPos + zVec;
	LLVector3d p1 = inPos - zVec;
	LLViewerObject *obj;
	LLWorld::getInstance()->resolveStepHeightGlobal(this, p0, p1, outPos, outNorm, &obj);
	if (!obj)
	{
		mStepOnLand = TRUE;
		mStepMaterial = 0;
		mStepObjectVelocity.setVec(0.0f, 0.0f, 0.0f);
	}
	else
	{
		mStepOnLand = FALSE;
		mStepMaterial = obj->getMaterial();

		// We want the primitive velocity, not our velocity... (which actually subtracts the
		// step object velocity)
		LLVector3 angularVelocity = obj->getAngularVelocity();
		LLVector3 relativePos = gAgent.getPosAgentFromGlobal(outPos) - obj->getPositionAgent();

		LLVector3 linearComponent = angularVelocity % relativePos;
//		LL_INFOS() << "Linear Component of Rotation Velocity " << linearComponent << LL_ENDL;
		mStepObjectVelocity = obj->getVelocity() + linearComponent;
	}
}


//-----------------------------------------------------------------------------
// getStepSound()
//-----------------------------------------------------------------------------
const LLUUID& LLVOAvatar::getStepSound() const
{
	if ( mStepOnLand )
	{
		return sStepSoundOnLand;
	}

	return sStepSounds[mStepMaterial];
}


//-----------------------------------------------------------------------------
// processAnimationStateChanges()
//-----------------------------------------------------------------------------
void LLVOAvatar::processAnimationStateChanges()
{
	if ( isAnyAnimationSignaled(AGENT_WALK_ANIMS, NUM_AGENT_WALK_ANIMS) )
	{
		startMotion(ANIM_AGENT_WALK_ADJUST);
		stopMotion(ANIM_AGENT_FLY_ADJUST);
	}
	else if (mInAir && !isSitting())
	{
		stopMotion(ANIM_AGENT_WALK_ADJUST);
        if (mEnableDefaultMotions)
        {
		startMotion(ANIM_AGENT_FLY_ADJUST);
	}
	}
	else
	{
		stopMotion(ANIM_AGENT_WALK_ADJUST);
		stopMotion(ANIM_AGENT_FLY_ADJUST);
	}

	if ( isAnyAnimationSignaled(AGENT_GUN_AIM_ANIMS, NUM_AGENT_GUN_AIM_ANIMS) )
	{
        if (mEnableDefaultMotions)
        {
		startMotion(ANIM_AGENT_TARGET);
        }
		stopMotion(ANIM_AGENT_BODY_NOISE);
	}
	else
	{
		stopMotion(ANIM_AGENT_TARGET);
        if (mEnableDefaultMotions)
        {
			startMotion(ANIM_AGENT_BODY_NOISE);
		}
	}
	
	// clear all current animations
	AnimIterator anim_it;
	for (anim_it = mPlayingAnimations.begin(); anim_it != mPlayingAnimations.end();)
	{
		AnimIterator found_anim = mSignaledAnimations.find(anim_it->first);

		// playing, but not signaled, so stop
		if (found_anim == mSignaledAnimations.end())
		{
			processSingleAnimationStateChange(anim_it->first, FALSE);
			mPlayingAnimations.erase(anim_it++);
			continue;
		}

		++anim_it;
	}

	// if jellydolled, shelve all playing animations
	if (getOverallAppearance() != AOA_NORMAL)
	{
		mPlayingAnimations.clear();
	}
	
	// start up all new anims
	if (getOverallAppearance() == AOA_NORMAL)
	{
		for (anim_it = mSignaledAnimations.begin(); anim_it != mSignaledAnimations.end();)
		{
			AnimIterator found_anim = mPlayingAnimations.find(anim_it->first);

			// signaled but not playing, or different sequence id, start motion
			if (found_anim == mPlayingAnimations.end() || found_anim->second != anim_it->second)
			{
				if (processSingleAnimationStateChange(anim_it->first, TRUE))
				{
					mPlayingAnimations[anim_it->first] = anim_it->second;
					++anim_it;
					continue;
				}
			}

			++anim_it;
		}
	}

	// clear source information for animations which have been stopped
	if (isSelf())
	{
		AnimSourceIterator source_it = mAnimationSources.begin();

		for (source_it = mAnimationSources.begin(); source_it != mAnimationSources.end();)
		{
			if (mSignaledAnimations.find(source_it->second) == mSignaledAnimations.end())
			{
				mAnimationSources.erase(source_it++);
			}
			else
			{
				++source_it;
			}
		}
	}

	stop_glerror();
}


//-----------------------------------------------------------------------------
// processSingleAnimationStateChange();
//-----------------------------------------------------------------------------
BOOL LLVOAvatar::processSingleAnimationStateChange( const LLUUID& anim_id, BOOL start )
{
    // SL-402, SL-427 - we need to update body size often enough to
    // keep appearances in sync, but not so often that animations
    // cause constant jiggling of the body or camera. Possible
    // compromise is to do it on animation changes:
    computeBodySize();
    
	BOOL result = FALSE;

	if ( start ) // start animation
	{
		if (anim_id == ANIM_AGENT_TYPE)
		{
			if (gAudiop)
			{
				LLVector3d char_pos_global = gAgent.getPosGlobalFromAgent(getCharacterPosition());
				if (LLViewerParcelMgr::getInstance()->canHearSound(char_pos_global)
				    && !LLMuteList::getInstance()->isMuted(getID(), LLMute::flagObjectSounds))
				{
					// RN: uncomment this to play on typing sound at fixed volume once sound engine is fixed
					// to support both spatialized and non-spatialized instances of the same sound
					//if (isSelf())
					//{
					//	gAudiop->triggerSound(LLUUID(gSavedSettings.getString("UISndTyping")), 1.0f, LLAudioEngine::AUDIO_TYPE_UI);
					//}
					//else
					{
                        static LLCachedControl<std::string> ui_snd_string(gSavedSettings, "UISndTyping");
						LLUUID sound_id = LLUUID(ui_snd_string);
						gAudiop->triggerSound(sound_id, getID(), 1.0f, LLAudioEngine::AUDIO_TYPE_SFX, char_pos_global);
					}
				}
			}
		}
		else if (anim_id == ANIM_AGENT_SIT_GROUND_CONSTRAINED)
		{
			sitDown(TRUE);
		}


		if (startMotion(anim_id))
		{
			result = TRUE;
		}
		else
		{
			LL_WARNS("Motion") << "Failed to start motion!" << LL_ENDL;
		}
	}
	else //stop animation
	{
		if (anim_id == ANIM_AGENT_SIT_GROUND_CONSTRAINED)
		{
			sitDown(FALSE);
		}
		if ((anim_id == ANIM_AGENT_DO_NOT_DISTURB) && gAgent.isDoNotDisturb())
		{
			// re-assert DND tag animation
			gAgent.sendAnimationRequest(ANIM_AGENT_DO_NOT_DISTURB, ANIM_REQUEST_START);
			return result;
		}
		stopMotion(anim_id);
		result = TRUE;
	}

	return result;
}

//-----------------------------------------------------------------------------
// isAnyAnimationSignaled()
//-----------------------------------------------------------------------------
BOOL LLVOAvatar::isAnyAnimationSignaled(const LLUUID *anim_array, const S32 num_anims) const
{
	for (S32 i = 0; i < num_anims; i++)
	{
		if(mSignaledAnimations.find(anim_array[i]) != mSignaledAnimations.end())
		{
			return TRUE;
		}
	}
	return FALSE;
}

//-----------------------------------------------------------------------------
// resetAnimations()
//-----------------------------------------------------------------------------
void LLVOAvatar::resetAnimations()
{
	LLKeyframeMotion::flushKeyframeCache();
	flushAllMotions();
}

// Override selectively based on avatar sex and whether we're using new
// animations.
LLUUID LLVOAvatar::remapMotionID(const LLUUID& id)
{
    static LLCachedControl<bool> use_new_walk_run(gSavedSettings, "UseNewWalkRun");
	LLUUID result = id;

	// start special case female walk for female avatars
	if (getSex() == SEX_FEMALE)
	{
		if (id == ANIM_AGENT_WALK)
		{
			if (use_new_walk_run)
				result = ANIM_AGENT_FEMALE_WALK_NEW;
			else
				result = ANIM_AGENT_FEMALE_WALK;
		}
		else if (id == ANIM_AGENT_RUN)
		{
			// There is no old female run animation, so only override
			// in one case.
			if (use_new_walk_run)
				result = ANIM_AGENT_FEMALE_RUN_NEW;
		}
		else if (id == ANIM_AGENT_SIT)
		{
			result = ANIM_AGENT_SIT_FEMALE;
		}
	}
	else
	{
		// Male avatar.
		if (id == ANIM_AGENT_WALK)
		{
			if (use_new_walk_run)
				result = ANIM_AGENT_WALK_NEW;
		}
		else if (id == ANIM_AGENT_RUN)
		{
			if (use_new_walk_run)
				result = ANIM_AGENT_RUN_NEW;
		}
		// keeps in sync with setSex() related code (viewer controls sit's sex)
		else if (id == ANIM_AGENT_SIT_FEMALE)
		{
			result = ANIM_AGENT_SIT;
		}
	
	}

	return result;

}

//-----------------------------------------------------------------------------
// startMotion()
// id is the asset if of the animation to start
// time_offset is the offset into the animation at which to start playing
//-----------------------------------------------------------------------------
BOOL LLVOAvatar::startMotion(const LLUUID& id, F32 time_offset)
{
	LL_DEBUGS("Motion") << "motion requested " << id.asString() << " " << gAnimLibrary.animationName(id) << LL_ENDL;

	LLUUID remap_id = remapMotionID(id);

	if (remap_id != id)
	{
		LL_DEBUGS("Motion") << "motion resultant " << remap_id.asString() << " " << gAnimLibrary.animationName(remap_id) << LL_ENDL;
	}

	if (isSelf() && remap_id == ANIM_AGENT_AWAY)
	{
		gAgent.setAFK();
	}

	return LLCharacter::startMotion(remap_id, time_offset);
}

//-----------------------------------------------------------------------------
// stopMotion()
//-----------------------------------------------------------------------------
BOOL LLVOAvatar::stopMotion(const LLUUID& id, BOOL stop_immediate)
{
	LL_DEBUGS("Motion") << "Motion requested " << id.asString() << " " << gAnimLibrary.animationName(id) << LL_ENDL;

	LLUUID remap_id = remapMotionID(id);
	
	if (remap_id != id)
	{
		LL_DEBUGS("Motion") << "motion resultant " << remap_id.asString() << " " << gAnimLibrary.animationName(remap_id) << LL_ENDL;
	}

	if (isSelf())
	{
		gAgent.onAnimStop(remap_id);
	}

	return LLCharacter::stopMotion(remap_id, stop_immediate);
}

//-----------------------------------------------------------------------------
// hasMotionFromSource()
//-----------------------------------------------------------------------------
// virtual
bool LLVOAvatar::hasMotionFromSource(const LLUUID& source_id)
{
	return false;
}

//-----------------------------------------------------------------------------
// stopMotionFromSource()
//-----------------------------------------------------------------------------
// virtual
void LLVOAvatar::stopMotionFromSource(const LLUUID& source_id)
{
}

//-----------------------------------------------------------------------------
// addDebugText()
//-----------------------------------------------------------------------------
void LLVOAvatar::addDebugText(const std::string& text)
{
	mDebugText.append(1, '\n');
	mDebugText.append(text);
}

//-----------------------------------------------------------------------------
// getID()
//-----------------------------------------------------------------------------
const LLUUID& LLVOAvatar::getID() const
{
	return mID;
}

//-----------------------------------------------------------------------------
// getJoint()
//-----------------------------------------------------------------------------
// RN: avatar joints are multi-rooted to include screen-based attachments
LLJoint *LLVOAvatar::getJoint( const std::string &name )
{
	joint_map_t::iterator iter = mJointMap.find(name);

	LLJoint* jointp = NULL;

	if (iter == mJointMap.end() || iter->second == NULL)
	{   //search for joint and cache found joint in lookup table
		jointp = mRoot->findJoint(name);
		mJointMap[name] = jointp;
	}
	else
	{   //return cached pointer
		jointp = iter->second;
	}

#ifndef LL_RELEASE_FOR_DOWNLOAD
    if (jointp && jointp->getName()!="mScreen" && jointp->getName()!="mRoot")
    {
        llassert(getJoint(jointp->getJointNum())==jointp);
    }
#endif
	return jointp;
}

LLJoint *LLVOAvatar::getJoint( S32 joint_num )
{
    LLJoint *pJoint = NULL;
    if (joint_num >= 0)
    {
        if (joint_num < mNumBones)
        {
            pJoint = mSkeleton[joint_num];
        }
        else if (joint_num < mNumBones + mNumCollisionVolumes)
        {
            S32 collision_id = joint_num - mNumBones;
            pJoint = &mCollisionVolumes[collision_id];
        }
        else
        {
            // Attachment IDs start at 1
            S32 attachment_id = joint_num - (mNumBones + mNumCollisionVolumes) + 1;
            attachment_map_t::iterator iter = mAttachmentPoints.find(attachment_id);
            if (iter != mAttachmentPoints.end())
            {
                pJoint = iter->second;
            }
        }
    }
    
	llassert(!pJoint || pJoint->getJointNum() == joint_num);
    return pJoint;
}

//-----------------------------------------------------------------------------
// getRiggedMeshID
//
// If viewer object is a rigged mesh, set the mesh id and return true.
// Otherwise, null out the id and return false.
//-----------------------------------------------------------------------------
// static
bool LLVOAvatar::getRiggedMeshID(LLViewerObject* pVO, LLUUID& mesh_id)
{
	mesh_id.setNull();
	
	//If a VO has a skin that we'll reset the joint positions to their default
	if ( pVO && pVO->mDrawable )
	{
		LLVOVolume* pVObj = pVO->mDrawable->getVOVolume();
		if ( pVObj )
		{
			const LLMeshSkinInfo* pSkinData = pVObj->getSkinInfo();
			if (pSkinData 
				&& pSkinData->mJointNames.size() > JOINT_COUNT_REQUIRED_FOR_FULLRIG	// full rig
				&& pSkinData->mAlternateBindMatrix.size() > 0 )
					{				
						mesh_id = pSkinData->mMeshID;
						return true;
					}
		}
	}
	return false;
}

bool LLVOAvatar::jointIsRiggedTo(const LLJoint *joint) const
{
    if (joint)
	{
        const LLJointRiggingInfoTab& tab = mJointRiggingInfoTab;
        S32 joint_num = joint->getJointNum();
        if (joint_num < tab.size() && tab[joint_num].isRiggedTo())
            {
                return true;
            }
        }
    return false;
}

void LLVOAvatar::clearAttachmentOverrides()
{
    LLScopedContextString str("clearAttachmentOverrides " + getFullname());

    for (S32 i=0; i<LL_CHARACTER_MAX_ANIMATED_JOINTS; i++)
	{
        LLJoint *pJoint = getJoint(i);
        if (pJoint)
        {
			pJoint->clearAttachmentPosOverrides();
			pJoint->clearAttachmentScaleOverrides();
        }
	}

    if (mPelvisFixups.count()>0)
    {
        mPelvisFixups.clear();
        LLJoint* pJointPelvis = getJoint("mPelvis");
        if (pJointPelvis)
	{
			pJointPelvis->setPosition( LLVector3( 0.0f, 0.0f, 0.0f) );
        }
        postPelvisSetRecalc();	
	}

    mActiveOverrideMeshes.clear();
    onActiveOverrideMeshesChanged();
}

//-----------------------------------------------------------------------------
// rebuildAttachmentOverrides
//-----------------------------------------------------------------------------
void LLVOAvatar::rebuildAttachmentOverrides()
{
    LLScopedContextString str("rebuildAttachmentOverrides " + getFullname());

    LL_DEBUGS("AnimatedObjects") << "rebuilding" << LL_ENDL;
    dumpStack("AnimatedObjectsStack");
    
    clearAttachmentOverrides();

    // Handle the case that we're resetting the skeleton of an animated object.
    LLControlAvatar *control_av = dynamic_cast<LLControlAvatar*>(this);
    if (control_av)
	{
        LLVOVolume *volp = control_av->mRootVolp;
        if (volp)
        {
            LL_DEBUGS("Avatar") << volp->getID() << " adding attachment overrides for root vol, prim count " 
                                << (S32) (1+volp->numChildren()) << LL_ENDL;
            addAttachmentOverridesForObject(volp);
        }
    }

    // Attached objects
	for (attachment_map_t::iterator iter = mAttachmentPoints.begin();
		 iter != mAttachmentPoints.end();
		 ++iter)
	{
		LLViewerJointAttachment *attachment_pt = (*iter).second;
        if (attachment_pt)
        {
            for (LLViewerJointAttachment::attachedobjs_vec_t::iterator at_it = attachment_pt->mAttachedObjects.begin();
				 at_it != attachment_pt->mAttachedObjects.end(); ++at_it)
            {
                LLViewerObject *vo = at_it->get();
                // Attached animated objects affect joints in their control
                // avs, not the avs to which they are attached.
                if (vo && !vo->isAnimatedObject())
                {
                    addAttachmentOverridesForObject(vo);
                }
            }
        }
    }
}

//-----------------------------------------------------------------------------
// updateAttachmentOverrides
//
// This is intended to give the same results as
// rebuildAttachmentOverrides(), while avoiding redundant work.
// -----------------------------------------------------------------------------
void LLVOAvatar::updateAttachmentOverrides()
{
    LLScopedContextString str("updateAttachmentOverrides " + getFullname());

    LL_DEBUGS("AnimatedObjects") << "updating" << LL_ENDL;
    dumpStack("AnimatedObjectsStack");

    std::set<LLUUID> meshes_seen;
    
    // Handle the case that we're updating the skeleton of an animated object.
    LLControlAvatar *control_av = dynamic_cast<LLControlAvatar*>(this);
    if (control_av)
    {
        LLVOVolume *volp = control_av->mRootVolp;
        if (volp)
        {
            LL_DEBUGS("Avatar") << volp->getID() << " adding attachment overrides for root vol, prim count " 
                                << (S32) (1+volp->numChildren()) << LL_ENDL;
            addAttachmentOverridesForObject(volp, &meshes_seen);
        }
    }

    // Attached objects
	for (attachment_map_t::iterator iter = mAttachmentPoints.begin();
		 iter != mAttachmentPoints.end();
		 ++iter)
	{
		LLViewerJointAttachment *attachment_pt = (*iter).second;
        if (attachment_pt)
        {
            for (LLViewerJointAttachment::attachedobjs_vec_t::iterator at_it = attachment_pt->mAttachedObjects.begin();
				 at_it != attachment_pt->mAttachedObjects.end(); ++at_it)
            {
                LLViewerObject *vo = at_it->get();
                // Attached animated objects affect joints in their control
                // avs, not the avs to which they are attached.
                if (vo && !vo->isAnimatedObject())
                {
                    addAttachmentOverridesForObject(vo, &meshes_seen);
                }
            }
        }
    }
    // Remove meshes that are no longer present on the skeleton

	// have to work with a copy because removeAttachmentOverrides() will change mActiveOverrideMeshes.
    std::set<LLUUID> active_override_meshes = mActiveOverrideMeshes; 
    for (std::set<LLUUID>::iterator it = active_override_meshes.begin(); it != active_override_meshes.end(); ++it)
    {
        if (meshes_seen.find(*it) == meshes_seen.end())
        {
            removeAttachmentOverridesForObject(*it);
        }
    }


#ifdef ATTACHMENT_OVERRIDE_VALIDATION
    {
        std::vector<LLVector3OverrideMap> pos_overrides_by_joint;
        std::vector<LLVector3OverrideMap> scale_overrides_by_joint;
        LLVector3OverrideMap pelvis_fixups;

        // Capture snapshot of override state after update
        for (S32 joint_num = 0; joint_num < LL_CHARACTER_MAX_ANIMATED_JOINTS; joint_num++)
        {
            LLVector3OverrideMap pos_overrides;
            LLJoint *joint = getJoint(joint_num);
            if (joint)
            {
                pos_overrides_by_joint.push_back(joint->m_attachmentPosOverrides);
                scale_overrides_by_joint.push_back(joint->m_attachmentScaleOverrides);
            }
            else
            {
                // No joint, use default constructed empty maps
                pos_overrides_by_joint.push_back(LLVector3OverrideMap());
                scale_overrides_by_joint.push_back(LLVector3OverrideMap());
            }
        }
        pelvis_fixups = mPelvisFixups;
        //dumpArchetypeXML(getFullname() + "_paranoid_updated");

        // Rebuild and compare
        rebuildAttachmentOverrides();
        //dumpArchetypeXML(getFullname() + "_paranoid_rebuilt");
        bool mismatched = false;
        for (S32 joint_num = 0; joint_num < LL_CHARACTER_MAX_ANIMATED_JOINTS; joint_num++)
        {
            LLJoint *joint = getJoint(joint_num);
            if (joint)
            {
                if (pos_overrides_by_joint[joint_num] != joint->m_attachmentPosOverrides)
                {
                    mismatched = true;
                }
                if (scale_overrides_by_joint[joint_num] != joint->m_attachmentScaleOverrides)
                {
                    mismatched = true;
            }
        }
    }
        if (pelvis_fixups != mPelvisFixups)
        {
            mismatched = true;
        }
        if (mismatched)
        {
            LL_WARNS() << "MISMATCHED ATTACHMENT OVERRIDES" << LL_ENDL;
        }
    }
#endif
}

void LLVOAvatar::notifyAttachmentMeshLoaded()
{
    if (!isFullyLoaded())
    {
        // We just received mesh or skin info
        // Reset timer to wait for more potential meshes or changes
        mFullyLoadedTimer.reset();
    }
}

//-----------------------------------------------------------------------------
// addAttachmentOverridesForObject
//-----------------------------------------------------------------------------
void LLVOAvatar::addAttachmentOverridesForObject(LLViewerObject *vo, std::set<LLUUID>* meshes_seen, bool recursive)
{
    if (vo->getAvatar() != this && vo->getAvatarAncestor() != this)
	{
		LL_WARNS("Avatar") << "called with invalid avatar" << LL_ENDL;
        return;
	}

    LLScopedContextString str("addAttachmentOverridesForObject " + getFullname());

	if (getOverallAppearance() != AOA_NORMAL)
	{
		return;
	}
    
    LL_DEBUGS("AnimatedObjects") << "adding" << LL_ENDL;
    dumpStack("AnimatedObjectsStack");
    
	// Process all children
    if (recursive)
    {
	LLViewerObject::const_child_list_t& children = vo->getChildren();
	for (LLViewerObject::const_child_list_t::const_iterator it = children.begin();
		 it != children.end(); ++it)
	{
		LLViewerObject *childp = *it;
            addAttachmentOverridesForObject(childp, meshes_seen, true);
        }
	}

	LLVOVolume *vobj = dynamic_cast<LLVOVolume*>(vo);
	bool pelvisGotSet = false;

	if (!vobj)
	{
		return;
	}

	LLViewerObject *root_object = (LLViewerObject*)vobj->getRoot();
    LL_DEBUGS("AnimatedObjects") << "trying to add attachment overrides for root object " << root_object->getID() << " prim is " << vobj << LL_ENDL;
	if (vobj->isMesh() &&
		((vobj->getVolume() && !vobj->getVolume()->isMeshAssetLoaded()) || !gMeshRepo.meshRezEnabled()))
	{
        LL_DEBUGS("AnimatedObjects") << "failed to add attachment overrides for root object " << root_object->getID() << " mesh asset not loaded" << LL_ENDL;
		return;
	}
	const LLMeshSkinInfo*  pSkinData = vobj->getSkinInfo();

	if ( vobj && vobj->isMesh() && pSkinData )
	{
		const int bindCnt = pSkinData->mAlternateBindMatrix.size();								
        const int jointCnt = pSkinData->mJointNames.size();
        if ((bindCnt > 0) && (bindCnt != jointCnt))
        {
            LL_WARNS_ONCE() << "invalid mesh, bindCnt " << bindCnt << "!= jointCnt " << jointCnt << ", joint overrides will be ignored." << LL_ENDL;
        }
		if ((bindCnt > 0) && (bindCnt == jointCnt))
		{					
			const F32 pelvisZOffset = pSkinData->mPelvisOffset;
			const LLUUID& mesh_id = pSkinData->mMeshID;

            if (meshes_seen)
            {
                meshes_seen->insert(mesh_id);
            }
            bool mesh_overrides_loaded = (mActiveOverrideMeshes.find(mesh_id) != mActiveOverrideMeshes.end());
            if (mesh_overrides_loaded)
            {
                LL_DEBUGS("AnimatedObjects") << "skipping add attachment overrides for " << mesh_id 
                                             << " to root object " << root_object->getID()
                                             << ", already loaded"
                                             << LL_ENDL;
            }
            else
            {
                LL_DEBUGS("AnimatedObjects") << "adding attachment overrides for " << mesh_id 
                                             << " to root object " << root_object->getID() << LL_ENDL;
            }
			bool fullRig = (jointCnt>=JOINT_COUNT_REQUIRED_FOR_FULLRIG) ? true : false;								
			if ( fullRig && !mesh_overrides_loaded )
			{								
				for ( int i=0; i<jointCnt; ++i )
				{
					std::string lookingForJoint = pSkinData->mJointNames[i].c_str();
					LLJoint* pJoint = getJoint( lookingForJoint );
					if (pJoint)
					{   									
						const LLVector3& jointPos = LLVector3(pSkinData->mAlternateBindMatrix[i].getTranslation());
                        if (pJoint->aboveJointPosThreshold(jointPos))
                        {
                            bool override_changed;
                            pJoint->addAttachmentPosOverride( jointPos, mesh_id, avString(), override_changed );
                            
                            if (override_changed)
                            {
                                //If joint is a pelvis then handle old/new pelvis to foot values
                                if ( lookingForJoint == "mPelvis" )
                                {	
                                    pelvisGotSet = true;											
                                }										
                            }
                            if (pSkinData->mLockScaleIfJointPosition)
                            {
                                // Note that unlike positions, there's no threshold check here,
                                // just a lock at the default value.
                                pJoint->addAttachmentScaleOverride(pJoint->getDefaultScale(), mesh_id, avString());
                            }
                        }
					}										
				}																
				if (pelvisZOffset != 0.0F)
				{
                    F32 pelvis_fixup_before;
                    bool has_fixup_before =  hasPelvisFixup(pelvis_fixup_before);
					addPelvisFixup( pelvisZOffset, mesh_id );
					F32 pelvis_fixup_after;
                    hasPelvisFixup(pelvis_fixup_after); // Don't have to check bool here because we just added it...
                    if (!has_fixup_before || (pelvis_fixup_before != pelvis_fixup_after))
                    {
                        pelvisGotSet = true;											
                    }
                    
				}
                mActiveOverrideMeshes.insert(mesh_id);
                onActiveOverrideMeshesChanged();
			}							
		}
	}
    else
    {
        LL_DEBUGS("AnimatedObjects") << "failed to add attachment overrides for root object " << root_object->getID() << " not mesh or no pSkinData" << LL_ENDL;
    }
					
	//Rebuild body data if we altered joints/pelvis
	if ( pelvisGotSet ) 
	{
		postPelvisSetRecalc();
	}		
}

//-----------------------------------------------------------------------------
// getAttachmentOverrideNames
//-----------------------------------------------------------------------------
void LLVOAvatar::getAttachmentOverrideNames(std::set<std::string>& pos_names, std::set<std::string>& scale_names) const
{
    LLVector3 pos;
    LLVector3 scale;
    LLUUID mesh_id;

    // Bones
	for (avatar_joint_list_t::const_iterator iter = mSkeleton.begin();
         iter != mSkeleton.end(); ++iter)
	{
		const LLJoint* pJoint = (*iter);
		if (pJoint && pJoint->hasAttachmentPosOverride(pos,mesh_id))
		{
            pos_names.insert(pJoint->getName());
		}
		if (pJoint && pJoint->hasAttachmentScaleOverride(scale,mesh_id))
		{
            scale_names.insert(pJoint->getName());
		}
	}

    // Attachment points
	for (attachment_map_t::const_iterator iter = mAttachmentPoints.begin();
		 iter != mAttachmentPoints.end();
		 ++iter)
	{
		const LLViewerJointAttachment *attachment_pt = (*iter).second;
        if (attachment_pt && attachment_pt->hasAttachmentPosOverride(pos,mesh_id))
        {
            pos_names.insert(attachment_pt->getName());
        }
        // Attachment points don't have scales.
    }

}

//-----------------------------------------------------------------------------
// showAttachmentOverrides
//-----------------------------------------------------------------------------
void LLVOAvatar::showAttachmentOverrides(bool verbose) const
{
    std::set<std::string> pos_names, scale_names;
    getAttachmentOverrideNames(pos_names, scale_names);
    if (pos_names.size())
    {
        std::stringstream ss;
        std::copy(pos_names.begin(), pos_names.end(), std::ostream_iterator<std::string>(ss, ","));
        LL_INFOS() << getFullname() << " attachment positions defined for joints: " << ss.str() << "\n" << LL_ENDL;
    }
    else
    {
        LL_DEBUGS("Avatar") << getFullname() << " no attachment positions defined for any joints" << "\n" << LL_ENDL;
    }
    if (scale_names.size())
    {
        std::stringstream ss;
        std::copy(scale_names.begin(), scale_names.end(), std::ostream_iterator<std::string>(ss, ","));
        LL_INFOS() << getFullname() << " attachment scales defined for joints: " << ss.str() << "\n" << LL_ENDL;
    }
    else
    {
        LL_INFOS() << getFullname() << " no attachment scales defined for any joints" << "\n" << LL_ENDL;
    }

    if (!verbose)
    {
        return;
    }

    LLVector3 pos, scale;
    LLUUID mesh_id;
    S32 count = 0;

    // Bones
	for (avatar_joint_list_t::const_iterator iter = mSkeleton.begin();
         iter != mSkeleton.end(); ++iter)
	{
		const LLJoint* pJoint = (*iter);
		if (pJoint && pJoint->hasAttachmentPosOverride(pos,mesh_id))
		{
			pJoint->showAttachmentPosOverrides(getFullname());
            count++;
		}
		if (pJoint && pJoint->hasAttachmentScaleOverride(scale,mesh_id))
		{
			pJoint->showAttachmentScaleOverrides(getFullname());
            count++;
        }
	}

    // Attachment points
	for (attachment_map_t::const_iterator iter = mAttachmentPoints.begin();
		 iter != mAttachmentPoints.end();
		 ++iter)
	{
		const LLViewerJointAttachment *attachment_pt = (*iter).second;
        if (attachment_pt && attachment_pt->hasAttachmentPosOverride(pos,mesh_id))
        {
            attachment_pt->showAttachmentPosOverrides(getFullname());
            count++;
        }
    }

    if (count)
    {
        LL_DEBUGS("Avatar") << avString() << " end of pos, scale overrides" << LL_ENDL;
        LL_DEBUGS("Avatar") << "=================================" << LL_ENDL;
    }
}

//-----------------------------------------------------------------------------
// removeAttachmentOverridesForObject
//-----------------------------------------------------------------------------
void LLVOAvatar::removeAttachmentOverridesForObject(LLViewerObject *vo)
{
    if (vo->getAvatar() != this && vo->getAvatarAncestor() != this)
	{
		LL_WARNS("Avatar") << "called with invalid avatar" << LL_ENDL;
        return;
	}
		
	// Process all children
	LLViewerObject::const_child_list_t& children = vo->getChildren();
	for (LLViewerObject::const_child_list_t::const_iterator it = children.begin();
		 it != children.end(); ++it)
	{
		LLViewerObject *childp = *it;
		removeAttachmentOverridesForObject(childp);
	}

	// Process self.
	LLUUID mesh_id;
	if (getRiggedMeshID(vo,mesh_id))
	{
		removeAttachmentOverridesForObject(mesh_id);
	}
}

//-----------------------------------------------------------------------------
// removeAttachmentOverridesForObject
//-----------------------------------------------------------------------------
void LLVOAvatar::removeAttachmentOverridesForObject(const LLUUID& mesh_id)
{	
	LLJoint* pJointPelvis = getJoint("mPelvis");
    const std::string av_string = avString();
    for (S32 joint_num = 0; joint_num < LL_CHARACTER_MAX_ANIMATED_JOINTS; joint_num++)
	{
        LLJoint *pJoint = getJoint(joint_num);
		if ( pJoint )
		{			
            bool dummy; // unused
			pJoint->removeAttachmentPosOverride(mesh_id, av_string, dummy);
			pJoint->removeAttachmentScaleOverride(mesh_id, av_string);
		}		
		if ( pJoint && pJoint == pJointPelvis)
		{
			removePelvisFixup( mesh_id );
			// SL-315
			pJoint->setPosition( LLVector3( 0.0f, 0.0f, 0.0f) );
		}		
	}	
		
	postPelvisSetRecalc();	

    mActiveOverrideMeshes.erase(mesh_id);
    onActiveOverrideMeshesChanged();
}
//-----------------------------------------------------------------------------
// getCharacterPosition()
//-----------------------------------------------------------------------------
LLVector3 LLVOAvatar::getCharacterPosition()
{
	if (mDrawable.notNull())
	{
		return mDrawable->getPositionAgent();
	}
	else
	{
		return getPositionAgent();
	}
}


//-----------------------------------------------------------------------------
// LLVOAvatar::getCharacterRotation()
//-----------------------------------------------------------------------------
LLQuaternion LLVOAvatar::getCharacterRotation()
{
	return getRotation();
}


//-----------------------------------------------------------------------------
// LLVOAvatar::getCharacterVelocity()
//-----------------------------------------------------------------------------
LLVector3 LLVOAvatar::getCharacterVelocity()
{
	return getVelocity() - mStepObjectVelocity;
}


//-----------------------------------------------------------------------------
// LLVOAvatar::getCharacterAngularVelocity()
//-----------------------------------------------------------------------------
LLVector3 LLVOAvatar::getCharacterAngularVelocity()
{
	return getAngularVelocity();
}

//-----------------------------------------------------------------------------
// LLVOAvatar::getGround()
//-----------------------------------------------------------------------------
void LLVOAvatar::getGround(const LLVector3 &in_pos_agent, LLVector3 &out_pos_agent, LLVector3 &outNorm)
{
	LLVector3d z_vec(0.0f, 0.0f, 1.0f);
	LLVector3d p0_global, p1_global;

	if (isUIAvatar())
	{
		outNorm.setVec(z_vec);
		out_pos_agent = in_pos_agent;
		return;
	}
	
	p0_global = gAgent.getPosGlobalFromAgent(in_pos_agent) + z_vec;
	p1_global = gAgent.getPosGlobalFromAgent(in_pos_agent) - z_vec;
	LLViewerObject *obj;
	LLVector3d out_pos_global;
	LLWorld::getInstance()->resolveStepHeightGlobal(this, p0_global, p1_global, out_pos_global, outNorm, &obj);
	out_pos_agent = gAgent.getPosAgentFromGlobal(out_pos_global);
}

//-----------------------------------------------------------------------------
// LLVOAvatar::getTimeDilation()
//-----------------------------------------------------------------------------
F32 LLVOAvatar::getTimeDilation()
{
	return mRegionp ? mRegionp->getTimeDilation() : 1.f;
}


//-----------------------------------------------------------------------------
// LLVOAvatar::getPixelArea()
//-----------------------------------------------------------------------------
F32 LLVOAvatar::getPixelArea() const
{
	if (isUIAvatar())
	{
		return 100000.f;
	}
	return mPixelArea;
}



//-----------------------------------------------------------------------------
// LLVOAvatar::getPosGlobalFromAgent()
//-----------------------------------------------------------------------------
LLVector3d	LLVOAvatar::getPosGlobalFromAgent(const LLVector3 &position)
{
	return gAgent.getPosGlobalFromAgent(position);
}

//-----------------------------------------------------------------------------
// getPosAgentFromGlobal()
//-----------------------------------------------------------------------------
LLVector3	LLVOAvatar::getPosAgentFromGlobal(const LLVector3d &position)
{
	return gAgent.getPosAgentFromGlobal(position);
}


//-----------------------------------------------------------------------------
// requestStopMotion()
//-----------------------------------------------------------------------------
// virtual
void LLVOAvatar::requestStopMotion( LLMotion* motion )
{
	// Only agent avatars should handle the stop motion notifications.
}

//-----------------------------------------------------------------------------
// loadSkeletonNode(): loads <skeleton> node from XML tree
//-----------------------------------------------------------------------------
//virtual
BOOL LLVOAvatar::loadSkeletonNode ()
{
	if (!LLAvatarAppearance::loadSkeletonNode())
	{
		return FALSE;
	}
	
    bool ignore_hud_joints = false;
    initAttachmentPoints(ignore_hud_joints);

	return TRUE;
}

//-----------------------------------------------------------------------------
// initAttachmentPoints(): creates attachment points if needed, sets state based on avatar_lad.xml. 
//-----------------------------------------------------------------------------
void LLVOAvatar::initAttachmentPoints(bool ignore_hud_joints)
{
    LLAvatarXmlInfo::attachment_info_list_t::iterator iter;
    for (iter = sAvatarXmlInfo->mAttachmentInfoList.begin();
         iter != sAvatarXmlInfo->mAttachmentInfoList.end(); 
         ++iter)
    {
        LLAvatarXmlInfo::LLAvatarAttachmentInfo *info = *iter;
        if (info->mIsHUDAttachment && (!isSelf() || ignore_hud_joints))
        {
		    //don't process hud joint for other avatars.
            continue;
        }

        S32 attachmentID = info->mAttachmentID;
        if (attachmentID < 1 || attachmentID > 255)
        {
            LL_WARNS() << "Attachment point out of range [1-255]: " << attachmentID << " on attachment point " << info->mName << LL_ENDL;
            continue;
        }

        LLViewerJointAttachment* attachment = NULL;
        bool newly_created = false;
        if (mAttachmentPoints.find(attachmentID) == mAttachmentPoints.end())
        {
            attachment = new LLViewerJointAttachment();
            newly_created = true;
        }
        else
        {
            attachment = mAttachmentPoints[attachmentID];
        }

        attachment->setName(info->mName);
        LLJoint *parent_joint = getJoint(info->mJointName);
        if (!parent_joint)
        {
            // If the intended parent for attachment point is unavailable, avatar_lad.xml is corrupt.
            LL_WARNS() << "No parent joint by name " << info->mJointName << " found for attachment point " << info->mName << LL_ENDL;
            LL_ERRS() << "Invalid avatar_lad.xml file" << LL_ENDL;
        }

        if (info->mHasPosition)
        {
            attachment->setOriginalPosition(info->mPosition);
            attachment->setDefaultPosition(info->mPosition);
        }
			
        if (info->mHasRotation)
        {
            LLQuaternion rotation;
            rotation.setQuat(info->mRotationEuler.mV[VX] * DEG_TO_RAD,
                             info->mRotationEuler.mV[VY] * DEG_TO_RAD,
                             info->mRotationEuler.mV[VZ] * DEG_TO_RAD);
            attachment->setRotation(rotation);
        }

        int group = info->mGroup;
        if (group >= 0)
        {
            if (group < 0 || group > 9)
            {
                LL_WARNS() << "Invalid group number (" << group << ") for attachment point " << info->mName << LL_ENDL;
            }
            else
            {
                attachment->setGroup(group);
            }
        }

        attachment->setPieSlice(info->mPieMenuSlice);
        attachment->setVisibleInFirstPerson(info->mVisibleFirstPerson);
        attachment->setIsHUDAttachment(info->mIsHUDAttachment);
        // attachment can potentially be animated, needs a number.
        attachment->setJointNum(mNumBones + mNumCollisionVolumes + attachmentID - 1);

        if (newly_created)
        {
            mAttachmentPoints[attachmentID] = attachment;
            
            // now add attachment joint
            parent_joint->addChild(attachment);
        }
    }
}

//-----------------------------------------------------------------------------
// updateVisualParams()
//-----------------------------------------------------------------------------
void LLVOAvatar::updateVisualParams()
{
	ESex avatar_sex = (getVisualParamWeight("male") > 0.5f) ? SEX_MALE : SEX_FEMALE;
	if (getSex() != avatar_sex)
	{
		if (mIsSitting && findMotion(avatar_sex == SEX_MALE ? ANIM_AGENT_SIT_FEMALE : ANIM_AGENT_SIT) != NULL)
		{
			// In some cases of gender change server changes sit motion with motion message,
			// but in case of some avatars (legacy?) there is no update from server side,
			// likely because server doesn't know about difference between motions
			// (female and male sit ids are same server side, so it is likely unaware that it
			// need to send update)
			// Make sure motion is up to date
			stopMotion(ANIM_AGENT_SIT);
			setSex(avatar_sex);
			startMotion(ANIM_AGENT_SIT);
		}
		else
		{
			setSex(avatar_sex);
		}
	}

	LLCharacter::updateVisualParams();

	if (mLastSkeletonSerialNum != mSkeletonSerialNum)
	{
		computeBodySize();
		mLastSkeletonSerialNum = mSkeletonSerialNum;
		mRoot->updateWorldMatrixChildren();
	}

	dirtyMesh();
	updateHeadOffset();
}
//-----------------------------------------------------------------------------
// isActive()
//-----------------------------------------------------------------------------
BOOL LLVOAvatar::isActive() const
{
	return TRUE;
}

//-----------------------------------------------------------------------------
// setPixelAreaAndAngle()
//-----------------------------------------------------------------------------
void LLVOAvatar::setPixelAreaAndAngle(LLAgent &agent)
{
	if (mDrawable.isNull())
	{
		return;
	}

	const LLVector4a* ext = mDrawable->getSpatialExtents();
	LLVector4a center;
	center.setAdd(ext[1], ext[0]);
	center.mul(0.5f);
	LLVector4a size;
	size.setSub(ext[1], ext[0]);
	size.mul(0.5f);

	mImpostorPixelArea = LLPipeline::calcPixelArea(center, size, *LLViewerCamera::getInstance());

	F32 range = mDrawable->mDistanceWRTCamera;

	if (range < 0.001f)		// range == zero
	{
		mAppAngle = 180.f;
	}
	else
	{
		F32 radius = size.getLength3().getF32();
		mAppAngle = (F32) atan2( radius, range) * RAD_TO_DEG;
	}

	// We always want to look good to ourselves
	if( isSelf() )
	{
		mPixelArea = llmax( mPixelArea, F32(getTexImageSize() / 16) );
	}
}

//-----------------------------------------------------------------------------
// updateJointLODs()
//-----------------------------------------------------------------------------
BOOL LLVOAvatar::updateJointLODs()
{
	const F32 MAX_PIXEL_AREA = 100000000.f;
	F32 lod_factor = (sLODFactor * AVATAR_LOD_TWEAK_RANGE + (1.f - AVATAR_LOD_TWEAK_RANGE));
	F32 avatar_num_min_factor = clamp_rescale(sLODFactor, 0.f, 1.f, 0.25f, 0.6f);
	F32 avatar_num_factor = clamp_rescale((F32)sNumVisibleAvatars, 8, 25, 1.f, avatar_num_min_factor);
	F32 area_scale = 0.16f;

		if (isSelf())
		{
			if(gAgentCamera.cameraCustomizeAvatar() || gAgentCamera.cameraMouselook())
			{
				mAdjustedPixelArea = MAX_PIXEL_AREA;
			}
			else
			{
				mAdjustedPixelArea = mPixelArea*area_scale;
			}
		}
		else if (mIsDummy)
		{
			mAdjustedPixelArea = MAX_PIXEL_AREA;
		}
		else
		{
			// reported avatar pixel area is dependent on avatar render load, based on number of visible avatars
			mAdjustedPixelArea = (F32)mPixelArea * area_scale * lod_factor * lod_factor * avatar_num_factor * avatar_num_factor;
		}

		// now select meshes to render based on adjusted pixel area
		LLViewerJoint* root = dynamic_cast<LLViewerJoint*>(mRoot);
		BOOL res = FALSE;
		if (root)
		{
			res = root->updateLOD(mAdjustedPixelArea, TRUE);
		}
 		if (res)
		{
			sNumLODChangesThisFrame++;
			dirtyMesh(2);
			return TRUE;
		}

	return FALSE;
}

//-----------------------------------------------------------------------------
// createDrawable()
//-----------------------------------------------------------------------------
LLDrawable *LLVOAvatar::createDrawable(LLPipeline *pipeline)
{
	pipeline->allocDrawable(this);
	mDrawable->setLit(FALSE);

	LLDrawPoolAvatar *poolp = (LLDrawPoolAvatar*)gPipeline.getPool(mIsControlAvatar ? LLDrawPool::POOL_CONTROL_AV : LLDrawPool::POOL_AVATAR);

	// Only a single face (one per avatar)
	//this face will be splitted into several if its vertex buffer is too long.
	mDrawable->setState(LLDrawable::ACTIVE);
	mDrawable->addFace(poolp, NULL);
	mDrawable->setRenderType(mIsControlAvatar ? LLPipeline::RENDER_TYPE_CONTROL_AV : LLPipeline::RENDER_TYPE_AVATAR);
	
	mNumInitFaces = mDrawable->getNumFaces() ;

	dirtyMesh(2);
	return mDrawable;
}


void LLVOAvatar::updateGL()
{
	if (mMeshTexturesDirty)
	{
		LL_PROFILE_ZONE_SCOPED_CATEGORY_AVATAR
		updateMeshTextures();
		mMeshTexturesDirty = FALSE;
	}
}

//-----------------------------------------------------------------------------
// updateGeometry()
//-----------------------------------------------------------------------------
BOOL LLVOAvatar::updateGeometry(LLDrawable *drawable)
{
    LL_PROFILE_ZONE_SCOPED_CATEGORY_AVATAR;
	if (!(gPipeline.hasRenderType(mIsControlAvatar ? LLPipeline::RENDER_TYPE_CONTROL_AV : LLPipeline::RENDER_TYPE_AVATAR)))
	{
		return TRUE;
	}
	
	if (!mMeshValid)
	{
		return TRUE;
	}

	if (!drawable)
	{
		LL_ERRS() << "LLVOAvatar::updateGeometry() called with NULL drawable" << LL_ENDL;
	}

	return TRUE;
}

//-----------------------------------------------------------------------------
// updateSexDependentLayerSets()
//-----------------------------------------------------------------------------
void LLVOAvatar::updateSexDependentLayerSets()
{
	invalidateComposite( mBakedTextureDatas[BAKED_HEAD].mTexLayerSet);
	invalidateComposite( mBakedTextureDatas[BAKED_UPPER].mTexLayerSet);
	invalidateComposite( mBakedTextureDatas[BAKED_LOWER].mTexLayerSet);
}

//-----------------------------------------------------------------------------
// dirtyMesh()
//-----------------------------------------------------------------------------
void LLVOAvatar::dirtyMesh()
{
	dirtyMesh(1);
}
void LLVOAvatar::dirtyMesh(S32 priority)
{
	mDirtyMesh = llmax(mDirtyMesh, priority);
}

//-----------------------------------------------------------------------------
// getViewerJoint()
//-----------------------------------------------------------------------------
LLViewerJoint*	LLVOAvatar::getViewerJoint(S32 idx)
{
	return dynamic_cast<LLViewerJoint*>(mMeshLOD[idx]);
}

//-----------------------------------------------------------------------------
// hideSkirt()
//-----------------------------------------------------------------------------
void LLVOAvatar::hideSkirt()
{
	mMeshLOD[MESH_ID_SKIRT]->setVisible(FALSE, TRUE);
}

BOOL LLVOAvatar::setParent(LLViewerObject* parent)
{
	BOOL ret ;
	if (parent == NULL)
	{
		getOffObject();
		ret = LLViewerObject::setParent(parent);
		if (isSelf())
		{
			gAgentCamera.resetCamera();
		}
	}
	else
	{
		ret = LLViewerObject::setParent(parent);
		if(ret)
		{
			sitOnObject(parent);
		}
	}
	return ret ;
}

void LLVOAvatar::addChild(LLViewerObject *childp)
{
	childp->extractAttachmentItemID(); // find the inventory item this object is associated with.
	if (isSelf())
	{
	    const LLUUID& item_id = childp->getAttachmentItemID();
		LLViewerInventoryItem *item = gInventory.getItem(item_id);
		LL_DEBUGS("Avatar") << "ATT attachment child added " << (item ? item->getName() : "UNKNOWN") << " id " << item_id << LL_ENDL;

	}

	LLViewerObject::addChild(childp);
	if (childp->mDrawable)
	{
		if (!attachObject(childp))
		{
			LL_WARNS() << "ATT addChild() failed for " 
					<< childp->getID()
					<< " item " << childp->getAttachmentItemID()
					<< LL_ENDL;
			// MAINT-3312 backout
			// mPendingAttachment.push_back(childp);
		}
	}
	else
	{
		mPendingAttachment.push_back(childp);
	}
}

void LLVOAvatar::removeChild(LLViewerObject *childp)
{
	LLViewerObject::removeChild(childp);
	if (!detachObject(childp))
	{
		LL_WARNS() << "Calling detach on non-attached object " << LL_ENDL;
	}
}

LLViewerJointAttachment* LLVOAvatar::getTargetAttachmentPoint(LLViewerObject* viewer_object)
{
	S32 attachmentID = ATTACHMENT_ID_FROM_STATE(viewer_object->getAttachmentState());

	// This should never happen unless the server didn't process the attachment point
	// correctly, but putting this check in here to be safe.
	if (attachmentID & ATTACHMENT_ADD)
	{
		LL_WARNS() << "Got an attachment with ATTACHMENT_ADD mask, removing ( attach pt:" << attachmentID << " )" << LL_ENDL;
		attachmentID &= ~ATTACHMENT_ADD;
	}
	
	LLViewerJointAttachment* attachment = get_if_there(mAttachmentPoints, attachmentID, (LLViewerJointAttachment*)NULL);

	if (!attachment)
	{
		LL_WARNS() << "Object attachment point invalid: " << attachmentID 
			<< " trying to use 1 (chest)"
			<< LL_ENDL;

		attachment = get_if_there(mAttachmentPoints, 1, (LLViewerJointAttachment*)NULL); // Arbitrary using 1 (chest)
		if (attachment)
		{
			LL_WARNS() << "Object attachment point invalid: " << attachmentID 
				<< " on object " << viewer_object->getID()
				<< " attachment item " << viewer_object->getAttachmentItemID()
				<< " falling back to 1 (chest)"
				<< LL_ENDL;
		}
		else
		{
			LL_WARNS() << "Object attachment point invalid: " << attachmentID 
				<< " on object " << viewer_object->getID()
				<< " attachment item " << viewer_object->getAttachmentItemID()
				<< "Unable to use fallback attachment point 1 (chest)"
				<< LL_ENDL;
		}
	}

	return attachment;
}

//-----------------------------------------------------------------------------
// attachObject()
//-----------------------------------------------------------------------------
const LLViewerJointAttachment *LLVOAvatar::attachObject(LLViewerObject *viewer_object)
{
	if (isSelf())
	{
		const LLUUID& item_id = viewer_object->getAttachmentItemID();
		LLViewerInventoryItem *item = gInventory.getItem(item_id);
		LL_DEBUGS("Avatar") << "ATT attaching object "
							<< (item ? item->getName() : "UNKNOWN") << " id " << item_id << LL_ENDL;	
	}
	LLViewerJointAttachment* attachment = getTargetAttachmentPoint(viewer_object);

	if (!attachment || !attachment->addObject(viewer_object))
	{
		const LLUUID& item_id = viewer_object->getAttachmentItemID();
		LLViewerInventoryItem *item = gInventory.getItem(item_id);
		LL_WARNS("Avatar") << "ATT attach failed "
						   << (item ? item->getName() : "UNKNOWN") << " id " << item_id << LL_ENDL;	
		return 0;
	}

    if (!viewer_object->isAnimatedObject())
    {
        updateAttachmentOverrides();
    }

	updateVisualComplexity();

	if (viewer_object->isSelected())
	{
		LLSelectMgr::getInstance()->updateSelectionCenter();
		LLSelectMgr::getInstance()->updatePointAt();
	}

	viewer_object->refreshBakeTexture();


	LLViewerObject::const_child_list_t& child_list = viewer_object->getChildren();
	for (LLViewerObject::child_list_t::const_iterator iter = child_list.begin();
		iter != child_list.end(); ++iter)
	{
		LLViewerObject* objectp = *iter;
		if (objectp)
		{
			objectp->refreshBakeTexture();
		}
	}

	updateMeshVisibility();

	return attachment;
}

//-----------------------------------------------------------------------------
// getNumAttachments()
//-----------------------------------------------------------------------------
U32 LLVOAvatar::getNumAttachments() const
{
	U32 num_attachments = 0;
	for (attachment_map_t::const_iterator iter = mAttachmentPoints.begin();
		 iter != mAttachmentPoints.end();
		 ++iter)
	{
		const LLViewerJointAttachment *attachment_pt = (*iter).second;
		num_attachments += attachment_pt->getNumObjects();
	}
	return num_attachments;
}

//-----------------------------------------------------------------------------
// getMaxAttachments()
//-----------------------------------------------------------------------------
S32 LLVOAvatar::getMaxAttachments() const
{
	return LLAgentBenefitsMgr::current().getAttachmentLimit();
}

//-----------------------------------------------------------------------------
// canAttachMoreObjects()
// Returns true if we can attach <n> more objects.
//-----------------------------------------------------------------------------
BOOL LLVOAvatar::canAttachMoreObjects(U32 n) const
{
	return (getNumAttachments() + n) <= getMaxAttachments();
}

//-----------------------------------------------------------------------------
// getNumAnimatedObjectAttachments()
//-----------------------------------------------------------------------------
U32 LLVOAvatar::getNumAnimatedObjectAttachments() const
{
	U32 num_attachments = 0;
	for (attachment_map_t::const_iterator iter = mAttachmentPoints.begin();
		 iter != mAttachmentPoints.end();
		 ++iter)
	{
		const LLViewerJointAttachment *attachment_pt = (*iter).second;
		num_attachments += attachment_pt->getNumAnimatedObjects();
	}
	return num_attachments;
}

//-----------------------------------------------------------------------------
// getMaxAnimatedObjectAttachments()
// Gets from simulator feature if available, otherwise 0.
//-----------------------------------------------------------------------------
S32 LLVOAvatar::getMaxAnimatedObjectAttachments() const
{
	return LLAgentBenefitsMgr::current().getAnimatedObjectLimit();
}

//-----------------------------------------------------------------------------
// canAttachMoreAnimatedObjects()
// Returns true if we can attach <n> more animated objects.
//-----------------------------------------------------------------------------
BOOL LLVOAvatar::canAttachMoreAnimatedObjects(U32 n) const
{
	return (getNumAnimatedObjectAttachments() + n) <= getMaxAnimatedObjectAttachments();
}

//-----------------------------------------------------------------------------
// lazyAttach()
//-----------------------------------------------------------------------------
void LLVOAvatar::lazyAttach()
{
	std::vector<LLPointer<LLViewerObject> > still_pending;
	
	for (U32 i = 0; i < mPendingAttachment.size(); i++)
	{
		LLPointer<LLViewerObject> cur_attachment = mPendingAttachment[i];
		// Object might have died while we were waiting for drawable
		if (!cur_attachment->isDead())
		{
			if (cur_attachment->mDrawable)
			{
				if (isSelf())
				{
					const LLUUID& item_id = cur_attachment->getAttachmentItemID();
					LLViewerInventoryItem *item = gInventory.getItem(item_id);
					LL_DEBUGS("Avatar") << "ATT attaching object "
						<< (item ? item->getName() : "UNKNOWN") << " id " << item_id << LL_ENDL;
				}
				if (!attachObject(cur_attachment))
				{	// Drop it
					LL_WARNS() << "attachObject() failed for "
						<< cur_attachment->getID()
						<< " item " << cur_attachment->getAttachmentItemID()
						<< LL_ENDL;
					// MAINT-3312 backout
					//still_pending.push_back(cur_attachment);
				}
			}
			else
			{
				still_pending.push_back(cur_attachment);
			}
		}
	}

	mPendingAttachment = still_pending;
}

void LLVOAvatar::resetHUDAttachments()
{

	for (attachment_map_t::iterator iter = mAttachmentPoints.begin(); 
		 iter != mAttachmentPoints.end();
		 ++iter)
	{
		LLViewerJointAttachment* attachment = iter->second;
		if (attachment->getIsHUDAttachment())
		{
			for (LLViewerJointAttachment::attachedobjs_vec_t::iterator attachment_iter = attachment->mAttachedObjects.begin();
				 attachment_iter != attachment->mAttachedObjects.end();
				 ++attachment_iter)
			{
				const LLViewerObject* attached_object = attachment_iter->get();
				if (attached_object && attached_object->mDrawable.notNull())
				{
					gPipeline.markMoved(attached_object->mDrawable);
				}
			}
		}
	}
}

void LLVOAvatar::rebuildRiggedAttachments( void )
{
	for ( attachment_map_t::iterator iter = mAttachmentPoints.begin(); iter != mAttachmentPoints.end(); ++iter )
	{
		LLViewerJointAttachment* pAttachment = iter->second;
		LLViewerJointAttachment::attachedobjs_vec_t::iterator attachmentIterEnd = pAttachment->mAttachedObjects.end();
		
		for ( LLViewerJointAttachment::attachedobjs_vec_t::iterator attachmentIter = pAttachment->mAttachedObjects.begin();
			 attachmentIter != attachmentIterEnd; ++attachmentIter)
		{
			const LLViewerObject* pAttachedObject =  *attachmentIter;
			if ( pAttachment && pAttachedObject->mDrawable.notNull() )
			{
				gPipeline.markRebuild(pAttachedObject->mDrawable);
			}
		}
	}
}
//-----------------------------------------------------------------------------
// cleanupAttachedMesh()
//-----------------------------------------------------------------------------
void LLVOAvatar::cleanupAttachedMesh( LLViewerObject* pVO )
{
	LLUUID mesh_id;
	if (getRiggedMeshID(pVO, mesh_id))
	{
        // FIXME this seems like an odd place for this code.
		if ( gAgentCamera.cameraCustomizeAvatar() )
		{
			gAgent.unpauseAnimation();
			//Still want to refocus on head bone
			gAgentCamera.changeCameraToCustomizeAvatar();
		}
	}
}

//-----------------------------------------------------------------------------
// detachObject()
//-----------------------------------------------------------------------------
BOOL LLVOAvatar::detachObject(LLViewerObject *viewer_object)
{
	for (attachment_map_t::iterator iter = mAttachmentPoints.begin(); 
		 iter != mAttachmentPoints.end();
		 ++iter)
	{
		LLViewerJointAttachment* attachment = iter->second;
		
		if (attachment->isObjectAttached(viewer_object))
		{
            updateVisualComplexity();
            bool is_animated_object = viewer_object->isAnimatedObject();
			cleanupAttachedMesh(viewer_object);

			attachment->removeObject(viewer_object);
            if (!is_animated_object)
            {
                updateAttachmentOverrides();
            }
			viewer_object->refreshBakeTexture();
		
			LLViewerObject::const_child_list_t& child_list = viewer_object->getChildren();
			for (LLViewerObject::child_list_t::const_iterator iter1 = child_list.begin();
				iter1 != child_list.end(); ++iter1)
			{
				LLViewerObject* objectp = *iter1;
				if (objectp)
            {
					objectp->refreshBakeTexture();
				}
            }

			updateMeshVisibility();

			LL_DEBUGS() << "Detaching object " << viewer_object->mID << " from " << attachment->getName() << LL_ENDL;
			return TRUE;
		}
	}

	std::vector<LLPointer<LLViewerObject> >::iterator iter = std::find(mPendingAttachment.begin(), mPendingAttachment.end(), viewer_object);
	if (iter != mPendingAttachment.end())
	{
		mPendingAttachment.erase(iter);
		return TRUE;
	}
	
	return FALSE;
}

//-----------------------------------------------------------------------------
// sitDown()
//-----------------------------------------------------------------------------
void LLVOAvatar::sitDown(BOOL bSitting)
{
	mIsSitting = bSitting;
	if (isSelf())
	{
		// Update Movement Controls according to own Sitting mode
		LLFloaterMove::setSittingMode(bSitting);
	}
}

//-----------------------------------------------------------------------------
// sitOnObject()
//-----------------------------------------------------------------------------
void LLVOAvatar::sitOnObject(LLViewerObject *sit_object)
{
	if (isSelf())
	{
		// Might be first sit
		//LLFirstUse::useSit();

		gAgent.setFlying(FALSE);
		gAgentCamera.setThirdPersonHeadOffset(LLVector3::zero);
		//interpolate to new camera position
		gAgentCamera.startCameraAnimation();
		// make sure we are not trying to autopilot
		gAgent.stopAutoPilot();
		gAgentCamera.setupSitCamera();
		if (gAgentCamera.getForceMouselook())
		{
			gAgentCamera.changeCameraToMouselook();
		}

        if (gAgentCamera.getFocusOnAvatar() && LLToolMgr::getInstance()->inEdit())
        {
            LLSelectNode* node = LLSelectMgr::getInstance()->getSelection()->getFirstRootNode();
            if (node && node->mValid)
            {
                LLViewerObject* root_object = node->getObject();
                if (root_object == sit_object)
                {
                    LLFloaterTools::sPreviousFocusOnAvatar = true;
                }
            }
        }
	}

	if (mDrawable.isNull())
	{
		return;
	}
	LLQuaternion inv_obj_rot = ~sit_object->getRenderRotation();
	LLVector3 obj_pos = sit_object->getRenderPosition();

	LLVector3 rel_pos = getRenderPosition() - obj_pos;
	rel_pos.rotVec(inv_obj_rot);

	mDrawable->mXform.setPosition(rel_pos);
	mDrawable->mXform.setRotation(mDrawable->getWorldRotation() * inv_obj_rot);

	gPipeline.markMoved(mDrawable, TRUE);
	// Notice that removing sitDown() from here causes avatars sitting on
	// objects to be not rendered for new arrivals. See EXT-6835 and EXT-1655.
	sitDown(TRUE);
	mRoot->getXform()->setParent(&sit_object->mDrawable->mXform); // LLVOAvatar::sitOnObject
	// SL-315
	mRoot->setPosition(getPosition());
	mRoot->updateWorldMatrixChildren();

	stopMotion(ANIM_AGENT_BODY_NOISE);
	
	gAgentCamera.setInitSitRot(gAgent.getFrameAgent().getQuaternion());
}

//-----------------------------------------------------------------------------
// getOffObject()
//-----------------------------------------------------------------------------
void LLVOAvatar::getOffObject()
{
	if (mDrawable.isNull())
	{
		return;
	}

	LLViewerObject* sit_object = (LLViewerObject*)getParent();

	if (sit_object)
	{
		stopMotionFromSource(sit_object->getID());
		LLFollowCamMgr::getInstance()->setCameraActive(sit_object->getID(), FALSE);

		LLViewerObject::const_child_list_t& child_list = sit_object->getChildren();
		for (LLViewerObject::child_list_t::const_iterator iter = child_list.begin();
			 iter != child_list.end(); ++iter)
		{
			LLViewerObject* child_objectp = *iter;

			stopMotionFromSource(child_objectp->getID());
			LLFollowCamMgr::getInstance()->setCameraActive(child_objectp->getID(), FALSE);
		}
	}

	// assumes that transform will not be updated with drawable still having a parent
	// or that drawable had no parent from the start
	LLVector3 cur_position_world = mDrawable->getWorldPosition();
	LLQuaternion cur_rotation_world = mDrawable->getWorldRotation();

	if (mLastRootPos.length() >= MAX_STANDOFF_FROM_ORIGIN
		&& (cur_position_world.length() < MAX_STANDOFF_FROM_ORIGIN
			|| dist_vec(cur_position_world, mLastRootPos) > MAX_STANDOFF_DISTANCE_CHANGE))
	{
		// Most likely drawable got updated too early or some updates were missed - we got relative position to non-existing parent
		// restore coordinates from cache
		cur_position_world = mLastRootPos;
	}

	// set *local* position based on last *world* position, since we're unparenting the avatar
	mDrawable->mXform.setPosition(cur_position_world);
	mDrawable->mXform.setRotation(cur_rotation_world);	
	
	gPipeline.markMoved(mDrawable, TRUE);

	sitDown(FALSE);

	mRoot->getXform()->setParent(NULL); // LLVOAvatar::getOffObject
	// SL-315
	mRoot->setPosition(cur_position_world);
	mRoot->setRotation(cur_rotation_world);
	mRoot->getXform()->update();

    if (mEnableDefaultMotions)
    {
	startMotion(ANIM_AGENT_BODY_NOISE);
    }

	if (isSelf())
	{
		LLQuaternion av_rot = gAgent.getFrameAgent().getQuaternion();
		LLQuaternion obj_rot = sit_object ? sit_object->getRenderRotation() : LLQuaternion::DEFAULT;
		av_rot = av_rot * obj_rot;
		LLVector3 at_axis = LLVector3::x_axis;
		at_axis = at_axis * av_rot;
		at_axis.mV[VZ] = 0.f;
		at_axis.normalize();
		gAgent.resetAxes(at_axis);
		gAgentCamera.setThirdPersonHeadOffset(LLVector3(0.f, 0.f, 1.f));
		gAgentCamera.setSitCamera(LLUUID::null);
	}
}

//-----------------------------------------------------------------------------
// findAvatarFromAttachment()
//-----------------------------------------------------------------------------
// static 
LLVOAvatar* LLVOAvatar::findAvatarFromAttachment( LLViewerObject* obj )
{
	if( obj->isAttachment() )
	{
		do
		{
			obj = (LLViewerObject*) obj->getParent();
		}
		while( obj && !obj->isAvatar() );

		if( obj && !obj->isDead() )
		{
			return (LLVOAvatar*)obj;
		}
	}
	return NULL;
}

S32 LLVOAvatar::getAttachmentCount()
{
	S32 count = mAttachmentPoints.size();
	return count;
}

BOOL LLVOAvatar::isWearingWearableType(LLWearableType::EType type) const
{
	if (mIsDummy) return TRUE;

	if (isSelf())
	{
		return LLAvatarAppearance::isWearingWearableType(type);
	}

	switch(type)
	{
		case LLWearableType::WT_SHAPE:
		case LLWearableType::WT_SKIN:
		case LLWearableType::WT_HAIR:
		case LLWearableType::WT_EYES:
			return TRUE;  // everyone has all bodyparts
		default:
			break; // Do nothing
	}

	for (LLAvatarAppearanceDictionary::Textures::const_iterator tex_iter = LLAvatarAppearance::getDictionary()->getTextures().begin();
		 tex_iter != LLAvatarAppearance::getDictionary()->getTextures().end();
		 ++tex_iter)
	{
		const LLAvatarAppearanceDictionary::TextureEntry *texture_dict = tex_iter->second;
		if (texture_dict->mWearableType == type)
		{
			// Thus, you must check to see if the corresponding baked texture is defined.
			// NOTE: this is a poor substitute if you actually want to know about individual pieces of clothing
			// this works for detecting a skirt (most important), but is ineffective at any piece of clothing that
			// gets baked into a texture that always exists (upper or lower).
			if (texture_dict->mIsUsedByBakedTexture)
			{
				const EBakedTextureIndex baked_index = texture_dict->mBakedTextureIndex;
				return isTextureDefined(LLAvatarAppearance::getDictionary()->getBakedTexture(baked_index)->mTextureIndex);
			}
			return FALSE;
		}
	}
	return FALSE;
}

LLViewerObject *	LLVOAvatar::findAttachmentByID( const LLUUID & target_id ) const
{
	for(attachment_map_t::const_iterator attachment_points_iter = mAttachmentPoints.begin();
		attachment_points_iter != gAgentAvatarp->mAttachmentPoints.end();
		++attachment_points_iter)
	{
		LLViewerJointAttachment* attachment = attachment_points_iter->second;
		for (LLViewerJointAttachment::attachedobjs_vec_t::iterator attachment_iter = attachment->mAttachedObjects.begin();
			 attachment_iter != attachment->mAttachedObjects.end();
			 ++attachment_iter)
		{
			LLViewerObject *attached_object = attachment_iter->get();
			if (attached_object &&
				attached_object->getID() == target_id)
			{
				return attached_object;
			}
		}
	}

	return NULL;
}

// virtual
void LLVOAvatar::invalidateComposite( LLTexLayerSet* layerset)
{
}

void LLVOAvatar::invalidateAll()
{
}

// virtual
void LLVOAvatar::onGlobalColorChanged(const LLTexGlobalColor* global_color)
{
	if (global_color == mTexSkinColor)
	{
		invalidateComposite( mBakedTextureDatas[BAKED_HEAD].mTexLayerSet);
		invalidateComposite( mBakedTextureDatas[BAKED_UPPER].mTexLayerSet);
		invalidateComposite( mBakedTextureDatas[BAKED_LOWER].mTexLayerSet);
	}
	else if (global_color == mTexHairColor)
	{
		invalidateComposite( mBakedTextureDatas[BAKED_HEAD].mTexLayerSet);
		invalidateComposite( mBakedTextureDatas[BAKED_HAIR].mTexLayerSet);
		
		// ! BACKWARDS COMPATIBILITY !
		// Fix for dealing with avatars from viewers that don't bake hair.
		if (!isTextureDefined(mBakedTextureDatas[BAKED_HAIR].mTextureIndex))
		{
			LLColor4 color = mTexHairColor->getColor();
			avatar_joint_mesh_list_t::iterator iter = mBakedTextureDatas[BAKED_HAIR].mJointMeshes.begin();
			avatar_joint_mesh_list_t::iterator end  = mBakedTextureDatas[BAKED_HAIR].mJointMeshes.end();
			for (; iter != end; ++iter)
			{
				LLAvatarJointMesh* mesh = (*iter);
				if (mesh)
			{
					mesh->setColor( color );
				}
			}
		}
	} 
	else if (global_color == mTexEyeColor)
	{
		// LL_INFOS() << "invalidateComposite cause: onGlobalColorChanged( eyecolor )" << LL_ENDL; 
		invalidateComposite( mBakedTextureDatas[BAKED_EYES].mTexLayerSet);
	}
	updateMeshTextures();
}

// virtual
// Do rigged mesh attachments display with this av?
bool LLVOAvatar::shouldRenderRigged() const
{
    LL_PROFILE_ZONE_SCOPED_CATEGORY_AVATAR;

	if (getOverallAppearance() == AOA_NORMAL)
	{
		return true;
	}
	// TBD - render for AOA_JELLYDOLL?
	return false;
}

// FIXME: We have an mVisible member, set in updateVisibility(), but this
// function doesn't return it! isVisible() and mVisible are used
// different places for different purposes. mVisible seems to be more
// related to whether the actual avatar mesh is shown, and isVisible()
// to whether anything about the avatar is displayed in the scene.
// Maybe better naming could make this clearer?
BOOL LLVOAvatar::isVisible() const
{
	return mDrawable.notNull()
		&& (!mOrphaned || isSelf())
		&& (mDrawable->isVisible() || mIsDummy);
}

// Determine if we have enough avatar data to render
bool LLVOAvatar::getIsCloud() const
{
	if (mIsDummy)
	{
		return false;
	}

	return (   ((const_cast<LLVOAvatar*>(this))->visualParamWeightsAreDefault())// Do we have a shape?
			|| (   !isTextureDefined(TEX_LOWER_BAKED)
				|| !isTextureDefined(TEX_UPPER_BAKED)
				|| !isTextureDefined(TEX_HEAD_BAKED)
				)
			);
}

void LLVOAvatar::updateRezzedStatusTimers(S32 rez_status)
{
	// State machine for rezzed status. Statuses are -1 on startup, 0
	// = cloud, 1 = gray, 2 = downloading, 3 = full.
	// Purpose is to collect time data for each it takes avatar to reach
	// various loading landmarks: gray, textured (partial), textured fully.

	if (rez_status != mLastRezzedStatus)
	{
		LL_DEBUGS("Avatar") << avString() << "rez state change: " << mLastRezzedStatus << " -> " << rez_status << LL_ENDL;

		if (mLastRezzedStatus == -1 && rez_status != -1)
		{
			// First time initialization, start all timers.
			for (S32 i = 1; i < 4; i++)
			{
				startPhase("load_" + LLVOAvatar::rezStatusToString(i));
				startPhase("first_load_" + LLVOAvatar::rezStatusToString(i));
			}
		}
		if (rez_status < mLastRezzedStatus)
		{
			// load level has decreased. start phase timers for higher load levels.
			for (S32 i = rez_status+1; i <= mLastRezzedStatus; i++)
			{
				startPhase("load_" + LLVOAvatar::rezStatusToString(i));
			}
		}
		else if (rez_status > mLastRezzedStatus)
		{
			// load level has increased. stop phase timers for lower and equal load levels.
			for (S32 i = llmax(mLastRezzedStatus+1,1); i <= rez_status; i++)
			{
				stopPhase("load_" + LLVOAvatar::rezStatusToString(i));
				stopPhase("first_load_" + LLVOAvatar::rezStatusToString(i), false);
			}
			if (rez_status == 3)
			{
				// "fully loaded", mark any pending appearance change complete.
				selfStopPhase("update_appearance_from_cof");
				selfStopPhase("wear_inventory_category", false);
				selfStopPhase("process_initial_wearables_update", false);

                updateVisualComplexity();
			}
		}
		mLastRezzedStatus = rez_status;
	}
}

void LLVOAvatar::clearPhases()
{
	getPhases().clearPhases();
}

void LLVOAvatar::startPhase(const std::string& phase_name)
{
	F32 elapsed = 0.0;
	bool completed = false;
	bool found = getPhases().getPhaseValues(phase_name, elapsed, completed);
	//LL_DEBUGS("Avatar") << avString() << " phase state " << phase_name
	//					<< " found " << found << " elapsed " << elapsed << " completed " << completed << LL_ENDL;
	if (found)
	{
		if (!completed)
		{
			LL_DEBUGS("Avatar") << avString() << "no-op, start when started already for " << phase_name << LL_ENDL;
			return;
		}
	}
	LL_DEBUGS("Avatar") << "started phase " << phase_name << LL_ENDL;
	getPhases().startPhase(phase_name);
}

void LLVOAvatar::stopPhase(const std::string& phase_name, bool err_check)
{
	F32 elapsed = 0.0;
	bool completed = false;
	if (getPhases().getPhaseValues(phase_name, elapsed, completed))
	{
		if (!completed)
		{
			getPhases().stopPhase(phase_name);
			completed = true;
			logMetricsTimerRecord(phase_name, elapsed, completed);
			LL_DEBUGS("Avatar") << avString() << "stopped phase " << phase_name << " elapsed " << elapsed << LL_ENDL;
		}
		else
		{
			if (err_check)
			{
				LL_DEBUGS("Avatar") << "no-op, stop when stopped already for " << phase_name << LL_ENDL;
			}
		}
	}
	else
	{
		if (err_check)
		{
			LL_DEBUGS("Avatar") << "no-op, stop when not started for " << phase_name << LL_ENDL;
		}
	}
}

void LLVOAvatar::logPendingPhases()
{
	if (!isAgentAvatarValid())
	{
		return;
	}
	
	for (LLViewerStats::phase_map_t::iterator it = getPhases().begin();
		 it != getPhases().end();
		 ++it)
	{
		const std::string& phase_name = it->first;
		F32 elapsed;
		bool completed;
		if (getPhases().getPhaseValues(phase_name, elapsed, completed))
		{
			if (!completed)
			{
				logMetricsTimerRecord(phase_name, elapsed, completed);
			}
		}
	}
}

//static
void LLVOAvatar::logPendingPhasesAllAvatars()
{
	for (std::vector<LLCharacter*>::iterator iter = LLCharacter::sInstances.begin();
		 iter != LLCharacter::sInstances.end(); ++iter)
	{
		LLVOAvatar* inst = (LLVOAvatar*) *iter;
		if( inst->isDead() )
		{
			continue;
		}
		inst->logPendingPhases();
	}
}

void LLVOAvatar::logMetricsTimerRecord(const std::string& phase_name, F32 elapsed, bool completed)
{
	if (!isAgentAvatarValid())
	{
		return;
	}
	
	LLSD record;
	record["timer_name"] = phase_name;
	record["avatar_id"] = getID();
	record["elapsed"] = elapsed;
	record["completed"] = completed;
	U32 grid_x(0), grid_y(0);
	if (getRegion() && LLWorld::instance().isRegionListed(getRegion()))
	{
		record["central_bake_version"] = LLSD::Integer(getRegion()->getCentralBakeVersion());
		grid_from_region_handle(getRegion()->getHandle(), &grid_x, &grid_y);
	}
	record["grid_x"] = LLSD::Integer(grid_x);
	record["grid_y"] = LLSD::Integer(grid_y);
	record["is_using_server_bakes"] = true;
	record["is_self"] = isSelf();
		
	if (isAgentAvatarValid())
	{
		gAgentAvatarp->addMetricsTimerRecord(record);
	}
}

// call periodically to keep isFullyLoaded up to date.
// returns true if the value has changed.
BOOL LLVOAvatar::updateIsFullyLoaded()
{
	S32 rez_status = getRezzedStatus();
	bool loading = getIsCloud();
	if (mFirstFullyVisible && !mIsControlAvatar)
	{
        loading = ((rez_status < 2)
                   // Wait at least 60s for unfinished textures to finish on first load,
                   // don't wait forever, it might fail. Even if it will eventually load by
                   // itself and update mLoadedCallbackTextures (or fail and clean the list),
                   // avatars are more time-sensitive than textures and can't wait that long.
                   || (mLoadedCallbackTextures < mCallbackTextureList.size() && mLastTexCallbackAddedTime.getElapsedTimeF32() < MAX_TEXTURE_WAIT_TIME_SEC)
                   || !mPendingAttachment.empty()
                   || (rez_status < 3 && !isFullyBaked())
                  );
	}
	updateRezzedStatusTimers(rez_status);
	updateRuthTimer(loading);
	return processFullyLoadedChange(loading);
}

void LLVOAvatar::updateRuthTimer(bool loading)
{
	if (isSelf() || !loading) 
	{
		return;
	}

	if (mPreviousFullyLoaded)
	{
		mRuthTimer.reset();
		debugAvatarRezTime("AvatarRezCloudNotification","became cloud");
	}
	
	const F32 LOADING_TIMEOUT__SECONDS = 120.f;
	if (mRuthTimer.getElapsedTimeF32() > LOADING_TIMEOUT__SECONDS)
	{
		LL_DEBUGS("Avatar") << avString()
				<< "Ruth Timer timeout: Missing texture data for '" << getFullname() << "' "
				<< "( Params loaded : " << !visualParamWeightsAreDefault() << " ) "
				<< "( Lower : " << isTextureDefined(TEX_LOWER_BAKED) << " ) "
				<< "( Upper : " << isTextureDefined(TEX_UPPER_BAKED) << " ) "
				<< "( Head : " << isTextureDefined(TEX_HEAD_BAKED) << " )."
				<< LL_ENDL;
		
		LLAvatarPropertiesProcessor::getInstance()->sendAvatarTexturesRequest(getID());
		mRuthTimer.reset();
	}
}

BOOL LLVOAvatar::processFullyLoadedChange(bool loading)
{
	// We wait a little bit before giving the 'all clear', to let things to
	// settle down (models to snap into place, textures to get first packets).
    // And if viewer isn't aware of some parts yet, this gives them a chance
    // to arrive.
	const F32 LOADED_DELAY = 1.f;

    if (loading)
    {
        mFullyLoadedTimer.reset();
    }

	if (mFirstFullyVisible)
	{
        if (!isSelf() && loading)
        {
                // Note that textures can causes 60s delay on thier own
                // so this delay might end up on top of textures' delay
                mFirstUseDelaySeconds = llclamp(
                    mFirstAppearanceMessageTimer.getElapsedTimeF32(),
                    FIRST_APPEARANCE_CLOUD_MIN_DELAY,
                    FIRST_APPEARANCE_CLOUD_MAX_DELAY);

                if (shouldImpostor())
                {
                    // Impostors are less of a priority,
                    // let them stay cloud longer
                    mFirstUseDelaySeconds *= 1.25;
                }
        }
		mFullyLoaded = (mFullyLoadedTimer.getElapsedTimeF32() > mFirstUseDelaySeconds);
	}
	else
	{
		mFullyLoaded = (mFullyLoadedTimer.getElapsedTimeF32() > LOADED_DELAY);
	}

	if (!mPreviousFullyLoaded && !loading && mFullyLoaded)
	{
		debugAvatarRezTime("AvatarRezNotification","fully loaded");
	}

	// did our loading state "change" from last call?
	// FIXME runway - why are we updating every 30 calls even if nothing has changed?
	// This causes updateLOD() to run every 30 frames, among other things.
	const S32 UPDATE_RATE = 30;
	BOOL changed =
		((mFullyLoaded != mPreviousFullyLoaded) ||         // if the value is different from the previous call
		 (!mFullyLoadedInitialized) ||                     // if we've never been called before
		 (mFullyLoadedFrameCounter % UPDATE_RATE == 0));   // every now and then issue a change
	BOOL fully_loaded_changed = (mFullyLoaded != mPreviousFullyLoaded);

	mPreviousFullyLoaded = mFullyLoaded;
	mFullyLoadedInitialized = TRUE;
	mFullyLoadedFrameCounter++;

    if (changed && isSelf())
    {
        // to know about outfit switching
        LLAvatarRenderNotifier::getInstance()->updateNotificationState();
    }

	if (fully_loaded_changed && !isSelf() && mFullyLoaded && isImpostor())
	{
		// Fix for jellydoll initially invisible
		mNeedsImpostorUpdate = TRUE;
		mLastImpostorUpdateReason = 6;
	}	
	return changed;
}

BOOL LLVOAvatar::isFullyLoaded() const
{
	return (mRenderUnloadedAvatar || mFullyLoaded);
}

bool LLVOAvatar::isTooComplex() const
{
	bool too_complex;
    static LLCachedControl<bool> always_render_friends(gSavedSettings, "AlwaysRenderFriends");
	bool render_friend =  (LLAvatarTracker::instance().isBuddy(getID()) && always_render_friends);

	if (isSelf() || render_friend || mVisuallyMuteSetting == AV_ALWAYS_RENDER)
	{
		too_complex = false;
	}
	else
	{
		// Determine if visually muted or not
		static LLCachedControl<U32> max_render_cost(gSavedSettings, "RenderAvatarMaxComplexity", 0U);
		static LLCachedControl<F32> max_attachment_area(gSavedSettings, "RenderAutoMuteSurfaceAreaLimit", 1000.0f);
		// If the user has chosen unlimited max complexity, we also disregard max attachment area
        // so that unlimited will completely disable the overly complex impostor rendering
        // yes, this leaves them vulnerable to griefing objects... their choice
        too_complex = (   max_render_cost > 0
                          && (mVisualComplexity > max_render_cost
                           || (max_attachment_area > 0.0f && mAttachmentSurfaceArea > max_attachment_area)
                           ));
	}

	return too_complex;
}

//-----------------------------------------------------------------------------
// findMotion()
//-----------------------------------------------------------------------------
LLMotion* LLVOAvatar::findMotion(const LLUUID& id) const
{
	return mMotionController.findMotion(id);
}

// This is a semi-deprecated debugging tool - meshes will not show as
// colorized if using deferred rendering.
void LLVOAvatar::debugColorizeSubMeshes(U32 i, const LLColor4& color)
{
	if (gSavedSettings.getBOOL("DebugAvatarCompositeBaked"))
	{
		avatar_joint_mesh_list_t::iterator iter = mBakedTextureDatas[i].mJointMeshes.begin();
		avatar_joint_mesh_list_t::iterator end  = mBakedTextureDatas[i].mJointMeshes.end();
		for (; iter != end; ++iter)
		{
			LLAvatarJointMesh* mesh = (*iter);
			if (mesh)
			{
				mesh->setColor(color);
			}
		}
	}
}


//-----------------------------------------------------------------------------
// updateMeshVisibility()
// Hide the mesh joints if attachments are using baked textures
//-----------------------------------------------------------------------------
void LLVOAvatar::updateMeshVisibility()
{
	bool bake_flag[BAKED_NUM_INDICES];
	memset(bake_flag, 0, BAKED_NUM_INDICES*sizeof(bool));

	if (getOverallAppearance() == AOA_NORMAL)
	{
		for (attachment_map_t::iterator iter = mAttachmentPoints.begin();
			 iter != mAttachmentPoints.end();
			 ++iter)
		{
			LLViewerJointAttachment* attachment = iter->second;
			if (attachment)
			{
				for (LLViewerJointAttachment::attachedobjs_vec_t::iterator attachment_iter = attachment->mAttachedObjects.begin();
					 attachment_iter != attachment->mAttachedObjects.end();
					 ++attachment_iter)
				{
					LLViewerObject *objectp = attachment_iter->get();
					if (objectp)
					{
						for (int face_index = 0; face_index < objectp->getNumTEs(); face_index++)
						{
							LLTextureEntry* tex_entry = objectp->getTE(face_index);
							bake_flag[BAKED_HEAD] |= (tex_entry->getID() == IMG_USE_BAKED_HEAD);
							bake_flag[BAKED_EYES] |= (tex_entry->getID() == IMG_USE_BAKED_EYES);
							bake_flag[BAKED_HAIR] |= (tex_entry->getID() == IMG_USE_BAKED_HAIR);
							bake_flag[BAKED_LOWER] |= (tex_entry->getID() == IMG_USE_BAKED_LOWER);
							bake_flag[BAKED_UPPER] |= (tex_entry->getID() == IMG_USE_BAKED_UPPER);
							bake_flag[BAKED_SKIRT] |= (tex_entry->getID() == IMG_USE_BAKED_SKIRT);
							bake_flag[BAKED_LEFT_ARM] |= (tex_entry->getID() == IMG_USE_BAKED_LEFTARM);
							bake_flag[BAKED_LEFT_LEG] |= (tex_entry->getID() == IMG_USE_BAKED_LEFTLEG);
							bake_flag[BAKED_AUX1] |= (tex_entry->getID() == IMG_USE_BAKED_AUX1);
							bake_flag[BAKED_AUX2] |= (tex_entry->getID() == IMG_USE_BAKED_AUX2);
							bake_flag[BAKED_AUX3] |= (tex_entry->getID() == IMG_USE_BAKED_AUX3);
						}
					}

					LLViewerObject::const_child_list_t& child_list = objectp->getChildren();
					for (LLViewerObject::child_list_t::const_iterator iter1 = child_list.begin();
						 iter1 != child_list.end(); ++iter1)
					{
						LLViewerObject* objectchild = *iter1;
						if (objectchild)
						{
							for (int face_index = 0; face_index < objectchild->getNumTEs(); face_index++)
							{
								LLTextureEntry* tex_entry = objectchild->getTE(face_index);
								bake_flag[BAKED_HEAD] |= (tex_entry->getID() == IMG_USE_BAKED_HEAD);
								bake_flag[BAKED_EYES] |= (tex_entry->getID() == IMG_USE_BAKED_EYES);
								bake_flag[BAKED_HAIR] |= (tex_entry->getID() == IMG_USE_BAKED_HAIR);
								bake_flag[BAKED_LOWER] |= (tex_entry->getID() == IMG_USE_BAKED_LOWER);
								bake_flag[BAKED_UPPER] |= (tex_entry->getID() == IMG_USE_BAKED_UPPER);
								bake_flag[BAKED_SKIRT] |= (tex_entry->getID() == IMG_USE_BAKED_SKIRT);
								bake_flag[BAKED_LEFT_ARM] |= (tex_entry->getID() == IMG_USE_BAKED_LEFTARM);
								bake_flag[BAKED_LEFT_LEG] |= (tex_entry->getID() == IMG_USE_BAKED_LEFTLEG);
								bake_flag[BAKED_AUX1] |= (tex_entry->getID() == IMG_USE_BAKED_AUX1);
								bake_flag[BAKED_AUX2] |= (tex_entry->getID() == IMG_USE_BAKED_AUX2);
								bake_flag[BAKED_AUX3] |= (tex_entry->getID() == IMG_USE_BAKED_AUX3);
							}
						}
					}
				}
			}
		}
	}

	//LL_INFOS() << "head " << bake_flag[BAKED_HEAD] << "eyes " << bake_flag[BAKED_EYES] << "hair " << bake_flag[BAKED_HAIR] << "lower " << bake_flag[BAKED_LOWER] << "upper " << bake_flag[BAKED_UPPER] << "skirt " << bake_flag[BAKED_SKIRT] << LL_ENDL;

	for (S32 i = 0; i < mMeshLOD.size(); i++)
	{
		LLAvatarJoint* joint = mMeshLOD[i];
		if (i == MESH_ID_HAIR)
		{
			joint->setVisible(!bake_flag[BAKED_HAIR], TRUE);
		}
		else if (i == MESH_ID_HEAD)
		{
			joint->setVisible(!bake_flag[BAKED_HEAD], TRUE);
		}
		else if (i == MESH_ID_SKIRT)
		{
			joint->setVisible(!bake_flag[BAKED_SKIRT], TRUE);
		}
		else if (i == MESH_ID_UPPER_BODY)
		{
			joint->setVisible(!bake_flag[BAKED_UPPER], TRUE);
		}
		else if (i == MESH_ID_LOWER_BODY)
		{
			joint->setVisible(!bake_flag[BAKED_LOWER], TRUE);
		}
		else if (i == MESH_ID_EYEBALL_LEFT)
		{
			joint->setVisible(!bake_flag[BAKED_EYES], TRUE);
		}
		else if (i == MESH_ID_EYEBALL_RIGHT)
		{
			joint->setVisible(!bake_flag[BAKED_EYES], TRUE);
		}
		else if (i == MESH_ID_EYELASH)
		{
			joint->setVisible(!bake_flag[BAKED_HEAD], TRUE);
		}
	}
}

//-----------------------------------------------------------------------------
// updateMeshTextures()
// Uses the current TE values to set the meshes' and layersets' textures.
//-----------------------------------------------------------------------------
// virtual
void LLVOAvatar::updateMeshTextures()
{
	LL_PROFILE_ZONE_SCOPED_CATEGORY_AVATAR
	static S32 update_counter = 0;
	mBakedTextureDebugText.clear();
	
	// if user has never specified a texture, assign the default
	for (U32 i=0; i < getNumTEs(); i++)
	{
		const LLViewerTexture* te_image = getImage(i, 0);
		if(!te_image || te_image->getID().isNull() || (te_image->getID() == IMG_DEFAULT))
		{
			// IMG_DEFAULT_AVATAR = a special texture that's never rendered.
			const LLUUID& image_id = (i == TEX_HAIR ? IMG_DEFAULT : IMG_DEFAULT_AVATAR);
			setImage(i, LLViewerTextureManager::getFetchedTexture(image_id), 0); 
		}
	}

	const BOOL other_culled = !isSelf() && mCulled;
	LLLoadedCallbackEntry::source_callback_list_t* src_callback_list = NULL ;
	BOOL paused = FALSE;
	if(!isSelf())
	{
		src_callback_list = &mCallbackTextureList ;
		paused = !isVisible();
	}

	std::vector<BOOL> is_layer_baked;
	is_layer_baked.resize(mBakedTextureDatas.size(), false);

	std::vector<BOOL> use_lkg_baked_layer; // lkg = "last known good"
	use_lkg_baked_layer.resize(mBakedTextureDatas.size(), false);

	mBakedTextureDebugText += llformat("%06d\n",update_counter++);
	mBakedTextureDebugText += "indx layerset linvld ltda ilb ulkg ltid\n";
	for (U32 i=0; i < mBakedTextureDatas.size(); i++)
	{
		is_layer_baked[i] = isTextureDefined(mBakedTextureDatas[i].mTextureIndex);
		LLViewerTexLayerSet* layerset = NULL;
		bool layerset_invalid = false;
		if (!other_culled)
		{
			// When an avatar is changing clothes and not in Appearance mode,
			// use the last-known good baked texture until it finishes the first
			// render of the new layerset.
			layerset = getTexLayerSet(i);
			layerset_invalid = layerset && ( !layerset->getViewerComposite()->isInitialized()
											 || !layerset->isLocalTextureDataAvailable() );
			use_lkg_baked_layer[i] = (!is_layer_baked[i] 
									  && (mBakedTextureDatas[i].mLastTextureID != IMG_DEFAULT_AVATAR) 
									  && layerset_invalid);
			if (use_lkg_baked_layer[i])
			{
				layerset->setUpdatesEnabled(TRUE);
			}
		}
		else
		{
			use_lkg_baked_layer[i] = (!is_layer_baked[i] 
									  && mBakedTextureDatas[i].mLastTextureID != IMG_DEFAULT_AVATAR);
		}

		std::string last_id_string;
		if (mBakedTextureDatas[i].mLastTextureID == IMG_DEFAULT_AVATAR)
			last_id_string = "A";
		else if (mBakedTextureDatas[i].mLastTextureID == IMG_DEFAULT)
			last_id_string = "D";
		else if (mBakedTextureDatas[i].mLastTextureID == IMG_INVISIBLE)
			last_id_string = "I";
		else
			last_id_string = "*";
		bool is_ltda = layerset
			&& layerset->getViewerComposite()->isInitialized()
			&& layerset->isLocalTextureDataAvailable();
		mBakedTextureDebugText += llformat("%4d   %4s     %4d %4d %4d %4d %4s\n",
										   i,
										   (layerset?"*":"0"),
										   layerset_invalid,
										   is_ltda,
										   is_layer_baked[i],
										   use_lkg_baked_layer[i],
										   last_id_string.c_str());
	}

	for (U32 i=0; i < mBakedTextureDatas.size(); i++)
	{
		debugColorizeSubMeshes(i, LLColor4::white);

		LLViewerTexLayerSet* layerset = getTexLayerSet(i);
		if (use_lkg_baked_layer[i] && !isUsingLocalAppearance() )
		{
			// use last known good layer (no new one)
			LLViewerFetchedTexture* baked_img = LLViewerTextureManager::getFetchedTexture(mBakedTextureDatas[i].mLastTextureID);
			mBakedTextureDatas[i].mIsUsed = TRUE;

			debugColorizeSubMeshes(i,LLColor4::red);
	
			avatar_joint_mesh_list_t::iterator iter = mBakedTextureDatas[i].mJointMeshes.begin();
			avatar_joint_mesh_list_t::iterator end  = mBakedTextureDatas[i].mJointMeshes.end();
			for (; iter != end; ++iter)
			{
				LLAvatarJointMesh* mesh = (*iter);
				if (mesh)
				{
					mesh->setTexture( baked_img );
				}
			}
		}
		else if (!isUsingLocalAppearance() && is_layer_baked[i])
		{
			// use new layer
			LLViewerFetchedTexture* baked_img =
				LLViewerTextureManager::staticCastToFetchedTexture(
					getImage( mBakedTextureDatas[i].mTextureIndex, 0 ), TRUE) ;
			if( baked_img->getID() == mBakedTextureDatas[i].mLastTextureID )
			{
				// Even though the file may not be finished loading,
				// we'll consider it loaded and use it (rather than
				// doing compositing).
				useBakedTexture( baked_img->getID() );
                                mLoadedCallbacksPaused |= !isVisible();
                                checkTextureLoading();
			}
			else
			{
				mBakedTextureDatas[i].mIsLoaded = FALSE;
				if ( (baked_img->getID() != IMG_INVISIBLE) &&
					 ((i == BAKED_HEAD) || (i == BAKED_UPPER) || (i == BAKED_LOWER)) )
				{			
					baked_img->setLoadedCallback(onBakedTextureMasksLoaded, MORPH_MASK_REQUESTED_DISCARD, TRUE, TRUE, new LLTextureMaskData( mID ), 
						src_callback_list, paused);
				}
				baked_img->setLoadedCallback(onBakedTextureLoaded, SWITCH_TO_BAKED_DISCARD, FALSE, FALSE, new LLUUID( mID ), 
					src_callback_list, paused );
				if (baked_img->getDiscardLevel() < 0 && !paused)
				{
					// mLoadedCallbackTextures will be updated by checkTextureLoading() below
					mLastTexCallbackAddedTime.reset();
				}

				// this could add paused texture callbacks
				mLoadedCallbacksPaused |= paused; 
				checkTextureLoading();
			}
		}
		else if (layerset && isUsingLocalAppearance())
		{
			debugColorizeSubMeshes(i,LLColor4::yellow );

			layerset->createComposite();
			layerset->setUpdatesEnabled( TRUE );
			mBakedTextureDatas[i].mIsUsed = FALSE;

			avatar_joint_mesh_list_t::iterator iter = mBakedTextureDatas[i].mJointMeshes.begin();
			avatar_joint_mesh_list_t::iterator end  = mBakedTextureDatas[i].mJointMeshes.end();
			for (; iter != end; ++iter)
			{
				LLAvatarJointMesh* mesh = (*iter);
				if (mesh)
				{
					mesh->setLayerSet( layerset );
				}
			}
		}
		else
		{
			debugColorizeSubMeshes(i,LLColor4::blue);
		}
	}

	// set texture and color of hair manually if we are not using a baked image.
	// This can happen while loading hair for yourself, or for clients that did not
	// bake a hair texture. Still needed for yourself after 1.22 is depricated.
	if (!is_layer_baked[BAKED_HAIR])
	{
		const LLColor4 color = mTexHairColor ? mTexHairColor->getColor() : LLColor4(1,1,1,1);
		LLViewerTexture* hair_img = getImage( TEX_HAIR, 0 );
		avatar_joint_mesh_list_t::iterator iter = mBakedTextureDatas[BAKED_HAIR].mJointMeshes.begin();
		avatar_joint_mesh_list_t::iterator end  = mBakedTextureDatas[BAKED_HAIR].mJointMeshes.end();
		for (; iter != end; ++iter)
		{
			LLAvatarJointMesh* mesh = (*iter);
			if (mesh)
			{
				mesh->setColor( color );
				mesh->setTexture( hair_img );
			}
		}
	} 
	
	
	for (LLAvatarAppearanceDictionary::BakedTextures::const_iterator baked_iter =
			 LLAvatarAppearance::getDictionary()->getBakedTextures().begin();
		 baked_iter != LLAvatarAppearance::getDictionary()->getBakedTextures().end();
		 ++baked_iter)
	{
		const EBakedTextureIndex baked_index = baked_iter->first;
		const LLAvatarAppearanceDictionary::BakedEntry *baked_dict = baked_iter->second;
		
		for (texture_vec_t::const_iterator local_tex_iter = baked_dict->mLocalTextures.begin();
			 local_tex_iter != baked_dict->mLocalTextures.end();
			 ++local_tex_iter)
		{
			const ETextureIndex texture_index = *local_tex_iter;
			const BOOL is_baked_ready = (is_layer_baked[baked_index] && mBakedTextureDatas[baked_index].mIsLoaded) || other_culled;
			if (isSelf())
			{
				setBakedReady(texture_index, is_baked_ready);
			}
		}
	}

	// removeMissingBakedTextures() will call back into this rountine if something is removed, and can blow up the stack
	static bool call_remove_missing = true;	
	if (call_remove_missing)
	{
		call_remove_missing = false;
		removeMissingBakedTextures();	// May call back into this function if anything is removed
		call_remove_missing = true;
	}

	//refresh bakes on any attached objects
	for (attachment_map_t::iterator iter = mAttachmentPoints.begin();
		iter != mAttachmentPoints.end();
		++iter)
	{
		LLViewerJointAttachment* attachment = iter->second;

		for (LLViewerJointAttachment::attachedobjs_vec_t::iterator attachment_iter = attachment->mAttachedObjects.begin();
			attachment_iter != attachment->mAttachedObjects.end();
			++attachment_iter)
		{
			LLViewerObject* attached_object = attachment_iter->get();
			if (attached_object && !attached_object->isDead())
			{
				attached_object->refreshBakeTexture();

				LLViewerObject::const_child_list_t& child_list = attached_object->getChildren();
				for (LLViewerObject::child_list_t::const_iterator iter = child_list.begin();
					iter != child_list.end(); ++iter)
				{
					LLViewerObject* objectp = *iter;
					if (objectp && !objectp->isDead())
					{
						objectp->refreshBakeTexture();
					}
				}
			}
		}
	}

	

}

// virtual
//-----------------------------------------------------------------------------
// setLocalTexture()
//-----------------------------------------------------------------------------
void LLVOAvatar::setLocalTexture( ETextureIndex type, LLViewerTexture* in_tex, BOOL baked_version_ready, U32 index )
{
	// invalid for anyone but self
	llassert(0);
}

//virtual 
void LLVOAvatar::setBakedReady(LLAvatarAppearanceDefines::ETextureIndex type, BOOL baked_version_exists, U32 index)
{
	// invalid for anyone but self
	llassert(0);
}

void LLVOAvatar::addChat(const LLChat& chat)
{
	std::deque<LLChat>::iterator chat_iter;

	mChats.push_back(chat);

	S32 chat_length = 0;
	for( chat_iter = mChats.begin(); chat_iter != mChats.end(); ++chat_iter)
	{
		chat_length += chat_iter->mText.size();
	}

	// remove any excess chat
	chat_iter = mChats.begin();
	while ((chat_length > MAX_BUBBLE_CHAT_LENGTH || mChats.size() > MAX_BUBBLE_CHAT_UTTERANCES) && chat_iter != mChats.end())
	{
		chat_length -= chat_iter->mText.size();
		mChats.pop_front();
		chat_iter = mChats.begin();
	}

	mChatTimer.reset();
}

void LLVOAvatar::clearChat()
{
	mChats.clear();
}


void LLVOAvatar::applyMorphMask(U8* tex_data, S32 width, S32 height, S32 num_components, LLAvatarAppearanceDefines::EBakedTextureIndex index)
{
	if (index >= BAKED_NUM_INDICES)
	{
		LL_WARNS() << "invalid baked texture index passed to applyMorphMask" << LL_ENDL;
		return;
	}

	for (morph_list_t::const_iterator iter = mBakedTextureDatas[index].mMaskedMorphs.begin();
		 iter != mBakedTextureDatas[index].mMaskedMorphs.end(); ++iter)
	{
		const LLMaskedMorph* maskedMorph = (*iter);
		LLPolyMorphTarget* morph_target = dynamic_cast<LLPolyMorphTarget*>(maskedMorph->mMorphTarget);
		if (morph_target)
		{
			morph_target->applyMask(tex_data, width, height, num_components, maskedMorph->mInvert);
		}
	}
}

// returns TRUE if morph masks are present and not valid for a given baked texture, FALSE otherwise
BOOL LLVOAvatar::morphMaskNeedsUpdate(LLAvatarAppearanceDefines::EBakedTextureIndex index)
{
	if (index >= BAKED_NUM_INDICES)
	{
		return FALSE;
	}

	if (!mBakedTextureDatas[index].mMaskedMorphs.empty())
	{
		if (isSelf())
		{
			LLViewerTexLayerSet *layer_set = getTexLayerSet(index);
			if (layer_set)
			{
				return !layer_set->isMorphValid();
			}
		}
		else
		{
			return FALSE;
		}
	}

	return FALSE;
}

//-----------------------------------------------------------------------------
// releaseComponentTextures()
// release any component texture UUIDs for which we have a baked texture
// ! BACKWARDS COMPATIBILITY !
// This is only called for non-self avatars, it can be taken out once component
// textures aren't communicated by non-self avatars.
//-----------------------------------------------------------------------------
void LLVOAvatar::releaseComponentTextures()
{
	// ! BACKWARDS COMPATIBILITY !
	// Detect if the baked hair texture actually wasn't sent, and if so set to default
	if (isTextureDefined(TEX_HAIR_BAKED) && getImage(TEX_HAIR_BAKED,0)->getID() == getImage(TEX_SKIRT_BAKED,0)->getID())
	{
		if (getImage(TEX_HAIR_BAKED,0)->getID() != IMG_INVISIBLE)
		{
			// Regression case of messaging system. Expected 21 textures, received 20. last texture is not valid so set to default
			setTETexture(TEX_HAIR_BAKED, IMG_DEFAULT_AVATAR);
		}
	}

	for (U8 baked_index = 0; baked_index < BAKED_NUM_INDICES; baked_index++)
	{
		const LLAvatarAppearanceDictionary::BakedEntry * bakedDicEntry = LLAvatarAppearance::getDictionary()->getBakedTexture((EBakedTextureIndex)baked_index);
		// skip if this is a skirt and av is not wearing one, or if we don't have a baked texture UUID
		if (!isTextureDefined(bakedDicEntry->mTextureIndex)
			&& ( (baked_index != BAKED_SKIRT) || isWearingWearableType(LLWearableType::WT_SKIRT) ))
		{
			continue;
		}

		for (U8 texture = 0; texture < bakedDicEntry->mLocalTextures.size(); texture++)
		{
			const U8 te = (ETextureIndex)bakedDicEntry->mLocalTextures[texture];
			setTETexture(te, IMG_DEFAULT_AVATAR);
		}
	}
}

void LLVOAvatar::dumpAvatarTEs( const std::string& context ) const
{	
	LL_DEBUGS("Avatar") << avString() << (isSelf() ? "Self: " : "Other: ") << context << LL_ENDL;
	for (LLAvatarAppearanceDictionary::Textures::const_iterator iter = LLAvatarAppearance::getDictionary()->getTextures().begin();
		 iter != LLAvatarAppearance::getDictionary()->getTextures().end();
		 ++iter)
	{
		const LLAvatarAppearanceDictionary::TextureEntry *texture_dict = iter->second;
		// TODO: MULTI-WEARABLE: handle multiple textures for self
		const LLViewerTexture* te_image = getImage(iter->first,0);
		if( !te_image )
		{
			LL_DEBUGS("Avatar") << avString() << "       " << texture_dict->mName << ": null ptr" << LL_ENDL;
		}
		else if( te_image->getID().isNull() )
		{
			LL_DEBUGS("Avatar") << avString() << "       " << texture_dict->mName << ": null UUID" << LL_ENDL;
		}
		else if( te_image->getID() == IMG_DEFAULT )
		{
			LL_DEBUGS("Avatar") << avString() << "       " << texture_dict->mName << ": IMG_DEFAULT" << LL_ENDL;
		}
		else if( te_image->getID() == IMG_DEFAULT_AVATAR )
		{
			LL_DEBUGS("Avatar") << avString() << "       " << texture_dict->mName << ": IMG_DEFAULT_AVATAR" << LL_ENDL;
		}
		else
		{
			LL_DEBUGS("Avatar") << avString() << "       " << texture_dict->mName << ": " << te_image->getID() << LL_ENDL;
		}
	}
}

//-----------------------------------------------------------------------------
// clampAttachmentPositions()
//-----------------------------------------------------------------------------
void LLVOAvatar::clampAttachmentPositions()
{
	if (isDead())
	{
		return;
	}
	for (attachment_map_t::iterator iter = mAttachmentPoints.begin(); 
		 iter != mAttachmentPoints.end();
		 ++iter)
	{
		LLViewerJointAttachment* attachment = iter->second;
		if (attachment)
		{
			attachment->clampObjectPosition();
		}
	}
}

BOOL LLVOAvatar::hasHUDAttachment() const
{
	for (attachment_map_t::const_iterator iter = mAttachmentPoints.begin(); 
		 iter != mAttachmentPoints.end();
		 ++iter)
	{
		LLViewerJointAttachment* attachment = iter->second;
		if (attachment->getIsHUDAttachment() && attachment->getNumObjects() > 0)
		{
			return TRUE;
		}
	}
	return FALSE;
}

LLBBox LLVOAvatar::getHUDBBox() const
{
	LLBBox bbox;
	for (attachment_map_t::const_iterator iter = mAttachmentPoints.begin(); 
		 iter != mAttachmentPoints.end();
		 ++iter)
	{
		LLViewerJointAttachment* attachment = iter->second;
		if (attachment->getIsHUDAttachment())
		{
			for (LLViewerJointAttachment::attachedobjs_vec_t::iterator attachment_iter = attachment->mAttachedObjects.begin();
				 attachment_iter != attachment->mAttachedObjects.end();
				 ++attachment_iter)
			{
				const LLViewerObject* attached_object = attachment_iter->get();
				if (attached_object == NULL)
				{
					LL_WARNS() << "HUD attached object is NULL!" << LL_ENDL;
					continue;
				}
				// initialize bounding box to contain identity orientation and center point for attached object
				bbox.addPointLocal(attached_object->getPosition());
				// add rotated bounding box for attached object
				bbox.addBBoxAgent(attached_object->getBoundingBoxAgent());
				LLViewerObject::const_child_list_t& child_list = attached_object->getChildren();
				for (LLViewerObject::child_list_t::const_iterator iter = child_list.begin();
					 iter != child_list.end(); 
					 ++iter)
				{
					const LLViewerObject* child_objectp = *iter;
					bbox.addBBoxAgent(child_objectp->getBoundingBoxAgent());
				}
			}
		}
	}

	return bbox;
}

//-----------------------------------------------------------------------------
// onFirstTEMessageReceived()
//-----------------------------------------------------------------------------
void LLVOAvatar::onFirstTEMessageReceived()
{
	LL_DEBUGS("Avatar") << avString() << LL_ENDL;
	if( !mFirstTEMessageReceived )
	{
		mFirstTEMessageReceived = TRUE;

		LLLoadedCallbackEntry::source_callback_list_t* src_callback_list = NULL ;
		BOOL paused = FALSE ;
		if(!isSelf())
		{
			src_callback_list = &mCallbackTextureList ;
			paused = !isVisible();
		}

		for (U32 i = 0; i < mBakedTextureDatas.size(); i++)
		{
			const BOOL layer_baked = isTextureDefined(mBakedTextureDatas[i].mTextureIndex);

			// Use any baked textures that we have even if they haven't downloaded yet.
			// (That is, don't do a transition from unbaked to baked.)
			if (layer_baked)
			{
				LLViewerFetchedTexture* image = LLViewerTextureManager::staticCastToFetchedTexture(getImage( mBakedTextureDatas[i].mTextureIndex, 0 ), TRUE) ;
				mBakedTextureDatas[i].mLastTextureID = image->getID();
				// If we have more than one texture for the other baked layers, we'll want to call this for them too.
				if ( (image->getID() != IMG_INVISIBLE) && ((i == BAKED_HEAD) || (i == BAKED_UPPER) || (i == BAKED_LOWER)) )
				{
					image->setLoadedCallback( onBakedTextureMasksLoaded, MORPH_MASK_REQUESTED_DISCARD, TRUE, TRUE, new LLTextureMaskData( mID ), 
						src_callback_list, paused);
				}
				LL_DEBUGS("Avatar") << avString() << "layer_baked, setting onInitialBakedTextureLoaded as callback" << LL_ENDL;
				image->setLoadedCallback( onInitialBakedTextureLoaded, MAX_DISCARD_LEVEL, FALSE, FALSE, new LLUUID( mID ), 
					src_callback_list, paused );
				if (image->getDiscardLevel() < 0 && !paused)
				{
					mLastTexCallbackAddedTime.reset();
				}
                               // this could add paused texture callbacks
                               mLoadedCallbacksPaused |= paused; 
			}
		}

        mMeshTexturesDirty = TRUE;
		gPipeline.markGLRebuild(this);

        mFirstAppearanceMessageTimer.reset();
        mFullyLoadedTimer.reset();
	}
}

//-----------------------------------------------------------------------------
// bool visualParamWeightsAreDefault()
//-----------------------------------------------------------------------------
bool LLVOAvatar::visualParamWeightsAreDefault()
{
	bool rtn = true;

	bool is_wearing_skirt = isWearingWearableType(LLWearableType::WT_SKIRT);
	for (LLVisualParam *param = getFirstVisualParam(); 
	     param;
	     param = getNextVisualParam())
	{
		if (param->isTweakable())
		{
			LLViewerVisualParam* vparam = dynamic_cast<LLViewerVisualParam*>(param);
			llassert(vparam);
			bool is_skirt_param = vparam &&
				LLWearableType::WT_SKIRT == vparam->getWearableType();
			if (param->getWeight() != param->getDefaultWeight() &&
			    // we have to not care whether skirt weights are default, if we're not actually wearing a skirt
			    (is_wearing_skirt || !is_skirt_param))
			{
				//LL_INFOS() << "param '" << param->getName() << "'=" << param->getWeight() << " which differs from default=" << param->getDefaultWeight() << LL_ENDL;
				rtn = false;
				break;
			}
		}
	}

	//LL_INFOS() << "params are default ? " << int(rtn) << LL_ENDL;

	return rtn;
}

void dump_visual_param(apr_file_t* file, LLVisualParam* viewer_param, F32 value)
{
	std::string type_string = "unknown";
	if (dynamic_cast<LLTexLayerParamAlpha*>(viewer_param))
		type_string = "param_alpha";
	if (dynamic_cast<LLTexLayerParamColor*>(viewer_param))
		type_string = "param_color";
	if (dynamic_cast<LLDriverParam*>(viewer_param))
		type_string = "param_driver";
	if (dynamic_cast<LLPolyMorphTarget*>(viewer_param))
		type_string = "param_morph";
	if (dynamic_cast<LLPolySkeletalDistortion*>(viewer_param))
		type_string = "param_skeleton";
	S32 wtype = -1;
	LLViewerVisualParam *vparam = dynamic_cast<LLViewerVisualParam*>(viewer_param);
	if (vparam)
	{
		wtype = vparam->getWearableType();
	}
	S32 u8_value = F32_to_U8(value,viewer_param->getMinWeight(),viewer_param->getMaxWeight());
	apr_file_printf(file, "\t\t<param id=\"%d\" name=\"%s\" display=\"%s\" value=\"%.3f\" u8=\"%d\" type=\"%s\" wearable=\"%s\" group=\"%d\"/>\n",
					viewer_param->getID(), viewer_param->getName().c_str(), viewer_param->getDisplayName().c_str(), value, u8_value, type_string.c_str(),
					LLWearableType::getInstance()->getTypeName(LLWearableType::EType(wtype)).c_str(),
					viewer_param->getGroup());
	}
	

void LLVOAvatar::dumpAppearanceMsgParams( const std::string& dump_prefix,
	const LLAppearanceMessageContents& contents)
{
	std::string outfilename = get_sequential_numbered_file_name(dump_prefix,".xml");
	const std::vector<F32>& params_for_dump = contents.mParamWeights;
	const LLTEContents& tec = contents.mTEContents;

	LLAPRFile outfile;
	std::string fullpath = gDirUtilp->getExpandedFilename(LL_PATH_LOGS,outfilename);
	outfile.open(fullpath, LL_APR_WB );
	apr_file_t* file = outfile.getFileHandle();
	if (!file)
	{
		return;
	}
	else
	{
		LL_DEBUGS("Avatar") << "dumping appearance message to " << fullpath << LL_ENDL;
	}

	apr_file_printf(file, "<header>\n");
	apr_file_printf(file, "\t\t<cof_version %i />\n", contents.mCOFVersion);
	apr_file_printf(file, "\t\t<appearance_version %i />\n", contents.mAppearanceVersion);
	apr_file_printf(file, "</header>\n");

	apr_file_printf(file, "\n<params>\n");
	LLVisualParam* param = getFirstVisualParam();
	for (S32 i = 0; i < params_for_dump.size(); i++)
	{
		while( param && ((param->getGroup() != VISUAL_PARAM_GROUP_TWEAKABLE) && 
						 (param->getGroup() != VISUAL_PARAM_GROUP_TRANSMIT_NOT_TWEAKABLE)) ) // should not be any of group VISUAL_PARAM_GROUP_TWEAKABLE_NO_TRANSMIT
		{
			param = getNextVisualParam();
		}
		LLViewerVisualParam* viewer_param = (LLViewerVisualParam*)param;
		F32 value = params_for_dump[i];
		dump_visual_param(file, viewer_param, value);
		param = getNextVisualParam();
	}
	apr_file_printf(file, "</params>\n");

	apr_file_printf(file, "\n<textures>\n");
	for (U32 i = 0; i < tec.face_count; i++)
	{
		std::string uuid_str;
		((LLUUID*)tec.image_data)[i].toString(uuid_str);
		apr_file_printf( file, "\t\t<texture te=\"%i\" uuid=\"%s\"/>\n", i, uuid_str.c_str());
	}
	apr_file_printf(file, "</textures>\n");
}

void LLVOAvatar::parseAppearanceMessage(LLMessageSystem* mesgsys, LLAppearanceMessageContents& contents)
{
	parseTEMessage(mesgsys, _PREHASH_ObjectData, -1, contents.mTEContents);

	// Parse the AppearanceData field, if any.
	if (mesgsys->has(_PREHASH_AppearanceData))
	{
		U8 av_u8;
		mesgsys->getU8Fast(_PREHASH_AppearanceData, _PREHASH_AppearanceVersion, av_u8, 0);
		contents.mAppearanceVersion = av_u8;
		//LL_DEBUGS("Avatar") << "appversion set by AppearanceData field: " << contents.mAppearanceVersion << LL_ENDL;
		mesgsys->getS32Fast(_PREHASH_AppearanceData, _PREHASH_CofVersion, contents.mCOFVersion, 0);
		// For future use:
		//mesgsys->getU32Fast(_PREHASH_AppearanceData, _PREHASH_Flags, appearance_flags, 0);
	}

	// Parse the AppearanceData field, if any.
	contents.mHoverOffsetWasSet = false;
	if (mesgsys->has(_PREHASH_AppearanceHover))
	{
		LLVector3 hover;
		mesgsys->getVector3Fast(_PREHASH_AppearanceHover, _PREHASH_HoverHeight, hover);
		//LL_DEBUGS("Avatar") << avString() << " hover received " << hover.mV[ VX ] << "," << hover.mV[ VY ] << "," << hover.mV[ VZ ] << LL_ENDL;
		contents.mHoverOffset = hover;
		contents.mHoverOffsetWasSet = true;
	}
	
	// Parse visual params, if any.
	S32 num_blocks = mesgsys->getNumberOfBlocksFast(_PREHASH_VisualParam);
    static LLCachedControl<bool> block_some_avatars(gSavedSettings, "BlockSomeAvatarAppearanceVisualParams");
	bool drop_visual_params_debug = block_some_avatars && (ll_rand(2) == 0); // pretend that ~12% of AvatarAppearance messages arrived without a VisualParam block, for testing
	if( num_blocks > 1 && !drop_visual_params_debug)
	{
		//LL_DEBUGS("Avatar") << avString() << " handle visual params, num_blocks " << num_blocks << LL_ENDL;
		
		LLVisualParam* param = getFirstVisualParam();
		llassert(param); // if this ever fires, we should do the same as when num_blocks<=1
		if (!param)
		{
			LL_WARNS() << "No visual params!" << LL_ENDL;
		}
		else
		{
			for( S32 i = 0; i < num_blocks; i++ )
			{
				while( param && ((param->getGroup() != VISUAL_PARAM_GROUP_TWEAKABLE) && 
								 (param->getGroup() != VISUAL_PARAM_GROUP_TRANSMIT_NOT_TWEAKABLE)) ) // should not be any of group VISUAL_PARAM_GROUP_TWEAKABLE_NO_TRANSMIT
				{
					param = getNextVisualParam();
				}
						
				if( !param )
				{
					// more visual params supplied than expected - just process what we know about
					break;
				}

				U8 value;
				mesgsys->getU8Fast(_PREHASH_VisualParam, _PREHASH_ParamValue, value, i);
				F32 newWeight = U8_to_F32(value, param->getMinWeight(), param->getMaxWeight());
				contents.mParamWeights.push_back(newWeight);
				contents.mParams.push_back(param);

				param = getNextVisualParam();
			}
		}

		const S32 expected_tweakable_count = getVisualParamCountInGroup(VISUAL_PARAM_GROUP_TWEAKABLE) +
											 getVisualParamCountInGroup(VISUAL_PARAM_GROUP_TRANSMIT_NOT_TWEAKABLE); // don't worry about VISUAL_PARAM_GROUP_TWEAKABLE_NO_TRANSMIT
		if (num_blocks != expected_tweakable_count)
		{
			LL_DEBUGS("Avatar") << "Number of params in AvatarAppearance msg (" << num_blocks << ") does not match number of tweakable params in avatar xml file (" << expected_tweakable_count << ").  Processing what we can.  object: " << getID() << LL_ENDL;
		}
	}
	else
	{
		if (drop_visual_params_debug)
		{
			LL_INFOS() << "Debug-faked lack of parameters on AvatarAppearance for object: "  << getID() << LL_ENDL;
		}
		else
		{
			LL_DEBUGS("Avatar") << "AvatarAppearance msg received without any parameters, object: " << getID() << LL_ENDL;
		}
	}

	LLVisualParam* appearance_version_param = getVisualParam(11000);
	if (appearance_version_param)
	{
		std::vector<LLVisualParam*>::iterator it = std::find(contents.mParams.begin(), contents.mParams.end(),appearance_version_param);
		if (it != contents.mParams.end())
		{
			S32 index = it - contents.mParams.begin();
			contents.mParamAppearanceVersion = ll_round(contents.mParamWeights[index]);
			//LL_DEBUGS("Avatar") << "appversion req by appearance_version param: " << contents.mParamAppearanceVersion << LL_ENDL;
		}
	}
}

bool resolve_appearance_version(const LLAppearanceMessageContents& contents, S32& appearance_version)
{
	appearance_version = -1;
	
	if ((contents.mAppearanceVersion) >= 0 &&
		(contents.mParamAppearanceVersion >= 0) &&
		(contents.mAppearanceVersion != contents.mParamAppearanceVersion))
	{
		LL_WARNS() << "inconsistent appearance_version settings - field: " <<
			contents.mAppearanceVersion << ", param: " <<  contents.mParamAppearanceVersion << LL_ENDL;
		return false;
	}
	if (contents.mParamAppearanceVersion >= 0) // use visual param if available.
	{
		appearance_version = contents.mParamAppearanceVersion;
	}
	else if (contents.mAppearanceVersion > 0)
	{
		appearance_version = contents.mAppearanceVersion;
	}
	else // still not set, go with 1.
	{
		appearance_version = 1;
	}
	//LL_DEBUGS("Avatar") << "appearance version info - field " << contents.mAppearanceVersion
	//					<< " param: " << contents.mParamAppearanceVersion
	//					<< " final: " << appearance_version << LL_ENDL;
	return true;
}

//-----------------------------------------------------------------------------
// processAvatarAppearance()
//-----------------------------------------------------------------------------
void LLVOAvatar::processAvatarAppearance( LLMessageSystem* mesgsys )
{
	LL_DEBUGS("Avatar") << "starts" << LL_ENDL;

    static LLCachedControl<bool> enable_verbose_dumps(gSavedSettings, "DebugAvatarAppearanceMessage");
    static LLCachedControl<bool> block_avatar_appearance_messages(gSavedSettings, "BlockAvatarAppearanceMessages");

	std::string dump_prefix = getFullname() + "_" + (isSelf()?"s":"o") + "_";
	if (block_avatar_appearance_messages)
	{
		LL_WARNS() << "Blocking AvatarAppearance message" << LL_ENDL;
		return;
	}

	mLastAppearanceMessageTimer.reset();

	LLPointer<LLAppearanceMessageContents> contents(new LLAppearanceMessageContents);
	parseAppearanceMessage(mesgsys, *contents);
	if (enable_verbose_dumps)
	{
		dumpAppearanceMsgParams(dump_prefix + "appearance_msg", *contents);
	}

	S32 appearance_version;
	if (!resolve_appearance_version(*contents, appearance_version))
	{
		LL_WARNS() << "bad appearance version info, discarding" << LL_ENDL;
		return;
	}
	llassert(appearance_version > 0);
	if (appearance_version > 1)
	{
		LL_WARNS() << "unsupported appearance version " << appearance_version << ", discarding appearance message" << LL_ENDL;
		return;
	}

    S32 thisAppearanceVersion(contents->mCOFVersion);
    if (isSelf())
    {   // In the past this was considered to be the canonical COF version, 
        // that is no longer the case.  The canonical version is maintained 
        // by the AIS code and should match the COF version there. Even so,
        // we must prevent rolling this one backwards backwards or processing 
        // stale versions.

        S32 aisCOFVersion(LLAppearanceMgr::instance().getCOFVersion());

        LL_DEBUGS("Avatar") << "handling self appearance message #" << thisAppearanceVersion <<
            " (highest seen #" << mLastUpdateReceivedCOFVersion <<
            ") (AISCOF=#" << aisCOFVersion << ")" << LL_ENDL;

        if (mLastUpdateReceivedCOFVersion >= thisAppearanceVersion)
        {
            LL_WARNS("Avatar") << "Stale appearance received #" << thisAppearanceVersion <<
                " attempt to roll back from #" << mLastUpdateReceivedCOFVersion <<
                "... dropping." << LL_ENDL;
            return;
        }
        if (isEditingAppearance())
        {
            LL_DEBUGS("Avatar") << "Editing appearance.  Dropping appearance update." << LL_ENDL;
            return;
        }

    }

	// SUNSHINE CLEANUP - is this case OK now?
	S32 num_params = contents->mParamWeights.size();
	if (num_params <= 1)
	{
		// In this case, we have no reliable basis for knowing
		// appearance version, which may cause us to look for baked
		// textures in the wrong place and flag them as missing
		// assets.
		LL_DEBUGS("Avatar") << "ignoring appearance message due to lack of params" << LL_ENDL;
		return;
	}

	// No backsies zone - if we get here, the message should be valid and usable, will be processed.
	// Note:
	// RequestAgentUpdateAppearanceResponder::onRequestRequested()
	// assumes that cof version is only updated with server-bake
	// appearance messages.
    LL_INFOS("Avatar") << "Processing appearance message version " << thisAppearanceVersion << LL_ENDL;

    // Note:
    // locally the COF is maintained via LLInventoryModel::accountForUpdate
    // which is called from various places.  This should match the simhost's 
    // idea of what the COF version is.  AIS however maintains its own version
    // of the COF that should be considered canonical. 
    mLastUpdateReceivedCOFVersion = thisAppearanceVersion;

    mLastProcessedAppearance = contents;

    bool slam_params = false;
	applyParsedAppearanceMessage(*contents, slam_params);
	if (getOverallAppearance() != AOA_NORMAL)
	{
		resetSkeleton(false);
	}
}

void LLVOAvatar::applyParsedAppearanceMessage(LLAppearanceMessageContents& contents, bool slam_params)
{
	S32 num_params = contents.mParamWeights.size();
	ESex old_sex = getSex();

    if (applyParsedTEMessage(contents.mTEContents) > 0 && isChanged(TEXTURE))
    {
        updateVisualComplexity();
    }

	// prevent the overwriting of valid baked textures with invalid baked textures
	for (U8 baked_index = 0; baked_index < mBakedTextureDatas.size(); baked_index++)
	{
		if (!isTextureDefined(mBakedTextureDatas[baked_index].mTextureIndex) 
			&& mBakedTextureDatas[baked_index].mLastTextureID != IMG_DEFAULT
			&& baked_index != BAKED_SKIRT && baked_index != BAKED_LEFT_ARM && baked_index != BAKED_LEFT_LEG && baked_index != BAKED_AUX1 && baked_index != BAKED_AUX2 && baked_index != BAKED_AUX3)
		{
			LL_DEBUGS("Avatar") << avString() << " baked_index " << (S32) baked_index << " using mLastTextureID " << mBakedTextureDatas[baked_index].mLastTextureID << LL_ENDL;
			setTEImage(mBakedTextureDatas[baked_index].mTextureIndex, 
				LLViewerTextureManager::getFetchedTexture(mBakedTextureDatas[baked_index].mLastTextureID, FTT_DEFAULT, TRUE, LLGLTexture::BOOST_NONE, LLViewerTexture::LOD_TEXTURE));
		}
		else
		{
			LL_DEBUGS("Avatar") << avString() << " baked_index " << (S32) baked_index << " using texture id "
								<< getTE(mBakedTextureDatas[baked_index].mTextureIndex)->getID() << LL_ENDL;
		}
	}

	// runway - was
	// if (!is_first_appearance_message )
	// which means it would be called on second appearance message - probably wrong.
	BOOL is_first_appearance_message = !mFirstAppearanceMessageReceived;
	mFirstAppearanceMessageReceived = TRUE;

	//LL_DEBUGS("Avatar") << avString() << "processAvatarAppearance start " << mID
    //                    << " first? " << is_first_appearance_message << " self? " << isSelf() << LL_ENDL;

	if (is_first_appearance_message )
	{
		onFirstTEMessageReceived();
	}

	setCompositeUpdatesEnabled( FALSE );
	gPipeline.markGLRebuild(this);

	// Apply visual params
	if( num_params > 1)
	{
		//LL_DEBUGS("Avatar") << avString() << " handle visual params, num_params " << num_params << LL_ENDL;
		BOOL params_changed = FALSE;
		BOOL interp_params = FALSE;
		S32 params_changed_count = 0;
		
		for( S32 i = 0; i < num_params; i++ )
		{
			LLVisualParam* param = contents.mParams[i];
			F32 newWeight = contents.mParamWeights[i];

			if (slam_params || is_first_appearance_message || (param->getWeight() != newWeight))
			{
				params_changed = TRUE;
				params_changed_count++;

				if(is_first_appearance_message || slam_params)
				{
					//LL_DEBUGS("Avatar") << "param slam " << i << " " << newWeight << LL_ENDL;
					param->setWeight(newWeight);
				}
				else
				{
					interp_params = TRUE;
					param->setAnimationTarget(newWeight);
				}
			}
		}
		const S32 expected_tweakable_count = getVisualParamCountInGroup(VISUAL_PARAM_GROUP_TWEAKABLE) +
											 getVisualParamCountInGroup(VISUAL_PARAM_GROUP_TRANSMIT_NOT_TWEAKABLE); // don't worry about VISUAL_PARAM_GROUP_TWEAKABLE_NO_TRANSMIT
		if (num_params != expected_tweakable_count)
		{
			LL_DEBUGS("Avatar") << "Number of params in AvatarAppearance msg (" << num_params << ") does not match number of tweakable params in avatar xml file (" << expected_tweakable_count << ").  Processing what we can.  object: " << getID() << LL_ENDL;
		}

		LL_DEBUGS("Avatar") << "Changed " << params_changed_count << " params" << LL_ENDL;
		if (params_changed)
		{
			if (interp_params)
			{
				startAppearanceAnimation();
			}
			updateVisualParams();

			ESex new_sex = getSex();
			if( old_sex != new_sex )
			{
				updateSexDependentLayerSets();
			}	
		}

		llassert( getSex() == ((getVisualParamWeight( "male" ) > 0.5f) ? SEX_MALE : SEX_FEMALE) );
	}
	else
	{
		// AvatarAppearance message arrived without visual params
		LL_DEBUGS("Avatar") << avString() << "no visual params" << LL_ENDL;

		const F32 LOADING_TIMEOUT_SECONDS = 60.f;
		// this isn't really a problem if we already have a non-default shape
		if (visualParamWeightsAreDefault() && mRuthTimer.getElapsedTimeF32() > LOADING_TIMEOUT_SECONDS)
		{
			// re-request appearance, hoping that it comes back with a shape next time
			LL_INFOS() << "Re-requesting AvatarAppearance for object: "  << getID() << LL_ENDL;
			LLAvatarPropertiesProcessor::getInstance()->sendAvatarTexturesRequest(getID());
			mRuthTimer.reset();
		}
		else
		{
			LL_INFOS() << "That's okay, we already have a non-default shape for object: "  << getID() << LL_ENDL;
			// we don't really care.
		}
	}

	if (contents.mHoverOffsetWasSet && !isSelf())
	{
		// Got an update for some other avatar
		// Ignore updates for self, because we have a more authoritative value in the preferences.
		setHoverOffset(contents.mHoverOffset);
		LL_DEBUGS("Avatar") << avString() << "setting hover to " << contents.mHoverOffset[2] << LL_ENDL;
	}

	if (!contents.mHoverOffsetWasSet && !isSelf())
	{
		// If we don't get a value at all, we are presumably in a
		// region that does not support hover height.
		LL_WARNS() << avString() << "zeroing hover because not defined in appearance message" << LL_ENDL;
		setHoverOffset(LLVector3(0.0, 0.0, 0.0));
	}

	setCompositeUpdatesEnabled( TRUE );

	// If all of the avatars are completely baked, release the global image caches to conserve memory.
	LLVOAvatar::cullAvatarsByPixelArea();

	if (isSelf())
	{
		mUseLocalAppearance = false;
	}

	updateMeshTextures();
	updateMeshVisibility();

}

LLViewerTexture* LLVOAvatar::getBakedTexture(const U8 te)
{
	if (te < 0 || te >= BAKED_NUM_INDICES)
	{
		return NULL;
	}

	BOOL is_layer_baked = isTextureDefined(mBakedTextureDatas[te].mTextureIndex);
	
	LLViewerTexLayerSet* layerset = NULL;
	layerset = getTexLayerSet(te);
	

	if (!isEditingAppearance() && is_layer_baked)
	{
		LLViewerFetchedTexture* baked_img = LLViewerTextureManager::staticCastToFetchedTexture(getImage(mBakedTextureDatas[te].mTextureIndex, 0), TRUE);
		return baked_img;
	}
	else if (layerset && isEditingAppearance())
	{
		layerset->createComposite();
		layerset->setUpdatesEnabled(TRUE);

		return layerset->getViewerComposite();
	}

	return NULL;

	
}

const LLVOAvatar::MatrixPaletteCache& LLVOAvatar::updateSkinInfoMatrixPalette(const LLMeshSkinInfo* skin)
{
    U64 hash = skin->mHash;
    MatrixPaletteCache& entry = mMatrixPaletteCache[hash];

    if (entry.mFrame != gFrameCount)
    {
        LL_PROFILE_ZONE_SCOPED_CATEGORY_AVATAR;

        entry.mFrame = gFrameCount;

        //build matrix palette
        U32 count = LLSkinningUtil::getMeshJointCount(skin);
        entry.mMatrixPalette.resize(count);
        LLSkinningUtil::initSkinningMatrixPalette(&(entry.mMatrixPalette[0]), count, skin, this);

        const LLMatrix4a* mat = &(entry.mMatrixPalette[0]);

        entry.mGLMp.resize(count * 12);

        F32* mp = &(entry.mGLMp[0]);

        for (U32 i = 0; i < count; ++i)
        {
            F32* m = (F32*)mat[i].mMatrix[0].getF32ptr();

            U32 idx = i * 12;

            mp[idx + 0] = m[0];
            mp[idx + 1] = m[1];
            mp[idx + 2] = m[2];
            mp[idx + 3] = m[12];

            mp[idx + 4] = m[4];
            mp[idx + 5] = m[5];
            mp[idx + 6] = m[6];
            mp[idx + 7] = m[13];

            mp[idx + 8] = m[8];
            mp[idx + 9] = m[9];
            mp[idx + 10] = m[10];
            mp[idx + 11] = m[14];
        }
    }

    return entry;
}

// static
void LLVOAvatar::getAnimLabels( std::vector<std::string>* labels )
{
	S32 i;
	labels->reserve(gUserAnimStatesCount);
	for( i = 0; i < gUserAnimStatesCount; i++ )
	{
		labels->push_back( LLAnimStateLabels::getStateLabel( gUserAnimStates[i].mName ) );
	}

	// Special case to trigger away (AFK) state
	labels->push_back( "Away From Keyboard" );
}

// static 
void LLVOAvatar::getAnimNames( std::vector<std::string>* names )
{
	S32 i;

	names->reserve(gUserAnimStatesCount);
	for( i = 0; i < gUserAnimStatesCount; i++ )
	{
		names->push_back( std::string(gUserAnimStates[i].mName) );
	}

	// Special case to trigger away (AFK) state
	names->push_back( "enter_away_from_keyboard_state" );
}

// static
void LLVOAvatar::onBakedTextureMasksLoaded( BOOL success, LLViewerFetchedTexture *src_vi, LLImageRaw* src, LLImageRaw* aux_src, S32 discard_level, BOOL final, void* userdata )
{
	if (!userdata) return;

	//LL_INFOS() << "onBakedTextureMasksLoaded: " << src_vi->getID() << LL_ENDL;
	const LLUUID id = src_vi->getID();
 
	LLTextureMaskData* maskData = (LLTextureMaskData*) userdata;
	LLVOAvatar* self = (LLVOAvatar*) gObjectList.findObject( maskData->mAvatarID );

	// if discard level is 2 less than last discard level we processed, or we hit 0,
	// then generate morph masks
	if(self && success && (discard_level < maskData->mLastDiscardLevel - 2 || discard_level == 0))
	{
		if(aux_src && aux_src->getComponents() == 1)
		{
			if (!aux_src->getData())
			{
				LL_ERRS() << "No auxiliary source (morph mask) data for image id " << id << LL_ENDL;
				return;
			}

			U32 gl_name;
			LLImageGL::generateTextures(1, &gl_name );
			stop_glerror();

			gGL.getTexUnit(0)->bindManual(LLTexUnit::TT_TEXTURE, gl_name);
			stop_glerror();

			LLImageGL::setManualImage(
				GL_TEXTURE_2D, 0, GL_ALPHA8, 
				aux_src->getWidth(), aux_src->getHeight(),
				GL_ALPHA, GL_UNSIGNED_BYTE, aux_src->getData());
			stop_glerror();

			gGL.getTexUnit(0)->setTextureFilteringOption(LLTexUnit::TFO_BILINEAR);

			/* if( id == head_baked->getID() )
			     if (self->mBakedTextureDatas[BAKED_HEAD].mTexLayerSet)
				     //LL_INFOS() << "onBakedTextureMasksLoaded for head " << id << " discard = " << discard_level << LL_ENDL;
					 self->mBakedTextureDatas[BAKED_HEAD].mTexLayerSet->applyMorphMask(aux_src->getData(), aux_src->getWidth(), aux_src->getHeight(), 1);
					 maskData->mLastDiscardLevel = discard_level; */
			BOOL found_texture_id = false;
			for (LLAvatarAppearanceDictionary::Textures::const_iterator iter = LLAvatarAppearance::getDictionary()->getTextures().begin();
				 iter != LLAvatarAppearance::getDictionary()->getTextures().end();
				 ++iter)
			{

				const LLAvatarAppearanceDictionary::TextureEntry *texture_dict = iter->second;
				if (texture_dict->mIsUsedByBakedTexture)
				{
					const ETextureIndex texture_index = iter->first;
					const LLViewerTexture *baked_img = self->getImage(texture_index, 0);
					if (baked_img && id == baked_img->getID())
					{
						const EBakedTextureIndex baked_index = texture_dict->mBakedTextureIndex;
						self->applyMorphMask(aux_src->getData(), aux_src->getWidth(), aux_src->getHeight(), 1, baked_index);
						maskData->mLastDiscardLevel = discard_level;
						if (self->mBakedTextureDatas[baked_index].mMaskTexName)
						{
							LLImageGL::deleteTextures(1, &(self->mBakedTextureDatas[baked_index].mMaskTexName));
						}
						self->mBakedTextureDatas[baked_index].mMaskTexName = gl_name;
						found_texture_id = true;
						break;
					}
				}
			}
			if (!found_texture_id)
			{
				LL_INFOS() << "unexpected image id: " << id << LL_ENDL;
			}
			self->dirtyMesh();
		}
		else
		{
            // this can happen when someone uses an old baked texture possibly provided by 
            // viewer-side baked texture caching
			LL_WARNS() << "Masks loaded callback but NO aux source, id " << id << LL_ENDL;
		}
	}

	if (final || !success)
	{
		delete maskData;
	}
}

// static
void LLVOAvatar::onInitialBakedTextureLoaded( BOOL success, LLViewerFetchedTexture *src_vi, LLImageRaw* src, LLImageRaw* aux_src, S32 discard_level, BOOL final, void* userdata )
{
	LLUUID *avatar_idp = (LLUUID *)userdata;
	LLVOAvatar *selfp = (LLVOAvatar *)gObjectList.findObject(*avatar_idp);

	if (selfp)
	{
		//LL_DEBUGS("Avatar") << selfp->avString() << "discard_level " << discard_level << " success " << success << " final " << final << LL_ENDL;
	}

	if (!success && selfp)
	{
		selfp->removeMissingBakedTextures();
	}
	if (final || !success )
	{
		delete avatar_idp;
	}
}

// Static
void LLVOAvatar::onBakedTextureLoaded(BOOL success,
									  LLViewerFetchedTexture *src_vi, LLImageRaw* src, LLImageRaw* aux_src,
									  S32 discard_level, BOOL final, void* userdata)
{
	//LL_DEBUGS("Avatar") << "onBakedTextureLoaded: " << src_vi->getID() << LL_ENDL;

	LLUUID id = src_vi->getID();
	LLUUID *avatar_idp = (LLUUID *)userdata;
	LLVOAvatar *selfp = (LLVOAvatar *)gObjectList.findObject(*avatar_idp);
	if (selfp)
	{	
		//LL_DEBUGS("Avatar") << selfp->avString() << "discard_level " << discard_level << " success " << success << " final " << final << " id " << src_vi->getID() << LL_ENDL;
	}

	if (selfp && !success)
	{
		selfp->removeMissingBakedTextures();
	}

	if( final || !success )
	{
		delete avatar_idp;
	}

	if( selfp && success && final )
	{
		selfp->useBakedTexture( id );
	}
}


// Called when baked texture is loaded and also when we start up with a baked texture
void LLVOAvatar::useBakedTexture( const LLUUID& id )
{
	for (U32 i = 0; i < mBakedTextureDatas.size(); i++)
	{
		LLViewerTexture* image_baked = getImage( mBakedTextureDatas[i].mTextureIndex, 0 );
		if (id == image_baked->getID())
		{
			//LL_DEBUGS("Avatar") << avString() << " i " << i << " id " << id << LL_ENDL;
			mBakedTextureDatas[i].mIsLoaded = true;
			mBakedTextureDatas[i].mLastTextureID = id;
			mBakedTextureDatas[i].mIsUsed = true;

			if (isUsingLocalAppearance())
			{
				LL_INFOS() << "not changing to baked texture while isUsingLocalAppearance" << LL_ENDL;
			}
			else
			{
				debugColorizeSubMeshes(i,LLColor4::green);

				avatar_joint_mesh_list_t::iterator iter = mBakedTextureDatas[i].mJointMeshes.begin();
				avatar_joint_mesh_list_t::iterator end  = mBakedTextureDatas[i].mJointMeshes.end();
				for (; iter != end; ++iter)
				{
					LLAvatarJointMesh* mesh = (*iter);
					if (mesh)
					{
						mesh->setTexture( image_baked );
					}
				}
			}
			
			const LLAvatarAppearanceDictionary::BakedEntry *baked_dict =
				LLAvatarAppearance::getDictionary()->getBakedTexture((EBakedTextureIndex)i);
			for (texture_vec_t::const_iterator local_tex_iter = baked_dict->mLocalTextures.begin();
				 local_tex_iter != baked_dict->mLocalTextures.end();
				 ++local_tex_iter)
			{
				if (isSelf()) setBakedReady(*local_tex_iter, TRUE);
			}

			// ! BACKWARDS COMPATIBILITY !
			// Workaround for viewing avatars from old viewers that haven't baked hair textures.
			// This is paired with similar code in updateMeshTextures that sets hair mesh color.
			if (i == BAKED_HAIR)
			{
				avatar_joint_mesh_list_t::iterator iter = mBakedTextureDatas[i].mJointMeshes.begin();
				avatar_joint_mesh_list_t::iterator end  = mBakedTextureDatas[i].mJointMeshes.end();
				for (; iter != end; ++iter)
				{
					LLAvatarJointMesh* mesh = (*iter);
					if (mesh)
					{
						mesh->setColor( LLColor4::white );
					}
				}
			}
		}
	}

	dirtyMesh();
}

std::string get_sequential_numbered_file_name(const std::string& prefix,
											  const std::string& suffix)
{
	typedef std::map<std::string,S32> file_num_type;
	static  file_num_type file_nums;
	file_num_type::iterator it = file_nums.find(prefix);
	S32 num = 0;
	if (it != file_nums.end())
	{
		num = it->second;
	}
	file_nums[prefix] = num+1;
	std::string outfilename = prefix + " " + llformat("%04d",num) + ".xml";
	std::replace(outfilename.begin(),outfilename.end(),' ','_');
	return outfilename;
}

void dump_sequential_xml(const std::string outprefix, const LLSD& content)
{
	std::string outfilename = get_sequential_numbered_file_name(outprefix,".xml");
	std::string fullpath = gDirUtilp->getExpandedFilename(LL_PATH_LOGS,outfilename);
	llofstream ofs(fullpath.c_str(), std::ios_base::out);
	ofs << LLSDOStreamer<LLSDXMLFormatter>(content, LLSDFormatter::OPTIONS_PRETTY);
	LL_DEBUGS("Avatar") << "results saved to: " << fullpath << LL_ENDL;
}

void LLVOAvatar::getSortedJointNames(S32 joint_type, std::vector<std::string>& result) const
{
    result.clear();
    if (joint_type==0)
    {
        avatar_joint_list_t::const_iterator iter = mSkeleton.begin();
        avatar_joint_list_t::const_iterator end  = mSkeleton.end();
		for (; iter != end; ++iter)
		{
			LLJoint* pJoint = (*iter);
            result.push_back(pJoint->getName());
        }
    }
    else if (joint_type==1)
    {
        for (S32 i = 0; i < mNumCollisionVolumes; i++)
        {
            LLAvatarJointCollisionVolume* pJoint = &mCollisionVolumes[i];
            result.push_back(pJoint->getName());
        }
    }
    else if (joint_type==2)
    {
		for (LLVOAvatar::attachment_map_t::const_iterator iter = mAttachmentPoints.begin(); 
			 iter != mAttachmentPoints.end(); ++iter)
		{
			LLViewerJointAttachment* pJoint = iter->second;
			if (!pJoint) continue;
            result.push_back(pJoint->getName());
        }
    }
    std::sort(result.begin(), result.end());
}

void LLVOAvatar::dumpArchetypeXML(const std::string& prefix, bool group_by_wearables )
{
	std::string outprefix(prefix);
	if (outprefix.empty())
	{
		outprefix = getFullname() + (isSelf()?"_s":"_o");
	}
	if (outprefix.empty())
	{
		outprefix = std::string("new_archetype");
	}
	std::string outfilename = get_sequential_numbered_file_name(outprefix,".xml");
	
	LLAPRFile outfile;
    LLWearableType *wr_inst = LLWearableType::getInstance();
	std::string fullpath = gDirUtilp->getExpandedFilename(LL_PATH_LOGS,outfilename);
	if (APR_SUCCESS == outfile.open(fullpath, LL_APR_WB ))
	{
		apr_file_t* file = outfile.getFileHandle();
		LL_INFOS() << "xmlfile write handle obtained : " << fullpath << LL_ENDL;

		apr_file_printf( file, "<?xml version=\"1.0\" encoding=\"US-ASCII\" standalone=\"yes\"?>\n" );
		apr_file_printf( file, "<linden_genepool version=\"1.0\">\n" );
		apr_file_printf( file, "\n\t<archetype name=\"???\">\n" );

		bool agent_is_godlike = gAgent.isGodlikeWithoutAdminMenuFakery();

		if (group_by_wearables)
		{
			for (S32 type = LLWearableType::WT_SHAPE; type < LLWearableType::WT_COUNT; type++)
			{
				const std::string& wearable_name = wr_inst->getTypeName((LLWearableType::EType)type);
				apr_file_printf( file, "\n\t\t<!-- wearable: %s -->\n", wearable_name.c_str() );

				for (LLVisualParam* param = getFirstVisualParam(); param; param = getNextVisualParam())
				{
					LLViewerVisualParam* viewer_param = (LLViewerVisualParam*)param;
					if( (viewer_param->getWearableType() == type) && 
					   (viewer_param->isTweakable() ) )
					{
						dump_visual_param(file, viewer_param, viewer_param->getWeight());
					}
				}

				for (U8 te = 0; te < TEX_NUM_INDICES; te++)
				{
					if (LLAvatarAppearance::getDictionary()->getTEWearableType((ETextureIndex)te) == type)
					{
						// MULTIPLE_WEARABLES: extend to multiple wearables?
						LLViewerTexture* te_image = getImage((ETextureIndex)te, 0);
						if( te_image )
						{
							std::string uuid_str = LLUUID().asString();
							if (agent_is_godlike)
							{
								te_image->getID().toString(uuid_str);
							}
							apr_file_printf( file, "\t\t<texture te=\"%i\" uuid=\"%s\"/>\n", te, uuid_str.c_str());
						}
					}
				}
			}
		}
		else 
		{
			// Just dump all params sequentially.
			for (LLVisualParam* param = getFirstVisualParam(); param; param = getNextVisualParam())
			{
				LLViewerVisualParam* viewer_param = (LLViewerVisualParam*)param;
				dump_visual_param(file, viewer_param, viewer_param->getWeight());
			}

			for (U8 te = 0; te < TEX_NUM_INDICES; te++)
			{
				// MULTIPLE_WEARABLES: extend to multiple wearables?
				LLViewerTexture* te_image = getImage((ETextureIndex)te, 0);
				if( te_image )
				{
					std::string uuid_str = LLUUID().asString();
					if (agent_is_godlike)
					{
						te_image->getID().toString(uuid_str);
					}
					apr_file_printf( file, "\t\t<texture te=\"%i\" uuid=\"%s\"/>\n", te, uuid_str.c_str());
				}
			}
		}

        // Root joint
        const LLVector3& pos = mRoot->getPosition();
        const LLVector3& scale = mRoot->getScale();
        apr_file_printf( file, "\t\t<root name=\"%s\" position=\"%f %f %f\" scale=\"%f %f %f\"/>\n", 
                         mRoot->getName().c_str(), pos[0], pos[1], pos[2], scale[0], scale[1], scale[2]);

        // Bones
        std::vector<std::string> bone_names, cv_names, attach_names, all_names;
        getSortedJointNames(0, bone_names);
        getSortedJointNames(1, cv_names);
        getSortedJointNames(2, attach_names);
        all_names.insert(all_names.end(), bone_names.begin(), bone_names.end());
        all_names.insert(all_names.end(), cv_names.begin(), cv_names.end());
        all_names.insert(all_names.end(), attach_names.begin(), attach_names.end());

        for (std::vector<std::string>::iterator name_iter = bone_names.begin();
             name_iter != bone_names.end(); ++name_iter)
        {
            LLJoint *pJoint = getJoint(*name_iter);
			const LLVector3& pos = pJoint->getPosition();
			const LLVector3& scale = pJoint->getScale();
			apr_file_printf( file, "\t\t<bone name=\"%s\" position=\"%f %f %f\" scale=\"%f %f %f\"/>\n", 
							 pJoint->getName().c_str(), pos[0], pos[1], pos[2], scale[0], scale[1], scale[2]);
        }

        // Collision volumes
        for (std::vector<std::string>::iterator name_iter = cv_names.begin();
             name_iter != cv_names.end(); ++name_iter)
        {
            LLJoint *pJoint = getJoint(*name_iter);
			const LLVector3& pos = pJoint->getPosition();
			const LLVector3& scale = pJoint->getScale();
			apr_file_printf( file, "\t\t<collision_volume name=\"%s\" position=\"%f %f %f\" scale=\"%f %f %f\"/>\n", 
							 pJoint->getName().c_str(), pos[0], pos[1], pos[2], scale[0], scale[1], scale[2]);
        }

        // Attachment joints
        for (std::vector<std::string>::iterator name_iter = attach_names.begin();
             name_iter != attach_names.end(); ++name_iter)
        {
            LLJoint *pJoint = getJoint(*name_iter);
			if (!pJoint) continue;
			const LLVector3& pos = pJoint->getPosition();
			const LLVector3& scale = pJoint->getScale();
			apr_file_printf( file, "\t\t<attachment_point name=\"%s\" position=\"%f %f %f\" scale=\"%f %f %f\"/>\n", 
							 pJoint->getName().c_str(), pos[0], pos[1], pos[2], scale[0], scale[1], scale[2]);
        }
        
        // Joint pos overrides
        for (std::vector<std::string>::iterator name_iter = all_names.begin();
             name_iter != all_names.end(); ++name_iter)
        {
            LLJoint *pJoint = getJoint(*name_iter);
		
			LLVector3 pos;
			LLUUID mesh_id;

			if (pJoint && pJoint->hasAttachmentPosOverride(pos,mesh_id))
			{
                S32 num_pos_overrides;
                std::set<LLVector3> distinct_pos_overrides;
                pJoint->getAllAttachmentPosOverrides(num_pos_overrides, distinct_pos_overrides);
				apr_file_printf( file, "\t\t<joint_offset name=\"%s\" position=\"%f %f %f\" mesh_id=\"%s\" count=\"%d\" distinct=\"%d\"/>\n", 
								 pJoint->getName().c_str(), pos[0], pos[1], pos[2], mesh_id.asString().c_str(),
                                 num_pos_overrides, (S32) distinct_pos_overrides.size());
			}
		}
        // Joint scale overrides
        for (std::vector<std::string>::iterator name_iter = all_names.begin();
             name_iter != all_names.end(); ++name_iter)
        {
            LLJoint *pJoint = getJoint(*name_iter);
		
			LLVector3 scale;
			LLUUID mesh_id;

			if (pJoint && pJoint->hasAttachmentScaleOverride(scale,mesh_id))
			{
                S32 num_scale_overrides;
                std::set<LLVector3> distinct_scale_overrides;
                pJoint->getAllAttachmentPosOverrides(num_scale_overrides, distinct_scale_overrides);
				apr_file_printf( file, "\t\t<joint_scale name=\"%s\" scale=\"%f %f %f\" mesh_id=\"%s\" count=\"%d\" distinct=\"%d\"/>\n",
								 pJoint->getName().c_str(), scale[0], scale[1], scale[2], mesh_id.asString().c_str(),
                                 num_scale_overrides, (S32) distinct_scale_overrides.size());
			}
		}
		F32 pelvis_fixup;
		LLUUID mesh_id;
		if (hasPelvisFixup(pelvis_fixup, mesh_id))
		{
			apr_file_printf( file, "\t\t<pelvis_fixup z=\"%f\" mesh_id=\"%s\"/>\n", 
							 pelvis_fixup, mesh_id.asString().c_str());
		}

        LLVector3 rp = getRootJoint()->getWorldPosition();
        LLVector4a rpv;
        rpv.load3(rp.mV);
        
        for (S32 joint_num = 0; joint_num < LL_CHARACTER_MAX_ANIMATED_JOINTS; joint_num++)
        {
            LLJoint *joint = getJoint(joint_num);
            if (joint_num < mJointRiggingInfoTab.size())
            {
                LLJointRiggingInfo& rig_info = mJointRiggingInfoTab[joint_num];
                if (rig_info.isRiggedTo())
                {
                    LLMatrix4a mat;
                    LLVector4a new_extents[2];
                    mat.loadu(joint->getWorldMatrix());
                    matMulBoundBox(mat, rig_info.getRiggedExtents(), new_extents);
                    LLVector4a rrp[2];
                    rrp[0].setSub(new_extents[0],rpv);
                    rrp[1].setSub(new_extents[1],rpv);
                    apr_file_printf( file, "\t\t<joint_rig_info num=\"%d\" name=\"%s\" min=\"%f %f %f\" max=\"%f %f %f\" tmin=\"%f %f %f\" tmax=\"%f %f %f\"/>\n", 
                                     joint_num,
                                     joint->getName().c_str(),
                                     rig_info.getRiggedExtents()[0][0],
                                     rig_info.getRiggedExtents()[0][1],
                                     rig_info.getRiggedExtents()[0][2],
                                     rig_info.getRiggedExtents()[1][0],
                                     rig_info.getRiggedExtents()[1][1],
                                     rig_info.getRiggedExtents()[1][2],
                                     rrp[0][0],
                                     rrp[0][1],
                                     rrp[0][2],
                                     rrp[1][0],
                                     rrp[1][1],
                                     rrp[1][2] );
                }
            }
        }

		bool ultra_verbose = false;
		if (isSelf() && ultra_verbose)
		{
			// show the cloned params inside the wearables as well.
			gAgentAvatarp->dumpWearableInfo(outfile);
		}

		apr_file_printf( file, "\t</archetype>\n" );
		apr_file_printf( file, "\n</linden_genepool>\n" );

		LLSD args;
		args["PATH"] = fullpath;
		LLNotificationsUtil::add("AppearanceToXMLSaved", args);
	}
	else
	{
		LLNotificationsUtil::add("AppearanceToXMLFailed");
	}
	// File will close when handle goes out of scope
}


void LLVOAvatar::setVisibilityRank(U32 rank)
{
	if (mDrawable.isNull() || mDrawable->isDead())
	{
		// do nothing
		return;
	}
	mVisibilityRank = rank;
}

// Assumes LLVOAvatar::sInstances has already been sorted.
S32 LLVOAvatar::getUnbakedPixelAreaRank()
{
	S32 rank = 1;
	for (std::vector<LLCharacter*>::iterator iter = LLCharacter::sInstances.begin();
		 iter != LLCharacter::sInstances.end(); ++iter)
	{
		LLVOAvatar* inst = (LLVOAvatar*) *iter;
		if (inst == this)
		{
			return rank;
		}
		else if (!inst->isDead() && !inst->isFullyBaked())
		{
			rank++;
		}
	}

	llassert(0);
	return 0;
}

struct CompareScreenAreaGreater
{
	BOOL operator()(const LLCharacter* const& lhs, const LLCharacter* const& rhs)
	{
		return lhs->getPixelArea() > rhs->getPixelArea();
	}
};

// static
void LLVOAvatar::cullAvatarsByPixelArea()
{
	std::sort(LLCharacter::sInstances.begin(), LLCharacter::sInstances.end(), CompareScreenAreaGreater());
	
	// Update the avatars that have changed status
	U32 rank = 2; //1 is reserved for self. 
	for (std::vector<LLCharacter*>::iterator iter = LLCharacter::sInstances.begin();
		 iter != LLCharacter::sInstances.end(); ++iter)
	{
		LLVOAvatar* inst = (LLVOAvatar*) *iter;
		BOOL culled;
		if (inst->isSelf() || inst->isFullyBaked())
		{
			culled = FALSE;
		}
		else 
		{
			culled = TRUE;
		}

		if (inst->mCulled != culled)
		{
			inst->mCulled = culled;
			LL_DEBUGS() << "avatar " << inst->getID() << (culled ? " start culled" : " start not culled" ) << LL_ENDL;
			inst->updateMeshTextures();
		}

		if (inst->isSelf())
		{
			inst->setVisibilityRank(1);
		}
		else if (inst->mDrawable.notNull() && inst->mDrawable->isVisible())
		{
			inst->setVisibilityRank(rank++);
		}
	}

	// runway - this doesn't really detect gray/grey state.
	S32 grey_avatars = 0;
	if (!LLVOAvatar::areAllNearbyInstancesBaked(grey_avatars))
	{
		if (gFrameTimeSeconds != sUnbakedUpdateTime) // only update once per frame
		{
			sUnbakedUpdateTime = gFrameTimeSeconds;
			sUnbakedTime += gFrameIntervalSeconds.value();
		}
		if (grey_avatars > 0)
		{
			if (gFrameTimeSeconds != sGreyUpdateTime) // only update once per frame
			{
				sGreyUpdateTime = gFrameTimeSeconds;
				sGreyTime += gFrameIntervalSeconds.value();
			}
		}
	}
}

void LLVOAvatar::startAppearanceAnimation()
{
	if(!mAppearanceAnimating)
	{
		mAppearanceAnimating = TRUE;
		mAppearanceMorphTimer.reset();
		mLastAppearanceBlendTime = 0.f;
	}
}

// virtual
void LLVOAvatar::removeMissingBakedTextures()
{
}

//virtual
void LLVOAvatar::updateRegion(LLViewerRegion *regionp)
{
	LLViewerObject::updateRegion(regionp);
}

// virtual
std::string LLVOAvatar::getFullname() const
{
	std::string name;

	LLNameValue* first = getNVPair("FirstName"); 
	LLNameValue* last  = getNVPair("LastName"); 
	if (first && last)
	{
		name = LLCacheName::buildFullName( first->getString(), last->getString() );
	}

	return name;
}

LLHost LLVOAvatar::getObjectHost() const
{
	LLViewerRegion* region = getRegion();
	if (region && !isDead())
	{
		return region->getHost();
	}
	else
	{
		return LLHost();
	}
}

//static
void LLVOAvatar::updateFreezeCounter(S32 counter)
{
	if(counter)
	{
		sFreezeCounter = counter;
	}
	else if(sFreezeCounter > 0)
	{
		sFreezeCounter--;
	}
	else
	{
		sFreezeCounter = 0;
	}
}

BOOL LLVOAvatar::updateLOD()
{
    if (mDrawable.isNull())
    {
        return FALSE;
    }
    
	if (!LLPipeline::sImpostorRender && isImpostor() && 0 != mDrawable->getNumFaces() && mDrawable->getFace(0)->hasGeometry())
	{
		return TRUE;
	}

	BOOL res = updateJointLODs();

	LLFace* facep = mDrawable->getFace(0);
	if (!facep || !facep->getVertexBuffer())
	{
		dirtyMesh(2);
	}

	if (mDirtyMesh >= 2 || mDrawable->isState(LLDrawable::REBUILD_GEOMETRY))
	{	//LOD changed or new mesh created, allocate new vertex buffer if needed
		updateMeshData();
		mDirtyMesh = 0;
		mNeedsSkin = TRUE;
		mDrawable->clearState(LLDrawable::REBUILD_GEOMETRY);
	}
	updateVisibility();

	return res;
}

void LLVOAvatar::updateLODRiggedAttachments()
{
	updateLOD();
	rebuildRiggedAttachments();
}

void showRigInfoTabExtents(LLVOAvatar *avatar, LLJointRiggingInfoTab& tab, S32& count_rigged, S32& count_box)
{
    count_rigged = count_box = 0;
    LLVector4a zero_vec;
    zero_vec.clear();
    for (S32 i=0; i<tab.size(); i++)
    {
        if (tab[i].isRiggedTo())
        {
            count_rigged++;
            LLJoint *joint = avatar->getJoint(i);
            LL_DEBUGS("RigSpam") << "joint " << i << " name " << joint->getName() << " box " 
                                 << tab[i].getRiggedExtents()[0] << ", " << tab[i].getRiggedExtents()[1] << LL_ENDL;
            if ((!tab[i].getRiggedExtents()[0].equals3(zero_vec)) ||
                (!tab[i].getRiggedExtents()[1].equals3(zero_vec)))
            {
                count_box++;
            }
       }
    }
}

void LLVOAvatar::getAssociatedVolumes(std::vector<LLVOVolume*>& volumes)
{
    LL_PROFILE_ZONE_SCOPED_CATEGORY_AVATAR;
	for ( LLVOAvatar::attachment_map_t::iterator iter = mAttachmentPoints.begin(); iter != mAttachmentPoints.end(); ++iter )
	{
		LLViewerJointAttachment* attachment = iter->second;
		LLViewerJointAttachment::attachedobjs_vec_t::iterator attach_end = attachment->mAttachedObjects.end();
		
		for (LLViewerJointAttachment::attachedobjs_vec_t::iterator attach_iter = attachment->mAttachedObjects.begin();
			 attach_iter != attach_end; ++attach_iter)
		{
			LLViewerObject* attached_object =  attach_iter->get();
            LLVOVolume *volume = dynamic_cast<LLVOVolume*>(attached_object);
            if (volume)
            {
                volumes.push_back(volume);
                if (volume->isAnimatedObject())
                {
                    // For animated object attachment, don't need
                    // the children. Will just get bounding box
                    // from the control avatar.
                    continue;
                }
            }
            LLViewerObject::const_child_list_t& children = attached_object->getChildren();
            for (LLViewerObject::const_child_list_t::const_iterator it = children.begin();
                 it != children.end(); ++it)
            {
                LLViewerObject *childp = *it;
                LLVOVolume *volume = dynamic_cast<LLVOVolume*>(childp);
                if (volume)
                {
                    volumes.push_back(volume);
                }
            }
        }
    }

    LLControlAvatar *control_av = dynamic_cast<LLControlAvatar*>(this);
    if (control_av)
    {
        LLVOVolume *volp = control_av->mRootVolp;
        if (volp)
        {
            volumes.push_back(volp);
            LLViewerObject::const_child_list_t& children = volp->getChildren();
            for (LLViewerObject::const_child_list_t::const_iterator it = children.begin();
                 it != children.end(); ++it)
            {
                LLViewerObject *childp = *it;
                LLVOVolume *volume = dynamic_cast<LLVOVolume*>(childp);
                if (volume)
                {
                    volumes.push_back(volume);
                }
            }
        }
    }
}

// virtual
void LLVOAvatar::updateRiggingInfo()
{
    LL_PROFILE_ZONE_SCOPED_CATEGORY_AVATAR;

    LL_DEBUGS("RigSpammish") << getFullname() << " updating rig tab" << LL_ENDL;

    std::vector<LLVOVolume*> volumes;

	getAssociatedVolumes(volumes);

	std::map<LLUUID,S32> curr_rigging_info_key;
	{
		// Get current rigging info key
		for (std::vector<LLVOVolume*>::iterator it = volumes.begin(); it != volumes.end(); ++it)
		{
			LLVOVolume *vol = *it;
			if (vol->isMesh() && vol->getVolume())
			{
				const LLUUID& mesh_id = vol->getVolume()->getParams().getSculptID();
				S32 max_lod = llmax(vol->getLOD(), vol->mLastRiggingInfoLOD);
				curr_rigging_info_key[mesh_id] = max_lod;
			}
		}
		
		// Check for key change, which indicates some change in volume composition or LOD.
		if (curr_rigging_info_key == mLastRiggingInfoKey)
		{
			return;
		}
	}

	// Something changed. Update.
	mLastRiggingInfoKey = curr_rigging_info_key;
    mJointRiggingInfoTab.clear();
    for (std::vector<LLVOVolume*>::iterator it = volumes.begin(); it != volumes.end(); ++it)
    {
        LLVOVolume *vol = *it;
        vol->updateRiggingInfo();
        mJointRiggingInfoTab.merge(vol->mJointRiggingInfoTab);
    }

    //LL_INFOS() << "done update rig count is " << countRigInfoTab(mJointRiggingInfoTab) << LL_ENDL;
    LL_DEBUGS("RigSpammish") << getFullname() << " after update rig tab:" << LL_ENDL;
    S32 joint_count, box_count;
    showRigInfoTabExtents(this, mJointRiggingInfoTab, joint_count, box_count);
    LL_DEBUGS("RigSpammish") << "uses " << joint_count << " joints " << " nonzero boxes: " << box_count << LL_ENDL;
}

// virtual
void LLVOAvatar::onActiveOverrideMeshesChanged()
{
    mJointRiggingInfoTab.setNeedsUpdate(true);
}

U32 LLVOAvatar::getPartitionType() const
{ 
	// Avatars merely exist as drawables in the bridge partition
	return mIsControlAvatar ? LLViewerRegion::PARTITION_CONTROL_AV : LLViewerRegion::PARTITION_AVATAR;
}

//static
void LLVOAvatar::updateImpostors()
{
	LLViewerCamera::sCurCameraID = LLViewerCamera::CAMERA_WORLD;

    std::vector<LLCharacter*> instances_copy = LLCharacter::sInstances;
	for (std::vector<LLCharacter*>::iterator iter = instances_copy.begin();
		iter != instances_copy.end(); ++iter)
	{
		LLVOAvatar* avatar = (LLVOAvatar*) *iter;
		if (!avatar->isDead()
			&& avatar->isVisible()
			&& avatar->isImpostor()
			&& avatar->needsImpostorUpdate())
		{
            avatar->calcMutedAVColor();
			gPipeline.generateImpostor(avatar);
		}
	}

	LLCharacter::sAllowInstancesChange = TRUE;
}

// virtual
BOOL LLVOAvatar::isImpostor()
{
	return isVisuallyMuted() || (sLimitNonImpostors && (mUpdatePeriod > 1));
}

BOOL LLVOAvatar::shouldImpostor(const F32 rank_factor)
{
	if (isSelf())
	{
		return false;
	}
	if (isVisuallyMuted())
	{
		return true;
	}
	return sLimitNonImpostors && (mVisibilityRank > sMaxNonImpostors * rank_factor);
}

BOOL LLVOAvatar::needsImpostorUpdate() const
{
	return mNeedsImpostorUpdate;
}

const LLVector3& LLVOAvatar::getImpostorOffset() const
{
	return mImpostorOffset;
}

const LLVector2& LLVOAvatar::getImpostorDim() const
{
	return mImpostorDim;
}

void LLVOAvatar::setImpostorDim(const LLVector2& dim)
{
	mImpostorDim = dim;
}

void LLVOAvatar::cacheImpostorValues()
{
	getImpostorValues(mImpostorExtents, mImpostorAngle, mImpostorDistance);
}

void LLVOAvatar::getImpostorValues(LLVector4a* extents, LLVector3& angle, F32& distance) const
{
	const LLVector4a* ext = mDrawable->getSpatialExtents();
	extents[0] = ext[0];
	extents[1] = ext[1];

	LLVector3 at = LLViewerCamera::getInstance()->getOrigin()-(getRenderPosition()+mImpostorOffset);
	distance = at.normalize();
	F32 da = 1.f - (at*LLViewerCamera::getInstance()->getAtAxis());
	angle.mV[0] = LLViewerCamera::getInstance()->getYaw()*da;
	angle.mV[1] = LLViewerCamera::getInstance()->getPitch()*da;
	angle.mV[2] = da;
}

// static
const U32 LLVOAvatar::NON_IMPOSTORS_MAX_SLIDER = 66; /* Must equal the maximum allowed the RenderAvatarMaxNonImpostors
										   * slider in panel_preferences_graphics1.xml */

// static
void LLVOAvatar::updateImpostorRendering(U32 newMaxNonImpostorsValue)
{
	U32  oldmax = sMaxNonImpostors;
	bool oldflg = sLimitNonImpostors;
	
	if (NON_IMPOSTORS_MAX_SLIDER <= newMaxNonImpostorsValue)
	{
		sMaxNonImpostors = 0;
	}
	else
	{
		sMaxNonImpostors = newMaxNonImpostorsValue;
	}
	// the sLimitNonImpostors flag depends on whether or not sMaxNonImpostors is set to the no-limit value (0)
	sLimitNonImpostors = (0 != sMaxNonImpostors);
    if ( oldflg != sLimitNonImpostors )
    {
        LL_DEBUGS("AvatarRender")
            << "was " << (oldflg ? "use" : "don't use" ) << " impostors (max " << oldmax << "); "
            << "now " << (sLimitNonImpostors ? "use" : "don't use" ) << " impostors (max " << sMaxNonImpostors << "); "
            << LL_ENDL;
    }
}


void LLVOAvatar::idleUpdateRenderComplexity()
{
    LL_PROFILE_ZONE_SCOPED_CATEGORY_AVATAR;
    if (isControlAvatar())
    {
        LLControlAvatar *cav = dynamic_cast<LLControlAvatar*>(this);
        bool is_attachment = cav && cav->mRootVolp && cav->mRootVolp->isAttachment(); // For attached animated objects
        if (is_attachment)
        {
            // ARC for animated object attachments is accounted with the avatar they're attached to.
            return;
        }
    }

    // Render Complexity
    calculateUpdateRenderComplexity(); // Update mVisualComplexity if needed	
}

void LLVOAvatar::idleUpdateDebugInfo()
{
	if (gPipeline.hasRenderDebugMask(LLPipeline::RENDER_DEBUG_AVATAR_DRAW_INFO))
	{
		std::string info_line;
		F32 red_level;
		F32 green_level;
		LLColor4 info_color;
		LLFontGL::StyleFlags info_style;
		
		if ( !mText )
		{
			initHudText();
			mText->setFadeDistance(20.0, 5.0); // limit clutter in large crowds
		}
		else
		{
			mText->clearString(); // clear debug text
		}

		/*
		 * NOTE: the logic for whether or not each of the values below
		 * controls muting MUST match that in the isVisuallyMuted and isTooComplex methods.
		 */

		static LLCachedControl<U32> max_render_cost(gSavedSettings, "RenderAvatarMaxComplexity", 0);
		info_line = llformat("%d Complexity", mVisualComplexity);

		if (max_render_cost != 0) // zero means don't care, so don't bother coloring based on this
		{
			green_level = 1.f-llclamp(((F32) mVisualComplexity-(F32)max_render_cost)/(F32)max_render_cost, 0.f, 1.f);
			red_level   = llmin((F32) mVisualComplexity/(F32)max_render_cost, 1.f);
			info_color.set(red_level, green_level, 0.0, 1.0);
			info_style = (  mVisualComplexity > max_render_cost
						  ? LLFontGL::BOLD : LLFontGL::NORMAL );
		}
		else
		{
			info_color.set(LLColor4::grey);
			info_style = LLFontGL::NORMAL;
		}
		mText->addLine(info_line, info_color, info_style);

		// Visual rank
		info_line = llformat("%d rank", mVisibilityRank);
		// Use grey for imposters, white for normal rendering or no impostors
		info_color.set(isImpostor() ? LLColor4::grey : (isControlAvatar() ? LLColor4::yellow : LLColor4::white));
		info_style = LLFontGL::NORMAL;
		mText->addLine(info_line, info_color, info_style);

        // Triangle count
        mText->addLine(std::string("VisTris ") + LLStringOps::getReadableNumber(mAttachmentVisibleTriangleCount), 
                       info_color, info_style);
        mText->addLine(std::string("EstMaxTris ") + LLStringOps::getReadableNumber(mAttachmentEstTriangleCount), 
                       info_color, info_style);

		// Attachment Surface Area
		static LLCachedControl<F32> max_attachment_area(gSavedSettings, "RenderAutoMuteSurfaceAreaLimit", 1000.0f);
		info_line = llformat("%.0f m^2", mAttachmentSurfaceArea);

		if (max_render_cost != 0 && max_attachment_area != 0) // zero means don't care, so don't bother coloring based on this
		{
			green_level = 1.f-llclamp((mAttachmentSurfaceArea-max_attachment_area)/max_attachment_area, 0.f, 1.f);
			red_level   = llmin(mAttachmentSurfaceArea/max_attachment_area, 1.f);
			info_color.set(red_level, green_level, 0.0, 1.0);
			info_style = (  mAttachmentSurfaceArea > max_attachment_area
						  ? LLFontGL::BOLD : LLFontGL::NORMAL );

		}
		else
		{
			info_color.set(LLColor4::grey);
			info_style = LLFontGL::NORMAL;
		}

		mText->addLine(info_line, info_color, info_style);

		updateText(); // corrects position
	}
}

void LLVOAvatar::updateVisualComplexity()
{
	LL_DEBUGS("AvatarRender") << "avatar " << getID() << " appearance changed" << LL_ENDL;
	// Set the cache time to in the past so it's updated ASAP
	mVisualComplexityStale = true;
}

// Account for the complexity of a single top-level object associated
// with an avatar. This will be either an attached object or an animated
// object.
void LLVOAvatar::accountRenderComplexityForObject(
    const LLViewerObject *attached_object,
    const F32 max_attachment_complexity,
    LLVOVolume::texture_cost_t& textures,
    U32& cost,
    hud_complexity_list_t& hud_complexity_list,
    object_complexity_list_t& object_complexity_list)
{
    if (attached_object && !attached_object->isHUDAttachment())
		{
        mAttachmentVisibleTriangleCount += attached_object->recursiveGetTriangleCount();
        mAttachmentEstTriangleCount += attached_object->recursiveGetEstTrianglesMax();
        mAttachmentSurfaceArea += attached_object->recursiveGetScaledSurfaceArea();

					textures.clear();
					const LLDrawable* drawable = attached_object->mDrawable;
					if (drawable)
					{
						const LLVOVolume* volume = drawable->getVOVolume();
						if (volume)
						{
                            F32 attachment_total_cost = 0;
                            F32 attachment_volume_cost = 0;
                            F32 attachment_texture_cost = 0;
                            F32 attachment_children_cost = 0;
                            const F32 animated_object_attachment_surcharge = 1000;

                            if (attached_object->isAnimatedObject())
                            {
                                attachment_volume_cost += animated_object_attachment_surcharge;
                            }
							attachment_volume_cost += volume->getRenderCost(textures);

							const_child_list_t children = volume->getChildren();
							for (const_child_list_t::const_iterator child_iter = children.begin();
								  child_iter != children.end();
								  ++child_iter)
							{
								LLViewerObject* child_obj = *child_iter;
								LLVOVolume *child = dynamic_cast<LLVOVolume*>( child_obj );
								if (child)
								{
									attachment_children_cost += child->getRenderCost(textures);
								}
							}

							for (LLVOVolume::texture_cost_t::iterator volume_texture = textures.begin();
								 volume_texture != textures.end();
								 ++volume_texture)
							{
								// add the cost of each individual texture in the linkset
								attachment_texture_cost += volume_texture->second;
							}
                            attachment_total_cost = attachment_volume_cost + attachment_texture_cost + attachment_children_cost;
                            LL_DEBUGS("ARCdetail") << "Attachment costs " << attached_object->getAttachmentItemID()
                                                   << " total: " << attachment_total_cost
                                                   << ", volume: " << attachment_volume_cost
                                                   << ", " << textures.size()
                                                   << " textures: " << attachment_texture_cost
                                                   << ", " << volume->numChildren()
                                                   << " children: " << attachment_children_cost
                                                   << LL_ENDL;
                            // Limit attachment complexity to avoid signed integer flipping of the wearer's ACI
                            cost += (U32)llclamp(attachment_total_cost, MIN_ATTACHMENT_COMPLEXITY, max_attachment_complexity);

                            if (isSelf())
                            {
                                LLObjectComplexity object_complexity;
                                object_complexity.objectName = attached_object->getAttachmentItemName();
                                object_complexity.objectId = attached_object->getAttachmentItemID();
                                object_complexity.objectCost = attachment_total_cost;
                                object_complexity_list.push_back(object_complexity);
                            }
						}
					}
				}
                if (isSelf()
                    && attached_object
                    && attached_object->isHUDAttachment()
                    && !attached_object->isTempAttachment()
                    && attached_object->mDrawable)
                {
                    textures.clear();

        mAttachmentSurfaceArea += attached_object->recursiveGetScaledSurfaceArea();

                    const LLVOVolume* volume = attached_object->mDrawable->getVOVolume();
                    if (volume)
                    {
                        LLHUDComplexity hud_object_complexity;
                        hud_object_complexity.objectName = attached_object->getAttachmentItemName();
                        hud_object_complexity.objectId = attached_object->getAttachmentItemID();
                        std::string joint_name;
                        gAgentAvatarp->getAttachedPointName(attached_object->getAttachmentItemID(), joint_name);
                        hud_object_complexity.jointName = joint_name;
                        // get cost and individual textures
                        hud_object_complexity.objectsCost += volume->getRenderCost(textures);
                        hud_object_complexity.objectsCount++;

                        LLViewerObject::const_child_list_t& child_list = attached_object->getChildren();
                        for (LLViewerObject::child_list_t::const_iterator iter = child_list.begin();
                            iter != child_list.end(); ++iter)
                        {
                            LLViewerObject* childp = *iter;
                            const LLVOVolume* chld_volume = dynamic_cast<LLVOVolume*>(childp);
                            if (chld_volume)
                            {
                                // get cost and individual textures
                                hud_object_complexity.objectsCost += chld_volume->getRenderCost(textures);
                                hud_object_complexity.objectsCount++;
                            }
                        }

                        hud_object_complexity.texturesCount += textures.size();

                        for (LLVOVolume::texture_cost_t::iterator volume_texture = textures.begin();
                            volume_texture != textures.end();
                            ++volume_texture)
                        {
                            // add the cost of each individual texture (ignores duplicates)
                            hud_object_complexity.texturesCost += volume_texture->second;
                            LLViewerFetchedTexture *tex = LLViewerTextureManager::getFetchedTexture(volume_texture->first);
                            if (tex)
                            {
                                // Note: Texture memory might be incorect since texture might be still loading.
                                hud_object_complexity.texturesMemoryTotal += tex->getTextureMemory();
                                if (tex->getOriginalHeight() * tex->getOriginalWidth() >= HUD_OVERSIZED_TEXTURE_DATA_SIZE)
                                {
                                    hud_object_complexity.largeTexturesCount++;
                                }
                            }
                        }
                        hud_complexity_list.push_back(hud_object_complexity);
                    }
                }
}

// Calculations for mVisualComplexity value
void LLVOAvatar::calculateUpdateRenderComplexity()
{
    /*****************************************************************
     * This calculation should not be modified by third party viewers,
     * since it is used to limit rendering and should be uniform for
     * everyone. If you have suggested improvements, submit them to
     * the official viewer for consideration.
     *****************************************************************/
	static const U32 COMPLEXITY_BODY_PART_COST = 200;
	static LLCachedControl<F32> max_complexity_setting(gSavedSettings,"MaxAttachmentComplexity");
	F32 max_attachment_complexity = max_complexity_setting;
	max_attachment_complexity = llmax(max_attachment_complexity, DEFAULT_MAX_ATTACHMENT_COMPLEXITY);

	// Diagnostic list of all textures on our avatar
	static std::set<LLUUID> all_textures;

    if (mVisualComplexityStale)
	{
		U32 cost = VISUAL_COMPLEXITY_UNKNOWN;
		LLVOVolume::texture_cost_t textures;
		hud_complexity_list_t hud_complexity_list;
        object_complexity_list_t object_complexity_list;

		for (U8 baked_index = 0; baked_index < BAKED_NUM_INDICES; baked_index++)
		{
		    const LLAvatarAppearanceDictionary::BakedEntry *baked_dict
				= LLAvatarAppearance::getDictionary()->getBakedTexture((EBakedTextureIndex)baked_index);
			ETextureIndex tex_index = baked_dict->mTextureIndex;
			if ((tex_index != TEX_SKIRT_BAKED) || (isWearingWearableType(LLWearableType::WT_SKIRT)))
			{
                // Same as isTextureVisible(), but doesn't account for isSelf to ensure identical numbers for all avatars
                if (isIndexLocalTexture(tex_index))
                {
                    if (isTextureDefined(tex_index, 0))
                    {
                        cost += COMPLEXITY_BODY_PART_COST;
                    }
                }
                else
                {
                    // baked textures can use TE images directly
                    if (isTextureDefined(tex_index)
                        && (getTEImage(tex_index)->getID() != IMG_INVISIBLE || LLDrawPoolAlpha::sShowDebugAlpha))
                    {
                        cost += COMPLEXITY_BODY_PART_COST;
                    }
                }
			}
		}
        LL_DEBUGS("ARCdetail") << "Avatar body parts complexity: " << cost << LL_ENDL;

        mAttachmentVisibleTriangleCount = 0;
        mAttachmentEstTriangleCount = 0.f;
        mAttachmentSurfaceArea = 0.f;
        
        // A standalone animated object needs to be accounted for
        // using its associated volume. Attached animated objects
        // will be covered by the subsequent loop over attachments.
        LLControlAvatar *control_av = dynamic_cast<LLControlAvatar*>(this);
        if (control_av)
        {
            LLVOVolume *volp = control_av->mRootVolp;
            if (volp && !volp->isAttachment())
            {
                accountRenderComplexityForObject(volp, max_attachment_complexity,
                                                 textures, cost, hud_complexity_list, object_complexity_list);
            }
        }

        // Account for complexity of all attachments.
		for (attachment_map_t::const_iterator attachment_point = mAttachmentPoints.begin(); 
			 attachment_point != mAttachmentPoints.end();
			 ++attachment_point)
		{
			LLViewerJointAttachment* attachment = attachment_point->second;
			for (LLViewerJointAttachment::attachedobjs_vec_t::iterator attachment_iter = attachment->mAttachedObjects.begin();
				 attachment_iter != attachment->mAttachedObjects.end();
				 ++attachment_iter)
			{
                const LLViewerObject* attached_object = attachment_iter->get();
                accountRenderComplexityForObject(attached_object, max_attachment_complexity,
                                                 textures, cost, hud_complexity_list, object_complexity_list);
			}
		}

		// Diagnostic output to identify all avatar-related textures.
		// Does not affect rendering cost calculation.
		if (isSelf() && debugLoggingEnabled("ARCdetail"))
		{
			// print any attachment textures we didn't already know about.
			for (LLVOVolume::texture_cost_t::iterator it = textures.begin(); it != textures.end(); ++it)
			{
				LLUUID image_id = it->first;
				if( ! (image_id.isNull() || image_id == IMG_DEFAULT || image_id == IMG_DEFAULT_AVATAR)
				   && (all_textures.find(image_id) == all_textures.end()))
				{
					// attachment texture not previously seen.
					LL_DEBUGS("ARCdetail") << "attachment_texture: " << image_id.asString() << LL_ENDL;
					all_textures.insert(image_id);
				}
			}

			// print any avatar textures we didn't already know about
		    for (LLAvatarAppearanceDictionary::Textures::const_iterator iter = LLAvatarAppearance::getDictionary()->getTextures().begin();
			 iter != LLAvatarAppearance::getDictionary()->getTextures().end();
				 ++iter)
			{
			    const LLAvatarAppearanceDictionary::TextureEntry *texture_dict = iter->second;
				// TODO: MULTI-WEARABLE: handle multiple textures for self
				const LLViewerTexture* te_image = getImage(iter->first,0);
				if (!te_image)
					continue;
				LLUUID image_id = te_image->getID();
				if( image_id.isNull() || image_id == IMG_DEFAULT || image_id == IMG_DEFAULT_AVATAR)
					continue;
				if (all_textures.find(image_id) == all_textures.end())
				{
					LL_DEBUGS("ARCdetail") << "local_texture: " << texture_dict->mName << ": " << image_id << LL_ENDL;
					all_textures.insert(image_id);
				}
			}
		}

        if ( cost != mVisualComplexity )
        {
            LL_DEBUGS("AvatarRender") << "Avatar "<< getID()
                                      << " complexity updated was " << mVisualComplexity << " now " << cost
                                      << " reported " << mReportedVisualComplexity
                                      << LL_ENDL;
        }
        else
        {
            LL_DEBUGS("AvatarRender") << "Avatar "<< getID()
                                      << " complexity updated no change " << mVisualComplexity
                                      << " reported " << mReportedVisualComplexity
                                      << LL_ENDL;
        }
		mVisualComplexity = cost;
		mVisualComplexityStale = false;

        if (isSelf())
        {
            // Avatar complexity
            LLAvatarRenderNotifier::getInstance()->updateNotificationAgent(mVisualComplexity);

            LLAvatarRenderNotifier::getInstance()->setObjectComplexityList(object_complexity_list);

            // HUD complexity
            LLHUDRenderNotifier::getInstance()->updateNotificationHUD(hud_complexity_list);
        }
    }
}

void LLVOAvatar::setVisualMuteSettings(VisualMuteSettings set)
{
    mVisuallyMuteSetting = set;
    mNeedsImpostorUpdate = TRUE;
	mLastImpostorUpdateReason = 7;

    LLRenderMuteList::getInstance()->saveVisualMuteSetting(getID(), S32(set));
}


void LLVOAvatar::setOverallAppearanceNormal()
{
	if (isControlAvatar())
		return;

    LLVector3 pelvis_pos = getJoint("mPelvis")->getPosition();
	resetSkeleton(false);
    getJoint("mPelvis")->setPosition(pelvis_pos);

	for (auto it = mJellyAnims.begin(); it !=  mJellyAnims.end(); ++it)
	{
		bool is_playing = (mPlayingAnimations.find(*it) != mPlayingAnimations.end());
		LL_DEBUGS("Avatar") << "jelly anim " << *it << " " << is_playing << LL_ENDL;
		if (!is_playing)
		{
			// Anim was not requested for this av by sim, but may be playing locally
			stopMotion(*it);
		}
	}
	mJellyAnims.clear();

	processAnimationStateChanges();
}

void LLVOAvatar::setOverallAppearanceJellyDoll()
{
	if (isControlAvatar())
		return;

	// stop current animations
	{
		for ( LLVOAvatar::AnimIterator anim_it= mPlayingAnimations.begin();
			  anim_it != mPlayingAnimations.end();
			  ++anim_it)
		{
			{
				stopMotion(anim_it->first, TRUE);
			}
		}
	}
	processAnimationStateChanges();

	// Start any needed anims for jellydoll
	updateOverallAppearanceAnimations();
	
    LLVector3 pelvis_pos = getJoint("mPelvis")->getPosition();
	resetSkeleton(false);
    getJoint("mPelvis")->setPosition(pelvis_pos);

}

void LLVOAvatar::setOverallAppearanceInvisible()
{
}

void LLVOAvatar::updateOverallAppearance()
{
	AvatarOverallAppearance new_overall = getOverallAppearance();
	if (new_overall != mOverallAppearance)
	{
		switch (new_overall)
		{
			case AOA_NORMAL:
				setOverallAppearanceNormal();
				break;
			case AOA_JELLYDOLL:
				setOverallAppearanceJellyDoll();
				break;
			case AOA_INVISIBLE:
				setOverallAppearanceInvisible();
				break;
		}
		mOverallAppearance = new_overall;
		if (!isSelf())
		{
			mNeedsImpostorUpdate = TRUE;
			mLastImpostorUpdateReason = 8;
		}
		updateMeshVisibility();
	}

	// This needs to be done even if overall appearance has not
	// changed, since sit/stand status can be different.
	updateOverallAppearanceAnimations();
}

void LLVOAvatar::updateOverallAppearanceAnimations()
{
	if (isControlAvatar())
		return;

	if (getOverallAppearance() == AOA_JELLYDOLL)
	{
		LLUUID motion_id;
		if (isSitting() && getParent()) // sitting on object
		{
			motion_id = ANIM_AGENT_SIT_FEMALE; 
		}
		else if (isSitting()) // sitting on ground
		{
			motion_id = ANIM_AGENT_SIT_GROUND_CONSTRAINED;
		}
		else // standing
		{
			motion_id = ANIM_AGENT_STAND;
		}
		if (mJellyAnims.find(motion_id) == mJellyAnims.end())
		{
			for (auto it = mJellyAnims.begin(); it !=  mJellyAnims.end(); ++it)
			{
				bool is_playing = (mPlayingAnimations.find(*it) != mPlayingAnimations.end());
				LL_DEBUGS("Avatar") << "jelly anim " << *it << " " << is_playing << LL_ENDL;
				if (!is_playing)
				{
					// Anim was not requested for this av by sim, but may be playing locally
					stopMotion(*it, TRUE);
				}
			}
			mJellyAnims.clear();

			startMotion(motion_id);
			mJellyAnims.insert(motion_id);

			processAnimationStateChanges();
		}
	}
}

// Based on isVisuallyMuted(), but has 3 possible results.
LLVOAvatar::AvatarOverallAppearance LLVOAvatar::getOverallAppearance() const
{
    LL_PROFILE_ZONE_SCOPED_CATEGORY_AVATAR;
	AvatarOverallAppearance result = AOA_NORMAL;

	// Priority order (highest priority first)
	// * own avatar is always drawn normally
	// * if on the "always draw normally" list, draw them normally
	// * if on the "always visually mute" list, show as jellydoll
	// * if explicitly muted (blocked), show as invisible
	// * check against the render cost and attachment limits - if too complex, show as jellydoll
	if (isSelf())
	{
		result = AOA_NORMAL;
	}
	else // !isSelf()
	{
		if (isInMuteList())
		{
			result = AOA_INVISIBLE;
		}
		else if (mVisuallyMuteSetting == AV_ALWAYS_RENDER)
		{
			result = AOA_NORMAL;
		}
		else if (mVisuallyMuteSetting == AV_DO_NOT_RENDER)
		{	// Always want to see this AV as an impostor
			result = AOA_JELLYDOLL;
		}
		else if (isTooComplex())
		{
			result = AOA_JELLYDOLL;
		}
	}

	return result;
}

void LLVOAvatar::calcMutedAVColor()
{
    LLColor4 new_color(mMutedAVColor);
    std::string change_msg;
    LLUUID av_id(getID());

    if (getVisualMuteSettings() == AV_DO_NOT_RENDER)
    {
        // explicitly not-rendered avatars are light grey
        new_color = LLColor4::grey4;
        change_msg = " not rendered: color is grey4";
    }
    else if (LLMuteList::getInstance()->isMuted(av_id)) // the user blocked them
    {
        // blocked avatars are dark grey
        new_color = LLColor4::grey4;
        change_msg = " blocked: color is grey4";
    }
    else if (!isTooComplex())
    {
        new_color = LLColor4::white;
        change_msg = " simple imposter ";
    }
#ifdef COLORIZE_JELLYDOLLS
    else if ( mMutedAVColor == LLColor4::white || mMutedAVColor == LLColor4::grey3 || mMutedAVColor == LLColor4::grey4 )
	{
        // select a color based on the first byte of the agents uuid so any muted agent is always the same color
        F32 color_value = (F32) (av_id.mData[0]);
        F32 spectrum = (color_value / 256.0);          // spectrum is between 0 and 1.f

        // Array of colors.  These are arranged so only one RGB color changes between each step,
        // and it loops back to red so there is an even distribution.  It is not a heat map
        const S32 NUM_SPECTRUM_COLORS = 7;
        static LLColor4 * spectrum_color[NUM_SPECTRUM_COLORS] = { &LLColor4::red, &LLColor4::magenta, &LLColor4::blue, &LLColor4::cyan, &LLColor4::green, &LLColor4::yellow, &LLColor4::red };

        spectrum = spectrum * (NUM_SPECTRUM_COLORS - 1);               // Scale to range of number of colors
        S32 spectrum_index_1  = floor(spectrum);                               // Desired color will be after this index
        S32 spectrum_index_2  = spectrum_index_1 + 1;                  //    and before this index (inclusive)
        F32 fractBetween = spectrum - (F32)(spectrum_index_1);  // distance between the two indexes (0-1)

        new_color = lerp(*spectrum_color[spectrum_index_1], *spectrum_color[spectrum_index_2], fractBetween);
		new_color.normalize();
        new_color *= 0.28f;            // Tone it down
	}
#endif
    else
    {
		new_color = LLColor4::grey4;
        change_msg = " over limit color ";
    }

    if (mMutedAVColor != new_color) 
    {
        LL_DEBUGS("AvatarRender") << "avatar "<< av_id << change_msg << std::setprecision(3) << new_color << LL_ENDL;
        mMutedAVColor = new_color;
    }
}

// static
BOOL LLVOAvatar::isIndexLocalTexture(ETextureIndex index)
{
	return (index < 0 || index >= TEX_NUM_INDICES)
		? false
		: LLAvatarAppearance::getDictionary()->getTexture(index)->mIsLocalTexture;
}

// static
BOOL LLVOAvatar::isIndexBakedTexture(ETextureIndex index)
{
	return (index < 0 || index >= TEX_NUM_INDICES)
		? false
		: LLAvatarAppearance::getDictionary()->getTexture(index)->mIsBakedTexture;
}

const std::string LLVOAvatar::getBakedStatusForPrintout() const
{
	std::string line;

	for (LLAvatarAppearanceDictionary::Textures::const_iterator iter = LLAvatarAppearance::getDictionary()->getTextures().begin();
		 iter != LLAvatarAppearance::getDictionary()->getTextures().end();
		 ++iter)
	{
		const ETextureIndex index = iter->first;
		const LLAvatarAppearanceDictionary::TextureEntry *texture_dict = iter->second;
		if (texture_dict->mIsBakedTexture)
		{
			line += texture_dict->mName;
			if (isTextureDefined(index))
			{
				line += "_baked";
			}
			line += " ";
		}
	}
	return line;
}



//virtual
S32 LLVOAvatar::getTexImageSize() const
{
	return TEX_IMAGE_SIZE_OTHER;
}

//-----------------------------------------------------------------------------
// Utility functions
//-----------------------------------------------------------------------------

F32 calc_bouncy_animation(F32 x)
{
	return -(cosf(x * F_PI * 2.5f - F_PI_BY_TWO))*(0.4f + x * -0.1f) + x * 1.3f;
}

//virtual
BOOL LLVOAvatar::isTextureDefined(LLAvatarAppearanceDefines::ETextureIndex te, U32 index ) const
{
	if (isIndexLocalTexture(te)) 
	{
		return FALSE;
	}
	
	if( !getImage( te, index ) )
	{
		LL_WARNS() << "getImage( " << te << ", " << index << " ) returned 0" << LL_ENDL;
		return FALSE;
	}

	return (getImage(te, index)->getID() != IMG_DEFAULT_AVATAR && 
			getImage(te, index)->getID() != IMG_DEFAULT);
}

//virtual
BOOL LLVOAvatar::isTextureVisible(LLAvatarAppearanceDefines::ETextureIndex type, U32 index) const
{
	if (isIndexLocalTexture(type))
	{
		return isTextureDefined(type, index);
	}
	else
	{
		// baked textures can use TE images directly
		return ((isTextureDefined(type) || isSelf())
				&& (getTEImage(type)->getID() != IMG_INVISIBLE 
				|| LLDrawPoolAlpha::sShowDebugAlpha));
	}
}

//virtual
BOOL LLVOAvatar::isTextureVisible(LLAvatarAppearanceDefines::ETextureIndex type, LLViewerWearable *wearable) const
{
	// non-self avatars don't have wearables
	return FALSE;
}<|MERGE_RESOLUTION|>--- conflicted
+++ resolved
@@ -2546,11 +2546,7 @@
 	if (!(gPipeline.hasRenderType(mIsControlAvatar ? LLPipeline::RENDER_TYPE_CONTROL_AV : LLPipeline::RENDER_TYPE_AVATAR))
 		&& !disable_all_render_types && !isSelf())
 	{
-        if (!mIsControlAvatar)
-        {
-            idleUpdateNameTag( mLastRootPos );
-        }
-        return;
+		return;
 	}
 
     // Update should be happening max once per frame.
@@ -3188,13 +3184,6 @@
 	}
 	
 	const F32 time_visible = mTimeVisible.getElapsedTimeF32();
-<<<<<<< HEAD
-	const F32 NAME_SHOW_TIME = gSavedSettings.getF32("RenderNameShowTime");	// seconds
-	const F32 FADE_DURATION = gSavedSettings.getF32("RenderNameFadeDuration"); // seconds
-	BOOL visible_chat = gSavedSettings.getBOOL("UseChatBubbles") && (mChats.size() || mTyping);
-	BOOL render_name =	visible_chat ||
-		(((sRenderName == RENDER_NAME_ALWAYS) ||
-=======
 
     static LLCachedControl<F32> NAME_SHOW_TIME(gSavedSettings, "RenderNameShowTime"); // seconds
     static LLCachedControl<F32> FADE_DURATION(gSavedSettings, "RenderNameFadeDuration"); // seconds
@@ -3205,7 +3194,6 @@
 	bool render_name =	visible_chat ||
 		(visible_avatar &&
 		 ((sRenderName == RENDER_NAME_ALWAYS) ||
->>>>>>> bafa869c
 		  (sRenderName == RENDER_NAME_FADE && time_visible < NAME_SHOW_TIME)));
 	// If it's your own avatar, don't draw in mouselook, and don't
 	// draw if we're specifically hiding our own name.
@@ -10675,12 +10663,12 @@
                             F32 attachment_volume_cost = 0;
                             F32 attachment_texture_cost = 0;
                             F32 attachment_children_cost = 0;
-                            const F32 animated_object_attachment_surcharge = 1000;
-
-                            if (attached_object->isAnimatedObject())
-                            {
-                                attachment_volume_cost += animated_object_attachment_surcharge;
-                            }
+                const F32 animated_object_attachment_surcharge = 1000;
+
+                if (attached_object->isAnimatedObject())
+                {
+                    attachment_volume_cost += animated_object_attachment_surcharge;
+                }
 							attachment_volume_cost += volume->getRenderCost(textures);
 
 							const_child_list_t children = volume->getChildren();
@@ -10928,13 +10916,13 @@
 		mVisualComplexity = cost;
 		mVisualComplexityStale = false;
 
-        if (isSelf())
+        static LLCachedControl<U32> show_my_complexity_changes(gSavedSettings, "ShowMyComplexityChanges", 20);
+
+        if (isSelf() && show_my_complexity_changes)
         {
             // Avatar complexity
             LLAvatarRenderNotifier::getInstance()->updateNotificationAgent(mVisualComplexity);
-
             LLAvatarRenderNotifier::getInstance()->setObjectComplexityList(object_complexity_list);
-
             // HUD complexity
             LLHUDRenderNotifier::getInstance()->updateNotificationHUD(hud_complexity_list);
         }
