/**
 * @File llvoavatar.cpp
 * @brief Implementation of LLVOAvatar class which is a derivation of LLViewerObject
 *
 * $LicenseInfo:firstyear=2001&license=viewerlgpl$
 * Second Life Viewer Source Code
 * Copyright (C) 2010, Linden Research, Inc.
 *
 * This library is free software; you can redistribute it and/or
 * modify it under the terms of the GNU Lesser General Public
 * License as published by the Free Software Foundation;
 * version 2.1 of the License only.
 *
 * This library is distributed in the hope that it will be useful,
 * but WITHOUT ANY WARRANTY; without even the implied warranty of
 * MERCHANTABILITY or FITNESS FOR A PARTICULAR PURPOSE.  See the GNU
 * Lesser General Public License for more details.
 *
 * You should have received a copy of the GNU Lesser General Public
 * License along with this library; if not, write to the Free Software
 * Foundation, Inc., 51 Franklin Street, Fifth Floor, Boston, MA  02110-1301  USA
 *
 * Linden Research, Inc., 945 Battery Street, San Francisco, CA  94111  USA
 * $/LicenseInfo$
 */

#include "llviewerprecompiledheaders.h"

#include "llvoavatar.h"

#include <stdio.h>
#include <ctype.h>
#include <sstream>

#include "llaudioengine.h"
#include "noise.h"
#include "sound_ids.h"
#include "raytrace.h"

#include "llagent.h" //  Get state values from here
#include "llagentbenefits.h"
#include "llagentcamera.h"
#include "llagentwearables.h"
#include "llanimationstates.h"
#include "llavatarnamecache.h"
#include "llavatarpropertiesprocessor.h"
#include "llavatarrendernotifier.h"
#include "llcontrolavatar.h"
#include "llexperiencecache.h"
#include "llphysicsmotion.h"
#include "llviewercontrol.h"
#include "llcallingcard.h"      // IDEVO for LLAvatarTracker
#include "lldrawpoolavatar.h"
#include "lldriverparam.h"
#include "llpolyskeletaldistortion.h"
#include "lleditingmotion.h"
#include "llemote.h"
#include "llfloatertools.h"
#include "llheadrotmotion.h"
#include "llhudeffecttrail.h"
#include "llhudmanager.h"
#include "llhudnametag.h"
#include "llhudtext.h"              // for mText/mDebugText
#include "llimview.h"
#include "llinitparam.h"
#include "llkeyframefallmotion.h"
#include "llkeyframestandmotion.h"
#include "llkeyframewalkmotion.h"
#include "llmanipscale.h"  // for get_default_max_prim_scale()
#include "llmeshrepository.h"
#include "llmutelist.h"
#include "llmoveview.h"
#include "llnotificationsutil.h"
#include "llphysicsshapebuilderutil.h"
#include "llquantize.h"
#include "llrand.h"
#include "llregionhandle.h"
#include "llresmgr.h"
#include "llselectmgr.h"
#include "llsprite.h"
#include "lltargetingmotion.h"
#include "lltoolmgr.h"
#include "lltoolmorph.h"
#include "llviewercamera.h"
#include "llviewertexlayer.h"
#include "llviewertexturelist.h"
#include "llviewermenu.h"
#include "llviewerobjectlist.h"
#include "llviewerparcelmgr.h"
#include "llviewerregion.h"
#include "llviewershadermgr.h"
#include "llviewerstats.h"
#include "llviewerwearable.h"
#include "llvoavatarself.h"
#include "llvovolume.h"
#include "llworld.h"
#include "pipeline.h"
#include "llviewershadermgr.h"
#include "llsky.h"
#include "llanimstatelabels.h"
#include "lltrans.h"
#include "llappearancemgr.h"

#include "llgesturemgr.h" //needed to trigger the voice gesticulations
#include "llvoiceclient.h"
#include "llvoicevisualizer.h" // Ventrella

#include "lldebugmessagebox.h"
#include "llsdutil.h"
#include "llscenemonitor.h"
#include "llsdserialize.h"
#include "llcallstack.h"
#include "llrendersphere.h"
#include "llskinningutil.h"

#include "llperfstats.h"

#include <boost/lexical_cast.hpp>

extern F32 SPEED_ADJUST_MAX;
extern F32 SPEED_ADJUST_MAX_SEC;
extern F32 ANIM_SPEED_MAX;
extern F32 ANIM_SPEED_MIN;
extern U32 JOINT_COUNT_REQUIRED_FOR_FULLRIG;

const F32 MAX_HOVER_Z = 2.0;
const F32 MIN_HOVER_Z = -2.0;

const F32 MIN_ATTACHMENT_COMPLEXITY = 0.f;
const F32 DEFAULT_MAX_ATTACHMENT_COMPLEXITY = 1.0e6f;

// Unlike with 'self' avatar, server doesn't inform viewer about
// expected attachments so viewer has to wait to see if anything
// else will arrive
const F32 FIRST_APPEARANCE_CLOUD_MIN_DELAY = 3.f; // seconds
const F32 FIRST_APPEARANCE_CLOUD_MAX_DELAY = 45.f;

using namespace LLAvatarAppearanceDefines;

//-----------------------------------------------------------------------------
// Global constants
//-----------------------------------------------------------------------------
const LLUUID ANIM_AGENT_BODY_NOISE = LLUUID("9aa8b0a6-0c6f-9518-c7c3-4f41f2c001ad"); //"body_noise"
const LLUUID ANIM_AGENT_BREATHE_ROT = LLUUID("4c5a103e-b830-2f1c-16bc-224aa0ad5bc8");  //"breathe_rot"
const LLUUID ANIM_AGENT_EDITING = LLUUID("2a8eba1d-a7f8-5596-d44a-b4977bf8c8bb");  //"editing"
const LLUUID ANIM_AGENT_EYE = LLUUID("5c780ea8-1cd1-c463-a128-48c023f6fbea");  //"eye"
const LLUUID ANIM_AGENT_FLY_ADJUST = LLUUID("db95561f-f1b0-9f9a-7224-b12f71af126e");  //"fly_adjust"
const LLUUID ANIM_AGENT_HAND_MOTION = LLUUID("ce986325-0ba7-6e6e-cc24-b17c4b795578");  //"hand_motion"
const LLUUID ANIM_AGENT_HEAD_ROT = LLUUID("e6e8d1dd-e643-fff7-b238-c6b4b056a68d");  //"head_rot"
const LLUUID ANIM_AGENT_PELVIS_FIX = LLUUID("0c5dd2a2-514d-8893-d44d-05beffad208b");  //"pelvis_fix"
const LLUUID ANIM_AGENT_TARGET = LLUUID("0e4896cb-fba4-926c-f355-8720189d5b55");  //"target"
const LLUUID ANIM_AGENT_WALK_ADJUST = LLUUID("829bc85b-02fc-ec41-be2e-74cc6dd7215d");  //"walk_adjust"
const LLUUID ANIM_AGENT_PHYSICS_MOTION = LLUUID("7360e029-3cb8-ebc4-863e-212df440d987");  //"physics_motion"


//-----------------------------------------------------------------------------
// Constants
//-----------------------------------------------------------------------------
const F32 DELTA_TIME_MIN = 0.01f;   // we clamp measured delta_time to this
const F32 DELTA_TIME_MAX = 0.2f;    // range to insure stability of computations.

const F32 PELVIS_LAG_FLYING     = 0.22f;// pelvis follow half life while flying
const F32 PELVIS_LAG_WALKING    = 0.4f; // ...while walking
const F32 PELVIS_LAG_MOUSELOOK = 0.15f;
const F32 MOUSELOOK_PELVIS_FOLLOW_FACTOR = 0.5f;
const F32 TORSO_NOISE_AMOUNT = 1.0f;    // Amount of deviation from up-axis, in degrees
const F32 TORSO_NOISE_SPEED = 0.2f; // Time scale factor on torso noise.

const F32 BREATHE_ROT_MOTION_STRENGTH = 0.05f;

const S32 MIN_REQUIRED_PIXEL_AREA_BODY_NOISE = 10000;
const S32 MIN_REQUIRED_PIXEL_AREA_BREATHE = 10000;
const S32 MIN_REQUIRED_PIXEL_AREA_PELVIS_FIX = 40;

const S32 TEX_IMAGE_SIZE_OTHER = 512 / 4;  // The size of local textures for other (!isSelf()) avatars

const F32 HEAD_MOVEMENT_AVG_TIME = 0.9f;

const S32 MORPH_MASK_REQUESTED_DISCARD = 0;

const F32 MAX_STANDOFF_FROM_ORIGIN = 3;
const F32 MAX_STANDOFF_DISTANCE_CHANGE = 32;

// Discard level at which to switch to baked textures
// Should probably be 4 or 3, but didn't want to change it while change other logic - SJB
const S32 SWITCH_TO_BAKED_DISCARD = 5;

const F32 HOVER_EFFECT_MAX_SPEED = 3.f;
const F32 HOVER_EFFECT_STRENGTH = 0.f;
const F32 UNDERWATER_EFFECT_STRENGTH = 0.1f;
const F32 UNDERWATER_FREQUENCY_DAMP = 0.33f;
const F32 APPEARANCE_MORPH_TIME = 0.65f;
const F32 TIME_BEFORE_MESH_CLEANUP = 5.f; // seconds
const S32 AVATAR_RELEASE_THRESHOLD = 10; // number of avatar instances before releasing memory
const F32 FOOT_GROUND_COLLISION_TOLERANCE = 0.25f;
const F32 AVATAR_LOD_TWEAK_RANGE = 0.7f;
const S32 MAX_BUBBLE_CHAT_LENGTH = DB_CHAT_MSG_STR_LEN;
const S32 MAX_BUBBLE_CHAT_UTTERANCES = 12;
const F32 CHAT_FADE_TIME = 8.0;
const F32 BUBBLE_CHAT_TIME = CHAT_FADE_TIME * 3.f;
const F32 NAMETAG_UPDATE_THRESHOLD = 0.3f;
const F32 NAMETAG_VERTICAL_SCREEN_OFFSET = 25.f;
const F32 NAMETAG_VERT_OFFSET_WEIGHT = 0.17f;

const U32 LLVOAvatar::VISUAL_COMPLEXITY_UNKNOWN = 0;
const F64 HUD_OVERSIZED_TEXTURE_DATA_SIZE = 1024 * 1024;

const F32 MAX_TEXTURE_WAIT_TIME_SEC = 60;

const S32 MIN_NONTUNED_AVS = 5;

enum ERenderName
{
    RENDER_NAME_NEVER,
    RENDER_NAME_ALWAYS,
    RENDER_NAME_FADE
};

#define JELLYDOLLS_SHOULD_IMPOSTOR

//-----------------------------------------------------------------------------
// Callback data
//-----------------------------------------------------------------------------

struct LLTextureMaskData
{
    LLTextureMaskData( const LLUUID& id ) :
        mAvatarID(id),
        mLastDiscardLevel(S32_MAX)
    {}
    LLUUID              mAvatarID;
    S32                 mLastDiscardLevel;
};

/*********************************************************************************
 **                                                                             **
 ** Begin private LLVOAvatar Support classes
 **
 **/


struct LLAppearanceMessageContents: public LLRefCount
{
    LLAppearanceMessageContents():
        mAppearanceVersion(-1),
        mParamAppearanceVersion(-1),
        mCOFVersion(LLViewerInventoryCategory::VERSION_UNKNOWN)
    {
    }
    LLTEContents mTEContents;
    S32 mAppearanceVersion;
    S32 mParamAppearanceVersion;
    S32 mCOFVersion;
    // For future use:
    //U32 appearance_flags = 0;
    std::vector<F32> mParamWeights;
    std::vector<LLVisualParam*> mParams;
    LLVector3 mHoverOffset;
    bool mHoverOffsetWasSet;
};


//-----------------------------------------------------------------------------
// class LLBodyNoiseMotion
//-----------------------------------------------------------------------------
class LLBodyNoiseMotion :
    public LLMotion
{
public:
    // Constructor
    LLBodyNoiseMotion(const LLUUID &id)
        : LLMotion(id)
    {
        mName = "body_noise";
        mTorsoState = new LLJointState;
    }

    // Destructor
    virtual ~LLBodyNoiseMotion() { }

public:
    //-------------------------------------------------------------------------
    // functions to support MotionController and MotionRegistry
    //-------------------------------------------------------------------------
    // static constructor
    // all subclasses must implement such a function and register it
    static LLMotion *create(const LLUUID &id) { return new LLBodyNoiseMotion(id); }

public:
    //-------------------------------------------------------------------------
    // animation callbacks to be implemented by subclasses
    //-------------------------------------------------------------------------

    // motions must specify whether or not they loop
    virtual BOOL getLoop() { return TRUE; }

    // motions must report their total duration
    virtual F32 getDuration() { return 0.0; }

    // motions must report their "ease in" duration
    virtual F32 getEaseInDuration() { return 0.0; }

    // motions must report their "ease out" duration.
    virtual F32 getEaseOutDuration() { return 0.0; }

    // motions must report their priority
    virtual LLJoint::JointPriority getPriority() { return LLJoint::HIGH_PRIORITY; }

    virtual LLMotionBlendType getBlendType() { return ADDITIVE_BLEND; }

    // called to determine when a motion should be activated/deactivated based on avatar pixel coverage
    virtual F32 getMinPixelArea() { return MIN_REQUIRED_PIXEL_AREA_BODY_NOISE; }

    // run-time (post constructor) initialization,
    // called after parameters have been set
    // must return true to indicate success and be available for activation
    virtual LLMotionInitStatus onInitialize(LLCharacter *character)
    {
        if( !mTorsoState->setJoint( character->getJoint("mTorso") ))
        {
            return STATUS_FAILURE;
        }

        mTorsoState->setUsage(LLJointState::ROT);

        addJointState( mTorsoState );
        return STATUS_SUCCESS;
    }

    // called when a motion is activated
    // must return TRUE to indicate success, or else
    // it will be deactivated
    virtual BOOL onActivate() { return TRUE; }

    // called per time step
    // must return TRUE while it is active, and
    // must return FALSE when the motion is completed.
    virtual BOOL onUpdate(F32 time, U8* joint_mask)
    {
        LL_PROFILE_ZONE_SCOPED_CATEGORY_AVATAR;
        F32 nx[2];
        nx[0]=time*TORSO_NOISE_SPEED;
        nx[1]=0.0f;
        F32 ny[2];
        ny[0]=0.0f;
        ny[1]=time*TORSO_NOISE_SPEED;
        F32 noiseX = noise2(nx);
        F32 noiseY = noise2(ny);

        F32 rx = TORSO_NOISE_AMOUNT * DEG_TO_RAD * noiseX / 0.42f;
        F32 ry = TORSO_NOISE_AMOUNT * DEG_TO_RAD * noiseY / 0.42f;
        LLQuaternion tQn;
        tQn.setQuat( rx, ry, 0.0f );
        mTorsoState->setRotation( tQn );

        return TRUE;
    }

    // called when a motion is deactivated
    virtual void onDeactivate() {}

private:
    //-------------------------------------------------------------------------
    // joint states to be animated
    //-------------------------------------------------------------------------
    LLPointer<LLJointState> mTorsoState;
};

//-----------------------------------------------------------------------------
// class LLBreatheMotionRot
//-----------------------------------------------------------------------------
class LLBreatheMotionRot :
    public LLMotion
{
public:
    // Constructor
    LLBreatheMotionRot(const LLUUID &id) :
        LLMotion(id),
        mBreatheRate(1.f),
        mCharacter(NULL)
    {
        mName = "breathe_rot";
        mChestState = new LLJointState;
    }

    // Destructor
    virtual ~LLBreatheMotionRot() {}

public:
    //-------------------------------------------------------------------------
    // functions to support MotionController and MotionRegistry
    //-------------------------------------------------------------------------
    // static constructor
    // all subclasses must implement such a function and register it
    static LLMotion *create(const LLUUID &id) { return new LLBreatheMotionRot(id); }

public:
    //-------------------------------------------------------------------------
    // animation callbacks to be implemented by subclasses
    //-------------------------------------------------------------------------

    // motions must specify whether or not they loop
    virtual BOOL getLoop() { return TRUE; }

    // motions must report their total duration
    virtual F32 getDuration() { return 0.0; }

    // motions must report their "ease in" duration
    virtual F32 getEaseInDuration() { return 0.0; }

    // motions must report their "ease out" duration.
    virtual F32 getEaseOutDuration() { return 0.0; }

    // motions must report their priority
    virtual LLJoint::JointPriority getPriority() { return LLJoint::MEDIUM_PRIORITY; }

    virtual LLMotionBlendType getBlendType() { return NORMAL_BLEND; }

    // called to determine when a motion should be activated/deactivated based on avatar pixel coverage
    virtual F32 getMinPixelArea() { return MIN_REQUIRED_PIXEL_AREA_BREATHE; }

    // run-time (post constructor) initialization,
    // called after parameters have been set
    // must return true to indicate success and be available for activation
    virtual LLMotionInitStatus onInitialize(LLCharacter *character)
    {
        mCharacter = character;
        BOOL success = true;

        if ( !mChestState->setJoint( character->getJoint( "mChest" ) ) )
        {
            success = false;
        }

        if ( success )
        {
            mChestState->setUsage(LLJointState::ROT);
            addJointState( mChestState );
        }

        if ( success )
        {
            return STATUS_SUCCESS;
        }
        else
        {
            return STATUS_FAILURE;
        }
    }

    // called when a motion is activated
    // must return TRUE to indicate success, or else
    // it will be deactivated
    virtual BOOL onActivate() { return TRUE; }

    // called per time step
    // must return TRUE while it is active, and
    // must return FALSE when the motion is completed.
    virtual BOOL onUpdate(F32 time, U8* joint_mask)
    {
        LL_PROFILE_ZONE_SCOPED_CATEGORY_AVATAR;
        mBreatheRate = 1.f;

        F32 breathe_amt = (sinf(mBreatheRate * time) * BREATHE_ROT_MOTION_STRENGTH);

        mChestState->setRotation(LLQuaternion(breathe_amt, LLVector3(0.f, 1.f, 0.f)));

        return TRUE;
    }

    // called when a motion is deactivated
    virtual void onDeactivate() {}

private:
    //-------------------------------------------------------------------------
    // joint states to be animated
    //-------------------------------------------------------------------------
    LLPointer<LLJointState> mChestState;
    F32                 mBreatheRate;
    LLCharacter*        mCharacter;
};

//-----------------------------------------------------------------------------
// class LLPelvisFixMotion
//-----------------------------------------------------------------------------
class LLPelvisFixMotion :
    public LLMotion
{
public:
    // Constructor
    LLPelvisFixMotion(const LLUUID &id)
        : LLMotion(id), mCharacter(NULL)
    {
        mName = "pelvis_fix";

        mPelvisState = new LLJointState;
    }

    // Destructor
    virtual ~LLPelvisFixMotion() { }

public:
    //-------------------------------------------------------------------------
    // functions to support MotionController and MotionRegistry
    //-------------------------------------------------------------------------
    // static constructor
    // all subclasses must implement such a function and register it
    static LLMotion *create(const LLUUID& id) { return new LLPelvisFixMotion(id); }

public:
    //-------------------------------------------------------------------------
    // animation callbacks to be implemented by subclasses
    //-------------------------------------------------------------------------

    // motions must specify whether or not they loop
    virtual BOOL getLoop() { return TRUE; }

    // motions must report their total duration
    virtual F32 getDuration() { return 0.0; }

    // motions must report their "ease in" duration
    virtual F32 getEaseInDuration() { return 0.5f; }

    // motions must report their "ease out" duration.
    virtual F32 getEaseOutDuration() { return 0.5f; }

    // motions must report their priority
    virtual LLJoint::JointPriority getPriority() { return LLJoint::LOW_PRIORITY; }

    virtual LLMotionBlendType getBlendType() { return NORMAL_BLEND; }

    // called to determine when a motion should be activated/deactivated based on avatar pixel coverage
    virtual F32 getMinPixelArea() { return MIN_REQUIRED_PIXEL_AREA_PELVIS_FIX; }

    // run-time (post constructor) initialization,
    // called after parameters have been set
    // must return true to indicate success and be available for activation
    virtual LLMotionInitStatus onInitialize(LLCharacter *character)
    {
        mCharacter = character;

        if (!mPelvisState->setJoint( character->getJoint("mPelvis")))
        {
            return STATUS_FAILURE;
        }

        mPelvisState->setUsage(LLJointState::POS);

        addJointState( mPelvisState );
        return STATUS_SUCCESS;
    }

    // called when a motion is activated
    // must return TRUE to indicate success, or else
    // it will be deactivated
    virtual BOOL onActivate() { return TRUE; }

    // called per time step
    // must return TRUE while it is active, and
    // must return FALSE when the motion is completed.
    virtual BOOL onUpdate(F32 time, U8* joint_mask)
    {
        LL_PROFILE_ZONE_SCOPED_CATEGORY_AVATAR;
        mPelvisState->setPosition(LLVector3::zero);

        return TRUE;
    }

    // called when a motion is deactivated
    virtual void onDeactivate() {}

private:
    //-------------------------------------------------------------------------
    // joint states to be animated
    //-------------------------------------------------------------------------
    LLPointer<LLJointState> mPelvisState;
    LLCharacter*        mCharacter;
};

/**
 **
 ** End LLVOAvatar Support classes
 **                                                                             **
 *********************************************************************************/


//-----------------------------------------------------------------------------
// Static Data
//-----------------------------------------------------------------------------
U32 LLVOAvatar::sMaxNonImpostors = 12; // Set from RenderAvatarMaxNonImpostors
bool LLVOAvatar::sLimitNonImpostors = false; // True unless RenderAvatarMaxNonImpostors is 0 (unlimited)
F32 LLVOAvatar::sRenderDistance = 256.f;
S32 LLVOAvatar::sNumVisibleAvatars = 0;
S32 LLVOAvatar::sNumLODChangesThisFrame = 0;

const LLUUID LLVOAvatar::sStepSoundOnLand("e8af4a28-aa83-4310-a7c4-c047e15ea0df");
const LLUUID LLVOAvatar::sStepSounds[LL_MCODE_END] =
{
    SND_STONE_RUBBER,
    SND_METAL_RUBBER,
    SND_GLASS_RUBBER,
    SND_WOOD_RUBBER,
    SND_FLESH_RUBBER,
    SND_RUBBER_PLASTIC,
    SND_RUBBER_RUBBER
};

S32 LLVOAvatar::sRenderName = RENDER_NAME_ALWAYS;
BOOL LLVOAvatar::sRenderGroupTitles = TRUE;
S32 LLVOAvatar::sNumVisibleChatBubbles = 0;
BOOL LLVOAvatar::sDebugInvisible = FALSE;
BOOL LLVOAvatar::sShowAttachmentPoints = FALSE;
BOOL LLVOAvatar::sShowAnimationDebug = FALSE;
BOOL LLVOAvatar::sVisibleInFirstPerson = FALSE;
F32 LLVOAvatar::sLODFactor = 1.f;
F32 LLVOAvatar::sPhysicsLODFactor = 1.f;
BOOL LLVOAvatar::sJointDebug = FALSE;
F32 LLVOAvatar::sUnbakedTime = 0.f;
F32 LLVOAvatar::sUnbakedUpdateTime = 0.f;
F32 LLVOAvatar::sGreyTime = 0.f;
F32 LLVOAvatar::sGreyUpdateTime = 0.f;
LLPointer<LLViewerTexture> LLVOAvatar::sCloudTexture = NULL;
std::vector<LLUUID> LLVOAvatar::sAVsIgnoringARTLimit;
S32 LLVOAvatar::sAvatarsNearby = 0;

//-----------------------------------------------------------------------------
// Helper functions
//-----------------------------------------------------------------------------
static F32 calc_bouncy_animation(F32 x);

//-----------------------------------------------------------------------------
// LLVOAvatar()
//-----------------------------------------------------------------------------
LLVOAvatar::LLVOAvatar(const LLUUID& id,
                       const LLPCode pcode,
                       LLViewerRegion* regionp) :
    LLAvatarAppearance(&gAgentWearables),
    LLViewerObject(id, pcode, regionp),
    mSpecialRenderMode(0),
    mAttachmentSurfaceArea(0.f),
    mAttachmentVisibleTriangleCount(0),
    mAttachmentEstTriangleCount(0.f),
    mReportedVisualComplexity(VISUAL_COMPLEXITY_UNKNOWN),
    mTurning(FALSE),
    mLastSkeletonSerialNum( 0 ),
    mIsSitting(FALSE),
    mTimeVisible(),
    mTyping(FALSE),
    mMeshValid(FALSE),
    mVisible(FALSE),
    mLastImpostorUpdateFrameTime(0.f),
    mLastImpostorUpdateReason(0),
    mWindFreq(0.f),
    mRipplePhase( 0.f ),
    mBelowWater(FALSE),
    mLastAppearanceBlendTime(0.f),
    mAppearanceAnimating(FALSE),
    mNameIsSet(false),
    mTitle(),
    mNameAway(false),
    mNameDoNotDisturb(false),
    mNameMute(false),
    mNameAppearance(false),
    mNameFriend(false),
    mNameAlpha(0.f),
    mRenderGroupTitles(sRenderGroupTitles),
    mNameCloud(false),
    mFirstTEMessageReceived( FALSE ),
    mFirstAppearanceMessageReceived( FALSE ),
    mCulled( FALSE ),
    mVisibilityRank(0),
    mNeedsSkin(FALSE),
    mLastSkinTime(0.f),
    mUpdatePeriod(1),
    mOverallAppearance(AOA_INVISIBLE),
    mVisualComplexityStale(true),
    mVisuallyMuteSetting(AV_RENDER_NORMALLY),
    mMutedAVColor(LLColor4::white /* used for "uninitialize" */),
    mFirstFullyVisible(TRUE),
    mFirstUseDelaySeconds(FIRST_APPEARANCE_CLOUD_MIN_DELAY),
    mFullyLoaded(FALSE),
    mPreviousFullyLoaded(FALSE),
    mFullyLoadedInitialized(FALSE),
    mVisualComplexity(VISUAL_COMPLEXITY_UNKNOWN),
    mLoadedCallbacksPaused(FALSE),
    mLoadedCallbackTextures(0),
    mRenderUnloadedAvatar(LLCachedControl<bool>(gSavedSettings, "RenderUnloadedAvatar", false)),
    mLastRezzedStatus(-1),
    mIsEditingAppearance(FALSE),
    mUseLocalAppearance(FALSE),
    mLastUpdateRequestCOFVersion(-1),
    mLastUpdateReceivedCOFVersion(-1),
    mCachedMuteListUpdateTime(0),
    mCachedInMuteList(false),
    mIsControlAvatar(false),
    mIsUIAvatar(false),
    mEnableDefaultMotions(true)
{
    LL_DEBUGS("AvatarRender") << "LLVOAvatar Constructor (0x" << this << ") id:" << mID << LL_ENDL;

    //VTResume();  // VTune
    setHoverOffset(LLVector3(0.0, 0.0, 0.0));

    // mVoiceVisualizer is created by the hud effects manager and uses the HUD Effects pipeline
    const BOOL needsSendToSim = false; // currently, this HUD effect doesn't need to pack and unpack data to do its job
    mVoiceVisualizer = ( LLVoiceVisualizer *)LLHUDManager::getInstance()->createViewerEffect( LLHUDObject::LL_HUD_EFFECT_VOICE_VISUALIZER, needsSendToSim );

    LL_DEBUGS("Avatar","Message") << "LLVOAvatar Constructor (0x" << this << ") id:" << mID << LL_ENDL;
    mPelvisp = NULL;

    mDirtyMesh = 2; // Dirty geometry, need to regenerate.
    mMeshTexturesDirty = FALSE;
    mHeadp = NULL;


    // set up animation variables
    mSpeed = 0.f;
    setAnimationData("Speed", &mSpeed);

    mNeedsImpostorUpdate = TRUE;
    mLastImpostorUpdateReason = 0;
    mNeedsAnimUpdate = TRUE;

    mNeedsExtentUpdate = true;

    mImpostorDistance = 0;
    mImpostorPixelArea = 0;

    setNumTEs(TEX_NUM_INDICES);

    mbCanSelect = TRUE;

    mSignaledAnimations.clear();
    mPlayingAnimations.clear();

    mWasOnGroundLeft = FALSE;
    mWasOnGroundRight = FALSE;

    mTimeLast = 0.0f;
    mSpeedAccum = 0.0f;

    mRippleTimeLast = 0.f;

    mInAir = FALSE;

    mStepOnLand = TRUE;
    mStepMaterial = 0;

    mLipSyncActive = false;
    mOohMorph      = NULL;
    mAahMorph      = NULL;

    mCurrentGesticulationLevel = 0;

    mFirstAppearanceMessageTimer.reset();
    mRuthTimer.reset();
    mRuthDebugTimer.reset();
    mDebugExistenceTimer.reset();
    mLastAppearanceMessageTimer.reset();

    if(LLSceneMonitor::getInstance()->isEnabled())
    {
        LLSceneMonitor::getInstance()->freezeAvatar((LLCharacter*)this);
    }

    mVisuallyMuteSetting = LLVOAvatar::VisualMuteSettings(LLRenderMuteList::getInstance()->getSavedVisualMuteSetting(getID()));
}

std::string LLVOAvatar::avString() const
{
    if (isControlAvatar())
    {
        return getFullname();
    }
    else
    {
        std::string viz_string = LLVOAvatar::rezStatusToString(getRezzedStatus());
        return " Avatar '" + getFullname() + "' " + viz_string + " ";
    }
}

void LLVOAvatar::debugAvatarRezTime(std::string notification_name, std::string comment)
{
    if (gDisconnected)
    {
        // If we disconected, these values are likely to be invalid and
        // avString() might crash due to a dead sAvatarDictionary
        return;
    }

    LL_INFOS("Avatar") << "REZTIME: [ " << (U32)mDebugExistenceTimer.getElapsedTimeF32()
                       << "sec ]"
                       << avString()
                       << "RuthTimer " << (U32)mRuthDebugTimer.getElapsedTimeF32()
                       << " Notification " << notification_name
                       << " : " << comment
                       << LL_ENDL;

    if (gSavedSettings.getBOOL("DebugAvatarRezTime"))
    {
        LLSD args;
        args["EXISTENCE"] = llformat("%d",(U32)mDebugExistenceTimer.getElapsedTimeF32());
        args["TIME"] = llformat("%d",(U32)mRuthDebugTimer.getElapsedTimeF32());
        args["NAME"] = getFullname();
        LLNotificationsUtil::add(notification_name,args);
    }
}

//------------------------------------------------------------------------
// LLVOAvatar::~LLVOAvatar()
//------------------------------------------------------------------------
LLVOAvatar::~LLVOAvatar()
{
    if (!mFullyLoaded)
    {
        debugAvatarRezTime("AvatarRezLeftCloudNotification","left after ruth seconds as cloud");
    }
    else
    {
        debugAvatarRezTime("AvatarRezLeftNotification","left sometime after declouding");
    }

    if(mTuned)
    {
        LLPerfStats::tunedAvatars--;
        mTuned = false;
    }
    sAVsIgnoringARTLimit.erase(std::remove(sAVsIgnoringARTLimit.begin(), sAVsIgnoringARTLimit.end(), mID), sAVsIgnoringARTLimit.end());


    logPendingPhases();

    LL_DEBUGS("Avatar") << "LLVOAvatar Destructor (0x" << this << ") id:" << mID << LL_ENDL;

    std::for_each(mAttachmentPoints.begin(), mAttachmentPoints.end(), DeletePairedPointer());
    mAttachmentPoints.clear();

    mDead = TRUE;

    mAnimationSources.clear();
    LLLoadedCallbackEntry::cleanUpCallbackList(&mCallbackTextureList) ;

    getPhases().clearPhases();

    LL_DEBUGS() << "LLVOAvatar Destructor end" << LL_ENDL;
}

void LLVOAvatar::markDead()
{
    if (mNameText)
    {
        mNameText->markDead();
        mNameText = NULL;
        sNumVisibleChatBubbles--;
    }
    mVoiceVisualizer->markDead();
    LLLoadedCallbackEntry::cleanUpCallbackList(&mCallbackTextureList) ;
    LLViewerObject::markDead();
}


BOOL LLVOAvatar::isFullyBaked()
{
    if (mIsDummy) return TRUE;
    if (getNumTEs() == 0) return FALSE;

    for (U32 i = 0; i < mBakedTextureDatas.size(); i++)
    {
        if (!isTextureDefined(mBakedTextureDatas[i].mTextureIndex)
            && ((i != BAKED_SKIRT) || isWearingWearableType(LLWearableType::WT_SKIRT))
            && (i != BAKED_LEFT_ARM) && (i != BAKED_LEFT_LEG) && (i != BAKED_AUX1) && (i != BAKED_AUX2) && (i != BAKED_AUX3))
        {
            return FALSE;
        }
    }
    return TRUE;
}

BOOL LLVOAvatar::isFullyTextured() const
{
    for (S32 i = 0; i < mMeshLOD.size(); i++)
    {
        LLAvatarJoint* joint = mMeshLOD[i];
        if (i==MESH_ID_SKIRT && !isWearingWearableType(LLWearableType::WT_SKIRT))
        {
            continue; // don't care about skirt textures if we're not wearing one.
        }
        if (!joint)
        {
            continue; // nonexistent LOD OK.
        }
        avatar_joint_mesh_list_t::iterator meshIter = joint->mMeshParts.begin();
        if (meshIter != joint->mMeshParts.end())
        {
            LLAvatarJointMesh *mesh = (*meshIter);
            if (!mesh)
            {
                continue; // nonexistent mesh OK
            }
            if (mesh->hasGLTexture())
            {
                continue; // Mesh exists and has a baked texture.
            }
            if (mesh->hasComposite())
            {
                continue; // Mesh exists and has a composite texture.
            }
            // Fail
            return FALSE;
        }
    }
    return TRUE;
}

BOOL LLVOAvatar::hasGray() const
{
    return !getIsCloud() && !isFullyTextured();
}

S32 LLVOAvatar::getRezzedStatus() const
{
    if (getIsCloud()) return 0;
    bool textured = isFullyTextured();
    if (textured && allBakedTexturesCompletelyDownloaded()) return 3;
    if (textured) return 2;
    llassert(hasGray());
    return 1; // gray
}

void LLVOAvatar::deleteLayerSetCaches(bool clearAll)
{
    for (U32 i = 0; i < mBakedTextureDatas.size(); i++)
    {
        if (mBakedTextureDatas[i].mTexLayerSet)
        {
            // ! BACKWARDS COMPATIBILITY !
            // Can be removed after hair baking is mandatory on the grid
            if ((i != BAKED_HAIR || isSelf()) && !clearAll)
            {
                mBakedTextureDatas[i].mTexLayerSet->deleteCaches();
            }
        }
        if (mBakedTextureDatas[i].mMaskTexName)
        {
            LLImageGL::deleteTextures(1, (GLuint*)&(mBakedTextureDatas[i].mMaskTexName));
            mBakedTextureDatas[i].mMaskTexName = 0 ;
        }
    }
}

// static
BOOL LLVOAvatar::areAllNearbyInstancesBaked(S32& grey_avatars)
{
    BOOL res = TRUE;
    grey_avatars = 0;
    for (std::vector<LLCharacter*>::iterator iter = LLCharacter::sInstances.begin();
         iter != LLCharacter::sInstances.end(); ++iter)
    {
        LLVOAvatar* inst = (LLVOAvatar*) *iter;
        if( inst->isDead() )
        {
            continue;
        }
        else if( !inst->isFullyBaked() )
        {
            res = FALSE;
            if (inst->mHasGrey)
            {
                ++grey_avatars;
            }
        }
    }
    return res;
}

// static
void LLVOAvatar::getNearbyRezzedStats(std::vector<S32>& counts)
{
    counts.clear();
    counts.resize(4);
    for (std::vector<LLCharacter*>::iterator iter = LLCharacter::sInstances.begin();
         iter != LLCharacter::sInstances.end(); ++iter)
    {
        LLVOAvatar* inst = (LLVOAvatar*) *iter;
        if (inst)
        {
            S32 rez_status = inst->getRezzedStatus();
            counts[rez_status]++;
        }
    }
}

// static
std::string LLVOAvatar::rezStatusToString(S32 rez_status)
{
    if (rez_status==0) return "cloud";
    if (rez_status==1) return "gray";
    if (rez_status==2) return "downloading";
    if (rez_status==3) return "full";
    return "unknown";
}

// static
void LLVOAvatar::dumpBakedStatus()
{
    LLVector3d camera_pos_global = gAgentCamera.getCameraPositionGlobal();

    for (std::vector<LLCharacter*>::iterator iter = LLCharacter::sInstances.begin();
         iter != LLCharacter::sInstances.end(); ++iter)
    {
        LLVOAvatar* inst = (LLVOAvatar*) *iter;
        LL_INFOS() << "Avatar ";

        LLNameValue* firstname = inst->getNVPair("FirstName");
        LLNameValue* lastname = inst->getNVPair("LastName");

        if( firstname )
        {
            LL_CONT << firstname->getString();
        }
        if( lastname )
        {
            LL_CONT << " " << lastname->getString();
        }

        LL_CONT << " " << inst->mID;

        if( inst->isDead() )
        {
            LL_CONT << " DEAD ("<< inst->getNumRefs() << " refs)";
        }

        if( inst->isSelf() )
        {
            LL_CONT << " (self)";
        }


        F64 dist_to_camera = (inst->getPositionGlobal() - camera_pos_global).length();
        LL_CONT << " " << dist_to_camera << "m ";

        LL_CONT << " " << inst->mPixelArea << " pixels";

        if( inst->isVisible() )
        {
            LL_CONT << " (visible)";
        }
        else
        {
            LL_CONT << " (not visible)";
        }

        if( inst->isFullyBaked() )
        {
            LL_CONT << " Baked";
        }
        else
        {
            LL_CONT << " Unbaked (";

            for (LLAvatarAppearanceDictionary::BakedTextures::const_iterator iter = LLAvatarAppearance::getDictionary()->getBakedTextures().begin();
                 iter != LLAvatarAppearance::getDictionary()->getBakedTextures().end();
                 ++iter)
            {
                const LLAvatarAppearanceDictionary::BakedEntry *baked_dict = iter->second;
                const ETextureIndex index = baked_dict->mTextureIndex;
                if (!inst->isTextureDefined(index))
                {
                    LL_CONT << " " << (LLAvatarAppearance::getDictionary()->getTexture(index) ? LLAvatarAppearance::getDictionary()->getTexture(index)->mName : "");
                }
            }
            LL_CONT << " ) " << inst->getUnbakedPixelAreaRank();
            if( inst->isCulled() )
            {
                LL_CONT << " culled";
            }
        }
        LL_CONT << LL_ENDL;
    }
}

//static
void LLVOAvatar::restoreGL()
{
    if (!isAgentAvatarValid()) return;

    gAgentAvatarp->setCompositeUpdatesEnabled(TRUE);
    for (U32 i = 0; i < gAgentAvatarp->mBakedTextureDatas.size(); i++)
    {
        gAgentAvatarp->invalidateComposite(gAgentAvatarp->getTexLayerSet(i));
    }
    gAgentAvatarp->updateMeshTextures();
}

//static
void LLVOAvatar::destroyGL()
{
    deleteCachedImages();

    resetImpostors();
}

//static
void LLVOAvatar::resetImpostors()
{
    for (std::vector<LLCharacter*>::iterator iter = LLCharacter::sInstances.begin();
         iter != LLCharacter::sInstances.end(); ++iter)
    {
        LLVOAvatar* avatar = (LLVOAvatar*) *iter;
        avatar->mImpostor.release();
        avatar->mNeedsImpostorUpdate = TRUE;
        avatar->mLastImpostorUpdateReason = 1;
    }
}

// static
void LLVOAvatar::deleteCachedImages(bool clearAll)
{
    if (LLViewerTexLayerSet::sHasCaches)
    {
        for (std::vector<LLCharacter*>::iterator iter = LLCharacter::sInstances.begin();
             iter != LLCharacter::sInstances.end(); ++iter)
        {
            LLVOAvatar* inst = (LLVOAvatar*) *iter;
            inst->deleteLayerSetCaches(clearAll);
        }
        LLViewerTexLayerSet::sHasCaches = FALSE;
    }
    LLVOAvatarSelf::deleteScratchTextures();
    LLTexLayerStaticImageList::getInstance()->deleteCachedImages();
}


//------------------------------------------------------------------------
// static
// LLVOAvatar::initClass()
//------------------------------------------------------------------------
void LLVOAvatar::initClass()
{
    gAnimLibrary.animStateSetString(ANIM_AGENT_BODY_NOISE,"body_noise");
    gAnimLibrary.animStateSetString(ANIM_AGENT_BREATHE_ROT,"breathe_rot");
    gAnimLibrary.animStateSetString(ANIM_AGENT_PHYSICS_MOTION,"physics_motion");
    gAnimLibrary.animStateSetString(ANIM_AGENT_EDITING,"editing");
    gAnimLibrary.animStateSetString(ANIM_AGENT_EYE,"eye");
    gAnimLibrary.animStateSetString(ANIM_AGENT_FLY_ADJUST,"fly_adjust");
    gAnimLibrary.animStateSetString(ANIM_AGENT_HAND_MOTION,"hand_motion");
    gAnimLibrary.animStateSetString(ANIM_AGENT_HEAD_ROT,"head_rot");
    gAnimLibrary.animStateSetString(ANIM_AGENT_PELVIS_FIX,"pelvis_fix");
    gAnimLibrary.animStateSetString(ANIM_AGENT_TARGET,"target");
    gAnimLibrary.animStateSetString(ANIM_AGENT_WALK_ADJUST,"walk_adjust");

    // Where should this be set initially?
    LLJoint::setDebugJointNames(gSavedSettings.getString("DebugAvatarJoints"));

    LLControlAvatar::sRegionChangedSlot = gAgent.addRegionChangedCallback(&LLControlAvatar::onRegionChanged);

    sCloudTexture = LLViewerTextureManager::getFetchedTextureFromFile("cloud-particle.j2c");
}


void LLVOAvatar::cleanupClass()
{
}

// virtual
void LLVOAvatar::initInstance()
{
    //-------------------------------------------------------------------------
    // register motions
    //-------------------------------------------------------------------------
    if (LLCharacter::sInstances.size() == 1)
    {
        registerMotion( ANIM_AGENT_DO_NOT_DISTURB,                  LLNullMotion::create );
        registerMotion( ANIM_AGENT_CROUCH,                  LLKeyframeStandMotion::create );
        registerMotion( ANIM_AGENT_CROUCHWALK,              LLKeyframeWalkMotion::create );
        registerMotion( ANIM_AGENT_EXPRESS_AFRAID,          LLEmote::create );
        registerMotion( ANIM_AGENT_EXPRESS_ANGER,           LLEmote::create );
        registerMotion( ANIM_AGENT_EXPRESS_BORED,           LLEmote::create );
        registerMotion( ANIM_AGENT_EXPRESS_CRY,             LLEmote::create );
        registerMotion( ANIM_AGENT_EXPRESS_DISDAIN,         LLEmote::create );
        registerMotion( ANIM_AGENT_EXPRESS_EMBARRASSED,     LLEmote::create );
        registerMotion( ANIM_AGENT_EXPRESS_FROWN,           LLEmote::create );
        registerMotion( ANIM_AGENT_EXPRESS_KISS,            LLEmote::create );
        registerMotion( ANIM_AGENT_EXPRESS_LAUGH,           LLEmote::create );
        registerMotion( ANIM_AGENT_EXPRESS_OPEN_MOUTH,      LLEmote::create );
        registerMotion( ANIM_AGENT_EXPRESS_REPULSED,        LLEmote::create );
        registerMotion( ANIM_AGENT_EXPRESS_SAD,             LLEmote::create );
        registerMotion( ANIM_AGENT_EXPRESS_SHRUG,           LLEmote::create );
        registerMotion( ANIM_AGENT_EXPRESS_SMILE,           LLEmote::create );
        registerMotion( ANIM_AGENT_EXPRESS_SURPRISE,        LLEmote::create );
        registerMotion( ANIM_AGENT_EXPRESS_TONGUE_OUT,      LLEmote::create );
        registerMotion( ANIM_AGENT_EXPRESS_TOOTHSMILE,      LLEmote::create );
        registerMotion( ANIM_AGENT_EXPRESS_WINK,            LLEmote::create );
        registerMotion( ANIM_AGENT_EXPRESS_WORRY,           LLEmote::create );
        registerMotion( ANIM_AGENT_FEMALE_RUN_NEW,          LLKeyframeWalkMotion::create );
        registerMotion( ANIM_AGENT_FEMALE_WALK,             LLKeyframeWalkMotion::create );
        registerMotion( ANIM_AGENT_FEMALE_WALK_NEW,         LLKeyframeWalkMotion::create );
        registerMotion( ANIM_AGENT_RUN,                     LLKeyframeWalkMotion::create );
        registerMotion( ANIM_AGENT_RUN_NEW,                 LLKeyframeWalkMotion::create );
        registerMotion( ANIM_AGENT_STAND,                   LLKeyframeStandMotion::create );
        registerMotion( ANIM_AGENT_STAND_1,                 LLKeyframeStandMotion::create );
        registerMotion( ANIM_AGENT_STAND_2,                 LLKeyframeStandMotion::create );
        registerMotion( ANIM_AGENT_STAND_3,                 LLKeyframeStandMotion::create );
        registerMotion( ANIM_AGENT_STAND_4,                 LLKeyframeStandMotion::create );
        registerMotion( ANIM_AGENT_STANDUP,                 LLKeyframeFallMotion::create );
        registerMotion( ANIM_AGENT_TURNLEFT,                LLKeyframeWalkMotion::create );
        registerMotion( ANIM_AGENT_TURNRIGHT,               LLKeyframeWalkMotion::create );
        registerMotion( ANIM_AGENT_WALK,                    LLKeyframeWalkMotion::create );
        registerMotion( ANIM_AGENT_WALK_NEW,                LLKeyframeWalkMotion::create );

        // motions without a start/stop bit
        registerMotion( ANIM_AGENT_BODY_NOISE,              LLBodyNoiseMotion::create );
        registerMotion( ANIM_AGENT_BREATHE_ROT,             LLBreatheMotionRot::create );
        registerMotion( ANIM_AGENT_PHYSICS_MOTION,          LLPhysicsMotionController::create );
        registerMotion( ANIM_AGENT_EDITING,                 LLEditingMotion::create );
        registerMotion( ANIM_AGENT_EYE,                     LLEyeMotion::create );
        registerMotion( ANIM_AGENT_FEMALE_WALK,             LLKeyframeWalkMotion::create );
        registerMotion( ANIM_AGENT_FLY_ADJUST,              LLFlyAdjustMotion::create );
        registerMotion( ANIM_AGENT_HAND_MOTION,             LLHandMotion::create );
        registerMotion( ANIM_AGENT_HEAD_ROT,                LLHeadRotMotion::create );
        registerMotion( ANIM_AGENT_PELVIS_FIX,              LLPelvisFixMotion::create );
        registerMotion( ANIM_AGENT_SIT_FEMALE,              LLKeyframeMotion::create );
        registerMotion( ANIM_AGENT_TARGET,                  LLTargetingMotion::create );
        registerMotion( ANIM_AGENT_WALK_ADJUST,             LLWalkAdjustMotion::create );
    }

    LLAvatarAppearance::initInstance();

    // preload specific motions here
    createMotion( ANIM_AGENT_CUSTOMIZE);
    createMotion( ANIM_AGENT_CUSTOMIZE_DONE);

    //VTPause();  // VTune

    mVoiceVisualizer->setVoiceEnabled( LLVoiceClient::getInstance()->getVoiceEnabled( mID ) );

    mInitFlags |= 1<<1;
}

// virtual
LLAvatarJoint* LLVOAvatar::createAvatarJoint()
{
    return new LLViewerJoint();
}

// virtual
LLAvatarJoint* LLVOAvatar::createAvatarJoint(S32 joint_num)
{
    return new LLViewerJoint(joint_num);
}

// virtual
LLAvatarJointMesh* LLVOAvatar::createAvatarJointMesh()
{
    return new LLViewerJointMesh();
}

// virtual
LLTexLayerSet* LLVOAvatar::createTexLayerSet()
{
    return new LLViewerTexLayerSet(this);
}

const LLVector3 LLVOAvatar::getRenderPosition() const
{

    if (mDrawable.isNull() || mDrawable->getGeneration() < 0)
    {
        return getPositionAgent();
    }
    else if (isRoot())
    {
        F32 fixup;
        if ( hasPelvisFixup( fixup) )
        {
            //Apply a pelvis fixup (as defined by the avs skin)
            LLVector3 pos = mDrawable->getPositionAgent();
            pos[VZ] += fixup;
            return pos;
        }
        else
        {
            return mDrawable->getPositionAgent();
        }
    }
    else
    {
        return getPosition() * mDrawable->getParent()->getRenderMatrix();
    }
}

void LLVOAvatar::updateDrawable(BOOL force_damped)
{
    clearChanged(SHIFTED);
}

void LLVOAvatar::onShift(const LLVector4a& shift_vector)
{
    const LLVector3& shift = reinterpret_cast<const LLVector3&>(shift_vector);
    mLastAnimExtents[0] += shift;
    mLastAnimExtents[1] += shift;
}

void LLVOAvatar::updateSpatialExtents(LLVector4a& newMin, LLVector4a &newMax)
{
    if (mDrawable.isNull())
    {
        return;
    }

    if (mNeedsExtentUpdate)
    {
        calculateSpatialExtents(newMin,newMax);
        mLastAnimExtents[0].set(newMin.getF32ptr());
        mLastAnimExtents[1].set(newMax.getF32ptr());
        mLastAnimBasePos = mPelvisp->getWorldPosition();
        mNeedsExtentUpdate = false;
    }
    else
    {
        LLVector3 new_base_pos = mPelvisp->getWorldPosition();
        LLVector3 shift = new_base_pos-mLastAnimBasePos;
        mLastAnimExtents[0] += shift;
        mLastAnimExtents[1] += shift;
        mLastAnimBasePos = new_base_pos;

    }

    if (isImpostor() && !needsImpostorUpdate())
    {
        LLVector3 delta = getRenderPosition() -
            ((LLVector3(mDrawable->getPositionGroup().getF32ptr())-mImpostorOffset));

        newMin.load3( (mLastAnimExtents[0] + delta).mV);
        newMax.load3( (mLastAnimExtents[1] + delta).mV);
    }
    else
    {
        newMin.load3(mLastAnimExtents[0].mV);
        newMax.load3(mLastAnimExtents[1].mV);
        LLVector4a pos_group;
        pos_group.setAdd(newMin,newMax);
        pos_group.mul(0.5f);
        mImpostorOffset = LLVector3(pos_group.getF32ptr())-getRenderPosition();
        mDrawable->setPositionGroup(pos_group);
    }
}


void LLVOAvatar::calculateSpatialExtents(LLVector4a& newMin, LLVector4a& newMax)
{
    LL_PROFILE_ZONE_SCOPED_CATEGORY_AVATAR;

    const S32 BOX_DETAIL_DEFAULT = 3;
    S32 box_detail = BOX_DETAIL_DEFAULT;
    if (getOverallAppearance() != AOA_NORMAL)
    {
        if (isControlAvatar())
        {
            // Animated objects don't show system avatar but do need to include rigged meshes in their bounding box.
            box_detail = 3;
        }
        else
        {
            // Jellydolled avatars ignore attachments, etc, use only system avatar.
            box_detail = 1;
        }
    }

    // FIXME the update_min_max function used below assumes there is a
    // known starting point, but in general there isn't. Ideally the
    // box update logic should be modified to handle the no-point-yet
    // case. For most models, starting with the pelvis is safe though.
    LLVector3 zero_pos;
    LLVector4a pos;
    if (dist_vec(zero_pos, mPelvisp->getWorldPosition())<0.001)
    {
        // Don't use pelvis until av initialized
        pos.load3(getRenderPosition().mV);
    }
    else
    {
        pos.load3(mPelvisp->getWorldPosition().mV);
    }
    newMin = pos;
    newMax = pos;

    if (box_detail>=1 && !isControlAvatar())
    {
        //stretch bounding box by joint positions. Doing this for
        //control avs, where the polymeshes aren't maintained or
        //displayed, can give inaccurate boxes due to joints stuck at (0,0,0).
        for (polymesh_map_t::iterator i = mPolyMeshes.begin(); i != mPolyMeshes.end(); ++i)
        {
            LLPolyMesh* mesh = i->second;
            for (S32 joint_num = 0; joint_num < mesh->mJointRenderData.size(); joint_num++)
            {
                LLVector4a trans;
                trans.load3( mesh->mJointRenderData[joint_num]->mWorldMatrix->getTranslation().mV);
                update_min_max(newMin, newMax, trans);
            }
        }
    }

    // Pad bounding box for starting joint, plus polymesh if
    // applicable. Subsequent calcs should be accurate enough to not
    // need padding.
    LLVector4a padding(0.25);
    newMin.sub(padding);
    newMax.add(padding);


    //stretch bounding box by static attachments
    if (box_detail >= 2)
    {
        float max_attachment_span = get_default_max_prim_scale() * 5.0f;

        for (attachment_map_t::iterator iter = mAttachmentPoints.begin();
             iter != mAttachmentPoints.end();
             ++iter)
        {
            LLViewerJointAttachment* attachment = iter->second;

            if (attachment->getValid())
            {
                for (LLViewerJointAttachment::attachedobjs_vec_t::iterator attachment_iter = attachment->mAttachedObjects.begin();
                     attachment_iter != attachment->mAttachedObjects.end();
                     ++attachment_iter)
                {
                    // Don't we need to look at children of attached_object as well?
                    const LLViewerObject* attached_object = attachment_iter->get();
                    if (attached_object && !attached_object->isHUDAttachment())
                    {
                        const LLVOVolume *vol = dynamic_cast<const LLVOVolume*>(attached_object);
                        if (vol && vol->isAnimatedObject())
                        {
                            // Animated objects already have a bounding box in their control av, use that.
                            // Could lag by a frame if there's no guarantee on order of processing for avatars.
                            LLControlAvatar *cav = vol->getControlAvatar();
                            if (cav)
                            {
                                LLVector4a cav_min;
                                cav_min.load3(cav->mLastAnimExtents[0].mV);
                                LLVector4a cav_max;
                                cav_max.load3(cav->mLastAnimExtents[1].mV);
                                update_min_max(newMin,newMax,cav_min);
                                update_min_max(newMin,newMax,cav_max);
                                continue;
                            }
                        }
                        if (vol && vol->isRiggedMeshFast())
                        {
                            continue;
                        }
                        LLDrawable* drawable = attached_object->mDrawable;
                        if (drawable && !drawable->isState(LLDrawable::RIGGED | LLDrawable::RIGGED_CHILD)) // <-- don't extend bounding box if any rigged objects are present
                        {
                            LLSpatialBridge* bridge = drawable->getSpatialBridge();
                            if (bridge)
                            {
                                const LLVector4a* ext = bridge->getSpatialExtents();
                                LLVector4a distance;
                                distance.setSub(ext[1], ext[0]);
                                LLVector4a max_span(max_attachment_span);

                                S32 lt = distance.lessThan(max_span).getGatheredBits() & 0x7;

                                // Only add the prim to spatial extents calculations if it isn't a megaprim.
                                // max_attachment_span calculated at the start of the function
                                // (currently 5 times our max prim size)
                                if (lt == 0x7)
                                {
                                    update_min_max(newMin,newMax,ext[0]);
                                    update_min_max(newMin,newMax,ext[1]);
                                }
                            }
                        }
                    }
                }
            }
        }
    }

    // Stretch bounding box by rigged mesh joint boxes
    if (box_detail>=3)
    {
        updateRiggingInfo();
        for (S32 joint_num = 0; joint_num < LL_CHARACTER_MAX_ANIMATED_JOINTS; joint_num++)
        {
            LLJoint *joint = getJoint(joint_num);
            LLJointRiggingInfo *rig_info = NULL;
            if (joint_num < mJointRiggingInfoTab.size())
            {
                rig_info = &mJointRiggingInfoTab[joint_num];
            }

            if (joint && rig_info && rig_info->isRiggedTo())
            {
                LLViewerJointAttachment *as_joint_attach = dynamic_cast<LLViewerJointAttachment*>(joint);
                if (as_joint_attach && as_joint_attach->getIsHUDAttachment())
                {
                    // Ignore bounding box of HUD joints
                    continue;
                }
                LLMatrix4a mat;
                LLVector4a new_extents[2];
                mat.loadu(joint->getWorldMatrix());
                matMulBoundBox(mat, rig_info->getRiggedExtents(), new_extents);
                update_min_max(newMin, newMax, new_extents[0]);
                update_min_max(newMin, newMax, new_extents[1]);
                //if (isSelf())
                //{
                //    LL_INFOS() << joint->getName() << " extents " << new_extents[0] << "," << new_extents[1] << LL_ENDL;
                //    LL_INFOS() << joint->getName() << " av box is " << newMin << "," << newMax << LL_ENDL;
                //}
            }
        }
    }

    // Update pixel area
    LLVector4a center, size;
    center.setAdd(newMin, newMax);
    center.mul(0.5f);

    size.setSub(newMax,newMin);
    size.mul(0.5f);

    mPixelArea = LLPipeline::calcPixelArea(center, size, *LLViewerCamera::getInstance());
}

void render_sphere_and_line(const LLVector3& begin_pos, const LLVector3& end_pos, F32 sphere_scale, const LLVector3& occ_color, const LLVector3& visible_color)
{
    // Unoccluded bone portions
    LLGLDepthTest normal_depth(GL_TRUE);

    // Draw line segment for unoccluded joint
    gGL.diffuseColor3f(visible_color[0], visible_color[1], visible_color[2]);

    gGL.begin(LLRender::LINES);
    gGL.vertex3fv(begin_pos.mV);
    gGL.vertex3fv(end_pos.mV);
    gGL.end();


    // Draw sphere representing joint pos
    gGL.pushMatrix();
    gGL.scalef(sphere_scale, sphere_scale, sphere_scale);
    gSphere.renderGGL();
    gGL.popMatrix();

    LLGLDepthTest depth_under(GL_TRUE, GL_FALSE, GL_GREATER);

    // Occluded bone portions
    gGL.diffuseColor3f(occ_color[0], occ_color[1], occ_color[2]);

    gGL.begin(LLRender::LINES);
    gGL.vertex3fv(begin_pos.mV);
    gGL.vertex3fv(end_pos.mV);
    gGL.end();

    // Draw sphere representing joint pos
    gGL.pushMatrix();
    gGL.scalef(sphere_scale, sphere_scale, sphere_scale);
    gSphere.renderGGL();
    gGL.popMatrix();
}

//-----------------------------------------------------------------------------
// renderCollisionVolumes()
//-----------------------------------------------------------------------------
void LLVOAvatar::renderCollisionVolumes()
{
    std::ostringstream ostr;

    for (S32 i = 0; i < mNumCollisionVolumes; i++)
    {
        ostr << mCollisionVolumes[i].getName() << ", ";

        LLAvatarJointCollisionVolume& collision_volume = mCollisionVolumes[i];

        collision_volume.updateWorldMatrix();

        gGL.pushMatrix();
        gGL.multMatrix( &collision_volume.getXform()->getWorldMatrix().mMatrix[0][0] );

        LLVector3 begin_pos(0,0,0);
        LLVector3 end_pos(collision_volume.getEnd());
        static F32 sphere_scale = 1.0f;
        static F32 center_dot_scale = 0.05f;

        static LLVector3 BLUE(0.0f, 0.0f, 1.0f);
        static LLVector3 PASTEL_BLUE(0.5f, 0.5f, 1.0f);
        static LLVector3 RED(1.0f, 0.0f, 0.0f);
        static LLVector3 PASTEL_RED(1.0f, 0.5f, 0.5f);
        static LLVector3 WHITE(1.0f, 1.0f, 1.0f);


        LLVector3 cv_color_occluded;
        LLVector3 cv_color_visible;
        LLVector3 dot_color_occluded(WHITE);
        LLVector3 dot_color_visible(WHITE);
        if (isControlAvatar())
        {
            cv_color_occluded = RED;
            cv_color_visible = PASTEL_RED;
        }
        else
        {
            cv_color_occluded = BLUE;
            cv_color_visible = PASTEL_BLUE;
        }
        render_sphere_and_line(begin_pos, end_pos, sphere_scale, cv_color_occluded, cv_color_visible);
        render_sphere_and_line(begin_pos, end_pos, center_dot_scale, dot_color_occluded, dot_color_visible);

        gGL.popMatrix();
    }


    if (mNameText.notNull())
    {
        LLVector4a unused;

        mNameText->lineSegmentIntersect(unused, unused, unused, TRUE);
    }
}

void LLVOAvatar::renderBones(const std::string &selected_joint)
{
    LLGLEnable blend(GL_BLEND);

    avatar_joint_list_t::iterator iter = mSkeleton.begin();
    avatar_joint_list_t::iterator end = mSkeleton.end();

    // For selected joints
    static LLVector3 SELECTED_COLOR_OCCLUDED(1.0f, 1.0f, 0.0f);
    static LLVector3 SELECTED_COLOR_VISIBLE(0.5f, 0.5f, 0.5f);
    // For bones with position overrides defined
    static LLVector3 OVERRIDE_COLOR_OCCLUDED(1.0f, 0.0f, 0.0f);
    static LLVector3 OVERRIDE_COLOR_VISIBLE(0.5f, 0.5f, 0.5f);
    // For bones which are rigged to by at least one attachment
    static LLVector3 RIGGED_COLOR_OCCLUDED(0.0f, 1.0f, 1.0f);
    static LLVector3 RIGGED_COLOR_VISIBLE(0.5f, 0.5f, 0.5f);
    // For bones not otherwise colored
    static LLVector3 OTHER_COLOR_OCCLUDED(0.0f, 1.0f, 0.0f);
    static LLVector3 OTHER_COLOR_VISIBLE(0.5f, 0.5f, 0.5f);

    static F32 SPHERE_SCALEF = 0.001f;

    for (; iter != end; ++iter)
    {
        LLJoint* jointp = *iter;
        if (!jointp)
        {
            continue;
        }

        jointp->updateWorldMatrix();

        LLVector3 occ_color, visible_color;

        LLVector3 pos;
        LLUUID mesh_id;
        F32 sphere_scale = SPHERE_SCALEF;

        // We are in render, so it is preferable to implement selection
        // in a different way, but since this is for debug/preview, this
        // is low priority
        if (jointp->getName() == selected_joint)
        {
            sphere_scale *= 16;
            occ_color = SELECTED_COLOR_OCCLUDED;
            visible_color = SELECTED_COLOR_VISIBLE;
        }
        else if (jointp->hasAttachmentPosOverride(pos,mesh_id))
        {
            occ_color = OVERRIDE_COLOR_OCCLUDED;
            visible_color = OVERRIDE_COLOR_VISIBLE;
        }
        else
        {
            if (jointIsRiggedTo(jointp))
            {
                occ_color = RIGGED_COLOR_OCCLUDED;
                visible_color = RIGGED_COLOR_VISIBLE;
            }
            else
            {
                occ_color = OTHER_COLOR_OCCLUDED;
                visible_color = OTHER_COLOR_VISIBLE;
            }
        }
        LLVector3 begin_pos(0,0,0);
        LLVector3 end_pos(jointp->getEnd());


        gGL.pushMatrix();
        gGL.multMatrix( &jointp->getXform()->getWorldMatrix().mMatrix[0][0] );

        render_sphere_and_line(begin_pos, end_pos, sphere_scale, occ_color, visible_color);

        gGL.popMatrix();
    }
}


void LLVOAvatar::renderJoints()
{
    std::ostringstream ostr;
    std::ostringstream nullstr;

    for (joint_map_t::iterator iter = mJointMap.begin(); iter != mJointMap.end(); ++iter)
    {
        LLJoint* jointp = iter->second;
        if (!jointp)
        {
            nullstr << iter->first << " is NULL" << std::endl;
            continue;
        }

        ostr << jointp->getName() << ", ";

        jointp->updateWorldMatrix();

        gGL.pushMatrix();
        gGL.multMatrix( &jointp->getXform()->getWorldMatrix().mMatrix[0][0] );

        gGL.diffuseColor3f( 1.f, 0.f, 1.f );

        gGL.begin(LLRender::LINES);

        LLVector3 v[] =
        {
            LLVector3(1,0,0),
            LLVector3(-1,0,0),
            LLVector3(0,1,0),
            LLVector3(0,-1,0),

            LLVector3(0,0,-1),
            LLVector3(0,0,1),
        };

        //sides
        gGL.vertex3fv(v[0].mV);
        gGL.vertex3fv(v[2].mV);

        gGL.vertex3fv(v[0].mV);
        gGL.vertex3fv(v[3].mV);

        gGL.vertex3fv(v[1].mV);
        gGL.vertex3fv(v[2].mV);

        gGL.vertex3fv(v[1].mV);
        gGL.vertex3fv(v[3].mV);


        //top
        gGL.vertex3fv(v[0].mV);
        gGL.vertex3fv(v[4].mV);

        gGL.vertex3fv(v[1].mV);
        gGL.vertex3fv(v[4].mV);

        gGL.vertex3fv(v[2].mV);
        gGL.vertex3fv(v[4].mV);

        gGL.vertex3fv(v[3].mV);
        gGL.vertex3fv(v[4].mV);


        //bottom
        gGL.vertex3fv(v[0].mV);
        gGL.vertex3fv(v[5].mV);

        gGL.vertex3fv(v[1].mV);
        gGL.vertex3fv(v[5].mV);

        gGL.vertex3fv(v[2].mV);
        gGL.vertex3fv(v[5].mV);

        gGL.vertex3fv(v[3].mV);
        gGL.vertex3fv(v[5].mV);

        gGL.end();

        gGL.popMatrix();
    }

    mDebugText.clear();
    addDebugText(ostr.str());
    addDebugText(nullstr.str());
}

BOOL LLVOAvatar::lineSegmentIntersect(const LLVector4a& start, const LLVector4a& end,
                                      S32 face,
                                      BOOL pick_transparent,
                                      BOOL pick_rigged,
                                      BOOL pick_unselectable,
                                      S32* face_hit,
                                      LLVector4a* intersection,
                                      LLVector2* tex_coord,
                                      LLVector4a* normal,
                                      LLVector4a* tangent)
{
    if ((isSelf() && !gAgent.needsRenderAvatar()) || !LLPipeline::sPickAvatar)
    {
        return FALSE;
    }

    if (isControlAvatar())
    {
        return FALSE;
    }

    if (lineSegmentBoundingBox(start, end))
    {
        for (S32 i = 0; i < mNumCollisionVolumes; ++i)
        {
            mCollisionVolumes[i].updateWorldMatrix();

            glh::matrix4f mat((F32*) mCollisionVolumes[i].getXform()->getWorldMatrix().mMatrix);
            glh::matrix4f inverse = mat.inverse();
            glh::matrix4f norm_mat = inverse.transpose();

            glh::vec3f p1(start.getF32ptr());
            glh::vec3f p2(end.getF32ptr());

            inverse.mult_matrix_vec(p1);
            inverse.mult_matrix_vec(p2);

            LLVector3 position;
            LLVector3 norm;

            if (linesegment_sphere(LLVector3(p1.v), LLVector3(p2.v), LLVector3(0,0,0), 1.f, position, norm))
            {
                glh::vec3f res_pos(position.mV);
                mat.mult_matrix_vec(res_pos);

                norm.normalize();
                glh::vec3f res_norm(norm.mV);
                norm_mat.mult_matrix_dir(res_norm);

                if (intersection)
                {
                    intersection->load3(res_pos.v);
                }

                if (normal)
                {
                    normal->load3(res_norm.v);
                }

                return TRUE;
            }
        }

        if (isSelf())
        {
            for (attachment_map_t::iterator iter = mAttachmentPoints.begin();
             iter != mAttachmentPoints.end();
             ++iter)
            {
                LLViewerJointAttachment* attachment = iter->second;

                for (LLViewerJointAttachment::attachedobjs_vec_t::iterator attachment_iter = attachment->mAttachedObjects.begin();
                     attachment_iter != attachment->mAttachedObjects.end();
                     ++attachment_iter)
                {
                    LLViewerObject* attached_object = attachment_iter->get();

                    if (attached_object && !attached_object->isDead() && attachment->getValid())
                    {
                        LLDrawable* drawable = attached_object->mDrawable;
                        if (drawable->isState(LLDrawable::RIGGED))
                        { //regenerate octree for rigged attachment
                            gPipeline.markRebuild(mDrawable, LLDrawable::REBUILD_RIGGED);
                        }
                    }
                }
            }
        }
    }



    LLVector4a position;
    if (mNameText.notNull() && mNameText->lineSegmentIntersect(start, end, position))
    {
        if (intersection)
        {
            *intersection = position;
        }

        return TRUE;
    }

    return FALSE;
}

// virtual
LLViewerObject* LLVOAvatar::lineSegmentIntersectRiggedAttachments(const LLVector4a& start, const LLVector4a& end,
                                      S32 face,
                                      BOOL pick_transparent,
                                      BOOL pick_rigged,
                                      BOOL pick_unselectable,
                                      S32* face_hit,
                                      LLVector4a* intersection,
                                      LLVector2* tex_coord,
                                      LLVector4a* normal,
                                      LLVector4a* tangent)
{
    if (isSelf() && !gAgent.needsRenderAvatar())
    {
        return NULL;
    }

    LLViewerObject* hit = NULL;

    if (lineSegmentBoundingBox(start, end))
    {
        LLVector4a local_end = end;
        LLVector4a local_intersection;

        for (attachment_map_t::iterator iter = mAttachmentPoints.begin();
            iter != mAttachmentPoints.end();
            ++iter)
        {
            LLViewerJointAttachment* attachment = iter->second;

            for (LLViewerJointAttachment::attachedobjs_vec_t::iterator attachment_iter = attachment->mAttachedObjects.begin();
                    attachment_iter != attachment->mAttachedObjects.end();
                    ++attachment_iter)
            {
                LLViewerObject* attached_object = attachment_iter->get();

                if (attached_object->lineSegmentIntersect(start, local_end, face, pick_transparent, pick_rigged, pick_unselectable, face_hit, &local_intersection, tex_coord, normal, tangent))
                {
                    local_end = local_intersection;
                    if (intersection)
                    {
                        *intersection = local_intersection;
                    }

                    hit = attached_object;
                }
            }
        }
    }

    return hit;
}


LLVOAvatar* LLVOAvatar::asAvatar()
{
    return this;
}

//-----------------------------------------------------------------------------
// LLVOAvatar::startDefaultMotions()
//-----------------------------------------------------------------------------
void LLVOAvatar::startDefaultMotions()
{
    //-------------------------------------------------------------------------
    // start default motions
    //-------------------------------------------------------------------------
    startMotion( ANIM_AGENT_HEAD_ROT );
    startMotion( ANIM_AGENT_EYE );
    startMotion( ANIM_AGENT_BODY_NOISE );
    startMotion( ANIM_AGENT_BREATHE_ROT );
    startMotion( ANIM_AGENT_PHYSICS_MOTION );
    startMotion( ANIM_AGENT_HAND_MOTION );
    startMotion( ANIM_AGENT_PELVIS_FIX );

    //-------------------------------------------------------------------------
    // restart any currently active motions
    //-------------------------------------------------------------------------
    processAnimationStateChanges();
}

//-----------------------------------------------------------------------------
// LLVOAvatar::buildCharacter()
// Deferred initialization and rebuild of the avatar.
//-----------------------------------------------------------------------------
// virtual
void LLVOAvatar::buildCharacter()
{
    LLAvatarAppearance::buildCharacter();

    // Not done building yet; more to do.
    mIsBuilt = FALSE;

    //-------------------------------------------------------------------------
    // set head offset from pelvis
    //-------------------------------------------------------------------------
    updateHeadOffset();

    //-------------------------------------------------------------------------
    // initialize lip sync morph pointers
    //-------------------------------------------------------------------------
    mOohMorph     = getVisualParam( "Lipsync_Ooh" );
    mAahMorph     = getVisualParam( "Lipsync_Aah" );

    // If we don't have the Ooh morph, use the Kiss morph
    if (!mOohMorph)
    {
        LL_WARNS() << "Missing 'Ooh' morph for lipsync, using fallback." << LL_ENDL;
        mOohMorph = getVisualParam( "Express_Kiss" );
    }

    // If we don't have the Aah morph, use the Open Mouth morph
    if (!mAahMorph)
    {
        LL_WARNS() << "Missing 'Aah' morph for lipsync, using fallback." << LL_ENDL;
        mAahMorph = getVisualParam( "Express_Open_Mouth" );
    }

    // Currently disabled for control avatars (animated objects), enabled for all others.
    if (mEnableDefaultMotions)
    {
    startDefaultMotions();
    }

    //-------------------------------------------------------------------------
    // restart any currently active motions
    //-------------------------------------------------------------------------
    processAnimationStateChanges();

    mIsBuilt = TRUE;
    stop_glerror();

    mMeshValid = TRUE;
}

//-----------------------------------------------------------------------------
// resetVisualParams()
//-----------------------------------------------------------------------------
void LLVOAvatar::resetVisualParams()
{
    // Skeletal params
    {
        LLAvatarXmlInfo::skeletal_distortion_info_list_t::iterator iter;
        for (iter = sAvatarXmlInfo->mSkeletalDistortionInfoList.begin();
             iter != sAvatarXmlInfo->mSkeletalDistortionInfoList.end();
             ++iter)
        {
            LLPolySkeletalDistortionInfo *info = (LLPolySkeletalDistortionInfo*)*iter;
            LLPolySkeletalDistortion *param = dynamic_cast<LLPolySkeletalDistortion*>(getVisualParam(info->getID()));
            *param = LLPolySkeletalDistortion(this);
            llassert(param);
            if (!param->setInfo(info))
            {
                llassert(false);
            }
        }
    }

    // Driver parameters
    for (LLAvatarXmlInfo::driver_info_list_t::iterator iter = sAvatarXmlInfo->mDriverInfoList.begin();
         iter != sAvatarXmlInfo->mDriverInfoList.end();
         ++iter)
    {
        LLDriverParamInfo *info = *iter;
        LLDriverParam *param = dynamic_cast<LLDriverParam*>(getVisualParam(info->getID()));
        LLDriverParam::entry_list_t driven_list = param->getDrivenList();
        *param = LLDriverParam(this);
        llassert(param);
        if (!param->setInfo(info))
        {
            llassert(false);
        }
        param->setDrivenList(driven_list);
    }
}

void LLVOAvatar::applyDefaultParams()
{
    // These are params from avs with newly created copies of shape,
    // skin, hair, eyes, plus gender set as noted. Run arche_tool.py
    // to get params from some other xml appearance dump.
    std::map<S32, U8> male_params = {
        {1,33}, {2,61}, {4,85}, {5,23}, {6,58}, {7,127}, {8,63}, {10,85}, {11,63}, {12,42}, {13,0}, {14,85}, {15,63}, {16,36}, {17,85}, {18,95}, {19,153}, {20,63}, {21,34}, {22,0}, {23,63}, {24,109}, {25,88}, {27,132}, {31,63}, {33,136}, {34,81}, {35,85}, {36,103}, {37,136}, {38,127}, {80,255}, {93,203}, {98,0}, {99,0}, {105,127}, {108,0}, {110,0}, {111,127}, {112,0}, {113,0}, {114,127}, {115,0}, {116,0}, {117,0}, {119,127}, {130,114}, {131,127}, {132,99}, {133,63}, {134,127}, {135,140}, {136,127}, {137,127}, {140,0}, {141,0}, {142,0}, {143,191}, {150,0}, {155,104}, {157,0}, {162,0}, {163,0}, {165,0}, {166,0}, {167,0}, {168,0}, {169,0}, {177,0}, {181,145}, {182,216}, {183,133}, {184,0}, {185,127}, {192,0}, {193,127}, {196,170}, {198,0}, {503,0}, {505,127}, {506,127}, {507,109}, {508,85}, {513,127}, {514,127}, {515,63}, {517,85}, {518,42}, {603,100}, {604,216}, {605,214}, {606,204}, {607,204}, {608,204}, {609,51}, {616,25}, {617,89}, {619,76}, {624,204}, {625,0}, {629,127}, {637,0}, {638,0}, {646,144}, {647,85}, {649,127}, {650,132}, {652,127}, {653,85}, {654,0}, {656,127}, {659,127}, {662,127}, {663,127}, {664,127}, {665,127}, {674,59}, {675,127}, {676,85}, {678,127}, {682,127}, {683,106}, {684,47}, {685,79}, {690,127}, {692,127}, {693,204}, {700,63}, {701,0}, {702,0}, {703,0}, {704,0}, {705,127}, {706,127}, {707,0}, {708,0}, {709,0}, {710,0}, {711,127}, {712,0}, {713,159}, {714,0}, {715,0}, {750,178}, {752,127}, {753,36}, {754,85}, {755,131}, {756,127}, {757,127}, {758,127}, {759,153}, {760,95}, {762,0}, {763,140}, {764,74}, {765,27}, {769,127}, {773,127}, {775,0}, {779,214}, {780,204}, {781,198}, {785,0}, {789,0}, {795,63}, {796,30}, {799,127}, {800,226}, {801,255}, {802,198}, {803,255}, {804,255}, {805,255}, {806,255}, {807,255}, {808,255}, {812,255}, {813,255}, {814,255}, {815,204}, {816,0}, {817,255}, {818,255}, {819,255}, {820,255}, {821,255}, {822,255}, {823,255}, {824,255}, {825,255}, {826,255}, {827,255}, {828,0}, {829,255}, {830,255}, {834,255}, {835,255}, {836,255}, {840,0}, {841,127}, {842,127}, {844,255}, {848,25}, {858,100}, {859,255}, {860,255}, {861,255}, {862,255}, {863,84}, {868,0}, {869,0}, {877,0}, {879,51}, {880,132}, {921,255}, {922,255}, {923,255}, {10000,0}, {10001,0}, {10002,25}, {10003,0}, {10004,25}, {10005,23}, {10006,51}, {10007,0}, {10008,25}, {10009,23}, {10010,51}, {10011,0}, {10012,0}, {10013,25}, {10014,0}, {10015,25}, {10016,23}, {10017,51}, {10018,0}, {10019,0}, {10020,25}, {10021,0}, {10022,25}, {10023,23}, {10024,51}, {10025,0}, {10026,25}, {10027,23}, {10028,51}, {10029,0}, {10030,25}, {10031,23}, {10032,51}, {11000,1}, {11001,127}
    };
    std::map<S32, U8> female_params = {
        {1,33}, {2,61}, {4,85}, {5,23}, {6,58}, {7,127}, {8,63}, {10,85}, {11,63}, {12,42}, {13,0}, {14,85}, {15,63}, {16,36}, {17,85}, {18,95}, {19,153}, {20,63}, {21,34}, {22,0}, {23,63}, {24,109}, {25,88}, {27,132}, {31,63}, {33,136}, {34,81}, {35,85}, {36,103}, {37,136}, {38,127}, {80,0}, {93,203}, {98,0}, {99,0}, {105,127}, {108,0}, {110,0}, {111,127}, {112,0}, {113,0}, {114,127}, {115,0}, {116,0}, {117,0}, {119,127}, {130,114}, {131,127}, {132,99}, {133,63}, {134,127}, {135,140}, {136,127}, {137,127}, {140,0}, {141,0}, {142,0}, {143,191}, {150,0}, {155,104}, {157,0}, {162,0}, {163,0}, {165,0}, {166,0}, {167,0}, {168,0}, {169,0}, {177,0}, {181,145}, {182,216}, {183,133}, {184,0}, {185,127}, {192,0}, {193,127}, {196,170}, {198,0}, {503,0}, {505,127}, {506,127}, {507,109}, {508,85}, {513,127}, {514,127}, {515,63}, {517,85}, {518,42}, {603,100}, {604,216}, {605,214}, {606,204}, {607,204}, {608,204}, {609,51}, {616,25}, {617,89}, {619,76}, {624,204}, {625,0}, {629,127}, {637,0}, {638,0}, {646,144}, {647,85}, {649,127}, {650,132}, {652,127}, {653,85}, {654,0}, {656,127}, {659,127}, {662,127}, {663,127}, {664,127}, {665,127}, {674,59}, {675,127}, {676,85}, {678,127}, {682,127}, {683,106}, {684,47}, {685,79}, {690,127}, {692,127}, {693,204}, {700,63}, {701,0}, {702,0}, {703,0}, {704,0}, {705,127}, {706,127}, {707,0}, {708,0}, {709,0}, {710,0}, {711,127}, {712,0}, {713,159}, {714,0}, {715,0}, {750,178}, {752,127}, {753,36}, {754,85}, {755,131}, {756,127}, {757,127}, {758,127}, {759,153}, {760,95}, {762,0}, {763,140}, {764,74}, {765,27}, {769,127}, {773,127}, {775,0}, {779,214}, {780,204}, {781,198}, {785,0}, {789,0}, {795,63}, {796,30}, {799,127}, {800,226}, {801,255}, {802,198}, {803,255}, {804,255}, {805,255}, {806,255}, {807,255}, {808,255}, {812,255}, {813,255}, {814,255}, {815,204}, {816,0}, {817,255}, {818,255}, {819,255}, {820,255}, {821,255}, {822,255}, {823,255}, {824,255}, {825,255}, {826,255}, {827,255}, {828,0}, {829,255}, {830,255}, {834,255}, {835,255}, {836,255}, {840,0}, {841,127}, {842,127}, {844,255}, {848,25}, {858,100}, {859,255}, {860,255}, {861,255}, {862,255}, {863,84}, {868,0}, {869,0}, {877,0}, {879,51}, {880,132}, {921,255}, {922,255}, {923,255}, {10000,0}, {10001,0}, {10002,25}, {10003,0}, {10004,25}, {10005,23}, {10006,51}, {10007,0}, {10008,25}, {10009,23}, {10010,51}, {10011,0}, {10012,0}, {10013,25}, {10014,0}, {10015,25}, {10016,23}, {10017,51}, {10018,0}, {10019,0}, {10020,25}, {10021,0}, {10022,25}, {10023,23}, {10024,51}, {10025,0}, {10026,25}, {10027,23}, {10028,51}, {10029,0}, {10030,25}, {10031,23}, {10032,51}, {11000,1}, {11001,127}
    };
    std::map<S32, U8> *params = NULL;
    if (getSex() == SEX_MALE)
        params = &male_params;
    else
        params = &female_params;

    for( auto it = params->begin(); it != params->end(); ++it)
    {
        LLVisualParam* param = getVisualParam(it->first);
        if( !param )
        {
            // invalid id
            break;
        }

        U8 value = it->second;
        F32 newWeight = U8_to_F32(value, param->getMinWeight(), param->getMaxWeight());
        param->setWeight(newWeight);
    }
}

//-----------------------------------------------------------------------------
// resetSkeleton()
//-----------------------------------------------------------------------------
void LLVOAvatar::resetSkeleton(bool reset_animations)
{
    LL_DEBUGS("Avatar") << avString() << " reset starts" << LL_ENDL;
    if (!isControlAvatar() && !mLastProcessedAppearance)
    {
        LL_WARNS() << "Can't reset avatar; no appearance message has been received yet." << LL_ENDL;
        return;
    }

    // Save mPelvis state
    //LLVector3 pelvis_pos = getJoint("mPelvis")->getPosition();
    //LLQuaternion pelvis_rot = getJoint("mPelvis")->getRotation();

    // Clear all attachment pos and scale overrides
    clearAttachmentOverrides();

    // Note that we call buildSkeleton twice in this function. The first time is
    // just to get the right scale for the collision volumes, because
    // this will be used in setting the mJointScales for the
    // LLPolySkeletalDistortions of which the CVs are children.
    if( !buildSkeleton(sAvatarSkeletonInfo) )
    {
        LL_ERRS() << "Error resetting skeleton" << LL_ENDL;
    }

    // Reset some params to default state, without propagating changes downstream.
    resetVisualParams();

    // Now we have to reset the skeleton again, because its state
    // got clobbered by the resetVisualParams() calls
    // above.
    if( !buildSkeleton(sAvatarSkeletonInfo) )
    {
        LL_ERRS() << "Error resetting skeleton" << LL_ENDL;
    }

    // Reset attachment points
    // BuildSkeleton only does bones and CVs but we still need to reinit huds
    // since huds can be animated.
    bool ignore_hud_joints = !isSelf();
    initAttachmentPoints(ignore_hud_joints);

    // Fix up collision volumes
    for (LLVisualParam *param = getFirstVisualParam();
         param;
         param = getNextVisualParam())
    {
        LLPolyMorphTarget *poly_morph = dynamic_cast<LLPolyMorphTarget*>(param);
        if (poly_morph)
        {
            // This is a kludgy way to correct for the fact that the
            // collision volumes have been reset out from under the
            // poly morph sliders.
            F32 delta_weight = poly_morph->getLastWeight() - poly_morph->getDefaultWeight();
            poly_morph->applyVolumeChanges(delta_weight);
        }
    }

    // Reset tweakable params to preserved state
    if (getOverallAppearance() == AOA_NORMAL)
    {
        if (mLastProcessedAppearance)
        {
            bool slam_params = true;
            applyParsedAppearanceMessage(*mLastProcessedAppearance, slam_params);
        }
    }
    else
    {
        // Stripped down approximation of
        // applyParsedAppearanceMessage, but with alternative default
        // (jellydoll) params
        setCompositeUpdatesEnabled( FALSE );
        gPipeline.markGLRebuild(this);
        applyDefaultParams();
        setCompositeUpdatesEnabled( TRUE );
        updateMeshTextures();
        updateMeshVisibility();
    }
    updateVisualParams();

    // Restore attachment pos overrides
    updateAttachmentOverrides();

    // Animations
    if (reset_animations)
    {
        if (isSelf())
        {
            // This is equivalent to "Stop Animating Me". Will reset
            // all animations and propagate the changes to other
            // viewers.
            gAgent.stopCurrentAnimations();
        }
        else
        {
            // Local viewer-side reset for non-self avatars.
            resetAnimations();
        }
    }

    LL_DEBUGS("Avatar") << avString() << " reset ends" << LL_ENDL;
}

//-----------------------------------------------------------------------------
// releaseMeshData()
//-----------------------------------------------------------------------------
void LLVOAvatar::releaseMeshData()
{
    if (sInstances.size() < AVATAR_RELEASE_THRESHOLD || isUIAvatar())
    {
        return;
    }

    // cleanup mesh data
    for (avatar_joint_list_t::iterator iter = mMeshLOD.begin();
         iter != mMeshLOD.end();
         ++iter)
    {
        LLAvatarJoint* joint = (*iter);
        joint->setValid(FALSE, TRUE);
    }

    //cleanup data
    if (mDrawable.notNull())
    {
        LLFace* facep = mDrawable->getFace(0);
        if (facep)
        {
        facep->setSize(0, 0);
        for(S32 i = mNumInitFaces ; i < mDrawable->getNumFaces(); i++)
        {
            facep = mDrawable->getFace(i);
                if (facep)
                {
            facep->setSize(0, 0);
        }
    }
        }
    }

    for (attachment_map_t::iterator iter = mAttachmentPoints.begin();
         iter != mAttachmentPoints.end();
         ++iter)
    {
        LLViewerJointAttachment* attachment = iter->second;
        if (!attachment->getIsHUDAttachment())
        {
            attachment->setAttachmentVisibility(FALSE);
        }
    }
    mMeshValid = FALSE;
}

//-----------------------------------------------------------------------------
// restoreMeshData()
//-----------------------------------------------------------------------------
// virtual
void LLVOAvatar::restoreMeshData()
{
    llassert(!isSelf());
    if (mDrawable.isNull())
    {
        return;
    }

    //LL_INFOS() << "Restoring" << LL_ENDL;
    mMeshValid = TRUE;
    updateJointLODs();

    for (attachment_map_t::iterator iter = mAttachmentPoints.begin();
         iter != mAttachmentPoints.end();
         ++iter)
    {
        LLViewerJointAttachment* attachment = iter->second;
        if (!attachment->getIsHUDAttachment())
        {
            attachment->setAttachmentVisibility(TRUE);
        }
    }

    // force mesh update as LOD might not have changed to trigger this
    gPipeline.markRebuild(mDrawable, LLDrawable::REBUILD_GEOMETRY);
}

//-----------------------------------------------------------------------------
// updateMeshData()
//-----------------------------------------------------------------------------
void LLVOAvatar::updateMeshData()
{
    if (mDrawable.notNull())
    {
        stop_glerror();

        S32 f_num = 0 ;
        const U32 VERTEX_NUMBER_THRESHOLD = 128 ;//small number of this means each part of an avatar has its own vertex buffer.
        const S32 num_parts = mMeshLOD.size();

        // this order is determined by number of LODS
        // if a mesh earlier in this list changed LODs while a later mesh doesn't,
        // the later mesh's index offset will be inaccurate
        for(S32 part_index = 0 ; part_index < num_parts ;)
        {
            S32 j = part_index ;
            U32 last_v_num = 0, num_vertices = 0 ;
            U32 last_i_num = 0, num_indices = 0 ;

            while(part_index < num_parts && num_vertices < VERTEX_NUMBER_THRESHOLD)
            {
                last_v_num = num_vertices ;
                last_i_num = num_indices ;

                LLViewerJoint* part_mesh = getViewerJoint(part_index++);
                if (part_mesh)
                {
                    part_mesh->updateFaceSizes(num_vertices, num_indices, mAdjustedPixelArea);
                }
            }
            if(num_vertices < 1)//skip empty meshes
            {
                continue ;
            }
            if(last_v_num > 0)//put the last inserted part into next vertex buffer.
            {
                num_vertices = last_v_num ;
                num_indices = last_i_num ;
                part_index-- ;
            }

            LLFace* facep = NULL;
            if(f_num < mDrawable->getNumFaces())
            {
                facep = mDrawable->getFace(f_num);
            }
            else
            {
                facep = mDrawable->getFace(0);
                if (facep)
                {
                    facep = mDrawable->addFace(facep->getPool(), facep->getTexture()) ;
                }
            }
            if (!facep) continue;

            // resize immediately
            facep->setSize(num_vertices, num_indices);

            bool terse_update = false;

            facep->setGeomIndex(0);
            facep->setIndicesIndex(0);

            LLVertexBuffer* buff = facep->getVertexBuffer();
            if(!facep->getVertexBuffer())
            {
                buff = new LLVertexBuffer(LLDrawPoolAvatar::VERTEX_DATA_MASK);
                if (!buff->allocateBuffer(num_vertices, num_indices))
                {
                    LL_WARNS() << "Failed to allocate Vertex Buffer for Mesh to "
                        << num_vertices << " vertices and "
                        << num_indices << " indices" << LL_ENDL;
                    // Attempt to create a dummy triangle (one vertex, 3 indices, all 0)
                    facep->setSize(1, 3);
                    buff->allocateBuffer(1, 3);
                    memset((U8*) buff->getMappedData(), 0, buff->getSize());
                    memset((U8*) buff->getMappedIndices(), 0, buff->getIndicesSize());
                }
                facep->setVertexBuffer(buff);
            }
            else
            {
                if (buff->getNumIndices() == num_indices &&
                    buff->getNumVerts() == num_vertices)
                {
                    terse_update = true;
                }
                else
                {
                    buff = new LLVertexBuffer(buff->getTypeMask());
                    if (!buff->allocateBuffer(num_vertices, num_indices))
                    {
                        LL_WARNS() << "Failed to allocate vertex buffer for Mesh, Substituting" << LL_ENDL;
                        // Attempt to create a dummy triangle (one vertex, 3 indices, all 0)
                        facep->setSize(1, 3);
                        buff->allocateBuffer(1, 3);
                        memset((U8*) buff->getMappedData(), 0, buff->getSize());
                        memset((U8*) buff->getMappedIndices(), 0, buff->getIndicesSize());
                    }
                }
            }


            // This is a hack! Avatars have their own pool, so we are detecting
            //   the case of more than one avatar in the pool (thus > 0 instead of >= 0)
            if (facep->getGeomIndex() > 0)
            {
                LL_ERRS() << "non-zero geom index: " << facep->getGeomIndex() << " in LLVOAvatar::restoreMeshData" << LL_ENDL;
            }

            if (num_vertices == buff->getNumVerts() && num_indices == buff->getNumIndices())
            {
                for(S32 k = j ; k < part_index ; k++)
                {
                    bool rigid = false;
                    if (k == MESH_ID_EYEBALL_LEFT ||
                        k == MESH_ID_EYEBALL_RIGHT)
                    {
                        //eyeballs can't have terse updates since they're never rendered with
                        //the hardware skinning shader
                        rigid = true;
                    }

                    LLViewerJoint* mesh = getViewerJoint(k);
                    if (mesh)
                    {
                        mesh->updateFaceData(facep, mAdjustedPixelArea, k == MESH_ID_HAIR, terse_update && !rigid);
                    }
                }
            }

            stop_glerror();
            buff->unmapBuffer();

            if(!f_num)
            {
                f_num += mNumInitFaces ;
            }
            else
            {
                f_num++ ;
            }
        }
    }
}

//------------------------------------------------------------------------

//------------------------------------------------------------------------
// LLVOAvatar::processUpdateMessage()
//------------------------------------------------------------------------
U32 LLVOAvatar::processUpdateMessage(LLMessageSystem *mesgsys,
                                     void **user_data,
                                     U32 block_num, const EObjectUpdateType update_type,
                                     LLDataPacker *dp)
{
    const BOOL has_name = !getNVPair("FirstName");

    // Do base class updates...
    U32 retval = LLViewerObject::processUpdateMessage(mesgsys, user_data, block_num, update_type, dp);

    // Print out arrival information once we have name of avatar.
    if (has_name && getNVPair("FirstName"))
    {
        mDebugExistenceTimer.reset();
        debugAvatarRezTime("AvatarRezArrivedNotification","avatar arrived");
    }

    if(retval & LLViewerObject::INVALID_UPDATE)
    {
        if (isSelf())
        {
            //tell sim to cancel this update
            gAgent.teleportViaLocation(gAgent.getPositionGlobal());
        }
    }

    return retval;
}

LLViewerFetchedTexture *LLVOAvatar::getBakedTextureImage(const U8 te, const LLUUID& uuid)
{
    LLViewerFetchedTexture *result = NULL;

    if (uuid == IMG_DEFAULT_AVATAR ||
        uuid == IMG_DEFAULT ||
        uuid == IMG_INVISIBLE)
    {
        // Should already exist, don't need to find it on sim or baked-texture host.
        result = gTextureList.findImage(uuid, TEX_LIST_STANDARD);
    }
    if (!result)
    {
        const std::string url = getImageURL(te,uuid);

        if (url.empty())
        {
            LL_WARNS() << "unable to determine URL for te " << te << " uuid " << uuid << LL_ENDL;
            return NULL;
        }
        LL_DEBUGS("Avatar") << avString() << "get server-bake image from URL " << url << LL_ENDL;
        result = LLViewerTextureManager::getFetchedTextureFromUrl(
            url, FTT_SERVER_BAKE, TRUE, LLGLTexture::BOOST_NONE, LLViewerTexture::LOD_TEXTURE, 0, 0, uuid);
        if (result->isMissingAsset())
        {
            result->setIsMissingAsset(false);
        }

    }
    return result;
}

// virtual
S32 LLVOAvatar::setTETexture(const U8 te, const LLUUID& uuid)
{
    if (!isIndexBakedTexture((ETextureIndex)te))
    {
        // Sim still sends some uuids for non-baked slots sometimes - ignore.
        return LLViewerObject::setTETexture(te, LLUUID::null);
    }

    LLViewerFetchedTexture *image = getBakedTextureImage(te,uuid);
    llassert(image);
    return setTETextureCore(te, image);
}

//------------------------------------------------------------------------
// LLVOAvatar::dumpAnimationState()
//------------------------------------------------------------------------
void LLVOAvatar::dumpAnimationState()
{
    LL_INFOS() << "==============================================" << LL_ENDL;
    for (LLVOAvatar::AnimIterator it = mSignaledAnimations.begin(); it != mSignaledAnimations.end(); ++it)
    {
        LLUUID id = it->first;
        std::string playtag = "";
        if (mPlayingAnimations.find(id) != mPlayingAnimations.end())
        {
            playtag = "*";
        }
        LL_INFOS() << gAnimLibrary.animationName(id) << playtag << LL_ENDL;
    }
    for (LLVOAvatar::AnimIterator it = mPlayingAnimations.begin(); it != mPlayingAnimations.end(); ++it)
    {
        LLUUID id = it->first;
        bool is_signaled = mSignaledAnimations.find(id) != mSignaledAnimations.end();
        if (!is_signaled)
        {
            LL_INFOS() << gAnimLibrary.animationName(id) << "!S" << LL_ENDL;
        }
    }
}

//------------------------------------------------------------------------
// idleUpdate()
//------------------------------------------------------------------------
void LLVOAvatar::idleUpdate(LLAgent &agent, const F64 &time)
{
    LL_PROFILE_ZONE_SCOPED_CATEGORY_AVATAR;

    if (isDead())
    {
        LL_INFOS() << "Warning!  Idle on dead avatar" << LL_ENDL;
        return;
    }
    // record time and refresh "tooSlow" status
    updateTooSlow();

    static LLCachedControl<bool> disable_all_render_types(gSavedSettings, "DisableAllRenderTypes");
    if (!(gPipeline.hasRenderType(mIsControlAvatar ? LLPipeline::RENDER_TYPE_CONTROL_AV : LLPipeline::RENDER_TYPE_AVATAR))
        && !disable_all_render_types && !isSelf())
    {
        if (!mIsControlAvatar)
        {
            idleUpdateNameTag(idleCalcNameTagPosition(mLastRootPos));
        }
        return;
    }

    // Update should be happening max once per frame.
    if ((mLastAnimExtents[0]==LLVector3())||
        (mLastAnimExtents[1])==LLVector3())
    {
        mNeedsExtentUpdate = true;
    }
    else
    {
        const S32 upd_freq = 4; // force update every upd_freq frames.
        mNeedsExtentUpdate = ((LLDrawable::getCurrentFrame()+mID.mData[0])%upd_freq==0);
    }

    LLScopedContextString str("avatar_idle_update " + getFullname());

    checkTextureLoading() ;

    // force immediate pixel area update on avatars using last frames data (before drawable or camera updates)
    setPixelAreaAndAngle(gAgent);

    // force asynchronous drawable update
    if(mDrawable.notNull())
    {
        if (isSitting() && getParent())
        {
            LLViewerObject *root_object = (LLViewerObject*)getRoot();
            LLDrawable* drawablep = root_object->mDrawable;
            // if this object hasn't already been updated by another avatar...
            if (drawablep) // && !drawablep->isState(LLDrawable::EARLY_MOVE))
            {
                if (root_object->isSelected())
                {
                    gPipeline.updateMoveNormalAsync(drawablep);
                }
                else
                {
                    gPipeline.updateMoveDampedAsync(drawablep);
                }
            }
        }
        else
        {
            gPipeline.updateMoveDampedAsync(mDrawable);
        }
    }

    //--------------------------------------------------------------------
    // set alpha flag depending on state
    //--------------------------------------------------------------------

    if (isSelf())
    {
        LLViewerObject::idleUpdate(agent, time);

        // trigger fidget anims
        if (isAnyAnimationSignaled(AGENT_STAND_ANIMS, NUM_AGENT_STAND_ANIMS))
        {
            agent.fidget();
        }
    }
    else
    {
        // Should override the idleUpdate stuff and leave out the angular update part.
        LLQuaternion rotation = getRotation();
        LLViewerObject::idleUpdate(agent, time);
        setRotation(rotation);
    }

    // attach objects that were waiting for a drawable
    lazyAttach();

    // animate the character
    // store off last frame's root position to be consistent with camera position
    mLastRootPos = mRoot->getWorldPosition();
    BOOL detailed_update = updateCharacter(agent);

    static LLUICachedControl<bool> visualizers_in_calls("ShowVoiceVisualizersInCalls", false);
    bool voice_enabled = (visualizers_in_calls || LLVoiceClient::getInstance()->inProximalChannel()) &&
                         LLVoiceClient::getInstance()->getVoiceEnabled(mID);

    LLVector3 hud_name_pos = idleCalcNameTagPosition(mLastRootPos);

    idleUpdateVoiceVisualizer(voice_enabled, hud_name_pos);
    idleUpdateMisc( detailed_update );
    idleUpdateAppearanceAnimation();
    if (detailed_update)
    {
        idleUpdateLipSync( voice_enabled );
        idleUpdateLoadingEffect();
        idleUpdateBelowWater(); // wind effect uses this
        idleUpdateWindEffect();
    }

    idleUpdateNameTag(hud_name_pos);

    // Complexity has stale mechanics, but updates still can be very rapid
    // so spread avatar complexity calculations over frames to lesen load from
    // rapid updates and to make sure all avatars are not calculated at once.
    S32 compl_upd_freq = 20;
    if (isControlAvatar())
    {
        // animeshes do not (or won't) have impostors nor change outfis,
        // no need for high frequency
        compl_upd_freq = 100;
    }
    else if (mLastRezzedStatus <= 0) //cloud or  init
    {
        compl_upd_freq = 60;
    }
    else if (isSelf())
    {
        compl_upd_freq = 5;
    }
    else if (mLastRezzedStatus == 1) //'grey', not fully loaded
    {
        compl_upd_freq = 40;
    }
    else if (isInMuteList()) //cheap, buffers value from search
    {
        compl_upd_freq = 100;
    }

    if ((LLFrameTimer::getFrameCount() + mID.mData[0]) % compl_upd_freq == 0)
    {
        // DEPRECATED
        // replace with LLPipeline::profileAvatar?
        // Avatar profile takes ~ 0.5ms while idleUpdateRenderComplexity takes ~5ms
        // (both are unacceptably costly)
        idleUpdateRenderComplexity();
    }
    idleUpdateDebugInfo();
}

void LLVOAvatar::idleUpdateVoiceVisualizer(bool voice_enabled, const LLVector3 &position)
{
    bool render_visualizer = voice_enabled;

    // Don't render the user's own voice visualizer when in mouselook, or when opening the mic is disabled.
    if(isSelf())
    {
        static LLCachedControl<bool> voice_disable_mic(gSavedSettings, "VoiceDisableMic");
        if(gAgentCamera.cameraMouselook() || voice_disable_mic)
        {
            render_visualizer = false;
        }
    }

    mVoiceVisualizer->setVoiceEnabled(render_visualizer);

    if ( voice_enabled )
    {
        //----------------------------------------------------------------
        // Only do gesture triggering for your own avatar, and only when you're in a proximal channel.
        //----------------------------------------------------------------
        if( isSelf() )
        {
            //----------------------------------------------------------------------------------------
            // The following takes the voice signal and uses that to trigger gesticulations.
            //----------------------------------------------------------------------------------------
            int lastGesticulationLevel = mCurrentGesticulationLevel;
            mCurrentGesticulationLevel = mVoiceVisualizer->getCurrentGesticulationLevel();

            //---------------------------------------------------------------------------------------------------
            // If "current gesticulation level" changes, we catch this, and trigger the new gesture
            //---------------------------------------------------------------------------------------------------
            if ( lastGesticulationLevel != mCurrentGesticulationLevel )
            {
                if ( mCurrentGesticulationLevel != VOICE_GESTICULATION_LEVEL_OFF )
                {
                    std::string gestureString = "unInitialized";
                    if ( mCurrentGesticulationLevel == 0 )  { gestureString = "/voicelevel1";   }
                    else    if ( mCurrentGesticulationLevel == 1 )  { gestureString = "/voicelevel2";   }
                    else    if ( mCurrentGesticulationLevel == 2 )  { gestureString = "/voicelevel3";   }
                    else    { LL_INFOS() << "oops - CurrentGesticulationLevel can be only 0, 1, or 2"  << LL_ENDL; }

                    // this is the call that Karl S. created for triggering gestures from within the code.
                    LLGestureMgr::instance().triggerAndReviseString( gestureString );
                }
            }

        } //if( isSelf() )

        //-----------------------------------------------------------------------------------------------------------------
        // If the avatar is speaking, then the voice amplitude signal is passed to the voice visualizer.
        // Also, here we trigger voice visualizer start and stop speaking, so it can animate the voice symbol.
        //
        // Notice the calls to "gAwayTimer.reset()". This resets the timer that determines how long the avatar has been
        // "away", so that the avatar doesn't lapse into away-mode (and slump over) while the user is still talking.
        //-----------------------------------------------------------------------------------------------------------------
        if (LLVoiceClient::getInstance()->getIsSpeaking( mID ))
        {
            if (!mVoiceVisualizer->getCurrentlySpeaking())
            {
                mVoiceVisualizer->setStartSpeaking();

                //printf( "gAwayTimer.reset();\n" );
            }

            mVoiceVisualizer->setSpeakingAmplitude( LLVoiceClient::getInstance()->getCurrentPower( mID ) );

            if( isSelf() )
            {
                gAgent.clearAFK();
            }
        }
        else
        {
            if ( mVoiceVisualizer->getCurrentlySpeaking() )
            {
                mVoiceVisualizer->setStopSpeaking();

                if ( mLipSyncActive )
                {
                    if( mOohMorph ) mOohMorph->setWeight(mOohMorph->getMinWeight());
                    if( mAahMorph ) mAahMorph->setWeight(mAahMorph->getMinWeight());

                    mLipSyncActive = false;
                    LLCharacter::updateVisualParams();
                    dirtyMesh();
                }
            }
        }
        mVoiceVisualizer->setPositionAgent(position);
    }//if ( voiceEnabled )
}

static void override_bbox(LLDrawable* drawable, LLVector4a* extents)
{
    LL_PROFILE_ZONE_SCOPED_CATEGORY_SPATIAL;
    drawable->setSpatialExtents(extents[0], extents[1]);
    drawable->setPositionGroup(LLVector4a(0, 0, 0));
    drawable->movePartition();
}

void LLVOAvatar::idleUpdateMisc(bool detailed_update)
{
    LL_PROFILE_ZONE_SCOPED_CATEGORY_AVATAR;
    if (LLVOAvatar::sJointDebug)
    {
        LL_INFOS() << getFullname() << ": joint touches: " << LLJoint::sNumTouches << " updates: " << LLJoint::sNumUpdates << LL_ENDL;
    }

    LLJoint::sNumUpdates = 0;
    LLJoint::sNumTouches = 0;

    BOOL visible = isVisible() || mNeedsAnimUpdate;

    // update attachments positions
    if (detailed_update)
    {
        U32 draw_order = 0;
        S32 attachment_selected = LLSelectMgr::getInstance()->getSelection()->getObjectCount() && LLSelectMgr::getInstance()->getSelection()->isAttachment();
        for (attachment_map_t::iterator iter = mAttachmentPoints.begin();
             iter != mAttachmentPoints.end();
             ++iter)
        {
            LLViewerJointAttachment* attachment = iter->second;

            for (LLViewerJointAttachment::attachedobjs_vec_t::iterator attachment_iter = attachment->mAttachedObjects.begin();
                 attachment_iter != attachment->mAttachedObjects.end();
                 ++attachment_iter)
            {
                LLViewerObject* attached_object = attachment_iter->get();
                if (!attached_object
                    || attached_object->isDead()
                    || !attachment->getValid()
                    || attached_object->mDrawable.isNull())
                {
                    continue;
                }

                LLSpatialBridge* bridge = attached_object->mDrawable->getSpatialBridge();

                if (visible || !(bridge && bridge->getRadius() < 2.0))
                {
                    //override rigged attachments' octree spatial extents with this avatar's bounding box
                    bool rigged = false;
                    if (bridge)
                    {
                        //transform avatar bounding box into attachment's coordinate frame
                        LLVector4a extents[2];
                        bridge->transformExtents(mDrawable->getSpatialExtents(), extents);

                        if (attached_object->mDrawable->isState(LLDrawable::RIGGED | LLDrawable::RIGGED_CHILD))
                        {
                            rigged = true;
                            override_bbox(attached_object->mDrawable, extents);
                        }
                    }

                    // if selecting any attachments, update all of them as non-damped
                    if (attachment_selected)
                    {
                        gPipeline.updateMoveNormalAsync(attached_object->mDrawable);
                    }
                    else
                    {
                        // Note: SL-17415; While most objects follow joints,
                        // some objects get position updates from server
                        gPipeline.updateMoveDampedAsync(attached_object->mDrawable);
                    }

                    // override_bbox calls movePartition() and getSpatialPartition(),
                    // so bridge might no longer be valid, get it again.
                    // ex: animesh stops being an animesh
                    bridge = attached_object->mDrawable->getSpatialBridge();
                    if (bridge)
                    {
                        if (!rigged)
                        {
                            gPipeline.updateMoveNormalAsync(bridge);
                        }
                        else
                        {
                            //specialized impl of updateMoveNormalAsync just for rigged attachment SpatialBridge
                            bridge->setState(LLDrawable::MOVE_UNDAMPED);
                            bridge->updateMove();
                            bridge->setState(LLDrawable::EARLY_MOVE);

                            LLSpatialGroup* group = attached_object->mDrawable->getSpatialGroup();
                            if (group)
                            { //set draw order of group
                                group->mAvatarp = this;
                                group->mRenderOrder = draw_order++;
                            }
                        }
                    }

                    attached_object->updateText();
                }
            }
        }
    }

    mNeedsAnimUpdate = FALSE;

    if (isImpostor() && !mNeedsImpostorUpdate)
    {
        LL_ALIGN_16(LLVector4a ext[2]);
        F32 distance;
        LLVector3 angle;

        getImpostorValues(ext, angle, distance);

        for (U32 i = 0; i < 3 && !mNeedsImpostorUpdate; i++)
        {
            F32 cur_angle = angle.mV[i];
            F32 old_angle = mImpostorAngle.mV[i];
            F32 angle_diff = fabsf(cur_angle-old_angle);

            if (angle_diff > F_PI/512.f*distance*mUpdatePeriod)
            {
                mNeedsImpostorUpdate = TRUE;
                mLastImpostorUpdateReason = 2;
            }
        }

        if (detailed_update && !mNeedsImpostorUpdate)
        {   //update impostor if view angle, distance, or bounding box change
            //significantly

            F32 dist_diff = fabsf(distance-mImpostorDistance);
            if (dist_diff/mImpostorDistance > 0.1f)
            {
                mNeedsImpostorUpdate = TRUE;
                mLastImpostorUpdateReason = 3;
            }
            else
            {
                ext[0].load3(mLastAnimExtents[0].mV);
                ext[1].load3(mLastAnimExtents[1].mV);
                // Expensive. Just call this once per frame, in updateSpatialExtents();
                //calculateSpatialExtents(ext[0], ext[1]);
                LLVector4a diff;
                diff.setSub(ext[1], mImpostorExtents[1]);
                if (diff.getLength3().getF32() > 0.05f)
                {
                    mNeedsImpostorUpdate = TRUE;
                    mLastImpostorUpdateReason = 4;
                }
                else
                {
                    diff.setSub(ext[0], mImpostorExtents[0]);
                    if (diff.getLength3().getF32() > 0.05f)
                    {
                        mNeedsImpostorUpdate = TRUE;
                        mLastImpostorUpdateReason = 5;
                    }
                }
            }
        }
    }

    if (mDrawable.notNull())
    {
        mDrawable->movePartition();

        //force a move if sitting on an active object
        if (getParent() && ((LLViewerObject*) getParent())->mDrawable->isActive())
        {
            gPipeline.markMoved(mDrawable, TRUE);
        }
    }
}

void LLVOAvatar::idleUpdateAppearanceAnimation()
{
    // update morphing params
    if (mAppearanceAnimating)
    {
        ESex avatar_sex = getSex();
        F32 appearance_anim_time = mAppearanceMorphTimer.getElapsedTimeF32();
        if (appearance_anim_time >= APPEARANCE_MORPH_TIME)
        {
            mAppearanceAnimating = FALSE;
            for (LLVisualParam *param = getFirstVisualParam();
                 param;
                 param = getNextVisualParam())
            {
                if (param->isTweakable())
                {
                    param->stopAnimating();
                }
            }
            updateVisualParams();
        }
        else
        {
            F32 morph_amt = calcMorphAmount();
            LLVisualParam *param;

            if (!isSelf())
            {
                // animate only top level params for non-self avatars
                for (param = getFirstVisualParam();
                     param;
                     param = getNextVisualParam())
                {
                    if (param->isTweakable())
                    {
                        param->animate(morph_amt);
                    }
                }
            }

            // apply all params
            for (param = getFirstVisualParam();
                 param;
                 param = getNextVisualParam())
            {
                param->apply(avatar_sex);
            }

            mLastAppearanceBlendTime = appearance_anim_time;
        }
        dirtyMesh();
    }
}

F32 LLVOAvatar::calcMorphAmount()
{
    F32 appearance_anim_time = mAppearanceMorphTimer.getElapsedTimeF32();
    F32 blend_frac = calc_bouncy_animation(appearance_anim_time / APPEARANCE_MORPH_TIME);
    F32 last_blend_frac = calc_bouncy_animation(mLastAppearanceBlendTime / APPEARANCE_MORPH_TIME);

    F32 morph_amt;
    if (last_blend_frac == 1.f)
    {
        morph_amt = 1.f;
    }
    else
    {
        morph_amt = (blend_frac - last_blend_frac) / (1.f - last_blend_frac);
    }

    return morph_amt;
}

void LLVOAvatar::idleUpdateLipSync(bool voice_enabled)
{
    // Use the Lipsync_Ooh and Lipsync_Aah morphs for lip sync
    if ( voice_enabled
        && mLastRezzedStatus > 0 // no point updating lip-sync for clouds
        && (LLVoiceClient::getInstance()->lipSyncEnabled())
        && LLVoiceClient::getInstance()->getIsSpeaking( mID ) )
    {
        F32 ooh_morph_amount = 0.0f;
        F32 aah_morph_amount = 0.0f;

        mVoiceVisualizer->lipSyncOohAah( ooh_morph_amount, aah_morph_amount );

        if( mOohMorph )
        {
            F32 ooh_weight = mOohMorph->getMinWeight()
                + ooh_morph_amount * (mOohMorph->getMaxWeight() - mOohMorph->getMinWeight());

            mOohMorph->setWeight( ooh_weight);
        }

        if( mAahMorph )
        {
            F32 aah_weight = mAahMorph->getMinWeight()
                + aah_morph_amount * (mAahMorph->getMaxWeight() - mAahMorph->getMinWeight());

            mAahMorph->setWeight( aah_weight);
        }

        mLipSyncActive = true;
        LLCharacter::updateVisualParams();
        dirtyMesh();
    }
}

void LLVOAvatar::idleUpdateLoadingEffect()
{
    // update visibility when avatar is partially loaded
    if (updateIsFullyLoaded()) // changed?
    {
        if (isFullyLoaded())
        {
            if (mFirstFullyVisible)
            {
                mFirstFullyVisible = FALSE;
                if (isSelf())
                {
                    LL_INFOS("Avatar") << avString() << "self isFullyLoaded, mFirstFullyVisible" << LL_ENDL;
                    LLAppearanceMgr::instance().onFirstFullyVisible();
                }
                else
                {
                    LL_INFOS("Avatar") << avString() << "other isFullyLoaded, mFirstFullyVisible" << LL_ENDL;
                }
            }

            deleteParticleSource();
            updateLOD();
        }
        else
        {
            LLPartSysData particle_parameters;

            // fancy particle cloud designed by Brent
            particle_parameters.mPartData.mMaxAge            = 4.f;
            particle_parameters.mPartData.mStartScale.mV[VX] = 0.8f;
            particle_parameters.mPartData.mStartScale.mV[VX] = 0.8f;
            particle_parameters.mPartData.mStartScale.mV[VY] = 1.0f;
            particle_parameters.mPartData.mEndScale.mV[VX]   = 0.02f;
            particle_parameters.mPartData.mEndScale.mV[VY]   = 0.02f;
            particle_parameters.mPartData.mStartColor        = LLColor4(1, 1, 1, 0.5f);
            particle_parameters.mPartData.mEndColor          = LLColor4(1, 1, 1, 0.0f);
            particle_parameters.mPartData.mStartScale.mV[VX] = 0.8f;
            particle_parameters.mPartImageID                 = sCloudTexture->getID();
            particle_parameters.mMaxAge                      = 0.f;
            particle_parameters.mPattern                     = LLPartSysData::LL_PART_SRC_PATTERN_ANGLE_CONE;
            particle_parameters.mInnerAngle                  = F_PI;
            particle_parameters.mOuterAngle                  = 0.f;
            particle_parameters.mBurstRate                   = 0.02f;
            particle_parameters.mBurstRadius                 = 0.0f;
            particle_parameters.mBurstPartCount              = 1;
            particle_parameters.mBurstSpeedMin               = 0.1f;
            particle_parameters.mBurstSpeedMax               = 1.f;
            particle_parameters.mPartData.mFlags             = ( LLPartData::LL_PART_INTERP_COLOR_MASK | LLPartData::LL_PART_INTERP_SCALE_MASK |
                                                                 LLPartData::LL_PART_EMISSIVE_MASK | // LLPartData::LL_PART_FOLLOW_SRC_MASK |
                                                                 LLPartData::LL_PART_TARGET_POS_MASK );

            // do not generate particles for dummy or overly-complex avatars
            if (!mIsDummy && !isTooComplex() && !isTooSlow())
            {
                setParticleSource(particle_parameters, getID());
            }
        }
    }
}

void LLVOAvatar::idleUpdateWindEffect()
{
    // update wind effect
    if ((LLViewerShaderMgr::instance()->getShaderLevel(LLViewerShaderMgr::SHADER_AVATAR) >= LLDrawPoolAvatar::SHADER_LEVEL_CLOTH))
    {
        F32 hover_strength = 0.f;
        F32 time_delta = mRippleTimer.getElapsedTimeF32() - mRippleTimeLast;
        mRippleTimeLast = mRippleTimer.getElapsedTimeF32();
        LLVector3 velocity = getVelocity();
        F32 speed = velocity.length();
        //RN: velocity varies too much frame to frame for this to work
        mRippleAccel.clearVec();//lerp(mRippleAccel, (velocity - mLastVel) * time_delta, LLSmoothInterpolation::getInterpolant(0.02f));
        mLastVel = velocity;
        LLVector4 wind;
        wind.setVec(getRegion()->mWind.getVelocityNoisy(getPositionAgent(), 4.f) - velocity);

        if (mInAir)
        {
            hover_strength = HOVER_EFFECT_STRENGTH * llmax(0.f, HOVER_EFFECT_MAX_SPEED - speed);
        }

        if (mBelowWater)
        {
            // TODO: make cloth flow more gracefully when underwater
            hover_strength += UNDERWATER_EFFECT_STRENGTH;
        }

        wind.mV[VZ] += hover_strength;
        wind.normalize();

        wind.mV[VW] = llmin(0.025f + (speed * 0.015f) + hover_strength, 0.5f);
        F32 interp;
        if (wind.mV[VW] > mWindVec.mV[VW])
        {
            interp = LLSmoothInterpolation::getInterpolant(0.2f);
        }
        else
        {
            interp = LLSmoothInterpolation::getInterpolant(0.4f);
        }
        mWindVec = lerp(mWindVec, wind, interp);

        F32 wind_freq = hover_strength + llclamp(8.f + (speed * 0.7f) + (noise1(mRipplePhase) * 4.f), 8.f, 25.f);
        mWindFreq = lerp(mWindFreq, wind_freq, interp);

        if (mBelowWater)
        {
            mWindFreq *= UNDERWATER_FREQUENCY_DAMP;
        }

        mRipplePhase += (time_delta * mWindFreq);
        if (mRipplePhase > F_TWO_PI)
        {
            mRipplePhase = fmodf(mRipplePhase, F_TWO_PI);
        }
    }
}

void LLVOAvatar::idleUpdateNameTag(const LLVector3& root_pos_last)
{
    LL_PROFILE_ZONE_SCOPED_CATEGORY_AVATAR;

    // update chat bubble
    //--------------------------------------------------------------------
    // draw text label over character's head
    //--------------------------------------------------------------------
    if (mChatTimer.getElapsedTimeF32() > BUBBLE_CHAT_TIME)
    {
        mChats.clear();
    }

    const F32 time_visible = mTimeVisible.getElapsedTimeF32();

    static LLCachedControl<F32> NAME_SHOW_TIME(gSavedSettings, "RenderNameShowTime"); // seconds
    static LLCachedControl<F32> FADE_DURATION(gSavedSettings, "RenderNameFadeDuration"); // seconds
    static LLCachedControl<bool> use_chat_bubbles(gSavedSettings, "UseChatBubbles");

    bool visible_chat = use_chat_bubbles && (mChats.size() || mTyping);
    bool render_name =  visible_chat ||
        (((sRenderName == RENDER_NAME_ALWAYS) ||
          (sRenderName == RENDER_NAME_FADE && time_visible < NAME_SHOW_TIME)));
    // If it's your own avatar, don't draw in mouselook, and don't
    // draw if we're specifically hiding our own name.
    if (isSelf())
    {
        static LLCachedControl<bool> render_name_show_self(gSavedSettings, "RenderNameShowSelf");
        static LLCachedControl<S32> name_tag_mode(gSavedSettings, "AvatarNameTagMode");
        render_name = render_name
            && !gAgentCamera.cameraMouselook()
            && (visible_chat || (render_name_show_self && name_tag_mode));
    }

    if ( !render_name )
    {
        if (mNameText)
        {
            // ...clean up old name tag
            mNameText->markDead();
            mNameText = NULL;
            sNumVisibleChatBubbles--;
        }
        return;
    }

    bool new_name = FALSE;
    if (visible_chat != mVisibleChat)
    {
        mVisibleChat = visible_chat;
        new_name = TRUE;
    }

    if (sRenderGroupTitles != mRenderGroupTitles)
    {
        mRenderGroupTitles = sRenderGroupTitles;
        new_name = TRUE;
    }

    // First Calculate Alpha
    // If alpha > 0, create mNameText if necessary, otherwise delete it
    F32 alpha = 0.f;
    if (mAppAngle > 5.f)
    {
        const F32 START_FADE_TIME = NAME_SHOW_TIME - FADE_DURATION;
        if (!visible_chat && sRenderName == RENDER_NAME_FADE && time_visible > START_FADE_TIME)
        {
            alpha = 1.f - (time_visible - START_FADE_TIME) / FADE_DURATION;
        }
        else
        {
            // ...not fading, full alpha
            alpha = 1.f;
        }
    }
    else if (mAppAngle > 2.f)
    {
        // far away is faded out also
        alpha = (mAppAngle-2.f)/3.f;
    }

    if (alpha <= 0.f)
    {
        if (mNameText)
        {
            mNameText->markDead();
            mNameText = NULL;
            sNumVisibleChatBubbles--;
        }
        return;
    }

    if (!mNameText)
    {
        mNameText = static_cast<LLHUDNameTag*>( LLHUDObject::addHUDObject(
            LLHUDObject::LL_HUD_NAME_TAG) );
        //mNameText->setMass(10.f);
        mNameText->setSourceObject(this);
        mNameText->setVertAlignment(LLHUDNameTag::ALIGN_VERT_TOP);
        mNameText->setVisibleOffScreen(TRUE);
        mNameText->setMaxLines(11);
        mNameText->setFadeDistance(CHAT_NORMAL_RADIUS, 5.f);
        sNumVisibleChatBubbles++;
        new_name = TRUE;
    }

    mNameText->setPositionAgent(root_pos_last);

    idleUpdateNameTagText(new_name);
    idleUpdateNameTagAlpha(new_name, alpha);
}

void LLVOAvatar::idleUpdateNameTagText(bool new_name)
{
    LLNameValue *title = getNVPair("Title");
    LLNameValue* firstname = getNVPair("FirstName");
    LLNameValue* lastname = getNVPair("LastName");

    // Avatars must have a first and last name
    if (!firstname || !lastname) return;

    bool is_away = mSignaledAnimations.find(ANIM_AGENT_AWAY)  != mSignaledAnimations.end();
    bool is_do_not_disturb = mSignaledAnimations.find(ANIM_AGENT_DO_NOT_DISTURB) != mSignaledAnimations.end();
    bool is_appearance = mSignaledAnimations.find(ANIM_AGENT_CUSTOMIZE) != mSignaledAnimations.end();
    bool is_muted;
    if (isSelf())
    {
        is_muted = false;
    }
    else
    {
        is_muted = isInMuteList();
    }
    bool is_friend = LLAvatarTracker::instance().isBuddy(getID());
    bool is_cloud = getIsCloud();

    if (is_appearance != mNameAppearance)
    {
        if (is_appearance)
        {
            debugAvatarRezTime("AvatarRezEnteredAppearanceNotification","entered appearance mode");
        }
        else
        {
            debugAvatarRezTime("AvatarRezLeftAppearanceNotification","left appearance mode");
        }
    }

    // Rebuild name tag if state change detected
    if (!mNameIsSet
        || new_name
        || (!title && !mTitle.empty())
        || (title && mTitle != title->getString())
        || is_away != mNameAway
        || is_do_not_disturb != mNameDoNotDisturb
        || is_muted != mNameMute
        || is_appearance != mNameAppearance
        || is_friend != mNameFriend
        || is_cloud != mNameCloud)
    {
        LLColor4 name_tag_color = getNameTagColor(is_friend);

        clearNameTag();

        if (is_away || is_muted || is_do_not_disturb || is_appearance)
        {
            std::string line;
            if (is_away)
            {
                line += LLTrans::getString("AvatarAway");
                line += ", ";
            }
            if (is_do_not_disturb)
            {
                line += LLTrans::getString("AvatarDoNotDisturb");
                line += ", ";
            }
            if (is_muted)
            {
                line += LLTrans::getString("AvatarMuted");
                line += ", ";
            }
            if (is_appearance)
            {
                line += LLTrans::getString("AvatarEditingAppearance");
                line += ", ";
            }
            if (is_cloud)
            {
                line += LLTrans::getString("LoadingData");
                line += ", ";
            }
            // trim last ", "
            line.resize( line.length() - 2 );
            addNameTagLine(line, name_tag_color, LLFontGL::NORMAL,
                LLFontGL::getFontSansSerifSmall());
        }

        if (sRenderGroupTitles
            && title && title->getString() && title->getString()[0] != '\0')
        {
            std::string title_str = title->getString();
            LLStringFn::replace_ascii_controlchars(title_str,LL_UNKNOWN_CHAR);
            addNameTagLine(title_str, name_tag_color, LLFontGL::NORMAL,
                LLFontGL::getFontSansSerifSmall(), true);
        }

        static LLUICachedControl<bool> show_display_names("NameTagShowDisplayNames", true);
        static LLUICachedControl<bool> show_usernames("NameTagShowUsernames", true);

        if (LLAvatarName::useDisplayNames())
        {
            LLAvatarName av_name;
            if (!LLAvatarNameCache::get(getID(), &av_name))
            {
                // Force a rebuild at next idle
                // Note: do not connect a callback on idle().
                clearNameTag();
            }

            // Might be blank if name not available yet, that's OK
            if (show_display_names)
            {
                addNameTagLine(av_name.getDisplayName(), name_tag_color, LLFontGL::NORMAL,
                    LLFontGL::getFontSansSerif(), true);
            }
            // Suppress SLID display if display name matches exactly (ugh)
            if (show_usernames && !av_name.isDisplayNameDefault())
            {
                // *HACK: Desaturate the color
                LLColor4 username_color = name_tag_color * 0.83f;
                addNameTagLine(av_name.getUserName(), username_color, LLFontGL::NORMAL,
                    LLFontGL::getFontSansSerifSmall(), true);
            }
        }
        else
        {
            const LLFontGL* font = LLFontGL::getFontSansSerif();
            std::string full_name = LLCacheName::buildFullName( firstname->getString(), lastname->getString() );
            addNameTagLine(full_name, name_tag_color, LLFontGL::NORMAL, font, true);
        }

        mNameAway = is_away;
        mNameDoNotDisturb = is_do_not_disturb;
        mNameMute = is_muted;
        mNameAppearance = is_appearance;
        mNameFriend = is_friend;
        mNameCloud = is_cloud;
        mTitle = title ? title->getString() : "";
        LLStringFn::replace_ascii_controlchars(mTitle,LL_UNKNOWN_CHAR);
        new_name = TRUE;
    }

    if (mVisibleChat)
    {
        mNameText->setFont(LLFontGL::getFontSansSerif());
        mNameText->setTextAlignment(LLHUDNameTag::ALIGN_TEXT_LEFT);
        mNameText->setFadeDistance(CHAT_NORMAL_RADIUS * 2.f, 5.f);

        std::deque<LLChat>::iterator chat_iter = mChats.begin();
        mNameText->clearString();

        LLColor4 new_chat = LLUIColorTable::instance().getColor( isSelf() ? "UserChatColor" : "AgentChatColor" );
        LLColor4 normal_chat = lerp(new_chat, LLColor4(0.8f, 0.8f, 0.8f, 1.f), 0.7f);
        LLColor4 old_chat = lerp(normal_chat, LLColor4(0.6f, 0.6f, 0.6f, 1.f), 0.7f);
        if (mTyping && mChats.size() >= MAX_BUBBLE_CHAT_UTTERANCES)
        {
            ++chat_iter;
        }

        for(; chat_iter != mChats.end(); ++chat_iter)
        {
            F32 chat_fade_amt = llclamp((F32)((LLFrameTimer::getElapsedSeconds() - chat_iter->mTime) / CHAT_FADE_TIME), 0.f, 4.f);
            LLFontGL::StyleFlags style;
            switch(chat_iter->mChatType)
            {
            case CHAT_TYPE_WHISPER:
                style = LLFontGL::ITALIC;
                break;
            case CHAT_TYPE_SHOUT:
                style = LLFontGL::BOLD;
                break;
            default:
                style = LLFontGL::NORMAL;
                break;
            }
            if (chat_fade_amt < 1.f)
            {
                F32 u = clamp_rescale(chat_fade_amt, 0.9f, 1.f, 0.f, 1.f);
                mNameText->addLine(chat_iter->mText, lerp(new_chat, normal_chat, u), style);
            }
            else if (chat_fade_amt < 2.f)
            {
                F32 u = clamp_rescale(chat_fade_amt, 1.9f, 2.f, 0.f, 1.f);
                mNameText->addLine(chat_iter->mText, lerp(normal_chat, old_chat, u), style);
            }
            else if (chat_fade_amt < 3.f)
            {
                // *NOTE: only remove lines down to minimum number
                mNameText->addLine(chat_iter->mText, old_chat, style);
            }
        }
        mNameText->setVisibleOffScreen(TRUE);

        if (mTyping)
        {
            S32 dot_count = (llfloor(mTypingTimer.getElapsedTimeF32() * 3.f) + 2) % 3 + 1;
            switch(dot_count)
            {
            case 1:
                mNameText->addLine(".", new_chat);
                break;
            case 2:
                mNameText->addLine("..", new_chat);
                break;
            case 3:
                mNameText->addLine("...", new_chat);
                break;
            }

        }
    }
    else
    {
        // ...not using chat bubbles, just names
        mNameText->setTextAlignment(LLHUDNameTag::ALIGN_TEXT_CENTER);
        mNameText->setFadeDistance(CHAT_NORMAL_RADIUS, 5.f);
        mNameText->setVisibleOffScreen(FALSE);
    }
}

void LLVOAvatar::addNameTagLine(const std::string& line, const LLColor4& color, S32 style, const LLFontGL* font, const bool use_ellipses)
{
    // extra width (NAMETAG_MAX_WIDTH) is for names only, not for chat
    llassert(mNameText);
    if (mVisibleChat)
    {
        mNameText->addLabel(line, LLHUDNameTag::NAMETAG_MAX_WIDTH);
    }
    else
    {
        mNameText->addLine(line, color, (LLFontGL::StyleFlags)style, font, use_ellipses, LLHUDNameTag::NAMETAG_MAX_WIDTH);
    }
    mNameIsSet |= !line.empty();
}

void LLVOAvatar::clearNameTag()
{
    mNameIsSet = false;
    if (mNameText)
    {
        mNameText->setLabel("");
        mNameText->setString("");
    }
    mTimeVisible.reset();
}

//static
void LLVOAvatar::invalidateNameTag(const LLUUID& agent_id)
{
    LLViewerObject* obj = gObjectList.findObject(agent_id);
    if (!obj) return;

    LLVOAvatar* avatar = dynamic_cast<LLVOAvatar*>(obj);
    if (!avatar) return;

    avatar->clearNameTag();
}

//static
void LLVOAvatar::invalidateNameTags()
{
    std::vector<LLCharacter*>::iterator it = LLCharacter::sInstances.begin();
    for ( ; it != LLCharacter::sInstances.end(); ++it)
    {
        LLVOAvatar* avatar = dynamic_cast<LLVOAvatar*>(*it);
        if (!avatar) continue;
        if (avatar->isDead()) continue;

        avatar->clearNameTag();
    }
}

// Compute name tag position during idle update
LLVector3 LLVOAvatar::idleCalcNameTagPosition(const LLVector3 &root_pos_last)
{
    LLQuaternion root_rot = mRoot->getWorldRotation();
    LLQuaternion inv_root_rot = ~root_rot;
    LLVector3 pixel_right_vec;
    LLVector3 pixel_up_vec;
    LLViewerCamera::getInstance()->getPixelVectors(root_pos_last, pixel_up_vec, pixel_right_vec);
    LLVector3 camera_to_av = root_pos_last - LLViewerCamera::getInstance()->getOrigin();
    camera_to_av.normalize();
    LLVector3 local_camera_at = camera_to_av * inv_root_rot;
    LLVector3 local_camera_up = camera_to_av % LLViewerCamera::getInstance()->getLeftAxis();
    local_camera_up.normalize();
    local_camera_up = local_camera_up * inv_root_rot;

    // position is based on head position, does not require mAvatarOffset here. - Nyx
    LLVector3 avatar_ellipsoid(mBodySize.mV[VX] * 0.4f,
                                mBodySize.mV[VY] * 0.4f,
                                mBodySize.mV[VZ] * NAMETAG_VERT_OFFSET_WEIGHT);

    local_camera_up.scaleVec(avatar_ellipsoid);
    local_camera_at.scaleVec(avatar_ellipsoid);

    LLVector3 head_offset = (mHeadp->getLastWorldPosition() - mRoot->getLastWorldPosition()) * inv_root_rot;

    if (dist_vec(head_offset, mTargetRootToHeadOffset) > NAMETAG_UPDATE_THRESHOLD)
    {
        mTargetRootToHeadOffset = head_offset;
    }

    mCurRootToHeadOffset = lerp(mCurRootToHeadOffset, mTargetRootToHeadOffset, LLSmoothInterpolation::getInterpolant(0.2f));

    LLVector3 name_position = mRoot->getLastWorldPosition() + (mCurRootToHeadOffset * root_rot);
    name_position += (local_camera_up * root_rot) - (projected_vec(local_camera_at * root_rot, camera_to_av));
    name_position += pixel_up_vec * NAMETAG_VERTICAL_SCREEN_OFFSET;

    const F32 water_height = getRegion()->getWaterHeight();
    static const F32 WATER_HEIGHT_DELTA = 0.25f;
    if (name_position[VZ] < water_height + WATER_HEIGHT_DELTA)
    {
        if (LLViewerCamera::getInstance()->getOrigin()[VZ] >= water_height)
        {
            name_position[VZ] = water_height;
        }
        else if (mNameText) // both camera and HUD are below watermark
        {
            F32 name_world_height = mNameText->getWorldHeight();
            F32 max_z_position = water_height - name_world_height;
            if (name_position[VZ] > max_z_position)
            {
                name_position[VZ] = max_z_position;
            }
        }
    }

    return name_position;
}

void LLVOAvatar::idleUpdateNameTagAlpha(bool new_name, F32 alpha)
{
    llassert(mNameText);

    if (new_name
        || alpha != mNameAlpha)
    {
        mNameText->setAlpha(alpha);
        mNameAlpha = alpha;
    }
}

LLColor4 LLVOAvatar::getNameTagColor(bool is_friend)
{
    static LLUICachedControl<bool> show_friends("NameTagShowFriends", false);
    const char* color_name;
    if (show_friends && is_friend)
    {
        color_name = "NameTagFriend";
    }
    else if (LLAvatarName::useDisplayNames())
    {
        // ...color based on whether username "matches" a computed display name
        LLAvatarName av_name;
        if (LLAvatarNameCache::get(getID(), &av_name) && av_name.isDisplayNameDefault())
        {
            color_name = "NameTagMatch";
        }
        else
        {
            color_name = "NameTagMismatch";
        }
    }
    else
    {
        // ...not using display names
        color_name = "NameTagLegacy";
    }
    return LLUIColorTable::getInstance()->getColor( color_name );
}

void LLVOAvatar::idleUpdateBelowWater()
{
    F32 avatar_height = (F32)(getPositionGlobal().mdV[VZ]);

    F32 water_height;
    water_height = getRegion()->getWaterHeight();

    mBelowWater =  avatar_height < water_height;
}

void LLVOAvatar::slamPosition()
{
    gAgent.setPositionAgent(getPositionAgent());
    // SL-315
    mRoot->setWorldPosition(getPositionAgent()); // teleport
    setChanged(TRANSLATED);
    if (mDrawable.notNull())
    {
        gPipeline.updateMoveNormalAsync(mDrawable);
    }
    mRoot->updateWorldMatrixChildren();
}

bool LLVOAvatar::isVisuallyMuted()
{
    bool muted = false;

    // Priority order (highest priority first)
    // * own avatar is never visually muted
    // * if on the "always draw normally" list, draw them normally
    // * if on the "always visually mute" list, mute them
    // * check against the render cost and attachment limits
    if (!isSelf())
    {
        if (mVisuallyMuteSetting == AV_ALWAYS_RENDER)
        {
            muted = false;
        }
        else if (mVisuallyMuteSetting == AV_DO_NOT_RENDER)
        {
#ifdef JELLYDOLLS_SHOULD_IMPOSTOR
            muted = true;
            // Always want to see this AV as an impostor
#else
            muted = false;
#endif
        }
        else if (isInMuteList())
        {
            muted = true;
        }
        else if (mIsControlAvatar)
        {
            muted = isTooSlow();
        }
        else
        {
            muted = isTooComplex() || isTooSlow();
        }
    }

    return muted;
}

bool LLVOAvatar::isInMuteList() const
{
    bool muted = false;
    F64 now = LLFrameTimer::getTotalSeconds();
    if (now < mCachedMuteListUpdateTime)
    {
        muted = mCachedInMuteList;
    }
    else
    {
        muted = LLMuteList::getInstance()->isMuted(getID());

        const F64 SECONDS_BETWEEN_MUTE_UPDATES = 1;
        mCachedMuteListUpdateTime = now + SECONDS_BETWEEN_MUTE_UPDATES;
        mCachedInMuteList = muted;
    }
    return muted;
}

void LLVOAvatar::updateAppearanceMessageDebugText()
{
        S32 central_bake_version = -1;
        if (getRegion())
        {
            central_bake_version = getRegion()->getCentralBakeVersion();
        }
        bool all_baked_downloaded = allBakedTexturesCompletelyDownloaded();
        bool all_local_downloaded = allLocalTexturesCompletelyDownloaded();
        std::string debug_line = llformat("%s%s - mLocal: %d, mEdit: %d, mUSB: %d, CBV: %d",
                                          isSelf() ? (all_local_downloaded ? "L" : "l") : "-",
                                          all_baked_downloaded ? "B" : "b",
                                          mUseLocalAppearance, mIsEditingAppearance,
                                          1, central_bake_version);
        std::string origin_string = bakedTextureOriginInfo();
        debug_line += " [" + origin_string + "]";
        S32 curr_cof_version = LLAppearanceMgr::instance().getCOFVersion();
        S32 last_request_cof_version = mLastUpdateRequestCOFVersion;
        S32 last_received_cof_version = mLastUpdateReceivedCOFVersion;
        if (isSelf())
        {
            debug_line += llformat(" - cof: %d req: %d rcv:%d",
                                   curr_cof_version, last_request_cof_version, last_received_cof_version);
            static LLCachedControl<bool> debug_force_failure(gSavedSettings, "DebugForceAppearanceRequestFailure");
            if (debug_force_failure)
            {
                debug_line += " FORCING ERRS";
            }
        }
        else
        {
            debug_line += llformat(" - cof rcv:%d", last_received_cof_version);
        }
        debug_line += llformat(" bsz-z: %.3f", mBodySize[2]);
        if (mAvatarOffset[2] != 0.0f)
        {
            debug_line += llformat("avofs-z: %.3f", mAvatarOffset[2]);
        }
        bool hover_enabled = getRegion() && getRegion()->avatarHoverHeightEnabled();
        debug_line += hover_enabled ? " H" : " h";
        const LLVector3& hover_offset = getHoverOffset();
        if (hover_offset[2] != 0.0)
        {
            debug_line += llformat(" hov_z: %.3f", hover_offset[2]);
            debug_line += llformat(" %s", (isSitting() ? "S" : "T"));
            debug_line += llformat("%s", (isMotionActive(ANIM_AGENT_SIT_GROUND_CONSTRAINED) ? "G" : "-"));
        }
        if (mInAir)
        {
            debug_line += " A";

        }

        LLVector3 ankle_right_pos_agent = mFootRightp->getWorldPosition();
        LLVector3 normal;
        LLVector3 ankle_right_ground_agent = ankle_right_pos_agent;
        resolveHeightAgent(ankle_right_pos_agent, ankle_right_ground_agent, normal);
        F32 rightElev = llmax(-0.2f, ankle_right_pos_agent.mV[VZ] - ankle_right_ground_agent.mV[VZ]);
        debug_line += llformat(" relev %.3f", rightElev);

        LLVector3 root_pos = mRoot->getPosition();
        LLVector3 pelvis_pos = mPelvisp->getPosition();
        debug_line += llformat(" rp %.3f pp %.3f", root_pos[2], pelvis_pos[2]);

        const LLVector3& scale = getScale();
        debug_line += llformat(" scale-z %.3f", scale[2]);
        S32 is_visible = (S32) isVisible();
        S32 is_m_visible = (S32) mVisible;
        debug_line += llformat(" v %d/%d", is_visible, is_m_visible);

        AvatarOverallAppearance aoa = getOverallAppearance();
        if (aoa == AOA_NORMAL)
        {
            debug_line += " N";
        }
        else if (aoa == AOA_JELLYDOLL)
        {
            debug_line += " J";
        }
        else
        {
            debug_line += " I";
        }

        if (mMeshValid)
        {
            debug_line += "m";
        }
        else
        {
            debug_line += "-";
        }
        if (isImpostor())
        {
            debug_line += " Imp" + llformat("%d[%d]:%.1f", mUpdatePeriod, mLastImpostorUpdateReason, ((F32)(gFrameTimeSeconds-mLastImpostorUpdateFrameTime)));
        }

        addDebugText(debug_line);
}

LLViewerInventoryItem* getObjectInventoryItem(LLViewerObject *vobj, LLUUID asset_id)
{
    LLViewerInventoryItem *item = NULL;

    if (vobj)
    {
        if (vobj->getInventorySerial()<=0)
        {
            vobj->requestInventory();
    }
        item = vobj->getInventoryItemByAsset(asset_id);
    }
    return item;
}

LLViewerInventoryItem* recursiveGetObjectInventoryItem(LLViewerObject *vobj, LLUUID asset_id)
{
    LLViewerInventoryItem *item = getObjectInventoryItem(vobj, asset_id);
    if (!item)
    {
        LLViewerObject::const_child_list_t& children = vobj->getChildren();
        for (LLViewerObject::const_child_list_t::const_iterator it = children.begin();
             it != children.end(); ++it)
        {
            LLViewerObject *childp = *it;
            item = getObjectInventoryItem(childp, asset_id);
            if (item)
    {
                break;
            }
        }
    }
    return item;
}

void LLVOAvatar::updateAnimationDebugText()
{
    for (LLMotionController::motion_list_t::iterator iter = mMotionController.getActiveMotions().begin();
         iter != mMotionController.getActiveMotions().end(); ++iter)
    {
        LLMotion* motionp = *iter;
        if (motionp->getMinPixelArea() < getPixelArea())
        {
            std::string output;
            std::string motion_name = motionp->getName();
            if (motion_name.empty())
            {
                if (isControlAvatar())
                {
                    LLControlAvatar *control_av = dynamic_cast<LLControlAvatar*>(this);
                    // Try to get name from inventory of associated object
                    LLVOVolume *volp = control_av->mRootVolp;
                    LLViewerInventoryItem *item = recursiveGetObjectInventoryItem(volp,motionp->getID());
                    if (item)
                    {
                        motion_name = item->getName();
                    }
                }
            }
            if (motion_name.empty())
            {
                std::string name;
                if (gAgent.isGodlikeWithoutAdminMenuFakery() || isSelf())
                {
                    name = motionp->getID().asString();
                    LLVOAvatar::AnimSourceIterator anim_it = mAnimationSources.begin();
                    for (; anim_it != mAnimationSources.end(); ++anim_it)
                    {
                        if (anim_it->second == motionp->getID())
                        {
                            LLViewerObject* object = gObjectList.findObject(anim_it->first);
                            if (!object)
                            {
                                break;
                            }
                            if (object->isAvatar())
                            {
                                if (mMotionController.mIsSelf)
                                {
                                    // Searching inventory by asset id is really long
                                    // so just mark as inventory
                                    // Also item is likely to be named by LLPreviewAnim
                                    name += "(inventory)";
                                }
                            }
                            else
                            {
                                LLViewerInventoryItem* item = NULL;
                                if (!object->isInventoryDirty())
                                {
                                    item = object->getInventoryItemByAsset(motionp->getID());
                                }
                                if (item)
                                {
                                    name = item->getName();
                                }
                                else if (object->isAttachment())
                                {
                                    name += "(att:" + getAttachmentItemName() + ")";
                                }
                                else
                                {
                                    // in-world object, name or content unknown
                                    name += "(in-world)";
                                }
                            }
                            break;
                        }
                    }
                }
                else
                {
                    name = LLUUID::null.asString();
                }
                motion_name = name;
            }
            std::string motion_tag = "";
            if (mPlayingAnimations.find(motionp->getID()) != mPlayingAnimations.end())
            {
                motion_tag = "*";
            }
            output = llformat("%s%s - %d",
                              motion_name.c_str(),
                              motion_tag.c_str(),
                              (U32)motionp->getPriority());
            addDebugText(output);
        }
    }
}

void LLVOAvatar::updateDebugText()
{
    // Leave mDebugText uncleared here, in case a derived class has added some state first

    if (gSavedSettings.getBOOL("DebugAvatarAppearanceMessage"))
    {
        updateAppearanceMessageDebugText();
    }

    if (gSavedSettings.getBOOL("DebugAvatarCompositeBaked"))
    {
        if (!mBakedTextureDebugText.empty())
            addDebugText(mBakedTextureDebugText);
    }

    // Develop -> Avatar -> Animation Info
    if (LLVOAvatar::sShowAnimationDebug)
    {
        updateAnimationDebugText();
    }

    if (!mDebugText.size() && mText.notNull())
    {
        mText->markDead();
        mText = NULL;
    }
    else if (mDebugText.size())
    {
        setDebugText(mDebugText);
    }
    mDebugText.clear();
}

//------------------------------------------------------------------------
// updateFootstepSounds
// Factored out from updateCharacter()
// Generate footstep sounds when feet hit the ground
//------------------------------------------------------------------------
void LLVOAvatar::updateFootstepSounds()
{
    if (mIsDummy)
    {
        return;
    }

    //-------------------------------------------------------------------------
    // Find the ground under each foot, these are used for a variety
    // of things that follow
    //-------------------------------------------------------------------------
    LLVector3 ankle_left_pos_agent = mFootLeftp->getWorldPosition();
    LLVector3 ankle_right_pos_agent = mFootRightp->getWorldPosition();

    LLVector3 ankle_left_ground_agent = ankle_left_pos_agent;
    LLVector3 ankle_right_ground_agent = ankle_right_pos_agent;
    LLVector3 normal;
    resolveHeightAgent(ankle_left_pos_agent, ankle_left_ground_agent, normal);
    resolveHeightAgent(ankle_right_pos_agent, ankle_right_ground_agent, normal);

    F32 leftElev = llmax(-0.2f, ankle_left_pos_agent.mV[VZ] - ankle_left_ground_agent.mV[VZ]);
    F32 rightElev = llmax(-0.2f, ankle_right_pos_agent.mV[VZ] - ankle_right_ground_agent.mV[VZ]);

    if (!isSitting())
    {
        //-------------------------------------------------------------------------
        // Figure out which foot is on ground
        //-------------------------------------------------------------------------
        if (!mInAir)
        {
            if ((leftElev < 0.0f) || (rightElev < 0.0f))
    {
                ankle_left_pos_agent = mFootLeftp->getWorldPosition();
                ankle_right_pos_agent = mFootRightp->getWorldPosition();
                leftElev = ankle_left_pos_agent.mV[VZ] - ankle_left_ground_agent.mV[VZ];
                rightElev = ankle_right_pos_agent.mV[VZ] - ankle_right_ground_agent.mV[VZ];
            }
        }
    }

    const LLUUID AGENT_FOOTSTEP_ANIMS[] = {ANIM_AGENT_WALK, ANIM_AGENT_RUN, ANIM_AGENT_LAND};
    const S32 NUM_AGENT_FOOTSTEP_ANIMS = LL_ARRAY_SIZE(AGENT_FOOTSTEP_ANIMS);

    if ( gAudiop && isAnyAnimationSignaled(AGENT_FOOTSTEP_ANIMS, NUM_AGENT_FOOTSTEP_ANIMS) )
    {
        BOOL playSound = FALSE;
        LLVector3 foot_pos_agent;

        BOOL onGroundLeft = (leftElev <= 0.05f);
        BOOL onGroundRight = (rightElev <= 0.05f);

        // did left foot hit the ground?
        if ( onGroundLeft && !mWasOnGroundLeft )
        {
            foot_pos_agent = ankle_left_pos_agent;
            playSound = TRUE;
        }

        // did right foot hit the ground?
        if ( onGroundRight && !mWasOnGroundRight )
    {
            foot_pos_agent = ankle_right_pos_agent;
            playSound = TRUE;
    }

        mWasOnGroundLeft = onGroundLeft;
        mWasOnGroundRight = onGroundRight;

        if ( playSound )
        {
            const F32 STEP_VOLUME = 0.1f;
            const LLUUID& step_sound_id = getStepSound();

            LLVector3d foot_pos_global = gAgent.getPosGlobalFromAgent(foot_pos_agent);

            if (LLViewerParcelMgr::getInstance()->canHearSound(foot_pos_global)
                && !LLMuteList::getInstance()->isMuted(getID(), LLMute::flagObjectSounds))
            {
                gAudiop->triggerSound(step_sound_id, getID(), STEP_VOLUME, LLAudioEngine::AUDIO_TYPE_AMBIENT, foot_pos_global);
            }
        }
    }
}

//------------------------------------------------------------------------
// computeUpdatePeriod()
// Factored out from updateCharacter()
// Set new value for mUpdatePeriod based on distance and various other factors.
//
// Note 10-2020: it turns out that none of these update period
// calculations have been having any effect, because
// mNeedsImpostorUpdate was not being set in updateCharacter(). So
// it's really open to question whether we want to enable time based updates, and if
// so, at what rate. Leaving the rates as given would lead to
// drastically more frequent impostor updates than we've been doing all these years.
// ------------------------------------------------------------------------
void LLVOAvatar::computeUpdatePeriod()
{
    bool visually_muted = isVisuallyMuted();
    if (mDrawable.notNull()
        && isVisible()
        && (!isSelf() || visually_muted)
        && !isUIAvatar()
        && (sLimitNonImpostors || visually_muted)
        && !mNeedsAnimUpdate)
    {
        const LLVector4a* ext = mDrawable->getSpatialExtents();
        LLVector4a size;
        size.setSub(ext[1],ext[0]);
        F32 mag = size.getLength3().getF32()*0.5f;

        const S32 UPDATE_RATE_SLOW = 64;
        const S32 UPDATE_RATE_MED = 48;
        const S32 UPDATE_RATE_FAST = 32;

        if (visually_muted)
        {   // visually muted avatars update at lowest rate
            mUpdatePeriod = UPDATE_RATE_SLOW;
        }
        else if (! shouldImpostor()
                 || mDrawable->mDistanceWRTCamera < 1.f + mag)
        {   // first 25% of max visible avatars are not impostored
            // also, don't impostor avatars whose bounding box may be penetrating the
            // impostor camera near clip plane
            mUpdatePeriod = 1;
        }
        else if ( shouldImpostor(4.0) )
        { //background avatars are REALLY slow updating impostors
            mUpdatePeriod = UPDATE_RATE_SLOW;
        }
        else if (mLastRezzedStatus <= 0)
        {
            // Don't update cloud avatars too often
            mUpdatePeriod = UPDATE_RATE_SLOW;
        }
        else if ( shouldImpostor(3.0) )
        { //back 25% of max visible avatars are slow updating impostors
            mUpdatePeriod = UPDATE_RATE_MED;
        }
        else
        {
            //nearby avatars, update the impostors more frequently.
            mUpdatePeriod = UPDATE_RATE_FAST;
        }
    }
    else
    {
        mUpdatePeriod = 1;
    }
}

//------------------------------------------------------------------------
// updateOrientation()
// Factored out from updateCharacter()
// This is used by updateCharacter() to update the avatar's orientation:
// - updates mTurning state
// - updates rotation of the mRoot joint in the skeleton
// - for self, calls setControlFlags() to notify the simulator about any turns
//------------------------------------------------------------------------
void LLVOAvatar::updateOrientation(LLAgent& agent, F32 speed, F32 delta_time)
{
            LLQuaternion iQ;
            LLVector3 upDir( 0.0f, 0.0f, 1.0f );

            // Compute a forward direction vector derived from the primitive rotation
            // and the velocity vector.  When walking or jumping, don't let body deviate
            // more than 90 from the view, if necessary, flip the velocity vector.

            LLVector3 primDir;
            if (isSelf())
            {
                primDir = agent.getAtAxis() - projected_vec(agent.getAtAxis(), agent.getReferenceUpVector());
                primDir.normalize();
            }
            else
            {
                primDir = getRotation().getMatrix3().getFwdRow();
            }
            LLVector3 velDir = getVelocity();
            velDir.normalize();
            if ( mSignaledAnimations.find(ANIM_AGENT_WALK) != mSignaledAnimations.end())
            {
                F32 vpD = velDir * primDir;
                if (vpD < -0.5f)
                {
                    velDir *= -1.0f;
                }
            }
            LLVector3 fwdDir = lerp(primDir, velDir, clamp_rescale(speed, 0.5f, 2.0f, 0.0f, 1.0f));
            if (isSelf() && gAgentCamera.cameraMouselook())
            {
                // make sure fwdDir stays in same general direction as primdir
                if (gAgent.getFlying())
                {
                    fwdDir = LLViewerCamera::getInstance()->getAtAxis();
                }
                else
                {
                    LLVector3 at_axis = LLViewerCamera::getInstance()->getAtAxis();
                    LLVector3 up_vector = gAgent.getReferenceUpVector();
                    at_axis -= up_vector * (at_axis * up_vector);
                    at_axis.normalize();

                    F32 dot = fwdDir * at_axis;
                    if (dot < 0.f)
                    {
                        fwdDir -= 2.f * at_axis * dot;
                        fwdDir.normalize();
                    }
                }
            }

            LLQuaternion root_rotation = mRoot->getWorldMatrix().quaternion();
            F32 root_roll, root_pitch, root_yaw;
            root_rotation.getEulerAngles(&root_roll, &root_pitch, &root_yaw);

            // When moving very slow, the pelvis is allowed to deviate from the
    // forward direction to allow it to hold its position while the torso
            // and head turn.  Once in motion, it must conform however.
            BOOL self_in_mouselook = isSelf() && gAgentCamera.cameraMouselook();

            LLVector3 pelvisDir( mRoot->getWorldMatrix().getFwdRow4().mV );

            const F32 AVATAR_PELVIS_ROTATE_THRESHOLD_SLOW = 60.0f;
            const F32 AVATAR_PELVIS_ROTATE_THRESHOLD_FAST = 2.0f;

            F32 pelvis_rot_threshold = clamp_rescale(speed, 0.1f, 1.0f, AVATAR_PELVIS_ROTATE_THRESHOLD_SLOW, AVATAR_PELVIS_ROTATE_THRESHOLD_FAST);

            if (self_in_mouselook)
            {
                pelvis_rot_threshold *= MOUSELOOK_PELVIS_FOLLOW_FACTOR;
            }
            pelvis_rot_threshold *= DEG_TO_RAD;

            F32 angle = angle_between( pelvisDir, fwdDir );

            // The avatar's root is allowed to have a yaw that deviates widely
            // from the forward direction, but if roll or pitch are off even
            // a little bit we need to correct the rotation.
            if(root_roll < 1.f * DEG_TO_RAD
               && root_pitch < 5.f * DEG_TO_RAD)
            {
                // smaller correction vector means pelvis follows prim direction more closely
                if (!mTurning && angle > pelvis_rot_threshold*0.75f)
                {
                    mTurning = TRUE;
                }

                // use tighter threshold when turning
                if (mTurning)
                {
                    pelvis_rot_threshold *= 0.4f;
                    // account for fps, assume that above value is for ~60fps
                    constexpr F32 default_frame_sec = 0.016f;
                    F32 prev_frame_sec = LLFrameTimer::getFrameDeltaTimeF32();
                    if (default_frame_sec > prev_frame_sec)
                    {
                        // reduce threshold since turn rate per second is constant,
                        // shorter frame means shorter turn.
                        pelvis_rot_threshold *= prev_frame_sec/default_frame_sec;
                    }
                }

                // am I done turning?
                if (angle < pelvis_rot_threshold)
                {
                    mTurning = FALSE;
                }

                LLVector3 correction_vector = (pelvisDir - fwdDir) * clamp_rescale(angle, pelvis_rot_threshold*0.75f, pelvis_rot_threshold, 1.0f, 0.0f);
                fwdDir += correction_vector;
            }
            else
            {
                mTurning = FALSE;
            }

            // Now compute the full world space rotation for the whole body (wQv)
            LLVector3 leftDir = upDir % fwdDir;
            leftDir.normalize();
            fwdDir = leftDir % upDir;
            LLQuaternion wQv( fwdDir, leftDir, upDir );

            if (isSelf() && mTurning)
            {
                if ((fwdDir % pelvisDir) * upDir > 0.f)
                {
                    gAgent.setControlFlags(AGENT_CONTROL_TURN_RIGHT);
                }
                else
                {
                    gAgent.setControlFlags(AGENT_CONTROL_TURN_LEFT);
                }
            }

            // Set the root rotation, but do so incrementally so that it
            // lags in time by some fixed amount.
            //F32 u = LLSmoothInterpolation::getInterpolant(PELVIS_LAG);
            F32 pelvis_lag_time = 0.f;
            if (self_in_mouselook)
            {
                pelvis_lag_time = PELVIS_LAG_MOUSELOOK;
            }
            else if (mInAir)
            {
                pelvis_lag_time = PELVIS_LAG_FLYING;
                // increase pelvis lag time when moving slowly
                pelvis_lag_time *= clamp_rescale(mSpeedAccum, 0.f, 15.f, 3.f, 1.f);
            }
            else
            {
                pelvis_lag_time = PELVIS_LAG_WALKING;
            }

    F32 u = llclamp((delta_time / pelvis_lag_time), 0.0f, 1.0f);

            mRoot->setWorldRotation( slerp(u, mRoot->getWorldRotation(), wQv) );
}

//------------------------------------------------------------------------
// updateTimeStep()
// Factored out from updateCharacter().
//
// Updates the time step used by the motion controller, based on area
// and avatar count criteria.  This will also stop the
// ANIM_AGENT_WALK_ADJUST animation under some circumstances.
// ------------------------------------------------------------------------
void LLVOAvatar::updateTimeStep()
{
    if (!isSelf() && !isUIAvatar()) // ie, non-self avatars, and animated objects will be affected.
    {
        // Note that sInstances counts animated objects and
        // standard avatars in the same bucket. Is this desirable?
        F32 time_quantum = clamp_rescale((F32)sInstances.size(), 10.f, 35.f, 0.f, 0.25f);
        F32 pixel_area_scale = clamp_rescale(mPixelArea, 100, 5000, 1.f, 0.f);
        F32 time_step = time_quantum * pixel_area_scale;
        // Extrema:
        //   If number of avs is 10 or less, time_step is unmodified (flagged with 0.0).
        //   If area of av is 5000 or greater, time_step is unmodified (flagged with 0.0).
        //   If number of avs is 35 or greater, and area of av is 100 or less,
        //   time_step takes the maximum possible value of 0.25.
        //   Other situations will give values within the (0, 0.25) range.
        if (time_step != 0.f)
        {
            // disable walk motion servo controller as it doesn't work with motion timesteps
            stopMotion(ANIM_AGENT_WALK_ADJUST);
            removeAnimationData("Walk Speed");
        }
        // See SL-763 - playback with altered time step does not
        // appear to work correctly, odd behavior for distant avatars.
        // As of 11-2017, LLMotionController::updateMotions() will
        // ignore the value here. Need to re-enable if it's every
        // fixed.
        mMotionController.setTimeStep(time_step);
    }
}

void LLVOAvatar::updateRootPositionAndRotation(LLAgent& agent, F32 speed, bool was_sit_ground_constrained)
{
    if (!(isSitting() && getParent()))
    {
        // This case includes all configurations except sitting on an
        // object, so does include ground sit.

        //--------------------------------------------------------------------
        // get timing info
        // handle initial condition case
        //--------------------------------------------------------------------
        F32 animation_time = mAnimTimer.getElapsedTimeF32();
        if (mTimeLast == 0.0f)
        {
            mTimeLast = animation_time;

            // Initially put the pelvis at slaved position/mRotation
            // SL-315
            mRoot->setWorldPosition( getPositionAgent() ); // first frame
            mRoot->setWorldRotation( getRotation() );
        }

        //--------------------------------------------------------------------
        // dont' let dT get larger than 1/5th of a second
        //--------------------------------------------------------------------
        F32 delta_time = animation_time - mTimeLast;

        delta_time = llclamp( delta_time, DELTA_TIME_MIN, DELTA_TIME_MAX );
        mTimeLast = animation_time;

        mSpeedAccum = (mSpeedAccum * 0.95f) + (speed * 0.05f);

        //--------------------------------------------------------------------
        // compute the position of the avatar's root
        //--------------------------------------------------------------------
        LLVector3d root_pos;
        LLVector3d ground_under_pelvis;

        if (isSelf())
        {
            gAgent.setPositionAgent(getRenderPosition());
        }

        root_pos = gAgent.getPosGlobalFromAgent(getRenderPosition());
        root_pos.mdV[VZ] += getVisualParamWeight(AVATAR_HOVER);

        LLVector3 normal;
        resolveHeightGlobal(root_pos, ground_under_pelvis, normal);
        F32 foot_to_ground = (F32) (root_pos.mdV[VZ] - mPelvisToFoot - ground_under_pelvis.mdV[VZ]);
        BOOL in_air = ((!LLWorld::getInstance()->getRegionFromPosGlobal(ground_under_pelvis)) ||
                        foot_to_ground > FOOT_GROUND_COLLISION_TOLERANCE);

        if (in_air && !mInAir)
        {
            mTimeInAir.reset();
        }
        mInAir = in_air;

        // SL-402: with the ability to animate the position of joints
        // that affect the body size calculation, computed body size
        // can get stale much more easily. Simplest fix is to update
        // it frequently.
        // SL-427: this appears to be too frequent, moving to only do on animation state change.
        //computeBodySize();

        // correct for the fact that the pelvis is not necessarily the center
        // of the agent's physical representation
        root_pos.mdV[VZ] -= (0.5f * mBodySize.mV[VZ]) - mPelvisToFoot;
        if (!isSitting() && !was_sit_ground_constrained)
        {
            root_pos += LLVector3d(getHoverOffset());
            if (getOverallAppearance() == AOA_JELLYDOLL)
            {
                F32 offz = -0.5 * (getScale()[VZ] - mBodySize.mV[VZ]);
                root_pos[2] += offz;
                // if (!isSelf() && !isControlAvatar())
                // {
                //  LL_DEBUGS("Avatar") << "av " << getFullname()
                //                      << " frame " << LLFrameTimer::getFrameCount()
                //                      << " root adjust offz " << offz
                //                      << " scalez " << getScale()[VZ]
                //                      << " bsz " << mBodySize.mV[VZ]
                //                      << LL_ENDL;
                // }
            }
        }
        // if (!isSelf() && !isControlAvatar())
        // {
        //  LL_DEBUGS("Avatar") << "av " << getFullname() << " aoa " << (S32) getOverallAppearance()
        //                      << " frame " << LLFrameTimer::getFrameCount()
        //                      << " scalez " << getScale()[VZ]
        //                      << " bsz " << mBodySize.mV[VZ]
        //                      << " root pos " << root_pos[2]
        //                      << " curr rootz " << mRoot->getPosition()[2]
        //                      << " pp-z " << mPelvisp->getPosition()[2]
        //                      << " renderpos " << getRenderPosition()
        //                      << LL_ENDL;
        // }

        LLControlAvatar *cav = dynamic_cast<LLControlAvatar*>(this);
        if (cav)
        {
            // SL-1350: Moved to LLDrawable::updateXform()
            cav->matchVolumeTransform();
        }
        else
        {
            LLVector3 newPosition = gAgent.getPosAgentFromGlobal(root_pos);
            // if (!isSelf() && !isControlAvatar())
            // {
            //  LL_DEBUGS("Avatar") << "av " << getFullname()
            //                      << " frame " << LLFrameTimer::getFrameCount()
            //                      << " newPosition " << newPosition
            //                      << " renderpos " << getRenderPosition()
            //                      << LL_ENDL;
            // }
            if (newPosition != mRoot->getXform()->getWorldPosition())
            {
                mRoot->touch();
                // SL-315
                mRoot->setWorldPosition( newPosition ); // regular update
            }
        }

        //--------------------------------------------------------------------
        // Propagate viewer object rotation to root of avatar
        //--------------------------------------------------------------------
        if (!isControlAvatar() && !isAnyAnimationSignaled(AGENT_NO_ROTATE_ANIMS, NUM_AGENT_NO_ROTATE_ANIMS))
        {
            // Rotation fixups for avatars in motion.
            // Skip for animated objects.
            updateOrientation(agent, speed, delta_time);
        }
    }
    else if (mDrawable.notNull())
    {
        // Sitting on an object - mRoot is slaved to mDrawable orientation.
        LLVector3 pos = mDrawable->getPosition();
        pos += getHoverOffset() * mDrawable->getRotation();
        // SL-315
        mRoot->setPosition(pos);
        mRoot->setRotation(mDrawable->getRotation());
    }
}

//------------------------------------------------------------------------
// LLVOAvatar::computeNeedsUpdate()
//
// Most of the logic here is to figure out when to periodically update impostors.
// Non-impostors have mUpdatePeriod == 1 and will need update every frame.
//------------------------------------------------------------------------
bool LLVOAvatar::computeNeedsUpdate()
{
    const F32 MAX_IMPOSTOR_INTERVAL = 4.0f;
    computeUpdatePeriod();

    bool needs_update_by_frame_count = ((LLDrawable::getCurrentFrame()+mID.mData[0])%mUpdatePeriod == 0);

    bool needs_update_by_max_time = ((gFrameTimeSeconds-mLastImpostorUpdateFrameTime)> MAX_IMPOSTOR_INTERVAL);
    bool needs_update = needs_update_by_frame_count || needs_update_by_max_time;

    if (needs_update && !isSelf())
    {
        if (needs_update_by_max_time)
        {
            mNeedsImpostorUpdate = TRUE;
            mLastImpostorUpdateReason = 11;
        }
        else
        {
            //mNeedsImpostorUpdate = TRUE;
            //mLastImpostorUpdateReason = 10;
        }
    }
    return needs_update;
}

// updateCharacter()
//
// This is called for all avatars, so there are 4 possible situations:
//
// 1) Avatar is your own. In this case the class is LLVOAvatarSelf,
// isSelf() is true, and agent specifies the corresponding agent
// information for you. In all the other cases, agent is irrelevant
// and it would be less confusing if it were null or something.
//
// 2) Avatar is controlled by another resident. Class is LLVOAvatar,
// and isSelf() is false.
//
// 3) Avatar is the controller for an animated object. Class is
// LLControlAvatar and mIsDummy is true. Avatar is a purely
// viewer-side entity with no representation on the simulator.
//
// 4) Avatar is a UI avatar used in some areas of the UI, such as when
// previewing uploaded animations. Class is LLUIAvatar, and mIsDummy
// is true. Avatar is purely viewer-side with no representation on the
// simulator.
//
//------------------------------------------------------------------------
bool LLVOAvatar::updateCharacter(LLAgent &agent)
{
    updateDebugText();

    if (!mIsBuilt)
    {
        return FALSE;
    }

    BOOL visible = isVisible();
    bool is_control_avatar = isControlAvatar(); // capture state to simplify tracing
    bool is_attachment = false;

    if (is_control_avatar)
    {
        LLControlAvatar *cav = dynamic_cast<LLControlAvatar*>(this);
        is_attachment = cav && cav->mRootVolp && cav->mRootVolp->isAttachment(); // For attached animated objects
    }

    LLScopedContextString str("updateCharacter " + getFullname() + " is_control_avatar "
                              + boost::lexical_cast<std::string>(is_control_avatar)
                              + " is_attachment " + boost::lexical_cast<std::string>(is_attachment));

    // For fading out the names above heads, only let the timer
    // run if we're visible.
    if (mDrawable.notNull() && !visible)
    {
        mTimeVisible.reset();
    }

    //--------------------------------------------------------------------
    // The rest should only be done occasionally for far away avatars.
    // Set mUpdatePeriod and visible based on distance and other criteria,
    // and flag for impostor update if needed.
    //--------------------------------------------------------------------
    bool needs_update = computeNeedsUpdate();

    //--------------------------------------------------------------------
    // Early out if does not need update and not self
    // don't early out for your own avatar, as we rely on your animations playing reliably
    // for example, the "turn around" animation when entering customize avatar needs to trigger
    // even when your avatar is offscreen
    //--------------------------------------------------------------------
    if (!needs_update && !isSelf())
    {
        updateMotions(LLCharacter::HIDDEN_UPDATE);
        return FALSE;
    }

    //--------------------------------------------------------------------
    // Handle transitions between regular rendering, jellydoll, or invisible.
    // Can trigger skeleton reset or animation changes
    //--------------------------------------------------------------------
    updateOverallAppearance();

    //--------------------------------------------------------------------
    // change animation time quanta based on avatar render load
    //--------------------------------------------------------------------
    // SL-763 the time step quantization does not currently work.
    //updateTimeStep();

    //--------------------------------------------------------------------
    // Update sitting state based on parent and active animation info.
    //--------------------------------------------------------------------
    if (getParent() && !isSitting())
    {
        sitOnObject((LLViewerObject*)getParent());
    }
    else if (!getParent() && isSitting() && !isMotionActive(ANIM_AGENT_SIT_GROUND_CONSTRAINED))
    {
        // If we are starting up, motion might be loading
        LLMotion *motionp = mMotionController.findMotion(ANIM_AGENT_SIT_GROUND_CONSTRAINED);
        if (!motionp || !mMotionController.isMotionLoading(motionp))
        {
            getOffObject();
        }
    }

    //--------------------------------------------------------------------
    // create local variables in world coords for region position values
    //--------------------------------------------------------------------
    LLVector3 xyVel = getVelocity();
    xyVel.mV[VZ] = 0.0f;
    F32 speed = xyVel.length();
    // remembering the value here prevents a display glitch if the
    // animation gets toggled during this update.
    bool was_sit_ground_constrained = isMotionActive(ANIM_AGENT_SIT_GROUND_CONSTRAINED);

    //--------------------------------------------------------------------
    // This does a bunch of state updating, including figuring out
    // whether av is in the air, setting mRoot position and rotation
    // In some cases, calls updateOrientation() for a lot of the
    // work
    // --------------------------------------------------------------------
    updateRootPositionAndRotation(agent, speed, was_sit_ground_constrained);
<<<<<<< HEAD
	
	//-------------------------------------------------------------------------
	// Update character motions
	//-------------------------------------------------------------------------
	// store data relevant to motions
	mSpeed = speed;

	// update animations
	if (!visible && !isSelf()) // NOTE: never do a "hidden update" for self avatar as it interrupts controller processing
	{
		updateMotions(LLCharacter::HIDDEN_UPDATE);
	}
	else if (mSpecialRenderMode == 1) // Animation Preview
	{
		updateMotions(LLCharacter::FORCE_UPDATE);
	}
	else
	{
		// Might be better to do HIDDEN_UPDATE if cloud
		updateMotions(LLCharacter::NORMAL_UPDATE);
	}

	// Special handling for sitting on ground.
	if (!getParent() && (isSitting() || was_sit_ground_constrained))
	{
		
		F32 off_z = LLVector3d(getHoverOffset()).mdV[VZ];
		if (off_z != 0.0)
		{
			LLVector3 pos = mRoot->getWorldPosition();
			pos.mV[VZ] += off_z;
			mRoot->touch();
			// SL-315
			mRoot->setWorldPosition(pos);
		}
	}

	// update head position
	updateHeadOffset();

	// Generate footstep sounds when feet hit the ground
=======

    //-------------------------------------------------------------------------
    // Update character motions
    //-------------------------------------------------------------------------
    // store data relevant to motions
    mSpeed = speed;

    // update animations
    if (!visible)
    {
        updateMotions(LLCharacter::HIDDEN_UPDATE);
    }
    else if (mSpecialRenderMode == 1) // Animation Preview
    {
        updateMotions(LLCharacter::FORCE_UPDATE);
    }
    else
    {
        // Might be better to do HIDDEN_UPDATE if cloud
        updateMotions(LLCharacter::NORMAL_UPDATE);
    }

    // Special handling for sitting on ground.
    if (!getParent() && (isSitting() || was_sit_ground_constrained))
    {

        F32 off_z = LLVector3d(getHoverOffset()).mdV[VZ];
        if (off_z != 0.0)
        {
            LLVector3 pos = mRoot->getWorldPosition();
            pos.mV[VZ] += off_z;
            mRoot->touch();
            // SL-315
            mRoot->setWorldPosition(pos);
        }
    }

    // update head position
    updateHeadOffset();

    // Generate footstep sounds when feet hit the ground
>>>>>>> 33ad8db7
    updateFootstepSounds();

    // Update child joints as needed.
    mRoot->updateWorldMatrixChildren();

    if (visible)
    {
        // System avatar mesh vertices need to be reskinned.
        mNeedsSkin = TRUE;
    }

    return visible;
}

//-----------------------------------------------------------------------------
// updateHeadOffset()
//-----------------------------------------------------------------------------
void LLVOAvatar::updateHeadOffset()
{
    // since we only care about Z, just grab one of the eyes
    LLVector3 midEyePt = mEyeLeftp->getWorldPosition();
    midEyePt -= mDrawable.notNull() ? mDrawable->getWorldPosition() : mRoot->getWorldPosition();
    midEyePt.mV[VZ] = llmax(-mPelvisToFoot + LLViewerCamera::getInstance()->getNear(), midEyePt.mV[VZ]);

    if (mDrawable.notNull())
    {
        midEyePt = midEyePt * ~mDrawable->getWorldRotation();
    }
    if (isSitting())
    {
        mHeadOffset = midEyePt;
    }
    else
    {
        F32 u = llmax(0.f, HEAD_MOVEMENT_AVG_TIME - (1.f / gFPSClamped));
        mHeadOffset = lerp(midEyePt, mHeadOffset,  u);
    }
}

void LLVOAvatar::debugBodySize() const
{
    LLVector3 pelvis_scale = mPelvisp->getScale();

    // some of the joints have not been cached
    LLVector3 skull = mSkullp->getPosition();
    LL_DEBUGS("Avatar") << "skull pos " << skull << LL_ENDL;
    //LLVector3 skull_scale = mSkullp->getScale();

    LLVector3 neck = mNeckp->getPosition();
    LLVector3 neck_scale = mNeckp->getScale();
    LL_DEBUGS("Avatar") << "neck pos " << neck << " neck_scale " << neck_scale << LL_ENDL;

    LLVector3 chest = mChestp->getPosition();
    LLVector3 chest_scale = mChestp->getScale();
    LL_DEBUGS("Avatar") << "chest pos " << chest << " chest_scale " << chest_scale << LL_ENDL;

    // the rest of the joints have been cached
    LLVector3 head = mHeadp->getPosition();
    LLVector3 head_scale = mHeadp->getScale();
    LL_DEBUGS("Avatar") << "head pos " << head << " head_scale " << head_scale << LL_ENDL;

    LLVector3 torso = mTorsop->getPosition();
    LLVector3 torso_scale = mTorsop->getScale();
    LL_DEBUGS("Avatar") << "torso pos " << torso << " torso_scale " << torso_scale << LL_ENDL;

    LLVector3 hip = mHipLeftp->getPosition();
    LLVector3 hip_scale = mHipLeftp->getScale();
    LL_DEBUGS("Avatar") << "hip pos " << hip << " hip_scale " << hip_scale << LL_ENDL;

    LLVector3 knee = mKneeLeftp->getPosition();
    LLVector3 knee_scale = mKneeLeftp->getScale();
    LL_DEBUGS("Avatar") << "knee pos " << knee << " knee_scale " << knee_scale << LL_ENDL;

    LLVector3 ankle = mAnkleLeftp->getPosition();
    LLVector3 ankle_scale = mAnkleLeftp->getScale();
    LL_DEBUGS("Avatar") << "ankle pos " << ankle << " ankle_scale " << ankle_scale << LL_ENDL;

    LLVector3 foot  = mFootLeftp->getPosition();
    LL_DEBUGS("Avatar") << "foot pos " << foot << LL_ENDL;

    F32 new_offset = (const_cast<LLVOAvatar*>(this))->getVisualParamWeight(AVATAR_HOVER);
    LL_DEBUGS("Avatar") << "new_offset " << new_offset << LL_ENDL;

    F32 new_pelvis_to_foot = hip.mV[VZ] * pelvis_scale.mV[VZ] -
        knee.mV[VZ] * hip_scale.mV[VZ] -
        ankle.mV[VZ] * knee_scale.mV[VZ] -
        foot.mV[VZ] * ankle_scale.mV[VZ];
    LL_DEBUGS("Avatar") << "new_pelvis_to_foot " << new_pelvis_to_foot << LL_ENDL;

    LLVector3 new_body_size;
    new_body_size.mV[VZ] = new_pelvis_to_foot +
                       // the sqrt(2) correction below is an approximate
                       // correction to get to the top of the head
                       F_SQRT2 * (skull.mV[VZ] * head_scale.mV[VZ]) +
                       head.mV[VZ] * neck_scale.mV[VZ] +
                       neck.mV[VZ] * chest_scale.mV[VZ] +
                       chest.mV[VZ] * torso_scale.mV[VZ] +
                       torso.mV[VZ] * pelvis_scale.mV[VZ];

    // TODO -- measure the real depth and width
    new_body_size.mV[VX] = DEFAULT_AGENT_DEPTH;
    new_body_size.mV[VY] = DEFAULT_AGENT_WIDTH;

    LL_DEBUGS("Avatar") << "new_body_size " << new_body_size << LL_ENDL;
}

//------------------------------------------------------------------------
// postPelvisSetRecalc
//------------------------------------------------------------------------
void LLVOAvatar::postPelvisSetRecalc()
{
    mRoot->updateWorldMatrixChildren();
    computeBodySize();
    dirtyMesh(2);
}
//------------------------------------------------------------------------
// updateVisibility()
//------------------------------------------------------------------------
void LLVOAvatar::updateVisibility()
{
    BOOL visible = FALSE;

    if (mIsDummy)
    {
        visible = FALSE;
    }
    else if (mDrawable.isNull())
    {
        visible = FALSE;
    }
    else
    {
        if (!mDrawable->getSpatialGroup() || mDrawable->getSpatialGroup()->isVisible())
        {
            visible = TRUE;
        }
        else
        {
            visible = FALSE;
        }

        if(isSelf())
        {
            if (!gAgentWearables.areWearablesLoaded())
            {
                visible = FALSE;
            }
        }
        else if( !mFirstAppearanceMessageReceived )
        {
            visible = FALSE;
        }

        if (sDebugInvisible)
        {
            LLNameValue* firstname = getNVPair("FirstName");
            if (firstname)
            {
                LL_DEBUGS("Avatar") << avString() << " updating visibility" << LL_ENDL;
            }
            else
            {
                LL_INFOS() << "Avatar " << this << " updating visiblity" << LL_ENDL;
            }

            if (visible)
            {
                LL_INFOS() << "Visible" << LL_ENDL;
            }
            else
            {
                LL_INFOS() << "Not visible" << LL_ENDL;
            }

            /*if (avatar_in_frustum)
            {
                LL_INFOS() << "Avatar in frustum" << LL_ENDL;
            }
            else
            {
                LL_INFOS() << "Avatar not in frustum" << LL_ENDL;
            }*/

            /*if (LLViewerCamera::getInstance()->sphereInFrustum(sel_pos_agent, 2.0f))
            {
                LL_INFOS() << "Sel pos visible" << LL_ENDL;
            }
            if (LLViewerCamera::getInstance()->sphereInFrustum(wrist_right_pos_agent, 0.2f))
            {
                LL_INFOS() << "Wrist pos visible" << LL_ENDL;
            }
            if (LLViewerCamera::getInstance()->sphereInFrustum(getPositionAgent(), getMaxScale()*2.f))
            {
                LL_INFOS() << "Agent visible" << LL_ENDL;
            }*/
            LL_INFOS() << "PA: " << getPositionAgent() << LL_ENDL;
            /*LL_INFOS() << "SPA: " << sel_pos_agent << LL_ENDL;
            LL_INFOS() << "WPA: " << wrist_right_pos_agent << LL_ENDL;*/
            for (attachment_map_t::iterator iter = mAttachmentPoints.begin();
                 iter != mAttachmentPoints.end();
                 ++iter)
            {
                LLViewerJointAttachment* attachment = iter->second;

                for (LLViewerJointAttachment::attachedobjs_vec_t::iterator attachment_iter = attachment->mAttachedObjects.begin();
                     attachment_iter != attachment->mAttachedObjects.end();
                     ++attachment_iter)
                {
                    if (LLViewerObject *attached_object = attachment_iter->get())
                    {
                        if(attached_object->mDrawable->isVisible())
                        {
                            LL_INFOS() << attachment->getName() << " visible" << LL_ENDL;
                        }
                        else
                        {
                            LL_INFOS() << attachment->getName() << " not visible at " << mDrawable->getWorldPosition() << " and radius " << mDrawable->getRadius() << LL_ENDL;
                        }
                    }
                }
            }
        }
    }

    if (!visible && mVisible)
    {
        mMeshInvisibleTime.reset();
    }

    if (visible)
    {
        if (!mMeshValid)
        {
            restoreMeshData();
        }
    }
    else
    {
        if (mMeshValid &&
            (isControlAvatar() || mMeshInvisibleTime.getElapsedTimeF32() > TIME_BEFORE_MESH_CLEANUP))
        {
            releaseMeshData();
        }
    }

    if ( visible != mVisible )
    {
        LL_DEBUGS("AvatarRender") << "visible was " << mVisible << " now " << visible << LL_ENDL;
    }
    mVisible = visible;
}

// private
bool LLVOAvatar::shouldAlphaMask()
{
    const bool should_alpha_mask = !LLDrawPoolAlpha::sShowDebugAlpha // Don't alpha mask if "Highlight Transparent" checked
                            && !LLDrawPoolAvatar::sSkipTransparent;

    return should_alpha_mask;

}

//-----------------------------------------------------------------------------
// renderSkinned()
//-----------------------------------------------------------------------------
U32 LLVOAvatar::renderSkinned()
{
    LL_PROFILE_ZONE_SCOPED_CATEGORY_AVATAR;

    U32 num_indices = 0;

    if (!mIsBuilt)
    {
        return num_indices;
    }

    if (mDrawable.isNull())
    {
        return num_indices;
    }

    LLFace* face = mDrawable->getFace(0);

    bool needs_rebuild = !face || !face->getVertexBuffer() || mDrawable->isState(LLDrawable::REBUILD_GEOMETRY);

    if (needs_rebuild || mDirtyMesh)
    {   //LOD changed or new mesh created, allocate new vertex buffer if needed
        if (needs_rebuild || mDirtyMesh >= 2 || mVisibilityRank <= 4)
        {
            updateMeshData();
            mDirtyMesh = 0;
            mNeedsSkin = TRUE;
            mDrawable->clearState(LLDrawable::REBUILD_GEOMETRY);
        }
    }

    if (LLViewerShaderMgr::instance()->getShaderLevel(LLViewerShaderMgr::SHADER_AVATAR) <= 0)
    {
        if (mNeedsSkin)
        {
            //generate animated mesh
            LLViewerJoint* lower_mesh = getViewerJoint(MESH_ID_LOWER_BODY);
            LLViewerJoint* upper_mesh = getViewerJoint(MESH_ID_UPPER_BODY);
            LLViewerJoint* skirt_mesh = getViewerJoint(MESH_ID_SKIRT);
            LLViewerJoint* eyelash_mesh = getViewerJoint(MESH_ID_EYELASH);
            LLViewerJoint* head_mesh = getViewerJoint(MESH_ID_HEAD);
            LLViewerJoint* hair_mesh = getViewerJoint(MESH_ID_HAIR);

            if(upper_mesh)
            {
                upper_mesh->updateJointGeometry();
            }
            if (lower_mesh)
            {
                lower_mesh->updateJointGeometry();
            }

            if( isWearingWearableType( LLWearableType::WT_SKIRT ) )
            {
                if(skirt_mesh)
                {
                    skirt_mesh->updateJointGeometry();
                }
            }

            if (!isSelf() || gAgent.needsRenderHead() || LLPipeline::sShadowRender)
            {
                if(eyelash_mesh)
                {
                    eyelash_mesh->updateJointGeometry();
                }
                if(head_mesh)
                {
                    head_mesh->updateJointGeometry();
                }
                if(hair_mesh)
                {
                    hair_mesh->updateJointGeometry();
                }
            }
            mNeedsSkin = FALSE;
            mLastSkinTime = gFrameTimeSeconds;

            LLFace * face = mDrawable->getFace(0);
            if (face)
            {
                LLVertexBuffer* vb = face->getVertexBuffer();
                if (vb)
                {
                    vb->unmapBuffer();
                }
            }
        }
    }
    else
    {
        mNeedsSkin = FALSE;
    }

    if (sDebugInvisible)
    {
        LLNameValue* firstname = getNVPair("FirstName");
        if (firstname)
        {
            LL_DEBUGS("Avatar") << avString() << " in render" << LL_ENDL;
        }
        else
        {
            LL_INFOS() << "Avatar " << this << " in render" << LL_ENDL;
        }
        if (!mIsBuilt)
        {
            LL_INFOS() << "Not built!" << LL_ENDL;
        }
        else if (!gAgent.needsRenderAvatar())
        {
            LL_INFOS() << "Doesn't need avatar render!" << LL_ENDL;
        }
        else
        {
            LL_INFOS() << "Rendering!" << LL_ENDL;
        }
    }

    if (!mIsBuilt)
    {
        return num_indices;
    }

    if (isSelf() && !gAgent.needsRenderAvatar())
    {
        return num_indices;
    }

    //--------------------------------------------------------------------
    // render all geometry attached to the skeleton
    //--------------------------------------------------------------------

        BOOL first_pass = TRUE;
        if (!LLDrawPoolAvatar::sSkipOpaque)
        {
            if (isUIAvatar() && mIsDummy)
            {
                LLViewerJoint* hair_mesh = getViewerJoint(MESH_ID_HAIR);
                if (hair_mesh)
                {
                    num_indices += hair_mesh->render(mAdjustedPixelArea, first_pass, mIsDummy);
                }
                first_pass = FALSE;
            }
            if (!isSelf() || gAgent.needsRenderHead() || LLPipeline::sShadowRender)
            {

                if (isTextureVisible(TEX_HEAD_BAKED) || (getOverallAppearance() == AOA_JELLYDOLL && !isControlAvatar()) || isUIAvatar())
                {
                    LLViewerJoint* head_mesh = getViewerJoint(MESH_ID_HEAD);
                    if (head_mesh)
                    {
                        num_indices += head_mesh->render(mAdjustedPixelArea, first_pass, mIsDummy);
                    }
                    first_pass = FALSE;
                }
            }
            if (isTextureVisible(TEX_UPPER_BAKED) || (getOverallAppearance() == AOA_JELLYDOLL && !isControlAvatar()) || isUIAvatar())
            {
                LLViewerJoint* upper_mesh = getViewerJoint(MESH_ID_UPPER_BODY);
                if (upper_mesh)
                {
                    num_indices += upper_mesh->render(mAdjustedPixelArea, first_pass, mIsDummy);
                }
                first_pass = FALSE;
            }

            if (isTextureVisible(TEX_LOWER_BAKED) || (getOverallAppearance() == AOA_JELLYDOLL && !isControlAvatar()) || isUIAvatar())
            {
                LLViewerJoint* lower_mesh = getViewerJoint(MESH_ID_LOWER_BODY);
                if (lower_mesh)
                {
                    num_indices += lower_mesh->render(mAdjustedPixelArea, first_pass, mIsDummy);
                }
                first_pass = FALSE;
            }
        }

        if (!LLDrawPoolAvatar::sSkipTransparent || LLPipeline::sImpostorRender)
        {
            LLGLState blend(GL_BLEND, !mIsDummy);
            num_indices += renderTransparent(first_pass);
        }

    return num_indices;
}

U32 LLVOAvatar::renderTransparent(BOOL first_pass)
{
    U32 num_indices = 0;
    if( isWearingWearableType( LLWearableType::WT_SKIRT ) && (isUIAvatar() || isTextureVisible(TEX_SKIRT_BAKED)) )
    {
        gGL.flush();
        LLViewerJoint* skirt_mesh = getViewerJoint(MESH_ID_SKIRT);
        if (skirt_mesh)
        {
            num_indices += skirt_mesh->render(mAdjustedPixelArea, FALSE);
        }
        first_pass = FALSE;
        gGL.flush();
    }

    if (!isSelf() || gAgent.needsRenderHead() || LLPipeline::sShadowRender)
    {
        if (LLPipeline::sImpostorRender)
        {
            gGL.flush();
        }

        if (isTextureVisible(TEX_HEAD_BAKED))
        {
            LLViewerJoint* eyelash_mesh = getViewerJoint(MESH_ID_EYELASH);
            if (eyelash_mesh)
            {
                num_indices += eyelash_mesh->render(mAdjustedPixelArea, first_pass, mIsDummy);
            }
            first_pass = FALSE;
        }
        if (isTextureVisible(TEX_HAIR_BAKED) && (getOverallAppearance() != AOA_JELLYDOLL))
        {
            LLViewerJoint* hair_mesh = getViewerJoint(MESH_ID_HAIR);
            if (hair_mesh)
            {
                num_indices += hair_mesh->render(mAdjustedPixelArea, first_pass, mIsDummy);
            }
            first_pass = FALSE;
        }
        if (LLPipeline::sImpostorRender)
        {
            gGL.flush();
        }
    }

    return num_indices;
}

//-----------------------------------------------------------------------------
// renderRigid()
//-----------------------------------------------------------------------------
U32 LLVOAvatar::renderRigid()
{
    U32 num_indices = 0;

    if (!mIsBuilt)
    {
        return 0;
    }

    if (isSelf() && (!gAgent.needsRenderAvatar() || !gAgent.needsRenderHead()))
    {
        return 0;
    }

<<<<<<< HEAD
	if (isTextureVisible(TEX_EYES_BAKED) || (getOverallAppearance() == AOA_JELLYDOLL && !isControlAvatar()) || isUIAvatar())
	{
		LLViewerJoint* eyeball_left = getViewerJoint(MESH_ID_EYEBALL_LEFT);
		LLViewerJoint* eyeball_right = getViewerJoint(MESH_ID_EYEBALL_RIGHT);
		if (eyeball_left)
		{
			num_indices += eyeball_left->render(mAdjustedPixelArea, TRUE, mIsDummy);
		}
		if(eyeball_right)
		{
			num_indices += eyeball_right->render(mAdjustedPixelArea, TRUE, mIsDummy);
		}
	}
=======
    bool should_alpha_mask = shouldAlphaMask();
    LLGLState test(GL_ALPHA_TEST, should_alpha_mask);

    if (isTextureVisible(TEX_EYES_BAKED) || (getOverallAppearance() == AOA_JELLYDOLL && !isControlAvatar()) || isUIAvatar())
    {
        LLViewerJoint* eyeball_left = getViewerJoint(MESH_ID_EYEBALL_LEFT);
        LLViewerJoint* eyeball_right = getViewerJoint(MESH_ID_EYEBALL_RIGHT);
        if (eyeball_left)
        {
            num_indices += eyeball_left->render(mAdjustedPixelArea, TRUE, mIsDummy);
        }
        if(eyeball_right)
        {
            num_indices += eyeball_right->render(mAdjustedPixelArea, TRUE, mIsDummy);
        }
    }
>>>>>>> 33ad8db7

    return num_indices;
}

U32 LLVOAvatar::renderImpostor(LLColor4U color, S32 diffuse_channel)
{
    if (!mImpostor.isComplete())
    {
        return 0;
    }

    LLVector3 pos(getRenderPosition()+mImpostorOffset);
    LLVector3 at = (pos - LLViewerCamera::getInstance()->getOrigin());
    at.normalize();
    LLVector3 left = LLViewerCamera::getInstance()->getUpAxis() % at;
    LLVector3 up = at%left;

    left *= mImpostorDim.mV[0];
    up *= mImpostorDim.mV[1];

    if (gPipeline.hasRenderDebugMask(LLPipeline::RENDER_DEBUG_IMPOSTORS))
    {
        LLGLEnable blend(GL_BLEND);
        gGL.setSceneBlendType(LLRender::BT_ADD);
        gGL.getTexUnit(diffuse_channel)->unbind(LLTexUnit::TT_TEXTURE);

        // gGL.begin(LLRender::QUADS);
        // gGL.vertex3fv((pos+left-up).mV);
        // gGL.vertex3fv((pos-left-up).mV);
        // gGL.vertex3fv((pos-left+up).mV);
        // gGL.vertex3fv((pos+left+up).mV);
        // gGL.end();


        gGL.begin(LLRender::LINES);
        gGL.color4f(1.f,1.f,1.f,1.f);
        F32 thickness = llmax(F32(5.0f-5.0f*(gFrameTimeSeconds-mLastImpostorUpdateFrameTime)),1.0f);
        glLineWidth(thickness);
        gGL.vertex3fv((pos+left-up).mV);
        gGL.vertex3fv((pos-left-up).mV);
        gGL.vertex3fv((pos-left-up).mV);
        gGL.vertex3fv((pos-left+up).mV);
        gGL.vertex3fv((pos-left+up).mV);
        gGL.vertex3fv((pos+left+up).mV);
        gGL.vertex3fv((pos+left+up).mV);
        gGL.vertex3fv((pos+left-up).mV);
        gGL.end();
        gGL.flush();
    }
    {
    gGL.flush();

    gGL.color4ubv(color.mV);
    gGL.getTexUnit(diffuse_channel)->bind(&mImpostor);
    gGL.begin(LLRender::QUADS);
    gGL.texCoord2f(0,0);
    gGL.vertex3fv((pos+left-up).mV);
    gGL.texCoord2f(1,0);
    gGL.vertex3fv((pos-left-up).mV);
    gGL.texCoord2f(1,1);
    gGL.vertex3fv((pos-left+up).mV);
    gGL.texCoord2f(0,1);
    gGL.vertex3fv((pos+left+up).mV);
    gGL.end();
    gGL.flush();
    }

    return 6;
}

bool LLVOAvatar::allTexturesCompletelyDownloaded(std::set<LLUUID>& ids) const
{
    for (std::set<LLUUID>::const_iterator it = ids.begin(); it != ids.end(); ++it)
    {
        LLViewerFetchedTexture *imagep = gTextureList.findImage(*it, TEX_LIST_STANDARD);
        if (imagep && imagep->getDiscardLevel()!=0)
        {
            return false;
        }
    }
    return true;
}

bool LLVOAvatar::allLocalTexturesCompletelyDownloaded() const
{
    std::set<LLUUID> local_ids;
    collectLocalTextureUUIDs(local_ids);
    return allTexturesCompletelyDownloaded(local_ids);
}

bool LLVOAvatar::allBakedTexturesCompletelyDownloaded() const
{
    std::set<LLUUID> baked_ids;
    collectBakedTextureUUIDs(baked_ids);
    return allTexturesCompletelyDownloaded(baked_ids);
}

std::string LLVOAvatar::bakedTextureOriginInfo()
{
    std::string result;

    std::set<LLUUID> baked_ids;
    collectBakedTextureUUIDs(baked_ids);
    for (U32 i = 0; i < mBakedTextureDatas.size(); i++)
    {
        ETextureIndex texture_index = mBakedTextureDatas[i].mTextureIndex;
        LLViewerFetchedTexture *imagep =
            LLViewerTextureManager::staticCastToFetchedTexture(getImage(texture_index,0), TRUE);
        if (!imagep ||
            imagep->getID() == IMG_DEFAULT ||
            imagep->getID() == IMG_DEFAULT_AVATAR)

        {
            result += "-";
        }
        else
        {
            bool has_url = false, has_host = false;
            if (!imagep->getUrl().empty())
            {
                has_url = true;
            }
            if (imagep->getTargetHost().isOk())
            {
                has_host = true;
            }
            S32 discard = imagep->getDiscardLevel();
            if (has_url && !has_host) result += discard ? "u" : "U"; // server-bake texture with url
            else if (has_host && !has_url) result += discard ? "h" : "H"; // old-style texture on sim
            else if (has_host && has_url) result += discard ? "x" : "X"; // both origins?
            else if (!has_host && !has_url) result += discard ? "n" : "N"; // no origin?
            if (discard != 0)
            {
                result += llformat("(%d/%d)",discard,imagep->getDesiredDiscardLevel());
            }
        }

    }
    return result;
}

S32Bytes LLVOAvatar::totalTextureMemForUUIDS(std::set<LLUUID>& ids)
{
    S32Bytes result(0);
    for (std::set<LLUUID>::const_iterator it = ids.begin(); it != ids.end(); ++it)
    {
        LLViewerFetchedTexture *imagep = gTextureList.findImage(*it, TEX_LIST_STANDARD);
        if (imagep)
        {
            result += imagep->getTextureMemory();
        }
    }
    return result;
}

void LLVOAvatar::collectLocalTextureUUIDs(std::set<LLUUID>& ids) const
{
    for (U32 texture_index = 0; texture_index < getNumTEs(); texture_index++)
    {
        LLWearableType::EType wearable_type = LLAvatarAppearance::getDictionary()->getTEWearableType((ETextureIndex)texture_index);
        U32 num_wearables = gAgentWearables.getWearableCount(wearable_type);

        LLViewerFetchedTexture *imagep = NULL;
        for (U32 wearable_index = 0; wearable_index < num_wearables; wearable_index++)
        {
            imagep = LLViewerTextureManager::staticCastToFetchedTexture(getImage(texture_index, wearable_index), TRUE);
            if (imagep)
            {
                const LLAvatarAppearanceDictionary::TextureEntry *texture_dict = LLAvatarAppearance::getDictionary()->getTexture((ETextureIndex)texture_index);
                if (texture_dict && texture_dict->mIsLocalTexture)
                {
                    ids.insert(imagep->getID());
                }
            }
        }
    }
    ids.erase(IMG_DEFAULT);
    ids.erase(IMG_DEFAULT_AVATAR);
    ids.erase(IMG_INVISIBLE);
}

void LLVOAvatar::collectBakedTextureUUIDs(std::set<LLUUID>& ids) const
{
    for (U32 texture_index = 0; texture_index < getNumTEs(); texture_index++)
    {
        LLViewerFetchedTexture *imagep = NULL;
        if (isIndexBakedTexture((ETextureIndex) texture_index))
        {
            imagep = LLViewerTextureManager::staticCastToFetchedTexture(getImage(texture_index,0), TRUE);
            if (imagep)
            {
                ids.insert(imagep->getID());
            }
        }
    }
    ids.erase(IMG_DEFAULT);
    ids.erase(IMG_DEFAULT_AVATAR);
    ids.erase(IMG_INVISIBLE);
}

void LLVOAvatar::collectTextureUUIDs(std::set<LLUUID>& ids)
{
    collectLocalTextureUUIDs(ids);
    collectBakedTextureUUIDs(ids);
}

void LLVOAvatar::releaseOldTextures()
{
    S32Bytes current_texture_mem;

    // Any textures that we used to be using but are no longer using should no longer be flagged as "NO_DELETE"
    std::set<LLUUID> baked_texture_ids;
    collectBakedTextureUUIDs(baked_texture_ids);
    S32Bytes new_baked_mem = totalTextureMemForUUIDS(baked_texture_ids);

    std::set<LLUUID> local_texture_ids;
    collectLocalTextureUUIDs(local_texture_ids);
    //S32 new_local_mem = totalTextureMemForUUIDS(local_texture_ids);

    std::set<LLUUID> new_texture_ids;
    new_texture_ids.insert(baked_texture_ids.begin(),baked_texture_ids.end());
    new_texture_ids.insert(local_texture_ids.begin(),local_texture_ids.end());
    S32Bytes new_total_mem = totalTextureMemForUUIDS(new_texture_ids);

    //S32 old_total_mem = totalTextureMemForUUIDS(mTextureIDs);
    //LL_DEBUGS("Avatar") << getFullname() << " old_total_mem: " << old_total_mem << " new_total_mem (L/B): " << new_total_mem << " (" << new_local_mem <<", " << new_baked_mem << ")" << LL_ENDL;
    if (!isSelf() && new_total_mem > new_baked_mem)
    {
            LL_WARNS() << "extra local textures stored for non-self av" << LL_ENDL;
    }
    for (std::set<LLUUID>::iterator it = mTextureIDs.begin(); it != mTextureIDs.end(); ++it)
    {
        if (new_texture_ids.find(*it) == new_texture_ids.end())
        {
            LLViewerFetchedTexture *imagep = gTextureList.findImage(*it, TEX_LIST_STANDARD);
            if (imagep)
            {
                current_texture_mem += imagep->getTextureMemory();
                if (imagep->getTextureState() == LLGLTexture::NO_DELETE)
                {
                    // This will allow the texture to be deleted if not in use.
                    imagep->forceActive();

                    // This resets the clock to texture being flagged
                    // as unused, preventing the texture from being
                    // deleted immediately. If other avatars or
                    // objects are using it, it can still be flagged
                    // no-delete by them.
                    imagep->forceUpdateBindStats();
                }
            }
        }
    }
    mTextureIDs = new_texture_ids;
}

void LLVOAvatar::updateTextures()
{
    releaseOldTextures();

    BOOL render_avatar = TRUE;

    if (mIsDummy)
    {
        return;
    }

    if( isSelf() )
    {
        render_avatar = TRUE;
    }
    else
    {
        if(!isVisible())
        {
            return ;//do not update for invisible avatar.
        }

        render_avatar = !mCulled; //visible and not culled.
    }

    std::vector<BOOL> layer_baked;
    // GL NOT ACTIVE HERE - *TODO
    for (U32 i = 0; i < mBakedTextureDatas.size(); i++)
    {
        layer_baked.push_back(isTextureDefined(mBakedTextureDatas[i].mTextureIndex));
        // bind the texture so that they'll be decoded slightly
        // inefficient, we can short-circuit this if we have to
        if (render_avatar && !gGLManager.mIsDisabled)
        {
            if (layer_baked[i] && !mBakedTextureDatas[i].mIsLoaded)
            {
                gGL.getTexUnit(0)->bind(getImage( mBakedTextureDatas[i].mTextureIndex, 0 ));
            }
        }
    }

    mMaxPixelArea = 0.f;
    mMinPixelArea = 99999999.f;
    mHasGrey = FALSE; // debug
    for (U32 texture_index = 0; texture_index < getNumTEs(); texture_index++)
    {
        LLWearableType::EType wearable_type = LLAvatarAppearance::getDictionary()->getTEWearableType((ETextureIndex)texture_index);
        U32 num_wearables = gAgentWearables.getWearableCount(wearable_type);
        const LLTextureEntry *te = getTE(texture_index);

        // getTE can return 0.
        // Not sure yet why it does, but of course it crashes when te->mScale? gets used.
        // Put safeguard in place so this corner case get better handling and does not result in a crash.
        F32 texel_area_ratio = 1.0f;
        if( te )
        {
            texel_area_ratio = fabs(te->mScaleS * te->mScaleT);
        }
        else
        {
            LL_WARNS() << "getTE( " << texture_index << " ) returned 0" <<LL_ENDL;
        }

        LLViewerFetchedTexture *imagep = NULL;
        for (U32 wearable_index = 0; wearable_index < num_wearables; wearable_index++)
        {
            imagep = LLViewerTextureManager::staticCastToFetchedTexture(getImage(texture_index, wearable_index), TRUE);
            if (imagep)
            {
                const LLAvatarAppearanceDictionary::TextureEntry *texture_dict = LLAvatarAppearance::getDictionary()->getTexture((ETextureIndex)texture_index);
                const EBakedTextureIndex baked_index = texture_dict ? texture_dict->mBakedTextureIndex : EBakedTextureIndex::BAKED_NUM_INDICES;
                if (texture_dict && texture_dict->mIsLocalTexture)
                {
                    addLocalTextureStats((ETextureIndex)texture_index, imagep, texel_area_ratio, render_avatar, mBakedTextureDatas[baked_index].mIsUsed);
                }
            }
        }
        if (isIndexBakedTexture((ETextureIndex) texture_index) && render_avatar)
        {
            const S32 boost_level = getAvatarBakedBoostLevel();
            imagep = LLViewerTextureManager::staticCastToFetchedTexture(getImage(texture_index,0), TRUE);
            addBakedTextureStats( imagep, mPixelArea, texel_area_ratio, boost_level );
        }
    }

    if (gPipeline.hasRenderDebugMask(LLPipeline::RENDER_DEBUG_TEXTURE_AREA))
    {
        setDebugText(llformat("%4.0f:%4.0f", (F32) sqrt(mMinPixelArea),(F32) sqrt(mMaxPixelArea)));
    }
}


void LLVOAvatar::addLocalTextureStats( ETextureIndex idx, LLViewerFetchedTexture* imagep,
                                       F32 texel_area_ratio, BOOL render_avatar, BOOL covered_by_baked)
{
    // No local texture stats for non-self avatars
    return;
}

const S32 MAX_TEXTURE_UPDATE_INTERVAL = 64 ; //need to call updateTextures() at least every 32 frames.
const S32 MAX_TEXTURE_VIRTUAL_SIZE_RESET_INTERVAL = S32_MAX ; //frames
void LLVOAvatar::checkTextureLoading()
{
    static const F32 MAX_INVISIBLE_WAITING_TIME = 15.f ; //seconds

    BOOL pause = !isVisible() ;
    if(!pause)
    {
        mInvisibleTimer.reset() ;
    }
    if(mLoadedCallbacksPaused == pause)
    {
        if (!pause && mFirstFullyVisible && mLoadedCallbackTextures < mCallbackTextureList.size())
        {
            // We still need to update 'loaded' textures count to decide on 'cloud' visibility
            // Alternatively this can be done on TextureLoaded callbacks, but is harder to properly track
            mLoadedCallbackTextures = 0;
            for (LLLoadedCallbackEntry::source_callback_list_t::iterator iter = mCallbackTextureList.begin();
                iter != mCallbackTextureList.end(); ++iter)
            {
                LLViewerFetchedTexture* tex = gTextureList.findImage(*iter);
                if (tex && (tex->getDiscardLevel() >= 0 || tex->isMissingAsset()))
                {
                    mLoadedCallbackTextures++;
                }
            }
        }
        return ;
    }

    if(mCallbackTextureList.empty()) //when is self or no callbacks. Note: this list for self is always empty.
    {
        mLoadedCallbacksPaused = pause ;
        mLoadedCallbackTextures = 0;
        return ; //nothing to check.
    }

    if(pause && mInvisibleTimer.getElapsedTimeF32() < MAX_INVISIBLE_WAITING_TIME)
    {
        return ; //have not been invisible for enough time.
    }

    mLoadedCallbackTextures = pause ? mCallbackTextureList.size() : 0;

    for(LLLoadedCallbackEntry::source_callback_list_t::iterator iter = mCallbackTextureList.begin();
        iter != mCallbackTextureList.end(); ++iter)
    {
        LLViewerFetchedTexture* tex = gTextureList.findImage(*iter) ;
        if(tex)
        {
            if(pause)//pause texture fetching.
            {
                tex->pauseLoadedCallbacks(&mCallbackTextureList) ;

                //set to terminate texture fetching after MAX_TEXTURE_UPDATE_INTERVAL frames.
                tex->setMaxVirtualSizeResetInterval(MAX_TEXTURE_UPDATE_INTERVAL);
                tex->resetMaxVirtualSizeResetCounter() ;
            }
            else//unpause
            {
                static const F32 START_AREA = 100.f ;

                tex->unpauseLoadedCallbacks(&mCallbackTextureList) ;
                tex->addTextureStats(START_AREA); //jump start the fetching again

                // technically shouldn't need to account for missing, but callback might not have happened yet
                if (tex->getDiscardLevel() >= 0 || tex->isMissingAsset())
                {
                    mLoadedCallbackTextures++; // consider it loaded (we have at least some data)
                }
            }
        }
    }

    if(!pause)
    {
        updateTextures() ; //refresh texture stats.
    }
    mLoadedCallbacksPaused = pause ;
    return ;
}

const F32  SELF_ADDITIONAL_PRI = 0.75f ;
void LLVOAvatar::addBakedTextureStats( LLViewerFetchedTexture* imagep, F32 pixel_area, F32 texel_area_ratio, S32 boost_level)
{
    //Note:
    //if this function is not called for the last MAX_TEXTURE_VIRTUAL_SIZE_RESET_INTERVAL frames,
    //the texture pipeline will stop fetching this texture.

    imagep->resetTextureStats();
    imagep->setMaxVirtualSizeResetInterval(MAX_TEXTURE_VIRTUAL_SIZE_RESET_INTERVAL);
    imagep->resetMaxVirtualSizeResetCounter() ;

    mMaxPixelArea = llmax(pixel_area, mMaxPixelArea);
    mMinPixelArea = llmin(pixel_area, mMinPixelArea);
    imagep->addTextureStats(pixel_area / texel_area_ratio);
    imagep->setBoostLevel(boost_level);
}

//virtual
void LLVOAvatar::setImage(const U8 te, LLViewerTexture *imagep, const U32 index)
{
    setTEImage(te, imagep);
}

//virtual
LLViewerTexture* LLVOAvatar::getImage(const U8 te, const U32 index) const
{
    return getTEImage(te);
}
//virtual
const LLTextureEntry* LLVOAvatar::getTexEntry(const U8 te_num) const
{
    return getTE(te_num);
}

//virtual
void LLVOAvatar::setTexEntry(const U8 index, const LLTextureEntry &te)
{
    setTE(index, te);
}

const std::string LLVOAvatar::getImageURL(const U8 te, const LLUUID &uuid)
{
    llassert(isIndexBakedTexture(ETextureIndex(te)));
    std::string url = "";
    const std::string& appearance_service_url = LLAppearanceMgr::instance().getAppearanceServiceURL();
    if (appearance_service_url.empty())
    {
        // Probably a server-side issue if we get here:
        LL_WARNS() << "AgentAppearanceServiceURL not set - Baked texture requests will fail" << LL_ENDL;
        return url;
    }

    const LLAvatarAppearanceDictionary::TextureEntry* texture_entry = LLAvatarAppearance::getDictionary()->getTexture((ETextureIndex)te);
    if (texture_entry != NULL)
    {
        url = appearance_service_url + "texture/" + getID().asString() + "/" + texture_entry->mDefaultImageName + "/" + uuid.asString();
        //LL_INFOS() << "baked texture url: " << url << LL_ENDL;
    }
    return url;
}

//-----------------------------------------------------------------------------
// resolveHeight()
//-----------------------------------------------------------------------------

void LLVOAvatar::resolveHeightAgent(const LLVector3 &in_pos_agent, LLVector3 &out_pos_agent, LLVector3 &out_norm)
{
    LLVector3d in_pos_global, out_pos_global;

    in_pos_global = gAgent.getPosGlobalFromAgent(in_pos_agent);
    resolveHeightGlobal(in_pos_global, out_pos_global, out_norm);
    out_pos_agent = gAgent.getPosAgentFromGlobal(out_pos_global);
}


void LLVOAvatar::resolveRayCollisionAgent(const LLVector3d start_pt, const LLVector3d end_pt, LLVector3d &out_pos, LLVector3 &out_norm)
{
    LLViewerObject *obj;
    LLWorld::getInstance()->resolveStepHeightGlobal(this, start_pt, end_pt, out_pos, out_norm, &obj);
}

void LLVOAvatar::resolveHeightGlobal(const LLVector3d &inPos, LLVector3d &outPos, LLVector3 &outNorm)
{
    LLVector3d zVec(0.0f, 0.0f, 0.5f);
    LLVector3d p0 = inPos + zVec;
    LLVector3d p1 = inPos - zVec;
    LLViewerObject *obj;
    LLWorld::getInstance()->resolveStepHeightGlobal(this, p0, p1, outPos, outNorm, &obj);
    if (!obj)
    {
        mStepOnLand = TRUE;
        mStepMaterial = 0;
        mStepObjectVelocity.setVec(0.0f, 0.0f, 0.0f);
    }
    else
    {
        mStepOnLand = FALSE;
        mStepMaterial = obj->getMaterial();

        // We want the primitive velocity, not our velocity... (which actually subtracts the
        // step object velocity)
        LLVector3 angularVelocity = obj->getAngularVelocity();
        LLVector3 relativePos = gAgent.getPosAgentFromGlobal(outPos) - obj->getPositionAgent();

        LLVector3 linearComponent = angularVelocity % relativePos;
//      LL_INFOS() << "Linear Component of Rotation Velocity " << linearComponent << LL_ENDL;
        mStepObjectVelocity = obj->getVelocity() + linearComponent;
    }
}


//-----------------------------------------------------------------------------
// getStepSound()
//-----------------------------------------------------------------------------
const LLUUID& LLVOAvatar::getStepSound() const
{
    if ( mStepOnLand )
    {
        return sStepSoundOnLand;
    }

    return sStepSounds[mStepMaterial];
}


//-----------------------------------------------------------------------------
// processAnimationStateChanges()
//-----------------------------------------------------------------------------
void LLVOAvatar::processAnimationStateChanges()
{
    if ( isAnyAnimationSignaled(AGENT_WALK_ANIMS, NUM_AGENT_WALK_ANIMS) )
    {
        startMotion(ANIM_AGENT_WALK_ADJUST);
        stopMotion(ANIM_AGENT_FLY_ADJUST);
    }
    else if (mInAir && !isSitting())
    {
        stopMotion(ANIM_AGENT_WALK_ADJUST);
        if (mEnableDefaultMotions)
        {
        startMotion(ANIM_AGENT_FLY_ADJUST);
    }
    }
    else
    {
        stopMotion(ANIM_AGENT_WALK_ADJUST);
        stopMotion(ANIM_AGENT_FLY_ADJUST);
    }

    if ( isAnyAnimationSignaled(AGENT_GUN_AIM_ANIMS, NUM_AGENT_GUN_AIM_ANIMS) )
    {
        if (mEnableDefaultMotions)
        {
        startMotion(ANIM_AGENT_TARGET);
        }
        stopMotion(ANIM_AGENT_BODY_NOISE);
    }
    else
    {
        stopMotion(ANIM_AGENT_TARGET);
        if (mEnableDefaultMotions)
        {
            startMotion(ANIM_AGENT_BODY_NOISE);
        }
    }

    // clear all current animations
    AnimIterator anim_it;
    for (anim_it = mPlayingAnimations.begin(); anim_it != mPlayingAnimations.end();)
    {
        AnimIterator found_anim = mSignaledAnimations.find(anim_it->first);

        // playing, but not signaled, so stop
        if (found_anim == mSignaledAnimations.end())
        {
            processSingleAnimationStateChange(anim_it->first, FALSE);
            mPlayingAnimations.erase(anim_it++);
            continue;
        }

        ++anim_it;
    }

    // if jellydolled, shelve all playing animations
    if (getOverallAppearance() != AOA_NORMAL)
    {
        mPlayingAnimations.clear();
    }

    // start up all new anims
    if (getOverallAppearance() == AOA_NORMAL)
    {
        for (anim_it = mSignaledAnimations.begin(); anim_it != mSignaledAnimations.end();)
        {
            AnimIterator found_anim = mPlayingAnimations.find(anim_it->first);

            // signaled but not playing, or different sequence id, start motion
            if (found_anim == mPlayingAnimations.end() || found_anim->second != anim_it->second)
            {
                if (processSingleAnimationStateChange(anim_it->first, TRUE))
                {
                    mPlayingAnimations[anim_it->first] = anim_it->second;
                    ++anim_it;
                    continue;
                }
            }

            ++anim_it;
        }
    }

    // clear source information for animations which have been stopped
    if (isSelf())
    {
        AnimSourceIterator source_it = mAnimationSources.begin();

        for (source_it = mAnimationSources.begin(); source_it != mAnimationSources.end();)
        {
            if (mSignaledAnimations.find(source_it->second) == mSignaledAnimations.end())
            {
                mAnimationSources.erase(source_it++);
            }
            else
            {
                ++source_it;
            }
        }
    }

    stop_glerror();
}


//-----------------------------------------------------------------------------
// processSingleAnimationStateChange();
//-----------------------------------------------------------------------------
BOOL LLVOAvatar::processSingleAnimationStateChange( const LLUUID& anim_id, BOOL start )
{
    // SL-402, SL-427 - we need to update body size often enough to
    // keep appearances in sync, but not so often that animations
    // cause constant jiggling of the body or camera. Possible
    // compromise is to do it on animation changes:
    computeBodySize();

    BOOL result = FALSE;

    if ( start ) // start animation
    {
        if (anim_id == ANIM_AGENT_TYPE)
        {
            if (gAudiop)
            {
                LLVector3d char_pos_global = gAgent.getPosGlobalFromAgent(getCharacterPosition());
                if (LLViewerParcelMgr::getInstance()->canHearSound(char_pos_global)
                    && !LLMuteList::getInstance()->isMuted(getID(), LLMute::flagObjectSounds))
                {
                    // RN: uncomment this to play on typing sound at fixed volume once sound engine is fixed
                    // to support both spatialized and non-spatialized instances of the same sound
                    //if (isSelf())
                    //{
                    //  gAudiop->triggerSound(LLUUID(gSavedSettings.getString("UISndTyping")), 1.0f, LLAudioEngine::AUDIO_TYPE_UI);
                    //}
                    //else
                    {
                        static LLCachedControl<std::string> ui_snd_string(gSavedSettings, "UISndTyping");
                        LLUUID sound_id = LLUUID(ui_snd_string);
                        gAudiop->triggerSound(sound_id, getID(), 1.0f, LLAudioEngine::AUDIO_TYPE_SFX, char_pos_global);
                    }
                }
            }
        }
        else if (anim_id == ANIM_AGENT_SIT_GROUND_CONSTRAINED)
        {
            sitDown(TRUE);
        }


        if (startMotion(anim_id))
        {
            result = TRUE;
        }
        else
        {
            LL_WARNS("Motion") << "Failed to start motion!" << LL_ENDL;
        }
    }
    else //stop animation
    {
        if (anim_id == ANIM_AGENT_SIT_GROUND_CONSTRAINED)
        {
            sitDown(FALSE);
        }
        if ((anim_id == ANIM_AGENT_DO_NOT_DISTURB) && gAgent.isDoNotDisturb())
        {
            // re-assert DND tag animation
            gAgent.sendAnimationRequest(ANIM_AGENT_DO_NOT_DISTURB, ANIM_REQUEST_START);
            return result;
        }
        stopMotion(anim_id);
        result = TRUE;
    }

    return result;
}

//-----------------------------------------------------------------------------
// isAnyAnimationSignaled()
//-----------------------------------------------------------------------------
BOOL LLVOAvatar::isAnyAnimationSignaled(const LLUUID *anim_array, const S32 num_anims) const
{
    for (S32 i = 0; i < num_anims; i++)
    {
        if(mSignaledAnimations.find(anim_array[i]) != mSignaledAnimations.end())
        {
            return TRUE;
        }
    }
    return FALSE;
}

//-----------------------------------------------------------------------------
// resetAnimations()
//-----------------------------------------------------------------------------
void LLVOAvatar::resetAnimations()
{
    LLKeyframeMotion::flushKeyframeCache();
    flushAllMotions();
}

// Override selectively based on avatar sex and whether we're using new
// animations.
LLUUID LLVOAvatar::remapMotionID(const LLUUID& id)
{
    static LLCachedControl<bool> use_new_walk_run(gSavedSettings, "UseNewWalkRun");
    LLUUID result = id;

    // start special case female walk for female avatars
    if (getSex() == SEX_FEMALE)
    {
        if (id == ANIM_AGENT_WALK)
        {
            if (use_new_walk_run)
                result = ANIM_AGENT_FEMALE_WALK_NEW;
            else
                result = ANIM_AGENT_FEMALE_WALK;
        }
        else if (id == ANIM_AGENT_RUN)
        {
            // There is no old female run animation, so only override
            // in one case.
            if (use_new_walk_run)
                result = ANIM_AGENT_FEMALE_RUN_NEW;
        }
        else if (id == ANIM_AGENT_SIT)
        {
            result = ANIM_AGENT_SIT_FEMALE;
        }
    }
    else
    {
        // Male avatar.
        if (id == ANIM_AGENT_WALK)
        {
            if (use_new_walk_run)
                result = ANIM_AGENT_WALK_NEW;
        }
        else if (id == ANIM_AGENT_RUN)
        {
            if (use_new_walk_run)
                result = ANIM_AGENT_RUN_NEW;
        }
        // keeps in sync with setSex() related code (viewer controls sit's sex)
        else if (id == ANIM_AGENT_SIT_FEMALE)
        {
            result = ANIM_AGENT_SIT;
        }

    }

    return result;

}

//-----------------------------------------------------------------------------
// startMotion()
// id is the asset if of the animation to start
// time_offset is the offset into the animation at which to start playing
//-----------------------------------------------------------------------------
BOOL LLVOAvatar::startMotion(const LLUUID& id, F32 time_offset)
{
    LL_DEBUGS("Motion") << "motion requested " << id.asString() << " " << gAnimLibrary.animationName(id) << LL_ENDL;

    LLUUID remap_id = remapMotionID(id);

    if (remap_id != id)
    {
        LL_DEBUGS("Motion") << "motion resultant " << remap_id.asString() << " " << gAnimLibrary.animationName(remap_id) << LL_ENDL;
    }

    if (isSelf() && remap_id == ANIM_AGENT_AWAY)
    {
        gAgent.setAFK();
    }

    return LLCharacter::startMotion(remap_id, time_offset);
}

//-----------------------------------------------------------------------------
// stopMotion()
//-----------------------------------------------------------------------------
BOOL LLVOAvatar::stopMotion(const LLUUID& id, BOOL stop_immediate)
{
    LL_DEBUGS("Motion") << "Motion requested " << id.asString() << " " << gAnimLibrary.animationName(id) << LL_ENDL;

    LLUUID remap_id = remapMotionID(id);

    if (remap_id != id)
    {
        LL_DEBUGS("Motion") << "motion resultant " << remap_id.asString() << " " << gAnimLibrary.animationName(remap_id) << LL_ENDL;
    }

    if (isSelf())
    {
        gAgent.onAnimStop(remap_id);
    }

    return LLCharacter::stopMotion(remap_id, stop_immediate);
}

//-----------------------------------------------------------------------------
// hasMotionFromSource()
//-----------------------------------------------------------------------------
// virtual
bool LLVOAvatar::hasMotionFromSource(const LLUUID& source_id)
{
    return false;
}

//-----------------------------------------------------------------------------
// stopMotionFromSource()
//-----------------------------------------------------------------------------
// virtual
void LLVOAvatar::stopMotionFromSource(const LLUUID& source_id)
{
}

//-----------------------------------------------------------------------------
// addDebugText()
//-----------------------------------------------------------------------------
void LLVOAvatar::addDebugText(const std::string& text)
{
    mDebugText.append(1, '\n');
    mDebugText.append(text);
}

//-----------------------------------------------------------------------------
// getID()
//-----------------------------------------------------------------------------
const LLUUID& LLVOAvatar::getID() const
{
    return mID;
}

//-----------------------------------------------------------------------------
// getJoint()
//-----------------------------------------------------------------------------
// RN: avatar joints are multi-rooted to include screen-based attachments
LLJoint *LLVOAvatar::getJoint( const std::string &name )
{
    joint_map_t::iterator iter = mJointMap.find(name);

    LLJoint* jointp = NULL;

    if (iter == mJointMap.end() || iter->second == NULL)
    {   //search for joint and cache found joint in lookup table
        if (mJointAliasMap.empty())
        {
            getJointAliases();
        }
        joint_alias_map_t::const_iterator alias_iter = mJointAliasMap.find(name);
        std::string canonical_name;
        if (alias_iter != mJointAliasMap.end())
        {
            canonical_name = alias_iter->second;
        }
        else
        {
            canonical_name = name;
        }
        jointp = mRoot->findJoint(canonical_name);
        mJointMap[name] = jointp;
    }
    else
    {   //return cached pointer
        jointp = iter->second;
    }

#ifndef LL_RELEASE_FOR_DOWNLOAD
    if (jointp && jointp->getName()!="mScreen" && jointp->getName()!="mRoot")
    {
        llassert(getJoint(jointp->getJointNum())==jointp);
    }
#endif
    return jointp;
}

LLJoint *LLVOAvatar::getJoint( S32 joint_num )
{
    LLJoint *pJoint = NULL;
    if (joint_num >= 0)
    {
        if (joint_num < mNumBones)
        {
            pJoint = mSkeleton[joint_num];
        }
        else if (joint_num < mNumBones + mNumCollisionVolumes)
        {
            S32 collision_id = joint_num - mNumBones;
            pJoint = &mCollisionVolumes[collision_id];
        }
        else
        {
            // Attachment IDs start at 1
            S32 attachment_id = joint_num - (mNumBones + mNumCollisionVolumes) + 1;
            attachment_map_t::iterator iter = mAttachmentPoints.find(attachment_id);
            if (iter != mAttachmentPoints.end())
            {
                pJoint = iter->second;
            }
        }
    }

    llassert(!pJoint || pJoint->getJointNum() == joint_num);
    return pJoint;
}

//-----------------------------------------------------------------------------
// getRiggedMeshID
//
// If viewer object is a rigged mesh, set the mesh id and return true.
// Otherwise, null out the id and return false.
//-----------------------------------------------------------------------------
// static
bool LLVOAvatar::getRiggedMeshID(LLViewerObject* pVO, LLUUID& mesh_id)
{
    mesh_id.setNull();

    //If a VO has a skin that we'll reset the joint positions to their default
    if ( pVO && pVO->mDrawable )
    {
        LLVOVolume* pVObj = pVO->mDrawable->getVOVolume();
        if ( pVObj )
        {
            const LLMeshSkinInfo* pSkinData = pVObj->getSkinInfo();
            if (pSkinData
                && pSkinData->mJointNames.size() > JOINT_COUNT_REQUIRED_FOR_FULLRIG // full rig
                && pSkinData->mAlternateBindMatrix.size() > 0 )
                    {
                        mesh_id = pSkinData->mMeshID;
                        return true;
                    }
        }
    }
    return false;
}

bool LLVOAvatar::jointIsRiggedTo(const LLJoint *joint) const
{
    if (joint)
    {
        const LLJointRiggingInfoTab& tab = mJointRiggingInfoTab;
        S32 joint_num = joint->getJointNum();
        if (joint_num < tab.size() && tab[joint_num].isRiggedTo())
            {
                return true;
            }
        }
    return false;
}

void LLVOAvatar::clearAttachmentOverrides()
{
    LLScopedContextString str("clearAttachmentOverrides " + getFullname());

    for (S32 i=0; i<LL_CHARACTER_MAX_ANIMATED_JOINTS; i++)
    {
        LLJoint *pJoint = getJoint(i);
        if (pJoint)
        {
            pJoint->clearAttachmentPosOverrides();
            pJoint->clearAttachmentScaleOverrides();
        }
    }

    if (mPelvisFixups.count()>0)
    {
        mPelvisFixups.clear();
        LLJoint* pJointPelvis = getJoint("mPelvis");
        if (pJointPelvis)
    {
            pJointPelvis->setPosition( LLVector3( 0.0f, 0.0f, 0.0f) );
        }
        postPelvisSetRecalc();
    }

    mActiveOverrideMeshes.clear();
    onActiveOverrideMeshesChanged();
}

//-----------------------------------------------------------------------------
// rebuildAttachmentOverrides
//-----------------------------------------------------------------------------
void LLVOAvatar::rebuildAttachmentOverrides()
{
    LLScopedContextString str("rebuildAttachmentOverrides " + getFullname());

    LL_DEBUGS("AnimatedObjects") << "rebuilding" << LL_ENDL;
    dumpStack("AnimatedObjectsStack");

    clearAttachmentOverrides();

    // Handle the case that we're resetting the skeleton of an animated object.
    LLControlAvatar *control_av = dynamic_cast<LLControlAvatar*>(this);
    if (control_av)
    {
        LLVOVolume *volp = control_av->mRootVolp;
        if (volp)
        {
            LL_DEBUGS("Avatar") << volp->getID() << " adding attachment overrides for root vol, prim count "
                                << (S32) (1+volp->numChildren()) << LL_ENDL;
            addAttachmentOverridesForObject(volp);
        }
    }

    // Attached objects
    for (attachment_map_t::iterator iter = mAttachmentPoints.begin();
         iter != mAttachmentPoints.end();
         ++iter)
    {
        LLViewerJointAttachment *attachment_pt = (*iter).second;
        if (attachment_pt)
        {
            for (LLViewerJointAttachment::attachedobjs_vec_t::iterator at_it = attachment_pt->mAttachedObjects.begin();
                 at_it != attachment_pt->mAttachedObjects.end(); ++at_it)
            {
                LLViewerObject *vo = at_it->get();
                // Attached animated objects affect joints in their control
                // avs, not the avs to which they are attached.
                if (vo && !vo->isAnimatedObject())
                {
                    addAttachmentOverridesForObject(vo);
                }
            }
        }
    }
}

//-----------------------------------------------------------------------------
// updateAttachmentOverrides
//
// This is intended to give the same results as
// rebuildAttachmentOverrides(), while avoiding redundant work.
// -----------------------------------------------------------------------------
void LLVOAvatar::updateAttachmentOverrides()
{
    LLScopedContextString str("updateAttachmentOverrides " + getFullname());

    LL_DEBUGS("AnimatedObjects") << "updating" << LL_ENDL;
    dumpStack("AnimatedObjectsStack");

    std::set<LLUUID> meshes_seen;

    // Handle the case that we're updating the skeleton of an animated object.
    LLControlAvatar *control_av = dynamic_cast<LLControlAvatar*>(this);
    if (control_av)
    {
        LLVOVolume *volp = control_av->mRootVolp;
        if (volp)
        {
            LL_DEBUGS("Avatar") << volp->getID() << " adding attachment overrides for root vol, prim count "
                                << (S32) (1+volp->numChildren()) << LL_ENDL;
            addAttachmentOverridesForObject(volp, &meshes_seen);
        }
    }

    // Attached objects
    for (attachment_map_t::iterator iter = mAttachmentPoints.begin();
         iter != mAttachmentPoints.end();
         ++iter)
    {
        LLViewerJointAttachment *attachment_pt = (*iter).second;
        if (attachment_pt)
        {
            for (LLViewerJointAttachment::attachedobjs_vec_t::iterator at_it = attachment_pt->mAttachedObjects.begin();
                 at_it != attachment_pt->mAttachedObjects.end(); ++at_it)
            {
                LLViewerObject *vo = at_it->get();
                // Attached animated objects affect joints in their control
                // avs, not the avs to which they are attached.
                if (vo && !vo->isAnimatedObject())
                {
                    addAttachmentOverridesForObject(vo, &meshes_seen);
                }
            }
        }
    }
    // Remove meshes that are no longer present on the skeleton

    // have to work with a copy because removeAttachmentOverrides() will change mActiveOverrideMeshes.
    std::set<LLUUID> active_override_meshes = mActiveOverrideMeshes;
    for (std::set<LLUUID>::iterator it = active_override_meshes.begin(); it != active_override_meshes.end(); ++it)
    {
        if (meshes_seen.find(*it) == meshes_seen.end())
        {
            removeAttachmentOverridesForObject(*it);
        }
    }


#ifdef ATTACHMENT_OVERRIDE_VALIDATION
    {
        std::vector<LLVector3OverrideMap> pos_overrides_by_joint;
        std::vector<LLVector3OverrideMap> scale_overrides_by_joint;
        LLVector3OverrideMap pelvis_fixups;

        // Capture snapshot of override state after update
        for (S32 joint_num = 0; joint_num < LL_CHARACTER_MAX_ANIMATED_JOINTS; joint_num++)
        {
            LLVector3OverrideMap pos_overrides;
            LLJoint *joint = getJoint(joint_num);
            if (joint)
            {
                pos_overrides_by_joint.push_back(joint->m_attachmentPosOverrides);
                scale_overrides_by_joint.push_back(joint->m_attachmentScaleOverrides);
            }
            else
            {
                // No joint, use default constructed empty maps
                pos_overrides_by_joint.push_back(LLVector3OverrideMap());
                scale_overrides_by_joint.push_back(LLVector3OverrideMap());
            }
        }
        pelvis_fixups = mPelvisFixups;
        //dumpArchetypeXML(getFullname() + "_paranoid_updated");

        // Rebuild and compare
        rebuildAttachmentOverrides();
        //dumpArchetypeXML(getFullname() + "_paranoid_rebuilt");
        bool mismatched = false;
        for (S32 joint_num = 0; joint_num < LL_CHARACTER_MAX_ANIMATED_JOINTS; joint_num++)
        {
            LLJoint *joint = getJoint(joint_num);
            if (joint)
            {
                if (pos_overrides_by_joint[joint_num] != joint->m_attachmentPosOverrides)
                {
                    mismatched = true;
                }
                if (scale_overrides_by_joint[joint_num] != joint->m_attachmentScaleOverrides)
                {
                    mismatched = true;
            }
        }
    }
        if (pelvis_fixups != mPelvisFixups)
        {
            mismatched = true;
        }
        if (mismatched)
        {
            LL_WARNS() << "MISMATCHED ATTACHMENT OVERRIDES" << LL_ENDL;
        }
    }
#endif
}

void LLVOAvatar::notifyAttachmentMeshLoaded()
{
    if (!isFullyLoaded())
    {
        // We just received mesh or skin info
        // Reset timer to wait for more potential meshes or changes
        mFullyLoadedTimer.reset();
    }
}

//-----------------------------------------------------------------------------
// addAttachmentOverridesForObject
//-----------------------------------------------------------------------------
void LLVOAvatar::addAttachmentOverridesForObject(LLViewerObject *vo, std::set<LLUUID>* meshes_seen, bool recursive)
{
    if (vo->getAvatar() != this && vo->getAvatarAncestor() != this)
    {
        LL_WARNS("Avatar") << "called with invalid avatar" << LL_ENDL;
        return;
    }

    LLScopedContextString str("addAttachmentOverridesForObject " + getFullname());

    if (getOverallAppearance() != AOA_NORMAL)
    {
        return;
    }

    LL_DEBUGS("AnimatedObjects") << "adding" << LL_ENDL;
    dumpStack("AnimatedObjectsStack");

    // Process all children
    if (recursive)
    {
    LLViewerObject::const_child_list_t& children = vo->getChildren();
    for (LLViewerObject::const_child_list_t::const_iterator it = children.begin();
         it != children.end(); ++it)
    {
        LLViewerObject *childp = *it;
            addAttachmentOverridesForObject(childp, meshes_seen, true);
        }
    }

    LLVOVolume *vobj = dynamic_cast<LLVOVolume*>(vo);
    bool pelvisGotSet = false;

    if (!vobj)
    {
        return;
    }

    LLViewerObject *root_object = (LLViewerObject*)vobj->getRoot();
    LL_DEBUGS("AnimatedObjects") << "trying to add attachment overrides for root object " << root_object->getID() << " prim is " << vobj << LL_ENDL;
    if (vobj->isMesh() &&
        ((vobj->getVolume() && !vobj->getVolume()->isMeshAssetLoaded()) || !gMeshRepo.meshRezEnabled()))
    {
        LL_DEBUGS("AnimatedObjects") << "failed to add attachment overrides for root object " << root_object->getID() << " mesh asset not loaded" << LL_ENDL;
        return;
    }
    const LLMeshSkinInfo*  pSkinData = vobj->getSkinInfo();

    if ( vobj && vobj->isMesh() && pSkinData )
    {
        const int bindCnt = pSkinData->mAlternateBindMatrix.size();
        const int jointCnt = pSkinData->mJointNames.size();
        if ((bindCnt > 0) && (bindCnt != jointCnt))
        {
            LL_WARNS_ONCE() << "invalid mesh, bindCnt " << bindCnt << "!= jointCnt " << jointCnt << ", joint overrides will be ignored." << LL_ENDL;
        }
        if ((bindCnt > 0) && (bindCnt == jointCnt))
        {
            const F32 pelvisZOffset = pSkinData->mPelvisOffset;
            const LLUUID& mesh_id = pSkinData->mMeshID;

            if (meshes_seen)
            {
                meshes_seen->insert(mesh_id);
            }
            bool mesh_overrides_loaded = (mActiveOverrideMeshes.find(mesh_id) != mActiveOverrideMeshes.end());
            if (mesh_overrides_loaded)
            {
                LL_DEBUGS("AnimatedObjects") << "skipping add attachment overrides for " << mesh_id
                                             << " to root object " << root_object->getID()
                                             << ", already loaded"
                                             << LL_ENDL;
            }
            else
            {
                LL_DEBUGS("AnimatedObjects") << "adding attachment overrides for " << mesh_id
                                             << " to root object " << root_object->getID() << LL_ENDL;
            }
            bool fullRig = (jointCnt>=JOINT_COUNT_REQUIRED_FOR_FULLRIG) ? true : false;
            if ( fullRig && !mesh_overrides_loaded )
            {
                for ( int i=0; i<jointCnt; ++i )
                {
                    std::string lookingForJoint = pSkinData->mJointNames[i].c_str();
                    LLJoint* pJoint = getJoint( lookingForJoint );
                    if (pJoint)
                    {
                        const LLVector3& jointPos = LLVector3(pSkinData->mAlternateBindMatrix[i].getTranslation());
                        if (pJoint->aboveJointPosThreshold(jointPos))
                        {
                            bool override_changed;
                            pJoint->addAttachmentPosOverride( jointPos, mesh_id, avString(), override_changed );

                            if (override_changed)
                            {
                                //If joint is a pelvis then handle old/new pelvis to foot values
                                if ( lookingForJoint == "mPelvis" )
                                {
                                    pelvisGotSet = true;
                                }
                            }
                            if (pSkinData->mLockScaleIfJointPosition)
                            {
                                // Note that unlike positions, there's no threshold check here,
                                // just a lock at the default value.
                                pJoint->addAttachmentScaleOverride(pJoint->getDefaultScale(), mesh_id, avString());
                            }
                        }
                    }
                }
                if (pelvisZOffset != 0.0F)
                {
                    F32 pelvis_fixup_before;
                    bool has_fixup_before =  hasPelvisFixup(pelvis_fixup_before);
                    addPelvisFixup( pelvisZOffset, mesh_id );
                    F32 pelvis_fixup_after;
                    hasPelvisFixup(pelvis_fixup_after); // Don't have to check bool here because we just added it...
                    if (!has_fixup_before || (pelvis_fixup_before != pelvis_fixup_after))
                    {
                        pelvisGotSet = true;
                    }

                }
                mActiveOverrideMeshes.insert(mesh_id);
                onActiveOverrideMeshesChanged();
            }
        }
    }
    else
    {
        LL_DEBUGS("AnimatedObjects") << "failed to add attachment overrides for root object " << root_object->getID() << " not mesh or no pSkinData" << LL_ENDL;
    }

    //Rebuild body data if we altered joints/pelvis
    if ( pelvisGotSet )
    {
        postPelvisSetRecalc();
    }
}

//-----------------------------------------------------------------------------
// getAttachmentOverrideNames
//-----------------------------------------------------------------------------
void LLVOAvatar::getAttachmentOverrideNames(std::set<std::string>& pos_names, std::set<std::string>& scale_names) const
{
    LLVector3 pos;
    LLVector3 scale;
    LLUUID mesh_id;

    // Bones
    for (avatar_joint_list_t::const_iterator iter = mSkeleton.begin();
         iter != mSkeleton.end(); ++iter)
    {
        const LLJoint* pJoint = (*iter);
        if (pJoint && pJoint->hasAttachmentPosOverride(pos,mesh_id))
        {
            pos_names.insert(pJoint->getName());
        }
        if (pJoint && pJoint->hasAttachmentScaleOverride(scale,mesh_id))
        {
            scale_names.insert(pJoint->getName());
        }
    }

    // Attachment points
    for (attachment_map_t::const_iterator iter = mAttachmentPoints.begin();
         iter != mAttachmentPoints.end();
         ++iter)
    {
        const LLViewerJointAttachment *attachment_pt = (*iter).second;
        if (attachment_pt && attachment_pt->hasAttachmentPosOverride(pos,mesh_id))
        {
            pos_names.insert(attachment_pt->getName());
        }
        // Attachment points don't have scales.
    }

}

//-----------------------------------------------------------------------------
// showAttachmentOverrides
//-----------------------------------------------------------------------------
void LLVOAvatar::showAttachmentOverrides(bool verbose) const
{
    std::set<std::string> pos_names, scale_names;
    getAttachmentOverrideNames(pos_names, scale_names);
    if (pos_names.size())
    {
        std::stringstream ss;
        std::copy(pos_names.begin(), pos_names.end(), std::ostream_iterator<std::string>(ss, ","));
        LL_INFOS() << getFullname() << " attachment positions defined for joints: " << ss.str() << "\n" << LL_ENDL;
    }
    else
    {
        LL_DEBUGS("Avatar") << getFullname() << " no attachment positions defined for any joints" << "\n" << LL_ENDL;
    }
    if (scale_names.size())
    {
        std::stringstream ss;
        std::copy(scale_names.begin(), scale_names.end(), std::ostream_iterator<std::string>(ss, ","));
        LL_INFOS() << getFullname() << " attachment scales defined for joints: " << ss.str() << "\n" << LL_ENDL;
    }
    else
    {
        LL_INFOS() << getFullname() << " no attachment scales defined for any joints" << "\n" << LL_ENDL;
    }

    if (!verbose)
    {
        return;
    }

    LLVector3 pos, scale;
    LLUUID mesh_id;
    S32 count = 0;

    // Bones
    for (avatar_joint_list_t::const_iterator iter = mSkeleton.begin();
         iter != mSkeleton.end(); ++iter)
    {
        const LLJoint* pJoint = (*iter);
        if (pJoint && pJoint->hasAttachmentPosOverride(pos,mesh_id))
        {
            pJoint->showAttachmentPosOverrides(getFullname());
            count++;
        }
        if (pJoint && pJoint->hasAttachmentScaleOverride(scale,mesh_id))
        {
            pJoint->showAttachmentScaleOverrides(getFullname());
            count++;
        }
    }

    // Attachment points
    for (attachment_map_t::const_iterator iter = mAttachmentPoints.begin();
         iter != mAttachmentPoints.end();
         ++iter)
    {
        const LLViewerJointAttachment *attachment_pt = (*iter).second;
        if (attachment_pt && attachment_pt->hasAttachmentPosOverride(pos,mesh_id))
        {
            attachment_pt->showAttachmentPosOverrides(getFullname());
            count++;
        }
    }

    if (count)
    {
        LL_DEBUGS("Avatar") << avString() << " end of pos, scale overrides" << LL_ENDL;
        LL_DEBUGS("Avatar") << "=================================" << LL_ENDL;
    }
}

//-----------------------------------------------------------------------------
// removeAttachmentOverridesForObject
//-----------------------------------------------------------------------------
void LLVOAvatar::removeAttachmentOverridesForObject(LLViewerObject *vo)
{
    if (vo->getAvatar() != this && vo->getAvatarAncestor() != this)
    {
        LL_WARNS("Avatar") << "called with invalid avatar" << LL_ENDL;
        return;
    }

    // Process all children
    LLViewerObject::const_child_list_t& children = vo->getChildren();
    for (LLViewerObject::const_child_list_t::const_iterator it = children.begin();
         it != children.end(); ++it)
    {
        LLViewerObject *childp = *it;
        removeAttachmentOverridesForObject(childp);
    }

    // Process self.
    LLUUID mesh_id;
    if (getRiggedMeshID(vo,mesh_id))
    {
        removeAttachmentOverridesForObject(mesh_id);
    }
}

//-----------------------------------------------------------------------------
// removeAttachmentOverridesForObject
//-----------------------------------------------------------------------------
void LLVOAvatar::removeAttachmentOverridesForObject(const LLUUID& mesh_id)
{
    LLJoint* pJointPelvis = getJoint("mPelvis");
    const std::string av_string = avString();
    for (S32 joint_num = 0; joint_num < LL_CHARACTER_MAX_ANIMATED_JOINTS; joint_num++)
    {
        LLJoint *pJoint = getJoint(joint_num);
        if ( pJoint )
        {
            bool dummy; // unused
            pJoint->removeAttachmentPosOverride(mesh_id, av_string, dummy);
            pJoint->removeAttachmentScaleOverride(mesh_id, av_string);
        }
        if ( pJoint && pJoint == pJointPelvis)
        {
            removePelvisFixup( mesh_id );
            // SL-315
            pJoint->setPosition( LLVector3( 0.0f, 0.0f, 0.0f) );
        }
    }

    postPelvisSetRecalc();

    mActiveOverrideMeshes.erase(mesh_id);
    onActiveOverrideMeshesChanged();
}
//-----------------------------------------------------------------------------
// getCharacterPosition()
//-----------------------------------------------------------------------------
LLVector3 LLVOAvatar::getCharacterPosition()
{
    if (mDrawable.notNull())
    {
        return mDrawable->getPositionAgent();
    }
    else
    {
        return getPositionAgent();
    }
}


//-----------------------------------------------------------------------------
// LLVOAvatar::getCharacterRotation()
//-----------------------------------------------------------------------------
LLQuaternion LLVOAvatar::getCharacterRotation()
{
    return getRotation();
}


//-----------------------------------------------------------------------------
// LLVOAvatar::getCharacterVelocity()
//-----------------------------------------------------------------------------
LLVector3 LLVOAvatar::getCharacterVelocity()
{
    return getVelocity() - mStepObjectVelocity;
}


//-----------------------------------------------------------------------------
// LLVOAvatar::getCharacterAngularVelocity()
//-----------------------------------------------------------------------------
LLVector3 LLVOAvatar::getCharacterAngularVelocity()
{
    return getAngularVelocity();
}

//-----------------------------------------------------------------------------
// LLVOAvatar::getGround()
//-----------------------------------------------------------------------------
void LLVOAvatar::getGround(const LLVector3 &in_pos_agent, LLVector3 &out_pos_agent, LLVector3 &outNorm)
{
    LLVector3d z_vec(0.0f, 0.0f, 1.0f);
    LLVector3d p0_global, p1_global;

    if (isUIAvatar())
    {
        outNorm.setVec(z_vec);
        out_pos_agent = in_pos_agent;
        return;
    }

    p0_global = gAgent.getPosGlobalFromAgent(in_pos_agent) + z_vec;
    p1_global = gAgent.getPosGlobalFromAgent(in_pos_agent) - z_vec;
    LLViewerObject *obj;
    LLVector3d out_pos_global;
    LLWorld::getInstance()->resolveStepHeightGlobal(this, p0_global, p1_global, out_pos_global, outNorm, &obj);
    out_pos_agent = gAgent.getPosAgentFromGlobal(out_pos_global);
}

//-----------------------------------------------------------------------------
// LLVOAvatar::getTimeDilation()
//-----------------------------------------------------------------------------
F32 LLVOAvatar::getTimeDilation()
{
    return mRegionp ? mRegionp->getTimeDilation() : 1.f;
}


//-----------------------------------------------------------------------------
// LLVOAvatar::getPixelArea()
//-----------------------------------------------------------------------------
F32 LLVOAvatar::getPixelArea() const
{
    if (isUIAvatar())
    {
        return 100000.f;
    }
    return mPixelArea;
}



//-----------------------------------------------------------------------------
// LLVOAvatar::getPosGlobalFromAgent()
//-----------------------------------------------------------------------------
LLVector3d  LLVOAvatar::getPosGlobalFromAgent(const LLVector3 &position)
{
    return gAgent.getPosGlobalFromAgent(position);
}

//-----------------------------------------------------------------------------
// getPosAgentFromGlobal()
//-----------------------------------------------------------------------------
LLVector3   LLVOAvatar::getPosAgentFromGlobal(const LLVector3d &position)
{
    return gAgent.getPosAgentFromGlobal(position);
}


//-----------------------------------------------------------------------------
// requestStopMotion()
//-----------------------------------------------------------------------------
// virtual
void LLVOAvatar::requestStopMotion( LLMotion* motion )
{
    // Only agent avatars should handle the stop motion notifications.
}

//-----------------------------------------------------------------------------
// loadSkeletonNode(): loads <skeleton> node from XML tree
//-----------------------------------------------------------------------------
//virtual
BOOL LLVOAvatar::loadSkeletonNode ()
{
    if (!LLAvatarAppearance::loadSkeletonNode())
    {
        return FALSE;
    }

    bool ignore_hud_joints = false;
    initAttachmentPoints(ignore_hud_joints);

    return TRUE;
}

//-----------------------------------------------------------------------------
// initAttachmentPoints(): creates attachment points if needed, sets state based on avatar_lad.xml.
//-----------------------------------------------------------------------------
void LLVOAvatar::initAttachmentPoints(bool ignore_hud_joints)
{
    LLAvatarXmlInfo::attachment_info_list_t::iterator iter;
    for (iter = sAvatarXmlInfo->mAttachmentInfoList.begin();
         iter != sAvatarXmlInfo->mAttachmentInfoList.end();
         ++iter)
    {
        LLAvatarXmlInfo::LLAvatarAttachmentInfo *info = *iter;
        if (info->mIsHUDAttachment && (!isSelf() || ignore_hud_joints))
        {
            //don't process hud joint for other avatars.
            continue;
        }

        S32 attachmentID = info->mAttachmentID;
        if (attachmentID < 1 || attachmentID > 255)
        {
            LL_WARNS() << "Attachment point out of range [1-255]: " << attachmentID << " on attachment point " << info->mName << LL_ENDL;
            continue;
        }

        LLViewerJointAttachment* attachment = NULL;
        bool newly_created = false;
        if (mAttachmentPoints.find(attachmentID) == mAttachmentPoints.end())
        {
            attachment = new LLViewerJointAttachment();
            newly_created = true;
        }
        else
        {
            attachment = mAttachmentPoints[attachmentID];
        }

        attachment->setName(info->mName);
        LLJoint *parent_joint = getJoint(info->mJointName);
        if (!parent_joint)
        {
            // If the intended parent for attachment point is unavailable, avatar_lad.xml is corrupt.
            LL_WARNS() << "No parent joint by name " << info->mJointName << " found for attachment point " << info->mName << LL_ENDL;
            LL_ERRS() << "Invalid avatar_lad.xml file" << LL_ENDL;
        }

        if (info->mHasPosition)
        {
            attachment->setOriginalPosition(info->mPosition);
            attachment->setDefaultPosition(info->mPosition);
        }

        if (info->mHasRotation)
        {
            LLQuaternion rotation;
            rotation.setQuat(info->mRotationEuler.mV[VX] * DEG_TO_RAD,
                             info->mRotationEuler.mV[VY] * DEG_TO_RAD,
                             info->mRotationEuler.mV[VZ] * DEG_TO_RAD);
            attachment->setRotation(rotation);
        }

        int group = info->mGroup;
        if (group >= 0)
        {
            if (group < 0 || group > 9)
            {
                LL_WARNS() << "Invalid group number (" << group << ") for attachment point " << info->mName << LL_ENDL;
            }
            else
            {
                attachment->setGroup(group);
            }
        }

        attachment->setPieSlice(info->mPieMenuSlice);
        attachment->setVisibleInFirstPerson(info->mVisibleFirstPerson);
        attachment->setIsHUDAttachment(info->mIsHUDAttachment);
        // attachment can potentially be animated, needs a number.
        attachment->setJointNum(mNumBones + mNumCollisionVolumes + attachmentID - 1);

        if (newly_created)
        {
            mAttachmentPoints[attachmentID] = attachment;

            // now add attachment joint
            parent_joint->addChild(attachment);
        }
    }
}

//-----------------------------------------------------------------------------
// updateVisualParams()
//-----------------------------------------------------------------------------
void LLVOAvatar::updateVisualParams()
{
    ESex avatar_sex = (getVisualParamWeight("male") > 0.5f) ? SEX_MALE : SEX_FEMALE;
    if (getSex() != avatar_sex)
    {
        if (mIsSitting && findMotion(avatar_sex == SEX_MALE ? ANIM_AGENT_SIT_FEMALE : ANIM_AGENT_SIT) != NULL)
        {
            // In some cases of gender change server changes sit motion with motion message,
            // but in case of some avatars (legacy?) there is no update from server side,
            // likely because server doesn't know about difference between motions
            // (female and male sit ids are same server side, so it is likely unaware that it
            // need to send update)
            // Make sure motion is up to date
            stopMotion(ANIM_AGENT_SIT);
            setSex(avatar_sex);
            startMotion(ANIM_AGENT_SIT);
        }
        else
        {
            setSex(avatar_sex);
        }
    }

    LLCharacter::updateVisualParams();

    if (mLastSkeletonSerialNum != mSkeletonSerialNum)
    {
        computeBodySize();
        mLastSkeletonSerialNum = mSkeletonSerialNum;
        mRoot->updateWorldMatrixChildren();
    }

    dirtyMesh();
    updateHeadOffset();
}
//-----------------------------------------------------------------------------
// isActive()
//-----------------------------------------------------------------------------
BOOL LLVOAvatar::isActive() const
{
    return TRUE;
}

//-----------------------------------------------------------------------------
// setPixelAreaAndAngle()
//-----------------------------------------------------------------------------
void LLVOAvatar::setPixelAreaAndAngle(LLAgent &agent)
{
    if (mDrawable.isNull())
    {
        return;
    }

    const LLVector4a* ext = mDrawable->getSpatialExtents();
    LLVector4a center;
    center.setAdd(ext[1], ext[0]);
    center.mul(0.5f);
    LLVector4a size;
    size.setSub(ext[1], ext[0]);
    size.mul(0.5f);

    mImpostorPixelArea = LLPipeline::calcPixelArea(center, size, *LLViewerCamera::getInstance());
    mPixelArea = mImpostorPixelArea;

    F32 range = mDrawable->mDistanceWRTCamera;

    if (range < 0.001f)     // range == zero
    {
        mAppAngle = 180.f;
    }
    else
    {
        F32 radius = size.getLength3().getF32();
        mAppAngle = (F32) atan2( radius, range) * RAD_TO_DEG;
    }

    // We always want to look good to ourselves
    if( isSelf() )
    {
        mPixelArea = llmax( mPixelArea, F32(getTexImageSize() / 16) );
    }
}

//-----------------------------------------------------------------------------
// updateJointLODs()
//-----------------------------------------------------------------------------
BOOL LLVOAvatar::updateJointLODs()
{
    const F32 MAX_PIXEL_AREA = 100000000.f;
    F32 lod_factor = (sLODFactor * AVATAR_LOD_TWEAK_RANGE + (1.f - AVATAR_LOD_TWEAK_RANGE));
    F32 avatar_num_min_factor = clamp_rescale(sLODFactor, 0.f, 1.f, 0.25f, 0.6f);
    F32 avatar_num_factor = clamp_rescale((F32)sNumVisibleAvatars, 8, 25, 1.f, avatar_num_min_factor);
    F32 area_scale = 0.16f;

        if (isSelf())
        {
            if(gAgentCamera.cameraCustomizeAvatar() || gAgentCamera.cameraMouselook())
            {
                mAdjustedPixelArea = MAX_PIXEL_AREA;
            }
            else
            {
                mAdjustedPixelArea = mPixelArea*area_scale;
            }
        }
        else if (mIsDummy)
        {
            mAdjustedPixelArea = MAX_PIXEL_AREA;
        }
        else
        {
            // reported avatar pixel area is dependent on avatar render load, based on number of visible avatars
            mAdjustedPixelArea = (F32)mPixelArea * area_scale * lod_factor * lod_factor * avatar_num_factor * avatar_num_factor;
        }

        // now select meshes to render based on adjusted pixel area
        LLViewerJoint* root = dynamic_cast<LLViewerJoint*>(mRoot);
        BOOL res = FALSE;
        if (root)
        {
            res = root->updateLOD(mAdjustedPixelArea, TRUE);
        }
        if (res)
        {
            sNumLODChangesThisFrame++;
            dirtyMesh(2);
            return TRUE;
        }

    return FALSE;
}

//-----------------------------------------------------------------------------
// createDrawable()
//-----------------------------------------------------------------------------
LLDrawable *LLVOAvatar::createDrawable(LLPipeline *pipeline)
{
    pipeline->allocDrawable(this);
    mDrawable->setLit(FALSE);

    LLDrawPoolAvatar *poolp = (LLDrawPoolAvatar*)gPipeline.getPool(mIsControlAvatar ? LLDrawPool::POOL_CONTROL_AV : LLDrawPool::POOL_AVATAR);

    // Only a single face (one per avatar)
    //this face will be splitted into several if its vertex buffer is too long.
    mDrawable->setState(LLDrawable::ACTIVE);
    mDrawable->addFace(poolp, NULL);
    mDrawable->setRenderType(mIsControlAvatar ? LLPipeline::RENDER_TYPE_CONTROL_AV : LLPipeline::RENDER_TYPE_AVATAR);

    mNumInitFaces = mDrawable->getNumFaces() ;

    dirtyMesh(2);
    return mDrawable;
}


void LLVOAvatar::updateGL()
{
    if (mMeshTexturesDirty)
    {
        LL_PROFILE_ZONE_SCOPED_CATEGORY_AVATAR
        updateMeshTextures();
        mMeshTexturesDirty = FALSE;
    }
}

//-----------------------------------------------------------------------------
// updateGeometry()
//-----------------------------------------------------------------------------
BOOL LLVOAvatar::updateGeometry(LLDrawable *drawable)
{
    LL_PROFILE_ZONE_SCOPED_CATEGORY_AVATAR;
    if (!(gPipeline.hasRenderType(mIsControlAvatar ? LLPipeline::RENDER_TYPE_CONTROL_AV : LLPipeline::RENDER_TYPE_AVATAR)))
    {
        return TRUE;
    }

    if (!mMeshValid)
    {
        return TRUE;
    }

    if (!drawable)
    {
        LL_ERRS() << "LLVOAvatar::updateGeometry() called with NULL drawable" << LL_ENDL;
    }

    return TRUE;
}

//-----------------------------------------------------------------------------
// updateSexDependentLayerSets()
//-----------------------------------------------------------------------------
void LLVOAvatar::updateSexDependentLayerSets()
{
    invalidateComposite( mBakedTextureDatas[BAKED_HEAD].mTexLayerSet);
    invalidateComposite( mBakedTextureDatas[BAKED_UPPER].mTexLayerSet);
    invalidateComposite( mBakedTextureDatas[BAKED_LOWER].mTexLayerSet);
}

//-----------------------------------------------------------------------------
// dirtyMesh()
//-----------------------------------------------------------------------------
void LLVOAvatar::dirtyMesh()
{
    dirtyMesh(1);
}
void LLVOAvatar::dirtyMesh(S32 priority)
{
    mDirtyMesh = llmax(mDirtyMesh, priority);
}

//-----------------------------------------------------------------------------
// getViewerJoint()
//-----------------------------------------------------------------------------
LLViewerJoint*  LLVOAvatar::getViewerJoint(S32 idx)
{
    return dynamic_cast<LLViewerJoint*>(mMeshLOD[idx]);
}

//-----------------------------------------------------------------------------
// hideHair()
//-----------------------------------------------------------------------------
void LLVOAvatar::hideHair()
{
    mMeshLOD[MESH_ID_HAIR]->setVisible(FALSE, TRUE);
}

//-----------------------------------------------------------------------------
// hideSkirt()
//-----------------------------------------------------------------------------
void LLVOAvatar::hideSkirt()
{
    mMeshLOD[MESH_ID_SKIRT]->setVisible(FALSE, TRUE);
}

BOOL LLVOAvatar::setParent(LLViewerObject* parent)
{
    BOOL ret ;
    if (parent == NULL)
    {
        getOffObject();
        ret = LLViewerObject::setParent(parent);
        if (isSelf())
        {
            gAgentCamera.resetCamera();
        }
    }
    else
    {
        ret = LLViewerObject::setParent(parent);
        if(ret)
        {
            sitOnObject(parent);
        }
    }
    return ret ;
}

void LLVOAvatar::addChild(LLViewerObject *childp)
{
    childp->extractAttachmentItemID(); // find the inventory item this object is associated with.
    if (isSelf())
    {
        const LLUUID& item_id = childp->getAttachmentItemID();
        LLViewerInventoryItem *item = gInventory.getItem(item_id);
        LL_DEBUGS("Avatar") << "ATT attachment child added " << (item ? item->getName() : "UNKNOWN") << " id " << item_id << LL_ENDL;

    }

    LLViewerObject::addChild(childp);
    if (childp->mDrawable)
    {
        if (!attachObject(childp))
        {
            LL_WARNS() << "ATT addChild() failed for "
                    << childp->getID()
                    << " item " << childp->getAttachmentItemID()
                    << LL_ENDL;
            // MAINT-3312 backout
            // mPendingAttachment.push_back(childp);
        }
    }
    else
    {
        mPendingAttachment.push_back(childp);
    }
}

void LLVOAvatar::removeChild(LLViewerObject *childp)
{
    LLViewerObject::removeChild(childp);
    if (!detachObject(childp))
    {
        LL_WARNS() << "Calling detach on non-attached object " << LL_ENDL;
    }
}

LLViewerJointAttachment* LLVOAvatar::getTargetAttachmentPoint(LLViewerObject* viewer_object)
{
    S32 attachmentID = ATTACHMENT_ID_FROM_STATE(viewer_object->getAttachmentState());

    // This should never happen unless the server didn't process the attachment point
    // correctly, but putting this check in here to be safe.
    if (attachmentID & ATTACHMENT_ADD)
    {
        LL_WARNS() << "Got an attachment with ATTACHMENT_ADD mask, removing ( attach pt:" << attachmentID << " )" << LL_ENDL;
        attachmentID &= ~ATTACHMENT_ADD;
    }

    LLViewerJointAttachment* attachment = get_if_there(mAttachmentPoints, attachmentID, (LLViewerJointAttachment*)NULL);

    if (!attachment)
    {
        LL_WARNS() << "Object attachment point invalid: " << attachmentID
            << " trying to use 1 (chest)"
            << LL_ENDL;

        attachment = get_if_there(mAttachmentPoints, 1, (LLViewerJointAttachment*)NULL); // Arbitrary using 1 (chest)
        if (attachment)
        {
            LL_WARNS() << "Object attachment point invalid: " << attachmentID
                << " on object " << viewer_object->getID()
                << " attachment item " << viewer_object->getAttachmentItemID()
                << " falling back to 1 (chest)"
                << LL_ENDL;
        }
        else
        {
            LL_WARNS() << "Object attachment point invalid: " << attachmentID
                << " on object " << viewer_object->getID()
                << " attachment item " << viewer_object->getAttachmentItemID()
                << "Unable to use fallback attachment point 1 (chest)"
                << LL_ENDL;
        }
    }

    return attachment;
}

//-----------------------------------------------------------------------------
// attachObject()
//-----------------------------------------------------------------------------
const LLViewerJointAttachment *LLVOAvatar::attachObject(LLViewerObject *viewer_object)
{
    if (isSelf())
    {
        const LLUUID& item_id = viewer_object->getAttachmentItemID();
        LLViewerInventoryItem *item = gInventory.getItem(item_id);
        LL_DEBUGS("Avatar") << "ATT attaching object "
                            << (item ? item->getName() : "UNKNOWN") << " id " << item_id << LL_ENDL;
    }
    LLViewerJointAttachment* attachment = getTargetAttachmentPoint(viewer_object);

    if (!attachment || !attachment->addObject(viewer_object))
    {
        const LLUUID& item_id = viewer_object->getAttachmentItemID();
        LLViewerInventoryItem *item = gInventory.getItem(item_id);
        LL_WARNS("Avatar") << "ATT attach failed "
                           << (item ? item->getName() : "UNKNOWN") << " id " << item_id << LL_ENDL;
        return 0;
    }

    if (!viewer_object->isAnimatedObject())
    {
        updateAttachmentOverrides();
    }

    updateVisualComplexity();

    if (viewer_object->isSelected())
    {
        LLSelectMgr::getInstance()->updateSelectionCenter();
        LLSelectMgr::getInstance()->updatePointAt();
    }

    viewer_object->refreshBakeTexture();


    LLViewerObject::const_child_list_t& child_list = viewer_object->getChildren();
    for (LLViewerObject::child_list_t::const_iterator iter = child_list.begin();
        iter != child_list.end(); ++iter)
    {
        LLViewerObject* objectp = *iter;
        if (objectp)
        {
            objectp->refreshBakeTexture();
        }
    }

    updateMeshVisibility();

    return attachment;
}

//-----------------------------------------------------------------------------
// getNumAttachments()
//-----------------------------------------------------------------------------
U32 LLVOAvatar::getNumAttachments() const
{
    U32 num_attachments = 0;
    for (attachment_map_t::const_iterator iter = mAttachmentPoints.begin();
         iter != mAttachmentPoints.end();
         ++iter)
    {
        const LLViewerJointAttachment *attachment_pt = (*iter).second;
        num_attachments += attachment_pt->getNumObjects();
    }
    return num_attachments;
}

//-----------------------------------------------------------------------------
// getMaxAttachments()
//-----------------------------------------------------------------------------
S32 LLVOAvatar::getMaxAttachments() const
{
    return LLAgentBenefitsMgr::current().getAttachmentLimit();
}

//-----------------------------------------------------------------------------
// canAttachMoreObjects()
// Returns true if we can attach <n> more objects.
//-----------------------------------------------------------------------------
BOOL LLVOAvatar::canAttachMoreObjects(U32 n) const
{
    return (getNumAttachments() + n) <= getMaxAttachments();
}

//-----------------------------------------------------------------------------
// getNumAnimatedObjectAttachments()
//-----------------------------------------------------------------------------
U32 LLVOAvatar::getNumAnimatedObjectAttachments() const
{
    U32 num_attachments = 0;
    for (attachment_map_t::const_iterator iter = mAttachmentPoints.begin();
         iter != mAttachmentPoints.end();
         ++iter)
    {
        const LLViewerJointAttachment *attachment_pt = (*iter).second;
        num_attachments += attachment_pt->getNumAnimatedObjects();
    }
    return num_attachments;
}

//-----------------------------------------------------------------------------
// getMaxAnimatedObjectAttachments()
// Gets from simulator feature if available, otherwise 0.
//-----------------------------------------------------------------------------
S32 LLVOAvatar::getMaxAnimatedObjectAttachments() const
{
    return LLAgentBenefitsMgr::current().getAnimatedObjectLimit();
}

//-----------------------------------------------------------------------------
// canAttachMoreAnimatedObjects()
// Returns true if we can attach <n> more animated objects.
//-----------------------------------------------------------------------------
BOOL LLVOAvatar::canAttachMoreAnimatedObjects(U32 n) const
{
    return (getNumAnimatedObjectAttachments() + n) <= getMaxAnimatedObjectAttachments();
}

//-----------------------------------------------------------------------------
// lazyAttach()
//-----------------------------------------------------------------------------
void LLVOAvatar::lazyAttach()
{
    std::vector<LLPointer<LLViewerObject> > still_pending;

    for (U32 i = 0; i < mPendingAttachment.size(); i++)
    {
        LLPointer<LLViewerObject> cur_attachment = mPendingAttachment[i];
        // Object might have died while we were waiting for drawable
        if (!cur_attachment->isDead())
        {
            if (cur_attachment->mDrawable)
            {
                if (isSelf())
                {
                    const LLUUID& item_id = cur_attachment->getAttachmentItemID();
                    LLViewerInventoryItem *item = gInventory.getItem(item_id);
                    LL_DEBUGS("Avatar") << "ATT attaching object "
                        << (item ? item->getName() : "UNKNOWN") << " id " << item_id << LL_ENDL;
                }
                if (!attachObject(cur_attachment))
                {   // Drop it
                    LL_WARNS() << "attachObject() failed for "
                        << cur_attachment->getID()
                        << " item " << cur_attachment->getAttachmentItemID()
                        << LL_ENDL;
                    // MAINT-3312 backout
                    //still_pending.push_back(cur_attachment);
                }
            }
            else
            {
                still_pending.push_back(cur_attachment);
            }
        }
    }

    mPendingAttachment = still_pending;
}

void LLVOAvatar::resetHUDAttachments()
{

    for (attachment_map_t::iterator iter = mAttachmentPoints.begin();
         iter != mAttachmentPoints.end();
         ++iter)
    {
        LLViewerJointAttachment* attachment = iter->second;
        if (attachment->getIsHUDAttachment())
        {
            for (LLViewerJointAttachment::attachedobjs_vec_t::iterator attachment_iter = attachment->mAttachedObjects.begin();
                 attachment_iter != attachment->mAttachedObjects.end();
                 ++attachment_iter)
            {
                const LLViewerObject* attached_object = attachment_iter->get();
                if (attached_object && attached_object->mDrawable.notNull())
                {
                    gPipeline.markMoved(attached_object->mDrawable);
                }
            }
        }
    }
}

void LLVOAvatar::rebuildRiggedAttachments( void )
{
    for ( attachment_map_t::iterator iter = mAttachmentPoints.begin(); iter != mAttachmentPoints.end(); ++iter )
    {
        LLViewerJointAttachment* pAttachment = iter->second;
        LLViewerJointAttachment::attachedobjs_vec_t::iterator attachmentIterEnd = pAttachment->mAttachedObjects.end();

        for ( LLViewerJointAttachment::attachedobjs_vec_t::iterator attachmentIter = pAttachment->mAttachedObjects.begin();
             attachmentIter != attachmentIterEnd; ++attachmentIter)
        {
            const LLViewerObject* pAttachedObject =  *attachmentIter;
            if ( pAttachment && pAttachedObject->mDrawable.notNull() )
            {
                gPipeline.markRebuild(pAttachedObject->mDrawable);
            }
        }
    }
}
//-----------------------------------------------------------------------------
// cleanupAttachedMesh()
//-----------------------------------------------------------------------------
void LLVOAvatar::cleanupAttachedMesh( LLViewerObject* pVO )
{
    LLUUID mesh_id;
    if (getRiggedMeshID(pVO, mesh_id))
    {
        // FIXME this seems like an odd place for this code.
        if ( gAgentCamera.cameraCustomizeAvatar() )
        {
            gAgent.unpauseAnimation();
            //Still want to refocus on head bone
            gAgentCamera.changeCameraToCustomizeAvatar();
        }
    }
}

bool LLVOAvatar::hasPendingAttachedMeshes()
{
    for (attachment_map_t::iterator iter = mAttachmentPoints.begin();
         iter != mAttachmentPoints.end();
         ++iter)
    {
        LLViewerJointAttachment* attachment = iter->second;
        if (attachment)
        {
            for (LLViewerJointAttachment::attachedobjs_vec_t::iterator attachment_iter = attachment->mAttachedObjects.begin();
                 attachment_iter != attachment->mAttachedObjects.end();
                 ++attachment_iter)
            {
                LLViewerObject* objectp = attachment_iter->get();
                if (objectp)
                {
                    LLViewerObject::const_child_list_t& child_list = objectp->getChildren();
                    for (LLViewerObject::child_list_t::const_iterator iter1 = child_list.begin();
                         iter1 != child_list.end(); ++iter1)
                    {
                        LLViewerObject* objectchild = *iter1;
                        if (objectchild && objectchild->getVolume())
                        {
                            const LLUUID& mesh_id = objectchild->getVolume()->getParams().getSculptID();
                            if (mesh_id.isNull())
                            {
                                // No mesh nor skin info needed
                                continue;
                            }

                            if (objectchild->getVolume()->isMeshAssetUnavaliable())
                            {
                                // Mesh failed to load, do not expect it
                                continue;
                            }

                            if (objectchild->mDrawable)
                            {
                                LLVOVolume* pvobj = objectchild->mDrawable->getVOVolume();
                                if (pvobj)
                                {
                                    if (!pvobj->isMesh())
                                    {
                                        // Not a mesh
                                        continue;
                                    }

                                    if (!objectchild->getVolume()->isMeshAssetLoaded())
                                    {
                                        // Waiting for mesh
                                        return true;
                                    }

                                    const LLMeshSkinInfo* skin_data = pvobj->getSkinInfo();
                                    if (skin_data)
                                    {
                                        // Skin info present, done
                                        continue;
                                    }

                                    if (pvobj->isSkinInfoUnavaliable())
                                    {
                                        // Load failed or info not present, don't expect it
                                        continue;
                                    }
                                }

                                // objectchild is not ready
                                return true;
                            }
                        }
                    }
                }
            }
        }
    }
    return false;
}

//-----------------------------------------------------------------------------
// detachObject()
//-----------------------------------------------------------------------------
BOOL LLVOAvatar::detachObject(LLViewerObject *viewer_object)
{
    for (attachment_map_t::iterator iter = mAttachmentPoints.begin();
         iter != mAttachmentPoints.end();
         ++iter)
    {
        LLViewerJointAttachment* attachment = iter->second;

        if (attachment->isObjectAttached(viewer_object))
        {
            updateVisualComplexity();
            bool is_animated_object = viewer_object->isAnimatedObject();
            cleanupAttachedMesh(viewer_object);

            attachment->removeObject(viewer_object);
            if (!is_animated_object)
            {
                updateAttachmentOverrides();
            }
            viewer_object->refreshBakeTexture();

            LLViewerObject::const_child_list_t& child_list = viewer_object->getChildren();
            for (LLViewerObject::child_list_t::const_iterator iter1 = child_list.begin();
                iter1 != child_list.end(); ++iter1)
            {
                LLViewerObject* objectp = *iter1;
                if (objectp)
            {
                    objectp->refreshBakeTexture();
                }
            }

            updateMeshVisibility();

            LL_DEBUGS() << "Detaching object " << viewer_object->mID << " from " << attachment->getName() << LL_ENDL;
            return TRUE;
        }
    }

    std::vector<LLPointer<LLViewerObject> >::iterator iter = std::find(mPendingAttachment.begin(), mPendingAttachment.end(), viewer_object);
    if (iter != mPendingAttachment.end())
    {
        mPendingAttachment.erase(iter);
        return TRUE;
    }

    return FALSE;
}

//-----------------------------------------------------------------------------
// sitDown()
//-----------------------------------------------------------------------------
void LLVOAvatar::sitDown(BOOL bSitting)
{
    mIsSitting = bSitting;
    if (isSelf())
    {
        // Update Movement Controls according to own Sitting mode
        LLFloaterMove::setSittingMode(bSitting);
    }
}

//-----------------------------------------------------------------------------
// sitOnObject()
//-----------------------------------------------------------------------------
void LLVOAvatar::sitOnObject(LLViewerObject *sit_object)
{
    if (isSelf())
    {
        // Might be first sit
        //LLFirstUse::useSit();

        gAgent.setFlying(FALSE);
        gAgentCamera.setThirdPersonHeadOffset(LLVector3::zero);
        //interpolate to new camera position
        gAgentCamera.startCameraAnimation();
        // make sure we are not trying to autopilot
        gAgent.stopAutoPilot();
        gAgentCamera.setupSitCamera();
        if (gAgentCamera.getForceMouselook())
        {
            gAgentCamera.changeCameraToMouselook();
        }

        if (gAgentCamera.getFocusOnAvatar() && LLToolMgr::getInstance()->inEdit())
        {
            LLSelectNode* node = LLSelectMgr::getInstance()->getSelection()->getFirstRootNode();
            if (node && node->mValid)
            {
                LLViewerObject* root_object = node->getObject();
                if (root_object == sit_object)
                {
                    LLFloaterTools::sPreviousFocusOnAvatar = true;
                }
            }
        }
    }

    if (mDrawable.isNull())
    {
        return;
    }
    LLQuaternion inv_obj_rot = ~sit_object->getRenderRotation();
    LLVector3 obj_pos = sit_object->getRenderPosition();

    LLVector3 rel_pos = getRenderPosition() - obj_pos;
    rel_pos.rotVec(inv_obj_rot);

    mDrawable->mXform.setPosition(rel_pos);
    mDrawable->mXform.setRotation(mDrawable->getWorldRotation() * inv_obj_rot);

    gPipeline.markMoved(mDrawable, TRUE);
    // Notice that removing sitDown() from here causes avatars sitting on
    // objects to be not rendered for new arrivals. See EXT-6835 and EXT-1655.
    sitDown(TRUE);
    mRoot->getXform()->setParent(&sit_object->mDrawable->mXform); // LLVOAvatar::sitOnObject
    // SL-315
    mRoot->setPosition(getPosition());
    mRoot->updateWorldMatrixChildren();

    stopMotion(ANIM_AGENT_BODY_NOISE);

    gAgentCamera.setInitSitRot(gAgent.getFrameAgent().getQuaternion());
}

//-----------------------------------------------------------------------------
// getOffObject()
//-----------------------------------------------------------------------------
void LLVOAvatar::getOffObject()
{
    if (mDrawable.isNull())
    {
        return;
    }

    LLViewerObject* sit_object = (LLViewerObject*)getParent();

    if (sit_object)
    {
        stopMotionFromSource(sit_object->getID());
        LLFollowCamMgr::getInstance()->setCameraActive(sit_object->getID(), FALSE);

        LLViewerObject::const_child_list_t& child_list = sit_object->getChildren();
        for (LLViewerObject::child_list_t::const_iterator iter = child_list.begin();
             iter != child_list.end(); ++iter)
        {
            LLViewerObject* child_objectp = *iter;

            stopMotionFromSource(child_objectp->getID());
            LLFollowCamMgr::getInstance()->setCameraActive(child_objectp->getID(), FALSE);
        }
    }

    // assumes that transform will not be updated with drawable still having a parent
    // or that drawable had no parent from the start
    LLVector3 cur_position_world = mDrawable->getWorldPosition();
    LLQuaternion cur_rotation_world = mDrawable->getWorldRotation();

    if (mLastRootPos.length() >= MAX_STANDOFF_FROM_ORIGIN
        && (cur_position_world.length() < MAX_STANDOFF_FROM_ORIGIN
            || dist_vec(cur_position_world, mLastRootPos) > MAX_STANDOFF_DISTANCE_CHANGE))
    {
        // Most likely drawable got updated too early or some updates were missed - we got relative position to non-existing parent
        // restore coordinates from cache
        cur_position_world = mLastRootPos;
    }

    // set *local* position based on last *world* position, since we're unparenting the avatar
    mDrawable->mXform.setPosition(cur_position_world);
    mDrawable->mXform.setRotation(cur_rotation_world);

    gPipeline.markMoved(mDrawable, TRUE);

    sitDown(FALSE);

    mRoot->getXform()->setParent(NULL); // LLVOAvatar::getOffObject
    // SL-315
    mRoot->setPosition(cur_position_world);
    mRoot->setRotation(cur_rotation_world);
    mRoot->getXform()->update();

    if (mEnableDefaultMotions)
    {
    startMotion(ANIM_AGENT_BODY_NOISE);
    }

    if (isSelf())
    {
        LLQuaternion av_rot = gAgent.getFrameAgent().getQuaternion();
        LLQuaternion obj_rot = sit_object ? sit_object->getRenderRotation() : LLQuaternion::DEFAULT;
        av_rot = av_rot * obj_rot;
        LLVector3 at_axis = LLVector3::x_axis;
        at_axis = at_axis * av_rot;
        at_axis.mV[VZ] = 0.f;
        at_axis.normalize();
        gAgent.resetAxes(at_axis);
        gAgentCamera.setThirdPersonHeadOffset(LLVector3(0.f, 0.f, 1.f));
        gAgentCamera.setSitCamera(LLUUID::null);
    }
}

//-----------------------------------------------------------------------------
// findAvatarFromAttachment()
//-----------------------------------------------------------------------------
// static
LLVOAvatar* LLVOAvatar::findAvatarFromAttachment( LLViewerObject* obj )
{
    if( obj->isAttachment() )
    {
        do
        {
            obj = (LLViewerObject*) obj->getParent();
        }
        while( obj && !obj->isAvatar() );

        if( obj && !obj->isDead() )
        {
            return (LLVOAvatar*)obj;
        }
    }
    return NULL;
}

S32 LLVOAvatar::getAttachmentCount()
{
    S32 count = mAttachmentPoints.size();
    return count;
}

BOOL LLVOAvatar::isWearingWearableType(LLWearableType::EType type) const
{
    if (mIsDummy) return TRUE;

    if (isSelf())
    {
        return LLAvatarAppearance::isWearingWearableType(type);
    }

    switch(type)
    {
        case LLWearableType::WT_SHAPE:
        case LLWearableType::WT_SKIN:
        case LLWearableType::WT_HAIR:
        case LLWearableType::WT_EYES:
            return TRUE;  // everyone has all bodyparts
        default:
            break; // Do nothing
    }

    for (LLAvatarAppearanceDictionary::Textures::const_iterator tex_iter = LLAvatarAppearance::getDictionary()->getTextures().begin();
         tex_iter != LLAvatarAppearance::getDictionary()->getTextures().end();
         ++tex_iter)
    {
        const LLAvatarAppearanceDictionary::TextureEntry *texture_dict = tex_iter->second;
        if (texture_dict->mWearableType == type)
        {
            // Thus, you must check to see if the corresponding baked texture is defined.
            // NOTE: this is a poor substitute if you actually want to know about individual pieces of clothing
            // this works for detecting a skirt (most important), but is ineffective at any piece of clothing that
            // gets baked into a texture that always exists (upper or lower).
            if (texture_dict->mIsUsedByBakedTexture)
            {
                const EBakedTextureIndex baked_index = texture_dict->mBakedTextureIndex;
                return isTextureDefined(LLAvatarAppearance::getDictionary()->getBakedTexture(baked_index)->mTextureIndex);
            }
            return FALSE;
        }
    }
    return FALSE;
}

LLViewerObject *    LLVOAvatar::findAttachmentByID( const LLUUID & target_id ) const
{
    for(attachment_map_t::const_iterator attachment_points_iter = mAttachmentPoints.begin();
        attachment_points_iter != gAgentAvatarp->mAttachmentPoints.end();
        ++attachment_points_iter)
    {
        LLViewerJointAttachment* attachment = attachment_points_iter->second;
        for (LLViewerJointAttachment::attachedobjs_vec_t::iterator attachment_iter = attachment->mAttachedObjects.begin();
             attachment_iter != attachment->mAttachedObjects.end();
             ++attachment_iter)
        {
            LLViewerObject *attached_object = attachment_iter->get();
            if (attached_object &&
                attached_object->getID() == target_id)
            {
                return attached_object;
            }
        }
    }

    return NULL;
}

// virtual
void LLVOAvatar::invalidateComposite( LLTexLayerSet* layerset)
{
}

void LLVOAvatar::invalidateAll()
{
}

// virtual
void LLVOAvatar::onGlobalColorChanged(const LLTexGlobalColor* global_color)
{
    if (global_color == mTexSkinColor)
    {
        invalidateComposite( mBakedTextureDatas[BAKED_HEAD].mTexLayerSet);
        invalidateComposite( mBakedTextureDatas[BAKED_UPPER].mTexLayerSet);
        invalidateComposite( mBakedTextureDatas[BAKED_LOWER].mTexLayerSet);
    }
    else if (global_color == mTexHairColor)
    {
        invalidateComposite( mBakedTextureDatas[BAKED_HEAD].mTexLayerSet);
        invalidateComposite( mBakedTextureDatas[BAKED_HAIR].mTexLayerSet);

        // ! BACKWARDS COMPATIBILITY !
        // Fix for dealing with avatars from viewers that don't bake hair.
        if (!isTextureDefined(mBakedTextureDatas[BAKED_HAIR].mTextureIndex))
        {
            LLColor4 color = mTexHairColor->getColor();
            avatar_joint_mesh_list_t::iterator iter = mBakedTextureDatas[BAKED_HAIR].mJointMeshes.begin();
            avatar_joint_mesh_list_t::iterator end  = mBakedTextureDatas[BAKED_HAIR].mJointMeshes.end();
            for (; iter != end; ++iter)
            {
                LLAvatarJointMesh* mesh = (*iter);
                if (mesh)
            {
                    mesh->setColor( color );
                }
            }
        }
    }
    else if (global_color == mTexEyeColor)
    {
        // LL_INFOS() << "invalidateComposite cause: onGlobalColorChanged( eyecolor )" << LL_ENDL;
        invalidateComposite( mBakedTextureDatas[BAKED_EYES].mTexLayerSet);
    }
    updateMeshTextures();
}

// virtual
// Do rigged mesh attachments display with this av?
bool LLVOAvatar::shouldRenderRigged() const
{
    LL_PROFILE_ZONE_SCOPED_CATEGORY_AVATAR;

    if (getOverallAppearance() == AOA_NORMAL)
    {
        return true;
    }
    // TBD - render for AOA_JELLYDOLL?
    return false;
}

// FIXME: We have an mVisible member, set in updateVisibility(), but this
// function doesn't return it! isVisible() and mVisible are used
// different places for different purposes. mVisible seems to be more
// related to whether the actual avatar mesh is shown, and isVisible()
// to whether anything about the avatar is displayed in the scene.
// Maybe better naming could make this clearer?
BOOL LLVOAvatar::isVisible() const
{
    return mDrawable.notNull()
        && (!mOrphaned || isSelf())
        && (mDrawable->isVisible() || mIsDummy);
}

// Determine if we have enough avatar data to render
bool LLVOAvatar::getIsCloud() const
{
    if (mIsDummy)
    {
        return false;
    }

    return (   ((const_cast<LLVOAvatar*>(this))->visualParamWeightsAreDefault())// Do we have a shape?
            || (   !isTextureDefined(TEX_LOWER_BAKED)
                || !isTextureDefined(TEX_UPPER_BAKED)
                || !isTextureDefined(TEX_HEAD_BAKED)
                )
            );
}

void LLVOAvatar::updateRezzedStatusTimers(S32 rez_status)
{
    // State machine for rezzed status. Statuses are -1 on startup, 0
    // = cloud, 1 = gray, 2 = downloading, 3 = full.
    // Purpose is to collect time data for each it takes avatar to reach
    // various loading landmarks: gray, textured (partial), textured fully.

    if (rez_status != mLastRezzedStatus)
    {
        LL_DEBUGS("Avatar") << avString() << "rez state change: " << mLastRezzedStatus << " -> " << rez_status << LL_ENDL;

        if (mLastRezzedStatus == -1 && rez_status != -1)
        {
            // First time initialization, start all timers.
            for (S32 i = 1; i < 4; i++)
            {
                startPhase("load_" + LLVOAvatar::rezStatusToString(i));
                startPhase("first_load_" + LLVOAvatar::rezStatusToString(i));
            }
        }
        if (rez_status < mLastRezzedStatus)
        {
            // load level has decreased. start phase timers for higher load levels.
            for (S32 i = rez_status+1; i <= mLastRezzedStatus; i++)
            {
                startPhase("load_" + LLVOAvatar::rezStatusToString(i));
            }
        }
        else if (rez_status > mLastRezzedStatus)
        {
            // load level has increased. stop phase timers for lower and equal load levels.
            for (S32 i = llmax(mLastRezzedStatus+1,1); i <= rez_status; i++)
            {
                stopPhase("load_" + LLVOAvatar::rezStatusToString(i));
                stopPhase("first_load_" + LLVOAvatar::rezStatusToString(i), false);
            }
            if (rez_status == 3)
            {
                // "fully loaded", mark any pending appearance change complete.
                selfStopPhase("update_appearance_from_cof");
                selfStopPhase("wear_inventory_category", false);
                selfStopPhase("process_initial_wearables_update", false);

                updateVisualComplexity();
            }
        }
        mLastRezzedStatus = rez_status;
    }
}

void LLVOAvatar::clearPhases()
{
    getPhases().clearPhases();
}

void LLVOAvatar::startPhase(const std::string& phase_name)
{
    F32 elapsed = 0.0;
    bool completed = false;
    bool found = getPhases().getPhaseValues(phase_name, elapsed, completed);
    //LL_DEBUGS("Avatar") << avString() << " phase state " << phase_name
    //                  << " found " << found << " elapsed " << elapsed << " completed " << completed << LL_ENDL;
    if (found)
    {
        if (!completed)
        {
            LL_DEBUGS("Avatar") << avString() << "no-op, start when started already for " << phase_name << LL_ENDL;
            return;
        }
    }
    LL_DEBUGS("Avatar") << "started phase " << phase_name << LL_ENDL;
    getPhases().startPhase(phase_name);
}

void LLVOAvatar::stopPhase(const std::string& phase_name, bool err_check)
{
    F32 elapsed = 0.0;
    bool completed = false;
    if (getPhases().getPhaseValues(phase_name, elapsed, completed))
    {
        if (!completed)
        {
            getPhases().stopPhase(phase_name);
            completed = true;
            logMetricsTimerRecord(phase_name, elapsed, completed);
            LL_DEBUGS("Avatar") << avString() << "stopped phase " << phase_name << " elapsed " << elapsed << LL_ENDL;
        }
        else
        {
            if (err_check)
            {
                LL_DEBUGS("Avatar") << "no-op, stop when stopped already for " << phase_name << LL_ENDL;
            }
        }
    }
    else
    {
        if (err_check)
        {
            LL_DEBUGS("Avatar") << "no-op, stop when not started for " << phase_name << LL_ENDL;
        }
    }
}

void LLVOAvatar::logPendingPhases()
{
    if (!isAgentAvatarValid())
    {
        return;
    }

    for (LLViewerStats::phase_map_t::iterator it = getPhases().begin();
         it != getPhases().end();
         ++it)
    {
        const std::string& phase_name = it->first;
        F32 elapsed;
        bool completed;
        if (getPhases().getPhaseValues(phase_name, elapsed, completed))
        {
            if (!completed)
            {
                logMetricsTimerRecord(phase_name, elapsed, completed);
            }
        }
    }
}

//static
void LLVOAvatar::logPendingPhasesAllAvatars()
{
    for (std::vector<LLCharacter*>::iterator iter = LLCharacter::sInstances.begin();
         iter != LLCharacter::sInstances.end(); ++iter)
    {
        LLVOAvatar* inst = (LLVOAvatar*) *iter;
        if( inst->isDead() )
        {
            continue;
        }
        inst->logPendingPhases();
    }
}

void LLVOAvatar::logMetricsTimerRecord(const std::string& phase_name, F32 elapsed, bool completed)
{
    if (!isAgentAvatarValid())
    {
        return;
    }

    LLSD record;
    record["timer_name"] = phase_name;
    record["avatar_id"] = getID();
    record["elapsed"] = elapsed;
    record["completed"] = completed;
    U32 grid_x(0), grid_y(0);
    if (getRegion() && LLWorld::instance().isRegionListed(getRegion()))
    {
        record["central_bake_version"] = LLSD::Integer(getRegion()->getCentralBakeVersion());
        grid_from_region_handle(getRegion()->getHandle(), &grid_x, &grid_y);
    }
    record["grid_x"] = LLSD::Integer(grid_x);
    record["grid_y"] = LLSD::Integer(grid_y);
    record["is_using_server_bakes"] = true;
    record["is_self"] = isSelf();

    if (isAgentAvatarValid())
    {
        gAgentAvatarp->addMetricsTimerRecord(record);
    }
}

// call periodically to keep isFullyLoaded up to date.
// returns true if the value has changed.
BOOL LLVOAvatar::updateIsFullyLoaded()
{
    S32 rez_status = getRezzedStatus();
    bool loading = getIsCloud();
    if (mFirstFullyVisible && !mIsControlAvatar)
    {
        loading = ((rez_status < 2)
                   // Wait at least 60s for unfinished textures to finish on first load,
                   // don't wait forever, it might fail. Even if it will eventually load by
                   // itself and update mLoadedCallbackTextures (or fail and clean the list),
                   // avatars are more time-sensitive than textures and can't wait that long.
                   || (mLoadedCallbackTextures < mCallbackTextureList.size() && mLastTexCallbackAddedTime.getElapsedTimeF32() < MAX_TEXTURE_WAIT_TIME_SEC)
                   || !mPendingAttachment.empty()
                   || (rez_status < 3 && !isFullyBaked())
                   || hasPendingAttachedMeshes()
                  );
    }
    updateRezzedStatusTimers(rez_status);
    updateRuthTimer(loading);
    return processFullyLoadedChange(loading);
}

void LLVOAvatar::updateRuthTimer(bool loading)
{
    if (isSelf() || !loading)
    {
        return;
    }

    if (mPreviousFullyLoaded)
    {
        mRuthTimer.reset();
        debugAvatarRezTime("AvatarRezCloudNotification","became cloud");
    }

    const F32 LOADING_TIMEOUT__SECONDS = 120.f;
    if (mRuthTimer.getElapsedTimeF32() > LOADING_TIMEOUT__SECONDS)
    {
        LL_DEBUGS("Avatar") << avString()
                << "Ruth Timer timeout: Missing texture data for '" << getFullname() << "' "
                << "( Params loaded : " << !visualParamWeightsAreDefault() << " ) "
                << "( Lower : " << isTextureDefined(TEX_LOWER_BAKED) << " ) "
                << "( Upper : " << isTextureDefined(TEX_UPPER_BAKED) << " ) "
                << "( Head : " << isTextureDefined(TEX_HEAD_BAKED) << " )."
                << LL_ENDL;

        LLAvatarPropertiesProcessor::getInstance()->sendAvatarTexturesRequest(getID());
        mRuthTimer.reset();
    }
}

BOOL LLVOAvatar::processFullyLoadedChange(bool loading)
{
    // We wait a little bit before giving the 'all clear', to let things to
    // settle down (models to snap into place, textures to get first packets).
    // And if viewer isn't aware of some parts yet, this gives them a chance
    // to arrive.
    const F32 LOADED_DELAY = 1.f;

    if (loading)
    {
        mFullyLoadedTimer.reset();
    }

    if (mFirstFullyVisible)
    {
        if (!isSelf() && loading)
        {
                // Note that textures can causes 60s delay on thier own
                // so this delay might end up on top of textures' delay
                mFirstUseDelaySeconds = llclamp(
                    mFirstAppearanceMessageTimer.getElapsedTimeF32(),
                    FIRST_APPEARANCE_CLOUD_MIN_DELAY,
                    FIRST_APPEARANCE_CLOUD_MAX_DELAY);

                if (shouldImpostor())
                {
                    // Impostors are less of a priority,
                    // let them stay cloud longer
                    mFirstUseDelaySeconds *= 1.25;
                }
        }
        mFullyLoaded = (mFullyLoadedTimer.getElapsedTimeF32() > mFirstUseDelaySeconds);
    }
    else
    {
        mFullyLoaded = (mFullyLoadedTimer.getElapsedTimeF32() > LOADED_DELAY);
    }

    if (!mPreviousFullyLoaded && !loading && mFullyLoaded)
    {
        debugAvatarRezTime("AvatarRezNotification","fully loaded");
    }

    // did our loading state "change" from last call?
    // FIXME runway - why are we updating every 30 calls even if nothing has changed?
    // This causes updateLOD() to run every 30 frames, among other things.
    const S32 UPDATE_RATE = 30;
    BOOL changed =
        ((mFullyLoaded != mPreviousFullyLoaded) ||         // if the value is different from the previous call
         (!mFullyLoadedInitialized) ||                     // if we've never been called before
         (mFullyLoadedFrameCounter % UPDATE_RATE == 0));   // every now and then issue a change
    BOOL fully_loaded_changed = (mFullyLoaded != mPreviousFullyLoaded);

    mPreviousFullyLoaded = mFullyLoaded;
    mFullyLoadedInitialized = TRUE;
    mFullyLoadedFrameCounter++;

    if (changed && isSelf())
    {
        // to know about outfit switching
        LLAvatarRenderNotifier::getInstance()->updateNotificationState();
    }

    if (fully_loaded_changed && !isSelf() && mFullyLoaded && isImpostor())
    {
        // Fix for jellydoll initially invisible
        mNeedsImpostorUpdate = TRUE;
        mLastImpostorUpdateReason = 6;
    }
    return changed;
}

BOOL LLVOAvatar::isFullyLoaded() const
{
    return (mRenderUnloadedAvatar || mFullyLoaded);
}

bool LLVOAvatar::isTooComplex() const
{
    bool too_complex;
    static LLCachedControl<bool> always_render_friends(gSavedSettings, "AlwaysRenderFriends");
    bool render_friend =  (LLAvatarTracker::instance().isBuddy(getID()) && always_render_friends);

    if (isSelf() || render_friend || mVisuallyMuteSetting == AV_ALWAYS_RENDER)
    {
        too_complex = false;
    }
    else
    {
        // Determine if visually muted or not
        static LLCachedControl<U32> max_render_cost(gSavedSettings, "RenderAvatarMaxComplexity", 0U);
        static LLCachedControl<F32> max_attachment_area(gSavedSettings, "RenderAutoMuteSurfaceAreaLimit", 1000.0f);
        // If the user has chosen unlimited max complexity, we also disregard max attachment area
        // so that unlimited will completely disable the overly complex impostor rendering
        // yes, this leaves them vulnerable to griefing objects... their choice
        too_complex = (   max_render_cost > 0
                          && (mVisualComplexity > max_render_cost
                           || (max_attachment_area > 0.0f && mAttachmentSurfaceArea > max_attachment_area)
                           ));
    }

    return too_complex;
}

bool LLVOAvatar::isTooSlow() const
{
    static LLCachedControl<bool> always_render_friends(gSavedSettings, "AlwaysRenderFriends");
    bool render_friend =  (LLAvatarTracker::instance().isBuddy(getID()) && always_render_friends);

    if (render_friend || mVisuallyMuteSetting == AV_ALWAYS_RENDER)
    {
        return false;
    }
    return mTooSlow;
}

// Udpate Avatar state based on render time
void LLVOAvatar::updateTooSlow()
{
    LL_PROFILE_ZONE_SCOPED_CATEGORY_AVATAR;
    static LLCachedControl<bool> alwaysRenderFriends(gSavedSettings, "AlwaysRenderFriends");
    static LLCachedControl<bool> allowSelfImpostor(gSavedSettings, "AllowSelfImpostor");
    const auto id = getID();

    // mTooSlow - Is the avatar flagged as being slow (includes shadow time)
    // mTooSlowWithoutShadows - Is the avatar flagged as being slow even with shadows removed.

    // get max render time in ms
    F32 max_art_ms = (F32) (LLPerfStats::renderAvatarMaxART_ns / 1000000.0);

    bool autotune = LLPerfStats::tunables.userAutoTuneEnabled && !mIsControlAvatar && !isSelf();

    bool ignore_tune = false;
    if (autotune && sAVsIgnoringARTLimit.size() > 0)
    {
        auto it = std::find(sAVsIgnoringARTLimit.begin(), sAVsIgnoringARTLimit.end(), mID);
        if (it != sAVsIgnoringARTLimit.end())
        {
            S32 index = it - sAVsIgnoringARTLimit.begin();
            ignore_tune = (index < (MIN_NONTUNED_AVS - sAvatarsNearby + 1 + LLPerfStats::tunedAvatars));
        }
    }

    bool exceeds_max_ART =
        ((LLPerfStats::renderAvatarMaxART_ns > 0) &&
            (mGPURenderTime >= max_art_ms)); // NOTE: don't use getGPURenderTime accessor here to avoid "isTooSlow" feedback loop

    if (exceeds_max_ART && !ignore_tune)
    {
        mTooSlow = true;

        if(!mTooSlowWithoutShadows) // if we were not previously above the full impostor cap
        {
            bool render_friend_or_exception =   ( alwaysRenderFriends && LLAvatarTracker::instance().isBuddy( id ) ) ||
                ( getVisualMuteSettings() == LLVOAvatar::AV_ALWAYS_RENDER );
            if( (!isSelf() || allowSelfImpostor) && !render_friend_or_exception  )
            {
                // Note: slow rendering Friends still get their shadows zapped.
                mTooSlowWithoutShadows = getGPURenderTime()*2.f >= max_art_ms;  // NOTE: assumes shadow rendering doubles render time
            }
        }
    }
    else
    {
        mTooSlow = false;
        mTooSlowWithoutShadows = false;

        if (ignore_tune)
        {
            return;
        }
    }
    if(mTooSlow && !mTuned)
    {
        LLPerfStats::tunedAvatars++; // increment the number of avatars that have been tweaked.
        mTuned = true;
    }
    else if(!mTooSlow && mTuned)
    {
        LLPerfStats::tunedAvatars--;
        mTuned = false;
    }
}

//-----------------------------------------------------------------------------
// findMotion()
//-----------------------------------------------------------------------------
LLMotion* LLVOAvatar::findMotion(const LLUUID& id) const
{
    return mMotionController.findMotion(id);
}

// This is a semi-deprecated debugging tool - meshes will not show as
// colorized if using deferred rendering.
void LLVOAvatar::debugColorizeSubMeshes(U32 i, const LLColor4& color)
{
    if (gSavedSettings.getBOOL("DebugAvatarCompositeBaked"))
    {
        avatar_joint_mesh_list_t::iterator iter = mBakedTextureDatas[i].mJointMeshes.begin();
        avatar_joint_mesh_list_t::iterator end  = mBakedTextureDatas[i].mJointMeshes.end();
        for (; iter != end; ++iter)
        {
            LLAvatarJointMesh* mesh = (*iter);
            if (mesh)
            {
                mesh->setColor(color);
            }
        }
    }
}


//-----------------------------------------------------------------------------
// updateMeshVisibility()
// Hide the mesh joints if attachments are using baked textures
//-----------------------------------------------------------------------------
void LLVOAvatar::updateMeshVisibility()
{
    bool bake_flag[BAKED_NUM_INDICES];
    memset(bake_flag, 0, BAKED_NUM_INDICES*sizeof(bool));

    if (getOverallAppearance() == AOA_NORMAL)
    {
        for (attachment_map_t::iterator iter = mAttachmentPoints.begin();
             iter != mAttachmentPoints.end();
             ++iter)
        {
            LLViewerJointAttachment* attachment = iter->second;
            if (attachment)
            {
                for (LLViewerJointAttachment::attachedobjs_vec_t::iterator attachment_iter = attachment->mAttachedObjects.begin();
                     attachment_iter != attachment->mAttachedObjects.end();
                     ++attachment_iter)
                {
                    LLViewerObject *objectp = attachment_iter->get();
                    if (objectp)
                    {
                        for (int face_index = 0; face_index < objectp->getNumTEs(); face_index++)
                        {
                            LLTextureEntry* tex_entry = objectp->getTE(face_index);
                            bake_flag[BAKED_HEAD] |= (tex_entry->getID() == IMG_USE_BAKED_HEAD);
                            bake_flag[BAKED_EYES] |= (tex_entry->getID() == IMG_USE_BAKED_EYES);
                            bake_flag[BAKED_HAIR] |= (tex_entry->getID() == IMG_USE_BAKED_HAIR);
                            bake_flag[BAKED_LOWER] |= (tex_entry->getID() == IMG_USE_BAKED_LOWER);
                            bake_flag[BAKED_UPPER] |= (tex_entry->getID() == IMG_USE_BAKED_UPPER);
                            bake_flag[BAKED_SKIRT] |= (tex_entry->getID() == IMG_USE_BAKED_SKIRT);
                            bake_flag[BAKED_LEFT_ARM] |= (tex_entry->getID() == IMG_USE_BAKED_LEFTARM);
                            bake_flag[BAKED_LEFT_LEG] |= (tex_entry->getID() == IMG_USE_BAKED_LEFTLEG);
                            bake_flag[BAKED_AUX1] |= (tex_entry->getID() == IMG_USE_BAKED_AUX1);
                            bake_flag[BAKED_AUX2] |= (tex_entry->getID() == IMG_USE_BAKED_AUX2);
                            bake_flag[BAKED_AUX3] |= (tex_entry->getID() == IMG_USE_BAKED_AUX3);
                        }
                    }

                    LLViewerObject::const_child_list_t& child_list = objectp->getChildren();
                    for (LLViewerObject::child_list_t::const_iterator iter1 = child_list.begin();
                         iter1 != child_list.end(); ++iter1)
                    {
                        LLViewerObject* objectchild = *iter1;
                        if (objectchild)
                        {
                            for (int face_index = 0; face_index < objectchild->getNumTEs(); face_index++)
                            {
                                LLTextureEntry* tex_entry = objectchild->getTE(face_index);
                                bake_flag[BAKED_HEAD] |= (tex_entry->getID() == IMG_USE_BAKED_HEAD);
                                bake_flag[BAKED_EYES] |= (tex_entry->getID() == IMG_USE_BAKED_EYES);
                                bake_flag[BAKED_HAIR] |= (tex_entry->getID() == IMG_USE_BAKED_HAIR);
                                bake_flag[BAKED_LOWER] |= (tex_entry->getID() == IMG_USE_BAKED_LOWER);
                                bake_flag[BAKED_UPPER] |= (tex_entry->getID() == IMG_USE_BAKED_UPPER);
                                bake_flag[BAKED_SKIRT] |= (tex_entry->getID() == IMG_USE_BAKED_SKIRT);
                                bake_flag[BAKED_LEFT_ARM] |= (tex_entry->getID() == IMG_USE_BAKED_LEFTARM);
                                bake_flag[BAKED_LEFT_LEG] |= (tex_entry->getID() == IMG_USE_BAKED_LEFTLEG);
                                bake_flag[BAKED_AUX1] |= (tex_entry->getID() == IMG_USE_BAKED_AUX1);
                                bake_flag[BAKED_AUX2] |= (tex_entry->getID() == IMG_USE_BAKED_AUX2);
                                bake_flag[BAKED_AUX3] |= (tex_entry->getID() == IMG_USE_BAKED_AUX3);
                            }
                        }
                    }
                }
            }
        }
    }

    //LL_INFOS() << "head " << bake_flag[BAKED_HEAD] << "eyes " << bake_flag[BAKED_EYES] << "hair " << bake_flag[BAKED_HAIR] << "lower " << bake_flag[BAKED_LOWER] << "upper " << bake_flag[BAKED_UPPER] << "skirt " << bake_flag[BAKED_SKIRT] << LL_ENDL;

    for (S32 i = 0; i < mMeshLOD.size(); i++)
    {
        LLAvatarJoint* joint = mMeshLOD[i];
        if (i == MESH_ID_HAIR)
        {
            joint->setVisible(!bake_flag[BAKED_HAIR], TRUE);
        }
        else if (i == MESH_ID_HEAD)
        {
            joint->setVisible(!bake_flag[BAKED_HEAD], TRUE);
        }
        else if (i == MESH_ID_SKIRT)
        {
            joint->setVisible(!bake_flag[BAKED_SKIRT], TRUE);
        }
        else if (i == MESH_ID_UPPER_BODY)
        {
            joint->setVisible(!bake_flag[BAKED_UPPER], TRUE);
        }
        else if (i == MESH_ID_LOWER_BODY)
        {
            joint->setVisible(!bake_flag[BAKED_LOWER], TRUE);
        }
        else if (i == MESH_ID_EYEBALL_LEFT)
        {
            joint->setVisible(!bake_flag[BAKED_EYES], TRUE);
        }
        else if (i == MESH_ID_EYEBALL_RIGHT)
        {
            joint->setVisible(!bake_flag[BAKED_EYES], TRUE);
        }
        else if (i == MESH_ID_EYELASH)
        {
            joint->setVisible(!bake_flag[BAKED_HEAD], TRUE);
        }
    }
}

//-----------------------------------------------------------------------------
// updateMeshTextures()
// Uses the current TE values to set the meshes' and layersets' textures.
//-----------------------------------------------------------------------------
// virtual
void LLVOAvatar::updateMeshTextures()
{
    LL_PROFILE_ZONE_SCOPED_CATEGORY_AVATAR
    static S32 update_counter = 0;
    mBakedTextureDebugText.clear();

    // if user has never specified a texture, assign the default
    for (U32 i=0; i < getNumTEs(); i++)
    {
        const LLViewerTexture* te_image = getImage(i, 0);
        if(!te_image || te_image->getID().isNull() || (te_image->getID() == IMG_DEFAULT))
        {
            // IMG_DEFAULT_AVATAR = a special texture that's never rendered.
            const LLUUID& image_id = (i == TEX_HAIR ? IMG_DEFAULT : IMG_DEFAULT_AVATAR);
            setImage(i, LLViewerTextureManager::getFetchedTexture(image_id), 0);
        }
    }

    const BOOL other_culled = !isSelf() && mCulled;
    LLLoadedCallbackEntry::source_callback_list_t* src_callback_list = NULL ;
    BOOL paused = FALSE;
    if(!isSelf())
    {
        src_callback_list = &mCallbackTextureList ;
        paused = !isVisible();
    }

    std::vector<BOOL> is_layer_baked;
    is_layer_baked.resize(mBakedTextureDatas.size(), false);

    std::vector<BOOL> use_lkg_baked_layer; // lkg = "last known good"
    use_lkg_baked_layer.resize(mBakedTextureDatas.size(), false);

    mBakedTextureDebugText += llformat("%06d\n",update_counter++);
    mBakedTextureDebugText += "indx layerset linvld ltda ilb ulkg ltid\n";
    for (U32 i=0; i < mBakedTextureDatas.size(); i++)
    {
        is_layer_baked[i] = isTextureDefined(mBakedTextureDatas[i].mTextureIndex);
        LLViewerTexLayerSet* layerset = NULL;
        bool layerset_invalid = false;
        if (!other_culled)
        {
            // When an avatar is changing clothes and not in Appearance mode,
            // use the last-known good baked texture until it finishes the first
            // render of the new layerset.
            layerset = getTexLayerSet(i);
            layerset_invalid = layerset && ( !layerset->getViewerComposite()->isInitialized()
                                             || !layerset->isLocalTextureDataAvailable() );
            use_lkg_baked_layer[i] = (!is_layer_baked[i]
                                      && (mBakedTextureDatas[i].mLastTextureID != IMG_DEFAULT_AVATAR)
                                      && layerset_invalid);
            if (use_lkg_baked_layer[i])
            {
                layerset->setUpdatesEnabled(TRUE);
            }
        }
        else
        {
            use_lkg_baked_layer[i] = (!is_layer_baked[i]
                                      && mBakedTextureDatas[i].mLastTextureID != IMG_DEFAULT_AVATAR);
        }

        std::string last_id_string;
        if (mBakedTextureDatas[i].mLastTextureID == IMG_DEFAULT_AVATAR)
            last_id_string = "A";
        else if (mBakedTextureDatas[i].mLastTextureID == IMG_DEFAULT)
            last_id_string = "D";
        else if (mBakedTextureDatas[i].mLastTextureID == IMG_INVISIBLE)
            last_id_string = "I";
        else
            last_id_string = "*";
        bool is_ltda = layerset
            && layerset->getViewerComposite()->isInitialized()
            && layerset->isLocalTextureDataAvailable();
        mBakedTextureDebugText += llformat("%4d   %4s     %4d %4d %4d %4d %4s\n",
                                           i,
                                           (layerset?"*":"0"),
                                           layerset_invalid,
                                           is_ltda,
                                           is_layer_baked[i],
                                           use_lkg_baked_layer[i],
                                           last_id_string.c_str());
    }

    for (U32 i=0; i < mBakedTextureDatas.size(); i++)
    {
        debugColorizeSubMeshes(i, LLColor4::white);

        LLViewerTexLayerSet* layerset = getTexLayerSet(i);
        if (use_lkg_baked_layer[i] && !isUsingLocalAppearance() )
        {
            // use last known good layer (no new one)
            LLViewerFetchedTexture* baked_img = LLViewerTextureManager::getFetchedTexture(mBakedTextureDatas[i].mLastTextureID);
            mBakedTextureDatas[i].mIsUsed = TRUE;

            debugColorizeSubMeshes(i,LLColor4::red);

            avatar_joint_mesh_list_t::iterator iter = mBakedTextureDatas[i].mJointMeshes.begin();
            avatar_joint_mesh_list_t::iterator end  = mBakedTextureDatas[i].mJointMeshes.end();
            for (; iter != end; ++iter)
            {
                LLAvatarJointMesh* mesh = (*iter);
                if (mesh)
                {
                    mesh->setTexture( baked_img );
                }
            }
        }
        else if (!isUsingLocalAppearance() && is_layer_baked[i])
        {
            // use new layer
            LLViewerFetchedTexture* baked_img =
                LLViewerTextureManager::staticCastToFetchedTexture(
                    getImage( mBakedTextureDatas[i].mTextureIndex, 0 ), TRUE) ;
            if( baked_img->getID() == mBakedTextureDatas[i].mLastTextureID )
            {
                // Even though the file may not be finished loading,
                // we'll consider it loaded and use it (rather than
                // doing compositing).
                useBakedTexture( baked_img->getID() );
                                mLoadedCallbacksPaused |= !isVisible();
                                checkTextureLoading();
            }
            else
            {
                mBakedTextureDatas[i].mIsLoaded = FALSE;
                if ( (baked_img->getID() != IMG_INVISIBLE) &&
                     ((i == BAKED_HEAD) || (i == BAKED_UPPER) || (i == BAKED_LOWER)) )
                {
                    baked_img->setLoadedCallback(onBakedTextureMasksLoaded, MORPH_MASK_REQUESTED_DISCARD, TRUE, TRUE, new LLTextureMaskData( mID ),
                        src_callback_list, paused);
                }
                baked_img->setLoadedCallback(onBakedTextureLoaded, SWITCH_TO_BAKED_DISCARD, FALSE, FALSE, new LLUUID( mID ),
                    src_callback_list, paused );
                if (baked_img->getDiscardLevel() < 0 && !paused)
                {
                    // mLoadedCallbackTextures will be updated by checkTextureLoading() below
                    mLastTexCallbackAddedTime.reset();
                }

                // this could add paused texture callbacks
                mLoadedCallbacksPaused |= paused;
                checkTextureLoading();
            }
        }
        else if (layerset && isUsingLocalAppearance())
        {
            debugColorizeSubMeshes(i,LLColor4::yellow );

            layerset->createComposite();
            layerset->setUpdatesEnabled( TRUE );
            mBakedTextureDatas[i].mIsUsed = FALSE;

            avatar_joint_mesh_list_t::iterator iter = mBakedTextureDatas[i].mJointMeshes.begin();
            avatar_joint_mesh_list_t::iterator end  = mBakedTextureDatas[i].mJointMeshes.end();
            for (; iter != end; ++iter)
            {
                LLAvatarJointMesh* mesh = (*iter);
                if (mesh)
                {
                    mesh->setLayerSet( layerset );
                }
            }
        }
        else
        {
            debugColorizeSubMeshes(i,LLColor4::blue);
        }
    }

    // set texture and color of hair manually if we are not using a baked image.
    // This can happen while loading hair for yourself, or for clients that did not
    // bake a hair texture. Still needed for yourself after 1.22 is depricated.
    if (!is_layer_baked[BAKED_HAIR])
    {
        const LLColor4 color = mTexHairColor ? mTexHairColor->getColor() : LLColor4(1,1,1,1);
        LLViewerTexture* hair_img = getImage( TEX_HAIR, 0 );
        avatar_joint_mesh_list_t::iterator iter = mBakedTextureDatas[BAKED_HAIR].mJointMeshes.begin();
        avatar_joint_mesh_list_t::iterator end  = mBakedTextureDatas[BAKED_HAIR].mJointMeshes.end();
        for (; iter != end; ++iter)
        {
            LLAvatarJointMesh* mesh = (*iter);
            if (mesh)
            {
                mesh->setColor( color );
                mesh->setTexture( hair_img );
            }
        }
    }


    for (LLAvatarAppearanceDictionary::BakedTextures::const_iterator baked_iter =
             LLAvatarAppearance::getDictionary()->getBakedTextures().begin();
         baked_iter != LLAvatarAppearance::getDictionary()->getBakedTextures().end();
         ++baked_iter)
    {
        const EBakedTextureIndex baked_index = baked_iter->first;
        const LLAvatarAppearanceDictionary::BakedEntry *baked_dict = baked_iter->second;

        for (texture_vec_t::const_iterator local_tex_iter = baked_dict->mLocalTextures.begin();
             local_tex_iter != baked_dict->mLocalTextures.end();
             ++local_tex_iter)
        {
            const ETextureIndex texture_index = *local_tex_iter;
            const BOOL is_baked_ready = (is_layer_baked[baked_index] && mBakedTextureDatas[baked_index].mIsLoaded) || other_culled;
            if (isSelf())
            {
                setBakedReady(texture_index, is_baked_ready);
            }
        }
    }

    // removeMissingBakedTextures() will call back into this rountine if something is removed, and can blow up the stack
    static bool call_remove_missing = true;
    if (call_remove_missing)
    {
        call_remove_missing = false;
        removeMissingBakedTextures();   // May call back into this function if anything is removed
        call_remove_missing = true;
    }

    //refresh bakes on any attached objects
    for (attachment_map_t::iterator iter = mAttachmentPoints.begin();
        iter != mAttachmentPoints.end();
        ++iter)
    {
        LLViewerJointAttachment* attachment = iter->second;

        for (LLViewerJointAttachment::attachedobjs_vec_t::iterator attachment_iter = attachment->mAttachedObjects.begin();
            attachment_iter != attachment->mAttachedObjects.end();
            ++attachment_iter)
        {
            LLViewerObject* attached_object = attachment_iter->get();
            if (attached_object && !attached_object->isDead())
            {
                attached_object->refreshBakeTexture();

                LLViewerObject::const_child_list_t& child_list = attached_object->getChildren();
                for (LLViewerObject::child_list_t::const_iterator iter = child_list.begin();
                    iter != child_list.end(); ++iter)
                {
                    LLViewerObject* objectp = *iter;
                    if (objectp && !objectp->isDead())
                    {
                        objectp->refreshBakeTexture();
                    }
                }
            }
        }
    }



}

// virtual
//-----------------------------------------------------------------------------
// setLocalTexture()
//-----------------------------------------------------------------------------
void LLVOAvatar::setLocalTexture( ETextureIndex type, LLViewerTexture* in_tex, BOOL baked_version_ready, U32 index )
{
    // invalid for anyone but self
    llassert(0);
}

//virtual
void LLVOAvatar::setBakedReady(LLAvatarAppearanceDefines::ETextureIndex type, BOOL baked_version_exists, U32 index)
{
    // invalid for anyone but self
    llassert(0);
}

void LLVOAvatar::addChat(const LLChat& chat)
{
    std::deque<LLChat>::iterator chat_iter;

    mChats.push_back(chat);

    S32 chat_length = 0;
    for( chat_iter = mChats.begin(); chat_iter != mChats.end(); ++chat_iter)
    {
        chat_length += chat_iter->mText.size();
    }

    // remove any excess chat
    chat_iter = mChats.begin();
    while ((chat_length > MAX_BUBBLE_CHAT_LENGTH || mChats.size() > MAX_BUBBLE_CHAT_UTTERANCES) && chat_iter != mChats.end())
    {
        chat_length -= chat_iter->mText.size();
        mChats.pop_front();
        chat_iter = mChats.begin();
    }

    mChatTimer.reset();
}

void LLVOAvatar::clearChat()
{
    mChats.clear();
}


void LLVOAvatar::applyMorphMask(U8* tex_data, S32 width, S32 height, S32 num_components, LLAvatarAppearanceDefines::EBakedTextureIndex index)
{
    if (index >= BAKED_NUM_INDICES)
    {
        LL_WARNS() << "invalid baked texture index passed to applyMorphMask" << LL_ENDL;
        return;
    }

    for (morph_list_t::const_iterator iter = mBakedTextureDatas[index].mMaskedMorphs.begin();
         iter != mBakedTextureDatas[index].mMaskedMorphs.end(); ++iter)
    {
        const LLMaskedMorph* maskedMorph = (*iter);
        LLPolyMorphTarget* morph_target = dynamic_cast<LLPolyMorphTarget*>(maskedMorph->mMorphTarget);
        if (morph_target)
        {
            morph_target->applyMask(tex_data, width, height, num_components, maskedMorph->mInvert);
        }
    }
}

// returns TRUE if morph masks are present and not valid for a given baked texture, FALSE otherwise
BOOL LLVOAvatar::morphMaskNeedsUpdate(LLAvatarAppearanceDefines::EBakedTextureIndex index)
{
    if (index >= BAKED_NUM_INDICES)
    {
        return FALSE;
    }

    if (!mBakedTextureDatas[index].mMaskedMorphs.empty())
    {
        if (isSelf())
        {
            LLViewerTexLayerSet *layer_set = getTexLayerSet(index);
            if (layer_set)
            {
                return !layer_set->isMorphValid();
            }
        }
        else
        {
            return FALSE;
        }
    }

    return FALSE;
}

//-----------------------------------------------------------------------------
// releaseComponentTextures()
// release any component texture UUIDs for which we have a baked texture
// ! BACKWARDS COMPATIBILITY !
// This is only called for non-self avatars, it can be taken out once component
// textures aren't communicated by non-self avatars.
//-----------------------------------------------------------------------------
void LLVOAvatar::releaseComponentTextures()
{
    // ! BACKWARDS COMPATIBILITY !
    // Detect if the baked hair texture actually wasn't sent, and if so set to default
    if (isTextureDefined(TEX_HAIR_BAKED) && getImage(TEX_HAIR_BAKED,0)->getID() == getImage(TEX_SKIRT_BAKED,0)->getID())
    {
        if (getImage(TEX_HAIR_BAKED,0)->getID() != IMG_INVISIBLE)
        {
            // Regression case of messaging system. Expected 21 textures, received 20. last texture is not valid so set to default
            setTETexture(TEX_HAIR_BAKED, IMG_DEFAULT_AVATAR);
        }
    }

    for (U8 baked_index = 0; baked_index < BAKED_NUM_INDICES; baked_index++)
    {
        const LLAvatarAppearanceDictionary::BakedEntry * bakedDicEntry = LLAvatarAppearance::getDictionary()->getBakedTexture((EBakedTextureIndex)baked_index);
        // skip if this is a skirt and av is not wearing one, or if we don't have a baked texture UUID
        if (!isTextureDefined(bakedDicEntry->mTextureIndex)
            && ( (baked_index != BAKED_SKIRT) || isWearingWearableType(LLWearableType::WT_SKIRT) ))
        {
            continue;
        }

        for (U8 texture = 0; texture < bakedDicEntry->mLocalTextures.size(); texture++)
        {
            const U8 te = (ETextureIndex)bakedDicEntry->mLocalTextures[texture];
            setTETexture(te, IMG_DEFAULT_AVATAR);
        }
    }
}

void LLVOAvatar::dumpAvatarTEs( const std::string& context ) const
{
    LL_DEBUGS("Avatar") << avString() << (isSelf() ? "Self: " : "Other: ") << context << LL_ENDL;
    for (LLAvatarAppearanceDictionary::Textures::const_iterator iter = LLAvatarAppearance::getDictionary()->getTextures().begin();
         iter != LLAvatarAppearance::getDictionary()->getTextures().end();
         ++iter)
    {
        const LLAvatarAppearanceDictionary::TextureEntry *texture_dict = iter->second;
        // TODO: MULTI-WEARABLE: handle multiple textures for self
        const LLViewerTexture* te_image = getImage(iter->first,0);
        if( !te_image )
        {
            LL_DEBUGS("Avatar") << avString() << "       " << texture_dict->mName << ": null ptr" << LL_ENDL;
        }
        else if( te_image->getID().isNull() )
        {
            LL_DEBUGS("Avatar") << avString() << "       " << texture_dict->mName << ": null UUID" << LL_ENDL;
        }
        else if( te_image->getID() == IMG_DEFAULT )
        {
            LL_DEBUGS("Avatar") << avString() << "       " << texture_dict->mName << ": IMG_DEFAULT" << LL_ENDL;
        }
        else if( te_image->getID() == IMG_DEFAULT_AVATAR )
        {
            LL_DEBUGS("Avatar") << avString() << "       " << texture_dict->mName << ": IMG_DEFAULT_AVATAR" << LL_ENDL;
        }
        else
        {
            LL_DEBUGS("Avatar") << avString() << "       " << texture_dict->mName << ": " << te_image->getID() << LL_ENDL;
        }
    }
}

//-----------------------------------------------------------------------------
// clampAttachmentPositions()
//-----------------------------------------------------------------------------
void LLVOAvatar::clampAttachmentPositions()
{
    if (isDead())
    {
        return;
    }
    for (attachment_map_t::iterator iter = mAttachmentPoints.begin();
         iter != mAttachmentPoints.end();
         ++iter)
    {
        LLViewerJointAttachment* attachment = iter->second;
        if (attachment)
        {
            attachment->clampObjectPosition();
        }
    }
}

BOOL LLVOAvatar::hasHUDAttachment() const
{
    for (attachment_map_t::const_iterator iter = mAttachmentPoints.begin();
         iter != mAttachmentPoints.end();
         ++iter)
    {
        LLViewerJointAttachment* attachment = iter->second;
        if (attachment->getIsHUDAttachment() && attachment->getNumObjects() > 0)
        {
            return TRUE;
        }
    }
    return FALSE;
}

LLBBox LLVOAvatar::getHUDBBox() const
{
    LLBBox bbox;
    for (attachment_map_t::const_iterator iter = mAttachmentPoints.begin();
         iter != mAttachmentPoints.end();
         ++iter)
    {
        LLViewerJointAttachment* attachment = iter->second;
        if (attachment->getIsHUDAttachment())
        {
            for (LLViewerJointAttachment::attachedobjs_vec_t::iterator attachment_iter = attachment->mAttachedObjects.begin();
                 attachment_iter != attachment->mAttachedObjects.end();
                 ++attachment_iter)
            {
                const LLViewerObject* attached_object = attachment_iter->get();
                if (attached_object == NULL)
                {
                    LL_WARNS() << "HUD attached object is NULL!" << LL_ENDL;
                    continue;
                }
                // initialize bounding box to contain identity orientation and center point for attached object
                bbox.addPointLocal(attached_object->getPosition());
                // add rotated bounding box for attached object
                bbox.addBBoxAgent(attached_object->getBoundingBoxAgent());
                LLViewerObject::const_child_list_t& child_list = attached_object->getChildren();
                for (LLViewerObject::child_list_t::const_iterator iter = child_list.begin();
                     iter != child_list.end();
                     ++iter)
                {
                    const LLViewerObject* child_objectp = *iter;
                    bbox.addBBoxAgent(child_objectp->getBoundingBoxAgent());
                }
            }
        }
    }

    return bbox;
}

//-----------------------------------------------------------------------------
// onFirstTEMessageReceived()
//-----------------------------------------------------------------------------
void LLVOAvatar::onFirstTEMessageReceived()
{
    LL_DEBUGS("Avatar") << avString() << LL_ENDL;
    if( !mFirstTEMessageReceived )
    {
        mFirstTEMessageReceived = TRUE;

        LLLoadedCallbackEntry::source_callback_list_t* src_callback_list = NULL ;
        BOOL paused = FALSE ;
        if(!isSelf())
        {
            src_callback_list = &mCallbackTextureList ;
            paused = !isVisible();
        }

        for (U32 i = 0; i < mBakedTextureDatas.size(); i++)
        {
            const BOOL layer_baked = isTextureDefined(mBakedTextureDatas[i].mTextureIndex);

            // Use any baked textures that we have even if they haven't downloaded yet.
            // (That is, don't do a transition from unbaked to baked.)
            if (layer_baked)
            {
                LLViewerFetchedTexture* image = LLViewerTextureManager::staticCastToFetchedTexture(getImage( mBakedTextureDatas[i].mTextureIndex, 0 ), TRUE) ;
                mBakedTextureDatas[i].mLastTextureID = image->getID();
                // If we have more than one texture for the other baked layers, we'll want to call this for them too.
                if ( (image->getID() != IMG_INVISIBLE) && ((i == BAKED_HEAD) || (i == BAKED_UPPER) || (i == BAKED_LOWER)) )
                {
                    image->setLoadedCallback( onBakedTextureMasksLoaded, MORPH_MASK_REQUESTED_DISCARD, TRUE, TRUE, new LLTextureMaskData( mID ),
                        src_callback_list, paused);
                }
                LL_DEBUGS("Avatar") << avString() << "layer_baked, setting onInitialBakedTextureLoaded as callback" << LL_ENDL;
                image->setLoadedCallback( onInitialBakedTextureLoaded, MAX_DISCARD_LEVEL, FALSE, FALSE, new LLUUID( mID ),
                    src_callback_list, paused );
                if (image->getDiscardLevel() < 0 && !paused)
                {
                    mLastTexCallbackAddedTime.reset();
                }
                               // this could add paused texture callbacks
                               mLoadedCallbacksPaused |= paused;
            }
        }

        mMeshTexturesDirty = TRUE;
        gPipeline.markGLRebuild(this);

        mFirstAppearanceMessageTimer.reset();
        mFullyLoadedTimer.reset();
    }
}

//-----------------------------------------------------------------------------
// bool visualParamWeightsAreDefault()
//-----------------------------------------------------------------------------
bool LLVOAvatar::visualParamWeightsAreDefault()
{
    bool rtn = true;

    bool is_wearing_skirt = isWearingWearableType(LLWearableType::WT_SKIRT);
    for (LLVisualParam *param = getFirstVisualParam();
         param;
         param = getNextVisualParam())
    {
        if (param->isTweakable())
        {
            LLViewerVisualParam* vparam = dynamic_cast<LLViewerVisualParam*>(param);
            llassert(vparam);
            bool is_skirt_param = vparam &&
                LLWearableType::WT_SKIRT == vparam->getWearableType();
            if (param->getWeight() != param->getDefaultWeight() &&
                // we have to not care whether skirt weights are default, if we're not actually wearing a skirt
                (is_wearing_skirt || !is_skirt_param))
            {
                //LL_INFOS() << "param '" << param->getName() << "'=" << param->getWeight() << " which differs from default=" << param->getDefaultWeight() << LL_ENDL;
                rtn = false;
                break;
            }
        }
    }

    //LL_INFOS() << "params are default ? " << int(rtn) << LL_ENDL;

    return rtn;
}

void dump_visual_param(apr_file_t* file, LLVisualParam* viewer_param, F32 value)
{
    std::string type_string = "unknown";
    if (dynamic_cast<LLTexLayerParamAlpha*>(viewer_param))
        type_string = "param_alpha";
    if (dynamic_cast<LLTexLayerParamColor*>(viewer_param))
        type_string = "param_color";
    if (dynamic_cast<LLDriverParam*>(viewer_param))
        type_string = "param_driver";
    if (dynamic_cast<LLPolyMorphTarget*>(viewer_param))
        type_string = "param_morph";
    if (dynamic_cast<LLPolySkeletalDistortion*>(viewer_param))
        type_string = "param_skeleton";
    S32 wtype = -1;
    LLViewerVisualParam *vparam = dynamic_cast<LLViewerVisualParam*>(viewer_param);
    if (vparam)
    {
        wtype = vparam->getWearableType();
    }
    S32 u8_value = F32_to_U8(value,viewer_param->getMinWeight(),viewer_param->getMaxWeight());
    apr_file_printf(file, "\t\t<param id=\"%d\" name=\"%s\" display=\"%s\" value=\"%.3f\" u8=\"%d\" type=\"%s\" wearable=\"%s\" group=\"%d\"/>\n",
                    viewer_param->getID(), viewer_param->getName().c_str(), viewer_param->getDisplayName().c_str(), value, u8_value, type_string.c_str(),
                    LLWearableType::getInstance()->getTypeName(LLWearableType::EType(wtype)).c_str(),
                    viewer_param->getGroup());
    }


void LLVOAvatar::dumpAppearanceMsgParams( const std::string& dump_prefix,
    const LLAppearanceMessageContents& contents)
{
    std::string outfilename = get_sequential_numbered_file_name(dump_prefix,".xml");
    const std::vector<F32>& params_for_dump = contents.mParamWeights;
    const LLTEContents& tec = contents.mTEContents;

    LLAPRFile outfile;
    std::string fullpath = gDirUtilp->getExpandedFilename(LL_PATH_LOGS,outfilename);
    outfile.open(fullpath, LL_APR_WB );
    apr_file_t* file = outfile.getFileHandle();
    if (!file)
    {
        return;
    }
    else
    {
        LL_DEBUGS("Avatar") << "dumping appearance message to " << fullpath << LL_ENDL;
    }

    apr_file_printf(file, "<header>\n");
    apr_file_printf(file, "\t\t<cof_version %i />\n", contents.mCOFVersion);
    apr_file_printf(file, "\t\t<appearance_version %i />\n", contents.mAppearanceVersion);
    apr_file_printf(file, "</header>\n");

    apr_file_printf(file, "\n<params>\n");
    LLVisualParam* param = getFirstVisualParam();
    for (S32 i = 0; i < params_for_dump.size(); i++)
    {
        while( param && ((param->getGroup() != VISUAL_PARAM_GROUP_TWEAKABLE) &&
                         (param->getGroup() != VISUAL_PARAM_GROUP_TRANSMIT_NOT_TWEAKABLE)) ) // should not be any of group VISUAL_PARAM_GROUP_TWEAKABLE_NO_TRANSMIT
        {
            param = getNextVisualParam();
        }
        LLViewerVisualParam* viewer_param = (LLViewerVisualParam*)param;
        F32 value = params_for_dump[i];
        dump_visual_param(file, viewer_param, value);
        param = getNextVisualParam();
    }
    apr_file_printf(file, "</params>\n");

    apr_file_printf(file, "\n<textures>\n");
    for (U32 i = 0; i < tec.face_count; i++)
    {
        std::string uuid_str;
        ((LLUUID*)tec.image_data)[i].toString(uuid_str);
        apr_file_printf( file, "\t\t<texture te=\"%i\" uuid=\"%s\"/>\n", i, uuid_str.c_str());
    }
    apr_file_printf(file, "</textures>\n");
}

void LLVOAvatar::parseAppearanceMessage(LLMessageSystem* mesgsys, LLAppearanceMessageContents& contents)
{
    parseTEMessage(mesgsys, _PREHASH_ObjectData, -1, contents.mTEContents);

    // Parse the AppearanceData field, if any.
    if (mesgsys->has(_PREHASH_AppearanceData))
    {
        U8 av_u8;
        mesgsys->getU8Fast(_PREHASH_AppearanceData, _PREHASH_AppearanceVersion, av_u8, 0);
        contents.mAppearanceVersion = av_u8;
        //LL_DEBUGS("Avatar") << "appversion set by AppearanceData field: " << contents.mAppearanceVersion << LL_ENDL;
        mesgsys->getS32Fast(_PREHASH_AppearanceData, _PREHASH_CofVersion, contents.mCOFVersion, 0);
        // For future use:
        //mesgsys->getU32Fast(_PREHASH_AppearanceData, _PREHASH_Flags, appearance_flags, 0);
    }

    // Parse the AppearanceData field, if any.
    contents.mHoverOffsetWasSet = false;
    if (mesgsys->has(_PREHASH_AppearanceHover))
    {
        LLVector3 hover;
        mesgsys->getVector3Fast(_PREHASH_AppearanceHover, _PREHASH_HoverHeight, hover);
        //LL_DEBUGS("Avatar") << avString() << " hover received " << hover.mV[ VX ] << "," << hover.mV[ VY ] << "," << hover.mV[ VZ ] << LL_ENDL;
        contents.mHoverOffset = hover;
        contents.mHoverOffsetWasSet = true;
    }

    // Parse visual params, if any.
    S32 num_blocks = mesgsys->getNumberOfBlocksFast(_PREHASH_VisualParam);
    if( num_blocks > 1)
    {
        //LL_DEBUGS("Avatar") << avString() << " handle visual params, num_blocks " << num_blocks << LL_ENDL;

        LLVisualParam* param = getFirstVisualParam();
        llassert(param); // if this ever fires, we should do the same as when num_blocks<=1
        if (!param)
        {
            LL_WARNS() << "No visual params!" << LL_ENDL;
        }
        else
        {
            for( S32 i = 0; i < num_blocks; i++ )
            {
                while( param && ((param->getGroup() != VISUAL_PARAM_GROUP_TWEAKABLE) &&
                                 (param->getGroup() != VISUAL_PARAM_GROUP_TRANSMIT_NOT_TWEAKABLE)) ) // should not be any of group VISUAL_PARAM_GROUP_TWEAKABLE_NO_TRANSMIT
                {
                    param = getNextVisualParam();
                }

                if( !param )
                {
                    // more visual params supplied than expected - just process what we know about
                    break;
                }

                U8 value;
                mesgsys->getU8Fast(_PREHASH_VisualParam, _PREHASH_ParamValue, value, i);
                F32 newWeight = U8_to_F32(value, param->getMinWeight(), param->getMaxWeight());
                contents.mParamWeights.push_back(newWeight);
                contents.mParams.push_back(param);

                param = getNextVisualParam();
            }
        }

        const S32 expected_tweakable_count = getVisualParamCountInGroup(VISUAL_PARAM_GROUP_TWEAKABLE) +
                                             getVisualParamCountInGroup(VISUAL_PARAM_GROUP_TRANSMIT_NOT_TWEAKABLE); // don't worry about VISUAL_PARAM_GROUP_TWEAKABLE_NO_TRANSMIT
        if (num_blocks != expected_tweakable_count)
        {
            LL_DEBUGS("Avatar") << "Number of params in AvatarAppearance msg (" << num_blocks << ") does not match number of tweakable params in avatar xml file (" << expected_tweakable_count << ").  Processing what we can.  object: " << getID() << LL_ENDL;
        }
    }
    else
    {
        LL_DEBUGS("Avatar") << "AvatarAppearance msg received without any parameters, object: " << getID() << LL_ENDL;
    }

    LLVisualParam* appearance_version_param = getVisualParam(11000);
    if (appearance_version_param)
    {
        std::vector<LLVisualParam*>::iterator it = std::find(contents.mParams.begin(), contents.mParams.end(),appearance_version_param);
        if (it != contents.mParams.end())
        {
            S32 index = it - contents.mParams.begin();
            contents.mParamAppearanceVersion = ll_round(contents.mParamWeights[index]);
            //LL_DEBUGS("Avatar") << "appversion req by appearance_version param: " << contents.mParamAppearanceVersion << LL_ENDL;
        }
    }
}

bool resolve_appearance_version(const LLAppearanceMessageContents& contents, S32& appearance_version)
{
    appearance_version = -1;

    if ((contents.mAppearanceVersion) >= 0 &&
        (contents.mParamAppearanceVersion >= 0) &&
        (contents.mAppearanceVersion != contents.mParamAppearanceVersion))
    {
        LL_WARNS() << "inconsistent appearance_version settings - field: " <<
            contents.mAppearanceVersion << ", param: " <<  contents.mParamAppearanceVersion << LL_ENDL;
        return false;
    }
    if (contents.mParamAppearanceVersion >= 0) // use visual param if available.
    {
        appearance_version = contents.mParamAppearanceVersion;
    }
    else if (contents.mAppearanceVersion > 0)
    {
        appearance_version = contents.mAppearanceVersion;
    }
    else // still not set, go with 1.
    {
        appearance_version = 1;
    }
    //LL_DEBUGS("Avatar") << "appearance version info - field " << contents.mAppearanceVersion
    //                  << " param: " << contents.mParamAppearanceVersion
    //                  << " final: " << appearance_version << LL_ENDL;
    return true;
}

//-----------------------------------------------------------------------------
// processAvatarAppearance()
//-----------------------------------------------------------------------------
void LLVOAvatar::processAvatarAppearance( LLMessageSystem* mesgsys )
{
    LL_DEBUGS("Avatar") << "starts" << LL_ENDL;

    static LLCachedControl<bool> enable_verbose_dumps(gSavedSettings, "DebugAvatarAppearanceMessage");
    static LLCachedControl<bool> block_avatar_appearance_messages(gSavedSettings, "BlockAvatarAppearanceMessages");

    std::string dump_prefix = getFullname() + "_" + (isSelf()?"s":"o") + "_";
    if (block_avatar_appearance_messages)
    {
        LL_WARNS() << "Blocking AvatarAppearance message" << LL_ENDL;
        return;
    }

    mLastAppearanceMessageTimer.reset();

    LLPointer<LLAppearanceMessageContents> contents(new LLAppearanceMessageContents);
    parseAppearanceMessage(mesgsys, *contents);
    if (enable_verbose_dumps)
    {
        dumpAppearanceMsgParams(dump_prefix + "appearance_msg", *contents);
    }

    S32 appearance_version;
    if (!resolve_appearance_version(*contents, appearance_version))
    {
        LL_WARNS() << "bad appearance version info, discarding" << LL_ENDL;
        return;
    }
    llassert(appearance_version > 0);
    if (appearance_version > 1)
    {
        LL_WARNS() << "unsupported appearance version " << appearance_version << ", discarding appearance message" << LL_ENDL;
        return;
    }

    S32 thisAppearanceVersion(contents->mCOFVersion);
    if (isSelf())
    {   // In the past this was considered to be the canonical COF version,
        // that is no longer the case.  The canonical version is maintained
        // by the AIS code and should match the COF version there. Even so,
        // we must prevent rolling this one backwards backwards or processing
        // stale versions.

        S32 aisCOFVersion(LLAppearanceMgr::instance().getCOFVersion());

        LL_DEBUGS("Avatar") << "handling self appearance message #" << thisAppearanceVersion <<
            " (highest seen #" << mLastUpdateReceivedCOFVersion <<
            ") (AISCOF=#" << aisCOFVersion << ")" << LL_ENDL;

        if (mLastUpdateReceivedCOFVersion >= thisAppearanceVersion)
        {
            LL_WARNS("Avatar") << "Stale appearance received #" << thisAppearanceVersion <<
                " attempt to roll back from #" << mLastUpdateReceivedCOFVersion <<
                "... dropping." << LL_ENDL;
            return;
        }
        if (isEditingAppearance())
        {
            LL_DEBUGS("Avatar") << "Editing appearance.  Dropping appearance update." << LL_ENDL;
            return;
        }

    }

    // SUNSHINE CLEANUP - is this case OK now?
    S32 num_params = contents->mParamWeights.size();
    if (num_params <= 1)
    {
        // In this case, we have no reliable basis for knowing
        // appearance version, which may cause us to look for baked
        // textures in the wrong place and flag them as missing
        // assets.
        LL_DEBUGS("Avatar") << "ignoring appearance message due to lack of params" << LL_ENDL;
        return;
    }

    // No backsies zone - if we get here, the message should be valid and usable, will be processed.
    // Note:
    // RequestAgentUpdateAppearanceResponder::onRequestRequested()
    // assumes that cof version is only updated with server-bake
    // appearance messages.
    if (isSelf())
    {
        LL_INFOS("Avatar") << "Processing appearance message version " << thisAppearanceVersion << LL_ENDL;
    }
    else
    {
        LL_INFOS("Avatar") << "Processing appearance message for " << getID() << ", version " << thisAppearanceVersion << LL_ENDL;
    }

    // Note:
    // locally the COF is maintained via LLInventoryModel::accountForUpdate
    // which is called from various places.  This should match the simhost's
    // idea of what the COF version is.  AIS however maintains its own version
    // of the COF that should be considered canonical.
    mLastUpdateReceivedCOFVersion = thisAppearanceVersion;

    mLastProcessedAppearance = contents;

    bool slam_params = false;
    applyParsedAppearanceMessage(*contents, slam_params);
    if (getOverallAppearance() != AOA_NORMAL)
    {
        resetSkeleton(false);
    }
}

void LLVOAvatar::applyParsedAppearanceMessage(LLAppearanceMessageContents& contents, bool slam_params)
{
    S32 num_params = contents.mParamWeights.size();
    ESex old_sex = getSex();

    if (applyParsedTEMessage(contents.mTEContents) > 0 && isChanged(TEXTURE))
    {
        updateVisualComplexity();
    }

    // prevent the overwriting of valid baked textures with invalid baked textures
    for (U8 baked_index = 0; baked_index < mBakedTextureDatas.size(); baked_index++)
    {
        if (!isTextureDefined(mBakedTextureDatas[baked_index].mTextureIndex)
            && mBakedTextureDatas[baked_index].mLastTextureID != IMG_DEFAULT
            && baked_index != BAKED_SKIRT && baked_index != BAKED_LEFT_ARM && baked_index != BAKED_LEFT_LEG && baked_index != BAKED_AUX1 && baked_index != BAKED_AUX2 && baked_index != BAKED_AUX3)
        {
            LL_DEBUGS("Avatar") << avString() << " baked_index " << (S32) baked_index << " using mLastTextureID " << mBakedTextureDatas[baked_index].mLastTextureID << LL_ENDL;
            setTEImage(mBakedTextureDatas[baked_index].mTextureIndex,
                LLViewerTextureManager::getFetchedTexture(mBakedTextureDatas[baked_index].mLastTextureID, FTT_DEFAULT, TRUE, LLGLTexture::BOOST_NONE, LLViewerTexture::LOD_TEXTURE));
        }
        else
        {
            LL_DEBUGS("Avatar") << avString() << " baked_index " << (S32) baked_index << " using texture id "
                                << getTE(mBakedTextureDatas[baked_index].mTextureIndex)->getID() << LL_ENDL;
        }
    }

    // runway - was
    // if (!is_first_appearance_message )
    // which means it would be called on second appearance message - probably wrong.
    BOOL is_first_appearance_message = !mFirstAppearanceMessageReceived;
    mFirstAppearanceMessageReceived = TRUE;

    //LL_DEBUGS("Avatar") << avString() << "processAvatarAppearance start " << mID
    //                    << " first? " << is_first_appearance_message << " self? " << isSelf() << LL_ENDL;

    if (is_first_appearance_message )
    {
        onFirstTEMessageReceived();
    }

    setCompositeUpdatesEnabled( FALSE );
    gPipeline.markGLRebuild(this);

    // Apply visual params
    if( num_params > 1)
    {
        //LL_DEBUGS("Avatar") << avString() << " handle visual params, num_params " << num_params << LL_ENDL;
        BOOL params_changed = FALSE;
        BOOL interp_params = FALSE;
        S32 params_changed_count = 0;

        for( S32 i = 0; i < num_params; i++ )
        {
            LLVisualParam* param = contents.mParams[i];
            F32 newWeight = contents.mParamWeights[i];

            if (slam_params || is_first_appearance_message || (param->getWeight() != newWeight))
            {
                params_changed = TRUE;
                params_changed_count++;

                if(is_first_appearance_message || slam_params)
                {
                    //LL_DEBUGS("Avatar") << "param slam " << i << " " << newWeight << LL_ENDL;
                    param->setWeight(newWeight);
                }
                else
                {
                    interp_params = TRUE;
                    param->setAnimationTarget(newWeight);
                }
            }
        }
        const S32 expected_tweakable_count = getVisualParamCountInGroup(VISUAL_PARAM_GROUP_TWEAKABLE) +
                                             getVisualParamCountInGroup(VISUAL_PARAM_GROUP_TRANSMIT_NOT_TWEAKABLE); // don't worry about VISUAL_PARAM_GROUP_TWEAKABLE_NO_TRANSMIT
        if (num_params != expected_tweakable_count)
        {
            LL_DEBUGS("Avatar") << "Number of params in AvatarAppearance msg (" << num_params << ") does not match number of tweakable params in avatar xml file (" << expected_tweakable_count << ").  Processing what we can.  object: " << getID() << LL_ENDL;
        }

        LL_DEBUGS("Avatar") << "Changed " << params_changed_count << " params" << LL_ENDL;
        if (params_changed)
        {
            if (interp_params)
            {
                startAppearanceAnimation();
            }
            updateVisualParams();

            ESex new_sex = getSex();
            if( old_sex != new_sex )
            {
                updateSexDependentLayerSets();
            }
        }

        llassert( getSex() == ((getVisualParamWeight( "male" ) > 0.5f) ? SEX_MALE : SEX_FEMALE) );
    }
    else
    {
        // AvatarAppearance message arrived without visual params
        LL_DEBUGS("Avatar") << avString() << "no visual params" << LL_ENDL;

        const F32 LOADING_TIMEOUT_SECONDS = 60.f;
        // this isn't really a problem if we already have a non-default shape
        if (visualParamWeightsAreDefault() && mRuthTimer.getElapsedTimeF32() > LOADING_TIMEOUT_SECONDS)
        {
            // re-request appearance, hoping that it comes back with a shape next time
            LL_INFOS() << "Re-requesting AvatarAppearance for object: "  << getID() << LL_ENDL;
            LLAvatarPropertiesProcessor::getInstance()->sendAvatarTexturesRequest(getID());
            mRuthTimer.reset();
        }
        else
        {
            LL_INFOS() << "That's okay, we already have a non-default shape for object: "  << getID() << LL_ENDL;
            // we don't really care.
        }
    }

    if (contents.mHoverOffsetWasSet && !isSelf())
    {
        // Got an update for some other avatar
        // Ignore updates for self, because we have a more authoritative value in the preferences.
        setHoverOffset(contents.mHoverOffset);
        LL_DEBUGS("Avatar") << avString() << "setting hover to " << contents.mHoverOffset[2] << LL_ENDL;
    }

    if (!contents.mHoverOffsetWasSet && !isSelf())
    {
        // If we don't get a value at all, we are presumably in a
        // region that does not support hover height.
        LL_WARNS() << avString() << "zeroing hover because not defined in appearance message" << LL_ENDL;
        setHoverOffset(LLVector3(0.0, 0.0, 0.0));
    }

    setCompositeUpdatesEnabled( TRUE );

    // If all of the avatars are completely baked, release the global image caches to conserve memory.
    LLVOAvatar::cullAvatarsByPixelArea();

    if (isSelf())
    {
        mUseLocalAppearance = false;
    }

    updateMeshTextures();
    updateMeshVisibility();

}

LLViewerTexture* LLVOAvatar::getBakedTexture(const U8 te)
{
    if (te < 0 || te >= BAKED_NUM_INDICES)
    {
        return NULL;
    }

    BOOL is_layer_baked = isTextureDefined(mBakedTextureDatas[te].mTextureIndex);

    LLViewerTexLayerSet* layerset = NULL;
    layerset = getTexLayerSet(te);


    if (!isEditingAppearance() && is_layer_baked)
    {
        LLViewerFetchedTexture* baked_img = LLViewerTextureManager::staticCastToFetchedTexture(getImage(mBakedTextureDatas[te].mTextureIndex, 0), TRUE);
        return baked_img;
    }
    else if (layerset && isEditingAppearance())
    {
        layerset->createComposite();
        layerset->setUpdatesEnabled(TRUE);

        return layerset->getViewerComposite();
    }

    return NULL;


}

const LLVOAvatar::MatrixPaletteCache& LLVOAvatar::updateSkinInfoMatrixPalette(const LLMeshSkinInfo* skin)
{
    U64 hash = skin->mHash;
    MatrixPaletteCache& entry = mMatrixPaletteCache[hash];

    if (entry.mFrame != gFrameCount)
    {
        LL_PROFILE_ZONE_SCOPED_CATEGORY_AVATAR;

        entry.mFrame = gFrameCount;

        //build matrix palette
        U32 count = LLSkinningUtil::getMeshJointCount(skin);
        entry.mMatrixPalette.resize(count);
        LLSkinningUtil::initSkinningMatrixPalette(&(entry.mMatrixPalette[0]), count, skin, this);

        const LLMatrix4a* mat = &(entry.mMatrixPalette[0]);

        entry.mGLMp.resize(count * 12);

        F32* mp = &(entry.mGLMp[0]);

        for (U32 i = 0; i < count; ++i)
        {
            F32* m = (F32*)mat[i].mMatrix[0].getF32ptr();

            U32 idx = i * 12;

            mp[idx + 0] = m[0];
            mp[idx + 1] = m[1];
            mp[idx + 2] = m[2];
            mp[idx + 3] = m[12];

            mp[idx + 4] = m[4];
            mp[idx + 5] = m[5];
            mp[idx + 6] = m[6];
            mp[idx + 7] = m[13];

            mp[idx + 8] = m[8];
            mp[idx + 9] = m[9];
            mp[idx + 10] = m[10];
            mp[idx + 11] = m[14];
        }
    }

    return entry;
}

// static
void LLVOAvatar::getAnimLabels( std::vector<std::string>* labels )
{
    S32 i;
    labels->reserve(gUserAnimStatesCount);
    for( i = 0; i < gUserAnimStatesCount; i++ )
    {
        labels->push_back( LLAnimStateLabels::getStateLabel( gUserAnimStates[i].mName ) );
    }

    // Special case to trigger away (AFK) state
    labels->push_back( "Away From Keyboard" );
}

// static
void LLVOAvatar::getAnimNames( std::vector<std::string>* names )
{
    S32 i;

    names->reserve(gUserAnimStatesCount);
    for( i = 0; i < gUserAnimStatesCount; i++ )
    {
        names->push_back( std::string(gUserAnimStates[i].mName) );
    }

    // Special case to trigger away (AFK) state
    names->push_back( "enter_away_from_keyboard_state" );
}

// static
void LLVOAvatar::onBakedTextureMasksLoaded( BOOL success, LLViewerFetchedTexture *src_vi, LLImageRaw* src, LLImageRaw* aux_src, S32 discard_level, BOOL final, void* userdata )
{
    if (!userdata) return;

    //LL_INFOS() << "onBakedTextureMasksLoaded: " << src_vi->getID() << LL_ENDL;
    const LLUUID id = src_vi->getID();

    LLTextureMaskData* maskData = (LLTextureMaskData*) userdata;
    LLVOAvatar* self = (LLVOAvatar*) gObjectList.findObject( maskData->mAvatarID );

    // if discard level is 2 less than last discard level we processed, or we hit 0,
    // then generate morph masks
    if(self && success && (discard_level < maskData->mLastDiscardLevel - 2 || discard_level == 0))
    {
        if(aux_src && aux_src->getComponents() == 1)
        {
            if (!aux_src->getData())
            {
                LL_ERRS() << "No auxiliary source (morph mask) data for image id " << id << LL_ENDL;
                return;
            }

            U32 gl_name;
            LLImageGL::generateTextures(1, &gl_name );
            stop_glerror();

            gGL.getTexUnit(0)->bindManual(LLTexUnit::TT_TEXTURE, gl_name);
            stop_glerror();

            LLImageGL::setManualImage(
                GL_TEXTURE_2D, 0, GL_ALPHA8,
                aux_src->getWidth(), aux_src->getHeight(),
                GL_ALPHA, GL_UNSIGNED_BYTE, aux_src->getData());
            stop_glerror();

            gGL.getTexUnit(0)->setTextureFilteringOption(LLTexUnit::TFO_BILINEAR);

            /* if( id == head_baked->getID() )
                 if (self->mBakedTextureDatas[BAKED_HEAD].mTexLayerSet)
                     //LL_INFOS() << "onBakedTextureMasksLoaded for head " << id << " discard = " << discard_level << LL_ENDL;
                     self->mBakedTextureDatas[BAKED_HEAD].mTexLayerSet->applyMorphMask(aux_src->getData(), aux_src->getWidth(), aux_src->getHeight(), 1);
                     maskData->mLastDiscardLevel = discard_level; */
            BOOL found_texture_id = false;
            for (LLAvatarAppearanceDictionary::Textures::const_iterator iter = LLAvatarAppearance::getDictionary()->getTextures().begin();
                 iter != LLAvatarAppearance::getDictionary()->getTextures().end();
                 ++iter)
            {

                const LLAvatarAppearanceDictionary::TextureEntry *texture_dict = iter->second;
                if (texture_dict->mIsUsedByBakedTexture)
                {
                    const ETextureIndex texture_index = iter->first;
                    const LLViewerTexture *baked_img = self->getImage(texture_index, 0);
                    if (baked_img && id == baked_img->getID())
                    {
                        const EBakedTextureIndex baked_index = texture_dict->mBakedTextureIndex;
                        self->applyMorphMask(aux_src->getData(), aux_src->getWidth(), aux_src->getHeight(), 1, baked_index);
                        maskData->mLastDiscardLevel = discard_level;
                        if (self->mBakedTextureDatas[baked_index].mMaskTexName)
                        {
                            LLImageGL::deleteTextures(1, &(self->mBakedTextureDatas[baked_index].mMaskTexName));
                        }
                        self->mBakedTextureDatas[baked_index].mMaskTexName = gl_name;
                        found_texture_id = true;
                        break;
                    }
                }
            }
            if (!found_texture_id)
            {
                LL_INFOS() << "unexpected image id: " << id << LL_ENDL;
            }
            self->dirtyMesh();
        }
        else
        {
            // this can happen when someone uses an old baked texture possibly provided by
            // viewer-side baked texture caching
            LL_WARNS() << "Masks loaded callback but NO aux source, id " << id << LL_ENDL;
        }
    }

    if (final || !success)
    {
        delete maskData;
    }
}

// static
void LLVOAvatar::onInitialBakedTextureLoaded( BOOL success, LLViewerFetchedTexture *src_vi, LLImageRaw* src, LLImageRaw* aux_src, S32 discard_level, BOOL final, void* userdata )
{
    LLUUID *avatar_idp = (LLUUID *)userdata;
    LLVOAvatar *selfp = (LLVOAvatar *)gObjectList.findObject(*avatar_idp);

    if (selfp)
    {
        //LL_DEBUGS("Avatar") << selfp->avString() << "discard_level " << discard_level << " success " << success << " final " << final << LL_ENDL;
    }

    if (!success && selfp)
    {
        selfp->removeMissingBakedTextures();
    }
    if (final || !success )
    {
        delete avatar_idp;
    }
}

// Static
void LLVOAvatar::onBakedTextureLoaded(BOOL success,
                                      LLViewerFetchedTexture *src_vi, LLImageRaw* src, LLImageRaw* aux_src,
                                      S32 discard_level, BOOL final, void* userdata)
{
    //LL_DEBUGS("Avatar") << "onBakedTextureLoaded: " << src_vi->getID() << LL_ENDL;

    LLUUID id = src_vi->getID();
    LLUUID *avatar_idp = (LLUUID *)userdata;
    LLVOAvatar *selfp = (LLVOAvatar *)gObjectList.findObject(*avatar_idp);
    if (selfp)
    {
        //LL_DEBUGS("Avatar") << selfp->avString() << "discard_level " << discard_level << " success " << success << " final " << final << " id " << src_vi->getID() << LL_ENDL;
    }

    if (selfp && !success)
    {
        selfp->removeMissingBakedTextures();
    }

    if( final || !success )
    {
        delete avatar_idp;
    }

    if( selfp && success && final )
    {
        selfp->useBakedTexture( id );
    }
}


// Called when baked texture is loaded and also when we start up with a baked texture
void LLVOAvatar::useBakedTexture( const LLUUID& id )
{
    for (U32 i = 0; i < mBakedTextureDatas.size(); i++)
    {
        LLViewerTexture* image_baked = getImage( mBakedTextureDatas[i].mTextureIndex, 0 );
        if (id == image_baked->getID())
        {
            //LL_DEBUGS("Avatar") << avString() << " i " << i << " id " << id << LL_ENDL;
            mBakedTextureDatas[i].mIsLoaded = true;
            mBakedTextureDatas[i].mLastTextureID = id;
            mBakedTextureDatas[i].mIsUsed = true;

            if (isUsingLocalAppearance())
            {
                LL_INFOS() << "not changing to baked texture while isUsingLocalAppearance" << LL_ENDL;
            }
            else
            {
                debugColorizeSubMeshes(i,LLColor4::green);

                avatar_joint_mesh_list_t::iterator iter = mBakedTextureDatas[i].mJointMeshes.begin();
                avatar_joint_mesh_list_t::iterator end  = mBakedTextureDatas[i].mJointMeshes.end();
                for (; iter != end; ++iter)
                {
                    LLAvatarJointMesh* mesh = (*iter);
                    if (mesh)
                    {
                        mesh->setTexture( image_baked );
                    }
                }
            }

            const LLAvatarAppearanceDictionary::BakedEntry *baked_dict =
                LLAvatarAppearance::getDictionary()->getBakedTexture((EBakedTextureIndex)i);
            for (texture_vec_t::const_iterator local_tex_iter = baked_dict->mLocalTextures.begin();
                 local_tex_iter != baked_dict->mLocalTextures.end();
                 ++local_tex_iter)
            {
                if (isSelf()) setBakedReady(*local_tex_iter, TRUE);
            }

            // ! BACKWARDS COMPATIBILITY !
            // Workaround for viewing avatars from old viewers that haven't baked hair textures.
            // This is paired with similar code in updateMeshTextures that sets hair mesh color.
            if (i == BAKED_HAIR)
            {
                avatar_joint_mesh_list_t::iterator iter = mBakedTextureDatas[i].mJointMeshes.begin();
                avatar_joint_mesh_list_t::iterator end  = mBakedTextureDatas[i].mJointMeshes.end();
                for (; iter != end; ++iter)
                {
                    LLAvatarJointMesh* mesh = (*iter);
                    if (mesh)
                    {
                        mesh->setColor( LLColor4::white );
                    }
                }
            }
        }
    }

    dirtyMesh();
}

std::string get_sequential_numbered_file_name(const std::string& prefix,
                                              const std::string& suffix)
{
    typedef std::map<std::string,S32> file_num_type;
    static  file_num_type file_nums;
    file_num_type::iterator it = file_nums.find(prefix);
    S32 num = 0;
    if (it != file_nums.end())
    {
        num = it->second;
    }
    file_nums[prefix] = num+1;
    std::string outfilename = prefix + " " + llformat("%04d",num) + ".xml";
    std::replace(outfilename.begin(),outfilename.end(),' ','_');
    return outfilename;
}

void dump_sequential_xml(const std::string outprefix, const LLSD& content)
{
    std::string outfilename = get_sequential_numbered_file_name(outprefix,".xml");
    std::string fullpath = gDirUtilp->getExpandedFilename(LL_PATH_LOGS,outfilename);
    llofstream ofs(fullpath.c_str(), std::ios_base::out);
    ofs << LLSDOStreamer<LLSDXMLFormatter>(content, LLSDFormatter::OPTIONS_PRETTY);
    LL_DEBUGS("Avatar") << "results saved to: " << fullpath << LL_ENDL;
}

void LLVOAvatar::getSortedJointNames(S32 joint_type, std::vector<std::string>& result) const
{
    result.clear();
    if (joint_type==0)
    {
        avatar_joint_list_t::const_iterator iter = mSkeleton.begin();
        avatar_joint_list_t::const_iterator end  = mSkeleton.end();
        for (; iter != end; ++iter)
        {
            LLJoint* pJoint = (*iter);
            result.push_back(pJoint->getName());
        }
    }
    else if (joint_type==1)
    {
        for (S32 i = 0; i < mNumCollisionVolumes; i++)
        {
            LLAvatarJointCollisionVolume* pJoint = &mCollisionVolumes[i];
            result.push_back(pJoint->getName());
        }
    }
    else if (joint_type==2)
    {
        for (LLVOAvatar::attachment_map_t::const_iterator iter = mAttachmentPoints.begin();
             iter != mAttachmentPoints.end(); ++iter)
        {
            LLViewerJointAttachment* pJoint = iter->second;
            if (!pJoint) continue;
            result.push_back(pJoint->getName());
        }
    }
    std::sort(result.begin(), result.end());
}

void LLVOAvatar::dumpArchetypeXML(const std::string& prefix, bool group_by_wearables )
{
    std::string outprefix(prefix);
    if (outprefix.empty())
    {
        outprefix = getFullname() + (isSelf()?"_s":"_o");
    }
    if (outprefix.empty())
    {
        outprefix = std::string("new_archetype");
    }
    std::string outfilename = get_sequential_numbered_file_name(outprefix,".xml");

    LLAPRFile outfile;
    LLWearableType *wr_inst = LLWearableType::getInstance();
    std::string fullpath = gDirUtilp->getExpandedFilename(LL_PATH_LOGS,outfilename);
    if (APR_SUCCESS == outfile.open(fullpath, LL_APR_WB ))
    {
        apr_file_t* file = outfile.getFileHandle();
        LL_INFOS() << "xmlfile write handle obtained : " << fullpath << LL_ENDL;

        apr_file_printf( file, "<?xml version=\"1.0\" encoding=\"US-ASCII\" standalone=\"yes\"?>\n" );
        apr_file_printf( file, "<linden_genepool version=\"1.0\">\n" );
        apr_file_printf( file, "\n\t<archetype name=\"???\">\n" );

        bool agent_is_godlike = gAgent.isGodlikeWithoutAdminMenuFakery();

        if (group_by_wearables)
        {
            for (S32 type = LLWearableType::WT_SHAPE; type < LLWearableType::WT_COUNT; type++)
            {
                const std::string& wearable_name = wr_inst->getTypeName((LLWearableType::EType)type);
                apr_file_printf( file, "\n\t\t<!-- wearable: %s -->\n", wearable_name.c_str() );

                for (LLVisualParam* param = getFirstVisualParam(); param; param = getNextVisualParam())
                {
                    LLViewerVisualParam* viewer_param = (LLViewerVisualParam*)param;
                    if( (viewer_param->getWearableType() == type) &&
                       (viewer_param->isTweakable() ) )
                    {
                        dump_visual_param(file, viewer_param, viewer_param->getWeight());
                    }
                }

                for (U8 te = 0; te < TEX_NUM_INDICES; te++)
                {
                    if (LLAvatarAppearance::getDictionary()->getTEWearableType((ETextureIndex)te) == type)
                    {
                        // MULTIPLE_WEARABLES: extend to multiple wearables?
                        LLViewerTexture* te_image = getImage((ETextureIndex)te, 0);
                        if( te_image )
                        {
                            std::string uuid_str = LLUUID().asString();
                            if (agent_is_godlike)
                            {
                                te_image->getID().toString(uuid_str);
                            }
                            apr_file_printf( file, "\t\t<texture te=\"%i\" uuid=\"%s\"/>\n", te, uuid_str.c_str());
                        }
                    }
                }
            }
        }
        else
        {
            // Just dump all params sequentially.
            for (LLVisualParam* param = getFirstVisualParam(); param; param = getNextVisualParam())
            {
                LLViewerVisualParam* viewer_param = (LLViewerVisualParam*)param;
                dump_visual_param(file, viewer_param, viewer_param->getWeight());
            }

            for (U8 te = 0; te < TEX_NUM_INDICES; te++)
            {
                // MULTIPLE_WEARABLES: extend to multiple wearables?
                LLViewerTexture* te_image = getImage((ETextureIndex)te, 0);
                if( te_image )
                {
                    std::string uuid_str = LLUUID().asString();
                    if (agent_is_godlike)
                    {
                        te_image->getID().toString(uuid_str);
                    }
                    apr_file_printf( file, "\t\t<texture te=\"%i\" uuid=\"%s\"/>\n", te, uuid_str.c_str());
                }
            }
        }

        // Root joint
        const LLVector3& pos = mRoot->getPosition();
        const LLVector3& scale = mRoot->getScale();
        apr_file_printf( file, "\t\t<root name=\"%s\" position=\"%f %f %f\" scale=\"%f %f %f\"/>\n",
                         mRoot->getName().c_str(), pos[0], pos[1], pos[2], scale[0], scale[1], scale[2]);

        // Bones
        std::vector<std::string> bone_names, cv_names, attach_names, all_names;
        getSortedJointNames(0, bone_names);
        getSortedJointNames(1, cv_names);
        getSortedJointNames(2, attach_names);
        all_names.insert(all_names.end(), bone_names.begin(), bone_names.end());
        all_names.insert(all_names.end(), cv_names.begin(), cv_names.end());
        all_names.insert(all_names.end(), attach_names.begin(), attach_names.end());

        for (std::vector<std::string>::iterator name_iter = bone_names.begin();
             name_iter != bone_names.end(); ++name_iter)
        {
            LLJoint *pJoint = getJoint(*name_iter);
            const LLVector3& pos = pJoint->getPosition();
            const LLVector3& scale = pJoint->getScale();
            apr_file_printf( file, "\t\t<bone name=\"%s\" position=\"%f %f %f\" scale=\"%f %f %f\"/>\n",
                             pJoint->getName().c_str(), pos[0], pos[1], pos[2], scale[0], scale[1], scale[2]);
        }

        // Collision volumes
        for (std::vector<std::string>::iterator name_iter = cv_names.begin();
             name_iter != cv_names.end(); ++name_iter)
        {
            LLJoint *pJoint = getJoint(*name_iter);
            const LLVector3& pos = pJoint->getPosition();
            const LLVector3& scale = pJoint->getScale();
            apr_file_printf( file, "\t\t<collision_volume name=\"%s\" position=\"%f %f %f\" scale=\"%f %f %f\"/>\n",
                             pJoint->getName().c_str(), pos[0], pos[1], pos[2], scale[0], scale[1], scale[2]);
        }

        // Attachment joints
        for (std::vector<std::string>::iterator name_iter = attach_names.begin();
             name_iter != attach_names.end(); ++name_iter)
        {
            LLJoint *pJoint = getJoint(*name_iter);
            if (!pJoint) continue;
            const LLVector3& pos = pJoint->getPosition();
            const LLVector3& scale = pJoint->getScale();
            apr_file_printf( file, "\t\t<attachment_point name=\"%s\" position=\"%f %f %f\" scale=\"%f %f %f\"/>\n",
                             pJoint->getName().c_str(), pos[0], pos[1], pos[2], scale[0], scale[1], scale[2]);
        }

        // Joint pos overrides
        for (std::vector<std::string>::iterator name_iter = all_names.begin();
             name_iter != all_names.end(); ++name_iter)
        {
            LLJoint *pJoint = getJoint(*name_iter);

            LLVector3 pos;
            LLUUID mesh_id;

            if (pJoint && pJoint->hasAttachmentPosOverride(pos,mesh_id))
            {
                S32 num_pos_overrides;
                std::set<LLVector3> distinct_pos_overrides;
                pJoint->getAllAttachmentPosOverrides(num_pos_overrides, distinct_pos_overrides);
                apr_file_printf( file, "\t\t<joint_offset name=\"%s\" position=\"%f %f %f\" mesh_id=\"%s\" count=\"%d\" distinct=\"%d\"/>\n",
                                 pJoint->getName().c_str(), pos[0], pos[1], pos[2], mesh_id.asString().c_str(),
                                 num_pos_overrides, (S32) distinct_pos_overrides.size());
            }
        }
        // Joint scale overrides
        for (std::vector<std::string>::iterator name_iter = all_names.begin();
             name_iter != all_names.end(); ++name_iter)
        {
            LLJoint *pJoint = getJoint(*name_iter);

            LLVector3 scale;
            LLUUID mesh_id;

            if (pJoint && pJoint->hasAttachmentScaleOverride(scale,mesh_id))
            {
                S32 num_scale_overrides;
                std::set<LLVector3> distinct_scale_overrides;
                pJoint->getAllAttachmentPosOverrides(num_scale_overrides, distinct_scale_overrides);
                apr_file_printf( file, "\t\t<joint_scale name=\"%s\" scale=\"%f %f %f\" mesh_id=\"%s\" count=\"%d\" distinct=\"%d\"/>\n",
                                 pJoint->getName().c_str(), scale[0], scale[1], scale[2], mesh_id.asString().c_str(),
                                 num_scale_overrides, (S32) distinct_scale_overrides.size());
            }
        }
        F32 pelvis_fixup;
        LLUUID mesh_id;
        if (hasPelvisFixup(pelvis_fixup, mesh_id))
        {
            apr_file_printf( file, "\t\t<pelvis_fixup z=\"%f\" mesh_id=\"%s\"/>\n",
                             pelvis_fixup, mesh_id.asString().c_str());
        }

        LLVector3 rp = getRootJoint()->getWorldPosition();
        LLVector4a rpv;
        rpv.load3(rp.mV);

        for (S32 joint_num = 0; joint_num < LL_CHARACTER_MAX_ANIMATED_JOINTS; joint_num++)
        {
            LLJoint *joint = getJoint(joint_num);
            if (joint_num < mJointRiggingInfoTab.size())
            {
                LLJointRiggingInfo& rig_info = mJointRiggingInfoTab[joint_num];
                if (rig_info.isRiggedTo())
                {
                    LLMatrix4a mat;
                    LLVector4a new_extents[2];
                    mat.loadu(joint->getWorldMatrix());
                    matMulBoundBox(mat, rig_info.getRiggedExtents(), new_extents);
                    LLVector4a rrp[2];
                    rrp[0].setSub(new_extents[0],rpv);
                    rrp[1].setSub(new_extents[1],rpv);
                    apr_file_printf( file, "\t\t<joint_rig_info num=\"%d\" name=\"%s\" min=\"%f %f %f\" max=\"%f %f %f\" tmin=\"%f %f %f\" tmax=\"%f %f %f\"/>\n",
                                     joint_num,
                                     joint->getName().c_str(),
                                     rig_info.getRiggedExtents()[0][0],
                                     rig_info.getRiggedExtents()[0][1],
                                     rig_info.getRiggedExtents()[0][2],
                                     rig_info.getRiggedExtents()[1][0],
                                     rig_info.getRiggedExtents()[1][1],
                                     rig_info.getRiggedExtents()[1][2],
                                     rrp[0][0],
                                     rrp[0][1],
                                     rrp[0][2],
                                     rrp[1][0],
                                     rrp[1][1],
                                     rrp[1][2] );
                }
            }
        }

        bool ultra_verbose = false;
        if (isSelf() && ultra_verbose)
        {
            // show the cloned params inside the wearables as well.
            gAgentAvatarp->dumpWearableInfo(outfile);
        }

        apr_file_printf( file, "\t</archetype>\n" );
        apr_file_printf( file, "\n</linden_genepool>\n" );

        LLSD args;
        args["PATH"] = fullpath;
        LLNotificationsUtil::add("AppearanceToXMLSaved", args);
    }
    else
    {
        LLNotificationsUtil::add("AppearanceToXMLFailed");
    }
    // File will close when handle goes out of scope
}


void LLVOAvatar::setVisibilityRank(U32 rank)
{
    if (mDrawable.isNull() || mDrawable->isDead())
    {
        // do nothing
        return;
    }
    mVisibilityRank = rank;
}

// Assumes LLVOAvatar::sInstances has already been sorted.
S32 LLVOAvatar::getUnbakedPixelAreaRank()
{
    S32 rank = 1;
    for (std::vector<LLCharacter*>::iterator iter = LLCharacter::sInstances.begin();
         iter != LLCharacter::sInstances.end(); ++iter)
    {
        LLVOAvatar* inst = (LLVOAvatar*) *iter;
        if (inst == this)
        {
            return rank;
        }
        else if (!inst->isDead() && !inst->isFullyBaked())
        {
            rank++;
        }
    }

    llassert(0);
    return 0;
}

struct CompareScreenAreaGreater
{
    BOOL operator()(const LLCharacter* const& lhs, const LLCharacter* const& rhs)
    {
        return lhs->getPixelArea() > rhs->getPixelArea();
    }
};

// static
void LLVOAvatar::cullAvatarsByPixelArea()
{
    std::sort(LLCharacter::sInstances.begin(), LLCharacter::sInstances.end(), CompareScreenAreaGreater());

    // Update the avatars that have changed status
    U32 rank = 2; //1 is reserved for self.
    for (std::vector<LLCharacter*>::iterator iter = LLCharacter::sInstances.begin();
         iter != LLCharacter::sInstances.end(); ++iter)
    {
        LLVOAvatar* inst = (LLVOAvatar*) *iter;
        BOOL culled;
        if (inst->isSelf() || inst->isFullyBaked())
        {
            culled = FALSE;
        }
        else
        {
            culled = TRUE;
        }

        if (inst->mCulled != culled)
        {
            inst->mCulled = culled;
            LL_DEBUGS() << "avatar " << inst->getID() << (culled ? " start culled" : " start not culled" ) << LL_ENDL;
            inst->updateMeshTextures();
        }

        if (inst->isSelf())
        {
            inst->setVisibilityRank(1);
        }
        else if (inst->mDrawable.notNull() && inst->mDrawable->isVisible())
        {
            inst->setVisibilityRank(rank++);
        }
    }

    // runway - this doesn't really detect gray/grey state.
    S32 grey_avatars = 0;
    if (!LLVOAvatar::areAllNearbyInstancesBaked(grey_avatars))
    {
        if (gFrameTimeSeconds != sUnbakedUpdateTime) // only update once per frame
        {
            sUnbakedUpdateTime = gFrameTimeSeconds;
            sUnbakedTime += gFrameIntervalSeconds.value();
        }
        if (grey_avatars > 0)
        {
            if (gFrameTimeSeconds != sGreyUpdateTime) // only update once per frame
            {
                sGreyUpdateTime = gFrameTimeSeconds;
                sGreyTime += gFrameIntervalSeconds.value();
            }
        }
    }
}

void LLVOAvatar::startAppearanceAnimation()
{
    if(!mAppearanceAnimating)
    {
        mAppearanceAnimating = TRUE;
        mAppearanceMorphTimer.reset();
        mLastAppearanceBlendTime = 0.f;
    }
}

// virtual
void LLVOAvatar::removeMissingBakedTextures()
{
}

//virtual
void LLVOAvatar::updateRegion(LLViewerRegion *regionp)
{
    LLViewerObject::updateRegion(regionp);
}

// virtual
std::string LLVOAvatar::getFullname() const
{
    std::string name;

    LLNameValue* first = getNVPair("FirstName");
    LLNameValue* last  = getNVPair("LastName");
    if (first && last)
    {
        name = LLCacheName::buildFullName( first->getString(), last->getString() );
    }

    return name;
}

LLHost LLVOAvatar::getObjectHost() const
{
    LLViewerRegion* region = getRegion();
    if (region && !isDead())
    {
        return region->getHost();
    }
    else
    {
        return LLHost();
    }
}

BOOL LLVOAvatar::updateLOD()
{
    if (mDrawable.isNull())
    {
        return FALSE;
    }

    if (!LLPipeline::sImpostorRender && isImpostor() && 0 != mDrawable->getNumFaces() && mDrawable->getFace(0)->hasGeometry())
    {
        return TRUE;
    }

    BOOL res = updateJointLODs();

    LLFace* facep = mDrawable->getFace(0);
    if (!facep || !facep->getVertexBuffer())
    {
        dirtyMesh(2);
    }

    if (mDirtyMesh >= 2 || mDrawable->isState(LLDrawable::REBUILD_GEOMETRY))
    {   //LOD changed or new mesh created, allocate new vertex buffer if needed
        updateMeshData();
        mDirtyMesh = 0;
        mNeedsSkin = TRUE;
        mDrawable->clearState(LLDrawable::REBUILD_GEOMETRY);
    }
    updateVisibility();

    return res;
}

void LLVOAvatar::updateLODRiggedAttachments()
{
    updateLOD();
    rebuildRiggedAttachments();
}

void showRigInfoTabExtents(LLVOAvatar *avatar, LLJointRiggingInfoTab& tab, S32& count_rigged, S32& count_box)
{
    count_rigged = count_box = 0;
    LLVector4a zero_vec;
    zero_vec.clear();
    for (S32 i=0; i<tab.size(); i++)
    {
        if (tab[i].isRiggedTo())
        {
            count_rigged++;
            LLJoint *joint = avatar->getJoint(i);
            LL_DEBUGS("RigSpam") << "joint " << i << " name " << joint->getName() << " box "
                                 << tab[i].getRiggedExtents()[0] << ", " << tab[i].getRiggedExtents()[1] << LL_ENDL;
            if ((!tab[i].getRiggedExtents()[0].equals3(zero_vec)) ||
                (!tab[i].getRiggedExtents()[1].equals3(zero_vec)))
            {
                count_box++;
            }
       }
    }
}

void LLVOAvatar::getAssociatedVolumes(std::vector<LLVOVolume*>& volumes)
{
    LL_PROFILE_ZONE_SCOPED_CATEGORY_AVATAR;
    for ( LLVOAvatar::attachment_map_t::iterator iter = mAttachmentPoints.begin(); iter != mAttachmentPoints.end(); ++iter )
    {
        LLViewerJointAttachment* attachment = iter->second;
        LLViewerJointAttachment::attachedobjs_vec_t::iterator attach_end = attachment->mAttachedObjects.end();

        for (LLViewerJointAttachment::attachedobjs_vec_t::iterator attach_iter = attachment->mAttachedObjects.begin();
             attach_iter != attach_end; ++attach_iter)
        {
            LLViewerObject* attached_object =  attach_iter->get();
            LLVOVolume *volume = dynamic_cast<LLVOVolume*>(attached_object);
            if (volume)
            {
                volumes.push_back(volume);
                if (volume->isAnimatedObject())
                {
                    // For animated object attachment, don't need
                    // the children. Will just get bounding box
                    // from the control avatar.
                    continue;
                }
            }
            LLViewerObject::const_child_list_t& children = attached_object->getChildren();
            for (LLViewerObject::const_child_list_t::const_iterator it = children.begin();
                 it != children.end(); ++it)
            {
                LLViewerObject *childp = *it;
                LLVOVolume *volume = dynamic_cast<LLVOVolume*>(childp);
                if (volume)
                {
                    volumes.push_back(volume);
                }
            }
        }
    }

    LLControlAvatar *control_av = dynamic_cast<LLControlAvatar*>(this);
    if (control_av)
    {
        LLVOVolume *volp = control_av->mRootVolp;
        if (volp)
        {
            volumes.push_back(volp);
            LLViewerObject::const_child_list_t& children = volp->getChildren();
            for (LLViewerObject::const_child_list_t::const_iterator it = children.begin();
                 it != children.end(); ++it)
            {
                LLViewerObject *childp = *it;
                LLVOVolume *volume = dynamic_cast<LLVOVolume*>(childp);
                if (volume)
                {
                    volumes.push_back(volume);
                }
            }
        }
    }
}

// virtual
void LLVOAvatar::updateRiggingInfo()
{
    LL_PROFILE_ZONE_SCOPED_CATEGORY_AVATAR;

    LL_DEBUGS("RigSpammish") << getFullname() << " updating rig tab" << LL_ENDL;

    std::vector<LLVOVolume*> volumes;

    getAssociatedVolumes(volumes);

    std::map<LLUUID,S32> curr_rigging_info_key;
    {
        // Get current rigging info key
        for (std::vector<LLVOVolume*>::iterator it = volumes.begin(); it != volumes.end(); ++it)
        {
            LLVOVolume *vol = *it;
            if (vol->isMesh() && vol->getVolume())
            {
                const LLUUID& mesh_id = vol->getVolume()->getParams().getSculptID();
                S32 max_lod = llmax(vol->getLOD(), vol->mLastRiggingInfoLOD);
                curr_rigging_info_key[mesh_id] = max_lod;
            }
        }

        // Check for key change, which indicates some change in volume composition or LOD.
        if (curr_rigging_info_key == mLastRiggingInfoKey)
        {
            return;
        }
    }

    // Something changed. Update.
    mLastRiggingInfoKey = curr_rigging_info_key;
    mJointRiggingInfoTab.clear();
    for (std::vector<LLVOVolume*>::iterator it = volumes.begin(); it != volumes.end(); ++it)
    {
        LLVOVolume *vol = *it;
        vol->updateRiggingInfo();
        mJointRiggingInfoTab.merge(vol->mJointRiggingInfoTab);
    }

    //LL_INFOS() << "done update rig count is " << countRigInfoTab(mJointRiggingInfoTab) << LL_ENDL;
    LL_DEBUGS("RigSpammish") << getFullname() << " after update rig tab:" << LL_ENDL;
    S32 joint_count, box_count;
    showRigInfoTabExtents(this, mJointRiggingInfoTab, joint_count, box_count);
    LL_DEBUGS("RigSpammish") << "uses " << joint_count << " joints " << " nonzero boxes: " << box_count << LL_ENDL;
}

// virtual
void LLVOAvatar::onActiveOverrideMeshesChanged()
{
    mJointRiggingInfoTab.setNeedsUpdate(true);
}

U32 LLVOAvatar::getPartitionType() const
{
    // Avatars merely exist as drawables in the bridge partition
    return mIsControlAvatar ? LLViewerRegion::PARTITION_CONTROL_AV : LLViewerRegion::PARTITION_AVATAR;
}

//static
void LLVOAvatar::updateImpostors()
{
    LLViewerCamera::sCurCameraID = LLViewerCamera::CAMERA_WORLD;

    std::vector<LLCharacter*> instances_copy = LLCharacter::sInstances;
    for (std::vector<LLCharacter*>::iterator iter = instances_copy.begin();
        iter != instances_copy.end(); ++iter)
    {
        LLVOAvatar* avatar = (LLVOAvatar*) *iter;
        if (!avatar->isDead()
            && avatar->isVisible()
            && avatar->isImpostor()
            && avatar->needsImpostorUpdate())
        {
            avatar->calcMutedAVColor();
            gPipeline.generateImpostor(avatar);
        }
    }

    LLCharacter::sAllowInstancesChange = TRUE;
}

// virtual
BOOL LLVOAvatar::isImpostor()
{
    return isVisuallyMuted() || (sLimitNonImpostors && (mUpdatePeriod > 1));
}

BOOL LLVOAvatar::shouldImpostor(const F32 rank_factor)
{
    if (isSelf())
    {
        return false;
    }
    if (isVisuallyMuted())
    {
        return true;
    }
    return sLimitNonImpostors && (mVisibilityRank > sMaxNonImpostors * rank_factor);
}

BOOL LLVOAvatar::needsImpostorUpdate() const
{
    return mNeedsImpostorUpdate;
}

const LLVector3& LLVOAvatar::getImpostorOffset() const
{
    return mImpostorOffset;
}

const LLVector2& LLVOAvatar::getImpostorDim() const
{
    return mImpostorDim;
}

void LLVOAvatar::setImpostorDim(const LLVector2& dim)
{
    mImpostorDim = dim;
}

void LLVOAvatar::cacheImpostorValues()
{
    getImpostorValues(mImpostorExtents, mImpostorAngle, mImpostorDistance);
}

void LLVOAvatar::getImpostorValues(LLVector4a* extents, LLVector3& angle, F32& distance) const
{
    const LLVector4a* ext = mDrawable->getSpatialExtents();
    extents[0] = ext[0];
    extents[1] = ext[1];

    LLVector3 at = LLViewerCamera::getInstance()->getOrigin()-(getRenderPosition()+mImpostorOffset);
    distance = at.normalize();
    F32 da = 1.f - (at*LLViewerCamera::getInstance()->getAtAxis());
    angle.mV[0] = LLViewerCamera::getInstance()->getYaw()*da;
    angle.mV[1] = LLViewerCamera::getInstance()->getPitch()*da;
    angle.mV[2] = da;
}

// static
const U32 LLVOAvatar::NON_IMPOSTORS_MAX_SLIDER = 66; /* Must equal the maximum allowed the RenderAvatarMaxNonImpostors
                                           * slider in panel_preferences_graphics1.xml */

// static
void LLVOAvatar::updateImpostorRendering(U32 newMaxNonImpostorsValue)
{
    U32  oldmax = sMaxNonImpostors;
    bool oldflg = sLimitNonImpostors;

    if (NON_IMPOSTORS_MAX_SLIDER <= newMaxNonImpostorsValue)
    {
        sMaxNonImpostors = 0;
    }
    else
    {
        sMaxNonImpostors = newMaxNonImpostorsValue;
    }
    // the sLimitNonImpostors flag depends on whether or not sMaxNonImpostors is set to the no-limit value (0)
    sLimitNonImpostors = (0 != sMaxNonImpostors);
    if ( oldflg != sLimitNonImpostors )
    {
        LL_DEBUGS("AvatarRender")
            << "was " << (oldflg ? "use" : "don't use" ) << " impostors (max " << oldmax << "); "
            << "now " << (sLimitNonImpostors ? "use" : "don't use" ) << " impostors (max " << sMaxNonImpostors << "); "
            << LL_ENDL;
    }
}


void LLVOAvatar::idleUpdateRenderComplexity()
{
    LL_PROFILE_ZONE_SCOPED_CATEGORY_AVATAR;
    if (isControlAvatar())
    {
        LLControlAvatar *cav = dynamic_cast<LLControlAvatar*>(this);
        bool is_attachment = cav && cav->mRootVolp && cav->mRootVolp->isAttachment(); // For attached animated objects
        if (is_attachment)
        {
            // ARC for animated object attachments is accounted with the avatar they're attached to.
            return;
        }
    }

    // Render Complexity
    calculateUpdateRenderComplexity(); // Update mVisualComplexity if needed

    bool autotune = LLPerfStats::tunables.userAutoTuneEnabled && !mIsControlAvatar && !isSelf();
    if (autotune && !isDead())
    {
        static LLCachedControl<F32> render_far_clip(gSavedSettings, "RenderFarClip", 64);
        F32 radius = render_far_clip * render_far_clip;

        bool is_nearby = true;
        if ((dist_vec_squared(getPositionGlobal(), gAgent.getPositionGlobal()) > radius) &&
            (dist_vec_squared(getPositionGlobal(), gAgentCamera.getCameraPositionGlobal()) > radius))
        {
            is_nearby = false;
        }

        if (is_nearby && (sAVsIgnoringARTLimit.size() < MIN_NONTUNED_AVS))
        {
            if (std::count(sAVsIgnoringARTLimit.begin(), sAVsIgnoringARTLimit.end(), mID) == 0)
            {
                sAVsIgnoringARTLimit.push_back(mID);
            }
        }
        else if (!is_nearby)
        {
            sAVsIgnoringARTLimit.erase(std::remove(sAVsIgnoringARTLimit.begin(), sAVsIgnoringARTLimit.end(), mID),
                                       sAVsIgnoringARTLimit.end());
        }
        updateNearbyAvatarCount();
    }
}

void LLVOAvatar::updateNearbyAvatarCount()
{
    static LLFrameTimer agent_update_timer;

    if (agent_update_timer.getElapsedTimeF32() > 1.0f)
    {
        S32 avs_nearby = 0;
        static LLCachedControl<F32> render_far_clip(gSavedSettings, "RenderFarClip", 64);
        F32 radius = render_far_clip * render_far_clip;
        std::vector<LLCharacter *>::iterator char_iter = LLCharacter::sInstances.begin();
        while (char_iter != LLCharacter::sInstances.end())
        {
            LLVOAvatar *avatar = dynamic_cast<LLVOAvatar *>(*char_iter);
            if (avatar && !avatar->isDead() && !avatar->isControlAvatar())
            {
                if ((dist_vec_squared(avatar->getPositionGlobal(), gAgent.getPositionGlobal()) > radius) &&
                    (dist_vec_squared(avatar->getPositionGlobal(), gAgentCamera.getCameraPositionGlobal()) > radius))
                {
                    char_iter++;
                    continue;
                }
                avs_nearby++;
            }
            char_iter++;
        }
        sAvatarsNearby = avs_nearby;
        agent_update_timer.reset();
    }
}

void LLVOAvatar::idleUpdateDebugInfo()
{
    if (gPipeline.hasRenderDebugMask(LLPipeline::RENDER_DEBUG_AVATAR_DRAW_INFO))
    {
        std::string info_line;
        F32 red_level;
        F32 green_level;
        LLColor4 info_color;
        LLFontGL::StyleFlags info_style;

        if ( !mText )
        {
            initHudText();
            mText->setFadeDistance(20.0, 5.0); // limit clutter in large crowds
        }
        else
        {
            mText->clearString(); // clear debug text
        }

        /*
         * NOTE: the logic for whether or not each of the values below
         * controls muting MUST match that in the isVisuallyMuted and isTooComplex methods.
         */

        static LLCachedControl<U32> max_render_cost(gSavedSettings, "RenderAvatarMaxComplexity", 0);
        info_line = llformat("%d Complexity", mVisualComplexity);

        if (max_render_cost != 0) // zero means don't care, so don't bother coloring based on this
        {
            green_level = 1.f-llclamp(((F32) mVisualComplexity-(F32)max_render_cost)/(F32)max_render_cost, 0.f, 1.f);
            red_level   = llmin((F32) mVisualComplexity/(F32)max_render_cost, 1.f);
            info_color.set(red_level, green_level, 0.0, 1.0);
            info_style = (  mVisualComplexity > max_render_cost
                          ? LLFontGL::BOLD : LLFontGL::NORMAL );
        }
        else
        {
            info_color.set(LLColor4::grey);
            info_style = LLFontGL::NORMAL;
        }
        mText->addLine(info_line, info_color, info_style);

        // Visual rank
        info_line = llformat("%d rank", mVisibilityRank);
        // Use grey for imposters, white for normal rendering or no impostors
        info_color.set(isImpostor() ? LLColor4::grey : (isControlAvatar() ? LLColor4::yellow : LLColor4::white));
        info_style = LLFontGL::NORMAL;
        mText->addLine(info_line, info_color, info_style);

        // Triangle count
        mText->addLine(std::string("VisTris ") + LLStringOps::getReadableNumber(mAttachmentVisibleTriangleCount),
                       info_color, info_style);
        mText->addLine(std::string("EstMaxTris ") + LLStringOps::getReadableNumber(mAttachmentEstTriangleCount),
                       info_color, info_style);

        // Attachment Surface Area
        static LLCachedControl<F32> max_attachment_area(gSavedSettings, "RenderAutoMuteSurfaceAreaLimit", 1000.0f);
        info_line = llformat("%.0f m^2", mAttachmentSurfaceArea);

        if (max_render_cost != 0 && max_attachment_area != 0) // zero means don't care, so don't bother coloring based on this
        {
            green_level = 1.f-llclamp((mAttachmentSurfaceArea-max_attachment_area)/max_attachment_area, 0.f, 1.f);
            red_level   = llmin(mAttachmentSurfaceArea/max_attachment_area, 1.f);
            info_color.set(red_level, green_level, 0.0, 1.0);
            info_style = (  mAttachmentSurfaceArea > max_attachment_area
                          ? LLFontGL::BOLD : LLFontGL::NORMAL );

        }
        else
        {
            info_color.set(LLColor4::grey);
            info_style = LLFontGL::NORMAL;
        }

        mText->addLine(info_line, info_color, info_style);

        updateText(); // corrects position
    }
}

void LLVOAvatar::updateVisualComplexity()
{
    LL_DEBUGS("AvatarRender") << "avatar " << getID() << " appearance changed" << LL_ENDL;
    // Set the cache time to in the past so it's updated ASAP
    mVisualComplexityStale = true;
}


// Account for the complexity of a single top-level object associated
// with an avatar. This will be either an attached object or an animated
// object.
void LLVOAvatar::accountRenderComplexityForObject(
    LLViewerObject *attached_object,
    const F32 max_attachment_complexity,
    LLVOVolume::texture_cost_t& textures,
    U32& cost,
    hud_complexity_list_t& hud_complexity_list,
    object_complexity_list_t& object_complexity_list)
{
    LL_PROFILE_ZONE_SCOPED_CATEGORY_AVATAR;
    if (attached_object && !attached_object->isHUDAttachment())
    {
        mAttachmentVisibleTriangleCount += attached_object->recursiveGetTriangleCount();
        mAttachmentEstTriangleCount += attached_object->recursiveGetEstTrianglesMax();
        mAttachmentSurfaceArea += attached_object->recursiveGetScaledSurfaceArea();

        textures.clear();
        const LLDrawable* drawable = attached_object->mDrawable;
        if (drawable)
        {
            const LLVOVolume* volume = drawable->getVOVolume();
            if (volume)
            {
                F32 attachment_total_cost = 0;
                F32 attachment_volume_cost = 0;
                F32 attachment_texture_cost = 0;
                F32 attachment_children_cost = 0;
                const F32 animated_object_attachment_surcharge = 1000;

                if (volume->isAnimatedObjectFast())
                {
                    attachment_volume_cost += animated_object_attachment_surcharge;
                }
                attachment_volume_cost += volume->getRenderCost(textures);

                const_child_list_t children = volume->getChildren();
                for (const_child_list_t::const_iterator child_iter = children.begin();
                    child_iter != children.end();
                    ++child_iter)
                {
                    LLViewerObject* child_obj = *child_iter;
                    LLVOVolume* child = dynamic_cast<LLVOVolume*>(child_obj);
                    if (child)
                    {
                        attachment_children_cost += child->getRenderCost(textures);
                    }
                }

                for (LLVOVolume::texture_cost_t::iterator volume_texture = textures.begin();
                    volume_texture != textures.end();
                    ++volume_texture)
                {
                    // add the cost of each individual texture in the linkset
                    attachment_texture_cost += LLVOVolume::getTextureCost(*volume_texture);
                }
                attachment_total_cost = attachment_volume_cost + attachment_texture_cost + attachment_children_cost;
                LL_DEBUGS("ARCdetail") << "Attachment costs " << attached_object->getAttachmentItemID()
                    << " total: " << attachment_total_cost
                    << ", volume: " << attachment_volume_cost
                    << ", " << textures.size()
                    << " textures: " << attachment_texture_cost
                    << ", " << volume->numChildren()
                    << " children: " << attachment_children_cost
                    << LL_ENDL;
                // Limit attachment complexity to avoid signed integer flipping of the wearer's ACI
                cost += (U32)llclamp(attachment_total_cost, MIN_ATTACHMENT_COMPLEXITY, max_attachment_complexity);

                if (isSelf())
                {
                    LLObjectComplexity object_complexity;
                    object_complexity.objectName = attached_object->getAttachmentItemName();
                    object_complexity.objectId = attached_object->getAttachmentItemID();
                    object_complexity.objectCost = attachment_total_cost;
                    object_complexity_list.push_back(object_complexity);
                }
            }
        }
    }
    if (isSelf()
        && attached_object
        && attached_object->isHUDAttachment()
        && !attached_object->isTempAttachment()
        && attached_object->mDrawable)
    {
        textures.clear();
        mAttachmentSurfaceArea += attached_object->recursiveGetScaledSurfaceArea();

        const LLVOVolume* volume = attached_object->mDrawable->getVOVolume();
        if (volume)
        {
            BOOL is_rigged_mesh = volume->isRiggedMeshFast();
            LLHUDComplexity hud_object_complexity;
            hud_object_complexity.objectName = attached_object->getAttachmentItemName();
            hud_object_complexity.objectId = attached_object->getAttachmentItemID();
            std::string joint_name;
            gAgentAvatarp->getAttachedPointName(attached_object->getAttachmentItemID(), joint_name);
            hud_object_complexity.jointName = joint_name;
            // get cost and individual textures
            hud_object_complexity.objectsCost += volume->getRenderCost(textures);
            hud_object_complexity.objectsCount++;

            LLViewerObject::const_child_list_t& child_list = attached_object->getChildren();
            for (LLViewerObject::child_list_t::const_iterator iter = child_list.begin();
                iter != child_list.end(); ++iter)
            {
                LLViewerObject* childp = *iter;
                const LLVOVolume* chld_volume = dynamic_cast<LLVOVolume*>(childp);
                if (chld_volume)
                {
                    is_rigged_mesh = is_rigged_mesh || chld_volume->isRiggedMeshFast();
                    // get cost and individual textures
                    hud_object_complexity.objectsCost += chld_volume->getRenderCost(textures);
                    hud_object_complexity.objectsCount++;
                }
            }
            if (is_rigged_mesh && !attached_object->mRiggedAttachedWarned)
            {
                LLSD args;
                LLViewerInventoryItem* itemp = gInventory.getItem(attached_object->getAttachmentItemID());
                args["NAME"] = itemp ? itemp->getName() : LLTrans::getString("Unknown");
                args["POINT"] = LLTrans::getString(getTargetAttachmentPoint(attached_object)->getName());
                LLNotificationsUtil::add("RiggedMeshAttachedToHUD", args);

                attached_object->mRiggedAttachedWarned = true;
            }

            hud_object_complexity.texturesCount += textures.size();

            for (LLVOVolume::texture_cost_t::iterator volume_texture = textures.begin();
                volume_texture != textures.end();
                ++volume_texture)
            {
                // add the cost of each individual texture (ignores duplicates)
                hud_object_complexity.texturesCost += LLVOVolume::getTextureCost(*volume_texture);
                const LLViewerTexture* img = *volume_texture;
                if (img->getType() == LLViewerTexture::FETCHED_TEXTURE)
                {
                    LLViewerFetchedTexture* tex = (LLViewerFetchedTexture*)img;
                    // Note: Texture memory might be incorect since texture might be still loading.
                    hud_object_complexity.texturesMemoryTotal += tex->getTextureMemory();
                    if (tex->getOriginalHeight() * tex->getOriginalWidth() >= HUD_OVERSIZED_TEXTURE_DATA_SIZE)
                    {
                        hud_object_complexity.largeTexturesCount++;
                    }
                }
            }
            hud_complexity_list.push_back(hud_object_complexity);
        }
    }
}

// Calculations for mVisualComplexity value
void LLVOAvatar::calculateUpdateRenderComplexity()
{
    /*****************************************************************
     * This calculation should not be modified by third party viewers,
     * since it is used to limit rendering and should be uniform for
     * everyone. If you have suggested improvements, submit them to
     * the official viewer for consideration.
     *****************************************************************/
    if (mVisualComplexityStale)
    {
        LL_PROFILE_ZONE_SCOPED_CATEGORY_AVATAR;

        static const U32 COMPLEXITY_BODY_PART_COST = 200;
        static LLCachedControl<F32> max_complexity_setting(gSavedSettings, "MaxAttachmentComplexity");
        F32 max_attachment_complexity = max_complexity_setting;
        max_attachment_complexity = llmax(max_attachment_complexity, DEFAULT_MAX_ATTACHMENT_COMPLEXITY);

        // Diagnostic list of all textures on our avatar
        static std::unordered_set<const LLViewerTexture*> all_textures;

        U32 cost = VISUAL_COMPLEXITY_UNKNOWN;
        LLVOVolume::texture_cost_t textures;
        hud_complexity_list_t hud_complexity_list;
        object_complexity_list_t object_complexity_list;

        for (U8 baked_index = 0; baked_index < BAKED_NUM_INDICES; baked_index++)
        {
            const LLAvatarAppearanceDictionary::BakedEntry *baked_dict
                = LLAvatarAppearance::getDictionary()->getBakedTexture((EBakedTextureIndex)baked_index);
            ETextureIndex tex_index = baked_dict->mTextureIndex;
            if ((tex_index != TEX_SKIRT_BAKED) || (isWearingWearableType(LLWearableType::WT_SKIRT)))
            {
                // Same as isTextureVisible(), but doesn't account for isSelf to ensure identical numbers for all avatars
                if (isIndexLocalTexture(tex_index))
                {
                    if (isTextureDefined(tex_index, 0))
                    {
                        cost += COMPLEXITY_BODY_PART_COST;
                    }
                }
                else
                {
                    // baked textures can use TE images directly
                    if (isTextureDefined(tex_index)
                        && (getTEImage(tex_index)->getID() != IMG_INVISIBLE || LLDrawPoolAlpha::sShowDebugAlpha))
                    {
                        cost += COMPLEXITY_BODY_PART_COST;
                    }
                }
            }
        }
        LL_DEBUGS("ARCdetail") << "Avatar body parts complexity: " << cost << LL_ENDL;

        mAttachmentVisibleTriangleCount = 0;
        mAttachmentEstTriangleCount = 0.f;
        mAttachmentSurfaceArea = 0.f;

        // A standalone animated object needs to be accounted for
        // using its associated volume. Attached animated objects
        // will be covered by the subsequent loop over attachments.
        LLControlAvatar *control_av = dynamic_cast<LLControlAvatar*>(this);
        if (control_av)
        {
            LLVOVolume *volp = control_av->mRootVolp;
            if (volp && !volp->isAttachment())
            {
                accountRenderComplexityForObject(volp, max_attachment_complexity,
                                                 textures, cost, hud_complexity_list, object_complexity_list);
            }
        }

        // Account for complexity of all attachments.
        for (attachment_map_t::const_iterator attachment_point = mAttachmentPoints.begin();
             attachment_point != mAttachmentPoints.end();
             ++attachment_point)
        {
            LLViewerJointAttachment* attachment = attachment_point->second;
            for (LLViewerJointAttachment::attachedobjs_vec_t::iterator attachment_iter = attachment->mAttachedObjects.begin();
                 attachment_iter != attachment->mAttachedObjects.end();
                 ++attachment_iter)
            {
                LLViewerObject* attached_object = attachment_iter->get();
                accountRenderComplexityForObject(attached_object, max_attachment_complexity,
                                                 textures, cost, hud_complexity_list, object_complexity_list);
            }
        }

        if ( cost != mVisualComplexity )
        {
            LL_DEBUGS("AvatarRender") << "Avatar "<< getID()
                                      << " complexity updated was " << mVisualComplexity << " now " << cost
                                      << " reported " << mReportedVisualComplexity
                                      << LL_ENDL;
        }
        else
        {
            LL_DEBUGS("AvatarRender") << "Avatar "<< getID()
                                      << " complexity updated no change " << mVisualComplexity
                                      << " reported " << mReportedVisualComplexity
                                      << LL_ENDL;
        }
        mVisualComplexity = cost;
        mVisualComplexityStale = false;

        static LLCachedControl<U32> show_my_complexity_changes(gSavedSettings, "ShowMyComplexityChanges", 20);

        if (isSelf() && show_my_complexity_changes)
        {
            // Avatar complexity
            LLAvatarRenderNotifier::getInstance()->updateNotificationAgent(mVisualComplexity);
            LLAvatarRenderNotifier::getInstance()->setObjectComplexityList(object_complexity_list);
            // HUD complexity
            LLHUDRenderNotifier::getInstance()->updateNotificationHUD(hud_complexity_list);
        }

        //schedule an update to ART next frame if needed
        if (LLPerfStats::tunables.userAutoTuneEnabled &&
            LLPerfStats::tunables.userFPSTuningStrategy != LLPerfStats::TUNE_SCENE_ONLY &&
            !isVisuallyMuted())
        {
            LLUUID id = getID(); // <== use id to make sure this avatar didn't get deleted between frames
            LL::WorkQueue::getInstance("mainloop")->post([this, id]()
                {
                    if (gObjectList.findObject(id) != nullptr)
                    {
                        gPipeline.profileAvatar(this);
                    }
                });
        }
    }
}

void LLVOAvatar::setVisualMuteSettings(VisualMuteSettings set)
{
    mVisuallyMuteSetting = set;
    mNeedsImpostorUpdate = TRUE;
    mLastImpostorUpdateReason = 7;

    LLRenderMuteList::getInstance()->saveVisualMuteSetting(getID(), S32(set));
}


void LLVOAvatar::setOverallAppearanceNormal()
{
    if (isControlAvatar())
        return;

    LLVector3 pelvis_pos = getJoint("mPelvis")->getPosition();
    resetSkeleton(false);
    getJoint("mPelvis")->setPosition(pelvis_pos);

    for (auto it = mJellyAnims.begin(); it !=  mJellyAnims.end(); ++it)
    {
        bool is_playing = (mPlayingAnimations.find(*it) != mPlayingAnimations.end());
        LL_DEBUGS("Avatar") << "jelly anim " << *it << " " << is_playing << LL_ENDL;
        if (!is_playing)
        {
            // Anim was not requested for this av by sim, but may be playing locally
            stopMotion(*it);
        }
    }
    mJellyAnims.clear();

    processAnimationStateChanges();
}

void LLVOAvatar::setOverallAppearanceJellyDoll()
{
    if (isControlAvatar())
        return;

    // stop current animations
    {
        for ( LLVOAvatar::AnimIterator anim_it= mPlayingAnimations.begin();
              anim_it != mPlayingAnimations.end();
              ++anim_it)
        {
            {
                stopMotion(anim_it->first, TRUE);
            }
        }
    }
    processAnimationStateChanges();

    // Start any needed anims for jellydoll
    updateOverallAppearanceAnimations();

    LLVector3 pelvis_pos = getJoint("mPelvis")->getPosition();
    resetSkeleton(false);
    getJoint("mPelvis")->setPosition(pelvis_pos);

}

void LLVOAvatar::setOverallAppearanceInvisible()
{
}

void LLVOAvatar::updateOverallAppearance()
{
    AvatarOverallAppearance new_overall = getOverallAppearance();
    if (new_overall != mOverallAppearance)
    {
        switch (new_overall)
        {
            case AOA_NORMAL:
                setOverallAppearanceNormal();
                break;
            case AOA_JELLYDOLL:
                setOverallAppearanceJellyDoll();
                break;
            case AOA_INVISIBLE:
                setOverallAppearanceInvisible();
                break;
        }
        mOverallAppearance = new_overall;
        if (!isSelf())
        {
            mNeedsImpostorUpdate = TRUE;
            mLastImpostorUpdateReason = 8;
        }
        updateMeshVisibility();
    }

    // This needs to be done even if overall appearance has not
    // changed, since sit/stand status can be different.
    updateOverallAppearanceAnimations();
}

void LLVOAvatar::updateOverallAppearanceAnimations()
{
    if (isControlAvatar())
        return;

    if (getOverallAppearance() == AOA_JELLYDOLL)
    {
        LLUUID motion_id;
        if (isSitting() && getParent()) // sitting on object
        {
            motion_id = ANIM_AGENT_SIT_FEMALE;
        }
        else if (isSitting()) // sitting on ground
        {
            motion_id = ANIM_AGENT_SIT_GROUND_CONSTRAINED;
        }
        else // standing
        {
            motion_id = ANIM_AGENT_STAND;
        }
        if (mJellyAnims.find(motion_id) == mJellyAnims.end())
        {
            for (auto it = mJellyAnims.begin(); it !=  mJellyAnims.end(); ++it)
            {
                bool is_playing = (mPlayingAnimations.find(*it) != mPlayingAnimations.end());
                LL_DEBUGS("Avatar") << "jelly anim " << *it << " " << is_playing << LL_ENDL;
                if (!is_playing)
                {
                    // Anim was not requested for this av by sim, but may be playing locally
                    stopMotion(*it, TRUE);
                }
            }
            mJellyAnims.clear();

            startMotion(motion_id);
            mJellyAnims.insert(motion_id);

            processAnimationStateChanges();
        }
    }
}

// Based on isVisuallyMuted(), but has 3 possible results.
LLVOAvatar::AvatarOverallAppearance LLVOAvatar::getOverallAppearance() const
{
    LL_PROFILE_ZONE_SCOPED_CATEGORY_AVATAR;
    AvatarOverallAppearance result = AOA_NORMAL;

    // Priority order (highest priority first)
    // * own avatar is always drawn normally
    // * if on the "always draw normally" list, draw them normally
    // * if on the "always visually mute" list, show as jellydoll
    // * if explicitly muted (blocked), show as invisible
    // * check against the render cost and attachment limits - if too complex, show as jellydoll
    if (isSelf())
    {
        result = AOA_NORMAL;
    }
    else // !isSelf()
    {
        if (isInMuteList())
        {
            result = AOA_INVISIBLE;
        }
        else if (mVisuallyMuteSetting == AV_ALWAYS_RENDER)
        {
            result = AOA_NORMAL;
        }
        else if (mVisuallyMuteSetting == AV_DO_NOT_RENDER)
        {   // Always want to see this AV as an impostor
            result = AOA_JELLYDOLL;
        }
        else if (isTooComplex() || isTooSlow())
        {
            result = AOA_JELLYDOLL;
        }
    }

    return result;
}

void LLVOAvatar::calcMutedAVColor()
{
    LLColor4 new_color(mMutedAVColor);
    std::string change_msg;
    LLUUID av_id(getID());

    if (getVisualMuteSettings() == AV_DO_NOT_RENDER)
    {
        // explicitly not-rendered avatars are light grey
        new_color = LLColor4::grey4;
        change_msg = " not rendered: color is grey4";
    }
    else if (LLMuteList::getInstance()->isMuted(av_id)) // the user blocked them
    {
        // blocked avatars are dark grey
        new_color = LLColor4::grey4;
        change_msg = " blocked: color is grey4";
    }
    else if (!isTooComplex() && !isTooSlow())
    {
        new_color = LLColor4::white;
        change_msg = " simple imposter ";
    }
#ifdef COLORIZE_JELLYDOLLS
    else if ( mMutedAVColor == LLColor4::white || mMutedAVColor == LLColor4::grey3 || mMutedAVColor == LLColor4::grey4 )
    {
        // select a color based on the first byte of the agents uuid so any muted agent is always the same color
        F32 color_value = (F32) (av_id.mData[0]);
        F32 spectrum = (color_value / 256.0);          // spectrum is between 0 and 1.f

        // Array of colors.  These are arranged so only one RGB color changes between each step,
        // and it loops back to red so there is an even distribution.  It is not a heat map
        const S32 NUM_SPECTRUM_COLORS = 7;
        static LLColor4 * spectrum_color[NUM_SPECTRUM_COLORS] = { &LLColor4::red, &LLColor4::magenta, &LLColor4::blue, &LLColor4::cyan, &LLColor4::green, &LLColor4::yellow, &LLColor4::red };

        spectrum = spectrum * (NUM_SPECTRUM_COLORS - 1);               // Scale to range of number of colors
        S32 spectrum_index_1  = floor(spectrum);                               // Desired color will be after this index
        S32 spectrum_index_2  = spectrum_index_1 + 1;                  //    and before this index (inclusive)
        F32 fractBetween = spectrum - (F32)(spectrum_index_1);  // distance between the two indexes (0-1)

        new_color = lerp(*spectrum_color[spectrum_index_1], *spectrum_color[spectrum_index_2], fractBetween);
        new_color.normalize();
        new_color *= 0.28f;            // Tone it down
    }
#endif
    else
    {
        new_color = LLColor4::grey4;
        change_msg = " over limit color ";
    }

    if (mMutedAVColor != new_color)
    {
        LL_DEBUGS("AvatarRender") << "avatar "<< av_id << change_msg << std::setprecision(3) << new_color << LL_ENDL;
        mMutedAVColor = new_color;
    }
}

// static
BOOL LLVOAvatar::isIndexLocalTexture(ETextureIndex index)
{
    return (index < 0 || index >= TEX_NUM_INDICES)
        ? false
        : LLAvatarAppearance::getDictionary()->getTexture(index)->mIsLocalTexture;
}

// static
BOOL LLVOAvatar::isIndexBakedTexture(ETextureIndex index)
{
    return (index < 0 || index >= TEX_NUM_INDICES)
        ? false
        : LLAvatarAppearance::getDictionary()->getTexture(index)->mIsBakedTexture;
}

const std::string LLVOAvatar::getBakedStatusForPrintout() const
{
    std::string line;

    for (LLAvatarAppearanceDictionary::Textures::const_iterator iter = LLAvatarAppearance::getDictionary()->getTextures().begin();
         iter != LLAvatarAppearance::getDictionary()->getTextures().end();
         ++iter)
    {
        const ETextureIndex index = iter->first;
        const LLAvatarAppearanceDictionary::TextureEntry *texture_dict = iter->second;
        if (texture_dict->mIsBakedTexture)
        {
            line += texture_dict->mName;
            if (isTextureDefined(index))
            {
                line += "_baked";
            }
            line += " ";
        }
    }
    return line;
}



//virtual
S32 LLVOAvatar::getTexImageSize() const
{
    return TEX_IMAGE_SIZE_OTHER;
}

//-----------------------------------------------------------------------------
// Utility functions
//-----------------------------------------------------------------------------

F32 calc_bouncy_animation(F32 x)
{
    return -(cosf(x * F_PI * 2.5f - F_PI_BY_TWO))*(0.4f + x * -0.1f) + x * 1.3f;
}

//virtual
BOOL LLVOAvatar::isTextureDefined(LLAvatarAppearanceDefines::ETextureIndex te, U32 index ) const
{
    if (isIndexLocalTexture(te))
    {
        return FALSE;
    }

    if( !getImage( te, index ) )
    {
        LL_WARNS() << "getImage( " << te << ", " << index << " ) returned 0" << LL_ENDL;
        return FALSE;
    }

    return (getImage(te, index)->getID() != IMG_DEFAULT_AVATAR &&
            getImage(te, index)->getID() != IMG_DEFAULT);
}

//virtual
BOOL LLVOAvatar::isTextureVisible(LLAvatarAppearanceDefines::ETextureIndex type, U32 index) const
{
    if (isIndexLocalTexture(type))
    {
        return isTextureDefined(type, index);
    }
    else
    {
        // baked textures can use TE images directly
        return ((isTextureDefined(type) || isSelf())
                && (getTEImage(type)->getID() != IMG_INVISIBLE
                || LLDrawPoolAlpha::sShowDebugAlpha));
    }
}

//virtual
BOOL LLVOAvatar::isTextureVisible(LLAvatarAppearanceDefines::ETextureIndex type, LLViewerWearable *wearable) const
{
    // non-self avatars don't have wearables
    return FALSE;
}

void LLVOAvatar::placeProfileQuery()
{
    if (mGPUTimerQuery == 0)
    {
        glGenQueries(1, &mGPUTimerQuery);
    }

    glBeginQuery(GL_TIME_ELAPSED, mGPUTimerQuery);
}

void LLVOAvatar::readProfileQuery(S32 retries)
{
    if (!mGPUProfilePending)
    {
        glEndQuery(GL_TIME_ELAPSED);
        mGPUProfilePending = true;
    }

    GLuint64 result = 0;
    glGetQueryObjectui64v(mGPUTimerQuery, GL_QUERY_RESULT_AVAILABLE, &result);

    if (result == GL_TRUE || --retries <= 0)
    { // query available, readback result
        GLuint64 time_elapsed = 0;
        glGetQueryObjectui64v(mGPUTimerQuery, GL_QUERY_RESULT, &time_elapsed);
        mGPURenderTime = time_elapsed / 1000000.f;
        mGPUProfilePending = false;

        setDebugText(llformat("%d", (S32)(mGPURenderTime * 1000.f)));

    }
    else
    { // wait until next frame
        LLUUID id = getID();

        LL::WorkQueue::getInstance("mainloop")->post([id, retries] {
            LLVOAvatar* avatar = (LLVOAvatar*) gObjectList.findObject(id);
            if(avatar)
            {
                avatar->readProfileQuery(retries);
            }
            });
    }
}


F32 LLVOAvatar::getGPURenderTime()
{
    return isVisuallyMuted() ? 0.f : mGPURenderTime;
}

// static
F32 LLVOAvatar::getTotalGPURenderTime()
{
    LL_PROFILE_ZONE_SCOPED_CATEGORY_AVATAR;

    F32 ret = 0.f;

    for (LLCharacter* iter : LLCharacter::sInstances)
    {
        LLVOAvatar* inst = (LLVOAvatar*) iter;
        ret += inst->getGPURenderTime();
    }

    return ret;
}

F32 LLVOAvatar::getMaxGPURenderTime()
{
    LL_PROFILE_ZONE_SCOPED_CATEGORY_AVATAR;

    F32 ret = 0.f;

    for (LLCharacter* iter : LLCharacter::sInstances)
    {
        LLVOAvatar* inst = (LLVOAvatar*)iter;
        ret = llmax(inst->getGPURenderTime(), ret);
    }

    return ret;
}

F32 LLVOAvatar::getAverageGPURenderTime()
{
    LL_PROFILE_ZONE_SCOPED_CATEGORY_AVATAR;

    F32 ret = 0.f;

    S32 count = 0;

    for (LLCharacter* iter : LLCharacter::sInstances)
    {
        LLVOAvatar* inst = (LLVOAvatar*)iter;
        if (!inst->isTooSlow())
        {
            ret += inst->getGPURenderTime();
            ++count;
        }
    }

    if (count > 0)
    {
        ret /= count;
    }

    return ret;
}

<|MERGE_RESOLUTION|>--- conflicted
+++ resolved
@@ -4690,49 +4690,6 @@
     // work
     // --------------------------------------------------------------------
     updateRootPositionAndRotation(agent, speed, was_sit_ground_constrained);
-<<<<<<< HEAD
-	
-	//-------------------------------------------------------------------------
-	// Update character motions
-	//-------------------------------------------------------------------------
-	// store data relevant to motions
-	mSpeed = speed;
-
-	// update animations
-	if (!visible && !isSelf()) // NOTE: never do a "hidden update" for self avatar as it interrupts controller processing
-	{
-		updateMotions(LLCharacter::HIDDEN_UPDATE);
-	}
-	else if (mSpecialRenderMode == 1) // Animation Preview
-	{
-		updateMotions(LLCharacter::FORCE_UPDATE);
-	}
-	else
-	{
-		// Might be better to do HIDDEN_UPDATE if cloud
-		updateMotions(LLCharacter::NORMAL_UPDATE);
-	}
-
-	// Special handling for sitting on ground.
-	if (!getParent() && (isSitting() || was_sit_ground_constrained))
-	{
-		
-		F32 off_z = LLVector3d(getHoverOffset()).mdV[VZ];
-		if (off_z != 0.0)
-		{
-			LLVector3 pos = mRoot->getWorldPosition();
-			pos.mV[VZ] += off_z;
-			mRoot->touch();
-			// SL-315
-			mRoot->setWorldPosition(pos);
-		}
-	}
-
-	// update head position
-	updateHeadOffset();
-
-	// Generate footstep sounds when feet hit the ground
-=======
 
     //-------------------------------------------------------------------------
     // Update character motions
@@ -4741,7 +4698,7 @@
     mSpeed = speed;
 
     // update animations
-    if (!visible)
+    if (!visible && !isSelf()) // NOTE: never do a "hidden update" for self avatar as it interrupts controller processing
     {
         updateMotions(LLCharacter::HIDDEN_UPDATE);
     }
@@ -4774,7 +4731,6 @@
     updateHeadOffset();
 
     // Generate footstep sounds when feet hit the ground
->>>>>>> 33ad8db7
     updateFootstepSounds();
 
     // Update child joints as needed.
@@ -5294,24 +5250,6 @@
         return 0;
     }
 
-<<<<<<< HEAD
-	if (isTextureVisible(TEX_EYES_BAKED) || (getOverallAppearance() == AOA_JELLYDOLL && !isControlAvatar()) || isUIAvatar())
-	{
-		LLViewerJoint* eyeball_left = getViewerJoint(MESH_ID_EYEBALL_LEFT);
-		LLViewerJoint* eyeball_right = getViewerJoint(MESH_ID_EYEBALL_RIGHT);
-		if (eyeball_left)
-		{
-			num_indices += eyeball_left->render(mAdjustedPixelArea, TRUE, mIsDummy);
-		}
-		if(eyeball_right)
-		{
-			num_indices += eyeball_right->render(mAdjustedPixelArea, TRUE, mIsDummy);
-		}
-	}
-=======
-    bool should_alpha_mask = shouldAlphaMask();
-    LLGLState test(GL_ALPHA_TEST, should_alpha_mask);
-
     if (isTextureVisible(TEX_EYES_BAKED) || (getOverallAppearance() == AOA_JELLYDOLL && !isControlAvatar()) || isUIAvatar())
     {
         LLViewerJoint* eyeball_left = getViewerJoint(MESH_ID_EYEBALL_LEFT);
@@ -5325,7 +5263,6 @@
             num_indices += eyeball_right->render(mAdjustedPixelArea, TRUE, mIsDummy);
         }
     }
->>>>>>> 33ad8db7
 
     return num_indices;
 }
@@ -9404,8 +9341,8 @@
     }
     else
     {
-        LL_DEBUGS("Avatar") << "AvatarAppearance msg received without any parameters, object: " << getID() << LL_ENDL;
-    }
+            LL_DEBUGS("Avatar") << "AvatarAppearance msg received without any parameters, object: " << getID() << LL_ENDL;
+        }
 
     LLVisualParam* appearance_version_param = getVisualParam(11000);
     if (appearance_version_param)
