/**
* @file llviewerassetupload.cpp
* @author optional
* @brief brief description of the file
*
* $LicenseInfo:firstyear=2011&license=viewerlgpl$
* Second Life Viewer Source Code
* Copyright (C) 2011, Linden Research, Inc.
*
* This library is free software; you can redistribute it and/or
* modify it under the terms of the GNU Lesser General Public
* License as published by the Free Software Foundation;
* version 2.1 of the License only.
*
* This library is distributed in the hope that it will be useful,
* but WITHOUT ANY WARRANTY; without even the implied warranty of
* MERCHANTABILITY or FITNESS FOR A PARTICULAR PURPOSE.  See the GNU
* Lesser General Public License for more details.
*
* You should have received a copy of the GNU Lesser General Public
* License along with this library; if not, write to the Free Software
* Foundation, Inc., 51 Franklin Street, Fifth Floor, Boston, MA  02110-1301  USA
*
* Linden Research, Inc., 945 Battery Street, San Francisco, CA  94111  USA
* $/LicenseInfo$
*/

#include "llviewerprecompiledheaders.h"

#include "linden_common.h"
#include "llviewertexturelist.h"
#include "llimage.h"
#include "lltrans.h"
#include "lluuid.h"
#include "llvorbisencode.h"
#include "lluploaddialog.h"
#include "llpreviewscript.h"
#include "llnotificationsutil.h"
#include "lleconomy.h"
#include "llagent.h"
#include "llfloaterreg.h"
#include "llstatusbar.h"
#include "llinventorypanel.h"
#include "llsdutil.h"
#include "llviewerassetupload.h"
#include "llappviewer.h"
#include "llviewerstats.h"
#include "llvfile.h"
#include "llgesturemgr.h"
#include "llpreviewnotecard.h"
#include "llpreviewgesture.h"
#include "llcoproceduremanager.h"

void dialog_refresh_all();

LLResourceUploadInfo::LLResourceUploadInfo(LLTransactionID transactId,
        LLAssetType::EType assetType, std::string name, std::string description,
        S32 compressionInfo, LLFolderType::EType destinationType,
        LLInventoryType::EType inventoryType, U32 nextOWnerPerms,
        U32 groupPerms, U32 everyonePerms, S32 expectedCost) :
    mTransactionId(transactId),
    mAssetType(assetType),
    mName(name),
    mDescription(description),
    mCompressionInfo(compressionInfo),
    mDestinationFolderType(destinationType),
    mInventoryType(inventoryType),
    mNextOwnerPerms(nextOWnerPerms),
    mGroupPerms(groupPerms),
    mEveryonePerms(everyonePerms),
    mExpectedUploadCost(expectedCost),
    mFolderId(LLUUID::null),
    mItemId(LLUUID::null),
    mAssetId(LLAssetID::null)
{ }


LLResourceUploadInfo::LLResourceUploadInfo(std::string name, 
        std::string description, S32 compressionInfo, 
        LLFolderType::EType destinationType, LLInventoryType::EType inventoryType, 
        U32 nextOWnerPerms, U32 groupPerms, U32 everyonePerms, S32 expectedCost):
    mName(name),
    mDescription(description),
    mCompressionInfo(compressionInfo),
    mDestinationFolderType(destinationType),
    mInventoryType(inventoryType),
    mNextOwnerPerms(nextOWnerPerms),
    mGroupPerms(groupPerms),
    mEveryonePerms(everyonePerms),
    mExpectedUploadCost(expectedCost),
    mTransactionId(),
    mAssetType(LLAssetType::AT_NONE),
    mFolderId(LLUUID::null),
    mItemId(LLUUID::null),
    mAssetId(LLAssetID::null)
{ 
    mTransactionId.generate();
}

LLResourceUploadInfo::LLResourceUploadInfo(LLAssetID assetId, LLAssetType::EType assetType, std::string name) :
    mAssetId(assetId),
    mAssetType(assetType),
    mName(name),
    mDescription(),
    mCompressionInfo(0),
    mDestinationFolderType(LLFolderType::FT_NONE),
    mInventoryType(LLInventoryType::IT_NONE),
    mNextOwnerPerms(0),
    mGroupPerms(0),
    mEveryonePerms(0),
    mExpectedUploadCost(0),
    mTransactionId(),
    mFolderId(LLUUID::null),
    mItemId(LLUUID::null)
{
}

LLSD LLResourceUploadInfo::prepareUpload()
{
    if (mAssetId.isNull())
        generateNewAssetId();

    incrementUploadStats();
    assignDefaults();

    return LLSD().with("success", LLSD::Boolean(true));
}

std::string LLResourceUploadInfo::getAssetTypeString() const
{
    return LLAssetType::lookup(mAssetType);
}

std::string LLResourceUploadInfo::getInventoryTypeString() const
{
    return LLInventoryType::lookup(mInventoryType);
}

LLSD LLResourceUploadInfo::generatePostBody()
{
    LLSD body;

    body["folder_id"] = mFolderId;
    body["asset_type"] = getAssetTypeString();
    body["inventory_type"] = getInventoryTypeString();
    body["name"] = mName;
    body["description"] = mDescription;
    body["next_owner_mask"] = LLSD::Integer(mNextOwnerPerms);
    body["group_mask"] = LLSD::Integer(mGroupPerms);
    body["everyone_mask"] = LLSD::Integer(mEveryonePerms);

    return body;

}

void LLResourceUploadInfo::logPreparedUpload()
{
    LL_INFOS() << "*** Uploading: " << std::endl <<
        "Type: " << LLAssetType::lookup(mAssetType) << std::endl <<
        "UUID: " << mAssetId.asString() << std::endl <<
        "Name: " << mName << std::endl <<
        "Desc: " << mDescription << std::endl <<
        "Expected Upload Cost: " << mExpectedUploadCost << std::endl <<
        "Folder: " << mFolderId << std::endl <<
        "Asset Type: " << LLAssetType::lookup(mAssetType) << LL_ENDL;
}

S32 LLResourceUploadInfo::getEconomyUploadCost()
{
    // Update L$ and ownership credit information
    // since it probably changed on the server
    if (getAssetType() == LLAssetType::AT_TEXTURE ||
        getAssetType() == LLAssetType::AT_SOUND ||
        getAssetType() == LLAssetType::AT_ANIMATION ||
        getAssetType() == LLAssetType::AT_MESH)
    {
        return LLGlobalEconomy::instance().getPriceUpload();
    }

    return 0;
}


LLUUID LLResourceUploadInfo::finishUpload(LLSD &result)
{
    if (getFolderId().isNull())
    {
        return LLUUID::null;
    }

    U32 permsEveryone = PERM_NONE;
    U32 permsGroup = PERM_NONE;
    U32 permsNextOwner = PERM_ALL;

    if (result.has("new_next_owner_mask"))
    {
        // The server provided creation perms so use them.
        // Do not assume we got the perms we asked for in
        // since the server may not have granted them all.
        permsEveryone = result["new_everyone_mask"].asInteger();
        permsGroup = result["new_group_mask"].asInteger();
        permsNextOwner = result["new_next_owner_mask"].asInteger();
    }
    else
    {
        // The server doesn't provide creation perms
        // so use old assumption-based perms.
        if (getAssetTypeString() != "snapshot")
        {
            permsNextOwner = PERM_MOVE | PERM_TRANSFER;
        }
    }

    LLPermissions new_perms;
    new_perms.init(
        gAgent.getID(),
        gAgent.getID(),
        LLUUID::null,
        LLUUID::null);

    new_perms.initMasks(
        PERM_ALL,
        PERM_ALL,
        permsEveryone,
        permsGroup,
        permsNextOwner);

    U32 flagsInventoryItem = 0;
    if (result.has("inventory_flags"))
    {
        flagsInventoryItem = static_cast<U32>(result["inventory_flags"].asInteger());
        if (flagsInventoryItem != 0)
        {
            LL_INFOS() << "inventory_item_flags " << flagsInventoryItem << LL_ENDL;
        }
    }
    S32 creationDate = time_corrected();

    LLUUID serverInventoryItem = result["new_inventory_item"].asUUID();
    LLUUID serverAssetId = result["new_asset"].asUUID();

    LLPointer<LLViewerInventoryItem> item = new LLViewerInventoryItem(
        serverInventoryItem,
        getFolderId(),
        new_perms,
        serverAssetId,
        getAssetType(),
        getInventoryType(),
        getName(),
        getDescription(),
        LLSaleInfo::DEFAULT,
        flagsInventoryItem,
        creationDate);

    gInventory.updateItem(item);
    gInventory.notifyObservers();

    return serverInventoryItem;
}


LLAssetID LLResourceUploadInfo::generateNewAssetId()
{
    if (gDisconnected)
    {
        LLAssetID rv;

        rv.setNull();
        return rv;
    }
    mAssetId = mTransactionId.makeAssetID(gAgent.getSecureSessionID());

    return mAssetId;
}

void LLResourceUploadInfo::incrementUploadStats() const
{
    if (LLAssetType::AT_SOUND == mAssetType)
    {
        add(LLStatViewer::UPLOAD_SOUND, 1);
    }
    else if (LLAssetType::AT_TEXTURE == mAssetType)
    {
        add(LLStatViewer::UPLOAD_TEXTURE, 1);
    }
    else if (LLAssetType::AT_ANIMATION == mAssetType)
    {
        add(LLStatViewer::ANIMATION_UPLOADS, 1);
    }
}

void LLResourceUploadInfo::assignDefaults()
{
    if (LLInventoryType::IT_NONE == mInventoryType)
    {
        mInventoryType = LLInventoryType::defaultForAssetType(mAssetType);
    }
    LLStringUtil::stripNonprintable(mName);
    LLStringUtil::stripNonprintable(mDescription);

    if (mName.empty())
    {
        mName = "(No Name)";
    }
    if (mDescription.empty())
    {
        mDescription = "(No Description)";
    }

    mFolderId = gInventory.findCategoryUUIDForType(
        (mDestinationFolderType == LLFolderType::FT_NONE) ?
        (LLFolderType::EType)mAssetType : mDestinationFolderType);

}

std::string LLResourceUploadInfo::getDisplayName() const
{
    return (mName.empty()) ? mAssetId.asString() : mName;
};

//=========================================================================
LLNewFileResourceUploadInfo::LLNewFileResourceUploadInfo(
    std::string fileName,
    std::string name,
    std::string description,
    S32 compressionInfo,
    LLFolderType::EType destinationType,
    LLInventoryType::EType inventoryType,
    U32 nextOWnerPerms,
    U32 groupPerms,
    U32 everyonePerms,
    S32 expectedCost) :
    LLResourceUploadInfo(name, description, compressionInfo,
    destinationType, inventoryType,
    nextOWnerPerms, groupPerms, everyonePerms, expectedCost),
    mFileName(fileName)
{
}

LLSD LLNewFileResourceUploadInfo::prepareUpload()
{
    if (getAssetId().isNull())
        generateNewAssetId();

    LLSD result = exportTempFile();
    if (result.has("error"))
        return result;

    return LLResourceUploadInfo::prepareUpload();
}

LLSD LLNewFileResourceUploadInfo::exportTempFile()
{
    std::string filename = gDirUtilp->getTempFilename();

    std::string exten = gDirUtilp->getExtension(getFileName());
    U32 codec = LLImageBase::getCodecFromExtension(exten);

    LLAssetType::EType assetType = LLAssetType::AT_NONE;
    std::string errorMessage;
    std::string errorLabel;

    bool error = false;

    if (exten.empty())
    {
        std::string shortName = gDirUtilp->getBaseFileName(filename);

        // No extension
        errorMessage = llformat(
            "No file extension for the file: '%s'\nPlease make sure the file has a correct file extension",
            shortName.c_str());
        errorLabel = "NoFileExtension";
        error = true;
    }
    else if (codec != IMG_CODEC_INVALID)
    {
        // It's an image file, the upload procedure is the same for all
        assetType = LLAssetType::AT_TEXTURE;
        if (!LLViewerTextureList::createUploadFile(getFileName(), filename, codec))
        {
            errorMessage = llformat("Problem with file %s:\n\n%s\n",
                getFileName().c_str(), LLImage::getLastError().c_str());
            errorLabel = "ProblemWithFile";
            error = true;
        }
    }
    else if (exten == "wav")
    {
        assetType = LLAssetType::AT_SOUND;  // tag it as audio
        S32 encodeResult = 0;

        LL_INFOS() << "Attempting to encode wav as an ogg file" << LL_ENDL;

        encodeResult = encode_vorbis_file(getFileName(), filename);

        if (LLVORBISENC_NOERR != encodeResult)
        {
            switch (encodeResult)
            {
            case LLVORBISENC_DEST_OPEN_ERR:
                errorMessage = llformat("Couldn't open temporary compressed sound file for writing: %s\n", filename.c_str());
                errorLabel = "CannotOpenTemporarySoundFile";
                break;

            default:
                errorMessage = llformat("Unknown vorbis encode failure on: %s\n", getFileName().c_str());
                errorLabel = "UnknownVorbisEncodeFailure";
                break;
            }
            error = true;
        }
    }
    else if (exten == "bvh")
    {
        errorMessage = llformat("We do not currently support bulk upload of animation files\n");
        errorLabel = "DoNotSupportBulkAnimationUpload";
        error = true;
    }
    else if (exten == "anim")
    {
        assetType = LLAssetType::AT_ANIMATION;
        filename = getFileName();
    }
    else
    {
        // Unknown extension
        errorMessage = llformat(LLTrans::getString("UnknownFileExtension").c_str(), exten.c_str());
        errorLabel = "ErrorMessage";
        error = TRUE;;
    }

    if (error)
    {
        LLSD errorResult(LLSD::emptyMap());

        errorResult["error"] = LLSD::Binary(true);
        errorResult["message"] = errorMessage;
        errorResult["label"] = errorLabel;
        return errorResult;
    }

    setAssetType(assetType);

    // copy this file into the vfs for upload
    S32 file_size;
    LLAPRFile infile;
    infile.open(filename, LL_APR_RB, NULL, &file_size);
    if (infile.getFileHandle())
    {
        LLVFile file(gVFS, getAssetId(), assetType, LLVFile::WRITE);

        file.setMaxSize(file_size);

        const S32 buf_size = 65536;
        U8 copy_buf[buf_size];
        while ((file_size = infile.read(copy_buf, buf_size)))
        {
            file.write(copy_buf, file_size);
        }
    }
    else
    {
        errorMessage = llformat("Unable to access output file: %s", filename.c_str());
        LLSD errorResult(LLSD::emptyMap());

        errorResult["error"] = LLSD::Binary(true);
        errorResult["message"] = errorMessage;
        return errorResult;
    }

    return LLSD();

}

//=========================================================================
LLBufferedAssetUploadInfo::LLBufferedAssetUploadInfo(LLUUID itemId, LLAssetType::EType assetType, std::string buffer, invnUploadFinish_f finish) :
    LLResourceUploadInfo(std::string(), std::string(), 0, LLFolderType::FT_NONE, LLInventoryType::IT_NONE,
        0, 0, 0, 0),
    mTaskUpload(false),
    mTaskId(LLUUID::null),
    mContents(buffer),
    mInvnFinishFn(finish),
    mTaskFinishFn(NULL),
    mStoredToVFS(false)
{
    setItemId(itemId);
    setAssetType(assetType);
}

LLBufferedAssetUploadInfo::LLBufferedAssetUploadInfo(LLUUID itemId, LLPointer<LLImageFormatted> image, invnUploadFinish_f finish) :
    LLResourceUploadInfo(std::string(), std::string(), 0, LLFolderType::FT_NONE, LLInventoryType::IT_NONE,
        0, 0, 0, 0),
    mTaskUpload(false),
    mTaskId(LLUUID::null),
    mContents(),
    mInvnFinishFn(finish),
    mTaskFinishFn(NULL),
    mStoredToVFS(false)
{
    setItemId(itemId);

    EImageCodec codec = static_cast<EImageCodec>(image->getCodec());

    switch (codec)
    {
    case IMG_CODEC_JPEG:
        setAssetType(LLAssetType::AT_IMAGE_JPEG);
        LL_INFOS() << "Upload Asset type set to JPEG." << LL_ENDL;
        break;
    case IMG_CODEC_TGA:
        setAssetType(LLAssetType::AT_IMAGE_TGA);
        LL_INFOS() << "Upload Asset type set to TGA." << LL_ENDL;
        break;
    default:
        LL_WARNS() << "Unknown codec to asset type transition. Codec=" << (int)codec << "." << LL_ENDL;
        break;
    }

    size_t imageSize = image->getDataSize();
    mContents.reserve(imageSize);
    mContents.assign((char *)image->getData(), imageSize);
}

LLBufferedAssetUploadInfo::LLBufferedAssetUploadInfo(LLUUID taskId, LLUUID itemId, LLAssetType::EType assetType, std::string buffer, taskUploadFinish_f finish) :
    LLResourceUploadInfo(std::string(), std::string(), 0, LLFolderType::FT_NONE, LLInventoryType::IT_NONE,
        0, 0, 0, 0),
    mTaskUpload(true),
    mTaskId(taskId),
    mContents(buffer),
    mInvnFinishFn(NULL),
    mTaskFinishFn(finish),
    mStoredToVFS(false)
{
    setItemId(itemId);
    setAssetType(assetType);
}

LLSD LLBufferedAssetUploadInfo::prepareUpload()
{
    if (getAssetId().isNull())
        generateNewAssetId();

    LLVFile file(gVFS, getAssetId(), getAssetType(), LLVFile::APPEND);

    S32 size = mContents.length() + 1;
    file.setMaxSize(size);
    file.write((U8*)mContents.c_str(), size);

    mStoredToVFS = true;

    return LLSD().with("success", LLSD::Boolean(true));
}

LLSD LLBufferedAssetUploadInfo::generatePostBody()
{
    LLSD body;

    if (!getTaskId().isNull())
    {
        body["task_id"] = getTaskId();
    }
    body["item_id"] = getItemId();

    return body;
}

LLUUID LLBufferedAssetUploadInfo::finishUpload(LLSD &result)
{
    LLUUID newAssetId = result["new_asset"].asUUID();
    LLUUID itemId = getItemId();

    if (mStoredToVFS)
    {
        LLAssetType::EType assetType(getAssetType());
        gVFS->renameFile(getAssetId(), assetType, newAssetId, assetType);
    }

    if (mTaskUpload)
    {
        LLUUID taskId = getTaskId();

        dialog_refresh_all();

        if (mTaskFinishFn)
        {
            mTaskFinishFn(itemId, taskId, newAssetId, result);
        }
    }
    else
    {
        LLUUID newItemId(LLUUID::null);

        if (itemId.notNull())
        {
            LLViewerInventoryItem* item = (LLViewerInventoryItem*)gInventory.getItem(itemId);
            if (!item)
            {
                LL_WARNS() << "Inventory item for " << getDisplayName() << " is no longer in agent inventory." << LL_ENDL;
                return newAssetId;
            }

            // Update viewer inventory item
            LLPointer<LLViewerInventoryItem> newItem = new LLViewerInventoryItem(item);
            newItem->setAssetUUID(newAssetId);

            gInventory.updateItem(newItem);

            newItemId = newItem->getUUID();
            LL_INFOS() << "Inventory item " << item->getName() << " saved into " << newAssetId.asString() << LL_ENDL;
        }

        if (mInvnFinishFn)
        {
            mInvnFinishFn(itemId, newAssetId, newItemId, result);
        }
        gInventory.notifyObservers();
    }

    return newAssetId;
}

//=========================================================================

LLScriptAssetUpload::LLScriptAssetUpload(LLUUID itemId, std::string buffer, invnUploadFinish_f finish):
    LLBufferedAssetUploadInfo(itemId, LLAssetType::AT_LSL_TEXT, buffer, finish),
    mExerienceId(),
    mTargetType(LSL2),
    mIsRunning(false)
{
}

LLScriptAssetUpload::LLScriptAssetUpload(LLUUID taskId, LLUUID itemId, TargetType_t targetType,
        bool isRunning, LLUUID exerienceId, std::string buffer, taskUploadFinish_f finish):
    LLBufferedAssetUploadInfo(taskId, itemId, LLAssetType::AT_LSL_TEXT, buffer, finish),
    mExerienceId(exerienceId),
    mTargetType(targetType),
    mIsRunning(isRunning)
{
}

LLSD LLScriptAssetUpload::generatePostBody()
{
    LLSD body;

    if (getTaskId().isNull())
    {
        body["item_id"] = getItemId();
        body["target"] = "lsl2";
    }
    else
    {
        body["task_id"] = getTaskId();
        body["item_id"] = getItemId();
        body["is_script_running"] = getIsRunning();
        body["target"] = (getTargetType() == MONO) ? "mono" : "lsl2";
        body["experience"] = getExerienceId();
    }

    return body;
}

//=========================================================================
/*static*/
LLUUID LLViewerAssetUpload::EnqueueInventoryUpload(const std::string &url, const LLResourceUploadInfo::ptr_t &uploadInfo)
{
    std::string procName("LLViewerAssetUpload::AssetInventoryUploadCoproc(");
    
    LLUUID queueId = LLCoprocedureManager::instance().enqueueCoprocedure("Upload", 
        procName + LLAssetType::lookup(uploadInfo->getAssetType()) + ")",
        boost::bind(&LLViewerAssetUpload::AssetInventoryUploadCoproc, _1, _2, url, uploadInfo));

    return queueId;
}

//=========================================================================
/*static*/
void LLViewerAssetUpload::AssetInventoryUploadCoproc(LLCoreHttpUtil::HttpCoroutineAdapter::ptr_t &httpAdapter, 
    const LLUUID &id, std::string url, LLResourceUploadInfo::ptr_t uploadInfo)
{
    LLCore::HttpRequest::ptr_t httpRequest(new LLCore::HttpRequest);

    LLSD result = uploadInfo->prepareUpload();
    uploadInfo->logPreparedUpload();

    if (result.has("error"))
    {
        HandleUploadError(LLCore::HttpStatus(499), result, uploadInfo);
        return;
    }

    llcoro::suspend();

    if (uploadInfo->showUploadDialog())
    {
        std::string uploadMessage = "Uploading...\n\n";
        uploadMessage.append(uploadInfo->getDisplayName());
        LLUploadDialog::modalUploadDialog(uploadMessage);
    }

    LLSD body = uploadInfo->generatePostBody();

    result = httpAdapter->postAndSuspend(httpRequest, url, body);

    LLSD httpResults = result[LLCoreHttpUtil::HttpCoroutineAdapter::HTTP_RESULTS];
    LLCore::HttpStatus status = LLCoreHttpUtil::HttpCoroutineAdapter::getStatusFromLLSD(httpResults);

    if ((!status) || (result.has("error")))
    {
        HandleUploadError(status, result, uploadInfo);
        if (uploadInfo->showUploadDialog())
            LLUploadDialog::modalUploadFinished();
        return;
    }

    std::string uploader = result["uploader"].asString();

    bool success = false;
    if (!uploader.empty() && uploadInfo->getAssetId().notNull())
    {
        result = httpAdapter->postFileAndSuspend(httpRequest, uploader, uploadInfo->getAssetId(), uploadInfo->getAssetType());
        httpResults = result[LLCoreHttpUtil::HttpCoroutineAdapter::HTTP_RESULTS];
        status = LLCoreHttpUtil::HttpCoroutineAdapter::getStatusFromLLSD(httpResults);

        std::string ulstate = result["state"].asString();

        if ((!status) || (ulstate != "complete"))
        {
            HandleUploadError(status, result, uploadInfo);
            if (uploadInfo->showUploadDialog())
                LLUploadDialog::modalUploadFinished();
            return;
        }

        S32 uploadPrice = result["upload_price"].asInteger();//uploadInfo->getEconomyUploadCost();

        if (uploadPrice > 0)
        {
            // this upload costed us L$, update our balance
            // and display something saying that it cost L$
            LLStatusBar::sendMoneyBalanceRequest();

            LLSD args;
            args["AMOUNT"] = llformat("%d", uploadPrice);
            LLNotificationsUtil::add("UploadPayment", args);
        }
    }
    else
    {
        LL_WARNS() << "No upload url provided.  Nothing uploaded, responding with previous result." << LL_ENDL;
    }
    LLUUID serverInventoryItem = uploadInfo->finishUpload(result);

    if (uploadInfo->showInventoryPanel())
    {
        if (serverInventoryItem.notNull())
        {
            success = true;

            // Show the preview panel for textures and sounds to let
            // user know that the image (or snapshot) arrived intact.
            LLInventoryPanel* panel = LLInventoryPanel::getActiveInventoryPanel();
            if (panel)
            {
                LLFocusableElement* focus = gFocusMgr.getKeyboardFocus();
                panel->setSelection(serverInventoryItem, TAKE_FOCUS_NO);

                // restore keyboard focus
                gFocusMgr.setKeyboardFocus(focus);
            }
        }
        else
        {
            LL_WARNS() << "Can't find a folder to put it in" << LL_ENDL;
        }
    }

    // remove the "Uploading..." message
    if (uploadInfo->showUploadDialog())
        LLUploadDialog::modalUploadFinished();

    // Let the Snapshot floater know we have finished uploading a snapshot to inventory
    LLFloater* floater_snapshot = LLFloaterReg::findInstance("snapshot");
    if (uploadInfo->getAssetType() == LLAssetType::AT_TEXTURE && floater_snapshot && floater_snapshot->isShown())
    {
        floater_snapshot->notify(LLSD().with("set-finished", LLSD().with("ok", success).with("msg", "inventory")));
    }
    LLFloater* floater_outfit_snapshot = LLFloaterReg::findInstance("outfit_snapshot");
    if (uploadInfo->getAssetType() == LLAssetType::AT_TEXTURE && floater_outfit_snapshot && floater_outfit_snapshot->isShown())
    {
        floater_outfit_snapshot->notify(LLSD().with("set-finished", LLSD().with("ok", success).with("msg", "inventory")));
    }
}

//=========================================================================
/*static*/
void LLViewerAssetUpload::HandleUploadError(LLCore::HttpStatus status, LLSD &result, LLResourceUploadInfo::ptr_t &uploadInfo)
{
    std::string reason;
    std::string label("CannotUploadReason");

    LL_WARNS() << ll_pretty_print_sd(result) << LL_ENDL;

    if (result.has("label"))
    {
        label = result["label"].asString();
    }

    if (result.has("message"))
    {
        reason = result["message"].asString();
    }
    else
    {
        if (status.getType() == 499)
        {
            reason = "The server is experiencing unexpected difficulties.";
        }
        else
        {
            reason = "Error in upload request.  Please visit "
                "http://secondlife.com/support for help fixing this problem.";
        }
    }

    LLSD args;
    if(label == "ErrorMessage")
    {
        args["ERROR_MESSAGE"] = reason;
    }
    else
    {
        args["FILE"] = uploadInfo->getDisplayName();
        args["REASON"] = reason;
    }

    LLNotificationsUtil::add(label, args);

    // unfreeze script preview
    if (uploadInfo->getAssetType() == LLAssetType::AT_LSL_TEXT)
    {
        LLPreviewLSL* preview = LLFloaterReg::findTypedInstance<LLPreviewLSL>("preview_script", 
            uploadInfo->getItemId());
        if (preview)
        {
            LLSD errors;
            errors.append(LLTrans::getString("UploadFailed") + reason);
            preview->callbackLSLCompileFailed(errors);
        }
    }

    // Let the Snapshot floater know we have failed uploading.
    LLFloater* floater_snapshot = LLFloaterReg::findInstance("snapshot");
<<<<<<< HEAD
    if (uploadInfo->getAssetType() == LLAssetType::AT_TEXTURE && floater_snapshot)
    {
        floater_snapshot->notify(LLSD().with("set-finished", LLSD().with("ok", false).with("msg", "inventory")));
    }

=======
    if (uploadInfo->getAssetType() == LLAssetType::AT_TEXTURE && floater_snapshot && floater_snapshot->isShown())
    {
        floater_snapshot->notify(LLSD().with("set-finished", LLSD().with("ok", false).with("msg", "inventory")));
    }
    LLFloater* floater_outfit_snapshot = LLFloaterReg::findInstance("outfit_snapshot");
    if (uploadInfo->getAssetType() == LLAssetType::AT_TEXTURE && floater_outfit_snapshot && floater_outfit_snapshot->isShown())
    {
        floater_outfit_snapshot->notify(LLSD().with("set-finished", LLSD().with("ok", false).with("msg", "inventory")));
    }
>>>>>>> f0b256b1
}
<|MERGE_RESOLUTION|>--- conflicted
+++ resolved
@@ -851,13 +851,6 @@
 
     // Let the Snapshot floater know we have failed uploading.
     LLFloater* floater_snapshot = LLFloaterReg::findInstance("snapshot");
-<<<<<<< HEAD
-    if (uploadInfo->getAssetType() == LLAssetType::AT_TEXTURE && floater_snapshot)
-    {
-        floater_snapshot->notify(LLSD().with("set-finished", LLSD().with("ok", false).with("msg", "inventory")));
-    }
-
-=======
     if (uploadInfo->getAssetType() == LLAssetType::AT_TEXTURE && floater_snapshot && floater_snapshot->isShown())
     {
         floater_snapshot->notify(LLSD().with("set-finished", LLSD().with("ok", false).with("msg", "inventory")));
@@ -867,5 +860,4 @@
     {
         floater_outfit_snapshot->notify(LLSD().with("set-finished", LLSD().with("ok", false).with("msg", "inventory")));
     }
->>>>>>> f0b256b1
-}
+}
