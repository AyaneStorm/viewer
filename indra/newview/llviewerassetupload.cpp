--- conflicted
+++ resolved
@@ -455,7 +455,6 @@
     }
     else if (assetType == LLAssetType::AT_ANIMATION)
     {
-<<<<<<< HEAD
 		// Default unless everything succeeds
 		errorLabel = "ProblemWithFile";
 		error = true;
@@ -503,9 +502,6 @@
 				}
 			}
 		}
-=======
-        filename = getFileName();
->>>>>>> 6620211b
     }
 
     if (error)
