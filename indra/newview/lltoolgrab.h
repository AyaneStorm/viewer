--- conflicted
+++ resolved
@@ -55,47 +55,13 @@
 class LLToolGrabBase : public LLTool
 {
 public:
-<<<<<<< HEAD
-	LLToolGrabBase(LLToolComposite* composite=NULL);
-	~LLToolGrabBase();
-
-	/*virtual*/ bool	handleHover(S32 x, S32 y, MASK mask);
-	/*virtual*/ bool	handleMouseDown(S32 x, S32 y, MASK mask);
-	/*virtual*/ bool	handleMouseUp(S32 x, S32 y, MASK mask);
-	/*virtual*/ bool	handleDoubleClick(S32 x, S32 y, MASK mask);
-	/*virtual*/ void	render();		// 3D elements
-	/*virtual*/ void	draw();			// 2D elements
-
-	virtual void		handleSelect();
-	virtual void		handleDeselect();
-	
-	virtual LLViewerObject*	getEditingObject();
-	virtual LLVector3d		getEditingPointGlobal();
-	virtual bool			isEditing();
-	virtual void			stopEditing();
-	
-	virtual void			onMouseCaptureLost();
-
-	bool			hasGrabOffset()  { return true; }	// HACK
-	LLVector3		getGrabOffset(S32 x, S32 y);		// HACK
-
-	// Capture the mouse and start grabbing.
-	bool			handleObjectHit(const LLPickInfo& info);
-
-	// Certain grabs should not highlight the "Build" toolbar button
-	bool getHideBuildHighlight() { return mHideBuildHighlight; }
-
-	void setClickedInMouselook(bool is_clickedInMouselook) {mClickedInMouselook = is_clickedInMouselook;}
-
-	static void		pickCallback(const LLPickInfo& pick_info);
-=======
     LLToolGrabBase(LLToolComposite* composite=NULL);
     ~LLToolGrabBase();
 
-    /*virtual*/ BOOL    handleHover(S32 x, S32 y, MASK mask);
-    /*virtual*/ BOOL    handleMouseDown(S32 x, S32 y, MASK mask);
-    /*virtual*/ BOOL    handleMouseUp(S32 x, S32 y, MASK mask);
-    /*virtual*/ BOOL    handleDoubleClick(S32 x, S32 y, MASK mask);
+    /*virtual*/ bool    handleHover(S32 x, S32 y, MASK mask);
+    /*virtual*/ bool    handleMouseDown(S32 x, S32 y, MASK mask);
+    /*virtual*/ bool    handleMouseUp(S32 x, S32 y, MASK mask);
+    /*virtual*/ bool    handleDoubleClick(S32 x, S32 y, MASK mask);
     /*virtual*/ void    render();       // 3D elements
     /*virtual*/ void    draw();         // 2D elements
 
@@ -104,24 +70,23 @@
 
     virtual LLViewerObject* getEditingObject();
     virtual LLVector3d      getEditingPointGlobal();
-    virtual BOOL            isEditing();
+    virtual bool            isEditing();
     virtual void            stopEditing();
 
     virtual void            onMouseCaptureLost();
 
-    BOOL            hasGrabOffset()  { return TRUE; }   // HACK
+    bool            hasGrabOffset()  { return true; }   // HACK
     LLVector3       getGrabOffset(S32 x, S32 y);        // HACK
 
     // Capture the mouse and start grabbing.
-    BOOL            handleObjectHit(const LLPickInfo& info);
+    bool            handleObjectHit(const LLPickInfo& info);
 
     // Certain grabs should not highlight the "Build" toolbar button
-    BOOL getHideBuildHighlight() { return mHideBuildHighlight; }
+    bool getHideBuildHighlight() { return mHideBuildHighlight; }
 
-    void setClickedInMouselook(BOOL is_clickedInMouselook) {mClickedInMouselook = is_clickedInMouselook;}
+    void setClickedInMouselook(bool is_clickedInMouselook) {mClickedInMouselook = is_clickedInMouselook;}
 
     static void     pickCallback(const LLPickInfo& pick_info);
->>>>>>> e7eced3c
 private:
     LLVector3d      getGrabPointGlobal();
     void            startGrab();
@@ -141,15 +106,9 @@
 
     EGrabMode       mMode;
 
-<<<<<<< HEAD
-	bool			mVerticalDragging;
+    bool            mVerticalDragging;
 
-	bool			mHitLand;
-=======
-    BOOL            mVerticalDragging;
-
-    BOOL            mHitLand;
->>>>>>> e7eced3c
+    bool            mHitLand;
 
     LLTimer         mGrabTimer;                     // send simulator time between hover movements
 
@@ -161,25 +120,14 @@
 
     LLPickInfo      mGrabPick;
 
-<<<<<<< HEAD
-	S32				mLastMouseX;
-	S32				mLastMouseY;
-	S32				mAccumDeltaX;	// since cursor hidden, how far have you moved?
-	S32				mAccumDeltaY;
-	bool			mHasMoved;		// has mouse moved off center at all?
-	bool			mOutsideSlop;	// has mouse moved outside center 5 pixels?
-	bool			mDeselectedThisClick;
-	bool			mValidSelection;
-=======
     S32             mLastMouseX;
     S32             mLastMouseY;
     S32             mAccumDeltaX;   // since cursor hidden, how far have you moved?
     S32             mAccumDeltaY;
-    BOOL            mHasMoved;      // has mouse moved off center at all?
-    BOOL            mOutsideSlop;   // has mouse moved outside center 5 pixels?
-    BOOL            mDeselectedThisClick;
-    BOOL            mValidSelection;
->>>>>>> e7eced3c
+    bool            mHasMoved;      // has mouse moved off center at all?
+    bool            mOutsideSlop;   // has mouse moved outside center 5 pixels?
+    bool            mDeselectedThisClick;
+    bool            mValidSelection;
 
     S32             mLastFace;
     LLVector2       mLastUVCoords;
@@ -190,21 +138,12 @@
     LLVector3       mLastGrabPos;
 
 
-<<<<<<< HEAD
-	bool			mSpinGrabbing;
-	LLQuaternion	mSpinRotation;
-
-	bool			mHideBuildHighlight;
-
-	bool			mClickedInMouselook;
-=======
-    BOOL            mSpinGrabbing;
+    bool            mSpinGrabbing;
     LLQuaternion    mSpinRotation;
 
-    BOOL            mHideBuildHighlight;
+    bool            mHideBuildHighlight;
 
-    BOOL            mClickedInMouselook;
->>>>>>> e7eced3c
+    bool            mClickedInMouselook;
 };
 
 /// This is the LLSingleton instance of LLToolGrab.
