--- conflicted
+++ resolved
@@ -1858,11 +1858,8 @@
 	{
 		drawablep->setSpatialGroup(NULL);
 	}
-<<<<<<< HEAD
-=======
 
 	drawablep->setSpatialGroup(NULL);
->>>>>>> 3f45fa71
 
 	assert_octree_valid(mOctree);
 	
@@ -4199,7 +4196,7 @@
 						{
 							if (index < 255)
 							{
-								if (facep->mDrawInfo->mTextureList.size()<= index)
+								if (facep->mDrawInfo->mTextureList.size() <= index)
 								{
 									llerrs << "Face texture index out of bounds." << llendl;
 								}
