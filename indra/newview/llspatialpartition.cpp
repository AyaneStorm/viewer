--- conflicted
+++ resolved
@@ -850,29 +850,7 @@
 		{
 			if(entry->hasDrawable())
 			{
-<<<<<<< HEAD
-				glGetQueryObjectuivARB(mOcclusionQuery[LLViewerCamera::sCurCameraID], GL_QUERY_RESULT_AVAILABLE_ARB, &available);
-
-				static LLCachedControl<bool> wait_for_query(gSavedSettings, "RenderSynchronousOcclusion", true);
-
-				if (wait_for_query && mOcclusionIssued[LLViewerCamera::sCurCameraID] < gFrameCount)
-				{ //query was issued last frame, wait until it's available
-					S32 max_loop = 1024;
-					LLFastTimer t(FTM_OCCLUSION_WAIT);
-					while (!available && max_loop-- > 0)
-					{
-						F32 max_time = llmin(gFrameIntervalSeconds*10.f, 1.f);
-						//do some usefu work while we wait
-						LLAppViewer::getTextureCache()->update(max_time); // unpauses the texture cache thread
-						LLAppViewer::getImageDecodeThread()->update(max_time); // unpauses the image thread
-						LLAppViewer::getTextureFetch()->update(max_time); // unpauses the texture fetch thread
-						
-						glGetQueryObjectuivARB(mOcclusionQuery[LLViewerCamera::sCurCameraID], GL_QUERY_RESULT_AVAILABLE_ARB, &available);
-					}
-				}
-=======
 				((LLDrawable*)entry->getDrawable())->setGroup(NULL);
->>>>>>> 1983f52c
 			}
 			else
 	{
