/** 
 * @file pipeline.cpp
 * @brief Rendering pipeline.
 *
 * $LicenseInfo:firstyear=2005&license=viewerlgpl$
 * Second Life Viewer Source Code
 * Copyright (C) 2010, Linden Research, Inc.
 * 
 * This library is free software; you can redistribute it and/or
 * modify it under the terms of the GNU Lesser General Public
 * License as published by the Free Software Foundation;
 * version 2.1 of the License only.
 * 
 * This library is distributed in the hope that it will be useful,
 * but WITHOUT ANY WARRANTY; without even the implied warranty of
 * MERCHANTABILITY or FITNESS FOR A PARTICULAR PURPOSE.  See the GNU
 * Lesser General Public License for more details.
 * 
 * You should have received a copy of the GNU Lesser General Public
 * License along with this library; if not, write to the Free Software
 * Foundation, Inc., 51 Franklin Street, Fifth Floor, Boston, MA  02110-1301  USA
 * 
 * Linden Research, Inc., 945 Battery Street, San Francisco, CA  94111  USA
 * $/LicenseInfo$
 */

#include "llviewerprecompiledheaders.h"

#include "pipeline.h"

// library includes
#include "llaudioengine.h" // For debugging.
#include "imageids.h"
#include "llerror.h"
#include "llviewercontrol.h"
#include "llfasttimer.h"
#include "llfontgl.h"
#include "llmemtype.h"
#include "llnamevalue.h"
#include "llpointer.h"
#include "llprimitive.h"
#include "llvolume.h"
#include "material_codes.h"
#include "timing.h"
#include "v3color.h"
#include "llui.h" 
#include "llglheaders.h"
#include "llrender.h"
#include "llwindow.h"	// swapBuffers()

// newview includes
#include "llagent.h"
#include "llagentcamera.h"
#include "lldrawable.h"
#include "lldrawpoolalpha.h"
#include "lldrawpoolavatar.h"
#include "lldrawpoolground.h"
#include "lldrawpoolbump.h"
#include "lldrawpooltree.h"
#include "lldrawpoolwater.h"
#include "llface.h"
#include "llfeaturemanager.h"
#include "llfloatertelehub.h"
#include "llfloaterreg.h"
#include "llgldbg.h"
#include "llhudmanager.h"
#include "llhudnametag.h"
#include "llhudtext.h"
#include "lllightconstants.h"
#include "llmeshrepository.h"
#include "llresmgr.h"
#include "llselectmgr.h"
#include "llsky.h"
#include "lltracker.h"
#include "lltool.h"
#include "lltoolmgr.h"
#include "llviewercamera.h"
#include "llviewermediafocus.h"
#include "llviewertexturelist.h"
#include "llviewerobject.h"
#include "llviewerobjectlist.h"
#include "llviewerparcelmgr.h"
#include "llviewerregion.h" // for audio debugging.
#include "llviewerwindow.h" // For getSpinAxis
#include "llvoavatarself.h"
#include "llvoground.h"
#include "llvosky.h"
#include "llvotree.h"
#include "llvovolume.h"
#include "llvosurfacepatch.h"
#include "llvowater.h"
#include "llvotree.h"
#include "llvopartgroup.h"
#include "llworld.h"
#include "llcubemap.h"
#include "llviewershadermgr.h"
#include "llviewerstats.h"
#include "llviewerjoystick.h"
#include "llviewerdisplay.h"
#include "llwlparammanager.h"
#include "llwaterparammanager.h"
#include "llspatialpartition.h"
#include "llmutelist.h"
#include "lltoolpie.h"
#include "llcurl.h"
#include "llnotifications.h"
#include "llpathinglib.h"
#include "llfloaterpathfindingconsole.h"
#include "llpathfindingpathtool.h"

#ifdef _DEBUG
// Debug indices is disabled for now for debug performance - djs 4/24/02
//#define DEBUG_INDICES
#else
//#define DEBUG_INDICES
#endif

//cached settings
BOOL LLPipeline::RenderAvatarVP;
BOOL LLPipeline::VertexShaderEnable;
BOOL LLPipeline::WindLightUseAtmosShaders;
BOOL LLPipeline::RenderDeferred;
F32 LLPipeline::RenderDeferredSunWash;
U32 LLPipeline::RenderFSAASamples;
U32 LLPipeline::RenderResolutionDivisor;
BOOL LLPipeline::RenderUIBuffer;
S32 LLPipeline::RenderShadowDetail;
BOOL LLPipeline::RenderDeferredSSAO;
F32 LLPipeline::RenderShadowResolutionScale;
BOOL LLPipeline::RenderLocalLights;
BOOL LLPipeline::RenderDelayCreation;
BOOL LLPipeline::RenderAnimateRes;
BOOL LLPipeline::FreezeTime;
S32 LLPipeline::DebugBeaconLineWidth;
F32 LLPipeline::RenderHighlightBrightness;
LLColor4 LLPipeline::RenderHighlightColor;
F32 LLPipeline::RenderHighlightThickness;
BOOL LLPipeline::RenderSpotLightsInNondeferred;
LLColor4 LLPipeline::PreviewAmbientColor;
LLColor4 LLPipeline::PreviewDiffuse0;
LLColor4 LLPipeline::PreviewSpecular0;
LLColor4 LLPipeline::PreviewDiffuse1;
LLColor4 LLPipeline::PreviewSpecular1;
LLColor4 LLPipeline::PreviewDiffuse2;
LLColor4 LLPipeline::PreviewSpecular2;
LLVector3 LLPipeline::PreviewDirection0;
LLVector3 LLPipeline::PreviewDirection1;
LLVector3 LLPipeline::PreviewDirection2;
F32 LLPipeline::RenderGlowMinLuminance;
F32 LLPipeline::RenderGlowMaxExtractAlpha;
F32 LLPipeline::RenderGlowWarmthAmount;
LLVector3 LLPipeline::RenderGlowLumWeights;
LLVector3 LLPipeline::RenderGlowWarmthWeights;
S32 LLPipeline::RenderGlowResolutionPow;
S32 LLPipeline::RenderGlowIterations;
F32 LLPipeline::RenderGlowWidth;
F32 LLPipeline::RenderGlowStrength;
BOOL LLPipeline::RenderDepthOfField;
F32 LLPipeline::CameraFocusTransitionTime;
F32 LLPipeline::CameraFNumber;
F32 LLPipeline::CameraFocalLength;
F32 LLPipeline::CameraFieldOfView;
F32 LLPipeline::RenderShadowNoise;
F32 LLPipeline::RenderShadowBlurSize;
F32 LLPipeline::RenderSSAOScale;
U32 LLPipeline::RenderSSAOMaxScale;
F32 LLPipeline::RenderSSAOFactor;
LLVector3 LLPipeline::RenderSSAOEffect;
F32 LLPipeline::RenderShadowOffsetError;
F32 LLPipeline::RenderShadowBiasError;
F32 LLPipeline::RenderShadowOffset;
F32 LLPipeline::RenderShadowBias;
F32 LLPipeline::RenderSpotShadowOffset;
F32 LLPipeline::RenderSpotShadowBias;
F32 LLPipeline::RenderEdgeDepthCutoff;
F32 LLPipeline::RenderEdgeNormCutoff;
LLVector3 LLPipeline::RenderShadowGaussian;
F32 LLPipeline::RenderShadowBlurDistFactor;
BOOL LLPipeline::RenderDeferredAtmospheric;
S32 LLPipeline::RenderReflectionDetail;
F32 LLPipeline::RenderHighlightFadeTime;
LLVector3 LLPipeline::RenderShadowClipPlanes;
LLVector3 LLPipeline::RenderShadowOrthoClipPlanes;
LLVector3 LLPipeline::RenderShadowNearDist;
F32 LLPipeline::RenderFarClip;
LLVector3 LLPipeline::RenderShadowSplitExponent;
F32 LLPipeline::RenderShadowErrorCutoff;
F32 LLPipeline::RenderShadowFOVCutoff;
BOOL LLPipeline::CameraOffset;
F32 LLPipeline::CameraMaxCoF;
F32 LLPipeline::CameraDoFResScale;

const F32 BACKLIGHT_DAY_MAGNITUDE_AVATAR = 0.2f;
const F32 BACKLIGHT_NIGHT_MAGNITUDE_AVATAR = 0.1f;
const F32 BACKLIGHT_DAY_MAGNITUDE_OBJECT = 0.1f;
const F32 BACKLIGHT_NIGHT_MAGNITUDE_OBJECT = 0.08f;
const S32 MAX_OFFSCREEN_GEOMETRY_CHANGES_PER_FRAME = 10;
const U32 REFLECTION_MAP_RES = 128;
const U32 DEFERRED_VB_MASK = LLVertexBuffer::MAP_VERTEX | LLVertexBuffer::MAP_TEXCOORD0 | LLVertexBuffer::MAP_TEXCOORD1;
// Max number of occluders to search for. JC
const S32 MAX_OCCLUDER_COUNT = 2;

extern S32 gBoxFrame;
//extern BOOL gHideSelectedObjects;
extern BOOL gDisplaySwapBuffers;
extern BOOL gDebugGL;

BOOL	gAvatarBacklight = FALSE;

BOOL	gDebugPipeline = FALSE;
LLPipeline gPipeline;
const LLMatrix4* gGLLastMatrix = NULL;

LLFastTimer::DeclareTimer FTM_RENDER_GEOMETRY("Geometry");
LLFastTimer::DeclareTimer FTM_RENDER_GRASS("Grass");
LLFastTimer::DeclareTimer FTM_RENDER_INVISIBLE("Invisible");
LLFastTimer::DeclareTimer FTM_RENDER_OCCLUSION("Occlusion");
LLFastTimer::DeclareTimer FTM_RENDER_SHINY("Shiny");
LLFastTimer::DeclareTimer FTM_RENDER_SIMPLE("Simple");
LLFastTimer::DeclareTimer FTM_RENDER_TERRAIN("Terrain");
LLFastTimer::DeclareTimer FTM_RENDER_TREES("Trees");
LLFastTimer::DeclareTimer FTM_RENDER_UI("UI");
LLFastTimer::DeclareTimer FTM_RENDER_WATER("Water");
LLFastTimer::DeclareTimer FTM_RENDER_WL_SKY("Windlight Sky");
LLFastTimer::DeclareTimer FTM_RENDER_ALPHA("Alpha Objects");
LLFastTimer::DeclareTimer FTM_RENDER_CHARACTERS("Avatars");
LLFastTimer::DeclareTimer FTM_RENDER_BUMP("Bump");
LLFastTimer::DeclareTimer FTM_RENDER_FULLBRIGHT("Fullbright");
LLFastTimer::DeclareTimer FTM_RENDER_GLOW("Glow");
LLFastTimer::DeclareTimer FTM_GEO_UPDATE("Geo Update");
LLFastTimer::DeclareTimer FTM_POOLRENDER("RenderPool");
LLFastTimer::DeclareTimer FTM_POOLS("Pools");
LLFastTimer::DeclareTimer FTM_RENDER_BLOOM_FBO("First FBO");
LLFastTimer::DeclareTimer FTM_STATESORT("Sort Draw State");
LLFastTimer::DeclareTimer FTM_PIPELINE("Pipeline");
LLFastTimer::DeclareTimer FTM_CLIENT_COPY("Client Copy");
LLFastTimer::DeclareTimer FTM_RENDER_DEFERRED("Deferred Shading");


static LLFastTimer::DeclareTimer FTM_STATESORT_DRAWABLE("Sort Drawables");
static LLFastTimer::DeclareTimer FTM_STATESORT_POSTSORT("Post Sort");

//----------------------------------------
std::string gPoolNames[] = 
{
	// Correspond to LLDrawpool enum render type
	"NONE",
	"POOL_SIMPLE",
	"POOL_GROUND",
	"POOL_FULLBRIGHT",
	"POOL_BUMP",
	"POOL_TERRAIN,"	
	"POOL_SKY",
	"POOL_WL_SKY",
	"POOL_TREE",
	"POOL_GRASS",
	"POOL_INVISIBLE",
	"POOL_AVATAR",
	"POOL_VOIDWATER",
	"POOL_WATER",
	"POOL_GLOW",
	"POOL_ALPHA"
};

void drawBox(const LLVector3& c, const LLVector3& r);
void drawBoxOutline(const LLVector3& pos, const LLVector3& size);
U32 nhpo2(U32 v);

glh::matrix4f glh_copy_matrix(F32* src)
{
	glh::matrix4f ret;
	ret.set_value(src);
	return ret;
}

glh::matrix4f glh_get_current_modelview()
{
	return glh_copy_matrix(gGLModelView);
}

glh::matrix4f glh_get_current_projection()
{
	return glh_copy_matrix(gGLProjection);
}

glh::matrix4f glh_get_last_modelview()
{
	return glh_copy_matrix(gGLLastModelView);
}

glh::matrix4f glh_get_last_projection()
{
	return glh_copy_matrix(gGLLastProjection);
}

void glh_copy_matrix(const glh::matrix4f& src, F32* dst)
{
	for (U32 i = 0; i < 16; i++)
	{
		dst[i] = src.m[i];
	}
}

void glh_set_current_modelview(const glh::matrix4f& mat)
{
	glh_copy_matrix(mat, gGLModelView);
}

void glh_set_current_projection(glh::matrix4f& mat)
{
	glh_copy_matrix(mat, gGLProjection);
}

glh::matrix4f gl_ortho(GLfloat left, GLfloat right, GLfloat bottom, GLfloat top, GLfloat znear, GLfloat zfar)
{
	glh::matrix4f ret(
		2.f/(right-left), 0.f, 0.f, -(right+left)/(right-left),
		0.f, 2.f/(top-bottom), 0.f, -(top+bottom)/(top-bottom),
		0.f, 0.f, -2.f/(zfar-znear),  -(zfar+znear)/(zfar-znear),
		0.f, 0.f, 0.f, 1.f);

	return ret;
}

void display_update_camera();
//----------------------------------------

S32		LLPipeline::sCompiles = 0;

BOOL	LLPipeline::sPickAvatar = TRUE;
BOOL	LLPipeline::sDynamicLOD = TRUE;
BOOL	LLPipeline::sShowHUDAttachments = TRUE;
BOOL	LLPipeline::sRenderMOAPBeacons = FALSE;
BOOL	LLPipeline::sRenderPhysicalBeacons = TRUE;
BOOL	LLPipeline::sRenderScriptedBeacons = FALSE;
BOOL	LLPipeline::sRenderScriptedTouchBeacons = TRUE;
BOOL	LLPipeline::sRenderParticleBeacons = FALSE;
BOOL	LLPipeline::sRenderSoundBeacons = FALSE;
BOOL	LLPipeline::sRenderBeacons = FALSE;
BOOL	LLPipeline::sRenderHighlight = TRUE;
BOOL	LLPipeline::sForceOldBakedUpload = FALSE;
S32		LLPipeline::sUseOcclusion = 0;
BOOL	LLPipeline::sDelayVBUpdate = TRUE;
BOOL	LLPipeline::sAutoMaskAlphaDeferred = TRUE;
BOOL	LLPipeline::sAutoMaskAlphaNonDeferred = FALSE;
BOOL	LLPipeline::sDisableShaders = FALSE;
BOOL	LLPipeline::sRenderBump = TRUE;
BOOL	LLPipeline::sBakeSunlight = FALSE;
BOOL	LLPipeline::sNoAlpha = FALSE;
BOOL	LLPipeline::sUseTriStrips = TRUE;
BOOL	LLPipeline::sUseFarClip = TRUE;
BOOL	LLPipeline::sShadowRender = FALSE;
BOOL	LLPipeline::sWaterReflections = FALSE;
BOOL	LLPipeline::sRenderGlow = FALSE;
BOOL	LLPipeline::sReflectionRender = FALSE;
BOOL	LLPipeline::sImpostorRender = FALSE;
BOOL	LLPipeline::sUnderWaterRender = FALSE;
BOOL	LLPipeline::sTextureBindTest = FALSE;
BOOL	LLPipeline::sRenderFrameTest = FALSE;
BOOL	LLPipeline::sRenderAttachedLights = TRUE;
BOOL	LLPipeline::sRenderAttachedParticles = TRUE;
BOOL	LLPipeline::sRenderDeferred = FALSE;
BOOL    LLPipeline::sMemAllocationThrottled = FALSE;
S32		LLPipeline::sVisibleLightCount = 0;
F32		LLPipeline::sMinRenderSize = 0.f;


static LLCullResult* sCull = NULL;

static const U32 gl_cube_face[] = 
{
	GL_TEXTURE_CUBE_MAP_POSITIVE_X_ARB,
	GL_TEXTURE_CUBE_MAP_NEGATIVE_X_ARB,
	GL_TEXTURE_CUBE_MAP_POSITIVE_Y_ARB,
	GL_TEXTURE_CUBE_MAP_NEGATIVE_Y_ARB,
	GL_TEXTURE_CUBE_MAP_POSITIVE_Z_ARB,
	GL_TEXTURE_CUBE_MAP_NEGATIVE_Z_ARB,
};

void validate_framebuffer_object();


bool addDeferredAttachments(LLRenderTarget& target)
{
	return target.addColorAttachment(GL_RGBA) && //specular
			target.addColorAttachment(GL_RGBA); //normal+z	
}

LLPipeline::LLPipeline() :
	mBackfaceCull(FALSE),
	mBatchCount(0),
	mMatrixOpCount(0),
	mTextureMatrixOps(0),
	mMaxBatchSize(0),
	mMinBatchSize(0),
	mMeanBatchSize(0),
	mTrianglesDrawn(0),
	mNumVisibleNodes(0),
	mVerticesRelit(0),
	mLightingChanges(0),
	mGeometryChanges(0),
	mNumVisibleFaces(0),

	mInitialized(FALSE),
	mVertexShadersEnabled(FALSE),
	mVertexShadersLoaded(0),
	mRenderDebugFeatureMask(0),
	mRenderDebugMask(0),
	mOldRenderDebugMask(0),
	mGroupQ1Locked(false),
	mGroupQ2Locked(false),
	mResetVertexBuffers(false),
	mLastRebuildPool(NULL),
	mAlphaPool(NULL),
	mSkyPool(NULL),
	mTerrainPool(NULL),
	mWaterPool(NULL),
	mGroundPool(NULL),
	mSimplePool(NULL),
	mFullbrightPool(NULL),
	mInvisiblePool(NULL),
	mGlowPool(NULL),
	mBumpPool(NULL),
	mWLSkyPool(NULL),
	mLightMask(0),
	mLightMovingMask(0),
	mLightingDetail(0),
	mScreenWidth(0),
	mScreenHeight(0)
{
	mNoiseMap = 0;
	mTrueNoiseMap = 0;
	mLightFunc = 0;
}

void LLPipeline::init()
{
	LLMemType mt(LLMemType::MTYPE_PIPELINE_INIT);

	refreshCachedSettings();

	gOctreeMaxCapacity = gSavedSettings.getU32("OctreeMaxNodeCapacity");
	sDynamicLOD = gSavedSettings.getBOOL("RenderDynamicLOD");
	sRenderBump = gSavedSettings.getBOOL("RenderObjectBump");
	sUseTriStrips = gSavedSettings.getBOOL("RenderUseTriStrips");
	LLVertexBuffer::sUseStreamDraw = gSavedSettings.getBOOL("RenderUseStreamVBO");
	LLVertexBuffer::sUseVAO = gSavedSettings.getBOOL("RenderUseVAO");
	LLVertexBuffer::sPreferStreamDraw = gSavedSettings.getBOOL("RenderPreferStreamDraw");
	sRenderAttachedLights = gSavedSettings.getBOOL("RenderAttachedLights");
	sRenderAttachedParticles = gSavedSettings.getBOOL("RenderAttachedParticles");

	mInitialized = TRUE;
	
	stop_glerror();

	//create render pass pools
	getPool(LLDrawPool::POOL_ALPHA);
	getPool(LLDrawPool::POOL_SIMPLE);
	getPool(LLDrawPool::POOL_GRASS);
	getPool(LLDrawPool::POOL_FULLBRIGHT);
	getPool(LLDrawPool::POOL_INVISIBLE);
	getPool(LLDrawPool::POOL_BUMP);
	getPool(LLDrawPool::POOL_GLOW);

	LLViewerStats::getInstance()->mTrianglesDrawnStat.reset();
	resetFrameStats();

	for (U32 i = 0; i < NUM_RENDER_TYPES; ++i)
	{
		mRenderTypeEnabled[i] = TRUE; //all rendering types start enabled
	}

	mRenderDebugFeatureMask = 0xffffffff; // All debugging features on
	mRenderDebugMask = 0;	// All debug starts off

	// Don't turn on ground when this is set
	// Mac Books with intel 950s need this
	if(!gSavedSettings.getBOOL("RenderGround"))
	{
		toggleRenderType(RENDER_TYPE_GROUND);
	}

	// make sure RenderPerformanceTest persists (hackity hack hack)
	// disables non-object rendering (UI, sky, water, etc)
	if (gSavedSettings.getBOOL("RenderPerformanceTest"))
	{
		gSavedSettings.setBOOL("RenderPerformanceTest", FALSE);
		gSavedSettings.setBOOL("RenderPerformanceTest", TRUE);
	}

	mOldRenderDebugMask = mRenderDebugMask;

	mBackfaceCull = TRUE;

	stop_glerror();
	
	// Enable features
		
	LLViewerShaderMgr::instance()->setShaders();

	stop_glerror();

	for (U32 i = 0; i < 2; ++i)
	{
		mSpotLightFade[i] = 1.f;
	}

	mDeferredVB = new LLVertexBuffer(DEFERRED_VB_MASK, 0);
	mDeferredVB->allocateBuffer(8, 0, true);
	setLightingDetail(-1);
	
	//
	// Update all settings to trigger a cached settings refresh
	//

	gSavedSettings.getControl("RenderAutoMaskAlphaDeferred")->getCommitSignal()->connect(boost::bind(&LLPipeline::refreshCachedSettings));
	gSavedSettings.getControl("RenderAutoMaskAlphaNonDeferred")->getCommitSignal()->connect(boost::bind(&LLPipeline::refreshCachedSettings));
	gSavedSettings.getControl("RenderUseFarClip")->getCommitSignal()->connect(boost::bind(&LLPipeline::refreshCachedSettings));
	gSavedSettings.getControl("RenderAvatarMaxVisible")->getCommitSignal()->connect(boost::bind(&LLPipeline::refreshCachedSettings));
	gSavedSettings.getControl("RenderDelayVBUpdate")->getCommitSignal()->connect(boost::bind(&LLPipeline::refreshCachedSettings));
	
	gSavedSettings.getControl("UseOcclusion")->getCommitSignal()->connect(boost::bind(&LLPipeline::refreshCachedSettings));
	
	gSavedSettings.getControl("VertexShaderEnable")->getCommitSignal()->connect(boost::bind(&LLPipeline::refreshCachedSettings));
	gSavedSettings.getControl("RenderAvatarVP")->getCommitSignal()->connect(boost::bind(&LLPipeline::refreshCachedSettings));
	gSavedSettings.getControl("WindLightUseAtmosShaders")->getCommitSignal()->connect(boost::bind(&LLPipeline::refreshCachedSettings));
	gSavedSettings.getControl("RenderDeferred")->getCommitSignal()->connect(boost::bind(&LLPipeline::refreshCachedSettings));
	gSavedSettings.getControl("RenderDeferredSunWash")->getCommitSignal()->connect(boost::bind(&LLPipeline::refreshCachedSettings));
	gSavedSettings.getControl("RenderFSAASamples")->getCommitSignal()->connect(boost::bind(&LLPipeline::refreshCachedSettings));
	gSavedSettings.getControl("RenderResolutionDivisor")->getCommitSignal()->connect(boost::bind(&LLPipeline::refreshCachedSettings));
	gSavedSettings.getControl("RenderUIBuffer")->getCommitSignal()->connect(boost::bind(&LLPipeline::refreshCachedSettings));
	gSavedSettings.getControl("RenderShadowDetail")->getCommitSignal()->connect(boost::bind(&LLPipeline::refreshCachedSettings));
	gSavedSettings.getControl("RenderDeferredSSAO")->getCommitSignal()->connect(boost::bind(&LLPipeline::refreshCachedSettings));
	gSavedSettings.getControl("RenderShadowResolutionScale")->getCommitSignal()->connect(boost::bind(&LLPipeline::refreshCachedSettings));
	gSavedSettings.getControl("RenderLocalLights")->getCommitSignal()->connect(boost::bind(&LLPipeline::refreshCachedSettings));
	gSavedSettings.getControl("RenderDelayCreation")->getCommitSignal()->connect(boost::bind(&LLPipeline::refreshCachedSettings));
	gSavedSettings.getControl("RenderAnimateRes")->getCommitSignal()->connect(boost::bind(&LLPipeline::refreshCachedSettings));
	gSavedSettings.getControl("FreezeTime")->getCommitSignal()->connect(boost::bind(&LLPipeline::refreshCachedSettings));
	gSavedSettings.getControl("DebugBeaconLineWidth")->getCommitSignal()->connect(boost::bind(&LLPipeline::refreshCachedSettings));
	gSavedSettings.getControl("RenderHighlightBrightness")->getCommitSignal()->connect(boost::bind(&LLPipeline::refreshCachedSettings));
	gSavedSettings.getControl("RenderHighlightColor")->getCommitSignal()->connect(boost::bind(&LLPipeline::refreshCachedSettings));
	gSavedSettings.getControl("RenderHighlightThickness")->getCommitSignal()->connect(boost::bind(&LLPipeline::refreshCachedSettings));
	gSavedSettings.getControl("RenderSpotLightsInNondeferred")->getCommitSignal()->connect(boost::bind(&LLPipeline::refreshCachedSettings));
	gSavedSettings.getControl("PreviewAmbientColor")->getCommitSignal()->connect(boost::bind(&LLPipeline::refreshCachedSettings));
	gSavedSettings.getControl("PreviewDiffuse0")->getCommitSignal()->connect(boost::bind(&LLPipeline::refreshCachedSettings));
	gSavedSettings.getControl("PreviewSpecular0")->getCommitSignal()->connect(boost::bind(&LLPipeline::refreshCachedSettings));
	gSavedSettings.getControl("PreviewDiffuse1")->getCommitSignal()->connect(boost::bind(&LLPipeline::refreshCachedSettings));
	gSavedSettings.getControl("PreviewSpecular1")->getCommitSignal()->connect(boost::bind(&LLPipeline::refreshCachedSettings));
	gSavedSettings.getControl("PreviewDiffuse2")->getCommitSignal()->connect(boost::bind(&LLPipeline::refreshCachedSettings));
	gSavedSettings.getControl("PreviewSpecular2")->getCommitSignal()->connect(boost::bind(&LLPipeline::refreshCachedSettings));
	gSavedSettings.getControl("PreviewDirection0")->getCommitSignal()->connect(boost::bind(&LLPipeline::refreshCachedSettings));
	gSavedSettings.getControl("PreviewDirection1")->getCommitSignal()->connect(boost::bind(&LLPipeline::refreshCachedSettings));
	gSavedSettings.getControl("PreviewDirection2")->getCommitSignal()->connect(boost::bind(&LLPipeline::refreshCachedSettings));
	gSavedSettings.getControl("RenderGlowMinLuminance")->getCommitSignal()->connect(boost::bind(&LLPipeline::refreshCachedSettings));
	gSavedSettings.getControl("RenderGlowMaxExtractAlpha")->getCommitSignal()->connect(boost::bind(&LLPipeline::refreshCachedSettings));
	gSavedSettings.getControl("RenderGlowWarmthAmount")->getCommitSignal()->connect(boost::bind(&LLPipeline::refreshCachedSettings));
	gSavedSettings.getControl("RenderGlowLumWeights")->getCommitSignal()->connect(boost::bind(&LLPipeline::refreshCachedSettings));
	gSavedSettings.getControl("RenderGlowWarmthWeights")->getCommitSignal()->connect(boost::bind(&LLPipeline::refreshCachedSettings));
	gSavedSettings.getControl("RenderGlowResolutionPow")->getCommitSignal()->connect(boost::bind(&LLPipeline::refreshCachedSettings));
	gSavedSettings.getControl("RenderGlowIterations")->getCommitSignal()->connect(boost::bind(&LLPipeline::refreshCachedSettings));
	gSavedSettings.getControl("RenderGlowWidth")->getCommitSignal()->connect(boost::bind(&LLPipeline::refreshCachedSettings));
	gSavedSettings.getControl("RenderGlowStrength")->getCommitSignal()->connect(boost::bind(&LLPipeline::refreshCachedSettings));
	gSavedSettings.getControl("RenderDepthOfField")->getCommitSignal()->connect(boost::bind(&LLPipeline::refreshCachedSettings));
	gSavedSettings.getControl("CameraFocusTransitionTime")->getCommitSignal()->connect(boost::bind(&LLPipeline::refreshCachedSettings));
	gSavedSettings.getControl("CameraFNumber")->getCommitSignal()->connect(boost::bind(&LLPipeline::refreshCachedSettings));
	gSavedSettings.getControl("CameraFocalLength")->getCommitSignal()->connect(boost::bind(&LLPipeline::refreshCachedSettings));
	gSavedSettings.getControl("CameraFieldOfView")->getCommitSignal()->connect(boost::bind(&LLPipeline::refreshCachedSettings));
	gSavedSettings.getControl("RenderShadowNoise")->getCommitSignal()->connect(boost::bind(&LLPipeline::refreshCachedSettings));
	gSavedSettings.getControl("RenderShadowBlurSize")->getCommitSignal()->connect(boost::bind(&LLPipeline::refreshCachedSettings));
	gSavedSettings.getControl("RenderSSAOScale")->getCommitSignal()->connect(boost::bind(&LLPipeline::refreshCachedSettings));
	gSavedSettings.getControl("RenderSSAOMaxScale")->getCommitSignal()->connect(boost::bind(&LLPipeline::refreshCachedSettings));
	gSavedSettings.getControl("RenderSSAOFactor")->getCommitSignal()->connect(boost::bind(&LLPipeline::refreshCachedSettings));
	gSavedSettings.getControl("RenderSSAOEffect")->getCommitSignal()->connect(boost::bind(&LLPipeline::refreshCachedSettings));
	gSavedSettings.getControl("RenderShadowOffsetError")->getCommitSignal()->connect(boost::bind(&LLPipeline::refreshCachedSettings));
	gSavedSettings.getControl("RenderShadowBiasError")->getCommitSignal()->connect(boost::bind(&LLPipeline::refreshCachedSettings));
	gSavedSettings.getControl("RenderShadowOffset")->getCommitSignal()->connect(boost::bind(&LLPipeline::refreshCachedSettings));
	gSavedSettings.getControl("RenderShadowBias")->getCommitSignal()->connect(boost::bind(&LLPipeline::refreshCachedSettings));
	gSavedSettings.getControl("RenderSpotShadowOffset")->getCommitSignal()->connect(boost::bind(&LLPipeline::refreshCachedSettings));
	gSavedSettings.getControl("RenderSpotShadowBias")->getCommitSignal()->connect(boost::bind(&LLPipeline::refreshCachedSettings));
	gSavedSettings.getControl("RenderEdgeDepthCutoff")->getCommitSignal()->connect(boost::bind(&LLPipeline::refreshCachedSettings));
	gSavedSettings.getControl("RenderEdgeNormCutoff")->getCommitSignal()->connect(boost::bind(&LLPipeline::refreshCachedSettings));
	gSavedSettings.getControl("RenderShadowGaussian")->getCommitSignal()->connect(boost::bind(&LLPipeline::refreshCachedSettings));
	gSavedSettings.getControl("RenderShadowBlurDistFactor")->getCommitSignal()->connect(boost::bind(&LLPipeline::refreshCachedSettings));
	gSavedSettings.getControl("RenderDeferredAtmospheric")->getCommitSignal()->connect(boost::bind(&LLPipeline::refreshCachedSettings));
	gSavedSettings.getControl("RenderReflectionDetail")->getCommitSignal()->connect(boost::bind(&LLPipeline::refreshCachedSettings));
	gSavedSettings.getControl("RenderHighlightFadeTime")->getCommitSignal()->connect(boost::bind(&LLPipeline::refreshCachedSettings));
	gSavedSettings.getControl("RenderShadowClipPlanes")->getCommitSignal()->connect(boost::bind(&LLPipeline::refreshCachedSettings));
	gSavedSettings.getControl("RenderShadowOrthoClipPlanes")->getCommitSignal()->connect(boost::bind(&LLPipeline::refreshCachedSettings));
	gSavedSettings.getControl("RenderShadowNearDist")->getCommitSignal()->connect(boost::bind(&LLPipeline::refreshCachedSettings));
	gSavedSettings.getControl("RenderFarClip")->getCommitSignal()->connect(boost::bind(&LLPipeline::refreshCachedSettings));
	gSavedSettings.getControl("RenderShadowSplitExponent")->getCommitSignal()->connect(boost::bind(&LLPipeline::refreshCachedSettings));
	gSavedSettings.getControl("RenderShadowErrorCutoff")->getCommitSignal()->connect(boost::bind(&LLPipeline::refreshCachedSettings));
	gSavedSettings.getControl("RenderShadowFOVCutoff")->getCommitSignal()->connect(boost::bind(&LLPipeline::refreshCachedSettings));
	gSavedSettings.getControl("CameraOffset")->getCommitSignal()->connect(boost::bind(&LLPipeline::refreshCachedSettings));
	gSavedSettings.getControl("CameraMaxCoF")->getCommitSignal()->connect(boost::bind(&LLPipeline::refreshCachedSettings));
	gSavedSettings.getControl("CameraDoFResScale")->getCommitSignal()->connect(boost::bind(&LLPipeline::refreshCachedSettings));
}

LLPipeline::~LLPipeline()
{

}

void LLPipeline::cleanup()
{
	assertInitialized();

	mGroupQ1.clear() ;
	mGroupQ2.clear() ;

	for(pool_set_t::iterator iter = mPools.begin();
		iter != mPools.end(); )
	{
		pool_set_t::iterator curiter = iter++;
		LLDrawPool* poolp = *curiter;
		if (poolp->isFacePool())
		{
			LLFacePool* face_pool = (LLFacePool*) poolp;
			if (face_pool->mReferences.empty())
			{
				mPools.erase(curiter);
				removeFromQuickLookup( poolp );
				delete poolp;
			}
		}
		else
		{
			mPools.erase(curiter);
			removeFromQuickLookup( poolp );
			delete poolp;
		}
	}
	
	if (!mTerrainPools.empty())
	{
		llwarns << "Terrain Pools not cleaned up" << llendl;
	}
	if (!mTreePools.empty())
	{
		llwarns << "Tree Pools not cleaned up" << llendl;
	}
		
	delete mAlphaPool;
	mAlphaPool = NULL;
	delete mSkyPool;
	mSkyPool = NULL;
	delete mTerrainPool;
	mTerrainPool = NULL;
	delete mWaterPool;
	mWaterPool = NULL;
	delete mGroundPool;
	mGroundPool = NULL;
	delete mSimplePool;
	mSimplePool = NULL;
	delete mFullbrightPool;
	mFullbrightPool = NULL;
	delete mInvisiblePool;
	mInvisiblePool = NULL;
	delete mGlowPool;
	mGlowPool = NULL;
	delete mBumpPool;
	mBumpPool = NULL;
	// don't delete wl sky pool it was handled above in the for loop
	//delete mWLSkyPool;
	mWLSkyPool = NULL;

	releaseGLBuffers();

	mFaceSelectImagep = NULL;

	mMovedBridge.clear();

	mInitialized = FALSE;

	mDeferredVB = NULL;
}

//============================================================================

void LLPipeline::destroyGL() 
{
	stop_glerror();
	unloadShaders();
	mHighlightFaces.clear();
	
	resetDrawOrders();

	resetVertexBuffers();

	releaseGLBuffers();

	if (LLVertexBuffer::sEnableVBOs)
	{
		LLVertexBuffer::sEnableVBOs = FALSE;
	}
}

static LLFastTimer::DeclareTimer FTM_RESIZE_SCREEN_TEXTURE("Resize Screen Texture");

//static
void LLPipeline::throttleNewMemoryAllocation(BOOL disable)
{
	if(sMemAllocationThrottled != disable)
	{
		sMemAllocationThrottled = disable ;

		if(sMemAllocationThrottled)
		{
			//send out notification
			LLNotification::Params params("LowMemory");
			LLNotifications::instance().add(params);

			//release some memory.
		}
	}
}

void LLPipeline::resizeScreenTexture()
{
	LLFastTimer ft(FTM_RESIZE_SCREEN_TEXTURE);
	if (gPipeline.canUseVertexShaders() && assertInitialized())
	{
		GLuint resX = gViewerWindow->getWorldViewWidthRaw();
		GLuint resY = gViewerWindow->getWorldViewHeightRaw();
	
		allocateScreenBuffer(resX,resY);
	}
}

void LLPipeline::allocatePhysicsBuffer()
{
	GLuint resX = gViewerWindow->getWorldViewWidthRaw();
	GLuint resY = gViewerWindow->getWorldViewHeightRaw();

	if (mPhysicsDisplay.getWidth() != resX || mPhysicsDisplay.getHeight() != resY)
	{
		mPhysicsDisplay.allocate(resX, resY, GL_RGBA, TRUE, FALSE, LLTexUnit::TT_RECT_TEXTURE, FALSE);
	}
}

void LLPipeline::allocateScreenBuffer(U32 resX, U32 resY)
{
	refreshCachedSettings();
	U32 samples = RenderFSAASamples;

	//try to allocate screen buffers at requested resolution and samples
	// - on failure, shrink number of samples and try again
	// - if not multisampled, shrink resolution and try again (favor X resolution over Y)
	// Make sure to call "releaseScreenBuffers" after each failure to cleanup the partially loaded state

	if (!allocateScreenBuffer(resX, resY, samples))
	{
		releaseScreenBuffers();
		//reduce number of samples 
		while (samples > 0)
		{
			samples /= 2;
			if (allocateScreenBuffer(resX, resY, samples))
			{ //success
				return;
			}
			releaseScreenBuffers();
		}

		samples = 0;

		//reduce resolution
		while (resY > 0 && resX > 0)
		{
			resY /= 2;
			if (allocateScreenBuffer(resX, resY, samples))
			{
				return;
			}
			releaseScreenBuffers();

			resX /= 2;
			if (allocateScreenBuffer(resX, resY, samples))
			{
				return;
			}
			releaseScreenBuffers();
		}

		llwarns << "Unable to allocate screen buffer at any resolution!" << llendl;
	}
}


bool LLPipeline::allocateScreenBuffer(U32 resX, U32 resY, U32 samples)
{
	refreshCachedSettings();

	// remember these dimensions
	mScreenWidth = resX;
	mScreenHeight = resY;
	
	U32 res_mod = RenderResolutionDivisor;

	if (res_mod > 1 && res_mod < resX && res_mod < resY)
	{
		resX /= res_mod;
		resY /= res_mod;
	}

	if (RenderUIBuffer)
	{
		if (!mUIScreen.allocate(resX,resY, GL_RGBA, FALSE, FALSE, LLTexUnit::TT_RECT_TEXTURE, FALSE))
		{
			return false;
		}
	}	

	if (LLPipeline::sRenderDeferred)
	{
		// Set this flag in case we crash while resizing window or allocating space for deferred rendering targets
		gSavedSettings.setBOOL("RenderInitError", TRUE);
		gSavedSettings.saveToFile( gSavedSettings.getString("ClientSettingsFile"), TRUE );

		S32 shadow_detail = RenderShadowDetail;
		BOOL ssao = RenderDeferredSSAO;
		
		//allocate deferred rendering color buffers
		if (!mDeferredScreen.allocate(resX, resY, GL_RGBA, TRUE, TRUE, LLTexUnit::TT_RECT_TEXTURE, FALSE, samples)) return false;
		if (!mDeferredDepth.allocate(resX, resY, 0, TRUE, FALSE, LLTexUnit::TT_RECT_TEXTURE, FALSE, samples)) return false;
		if (!addDeferredAttachments(mDeferredScreen)) return false;
	
		if (!mScreen.allocate(resX, resY, GL_RGBA, FALSE, FALSE, LLTexUnit::TT_RECT_TEXTURE, FALSE, samples)) return false;
		if (samples > 0)
		{
			if (!mFXAABuffer.allocate(nhpo2(resX), nhpo2(resY), GL_RGBA, FALSE, FALSE, LLTexUnit::TT_TEXTURE, FALSE, samples)) return false;
		}
		else
		{
			mFXAABuffer.release();
		}
		
		if (shadow_detail > 0 || ssao || RenderDepthOfField || samples > 0)
		{ //only need mDeferredLight for shadows OR ssao OR dof OR fxaa
			if (!mDeferredLight.allocate(resX, resY, GL_RGBA, FALSE, FALSE, LLTexUnit::TT_RECT_TEXTURE, FALSE)) return false;
		}
		else
		{
			mDeferredLight.release();
		}

		F32 scale = RenderShadowResolutionScale;

		if (shadow_detail > 0)
		{ //allocate 4 sun shadow maps
			for (U32 i = 0; i < 4; i++)
			{
				if (!mShadow[i].allocate(U32(resX*scale),U32(resY*scale), 0, TRUE, FALSE, LLTexUnit::TT_RECT_TEXTURE)) return false;
			}
		}
		else
		{
			for (U32 i = 0; i < 4; i++)
			{
				mShadow[i].release();
			}
		}

		U32 width = nhpo2(U32(resX*scale))/2;
		U32 height = width;

		if (shadow_detail > 1)
		{ //allocate two spot shadow maps
			for (U32 i = 4; i < 6; i++)
			{
				if (!mShadow[i].allocate(width, height, 0, TRUE, FALSE)) return false;
			}
		}
		else
		{
			for (U32 i = 4; i < 6; i++)
			{
				mShadow[i].release();
			}
		}

		// don't disable shaders on next session
		gSavedSettings.setBOOL("RenderInitError", FALSE);
		gSavedSettings.saveToFile( gSavedSettings.getString("ClientSettingsFile"), TRUE );
	}
	else
	{
		mDeferredLight.release();
				
		for (U32 i = 0; i < 6; i++)
		{
			mShadow[i].release();
		}
		mFXAABuffer.release();
		mScreen.release();
		mDeferredScreen.release(); //make sure to release any render targets that share a depth buffer with mDeferredScreen first
		mDeferredDepth.release();
						
		if (!mScreen.allocate(resX, resY, GL_RGBA, TRUE, TRUE, LLTexUnit::TT_RECT_TEXTURE, FALSE)) return false;		
	}
	
	if (LLPipeline::sRenderDeferred)
	{ //share depth buffer between deferred targets
		mDeferredScreen.shareDepthBuffer(mScreen);
	}

	gGL.getTexUnit(0)->disable();

	stop_glerror();

	return true;
}

//static
void LLPipeline::updateRenderDeferred()
{
	BOOL deferred = ((RenderDeferred && 
					 LLRenderTarget::sUseFBO &&
					 LLFeatureManager::getInstance()->isFeatureAvailable("RenderDeferred") &&	 
					 VertexShaderEnable && 
					 RenderAvatarVP &&
					 WindLightUseAtmosShaders) ? TRUE : FALSE) &&
					!gUseWireframe;

	sRenderDeferred = deferred;	
	if (deferred)
	{ //must render glow when rendering deferred since post effect pass is needed to present any lighting at all
		sRenderGlow = TRUE;
	}
}

//static
void LLPipeline::refreshCachedSettings()
{
	LLPipeline::sAutoMaskAlphaDeferred = gSavedSettings.getBOOL("RenderAutoMaskAlphaDeferred");
	LLPipeline::sAutoMaskAlphaNonDeferred = gSavedSettings.getBOOL("RenderAutoMaskAlphaNonDeferred");
	LLPipeline::sUseFarClip = gSavedSettings.getBOOL("RenderUseFarClip");
	LLVOAvatar::sMaxVisible = (U32)gSavedSettings.getS32("RenderAvatarMaxVisible");
	LLPipeline::sDelayVBUpdate = gSavedSettings.getBOOL("RenderDelayVBUpdate");

	LLPipeline::sUseOcclusion = 
			(!gUseWireframe
			&& LLFeatureManager::getInstance()->isFeatureAvailable("UseOcclusion") 
			&& gSavedSettings.getBOOL("UseOcclusion") 
			&& gGLManager.mHasOcclusionQuery) ? 2 : 0;
	
	VertexShaderEnable = gSavedSettings.getBOOL("VertexShaderEnable");
	RenderAvatarVP = gSavedSettings.getBOOL("RenderAvatarVP");
	WindLightUseAtmosShaders = gSavedSettings.getBOOL("WindLightUseAtmosShaders");
	RenderDeferred = gSavedSettings.getBOOL("RenderDeferred");
	RenderDeferredSunWash = gSavedSettings.getF32("RenderDeferredSunWash");
	RenderFSAASamples = gSavedSettings.getU32("RenderFSAASamples");
	RenderResolutionDivisor = gSavedSettings.getU32("RenderResolutionDivisor");
	RenderUIBuffer = gSavedSettings.getBOOL("RenderUIBuffer");
	RenderShadowDetail = gSavedSettings.getS32("RenderShadowDetail");
	RenderDeferredSSAO = gSavedSettings.getBOOL("RenderDeferredSSAO");
	RenderShadowResolutionScale = gSavedSettings.getF32("RenderShadowResolutionScale");
	RenderLocalLights = gSavedSettings.getBOOL("RenderLocalLights");
	RenderDelayCreation = gSavedSettings.getBOOL("RenderDelayCreation");
	RenderAnimateRes = gSavedSettings.getBOOL("RenderAnimateRes");
	FreezeTime = gSavedSettings.getBOOL("FreezeTime");
	DebugBeaconLineWidth = gSavedSettings.getS32("DebugBeaconLineWidth");
	RenderHighlightBrightness = gSavedSettings.getF32("RenderHighlightBrightness");
	RenderHighlightColor = gSavedSettings.getColor4("RenderHighlightColor");
	RenderHighlightThickness = gSavedSettings.getF32("RenderHighlightThickness");
	RenderSpotLightsInNondeferred = gSavedSettings.getBOOL("RenderSpotLightsInNondeferred");
	PreviewAmbientColor = gSavedSettings.getColor4("PreviewAmbientColor");
	PreviewDiffuse0 = gSavedSettings.getColor4("PreviewDiffuse0");
	PreviewSpecular0 = gSavedSettings.getColor4("PreviewSpecular0");
	PreviewDiffuse1 = gSavedSettings.getColor4("PreviewDiffuse1");
	PreviewSpecular1 = gSavedSettings.getColor4("PreviewSpecular1");
	PreviewDiffuse2 = gSavedSettings.getColor4("PreviewDiffuse2");
	PreviewSpecular2 = gSavedSettings.getColor4("PreviewSpecular2");
	PreviewDirection0 = gSavedSettings.getVector3("PreviewDirection0");
	PreviewDirection1 = gSavedSettings.getVector3("PreviewDirection1");
	PreviewDirection2 = gSavedSettings.getVector3("PreviewDirection2");
	RenderGlowMinLuminance = gSavedSettings.getF32("RenderGlowMinLuminance");
	RenderGlowMaxExtractAlpha = gSavedSettings.getF32("RenderGlowMaxExtractAlpha");
	RenderGlowWarmthAmount = gSavedSettings.getF32("RenderGlowWarmthAmount");
	RenderGlowLumWeights = gSavedSettings.getVector3("RenderGlowLumWeights");
	RenderGlowWarmthWeights = gSavedSettings.getVector3("RenderGlowWarmthWeights");
	RenderGlowResolutionPow = gSavedSettings.getS32("RenderGlowResolutionPow");
	RenderGlowIterations = gSavedSettings.getS32("RenderGlowIterations");
	RenderGlowWidth = gSavedSettings.getF32("RenderGlowWidth");
	RenderGlowStrength = gSavedSettings.getF32("RenderGlowStrength");
	RenderDepthOfField = gSavedSettings.getBOOL("RenderDepthOfField");
	CameraFocusTransitionTime = gSavedSettings.getF32("CameraFocusTransitionTime");
	CameraFNumber = gSavedSettings.getF32("CameraFNumber");
	CameraFocalLength = gSavedSettings.getF32("CameraFocalLength");
	CameraFieldOfView = gSavedSettings.getF32("CameraFieldOfView");
	RenderShadowNoise = gSavedSettings.getF32("RenderShadowNoise");
	RenderShadowBlurSize = gSavedSettings.getF32("RenderShadowBlurSize");
	RenderSSAOScale = gSavedSettings.getF32("RenderSSAOScale");
	RenderSSAOMaxScale = gSavedSettings.getU32("RenderSSAOMaxScale");
	RenderSSAOFactor = gSavedSettings.getF32("RenderSSAOFactor");
	RenderSSAOEffect = gSavedSettings.getVector3("RenderSSAOEffect");
	RenderShadowOffsetError = gSavedSettings.getF32("RenderShadowOffsetError");
	RenderShadowBiasError = gSavedSettings.getF32("RenderShadowBiasError");
	RenderShadowOffset = gSavedSettings.getF32("RenderShadowOffset");
	RenderShadowBias = gSavedSettings.getF32("RenderShadowBias");
	RenderSpotShadowOffset = gSavedSettings.getF32("RenderSpotShadowOffset");
	RenderSpotShadowBias = gSavedSettings.getF32("RenderSpotShadowBias");
	RenderEdgeDepthCutoff = gSavedSettings.getF32("RenderEdgeDepthCutoff");
	RenderEdgeNormCutoff = gSavedSettings.getF32("RenderEdgeNormCutoff");
	RenderShadowGaussian = gSavedSettings.getVector3("RenderShadowGaussian");
	RenderShadowBlurDistFactor = gSavedSettings.getF32("RenderShadowBlurDistFactor");
	RenderDeferredAtmospheric = gSavedSettings.getBOOL("RenderDeferredAtmospheric");
	RenderReflectionDetail = gSavedSettings.getS32("RenderReflectionDetail");
	RenderHighlightFadeTime = gSavedSettings.getF32("RenderHighlightFadeTime");
	RenderShadowClipPlanes = gSavedSettings.getVector3("RenderShadowClipPlanes");
	RenderShadowOrthoClipPlanes = gSavedSettings.getVector3("RenderShadowOrthoClipPlanes");
	RenderShadowNearDist = gSavedSettings.getVector3("RenderShadowNearDist");
	RenderFarClip = gSavedSettings.getF32("RenderFarClip");
	RenderShadowSplitExponent = gSavedSettings.getVector3("RenderShadowSplitExponent");
	RenderShadowErrorCutoff = gSavedSettings.getF32("RenderShadowErrorCutoff");
	RenderShadowFOVCutoff = gSavedSettings.getF32("RenderShadowFOVCutoff");
	CameraOffset = gSavedSettings.getBOOL("CameraOffset");
	CameraMaxCoF = gSavedSettings.getF32("CameraMaxCoF");
	CameraDoFResScale = gSavedSettings.getF32("CameraDoFResScale");
	
	updateRenderDeferred();
}

void LLPipeline::releaseGLBuffers()
{
	assertInitialized();
	
	if (mNoiseMap)
	{
		LLImageGL::deleteTextures(1, &mNoiseMap);
		mNoiseMap = 0;
	}

	if (mTrueNoiseMap)
	{
		LLImageGL::deleteTextures(1, &mTrueNoiseMap);
		mTrueNoiseMap = 0;
	}

	releaseLUTBuffers();

	mWaterRef.release();
	mWaterDis.release();
	
	for (U32 i = 0; i < 3; i++)
	{
		mGlow[i].release();
	}

	releaseScreenBuffers();

	gBumpImageList.destroyGL();
	LLVOAvatar::resetImpostors();
}

void LLPipeline::releaseLUTBuffers()
{
	if (mLightFunc)
	{
		LLImageGL::deleteTextures(1, &mLightFunc);
		mLightFunc = 0;
	}
}

void LLPipeline::releaseScreenBuffers()
{
	mUIScreen.release();
	mScreen.release();
	mFXAABuffer.release();
	mPhysicsDisplay.release();
	mDeferredScreen.release();
	mDeferredDepth.release();
	mDeferredLight.release();
	
	mHighlight.release();
		
	for (U32 i = 0; i < 6; i++)
	{
		mShadow[i].release();
	}
}


void LLPipeline::createGLBuffers()
{
	stop_glerror();
	LLMemType mt_cb(LLMemType::MTYPE_PIPELINE_CREATE_BUFFERS);
	assertInitialized();

	updateRenderDeferred();

	if (LLPipeline::sWaterReflections)
	{ //water reflection texture
		U32 res = (U32) llmax(gSavedSettings.getS32("RenderWaterRefResolution"), 512);
			
		mWaterRef.allocate(res,res,GL_RGBA,TRUE,FALSE);
		//always use FBO for mWaterDis so it can be used for avatar texture bakes
		mWaterDis.allocate(res,res,GL_RGBA,TRUE,FALSE,LLTexUnit::TT_TEXTURE, true);
	}

	mHighlight.allocate(256,256,GL_RGBA, FALSE, FALSE);

	stop_glerror();

	GLuint resX = gViewerWindow->getWorldViewWidthRaw();
	GLuint resY = gViewerWindow->getWorldViewHeightRaw();
	
	if (LLPipeline::sRenderGlow)
	{ //screen space glow buffers
		const U32 glow_res = llmax(1, 
			llmin(512, 1 << gSavedSettings.getS32("RenderGlowResolutionPow")));

		for (U32 i = 0; i < 3; i++)
		{
			mGlow[i].allocate(512,glow_res,GL_RGBA,FALSE,FALSE);
		}

		allocateScreenBuffer(resX,resY);
		mScreenWidth = 0;
		mScreenHeight = 0;
	}
	
	if (sRenderDeferred)
	{
		if (!mNoiseMap)
		{
			const U32 noiseRes = 128;
			LLVector3 noise[noiseRes*noiseRes];

			F32 scaler = gSavedSettings.getF32("RenderDeferredNoise")/100.f;
			for (U32 i = 0; i < noiseRes*noiseRes; ++i)
			{
				noise[i] = LLVector3(ll_frand()-0.5f, ll_frand()-0.5f, 0.f);
				noise[i].normVec();
				noise[i].mV[2] = ll_frand()*scaler+1.f-scaler/2.f;
			}

			LLImageGL::generateTextures(1, &mNoiseMap);
			
			gGL.getTexUnit(0)->bindManual(LLTexUnit::TT_TEXTURE, mNoiseMap);
			LLImageGL::setManualImage(LLTexUnit::getInternalType(LLTexUnit::TT_TEXTURE), 0, GL_RGB16F_ARB, noiseRes, noiseRes, GL_RGB, GL_FLOAT, noise);
			gGL.getTexUnit(0)->setTextureFilteringOption(LLTexUnit::TFO_POINT);
		}

		if (!mTrueNoiseMap)
		{
			const U32 noiseRes = 128;
			F32 noise[noiseRes*noiseRes*3];
			for (U32 i = 0; i < noiseRes*noiseRes*3; i++)
			{
				noise[i] = ll_frand()*2.0-1.0;
			}

			LLImageGL::generateTextures(1, &mTrueNoiseMap);
			gGL.getTexUnit(0)->bindManual(LLTexUnit::TT_TEXTURE, mTrueNoiseMap);
			LLImageGL::setManualImage(LLTexUnit::getInternalType(LLTexUnit::TT_TEXTURE), 0, GL_RGB16F_ARB, noiseRes, noiseRes, GL_RGB,GL_FLOAT, noise);
			gGL.getTexUnit(0)->setTextureFilteringOption(LLTexUnit::TFO_POINT);
		}

		createLUTBuffers();
	}

	gBumpImageList.restoreGL();
}

void LLPipeline::createLUTBuffers()
{
	if (sRenderDeferred)
	{
		if (!mLightFunc)
		{
			U32 lightResX = gSavedSettings.getU32("RenderSpecularResX");
			U32 lightResY = gSavedSettings.getU32("RenderSpecularResY");
			U8* ls = new U8[lightResX*lightResY];
			F32 specExp = gSavedSettings.getF32("RenderSpecularExponent");
            // Calculate the (normalized) Blinn-Phong specular lookup texture.
			for (U32 y = 0; y < lightResY; ++y)
			{
				for (U32 x = 0; x < lightResX; ++x)
				{
					ls[y*lightResX+x] = 0;
					F32 sa = (F32) x/(lightResX-1);
					F32 spec = (F32) y/(lightResY-1);
					F32 n = spec * spec * specExp;
					
					// Nothing special here.  Just your typical blinn-phong term.
					spec = powf(sa, n);
					
					// Apply our normalization function.
					// Note: This is the full equation that applies the full normalization curve, not an approximation.
					// This is fine, given we only need to create our LUT once per buffer initialization.
					// The only trade off is we have a really low dynamic range.
					// This means we have to account for things not being able to exceed 0 to 1 in our shaders.
					spec *= (((n + 2) * (n + 4)) / (8 * F_PI * (powf(2, -n/2) + n)));
					
					// Always sample at a 1.0/2.2 curve.
					// This "Gamma corrects" our specular term, boosting our lower exponent reflections.
					spec = powf(spec, 1.f/2.2f);
					
					// Easy fix for our dynamic range problem: divide by 6 here, multiply by 6 in our shaders.
					// This allows for our specular term to exceed a value of 1 in our shaders.
					// This is something that can be important for energy conserving specular models where higher exponents can result in highlights that exceed a range of 0 to 1.
					// Technically, we could just use an R16F texture, but driver support for R16F textures can be somewhat spotty at times.
					// This works remarkably well for higher specular exponents, though banding can sometimes be seen on lower exponents.
					// Combined with a bit of noise and trilinear filtering, the banding is hardly noticable.
					ls[y*lightResX+x] = (U8)(llclamp(spec * (1.f / 6), 0.f, 1.f) * 255);
				}
			}
			
			LLImageGL::generateTextures(1, &mLightFunc);
			gGL.getTexUnit(0)->bindManual(LLTexUnit::TT_TEXTURE, mLightFunc);
			LLImageGL::setManualImage(LLTexUnit::getInternalType(LLTexUnit::TT_TEXTURE), 0, GL_R8, lightResX, lightResY, GL_RED, GL_UNSIGNED_BYTE, ls);
			gGL.getTexUnit(0)->setTextureAddressMode(LLTexUnit::TAM_CLAMP);
			gGL.getTexUnit(0)->setTextureFilteringOption(LLTexUnit::TFO_TRILINEAR);
			
			delete [] ls;
		}
	}
}


void LLPipeline::restoreGL()
{
	LLMemType mt_cb(LLMemType::MTYPE_PIPELINE_RESTORE_GL);
	assertInitialized();

	if (mVertexShadersEnabled)
	{
		LLViewerShaderMgr::instance()->setShaders();
	}

	for (LLWorld::region_list_t::const_iterator iter = LLWorld::getInstance()->getRegionList().begin(); 
			iter != LLWorld::getInstance()->getRegionList().end(); ++iter)
	{
		LLViewerRegion* region = *iter;
		for (U32 i = 0; i < LLViewerRegion::NUM_PARTITIONS; i++)
		{
			LLSpatialPartition* part = region->getSpatialPartition(i);
			if (part)
			{
				part->restoreGL();
			}
		}
	}
}


BOOL LLPipeline::canUseVertexShaders()
{
	static const std::string vertex_shader_enable_feature_string = "VertexShaderEnable";

	if (sDisableShaders ||
		!gGLManager.mHasVertexShader ||
		!gGLManager.mHasFragmentShader ||
		!LLFeatureManager::getInstance()->isFeatureAvailable(vertex_shader_enable_feature_string) ||
		(assertInitialized() && mVertexShadersLoaded != 1) )
	{
		return FALSE;
	}
	else
	{
		return TRUE;
	}
}

BOOL LLPipeline::canUseWindLightShaders() const
{
	return (!LLPipeline::sDisableShaders &&
			gWLSkyProgram.mProgramObject != 0 &&
			LLViewerShaderMgr::instance()->getVertexShaderLevel(LLViewerShaderMgr::SHADER_WINDLIGHT) > 1);
}

BOOL LLPipeline::canUseWindLightShadersOnObjects() const
{
	return (canUseWindLightShaders() 
		&& LLViewerShaderMgr::instance()->getVertexShaderLevel(LLViewerShaderMgr::SHADER_OBJECT) > 0);
}

BOOL LLPipeline::canUseAntiAliasing() const
{
	return TRUE;
}

void LLPipeline::unloadShaders()
{
	LLMemType mt_us(LLMemType::MTYPE_PIPELINE_UNLOAD_SHADERS);
	LLViewerShaderMgr::instance()->unloadShaders();

	mVertexShadersLoaded = 0;
}

void LLPipeline::assertInitializedDoError()
{
	llerrs << "LLPipeline used when uninitialized." << llendl;
}

//============================================================================

void LLPipeline::enableShadows(const BOOL enable_shadows)
{
	//should probably do something here to wrangle shadows....	
}

S32 LLPipeline::getMaxLightingDetail() const
{
	/*if (mVertexShaderLevel[SHADER_OBJECT] >= LLDrawPoolSimple::SHADER_LEVEL_LOCAL_LIGHTS)
	{
		return 3;
	}
	else*/
	{
		return 1;
	}
}

S32 LLPipeline::setLightingDetail(S32 level)
{
	LLMemType mt_ld(LLMemType::MTYPE_PIPELINE_LIGHTING_DETAIL);
	refreshCachedSettings();

	if (level < 0)
	{
		if (RenderLocalLights)
		{
			level = 1;
		}
		else
		{
			level = 0;
		}
	}
	level = llclamp(level, 0, getMaxLightingDetail());
	mLightingDetail = level;
	
	return mLightingDetail;
}

class LLOctreeDirtyTexture : public LLOctreeTraveler<LLDrawable>
{
public:
	const std::set<LLViewerFetchedTexture*>& mTextures;

	LLOctreeDirtyTexture(const std::set<LLViewerFetchedTexture*>& textures) : mTextures(textures) { }

	virtual void visit(const LLOctreeNode<LLDrawable>* node)
	{
		LLSpatialGroup* group = (LLSpatialGroup*) node->getListener(0);

		if (!group->isState(LLSpatialGroup::GEOM_DIRTY) && !group->getData().empty())
		{
			for (LLSpatialGroup::draw_map_t::iterator i = group->mDrawMap.begin(); i != group->mDrawMap.end(); ++i)
			{
				for (LLSpatialGroup::drawmap_elem_t::iterator j = i->second.begin(); j != i->second.end(); ++j) 
				{
					LLDrawInfo* params = *j;
					LLViewerFetchedTexture* tex = LLViewerTextureManager::staticCastToFetchedTexture(params->mTexture);
					if (tex && mTextures.find(tex) != mTextures.end())
					{ 
						group->setState(LLSpatialGroup::GEOM_DIRTY);
					}
				}
			}
		}

		for (LLSpatialGroup::bridge_list_t::iterator i = group->mBridgeList.begin(); i != group->mBridgeList.end(); ++i)
		{
			LLSpatialBridge* bridge = *i;
			traverse(bridge->mOctree);
		}
	}
};

// Called when a texture changes # of channels (causes faces to move to alpha pool)
void LLPipeline::dirtyPoolObjectTextures(const std::set<LLViewerFetchedTexture*>& textures)
{
	assertInitialized();

	// *TODO: This is inefficient and causes frame spikes; need a better way to do this
	//        Most of the time is spent in dirty.traverse.

	for (pool_set_t::iterator iter = mPools.begin(); iter != mPools.end(); ++iter)
	{
		LLDrawPool *poolp = *iter;
		if (poolp->isFacePool())
		{
			((LLFacePool*) poolp)->dirtyTextures(textures);
		}
	}
	
	LLOctreeDirtyTexture dirty(textures);
	for (LLWorld::region_list_t::const_iterator iter = LLWorld::getInstance()->getRegionList().begin(); 
			iter != LLWorld::getInstance()->getRegionList().end(); ++iter)
	{
		LLViewerRegion* region = *iter;
		for (U32 i = 0; i < LLViewerRegion::NUM_PARTITIONS; i++)
		{
			LLSpatialPartition* part = region->getSpatialPartition(i);
			if (part)
			{
				dirty.traverse(part->mOctree);
			}
		}
	}
}

LLDrawPool *LLPipeline::findPool(const U32 type, LLViewerTexture *tex0)
{
	assertInitialized();

	LLDrawPool *poolp = NULL;
	switch( type )
	{
	case LLDrawPool::POOL_SIMPLE:
		poolp = mSimplePool;
		break;

	case LLDrawPool::POOL_GRASS:
		poolp = mGrassPool;
		break;

	case LLDrawPool::POOL_FULLBRIGHT:
		poolp = mFullbrightPool;
		break;

	case LLDrawPool::POOL_INVISIBLE:
		poolp = mInvisiblePool;
		break;

	case LLDrawPool::POOL_GLOW:
		poolp = mGlowPool;
		break;

	case LLDrawPool::POOL_TREE:
		poolp = get_if_there(mTreePools, (uintptr_t)tex0, (LLDrawPool*)0 );
		break;

	case LLDrawPool::POOL_TERRAIN:
		poolp = get_if_there(mTerrainPools, (uintptr_t)tex0, (LLDrawPool*)0 );
		break;

	case LLDrawPool::POOL_BUMP:
		poolp = mBumpPool;
		break;

	case LLDrawPool::POOL_ALPHA:
		poolp = mAlphaPool;
		break;

	case LLDrawPool::POOL_AVATAR:
		break; // Do nothing

	case LLDrawPool::POOL_SKY:
		poolp = mSkyPool;
		break;

	case LLDrawPool::POOL_WATER:
		poolp = mWaterPool;
		break;

	case LLDrawPool::POOL_GROUND:
		poolp = mGroundPool;
		break;

	case LLDrawPool::POOL_WL_SKY:
		poolp = mWLSkyPool;
		break;

	default:
		llassert(0);
		llerrs << "Invalid Pool Type in  LLPipeline::findPool() type=" << type << llendl;
		break;
	}

	return poolp;
}


LLDrawPool *LLPipeline::getPool(const U32 type,	LLViewerTexture *tex0)
{
	LLMemType mt(LLMemType::MTYPE_PIPELINE);
	LLDrawPool *poolp = findPool(type, tex0);
	if (poolp)
	{
		return poolp;
	}

	LLDrawPool *new_poolp = LLDrawPool::createPool(type, tex0);
	addPool( new_poolp );

	return new_poolp;
}


// static
LLDrawPool* LLPipeline::getPoolFromTE(const LLTextureEntry* te, LLViewerTexture* imagep)
{
	LLMemType mt(LLMemType::MTYPE_PIPELINE);
	U32 type = getPoolTypeFromTE(te, imagep);
	return gPipeline.getPool(type, imagep);
}

//static 
U32 LLPipeline::getPoolTypeFromTE(const LLTextureEntry* te, LLViewerTexture* imagep)
{
	LLMemType mt_gpt(LLMemType::MTYPE_PIPELINE_GET_POOL_TYPE);
	
	if (!te || !imagep)
	{
		return 0;
	}
		
	bool alpha = te->getColor().mV[3] < 0.999f;
	if (imagep)
	{
		alpha = alpha || (imagep->getComponents() == 4 && imagep->getType() != LLViewerTexture::MEDIA_TEXTURE) || (imagep->getComponents() == 2);
	}

	if (alpha)
	{
		return LLDrawPool::POOL_ALPHA;
	}
	else if ((te->getBumpmap() || te->getShiny()))
	{
		return LLDrawPool::POOL_BUMP;
	}
	else
	{
		return LLDrawPool::POOL_SIMPLE;
	}
}


void LLPipeline::addPool(LLDrawPool *new_poolp)
{
	LLMemType mt_a(LLMemType::MTYPE_PIPELINE_ADD_POOL);
	assertInitialized();
	mPools.insert(new_poolp);
	addToQuickLookup( new_poolp );
}

void LLPipeline::allocDrawable(LLViewerObject *vobj)
{
	LLMemType mt_ad(LLMemType::MTYPE_PIPELINE_ALLOCATE_DRAWABLE);
	LLDrawable *drawable = new LLDrawable();
	vobj->mDrawable = drawable;
	
	drawable->mVObjp     = vobj;
	
	//encompass completely sheared objects by taking 
	//the most extreme point possible (<1,1,0.5>)
	drawable->setRadius(LLVector3(1,1,0.5f).scaleVec(vobj->getScale()).length());
	if (vobj->isOrphaned())
	{
		drawable->setState(LLDrawable::FORCE_INVISIBLE);
	}
	drawable->updateXform(TRUE);
}


static LLFastTimer::DeclareTimer FTM_UNLINK("Unlink");
static LLFastTimer::DeclareTimer FTM_REMOVE_FROM_MOVE_LIST("Movelist");
static LLFastTimer::DeclareTimer FTM_REMOVE_FROM_SPATIAL_PARTITION("Spatial Partition");
static LLFastTimer::DeclareTimer FTM_REMOVE_FROM_LIGHT_SET("Light Set");
static LLFastTimer::DeclareTimer FTM_REMOVE_FROM_HIGHLIGHT_SET("Highlight Set");

void LLPipeline::unlinkDrawable(LLDrawable *drawable)
{
	LLFastTimer t(FTM_UNLINK);

	assertInitialized();

	LLPointer<LLDrawable> drawablep = drawable; // make sure this doesn't get deleted before we are done
	
	// Based on flags, remove the drawable from the queues that it's on.
	if (drawablep->isState(LLDrawable::ON_MOVE_LIST))
	{
		LLFastTimer t(FTM_REMOVE_FROM_MOVE_LIST);
		LLDrawable::drawable_vector_t::iterator iter = std::find(mMovedList.begin(), mMovedList.end(), drawablep);
		if (iter != mMovedList.end())
		{
			mMovedList.erase(iter);
		}
	}

	if (drawablep->getSpatialGroup())
	{
		LLFastTimer t(FTM_REMOVE_FROM_SPATIAL_PARTITION);
		if (!drawablep->getSpatialGroup()->mSpatialPartition->remove(drawablep, drawablep->getSpatialGroup()))
		{
#ifdef LL_RELEASE_FOR_DOWNLOAD
			llwarns << "Couldn't remove object from spatial group!" << llendl;
#else
			llerrs << "Couldn't remove object from spatial group!" << llendl;
#endif
		}
	}

	{
		LLFastTimer t(FTM_REMOVE_FROM_LIGHT_SET);
		mLights.erase(drawablep);

		for (light_set_t::iterator iter = mNearbyLights.begin();
					iter != mNearbyLights.end(); iter++)
		{
			if (iter->drawable == drawablep)
			{
				mNearbyLights.erase(iter);
				break;
			}
		}
	}

	{
		LLFastTimer t(FTM_REMOVE_FROM_HIGHLIGHT_SET);
		HighlightItem item(drawablep);
		mHighlightSet.erase(item);

		if (mHighlightObject == drawablep)
		{
			mHighlightObject = NULL;
		}
	}

	for (U32 i = 0; i < 2; ++i)
	{
		if (mShadowSpotLight[i] == drawablep)
		{
			mShadowSpotLight[i] = NULL;
		}

		if (mTargetShadowSpotLight[i] == drawablep)
		{
			mTargetShadowSpotLight[i] = NULL;
		}
	}


}

U32 LLPipeline::addObject(LLViewerObject *vobj)
{
	LLMemType mt_ao(LLMemType::MTYPE_PIPELINE_ADD_OBJECT);

	if (RenderDelayCreation)
	{
		mCreateQ.push_back(vobj);
	}
	else
	{
		createObject(vobj);
	}

	return 1;
}

void LLPipeline::createObjects(F32 max_dtime)
{
	LLFastTimer ftm(FTM_GEO_UPDATE);
	LLMemType mt(LLMemType::MTYPE_PIPELINE_CREATE_OBJECTS);

	LLTimer update_timer;

	while (!mCreateQ.empty() && update_timer.getElapsedTimeF32() < max_dtime)
	{
		LLViewerObject* vobj = mCreateQ.front();
		if (!vobj->isDead())
		{
			createObject(vobj);
		}
		mCreateQ.pop_front();
	}
	
	//for (LLViewerObject::vobj_list_t::iterator iter = mCreateQ.begin(); iter != mCreateQ.end(); ++iter)
	//{
	//	createObject(*iter);
	//}

	//mCreateQ.clear();
}

void LLPipeline::createObject(LLViewerObject* vobj)
{
	LLDrawable* drawablep = vobj->mDrawable;

	if (!drawablep)
	{
		drawablep = vobj->createDrawable(this);
	}
	else
	{
		llerrs << "Redundant drawable creation!" << llendl;
	}
		
	llassert(drawablep);

	if (vobj->getParent())
	{
		vobj->setDrawableParent(((LLViewerObject*)vobj->getParent())->mDrawable); // LLPipeline::addObject 1
	}
	else
	{
		vobj->setDrawableParent(NULL); // LLPipeline::addObject 2
	}

	markRebuild(drawablep, LLDrawable::REBUILD_ALL, TRUE);

	if (drawablep->getVOVolume() && RenderAnimateRes)
	{
		// fun animated res
		drawablep->updateXform(TRUE);
		drawablep->clearState(LLDrawable::MOVE_UNDAMPED);
		drawablep->setScale(LLVector3(0,0,0));
		drawablep->makeActive();
	}
}


void LLPipeline::resetFrameStats()
{
	assertInitialized();

	LLViewerStats::getInstance()->mTrianglesDrawnStat.addValue(mTrianglesDrawn/1000.f);

	if (mBatchCount > 0)
	{
		mMeanBatchSize = gPipeline.mTrianglesDrawn/gPipeline.mBatchCount;
	}
	mTrianglesDrawn = 0;
	sCompiles        = 0;
	mVerticesRelit   = 0;
	mLightingChanges = 0;
	mGeometryChanges = 0;
	mNumVisibleFaces = 0;

	if (mOldRenderDebugMask != mRenderDebugMask)
	{
		gObjectList.clearDebugText();
		mOldRenderDebugMask = mRenderDebugMask;
	}
		
}

//external functions for asynchronous updating
void LLPipeline::updateMoveDampedAsync(LLDrawable* drawablep)
{
	if (FreezeTime)
	{
		return;
	}
	if (!drawablep)
	{
		llerrs << "updateMove called with NULL drawablep" << llendl;
		return;
	}
	if (drawablep->isState(LLDrawable::EARLY_MOVE))
	{
		return;
	}

	assertInitialized();

	// update drawable now
	drawablep->clearState(LLDrawable::MOVE_UNDAMPED); // force to DAMPED
	drawablep->updateMove(); // returns done
	drawablep->setState(LLDrawable::EARLY_MOVE); // flag says we already did an undamped move this frame
	// Put on move list so that EARLY_MOVE gets cleared
	if (!drawablep->isState(LLDrawable::ON_MOVE_LIST))
	{
		mMovedList.push_back(drawablep);
		drawablep->setState(LLDrawable::ON_MOVE_LIST);
	}
}

void LLPipeline::updateMoveNormalAsync(LLDrawable* drawablep)
{
	if (FreezeTime)
	{
		return;
	}
	if (!drawablep)
	{
		llerrs << "updateMove called with NULL drawablep" << llendl;
		return;
	}
	if (drawablep->isState(LLDrawable::EARLY_MOVE))
	{
		return;
	}

	assertInitialized();

	// update drawable now
	drawablep->setState(LLDrawable::MOVE_UNDAMPED); // force to UNDAMPED
	drawablep->updateMove();
	drawablep->setState(LLDrawable::EARLY_MOVE); // flag says we already did an undamped move this frame
	// Put on move list so that EARLY_MOVE gets cleared
	if (!drawablep->isState(LLDrawable::ON_MOVE_LIST))
	{
		mMovedList.push_back(drawablep);
		drawablep->setState(LLDrawable::ON_MOVE_LIST);
	}
}

void LLPipeline::updateMovedList(LLDrawable::drawable_vector_t& moved_list)
{
	for (LLDrawable::drawable_vector_t::iterator iter = moved_list.begin();
		 iter != moved_list.end(); )
	{
		LLDrawable::drawable_vector_t::iterator curiter = iter++;
		LLDrawable *drawablep = *curiter;
		BOOL done = TRUE;
		if (!drawablep->isDead() && (!drawablep->isState(LLDrawable::EARLY_MOVE)))
		{
			done = drawablep->updateMove();
		}
		drawablep->clearState(LLDrawable::EARLY_MOVE | LLDrawable::MOVE_UNDAMPED);
		if (done)
		{
			drawablep->clearState(LLDrawable::ON_MOVE_LIST);
			iter = moved_list.erase(curiter);
		}
	}
}

static LLFastTimer::DeclareTimer FTM_OCTREE_BALANCE("Balance Octree");
static LLFastTimer::DeclareTimer FTM_UPDATE_MOVE("Update Move");

void LLPipeline::updateMove()
{
	LLFastTimer t(FTM_UPDATE_MOVE);
	LLMemType mt_um(LLMemType::MTYPE_PIPELINE_UPDATE_MOVE);

	if (FreezeTime)
	{
		return;
	}

	assertInitialized();

	{
		static LLFastTimer::DeclareTimer ftm("Retexture");
		LLFastTimer t(ftm);

		for (LLDrawable::drawable_set_t::iterator iter = mRetexturedList.begin();
			 iter != mRetexturedList.end(); ++iter)
		{
			LLDrawable* drawablep = *iter;
			if (drawablep && !drawablep->isDead())
			{
				drawablep->updateTexture();
			}
		}
		mRetexturedList.clear();
	}

	{
		static LLFastTimer::DeclareTimer ftm("Moved List");
		LLFastTimer t(ftm);
		updateMovedList(mMovedList);
	}

	//balance octrees
	{
 		LLFastTimer ot(FTM_OCTREE_BALANCE);

		for (LLWorld::region_list_t::const_iterator iter = LLWorld::getInstance()->getRegionList().begin(); 
			iter != LLWorld::getInstance()->getRegionList().end(); ++iter)
		{
			LLViewerRegion* region = *iter;
			for (U32 i = 0; i < LLViewerRegion::NUM_PARTITIONS; i++)
			{
				LLSpatialPartition* part = region->getSpatialPartition(i);
				if (part)
				{
					part->mOctree->balance();
				}
			}
		}
	}
}

/////////////////////////////////////////////////////////////////////////////
// Culling and occlusion testing
/////////////////////////////////////////////////////////////////////////////

//static
F32 LLPipeline::calcPixelArea(LLVector3 center, LLVector3 size, LLCamera &camera)
{
	LLVector3 lookAt = center - camera.getOrigin();
	F32 dist = lookAt.length();

	//ramp down distance for nearby objects
	//shrink dist by dist/16.
	if (dist < 16.f)
	{
		dist /= 16.f;
		dist *= dist;
		dist *= 16.f;
	}

	//get area of circle around node
	F32 app_angle = atanf(size.length()/dist);
	F32 radius = app_angle*LLDrawable::sCurPixelAngle;
	return radius*radius * F_PI;
}

//static
F32 LLPipeline::calcPixelArea(const LLVector4a& center, const LLVector4a& size, LLCamera &camera)
{
	LLVector4a origin;
	origin.load3(camera.getOrigin().mV);

	LLVector4a lookAt;
	lookAt.setSub(center, origin);
	F32 dist = lookAt.getLength3().getF32();

	//ramp down distance for nearby objects
	//shrink dist by dist/16.
	if (dist < 16.f)
	{
		dist /= 16.f;
		dist *= dist;
		dist *= 16.f;
	}

	//get area of circle around node
	F32 app_angle = atanf(size.getLength3().getF32()/dist);
	F32 radius = app_angle*LLDrawable::sCurPixelAngle;
	return radius*radius * F_PI;
}

void LLPipeline::grabReferences(LLCullResult& result)
{
	sCull = &result;
}

void LLPipeline::clearReferences()
{
	sCull = NULL;
}

void check_references(LLSpatialGroup* group, LLDrawable* drawable)
{
	for (LLSpatialGroup::element_iter i = group->getData().begin(); i != group->getData().end(); ++i)
	{
		if (drawable == *i)
		{
			llerrs << "LLDrawable deleted while actively reference by LLPipeline." << llendl;
		}
	}			
}

void check_references(LLDrawable* drawable, LLFace* face)
{
	for (S32 i = 0; i < drawable->getNumFaces(); ++i)
	{
		if (drawable->getFace(i) == face)
		{
			llerrs << "LLFace deleted while actively referenced by LLPipeline." << llendl;
		}
	}
}

void check_references(LLSpatialGroup* group, LLFace* face)
{
	for (LLSpatialGroup::element_iter i = group->getData().begin(); i != group->getData().end(); ++i)
	{
		LLDrawable* drawable = *i;
		check_references(drawable, face);
	}			
}

void LLPipeline::checkReferences(LLFace* face)
{
#if 0
	if (sCull)
	{
		for (LLCullResult::sg_list_t::iterator iter = sCull->beginVisibleGroups(); iter != sCull->endVisibleGroups(); ++iter)
		{
			LLSpatialGroup* group = *iter;
			check_references(group, face);
		}

		for (LLCullResult::sg_list_t::iterator iter = sCull->beginAlphaGroups(); iter != sCull->endAlphaGroups(); ++iter)
		{
			LLSpatialGroup* group = *iter;
			check_references(group, face);
		}

		for (LLCullResult::sg_list_t::iterator iter = sCull->beginDrawableGroups(); iter != sCull->endDrawableGroups(); ++iter)
		{
			LLSpatialGroup* group = *iter;
			check_references(group, face);
		}

		for (LLCullResult::drawable_list_t::iterator iter = sCull->beginVisibleList(); iter != sCull->endVisibleList(); ++iter)
		{
			LLDrawable* drawable = *iter;
			check_references(drawable, face);	
		}
	}
#endif
}

void LLPipeline::checkReferences(LLDrawable* drawable)
{
#if 0
	if (sCull)
	{
		for (LLCullResult::sg_list_t::iterator iter = sCull->beginVisibleGroups(); iter != sCull->endVisibleGroups(); ++iter)
		{
			LLSpatialGroup* group = *iter;
			check_references(group, drawable);
		}

		for (LLCullResult::sg_list_t::iterator iter = sCull->beginAlphaGroups(); iter != sCull->endAlphaGroups(); ++iter)
		{
			LLSpatialGroup* group = *iter;
			check_references(group, drawable);
		}

		for (LLCullResult::sg_list_t::iterator iter = sCull->beginDrawableGroups(); iter != sCull->endDrawableGroups(); ++iter)
		{
			LLSpatialGroup* group = *iter;
			check_references(group, drawable);
		}

		for (LLCullResult::drawable_list_t::iterator iter = sCull->beginVisibleList(); iter != sCull->endVisibleList(); ++iter)
		{
			if (drawable == *iter)
			{
				llerrs << "LLDrawable deleted while actively referenced by LLPipeline." << llendl;
			}
		}
	}
#endif
}

void check_references(LLSpatialGroup* group, LLDrawInfo* draw_info)
{
	for (LLSpatialGroup::draw_map_t::iterator i = group->mDrawMap.begin(); i != group->mDrawMap.end(); ++i)
	{
		LLSpatialGroup::drawmap_elem_t& draw_vec = i->second;
		for (LLSpatialGroup::drawmap_elem_t::iterator j = draw_vec.begin(); j != draw_vec.end(); ++j)
		{
			LLDrawInfo* params = *j;
			if (params == draw_info)
			{
				llerrs << "LLDrawInfo deleted while actively referenced by LLPipeline." << llendl;
			}
		}
	}
}


void LLPipeline::checkReferences(LLDrawInfo* draw_info)
{
#if 0
	if (sCull)
	{
		for (LLCullResult::sg_list_t::iterator iter = sCull->beginVisibleGroups(); iter != sCull->endVisibleGroups(); ++iter)
		{
			LLSpatialGroup* group = *iter;
			check_references(group, draw_info);
		}

		for (LLCullResult::sg_list_t::iterator iter = sCull->beginAlphaGroups(); iter != sCull->endAlphaGroups(); ++iter)
		{
			LLSpatialGroup* group = *iter;
			check_references(group, draw_info);
		}

		for (LLCullResult::sg_list_t::iterator iter = sCull->beginDrawableGroups(); iter != sCull->endDrawableGroups(); ++iter)
		{
			LLSpatialGroup* group = *iter;
			check_references(group, draw_info);
		}
	}
#endif
}

void LLPipeline::checkReferences(LLSpatialGroup* group)
{
#if 0
	if (sCull)
	{
		for (LLCullResult::sg_list_t::iterator iter = sCull->beginVisibleGroups(); iter != sCull->endVisibleGroups(); ++iter)
		{
			if (group == *iter)
			{
				llerrs << "LLSpatialGroup deleted while actively referenced by LLPipeline." << llendl;
			}
		}

		for (LLCullResult::sg_list_t::iterator iter = sCull->beginAlphaGroups(); iter != sCull->endAlphaGroups(); ++iter)
		{
			if (group == *iter)
			{
				llerrs << "LLSpatialGroup deleted while actively referenced by LLPipeline." << llendl;
			}
		}

		for (LLCullResult::sg_list_t::iterator iter = sCull->beginDrawableGroups(); iter != sCull->endDrawableGroups(); ++iter)
		{
			if (group == *iter)
			{
				llerrs << "LLSpatialGroup deleted while actively referenced by LLPipeline." << llendl;
			}
		}
	}
#endif
}


BOOL LLPipeline::visibleObjectsInFrustum(LLCamera& camera)
{
	for (LLWorld::region_list_t::const_iterator iter = LLWorld::getInstance()->getRegionList().begin(); 
			iter != LLWorld::getInstance()->getRegionList().end(); ++iter)
	{
		LLViewerRegion* region = *iter;

		for (U32 i = 0; i < LLViewerRegion::NUM_PARTITIONS; i++)
		{
			LLSpatialPartition* part = region->getSpatialPartition(i);
			if (part)
			{
				if (hasRenderType(part->mDrawableType))
				{
					if (part->visibleObjectsInFrustum(camera))
					{
						return TRUE;
					}
				}
			}
		}
	}

	return FALSE;
}

BOOL LLPipeline::getVisibleExtents(LLCamera& camera, LLVector3& min, LLVector3& max)
{
	const F32 X = 65536.f;

	min = LLVector3(X,X,X);
	max = LLVector3(-X,-X,-X);

	U32 saved_camera_id = LLViewerCamera::sCurCameraID;
	LLViewerCamera::sCurCameraID = LLViewerCamera::CAMERA_WORLD;

	BOOL res = TRUE;

	for (LLWorld::region_list_t::const_iterator iter = LLWorld::getInstance()->getRegionList().begin(); 
			iter != LLWorld::getInstance()->getRegionList().end(); ++iter)
	{
		LLViewerRegion* region = *iter;

		for (U32 i = 0; i < LLViewerRegion::NUM_PARTITIONS; i++)
		{
			LLSpatialPartition* part = region->getSpatialPartition(i);
			if (part)
			{
				if (hasRenderType(part->mDrawableType))
				{
					if (!part->getVisibleExtents(camera, min, max))
					{
						res = FALSE;
					}
				}
			}
		}
	}

	LLViewerCamera::sCurCameraID = saved_camera_id;

	return res;
}

static LLFastTimer::DeclareTimer FTM_CULL("Object Culling");

void LLPipeline::updateCull(LLCamera& camera, LLCullResult& result, S32 water_clip, LLPlane* planep)
{
	LLFastTimer t(FTM_CULL);
	LLMemType mt_uc(LLMemType::MTYPE_PIPELINE_UPDATE_CULL);

	grabReferences(result);

	sCull->clear();

	BOOL to_texture =	LLPipeline::sUseOcclusion > 1 &&
						!hasRenderType(LLPipeline::RENDER_TYPE_HUD) && 
						LLViewerCamera::sCurCameraID == LLViewerCamera::CAMERA_WORLD &&
						gPipeline.canUseVertexShaders() &&
						sRenderGlow;

	if (to_texture)
	{
		mScreen.bindTarget();
	}

	if (sUseOcclusion > 1)
	{
		gGL.setColorMask(false, false);
	}

	gGL.matrixMode(LLRender::MM_PROJECTION);
	gGL.pushMatrix();
	gGL.loadMatrix(gGLLastProjection);
	gGL.matrixMode(LLRender::MM_MODELVIEW);
	gGL.pushMatrix();
	gGLLastMatrix = NULL;
	gGL.loadMatrix(gGLLastModelView);


	LLVertexBuffer::unbind();
	LLGLDisable blend(GL_BLEND);
	LLGLDisable test(GL_ALPHA_TEST);
	gGL.getTexUnit(0)->unbind(LLTexUnit::TT_TEXTURE);


	//setup a clip plane in projection matrix for reflection renders (prevents flickering from occlusion culling)
	LLViewerRegion* region = gAgent.getRegion();
	LLPlane plane;

	if (planep)
	{
		plane = *planep;
	}
	else 
	{
		if (region)
		{
			LLVector3 pnorm;
			F32 height = region->getWaterHeight();
			if (water_clip < 0)
			{ //camera is above water, clip plane points up
				pnorm.setVec(0,0,1);
				plane.setVec(pnorm, -height);
			}
			else if (water_clip > 0)
			{	//camera is below water, clip plane points down
				pnorm = LLVector3(0,0,-1);
				plane.setVec(pnorm, height);
			}
		}
	}
	
	glh::matrix4f modelview = glh_get_last_modelview();
	glh::matrix4f proj = glh_get_last_projection();
	LLGLUserClipPlane clip(plane, modelview, proj, water_clip != 0 && LLPipeline::sReflectionRender);

	LLGLDepthTest depth(GL_TRUE, GL_FALSE);

	bool bound_shader = false;
	if (gPipeline.canUseVertexShaders() && LLGLSLShader::sCurBoundShader == 0)
	{ //if no shader is currently bound, use the occlusion shader instead of fixed function if we can
		// (shadow render uses a special shader that clamps to clip planes)
		bound_shader = true;
		gOcclusionProgram.bind();
	}
	
	for (LLWorld::region_list_t::const_iterator iter = LLWorld::getInstance()->getRegionList().begin(); 
			iter != LLWorld::getInstance()->getRegionList().end(); ++iter)
	{
		LLViewerRegion* region = *iter;
		if (water_clip != 0)
		{
			LLPlane plane(LLVector3(0,0, (F32) -water_clip), (F32) water_clip*region->getWaterHeight());
			camera.setUserClipPlane(plane);
		}
		else
		{
			camera.disableUserClipPlane();
		}

		for (U32 i = 0; i < LLViewerRegion::NUM_PARTITIONS; i++)
		{
			LLSpatialPartition* part = region->getSpatialPartition(i);
			if (part)
			{
				if (hasRenderType(part->mDrawableType))
				{
					part->cull(camera);
				}
			}
		}
	}

	if (bound_shader)
	{
		gOcclusionProgram.unbind();
	}

	camera.disableUserClipPlane();

	if (hasRenderType(LLPipeline::RENDER_TYPE_SKY) && 
		gSky.mVOSkyp.notNull() && 
		gSky.mVOSkyp->mDrawable.notNull())
	{
		gSky.mVOSkyp->mDrawable->setVisible(camera);
		sCull->pushDrawable(gSky.mVOSkyp->mDrawable);
		gSky.updateCull();
		stop_glerror();
	}

	if (hasRenderType(LLPipeline::RENDER_TYPE_GROUND) && 
		!gPipeline.canUseWindLightShaders() &&
		gSky.mVOGroundp.notNull() && 
		gSky.mVOGroundp->mDrawable.notNull() &&
		!LLPipeline::sWaterReflections)
	{
		gSky.mVOGroundp->mDrawable->setVisible(camera);
		sCull->pushDrawable(gSky.mVOGroundp->mDrawable);
	}
	
	
	gGL.matrixMode(LLRender::MM_PROJECTION);
	gGL.popMatrix();
	gGL.matrixMode(LLRender::MM_MODELVIEW);
	gGL.popMatrix();

	if (sUseOcclusion > 1)
	{
		gGL.setColorMask(true, false);
	}

	if (to_texture)
	{
		mScreen.flush();
	}
}

void LLPipeline::markNotCulled(LLSpatialGroup* group, LLCamera& camera)
{
	if (group->getData().empty())
	{ 
		return;
	}
	
	group->setVisible();

	if (LLViewerCamera::sCurCameraID == LLViewerCamera::CAMERA_WORLD)
	{
		group->updateDistance(camera);
	}
	
	const F32 MINIMUM_PIXEL_AREA = 16.f;

	if (group->mPixelArea < MINIMUM_PIXEL_AREA)
	{
		return;
	}

	if (sMinRenderSize > 0.f && 
			llmax(llmax(group->mBounds[1][0], group->mBounds[1][1]), group->mBounds[1][2]) < sMinRenderSize)
	{
		return;
	}

	assertInitialized();
	
	if (!group->mSpatialPartition->mRenderByGroup)
	{ //render by drawable
		sCull->pushDrawableGroup(group);
	}
	else
	{   //render by group
		sCull->pushVisibleGroup(group);
	}

	mNumVisibleNodes++;
}

void LLPipeline::markOccluder(LLSpatialGroup* group)
{
	if (sUseOcclusion > 1 && group && !group->isOcclusionState(LLSpatialGroup::ACTIVE_OCCLUSION))
	{
		LLSpatialGroup* parent = group->getParent();

		if (!parent || !parent->isOcclusionState(LLSpatialGroup::OCCLUDED))
		{ //only mark top most occluders as active occlusion
			sCull->pushOcclusionGroup(group);
			group->setOcclusionState(LLSpatialGroup::ACTIVE_OCCLUSION);
				
			if (parent && 
				!parent->isOcclusionState(LLSpatialGroup::ACTIVE_OCCLUSION) &&
				parent->getElementCount() == 0 &&
				parent->needsUpdate())
			{
				sCull->pushOcclusionGroup(group);
				parent->setOcclusionState(LLSpatialGroup::ACTIVE_OCCLUSION);
			}
		}
	}
}

void LLPipeline::doOcclusion(LLCamera& camera)
{
	if (LLPipeline::sUseOcclusion > 1 && sCull->hasOcclusionGroups())
	{
		LLVertexBuffer::unbind();

		if (hasRenderDebugMask(LLPipeline::RENDER_DEBUG_OCCLUSION))
		{
			gGL.setColorMask(true, false, false, false);
		}
		else
		{
			gGL.setColorMask(false, false);
		}
		LLGLDisable blend(GL_BLEND);
		LLGLDisable test(GL_ALPHA_TEST);
		gGL.getTexUnit(0)->unbind(LLTexUnit::TT_TEXTURE);
		LLGLDepthTest depth(GL_TRUE, GL_FALSE);

		LLGLDisable cull(GL_CULL_FACE);

		
		bool bind_shader = LLGLSLShader::sNoFixedFunction && LLGLSLShader::sCurBoundShader == 0;
		if (bind_shader)
		{
			if (LLPipeline::sShadowRender)
			{
				gDeferredShadowProgram.bind();
			}
			else
			{
				gOcclusionProgram.bind();
			}
		}

		for (LLCullResult::sg_list_t::iterator iter = sCull->beginOcclusionGroups(); iter != sCull->endOcclusionGroups(); ++iter)
		{
			LLSpatialGroup* group = *iter;
			group->doOcclusion(&camera);
			group->clearOcclusionState(LLSpatialGroup::ACTIVE_OCCLUSION);
		}
	
		if (bind_shader)
		{
			if (LLPipeline::sShadowRender)
			{
				gDeferredShadowProgram.unbind();
			}
			else
			{
				gOcclusionProgram.unbind();
			}
		}

		gGL.setColorMask(true, false);
	}
}
	
BOOL LLPipeline::updateDrawableGeom(LLDrawable* drawablep, BOOL priority)
{
	BOOL update_complete = drawablep->updateGeometry(priority);
	if (update_complete && assertInitialized())
	{
		drawablep->setState(LLDrawable::BUILT);
		mGeometryChanges++;
	}
	return update_complete;
}

void LLPipeline::updateGL()
{
	while (!LLGLUpdate::sGLQ.empty())
	{
		LLGLUpdate* glu = LLGLUpdate::sGLQ.front();
		glu->updateGL();
		glu->mInQ = FALSE;
		LLGLUpdate::sGLQ.pop_front();
	}
}

void LLPipeline::rebuildPriorityGroups()
{
	LLTimer update_timer;
	LLMemType mt(LLMemType::MTYPE_PIPELINE);
	
	assertInitialized();

	gMeshRepo.notifyLoadedMeshes();

	mGroupQ1Locked = true;
	// Iterate through all drawables on the priority build queue,
	for (LLSpatialGroup::sg_vector_t::iterator iter = mGroupQ1.begin();
		 iter != mGroupQ1.end(); ++iter)
	{
		LLSpatialGroup* group = *iter;
		group->rebuildGeom();
		group->clearState(LLSpatialGroup::IN_BUILD_Q1);
	}

	mGroupQ1.clear();
	mGroupQ1Locked = false;

}
		
void LLPipeline::rebuildGroups()
{
	if (mGroupQ2.empty())
	{
		return;
	}

	mGroupQ2Locked = true;
	// Iterate through some drawables on the non-priority build queue
	S32 size = (S32) mGroupQ2.size();
	S32 min_count = llclamp((S32) ((F32) (size * size)/4096*0.25f), 1, size);
			
	S32 count = 0;
	
	std::sort(mGroupQ2.begin(), mGroupQ2.end(), LLSpatialGroup::CompareUpdateUrgency());

	LLSpatialGroup::sg_vector_t::iterator iter;
	LLSpatialGroup::sg_vector_t::iterator last_iter = mGroupQ2.begin();

	for (iter = mGroupQ2.begin();
		 iter != mGroupQ2.end() && count <= min_count; ++iter)
	{
		LLSpatialGroup* group = *iter;
		last_iter = iter;

		if (!group->isDead())
		{
			group->rebuildGeom();
			
			if (group->mSpatialPartition->mRenderByGroup)
			{
				count++;
			}
		}

		group->clearState(LLSpatialGroup::IN_BUILD_Q2);
	}	

	mGroupQ2.erase(mGroupQ2.begin(), ++last_iter);

	mGroupQ2Locked = false;

	updateMovedList(mMovedBridge);
}

void LLPipeline::updateGeom(F32 max_dtime)
{
	LLTimer update_timer;
	LLMemType mt(LLMemType::MTYPE_PIPELINE_UPDATE_GEOM);
	LLPointer<LLDrawable> drawablep;

	LLFastTimer t(FTM_GEO_UPDATE);

	assertInitialized();

	// notify various object types to reset internal cost metrics, etc.
	// for now, only LLVOVolume does this to throttle LOD changes
	LLVOVolume::preUpdateGeom();

	// Iterate through all drawables on the priority build queue,
	for (LLDrawable::drawable_list_t::iterator iter = mBuildQ1.begin();
		 iter != mBuildQ1.end();)
	{
		LLDrawable::drawable_list_t::iterator curiter = iter++;
		LLDrawable* drawablep = *curiter;
		if (drawablep && !drawablep->isDead())
		{
			if (drawablep->isState(LLDrawable::IN_REBUILD_Q2))
			{
				drawablep->clearState(LLDrawable::IN_REBUILD_Q2);
				LLDrawable::drawable_list_t::iterator find = std::find(mBuildQ2.begin(), mBuildQ2.end(), drawablep);
				if (find != mBuildQ2.end())
				{
					mBuildQ2.erase(find);
				}
			}

			if (updateDrawableGeom(drawablep, TRUE))
			{
				drawablep->clearState(LLDrawable::IN_REBUILD_Q1);
				mBuildQ1.erase(curiter);
			}
		}
		else
		{
			mBuildQ1.erase(curiter);
		}
	}
		
	// Iterate through some drawables on the non-priority build queue
	S32 min_count = 16;
	S32 size = (S32) mBuildQ2.size();
	if (size > 1024)
	{
		min_count = llclamp((S32) (size * (F32) size/4096), 16, size);
	}
		
	S32 count = 0;
	
	max_dtime = llmax(update_timer.getElapsedTimeF32()+0.001f, max_dtime);
	LLSpatialGroup* last_group = NULL;
	LLSpatialBridge* last_bridge = NULL;

	for (LLDrawable::drawable_list_t::iterator iter = mBuildQ2.begin();
		 iter != mBuildQ2.end(); )
	{
		LLDrawable::drawable_list_t::iterator curiter = iter++;
		LLDrawable* drawablep = *curiter;

		LLSpatialBridge* bridge = drawablep->isRoot() ? drawablep->getSpatialBridge() :
									drawablep->getParent()->getSpatialBridge();

		if (drawablep->getSpatialGroup() != last_group && 
			(!last_bridge || bridge != last_bridge) &&
			(update_timer.getElapsedTimeF32() >= max_dtime) && count > min_count)
		{
			break;
		}

		//make sure updates don't stop in the middle of a spatial group
		//to avoid thrashing (objects are enqueued by group)
		last_group = drawablep->getSpatialGroup();
		last_bridge = bridge;

		BOOL update_complete = TRUE;
		if (!drawablep->isDead())
		{
			update_complete = updateDrawableGeom(drawablep, FALSE);
			count++;
		}
		if (update_complete)
		{
			drawablep->clearState(LLDrawable::IN_REBUILD_Q2);
			mBuildQ2.erase(curiter);
		}
	}	

	updateMovedList(mMovedBridge);
}

void LLPipeline::markVisible(LLDrawable *drawablep, LLCamera& camera)
{
	LLMemType mt(LLMemType::MTYPE_PIPELINE_MARK_VISIBLE);

	if(drawablep && !drawablep->isDead())
	{
		if (drawablep->isSpatialBridge())
		{
			const LLDrawable* root = ((LLSpatialBridge*) drawablep)->mDrawable;
			llassert(root); // trying to catch a bad assumption
					
			if (root && //  // this test may not be needed, see above
					root->getVObj()->isAttachment())
			{
				LLDrawable* rootparent = root->getParent();
				if (rootparent) // this IS sometimes NULL
				{
					LLViewerObject *vobj = rootparent->getVObj();
					llassert(vobj); // trying to catch a bad assumption
					if (vobj) // this test may not be needed, see above
					{
						const LLVOAvatar* av = vobj->asAvatar();
						if (av && av->isImpostor())
						{
							return;
						}
					}
				}
			}
			sCull->pushBridge((LLSpatialBridge*) drawablep);
		}
		else
		{
		
			sCull->pushDrawable(drawablep);
		}

		drawablep->setVisible(camera);
	}
}

void LLPipeline::markMoved(LLDrawable *drawablep, BOOL damped_motion)
{
	LLMemType mt_mm(LLMemType::MTYPE_PIPELINE_MARK_MOVED);

	if (!drawablep)
	{
		//llerrs << "Sending null drawable to moved list!" << llendl;
		return;
	}
	
	if (drawablep->isDead())
	{
		llwarns << "Marking NULL or dead drawable moved!" << llendl;
		return;
	}
	
	if (drawablep->getParent()) 
	{
		//ensure that parent drawables are moved first
		markMoved(drawablep->getParent(), damped_motion);
	}

	assertInitialized();

	if (!drawablep->isState(LLDrawable::ON_MOVE_LIST))
	{
		if (drawablep->isSpatialBridge())
		{
			mMovedBridge.push_back(drawablep);
		}
		else
		{
			mMovedList.push_back(drawablep);
		}
		drawablep->setState(LLDrawable::ON_MOVE_LIST);
	}
	if (damped_motion == FALSE)
	{
		drawablep->setState(LLDrawable::MOVE_UNDAMPED); // UNDAMPED trumps DAMPED
	}
	else if (drawablep->isState(LLDrawable::MOVE_UNDAMPED))
	{
		drawablep->clearState(LLDrawable::MOVE_UNDAMPED);
	}
}

void LLPipeline::markShift(LLDrawable *drawablep)
{
	LLMemType mt(LLMemType::MTYPE_PIPELINE_MARK_SHIFT);

	if (!drawablep || drawablep->isDead())
	{
		return;
	}

	assertInitialized();

	if (!drawablep->isState(LLDrawable::ON_SHIFT_LIST))
	{
		drawablep->getVObj()->setChanged(LLXform::SHIFTED | LLXform::SILHOUETTE);
		if (drawablep->getParent()) 
		{
			markShift(drawablep->getParent());
		}
		mShiftList.push_back(drawablep);
		drawablep->setState(LLDrawable::ON_SHIFT_LIST);
	}
}

void LLPipeline::shiftObjects(const LLVector3 &offset)
{
	LLMemType mt(LLMemType::MTYPE_PIPELINE_SHIFT_OBJECTS);

	assertInitialized();

	glClear(GL_DEPTH_BUFFER_BIT);
	gDepthDirty = TRUE;
		
	LLVector4a offseta;
	offseta.load3(offset.mV);

	for (LLDrawable::drawable_vector_t::iterator iter = mShiftList.begin();
		 iter != mShiftList.end(); iter++)
	{
		LLDrawable *drawablep = *iter;
		if (drawablep->isDead())
		{
			continue;
		}	
		drawablep->shiftPos(offseta);	
		drawablep->clearState(LLDrawable::ON_SHIFT_LIST);
	}
	mShiftList.resize(0);

	for (LLWorld::region_list_t::const_iterator iter = LLWorld::getInstance()->getRegionList().begin(); 
			iter != LLWorld::getInstance()->getRegionList().end(); ++iter)
	{
		LLViewerRegion* region = *iter;
		for (U32 i = 0; i < LLViewerRegion::NUM_PARTITIONS; i++)
		{
			LLSpatialPartition* part = region->getSpatialPartition(i);
			if (part)
			{
				part->shift(offseta);
			}
		}
	}

	LLHUDText::shiftAll(offset);
	LLHUDNameTag::shiftAll(offset);
	display_update_camera();
}

void LLPipeline::markTextured(LLDrawable *drawablep)
{
	LLMemType mt(LLMemType::MTYPE_PIPELINE_MARK_TEXTURED);

	if (drawablep && !drawablep->isDead() && assertInitialized())
	{
		mRetexturedList.insert(drawablep);
	}
}

void LLPipeline::markGLRebuild(LLGLUpdate* glu)
{
	if (glu && !glu->mInQ)
	{
		LLGLUpdate::sGLQ.push_back(glu);
		glu->mInQ = TRUE;
	}
}

void LLPipeline::markPartitionMove(LLDrawable* drawable)
{
	if (!drawable->isState(LLDrawable::PARTITION_MOVE) && 
		!drawable->getPositionGroup().equals3(LLVector4a::getZero()))
	{
		drawable->setState(LLDrawable::PARTITION_MOVE);
		mPartitionQ.push_back(drawable);
	}
}

void LLPipeline::processPartitionQ()
{
	for (LLDrawable::drawable_list_t::iterator iter = mPartitionQ.begin(); iter != mPartitionQ.end(); ++iter)
	{
		LLDrawable* drawable = *iter;
		if (!drawable->isDead())
		{
			drawable->updateBinRadius();
			drawable->movePartition();
		}
		drawable->clearState(LLDrawable::PARTITION_MOVE);
	}

	mPartitionQ.clear();
}

void LLPipeline::markRebuild(LLSpatialGroup* group, BOOL priority)
{
	LLMemType mt(LLMemType::MTYPE_PIPELINE);
	
	if (group && !group->isDead() && group->mSpatialPartition)
	{
		if (group->mSpatialPartition->mPartitionType == LLViewerRegion::PARTITION_HUD)
		{
			priority = TRUE;
		}

		if (priority)
		{
			if (!group->isState(LLSpatialGroup::IN_BUILD_Q1))
			{
				llassert_always(!mGroupQ1Locked);

				mGroupQ1.push_back(group);
				group->setState(LLSpatialGroup::IN_BUILD_Q1);

				if (group->isState(LLSpatialGroup::IN_BUILD_Q2))
				{
					LLSpatialGroup::sg_vector_t::iterator iter = std::find(mGroupQ2.begin(), mGroupQ2.end(), group);
					if (iter != mGroupQ2.end())
					{
						mGroupQ2.erase(iter);
					}
					group->clearState(LLSpatialGroup::IN_BUILD_Q2);
				}
			}
		}
		else if (!group->isState(LLSpatialGroup::IN_BUILD_Q2 | LLSpatialGroup::IN_BUILD_Q1))
		{
			llassert_always(!mGroupQ2Locked);
			mGroupQ2.push_back(group);
			group->setState(LLSpatialGroup::IN_BUILD_Q2);

		}
	}
}

void LLPipeline::markRebuild(LLDrawable *drawablep, LLDrawable::EDrawableFlags flag, BOOL priority)
{
	LLMemType mt(LLMemType::MTYPE_PIPELINE_MARK_REBUILD);

	if (drawablep && !drawablep->isDead() && assertInitialized())
	{
		if (!drawablep->isState(LLDrawable::BUILT))
		{
			priority = TRUE;
		}
		if (priority)
		{
			if (!drawablep->isState(LLDrawable::IN_REBUILD_Q1))
			{
				mBuildQ1.push_back(drawablep);
				drawablep->setState(LLDrawable::IN_REBUILD_Q1); // mark drawable as being in priority queue
			}
		}
		else if (!drawablep->isState(LLDrawable::IN_REBUILD_Q2))
		{
			mBuildQ2.push_back(drawablep);
			drawablep->setState(LLDrawable::IN_REBUILD_Q2); // need flag here because it is just a list
		}
		if (flag & (LLDrawable::REBUILD_VOLUME | LLDrawable::REBUILD_POSITION))
		{
			drawablep->getVObj()->setChanged(LLXform::SILHOUETTE);
		}
		drawablep->setState(flag);
	}
}

static LLFastTimer::DeclareTimer FTM_RESET_DRAWORDER("Reset Draw Order");

void LLPipeline::stateSort(LLCamera& camera, LLCullResult &result)
{
	if (hasAnyRenderType(LLPipeline::RENDER_TYPE_AVATAR,
					  LLPipeline::RENDER_TYPE_GROUND,
					  LLPipeline::RENDER_TYPE_TERRAIN,
					  LLPipeline::RENDER_TYPE_TREE,
					  LLPipeline::RENDER_TYPE_SKY,
					  LLPipeline::RENDER_TYPE_VOIDWATER,
					  LLPipeline::RENDER_TYPE_WATER,
					  LLPipeline::END_RENDER_TYPES))
	{
		//clear faces from face pools
		LLFastTimer t(FTM_RESET_DRAWORDER);
		gPipeline.resetDrawOrders();
	}

	LLFastTimer ftm(FTM_STATESORT);
	LLMemType mt(LLMemType::MTYPE_PIPELINE_STATE_SORT);

	//LLVertexBuffer::unbind();

	grabReferences(result);
	for (LLCullResult::sg_list_t::iterator iter = sCull->beginDrawableGroups(); iter != sCull->endDrawableGroups(); ++iter)
	{
		LLSpatialGroup* group = *iter;
		group->checkOcclusion();
		if (sUseOcclusion > 1 && group->isOcclusionState(LLSpatialGroup::OCCLUDED))
		{
			markOccluder(group);
		}
		else
		{
			group->setVisible();
			for (LLSpatialGroup::element_iter i = group->getData().begin(); i != group->getData().end(); ++i)
			{
				markVisible(*i, camera);
			}

			if (!sDelayVBUpdate)
			{ //rebuild mesh as soon as we know it's visible
				group->rebuildMesh();
			}
		}
	}

	if (LLViewerCamera::sCurCameraID == LLViewerCamera::CAMERA_WORLD)
	{
		LLSpatialGroup* last_group = NULL;
		for (LLCullResult::bridge_list_t::iterator i = sCull->beginVisibleBridge(); i != sCull->endVisibleBridge(); ++i)
		{
			LLCullResult::bridge_list_t::iterator cur_iter = i;
			LLSpatialBridge* bridge = *cur_iter;
			LLSpatialGroup* group = bridge->getSpatialGroup();

			if (last_group == NULL)
			{
				last_group = group;
			}

			if (!bridge->isDead() && group && !group->isOcclusionState(LLSpatialGroup::OCCLUDED))
			{
				stateSort(bridge, camera);
			}

			if (LLViewerCamera::sCurCameraID == LLViewerCamera::CAMERA_WORLD &&
				last_group != group && last_group->changeLOD())
			{
				last_group->mLastUpdateDistance = last_group->mDistance;
			}

			last_group = group;
		}

		if (LLViewerCamera::sCurCameraID == LLViewerCamera::CAMERA_WORLD &&
			last_group && last_group->changeLOD())
		{
			last_group->mLastUpdateDistance = last_group->mDistance;
		}
	}

	for (LLCullResult::sg_list_t::iterator iter = sCull->beginVisibleGroups(); iter != sCull->endVisibleGroups(); ++iter)
	{
		LLSpatialGroup* group = *iter;
		group->checkOcclusion();
		if (sUseOcclusion > 1 && group->isOcclusionState(LLSpatialGroup::OCCLUDED))
		{
			markOccluder(group);
		}
		else
		{
			group->setVisible();
			stateSort(group, camera);

			if (!sDelayVBUpdate)
			{ //rebuild mesh as soon as we know it's visible
				group->rebuildMesh();
			}
		}
	}
	
	{
		LLFastTimer ftm(FTM_STATESORT_DRAWABLE);
		for (LLCullResult::drawable_list_t::iterator iter = sCull->beginVisibleList();
			 iter != sCull->endVisibleList(); ++iter)
		{
			LLDrawable *drawablep = *iter;
			if (!drawablep->isDead())
			{
				stateSort(drawablep, camera);
			}
		}
	}
		
	postSort(camera);	
}

void LLPipeline::stateSort(LLSpatialGroup* group, LLCamera& camera)
{
	LLMemType mt(LLMemType::MTYPE_PIPELINE_STATE_SORT);
	if (group->changeLOD())
	{
		for (LLSpatialGroup::element_iter i = group->getData().begin(); i != group->getData().end(); ++i)
		{
			LLDrawable* drawablep = *i;
			stateSort(drawablep, camera);
		}

		if (LLViewerCamera::sCurCameraID == LLViewerCamera::CAMERA_WORLD)
		{ //avoid redundant stateSort calls
			group->mLastUpdateDistance = group->mDistance;
		}
	}

}

void LLPipeline::stateSort(LLSpatialBridge* bridge, LLCamera& camera)
{
	LLMemType mt(LLMemType::MTYPE_PIPELINE_STATE_SORT);
	if (bridge->getSpatialGroup()->changeLOD())
	{
		bool force_update = false;
		bridge->updateDistance(camera, force_update);
	}
}

void LLPipeline::stateSort(LLDrawable* drawablep, LLCamera& camera)
{
	LLMemType mt(LLMemType::MTYPE_PIPELINE_STATE_SORT);
		
	if (!drawablep
		|| drawablep->isDead() 
		|| !hasRenderType(drawablep->getRenderType()))
	{
		return;
	}
	
	if (LLSelectMgr::getInstance()->mHideSelectedObjects)
	{
		if (drawablep->getVObj().notNull() &&
			drawablep->getVObj()->isSelected())
		{
			return;
		}
	}

	if (drawablep->isAvatar())
	{ //don't draw avatars beyond render distance or if we don't have a spatial group.
		if ((drawablep->getSpatialGroup() == NULL) || 
			(drawablep->getSpatialGroup()->mDistance > LLVOAvatar::sRenderDistance))
		{
			return;
		}

		LLVOAvatar* avatarp = (LLVOAvatar*) drawablep->getVObj().get();
		if (!avatarp->isVisible())
		{
			return;
		}
	}

	assertInitialized();

	if (hasRenderType(drawablep->mRenderType))
	{
		if (!drawablep->isState(LLDrawable::INVISIBLE|LLDrawable::FORCE_INVISIBLE))
		{
			drawablep->setVisible(camera, NULL, FALSE);
		}
		else if (drawablep->isState(LLDrawable::CLEAR_INVISIBLE))
		{
			// clear invisible flag here to avoid single frame glitch
			drawablep->clearState(LLDrawable::FORCE_INVISIBLE|LLDrawable::CLEAR_INVISIBLE);
		}
	}

	if (LLViewerCamera::sCurCameraID == LLViewerCamera::CAMERA_WORLD)
	{
		//if (drawablep->isVisible()) isVisible() check here is redundant, if it wasn't visible, it wouldn't be here
		{
			if (!drawablep->isActive())
			{
				bool force_update = false;
				drawablep->updateDistance(camera, force_update);
			}
			else if (drawablep->isAvatar())
			{
				bool force_update = false;
				drawablep->updateDistance(camera, force_update); // calls vobj->updateLOD() which calls LLVOAvatar::updateVisibility()
			}
		}
	}

	if (!drawablep->getVOVolume())
	{
		for (LLDrawable::face_list_t::iterator iter = drawablep->mFaces.begin();
				iter != drawablep->mFaces.end(); iter++)
		{
			LLFace* facep = *iter;

			if (facep->hasGeometry())
			{
				if (facep->getPool())
				{
					facep->getPool()->enqueue(facep);
				}
				else
				{
					break;
				}
			}
		}
	}
	

	mNumVisibleFaces += drawablep->getNumFaces();
}


void forAllDrawables(LLCullResult::sg_list_t::iterator begin, 
					 LLCullResult::sg_list_t::iterator end,
					 void (*func)(LLDrawable*))
{
	for (LLCullResult::sg_list_t::iterator i = begin; i != end; ++i)
	{
		for (LLSpatialGroup::element_iter j = (*i)->getData().begin(); j != (*i)->getData().end(); ++j)
		{
			func(*j);	
		}
	}
}

void LLPipeline::forAllVisibleDrawables(void (*func)(LLDrawable*))
{
	forAllDrawables(sCull->beginDrawableGroups(), sCull->endDrawableGroups(), func);
	forAllDrawables(sCull->beginVisibleGroups(), sCull->endVisibleGroups(), func);
}

//function for creating scripted beacons
void renderScriptedBeacons(LLDrawable* drawablep)
{
	LLViewerObject *vobj = drawablep->getVObj();
	if (vobj 
		&& !vobj->isAvatar() 
		&& !vobj->getParent()
		&& vobj->flagScripted())
	{
		if (gPipeline.sRenderBeacons)
		{
			gObjectList.addDebugBeacon(vobj->getPositionAgent(), "", LLColor4(1.f, 0.f, 0.f, 0.5f), LLColor4(1.f, 1.f, 1.f, 0.5f), LLPipeline::DebugBeaconLineWidth);
		}

		if (gPipeline.sRenderHighlight)
		{
			S32 face_id;
			S32 count = drawablep->getNumFaces();
			for (face_id = 0; face_id < count; face_id++)
			{
				gPipeline.mHighlightFaces.push_back(drawablep->getFace(face_id) );
			}
		}
	}
}

void renderScriptedTouchBeacons(LLDrawable* drawablep)
{
	LLViewerObject *vobj = drawablep->getVObj();
	if (vobj 
		&& !vobj->isAvatar() 
		&& !vobj->getParent()
		&& vobj->flagScripted()
		&& vobj->flagHandleTouch())
	{
		if (gPipeline.sRenderBeacons)
		{
			gObjectList.addDebugBeacon(vobj->getPositionAgent(), "", LLColor4(1.f, 0.f, 0.f, 0.5f), LLColor4(1.f, 1.f, 1.f, 0.5f), LLPipeline::DebugBeaconLineWidth);
		}

		if (gPipeline.sRenderHighlight)
		{
			S32 face_id;
			S32 count = drawablep->getNumFaces();
			for (face_id = 0; face_id < count; face_id++)
			{
				gPipeline.mHighlightFaces.push_back(drawablep->getFace(face_id) );
			}
		}
	}
}

void renderPhysicalBeacons(LLDrawable* drawablep)
{
	LLViewerObject *vobj = drawablep->getVObj();
	if (vobj 
		&& !vobj->isAvatar() 
		//&& !vobj->getParent()
		&& vobj->flagUsePhysics())
	{
		if (gPipeline.sRenderBeacons)
		{
			gObjectList.addDebugBeacon(vobj->getPositionAgent(), "", LLColor4(0.f, 1.f, 0.f, 0.5f), LLColor4(1.f, 1.f, 1.f, 0.5f), LLPipeline::DebugBeaconLineWidth);
		}

		if (gPipeline.sRenderHighlight)
		{
			S32 face_id;
			S32 count = drawablep->getNumFaces();
			for (face_id = 0; face_id < count; face_id++)
			{
				gPipeline.mHighlightFaces.push_back(drawablep->getFace(face_id) );
			}
		}
	}
}

void renderMOAPBeacons(LLDrawable* drawablep)
{
	LLViewerObject *vobj = drawablep->getVObj();

	if(!vobj || vobj->isAvatar())
		return;

	BOOL beacon=FALSE;
	U8 tecount=vobj->getNumTEs();
	for(int x=0;x<tecount;x++)
	{
		if(vobj->getTE(x)->hasMedia())
		{
			beacon=TRUE;
			break;
		}
	}
	if(beacon==TRUE)
	{
		if (gPipeline.sRenderBeacons)
		{
			gObjectList.addDebugBeacon(vobj->getPositionAgent(), "", LLColor4(1.f, 1.f, 1.f, 0.5f), LLColor4(1.f, 1.f, 1.f, 0.5f), LLPipeline::DebugBeaconLineWidth);
		}

		if (gPipeline.sRenderHighlight)
		{
			S32 face_id;
			S32 count = drawablep->getNumFaces();
			for (face_id = 0; face_id < count; face_id++)
			{
				gPipeline.mHighlightFaces.push_back(drawablep->getFace(face_id) );
			}
		}
	}
}

void renderParticleBeacons(LLDrawable* drawablep)
{
	// Look for attachments, objects, etc.
	LLViewerObject *vobj = drawablep->getVObj();
	if (vobj 
		&& vobj->isParticleSource())
	{
		if (gPipeline.sRenderBeacons)
		{
			LLColor4 light_blue(0.5f, 0.5f, 1.f, 0.5f);
			gObjectList.addDebugBeacon(vobj->getPositionAgent(), "", light_blue, LLColor4(1.f, 1.f, 1.f, 0.5f), LLPipeline::DebugBeaconLineWidth);
		}

		if (gPipeline.sRenderHighlight)
		{
			S32 face_id;
			S32 count = drawablep->getNumFaces();
			for (face_id = 0; face_id < count; face_id++)
			{
				gPipeline.mHighlightFaces.push_back(drawablep->getFace(face_id) );
			}
		}
	}
}

void renderSoundHighlights(LLDrawable* drawablep)
{
	// Look for attachments, objects, etc.
	LLViewerObject *vobj = drawablep->getVObj();
	if (vobj && vobj->isAudioSource())
	{
		if (gPipeline.sRenderHighlight)
		{
			S32 face_id;
			S32 count = drawablep->getNumFaces();
			for (face_id = 0; face_id < count; face_id++)
			{
				gPipeline.mHighlightFaces.push_back(drawablep->getFace(face_id) );
			}
		}
	}
}

void LLPipeline::postSort(LLCamera& camera)
{
	LLMemType mt(LLMemType::MTYPE_PIPELINE_POST_SORT);
	LLFastTimer ftm(FTM_STATESORT_POSTSORT);

	assertInitialized();

	llpushcallstacks ;
	//rebuild drawable geometry
	for (LLCullResult::sg_list_t::iterator i = sCull->beginDrawableGroups(); i != sCull->endDrawableGroups(); ++i)
	{
		LLSpatialGroup* group = *i;
		if (!sUseOcclusion || 
			!group->isOcclusionState(LLSpatialGroup::OCCLUDED))
		{
			group->rebuildGeom();
		}
	}
	llpushcallstacks ;
	//rebuild groups
	sCull->assertDrawMapsEmpty();

	rebuildPriorityGroups();
	llpushcallstacks ;

	const S32 bin_count = 1024*8;
		
	static LLCullResult::drawinfo_list_t alpha_bins[bin_count];
	static U32 bin_size[bin_count];

	//clear one bin per frame to avoid memory bloat
	static S32 clear_idx = 0;
	clear_idx = (1+clear_idx)%bin_count;
	alpha_bins[clear_idx].clear();

	for (U32 j = 0; j < bin_count; j++)
	{
		bin_size[j] = 0;
	}

	//build render map
	for (LLCullResult::sg_list_t::iterator i = sCull->beginVisibleGroups(); i != sCull->endVisibleGroups(); ++i)
	{
		LLSpatialGroup* group = *i;
		if (sUseOcclusion && 
			group->isOcclusionState(LLSpatialGroup::OCCLUDED))
		{
			continue;
		}

		if (group->isState(LLSpatialGroup::NEW_DRAWINFO) && group->isState(LLSpatialGroup::GEOM_DIRTY))
		{ //no way this group is going to be drawable without a rebuild
			group->rebuildGeom();
		}

		for (LLSpatialGroup::draw_map_t::iterator j = group->mDrawMap.begin(); j != group->mDrawMap.end(); ++j)
		{
			LLSpatialGroup::drawmap_elem_t& src_vec = j->second;	
			if (!hasRenderType(j->first))
			{
				continue;
			}
			
			for (LLSpatialGroup::drawmap_elem_t::iterator k = src_vec.begin(); k != src_vec.end(); ++k)
			{
				if (sMinRenderSize > 0.f)
				{
					LLVector4a bounds;
					bounds.setSub((*k)->mExtents[1],(*k)->mExtents[0]);

					if (llmax(llmax(bounds[0], bounds[1]), bounds[2]) > sMinRenderSize)
					{
						sCull->pushDrawInfo(j->first, *k);
					}
				}
				else
				{
					sCull->pushDrawInfo(j->first, *k);
				}
			}
		}

		if (hasRenderType(LLPipeline::RENDER_TYPE_PASS_ALPHA))
		{
			LLSpatialGroup::draw_map_t::iterator alpha = group->mDrawMap.find(LLRenderPass::PASS_ALPHA);
			
			if (alpha != group->mDrawMap.end())
			{ //store alpha groups for sorting
				LLSpatialBridge* bridge = group->mSpatialPartition->asBridge();
				if (LLViewerCamera::sCurCameraID == LLViewerCamera::CAMERA_WORLD)
				{
					if (bridge)
					{
						LLCamera trans_camera = bridge->transformCamera(camera);
						group->updateDistance(trans_camera);
					}
					else
					{
						group->updateDistance(camera);
					}
				}
							
				if (hasRenderType(LLDrawPool::POOL_ALPHA))
				{
					sCull->pushAlphaGroup(group);
				}
			}
		}
	}
		
	if (!sShadowRender)
	{
		std::sort(sCull->beginAlphaGroups(), sCull->endAlphaGroups(), LLSpatialGroup::CompareDepthGreater());
	}
	llpushcallstacks ;
	// only render if the flag is set. The flag is only set if we are in edit mode or the toggle is set in the menus
	if (LLFloaterReg::instanceVisible("beacons") && !sShadowRender)
	{
		if (sRenderScriptedTouchBeacons)
		{
			// Only show the beacon on the root object.
			forAllVisibleDrawables(renderScriptedTouchBeacons);
		}
		else
		if (sRenderScriptedBeacons)
		{
			// Only show the beacon on the root object.
			forAllVisibleDrawables(renderScriptedBeacons);
		}

		if (sRenderPhysicalBeacons)
		{
			// Only show the beacon on the root object.
			forAllVisibleDrawables(renderPhysicalBeacons);
		}

		if(sRenderMOAPBeacons)
		{
			forAllVisibleDrawables(renderMOAPBeacons);
		}

		if (sRenderParticleBeacons)
		{
			forAllVisibleDrawables(renderParticleBeacons);
		}

		// If god mode, also show audio cues
		if (sRenderSoundBeacons && gAudiop)
		{
			// Walk all sound sources and render out beacons for them. Note, this isn't done in the ForAllVisibleDrawables function, because some are not visible.
			LLAudioEngine::source_map::iterator iter;
			for (iter = gAudiop->mAllSources.begin(); iter != gAudiop->mAllSources.end(); ++iter)
			{
				LLAudioSource *sourcep = iter->second;

				LLVector3d pos_global = sourcep->getPositionGlobal();
				LLVector3 pos = gAgent.getPosAgentFromGlobal(pos_global);
				if (gPipeline.sRenderBeacons)
				{
					//pos += LLVector3(0.f, 0.f, 0.2f);
					gObjectList.addDebugBeacon(pos, "", LLColor4(1.f, 1.f, 0.f, 0.5f), LLColor4(1.f, 1.f, 1.f, 0.5f), DebugBeaconLineWidth);
				}
			}
			// now deal with highlights for all those seeable sound sources
			forAllVisibleDrawables(renderSoundHighlights);
		}
	}
	llpushcallstacks ;
	// If managing your telehub, draw beacons at telehub and currently selected spawnpoint.
	if (LLFloaterTelehub::renderBeacons())
	{
		LLFloaterTelehub::addBeacons();
	}

	if (!sShadowRender)
	{
		mSelectedFaces.clear();
		
		// Draw face highlights for selected faces.
		if (LLSelectMgr::getInstance()->getTEMode())
		{
			struct f : public LLSelectedTEFunctor
			{
				virtual bool apply(LLViewerObject* object, S32 te)
				{
					if (object->mDrawable)
					{
						gPipeline.mSelectedFaces.push_back(object->mDrawable->getFace(te));
					}
					return true;
				}
			} func;
			LLSelectMgr::getInstance()->getSelection()->applyToTEs(&func);
		}
	}

	//LLSpatialGroup::sNoDelete = FALSE;
	llpushcallstacks ;
}


void render_hud_elements()
{
	LLMemType mt_rhe(LLMemType::MTYPE_PIPELINE_RENDER_HUD_ELS);
	LLFastTimer t(FTM_RENDER_UI);
	gPipeline.disableLights();		
	
	LLGLDisable fog(GL_FOG);
	LLGLSUIDefault gls_ui;

	LLGLEnable stencil(GL_STENCIL_TEST);
	glStencilFunc(GL_ALWAYS, 255, 0xFFFFFFFF);
	glStencilMask(0xFFFFFFFF);
	glStencilOp(GL_KEEP, GL_KEEP, GL_REPLACE);
	
	gGL.color4f(1,1,1,1);
	
	if (LLGLSLShader::sNoFixedFunction)
	{
		gUIProgram.bind();
	}
	LLGLDepthTest depth(GL_TRUE, GL_FALSE);

	if (!LLPipeline::sReflectionRender && gPipeline.hasRenderDebugFeatureMask(LLPipeline::RENDER_DEBUG_FEATURE_UI))
	{
		LLGLEnable multisample(LLPipeline::RenderFSAASamples > 0 ? GL_MULTISAMPLE_ARB : 0);
		gViewerWindow->renderSelections(FALSE, FALSE, FALSE); // For HUD version in render_ui_3d()
	
		// Draw the tracking overlays
		LLTracker::render3D();
		
		// Show the property lines
		LLWorld::getInstance()->renderPropertyLines();
		LLViewerParcelMgr::getInstance()->render();
		LLViewerParcelMgr::getInstance()->renderParcelCollision();
	
		// Render name tags.
		LLHUDObject::renderAll();
	}
	else if (gForceRenderLandFence)
	{
		// This is only set when not rendering the UI, for parcel snapshots
		LLViewerParcelMgr::getInstance()->render();
	}
	else if (gPipeline.hasRenderType(LLPipeline::RENDER_TYPE_HUD))
	{
		LLHUDText::renderAllHUD();
	}

	if (LLGLSLShader::sNoFixedFunction)
	{
		gUIProgram.unbind();
	}
	gGL.flush();
}

void LLPipeline::renderHighlights()
{
	LLMemType mt(LLMemType::MTYPE_PIPELINE_RENDER_HL);

	assertInitialized();

	// Draw 3D UI elements here (before we clear the Z buffer in POOL_HUD)
	// Render highlighted faces.
	LLGLSPipelineAlpha gls_pipeline_alpha;
	LLColor4 color(1.f, 1.f, 1.f, 0.5f);
	LLGLEnable color_mat(GL_COLOR_MATERIAL);
	disableLights();

	if (!hasRenderType(LLPipeline::RENDER_TYPE_HUD) && !mHighlightSet.empty())
	{ //draw blurry highlight image over screen
		LLGLEnable blend(GL_BLEND);
		LLGLDepthTest depth(GL_TRUE, GL_FALSE, GL_ALWAYS);
		LLGLDisable test(GL_ALPHA_TEST);

		LLGLEnable stencil(GL_STENCIL_TEST);
		gGL.flush();
		glStencilMask(0xFFFFFFFF);
		glClearStencil(1);
		glClear(GL_STENCIL_BUFFER_BIT);

		glStencilFunc(GL_ALWAYS, 0, 0xFFFFFFFF);
		glStencilOp(GL_REPLACE, GL_REPLACE, GL_REPLACE);
				
		gGL.setColorMask(false, false);
		for (std::set<HighlightItem>::iterator iter = mHighlightSet.begin(); iter != mHighlightSet.end(); ++iter)
		{
			renderHighlight(iter->mItem->getVObj(), 1.f);
		}
		gGL.setColorMask(true, false);

		glStencilOp(GL_KEEP, GL_KEEP, GL_KEEP);
		glStencilFunc(GL_NOTEQUAL, 0, 0xFFFFFFFF);
		
		//gGL.setSceneBlendType(LLRender::BT_ADD_WITH_ALPHA);

		gGL.pushMatrix();
		gGL.loadIdentity();
		gGL.matrixMode(LLRender::MM_PROJECTION);
		gGL.pushMatrix();
		gGL.loadIdentity();

		gGL.getTexUnit(0)->bind(&mHighlight);

		LLVector2 tc1;
		LLVector2 tc2;

		tc1.setVec(0,0);
		tc2.setVec(2,2);

		gGL.begin(LLRender::TRIANGLES);
				
		F32 scale = RenderHighlightBrightness;
		LLColor4 color = RenderHighlightColor;
		F32 thickness = RenderHighlightThickness;

		for (S32 pass = 0; pass < 2; ++pass)
		{
			if (pass == 0)
			{
				gGL.setSceneBlendType(LLRender::BT_ADD_WITH_ALPHA);
			}
			else
			{
				gGL.setSceneBlendType(LLRender::BT_ALPHA);
			}

			for (S32 i = 0; i < 8; ++i)
			{
				for (S32 j = 0; j < 8; ++j)
				{
					LLVector2 tc(i-4+0.5f, j-4+0.5f);

					F32 dist = 1.f-(tc.length()/sqrtf(32.f));
					dist *= scale/64.f;

					tc *= thickness;
					tc.mV[0] = (tc.mV[0])/mHighlight.getWidth();
					tc.mV[1] = (tc.mV[1])/mHighlight.getHeight();

					gGL.color4f(color.mV[0],
								color.mV[1],
								color.mV[2],
								color.mV[3]*dist);
					
					gGL.texCoord2f(tc.mV[0]+tc1.mV[0], tc.mV[1]+tc2.mV[1]);
					gGL.vertex2f(-1,3);
					
					gGL.texCoord2f(tc.mV[0]+tc1.mV[0], tc.mV[1]+tc1.mV[1]);
					gGL.vertex2f(-1,-1);
					
					gGL.texCoord2f(tc.mV[0]+tc2.mV[0], tc.mV[1]+tc1.mV[1]);
					gGL.vertex2f(3,-1);
				}
			}
		}

		gGL.end();

		gGL.popMatrix();
		gGL.matrixMode(LLRender::MM_MODELVIEW);
		gGL.popMatrix();
		
		//gGL.setSceneBlendType(LLRender::BT_ALPHA);
	}

	if ((LLViewerShaderMgr::instance()->getVertexShaderLevel(LLViewerShaderMgr::SHADER_INTERFACE) > 0))
	{
		gHighlightProgram.bind();
		gGL.diffuseColor4f(1,1,1,0.5f);
	}
	
	if (hasRenderDebugFeatureMask(RENDER_DEBUG_FEATURE_SELECTED))
	{
		// Make sure the selection image gets downloaded and decoded
		if (!mFaceSelectImagep)
		{
			mFaceSelectImagep = LLViewerTextureManager::getFetchedTexture(IMG_FACE_SELECT);
		}
		mFaceSelectImagep->addTextureStats((F32)MAX_IMAGE_AREA);

		U32 count = mSelectedFaces.size();
		for (U32 i = 0; i < count; i++)
		{
			LLFace *facep = mSelectedFaces[i];
			if (!facep || facep->getDrawable()->isDead())
			{
				llerrs << "Bad face on selection" << llendl;
				return;
			}
			
			facep->renderSelected(mFaceSelectImagep, color);
		}
	}

	if (hasRenderDebugFeatureMask(RENDER_DEBUG_FEATURE_SELECTED))
	{
		// Paint 'em red!
		color.setVec(1.f, 0.f, 0.f, 0.5f);
		
		int count = mHighlightFaces.size();
		for (S32 i = 0; i < count; i++)
		{
			LLFace* facep = mHighlightFaces[i];
			facep->renderSelected(LLViewerTexture::sNullImagep, color);
		}
	}

	// Contains a list of the faces of objects that are physical or
	// have touch-handlers.
	mHighlightFaces.clear();

	if (LLViewerShaderMgr::instance()->getVertexShaderLevel(LLViewerShaderMgr::SHADER_INTERFACE) > 0)
	{
		gHighlightProgram.unbind();
	}
}

//debug use
U32 LLPipeline::sCurRenderPoolType = 0 ;

void LLPipeline::renderGeom(LLCamera& camera, BOOL forceVBOUpdate)
{
	LLMemType mt(LLMemType::MTYPE_PIPELINE_RENDER_GEOM);
	LLFastTimer t(FTM_RENDER_GEOMETRY);

	assertInitialized();

	F32 saved_modelview[16];
	F32 saved_projection[16];

	//HACK: preserve/restore matrices around HUD render
	if (gPipeline.hasRenderType(LLPipeline::RENDER_TYPE_HUD))
	{
		for (U32 i = 0; i < 16; i++)
		{
			saved_modelview[i] = gGLModelView[i];
			saved_projection[i] = gGLProjection[i];
		}
	}

	///////////////////////////////////////////
	//
	// Sync and verify GL state
	//
	//

	stop_glerror();

	LLVertexBuffer::unbind();

	// Do verification of GL state
	LLGLState::checkStates();
	LLGLState::checkTextureChannels();
	LLGLState::checkClientArrays();
	if (mRenderDebugMask & RENDER_DEBUG_VERIFY)
	{
		if (!verify())
		{
			llerrs << "Pipeline verification failed!" << llendl;
		}
	}

	LLAppViewer::instance()->pingMainloopTimeout("Pipeline:ForceVBO");
	
	// Initialize lots of GL state to "safe" values
	gGL.getTexUnit(0)->unbind(LLTexUnit::TT_TEXTURE);
	gGL.matrixMode(LLRender::MM_TEXTURE);
	gGL.loadIdentity();
	gGL.matrixMode(LLRender::MM_MODELVIEW);

	LLGLSPipeline gls_pipeline;
	LLGLEnable multisample(RenderFSAASamples > 0 ? GL_MULTISAMPLE_ARB : 0);

	LLGLState gls_color_material(GL_COLOR_MATERIAL, mLightingDetail < 2);
				
	// Toggle backface culling for debugging
	LLGLEnable cull_face(mBackfaceCull ? GL_CULL_FACE : 0);
	// Set fog
	BOOL use_fog = hasRenderDebugFeatureMask(LLPipeline::RENDER_DEBUG_FEATURE_FOG);
	LLGLEnable fog_enable(use_fog &&
						  !gPipeline.canUseWindLightShadersOnObjects() ? GL_FOG : 0);
	gSky.updateFog(camera.getFar());
	if (!use_fog)
	{
		sUnderWaterRender = FALSE;
	}

	gGL.getTexUnit(0)->bind(LLViewerFetchedTexture::sDefaultImagep);
	LLViewerFetchedTexture::sDefaultImagep->setAddressMode(LLTexUnit::TAM_WRAP);
	

	//////////////////////////////////////////////
	//
	// Actually render all of the geometry
	//
	//	
	stop_glerror();
	
	LLAppViewer::instance()->pingMainloopTimeout("Pipeline:RenderDrawPools");

	for (pool_set_t::iterator iter = mPools.begin(); iter != mPools.end(); ++iter)
	{
		LLDrawPool *poolp = *iter;
		if (hasRenderType(poolp->getType()))
		{
			poolp->prerender();
		}
	}

	{
		LLFastTimer t(FTM_POOLS);
		
		// HACK: don't calculate local lights if we're rendering the HUD!
		//    Removing this check will cause bad flickering when there are 
		//    HUD elements being rendered AND the user is in flycam mode  -nyx
		if (!gPipeline.hasRenderType(LLPipeline::RENDER_TYPE_HUD))
		{
			calcNearbyLights(camera);
			setupHWLights(NULL);
		}

		BOOL occlude = sUseOcclusion > 1;
		U32 cur_type = 0;

		pool_set_t::iterator iter1 = mPools.begin();
		while ( iter1 != mPools.end() )
		{
			LLDrawPool *poolp = *iter1;
			
			cur_type = poolp->getType();

			//debug use
			sCurRenderPoolType = cur_type ;

			if (occlude && cur_type >= LLDrawPool::POOL_GRASS)
			{
				occlude = FALSE;
				gGLLastMatrix = NULL;
				gGL.loadMatrix(gGLModelView);
				LLGLSLShader::bindNoShader();
				doOcclusion(camera);
			}

			pool_set_t::iterator iter2 = iter1;
			if (hasRenderType(poolp->getType()) && poolp->getNumPasses() > 0)
			{
				LLFastTimer t(FTM_POOLRENDER);

				gGLLastMatrix = NULL;
				gGL.loadMatrix(gGLModelView);
			
				for( S32 i = 0; i < poolp->getNumPasses(); i++ )
				{
					LLVertexBuffer::unbind();
					poolp->beginRenderPass(i);
					for (iter2 = iter1; iter2 != mPools.end(); iter2++)
					{
						LLDrawPool *p = *iter2;
						if (p->getType() != cur_type)
						{
							break;
						}
						
						if ( !p->getSkipRenderFlag() ) { p->render(i); }
					}
					poolp->endRenderPass(i);
					LLVertexBuffer::unbind();
					if (gDebugGL)
					{
						std::string msg = llformat("pass %d", i);
						LLGLState::checkStates(msg);
						//LLGLState::checkTextureChannels(msg);
						//LLGLState::checkClientArrays(msg);
					}
				}
			}
			else
			{
				// Skip all pools of this type
				for (iter2 = iter1; iter2 != mPools.end(); iter2++)
				{
					LLDrawPool *p = *iter2;
					if (p->getType() != cur_type)
					{
						break;
					}
				}
			}
			iter1 = iter2;
			stop_glerror();
		}
		
		LLAppViewer::instance()->pingMainloopTimeout("Pipeline:RenderDrawPoolsEnd");

		LLVertexBuffer::unbind();
			
		gGLLastMatrix = NULL;
		gGL.loadMatrix(gGLModelView);

		if (occlude)
		{
			occlude = FALSE;
			gGLLastMatrix = NULL;
			gGL.loadMatrix(gGLModelView);
			LLGLSLShader::bindNoShader();
			doOcclusion(camera);
		}
	}

	LLVertexBuffer::unbind();
	LLGLState::checkStates();

	if (!LLPipeline::sImpostorRender)
	{
		LLAppViewer::instance()->pingMainloopTimeout("Pipeline:RenderHighlights");

		if (!sReflectionRender)
		{
			renderHighlights();
		}

		// Contains a list of the faces of objects that are physical or
		// have touch-handlers.
		mHighlightFaces.clear();

		LLAppViewer::instance()->pingMainloopTimeout("Pipeline:RenderDebug");
	
		renderDebug();

		LLVertexBuffer::unbind();
	
		if (!LLPipeline::sReflectionRender && !LLPipeline::sRenderDeferred)
		{
			if (gPipeline.hasRenderDebugFeatureMask(LLPipeline::RENDER_DEBUG_FEATURE_UI))
			{
				// Render debugging beacons.
				gObjectList.renderObjectBeacons();
				gObjectList.resetObjectBeacons();
			}
			else
			{
				// Make sure particle effects disappear
				LLHUDObject::renderAllForTimer();
			}
		}
		else
		{
			// Make sure particle effects disappear
			LLHUDObject::renderAllForTimer();
		}

		LLAppViewer::instance()->pingMainloopTimeout("Pipeline:RenderGeomEnd");

		//HACK: preserve/restore matrices around HUD render
		if (gPipeline.hasRenderType(LLPipeline::RENDER_TYPE_HUD))
		{
			for (U32 i = 0; i < 16; i++)
			{
				gGLModelView[i] = saved_modelview[i];
				gGLProjection[i] = saved_projection[i];
			}
		}
	}

	LLVertexBuffer::unbind();

	LLGLState::checkStates();
//	LLGLState::checkTextureChannels();
//	LLGLState::checkClientArrays();
}

void LLPipeline::renderGeomDeferred(LLCamera& camera)
{
	LLAppViewer::instance()->pingMainloopTimeout("Pipeline:RenderGeomDeferred");

	LLMemType mt_rgd(LLMemType::MTYPE_PIPELINE_RENDER_GEOM_DEFFERRED);
	LLFastTimer t(FTM_RENDER_GEOMETRY);

	LLFastTimer t2(FTM_POOLS);

	LLGLEnable cull(GL_CULL_FACE);

	LLGLEnable stencil(GL_STENCIL_TEST);
	glStencilFunc(GL_ALWAYS, 1, 0xFFFFFFFF);
	stop_glerror();
	glStencilOp(GL_KEEP, GL_KEEP, GL_REPLACE);
	stop_glerror();

	for (pool_set_t::iterator iter = mPools.begin(); iter != mPools.end(); ++iter)
	{
		LLDrawPool *poolp = *iter;
		if (hasRenderType(poolp->getType()))
		{
			poolp->prerender();
		}
	}

	LLGLEnable multisample(RenderFSAASamples > 0 ? GL_MULTISAMPLE_ARB : 0);

	LLVertexBuffer::unbind();

	LLGLState::checkStates();
	LLGLState::checkTextureChannels();
	LLGLState::checkClientArrays();

	U32 cur_type = 0;

	gGL.setColorMask(true, true);
	
	pool_set_t::iterator iter1 = mPools.begin();

	while ( iter1 != mPools.end() )
	{
		LLDrawPool *poolp = *iter1;
		
		cur_type = poolp->getType();

		pool_set_t::iterator iter2 = iter1;
		if (hasRenderType(poolp->getType()) && poolp->getNumDeferredPasses() > 0)
		{
			LLFastTimer t(FTM_POOLRENDER);

			gGLLastMatrix = NULL;
			gGL.loadMatrix(gGLModelView);
		
			for( S32 i = 0; i < poolp->getNumDeferredPasses(); i++ )
			{
				LLVertexBuffer::unbind();
				poolp->beginDeferredPass(i);
				for (iter2 = iter1; iter2 != mPools.end(); iter2++)
				{
					LLDrawPool *p = *iter2;
					if (p->getType() != cur_type)
					{
						break;
					}
										
					if ( !p->getSkipRenderFlag() ) { p->renderDeferred(i); }
				}
				poolp->endDeferredPass(i);
				LLVertexBuffer::unbind();

				if (gDebugGL || gDebugPipeline)
				{
					LLGLState::checkStates();
				}
			}
		}
		else
		{
			// Skip all pools of this type
			for (iter2 = iter1; iter2 != mPools.end(); iter2++)
			{
				LLDrawPool *p = *iter2;
				if (p->getType() != cur_type)
				{
					break;
				}
			}
		}
		iter1 = iter2;
		stop_glerror();
	}

	gGLLastMatrix = NULL;
	gGL.loadMatrix(gGLModelView);

	gGL.setColorMask(true, false);
}

void LLPipeline::renderGeomPostDeferred(LLCamera& camera)
{
	LLMemType mt_rgpd(LLMemType::MTYPE_PIPELINE_RENDER_GEOM_POST_DEF);
	LLFastTimer t(FTM_POOLS);
	U32 cur_type = 0;

	LLGLEnable cull(GL_CULL_FACE);

	LLGLEnable multisample(RenderFSAASamples > 0 ? GL_MULTISAMPLE_ARB : 0);

	calcNearbyLights(camera);
	setupHWLights(NULL);

	gGL.setColorMask(true, false);

	pool_set_t::iterator iter1 = mPools.begin();
	BOOL occlude = LLPipeline::sUseOcclusion > 1;

	while ( iter1 != mPools.end() )
	{
		LLDrawPool *poolp = *iter1;
		
		cur_type = poolp->getType();

		if (occlude && cur_type >= LLDrawPool::POOL_GRASS)
		{
			occlude = FALSE;
			gGLLastMatrix = NULL;
			gGL.loadMatrix(gGLModelView);
			LLGLSLShader::bindNoShader();
			doOcclusion(camera);
			gGL.setColorMask(true, false);
		}

		pool_set_t::iterator iter2 = iter1;
		if (hasRenderType(poolp->getType()) && poolp->getNumPostDeferredPasses() > 0)
		{
			LLFastTimer t(FTM_POOLRENDER);

			gGLLastMatrix = NULL;
			gGL.loadMatrix(gGLModelView);
		
			for( S32 i = 0; i < poolp->getNumPostDeferredPasses(); i++ )
			{
				LLVertexBuffer::unbind();
				poolp->beginPostDeferredPass(i);
				for (iter2 = iter1; iter2 != mPools.end(); iter2++)
				{
					LLDrawPool *p = *iter2;
					if (p->getType() != cur_type)
					{
						break;
					}
										
					p->renderPostDeferred(i);
				}
				poolp->endPostDeferredPass(i);
				LLVertexBuffer::unbind();

				if (gDebugGL || gDebugPipeline)
				{
					LLGLState::checkStates();
				}
			}
		}
		else
		{
			// Skip all pools of this type
			for (iter2 = iter1; iter2 != mPools.end(); iter2++)
			{
				LLDrawPool *p = *iter2;
				if (p->getType() != cur_type)
				{
					break;
				}
			}
		}
		iter1 = iter2;
		stop_glerror();
	}

	gGLLastMatrix = NULL;
	gGL.loadMatrix(gGLModelView);

	if (occlude)
	{
		occlude = FALSE;
		gGLLastMatrix = NULL;
		gGL.loadMatrix(gGLModelView);
		LLGLSLShader::bindNoShader();
		doOcclusion(camera);
		gGLLastMatrix = NULL;
		gGL.loadMatrix(gGLModelView);
	}
}

void LLPipeline::renderGeomShadow(LLCamera& camera)
{
	LLMemType mt_rgs(LLMemType::MTYPE_PIPELINE_RENDER_GEOM_SHADOW);
	U32 cur_type = 0;
	
	LLGLEnable cull(GL_CULL_FACE);

	LLVertexBuffer::unbind();

	pool_set_t::iterator iter1 = mPools.begin();
	
	while ( iter1 != mPools.end() )
	{
		LLDrawPool *poolp = *iter1;
		
		cur_type = poolp->getType();

		pool_set_t::iterator iter2 = iter1;
		if (hasRenderType(poolp->getType()) && poolp->getNumShadowPasses() > 0)
		{
			poolp->prerender() ;

			gGLLastMatrix = NULL;
			gGL.loadMatrix(gGLModelView);
		
			for( S32 i = 0; i < poolp->getNumShadowPasses(); i++ )
			{
				LLVertexBuffer::unbind();
				poolp->beginShadowPass(i);
				for (iter2 = iter1; iter2 != mPools.end(); iter2++)
				{
					LLDrawPool *p = *iter2;
					if (p->getType() != cur_type)
					{
						break;
					}
										
					p->renderShadow(i);
				}
				poolp->endShadowPass(i);
				LLVertexBuffer::unbind();

				LLGLState::checkStates();
			}
		}
		else
		{
			// Skip all pools of this type
			for (iter2 = iter1; iter2 != mPools.end(); iter2++)
			{
				LLDrawPool *p = *iter2;
				if (p->getType() != cur_type)
				{
					break;
				}
			}
		}
		iter1 = iter2;
		stop_glerror();
	}

	gGLLastMatrix = NULL;
	gGL.loadMatrix(gGLModelView);
}


void LLPipeline::addTrianglesDrawn(S32 index_count, U32 render_type)
{
	assertInitialized();
	S32 count = 0;
	if (render_type == LLRender::TRIANGLE_STRIP)
	{
		count = index_count-2;
	}
	else
	{
		count = index_count/3;
	}

	mTrianglesDrawn += count;
	mBatchCount++;
	mMaxBatchSize = llmax(mMaxBatchSize, count);
	mMinBatchSize = llmin(mMinBatchSize, count);

	if (LLPipeline::sRenderFrameTest)
	{
		gViewerWindow->getWindow()->swapBuffers();
		ms_sleep(16);
	}
}

void LLPipeline::renderPhysicsDisplay()
{
	if (!hasRenderDebugMask(LLPipeline::RENDER_DEBUG_PHYSICS_SHAPES))
	{
		return;
	}

	allocatePhysicsBuffer();

	gGL.flush();
	mPhysicsDisplay.bindTarget();
	glClearColor(0,0,0,1);
	gGL.setColorMask(true, true);
	mPhysicsDisplay.clear();
	glClearColor(0,0,0,0);

	gGL.setColorMask(true, false);

	if (LLGLSLShader::sNoFixedFunction)
	{
		gDebugProgram.bind();
	}

	for (LLWorld::region_list_t::const_iterator iter = LLWorld::getInstance()->getRegionList().begin(); 
			iter != LLWorld::getInstance()->getRegionList().end(); ++iter)
	{
		LLViewerRegion* region = *iter;
		for (U32 i = 0; i < LLViewerRegion::NUM_PARTITIONS; i++)
		{
			LLSpatialPartition* part = region->getSpatialPartition(i);
			if (part)
			{
				if (hasRenderType(part->mDrawableType))
				{
					part->renderPhysicsShapes();
				}
			}
		}
	}

	for (LLCullResult::bridge_list_t::const_iterator i = sCull->beginVisibleBridge(); i != sCull->endVisibleBridge(); ++i)
	{
		LLSpatialBridge* bridge = *i;
		if (!bridge->isDead() && hasRenderType(bridge->mDrawableType))
		{
			gGL.pushMatrix();
			gGL.multMatrix((F32*)bridge->mDrawable->getRenderMatrix().mMatrix);
			bridge->renderPhysicsShapes();
			gGL.popMatrix();
		}
	}

	gGL.flush();

	if (LLGLSLShader::sNoFixedFunction)
	{
		gDebugProgram.unbind();
	}

	mPhysicsDisplay.flush();
}


void LLPipeline::renderDebug()
{
	LLMemType mt(LLMemType::MTYPE_PIPELINE);

	assertInitialized();
	
	bool hud_only = hasRenderType(LLPipeline::RENDER_TYPE_HUD);

	if (!hud_only )
	{
		//Render any navmesh geometry	
		LLPathingLib *llPathingLibInstance = LLPathingLib::getInstance();
		if ( llPathingLibInstance != NULL ) 
		{
			LLHandle<LLFloaterPathfindingConsole> pathfindingConsoleHandle = LLFloaterPathfindingConsole::getInstanceHandle();
			if (!pathfindingConsoleHandle.isDead())
			{
				LLFloaterPathfindingConsole *pathfindingConsole = pathfindingConsoleHandle.get();

				if ( pathfindingConsole->getVisible() || gAgentCamera.cameraMouselook() )
				{				
					F32 ambiance = gSavedSettings.getF32("PathfindingAmbiance");

					if (LLGLSLShader::sNoFixedFunction)
					{					
						gPathfindingProgram.bind();
			
						gPathfindingProgram.uniform1f("tint", 1.f);
						gPathfindingProgram.uniform1f("ambiance", ambiance);
						gPathfindingProgram.uniform1f("alpha_scale", 1.f);
					}

					if ( !pathfindingConsole->isRenderWorld() )
					{
						const LLColor4 clearColor = gSavedSettings.getColor4("PathfindingNavMeshClear");
						gGL.setColorMask(true, true);
						glClearColor(clearColor.mV[0],clearColor.mV[1],clearColor.mV[2],0);
						glClear(GL_DEPTH_BUFFER_BIT | GL_COLOR_BUFFER_BIT | GL_STENCIL_BUFFER_BIT);					
						gGL.setColorMask(true, false);
						glPolygonMode( GL_FRONT_AND_BACK, GL_FILL );	
					}

					//NavMesh
					if ( pathfindingConsole->isRenderNavMesh() )
					{	
						gGL.flush();
						glLineWidth(2.0f);	
						LLGLEnable cull(GL_CULL_FACE);
						LLGLDisable blend(GL_BLEND);
						
						if ( pathfindingConsole->isRenderWorld() )
						{					
							LLGLEnable blend(GL_BLEND);
							gPathfindingProgram.uniform1f("alpha_scale", 0.66f);
							llPathingLibInstance->renderNavMesh();
						}
						else
						{
							llPathingLibInstance->renderNavMesh();
						}
						
						//render edges
						if (LLGLSLShader::sNoFixedFunction)
						{
							gPathfindingNoNormalsProgram.bind();
							gPathfindingNoNormalsProgram.uniform1f("tint", 1.f);
							gPathfindingNoNormalsProgram.uniform1f("alpha_scale", 1.f);
							llPathingLibInstance->renderNavMeshEdges();
							gPathfindingProgram.bind();
						}
						else
						{
							llPathingLibInstance->renderNavMeshEdges();
						}

						gGL.flush();
						glPolygonMode( GL_FRONT_AND_BACK, GL_FILL );	
						glLineWidth(1.0f);	
						gGL.flush();
					}
					//User designated path
					if ( LLPathfindingPathTool::getInstance()->isRenderPath() )
					{
						//The path
						if (LLGLSLShader::sNoFixedFunction)
						{
							gUIProgram.bind();
							gGL.getTexUnit(0)->bind(LLViewerFetchedTexture::sWhiteImagep);
							llPathingLibInstance->renderPath();
							gPathfindingProgram.bind();
						}
						else
						{
							llPathingLibInstance->renderPath();
						}
						//The bookends
						if (LLGLSLShader::sNoFixedFunction)
						{
							//remove blending artifacts
							gGL.setColorMask(false, false);
							llPathingLibInstance->renderPathBookend( gGL, LLPathingLib::LLPL_START );
							llPathingLibInstance->renderPathBookend( gGL, LLPathingLib::LLPL_END );
						
							gGL.setColorMask(true, false);
							//render the bookends
							LLGLEnable blend(GL_BLEND);
							gPathfindingProgram.uniform1f("alpha_scale", 0.90f);
							llPathingLibInstance->renderPathBookend( gGL, LLPathingLib::LLPL_START );
							llPathingLibInstance->renderPathBookend( gGL, LLPathingLib::LLPL_END );
							gPathfindingProgram.bind();
						}
						else
						{
							llPathingLibInstance->renderPathBookend( gGL, LLPathingLib::LLPL_START );
							llPathingLibInstance->renderPathBookend( gGL, LLPathingLib::LLPL_END );
						}
					
					}
				
					if ( pathfindingConsole->isRenderWaterPlane() )
					{	
						if (LLGLSLShader::sNoFixedFunction)
						{
							LLGLEnable blend(GL_BLEND);
							gPathfindingProgram.uniform1f("alpha_scale", 0.90f);
							llPathingLibInstance->renderSimpleShapes( gGL, gAgent.getRegion()->getWaterHeight() );
						}
						else
						{
							llPathingLibInstance->renderSimpleShapes( gGL, gAgent.getRegion()->getWaterHeight() );					
						}
					}
				//physics/exclusion shapes
				if ( pathfindingConsole->isRenderAnyShapes() )
				{					
						U32 render_order[] = {
							1 << LLPathingLib::LLST_ObstacleObjects,
							1 << LLPathingLib::LLST_WalkableObjects,
							1 << LLPathingLib::LLST_ExclusionPhantoms,	
							1 << LLPathingLib::LLST_MaterialPhantoms,
						};

						U32 flags = pathfindingConsole->getRenderShapeFlags();

						for (U32 i = 0; i < 4; i++)
						{
							if (!(flags & render_order[i]))
							{
								continue;
							}

							//turn off backface culling for volumes so they are visible when camera is inside volume
							LLGLDisable cull(i >= 2 ? GL_CULL_FACE : 0);
						
							gGL.flush();
							glPolygonMode( GL_FRONT_AND_BACK, GL_FILL );	
				
							//get rid of some z-fighting
							LLGLEnable polyOffset(GL_POLYGON_OFFSET_FILL);
							glPolygonOffset(1.0f, 1.0f);

							//render to depth first to avoid blending artifacts
							gGL.setColorMask(false, false);
							llPathingLibInstance->renderNavMeshShapesVBO( render_order[i] );		
							gGL.setColorMask(true, false);

							//get rid of some z-fighting
							glPolygonOffset(0.f, 0.f);

							LLGLEnable blend(GL_BLEND);
				
							{
								gPathfindingProgram.uniform1f("ambiance", ambiance);

								{ //draw solid overlay
									LLGLDepthTest depth(GL_TRUE, GL_FALSE, GL_LEQUAL);
									llPathingLibInstance->renderNavMeshShapesVBO( render_order[i] );				
									gGL.flush();				
								}
				
								LLGLEnable lineOffset(GL_POLYGON_OFFSET_LINE);
								glPolygonMode( GL_FRONT_AND_BACK, GL_LINE );	
						
								F32 offset = gSavedSettings.getF32("PathfindingLineOffset");

								if (pathfindingConsole->isRenderXRay())
								{
									gPathfindingProgram.uniform1f("tint", gSavedSettings.getF32("PathfindingXRayTint"));
									gPathfindingProgram.uniform1f("alpha_scale", gSavedSettings.getF32("PathfindingXRayOpacity"));
									LLGLEnable blend(GL_BLEND);
									LLGLDepthTest depth(GL_TRUE, GL_FALSE, GL_GREATER);
								
									glPolygonOffset(offset, -offset);
								
									if (gSavedSettings.getBOOL("PathfindingXRayWireframe"))
									{ //draw hidden wireframe as darker and less opaque
										gPathfindingProgram.uniform1f("ambiance", 1.f);
										llPathingLibInstance->renderNavMeshShapesVBO( render_order[i] );				
									}
									else
									{
										glPolygonMode( GL_FRONT_AND_BACK, GL_FILL );	
										gPathfindingProgram.uniform1f("ambiance", ambiance);
										llPathingLibInstance->renderNavMeshShapesVBO( render_order[i] );				
										glPolygonMode(GL_FRONT_AND_BACK, GL_LINE);
									}
								}

								{ //draw visible wireframe as brighter, thicker and more opaque
									glPolygonOffset(offset, offset);
									gPathfindingProgram.uniform1f("ambiance", 1.f);
									gPathfindingProgram.uniform1f("tint", 1.f);
									gPathfindingProgram.uniform1f("alpha_scale", 1.f);

									glLineWidth(gSavedSettings.getF32("PathfindingLineWidth"));
									LLGLDisable blendOut(GL_BLEND);
									llPathingLibInstance->renderNavMeshShapesVBO( render_order[i] );				
									gGL.flush();
									glLineWidth(1.f);
								}
				
								glPolygonMode( GL_FRONT_AND_BACK, GL_FILL );
							}
						}
					}

					glPolygonOffset(0.f, 0.f);

					if ( pathfindingConsole->isRenderNavMesh() && pathfindingConsole->isRenderXRay() )
					{	//render navmesh xray
						F32 ambiance = gSavedSettings.getF32("PathfindingAmbiance");

						LLGLEnable lineOffset(GL_POLYGON_OFFSET_LINE);
						LLGLEnable polyOffset(GL_POLYGON_OFFSET_FILL);
											
						F32 offset = gSavedSettings.getF32("PathfindingLineOffset");
						glPolygonOffset(offset, -offset);

						LLGLEnable blend(GL_BLEND);
						LLGLDepthTest depth(GL_TRUE, GL_FALSE, GL_GREATER);
						gGL.flush();				
						glLineWidth(2.0f);	
						LLGLEnable cull(GL_CULL_FACE);
																		
						gPathfindingProgram.uniform1f("tint", gSavedSettings.getF32("PathfindingXRayTint"));
						gPathfindingProgram.uniform1f("alpha_scale", gSavedSettings.getF32("PathfindingXRayOpacity"));
								
						if (gSavedSettings.getBOOL("PathfindingXRayWireframe"))
						{ //draw hidden wireframe as darker and less opaque
							glPolygonMode( GL_FRONT_AND_BACK, GL_LINE );	
							gPathfindingProgram.uniform1f("ambiance", 1.f);
							llPathingLibInstance->renderNavMesh();
							glPolygonMode( GL_FRONT_AND_BACK, GL_FILL );	
						}	
						else
						{
							gPathfindingProgram.uniform1f("ambiance", ambiance);
							llPathingLibInstance->renderNavMesh();
						}

						//render edges
						if (LLGLSLShader::sNoFixedFunction)
						{
							gPathfindingNoNormalsProgram.bind();
							gPathfindingNoNormalsProgram.uniform1f("tint", gSavedSettings.getF32("PathfindingXRayTint"));
							gPathfindingNoNormalsProgram.uniform1f("alpha_scale", gSavedSettings.getF32("PathfindingXRayOpacity"));
							llPathingLibInstance->renderNavMeshEdges();
							gPathfindingProgram.bind();
						}
						else
						{
							llPathingLibInstance->renderNavMeshEdges();
						}
					
						gGL.flush();
						glLineWidth(1.0f);	
					}
			
					glPolygonOffset(0.f, 0.f);

					gGL.flush();
					if (LLGLSLShader::sNoFixedFunction)
					{
						gPathfindingProgram.unbind();
					}
				}
			}
		}
	}

	gGL.color4f(1,1,1,1);

	gGLLastMatrix = NULL;
	gGL.loadMatrix(gGLModelView);
	gGL.setColorMask(true, false);


	if (!hud_only && !mDebugBlips.empty())
	{ //render debug blips
		if (LLGLSLShader::sNoFixedFunction)
		{
			gUIProgram.bind();
		}

		gGL.getTexUnit(0)->bind(LLViewerFetchedTexture::sWhiteImagep, true);

		glPointSize(8.f);
		LLGLDepthTest depth(GL_TRUE, GL_TRUE, GL_ALWAYS);

		gGL.begin(LLRender::POINTS);
		for (std::list<DebugBlip>::iterator iter = mDebugBlips.begin(); iter != mDebugBlips.end(); )
		{
			DebugBlip& blip = *iter;

			blip.mAge += gFrameIntervalSeconds;
			if (blip.mAge > 2.f)
			{
				mDebugBlips.erase(iter++);
			}
			else
			{
				iter++;
			}

			blip.mPosition.mV[2] += gFrameIntervalSeconds*2.f;

			gGL.color4fv(blip.mColor.mV);
			gGL.vertex3fv(blip.mPosition.mV);
		}
		gGL.end();
		gGL.flush();
		glPointSize(1.f);
	}


	// Debug stuff.
	for (LLWorld::region_list_t::const_iterator iter = LLWorld::getInstance()->getRegionList().begin(); 
			iter != LLWorld::getInstance()->getRegionList().end(); ++iter)
	{
		LLViewerRegion* region = *iter;
		for (U32 i = 0; i < LLViewerRegion::NUM_PARTITIONS; i++)
		{
			LLSpatialPartition* part = region->getSpatialPartition(i);
			if (part)
			{
				if ( hud_only && (part->mDrawableType == RENDER_TYPE_HUD || part->mDrawableType == RENDER_TYPE_HUD_PARTICLES) ||
					 !hud_only && hasRenderType(part->mDrawableType) )
				{
					part->renderDebug();
				}
			}
		}
	}

	for (LLCullResult::bridge_list_t::const_iterator i = sCull->beginVisibleBridge(); i != sCull->endVisibleBridge(); ++i)
	{
		LLSpatialBridge* bridge = *i;
		if (!bridge->isDead() && hasRenderType(bridge->mDrawableType))
		{
			gGL.pushMatrix();
			gGL.multMatrix((F32*)bridge->mDrawable->getRenderMatrix().mMatrix);
			bridge->renderDebug();
			gGL.popMatrix();
		}
	}

	if (LLGLSLShader::sNoFixedFunction)
	{
		gUIProgram.bind();
	}

	if (hasRenderDebugMask(LLPipeline::RENDER_DEBUG_SHADOW_FRUSTA))
	{
		LLVertexBuffer::unbind();

		LLGLEnable blend(GL_BLEND);
		LLGLDepthTest depth(TRUE, FALSE);
		LLGLDisable cull(GL_CULL_FACE);

		gGL.color4f(1,1,1,1);
		gGL.getTexUnit(0)->unbind(LLTexUnit::TT_TEXTURE);
				
		F32 a = 0.1f;

		F32 col[] =
		{
			1,0,0,a,
			0,1,0,a,
			0,0,1,a,
			1,0,1,a,
			
			1,1,0,a,
			0,1,1,a,
			1,1,1,a,
			1,0,1,a,
		};

		for (U32 i = 0; i < 8; i++)
		{
			LLVector3* frust = mShadowCamera[i].mAgentFrustum;

			if (i > 3)
			{ //render shadow frusta as volumes
				if (mShadowFrustPoints[i-4].empty())
			{
					continue;
				}

				gGL.color4fv(col+(i-4)*4);	
			
				gGL.begin(LLRender::TRIANGLE_STRIP);
				gGL.vertex3fv(frust[0].mV); gGL.vertex3fv(frust[4].mV);
				gGL.vertex3fv(frust[1].mV); gGL.vertex3fv(frust[5].mV);
				gGL.vertex3fv(frust[2].mV); gGL.vertex3fv(frust[6].mV);
				gGL.vertex3fv(frust[3].mV); gGL.vertex3fv(frust[7].mV);
				gGL.vertex3fv(frust[0].mV); gGL.vertex3fv(frust[4].mV);
				gGL.end();
				
				
				gGL.begin(LLRender::TRIANGLE_STRIP);
				gGL.vertex3fv(frust[0].mV);
				gGL.vertex3fv(frust[1].mV);
				gGL.vertex3fv(frust[3].mV);
				gGL.vertex3fv(frust[2].mV);
				gGL.end();
				
				gGL.begin(LLRender::TRIANGLE_STRIP);
				gGL.vertex3fv(frust[4].mV);
				gGL.vertex3fv(frust[5].mV);
				gGL.vertex3fv(frust[7].mV);
				gGL.vertex3fv(frust[6].mV);
				gGL.end();		
			}

	
			if (i < 4)
			{
				
				//if (i == 0 || !mShadowFrustPoints[i].empty())
				{
					//render visible point cloud
					gGL.flush();
					glPointSize(8.f);
					gGL.begin(LLRender::POINTS);
					
					F32* c = col+i*4;
					gGL.color3fv(c);

					for (U32 j = 0; j < mShadowFrustPoints[i].size(); ++j)
						{
							gGL.vertex3fv(mShadowFrustPoints[i][j].mV);
						
						}
					gGL.end();

					gGL.flush();
					glPointSize(1.f);

					LLVector3* ext = mShadowExtents[i]; 
					LLVector3 pos = (ext[0]+ext[1])*0.5f;
					LLVector3 size = (ext[1]-ext[0])*0.5f;
					drawBoxOutline(pos, size);

					//render camera frustum splits as outlines
					gGL.begin(LLRender::LINES);
					gGL.vertex3fv(frust[0].mV); gGL.vertex3fv(frust[1].mV);
					gGL.vertex3fv(frust[1].mV); gGL.vertex3fv(frust[2].mV);
					gGL.vertex3fv(frust[2].mV); gGL.vertex3fv(frust[3].mV);
					gGL.vertex3fv(frust[3].mV); gGL.vertex3fv(frust[0].mV);
					gGL.vertex3fv(frust[4].mV); gGL.vertex3fv(frust[5].mV);
					gGL.vertex3fv(frust[5].mV); gGL.vertex3fv(frust[6].mV);
					gGL.vertex3fv(frust[6].mV); gGL.vertex3fv(frust[7].mV);
					gGL.vertex3fv(frust[7].mV); gGL.vertex3fv(frust[4].mV);
					gGL.vertex3fv(frust[0].mV); gGL.vertex3fv(frust[4].mV);
					gGL.vertex3fv(frust[1].mV); gGL.vertex3fv(frust[5].mV);
					gGL.vertex3fv(frust[2].mV); gGL.vertex3fv(frust[6].mV);
					gGL.vertex3fv(frust[3].mV); gGL.vertex3fv(frust[7].mV);
					gGL.end();
				}
			}

			/*gGL.flush();
			glLineWidth(16-i*2);
			for (LLWorld::region_list_t::const_iterator iter = LLWorld::getInstance()->getRegionList().begin(); 
					iter != LLWorld::getInstance()->getRegionList().end(); ++iter)
			{
				LLViewerRegion* region = *iter;
				for (U32 j = 0; j < LLViewerRegion::NUM_PARTITIONS; j++)
				{
					LLSpatialPartition* part = region->getSpatialPartition(j);
					if (part)
					{
						if (hasRenderType(part->mDrawableType))
						{
							part->renderIntersectingBBoxes(&mShadowCamera[i]);
						}
					}
				}
			}
			gGL.flush();
			glLineWidth(1.f);*/
		}
	}

	if (mRenderDebugMask & RENDER_DEBUG_WIND_VECTORS)
	{
		gAgent.getRegion()->mWind.renderVectors();
	}
	
	if (mRenderDebugMask & RENDER_DEBUG_COMPOSITION)
	{
		// Debug composition layers
		F32 x, y;

		gGL.getTexUnit(0)->unbind(LLTexUnit::TT_TEXTURE);

		if (gAgent.getRegion())
		{
			gGL.begin(LLRender::POINTS);
			// Draw the composition layer for the region that I'm in.
			for (x = 0; x <= 260; x++)
			{
				for (y = 0; y <= 260; y++)
				{
					if ((x > 255) || (y > 255))
					{
						gGL.color4f(1.f, 0.f, 0.f, 1.f);
					}
					else
					{
						gGL.color4f(0.f, 0.f, 1.f, 1.f);
					}
					F32 z = gAgent.getRegion()->getCompositionXY((S32)x, (S32)y);
					z *= 5.f;
					z += 50.f;
					gGL.vertex3f(x, y, z);
				}
			}
			gGL.end();
		}
	}

	if (mRenderDebugMask & LLPipeline::RENDER_DEBUG_BUILD_QUEUE)
	{
		U32 count = 0;
		U32 size = mGroupQ2.size();
		LLColor4 col;

		LLVertexBuffer::unbind();
		LLGLEnable blend(GL_BLEND);
		gGL.setSceneBlendType(LLRender::BT_ALPHA);
		LLGLDepthTest depth(GL_TRUE, GL_FALSE);
		gGL.getTexUnit(0)->bind(LLViewerFetchedTexture::sWhiteImagep);
		
		gGL.pushMatrix();
		gGL.loadMatrix(gGLModelView);
		gGLLastMatrix = NULL;

		for (LLSpatialGroup::sg_vector_t::iterator iter = mGroupQ2.begin(); iter != mGroupQ2.end(); ++iter)
		{
			LLSpatialGroup* group = *iter;
			if (group->isDead())
			{
				continue;
			}

			LLSpatialBridge* bridge = group->mSpatialPartition->asBridge();

			if (bridge && (!bridge->mDrawable || bridge->mDrawable->isDead()))
			{
				continue;
			}

			if (bridge)
			{
				gGL.pushMatrix();
				gGL.multMatrix((F32*)bridge->mDrawable->getRenderMatrix().mMatrix);
			}

			F32 alpha = llclamp((F32) (size-count)/size, 0.f, 1.f);

			
			LLVector2 c(1.f-alpha, alpha);
			c.normVec();

			
			++count;
			col.set(c.mV[0], c.mV[1], 0, alpha*0.5f+0.5f);
			group->drawObjectBox(col);

			if (bridge)
			{
				gGL.popMatrix();
			}
		}

		gGL.popMatrix();
	}

	gGL.flush();
	if (LLGLSLShader::sNoFixedFunction)
	{
		gUIProgram.unbind();
	}
}

void LLPipeline::rebuildPools()
{
	LLMemType mt(LLMemType::MTYPE_PIPELINE_REBUILD_POOLS);

	assertInitialized();

	S32 max_count = mPools.size();
	pool_set_t::iterator iter1 = mPools.upper_bound(mLastRebuildPool);
	while(max_count > 0 && mPools.size() > 0) // && num_rebuilds < MAX_REBUILDS)
	{
		if (iter1 == mPools.end())
		{
			iter1 = mPools.begin();
		}
		LLDrawPool* poolp = *iter1;

		if (poolp->isDead())
		{
			mPools.erase(iter1++);
			removeFromQuickLookup( poolp );
			if (poolp == mLastRebuildPool)
			{
				mLastRebuildPool = NULL;
			}
			delete poolp;
		}
		else
		{
			mLastRebuildPool = poolp;
			iter1++;
		}
		max_count--;
	}

	if (isAgentAvatarValid())
	{
		gAgentAvatarp->rebuildHUD();
	}
}

void LLPipeline::addToQuickLookup( LLDrawPool* new_poolp )
{
	LLMemType mt(LLMemType::MTYPE_PIPELINE_QUICK_LOOKUP);

	assertInitialized();

	switch( new_poolp->getType() )
	{
	case LLDrawPool::POOL_SIMPLE:
		if (mSimplePool)
		{
			llassert(0);
			llwarns << "Ignoring duplicate simple pool." << llendl;
		}
		else
		{
			mSimplePool = (LLRenderPass*) new_poolp;
		}
		break;

	case LLDrawPool::POOL_GRASS:
		if (mGrassPool)
		{
			llassert(0);
			llwarns << "Ignoring duplicate grass pool." << llendl;
		}
		else
		{
			mGrassPool = (LLRenderPass*) new_poolp;
		}
		break;

	case LLDrawPool::POOL_FULLBRIGHT:
		if (mFullbrightPool)
		{
			llassert(0);
			llwarns << "Ignoring duplicate simple pool." << llendl;
		}
		else
		{
			mFullbrightPool = (LLRenderPass*) new_poolp;
		}
		break;

	case LLDrawPool::POOL_INVISIBLE:
		if (mInvisiblePool)
		{
			llassert(0);
			llwarns << "Ignoring duplicate simple pool." << llendl;
		}
		else
		{
			mInvisiblePool = (LLRenderPass*) new_poolp;
		}
		break;

	case LLDrawPool::POOL_GLOW:
		if (mGlowPool)
		{
			llassert(0);
			llwarns << "Ignoring duplicate glow pool." << llendl;
		}
		else
		{
			mGlowPool = (LLRenderPass*) new_poolp;
		}
		break;

	case LLDrawPool::POOL_TREE:
		mTreePools[ uintptr_t(new_poolp->getTexture()) ] = new_poolp ;
		break;
 
	case LLDrawPool::POOL_TERRAIN:
		mTerrainPools[ uintptr_t(new_poolp->getTexture()) ] = new_poolp ;
		break;

	case LLDrawPool::POOL_BUMP:
		if (mBumpPool)
		{
			llassert(0);
			llwarns << "Ignoring duplicate bump pool." << llendl;
		}
		else
		{
			mBumpPool = new_poolp;
		}
		break;

	case LLDrawPool::POOL_ALPHA:
		if( mAlphaPool )
		{
			llassert(0);
			llwarns << "LLPipeline::addPool(): Ignoring duplicate Alpha pool" << llendl;
		}
		else
		{
			mAlphaPool = new_poolp;
		}
		break;

	case LLDrawPool::POOL_AVATAR:
		break; // Do nothing

	case LLDrawPool::POOL_SKY:
		if( mSkyPool )
		{
			llassert(0);
			llwarns << "LLPipeline::addPool(): Ignoring duplicate Sky pool" << llendl;
		}
		else
		{
			mSkyPool = new_poolp;
		}
		break;
	
	case LLDrawPool::POOL_WATER:
		if( mWaterPool )
		{
			llassert(0);
			llwarns << "LLPipeline::addPool(): Ignoring duplicate Water pool" << llendl;
		}
		else
		{
			mWaterPool = new_poolp;
		}
		break;

	case LLDrawPool::POOL_GROUND:
		if( mGroundPool )
		{
			llassert(0);
			llwarns << "LLPipeline::addPool(): Ignoring duplicate Ground Pool" << llendl;
		}
		else
		{ 
			mGroundPool = new_poolp;
		}
		break;

	case LLDrawPool::POOL_WL_SKY:
		if( mWLSkyPool )
		{
			llassert(0);
			llwarns << "LLPipeline::addPool(): Ignoring duplicate WLSky Pool" << llendl;
		}
		else
		{ 
			mWLSkyPool = new_poolp;
		}
		break;

	default:
		llassert(0);
		llwarns << "Invalid Pool Type in  LLPipeline::addPool()" << llendl;
		break;
	}
}

void LLPipeline::removePool( LLDrawPool* poolp )
{
	assertInitialized();
	removeFromQuickLookup(poolp);
	mPools.erase(poolp);
	delete poolp;
}

void LLPipeline::removeFromQuickLookup( LLDrawPool* poolp )
{
	assertInitialized();
	LLMemType mt(LLMemType::MTYPE_PIPELINE);
	switch( poolp->getType() )
	{
	case LLDrawPool::POOL_SIMPLE:
		llassert(mSimplePool == poolp);
		mSimplePool = NULL;
		break;

	case LLDrawPool::POOL_GRASS:
		llassert(mGrassPool == poolp);
		mGrassPool = NULL;
		break;

	case LLDrawPool::POOL_FULLBRIGHT:
		llassert(mFullbrightPool == poolp);
		mFullbrightPool = NULL;
		break;

	case LLDrawPool::POOL_INVISIBLE:
		llassert(mInvisiblePool == poolp);
		mInvisiblePool = NULL;
		break;

	case LLDrawPool::POOL_WL_SKY:
		llassert(mWLSkyPool == poolp);
		mWLSkyPool = NULL;
		break;

	case LLDrawPool::POOL_GLOW:
		llassert(mGlowPool == poolp);
		mGlowPool = NULL;
		break;

	case LLDrawPool::POOL_TREE:
		#ifdef _DEBUG
			{
				BOOL found = mTreePools.erase( (uintptr_t)poolp->getTexture() );
				llassert( found );
			}
		#else
			mTreePools.erase( (uintptr_t)poolp->getTexture() );
		#endif
		break;

	case LLDrawPool::POOL_TERRAIN:
		#ifdef _DEBUG
			{
				BOOL found = mTerrainPools.erase( (uintptr_t)poolp->getTexture() );
				llassert( found );
			}
		#else
			mTerrainPools.erase( (uintptr_t)poolp->getTexture() );
		#endif
		break;

	case LLDrawPool::POOL_BUMP:
		llassert( poolp == mBumpPool );
		mBumpPool = NULL;
		break;
	
	case LLDrawPool::POOL_ALPHA:
		llassert( poolp == mAlphaPool );
		mAlphaPool = NULL;
		break;

	case LLDrawPool::POOL_AVATAR:
		break; // Do nothing

	case LLDrawPool::POOL_SKY:
		llassert( poolp == mSkyPool );
		mSkyPool = NULL;
		break;

	case LLDrawPool::POOL_WATER:
		llassert( poolp == mWaterPool );
		mWaterPool = NULL;
		break;

	case LLDrawPool::POOL_GROUND:
		llassert( poolp == mGroundPool );
		mGroundPool = NULL;
		break;

	default:
		llassert(0);
		llwarns << "Invalid Pool Type in  LLPipeline::removeFromQuickLookup() type=" << poolp->getType() << llendl;
		break;
	}
}

void LLPipeline::resetDrawOrders()
{
	assertInitialized();
	// Iterate through all of the draw pools and rebuild them.
	for (pool_set_t::iterator iter = mPools.begin(); iter != mPools.end(); ++iter)
	{
		LLDrawPool *poolp = *iter;
		poolp->resetDrawOrders();
	}
}

//============================================================================
// Once-per-frame setup of hardware lights,
// including sun/moon, avatar backlight, and up to 6 local lights

void LLPipeline::setupAvatarLights(BOOL for_edit)
{
	assertInitialized();

	if (for_edit)
	{
		LLColor4 diffuse(1.f, 1.f, 1.f, 0.f);
		LLVector4 light_pos_cam(-8.f, 0.25f, 10.f, 0.f);  // w==0 => directional light
		LLMatrix4 camera_mat = LLViewerCamera::getInstance()->getModelview();
		LLMatrix4 camera_rot(camera_mat.getMat3());
		camera_rot.invert();
		LLVector4 light_pos = light_pos_cam * camera_rot;
		
		light_pos.normalize();

		LLLightState* light = gGL.getLight(1);

		mHWLightColors[1] = diffuse;

		light->setDiffuse(diffuse);
		light->setAmbient(LLColor4::black);
		light->setSpecular(LLColor4::black);
		light->setPosition(light_pos);
		light->setConstantAttenuation(1.f);
		light->setLinearAttenuation(0.f);
		light->setQuadraticAttenuation(0.f);
		light->setSpotExponent(0.f);
		light->setSpotCutoff(180.f);
	}
	else if (gAvatarBacklight) // Always true (unless overridden in a devs .ini)
	{
		LLVector3 opposite_pos = -1.f * mSunDir;
		LLVector3 orthog_light_pos = mSunDir % LLVector3::z_axis;
		LLVector4 backlight_pos = LLVector4(lerp(opposite_pos, orthog_light_pos, 0.3f), 0.0f);
		backlight_pos.normalize();
			
		LLColor4 light_diffuse = mSunDiffuse;
		LLColor4 backlight_diffuse(1.f - light_diffuse.mV[VRED], 1.f - light_diffuse.mV[VGREEN], 1.f - light_diffuse.mV[VBLUE], 1.f);
		F32 max_component = 0.001f;
		for (S32 i = 0; i < 3; i++)
		{
			if (backlight_diffuse.mV[i] > max_component)
			{
				max_component = backlight_diffuse.mV[i];
			}
		}
		F32 backlight_mag;
		if (gSky.getSunDirection().mV[2] >= LLSky::NIGHTTIME_ELEVATION_COS)
		{
			backlight_mag = BACKLIGHT_DAY_MAGNITUDE_OBJECT;
		}
		else
		{
			backlight_mag = BACKLIGHT_NIGHT_MAGNITUDE_OBJECT;
		}
		backlight_diffuse *= backlight_mag / max_component;

		mHWLightColors[1] = backlight_diffuse;

		LLLightState* light = gGL.getLight(1);

		light->setPosition(backlight_pos);
		light->setDiffuse(backlight_diffuse);
		light->setAmbient(LLColor4::black);
		light->setSpecular(LLColor4::black);
		light->setConstantAttenuation(1.f);
		light->setLinearAttenuation(0.f);
		light->setQuadraticAttenuation(0.f);
		light->setSpotExponent(0.f);
		light->setSpotCutoff(180.f);
	}
	else
	{
		LLLightState* light = gGL.getLight(1);

		mHWLightColors[1] = LLColor4::black;

		light->setDiffuse(LLColor4::black);
		light->setAmbient(LLColor4::black);
		light->setSpecular(LLColor4::black);
	}
}

static F32 calc_light_dist(LLVOVolume* light, const LLVector3& cam_pos, F32 max_dist)
{
	F32 inten = light->getLightIntensity();
	if (inten < .001f)
	{
		return max_dist;
	}
	F32 radius = light->getLightRadius();
	BOOL selected = light->isSelected();
	LLVector3 dpos = light->getRenderPosition() - cam_pos;
	F32 dist2 = dpos.lengthSquared();
	if (!selected && dist2 > (max_dist + radius)*(max_dist + radius))
	{
		return max_dist;
	}
	F32 dist = (F32) sqrt(dist2);
	dist *= 1.f / inten;
	dist -= radius;
	if (selected)
	{
		dist -= 10000.f; // selected lights get highest priority
	}
	if (light->mDrawable.notNull() && light->mDrawable->isState(LLDrawable::ACTIVE))
	{
		// moving lights get a little higher priority (too much causes artifacts)
		dist -= light->getLightRadius()*0.25f;
	}
	return dist;
}

void LLPipeline::calcNearbyLights(LLCamera& camera)
{
	assertInitialized();

	if (LLPipeline::sReflectionRender)
	{
		return;
	}

	if (mLightingDetail >= 1)
	{
		// mNearbyLight (and all light_set_t's) are sorted such that
		// begin() == the closest light and rbegin() == the farthest light
		const S32 MAX_LOCAL_LIGHTS = 6;
// 		LLVector3 cam_pos = gAgent.getCameraPositionAgent();
		LLVector3 cam_pos = LLViewerJoystick::getInstance()->getOverrideCamera() ?
						camera.getOrigin() : 
						gAgent.getPositionAgent();

		F32 max_dist = LIGHT_MAX_RADIUS * 4.f; // ignore enitrely lights > 4 * max light rad
		
		// UPDATE THE EXISTING NEARBY LIGHTS
		light_set_t cur_nearby_lights;
		for (light_set_t::iterator iter = mNearbyLights.begin();
			iter != mNearbyLights.end(); iter++)
		{
			const Light* light = &(*iter);
			LLDrawable* drawable = light->drawable;
			LLVOVolume* volight = drawable->getVOVolume();
			if (!volight || !drawable->isState(LLDrawable::LIGHT))
			{
				drawable->clearState(LLDrawable::NEARBY_LIGHT);
				continue;
			}
			if (light->fade <= -LIGHT_FADE_TIME)
			{
				drawable->clearState(LLDrawable::NEARBY_LIGHT);
				continue;
			}
			if (!sRenderAttachedLights && volight && volight->isAttachment())
			{
				drawable->clearState(LLDrawable::NEARBY_LIGHT);
				continue;
			}

			F32 dist = calc_light_dist(volight, cam_pos, max_dist);
			cur_nearby_lights.insert(Light(drawable, dist, light->fade));
		}
		mNearbyLights = cur_nearby_lights;
				
		// FIND NEW LIGHTS THAT ARE IN RANGE
		light_set_t new_nearby_lights;
		for (LLDrawable::drawable_set_t::iterator iter = mLights.begin();
			 iter != mLights.end(); ++iter)
		{
			LLDrawable* drawable = *iter;
			LLVOVolume* light = drawable->getVOVolume();
			if (!light || drawable->isState(LLDrawable::NEARBY_LIGHT))
			{
				continue;
			}
			if (light->isHUDAttachment())
			{
				continue; // no lighting from HUD objects
			}
			F32 dist = calc_light_dist(light, cam_pos, max_dist);
			if (dist >= max_dist)
			{
				continue;
			}
			if (!sRenderAttachedLights && light && light->isAttachment())
			{
				continue;
			}
			new_nearby_lights.insert(Light(drawable, dist, 0.f));
			if (new_nearby_lights.size() > (U32)MAX_LOCAL_LIGHTS)
			{
				new_nearby_lights.erase(--new_nearby_lights.end());
				const Light& last = *new_nearby_lights.rbegin();
				max_dist = last.dist;
			}
		}

		// INSERT ANY NEW LIGHTS
		for (light_set_t::iterator iter = new_nearby_lights.begin();
			 iter != new_nearby_lights.end(); iter++)
		{
			const Light* light = &(*iter);
			if (mNearbyLights.size() < (U32)MAX_LOCAL_LIGHTS)
			{
				mNearbyLights.insert(*light);
				((LLDrawable*) light->drawable)->setState(LLDrawable::NEARBY_LIGHT);
			}
			else
			{
				// crazy cast so that we can overwrite the fade value
				// even though gcc enforces sets as const
				// (fade value doesn't affect sort so this is safe)
				Light* farthest_light = ((Light*) (&(*(mNearbyLights.rbegin()))));
				if (light->dist < farthest_light->dist)
				{
					if (farthest_light->fade >= 0.f)
					{
						farthest_light->fade = -gFrameIntervalSeconds;
					}
				}
				else
				{
					break; // none of the other lights are closer
				}
			}
		}
		
	}
}

void LLPipeline::setupHWLights(LLDrawPool* pool)
{
	assertInitialized();
	
	// Ambient
	if (!LLGLSLShader::sNoFixedFunction)
	{
		gGL.syncMatrices();
		LLColor4 ambient = gSky.getTotalAmbientColor();
		gGL.setAmbientLightColor(ambient);
	}

	// Light 0 = Sun or Moon (All objects)
	{
		if (gSky.getSunDirection().mV[2] >= LLSky::NIGHTTIME_ELEVATION_COS)
		{
			mSunDir.setVec(gSky.getSunDirection());
			mSunDiffuse.setVec(gSky.getSunDiffuseColor());
		}
		else
		{
			mSunDir.setVec(gSky.getMoonDirection());
			mSunDiffuse.setVec(gSky.getMoonDiffuseColor());
		}

		F32 max_color = llmax(mSunDiffuse.mV[0], mSunDiffuse.mV[1], mSunDiffuse.mV[2]);
		if (max_color > 1.f)
		{
			mSunDiffuse *= 1.f/max_color;
		}
		mSunDiffuse.clamp();

		LLVector4 light_pos(mSunDir, 0.0f);
		LLColor4 light_diffuse = mSunDiffuse;
		mHWLightColors[0] = light_diffuse;

		LLLightState* light = gGL.getLight(0);
		light->setPosition(light_pos);
		light->setDiffuse(light_diffuse);
		light->setAmbient(LLColor4::black);
		light->setSpecular(LLColor4::black);
		light->setConstantAttenuation(1.f);
		light->setLinearAttenuation(0.f);
		light->setQuadraticAttenuation(0.f);
		light->setSpotExponent(0.f);
		light->setSpotCutoff(180.f);
	}
	
	// Light 1 = Backlight (for avatars)
	// (set by enableLightsAvatar)
	
	S32 cur_light = 2;
	
	// Nearby lights = LIGHT 2-7

	mLightMovingMask = 0;
	
	if (mLightingDetail >= 1)
	{
		for (light_set_t::iterator iter = mNearbyLights.begin();
			 iter != mNearbyLights.end(); ++iter)
		{
			LLDrawable* drawable = iter->drawable;
			LLVOVolume* light = drawable->getVOVolume();
			if (!light)
			{
				continue;
			}
			if (drawable->isState(LLDrawable::ACTIVE))
			{
				mLightMovingMask |= (1<<cur_light);
			}
			
			LLColor4  light_color = light->getLightColor();
			light_color.mV[3] = 0.0f;

			F32 fade = iter->fade;
			if (fade < LIGHT_FADE_TIME)
			{
				// fade in/out light
				if (fade >= 0.f)
				{
					fade = fade / LIGHT_FADE_TIME;
					((Light*) (&(*iter)))->fade += gFrameIntervalSeconds;
				}
				else
				{
					fade = 1.f + fade / LIGHT_FADE_TIME;
					((Light*) (&(*iter)))->fade -= gFrameIntervalSeconds;
				}
				fade = llclamp(fade,0.f,1.f);
				light_color *= fade;
			}

			LLVector3 light_pos(light->getRenderPosition());
			LLVector4 light_pos_gl(light_pos, 1.0f);
	
			F32 light_radius = llmax(light->getLightRadius(), 0.001f);

			F32 x = (3.f * (1.f + light->getLightFalloff())); // why this magic?  probably trying to match a historic behavior.
			float linatten = x / (light_radius); // % of brightness at radius

			mHWLightColors[cur_light] = light_color;
			LLLightState* light_state = gGL.getLight(cur_light);
			
			light_state->setPosition(light_pos_gl);
			light_state->setDiffuse(light_color);
			light_state->setAmbient(LLColor4::black);
			light_state->setConstantAttenuation(0.f);
			if (sRenderDeferred)
			{
				F32 size = light_radius*1.5f;
				light_state->setLinearAttenuation(size*size);
				light_state->setQuadraticAttenuation(light->getLightFalloff()*0.5f+1.f);
			}
			else
			{
				light_state->setLinearAttenuation(linatten);
				light_state->setQuadraticAttenuation(0.f);
			}
			

			if (light->isLightSpotlight() // directional (spot-)light
			    && (LLPipeline::sRenderDeferred || RenderSpotLightsInNondeferred)) // these are only rendered as GL spotlights if we're in deferred rendering mode *or* the setting forces them on
			{
				LLVector3 spotparams = light->getSpotLightParams();
				LLQuaternion quat = light->getRenderRotation();
				LLVector3 at_axis(0,0,-1); // this matches deferred rendering's object light direction
				at_axis *= quat;

				light_state->setSpotDirection(at_axis);
				light_state->setSpotCutoff(90.f);
				light_state->setSpotExponent(2.f);
	
				const LLColor4 specular(0.f, 0.f, 0.f, 0.f);
				light_state->setSpecular(specular);
			}
			else // omnidirectional (point) light
			{
				light_state->setSpotExponent(0.f);
				light_state->setSpotCutoff(180.f);
				
				// we use specular.w = 1.0 as a cheap hack for the shaders to know that this is omnidirectional rather than a spotlight
				const LLColor4 specular(0.f, 0.f, 0.f, 1.f);
				light_state->setSpecular(specular);				
			}
			cur_light++;
			if (cur_light >= 8)
			{
				break; // safety
			}
		}
	}
	for ( ; cur_light < 8 ; cur_light++)
	{
		mHWLightColors[cur_light] = LLColor4::black;
		LLLightState* light = gGL.getLight(cur_light);

		light->setDiffuse(LLColor4::black);
		light->setAmbient(LLColor4::black);
		light->setSpecular(LLColor4::black);
	}
	if (gAgentAvatarp &&
		gAgentAvatarp->mSpecialRenderMode == 3)
	{
		LLColor4  light_color = LLColor4::white;
		light_color.mV[3] = 0.0f;

		LLVector3 light_pos(LLViewerCamera::getInstance()->getOrigin());
		LLVector4 light_pos_gl(light_pos, 1.0f);

		F32 light_radius = 16.f;

			F32 x = 3.f;
		float linatten = x / (light_radius); // % of brightness at radius

		mHWLightColors[2] = light_color;
		LLLightState* light = gGL.getLight(2);

		light->setPosition(light_pos_gl);
		light->setDiffuse(light_color);
		light->setAmbient(LLColor4::black);
		light->setSpecular(LLColor4::black);
		light->setQuadraticAttenuation(0.f);
		light->setConstantAttenuation(0.f);
		light->setLinearAttenuation(linatten);
		light->setSpotExponent(0.f);
		light->setSpotCutoff(180.f);
	}

	// Init GL state
	if (!LLGLSLShader::sNoFixedFunction)
	{
		glDisable(GL_LIGHTING);
	}

	for (S32 i = 0; i < 8; ++i)
	{
		gGL.getLight(i)->disable();
	}
	mLightMask = 0;
}

void LLPipeline::enableLights(U32 mask)
{
	assertInitialized();

	if (mLightingDetail == 0)
	{
		mask &= 0xf003; // sun and backlight only (and fullbright bit)
	}
	if (mLightMask != mask)
	{
		stop_glerror();
		if (!mLightMask)
		{
			if (!LLGLSLShader::sNoFixedFunction)
			{
				glEnable(GL_LIGHTING);
			}
		}
		if (mask)
		{
			stop_glerror();
			for (S32 i=0; i<8; i++)
			{
				LLLightState* light = gGL.getLight(i);
				if (mask & (1<<i))
				{
					light->enable();
					light->setDiffuse(mHWLightColors[i]);
				}
				else
				{
					light->disable();
					light->setDiffuse(LLColor4::black);
				}
			}
			stop_glerror();
		}
		else
		{
			if (!LLGLSLShader::sNoFixedFunction)
			{
				glDisable(GL_LIGHTING);
			}
		}
		mLightMask = mask;
		stop_glerror();

		LLColor4 ambient = gSky.getTotalAmbientColor();
		gGL.setAmbientLightColor(ambient);
	}
}

void LLPipeline::enableLightsStatic()
{
	assertInitialized();
	U32 mask = 0x01; // Sun
	if (mLightingDetail >= 2)
	{
		mask |= mLightMovingMask; // Hardware moving lights
	}
	else
	{
		mask |= 0xff & (~2); // Hardware local lights
	}
	enableLights(mask);
}

void LLPipeline::enableLightsDynamic()
{
	assertInitialized();
	U32 mask = 0xff & (~2); // Local lights
	enableLights(mask);
	
	if (isAgentAvatarValid() && getLightingDetail() <= 0)
	{
		if (gAgentAvatarp->mSpecialRenderMode == 0) // normal
		{
			gPipeline.enableLightsAvatar();
		}
		else if (gAgentAvatarp->mSpecialRenderMode >= 1)  // anim preview
		{
			gPipeline.enableLightsAvatarEdit(LLColor4(0.7f, 0.6f, 0.3f, 1.f));
		}
	}
}

void LLPipeline::enableLightsAvatar()
{
	U32 mask = 0xff; // All lights
	setupAvatarLights(FALSE);
	enableLights(mask);
}

void LLPipeline::enableLightsPreview()
{
	disableLights();

	if (!LLGLSLShader::sNoFixedFunction)
	{
		glEnable(GL_LIGHTING);
	}

	LLColor4 ambient = PreviewAmbientColor;
	gGL.setAmbientLightColor(ambient);

	LLColor4 diffuse0 = PreviewDiffuse0;
	LLColor4 specular0 = PreviewSpecular0;
	LLColor4 diffuse1 = PreviewDiffuse1;
	LLColor4 specular1 = PreviewSpecular1;
	LLColor4 diffuse2 = PreviewDiffuse2;
	LLColor4 specular2 = PreviewSpecular2;

	LLVector3 dir0 = PreviewDirection0;
	LLVector3 dir1 = PreviewDirection1;
	LLVector3 dir2 = PreviewDirection2;

	dir0.normVec();
	dir1.normVec();
	dir2.normVec();
	
	LLVector4 light_pos(dir0, 0.0f);

	LLLightState* light = gGL.getLight(0);

	light->enable();
	light->setPosition(light_pos);
	light->setDiffuse(diffuse0);
	light->setAmbient(LLColor4::black);
	light->setSpecular(specular0);
	light->setSpotExponent(0.f);
	light->setSpotCutoff(180.f);

	light_pos = LLVector4(dir1, 0.f);

	light = gGL.getLight(1);
	light->enable();
	light->setPosition(light_pos);
	light->setDiffuse(diffuse1);
	light->setAmbient(LLColor4::black);
	light->setSpecular(specular1);
	light->setSpotExponent(0.f);
	light->setSpotCutoff(180.f);

	light_pos = LLVector4(dir2, 0.f);
	light = gGL.getLight(2);
	light->enable();
	light->setPosition(light_pos);
	light->setDiffuse(diffuse2);
	light->setAmbient(LLColor4::black);
	light->setSpecular(specular2);
	light->setSpotExponent(0.f);
	light->setSpotCutoff(180.f);
}


void LLPipeline::enableLightsAvatarEdit(const LLColor4& color)
{
	U32 mask = 0x2002; // Avatar backlight only, set ambient
	setupAvatarLights(TRUE);
	enableLights(mask);

	gGL.setAmbientLightColor(color);
}

void LLPipeline::enableLightsFullbright(const LLColor4& color)
{
	assertInitialized();
	U32 mask = 0x1000; // Non-0 mask, set ambient
	enableLights(mask);

	gGL.setAmbientLightColor(color);
}

void LLPipeline::disableLights()
{
	enableLights(0); // no lighting (full bright)
}

//============================================================================

class LLMenuItemGL;
class LLInvFVBridge;
struct cat_folder_pair;
class LLVOBranch;
class LLVOLeaf;

void LLPipeline::findReferences(LLDrawable *drawablep)
{
	assertInitialized();
	if (mLights.find(drawablep) != mLights.end())
	{
		llinfos << "In mLights" << llendl;
	}
	if (std::find(mMovedList.begin(), mMovedList.end(), drawablep) != mMovedList.end())
	{
		llinfos << "In mMovedList" << llendl;
	}
	if (std::find(mShiftList.begin(), mShiftList.end(), drawablep) != mShiftList.end())
	{
		llinfos << "In mShiftList" << llendl;
	}
	if (mRetexturedList.find(drawablep) != mRetexturedList.end())
	{
		llinfos << "In mRetexturedList" << llendl;
	}
	
	if (std::find(mBuildQ1.begin(), mBuildQ1.end(), drawablep) != mBuildQ1.end())
	{
		llinfos << "In mBuildQ1" << llendl;
	}
	if (std::find(mBuildQ2.begin(), mBuildQ2.end(), drawablep) != mBuildQ2.end())
	{
		llinfos << "In mBuildQ2" << llendl;
	}

	S32 count;
	
	count = gObjectList.findReferences(drawablep);
	if (count)
	{
		llinfos << "In other drawables: " << count << " references" << llendl;
	}
}

BOOL LLPipeline::verify()
{
	BOOL ok = assertInitialized();
	if (ok) 
	{
		for (pool_set_t::iterator iter = mPools.begin(); iter != mPools.end(); ++iter)
		{
			LLDrawPool *poolp = *iter;
			if (!poolp->verify())
			{
				ok = FALSE;
			}
		}
	}

	if (!ok)
	{
		llwarns << "Pipeline verify failed!" << llendl;
	}
	return ok;
}

//////////////////////////////
//
// Collision detection
//
//

///////////////////////////////////////////////////////////////////////////////////////////////////////////////////////////////////////////////////////////////////////////////////////////////////////
/**
 *	A method to compute a ray-AABB intersection.
 *	Original code by Andrew Woo, from "Graphics Gems", Academic Press, 1990
 *	Optimized code by Pierre Terdiman, 2000 (~20-30% faster on my Celeron 500)
 *	Epsilon value added by Klaus Hartmann. (discarding it saves a few cycles only)
 *
 *	Hence this version is faster as well as more robust than the original one.
 *
 *	Should work provided:
 *	1) the integer representation of 0.0f is 0x00000000
 *	2) the sign bit of the float is the most significant one
 *
 *	Report bugs: p.terdiman@codercorner.com
 *
 *	\param		aabb		[in] the axis-aligned bounding box
 *	\param		origin		[in] ray origin
 *	\param		dir			[in] ray direction
 *	\param		coord		[out] impact coordinates
 *	\return		true if ray intersects AABB
 */
///////////////////////////////////////////////////////////////////////////////////////////////////////////////////////////////////////////////////////////////////////////////////////////////////////
//#define RAYAABB_EPSILON 0.00001f
#define IR(x)	((U32&)x)

bool LLRayAABB(const LLVector3 &center, const LLVector3 &size, const LLVector3& origin, const LLVector3& dir, LLVector3 &coord, F32 epsilon)
{
	BOOL Inside = TRUE;
	LLVector3 MinB = center - size;
	LLVector3 MaxB = center + size;
	LLVector3 MaxT;
	MaxT.mV[VX]=MaxT.mV[VY]=MaxT.mV[VZ]=-1.0f;

	// Find candidate planes.
	for(U32 i=0;i<3;i++)
	{
		if(origin.mV[i] < MinB.mV[i])
		{
			coord.mV[i]	= MinB.mV[i];
			Inside		= FALSE;

			// Calculate T distances to candidate planes
			if(IR(dir.mV[i]))	MaxT.mV[i] = (MinB.mV[i] - origin.mV[i]) / dir.mV[i];
		}
		else if(origin.mV[i] > MaxB.mV[i])
		{
			coord.mV[i]	= MaxB.mV[i];
			Inside		= FALSE;

			// Calculate T distances to candidate planes
			if(IR(dir.mV[i]))	MaxT.mV[i] = (MaxB.mV[i] - origin.mV[i]) / dir.mV[i];
		}
	}

	// Ray origin inside bounding box
	if(Inside)
	{
		coord = origin;
		return true;
	}

	// Get largest of the maxT's for final choice of intersection
	U32 WhichPlane = 0;
	if(MaxT.mV[1] > MaxT.mV[WhichPlane])	WhichPlane = 1;
	if(MaxT.mV[2] > MaxT.mV[WhichPlane])	WhichPlane = 2;

	// Check final candidate actually inside box
	if(IR(MaxT.mV[WhichPlane])&0x80000000) return false;

	for(U32 i=0;i<3;i++)
	{
		if(i!=WhichPlane)
		{
			coord.mV[i] = origin.mV[i] + MaxT.mV[WhichPlane] * dir.mV[i];
			if (epsilon > 0)
			{
				if(coord.mV[i] < MinB.mV[i] - epsilon || coord.mV[i] > MaxB.mV[i] + epsilon)	return false;
			}
			else
			{
				if(coord.mV[i] < MinB.mV[i] || coord.mV[i] > MaxB.mV[i])	return false;
			}
		}
	}
	return true;	// ray hits box
}

//////////////////////////////
//
// Macros, functions, and inline methods from other classes
//
//

void LLPipeline::setLight(LLDrawable *drawablep, BOOL is_light)
{
	if (drawablep && assertInitialized())
	{
		if (is_light)
		{
			mLights.insert(drawablep);
			drawablep->setState(LLDrawable::LIGHT);
		}
		else
		{
			drawablep->clearState(LLDrawable::LIGHT);
			mLights.erase(drawablep);
		}
	}
}

//static
void LLPipeline::toggleRenderType(U32 type)
{
	gPipeline.mRenderTypeEnabled[type] = !gPipeline.mRenderTypeEnabled[type];
	if (type == LLPipeline::RENDER_TYPE_WATER)
	{
		gPipeline.mRenderTypeEnabled[LLPipeline::RENDER_TYPE_VOIDWATER] = !gPipeline.mRenderTypeEnabled[LLPipeline::RENDER_TYPE_VOIDWATER];
	}
}

//static
void LLPipeline::toggleRenderTypeControl(void* data)
{
	U32 type = (U32)(intptr_t)data;
	U32 bit = (1<<type);
	if (gPipeline.hasRenderType(type))
	{
		llinfos << "Toggling render type mask " << std::hex << bit << " off" << std::dec << llendl;
	}
	else
	{
		llinfos << "Toggling render type mask " << std::hex << bit << " on" << std::dec << llendl;
	}
	gPipeline.toggleRenderType(type);
}

//static
BOOL LLPipeline::hasRenderTypeControl(void* data)
{
	U32 type = (U32)(intptr_t)data;
	return gPipeline.hasRenderType(type);
}

// Allows UI items labeled "Hide foo" instead of "Show foo"
//static
BOOL LLPipeline::toggleRenderTypeControlNegated(void* data)
{
	S32 type = (S32)(intptr_t)data;
	return !gPipeline.hasRenderType(type);
}

//static
void LLPipeline::toggleRenderDebug(void* data)
{
	U32 bit = (U32)(intptr_t)data;
	if (gPipeline.hasRenderDebugMask(bit))
	{
		llinfos << "Toggling render debug mask " << std::hex << bit << " off" << std::dec << llendl;
	}
	else
	{
		llinfos << "Toggling render debug mask " << std::hex << bit << " on" << std::dec << llendl;
	}
	gPipeline.mRenderDebugMask ^= bit;
}


//static
BOOL LLPipeline::toggleRenderDebugControl(void* data)
{
	U32 bit = (U32)(intptr_t)data;
	return gPipeline.hasRenderDebugMask(bit);
}

//static
void LLPipeline::toggleRenderDebugFeature(void* data)
{
	U32 bit = (U32)(intptr_t)data;
	gPipeline.mRenderDebugFeatureMask ^= bit;
}


//static
BOOL LLPipeline::toggleRenderDebugFeatureControl(void* data)
{
	U32 bit = (U32)(intptr_t)data;
	return gPipeline.hasRenderDebugFeatureMask(bit);
}

void LLPipeline::setRenderDebugFeatureControl(U32 bit, bool value)
{
	if (value)
	{
		gPipeline.mRenderDebugFeatureMask |= bit;
	}
	else
	{
		gPipeline.mRenderDebugFeatureMask &= !bit;
	}
}

// static
void LLPipeline::setRenderScriptedBeacons(BOOL val)
{
	sRenderScriptedBeacons = val;
}

// static
void LLPipeline::toggleRenderScriptedBeacons(void*)
{
	sRenderScriptedBeacons = !sRenderScriptedBeacons;
}

// static
BOOL LLPipeline::getRenderScriptedBeacons(void*)
{
	return sRenderScriptedBeacons;
}

// static
void LLPipeline::setRenderScriptedTouchBeacons(BOOL val)
{
	sRenderScriptedTouchBeacons = val;
}

// static
void LLPipeline::toggleRenderScriptedTouchBeacons(void*)
{
	sRenderScriptedTouchBeacons = !sRenderScriptedTouchBeacons;
}

// static
BOOL LLPipeline::getRenderScriptedTouchBeacons(void*)
{
	return sRenderScriptedTouchBeacons;
}

// static
void LLPipeline::setRenderMOAPBeacons(BOOL val)
{
	sRenderMOAPBeacons = val;
}

// static
void LLPipeline::toggleRenderMOAPBeacons(void*)
{
	sRenderMOAPBeacons = !sRenderMOAPBeacons;
}

// static
BOOL LLPipeline::getRenderMOAPBeacons(void*)
{
	return sRenderMOAPBeacons;
}

// static
void LLPipeline::setRenderPhysicalBeacons(BOOL val)
{
	sRenderPhysicalBeacons = val;
}

// static
void LLPipeline::toggleRenderPhysicalBeacons(void*)
{
	sRenderPhysicalBeacons = !sRenderPhysicalBeacons;
}

// static
BOOL LLPipeline::getRenderPhysicalBeacons(void*)
{
	return sRenderPhysicalBeacons;
}

// static
void LLPipeline::setRenderParticleBeacons(BOOL val)
{
	sRenderParticleBeacons = val;
}

// static
void LLPipeline::toggleRenderParticleBeacons(void*)
{
	sRenderParticleBeacons = !sRenderParticleBeacons;
}

// static
BOOL LLPipeline::getRenderParticleBeacons(void*)
{
	return sRenderParticleBeacons;
}

// static
void LLPipeline::setRenderSoundBeacons(BOOL val)
{
	sRenderSoundBeacons = val;
}

// static
void LLPipeline::toggleRenderSoundBeacons(void*)
{
	sRenderSoundBeacons = !sRenderSoundBeacons;
}

// static
BOOL LLPipeline::getRenderSoundBeacons(void*)
{
	return sRenderSoundBeacons;
}

// static
void LLPipeline::setRenderBeacons(BOOL val)
{
	sRenderBeacons = val;
}

// static
void LLPipeline::toggleRenderBeacons(void*)
{
	sRenderBeacons = !sRenderBeacons;
}

// static
BOOL LLPipeline::getRenderBeacons(void*)
{
	return sRenderBeacons;
}

// static
void LLPipeline::setRenderHighlights(BOOL val)
{
	sRenderHighlight = val;
}

// static
void LLPipeline::toggleRenderHighlights(void*)
{
	sRenderHighlight = !sRenderHighlight;
}

// static
BOOL LLPipeline::getRenderHighlights(void*)
{
	return sRenderHighlight;
}

LLViewerObject* LLPipeline::lineSegmentIntersectInWorld(const LLVector3& start, const LLVector3& end,
														BOOL pick_transparent,												
														S32* face_hit,
														LLVector3* intersection,         // return the intersection point
														LLVector2* tex_coord,            // return the texture coordinates of the intersection point
														LLVector3* normal,               // return the surface normal at the intersection point
														LLVector3* bi_normal             // return the surface bi-normal at the intersection point
	)
{
	LLDrawable* drawable = NULL;

	LLVector3 local_end = end;

	LLVector3 position;

	sPickAvatar = FALSE; //LLToolMgr::getInstance()->inBuildMode() ? FALSE : TRUE;
	
	for (LLWorld::region_list_t::const_iterator iter = LLWorld::getInstance()->getRegionList().begin(); 
			iter != LLWorld::getInstance()->getRegionList().end(); ++iter)
	{
		LLViewerRegion* region = *iter;

		for (U32 j = 0; j < LLViewerRegion::NUM_PARTITIONS; j++)
		{
			if ((j == LLViewerRegion::PARTITION_VOLUME) || 
				(j == LLViewerRegion::PARTITION_BRIDGE) || 
				(j == LLViewerRegion::PARTITION_TERRAIN) ||
				(j == LLViewerRegion::PARTITION_TREE) ||
				(j == LLViewerRegion::PARTITION_GRASS))  // only check these partitions for now
			{
				LLSpatialPartition* part = region->getSpatialPartition(j);
				if (part && hasRenderType(part->mDrawableType))
				{
					LLDrawable* hit = part->lineSegmentIntersect(start, local_end, pick_transparent, face_hit, &position, tex_coord, normal, bi_normal);
					if (hit)
					{
						drawable = hit;
						local_end = position;						
					}
				}
			}
		}
	}
	
	if (!sPickAvatar)
	{
		//save hit info in case we need to restore
		//due to attachment override
		LLVector3 local_normal;
		LLVector3 local_binormal;
		LLVector2 local_texcoord;
		S32 local_face_hit = -1;

		if (face_hit)
		{ 
			local_face_hit = *face_hit;
		}
		if (tex_coord)
		{
			local_texcoord = *tex_coord;
		}
		if (bi_normal)
		{
			local_binormal = *bi_normal;
		}
		if (normal)
		{
			local_normal = *normal;
		}
				
		const F32 ATTACHMENT_OVERRIDE_DIST = 0.1f;

		//check against avatars
		sPickAvatar = TRUE;
		for (LLWorld::region_list_t::const_iterator iter = LLWorld::getInstance()->getRegionList().begin(); 
				iter != LLWorld::getInstance()->getRegionList().end(); ++iter)
		{
			LLViewerRegion* region = *iter;

			LLSpatialPartition* part = region->getSpatialPartition(LLViewerRegion::PARTITION_BRIDGE);
			if (part && hasRenderType(part->mDrawableType))
			{
				LLDrawable* hit = part->lineSegmentIntersect(start, local_end, pick_transparent, face_hit, &position, tex_coord, normal, bi_normal);
				if (hit)
				{
					if (!drawable || 
						!drawable->getVObj()->isAttachment() ||
						(position-local_end).magVec() > ATTACHMENT_OVERRIDE_DIST)
					{ //avatar overrides if previously hit drawable is not an attachment or 
					  //attachment is far enough away from detected intersection
						drawable = hit;
						local_end = position;						
					}
					else
					{ //prioritize attachments over avatars
						position = local_end;

						if (face_hit)
						{
							*face_hit = local_face_hit;
						}
						if (tex_coord)
						{
							*tex_coord = local_texcoord;
						}
						if (bi_normal)
						{
							*bi_normal = local_binormal;
						}
						if (normal)
						{
							*normal = local_normal;
						}
					}
				}
			}
		}
	}

	//check all avatar nametags (silly, isn't it?)
	for (std::vector< LLCharacter* >::iterator iter = LLCharacter::sInstances.begin();
		iter != LLCharacter::sInstances.end();
		++iter)
	{
		LLVOAvatar* av = (LLVOAvatar*) *iter;
		if (av->mNameText.notNull()
			&& av->mNameText->lineSegmentIntersect(start, local_end, position))
		{
			drawable = av->mDrawable;
			local_end = position;
		}
	}

	if (intersection)
	{
		*intersection = position;
	}

	return drawable ? drawable->getVObj().get() : NULL;
}

LLViewerObject* LLPipeline::lineSegmentIntersectInHUD(const LLVector3& start, const LLVector3& end,
													  BOOL pick_transparent,													
													  S32* face_hit,
													  LLVector3* intersection,         // return the intersection point
													  LLVector2* tex_coord,            // return the texture coordinates of the intersection point
													  LLVector3* normal,               // return the surface normal at the intersection point
													  LLVector3* bi_normal             // return the surface bi-normal at the intersection point
	)
{
	LLDrawable* drawable = NULL;

	for (LLWorld::region_list_t::const_iterator iter = LLWorld::getInstance()->getRegionList().begin(); 
			iter != LLWorld::getInstance()->getRegionList().end(); ++iter)
	{
		LLViewerRegion* region = *iter;

		BOOL toggle = FALSE;
		if (!hasRenderType(LLPipeline::RENDER_TYPE_HUD))
		{
			toggleRenderType(LLPipeline::RENDER_TYPE_HUD);
			toggle = TRUE;
		}

		LLSpatialPartition* part = region->getSpatialPartition(LLViewerRegion::PARTITION_HUD);
		if (part)
		{
			LLDrawable* hit = part->lineSegmentIntersect(start, end, pick_transparent, face_hit, intersection, tex_coord, normal, bi_normal);
			if (hit)
			{
				drawable = hit;
			}
		}

		if (toggle)
		{
			toggleRenderType(LLPipeline::RENDER_TYPE_HUD);
		}
	}
	return drawable ? drawable->getVObj().get() : NULL;
}

LLSpatialPartition* LLPipeline::getSpatialPartition(LLViewerObject* vobj)
{
	if (vobj)
	{
		LLViewerRegion* region = vobj->getRegion();
		if (region)
		{
			return region->getSpatialPartition(vobj->getPartitionType());
		}
	}
	return NULL;
}

void LLPipeline::resetVertexBuffers(LLDrawable* drawable)
{
	if (!drawable)
	{
		return;
	}

	for (S32 i = 0; i < drawable->getNumFaces(); i++)
	{
		LLFace* facep = drawable->getFace(i);
		facep->clearVertexBuffer();
	}
}

void LLPipeline::resetVertexBuffers()
{
	mResetVertexBuffers = true;
}

void LLPipeline::doResetVertexBuffers()
{
	if (!mResetVertexBuffers)
	{
		return;
	}
	
	mResetVertexBuffers = false;

	for (LLWorld::region_list_t::const_iterator iter = LLWorld::getInstance()->getRegionList().begin(); 
			iter != LLWorld::getInstance()->getRegionList().end(); ++iter)
	{
		LLViewerRegion* region = *iter;
		for (U32 i = 0; i < LLViewerRegion::NUM_PARTITIONS; i++)
		{
			LLSpatialPartition* part = region->getSpatialPartition(i);
			if (part)
			{
				part->resetVertexBuffers();
			}
		}
	}

	resetDrawOrders();

	gSky.resetVertexBuffers();

	if ( LLPathingLib::getInstance() )
	{
		LLPathingLib::getInstance()->cleanupVBOManager();
	}
	LLVertexBuffer::cleanupClass();
	
	//delete all name pool caches
	LLGLNamePool::cleanupPools();

	if (LLVertexBuffer::sGLCount > 0)
	{
		llwarns << "VBO wipe failed -- " << LLVertexBuffer::sGLCount << " buffers remaining." << llendl;
	}

	LLVertexBuffer::unbind();	
	
	sRenderBump = gSavedSettings.getBOOL("RenderObjectBump");
	sUseTriStrips = gSavedSettings.getBOOL("RenderUseTriStrips");
	LLVertexBuffer::sUseStreamDraw = gSavedSettings.getBOOL("RenderUseStreamVBO");
	LLVertexBuffer::sUseVAO = gSavedSettings.getBOOL("RenderUseVAO");
	LLVertexBuffer::sPreferStreamDraw = gSavedSettings.getBOOL("RenderPreferStreamDraw");
	LLVertexBuffer::sEnableVBOs = gSavedSettings.getBOOL("RenderVBOEnable");
	LLVertexBuffer::sDisableVBOMapping = LLVertexBuffer::sEnableVBOs && gSavedSettings.getBOOL("RenderVBOMappingDisable") ;
	sBakeSunlight = gSavedSettings.getBOOL("RenderBakeSunlight");
	sNoAlpha = gSavedSettings.getBOOL("RenderNoAlpha");
	LLPipeline::sTextureBindTest = gSavedSettings.getBOOL("RenderDebugTextureBind");

	LLVertexBuffer::initClass(LLVertexBuffer::sEnableVBOs, LLVertexBuffer::sDisableVBOMapping);
}

void LLPipeline::renderObjects(U32 type, U32 mask, BOOL texture, BOOL batch_texture)
{
	LLMemType mt_ro(LLMemType::MTYPE_PIPELINE_RENDER_OBJECTS);
	assertInitialized();
	gGL.loadMatrix(gGLModelView);
	gGLLastMatrix = NULL;
	mSimplePool->pushBatches(type, mask, texture, batch_texture);
	gGL.loadMatrix(gGLModelView);
	gGLLastMatrix = NULL;		
}

void apply_cube_face_rotation(U32 face)
{
	switch (face)
	{
		case 0: 
			gGL.rotatef(90.f, 0, 1, 0);
			gGL.rotatef(180.f, 1, 0, 0);
		break;
		case 2: 
			gGL.rotatef(-90.f, 1, 0, 0);
		break;
		case 4:
			gGL.rotatef(180.f, 0, 1, 0);
			gGL.rotatef(180.f, 0, 0, 1);
		break;
		case 1: 
			gGL.rotatef(-90.f, 0, 1, 0);
			gGL.rotatef(180.f, 1, 0, 0);
		break;
		case 3:
			gGL.rotatef(90, 1, 0, 0);
		break;
		case 5: 
			gGL.rotatef(180, 0, 0, 1);
		break;
	}
}

void validate_framebuffer_object()
{                                                           
	GLenum status;                                            
	status = glCheckFramebufferStatus(GL_FRAMEBUFFER_EXT); 
	switch(status) 
	{                                          
		case GL_FRAMEBUFFER_COMPLETE:                       
			//framebuffer OK, no error.
			break;
		case GL_FRAMEBUFFER_INCOMPLETE_MISSING_ATTACHMENT:
			// frame buffer not OK: probably means unsupported depth buffer format
			llerrs << "Framebuffer Incomplete Missing Attachment." << llendl;
			break;
		case GL_FRAMEBUFFER_INCOMPLETE_ATTACHMENT:
			// frame buffer not OK: probably means unsupported depth buffer format
			llerrs << "Framebuffer Incomplete Attachment." << llendl;
			break; 
		case GL_FRAMEBUFFER_UNSUPPORTED:                    
			/* choose different formats */                        
			llerrs << "Framebuffer unsupported." << llendl;
			break;                                                
		default:                                                
			llerrs << "Unknown framebuffer status." << llendl;
			break;
	}
}

void LLPipeline::bindScreenToTexture() 
{
	
}

static LLFastTimer::DeclareTimer FTM_RENDER_BLOOM("Bloom");

void LLPipeline::renderBloom(BOOL for_snapshot, F32 zoom_factor, int subfield)
{
	LLMemType mt_ru(LLMemType::MTYPE_PIPELINE_RENDER_BLOOM);
	if (!(gPipeline.canUseVertexShaders() &&
		sRenderGlow))
	{
		return;
	}

	LLVertexBuffer::unbind();
	LLGLState::checkStates();
	LLGLState::checkTextureChannels();

	assertInitialized();

	if (gUseWireframe)
	{
		glPolygonMode(GL_FRONT_AND_BACK, GL_FILL);
	}

	LLVector2 tc1(0,0);
	LLVector2 tc2((F32) mScreen.getWidth()*2,
				  (F32) mScreen.getHeight()*2);

	LLFastTimer ftm(FTM_RENDER_BLOOM);
	gGL.color4f(1,1,1,1);
	LLGLDepthTest depth(GL_FALSE);
	LLGLDisable blend(GL_BLEND);
	LLGLDisable cull(GL_CULL_FACE);
	
	enableLightsFullbright(LLColor4(1,1,1,1));

	gGL.matrixMode(LLRender::MM_PROJECTION);
	gGL.pushMatrix();
	gGL.loadIdentity();
	gGL.matrixMode(LLRender::MM_MODELVIEW);
	gGL.pushMatrix();
	gGL.loadIdentity();

	LLGLDisable test(GL_ALPHA_TEST);

	gGL.setColorMask(true, true);
	glClearColor(0,0,0,0);
		
	{
		{
			LLFastTimer ftm(FTM_RENDER_BLOOM_FBO);
			mGlow[2].bindTarget();
			mGlow[2].clear();
		}
		
		gGlowExtractProgram.bind();
		F32 minLum = llmax((F32) RenderGlowMinLuminance, 0.0f);
		F32 maxAlpha = RenderGlowMaxExtractAlpha;		
		F32 warmthAmount = RenderGlowWarmthAmount;	
		LLVector3 lumWeights = RenderGlowLumWeights;
		LLVector3 warmthWeights = RenderGlowWarmthWeights;


		gGlowExtractProgram.uniform1f(LLShaderMgr::GLOW_MIN_LUMINANCE, minLum);
		gGlowExtractProgram.uniform1f(LLShaderMgr::GLOW_MAX_EXTRACT_ALPHA, maxAlpha);
		gGlowExtractProgram.uniform3f(LLShaderMgr::GLOW_LUM_WEIGHTS, lumWeights.mV[0], lumWeights.mV[1], lumWeights.mV[2]);
		gGlowExtractProgram.uniform3f(LLShaderMgr::GLOW_WARMTH_WEIGHTS, warmthWeights.mV[0], warmthWeights.mV[1], warmthWeights.mV[2]);
		gGlowExtractProgram.uniform1f(LLShaderMgr::GLOW_WARMTH_AMOUNT, warmthAmount);
		LLGLEnable blend_on(GL_BLEND);
		LLGLEnable test(GL_ALPHA_TEST);
		
		gGL.setSceneBlendType(LLRender::BT_ADD_WITH_ALPHA);
		
		mScreen.bindTexture(0, 0);
		
		gGL.color4f(1,1,1,1);
		gPipeline.enableLightsFullbright(LLColor4(1,1,1,1));
		gGL.begin(LLRender::TRIANGLE_STRIP);
		gGL.texCoord2f(tc1.mV[0], tc1.mV[1]);
		gGL.vertex2f(-1,-1);
		
		gGL.texCoord2f(tc1.mV[0], tc2.mV[1]);
		gGL.vertex2f(-1,3);
		
		gGL.texCoord2f(tc2.mV[0], tc1.mV[1]);
		gGL.vertex2f(3,-1);
		
		gGL.end();
		
		gGL.getTexUnit(0)->unbind(mScreen.getUsage());

		mGlow[2].flush();
	}

	tc1.setVec(0,0);
	tc2.setVec(2,2);

	// power of two between 1 and 1024
	U32 glowResPow = RenderGlowResolutionPow;
	const U32 glow_res = llmax(1, 
		llmin(1024, 1 << glowResPow));

	S32 kernel = RenderGlowIterations*2;
	F32 delta = RenderGlowWidth / glow_res;
	// Use half the glow width if we have the res set to less than 9 so that it looks
	// almost the same in either case.
	if (glowResPow < 9)
	{
		delta *= 0.5f;
	}
	F32 strength = RenderGlowStrength;

	gGlowProgram.bind();
	gGlowProgram.uniform1f(LLShaderMgr::GLOW_STRENGTH, strength);

	for (S32 i = 0; i < kernel; i++)
	{
		{
			LLFastTimer ftm(FTM_RENDER_BLOOM_FBO);
			mGlow[i%2].bindTarget();
			mGlow[i%2].clear();
		}
			
		if (i == 0)
		{
			gGL.getTexUnit(0)->bind(&mGlow[2]);
		}
		else
		{
			gGL.getTexUnit(0)->bind(&mGlow[(i-1)%2]);
		}

		if (i%2 == 0)
		{
			gGlowProgram.uniform2f(LLShaderMgr::GLOW_DELTA, delta, 0);
		}
		else
		{
			gGlowProgram.uniform2f(LLShaderMgr::GLOW_DELTA, 0, delta);
		}

		gGL.begin(LLRender::TRIANGLE_STRIP);
		gGL.texCoord2f(tc1.mV[0], tc1.mV[1]);
		gGL.vertex2f(-1,-1);
		
		gGL.texCoord2f(tc1.mV[0], tc2.mV[1]);
		gGL.vertex2f(-1,3);
		
		gGL.texCoord2f(tc2.mV[0], tc1.mV[1]);
		gGL.vertex2f(3,-1);
		
		gGL.end();
		
		mGlow[i%2].flush();
	}

	gGlowProgram.unbind();

	if (LLRenderTarget::sUseFBO)
	{
		LLFastTimer ftm(FTM_RENDER_BLOOM_FBO);
		glBindFramebuffer(GL_FRAMEBUFFER, 0);
	}

	gGLViewport[0] = gViewerWindow->getWorldViewRectRaw().mLeft;
	gGLViewport[1] = gViewerWindow->getWorldViewRectRaw().mBottom;
	gGLViewport[2] = gViewerWindow->getWorldViewRectRaw().getWidth();
	gGLViewport[3] = gViewerWindow->getWorldViewRectRaw().getHeight();
	glViewport(gGLViewport[0], gGLViewport[1], gGLViewport[2], gGLViewport[3]);

	tc2.setVec((F32) mScreen.getWidth(),
			(F32) mScreen.getHeight());

	gGL.flush();
	
	LLVertexBuffer::unbind();

	if (LLPipeline::sRenderDeferred)
	{

		bool dof_enabled = !LLViewerCamera::getInstance()->cameraUnderWater() &&
							!LLToolMgr::getInstance()->inBuildMode() &&
							RenderDepthOfField;


		bool multisample = RenderFSAASamples > 1 && mFXAABuffer.isComplete();

		gViewerWindow->setup3DViewport();
				
		if (dof_enabled)
		{
			LLGLSLShader* shader = &gDeferredPostProgram;
			LLGLDisable blend(GL_BLEND);

			//depth of field focal plane calculations
			static F32 current_distance = 16.f;
			static F32 start_distance = 16.f;
			static F32 transition_time = 1.f;

			LLVector3 focus_point;

			LLViewerObject* obj = LLViewerMediaFocus::getInstance()->getFocusedObject();
			if (obj && obj->mDrawable && obj->isSelected())
			{ //focus on selected media object
				S32 face_idx = LLViewerMediaFocus::getInstance()->getFocusedFace();
				if (obj && obj->mDrawable)
				{
					LLFace* face = obj->mDrawable->getFace(face_idx);
					if (face)
					{
						focus_point = face->getPositionAgent();
					}
				}
			}
		
			if (focus_point.isExactlyZero())
			{
				if (LLViewerJoystick::getInstance()->getOverrideCamera())
				{ //focus on point under cursor
					focus_point = gDebugRaycastIntersection;
				}
				else if (gAgentCamera.cameraMouselook())
				{ //focus on point under mouselook crosshairs
					gViewerWindow->cursorIntersect(-1, -1, 512.f, NULL, -1, FALSE,
													NULL,
													&focus_point);
				}
				else
				{
					LLViewerObject* obj = gAgentCamera.getFocusObject();
					if (obj)
					{ //focus on alt-zoom target
						focus_point = LLVector3(gAgentCamera.getFocusGlobal()-gAgent.getRegion()->getOriginGlobal());
					}
					else
					{ //focus on your avatar
						focus_point = gAgent.getPositionAgent();
					}
				}
			}

			LLVector3 eye = LLViewerCamera::getInstance()->getOrigin();
			F32 target_distance = 16.f;
			if (!focus_point.isExactlyZero())
			{
				target_distance = LLViewerCamera::getInstance()->getAtAxis() * (focus_point-eye);
			}

			if (transition_time >= 1.f &&
				fabsf(current_distance-target_distance)/current_distance > 0.01f)
			{ //large shift happened, interpolate smoothly to new target distance
				transition_time = 0.f;
				start_distance = current_distance;
			}
			else if (transition_time < 1.f)
			{ //currently in a transition, continue interpolating
				transition_time += 1.f/CameraFocusTransitionTime*gFrameIntervalSeconds;
				transition_time = llmin(transition_time, 1.f);

				F32 t = cosf(transition_time*F_PI+F_PI)*0.5f+0.5f;
				current_distance = start_distance + (target_distance-start_distance)*t;
			}
			else
			{ //small or no change, just snap to target distance
				current_distance = target_distance;
			}

			//convert to mm
			F32 subject_distance = current_distance*1000.f;
			F32 fnumber = CameraFNumber;
			F32 default_focal_length = CameraFocalLength;

			F32 fov = LLViewerCamera::getInstance()->getView();
		
			const F32 default_fov = CameraFieldOfView * F_PI/180.f;
			//const F32 default_aspect_ratio = gSavedSettings.getF32("CameraAspectRatio");
		
			//F32 aspect_ratio = (F32) mScreen.getWidth()/(F32)mScreen.getHeight();
		
			F32 dv = 2.f*default_focal_length * tanf(default_fov/2.f);
			//F32 dh = 2.f*default_focal_length * tanf(default_fov*default_aspect_ratio/2.f);

			F32 focal_length = dv/(2*tanf(fov/2.f));
		 
			//F32 tan_pixel_angle = tanf(LLDrawable::sCurPixelAngle);
	
			// from wikipedia -- c = |s2-s1|/s2 * f^2/(N(S1-f))
			// where	 N = fnumber
			//			 s2 = dot distance
			//			 s1 = subject distance
			//			 f = focal length
			//	

			F32 blur_constant = focal_length*focal_length/(fnumber*(subject_distance-focal_length));
			blur_constant /= 1000.f; //convert to meters for shader
			F32 magnification = focal_length/(subject_distance-focal_length);

			{ //build diffuse+bloom+CoF
				mDeferredLight.bindTarget();
				shader = &gDeferredCoFProgram;

				bindDeferredShader(*shader);

				S32 channel = shader->enableTexture(LLShaderMgr::DEFERRED_DIFFUSE, mScreen.getUsage());
				if (channel > -1)
				{
					mScreen.bindTexture(0, channel);
				}

				shader->uniform1f(LLShaderMgr::DOF_FOCAL_DISTANCE, -subject_distance/1000.f);
				shader->uniform1f(LLShaderMgr::DOF_BLUR_CONSTANT, blur_constant);
				shader->uniform1f(LLShaderMgr::DOF_TAN_PIXEL_ANGLE, tanf(1.f/LLDrawable::sCurPixelAngle));
				shader->uniform1f(LLShaderMgr::DOF_MAGNIFICATION, magnification);
				shader->uniform1f(LLShaderMgr::DOF_MAX_COF, CameraMaxCoF);
				shader->uniform1f(LLShaderMgr::DOF_RES_SCALE, CameraDoFResScale);

				gGL.begin(LLRender::TRIANGLE_STRIP);
				gGL.texCoord2f(tc1.mV[0], tc1.mV[1]);
				gGL.vertex2f(-1,-1);
		
				gGL.texCoord2f(tc1.mV[0], tc2.mV[1]);
				gGL.vertex2f(-1,3);
		
				gGL.texCoord2f(tc2.mV[0], tc1.mV[1]);
				gGL.vertex2f(3,-1);
		
				gGL.end();

				unbindDeferredShader(*shader);
				mDeferredLight.flush();
			}

			U32 dof_width = (U32) (mScreen.getWidth()*CameraDoFResScale);
			U32 dof_height = (U32) (mScreen.getHeight()*CameraDoFResScale);
			
			{ //perform DoF sampling at half-res (preserve alpha channel)
				mScreen.bindTarget();
				glViewport(0,0, dof_width, dof_height);
				gGL.setColorMask(true, false);

				shader = &gDeferredPostProgram;
				bindDeferredShader(*shader);
				S32 channel = shader->enableTexture(LLShaderMgr::DEFERRED_DIFFUSE, mDeferredLight.getUsage());
				if (channel > -1)
				{
					mDeferredLight.bindTexture(0, channel);
				}

				shader->uniform1f(LLShaderMgr::DOF_MAX_COF, CameraMaxCoF);
				shader->uniform1f(LLShaderMgr::DOF_RES_SCALE, CameraDoFResScale);
				
				gGL.begin(LLRender::TRIANGLE_STRIP);
				gGL.texCoord2f(tc1.mV[0], tc1.mV[1]);
				gGL.vertex2f(-1,-1);
		
				gGL.texCoord2f(tc1.mV[0], tc2.mV[1]);
				gGL.vertex2f(-1,3);
		
				gGL.texCoord2f(tc2.mV[0], tc1.mV[1]);
				gGL.vertex2f(3,-1);
		
				gGL.end();

				unbindDeferredShader(*shader);
				mScreen.flush();
				gGL.setColorMask(true, true);
			}
	
			{ //combine result based on alpha
				if (multisample)
				{
					mDeferredLight.bindTarget();
					glViewport(0, 0, mDeferredScreen.getWidth(), mDeferredScreen.getHeight());
				}
				else
				{
					gGLViewport[0] = gViewerWindow->getWorldViewRectRaw().mLeft;
					gGLViewport[1] = gViewerWindow->getWorldViewRectRaw().mBottom;
					gGLViewport[2] = gViewerWindow->getWorldViewRectRaw().getWidth();
					gGLViewport[3] = gViewerWindow->getWorldViewRectRaw().getHeight();
					glViewport(gGLViewport[0], gGLViewport[1], gGLViewport[2], gGLViewport[3]);
				}

				shader = &gDeferredDoFCombineProgram;
				bindDeferredShader(*shader);
				
				S32 channel = shader->enableTexture(LLShaderMgr::DEFERRED_DIFFUSE, mScreen.getUsage());
				if (channel > -1)
				{
					mScreen.bindTexture(0, channel);
					gGL.getTexUnit(channel)->setTextureFilteringOption(LLTexUnit::TFO_BILINEAR);
				}

				shader->uniform1f(LLShaderMgr::DOF_MAX_COF, CameraMaxCoF);
				shader->uniform1f(LLShaderMgr::DOF_RES_SCALE, CameraDoFResScale);
				shader->uniform1f(LLShaderMgr::DOF_WIDTH, dof_width-1);
				shader->uniform1f(LLShaderMgr::DOF_HEIGHT, dof_height-1);

				gGL.begin(LLRender::TRIANGLE_STRIP);
				gGL.texCoord2f(tc1.mV[0], tc1.mV[1]);
				gGL.vertex2f(-1,-1);
		
				gGL.texCoord2f(tc1.mV[0], tc2.mV[1]);
				gGL.vertex2f(-1,3);
		
				gGL.texCoord2f(tc2.mV[0], tc1.mV[1]);
				gGL.vertex2f(3,-1);
		
				gGL.end();

				unbindDeferredShader(*shader);

				if (multisample)
				{
					mDeferredLight.flush();
				}
			}
		}
		else
		{
			if (multisample)
			{
				mDeferredLight.bindTarget();
			}
			LLGLSLShader* shader = &gDeferredPostNoDoFProgram;
			
			bindDeferredShader(*shader);
							
			S32 channel = shader->enableTexture(LLShaderMgr::DEFERRED_DIFFUSE, mScreen.getUsage());
			if (channel > -1)
			{
				mScreen.bindTexture(0, channel);
			}

			gGL.begin(LLRender::TRIANGLE_STRIP);
			gGL.texCoord2f(tc1.mV[0], tc1.mV[1]);
			gGL.vertex2f(-1,-1);
		
			gGL.texCoord2f(tc1.mV[0], tc2.mV[1]);
			gGL.vertex2f(-1,3);
		
			gGL.texCoord2f(tc2.mV[0], tc1.mV[1]);
			gGL.vertex2f(3,-1);
		
			gGL.end();

			unbindDeferredShader(*shader);

			if (multisample)
			{
				mDeferredLight.flush();
			}
		}

		if (multisample)
		{
			//bake out texture2D with RGBL for FXAA shader
			mFXAABuffer.bindTarget();
			
			S32 width = mScreen.getWidth();
			S32 height = mScreen.getHeight();
			glViewport(0, 0, width, height);

			LLGLSLShader* shader = &gGlowCombineFXAAProgram;

			shader->bind();
			shader->uniform2f(LLShaderMgr::DEFERRED_SCREEN_RES, width, height);

			S32 channel = shader->enableTexture(LLShaderMgr::DEFERRED_DIFFUSE, mDeferredLight.getUsage());
			if (channel > -1)
			{
				mDeferredLight.bindTexture(0, channel);
			}
						
			gGL.begin(LLRender::TRIANGLE_STRIP);
			gGL.vertex2f(-1,-1);
			gGL.vertex2f(-1,3);
			gGL.vertex2f(3,-1);
			gGL.end();

			gGL.flush();

			shader->disableTexture(LLShaderMgr::DEFERRED_DIFFUSE, mDeferredLight.getUsage());
			shader->unbind();
			
			mFXAABuffer.flush();

			shader = &gFXAAProgram;
			shader->bind();

			channel = shader->enableTexture(LLShaderMgr::DIFFUSE_MAP, mFXAABuffer.getUsage());
			if (channel > -1)
			{
				mFXAABuffer.bindTexture(0, channel);
				gGL.getTexUnit(channel)->setTextureFilteringOption(LLTexUnit::TFO_BILINEAR);
			}
						
			gGLViewport[0] = gViewerWindow->getWorldViewRectRaw().mLeft;
			gGLViewport[1] = gViewerWindow->getWorldViewRectRaw().mBottom;
			gGLViewport[2] = gViewerWindow->getWorldViewRectRaw().getWidth();
			gGLViewport[3] = gViewerWindow->getWorldViewRectRaw().getHeight();
			glViewport(gGLViewport[0], gGLViewport[1], gGLViewport[2], gGLViewport[3]);

			F32 scale_x = (F32) width/mFXAABuffer.getWidth();
			F32 scale_y = (F32) height/mFXAABuffer.getHeight();
			shader->uniform2f(LLShaderMgr::FXAA_TC_SCALE, scale_x, scale_y);
			shader->uniform2f(LLShaderMgr::FXAA_RCP_SCREEN_RES, 1.f/width*scale_x, 1.f/height*scale_y);
			shader->uniform4f(LLShaderMgr::FXAA_RCP_FRAME_OPT, -0.5f/width*scale_x, -0.5f/height*scale_y, 0.5f/width*scale_x, 0.5f/height*scale_y);
			shader->uniform4f(LLShaderMgr::FXAA_RCP_FRAME_OPT2, -2.f/width*scale_x, -2.f/height*scale_y, 2.f/width*scale_x, 2.f/height*scale_y);
			
			gGL.begin(LLRender::TRIANGLE_STRIP);
			gGL.vertex2f(-1,-1);
			gGL.vertex2f(-1,3);
			gGL.vertex2f(3,-1);
			gGL.end();

			gGL.flush();
			shader->unbind();
		}
	}
	else
	{
		U32 mask = LLVertexBuffer::MAP_VERTEX | LLVertexBuffer::MAP_TEXCOORD0 | LLVertexBuffer::MAP_TEXCOORD1;
		LLPointer<LLVertexBuffer> buff = new LLVertexBuffer(mask, 0);
		buff->allocateBuffer(3,0,TRUE);

		LLStrider<LLVector3> v;
		LLStrider<LLVector2> uv1;
		LLStrider<LLVector2> uv2;

		buff->getVertexStrider(v);
		buff->getTexCoord0Strider(uv1);
		buff->getTexCoord1Strider(uv2);
		
		uv1[0] = LLVector2(0, 0);
		uv1[1] = LLVector2(0, 2);
		uv1[2] = LLVector2(2, 0);
		
		uv2[0] = LLVector2(0, 0);
		uv2[1] = LLVector2(0, tc2.mV[1]*2.f);
		uv2[2] = LLVector2(tc2.mV[0]*2.f, 0);
		
		v[0] = LLVector3(-1,-1,0);
		v[1] = LLVector3(-1,3,0);
		v[2] = LLVector3(3,-1,0);
				
		buff->flush();

		LLGLDisable blend(GL_BLEND);

		if (LLGLSLShader::sNoFixedFunction)
		{
			gGlowCombineProgram.bind();
		}
		else
		{
			//tex unit 0
			gGL.getTexUnit(0)->setTextureColorBlend(LLTexUnit::TBO_REPLACE, LLTexUnit::TBS_TEX_COLOR);
			//tex unit 1
			gGL.getTexUnit(1)->setTextureColorBlend(LLTexUnit::TBO_ADD, LLTexUnit::TBS_TEX_COLOR, LLTexUnit::TBS_PREV_COLOR);
		}
		
		gGL.getTexUnit(0)->bind(&mGlow[1]);
		gGL.getTexUnit(1)->bind(&mScreen);
		
		LLGLEnable multisample(RenderFSAASamples > 0 ? GL_MULTISAMPLE_ARB : 0);
		
		buff->setBuffer(mask);
		buff->drawArrays(LLRender::TRIANGLE_STRIP, 0, 3);
		
		if (LLGLSLShader::sNoFixedFunction)
		{
			gGlowCombineProgram.unbind();
		}
		else
		{
			gGL.getTexUnit(1)->disable();
			gGL.getTexUnit(1)->setTextureBlendType(LLTexUnit::TB_MULT);

			gGL.getTexUnit(0)->activate();
			gGL.getTexUnit(0)->setTextureBlendType(LLTexUnit::TB_MULT);
		}
		
	}

	gGL.setSceneBlendType(LLRender::BT_ALPHA);

	if (hasRenderDebugMask(LLPipeline::RENDER_DEBUG_PHYSICS_SHAPES))
	{
		if (LLGLSLShader::sNoFixedFunction)
		{
			gSplatTextureRectProgram.bind();
		}

		gGL.setColorMask(true, false);

		LLVector2 tc1(0,0);
		LLVector2 tc2((F32) gViewerWindow->getWorldViewWidthRaw()*2,
				  (F32) gViewerWindow->getWorldViewHeightRaw()*2);

		LLGLEnable blend(GL_BLEND);
		gGL.color4f(1,1,1,0.75f);

		gGL.getTexUnit(0)->bind(&mPhysicsDisplay);

		gGL.begin(LLRender::TRIANGLES);
		gGL.texCoord2f(tc1.mV[0], tc1.mV[1]);
		gGL.vertex2f(-1,-1);
		
		gGL.texCoord2f(tc1.mV[0], tc2.mV[1]);
		gGL.vertex2f(-1,3);
		
		gGL.texCoord2f(tc2.mV[0], tc1.mV[1]);
		gGL.vertex2f(3,-1);
		
		gGL.end();
		gGL.flush();

		if (LLGLSLShader::sNoFixedFunction)
		{
			gSplatTextureRectProgram.unbind();
		}
	}

	
	if (LLRenderTarget::sUseFBO)
	{ //copy depth buffer from mScreen to framebuffer
		LLRenderTarget::copyContentsToFramebuffer(mScreen, 0, 0, mScreen.getWidth(), mScreen.getHeight(), 
			0, 0, mScreen.getWidth(), mScreen.getHeight(), GL_DEPTH_BUFFER_BIT, GL_NEAREST);
	}
	

	gGL.matrixMode(LLRender::MM_PROJECTION);
	gGL.popMatrix();
	gGL.matrixMode(LLRender::MM_MODELVIEW);
	gGL.popMatrix();

	LLVertexBuffer::unbind();

	LLGLState::checkStates();
	LLGLState::checkTextureChannels();

}

static LLFastTimer::DeclareTimer FTM_BIND_DEFERRED("Bind Deferred");

void LLPipeline::bindDeferredShader(LLGLSLShader& shader, U32 light_index, U32 noise_map)
{
	LLFastTimer t(FTM_BIND_DEFERRED);

	if (noise_map == 0xFFFFFFFF)
	{
		noise_map = mNoiseMap;
	}

	shader.bind();
	S32 channel = 0;
	channel = shader.enableTexture(LLShaderMgr::DEFERRED_DIFFUSE, mDeferredScreen.getUsage());
	if (channel > -1)
	{
		mDeferredScreen.bindTexture(0,channel);
		gGL.getTexUnit(channel)->setTextureFilteringOption(LLTexUnit::TFO_POINT);
	}

	channel = shader.enableTexture(LLShaderMgr::DEFERRED_SPECULAR, mDeferredScreen.getUsage());
	if (channel > -1)
	{
		mDeferredScreen.bindTexture(1, channel);
		gGL.getTexUnit(channel)->setTextureFilteringOption(LLTexUnit::TFO_POINT);
	}

	channel = shader.enableTexture(LLShaderMgr::DEFERRED_NORMAL, mDeferredScreen.getUsage());
	if (channel > -1)
	{
		mDeferredScreen.bindTexture(2, channel);
		gGL.getTexUnit(channel)->setTextureFilteringOption(LLTexUnit::TFO_POINT);
	}

	channel = shader.enableTexture(LLShaderMgr::DEFERRED_DEPTH, mDeferredDepth.getUsage());
	if (channel > -1)
	{
		gGL.getTexUnit(channel)->bind(&mDeferredDepth, TRUE);
		stop_glerror();
		
		//glTexParameteri(LLTexUnit::getInternalType(mDeferredDepth.getUsage()), GL_TEXTURE_COMPARE_MODE_ARB, GL_NONE);		
		//glTexParameteri(LLTexUnit::getInternalType(mDeferredDepth.getUsage()), GL_DEPTH_TEXTURE_MODE_ARB, GL_ALPHA);		

		stop_glerror();

		glh::matrix4f projection = glh_get_current_projection();
		glh::matrix4f inv_proj = projection.inverse();
		
		shader.uniformMatrix4fv(LLShaderMgr::INVERSE_PROJECTION_MATRIX, 1, FALSE, inv_proj.m);
		shader.uniform4f(LLShaderMgr::VIEWPORT, (F32) gGLViewport[0],
									(F32) gGLViewport[1],
									(F32) gGLViewport[2],
									(F32) gGLViewport[3]);
	}

	channel = shader.enableTexture(LLShaderMgr::DEFERRED_NOISE);
	if (channel > -1)
	{
		gGL.getTexUnit(channel)->bindManual(LLTexUnit::TT_TEXTURE, noise_map);
		gGL.getTexUnit(channel)->setTextureFilteringOption(LLTexUnit::TFO_POINT);
	}

	channel = shader.enableTexture(LLShaderMgr::DEFERRED_LIGHTFUNC);
	if (channel > -1)
	{
		gGL.getTexUnit(channel)->bindManual(LLTexUnit::TT_TEXTURE, mLightFunc);
	}

	stop_glerror();

	channel = shader.enableTexture(LLShaderMgr::DEFERRED_LIGHT, mDeferredLight.getUsage());
	if (channel > -1)
	{
		if (light_index > 0)
		{
			mScreen.bindTexture(0, channel);
		}
		else
		{
			mDeferredLight.bindTexture(0, channel);
		}
		gGL.getTexUnit(channel)->setTextureFilteringOption(LLTexUnit::TFO_POINT);
	}

	channel = shader.enableTexture(LLShaderMgr::DEFERRED_BLOOM);
	if (channel > -1)
	{
		mGlow[1].bindTexture(0, channel);
	}

	stop_glerror();

	for (U32 i = 0; i < 4; i++)
	{
		channel = shader.enableTexture(LLShaderMgr::DEFERRED_SHADOW0+i, LLTexUnit::TT_RECT_TEXTURE);
		stop_glerror();
		if (channel > -1)
		{
			stop_glerror();
			gGL.getTexUnit(channel)->bind(&mShadow[i], TRUE);
			gGL.getTexUnit(channel)->setTextureFilteringOption(LLTexUnit::TFO_BILINEAR);
			gGL.getTexUnit(channel)->setTextureAddressMode(LLTexUnit::TAM_CLAMP);
			stop_glerror();
			
			glTexParameteri(GL_TEXTURE_RECTANGLE_ARB, GL_TEXTURE_COMPARE_MODE_ARB, GL_COMPARE_R_TO_TEXTURE_ARB);
			glTexParameteri(GL_TEXTURE_RECTANGLE_ARB, GL_TEXTURE_COMPARE_FUNC_ARB, GL_LEQUAL);
			stop_glerror();
		}
	}

	for (U32 i = 4; i < 6; i++)
	{
		channel = shader.enableTexture(LLShaderMgr::DEFERRED_SHADOW0+i);
		stop_glerror();
		if (channel > -1)
		{
			stop_glerror();
			gGL.getTexUnit(channel)->bind(&mShadow[i], TRUE);
			gGL.getTexUnit(channel)->setTextureFilteringOption(LLTexUnit::TFO_BILINEAR);
			gGL.getTexUnit(channel)->setTextureAddressMode(LLTexUnit::TAM_CLAMP);
			stop_glerror();
			
			glTexParameteri(GL_TEXTURE_2D, GL_TEXTURE_COMPARE_MODE_ARB, GL_COMPARE_R_TO_TEXTURE_ARB);
			glTexParameteri(GL_TEXTURE_2D, GL_TEXTURE_COMPARE_FUNC_ARB, GL_LEQUAL);
			stop_glerror();
		}
	}

	stop_glerror();

	F32 mat[16*6];
	for (U32 i = 0; i < 16; i++)
	{
		mat[i] = mSunShadowMatrix[0].m[i];
		mat[i+16] = mSunShadowMatrix[1].m[i];
		mat[i+32] = mSunShadowMatrix[2].m[i];
		mat[i+48] = mSunShadowMatrix[3].m[i];
		mat[i+64] = mSunShadowMatrix[4].m[i];
		mat[i+80] = mSunShadowMatrix[5].m[i];
	}

	shader.uniformMatrix4fv(LLShaderMgr::DEFERRED_SHADOW_MATRIX, 6, FALSE, mat);

	stop_glerror();

	channel = shader.enableTexture(LLShaderMgr::ENVIRONMENT_MAP, LLTexUnit::TT_CUBE_MAP);
	if (channel > -1)
	{
		LLCubeMap* cube_map = gSky.mVOSkyp ? gSky.mVOSkyp->getCubeMap() : NULL;
		if (cube_map)
		{
			cube_map->enable(channel);
			cube_map->bind();
			F32* m = gGLModelView;
						
			F32 mat[] = { m[0], m[1], m[2],
						  m[4], m[5], m[6],
						  m[8], m[9], m[10] };
		
			shader.uniformMatrix3fv(LLShaderMgr::DEFERRED_ENV_MAT, 1, TRUE, mat);
		}
	}

	shader.uniform4fv(LLShaderMgr::DEFERRED_SHADOW_CLIP, 1, mSunClipPlanes.mV);
	shader.uniform1f(LLShaderMgr::DEFERRED_SUN_WASH, RenderDeferredSunWash);
	shader.uniform1f(LLShaderMgr::DEFERRED_SHADOW_NOISE, RenderShadowNoise);
	shader.uniform1f(LLShaderMgr::DEFERRED_BLUR_SIZE, RenderShadowBlurSize);

	shader.uniform1f(LLShaderMgr::DEFERRED_SSAO_RADIUS, RenderSSAOScale);
	shader.uniform1f(LLShaderMgr::DEFERRED_SSAO_MAX_RADIUS, RenderSSAOMaxScale);

	F32 ssao_factor = RenderSSAOFactor;
	shader.uniform1f(LLShaderMgr::DEFERRED_SSAO_FACTOR, ssao_factor);
	shader.uniform1f(LLShaderMgr::DEFERRED_SSAO_FACTOR_INV, 1.0/ssao_factor);

	LLVector3 ssao_effect = RenderSSAOEffect;
	F32 matrix_diag = (ssao_effect[0] + 2.0*ssao_effect[1])/3.0;
	F32 matrix_nondiag = (ssao_effect[0] - ssao_effect[1])/3.0;
	// This matrix scales (proj of color onto <1/rt(3),1/rt(3),1/rt(3)>) by
	// value factor, and scales remainder by saturation factor
	F32 ssao_effect_mat[] = {	matrix_diag, matrix_nondiag, matrix_nondiag,
								matrix_nondiag, matrix_diag, matrix_nondiag,
								matrix_nondiag, matrix_nondiag, matrix_diag};
	shader.uniformMatrix3fv(LLShaderMgr::DEFERRED_SSAO_EFFECT_MAT, 1, GL_FALSE, ssao_effect_mat);

	F32 shadow_offset_error = 1.f + RenderShadowOffsetError * fabsf(LLViewerCamera::getInstance()->getOrigin().mV[2]);
	F32 shadow_bias_error = 1.f + RenderShadowBiasError * fabsf(LLViewerCamera::getInstance()->getOrigin().mV[2]);

	shader.uniform2f(LLShaderMgr::DEFERRED_SCREEN_RES, mDeferredScreen.getWidth(), mDeferredScreen.getHeight());
	shader.uniform1f(LLShaderMgr::DEFERRED_NEAR_CLIP, LLViewerCamera::getInstance()->getNear()*2.f);
	shader.uniform1f (LLShaderMgr::DEFERRED_SHADOW_OFFSET, RenderShadowOffset*shadow_offset_error);
	shader.uniform1f(LLShaderMgr::DEFERRED_SHADOW_BIAS, RenderShadowBias*shadow_bias_error);
	shader.uniform1f(LLShaderMgr::DEFERRED_SPOT_SHADOW_OFFSET, RenderSpotShadowOffset);
	shader.uniform1f(LLShaderMgr::DEFERRED_SPOT_SHADOW_BIAS, RenderSpotShadowBias);	

	shader.uniform3fv(LLShaderMgr::DEFERRED_SUN_DIR, 1, mTransformedSunDir.mV);
	shader.uniform2f(LLShaderMgr::DEFERRED_SHADOW_RES, mShadow[0].getWidth(), mShadow[0].getHeight());
	shader.uniform2f(LLShaderMgr::DEFERRED_PROJ_SHADOW_RES, mShadow[4].getWidth(), mShadow[4].getHeight());
	shader.uniform1f(LLShaderMgr::DEFERRED_DEPTH_CUTOFF, RenderEdgeDepthCutoff);
	shader.uniform1f(LLShaderMgr::DEFERRED_NORM_CUTOFF, RenderEdgeNormCutoff);
	

	if (shader.getUniformLocation("norm_mat") >= 0)
	{
		glh::matrix4f norm_mat = glh_get_current_modelview().inverse().transpose();
		shader.uniformMatrix4fv("norm_mat", 1, FALSE, norm_mat.m);
	}
}

static LLFastTimer::DeclareTimer FTM_GI_TRACE("Trace");
static LLFastTimer::DeclareTimer FTM_GI_GATHER("Gather");
static LLFastTimer::DeclareTimer FTM_SUN_SHADOW("Shadow Map");
static LLFastTimer::DeclareTimer FTM_SOFTEN_SHADOW("Shadow Soften");
static LLFastTimer::DeclareTimer FTM_EDGE_DETECTION("Find Edges");
static LLFastTimer::DeclareTimer FTM_LOCAL_LIGHTS("Local Lights");
static LLFastTimer::DeclareTimer FTM_ATMOSPHERICS("Atmospherics");
static LLFastTimer::DeclareTimer FTM_FULLSCREEN_LIGHTS("Fullscreen Lights");
static LLFastTimer::DeclareTimer FTM_PROJECTORS("Projectors");
static LLFastTimer::DeclareTimer FTM_POST("Post");


void LLPipeline::renderDeferredLighting()
{
	if (!sCull)
	{
		return;
	}

	{
		LLFastTimer ftm(FTM_RENDER_DEFERRED);

		LLViewerCamera* camera = LLViewerCamera::getInstance();
		{
			LLGLDepthTest depth(GL_TRUE);
			mDeferredDepth.copyContents(mDeferredScreen, 0, 0, mDeferredScreen.getWidth(), mDeferredScreen.getHeight(),
							0, 0, mDeferredDepth.getWidth(), mDeferredDepth.getHeight(), GL_DEPTH_BUFFER_BIT, GL_NEAREST);	
		}

		LLGLEnable multisample(RenderFSAASamples > 0 ? GL_MULTISAMPLE_ARB : 0);

		if (gPipeline.hasRenderType(LLPipeline::RENDER_TYPE_HUD))
		{
			gPipeline.toggleRenderType(LLPipeline::RENDER_TYPE_HUD);
		}

		//ati doesn't seem to love actually using the stencil buffer on FBO's
		LLGLDisable stencil(GL_STENCIL_TEST);
		//glStencilFunc(GL_EQUAL, 1, 0xFFFFFFFF);
		//glStencilOp(GL_KEEP, GL_KEEP, GL_KEEP);

		gGL.setColorMask(true, true);
		
		//draw a cube around every light
		LLVertexBuffer::unbind();

		LLGLEnable cull(GL_CULL_FACE);
		LLGLEnable blend(GL_BLEND);

		glh::matrix4f mat = glh_copy_matrix(gGLModelView);

		LLStrider<LLVector3> vert; 
		mDeferredVB->getVertexStrider(vert);
		LLStrider<LLVector2> tc0;
		LLStrider<LLVector2> tc1;
		mDeferredVB->getTexCoord0Strider(tc0);
		mDeferredVB->getTexCoord1Strider(tc1);

		vert[0].set(-1,1,0);
		vert[1].set(-1,-3,0);
		vert[2].set(3,1,0);
		
		{
			setupHWLights(NULL); //to set mSunDir;
			LLVector4 dir(mSunDir, 0.f);
			glh::vec4f tc(dir.mV);
			mat.mult_matrix_vec(tc);
			mTransformedSunDir.set(tc.v);
		}

		gGL.pushMatrix();
		gGL.loadIdentity();
		gGL.matrixMode(LLRender::MM_PROJECTION);
		gGL.pushMatrix();
		gGL.loadIdentity();

		if (RenderDeferredSSAO || RenderShadowDetail > 0)
		{
			mDeferredLight.bindTarget();
			{ //paint shadow/SSAO light map (direct lighting lightmap)
				LLFastTimer ftm(FTM_SUN_SHADOW);
				bindDeferredShader(gDeferredSunProgram, 0);
				mDeferredVB->setBuffer(LLVertexBuffer::MAP_VERTEX);
				glClearColor(1,1,1,1);
				mDeferredLight.clear(GL_COLOR_BUFFER_BIT);
				glClearColor(0,0,0,0);

				glh::matrix4f inv_trans = glh_get_current_modelview().inverse().transpose();

				const U32 slice = 32;
				F32 offset[slice*3];
				for (U32 i = 0; i < 4; i++)
				{
					for (U32 j = 0; j < 8; j++)
					{
						glh::vec3f v;
						v.set_value(sinf(6.284f/8*j), cosf(6.284f/8*j), -(F32) i);
						v.normalize();
						inv_trans.mult_matrix_vec(v);
						v.normalize();
						offset[(i*8+j)*3+0] = v.v[0];
						offset[(i*8+j)*3+1] = v.v[2];
						offset[(i*8+j)*3+2] = v.v[1];
					}
				}

				gDeferredSunProgram.uniform3fv("offset", slice, offset);
				gDeferredSunProgram.uniform2f("screenRes", mDeferredLight.getWidth(), mDeferredLight.getHeight());
				
				{
					LLGLDisable blend(GL_BLEND);
					LLGLDepthTest depth(GL_TRUE, GL_FALSE, GL_ALWAYS);
					stop_glerror();
					mDeferredVB->drawArrays(LLRender::TRIANGLES, 0, 3);
					stop_glerror();
				}
				
				unbindDeferredShader(gDeferredSunProgram);
			}
			mDeferredLight.flush();
		}
		
		if (RenderDeferredSSAO)
		{ //soften direct lighting lightmap
			LLFastTimer ftm(FTM_SOFTEN_SHADOW);
			//blur lightmap
			mScreen.bindTarget();
			glClearColor(1,1,1,1);
			mScreen.clear(GL_COLOR_BUFFER_BIT);
			glClearColor(0,0,0,0);
			
			bindDeferredShader(gDeferredBlurLightProgram);
			mDeferredVB->setBuffer(LLVertexBuffer::MAP_VERTEX);
			LLVector3 go = RenderShadowGaussian;
			const U32 kern_length = 4;
			F32 blur_size = RenderShadowBlurSize;
			F32 dist_factor = RenderShadowBlurDistFactor;

			// sample symmetrically with the middle sample falling exactly on 0.0
			F32 x = 0.f;

			LLVector3 gauss[32]; // xweight, yweight, offset

			for (U32 i = 0; i < kern_length; i++)
			{
				gauss[i].mV[0] = llgaussian(x, go.mV[0]);
				gauss[i].mV[1] = llgaussian(x, go.mV[1]);
				gauss[i].mV[2] = x;
				x += 1.f;
			}

			gDeferredBlurLightProgram.uniform2f("delta", 1.f, 0.f);
			gDeferredBlurLightProgram.uniform1f("dist_factor", dist_factor);
			gDeferredBlurLightProgram.uniform3fv("kern", kern_length, gauss[0].mV);
			gDeferredBlurLightProgram.uniform1f("kern_scale", blur_size * (kern_length/2.f - 0.5f));
		
			{
				LLGLDisable blend(GL_BLEND);
				LLGLDepthTest depth(GL_TRUE, GL_FALSE, GL_ALWAYS);
				stop_glerror();
				mDeferredVB->drawArrays(LLRender::TRIANGLES, 0, 3);
				stop_glerror();
			}
			
			mScreen.flush();
			unbindDeferredShader(gDeferredBlurLightProgram);

			bindDeferredShader(gDeferredBlurLightProgram, 1);
			mDeferredVB->setBuffer(LLVertexBuffer::MAP_VERTEX);
			mDeferredLight.bindTarget();

			gDeferredBlurLightProgram.uniform2f("delta", 0.f, 1.f);

			{
				LLGLDisable blend(GL_BLEND);
				LLGLDepthTest depth(GL_TRUE, GL_FALSE, GL_ALWAYS);
				stop_glerror();
				mDeferredVB->drawArrays(LLRender::TRIANGLES, 0, 3);
				stop_glerror();
			}
			mDeferredLight.flush();
			unbindDeferredShader(gDeferredBlurLightProgram);
		}

		stop_glerror();
		gGL.popMatrix();
		stop_glerror();
		gGL.matrixMode(LLRender::MM_MODELVIEW);
		stop_glerror();
		gGL.popMatrix();
		stop_glerror();

		//copy depth and stencil from deferred screen
		//mScreen.copyContents(mDeferredScreen, 0, 0, mDeferredScreen.getWidth(), mDeferredScreen.getHeight(),
		//					0, 0, mScreen.getWidth(), mScreen.getHeight(), GL_DEPTH_BUFFER_BIT | GL_STENCIL_BUFFER_BIT, GL_NEAREST);

		mScreen.bindTarget();
		// clear color buffer here - zeroing alpha (glow) is important or it will accumulate against sky
		glClearColor(0,0,0,0);
		mScreen.clear(GL_COLOR_BUFFER_BIT);
		
		if (RenderDeferredAtmospheric)
		{ //apply sunlight contribution 
			LLFastTimer ftm(FTM_ATMOSPHERICS);
			bindDeferredShader(gDeferredSoftenProgram);	
			{
				LLGLDepthTest depth(GL_FALSE);
				LLGLDisable blend(GL_BLEND);
				LLGLDisable test(GL_ALPHA_TEST);

				//full screen blit
				gGL.pushMatrix();
				gGL.loadIdentity();
				gGL.matrixMode(LLRender::MM_PROJECTION);
				gGL.pushMatrix();
				gGL.loadIdentity();

				mDeferredVB->setBuffer(LLVertexBuffer::MAP_VERTEX);
				
				mDeferredVB->drawArrays(LLRender::TRIANGLES, 0, 3);

				gGL.popMatrix();
				gGL.matrixMode(LLRender::MM_MODELVIEW);
				gGL.popMatrix();
			}

			unbindDeferredShader(gDeferredSoftenProgram);
		}

		{ //render non-deferred geometry (fullbright, alpha, etc)
			LLGLDisable blend(GL_BLEND);
			LLGLDisable stencil(GL_STENCIL_TEST);
			gGL.setSceneBlendType(LLRender::BT_ALPHA);

			gPipeline.pushRenderTypeMask();
			
			gPipeline.andRenderTypeMask(LLPipeline::RENDER_TYPE_SKY,
										LLPipeline::RENDER_TYPE_CLOUDS,
										LLPipeline::RENDER_TYPE_WL_SKY,
										LLPipeline::END_RENDER_TYPES);
								
			
			renderGeomPostDeferred(*LLViewerCamera::getInstance());
			gPipeline.popRenderTypeMask();
		}

		BOOL render_local = RenderLocalLights;
				
		if (render_local)
		{
			gGL.setSceneBlendType(LLRender::BT_ADD);
			std::list<LLVector4> fullscreen_lights;
			LLDrawable::drawable_list_t spot_lights;
			LLDrawable::drawable_list_t fullscreen_spot_lights;

			for (U32 i = 0; i < 2; i++)
			{
				mTargetShadowSpotLight[i] = NULL;
			}

			std::list<LLVector4> light_colors;

			LLVertexBuffer::unbind();
			LLVector4a* v = (LLVector4a*) vert.get();

			{
				bindDeferredShader(gDeferredLightProgram);
				mDeferredVB->setBuffer(LLVertexBuffer::MAP_VERTEX);

				LLGLDepthTest depth(GL_TRUE, GL_FALSE);
				for (LLDrawable::drawable_set_t::iterator iter = mLights.begin(); iter != mLights.end(); ++iter)
				{
					LLDrawable* drawablep = *iter;
					
					LLVOVolume* volume = drawablep->getVOVolume();
					if (!volume)
					{
						continue;
					}

					if (volume->isAttachment())
					{
						if (!sRenderAttachedLights)
						{
							continue;
						}
					}


					LLVector4a center;
					center.load3(drawablep->getPositionAgent().mV);
					const F32* c = center.getF32ptr();
					F32 s = volume->getLightRadius()*1.5f;

					LLColor3 col = volume->getLightColor();

					if (col.magVecSquared() < 0.001f)
					{
						continue;
					}

					if (s <= 0.001f)
					{
						continue;
					}

					LLVector4a sa;
					sa.splat(s);
					if (camera->AABBInFrustumNoFarClip(center, sa) == 0)
					{
						continue;
					}

					sVisibleLightCount++;

					glh::vec3f tc(c);
					mat.mult_matrix_vec(tc);
					
					//vertex positions are encoded so the 3 bits of their vertex index 
					//correspond to their axis facing, with bit position 3,2,1 matching
					//axis facing x,y,z, bit set meaning positive facing, bit clear 
					//meaning negative facing
					mDeferredVB->getVertexStrider(vert);
					v[0].set(c[0]-s,c[1]-s,c[2]-s);  // 0 - 0000 
					v[1].set(c[0]-s,c[1]-s,c[2]+s);  // 1 - 0001
					v[2].set(c[0]-s,c[1]+s,c[2]-s);  // 2 - 0010
					v[3].set(c[0]-s,c[1]+s,c[2]+s);  // 3 - 0011
																									   
					v[4].set(c[0]+s,c[1]-s,c[2]-s); // 4 - 0100
					v[5].set(c[0]+s,c[1]-s,c[2]+s); // 5 - 0101
					v[6].set(c[0]+s,c[1]+s,c[2]-s); // 6 - 0110
					v[7].set(c[0]+s,c[1]+s,c[2]+s); // 7 - 0111

					if (camera->getOrigin().mV[0] > c[0] + s + 0.2f ||
						camera->getOrigin().mV[0] < c[0] - s - 0.2f ||
						camera->getOrigin().mV[1] > c[1] + s + 0.2f ||
						camera->getOrigin().mV[1] < c[1] - s - 0.2f ||
						camera->getOrigin().mV[2] > c[2] + s + 0.2f ||
						camera->getOrigin().mV[2] < c[2] - s - 0.2f)
					{ //draw box if camera is outside box
						if (render_local)
						{
							if (volume->isLightSpotlight())
							{
								drawablep->getVOVolume()->updateSpotLightPriority();
								spot_lights.push_back(drawablep);
								continue;
							}
							
							LLFastTimer ftm(FTM_LOCAL_LIGHTS);
							//glTexCoord4f(tc.v[0], tc.v[1], tc.v[2], s*s);
							gDeferredLightProgram.uniform3fv(LLShaderMgr::LIGHT_CENTER, 1, tc.v);
							gDeferredLightProgram.uniform1f(LLShaderMgr::LIGHT_SIZE, s*s);
							gDeferredLightProgram.uniform3fv(LLShaderMgr::DIFFUSE_COLOR, 1, col.mV);
							gDeferredLightProgram.uniform1f(LLShaderMgr::LIGHT_FALLOFF, volume->getLightFalloff()*0.5f);
							//gGL.diffuseColor4f(col.mV[0], col.mV[1], col.mV[2], volume->getLightFalloff()*0.5f);
							gGL.syncMatrices();
							mDeferredVB->setBuffer(LLVertexBuffer::MAP_VERTEX);
							glDrawRangeElements(GL_TRIANGLE_FAN, 0, 7, 8,
								GL_UNSIGNED_SHORT, get_box_fan_indices_ptr(camera, center));
							stop_glerror();
						}
					}
					else
					{	
						if (volume->isLightSpotlight())
						{
							drawablep->getVOVolume()->updateSpotLightPriority();
							fullscreen_spot_lights.push_back(drawablep);
							continue;
						}

						fullscreen_lights.push_back(LLVector4(tc.v[0], tc.v[1], tc.v[2], s*s));
						light_colors.push_back(LLVector4(col.mV[0], col.mV[1], col.mV[2], volume->getLightFalloff()*0.5f));
					}
				}
				unbindDeferredShader(gDeferredLightProgram);
			}

			if (!spot_lights.empty())
			{
				LLGLDepthTest depth(GL_TRUE, GL_FALSE);
				bindDeferredShader(gDeferredSpotLightProgram);

				mDeferredVB->setBuffer(LLVertexBuffer::MAP_VERTEX);

				gDeferredSpotLightProgram.enableTexture(LLShaderMgr::DEFERRED_PROJECTION);

				for (LLDrawable::drawable_list_t::iterator iter = spot_lights.begin(); iter != spot_lights.end(); ++iter)
				{
					LLFastTimer ftm(FTM_PROJECTORS);
					LLDrawable* drawablep = *iter;

					LLVOVolume* volume = drawablep->getVOVolume();

					LLVector4a center;
					center.load3(drawablep->getPositionAgent().mV);
					const F32* c = center.getF32ptr();
					F32 s = volume->getLightRadius()*1.5f;

					sVisibleLightCount++;

					glh::vec3f tc(c);
					mat.mult_matrix_vec(tc);
					
					setupSpotLight(gDeferredSpotLightProgram, drawablep);
					
					LLColor3 col = volume->getLightColor();

					//vertex positions are encoded so the 3 bits of their vertex index 
					//correspond to their axis facing, with bit position 3,2,1 matching
					//axis facing x,y,z, bit set meaning positive facing, bit clear 
					//meaning negative facing
					mDeferredVB->getVertexStrider(vert);
					v[0].set(c[0]-s,c[1]-s,c[2]-s);  // 0 - 0000 
					v[1].set(c[0]-s,c[1]-s,c[2]+s);  // 1 - 0001
					v[2].set(c[0]-s,c[1]+s,c[2]-s);  // 2 - 0010
					v[3].set(c[0]-s,c[1]+s,c[2]+s);  // 3 - 0011
																									   
					v[4].set(c[0]+s,c[1]-s,c[2]-s); // 4 - 0100
					v[5].set(c[0]+s,c[1]-s,c[2]+s); // 5 - 0101
					v[6].set(c[0]+s,c[1]+s,c[2]-s); // 6 - 0110
					v[7].set(c[0]+s,c[1]+s,c[2]+s); // 7 - 0111
					
					gDeferredSpotLightProgram.uniform3fv(LLShaderMgr::LIGHT_CENTER, 1, tc.v);
					gDeferredSpotLightProgram.uniform1f(LLShaderMgr::LIGHT_SIZE, s*s);
					gDeferredSpotLightProgram.uniform3fv(LLShaderMgr::DIFFUSE_COLOR, 1, col.mV);
					gDeferredSpotLightProgram.uniform1f(LLShaderMgr::LIGHT_FALLOFF, volume->getLightFalloff()*0.5f);
					gGL.syncMatrices();
					mDeferredVB->setBuffer(LLVertexBuffer::MAP_VERTEX);
					glDrawRangeElements(GL_TRIANGLE_FAN, 0, 7, 8,
							GL_UNSIGNED_SHORT, get_box_fan_indices_ptr(camera, center));
				}
				gDeferredSpotLightProgram.disableTexture(LLShaderMgr::DEFERRED_PROJECTION);
				unbindDeferredShader(gDeferredSpotLightProgram);
			}

			//reset mDeferredVB to fullscreen triangle
			mDeferredVB->getVertexStrider(vert);
			vert[0].set(-1,1,0);
			vert[1].set(-1,-3,0);
			vert[2].set(3,1,0);

			{
				bindDeferredShader(gDeferredMultiLightProgram);
			
				mDeferredVB->setBuffer(LLVertexBuffer::MAP_VERTEX);

				LLGLDepthTest depth(GL_FALSE);

				//full screen blit
				gGL.pushMatrix();
				gGL.loadIdentity();
				gGL.matrixMode(LLRender::MM_PROJECTION);
				gGL.pushMatrix();
				gGL.loadIdentity();

				U32 count = 0;

				const U32 max_count = 8;
				LLVector4 light[max_count];
				LLVector4 col[max_count];

//				glVertexPointer(2, GL_FLOAT, 0, vert);

				F32 far_z = 0.f;

				while (!fullscreen_lights.empty())
				{
					LLFastTimer ftm(FTM_FULLSCREEN_LIGHTS);
					light[count] = fullscreen_lights.front();
					fullscreen_lights.pop_front();
					col[count] = light_colors.front();
					light_colors.pop_front();

					far_z = llmin(light[count].mV[2]-sqrtf(light[count].mV[3]), far_z);

					count++;
					if (count == max_count || fullscreen_lights.empty())
					{
						gDeferredMultiLightProgram.uniform1i(LLShaderMgr::MULTI_LIGHT_COUNT, count);
						gDeferredMultiLightProgram.uniform4fv(LLShaderMgr::MULTI_LIGHT, count, (GLfloat*) light);
						gDeferredMultiLightProgram.uniform4fv(LLShaderMgr::MULTI_LIGHT_COL, count, (GLfloat*) col);
						gDeferredMultiLightProgram.uniform1f(LLShaderMgr::MULTI_LIGHT_FAR_Z, far_z);
						far_z = 0.f;
						count = 0; 
						mDeferredVB->drawArrays(LLRender::TRIANGLES, 0, 3);
					}
				}
				
				unbindDeferredShader(gDeferredMultiLightProgram);

				bindDeferredShader(gDeferredMultiSpotLightProgram);

				gDeferredMultiSpotLightProgram.enableTexture(LLShaderMgr::DEFERRED_PROJECTION);

				mDeferredVB->setBuffer(LLVertexBuffer::MAP_VERTEX);

				for (LLDrawable::drawable_list_t::iterator iter = fullscreen_spot_lights.begin(); iter != fullscreen_spot_lights.end(); ++iter)
				{
					LLFastTimer ftm(FTM_PROJECTORS);
					LLDrawable* drawablep = *iter;
					
					LLVOVolume* volume = drawablep->getVOVolume();

					LLVector3 center = drawablep->getPositionAgent();
					F32* c = center.mV;
					F32 s = volume->getLightRadius()*1.5f;

					sVisibleLightCount++;

					glh::vec3f tc(c);
					mat.mult_matrix_vec(tc);
					
					setupSpotLight(gDeferredMultiSpotLightProgram, drawablep);

					LLColor3 col = volume->getLightColor();

					gDeferredMultiSpotLightProgram.uniform3fv(LLShaderMgr::LIGHT_CENTER, 1, tc.v);
					gDeferredMultiSpotLightProgram.uniform1f(LLShaderMgr::LIGHT_SIZE, s*s);
					gDeferredMultiSpotLightProgram.uniform3fv(LLShaderMgr::DIFFUSE_COLOR, 1, col.mV);
					gDeferredMultiSpotLightProgram.uniform1f(LLShaderMgr::LIGHT_FALLOFF, volume->getLightFalloff()*0.5f);
					mDeferredVB->drawArrays(LLRender::TRIANGLES, 0, 3);
				}

				gDeferredMultiSpotLightProgram.disableTexture(LLShaderMgr::DEFERRED_PROJECTION);
				unbindDeferredShader(gDeferredMultiSpotLightProgram);

				gGL.popMatrix();
				gGL.matrixMode(LLRender::MM_MODELVIEW);
				gGL.popMatrix();
			}
		}

		gGL.setColorMask(true, true);
	}

	{ //render non-deferred geometry (alpha, fullbright, glow)
		LLGLDisable blend(GL_BLEND);
		LLGLDisable stencil(GL_STENCIL_TEST);

		pushRenderTypeMask();
		andRenderTypeMask(LLPipeline::RENDER_TYPE_ALPHA,
						 LLPipeline::RENDER_TYPE_FULLBRIGHT,
						 LLPipeline::RENDER_TYPE_VOLUME,
						 LLPipeline::RENDER_TYPE_GLOW,
						 LLPipeline::RENDER_TYPE_BUMP,
						 LLPipeline::RENDER_TYPE_PASS_SIMPLE,
						 LLPipeline::RENDER_TYPE_PASS_ALPHA,
						 LLPipeline::RENDER_TYPE_PASS_ALPHA_MASK,
						 LLPipeline::RENDER_TYPE_PASS_BUMP,
						 LLPipeline::RENDER_TYPE_PASS_POST_BUMP,
						 LLPipeline::RENDER_TYPE_PASS_FULLBRIGHT,
						 LLPipeline::RENDER_TYPE_PASS_FULLBRIGHT_ALPHA_MASK,
						 LLPipeline::RENDER_TYPE_PASS_FULLBRIGHT_SHINY,
						 LLPipeline::RENDER_TYPE_PASS_GLOW,
						 LLPipeline::RENDER_TYPE_PASS_GRASS,
						 LLPipeline::RENDER_TYPE_PASS_SHINY,
						 LLPipeline::RENDER_TYPE_PASS_INVISIBLE,
						 LLPipeline::RENDER_TYPE_PASS_INVISI_SHINY,
						 LLPipeline::RENDER_TYPE_AVATAR,
						 END_RENDER_TYPES);
		
		renderGeomPostDeferred(*LLViewerCamera::getInstance());
		popRenderTypeMask();
	}

	{
		//render highlights, etc.
		renderHighlights();
		mHighlightFaces.clear();

		renderDebug();

		LLVertexBuffer::unbind();

		if (gPipeline.hasRenderDebugFeatureMask(LLPipeline::RENDER_DEBUG_FEATURE_UI))
		{
			// Render debugging beacons.
			gObjectList.renderObjectBeacons();
			gObjectList.resetObjectBeacons();
		}
	}

	mScreen.flush();
						
}

void LLPipeline::setupSpotLight(LLGLSLShader& shader, LLDrawable* drawablep)
{
	//construct frustum
	LLVOVolume* volume = drawablep->getVOVolume();
	LLVector3 params = volume->getSpotLightParams();

	F32 fov = params.mV[0];
	F32 focus = params.mV[1];

	LLVector3 pos = drawablep->getPositionAgent();
	LLQuaternion quat = volume->getRenderRotation();
	LLVector3 scale = volume->getScale();
	
	//get near clip plane
	LLVector3 at_axis(0,0,-scale.mV[2]*0.5f);
	at_axis *= quat;

	LLVector3 np = pos+at_axis;
	at_axis.normVec();

	//get origin that has given fov for plane np, at_axis, and given scale
	F32 dist = (scale.mV[1]*0.5f)/tanf(fov*0.5f);

	LLVector3 origin = np - at_axis*dist;

	//matrix from volume space to agent space
	LLMatrix4 light_mat(quat, LLVector4(origin,1.f));

	glh::matrix4f light_to_agent((F32*) light_mat.mMatrix);
	glh::matrix4f light_to_screen = glh_get_current_modelview() * light_to_agent;

	glh::matrix4f screen_to_light = light_to_screen.inverse();

	F32 s = volume->getLightRadius()*1.5f;
	F32 near_clip = dist;
	F32 width = scale.mV[VX];
	F32 height = scale.mV[VY];
	F32 far_clip = s+dist-scale.mV[VZ];

	F32 fovy = fov * RAD_TO_DEG;
	F32 aspect = width/height;

	glh::matrix4f trans(0.5f, 0.f, 0.f, 0.5f,
				0.f, 0.5f, 0.f, 0.5f,
				0.f, 0.f, 0.5f, 0.5f,
				0.f, 0.f, 0.f, 1.f);

	glh::vec3f p1(0, 0, -(near_clip+0.01f));
	glh::vec3f p2(0, 0, -(near_clip+1.f));

	glh::vec3f screen_origin(0, 0, 0);

	light_to_screen.mult_matrix_vec(p1);
	light_to_screen.mult_matrix_vec(p2);
	light_to_screen.mult_matrix_vec(screen_origin);

	glh::vec3f n = p2-p1;
	n.normalize();
	
	F32 proj_range = far_clip - near_clip;
	glh::matrix4f light_proj = gl_perspective(fovy, aspect, near_clip, far_clip);
	screen_to_light = trans * light_proj * screen_to_light;
	shader.uniformMatrix4fv(LLShaderMgr::PROJECTOR_MATRIX, 1, FALSE, screen_to_light.m);
	shader.uniform1f(LLShaderMgr::PROJECTOR_NEAR, near_clip);
	shader.uniform3fv(LLShaderMgr::PROJECTOR_P, 1, p1.v);
	shader.uniform3fv(LLShaderMgr::PROJECTOR_N, 1, n.v);
	shader.uniform3fv(LLShaderMgr::PROJECTOR_ORIGIN, 1, screen_origin.v);
	shader.uniform1f(LLShaderMgr::PROJECTOR_RANGE, proj_range);
	shader.uniform1f(LLShaderMgr::PROJECTOR_AMBIANCE, params.mV[2]);
	S32 s_idx = -1;

	for (U32 i = 0; i < 2; i++)
	{
		if (mShadowSpotLight[i] == drawablep)
		{
			s_idx = i;
		}
	}

	shader.uniform1i(LLShaderMgr::PROJECTOR_SHADOW_INDEX, s_idx);

	if (s_idx >= 0)
	{
		shader.uniform1f(LLShaderMgr::PROJECTOR_SHADOW_FADE, 1.f-mSpotLightFade[s_idx]);
	}
	else
	{
		shader.uniform1f(LLShaderMgr::PROJECTOR_SHADOW_FADE, 1.f);
	}

	{
		LLDrawable* potential = drawablep;
		//determine if this is a good light for casting shadows
		F32 m_pri = volume->getSpotLightPriority();

		for (U32 i = 0; i < 2; i++)
		{
			F32 pri = 0.f;

			if (mTargetShadowSpotLight[i].notNull())
			{
				pri = mTargetShadowSpotLight[i]->getVOVolume()->getSpotLightPriority();			
			}

			if (m_pri > pri)
			{
				LLDrawable* temp = mTargetShadowSpotLight[i];
				mTargetShadowSpotLight[i] = potential;
				potential = temp;
				m_pri = pri;
			}
		}
	}

	LLViewerTexture* img = volume->getLightTexture();

	if (img == NULL)
	{
		img = LLViewerFetchedTexture::sWhiteImagep;
	}

	S32 channel = shader.enableTexture(LLShaderMgr::DEFERRED_PROJECTION);

	if (channel > -1)
	{
		if (img)
		{
			gGL.getTexUnit(channel)->bind(img);

			F32 lod_range = logf(img->getWidth())/logf(2.f);

			shader.uniform1f(LLShaderMgr::PROJECTOR_FOCUS, focus);
			shader.uniform1f(LLShaderMgr::PROJECTOR_LOD, lod_range);
			shader.uniform1f(LLShaderMgr::PROJECTOR_AMBIENT_LOD, llclamp((proj_range-focus)/proj_range*lod_range, 0.f, 1.f));
		}
	}
		
}

void LLPipeline::unbindDeferredShader(LLGLSLShader &shader)
{
	stop_glerror();
	shader.disableTexture(LLShaderMgr::DEFERRED_NORMAL, mDeferredScreen.getUsage());
	shader.disableTexture(LLShaderMgr::DEFERRED_DIFFUSE, mDeferredScreen.getUsage());
	shader.disableTexture(LLShaderMgr::DEFERRED_SPECULAR, mDeferredScreen.getUsage());
	shader.disableTexture(LLShaderMgr::DEFERRED_DEPTH, mDeferredScreen.getUsage());
	shader.disableTexture(LLShaderMgr::DEFERRED_LIGHT, mDeferredLight.getUsage());
	shader.disableTexture(LLShaderMgr::DIFFUSE_MAP);
	shader.disableTexture(LLShaderMgr::DEFERRED_BLOOM);

	for (U32 i = 0; i < 4; i++)
	{
		if (shader.disableTexture(LLShaderMgr::DEFERRED_SHADOW0+i, LLTexUnit::TT_RECT_TEXTURE) > -1)
		{
			glTexParameteri(GL_TEXTURE_RECTANGLE_ARB, GL_TEXTURE_COMPARE_MODE_ARB, GL_NONE);
		}
	}

	for (U32 i = 4; i < 6; i++)
	{
		if (shader.disableTexture(LLShaderMgr::DEFERRED_SHADOW0+i) > -1)
		{
			glTexParameteri(GL_TEXTURE_2D, GL_TEXTURE_COMPARE_MODE_ARB, GL_NONE);
		}
	}

	shader.disableTexture(LLShaderMgr::DEFERRED_NOISE);
	shader.disableTexture(LLShaderMgr::DEFERRED_LIGHTFUNC);

	S32 channel = shader.disableTexture(LLShaderMgr::ENVIRONMENT_MAP, LLTexUnit::TT_CUBE_MAP);
	if (channel > -1)
	{
		LLCubeMap* cube_map = gSky.mVOSkyp ? gSky.mVOSkyp->getCubeMap() : NULL;
		if (cube_map)
		{
			cube_map->disable();
		}
	}
	gGL.getTexUnit(0)->unbind(LLTexUnit::TT_TEXTURE);
	gGL.getTexUnit(0)->activate();
	shader.unbind();
}

inline float sgn(float a)
{
    if (a > 0.0F) return (1.0F);
    if (a < 0.0F) return (-1.0F);
    return (0.0F);
}

void LLPipeline::generateWaterReflection(LLCamera& camera_in)
{	
	if (LLPipeline::sWaterReflections && assertInitialized() && LLDrawPoolWater::sNeedsReflectionUpdate)
	{
		BOOL skip_avatar_update = FALSE;
		if (!isAgentAvatarValid() || gAgentCamera.getCameraAnimating() || gAgentCamera.getCameraMode() != CAMERA_MODE_MOUSELOOK || !LLVOAvatar::sVisibleInFirstPerson)
		{
			skip_avatar_update = TRUE;
		}
		
		if (!skip_avatar_update)
		{
			gAgentAvatarp->updateAttachmentVisibility(CAMERA_MODE_THIRD_PERSON);
		}
		LLVertexBuffer::unbind();

		LLGLState::checkStates();
		LLGLState::checkTextureChannels();
		LLGLState::checkClientArrays();

		LLCamera camera = camera_in;
		camera.setFar(camera.getFar()*0.87654321f);
		LLPipeline::sReflectionRender = TRUE;
		
		gPipeline.pushRenderTypeMask();

		glh::matrix4f projection = glh_get_current_projection();
		glh::matrix4f mat;

		stop_glerror();
		LLPlane plane;

		F32 height = gAgent.getRegion()->getWaterHeight(); 
		F32 to_clip = fabsf(camera.getOrigin().mV[2]-height);
		F32 pad = -to_clip*0.05f; //amount to "pad" clip plane by

		//plane params
		LLVector3 pnorm;
		F32 pd;

		S32 water_clip = 0;
		if (!LLViewerCamera::getInstance()->cameraUnderWater())
		{ //camera is above water, clip plane points up
			pnorm.setVec(0,0,1);
			pd = -height;
			plane.setVec(pnorm, pd);
			water_clip = -1;
		}
		else
		{	//camera is below water, clip plane points down
			pnorm = LLVector3(0,0,-1);
			pd = height;
			plane.setVec(pnorm, pd);
			water_clip = 1;
		}

		if (!LLViewerCamera::getInstance()->cameraUnderWater())
		{	//generate planar reflection map

			//disable occlusion culling for reflection map for now
			S32 occlusion = LLPipeline::sUseOcclusion;
			LLPipeline::sUseOcclusion = 0;
			gGL.getTexUnit(0)->unbind(LLTexUnit::TT_TEXTURE);
			glClearColor(0,0,0,0);
			mWaterRef.bindTarget();
			LLViewerCamera::sCurCameraID = LLViewerCamera::CAMERA_WATER0;
			gGL.setColorMask(true, true);
			mWaterRef.clear();
			gGL.setColorMask(true, false);

			mWaterRef.getViewport(gGLViewport);

			stop_glerror();

			gGL.pushMatrix();

			mat.set_scale(glh::vec3f(1,1,-1));
			mat.set_translate(glh::vec3f(0,0,height*2.f));

			glh::matrix4f current = glh_get_current_modelview();

			mat = current * mat;

			glh_set_current_modelview(mat);
			gGL.loadMatrix(mat.m);

			LLViewerCamera::updateFrustumPlanes(camera, FALSE, TRUE);

			glh::matrix4f inv_mat = mat.inverse();

			glh::vec3f origin(0,0,0);
			inv_mat.mult_matrix_vec(origin);

			camera.setOrigin(origin.v);

			glCullFace(GL_FRONT);

			static LLCullResult ref_result;

			if (LLDrawPoolWater::sNeedsReflectionUpdate)
			{
				//initial sky pass (no user clip plane)
				{ //mask out everything but the sky
					gPipeline.pushRenderTypeMask();
					gPipeline.andRenderTypeMask(LLPipeline::RENDER_TYPE_SKY,
						LLPipeline::RENDER_TYPE_WL_SKY,
						LLPipeline::RENDER_TYPE_CLOUDS,
						LLPipeline::END_RENDER_TYPES);

					static LLCullResult result;
					updateCull(camera, result);
					stateSort(camera, result);

					renderGeom(camera, TRUE);

					gPipeline.popRenderTypeMask();
				}

				gPipeline.pushRenderTypeMask();

				clearRenderTypeMask(LLPipeline::RENDER_TYPE_WATER,
					LLPipeline::RENDER_TYPE_VOIDWATER,
					LLPipeline::RENDER_TYPE_GROUND,
					LLPipeline::RENDER_TYPE_SKY,
					LLPipeline::RENDER_TYPE_CLOUDS,
					LLPipeline::END_RENDER_TYPES);	

				S32 detail = RenderReflectionDetail;
				if (detail > 0)
				{ //mask out selected geometry based on reflection detail
					if (detail < 4)
					{
						clearRenderTypeMask(LLPipeline::RENDER_TYPE_PARTICLES, END_RENDER_TYPES);
						if (detail < 3)
						{
							clearRenderTypeMask(LLPipeline::RENDER_TYPE_AVATAR, END_RENDER_TYPES);
							if (detail < 2)
							{
								clearRenderTypeMask(LLPipeline::RENDER_TYPE_VOLUME, END_RENDER_TYPES);
							}
						}
					}

					LLGLUserClipPlane clip_plane(plane, mat, projection);
					LLGLDisable cull(GL_CULL_FACE);
					updateCull(camera, ref_result, -water_clip, &plane);
					stateSort(camera, ref_result);
				}	

				if (LLDrawPoolWater::sNeedsDistortionUpdate)
				{
					if (RenderReflectionDetail > 0)
					{
						gPipeline.grabReferences(ref_result);
						LLGLUserClipPlane clip_plane(plane, mat, projection);
						renderGeom(camera);
					}
				}	

				gPipeline.popRenderTypeMask();
			}	
			glCullFace(GL_BACK);
			gGL.popMatrix();
			mWaterRef.flush();
			glh_set_current_modelview(current);
			LLPipeline::sUseOcclusion = occlusion;
		}

		camera.setOrigin(camera_in.getOrigin());
		//render distortion map
		static BOOL last_update = TRUE;
		if (last_update)
		{
			camera.setFar(camera_in.getFar());
			clearRenderTypeMask(LLPipeline::RENDER_TYPE_WATER,
								LLPipeline::RENDER_TYPE_VOIDWATER,
								LLPipeline::RENDER_TYPE_GROUND,
								END_RENDER_TYPES);	
			stop_glerror();

			LLPipeline::sUnderWaterRender = LLViewerCamera::getInstance()->cameraUnderWater() ? FALSE : TRUE;

			if (LLPipeline::sUnderWaterRender)
			{
				clearRenderTypeMask(LLPipeline::RENDER_TYPE_GROUND,
									LLPipeline::RENDER_TYPE_SKY,
									LLPipeline::RENDER_TYPE_CLOUDS,
									LLPipeline::RENDER_TYPE_WL_SKY,
									END_RENDER_TYPES);		
			}
			LLViewerCamera::updateFrustumPlanes(camera);

			gGL.getTexUnit(0)->unbind(LLTexUnit::TT_TEXTURE);
			LLColor4& col = LLDrawPoolWater::sWaterFogColor;
			glClearColor(col.mV[0], col.mV[1], col.mV[2], 0.f);
			mWaterDis.bindTarget();
			LLViewerCamera::sCurCameraID = LLViewerCamera::CAMERA_WATER1;
			mWaterDis.getViewport(gGLViewport);
			
			if (!LLPipeline::sUnderWaterRender || LLDrawPoolWater::sNeedsReflectionUpdate)
			{
				//clip out geometry on the same side of water as the camera
				mat = glh_get_current_modelview();
				LLPlane plane(-pnorm, -(pd+pad));

				LLGLUserClipPlane clip_plane(plane, mat, projection);
				static LLCullResult result;
				updateCull(camera, result, water_clip, &plane);
				stateSort(camera, result);

				gGL.setColorMask(true, true);
				mWaterDis.clear();
				gGL.setColorMask(true, false);

				renderGeom(camera);

			}

			LLPipeline::sUnderWaterRender = FALSE;
			mWaterDis.flush();
		}
		last_update = LLDrawPoolWater::sNeedsReflectionUpdate && LLDrawPoolWater::sNeedsDistortionUpdate;

		LLRenderTarget::unbindTarget();

		LLPipeline::sReflectionRender = FALSE;

		if (!LLRenderTarget::sUseFBO)
		{
			glClear(GL_DEPTH_BUFFER_BIT);
		}
		glClearColor(0.f, 0.f, 0.f, 0.f);
		gViewerWindow->setup3DViewport();
		gPipeline.popRenderTypeMask();
		LLDrawPoolWater::sNeedsReflectionUpdate = FALSE;
		LLDrawPoolWater::sNeedsDistortionUpdate = FALSE;
		LLPlane npnorm(-pnorm, -pd);
		LLViewerCamera::getInstance()->setUserClipPlane(npnorm);
		
		LLGLState::checkStates();

		if (!skip_avatar_update)
		{
			gAgentAvatarp->updateAttachmentVisibility(gAgentCamera.getCameraMode());
		}

		LLViewerCamera::sCurCameraID = LLViewerCamera::CAMERA_WORLD;
	}
}

glh::matrix4f look(const LLVector3 pos, const LLVector3 dir, const LLVector3 up)
{
	glh::matrix4f ret;

	LLVector3 dirN;
	LLVector3 upN;
	LLVector3 lftN;

	lftN = dir % up;
	lftN.normVec();
	
	upN = lftN % dir;
	upN.normVec();
	
	dirN = dir;
	dirN.normVec();

	ret.m[ 0] = lftN[0];
	ret.m[ 1] = upN[0];
	ret.m[ 2] = -dirN[0];
	ret.m[ 3] = 0.f;

	ret.m[ 4] = lftN[1];
	ret.m[ 5] = upN[1];
	ret.m[ 6] = -dirN[1];
	ret.m[ 7] = 0.f;

	ret.m[ 8] = lftN[2];
	ret.m[ 9] = upN[2];
	ret.m[10] = -dirN[2];
	ret.m[11] = 0.f;

	ret.m[12] = -(lftN*pos);
	ret.m[13] = -(upN*pos);
	ret.m[14] = dirN*pos;
	ret.m[15] = 1.f;

	return ret;
}

glh::matrix4f scale_translate_to_fit(const LLVector3 min, const LLVector3 max)
{
	glh::matrix4f ret;
	ret.m[ 0] = 2/(max[0]-min[0]);
	ret.m[ 4] = 0;
	ret.m[ 8] = 0;
	ret.m[12] = -(max[0]+min[0])/(max[0]-min[0]);

	ret.m[ 1] = 0;
	ret.m[ 5] = 2/(max[1]-min[1]);
	ret.m[ 9] = 0;
	ret.m[13] = -(max[1]+min[1])/(max[1]-min[1]);

	ret.m[ 2] = 0;
	ret.m[ 6] = 0;
	ret.m[10] = 2/(max[2]-min[2]);
	ret.m[14] = -(max[2]+min[2])/(max[2]-min[2]);

	ret.m[ 3] = 0;
	ret.m[ 7] = 0;
	ret.m[11] = 0;
	ret.m[15] = 1;

	return ret;
}

static LLFastTimer::DeclareTimer FTM_SHADOW_RENDER("Render Shadows");
static LLFastTimer::DeclareTimer FTM_SHADOW_ALPHA("Alpha Shadow");
static LLFastTimer::DeclareTimer FTM_SHADOW_SIMPLE("Simple Shadow");

void LLPipeline::renderShadow(glh::matrix4f& view, glh::matrix4f& proj, LLCamera& shadow_cam, LLCullResult &result, BOOL use_shader, BOOL use_occlusion)
{
	LLFastTimer t(FTM_SHADOW_RENDER);

	//clip out geometry on the same side of water as the camera
	S32 occlude = LLPipeline::sUseOcclusion;
	if (!use_occlusion)
	{
		LLPipeline::sUseOcclusion = 0;
	}
	LLPipeline::sShadowRender = TRUE;
	
	U32 types[] = { 
		LLRenderPass::PASS_SIMPLE, 
		LLRenderPass::PASS_FULLBRIGHT, 
		LLRenderPass::PASS_SHINY, 
		LLRenderPass::PASS_BUMP, 
		LLRenderPass::PASS_FULLBRIGHT_SHINY 
	};

	LLGLEnable cull(GL_CULL_FACE);

	if (use_shader)
	{
		gDeferredShadowProgram.bind();
	}

	updateCull(shadow_cam, result);
	stateSort(shadow_cam, result);
	
	//generate shadow map
	gGL.matrixMode(LLRender::MM_PROJECTION);
	gGL.pushMatrix();
	gGL.loadMatrix(proj.m);
	gGL.matrixMode(LLRender::MM_MODELVIEW);
	gGL.pushMatrix();
	gGL.loadMatrix(gGLModelView);

	stop_glerror();
	gGLLastMatrix = NULL;

	{
		//LLGLDepthTest depth(GL_TRUE);
		//glClear(GL_DEPTH_BUFFER_BIT);
	}

	gGL.getTexUnit(0)->unbind(LLTexUnit::TT_TEXTURE);
	
	stop_glerror();
	
	//glCullFace(GL_FRONT);

	LLVertexBuffer::unbind();

	{
		if (!use_shader)
		{ //occlusion program is general purpose depth-only no-textures
			gOcclusionProgram.bind();
		}

		gGL.diffuseColor4f(1,1,1,1);
		gGL.setColorMask(false, false);
	
		LLFastTimer ftm(FTM_SHADOW_SIMPLE);
		gGL.getTexUnit(0)->disable();
		for (U32 i = 0; i < sizeof(types)/sizeof(U32); ++i)
		{
			renderObjects(types[i], LLVertexBuffer::MAP_VERTEX, FALSE);
		}
		gGL.getTexUnit(0)->enable(LLTexUnit::TT_TEXTURE);
		if (!use_shader)
		{
			gOcclusionProgram.unbind();
		}
	}
	
	if (use_shader)
	{
		gDeferredShadowProgram.unbind();
		renderGeomShadow(shadow_cam);
		gDeferredShadowProgram.bind();
	}
	else
	{
		renderGeomShadow(shadow_cam);
	}

	{
		LLFastTimer ftm(FTM_SHADOW_ALPHA);
		gDeferredShadowAlphaMaskProgram.bind();
		gDeferredShadowAlphaMaskProgram.setMinimumAlpha(0.598f);
		
		U32 mask =	LLVertexBuffer::MAP_VERTEX | 
					LLVertexBuffer::MAP_TEXCOORD0 | 
					LLVertexBuffer::MAP_COLOR | 
					LLVertexBuffer::MAP_TEXTURE_INDEX;

		renderObjects(LLRenderPass::PASS_ALPHA_MASK, mask, TRUE, TRUE);
		renderObjects(LLRenderPass::PASS_FULLBRIGHT_ALPHA_MASK, mask, TRUE, TRUE);
		renderObjects(LLRenderPass::PASS_ALPHA, mask, TRUE, TRUE);
		gDeferredTreeShadowProgram.bind();
		gDeferredTreeShadowProgram.setMinimumAlpha(0.598f);
		renderObjects(LLRenderPass::PASS_GRASS, LLVertexBuffer::MAP_VERTEX | LLVertexBuffer::MAP_TEXCOORD0, TRUE);
	}

	//glCullFace(GL_BACK);

	gDeferredShadowProgram.bind();
	gGLLastMatrix = NULL;
	gGL.loadMatrix(gGLModelView);
	doOcclusion(shadow_cam);

	if (use_shader)
	{
		gDeferredShadowProgram.unbind();
	}
	
	gGL.setColorMask(true, true);
			
	gGL.matrixMode(LLRender::MM_PROJECTION);
	gGL.popMatrix();
	gGL.matrixMode(LLRender::MM_MODELVIEW);
	gGL.popMatrix();
	gGLLastMatrix = NULL;

	LLPipeline::sUseOcclusion = occlude;
	LLPipeline::sShadowRender = FALSE;
}

static LLFastTimer::DeclareTimer FTM_VISIBLE_CLOUD("Visible Cloud");
BOOL LLPipeline::getVisiblePointCloud(LLCamera& camera, LLVector3& min, LLVector3& max, std::vector<LLVector3>& fp, LLVector3 light_dir)
{
	LLFastTimer t(FTM_VISIBLE_CLOUD);
	//get point cloud of intersection of frust and min, max

	if (getVisibleExtents(camera, min, max))
	{
		return FALSE;
	}

	//get set of planes on bounding box
	LLPlane bp[] = { 
		LLPlane(min, LLVector3(-1,0,0)),
		LLPlane(min, LLVector3(0,-1,0)),
		LLPlane(min, LLVector3(0,0,-1)),
		LLPlane(max, LLVector3(1,0,0)),
		LLPlane(max, LLVector3(0,1,0)),
		LLPlane(max, LLVector3(0,0,1))};
	
	//potential points
	std::vector<LLVector3> pp;

	//add corners of AABB
	pp.push_back(LLVector3(min.mV[0], min.mV[1], min.mV[2]));
	pp.push_back(LLVector3(max.mV[0], min.mV[1], min.mV[2]));
	pp.push_back(LLVector3(min.mV[0], max.mV[1], min.mV[2]));
	pp.push_back(LLVector3(max.mV[0], max.mV[1], min.mV[2]));
	pp.push_back(LLVector3(min.mV[0], min.mV[1], max.mV[2]));
	pp.push_back(LLVector3(max.mV[0], min.mV[1], max.mV[2]));
	pp.push_back(LLVector3(min.mV[0], max.mV[1], max.mV[2]));
	pp.push_back(LLVector3(max.mV[0], max.mV[1], max.mV[2]));

	//add corners of camera frustum
	for (U32 i = 0; i < 8; i++)
	{
		pp.push_back(camera.mAgentFrustum[i]);
	}


	//bounding box line segments
	U32 bs[] = 
			{
		0,1,
		1,3,
		3,2,
		2,0,

		4,5,
		5,7,
		7,6,
		6,4,

		0,4,
		1,5,
		3,7,
		2,6
	};

	for (U32 i = 0; i < 12; i++)
	{ //for each line segment in bounding box
		for (U32 j = 0; j < 6; j++) 
		{ //for each plane in camera frustum
			const LLPlane& cp = camera.getAgentPlane(j);
			const LLVector3& v1 = pp[bs[i*2+0]];
			const LLVector3& v2 = pp[bs[i*2+1]];
			LLVector3 n;
			cp.getVector3(n);

			LLVector3 line = v1-v2;

			F32 d1 = line*n;
			F32 d2 = -cp.dist(v2);

			F32 t = d2/d1;

			if (t > 0.f && t < 1.f)
			{
				LLVector3 intersect = v2+line*t;
				pp.push_back(intersect);
			}
		}
	}
			
	//camera frustum line segments
	const U32 fs[] =
	{
		0,1,
		1,2,
		2,3,
		3,0,

		4,5,
		5,6,
		6,7,
		7,4,
	
		0,4,
		1,5,
		2,6,
		3,7	
	};

	LLVector3 center = (max+min)*0.5f;
	LLVector3 size = (max-min)*0.5f;
	
	for (U32 i = 0; i < 12; i++)
	{
		for (U32 j = 0; j < 6; ++j)
		{
			const LLVector3& v1 = pp[fs[i*2+0]+8];
			const LLVector3& v2 = pp[fs[i*2+1]+8];
			const LLPlane& cp = bp[j];
			LLVector3 n;
			cp.getVector3(n);

			LLVector3 line = v1-v2;

			F32 d1 = line*n;
			F32 d2 = -cp.dist(v2);

			F32 t = d2/d1;

			if (t > 0.f && t < 1.f)
			{
				LLVector3 intersect = v2+line*t;
				pp.push_back(intersect);
			}	
		}
	}

	LLVector3 ext[] = { min-LLVector3(0.05f,0.05f,0.05f),
		max+LLVector3(0.05f,0.05f,0.05f) };

	for (U32 i = 0; i < pp.size(); ++i)
	{
		bool found = true;

		const F32* p = pp[i].mV;
			
		for (U32 j = 0; j < 3; ++j)
		{
			if (p[j] < ext[0].mV[j] ||
				p[j] > ext[1].mV[j])
			{
				found = false;
				break;
			}
		}
				
		for (U32 j = 0; j < 6; ++j)
		{
			const LLPlane& cp = camera.getAgentPlane(j);
			F32 dist = cp.dist(pp[i]);
			if (dist > 0.05f) //point is above some plane, not contained
					{
				found = false;
				break;
						}
					}

					if (found)
					{
			fp.push_back(pp[i]);
		}
	}
	
	if (fp.empty())
	{
		return FALSE;
	}
	
	return TRUE;
}

void LLPipeline::renderHighlight(const LLViewerObject* obj, F32 fade)
{
	if (obj && obj->getVolume())
	{
		for (LLViewerObject::child_list_t::const_iterator iter = obj->getChildren().begin(); iter != obj->getChildren().end(); ++iter)
		{
			renderHighlight(*iter, fade);
		}

		LLDrawable* drawable = obj->mDrawable;
		if (drawable)
		{
			for (S32 i = 0; i < drawable->getNumFaces(); ++i)
			{
				LLFace* face = drawable->getFace(i);
				if (face)
				{
					face->renderSelected(LLViewerTexture::sNullImagep, LLColor4(1,1,1,fade));
				}
			}
		}
	}
}

void LLPipeline::generateHighlight(LLCamera& camera)
{
	//render highlighted object as white into offscreen render target
	if (mHighlightObject.notNull())
	{
		mHighlightSet.insert(HighlightItem(mHighlightObject));
	}
	
	if (!mHighlightSet.empty())
	{
		F32 transition = gFrameIntervalSeconds/RenderHighlightFadeTime;

		LLGLDisable test(GL_ALPHA_TEST);
		LLGLDepthTest depth(GL_FALSE);
		mHighlight.bindTarget();
		disableLights();
		gGL.setColorMask(true, true);
		mHighlight.clear();

		gGL.getTexUnit(0)->bind(LLViewerFetchedTexture::sWhiteImagep);
		for (std::set<HighlightItem>::iterator iter = mHighlightSet.begin(); iter != mHighlightSet.end(); )
		{
			std::set<HighlightItem>::iterator cur_iter = iter++;

			if (cur_iter->mItem.isNull())
			{
				mHighlightSet.erase(cur_iter);
				continue;
			}

			if (cur_iter->mItem == mHighlightObject)
			{
				cur_iter->incrFade(transition); 
			}
			else
			{
				cur_iter->incrFade(-transition);
				if (cur_iter->mFade <= 0.f)
				{
					mHighlightSet.erase(cur_iter);
					continue;
				}
			}

			renderHighlight(cur_iter->mItem->getVObj(), cur_iter->mFade);
		}

		mHighlight.flush();
		gGL.setColorMask(true, false);
		gViewerWindow->setup3DViewport();
	}
}


void LLPipeline::generateSunShadow(LLCamera& camera)
{
	if (!sRenderDeferred || RenderShadowDetail <= 0)
	{
		return;
	}

	BOOL skip_avatar_update = FALSE;
	if (!isAgentAvatarValid() || gAgentCamera.getCameraAnimating() || gAgentCamera.getCameraMode() != CAMERA_MODE_MOUSELOOK || !LLVOAvatar::sVisibleInFirstPerson)
	{

		skip_avatar_update = TRUE;
	}

	if (!skip_avatar_update)
	{
		gAgentAvatarp->updateAttachmentVisibility(CAMERA_MODE_THIRD_PERSON);
	}

	F64 last_modelview[16];
	F64 last_projection[16];
	for (U32 i = 0; i < 16; i++)
	{ //store last_modelview of world camera
		last_modelview[i] = gGLLastModelView[i];
		last_projection[i] = gGLLastProjection[i];
	}

	pushRenderTypeMask();
	andRenderTypeMask(LLPipeline::RENDER_TYPE_SIMPLE,
					LLPipeline::RENDER_TYPE_ALPHA,
					LLPipeline::RENDER_TYPE_GRASS,
					LLPipeline::RENDER_TYPE_FULLBRIGHT,
					LLPipeline::RENDER_TYPE_BUMP,
					LLPipeline::RENDER_TYPE_VOLUME,
					LLPipeline::RENDER_TYPE_AVATAR,
					LLPipeline::RENDER_TYPE_TREE, 
					LLPipeline::RENDER_TYPE_TERRAIN,
					LLPipeline::RENDER_TYPE_WATER,
					LLPipeline::RENDER_TYPE_VOIDWATER,
					LLPipeline::RENDER_TYPE_PASS_ALPHA,
					LLPipeline::RENDER_TYPE_PASS_ALPHA_MASK,
					LLPipeline::RENDER_TYPE_PASS_FULLBRIGHT_ALPHA_MASK,
					LLPipeline::RENDER_TYPE_PASS_GRASS,
					LLPipeline::RENDER_TYPE_PASS_SIMPLE,
					LLPipeline::RENDER_TYPE_PASS_BUMP,
					LLPipeline::RENDER_TYPE_PASS_FULLBRIGHT,
					LLPipeline::RENDER_TYPE_PASS_SHINY,
					LLPipeline::RENDER_TYPE_PASS_FULLBRIGHT_SHINY,
					END_RENDER_TYPES);

	gGL.setColorMask(false, false);

	//get sun view matrix
	
	//store current projection/modelview matrix
	glh::matrix4f saved_proj = glh_get_current_projection();
	glh::matrix4f saved_view = glh_get_current_modelview();
	glh::matrix4f inv_view = saved_view.inverse();

	glh::matrix4f view[6];
	glh::matrix4f proj[6];
	
	//clip contains parallel split distances for 3 splits
	LLVector3 clip = RenderShadowClipPlanes;

	//F32 slope_threshold = gSavedSettings.getF32("RenderShadowSlopeThreshold");

	//far clip on last split is minimum of camera view distance and 128
	mSunClipPlanes = LLVector4(clip, clip.mV[2] * clip.mV[2]/clip.mV[1]);

	clip = RenderShadowOrthoClipPlanes;
	mSunOrthoClipPlanes = LLVector4(clip, clip.mV[2]*clip.mV[2]/clip.mV[1]);

	//currently used for amount to extrude frusta corners for constructing shadow frusta
	LLVector3 n = RenderShadowNearDist;
	//F32 nearDist[] = { n.mV[0], n.mV[1], n.mV[2], n.mV[2] };

	//put together a universal "near clip" plane for shadow frusta
	LLPlane shadow_near_clip;
	{
		LLVector3 p = gAgent.getPositionAgent();
		p += mSunDir * RenderFarClip*2.f;
		shadow_near_clip.setVec(p, mSunDir);
	}

	LLVector3 lightDir = -mSunDir;
	lightDir.normVec();

	glh::vec3f light_dir(lightDir.mV);

	//create light space camera matrix
	
	LLVector3 at = lightDir;

	LLVector3 up = camera.getAtAxis();

	if (fabsf(up*lightDir) > 0.75f)
	{
		up = camera.getUpAxis();
	}

	/*LLVector3 left = up%at;
	up = at%left;*/

	up.normVec();
	at.normVec();
	
	
	LLCamera main_camera = camera;
	
	F32 near_clip = 0.f;
	{
		//get visible point cloud
		std::vector<LLVector3> fp;

		main_camera.calcAgentFrustumPlanes(main_camera.mAgentFrustum);
		
		LLVector3 min,max;
		getVisiblePointCloud(main_camera,min,max,fp);

		if (fp.empty())
		{
			if (!hasRenderDebugMask(RENDER_DEBUG_SHADOW_FRUSTA))
			{
				mShadowCamera[0] = main_camera;
				mShadowExtents[0][0] = min;
				mShadowExtents[0][1] = max;

				mShadowFrustPoints[0].clear();
				mShadowFrustPoints[1].clear();
				mShadowFrustPoints[2].clear();
				mShadowFrustPoints[3].clear();
			}
			popRenderTypeMask();

			if (!skip_avatar_update)
			{
				gAgentAvatarp->updateAttachmentVisibility(gAgentCamera.getCameraMode());
			}

			return;
		}

		//get good split distances for frustum
		for (U32 i = 0; i < fp.size(); ++i)
		{
			glh::vec3f v(fp[i].mV);
			saved_view.mult_matrix_vec(v);
			fp[i].setVec(v.v);
		}

		min = fp[0];
		max = fp[0];

		//get camera space bounding box
		for (U32 i = 1; i < fp.size(); ++i)
		{
			update_min_max(min, max, fp[i]);
		}

		near_clip = -max.mV[2];
		F32 far_clip = -min.mV[2]*2.f;

		//far_clip = llmin(far_clip, 128.f);
		far_clip = llmin(far_clip, camera.getFar());

		F32 range = far_clip-near_clip;

		LLVector3 split_exp = RenderShadowSplitExponent;

		F32 da = 1.f-llmax( fabsf(lightDir*up), fabsf(lightDir*camera.getLeftAxis()) );
		
		da = powf(da, split_exp.mV[2]);

		F32 sxp = split_exp.mV[1] + (split_exp.mV[0]-split_exp.mV[1])*da;
<<<<<<< HEAD

=======
		
>>>>>>> b2b446ae
		for (U32 i = 0; i < 4; ++i)
		{
			F32 x = (F32)(i+1)/4.f;
			x = powf(x, sxp);
			mSunClipPlanes.mV[i] = near_clip+range*x;
		}

		mSunClipPlanes.mV[0] *= 1.25f; //bump back first split for transition padding
	}

	// convenience array of 4 near clip plane distances
	F32 dist[] = { near_clip, mSunClipPlanes.mV[0], mSunClipPlanes.mV[1], mSunClipPlanes.mV[2], mSunClipPlanes.mV[3] };
	

	if (mSunDiffuse == LLColor4::black)
	{ //sun diffuse is totally black, shadows don't matter
		LLGLDepthTest depth(GL_TRUE);

		for (S32 j = 0; j < 4; j++)
		{
			mShadow[j].bindTarget();
			mShadow[j].clear();
			mShadow[j].flush();
		}
	}
	else
	{
		for (S32 j = 0; j < 4; j++)
		{
			if (!hasRenderDebugMask(RENDER_DEBUG_SHADOW_FRUSTA))
			{
				mShadowFrustPoints[j].clear();
			}

			LLViewerCamera::sCurCameraID = LLViewerCamera::CAMERA_SHADOW0+j;

			//restore render matrices
			glh_set_current_modelview(saved_view);
			glh_set_current_projection(saved_proj);

			LLVector3 eye = camera.getOrigin();

			//camera used for shadow cull/render
			LLCamera shadow_cam;
		
			//create world space camera frustum for this split
			shadow_cam = camera;
			shadow_cam.setFar(16.f);
	
			LLViewerCamera::updateFrustumPlanes(shadow_cam, FALSE, FALSE, TRUE);

			LLVector3* frust = shadow_cam.mAgentFrustum;

			LLVector3 pn = shadow_cam.getAtAxis();
		
			LLVector3 min, max;

			//construct 8 corners of split frustum section
			for (U32 i = 0; i < 4; i++)
			{
				LLVector3 delta = frust[i+4]-eye;
				delta += (frust[i+4]-frust[(i+2)%4+4])*0.05f;
				delta.normVec();
				F32 dp = delta*pn;
				frust[i] = eye + (delta*dist[j]*0.75f)/dp;
				frust[i+4] = eye + (delta*dist[j+1]*1.25f)/dp;
			}
						
			shadow_cam.calcAgentFrustumPlanes(frust);
			shadow_cam.mFrustumCornerDist = 0.f;
		
			if (!gPipeline.hasRenderDebugMask(LLPipeline::RENDER_DEBUG_SHADOW_FRUSTA))
			{
				mShadowCamera[j] = shadow_cam;
			}

			std::vector<LLVector3> fp;

			if (!gPipeline.getVisiblePointCloud(shadow_cam, min, max, fp, lightDir))
			{
				//no possible shadow receivers
				if (!gPipeline.hasRenderDebugMask(LLPipeline::RENDER_DEBUG_SHADOW_FRUSTA))
				{
					mShadowExtents[j][0] = LLVector3();
					mShadowExtents[j][1] = LLVector3();
					mShadowCamera[j+4] = shadow_cam;
				}

				mShadow[j].bindTarget();
				{
					LLGLDepthTest depth(GL_TRUE);
					mShadow[j].clear();
				}
				mShadow[j].flush();

				mShadowError.mV[j] = 0.f;
				mShadowFOV.mV[j] = 0.f;

				continue;
			}

			if (!gPipeline.hasRenderDebugMask(LLPipeline::RENDER_DEBUG_SHADOW_FRUSTA))
			{
				mShadowExtents[j][0] = min;
				mShadowExtents[j][1] = max;
				mShadowFrustPoints[j] = fp;
			}
				

			//find a good origin for shadow projection
			LLVector3 origin;

			//get a temporary view projection
			view[j] = look(camera.getOrigin(), lightDir, -up);

			std::vector<LLVector3> wpf;

			for (U32 i = 0; i < fp.size(); i++)
			{
				glh::vec3f p = glh::vec3f(fp[i].mV);
				view[j].mult_matrix_vec(p);
				wpf.push_back(LLVector3(p.v));
			}

			min = wpf[0];
			max = wpf[0];

			for (U32 i = 0; i < fp.size(); ++i)
			{ //get AABB in camera space
				update_min_max(min, max, wpf[i]);
			}

			// Construct a perspective transform with perspective along y-axis that contains
			// points in wpf
			//Known:
			// - far clip plane
			// - near clip plane
			// - points in frustum
			//Find:
			// - origin

			//get some "interesting" points of reference
			LLVector3 center = (min+max)*0.5f;
			LLVector3 size = (max-min)*0.5f;
			LLVector3 near_center = center;
			near_center.mV[1] += size.mV[1]*2.f;
		
		
			//put all points in wpf in quadrant 0, reletive to center of min/max
			//get the best fit line using least squares
			F32 bfm = 0.f;
			F32 bfb = 0.f;

			for (U32 i = 0; i < wpf.size(); ++i)
			{
				wpf[i] -= center;
				wpf[i].mV[0] = fabsf(wpf[i].mV[0]);
				wpf[i].mV[2] = fabsf(wpf[i].mV[2]);
			}

			if (!wpf.empty())
			{ 
				F32 sx = 0.f;
				F32 sx2 = 0.f;
				F32 sy = 0.f;
				F32 sxy = 0.f;
			
				for (U32 i = 0; i < wpf.size(); ++i)
				{		
					sx += wpf[i].mV[0];
					sx2 += wpf[i].mV[0]*wpf[i].mV[0];
					sy += wpf[i].mV[1];
					sxy += wpf[i].mV[0]*wpf[i].mV[1]; 
				}

				bfm = (sy*sx-wpf.size()*sxy)/(sx*sx-wpf.size()*sx2);
				bfb = (sx*sxy-sy*sx2)/(sx*sx-bfm*sx2);
			}
		
			{
				// best fit line is y=bfm*x+bfb
		
				//find point that is furthest to the right of line
				F32 off_x = -1.f;
				LLVector3 lp;

				for (U32 i = 0; i < wpf.size(); ++i)
				{
					//y = bfm*x+bfb
					//x = (y-bfb)/bfm
					F32 lx = (wpf[i].mV[1]-bfb)/bfm;

					lx = wpf[i].mV[0]-lx;
				
					if (off_x < lx)
					{
						off_x = lx;
						lp = wpf[i];
					}
				}

				//get line with slope bfm through lp
				// bfb = y-bfm*x
				bfb = lp.mV[1]-bfm*lp.mV[0];

				//calculate error
				mShadowError.mV[j] = 0.f;

				for (U32 i = 0; i < wpf.size(); ++i)
				{
					F32 lx = (wpf[i].mV[1]-bfb)/bfm;
					mShadowError.mV[j] += fabsf(wpf[i].mV[0]-lx);
				}

				mShadowError.mV[j] /= wpf.size();
				mShadowError.mV[j] /= size.mV[0];

				if (mShadowError.mV[j] > RenderShadowErrorCutoff)
				{ //just use ortho projection
					mShadowFOV.mV[j] = -1.f;
					origin.clearVec();
					proj[j] = gl_ortho(min.mV[0], max.mV[0],
										min.mV[1], max.mV[1],
										-max.mV[2], -min.mV[2]);
				}
				else
				{
					//origin is where line x = 0;
					origin.setVec(0,bfb,0);

					F32 fovz = 1.f;
					F32 fovx = 1.f;
				
					LLVector3 zp;
					LLVector3 xp;

					for (U32 i = 0; i < wpf.size(); ++i)
					{
						LLVector3 atz = wpf[i]-origin;
						atz.mV[0] = 0.f;
						atz.normVec();
						if (fovz > -atz.mV[1])
						{
							zp = wpf[i];
							fovz = -atz.mV[1];
						}
					
						LLVector3 atx = wpf[i]-origin;
						atx.mV[2] = 0.f;
						atx.normVec();
						if (fovx > -atx.mV[1])
						{
							fovx = -atx.mV[1];
							xp = wpf[i];
						}
					}

					fovx = acos(fovx);
					fovz = acos(fovz);

					F32 cutoff = llmin((F32) RenderShadowFOVCutoff, 1.4f);
				
					mShadowFOV.mV[j] = fovx;
				
					if (fovx < cutoff && fovz > cutoff)
					{
						//x is a good fit, but z is too big, move away from zp enough so that fovz matches cutoff
						F32 d = zp.mV[2]/tan(cutoff);
						F32 ny = zp.mV[1] + fabsf(d);

						origin.mV[1] = ny;

						fovz = 1.f;
						fovx = 1.f;

						for (U32 i = 0; i < wpf.size(); ++i)
						{
							LLVector3 atz = wpf[i]-origin;
							atz.mV[0] = 0.f;
							atz.normVec();
							fovz = llmin(fovz, -atz.mV[1]);

							LLVector3 atx = wpf[i]-origin;
							atx.mV[2] = 0.f;
							atx.normVec();
							fovx = llmin(fovx, -atx.mV[1]);
						}

						fovx = acos(fovx);
						fovz = acos(fovz);

						mShadowFOV.mV[j] = cutoff;
					}

				
					origin += center;
			
					F32 ynear = -(max.mV[1]-origin.mV[1]);
					F32 yfar = -(min.mV[1]-origin.mV[1]);
				
					if (ynear < 0.1f) //keep a sensible near clip plane
					{
						F32 diff = 0.1f-ynear;
						origin.mV[1] += diff;
						ynear += diff;
						yfar += diff;
					}
								
					if (fovx > cutoff)
					{ //just use ortho projection
						origin.clearVec();
						mShadowError.mV[j] = -1.f;
						proj[j] = gl_ortho(min.mV[0], max.mV[0],
								min.mV[1], max.mV[1],
								-max.mV[2], -min.mV[2]);
					}
					else
					{
						//get perspective projection
						view[j] = view[j].inverse();

						glh::vec3f origin_agent(origin.mV);
					
						//translate view to origin
						view[j].mult_matrix_vec(origin_agent);

						eye = LLVector3(origin_agent.v);

						if (!hasRenderDebugMask(LLPipeline::RENDER_DEBUG_SHADOW_FRUSTA))
						{
							mShadowFrustOrigin[j] = eye;
						}
				
						view[j] = look(LLVector3(origin_agent.v), lightDir, -up);

						F32 fx = 1.f/tanf(fovx);
						F32 fz = 1.f/tanf(fovz);

						proj[j] = glh::matrix4f(-fx, 0, 0, 0,
												0, (yfar+ynear)/(ynear-yfar), 0, (2.f*yfar*ynear)/(ynear-yfar),
												0, 0, -fz, 0,
												0, -1.f, 0, 0);
					}
				}
			}

			//shadow_cam.setFar(128.f);
			shadow_cam.setOriginAndLookAt(eye, up, center);

			shadow_cam.setOrigin(0,0,0);

			glh_set_current_modelview(view[j]);
			glh_set_current_projection(proj[j]);

			LLViewerCamera::updateFrustumPlanes(shadow_cam, FALSE, FALSE, TRUE);

			//shadow_cam.ignoreAgentFrustumPlane(LLCamera::AGENT_PLANE_NEAR);
			shadow_cam.getAgentPlane(LLCamera::AGENT_PLANE_NEAR).set(shadow_near_clip);

			//translate and scale to from [-1, 1] to [0, 1]
			glh::matrix4f trans(0.5f, 0.f, 0.f, 0.5f,
							0.f, 0.5f, 0.f, 0.5f,
							0.f, 0.f, 0.5f, 0.5f,
							0.f, 0.f, 0.f, 1.f);

			glh_set_current_modelview(view[j]);
			glh_set_current_projection(proj[j]);

			for (U32 i = 0; i < 16; i++)
			{
				gGLLastModelView[i] = mShadowModelview[j].m[i];
				gGLLastProjection[i] = mShadowProjection[j].m[i];
			}

			mShadowModelview[j] = view[j];
			mShadowProjection[j] = proj[j];

	
			mSunShadowMatrix[j] = trans*proj[j]*view[j]*inv_view;
		
			stop_glerror();

			mShadow[j].bindTarget();
			mShadow[j].getViewport(gGLViewport);
			mShadow[j].clear();
		
			{
				static LLCullResult result[4];

				//LLGLEnable enable(GL_DEPTH_CLAMP_NV);
				renderShadow(view[j], proj[j], shadow_cam, result[j], TRUE);
			}

			mShadow[j].flush();
 
			if (!gPipeline.hasRenderDebugMask(LLPipeline::RENDER_DEBUG_SHADOW_FRUSTA))
			{
				LLViewerCamera::updateFrustumPlanes(shadow_cam, FALSE, FALSE, TRUE);
				mShadowCamera[j+4] = shadow_cam;
			}
		}
	}

	
	//hack to disable projector shadows 
	bool gen_shadow = RenderShadowDetail > 1;

	if (gen_shadow)
	{
		F32 fade_amt = gFrameIntervalSeconds * llmax(LLViewerCamera::getInstance()->getVelocityStat()->getCurrentPerSec(), 1.f);

		//update shadow targets
		for (U32 i = 0; i < 2; i++)
		{ //for each current shadow
			LLViewerCamera::sCurCameraID = LLViewerCamera::CAMERA_SHADOW4+i;

			if (mShadowSpotLight[i].notNull() && 
				(mShadowSpotLight[i] == mTargetShadowSpotLight[0] ||
				mShadowSpotLight[i] == mTargetShadowSpotLight[1]))
			{ //keep this spotlight
				mSpotLightFade[i] = llmin(mSpotLightFade[i]+fade_amt, 1.f);
			}
			else
			{ //fade out this light
				mSpotLightFade[i] = llmax(mSpotLightFade[i]-fade_amt, 0.f);
				
				if (mSpotLightFade[i] == 0.f || mShadowSpotLight[i].isNull())
				{ //faded out, grab one of the pending spots (whichever one isn't already taken)
					if (mTargetShadowSpotLight[0] != mShadowSpotLight[(i+1)%2])
					{
						mShadowSpotLight[i] = mTargetShadowSpotLight[0];
					}
					else
					{
						mShadowSpotLight[i] = mTargetShadowSpotLight[1];
					}
				}
			}
		}

		for (S32 i = 0; i < 2; i++)
		{
			glh_set_current_modelview(saved_view);
			glh_set_current_projection(saved_proj);

			if (mShadowSpotLight[i].isNull())
			{
				continue;
			}

			LLVOVolume* volume = mShadowSpotLight[i]->getVOVolume();

			if (!volume)
			{
				mShadowSpotLight[i] = NULL;
				continue;
			}

			LLDrawable* drawable = mShadowSpotLight[i];

			LLVector3 params = volume->getSpotLightParams();
			F32 fov = params.mV[0];

			//get agent->light space matrix (modelview)
			LLVector3 center = drawable->getPositionAgent();
			LLQuaternion quat = volume->getRenderRotation();

			//get near clip plane
			LLVector3 scale = volume->getScale();
			LLVector3 at_axis(0,0,-scale.mV[2]*0.5f);
			at_axis *= quat;

			LLVector3 np = center+at_axis;
			at_axis.normVec();

			//get origin that has given fov for plane np, at_axis, and given scale
			F32 dist = (scale.mV[1]*0.5f)/tanf(fov*0.5f);

			LLVector3 origin = np - at_axis*dist;

			LLMatrix4 mat(quat, LLVector4(origin, 1.f));

			view[i+4] = glh::matrix4f((F32*) mat.mMatrix);

			view[i+4] = view[i+4].inverse();

			//get perspective matrix
			F32 near_clip = dist+0.01f;
			F32 width = scale.mV[VX];
			F32 height = scale.mV[VY];
			F32 far_clip = dist+volume->getLightRadius()*1.5f;

			F32 fovy = fov * RAD_TO_DEG;
			F32 aspect = width/height;
			
			proj[i+4] = gl_perspective(fovy, aspect, near_clip, far_clip);

			//translate and scale to from [-1, 1] to [0, 1]
			glh::matrix4f trans(0.5f, 0.f, 0.f, 0.5f,
							0.f, 0.5f, 0.f, 0.5f,
							0.f, 0.f, 0.5f, 0.5f,
							0.f, 0.f, 0.f, 1.f);

			glh_set_current_modelview(view[i+4]);
			glh_set_current_projection(proj[i+4]);

			mSunShadowMatrix[i+4] = trans*proj[i+4]*view[i+4]*inv_view;
			
			for (U32 j = 0; j < 16; j++)
			{
				gGLLastModelView[j] = mShadowModelview[i+4].m[j];
				gGLLastProjection[j] = mShadowProjection[i+4].m[j];
			}

			mShadowModelview[i+4] = view[i+4];
			mShadowProjection[i+4] = proj[i+4];

			LLCamera shadow_cam = camera;
			shadow_cam.setFar(far_clip);
			shadow_cam.setOrigin(origin);

			LLViewerCamera::updateFrustumPlanes(shadow_cam, FALSE, FALSE, TRUE);

			stop_glerror();

			mShadow[i+4].bindTarget();
			mShadow[i+4].getViewport(gGLViewport);
			mShadow[i+4].clear();

			static LLCullResult result[2];

			LLViewerCamera::sCurCameraID = LLViewerCamera::CAMERA_SHADOW0+i+4;

			renderShadow(view[i+4], proj[i+4], shadow_cam, result[i], FALSE, FALSE);

			mShadow[i+4].flush();
 		}
	}
	else
	{ //no spotlight shadows
		mShadowSpotLight[0] = mShadowSpotLight[1] = NULL;
	}


	if (!CameraOffset)
	{
		glh_set_current_modelview(saved_view);
		glh_set_current_projection(saved_proj);
	}
	else
	{
		glh_set_current_modelview(view[1]);
		glh_set_current_projection(proj[1]);
		gGL.loadMatrix(view[1].m);
		gGL.matrixMode(LLRender::MM_PROJECTION);
		gGL.loadMatrix(proj[1].m);
		gGL.matrixMode(LLRender::MM_MODELVIEW);
	}
	gGL.setColorMask(true, false);

	for (U32 i = 0; i < 16; i++)
	{
		gGLLastModelView[i] = last_modelview[i];
		gGLLastProjection[i] = last_projection[i];
	}

	popRenderTypeMask();

	if (!skip_avatar_update)
	{
		gAgentAvatarp->updateAttachmentVisibility(gAgentCamera.getCameraMode());
	}
}

void LLPipeline::renderGroups(LLRenderPass* pass, U32 type, U32 mask, BOOL texture)
{
	for (LLCullResult::sg_list_t::iterator i = sCull->beginVisibleGroups(); i != sCull->endVisibleGroups(); ++i)
	{
		LLSpatialGroup* group = *i;
		if (!group->isDead() &&
			(!sUseOcclusion || !group->isOcclusionState(LLSpatialGroup::OCCLUDED)) &&
			gPipeline.hasRenderType(group->mSpatialPartition->mDrawableType) &&
			group->mDrawMap.find(type) != group->mDrawMap.end())
		{
			pass->renderGroup(group,type,mask,texture);
		}
	}
}

void LLPipeline::generateImpostor(LLVOAvatar* avatar)
{
	LLMemType mt_gi(LLMemType::MTYPE_PIPELINE_GENERATE_IMPOSTOR);
	LLGLState::checkStates();
	LLGLState::checkTextureChannels();
	LLGLState::checkClientArrays();

	static LLCullResult result;
	result.clear();
	grabReferences(result);
	
	if (!avatar || !avatar->mDrawable)
	{
		return;
	}

	assertInitialized();

	bool muted = avatar->isVisuallyMuted();		

	pushRenderTypeMask();
	
	if (muted)
	{
		andRenderTypeMask(LLPipeline::RENDER_TYPE_AVATAR, END_RENDER_TYPES);
	}
	else
	{
		andRenderTypeMask(LLPipeline::RENDER_TYPE_VOLUME,
						LLPipeline::RENDER_TYPE_AVATAR,
						LLPipeline::RENDER_TYPE_BUMP,
						LLPipeline::RENDER_TYPE_GRASS,
						LLPipeline::RENDER_TYPE_SIMPLE,
						LLPipeline::RENDER_TYPE_FULLBRIGHT,
						LLPipeline::RENDER_TYPE_ALPHA, 
						LLPipeline::RENDER_TYPE_INVISIBLE,
						LLPipeline::RENDER_TYPE_PASS_SIMPLE,
						LLPipeline::RENDER_TYPE_PASS_ALPHA,
						LLPipeline::RENDER_TYPE_PASS_ALPHA_MASK,
						LLPipeline::RENDER_TYPE_PASS_FULLBRIGHT,
						LLPipeline::RENDER_TYPE_PASS_FULLBRIGHT_ALPHA_MASK,
						LLPipeline::RENDER_TYPE_PASS_FULLBRIGHT_SHINY,
						LLPipeline::RENDER_TYPE_PASS_SHINY,
						LLPipeline::RENDER_TYPE_PASS_INVISIBLE,
						LLPipeline::RENDER_TYPE_PASS_INVISI_SHINY,
						END_RENDER_TYPES);
	}
	
	S32 occlusion = sUseOcclusion;
	sUseOcclusion = 0;
	sReflectionRender = sRenderDeferred ? FALSE : TRUE;
	sShadowRender = TRUE;
	sImpostorRender = TRUE;

	LLViewerCamera* viewer_camera = LLViewerCamera::getInstance();
	markVisible(avatar->mDrawable, *viewer_camera);
	LLVOAvatar::sUseImpostors = FALSE;

	LLVOAvatar::attachment_map_t::iterator iter;
	for (iter = avatar->mAttachmentPoints.begin();
		iter != avatar->mAttachmentPoints.end();
		++iter)
	{
		LLViewerJointAttachment *attachment = iter->second;
		for (LLViewerJointAttachment::attachedobjs_vec_t::iterator attachment_iter = attachment->mAttachedObjects.begin();
			 attachment_iter != attachment->mAttachedObjects.end();
			 ++attachment_iter)
		{
			if (LLViewerObject* attached_object = (*attachment_iter))
			{
				markVisible(attached_object->mDrawable->getSpatialBridge(), *viewer_camera);
			}
		}
	}

	stateSort(*LLViewerCamera::getInstance(), result);
	
	const LLVector4a* ext = avatar->mDrawable->getSpatialExtents();
	LLVector3 pos(avatar->getRenderPosition()+avatar->getImpostorOffset());

	LLCamera camera = *viewer_camera;

	camera.lookAt(viewer_camera->getOrigin(), pos, viewer_camera->getUpAxis());
	
	LLVector2 tdim;


	LLVector4a half_height;
	half_height.setSub(ext[1], ext[0]);
	half_height.mul(0.5f);

	LLVector4a left;
	left.load3(camera.getLeftAxis().mV);
	left.mul(left);
	left.normalize3fast();

	LLVector4a up;
	up.load3(camera.getUpAxis().mV);
	up.mul(up);
	up.normalize3fast();

	tdim.mV[0] = fabsf(half_height.dot3(left).getF32());
	tdim.mV[1] = fabsf(half_height.dot3(up).getF32());

	gGL.matrixMode(LLRender::MM_PROJECTION);
	gGL.pushMatrix();
	
	F32 distance = (pos-camera.getOrigin()).length();
	F32 fov = atanf(tdim.mV[1]/distance)*2.f*RAD_TO_DEG;
	F32 aspect = tdim.mV[0]/tdim.mV[1];
	glh::matrix4f persp = gl_perspective(fov, aspect, 1.f, 256.f);
	glh_set_current_projection(persp);
	gGL.loadMatrix(persp.m);

	gGL.matrixMode(LLRender::MM_MODELVIEW);
	gGL.pushMatrix();
	glh::matrix4f mat;
	camera.getOpenGLTransform(mat.m);

	mat = glh::matrix4f((GLfloat*) OGL_TO_CFR_ROTATION) * mat;

	gGL.loadMatrix(mat.m);
	glh_set_current_modelview(mat);

	glClearColor(0.0f,0.0f,0.0f,0.0f);
	gGL.setColorMask(true, true);
	
	// get the number of pixels per angle
	F32 pa = gViewerWindow->getWindowHeightRaw() / (RAD_TO_DEG * viewer_camera->getView());

	//get resolution based on angle width and height of impostor (double desired resolution to prevent aliasing)
	U32 resY = llmin(nhpo2((U32) (fov*pa)), (U32) 512);
	U32 resX = llmin(nhpo2((U32) (atanf(tdim.mV[0]/distance)*2.f*RAD_TO_DEG*pa)), (U32) 512);

	if (!avatar->mImpostor.isComplete() || resX != avatar->mImpostor.getWidth() ||
		resY != avatar->mImpostor.getHeight())
	{
		avatar->mImpostor.allocate(resX,resY,GL_RGBA,TRUE,FALSE);
		
		if (LLPipeline::sRenderDeferred)
		{
			addDeferredAttachments(avatar->mImpostor);
		}
		
		gGL.getTexUnit(0)->bind(&avatar->mImpostor);
		gGL.getTexUnit(0)->setTextureFilteringOption(LLTexUnit::TFO_POINT);
		gGL.getTexUnit(0)->unbind(LLTexUnit::TT_TEXTURE);
	}

	avatar->mImpostor.bindTarget();

	if (LLPipeline::sRenderDeferred)
	{
		avatar->mImpostor.clear();
		renderGeomDeferred(camera);
		renderGeomPostDeferred(camera);
	}
	else
	{
		LLGLEnable scissor(GL_SCISSOR_TEST);
		glScissor(0, 0, resX, resY);
		avatar->mImpostor.clear();
		renderGeom(camera);
	}
	
	{ //create alpha mask based on depth buffer (grey out if muted)
		if (LLPipeline::sRenderDeferred)
		{
			GLuint buff = GL_COLOR_ATTACHMENT0;
			glDrawBuffersARB(1, &buff);
		}

		LLGLDisable blend(GL_BLEND);

		if (muted)
		{
			gGL.setColorMask(true, true);
		}
		else
		{
			gGL.setColorMask(false, true);
		}
		
		gGL.getTexUnit(0)->unbind(LLTexUnit::TT_TEXTURE);

		LLGLDepthTest depth(GL_TRUE, GL_FALSE, GL_GREATER);

		gGL.flush();

		gGL.pushMatrix();
		gGL.loadIdentity();
		gGL.matrixMode(LLRender::MM_PROJECTION);
		gGL.pushMatrix();
		gGL.loadIdentity();

		static const F32 clip_plane = 0.99999f;

		if (LLGLSLShader::sNoFixedFunction)
		{
			gUIProgram.bind();
		}

		gGL.color4ub(64,64,64,255);
		gGL.begin(LLRender::QUADS);
		gGL.vertex3f(-1, -1, clip_plane);
		gGL.vertex3f(1, -1, clip_plane);
		gGL.vertex3f(1, 1, clip_plane);
		gGL.vertex3f(-1, 1, clip_plane);
		gGL.end();
		gGL.flush();

		if (LLGLSLShader::sNoFixedFunction)
		{
			gUIProgram.unbind();
		}

		gGL.popMatrix();
		gGL.matrixMode(LLRender::MM_MODELVIEW);
		gGL.popMatrix();
	}

	avatar->mImpostor.flush();

	avatar->setImpostorDim(tdim);

	LLVOAvatar::sUseImpostors = TRUE;
	sUseOcclusion = occlusion;
	sReflectionRender = FALSE;
	sImpostorRender = FALSE;
	sShadowRender = FALSE;
	popRenderTypeMask();

	gGL.matrixMode(LLRender::MM_PROJECTION);
	gGL.popMatrix();
	gGL.matrixMode(LLRender::MM_MODELVIEW);
	gGL.popMatrix();

	avatar->mNeedsImpostorUpdate = FALSE;
	avatar->cacheImpostorValues();

	LLVertexBuffer::unbind();
	LLGLState::checkStates();
	LLGLState::checkTextureChannels();
	LLGLState::checkClientArrays();
}

BOOL LLPipeline::hasRenderBatches(const U32 type) const
{
	return sCull->getRenderMapSize(type) > 0;
}

LLCullResult::drawinfo_list_t::iterator LLPipeline::beginRenderMap(U32 type)
{
	return sCull->beginRenderMap(type);
}

LLCullResult::drawinfo_list_t::iterator LLPipeline::endRenderMap(U32 type)
{
	return sCull->endRenderMap(type);
}

LLCullResult::sg_list_t::iterator LLPipeline::beginAlphaGroups()
{
	return sCull->beginAlphaGroups();
}

LLCullResult::sg_list_t::iterator LLPipeline::endAlphaGroups()
{
	return sCull->endAlphaGroups();
}

BOOL LLPipeline::hasRenderType(const U32 type) const
{
    // STORM-365 : LLViewerJointAttachment::setAttachmentVisibility() is setting type to 0 to actually mean "do not render"
    // We then need to test that value here and return FALSE to prevent attachment to render (in mouselook for instance)
    // TODO: reintroduce RENDER_TYPE_NONE in LLRenderTypeMask and initialize its mRenderTypeEnabled[RENDER_TYPE_NONE] to FALSE explicitely
	return (type == 0 ? FALSE : mRenderTypeEnabled[type]);
}

void LLPipeline::setRenderTypeMask(U32 type, ...)
{
	va_list args;

	va_start(args, type);
	while (type < END_RENDER_TYPES)
	{
		mRenderTypeEnabled[type] = TRUE;
		type = va_arg(args, U32);
	}
	va_end(args);

	if (type > END_RENDER_TYPES)
	{
		llerrs << "Invalid render type." << llendl;
	}
}

BOOL LLPipeline::hasAnyRenderType(U32 type, ...) const
{
	va_list args;

	va_start(args, type);
	while (type < END_RENDER_TYPES)
	{
		if (mRenderTypeEnabled[type])
		{
			return TRUE;
		}
		type = va_arg(args, U32);
	}
	va_end(args);

	if (type > END_RENDER_TYPES)
	{
		llerrs << "Invalid render type." << llendl;
	}

	return FALSE;
}

void LLPipeline::pushRenderTypeMask()
{
	std::string cur_mask;
	cur_mask.assign((const char*) mRenderTypeEnabled, sizeof(mRenderTypeEnabled));
	mRenderTypeEnableStack.push(cur_mask);
}

void LLPipeline::popRenderTypeMask()
{
	if (mRenderTypeEnableStack.empty())
	{
		llerrs << "Depleted render type stack." << llendl;
	}

	memcpy(mRenderTypeEnabled, mRenderTypeEnableStack.top().data(), sizeof(mRenderTypeEnabled));
	mRenderTypeEnableStack.pop();
}

void LLPipeline::andRenderTypeMask(U32 type, ...)
{
	va_list args;

	BOOL tmp[NUM_RENDER_TYPES];
	for (U32 i = 0; i < NUM_RENDER_TYPES; ++i)
	{
		tmp[i] = FALSE;
	}

	va_start(args, type);
	while (type < END_RENDER_TYPES)
	{
		if (mRenderTypeEnabled[type]) 
		{
			tmp[type] = TRUE;
		}

		type = va_arg(args, U32);
	}
	va_end(args);

	if (type > END_RENDER_TYPES)
	{
		llerrs << "Invalid render type." << llendl;
	}

	for (U32 i = 0; i < LLPipeline::NUM_RENDER_TYPES; ++i)
	{
		mRenderTypeEnabled[i] = tmp[i];
	}

}

void LLPipeline::clearRenderTypeMask(U32 type, ...)
{
	va_list args;

	va_start(args, type);
	while (type < END_RENDER_TYPES)
	{
		mRenderTypeEnabled[type] = FALSE;
		
		type = va_arg(args, U32);
	}
	va_end(args);

	if (type > END_RENDER_TYPES)
	{
		llerrs << "Invalid render type." << llendl;
	}
}

void LLPipeline::addDebugBlip(const LLVector3& position, const LLColor4& color)
{
	DebugBlip blip(position, color);
	mDebugBlips.push_back(blip);
}

void LLPipeline::hidePermanentObjects( std::vector<U32>& restoreList )
{
	//This method is used to hide any vo's from the object list that may have
	//the permanent flag set.
	
	U32 objCnt = gObjectList.getNumObjects();
	for (U32 i = 0; i < objCnt; ++i)
	{
		LLViewerObject* pObject = gObjectList.getObject(i);
		if ( pObject && pObject->flagObjectPermanent() )
		{
			LLDrawable *pDrawable = pObject->mDrawable;
		
			if ( pDrawable )
			{
				restoreList.push_back( i );
				pDrawable->setState( LLDrawable::FORCE_INVISIBLE );
				markRebuild( pDrawable, LLDrawable::REBUILD_ALL, TRUE );
				//hide children
				LLViewerObject::const_child_list_t& child_list = pDrawable->getVObj()->getChildren();
				for ( LLViewerObject::child_list_t::const_iterator iter = child_list.begin();
					  iter != child_list.end(); iter++ )
				{
					LLViewerObject* child = *iter;
					LLDrawable* drawable = child->mDrawable;					
					if (drawable)
					{
						drawable->setState( LLDrawable::FORCE_INVISIBLE );
						markRebuild( drawable, LLDrawable::REBUILD_ALL, TRUE );
					}
				}
			}
		}
	}

	skipRenderingOfTerrain( true );
}

void LLPipeline::restorePermanentObjects( const std::vector<U32>& restoreList )
{
	//This method is used to restore(unhide) any vo's from the object list that may have
	//been hidden because their permanency flag was set.

	std::vector<U32>::const_iterator itCurrent	= restoreList.begin();
	std::vector<U32>::const_iterator itEnd		= restoreList.end();
	
	U32 objCnt = gObjectList.getNumObjects();

	while ( itCurrent != itEnd )
	{
		U32 index = *itCurrent;
		LLViewerObject* pObject = NULL;
		if ( index < objCnt ) 
		{
			pObject = gObjectList.getObject( index );
		}
		if ( pObject )
		{
			LLDrawable *pDrawable = pObject->mDrawable;
			if ( pDrawable )
			{
				pDrawable->clearState( LLDrawable::FORCE_INVISIBLE );
				markRebuild( pDrawable, LLDrawable::REBUILD_ALL, TRUE );
				//restore children
				LLViewerObject::const_child_list_t& child_list = pDrawable->getVObj()->getChildren();
				for ( LLViewerObject::child_list_t::const_iterator iter = child_list.begin();
					  iter != child_list.end(); iter++)
				{
					LLViewerObject* child = *iter;
					LLDrawable* drawable = child->mDrawable;					
					if (drawable)
					{
						drawable->clearState( LLDrawable::FORCE_INVISIBLE );
						markRebuild( drawable, LLDrawable::REBUILD_ALL, TRUE );
					}
				}
			}
		}
		++itCurrent;
	}
	
	skipRenderingOfTerrain( false );
}

void LLPipeline::skipRenderingOfTerrain( BOOL flag )
{
	pool_set_t::iterator iter = mPools.begin();
	while ( iter != mPools.end() )
	{
		LLDrawPool* pPool = *iter;		
		U32 poolType = pPool->getType();					
		if ( hasRenderType( pPool->getType() ) && poolType == LLDrawPool::POOL_TERRAIN )
		{
			pPool->setSkipRenderFlag( flag );			
		}
		++iter;
	}
}<|MERGE_RESOLUTION|>--- conflicted
+++ resolved
@@ -6984,7 +6984,7 @@
 
 				shader->uniform1f(LLShaderMgr::DOF_MAX_COF, CameraMaxCoF);
 				shader->uniform1f(LLShaderMgr::DOF_RES_SCALE, CameraDoFResScale);
-				
+
 				gGL.begin(LLRender::TRIANGLE_STRIP);
 				gGL.texCoord2f(tc1.mV[0], tc1.mV[1]);
 				gGL.vertex2f(-1,-1);
@@ -9142,11 +9142,7 @@
 		da = powf(da, split_exp.mV[2]);
 
 		F32 sxp = split_exp.mV[1] + (split_exp.mV[0]-split_exp.mV[1])*da;
-<<<<<<< HEAD
-
-=======
-		
->>>>>>> b2b446ae
+
 		for (U32 i = 0; i < 4; ++i)
 		{
 			F32 x = (F32)(i+1)/4.f;
