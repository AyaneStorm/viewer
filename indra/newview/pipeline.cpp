--- conflicted
+++ resolved
@@ -1977,16 +1977,10 @@
 	{
 		if (drawablep->isSpatialBridge())
 		{
-<<<<<<< HEAD
 			const LLDrawable* root = ((LLSpatialBridge*) drawablep)->mDrawable;
 			llassert(root); // trying to catch a bad assumption
 			if (root && //  // this test may not be needed, see above
 			    root->getVObj()->isAttachment())
-=======
-			LLDrawable* root = ((LLSpatialBridge*) drawablep)->mDrawable;
-
-			if (root && root->getVObj() && root->getVObj()->isAttachment())
->>>>>>> 07856a06
 			{
 				LLDrawable* rootparent = root->getParent();
 				llassert(rootparent); // trying to catch a bad assumption
