/** 
 * @file pipeline.cpp
 * @brief Rendering pipeline.
 *
 * $LicenseInfo:firstyear=2005&license=viewerlgpl$
 * Second Life Viewer Source Code
 * Copyright (C) 2010, Linden Research, Inc.
 * 
 * This library is free software; you can redistribute it and/or
 * modify it under the terms of the GNU Lesser General Public
 * License as published by the Free Software Foundation;
 * version 2.1 of the License only.
 * 
 * This library is distributed in the hope that it will be useful,
 * but WITHOUT ANY WARRANTY; without even the implied warranty of
 * MERCHANTABILITY or FITNESS FOR A PARTICULAR PURPOSE.  See the GNU
 * Lesser General Public License for more details.
 * 
 * You should have received a copy of the GNU Lesser General Public
 * License along with this library; if not, write to the Free Software
 * Foundation, Inc., 51 Franklin Street, Fifth Floor, Boston, MA  02110-1301  USA
 * 
 * Linden Research, Inc., 945 Battery Street, San Francisco, CA  94111  USA
 * $/LicenseInfo$
 */

#include "llviewerprecompiledheaders.h"

#include "pipeline.h"

// library includes
#include "llaudioengine.h" // For debugging.
#include "imageids.h"
#include "llerror.h"
#include "llviewercontrol.h"
#include "llfasttimer.h"
#include "llfontgl.h"
#include "llnamevalue.h"
#include "llpointer.h"
#include "llprimitive.h"
#include "llvolume.h"
#include "material_codes.h"
#include "timing.h"
#include "v3color.h"
#include "llui.h" 
#include "llglheaders.h"
#include "llrender.h"
#include "llwindow.h"	// swapBuffers()

// newview includes
#include "llagent.h"
#include "llagentcamera.h"
#include "llappviewer.h"
#include "lltexturecache.h"
#include "lltexturefetch.h"
#include "llimageworker.h"
#include "lldrawable.h"
#include "lldrawpoolalpha.h"
#include "lldrawpoolavatar.h"
#include "lldrawpoolground.h"
#include "lldrawpoolbump.h"
#include "lldrawpooltree.h"
#include "lldrawpoolwater.h"
#include "llface.h"
#include "llfeaturemanager.h"
#include "llfloatertelehub.h"
#include "llfloaterreg.h"
#include "llgldbg.h"
#include "llhudmanager.h"
#include "llhudnametag.h"
#include "llhudtext.h"
#include "lllightconstants.h"
#include "llmeshrepository.h"
#include "llresmgr.h"
#include "llselectmgr.h"
#include "llsky.h"
#include "lltracker.h"
#include "lltool.h"
#include "lltoolmgr.h"
#include "llviewercamera.h"
#include "llviewermediafocus.h"
#include "llviewertexturelist.h"
#include "llviewerobject.h"
#include "llviewerobjectlist.h"
#include "llviewerparcelmgr.h"
#include "llviewerregion.h" // for audio debugging.
#include "llviewerwindow.h" // For getSpinAxis
#include "llvoavatarself.h"
#include "llvoground.h"
#include "llvosky.h"
#include "llvotree.h"
#include "llvovolume.h"
#include "llvosurfacepatch.h"
#include "llvowater.h"
#include "llvotree.h"
#include "llvopartgroup.h"
#include "llworld.h"
#include "llcubemap.h"
#include "llviewershadermgr.h"
#include "llviewerstats.h"
#include "llviewerjoystick.h"
#include "llviewerdisplay.h"
#include "llwlparammanager.h"
#include "llwaterparammanager.h"
#include "llspatialpartition.h"
#include "llmutelist.h"
#include "lltoolpie.h"
#include "llcurl.h"
#include "llnotifications.h"
#include "llpathinglib.h"
#include "llfloaterpathfindingconsole.h"
#include "llfloaterpathfindingcharacters.h"
#include "llpathfindingpathtool.h"

#ifdef _DEBUG
// Debug indices is disabled for now for debug performance - djs 4/24/02
//#define DEBUG_INDICES
#else
//#define DEBUG_INDICES
#endif

bool gShiftFrame = false;

//cached settings
BOOL LLPipeline::RenderAvatarVP;
BOOL LLPipeline::VertexShaderEnable;
BOOL LLPipeline::WindLightUseAtmosShaders;
BOOL LLPipeline::RenderDeferred;
F32 LLPipeline::RenderDeferredSunWash;
U32 LLPipeline::RenderFSAASamples;
U32 LLPipeline::RenderResolutionDivisor;
BOOL LLPipeline::RenderUIBuffer;
S32 LLPipeline::RenderShadowDetail;
BOOL LLPipeline::RenderDeferredSSAO;
F32 LLPipeline::RenderShadowResolutionScale;
BOOL LLPipeline::RenderLocalLights;
BOOL LLPipeline::RenderDelayCreation;
BOOL LLPipeline::RenderAnimateRes;
BOOL LLPipeline::FreezeTime;
S32 LLPipeline::DebugBeaconLineWidth;
F32 LLPipeline::RenderHighlightBrightness;
LLColor4 LLPipeline::RenderHighlightColor;
F32 LLPipeline::RenderHighlightThickness;
BOOL LLPipeline::RenderSpotLightsInNondeferred;
LLColor4 LLPipeline::PreviewAmbientColor;
LLColor4 LLPipeline::PreviewDiffuse0;
LLColor4 LLPipeline::PreviewSpecular0;
LLColor4 LLPipeline::PreviewDiffuse1;
LLColor4 LLPipeline::PreviewSpecular1;
LLColor4 LLPipeline::PreviewDiffuse2;
LLColor4 LLPipeline::PreviewSpecular2;
LLVector3 LLPipeline::PreviewDirection0;
LLVector3 LLPipeline::PreviewDirection1;
LLVector3 LLPipeline::PreviewDirection2;
F32 LLPipeline::RenderGlowMinLuminance;
F32 LLPipeline::RenderGlowMaxExtractAlpha;
F32 LLPipeline::RenderGlowWarmthAmount;
LLVector3 LLPipeline::RenderGlowLumWeights;
LLVector3 LLPipeline::RenderGlowWarmthWeights;
S32 LLPipeline::RenderGlowResolutionPow;
S32 LLPipeline::RenderGlowIterations;
F32 LLPipeline::RenderGlowWidth;
F32 LLPipeline::RenderGlowStrength;
BOOL LLPipeline::RenderDepthOfField;
F32 LLPipeline::CameraFocusTransitionTime;
F32 LLPipeline::CameraFNumber;
F32 LLPipeline::CameraFocalLength;
F32 LLPipeline::CameraFieldOfView;
F32 LLPipeline::RenderShadowNoise;
F32 LLPipeline::RenderShadowBlurSize;
F32 LLPipeline::RenderSSAOScale;
U32 LLPipeline::RenderSSAOMaxScale;
F32 LLPipeline::RenderSSAOFactor;
LLVector3 LLPipeline::RenderSSAOEffect;
F32 LLPipeline::RenderShadowOffsetError;
F32 LLPipeline::RenderShadowBiasError;
F32 LLPipeline::RenderShadowOffset;
F32 LLPipeline::RenderShadowBias;
F32 LLPipeline::RenderSpotShadowOffset;
F32 LLPipeline::RenderSpotShadowBias;
F32 LLPipeline::RenderEdgeDepthCutoff;
F32 LLPipeline::RenderEdgeNormCutoff;
LLVector3 LLPipeline::RenderShadowGaussian;
F32 LLPipeline::RenderShadowBlurDistFactor;
BOOL LLPipeline::RenderDeferredAtmospheric;
S32 LLPipeline::RenderReflectionDetail;
F32 LLPipeline::RenderHighlightFadeTime;
LLVector3 LLPipeline::RenderShadowClipPlanes;
LLVector3 LLPipeline::RenderShadowOrthoClipPlanes;
LLVector3 LLPipeline::RenderShadowNearDist;
F32 LLPipeline::RenderFarClip;
LLVector3 LLPipeline::RenderShadowSplitExponent;
F32 LLPipeline::RenderShadowErrorCutoff;
F32 LLPipeline::RenderShadowFOVCutoff;
BOOL LLPipeline::CameraOffset;
F32 LLPipeline::CameraMaxCoF;
F32 LLPipeline::CameraDoFResScale;
F32 LLPipeline::RenderAutoHideSurfaceAreaLimit;

const F32 BACKLIGHT_DAY_MAGNITUDE_AVATAR = 0.2f;
const F32 BACKLIGHT_NIGHT_MAGNITUDE_AVATAR = 0.1f;
const F32 BACKLIGHT_DAY_MAGNITUDE_OBJECT = 0.1f;
const F32 BACKLIGHT_NIGHT_MAGNITUDE_OBJECT = 0.08f;
const S32 MAX_OFFSCREEN_GEOMETRY_CHANGES_PER_FRAME = 10;
const U32 REFLECTION_MAP_RES = 128;
const U32 DEFERRED_VB_MASK = LLVertexBuffer::MAP_VERTEX | LLVertexBuffer::MAP_TEXCOORD0 | LLVertexBuffer::MAP_TEXCOORD1;
// Max number of occluders to search for. JC
const S32 MAX_OCCLUDER_COUNT = 2;

extern S32 gBoxFrame;
//extern BOOL gHideSelectedObjects;
extern BOOL gDisplaySwapBuffers;
extern BOOL gDebugGL;

BOOL	gAvatarBacklight = FALSE;

BOOL	gDebugPipeline = FALSE;
LLPipeline gPipeline;
const LLMatrix4* gGLLastMatrix = NULL;

LLFastTimer::DeclareTimer FTM_RENDER_GEOMETRY("Render Geometry");
LLFastTimer::DeclareTimer FTM_RENDER_GRASS("Grass");
LLFastTimer::DeclareTimer FTM_RENDER_INVISIBLE("Invisible");
LLFastTimer::DeclareTimer FTM_RENDER_OCCLUSION("Occlusion");
LLFastTimer::DeclareTimer FTM_RENDER_SHINY("Shiny");
LLFastTimer::DeclareTimer FTM_RENDER_SIMPLE("Simple");
LLFastTimer::DeclareTimer FTM_RENDER_TERRAIN("Terrain");
LLFastTimer::DeclareTimer FTM_RENDER_TREES("Trees");
LLFastTimer::DeclareTimer FTM_RENDER_UI("UI");
LLFastTimer::DeclareTimer FTM_RENDER_WATER("Water");
LLFastTimer::DeclareTimer FTM_RENDER_WL_SKY("Windlight Sky");
LLFastTimer::DeclareTimer FTM_RENDER_ALPHA("Alpha Objects");
LLFastTimer::DeclareTimer FTM_RENDER_CHARACTERS("Avatars");
LLFastTimer::DeclareTimer FTM_RENDER_BUMP("Bump");
LLFastTimer::DeclareTimer FTM_RENDER_FULLBRIGHT("Fullbright");
LLFastTimer::DeclareTimer FTM_RENDER_GLOW("Glow");
LLFastTimer::DeclareTimer FTM_GEO_UPDATE("Geo Update");
LLFastTimer::DeclareTimer FTM_PIPELINE_CREATE("Pipeline Create");
LLFastTimer::DeclareTimer FTM_POOLRENDER("RenderPool");
LLFastTimer::DeclareTimer FTM_POOLS("Pools");
LLFastTimer::DeclareTimer FTM_DEFERRED_POOLRENDER("RenderPool (Deferred)");
LLFastTimer::DeclareTimer FTM_DEFERRED_POOLS("Pools (Deferred)");
LLFastTimer::DeclareTimer FTM_POST_DEFERRED_POOLRENDER("RenderPool (Post)");
LLFastTimer::DeclareTimer FTM_POST_DEFERRED_POOLS("Pools (Post)");
LLFastTimer::DeclareTimer FTM_RENDER_BLOOM_FBO("First FBO");
LLFastTimer::DeclareTimer FTM_STATESORT("Sort Draw State");
LLFastTimer::DeclareTimer FTM_PIPELINE("Pipeline");
LLFastTimer::DeclareTimer FTM_CLIENT_COPY("Client Copy");
LLFastTimer::DeclareTimer FTM_RENDER_DEFERRED("Deferred Shading");


static LLFastTimer::DeclareTimer FTM_STATESORT_DRAWABLE("Sort Drawables");
static LLFastTimer::DeclareTimer FTM_STATESORT_POSTSORT("Post Sort");

//----------------------------------------
std::string gPoolNames[] = 
{
	// Correspond to LLDrawpool enum render type
	"NONE",
	"POOL_SIMPLE",
	"POOL_GROUND",
	"POOL_FULLBRIGHT",
	"POOL_BUMP",
	"POOL_TERRAIN,"	
	"POOL_SKY",
	"POOL_WL_SKY",
	"POOL_TREE",
	"POOL_GRASS",
	"POOL_INVISIBLE",
	"POOL_AVATAR",
	"POOL_VOIDWATER",
	"POOL_WATER",
	"POOL_GLOW",
	"POOL_ALPHA"
};

void drawBox(const LLVector3& c, const LLVector3& r);
void drawBoxOutline(const LLVector3& pos, const LLVector3& size);
U32 nhpo2(U32 v);
LLVertexBuffer* ll_create_cube_vb(U32 type_mask, U32 usage);

glh::matrix4f glh_copy_matrix(F32* src)
{
	glh::matrix4f ret;
	ret.set_value(src);
	return ret;
}

glh::matrix4f glh_get_current_modelview()
{
	return glh_copy_matrix(gGLModelView);
}

glh::matrix4f glh_get_current_projection()
{
	return glh_copy_matrix(gGLProjection);
}

glh::matrix4f glh_get_last_modelview()
{
	return glh_copy_matrix(gGLLastModelView);
}

glh::matrix4f glh_get_last_projection()
{
	return glh_copy_matrix(gGLLastProjection);
}

void glh_copy_matrix(const glh::matrix4f& src, F32* dst)
{
	for (U32 i = 0; i < 16; i++)
	{
		dst[i] = src.m[i];
	}
}

void glh_set_current_modelview(const glh::matrix4f& mat)
{
	glh_copy_matrix(mat, gGLModelView);
}

void glh_set_current_projection(glh::matrix4f& mat)
{
	glh_copy_matrix(mat, gGLProjection);
}

glh::matrix4f gl_ortho(GLfloat left, GLfloat right, GLfloat bottom, GLfloat top, GLfloat znear, GLfloat zfar)
{
	glh::matrix4f ret(
		2.f/(right-left), 0.f, 0.f, -(right+left)/(right-left),
		0.f, 2.f/(top-bottom), 0.f, -(top+bottom)/(top-bottom),
		0.f, 0.f, -2.f/(zfar-znear),  -(zfar+znear)/(zfar-znear),
		0.f, 0.f, 0.f, 1.f);

	return ret;
}

void display_update_camera();
//----------------------------------------

S32		LLPipeline::sCompiles = 0;

BOOL	LLPipeline::sPickAvatar = TRUE;
BOOL	LLPipeline::sDynamicLOD = TRUE;
BOOL	LLPipeline::sShowHUDAttachments = TRUE;
BOOL	LLPipeline::sRenderMOAPBeacons = FALSE;
BOOL	LLPipeline::sRenderPhysicalBeacons = TRUE;
BOOL	LLPipeline::sRenderScriptedBeacons = FALSE;
BOOL	LLPipeline::sRenderScriptedTouchBeacons = TRUE;
BOOL	LLPipeline::sRenderParticleBeacons = FALSE;
BOOL	LLPipeline::sRenderSoundBeacons = FALSE;
BOOL	LLPipeline::sRenderBeacons = FALSE;
BOOL	LLPipeline::sRenderHighlight = TRUE;
BOOL	LLPipeline::sForceOldBakedUpload = FALSE;
S32		LLPipeline::sUseOcclusion = 0;
BOOL	LLPipeline::sDelayVBUpdate = TRUE;
BOOL	LLPipeline::sAutoMaskAlphaDeferred = TRUE;
BOOL	LLPipeline::sAutoMaskAlphaNonDeferred = FALSE;
BOOL	LLPipeline::sDisableShaders = FALSE;
BOOL	LLPipeline::sRenderBump = TRUE;
BOOL	LLPipeline::sBakeSunlight = FALSE;
BOOL	LLPipeline::sNoAlpha = FALSE;
BOOL	LLPipeline::sUseTriStrips = TRUE;
BOOL	LLPipeline::sUseFarClip = TRUE;
BOOL	LLPipeline::sShadowRender = FALSE;
BOOL	LLPipeline::sWaterReflections = FALSE;
BOOL	LLPipeline::sRenderGlow = FALSE;
BOOL	LLPipeline::sReflectionRender = FALSE;
BOOL	LLPipeline::sImpostorRender = FALSE;
BOOL	LLPipeline::sUnderWaterRender = FALSE;
BOOL	LLPipeline::sTextureBindTest = FALSE;
BOOL	LLPipeline::sRenderFrameTest = FALSE;
BOOL	LLPipeline::sRenderAttachedLights = TRUE;
BOOL	LLPipeline::sRenderAttachedParticles = TRUE;
BOOL	LLPipeline::sRenderDeferred = FALSE;
BOOL    LLPipeline::sMemAllocationThrottled = FALSE;
S32		LLPipeline::sVisibleLightCount = 0;
F32		LLPipeline::sMinRenderSize = 0.f;


static LLCullResult* sCull = NULL;

static const U32 gl_cube_face[] = 
{
	GL_TEXTURE_CUBE_MAP_POSITIVE_X_ARB,
	GL_TEXTURE_CUBE_MAP_NEGATIVE_X_ARB,
	GL_TEXTURE_CUBE_MAP_POSITIVE_Y_ARB,
	GL_TEXTURE_CUBE_MAP_NEGATIVE_Y_ARB,
	GL_TEXTURE_CUBE_MAP_POSITIVE_Z_ARB,
	GL_TEXTURE_CUBE_MAP_NEGATIVE_Z_ARB,
};

void validate_framebuffer_object();


bool addDeferredAttachments(LLRenderTarget& target)
{
	return target.addColorAttachment(GL_RGBA) && //specular
			target.addColorAttachment(GL_RGBA); //normal+z	
}

LLPipeline::LLPipeline() :
	mBackfaceCull(FALSE),
	mBatchCount(0),
	mMatrixOpCount(0),
	mTextureMatrixOps(0),
	mMaxBatchSize(0),
	mMinBatchSize(0),
	mMeanBatchSize(0),
	mTrianglesDrawn(0),
	mNumVisibleNodes(0),
	mVerticesRelit(0),
	mLightingChanges(0),
	mGeometryChanges(0),
	mNumVisibleFaces(0),

	mInitialized(FALSE),
	mVertexShadersEnabled(FALSE),
	mVertexShadersLoaded(0),
	mTransformFeedbackPrimitives(0),
	mRenderDebugFeatureMask(0),
	mRenderDebugMask(0),
	mOldRenderDebugMask(0),
	mMeshDirtyQueryObject(0),
	mGroupQ1Locked(false),
	mGroupQ2Locked(false),
	mResetVertexBuffers(false),
	mLastRebuildPool(NULL),
	mAlphaPool(NULL),
	mSkyPool(NULL),
	mTerrainPool(NULL),
	mWaterPool(NULL),
	mGroundPool(NULL),
	mSimplePool(NULL),
	mFullbrightPool(NULL),
	mInvisiblePool(NULL),
	mGlowPool(NULL),
	mBumpPool(NULL),
	mWLSkyPool(NULL),
	mLightMask(0),
	mLightMovingMask(0),
	mLightingDetail(0),
	mScreenWidth(0),
	mScreenHeight(0)
{
	mNoiseMap = 0;
	mTrueNoiseMap = 0;
	mLightFunc = 0;
}

void LLPipeline::connectRefreshCachedSettingsSafe(const std::string name)
{
	LLPointer<LLControlVariable> cntrl_ptr = gSavedSettings.getControl(name);
	if ( cntrl_ptr.isNull() )
	{
		llwarns << "Global setting name not found:" << name << llendl;
	}
	else
	{
		cntrl_ptr->getCommitSignal()->connect(boost::bind(&LLPipeline::refreshCachedSettings));
	}
}

void LLPipeline::init()
{
	refreshCachedSettings();

	gOctreeMaxCapacity = gSavedSettings.getU32("OctreeMaxNodeCapacity");
	sDynamicLOD = gSavedSettings.getBOOL("RenderDynamicLOD");
	sRenderBump = gSavedSettings.getBOOL("RenderObjectBump");
	sUseTriStrips = gSavedSettings.getBOOL("RenderUseTriStrips");
	LLVertexBuffer::sUseStreamDraw = gSavedSettings.getBOOL("RenderUseStreamVBO");
	LLVertexBuffer::sUseVAO = gSavedSettings.getBOOL("RenderUseVAO");
	LLVertexBuffer::sPreferStreamDraw = gSavedSettings.getBOOL("RenderPreferStreamDraw");
	sRenderAttachedLights = gSavedSettings.getBOOL("RenderAttachedLights");
	sRenderAttachedParticles = gSavedSettings.getBOOL("RenderAttachedParticles");

	mInitialized = TRUE;
	
	stop_glerror();

	//create render pass pools
	getPool(LLDrawPool::POOL_ALPHA);
	getPool(LLDrawPool::POOL_SIMPLE);
	getPool(LLDrawPool::POOL_GRASS);
	getPool(LLDrawPool::POOL_FULLBRIGHT);
	getPool(LLDrawPool::POOL_INVISIBLE);
	getPool(LLDrawPool::POOL_BUMP);
	getPool(LLDrawPool::POOL_GLOW);

	LLViewerStats::getInstance()->mTrianglesDrawnStat.reset();
	resetFrameStats();

	for (U32 i = 0; i < NUM_RENDER_TYPES; ++i)
	{
		mRenderTypeEnabled[i] = TRUE; //all rendering types start enabled
	}

	mRenderDebugFeatureMask = 0xffffffff; // All debugging features on
	mRenderDebugMask = 0;	// All debug starts off

	// Don't turn on ground when this is set
	// Mac Books with intel 950s need this
	if(!gSavedSettings.getBOOL("RenderGround"))
	{
		toggleRenderType(RENDER_TYPE_GROUND);
	}

	// make sure RenderPerformanceTest persists (hackity hack hack)
	// disables non-object rendering (UI, sky, water, etc)
	if (gSavedSettings.getBOOL("RenderPerformanceTest"))
	{
		gSavedSettings.setBOOL("RenderPerformanceTest", FALSE);
		gSavedSettings.setBOOL("RenderPerformanceTest", TRUE);
	}

	mOldRenderDebugMask = mRenderDebugMask;

	mBackfaceCull = TRUE;

	stop_glerror();
	
	// Enable features
		
	LLViewerShaderMgr::instance()->setShaders();

	stop_glerror();

	for (U32 i = 0; i < 2; ++i)
	{
		mSpotLightFade[i] = 1.f;
	}

	if (mCubeVB.isNull())
	{
		mCubeVB = ll_create_cube_vb(LLVertexBuffer::MAP_VERTEX, GL_STATIC_DRAW_ARB);
	}

	mDeferredVB = new LLVertexBuffer(DEFERRED_VB_MASK, 0);
	mDeferredVB->allocateBuffer(8, 0, true);
	setLightingDetail(-1);
	
	//
	// Update all settings to trigger a cached settings refresh
	//
	connectRefreshCachedSettingsSafe("RenderAutoMaskAlphaDeferred");
	connectRefreshCachedSettingsSafe("RenderAutoMaskAlphaNonDeferred");
	connectRefreshCachedSettingsSafe("RenderUseFarClip");
	connectRefreshCachedSettingsSafe("RenderAvatarMaxVisible");
	connectRefreshCachedSettingsSafe("RenderDelayVBUpdate");
	connectRefreshCachedSettingsSafe("UseOcclusion");
	connectRefreshCachedSettingsSafe("VertexShaderEnable");
	connectRefreshCachedSettingsSafe("RenderAvatarVP");
	connectRefreshCachedSettingsSafe("WindLightUseAtmosShaders");
	connectRefreshCachedSettingsSafe("RenderDeferred");
	connectRefreshCachedSettingsSafe("RenderDeferredSunWash");
	connectRefreshCachedSettingsSafe("RenderFSAASamples");
	connectRefreshCachedSettingsSafe("RenderResolutionDivisor");
	connectRefreshCachedSettingsSafe("RenderUIBuffer");
	connectRefreshCachedSettingsSafe("RenderShadowDetail");
	connectRefreshCachedSettingsSafe("RenderDeferredSSAO");
	connectRefreshCachedSettingsSafe("RenderShadowResolutionScale");
	connectRefreshCachedSettingsSafe("RenderLocalLights");
	connectRefreshCachedSettingsSafe("RenderDelayCreation");
	connectRefreshCachedSettingsSafe("RenderAnimateRes");
	connectRefreshCachedSettingsSafe("FreezeTime");
	connectRefreshCachedSettingsSafe("DebugBeaconLineWidth");
	connectRefreshCachedSettingsSafe("RenderHighlightBrightness");
	connectRefreshCachedSettingsSafe("RenderHighlightColor");
	connectRefreshCachedSettingsSafe("RenderHighlightThickness");
	connectRefreshCachedSettingsSafe("RenderSpotLightsInNondeferred");
	connectRefreshCachedSettingsSafe("PreviewAmbientColor");
	connectRefreshCachedSettingsSafe("PreviewDiffuse0");
	connectRefreshCachedSettingsSafe("PreviewSpecular0");
	connectRefreshCachedSettingsSafe("PreviewDiffuse1");
	connectRefreshCachedSettingsSafe("PreviewSpecular1");
	connectRefreshCachedSettingsSafe("PreviewDiffuse2");
	connectRefreshCachedSettingsSafe("PreviewSpecular2");
	connectRefreshCachedSettingsSafe("PreviewDirection0");
	connectRefreshCachedSettingsSafe("PreviewDirection1");
	connectRefreshCachedSettingsSafe("PreviewDirection2");
	connectRefreshCachedSettingsSafe("RenderGlowMinLuminance");
	connectRefreshCachedSettingsSafe("RenderGlowMaxExtractAlpha");
	connectRefreshCachedSettingsSafe("RenderGlowWarmthAmount");
	connectRefreshCachedSettingsSafe("RenderGlowLumWeights");
	connectRefreshCachedSettingsSafe("RenderGlowWarmthWeights");
	connectRefreshCachedSettingsSafe("RenderGlowResolutionPow");
	connectRefreshCachedSettingsSafe("RenderGlowIterations");
	connectRefreshCachedSettingsSafe("RenderGlowWidth");
	connectRefreshCachedSettingsSafe("RenderGlowStrength");
	connectRefreshCachedSettingsSafe("RenderDepthOfField");
	connectRefreshCachedSettingsSafe("CameraFocusTransitionTime");
	connectRefreshCachedSettingsSafe("CameraFNumber");
	connectRefreshCachedSettingsSafe("CameraFocalLength");
	connectRefreshCachedSettingsSafe("CameraFieldOfView");
	connectRefreshCachedSettingsSafe("RenderShadowNoise");
	connectRefreshCachedSettingsSafe("RenderShadowBlurSize");
	connectRefreshCachedSettingsSafe("RenderSSAOScale");
	connectRefreshCachedSettingsSafe("RenderSSAOMaxScale");
	connectRefreshCachedSettingsSafe("RenderSSAOFactor");
	connectRefreshCachedSettingsSafe("RenderSSAOEffect");
	connectRefreshCachedSettingsSafe("RenderShadowOffsetError");
	connectRefreshCachedSettingsSafe("RenderShadowBiasError");
	connectRefreshCachedSettingsSafe("RenderShadowOffset");
	connectRefreshCachedSettingsSafe("RenderShadowBias");
	connectRefreshCachedSettingsSafe("RenderSpotShadowOffset");
	connectRefreshCachedSettingsSafe("RenderSpotShadowBias");
	connectRefreshCachedSettingsSafe("RenderEdgeDepthCutoff");
	connectRefreshCachedSettingsSafe("RenderEdgeNormCutoff");
	connectRefreshCachedSettingsSafe("RenderShadowGaussian");
	connectRefreshCachedSettingsSafe("RenderShadowBlurDistFactor");
	connectRefreshCachedSettingsSafe("RenderDeferredAtmospheric");
	connectRefreshCachedSettingsSafe("RenderReflectionDetail");
	connectRefreshCachedSettingsSafe("RenderHighlightFadeTime");
	connectRefreshCachedSettingsSafe("RenderShadowClipPlanes");
	connectRefreshCachedSettingsSafe("RenderShadowOrthoClipPlanes");
	connectRefreshCachedSettingsSafe("RenderShadowNearDist");
	connectRefreshCachedSettingsSafe("RenderFarClip");
	connectRefreshCachedSettingsSafe("RenderShadowSplitExponent");
	connectRefreshCachedSettingsSafe("RenderShadowErrorCutoff");
	connectRefreshCachedSettingsSafe("RenderShadowFOVCutoff");
	connectRefreshCachedSettingsSafe("CameraOffset");
	connectRefreshCachedSettingsSafe("CameraMaxCoF");
	connectRefreshCachedSettingsSafe("CameraDoFResScale");
	connectRefreshCachedSettingsSafe("RenderAutoHideSurfaceAreaLimit");
	gSavedSettings.getControl("RenderAutoHideSurfaceAreaLimit")->getCommitSignal()->connect(boost::bind(&LLPipeline::refreshCachedSettings));
}

LLPipeline::~LLPipeline()
{

}

void LLPipeline::cleanup()
{
	assertInitialized();

	mGroupQ1.clear() ;
	mGroupQ2.clear() ;

	for(pool_set_t::iterator iter = mPools.begin();
		iter != mPools.end(); )
	{
		pool_set_t::iterator curiter = iter++;
		LLDrawPool* poolp = *curiter;
		if (poolp->isFacePool())
		{
			LLFacePool* face_pool = (LLFacePool*) poolp;
			if (face_pool->mReferences.empty())
			{
				mPools.erase(curiter);
				removeFromQuickLookup( poolp );
				delete poolp;
			}
		}
		else
		{
			mPools.erase(curiter);
			removeFromQuickLookup( poolp );
			delete poolp;
		}
	}
	
	if (!mTerrainPools.empty())
	{
		llwarns << "Terrain Pools not cleaned up" << llendl;
	}
	if (!mTreePools.empty())
	{
		llwarns << "Tree Pools not cleaned up" << llendl;
	}
		
	delete mAlphaPool;
	mAlphaPool = NULL;
	delete mSkyPool;
	mSkyPool = NULL;
	delete mTerrainPool;
	mTerrainPool = NULL;
	delete mWaterPool;
	mWaterPool = NULL;
	delete mGroundPool;
	mGroundPool = NULL;
	delete mSimplePool;
	mSimplePool = NULL;
	delete mFullbrightPool;
	mFullbrightPool = NULL;
	delete mInvisiblePool;
	mInvisiblePool = NULL;
	delete mGlowPool;
	mGlowPool = NULL;
	delete mBumpPool;
	mBumpPool = NULL;
	// don't delete wl sky pool it was handled above in the for loop
	//delete mWLSkyPool;
	mWLSkyPool = NULL;

	releaseGLBuffers();

	mFaceSelectImagep = NULL;

	mMovedBridge.clear();

	mInitialized = FALSE;

	mDeferredVB = NULL;

	mCubeVB = NULL;
}

//============================================================================

void LLPipeline::destroyGL() 
{
	stop_glerror();
	unloadShaders();
	mHighlightFaces.clear();
	
	resetDrawOrders();

	resetVertexBuffers();

	releaseGLBuffers();

	if (LLVertexBuffer::sEnableVBOs)
	{
		LLVertexBuffer::sEnableVBOs = FALSE;
	}

	if (mMeshDirtyQueryObject)
	{
		glDeleteQueriesARB(1, &mMeshDirtyQueryObject);
		mMeshDirtyQueryObject = 0;
	}
}

static LLFastTimer::DeclareTimer FTM_RESIZE_SCREEN_TEXTURE("Resize Screen Texture");

//static
void LLPipeline::throttleNewMemoryAllocation(BOOL disable)
{
	if(sMemAllocationThrottled != disable)
	{
		sMemAllocationThrottled = disable ;

		if(sMemAllocationThrottled)
		{
			//send out notification
			LLNotification::Params params("LowMemory");
			LLNotifications::instance().add(params);

			//release some memory.
		}
	}
}

void LLPipeline::resizeScreenTexture()
{
	LLFastTimer ft(FTM_RESIZE_SCREEN_TEXTURE);
	if (gPipeline.canUseVertexShaders() && assertInitialized())
	{
		GLuint resX = gViewerWindow->getWorldViewWidthRaw();
		GLuint resY = gViewerWindow->getWorldViewHeightRaw();
	
		allocateScreenBuffer(resX,resY);
	}
}

void LLPipeline::allocatePhysicsBuffer()
{
	GLuint resX = gViewerWindow->getWorldViewWidthRaw();
	GLuint resY = gViewerWindow->getWorldViewHeightRaw();

	if (mPhysicsDisplay.getWidth() != resX || mPhysicsDisplay.getHeight() != resY)
	{
		mPhysicsDisplay.allocate(resX, resY, GL_RGBA, TRUE, FALSE, LLTexUnit::TT_RECT_TEXTURE, FALSE);
	}
}

bool LLPipeline::allocateScreenBuffer(U32 resX, U32 resY)
{
	refreshCachedSettings();
	
	bool save_settings = sRenderDeferred;
	if (save_settings)
	{
		// Set this flag in case we crash while resizing window or allocating space for deferred rendering targets
		gSavedSettings.setBOOL("RenderInitError", TRUE);
		gSavedSettings.saveToFile( gSavedSettings.getString("ClientSettingsFile"), TRUE );
	}

	eFBOStatus ret = doAllocateScreenBuffer(resX, resY);

	if (save_settings)
	{
		// don't disable shaders on next session
		gSavedSettings.setBOOL("RenderInitError", FALSE);
		gSavedSettings.saveToFile( gSavedSettings.getString("ClientSettingsFile"), TRUE );
	}
	
	if (ret == FBO_FAILURE)
	{ //FAILSAFE: screen buffer allocation failed, disable deferred rendering if it's enabled
		//NOTE: if the session closes successfully after this call, deferred rendering will be 
		// disabled on future sessions
		if (LLPipeline::sRenderDeferred)
		{
			gSavedSettings.setBOOL("RenderDeferred", FALSE);
			LLPipeline::refreshCachedSettings();
		}
	}

	return ret == FBO_SUCCESS_FULLRES;
}


LLPipeline::eFBOStatus LLPipeline::doAllocateScreenBuffer(U32 resX, U32 resY)
{
	// try to allocate screen buffers at requested resolution and samples
	// - on failure, shrink number of samples and try again
	// - if not multisampled, shrink resolution and try again (favor X resolution over Y)
	// Make sure to call "releaseScreenBuffers" after each failure to cleanup the partially loaded state

<<<<<<< HEAD
	U32 samples = RenderFSAASamples;

	eFBOStatus ret = FBO_SUCCESS_FULLRES;
	if (!allocateScreenBuffer(resX, resY, samples))
	{
		//failed to allocate at requested specification, return false
		ret = FBO_FAILURE;
=======
	bool ret = true;

	if (!allocateScreenBuffer(resX, resY, samples))
	{
		//failed to allocate at requested specification, return false
		ret = false;
>>>>>>> 77abdd04

		releaseScreenBuffers();
		//reduce number of samples 
		while (samples > 0)
		{
			samples /= 2;
			if (allocateScreenBuffer(resX, resY, samples))
			{ //success
<<<<<<< HEAD
				return FBO_SUCCESS_LOWRES;
=======
				return ret;
>>>>>>> 77abdd04
			}
			releaseScreenBuffers();
		}

		samples = 0;

		//reduce resolution
		while (resY > 0 && resX > 0)
		{
			resY /= 2;
			if (allocateScreenBuffer(resX, resY, samples))
			{
<<<<<<< HEAD
				return FBO_SUCCESS_LOWRES;
=======
				return ret;
>>>>>>> 77abdd04
			}
			releaseScreenBuffers();

			resX /= 2;
			if (allocateScreenBuffer(resX, resY, samples))
			{
<<<<<<< HEAD
				return FBO_SUCCESS_LOWRES;
=======
				return ret;
>>>>>>> 77abdd04
			}
			releaseScreenBuffers();
		}

		llwarns << "Unable to allocate screen buffer at any resolution!" << llendl;
	}
<<<<<<< HEAD
=======

	return ret;
}
>>>>>>> 77abdd04

	return ret;
}

bool LLPipeline::allocateScreenBuffer(U32 resX, U32 resY, U32 samples)
{
	refreshCachedSettings();

	// remember these dimensions
	mScreenWidth = resX;
	mScreenHeight = resY;
	
	U32 res_mod = RenderResolutionDivisor;

	if (res_mod > 1 && res_mod < resX && res_mod < resY)
	{
		resX /= res_mod;
		resY /= res_mod;
	}

	if (RenderUIBuffer)
	{
		if (!mUIScreen.allocate(resX,resY, GL_RGBA, FALSE, FALSE, LLTexUnit::TT_RECT_TEXTURE, FALSE))
		{
			return false;
		}
	}	

	if (LLPipeline::sRenderDeferred)
	{
		S32 shadow_detail = RenderShadowDetail;
		BOOL ssao = RenderDeferredSSAO;
		
		//allocate deferred rendering color buffers
		if (!mDeferredScreen.allocate(resX, resY, GL_RGBA, TRUE, TRUE, LLTexUnit::TT_RECT_TEXTURE, FALSE, samples)) return false;
		if (!mDeferredDepth.allocate(resX, resY, 0, TRUE, FALSE, LLTexUnit::TT_RECT_TEXTURE, FALSE, samples)) return false;
		if (!addDeferredAttachments(mDeferredScreen)) return false;
	
		if (!mScreen.allocate(resX, resY, GL_RGBA, FALSE, FALSE, LLTexUnit::TT_RECT_TEXTURE, FALSE, samples)) return false;
		if (samples > 0)
		{
			if (!mFXAABuffer.allocate(resX, resY, GL_RGBA, FALSE, FALSE, LLTexUnit::TT_TEXTURE, FALSE, samples)) return false;
		}
		else
		{
			mFXAABuffer.release();
		}
		
		if (shadow_detail > 0 || ssao || RenderDepthOfField || samples > 0)
		{ //only need mDeferredLight for shadows OR ssao OR dof OR fxaa
			if (!mDeferredLight.allocate(resX, resY, GL_RGBA, FALSE, FALSE, LLTexUnit::TT_RECT_TEXTURE, FALSE)) return false;
		}
		else
		{
			mDeferredLight.release();
		}

		F32 scale = RenderShadowResolutionScale;

		if (shadow_detail > 0)
		{ //allocate 4 sun shadow maps
			U32 sun_shadow_map_width = ((U32(resX*scale)+1)&~1); // must be even to avoid a stripe in the horizontal shadow blur
			for (U32 i = 0; i < 4; i++)
			{
				if (!mShadow[i].allocate(sun_shadow_map_width,U32(resY*scale), 0, TRUE, FALSE, LLTexUnit::TT_TEXTURE)) return false;
			}
		}
		else
		{
			for (U32 i = 0; i < 4; i++)
			{
				mShadow[i].release();
			}
		}

<<<<<<< HEAD
		U32 width = (U32) (resX*scale);
=======
		U32 width = (U32)(resX*scale);
>>>>>>> 77abdd04
		U32 height = width;

		if (shadow_detail > 1)
		{ //allocate two spot shadow maps
			U32 spot_shadow_map_width = width;
			for (U32 i = 4; i < 6; i++)
			{
				if (!mShadow[i].allocate(spot_shadow_map_width, height, 0, TRUE, FALSE)) return false;
			}
		}
		else
		{
			for (U32 i = 4; i < 6; i++)
			{
				mShadow[i].release();
			}
		}

		//HACK make screenbuffer allocations start failing after 30 seconds
		if (gSavedSettings.getBOOL("SimulateFBOFailure"))
		{
			return false;
		}
	}
	else
	{
		mDeferredLight.release();
				
		for (U32 i = 0; i < 6; i++)
		{
			mShadow[i].release();
		}
		mFXAABuffer.release();
		mScreen.release();
		mDeferredScreen.release(); //make sure to release any render targets that share a depth buffer with mDeferredScreen first
		mDeferredDepth.release();
						
		if (!mScreen.allocate(resX, resY, GL_RGBA, TRUE, TRUE, LLTexUnit::TT_RECT_TEXTURE, FALSE)) return false;		
	}
	
	if (LLPipeline::sRenderDeferred)
	{ //share depth buffer between deferred targets
		mDeferredScreen.shareDepthBuffer(mScreen);
	}

	gGL.getTexUnit(0)->disable();

	stop_glerror();

	return true;
}

//static
void LLPipeline::updateRenderDeferred()
{
	BOOL deferred = ((RenderDeferred && 
					 LLRenderTarget::sUseFBO &&
					 LLFeatureManager::getInstance()->isFeatureAvailable("RenderDeferred") &&	 
					 VertexShaderEnable && 
					 RenderAvatarVP &&
					 WindLightUseAtmosShaders) ? TRUE : FALSE) &&
					!gUseWireframe;

	sRenderDeferred = deferred;	
	if (deferred)
	{ //must render glow when rendering deferred since post effect pass is needed to present any lighting at all
		sRenderGlow = TRUE;
	}
}

//static
void LLPipeline::refreshCachedSettings()
{
	LLPipeline::sAutoMaskAlphaDeferred = gSavedSettings.getBOOL("RenderAutoMaskAlphaDeferred");
	LLPipeline::sAutoMaskAlphaNonDeferred = gSavedSettings.getBOOL("RenderAutoMaskAlphaNonDeferred");
	LLPipeline::sUseFarClip = gSavedSettings.getBOOL("RenderUseFarClip");
	LLVOAvatar::sMaxVisible = (U32)gSavedSettings.getS32("RenderAvatarMaxVisible");
	LLPipeline::sDelayVBUpdate = gSavedSettings.getBOOL("RenderDelayVBUpdate");

	LLPipeline::sUseOcclusion = 
			(!gUseWireframe
			&& LLGLSLShader::sNoFixedFunction
			&& LLFeatureManager::getInstance()->isFeatureAvailable("UseOcclusion") 
			&& gSavedSettings.getBOOL("UseOcclusion") 
			&& gGLManager.mHasOcclusionQuery) ? 2 : 0;
	
	VertexShaderEnable = gSavedSettings.getBOOL("VertexShaderEnable");
	RenderAvatarVP = gSavedSettings.getBOOL("RenderAvatarVP");
	WindLightUseAtmosShaders = gSavedSettings.getBOOL("WindLightUseAtmosShaders");
	RenderDeferred = gSavedSettings.getBOOL("RenderDeferred");
	RenderDeferredSunWash = gSavedSettings.getF32("RenderDeferredSunWash");
	RenderFSAASamples = gSavedSettings.getU32("RenderFSAASamples");
	RenderResolutionDivisor = gSavedSettings.getU32("RenderResolutionDivisor");
	RenderUIBuffer = gSavedSettings.getBOOL("RenderUIBuffer");
	RenderShadowDetail = gSavedSettings.getS32("RenderShadowDetail");
	RenderDeferredSSAO = gSavedSettings.getBOOL("RenderDeferredSSAO");
	RenderShadowResolutionScale = gSavedSettings.getF32("RenderShadowResolutionScale");
	RenderLocalLights = gSavedSettings.getBOOL("RenderLocalLights");
	RenderDelayCreation = gSavedSettings.getBOOL("RenderDelayCreation");
	RenderAnimateRes = gSavedSettings.getBOOL("RenderAnimateRes");
	FreezeTime = gSavedSettings.getBOOL("FreezeTime");
	DebugBeaconLineWidth = gSavedSettings.getS32("DebugBeaconLineWidth");
	RenderHighlightBrightness = gSavedSettings.getF32("RenderHighlightBrightness");
	RenderHighlightColor = gSavedSettings.getColor4("RenderHighlightColor");
	RenderHighlightThickness = gSavedSettings.getF32("RenderHighlightThickness");
	RenderSpotLightsInNondeferred = gSavedSettings.getBOOL("RenderSpotLightsInNondeferred");
	PreviewAmbientColor = gSavedSettings.getColor4("PreviewAmbientColor");
	PreviewDiffuse0 = gSavedSettings.getColor4("PreviewDiffuse0");
	PreviewSpecular0 = gSavedSettings.getColor4("PreviewSpecular0");
	PreviewDiffuse1 = gSavedSettings.getColor4("PreviewDiffuse1");
	PreviewSpecular1 = gSavedSettings.getColor4("PreviewSpecular1");
	PreviewDiffuse2 = gSavedSettings.getColor4("PreviewDiffuse2");
	PreviewSpecular2 = gSavedSettings.getColor4("PreviewSpecular2");
	PreviewDirection0 = gSavedSettings.getVector3("PreviewDirection0");
	PreviewDirection1 = gSavedSettings.getVector3("PreviewDirection1");
	PreviewDirection2 = gSavedSettings.getVector3("PreviewDirection2");
	RenderGlowMinLuminance = gSavedSettings.getF32("RenderGlowMinLuminance");
	RenderGlowMaxExtractAlpha = gSavedSettings.getF32("RenderGlowMaxExtractAlpha");
	RenderGlowWarmthAmount = gSavedSettings.getF32("RenderGlowWarmthAmount");
	RenderGlowLumWeights = gSavedSettings.getVector3("RenderGlowLumWeights");
	RenderGlowWarmthWeights = gSavedSettings.getVector3("RenderGlowWarmthWeights");
	RenderGlowResolutionPow = gSavedSettings.getS32("RenderGlowResolutionPow");
	RenderGlowIterations = gSavedSettings.getS32("RenderGlowIterations");
	RenderGlowWidth = gSavedSettings.getF32("RenderGlowWidth");
	RenderGlowStrength = gSavedSettings.getF32("RenderGlowStrength");
	RenderDepthOfField = gSavedSettings.getBOOL("RenderDepthOfField");
	CameraFocusTransitionTime = gSavedSettings.getF32("CameraFocusTransitionTime");
	CameraFNumber = gSavedSettings.getF32("CameraFNumber");
	CameraFocalLength = gSavedSettings.getF32("CameraFocalLength");
	CameraFieldOfView = gSavedSettings.getF32("CameraFieldOfView");
	RenderShadowNoise = gSavedSettings.getF32("RenderShadowNoise");
	RenderShadowBlurSize = gSavedSettings.getF32("RenderShadowBlurSize");
	RenderSSAOScale = gSavedSettings.getF32("RenderSSAOScale");
	RenderSSAOMaxScale = gSavedSettings.getU32("RenderSSAOMaxScale");
	RenderSSAOFactor = gSavedSettings.getF32("RenderSSAOFactor");
	RenderSSAOEffect = gSavedSettings.getVector3("RenderSSAOEffect");
	RenderShadowOffsetError = gSavedSettings.getF32("RenderShadowOffsetError");
	RenderShadowBiasError = gSavedSettings.getF32("RenderShadowBiasError");
	RenderShadowOffset = gSavedSettings.getF32("RenderShadowOffset");
	RenderShadowBias = gSavedSettings.getF32("RenderShadowBias");
	RenderSpotShadowOffset = gSavedSettings.getF32("RenderSpotShadowOffset");
	RenderSpotShadowBias = gSavedSettings.getF32("RenderSpotShadowBias");
	RenderEdgeDepthCutoff = gSavedSettings.getF32("RenderEdgeDepthCutoff");
	RenderEdgeNormCutoff = gSavedSettings.getF32("RenderEdgeNormCutoff");
	RenderShadowGaussian = gSavedSettings.getVector3("RenderShadowGaussian");
	RenderShadowBlurDistFactor = gSavedSettings.getF32("RenderShadowBlurDistFactor");
	RenderDeferredAtmospheric = gSavedSettings.getBOOL("RenderDeferredAtmospheric");
	RenderReflectionDetail = gSavedSettings.getS32("RenderReflectionDetail");
	RenderHighlightFadeTime = gSavedSettings.getF32("RenderHighlightFadeTime");
	RenderShadowClipPlanes = gSavedSettings.getVector3("RenderShadowClipPlanes");
	RenderShadowOrthoClipPlanes = gSavedSettings.getVector3("RenderShadowOrthoClipPlanes");
	RenderShadowNearDist = gSavedSettings.getVector3("RenderShadowNearDist");
	RenderFarClip = gSavedSettings.getF32("RenderFarClip");
	RenderShadowSplitExponent = gSavedSettings.getVector3("RenderShadowSplitExponent");
	RenderShadowErrorCutoff = gSavedSettings.getF32("RenderShadowErrorCutoff");
	RenderShadowFOVCutoff = gSavedSettings.getF32("RenderShadowFOVCutoff");
	CameraOffset = gSavedSettings.getBOOL("CameraOffset");
	CameraMaxCoF = gSavedSettings.getF32("CameraMaxCoF");
	CameraDoFResScale = gSavedSettings.getF32("CameraDoFResScale");
	RenderAutoHideSurfaceAreaLimit = gSavedSettings.getF32("RenderAutoHideSurfaceAreaLimit");
	
	updateRenderDeferred();
}

void LLPipeline::releaseGLBuffers()
{
	assertInitialized();
	
	if (mNoiseMap)
	{
		LLImageGL::deleteTextures(LLTexUnit::TT_TEXTURE, GL_RGB16F_ARB, 0, 1, &mNoiseMap);
		mNoiseMap = 0;
	}

	if (mTrueNoiseMap)
	{
		LLImageGL::deleteTextures(LLTexUnit::TT_TEXTURE, GL_RGB16F_ARB, 0, 1, &mTrueNoiseMap);
		mTrueNoiseMap = 0;
	}

	releaseLUTBuffers();

	mWaterRef.release();
	mWaterDis.release();
	
	for (U32 i = 0; i < 3; i++)
	{
		mGlow[i].release();
	}

	releaseScreenBuffers();

	gBumpImageList.destroyGL();
	LLVOAvatar::resetImpostors();
}

void LLPipeline::releaseLUTBuffers()
{
	if (mLightFunc)
	{
		LLImageGL::deleteTextures(LLTexUnit::TT_TEXTURE, GL_R8, 0, 1, &mLightFunc);
		mLightFunc = 0;
	}
}

void LLPipeline::releaseScreenBuffers()
{
	mUIScreen.release();
	mScreen.release();
	mFXAABuffer.release();
	mPhysicsDisplay.release();
	mDeferredScreen.release();
	mDeferredDepth.release();
	mDeferredLight.release();
	
	mHighlight.release();
		
	for (U32 i = 0; i < 6; i++)
	{
		mShadow[i].release();
	}
}


void LLPipeline::createGLBuffers()
{
	stop_glerror();
	assertInitialized();

	updateRenderDeferred();

	if (LLPipeline::sWaterReflections)
	{ //water reflection texture
		U32 res = (U32) llmax(gSavedSettings.getS32("RenderWaterRefResolution"), 512);
			
		mWaterRef.allocate(res,res,GL_RGBA,TRUE,FALSE);
		//always use FBO for mWaterDis so it can be used for avatar texture bakes
		mWaterDis.allocate(res,res,GL_RGBA,TRUE,FALSE,LLTexUnit::TT_TEXTURE, true);
	}

	mHighlight.allocate(256,256,GL_RGBA, FALSE, FALSE);

	stop_glerror();

	GLuint resX = gViewerWindow->getWorldViewWidthRaw();
	GLuint resY = gViewerWindow->getWorldViewHeightRaw();
	
	if (LLPipeline::sRenderGlow)
	{ //screen space glow buffers
		const U32 glow_res = llmax(1, 
			llmin(512, 1 << gSavedSettings.getS32("RenderGlowResolutionPow")));

		for (U32 i = 0; i < 3; i++)
		{
			mGlow[i].allocate(512,glow_res,GL_RGBA,FALSE,FALSE);
		}

		allocateScreenBuffer(resX,resY);
		mScreenWidth = 0;
		mScreenHeight = 0;
	}
	
	if (sRenderDeferred)
	{
		if (!mNoiseMap)
		{
			const U32 noiseRes = 128;
			LLVector3 noise[noiseRes*noiseRes];

			F32 scaler = gSavedSettings.getF32("RenderDeferredNoise")/100.f;
			for (U32 i = 0; i < noiseRes*noiseRes; ++i)
			{
				noise[i] = LLVector3(ll_frand()-0.5f, ll_frand()-0.5f, 0.f);
				noise[i].normVec();
				noise[i].mV[2] = ll_frand()*scaler+1.f-scaler/2.f;
			}

			LLImageGL::generateTextures(LLTexUnit::TT_TEXTURE, GL_RGB16F_ARB, 1, &mNoiseMap);
			
			gGL.getTexUnit(0)->bindManual(LLTexUnit::TT_TEXTURE, mNoiseMap);
			LLImageGL::setManualImage(LLTexUnit::getInternalType(LLTexUnit::TT_TEXTURE), 0, GL_RGB16F_ARB, noiseRes, noiseRes, GL_RGB, GL_FLOAT, noise, false);
			gGL.getTexUnit(0)->setTextureFilteringOption(LLTexUnit::TFO_POINT);
		}

		if (!mTrueNoiseMap)
		{
			const U32 noiseRes = 128;
			F32 noise[noiseRes*noiseRes*3];
			for (U32 i = 0; i < noiseRes*noiseRes*3; i++)
			{
				noise[i] = ll_frand()*2.0-1.0;
			}

			LLImageGL::generateTextures(LLTexUnit::TT_TEXTURE, GL_RGB16F_ARB, 1, &mTrueNoiseMap);
			gGL.getTexUnit(0)->bindManual(LLTexUnit::TT_TEXTURE, mTrueNoiseMap);
			LLImageGL::setManualImage(LLTexUnit::getInternalType(LLTexUnit::TT_TEXTURE), 0, GL_RGB16F_ARB, noiseRes, noiseRes, GL_RGB,GL_FLOAT, noise, false);
			gGL.getTexUnit(0)->setTextureFilteringOption(LLTexUnit::TFO_POINT);
		}

		createLUTBuffers();
	}

	gBumpImageList.restoreGL();
}

void LLPipeline::createLUTBuffers()
{
	if (sRenderDeferred)
	{
		if (!mLightFunc)
		{
			U32 lightResX = gSavedSettings.getU32("RenderSpecularResX");
			U32 lightResY = gSavedSettings.getU32("RenderSpecularResY");
			U8* ls = new U8[lightResX*lightResY];
			F32 specExp = gSavedSettings.getF32("RenderSpecularExponent");
            // Calculate the (normalized) Blinn-Phong specular lookup texture.
			for (U32 y = 0; y < lightResY; ++y)
			{
				for (U32 x = 0; x < lightResX; ++x)
				{
					ls[y*lightResX+x] = 0;
					F32 sa = (F32) x/(lightResX-1);
					F32 spec = (F32) y/(lightResY-1);
					F32 n = spec * spec * specExp;
					
					// Nothing special here.  Just your typical blinn-phong term.
					spec = powf(sa, n);
					
					// Apply our normalization function.
					// Note: This is the full equation that applies the full normalization curve, not an approximation.
					// This is fine, given we only need to create our LUT once per buffer initialization.
					// The only trade off is we have a really low dynamic range.
					// This means we have to account for things not being able to exceed 0 to 1 in our shaders.
					spec *= (((n + 2) * (n + 4)) / (8 * F_PI * (powf(2, -n/2) + n)));
					
					// Always sample at a 1.0/2.2 curve.
					// This "Gamma corrects" our specular term, boosting our lower exponent reflections.
					spec = powf(spec, 1.f/2.2f);
					
					// Easy fix for our dynamic range problem: divide by 6 here, multiply by 6 in our shaders.
					// This allows for our specular term to exceed a value of 1 in our shaders.
					// This is something that can be important for energy conserving specular models where higher exponents can result in highlights that exceed a range of 0 to 1.
					// Technically, we could just use an R16F texture, but driver support for R16F textures can be somewhat spotty at times.
					// This works remarkably well for higher specular exponents, though banding can sometimes be seen on lower exponents.
					// Combined with a bit of noise and trilinear filtering, the banding is hardly noticable.
					ls[y*lightResX+x] = (U8)(llclamp(spec * (1.f / 6), 0.f, 1.f) * 255);
				}
			}
			
			LLImageGL::generateTextures(LLTexUnit::TT_TEXTURE, GL_R8, 1, &mLightFunc);
			gGL.getTexUnit(0)->bindManual(LLTexUnit::TT_TEXTURE, mLightFunc);
			LLImageGL::setManualImage(LLTexUnit::getInternalType(LLTexUnit::TT_TEXTURE), 0, GL_R8, lightResX, lightResY, GL_RED, GL_UNSIGNED_BYTE, ls, false);
			gGL.getTexUnit(0)->setTextureAddressMode(LLTexUnit::TAM_CLAMP);
			gGL.getTexUnit(0)->setTextureFilteringOption(LLTexUnit::TFO_TRILINEAR);
			
			delete [] ls;
		}
	}
}


void LLPipeline::restoreGL()
{
	assertInitialized();

	if (mVertexShadersEnabled)
	{
		LLViewerShaderMgr::instance()->setShaders();
	}

	for (LLWorld::region_list_t::const_iterator iter = LLWorld::getInstance()->getRegionList().begin(); 
			iter != LLWorld::getInstance()->getRegionList().end(); ++iter)
	{
		LLViewerRegion* region = *iter;
		for (U32 i = 0; i < LLViewerRegion::NUM_PARTITIONS; i++)
		{
			LLSpatialPartition* part = region->getSpatialPartition(i);
			if (part)
			{
				part->restoreGL();
			}
		}
	}
}


BOOL LLPipeline::canUseVertexShaders()
{
	static const std::string vertex_shader_enable_feature_string = "VertexShaderEnable";

	if (sDisableShaders ||
		!gGLManager.mHasVertexShader ||
		!gGLManager.mHasFragmentShader ||
		!LLFeatureManager::getInstance()->isFeatureAvailable(vertex_shader_enable_feature_string) ||
		(assertInitialized() && mVertexShadersLoaded != 1) )
	{
		return FALSE;
	}
	else
	{
		return TRUE;
	}
}

BOOL LLPipeline::canUseWindLightShaders() const
{
	return (!LLPipeline::sDisableShaders &&
			gWLSkyProgram.mProgramObject != 0 &&
			LLViewerShaderMgr::instance()->getVertexShaderLevel(LLViewerShaderMgr::SHADER_WINDLIGHT) > 1);
}

BOOL LLPipeline::canUseWindLightShadersOnObjects() const
{
	return (canUseWindLightShaders() 
		&& LLViewerShaderMgr::instance()->getVertexShaderLevel(LLViewerShaderMgr::SHADER_OBJECT) > 0);
}

BOOL LLPipeline::canUseAntiAliasing() const
{
	return TRUE;
}

void LLPipeline::unloadShaders()
{
	LLViewerShaderMgr::instance()->unloadShaders();

	mVertexShadersLoaded = 0;
}

void LLPipeline::assertInitializedDoError()
{
	llerrs << "LLPipeline used when uninitialized." << llendl;
}

//============================================================================

void LLPipeline::enableShadows(const BOOL enable_shadows)
{
	//should probably do something here to wrangle shadows....	
}

S32 LLPipeline::getMaxLightingDetail() const
{
	/*if (mVertexShaderLevel[SHADER_OBJECT] >= LLDrawPoolSimple::SHADER_LEVEL_LOCAL_LIGHTS)
	{
		return 3;
	}
	else*/
	{
		return 1;
	}
}

S32 LLPipeline::setLightingDetail(S32 level)
{
	refreshCachedSettings();

	if (level < 0)
	{
		if (RenderLocalLights)
		{
			level = 1;
		}
		else
		{
			level = 0;
		}
	}
	level = llclamp(level, 0, getMaxLightingDetail());
	mLightingDetail = level;
	
	return mLightingDetail;
}

class LLOctreeDirtyTexture : public LLOctreeTraveler<LLDrawable>
{
public:
	const std::set<LLViewerFetchedTexture*>& mTextures;

	LLOctreeDirtyTexture(const std::set<LLViewerFetchedTexture*>& textures) : mTextures(textures) { }

	virtual void visit(const LLOctreeNode<LLDrawable>* node)
	{
		LLSpatialGroup* group = (LLSpatialGroup*) node->getListener(0);

		if (!group->isState(LLSpatialGroup::GEOM_DIRTY) && !group->isEmpty())
		{
			for (LLSpatialGroup::draw_map_t::iterator i = group->mDrawMap.begin(); i != group->mDrawMap.end(); ++i)
			{
				for (LLSpatialGroup::drawmap_elem_t::iterator j = i->second.begin(); j != i->second.end(); ++j) 
				{
					LLDrawInfo* params = *j;
					LLViewerFetchedTexture* tex = LLViewerTextureManager::staticCastToFetchedTexture(params->mTexture);
					if (tex && mTextures.find(tex) != mTextures.end())
					{ 
						group->setState(LLSpatialGroup::GEOM_DIRTY);
					}
				}
			}
		}

		for (LLSpatialGroup::bridge_list_t::iterator i = group->mBridgeList.begin(); i != group->mBridgeList.end(); ++i)
		{
			LLSpatialBridge* bridge = *i;
			traverse(bridge->mOctree);
		}
	}
};

// Called when a texture changes # of channels (causes faces to move to alpha pool)
void LLPipeline::dirtyPoolObjectTextures(const std::set<LLViewerFetchedTexture*>& textures)
{
	assertInitialized();

	// *TODO: This is inefficient and causes frame spikes; need a better way to do this
	//        Most of the time is spent in dirty.traverse.

	for (pool_set_t::iterator iter = mPools.begin(); iter != mPools.end(); ++iter)
	{
		LLDrawPool *poolp = *iter;
		if (poolp->isFacePool())
		{
			((LLFacePool*) poolp)->dirtyTextures(textures);
		}
	}
	
	LLOctreeDirtyTexture dirty(textures);
	for (LLWorld::region_list_t::const_iterator iter = LLWorld::getInstance()->getRegionList().begin(); 
			iter != LLWorld::getInstance()->getRegionList().end(); ++iter)
	{
		LLViewerRegion* region = *iter;
		for (U32 i = 0; i < LLViewerRegion::NUM_PARTITIONS; i++)
		{
			LLSpatialPartition* part = region->getSpatialPartition(i);
			if (part)
			{
				dirty.traverse(part->mOctree);
			}
		}
	}
}

LLDrawPool *LLPipeline::findPool(const U32 type, LLViewerTexture *tex0)
{
	assertInitialized();

	LLDrawPool *poolp = NULL;
	switch( type )
	{
	case LLDrawPool::POOL_SIMPLE:
		poolp = mSimplePool;
		break;

	case LLDrawPool::POOL_GRASS:
		poolp = mGrassPool;
		break;

	case LLDrawPool::POOL_FULLBRIGHT:
		poolp = mFullbrightPool;
		break;

	case LLDrawPool::POOL_INVISIBLE:
		poolp = mInvisiblePool;
		break;

	case LLDrawPool::POOL_GLOW:
		poolp = mGlowPool;
		break;

	case LLDrawPool::POOL_TREE:
		poolp = get_if_there(mTreePools, (uintptr_t)tex0, (LLDrawPool*)0 );
		break;

	case LLDrawPool::POOL_TERRAIN:
		poolp = get_if_there(mTerrainPools, (uintptr_t)tex0, (LLDrawPool*)0 );
		break;

	case LLDrawPool::POOL_BUMP:
		poolp = mBumpPool;
		break;

	case LLDrawPool::POOL_ALPHA:
		poolp = mAlphaPool;
		break;

	case LLDrawPool::POOL_AVATAR:
		break; // Do nothing

	case LLDrawPool::POOL_SKY:
		poolp = mSkyPool;
		break;

	case LLDrawPool::POOL_WATER:
		poolp = mWaterPool;
		break;

	case LLDrawPool::POOL_GROUND:
		poolp = mGroundPool;
		break;

	case LLDrawPool::POOL_WL_SKY:
		poolp = mWLSkyPool;
		break;

	default:
		llassert(0);
		llerrs << "Invalid Pool Type in  LLPipeline::findPool() type=" << type << llendl;
		break;
	}

	return poolp;
}


LLDrawPool *LLPipeline::getPool(const U32 type,	LLViewerTexture *tex0)
{
	LLDrawPool *poolp = findPool(type, tex0);
	if (poolp)
	{
		return poolp;
	}

	LLDrawPool *new_poolp = LLDrawPool::createPool(type, tex0);
	addPool( new_poolp );

	return new_poolp;
}


// static
LLDrawPool* LLPipeline::getPoolFromTE(const LLTextureEntry* te, LLViewerTexture* imagep)
{
	U32 type = getPoolTypeFromTE(te, imagep);
	return gPipeline.getPool(type, imagep);
}

//static 
U32 LLPipeline::getPoolTypeFromTE(const LLTextureEntry* te, LLViewerTexture* imagep)
{
	if (!te || !imagep)
	{
		return 0;
	}
		
	bool alpha = te->getColor().mV[3] < 0.999f;
	if (imagep)
	{
		alpha = alpha || (imagep->getComponents() == 4 && imagep->getType() != LLViewerTexture::MEDIA_TEXTURE) || (imagep->getComponents() == 2);
	}

	if (alpha)
	{
		return LLDrawPool::POOL_ALPHA;
	}
	else if ((te->getBumpmap() || te->getShiny()))
	{
		return LLDrawPool::POOL_BUMP;
	}
	else
	{
		return LLDrawPool::POOL_SIMPLE;
	}
}


void LLPipeline::addPool(LLDrawPool *new_poolp)
{
	assertInitialized();
	mPools.insert(new_poolp);
	addToQuickLookup( new_poolp );
}

void LLPipeline::allocDrawable(LLViewerObject *vobj)
{
	LLDrawable *drawable = new LLDrawable();
	vobj->mDrawable = drawable;
	
	drawable->mVObjp     = vobj;
	
	//encompass completely sheared objects by taking 
	//the most extreme point possible (<1,1,0.5>)
	drawable->setRadius(LLVector3(1,1,0.5f).scaleVec(vobj->getScale()).length());
	if (vobj->isOrphaned())
	{
		drawable->setState(LLDrawable::FORCE_INVISIBLE);
	}
	drawable->updateXform(TRUE);
}


static LLFastTimer::DeclareTimer FTM_UNLINK("Unlink");
static LLFastTimer::DeclareTimer FTM_REMOVE_FROM_MOVE_LIST("Movelist");
static LLFastTimer::DeclareTimer FTM_REMOVE_FROM_SPATIAL_PARTITION("Spatial Partition");
static LLFastTimer::DeclareTimer FTM_REMOVE_FROM_LIGHT_SET("Light Set");
static LLFastTimer::DeclareTimer FTM_REMOVE_FROM_HIGHLIGHT_SET("Highlight Set");

void LLPipeline::unlinkDrawable(LLDrawable *drawable)
{
	LLFastTimer t(FTM_UNLINK);

	assertInitialized();

	LLPointer<LLDrawable> drawablep = drawable; // make sure this doesn't get deleted before we are done
	
	// Based on flags, remove the drawable from the queues that it's on.
	if (drawablep->isState(LLDrawable::ON_MOVE_LIST))
	{
		LLFastTimer t(FTM_REMOVE_FROM_MOVE_LIST);
		LLDrawable::drawable_vector_t::iterator iter = std::find(mMovedList.begin(), mMovedList.end(), drawablep);
		if (iter != mMovedList.end())
		{
			mMovedList.erase(iter);
		}
	}

	if (drawablep->getSpatialGroup())
	{
		LLFastTimer t(FTM_REMOVE_FROM_SPATIAL_PARTITION);
		if (!drawablep->getSpatialGroup()->mSpatialPartition->remove(drawablep, drawablep->getSpatialGroup()))
		{
#ifdef LL_RELEASE_FOR_DOWNLOAD
			llwarns << "Couldn't remove object from spatial group!" << llendl;
#else
			llerrs << "Couldn't remove object from spatial group!" << llendl;
#endif
		}
	}

	{
		LLFastTimer t(FTM_REMOVE_FROM_LIGHT_SET);
		mLights.erase(drawablep);

		for (light_set_t::iterator iter = mNearbyLights.begin();
					iter != mNearbyLights.end(); iter++)
		{
			if (iter->drawable == drawablep)
			{
				mNearbyLights.erase(iter);
				break;
			}
		}
	}

	{
		LLFastTimer t(FTM_REMOVE_FROM_HIGHLIGHT_SET);
		HighlightItem item(drawablep);
		mHighlightSet.erase(item);

		if (mHighlightObject == drawablep)
		{
			mHighlightObject = NULL;
		}
	}

	for (U32 i = 0; i < 2; ++i)
	{
		if (mShadowSpotLight[i] == drawablep)
		{
			mShadowSpotLight[i] = NULL;
		}

		if (mTargetShadowSpotLight[i] == drawablep)
		{
			mTargetShadowSpotLight[i] = NULL;
		}
	}


}

//static
void LLPipeline::removeMutedAVsLights(LLVOAvatar* muted_avatar)
{
	LLFastTimer t(FTM_REMOVE_FROM_LIGHT_SET);
	for (light_set_t::iterator iter = gPipeline.mNearbyLights.begin();
		 iter != gPipeline.mNearbyLights.end(); iter++)
	{
		if (iter->drawable->getVObj()->isAttachment() && iter->drawable->getVObj()->getAvatar() == muted_avatar)
		{
			gPipeline.mLights.erase(iter->drawable);
			gPipeline.mNearbyLights.erase(iter);
		}
	}
}

U32 LLPipeline::addObject(LLViewerObject *vobj)
{
	if (RenderDelayCreation)
	{
		mCreateQ.push_back(vobj);
	}
	else
	{
		createObject(vobj);
	}

	return 1;
}

void LLPipeline::createObjects(F32 max_dtime)
{
	LLFastTimer ftm(FTM_PIPELINE_CREATE);

	LLTimer update_timer;

	while (!mCreateQ.empty() && update_timer.getElapsedTimeF32() < max_dtime)
	{
		LLViewerObject* vobj = mCreateQ.front();
		if (!vobj->isDead())
		{
			createObject(vobj);
		}
		mCreateQ.pop_front();
	}
	
	//for (LLViewerObject::vobj_list_t::iterator iter = mCreateQ.begin(); iter != mCreateQ.end(); ++iter)
	//{
	//	createObject(*iter);
	//}

	//mCreateQ.clear();
}

void LLPipeline::createObject(LLViewerObject* vobj)
{
	LLDrawable* drawablep = vobj->mDrawable;

	if (!drawablep)
	{
		drawablep = vobj->createDrawable(this);
	}
	else
	{
		llerrs << "Redundant drawable creation!" << llendl;
	}
		
	llassert(drawablep);

	if (vobj->getParent())
	{
		vobj->setDrawableParent(((LLViewerObject*)vobj->getParent())->mDrawable); // LLPipeline::addObject 1
	}
	else
	{
		vobj->setDrawableParent(NULL); // LLPipeline::addObject 2
	}

	markRebuild(drawablep, LLDrawable::REBUILD_ALL, TRUE);

	if (drawablep->getVOVolume() && RenderAnimateRes)
	{
		// fun animated res
		drawablep->updateXform(TRUE);
		drawablep->clearState(LLDrawable::MOVE_UNDAMPED);
		drawablep->setScale(LLVector3(0,0,0));
		drawablep->makeActive();
	}
}


void LLPipeline::resetFrameStats()
{
	assertInitialized();

	LLViewerStats::getInstance()->mTrianglesDrawnStat.addValue(mTrianglesDrawn/1000.f);

	if (mBatchCount > 0)
	{
		mMeanBatchSize = gPipeline.mTrianglesDrawn/gPipeline.mBatchCount;
	}
	mTrianglesDrawn = 0;
	sCompiles        = 0;
	mVerticesRelit   = 0;
	mLightingChanges = 0;
	mGeometryChanges = 0;
	mNumVisibleFaces = 0;

	if (mOldRenderDebugMask != mRenderDebugMask)
	{
		gObjectList.clearDebugText();
		mOldRenderDebugMask = mRenderDebugMask;
	}
		
}

//external functions for asynchronous updating
void LLPipeline::updateMoveDampedAsync(LLDrawable* drawablep)
{
	if (FreezeTime)
	{
		return;
	}
	if (!drawablep)
	{
		llerrs << "updateMove called with NULL drawablep" << llendl;
		return;
	}
	if (drawablep->isState(LLDrawable::EARLY_MOVE))
	{
		return;
	}

	assertInitialized();

	// update drawable now
	drawablep->clearState(LLDrawable::MOVE_UNDAMPED); // force to DAMPED
	drawablep->updateMove(); // returns done
	drawablep->setState(LLDrawable::EARLY_MOVE); // flag says we already did an undamped move this frame
	// Put on move list so that EARLY_MOVE gets cleared
	if (!drawablep->isState(LLDrawable::ON_MOVE_LIST))
	{
		mMovedList.push_back(drawablep);
		drawablep->setState(LLDrawable::ON_MOVE_LIST);
	}
}

void LLPipeline::updateMoveNormalAsync(LLDrawable* drawablep)
{
	if (FreezeTime)
	{
		return;
	}
	if (!drawablep)
	{
		llerrs << "updateMove called with NULL drawablep" << llendl;
		return;
	}
	if (drawablep->isState(LLDrawable::EARLY_MOVE))
	{
		return;
	}

	assertInitialized();

	// update drawable now
	drawablep->setState(LLDrawable::MOVE_UNDAMPED); // force to UNDAMPED
	drawablep->updateMove();
	drawablep->setState(LLDrawable::EARLY_MOVE); // flag says we already did an undamped move this frame
	// Put on move list so that EARLY_MOVE gets cleared
	if (!drawablep->isState(LLDrawable::ON_MOVE_LIST))
	{
		mMovedList.push_back(drawablep);
		drawablep->setState(LLDrawable::ON_MOVE_LIST);
	}
}

void LLPipeline::updateMovedList(LLDrawable::drawable_vector_t& moved_list)
{
	for (LLDrawable::drawable_vector_t::iterator iter = moved_list.begin();
		 iter != moved_list.end(); )
	{
		LLDrawable::drawable_vector_t::iterator curiter = iter++;
		LLDrawable *drawablep = *curiter;
		BOOL done = TRUE;
		if (!drawablep->isDead() && (!drawablep->isState(LLDrawable::EARLY_MOVE)))
		{
			done = drawablep->updateMove();
		}
		drawablep->clearState(LLDrawable::EARLY_MOVE | LLDrawable::MOVE_UNDAMPED);
		if (done)
		{
			if (drawablep->isRoot())
			{
				drawablep->makeStatic();
			}
			drawablep->clearState(LLDrawable::ON_MOVE_LIST);
			if (drawablep->isState(LLDrawable::ANIMATED_CHILD))
			{ //will likely not receive any future world matrix updates
				// -- this keeps attachments from getting stuck in space and falling off your avatar
				drawablep->clearState(LLDrawable::ANIMATED_CHILD);
				markRebuild(drawablep, LLDrawable::REBUILD_VOLUME, TRUE);
				if (drawablep->getVObj())
				{
					drawablep->getVObj()->dirtySpatialGroup(TRUE);
				}
			}
			iter = moved_list.erase(curiter);
		}
	}
}

static LLFastTimer::DeclareTimer FTM_OCTREE_BALANCE("Balance Octree");
static LLFastTimer::DeclareTimer FTM_UPDATE_MOVE("Update Move");

void LLPipeline::updateMove()
{
	LLFastTimer t(FTM_UPDATE_MOVE);

	if (FreezeTime)
	{
		return;
	}

	assertInitialized();

	{
		static LLFastTimer::DeclareTimer ftm("Retexture");
		LLFastTimer t(ftm);

		for (LLDrawable::drawable_set_t::iterator iter = mRetexturedList.begin();
			 iter != mRetexturedList.end(); ++iter)
		{
			LLDrawable* drawablep = *iter;
			if (drawablep && !drawablep->isDead())
			{
				drawablep->updateTexture();
			}
		}
		mRetexturedList.clear();
	}

	{
		static LLFastTimer::DeclareTimer ftm("Moved List");
		LLFastTimer t(ftm);
		updateMovedList(mMovedList);
	}

	//balance octrees
	{
 		LLFastTimer ot(FTM_OCTREE_BALANCE);

		for (LLWorld::region_list_t::const_iterator iter = LLWorld::getInstance()->getRegionList().begin(); 
			iter != LLWorld::getInstance()->getRegionList().end(); ++iter)
		{
			LLViewerRegion* region = *iter;
			for (U32 i = 0; i < LLViewerRegion::NUM_PARTITIONS; i++)
			{
				LLSpatialPartition* part = region->getSpatialPartition(i);
				if (part)
				{
					part->mOctree->balance();
				}
			}
		}
	}
}

/////////////////////////////////////////////////////////////////////////////
// Culling and occlusion testing
/////////////////////////////////////////////////////////////////////////////

//static
F32 LLPipeline::calcPixelArea(LLVector3 center, LLVector3 size, LLCamera &camera)
{
	LLVector3 lookAt = center - camera.getOrigin();
	F32 dist = lookAt.length();

	//ramp down distance for nearby objects
	//shrink dist by dist/16.
	if (dist < 16.f)
	{
		dist /= 16.f;
		dist *= dist;
		dist *= 16.f;
	}

	//get area of circle around node
	F32 app_angle = atanf(size.length()/dist);
	F32 radius = app_angle*LLDrawable::sCurPixelAngle;
	return radius*radius * F_PI;
}

//static
F32 LLPipeline::calcPixelArea(const LLVector4a& center, const LLVector4a& size, LLCamera &camera)
{
	LLVector4a origin;
	origin.load3(camera.getOrigin().mV);

	LLVector4a lookAt;
	lookAt.setSub(center, origin);
	F32 dist = lookAt.getLength3().getF32();

	//ramp down distance for nearby objects
	//shrink dist by dist/16.
	if (dist < 16.f)
	{
		dist /= 16.f;
		dist *= dist;
		dist *= 16.f;
	}

	//get area of circle around node
	F32 app_angle = atanf(size.getLength3().getF32()/dist);
	F32 radius = app_angle*LLDrawable::sCurPixelAngle;
	return radius*radius * F_PI;
}

void LLPipeline::grabReferences(LLCullResult& result)
{
	sCull = &result;
}

void LLPipeline::clearReferences()
{
	sCull = NULL;
	mGroupSaveQ1.clear();
}

void check_references(LLSpatialGroup* group, LLDrawable* drawable)
{
	for (LLSpatialGroup::element_iter i = group->getDataBegin(); i != group->getDataEnd(); ++i)
	{
		if (drawable == *i)
		{
			llerrs << "LLDrawable deleted while actively reference by LLPipeline." << llendl;
		}
	}			
}

void check_references(LLDrawable* drawable, LLFace* face)
{
	for (S32 i = 0; i < drawable->getNumFaces(); ++i)
	{
		if (drawable->getFace(i) == face)
		{
			llerrs << "LLFace deleted while actively referenced by LLPipeline." << llendl;
		}
	}
}

void check_references(LLSpatialGroup* group, LLFace* face)
{
	for (LLSpatialGroup::element_iter i = group->getDataBegin(); i != group->getDataEnd(); ++i)
	{
		LLDrawable* drawable = *i;
		check_references(drawable, face);
	}			
}

void LLPipeline::checkReferences(LLFace* face)
{
#if 0
	if (sCull)
	{
		for (LLCullResult::sg_iterator iter = sCull->beginVisibleGroups(); iter != sCull->endVisibleGroups(); ++iter)
		{
			LLSpatialGroup* group = *iter;
			check_references(group, face);
		}

		for (LLCullResult::sg_iterator iter = sCull->beginAlphaGroups(); iter != sCull->endAlphaGroups(); ++iter)
		{
			LLSpatialGroup* group = *iter;
			check_references(group, face);
		}

		for (LLCullResult::sg_iterator iter = sCull->beginDrawableGroups(); iter != sCull->endDrawableGroups(); ++iter)
		{
			LLSpatialGroup* group = *iter;
			check_references(group, face);
		}

		for (LLCullResult::drawable_iterator iter = sCull->beginVisibleList(); iter != sCull->endVisibleList(); ++iter)
		{
			LLDrawable* drawable = *iter;
			check_references(drawable, face);	
		}
	}
#endif
}

void LLPipeline::checkReferences(LLDrawable* drawable)
{
#if 0
	if (sCull)
	{
		for (LLCullResult::sg_iterator iter = sCull->beginVisibleGroups(); iter != sCull->endVisibleGroups(); ++iter)
		{
			LLSpatialGroup* group = *iter;
			check_references(group, drawable);
		}

		for (LLCullResult::sg_iterator iter = sCull->beginAlphaGroups(); iter != sCull->endAlphaGroups(); ++iter)
		{
			LLSpatialGroup* group = *iter;
			check_references(group, drawable);
		}

		for (LLCullResult::sg_iterator iter = sCull->beginDrawableGroups(); iter != sCull->endDrawableGroups(); ++iter)
		{
			LLSpatialGroup* group = *iter;
			check_references(group, drawable);
		}

		for (LLCullResult::drawable_iterator iter = sCull->beginVisibleList(); iter != sCull->endVisibleList(); ++iter)
		{
			if (drawable == *iter)
			{
				llerrs << "LLDrawable deleted while actively referenced by LLPipeline." << llendl;
			}
		}
	}
#endif
}

void check_references(LLSpatialGroup* group, LLDrawInfo* draw_info)
{
	for (LLSpatialGroup::draw_map_t::iterator i = group->mDrawMap.begin(); i != group->mDrawMap.end(); ++i)
	{
		LLSpatialGroup::drawmap_elem_t& draw_vec = i->second;
		for (LLSpatialGroup::drawmap_elem_t::iterator j = draw_vec.begin(); j != draw_vec.end(); ++j)
		{
			LLDrawInfo* params = *j;
			if (params == draw_info)
			{
				llerrs << "LLDrawInfo deleted while actively referenced by LLPipeline." << llendl;
			}
		}
	}
}


void LLPipeline::checkReferences(LLDrawInfo* draw_info)
{
#if 0
	if (sCull)
	{
		for (LLCullResult::sg_iterator iter = sCull->beginVisibleGroups(); iter != sCull->endVisibleGroups(); ++iter)
		{
			LLSpatialGroup* group = *iter;
			check_references(group, draw_info);
		}

		for (LLCullResult::sg_iterator iter = sCull->beginAlphaGroups(); iter != sCull->endAlphaGroups(); ++iter)
		{
			LLSpatialGroup* group = *iter;
			check_references(group, draw_info);
		}

		for (LLCullResult::sg_iterator iter = sCull->beginDrawableGroups(); iter != sCull->endDrawableGroups(); ++iter)
		{
			LLSpatialGroup* group = *iter;
			check_references(group, draw_info);
		}
	}
#endif
}

void LLPipeline::checkReferences(LLSpatialGroup* group)
{
#if 0
	if (sCull)
	{
		for (LLCullResult::sg_iterator iter = sCull->beginVisibleGroups(); iter != sCull->endVisibleGroups(); ++iter)
		{
			if (group == *iter)
			{
				llerrs << "LLSpatialGroup deleted while actively referenced by LLPipeline." << llendl;
			}
		}

		for (LLCullResult::sg_iterator iter = sCull->beginAlphaGroups(); iter != sCull->endAlphaGroups(); ++iter)
		{
			if (group == *iter)
			{
				llerrs << "LLSpatialGroup deleted while actively referenced by LLPipeline." << llendl;
			}
		}

		for (LLCullResult::sg_iterator iter = sCull->beginDrawableGroups(); iter != sCull->endDrawableGroups(); ++iter)
		{
			if (group == *iter)
			{
				llerrs << "LLSpatialGroup deleted while actively referenced by LLPipeline." << llendl;
			}
		}
	}
#endif
}


BOOL LLPipeline::visibleObjectsInFrustum(LLCamera& camera)
{
	for (LLWorld::region_list_t::const_iterator iter = LLWorld::getInstance()->getRegionList().begin(); 
			iter != LLWorld::getInstance()->getRegionList().end(); ++iter)
	{
		LLViewerRegion* region = *iter;

		for (U32 i = 0; i < LLViewerRegion::NUM_PARTITIONS; i++)
		{
			LLSpatialPartition* part = region->getSpatialPartition(i);
			if (part)
			{
				if (hasRenderType(part->mDrawableType))
				{
					if (part->visibleObjectsInFrustum(camera))
					{
						return TRUE;
					}
				}
			}
		}
	}

	return FALSE;
}

BOOL LLPipeline::getVisibleExtents(LLCamera& camera, LLVector3& min, LLVector3& max)
{
	const F32 X = 65536.f;

	min = LLVector3(X,X,X);
	max = LLVector3(-X,-X,-X);

	U32 saved_camera_id = LLViewerCamera::sCurCameraID;
	LLViewerCamera::sCurCameraID = LLViewerCamera::CAMERA_WORLD;

	BOOL res = TRUE;

	for (LLWorld::region_list_t::const_iterator iter = LLWorld::getInstance()->getRegionList().begin(); 
			iter != LLWorld::getInstance()->getRegionList().end(); ++iter)
	{
		LLViewerRegion* region = *iter;

		for (U32 i = 0; i < LLViewerRegion::NUM_PARTITIONS; i++)
		{
			LLSpatialPartition* part = region->getSpatialPartition(i);
			if (part)
			{
				if (hasRenderType(part->mDrawableType))
				{
					if (!part->getVisibleExtents(camera, min, max))
					{
						res = FALSE;
					}
				}
			}
		}
	}

	LLViewerCamera::sCurCameraID = saved_camera_id;

	return res;
}

static LLFastTimer::DeclareTimer FTM_CULL("Object Culling");

void LLPipeline::updateCull(LLCamera& camera, LLCullResult& result, S32 water_clip, LLPlane* planep)
{
	LLFastTimer t(FTM_CULL);

	grabReferences(result);

	sCull->clear();

	BOOL to_texture =	LLPipeline::sUseOcclusion > 1 &&
						!hasRenderType(LLPipeline::RENDER_TYPE_HUD) && 
						LLViewerCamera::sCurCameraID == LLViewerCamera::CAMERA_WORLD &&
						gPipeline.canUseVertexShaders() &&
						sRenderGlow;

	if (to_texture)
	{
		mScreen.bindTarget();
	}

	if (sUseOcclusion > 1)
	{
		gGL.setColorMask(false, false);
	}

	gGL.matrixMode(LLRender::MM_PROJECTION);
	gGL.pushMatrix();
	gGL.loadMatrix(gGLLastProjection);
	gGL.matrixMode(LLRender::MM_MODELVIEW);
	gGL.pushMatrix();
	gGLLastMatrix = NULL;
	gGL.loadMatrix(gGLLastModelView);

	LLGLDisable blend(GL_BLEND);
	LLGLDisable test(GL_ALPHA_TEST);
	gGL.getTexUnit(0)->unbind(LLTexUnit::TT_TEXTURE);


	//setup a clip plane in projection matrix for reflection renders (prevents flickering from occlusion culling)
	LLViewerRegion* region = gAgent.getRegion();
	LLPlane plane;

	if (planep)
	{
		plane = *planep;
	}
	else 
	{
		if (region)
		{
			LLVector3 pnorm;
			F32 height = region->getWaterHeight();
			if (water_clip < 0)
			{ //camera is above water, clip plane points up
				pnorm.setVec(0,0,1);
				plane.setVec(pnorm, -height);
			}
			else if (water_clip > 0)
			{	//camera is below water, clip plane points down
				pnorm = LLVector3(0,0,-1);
				plane.setVec(pnorm, height);
			}
		}
	}
	
	glh::matrix4f modelview = glh_get_last_modelview();
	glh::matrix4f proj = glh_get_last_projection();
	LLGLUserClipPlane clip(plane, modelview, proj, water_clip != 0 && LLPipeline::sReflectionRender);

	LLGLDepthTest depth(GL_TRUE, GL_FALSE);

	bool bound_shader = false;
	if (gPipeline.canUseVertexShaders() && LLGLSLShader::sCurBoundShader == 0)
	{ //if no shader is currently bound, use the occlusion shader instead of fixed function if we can
		// (shadow render uses a special shader that clamps to clip planes)
		bound_shader = true;
		gOcclusionCubeProgram.bind();
	}
	
	if (sUseOcclusion > 1)
	{
		if (mCubeVB.isNull())
		{ //cube VB will be used for issuing occlusion queries
			mCubeVB = ll_create_cube_vb(LLVertexBuffer::MAP_VERTEX, GL_STATIC_DRAW_ARB);
		}
		mCubeVB->setBuffer(LLVertexBuffer::MAP_VERTEX);
	}
	
	for (LLWorld::region_list_t::const_iterator iter = LLWorld::getInstance()->getRegionList().begin(); 
			iter != LLWorld::getInstance()->getRegionList().end(); ++iter)
	{
		LLViewerRegion* region = *iter;
		if (water_clip != 0)
		{
			LLPlane plane(LLVector3(0,0, (F32) -water_clip), (F32) water_clip*region->getWaterHeight());
			camera.setUserClipPlane(plane);
		}
		else
		{
			camera.disableUserClipPlane();
		}

		for (U32 i = 0; i < LLViewerRegion::NUM_PARTITIONS; i++)
		{
			LLSpatialPartition* part = region->getSpatialPartition(i);
			if (part)
			{
				if (hasRenderType(part->mDrawableType))
				{
					part->cull(camera);
				}
			}
		}
	}

	if (bound_shader)
	{
		gOcclusionCubeProgram.unbind();
	}

	camera.disableUserClipPlane();

	if (hasRenderType(LLPipeline::RENDER_TYPE_SKY) && 
		gSky.mVOSkyp.notNull() && 
		gSky.mVOSkyp->mDrawable.notNull())
	{
		gSky.mVOSkyp->mDrawable->setVisible(camera);
		sCull->pushDrawable(gSky.mVOSkyp->mDrawable);
		gSky.updateCull();
		stop_glerror();
	}

	if (hasRenderType(LLPipeline::RENDER_TYPE_GROUND) && 
		!gPipeline.canUseWindLightShaders() &&
		gSky.mVOGroundp.notNull() && 
		gSky.mVOGroundp->mDrawable.notNull() &&
		!LLPipeline::sWaterReflections)
	{
		gSky.mVOGroundp->mDrawable->setVisible(camera);
		sCull->pushDrawable(gSky.mVOGroundp->mDrawable);
	}
	
	
	gGL.matrixMode(LLRender::MM_PROJECTION);
	gGL.popMatrix();
	gGL.matrixMode(LLRender::MM_MODELVIEW);
	gGL.popMatrix();

	if (sUseOcclusion > 1)
	{
		gGL.setColorMask(true, false);
	}

	if (to_texture)
	{
		mScreen.flush();
	}
}

void LLPipeline::markNotCulled(LLSpatialGroup* group, LLCamera& camera)
{
	if (group->isEmpty())
	{ 
		return;
	}
	
	group->setVisible();

	if (LLViewerCamera::sCurCameraID == LLViewerCamera::CAMERA_WORLD)
	{
		group->updateDistance(camera);
	}
	
	const F32 MINIMUM_PIXEL_AREA = 16.f;

	if (group->mPixelArea < MINIMUM_PIXEL_AREA)
	{
		return;
	}

	if (sMinRenderSize > 0.f && 
			llmax(llmax(group->mBounds[1][0], group->mBounds[1][1]), group->mBounds[1][2]) < sMinRenderSize)
	{
		return;
	}

	assertInitialized();
	
	if (!group->mSpatialPartition->mRenderByGroup)
	{ //render by drawable
		sCull->pushDrawableGroup(group);
	}
	else
	{   //render by group
		sCull->pushVisibleGroup(group);
	}

	mNumVisibleNodes++;
}

void LLPipeline::markOccluder(LLSpatialGroup* group)
{
	if (sUseOcclusion > 1 && group && !group->isOcclusionState(LLSpatialGroup::ACTIVE_OCCLUSION))
	{
		LLSpatialGroup* parent = group->getParent();

		if (!parent || !parent->isOcclusionState(LLSpatialGroup::OCCLUDED))
		{ //only mark top most occluders as active occlusion
			sCull->pushOcclusionGroup(group);
			group->setOcclusionState(LLSpatialGroup::ACTIVE_OCCLUSION);
				
			if (parent && 
				!parent->isOcclusionState(LLSpatialGroup::ACTIVE_OCCLUSION) &&
				parent->getElementCount() == 0 &&
				parent->needsUpdate())
			{
				sCull->pushOcclusionGroup(group);
				parent->setOcclusionState(LLSpatialGroup::ACTIVE_OCCLUSION);
			}
		}
	}
}

void LLPipeline::doOcclusion(LLCamera& camera)
{
	if (LLPipeline::sUseOcclusion > 1 && sCull->hasOcclusionGroups())
	{
		LLVertexBuffer::unbind();

		if (hasRenderDebugMask(LLPipeline::RENDER_DEBUG_OCCLUSION))
		{
			gGL.setColorMask(true, false, false, false);
		}
		else
		{
			gGL.setColorMask(false, false);
		}
		LLGLDisable blend(GL_BLEND);
		LLGLDisable test(GL_ALPHA_TEST);
		gGL.getTexUnit(0)->unbind(LLTexUnit::TT_TEXTURE);
		LLGLDepthTest depth(GL_TRUE, GL_FALSE);

		LLGLDisable cull(GL_CULL_FACE);

		
		bool bind_shader = LLGLSLShader::sNoFixedFunction && LLGLSLShader::sCurBoundShader == 0;
		if (bind_shader)
		{
			if (LLPipeline::sShadowRender)
			{
				gDeferredShadowCubeProgram.bind();
			}
			else
			{
				gOcclusionCubeProgram.bind();
			}
		}

		if (mCubeVB.isNull())
		{ //cube VB will be used for issuing occlusion queries
			mCubeVB = ll_create_cube_vb(LLVertexBuffer::MAP_VERTEX, GL_STATIC_DRAW_ARB);
		}
		mCubeVB->setBuffer(LLVertexBuffer::MAP_VERTEX);

		for (LLCullResult::sg_iterator iter = sCull->beginOcclusionGroups(); iter != sCull->endOcclusionGroups(); ++iter)
		{
			LLSpatialGroup* group = *iter;
			group->doOcclusion(&camera);
			group->clearOcclusionState(LLSpatialGroup::ACTIVE_OCCLUSION);
		}
	
		if (bind_shader)
		{
			if (LLPipeline::sShadowRender)
			{
				gDeferredShadowCubeProgram.unbind();
			}
			else
			{
				gOcclusionCubeProgram.unbind();
			}
		}

		gGL.setColorMask(true, false);
	}
}
	
BOOL LLPipeline::updateDrawableGeom(LLDrawable* drawablep, BOOL priority)
{
	BOOL update_complete = drawablep->updateGeometry(priority);
	if (update_complete && assertInitialized())
	{
		drawablep->setState(LLDrawable::BUILT);
		mGeometryChanges++;
	}
	return update_complete;
}

static LLFastTimer::DeclareTimer FTM_SEED_VBO_POOLS("Seed VBO Pool");

static LLFastTimer::DeclareTimer FTM_UPDATE_GL("Update GL");

void LLPipeline::updateGL()
{
	{
		LLFastTimer t(FTM_UPDATE_GL);
		while (!LLGLUpdate::sGLQ.empty())
		{
			LLGLUpdate* glu = LLGLUpdate::sGLQ.front();
			glu->updateGL();
			glu->mInQ = FALSE;
			LLGLUpdate::sGLQ.pop_front();
		}
	}

	{ //seed VBO Pools
		LLFastTimer t(FTM_SEED_VBO_POOLS);
		LLVertexBuffer::seedPools();
	}
}

static LLFastTimer::DeclareTimer FTM_REBUILD_PRIORITY_GROUPS("Rebuild Priority Groups");

void LLPipeline::clearRebuildGroups()
{
	LLSpatialGroup::sg_vector_t	hudGroups;

	mGroupQ1Locked = true;
	// Iterate through all drawables on the priority build queue,
	for (LLSpatialGroup::sg_vector_t::iterator iter = mGroupQ1.begin();
		 iter != mGroupQ1.end(); ++iter)
	{
		LLSpatialGroup* group = *iter;

		// If the group contains HUD objects, save the group
		if (group->isHUDGroup())
		{
			hudGroups.push_back(group);
		}
		// Else, no HUD objects so clear the build state
		else
		{
			group->clearState(LLSpatialGroup::IN_BUILD_Q1);
		}
	}

	// Clear the group
	mGroupQ1.clear();

	// Copy the saved HUD groups back in
	mGroupQ1.assign(hudGroups.begin(), hudGroups.end());
	mGroupQ1Locked = false;

	// Clear the HUD groups
	hudGroups.clear();

	mGroupQ2Locked = true;
	for (LLSpatialGroup::sg_vector_t::iterator iter = mGroupQ2.begin();
		 iter != mGroupQ2.end(); ++iter)
	{
		LLSpatialGroup* group = *iter;

		// If the group contains HUD objects, save the group
		if (group->isHUDGroup())
		{
			hudGroups.push_back(group);
		}
		// Else, no HUD objects so clear the build state
		else
		{
			group->clearState(LLSpatialGroup::IN_BUILD_Q2);
		}
	}	
	// Clear the group
	mGroupQ2.clear();

	// Copy the saved HUD groups back in
	mGroupQ2.assign(hudGroups.begin(), hudGroups.end());
	mGroupQ2Locked = false;
}

void LLPipeline::rebuildPriorityGroups()
{
	LLFastTimer t(FTM_REBUILD_PRIORITY_GROUPS);
	LLTimer update_timer;
	assertInitialized();

	gMeshRepo.notifyLoadedMeshes();

	mGroupQ1Locked = true;
	// Iterate through all drawables on the priority build queue,
	for (LLSpatialGroup::sg_vector_t::iterator iter = mGroupQ1.begin();
		 iter != mGroupQ1.end(); ++iter)
	{
		LLSpatialGroup* group = *iter;
		group->rebuildGeom();
		group->clearState(LLSpatialGroup::IN_BUILD_Q1);
	}

	mGroupSaveQ1 = mGroupQ1;
	mGroupQ1.clear();
	mGroupQ1Locked = false;

}

static LLFastTimer::DeclareTimer FTM_REBUILD_GROUPS("Rebuild Groups");

void LLPipeline::rebuildGroups()
{
	if (mGroupQ2.empty())
	{
		return;
	}

	LLFastTimer t(FTM_REBUILD_GROUPS);
	mGroupQ2Locked = true;
	// Iterate through some drawables on the non-priority build queue
	S32 size = (S32) mGroupQ2.size();
	S32 min_count = llclamp((S32) ((F32) (size * size)/4096*0.25f), 1, size);
			
	S32 count = 0;
	
	std::sort(mGroupQ2.begin(), mGroupQ2.end(), LLSpatialGroup::CompareUpdateUrgency());

	LLSpatialGroup::sg_vector_t::iterator iter;
	LLSpatialGroup::sg_vector_t::iterator last_iter = mGroupQ2.begin();

	for (iter = mGroupQ2.begin();
		 iter != mGroupQ2.end() && count <= min_count; ++iter)
	{
		LLSpatialGroup* group = *iter;
		last_iter = iter;

		if (!group->isDead())
		{
			group->rebuildGeom();
			
			if (group->mSpatialPartition->mRenderByGroup)
			{
				count++;
			}
		}

		group->clearState(LLSpatialGroup::IN_BUILD_Q2);
	}	

	mGroupQ2.erase(mGroupQ2.begin(), ++last_iter);

	mGroupQ2Locked = false;

	updateMovedList(mMovedBridge);
}

void LLPipeline::updateGeom(F32 max_dtime)
{
	LLTimer update_timer;
	LLPointer<LLDrawable> drawablep;

	LLFastTimer t(FTM_GEO_UPDATE);

	assertInitialized();

	// notify various object types to reset internal cost metrics, etc.
	// for now, only LLVOVolume does this to throttle LOD changes
	LLVOVolume::preUpdateGeom();

	// Iterate through all drawables on the priority build queue,
	for (LLDrawable::drawable_list_t::iterator iter = mBuildQ1.begin();
		 iter != mBuildQ1.end();)
	{
		LLDrawable::drawable_list_t::iterator curiter = iter++;
		LLDrawable* drawablep = *curiter;
		if (drawablep && !drawablep->isDead())
		{
			if (drawablep->isState(LLDrawable::IN_REBUILD_Q2))
			{
				drawablep->clearState(LLDrawable::IN_REBUILD_Q2);
				LLDrawable::drawable_list_t::iterator find = std::find(mBuildQ2.begin(), mBuildQ2.end(), drawablep);
				if (find != mBuildQ2.end())
				{
					mBuildQ2.erase(find);
				}
			}

			if (updateDrawableGeom(drawablep, TRUE))
			{
				drawablep->clearState(LLDrawable::IN_REBUILD_Q1);
				mBuildQ1.erase(curiter);
			}
		}
		else
		{
			mBuildQ1.erase(curiter);
		}
	}
		
	// Iterate through some drawables on the non-priority build queue
	S32 min_count = 16;
	S32 size = (S32) mBuildQ2.size();
	if (size > 1024)
	{
		min_count = llclamp((S32) (size * (F32) size/4096), 16, size);
	}
		
	S32 count = 0;
	
	max_dtime = llmax(update_timer.getElapsedTimeF32()+0.001f, max_dtime);
	LLSpatialGroup* last_group = NULL;
	LLSpatialBridge* last_bridge = NULL;

	for (LLDrawable::drawable_list_t::iterator iter = mBuildQ2.begin();
		 iter != mBuildQ2.end(); )
	{
		LLDrawable::drawable_list_t::iterator curiter = iter++;
		LLDrawable* drawablep = *curiter;

		LLSpatialBridge* bridge = drawablep->isRoot() ? drawablep->getSpatialBridge() :
									drawablep->getParent()->getSpatialBridge();

		if (drawablep->getSpatialGroup() != last_group && 
			(!last_bridge || bridge != last_bridge) &&
			(update_timer.getElapsedTimeF32() >= max_dtime) && count > min_count)
		{
			break;
		}

		//make sure updates don't stop in the middle of a spatial group
		//to avoid thrashing (objects are enqueued by group)
		last_group = drawablep->getSpatialGroup();
		last_bridge = bridge;

		BOOL update_complete = TRUE;
		if (!drawablep->isDead())
		{
			update_complete = updateDrawableGeom(drawablep, FALSE);
			count++;
		}
		if (update_complete)
		{
			drawablep->clearState(LLDrawable::IN_REBUILD_Q2);
			mBuildQ2.erase(curiter);
		}
	}	

	updateMovedList(mMovedBridge);
}

void LLPipeline::markVisible(LLDrawable *drawablep, LLCamera& camera)
{
	if(drawablep && !drawablep->isDead())
	{
		if (drawablep->isSpatialBridge())
		{
			const LLDrawable* root = ((LLSpatialBridge*) drawablep)->mDrawable;
			llassert(root); // trying to catch a bad assumption
					
			if (root && //  // this test may not be needed, see above
					root->getVObj()->isAttachment())
			{
				LLDrawable* rootparent = root->getParent();
				if (rootparent) // this IS sometimes NULL
				{
					LLViewerObject *vobj = rootparent->getVObj();
					llassert(vobj); // trying to catch a bad assumption
					if (vobj) // this test may not be needed, see above
					{
						const LLVOAvatar* av = vobj->asAvatar();
						if (av && av->isImpostor())
						{
							return;
						}
					}
				}
			}
			sCull->pushBridge((LLSpatialBridge*) drawablep);
		}
		else
		{
		
			sCull->pushDrawable(drawablep);
		}

		drawablep->setVisible(camera);
	}
}

void LLPipeline::markMoved(LLDrawable *drawablep, BOOL damped_motion)
{
	if (!drawablep)
	{
		//llerrs << "Sending null drawable to moved list!" << llendl;
		return;
	}
	
	if (drawablep->isDead())
	{
		llwarns << "Marking NULL or dead drawable moved!" << llendl;
		return;
	}
	
	if (drawablep->getParent()) 
	{
		//ensure that parent drawables are moved first
		markMoved(drawablep->getParent(), damped_motion);
	}

	assertInitialized();

	if (!drawablep->isState(LLDrawable::ON_MOVE_LIST))
	{
		if (drawablep->isSpatialBridge())
		{
			mMovedBridge.push_back(drawablep);
		}
		else
		{
			mMovedList.push_back(drawablep);
		}
		drawablep->setState(LLDrawable::ON_MOVE_LIST);
	}
	if (damped_motion == FALSE)
	{
		drawablep->setState(LLDrawable::MOVE_UNDAMPED); // UNDAMPED trumps DAMPED
	}
	else if (drawablep->isState(LLDrawable::MOVE_UNDAMPED))
	{
		drawablep->clearState(LLDrawable::MOVE_UNDAMPED);
	}
}

void LLPipeline::markShift(LLDrawable *drawablep)
{
	if (!drawablep || drawablep->isDead())
	{
		return;
	}

	assertInitialized();

	if (!drawablep->isState(LLDrawable::ON_SHIFT_LIST))
	{
		drawablep->getVObj()->setChanged(LLXform::SHIFTED | LLXform::SILHOUETTE);
		if (drawablep->getParent()) 
		{
			markShift(drawablep->getParent());
		}
		mShiftList.push_back(drawablep);
		drawablep->setState(LLDrawable::ON_SHIFT_LIST);
	}
}

static LLFastTimer::DeclareTimer FTM_SHIFT_DRAWABLE("Shift Drawable");
static LLFastTimer::DeclareTimer FTM_SHIFT_OCTREE("Shift Octree");
static LLFastTimer::DeclareTimer FTM_SHIFT_HUD("Shift HUD");

void LLPipeline::shiftObjects(const LLVector3 &offset)
{
	assertInitialized();

	glClear(GL_DEPTH_BUFFER_BIT);
	gDepthDirty = TRUE;
		
	LLVector4a offseta;
	offseta.load3(offset.mV);

	{
		LLFastTimer t(FTM_SHIFT_DRAWABLE);

		for (LLDrawable::drawable_vector_t::iterator iter = mShiftList.begin();
			 iter != mShiftList.end(); iter++)
		{
			LLDrawable *drawablep = *iter;
			if (drawablep->isDead())
			{
				continue;
			}	
			drawablep->shiftPos(offseta);	
			drawablep->clearState(LLDrawable::ON_SHIFT_LIST);
		}
		mShiftList.resize(0);
	}

	
	{
		LLFastTimer t(FTM_SHIFT_OCTREE);
		for (LLWorld::region_list_t::const_iterator iter = LLWorld::getInstance()->getRegionList().begin(); 
				iter != LLWorld::getInstance()->getRegionList().end(); ++iter)
		{
			LLViewerRegion* region = *iter;
			for (U32 i = 0; i < LLViewerRegion::NUM_PARTITIONS; i++)
			{
				LLSpatialPartition* part = region->getSpatialPartition(i);
				if (part)
				{
					part->shift(offseta);
				}
			}
		}
	}

	{
		LLFastTimer t(FTM_SHIFT_HUD);
		LLHUDText::shiftAll(offset);
		LLHUDNameTag::shiftAll(offset);
	}
	display_update_camera();
}

void LLPipeline::markTextured(LLDrawable *drawablep)
{
	if (drawablep && !drawablep->isDead() && assertInitialized())
	{
		mRetexturedList.insert(drawablep);
	}
}

void LLPipeline::markGLRebuild(LLGLUpdate* glu)
{
	if (glu && !glu->mInQ)
	{
		LLGLUpdate::sGLQ.push_back(glu);
		glu->mInQ = TRUE;
	}
}

void LLPipeline::markPartitionMove(LLDrawable* drawable)
{
	if (!drawable->isState(LLDrawable::PARTITION_MOVE) && 
		!drawable->getPositionGroup().equals3(LLVector4a::getZero()))
	{
		drawable->setState(LLDrawable::PARTITION_MOVE);
		mPartitionQ.push_back(drawable);
	}
}

static LLFastTimer::DeclareTimer FTM_PROCESS_PARTITIONQ("PartitionQ");
void LLPipeline::processPartitionQ()
{
	LLFastTimer t(FTM_PROCESS_PARTITIONQ);
	for (LLDrawable::drawable_list_t::iterator iter = mPartitionQ.begin(); iter != mPartitionQ.end(); ++iter)
	{
		LLDrawable* drawable = *iter;
		if (!drawable->isDead())
		{
			drawable->updateBinRadius();
			drawable->movePartition();
		}
		drawable->clearState(LLDrawable::PARTITION_MOVE);
	}

	mPartitionQ.clear();
}

void LLPipeline::markMeshDirty(LLSpatialGroup* group)
{
	mMeshDirtyGroup.push_back(group);
}

void LLPipeline::markRebuild(LLSpatialGroup* group, BOOL priority)
{
	if (group && !group->isDead() && group->mSpatialPartition)
	{
		if (group->mSpatialPartition->mPartitionType == LLViewerRegion::PARTITION_HUD)
		{
			priority = TRUE;
		}

		if (priority)
		{
			if (!group->isState(LLSpatialGroup::IN_BUILD_Q1))
			{
				llassert_always(!mGroupQ1Locked);

				mGroupQ1.push_back(group);
				group->setState(LLSpatialGroup::IN_BUILD_Q1);

				if (group->isState(LLSpatialGroup::IN_BUILD_Q2))
				{
					LLSpatialGroup::sg_vector_t::iterator iter = std::find(mGroupQ2.begin(), mGroupQ2.end(), group);
					if (iter != mGroupQ2.end())
					{
						mGroupQ2.erase(iter);
					}
					group->clearState(LLSpatialGroup::IN_BUILD_Q2);
				}
			}
		}
		else if (!group->isState(LLSpatialGroup::IN_BUILD_Q2 | LLSpatialGroup::IN_BUILD_Q1))
		{
			llassert_always(!mGroupQ2Locked);
			mGroupQ2.push_back(group);
			group->setState(LLSpatialGroup::IN_BUILD_Q2);

		}
	}
}

void LLPipeline::markRebuild(LLDrawable *drawablep, LLDrawable::EDrawableFlags flag, BOOL priority)
{
	if (drawablep && !drawablep->isDead() && assertInitialized())
	{
		if (!drawablep->isState(LLDrawable::BUILT))
		{
			priority = TRUE;
		}
		if (priority)
		{
			if (!drawablep->isState(LLDrawable::IN_REBUILD_Q1))
			{
				mBuildQ1.push_back(drawablep);
				drawablep->setState(LLDrawable::IN_REBUILD_Q1); // mark drawable as being in priority queue
			}
		}
		else if (!drawablep->isState(LLDrawable::IN_REBUILD_Q2))
		{
			mBuildQ2.push_back(drawablep);
			drawablep->setState(LLDrawable::IN_REBUILD_Q2); // need flag here because it is just a list
		}
		if (flag & (LLDrawable::REBUILD_VOLUME | LLDrawable::REBUILD_POSITION))
		{
			drawablep->getVObj()->setChanged(LLXform::SILHOUETTE);
		}
		drawablep->setState(flag);
	}
}

static LLFastTimer::DeclareTimer FTM_RESET_DRAWORDER("Reset Draw Order");

void LLPipeline::stateSort(LLCamera& camera, LLCullResult &result)
{
	if (hasAnyRenderType(LLPipeline::RENDER_TYPE_AVATAR,
					  LLPipeline::RENDER_TYPE_GROUND,
					  LLPipeline::RENDER_TYPE_TERRAIN,
					  LLPipeline::RENDER_TYPE_TREE,
					  LLPipeline::RENDER_TYPE_SKY,
					  LLPipeline::RENDER_TYPE_VOIDWATER,
					  LLPipeline::RENDER_TYPE_WATER,
					  LLPipeline::END_RENDER_TYPES))
	{
		//clear faces from face pools
		LLFastTimer t(FTM_RESET_DRAWORDER);
		gPipeline.resetDrawOrders();
	}

	LLFastTimer ftm(FTM_STATESORT);

	//LLVertexBuffer::unbind();

	grabReferences(result);
	for (LLCullResult::sg_iterator iter = sCull->beginDrawableGroups(); iter != sCull->endDrawableGroups(); ++iter)
	{
		LLSpatialGroup* group = *iter;
		group->checkOcclusion();
		if (sUseOcclusion > 1 && group->isOcclusionState(LLSpatialGroup::OCCLUDED))
		{
			markOccluder(group);
		}
		else
		{
			group->setVisible();
			for (LLSpatialGroup::element_iter i = group->getDataBegin(); i != group->getDataEnd(); ++i)
			{
				markVisible(*i, camera);
			}

			if (!sDelayVBUpdate)
			{ //rebuild mesh as soon as we know it's visible
				group->rebuildMesh();
			}
		}
	}

	if (LLViewerCamera::sCurCameraID == LLViewerCamera::CAMERA_WORLD)
	{
		LLSpatialGroup* last_group = NULL;
		for (LLCullResult::bridge_iterator i = sCull->beginVisibleBridge(); i != sCull->endVisibleBridge(); ++i)
		{
			LLCullResult::bridge_iterator cur_iter = i;
			LLSpatialBridge* bridge = *cur_iter;
			LLSpatialGroup* group = bridge->getSpatialGroup();

			if (last_group == NULL)
			{
				last_group = group;
			}

			if (!bridge->isDead() && group && !group->isOcclusionState(LLSpatialGroup::OCCLUDED))
			{
				stateSort(bridge, camera);
			}

			if (LLViewerCamera::sCurCameraID == LLViewerCamera::CAMERA_WORLD &&
				last_group != group && last_group->changeLOD())
			{
				last_group->mLastUpdateDistance = last_group->mDistance;
			}

			last_group = group;
		}

		if (LLViewerCamera::sCurCameraID == LLViewerCamera::CAMERA_WORLD &&
			last_group && last_group->changeLOD())
		{
			last_group->mLastUpdateDistance = last_group->mDistance;
		}
	}

	for (LLCullResult::sg_iterator iter = sCull->beginVisibleGroups(); iter != sCull->endVisibleGroups(); ++iter)
	{
		LLSpatialGroup* group = *iter;
		group->checkOcclusion();
		if (sUseOcclusion > 1 && group->isOcclusionState(LLSpatialGroup::OCCLUDED))
		{
			markOccluder(group);
		}
		else
		{
			group->setVisible();
			stateSort(group, camera);

			if (!sDelayVBUpdate)
			{ //rebuild mesh as soon as we know it's visible
				group->rebuildMesh();
			}
		}
	}
	
	{
		LLFastTimer ftm(FTM_STATESORT_DRAWABLE);
		for (LLCullResult::drawable_iterator iter = sCull->beginVisibleList();
			 iter != sCull->endVisibleList(); ++iter)
		{
			LLDrawable *drawablep = *iter;
			if (!drawablep->isDead())
			{
				stateSort(drawablep, camera);
			}
		}
	}
		
	postSort(camera);	
}

void LLPipeline::stateSort(LLSpatialGroup* group, LLCamera& camera)
{
	if (group->changeLOD())
	{
		for (LLSpatialGroup::element_iter i = group->getDataBegin(); i != group->getDataEnd(); ++i)
		{
			LLDrawable* drawablep = *i;
			stateSort(drawablep, camera);
		}

		if (LLViewerCamera::sCurCameraID == LLViewerCamera::CAMERA_WORLD)
		{ //avoid redundant stateSort calls
			group->mLastUpdateDistance = group->mDistance;
		}
	}

}

void LLPipeline::stateSort(LLSpatialBridge* bridge, LLCamera& camera)
{
	if (bridge->getSpatialGroup()->changeLOD())
	{
		bool force_update = false;
		bridge->updateDistance(camera, force_update);
	}
}

void LLPipeline::stateSort(LLDrawable* drawablep, LLCamera& camera)
{
	if (!drawablep
		|| drawablep->isDead() 
		|| !hasRenderType(drawablep->getRenderType()))
	{
		return;
	}
	
	if (LLSelectMgr::getInstance()->mHideSelectedObjects)
	{
		if (drawablep->getVObj().notNull() &&
			drawablep->getVObj()->isSelected())
		{
			return;
		}
	}

	if (drawablep->isAvatar())
	{ //don't draw avatars beyond render distance or if we don't have a spatial group.
		if ((drawablep->getSpatialGroup() == NULL) || 
			(drawablep->getSpatialGroup()->mDistance > LLVOAvatar::sRenderDistance))
		{
			return;
		}

		LLVOAvatar* avatarp = (LLVOAvatar*) drawablep->getVObj().get();
		if (!avatarp->isVisible())
		{
			return;
		}
	}

	assertInitialized();

	if (hasRenderType(drawablep->mRenderType))
	{
		if (!drawablep->isState(LLDrawable::INVISIBLE|LLDrawable::FORCE_INVISIBLE))
		{
			drawablep->setVisible(camera, NULL, FALSE);
		}
		else if (drawablep->isState(LLDrawable::CLEAR_INVISIBLE))
		{
			// clear invisible flag here to avoid single frame glitch
			drawablep->clearState(LLDrawable::FORCE_INVISIBLE|LLDrawable::CLEAR_INVISIBLE);
		}
	}

	if (LLViewerCamera::sCurCameraID == LLViewerCamera::CAMERA_WORLD)
	{
		//if (drawablep->isVisible()) isVisible() check here is redundant, if it wasn't visible, it wouldn't be here
		{
			if (!drawablep->isActive())
			{
				bool force_update = false;
				drawablep->updateDistance(camera, force_update);
			}
			else if (drawablep->isAvatar())
			{
				bool force_update = false;
				drawablep->updateDistance(camera, force_update); // calls vobj->updateLOD() which calls LLVOAvatar::updateVisibility()
			}
		}
	}

	if (!drawablep->getVOVolume())
	{
		for (LLDrawable::face_list_t::iterator iter = drawablep->mFaces.begin();
				iter != drawablep->mFaces.end(); iter++)
		{
			LLFace* facep = *iter;

			if (facep->hasGeometry())
			{
				if (facep->getPool())
				{
					facep->getPool()->enqueue(facep);
				}
				else
				{
					break;
				}
			}
		}
	}
	

	mNumVisibleFaces += drawablep->getNumFaces();
}


void forAllDrawables(LLCullResult::sg_iterator begin, 
					 LLCullResult::sg_iterator end,
					 void (*func)(LLDrawable*))
{
	for (LLCullResult::sg_iterator i = begin; i != end; ++i)
	{
		for (LLSpatialGroup::element_iter j = (*i)->getDataBegin(); j != (*i)->getDataEnd(); ++j)
		{
			func(*j);	
		}
	}
}

void LLPipeline::forAllVisibleDrawables(void (*func)(LLDrawable*))
{
	forAllDrawables(sCull->beginDrawableGroups(), sCull->endDrawableGroups(), func);
	forAllDrawables(sCull->beginVisibleGroups(), sCull->endVisibleGroups(), func);
}

//function for creating scripted beacons
void renderScriptedBeacons(LLDrawable* drawablep)
{
	LLViewerObject *vobj = drawablep->getVObj();
	if (vobj 
		&& !vobj->isAvatar() 
		&& !vobj->getParent()
		&& vobj->flagScripted())
	{
		if (gPipeline.sRenderBeacons)
		{
			gObjectList.addDebugBeacon(vobj->getPositionAgent(), "", LLColor4(1.f, 0.f, 0.f, 0.5f), LLColor4(1.f, 1.f, 1.f, 0.5f), LLPipeline::DebugBeaconLineWidth);
		}

		if (gPipeline.sRenderHighlight)
		{
			S32 face_id;
			S32 count = drawablep->getNumFaces();
			for (face_id = 0; face_id < count; face_id++)
			{
				LLFace * facep = drawablep->getFace(face_id);
				if (facep) 
				{
					gPipeline.mHighlightFaces.push_back(facep);
				}
			}
		}
	}
}

void renderScriptedTouchBeacons(LLDrawable* drawablep)
{
	LLViewerObject *vobj = drawablep->getVObj();
	if (vobj 
		&& !vobj->isAvatar() 
		&& !vobj->getParent()
		&& vobj->flagScripted()
		&& vobj->flagHandleTouch())
	{
		if (gPipeline.sRenderBeacons)
		{
			gObjectList.addDebugBeacon(vobj->getPositionAgent(), "", LLColor4(1.f, 0.f, 0.f, 0.5f), LLColor4(1.f, 1.f, 1.f, 0.5f), LLPipeline::DebugBeaconLineWidth);
		}

		if (gPipeline.sRenderHighlight)
		{
			S32 face_id;
			S32 count = drawablep->getNumFaces();
			for (face_id = 0; face_id < count; face_id++)
			{
				LLFace * facep = drawablep->getFace(face_id);
				if (facep)
				{
					gPipeline.mHighlightFaces.push_back(facep);
			}
		}
	}
}
}

void renderPhysicalBeacons(LLDrawable* drawablep)
{
	LLViewerObject *vobj = drawablep->getVObj();
	if (vobj 
		&& !vobj->isAvatar() 
		//&& !vobj->getParent()
		&& vobj->flagUsePhysics())
	{
		if (gPipeline.sRenderBeacons)
		{
			gObjectList.addDebugBeacon(vobj->getPositionAgent(), "", LLColor4(0.f, 1.f, 0.f, 0.5f), LLColor4(1.f, 1.f, 1.f, 0.5f), LLPipeline::DebugBeaconLineWidth);
		}

		if (gPipeline.sRenderHighlight)
		{
			S32 face_id;
			S32 count = drawablep->getNumFaces();
			for (face_id = 0; face_id < count; face_id++)
			{
				LLFace * facep = drawablep->getFace(face_id);
				if (facep)
				{
					gPipeline.mHighlightFaces.push_back(facep);
			}
		}
	}
}
}

void renderMOAPBeacons(LLDrawable* drawablep)
{
	LLViewerObject *vobj = drawablep->getVObj();

	if(!vobj || vobj->isAvatar())
		return;

	BOOL beacon=FALSE;
	U8 tecount=vobj->getNumTEs();
	for(int x=0;x<tecount;x++)
	{
		if(vobj->getTE(x)->hasMedia())
		{
			beacon=TRUE;
			break;
		}
	}
	if(beacon==TRUE)
	{
		if (gPipeline.sRenderBeacons)
		{
			gObjectList.addDebugBeacon(vobj->getPositionAgent(), "", LLColor4(1.f, 1.f, 1.f, 0.5f), LLColor4(1.f, 1.f, 1.f, 0.5f), LLPipeline::DebugBeaconLineWidth);
		}

		if (gPipeline.sRenderHighlight)
		{
			S32 face_id;
			S32 count = drawablep->getNumFaces();
			for (face_id = 0; face_id < count; face_id++)
			{
				LLFace * facep = drawablep->getFace(face_id);
				if (facep)
				{
					gPipeline.mHighlightFaces.push_back(facep);
			}
		}
	}
}
}

void renderParticleBeacons(LLDrawable* drawablep)
{
	// Look for attachments, objects, etc.
	LLViewerObject *vobj = drawablep->getVObj();
	if (vobj 
		&& vobj->isParticleSource())
	{
		if (gPipeline.sRenderBeacons)
		{
			LLColor4 light_blue(0.5f, 0.5f, 1.f, 0.5f);
			gObjectList.addDebugBeacon(vobj->getPositionAgent(), "", light_blue, LLColor4(1.f, 1.f, 1.f, 0.5f), LLPipeline::DebugBeaconLineWidth);
		}

		if (gPipeline.sRenderHighlight)
		{
			S32 face_id;
			S32 count = drawablep->getNumFaces();
			for (face_id = 0; face_id < count; face_id++)
			{
				LLFace * facep = drawablep->getFace(face_id);
				if (facep)
				{
					gPipeline.mHighlightFaces.push_back(facep);
			}
		}
	}
}
}

void renderSoundHighlights(LLDrawable* drawablep)
{
	// Look for attachments, objects, etc.
	LLViewerObject *vobj = drawablep->getVObj();
	if (vobj && vobj->isAudioSource())
	{
		if (gPipeline.sRenderHighlight)
		{
			S32 face_id;
			S32 count = drawablep->getNumFaces();
			for (face_id = 0; face_id < count; face_id++)
			{
				LLFace * facep = drawablep->getFace(face_id);
				if (facep)
				{
					gPipeline.mHighlightFaces.push_back(facep);
			}
		}
	}
}
}

void LLPipeline::postSort(LLCamera& camera)
{
	LLFastTimer ftm(FTM_STATESORT_POSTSORT);

	assertInitialized();

	llpushcallstacks ;
	//rebuild drawable geometry
	for (LLCullResult::sg_iterator i = sCull->beginDrawableGroups(); i != sCull->endDrawableGroups(); ++i)
	{
		LLSpatialGroup* group = *i;
		if (!sUseOcclusion || 
			!group->isOcclusionState(LLSpatialGroup::OCCLUDED))
		{
			group->rebuildGeom();
		}
	}
	llpushcallstacks ;
	//rebuild groups
	sCull->assertDrawMapsEmpty();

	rebuildPriorityGroups();
	llpushcallstacks ;

	
	//build render map
	for (LLCullResult::sg_iterator i = sCull->beginVisibleGroups(); i != sCull->endVisibleGroups(); ++i)
	{
		LLSpatialGroup* group = *i;
		if (sUseOcclusion && 
			group->isOcclusionState(LLSpatialGroup::OCCLUDED) ||
			(RenderAutoHideSurfaceAreaLimit > 0.f && 
			group->mSurfaceArea > RenderAutoHideSurfaceAreaLimit*llmax(group->mObjectBoxSize, 10.f)))
		{
			continue;
		}

		if (group->isState(LLSpatialGroup::NEW_DRAWINFO) && group->isState(LLSpatialGroup::GEOM_DIRTY))
		{ //no way this group is going to be drawable without a rebuild
			group->rebuildGeom();
		}

		for (LLSpatialGroup::draw_map_t::iterator j = group->mDrawMap.begin(); j != group->mDrawMap.end(); ++j)
		{
			LLSpatialGroup::drawmap_elem_t& src_vec = j->second;	
			if (!hasRenderType(j->first))
			{
				continue;
			}
			
			for (LLSpatialGroup::drawmap_elem_t::iterator k = src_vec.begin(); k != src_vec.end(); ++k)
			{
				if (sMinRenderSize > 0.f)
				{
					LLVector4a bounds;
					bounds.setSub((*k)->mExtents[1],(*k)->mExtents[0]);

					if (llmax(llmax(bounds[0], bounds[1]), bounds[2]) > sMinRenderSize)
					{
						sCull->pushDrawInfo(j->first, *k);
					}
				}
				else
				{
					sCull->pushDrawInfo(j->first, *k);
				}
			}
		}

		if (hasRenderType(LLPipeline::RENDER_TYPE_PASS_ALPHA))
		{
			LLSpatialGroup::draw_map_t::iterator alpha = group->mDrawMap.find(LLRenderPass::PASS_ALPHA);
			
			if (alpha != group->mDrawMap.end())
			{ //store alpha groups for sorting
				LLSpatialBridge* bridge = group->mSpatialPartition->asBridge();
				if (LLViewerCamera::sCurCameraID == LLViewerCamera::CAMERA_WORLD)
				{
					if (bridge)
					{
						LLCamera trans_camera = bridge->transformCamera(camera);
						group->updateDistance(trans_camera);
					}
					else
					{
						group->updateDistance(camera);
					}
				}
							
				if (hasRenderType(LLDrawPool::POOL_ALPHA))
				{
					sCull->pushAlphaGroup(group);
				}
			}
		}
	}
	
	//flush particle VB
	LLVOPartGroup::sVB->flush();

	/*bool use_transform_feedback = gTransformPositionProgram.mProgramObject && !mMeshDirtyGroup.empty();

	if (use_transform_feedback)
	{ //place a query around potential transform feedback code for synchronization
		mTransformFeedbackPrimitives = 0;

		if (!mMeshDirtyQueryObject)
		{
			glGenQueriesARB(1, &mMeshDirtyQueryObject);
		}

		
		glBeginQueryARB(GL_TRANSFORM_FEEDBACK_PRIMITIVES_WRITTEN, mMeshDirtyQueryObject);
	}*/

	//pack vertex buffers for groups that chose to delay their updates
	for (LLSpatialGroup::sg_vector_t::iterator iter = mMeshDirtyGroup.begin(); iter != mMeshDirtyGroup.end(); ++iter)
	{
		(*iter)->rebuildMesh();
	}

	/*if (use_transform_feedback)
	{
		glEndQueryARB(GL_TRANSFORM_FEEDBACK_PRIMITIVES_WRITTEN);
	}*/
	
	mMeshDirtyGroup.clear();

	if (!sShadowRender)
	{
		std::sort(sCull->beginAlphaGroups(), sCull->endAlphaGroups(), LLSpatialGroup::CompareDepthGreater());
	}

	llpushcallstacks ;
	// only render if the flag is set. The flag is only set if we are in edit mode or the toggle is set in the menus
	if (LLFloaterReg::instanceVisible("beacons") && !sShadowRender)
	{
		if (sRenderScriptedTouchBeacons)
		{
			// Only show the beacon on the root object.
			forAllVisibleDrawables(renderScriptedTouchBeacons);
		}
		else
		if (sRenderScriptedBeacons)
		{
			// Only show the beacon on the root object.
			forAllVisibleDrawables(renderScriptedBeacons);
		}

		if (sRenderPhysicalBeacons)
		{
			// Only show the beacon on the root object.
			forAllVisibleDrawables(renderPhysicalBeacons);
		}

		if(sRenderMOAPBeacons)
		{
			forAllVisibleDrawables(renderMOAPBeacons);
		}

		if (sRenderParticleBeacons)
		{
			forAllVisibleDrawables(renderParticleBeacons);
		}

		// If god mode, also show audio cues
		if (sRenderSoundBeacons && gAudiop)
		{
			// Walk all sound sources and render out beacons for them. Note, this isn't done in the ForAllVisibleDrawables function, because some are not visible.
			LLAudioEngine::source_map::iterator iter;
			for (iter = gAudiop->mAllSources.begin(); iter != gAudiop->mAllSources.end(); ++iter)
			{
				LLAudioSource *sourcep = iter->second;

				LLVector3d pos_global = sourcep->getPositionGlobal();
				LLVector3 pos = gAgent.getPosAgentFromGlobal(pos_global);
				if (gPipeline.sRenderBeacons)
				{
					//pos += LLVector3(0.f, 0.f, 0.2f);
					gObjectList.addDebugBeacon(pos, "", LLColor4(1.f, 1.f, 0.f, 0.5f), LLColor4(1.f, 1.f, 1.f, 0.5f), DebugBeaconLineWidth);
				}
			}
			// now deal with highlights for all those seeable sound sources
			forAllVisibleDrawables(renderSoundHighlights);
		}
	}
	llpushcallstacks ;
	// If managing your telehub, draw beacons at telehub and currently selected spawnpoint.
	if (LLFloaterTelehub::renderBeacons())
	{
		LLFloaterTelehub::addBeacons();
	}

	if (!sShadowRender)
	{
		mSelectedFaces.clear();
		
		// Draw face highlights for selected faces.
		if (LLSelectMgr::getInstance()->getTEMode())
		{
			struct f : public LLSelectedTEFunctor
			{
				virtual bool apply(LLViewerObject* object, S32 te)
				{
					if (object->mDrawable)
					{
						LLFace * facep = object->mDrawable->getFace(te);
						if (facep)
						{
							gPipeline.mSelectedFaces.push_back(facep);
					}
					}
					return true;
				}
			} func;
			LLSelectMgr::getInstance()->getSelection()->applyToTEs(&func);
		}
	}

	/*static LLFastTimer::DeclareTimer FTM_TRANSFORM_WAIT("Transform Fence");
	static LLFastTimer::DeclareTimer FTM_TRANSFORM_DO_WORK("Transform Work");
	if (use_transform_feedback)
	{ //using transform feedback, wait for transform feedback to complete
		LLFastTimer t(FTM_TRANSFORM_WAIT);

		S32 done = 0;
		//glGetQueryivARB(GL_TRANSFORM_FEEDBACK_PRIMITIVES_WRITTEN, GL_CURRENT_QUERY, &count);
		
		glGetQueryObjectivARB(mMeshDirtyQueryObject, GL_QUERY_RESULT_AVAILABLE, &done);
		
		while (!done)
		{ 
			{
				LLFastTimer t(FTM_TRANSFORM_DO_WORK);
				F32 max_time = llmin(gFrameIntervalSeconds*10.f, 1.f);
				//do some useful work while we wait
				LLAppViewer::getTextureCache()->update(max_time); // unpauses the texture cache thread
				LLAppViewer::getImageDecodeThread()->update(max_time); // unpauses the image thread
				LLAppViewer::getTextureFetch()->update(max_time); // unpauses the texture fetch thread
			}
			glGetQueryObjectivARB(mMeshDirtyQueryObject, GL_QUERY_RESULT_AVAILABLE, &done);
		}

		mTransformFeedbackPrimitives = 0;
	}*/
						
	//LLSpatialGroup::sNoDelete = FALSE;
	llpushcallstacks ;
}


void render_hud_elements()
{
	LLFastTimer t(FTM_RENDER_UI);
	gPipeline.disableLights();		
	
	LLGLDisable fog(GL_FOG);
	LLGLSUIDefault gls_ui;

	LLGLEnable stencil(GL_STENCIL_TEST);
	glStencilFunc(GL_ALWAYS, 255, 0xFFFFFFFF);
	glStencilMask(0xFFFFFFFF);
	glStencilOp(GL_KEEP, GL_KEEP, GL_REPLACE);
	
	gGL.color4f(1,1,1,1);
	
	if (LLGLSLShader::sNoFixedFunction)
	{
		gUIProgram.bind();
	}
	LLGLDepthTest depth(GL_TRUE, GL_FALSE);

	if (!LLPipeline::sReflectionRender && gPipeline.hasRenderDebugFeatureMask(LLPipeline::RENDER_DEBUG_FEATURE_UI))
	{
		LLGLEnable multisample(LLPipeline::RenderFSAASamples > 0 ? GL_MULTISAMPLE_ARB : 0);
		gViewerWindow->renderSelections(FALSE, FALSE, FALSE); // For HUD version in render_ui_3d()
	
		// Draw the tracking overlays
		LLTracker::render3D();
		
		// Show the property lines
		LLWorld::getInstance()->renderPropertyLines();
		LLViewerParcelMgr::getInstance()->render();
		LLViewerParcelMgr::getInstance()->renderParcelCollision();
	
		// Render name tags.
		LLHUDObject::renderAll();
	}
	else if (gForceRenderLandFence)
	{
		// This is only set when not rendering the UI, for parcel snapshots
		LLViewerParcelMgr::getInstance()->render();
	}
	else if (gPipeline.hasRenderType(LLPipeline::RENDER_TYPE_HUD))
	{
		LLHUDText::renderAllHUD();
	}

	if (LLGLSLShader::sNoFixedFunction)
	{
		gUIProgram.unbind();
	}
	gGL.flush();
}

void LLPipeline::renderHighlights()
{
	assertInitialized();

	// Draw 3D UI elements here (before we clear the Z buffer in POOL_HUD)
	// Render highlighted faces.
	LLGLSPipelineAlpha gls_pipeline_alpha;
	LLColor4 color(1.f, 1.f, 1.f, 0.5f);
	LLGLEnable color_mat(GL_COLOR_MATERIAL);
	disableLights();

	if (!hasRenderType(LLPipeline::RENDER_TYPE_HUD) && !mHighlightSet.empty())
	{ //draw blurry highlight image over screen
		LLGLEnable blend(GL_BLEND);
		LLGLDepthTest depth(GL_TRUE, GL_FALSE, GL_ALWAYS);
		LLGLDisable test(GL_ALPHA_TEST);

		LLGLEnable stencil(GL_STENCIL_TEST);
		gGL.flush();
		glStencilMask(0xFFFFFFFF);
		glClearStencil(1);
		glClear(GL_STENCIL_BUFFER_BIT);

		glStencilFunc(GL_ALWAYS, 0, 0xFFFFFFFF);
		glStencilOp(GL_REPLACE, GL_REPLACE, GL_REPLACE);
				
		gGL.setColorMask(false, false);
		for (std::set<HighlightItem>::iterator iter = mHighlightSet.begin(); iter != mHighlightSet.end(); ++iter)
		{
			renderHighlight(iter->mItem->getVObj(), 1.f);
		}
		gGL.setColorMask(true, false);

		glStencilOp(GL_KEEP, GL_KEEP, GL_KEEP);
		glStencilFunc(GL_NOTEQUAL, 0, 0xFFFFFFFF);
		
		//gGL.setSceneBlendType(LLRender::BT_ADD_WITH_ALPHA);

		gGL.pushMatrix();
		gGL.loadIdentity();
		gGL.matrixMode(LLRender::MM_PROJECTION);
		gGL.pushMatrix();
		gGL.loadIdentity();

		gGL.getTexUnit(0)->bind(&mHighlight);

		LLVector2 tc1;
		LLVector2 tc2;

		tc1.setVec(0,0);
		tc2.setVec(2,2);

		gGL.begin(LLRender::TRIANGLES);
				
		F32 scale = RenderHighlightBrightness;
		LLColor4 color = RenderHighlightColor;
		F32 thickness = RenderHighlightThickness;

		for (S32 pass = 0; pass < 2; ++pass)
		{
			if (pass == 0)
			{
				gGL.setSceneBlendType(LLRender::BT_ADD_WITH_ALPHA);
			}
			else
			{
				gGL.setSceneBlendType(LLRender::BT_ALPHA);
			}

			for (S32 i = 0; i < 8; ++i)
			{
				for (S32 j = 0; j < 8; ++j)
				{
					LLVector2 tc(i-4+0.5f, j-4+0.5f);

					F32 dist = 1.f-(tc.length()/sqrtf(32.f));
					dist *= scale/64.f;

					tc *= thickness;
					tc.mV[0] = (tc.mV[0])/mHighlight.getWidth();
					tc.mV[1] = (tc.mV[1])/mHighlight.getHeight();

					gGL.color4f(color.mV[0],
								color.mV[1],
								color.mV[2],
								color.mV[3]*dist);
					
					gGL.texCoord2f(tc.mV[0]+tc1.mV[0], tc.mV[1]+tc2.mV[1]);
					gGL.vertex2f(-1,3);
					
					gGL.texCoord2f(tc.mV[0]+tc1.mV[0], tc.mV[1]+tc1.mV[1]);
					gGL.vertex2f(-1,-1);
					
					gGL.texCoord2f(tc.mV[0]+tc2.mV[0], tc.mV[1]+tc1.mV[1]);
					gGL.vertex2f(3,-1);
				}
			}
		}

		gGL.end();

		gGL.popMatrix();
		gGL.matrixMode(LLRender::MM_MODELVIEW);
		gGL.popMatrix();
		
		//gGL.setSceneBlendType(LLRender::BT_ALPHA);
	}

	if ((LLViewerShaderMgr::instance()->getVertexShaderLevel(LLViewerShaderMgr::SHADER_INTERFACE) > 0))
	{
		gHighlightProgram.bind();
		gGL.diffuseColor4f(1,1,1,0.5f);
	}
	
	if (hasRenderDebugFeatureMask(RENDER_DEBUG_FEATURE_SELECTED))
	{
		// Make sure the selection image gets downloaded and decoded
		if (!mFaceSelectImagep)
		{
			mFaceSelectImagep = LLViewerTextureManager::getFetchedTexture(IMG_FACE_SELECT);
		}
		mFaceSelectImagep->addTextureStats((F32)MAX_IMAGE_AREA);

		U32 count = mSelectedFaces.size();
		for (U32 i = 0; i < count; i++)
		{
			LLFace *facep = mSelectedFaces[i];
			if (!facep || facep->getDrawable()->isDead())
			{
				llerrs << "Bad face on selection" << llendl;
				return;
			}
			
			facep->renderSelected(mFaceSelectImagep, color);
		}
	}

	if (hasRenderDebugFeatureMask(RENDER_DEBUG_FEATURE_SELECTED))
	{
		// Paint 'em red!
		color.setVec(1.f, 0.f, 0.f, 0.5f);
		
		int count = mHighlightFaces.size();
		for (S32 i = 0; i < count; i++)
		{
			LLFace* facep = mHighlightFaces[i];
			facep->renderSelected(LLViewerTexture::sNullImagep, color);
		}
	}

	// Contains a list of the faces of objects that are physical or
	// have touch-handlers.
	mHighlightFaces.clear();

	if (LLViewerShaderMgr::instance()->getVertexShaderLevel(LLViewerShaderMgr::SHADER_INTERFACE) > 0)
	{
		gHighlightProgram.unbind();
	}
}

//debug use
U32 LLPipeline::sCurRenderPoolType = 0 ;

void LLPipeline::renderGeom(LLCamera& camera, BOOL forceVBOUpdate)
{
	LLFastTimer t(FTM_RENDER_GEOMETRY);

	assertInitialized();

	F32 saved_modelview[16];
	F32 saved_projection[16];

	//HACK: preserve/restore matrices around HUD render
	if (gPipeline.hasRenderType(LLPipeline::RENDER_TYPE_HUD))
	{
		for (U32 i = 0; i < 16; i++)
		{
			saved_modelview[i] = gGLModelView[i];
			saved_projection[i] = gGLProjection[i];
		}
	}

	///////////////////////////////////////////
	//
	// Sync and verify GL state
	//
	//

	stop_glerror();

	LLVertexBuffer::unbind();

	// Do verification of GL state
	LLGLState::checkStates();
	LLGLState::checkTextureChannels();
	LLGLState::checkClientArrays();
	if (mRenderDebugMask & RENDER_DEBUG_VERIFY)
	{
		if (!verify())
		{
			llerrs << "Pipeline verification failed!" << llendl;
		}
	}

	LLAppViewer::instance()->pingMainloopTimeout("Pipeline:ForceVBO");
	
	// Initialize lots of GL state to "safe" values
	gGL.getTexUnit(0)->unbind(LLTexUnit::TT_TEXTURE);
	gGL.matrixMode(LLRender::MM_TEXTURE);
	gGL.loadIdentity();
	gGL.matrixMode(LLRender::MM_MODELVIEW);

	LLGLSPipeline gls_pipeline;
	LLGLEnable multisample(RenderFSAASamples > 0 ? GL_MULTISAMPLE_ARB : 0);

	LLGLState gls_color_material(GL_COLOR_MATERIAL, mLightingDetail < 2);
				
	// Toggle backface culling for debugging
	LLGLEnable cull_face(mBackfaceCull ? GL_CULL_FACE : 0);
	// Set fog
	BOOL use_fog = hasRenderDebugFeatureMask(LLPipeline::RENDER_DEBUG_FEATURE_FOG);
	LLGLEnable fog_enable(use_fog &&
						  !gPipeline.canUseWindLightShadersOnObjects() ? GL_FOG : 0);
	gSky.updateFog(camera.getFar());
	if (!use_fog)
	{
		sUnderWaterRender = FALSE;
	}

	gGL.getTexUnit(0)->bind(LLViewerFetchedTexture::sDefaultImagep);
	LLViewerFetchedTexture::sDefaultImagep->setAddressMode(LLTexUnit::TAM_WRAP);
	

	//////////////////////////////////////////////
	//
	// Actually render all of the geometry
	//
	//	
	stop_glerror();
	
	LLAppViewer::instance()->pingMainloopTimeout("Pipeline:RenderDrawPools");

	for (pool_set_t::iterator iter = mPools.begin(); iter != mPools.end(); ++iter)
	{
		LLDrawPool *poolp = *iter;
		if (hasRenderType(poolp->getType()))
		{
			poolp->prerender();
		}
	}

	{
		LLFastTimer t(FTM_POOLS);
		
		// HACK: don't calculate local lights if we're rendering the HUD!
		//    Removing this check will cause bad flickering when there are 
		//    HUD elements being rendered AND the user is in flycam mode  -nyx
		if (!gPipeline.hasRenderType(LLPipeline::RENDER_TYPE_HUD))
		{
			calcNearbyLights(camera);
			setupHWLights(NULL);
		}

		BOOL occlude = sUseOcclusion > 1;
		U32 cur_type = 0;

		pool_set_t::iterator iter1 = mPools.begin();
		while ( iter1 != mPools.end() )
		{
			LLDrawPool *poolp = *iter1;
			
			cur_type = poolp->getType();

			//debug use
			sCurRenderPoolType = cur_type ;

			if (occlude && cur_type >= LLDrawPool::POOL_GRASS)
			{
				occlude = FALSE;
				gGLLastMatrix = NULL;
				gGL.loadMatrix(gGLModelView);
				LLGLSLShader::bindNoShader();
				doOcclusion(camera);
			}

			pool_set_t::iterator iter2 = iter1;
			if (hasRenderType(poolp->getType()) && poolp->getNumPasses() > 0)
			{
				LLFastTimer t(FTM_POOLRENDER);

				gGLLastMatrix = NULL;
				gGL.loadMatrix(gGLModelView);
			
				for( S32 i = 0; i < poolp->getNumPasses(); i++ )
				{
					LLVertexBuffer::unbind();
					poolp->beginRenderPass(i);
					for (iter2 = iter1; iter2 != mPools.end(); iter2++)
					{
						LLDrawPool *p = *iter2;
						if (p->getType() != cur_type)
						{
							break;
						}
						
						if ( !p->getSkipRenderFlag() ) { p->render(i); }
					}
					poolp->endRenderPass(i);
					LLVertexBuffer::unbind();
					if (gDebugGL)
					{
						std::string msg = llformat("pass %d", i);
						LLGLState::checkStates(msg);
						//LLGLState::checkTextureChannels(msg);
						//LLGLState::checkClientArrays(msg);
					}
				}
			}
			else
			{
				// Skip all pools of this type
				for (iter2 = iter1; iter2 != mPools.end(); iter2++)
				{
					LLDrawPool *p = *iter2;
					if (p->getType() != cur_type)
					{
						break;
					}
				}
			}
			iter1 = iter2;
			stop_glerror();
		}
		
		LLAppViewer::instance()->pingMainloopTimeout("Pipeline:RenderDrawPoolsEnd");

		LLVertexBuffer::unbind();
			
		gGLLastMatrix = NULL;
		gGL.loadMatrix(gGLModelView);

		if (occlude)
		{
			occlude = FALSE;
			gGLLastMatrix = NULL;
			gGL.loadMatrix(gGLModelView);
			LLGLSLShader::bindNoShader();
			doOcclusion(camera);
		}
	}

	LLVertexBuffer::unbind();
	LLGLState::checkStates();

	if (!LLPipeline::sImpostorRender)
	{
		LLAppViewer::instance()->pingMainloopTimeout("Pipeline:RenderHighlights");

		if (!sReflectionRender)
		{
			renderHighlights();
		}

		// Contains a list of the faces of objects that are physical or
		// have touch-handlers.
		mHighlightFaces.clear();

		LLAppViewer::instance()->pingMainloopTimeout("Pipeline:RenderDebug");
	
		renderDebug();

		LLVertexBuffer::unbind();
	
		if (!LLPipeline::sReflectionRender && !LLPipeline::sRenderDeferred)
		{
			if (gPipeline.hasRenderDebugFeatureMask(LLPipeline::RENDER_DEBUG_FEATURE_UI))
			{
				// Render debugging beacons.
				gObjectList.renderObjectBeacons();
				gObjectList.resetObjectBeacons();
			}
			else
			{
				// Make sure particle effects disappear
				LLHUDObject::renderAllForTimer();
			}
		}
		else
		{
			// Make sure particle effects disappear
			LLHUDObject::renderAllForTimer();
		}

		LLAppViewer::instance()->pingMainloopTimeout("Pipeline:RenderGeomEnd");

		//HACK: preserve/restore matrices around HUD render
		if (gPipeline.hasRenderType(LLPipeline::RENDER_TYPE_HUD))
		{
			for (U32 i = 0; i < 16; i++)
			{
				gGLModelView[i] = saved_modelview[i];
				gGLProjection[i] = saved_projection[i];
			}
		}
	}

	LLVertexBuffer::unbind();

	LLGLState::checkStates();
//	LLGLState::checkTextureChannels();
//	LLGLState::checkClientArrays();
}

void LLPipeline::renderGeomDeferred(LLCamera& camera)
{
	LLAppViewer::instance()->pingMainloopTimeout("Pipeline:RenderGeomDeferred");

	LLFastTimer t(FTM_RENDER_GEOMETRY);

	LLFastTimer t2(FTM_DEFERRED_POOLS);

	LLGLEnable cull(GL_CULL_FACE);

	LLGLEnable stencil(GL_STENCIL_TEST);
	glStencilFunc(GL_ALWAYS, 1, 0xFFFFFFFF);
	stop_glerror();
	glStencilOp(GL_KEEP, GL_KEEP, GL_REPLACE);
	stop_glerror();

	for (pool_set_t::iterator iter = mPools.begin(); iter != mPools.end(); ++iter)
	{
		LLDrawPool *poolp = *iter;
		if (hasRenderType(poolp->getType()))
		{
			poolp->prerender();
		}
	}

	LLGLEnable multisample(RenderFSAASamples > 0 ? GL_MULTISAMPLE_ARB : 0);

	LLVertexBuffer::unbind();

	LLGLState::checkStates();
	LLGLState::checkTextureChannels();
	LLGLState::checkClientArrays();

	U32 cur_type = 0;

	gGL.setColorMask(true, true);
	
	pool_set_t::iterator iter1 = mPools.begin();

	while ( iter1 != mPools.end() )
	{
		LLDrawPool *poolp = *iter1;
		
		cur_type = poolp->getType();

		pool_set_t::iterator iter2 = iter1;
		if (hasRenderType(poolp->getType()) && poolp->getNumDeferredPasses() > 0)
		{
			LLFastTimer t(FTM_DEFERRED_POOLRENDER);

			gGLLastMatrix = NULL;
			gGL.loadMatrix(gGLModelView);
		
			for( S32 i = 0; i < poolp->getNumDeferredPasses(); i++ )
			{
				LLVertexBuffer::unbind();
				poolp->beginDeferredPass(i);
				for (iter2 = iter1; iter2 != mPools.end(); iter2++)
				{
					LLDrawPool *p = *iter2;
					if (p->getType() != cur_type)
					{
						break;
					}
										
					if ( !p->getSkipRenderFlag() ) { p->renderDeferred(i); }
				}
				poolp->endDeferredPass(i);
				LLVertexBuffer::unbind();

				if (gDebugGL || gDebugPipeline)
				{
					LLGLState::checkStates();
				}
			}
		}
		else
		{
			// Skip all pools of this type
			for (iter2 = iter1; iter2 != mPools.end(); iter2++)
			{
				LLDrawPool *p = *iter2;
				if (p->getType() != cur_type)
				{
					break;
				}
			}
		}
		iter1 = iter2;
		stop_glerror();
	}

	gGLLastMatrix = NULL;
	gGL.loadMatrix(gGLModelView);

	gGL.setColorMask(true, false);
}

void LLPipeline::renderGeomPostDeferred(LLCamera& camera)
{
	LLFastTimer t(FTM_POST_DEFERRED_POOLS);
	U32 cur_type = 0;

	LLGLEnable cull(GL_CULL_FACE);

	LLGLEnable multisample(RenderFSAASamples > 0 ? GL_MULTISAMPLE_ARB : 0);

	calcNearbyLights(camera);
	setupHWLights(NULL);

	gGL.setColorMask(true, false);

	pool_set_t::iterator iter1 = mPools.begin();
	BOOL occlude = LLPipeline::sUseOcclusion > 1;

	while ( iter1 != mPools.end() )
	{
		LLDrawPool *poolp = *iter1;
		
		cur_type = poolp->getType();

		if (occlude && cur_type >= LLDrawPool::POOL_GRASS)
		{
			occlude = FALSE;
			gGLLastMatrix = NULL;
			gGL.loadMatrix(gGLModelView);
			LLGLSLShader::bindNoShader();
			doOcclusion(camera);
			gGL.setColorMask(true, false);
		}

		pool_set_t::iterator iter2 = iter1;
		if (hasRenderType(poolp->getType()) && poolp->getNumPostDeferredPasses() > 0)
		{
			LLFastTimer t(FTM_POST_DEFERRED_POOLRENDER);

			gGLLastMatrix = NULL;
			gGL.loadMatrix(gGLModelView);
		
			for( S32 i = 0; i < poolp->getNumPostDeferredPasses(); i++ )
			{
				LLVertexBuffer::unbind();
				poolp->beginPostDeferredPass(i);
				for (iter2 = iter1; iter2 != mPools.end(); iter2++)
				{
					LLDrawPool *p = *iter2;
					if (p->getType() != cur_type)
					{
						break;
					}
										
					p->renderPostDeferred(i);
				}
				poolp->endPostDeferredPass(i);
				LLVertexBuffer::unbind();

				if (gDebugGL || gDebugPipeline)
				{
					LLGLState::checkStates();
				}
			}
		}
		else
		{
			// Skip all pools of this type
			for (iter2 = iter1; iter2 != mPools.end(); iter2++)
			{
				LLDrawPool *p = *iter2;
				if (p->getType() != cur_type)
				{
					break;
				}
			}
		}
		iter1 = iter2;
		stop_glerror();
	}

	gGLLastMatrix = NULL;
	gGL.loadMatrix(gGLModelView);

	if (occlude)
	{
		occlude = FALSE;
		gGLLastMatrix = NULL;
		gGL.loadMatrix(gGLModelView);
		LLGLSLShader::bindNoShader();
		doOcclusion(camera);
		gGLLastMatrix = NULL;
		gGL.loadMatrix(gGLModelView);
	}
}

void LLPipeline::renderGeomShadow(LLCamera& camera)
{
	U32 cur_type = 0;
	
	LLGLEnable cull(GL_CULL_FACE);

	LLVertexBuffer::unbind();

	pool_set_t::iterator iter1 = mPools.begin();
	
	while ( iter1 != mPools.end() )
	{
		LLDrawPool *poolp = *iter1;
		
		cur_type = poolp->getType();

		pool_set_t::iterator iter2 = iter1;
		if (hasRenderType(poolp->getType()) && poolp->getNumShadowPasses() > 0)
		{
			poolp->prerender() ;

			gGLLastMatrix = NULL;
			gGL.loadMatrix(gGLModelView);
		
			for( S32 i = 0; i < poolp->getNumShadowPasses(); i++ )
			{
				LLVertexBuffer::unbind();
				poolp->beginShadowPass(i);
				for (iter2 = iter1; iter2 != mPools.end(); iter2++)
				{
					LLDrawPool *p = *iter2;
					if (p->getType() != cur_type)
					{
						break;
					}
										
					p->renderShadow(i);
				}
				poolp->endShadowPass(i);
				LLVertexBuffer::unbind();

				LLGLState::checkStates();
			}
		}
		else
		{
			// Skip all pools of this type
			for (iter2 = iter1; iter2 != mPools.end(); iter2++)
			{
				LLDrawPool *p = *iter2;
				if (p->getType() != cur_type)
				{
					break;
				}
			}
		}
		iter1 = iter2;
		stop_glerror();
	}

	gGLLastMatrix = NULL;
	gGL.loadMatrix(gGLModelView);
}


void LLPipeline::addTrianglesDrawn(S32 index_count, U32 render_type)
{
	assertInitialized();
	S32 count = 0;
	if (render_type == LLRender::TRIANGLE_STRIP)
	{
		count = index_count-2;
	}
	else
	{
		count = index_count/3;
	}

	mTrianglesDrawn += count;
	mBatchCount++;
	mMaxBatchSize = llmax(mMaxBatchSize, count);
	mMinBatchSize = llmin(mMinBatchSize, count);

	if (LLPipeline::sRenderFrameTest)
	{
		gViewerWindow->getWindow()->swapBuffers();
		ms_sleep(16);
	}
}

void LLPipeline::renderPhysicsDisplay()
{
	if (!hasRenderDebugMask(LLPipeline::RENDER_DEBUG_PHYSICS_SHAPES))
	{
		return;
	}

	allocatePhysicsBuffer();

	gGL.flush();
	mPhysicsDisplay.bindTarget();
	glClearColor(0,0,0,1);
	gGL.setColorMask(true, true);
	mPhysicsDisplay.clear();
	glClearColor(0,0,0,0);

	gGL.setColorMask(true, false);

	if (LLGLSLShader::sNoFixedFunction)
	{
		gDebugProgram.bind();
	}

	for (LLWorld::region_list_t::const_iterator iter = LLWorld::getInstance()->getRegionList().begin(); 
			iter != LLWorld::getInstance()->getRegionList().end(); ++iter)
	{
		LLViewerRegion* region = *iter;
		for (U32 i = 0; i < LLViewerRegion::NUM_PARTITIONS; i++)
		{
			LLSpatialPartition* part = region->getSpatialPartition(i);
			if (part)
			{
				if (hasRenderType(part->mDrawableType))
				{
					part->renderPhysicsShapes();
				}
			}
		}
	}

	for (LLCullResult::bridge_iterator i = sCull->beginVisibleBridge(); i != sCull->endVisibleBridge(); ++i)
	{
		LLSpatialBridge* bridge = *i;
		if (!bridge->isDead() && hasRenderType(bridge->mDrawableType))
		{
			gGL.pushMatrix();
			gGL.multMatrix((F32*)bridge->mDrawable->getRenderMatrix().mMatrix);
			bridge->renderPhysicsShapes();
			gGL.popMatrix();
		}
	}

	gGL.flush();

	if (LLGLSLShader::sNoFixedFunction)
	{
		gDebugProgram.unbind();
	}

	mPhysicsDisplay.flush();
}


void LLPipeline::renderDebug()
{
	assertInitialized();

	bool hud_only = hasRenderType(LLPipeline::RENDER_TYPE_HUD);

	if (!hud_only )
	{
		//Render any navmesh geometry	
		LLPathingLib *llPathingLibInstance = LLPathingLib::getInstance();
		if ( llPathingLibInstance != NULL ) 
		{
			//character floater renderables
			
			LLHandle<LLFloaterPathfindingCharacters> pathfindingCharacterHandle = LLFloaterPathfindingCharacters::getInstanceHandle();
			if ( !pathfindingCharacterHandle.isDead() )
			{
				LLFloaterPathfindingCharacters *pathfindingCharacter = pathfindingCharacterHandle.get();

				if ( pathfindingCharacter->getVisible() || gAgentCamera.cameraMouselook() )			
				{	
					if (LLGLSLShader::sNoFixedFunction)
					{					
						gPathfindingProgram.bind();			
						gPathfindingProgram.uniform1f("tint", 1.f);
						gPathfindingProgram.uniform1f("ambiance", 1.f);
						gPathfindingProgram.uniform1f("alpha_scale", 1.f);
					}

					//Requried character physics capsule render parameters
					LLUUID id;					
					LLVector3 pos;
					LLQuaternion rot;
				
					if ( pathfindingCharacter->isPhysicsCapsuleEnabled( id, pos, rot ) )
					{
						if (LLGLSLShader::sNoFixedFunction)
						{					
							//remove blending artifacts
							gGL.setColorMask(false, false);
							llPathingLibInstance->renderSimpleShapeCapsuleID( gGL, id, pos, rot );				
							gGL.setColorMask(true, false);
							LLGLEnable blend(GL_BLEND);
							gPathfindingProgram.uniform1f("alpha_scale", 0.90f);
							llPathingLibInstance->renderSimpleShapeCapsuleID( gGL, id, pos, rot );
							gPathfindingProgram.bind();
						}
						else
						{
							llPathingLibInstance->renderSimpleShapeCapsuleID( gGL, id, pos, rot );
						}
					}
				}
			}
			

			//pathing console renderables
			LLHandle<LLFloaterPathfindingConsole> pathfindingConsoleHandle = LLFloaterPathfindingConsole::getInstanceHandle();
			if (!pathfindingConsoleHandle.isDead())
			{
				LLFloaterPathfindingConsole *pathfindingConsole = pathfindingConsoleHandle.get();

				if ( pathfindingConsole->getVisible() || gAgentCamera.cameraMouselook() )
				{				
					F32 ambiance = gSavedSettings.getF32("PathfindingAmbiance");

					if (LLGLSLShader::sNoFixedFunction)
					{					
						gPathfindingProgram.bind();
			
						gPathfindingProgram.uniform1f("tint", 1.f);
						gPathfindingProgram.uniform1f("ambiance", ambiance);
						gPathfindingProgram.uniform1f("alpha_scale", 1.f);
					}

					if ( !pathfindingConsole->isRenderWorld() )
					{
						const LLColor4 clearColor = gSavedSettings.getColor4("PathfindingNavMeshClear");
						gGL.setColorMask(true, true);
						glClearColor(clearColor.mV[0],clearColor.mV[1],clearColor.mV[2],0);
						glClear(GL_DEPTH_BUFFER_BIT | GL_COLOR_BUFFER_BIT | GL_STENCIL_BUFFER_BIT);					
						gGL.setColorMask(true, false);
						glPolygonMode( GL_FRONT_AND_BACK, GL_FILL );	
					}

					//NavMesh
					if ( pathfindingConsole->isRenderNavMesh() )
					{	
						gGL.flush();
						glLineWidth(2.0f);	
						LLGLEnable cull(GL_CULL_FACE);
						LLGLDisable blend(GL_BLEND);
						
						if ( pathfindingConsole->isRenderWorld() )
						{					
							LLGLEnable blend(GL_BLEND);
							gPathfindingProgram.uniform1f("alpha_scale", 0.66f);
							llPathingLibInstance->renderNavMesh();
						}
						else
						{
							llPathingLibInstance->renderNavMesh();
						}
						
						//render edges
						if (LLGLSLShader::sNoFixedFunction)
						{
							gPathfindingNoNormalsProgram.bind();
							gPathfindingNoNormalsProgram.uniform1f("tint", 1.f);
							gPathfindingNoNormalsProgram.uniform1f("alpha_scale", 1.f);
							llPathingLibInstance->renderNavMeshEdges();
							gPathfindingProgram.bind();
						}
						else
						{
							llPathingLibInstance->renderNavMeshEdges();
						}

						gGL.flush();
						glPolygonMode( GL_FRONT_AND_BACK, GL_FILL );	
						glLineWidth(1.0f);	
						gGL.flush();
					}
					//User designated path
					if ( LLPathfindingPathTool::getInstance()->isRenderPath() )
					{
						//The path
						if (LLGLSLShader::sNoFixedFunction)
						{
							gUIProgram.bind();
							gGL.getTexUnit(0)->bind(LLViewerFetchedTexture::sWhiteImagep);
							llPathingLibInstance->renderPath();
							gPathfindingProgram.bind();
						}
						else
						{
							llPathingLibInstance->renderPath();
						}
						//The bookends
						if (LLGLSLShader::sNoFixedFunction)
						{
							//remove blending artifacts
							gGL.setColorMask(false, false);
							llPathingLibInstance->renderPathBookend( gGL, LLPathingLib::LLPL_START );
							llPathingLibInstance->renderPathBookend( gGL, LLPathingLib::LLPL_END );
						
							gGL.setColorMask(true, false);
							//render the bookends
							LLGLEnable blend(GL_BLEND);
							gPathfindingProgram.uniform1f("alpha_scale", 0.90f);
							llPathingLibInstance->renderPathBookend( gGL, LLPathingLib::LLPL_START );
							llPathingLibInstance->renderPathBookend( gGL, LLPathingLib::LLPL_END );
							gPathfindingProgram.bind();
						}
						else
						{
							llPathingLibInstance->renderPathBookend( gGL, LLPathingLib::LLPL_START );
							llPathingLibInstance->renderPathBookend( gGL, LLPathingLib::LLPL_END );
						}
					
					}
				
					if ( pathfindingConsole->isRenderWaterPlane() )
					{	
						if (LLGLSLShader::sNoFixedFunction)
						{
							LLGLEnable blend(GL_BLEND);
							gPathfindingProgram.uniform1f("alpha_scale", 0.90f);
							llPathingLibInstance->renderSimpleShapes( gGL, gAgent.getRegion()->getWaterHeight() );
						}
						else
						{
							llPathingLibInstance->renderSimpleShapes( gGL, gAgent.getRegion()->getWaterHeight() );					
						}
					}
				//physics/exclusion shapes
				if ( pathfindingConsole->isRenderAnyShapes() )
				{					
						U32 render_order[] = {
							1 << LLPathingLib::LLST_ObstacleObjects,
							1 << LLPathingLib::LLST_WalkableObjects,
							1 << LLPathingLib::LLST_ExclusionPhantoms,	
							1 << LLPathingLib::LLST_MaterialPhantoms,
						};

						U32 flags = pathfindingConsole->getRenderShapeFlags();

						for (U32 i = 0; i < 4; i++)
						{
							if (!(flags & render_order[i]))
							{
								continue;
							}

							//turn off backface culling for volumes so they are visible when camera is inside volume
							LLGLDisable cull(i >= 2 ? GL_CULL_FACE : 0);
						
							gGL.flush();
							glPolygonMode( GL_FRONT_AND_BACK, GL_FILL );	
				
							//get rid of some z-fighting
							LLGLEnable polyOffset(GL_POLYGON_OFFSET_FILL);
							glPolygonOffset(1.0f, 1.0f);

							//render to depth first to avoid blending artifacts
							gGL.setColorMask(false, false);
							llPathingLibInstance->renderNavMeshShapesVBO( render_order[i] );		
							gGL.setColorMask(true, false);

							//get rid of some z-fighting
							glPolygonOffset(0.f, 0.f);

							LLGLEnable blend(GL_BLEND);
				
							{
								gPathfindingProgram.uniform1f("ambiance", ambiance);

								{ //draw solid overlay
									LLGLDepthTest depth(GL_TRUE, GL_FALSE, GL_LEQUAL);
									llPathingLibInstance->renderNavMeshShapesVBO( render_order[i] );				
									gGL.flush();				
								}
				
								LLGLEnable lineOffset(GL_POLYGON_OFFSET_LINE);
								glPolygonMode( GL_FRONT_AND_BACK, GL_LINE );	
						
								F32 offset = gSavedSettings.getF32("PathfindingLineOffset");

								if (pathfindingConsole->isRenderXRay())
								{
									gPathfindingProgram.uniform1f("tint", gSavedSettings.getF32("PathfindingXRayTint"));
									gPathfindingProgram.uniform1f("alpha_scale", gSavedSettings.getF32("PathfindingXRayOpacity"));
									LLGLEnable blend(GL_BLEND);
									LLGLDepthTest depth(GL_TRUE, GL_FALSE, GL_GREATER);
								
									glPolygonOffset(offset, -offset);
								
									if (gSavedSettings.getBOOL("PathfindingXRayWireframe"))
									{ //draw hidden wireframe as darker and less opaque
										gPathfindingProgram.uniform1f("ambiance", 1.f);
										llPathingLibInstance->renderNavMeshShapesVBO( render_order[i] );				
									}
									else
									{
										glPolygonMode( GL_FRONT_AND_BACK, GL_FILL );	
										gPathfindingProgram.uniform1f("ambiance", ambiance);
										llPathingLibInstance->renderNavMeshShapesVBO( render_order[i] );				
										glPolygonMode(GL_FRONT_AND_BACK, GL_LINE);
									}
								}

								{ //draw visible wireframe as brighter, thicker and more opaque
									glPolygonOffset(offset, offset);
									gPathfindingProgram.uniform1f("ambiance", 1.f);
									gPathfindingProgram.uniform1f("tint", 1.f);
									gPathfindingProgram.uniform1f("alpha_scale", 1.f);

									glLineWidth(gSavedSettings.getF32("PathfindingLineWidth"));
									LLGLDisable blendOut(GL_BLEND);
									llPathingLibInstance->renderNavMeshShapesVBO( render_order[i] );				
									gGL.flush();
									glLineWidth(1.f);
								}
				
								glPolygonMode( GL_FRONT_AND_BACK, GL_FILL );
							}
						}
					}

					glPolygonOffset(0.f, 0.f);

					if ( pathfindingConsole->isRenderNavMesh() && pathfindingConsole->isRenderXRay() )
					{	//render navmesh xray
						F32 ambiance = gSavedSettings.getF32("PathfindingAmbiance");

						LLGLEnable lineOffset(GL_POLYGON_OFFSET_LINE);
						LLGLEnable polyOffset(GL_POLYGON_OFFSET_FILL);
											
						F32 offset = gSavedSettings.getF32("PathfindingLineOffset");
						glPolygonOffset(offset, -offset);

						LLGLEnable blend(GL_BLEND);
						LLGLDepthTest depth(GL_TRUE, GL_FALSE, GL_GREATER);
						gGL.flush();				
						glLineWidth(2.0f);	
						LLGLEnable cull(GL_CULL_FACE);
																		
						gPathfindingProgram.uniform1f("tint", gSavedSettings.getF32("PathfindingXRayTint"));
						gPathfindingProgram.uniform1f("alpha_scale", gSavedSettings.getF32("PathfindingXRayOpacity"));
								
						if (gSavedSettings.getBOOL("PathfindingXRayWireframe"))
						{ //draw hidden wireframe as darker and less opaque
							glPolygonMode( GL_FRONT_AND_BACK, GL_LINE );	
							gPathfindingProgram.uniform1f("ambiance", 1.f);
							llPathingLibInstance->renderNavMesh();
							glPolygonMode( GL_FRONT_AND_BACK, GL_FILL );	
						}	
						else
						{
							gPathfindingProgram.uniform1f("ambiance", ambiance);
							llPathingLibInstance->renderNavMesh();
						}

						//render edges
						if (LLGLSLShader::sNoFixedFunction)
						{
							gPathfindingNoNormalsProgram.bind();
							gPathfindingNoNormalsProgram.uniform1f("tint", gSavedSettings.getF32("PathfindingXRayTint"));
							gPathfindingNoNormalsProgram.uniform1f("alpha_scale", gSavedSettings.getF32("PathfindingXRayOpacity"));
							llPathingLibInstance->renderNavMeshEdges();
							gPathfindingProgram.bind();
						}
						else
						{
							llPathingLibInstance->renderNavMeshEdges();
						}
					
						gGL.flush();
						glLineWidth(1.0f);	
					}
			
					glPolygonOffset(0.f, 0.f);

					gGL.flush();
					if (LLGLSLShader::sNoFixedFunction)
					{
						gPathfindingProgram.unbind();
					}
				}
			}
		}
	}

	gGL.color4f(1,1,1,1);

	gGLLastMatrix = NULL;
	gGL.loadMatrix(gGLModelView);
	gGL.setColorMask(true, false);

	
	if (!hud_only && !mDebugBlips.empty())
	{ //render debug blips
		if (LLGLSLShader::sNoFixedFunction)
		{
			gUIProgram.bind();
		}

		gGL.getTexUnit(0)->bind(LLViewerFetchedTexture::sWhiteImagep, true);

		glPointSize(8.f);
		LLGLDepthTest depth(GL_TRUE, GL_TRUE, GL_ALWAYS);

		gGL.begin(LLRender::POINTS);
		for (std::list<DebugBlip>::iterator iter = mDebugBlips.begin(); iter != mDebugBlips.end(); )
		{
			DebugBlip& blip = *iter;

			blip.mAge += gFrameIntervalSeconds;
			if (blip.mAge > 2.f)
			{
				mDebugBlips.erase(iter++);
			}
			else
			{
				iter++;
			}

			blip.mPosition.mV[2] += gFrameIntervalSeconds*2.f;

			gGL.color4fv(blip.mColor.mV);
			gGL.vertex3fv(blip.mPosition.mV);
		}
		gGL.end();
		gGL.flush();
		glPointSize(1.f);
	}


	// Debug stuff.
	for (LLWorld::region_list_t::const_iterator iter = LLWorld::getInstance()->getRegionList().begin(); 
			iter != LLWorld::getInstance()->getRegionList().end(); ++iter)
	{
		LLViewerRegion* region = *iter;
		for (U32 i = 0; i < LLViewerRegion::NUM_PARTITIONS; i++)
		{
			LLSpatialPartition* part = region->getSpatialPartition(i);
			if (part)
			{
				if ( hud_only && (part->mDrawableType == RENDER_TYPE_HUD || part->mDrawableType == RENDER_TYPE_HUD_PARTICLES) ||
					 !hud_only && hasRenderType(part->mDrawableType) )
				{
					part->renderDebug();
				}
			}
		}
	}

	for (LLCullResult::bridge_iterator i = sCull->beginVisibleBridge(); i != sCull->endVisibleBridge(); ++i)
	{
		LLSpatialBridge* bridge = *i;
		if (!bridge->isDead() && hasRenderType(bridge->mDrawableType))
		{
			gGL.pushMatrix();
			gGL.multMatrix((F32*)bridge->mDrawable->getRenderMatrix().mMatrix);
			bridge->renderDebug();
			gGL.popMatrix();
		}
	}

	if (LLGLSLShader::sNoFixedFunction)
	{
		gUIProgram.bind();
	}

	if (hasRenderDebugMask(LLPipeline::RENDER_DEBUG_SHADOW_FRUSTA))
	{
		LLVertexBuffer::unbind();

		LLGLEnable blend(GL_BLEND);
		LLGLDepthTest depth(TRUE, FALSE);
		LLGLDisable cull(GL_CULL_FACE);

		gGL.color4f(1,1,1,1);
		gGL.getTexUnit(0)->unbind(LLTexUnit::TT_TEXTURE);
				
		F32 a = 0.1f;

		F32 col[] =
		{
			1,0,0,a,
			0,1,0,a,
			0,0,1,a,
			1,0,1,a,
			
			1,1,0,a,
			0,1,1,a,
			1,1,1,a,
			1,0,1,a,
		};

		for (U32 i = 0; i < 8; i++)
		{
			LLVector3* frust = mShadowCamera[i].mAgentFrustum;

			if (i > 3)
			{ //render shadow frusta as volumes
				if (mShadowFrustPoints[i-4].empty())
			{
					continue;
				}

				gGL.color4fv(col+(i-4)*4);	
			
				gGL.begin(LLRender::TRIANGLE_STRIP);
				gGL.vertex3fv(frust[0].mV); gGL.vertex3fv(frust[4].mV);
				gGL.vertex3fv(frust[1].mV); gGL.vertex3fv(frust[5].mV);
				gGL.vertex3fv(frust[2].mV); gGL.vertex3fv(frust[6].mV);
				gGL.vertex3fv(frust[3].mV); gGL.vertex3fv(frust[7].mV);
				gGL.vertex3fv(frust[0].mV); gGL.vertex3fv(frust[4].mV);
				gGL.end();
				
				
				gGL.begin(LLRender::TRIANGLE_STRIP);
				gGL.vertex3fv(frust[0].mV);
				gGL.vertex3fv(frust[1].mV);
				gGL.vertex3fv(frust[3].mV);
				gGL.vertex3fv(frust[2].mV);
				gGL.end();
				
				gGL.begin(LLRender::TRIANGLE_STRIP);
				gGL.vertex3fv(frust[4].mV);
				gGL.vertex3fv(frust[5].mV);
				gGL.vertex3fv(frust[7].mV);
				gGL.vertex3fv(frust[6].mV);
				gGL.end();		
			}

	
			if (i < 4)
			{
				
				//if (i == 0 || !mShadowFrustPoints[i].empty())
				{
					//render visible point cloud
					gGL.flush();
					glPointSize(8.f);
					gGL.begin(LLRender::POINTS);
					
					F32* c = col+i*4;
					gGL.color3fv(c);

					for (U32 j = 0; j < mShadowFrustPoints[i].size(); ++j)
						{
							gGL.vertex3fv(mShadowFrustPoints[i][j].mV);
						
						}
					gGL.end();

					gGL.flush();
					glPointSize(1.f);

					LLVector3* ext = mShadowExtents[i]; 
					LLVector3 pos = (ext[0]+ext[1])*0.5f;
					LLVector3 size = (ext[1]-ext[0])*0.5f;
					drawBoxOutline(pos, size);

					//render camera frustum splits as outlines
					gGL.begin(LLRender::LINES);
					gGL.vertex3fv(frust[0].mV); gGL.vertex3fv(frust[1].mV);
					gGL.vertex3fv(frust[1].mV); gGL.vertex3fv(frust[2].mV);
					gGL.vertex3fv(frust[2].mV); gGL.vertex3fv(frust[3].mV);
					gGL.vertex3fv(frust[3].mV); gGL.vertex3fv(frust[0].mV);
					gGL.vertex3fv(frust[4].mV); gGL.vertex3fv(frust[5].mV);
					gGL.vertex3fv(frust[5].mV); gGL.vertex3fv(frust[6].mV);
					gGL.vertex3fv(frust[6].mV); gGL.vertex3fv(frust[7].mV);
					gGL.vertex3fv(frust[7].mV); gGL.vertex3fv(frust[4].mV);
					gGL.vertex3fv(frust[0].mV); gGL.vertex3fv(frust[4].mV);
					gGL.vertex3fv(frust[1].mV); gGL.vertex3fv(frust[5].mV);
					gGL.vertex3fv(frust[2].mV); gGL.vertex3fv(frust[6].mV);
					gGL.vertex3fv(frust[3].mV); gGL.vertex3fv(frust[7].mV);
					gGL.end();
				}
			}

			/*gGL.flush();
			glLineWidth(16-i*2);
			for (LLWorld::region_list_t::const_iterator iter = LLWorld::getInstance()->getRegionList().begin(); 
					iter != LLWorld::getInstance()->getRegionList().end(); ++iter)
			{
				LLViewerRegion* region = *iter;
				for (U32 j = 0; j < LLViewerRegion::NUM_PARTITIONS; j++)
				{
					LLSpatialPartition* part = region->getSpatialPartition(j);
					if (part)
					{
						if (hasRenderType(part->mDrawableType))
						{
							part->renderIntersectingBBoxes(&mShadowCamera[i]);
						}
					}
				}
			}
			gGL.flush();
			glLineWidth(1.f);*/
		}
	}

	if (mRenderDebugMask & RENDER_DEBUG_WIND_VECTORS)
	{
		gAgent.getRegion()->mWind.renderVectors();
	}
	
	if (mRenderDebugMask & RENDER_DEBUG_COMPOSITION)
	{
		// Debug composition layers
		F32 x, y;

		gGL.getTexUnit(0)->unbind(LLTexUnit::TT_TEXTURE);

		if (gAgent.getRegion())
		{
			gGL.begin(LLRender::POINTS);
			// Draw the composition layer for the region that I'm in.
			for (x = 0; x <= 260; x++)
			{
				for (y = 0; y <= 260; y++)
				{
					if ((x > 255) || (y > 255))
					{
						gGL.color4f(1.f, 0.f, 0.f, 1.f);
					}
					else
					{
						gGL.color4f(0.f, 0.f, 1.f, 1.f);
					}
					F32 z = gAgent.getRegion()->getCompositionXY((S32)x, (S32)y);
					z *= 5.f;
					z += 50.f;
					gGL.vertex3f(x, y, z);
				}
			}
			gGL.end();
		}
	}

	if (mRenderDebugMask & LLPipeline::RENDER_DEBUG_BUILD_QUEUE)
	{
		U32 count = 0;
		U32 size = mGroupQ2.size();
		LLColor4 col;

		LLVertexBuffer::unbind();
		LLGLEnable blend(GL_BLEND);
		gGL.setSceneBlendType(LLRender::BT_ALPHA);
		LLGLDepthTest depth(GL_TRUE, GL_FALSE);
		gGL.getTexUnit(0)->bind(LLViewerFetchedTexture::sWhiteImagep);
		
		gGL.pushMatrix();
		gGL.loadMatrix(gGLModelView);
		gGLLastMatrix = NULL;

		for (LLSpatialGroup::sg_vector_t::iterator iter = mGroupQ2.begin(); iter != mGroupQ2.end(); ++iter)
		{
			LLSpatialGroup* group = *iter;
			if (group->isDead())
			{
				continue;
			}

			LLSpatialBridge* bridge = group->mSpatialPartition->asBridge();

			if (bridge && (!bridge->mDrawable || bridge->mDrawable->isDead()))
			{
				continue;
			}

			if (bridge)
			{
				gGL.pushMatrix();
				gGL.multMatrix((F32*)bridge->mDrawable->getRenderMatrix().mMatrix);
			}

			F32 alpha = llclamp((F32) (size-count)/size, 0.f, 1.f);

			
			LLVector2 c(1.f-alpha, alpha);
			c.normVec();

			
			++count;
			col.set(c.mV[0], c.mV[1], 0, alpha*0.5f+0.5f);
			group->drawObjectBox(col);

			if (bridge)
			{
				gGL.popMatrix();
			}
		}

		gGL.popMatrix();
	}

	gGL.flush();
	if (LLGLSLShader::sNoFixedFunction)
	{
		gUIProgram.unbind();
	}
}

static LLFastTimer::DeclareTimer FTM_REBUILD_POOLS("Rebuild Pools");

void LLPipeline::rebuildPools()
{
	LLFastTimer t(FTM_REBUILD_POOLS);

	assertInitialized();

	S32 max_count = mPools.size();
	pool_set_t::iterator iter1 = mPools.upper_bound(mLastRebuildPool);
	while(max_count > 0 && mPools.size() > 0) // && num_rebuilds < MAX_REBUILDS)
	{
		if (iter1 == mPools.end())
		{
			iter1 = mPools.begin();
		}
		LLDrawPool* poolp = *iter1;

		if (poolp->isDead())
		{
			mPools.erase(iter1++);
			removeFromQuickLookup( poolp );
			if (poolp == mLastRebuildPool)
			{
				mLastRebuildPool = NULL;
			}
			delete poolp;
		}
		else
		{
			mLastRebuildPool = poolp;
			iter1++;
		}
		max_count--;
	}

	if (isAgentAvatarValid())
	{
		gAgentAvatarp->rebuildHUD();
	}
}

void LLPipeline::addToQuickLookup( LLDrawPool* new_poolp )
{
	assertInitialized();

	switch( new_poolp->getType() )
	{
	case LLDrawPool::POOL_SIMPLE:
		if (mSimplePool)
		{
			llassert(0);
			llwarns << "Ignoring duplicate simple pool." << llendl;
		}
		else
		{
			mSimplePool = (LLRenderPass*) new_poolp;
		}
		break;

	case LLDrawPool::POOL_GRASS:
		if (mGrassPool)
		{
			llassert(0);
			llwarns << "Ignoring duplicate grass pool." << llendl;
		}
		else
		{
			mGrassPool = (LLRenderPass*) new_poolp;
		}
		break;

	case LLDrawPool::POOL_FULLBRIGHT:
		if (mFullbrightPool)
		{
			llassert(0);
			llwarns << "Ignoring duplicate simple pool." << llendl;
		}
		else
		{
			mFullbrightPool = (LLRenderPass*) new_poolp;
		}
		break;

	case LLDrawPool::POOL_INVISIBLE:
		if (mInvisiblePool)
		{
			llassert(0);
			llwarns << "Ignoring duplicate simple pool." << llendl;
		}
		else
		{
			mInvisiblePool = (LLRenderPass*) new_poolp;
		}
		break;

	case LLDrawPool::POOL_GLOW:
		if (mGlowPool)
		{
			llassert(0);
			llwarns << "Ignoring duplicate glow pool." << llendl;
		}
		else
		{
			mGlowPool = (LLRenderPass*) new_poolp;
		}
		break;

	case LLDrawPool::POOL_TREE:
		mTreePools[ uintptr_t(new_poolp->getTexture()) ] = new_poolp ;
		break;
 
	case LLDrawPool::POOL_TERRAIN:
		mTerrainPools[ uintptr_t(new_poolp->getTexture()) ] = new_poolp ;
		break;

	case LLDrawPool::POOL_BUMP:
		if (mBumpPool)
		{
			llassert(0);
			llwarns << "Ignoring duplicate bump pool." << llendl;
		}
		else
		{
			mBumpPool = new_poolp;
		}
		break;

	case LLDrawPool::POOL_ALPHA:
		if( mAlphaPool )
		{
			llassert(0);
			llwarns << "LLPipeline::addPool(): Ignoring duplicate Alpha pool" << llendl;
		}
		else
		{
			mAlphaPool = new_poolp;
		}
		break;

	case LLDrawPool::POOL_AVATAR:
		break; // Do nothing

	case LLDrawPool::POOL_SKY:
		if( mSkyPool )
		{
			llassert(0);
			llwarns << "LLPipeline::addPool(): Ignoring duplicate Sky pool" << llendl;
		}
		else
		{
			mSkyPool = new_poolp;
		}
		break;
	
	case LLDrawPool::POOL_WATER:
		if( mWaterPool )
		{
			llassert(0);
			llwarns << "LLPipeline::addPool(): Ignoring duplicate Water pool" << llendl;
		}
		else
		{
			mWaterPool = new_poolp;
		}
		break;

	case LLDrawPool::POOL_GROUND:
		if( mGroundPool )
		{
			llassert(0);
			llwarns << "LLPipeline::addPool(): Ignoring duplicate Ground Pool" << llendl;
		}
		else
		{ 
			mGroundPool = new_poolp;
		}
		break;

	case LLDrawPool::POOL_WL_SKY:
		if( mWLSkyPool )
		{
			llassert(0);
			llwarns << "LLPipeline::addPool(): Ignoring duplicate WLSky Pool" << llendl;
		}
		else
		{ 
			mWLSkyPool = new_poolp;
		}
		break;

	default:
		llassert(0);
		llwarns << "Invalid Pool Type in  LLPipeline::addPool()" << llendl;
		break;
	}
}

void LLPipeline::removePool( LLDrawPool* poolp )
{
	assertInitialized();
	removeFromQuickLookup(poolp);
	mPools.erase(poolp);
	delete poolp;
}

void LLPipeline::removeFromQuickLookup( LLDrawPool* poolp )
{
	assertInitialized();
	switch( poolp->getType() )
	{
	case LLDrawPool::POOL_SIMPLE:
		llassert(mSimplePool == poolp);
		mSimplePool = NULL;
		break;

	case LLDrawPool::POOL_GRASS:
		llassert(mGrassPool == poolp);
		mGrassPool = NULL;
		break;

	case LLDrawPool::POOL_FULLBRIGHT:
		llassert(mFullbrightPool == poolp);
		mFullbrightPool = NULL;
		break;

	case LLDrawPool::POOL_INVISIBLE:
		llassert(mInvisiblePool == poolp);
		mInvisiblePool = NULL;
		break;

	case LLDrawPool::POOL_WL_SKY:
		llassert(mWLSkyPool == poolp);
		mWLSkyPool = NULL;
		break;

	case LLDrawPool::POOL_GLOW:
		llassert(mGlowPool == poolp);
		mGlowPool = NULL;
		break;

	case LLDrawPool::POOL_TREE:
		#ifdef _DEBUG
			{
				BOOL found = mTreePools.erase( (uintptr_t)poolp->getTexture() );
				llassert( found );
			}
		#else
			mTreePools.erase( (uintptr_t)poolp->getTexture() );
		#endif
		break;

	case LLDrawPool::POOL_TERRAIN:
		#ifdef _DEBUG
			{
				BOOL found = mTerrainPools.erase( (uintptr_t)poolp->getTexture() );
				llassert( found );
			}
		#else
			mTerrainPools.erase( (uintptr_t)poolp->getTexture() );
		#endif
		break;

	case LLDrawPool::POOL_BUMP:
		llassert( poolp == mBumpPool );
		mBumpPool = NULL;
		break;
	
	case LLDrawPool::POOL_ALPHA:
		llassert( poolp == mAlphaPool );
		mAlphaPool = NULL;
		break;

	case LLDrawPool::POOL_AVATAR:
		break; // Do nothing

	case LLDrawPool::POOL_SKY:
		llassert( poolp == mSkyPool );
		mSkyPool = NULL;
		break;

	case LLDrawPool::POOL_WATER:
		llassert( poolp == mWaterPool );
		mWaterPool = NULL;
		break;

	case LLDrawPool::POOL_GROUND:
		llassert( poolp == mGroundPool );
		mGroundPool = NULL;
		break;

	default:
		llassert(0);
		llwarns << "Invalid Pool Type in  LLPipeline::removeFromQuickLookup() type=" << poolp->getType() << llendl;
		break;
	}
}

void LLPipeline::resetDrawOrders()
{
	assertInitialized();
	// Iterate through all of the draw pools and rebuild them.
	for (pool_set_t::iterator iter = mPools.begin(); iter != mPools.end(); ++iter)
	{
		LLDrawPool *poolp = *iter;
		poolp->resetDrawOrders();
	}
}

//============================================================================
// Once-per-frame setup of hardware lights,
// including sun/moon, avatar backlight, and up to 6 local lights

void LLPipeline::setupAvatarLights(BOOL for_edit)
{
	assertInitialized();

	if (for_edit)
	{
		LLColor4 diffuse(1.f, 1.f, 1.f, 0.f);
		LLVector4 light_pos_cam(-8.f, 0.25f, 10.f, 0.f);  // w==0 => directional light
		LLMatrix4 camera_mat = LLViewerCamera::getInstance()->getModelview();
		LLMatrix4 camera_rot(camera_mat.getMat3());
		camera_rot.invert();
		LLVector4 light_pos = light_pos_cam * camera_rot;
		
		light_pos.normalize();

		LLLightState* light = gGL.getLight(1);

		mHWLightColors[1] = diffuse;

		light->setDiffuse(diffuse);
		light->setAmbient(LLColor4::black);
		light->setSpecular(LLColor4::black);
		light->setPosition(light_pos);
		light->setConstantAttenuation(1.f);
		light->setLinearAttenuation(0.f);
		light->setQuadraticAttenuation(0.f);
		light->setSpotExponent(0.f);
		light->setSpotCutoff(180.f);
	}
	else if (gAvatarBacklight) // Always true (unless overridden in a devs .ini)
	{
		LLVector3 opposite_pos = -1.f * mSunDir;
		LLVector3 orthog_light_pos = mSunDir % LLVector3::z_axis;
		LLVector4 backlight_pos = LLVector4(lerp(opposite_pos, orthog_light_pos, 0.3f), 0.0f);
		backlight_pos.normalize();
			
		LLColor4 light_diffuse = mSunDiffuse;
		LLColor4 backlight_diffuse(1.f - light_diffuse.mV[VRED], 1.f - light_diffuse.mV[VGREEN], 1.f - light_diffuse.mV[VBLUE], 1.f);
		F32 max_component = 0.001f;
		for (S32 i = 0; i < 3; i++)
		{
			if (backlight_diffuse.mV[i] > max_component)
			{
				max_component = backlight_diffuse.mV[i];
			}
		}
		F32 backlight_mag;
		if (gSky.getSunDirection().mV[2] >= LLSky::NIGHTTIME_ELEVATION_COS)
		{
			backlight_mag = BACKLIGHT_DAY_MAGNITUDE_OBJECT;
		}
		else
		{
			backlight_mag = BACKLIGHT_NIGHT_MAGNITUDE_OBJECT;
		}
		backlight_diffuse *= backlight_mag / max_component;

		mHWLightColors[1] = backlight_diffuse;

		LLLightState* light = gGL.getLight(1);

		light->setPosition(backlight_pos);
		light->setDiffuse(backlight_diffuse);
		light->setAmbient(LLColor4::black);
		light->setSpecular(LLColor4::black);
		light->setConstantAttenuation(1.f);
		light->setLinearAttenuation(0.f);
		light->setQuadraticAttenuation(0.f);
		light->setSpotExponent(0.f);
		light->setSpotCutoff(180.f);
	}
	else
	{
		LLLightState* light = gGL.getLight(1);

		mHWLightColors[1] = LLColor4::black;

		light->setDiffuse(LLColor4::black);
		light->setAmbient(LLColor4::black);
		light->setSpecular(LLColor4::black);
	}
}

static F32 calc_light_dist(LLVOVolume* light, const LLVector3& cam_pos, F32 max_dist)
{
	F32 inten = light->getLightIntensity();
	if (inten < .001f)
	{
		return max_dist;
	}
	F32 radius = light->getLightRadius();
	BOOL selected = light->isSelected();
	LLVector3 dpos = light->getRenderPosition() - cam_pos;
	F32 dist2 = dpos.lengthSquared();
	if (!selected && dist2 > (max_dist + radius)*(max_dist + radius))
	{
		return max_dist;
	}
	F32 dist = (F32) sqrt(dist2);
	dist *= 1.f / inten;
	dist -= radius;
	if (selected)
	{
		dist -= 10000.f; // selected lights get highest priority
	}
	if (light->mDrawable.notNull() && light->mDrawable->isState(LLDrawable::ACTIVE))
	{
		// moving lights get a little higher priority (too much causes artifacts)
		dist -= light->getLightRadius()*0.25f;
	}
	return dist;
}

void LLPipeline::calcNearbyLights(LLCamera& camera)
{
	assertInitialized();

	if (LLPipeline::sReflectionRender)
	{
		return;
	}

	if (mLightingDetail >= 1)
	{
		// mNearbyLight (and all light_set_t's) are sorted such that
		// begin() == the closest light and rbegin() == the farthest light
		const S32 MAX_LOCAL_LIGHTS = 6;
// 		LLVector3 cam_pos = gAgent.getCameraPositionAgent();
		LLVector3 cam_pos = LLViewerJoystick::getInstance()->getOverrideCamera() ?
						camera.getOrigin() : 
						gAgent.getPositionAgent();

		F32 max_dist = LIGHT_MAX_RADIUS * 4.f; // ignore enitrely lights > 4 * max light rad
		
		// UPDATE THE EXISTING NEARBY LIGHTS
		light_set_t cur_nearby_lights;
		for (light_set_t::iterator iter = mNearbyLights.begin();
			iter != mNearbyLights.end(); iter++)
		{
			const Light* light = &(*iter);
			LLDrawable* drawable = light->drawable;
			LLVOVolume* volight = drawable->getVOVolume();
			if (!volight || !drawable->isState(LLDrawable::LIGHT))
			{
				drawable->clearState(LLDrawable::NEARBY_LIGHT);
				continue;
			}
			if (light->fade <= -LIGHT_FADE_TIME)
			{
				drawable->clearState(LLDrawable::NEARBY_LIGHT);
				continue;
			}
			if (!sRenderAttachedLights && volight && volight->isAttachment())
			{
				drawable->clearState(LLDrawable::NEARBY_LIGHT);
				continue;
			}

			F32 dist = calc_light_dist(volight, cam_pos, max_dist);
			cur_nearby_lights.insert(Light(drawable, dist, light->fade));
		}
		mNearbyLights = cur_nearby_lights;
				
		// FIND NEW LIGHTS THAT ARE IN RANGE
		light_set_t new_nearby_lights;
		for (LLDrawable::drawable_set_t::iterator iter = mLights.begin();
			 iter != mLights.end(); ++iter)
		{
			LLDrawable* drawable = *iter;
			LLVOVolume* light = drawable->getVOVolume();
			if (!light || drawable->isState(LLDrawable::NEARBY_LIGHT))
			{
				continue;
			}
			if (light->isHUDAttachment())
			{
				continue; // no lighting from HUD objects
			}
			F32 dist = calc_light_dist(light, cam_pos, max_dist);
			if (dist >= max_dist)
			{
				continue;
			}
			if (!sRenderAttachedLights && light && light->isAttachment())
			{
				continue;
			}
			new_nearby_lights.insert(Light(drawable, dist, 0.f));
			if (new_nearby_lights.size() > (U32)MAX_LOCAL_LIGHTS)
			{
				new_nearby_lights.erase(--new_nearby_lights.end());
				const Light& last = *new_nearby_lights.rbegin();
				max_dist = last.dist;
			}
		}

		// INSERT ANY NEW LIGHTS
		for (light_set_t::iterator iter = new_nearby_lights.begin();
			 iter != new_nearby_lights.end(); iter++)
		{
			const Light* light = &(*iter);
			if (mNearbyLights.size() < (U32)MAX_LOCAL_LIGHTS)
			{
				mNearbyLights.insert(*light);
				((LLDrawable*) light->drawable)->setState(LLDrawable::NEARBY_LIGHT);
			}
			else
			{
				// crazy cast so that we can overwrite the fade value
				// even though gcc enforces sets as const
				// (fade value doesn't affect sort so this is safe)
				Light* farthest_light = ((Light*) (&(*(mNearbyLights.rbegin()))));
				if (light->dist < farthest_light->dist)
				{
					if (farthest_light->fade >= 0.f)
					{
						farthest_light->fade = -gFrameIntervalSeconds;
					}
				}
				else
				{
					break; // none of the other lights are closer
				}
			}
		}
		
	}
}

void LLPipeline::setupHWLights(LLDrawPool* pool)
{
	assertInitialized();
	
	// Ambient
	if (!LLGLSLShader::sNoFixedFunction)
	{
		gGL.syncMatrices();
		LLColor4 ambient = gSky.getTotalAmbientColor();
		gGL.setAmbientLightColor(ambient);
	}

	// Light 0 = Sun or Moon (All objects)
	{
		if (gSky.getSunDirection().mV[2] >= LLSky::NIGHTTIME_ELEVATION_COS)
		{
			mSunDir.setVec(gSky.getSunDirection());
			mSunDiffuse.setVec(gSky.getSunDiffuseColor());
		}
		else
		{
			mSunDir.setVec(gSky.getMoonDirection());
			mSunDiffuse.setVec(gSky.getMoonDiffuseColor());
		}

		F32 max_color = llmax(mSunDiffuse.mV[0], mSunDiffuse.mV[1], mSunDiffuse.mV[2]);
		if (max_color > 1.f)
		{
			mSunDiffuse *= 1.f/max_color;
		}
		mSunDiffuse.clamp();

		LLVector4 light_pos(mSunDir, 0.0f);
		LLColor4 light_diffuse = mSunDiffuse;
		mHWLightColors[0] = light_diffuse;

		LLLightState* light = gGL.getLight(0);
		light->setPosition(light_pos);
		light->setDiffuse(light_diffuse);
		light->setAmbient(LLColor4::black);
		light->setSpecular(LLColor4::black);
		light->setConstantAttenuation(1.f);
		light->setLinearAttenuation(0.f);
		light->setQuadraticAttenuation(0.f);
		light->setSpotExponent(0.f);
		light->setSpotCutoff(180.f);
	}
	
	// Light 1 = Backlight (for avatars)
	// (set by enableLightsAvatar)
	
	S32 cur_light = 2;
	
	// Nearby lights = LIGHT 2-7

	mLightMovingMask = 0;
	
	if (mLightingDetail >= 1)
	{
		for (light_set_t::iterator iter = mNearbyLights.begin();
			 iter != mNearbyLights.end(); ++iter)
		{
			LLDrawable* drawable = iter->drawable;
			LLVOVolume* light = drawable->getVOVolume();
			if (!light)
			{
				continue;
			}
			if (drawable->isState(LLDrawable::ACTIVE))
			{
				mLightMovingMask |= (1<<cur_light);
			}
			
			LLColor4  light_color = light->getLightColor();
			light_color.mV[3] = 0.0f;

			F32 fade = iter->fade;
			if (fade < LIGHT_FADE_TIME)
			{
				// fade in/out light
				if (fade >= 0.f)
				{
					fade = fade / LIGHT_FADE_TIME;
					((Light*) (&(*iter)))->fade += gFrameIntervalSeconds;
				}
				else
				{
					fade = 1.f + fade / LIGHT_FADE_TIME;
					((Light*) (&(*iter)))->fade -= gFrameIntervalSeconds;
				}
				fade = llclamp(fade,0.f,1.f);
				light_color *= fade;
			}

			LLVector3 light_pos(light->getRenderPosition());
			LLVector4 light_pos_gl(light_pos, 1.0f);
	
			F32 light_radius = llmax(light->getLightRadius(), 0.001f);

			F32 x = (3.f * (1.f + light->getLightFalloff())); // why this magic?  probably trying to match a historic behavior.
			float linatten = x / (light_radius); // % of brightness at radius

			mHWLightColors[cur_light] = light_color;
			LLLightState* light_state = gGL.getLight(cur_light);
			
			light_state->setPosition(light_pos_gl);
			light_state->setDiffuse(light_color);
			light_state->setAmbient(LLColor4::black);
			light_state->setConstantAttenuation(0.f);
			if (sRenderDeferred)
			{
				F32 size = light_radius*1.5f;
				light_state->setLinearAttenuation(size*size);
				light_state->setQuadraticAttenuation(light->getLightFalloff()*0.5f+1.f);
			}
			else
			{
				light_state->setLinearAttenuation(linatten);
				light_state->setQuadraticAttenuation(0.f);
			}
			

			if (light->isLightSpotlight() // directional (spot-)light
			    && (LLPipeline::sRenderDeferred || RenderSpotLightsInNondeferred)) // these are only rendered as GL spotlights if we're in deferred rendering mode *or* the setting forces them on
			{
				LLVector3 spotparams = light->getSpotLightParams();
				LLQuaternion quat = light->getRenderRotation();
				LLVector3 at_axis(0,0,-1); // this matches deferred rendering's object light direction
				at_axis *= quat;

				light_state->setSpotDirection(at_axis);
				light_state->setSpotCutoff(90.f);
				light_state->setSpotExponent(2.f);
	
				const LLColor4 specular(0.f, 0.f, 0.f, 0.f);
				light_state->setSpecular(specular);
			}
			else // omnidirectional (point) light
			{
				light_state->setSpotExponent(0.f);
				light_state->setSpotCutoff(180.f);
				
				// we use specular.w = 1.0 as a cheap hack for the shaders to know that this is omnidirectional rather than a spotlight
				const LLColor4 specular(0.f, 0.f, 0.f, 1.f);
				light_state->setSpecular(specular);				
			}
			cur_light++;
			if (cur_light >= 8)
			{
				break; // safety
			}
		}
	}
	for ( ; cur_light < 8 ; cur_light++)
	{
		mHWLightColors[cur_light] = LLColor4::black;
		LLLightState* light = gGL.getLight(cur_light);

		light->setDiffuse(LLColor4::black);
		light->setAmbient(LLColor4::black);
		light->setSpecular(LLColor4::black);
	}
	if (gAgentAvatarp &&
		gAgentAvatarp->mSpecialRenderMode == 3)
	{
		LLColor4  light_color = LLColor4::white;
		light_color.mV[3] = 0.0f;

		LLVector3 light_pos(LLViewerCamera::getInstance()->getOrigin());
		LLVector4 light_pos_gl(light_pos, 1.0f);

		F32 light_radius = 16.f;

			F32 x = 3.f;
		float linatten = x / (light_radius); // % of brightness at radius

		mHWLightColors[2] = light_color;
		LLLightState* light = gGL.getLight(2);

		light->setPosition(light_pos_gl);
		light->setDiffuse(light_color);
		light->setAmbient(LLColor4::black);
		light->setSpecular(LLColor4::black);
		light->setQuadraticAttenuation(0.f);
		light->setConstantAttenuation(0.f);
		light->setLinearAttenuation(linatten);
		light->setSpotExponent(0.f);
		light->setSpotCutoff(180.f);
	}

	// Init GL state
	if (!LLGLSLShader::sNoFixedFunction)
	{
		glDisable(GL_LIGHTING);
	}

	for (S32 i = 0; i < 8; ++i)
	{
		gGL.getLight(i)->disable();
	}
	mLightMask = 0;
}

void LLPipeline::enableLights(U32 mask)
{
	assertInitialized();

	if (mLightingDetail == 0)
	{
		mask &= 0xf003; // sun and backlight only (and fullbright bit)
	}
	if (mLightMask != mask)
	{
		stop_glerror();
		if (!mLightMask)
		{
			if (!LLGLSLShader::sNoFixedFunction)
			{
				glEnable(GL_LIGHTING);
			}
		}
		if (mask)
		{
			stop_glerror();
			for (S32 i=0; i<8; i++)
			{
				LLLightState* light = gGL.getLight(i);
				if (mask & (1<<i))
				{
					light->enable();
					light->setDiffuse(mHWLightColors[i]);
				}
				else
				{
					light->disable();
					light->setDiffuse(LLColor4::black);
				}
			}
			stop_glerror();
		}
		else
		{
			if (!LLGLSLShader::sNoFixedFunction)
			{
				glDisable(GL_LIGHTING);
			}
		}
		mLightMask = mask;
		stop_glerror();

		LLColor4 ambient = gSky.getTotalAmbientColor();
		gGL.setAmbientLightColor(ambient);
	}
}

void LLPipeline::enableLightsStatic()
{
	assertInitialized();
	U32 mask = 0x01; // Sun
	if (mLightingDetail >= 2)
	{
		mask |= mLightMovingMask; // Hardware moving lights
	}
	else
	{
		mask |= 0xff & (~2); // Hardware local lights
	}
	enableLights(mask);
}

void LLPipeline::enableLightsDynamic()
{
	assertInitialized();
	U32 mask = 0xff & (~2); // Local lights
	enableLights(mask);
	
	if (isAgentAvatarValid() && getLightingDetail() <= 0)
	{
		if (gAgentAvatarp->mSpecialRenderMode == 0) // normal
		{
			gPipeline.enableLightsAvatar();
		}
		else if (gAgentAvatarp->mSpecialRenderMode >= 1)  // anim preview
		{
			gPipeline.enableLightsAvatarEdit(LLColor4(0.7f, 0.6f, 0.3f, 1.f));
		}
	}
}

void LLPipeline::enableLightsAvatar()
{
	U32 mask = 0xff; // All lights
	setupAvatarLights(FALSE);
	enableLights(mask);
}

void LLPipeline::enableLightsPreview()
{
	disableLights();

	if (!LLGLSLShader::sNoFixedFunction)
	{
		glEnable(GL_LIGHTING);
	}

	LLColor4 ambient = PreviewAmbientColor;
	gGL.setAmbientLightColor(ambient);

	LLColor4 diffuse0 = PreviewDiffuse0;
	LLColor4 specular0 = PreviewSpecular0;
	LLColor4 diffuse1 = PreviewDiffuse1;
	LLColor4 specular1 = PreviewSpecular1;
	LLColor4 diffuse2 = PreviewDiffuse2;
	LLColor4 specular2 = PreviewSpecular2;

	LLVector3 dir0 = PreviewDirection0;
	LLVector3 dir1 = PreviewDirection1;
	LLVector3 dir2 = PreviewDirection2;

	dir0.normVec();
	dir1.normVec();
	dir2.normVec();
	
	LLVector4 light_pos(dir0, 0.0f);

	LLLightState* light = gGL.getLight(0);

	light->enable();
	light->setPosition(light_pos);
	light->setDiffuse(diffuse0);
	light->setAmbient(LLColor4::black);
	light->setSpecular(specular0);
	light->setSpotExponent(0.f);
	light->setSpotCutoff(180.f);

	light_pos = LLVector4(dir1, 0.f);

	light = gGL.getLight(1);
	light->enable();
	light->setPosition(light_pos);
	light->setDiffuse(diffuse1);
	light->setAmbient(LLColor4::black);
	light->setSpecular(specular1);
	light->setSpotExponent(0.f);
	light->setSpotCutoff(180.f);

	light_pos = LLVector4(dir2, 0.f);
	light = gGL.getLight(2);
	light->enable();
	light->setPosition(light_pos);
	light->setDiffuse(diffuse2);
	light->setAmbient(LLColor4::black);
	light->setSpecular(specular2);
	light->setSpotExponent(0.f);
	light->setSpotCutoff(180.f);
}


void LLPipeline::enableLightsAvatarEdit(const LLColor4& color)
{
	U32 mask = 0x2002; // Avatar backlight only, set ambient
	setupAvatarLights(TRUE);
	enableLights(mask);

	gGL.setAmbientLightColor(color);
}

void LLPipeline::enableLightsFullbright(const LLColor4& color)
{
	assertInitialized();
	U32 mask = 0x1000; // Non-0 mask, set ambient
	enableLights(mask);

	gGL.setAmbientLightColor(color);
}

void LLPipeline::disableLights()
{
	enableLights(0); // no lighting (full bright)
}

//============================================================================

class LLMenuItemGL;
class LLInvFVBridge;
struct cat_folder_pair;
class LLVOBranch;
class LLVOLeaf;

void LLPipeline::findReferences(LLDrawable *drawablep)
{
	assertInitialized();
	if (mLights.find(drawablep) != mLights.end())
	{
		llinfos << "In mLights" << llendl;
	}
	if (std::find(mMovedList.begin(), mMovedList.end(), drawablep) != mMovedList.end())
	{
		llinfos << "In mMovedList" << llendl;
	}
	if (std::find(mShiftList.begin(), mShiftList.end(), drawablep) != mShiftList.end())
	{
		llinfos << "In mShiftList" << llendl;
	}
	if (mRetexturedList.find(drawablep) != mRetexturedList.end())
	{
		llinfos << "In mRetexturedList" << llendl;
	}
	
	if (std::find(mBuildQ1.begin(), mBuildQ1.end(), drawablep) != mBuildQ1.end())
	{
		llinfos << "In mBuildQ1" << llendl;
	}
	if (std::find(mBuildQ2.begin(), mBuildQ2.end(), drawablep) != mBuildQ2.end())
	{
		llinfos << "In mBuildQ2" << llendl;
	}

	S32 count;
	
	count = gObjectList.findReferences(drawablep);
	if (count)
	{
		llinfos << "In other drawables: " << count << " references" << llendl;
	}
}

BOOL LLPipeline::verify()
{
	BOOL ok = assertInitialized();
	if (ok) 
	{
		for (pool_set_t::iterator iter = mPools.begin(); iter != mPools.end(); ++iter)
		{
			LLDrawPool *poolp = *iter;
			if (!poolp->verify())
			{
				ok = FALSE;
			}
		}
	}

	if (!ok)
	{
		llwarns << "Pipeline verify failed!" << llendl;
	}
	return ok;
}

//////////////////////////////
//
// Collision detection
//
//

///////////////////////////////////////////////////////////////////////////////////////////////////////////////////////////////////////////////////////////////////////////////////////////////////////
/**
 *	A method to compute a ray-AABB intersection.
 *	Original code by Andrew Woo, from "Graphics Gems", Academic Press, 1990
 *	Optimized code by Pierre Terdiman, 2000 (~20-30% faster on my Celeron 500)
 *	Epsilon value added by Klaus Hartmann. (discarding it saves a few cycles only)
 *
 *	Hence this version is faster as well as more robust than the original one.
 *
 *	Should work provided:
 *	1) the integer representation of 0.0f is 0x00000000
 *	2) the sign bit of the float is the most significant one
 *
 *	Report bugs: p.terdiman@codercorner.com
 *
 *	\param		aabb		[in] the axis-aligned bounding box
 *	\param		origin		[in] ray origin
 *	\param		dir			[in] ray direction
 *	\param		coord		[out] impact coordinates
 *	\return		true if ray intersects AABB
 */
///////////////////////////////////////////////////////////////////////////////////////////////////////////////////////////////////////////////////////////////////////////////////////////////////////
//#define RAYAABB_EPSILON 0.00001f
#define IR(x)	((U32&)x)

bool LLRayAABB(const LLVector3 &center, const LLVector3 &size, const LLVector3& origin, const LLVector3& dir, LLVector3 &coord, F32 epsilon)
{
	BOOL Inside = TRUE;
	LLVector3 MinB = center - size;
	LLVector3 MaxB = center + size;
	LLVector3 MaxT;
	MaxT.mV[VX]=MaxT.mV[VY]=MaxT.mV[VZ]=-1.0f;

	// Find candidate planes.
	for(U32 i=0;i<3;i++)
	{
		if(origin.mV[i] < MinB.mV[i])
		{
			coord.mV[i]	= MinB.mV[i];
			Inside		= FALSE;

			// Calculate T distances to candidate planes
			if(IR(dir.mV[i]))	MaxT.mV[i] = (MinB.mV[i] - origin.mV[i]) / dir.mV[i];
		}
		else if(origin.mV[i] > MaxB.mV[i])
		{
			coord.mV[i]	= MaxB.mV[i];
			Inside		= FALSE;

			// Calculate T distances to candidate planes
			if(IR(dir.mV[i]))	MaxT.mV[i] = (MaxB.mV[i] - origin.mV[i]) / dir.mV[i];
		}
	}

	// Ray origin inside bounding box
	if(Inside)
	{
		coord = origin;
		return true;
	}

	// Get largest of the maxT's for final choice of intersection
	U32 WhichPlane = 0;
	if(MaxT.mV[1] > MaxT.mV[WhichPlane])	WhichPlane = 1;
	if(MaxT.mV[2] > MaxT.mV[WhichPlane])	WhichPlane = 2;

	// Check final candidate actually inside box
	if(IR(MaxT.mV[WhichPlane])&0x80000000) return false;

	for(U32 i=0;i<3;i++)
	{
		if(i!=WhichPlane)
		{
			coord.mV[i] = origin.mV[i] + MaxT.mV[WhichPlane] * dir.mV[i];
			if (epsilon > 0)
			{
				if(coord.mV[i] < MinB.mV[i] - epsilon || coord.mV[i] > MaxB.mV[i] + epsilon)	return false;
			}
			else
			{
				if(coord.mV[i] < MinB.mV[i] || coord.mV[i] > MaxB.mV[i])	return false;
			}
		}
	}
	return true;	// ray hits box
}

//////////////////////////////
//
// Macros, functions, and inline methods from other classes
//
//

void LLPipeline::setLight(LLDrawable *drawablep, BOOL is_light)
{
	if (drawablep && assertInitialized())
	{
		if (is_light)
		{
			mLights.insert(drawablep);
			drawablep->setState(LLDrawable::LIGHT);
		}
		else
		{
			drawablep->clearState(LLDrawable::LIGHT);
			mLights.erase(drawablep);
		}
	}
}

//static
void LLPipeline::toggleRenderType(U32 type)
{
	gPipeline.mRenderTypeEnabled[type] = !gPipeline.mRenderTypeEnabled[type];
	if (type == LLPipeline::RENDER_TYPE_WATER)
	{
		gPipeline.mRenderTypeEnabled[LLPipeline::RENDER_TYPE_VOIDWATER] = !gPipeline.mRenderTypeEnabled[LLPipeline::RENDER_TYPE_VOIDWATER];
	}
}

//static
void LLPipeline::toggleRenderTypeControl(void* data)
{
	U32 type = (U32)(intptr_t)data;
	U32 bit = (1<<type);
	if (gPipeline.hasRenderType(type))
	{
		llinfos << "Toggling render type mask " << std::hex << bit << " off" << std::dec << llendl;
	}
	else
	{
		llinfos << "Toggling render type mask " << std::hex << bit << " on" << std::dec << llendl;
	}
	gPipeline.toggleRenderType(type);
}

//static
BOOL LLPipeline::hasRenderTypeControl(void* data)
{
	U32 type = (U32)(intptr_t)data;
	return gPipeline.hasRenderType(type);
}

// Allows UI items labeled "Hide foo" instead of "Show foo"
//static
BOOL LLPipeline::toggleRenderTypeControlNegated(void* data)
{
	S32 type = (S32)(intptr_t)data;
	return !gPipeline.hasRenderType(type);
}

//static
void LLPipeline::toggleRenderDebug(void* data)
{
	U32 bit = (U32)(intptr_t)data;
	if (gPipeline.hasRenderDebugMask(bit))
	{
		llinfos << "Toggling render debug mask " << std::hex << bit << " off" << std::dec << llendl;
	}
	else
	{
		llinfos << "Toggling render debug mask " << std::hex << bit << " on" << std::dec << llendl;
	}
	gPipeline.mRenderDebugMask ^= bit;
}


//static
BOOL LLPipeline::toggleRenderDebugControl(void* data)
{
	U32 bit = (U32)(intptr_t)data;
	return gPipeline.hasRenderDebugMask(bit);
}

//static
void LLPipeline::toggleRenderDebugFeature(void* data)
{
	U32 bit = (U32)(intptr_t)data;
	gPipeline.mRenderDebugFeatureMask ^= bit;
}


//static
BOOL LLPipeline::toggleRenderDebugFeatureControl(void* data)
{
	U32 bit = (U32)(intptr_t)data;
	return gPipeline.hasRenderDebugFeatureMask(bit);
}

void LLPipeline::setRenderDebugFeatureControl(U32 bit, bool value)
{
	if (value)
	{
		gPipeline.mRenderDebugFeatureMask |= bit;
	}
	else
	{
		gPipeline.mRenderDebugFeatureMask &= !bit;
	}
}

// static
void LLPipeline::setRenderScriptedBeacons(BOOL val)
{
	sRenderScriptedBeacons = val;
}

// static
void LLPipeline::toggleRenderScriptedBeacons(void*)
{
	sRenderScriptedBeacons = !sRenderScriptedBeacons;
}

// static
BOOL LLPipeline::getRenderScriptedBeacons(void*)
{
	return sRenderScriptedBeacons;
}

// static
void LLPipeline::setRenderScriptedTouchBeacons(BOOL val)
{
	sRenderScriptedTouchBeacons = val;
}

// static
void LLPipeline::toggleRenderScriptedTouchBeacons(void*)
{
	sRenderScriptedTouchBeacons = !sRenderScriptedTouchBeacons;
}

// static
BOOL LLPipeline::getRenderScriptedTouchBeacons(void*)
{
	return sRenderScriptedTouchBeacons;
}

// static
void LLPipeline::setRenderMOAPBeacons(BOOL val)
{
	sRenderMOAPBeacons = val;
}

// static
void LLPipeline::toggleRenderMOAPBeacons(void*)
{
	sRenderMOAPBeacons = !sRenderMOAPBeacons;
}

// static
BOOL LLPipeline::getRenderMOAPBeacons(void*)
{
	return sRenderMOAPBeacons;
}

// static
void LLPipeline::setRenderPhysicalBeacons(BOOL val)
{
	sRenderPhysicalBeacons = val;
}

// static
void LLPipeline::toggleRenderPhysicalBeacons(void*)
{
	sRenderPhysicalBeacons = !sRenderPhysicalBeacons;
}

// static
BOOL LLPipeline::getRenderPhysicalBeacons(void*)
{
	return sRenderPhysicalBeacons;
}

// static
void LLPipeline::setRenderParticleBeacons(BOOL val)
{
	sRenderParticleBeacons = val;
}

// static
void LLPipeline::toggleRenderParticleBeacons(void*)
{
	sRenderParticleBeacons = !sRenderParticleBeacons;
}

// static
BOOL LLPipeline::getRenderParticleBeacons(void*)
{
	return sRenderParticleBeacons;
}

// static
void LLPipeline::setRenderSoundBeacons(BOOL val)
{
	sRenderSoundBeacons = val;
}

// static
void LLPipeline::toggleRenderSoundBeacons(void*)
{
	sRenderSoundBeacons = !sRenderSoundBeacons;
}

// static
BOOL LLPipeline::getRenderSoundBeacons(void*)
{
	return sRenderSoundBeacons;
}

// static
void LLPipeline::setRenderBeacons(BOOL val)
{
	sRenderBeacons = val;
}

// static
void LLPipeline::toggleRenderBeacons(void*)
{
	sRenderBeacons = !sRenderBeacons;
}

// static
BOOL LLPipeline::getRenderBeacons(void*)
{
	return sRenderBeacons;
}

// static
void LLPipeline::setRenderHighlights(BOOL val)
{
	sRenderHighlight = val;
}

// static
void LLPipeline::toggleRenderHighlights(void*)
{
	sRenderHighlight = !sRenderHighlight;
}

// static
BOOL LLPipeline::getRenderHighlights(void*)
{
	return sRenderHighlight;
}

LLViewerObject* LLPipeline::lineSegmentIntersectInWorld(const LLVector3& start, const LLVector3& end,
														BOOL pick_transparent,												
														S32* face_hit,
														LLVector3* intersection,         // return the intersection point
														LLVector2* tex_coord,            // return the texture coordinates of the intersection point
														LLVector3* normal,               // return the surface normal at the intersection point
														LLVector3* bi_normal             // return the surface bi-normal at the intersection point
	)
{
	LLDrawable* drawable = NULL;

	LLVector3 local_end = end;

	LLVector3 position;

	sPickAvatar = FALSE; //LLToolMgr::getInstance()->inBuildMode() ? FALSE : TRUE;
	
	for (LLWorld::region_list_t::const_iterator iter = LLWorld::getInstance()->getRegionList().begin(); 
			iter != LLWorld::getInstance()->getRegionList().end(); ++iter)
	{
		LLViewerRegion* region = *iter;

		for (U32 j = 0; j < LLViewerRegion::NUM_PARTITIONS; j++)
		{
			if ((j == LLViewerRegion::PARTITION_VOLUME) || 
				(j == LLViewerRegion::PARTITION_BRIDGE) || 
				(j == LLViewerRegion::PARTITION_TERRAIN) ||
				(j == LLViewerRegion::PARTITION_TREE) ||
				(j == LLViewerRegion::PARTITION_GRASS))  // only check these partitions for now
			{
				LLSpatialPartition* part = region->getSpatialPartition(j);
				if (part && hasRenderType(part->mDrawableType))
				{
					LLDrawable* hit = part->lineSegmentIntersect(start, local_end, pick_transparent, face_hit, &position, tex_coord, normal, bi_normal);
					if (hit)
					{
						drawable = hit;
						local_end = position;						
					}
				}
			}
		}
	}
	
	if (!sPickAvatar)
	{
		//save hit info in case we need to restore
		//due to attachment override
		LLVector3 local_normal;
		LLVector3 local_binormal;
		LLVector2 local_texcoord;
		S32 local_face_hit = -1;

		if (face_hit)
		{ 
			local_face_hit = *face_hit;
		}
		if (tex_coord)
		{
			local_texcoord = *tex_coord;
		}
		if (bi_normal)
		{
			local_binormal = *bi_normal;
		}
		if (normal)
		{
			local_normal = *normal;
		}
				
		const F32 ATTACHMENT_OVERRIDE_DIST = 0.1f;

		//check against avatars
		sPickAvatar = TRUE;
		for (LLWorld::region_list_t::const_iterator iter = LLWorld::getInstance()->getRegionList().begin(); 
				iter != LLWorld::getInstance()->getRegionList().end(); ++iter)
		{
			LLViewerRegion* region = *iter;

			LLSpatialPartition* part = region->getSpatialPartition(LLViewerRegion::PARTITION_BRIDGE);
			if (part && hasRenderType(part->mDrawableType))
			{
				LLDrawable* hit = part->lineSegmentIntersect(start, local_end, pick_transparent, face_hit, &position, tex_coord, normal, bi_normal);
				if (hit)
				{
					if (!drawable || 
						!drawable->getVObj()->isAttachment() ||
						(position-local_end).magVec() > ATTACHMENT_OVERRIDE_DIST)
					{ //avatar overrides if previously hit drawable is not an attachment or 
					  //attachment is far enough away from detected intersection
						drawable = hit;
						local_end = position;						
					}
					else
					{ //prioritize attachments over avatars
						position = local_end;

						if (face_hit)
						{
							*face_hit = local_face_hit;
						}
						if (tex_coord)
						{
							*tex_coord = local_texcoord;
						}
						if (bi_normal)
						{
							*bi_normal = local_binormal;
						}
						if (normal)
						{
							*normal = local_normal;
						}
					}
				}
			}
		}
	}

	//check all avatar nametags (silly, isn't it?)
	for (std::vector< LLCharacter* >::iterator iter = LLCharacter::sInstances.begin();
		iter != LLCharacter::sInstances.end();
		++iter)
	{
		LLVOAvatar* av = (LLVOAvatar*) *iter;
		if (av->mNameText.notNull()
			&& av->mNameText->lineSegmentIntersect(start, local_end, position))
		{
			drawable = av->mDrawable;
			local_end = position;
		}
	}

	if (intersection)
	{
		*intersection = position;
	}

	return drawable ? drawable->getVObj().get() : NULL;
}

LLViewerObject* LLPipeline::lineSegmentIntersectInHUD(const LLVector3& start, const LLVector3& end,
													  BOOL pick_transparent,													
													  S32* face_hit,
													  LLVector3* intersection,         // return the intersection point
													  LLVector2* tex_coord,            // return the texture coordinates of the intersection point
													  LLVector3* normal,               // return the surface normal at the intersection point
													  LLVector3* bi_normal             // return the surface bi-normal at the intersection point
	)
{
	LLDrawable* drawable = NULL;

	for (LLWorld::region_list_t::const_iterator iter = LLWorld::getInstance()->getRegionList().begin(); 
			iter != LLWorld::getInstance()->getRegionList().end(); ++iter)
	{
		LLViewerRegion* region = *iter;

		BOOL toggle = FALSE;
		if (!hasRenderType(LLPipeline::RENDER_TYPE_HUD))
		{
			toggleRenderType(LLPipeline::RENDER_TYPE_HUD);
			toggle = TRUE;
		}

		LLSpatialPartition* part = region->getSpatialPartition(LLViewerRegion::PARTITION_HUD);
		if (part)
		{
			LLDrawable* hit = part->lineSegmentIntersect(start, end, pick_transparent, face_hit, intersection, tex_coord, normal, bi_normal);
			if (hit)
			{
				drawable = hit;
			}
		}

		if (toggle)
		{
			toggleRenderType(LLPipeline::RENDER_TYPE_HUD);
		}
	}
	return drawable ? drawable->getVObj().get() : NULL;
}

LLSpatialPartition* LLPipeline::getSpatialPartition(LLViewerObject* vobj)
{
	if (vobj)
	{
		LLViewerRegion* region = vobj->getRegion();
		if (region)
		{
			return region->getSpatialPartition(vobj->getPartitionType());
		}
	}
	return NULL;
}

void LLPipeline::resetVertexBuffers(LLDrawable* drawable)
{
	if (!drawable)
	{
		return;
	}

	for (S32 i = 0; i < drawable->getNumFaces(); i++)
	{
		LLFace* facep = drawable->getFace(i);
		if (facep)
		{
			facep->clearVertexBuffer();
		}
	}
}

void LLPipeline::resetVertexBuffers()
{
	mResetVertexBuffers = true;
}

static LLFastTimer::DeclareTimer FTM_RESET_VB("Reset VB");

void LLPipeline::doResetVertexBuffers()
{
	if (!mResetVertexBuffers)
	{
		return;
	}

	LLFastTimer t(FTM_RESET_VB);
	mResetVertexBuffers = false;

	mCubeVB = NULL;

	for (LLWorld::region_list_t::const_iterator iter = LLWorld::getInstance()->getRegionList().begin(); 
			iter != LLWorld::getInstance()->getRegionList().end(); ++iter)
	{
		LLViewerRegion* region = *iter;
		for (U32 i = 0; i < LLViewerRegion::NUM_PARTITIONS; i++)
		{
			LLSpatialPartition* part = region->getSpatialPartition(i);
			if (part)
			{
				part->resetVertexBuffers();
			}
		}
	}

	resetDrawOrders();

	gSky.resetVertexBuffers();

	LLVOPartGroup::destroyGL();

	if ( LLPathingLib::getInstance() )
	{
		LLPathingLib::getInstance()->cleanupVBOManager();
	}
	LLVOPartGroup::destroyGL();

	LLVertexBuffer::cleanupClass();
	
	//delete all name pool caches
	LLGLNamePool::cleanupPools();

	

	if (LLVertexBuffer::sGLCount > 0)
	{
		llwarns << "VBO wipe failed -- " << LLVertexBuffer::sGLCount << " buffers remaining." << llendl;
	}

	LLVertexBuffer::unbind();	
	
	sRenderBump = gSavedSettings.getBOOL("RenderObjectBump");
	sUseTriStrips = gSavedSettings.getBOOL("RenderUseTriStrips");
	LLVertexBuffer::sUseStreamDraw = gSavedSettings.getBOOL("RenderUseStreamVBO");
	LLVertexBuffer::sUseVAO = gSavedSettings.getBOOL("RenderUseVAO");
	LLVertexBuffer::sPreferStreamDraw = gSavedSettings.getBOOL("RenderPreferStreamDraw");
	LLVertexBuffer::sEnableVBOs = gSavedSettings.getBOOL("RenderVBOEnable");
	LLVertexBuffer::sDisableVBOMapping = LLVertexBuffer::sEnableVBOs && gSavedSettings.getBOOL("RenderVBOMappingDisable") ;
	sBakeSunlight = gSavedSettings.getBOOL("RenderBakeSunlight");
	sNoAlpha = gSavedSettings.getBOOL("RenderNoAlpha");
	LLPipeline::sTextureBindTest = gSavedSettings.getBOOL("RenderDebugTextureBind");

	LLVertexBuffer::initClass(LLVertexBuffer::sEnableVBOs, LLVertexBuffer::sDisableVBOMapping);

	LLVOPartGroup::restoreGL();
}

void LLPipeline::renderObjects(U32 type, U32 mask, BOOL texture, BOOL batch_texture)
{
	assertInitialized();
	gGL.loadMatrix(gGLModelView);
	gGLLastMatrix = NULL;
	mSimplePool->pushBatches(type, mask, texture, batch_texture);
	gGL.loadMatrix(gGLModelView);
	gGLLastMatrix = NULL;		
}

void apply_cube_face_rotation(U32 face)
{
	switch (face)
	{
		case 0: 
			gGL.rotatef(90.f, 0, 1, 0);
			gGL.rotatef(180.f, 1, 0, 0);
		break;
		case 2: 
			gGL.rotatef(-90.f, 1, 0, 0);
		break;
		case 4:
			gGL.rotatef(180.f, 0, 1, 0);
			gGL.rotatef(180.f, 0, 0, 1);
		break;
		case 1: 
			gGL.rotatef(-90.f, 0, 1, 0);
			gGL.rotatef(180.f, 1, 0, 0);
		break;
		case 3:
			gGL.rotatef(90, 1, 0, 0);
		break;
		case 5: 
			gGL.rotatef(180, 0, 0, 1);
		break;
	}
}

void validate_framebuffer_object()
{                                                           
	GLenum status;                                            
	status = glCheckFramebufferStatus(GL_FRAMEBUFFER_EXT); 
	switch(status) 
	{                                          
		case GL_FRAMEBUFFER_COMPLETE:                       
			//framebuffer OK, no error.
			break;
		case GL_FRAMEBUFFER_INCOMPLETE_MISSING_ATTACHMENT:
			// frame buffer not OK: probably means unsupported depth buffer format
			llerrs << "Framebuffer Incomplete Missing Attachment." << llendl;
			break;
		case GL_FRAMEBUFFER_INCOMPLETE_ATTACHMENT:
			// frame buffer not OK: probably means unsupported depth buffer format
			llerrs << "Framebuffer Incomplete Attachment." << llendl;
			break; 
		case GL_FRAMEBUFFER_UNSUPPORTED:                    
			/* choose different formats */                        
			llerrs << "Framebuffer unsupported." << llendl;
			break;                                                
		default:                                                
			llerrs << "Unknown framebuffer status." << llendl;
			break;
	}
}

void LLPipeline::bindScreenToTexture() 
{
	
}

static LLFastTimer::DeclareTimer FTM_RENDER_BLOOM("Bloom");

void LLPipeline::renderBloom(BOOL for_snapshot, F32 zoom_factor, int subfield)
{
	if (!(gPipeline.canUseVertexShaders() &&
		sRenderGlow))
	{
		return;
	}

	LLVertexBuffer::unbind();
	LLGLState::checkStates();
	LLGLState::checkTextureChannels();

	assertInitialized();

	if (gUseWireframe)
	{
		glPolygonMode(GL_FRONT_AND_BACK, GL_FILL);
	}

	LLVector2 tc1(0,0);
	LLVector2 tc2((F32) mScreen.getWidth()*2,
				  (F32) mScreen.getHeight()*2);

	LLFastTimer ftm(FTM_RENDER_BLOOM);
	gGL.color4f(1,1,1,1);
	LLGLDepthTest depth(GL_FALSE);
	LLGLDisable blend(GL_BLEND);
	LLGLDisable cull(GL_CULL_FACE);
	
	enableLightsFullbright(LLColor4(1,1,1,1));

	gGL.matrixMode(LLRender::MM_PROJECTION);
	gGL.pushMatrix();
	gGL.loadIdentity();
	gGL.matrixMode(LLRender::MM_MODELVIEW);
	gGL.pushMatrix();
	gGL.loadIdentity();

	LLGLDisable test(GL_ALPHA_TEST);

	gGL.setColorMask(true, true);
	glClearColor(0,0,0,0);
		
	{
		{
			LLFastTimer ftm(FTM_RENDER_BLOOM_FBO);
			mGlow[2].bindTarget();
			mGlow[2].clear();
		}
		
		gGlowExtractProgram.bind();
		F32 minLum = llmax((F32) RenderGlowMinLuminance, 0.0f);
		F32 maxAlpha = RenderGlowMaxExtractAlpha;		
		F32 warmthAmount = RenderGlowWarmthAmount;	
		LLVector3 lumWeights = RenderGlowLumWeights;
		LLVector3 warmthWeights = RenderGlowWarmthWeights;


		gGlowExtractProgram.uniform1f(LLShaderMgr::GLOW_MIN_LUMINANCE, minLum);
		gGlowExtractProgram.uniform1f(LLShaderMgr::GLOW_MAX_EXTRACT_ALPHA, maxAlpha);
		gGlowExtractProgram.uniform3f(LLShaderMgr::GLOW_LUM_WEIGHTS, lumWeights.mV[0], lumWeights.mV[1], lumWeights.mV[2]);
		gGlowExtractProgram.uniform3f(LLShaderMgr::GLOW_WARMTH_WEIGHTS, warmthWeights.mV[0], warmthWeights.mV[1], warmthWeights.mV[2]);
		gGlowExtractProgram.uniform1f(LLShaderMgr::GLOW_WARMTH_AMOUNT, warmthAmount);
		LLGLEnable blend_on(GL_BLEND);
		LLGLEnable test(GL_ALPHA_TEST);
		
		gGL.setSceneBlendType(LLRender::BT_ADD_WITH_ALPHA);
		
		mScreen.bindTexture(0, 0);
		
		gGL.color4f(1,1,1,1);
		gPipeline.enableLightsFullbright(LLColor4(1,1,1,1));
		gGL.begin(LLRender::TRIANGLE_STRIP);
		gGL.texCoord2f(tc1.mV[0], tc1.mV[1]);
		gGL.vertex2f(-1,-1);
		
		gGL.texCoord2f(tc1.mV[0], tc2.mV[1]);
		gGL.vertex2f(-1,3);
		
		gGL.texCoord2f(tc2.mV[0], tc1.mV[1]);
		gGL.vertex2f(3,-1);
		
		gGL.end();
		
		gGL.getTexUnit(0)->unbind(mScreen.getUsage());

		mGlow[2].flush();
	}

	tc1.setVec(0,0);
	tc2.setVec(2,2);

	// power of two between 1 and 1024
	U32 glowResPow = RenderGlowResolutionPow;
	const U32 glow_res = llmax(1, 
		llmin(1024, 1 << glowResPow));

	S32 kernel = RenderGlowIterations*2;
	F32 delta = RenderGlowWidth / glow_res;
	// Use half the glow width if we have the res set to less than 9 so that it looks
	// almost the same in either case.
	if (glowResPow < 9)
	{
		delta *= 0.5f;
	}
	F32 strength = RenderGlowStrength;

	gGlowProgram.bind();
	gGlowProgram.uniform1f(LLShaderMgr::GLOW_STRENGTH, strength);

	for (S32 i = 0; i < kernel; i++)
	{
		{
			LLFastTimer ftm(FTM_RENDER_BLOOM_FBO);
			mGlow[i%2].bindTarget();
			mGlow[i%2].clear();
		}
			
		if (i == 0)
		{
			gGL.getTexUnit(0)->bind(&mGlow[2]);
		}
		else
		{
			gGL.getTexUnit(0)->bind(&mGlow[(i-1)%2]);
		}

		if (i%2 == 0)
		{
			gGlowProgram.uniform2f(LLShaderMgr::GLOW_DELTA, delta, 0);
		}
		else
		{
			gGlowProgram.uniform2f(LLShaderMgr::GLOW_DELTA, 0, delta);
		}

		gGL.begin(LLRender::TRIANGLE_STRIP);
		gGL.texCoord2f(tc1.mV[0], tc1.mV[1]);
		gGL.vertex2f(-1,-1);
		
		gGL.texCoord2f(tc1.mV[0], tc2.mV[1]);
		gGL.vertex2f(-1,3);
		
		gGL.texCoord2f(tc2.mV[0], tc1.mV[1]);
		gGL.vertex2f(3,-1);
		
		gGL.end();
		
		mGlow[i%2].flush();
	}

	gGlowProgram.unbind();

	/*if (LLRenderTarget::sUseFBO)
	{
		LLFastTimer ftm(FTM_RENDER_BLOOM_FBO);
		glBindFramebuffer(GL_FRAMEBUFFER, 0);
	}*/

	gGLViewport[0] = gViewerWindow->getWorldViewRectRaw().mLeft;
	gGLViewport[1] = gViewerWindow->getWorldViewRectRaw().mBottom;
	gGLViewport[2] = gViewerWindow->getWorldViewRectRaw().getWidth();
	gGLViewport[3] = gViewerWindow->getWorldViewRectRaw().getHeight();
	glViewport(gGLViewport[0], gGLViewport[1], gGLViewport[2], gGLViewport[3]);

	tc2.setVec((F32) mScreen.getWidth(),
			(F32) mScreen.getHeight());

	gGL.flush();
	
	LLVertexBuffer::unbind();

	if (LLPipeline::sRenderDeferred)
	{

		bool dof_enabled = !LLViewerCamera::getInstance()->cameraUnderWater() &&
							!LLToolMgr::getInstance()->inBuildMode() &&
							RenderDepthOfField;


		bool multisample = RenderFSAASamples > 1 && mFXAABuffer.isComplete();

		gViewerWindow->setup3DViewport();
				
		if (dof_enabled)
		{
			LLGLSLShader* shader = &gDeferredPostProgram;
			LLGLDisable blend(GL_BLEND);

			//depth of field focal plane calculations
			static F32 current_distance = 16.f;
			static F32 start_distance = 16.f;
			static F32 transition_time = 1.f;

			LLVector3 focus_point;

			LLViewerObject* obj = LLViewerMediaFocus::getInstance()->getFocusedObject();
			if (obj && obj->mDrawable && obj->isSelected())
			{ //focus on selected media object
				S32 face_idx = LLViewerMediaFocus::getInstance()->getFocusedFace();
				if (obj && obj->mDrawable)
				{
					LLFace* face = obj->mDrawable->getFace(face_idx);
					if (face)
					{
						focus_point = face->getPositionAgent();
					}
				}
			}
		
			if (focus_point.isExactlyZero())
			{
				if (LLViewerJoystick::getInstance()->getOverrideCamera())
				{ //focus on point under cursor
					focus_point = gDebugRaycastIntersection;
				}
				else if (gAgentCamera.cameraMouselook())
				{ //focus on point under mouselook crosshairs
					gViewerWindow->cursorIntersect(-1, -1, 512.f, NULL, -1, FALSE,
													NULL,
													&focus_point);
				}
				else
				{
					//focus on alt-zoom target
					focus_point = LLVector3(gAgentCamera.getFocusGlobal()-gAgent.getRegion()->getOriginGlobal());
				}
			}

			LLVector3 eye = LLViewerCamera::getInstance()->getOrigin();
			F32 target_distance = 16.f;
			if (!focus_point.isExactlyZero())
			{
				target_distance = LLViewerCamera::getInstance()->getAtAxis() * (focus_point-eye);
			}

			if (transition_time >= 1.f &&
				fabsf(current_distance-target_distance)/current_distance > 0.01f)
			{ //large shift happened, interpolate smoothly to new target distance
				transition_time = 0.f;
				start_distance = current_distance;
			}
			else if (transition_time < 1.f)
			{ //currently in a transition, continue interpolating
				transition_time += 1.f/CameraFocusTransitionTime*gFrameIntervalSeconds;
				transition_time = llmin(transition_time, 1.f);

				F32 t = cosf(transition_time*F_PI+F_PI)*0.5f+0.5f;
				current_distance = start_distance + (target_distance-start_distance)*t;
			}
			else
			{ //small or no change, just snap to target distance
				current_distance = target_distance;
			}

			//convert to mm
			F32 subject_distance = current_distance*1000.f;
			F32 fnumber = CameraFNumber;
			F32 default_focal_length = CameraFocalLength;

			F32 fov = LLViewerCamera::getInstance()->getView();
		
			const F32 default_fov = CameraFieldOfView * F_PI/180.f;
			//const F32 default_aspect_ratio = gSavedSettings.getF32("CameraAspectRatio");
		
			//F32 aspect_ratio = (F32) mScreen.getWidth()/(F32)mScreen.getHeight();
		
			F32 dv = 2.f*default_focal_length * tanf(default_fov/2.f);
			//F32 dh = 2.f*default_focal_length * tanf(default_fov*default_aspect_ratio/2.f);

			F32 focal_length = dv/(2*tanf(fov/2.f));
		 
			//F32 tan_pixel_angle = tanf(LLDrawable::sCurPixelAngle);
	
			// from wikipedia -- c = |s2-s1|/s2 * f^2/(N(S1-f))
			// where	 N = fnumber
			//			 s2 = dot distance
			//			 s1 = subject distance
			//			 f = focal length
			//	

			F32 blur_constant = focal_length*focal_length/(fnumber*(subject_distance-focal_length));
			blur_constant /= 1000.f; //convert to meters for shader
			F32 magnification = focal_length/(subject_distance-focal_length);

			{ //build diffuse+bloom+CoF
				mDeferredLight.bindTarget();
				shader = &gDeferredCoFProgram;

				bindDeferredShader(*shader);

				S32 channel = shader->enableTexture(LLShaderMgr::DEFERRED_DIFFUSE, mScreen.getUsage());
				if (channel > -1)
				{
					mScreen.bindTexture(0, channel);
				}

				shader->uniform1f(LLShaderMgr::DOF_FOCAL_DISTANCE, -subject_distance/1000.f);
				shader->uniform1f(LLShaderMgr::DOF_BLUR_CONSTANT, blur_constant);
				shader->uniform1f(LLShaderMgr::DOF_TAN_PIXEL_ANGLE, tanf(1.f/LLDrawable::sCurPixelAngle));
				shader->uniform1f(LLShaderMgr::DOF_MAGNIFICATION, magnification);
				shader->uniform1f(LLShaderMgr::DOF_MAX_COF, CameraMaxCoF);
				shader->uniform1f(LLShaderMgr::DOF_RES_SCALE, CameraDoFResScale);

				gGL.begin(LLRender::TRIANGLE_STRIP);
				gGL.texCoord2f(tc1.mV[0], tc1.mV[1]);
				gGL.vertex2f(-1,-1);
		
				gGL.texCoord2f(tc1.mV[0], tc2.mV[1]);
				gGL.vertex2f(-1,3);
		
				gGL.texCoord2f(tc2.mV[0], tc1.mV[1]);
				gGL.vertex2f(3,-1);
		
				gGL.end();

				unbindDeferredShader(*shader);
				mDeferredLight.flush();
			}

			U32 dof_width = (U32) (mScreen.getWidth()*CameraDoFResScale);
			U32 dof_height = (U32) (mScreen.getHeight()*CameraDoFResScale);
			
			{ //perform DoF sampling at half-res (preserve alpha channel)
				mScreen.bindTarget();
				glViewport(0,0, dof_width, dof_height);
				gGL.setColorMask(true, false);

				shader = &gDeferredPostProgram;
				bindDeferredShader(*shader);
				S32 channel = shader->enableTexture(LLShaderMgr::DEFERRED_DIFFUSE, mDeferredLight.getUsage());
				if (channel > -1)
				{
					mDeferredLight.bindTexture(0, channel);
				}

				shader->uniform1f(LLShaderMgr::DOF_MAX_COF, CameraMaxCoF);
				shader->uniform1f(LLShaderMgr::DOF_RES_SCALE, CameraDoFResScale);
				
				gGL.begin(LLRender::TRIANGLE_STRIP);
				gGL.texCoord2f(tc1.mV[0], tc1.mV[1]);
				gGL.vertex2f(-1,-1);
		
				gGL.texCoord2f(tc1.mV[0], tc2.mV[1]);
				gGL.vertex2f(-1,3);
		
				gGL.texCoord2f(tc2.mV[0], tc1.mV[1]);
				gGL.vertex2f(3,-1);
		
				gGL.end();

				unbindDeferredShader(*shader);
				mScreen.flush();
				gGL.setColorMask(true, true);
			}
	
			{ //combine result based on alpha
				if (multisample)
				{
					mDeferredLight.bindTarget();
					glViewport(0, 0, mDeferredScreen.getWidth(), mDeferredScreen.getHeight());
				}
				else
				{
					gGLViewport[0] = gViewerWindow->getWorldViewRectRaw().mLeft;
					gGLViewport[1] = gViewerWindow->getWorldViewRectRaw().mBottom;
					gGLViewport[2] = gViewerWindow->getWorldViewRectRaw().getWidth();
					gGLViewport[3] = gViewerWindow->getWorldViewRectRaw().getHeight();
					glViewport(gGLViewport[0], gGLViewport[1], gGLViewport[2], gGLViewport[3]);
				}

				shader = &gDeferredDoFCombineProgram;
				bindDeferredShader(*shader);
				
				S32 channel = shader->enableTexture(LLShaderMgr::DEFERRED_DIFFUSE, mScreen.getUsage());
				if (channel > -1)
				{
					mScreen.bindTexture(0, channel);
					gGL.getTexUnit(channel)->setTextureFilteringOption(LLTexUnit::TFO_BILINEAR);
				}

				shader->uniform1f(LLShaderMgr::DOF_MAX_COF, CameraMaxCoF);
				shader->uniform1f(LLShaderMgr::DOF_RES_SCALE, CameraDoFResScale);
				shader->uniform1f(LLShaderMgr::DOF_WIDTH, dof_width-1);
				shader->uniform1f(LLShaderMgr::DOF_HEIGHT, dof_height-1);

				gGL.begin(LLRender::TRIANGLE_STRIP);
				gGL.texCoord2f(tc1.mV[0], tc1.mV[1]);
				gGL.vertex2f(-1,-1);
		
				gGL.texCoord2f(tc1.mV[0], tc2.mV[1]);
				gGL.vertex2f(-1,3);
		
				gGL.texCoord2f(tc2.mV[0], tc1.mV[1]);
				gGL.vertex2f(3,-1);
		
				gGL.end();

				unbindDeferredShader(*shader);

				if (multisample)
				{
					mDeferredLight.flush();
				}
			}
		}
		else
		{
			if (multisample)
			{
				mDeferredLight.bindTarget();
			}
			LLGLSLShader* shader = &gDeferredPostNoDoFProgram;
			
			bindDeferredShader(*shader);
							
			S32 channel = shader->enableTexture(LLShaderMgr::DEFERRED_DIFFUSE, mScreen.getUsage());
			if (channel > -1)
			{
				mScreen.bindTexture(0, channel);
			}

			gGL.begin(LLRender::TRIANGLE_STRIP);
			gGL.texCoord2f(tc1.mV[0], tc1.mV[1]);
			gGL.vertex2f(-1,-1);
		
			gGL.texCoord2f(tc1.mV[0], tc2.mV[1]);
			gGL.vertex2f(-1,3);
		
			gGL.texCoord2f(tc2.mV[0], tc1.mV[1]);
			gGL.vertex2f(3,-1);
		
			gGL.end();

			unbindDeferredShader(*shader);

			if (multisample)
			{
				mDeferredLight.flush();
			}
		}

		if (multisample)
		{
			//bake out texture2D with RGBL for FXAA shader
			mFXAABuffer.bindTarget();
			
			S32 width = mScreen.getWidth();
			S32 height = mScreen.getHeight();
			glViewport(0, 0, width, height);

			LLGLSLShader* shader = &gGlowCombineFXAAProgram;

			shader->bind();
			shader->uniform2f(LLShaderMgr::DEFERRED_SCREEN_RES, width, height);

			S32 channel = shader->enableTexture(LLShaderMgr::DEFERRED_DIFFUSE, mDeferredLight.getUsage());
			if (channel > -1)
			{
				mDeferredLight.bindTexture(0, channel);
			}
						
			gGL.begin(LLRender::TRIANGLE_STRIP);
			gGL.vertex2f(-1,-1);
			gGL.vertex2f(-1,3);
			gGL.vertex2f(3,-1);
			gGL.end();

			gGL.flush();

			shader->disableTexture(LLShaderMgr::DEFERRED_DIFFUSE, mDeferredLight.getUsage());
			shader->unbind();
			
			mFXAABuffer.flush();

			shader = &gFXAAProgram;
			shader->bind();

			channel = shader->enableTexture(LLShaderMgr::DIFFUSE_MAP, mFXAABuffer.getUsage());
			if (channel > -1)
			{
				mFXAABuffer.bindTexture(0, channel);
				gGL.getTexUnit(channel)->setTextureFilteringOption(LLTexUnit::TFO_BILINEAR);
			}
			
			gGLViewport[0] = gViewerWindow->getWorldViewRectRaw().mLeft;
			gGLViewport[1] = gViewerWindow->getWorldViewRectRaw().mBottom;
			gGLViewport[2] = gViewerWindow->getWorldViewRectRaw().getWidth();
			gGLViewport[3] = gViewerWindow->getWorldViewRectRaw().getHeight();
			glViewport(gGLViewport[0], gGLViewport[1], gGLViewport[2], gGLViewport[3]);

			F32 scale_x = (F32) width/mFXAABuffer.getWidth();
			F32 scale_y = (F32) height/mFXAABuffer.getHeight();
			shader->uniform2f(LLShaderMgr::FXAA_TC_SCALE, scale_x, scale_y);
			shader->uniform2f(LLShaderMgr::FXAA_RCP_SCREEN_RES, 1.f/width*scale_x, 1.f/height*scale_y);
			shader->uniform4f(LLShaderMgr::FXAA_RCP_FRAME_OPT, -0.5f/width*scale_x, -0.5f/height*scale_y, 0.5f/width*scale_x, 0.5f/height*scale_y);
			shader->uniform4f(LLShaderMgr::FXAA_RCP_FRAME_OPT2, -2.f/width*scale_x, -2.f/height*scale_y, 2.f/width*scale_x, 2.f/height*scale_y);
			
			gGL.begin(LLRender::TRIANGLE_STRIP);
			gGL.vertex2f(-1,-1);
			gGL.vertex2f(-1,3);
			gGL.vertex2f(3,-1);
			gGL.end();

			gGL.flush();
			shader->unbind();
		}
	}
	else
	{
		U32 mask = LLVertexBuffer::MAP_VERTEX | LLVertexBuffer::MAP_TEXCOORD0 | LLVertexBuffer::MAP_TEXCOORD1;
		LLPointer<LLVertexBuffer> buff = new LLVertexBuffer(mask, 0);
		buff->allocateBuffer(3,0,TRUE);

		LLStrider<LLVector3> v;
		LLStrider<LLVector2> uv1;
		LLStrider<LLVector2> uv2;

		buff->getVertexStrider(v);
		buff->getTexCoord0Strider(uv1);
		buff->getTexCoord1Strider(uv2);
		
		uv1[0] = LLVector2(0, 0);
		uv1[1] = LLVector2(0, 2);
		uv1[2] = LLVector2(2, 0);
		
		uv2[0] = LLVector2(0, 0);
		uv2[1] = LLVector2(0, tc2.mV[1]*2.f);
		uv2[2] = LLVector2(tc2.mV[0]*2.f, 0);
		
		v[0] = LLVector3(-1,-1,0);
		v[1] = LLVector3(-1,3,0);
		v[2] = LLVector3(3,-1,0);
				
		buff->flush();

		LLGLDisable blend(GL_BLEND);

		if (LLGLSLShader::sNoFixedFunction)
		{
			gGlowCombineProgram.bind();
		}
		else
		{
			//tex unit 0
			gGL.getTexUnit(0)->setTextureColorBlend(LLTexUnit::TBO_REPLACE, LLTexUnit::TBS_TEX_COLOR);
			//tex unit 1
			gGL.getTexUnit(1)->setTextureColorBlend(LLTexUnit::TBO_ADD, LLTexUnit::TBS_TEX_COLOR, LLTexUnit::TBS_PREV_COLOR);
		}
		
		gGL.getTexUnit(0)->bind(&mGlow[1]);
		gGL.getTexUnit(1)->bind(&mScreen);
		
		LLGLEnable multisample(RenderFSAASamples > 0 ? GL_MULTISAMPLE_ARB : 0);
		
		buff->setBuffer(mask);
		buff->drawArrays(LLRender::TRIANGLE_STRIP, 0, 3);
		
		if (LLGLSLShader::sNoFixedFunction)
		{
			gGlowCombineProgram.unbind();
		}
		else
		{
			gGL.getTexUnit(1)->disable();
			gGL.getTexUnit(1)->setTextureBlendType(LLTexUnit::TB_MULT);

			gGL.getTexUnit(0)->activate();
			gGL.getTexUnit(0)->setTextureBlendType(LLTexUnit::TB_MULT);
		}
		
	}

	gGL.setSceneBlendType(LLRender::BT_ALPHA);

	if (hasRenderDebugMask(LLPipeline::RENDER_DEBUG_PHYSICS_SHAPES))
	{
		if (LLGLSLShader::sNoFixedFunction)
		{
			gSplatTextureRectProgram.bind();
		}

		gGL.setColorMask(true, false);

		LLVector2 tc1(0,0);
		LLVector2 tc2((F32) gViewerWindow->getWorldViewWidthRaw()*2,
				  (F32) gViewerWindow->getWorldViewHeightRaw()*2);

		LLGLEnable blend(GL_BLEND);
		gGL.color4f(1,1,1,0.75f);

		gGL.getTexUnit(0)->bind(&mPhysicsDisplay);

		gGL.begin(LLRender::TRIANGLES);
		gGL.texCoord2f(tc1.mV[0], tc1.mV[1]);
		gGL.vertex2f(-1,-1);
		
		gGL.texCoord2f(tc1.mV[0], tc2.mV[1]);
		gGL.vertex2f(-1,3);
		
		gGL.texCoord2f(tc2.mV[0], tc1.mV[1]);
		gGL.vertex2f(3,-1);
		
		gGL.end();
		gGL.flush();

		if (LLGLSLShader::sNoFixedFunction)
		{
			gSplatTextureRectProgram.unbind();
		}
	}

	
	if (LLRenderTarget::sUseFBO)
	{ //copy depth buffer from mScreen to framebuffer
		LLRenderTarget::copyContentsToFramebuffer(mScreen, 0, 0, mScreen.getWidth(), mScreen.getHeight(), 
			0, 0, mScreen.getWidth(), mScreen.getHeight(), GL_DEPTH_BUFFER_BIT, GL_NEAREST);
	}
	

	gGL.matrixMode(LLRender::MM_PROJECTION);
	gGL.popMatrix();
	gGL.matrixMode(LLRender::MM_MODELVIEW);
	gGL.popMatrix();

	LLVertexBuffer::unbind();

	LLGLState::checkStates();
	LLGLState::checkTextureChannels();

}

static LLFastTimer::DeclareTimer FTM_BIND_DEFERRED("Bind Deferred");

void LLPipeline::bindDeferredShader(LLGLSLShader& shader, U32 light_index, U32 noise_map)
{
	LLFastTimer t(FTM_BIND_DEFERRED);

	if (noise_map == 0xFFFFFFFF)
	{
		noise_map = mNoiseMap;
	}

	shader.bind();
	S32 channel = 0;
	channel = shader.enableTexture(LLShaderMgr::DEFERRED_DIFFUSE, mDeferredScreen.getUsage());
	if (channel > -1)
	{
		mDeferredScreen.bindTexture(0,channel);
		gGL.getTexUnit(channel)->setTextureFilteringOption(LLTexUnit::TFO_POINT);
	}

	channel = shader.enableTexture(LLShaderMgr::DEFERRED_SPECULAR, mDeferredScreen.getUsage());
	if (channel > -1)
	{
		mDeferredScreen.bindTexture(1, channel);
		gGL.getTexUnit(channel)->setTextureFilteringOption(LLTexUnit::TFO_POINT);
	}

	channel = shader.enableTexture(LLShaderMgr::DEFERRED_NORMAL, mDeferredScreen.getUsage());
	if (channel > -1)
	{
		mDeferredScreen.bindTexture(2, channel);
		gGL.getTexUnit(channel)->setTextureFilteringOption(LLTexUnit::TFO_POINT);
	}

	channel = shader.enableTexture(LLShaderMgr::DEFERRED_DEPTH, mDeferredDepth.getUsage());
	if (channel > -1)
	{
		gGL.getTexUnit(channel)->bind(&mDeferredDepth, TRUE);
		stop_glerror();
		
		//glTexParameteri(LLTexUnit::getInternalType(mDeferredDepth.getUsage()), GL_TEXTURE_COMPARE_MODE_ARB, GL_NONE);		
		//glTexParameteri(LLTexUnit::getInternalType(mDeferredDepth.getUsage()), GL_DEPTH_TEXTURE_MODE_ARB, GL_ALPHA);		

		stop_glerror();

		glh::matrix4f projection = glh_get_current_projection();
		glh::matrix4f inv_proj = projection.inverse();
		
		shader.uniformMatrix4fv(LLShaderMgr::INVERSE_PROJECTION_MATRIX, 1, FALSE, inv_proj.m);
		shader.uniform4f(LLShaderMgr::VIEWPORT, (F32) gGLViewport[0],
									(F32) gGLViewport[1],
									(F32) gGLViewport[2],
									(F32) gGLViewport[3]);
	}

	channel = shader.enableTexture(LLShaderMgr::DEFERRED_NOISE);
	if (channel > -1)
	{
		gGL.getTexUnit(channel)->bindManual(LLTexUnit::TT_TEXTURE, noise_map);
		gGL.getTexUnit(channel)->setTextureFilteringOption(LLTexUnit::TFO_POINT);
	}

	channel = shader.enableTexture(LLShaderMgr::DEFERRED_LIGHTFUNC);
	if (channel > -1)
	{
		gGL.getTexUnit(channel)->bindManual(LLTexUnit::TT_TEXTURE, mLightFunc);
	}

	stop_glerror();

	channel = shader.enableTexture(LLShaderMgr::DEFERRED_LIGHT, mDeferredLight.getUsage());
	if (channel > -1)
	{
		if (light_index > 0)
		{
			mScreen.bindTexture(0, channel);
		}
		else
		{
			mDeferredLight.bindTexture(0, channel);
		}
		gGL.getTexUnit(channel)->setTextureFilteringOption(LLTexUnit::TFO_POINT);
	}

	channel = shader.enableTexture(LLShaderMgr::DEFERRED_BLOOM);
	if (channel > -1)
	{
		mGlow[1].bindTexture(0, channel);
	}

	stop_glerror();

	for (U32 i = 0; i < 4; i++)
	{
		channel = shader.enableTexture(LLShaderMgr::DEFERRED_SHADOW0+i, LLTexUnit::TT_TEXTURE);
		stop_glerror();
		if (channel > -1)
		{
			stop_glerror();
			gGL.getTexUnit(channel)->bind(&mShadow[i], TRUE);
			gGL.getTexUnit(channel)->setTextureFilteringOption(LLTexUnit::TFO_BILINEAR);
			gGL.getTexUnit(channel)->setTextureAddressMode(LLTexUnit::TAM_CLAMP);
			stop_glerror();
			
			glTexParameteri(GL_TEXTURE_2D, GL_TEXTURE_COMPARE_MODE_ARB, GL_COMPARE_R_TO_TEXTURE_ARB);
			glTexParameteri(GL_TEXTURE_2D, GL_TEXTURE_COMPARE_FUNC_ARB, GL_LEQUAL);
			stop_glerror();
		}
	}

	for (U32 i = 4; i < 6; i++)
	{
		channel = shader.enableTexture(LLShaderMgr::DEFERRED_SHADOW0+i);
		stop_glerror();
		if (channel > -1)
		{
			stop_glerror();
			gGL.getTexUnit(channel)->bind(&mShadow[i], TRUE);
			gGL.getTexUnit(channel)->setTextureFilteringOption(LLTexUnit::TFO_BILINEAR);
			gGL.getTexUnit(channel)->setTextureAddressMode(LLTexUnit::TAM_CLAMP);
			stop_glerror();
			
			glTexParameteri(GL_TEXTURE_2D, GL_TEXTURE_COMPARE_MODE_ARB, GL_COMPARE_R_TO_TEXTURE_ARB);
			glTexParameteri(GL_TEXTURE_2D, GL_TEXTURE_COMPARE_FUNC_ARB, GL_LEQUAL);
			stop_glerror();
		}
	}

	stop_glerror();

	F32 mat[16*6];
	for (U32 i = 0; i < 16; i++)
	{
		mat[i] = mSunShadowMatrix[0].m[i];
		mat[i+16] = mSunShadowMatrix[1].m[i];
		mat[i+32] = mSunShadowMatrix[2].m[i];
		mat[i+48] = mSunShadowMatrix[3].m[i];
		mat[i+64] = mSunShadowMatrix[4].m[i];
		mat[i+80] = mSunShadowMatrix[5].m[i];
	}

	shader.uniformMatrix4fv(LLShaderMgr::DEFERRED_SHADOW_MATRIX, 6, FALSE, mat);

	stop_glerror();

	channel = shader.enableTexture(LLShaderMgr::ENVIRONMENT_MAP, LLTexUnit::TT_CUBE_MAP);
	if (channel > -1)
	{
		LLCubeMap* cube_map = gSky.mVOSkyp ? gSky.mVOSkyp->getCubeMap() : NULL;
		if (cube_map)
		{
			cube_map->enable(channel);
			cube_map->bind();
			F32* m = gGLModelView;
						
			F32 mat[] = { m[0], m[1], m[2],
						  m[4], m[5], m[6],
						  m[8], m[9], m[10] };
		
			shader.uniformMatrix3fv(LLShaderMgr::DEFERRED_ENV_MAT, 1, TRUE, mat);
		}
	}

	shader.uniform4fv(LLShaderMgr::DEFERRED_SHADOW_CLIP, 1, mSunClipPlanes.mV);
	shader.uniform1f(LLShaderMgr::DEFERRED_SUN_WASH, RenderDeferredSunWash);
	shader.uniform1f(LLShaderMgr::DEFERRED_SHADOW_NOISE, RenderShadowNoise);
	shader.uniform1f(LLShaderMgr::DEFERRED_BLUR_SIZE, RenderShadowBlurSize);

	shader.uniform1f(LLShaderMgr::DEFERRED_SSAO_RADIUS, RenderSSAOScale);
	shader.uniform1f(LLShaderMgr::DEFERRED_SSAO_MAX_RADIUS, RenderSSAOMaxScale);

	F32 ssao_factor = RenderSSAOFactor;
	shader.uniform1f(LLShaderMgr::DEFERRED_SSAO_FACTOR, ssao_factor);
	shader.uniform1f(LLShaderMgr::DEFERRED_SSAO_FACTOR_INV, 1.0/ssao_factor);

	LLVector3 ssao_effect = RenderSSAOEffect;
	F32 matrix_diag = (ssao_effect[0] + 2.0*ssao_effect[1])/3.0;
	F32 matrix_nondiag = (ssao_effect[0] - ssao_effect[1])/3.0;
	// This matrix scales (proj of color onto <1/rt(3),1/rt(3),1/rt(3)>) by
	// value factor, and scales remainder by saturation factor
	F32 ssao_effect_mat[] = {	matrix_diag, matrix_nondiag, matrix_nondiag,
								matrix_nondiag, matrix_diag, matrix_nondiag,
								matrix_nondiag, matrix_nondiag, matrix_diag};
	shader.uniformMatrix3fv(LLShaderMgr::DEFERRED_SSAO_EFFECT_MAT, 1, GL_FALSE, ssao_effect_mat);

	//F32 shadow_offset_error = 1.f + RenderShadowOffsetError * fabsf(LLViewerCamera::getInstance()->getOrigin().mV[2]);
	F32 shadow_bias_error = RenderShadowBiasError * fabsf(LLViewerCamera::getInstance()->getOrigin().mV[2])/3000.f;

	shader.uniform2f(LLShaderMgr::DEFERRED_SCREEN_RES, mDeferredScreen.getWidth(), mDeferredScreen.getHeight());
	shader.uniform1f(LLShaderMgr::DEFERRED_NEAR_CLIP, LLViewerCamera::getInstance()->getNear()*2.f);
	shader.uniform1f (LLShaderMgr::DEFERRED_SHADOW_OFFSET, RenderShadowOffset); //*shadow_offset_error);
	shader.uniform1f(LLShaderMgr::DEFERRED_SHADOW_BIAS, RenderShadowBias+shadow_bias_error);
	shader.uniform1f(LLShaderMgr::DEFERRED_SPOT_SHADOW_OFFSET, RenderSpotShadowOffset);
	shader.uniform1f(LLShaderMgr::DEFERRED_SPOT_SHADOW_BIAS, RenderSpotShadowBias);	

	shader.uniform3fv(LLShaderMgr::DEFERRED_SUN_DIR, 1, mTransformedSunDir.mV);
	shader.uniform2f(LLShaderMgr::DEFERRED_SHADOW_RES, mShadow[0].getWidth(), mShadow[0].getHeight());
	shader.uniform2f(LLShaderMgr::DEFERRED_PROJ_SHADOW_RES, mShadow[4].getWidth(), mShadow[4].getHeight());
	shader.uniform1f(LLShaderMgr::DEFERRED_DEPTH_CUTOFF, RenderEdgeDepthCutoff);
	shader.uniform1f(LLShaderMgr::DEFERRED_NORM_CUTOFF, RenderEdgeNormCutoff);
	

	if (shader.getUniformLocation("norm_mat") >= 0)
	{
		glh::matrix4f norm_mat = glh_get_current_modelview().inverse().transpose();
		shader.uniformMatrix4fv("norm_mat", 1, FALSE, norm_mat.m);
	}
}

static LLFastTimer::DeclareTimer FTM_GI_TRACE("Trace");
static LLFastTimer::DeclareTimer FTM_GI_GATHER("Gather");
static LLFastTimer::DeclareTimer FTM_SUN_SHADOW("Shadow Map");
static LLFastTimer::DeclareTimer FTM_SOFTEN_SHADOW("Shadow Soften");
static LLFastTimer::DeclareTimer FTM_EDGE_DETECTION("Find Edges");
static LLFastTimer::DeclareTimer FTM_LOCAL_LIGHTS("Local Lights");
static LLFastTimer::DeclareTimer FTM_ATMOSPHERICS("Atmospherics");
static LLFastTimer::DeclareTimer FTM_FULLSCREEN_LIGHTS("Fullscreen Lights");
static LLFastTimer::DeclareTimer FTM_PROJECTORS("Projectors");
static LLFastTimer::DeclareTimer FTM_POST("Post");


void LLPipeline::renderDeferredLighting()
{
	if (!sCull)
	{
		return;
	}

	{
		LLFastTimer ftm(FTM_RENDER_DEFERRED);

		LLViewerCamera* camera = LLViewerCamera::getInstance();
		{
			LLGLDepthTest depth(GL_TRUE);
			mDeferredDepth.copyContents(mDeferredScreen, 0, 0, mDeferredScreen.getWidth(), mDeferredScreen.getHeight(),
							0, 0, mDeferredDepth.getWidth(), mDeferredDepth.getHeight(), GL_DEPTH_BUFFER_BIT, GL_NEAREST);	
		}

		LLGLEnable multisample(RenderFSAASamples > 0 ? GL_MULTISAMPLE_ARB : 0);

		if (gPipeline.hasRenderType(LLPipeline::RENDER_TYPE_HUD))
		{
			gPipeline.toggleRenderType(LLPipeline::RENDER_TYPE_HUD);
		}

		//ati doesn't seem to love actually using the stencil buffer on FBO's
		LLGLDisable stencil(GL_STENCIL_TEST);
		//glStencilFunc(GL_EQUAL, 1, 0xFFFFFFFF);
		//glStencilOp(GL_KEEP, GL_KEEP, GL_KEEP);

		gGL.setColorMask(true, true);
		
		//draw a cube around every light
		LLVertexBuffer::unbind();

		LLGLEnable cull(GL_CULL_FACE);
		LLGLEnable blend(GL_BLEND);

		glh::matrix4f mat = glh_copy_matrix(gGLModelView);

		LLStrider<LLVector3> vert; 
		mDeferredVB->getVertexStrider(vert);
		LLStrider<LLVector2> tc0;
		LLStrider<LLVector2> tc1;
		mDeferredVB->getTexCoord0Strider(tc0);
		mDeferredVB->getTexCoord1Strider(tc1);

		vert[0].set(-1,1,0);
		vert[1].set(-1,-3,0);
		vert[2].set(3,1,0);
		
		{
			setupHWLights(NULL); //to set mSunDir;
			LLVector4 dir(mSunDir, 0.f);
			glh::vec4f tc(dir.mV);
			mat.mult_matrix_vec(tc);
			mTransformedSunDir.set(tc.v);
		}

		gGL.pushMatrix();
		gGL.loadIdentity();
		gGL.matrixMode(LLRender::MM_PROJECTION);
		gGL.pushMatrix();
		gGL.loadIdentity();

		if (RenderDeferredSSAO || RenderShadowDetail > 0)
		{
			mDeferredLight.bindTarget();
			{ //paint shadow/SSAO light map (direct lighting lightmap)
				LLFastTimer ftm(FTM_SUN_SHADOW);
				bindDeferredShader(gDeferredSunProgram, 0);
				mDeferredVB->setBuffer(LLVertexBuffer::MAP_VERTEX);
				glClearColor(1,1,1,1);
				mDeferredLight.clear(GL_COLOR_BUFFER_BIT);
				glClearColor(0,0,0,0);

				glh::matrix4f inv_trans = glh_get_current_modelview().inverse().transpose();

				const U32 slice = 32;
				F32 offset[slice*3];
				for (U32 i = 0; i < 4; i++)
				{
					for (U32 j = 0; j < 8; j++)
					{
						glh::vec3f v;
						v.set_value(sinf(6.284f/8*j), cosf(6.284f/8*j), -(F32) i);
						v.normalize();
						inv_trans.mult_matrix_vec(v);
						v.normalize();
						offset[(i*8+j)*3+0] = v.v[0];
						offset[(i*8+j)*3+1] = v.v[2];
						offset[(i*8+j)*3+2] = v.v[1];
					}
				}

				gDeferredSunProgram.uniform3fv("offset", slice, offset);
				gDeferredSunProgram.uniform2f("screenRes", mDeferredLight.getWidth(), mDeferredLight.getHeight());
				
				{
					LLGLDisable blend(GL_BLEND);
					LLGLDepthTest depth(GL_TRUE, GL_FALSE, GL_ALWAYS);
					stop_glerror();
					mDeferredVB->drawArrays(LLRender::TRIANGLES, 0, 3);
					stop_glerror();
				}
				
				unbindDeferredShader(gDeferredSunProgram);
			}
			mDeferredLight.flush();
		}
		
		if (RenderDeferredSSAO)
		{ //soften direct lighting lightmap
			LLFastTimer ftm(FTM_SOFTEN_SHADOW);
			//blur lightmap
			mScreen.bindTarget();
			glClearColor(1,1,1,1);
			mScreen.clear(GL_COLOR_BUFFER_BIT);
			glClearColor(0,0,0,0);
			
			bindDeferredShader(gDeferredBlurLightProgram);
			mDeferredVB->setBuffer(LLVertexBuffer::MAP_VERTEX);
			LLVector3 go = RenderShadowGaussian;
			const U32 kern_length = 4;
			F32 blur_size = RenderShadowBlurSize;
			F32 dist_factor = RenderShadowBlurDistFactor;

			// sample symmetrically with the middle sample falling exactly on 0.0
			F32 x = 0.f;

			LLVector3 gauss[32]; // xweight, yweight, offset

			for (U32 i = 0; i < kern_length; i++)
			{
				gauss[i].mV[0] = llgaussian(x, go.mV[0]);
				gauss[i].mV[1] = llgaussian(x, go.mV[1]);
				gauss[i].mV[2] = x;
				x += 1.f;
			}

			gDeferredBlurLightProgram.uniform2f("delta", 1.f, 0.f);
			gDeferredBlurLightProgram.uniform1f("dist_factor", dist_factor);
			gDeferredBlurLightProgram.uniform3fv("kern", kern_length, gauss[0].mV);
			gDeferredBlurLightProgram.uniform1f("kern_scale", blur_size * (kern_length/2.f - 0.5f));
		
			{
				LLGLDisable blend(GL_BLEND);
				LLGLDepthTest depth(GL_TRUE, GL_FALSE, GL_ALWAYS);
				stop_glerror();
				mDeferredVB->drawArrays(LLRender::TRIANGLES, 0, 3);
				stop_glerror();
			}
			
			mScreen.flush();
			unbindDeferredShader(gDeferredBlurLightProgram);

			bindDeferredShader(gDeferredBlurLightProgram, 1);
			mDeferredVB->setBuffer(LLVertexBuffer::MAP_VERTEX);
			mDeferredLight.bindTarget();

			gDeferredBlurLightProgram.uniform2f("delta", 0.f, 1.f);

			{
				LLGLDisable blend(GL_BLEND);
				LLGLDepthTest depth(GL_TRUE, GL_FALSE, GL_ALWAYS);
				stop_glerror();
				mDeferredVB->drawArrays(LLRender::TRIANGLES, 0, 3);
				stop_glerror();
			}
			mDeferredLight.flush();
			unbindDeferredShader(gDeferredBlurLightProgram);
		}

		stop_glerror();
		gGL.popMatrix();
		stop_glerror();
		gGL.matrixMode(LLRender::MM_MODELVIEW);
		stop_glerror();
		gGL.popMatrix();
		stop_glerror();

		mScreen.bindTarget();
		// clear color buffer here - zeroing alpha (glow) is important or it will accumulate against sky
		glClearColor(0,0,0,0);
		mScreen.clear(GL_COLOR_BUFFER_BIT);
		
		if (RenderDeferredAtmospheric)
		{ //apply sunlight contribution 
			LLFastTimer ftm(FTM_ATMOSPHERICS);
			bindDeferredShader(gDeferredSoftenProgram);	
			{
				LLGLDepthTest depth(GL_FALSE);
				LLGLDisable blend(GL_BLEND);
				LLGLDisable test(GL_ALPHA_TEST);

				//full screen blit
				gGL.pushMatrix();
				gGL.loadIdentity();
				gGL.matrixMode(LLRender::MM_PROJECTION);
				gGL.pushMatrix();
				gGL.loadIdentity();

				mDeferredVB->setBuffer(LLVertexBuffer::MAP_VERTEX);
				
				mDeferredVB->drawArrays(LLRender::TRIANGLES, 0, 3);

				gGL.popMatrix();
				gGL.matrixMode(LLRender::MM_MODELVIEW);
				gGL.popMatrix();
			}

			unbindDeferredShader(gDeferredSoftenProgram);
		}

		{ //render non-deferred geometry (fullbright, alpha, etc)
			LLGLDisable blend(GL_BLEND);
			LLGLDisable stencil(GL_STENCIL_TEST);
			gGL.setSceneBlendType(LLRender::BT_ALPHA);

			gPipeline.pushRenderTypeMask();
			
			gPipeline.andRenderTypeMask(LLPipeline::RENDER_TYPE_SKY,
										LLPipeline::RENDER_TYPE_CLOUDS,
										LLPipeline::RENDER_TYPE_WL_SKY,
										LLPipeline::END_RENDER_TYPES);
								
			
			renderGeomPostDeferred(*LLViewerCamera::getInstance());
			gPipeline.popRenderTypeMask();
		}

		BOOL render_local = RenderLocalLights;
				
		if (render_local)
		{
			gGL.setSceneBlendType(LLRender::BT_ADD);
			std::list<LLVector4> fullscreen_lights;
			LLDrawable::drawable_list_t spot_lights;
			LLDrawable::drawable_list_t fullscreen_spot_lights;

			for (U32 i = 0; i < 2; i++)
			{
				mTargetShadowSpotLight[i] = NULL;
			}

			std::list<LLVector4> light_colors;

			LLVertexBuffer::unbind();

			{
				bindDeferredShader(gDeferredLightProgram);
				
				if (mCubeVB.isNull())
				{
					mCubeVB = ll_create_cube_vb(LLVertexBuffer::MAP_VERTEX, GL_STATIC_DRAW_ARB);
				}

				mCubeVB->setBuffer(LLVertexBuffer::MAP_VERTEX);
				
				LLGLDepthTest depth(GL_TRUE, GL_FALSE);
				for (LLDrawable::drawable_set_t::iterator iter = mLights.begin(); iter != mLights.end(); ++iter)
				{
					LLDrawable* drawablep = *iter;
					
					LLVOVolume* volume = drawablep->getVOVolume();
					if (!volume)
					{
						continue;
					}

					if (volume->isAttachment())
					{
						if (!sRenderAttachedLights)
						{
							continue;
						}
					}


					LLVector4a center;
					center.load3(drawablep->getPositionAgent().mV);
					const F32* c = center.getF32ptr();
					F32 s = volume->getLightRadius()*1.5f;

					LLColor3 col = volume->getLightColor();
					
					if (col.magVecSquared() < 0.001f)
					{
						continue;
					}

					if (s <= 0.001f)
					{
						continue;
					}

					LLVector4a sa;
					sa.splat(s);
					if (camera->AABBInFrustumNoFarClip(center, sa) == 0)
					{
						continue;
					}

					sVisibleLightCount++;
										
					if (camera->getOrigin().mV[0] > c[0] + s + 0.2f ||
						camera->getOrigin().mV[0] < c[0] - s - 0.2f ||
						camera->getOrigin().mV[1] > c[1] + s + 0.2f ||
						camera->getOrigin().mV[1] < c[1] - s - 0.2f ||
						camera->getOrigin().mV[2] > c[2] + s + 0.2f ||
						camera->getOrigin().mV[2] < c[2] - s - 0.2f)
					{ //draw box if camera is outside box
						if (render_local)
						{
							if (volume->isLightSpotlight())
							{
								drawablep->getVOVolume()->updateSpotLightPriority();
								spot_lights.push_back(drawablep);
								continue;
							}
							
							LLFastTimer ftm(FTM_LOCAL_LIGHTS);
							gDeferredLightProgram.uniform3fv(LLShaderMgr::LIGHT_CENTER, 1, c);
							gDeferredLightProgram.uniform1f(LLShaderMgr::LIGHT_SIZE, s*s);
							gDeferredLightProgram.uniform3fv(LLShaderMgr::DIFFUSE_COLOR, 1, col.mV);
							gDeferredLightProgram.uniform1f(LLShaderMgr::LIGHT_FALLOFF, volume->getLightFalloff()*0.5f);
							gGL.syncMatrices();
							
							mCubeVB->drawRange(LLRender::TRIANGLE_FAN, 0, 7, 8, get_box_fan_indices(camera, center));
							stop_glerror();
						}
					}
					else
					{	
						if (volume->isLightSpotlight())
						{
							drawablep->getVOVolume()->updateSpotLightPriority();
							fullscreen_spot_lights.push_back(drawablep);
							continue;
						}

						glh::vec3f tc(c);
						mat.mult_matrix_vec(tc);
					
						fullscreen_lights.push_back(LLVector4(tc.v[0], tc.v[1], tc.v[2], s*s));
						light_colors.push_back(LLVector4(col.mV[0], col.mV[1], col.mV[2], volume->getLightFalloff()*0.5f));
					}
				}
				unbindDeferredShader(gDeferredLightProgram);
			}

			if (!spot_lights.empty())
			{
				LLGLDepthTest depth(GL_TRUE, GL_FALSE);
				bindDeferredShader(gDeferredSpotLightProgram);

				mCubeVB->setBuffer(LLVertexBuffer::MAP_VERTEX);

				gDeferredSpotLightProgram.enableTexture(LLShaderMgr::DEFERRED_PROJECTION);

				for (LLDrawable::drawable_list_t::iterator iter = spot_lights.begin(); iter != spot_lights.end(); ++iter)
				{
					LLFastTimer ftm(FTM_PROJECTORS);
					LLDrawable* drawablep = *iter;

					LLVOVolume* volume = drawablep->getVOVolume();

					LLVector4a center;
					center.load3(drawablep->getPositionAgent().mV);
					const F32* c = center.getF32ptr();
					F32 s = volume->getLightRadius()*1.5f;

					sVisibleLightCount++;

					setupSpotLight(gDeferredSpotLightProgram, drawablep);
					
					LLColor3 col = volume->getLightColor();
					
					gDeferredSpotLightProgram.uniform3fv(LLShaderMgr::LIGHT_CENTER, 1, c);
					gDeferredSpotLightProgram.uniform1f(LLShaderMgr::LIGHT_SIZE, s*s);
					gDeferredSpotLightProgram.uniform3fv(LLShaderMgr::DIFFUSE_COLOR, 1, col.mV);
					gDeferredSpotLightProgram.uniform1f(LLShaderMgr::LIGHT_FALLOFF, volume->getLightFalloff()*0.5f);
					gGL.syncMatrices();
										
					mCubeVB->drawRange(LLRender::TRIANGLE_FAN, 0, 7, 8, get_box_fan_indices(camera, center));
				}
				gDeferredSpotLightProgram.disableTexture(LLShaderMgr::DEFERRED_PROJECTION);
				unbindDeferredShader(gDeferredSpotLightProgram);
			}

			//reset mDeferredVB to fullscreen triangle
			mDeferredVB->getVertexStrider(vert);
			vert[0].set(-1,1,0);
			vert[1].set(-1,-3,0);
			vert[2].set(3,1,0);

			{
				bindDeferredShader(gDeferredMultiLightProgram);
			
				mDeferredVB->setBuffer(LLVertexBuffer::MAP_VERTEX);

				LLGLDepthTest depth(GL_FALSE);

				//full screen blit
				gGL.pushMatrix();
				gGL.loadIdentity();
				gGL.matrixMode(LLRender::MM_PROJECTION);
				gGL.pushMatrix();
				gGL.loadIdentity();

				U32 count = 0;

				const U32 max_count = 8;
				LLVector4 light[max_count];
				LLVector4 col[max_count];

				F32 far_z = 0.f;

				while (!fullscreen_lights.empty())
				{
					LLFastTimer ftm(FTM_FULLSCREEN_LIGHTS);
					light[count] = fullscreen_lights.front();
					fullscreen_lights.pop_front();
					col[count] = light_colors.front();
					light_colors.pop_front();

					far_z = llmin(light[count].mV[2]-sqrtf(light[count].mV[3]), far_z);

					count++;
					if (count == max_count || fullscreen_lights.empty())
					{
						gDeferredMultiLightProgram.uniform1i(LLShaderMgr::MULTI_LIGHT_COUNT, count);
						gDeferredMultiLightProgram.uniform4fv(LLShaderMgr::MULTI_LIGHT, count, (GLfloat*) light);
						gDeferredMultiLightProgram.uniform4fv(LLShaderMgr::MULTI_LIGHT_COL, count, (GLfloat*) col);
						gDeferredMultiLightProgram.uniform1f(LLShaderMgr::MULTI_LIGHT_FAR_Z, far_z);
						far_z = 0.f;
						count = 0; 
						mDeferredVB->drawArrays(LLRender::TRIANGLES, 0, 3);
					}
				}
				
				unbindDeferredShader(gDeferredMultiLightProgram);

				bindDeferredShader(gDeferredMultiSpotLightProgram);

				gDeferredMultiSpotLightProgram.enableTexture(LLShaderMgr::DEFERRED_PROJECTION);

				mDeferredVB->setBuffer(LLVertexBuffer::MAP_VERTEX);

				for (LLDrawable::drawable_list_t::iterator iter = fullscreen_spot_lights.begin(); iter != fullscreen_spot_lights.end(); ++iter)
				{
					LLFastTimer ftm(FTM_PROJECTORS);
					LLDrawable* drawablep = *iter;
					
					LLVOVolume* volume = drawablep->getVOVolume();

					LLVector3 center = drawablep->getPositionAgent();
					F32* c = center.mV;
					F32 s = volume->getLightRadius()*1.5f;

					sVisibleLightCount++;

					glh::vec3f tc(c);
					mat.mult_matrix_vec(tc);
					
					setupSpotLight(gDeferredMultiSpotLightProgram, drawablep);

					LLColor3 col = volume->getLightColor();
					
					gDeferredMultiSpotLightProgram.uniform3fv(LLShaderMgr::LIGHT_CENTER, 1, tc.v);
					gDeferredMultiSpotLightProgram.uniform1f(LLShaderMgr::LIGHT_SIZE, s*s);
					gDeferredMultiSpotLightProgram.uniform3fv(LLShaderMgr::DIFFUSE_COLOR, 1, col.mV);
					gDeferredMultiSpotLightProgram.uniform1f(LLShaderMgr::LIGHT_FALLOFF, volume->getLightFalloff()*0.5f);
					mDeferredVB->drawArrays(LLRender::TRIANGLES, 0, 3);
				}

				gDeferredMultiSpotLightProgram.disableTexture(LLShaderMgr::DEFERRED_PROJECTION);
				unbindDeferredShader(gDeferredMultiSpotLightProgram);

				gGL.popMatrix();
				gGL.matrixMode(LLRender::MM_MODELVIEW);
				gGL.popMatrix();
			}
		}

		gGL.setColorMask(true, true);
	}

	{ //render non-deferred geometry (alpha, fullbright, glow)
		LLGLDisable blend(GL_BLEND);
		LLGLDisable stencil(GL_STENCIL_TEST);

		pushRenderTypeMask();
		andRenderTypeMask(LLPipeline::RENDER_TYPE_ALPHA,
						 LLPipeline::RENDER_TYPE_FULLBRIGHT,
						 LLPipeline::RENDER_TYPE_VOLUME,
						 LLPipeline::RENDER_TYPE_GLOW,
						 LLPipeline::RENDER_TYPE_BUMP,
						 LLPipeline::RENDER_TYPE_PASS_SIMPLE,
						 LLPipeline::RENDER_TYPE_PASS_ALPHA,
						 LLPipeline::RENDER_TYPE_PASS_ALPHA_MASK,
						 LLPipeline::RENDER_TYPE_PASS_BUMP,
						 LLPipeline::RENDER_TYPE_PASS_POST_BUMP,
						 LLPipeline::RENDER_TYPE_PASS_FULLBRIGHT,
						 LLPipeline::RENDER_TYPE_PASS_FULLBRIGHT_ALPHA_MASK,
						 LLPipeline::RENDER_TYPE_PASS_FULLBRIGHT_SHINY,
						 LLPipeline::RENDER_TYPE_PASS_GLOW,
						 LLPipeline::RENDER_TYPE_PASS_GRASS,
						 LLPipeline::RENDER_TYPE_PASS_SHINY,
						 LLPipeline::RENDER_TYPE_PASS_INVISIBLE,
						 LLPipeline::RENDER_TYPE_PASS_INVISI_SHINY,
						 LLPipeline::RENDER_TYPE_AVATAR,
						 END_RENDER_TYPES);
		
		renderGeomPostDeferred(*LLViewerCamera::getInstance());
		popRenderTypeMask();
	}

	{
		//render highlights, etc.
		renderHighlights();
		mHighlightFaces.clear();

		renderDebug();

		LLVertexBuffer::unbind();

		if (gPipeline.hasRenderDebugFeatureMask(LLPipeline::RENDER_DEBUG_FEATURE_UI))
		{
			// Render debugging beacons.
			gObjectList.renderObjectBeacons();
			gObjectList.resetObjectBeacons();
		}
	}

	mScreen.flush();
						
}

void LLPipeline::setupSpotLight(LLGLSLShader& shader, LLDrawable* drawablep)
{
	//construct frustum
	LLVOVolume* volume = drawablep->getVOVolume();
	LLVector3 params = volume->getSpotLightParams();

	F32 fov = params.mV[0];
	F32 focus = params.mV[1];

	LLVector3 pos = drawablep->getPositionAgent();
	LLQuaternion quat = volume->getRenderRotation();
	LLVector3 scale = volume->getScale();
	
	//get near clip plane
	LLVector3 at_axis(0,0,-scale.mV[2]*0.5f);
	at_axis *= quat;

	LLVector3 np = pos+at_axis;
	at_axis.normVec();

	//get origin that has given fov for plane np, at_axis, and given scale
	F32 dist = (scale.mV[1]*0.5f)/tanf(fov*0.5f);

	LLVector3 origin = np - at_axis*dist;

	//matrix from volume space to agent space
	LLMatrix4 light_mat(quat, LLVector4(origin,1.f));

	glh::matrix4f light_to_agent((F32*) light_mat.mMatrix);
	glh::matrix4f light_to_screen = glh_get_current_modelview() * light_to_agent;

	glh::matrix4f screen_to_light = light_to_screen.inverse();

	F32 s = volume->getLightRadius()*1.5f;
	F32 near_clip = dist;
	F32 width = scale.mV[VX];
	F32 height = scale.mV[VY];
	F32 far_clip = s+dist-scale.mV[VZ];

	F32 fovy = fov * RAD_TO_DEG;
	F32 aspect = width/height;

	glh::matrix4f trans(0.5f, 0.f, 0.f, 0.5f,
				0.f, 0.5f, 0.f, 0.5f,
				0.f, 0.f, 0.5f, 0.5f,
				0.f, 0.f, 0.f, 1.f);

	glh::vec3f p1(0, 0, -(near_clip+0.01f));
	glh::vec3f p2(0, 0, -(near_clip+1.f));

	glh::vec3f screen_origin(0, 0, 0);

	light_to_screen.mult_matrix_vec(p1);
	light_to_screen.mult_matrix_vec(p2);
	light_to_screen.mult_matrix_vec(screen_origin);

	glh::vec3f n = p2-p1;
	n.normalize();
	
	F32 proj_range = far_clip - near_clip;
	glh::matrix4f light_proj = gl_perspective(fovy, aspect, near_clip, far_clip);
	screen_to_light = trans * light_proj * screen_to_light;
	shader.uniformMatrix4fv(LLShaderMgr::PROJECTOR_MATRIX, 1, FALSE, screen_to_light.m);
	shader.uniform1f(LLShaderMgr::PROJECTOR_NEAR, near_clip);
	shader.uniform3fv(LLShaderMgr::PROJECTOR_P, 1, p1.v);
	shader.uniform3fv(LLShaderMgr::PROJECTOR_N, 1, n.v);
	shader.uniform3fv(LLShaderMgr::PROJECTOR_ORIGIN, 1, screen_origin.v);
	shader.uniform1f(LLShaderMgr::PROJECTOR_RANGE, proj_range);
	shader.uniform1f(LLShaderMgr::PROJECTOR_AMBIANCE, params.mV[2]);
	S32 s_idx = -1;

	for (U32 i = 0; i < 2; i++)
	{
		if (mShadowSpotLight[i] == drawablep)
		{
			s_idx = i;
		}
	}

	shader.uniform1i(LLShaderMgr::PROJECTOR_SHADOW_INDEX, s_idx);

	if (s_idx >= 0)
	{
		shader.uniform1f(LLShaderMgr::PROJECTOR_SHADOW_FADE, 1.f-mSpotLightFade[s_idx]);
	}
	else
	{
		shader.uniform1f(LLShaderMgr::PROJECTOR_SHADOW_FADE, 1.f);
	}

	{
		LLDrawable* potential = drawablep;
		//determine if this is a good light for casting shadows
		F32 m_pri = volume->getSpotLightPriority();

		for (U32 i = 0; i < 2; i++)
		{
			F32 pri = 0.f;

			if (mTargetShadowSpotLight[i].notNull())
			{
				pri = mTargetShadowSpotLight[i]->getVOVolume()->getSpotLightPriority();			
			}

			if (m_pri > pri)
			{
				LLDrawable* temp = mTargetShadowSpotLight[i];
				mTargetShadowSpotLight[i] = potential;
				potential = temp;
				m_pri = pri;
			}
		}
	}

	LLViewerTexture* img = volume->getLightTexture();

	if (img == NULL)
	{
		img = LLViewerFetchedTexture::sWhiteImagep;
	}

	S32 channel = shader.enableTexture(LLShaderMgr::DEFERRED_PROJECTION);

	if (channel > -1)
	{
		if (img)
		{
			gGL.getTexUnit(channel)->bind(img);

			F32 lod_range = logf(img->getWidth())/logf(2.f);

			shader.uniform1f(LLShaderMgr::PROJECTOR_FOCUS, focus);
			shader.uniform1f(LLShaderMgr::PROJECTOR_LOD, lod_range);
			shader.uniform1f(LLShaderMgr::PROJECTOR_AMBIENT_LOD, llclamp((proj_range-focus)/proj_range*lod_range, 0.f, 1.f));
		}
	}
		
}

void LLPipeline::unbindDeferredShader(LLGLSLShader &shader)
{
	stop_glerror();
	shader.disableTexture(LLShaderMgr::DEFERRED_NORMAL, mDeferredScreen.getUsage());
	shader.disableTexture(LLShaderMgr::DEFERRED_DIFFUSE, mDeferredScreen.getUsage());
	shader.disableTexture(LLShaderMgr::DEFERRED_SPECULAR, mDeferredScreen.getUsage());
	shader.disableTexture(LLShaderMgr::DEFERRED_DEPTH, mDeferredScreen.getUsage());
	shader.disableTexture(LLShaderMgr::DEFERRED_LIGHT, mDeferredLight.getUsage());
	shader.disableTexture(LLShaderMgr::DIFFUSE_MAP);
	shader.disableTexture(LLShaderMgr::DEFERRED_BLOOM);

	for (U32 i = 0; i < 4; i++)
	{
		if (shader.disableTexture(LLShaderMgr::DEFERRED_SHADOW0+i) > -1)
		{
			glTexParameteri(GL_TEXTURE_2D, GL_TEXTURE_COMPARE_MODE_ARB, GL_NONE);
		}
	}

	for (U32 i = 4; i < 6; i++)
	{
		if (shader.disableTexture(LLShaderMgr::DEFERRED_SHADOW0+i) > -1)
		{
			glTexParameteri(GL_TEXTURE_2D, GL_TEXTURE_COMPARE_MODE_ARB, GL_NONE);
		}
	}

	shader.disableTexture(LLShaderMgr::DEFERRED_NOISE);
	shader.disableTexture(LLShaderMgr::DEFERRED_LIGHTFUNC);

	S32 channel = shader.disableTexture(LLShaderMgr::ENVIRONMENT_MAP, LLTexUnit::TT_CUBE_MAP);
	if (channel > -1)
	{
		LLCubeMap* cube_map = gSky.mVOSkyp ? gSky.mVOSkyp->getCubeMap() : NULL;
		if (cube_map)
		{
			cube_map->disable();
		}
	}
	gGL.getTexUnit(0)->unbind(LLTexUnit::TT_TEXTURE);
	gGL.getTexUnit(0)->activate();
	shader.unbind();
}

inline float sgn(float a)
{
    if (a > 0.0F) return (1.0F);
    if (a < 0.0F) return (-1.0F);
    return (0.0F);
}

void LLPipeline::generateWaterReflection(LLCamera& camera_in)
{	
	if (LLPipeline::sWaterReflections && assertInitialized() && LLDrawPoolWater::sNeedsReflectionUpdate)
	{
		BOOL skip_avatar_update = FALSE;
		if (!isAgentAvatarValid() || gAgentCamera.getCameraAnimating() || gAgentCamera.getCameraMode() != CAMERA_MODE_MOUSELOOK || !LLVOAvatar::sVisibleInFirstPerson)
		{
			skip_avatar_update = TRUE;
		}
		
		if (!skip_avatar_update)
		{
			gAgentAvatarp->updateAttachmentVisibility(CAMERA_MODE_THIRD_PERSON);
		}
		LLVertexBuffer::unbind();

		LLGLState::checkStates();
		LLGLState::checkTextureChannels();
		LLGLState::checkClientArrays();

		LLCamera camera = camera_in;
		camera.setFar(camera.getFar()*0.87654321f);
		LLPipeline::sReflectionRender = TRUE;
		
		gPipeline.pushRenderTypeMask();

		glh::matrix4f projection = glh_get_current_projection();
		glh::matrix4f mat;

		stop_glerror();
		LLPlane plane;

		F32 height = gAgent.getRegion()->getWaterHeight(); 
		F32 to_clip = fabsf(camera.getOrigin().mV[2]-height);
		F32 pad = -to_clip*0.05f; //amount to "pad" clip plane by

		//plane params
		LLVector3 pnorm;
		F32 pd;

		S32 water_clip = 0;
		if (!LLViewerCamera::getInstance()->cameraUnderWater())
		{ //camera is above water, clip plane points up
			pnorm.setVec(0,0,1);
			pd = -height;
			plane.setVec(pnorm, pd);
			water_clip = -1;
		}
		else
		{	//camera is below water, clip plane points down
			pnorm = LLVector3(0,0,-1);
			pd = height;
			plane.setVec(pnorm, pd);
			water_clip = 1;
		}

		if (!LLViewerCamera::getInstance()->cameraUnderWater())
		{	//generate planar reflection map

			//disable occlusion culling for reflection map for now
			S32 occlusion = LLPipeline::sUseOcclusion;
			LLPipeline::sUseOcclusion = 0;
			gGL.getTexUnit(0)->unbind(LLTexUnit::TT_TEXTURE);
			glClearColor(0,0,0,0);
			mWaterRef.bindTarget();
			LLViewerCamera::sCurCameraID = LLViewerCamera::CAMERA_WATER0;
			gGL.setColorMask(true, true);
			mWaterRef.clear();
			gGL.setColorMask(true, false);

			mWaterRef.getViewport(gGLViewport);

			stop_glerror();

			gGL.pushMatrix();

			mat.set_scale(glh::vec3f(1,1,-1));
			mat.set_translate(glh::vec3f(0,0,height*2.f));

			glh::matrix4f current = glh_get_current_modelview();

			mat = current * mat;

			glh_set_current_modelview(mat);
			gGL.loadMatrix(mat.m);

			LLViewerCamera::updateFrustumPlanes(camera, FALSE, TRUE);

			glh::matrix4f inv_mat = mat.inverse();

			glh::vec3f origin(0,0,0);
			inv_mat.mult_matrix_vec(origin);

			camera.setOrigin(origin.v);

			glCullFace(GL_FRONT);

			static LLCullResult ref_result;

			if (LLDrawPoolWater::sNeedsReflectionUpdate)
			{
				//initial sky pass (no user clip plane)
				{ //mask out everything but the sky
					gPipeline.pushRenderTypeMask();
					gPipeline.andRenderTypeMask(LLPipeline::RENDER_TYPE_SKY,
						LLPipeline::RENDER_TYPE_WL_SKY,
						LLPipeline::RENDER_TYPE_CLOUDS,
						LLPipeline::END_RENDER_TYPES);

					static LLCullResult result;
					updateCull(camera, result);
					stateSort(camera, result);

					renderGeom(camera, TRUE);

					gPipeline.popRenderTypeMask();
				}

				gPipeline.pushRenderTypeMask();

				clearRenderTypeMask(LLPipeline::RENDER_TYPE_WATER,
					LLPipeline::RENDER_TYPE_VOIDWATER,
					LLPipeline::RENDER_TYPE_GROUND,
					LLPipeline::RENDER_TYPE_SKY,
					LLPipeline::RENDER_TYPE_CLOUDS,
					LLPipeline::END_RENDER_TYPES);	

				S32 detail = RenderReflectionDetail;
				if (detail > 0)
				{ //mask out selected geometry based on reflection detail
					if (detail < 4)
					{
						clearRenderTypeMask(LLPipeline::RENDER_TYPE_PARTICLES, END_RENDER_TYPES);
						if (detail < 3)
						{
							clearRenderTypeMask(LLPipeline::RENDER_TYPE_AVATAR, END_RENDER_TYPES);
							if (detail < 2)
							{
								clearRenderTypeMask(LLPipeline::RENDER_TYPE_VOLUME, END_RENDER_TYPES);
							}
						}
					}

					LLGLUserClipPlane clip_plane(plane, mat, projection);
					LLGLDisable cull(GL_CULL_FACE);
					updateCull(camera, ref_result, -water_clip, &plane);
					stateSort(camera, ref_result);
				}	

				if (LLDrawPoolWater::sNeedsDistortionUpdate)
				{
					if (RenderReflectionDetail > 0)
					{
						gPipeline.grabReferences(ref_result);
						LLGLUserClipPlane clip_plane(plane, mat, projection);
						renderGeom(camera);
					}
				}	

				gPipeline.popRenderTypeMask();
			}	
			glCullFace(GL_BACK);
			gGL.popMatrix();
			mWaterRef.flush();
			glh_set_current_modelview(current);
			LLPipeline::sUseOcclusion = occlusion;
		}

		camera.setOrigin(camera_in.getOrigin());
		//render distortion map
		static BOOL last_update = TRUE;
		if (last_update)
		{
			camera.setFar(camera_in.getFar());
			clearRenderTypeMask(LLPipeline::RENDER_TYPE_WATER,
								LLPipeline::RENDER_TYPE_VOIDWATER,
								LLPipeline::RENDER_TYPE_GROUND,
								END_RENDER_TYPES);	
			stop_glerror();

			LLPipeline::sUnderWaterRender = LLViewerCamera::getInstance()->cameraUnderWater() ? FALSE : TRUE;

			if (LLPipeline::sUnderWaterRender)
			{
				clearRenderTypeMask(LLPipeline::RENDER_TYPE_GROUND,
									LLPipeline::RENDER_TYPE_SKY,
									LLPipeline::RENDER_TYPE_CLOUDS,
									LLPipeline::RENDER_TYPE_WL_SKY,
									END_RENDER_TYPES);		
			}
			LLViewerCamera::updateFrustumPlanes(camera);

			gGL.getTexUnit(0)->unbind(LLTexUnit::TT_TEXTURE);
			LLColor4& col = LLDrawPoolWater::sWaterFogColor;
			glClearColor(col.mV[0], col.mV[1], col.mV[2], 0.f);
			mWaterDis.bindTarget();
			LLViewerCamera::sCurCameraID = LLViewerCamera::CAMERA_WATER1;
			mWaterDis.getViewport(gGLViewport);
			
			if (!LLPipeline::sUnderWaterRender || LLDrawPoolWater::sNeedsReflectionUpdate)
			{
				//clip out geometry on the same side of water as the camera
				mat = glh_get_current_modelview();
				LLPlane plane(-pnorm, -(pd+pad));

				LLGLUserClipPlane clip_plane(plane, mat, projection);
				static LLCullResult result;
				updateCull(camera, result, water_clip, &plane);
				stateSort(camera, result);

				gGL.setColorMask(true, true);
				mWaterDis.clear();
				gGL.setColorMask(true, false);

				renderGeom(camera);

			}

			LLPipeline::sUnderWaterRender = FALSE;
			mWaterDis.flush();
		}
		last_update = LLDrawPoolWater::sNeedsReflectionUpdate && LLDrawPoolWater::sNeedsDistortionUpdate;

		LLPipeline::sReflectionRender = FALSE;

		if (!LLRenderTarget::sUseFBO)
		{
			glClear(GL_DEPTH_BUFFER_BIT);
		}
		glClearColor(0.f, 0.f, 0.f, 0.f);
		gViewerWindow->setup3DViewport();
		gPipeline.popRenderTypeMask();
		LLDrawPoolWater::sNeedsReflectionUpdate = FALSE;
		LLDrawPoolWater::sNeedsDistortionUpdate = FALSE;
		LLPlane npnorm(-pnorm, -pd);
		LLViewerCamera::getInstance()->setUserClipPlane(npnorm);
		
		LLGLState::checkStates();

		if (!skip_avatar_update)
		{
			gAgentAvatarp->updateAttachmentVisibility(gAgentCamera.getCameraMode());
		}

		LLViewerCamera::sCurCameraID = LLViewerCamera::CAMERA_WORLD;
	}
}

glh::matrix4f look(const LLVector3 pos, const LLVector3 dir, const LLVector3 up)
{
	glh::matrix4f ret;

	LLVector3 dirN;
	LLVector3 upN;
	LLVector3 lftN;

	lftN = dir % up;
	lftN.normVec();
	
	upN = lftN % dir;
	upN.normVec();
	
	dirN = dir;
	dirN.normVec();

	ret.m[ 0] = lftN[0];
	ret.m[ 1] = upN[0];
	ret.m[ 2] = -dirN[0];
	ret.m[ 3] = 0.f;

	ret.m[ 4] = lftN[1];
	ret.m[ 5] = upN[1];
	ret.m[ 6] = -dirN[1];
	ret.m[ 7] = 0.f;

	ret.m[ 8] = lftN[2];
	ret.m[ 9] = upN[2];
	ret.m[10] = -dirN[2];
	ret.m[11] = 0.f;

	ret.m[12] = -(lftN*pos);
	ret.m[13] = -(upN*pos);
	ret.m[14] = dirN*pos;
	ret.m[15] = 1.f;

	return ret;
}

glh::matrix4f scale_translate_to_fit(const LLVector3 min, const LLVector3 max)
{
	glh::matrix4f ret;
	ret.m[ 0] = 2/(max[0]-min[0]);
	ret.m[ 4] = 0;
	ret.m[ 8] = 0;
	ret.m[12] = -(max[0]+min[0])/(max[0]-min[0]);

	ret.m[ 1] = 0;
	ret.m[ 5] = 2/(max[1]-min[1]);
	ret.m[ 9] = 0;
	ret.m[13] = -(max[1]+min[1])/(max[1]-min[1]);

	ret.m[ 2] = 0;
	ret.m[ 6] = 0;
	ret.m[10] = 2/(max[2]-min[2]);
	ret.m[14] = -(max[2]+min[2])/(max[2]-min[2]);

	ret.m[ 3] = 0;
	ret.m[ 7] = 0;
	ret.m[11] = 0;
	ret.m[15] = 1;

	return ret;
}

static LLFastTimer::DeclareTimer FTM_SHADOW_RENDER("Render Shadows");
static LLFastTimer::DeclareTimer FTM_SHADOW_ALPHA("Alpha Shadow");
static LLFastTimer::DeclareTimer FTM_SHADOW_SIMPLE("Simple Shadow");

void LLPipeline::renderShadow(glh::matrix4f& view, glh::matrix4f& proj, LLCamera& shadow_cam, LLCullResult &result, BOOL use_shader, BOOL use_occlusion, U32 target_width)
{
	LLFastTimer t(FTM_SHADOW_RENDER);

	//clip out geometry on the same side of water as the camera
	S32 occlude = LLPipeline::sUseOcclusion;
	if (!use_occlusion)
	{
		LLPipeline::sUseOcclusion = 0;
	}
	LLPipeline::sShadowRender = TRUE;
	
	U32 types[] = { 
		LLRenderPass::PASS_SIMPLE, 
		LLRenderPass::PASS_FULLBRIGHT, 
		LLRenderPass::PASS_SHINY, 
		LLRenderPass::PASS_BUMP, 
		LLRenderPass::PASS_FULLBRIGHT_SHINY 
	};

	LLGLEnable cull(GL_CULL_FACE);

	if (use_shader)
	{
		gDeferredShadowCubeProgram.bind();
	}

	updateCull(shadow_cam, result);
	stateSort(shadow_cam, result);
	
	//generate shadow map
	gGL.matrixMode(LLRender::MM_PROJECTION);
	gGL.pushMatrix();
	gGL.loadMatrix(proj.m);
	gGL.matrixMode(LLRender::MM_MODELVIEW);
	gGL.pushMatrix();
	gGL.loadMatrix(gGLModelView);

	stop_glerror();
	gGLLastMatrix = NULL;

	gGL.getTexUnit(0)->unbind(LLTexUnit::TT_TEXTURE);
	
	stop_glerror();
	
	LLVertexBuffer::unbind();

	{
		if (!use_shader)
		{ //occlusion program is general purpose depth-only no-textures
			gOcclusionProgram.bind();
		}
		else
		{
			gDeferredShadowProgram.bind();
		}

		gGL.diffuseColor4f(1,1,1,1);
		gGL.setColorMask(false, false);
	
		LLFastTimer ftm(FTM_SHADOW_SIMPLE);
		
		gGL.getTexUnit(0)->disable();
		for (U32 i = 0; i < sizeof(types)/sizeof(U32); ++i)
		{
			renderObjects(types[i], LLVertexBuffer::MAP_VERTEX, FALSE);
		}
		gGL.getTexUnit(0)->enable(LLTexUnit::TT_TEXTURE);
		if (!use_shader)
		{
			gOcclusionProgram.unbind();
		}
	}
	
	if (use_shader)
	{
		gDeferredShadowProgram.unbind();
		renderGeomShadow(shadow_cam);
		gDeferredShadowProgram.bind();
	}
	else
	{
		renderGeomShadow(shadow_cam);
	}

	{
		LLFastTimer ftm(FTM_SHADOW_ALPHA);
		gDeferredShadowAlphaMaskProgram.bind();
		gDeferredShadowAlphaMaskProgram.setMinimumAlpha(0.598f);
		gDeferredShadowAlphaMaskProgram.uniform1f(LLShaderMgr::DEFERRED_SHADOW_TARGET_WIDTH, (float)target_width);

		U32 mask =	LLVertexBuffer::MAP_VERTEX | 
					LLVertexBuffer::MAP_TEXCOORD0 | 
					LLVertexBuffer::MAP_COLOR | 
					LLVertexBuffer::MAP_TEXTURE_INDEX;

		renderObjects(LLRenderPass::PASS_ALPHA_MASK, mask, TRUE, TRUE);
		renderObjects(LLRenderPass::PASS_FULLBRIGHT_ALPHA_MASK, mask, TRUE, TRUE);
		renderObjects(LLRenderPass::PASS_ALPHA, mask, TRUE, TRUE);
		gDeferredTreeShadowProgram.bind();
		gDeferredTreeShadowProgram.setMinimumAlpha(0.598f);
		renderObjects(LLRenderPass::PASS_GRASS, LLVertexBuffer::MAP_VERTEX | LLVertexBuffer::MAP_TEXCOORD0, TRUE);
	}

	//glCullFace(GL_BACK);

	gDeferredShadowCubeProgram.bind();
	gGLLastMatrix = NULL;
	gGL.loadMatrix(gGLModelView);
	doOcclusion(shadow_cam);

	if (use_shader)
	{
		gDeferredShadowProgram.unbind();
	}
	
	gGL.setColorMask(true, true);
			
	gGL.matrixMode(LLRender::MM_PROJECTION);
	gGL.popMatrix();
	gGL.matrixMode(LLRender::MM_MODELVIEW);
	gGL.popMatrix();
	gGLLastMatrix = NULL;

	LLPipeline::sUseOcclusion = occlude;
	LLPipeline::sShadowRender = FALSE;
}

static LLFastTimer::DeclareTimer FTM_VISIBLE_CLOUD("Visible Cloud");
BOOL LLPipeline::getVisiblePointCloud(LLCamera& camera, LLVector3& min, LLVector3& max, std::vector<LLVector3>& fp, LLVector3 light_dir)
{
	LLFastTimer t(FTM_VISIBLE_CLOUD);
	//get point cloud of intersection of frust and min, max

	if (getVisibleExtents(camera, min, max))
	{
		return FALSE;
	}

	//get set of planes on bounding box
	LLPlane bp[] = { 
		LLPlane(min, LLVector3(-1,0,0)),
		LLPlane(min, LLVector3(0,-1,0)),
		LLPlane(min, LLVector3(0,0,-1)),
		LLPlane(max, LLVector3(1,0,0)),
		LLPlane(max, LLVector3(0,1,0)),
		LLPlane(max, LLVector3(0,0,1))};
	
	//potential points
	std::vector<LLVector3> pp;

	//add corners of AABB
	pp.push_back(LLVector3(min.mV[0], min.mV[1], min.mV[2]));
	pp.push_back(LLVector3(max.mV[0], min.mV[1], min.mV[2]));
	pp.push_back(LLVector3(min.mV[0], max.mV[1], min.mV[2]));
	pp.push_back(LLVector3(max.mV[0], max.mV[1], min.mV[2]));
	pp.push_back(LLVector3(min.mV[0], min.mV[1], max.mV[2]));
	pp.push_back(LLVector3(max.mV[0], min.mV[1], max.mV[2]));
	pp.push_back(LLVector3(min.mV[0], max.mV[1], max.mV[2]));
	pp.push_back(LLVector3(max.mV[0], max.mV[1], max.mV[2]));

	//add corners of camera frustum
	for (U32 i = 0; i < 8; i++)
	{
		pp.push_back(camera.mAgentFrustum[i]);
	}


	//bounding box line segments
	U32 bs[] = 
			{
		0,1,
		1,3,
		3,2,
		2,0,

		4,5,
		5,7,
		7,6,
		6,4,

		0,4,
		1,5,
		3,7,
		2,6
	};

	for (U32 i = 0; i < 12; i++)
	{ //for each line segment in bounding box
		for (U32 j = 0; j < 6; j++) 
		{ //for each plane in camera frustum
			const LLPlane& cp = camera.getAgentPlane(j);
			const LLVector3& v1 = pp[bs[i*2+0]];
			const LLVector3& v2 = pp[bs[i*2+1]];
			LLVector3 n;
			cp.getVector3(n);

			LLVector3 line = v1-v2;

			F32 d1 = line*n;
			F32 d2 = -cp.dist(v2);

			F32 t = d2/d1;

			if (t > 0.f && t < 1.f)
			{
				LLVector3 intersect = v2+line*t;
				pp.push_back(intersect);
			}
		}
	}
			
	//camera frustum line segments
	const U32 fs[] =
	{
		0,1,
		1,2,
		2,3,
		3,0,

		4,5,
		5,6,
		6,7,
		7,4,
	
		0,4,
		1,5,
		2,6,
		3,7	
	};

	LLVector3 center = (max+min)*0.5f;
	LLVector3 size = (max-min)*0.5f;
	
	for (U32 i = 0; i < 12; i++)
	{
		for (U32 j = 0; j < 6; ++j)
		{
			const LLVector3& v1 = pp[fs[i*2+0]+8];
			const LLVector3& v2 = pp[fs[i*2+1]+8];
			const LLPlane& cp = bp[j];
			LLVector3 n;
			cp.getVector3(n);

			LLVector3 line = v1-v2;

			F32 d1 = line*n;
			F32 d2 = -cp.dist(v2);

			F32 t = d2/d1;

			if (t > 0.f && t < 1.f)
			{
				LLVector3 intersect = v2+line*t;
				pp.push_back(intersect);
			}	
		}
	}

	LLVector3 ext[] = { min-LLVector3(0.05f,0.05f,0.05f),
		max+LLVector3(0.05f,0.05f,0.05f) };

	for (U32 i = 0; i < pp.size(); ++i)
	{
		bool found = true;

		const F32* p = pp[i].mV;
			
		for (U32 j = 0; j < 3; ++j)
		{
			if (p[j] < ext[0].mV[j] ||
				p[j] > ext[1].mV[j])
			{
				found = false;
				break;
			}
		}
				
		for (U32 j = 0; j < 6; ++j)
		{
			const LLPlane& cp = camera.getAgentPlane(j);
			F32 dist = cp.dist(pp[i]);
			if (dist > 0.05f) //point is above some plane, not contained
					{
				found = false;
				break;
						}
					}

					if (found)
					{
			fp.push_back(pp[i]);
		}
	}
	
	if (fp.empty())
	{
		return FALSE;
	}
	
	return TRUE;
}

void LLPipeline::renderHighlight(const LLViewerObject* obj, F32 fade)
{
	if (obj && obj->getVolume())
	{
		for (LLViewerObject::child_list_t::const_iterator iter = obj->getChildren().begin(); iter != obj->getChildren().end(); ++iter)
		{
			renderHighlight(*iter, fade);
		}

		LLDrawable* drawable = obj->mDrawable;
		if (drawable)
		{
			for (S32 i = 0; i < drawable->getNumFaces(); ++i)
			{
				LLFace* face = drawable->getFace(i);
				if (face)
				{
					face->renderSelected(LLViewerTexture::sNullImagep, LLColor4(1,1,1,fade));
				}
			}
		}
	}
}

void LLPipeline::generateHighlight(LLCamera& camera)
{
	//render highlighted object as white into offscreen render target
	if (mHighlightObject.notNull())
	{
		mHighlightSet.insert(HighlightItem(mHighlightObject));
	}
	
	if (!mHighlightSet.empty())
	{
		F32 transition = gFrameIntervalSeconds/RenderHighlightFadeTime;

		LLGLDisable test(GL_ALPHA_TEST);
		LLGLDepthTest depth(GL_FALSE);
		mHighlight.bindTarget();
		disableLights();
		gGL.setColorMask(true, true);
		mHighlight.clear();

		gGL.getTexUnit(0)->bind(LLViewerFetchedTexture::sWhiteImagep);
		for (std::set<HighlightItem>::iterator iter = mHighlightSet.begin(); iter != mHighlightSet.end(); )
		{
			std::set<HighlightItem>::iterator cur_iter = iter++;

			if (cur_iter->mItem.isNull())
			{
				mHighlightSet.erase(cur_iter);
				continue;
			}

			if (cur_iter->mItem == mHighlightObject)
			{
				cur_iter->incrFade(transition); 
			}
			else
			{
				cur_iter->incrFade(-transition);
				if (cur_iter->mFade <= 0.f)
				{
					mHighlightSet.erase(cur_iter);
					continue;
				}
			}

			renderHighlight(cur_iter->mItem->getVObj(), cur_iter->mFade);
		}

		mHighlight.flush();
		gGL.setColorMask(true, false);
		gViewerWindow->setup3DViewport();
	}
}


static LLFastTimer::DeclareTimer FTM_GEN_SUN_SHADOW("Gen Sun Shadow");

void LLPipeline::generateSunShadow(LLCamera& camera)
{
	if (!sRenderDeferred || RenderShadowDetail <= 0)
	{
		return;
	}

	LLFastTimer t(FTM_GEN_SUN_SHADOW);

	BOOL skip_avatar_update = FALSE;
	if (!isAgentAvatarValid() || gAgentCamera.getCameraAnimating() || gAgentCamera.getCameraMode() != CAMERA_MODE_MOUSELOOK || !LLVOAvatar::sVisibleInFirstPerson)
	{

		skip_avatar_update = TRUE;
	}

	if (!skip_avatar_update)
	{
		gAgentAvatarp->updateAttachmentVisibility(CAMERA_MODE_THIRD_PERSON);
	}

	F64 last_modelview[16];
	F64 last_projection[16];
	for (U32 i = 0; i < 16; i++)
	{ //store last_modelview of world camera
		last_modelview[i] = gGLLastModelView[i];
		last_projection[i] = gGLLastProjection[i];
	}

	pushRenderTypeMask();
	andRenderTypeMask(LLPipeline::RENDER_TYPE_SIMPLE,
					LLPipeline::RENDER_TYPE_ALPHA,
					LLPipeline::RENDER_TYPE_GRASS,
					LLPipeline::RENDER_TYPE_FULLBRIGHT,
					LLPipeline::RENDER_TYPE_BUMP,
					LLPipeline::RENDER_TYPE_VOLUME,
					LLPipeline::RENDER_TYPE_AVATAR,
					LLPipeline::RENDER_TYPE_TREE, 
					LLPipeline::RENDER_TYPE_TERRAIN,
					LLPipeline::RENDER_TYPE_WATER,
					LLPipeline::RENDER_TYPE_VOIDWATER,
					LLPipeline::RENDER_TYPE_PASS_ALPHA,
					LLPipeline::RENDER_TYPE_PASS_ALPHA_MASK,
					LLPipeline::RENDER_TYPE_PASS_FULLBRIGHT_ALPHA_MASK,
					LLPipeline::RENDER_TYPE_PASS_GRASS,
					LLPipeline::RENDER_TYPE_PASS_SIMPLE,
					LLPipeline::RENDER_TYPE_PASS_BUMP,
					LLPipeline::RENDER_TYPE_PASS_FULLBRIGHT,
					LLPipeline::RENDER_TYPE_PASS_SHINY,
					LLPipeline::RENDER_TYPE_PASS_FULLBRIGHT_SHINY,
					END_RENDER_TYPES);

	gGL.setColorMask(false, false);

	//get sun view matrix
	
	//store current projection/modelview matrix
	glh::matrix4f saved_proj = glh_get_current_projection();
	glh::matrix4f saved_view = glh_get_current_modelview();
	glh::matrix4f inv_view = saved_view.inverse();

	glh::matrix4f view[6];
	glh::matrix4f proj[6];
	
	//clip contains parallel split distances for 3 splits
	LLVector3 clip = RenderShadowClipPlanes;

	//F32 slope_threshold = gSavedSettings.getF32("RenderShadowSlopeThreshold");

	//far clip on last split is minimum of camera view distance and 128
	mSunClipPlanes = LLVector4(clip, clip.mV[2] * clip.mV[2]/clip.mV[1]);

	clip = RenderShadowOrthoClipPlanes;
	mSunOrthoClipPlanes = LLVector4(clip, clip.mV[2]*clip.mV[2]/clip.mV[1]);

	//currently used for amount to extrude frusta corners for constructing shadow frusta
	LLVector3 n = RenderShadowNearDist;
	//F32 nearDist[] = { n.mV[0], n.mV[1], n.mV[2], n.mV[2] };

	//put together a universal "near clip" plane for shadow frusta
	LLPlane shadow_near_clip;
	{
		LLVector3 p = gAgent.getPositionAgent();
		p += mSunDir * RenderFarClip*2.f;
		shadow_near_clip.setVec(p, mSunDir);
	}

	LLVector3 lightDir = -mSunDir;
	lightDir.normVec();

	glh::vec3f light_dir(lightDir.mV);

	//create light space camera matrix
	
	LLVector3 at = lightDir;

	LLVector3 up = camera.getAtAxis();

	if (fabsf(up*lightDir) > 0.75f)
	{
		up = camera.getUpAxis();
	}

	/*LLVector3 left = up%at;
	up = at%left;*/

	up.normVec();
	at.normVec();
	
	
	LLCamera main_camera = camera;
	
	F32 near_clip = 0.f;
	{
		//get visible point cloud
		std::vector<LLVector3> fp;

		main_camera.calcAgentFrustumPlanes(main_camera.mAgentFrustum);
		
		LLVector3 min,max;
		getVisiblePointCloud(main_camera,min,max,fp);

		if (fp.empty())
		{
			if (!hasRenderDebugMask(RENDER_DEBUG_SHADOW_FRUSTA))
			{
				mShadowCamera[0] = main_camera;
				mShadowExtents[0][0] = min;
				mShadowExtents[0][1] = max;

				mShadowFrustPoints[0].clear();
				mShadowFrustPoints[1].clear();
				mShadowFrustPoints[2].clear();
				mShadowFrustPoints[3].clear();
			}
			popRenderTypeMask();

			if (!skip_avatar_update)
			{
				gAgentAvatarp->updateAttachmentVisibility(gAgentCamera.getCameraMode());
			}

			return;
		}

		//get good split distances for frustum
		for (U32 i = 0; i < fp.size(); ++i)
		{
			glh::vec3f v(fp[i].mV);
			saved_view.mult_matrix_vec(v);
			fp[i].setVec(v.v);
		}

		min = fp[0];
		max = fp[0];

		//get camera space bounding box
		for (U32 i = 1; i < fp.size(); ++i)
		{
			update_min_max(min, max, fp[i]);
		}

		near_clip = -max.mV[2];
		F32 far_clip = -min.mV[2]*2.f;

		//far_clip = llmin(far_clip, 128.f);
		far_clip = llmin(far_clip, camera.getFar());

		F32 range = far_clip-near_clip;

		LLVector3 split_exp = RenderShadowSplitExponent;

		F32 da = 1.f-llmax( fabsf(lightDir*up), fabsf(lightDir*camera.getLeftAxis()) );
		
		da = powf(da, split_exp.mV[2]);

		F32 sxp = split_exp.mV[1] + (split_exp.mV[0]-split_exp.mV[1])*da;
		
		for (U32 i = 0; i < 4; ++i)
		{
			F32 x = (F32)(i+1)/4.f;
			x = powf(x, sxp);
			mSunClipPlanes.mV[i] = near_clip+range*x;
		}

		mSunClipPlanes.mV[0] *= 1.25f; //bump back first split for transition padding
	}

	// convenience array of 4 near clip plane distances
	F32 dist[] = { near_clip, mSunClipPlanes.mV[0], mSunClipPlanes.mV[1], mSunClipPlanes.mV[2], mSunClipPlanes.mV[3] };
	

	if (mSunDiffuse == LLColor4::black)
	{ //sun diffuse is totally black, shadows don't matter
		LLGLDepthTest depth(GL_TRUE);

		for (S32 j = 0; j < 4; j++)
		{
			mShadow[j].bindTarget();
			mShadow[j].clear();
			mShadow[j].flush();
		}
	}
	else
	{
		for (S32 j = 0; j < 4; j++)
		{
			if (!hasRenderDebugMask(RENDER_DEBUG_SHADOW_FRUSTA))
			{
				mShadowFrustPoints[j].clear();
			}

			LLViewerCamera::sCurCameraID = LLViewerCamera::CAMERA_SHADOW0+j;

			//restore render matrices
			glh_set_current_modelview(saved_view);
			glh_set_current_projection(saved_proj);

			LLVector3 eye = camera.getOrigin();

			//camera used for shadow cull/render
			LLCamera shadow_cam;
		
			//create world space camera frustum for this split
			shadow_cam = camera;
			shadow_cam.setFar(16.f);
	
			LLViewerCamera::updateFrustumPlanes(shadow_cam, FALSE, FALSE, TRUE);

			LLVector3* frust = shadow_cam.mAgentFrustum;

			LLVector3 pn = shadow_cam.getAtAxis();
		
			LLVector3 min, max;

			//construct 8 corners of split frustum section
			for (U32 i = 0; i < 4; i++)
			{
				LLVector3 delta = frust[i+4]-eye;
				delta += (frust[i+4]-frust[(i+2)%4+4])*0.05f;
				delta.normVec();
				F32 dp = delta*pn;
				frust[i] = eye + (delta*dist[j]*0.75f)/dp;
				frust[i+4] = eye + (delta*dist[j+1]*1.25f)/dp;
			}
						
			shadow_cam.calcAgentFrustumPlanes(frust);
			shadow_cam.mFrustumCornerDist = 0.f;
		
			if (!gPipeline.hasRenderDebugMask(LLPipeline::RENDER_DEBUG_SHADOW_FRUSTA))
			{
				mShadowCamera[j] = shadow_cam;
			}

			std::vector<LLVector3> fp;

			if (!gPipeline.getVisiblePointCloud(shadow_cam, min, max, fp, lightDir))
			{
				//no possible shadow receivers
				if (!gPipeline.hasRenderDebugMask(LLPipeline::RENDER_DEBUG_SHADOW_FRUSTA))
				{
					mShadowExtents[j][0] = LLVector3();
					mShadowExtents[j][1] = LLVector3();
					mShadowCamera[j+4] = shadow_cam;
				}

				mShadow[j].bindTarget();
				{
					LLGLDepthTest depth(GL_TRUE);
					mShadow[j].clear();
				}
				mShadow[j].flush();

				mShadowError.mV[j] = 0.f;
				mShadowFOV.mV[j] = 0.f;

				continue;
			}

			if (!gPipeline.hasRenderDebugMask(LLPipeline::RENDER_DEBUG_SHADOW_FRUSTA))
			{
				mShadowExtents[j][0] = min;
				mShadowExtents[j][1] = max;
				mShadowFrustPoints[j] = fp;
			}
				

			//find a good origin for shadow projection
			LLVector3 origin;

			//get a temporary view projection
			view[j] = look(camera.getOrigin(), lightDir, -up);

			std::vector<LLVector3> wpf;

			for (U32 i = 0; i < fp.size(); i++)
			{
				glh::vec3f p = glh::vec3f(fp[i].mV);
				view[j].mult_matrix_vec(p);
				wpf.push_back(LLVector3(p.v));
			}

			min = wpf[0];
			max = wpf[0];

			for (U32 i = 0; i < fp.size(); ++i)
			{ //get AABB in camera space
				update_min_max(min, max, wpf[i]);
			}

			// Construct a perspective transform with perspective along y-axis that contains
			// points in wpf
			//Known:
			// - far clip plane
			// - near clip plane
			// - points in frustum
			//Find:
			// - origin

			//get some "interesting" points of reference
			LLVector3 center = (min+max)*0.5f;
			LLVector3 size = (max-min)*0.5f;
			LLVector3 near_center = center;
			near_center.mV[1] += size.mV[1]*2.f;
		
		
			//put all points in wpf in quadrant 0, reletive to center of min/max
			//get the best fit line using least squares
			F32 bfm = 0.f;
			F32 bfb = 0.f;

			for (U32 i = 0; i < wpf.size(); ++i)
			{
				wpf[i] -= center;
				wpf[i].mV[0] = fabsf(wpf[i].mV[0]);
				wpf[i].mV[2] = fabsf(wpf[i].mV[2]);
			}

			if (!wpf.empty())
			{ 
				F32 sx = 0.f;
				F32 sx2 = 0.f;
				F32 sy = 0.f;
				F32 sxy = 0.f;
			
				for (U32 i = 0; i < wpf.size(); ++i)
				{		
					sx += wpf[i].mV[0];
					sx2 += wpf[i].mV[0]*wpf[i].mV[0];
					sy += wpf[i].mV[1];
					sxy += wpf[i].mV[0]*wpf[i].mV[1]; 
				}

				bfm = (sy*sx-wpf.size()*sxy)/(sx*sx-wpf.size()*sx2);
				bfb = (sx*sxy-sy*sx2)/(sx*sx-bfm*sx2);
			}
		
			{
				// best fit line is y=bfm*x+bfb
		
				//find point that is furthest to the right of line
				F32 off_x = -1.f;
				LLVector3 lp;

				for (U32 i = 0; i < wpf.size(); ++i)
				{
					//y = bfm*x+bfb
					//x = (y-bfb)/bfm
					F32 lx = (wpf[i].mV[1]-bfb)/bfm;

					lx = wpf[i].mV[0]-lx;
				
					if (off_x < lx)
					{
						off_x = lx;
						lp = wpf[i];
					}
				}

				//get line with slope bfm through lp
				// bfb = y-bfm*x
				bfb = lp.mV[1]-bfm*lp.mV[0];

				//calculate error
				mShadowError.mV[j] = 0.f;

				for (U32 i = 0; i < wpf.size(); ++i)
				{
					F32 lx = (wpf[i].mV[1]-bfb)/bfm;
					mShadowError.mV[j] += fabsf(wpf[i].mV[0]-lx);
				}

				mShadowError.mV[j] /= wpf.size();
				mShadowError.mV[j] /= size.mV[0];

				if (mShadowError.mV[j] > RenderShadowErrorCutoff)
				{ //just use ortho projection
					mShadowFOV.mV[j] = -1.f;
					origin.clearVec();
					proj[j] = gl_ortho(min.mV[0], max.mV[0],
										min.mV[1], max.mV[1],
										-max.mV[2], -min.mV[2]);
				}
				else
				{
					//origin is where line x = 0;
					origin.setVec(0,bfb,0);

					F32 fovz = 1.f;
					F32 fovx = 1.f;
				
					LLVector3 zp;
					LLVector3 xp;

					for (U32 i = 0; i < wpf.size(); ++i)
					{
						LLVector3 atz = wpf[i]-origin;
						atz.mV[0] = 0.f;
						atz.normVec();
						if (fovz > -atz.mV[1])
						{
							zp = wpf[i];
							fovz = -atz.mV[1];
						}
					
						LLVector3 atx = wpf[i]-origin;
						atx.mV[2] = 0.f;
						atx.normVec();
						if (fovx > -atx.mV[1])
						{
							fovx = -atx.mV[1];
							xp = wpf[i];
						}
					}

					fovx = acos(fovx);
					fovz = acos(fovz);

					F32 cutoff = llmin((F32) RenderShadowFOVCutoff, 1.4f);
				
					mShadowFOV.mV[j] = fovx;
				
					if (fovx < cutoff && fovz > cutoff)
					{
						//x is a good fit, but z is too big, move away from zp enough so that fovz matches cutoff
						F32 d = zp.mV[2]/tan(cutoff);
						F32 ny = zp.mV[1] + fabsf(d);

						origin.mV[1] = ny;

						fovz = 1.f;
						fovx = 1.f;

						for (U32 i = 0; i < wpf.size(); ++i)
						{
							LLVector3 atz = wpf[i]-origin;
							atz.mV[0] = 0.f;
							atz.normVec();
							fovz = llmin(fovz, -atz.mV[1]);

							LLVector3 atx = wpf[i]-origin;
							atx.mV[2] = 0.f;
							atx.normVec();
							fovx = llmin(fovx, -atx.mV[1]);
						}

						fovx = acos(fovx);
						fovz = acos(fovz);

						mShadowFOV.mV[j] = cutoff;
					}

				
					origin += center;
			
					F32 ynear = -(max.mV[1]-origin.mV[1]);
					F32 yfar = -(min.mV[1]-origin.mV[1]);
				
					if (ynear < 0.1f) //keep a sensible near clip plane
					{
						F32 diff = 0.1f-ynear;
						origin.mV[1] += diff;
						ynear += diff;
						yfar += diff;
					}
								
					if (fovx > cutoff)
					{ //just use ortho projection
						origin.clearVec();
						mShadowError.mV[j] = -1.f;
						proj[j] = gl_ortho(min.mV[0], max.mV[0],
								min.mV[1], max.mV[1],
								-max.mV[2], -min.mV[2]);
					}
					else
					{
						//get perspective projection
						view[j] = view[j].inverse();

						glh::vec3f origin_agent(origin.mV);
					
						//translate view to origin
						view[j].mult_matrix_vec(origin_agent);

						eye = LLVector3(origin_agent.v);

						if (!hasRenderDebugMask(LLPipeline::RENDER_DEBUG_SHADOW_FRUSTA))
						{
							mShadowFrustOrigin[j] = eye;
						}
				
						view[j] = look(LLVector3(origin_agent.v), lightDir, -up);

						F32 fx = 1.f/tanf(fovx);
						F32 fz = 1.f/tanf(fovz);

						proj[j] = glh::matrix4f(-fx, 0, 0, 0,
												0, (yfar+ynear)/(ynear-yfar), 0, (2.f*yfar*ynear)/(ynear-yfar),
												0, 0, -fz, 0,
												0, -1.f, 0, 0);
					}
				}
			}

			//shadow_cam.setFar(128.f);
			shadow_cam.setOriginAndLookAt(eye, up, center);

			shadow_cam.setOrigin(0,0,0);

			glh_set_current_modelview(view[j]);
			glh_set_current_projection(proj[j]);

			LLViewerCamera::updateFrustumPlanes(shadow_cam, FALSE, FALSE, TRUE);

			//shadow_cam.ignoreAgentFrustumPlane(LLCamera::AGENT_PLANE_NEAR);
			shadow_cam.getAgentPlane(LLCamera::AGENT_PLANE_NEAR).set(shadow_near_clip);

			//translate and scale to from [-1, 1] to [0, 1]
			glh::matrix4f trans(0.5f, 0.f, 0.f, 0.5f,
							0.f, 0.5f, 0.f, 0.5f,
							0.f, 0.f, 0.5f, 0.5f,
							0.f, 0.f, 0.f, 1.f);

			glh_set_current_modelview(view[j]);
			glh_set_current_projection(proj[j]);

			for (U32 i = 0; i < 16; i++)
			{
				gGLLastModelView[i] = mShadowModelview[j].m[i];
				gGLLastProjection[i] = mShadowProjection[j].m[i];
			}

			mShadowModelview[j] = view[j];
			mShadowProjection[j] = proj[j];

	
			mSunShadowMatrix[j] = trans*proj[j]*view[j]*inv_view;
		
			stop_glerror();

			mShadow[j].bindTarget();
			mShadow[j].getViewport(gGLViewport);
			mShadow[j].clear();
		
			U32 target_width = mShadow[j].getWidth();

			{
				static LLCullResult result[4];

				//LLGLEnable enable(GL_DEPTH_CLAMP_NV);
				renderShadow(view[j], proj[j], shadow_cam, result[j], TRUE, TRUE, target_width);
			}

			mShadow[j].flush();
 
			if (!gPipeline.hasRenderDebugMask(LLPipeline::RENDER_DEBUG_SHADOW_FRUSTA))
			{
				LLViewerCamera::updateFrustumPlanes(shadow_cam, FALSE, FALSE, TRUE);
				mShadowCamera[j+4] = shadow_cam;
			}
		}
	}

	
	//hack to disable projector shadows 
	bool gen_shadow = RenderShadowDetail > 1;

	if (gen_shadow)
	{
		F32 fade_amt = gFrameIntervalSeconds * llmax(LLViewerCamera::getInstance()->getVelocityStat()->getCurrentPerSec(), 1.f);

		//update shadow targets
		for (U32 i = 0; i < 2; i++)
		{ //for each current shadow
			LLViewerCamera::sCurCameraID = LLViewerCamera::CAMERA_SHADOW4+i;

			if (mShadowSpotLight[i].notNull() && 
				(mShadowSpotLight[i] == mTargetShadowSpotLight[0] ||
				mShadowSpotLight[i] == mTargetShadowSpotLight[1]))
			{ //keep this spotlight
				mSpotLightFade[i] = llmin(mSpotLightFade[i]+fade_amt, 1.f);
			}
			else
			{ //fade out this light
				mSpotLightFade[i] = llmax(mSpotLightFade[i]-fade_amt, 0.f);
				
				if (mSpotLightFade[i] == 0.f || mShadowSpotLight[i].isNull())
				{ //faded out, grab one of the pending spots (whichever one isn't already taken)
					if (mTargetShadowSpotLight[0] != mShadowSpotLight[(i+1)%2])
					{
						mShadowSpotLight[i] = mTargetShadowSpotLight[0];
					}
					else
					{
						mShadowSpotLight[i] = mTargetShadowSpotLight[1];
					}
				}
			}
		}

		for (S32 i = 0; i < 2; i++)
		{
			glh_set_current_modelview(saved_view);
			glh_set_current_projection(saved_proj);

			if (mShadowSpotLight[i].isNull())
			{
				continue;
			}

			LLVOVolume* volume = mShadowSpotLight[i]->getVOVolume();

			if (!volume)
			{
				mShadowSpotLight[i] = NULL;
				continue;
			}

			LLDrawable* drawable = mShadowSpotLight[i];

			LLVector3 params = volume->getSpotLightParams();
			F32 fov = params.mV[0];

			//get agent->light space matrix (modelview)
			LLVector3 center = drawable->getPositionAgent();
			LLQuaternion quat = volume->getRenderRotation();

			//get near clip plane
			LLVector3 scale = volume->getScale();
			LLVector3 at_axis(0,0,-scale.mV[2]*0.5f);
			at_axis *= quat;

			LLVector3 np = center+at_axis;
			at_axis.normVec();

			//get origin that has given fov for plane np, at_axis, and given scale
			F32 dist = (scale.mV[1]*0.5f)/tanf(fov*0.5f);

			LLVector3 origin = np - at_axis*dist;

			LLMatrix4 mat(quat, LLVector4(origin, 1.f));

			view[i+4] = glh::matrix4f((F32*) mat.mMatrix);

			view[i+4] = view[i+4].inverse();

			//get perspective matrix
			F32 near_clip = dist+0.01f;
			F32 width = scale.mV[VX];
			F32 height = scale.mV[VY];
			F32 far_clip = dist+volume->getLightRadius()*1.5f;

			F32 fovy = fov * RAD_TO_DEG;
			F32 aspect = width/height;
			
			proj[i+4] = gl_perspective(fovy, aspect, near_clip, far_clip);

			//translate and scale to from [-1, 1] to [0, 1]
			glh::matrix4f trans(0.5f, 0.f, 0.f, 0.5f,
							0.f, 0.5f, 0.f, 0.5f,
							0.f, 0.f, 0.5f, 0.5f,
							0.f, 0.f, 0.f, 1.f);

			glh_set_current_modelview(view[i+4]);
			glh_set_current_projection(proj[i+4]);

			mSunShadowMatrix[i+4] = trans*proj[i+4]*view[i+4]*inv_view;
			
			for (U32 j = 0; j < 16; j++)
			{
				gGLLastModelView[j] = mShadowModelview[i+4].m[j];
				gGLLastProjection[j] = mShadowProjection[i+4].m[j];
			}

			mShadowModelview[i+4] = view[i+4];
			mShadowProjection[i+4] = proj[i+4];

			LLCamera shadow_cam = camera;
			shadow_cam.setFar(far_clip);
			shadow_cam.setOrigin(origin);

			LLViewerCamera::updateFrustumPlanes(shadow_cam, FALSE, FALSE, TRUE);

			stop_glerror();

			mShadow[i+4].bindTarget();
			mShadow[i+4].getViewport(gGLViewport);
			mShadow[i+4].clear();

			U32 target_width = mShadow[i+4].getWidth();

			static LLCullResult result[2];

			LLViewerCamera::sCurCameraID = LLViewerCamera::CAMERA_SHADOW0+i+4;

			renderShadow(view[i+4], proj[i+4], shadow_cam, result[i], FALSE, FALSE, target_width);

			mShadow[i+4].flush();
 		}
	}
	else
	{ //no spotlight shadows
		mShadowSpotLight[0] = mShadowSpotLight[1] = NULL;
	}


	if (!CameraOffset)
	{
		glh_set_current_modelview(saved_view);
		glh_set_current_projection(saved_proj);
	}
	else
	{
		glh_set_current_modelview(view[1]);
		glh_set_current_projection(proj[1]);
		gGL.loadMatrix(view[1].m);
		gGL.matrixMode(LLRender::MM_PROJECTION);
		gGL.loadMatrix(proj[1].m);
		gGL.matrixMode(LLRender::MM_MODELVIEW);
	}
	gGL.setColorMask(true, false);

	for (U32 i = 0; i < 16; i++)
	{
		gGLLastModelView[i] = last_modelview[i];
		gGLLastProjection[i] = last_projection[i];
	}

	popRenderTypeMask();

	if (!skip_avatar_update)
	{
		gAgentAvatarp->updateAttachmentVisibility(gAgentCamera.getCameraMode());
	}
}

void LLPipeline::renderGroups(LLRenderPass* pass, U32 type, U32 mask, BOOL texture)
{
	for (LLCullResult::sg_iterator i = sCull->beginVisibleGroups(); i != sCull->endVisibleGroups(); ++i)
	{
		LLSpatialGroup* group = *i;
		if (!group->isDead() &&
			(!sUseOcclusion || !group->isOcclusionState(LLSpatialGroup::OCCLUDED)) &&
			gPipeline.hasRenderType(group->mSpatialPartition->mDrawableType) &&
			group->mDrawMap.find(type) != group->mDrawMap.end())
		{
			pass->renderGroup(group,type,mask,texture);
		}
	}
}

static LLFastTimer::DeclareTimer FTM_IMPOSTOR_MARK_VISIBLE("Impostor Mark Visible");
static LLFastTimer::DeclareTimer FTM_IMPOSTOR_SETUP("Impostor Setup");
static LLFastTimer::DeclareTimer FTM_IMPOSTOR_BACKGROUND("Impostor Background");
static LLFastTimer::DeclareTimer FTM_IMPOSTOR_ALLOCATE("Impostor Allocate");
static LLFastTimer::DeclareTimer FTM_IMPOSTOR_RESIZE("Impostor Resize");

void LLPipeline::generateImpostor(LLVOAvatar* avatar)
{
	LLGLState::checkStates();
	LLGLState::checkTextureChannels();
	LLGLState::checkClientArrays();

	static LLCullResult result;
	result.clear();
	grabReferences(result);
	
	if (!avatar || !avatar->mDrawable)
	{
		return;
	}

	assertInitialized();

	bool muted = avatar->isVisuallyMuted();		

	pushRenderTypeMask();
	
	if (muted)
	{
		andRenderTypeMask(LLPipeline::RENDER_TYPE_AVATAR, END_RENDER_TYPES);
	}
	else
	{
		andRenderTypeMask(LLPipeline::RENDER_TYPE_VOLUME,
						LLPipeline::RENDER_TYPE_AVATAR,
						LLPipeline::RENDER_TYPE_BUMP,
						LLPipeline::RENDER_TYPE_GRASS,
						LLPipeline::RENDER_TYPE_SIMPLE,
						LLPipeline::RENDER_TYPE_FULLBRIGHT,
						LLPipeline::RENDER_TYPE_ALPHA, 
						LLPipeline::RENDER_TYPE_INVISIBLE,
						LLPipeline::RENDER_TYPE_PASS_SIMPLE,
						LLPipeline::RENDER_TYPE_PASS_ALPHA,
						LLPipeline::RENDER_TYPE_PASS_ALPHA_MASK,
						LLPipeline::RENDER_TYPE_PASS_FULLBRIGHT,
						LLPipeline::RENDER_TYPE_PASS_FULLBRIGHT_ALPHA_MASK,
						LLPipeline::RENDER_TYPE_PASS_FULLBRIGHT_SHINY,
						LLPipeline::RENDER_TYPE_PASS_SHINY,
						LLPipeline::RENDER_TYPE_PASS_INVISIBLE,
						LLPipeline::RENDER_TYPE_PASS_INVISI_SHINY,
						END_RENDER_TYPES);
	}
	
	S32 occlusion = sUseOcclusion;
	sUseOcclusion = 0;
	sReflectionRender = sRenderDeferred ? FALSE : TRUE;
	sShadowRender = TRUE;
	sImpostorRender = TRUE;

	LLViewerCamera* viewer_camera = LLViewerCamera::getInstance();

	{
		LLFastTimer t(FTM_IMPOSTOR_MARK_VISIBLE);
		markVisible(avatar->mDrawable, *viewer_camera);
		LLVOAvatar::sUseImpostors = FALSE;

		LLVOAvatar::attachment_map_t::iterator iter;
		for (iter = avatar->mAttachmentPoints.begin();
			iter != avatar->mAttachmentPoints.end();
			++iter)
		{
			LLViewerJointAttachment *attachment = iter->second;
			for (LLViewerJointAttachment::attachedobjs_vec_t::iterator attachment_iter = attachment->mAttachedObjects.begin();
				 attachment_iter != attachment->mAttachedObjects.end();
				 ++attachment_iter)
			{
				if (LLViewerObject* attached_object = (*attachment_iter))
				{
					markVisible(attached_object->mDrawable->getSpatialBridge(), *viewer_camera);
				}
			}
		}
	}

	stateSort(*LLViewerCamera::getInstance(), result);
	
	LLCamera camera = *viewer_camera;
	LLVector2 tdim;
	U32 resY = 0;
	U32 resX = 0;

	{
		LLFastTimer t(FTM_IMPOSTOR_SETUP);
		const LLVector4a* ext = avatar->mDrawable->getSpatialExtents();
		LLVector3 pos(avatar->getRenderPosition()+avatar->getImpostorOffset());

		camera.lookAt(viewer_camera->getOrigin(), pos, viewer_camera->getUpAxis());
	
		LLVector4a half_height;
		half_height.setSub(ext[1], ext[0]);
		half_height.mul(0.5f);

		LLVector4a left;
		left.load3(camera.getLeftAxis().mV);
		left.mul(left);
		left.normalize3fast();

		LLVector4a up;
		up.load3(camera.getUpAxis().mV);
		up.mul(up);
		up.normalize3fast();

		tdim.mV[0] = fabsf(half_height.dot3(left).getF32());
		tdim.mV[1] = fabsf(half_height.dot3(up).getF32());

		gGL.matrixMode(LLRender::MM_PROJECTION);
		gGL.pushMatrix();
	
		F32 distance = (pos-camera.getOrigin()).length();
		F32 fov = atanf(tdim.mV[1]/distance)*2.f*RAD_TO_DEG;
		F32 aspect = tdim.mV[0]/tdim.mV[1];
		glh::matrix4f persp = gl_perspective(fov, aspect, 1.f, 256.f);
		glh_set_current_projection(persp);
		gGL.loadMatrix(persp.m);

		gGL.matrixMode(LLRender::MM_MODELVIEW);
		gGL.pushMatrix();
		glh::matrix4f mat;
		camera.getOpenGLTransform(mat.m);

		mat = glh::matrix4f((GLfloat*) OGL_TO_CFR_ROTATION) * mat;

		gGL.loadMatrix(mat.m);
		glh_set_current_modelview(mat);

		glClearColor(0.0f,0.0f,0.0f,0.0f);
		gGL.setColorMask(true, true);
	
		// get the number of pixels per angle
		F32 pa = gViewerWindow->getWindowHeightRaw() / (RAD_TO_DEG * viewer_camera->getView());

		//get resolution based on angle width and height of impostor (double desired resolution to prevent aliasing)
		resY = llmin(nhpo2((U32) (fov*pa)), (U32) 512);
		resX = llmin(nhpo2((U32) (atanf(tdim.mV[0]/distance)*2.f*RAD_TO_DEG*pa)), (U32) 512);

		if (!avatar->mImpostor.isComplete())
		{
			LLFastTimer t(FTM_IMPOSTOR_ALLOCATE);
			avatar->mImpostor.allocate(resX,resY,GL_RGBA,TRUE,FALSE);

			if (LLPipeline::sRenderDeferred)
			{
				addDeferredAttachments(avatar->mImpostor);
			}
		
			gGL.getTexUnit(0)->bind(&avatar->mImpostor);
			gGL.getTexUnit(0)->setTextureFilteringOption(LLTexUnit::TFO_POINT);
			gGL.getTexUnit(0)->unbind(LLTexUnit::TT_TEXTURE);
		}
		else if(resX != avatar->mImpostor.getWidth() ||
			resY != avatar->mImpostor.getHeight())
		{
			LLFastTimer t(FTM_IMPOSTOR_RESIZE);
			avatar->mImpostor.resize(resX,resY,GL_RGBA);
		}

		avatar->mImpostor.bindTarget();
	}

	if (LLPipeline::sRenderDeferred)
	{
		avatar->mImpostor.clear();
		renderGeomDeferred(camera);
		renderGeomPostDeferred(camera);
	}
	else
	{
		LLGLEnable scissor(GL_SCISSOR_TEST);
		glScissor(0, 0, resX, resY);
		avatar->mImpostor.clear();
		renderGeom(camera);
	}
	
	{ //create alpha mask based on depth buffer (grey out if muted)
		LLFastTimer t(FTM_IMPOSTOR_BACKGROUND);
		if (LLPipeline::sRenderDeferred)
		{
			GLuint buff = GL_COLOR_ATTACHMENT0;
			glDrawBuffersARB(1, &buff);
		}

		LLGLDisable blend(GL_BLEND);

		if (muted)
		{
			gGL.setColorMask(true, true);
		}
		else
		{
			gGL.setColorMask(false, true);
		}
		
		gGL.getTexUnit(0)->unbind(LLTexUnit::TT_TEXTURE);

		LLGLDepthTest depth(GL_TRUE, GL_FALSE, GL_GREATER);

		gGL.flush();

		gGL.pushMatrix();
		gGL.loadIdentity();
		gGL.matrixMode(LLRender::MM_PROJECTION);
		gGL.pushMatrix();
		gGL.loadIdentity();

		static const F32 clip_plane = 0.99999f;

		if (LLGLSLShader::sNoFixedFunction)
		{
			gUIProgram.bind();
		}

		gGL.color4ub(64,64,64,255);
		gGL.begin(LLRender::QUADS);
		gGL.vertex3f(-1, -1, clip_plane);
		gGL.vertex3f(1, -1, clip_plane);
		gGL.vertex3f(1, 1, clip_plane);
		gGL.vertex3f(-1, 1, clip_plane);
		gGL.end();
		gGL.flush();

		if (LLGLSLShader::sNoFixedFunction)
		{
			gUIProgram.unbind();
		}

		gGL.popMatrix();
		gGL.matrixMode(LLRender::MM_MODELVIEW);
		gGL.popMatrix();
	}

	avatar->mImpostor.flush();

	avatar->setImpostorDim(tdim);

	LLVOAvatar::sUseImpostors = TRUE;
	sUseOcclusion = occlusion;
	sReflectionRender = FALSE;
	sImpostorRender = FALSE;
	sShadowRender = FALSE;
	popRenderTypeMask();

	gGL.matrixMode(LLRender::MM_PROJECTION);
	gGL.popMatrix();
	gGL.matrixMode(LLRender::MM_MODELVIEW);
	gGL.popMatrix();

	avatar->mNeedsImpostorUpdate = FALSE;
	avatar->cacheImpostorValues();

	LLVertexBuffer::unbind();
	LLGLState::checkStates();
	LLGLState::checkTextureChannels();
	LLGLState::checkClientArrays();
}

BOOL LLPipeline::hasRenderBatches(const U32 type) const
{
	return sCull->getRenderMapSize(type) > 0;
}

LLCullResult::drawinfo_iterator LLPipeline::beginRenderMap(U32 type)
{
	return sCull->beginRenderMap(type);
}

LLCullResult::drawinfo_iterator LLPipeline::endRenderMap(U32 type)
{
	return sCull->endRenderMap(type);
}

LLCullResult::sg_iterator LLPipeline::beginAlphaGroups()
{
	return sCull->beginAlphaGroups();
}

LLCullResult::sg_iterator LLPipeline::endAlphaGroups()
{
	return sCull->endAlphaGroups();
}

BOOL LLPipeline::hasRenderType(const U32 type) const
{
    // STORM-365 : LLViewerJointAttachment::setAttachmentVisibility() is setting type to 0 to actually mean "do not render"
    // We then need to test that value here and return FALSE to prevent attachment to render (in mouselook for instance)
    // TODO: reintroduce RENDER_TYPE_NONE in LLRenderTypeMask and initialize its mRenderTypeEnabled[RENDER_TYPE_NONE] to FALSE explicitely
	return (type == 0 ? FALSE : mRenderTypeEnabled[type]);
}

void LLPipeline::setRenderTypeMask(U32 type, ...)
{
	va_list args;

	va_start(args, type);
	while (type < END_RENDER_TYPES)
	{
		mRenderTypeEnabled[type] = TRUE;
		type = va_arg(args, U32);
	}
	va_end(args);

	if (type > END_RENDER_TYPES)
	{
		llerrs << "Invalid render type." << llendl;
	}
}

BOOL LLPipeline::hasAnyRenderType(U32 type, ...) const
{
	va_list args;

	va_start(args, type);
	while (type < END_RENDER_TYPES)
	{
		if (mRenderTypeEnabled[type])
		{
			return TRUE;
		}
		type = va_arg(args, U32);
	}
	va_end(args);

	if (type > END_RENDER_TYPES)
	{
		llerrs << "Invalid render type." << llendl;
	}

	return FALSE;
}

void LLPipeline::pushRenderTypeMask()
{
	std::string cur_mask;
	cur_mask.assign((const char*) mRenderTypeEnabled, sizeof(mRenderTypeEnabled));
	mRenderTypeEnableStack.push(cur_mask);
}

void LLPipeline::popRenderTypeMask()
{
	if (mRenderTypeEnableStack.empty())
	{
		llerrs << "Depleted render type stack." << llendl;
	}

	memcpy(mRenderTypeEnabled, mRenderTypeEnableStack.top().data(), sizeof(mRenderTypeEnabled));
	mRenderTypeEnableStack.pop();
}

void LLPipeline::andRenderTypeMask(U32 type, ...)
{
	va_list args;

	BOOL tmp[NUM_RENDER_TYPES];
	for (U32 i = 0; i < NUM_RENDER_TYPES; ++i)
	{
		tmp[i] = FALSE;
	}

	va_start(args, type);
	while (type < END_RENDER_TYPES)
	{
		if (mRenderTypeEnabled[type]) 
		{
			tmp[type] = TRUE;
		}

		type = va_arg(args, U32);
	}
	va_end(args);

	if (type > END_RENDER_TYPES)
	{
		llerrs << "Invalid render type." << llendl;
	}

	for (U32 i = 0; i < LLPipeline::NUM_RENDER_TYPES; ++i)
	{
		mRenderTypeEnabled[i] = tmp[i];
	}

}

void LLPipeline::clearRenderTypeMask(U32 type, ...)
{
	va_list args;

	va_start(args, type);
	while (type < END_RENDER_TYPES)
	{
		mRenderTypeEnabled[type] = FALSE;
		
		type = va_arg(args, U32);
	}
	va_end(args);

	if (type > END_RENDER_TYPES)
	{
		llerrs << "Invalid render type." << llendl;
	}
}

void LLPipeline::addDebugBlip(const LLVector3& position, const LLColor4& color)
{
	DebugBlip blip(position, color);
	mDebugBlips.push_back(blip);
}

void LLPipeline::hidePermanentObjects( std::vector<U32>& restoreList )
{
	//This method is used to hide any vo's from the object list that may have
	//the permanent flag set.
	
	U32 objCnt = gObjectList.getNumObjects();
	for (U32 i = 0; i < objCnt; ++i)
	{
		LLViewerObject* pObject = gObjectList.getObject(i);
		if ( pObject && pObject->flagObjectPermanent() )
		{
			LLDrawable *pDrawable = pObject->mDrawable;
		
			if ( pDrawable )
			{
				restoreList.push_back( i );
				hideDrawable( pDrawable );			
			}
		}
	}

	skipRenderingOfTerrain( true );
}

void LLPipeline::restorePermanentObjects( const std::vector<U32>& restoreList )
{
	//This method is used to restore(unhide) any vo's from the object list that may have
	//been hidden because their permanency flag was set.

	std::vector<U32>::const_iterator itCurrent	= restoreList.begin();
	std::vector<U32>::const_iterator itEnd		= restoreList.end();
	
	U32 objCnt = gObjectList.getNumObjects();

	while ( itCurrent != itEnd )
	{
		U32 index = *itCurrent;
		LLViewerObject* pObject = NULL;
		if ( index < objCnt ) 
		{
			pObject = gObjectList.getObject( index );
		}
		if ( pObject )
		{
			LLDrawable *pDrawable = pObject->mDrawable;
			if ( pDrawable )
			{
				pDrawable->clearState( LLDrawable::FORCE_INVISIBLE );
				unhideDrawable( pDrawable );				
			}
		}
		++itCurrent;
	}
	
	skipRenderingOfTerrain( false );
}

void LLPipeline::skipRenderingOfTerrain( BOOL flag )
{
	pool_set_t::iterator iter = mPools.begin();
	while ( iter != mPools.end() )
	{
		LLDrawPool* pPool = *iter;		
		U32 poolType = pPool->getType();					
		if ( hasRenderType( pPool->getType() ) && poolType == LLDrawPool::POOL_TERRAIN )
		{
			pPool->setSkipRenderFlag( flag );			
		}
		++iter;
	}
}

void LLPipeline::hideObject( const LLUUID& id )
{
	LLViewerObject *pVO = gObjectList.findObject( id );
	
	if ( pVO )
	{
		LLDrawable *pDrawable = pVO->mDrawable;
		
		if ( pDrawable )
		{
			hideDrawable( pDrawable );		
		}		
	}
}

void LLPipeline::hideDrawable( LLDrawable *pDrawable )
{
	pDrawable->setState( LLDrawable::FORCE_INVISIBLE );
	markRebuild( pDrawable, LLDrawable::REBUILD_ALL, TRUE );
	//hide the children
	LLViewerObject::const_child_list_t& child_list = pDrawable->getVObj()->getChildren();
	for ( LLViewerObject::child_list_t::const_iterator iter = child_list.begin();
		  iter != child_list.end(); iter++ )
	{
		LLViewerObject* child = *iter;
		LLDrawable* drawable = child->mDrawable;					
		if ( drawable )
		{
			drawable->setState( LLDrawable::FORCE_INVISIBLE );
			markRebuild( drawable, LLDrawable::REBUILD_ALL, TRUE );
		}
	}
}
void LLPipeline::unhideDrawable( LLDrawable *pDrawable )
{
	pDrawable->clearState( LLDrawable::FORCE_INVISIBLE );
	markRebuild( pDrawable, LLDrawable::REBUILD_ALL, TRUE );
	//restore children
	LLViewerObject::const_child_list_t& child_list = pDrawable->getVObj()->getChildren();
	for ( LLViewerObject::child_list_t::const_iterator iter = child_list.begin();
		  iter != child_list.end(); iter++)
	{
		LLViewerObject* child = *iter;
		LLDrawable* drawable = child->mDrawable;					
		if ( drawable )
		{
			drawable->clearState( LLDrawable::FORCE_INVISIBLE );
			markRebuild( drawable, LLDrawable::REBUILD_ALL, TRUE );
		}
	}
}
void LLPipeline::restoreHiddenObject( const LLUUID& id )
{
	LLViewerObject *pVO = gObjectList.findObject( id );
	
	if ( pVO )
	{
		LLDrawable *pDrawable = pVO->mDrawable;
		if ( pDrawable )
		{
			unhideDrawable( pDrawable );			
		}
	}
}



<|MERGE_RESOLUTION|>--- conflicted
+++ resolved
@@ -819,7 +819,6 @@
 	// - if not multisampled, shrink resolution and try again (favor X resolution over Y)
 	// Make sure to call "releaseScreenBuffers" after each failure to cleanup the partially loaded state
 
-<<<<<<< HEAD
 	U32 samples = RenderFSAASamples;
 
 	eFBOStatus ret = FBO_SUCCESS_FULLRES;
@@ -827,14 +826,6 @@
 	{
 		//failed to allocate at requested specification, return false
 		ret = FBO_FAILURE;
-=======
-	bool ret = true;
-
-	if (!allocateScreenBuffer(resX, resY, samples))
-	{
-		//failed to allocate at requested specification, return false
-		ret = false;
->>>>>>> 77abdd04
 
 		releaseScreenBuffers();
 		//reduce number of samples 
@@ -843,11 +834,7 @@
 			samples /= 2;
 			if (allocateScreenBuffer(resX, resY, samples))
 			{ //success
-<<<<<<< HEAD
 				return FBO_SUCCESS_LOWRES;
-=======
-				return ret;
->>>>>>> 77abdd04
 			}
 			releaseScreenBuffers();
 		}
@@ -860,34 +847,22 @@
 			resY /= 2;
 			if (allocateScreenBuffer(resX, resY, samples))
 			{
-<<<<<<< HEAD
 				return FBO_SUCCESS_LOWRES;
-=======
-				return ret;
->>>>>>> 77abdd04
 			}
 			releaseScreenBuffers();
 
 			resX /= 2;
 			if (allocateScreenBuffer(resX, resY, samples))
 			{
-<<<<<<< HEAD
 				return FBO_SUCCESS_LOWRES;
-=======
-				return ret;
->>>>>>> 77abdd04
 			}
 			releaseScreenBuffers();
 		}
 
 		llwarns << "Unable to allocate screen buffer at any resolution!" << llendl;
 	}
-<<<<<<< HEAD
-=======
 
 	return ret;
-}
->>>>>>> 77abdd04
 
 	return ret;
 }
@@ -963,11 +938,7 @@
 			}
 		}
 
-<<<<<<< HEAD
 		U32 width = (U32) (resX*scale);
-=======
-		U32 width = (U32)(resX*scale);
->>>>>>> 77abdd04
 		U32 height = width;
 
 		if (shadow_detail > 1)
