--- conflicted
+++ resolved
@@ -1,12086 +1,10834 @@
-/**
- * @file pipeline.cpp
- * @brief Rendering pipeline.
- *
- * $LicenseInfo:firstyear=2005&license=viewerlgpl$
- * Second Life Viewer Source Code
- * Copyright (C) 2010, Linden Research, Inc.
- *
- * This library is free software; you can redistribute it and/or
- * modify it under the terms of the GNU Lesser General Public
- * License as published by the Free Software Foundation;
- * version 2.1 of the License only.
- *
- * This library is distributed in the hope that it will be useful,
- * but WITHOUT ANY WARRANTY; without even the implied warranty of
- * MERCHANTABILITY or FITNESS FOR A PARTICULAR PURPOSE.  See the GNU
- * Lesser General Public License for more details.
- *
- * You should have received a copy of the GNU Lesser General Public
- * License along with this library; if not, write to the Free Software
- * Foundation, Inc., 51 Franklin Street, Fifth Floor, Boston, MA  02110-1301  USA
- *
- * Linden Research, Inc., 945 Battery Street, San Francisco, CA  94111  USA
- * $/LicenseInfo$
- */
-
-#include "llviewerprecompiledheaders.h"
-
-#include "pipeline.h"
-
-// library includes
-#include "llaudioengine.h" // For debugging.
-#include "llerror.h"
-#include "llviewercontrol.h"
-#include "llfasttimer.h"
-#include "llfontgl.h"
-#include "llnamevalue.h"
-#include "llpointer.h"
-#include "llprimitive.h"
-#include "llvolume.h"
-#include "material_codes.h"
-#include "v3color.h"
-#include "llui.h"
-#include "llglheaders.h"
-#include "llrender.h"
-#include "llstartup.h"
-#include "llwindow.h"   // swapBuffers()
-
-// newview includes
-#include "llagent.h"
-#include "llagentcamera.h"
-#include "llappviewer.h"
-#include "lltexturecache.h"
-#include "lltexturefetch.h"
-#include "llimageworker.h"
-#include "lldrawable.h"
-#include "lldrawpoolalpha.h"
-#include "lldrawpoolavatar.h"
-#include "lldrawpoolbump.h"
-#include "lldrawpooltree.h"
-#include "lldrawpoolwater.h"
-#include "llface.h"
-#include "llfeaturemanager.h"
-#include "llfloatertelehub.h"
-#include "llfloaterreg.h"
-#include "llhudmanager.h"
-#include "llhudnametag.h"
-#include "llhudtext.h"
-#include "lllightconstants.h"
-#include "llmeshrepository.h"
-#include "llpipelinelistener.h"
-#include "llresmgr.h"
-#include "llselectmgr.h"
-#include "llsky.h"
-#include "lltracker.h"
-#include "lltool.h"
-#include "lltoolmgr.h"
-#include "llviewercamera.h"
-#include "llviewermediafocus.h"
-#include "llviewertexturelist.h"
-#include "llviewerobject.h"
-#include "llviewerobjectlist.h"
-#include "llviewerparcelmgr.h"
-#include "llviewerregion.h" // for audio debugging.
-#include "llviewerwindow.h" // For getSpinAxis
-#include "llvoavatarself.h"
-#include "llvocache.h"
-#include "llvosky.h"
-#include "llvowlsky.h"
-#include "llvotree.h"
-#include "llvovolume.h"
-#include "llvosurfacepatch.h"
-#include "llvowater.h"
-#include "llvotree.h"
-#include "llvopartgroup.h"
-#include "llworld.h"
-#include "llcubemap.h"
-#include "llviewershadermgr.h"
-#include "llviewerstats.h"
-#include "llviewerjoystick.h"
-#include "llviewerdisplay.h"
-#include "llspatialpartition.h"
-#include "llmutelist.h"
-#include "lltoolpie.h"
-#include "llnotifications.h"
-#include "llpathinglib.h"
-#include "llfloaterpathfindingconsole.h"
-#include "llfloaterpathfindingcharacters.h"
-#include "llfloatertools.h"
-#include "llpanelface.h"
-#include "llpathfindingpathtool.h"
-#include "llscenemonitor.h"
-#include "llprogressview.h"
-#include "llcleanup.h"
-
-#include "llenvironment.h"
-#include "llsettingsvo.h"
-
-extern bool gSnapshot;
-bool gShiftFrame = false;
-
-//cached settings
-bool LLPipeline::WindLightUseAtmosShaders;
-bool LLPipeline::RenderDeferred;
-F32 LLPipeline::RenderDeferredSunWash;
-U32 LLPipeline::RenderFSAASamples;
-U32 LLPipeline::RenderResolutionDivisor;
-bool LLPipeline::RenderUIBuffer;
-S32 LLPipeline::RenderShadowDetail;
-S32 LLPipeline::RenderShadowSplits;
-bool LLPipeline::RenderDeferredSSAO;
-F32 LLPipeline::RenderShadowResolutionScale;
-bool LLPipeline::RenderDelayCreation;
-bool LLPipeline::RenderAnimateRes;
-bool LLPipeline::FreezeTime;
-S32 LLPipeline::DebugBeaconLineWidth;
-F32 LLPipeline::RenderHighlightBrightness;
-LLColor4 LLPipeline::RenderHighlightColor;
-F32 LLPipeline::RenderHighlightThickness;
-bool LLPipeline::RenderSpotLightsInNondeferred;
-LLColor4 LLPipeline::PreviewAmbientColor;
-LLColor4 LLPipeline::PreviewDiffuse0;
-LLColor4 LLPipeline::PreviewSpecular0;
-LLColor4 LLPipeline::PreviewDiffuse1;
-LLColor4 LLPipeline::PreviewSpecular1;
-LLColor4 LLPipeline::PreviewDiffuse2;
-LLColor4 LLPipeline::PreviewSpecular2;
-LLVector3 LLPipeline::PreviewDirection0;
-LLVector3 LLPipeline::PreviewDirection1;
-LLVector3 LLPipeline::PreviewDirection2;
-F32 LLPipeline::RenderGlowMaxExtractAlpha;
-F32 LLPipeline::RenderGlowWarmthAmount;
-LLVector3 LLPipeline::RenderGlowLumWeights;
-LLVector3 LLPipeline::RenderGlowWarmthWeights;
-S32 LLPipeline::RenderGlowResolutionPow;
-S32 LLPipeline::RenderGlowIterations;
-F32 LLPipeline::RenderGlowWidth;
-F32 LLPipeline::RenderGlowStrength;
-bool LLPipeline::RenderGlowNoise;
-bool LLPipeline::RenderDepthOfField;
-bool LLPipeline::RenderDepthOfFieldInEditMode;
-F32 LLPipeline::CameraFocusTransitionTime;
-F32 LLPipeline::CameraFNumber;
-F32 LLPipeline::CameraFocalLength;
-F32 LLPipeline::CameraFieldOfView;
-F32 LLPipeline::RenderShadowNoise;
-F32 LLPipeline::RenderShadowBlurSize;
-F32 LLPipeline::RenderSSAOScale;
-U32 LLPipeline::RenderSSAOMaxScale;
-F32 LLPipeline::RenderSSAOFactor;
-LLVector3 LLPipeline::RenderSSAOEffect;
-F32 LLPipeline::RenderShadowOffsetError;
-F32 LLPipeline::RenderShadowBiasError;
-F32 LLPipeline::RenderShadowOffset;
-F32 LLPipeline::RenderShadowBias;
-F32 LLPipeline::RenderSpotShadowOffset;
-F32 LLPipeline::RenderSpotShadowBias;
-LLDrawable* LLPipeline::RenderSpotLight = nullptr;
-F32 LLPipeline::RenderEdgeDepthCutoff;
-F32 LLPipeline::RenderEdgeNormCutoff;
-LLVector3 LLPipeline::RenderShadowGaussian;
-F32 LLPipeline::RenderShadowBlurDistFactor;
-bool LLPipeline::RenderDeferredAtmospheric;
-F32 LLPipeline::RenderHighlightFadeTime;
-F32 LLPipeline::RenderFarClip;
-LLVector3 LLPipeline::RenderShadowSplitExponent;
-F32 LLPipeline::RenderShadowErrorCutoff;
-F32 LLPipeline::RenderShadowFOVCutoff;
-bool LLPipeline::CameraOffset;
-F32 LLPipeline::CameraMaxCoF;
-F32 LLPipeline::CameraDoFResScale;
-F32 LLPipeline::RenderAutoHideSurfaceAreaLimit;
-bool LLPipeline::RenderScreenSpaceReflections;
-S32 LLPipeline::RenderScreenSpaceReflectionIterations;
-F32 LLPipeline::RenderScreenSpaceReflectionRayStep;
-F32 LLPipeline::RenderScreenSpaceReflectionDistanceBias;
-F32 LLPipeline::RenderScreenSpaceReflectionDepthRejectBias;
-F32 LLPipeline::RenderScreenSpaceReflectionAdaptiveStepMultiplier;
-S32 LLPipeline::RenderScreenSpaceReflectionGlossySamples;
-S32 LLPipeline::RenderBufferVisualization;
-LLTrace::EventStatHandle<S64> LLPipeline::sStatBatchSize("renderbatchsize");
-
-const F32 BACKLIGHT_DAY_MAGNITUDE_OBJECT = 0.1f;
-const F32 BACKLIGHT_NIGHT_MAGNITUDE_OBJECT = 0.08f;
-const F32 ALPHA_BLEND_CUTOFF = 0.598f;
-const F32 DEFERRED_LIGHT_FALLOFF = 0.5f;
-const U32 DEFERRED_VB_MASK = LLVertexBuffer::MAP_VERTEX | LLVertexBuffer::MAP_TEXCOORD0 | LLVertexBuffer::MAP_TEXCOORD1;
-
-extern S32 gBoxFrame;
-//extern bool gHideSelectedObjects;
-extern bool gDisplaySwapBuffers;
-extern bool gDebugGL;
-extern bool gCubeSnapshot;
-extern bool gSnapshotNoPost;
-
-bool    gAvatarBacklight = false;
-
-bool    gDebugPipeline = false;
-LLPipeline gPipeline;
-const LLMatrix4* gGLLastMatrix = NULL;
-
-LLTrace::BlockTimerStatHandle FTM_RENDER_GEOMETRY("Render Geometry");
-LLTrace::BlockTimerStatHandle FTM_RENDER_GRASS("Grass");
-LLTrace::BlockTimerStatHandle FTM_RENDER_INVISIBLE("Invisible");
-LLTrace::BlockTimerStatHandle FTM_RENDER_SHINY("Shiny");
-LLTrace::BlockTimerStatHandle FTM_RENDER_SIMPLE("Simple");
-LLTrace::BlockTimerStatHandle FTM_RENDER_TERRAIN("Terrain");
-LLTrace::BlockTimerStatHandle FTM_RENDER_TREES("Trees");
-LLTrace::BlockTimerStatHandle FTM_RENDER_UI("UI");
-LLTrace::BlockTimerStatHandle FTM_RENDER_WATER("Water");
-LLTrace::BlockTimerStatHandle FTM_RENDER_WL_SKY("Windlight Sky");
-LLTrace::BlockTimerStatHandle FTM_RENDER_ALPHA("Alpha Objects");
-LLTrace::BlockTimerStatHandle FTM_RENDER_CHARACTERS("Avatars");
-LLTrace::BlockTimerStatHandle FTM_RENDER_BUMP("Bump");
-LLTrace::BlockTimerStatHandle FTM_RENDER_MATERIALS("Render Materials");
-LLTrace::BlockTimerStatHandle FTM_RENDER_FULLBRIGHT("Fullbright");
-LLTrace::BlockTimerStatHandle FTM_RENDER_GLOW("Glow");
-LLTrace::BlockTimerStatHandle FTM_GEO_UPDATE("Geo Update");
-LLTrace::BlockTimerStatHandle FTM_POOLRENDER("RenderPool");
-LLTrace::BlockTimerStatHandle FTM_POOLS("Pools");
-LLTrace::BlockTimerStatHandle FTM_DEFERRED_POOLRENDER("RenderPool (Deferred)");
-LLTrace::BlockTimerStatHandle FTM_DEFERRED_POOLS("Pools (Deferred)");
-LLTrace::BlockTimerStatHandle FTM_POST_DEFERRED_POOLRENDER("RenderPool (Post)");
-LLTrace::BlockTimerStatHandle FTM_POST_DEFERRED_POOLS("Pools (Post)");
-LLTrace::BlockTimerStatHandle FTM_STATESORT("Sort Draw State");
-LLTrace::BlockTimerStatHandle FTM_PIPELINE("Pipeline");
-LLTrace::BlockTimerStatHandle FTM_CLIENT_COPY("Client Copy");
-LLTrace::BlockTimerStatHandle FTM_RENDER_DEFERRED("Deferred Shading");
-
-LLTrace::BlockTimerStatHandle FTM_RENDER_UI_HUD("HUD");
-LLTrace::BlockTimerStatHandle FTM_RENDER_UI_3D("3D");
-LLTrace::BlockTimerStatHandle FTM_RENDER_UI_2D("2D");
-
-static LLTrace::BlockTimerStatHandle FTM_STATESORT_DRAWABLE("Sort Drawables");
-
-static LLStaticHashedString sTint("tint");
-static LLStaticHashedString sAmbiance("ambiance");
-static LLStaticHashedString sAlphaScale("alpha_scale");
-static LLStaticHashedString sNormMat("norm_mat");
-static LLStaticHashedString sOffset("offset");
-static LLStaticHashedString sScreenRes("screenRes");
-static LLStaticHashedString sDelta("delta");
-static LLStaticHashedString sDistFactor("dist_factor");
-static LLStaticHashedString sKern("kern");
-static LLStaticHashedString sKernScale("kern_scale");
-
-//----------------------------------------
-
-void drawBox(const LLVector4a& c, const LLVector4a& r);
-void drawBoxOutline(const LLVector3& pos, const LLVector3& size);
-U32 nhpo2(U32 v);
-LLVertexBuffer* ll_create_cube_vb(U32 type_mask);
-
-void display_update_camera();
-//----------------------------------------
-
-S32     LLPipeline::sCompiles = 0;
-
-bool    LLPipeline::sPickAvatar = true;
-bool    LLPipeline::sDynamicLOD = true;
-bool    LLPipeline::sShowHUDAttachments = true;
-bool    LLPipeline::sRenderMOAPBeacons = false;
-bool    LLPipeline::sRenderPhysicalBeacons = true;
-bool    LLPipeline::sRenderScriptedBeacons = false;
-bool    LLPipeline::sRenderScriptedTouchBeacons = true;
-bool    LLPipeline::sRenderParticleBeacons = false;
-bool    LLPipeline::sRenderSoundBeacons = false;
-bool    LLPipeline::sRenderBeacons = false;
-bool    LLPipeline::sRenderHighlight = true;
-LLRender::eTexIndex LLPipeline::sRenderHighlightTextureChannel = LLRender::DIFFUSE_MAP;
-bool    LLPipeline::sForceOldBakedUpload = false;
-S32     LLPipeline::sUseOcclusion = 0;
-bool    LLPipeline::sAutoMaskAlphaDeferred = true;
-bool    LLPipeline::sAutoMaskAlphaNonDeferred = false;
-bool    LLPipeline::sRenderTransparentWater = true;
-bool    LLPipeline::sBakeSunlight = false;
-bool    LLPipeline::sNoAlpha = false;
-bool    LLPipeline::sUseFarClip = true;
-bool    LLPipeline::sShadowRender = false;
-bool    LLPipeline::sRenderGlow = false;
-bool    LLPipeline::sReflectionRender = false;
-bool    LLPipeline::sDistortionRender = false;
-bool    LLPipeline::sImpostorRender = false;
-bool    LLPipeline::sImpostorRenderAlphaDepthPass = false;
-bool    LLPipeline::sUnderWaterRender = false;
-bool    LLPipeline::sTextureBindTest = false;
-bool    LLPipeline::sRenderAttachedLights = true;
-bool    LLPipeline::sRenderAttachedParticles = true;
-bool    LLPipeline::sRenderDeferred = false;
-bool    LLPipeline::sReflectionProbesEnabled = false;
-S32     LLPipeline::sVisibleLightCount = 0;
-bool    LLPipeline::sRenderingHUDs;
-F32     LLPipeline::sDistortionWaterClipPlaneMargin = 1.0125f;
-
-// EventHost API LLPipeline listener.
-static LLPipelineListener sPipelineListener;
-
-static LLCullResult* sCull = NULL;
-
-void validate_framebuffer_object();
-
-// Add color attachments for deferred rendering
-// target -- RenderTarget to add attachments to
-bool addDeferredAttachments(LLRenderTarget& target, bool for_impostor = false)
-{
-    bool valid = true
-        && target.addColorAttachment(GL_RGBA) // frag-data[1] specular OR PBR ORM
-        && target.addColorAttachment(GL_RGBA16F)                              // frag_data[2] normal+z+fogmask, See: class1\deferred\materialF.glsl & softenlight
-        && target.addColorAttachment(GL_RGB16F);                  // frag_data[3] PBR emissive
-    return valid;
-}
-
-LLPipeline::LLPipeline() :
-    mBackfaceCull(false),
-    mMatrixOpCount(0),
-    mTextureMatrixOps(0),
-    mNumVisibleNodes(0),
-    mNumVisibleFaces(0),
-    mPoissonOffset(0),
-
-    mInitialized(false),
-    mShadersLoaded(false),
-    mTransformFeedbackPrimitives(0),
-    mRenderDebugFeatureMask(0),
-    mRenderDebugMask(0),
-    mOldRenderDebugMask(0),
-    mMeshDirtyQueryObject(0),
-    mGroupQ1Locked(false),
-    mResetVertexBuffers(false),
-    mLastRebuildPool(NULL),
-    mLightMask(0),
-    mLightMovingMask(0)
-{
-    mNoiseMap = 0;
-    mTrueNoiseMap = 0;
-    mLightFunc = 0;
-
-    for(U32 i = 0; i < 8; i++)
-    {
-        mHWLightColors[i] = LLColor4::black;
-    }
-}
-
-void LLPipeline::connectRefreshCachedSettingsSafe(const std::string name)
-{
-    LLPointer<LLControlVariable> cntrl_ptr = gSavedSettings.getControl(name);
-    if ( cntrl_ptr.isNull() )
-    {
-        LL_WARNS() << "Global setting name not found:" << name << LL_ENDL;
-    }
-    else
-    {
-        cntrl_ptr->getCommitSignal()->connect(boost::bind(&LLPipeline::refreshCachedSettings));
-    }
-}
-
-void LLPipeline::init()
-{
-    refreshCachedSettings();
-
-    mRT = &mMainRT;
-
-    gOctreeMaxCapacity = gSavedSettings.getU32("OctreeMaxNodeCapacity");
-    gOctreeMinSize = gSavedSettings.getF32("OctreeMinimumNodeSize");
-    sDynamicLOD = gSavedSettings.getBOOL("RenderDynamicLOD");
-    sRenderAttachedLights = gSavedSettings.getBOOL("RenderAttachedLights");
-    sRenderAttachedParticles = gSavedSettings.getBOOL("RenderAttachedParticles");
-
-    mInitialized = true;
-
-    stop_glerror();
-
-    //create render pass pools
-    getPool(LLDrawPool::POOL_ALPHA_PRE_WATER);
-    getPool(LLDrawPool::POOL_ALPHA_POST_WATER);
-    getPool(LLDrawPool::POOL_SIMPLE);
-    getPool(LLDrawPool::POOL_ALPHA_MASK);
-    getPool(LLDrawPool::POOL_FULLBRIGHT_ALPHA_MASK);
-    getPool(LLDrawPool::POOL_GRASS);
-    getPool(LLDrawPool::POOL_FULLBRIGHT);
-    getPool(LLDrawPool::POOL_BUMP);
-    getPool(LLDrawPool::POOL_MATERIALS);
-    getPool(LLDrawPool::POOL_GLOW);
-    getPool(LLDrawPool::POOL_GLTF_PBR);
-    getPool(LLDrawPool::POOL_GLTF_PBR_ALPHA_MASK);
-
-<<<<<<< HEAD
-	resetFrameStats();
-
-	if (gSavedSettings.getBOOL("DisableAllRenderFeatures"))
-	{
-		clearAllRenderDebugFeatures();
-	}
-	else
-	{
-		setAllRenderDebugFeatures(); // By default, all debugging features on
-	}
-	clearAllRenderDebugDisplays(); // All debug displays off
-
-	if (gSavedSettings.getBOOL("DisableAllRenderTypes"))
-	{
-		clearAllRenderTypes();
-	}
-	else if (gNonInteractive)
-	{
-		clearAllRenderTypes();
-	}
-	else
-	{
-		setAllRenderTypes(); // By default, all rendering types start enabled
-	}
-
-	// make sure RenderPerformanceTest persists (hackity hack hack)
-	// disables non-object rendering (UI, sky, water, etc)
-	if (gSavedSettings.getBOOL("RenderPerformanceTest"))
-	{
-		gSavedSettings.setBOOL("RenderPerformanceTest", false);
-		gSavedSettings.setBOOL("RenderPerformanceTest", true);
-	}
-
-	mOldRenderDebugMask = mRenderDebugMask;
-
-	mBackfaceCull = true;
-
-	// Enable features
-	LLViewerShaderMgr::instance()->setShaders();
-
-	for (U32 i = 0; i < 2; ++i)
-	{
-		mSpotLightFade[i] = 1.f;
-	}
-
-	if (mCubeVB.isNull())
-	{
-		mCubeVB = ll_create_cube_vb(LLVertexBuffer::MAP_VERTEX);
-	}
-
-	mDeferredVB = new LLVertexBuffer(DEFERRED_VB_MASK);
-	mDeferredVB->allocateBuffer(8, 0);
-=======
-    resetFrameStats();
-
-    if (gSavedSettings.getBOOL("DisableAllRenderFeatures"))
-    {
-        clearAllRenderDebugFeatures();
-    }
-    else
-    {
-        setAllRenderDebugFeatures(); // By default, all debugging features on
-    }
-    clearAllRenderDebugDisplays(); // All debug displays off
-
-    if (gSavedSettings.getBOOL("DisableAllRenderTypes"))
-    {
-        clearAllRenderTypes();
-    }
-    else if (gNonInteractive)
-    {
-        clearAllRenderTypes();
-    }
-    else
-    {
-        setAllRenderTypes(); // By default, all rendering types start enabled
-    }
-
-    // make sure RenderPerformanceTest persists (hackity hack hack)
-    // disables non-object rendering (UI, sky, water, etc)
-    if (gSavedSettings.getBOOL("RenderPerformanceTest"))
-    {
-        gSavedSettings.setBOOL("RenderPerformanceTest", FALSE);
-        gSavedSettings.setBOOL("RenderPerformanceTest", TRUE);
-    }
-
-    mOldRenderDebugMask = mRenderDebugMask;
-
-    mBackfaceCull = true;
-
-    // Enable features
-    LLViewerShaderMgr::instance()->setShaders();
-
-    for (U32 i = 0; i < 2; ++i)
-    {
-        mSpotLightFade[i] = 1.f;
-    }
-
-    if (mCubeVB.isNull())
-    {
-        mCubeVB = ll_create_cube_vb(LLVertexBuffer::MAP_VERTEX);
-    }
-
-    mDeferredVB = new LLVertexBuffer(DEFERRED_VB_MASK);
-    mDeferredVB->allocateBuffer(8, 0);
->>>>>>> e1623bb2
-
-    {
-        mScreenTriangleVB = new LLVertexBuffer(LLVertexBuffer::MAP_VERTEX);
-        mScreenTriangleVB->allocateBuffer(3, 0);
-        LLStrider<LLVector3> vert;
-        mScreenTriangleVB->getVertexStrider(vert);
-
-        vert[0].set(-1, 1, 0);
-        vert[1].set(-1, -3, 0);
-        vert[2].set(3, 1, 0);
-
-        mScreenTriangleVB->unmapBuffer();
-    }
-
-    //
-    // Update all settings to trigger a cached settings refresh
-    //
-    connectRefreshCachedSettingsSafe("RenderAutoMaskAlphaDeferred");
-    connectRefreshCachedSettingsSafe("RenderAutoMaskAlphaNonDeferred");
-    connectRefreshCachedSettingsSafe("RenderUseFarClip");
-    connectRefreshCachedSettingsSafe("RenderAvatarMaxNonImpostors");
-    connectRefreshCachedSettingsSafe("UseOcclusion");
-    // DEPRECATED -- connectRefreshCachedSettingsSafe("WindLightUseAtmosShaders");
-    // DEPRECATED -- connectRefreshCachedSettingsSafe("RenderDeferred");
-    connectRefreshCachedSettingsSafe("RenderDeferredSunWash");
-    connectRefreshCachedSettingsSafe("RenderFSAASamples");
-    connectRefreshCachedSettingsSafe("RenderResolutionDivisor");
-    connectRefreshCachedSettingsSafe("RenderUIBuffer");
-    connectRefreshCachedSettingsSafe("RenderShadowDetail");
-    connectRefreshCachedSettingsSafe("RenderShadowSplits");
-    connectRefreshCachedSettingsSafe("RenderDeferredSSAO");
-    connectRefreshCachedSettingsSafe("RenderShadowResolutionScale");
-    connectRefreshCachedSettingsSafe("RenderDelayCreation");
-    connectRefreshCachedSettingsSafe("RenderAnimateRes");
-    connectRefreshCachedSettingsSafe("FreezeTime");
-    connectRefreshCachedSettingsSafe("DebugBeaconLineWidth");
-    connectRefreshCachedSettingsSafe("RenderHighlightBrightness");
-    connectRefreshCachedSettingsSafe("RenderHighlightColor");
-    connectRefreshCachedSettingsSafe("RenderHighlightThickness");
-    connectRefreshCachedSettingsSafe("RenderSpotLightsInNondeferred");
-    connectRefreshCachedSettingsSafe("PreviewAmbientColor");
-    connectRefreshCachedSettingsSafe("PreviewDiffuse0");
-    connectRefreshCachedSettingsSafe("PreviewSpecular0");
-    connectRefreshCachedSettingsSafe("PreviewDiffuse1");
-    connectRefreshCachedSettingsSafe("PreviewSpecular1");
-    connectRefreshCachedSettingsSafe("PreviewDiffuse2");
-    connectRefreshCachedSettingsSafe("PreviewSpecular2");
-    connectRefreshCachedSettingsSafe("PreviewDirection0");
-    connectRefreshCachedSettingsSafe("PreviewDirection1");
-    connectRefreshCachedSettingsSafe("PreviewDirection2");
-    connectRefreshCachedSettingsSafe("RenderGlowMaxExtractAlpha");
-    connectRefreshCachedSettingsSafe("RenderGlowWarmthAmount");
-    connectRefreshCachedSettingsSafe("RenderGlowLumWeights");
-    connectRefreshCachedSettingsSafe("RenderGlowWarmthWeights");
-    connectRefreshCachedSettingsSafe("RenderGlowResolutionPow");
-    connectRefreshCachedSettingsSafe("RenderGlowIterations");
-    connectRefreshCachedSettingsSafe("RenderGlowWidth");
-    connectRefreshCachedSettingsSafe("RenderGlowStrength");
-    connectRefreshCachedSettingsSafe("RenderGlowNoise");
-    connectRefreshCachedSettingsSafe("RenderDepthOfField");
-    connectRefreshCachedSettingsSafe("RenderDepthOfFieldInEditMode");
-    connectRefreshCachedSettingsSafe("CameraFocusTransitionTime");
-    connectRefreshCachedSettingsSafe("CameraFNumber");
-    connectRefreshCachedSettingsSafe("CameraFocalLength");
-    connectRefreshCachedSettingsSafe("CameraFieldOfView");
-    connectRefreshCachedSettingsSafe("RenderShadowNoise");
-    connectRefreshCachedSettingsSafe("RenderShadowBlurSize");
-    connectRefreshCachedSettingsSafe("RenderSSAOScale");
-    connectRefreshCachedSettingsSafe("RenderSSAOMaxScale");
-    connectRefreshCachedSettingsSafe("RenderSSAOFactor");
-    connectRefreshCachedSettingsSafe("RenderSSAOEffect");
-    connectRefreshCachedSettingsSafe("RenderShadowOffsetError");
-    connectRefreshCachedSettingsSafe("RenderShadowBiasError");
-    connectRefreshCachedSettingsSafe("RenderShadowOffset");
-    connectRefreshCachedSettingsSafe("RenderShadowBias");
-    connectRefreshCachedSettingsSafe("RenderSpotShadowOffset");
-    connectRefreshCachedSettingsSafe("RenderSpotShadowBias");
-    connectRefreshCachedSettingsSafe("RenderEdgeDepthCutoff");
-    connectRefreshCachedSettingsSafe("RenderEdgeNormCutoff");
-    connectRefreshCachedSettingsSafe("RenderShadowGaussian");
-    connectRefreshCachedSettingsSafe("RenderShadowBlurDistFactor");
-    connectRefreshCachedSettingsSafe("RenderDeferredAtmospheric");
-    connectRefreshCachedSettingsSafe("RenderHighlightFadeTime");
-    connectRefreshCachedSettingsSafe("RenderFarClip");
-    connectRefreshCachedSettingsSafe("RenderShadowSplitExponent");
-    connectRefreshCachedSettingsSafe("RenderShadowErrorCutoff");
-    connectRefreshCachedSettingsSafe("RenderShadowFOVCutoff");
-    connectRefreshCachedSettingsSafe("CameraOffset");
-    connectRefreshCachedSettingsSafe("CameraMaxCoF");
-    connectRefreshCachedSettingsSafe("CameraDoFResScale");
-    connectRefreshCachedSettingsSafe("RenderAutoHideSurfaceAreaLimit");
-    connectRefreshCachedSettingsSafe("RenderScreenSpaceReflections");
-    connectRefreshCachedSettingsSafe("RenderScreenSpaceReflectionIterations");
-    connectRefreshCachedSettingsSafe("RenderScreenSpaceReflectionRayStep");
-    connectRefreshCachedSettingsSafe("RenderScreenSpaceReflectionDistanceBias");
-    connectRefreshCachedSettingsSafe("RenderScreenSpaceReflectionDepthRejectBias");
-    connectRefreshCachedSettingsSafe("RenderScreenSpaceReflectionAdaptiveStepMultiplier");
-    connectRefreshCachedSettingsSafe("RenderScreenSpaceReflectionGlossySamples");
-    connectRefreshCachedSettingsSafe("RenderBufferVisualization");
-    gSavedSettings.getControl("RenderAutoHideSurfaceAreaLimit")->getCommitSignal()->connect(boost::bind(&LLPipeline::refreshCachedSettings));
-}
-
-LLPipeline::~LLPipeline()
-{
-}
-
-void LLPipeline::cleanup()
-{
-    assertInitialized();
-
-    mGroupQ1.clear() ;
-
-    for(pool_set_t::iterator iter = mPools.begin();
-        iter != mPools.end(); )
-    {
-        pool_set_t::iterator curiter = iter++;
-        LLDrawPool* poolp = *curiter;
-        if (poolp->isFacePool())
-        {
-            LLFacePool* face_pool = (LLFacePool*) poolp;
-            if (face_pool->mReferences.empty())
-            {
-                mPools.erase(curiter);
-                removeFromQuickLookup( poolp );
-                delete poolp;
-            }
-        }
-        else
-        {
-            mPools.erase(curiter);
-            removeFromQuickLookup( poolp );
-            delete poolp;
-        }
-    }
-
-    if (!mTerrainPools.empty())
-    {
-        LL_WARNS() << "Terrain Pools not cleaned up" << LL_ENDL;
-    }
-    if (!mTreePools.empty())
-    {
-        LL_WARNS() << "Tree Pools not cleaned up" << LL_ENDL;
-    }
-
-    delete mAlphaPoolPreWater;
-    mAlphaPoolPreWater = nullptr;
-    delete mAlphaPoolPostWater;
-    mAlphaPoolPostWater = nullptr;
-    delete mSkyPool;
-    mSkyPool = NULL;
-    delete mTerrainPool;
-    mTerrainPool = NULL;
-    delete mWaterPool;
-    mWaterPool = NULL;
-    delete mSimplePool;
-    mSimplePool = NULL;
-    delete mFullbrightPool;
-    mFullbrightPool = NULL;
-    delete mGlowPool;
-    mGlowPool = NULL;
-    delete mBumpPool;
-    mBumpPool = NULL;
-    // don't delete wl sky pool it was handled above in the for loop
-    //delete mWLSkyPool;
-    mWLSkyPool = NULL;
-
-    releaseGLBuffers();
-
-    mFaceSelectImagep = NULL;
-
-    mMovedList.clear();
-    mMovedBridge.clear();
-    mShiftList.clear();
-
-    mInitialized = false;
-
-    mDeferredVB = NULL;
-    mScreenTriangleVB = nullptr;
-
-    mCubeVB = NULL;
-
-    mReflectionMapManager.cleanup();
-}
-
-//============================================================================
-
-void LLPipeline::destroyGL()
-{
-    stop_glerror();
-    unloadShaders();
-    mHighlightFaces.clear();
-
-    resetDrawOrders();
-
-    releaseGLBuffers();
-
-    if (mMeshDirtyQueryObject)
-    {
-        glDeleteQueries(1, &mMeshDirtyQueryObject);
-        mMeshDirtyQueryObject = 0;
-    }
-}
-
-void LLPipeline::requestResizeScreenTexture()
-{
-    gResizeScreenTexture = true;
-}
-
-void LLPipeline::requestResizeShadowTexture()
-{
-    gResizeShadowTexture = true;
-}
-
-void LLPipeline::resizeShadowTexture()
-{
-    releaseSunShadowTargets();
-    releaseSpotShadowTargets();
-    allocateShadowBuffer(mRT->width, mRT->height);
-    gResizeShadowTexture = false;
-}
-
-void LLPipeline::resizeScreenTexture()
-{
-    if (gPipeline.shadersLoaded())
-    {
-        GLuint resX = gViewerWindow->getWorldViewWidthRaw();
-        GLuint resY = gViewerWindow->getWorldViewHeightRaw();
-
-        if (gResizeScreenTexture || (resX != mRT->screen.getWidth()) || (resY != mRT->screen.getHeight()))
-        {
-            releaseScreenBuffers();
-            releaseSunShadowTargets();
-            releaseSpotShadowTargets();
-<<<<<<< HEAD
-		    allocateScreenBuffer(resX,resY);
-            gResizeScreenTexture = false;
-		}
-	}
-=======
-            allocateScreenBuffer(resX,resY);
-            gResizeScreenTexture = FALSE;
-        }
-    }
->>>>>>> e1623bb2
-}
-
-bool LLPipeline::allocateScreenBuffer(U32 resX, U32 resY)
-{
-    LL_PROFILE_ZONE_SCOPED_CATEGORY_DISPLAY;
-    eFBOStatus ret = doAllocateScreenBuffer(resX, resY);
-
-    return ret == FBO_SUCCESS_FULLRES;
-}
-
-
-LLPipeline::eFBOStatus LLPipeline::doAllocateScreenBuffer(U32 resX, U32 resY)
-{
-    LL_PROFILE_ZONE_SCOPED_CATEGORY_DISPLAY;
-    // try to allocate screen buffers at requested resolution and samples
-    // - on failure, shrink number of samples and try again
-    // - if not multisampled, shrink resolution and try again (favor X resolution over Y)
-    // Make sure to call "releaseScreenBuffers" after each failure to cleanup the partially loaded state
-
-    // refresh cached settings here to protect against inconsistent event handling order
-    refreshCachedSettings();
-
-    U32 samples = RenderFSAASamples;
-
-    eFBOStatus ret = FBO_SUCCESS_FULLRES;
-    if (!allocateScreenBuffer(resX, resY, samples))
-    {
-        //failed to allocate at requested specification, return false
-        ret = FBO_FAILURE;
-
-        releaseScreenBuffers();
-        //reduce number of samples
-        while (samples > 0)
-        {
-            samples /= 2;
-            if (allocateScreenBuffer(resX, resY, samples))
-            { //success
-                return FBO_SUCCESS_LOWRES;
-            }
-            releaseScreenBuffers();
-        }
-
-        samples = 0;
-
-        //reduce resolution
-        while (resY > 0 && resX > 0)
-        {
-            resY /= 2;
-            if (allocateScreenBuffer(resX, resY, samples))
-            {
-                return FBO_SUCCESS_LOWRES;
-            }
-            releaseScreenBuffers();
-
-            resX /= 2;
-            if (allocateScreenBuffer(resX, resY, samples))
-            {
-                return FBO_SUCCESS_LOWRES;
-            }
-            releaseScreenBuffers();
-        }
-
-        LL_WARNS() << "Unable to allocate screen buffer at any resolution!" << LL_ENDL;
-    }
-
-    return ret;
-}
-
-bool LLPipeline::allocateScreenBuffer(U32 resX, U32 resY, U32 samples)
-{
-    LL_PROFILE_ZONE_SCOPED_CATEGORY_DISPLAY;
-    if (mRT == &mMainRT && sReflectionProbesEnabled)
-    { // hacky -- allocate auxillary buffer
-        gCubeSnapshot = true;
-        mReflectionMapManager.initReflectionMaps();
-        mRT = &mAuxillaryRT;
-        U32 res = mReflectionMapManager.mProbeResolution * 4;  //multiply by 4 because probes will be 16x super sampled
-        allocateScreenBuffer(res, res, samples);
-        mRT = &mMainRT;
-        gCubeSnapshot = false;
-    }
-
-    // remember these dimensions
-    mRT->width = resX;
-    mRT->height = resY;
-
-    U32 res_mod = RenderResolutionDivisor;
-
-    if (res_mod > 1 && res_mod < resX && res_mod < resY)
-    {
-        resX /= res_mod;
-        resY /= res_mod;
-    }
-
-    //water reflection texture (always needed as scratch space whether or not transparent water is enabled)
-    mWaterDis.allocate(resX, resY, GL_RGBA16F, true);
-
-    if (RenderUIBuffer)
-    {
-        if (!mRT->uiScreen.allocate(resX,resY, GL_RGBA))
-        {
-            return false;
-        }
-    }
-
-    S32 shadow_detail = RenderShadowDetail;
-    bool ssao = RenderDeferredSSAO;
-
-    //allocate deferred rendering color buffers
-    if (!mRT->deferredScreen.allocate(resX, resY, GL_RGBA, true)) return false;
-    if (!addDeferredAttachments(mRT->deferredScreen)) return false;
-
-    GLuint screenFormat = GL_RGBA16F;
-
-    if (!mRT->screen.allocate(resX, resY, screenFormat)) return false;
-
-    mRT->deferredScreen.shareDepthBuffer(mRT->screen);
-
-    if (samples > 0)
-    {
-        if (!mRT->fxaaBuffer.allocate(resX, resY, GL_RGBA)) return false;
-    }
-    else
-    {
-        mRT->fxaaBuffer.release();
-    }
-
-    if (shadow_detail > 0 || ssao || RenderDepthOfField || samples > 0)
-    { //only need mRT->deferredLight for shadows OR ssao OR dof OR fxaa
-        if (!mRT->deferredLight.allocate(resX, resY, GL_RGBA16F)) return false;
-    }
-    else
-    {
-        mRT->deferredLight.release();
-    }
-
-    allocateShadowBuffer(resX, resY);
-
-    if (!gCubeSnapshot && RenderScreenSpaceReflections) // hack to not allocate mSceneMap for cube snapshots
-    {
-        mSceneMap.allocate(resX, resY, GL_RGB, true);
-    }
-
-    const bool post_hdr = gSavedSettings.getBOOL("RenderPostProcessingHDR");
-    const U32 post_color_fmt = post_hdr ? GL_RGBA16F : GL_RGBA;
-    mPostMap.allocate(resX, resY, post_color_fmt);
-
-    //HACK make screenbuffer allocations start failing after 30 seconds
-    if (gSavedSettings.getBOOL("SimulateFBOFailure"))
-    {
-        return false;
-    }
-
-    gGL.getTexUnit(0)->disable();
-
-    stop_glerror();
-
-    return true;
-}
-
-// must be even to avoid a stripe in the horizontal shadow blur
-inline U32 BlurHappySize(U32 x, F32 scale) { return U32( x * scale + 16.0f) & ~0xF; }
-
-bool LLPipeline::allocateShadowBuffer(U32 resX, U32 resY)
-{
-    LL_PROFILE_ZONE_SCOPED_CATEGORY_DISPLAY;
-    S32 shadow_detail = RenderShadowDetail;
-
-    F32 scale = llmax(0.f, RenderShadowResolutionScale);
-    U32 sun_shadow_map_width = BlurHappySize(resX, scale);
-    U32 sun_shadow_map_height = BlurHappySize(resY, scale);
-
-    if (shadow_detail > 0)
-    { //allocate 4 sun shadow maps
-        for (U32 i = 0; i < 4; i++)
-        {
-            if (!mRT->shadow[i].allocate(sun_shadow_map_width, sun_shadow_map_height, 0, true))
-            {
-                return false;
-            }
-        }
-    }
-    else
-    {
-        for (U32 i = 0; i < 4; i++)
-        {
-            releaseSunShadowTarget(i);
-        }
-    }
-
-    if (!gCubeSnapshot) // hack to not allocate spot shadow maps during ReflectionMapManager init
-    {
-        U32 width = (U32)(resX * scale);
-        U32 height = width;
-
-        if (shadow_detail > 1)
-        { //allocate two spot shadow maps
-            U32 spot_shadow_map_width = width;
-            U32 spot_shadow_map_height = height;
-            for (U32 i = 0; i < 2; i++)
-            {
-                if (!mSpotShadow[i].allocate(spot_shadow_map_width, spot_shadow_map_height, 0, true))
-                {
-                    return false;
-                }
-            }
-        }
-        else
-        {
-            releaseSpotShadowTargets();
-        }
-    }
-
-
-    // set up shadow map filtering and compare modes
-    if (shadow_detail > 0)
-    {
-        for (U32 i = 0; i < 4; i++)
-        {
-            LLRenderTarget* shadow_target = getSunShadowTarget(i);
-            if (shadow_target)
-            {
-                gGL.getTexUnit(0)->bind(getSunShadowTarget(i), true);
-                gGL.getTexUnit(0)->setTextureFilteringOption(LLTexUnit::TFO_ANISOTROPIC);
-                gGL.getTexUnit(0)->setTextureAddressMode(LLTexUnit::TAM_CLAMP);
-
-                glTexParameteri(GL_TEXTURE_2D, GL_TEXTURE_COMPARE_MODE, GL_COMPARE_R_TO_TEXTURE);
-                glTexParameteri(GL_TEXTURE_2D, GL_TEXTURE_COMPARE_FUNC, GL_LEQUAL);
-            }
-        }
-    }
-
-    if (shadow_detail > 1 && !gCubeSnapshot)
-    {
-        for (U32 i = 0; i < 2; i++)
-        {
-            LLRenderTarget* shadow_target = getSpotShadowTarget(i);
-            if (shadow_target)
-            {
-                gGL.getTexUnit(0)->bind(shadow_target, true);
-                gGL.getTexUnit(0)->setTextureFilteringOption(LLTexUnit::TFO_ANISOTROPIC);
-                gGL.getTexUnit(0)->setTextureAddressMode(LLTexUnit::TAM_CLAMP);
-
-                glTexParameteri(GL_TEXTURE_2D, GL_TEXTURE_COMPARE_MODE, GL_COMPARE_R_TO_TEXTURE);
-                glTexParameteri(GL_TEXTURE_2D, GL_TEXTURE_COMPARE_FUNC, GL_LEQUAL);
-            }
-        }
-    }
-
-    return true;
-}
-
-//static
-void LLPipeline::updateRenderTransparentWater()
-{
-    sRenderTransparentWater = gSavedSettings.getBOOL("RenderTransparentWater");
-}
-
-// static
-void LLPipeline::refreshCachedSettings()
-{
-    LL_PROFILE_ZONE_SCOPED_CATEGORY_DISPLAY;
-<<<<<<< HEAD
-	LLPipeline::sAutoMaskAlphaDeferred = gSavedSettings.getBOOL("RenderAutoMaskAlphaDeferred");
-	LLPipeline::sAutoMaskAlphaNonDeferred = gSavedSettings.getBOOL("RenderAutoMaskAlphaNonDeferred");
-	LLPipeline::sUseFarClip = gSavedSettings.getBOOL("RenderUseFarClip");
-	LLVOAvatar::sMaxNonImpostors = gSavedSettings.getU32("RenderAvatarMaxNonImpostors");
-	LLVOAvatar::updateImpostorRendering(LLVOAvatar::sMaxNonImpostors);
-
-	LLPipeline::sUseOcclusion = 
-			(!gUseWireframe
-			&& LLFeatureManager::getInstance()->isFeatureAvailable("UseOcclusion") 
-			&& gSavedSettings.getBOOL("UseOcclusion")) ? 2 : 0;
-	
-    WindLightUseAtmosShaders = true; // DEPRECATED -- gSavedSettings.getBOOL("WindLightUseAtmosShaders");
-    RenderDeferred = true; // DEPRECATED -- gSavedSettings.getBOOL("RenderDeferred");
-	RenderDeferredSunWash = gSavedSettings.getF32("RenderDeferredSunWash");
-	RenderFSAASamples = LLFeatureManager::getInstance()->isFeatureAvailable("RenderFSAASamples") ? gSavedSettings.getU32("RenderFSAASamples") : 0;
-	RenderResolutionDivisor = gSavedSettings.getU32("RenderResolutionDivisor");
-	RenderUIBuffer = gSavedSettings.getBOOL("RenderUIBuffer");
-	RenderShadowDetail = gSavedSettings.getS32("RenderShadowDetail");
-=======
-    LLPipeline::sAutoMaskAlphaDeferred = gSavedSettings.getBOOL("RenderAutoMaskAlphaDeferred");
-    LLPipeline::sAutoMaskAlphaNonDeferred = gSavedSettings.getBOOL("RenderAutoMaskAlphaNonDeferred");
-    LLPipeline::sUseFarClip = gSavedSettings.getBOOL("RenderUseFarClip");
-    LLVOAvatar::sMaxNonImpostors = gSavedSettings.getU32("RenderAvatarMaxNonImpostors");
-    LLVOAvatar::updateImpostorRendering(LLVOAvatar::sMaxNonImpostors);
-
-    LLPipeline::sUseOcclusion =
-            (!gUseWireframe
-            && LLFeatureManager::getInstance()->isFeatureAvailable("UseOcclusion")
-            && gSavedSettings.getBOOL("UseOcclusion")) ? 2 : 0;
-
-    WindLightUseAtmosShaders = TRUE; // DEPRECATED -- gSavedSettings.getBOOL("WindLightUseAtmosShaders");
-    RenderDeferred = TRUE; // DEPRECATED -- gSavedSettings.getBOOL("RenderDeferred");
-    RenderDeferredSunWash = gSavedSettings.getF32("RenderDeferredSunWash");
-    RenderFSAASamples = LLFeatureManager::getInstance()->isFeatureAvailable("RenderFSAASamples") ? gSavedSettings.getU32("RenderFSAASamples") : 0;
-    RenderResolutionDivisor = gSavedSettings.getU32("RenderResolutionDivisor");
-    RenderUIBuffer = gSavedSettings.getBOOL("RenderUIBuffer");
-    RenderShadowDetail = gSavedSettings.getS32("RenderShadowDetail");
->>>>>>> e1623bb2
-    RenderShadowSplits = gSavedSettings.getS32("RenderShadowSplits");
-    RenderDeferredSSAO = gSavedSettings.getBOOL("RenderDeferredSSAO");
-    RenderShadowResolutionScale = gSavedSettings.getF32("RenderShadowResolutionScale");
-    RenderDelayCreation = gSavedSettings.getBOOL("RenderDelayCreation");
-    RenderAnimateRes = gSavedSettings.getBOOL("RenderAnimateRes");
-    FreezeTime = gSavedSettings.getBOOL("FreezeTime");
-    DebugBeaconLineWidth = gSavedSettings.getS32("DebugBeaconLineWidth");
-    RenderHighlightBrightness = gSavedSettings.getF32("RenderHighlightBrightness");
-    RenderHighlightColor = gSavedSettings.getColor4("RenderHighlightColor");
-    RenderHighlightThickness = gSavedSettings.getF32("RenderHighlightThickness");
-    RenderSpotLightsInNondeferred = gSavedSettings.getBOOL("RenderSpotLightsInNondeferred");
-    PreviewAmbientColor = gSavedSettings.getColor4("PreviewAmbientColor");
-    PreviewDiffuse0 = gSavedSettings.getColor4("PreviewDiffuse0");
-    PreviewSpecular0 = gSavedSettings.getColor4("PreviewSpecular0");
-    PreviewDiffuse1 = gSavedSettings.getColor4("PreviewDiffuse1");
-    PreviewSpecular1 = gSavedSettings.getColor4("PreviewSpecular1");
-    PreviewDiffuse2 = gSavedSettings.getColor4("PreviewDiffuse2");
-    PreviewSpecular2 = gSavedSettings.getColor4("PreviewSpecular2");
-    PreviewDirection0 = gSavedSettings.getVector3("PreviewDirection0");
-    PreviewDirection1 = gSavedSettings.getVector3("PreviewDirection1");
-    PreviewDirection2 = gSavedSettings.getVector3("PreviewDirection2");
-    RenderGlowMaxExtractAlpha = gSavedSettings.getF32("RenderGlowMaxExtractAlpha");
-    RenderGlowWarmthAmount = gSavedSettings.getF32("RenderGlowWarmthAmount");
-    RenderGlowLumWeights = gSavedSettings.getVector3("RenderGlowLumWeights");
-    RenderGlowWarmthWeights = gSavedSettings.getVector3("RenderGlowWarmthWeights");
-    RenderGlowResolutionPow = gSavedSettings.getS32("RenderGlowResolutionPow");
-    RenderGlowIterations = gSavedSettings.getS32("RenderGlowIterations");
-    RenderGlowWidth = gSavedSettings.getF32("RenderGlowWidth");
-    RenderGlowStrength = gSavedSettings.getF32("RenderGlowStrength");
-    RenderGlowNoise = gSavedSettings.getBOOL("RenderGlowNoise");
-    RenderDepthOfField = gSavedSettings.getBOOL("RenderDepthOfField");
-    RenderDepthOfFieldInEditMode = gSavedSettings.getBOOL("RenderDepthOfFieldInEditMode");
-    CameraFocusTransitionTime = gSavedSettings.getF32("CameraFocusTransitionTime");
-    CameraFNumber = gSavedSettings.getF32("CameraFNumber");
-    CameraFocalLength = gSavedSettings.getF32("CameraFocalLength");
-    CameraFieldOfView = gSavedSettings.getF32("CameraFieldOfView");
-    RenderShadowNoise = gSavedSettings.getF32("RenderShadowNoise");
-    RenderShadowBlurSize = gSavedSettings.getF32("RenderShadowBlurSize");
-    RenderSSAOScale = gSavedSettings.getF32("RenderSSAOScale");
-    RenderSSAOMaxScale = gSavedSettings.getU32("RenderSSAOMaxScale");
-    RenderSSAOFactor = gSavedSettings.getF32("RenderSSAOFactor");
-    RenderSSAOEffect = gSavedSettings.getVector3("RenderSSAOEffect");
-    RenderShadowOffsetError = gSavedSettings.getF32("RenderShadowOffsetError");
-    RenderShadowBiasError = gSavedSettings.getF32("RenderShadowBiasError");
-    RenderShadowOffset = gSavedSettings.getF32("RenderShadowOffset");
-    RenderShadowBias = gSavedSettings.getF32("RenderShadowBias");
-    RenderSpotShadowOffset = gSavedSettings.getF32("RenderSpotShadowOffset");
-    RenderSpotShadowBias = gSavedSettings.getF32("RenderSpotShadowBias");
-    RenderEdgeDepthCutoff = gSavedSettings.getF32("RenderEdgeDepthCutoff");
-    RenderEdgeNormCutoff = gSavedSettings.getF32("RenderEdgeNormCutoff");
-    RenderShadowGaussian = gSavedSettings.getVector3("RenderShadowGaussian");
-    RenderShadowBlurDistFactor = gSavedSettings.getF32("RenderShadowBlurDistFactor");
-    RenderDeferredAtmospheric = gSavedSettings.getBOOL("RenderDeferredAtmospheric");
-    RenderHighlightFadeTime = gSavedSettings.getF32("RenderHighlightFadeTime");
-    RenderFarClip = gSavedSettings.getF32("RenderFarClip");
-    RenderShadowSplitExponent = gSavedSettings.getVector3("RenderShadowSplitExponent");
-    RenderShadowErrorCutoff = gSavedSettings.getF32("RenderShadowErrorCutoff");
-    RenderShadowFOVCutoff = gSavedSettings.getF32("RenderShadowFOVCutoff");
-    CameraOffset = gSavedSettings.getBOOL("CameraOffset");
-    CameraMaxCoF = gSavedSettings.getF32("CameraMaxCoF");
-    CameraDoFResScale = gSavedSettings.getF32("CameraDoFResScale");
-    RenderAutoHideSurfaceAreaLimit = gSavedSettings.getF32("RenderAutoHideSurfaceAreaLimit");
-    RenderScreenSpaceReflections = gSavedSettings.getBOOL("RenderScreenSpaceReflections");
-    RenderScreenSpaceReflectionIterations = gSavedSettings.getS32("RenderScreenSpaceReflectionIterations");
-    RenderScreenSpaceReflectionRayStep = gSavedSettings.getF32("RenderScreenSpaceReflectionRayStep");
-    RenderScreenSpaceReflectionDistanceBias = gSavedSettings.getF32("RenderScreenSpaceReflectionDistanceBias");
-    RenderScreenSpaceReflectionDepthRejectBias = gSavedSettings.getF32("RenderScreenSpaceReflectionDepthRejectBias");
-    RenderScreenSpaceReflectionAdaptiveStepMultiplier = gSavedSettings.getF32("RenderScreenSpaceReflectionAdaptiveStepMultiplier");
-    RenderScreenSpaceReflectionGlossySamples = gSavedSettings.getS32("RenderScreenSpaceReflectionGlossySamples");
-    RenderBufferVisualization = gSavedSettings.getS32("RenderBufferVisualization");
-    sReflectionProbesEnabled = LLFeatureManager::getInstance()->isFeatureAvailable("RenderReflectionsEnabled") && gSavedSettings.getBOOL("RenderReflectionsEnabled");
-    RenderSpotLight = nullptr;
-
-    if (gNonInteractive)
-    {
-        LLVOAvatar::sMaxNonImpostors = 1;
-        LLVOAvatar::updateImpostorRendering(LLVOAvatar::sMaxNonImpostors);
-    }
-}
-
-void LLPipeline::releaseGLBuffers()
-{
-    assertInitialized();
-
-    if (mNoiseMap)
-    {
-        LLImageGL::deleteTextures(1, &mNoiseMap);
-        mNoiseMap = 0;
-    }
-
-    if (mTrueNoiseMap)
-    {
-        LLImageGL::deleteTextures(1, &mTrueNoiseMap);
-        mTrueNoiseMap = 0;
-    }
-
-    releaseLUTBuffers();
-
-    mWaterDis.release();
-    mBake.release();
-
-    mSceneMap.release();
-
-    mPostMap.release();
-
-    for (U32 i = 0; i < 3; i++)
-    {
-        mGlow[i].release();
-    }
-
-    releaseScreenBuffers();
-
-    gBumpImageList.destroyGL();
-    LLVOAvatar::resetImpostors();
-}
-
-void LLPipeline::releaseLUTBuffers()
-{
-    if (mLightFunc)
-    {
-        LLImageGL::deleteTextures(1, &mLightFunc);
-        mLightFunc = 0;
-    }
-
-    mPbrBrdfLut.release();
-
-    mExposureMap.release();
-    mLuminanceMap.release();
-    mLastExposure.release();
-
-}
-
-void LLPipeline::releaseShadowBuffers()
-{
-    releaseSunShadowTargets();
-    releaseSpotShadowTargets();
-}
-
-void LLPipeline::releaseScreenBuffers()
-{
-    mRT->uiScreen.release();
-    mRT->screen.release();
-    mRT->fxaaBuffer.release();
-    mRT->deferredScreen.release();
-    mRT->deferredLight.release();
-}
-
-void LLPipeline::releaseSunShadowTarget(U32 index)
-{
-    llassert(index < 4);
-    mRT->shadow[index].release();
-}
-
-void LLPipeline::releaseSunShadowTargets()
-{
-    for (U32 i = 0; i < 4; i++)
-    {
-        releaseSunShadowTarget(i);
-    }
-}
-
-void LLPipeline::releaseSpotShadowTargets()
-{
-    if (!gCubeSnapshot) // hack to avoid freeing spot shadows during ReflectionMapManager init
-    {
-        for (U32 i = 0; i < 2; i++)
-        {
-            mSpotShadow[i].release();
-        }
-    }
-}
-
-void LLPipeline::createGLBuffers()
-{
-    LL_PROFILE_ZONE_SCOPED_CATEGORY_PIPELINE;
-    stop_glerror();
-    assertInitialized();
-
-    // Use FBO for bake tex
-    mBake.allocate(512, 512, GL_RGBA, true); // SL-12781 Build > Upload > Model; 3D Preview
-
-    stop_glerror();
-
-    GLuint resX = gViewerWindow->getWorldViewWidthRaw();
-    GLuint resY = gViewerWindow->getWorldViewHeightRaw();
-
-    // allocate screen space glow buffers
-    const U32 glow_res = llmax(1, llmin(512, 1 << gSavedSettings.getS32("RenderGlowResolutionPow")));
-    const bool glow_hdr = gSavedSettings.getBOOL("RenderGlowHDR");
-    const U32 glow_color_fmt = glow_hdr ? GL_RGBA16F : GL_RGBA;
-    for (U32 i = 0; i < 3; i++)
-    {
-        mGlow[i].allocate(512, glow_res, glow_color_fmt);
-    }
-
-    allocateScreenBuffer(resX, resY);
-    mRT->width = 0;
-    mRT->height = 0;
-
-
-    if (!mNoiseMap)
-    {
-        const U32 noiseRes = 128;
-        LLVector3 noise[noiseRes*noiseRes];
-
-        F32 scaler = gSavedSettings.getF32("RenderDeferredNoise")/100.f;
-        for (U32 i = 0; i < noiseRes*noiseRes; ++i)
-        {
-            noise[i] = LLVector3(ll_frand()-0.5f, ll_frand()-0.5f, 0.f);
-            noise[i].normVec();
-            noise[i].mV[2] = ll_frand()*scaler+1.f-scaler/2.f;
-        }
-
-        LLImageGL::generateTextures(1, &mNoiseMap);
-
-        gGL.getTexUnit(0)->bindManual(LLTexUnit::TT_TEXTURE, mNoiseMap);
-        LLImageGL::setManualImage(LLTexUnit::getInternalType(LLTexUnit::TT_TEXTURE), 0, GL_RGB16F, noiseRes, noiseRes, GL_RGB, GL_FLOAT, noise, false);
-        gGL.getTexUnit(0)->setTextureFilteringOption(LLTexUnit::TFO_POINT);
-    }
-
-    if (!mTrueNoiseMap)
-    {
-        const U32 noiseRes = 128;
-        F32 noise[noiseRes*noiseRes*3];
-        for (U32 i = 0; i < noiseRes*noiseRes*3; i++)
-        {
-            noise[i] = ll_frand()*2.0-1.0;
-        }
-
-        LLImageGL::generateTextures(1, &mTrueNoiseMap);
-        gGL.getTexUnit(0)->bindManual(LLTexUnit::TT_TEXTURE, mTrueNoiseMap);
-        LLImageGL::setManualImage(LLTexUnit::getInternalType(LLTexUnit::TT_TEXTURE), 0, GL_RGB16F, noiseRes, noiseRes, GL_RGB,GL_FLOAT, noise, false);
-        gGL.getTexUnit(0)->setTextureFilteringOption(LLTexUnit::TFO_POINT);
-    }
-
-    createLUTBuffers();
-
-    gBumpImageList.restoreGL();
-}
-
-F32 lerpf(F32 a, F32 b, F32 w)
-{
-    return a + w * (b - a);
-}
-
-void LLPipeline::createLUTBuffers()
-{
-    if (!mLightFunc)
-    {
-        U32 lightResX = gSavedSettings.getU32("RenderSpecularResX");
-        U32 lightResY = gSavedSettings.getU32("RenderSpecularResY");
-        F32* ls = new F32[lightResX*lightResY];
-        F32 specExp = gSavedSettings.getF32("RenderSpecularExponent");
-        // Calculate the (normalized) blinn-phong specular lookup texture. (with a few tweaks)
-        for (U32 y = 0; y < lightResY; ++y)
-        {
-            for (U32 x = 0; x < lightResX; ++x)
-            {
-                ls[y*lightResX+x] = 0;
-                F32 sa = (F32) x/(lightResX-1);
-                F32 spec = (F32) y/(lightResY-1);
-                F32 n = spec * spec * specExp;
-
-                // Nothing special here.  Just your typical blinn-phong term.
-                spec = powf(sa, n);
-
-                // Apply our normalization function.
-                // Note: This is the full equation that applies the full normalization curve, not an approximation.
-                // This is fine, given we only need to create our LUT once per buffer initialization.
-                spec *= (((n + 2) * (n + 4)) / (8 * F_PI * (powf(2, -n/2) + n)));
-
-                // Since we use R16F, we no longer have a dynamic range issue we need to work around here.
-                // Though some older drivers may not like this, newer drivers shouldn't have this problem.
-                ls[y*lightResX+x] = spec;
-            }
-        }
-
-        U32 pix_format = GL_R16F;
-#if LL_DARWIN
-        // Need to work around limited precision with 10.6.8 and older drivers
-        //
-        pix_format = GL_R32F;
-#endif
-        LLImageGL::generateTextures(1, &mLightFunc);
-        gGL.getTexUnit(0)->bindManual(LLTexUnit::TT_TEXTURE, mLightFunc);
-        LLImageGL::setManualImage(LLTexUnit::getInternalType(LLTexUnit::TT_TEXTURE), 0, pix_format, lightResX, lightResY, GL_RED, GL_FLOAT, ls, false);
-        gGL.getTexUnit(0)->setTextureAddressMode(LLTexUnit::TAM_CLAMP);
-        gGL.getTexUnit(0)->setTextureFilteringOption(LLTexUnit::TFO_TRILINEAR);
-        glTexParameteri(GL_TEXTURE_2D, GL_TEXTURE_MAG_FILTER, GL_LINEAR);
-        glTexParameteri(GL_TEXTURE_2D, GL_TEXTURE_MIN_FILTER, GL_NEAREST);
-
-        delete [] ls;
-    }
-
-    mPbrBrdfLut.allocate(512, 512, GL_RG16F);
-    mPbrBrdfLut.bindTarget();
-    gDeferredGenBrdfLutProgram.bind();
-
-    gGL.begin(LLRender::TRIANGLE_STRIP);
-    gGL.vertex2f(-1, -1);
-    gGL.vertex2f(-1, 1);
-    gGL.vertex2f(1, -1);
-    gGL.vertex2f(1, 1);
-    gGL.end();
-    gGL.flush();
-
-    gDeferredGenBrdfLutProgram.unbind();
-    mPbrBrdfLut.flush();
-
-    mExposureMap.allocate(1, 1, GL_R16F);
-    mExposureMap.bindTarget();
-    glClearColor(1, 1, 1, 0);
-    mExposureMap.clear();
-    glClearColor(0, 0, 0, 0);
-    mExposureMap.flush();
-
-    mLuminanceMap.allocate(256, 256, GL_R16F, false, LLTexUnit::TT_TEXTURE, LLTexUnit::TMG_AUTO);
-
-    mLastExposure.allocate(1, 1, GL_R16F);
-}
-
-
-void LLPipeline::restoreGL()
-{
-    assertInitialized();
-
-    LLViewerShaderMgr::instance()->setShaders();
-
-    for (LLWorld::region_list_t::const_iterator iter = LLWorld::getInstance()->getRegionList().begin();
-            iter != LLWorld::getInstance()->getRegionList().end(); ++iter)
-    {
-        LLViewerRegion* region = *iter;
-        for (U32 i = 0; i < LLViewerRegion::NUM_PARTITIONS; i++)
-        {
-            LLSpatialPartition* part = region->getSpatialPartition(i);
-            if (part)
-            {
-                part->restoreGL();
-        }
-        }
-    }
-}
-
-bool LLPipeline::shadersLoaded()
-{
-    return (assertInitialized() && mShadersLoaded);
-}
-
-bool LLPipeline::canUseWindLightShaders() const
-{
-    return true;
-}
-
-bool LLPipeline::canUseAntiAliasing() const
-{
-    return true;
-}
-
-void LLPipeline::unloadShaders()
-{
-    LLViewerShaderMgr::instance()->unloadShaders();
-    mShadersLoaded = false;
-}
-
-void LLPipeline::assertInitializedDoError()
-{
-    LL_ERRS() << "LLPipeline used when uninitialized." << LL_ENDL;
-}
-
-//============================================================================
-
-void LLPipeline::enableShadows(const bool enable_shadows)
-{
-    //should probably do something here to wrangle shadows....
-}
-
-class LLOctreeDirtyTexture : public OctreeTraveler
-{
-public:
-    const std::set<LLViewerFetchedTexture*>& mTextures;
-
-    LLOctreeDirtyTexture(const std::set<LLViewerFetchedTexture*>& textures) : mTextures(textures) { }
-
-    virtual void visit(const OctreeNode* node)
-    {
-        LLSpatialGroup* group = (LLSpatialGroup*) node->getListener(0);
-
-        if (!group->hasState(LLSpatialGroup::GEOM_DIRTY) && !group->isEmpty())
-        {
-            for (LLSpatialGroup::draw_map_t::iterator i = group->mDrawMap.begin(); i != group->mDrawMap.end(); ++i)
-            {
-                for (LLSpatialGroup::drawmap_elem_t::iterator j = i->second.begin(); j != i->second.end(); ++j)
-                {
-                    LLDrawInfo* params = *j;
-                    LLViewerFetchedTexture* tex = LLViewerTextureManager::staticCastToFetchedTexture(params->mTexture);
-                    if (tex && mTextures.find(tex) != mTextures.end())
-                    {
-                        group->setState(LLSpatialGroup::GEOM_DIRTY);
-                    }
-                }
-            }
-        }
-
-        for (LLSpatialGroup::bridge_list_t::iterator i = group->mBridgeList.begin(); i != group->mBridgeList.end(); ++i)
-        {
-            LLSpatialBridge* bridge = *i;
-            traverse(bridge->mOctree);
-        }
-    }
-};
-
-// Called when a texture changes # of channels (causes faces to move to alpha pool)
-void LLPipeline::dirtyPoolObjectTextures(const std::set<LLViewerFetchedTexture*>& textures)
-{
-    LL_PROFILE_ZONE_SCOPED_CATEGORY_PIPELINE;
-    assertInitialized();
-
-    // *TODO: This is inefficient and causes frame spikes; need a better way to do this
-    //        Most of the time is spent in dirty.traverse.
-
-    for (pool_set_t::iterator iter = mPools.begin(); iter != mPools.end(); ++iter)
-    {
-        LLDrawPool *poolp = *iter;
-        if (poolp->isFacePool())
-        {
-            ((LLFacePool*) poolp)->dirtyTextures(textures);
-        }
-    }
-
-    LLOctreeDirtyTexture dirty(textures);
-    for (LLWorld::region_list_t::const_iterator iter = LLWorld::getInstance()->getRegionList().begin();
-            iter != LLWorld::getInstance()->getRegionList().end(); ++iter)
-    {
-        LLViewerRegion* region = *iter;
-        for (U32 i = 0; i < LLViewerRegion::NUM_PARTITIONS; i++)
-        {
-            LLSpatialPartition* part = region->getSpatialPartition(i);
-            if (part)
-            {
-                dirty.traverse(part->mOctree);
-            }
-        }
-    }
-}
-
-LLDrawPool *LLPipeline::findPool(const U32 type, LLViewerTexture *tex0)
-{
-    assertInitialized();
-
-    LLDrawPool *poolp = NULL;
-    switch( type )
-    {
-    case LLDrawPool::POOL_SIMPLE:
-        poolp = mSimplePool;
-        break;
-
-    case LLDrawPool::POOL_GRASS:
-        poolp = mGrassPool;
-        break;
-
-    case LLDrawPool::POOL_ALPHA_MASK:
-        poolp = mAlphaMaskPool;
-        break;
-
-    case LLDrawPool::POOL_FULLBRIGHT_ALPHA_MASK:
-        poolp = mFullbrightAlphaMaskPool;
-        break;
-
-    case LLDrawPool::POOL_FULLBRIGHT:
-        poolp = mFullbrightPool;
-        break;
-
-    case LLDrawPool::POOL_GLOW:
-        poolp = mGlowPool;
-        break;
-
-    case LLDrawPool::POOL_TREE:
-        poolp = get_if_there(mTreePools, (uintptr_t)tex0, (LLDrawPool*)0 );
-        break;
-
-    case LLDrawPool::POOL_TERRAIN:
-        poolp = get_if_there(mTerrainPools, (uintptr_t)tex0, (LLDrawPool*)0 );
-        break;
-
-    case LLDrawPool::POOL_BUMP:
-        poolp = mBumpPool;
-        break;
-    case LLDrawPool::POOL_MATERIALS:
-        poolp = mMaterialsPool;
-        break;
-    case LLDrawPool::POOL_ALPHA_PRE_WATER:
-        poolp = mAlphaPoolPreWater;
-        break;
-    case LLDrawPool::POOL_ALPHA_POST_WATER:
-        poolp = mAlphaPoolPostWater;
-        break;
-
-    case LLDrawPool::POOL_AVATAR:
-    case LLDrawPool::POOL_CONTROL_AV:
-        break; // Do nothing
-
-    case LLDrawPool::POOL_SKY:
-        poolp = mSkyPool;
-        break;
-
-    case LLDrawPool::POOL_WATER:
-        poolp = mWaterPool;
-        break;
-
-    case LLDrawPool::POOL_WL_SKY:
-        poolp = mWLSkyPool;
-        break;
-
-    case LLDrawPool::POOL_GLTF_PBR:
-        poolp = mPBROpaquePool;
-        break;
-    case LLDrawPool::POOL_GLTF_PBR_ALPHA_MASK:
-        poolp = mPBRAlphaMaskPool;
-        break;
-
-    default:
-        llassert(0);
-        LL_ERRS() << "Invalid Pool Type in  LLPipeline::findPool() type=" << type << LL_ENDL;
-        break;
-    }
-
-    return poolp;
-}
-
-
-LLDrawPool *LLPipeline::getPool(const U32 type, LLViewerTexture *tex0)
-{
-    LLDrawPool *poolp = findPool(type, tex0);
-    if (poolp)
-    {
-        return poolp;
-    }
-
-    LLDrawPool *new_poolp = LLDrawPool::createPool(type, tex0);
-    addPool( new_poolp );
-
-    return new_poolp;
-}
-
-
-// static
-LLDrawPool* LLPipeline::getPoolFromTE(const LLTextureEntry* te, LLViewerTexture* imagep)
-{
-    U32 type = getPoolTypeFromTE(te, imagep);
-    return gPipeline.getPool(type, imagep);
-}
-
-//static
-U32 LLPipeline::getPoolTypeFromTE(const LLTextureEntry* te, LLViewerTexture* imagep)
-{
-    if (!te || !imagep)
-    {
-        return 0;
-    }
-
-    LLMaterial* mat = te->getMaterialParams().get();
-    LLGLTFMaterial* gltf_mat = te->getGLTFRenderMaterial();
-
-    bool color_alpha = te->getColor().mV[3] < 0.999f;
-    bool alpha = color_alpha;
-    if (imagep)
-    {
-        alpha = alpha || (imagep->getComponents() == 4 && imagep->getType() != LLViewerTexture::MEDIA_TEXTURE) || (imagep->getComponents() == 2);
-    }
-
-    if (alpha && mat)
-    {
-        switch (mat->getDiffuseAlphaMode())
-        {
-            case 1:
-                alpha = true; // Material's alpha mode is set to blend.  Toss it into the alpha draw pool.
-                break;
-            case 0: //alpha mode set to none, never go to alpha pool
-            case 3: //alpha mode set to emissive, never go to alpha pool
-                alpha = color_alpha;
-                break;
-            default: //alpha mode set to "mask", go to alpha pool if fullbright
-                alpha = color_alpha; // Material's alpha mode is set to none, mask, or emissive.  Toss it into the opaque material draw pool.
-                break;
-        }
-    }
-
-    if (alpha || (gltf_mat && gltf_mat->mAlphaMode == LLGLTFMaterial::ALPHA_MODE_BLEND))
-    {
-        return LLDrawPool::POOL_ALPHA;
-    }
-    else if ((te->getBumpmap() || te->getShiny()) && (!mat || mat->getNormalID().isNull()))
-    {
-        return LLDrawPool::POOL_BUMP;
-    }
-    else if (gltf_mat)
-    {
-        return LLDrawPool::POOL_GLTF_PBR;
-    }
-    else if (mat && !alpha)
-    {
-        return LLDrawPool::POOL_MATERIALS;
-    }
-    else
-    {
-        return LLDrawPool::POOL_SIMPLE;
-    }
-}
-
-
-void LLPipeline::addPool(LLDrawPool *new_poolp)
-{
-    assertInitialized();
-    mPools.insert(new_poolp);
-    addToQuickLookup( new_poolp );
-}
-
-void LLPipeline::allocDrawable(LLViewerObject *vobj)
-{
-<<<<<<< HEAD
-	LLDrawable *drawable = new LLDrawable(vobj);
-	vobj->mDrawable = drawable;
-	
-	//encompass completely sheared objects by taking 
-	//the most extreme point possible (<1,1,0.5>)
-	drawable->setRadius(LLVector3(1,1,0.5f).scaleVec(vobj->getScale()).length());
-	if (vobj->isOrphaned())
-	{
-		drawable->setState(LLDrawable::FORCE_INVISIBLE);
-	}
-	drawable->updateXform(true);
-=======
-    LLDrawable *drawable = new LLDrawable(vobj);
-    vobj->mDrawable = drawable;
-
-    //encompass completely sheared objects by taking
-    //the most extreme point possible (<1,1,0.5>)
-    drawable->setRadius(LLVector3(1,1,0.5f).scaleVec(vobj->getScale()).length());
-    if (vobj->isOrphaned())
-    {
-        drawable->setState(LLDrawable::FORCE_INVISIBLE);
-    }
-    drawable->updateXform(TRUE);
->>>>>>> e1623bb2
-}
-
-
-void LLPipeline::unlinkDrawable(LLDrawable *drawable)
-{
-    LL_PROFILE_ZONE_SCOPED_CATEGORY_PIPELINE;
-
-    assertInitialized();
-
-    LLPointer<LLDrawable> drawablep = drawable; // make sure this doesn't get deleted before we are done
-
-    // Based on flags, remove the drawable from the queues that it's on.
-    if (drawablep->isState(LLDrawable::ON_MOVE_LIST))
-    {
-        LLDrawable::drawable_vector_t::iterator iter = std::find(mMovedList.begin(), mMovedList.end(), drawablep);
-        if (iter != mMovedList.end())
-        {
-            mMovedList.erase(iter);
-        }
-    }
-
-    if (drawablep->getSpatialGroup())
-    {
-        if (!drawablep->getSpatialGroup()->getSpatialPartition()->remove(drawablep, drawablep->getSpatialGroup()))
-        {
-#ifdef LL_RELEASE_FOR_DOWNLOAD
-            LL_WARNS() << "Couldn't remove object from spatial group!" << LL_ENDL;
-#else
-            LL_ERRS() << "Couldn't remove object from spatial group!" << LL_ENDL;
-#endif
-        }
-    }
-
-    mLights.erase(drawablep);
-
-    for (light_set_t::iterator iter = mNearbyLights.begin();
-                iter != mNearbyLights.end(); iter++)
-    {
-        if (iter->drawable == drawablep)
-        {
-            mNearbyLights.erase(iter);
-            break;
-        }
-    }
-
-    for (U32 i = 0; i < 2; ++i)
-    {
-        if (mShadowSpotLight[i] == drawablep)
-        {
-            mShadowSpotLight[i] = NULL;
-        }
-
-        if (mTargetShadowSpotLight[i] == drawablep)
-        {
-            mTargetShadowSpotLight[i] = NULL;
-        }
-    }
-}
-
-//static
-void LLPipeline::removeMutedAVsLights(LLVOAvatar* muted_avatar)
-{
-    LL_PROFILE_ZONE_SCOPED_CATEGORY_PIPELINE;
-    light_set_t::iterator iter = gPipeline.mNearbyLights.begin();
-    while (iter != gPipeline.mNearbyLights.end())
-    {
-        const LLViewerObject* vobj = iter->drawable->getVObj();
-        if (vobj
-            && vobj->getAvatar()
-            && vobj->isAttachment()
-            && vobj->getAvatar() == muted_avatar)
-        {
-            gPipeline.mLights.erase(iter->drawable);
-            iter = gPipeline.mNearbyLights.erase(iter);
-        }
-        else
-        {
-            iter++;
-        }
-    }
-}
-
-U32 LLPipeline::addObject(LLViewerObject *vobj)
-{
-    if (RenderDelayCreation)
-    {
-        mCreateQ.push_back(vobj);
-    }
-    else
-    {
-        createObject(vobj);
-    }
-
-    return 1;
-}
-
-void LLPipeline::createObjects(F32 max_dtime)
-{
-    LL_PROFILE_ZONE_SCOPED_CATEGORY_PIPELINE;
-
-    LLTimer update_timer;
-
-    while (!mCreateQ.empty() && update_timer.getElapsedTimeF32() < max_dtime)
-    {
-        LLViewerObject* vobj = mCreateQ.front();
-        if (!vobj->isDead())
-        {
-            createObject(vobj);
-        }
-        mCreateQ.pop_front();
-    }
-
-    //for (LLViewerObject::vobj_list_t::iterator iter = mCreateQ.begin(); iter != mCreateQ.end(); ++iter)
-    //{
-    //  createObject(*iter);
-    //}
-
-    //mCreateQ.clear();
-}
-
-void LLPipeline::createObject(LLViewerObject* vobj)
-{
-    LL_PROFILE_ZONE_SCOPED_CATEGORY_PIPELINE;
-<<<<<<< HEAD
-	LLDrawable* drawablep = vobj->mDrawable;
-
-	if (!drawablep)
-	{
-		drawablep = vobj->createDrawable(this);
-	}
-	else
-	{
-		LL_ERRS() << "Redundant drawable creation!" << LL_ENDL;
-	}
-		
-	llassert(drawablep);
-
-	if (vobj->getParent())
-	{
-		vobj->setDrawableParent(((LLViewerObject*)vobj->getParent())->mDrawable); // LLPipeline::addObject 1
-	}
-	else
-	{
-		vobj->setDrawableParent(NULL); // LLPipeline::addObject 2
-	}
-
-	markRebuild(drawablep, LLDrawable::REBUILD_ALL);
-
-	if (drawablep->getVOVolume() && RenderAnimateRes)
-	{
-		// fun animated res
-		drawablep->updateXform(true);
-		drawablep->clearState(LLDrawable::MOVE_UNDAMPED);
-		drawablep->setScale(LLVector3(0,0,0));
-		drawablep->makeActive();
-	}
-=======
-    LLDrawable* drawablep = vobj->mDrawable;
-
-    if (!drawablep)
-    {
-        drawablep = vobj->createDrawable(this);
-    }
-    else
-    {
-        LL_ERRS() << "Redundant drawable creation!" << LL_ENDL;
-    }
-
-    llassert(drawablep);
-
-    if (vobj->getParent())
-    {
-        vobj->setDrawableParent(((LLViewerObject*)vobj->getParent())->mDrawable); // LLPipeline::addObject 1
-    }
-    else
-    {
-        vobj->setDrawableParent(NULL); // LLPipeline::addObject 2
-    }
-
-    markRebuild(drawablep, LLDrawable::REBUILD_ALL);
-
-    if (drawablep->getVOVolume() && RenderAnimateRes)
-    {
-        // fun animated res
-        drawablep->updateXform(TRUE);
-        drawablep->clearState(LLDrawable::MOVE_UNDAMPED);
-        drawablep->setScale(LLVector3(0,0,0));
-        drawablep->makeActive();
-    }
->>>>>>> e1623bb2
-}
-
-
-void LLPipeline::resetFrameStats()
-{
-    LL_PROFILE_ZONE_SCOPED_CATEGORY_PIPELINE;
-    assertInitialized();
-
-    sCompiles        = 0;
-    mNumVisibleFaces = 0;
-
-    if (mOldRenderDebugMask != mRenderDebugMask)
-    {
-        gObjectList.clearDebugText();
-        mOldRenderDebugMask = mRenderDebugMask;
-    }
-}
-
-//external functions for asynchronous updating
-void LLPipeline::updateMoveDampedAsync(LLDrawable* drawablep)
-{
-    LL_PROFILE_ZONE_SCOPED;
-    if (FreezeTime)
-    {
-        return;
-    }
-    if (!drawablep)
-    {
-        LL_ERRS() << "updateMove called with NULL drawablep" << LL_ENDL;
-        return;
-    }
-    if (drawablep->isState(LLDrawable::EARLY_MOVE))
-    {
-        return;
-    }
-
-    assertInitialized();
-
-    // update drawable now
-    drawablep->clearState(LLDrawable::MOVE_UNDAMPED); // force to DAMPED
-    drawablep->updateMove(); // returns done
-    drawablep->setState(LLDrawable::EARLY_MOVE); // flag says we already did an undamped move this frame
-    // Put on move list so that EARLY_MOVE gets cleared
-    if (!drawablep->isState(LLDrawable::ON_MOVE_LIST))
-    {
-        mMovedList.push_back(drawablep);
-        drawablep->setState(LLDrawable::ON_MOVE_LIST);
-    }
-}
-
-void LLPipeline::updateMoveNormalAsync(LLDrawable* drawablep)
-{
-    LL_PROFILE_ZONE_SCOPED;
-    if (FreezeTime)
-    {
-        return;
-    }
-    if (!drawablep)
-    {
-        LL_ERRS() << "updateMove called with NULL drawablep" << LL_ENDL;
-        return;
-    }
-    if (drawablep->isState(LLDrawable::EARLY_MOVE))
-    {
-        return;
-    }
-
-    assertInitialized();
-
-    // update drawable now
-    drawablep->setState(LLDrawable::MOVE_UNDAMPED); // force to UNDAMPED
-    drawablep->updateMove();
-    drawablep->setState(LLDrawable::EARLY_MOVE); // flag says we already did an undamped move this frame
-    // Put on move list so that EARLY_MOVE gets cleared
-    if (!drawablep->isState(LLDrawable::ON_MOVE_LIST))
-    {
-        mMovedList.push_back(drawablep);
-        drawablep->setState(LLDrawable::ON_MOVE_LIST);
-    }
-}
-
-void LLPipeline::updateMovedList(LLDrawable::drawable_vector_t& moved_list)
-{
-    LL_PROFILE_ZONE_SCOPED;
-    for (LLDrawable::drawable_vector_t::iterator iter = moved_list.begin();
-         iter != moved_list.end(); )
-    {
-        LLDrawable::drawable_vector_t::iterator curiter = iter++;
-        LLDrawable *drawablep = *curiter;
-        bool done = true;
-        if (!drawablep->isDead() && (!drawablep->isState(LLDrawable::EARLY_MOVE)))
-        {
-            done = drawablep->updateMove();
-        }
-        drawablep->clearState(LLDrawable::EARLY_MOVE | LLDrawable::MOVE_UNDAMPED);
-        if (done)
-        {
-            if (drawablep->isRoot() && !drawablep->isState(LLDrawable::ACTIVE))
-            {
-                drawablep->makeStatic();
-            }
-            drawablep->clearState(LLDrawable::ON_MOVE_LIST);
-            if (drawablep->isState(LLDrawable::ANIMATED_CHILD))
-            { //will likely not receive any future world matrix updates
-                // -- this keeps attachments from getting stuck in space and falling off your avatar
-                drawablep->clearState(LLDrawable::ANIMATED_CHILD);
-                markRebuild(drawablep, LLDrawable::REBUILD_VOLUME);
-                if (drawablep->getVObj())
-                {
-                    drawablep->getVObj()->dirtySpatialGroup();
-                }
-            }
-            iter = moved_list.erase(curiter);
-        }
-    }
-}
-
-void LLPipeline::updateMove()
-{
-    LL_PROFILE_ZONE_SCOPED_CATEGORY_PIPELINE;
-
-    if (FreezeTime)
-    {
-        return;
-    }
-
-    assertInitialized();
-
-    for (LLDrawable::drawable_set_t::iterator iter = mRetexturedList.begin();
-            iter != mRetexturedList.end(); ++iter)
-    {
-        LLDrawable* drawablep = *iter;
-        if (drawablep && !drawablep->isDead())
-        {
-            drawablep->updateTexture();
-        }
-    }
-    mRetexturedList.clear();
-
-    updateMovedList(mMovedList);
-
-    //balance octrees
-    for (LLWorld::region_list_t::const_iterator iter = LLWorld::getInstance()->getRegionList().begin();
-        iter != LLWorld::getInstance()->getRegionList().end(); ++iter)
-    {
-        LLViewerRegion* region = *iter;
-        for (U32 i = 0; i < LLViewerRegion::NUM_PARTITIONS; i++)
-        {
-            LLSpatialPartition* part = region->getSpatialPartition(i);
-            if (part)
-            {
-                part->mOctree->balance();
-            }
-        }
-
-        //balance the VO Cache tree
-        LLVOCachePartition* vo_part = region->getVOCachePartition();
-        if(vo_part)
-        {
-            vo_part->mOctree->balance();
-        }
-    }
-}
-
-/////////////////////////////////////////////////////////////////////////////
-// Culling and occlusion testing
-/////////////////////////////////////////////////////////////////////////////
-
-//static
-F32 LLPipeline::calcPixelArea(LLVector3 center, LLVector3 size, LLCamera &camera)
-{
-    llassert(!gCubeSnapshot); // shouldn't be doing ANY of this during cube snap shots
-    LLVector3 lookAt = center - camera.getOrigin();
-    F32 dist = lookAt.length();
-
-    //ramp down distance for nearby objects
-    //shrink dist by dist/16.
-    if (dist < 16.f)
-    {
-        dist /= 16.f;
-        dist *= dist;
-        dist *= 16.f;
-    }
-
-    //get area of circle around node
-    F32 app_angle = atanf(size.length()/dist);
-    F32 radius = app_angle*LLDrawable::sCurPixelAngle;
-    return radius*radius * F_PI;
-}
-
-//static
-F32 LLPipeline::calcPixelArea(const LLVector4a& center, const LLVector4a& size, LLCamera &camera)
-{
-    LLVector4a origin;
-    origin.load3(camera.getOrigin().mV);
-
-    LLVector4a lookAt;
-    lookAt.setSub(center, origin);
-    F32 dist = lookAt.getLength3().getF32();
-
-    //ramp down distance for nearby objects
-    //shrink dist by dist/16.
-    if (dist < 16.f)
-    {
-        dist /= 16.f;
-        dist *= dist;
-        dist *= 16.f;
-    }
-
-    //get area of circle around node
-    F32 app_angle = atanf(size.getLength3().getF32()/dist);
-    F32 radius = app_angle*LLDrawable::sCurPixelAngle;
-    return radius*radius * F_PI;
-}
-
-void LLPipeline::grabReferences(LLCullResult& result)
-{
-    sCull = &result;
-}
-
-void LLPipeline::clearReferences()
-{
-    LL_PROFILE_ZONE_SCOPED_CATEGORY_PIPELINE;
-    sCull = NULL;
-    mGroupSaveQ1.clear();
-}
-
-void check_references(LLSpatialGroup* group, LLDrawable* drawable)
-{
-    for (LLSpatialGroup::element_iter i = group->getDataBegin(); i != group->getDataEnd(); ++i)
-    {
-        LLDrawable* drawablep = (LLDrawable*)(*i)->getDrawable();
-        if (drawable == drawablep)
-        {
-            LL_ERRS() << "LLDrawable deleted while actively reference by LLPipeline." << LL_ENDL;
-        }
-    }
-}
-
-void check_references(LLDrawable* drawable, LLFace* face)
-{
-    for (S32 i = 0; i < drawable->getNumFaces(); ++i)
-    {
-        if (drawable->getFace(i) == face)
-        {
-            LL_ERRS() << "LLFace deleted while actively referenced by LLPipeline." << LL_ENDL;
-        }
-    }
-}
-
-void check_references(LLSpatialGroup* group, LLFace* face)
-{
-    for (LLSpatialGroup::element_iter i = group->getDataBegin(); i != group->getDataEnd(); ++i)
-    {
-        LLDrawable* drawable = (LLDrawable*)(*i)->getDrawable();
-        if(drawable)
-        {
-        check_references(drawable, face);
-    }
-}
-}
-
-void LLPipeline::checkReferences(LLFace* face)
-{
-#if 0
-    if (sCull)
-    {
-        for (LLCullResult::sg_iterator iter = sCull->beginVisibleGroups(); iter != sCull->endVisibleGroups(); ++iter)
-        {
-            LLSpatialGroup* group = *iter;
-            check_references(group, face);
-        }
-
-        for (LLCullResult::sg_iterator iter = sCull->beginAlphaGroups(); iter != sCull->endAlphaGroups(); ++iter)
-        {
-            LLSpatialGroup* group = *iter;
-            check_references(group, face);
-        }
-
-        for (LLCullResult::sg_iterator iter = sCull->beginDrawableGroups(); iter != sCull->endDrawableGroups(); ++iter)
-        {
-            LLSpatialGroup* group = *iter;
-            check_references(group, face);
-        }
-
-        for (LLCullResult::drawable_iterator iter = sCull->beginVisibleList(); iter != sCull->endVisibleList(); ++iter)
-        {
-            LLDrawable* drawable = *iter;
-            check_references(drawable, face);
-        }
-    }
-#endif
-}
-
-void LLPipeline::checkReferences(LLDrawable* drawable)
-{
-#if 0
-    if (sCull)
-    {
-        for (LLCullResult::sg_iterator iter = sCull->beginVisibleGroups(); iter != sCull->endVisibleGroups(); ++iter)
-        {
-            LLSpatialGroup* group = *iter;
-            check_references(group, drawable);
-        }
-
-        for (LLCullResult::sg_iterator iter = sCull->beginAlphaGroups(); iter != sCull->endAlphaGroups(); ++iter)
-        {
-            LLSpatialGroup* group = *iter;
-            check_references(group, drawable);
-        }
-
-        for (LLCullResult::sg_iterator iter = sCull->beginDrawableGroups(); iter != sCull->endDrawableGroups(); ++iter)
-        {
-            LLSpatialGroup* group = *iter;
-            check_references(group, drawable);
-        }
-
-        for (LLCullResult::drawable_iterator iter = sCull->beginVisibleList(); iter != sCull->endVisibleList(); ++iter)
-        {
-            if (drawable == *iter)
-            {
-                LL_ERRS() << "LLDrawable deleted while actively referenced by LLPipeline." << LL_ENDL;
-            }
-        }
-    }
-#endif
-}
-
-void check_references(LLSpatialGroup* group, LLDrawInfo* draw_info)
-{
-    for (LLSpatialGroup::draw_map_t::iterator i = group->mDrawMap.begin(); i != group->mDrawMap.end(); ++i)
-    {
-        LLSpatialGroup::drawmap_elem_t& draw_vec = i->second;
-        for (LLSpatialGroup::drawmap_elem_t::iterator j = draw_vec.begin(); j != draw_vec.end(); ++j)
-        {
-            LLDrawInfo* params = *j;
-            if (params == draw_info)
-            {
-                LL_ERRS() << "LLDrawInfo deleted while actively referenced by LLPipeline." << LL_ENDL;
-            }
-        }
-    }
-}
-
-
-void LLPipeline::checkReferences(LLDrawInfo* draw_info)
-{
-#if 0
-    if (sCull)
-    {
-        for (LLCullResult::sg_iterator iter = sCull->beginVisibleGroups(); iter != sCull->endVisibleGroups(); ++iter)
-        {
-            LLSpatialGroup* group = *iter;
-            check_references(group, draw_info);
-        }
-
-        for (LLCullResult::sg_iterator iter = sCull->beginAlphaGroups(); iter != sCull->endAlphaGroups(); ++iter)
-        {
-            LLSpatialGroup* group = *iter;
-            check_references(group, draw_info);
-        }
-
-        for (LLCullResult::sg_iterator iter = sCull->beginDrawableGroups(); iter != sCull->endDrawableGroups(); ++iter)
-        {
-            LLSpatialGroup* group = *iter;
-            check_references(group, draw_info);
-        }
-    }
-#endif
-}
-
-void LLPipeline::checkReferences(LLSpatialGroup* group)
-{
-#if CHECK_PIPELINE_REFERENCES
-    if (sCull)
-    {
-        for (LLCullResult::sg_iterator iter = sCull->beginVisibleGroups(); iter != sCull->endVisibleGroups(); ++iter)
-        {
-            if (group == *iter)
-            {
-                LL_ERRS() << "LLSpatialGroup deleted while actively referenced by LLPipeline." << LL_ENDL;
-            }
-        }
-
-        for (LLCullResult::sg_iterator iter = sCull->beginAlphaGroups(); iter != sCull->endAlphaGroups(); ++iter)
-        {
-            if (group == *iter)
-            {
-                LL_ERRS() << "LLSpatialGroup deleted while actively referenced by LLPipeline." << LL_ENDL;
-            }
-        }
-
-        for (LLCullResult::sg_iterator iter = sCull->beginDrawableGroups(); iter != sCull->endDrawableGroups(); ++iter)
-        {
-            if (group == *iter)
-            {
-                LL_ERRS() << "LLSpatialGroup deleted while actively referenced by LLPipeline." << LL_ENDL;
-            }
-        }
-    }
-#endif
-}
-
-
-bool LLPipeline::visibleObjectsInFrustum(LLCamera& camera)
-{
-    for (LLWorld::region_list_t::const_iterator iter = LLWorld::getInstance()->getRegionList().begin();
-            iter != LLWorld::getInstance()->getRegionList().end(); ++iter)
-    {
-        LLViewerRegion* region = *iter;
-
-        for (U32 i = 0; i < LLViewerRegion::NUM_PARTITIONS; i++)
-        {
-            LLSpatialPartition* part = region->getSpatialPartition(i);
-            if (part)
-            {
-                if (hasRenderType(part->mDrawableType))
-                {
-                    if (part->visibleObjectsInFrustum(camera))
-                    {
-                        return true;
-                    }
-                }
-            }
-        }
-    }
-
-    return false;
-}
-
-bool LLPipeline::getVisibleExtents(LLCamera& camera, LLVector3& min, LLVector3& max)
-{
-    const F32 X = 65536.f;
-
-    min = LLVector3(X,X,X);
-    max = LLVector3(-X,-X,-X);
-
-    LLViewerCamera::eCameraID saved_camera_id = LLViewerCamera::sCurCameraID;
-    LLViewerCamera::sCurCameraID = LLViewerCamera::CAMERA_WORLD;
-
-    bool res = true;
-
-    for (LLWorld::region_list_t::const_iterator iter = LLWorld::getInstance()->getRegionList().begin();
-            iter != LLWorld::getInstance()->getRegionList().end(); ++iter)
-    {
-        LLViewerRegion* region = *iter;
-
-        for (U32 i = 0; i < LLViewerRegion::NUM_PARTITIONS; i++)
-        {
-            LLSpatialPartition* part = region->getSpatialPartition(i);
-            if (part)
-            {
-                if (hasRenderType(part->mDrawableType))
-                {
-                    if (!part->getVisibleExtents(camera, min, max))
-                    {
-                        res = false;
-                    }
-                }
-            }
-        }
-    }
-
-    LLViewerCamera::sCurCameraID = saved_camera_id;
-    return res;
-}
-
-static LLTrace::BlockTimerStatHandle FTM_CULL("Object Culling");
-
-// static
-bool LLPipeline::isWaterClip()
-{
-    return (!sRenderTransparentWater || gCubeSnapshot) && !sRenderingHUDs;
-}
-
-void LLPipeline::updateCull(LLCamera& camera, LLCullResult& result)
-{
-    LL_PROFILE_ZONE_SCOPED_CATEGORY_PIPELINE; //LL_RECORD_BLOCK_TIME(FTM_CULL);
-    LL_PROFILE_GPU_ZONE("updateCull"); // should always be zero GPU time, but drop a timer to flush stuff out
-
-    bool water_clip = isWaterClip();
-
-    if (water_clip)
-    {
-
-        LLVector3 pnorm;
-
-        F32 water_height = LLEnvironment::instance().getWaterHeight();
-
-        if (sUnderWaterRender)
-        {
-            //camera is below water, cull above water
-            pnorm.setVec(0, 0, 1);
-        }
-        else
-        {
-            //camera is above water, cull below water
-            pnorm = LLVector3(0, 0, -1);
-        }
-
-        LLPlane plane;
-        plane.setVec(LLVector3(0, 0, water_height), pnorm);
-
-        camera.setUserClipPlane(plane);
-    }
-    else
-    {
-        camera.disableUserClipPlane();
-    }
-
-    grabReferences(result);
-
-    sCull->clear();
-
-    for (LLWorld::region_list_t::const_iterator iter = LLWorld::getInstance()->getRegionList().begin();
-            iter != LLWorld::getInstance()->getRegionList().end(); ++iter)
-    {
-        LLViewerRegion* region = *iter;
-
-        for (U32 i = 0; i < LLViewerRegion::NUM_PARTITIONS; i++)
-        {
-            LLSpatialPartition* part = region->getSpatialPartition(i);
-            if (part)
-            {
-                if (hasRenderType(part->mDrawableType))
-                {
-                    part->cull(camera);
-                }
-            }
-        }
-
-        //scan the VO Cache tree
-        LLVOCachePartition* vo_part = region->getVOCachePartition();
-        if(vo_part)
-        {
-            vo_part->cull(camera, sUseOcclusion > 0);
-        }
-    }
-
-    if (hasRenderType(LLPipeline::RENDER_TYPE_SKY) &&
-        gSky.mVOSkyp.notNull() &&
-        gSky.mVOSkyp->mDrawable.notNull())
-    {
-        gSky.mVOSkyp->mDrawable->setVisible(camera);
-        sCull->pushDrawable(gSky.mVOSkyp->mDrawable);
-        gSky.updateCull();
-        stop_glerror();
-    }
-
-    if (hasRenderType(LLPipeline::RENDER_TYPE_WL_SKY) &&
-        gPipeline.canUseWindLightShaders() &&
-        gSky.mVOWLSkyp.notNull() &&
-        gSky.mVOWLSkyp->mDrawable.notNull())
-    {
-        gSky.mVOWLSkyp->mDrawable->setVisible(camera);
-        sCull->pushDrawable(gSky.mVOWLSkyp->mDrawable);
-    }
-}
-
-void LLPipeline::markNotCulled(LLSpatialGroup* group, LLCamera& camera)
-{
-    if (group->isEmpty())
-    {
-        return;
-    }
-
-    group->setVisible();
-
-    if (LLViewerCamera::sCurCameraID == LLViewerCamera::CAMERA_WORLD && !gCubeSnapshot)
-    {
-        group->updateDistance(camera);
-    }
-
-    assertInitialized();
-
-    if (!group->getSpatialPartition()->mRenderByGroup)
-    { //render by drawable
-        sCull->pushDrawableGroup(group);
-    }
-    else
-    {   //render by group
-        sCull->pushVisibleGroup(group);
-    }
-
-    if (group->needsUpdate() ||
-        group->getVisible(LLViewerCamera::sCurCameraID) < LLDrawable::getCurrentFrame() - 1)
-    {
-        // include this group in occlusion groups, not because it is an occluder, but because we want to run
-        // an occlusion query to find out if it's an occluder
-        markOccluder(group);
-    }
-    mNumVisibleNodes++;
-}
-
-void LLPipeline::markOccluder(LLSpatialGroup* group)
-{
-    if (sUseOcclusion > 1 && group && !group->isOcclusionState(LLSpatialGroup::ACTIVE_OCCLUSION))
-    {
-        LLSpatialGroup* parent = group->getParent();
-
-        if (!parent || !parent->isOcclusionState(LLSpatialGroup::OCCLUDED))
-        { //only mark top most occluders as active occlusion
-            sCull->pushOcclusionGroup(group);
-            group->setOcclusionState(LLSpatialGroup::ACTIVE_OCCLUSION);
-
-            if (parent &&
-                !parent->isOcclusionState(LLSpatialGroup::ACTIVE_OCCLUSION) &&
-                parent->getElementCount() == 0 &&
-                parent->needsUpdate())
-            {
-                sCull->pushOcclusionGroup(group);
-                parent->setOcclusionState(LLSpatialGroup::ACTIVE_OCCLUSION);
-            }
-        }
-    }
-}
-
-void LLPipeline::doOcclusion(LLCamera& camera)
-{
-    LL_PROFILE_ZONE_SCOPED_CATEGORY_PIPELINE;
-    LL_PROFILE_GPU_ZONE("doOcclusion");
-    llassert(!gCubeSnapshot);
-
-    if (sReflectionProbesEnabled && sUseOcclusion > 1 && !LLPipeline::sShadowRender && !gCubeSnapshot)
-    {
-        gGL.setColorMask(false, false);
-        LLGLDepthTest depth(GL_TRUE, GL_FALSE);
-        LLGLDisable cull(GL_CULL_FACE);
-
-        gOcclusionCubeProgram.bind();
-
-        if (mCubeVB.isNull())
-        { //cube VB will be used for issuing occlusion queries
-            mCubeVB = ll_create_cube_vb(LLVertexBuffer::MAP_VERTEX);
-        }
-        mCubeVB->setBuffer();
-
-        mReflectionMapManager.doOcclusion();
-        gOcclusionCubeProgram.unbind();
-
-        gGL.setColorMask(true, true);
-    }
-
-    if (LLPipeline::sUseOcclusion > 1 &&
-        (sCull->hasOcclusionGroups() || LLVOCachePartition::sNeedsOcclusionCheck))
-    {
-        LLVertexBuffer::unbind();
-
-        gGL.setColorMask(false, false);
-
-        LLGLDisable blend(GL_BLEND);
-        gGL.getTexUnit(0)->unbind(LLTexUnit::TT_TEXTURE);
-        LLGLDepthTest depth(GL_TRUE, GL_FALSE);
-
-        LLGLDisable cull(GL_CULL_FACE);
-
-        gOcclusionCubeProgram.bind();
-
-        if (mCubeVB.isNull())
-        { //cube VB will be used for issuing occlusion queries
-            mCubeVB = ll_create_cube_vb(LLVertexBuffer::MAP_VERTEX);
-        }
-        mCubeVB->setBuffer();
-
-        for (LLCullResult::sg_iterator iter = sCull->beginOcclusionGroups(); iter != sCull->endOcclusionGroups(); ++iter)
-        {
-            LLSpatialGroup* group = *iter;
-            if (!group->isDead())
-            {
-                group->doOcclusion(&camera);
-                group->clearOcclusionState(LLSpatialGroup::ACTIVE_OCCLUSION);
-            }
-        }
-
-        //apply occlusion culling to object cache tree
-        for (LLWorld::region_list_t::const_iterator iter = LLWorld::getInstance()->getRegionList().begin();
-            iter != LLWorld::getInstance()->getRegionList().end(); ++iter)
-        {
-            LLVOCachePartition* vo_part = (*iter)->getVOCachePartition();
-            if(vo_part)
-            {
-                vo_part->processOccluders(&camera);
-            }
-        }
-
-        gGL.setColorMask(true, true);
-    }
-}
-
-bool LLPipeline::updateDrawableGeom(LLDrawable* drawablep)
-{
-    bool update_complete = drawablep->updateGeometry();
-    if (update_complete && assertInitialized())
-    {
-        drawablep->setState(LLDrawable::BUILT);
-    }
-    return update_complete;
-}
-
-void LLPipeline::updateGL()
-{
-    LL_PROFILE_ZONE_SCOPED_CATEGORY_PIPELINE;
-<<<<<<< HEAD
-	{
-		while (!LLGLUpdate::sGLQ.empty())
-		{
-			LLGLUpdate* glu = LLGLUpdate::sGLQ.front();
-			glu->updateGL();
-			glu->mInQ = false;
-			LLGLUpdate::sGLQ.pop_front();
-		}
-	}
-=======
-    {
-        while (!LLGLUpdate::sGLQ.empty())
-        {
-            LLGLUpdate* glu = LLGLUpdate::sGLQ.front();
-            glu->updateGL();
-            glu->mInQ = FALSE;
-            LLGLUpdate::sGLQ.pop_front();
-        }
-    }
->>>>>>> e1623bb2
-}
-
-void LLPipeline::clearRebuildGroups()
-{
-    LL_PROFILE_ZONE_SCOPED_CATEGORY_PIPELINE;
-    LLSpatialGroup::sg_vector_t hudGroups;
-
-    mGroupQ1Locked = true;
-    // Iterate through all drawables on the priority build queue,
-    for (LLSpatialGroup::sg_vector_t::iterator iter = mGroupQ1.begin();
-         iter != mGroupQ1.end(); ++iter)
-    {
-        LLSpatialGroup* group = *iter;
-
-        // If the group contains HUD objects, save the group
-        if (group->isHUDGroup())
-        {
-            hudGroups.push_back(group);
-        }
-        // Else, no HUD objects so clear the build state
-        else
-        {
-            group->clearState(LLSpatialGroup::IN_BUILD_Q1);
-        }
-    }
-
-    // Clear the group
-    mGroupQ1.clear();
-
-    // Copy the saved HUD groups back in
-    mGroupQ1.assign(hudGroups.begin(), hudGroups.end());
-    mGroupQ1Locked = false;
-}
-
-void LLPipeline::clearRebuildDrawables()
-{
-    // Clear all drawables on the priority build queue,
-    for (LLDrawable::drawable_list_t::iterator iter = mBuildQ1.begin();
-         iter != mBuildQ1.end(); ++iter)
-    {
-        LLDrawable* drawablep = *iter;
-        if (drawablep && !drawablep->isDead())
-        {
-            drawablep->clearState(LLDrawable::IN_REBUILD_Q);
-        }
-    }
-    mBuildQ1.clear();
-
-    //clear all moving bridges
-    for (LLDrawable::drawable_vector_t::iterator iter = mMovedBridge.begin();
-         iter != mMovedBridge.end(); ++iter)
-    {
-        LLDrawable *drawablep = *iter;
-        drawablep->clearState(LLDrawable::EARLY_MOVE | LLDrawable::MOVE_UNDAMPED | LLDrawable::ON_MOVE_LIST | LLDrawable::ANIMATED_CHILD);
-    }
-    mMovedBridge.clear();
-
-    //clear all moving drawables
-    for (LLDrawable::drawable_vector_t::iterator iter = mMovedList.begin();
-         iter != mMovedList.end(); ++iter)
-    {
-        LLDrawable *drawablep = *iter;
-        drawablep->clearState(LLDrawable::EARLY_MOVE | LLDrawable::MOVE_UNDAMPED | LLDrawable::ON_MOVE_LIST | LLDrawable::ANIMATED_CHILD);
-    }
-    mMovedList.clear();
-
-    for (LLDrawable::drawable_vector_t::iterator iter = mShiftList.begin();
-        iter != mShiftList.end(); ++iter)
-    {
-        LLDrawable *drawablep = *iter;
-        drawablep->clearState(LLDrawable::EARLY_MOVE | LLDrawable::MOVE_UNDAMPED | LLDrawable::ON_MOVE_LIST | LLDrawable::ANIMATED_CHILD | LLDrawable::ON_SHIFT_LIST);
-    }
-    mShiftList.clear();
-}
-
-void LLPipeline::rebuildPriorityGroups()
-{
-    LL_PROFILE_ZONE_SCOPED_CATEGORY_PIPELINE;
-    LL_PROFILE_GPU_ZONE("rebuildPriorityGroups");
-
-    LLTimer update_timer;
-    assertInitialized();
-
-    gMeshRepo.notifyLoadedMeshes();
-
-    mGroupQ1Locked = true;
-    // Iterate through all drawables on the priority build queue,
-    for (LLSpatialGroup::sg_vector_t::iterator iter = mGroupQ1.begin();
-         iter != mGroupQ1.end(); ++iter)
-    {
-        LLSpatialGroup* group = *iter;
-        group->rebuildGeom();
-        group->clearState(LLSpatialGroup::IN_BUILD_Q1);
-    }
-
-    mGroupSaveQ1 = mGroupQ1;
-    mGroupQ1.clear();
-    mGroupQ1Locked = false;
-
-}
-
-void LLPipeline::updateGeom(F32 max_dtime)
-{
-    LLTimer update_timer;
-    LLPointer<LLDrawable> drawablep;
-
-    LL_RECORD_BLOCK_TIME(FTM_GEO_UPDATE);
-    if (gCubeSnapshot)
-    {
-        return;
-    }
-
-    assertInitialized();
-
-    // notify various object types to reset internal cost metrics, etc.
-    // for now, only LLVOVolume does this to throttle LOD changes
-    LLVOVolume::preUpdateGeom();
-
-    // Iterate through all drawables on the priority build queue,
-    for (LLDrawable::drawable_list_t::iterator iter = mBuildQ1.begin();
-         iter != mBuildQ1.end();)
-    {
-        LLDrawable::drawable_list_t::iterator curiter = iter++;
-        LLDrawable* drawablep = *curiter;
-        if (drawablep && !drawablep->isDead())
-        {
-            if (drawablep->isUnload())
-            {
-                drawablep->unload();
-                drawablep->clearState(LLDrawable::FOR_UNLOAD);
-            }
-
-            if (updateDrawableGeom(drawablep))
-            {
-                drawablep->clearState(LLDrawable::IN_REBUILD_Q);
-                mBuildQ1.erase(curiter);
-            }
-        }
-        else
-        {
-            mBuildQ1.erase(curiter);
-        }
-    }
-
-    updateMovedList(mMovedBridge);
-}
-
-void LLPipeline::markVisible(LLDrawable *drawablep, LLCamera& camera)
-{
-    if(drawablep && !drawablep->isDead())
-    {
-        if (drawablep->isSpatialBridge())
-        {
-            const LLDrawable* root = ((LLSpatialBridge*) drawablep)->mDrawable;
-            llassert(root); // trying to catch a bad assumption
-
-            if (root && //  // this test may not be needed, see above
-                    root->getVObj()->isAttachment())
-            {
-                LLDrawable* rootparent = root->getParent();
-                if (rootparent) // this IS sometimes NULL
-                {
-                    LLViewerObject *vobj = rootparent->getVObj();
-                    llassert(vobj); // trying to catch a bad assumption
-                    if (vobj) // this test may not be needed, see above
-                    {
-                        LLVOAvatar* av = vobj->asAvatar();
-                        if (av &&
-                            ((!sImpostorRender && av->isImpostor()) //ignore impostor flag during impostor pass
-                             || av->isInMuteList()
-                             || (LLVOAvatar::AOA_JELLYDOLL == av->getOverallAppearance() && !av->needsImpostorUpdate()) ))
-                        {
-                            return;
-                        }
-                    }
-                }
-            }
-            sCull->pushBridge((LLSpatialBridge*) drawablep);
-        }
-        else
-        {
-
-            sCull->pushDrawable(drawablep);
-        }
-
-        drawablep->setVisible(camera);
-    }
-}
-
-void LLPipeline::markMoved(LLDrawable *drawablep, bool damped_motion)
-{
-    if (!drawablep)
-    {
-        //LL_ERRS() << "Sending null drawable to moved list!" << LL_ENDL;
-        return;
-    }
-
-    if (drawablep->isDead())
-    {
-        LL_WARNS() << "Marking NULL or dead drawable moved!" << LL_ENDL;
-        return;
-    }
-
-    if (drawablep->getParent())
-    {
-        //ensure that parent drawables are moved first
-        markMoved(drawablep->getParent(), damped_motion);
-    }
-
-    assertInitialized();
-
-    if (!drawablep->isState(LLDrawable::ON_MOVE_LIST))
-    {
-        if (drawablep->isSpatialBridge())
-        {
-            mMovedBridge.push_back(drawablep);
-        }
-        else
-        {
-            mMovedList.push_back(drawablep);
-        }
-        drawablep->setState(LLDrawable::ON_MOVE_LIST);
-    }
-    if (! damped_motion)
-    {
-        drawablep->setState(LLDrawable::MOVE_UNDAMPED); // UNDAMPED trumps DAMPED
-    }
-    else if (drawablep->isState(LLDrawable::MOVE_UNDAMPED))
-    {
-        drawablep->clearState(LLDrawable::MOVE_UNDAMPED);
-    }
-}
-
-void LLPipeline::markShift(LLDrawable *drawablep)
-{
-    if (!drawablep || drawablep->isDead())
-    {
-        return;
-    }
-
-    assertInitialized();
-
-    if (!drawablep->isState(LLDrawable::ON_SHIFT_LIST))
-    {
-        drawablep->getVObj()->setChanged(LLXform::SHIFTED | LLXform::SILHOUETTE);
-        if (drawablep->getParent())
-        {
-            markShift(drawablep->getParent());
-        }
-        mShiftList.push_back(drawablep);
-        drawablep->setState(LLDrawable::ON_SHIFT_LIST);
-    }
-}
-
-void LLPipeline::shiftObjects(const LLVector3 &offset)
-{
-    LL_PROFILE_ZONE_SCOPED_CATEGORY_PIPELINE;
-    assertInitialized();
-
-    glClear(GL_DEPTH_BUFFER_BIT);
-    gDepthDirty = true;
-
-    LLVector4a offseta;
-    offseta.load3(offset.mV);
-
-    for (LLDrawable::drawable_vector_t::iterator iter = mShiftList.begin();
-            iter != mShiftList.end(); iter++)
-    {
-        LLDrawable *drawablep = *iter;
-        if (drawablep->isDead())
-        {
-            continue;
-        }
-        drawablep->shiftPos(offseta);
-        drawablep->clearState(LLDrawable::ON_SHIFT_LIST);
-    }
-    mShiftList.resize(0);
-
-    for (LLWorld::region_list_t::const_iterator iter = LLWorld::getInstance()->getRegionList().begin();
-            iter != LLWorld::getInstance()->getRegionList().end(); ++iter)
-    {
-        LLViewerRegion* region = *iter;
-        for (U32 i = 0; i < LLViewerRegion::NUM_PARTITIONS; i++)
-        {
-            LLSpatialPartition* part = region->getSpatialPartition(i);
-            if (part)
-            {
-                part->shift(offseta);
-            }
-        }
-    }
-
-    mReflectionMapManager.shift(offseta);
-
-    LLHUDText::shiftAll(offset);
-    LLHUDNameTag::shiftAll(offset);
-
-    display_update_camera();
-}
-
-void LLPipeline::markTextured(LLDrawable *drawablep)
-{
-    if (drawablep && !drawablep->isDead() && assertInitialized())
-    {
-        mRetexturedList.insert(drawablep);
-    }
-}
-
-void LLPipeline::markGLRebuild(LLGLUpdate* glu)
-{
-<<<<<<< HEAD
-	if (glu && !glu->mInQ)
-	{
-		LLGLUpdate::sGLQ.push_back(glu);
-		glu->mInQ = true;
-	}
-=======
-    if (glu && !glu->mInQ)
-    {
-        LLGLUpdate::sGLQ.push_back(glu);
-        glu->mInQ = TRUE;
-    }
->>>>>>> e1623bb2
-}
-
-void LLPipeline::markPartitionMove(LLDrawable* drawable)
-{
-    if (!drawable->isState(LLDrawable::PARTITION_MOVE) &&
-        !drawable->getPositionGroup().equals3(LLVector4a::getZero()))
-    {
-        drawable->setState(LLDrawable::PARTITION_MOVE);
-        mPartitionQ.push_back(drawable);
-    }
-}
-
-void LLPipeline::processPartitionQ()
-{
-    LL_PROFILE_ZONE_SCOPED_CATEGORY_PIPELINE;
-    for (LLDrawable::drawable_list_t::iterator iter = mPartitionQ.begin(); iter != mPartitionQ.end(); ++iter)
-    {
-        LLDrawable* drawable = *iter;
-        if (!drawable->isDead())
-        {
-            drawable->updateBinRadius();
-            drawable->movePartition();
-        }
-        drawable->clearState(LLDrawable::PARTITION_MOVE);
-    }
-
-    mPartitionQ.clear();
-}
-
-void LLPipeline::markMeshDirty(LLSpatialGroup* group)
-{
-    mMeshDirtyGroup.push_back(group);
-}
-
-void LLPipeline::markRebuild(LLSpatialGroup* group)
-{
-    if (group && !group->isDead() && group->getSpatialPartition())
-    {
-        if (!group->hasState(LLSpatialGroup::IN_BUILD_Q1))
-        {
-            llassert_always(!mGroupQ1Locked);
-
-            mGroupQ1.push_back(group);
-            group->setState(LLSpatialGroup::IN_BUILD_Q1);
-        }
-    }
-}
-
-void LLPipeline::markRebuild(LLDrawable *drawablep, LLDrawable::EDrawableFlags flag)
-{
-    if (drawablep && !drawablep->isDead() && assertInitialized())
-    {
-        if (!drawablep->isState(LLDrawable::IN_REBUILD_Q))
-        {
-            mBuildQ1.push_back(drawablep);
-            drawablep->setState(LLDrawable::IN_REBUILD_Q); // mark drawable as being in priority queue
-        }
-
-        if (flag & (LLDrawable::REBUILD_VOLUME | LLDrawable::REBUILD_POSITION))
-        {
-            drawablep->getVObj()->setChanged(LLXform::SILHOUETTE);
-        }
-        drawablep->setState(flag);
-    }
-}
-
-void LLPipeline::stateSort(LLCamera& camera, LLCullResult &result)
-{
-    LL_PROFILE_ZONE_SCOPED_CATEGORY_PIPELINE;
-    LL_PROFILE_GPU_ZONE("stateSort");
-
-    if (hasAnyRenderType(LLPipeline::RENDER_TYPE_AVATAR,
-                      LLPipeline::RENDER_TYPE_CONTROL_AV,
-                      LLPipeline::RENDER_TYPE_TERRAIN,
-                      LLPipeline::RENDER_TYPE_TREE,
-                      LLPipeline::RENDER_TYPE_SKY,
-                      LLPipeline::RENDER_TYPE_VOIDWATER,
-                      LLPipeline::RENDER_TYPE_WATER,
-                      LLPipeline::END_RENDER_TYPES))
-    {
-        //clear faces from face pools
-        gPipeline.resetDrawOrders();
-    }
-
-    //LLVertexBuffer::unbind();
-
-    grabReferences(result);
-    for (LLCullResult::sg_iterator iter = sCull->beginDrawableGroups(); iter != sCull->endDrawableGroups(); ++iter)
-    {
-        LLSpatialGroup* group = *iter;
-        if (group->isDead())
-        {
-            continue;
-        }
-        group->checkOcclusion();
-        if (sUseOcclusion > 1 && group->isOcclusionState(LLSpatialGroup::OCCLUDED))
-        {
-            markOccluder(group);
-        }
-        else
-        {
-            group->setVisible();
-            for (LLSpatialGroup::element_iter i = group->getDataBegin(); i != group->getDataEnd(); ++i)
-            {
-                LLDrawable* drawablep = (LLDrawable*)(*i)->getDrawable();
-<<<<<<< HEAD
-				markVisible(drawablep, camera);
-			}
-
-			{ //rebuild mesh as soon as we know it's visible
-				group->rebuildMesh();
-			}
-		}
-	}
-
-	if (LLViewerCamera::sCurCameraID == LLViewerCamera::CAMERA_WORLD && !gCubeSnapshot)
-	{
-		LLSpatialGroup* last_group = NULL;
-		bool fov_changed = LLViewerCamera::getInstance()->isDefaultFOVChanged();
-		for (LLCullResult::bridge_iterator i = sCull->beginVisibleBridge(); i != sCull->endVisibleBridge(); ++i)
-		{
-			LLCullResult::bridge_iterator cur_iter = i;
-			LLSpatialBridge* bridge = *cur_iter;
-			LLSpatialGroup* group = bridge->getSpatialGroup();
-
-			if (last_group == NULL)
-			{
-				last_group = group;
-			}
-
-			if (!bridge->isDead() && group && !group->isOcclusionState(LLSpatialGroup::OCCLUDED))
-			{
-				stateSort(bridge, camera, fov_changed);
-			}
-
-			if (LLViewerCamera::sCurCameraID == LLViewerCamera::CAMERA_WORLD &&
-				last_group != group && last_group->changeLOD())
-			{
-				last_group->mLastUpdateDistance = last_group->mDistance;
-			}
-
-			last_group = group;
-		}
-
-		if (LLViewerCamera::sCurCameraID == LLViewerCamera::CAMERA_WORLD &&
-			last_group && last_group->changeLOD())
-		{
-			last_group->mLastUpdateDistance = last_group->mDistance;
-		}
-	}
-
-	for (LLCullResult::sg_iterator iter = sCull->beginVisibleGroups(); iter != sCull->endVisibleGroups(); ++iter)
-	{
-		LLSpatialGroup* group = *iter;
-=======
-                markVisible(drawablep, camera);
-            }
-
-            { //rebuild mesh as soon as we know it's visible
-                group->rebuildMesh();
-            }
-        }
-    }
-
-    if (LLViewerCamera::sCurCameraID == LLViewerCamera::CAMERA_WORLD && !gCubeSnapshot)
-    {
-        LLSpatialGroup* last_group = NULL;
-        BOOL fov_changed = LLViewerCamera::getInstance()->isDefaultFOVChanged();
-        for (LLCullResult::bridge_iterator i = sCull->beginVisibleBridge(); i != sCull->endVisibleBridge(); ++i)
-        {
-            LLCullResult::bridge_iterator cur_iter = i;
-            LLSpatialBridge* bridge = *cur_iter;
-            LLSpatialGroup* group = bridge->getSpatialGroup();
-
-            if (last_group == NULL)
-            {
-                last_group = group;
-            }
-
-            if (!bridge->isDead() && group && !group->isOcclusionState(LLSpatialGroup::OCCLUDED))
-            {
-                stateSort(bridge, camera, fov_changed);
-            }
-
-            if (LLViewerCamera::sCurCameraID == LLViewerCamera::CAMERA_WORLD &&
-                last_group != group && last_group->changeLOD())
-            {
-                last_group->mLastUpdateDistance = last_group->mDistance;
-            }
-
-            last_group = group;
-        }
-
-        if (LLViewerCamera::sCurCameraID == LLViewerCamera::CAMERA_WORLD &&
-            last_group && last_group->changeLOD())
-        {
-            last_group->mLastUpdateDistance = last_group->mDistance;
-        }
-    }
-
-    for (LLCullResult::sg_iterator iter = sCull->beginVisibleGroups(); iter != sCull->endVisibleGroups(); ++iter)
-    {
-        LLSpatialGroup* group = *iter;
->>>>>>> e1623bb2
-        if (group->isDead())
-        {
-            continue;
-        }
-        group->checkOcclusion();
-        if (sUseOcclusion > 1 && group->isOcclusionState(LLSpatialGroup::OCCLUDED))
-        {
-            markOccluder(group);
-        }
-        else
-        {
-            group->setVisible();
-            stateSort(group, camera);
-
-            { //rebuild mesh as soon as we know it's visible
-                group->rebuildMesh();
-            }
-        }
-    }
-
-    {
-        LL_PROFILE_ZONE_NAMED_CATEGORY_DRAWABLE("stateSort"); // LL_RECORD_BLOCK_TIME(FTM_STATESORT_DRAWABLE);
-        for (LLCullResult::drawable_iterator iter = sCull->beginVisibleList();
-             iter != sCull->endVisibleList(); ++iter)
-        {
-            LLDrawable *drawablep = *iter;
-            if (!drawablep->isDead())
-            {
-                stateSort(drawablep, camera);
-            }
-        }
-    }
-
-    postSort(camera);
-}
-
-void LLPipeline::stateSort(LLSpatialGroup* group, LLCamera& camera)
-{
-    if (group->changeLOD())
-    {
-        for (LLSpatialGroup::element_iter i = group->getDataBegin(); i != group->getDataEnd(); ++i)
-        {
-            LLDrawable* drawablep = (LLDrawable*)(*i)->getDrawable();
-            stateSort(drawablep, camera);
-        }
-
-        if (LLViewerCamera::sCurCameraID == LLViewerCamera::CAMERA_WORLD && !gCubeSnapshot)
-        { //avoid redundant stateSort calls
-            group->mLastUpdateDistance = group->mDistance;
-        }
-    }
-}
-
-void LLPipeline::stateSort(LLSpatialBridge* bridge, LLCamera& camera, bool fov_changed)
-{
-    LL_PROFILE_ZONE_SCOPED_CATEGORY_PIPELINE;
-    if (bridge->getSpatialGroup()->changeLOD() || fov_changed)
-    {
-        bool force_update = false;
-        bridge->updateDistance(camera, force_update);
-    }
-}
-
-void LLPipeline::stateSort(LLDrawable* drawablep, LLCamera& camera)
-{
-    LL_PROFILE_ZONE_SCOPED_CATEGORY_PIPELINE;
-    if (!drawablep
-        || drawablep->isDead()
-        || !hasRenderType(drawablep->getRenderType()))
-    {
-        return;
-    }
-
-    // SL-11353
-    // ignore our own geo when rendering spotlight shadowmaps...
-    //
-    if (RenderSpotLight && drawablep == RenderSpotLight)
-    {
-        return;
-    }
-
-<<<<<<< HEAD
-	if (LLSelectMgr::getInstance()->mHideSelectedObjects)
-	{
-		if (drawablep->getVObj().notNull() &&
-			drawablep->getVObj()->isSelected())
-		{
-			return;
-		}
-	}
-
-	if (drawablep->isAvatar())
-	{ //don't draw avatars beyond render distance or if we don't have a spatial group.
-		if ((drawablep->getSpatialGroup() == NULL) || 
-			(drawablep->getSpatialGroup()->mDistance > LLVOAvatar::sRenderDistance))
-		{
-			return;
-		}
-
-		LLVOAvatar* avatarp = (LLVOAvatar*) drawablep->getVObj().get();
-		if (!avatarp->isVisible())
-		{
-			return;
-		}
-	}
-
-	assertInitialized();
-
-	if (hasRenderType(drawablep->mRenderType))
-	{
-		if (!drawablep->isState(LLDrawable::INVISIBLE|LLDrawable::FORCE_INVISIBLE))
-		{
-			drawablep->setVisible(camera, NULL, false);
-		}
-	}
-
-	if (LLViewerCamera::sCurCameraID == LLViewerCamera::CAMERA_WORLD && !gCubeSnapshot)
-	{
-		//if (drawablep->isVisible()) isVisible() check here is redundant, if it wasn't visible, it wouldn't be here
-		{
-			if (!drawablep->isActive())
-			{
-				bool force_update = false;
-				drawablep->updateDistance(camera, force_update);
-			}
-			else if (drawablep->isAvatar())
-			{
-				bool force_update = false;
-				drawablep->updateDistance(camera, force_update); // calls vobj->updateLOD() which calls LLVOAvatar::updateVisibility()
-			}
-		}
-	}
-
-	if (!drawablep->getVOVolume())
-	{
-		for (LLDrawable::face_list_t::iterator iter = drawablep->mFaces.begin();
-				iter != drawablep->mFaces.end(); iter++)
-		{
-			LLFace* facep = *iter;
-
-			if (facep->hasGeometry())
-			{
-				if (facep->getPool())
-				{
-					facep->getPool()->enqueue(facep);
-				}
-				else
-				{
-					break;
-				}
-			}
-		}
-	}
-	
-	mNumVisibleFaces += drawablep->getNumFaces();
-}
-
-
-void forAllDrawables(LLCullResult::sg_iterator begin, 
-					 LLCullResult::sg_iterator end,
-					 void (*func)(LLDrawable*))
-{
-	for (LLCullResult::sg_iterator i = begin; i != end; ++i)
-	{
-=======
-    if (LLSelectMgr::getInstance()->mHideSelectedObjects)
-    {
-        if (drawablep->getVObj().notNull() &&
-            drawablep->getVObj()->isSelected())
-        {
-            return;
-        }
-    }
-
-    if (drawablep->isAvatar())
-    { //don't draw avatars beyond render distance or if we don't have a spatial group.
-        if ((drawablep->getSpatialGroup() == NULL) ||
-            (drawablep->getSpatialGroup()->mDistance > LLVOAvatar::sRenderDistance))
-        {
-            return;
-        }
-
-        LLVOAvatar* avatarp = (LLVOAvatar*) drawablep->getVObj().get();
-        if (!avatarp->isVisible())
-        {
-            return;
-        }
-    }
-
-    assertInitialized();
-
-    if (hasRenderType(drawablep->mRenderType))
-    {
-        if (!drawablep->isState(LLDrawable::INVISIBLE|LLDrawable::FORCE_INVISIBLE))
-        {
-            drawablep->setVisible(camera, NULL, FALSE);
-        }
-    }
-
-    if (LLViewerCamera::sCurCameraID == LLViewerCamera::CAMERA_WORLD && !gCubeSnapshot)
-    {
-        //if (drawablep->isVisible()) isVisible() check here is redundant, if it wasn't visible, it wouldn't be here
-        {
-            if (!drawablep->isActive())
-            {
-                bool force_update = false;
-                drawablep->updateDistance(camera, force_update);
-            }
-            else if (drawablep->isAvatar())
-            {
-                bool force_update = false;
-                drawablep->updateDistance(camera, force_update); // calls vobj->updateLOD() which calls LLVOAvatar::updateVisibility()
-            }
-        }
-    }
-
-    if (!drawablep->getVOVolume())
-    {
-        for (LLDrawable::face_list_t::iterator iter = drawablep->mFaces.begin();
-                iter != drawablep->mFaces.end(); iter++)
-        {
-            LLFace* facep = *iter;
-
-            if (facep->hasGeometry())
-            {
-                if (facep->getPool())
-                {
-                    facep->getPool()->enqueue(facep);
-                }
-                else
-                {
-                    break;
-                }
-            }
-        }
-    }
-
-    mNumVisibleFaces += drawablep->getNumFaces();
-}
-
-
-void forAllDrawables(LLCullResult::sg_iterator begin,
-                     LLCullResult::sg_iterator end,
-                     void (*func)(LLDrawable*))
-{
-    for (LLCullResult::sg_iterator i = begin; i != end; ++i)
-    {
->>>>>>> e1623bb2
-        LLSpatialGroup* group = *i;
-        if (group->isDead())
-        {
-            continue;
-        }
-        for (LLSpatialGroup::element_iter j = group->getDataBegin(); j != group->getDataEnd(); ++j)
-        {
-            if((*j)->hasDrawable())
-            {
-                func((LLDrawable*)(*j)->getDrawable());
-            }
-        }
-    }
-}
-
-void LLPipeline::forAllVisibleDrawables(void (*func)(LLDrawable*))
-{
-    forAllDrawables(sCull->beginDrawableGroups(), sCull->endDrawableGroups(), func);
-    forAllDrawables(sCull->beginVisibleGroups(), sCull->endVisibleGroups(), func);
-}
-
-//function for creating scripted beacons
-void renderScriptedBeacons(LLDrawable* drawablep)
-{
-    LLViewerObject *vobj = drawablep->getVObj();
-    if (vobj
-        && !vobj->isAvatar()
-        && !vobj->getParent()
-        && vobj->flagScripted())
-    {
-        if (gPipeline.sRenderBeacons)
-        {
-            gObjectList.addDebugBeacon(vobj->getPositionAgent(), "", LLColor4(1.f, 0.f, 0.f, 0.5f), LLColor4(1.f, 1.f, 1.f, 0.5f), LLPipeline::DebugBeaconLineWidth);
-        }
-
-        if (gPipeline.sRenderHighlight)
-        {
-            S32 face_id;
-            S32 count = drawablep->getNumFaces();
-            for (face_id = 0; face_id < count; face_id++)
-            {
-                LLFace * facep = drawablep->getFace(face_id);
-                if (facep)
-                {
-                    gPipeline.mHighlightFaces.push_back(facep);
-                }
-            }
-        }
-    }
-}
-
-void renderScriptedTouchBeacons(LLDrawable *drawablep)
-{
-    LLViewerObject *vobj = drawablep->getVObj();
-    if (vobj && !vobj->isAvatar() && !vobj->getParent() && vobj->flagScripted() && vobj->flagHandleTouch())
-    {
-        if (gPipeline.sRenderBeacons)
-        {
-            gObjectList.addDebugBeacon(vobj->getPositionAgent(), "", LLColor4(1.f, 0.f, 0.f, 0.5f), LLColor4(1.f, 1.f, 1.f, 0.5f),
-                                       LLPipeline::DebugBeaconLineWidth);
-        }
-
-        if (gPipeline.sRenderHighlight)
-        {
-            S32 face_id;
-            S32 count = drawablep->getNumFaces();
-            for (face_id = 0; face_id < count; face_id++)
-            {
-                LLFace *facep = drawablep->getFace(face_id);
-                if (facep)
-                {
-                    gPipeline.mHighlightFaces.push_back(facep);
-                }
-            }
-        }
-    }
-}
-
-void renderPhysicalBeacons(LLDrawable *drawablep)
-{
-    LLViewerObject *vobj = drawablep->getVObj();
-    if (vobj &&
-        !vobj->isAvatar()
-        //&& !vobj->getParent()
-        && vobj->flagUsePhysics())
-    {
-        if (gPipeline.sRenderBeacons)
-        {
-            gObjectList.addDebugBeacon(vobj->getPositionAgent(), "", LLColor4(0.f, 1.f, 0.f, 0.5f), LLColor4(1.f, 1.f, 1.f, 0.5f),
-                                       LLPipeline::DebugBeaconLineWidth);
-        }
-
-        if (gPipeline.sRenderHighlight)
-        {
-            S32 face_id;
-            S32 count = drawablep->getNumFaces();
-            for (face_id = 0; face_id < count; face_id++)
-            {
-                LLFace *facep = drawablep->getFace(face_id);
-                if (facep)
-                {
-                    gPipeline.mHighlightFaces.push_back(facep);
-                }
-            }
-        }
-    }
-}
-
-void renderMOAPBeacons(LLDrawable *drawablep)
-{
-    LLViewerObject *vobj = drawablep->getVObj();
-
-    if (!vobj || vobj->isAvatar())
-        return;
-
-    bool beacon  = false;
-    U8   tecount = vobj->getNumTEs();
-    for (int x = 0; x < tecount; x++)
-    {
-        if (vobj->getTE(x)->hasMedia())
-        {
-            beacon = true;
-            break;
-        }
-    }
-    if (beacon)
-    {
-        if (gPipeline.sRenderBeacons)
-        {
-            gObjectList.addDebugBeacon(vobj->getPositionAgent(), "", LLColor4(1.f, 1.f, 1.f, 0.5f), LLColor4(1.f, 1.f, 1.f, 0.5f),
-                                       LLPipeline::DebugBeaconLineWidth);
-        }
-
-        if (gPipeline.sRenderHighlight)
-        {
-            S32 face_id;
-            S32 count = drawablep->getNumFaces();
-            for (face_id = 0; face_id < count; face_id++)
-            {
-                LLFace *facep = drawablep->getFace(face_id);
-                if (facep)
-                {
-                    gPipeline.mHighlightFaces.push_back(facep);
-                }
-            }
-        }
-    }
-}
-
-void renderParticleBeacons(LLDrawable *drawablep)
-{
-    // Look for attachments, objects, etc.
-    LLViewerObject *vobj = drawablep->getVObj();
-    if (vobj && vobj->isParticleSource())
-    {
-        if (gPipeline.sRenderBeacons)
-        {
-            LLColor4 light_blue(0.5f, 0.5f, 1.f, 0.5f);
-            gObjectList.addDebugBeacon(vobj->getPositionAgent(), "", light_blue, LLColor4(1.f, 1.f, 1.f, 0.5f),
-                                       LLPipeline::DebugBeaconLineWidth);
-        }
-
-        if (gPipeline.sRenderHighlight)
-        {
-            S32 face_id;
-            S32 count = drawablep->getNumFaces();
-            for (face_id = 0; face_id < count; face_id++)
-            {
-                LLFace *facep = drawablep->getFace(face_id);
-                if (facep)
-                {
-                    gPipeline.mHighlightFaces.push_back(facep);
-                }
-            }
-        }
-    }
-}
-
-void renderSoundHighlights(LLDrawable *drawablep)
-{
-    // Look for attachments, objects, etc.
-    LLViewerObject *vobj = drawablep->getVObj();
-    if (vobj && vobj->isAudioSource())
-    {
-        if (gPipeline.sRenderHighlight)
-        {
-            S32 face_id;
-            S32 count = drawablep->getNumFaces();
-            for (face_id = 0; face_id < count; face_id++)
-            {
-                LLFace *facep = drawablep->getFace(face_id);
-                if (facep)
-                {
-                    gPipeline.mHighlightFaces.push_back(facep);
-                }
-            }
-        }
-    }
-}
-
-void LLPipeline::postSort(LLCamera &camera)
-{
-    LL_PROFILE_ZONE_SCOPED_CATEGORY_PIPELINE;
-
-    assertInitialized();
-
-    LL_PUSH_CALLSTACKS();
-
-    if (!gCubeSnapshot)
-    {
-        // rebuild drawable geometry
-        for (LLCullResult::sg_iterator i = sCull->beginDrawableGroups(); i != sCull->endDrawableGroups(); ++i)
-        {
-            LLSpatialGroup *group = *i;
-            if (group->isDead())
-            {
-                continue;
-            }
-            if (!sUseOcclusion || !group->isOcclusionState(LLSpatialGroup::OCCLUDED))
-            {
-                group->rebuildGeom();
-            }
-        }
-        LL_PUSH_CALLSTACKS();
-        // rebuild groups
-        sCull->assertDrawMapsEmpty();
-
-        rebuildPriorityGroups();
-    }
-
-    LL_PUSH_CALLSTACKS();
-
-    // build render map
-    for (LLCullResult::sg_iterator i = sCull->beginVisibleGroups(); i != sCull->endVisibleGroups(); ++i)
-    {
-        LLSpatialGroup *group = *i;
-
-        if (group->isDead())
-        {
-            continue;
-        }
-
-        if ((sUseOcclusion && group->isOcclusionState(LLSpatialGroup::OCCLUDED)) ||
-            (RenderAutoHideSurfaceAreaLimit > 0.f &&
-             group->mSurfaceArea > RenderAutoHideSurfaceAreaLimit * llmax(group->mObjectBoxSize, 10.f)))
-        {
-            continue;
-        }
-
-        if (group->hasState(LLSpatialGroup::NEW_DRAWINFO) && group->hasState(LLSpatialGroup::GEOM_DIRTY) && !gCubeSnapshot)
-        {  // no way this group is going to be drawable without a rebuild
-            group->rebuildGeom();
-        }
-
-        for (LLSpatialGroup::draw_map_t::iterator j = group->mDrawMap.begin(); j != group->mDrawMap.end(); ++j)
-        {
-            LLSpatialGroup::drawmap_elem_t &src_vec = j->second;
-            if (!hasRenderType(j->first))
-            {
-                continue;
-            }
-
-            for (LLSpatialGroup::drawmap_elem_t::iterator k = src_vec.begin(); k != src_vec.end(); ++k)
-            {
-                LLDrawInfo *info = *k;
-
-                sCull->pushDrawInfo(j->first, info);
-                if (!sShadowRender && !sReflectionRender && !gCubeSnapshot)
-                {
-                    addTrianglesDrawn(info->mCount);
-                }
-            }
-        }
-
-        if (hasRenderType(LLPipeline::RENDER_TYPE_PASS_ALPHA))
-        {
-            LLSpatialGroup::draw_map_t::iterator alpha = group->mDrawMap.find(LLRenderPass::PASS_ALPHA);
-
-            if (alpha != group->mDrawMap.end())
-            {  // store alpha groups for sorting
-                LLSpatialBridge *bridge = group->getSpatialPartition()->asBridge();
-                if (LLViewerCamera::sCurCameraID == LLViewerCamera::CAMERA_WORLD && !gCubeSnapshot)
-                {
-                    if (bridge)
-                    {
-                        LLCamera trans_camera = bridge->transformCamera(camera);
-                        group->updateDistance(trans_camera);
-                    }
-                    else
-                    {
-                        group->updateDistance(camera);
-                    }
-                }
-
-                if (hasRenderType(LLDrawPool::POOL_ALPHA))
-                {
-                    sCull->pushAlphaGroup(group);
-                }
-            }
-
-            LLSpatialGroup::draw_map_t::iterator rigged_alpha = group->mDrawMap.find(LLRenderPass::PASS_ALPHA_RIGGED);
-
-            if (rigged_alpha != group->mDrawMap.end())
-            {  // store rigged alpha groups for LLDrawPoolAlpha prepass (skip distance update, rigged attachments use depth buffer)
-                if (hasRenderType(LLDrawPool::POOL_ALPHA))
-                {
-                    sCull->pushRiggedAlphaGroup(group);
-                }
-            }
-        }
-    }
-
-    /*bool use_transform_feedback = gTransformPositionProgram.mProgramObject && !mMeshDirtyGroup.empty();
-
-    if (use_transform_feedback)
-    { //place a query around potential transform feedback code for synchronization
-        mTransformFeedbackPrimitives = 0;
-
-        if (!mMeshDirtyQueryObject)
-        {
-            glGenQueries(1, &mMeshDirtyQueryObject);
-        }
-
-
-        glBeginQuery(GL_TRANSFORM_FEEDBACK_PRIMITIVES_WRITTEN, mMeshDirtyQueryObject);
-    }*/
-
-    // pack vertex buffers for groups that chose to delay their updates
-    {
-        LL_PROFILE_GPU_ZONE("rebuildMesh");
-        for (LLSpatialGroup::sg_vector_t::iterator iter = mMeshDirtyGroup.begin(); iter != mMeshDirtyGroup.end(); ++iter)
-        {
-            (*iter)->rebuildMesh();
-        }
-    }
-
-    /*if (use_transform_feedback)
-    {
-        glEndQuery(GL_TRANSFORM_FEEDBACK_PRIMITIVES_WRITTEN);
-    }*/
-
-    mMeshDirtyGroup.clear();
-
-    if (!sShadowRender)
-    {
-        // order alpha groups by distance
-        std::sort(sCull->beginAlphaGroups(), sCull->endAlphaGroups(), LLSpatialGroup::CompareDepthGreater());
-
-        // order rigged alpha groups by avatar attachment order
-        std::sort(sCull->beginRiggedAlphaGroups(), sCull->endRiggedAlphaGroups(), LLSpatialGroup::CompareRenderOrder());
-    }
-
-    LL_PUSH_CALLSTACKS();
-    // only render if the flag is set. The flag is only set if we are in edit mode or the toggle is set in the menus
-    if (LLFloaterReg::instanceVisible("beacons") && !sShadowRender && !gCubeSnapshot)
-    {
-        if (sRenderScriptedTouchBeacons)
-        {
-            // Only show the beacon on the root object.
-            forAllVisibleDrawables(renderScriptedTouchBeacons);
-        }
-        else if (sRenderScriptedBeacons)
-        {
-            // Only show the beacon on the root object.
-            forAllVisibleDrawables(renderScriptedBeacons);
-        }
-
-        if (sRenderPhysicalBeacons)
-        {
-            // Only show the beacon on the root object.
-            forAllVisibleDrawables(renderPhysicalBeacons);
-        }
-
-        if (sRenderMOAPBeacons)
-        {
-            forAllVisibleDrawables(renderMOAPBeacons);
-        }
-
-        if (sRenderParticleBeacons)
-        {
-            forAllVisibleDrawables(renderParticleBeacons);
-        }
-
-        // If god mode, also show audio cues
-        if (sRenderSoundBeacons && gAudiop)
-        {
-            // Walk all sound sources and render out beacons for them. Note, this isn't done in the ForAllVisibleDrawables function, because
-            // some are not visible.
-            LLAudioEngine::source_map::iterator iter;
-            for (iter = gAudiop->mAllSources.begin(); iter != gAudiop->mAllSources.end(); ++iter)
-            {
-                LLAudioSource *sourcep = iter->second;
-
-                LLVector3d pos_global = sourcep->getPositionGlobal();
-                LLVector3  pos        = gAgent.getPosAgentFromGlobal(pos_global);
-                if (gPipeline.sRenderBeacons)
-                {
-                    // pos += LLVector3(0.f, 0.f, 0.2f);
-                    gObjectList.addDebugBeacon(pos, "", LLColor4(1.f, 1.f, 0.f, 0.5f), LLColor4(1.f, 1.f, 1.f, 0.5f), DebugBeaconLineWidth);
-                }
-            }
-            // now deal with highlights for all those seeable sound sources
-            forAllVisibleDrawables(renderSoundHighlights);
-        }
-    }
-    LL_PUSH_CALLSTACKS();
-    // If managing your telehub, draw beacons at telehub and currently selected spawnpoint.
-    if (LLFloaterTelehub::renderBeacons() && !sShadowRender && !gCubeSnapshot)
-    {
-        LLFloaterTelehub::addBeacons();
-    }
-
-    if (!sShadowRender && !gCubeSnapshot)
-    {
-        mSelectedFaces.clear();
-
-        if (!gNonInteractive)
-        {
-            LLPipeline::setRenderHighlightTextureChannel(gFloaterTools->getPanelFace()->getTextureChannelToEdit());
-        }
-
-        // Draw face highlights for selected faces.
-        if (LLSelectMgr::getInstance()->getTEMode())
-        {
-            struct f : public LLSelectedTEFunctor
-            {
-                virtual bool apply(LLViewerObject *object, S32 te)
-                {
-                    if (object->mDrawable)
-                    {
-                        LLFace *facep = object->mDrawable->getFace(te);
-                        if (facep)
-                        {
-                            gPipeline.mSelectedFaces.push_back(facep);
-                        }
-                    }
-                    return true;
-                }
-            } func;
-            LLSelectMgr::getInstance()->getSelection()->applyToTEs(&func);
-        }
-    }
-
-    // LLSpatialGroup::sNoDelete = false;
-    LL_PUSH_CALLSTACKS();
-}
-
-
-void render_hud_elements()
-{
-    LL_PROFILE_ZONE_SCOPED_CATEGORY_UI; //LL_RECORD_BLOCK_TIME(FTM_RENDER_UI);
-    gPipeline.disableLights();
-
-    LLGLSUIDefault gls_ui;
-
-    //LLGLEnable stencil(GL_STENCIL_TEST);
-    //glStencilFunc(GL_ALWAYS, 255, 0xFFFFFFFF);
-    //glStencilMask(0xFFFFFFFF);
-    //glStencilOp(GL_KEEP, GL_KEEP, GL_REPLACE);
-
-    gUIProgram.bind();
-    gGL.color4f(1, 1, 1, 1);
-<<<<<<< HEAD
-	LLGLDepthTest depth(GL_TRUE, GL_FALSE);
-
-	if (!LLPipeline::sReflectionRender && gPipeline.hasRenderDebugFeatureMask(LLPipeline::RENDER_DEBUG_FEATURE_UI))
-	{
-		gViewerWindow->renderSelections(false, false, false); // For HUD version in render_ui_3d()
-	
-		// Draw the tracking overlays
-		LLTracker::render3D();
-		
-=======
-    LLGLDepthTest depth(GL_TRUE, GL_FALSE);
-
-    if (!LLPipeline::sReflectionRender && gPipeline.hasRenderDebugFeatureMask(LLPipeline::RENDER_DEBUG_FEATURE_UI))
-    {
-        gViewerWindow->renderSelections(FALSE, FALSE, FALSE); // For HUD version in render_ui_3d()
-
-        // Draw the tracking overlays
-        LLTracker::render3D();
-
->>>>>>> e1623bb2
-        if (LLWorld::instanceExists())
-        {
-            // Show the property lines
-            LLWorld::getInstance()->renderPropertyLines();
-        }
-        LLViewerParcelMgr::getInstance()->render();
-        LLViewerParcelMgr::getInstance()->renderParcelCollision();
-    }
-    else if (gForceRenderLandFence)
-    {
-        // This is only set when not rendering the UI, for parcel snapshots
-        LLViewerParcelMgr::getInstance()->render();
-    }
-    else if (gPipeline.hasRenderType(LLPipeline::RENDER_TYPE_HUD))
-    {
-        LLHUDText::renderAllHUD();
-    }
-
-    gUIProgram.unbind();
-}
-
-void LLPipeline::renderHighlights()
-{
-    assertInitialized();
-
-    // Draw 3D UI elements here (before we clear the Z buffer in POOL_HUD)
-    // Render highlighted faces.
-    LLGLSPipelineAlpha gls_pipeline_alpha;
-    LLColor4 color(1.f, 1.f, 1.f, 0.5f);
-    disableLights();
-
-    if ((LLViewerShaderMgr::instance()->getShaderLevel(LLViewerShaderMgr::SHADER_INTERFACE) > 0))
-    {
-        gHighlightProgram.bind();
-        gGL.diffuseColor4f(1,1,1,0.5f);
-    }
-
-    if (hasRenderDebugFeatureMask(RENDER_DEBUG_FEATURE_SELECTED) && !mFaceSelectImagep)
-        {
-            mFaceSelectImagep = LLViewerTextureManager::getFetchedTexture(IMG_FACE_SELECT);
-        }
-
-    if (hasRenderDebugFeatureMask(RENDER_DEBUG_FEATURE_SELECTED) && (sRenderHighlightTextureChannel == LLRender::DIFFUSE_MAP))
-    {
-        // Make sure the selection image gets downloaded and decoded
-        mFaceSelectImagep->addTextureStats((F32)MAX_IMAGE_AREA);
-
-        U32 count = mSelectedFaces.size();
-        for (U32 i = 0; i < count; i++)
-        {
-            LLFace *facep = mSelectedFaces[i];
-            if (!facep || facep->getDrawable()->isDead())
-            {
-                LL_ERRS() << "Bad face on selection" << LL_ENDL;
-                return;
-            }
-
-            facep->renderSelected(mFaceSelectImagep, color);
-        }
-    }
-
-    if (hasRenderDebugFeatureMask(RENDER_DEBUG_FEATURE_SELECTED))
-    {
-        // Paint 'em red!
-        color.setVec(1.f, 0.f, 0.f, 0.5f);
-
-        int count = mHighlightFaces.size();
-        for (S32 i = 0; i < count; i++)
-        {
-            LLFace* facep = mHighlightFaces[i];
-            facep->renderSelected(LLViewerTexture::sNullImagep, color);
-        }
-    }
-
-    // Contains a list of the faces of objects that are physical or
-    // have touch-handlers.
-    mHighlightFaces.clear();
-
-    if (LLViewerShaderMgr::instance()->getShaderLevel(LLViewerShaderMgr::SHADER_INTERFACE) > 0)
-    {
-        gHighlightProgram.unbind();
-    }
-
-
-    if (hasRenderDebugFeatureMask(RENDER_DEBUG_FEATURE_SELECTED) && (sRenderHighlightTextureChannel == LLRender::NORMAL_MAP))
-    {
-        color.setVec(1.0f, 0.5f, 0.5f, 0.5f);
-        if ((LLViewerShaderMgr::instance()->getShaderLevel(LLViewerShaderMgr::SHADER_INTERFACE) > 0))
-        {
-            gHighlightNormalProgram.bind();
-            gGL.diffuseColor4f(1,1,1,0.5f);
-        }
-
-        mFaceSelectImagep->addTextureStats((F32)MAX_IMAGE_AREA);
-
-        U32 count = mSelectedFaces.size();
-        for (U32 i = 0; i < count; i++)
-        {
-            LLFace *facep = mSelectedFaces[i];
-            if (!facep || facep->getDrawable()->isDead())
-            {
-                LL_ERRS() << "Bad face on selection" << LL_ENDL;
-                return;
-            }
-
-            facep->renderSelected(mFaceSelectImagep, color);
-        }
-
-        if ((LLViewerShaderMgr::instance()->getShaderLevel(LLViewerShaderMgr::SHADER_INTERFACE) > 0))
-        {
-            gHighlightNormalProgram.unbind();
-        }
-    }
-
-    if (hasRenderDebugFeatureMask(RENDER_DEBUG_FEATURE_SELECTED) && (sRenderHighlightTextureChannel == LLRender::SPECULAR_MAP))
-    {
-        color.setVec(0.0f, 0.3f, 1.0f, 0.8f);
-        if ((LLViewerShaderMgr::instance()->getShaderLevel(LLViewerShaderMgr::SHADER_INTERFACE) > 0))
-        {
-            gHighlightSpecularProgram.bind();
-            gGL.diffuseColor4f(1,1,1,0.5f);
-        }
-
-        mFaceSelectImagep->addTextureStats((F32)MAX_IMAGE_AREA);
-
-        U32 count = mSelectedFaces.size();
-        for (U32 i = 0; i < count; i++)
-        {
-            LLFace *facep = mSelectedFaces[i];
-            if (!facep || facep->getDrawable()->isDead())
-            {
-                LL_ERRS() << "Bad face on selection" << LL_ENDL;
-                return;
-            }
-
-            facep->renderSelected(mFaceSelectImagep, color);
-        }
-
-        if ((LLViewerShaderMgr::instance()->getShaderLevel(LLViewerShaderMgr::SHADER_INTERFACE) > 0))
-        {
-            gHighlightSpecularProgram.unbind();
-        }
-    }
-}
-
-//debug use
-U32 LLPipeline::sCurRenderPoolType = 0 ;
-
-void LLPipeline::renderGeomDeferred(LLCamera& camera, bool do_occlusion)
-{
-    LLAppViewer::instance()->pingMainloopTimeout("Pipeline:RenderGeomDeferred");
-    LL_PROFILE_ZONE_SCOPED_CATEGORY_DRAWPOOL; //LL_RECORD_BLOCK_TIME(FTM_RENDER_GEOMETRY);
-    LL_PROFILE_GPU_ZONE("renderGeomDeferred");
-
-    llassert(!sRenderingHUDs);
-
-    if (gUseWireframe)
-    {
-        glPolygonMode(GL_FRONT_AND_BACK, GL_LINE);
-    }
-
-    if (&camera == LLViewerCamera::getInstance())
-    {   // a bit hacky, this is the start of the main render frame, figure out delta between last modelview matrix and
-        // current modelview matrix
-        glh::matrix4f last_modelview(gGLLastModelView);
-        glh::matrix4f cur_modelview(gGLModelView);
-
-        // goal is to have a matrix here that goes from the last frame's camera space to the current frame's camera space
-        glh::matrix4f m = last_modelview.inverse();  // last camera space to world space
-        m.mult_left(cur_modelview); // world space to camera space
-
-        glh::matrix4f n = m.inverse();
-
-        for (U32 i = 0; i < 16; ++i)
-        {
-            gGLDeltaModelView[i] = m.m[i];
-            gGLInverseDeltaModelView[i] = n.m[i];
-        }
-    }
-
-    bool occlude = LLPipeline::sUseOcclusion > 1 && do_occlusion && !LLGLSLShader::sProfileEnabled;
-
-    setupHWLights();
-
-    {
-        LL_PROFILE_ZONE_NAMED_CATEGORY_DRAWPOOL("deferred pools");
-
-        LLGLEnable cull(GL_CULL_FACE);
-
-        for (pool_set_t::iterator iter = mPools.begin(); iter != mPools.end(); ++iter)
-        {
-            LLDrawPool *poolp = *iter;
-            if (hasRenderType(poolp->getType()))
-            {
-                poolp->prerender();
-            }
-        }
-
-        LLVertexBuffer::unbind();
-
-        LLGLState::checkStates();
-
-        if (LLViewerShaderMgr::instance()->mShaderLevel[LLViewerShaderMgr::SHADER_DEFERRED] > 1)
-        {
-            //update reflection probe uniform
-            mReflectionMapManager.updateUniforms();
-        }
-
-        U32 cur_type = 0;
-
-        gGL.setColorMask(true, true);
-
-        pool_set_t::iterator iter1 = mPools.begin();
-
-        while ( iter1 != mPools.end() )
-        {
-            LLDrawPool *poolp = *iter1;
-
-            cur_type = poolp->getType();
-
-            if (occlude && cur_type >= LLDrawPool::POOL_GRASS)
-            {
-                llassert(!gCubeSnapshot); // never do occlusion culling on cube snapshots
-                occlude = false;
-                gGLLastMatrix = NULL;
-                gGL.loadMatrix(gGLModelView);
-                doOcclusion(camera);
-            }
-
-            pool_set_t::iterator iter2 = iter1;
-            if (hasRenderType(poolp->getType()) && poolp->getNumDeferredPasses() > 0)
-            {
-                LL_PROFILE_ZONE_NAMED_CATEGORY_DRAWPOOL("deferred pool render");
-
-                gGLLastMatrix = NULL;
-                gGL.loadMatrix(gGLModelView);
-
-                for( S32 i = 0; i < poolp->getNumDeferredPasses(); i++ )
-                {
-                    LLVertexBuffer::unbind();
-                    poolp->beginDeferredPass(i);
-                    for (iter2 = iter1; iter2 != mPools.end(); iter2++)
-                    {
-                        LLDrawPool *p = *iter2;
-                        if (p->getType() != cur_type)
-                        {
-                            break;
-                        }
-
-                        if ( !p->getSkipRenderFlag() ) { p->renderDeferred(i); }
-                    }
-                    poolp->endDeferredPass(i);
-                    LLVertexBuffer::unbind();
-
-                    LLGLState::checkStates();
-                }
-            }
-            else
-            {
-                // Skip all pools of this type
-                for (iter2 = iter1; iter2 != mPools.end(); iter2++)
-                {
-                    LLDrawPool *p = *iter2;
-                    if (p->getType() != cur_type)
-                    {
-                        break;
-                    }
-                }
-            }
-            iter1 = iter2;
-            stop_glerror();
-        }
-
-        gGLLastMatrix = NULL;
-        gGL.matrixMode(LLRender::MM_MODELVIEW);
-        gGL.loadMatrix(gGLModelView);
-
-        gGL.setColorMask(true, false);
-
-    } // Tracy ZoneScoped
-
-    if (gUseWireframe)
-    {
-        glPolygonMode(GL_FRONT_AND_BACK, GL_FILL);
-    }
-}
-
-void LLPipeline::renderGeomPostDeferred(LLCamera& camera)
-{
-    LL_PROFILE_ZONE_SCOPED_CATEGORY_DRAWPOOL;
-    LL_PROFILE_GPU_ZONE("renderGeomPostDeferred");
-
-    if (gUseWireframe)
-    {
-        glPolygonMode(GL_FRONT_AND_BACK, GL_LINE);
-    }
-
-    U32 cur_type = 0;
-
-    LLGLEnable cull(GL_CULL_FACE);
-
-    bool done_atmospherics = LLPipeline::sRenderingHUDs; //skip atmospherics on huds
-    bool done_water_haze = done_atmospherics;
-
-    // do atmospheric haze just before post water alpha
-    U32 atmospherics_pass = LLDrawPool::POOL_ALPHA_POST_WATER;
-
-    if (LLPipeline::sUnderWaterRender)
-    { // if under water, do atmospherics just before the water pass
-        atmospherics_pass = LLDrawPool::POOL_WATER;
-    }
-
-    // do water haze just before pre water alpha
-    U32 water_haze_pass = LLDrawPool::POOL_ALPHA_PRE_WATER;
-
-    calcNearbyLights(camera);
-    setupHWLights();
-
-    gGL.setSceneBlendType(LLRender::BT_ALPHA);
-    gGL.setColorMask(true, false);
-
-    pool_set_t::iterator iter1 = mPools.begin();
-
-    if (gDebugGL || gDebugPipeline)
-    {
-        LLGLState::checkStates(GL_FALSE);
-    }
-
-    while ( iter1 != mPools.end() )
-    {
-        LLDrawPool *poolp = *iter1;
-
-        cur_type = poolp->getType();
-
-        if (cur_type >= atmospherics_pass && !done_atmospherics)
-        { // do atmospherics against depth buffer before rendering alpha
-            doAtmospherics();
-            done_atmospherics = true;
-        }
-
-        if (cur_type >= water_haze_pass && !done_water_haze)
-        { // do water haze against depth buffer before rendering alpha
-            doWaterHaze();
-            done_water_haze = true;
-        }
-
-        pool_set_t::iterator iter2 = iter1;
-        if (hasRenderType(poolp->getType()) && poolp->getNumPostDeferredPasses() > 0)
-        {
-            LL_PROFILE_ZONE_NAMED_CATEGORY_DRAWPOOL("deferred poolrender");
-
-            gGLLastMatrix = NULL;
-            gGL.loadMatrix(gGLModelView);
-
-            for( S32 i = 0; i < poolp->getNumPostDeferredPasses(); i++ )
-            {
-                LLVertexBuffer::unbind();
-                poolp->beginPostDeferredPass(i);
-                for (iter2 = iter1; iter2 != mPools.end(); iter2++)
-                {
-                    LLDrawPool *p = *iter2;
-                    if (p->getType() != cur_type)
-                    {
-                        break;
-                    }
-
-                    p->renderPostDeferred(i);
-                }
-                poolp->endPostDeferredPass(i);
-                LLVertexBuffer::unbind();
-
-                if (gDebugGL || gDebugPipeline)
-                {
-                    LLGLState::checkStates(GL_FALSE);
-                }
-            }
-        }
-        else
-        {
-            // Skip all pools of this type
-            for (iter2 = iter1; iter2 != mPools.end(); iter2++)
-            {
-                LLDrawPool *p = *iter2;
-                if (p->getType() != cur_type)
-                {
-                    break;
-                }
-            }
-        }
-        iter1 = iter2;
-        stop_glerror();
-    }
-
-    gGLLastMatrix = NULL;
-    gGL.matrixMode(LLRender::MM_MODELVIEW);
-    gGL.loadMatrix(gGLModelView);
-
-    if (!gCubeSnapshot)
-    {
-        // debug displays
-        renderHighlights();
-        mHighlightFaces.clear();
-
-        renderDebug();
-    }
-
-    if (gUseWireframe)
-    {
-        glPolygonMode(GL_FRONT_AND_BACK, GL_FILL);
-    }
-}
-
-void LLPipeline::renderGeomShadow(LLCamera& camera)
-{
-    LL_PROFILE_ZONE_SCOPED_CATEGORY_PIPELINE;
-    LL_PROFILE_GPU_ZONE("renderGeomShadow");
-    U32 cur_type = 0;
-
-    LLGLEnable cull(GL_CULL_FACE);
-
-    LLVertexBuffer::unbind();
-
-    pool_set_t::iterator iter1 = mPools.begin();
-
-    while ( iter1 != mPools.end() )
-    {
-        LLDrawPool *poolp = *iter1;
-
-        cur_type = poolp->getType();
-
-        pool_set_t::iterator iter2 = iter1;
-        if (hasRenderType(poolp->getType()) && poolp->getNumShadowPasses() > 0)
-        {
-            poolp->prerender() ;
-
-            gGLLastMatrix = NULL;
-            gGL.loadMatrix(gGLModelView);
-
-            for( S32 i = 0; i < poolp->getNumShadowPasses(); i++ )
-            {
-                LLVertexBuffer::unbind();
-                poolp->beginShadowPass(i);
-                for (iter2 = iter1; iter2 != mPools.end(); iter2++)
-                {
-                    LLDrawPool *p = *iter2;
-                    if (p->getType() != cur_type)
-                    {
-                        break;
-                    }
-
-                    p->renderShadow(i);
-                }
-                poolp->endShadowPass(i);
-                LLVertexBuffer::unbind();
-            }
-        }
-        else
-        {
-            // Skip all pools of this type
-            for (iter2 = iter1; iter2 != mPools.end(); iter2++)
-            {
-                LLDrawPool *p = *iter2;
-                if (p->getType() != cur_type)
-                {
-                    break;
-                }
-            }
-        }
-        iter1 = iter2;
-        stop_glerror();
-    }
-
-    gGLLastMatrix = NULL;
-    gGL.loadMatrix(gGLModelView);
-}
-
-
-static U32 sIndicesDrawnCount = 0;
-
-void LLPipeline::addTrianglesDrawn(S32 index_count)
-{
-    sIndicesDrawnCount += index_count;
-}
-
-void LLPipeline::recordTrianglesDrawn()
-{
-    assertInitialized();
-    U32 count = sIndicesDrawnCount / 3;
-    sIndicesDrawnCount = 0;
-    add(LLStatViewer::TRIANGLES_DRAWN, LLUnits::Triangles::fromValue(count));
-}
-
-void LLPipeline::renderPhysicsDisplay()
-{
-    if (!hasRenderDebugMask(LLPipeline::RENDER_DEBUG_PHYSICS_SHAPES))
-    {
-        return;
-    }
-
-    gGL.flush();
-    gDebugProgram.bind();
-
-    LLGLEnable(GL_POLYGON_OFFSET_LINE);
-    glPolygonOffset(3.f, 3.f);
-    glLineWidth(3.f);
-    LLGLEnable blend(GL_BLEND);
-    gGL.setSceneBlendType(LLRender::BT_ALPHA);
-
-    for (int pass = 0; pass < 3; ++pass)
-    {
-        // pass 0 - depth write enabled, color write disabled, fill
-        // pass 1 - depth write disabled, color write enabled, fill
-        // pass 2 - depth write disabled, color write enabled, wireframe
-        gGL.setColorMask(pass >= 1, false);
-        LLGLDepthTest depth(GL_TRUE, pass == 0);
-
-        bool wireframe = (pass == 2);
-
-        if (wireframe)
-        {
-            glPolygonMode(GL_FRONT_AND_BACK, GL_LINE);
-        }
-
-        for (LLWorld::region_list_t::const_iterator iter = LLWorld::getInstance()->getRegionList().begin();
-            iter != LLWorld::getInstance()->getRegionList().end(); ++iter)
-        {
-            LLViewerRegion* region = *iter;
-            for (U32 i = 0; i < LLViewerRegion::NUM_PARTITIONS; i++)
-            {
-                LLSpatialPartition* part = region->getSpatialPartition(i);
-                if (part)
-                {
-                    if (hasRenderType(part->mDrawableType))
-                    {
-                        part->renderPhysicsShapes(wireframe);
-                    }
-                }
-            }
-        }
-        gGL.flush();
-
-        if (wireframe)
-        {
-            glPolygonMode(GL_FRONT_AND_BACK, GL_FILL);
-        }
-    }
-    glLineWidth(1.f);
-    gDebugProgram.unbind();
-
-}
-
-extern std::set<LLSpatialGroup*> visible_selected_groups;
-
-void LLPipeline::renderDebug()
-{
-    LL_PROFILE_ZONE_SCOPED_CATEGORY_PIPELINE;
-
-    assertInitialized();
-
-    bool hud_only = hasRenderType(LLPipeline::RENDER_TYPE_HUD);
-
-    if (!hud_only )
-    {
-        //Render any navmesh geometry
-        LLPathingLib *llPathingLibInstance = LLPathingLib::getInstance();
-        if ( llPathingLibInstance != NULL )
-        {
-            //character floater renderables
-
-            LLHandle<LLFloaterPathfindingCharacters> pathfindingCharacterHandle = LLFloaterPathfindingCharacters::getInstanceHandle();
-            if ( !pathfindingCharacterHandle.isDead() )
-            {
-                LLFloaterPathfindingCharacters *pathfindingCharacter = pathfindingCharacterHandle.get();
-
-                if ( pathfindingCharacter->getVisible() || gAgentCamera.cameraMouselook() )
-                {
-                    gPathfindingProgram.bind();
-                    gPathfindingProgram.uniform1f(sTint, 1.f);
-                    gPathfindingProgram.uniform1f(sAmbiance, 1.f);
-                    gPathfindingProgram.uniform1f(sAlphaScale, 1.f);
-
-                    //Requried character physics capsule render parameters
-                    LLUUID id;
-                    LLVector3 pos;
-                    LLQuaternion rot;
-
-                    if ( pathfindingCharacter->isPhysicsCapsuleEnabled( id, pos, rot ) )
-                    {
-                        //remove blending artifacts
-                        gGL.setColorMask(false, false);
-                        llPathingLibInstance->renderSimpleShapeCapsuleID( gGL, id, pos, rot );
-                        gGL.setColorMask(true, false);
-                        LLGLEnable blend(GL_BLEND);
-                        gPathfindingProgram.uniform1f(sAlphaScale, 0.90f);
-                        llPathingLibInstance->renderSimpleShapeCapsuleID( gGL, id, pos, rot );
-                        gPathfindingProgram.bind();
-                    }
-                }
-            }
-
-
-            //pathing console renderables
-            LLHandle<LLFloaterPathfindingConsole> pathfindingConsoleHandle = LLFloaterPathfindingConsole::getInstanceHandle();
-            if (!pathfindingConsoleHandle.isDead())
-            {
-                LLFloaterPathfindingConsole *pathfindingConsole = pathfindingConsoleHandle.get();
-
-                if ( pathfindingConsole->getVisible() || gAgentCamera.cameraMouselook() )
-                {
-                    F32 ambiance = gSavedSettings.getF32("PathfindingAmbiance");
-
-                    gPathfindingProgram.bind();
-
-                    gPathfindingProgram.uniform1f(sTint, 1.f);
-                    gPathfindingProgram.uniform1f(sAmbiance, ambiance);
-                    gPathfindingProgram.uniform1f(sAlphaScale, 1.f);
-
-                    if ( !pathfindingConsole->isRenderWorld() )
-                    {
-                        const LLColor4 clearColor = gSavedSettings.getColor4("PathfindingNavMeshClear");
-                        gGL.setColorMask(true, true);
-                        glClearColor(clearColor.mV[0],clearColor.mV[1],clearColor.mV[2],0);
-                        glClear(GL_DEPTH_BUFFER_BIT | GL_COLOR_BUFFER_BIT); // no stencil -- deprecated | GL_STENCIL_BUFFER_BIT);
-                        gGL.setColorMask(true, false);
-                        glPolygonMode( GL_FRONT_AND_BACK, GL_FILL );
-                    }
-
-                    //NavMesh
-                    if ( pathfindingConsole->isRenderNavMesh() )
-                    {
-                        gGL.flush();
-                        glLineWidth(2.0f);
-                        LLGLEnable cull(GL_CULL_FACE);
-                        LLGLDisable blend(GL_BLEND);
-
-                        if ( pathfindingConsole->isRenderWorld() )
-                        {
-                            LLGLEnable blend(GL_BLEND);
-                            gPathfindingProgram.uniform1f(sAlphaScale, 0.66f);
-                            llPathingLibInstance->renderNavMesh();
-                        }
-                        else
-                        {
-                            llPathingLibInstance->renderNavMesh();
-                        }
-
-                        //render edges
-                        gPathfindingNoNormalsProgram.bind();
-                        gPathfindingNoNormalsProgram.uniform1f(sTint, 1.f);
-                        gPathfindingNoNormalsProgram.uniform1f(sAlphaScale, 1.f);
-                        llPathingLibInstance->renderNavMeshEdges();
-                        gPathfindingProgram.bind();
-
-                        gGL.flush();
-                        glPolygonMode( GL_FRONT_AND_BACK, GL_FILL );
-                        glLineWidth(1.0f);
-                        gGL.flush();
-                    }
-                    //User designated path
-                    if ( LLPathfindingPathTool::getInstance()->isRenderPath() )
-                    {
-                        //The path
-                        gUIProgram.bind();
-                        gGL.getTexUnit(0)->bind(LLViewerFetchedTexture::sWhiteImagep);
-                        llPathingLibInstance->renderPath();
-                        gPathfindingProgram.bind();
-
-                        //The bookends
-                        //remove blending artifacts
-                        gGL.setColorMask(false, false);
-                        llPathingLibInstance->renderPathBookend( gGL, LLPathingLib::LLPL_START );
-                        llPathingLibInstance->renderPathBookend( gGL, LLPathingLib::LLPL_END );
-
-                        gGL.setColorMask(true, false);
-                        //render the bookends
-                        LLGLEnable blend(GL_BLEND);
-                        gPathfindingProgram.uniform1f(sAlphaScale, 0.90f);
-                        llPathingLibInstance->renderPathBookend( gGL, LLPathingLib::LLPL_START );
-                        llPathingLibInstance->renderPathBookend( gGL, LLPathingLib::LLPL_END );
-                        gPathfindingProgram.bind();
-                    }
-
-                    if ( pathfindingConsole->isRenderWaterPlane() )
-                    {
-                        LLGLEnable blend(GL_BLEND);
-                        gPathfindingProgram.uniform1f(sAlphaScale, 0.90f);
-                        llPathingLibInstance->renderSimpleShapes( gGL, gAgent.getRegion()->getWaterHeight() );
-                    }
-                //physics/exclusion shapes
-                if ( pathfindingConsole->isRenderAnyShapes() )
-                {
-                        U32 render_order[] = {
-                            1 << LLPathingLib::LLST_ObstacleObjects,
-                            1 << LLPathingLib::LLST_WalkableObjects,
-                            1 << LLPathingLib::LLST_ExclusionPhantoms,
-                            1 << LLPathingLib::LLST_MaterialPhantoms,
-                        };
-
-                        U32 flags = pathfindingConsole->getRenderShapeFlags();
-
-                        for (U32 i = 0; i < 4; i++)
-                        {
-                            if (!(flags & render_order[i]))
-                            {
-                                continue;
-                            }
-
-                            //turn off backface culling for volumes so they are visible when camera is inside volume
-                            LLGLDisable cull(i >= 2 ? GL_CULL_FACE : 0);
-
-                            gGL.flush();
-                            glPolygonMode( GL_FRONT_AND_BACK, GL_FILL );
-
-                            //get rid of some z-fighting
-                            LLGLEnable polyOffset(GL_POLYGON_OFFSET_FILL);
-                            glPolygonOffset(1.0f, 1.0f);
-
-                            //render to depth first to avoid blending artifacts
-                            gGL.setColorMask(false, false);
-                            llPathingLibInstance->renderNavMeshShapesVBO( render_order[i] );
-                            gGL.setColorMask(true, false);
-
-                            //get rid of some z-fighting
-                            glPolygonOffset(0.f, 0.f);
-
-                            LLGLEnable blend(GL_BLEND);
-
-                            {
-                                gPathfindingProgram.uniform1f(sAmbiance, ambiance);
-
-                                { //draw solid overlay
-                                    LLGLDepthTest depth(GL_TRUE, GL_FALSE, GL_LEQUAL);
-                                    llPathingLibInstance->renderNavMeshShapesVBO( render_order[i] );
-                                    gGL.flush();
-                                }
-
-                                LLGLEnable lineOffset(GL_POLYGON_OFFSET_LINE);
-                                glPolygonMode( GL_FRONT_AND_BACK, GL_LINE );
-
-                                F32 offset = gSavedSettings.getF32("PathfindingLineOffset");
-
-                                if (pathfindingConsole->isRenderXRay())
-                                {
-                                    gPathfindingProgram.uniform1f(sTint, gSavedSettings.getF32("PathfindingXRayTint"));
-                                    gPathfindingProgram.uniform1f(sAlphaScale, gSavedSettings.getF32("PathfindingXRayOpacity"));
-                                    LLGLEnable blend(GL_BLEND);
-                                    LLGLDepthTest depth(GL_TRUE, GL_FALSE, GL_GREATER);
-
-                                    glPolygonOffset(offset, -offset);
-
-                                    if (gSavedSettings.getBOOL("PathfindingXRayWireframe"))
-                                    { //draw hidden wireframe as darker and less opaque
-                                        gPathfindingProgram.uniform1f(sAmbiance, 1.f);
-                                        llPathingLibInstance->renderNavMeshShapesVBO( render_order[i] );
-                                    }
-                                    else
-                                    {
-                                        glPolygonMode( GL_FRONT_AND_BACK, GL_FILL );
-                                        gPathfindingProgram.uniform1f(sAmbiance, ambiance);
-                                        llPathingLibInstance->renderNavMeshShapesVBO( render_order[i] );
-                                        glPolygonMode(GL_FRONT_AND_BACK, GL_LINE);
-                                    }
-                                }
-
-                                { //draw visible wireframe as brighter, thicker and more opaque
-                                    glPolygonOffset(offset, offset);
-                                    gPathfindingProgram.uniform1f(sAmbiance, 1.f);
-                                    gPathfindingProgram.uniform1f(sTint, 1.f);
-                                    gPathfindingProgram.uniform1f(sAlphaScale, 1.f);
-
-                                    glLineWidth(gSavedSettings.getF32("PathfindingLineWidth"));
-                                    LLGLDisable blendOut(GL_BLEND);
-                                    llPathingLibInstance->renderNavMeshShapesVBO( render_order[i] );
-                                    gGL.flush();
-                                    glLineWidth(1.f);
-                                }
-
-                                glPolygonMode( GL_FRONT_AND_BACK, GL_FILL );
-                            }
-                        }
-                    }
-
-                    glPolygonOffset(0.f, 0.f);
-
-                    if ( pathfindingConsole->isRenderNavMesh() && pathfindingConsole->isRenderXRay() )
-                    {   //render navmesh xray
-                        F32 ambiance = gSavedSettings.getF32("PathfindingAmbiance");
-
-                        LLGLEnable lineOffset(GL_POLYGON_OFFSET_LINE);
-                        LLGLEnable polyOffset(GL_POLYGON_OFFSET_FILL);
-
-                        F32 offset = gSavedSettings.getF32("PathfindingLineOffset");
-                        glPolygonOffset(offset, -offset);
-
-                        LLGLEnable blend(GL_BLEND);
-                        LLGLDepthTest depth(GL_TRUE, GL_FALSE, GL_GREATER);
-                        gGL.flush();
-                        glLineWidth(2.0f);
-                        LLGLEnable cull(GL_CULL_FACE);
-
-                        gPathfindingProgram.uniform1f(sTint, gSavedSettings.getF32("PathfindingXRayTint"));
-                        gPathfindingProgram.uniform1f(sAlphaScale, gSavedSettings.getF32("PathfindingXRayOpacity"));
-
-                        if (gSavedSettings.getBOOL("PathfindingXRayWireframe"))
-                        { //draw hidden wireframe as darker and less opaque
-                            glPolygonMode( GL_FRONT_AND_BACK, GL_LINE );
-                            gPathfindingProgram.uniform1f(sAmbiance, 1.f);
-                            llPathingLibInstance->renderNavMesh();
-                            glPolygonMode( GL_FRONT_AND_BACK, GL_FILL );
-                        }
-                        else
-                        {
-                            gPathfindingProgram.uniform1f(sAmbiance, ambiance);
-                            llPathingLibInstance->renderNavMesh();
-                        }
-
-                        //render edges
-                        gPathfindingNoNormalsProgram.bind();
-                        gPathfindingNoNormalsProgram.uniform1f(sTint, gSavedSettings.getF32("PathfindingXRayTint"));
-                        gPathfindingNoNormalsProgram.uniform1f(sAlphaScale, gSavedSettings.getF32("PathfindingXRayOpacity"));
-                        llPathingLibInstance->renderNavMeshEdges();
-                        gPathfindingProgram.bind();
-
-                        gGL.flush();
-                        glLineWidth(1.0f);
-                    }
-
-                    glPolygonOffset(0.f, 0.f);
-
-                    gGL.flush();
-                    gPathfindingProgram.unbind();
-                }
-            }
-        }
-    }
-
-    gGLLastMatrix = NULL;
-    gGL.loadMatrix(gGLModelView);
-    gGL.setColorMask(true, false);
-
-
-    if (!hud_only && !mDebugBlips.empty())
-    { //render debug blips
-        gUIProgram.bind();
-        gGL.color4f(1, 1, 1, 1);
-
-        gGL.getTexUnit(0)->bind(LLViewerFetchedTexture::sWhiteImagep, true);
-
-        glPointSize(8.f);
-        LLGLDepthTest depth(GL_TRUE, GL_TRUE, GL_ALWAYS);
-
-        gGL.begin(LLRender::POINTS);
-        for (std::list<DebugBlip>::iterator iter = mDebugBlips.begin(); iter != mDebugBlips.end(); )
-        {
-            DebugBlip& blip = *iter;
-
-            blip.mAge += gFrameIntervalSeconds.value();
-            if (blip.mAge > 2.f)
-            {
-                mDebugBlips.erase(iter++);
-            }
-            else
-            {
-                iter++;
-            }
-
-            blip.mPosition.mV[2] += gFrameIntervalSeconds.value()*2.f;
-
-            gGL.color4fv(blip.mColor.mV);
-            gGL.vertex3fv(blip.mPosition.mV);
-        }
-        gGL.end();
-        gGL.flush();
-        glPointSize(1.f);
-    }
-
-    // Debug stuff.
-    for (LLWorld::region_list_t::const_iterator iter = LLWorld::getInstance()->getRegionList().begin();
-            iter != LLWorld::getInstance()->getRegionList().end(); ++iter)
-    {
-        LLViewerRegion* region = *iter;
-        for (U32 i = 0; i < LLViewerRegion::NUM_PARTITIONS; i++)
-        {
-            LLSpatialPartition* part = region->getSpatialPartition(i);
-            if (part)
-            {
-                if ( (hud_only && (part->mDrawableType == RENDER_TYPE_HUD || part->mDrawableType == RENDER_TYPE_HUD_PARTICLES)) ||
-                     (!hud_only && hasRenderType(part->mDrawableType)) )
-                {
-                    part->renderDebug();
-                }
-            }
-        }
-    }
-
-    for (LLCullResult::bridge_iterator i = sCull->beginVisibleBridge(); i != sCull->endVisibleBridge(); ++i)
-    {
-        LLSpatialBridge* bridge = *i;
-        if (!bridge->isDead() && hasRenderType(bridge->mDrawableType))
-        {
-            gGL.pushMatrix();
-            gGL.multMatrix((F32*)bridge->mDrawable->getRenderMatrix().mMatrix);
-            bridge->renderDebug();
-            gGL.popMatrix();
-        }
-    }
-
-    if (gPipeline.hasRenderDebugMask(LLPipeline::RENDER_DEBUG_OCCLUSION))
-    { //render visible selected group occlusion geometry
-        gDebugProgram.bind();
-        LLGLDepthTest depth(GL_TRUE, GL_FALSE);
-        gGL.diffuseColor3f(1,0,1);
-        for (std::set<LLSpatialGroup*>::iterator iter = visible_selected_groups.begin(); iter != visible_selected_groups.end(); ++iter)
-        {
-            LLSpatialGroup* group = *iter;
-
-            LLVector4a fudge;
-            fudge.splat(0.25f); //SG_OCCLUSION_FUDGE
-
-            LLVector4a size;
-            const LLVector4a* bounds = group->getBounds();
-            size.setAdd(fudge, bounds[1]);
-
-            drawBox(bounds[0], size);
-        }
-    }
-
-    visible_selected_groups.clear();
-
-    //draw reflection probes and links between them
-    if (gPipeline.hasRenderDebugMask(LLPipeline::RENDER_DEBUG_REFLECTION_PROBES) && !hud_only)
-    {
-        mReflectionMapManager.renderDebug();
-    }
-
-    if (gSavedSettings.getBOOL("RenderReflectionProbeVolumes") && !hud_only)
-    {
-        LL_PROFILE_ZONE_NAMED_CATEGORY_PIPELINE("probe debug display");
-
-        bindDeferredShader(gReflectionProbeDisplayProgram, NULL);
-        mScreenTriangleVB->setBuffer();
-
-        LLGLEnable blend(GL_BLEND);
-        LLGLDepthTest depth(GL_FALSE);
-
-        mScreenTriangleVB->drawArrays(LLRender::TRIANGLES, 0, 3);
-
-        unbindDeferredShader(gReflectionProbeDisplayProgram);
-    }
-
-<<<<<<< HEAD
-	gUIProgram.bind();
-
-	if (hasRenderDebugMask(LLPipeline::RENDER_DEBUG_RAYCAST) && !hud_only)
-	{ //draw crosshairs on particle intersection
-		if (gDebugRaycastParticle)
-		{
-			gDebugProgram.bind();
-
-			gGL.getTexUnit(0)->unbind(LLTexUnit::TT_TEXTURE);
-
-			LLVector3 center(gDebugRaycastParticleIntersection.getF32ptr());
-			LLVector3 size(0.1f, 0.1f, 0.1f);
-
-			LLVector3 p[6];
-
-			p[0] = center + size.scaledVec(LLVector3(1,0,0));
-			p[1] = center + size.scaledVec(LLVector3(-1,0,0));
-			p[2] = center + size.scaledVec(LLVector3(0,1,0));
-			p[3] = center + size.scaledVec(LLVector3(0,-1,0));
-			p[4] = center + size.scaledVec(LLVector3(0,0,1));
-			p[5] = center + size.scaledVec(LLVector3(0,0,-1));
-				
-			gGL.begin(LLRender::LINES);
-			gGL.diffuseColor3f(1.f, 1.f, 0.f);
-			for (U32 i = 0; i < 6; i++)
-			{
-				gGL.vertex3fv(p[i].mV);
-			}
-			gGL.end();
-			gGL.flush();
-
-			gDebugProgram.unbind();
-		}
-	}
-
-	if (hasRenderDebugMask(LLPipeline::RENDER_DEBUG_SHADOW_FRUSTA) && !hud_only)
-	{
-		LLVertexBuffer::unbind();
-
-		LLGLEnable blend(GL_BLEND);
-		LLGLDepthTest depth(true, false);
-		LLGLDisable cull(GL_CULL_FACE);
-
-		gGL.color4f(1,1,1,1);
-		gGL.getTexUnit(0)->unbind(LLTexUnit::TT_TEXTURE);
-				
-		F32 a = 0.1f;
-
-		F32 col[] =
-		{
-			1,0,0,a,
-			0,1,0,a,
-			0,0,1,a,
-			1,0,1,a,
-			
-			1,1,0,a,
-			0,1,1,a,
-			1,1,1,a,
-			1,0,1,a,
-		};
-
-		for (U32 i = 0; i < 8; i++)
-		{
-			LLVector3* frust = mShadowCamera[i].mAgentFrustum;
-
-			if (i > 3)
-			{ //render shadow frusta as volumes
-				if (mShadowFrustPoints[i-4].empty())
-				{
-					continue;
-				}
-
-				gGL.color4fv(col+(i-4)*4);	
-			
-				gGL.begin(LLRender::TRIANGLE_STRIP);
-				gGL.vertex3fv(frust[0].mV); gGL.vertex3fv(frust[4].mV);
-				gGL.vertex3fv(frust[1].mV); gGL.vertex3fv(frust[5].mV);
-				gGL.vertex3fv(frust[2].mV); gGL.vertex3fv(frust[6].mV);
-				gGL.vertex3fv(frust[3].mV); gGL.vertex3fv(frust[7].mV);
-				gGL.vertex3fv(frust[0].mV); gGL.vertex3fv(frust[4].mV);
-				gGL.end();
-				
-				
-				gGL.begin(LLRender::TRIANGLE_STRIP);
-				gGL.vertex3fv(frust[0].mV);
-				gGL.vertex3fv(frust[1].mV);
-				gGL.vertex3fv(frust[3].mV);
-				gGL.vertex3fv(frust[2].mV);
-				gGL.end();
-				
-				gGL.begin(LLRender::TRIANGLE_STRIP);
-				gGL.vertex3fv(frust[4].mV);
-				gGL.vertex3fv(frust[5].mV);
-				gGL.vertex3fv(frust[7].mV);
-				gGL.vertex3fv(frust[6].mV);
-				gGL.end();		
-			}
-
-	
-			if (i < 4)
-			{
-				
-				//if (i == 0 || !mShadowFrustPoints[i].empty())
-				{
-					//render visible point cloud
-					gGL.flush();
-					glPointSize(8.f);
-					gGL.begin(LLRender::POINTS);
-					
-					F32* c = col+i*4;
-					gGL.color3fv(c);
-
-					for (U32 j = 0; j < mShadowFrustPoints[i].size(); ++j)
-						{
-							gGL.vertex3fv(mShadowFrustPoints[i][j].mV);
-						
-						}
-					gGL.end();
-
-					gGL.flush();
-					glPointSize(1.f);
-
-					LLVector3* ext = mShadowExtents[i]; 
-					LLVector3 pos = (ext[0]+ext[1])*0.5f;
-					LLVector3 size = (ext[1]-ext[0])*0.5f;
-					drawBoxOutline(pos, size);
-
-					//render camera frustum splits as outlines
-					gGL.begin(LLRender::LINES);
-					gGL.vertex3fv(frust[0].mV); gGL.vertex3fv(frust[1].mV);
-					gGL.vertex3fv(frust[1].mV); gGL.vertex3fv(frust[2].mV);
-					gGL.vertex3fv(frust[2].mV); gGL.vertex3fv(frust[3].mV);
-					gGL.vertex3fv(frust[3].mV); gGL.vertex3fv(frust[0].mV);
-					gGL.vertex3fv(frust[4].mV); gGL.vertex3fv(frust[5].mV);
-					gGL.vertex3fv(frust[5].mV); gGL.vertex3fv(frust[6].mV);
-					gGL.vertex3fv(frust[6].mV); gGL.vertex3fv(frust[7].mV);
-					gGL.vertex3fv(frust[7].mV); gGL.vertex3fv(frust[4].mV);
-					gGL.vertex3fv(frust[0].mV); gGL.vertex3fv(frust[4].mV);
-					gGL.vertex3fv(frust[1].mV); gGL.vertex3fv(frust[5].mV);
-					gGL.vertex3fv(frust[2].mV); gGL.vertex3fv(frust[6].mV);
-					gGL.vertex3fv(frust[3].mV); gGL.vertex3fv(frust[7].mV);
-					gGL.end();
-				}
-			}
-
-			/*gGL.flush();
-			glLineWidth(16-i*2);
-			for (LLWorld::region_list_t::const_iterator iter = LLWorld::getInstance()->getRegionList().begin(); 
-					iter != LLWorld::getInstance()->getRegionList().end(); ++iter)
-			{
-				LLViewerRegion* region = *iter;
-				for (U32 j = 0; j < LLViewerRegion::NUM_PARTITIONS; j++)
-				{
-					LLSpatialPartition* part = region->getSpatialPartition(j);
-					if (part)
-					{
-						if (hasRenderType(part->mDrawableType))
-						{
-							part->renderIntersectingBBoxes(&mShadowCamera[i]);
-						}
-					}
-				}
-			}
-			gGL.flush();
-			glLineWidth(1.f);*/
-		}
-	}
-
-	if (mRenderDebugMask & RENDER_DEBUG_WIND_VECTORS)
-	{
-		gAgent.getRegion()->mWind.renderVectors();
-	}
-	
-	if (mRenderDebugMask & RENDER_DEBUG_COMPOSITION)
-	{
-		// Debug composition layers
-		F32 x, y;
-
-		gGL.getTexUnit(0)->unbind(LLTexUnit::TT_TEXTURE);
-
-		if (gAgent.getRegion())
-		{
-			gGL.begin(LLRender::POINTS);
-			// Draw the composition layer for the region that I'm in.
-			for (x = 0; x <= 260; x++)
-			{
-				for (y = 0; y <= 260; y++)
-				{
-					if ((x > 255) || (y > 255))
-					{
-						gGL.color4f(1.f, 0.f, 0.f, 1.f);
-					}
-					else
-					{
-						gGL.color4f(0.f, 0.f, 1.f, 1.f);
-					}
-					F32 z = gAgent.getRegion()->getCompositionXY((S32)x, (S32)y);
-					z *= 5.f;
-					z += 50.f;
-					gGL.vertex3f(x, y, z);
-				}
-			}
-			gGL.end();
-		}
-	}
-
-	gGL.flush();
-	gUIProgram.unbind();
-=======
-    gUIProgram.bind();
-
-    if (hasRenderDebugMask(LLPipeline::RENDER_DEBUG_RAYCAST) && !hud_only)
-    { //draw crosshairs on particle intersection
-        if (gDebugRaycastParticle)
-        {
-            gDebugProgram.bind();
-
-            gGL.getTexUnit(0)->unbind(LLTexUnit::TT_TEXTURE);
-
-            LLVector3 center(gDebugRaycastParticleIntersection.getF32ptr());
-            LLVector3 size(0.1f, 0.1f, 0.1f);
-
-            LLVector3 p[6];
-
-            p[0] = center + size.scaledVec(LLVector3(1,0,0));
-            p[1] = center + size.scaledVec(LLVector3(-1,0,0));
-            p[2] = center + size.scaledVec(LLVector3(0,1,0));
-            p[3] = center + size.scaledVec(LLVector3(0,-1,0));
-            p[4] = center + size.scaledVec(LLVector3(0,0,1));
-            p[5] = center + size.scaledVec(LLVector3(0,0,-1));
-
-            gGL.begin(LLRender::LINES);
-            gGL.diffuseColor3f(1.f, 1.f, 0.f);
-            for (U32 i = 0; i < 6; i++)
-            {
-                gGL.vertex3fv(p[i].mV);
-            }
-            gGL.end();
-            gGL.flush();
-
-            gDebugProgram.unbind();
-        }
-    }
-
-    if (hasRenderDebugMask(LLPipeline::RENDER_DEBUG_SHADOW_FRUSTA) && !hud_only)
-    {
-        LLVertexBuffer::unbind();
-
-        LLGLEnable blend(GL_BLEND);
-        LLGLDepthTest depth(TRUE, FALSE);
-        LLGLDisable cull(GL_CULL_FACE);
-
-        gGL.color4f(1,1,1,1);
-        gGL.getTexUnit(0)->unbind(LLTexUnit::TT_TEXTURE);
-
-        F32 a = 0.1f;
-
-        F32 col[] =
-        {
-            1,0,0,a,
-            0,1,0,a,
-            0,0,1,a,
-            1,0,1,a,
-
-            1,1,0,a,
-            0,1,1,a,
-            1,1,1,a,
-            1,0,1,a,
-        };
-
-        for (U32 i = 0; i < 8; i++)
-        {
-            LLVector3* frust = mShadowCamera[i].mAgentFrustum;
-
-            if (i > 3)
-            { //render shadow frusta as volumes
-                if (mShadowFrustPoints[i-4].empty())
-                {
-                    continue;
-                }
-
-                gGL.color4fv(col+(i-4)*4);
-
-                gGL.begin(LLRender::TRIANGLE_STRIP);
-                gGL.vertex3fv(frust[0].mV); gGL.vertex3fv(frust[4].mV);
-                gGL.vertex3fv(frust[1].mV); gGL.vertex3fv(frust[5].mV);
-                gGL.vertex3fv(frust[2].mV); gGL.vertex3fv(frust[6].mV);
-                gGL.vertex3fv(frust[3].mV); gGL.vertex3fv(frust[7].mV);
-                gGL.vertex3fv(frust[0].mV); gGL.vertex3fv(frust[4].mV);
-                gGL.end();
-
-
-                gGL.begin(LLRender::TRIANGLE_STRIP);
-                gGL.vertex3fv(frust[0].mV);
-                gGL.vertex3fv(frust[1].mV);
-                gGL.vertex3fv(frust[3].mV);
-                gGL.vertex3fv(frust[2].mV);
-                gGL.end();
-
-                gGL.begin(LLRender::TRIANGLE_STRIP);
-                gGL.vertex3fv(frust[4].mV);
-                gGL.vertex3fv(frust[5].mV);
-                gGL.vertex3fv(frust[7].mV);
-                gGL.vertex3fv(frust[6].mV);
-                gGL.end();
-            }
-
-
-            if (i < 4)
-            {
-
-                //if (i == 0 || !mShadowFrustPoints[i].empty())
-                {
-                    //render visible point cloud
-                    gGL.flush();
-                    glPointSize(8.f);
-                    gGL.begin(LLRender::POINTS);
-
-                    F32* c = col+i*4;
-                    gGL.color3fv(c);
-
-                    for (U32 j = 0; j < mShadowFrustPoints[i].size(); ++j)
-                        {
-                            gGL.vertex3fv(mShadowFrustPoints[i][j].mV);
-
-                        }
-                    gGL.end();
-
-                    gGL.flush();
-                    glPointSize(1.f);
-
-                    LLVector3* ext = mShadowExtents[i];
-                    LLVector3 pos = (ext[0]+ext[1])*0.5f;
-                    LLVector3 size = (ext[1]-ext[0])*0.5f;
-                    drawBoxOutline(pos, size);
-
-                    //render camera frustum splits as outlines
-                    gGL.begin(LLRender::LINES);
-                    gGL.vertex3fv(frust[0].mV); gGL.vertex3fv(frust[1].mV);
-                    gGL.vertex3fv(frust[1].mV); gGL.vertex3fv(frust[2].mV);
-                    gGL.vertex3fv(frust[2].mV); gGL.vertex3fv(frust[3].mV);
-                    gGL.vertex3fv(frust[3].mV); gGL.vertex3fv(frust[0].mV);
-                    gGL.vertex3fv(frust[4].mV); gGL.vertex3fv(frust[5].mV);
-                    gGL.vertex3fv(frust[5].mV); gGL.vertex3fv(frust[6].mV);
-                    gGL.vertex3fv(frust[6].mV); gGL.vertex3fv(frust[7].mV);
-                    gGL.vertex3fv(frust[7].mV); gGL.vertex3fv(frust[4].mV);
-                    gGL.vertex3fv(frust[0].mV); gGL.vertex3fv(frust[4].mV);
-                    gGL.vertex3fv(frust[1].mV); gGL.vertex3fv(frust[5].mV);
-                    gGL.vertex3fv(frust[2].mV); gGL.vertex3fv(frust[6].mV);
-                    gGL.vertex3fv(frust[3].mV); gGL.vertex3fv(frust[7].mV);
-                    gGL.end();
-                }
-            }
-
-            /*gGL.flush();
-            glLineWidth(16-i*2);
-            for (LLWorld::region_list_t::const_iterator iter = LLWorld::getInstance()->getRegionList().begin();
-                    iter != LLWorld::getInstance()->getRegionList().end(); ++iter)
-            {
-                LLViewerRegion* region = *iter;
-                for (U32 j = 0; j < LLViewerRegion::NUM_PARTITIONS; j++)
-                {
-                    LLSpatialPartition* part = region->getSpatialPartition(j);
-                    if (part)
-                    {
-                        if (hasRenderType(part->mDrawableType))
-                        {
-                            part->renderIntersectingBBoxes(&mShadowCamera[i]);
-                        }
-                    }
-                }
-            }
-            gGL.flush();
-            glLineWidth(1.f);*/
-        }
-    }
-
-    if (mRenderDebugMask & RENDER_DEBUG_WIND_VECTORS)
-    {
-        gAgent.getRegion()->mWind.renderVectors();
-    }
-
-    if (mRenderDebugMask & RENDER_DEBUG_COMPOSITION)
-    {
-        // Debug composition layers
-        F32 x, y;
-
-        gGL.getTexUnit(0)->unbind(LLTexUnit::TT_TEXTURE);
-
-        if (gAgent.getRegion())
-        {
-            gGL.begin(LLRender::POINTS);
-            // Draw the composition layer for the region that I'm in.
-            for (x = 0; x <= 260; x++)
-            {
-                for (y = 0; y <= 260; y++)
-                {
-                    if ((x > 255) || (y > 255))
-                    {
-                        gGL.color4f(1.f, 0.f, 0.f, 1.f);
-                    }
-                    else
-                    {
-                        gGL.color4f(0.f, 0.f, 1.f, 1.f);
-                    }
-                    F32 z = gAgent.getRegion()->getCompositionXY((S32)x, (S32)y);
-                    z *= 5.f;
-                    z += 50.f;
-                    gGL.vertex3f(x, y, z);
-                }
-            }
-            gGL.end();
-        }
-    }
-
-    gGL.flush();
-    gUIProgram.unbind();
->>>>>>> e1623bb2
-}
-
-void LLPipeline::rebuildPools()
-{
-    LL_PROFILE_ZONE_SCOPED_CATEGORY_PIPELINE;
-
-    assertInitialized();
-
-    S32 max_count = mPools.size();
-    pool_set_t::iterator iter1 = mPools.upper_bound(mLastRebuildPool);
-    while(max_count > 0 && mPools.size() > 0) // && num_rebuilds < MAX_REBUILDS)
-    {
-        if (iter1 == mPools.end())
-        {
-            iter1 = mPools.begin();
-        }
-        LLDrawPool* poolp = *iter1;
-
-        if (poolp->isDead())
-        {
-            mPools.erase(iter1++);
-            removeFromQuickLookup( poolp );
-            if (poolp == mLastRebuildPool)
-            {
-                mLastRebuildPool = NULL;
-            }
-            delete poolp;
-        }
-        else
-        {
-            mLastRebuildPool = poolp;
-            iter1++;
-        }
-        max_count--;
-    }
-}
-
-void LLPipeline::addToQuickLookup( LLDrawPool* new_poolp )
-{
-    assertInitialized();
-
-    switch( new_poolp->getType() )
-    {
-    case LLDrawPool::POOL_SIMPLE:
-        if (mSimplePool)
-        {
-            llassert(0);
-            LL_WARNS() << "Ignoring duplicate simple pool." << LL_ENDL;
-        }
-        else
-        {
-            mSimplePool = (LLRenderPass*) new_poolp;
-        }
-        break;
-
-    case LLDrawPool::POOL_ALPHA_MASK:
-        if (mAlphaMaskPool)
-        {
-            llassert(0);
-            LL_WARNS() << "Ignoring duplicate alpha mask pool." << LL_ENDL;
-            break;
-        }
-        else
-        {
-            mAlphaMaskPool = (LLRenderPass*) new_poolp;
-        }
-        break;
-
-    case LLDrawPool::POOL_FULLBRIGHT_ALPHA_MASK:
-        if (mFullbrightAlphaMaskPool)
-        {
-            llassert(0);
-            LL_WARNS() << "Ignoring duplicate alpha mask pool." << LL_ENDL;
-            break;
-        }
-        else
-        {
-            mFullbrightAlphaMaskPool = (LLRenderPass*) new_poolp;
-        }
-        break;
-
-    case LLDrawPool::POOL_GRASS:
-        if (mGrassPool)
-        {
-            llassert(0);
-            LL_WARNS() << "Ignoring duplicate grass pool." << LL_ENDL;
-        }
-        else
-        {
-            mGrassPool = (LLRenderPass*) new_poolp;
-        }
-        break;
-
-    case LLDrawPool::POOL_FULLBRIGHT:
-        if (mFullbrightPool)
-        {
-            llassert(0);
-            LL_WARNS() << "Ignoring duplicate simple pool." << LL_ENDL;
-        }
-        else
-        {
-            mFullbrightPool = (LLRenderPass*) new_poolp;
-        }
-        break;
-
-    case LLDrawPool::POOL_GLOW:
-        if (mGlowPool)
-        {
-            llassert(0);
-            LL_WARNS() << "Ignoring duplicate glow pool." << LL_ENDL;
-        }
-        else
-        {
-            mGlowPool = (LLRenderPass*) new_poolp;
-        }
-        break;
-
-    case LLDrawPool::POOL_TREE:
-        mTreePools[ uintptr_t(new_poolp->getTexture()) ] = new_poolp ;
-        break;
-
-    case LLDrawPool::POOL_TERRAIN:
-        mTerrainPools[ uintptr_t(new_poolp->getTexture()) ] = new_poolp ;
-        break;
-
-    case LLDrawPool::POOL_BUMP:
-        if (mBumpPool)
-        {
-            llassert(0);
-            LL_WARNS() << "Ignoring duplicate bump pool." << LL_ENDL;
-        }
-        else
-        {
-            mBumpPool = new_poolp;
-        }
-        break;
-    case LLDrawPool::POOL_MATERIALS:
-        if (mMaterialsPool)
-        {
-            llassert(0);
-            LL_WARNS() << "Ignorning duplicate materials pool." << LL_ENDL;
-        }
-        else
-        {
-            mMaterialsPool = new_poolp;
-        }
-        break;
-    case LLDrawPool::POOL_ALPHA_PRE_WATER:
-        if( mAlphaPoolPreWater )
-        {
-            llassert(0);
-            LL_WARNS() << "LLPipeline::addPool(): Ignoring duplicate Alpha pre-water pool" << LL_ENDL;
-        }
-        else
-        {
-            mAlphaPoolPreWater = (LLDrawPoolAlpha*) new_poolp;
-        }
-        break;
-    case LLDrawPool::POOL_ALPHA_POST_WATER:
-        if (mAlphaPoolPostWater)
-        {
-            llassert(0);
-            LL_WARNS() << "LLPipeline::addPool(): Ignoring duplicate Alpha post-water pool" << LL_ENDL;
-        }
-        else
-        {
-            mAlphaPoolPostWater = (LLDrawPoolAlpha*)new_poolp;
-        }
-        break;
-
-    case LLDrawPool::POOL_AVATAR:
-    case LLDrawPool::POOL_CONTROL_AV:
-        break; // Do nothing
-
-    case LLDrawPool::POOL_SKY:
-        if( mSkyPool )
-        {
-            llassert(0);
-            LL_WARNS() << "LLPipeline::addPool(): Ignoring duplicate Sky pool" << LL_ENDL;
-        }
-        else
-        {
-            mSkyPool = new_poolp;
-        }
-        break;
-
-    case LLDrawPool::POOL_WATER:
-        if( mWaterPool )
-        {
-            llassert(0);
-            LL_WARNS() << "LLPipeline::addPool(): Ignoring duplicate Water pool" << LL_ENDL;
-        }
-        else
-        {
-            mWaterPool = new_poolp;
-        }
-        break;
-
-    case LLDrawPool::POOL_WL_SKY:
-        if( mWLSkyPool )
-        {
-            llassert(0);
-            LL_WARNS() << "LLPipeline::addPool(): Ignoring duplicate WLSky Pool" << LL_ENDL;
-        }
-        else
-        {
-            mWLSkyPool = new_poolp;
-        }
-        break;
-
-    case LLDrawPool::POOL_GLTF_PBR:
-        if( mPBROpaquePool )
-        {
-            llassert(0);
-            LL_WARNS() << "LLPipeline::addPool(): Ignoring duplicate PBR Opaque Pool" << LL_ENDL;
-        }
-        else
-        {
-            mPBROpaquePool = new_poolp;
-        }
-        break;
-
-    case LLDrawPool::POOL_GLTF_PBR_ALPHA_MASK:
-        if (mPBRAlphaMaskPool)
-        {
-            llassert(0);
-            LL_WARNS() << "LLPipeline::addPool(): Ignoring duplicate PBR Alpha Mask Pool" << LL_ENDL;
-        }
-        else
-        {
-            mPBRAlphaMaskPool = new_poolp;
-        }
-        break;
-
-
-    default:
-        llassert(0);
-        LL_WARNS() << "Invalid Pool Type in  LLPipeline::addPool()" << LL_ENDL;
-        break;
-    }
-}
-
-void LLPipeline::removePool( LLDrawPool* poolp )
-{
-    assertInitialized();
-    removeFromQuickLookup(poolp);
-    mPools.erase(poolp);
-    delete poolp;
-}
-
-void LLPipeline::removeFromQuickLookup( LLDrawPool* poolp )
-{
-    assertInitialized();
-    switch( poolp->getType() )
-    {
-    case LLDrawPool::POOL_SIMPLE:
-        llassert(mSimplePool == poolp);
-        mSimplePool = NULL;
-        break;
-
-    case LLDrawPool::POOL_ALPHA_MASK:
-        llassert(mAlphaMaskPool == poolp);
-        mAlphaMaskPool = NULL;
-        break;
-
-    case LLDrawPool::POOL_FULLBRIGHT_ALPHA_MASK:
-        llassert(mFullbrightAlphaMaskPool == poolp);
-        mFullbrightAlphaMaskPool = NULL;
-        break;
-
-    case LLDrawPool::POOL_GRASS:
-        llassert(mGrassPool == poolp);
-        mGrassPool = NULL;
-        break;
-
-    case LLDrawPool::POOL_FULLBRIGHT:
-        llassert(mFullbrightPool == poolp);
-        mFullbrightPool = NULL;
-        break;
-
-    case LLDrawPool::POOL_WL_SKY:
-        llassert(mWLSkyPool == poolp);
-        mWLSkyPool = NULL;
-        break;
-
-    case LLDrawPool::POOL_GLOW:
-        llassert(mGlowPool == poolp);
-        mGlowPool = NULL;
-        break;
-
-    case LLDrawPool::POOL_TREE:
-        #ifdef _DEBUG
-            {
-                bool found = mTreePools.erase( (uintptr_t)poolp->getTexture() );
-                llassert( found );
-            }
-        #else
-            mTreePools.erase( (uintptr_t)poolp->getTexture() );
-        #endif
-        break;
-
-    case LLDrawPool::POOL_TERRAIN:
-        #ifdef _DEBUG
-            {
-                bool found = mTerrainPools.erase( (uintptr_t)poolp->getTexture() );
-                llassert( found );
-            }
-        #else
-            mTerrainPools.erase( (uintptr_t)poolp->getTexture() );
-        #endif
-        break;
-
-    case LLDrawPool::POOL_BUMP:
-        llassert( poolp == mBumpPool );
-        mBumpPool = NULL;
-        break;
-
-    case LLDrawPool::POOL_MATERIALS:
-        llassert(poolp == mMaterialsPool);
-        mMaterialsPool = NULL;
-        break;
-
-    case LLDrawPool::POOL_ALPHA_PRE_WATER:
-        llassert( poolp == mAlphaPoolPreWater );
-        mAlphaPoolPreWater = nullptr;
-        break;
-
-    case LLDrawPool::POOL_ALPHA_POST_WATER:
-        llassert(poolp == mAlphaPoolPostWater);
-        mAlphaPoolPostWater = nullptr;
-        break;
-
-    case LLDrawPool::POOL_AVATAR:
-    case LLDrawPool::POOL_CONTROL_AV:
-        break; // Do nothing
-
-    case LLDrawPool::POOL_SKY:
-        llassert( poolp == mSkyPool );
-        mSkyPool = NULL;
-        break;
-
-    case LLDrawPool::POOL_WATER:
-        llassert( poolp == mWaterPool );
-        mWaterPool = NULL;
-        break;
-
-    case LLDrawPool::POOL_GLTF_PBR:
-        llassert( poolp == mPBROpaquePool );
-        mPBROpaquePool = NULL;
-        break;
-
-    case LLDrawPool::POOL_GLTF_PBR_ALPHA_MASK:
-        llassert(poolp == mPBRAlphaMaskPool);
-        mPBRAlphaMaskPool = NULL;
-        break;
-
-    default:
-        llassert(0);
-        LL_WARNS() << "Invalid Pool Type in  LLPipeline::removeFromQuickLookup() type=" << poolp->getType() << LL_ENDL;
-        break;
-    }
-}
-
-void LLPipeline::resetDrawOrders()
-{
-    LL_PROFILE_ZONE_SCOPED_CATEGORY_PIPELINE;
-    assertInitialized();
-    // Iterate through all of the draw pools and rebuild them.
-    for (pool_set_t::iterator iter = mPools.begin(); iter != mPools.end(); ++iter)
-    {
-        LLDrawPool *poolp = *iter;
-        poolp->resetDrawOrders();
-    }
-}
-
-//============================================================================
-// Once-per-frame setup of hardware lights,
-// including sun/moon, avatar backlight, and up to 6 local lights
-
-void LLPipeline::setupAvatarLights(bool for_edit)
-{
-    assertInitialized();
-
-    LLEnvironment& environment = LLEnvironment::instance();
-    LLSettingsSky::ptr_t psky = environment.getCurrentSky();
-
-    bool sun_up = environment.getIsSunUp();
-
-
-    if (for_edit)
-    {
-        LLColor4 diffuse(1.f, 1.f, 1.f, 0.f);
-        LLVector4 light_pos_cam(-8.f, 0.25f, 10.f, 0.f);  // w==0 => directional light
-        LLMatrix4 camera_mat = LLViewerCamera::getInstance()->getModelview();
-        LLMatrix4 camera_rot(camera_mat.getMat3());
-        camera_rot.invert();
-        LLVector4 light_pos = light_pos_cam * camera_rot;
-
-        light_pos.normalize();
-
-        LLLightState* light = gGL.getLight(1);
-
-        mHWLightColors[1] = diffuse;
-
-        light->setDiffuse(diffuse);
-        light->setAmbient(LLColor4::black);
-        light->setSpecular(LLColor4::black);
-        light->setPosition(light_pos);
-        light->setConstantAttenuation(1.f);
-        light->setLinearAttenuation(0.f);
-        light->setQuadraticAttenuation(0.f);
-        light->setSpotExponent(0.f);
-        light->setSpotCutoff(180.f);
-    }
-    else if (gAvatarBacklight)
-    {
-        LLVector3 light_dir = sun_up ? LLVector3(mSunDir) : LLVector3(mMoonDir);
-        LLVector3 opposite_pos = -light_dir;
-        LLVector3 orthog_light_pos = light_dir % LLVector3::z_axis;
-        LLVector4 backlight_pos = LLVector4(lerp(opposite_pos, orthog_light_pos, 0.3f), 0.0f);
-        backlight_pos.normalize();
-
-        LLColor4 light_diffuse = sun_up ? mSunDiffuse : mMoonDiffuse;
-
-        LLColor4 backlight_diffuse(1.f - light_diffuse.mV[VRED], 1.f - light_diffuse.mV[VGREEN], 1.f - light_diffuse.mV[VBLUE], 1.f);
-        F32 max_component = 0.001f;
-        for (S32 i = 0; i < 3; i++)
-        {
-            if (backlight_diffuse.mV[i] > max_component)
-            {
-                max_component = backlight_diffuse.mV[i];
-            }
-        }
-        F32 backlight_mag;
-        if (LLEnvironment::instance().getIsSunUp())
-        {
-            backlight_mag = BACKLIGHT_DAY_MAGNITUDE_OBJECT;
-        }
-        else
-        {
-            backlight_mag = BACKLIGHT_NIGHT_MAGNITUDE_OBJECT;
-        }
-        backlight_diffuse *= backlight_mag / max_component;
-
-        mHWLightColors[1] = backlight_diffuse;
-
-        LLLightState* light = gGL.getLight(1);
-
-        light->setPosition(backlight_pos);
-        light->setDiffuse(backlight_diffuse);
-        light->setAmbient(LLColor4::black);
-        light->setSpecular(LLColor4::black);
-        light->setConstantAttenuation(1.f);
-        light->setLinearAttenuation(0.f);
-        light->setQuadraticAttenuation(0.f);
-        light->setSpotExponent(0.f);
-        light->setSpotCutoff(180.f);
-    }
-    else
-    {
-        LLLightState* light = gGL.getLight(1);
-
-        mHWLightColors[1] = LLColor4::black;
-
-        light->setDiffuse(LLColor4::black);
-        light->setAmbient(LLColor4::black);
-        light->setSpecular(LLColor4::black);
-    }
-}
-
-static F32 calc_light_dist(LLVOVolume* light, const LLVector3& cam_pos, F32 max_dist)
-{
-    LL_PROFILE_ZONE_SCOPED_CATEGORY_DRAWPOOL;
-    F32 inten = light->getLightIntensity();
-    if (inten < .001f)
-    {
-        return max_dist;
-    }
-    bool selected = light->isSelected();
-    if (selected)
-    {
-        return 0.f; // selected lights get highest priority
-    }
-    F32 radius = light->getLightRadius();
-    F32 dist = dist_vec(light->getRenderPosition(), cam_pos);
-    dist = llmax(dist - radius, 0.f);
-    if (light->mDrawable.notNull() && light->mDrawable->isState(LLDrawable::ACTIVE))
-    {
-        // moving lights get a little higher priority (too much causes artifacts)
-        dist = llmax(dist - light->getLightRadius()*0.25f, 0.f);
-    }
-    return dist;
-}
-
-void LLPipeline::calcNearbyLights(LLCamera& camera)
-{
-    LL_PROFILE_ZONE_SCOPED_CATEGORY_DRAWPOOL;
-    assertInitialized();
-
-    if (LLPipeline::sReflectionRender || gCubeSnapshot || LLPipeline::sRenderingHUDs)
-    {
-        return;
-    }
-
-    static LLCachedControl<S32> local_light_count(gSavedSettings, "RenderLocalLightCount", 256);
-
-    if (local_light_count >= 1)
-    {
-        // mNearbyLight (and all light_set_t's) are sorted such that
-        // begin() == the closest light and rbegin() == the farthest light
-        const S32 MAX_LOCAL_LIGHTS = 6;
-        LLVector3 cam_pos = camera.getOrigin();
-
-        F32 max_dist;
-        if (LLPipeline::sRenderDeferred)
-        {
-            max_dist = RenderFarClip;
-        }
-        else
-        {
-            max_dist = llmin(RenderFarClip, LIGHT_MAX_RADIUS * 4.f);
-        }
-
-        // UPDATE THE EXISTING NEARBY LIGHTS
-        light_set_t cur_nearby_lights;
-        for (light_set_t::iterator iter = mNearbyLights.begin();
-            iter != mNearbyLights.end(); iter++)
-        {
-            const Light* light = &(*iter);
-            LLDrawable* drawable = light->drawable;
-            const LLViewerObject *vobj = light->drawable->getVObj();
-            if(vobj && vobj->getAvatar()
-               && (vobj->getAvatar()->isTooComplex() || vobj->getAvatar()->isInMuteList() || vobj->getAvatar()->isTooSlow())
-               )
-            {
-                drawable->clearState(LLDrawable::NEARBY_LIGHT);
-                continue;
-            }
-
-            LLVOVolume* volight = drawable->getVOVolume();
-            if (!volight || !drawable->isState(LLDrawable::LIGHT))
-            {
-                drawable->clearState(LLDrawable::NEARBY_LIGHT);
-                continue;
-            }
-            if (light->fade <= -LIGHT_FADE_TIME)
-            {
-                drawable->clearState(LLDrawable::NEARBY_LIGHT);
-                continue;
-            }
-            if (!sRenderAttachedLights && volight && volight->isAttachment())
-            {
-                drawable->clearState(LLDrawable::NEARBY_LIGHT);
-                continue;
-            }
-
-            F32 dist = calc_light_dist(volight, cam_pos, max_dist);
-            F32 fade = light->fade;
-            // actual fade gets decreased/increased by setupHWLights
-            // light->fade value is 'time'.
-            // >=0 and light will become visible as value increases
-            // <0 and light will fade out
-            if (dist < max_dist)
-            {
-                if (fade < 0)
-                {
-                    // mark light to fade in
-                    // if fade was -LIGHT_FADE_TIME - it was fully invisible
-                    // if fade -0 - it was fully visible
-                    // visibility goes up from 0 to LIGHT_FADE_TIME.
-                    fade += LIGHT_FADE_TIME;
-                }
-            }
-            else
-            {
-                // mark light to fade out
-                // visibility goes down from -0 to -LIGHT_FADE_TIME.
-                if (fade >= LIGHT_FADE_TIME)
-                {
-                    fade = -0.0001f; // was fully visible
-                }
-                else if (fade >= 0)
-                {
-                    // 0.75 visible light should stay 0.75 visible, but should reverse direction
-                    fade -= LIGHT_FADE_TIME;
-                }
-            }
-            cur_nearby_lights.insert(Light(drawable, dist, fade));
-        }
-        mNearbyLights = cur_nearby_lights;
-
-        // FIND NEW LIGHTS THAT ARE IN RANGE
-        light_set_t new_nearby_lights;
-        for (LLDrawable::ordered_drawable_set_t::iterator iter = mLights.begin();
-             iter != mLights.end(); ++iter)
-        {
-            LLDrawable* drawable = *iter;
-            LLVOVolume* light = drawable->getVOVolume();
-            if (!light || drawable->isState(LLDrawable::NEARBY_LIGHT))
-            {
-                continue;
-            }
-            if (light->isHUDAttachment())
-            {
-                continue; // no lighting from HUD objects
-            }
-            if (!sRenderAttachedLights && light && light->isAttachment())
-            {
-                continue;
-            }
-            LLVOAvatar * av = light->getAvatar();
-            if (av && (av->isTooComplex() || av->isInMuteList() || av->isTooSlow()))
-            {
-                // avatars that are already in the list will be removed by removeMutedAVsLights
-                continue;
-            }
-            F32 dist = calc_light_dist(light, cam_pos, max_dist);
-            if (dist >= max_dist)
-            {
-                continue;
-            }
-            new_nearby_lights.insert(Light(drawable, dist, 0.f));
-            if (!LLPipeline::sRenderDeferred && new_nearby_lights.size() > (U32)MAX_LOCAL_LIGHTS)
-            {
-                new_nearby_lights.erase(--new_nearby_lights.end());
-                const Light& last = *new_nearby_lights.rbegin();
-                max_dist = last.dist;
-            }
-        }
-
-        // INSERT ANY NEW LIGHTS
-        for (light_set_t::iterator iter = new_nearby_lights.begin();
-             iter != new_nearby_lights.end(); iter++)
-        {
-            const Light* light = &(*iter);
-            if (LLPipeline::sRenderDeferred || mNearbyLights.size() < (U32)MAX_LOCAL_LIGHTS)
-            {
-                mNearbyLights.insert(*light);
-                ((LLDrawable*) light->drawable)->setState(LLDrawable::NEARBY_LIGHT);
-            }
-            else
-            {
-                // crazy cast so that we can overwrite the fade value
-                // even though gcc enforces sets as const
-                // (fade value doesn't affect sort so this is safe)
-                Light* farthest_light = (const_cast<Light*>(&(*(mNearbyLights.rbegin()))));
-                if (light->dist < farthest_light->dist)
-                {
-                    // mark light to fade out
-                    // visibility goes down from -0 to -LIGHT_FADE_TIME.
-                    //
-                    // This is a mess, but for now it needs to be in sync
-                    // with fade code above. Ex: code above detects distance < max,
-                    // sets fade time to positive, this code then detects closer
-                    // lights and sets fade time negative, fully compensating
-                    // for the code above
-                    if (farthest_light->fade >= LIGHT_FADE_TIME)
-                    {
-                        farthest_light->fade = -0.0001f; // was fully visible
-                    }
-                    else if (farthest_light->fade >= 0)
-                    {
-                        farthest_light->fade -= LIGHT_FADE_TIME;
-                    }
-                }
-                else
-                {
-                    break; // none of the other lights are closer
-                }
-            }
-        }
-
-        //mark nearby lights not-removable.
-        for (light_set_t::iterator iter = mNearbyLights.begin();
-             iter != mNearbyLights.end(); iter++)
-        {
-            const Light* light = &(*iter);
-            ((LLViewerOctreeEntryData*) light->drawable)->setVisible();
-        }
-    }
-}
-
-void LLPipeline::setupHWLights()
-{
-    LL_PROFILE_ZONE_SCOPED_CATEGORY_DRAWPOOL;
-    assertInitialized();
-
-    if (LLPipeline::sRenderingHUDs)
-    {
-        return;
-    }
-
-    F32 light_scale = 1.f;
-
-    if (gCubeSnapshot)
-    { //darken local lights when probe ambiance is above 1
-        light_scale = mReflectionMapManager.mLightScale;
-    }
-
-
-    LLEnvironment& environment = LLEnvironment::instance();
-    LLSettingsSky::ptr_t psky = environment.getCurrentSky();
-
-    // Ambient
-    LLColor4 ambient = psky->getTotalAmbient();
-
-    gGL.setAmbientLightColor(ambient);
-
-    bool sun_up  = environment.getIsSunUp();
-    bool moon_up = environment.getIsMoonUp();
-
-    // Light 0 = Sun or Moon (All objects)
-    {
-        LLVector4 sun_dir(environment.getSunDirection(), 0.0f);
-        LLVector4 moon_dir(environment.getMoonDirection(), 0.0f);
-
-        mSunDir.setVec(sun_dir);
-        mMoonDir.setVec(moon_dir);
-
-        mSunDiffuse.setVec(psky->getSunlightColor());
-        mMoonDiffuse.setVec(psky->getMoonlightColor());
-
-        F32 max_color = llmax(mSunDiffuse.mV[0], mSunDiffuse.mV[1], mSunDiffuse.mV[2]);
-        if (max_color > 1.f)
-        {
-            mSunDiffuse *= 1.f/max_color;
-        }
-        mSunDiffuse.clamp();
-
-        max_color = llmax(mMoonDiffuse.mV[0], mMoonDiffuse.mV[1], mMoonDiffuse.mV[2]);
-        if (max_color > 1.f)
-        {
-            mMoonDiffuse *= 1.f/max_color;
-        }
-        mMoonDiffuse.clamp();
-
-        // prevent underlighting from having neither lightsource facing us
-        if (!sun_up && !moon_up)
-        {
-            mSunDiffuse.setVec(LLColor4(0.0, 0.0, 0.0, 1.0));
-            mMoonDiffuse.setVec(LLColor4(0.0, 0.0, 0.0, 1.0));
-            mSunDir.setVec(LLVector4(0.0, 1.0, 0.0, 0.0));
-            mMoonDir.setVec(LLVector4(0.0, 1.0, 0.0, 0.0));
-        }
-
-        LLVector4 light_dir = sun_up ? mSunDir : mMoonDir;
-
-        mHWLightColors[0] = sun_up ? mSunDiffuse : mMoonDiffuse;
-
-        LLLightState* light = gGL.getLight(0);
-        light->setPosition(light_dir);
-
-        light->setSunPrimary(sun_up);
-        light->setDiffuse(mHWLightColors[0]);
-        light->setDiffuseB(mMoonDiffuse);
-        light->setAmbient(psky->getTotalAmbient());
-        light->setSpecular(LLColor4::black);
-        light->setConstantAttenuation(1.f);
-        light->setLinearAttenuation(0.f);
-        light->setQuadraticAttenuation(0.f);
-        light->setSpotExponent(0.f);
-        light->setSpotCutoff(180.f);
-    }
-
-    // Light 1 = Backlight (for avatars)
-    // (set by enableLightsAvatar)
-
-    S32 cur_light = 2;
-
-    // Nearby lights = LIGHT 2-7
-
-    mLightMovingMask = 0;
-
-    static LLCachedControl<S32> local_light_count(gSavedSettings, "RenderLocalLightCount", 256);
-
-    if (local_light_count >= 1)
-    {
-        for (light_set_t::iterator iter = mNearbyLights.begin();
-             iter != mNearbyLights.end(); ++iter)
-        {
-            LLDrawable* drawable = iter->drawable;
-            LLVOVolume* light = drawable->getVOVolume();
-            if (!light)
-            {
-                continue;
-            }
-
-            if (light->isAttachment())
-            {
-                if (!sRenderAttachedLights)
-                {
-                    continue;
-                }
-            }
-
-            if (drawable->isState(LLDrawable::ACTIVE))
-            {
-                mLightMovingMask |= (1<<cur_light);
-            }
-
-            //send linear light color to shader
-            LLColor4  light_color = light->getLightLinearColor() * light_scale;
-            light_color.mV[3] = 0.0f;
-
-            F32 fade = iter->fade;
-            if (fade < LIGHT_FADE_TIME)
-            {
-                // fade in/out light
-                if (fade >= 0.f)
-                {
-                    fade = fade / LIGHT_FADE_TIME;
-                    ((Light*) (&(*iter)))->fade += gFrameIntervalSeconds.value();
-                }
-                else
-                {
-                    fade = 1.f + fade / LIGHT_FADE_TIME;
-                    ((Light*) (&(*iter)))->fade -= gFrameIntervalSeconds.value();
-                }
-                fade = llclamp(fade,0.f,1.f);
-                light_color *= fade;
-            }
-
-            if (light_color.magVecSquared() < 0.001f)
-            {
-                continue;
-            }
-
-            LLVector3 light_pos(light->getRenderPosition());
-            LLVector4 light_pos_gl(light_pos, 1.0f);
-
-            F32 adjusted_radius = light->getLightRadius() * (sRenderDeferred ? 1.5f : 1.0f);
-            if (adjusted_radius <= 0.001f)
-            {
-                continue;
-            }
-
-            F32 x = (3.f * (1.f + (light->getLightFalloff() * 2.0f)));  // why this magic?  probably trying to match a historic behavior.
-            F32 linatten = x / adjusted_radius;                         // % of brightness at radius
-
-            mHWLightColors[cur_light] = light_color;
-            LLLightState* light_state = gGL.getLight(cur_light);
-
-            light_state->setPosition(light_pos_gl);
-            light_state->setDiffuse(light_color);
-            light_state->setAmbient(LLColor4::black);
-            light_state->setConstantAttenuation(0.f);
-            light_state->setSize(light->getLightRadius() * 1.5f);
-            light_state->setFalloff(light->getLightFalloff(DEFERRED_LIGHT_FALLOFF));
-
-            if (sRenderDeferred)
-            {
-                light_state->setLinearAttenuation(linatten);
-                light_state->setQuadraticAttenuation(light->getLightFalloff(DEFERRED_LIGHT_FALLOFF) + 1.f); // get falloff to match for forward deferred rendering lights
-            }
-            else
-            {
-                light_state->setLinearAttenuation(linatten);
-                light_state->setQuadraticAttenuation(0.f);
-            }
-
-
-            if (light->isLightSpotlight() // directional (spot-)light
-                && (LLPipeline::sRenderDeferred || RenderSpotLightsInNondeferred)) // these are only rendered as GL spotlights if we're in deferred rendering mode *or* the setting forces them on
-            {
-                LLQuaternion quat = light->getRenderRotation();
-                LLVector3 at_axis(0,0,-1); // this matches deferred rendering's object light direction
-                at_axis *= quat;
-
-                light_state->setSpotDirection(at_axis);
-                light_state->setSpotCutoff(90.f);
-                light_state->setSpotExponent(2.f);
-
-                LLVector3 spotParams = light->getSpotLightParams();
-
-                const LLColor4 specular(0.f, 0.f, 0.f, spotParams[2]);
-                light_state->setSpecular(specular);
-            }
-            else // omnidirectional (point) light
-            {
-                light_state->setSpotExponent(0.f);
-                light_state->setSpotCutoff(180.f);
-
-                // we use specular.z = 1.0 as a cheap hack for the shaders to know that this is omnidirectional rather than a spotlight
-                const LLColor4 specular(0.f, 0.f, 1.f, 0.f);
-                light_state->setSpecular(specular);
-            }
-            cur_light++;
-            if (cur_light >= 8)
-            {
-                break; // safety
-            }
-        }
-    }
-    for ( ; cur_light < 8 ; cur_light++)
-    {
-        mHWLightColors[cur_light] = LLColor4::black;
-        LLLightState* light = gGL.getLight(cur_light);
-        light->setSunPrimary(true);
-        light->setDiffuse(LLColor4::black);
-        light->setAmbient(LLColor4::black);
-        light->setSpecular(LLColor4::black);
-    }
-
-    // Bookmark comment to allow searching for mSpecialRenderMode == 3 (avatar edit mode),
-    // prev site of forward (non-deferred) character light injection, removed by SL-13522 09/20
-
-    // Init GL state
-    for (S32 i = 0; i < 8; ++i)
-    {
-        gGL.getLight(i)->disable();
-    }
-    mLightMask = 0;
-}
-
-void LLPipeline::enableLights(U32 mask)
-{
-    assertInitialized();
-
-    if (mLightMask != mask)
-    {
-        stop_glerror();
-        if (mask)
-        {
-            stop_glerror();
-            for (S32 i=0; i<8; i++)
-            {
-                LLLightState* light = gGL.getLight(i);
-                if (mask & (1<<i))
-                {
-                    light->enable();
-                    light->setDiffuse(mHWLightColors[i]);
-                }
-                else
-                {
-                    light->disable();
-                    light->setDiffuse(LLColor4::black);
-                }
-            }
-            stop_glerror();
-        }
-        mLightMask = mask;
-        stop_glerror();
-    }
-}
-
-void LLPipeline::enableLightsDynamic()
-{
-    assertInitialized();
-    U32 mask = 0xff & (~2); // Local lights
-    enableLights(mask);
-
-    if (isAgentAvatarValid())
-    {
-        if (gAgentAvatarp->mSpecialRenderMode == 0) // normal
-        {
-            gPipeline.enableLightsAvatar();
-        }
-        else if (gAgentAvatarp->mSpecialRenderMode == 2)  // anim preview
-        {
-            gPipeline.enableLightsAvatarEdit(LLColor4(0.7f, 0.6f, 0.3f, 1.f));
-        }
-    }
-}
-
-void LLPipeline::enableLightsAvatar()
-{
-<<<<<<< HEAD
-	U32 mask = 0xff; // All lights
-	setupAvatarLights(false);
-	enableLights(mask);
-=======
-    U32 mask = 0xff; // All lights
-    setupAvatarLights(FALSE);
-    enableLights(mask);
->>>>>>> e1623bb2
-}
-
-void LLPipeline::enableLightsPreview()
-{
-    disableLights();
-
-    LLColor4 ambient = PreviewAmbientColor;
-    gGL.setAmbientLightColor(ambient);
-
-    LLColor4 diffuse0 = PreviewDiffuse0;
-    LLColor4 specular0 = PreviewSpecular0;
-    LLColor4 diffuse1 = PreviewDiffuse1;
-    LLColor4 specular1 = PreviewSpecular1;
-    LLColor4 diffuse2 = PreviewDiffuse2;
-    LLColor4 specular2 = PreviewSpecular2;
-
-    LLVector3 dir0 = PreviewDirection0;
-    LLVector3 dir1 = PreviewDirection1;
-    LLVector3 dir2 = PreviewDirection2;
-
-    dir0.normVec();
-    dir1.normVec();
-    dir2.normVec();
-
-    LLVector4 light_pos(dir0, 0.0f);
-
-    LLLightState* light = gGL.getLight(1);
-
-    light->enable();
-    light->setPosition(light_pos);
-    light->setDiffuse(diffuse0);
-    light->setAmbient(ambient);
-    light->setSpecular(specular0);
-    light->setSpotExponent(0.f);
-    light->setSpotCutoff(180.f);
-
-    light_pos = LLVector4(dir1, 0.f);
-
-    light = gGL.getLight(2);
-    light->enable();
-    light->setPosition(light_pos);
-    light->setDiffuse(diffuse1);
-    light->setAmbient(ambient);
-    light->setSpecular(specular1);
-    light->setSpotExponent(0.f);
-    light->setSpotCutoff(180.f);
-
-    light_pos = LLVector4(dir2, 0.f);
-    light = gGL.getLight(3);
-    light->enable();
-    light->setPosition(light_pos);
-    light->setDiffuse(diffuse2);
-    light->setAmbient(ambient);
-    light->setSpecular(specular2);
-    light->setSpotExponent(0.f);
-    light->setSpotCutoff(180.f);
-}
-
-
-void LLPipeline::enableLightsAvatarEdit(const LLColor4& color)
-{
-<<<<<<< HEAD
-	U32 mask = 0x2002; // Avatar backlight only, set ambient
-	setupAvatarLights(true);
-	enableLights(mask);
-=======
-    U32 mask = 0x2002; // Avatar backlight only, set ambient
-    setupAvatarLights(TRUE);
-    enableLights(mask);
->>>>>>> e1623bb2
-
-    gGL.setAmbientLightColor(color);
-}
-
-void LLPipeline::enableLightsFullbright()
-{
-    assertInitialized();
-    U32 mask = 0x1000; // Non-0 mask, set ambient
-    enableLights(mask);
-}
-
-void LLPipeline::disableLights()
-{
-    enableLights(0); // no lighting (full bright)
-}
-
-//============================================================================
-
-class LLMenuItemGL;
-class LLInvFVBridge;
-struct cat_folder_pair;
-class LLVOBranch;
-class LLVOLeaf;
-
-void LLPipeline::findReferences(LLDrawable *drawablep)
-{
-    assertInitialized();
-    if (mLights.find(drawablep) != mLights.end())
-    {
-        LL_INFOS() << "In mLights" << LL_ENDL;
-    }
-    if (std::find(mMovedList.begin(), mMovedList.end(), drawablep) != mMovedList.end())
-    {
-        LL_INFOS() << "In mMovedList" << LL_ENDL;
-    }
-    if (std::find(mShiftList.begin(), mShiftList.end(), drawablep) != mShiftList.end())
-    {
-        LL_INFOS() << "In mShiftList" << LL_ENDL;
-    }
-    if (mRetexturedList.find(drawablep) != mRetexturedList.end())
-    {
-        LL_INFOS() << "In mRetexturedList" << LL_ENDL;
-    }
-
-    if (std::find(mBuildQ1.begin(), mBuildQ1.end(), drawablep) != mBuildQ1.end())
-    {
-        LL_INFOS() << "In mBuildQ1" << LL_ENDL;
-    }
-
-    S32 count;
-
-    count = gObjectList.findReferences(drawablep);
-    if (count)
-    {
-        LL_INFOS() << "In other drawables: " << count << " references" << LL_ENDL;
-    }
-}
-
-bool LLPipeline::verify()
-{
-    bool ok = assertInitialized();
-    if (ok)
-    {
-        for (pool_set_t::iterator iter = mPools.begin(); iter != mPools.end(); ++iter)
-        {
-            LLDrawPool *poolp = *iter;
-            if (!poolp->verify())
-            {
-                ok = false;
-            }
-        }
-    }
-
-    if (!ok)
-    {
-        LL_WARNS() << "Pipeline verify failed!" << LL_ENDL;
-    }
-    return ok;
-}
-
-//////////////////////////////
-//
-// Collision detection
-//
-//
-
-///////////////////////////////////////////////////////////////////////////////////////////////////////////////////////////////////////////////////////////////////////////////////////////////////////
-/**
- *  A method to compute a ray-AABB intersection.
- *  Original code by Andrew Woo, from "Graphics Gems", Academic Press, 1990
- *  Optimized code by Pierre Terdiman, 2000 (~20-30% faster on my Celeron 500)
- *  Epsilon value added by Klaus Hartmann. (discarding it saves a few cycles only)
- *
- *  Hence this version is faster as well as more robust than the original one.
- *
- *  Should work provided:
- *  1) the integer representation of 0.0f is 0x00000000
- *  2) the sign bit of the float is the most significant one
- *
- *  Report bugs: p.terdiman@codercorner.com
- *
- *  \param      aabb        [in] the axis-aligned bounding box
- *  \param      origin      [in] ray origin
- *  \param      dir         [in] ray direction
- *  \param      coord       [out] impact coordinates
- *  \return     true if ray intersects AABB
- */
-///////////////////////////////////////////////////////////////////////////////////////////////////////////////////////////////////////////////////////////////////////////////////////////////////////
-//#define RAYAABB_EPSILON 0.00001f
-#define IR(x)   ((U32&)x)
-
-bool LLRayAABB(const LLVector3 &center, const LLVector3 &size, const LLVector3& origin, const LLVector3& dir, LLVector3 &coord, F32 epsilon)
-{
-    bool Inside = true;
-    LLVector3 MinB = center - size;
-    LLVector3 MaxB = center + size;
-    LLVector3 MaxT;
-    MaxT.mV[VX]=MaxT.mV[VY]=MaxT.mV[VZ]=-1.0f;
-
-    // Find candidate planes.
-    for(U32 i=0;i<3;i++)
-    {
-        if(origin.mV[i] < MinB.mV[i])
-        {
-            coord.mV[i] = MinB.mV[i];
-            Inside      = false;
-
-            // Calculate T distances to candidate planes
-            if(IR(dir.mV[i]))   MaxT.mV[i] = (MinB.mV[i] - origin.mV[i]) / dir.mV[i];
-        }
-        else if(origin.mV[i] > MaxB.mV[i])
-        {
-            coord.mV[i] = MaxB.mV[i];
-            Inside      = false;
-
-            // Calculate T distances to candidate planes
-            if(IR(dir.mV[i]))   MaxT.mV[i] = (MaxB.mV[i] - origin.mV[i]) / dir.mV[i];
-        }
-    }
-
-    // Ray origin inside bounding box
-    if(Inside)
-    {
-        coord = origin;
-        return true;
-    }
-
-    // Get largest of the maxT's for final choice of intersection
-    U32 WhichPlane = 0;
-    if(MaxT.mV[1] > MaxT.mV[WhichPlane])    WhichPlane = 1;
-    if(MaxT.mV[2] > MaxT.mV[WhichPlane])    WhichPlane = 2;
-
-    // Check final candidate actually inside box
-    if(IR(MaxT.mV[WhichPlane])&0x80000000) return false;
-
-    for(U32 i=0;i<3;i++)
-    {
-        if(i!=WhichPlane)
-        {
-            coord.mV[i] = origin.mV[i] + MaxT.mV[WhichPlane] * dir.mV[i];
-            if (epsilon > 0)
-            {
-                if(coord.mV[i] < MinB.mV[i] - epsilon || coord.mV[i] > MaxB.mV[i] + epsilon)    return false;
-            }
-            else
-            {
-                if(coord.mV[i] < MinB.mV[i] || coord.mV[i] > MaxB.mV[i])    return false;
-            }
-        }
-    }
-    return true;    // ray hits box
-}
-
-//////////////////////////////
-//
-// Macros, functions, and inline methods from other classes
-//
-//
-
-void LLPipeline::setLight(LLDrawable *drawablep, bool is_light)
-{
-    if (drawablep && assertInitialized())
-    {
-        if (is_light)
-        {
-            mLights.insert(drawablep);
-            drawablep->setState(LLDrawable::LIGHT);
-        }
-        else
-        {
-            drawablep->clearState(LLDrawable::LIGHT);
-            mLights.erase(drawablep);
-        }
-    }
-}
-
-//static
-void LLPipeline::toggleRenderType(U32 type)
-{
-    gPipeline.mRenderTypeEnabled[type] = !gPipeline.mRenderTypeEnabled[type];
-    if (type == LLPipeline::RENDER_TYPE_WATER)
-    {
-        gPipeline.mRenderTypeEnabled[LLPipeline::RENDER_TYPE_VOIDWATER] = !gPipeline.mRenderTypeEnabled[LLPipeline::RENDER_TYPE_VOIDWATER];
-    }
-}
-
-//static
-void LLPipeline::toggleRenderTypeControl(U32 type)
-{
-    gPipeline.toggleRenderType(type);
-}
-
-//static
-bool LLPipeline::hasRenderTypeControl(U32 type)
-{
-    return gPipeline.hasRenderType(type);
-}
-
-// Allows UI items labeled "Hide foo" instead of "Show foo"
-//static
-bool LLPipeline::toggleRenderTypeControlNegated(S32 type)
-{
-    return !gPipeline.hasRenderType(type);
-}
-
-//static
-void LLPipeline::toggleRenderDebug(U64 bit)
-{
-    if (gPipeline.hasRenderDebugMask(bit))
-    {
-        LL_INFOS() << "Toggling render debug mask " << std::hex << bit << " off" << std::dec << LL_ENDL;
-    }
-    else
-    {
-        LL_INFOS() << "Toggling render debug mask " << std::hex << bit << " on" << std::dec << LL_ENDL;
-    }
-    gPipeline.mRenderDebugMask ^= bit;
-}
-
-
-//static
-bool LLPipeline::toggleRenderDebugControl(U64 bit)
-{
-    return gPipeline.hasRenderDebugMask(bit);
-}
-
-//static
-void LLPipeline::toggleRenderDebugFeature(U32 bit)
-{
-    gPipeline.mRenderDebugFeatureMask ^= bit;
-}
-
-
-//static
-bool LLPipeline::toggleRenderDebugFeatureControl(U32 bit)
-{
-    return gPipeline.hasRenderDebugFeatureMask(bit);
-}
-
-void LLPipeline::setRenderDebugFeatureControl(U32 bit, bool value)
-{
-    if (value)
-    {
-        gPipeline.mRenderDebugFeatureMask |= bit;
-    }
-    else
-    {
-        gPipeline.mRenderDebugFeatureMask &= !bit;
-    }
-}
-
-void LLPipeline::pushRenderDebugFeatureMask()
-{
-    mRenderDebugFeatureStack.push(mRenderDebugFeatureMask);
-}
-
-void LLPipeline::popRenderDebugFeatureMask()
-{
-    if (mRenderDebugFeatureStack.empty())
-    {
-        LL_ERRS() << "Depleted render feature stack." << LL_ENDL;
-    }
-
-    mRenderDebugFeatureMask = mRenderDebugFeatureStack.top();
-    mRenderDebugFeatureStack.pop();
-}
-
-// static
-void LLPipeline::setRenderScriptedBeacons(bool val)
-{
-    sRenderScriptedBeacons = val;
-}
-
-// static
-void LLPipeline::toggleRenderScriptedBeacons()
-{
-    sRenderScriptedBeacons = !sRenderScriptedBeacons;
-}
-
-// static
-bool LLPipeline::getRenderScriptedBeacons()
-{
-    return sRenderScriptedBeacons;
-}
-
-// static
-void LLPipeline::setRenderScriptedTouchBeacons(bool val)
-{
-    sRenderScriptedTouchBeacons = val;
-}
-
-// static
-void LLPipeline::toggleRenderScriptedTouchBeacons()
-{
-    sRenderScriptedTouchBeacons = !sRenderScriptedTouchBeacons;
-}
-
-// static
-bool LLPipeline::getRenderScriptedTouchBeacons()
-{
-    return sRenderScriptedTouchBeacons;
-}
-
-// static
-void LLPipeline::setRenderMOAPBeacons(bool val)
-{
-    sRenderMOAPBeacons = val;
-}
-
-// static
-void LLPipeline::toggleRenderMOAPBeacons()
-{
-    sRenderMOAPBeacons = !sRenderMOAPBeacons;
-}
-
-// static
-bool LLPipeline::getRenderMOAPBeacons()
-{
-    return sRenderMOAPBeacons;
-}
-
-// static
-void LLPipeline::setRenderPhysicalBeacons(bool val)
-{
-    sRenderPhysicalBeacons = val;
-}
-
-// static
-void LLPipeline::toggleRenderPhysicalBeacons()
-{
-    sRenderPhysicalBeacons = !sRenderPhysicalBeacons;
-}
-
-// static
-bool LLPipeline::getRenderPhysicalBeacons()
-{
-    return sRenderPhysicalBeacons;
-}
-
-// static
-void LLPipeline::setRenderParticleBeacons(bool val)
-{
-    sRenderParticleBeacons = val;
-}
-
-// static
-void LLPipeline::toggleRenderParticleBeacons()
-{
-    sRenderParticleBeacons = !sRenderParticleBeacons;
-}
-
-// static
-bool LLPipeline::getRenderParticleBeacons()
-{
-    return sRenderParticleBeacons;
-}
-
-// static
-void LLPipeline::setRenderSoundBeacons(bool val)
-{
-    sRenderSoundBeacons = val;
-}
-
-// static
-void LLPipeline::toggleRenderSoundBeacons()
-{
-    sRenderSoundBeacons = !sRenderSoundBeacons;
-}
-
-// static
-bool LLPipeline::getRenderSoundBeacons()
-{
-    return sRenderSoundBeacons;
-}
-
-// static
-void LLPipeline::setRenderBeacons(bool val)
-{
-    sRenderBeacons = val;
-}
-
-// static
-void LLPipeline::toggleRenderBeacons()
-{
-    sRenderBeacons = !sRenderBeacons;
-}
-
-// static
-bool LLPipeline::getRenderBeacons()
-{
-    return sRenderBeacons;
-}
-
-// static
-void LLPipeline::setRenderHighlights(bool val)
-{
-    sRenderHighlight = val;
-}
-
-// static
-void LLPipeline::toggleRenderHighlights()
-{
-    sRenderHighlight = !sRenderHighlight;
-}
-
-// static
-bool LLPipeline::getRenderHighlights()
-{
-    return sRenderHighlight;
-}
-
-// static
-void LLPipeline::setRenderHighlightTextureChannel(LLRender::eTexIndex channel)
-{
-    sRenderHighlightTextureChannel = channel;
-}
-
-LLVOPartGroup* LLPipeline::lineSegmentIntersectParticle(const LLVector4a& start, const LLVector4a& end, LLVector4a* intersection,
-<<<<<<< HEAD
-														S32* face_hit)
-{
-	LLVector4a local_end = end;
-
-	LLVector4a position;
-
-	LLDrawable* drawable = NULL;
-
-	for (LLWorld::region_list_t::const_iterator iter = LLWorld::getInstance()->getRegionList().begin(); 
-			iter != LLWorld::getInstance()->getRegionList().end(); ++iter)
-	{
-		LLViewerRegion* region = *iter;
-
-		LLSpatialPartition* part = region->getSpatialPartition(LLViewerRegion::PARTITION_PARTICLE);
-		if (part && hasRenderType(part->mDrawableType))
-		{
-			LLDrawable* hit = part->lineSegmentIntersect(start, local_end, true, false, true, false, face_hit, &position, NULL, NULL, NULL);
-			if (hit)
-			{
-				drawable = hit;
-				local_end = position;						
-			}
-		}
-	}
-
-	LLVOPartGroup* ret = NULL;
-	if (drawable)
-	{
-		//make sure we're returning an LLVOPartGroup
-		llassert(drawable->getVObj()->getPCode() == LLViewerObject::LL_VO_PART_GROUP);
-		ret = (LLVOPartGroup*) drawable->getVObj().get();
-	}
-		
-	if (intersection)
-	{
-		*intersection = position;
-	}
-
-	return ret;
-=======
-                                                        S32* face_hit)
-{
-    LLVector4a local_end = end;
-
-    LLVector4a position;
-
-    LLDrawable* drawable = NULL;
-
-    for (LLWorld::region_list_t::const_iterator iter = LLWorld::getInstance()->getRegionList().begin();
-            iter != LLWorld::getInstance()->getRegionList().end(); ++iter)
-    {
-        LLViewerRegion* region = *iter;
-
-        LLSpatialPartition* part = region->getSpatialPartition(LLViewerRegion::PARTITION_PARTICLE);
-        if (part && hasRenderType(part->mDrawableType))
-        {
-            LLDrawable* hit = part->lineSegmentIntersect(start, local_end, TRUE, FALSE, TRUE, FALSE, face_hit, &position, NULL, NULL, NULL);
-            if (hit)
-            {
-                drawable = hit;
-                local_end = position;
-            }
-        }
-    }
-
-    LLVOPartGroup* ret = NULL;
-    if (drawable)
-    {
-        //make sure we're returning an LLVOPartGroup
-        llassert(drawable->getVObj()->getPCode() == LLViewerObject::LL_VO_PART_GROUP);
-        ret = (LLVOPartGroup*) drawable->getVObj().get();
-    }
-
-    if (intersection)
-    {
-        *intersection = position;
-    }
-
-    return ret;
->>>>>>> e1623bb2
-}
-
-LLViewerObject* LLPipeline::lineSegmentIntersectInWorld(const LLVector4a& start, const LLVector4a& end,
-                                                        bool pick_transparent,
-                                                        bool pick_rigged,
-                                                        bool pick_unselectable,
-                                                        bool pick_reflection_probe,
-                                                        S32* face_hit,
-                                                        LLVector4a* intersection,         // return the intersection point
-                                                        LLVector2* tex_coord,            // return the texture coordinates of the intersection point
-                                                        LLVector4a* normal,               // return the surface normal at the intersection point
-                                                        LLVector4a* tangent             // return the surface tangent at the intersection point
-    )
-{
-    LLDrawable* drawable = NULL;
-
-    LLVector4a local_end = end;
-
-    LLVector4a position;
-
-    sPickAvatar = false; //! LLToolMgr::getInstance()->inBuildMode();
-
-    for (LLWorld::region_list_t::const_iterator iter = LLWorld::getInstance()->getRegionList().begin();
-            iter != LLWorld::getInstance()->getRegionList().end(); ++iter)
-    {
-        LLViewerRegion* region = *iter;
-
-        for (U32 j = 0; j < LLViewerRegion::NUM_PARTITIONS; j++)
-        {
-            if ((j == LLViewerRegion::PARTITION_VOLUME) ||
-                (j == LLViewerRegion::PARTITION_BRIDGE) ||
-                (j == LLViewerRegion::PARTITION_AVATAR) || // for attachments
-                (j == LLViewerRegion::PARTITION_CONTROL_AV) ||
-                (j == LLViewerRegion::PARTITION_TERRAIN) ||
-                (j == LLViewerRegion::PARTITION_TREE) ||
-                (j == LLViewerRegion::PARTITION_GRASS))  // only check these partitions for now
-            {
-                LLSpatialPartition* part = region->getSpatialPartition(j);
-                if (part && hasRenderType(part->mDrawableType))
-                {
-                    LLDrawable* hit = part->lineSegmentIntersect(start, local_end, pick_transparent, pick_rigged, pick_unselectable, pick_reflection_probe, face_hit, &position, tex_coord, normal, tangent);
-                    if (hit)
-                    {
-                        drawable = hit;
-                        local_end = position;
-                    }
-                }
-            }
-        }
-    }
-
-    if (!sPickAvatar)
-    {
-        //save hit info in case we need to restore
-        //due to attachment override
-        LLVector4a local_normal;
-        LLVector4a local_tangent;
-        LLVector2 local_texcoord;
-        S32 local_face_hit = -1;
-
-        if (face_hit)
-        {
-            local_face_hit = *face_hit;
-        }
-        if (tex_coord)
-        {
-            local_texcoord = *tex_coord;
-        }
-        if (tangent)
-        {
-            local_tangent = *tangent;
-        }
-        else
-        {
-            local_tangent.clear();
-        }
-        if (normal)
-        {
-            local_normal = *normal;
-        }
-        else
-        {
-            local_normal.clear();
-        }
-
-        const F32 ATTACHMENT_OVERRIDE_DIST = 0.1f;
-
-        //check against avatars
-        sPickAvatar = true;
-        for (LLWorld::region_list_t::const_iterator iter = LLWorld::getInstance()->getRegionList().begin();
-                iter != LLWorld::getInstance()->getRegionList().end(); ++iter)
-        {
-            LLViewerRegion* region = *iter;
-
-            LLSpatialPartition* part = region->getSpatialPartition(LLViewerRegion::PARTITION_AVATAR);
-            if (part && hasRenderType(part->mDrawableType))
-            {
-                LLDrawable* hit = part->lineSegmentIntersect(start, local_end, pick_transparent, pick_rigged, pick_unselectable, pick_reflection_probe, face_hit, &position, tex_coord, normal, tangent);
-                if (hit)
-                {
-                    LLVector4a delta;
-                    delta.setSub(position, local_end);
-
-                    if (!drawable ||
-                        !drawable->getVObj()->isAttachment() ||
-                        delta.getLength3().getF32() > ATTACHMENT_OVERRIDE_DIST)
-                    { //avatar overrides if previously hit drawable is not an attachment or
-                      //attachment is far enough away from detected intersection
-                        drawable = hit;
-                        local_end = position;
-                    }
-                    else
-                    { //prioritize attachments over avatars
-                        position = local_end;
-
-                        if (face_hit)
-                        {
-                            *face_hit = local_face_hit;
-                        }
-                        if (tex_coord)
-                        {
-                            *tex_coord = local_texcoord;
-                        }
-                        if (tangent)
-                        {
-                            *tangent = local_tangent;
-                        }
-                        if (normal)
-                        {
-                            *normal = local_normal;
-                        }
-                    }
-                }
-            }
-        }
-    }
-
-    //check all avatar nametags (silly, isn't it?)
-    for (std::vector< LLCharacter* >::iterator iter = LLCharacter::sInstances.begin();
-        iter != LLCharacter::sInstances.end();
-        ++iter)
-    {
-        LLVOAvatar* av = (LLVOAvatar*) *iter;
-        if (av->mNameText.notNull()
-            && av->mNameText->lineSegmentIntersect(start, local_end, position))
-        {
-            drawable = av->mDrawable;
-            local_end = position;
-        }
-    }
-
-    if (intersection)
-    {
-        *intersection = position;
-    }
-
-    return drawable ? drawable->getVObj().get() : NULL;
-}
-
-LLViewerObject* LLPipeline::lineSegmentIntersectInHUD(const LLVector4a& start, const LLVector4a& end,
-<<<<<<< HEAD
-													  bool pick_transparent,													
-													  S32* face_hit,
-													  LLVector4a* intersection,         // return the intersection point
-													  LLVector2* tex_coord,            // return the texture coordinates of the intersection point
-													  LLVector4a* normal,               // return the surface normal at the intersection point
-													  LLVector4a* tangent				// return the surface tangent at the intersection point
-	)
-{
-	LLDrawable* drawable = NULL;
-
-	for (LLWorld::region_list_t::const_iterator iter = LLWorld::getInstance()->getRegionList().begin(); 
-			iter != LLWorld::getInstance()->getRegionList().end(); ++iter)
-	{
-		LLViewerRegion* region = *iter;
-
-		bool toggle = false;
-		if (!hasRenderType(LLPipeline::RENDER_TYPE_HUD))
-		{
-			toggleRenderType(LLPipeline::RENDER_TYPE_HUD);
-			toggle = true;
-		}
-
-		LLSpatialPartition* part = region->getSpatialPartition(LLViewerRegion::PARTITION_HUD);
-		if (part)
-		{
-			LLDrawable* hit = part->lineSegmentIntersect(start, end, pick_transparent, false, true, false, face_hit, intersection, tex_coord, normal, tangent);
-			if (hit)
-			{
-				drawable = hit;
-			}
-		}
-
-		if (toggle)
-		{
-			toggleRenderType(LLPipeline::RENDER_TYPE_HUD);
-		}
-	}
-	return drawable ? drawable->getVObj().get() : NULL;
-=======
-                                                      bool pick_transparent,
-                                                      S32* face_hit,
-                                                      LLVector4a* intersection,         // return the intersection point
-                                                      LLVector2* tex_coord,            // return the texture coordinates of the intersection point
-                                                      LLVector4a* normal,               // return the surface normal at the intersection point
-                                                      LLVector4a* tangent               // return the surface tangent at the intersection point
-    )
-{
-    LLDrawable* drawable = NULL;
-
-    for (LLWorld::region_list_t::const_iterator iter = LLWorld::getInstance()->getRegionList().begin();
-            iter != LLWorld::getInstance()->getRegionList().end(); ++iter)
-    {
-        LLViewerRegion* region = *iter;
-
-        bool toggle = false;
-        if (!hasRenderType(LLPipeline::RENDER_TYPE_HUD))
-        {
-            toggleRenderType(LLPipeline::RENDER_TYPE_HUD);
-            toggle = true;
-        }
-
-        LLSpatialPartition* part = region->getSpatialPartition(LLViewerRegion::PARTITION_HUD);
-        if (part)
-        {
-            LLDrawable* hit = part->lineSegmentIntersect(start, end, pick_transparent, FALSE, TRUE, FALSE, face_hit, intersection, tex_coord, normal, tangent);
-            if (hit)
-            {
-                drawable = hit;
-            }
-        }
-
-        if (toggle)
-        {
-            toggleRenderType(LLPipeline::RENDER_TYPE_HUD);
-        }
-    }
-    return drawable ? drawable->getVObj().get() : NULL;
->>>>>>> e1623bb2
-}
-
-LLSpatialPartition* LLPipeline::getSpatialPartition(LLViewerObject* vobj)
-{
-    if (vobj)
-    {
-        LLViewerRegion* region = vobj->getRegion();
-        if (region)
-        {
-            return region->getSpatialPartition(vobj->getPartitionType());
-        }
-    }
-    return NULL;
-}
-
-void LLPipeline::resetVertexBuffers(LLDrawable* drawable)
-{
-    if (!drawable)
-    {
-        return;
-    }
-
-    for (S32 i = 0; i < drawable->getNumFaces(); i++)
-    {
-        LLFace* facep = drawable->getFace(i);
-        if (facep)
-        {
-            facep->clearVertexBuffer();
-        }
-    }
-}
-
-void LLPipeline::renderObjects(U32 type, bool texture, bool batch_texture, bool rigged)
-{
-    assertInitialized();
-    gGL.loadMatrix(gGLModelView);
-    gGLLastMatrix = NULL;
-
-    if (rigged)
-    {
-        mSimplePool->pushRiggedBatches(type + 1, texture, batch_texture);
-    }
-    else
-    {
-        mSimplePool->pushBatches(type, texture, batch_texture);
-    }
-
-    gGL.loadMatrix(gGLModelView);
-    gGLLastMatrix = NULL;
-}
-
-void LLPipeline::renderGLTFObjects(U32 type, bool texture, bool rigged)
-{
-    assertInitialized();
-    gGL.loadMatrix(gGLModelView);
-    gGLLastMatrix = NULL;
-
-    if (rigged)
-    {
-        mSimplePool->pushRiggedGLTFBatches(type + 1, texture);
-    }
-    else
-    {
-        mSimplePool->pushGLTFBatches(type, texture);
-    }
-
-    gGL.loadMatrix(gGLModelView);
-    gGLLastMatrix = NULL;
-}
-
-// Currently only used for shadows -Cosmic,2023-04-19
-void LLPipeline::renderAlphaObjects(bool rigged)
-{
-    LL_PROFILE_ZONE_SCOPED_CATEGORY_PIPELINE;
-    assertInitialized();
-    gGL.loadMatrix(gGLModelView);
-    gGLLastMatrix = NULL;
-    S32 sun_up = LLEnvironment::instance().getIsSunUp() ? 1 : 0;
-    U32 target_width = LLRenderTarget::sCurResX;
-    U32 type = LLRenderPass::PASS_ALPHA;
-    LLVOAvatar* lastAvatar = nullptr;
-    U64 lastMeshId = 0;
-    auto* begin = gPipeline.beginRenderMap(type);
-    auto* end = gPipeline.endRenderMap(type);
-
-    for (LLCullResult::drawinfo_iterator i = begin; i != end; )
-    {
-        LLDrawInfo* pparams = *i;
-        LLCullResult::increment_iterator(i, end);
-
-        if (rigged != (pparams->mAvatar != nullptr))
-        {
-            // Pool contains both rigged and non-rigged DrawInfos. Only draw
-            // the objects we're interested in in this pass.
-            continue;
-        }
-
-        if (rigged)
-        {
-            if (pparams->mGLTFMaterial)
-            {
-                gDeferredShadowGLTFAlphaBlendProgram.bind(rigged);
-                LLGLSLShader::sCurBoundShaderPtr->uniform1i(LLShaderMgr::SUN_UP_FACTOR, sun_up);
-                LLGLSLShader::sCurBoundShaderPtr->uniform1f(LLShaderMgr::DEFERRED_SHADOW_TARGET_WIDTH, (float)target_width);
-                LLGLSLShader::sCurBoundShaderPtr->setMinimumAlpha(ALPHA_BLEND_CUTOFF);
-                mSimplePool->pushRiggedGLTFBatch(*pparams, lastAvatar, lastMeshId);
-            }
-            else
-            {
-                gDeferredShadowAlphaMaskProgram.bind(rigged);
-                LLGLSLShader::sCurBoundShaderPtr->uniform1i(LLShaderMgr::SUN_UP_FACTOR, sun_up);
-                LLGLSLShader::sCurBoundShaderPtr->uniform1f(LLShaderMgr::DEFERRED_SHADOW_TARGET_WIDTH, (float)target_width);
-                LLGLSLShader::sCurBoundShaderPtr->setMinimumAlpha(ALPHA_BLEND_CUTOFF);
-                if (lastAvatar != pparams->mAvatar || lastMeshId != pparams->mSkinInfo->mHash)
-                {
-                    mSimplePool->uploadMatrixPalette(*pparams);
-                    lastAvatar = pparams->mAvatar;
-                    lastMeshId = pparams->mSkinInfo->mHash;
-                }
-
-                mSimplePool->pushBatch(*pparams, true, true);
-            }
-        }
-        else
-        {
-            if (pparams->mGLTFMaterial)
-            {
-                gDeferredShadowGLTFAlphaBlendProgram.bind(rigged);
-                LLGLSLShader::sCurBoundShaderPtr->uniform1i(LLShaderMgr::SUN_UP_FACTOR, sun_up);
-                LLGLSLShader::sCurBoundShaderPtr->uniform1f(LLShaderMgr::DEFERRED_SHADOW_TARGET_WIDTH, (float)target_width);
-                LLGLSLShader::sCurBoundShaderPtr->setMinimumAlpha(ALPHA_BLEND_CUTOFF);
-                mSimplePool->pushGLTFBatch(*pparams);
-            }
-            else
-            {
-                gDeferredShadowAlphaMaskProgram.bind(rigged);
-                LLGLSLShader::sCurBoundShaderPtr->uniform1i(LLShaderMgr::SUN_UP_FACTOR, sun_up);
-                LLGLSLShader::sCurBoundShaderPtr->uniform1f(LLShaderMgr::DEFERRED_SHADOW_TARGET_WIDTH, (float)target_width);
-                LLGLSLShader::sCurBoundShaderPtr->setMinimumAlpha(ALPHA_BLEND_CUTOFF);
-                mSimplePool->pushBatch(*pparams, true, true);
-            }
-        }
-    }
-
-    gGL.loadMatrix(gGLModelView);
-    gGLLastMatrix = NULL;
-}
-
-// Currently only used for shadows -Cosmic,2023-04-19
-void LLPipeline::renderMaskedObjects(U32 type, bool texture, bool batch_texture, bool rigged)
-{
-    assertInitialized();
-    gGL.loadMatrix(gGLModelView);
-    gGLLastMatrix = NULL;
-    if (rigged)
-    {
-        mAlphaMaskPool->pushRiggedMaskBatches(type+1, texture, batch_texture);
-    }
-    else
-    {
-        mAlphaMaskPool->pushMaskBatches(type, texture, batch_texture);
-    }
-    gGL.loadMatrix(gGLModelView);
-    gGLLastMatrix = NULL;
-}
-
-// Currently only used for shadows -Cosmic,2023-04-19
-void LLPipeline::renderFullbrightMaskedObjects(U32 type, bool texture, bool batch_texture, bool rigged)
-{
-    assertInitialized();
-    gGL.loadMatrix(gGLModelView);
-    gGLLastMatrix = NULL;
-    if (rigged)
-    {
-        mFullbrightAlphaMaskPool->pushRiggedMaskBatches(type+1, texture, batch_texture);
-    }
-    else
-    {
-        mFullbrightAlphaMaskPool->pushMaskBatches(type, texture, batch_texture);
-    }
-    gGL.loadMatrix(gGLModelView);
-    gGLLastMatrix = NULL;
-}
-
-void apply_cube_face_rotation(U32 face)
-{
-    switch (face)
-    {
-        case 0:
-            gGL.rotatef(90.f, 0, 1, 0);
-            gGL.rotatef(180.f, 1, 0, 0);
-        break;
-        case 2:
-            gGL.rotatef(-90.f, 1, 0, 0);
-        break;
-        case 4:
-            gGL.rotatef(180.f, 0, 1, 0);
-            gGL.rotatef(180.f, 0, 0, 1);
-        break;
-        case 1:
-            gGL.rotatef(-90.f, 0, 1, 0);
-            gGL.rotatef(180.f, 1, 0, 0);
-        break;
-        case 3:
-            gGL.rotatef(90, 1, 0, 0);
-        break;
-        case 5:
-            gGL.rotatef(180, 0, 0, 1);
-        break;
-    }
-}
-
-void validate_framebuffer_object()
-{
-    GLenum status;
-    status = glCheckFramebufferStatus(GL_FRAMEBUFFER_EXT);
-    switch(status)
-    {
-        case GL_FRAMEBUFFER_COMPLETE:
-            //framebuffer OK, no error.
-            break;
-        case GL_FRAMEBUFFER_INCOMPLETE_MISSING_ATTACHMENT:
-            // frame buffer not OK: probably means unsupported depth buffer format
-            LL_ERRS() << "Framebuffer Incomplete Missing Attachment." << LL_ENDL;
-            break;
-        case GL_FRAMEBUFFER_INCOMPLETE_ATTACHMENT:
-            // frame buffer not OK: probably means unsupported depth buffer format
-            LL_ERRS() << "Framebuffer Incomplete Attachment." << LL_ENDL;
-            break;
-        case GL_FRAMEBUFFER_UNSUPPORTED:
-            /* choose different formats */
-            LL_ERRS() << "Framebuffer unsupported." << LL_ENDL;
-            break;
-        default:
-            LL_ERRS() << "Unknown framebuffer status." << LL_ENDL;
-            break;
-    }
-}
-
-void LLPipeline::bindScreenToTexture()
-{
-
-}
-
-static LLTrace::BlockTimerStatHandle FTM_RENDER_BLOOM("Bloom");
-
-void LLPipeline::visualizeBuffers(LLRenderTarget* src, LLRenderTarget* dst, U32 bufferIndex)
-{
-    dst->bindTarget();
-    gDeferredBufferVisualProgram.bind();
-    gDeferredBufferVisualProgram.bindTexture(LLShaderMgr::DEFERRED_DIFFUSE, src, false, LLTexUnit::TFO_BILINEAR, bufferIndex);
-
-    static LLStaticHashedString mipLevel("mipLevel");
-    if (RenderBufferVisualization != 4)
-        gDeferredBufferVisualProgram.uniform1f(mipLevel, 0);
-    else
-        gDeferredBufferVisualProgram.uniform1f(mipLevel, 8);
-
-    mScreenTriangleVB->setBuffer();
-    mScreenTriangleVB->drawArrays(LLRender::TRIANGLES, 0, 3);
-    gDeferredBufferVisualProgram.unbind();
-    dst->flush();
-}
-
-void LLPipeline::generateLuminance(LLRenderTarget* src, LLRenderTarget* dst)
-{
-    // luminance sample and mipmap generation
-    {
-        LL_PROFILE_GPU_ZONE("luminance sample");
-
-        dst->bindTarget();
-
-        LLGLDepthTest depth(GL_FALSE, GL_FALSE);
-
-        gLuminanceProgram.bind();
-
-        S32 channel = 0;
-        channel = gLuminanceProgram.enableTexture(LLShaderMgr::DEFERRED_DIFFUSE);
-        if (channel > -1)
-        {
-            src->bindTexture(0, channel, LLTexUnit::TFO_POINT);
-        }
-
-        channel = gLuminanceProgram.enableTexture(LLShaderMgr::DEFERRED_EMISSIVE);
-        if (channel > -1)
-        {
-            mGlow[1].bindTexture(0, channel);
-        }
-
-        mScreenTriangleVB->setBuffer();
-        mScreenTriangleVB->drawArrays(LLRender::TRIANGLES, 0, 3);
-        dst->flush();
-
-        // note -- unbind AFTER the glGenerateMipMap so time in generatemipmap can be profiled under "Luminance"
-        // also note -- keep an eye on the performance of glGenerateMipmap, might need to replace it with a mip generation shader
-        gLuminanceProgram.unbind();
-    }
-}
-
-void LLPipeline::generateExposure(LLRenderTarget* src, LLRenderTarget* dst) {
-    // exposure sample
-    {
-        LL_PROFILE_GPU_ZONE("exposure sample");
-
-        {
-            // copy last frame's exposure into mLastExposure
-            mLastExposure.bindTarget();
-            gCopyProgram.bind();
-            gGL.getTexUnit(0)->bind(dst);
-
-            mScreenTriangleVB->setBuffer();
-            mScreenTriangleVB->drawArrays(LLRender::TRIANGLES, 0, 3);
-
-            mLastExposure.flush();
-        }
-
-        dst->bindTarget();
-
-        LLGLDepthTest depth(GL_FALSE, GL_FALSE);
-
-        gExposureProgram.bind();
-
-        S32 channel = gExposureProgram.enableTexture(LLShaderMgr::DEFERRED_EMISSIVE);
-        if (channel > -1)
-        {
-            mLuminanceMap.bindTexture(0, channel, LLTexUnit::TFO_TRILINEAR);
-        }
-
-        channel = gExposureProgram.enableTexture(LLShaderMgr::EXPOSURE_MAP);
-        if (channel > -1)
-        {
-            mLastExposure.bindTexture(0, channel);
-        }
-
-        static LLStaticHashedString dt("dt");
-        static LLStaticHashedString noiseVec("noiseVec");
-        static LLStaticHashedString dynamic_exposure_params("dynamic_exposure_params");
-        static LLCachedControl<F32> dynamic_exposure_coefficient(gSavedSettings, "RenderDynamicExposureCoefficient", 0.175f);
-        static LLCachedControl<bool> should_auto_adjust(gSavedSettings, "RenderSkyAutoAdjustLegacy", true);
-
-        LLSettingsSky::ptr_t sky = LLEnvironment::instance().getCurrentSky();
-
-        F32 probe_ambiance = LLEnvironment::instance().getCurrentSky()->getReflectionProbeAmbiance(should_auto_adjust);
-        F32 exp_min = 1.f;
-        F32 exp_max = 1.f;
-
-        if (probe_ambiance > 0.f)
-        {
-            F32 hdr_scale = sqrtf(LLEnvironment::instance().getCurrentSky()->getGamma())*2.f;
-
-            if (hdr_scale > 1.f)
-            {
-                exp_min = 1.f / hdr_scale;
-                exp_max = hdr_scale;
-            }
-        }
-        gExposureProgram.uniform1f(dt, gFrameIntervalSeconds);
-        gExposureProgram.uniform2f(noiseVec, ll_frand() * 2.0 - 1.0, ll_frand() * 2.0 - 1.0);
-        gExposureProgram.uniform3f(dynamic_exposure_params, dynamic_exposure_coefficient, exp_min, exp_max);
-
-        mScreenTriangleVB->setBuffer();
-        mScreenTriangleVB->drawArrays(LLRender::TRIANGLES, 0, 3);
-
-        gGL.getTexUnit(channel)->unbind(mLastExposure.getUsage());
-        gExposureProgram.unbind();
-        dst->flush();
-    }
-}
-
-void LLPipeline::gammaCorrect(LLRenderTarget* src, LLRenderTarget* dst) {
-    dst->bindTarget();
-    // gamma correct lighting
-    {
-        LL_PROFILE_GPU_ZONE("gamma correct");
-
-        static LLCachedControl<bool> buildNoPost(gSavedSettings, "RenderDisablePostProcessing", false);
-
-        LLGLDepthTest depth(GL_FALSE, GL_FALSE);
-
-        // Apply gamma correction to the frame here.
-
-        static LLCachedControl<bool> should_auto_adjust(gSavedSettings, "RenderSkyAutoAdjustLegacy", true);
-
-        LLSettingsSky::ptr_t psky = LLEnvironment::instance().getCurrentSky();
-
-        bool no_post = gSnapshotNoPost || (buildNoPost && gFloaterTools->isAvailable());
-        LLGLSLShader& shader = no_post ? gNoPostGammaCorrectProgram : // no post (no gamma, no exposure, no tonemapping)
-            psky->getReflectionProbeAmbiance(should_auto_adjust) == 0.f ? gLegacyPostGammaCorrectProgram :
-            gDeferredPostGammaCorrectProgram;
-
-        shader.bind();
-
-        S32 channel = 0;
-
-        shader.bindTexture(LLShaderMgr::DEFERRED_DIFFUSE, src, false, LLTexUnit::TFO_POINT);
-
-        shader.bindTexture(LLShaderMgr::EXPOSURE_MAP, &mExposureMap);
-
-        shader.uniform2f(LLShaderMgr::DEFERRED_SCREEN_RES, src->getWidth(), src->getHeight());
-
-        static LLCachedControl<F32> exposure(gSavedSettings, "RenderExposure", 1.f);
-
-        F32 e = llclamp(exposure(), 0.5f, 4.f);
-
-        static LLStaticHashedString s_exposure("exposure");
-
-        shader.uniform1f(s_exposure, e);
-
-        mScreenTriangleVB->setBuffer();
-        mScreenTriangleVB->drawArrays(LLRender::TRIANGLES, 0, 3);
-
-        gGL.getTexUnit(channel)->unbind(src->getUsage());
-        shader.unbind();
-    }
-    dst->flush();
-}
-
-void LLPipeline::copyScreenSpaceReflections(LLRenderTarget* src, LLRenderTarget* dst)
-{
-
-    if (RenderScreenSpaceReflections && !gCubeSnapshot)
-    {
-        LL_PROFILE_GPU_ZONE("ssr copy");
-        LLGLDepthTest depth(GL_TRUE, GL_TRUE, GL_ALWAYS);
-
-        LLRenderTarget& depth_src = mRT->deferredScreen;
-
-        dst->bindTarget();
-        dst->clear();
-        gCopyDepthProgram.bind();
-
-        S32 diff_map = gCopyDepthProgram.getTextureChannel(LLShaderMgr::DIFFUSE_MAP);
-        S32 depth_map = gCopyDepthProgram.getTextureChannel(LLShaderMgr::DEFERRED_DEPTH);
-
-        gGL.getTexUnit(diff_map)->bind(src);
-        gGL.getTexUnit(depth_map)->bind(&depth_src, true);
-
-        mScreenTriangleVB->setBuffer();
-        mScreenTriangleVB->drawArrays(LLRender::TRIANGLES, 0, 3);
-
-        dst->flush();
-    }
-}
-
-void LLPipeline::generateGlow(LLRenderTarget* src)
-{
-    if (sRenderGlow)
-    {
-        LL_PROFILE_GPU_ZONE("glow");
-        mGlow[2].bindTarget();
-        mGlow[2].clear();
-
-        gGlowExtractProgram.bind();
-        F32 maxAlpha = RenderGlowMaxExtractAlpha;
-        F32 warmthAmount = RenderGlowWarmthAmount;
-        LLVector3 lumWeights = RenderGlowLumWeights;
-        LLVector3 warmthWeights = RenderGlowWarmthWeights;
-
-        gGlowExtractProgram.uniform1f(LLShaderMgr::GLOW_MIN_LUMINANCE, 9999);
-        gGlowExtractProgram.uniform1f(LLShaderMgr::GLOW_MAX_EXTRACT_ALPHA, maxAlpha);
-        gGlowExtractProgram.uniform3f(LLShaderMgr::GLOW_LUM_WEIGHTS, lumWeights.mV[0], lumWeights.mV[1],
-            lumWeights.mV[2]);
-        gGlowExtractProgram.uniform3f(LLShaderMgr::GLOW_WARMTH_WEIGHTS, warmthWeights.mV[0], warmthWeights.mV[1],
-            warmthWeights.mV[2]);
-        gGlowExtractProgram.uniform1f(LLShaderMgr::GLOW_WARMTH_AMOUNT, warmthAmount);
-
-        if (RenderGlowNoise)
-        {
-            S32 channel = gGlowExtractProgram.enableTexture(LLShaderMgr::GLOW_NOISE_MAP);
-            if (channel > -1)
-            {
-                gGL.getTexUnit(channel)->bindManual(LLTexUnit::TT_TEXTURE, mTrueNoiseMap);
-                gGL.getTexUnit(channel)->setTextureFilteringOption(LLTexUnit::TFO_POINT);
-            }
-            gGlowExtractProgram.uniform2f(LLShaderMgr::DEFERRED_SCREEN_RES,
-                                          mGlow[2].getWidth(),
-                                          mGlow[2].getHeight());
-        }
-
-        {
-            LLGLEnable blend_on(GL_BLEND);
-
-            gGL.setSceneBlendType(LLRender::BT_ADD_WITH_ALPHA);
-
-            gGlowExtractProgram.bindTexture(LLShaderMgr::DIFFUSE_MAP, src);
-
-            gGL.color4f(1, 1, 1, 1);
-            gPipeline.enableLightsFullbright();
-
-            mScreenTriangleVB->setBuffer();
-            mScreenTriangleVB->drawArrays(LLRender::TRIANGLES, 0, 3);
-
-            mGlow[2].flush();
-        }
-
-        gGlowExtractProgram.unbind();
-
-        // power of two between 1 and 1024
-        U32 glowResPow = RenderGlowResolutionPow;
-        const U32 glow_res = llmax(1, llmin(1024, 1 << glowResPow));
-
-        S32 kernel = RenderGlowIterations * 2;
-        F32 delta = RenderGlowWidth / glow_res;
-        // Use half the glow width if we have the res set to less than 9 so that it looks
-        // almost the same in either case.
-        if (glowResPow < 9)
-        {
-            delta *= 0.5f;
-        }
-        F32 strength = RenderGlowStrength;
-
-        gGlowProgram.bind();
-        gGlowProgram.uniform1f(LLShaderMgr::GLOW_STRENGTH, strength);
-
-        for (S32 i = 0; i < kernel; i++)
-        {
-            mGlow[i % 2].bindTarget();
-            mGlow[i % 2].clear();
-
-            if (i == 0)
-            {
-                gGlowProgram.bindTexture(LLShaderMgr::DIFFUSE_MAP, &mGlow[2]);
-            }
-            else
-            {
-                gGlowProgram.bindTexture(LLShaderMgr::DIFFUSE_MAP, &mGlow[(i - 1) % 2]);
-            }
-
-            if (i % 2 == 0)
-            {
-                gGlowProgram.uniform2f(LLShaderMgr::GLOW_DELTA, delta, 0);
-            }
-            else
-            {
-                gGlowProgram.uniform2f(LLShaderMgr::GLOW_DELTA, 0, delta);
-            }
-
-            mScreenTriangleVB->setBuffer();
-            mScreenTriangleVB->drawArrays(LLRender::TRIANGLES, 0, 3);
-
-            mGlow[i % 2].flush();
-        }
-
-        gGlowProgram.unbind();
-
-    }
-    else // !sRenderGlow, skip the glow ping-pong and just clear the result target
-    {
-        mGlow[1].bindTarget();
-        mGlow[1].clear();
-        mGlow[1].flush();
-    }
-}
-
-void LLPipeline::applyFXAA(LLRenderTarget* src, LLRenderTarget* dst)
-{
-    {
-        llassert(!gCubeSnapshot);
-        bool multisample = RenderFSAASamples > 1 && mRT->fxaaBuffer.isComplete();
-        LLGLSLShader* shader = &gGlowCombineProgram;
-
-        S32 width = dst->getWidth();
-        S32 height = dst->getHeight();
-
-        // Present everything.
-        if (multisample)
-        {
-            LL_PROFILE_GPU_ZONE("aa");
-            // bake out texture2D with RGBL for FXAA shader
-            mRT->fxaaBuffer.bindTarget();
-
-            shader = &gGlowCombineFXAAProgram;
-            shader->bind();
-
-            S32 channel = shader->enableTexture(LLShaderMgr::DEFERRED_DIFFUSE, src->getUsage());
-            if (channel > -1)
-            {
-                src->bindTexture(0, channel, LLTexUnit::TFO_BILINEAR);
-            }
-
-            {
-                LLGLDepthTest depth_test(GL_TRUE, GL_TRUE, GL_ALWAYS);
-                mScreenTriangleVB->setBuffer();
-                mScreenTriangleVB->drawArrays(LLRender::TRIANGLES, 0, 3);
-            }
-
-            shader->disableTexture(LLShaderMgr::DEFERRED_DIFFUSE, src->getUsage());
-            shader->unbind();
-
-            mRT->fxaaBuffer.flush();
-
-            dst->bindTarget();
-            shader = &gFXAAProgram;
-            shader->bind();
-
-            channel = shader->enableTexture(LLShaderMgr::DIFFUSE_MAP, mRT->fxaaBuffer.getUsage());
-            if (channel > -1)
-            {
-                mRT->fxaaBuffer.bindTexture(0, channel, LLTexUnit::TFO_BILINEAR);
-            }
-
-            gGLViewport[0] = gViewerWindow->getWorldViewRectRaw().mLeft;
-            gGLViewport[1] = gViewerWindow->getWorldViewRectRaw().mBottom;
-            gGLViewport[2] = gViewerWindow->getWorldViewRectRaw().getWidth();
-            gGLViewport[3] = gViewerWindow->getWorldViewRectRaw().getHeight();
-
-            glViewport(gGLViewport[0], gGLViewport[1], gGLViewport[2], gGLViewport[3]);
-
-            F32 scale_x = (F32)width / mRT->fxaaBuffer.getWidth();
-            F32 scale_y = (F32)height / mRT->fxaaBuffer.getHeight();
-            shader->uniform2f(LLShaderMgr::FXAA_TC_SCALE, scale_x, scale_y);
-            shader->uniform2f(LLShaderMgr::FXAA_RCP_SCREEN_RES, 1.f / width * scale_x, 1.f / height * scale_y);
-            shader->uniform4f(LLShaderMgr::FXAA_RCP_FRAME_OPT, -0.5f / width * scale_x, -0.5f / height * scale_y,
-                0.5f / width * scale_x, 0.5f / height * scale_y);
-            shader->uniform4f(LLShaderMgr::FXAA_RCP_FRAME_OPT2, -2.f / width * scale_x, -2.f / height * scale_y,
-                2.f / width * scale_x, 2.f / height * scale_y);
-
-            {
-                LLGLDepthTest depth_test(GL_TRUE, GL_TRUE, GL_ALWAYS);
-                S32 depth_channel = shader->getTextureChannel(LLShaderMgr::DEFERRED_DEPTH);
-                gGL.getTexUnit(depth_channel)->bind(&mRT->deferredScreen, true);
-
-                mScreenTriangleVB->setBuffer();
-                mScreenTriangleVB->drawArrays(LLRender::TRIANGLES, 0, 3);
-            }
-
-            shader->unbind();
-            dst->flush();
-        }
-        else {
-            copyRenderTarget(src, dst);
-        }
-    }
-}
-
-void LLPipeline::copyRenderTarget(LLRenderTarget* src, LLRenderTarget* dst)
-{
-
-    LL_PROFILE_GPU_ZONE("copyRenderTarget");
-    dst->bindTarget();
-
-    gDeferredPostNoDoFProgram.bind();
-
-    gDeferredPostNoDoFProgram.bindTexture(LLShaderMgr::DEFERRED_DIFFUSE, src);
-    gDeferredPostNoDoFProgram.bindTexture(LLShaderMgr::DEFERRED_DEPTH, &mRT->deferredScreen, true);
-
-    {
-        mScreenTriangleVB->setBuffer();
-        mScreenTriangleVB->drawArrays(LLRender::TRIANGLES, 0, 3);
-    }
-
-    gDeferredPostNoDoFProgram.unbind();
-
-    dst->flush();
-}
-
-void LLPipeline::combineGlow(LLRenderTarget* src, LLRenderTarget* dst)
-{
-    // Go ahead and do our glow combine here in our destination.  We blit this later into the front buffer.
-
-    dst->bindTarget();
-
-    {
-
-        gGlowCombineProgram.bind();
-
-        gGlowCombineProgram.bindTexture(LLShaderMgr::DEFERRED_DIFFUSE, src);
-        gGlowCombineProgram.bindTexture(LLShaderMgr::DEFERRED_EMISSIVE, &mGlow[1]);
-
-        mScreenTriangleVB->setBuffer();
-        mScreenTriangleVB->drawArrays(LLRender::TRIANGLES, 0, 3);
-    }
-
-    dst->flush();
-}
-
-void LLPipeline::renderDoF(LLRenderTarget* src, LLRenderTarget* dst)
-{
-<<<<<<< HEAD
-	{
-		bool dof_enabled =
-			(RenderDepthOfFieldInEditMode || !LLToolMgr::getInstance()->inBuildMode()) &&
-			RenderDepthOfField &&
-			!gCubeSnapshot;
-
-		gViewerWindow->setup3DViewport();
-
-		if (dof_enabled)
-		{
-			LL_PROFILE_GPU_ZONE("dof");
-			LLGLDisable blend(GL_BLEND);
-
-			// depth of field focal plane calculations
-			static F32 current_distance = 16.f;
-			static F32 start_distance = 16.f;
-			static F32 transition_time = 1.f;
-
-			LLVector3 focus_point;
-
-			LLViewerObject* obj = LLViewerMediaFocus::getInstance()->getFocusedObject();
-			if (obj && obj->mDrawable && obj->isSelected())
-			{ // focus on selected media object
-				S32 face_idx = LLViewerMediaFocus::getInstance()->getFocusedFace();
-				if (obj && obj->mDrawable)
-				{
-					LLFace* face = obj->mDrawable->getFace(face_idx);
-					if (face)
-					{
-						focus_point = face->getPositionAgent();
-					}
-				}
-			}
-
-			if (focus_point.isExactlyZero())
-			{
-				if (LLViewerJoystick::getInstance()->getOverrideCamera())
-				{ // focus on point under cursor
-					focus_point.set(gDebugRaycastIntersection.getF32ptr());
-				}
-				else if (gAgentCamera.cameraMouselook())
-				{ // focus on point under mouselook crosshairs
-					LLVector4a result;
-					result.clear();
-
-					gViewerWindow->cursorIntersect(-1, -1, 512.f, NULL, -1, false, false, true, true, NULL, &result);
-
-					focus_point.set(result.getF32ptr());
-				}
-				else
-				{
-					// focus on alt-zoom target
-					LLViewerRegion* region = gAgent.getRegion();
-					if (region)
-					{
-						focus_point = LLVector3(gAgentCamera.getFocusGlobal() - region->getOriginGlobal());
-					}
-				}
-			}
-
-			LLVector3 eye = LLViewerCamera::getInstance()->getOrigin();
-			F32 target_distance = 16.f;
-			if (!focus_point.isExactlyZero())
-			{
-				target_distance = LLViewerCamera::getInstance()->getAtAxis() * (focus_point - eye);
-			}
-
-			if (transition_time >= 1.f && fabsf(current_distance - target_distance) / current_distance > 0.01f)
-			{ // large shift happened, interpolate smoothly to new target distance
-				transition_time = 0.f;
-				start_distance = current_distance;
-			}
-			else if (transition_time < 1.f)
-			{ // currently in a transition, continue interpolating
-				transition_time += 1.f / CameraFocusTransitionTime * gFrameIntervalSeconds.value();
-				transition_time = llmin(transition_time, 1.f);
-
-				F32 t = cosf(transition_time * F_PI + F_PI) * 0.5f + 0.5f;
-				current_distance = start_distance + (target_distance - start_distance) * t;
-			}
-			else
-			{ // small or no change, just snap to target distance
-				current_distance = target_distance;
-			}
-
-			// convert to mm
-			F32 subject_distance = current_distance * 1000.f;
-			F32 fnumber = CameraFNumber;
-			F32 default_focal_length = CameraFocalLength;
-
-			F32 fov = LLViewerCamera::getInstance()->getView();
-
-			const F32 default_fov = CameraFieldOfView * F_PI / 180.f;
-
-			// F32 aspect_ratio = (F32) mRT->screen.getWidth()/(F32)mRT->screen.getHeight();
-
-			F32 dv = 2.f * default_focal_length * tanf(default_fov / 2.f);
-
-			F32 focal_length = dv / (2 * tanf(fov / 2.f));
-
-			// F32 tan_pixel_angle = tanf(LLDrawable::sCurPixelAngle);
-
-			// from wikipedia -- c = |s2-s1|/s2 * f^2/(N(S1-f))
-			// where	 N = fnumber
-			//			 s2 = dot distance
-			//			 s1 = subject distance
-			//			 f = focal length
-			//
-
-			F32 blur_constant = focal_length * focal_length / (fnumber * (subject_distance - focal_length));
-			blur_constant /= 1000.f; // convert to meters for shader
-			F32 magnification = focal_length / (subject_distance - focal_length);
-
-			{ // build diffuse+bloom+CoF
-				mRT->deferredLight.bindTarget();
-
-				gDeferredCoFProgram.bind();
-
-				gDeferredCoFProgram.bindTexture(LLShaderMgr::DEFERRED_DIFFUSE, src, LLTexUnit::TFO_POINT);
-				gDeferredCoFProgram.bindTexture(LLShaderMgr::DEFERRED_DEPTH, &mRT->deferredScreen, true);
-
-				gDeferredCoFProgram.uniform1f(LLShaderMgr::DEFERRED_DEPTH_CUTOFF, RenderEdgeDepthCutoff);
-				gDeferredCoFProgram.uniform1f(LLShaderMgr::DEFERRED_NORM_CUTOFF, RenderEdgeNormCutoff);
-				gDeferredCoFProgram.uniform2f(LLShaderMgr::DEFERRED_SCREEN_RES, dst->getWidth(), dst->getHeight());
-				gDeferredCoFProgram.uniform1f(LLShaderMgr::DOF_FOCAL_DISTANCE, -subject_distance / 1000.f);
-				gDeferredCoFProgram.uniform1f(LLShaderMgr::DOF_BLUR_CONSTANT, blur_constant);
-				gDeferredCoFProgram.uniform1f(LLShaderMgr::DOF_TAN_PIXEL_ANGLE, tanf(1.f / LLDrawable::sCurPixelAngle));
-				gDeferredCoFProgram.uniform1f(LLShaderMgr::DOF_MAGNIFICATION, magnification);
-				gDeferredCoFProgram.uniform1f(LLShaderMgr::DOF_MAX_COF, CameraMaxCoF);
-				gDeferredCoFProgram.uniform1f(LLShaderMgr::DOF_RES_SCALE, CameraDoFResScale);
-
-				mScreenTriangleVB->setBuffer();
-				mScreenTriangleVB->drawArrays(LLRender::TRIANGLES, 0, 3);
-				gDeferredCoFProgram.unbind();
-				mRT->deferredLight.flush();
-			}
-
-			U32 dof_width = (U32)(mRT->screen.getWidth() * CameraDoFResScale);
-			U32 dof_height = (U32)(mRT->screen.getHeight() * CameraDoFResScale);
-
-			{ // perform DoF sampling at half-res (preserve alpha channel)
-				src->bindTarget();
-				glViewport(0, 0, dof_width, dof_height);
-
-				gGL.setColorMask(true, false);
-
-				gDeferredPostProgram.bind();
-				gDeferredPostProgram.bindTexture(LLShaderMgr::DEFERRED_DIFFUSE, &mRT->deferredLight, LLTexUnit::TFO_POINT);
-
-				gDeferredPostProgram.uniform2f(LLShaderMgr::DEFERRED_SCREEN_RES, dst->getWidth(), dst->getHeight());
-				gDeferredPostProgram.uniform1f(LLShaderMgr::DOF_MAX_COF, CameraMaxCoF);
-				gDeferredPostProgram.uniform1f(LLShaderMgr::DOF_RES_SCALE, CameraDoFResScale);
-
-				mScreenTriangleVB->setBuffer();
-				mScreenTriangleVB->drawArrays(LLRender::TRIANGLES, 0, 3);
-
-				gDeferredPostProgram.unbind();
-
-				src->flush();
-				gGL.setColorMask(true, true);
-			}
-
-			{ // combine result based on alpha
-				
-				dst->bindTarget();
-				if (RenderFSAASamples > 1 && mRT->fxaaBuffer.isComplete())
-=======
-    {
-        bool dof_enabled =
-            (RenderDepthOfFieldInEditMode || !LLToolMgr::getInstance()->inBuildMode()) &&
-            RenderDepthOfField &&
-            !gCubeSnapshot;
-
-        gViewerWindow->setup3DViewport();
-
-        if (dof_enabled)
-        {
-            LL_PROFILE_GPU_ZONE("dof");
-            LLGLDisable blend(GL_BLEND);
-
-            // depth of field focal plane calculations
-            static F32 current_distance = 16.f;
-            static F32 start_distance = 16.f;
-            static F32 transition_time = 1.f;
-
-            LLVector3 focus_point;
-
-            LLViewerObject* obj = LLViewerMediaFocus::getInstance()->getFocusedObject();
-            if (obj && obj->mDrawable && obj->isSelected())
-            { // focus on selected media object
-                S32 face_idx = LLViewerMediaFocus::getInstance()->getFocusedFace();
-                if (obj && obj->mDrawable)
-                {
-                    LLFace* face = obj->mDrawable->getFace(face_idx);
-                    if (face)
-                    {
-                        focus_point = face->getPositionAgent();
-                    }
-                }
-            }
-
-            if (focus_point.isExactlyZero())
-            {
-                if (LLViewerJoystick::getInstance()->getOverrideCamera())
-                { // focus on point under cursor
-                    focus_point.set(gDebugRaycastIntersection.getF32ptr());
-                }
-                else if (gAgentCamera.cameraMouselook())
-                { // focus on point under mouselook crosshairs
-                    LLVector4a result;
-                    result.clear();
-
-                    gViewerWindow->cursorIntersect(-1, -1, 512.f, NULL, -1, FALSE, FALSE, TRUE, TRUE, NULL, &result);
-
-                    focus_point.set(result.getF32ptr());
-                }
-                else
-                {
-                    // focus on alt-zoom target
-                    LLViewerRegion* region = gAgent.getRegion();
-                    if (region)
-                    {
-                        focus_point = LLVector3(gAgentCamera.getFocusGlobal() - region->getOriginGlobal());
-                    }
-                }
-            }
-
-            LLVector3 eye = LLViewerCamera::getInstance()->getOrigin();
-            F32 target_distance = 16.f;
-            if (!focus_point.isExactlyZero())
-            {
-                target_distance = LLViewerCamera::getInstance()->getAtAxis() * (focus_point - eye);
-            }
-
-            if (transition_time >= 1.f && fabsf(current_distance - target_distance) / current_distance > 0.01f)
-            { // large shift happened, interpolate smoothly to new target distance
-                transition_time = 0.f;
-                start_distance = current_distance;
-            }
-            else if (transition_time < 1.f)
-            { // currently in a transition, continue interpolating
-                transition_time += 1.f / CameraFocusTransitionTime * gFrameIntervalSeconds.value();
-                transition_time = llmin(transition_time, 1.f);
-
-                F32 t = cosf(transition_time * F_PI + F_PI) * 0.5f + 0.5f;
-                current_distance = start_distance + (target_distance - start_distance) * t;
-            }
-            else
-            { // small or no change, just snap to target distance
-                current_distance = target_distance;
-            }
-
-            // convert to mm
-            F32 subject_distance = current_distance * 1000.f;
-            F32 fnumber = CameraFNumber;
-            F32 default_focal_length = CameraFocalLength;
-
-            F32 fov = LLViewerCamera::getInstance()->getView();
-
-            const F32 default_fov = CameraFieldOfView * F_PI / 180.f;
-
-            // F32 aspect_ratio = (F32) mRT->screen.getWidth()/(F32)mRT->screen.getHeight();
-
-            F32 dv = 2.f * default_focal_length * tanf(default_fov / 2.f);
-
-            F32 focal_length = dv / (2 * tanf(fov / 2.f));
-
-            // F32 tan_pixel_angle = tanf(LLDrawable::sCurPixelAngle);
-
-            // from wikipedia -- c = |s2-s1|/s2 * f^2/(N(S1-f))
-            // where     N = fnumber
-            //           s2 = dot distance
-            //           s1 = subject distance
-            //           f = focal length
-            //
-
-            F32 blur_constant = focal_length * focal_length / (fnumber * (subject_distance - focal_length));
-            blur_constant /= 1000.f; // convert to meters for shader
-            F32 magnification = focal_length / (subject_distance - focal_length);
-
-            { // build diffuse+bloom+CoF
-                mRT->deferredLight.bindTarget();
-
-                gDeferredCoFProgram.bind();
-
-                gDeferredCoFProgram.bindTexture(LLShaderMgr::DEFERRED_DIFFUSE, src, LLTexUnit::TFO_POINT);
-                gDeferredCoFProgram.bindTexture(LLShaderMgr::DEFERRED_DEPTH, &mRT->deferredScreen, true);
-
-                gDeferredCoFProgram.uniform1f(LLShaderMgr::DEFERRED_DEPTH_CUTOFF, RenderEdgeDepthCutoff);
-                gDeferredCoFProgram.uniform1f(LLShaderMgr::DEFERRED_NORM_CUTOFF, RenderEdgeNormCutoff);
-                gDeferredCoFProgram.uniform2f(LLShaderMgr::DEFERRED_SCREEN_RES, dst->getWidth(), dst->getHeight());
-                gDeferredCoFProgram.uniform1f(LLShaderMgr::DOF_FOCAL_DISTANCE, -subject_distance / 1000.f);
-                gDeferredCoFProgram.uniform1f(LLShaderMgr::DOF_BLUR_CONSTANT, blur_constant);
-                gDeferredCoFProgram.uniform1f(LLShaderMgr::DOF_TAN_PIXEL_ANGLE, tanf(1.f / LLDrawable::sCurPixelAngle));
-                gDeferredCoFProgram.uniform1f(LLShaderMgr::DOF_MAGNIFICATION, magnification);
-                gDeferredCoFProgram.uniform1f(LLShaderMgr::DOF_MAX_COF, CameraMaxCoF);
-                gDeferredCoFProgram.uniform1f(LLShaderMgr::DOF_RES_SCALE, CameraDoFResScale);
-
-                mScreenTriangleVB->setBuffer();
-                mScreenTriangleVB->drawArrays(LLRender::TRIANGLES, 0, 3);
-                gDeferredCoFProgram.unbind();
-                mRT->deferredLight.flush();
-            }
-
-            U32 dof_width = (U32)(mRT->screen.getWidth() * CameraDoFResScale);
-            U32 dof_height = (U32)(mRT->screen.getHeight() * CameraDoFResScale);
-
-            { // perform DoF sampling at half-res (preserve alpha channel)
-                src->bindTarget();
-                glViewport(0, 0, dof_width, dof_height);
-
-                gGL.setColorMask(true, false);
-
-                gDeferredPostProgram.bind();
-                gDeferredPostProgram.bindTexture(LLShaderMgr::DEFERRED_DIFFUSE, &mRT->deferredLight, LLTexUnit::TFO_POINT);
-
-                gDeferredPostProgram.uniform2f(LLShaderMgr::DEFERRED_SCREEN_RES, dst->getWidth(), dst->getHeight());
-                gDeferredPostProgram.uniform1f(LLShaderMgr::DOF_MAX_COF, CameraMaxCoF);
-                gDeferredPostProgram.uniform1f(LLShaderMgr::DOF_RES_SCALE, CameraDoFResScale);
-
-                mScreenTriangleVB->setBuffer();
-                mScreenTriangleVB->drawArrays(LLRender::TRIANGLES, 0, 3);
-
-                gDeferredPostProgram.unbind();
-
-                src->flush();
-                gGL.setColorMask(true, true);
-            }
-
-            { // combine result based on alpha
-
-                dst->bindTarget();
-                if (RenderFSAASamples > 1 && mRT->fxaaBuffer.isComplete())
->>>>>>> e1623bb2
-                {
-                    glViewport(0, 0, dst->getWidth(), dst->getHeight());
-                }
-                else
-                {
-                    gGLViewport[0] = gViewerWindow->getWorldViewRectRaw().mLeft;
-                    gGLViewport[1] = gViewerWindow->getWorldViewRectRaw().mBottom;
-                    gGLViewport[2] = gViewerWindow->getWorldViewRectRaw().getWidth();
-                    gGLViewport[3] = gViewerWindow->getWorldViewRectRaw().getHeight();
-                    glViewport(gGLViewport[0], gGLViewport[1], gGLViewport[2], gGLViewport[3]);
-                }
-
-                gDeferredDoFCombineProgram.bind();
-                gDeferredDoFCombineProgram.bindTexture(LLShaderMgr::DEFERRED_DIFFUSE, src, LLTexUnit::TFO_POINT);
-                gDeferredDoFCombineProgram.bindTexture(LLShaderMgr::DEFERRED_LIGHT, &mRT->deferredLight, LLTexUnit::TFO_POINT);
-
-                gDeferredDoFCombineProgram.uniform2f(LLShaderMgr::DEFERRED_SCREEN_RES, dst->getWidth(), dst->getHeight());
-                gDeferredDoFCombineProgram.uniform1f(LLShaderMgr::DOF_MAX_COF, CameraMaxCoF);
-                gDeferredDoFCombineProgram.uniform1f(LLShaderMgr::DOF_RES_SCALE, CameraDoFResScale);
-                gDeferredDoFCombineProgram.uniform1f(LLShaderMgr::DOF_WIDTH, (dof_width - 1) / (F32)src->getWidth());
-                gDeferredDoFCombineProgram.uniform1f(LLShaderMgr::DOF_HEIGHT, (dof_height - 1) / (F32)src->getHeight());
-
-                mScreenTriangleVB->setBuffer();
-                mScreenTriangleVB->drawArrays(LLRender::TRIANGLES, 0, 3);
-
-                gDeferredDoFCombineProgram.unbind();
-
-                dst->flush();
-            }
-        }
-        else
-        {
-            copyRenderTarget(src, dst);
-        }
-    }
-}
-
-void LLPipeline::renderFinalize()
-{
-    llassert(!gCubeSnapshot);
-    LLVertexBuffer::unbind();
-    LLGLState::checkStates();
-
-    assertInitialized();
-
-    LL_RECORD_BLOCK_TIME(FTM_RENDER_BLOOM);
-    LL_PROFILE_GPU_ZONE("renderFinalize");
-
-    gGL.color4f(1, 1, 1, 1);
-    LLGLDepthTest depth(GL_FALSE);
-    LLGLDisable blend(GL_BLEND);
-    LLGLDisable cull(GL_CULL_FACE);
-
-    enableLightsFullbright();
-
-    gGL.setColorMask(true, true);
-    glClearColor(0, 0, 0, 0);
-
-
-    copyScreenSpaceReflections(&mRT->screen, &mSceneMap);
-
-    generateLuminance(&mRT->screen, &mLuminanceMap);
-
-    generateExposure(&mLuminanceMap, &mExposureMap);
-
-    gammaCorrect(&mRT->screen, &mPostMap);
-
-    LLVertexBuffer::unbind();
-
-    generateGlow(&mPostMap);
-
-    combineGlow(&mPostMap, &mRT->screen);
-
-    gGLViewport[0] = gViewerWindow->getWorldViewRectRaw().mLeft;
-    gGLViewport[1] = gViewerWindow->getWorldViewRectRaw().mBottom;
-    gGLViewport[2] = gViewerWindow->getWorldViewRectRaw().getWidth();
-    gGLViewport[3] = gViewerWindow->getWorldViewRectRaw().getHeight();
-    glViewport(gGLViewport[0], gGLViewport[1], gGLViewport[2], gGLViewport[3]);
-
-    renderDoF(&mRT->screen, &mPostMap);
-
-    applyFXAA(&mPostMap, &mRT->screen);
-    LLRenderTarget* finalBuffer = &mRT->screen;
-    if (RenderBufferVisualization > -1)
-    {
-        finalBuffer = &mPostMap;
-        switch (RenderBufferVisualization)
-        {
-        case 0:
-        case 1:
-        case 2:
-        case 3:
-            visualizeBuffers(&mRT->deferredScreen, finalBuffer, RenderBufferVisualization);
-            break;
-        case 4:
-            visualizeBuffers(&mLuminanceMap, finalBuffer, 0);
-        default:
-            break;
-        }
-    }
-
-    // Present the screen target.
-
-    gDeferredPostNoDoFProgram.bind();
-
-    // Whatever is last in the above post processing chain should _always_ be rendered directly here.  If not, expect problems.
-    gDeferredPostNoDoFProgram.bindTexture(LLShaderMgr::DEFERRED_DIFFUSE, finalBuffer);
-    gDeferredPostNoDoFProgram.bindTexture(LLShaderMgr::DEFERRED_DEPTH, &mRT->deferredScreen, true);
-
-    {
-        LLGLDepthTest depth_test(GL_TRUE, GL_TRUE, GL_ALWAYS);
-        mScreenTriangleVB->setBuffer();
-        mScreenTriangleVB->drawArrays(LLRender::TRIANGLES, 0, 3);
-    }
-
-    gDeferredPostNoDoFProgram.unbind();
-
-    gGL.setSceneBlendType(LLRender::BT_ALPHA);
-
-    if (hasRenderDebugMask(LLPipeline::RENDER_DEBUG_PHYSICS_SHAPES))
-    {
-        renderPhysicsDisplay();
-    }
-
-    /*if (LLRenderTarget::sUseFBO && !gCubeSnapshot)
-    { // copy depth buffer from mRT->screen to framebuffer
-        LLRenderTarget::copyContentsToFramebuffer(mRT->screen, 0, 0, mRT->screen.getWidth(), mRT->screen.getHeight(), 0, 0,
-                                                  mRT->screen.getWidth(), mRT->screen.getHeight(),
-                                                  GL_DEPTH_BUFFER_BIT | GL_STENCIL_BUFFER_BIT, GL_NEAREST);
-    }*/
-
-    LLVertexBuffer::unbind();
-
-    LLGLState::checkStates();
-
-    // flush calls made to "addTrianglesDrawn" so far to stats machinery
-    recordTrianglesDrawn();
-}
-
-void LLPipeline::bindLightFunc(LLGLSLShader& shader)
-{
-    S32 channel = shader.enableTexture(LLShaderMgr::DEFERRED_LIGHTFUNC);
-    if (channel > -1)
-    {
-        gGL.getTexUnit(channel)->bindManual(LLTexUnit::TT_TEXTURE, mLightFunc);
-    }
-
-    channel = shader.enableTexture(LLShaderMgr::DEFERRED_BRDF_LUT, LLTexUnit::TT_TEXTURE);
-    if (channel > -1)
-    {
-        mPbrBrdfLut.bindTexture(0, channel);
-    }
-}
-
-void LLPipeline::bindShadowMaps(LLGLSLShader& shader)
-{
-    for (U32 i = 0; i < 4; i++)
-    {
-        LLRenderTarget* shadow_target = getSunShadowTarget(i);
-        if (shadow_target)
-        {
-            S32 channel = shader.enableTexture(LLShaderMgr::DEFERRED_SHADOW0 + i, LLTexUnit::TT_TEXTURE);
-            if (channel > -1)
-            {
-                gGL.getTexUnit(channel)->bind(getSunShadowTarget(i), true);
-            }
-        }
-    }
-
-    for (U32 i = 4; i < 6; i++)
-    {
-        S32 channel = shader.enableTexture(LLShaderMgr::DEFERRED_SHADOW0 + i);
-        if (channel > -1)
-        {
-            LLRenderTarget* shadow_target = getSpotShadowTarget(i - 4);
-            if (shadow_target)
-            {
-                gGL.getTexUnit(channel)->bind(shadow_target, true);
-            }
-        }
-    }
-}
-
-void LLPipeline::bindDeferredShaderFast(LLGLSLShader& shader)
-{
-    if (shader.mCanBindFast)
-    { // was previously fully bound, use fast path
-        shader.bind();
-        bindLightFunc(shader);
-        bindShadowMaps(shader);
-        bindReflectionProbes(shader);
-    }
-    else
-    { //wasn't previously bound, use slow path
-        bindDeferredShader(shader);
-        shader.mCanBindFast = true;
-    }
-}
-
-void LLPipeline::bindDeferredShader(LLGLSLShader& shader, LLRenderTarget* light_target, LLRenderTarget* depth_target)
-{
-    LL_PROFILE_ZONE_SCOPED_CATEGORY_PIPELINE;
-    LLRenderTarget* deferred_target       = &mRT->deferredScreen;
-    LLRenderTarget* deferred_light_target = &mRT->deferredLight;
-
-    shader.bind();
-    S32 channel = 0;
-    channel = shader.enableTexture(LLShaderMgr::DEFERRED_DIFFUSE, deferred_target->getUsage());
-    if (channel > -1)
-    {
-        deferred_target->bindTexture(0,channel, LLTexUnit::TFO_POINT); // frag_data[0]
-        gGL.getTexUnit(channel)->setTextureAddressMode(LLTexUnit::TAM_CLAMP);
-    }
-
-    channel = shader.enableTexture(LLShaderMgr::DEFERRED_SPECULAR, deferred_target->getUsage());
-    if (channel > -1)
-    {
-        deferred_target->bindTexture(1, channel, LLTexUnit::TFO_POINT); // frag_data[1]
-        gGL.getTexUnit(channel)->setTextureAddressMode(LLTexUnit::TAM_CLAMP);
-    }
-
-    channel = shader.enableTexture(LLShaderMgr::DEFERRED_NORMAL, deferred_target->getUsage());
-    if (channel > -1)
-    {
-        deferred_target->bindTexture(2, channel, LLTexUnit::TFO_POINT); // frag_data[2]
-        gGL.getTexUnit(channel)->setTextureAddressMode(LLTexUnit::TAM_CLAMP);
-    }
-
-    channel = shader.enableTexture(LLShaderMgr::DEFERRED_EMISSIVE, deferred_target->getUsage());
-    if (channel > -1)
-    {
-        deferred_target->bindTexture(3, channel, LLTexUnit::TFO_POINT); // frag_data[3]
-        gGL.getTexUnit(channel)->setTextureAddressMode(LLTexUnit::TAM_CLAMP);
-    }
-
-    channel = shader.enableTexture(LLShaderMgr::DEFERRED_DEPTH, deferred_target->getUsage());
-    if (channel > -1)
-    {
-        if (depth_target)
-        {
-            gGL.getTexUnit(channel)->bind(depth_target, true);
-        }
-        else
-        {
-            gGL.getTexUnit(channel)->bind(deferred_target, true);
-        }
-        stop_glerror();
-    }
-
-    channel = shader.enableTexture(LLShaderMgr::EXPOSURE_MAP);
-    if (channel > -1)
-    {
-        gGL.getTexUnit(channel)->bind(&mExposureMap);
-    }
-
-    if (shader.getUniformLocation(LLShaderMgr::VIEWPORT) != -1)
-    {
-        shader.uniform4f(LLShaderMgr::VIEWPORT, (F32) gGLViewport[0],
-                                    (F32) gGLViewport[1],
-                                    (F32) gGLViewport[2],
-                                    (F32) gGLViewport[3]);
-    }
-
-    if (sReflectionRender && !shader.getUniformLocation(LLShaderMgr::MODELVIEW_MATRIX))
-    {
-<<<<<<< HEAD
-        shader.uniformMatrix4fv(LLShaderMgr::MODELVIEW_MATRIX, 1, false, mReflectionModelView.m);  
-=======
-        shader.uniformMatrix4fv(LLShaderMgr::MODELVIEW_MATRIX, 1, FALSE, mReflectionModelView.m);
->>>>>>> e1623bb2
-    }
-
-    channel = shader.enableTexture(LLShaderMgr::DEFERRED_NOISE);
-    if (channel > -1)
-    {
-        gGL.getTexUnit(channel)->bindManual(LLTexUnit::TT_TEXTURE, mNoiseMap);
-        gGL.getTexUnit(channel)->setTextureFilteringOption(LLTexUnit::TFO_POINT);
-    }
-
-    bindLightFunc(shader);
-
-    stop_glerror();
-
-    light_target = light_target ? light_target : deferred_light_target;
-    channel = shader.enableTexture(LLShaderMgr::DEFERRED_LIGHT, light_target->getUsage());
-    if (channel > -1)
-    {
-        if (light_target->isComplete())
-        {
-            light_target->bindTexture(0, channel, LLTexUnit::TFO_POINT);
-        }
-        else
-        {
-            gGL.getTexUnit(channel)->bindFast(LLViewerFetchedTexture::sWhiteImagep);
-        }
-    }
-
-    stop_glerror();
-
-    bindShadowMaps(shader);
-
-    stop_glerror();
-
-    F32 mat[16*6];
-    for (U32 i = 0; i < 16; i++)
-    {
-        mat[i] = mSunShadowMatrix[0].m[i];
-        mat[i+16] = mSunShadowMatrix[1].m[i];
-        mat[i+32] = mSunShadowMatrix[2].m[i];
-        mat[i+48] = mSunShadowMatrix[3].m[i];
-        mat[i+64] = mSunShadowMatrix[4].m[i];
-        mat[i+80] = mSunShadowMatrix[5].m[i];
-    }
-
-<<<<<<< HEAD
-	shader.uniformMatrix4fv(LLShaderMgr::DEFERRED_SHADOW_MATRIX, 6, false, mat);
-=======
-    shader.uniformMatrix4fv(LLShaderMgr::DEFERRED_SHADOW_MATRIX, 6, FALSE, mat);
->>>>>>> e1623bb2
-
-    stop_glerror();
-
-    if (!LLPipeline::sReflectionProbesEnabled)
-    {
-        channel = shader.enableTexture(LLShaderMgr::ENVIRONMENT_MAP, LLTexUnit::TT_CUBE_MAP);
-        if (channel > -1)
-        {
-            LLCubeMap* cube_map = gSky.mVOSkyp ? gSky.mVOSkyp->getCubeMap() : NULL;
-            if (cube_map)
-            {
-                cube_map->enable(channel);
-                cube_map->bind();
-            }
-
-            F32* m = gGLModelView;
-
-            F32 mat[] = { m[0], m[1], m[2],
-                          m[4], m[5], m[6],
-                          m[8], m[9], m[10] };
-
-            shader.uniformMatrix3fv(LLShaderMgr::DEFERRED_ENV_MAT, 1, true, mat);
-        }
-    }
-
-    bindReflectionProbes(shader);
-
-    if (gAtmosphere)
-    {
-        // bind precomputed textures necessary for calculating sun and sky luminance
-        channel = shader.enableTexture(LLShaderMgr::TRANSMITTANCE_TEX, LLTexUnit::TT_TEXTURE);
-        if (channel > -1)
-        {
-            shader.bindTexture(LLShaderMgr::TRANSMITTANCE_TEX, gAtmosphere->getTransmittance());
-        }
-
-        channel = shader.enableTexture(LLShaderMgr::SCATTER_TEX, LLTexUnit::TT_TEXTURE_3D);
-        if (channel > -1)
-        {
-            shader.bindTexture(LLShaderMgr::SCATTER_TEX, gAtmosphere->getScattering());
-        }
-
-        channel = shader.enableTexture(LLShaderMgr::SINGLE_MIE_SCATTER_TEX, LLTexUnit::TT_TEXTURE_3D);
-        if (channel > -1)
-        {
-            shader.bindTexture(LLShaderMgr::SINGLE_MIE_SCATTER_TEX, gAtmosphere->getMieScattering());
-        }
-
-        channel = shader.enableTexture(LLShaderMgr::ILLUMINANCE_TEX, LLTexUnit::TT_TEXTURE);
-        if (channel > -1)
-        {
-            shader.bindTexture(LLShaderMgr::ILLUMINANCE_TEX, gAtmosphere->getIlluminance());
-        }
-    }
-
-    /*if (gCubeSnapshot)
-    { // we only really care about the first two values, but the shader needs increasing separation between clip planes
-        shader.uniform4f(LLShaderMgr::DEFERRED_SHADOW_CLIP, 1.f, 64.f, 128.f, 256.f);
-    }
-    else*/
-    {
-        shader.uniform4fv(LLShaderMgr::DEFERRED_SHADOW_CLIP, 1, mSunClipPlanes.mV);
-    }
-    shader.uniform1f(LLShaderMgr::DEFERRED_SUN_WASH, RenderDeferredSunWash);
-    shader.uniform1f(LLShaderMgr::DEFERRED_SHADOW_NOISE, RenderShadowNoise);
-    shader.uniform1f(LLShaderMgr::DEFERRED_BLUR_SIZE, RenderShadowBlurSize);
-
-    shader.uniform1f(LLShaderMgr::DEFERRED_SSAO_RADIUS, RenderSSAOScale);
-    shader.uniform1f(LLShaderMgr::DEFERRED_SSAO_MAX_RADIUS, RenderSSAOMaxScale);
-
-    F32 ssao_factor = RenderSSAOFactor;
-    shader.uniform1f(LLShaderMgr::DEFERRED_SSAO_FACTOR, ssao_factor);
-    shader.uniform1f(LLShaderMgr::DEFERRED_SSAO_FACTOR_INV, 1.0/ssao_factor);
-
-    LLVector3 ssao_effect = RenderSSAOEffect;
-    F32 matrix_diag = (ssao_effect[0] + 2.0*ssao_effect[1])/3.0;
-    F32 matrix_nondiag = (ssao_effect[0] - ssao_effect[1])/3.0;
-    // This matrix scales (proj of color onto <1/rt(3),1/rt(3),1/rt(3)>) by
-    // value factor, and scales remainder by saturation factor
-    F32 ssao_effect_mat[] = {   matrix_diag, matrix_nondiag, matrix_nondiag,
-                                matrix_nondiag, matrix_diag, matrix_nondiag,
-                                matrix_nondiag, matrix_nondiag, matrix_diag};
-    shader.uniformMatrix3fv(LLShaderMgr::DEFERRED_SSAO_EFFECT_MAT, 1, GL_FALSE, ssao_effect_mat);
-
-    //F32 shadow_offset_error = 1.f + RenderShadowOffsetError * fabsf(LLViewerCamera::getInstance()->getOrigin().mV[2]);
-    F32 shadow_bias_error = RenderShadowBiasError * fabsf(LLViewerCamera::getInstance()->getOrigin().mV[2])/3000.f;
-    F32 shadow_bias       = RenderShadowBias + shadow_bias_error;
-
-    shader.uniform2f(LLShaderMgr::DEFERRED_SCREEN_RES, deferred_target->getWidth(), deferred_target->getHeight());
-    shader.uniform1f(LLShaderMgr::DEFERRED_NEAR_CLIP, LLViewerCamera::getInstance()->getNear()*2.f);
-    shader.uniform1f (LLShaderMgr::DEFERRED_SHADOW_OFFSET, RenderShadowOffset); //*shadow_offset_error);
-    shader.uniform1f(LLShaderMgr::DEFERRED_SHADOW_BIAS, shadow_bias);
-    shader.uniform1f(LLShaderMgr::DEFERRED_SPOT_SHADOW_OFFSET, RenderSpotShadowOffset);
-    shader.uniform1f(LLShaderMgr::DEFERRED_SPOT_SHADOW_BIAS, RenderSpotShadowBias);
-
-    shader.uniform3fv(LLShaderMgr::DEFERRED_SUN_DIR, 1, mTransformedSunDir.mV);
-    shader.uniform3fv(LLShaderMgr::DEFERRED_MOON_DIR, 1, mTransformedMoonDir.mV);
-    shader.uniform2f(LLShaderMgr::DEFERRED_SHADOW_RES, mRT->shadow[0].getWidth(), mRT->shadow[0].getHeight());
-    shader.uniform2f(LLShaderMgr::DEFERRED_PROJ_SHADOW_RES, mSpotShadow[0].getWidth(), mSpotShadow[0].getHeight());
-    shader.uniform1f(LLShaderMgr::DEFERRED_DEPTH_CUTOFF, RenderEdgeDepthCutoff);
-    shader.uniform1f(LLShaderMgr::DEFERRED_NORM_CUTOFF, RenderEdgeNormCutoff);
-
-    shader.uniformMatrix4fv(LLShaderMgr::MODELVIEW_DELTA_MATRIX, 1, GL_FALSE, gGLDeltaModelView);
-    shader.uniformMatrix4fv(LLShaderMgr::INVERSE_MODELVIEW_DELTA_MATRIX, 1, GL_FALSE, gGLInverseDeltaModelView);
-
-    shader.uniform1i(LLShaderMgr::CUBE_SNAPSHOT, gCubeSnapshot ? 1 : 0);
-
-    if (shader.getUniformLocation(LLShaderMgr::DEFERRED_NORM_MATRIX) >= 0)
-    {
-        glh::matrix4f norm_mat = get_current_modelview().inverse().transpose();
-<<<<<<< HEAD
-		shader.uniformMatrix4fv(LLShaderMgr::DEFERRED_NORM_MATRIX, 1, false, norm_mat.m);
-	}
-=======
-        shader.uniformMatrix4fv(LLShaderMgr::DEFERRED_NORM_MATRIX, 1, FALSE, norm_mat.m);
-    }
->>>>>>> e1623bb2
-
-    // auto adjust legacy sun color if needed
-    static LLCachedControl<bool> should_auto_adjust(gSavedSettings, "RenderSkyAutoAdjustLegacy", true);
-    static LLCachedControl<F32> auto_adjust_sun_color_scale(gSavedSettings, "RenderSkyAutoAdjustSunColorScale", 1.f);
-    LLSettingsSky::ptr_t psky = LLEnvironment::instance().getCurrentSky();
-    LLColor3 sun_diffuse(mSunDiffuse.mV);
-    if (should_auto_adjust && psky->canAutoAdjust())
-    {
-        sun_diffuse *= auto_adjust_sun_color_scale;
-    }
-
-    shader.uniform3fv(LLShaderMgr::SUNLIGHT_COLOR, 1, sun_diffuse.mV);
-    shader.uniform3fv(LLShaderMgr::MOONLIGHT_COLOR, 1, mMoonDiffuse.mV);
-
-    shader.uniform1f(LLShaderMgr::REFLECTION_PROBE_MAX_LOD, mReflectionMapManager.mMaxProbeLOD);
-}
-
-
-LLColor3 pow3f(LLColor3 v, F32 f)
-{
-    v.mV[0] = powf(v.mV[0], f);
-    v.mV[1] = powf(v.mV[1], f);
-    v.mV[2] = powf(v.mV[2], f);
-    return v;
-}
-
-LLVector4 pow4fsrgb(LLVector4 v, F32 f)
-{
-    v.mV[0] = powf(v.mV[0], f);
-    v.mV[1] = powf(v.mV[1], f);
-    v.mV[2] = powf(v.mV[2], f);
-    return v;
-}
-
-void LLPipeline::renderDeferredLighting()
-{
-    LL_PROFILE_ZONE_SCOPED_CATEGORY_PIPELINE;
-    LL_PROFILE_GPU_ZONE("renderDeferredLighting");
-    if (!sCull)
-    {
-        return;
-    }
-
-    llassert(!sRenderingHUDs);
-
-    F32 light_scale = 1.f;
-
-    if (gCubeSnapshot)
-    { //darken local lights when probe ambiance is above 1
-        light_scale = mReflectionMapManager.mLightScale;
-    }
-
-    LLRenderTarget *screen_target         = &mRT->screen;
-    LLRenderTarget* deferred_light_target = &mRT->deferredLight;
-
-    {
-        LL_PROFILE_ZONE_NAMED_CATEGORY_PIPELINE("deferred");
-        LLViewerCamera *camera = LLViewerCamera::getInstance();
-
-        if (gPipeline.hasRenderType(LLPipeline::RENDER_TYPE_HUD))
-        {
-            gPipeline.toggleRenderType(LLPipeline::RENDER_TYPE_HUD);
-        }
-
-        gGL.setColorMask(true, true);
-
-        // draw a cube around every light
-        LLVertexBuffer::unbind();
-
-        LLGLEnable cull(GL_CULL_FACE);
-        LLGLEnable blend(GL_BLEND);
-
-        glh::matrix4f mat = copy_matrix(gGLModelView);
-
-        setupHWLights();  // to set mSun/MoonDir;
-
-        glh::vec4f tc(mSunDir.mV);
-        mat.mult_matrix_vec(tc);
-        mTransformedSunDir.set(tc.v);
-
-        glh::vec4f tc_moon(mMoonDir.mV);
-        mat.mult_matrix_vec(tc_moon);
-        mTransformedMoonDir.set(tc_moon.v);
-
-        if (RenderDeferredSSAO || RenderShadowDetail > 0)
-        {
-            LL_PROFILE_GPU_ZONE("sun program");
-            deferred_light_target->bindTarget();
-            {  // paint shadow/SSAO light map (direct lighting lightmap)
-                LL_PROFILE_ZONE_NAMED_CATEGORY_PIPELINE("renderDeferredLighting - sun shadow");
-                bindDeferredShader(gDeferredSunProgram, deferred_light_target);
-                mScreenTriangleVB->setBuffer();
-                glClearColor(1, 1, 1, 1);
-                deferred_light_target->clear(GL_COLOR_BUFFER_BIT);
-                glClearColor(0, 0, 0, 0);
-
-                glh::matrix4f inv_trans = get_current_modelview().inverse().transpose();
-
-                const U32 slice = 32;
-                F32       offset[slice * 3];
-                for (U32 i = 0; i < 4; i++)
-                {
-                    for (U32 j = 0; j < 8; j++)
-                    {
-                        glh::vec3f v;
-                        v.set_value(sinf(6.284f / 8 * j), cosf(6.284f / 8 * j), -(F32) i);
-                        v.normalize();
-                        inv_trans.mult_matrix_vec(v);
-                        v.normalize();
-                        offset[(i * 8 + j) * 3 + 0] = v.v[0];
-                        offset[(i * 8 + j) * 3 + 1] = v.v[2];
-                        offset[(i * 8 + j) * 3 + 2] = v.v[1];
-                    }
-                }
-
-                gDeferredSunProgram.uniform3fv(sOffset, slice, offset);
-                gDeferredSunProgram.uniform2f(LLShaderMgr::DEFERRED_SCREEN_RES,
-                                              deferred_light_target->getWidth(),
-                                              deferred_light_target->getHeight());
-
-                {
-                    LLGLDisable   blend(GL_BLEND);
-                    LLGLDepthTest depth(GL_TRUE, GL_FALSE, GL_ALWAYS);
-                    mScreenTriangleVB->drawArrays(LLRender::TRIANGLES, 0, 3);
-                }
-
-                unbindDeferredShader(gDeferredSunProgram);
-            }
-            deferred_light_target->flush();
-        }
-
-        if (RenderDeferredSSAO)
-        {
-            // soften direct lighting lightmap
-            LL_PROFILE_ZONE_NAMED_CATEGORY_PIPELINE("renderDeferredLighting - soften shadow");
-            LL_PROFILE_GPU_ZONE("soften shadow");
-            // blur lightmap
-            screen_target->bindTarget();
-            glClearColor(1, 1, 1, 1);
-            screen_target->clear(GL_COLOR_BUFFER_BIT);
-            glClearColor(0, 0, 0, 0);
-
-            bindDeferredShader(gDeferredBlurLightProgram);
-
-            LLVector3 go = RenderShadowGaussian;
-            const U32 kern_length = 4;
-            F32       blur_size = RenderShadowBlurSize;
-            F32       dist_factor = RenderShadowBlurDistFactor;
-
-            // sample symmetrically with the middle sample falling exactly on 0.0
-            F32 x = 0.f;
-
-            LLVector3 gauss[32];  // xweight, yweight, offset
-
-            for (U32 i = 0; i < kern_length; i++)
-            {
-                gauss[i].mV[0] = llgaussian(x, go.mV[0]);
-                gauss[i].mV[1] = llgaussian(x, go.mV[1]);
-                gauss[i].mV[2] = x;
-                x += 1.f;
-            }
-
-            gDeferredBlurLightProgram.uniform2f(sDelta, 1.f, 0.f);
-            gDeferredBlurLightProgram.uniform1f(sDistFactor, dist_factor);
-            gDeferredBlurLightProgram.uniform3fv(sKern, kern_length, gauss[0].mV);
-            gDeferredBlurLightProgram.uniform1f(sKernScale, blur_size * (kern_length / 2.f - 0.5f));
-
-            {
-                LLGLDisable   blend(GL_BLEND);
-                LLGLDepthTest depth(GL_TRUE, GL_FALSE, GL_ALWAYS);
-                mScreenTriangleVB->setBuffer();
-                mScreenTriangleVB->drawArrays(LLRender::TRIANGLES, 0, 3);
-            }
-
-            screen_target->flush();
-            unbindDeferredShader(gDeferredBlurLightProgram);
-
-            bindDeferredShader(gDeferredBlurLightProgram, screen_target);
-
-            deferred_light_target->bindTarget();
-
-            gDeferredBlurLightProgram.uniform2f(sDelta, 0.f, 1.f);
-
-            {
-                LLGLDisable   blend(GL_BLEND);
-                LLGLDepthTest depth(GL_TRUE, GL_FALSE, GL_ALWAYS);
-                mScreenTriangleVB->setBuffer();
-                mScreenTriangleVB->drawArrays(LLRender::TRIANGLES, 0, 3);
-            }
-            deferred_light_target->flush();
-            unbindDeferredShader(gDeferredBlurLightProgram);
-        }
-
-        screen_target->bindTarget();
-        // clear color buffer here - zeroing alpha (glow) is important or it will accumulate against sky
-        glClearColor(0, 0, 0, 0);
-        screen_target->clear(GL_COLOR_BUFFER_BIT);
-
-        if (RenderDeferredAtmospheric)
-        {  // apply sunlight contribution
-            LLGLSLShader &soften_shader = gDeferredSoftenProgram;
-
-            LL_PROFILE_ZONE_NAMED_CATEGORY_PIPELINE("renderDeferredLighting - atmospherics");
-            LL_PROFILE_GPU_ZONE("atmospherics");
-            bindDeferredShader(soften_shader);
-
-            static LLCachedControl<F32> ssao_scale(gSavedSettings, "RenderSSAOIrradianceScale", 0.5f);
-            static LLCachedControl<F32> ssao_max(gSavedSettings, "RenderSSAOIrradianceMax", 0.25f);
-            static LLStaticHashedString ssao_scale_str("ssao_irradiance_scale");
-            static LLStaticHashedString ssao_max_str("ssao_irradiance_max");
-
-            soften_shader.uniform1f(ssao_scale_str, ssao_scale);
-            soften_shader.uniform1f(ssao_max_str, ssao_max);
-
-            LLEnvironment &environment = LLEnvironment::instance();
-            soften_shader.uniform1i(LLShaderMgr::SUN_UP_FACTOR, environment.getIsSunUp() ? 1 : 0);
-            soften_shader.uniform3fv(LLShaderMgr::LIGHTNORM, 1, environment.getClampedLightNorm().mV);
-
-            soften_shader.uniform4fv(LLShaderMgr::WATER_WATERPLANE, 1, LLDrawPoolAlpha::sWaterPlane.mV);
-
-            {
-                LLGLDepthTest depth(GL_FALSE);
-                LLGLDisable   blend(GL_BLEND);
-
-                // full screen blit
-                mScreenTriangleVB->setBuffer();
-                mScreenTriangleVB->drawArrays(LLRender::TRIANGLES, 0, 3);
-            }
-
-            unbindDeferredShader(gDeferredSoftenProgram);
-        }
-
-        static LLCachedControl<S32> local_light_count(gSavedSettings, "RenderLocalLightCount", 256);
-
-        if (local_light_count > 0)
-        {
-            gGL.setSceneBlendType(LLRender::BT_ADD);
-            std::list<LLVector4>        fullscreen_lights;
-            LLDrawable::drawable_list_t spot_lights;
-            LLDrawable::drawable_list_t fullscreen_spot_lights;
-
-            if (!gCubeSnapshot)
-            {
-                for (U32 i = 0; i < 2; i++)
-                {
-                    mTargetShadowSpotLight[i] = NULL;
-                }
-            }
-
-            std::list<LLVector4> light_colors;
-
-            LLVertexBuffer::unbind();
-
-            {
-                LL_PROFILE_ZONE_NAMED_CATEGORY_PIPELINE("renderDeferredLighting - local lights");
-                LL_PROFILE_GPU_ZONE("local lights");
-                bindDeferredShader(gDeferredLightProgram);
-
-                if (mCubeVB.isNull())
-                {
-                    mCubeVB = ll_create_cube_vb(LLVertexBuffer::MAP_VERTEX);
-                }
-
-                mCubeVB->setBuffer();
-
-                LLGLDepthTest depth(GL_TRUE, GL_FALSE);
-                // mNearbyLights already includes distance calculation and excludes muted avatars.
-                // It is calculated from mLights
-                // mNearbyLights also provides fade value to gracefully fade-out out of range lights
-                S32 count = 0;
-                for (light_set_t::iterator iter = mNearbyLights.begin(); iter != mNearbyLights.end(); ++iter)
-                {
-                    count++;
-                    if (count > local_light_count)
-                    { //stop collecting lights once we hit the limit
-                        break;
-                    }
-
-                    LLDrawable * drawablep = iter->drawable;
-                    LLVOVolume * volume = drawablep->getVOVolume();
-                    if (!volume)
-                    {
-                        continue;
-                    }
-
-                    if (volume->isAttachment())
-                    {
-                        if (!sRenderAttachedLights)
-                        {
-                            continue;
-                        }
-                    }
-
-                    LLVector4a center;
-                    center.load3(drawablep->getPositionAgent().mV);
-                    const F32 *c = center.getF32ptr();
-                    F32        s = volume->getLightRadius() * 1.5f;
-
-                    // send light color to shader in linear space
-                    LLColor3 col = volume->getLightLinearColor() * light_scale;
-
-                    if (col.magVecSquared() < 0.001f)
-                    {
-                        continue;
-                    }
-
-                    if (s <= 0.001f)
-                    {
-                        continue;
-                    }
-
-                    LLVector4a sa;
-                    sa.splat(s);
-                    if (camera->AABBInFrustumNoFarClip(center, sa) == 0)
-                    {
-                        continue;
-                    }
-
-                    sVisibleLightCount++;
-
-                    if (camera->getOrigin().mV[0] > c[0] + s + 0.2f || camera->getOrigin().mV[0] < c[0] - s - 0.2f ||
-                        camera->getOrigin().mV[1] > c[1] + s + 0.2f || camera->getOrigin().mV[1] < c[1] - s - 0.2f ||
-                        camera->getOrigin().mV[2] > c[2] + s + 0.2f || camera->getOrigin().mV[2] < c[2] - s - 0.2f)
-                    {  // draw box if camera is outside box
-                        if (volume->isLightSpotlight())
-                        {
-                            drawablep->getVOVolume()->updateSpotLightPriority();
-                            spot_lights.push_back(drawablep);
-                            continue;
-                        }
-
-                        gDeferredLightProgram.uniform3fv(LLShaderMgr::LIGHT_CENTER, 1, c);
-                        gDeferredLightProgram.uniform1f(LLShaderMgr::LIGHT_SIZE, s);
-                        gDeferredLightProgram.uniform3fv(LLShaderMgr::DIFFUSE_COLOR, 1, col.mV);
-                        gDeferredLightProgram.uniform1f(LLShaderMgr::LIGHT_FALLOFF, volume->getLightFalloff(DEFERRED_LIGHT_FALLOFF));
-                        gGL.syncMatrices();
-
-                        mCubeVB->drawRange(LLRender::TRIANGLE_FAN, 0, 7, 8, get_box_fan_indices(camera, center));
-                    }
-                    else
-                    {
-                        if (volume->isLightSpotlight())
-                        {
-                            drawablep->getVOVolume()->updateSpotLightPriority();
-                            fullscreen_spot_lights.push_back(drawablep);
-                            continue;
-                        }
-
-                        glh::vec3f tc(c);
-                        mat.mult_matrix_vec(tc);
-
-                        fullscreen_lights.push_back(LLVector4(tc.v[0], tc.v[1], tc.v[2], s));
-                        light_colors.push_back(LLVector4(col.mV[0], col.mV[1], col.mV[2], volume->getLightFalloff(DEFERRED_LIGHT_FALLOFF)));
-                    }
-                }
-
-                // Bookmark comment to allow searching for mSpecialRenderMode == 3 (avatar edit mode),
-                // prev site of appended deferred character light, removed by SL-13522 09/20
-
-                unbindDeferredShader(gDeferredLightProgram);
-            }
-
-            if (!spot_lights.empty())
-            {
-                LL_PROFILE_ZONE_NAMED_CATEGORY_PIPELINE("renderDeferredLighting - projectors");
-                LL_PROFILE_GPU_ZONE("projectors");
-                LLGLDepthTest depth(GL_TRUE, GL_FALSE);
-                bindDeferredShader(gDeferredSpotLightProgram);
-
-                mCubeVB->setBuffer();
-
-                gDeferredSpotLightProgram.enableTexture(LLShaderMgr::DEFERRED_PROJECTION);
-
-                for (LLDrawable::drawable_list_t::iterator iter = spot_lights.begin(); iter != spot_lights.end(); ++iter)
-                {
-                    LLDrawable *drawablep = *iter;
-
-                    LLVOVolume *volume = drawablep->getVOVolume();
-
-                    LLVector4a center;
-                    center.load3(drawablep->getPositionAgent().mV);
-                    const F32* c = center.getF32ptr();
-                    F32        s = volume->getLightRadius() * 1.5f;
-
-                    sVisibleLightCount++;
-
-                    setupSpotLight(gDeferredSpotLightProgram, drawablep);
-
-                    // send light color to shader in linear space
-                    LLColor3 col = volume->getLightLinearColor() * light_scale;
-
-                    gDeferredSpotLightProgram.uniform3fv(LLShaderMgr::LIGHT_CENTER, 1, c);
-                    gDeferredSpotLightProgram.uniform1f(LLShaderMgr::LIGHT_SIZE, s);
-                    gDeferredSpotLightProgram.uniform3fv(LLShaderMgr::DIFFUSE_COLOR, 1, col.mV);
-                    gDeferredSpotLightProgram.uniform1f(LLShaderMgr::LIGHT_FALLOFF, volume->getLightFalloff(DEFERRED_LIGHT_FALLOFF));
-                    gGL.syncMatrices();
-
-                    mCubeVB->drawRange(LLRender::TRIANGLE_FAN, 0, 7, 8, get_box_fan_indices(camera, center));
-                }
-                gDeferredSpotLightProgram.disableTexture(LLShaderMgr::DEFERRED_PROJECTION);
-                unbindDeferredShader(gDeferredSpotLightProgram);
-            }
-
-            {
-                LL_PROFILE_ZONE_NAMED_CATEGORY_PIPELINE("renderDeferredLighting - fullscreen lights");
-                LLGLDepthTest depth(GL_FALSE);
-                LL_PROFILE_GPU_ZONE("fullscreen lights");
-
-                U32 count = 0;
-
-                const U32 max_count = LL_DEFERRED_MULTI_LIGHT_COUNT;
-                LLVector4 light[max_count];
-                LLVector4 col[max_count];
-
-                F32 far_z = 0.f;
-
-                while (!fullscreen_lights.empty())
-                {
-                    light[count] = fullscreen_lights.front();
-                    fullscreen_lights.pop_front();
-                    col[count] = light_colors.front();
-                    light_colors.pop_front();
-
-                    far_z = llmin(light[count].mV[2] - light[count].mV[3], far_z);
-                    count++;
-                    if (count == max_count || fullscreen_lights.empty())
-                    {
-                        U32 idx = count - 1;
-                        bindDeferredShader(gDeferredMultiLightProgram[idx]);
-                        gDeferredMultiLightProgram[idx].uniform1i(LLShaderMgr::MULTI_LIGHT_COUNT, count);
-                        gDeferredMultiLightProgram[idx].uniform4fv(LLShaderMgr::MULTI_LIGHT, count, (GLfloat*)light);
-                        gDeferredMultiLightProgram[idx].uniform4fv(LLShaderMgr::MULTI_LIGHT_COL, count, (GLfloat*)col);
-                        gDeferredMultiLightProgram[idx].uniform1f(LLShaderMgr::MULTI_LIGHT_FAR_Z, far_z);
-                        far_z = 0.f;
-                        count = 0;
-                        mScreenTriangleVB->setBuffer();
-                        mScreenTriangleVB->drawArrays(LLRender::TRIANGLES, 0, 3);
-                        unbindDeferredShader(gDeferredMultiLightProgram[idx]);
-                    }
-                }
-
-                bindDeferredShader(gDeferredMultiSpotLightProgram);
-
-                gDeferredMultiSpotLightProgram.enableTexture(LLShaderMgr::DEFERRED_PROJECTION);
-
-                mScreenTriangleVB->setBuffer();
-
-                for (LLDrawable::drawable_list_t::iterator iter = fullscreen_spot_lights.begin(); iter != fullscreen_spot_lights.end(); ++iter)
-                {
-                    LLDrawable* drawablep = *iter;
-                    LLVOVolume* volume = drawablep->getVOVolume();
-                    LLVector3   center = drawablep->getPositionAgent();
-                    F32* c = center.mV;
-                    F32         light_size_final = volume->getLightRadius() * 1.5f;
-                    F32         light_falloff_final = volume->getLightFalloff(DEFERRED_LIGHT_FALLOFF);
-
-                    sVisibleLightCount++;
-
-                    glh::vec3f tc(c);
-                    mat.mult_matrix_vec(tc);
-
-                    setupSpotLight(gDeferredMultiSpotLightProgram, drawablep);
-
-                    // send light color to shader in linear space
-                    LLColor3 col = volume->getLightLinearColor() * light_scale;
-
-                    gDeferredMultiSpotLightProgram.uniform3fv(LLShaderMgr::LIGHT_CENTER, 1, tc.v);
-                    gDeferredMultiSpotLightProgram.uniform1f(LLShaderMgr::LIGHT_SIZE, light_size_final);
-                    gDeferredMultiSpotLightProgram.uniform3fv(LLShaderMgr::DIFFUSE_COLOR, 1, col.mV);
-                    gDeferredMultiSpotLightProgram.uniform1f(LLShaderMgr::LIGHT_FALLOFF, light_falloff_final);
-                    mScreenTriangleVB->drawArrays(LLRender::TRIANGLES, 0, 3);
-                }
-
-                gDeferredMultiSpotLightProgram.disableTexture(LLShaderMgr::DEFERRED_PROJECTION);
-                unbindDeferredShader(gDeferredMultiSpotLightProgram);
-            }
-        }
-
-        gGL.setColorMask(true, true);
-    }
-
-    {  // render non-deferred geometry (alpha, fullbright, glow)
-        LLGLDisable blend(GL_BLEND);
-
-        pushRenderTypeMask();
-        andRenderTypeMask(LLPipeline::RENDER_TYPE_ALPHA,
-                          LLPipeline::RENDER_TYPE_ALPHA_PRE_WATER,
-                          LLPipeline::RENDER_TYPE_ALPHA_POST_WATER,
-                          LLPipeline::RENDER_TYPE_FULLBRIGHT,
-                          LLPipeline::RENDER_TYPE_VOLUME,
-                          LLPipeline::RENDER_TYPE_GLOW,
-                          LLPipeline::RENDER_TYPE_BUMP,
-                          LLPipeline::RENDER_TYPE_GLTF_PBR,
-                          LLPipeline::RENDER_TYPE_PASS_SIMPLE,
-                          LLPipeline::RENDER_TYPE_PASS_ALPHA,
-                          LLPipeline::RENDER_TYPE_PASS_ALPHA_MASK,
-                          LLPipeline::RENDER_TYPE_PASS_BUMP,
-                          LLPipeline::RENDER_TYPE_PASS_POST_BUMP,
-                          LLPipeline::RENDER_TYPE_PASS_FULLBRIGHT,
-                          LLPipeline::RENDER_TYPE_PASS_FULLBRIGHT_ALPHA_MASK,
-                          LLPipeline::RENDER_TYPE_PASS_FULLBRIGHT_SHINY,
-                          LLPipeline::RENDER_TYPE_PASS_GLOW,
-                          LLPipeline::RENDER_TYPE_PASS_GLTF_GLOW,
-                          LLPipeline::RENDER_TYPE_PASS_GRASS,
-                          LLPipeline::RENDER_TYPE_PASS_SHINY,
-                          LLPipeline::RENDER_TYPE_PASS_INVISIBLE,
-                          LLPipeline::RENDER_TYPE_PASS_INVISI_SHINY,
-                          LLPipeline::RENDER_TYPE_AVATAR,
-                          LLPipeline::RENDER_TYPE_CONTROL_AV,
-                          LLPipeline::RENDER_TYPE_ALPHA_MASK,
-                          LLPipeline::RENDER_TYPE_FULLBRIGHT_ALPHA_MASK,
-                          LLPipeline::RENDER_TYPE_WATER,
-                          END_RENDER_TYPES);
-
-        renderGeomPostDeferred(*LLViewerCamera::getInstance());
-        popRenderTypeMask();
-    }
-
-    screen_target->flush();
-
-    if (!gCubeSnapshot)
-    {
-        // this is the end of the 3D scene render, grab a copy of the modelview and projection
-        // matrix for use in off-by-one-frame effects in the next frame
-        for (U32 i = 0; i < 16; i++)
-        {
-            gGLLastModelView[i] = gGLModelView[i];
-            gGLLastProjection[i] = gGLProjection[i];
-        }
-    }
-    gGL.setColorMask(true, true);
-}
-
-void LLPipeline::doAtmospherics()
-{
-    LL_PROFILE_ZONE_SCOPED_CATEGORY_PIPELINE;
-
-    if (sImpostorRender)
-    { // do not attempt atmospherics on impostors
-        return;
-    }
-
-    if (RenderDeferredAtmospheric)
-    {
-        {
-            // copy depth buffer for use in haze shader (use water displacement map as temp storage)
-            LLGLDepthTest depth(GL_TRUE, GL_TRUE, GL_ALWAYS);
-
-            LLRenderTarget& src = gPipeline.mRT->screen;
-            LLRenderTarget& depth_src = gPipeline.mRT->deferredScreen;
-            LLRenderTarget& dst = gPipeline.mWaterDis;
-
-            mRT->screen.flush();
-            dst.bindTarget();
-            gCopyDepthProgram.bind();
-
-            S32 diff_map = gCopyDepthProgram.getTextureChannel(LLShaderMgr::DIFFUSE_MAP);
-            S32 depth_map = gCopyDepthProgram.getTextureChannel(LLShaderMgr::DEFERRED_DEPTH);
-
-            gGL.getTexUnit(diff_map)->bind(&src);
-            gGL.getTexUnit(depth_map)->bind(&depth_src, true);
-
-            gGL.setColorMask(false, false);
-            gPipeline.mScreenTriangleVB->setBuffer();
-            gPipeline.mScreenTriangleVB->drawArrays(LLRender::TRIANGLES, 0, 3);
-
-            dst.flush();
-            mRT->screen.bindTarget();
-        }
-
-        LLGLEnable blend(GL_BLEND);
-        gGL.blendFunc(LLRender::BF_ONE, LLRender::BF_SOURCE_ALPHA, LLRender::BF_ZERO, LLRender::BF_SOURCE_ALPHA);
-        gGL.setColorMask(true, true);
-
-        // apply haze
-        LLGLSLShader& haze_shader = gHazeProgram;
-
-        LL_PROFILE_GPU_ZONE("haze");
-        bindDeferredShader(haze_shader, nullptr, &mWaterDis);
-
-        LLEnvironment& environment = LLEnvironment::instance();
-        haze_shader.uniform1i(LLShaderMgr::SUN_UP_FACTOR, environment.getIsSunUp() ? 1 : 0);
-        haze_shader.uniform3fv(LLShaderMgr::LIGHTNORM, 1, environment.getClampedLightNorm().mV);
-
-        haze_shader.uniform4fv(LLShaderMgr::WATER_WATERPLANE, 1, LLDrawPoolAlpha::sWaterPlane.mV);
-
-        LLGLDepthTest depth(GL_FALSE);
-
-        // full screen blit
-        mScreenTriangleVB->setBuffer();
-        mScreenTriangleVB->drawArrays(LLRender::TRIANGLES, 0, 3);
-
-        unbindDeferredShader(haze_shader);
-
-        gGL.setSceneBlendType(LLRender::BT_ALPHA);
-    }
-}
-
-void LLPipeline::doWaterHaze()
-{
-    LL_PROFILE_ZONE_SCOPED_CATEGORY_PIPELINE;
-    if (sImpostorRender)
-    { // do not attempt water haze on impostors
-        return;
-    }
-
-    if (RenderDeferredAtmospheric)
-    {
-        // copy depth buffer for use in haze shader (use water displacement map as temp storage)
-        {
-            LLGLDepthTest depth(GL_TRUE, GL_TRUE, GL_ALWAYS);
-
-            LLRenderTarget& src = gPipeline.mRT->screen;
-            LLRenderTarget& depth_src = gPipeline.mRT->deferredScreen;
-            LLRenderTarget& dst = gPipeline.mWaterDis;
-
-            mRT->screen.flush();
-            dst.bindTarget();
-            gCopyDepthProgram.bind();
-
-            S32 diff_map = gCopyDepthProgram.getTextureChannel(LLShaderMgr::DIFFUSE_MAP);
-            S32 depth_map = gCopyDepthProgram.getTextureChannel(LLShaderMgr::DEFERRED_DEPTH);
-
-            gGL.getTexUnit(diff_map)->bind(&src);
-            gGL.getTexUnit(depth_map)->bind(&depth_src, true);
-
-            gGL.setColorMask(false, false);
-            gPipeline.mScreenTriangleVB->setBuffer();
-            gPipeline.mScreenTriangleVB->drawArrays(LLRender::TRIANGLES, 0, 3);
-
-            dst.flush();
-            mRT->screen.bindTarget();
-        }
-
-        LLGLEnable blend(GL_BLEND);
-        gGL.blendFunc(LLRender::BF_ONE, LLRender::BF_SOURCE_ALPHA, LLRender::BF_ZERO, LLRender::BF_SOURCE_ALPHA);
-
-        gGL.setColorMask(true, true);
-
-        // apply haze
-        LLGLSLShader& haze_shader = gHazeWaterProgram;
-
-        LL_PROFILE_GPU_ZONE("haze");
-        bindDeferredShader(haze_shader, nullptr, &mWaterDis);
-
-        haze_shader.uniform4fv(LLShaderMgr::WATER_WATERPLANE, 1, LLDrawPoolAlpha::sWaterPlane.mV);
-
-        static LLStaticHashedString above_water_str("above_water");
-        haze_shader.uniform1i(above_water_str, sUnderWaterRender ? -1 : 1);
-
-        if (LLPipeline::sUnderWaterRender)
-        {
-            LLGLDepthTest depth(GL_FALSE);
-
-            // full screen blit
-            mScreenTriangleVB->setBuffer();
-            mScreenTriangleVB->drawArrays(LLRender::TRIANGLES, 0, 3);
-        }
-        else
-        {
-            //render water patches like LLDrawPoolWater does
-            LLGLDepthTest depth(GL_TRUE, GL_FALSE);
-            LLGLDisable   cull(GL_CULL_FACE);
-
-            gGLLastMatrix = NULL;
-            gGL.loadMatrix(gGLModelView);
-
-            if (mWaterPool)
-            {
-                mWaterPool->pushFaceGeometry();
-            }
-        }
-
-        unbindDeferredShader(haze_shader);
-
-
-        gGL.setSceneBlendType(LLRender::BT_ALPHA);
-    }
-}
-
-void LLPipeline::setupSpotLight(LLGLSLShader& shader, LLDrawable* drawablep)
-{
-    //construct frustum
-    LLVOVolume* volume = drawablep->getVOVolume();
-    LLVector3 params = volume->getSpotLightParams();
-
-    F32 fov = params.mV[0];
-    F32 focus = params.mV[1];
-
-    LLVector3 pos = drawablep->getPositionAgent();
-    LLQuaternion quat = volume->getRenderRotation();
-    LLVector3 scale = volume->getScale();
-
-    //get near clip plane
-    LLVector3 at_axis(0,0,-scale.mV[2]*0.5f);
-    at_axis *= quat;
-
-    LLVector3 np = pos+at_axis;
-    at_axis.normVec();
-
-    //get origin that has given fov for plane np, at_axis, and given scale
-    F32 dist = (scale.mV[1]*0.5f)/tanf(fov*0.5f);
-
-    LLVector3 origin = np - at_axis*dist;
-
-    //matrix from volume space to agent space
-    LLMatrix4 light_mat(quat, LLVector4(origin,1.f));
-
-    glh::matrix4f light_to_agent((F32*) light_mat.mMatrix);
-    glh::matrix4f light_to_screen = get_current_modelview() * light_to_agent;
-
-    glh::matrix4f screen_to_light = light_to_screen.inverse();
-
-    F32 s = volume->getLightRadius()*1.5f;
-    F32 near_clip = dist;
-    F32 width = scale.mV[VX];
-    F32 height = scale.mV[VY];
-    F32 far_clip = s+dist-scale.mV[VZ];
-
-    F32 fovy = fov * RAD_TO_DEG;
-    F32 aspect = width/height;
-
-    glh::matrix4f trans(0.5f, 0.f, 0.f, 0.5f,
-                0.f, 0.5f, 0.f, 0.5f,
-                0.f, 0.f, 0.5f, 0.5f,
-                0.f, 0.f, 0.f, 1.f);
-
-    glh::vec3f p1(0, 0, -(near_clip+0.01f));
-    glh::vec3f p2(0, 0, -(near_clip+1.f));
-
-    glh::vec3f screen_origin(0, 0, 0);
-
-    light_to_screen.mult_matrix_vec(p1);
-    light_to_screen.mult_matrix_vec(p2);
-    light_to_screen.mult_matrix_vec(screen_origin);
-
-    glh::vec3f n = p2-p1;
-    n.normalize();
-
-    F32 proj_range = far_clip - near_clip;
-    glh::matrix4f light_proj = gl_perspective(fovy, aspect, near_clip, far_clip);
-    screen_to_light = trans * light_proj * screen_to_light;
-    shader.uniformMatrix4fv(LLShaderMgr::PROJECTOR_MATRIX, 1, FALSE, screen_to_light.m);
-    shader.uniform1f(LLShaderMgr::PROJECTOR_NEAR, near_clip);
-    shader.uniform3fv(LLShaderMgr::PROJECTOR_P, 1, p1.v);
-    shader.uniform3fv(LLShaderMgr::PROJECTOR_N, 1, n.v);
-    shader.uniform3fv(LLShaderMgr::PROJECTOR_ORIGIN, 1, screen_origin.v);
-    shader.uniform1f(LLShaderMgr::PROJECTOR_RANGE, proj_range);
-    shader.uniform1f(LLShaderMgr::PROJECTOR_AMBIANCE, params.mV[2]);
-    S32 s_idx = -1;
-
-    for (U32 i = 0; i < 2; i++)
-    {
-        if (mShadowSpotLight[i] == drawablep)
-        {
-            s_idx = i;
-        }
-    }
-
-    shader.uniform1i(LLShaderMgr::PROJECTOR_SHADOW_INDEX, s_idx);
-
-    if (s_idx >= 0)
-    {
-        shader.uniform1f(LLShaderMgr::PROJECTOR_SHADOW_FADE, 1.f-mSpotLightFade[s_idx]);
-    }
-    else
-    {
-        shader.uniform1f(LLShaderMgr::PROJECTOR_SHADOW_FADE, 1.f);
-    }
-
-    // make sure we're not already targeting the same spot light with both shadow maps
-    llassert(mTargetShadowSpotLight[0] != mTargetShadowSpotLight[1] || mTargetShadowSpotLight[0].isNull());
-
-    if (!gCubeSnapshot)
-    {
-        LLDrawable* potential = drawablep;
-        //determine if this light is higher priority than one of the existing spot shadows
-        F32 m_pri = volume->getSpotLightPriority();
-
-        for (U32 i = 0; i < 2; i++)
-        {
-            F32 pri = 0.f;
-
-            if (mTargetShadowSpotLight[i].notNull())
-            {
-                pri = mTargetShadowSpotLight[i]->getVOVolume()->getSpotLightPriority();
-            }
-
-            if (m_pri > pri)
-            {
-                LLDrawable* temp = mTargetShadowSpotLight[i];
-                mTargetShadowSpotLight[i] = potential;
-                potential = temp;
-                m_pri = pri;
-            }
-        }
-    }
-
-    // make sure we didn't end up targeting the same spot light with both shadow maps
-    llassert(mTargetShadowSpotLight[0] != mTargetShadowSpotLight[1] || mTargetShadowSpotLight[0].isNull());
-
-    LLViewerTexture* img = volume->getLightTexture();
-
-    if (img == NULL)
-    {
-        img = LLViewerFetchedTexture::sWhiteImagep;
-    }
-
-    S32 channel = shader.enableTexture(LLShaderMgr::DEFERRED_PROJECTION);
-
-    if (channel > -1)
-    {
-        if (img)
-        {
-            gGL.getTexUnit(channel)->bind(img);
-
-            F32 lod_range = logf(img->getWidth())/logf(2.f);
-
-            shader.uniform1f(LLShaderMgr::PROJECTOR_FOCUS, focus);
-            shader.uniform1f(LLShaderMgr::PROJECTOR_LOD, lod_range);
-            shader.uniform1f(LLShaderMgr::PROJECTOR_AMBIENT_LOD, llclamp((proj_range-focus)/proj_range*lod_range, 0.f, 1.f));
-        }
-    }
-
-}
-
-void LLPipeline::unbindDeferredShader(LLGLSLShader &shader)
-{
-    LLRenderTarget* deferred_target       = &mRT->deferredScreen;
-    LLRenderTarget* deferred_light_target = &mRT->deferredLight;
-
-    stop_glerror();
-    shader.disableTexture(LLShaderMgr::DEFERRED_NORMAL, deferred_target->getUsage());
-    shader.disableTexture(LLShaderMgr::DEFERRED_DIFFUSE, deferred_target->getUsage());
-    shader.disableTexture(LLShaderMgr::DEFERRED_SPECULAR, deferred_target->getUsage());
-    shader.disableTexture(LLShaderMgr::DEFERRED_EMISSIVE, deferred_target->getUsage());
-    shader.disableTexture(LLShaderMgr::DEFERRED_BRDF_LUT);
-    //shader.disableTexture(LLShaderMgr::DEFERRED_DEPTH, deferred_depth_target->getUsage());
-    shader.disableTexture(LLShaderMgr::DEFERRED_DEPTH, deferred_target->getUsage());
-    shader.disableTexture(LLShaderMgr::DEFERRED_LIGHT, deferred_light_target->getUsage());
-    shader.disableTexture(LLShaderMgr::DIFFUSE_MAP);
-    shader.disableTexture(LLShaderMgr::DEFERRED_BLOOM);
-
-    for (U32 i = 0; i < 4; i++)
-    {
-        if (shader.disableTexture(LLShaderMgr::DEFERRED_SHADOW0+i) > -1)
-        {
-            glTexParameteri(GL_TEXTURE_2D, GL_TEXTURE_COMPARE_MODE, GL_NONE);
-        }
-    }
-
-    for (U32 i = 4; i < 6; i++)
-    {
-        if (shader.disableTexture(LLShaderMgr::DEFERRED_SHADOW0+i) > -1)
-        {
-            glTexParameteri(GL_TEXTURE_2D, GL_TEXTURE_COMPARE_MODE, GL_NONE);
-        }
-    }
-
-    shader.disableTexture(LLShaderMgr::DEFERRED_NOISE);
-    shader.disableTexture(LLShaderMgr::DEFERRED_LIGHTFUNC);
-
-    if (!LLPipeline::sReflectionProbesEnabled)
-    {
-        S32 channel = shader.disableTexture(LLShaderMgr::ENVIRONMENT_MAP, LLTexUnit::TT_CUBE_MAP);
-        if (channel > -1)
-        {
-            LLCubeMap* cube_map = gSky.mVOSkyp ? gSky.mVOSkyp->getCubeMap() : NULL;
-            if (cube_map)
-            {
-                cube_map->disable();
-            }
-        }
-    }
-
-    unbindReflectionProbes(shader);
-
-    gGL.getTexUnit(0)->unbind(LLTexUnit::TT_TEXTURE);
-    gGL.getTexUnit(0)->activate();
-    shader.unbind();
-}
-
-void LLPipeline::setEnvMat(LLGLSLShader& shader)
-{
-    F32* m = gGLModelView;
-
-    F32 mat[] = { m[0], m[1], m[2],
-                    m[4], m[5], m[6],
-                    m[8], m[9], m[10] };
-
-    shader.uniformMatrix3fv(LLShaderMgr::DEFERRED_ENV_MAT, 1, TRUE, mat);
-}
-
-void LLPipeline::bindReflectionProbes(LLGLSLShader& shader)
-{
-    if (!sReflectionProbesEnabled)
-    {
-        return;
-    }
-
-    S32 channel = shader.enableTexture(LLShaderMgr::REFLECTION_PROBES, LLTexUnit::TT_CUBE_MAP_ARRAY);
-    bool bound = false;
-    if (channel > -1 && mReflectionMapManager.mTexture.notNull())
-    {
-        mReflectionMapManager.mTexture->bind(channel);
-        bound = true;
-    }
-
-    channel = shader.enableTexture(LLShaderMgr::IRRADIANCE_PROBES, LLTexUnit::TT_CUBE_MAP_ARRAY);
-    if (channel > -1 && mReflectionMapManager.mIrradianceMaps.notNull())
-    {
-        mReflectionMapManager.mIrradianceMaps->bind(channel);
-        bound = true;
-    }
-
-    if (bound)
-    {
-        mReflectionMapManager.setUniforms();
-
-        setEnvMat(shader);
-    }
-
-    // reflection probe shaders generally sample the scene map as well for SSR
-    channel = shader.enableTexture(LLShaderMgr::SCENE_MAP);
-    if (channel > -1)
-    {
-        gGL.getTexUnit(channel)->bind(&mSceneMap);
-    }
-
-
-    shader.uniform1f(LLShaderMgr::DEFERRED_SSR_ITR_COUNT, RenderScreenSpaceReflectionIterations);
-    shader.uniform1f(LLShaderMgr::DEFERRED_SSR_DIST_BIAS, RenderScreenSpaceReflectionDistanceBias);
-    shader.uniform1f(LLShaderMgr::DEFERRED_SSR_RAY_STEP, RenderScreenSpaceReflectionRayStep);
-    shader.uniform1f(LLShaderMgr::DEFERRED_SSR_GLOSSY_SAMPLES, RenderScreenSpaceReflectionGlossySamples);
-    shader.uniform1f(LLShaderMgr::DEFERRED_SSR_REJECT_BIAS, RenderScreenSpaceReflectionDepthRejectBias);
-    mPoissonOffset++;
-
-    if (mPoissonOffset > 128 - RenderScreenSpaceReflectionGlossySamples)
-        mPoissonOffset = 0;
-
-    shader.uniform1f(LLShaderMgr::DEFERRED_SSR_NOISE_SINE, mPoissonOffset);
-    shader.uniform1f(LLShaderMgr::DEFERRED_SSR_ADAPTIVE_STEP_MULT, RenderScreenSpaceReflectionAdaptiveStepMultiplier);
-
-    channel = shader.enableTexture(LLShaderMgr::SCENE_DEPTH);
-    if (channel > -1)
-    {
-        gGL.getTexUnit(channel)->bind(&mSceneMap, true);
-    }
-
-
-}
-
-void LLPipeline::unbindReflectionProbes(LLGLSLShader& shader)
-{
-    S32 channel = shader.disableTexture(LLShaderMgr::REFLECTION_PROBES, LLTexUnit::TT_CUBE_MAP);
-    if (channel > -1 && mReflectionMapManager.mTexture.notNull())
-    {
-        mReflectionMapManager.mTexture->unbind();
-        if (channel == 0)
-        {
-            gGL.getTexUnit(channel)->enable(LLTexUnit::TT_TEXTURE);
-        }
-    }
-}
-
-
-inline float sgn(float a)
-{
-    if (a > 0.0F) return (1.0F);
-    if (a < 0.0F) return (-1.0F);
-    return (0.0F);
-}
-
-glh::matrix4f look(const LLVector3 pos, const LLVector3 dir, const LLVector3 up)
-{
-    glh::matrix4f ret;
-
-    LLVector3 dirN;
-    LLVector3 upN;
-    LLVector3 lftN;
-
-    lftN = dir % up;
-    lftN.normVec();
-
-    upN = lftN % dir;
-    upN.normVec();
-
-    dirN = dir;
-    dirN.normVec();
-
-    ret.m[ 0] = lftN[0];
-    ret.m[ 1] = upN[0];
-    ret.m[ 2] = -dirN[0];
-    ret.m[ 3] = 0.f;
-
-    ret.m[ 4] = lftN[1];
-    ret.m[ 5] = upN[1];
-    ret.m[ 6] = -dirN[1];
-    ret.m[ 7] = 0.f;
-
-    ret.m[ 8] = lftN[2];
-    ret.m[ 9] = upN[2];
-    ret.m[10] = -dirN[2];
-    ret.m[11] = 0.f;
-
-    ret.m[12] = -(lftN*pos);
-    ret.m[13] = -(upN*pos);
-    ret.m[14] = dirN*pos;
-    ret.m[15] = 1.f;
-
-    return ret;
-}
-
-glh::matrix4f scale_translate_to_fit(const LLVector3 min, const LLVector3 max)
-{
-    glh::matrix4f ret;
-    ret.m[ 0] = 2/(max[0]-min[0]);
-    ret.m[ 4] = 0;
-    ret.m[ 8] = 0;
-    ret.m[12] = -(max[0]+min[0])/(max[0]-min[0]);
-
-    ret.m[ 1] = 0;
-    ret.m[ 5] = 2/(max[1]-min[1]);
-    ret.m[ 9] = 0;
-    ret.m[13] = -(max[1]+min[1])/(max[1]-min[1]);
-
-    ret.m[ 2] = 0;
-    ret.m[ 6] = 0;
-    ret.m[10] = 2/(max[2]-min[2]);
-    ret.m[14] = -(max[2]+min[2])/(max[2]-min[2]);
-
-    ret.m[ 3] = 0;
-    ret.m[ 7] = 0;
-    ret.m[11] = 0;
-    ret.m[15] = 1;
-
-    return ret;
-}
-
-static LLTrace::BlockTimerStatHandle FTM_SHADOW_RENDER("Render Shadows");
-static LLTrace::BlockTimerStatHandle FTM_SHADOW_ALPHA("Alpha Shadow");
-static LLTrace::BlockTimerStatHandle FTM_SHADOW_SIMPLE("Simple Shadow");
-static LLTrace::BlockTimerStatHandle FTM_SHADOW_GEOM("Shadow Geom");
-
-static LLTrace::BlockTimerStatHandle FTM_SHADOW_ALPHA_MASKED("Alpha Masked");
-static LLTrace::BlockTimerStatHandle FTM_SHADOW_ALPHA_BLEND("Alpha Blend");
-static LLTrace::BlockTimerStatHandle FTM_SHADOW_ALPHA_TREE("Alpha Tree");
-static LLTrace::BlockTimerStatHandle FTM_SHADOW_ALPHA_GRASS("Alpha Grass");
-static LLTrace::BlockTimerStatHandle FTM_SHADOW_FULLBRIGHT_ALPHA_MASKED("Fullbright Alpha Masked");
-
-void LLPipeline::renderShadow(glh::matrix4f& view, glh::matrix4f& proj, LLCamera& shadow_cam, LLCullResult& result, bool depth_clamp)
-{
-    LL_PROFILE_ZONE_SCOPED_CATEGORY_PIPELINE; //LL_RECORD_BLOCK_TIME(FTM_SHADOW_RENDER);
-    LL_PROFILE_GPU_ZONE("renderShadow");
-
-    LLPipeline::sShadowRender = true;
-
-    // disable occlusion culling during shadow render
-    U32 saved_occlusion = sUseOcclusion;
-    sUseOcclusion = 0;
-
-    // List of render pass types that use the prim volume as the shadow,
-    // ignoring textures.
-    static const U32 types[] = {
-        LLRenderPass::PASS_SIMPLE,
-        LLRenderPass::PASS_FULLBRIGHT,
-        LLRenderPass::PASS_SHINY,
-        LLRenderPass::PASS_BUMP,
-        LLRenderPass::PASS_FULLBRIGHT_SHINY,
-        LLRenderPass::PASS_MATERIAL,
-        LLRenderPass::PASS_MATERIAL_ALPHA_EMISSIVE,
-        LLRenderPass::PASS_SPECMAP,
-        LLRenderPass::PASS_SPECMAP_EMISSIVE,
-        LLRenderPass::PASS_NORMMAP,
-        LLRenderPass::PASS_NORMMAP_EMISSIVE,
-        LLRenderPass::PASS_NORMSPEC,
-        LLRenderPass::PASS_NORMSPEC_EMISSIVE
-    };
-
-    LLGLEnable cull(GL_CULL_FACE);
-
-    //enable depth clamping if available
-    LLGLEnable clamp_depth(depth_clamp ? GL_DEPTH_CLAMP : 0);
-
-    LLGLDepthTest depth_test(GL_TRUE, GL_TRUE, GL_LESS);
-
-    updateCull(shadow_cam, result);
-
-    stateSort(shadow_cam, result);
-
-    //generate shadow map
-    gGL.matrixMode(LLRender::MM_PROJECTION);
-    gGL.pushMatrix();
-    gGL.loadMatrix(proj.m);
-    gGL.matrixMode(LLRender::MM_MODELVIEW);
-    gGL.pushMatrix();
-    gGL.loadMatrix(view.m);
-
-    stop_glerror();
-    gGLLastMatrix = NULL;
-
-    gGL.getTexUnit(0)->unbind(LLTexUnit::TT_TEXTURE);
-
-    stop_glerror();
-
-    struct CompareVertexBuffer
-    {
-        bool operator()(const LLDrawInfo* const& lhs, const LLDrawInfo* const& rhs)
-        {
-            return lhs->mVertexBuffer > rhs->mVertexBuffer;
-        }
-    };
-
-
-    LLVertexBuffer::unbind();
-    for (int j = 0; j < 2; ++j) // 0 -- static, 1 -- rigged
-    {
-        bool rigged = j == 1;
-        gDeferredShadowProgram.bind(rigged);
-
-        gGL.diffuseColor4f(1, 1, 1, 1);
-
-        S32 shadow_detail = gSavedSettings.getS32("RenderShadowDetail");
-
-        // if not using VSM, disable color writes
-        if (shadow_detail <= 2)
-        {
-            gGL.setColorMask(false, false);
-        }
-
-        LL_PROFILE_ZONE_NAMED_CATEGORY_PIPELINE("shadow simple"); //LL_RECORD_BLOCK_TIME(FTM_SHADOW_SIMPLE);
-        LL_PROFILE_GPU_ZONE("shadow simple");
-        gGL.getTexUnit(0)->disable();
-
-        for (U32 type : types)
-        {
-            renderObjects(type, false, false, rigged);
-        }
-
-        renderGLTFObjects(LLRenderPass::PASS_GLTF_PBR, false, rigged);
-
-        gGL.getTexUnit(0)->enable(LLTexUnit::TT_TEXTURE);
-    }
-
-    if (LLPipeline::sUseOcclusion > 1)
-    { // do occlusion culling against non-masked only to take advantage of hierarchical Z
-        doOcclusion(shadow_cam);
-    }
-
-
-    {
-        LL_PROFILE_ZONE_NAMED_CATEGORY_PIPELINE("shadow geom");
-        renderGeomShadow(shadow_cam);
-    }
-
-    {
-        LL_PROFILE_ZONE_NAMED_CATEGORY_PIPELINE("shadow alpha");
-        LL_PROFILE_GPU_ZONE("shadow alpha");
-        const S32 sun_up = LLEnvironment::instance().getIsSunUp() ? 1 : 0;
-        U32 target_width = LLRenderTarget::sCurResX;
-
-        for (int i = 0; i < 2; ++i)
-        {
-            bool rigged = i == 1;
-
-            {
-                LL_PROFILE_ZONE_NAMED_CATEGORY_PIPELINE("shadow alpha masked");
-                LL_PROFILE_GPU_ZONE("shadow alpha masked");
-                gDeferredShadowAlphaMaskProgram.bind(rigged);
-                LLGLSLShader::sCurBoundShaderPtr->uniform1i(LLShaderMgr::SUN_UP_FACTOR, sun_up);
-                LLGLSLShader::sCurBoundShaderPtr->uniform1f(LLShaderMgr::DEFERRED_SHADOW_TARGET_WIDTH, (float)target_width);
-                renderMaskedObjects(LLRenderPass::PASS_ALPHA_MASK, true, true, rigged);
-            }
-
-            {
-                LL_PROFILE_ZONE_NAMED_CATEGORY_PIPELINE("shadow alpha blend");
-                LL_PROFILE_GPU_ZONE("shadow alpha blend");
-                renderAlphaObjects(rigged);
-            }
-
-            {
-                LL_PROFILE_ZONE_NAMED_CATEGORY_PIPELINE("shadow fullbright alpha masked");
-                LL_PROFILE_GPU_ZONE("shadow alpha masked");
-                gDeferredShadowFullbrightAlphaMaskProgram.bind(rigged);
-                LLGLSLShader::sCurBoundShaderPtr->uniform1i(LLShaderMgr::SUN_UP_FACTOR, sun_up);
-                LLGLSLShader::sCurBoundShaderPtr->uniform1f(LLShaderMgr::DEFERRED_SHADOW_TARGET_WIDTH, (float)target_width);
-                renderFullbrightMaskedObjects(LLRenderPass::PASS_FULLBRIGHT_ALPHA_MASK, true, true, rigged);
-            }
-
-            {
-                LL_PROFILE_ZONE_NAMED_CATEGORY_PIPELINE("shadow alpha grass");
-                LL_PROFILE_GPU_ZONE("shadow alpha grass");
-                gDeferredTreeShadowProgram.bind(rigged);
-                LLGLSLShader::sCurBoundShaderPtr->setMinimumAlpha(ALPHA_BLEND_CUTOFF);
-
-                if (i == 0)
-                {
-                    renderObjects(LLRenderPass::PASS_GRASS, true);
-                }
-
-                {
-                    LL_PROFILE_ZONE_NAMED_CATEGORY_PIPELINE("shadow alpha material");
-                    LL_PROFILE_GPU_ZONE("shadow alpha material");
-                    renderMaskedObjects(LLRenderPass::PASS_NORMSPEC_MASK, true, false, rigged);
-                    renderMaskedObjects(LLRenderPass::PASS_MATERIAL_ALPHA_MASK, true, false, rigged);
-                    renderMaskedObjects(LLRenderPass::PASS_SPECMAP_MASK, true, false, rigged);
-                    renderMaskedObjects(LLRenderPass::PASS_NORMMAP_MASK, true, false, rigged);
-                }
-            }
-        }
-
-        for (int i = 0; i < 2; ++i)
-        {
-            bool rigged = i == 1;
-            gDeferredShadowGLTFAlphaMaskProgram.bind(rigged);
-            LLGLSLShader::sCurBoundShaderPtr->uniform1i(LLShaderMgr::SUN_UP_FACTOR, sun_up);
-            LLGLSLShader::sCurBoundShaderPtr->uniform1f(LLShaderMgr::DEFERRED_SHADOW_TARGET_WIDTH, (float)target_width);
-
-            gGL.loadMatrix(gGLModelView);
-            gGLLastMatrix = NULL;
-
-            U32 type = LLRenderPass::PASS_GLTF_PBR_ALPHA_MASK;
-
-            if (rigged)
-            {
-                mAlphaMaskPool->pushRiggedGLTFBatches(type + 1);
-            }
-            else
-            {
-                mAlphaMaskPool->pushGLTFBatches(type);
-            }
-
-            gGL.loadMatrix(gGLModelView);
-            gGLLastMatrix = NULL;
-        }
-    }
-
-    gDeferredShadowCubeProgram.bind();
-    gGLLastMatrix = NULL;
-    gGL.loadMatrix(gGLModelView);
-
-    gGL.setColorMask(true, true);
-
-    gGL.matrixMode(LLRender::MM_PROJECTION);
-    gGL.popMatrix();
-    gGL.matrixMode(LLRender::MM_MODELVIEW);
-    gGL.popMatrix();
-    gGLLastMatrix = NULL;
-
-    // reset occlusion culling flag
-    sUseOcclusion = saved_occlusion;
-    LLPipeline::sShadowRender = false;
-}
-
-bool LLPipeline::getVisiblePointCloud(LLCamera& camera, LLVector3& min, LLVector3& max, std::vector<LLVector3>& fp, LLVector3 light_dir)
-{
-    LL_PROFILE_ZONE_SCOPED_CATEGORY_PIPELINE;
-    //get point cloud of intersection of frust and min, max
-
-    if (getVisibleExtents(camera, min, max))
-    {
-        return false;
-    }
-
-    //get set of planes on bounding box
-    LLPlane bp[] = {
-        LLPlane(min, LLVector3(-1,0,0)),
-        LLPlane(min, LLVector3(0,-1,0)),
-        LLPlane(min, LLVector3(0,0,-1)),
-        LLPlane(max, LLVector3(1,0,0)),
-        LLPlane(max, LLVector3(0,1,0)),
-        LLPlane(max, LLVector3(0,0,1))};
-
-    //potential points
-    std::vector<LLVector3> pp;
-
-    //add corners of AABB
-    pp.push_back(LLVector3(min.mV[0], min.mV[1], min.mV[2]));
-    pp.push_back(LLVector3(max.mV[0], min.mV[1], min.mV[2]));
-    pp.push_back(LLVector3(min.mV[0], max.mV[1], min.mV[2]));
-    pp.push_back(LLVector3(max.mV[0], max.mV[1], min.mV[2]));
-    pp.push_back(LLVector3(min.mV[0], min.mV[1], max.mV[2]));
-    pp.push_back(LLVector3(max.mV[0], min.mV[1], max.mV[2]));
-    pp.push_back(LLVector3(min.mV[0], max.mV[1], max.mV[2]));
-    pp.push_back(LLVector3(max.mV[0], max.mV[1], max.mV[2]));
-
-    //add corners of camera frustum
-    for (U32 i = 0; i < LLCamera::AGENT_FRUSTRUM_NUM; i++)
-    {
-        pp.push_back(camera.mAgentFrustum[i]);
-    }
-
-
-    //bounding box line segments
-    U32 bs[] =
-            {
-        0,1,
-        1,3,
-        3,2,
-        2,0,
-
-        4,5,
-        5,7,
-        7,6,
-        6,4,
-
-        0,4,
-        1,5,
-        3,7,
-        2,6
-    };
-
-    for (U32 i = 0; i < 12; i++)
-    { //for each line segment in bounding box
-        for (U32 j = 0; j < LLCamera::AGENT_PLANE_NO_USER_CLIP_NUM; j++)
-        { //for each plane in camera frustum
-            const LLPlane& cp = camera.getAgentPlane(j);
-            const LLVector3& v1 = pp[bs[i*2+0]];
-            const LLVector3& v2 = pp[bs[i*2+1]];
-            LLVector3 n;
-            cp.getVector3(n);
-
-            LLVector3 line = v1-v2;
-
-            F32 d1 = line*n;
-            F32 d2 = -cp.dist(v2);
-
-            F32 t = d2/d1;
-
-            if (t > 0.f && t < 1.f)
-            {
-                LLVector3 intersect = v2+line*t;
-                pp.push_back(intersect);
-            }
-        }
-    }
-
-    //camera frustum line segments
-    const U32 fs[] =
-    {
-        0,1,
-        1,2,
-        2,3,
-        3,0,
-
-        4,5,
-        5,6,
-        6,7,
-        7,4,
-
-        0,4,
-        1,5,
-        2,6,
-        3,7
-    };
-
-    for (U32 i = 0; i < 12; i++)
-    {
-        for (U32 j = 0; j < 6; ++j)
-        {
-            const LLVector3& v1 = pp[fs[i*2+0]+8];
-            const LLVector3& v2 = pp[fs[i*2+1]+8];
-            const LLPlane& cp = bp[j];
-            LLVector3 n;
-            cp.getVector3(n);
-
-            LLVector3 line = v1-v2;
-
-<<<<<<< HEAD
-void LLPipeline::setupSpotLight(LLGLSLShader& shader, LLDrawable* drawablep)
-{
-	//construct frustum
-	LLVOVolume* volume = drawablep->getVOVolume();
-	LLVector3 params = volume->getSpotLightParams();
-
-	F32 fov = params.mV[0];
-	F32 focus = params.mV[1];
-
-	LLVector3 pos = drawablep->getPositionAgent();
-	LLQuaternion quat = volume->getRenderRotation();
-	LLVector3 scale = volume->getScale();
-	
-	//get near clip plane
-	LLVector3 at_axis(0,0,-scale.mV[2]*0.5f);
-	at_axis *= quat;
-
-	LLVector3 np = pos+at_axis;
-	at_axis.normVec();
-
-	//get origin that has given fov for plane np, at_axis, and given scale
-	F32 dist = (scale.mV[1]*0.5f)/tanf(fov*0.5f);
-
-	LLVector3 origin = np - at_axis*dist;
-
-	//matrix from volume space to agent space
-	LLMatrix4 light_mat(quat, LLVector4(origin,1.f));
-
-	glh::matrix4f light_to_agent((F32*) light_mat.mMatrix);
-	glh::matrix4f light_to_screen = get_current_modelview() * light_to_agent;
-
-	glh::matrix4f screen_to_light = light_to_screen.inverse();
-
-	F32 s = volume->getLightRadius()*1.5f;
-	F32 near_clip = dist;
-	F32 width = scale.mV[VX];
-	F32 height = scale.mV[VY];
-	F32 far_clip = s+dist-scale.mV[VZ];
-
-	F32 fovy = fov * RAD_TO_DEG;
-	F32 aspect = width/height;
-
-	glh::matrix4f trans(0.5f, 0.f, 0.f, 0.5f,
-				0.f, 0.5f, 0.f, 0.5f,
-				0.f, 0.f, 0.5f, 0.5f,
-				0.f, 0.f, 0.f, 1.f);
-
-	glh::vec3f p1(0, 0, -(near_clip+0.01f));
-	glh::vec3f p2(0, 0, -(near_clip+1.f));
-
-	glh::vec3f screen_origin(0, 0, 0);
-
-	light_to_screen.mult_matrix_vec(p1);
-	light_to_screen.mult_matrix_vec(p2);
-	light_to_screen.mult_matrix_vec(screen_origin);
-
-	glh::vec3f n = p2-p1;
-	n.normalize();
-	
-	F32 proj_range = far_clip - near_clip;
-	glh::matrix4f light_proj = gl_perspective(fovy, aspect, near_clip, far_clip);
-	screen_to_light = trans * light_proj * screen_to_light;
-	shader.uniformMatrix4fv(LLShaderMgr::PROJECTOR_MATRIX, 1, false, screen_to_light.m);
-	shader.uniform1f(LLShaderMgr::PROJECTOR_NEAR, near_clip);
-	shader.uniform3fv(LLShaderMgr::PROJECTOR_P, 1, p1.v);
-	shader.uniform3fv(LLShaderMgr::PROJECTOR_N, 1, n.v);
-	shader.uniform3fv(LLShaderMgr::PROJECTOR_ORIGIN, 1, screen_origin.v);
-	shader.uniform1f(LLShaderMgr::PROJECTOR_RANGE, proj_range);
-	shader.uniform1f(LLShaderMgr::PROJECTOR_AMBIANCE, params.mV[2]);
-	S32 s_idx = -1;
-
-	for (U32 i = 0; i < 2; i++)
-	{
-		if (mShadowSpotLight[i] == drawablep)
-		{
-			s_idx = i;
-		}
-	}
-
-	shader.uniform1i(LLShaderMgr::PROJECTOR_SHADOW_INDEX, s_idx);
-
-	if (s_idx >= 0)
-	{
-		shader.uniform1f(LLShaderMgr::PROJECTOR_SHADOW_FADE, 1.f-mSpotLightFade[s_idx]);
-	}
-	else
-	{
-		shader.uniform1f(LLShaderMgr::PROJECTOR_SHADOW_FADE, 1.f);
-	}
-=======
-            F32 d1 = line*n;
-            F32 d2 = -cp.dist(v2);
->>>>>>> e1623bb2
-
-            F32 t = d2/d1;
-
-            if (t > 0.f && t < 1.f)
-            {
-                LLVector3 intersect = v2+line*t;
-                pp.push_back(intersect);
-            }
-        }
-    }
-
-    LLVector3 ext[] = { min-LLVector3(0.05f,0.05f,0.05f),
-        max+LLVector3(0.05f,0.05f,0.05f) };
-
-    for (U32 i = 0; i < pp.size(); ++i)
-    {
-        bool found = true;
-
-        const F32* p = pp[i].mV;
-
-        for (U32 j = 0; j < 3; ++j)
-        {
-            if (p[j] < ext[0].mV[j] ||
-                p[j] > ext[1].mV[j])
-            {
-                found = false;
-                break;
-            }
-        }
-
-        for (U32 j = 0; j < LLCamera::AGENT_PLANE_NO_USER_CLIP_NUM; ++j)
-        {
-            const LLPlane& cp = camera.getAgentPlane(j);
-            F32 dist = cp.dist(pp[i]);
-            if (dist > 0.05f) //point is above some plane, not contained
-            {
-                found = false;
-                break;
-            }
-        }
-
-        if (found)
-        {
-            fp.push_back(pp[i]);
-        }
-    }
-
-    if (fp.empty())
-    {
-        return false;
-    }
-
-    return true;
-}
-
-void LLPipeline::renderHighlight(const LLViewerObject* obj, F32 fade)
-{
-    if (obj && obj->getVolume())
-    {
-        for (LLViewerObject::child_list_t::const_iterator iter = obj->getChildren().begin(); iter != obj->getChildren().end(); ++iter)
-        {
-            renderHighlight(*iter, fade);
-        }
-
-        LLDrawable* drawable = obj->mDrawable;
-        if (drawable)
-        {
-            for (S32 i = 0; i < drawable->getNumFaces(); ++i)
-            {
-                LLFace* face = drawable->getFace(i);
-                if (face)
-                {
-                    face->renderSelected(LLViewerTexture::sNullImagep, LLColor4(1,1,1,fade));
-                }
-            }
-        }
-    }
-}
-
-
-LLRenderTarget* LLPipeline::getSunShadowTarget(U32 i)
-{
-    llassert(i < 4);
-    return &mRT->shadow[i];
-}
-
-LLRenderTarget* LLPipeline::getSpotShadowTarget(U32 i)
-{
-<<<<<<< HEAD
-    F32* m = gGLModelView;
-
-    F32 mat[] = { m[0], m[1], m[2],
-                    m[4], m[5], m[6],
-                    m[8], m[9], m[10] };
-
-    shader.uniformMatrix3fv(LLShaderMgr::DEFERRED_ENV_MAT, 1, true, mat);
-=======
-    llassert(i < 2);
-    return &mSpotShadow[i];
->>>>>>> e1623bb2
-}
-
-static LLTrace::BlockTimerStatHandle FTM_GEN_SUN_SHADOW("Gen Sun Shadow");
-static LLTrace::BlockTimerStatHandle FTM_GEN_SUN_SHADOW_SPOT_RENDER("Spot Shadow Render");
-
-// helper class for disabling occlusion culling for the current stack frame
-class LLDisableOcclusionCulling
-{
-public:
-    S32 mUseOcclusion;
-
-    LLDisableOcclusionCulling()
-    {
-        mUseOcclusion = LLPipeline::sUseOcclusion;
-        LLPipeline::sUseOcclusion = 0;
-    }
-
-    ~LLDisableOcclusionCulling()
-    {
-        LLPipeline::sUseOcclusion = mUseOcclusion;
-    }
-};
-
-void LLPipeline::generateSunShadow(LLCamera& camera)
-{
-    if (!sRenderDeferred || RenderShadowDetail <= 0)
-    {
-        return;
-    }
-
-    LL_PROFILE_ZONE_SCOPED_CATEGORY_PIPELINE; //LL_RECORD_BLOCK_TIME(FTM_GEN_SUN_SHADOW);
-    LL_PROFILE_GPU_ZONE("generateSunShadow");
-
-    LLDisableOcclusionCulling no_occlusion;
-
-    bool skip_avatar_update = false;
-    if (!isAgentAvatarValid() || gAgentCamera.getCameraAnimating() || gAgentCamera.getCameraMode() != CAMERA_MODE_MOUSELOOK || !LLVOAvatar::sVisibleInFirstPerson)
-    {
-        skip_avatar_update = true;
-    }
-
-    if (!skip_avatar_update)
-    {
-        gAgentAvatarp->updateAttachmentVisibility(CAMERA_MODE_THIRD_PERSON);
-    }
-
-    F64 last_modelview[16];
-    F64 last_projection[16];
-    for (U32 i = 0; i < 16; i++)
-    { //store last_modelview of world camera
-        last_modelview[i] = gGLLastModelView[i];
-        last_projection[i] = gGLLastProjection[i];
-    }
-
-    pushRenderTypeMask();
-    andRenderTypeMask(LLPipeline::RENDER_TYPE_SIMPLE,
-                    LLPipeline::RENDER_TYPE_ALPHA,
-                    LLPipeline::RENDER_TYPE_ALPHA_PRE_WATER,
-                    LLPipeline::RENDER_TYPE_ALPHA_POST_WATER,
-                    LLPipeline::RENDER_TYPE_GRASS,
-                    LLPipeline::RENDER_TYPE_GLTF_PBR,
-                    LLPipeline::RENDER_TYPE_FULLBRIGHT,
-                    LLPipeline::RENDER_TYPE_BUMP,
-                    LLPipeline::RENDER_TYPE_VOLUME,
-                    LLPipeline::RENDER_TYPE_AVATAR,
-                    LLPipeline::RENDER_TYPE_CONTROL_AV,
-                    LLPipeline::RENDER_TYPE_TREE,
-                    LLPipeline::RENDER_TYPE_TERRAIN,
-                    LLPipeline::RENDER_TYPE_WATER,
-                    LLPipeline::RENDER_TYPE_VOIDWATER,
-                    LLPipeline::RENDER_TYPE_PASS_ALPHA,
-                    LLPipeline::RENDER_TYPE_PASS_ALPHA_MASK,
-                    LLPipeline::RENDER_TYPE_PASS_FULLBRIGHT_ALPHA_MASK,
-                    LLPipeline::RENDER_TYPE_PASS_GRASS,
-                    LLPipeline::RENDER_TYPE_PASS_SIMPLE,
-                    LLPipeline::RENDER_TYPE_PASS_BUMP,
-                    LLPipeline::RENDER_TYPE_PASS_FULLBRIGHT,
-                    LLPipeline::RENDER_TYPE_PASS_SHINY,
-                    LLPipeline::RENDER_TYPE_PASS_FULLBRIGHT_SHINY,
-                    LLPipeline::RENDER_TYPE_PASS_MATERIAL,
-                    LLPipeline::RENDER_TYPE_PASS_MATERIAL_ALPHA,
-                    LLPipeline::RENDER_TYPE_PASS_MATERIAL_ALPHA_MASK,
-                    LLPipeline::RENDER_TYPE_PASS_MATERIAL_ALPHA_EMISSIVE,
-                    LLPipeline::RENDER_TYPE_PASS_SPECMAP,
-                    LLPipeline::RENDER_TYPE_PASS_SPECMAP_BLEND,
-                    LLPipeline::RENDER_TYPE_PASS_SPECMAP_MASK,
-                    LLPipeline::RENDER_TYPE_PASS_SPECMAP_EMISSIVE,
-                    LLPipeline::RENDER_TYPE_PASS_NORMMAP,
-                    LLPipeline::RENDER_TYPE_PASS_NORMMAP_BLEND,
-                    LLPipeline::RENDER_TYPE_PASS_NORMMAP_MASK,
-                    LLPipeline::RENDER_TYPE_PASS_NORMMAP_EMISSIVE,
-                    LLPipeline::RENDER_TYPE_PASS_NORMSPEC,
-                    LLPipeline::RENDER_TYPE_PASS_NORMSPEC_BLEND,
-                    LLPipeline::RENDER_TYPE_PASS_NORMSPEC_MASK,
-                    LLPipeline::RENDER_TYPE_PASS_NORMSPEC_EMISSIVE,
-                    LLPipeline::RENDER_TYPE_PASS_ALPHA_MASK_RIGGED,
-                    LLPipeline::RENDER_TYPE_PASS_FULLBRIGHT_ALPHA_MASK_RIGGED,
-                    LLPipeline::RENDER_TYPE_PASS_SIMPLE_RIGGED,
-                    LLPipeline::RENDER_TYPE_PASS_BUMP_RIGGED,
-                    LLPipeline::RENDER_TYPE_PASS_FULLBRIGHT_RIGGED,
-                    LLPipeline::RENDER_TYPE_PASS_SHINY_RIGGED,
-                    LLPipeline::RENDER_TYPE_PASS_FULLBRIGHT_SHINY_RIGGED,
-                    LLPipeline::RENDER_TYPE_PASS_MATERIAL_RIGGED,
-                    LLPipeline::RENDER_TYPE_PASS_MATERIAL_ALPHA_RIGGED,
-                    LLPipeline::RENDER_TYPE_PASS_MATERIAL_ALPHA_MASK_RIGGED,
-                    LLPipeline::RENDER_TYPE_PASS_MATERIAL_ALPHA_EMISSIVE_RIGGED,
-                    LLPipeline::RENDER_TYPE_PASS_SPECMAP_RIGGED,
-                    LLPipeline::RENDER_TYPE_PASS_SPECMAP_BLEND_RIGGED,
-                    LLPipeline::RENDER_TYPE_PASS_SPECMAP_MASK_RIGGED,
-                    LLPipeline::RENDER_TYPE_PASS_SPECMAP_EMISSIVE_RIGGED,
-                    LLPipeline::RENDER_TYPE_PASS_NORMMAP_RIGGED,
-                    LLPipeline::RENDER_TYPE_PASS_NORMMAP_BLEND_RIGGED,
-                    LLPipeline::RENDER_TYPE_PASS_NORMMAP_MASK_RIGGED,
-                    LLPipeline::RENDER_TYPE_PASS_NORMMAP_EMISSIVE_RIGGED,
-                    LLPipeline::RENDER_TYPE_PASS_NORMSPEC_RIGGED,
-                    LLPipeline::RENDER_TYPE_PASS_NORMSPEC_BLEND_RIGGED,
-                    LLPipeline::RENDER_TYPE_PASS_NORMSPEC_MASK_RIGGED,
-                    LLPipeline::RENDER_TYPE_PASS_NORMSPEC_EMISSIVE_RIGGED,
-                    LLPipeline::RENDER_TYPE_PASS_GLTF_PBR,
-                    LLPipeline::RENDER_TYPE_PASS_GLTF_PBR_RIGGED,
-                    LLPipeline::RENDER_TYPE_PASS_GLTF_PBR_ALPHA_MASK,
-                    LLPipeline::RENDER_TYPE_PASS_GLTF_PBR_ALPHA_MASK_RIGGED,
-                    END_RENDER_TYPES);
-
-    gGL.setColorMask(false, false);
-
-    LLEnvironment& environment = LLEnvironment::instance();
-
-    //get sun view matrix
-
-    //store current projection/modelview matrix
-    glh::matrix4f saved_proj = get_current_projection();
-    glh::matrix4f saved_view = get_current_modelview();
-    glh::matrix4f inv_view = saved_view.inverse();
-
-    glh::matrix4f view[6];
-    glh::matrix4f proj[6];
-
-    LLVector3 caster_dir(environment.getIsSunUp() ? mSunDir : mMoonDir);
-
-    //put together a universal "near clip" plane for shadow frusta
-    LLPlane shadow_near_clip;
-    {
-        LLVector3 p = camera.getOrigin(); // gAgent.getPositionAgent();
-        p += caster_dir * RenderFarClip*2.f;
-        shadow_near_clip.setVec(p, caster_dir);
-    }
-
-    LLVector3 lightDir = -caster_dir;
-    lightDir.normVec();
-
-    glh::vec3f light_dir(lightDir.mV);
-
-    //create light space camera matrix
-
-    LLVector3 at = lightDir;
-
-    LLVector3 up = camera.getAtAxis();
-
-    if (fabsf(up*lightDir) > 0.75f)
-    {
-        up = camera.getUpAxis();
-    }
-
-    up.normVec();
-    at.normVec();
-
-
-    LLCamera main_camera = camera;
-
-    F32 near_clip = 0.f;
-    {
-        //get visible point cloud
-        std::vector<LLVector3> fp;
-
-        main_camera.calcAgentFrustumPlanes(main_camera.mAgentFrustum);
-
-        LLVector3 min,max;
-        getVisiblePointCloud(main_camera,min,max,fp);
-
-        if (fp.empty())
-        {
-            if (!hasRenderDebugMask(RENDER_DEBUG_SHADOW_FRUSTA) && !gCubeSnapshot)
-            {
-                mShadowCamera[0] = main_camera;
-                mShadowExtents[0][0] = min;
-                mShadowExtents[0][1] = max;
-
-                mShadowFrustPoints[0].clear();
-                mShadowFrustPoints[1].clear();
-                mShadowFrustPoints[2].clear();
-                mShadowFrustPoints[3].clear();
-            }
-            popRenderTypeMask();
-
-            if (!skip_avatar_update)
-            {
-                gAgentAvatarp->updateAttachmentVisibility(gAgentCamera.getCameraMode());
-            }
-
-            return;
-        }
-
-        //get good split distances for frustum
-        for (U32 i = 0; i < fp.size(); ++i)
-        {
-            glh::vec3f v(fp[i].mV);
-            saved_view.mult_matrix_vec(v);
-            fp[i].setVec(v.v);
-        }
-
-        min = fp[0];
-        max = fp[0];
-
-        //get camera space bounding box
-        for (U32 i = 1; i < fp.size(); ++i)
-        {
-            update_min_max(min, max, fp[i]);
-        }
-
-        near_clip    = llclamp(-max.mV[2], 0.01f, 4.0f);
-        F32 far_clip = llclamp(-min.mV[2]*2.f, 16.0f, 512.0f);
-
-        //far_clip = llmin(far_clip, 128.f);
-        far_clip = llmin(far_clip, camera.getFar());
-
-        F32 range = far_clip-near_clip;
-
-        LLVector3 split_exp = RenderShadowSplitExponent;
-
-        F32 da = 1.f-llmax( fabsf(lightDir*up), fabsf(lightDir*camera.getLeftAxis()) );
-
-        da = powf(da, split_exp.mV[2]);
-
-        F32 sxp = split_exp.mV[1] + (split_exp.mV[0]-split_exp.mV[1])*da;
-
-        for (U32 i = 0; i < 4; ++i)
-        {
-            F32 x = (F32)(i+1)/4.f;
-            x = powf(x, sxp);
-            mSunClipPlanes.mV[i] = near_clip+range*x;
-        }
-
-        mSunClipPlanes.mV[0] *= 1.25f; //bump back first split for transition padding
-    }
-
-    if (gCubeSnapshot)
-    { // stretch clip planes for reflection probe renders to reduce number of shadow passes
-        mSunClipPlanes.mV[1] = mSunClipPlanes.mV[2];
-        mSunClipPlanes.mV[2] = mSunClipPlanes.mV[3];
-        mSunClipPlanes.mV[3] *= 1.5f;
-    }
-
-
-    // convenience array of 4 near clip plane distances
-    F32 dist[] = { near_clip, mSunClipPlanes.mV[0], mSunClipPlanes.mV[1], mSunClipPlanes.mV[2], mSunClipPlanes.mV[3] };
-
-    if (mSunDiffuse == LLColor4::black)
-    { //sun diffuse is totally black shadows don't matter
-        skipRenderingShadows();
-    }
-    else
-    {
-        for (S32 j = 0; j < (gCubeSnapshot ? 2 : 4); j++)
-        {
-            if (!hasRenderDebugMask(RENDER_DEBUG_SHADOW_FRUSTA) && !gCubeSnapshot)
-            {
-                mShadowFrustPoints[j].clear();
-            }
-
-            LLViewerCamera::sCurCameraID = (LLViewerCamera::eCameraID)(LLViewerCamera::CAMERA_SUN_SHADOW0+j);
-
-            //restore render matrices
-            set_current_modelview(saved_view);
-            set_current_projection(saved_proj);
-
-            LLVector3 eye = camera.getOrigin();
-            llassert(eye.isFinite());
-
-            //camera used for shadow cull/render
-            LLCamera shadow_cam;
-
-            //create world space camera frustum for this split
-            shadow_cam = camera;
-            shadow_cam.setFar(16.f);
-
-            LLViewerCamera::updateFrustumPlanes(shadow_cam, FALSE, FALSE, TRUE);
-
-            LLVector3* frust = shadow_cam.mAgentFrustum;
-
-            LLVector3 pn = shadow_cam.getAtAxis();
-
-            LLVector3 min, max;
-
-            //construct 8 corners of split frustum section
-            for (U32 i = 0; i < 4; i++)
-            {
-                LLVector3 delta = frust[i+4]-eye;
-                delta += (frust[i+4]-frust[(i+2)%4+4])*0.05f;
-                delta.normVec();
-                F32 dp = delta*pn;
-                frust[i] = eye + (delta*dist[j]*0.75f)/dp;
-                frust[i+4] = eye + (delta*dist[j+1]*1.25f)/dp;
-            }
-
-            shadow_cam.calcAgentFrustumPlanes(frust);
-            shadow_cam.mFrustumCornerDist = 0.f;
-
-            if (!gPipeline.hasRenderDebugMask(LLPipeline::RENDER_DEBUG_SHADOW_FRUSTA) && !gCubeSnapshot)
-            {
-                mShadowCamera[j] = shadow_cam;
-            }
-
-            std::vector<LLVector3> fp;
-
-            if (!gPipeline.getVisiblePointCloud(shadow_cam, min, max, fp, lightDir)
-                || j > RenderShadowSplits)
-            {
-                //no possible shadow receivers
-                if (!gPipeline.hasRenderDebugMask(LLPipeline::RENDER_DEBUG_SHADOW_FRUSTA) && !gCubeSnapshot)
-                {
-                    mShadowExtents[j][0] = LLVector3();
-                    mShadowExtents[j][1] = LLVector3();
-                    mShadowCamera[j+4] = shadow_cam;
-                }
-
-                mRT->shadow[j].bindTarget();
-                {
-                    LLGLDepthTest depth(GL_TRUE);
-                    mRT->shadow[j].clear();
-                }
-                mRT->shadow[j].flush();
-
-                mShadowError.mV[j] = 0.f;
-                mShadowFOV.mV[j] = 0.f;
-
-                continue;
-            }
-
-            if (!gPipeline.hasRenderDebugMask(LLPipeline::RENDER_DEBUG_SHADOW_FRUSTA) && !gCubeSnapshot)
-            {
-                mShadowExtents[j][0] = min;
-                mShadowExtents[j][1] = max;
-                mShadowFrustPoints[j] = fp;
-            }
-
-
-            //find a good origin for shadow projection
-            LLVector3 origin;
-
-            //get a temporary view projection
-            view[j] = look(camera.getOrigin(), lightDir, -up);
-
-            std::vector<LLVector3> wpf;
-
-            for (U32 i = 0; i < fp.size(); i++)
-            {
-                glh::vec3f p = glh::vec3f(fp[i].mV);
-                view[j].mult_matrix_vec(p);
-                wpf.push_back(LLVector3(p.v));
-            }
-
-            min = wpf[0];
-            max = wpf[0];
-
-            for (U32 i = 0; i < fp.size(); ++i)
-            { //get AABB in camera space
-                update_min_max(min, max, wpf[i]);
-            }
-
-            // Construct a perspective transform with perspective along y-axis that contains
-            // points in wpf
-            //Known:
-            // - far clip plane
-            // - near clip plane
-            // - points in frustum
-            //Find:
-            // - origin
-
-            //get some "interesting" points of reference
-            LLVector3 center = (min+max)*0.5f;
-            LLVector3 size = (max-min)*0.5f;
-            LLVector3 near_center = center;
-            near_center.mV[1] += size.mV[1]*2.f;
-
-
-            //put all points in wpf in quadrant 0, reletive to center of min/max
-            //get the best fit line using least squares
-            F32 bfm = 0.f;
-            F32 bfb = 0.f;
-
-            for (U32 i = 0; i < wpf.size(); ++i)
-            {
-                wpf[i] -= center;
-                wpf[i].mV[0] = fabsf(wpf[i].mV[0]);
-                wpf[i].mV[2] = fabsf(wpf[i].mV[2]);
-            }
-
-            if (!wpf.empty())
-            {
-                F32 sx = 0.f;
-                F32 sx2 = 0.f;
-                F32 sy = 0.f;
-                F32 sxy = 0.f;
-
-                for (U32 i = 0; i < wpf.size(); ++i)
-                {
-                    sx += wpf[i].mV[0];
-                    sx2 += wpf[i].mV[0]*wpf[i].mV[0];
-                    sy += wpf[i].mV[1];
-                    sxy += wpf[i].mV[0]*wpf[i].mV[1];
-                }
-
-                bfm = (sy*sx-wpf.size()*sxy)/(sx*sx-wpf.size()*sx2);
-                bfb = (sx*sxy-sy*sx2)/(sx*sx-bfm*sx2);
-            }
-
-            {
-                // best fit line is y=bfm*x+bfb
-
-                //find point that is furthest to the right of line
-                F32 off_x = -1.f;
-                LLVector3 lp;
-
-                for (U32 i = 0; i < wpf.size(); ++i)
-                {
-                    //y = bfm*x+bfb
-                    //x = (y-bfb)/bfm
-                    F32 lx = (wpf[i].mV[1]-bfb)/bfm;
-
-                    lx = wpf[i].mV[0]-lx;
-
-                    if (off_x < lx)
-                    {
-                        off_x = lx;
-                        lp = wpf[i];
-                    }
-                }
-
-                //get line with slope bfm through lp
-                // bfb = y-bfm*x
-                bfb = lp.mV[1]-bfm*lp.mV[0];
-
-                //calculate error
-                mShadowError.mV[j] = 0.f;
-
-                for (U32 i = 0; i < wpf.size(); ++i)
-                {
-                    F32 lx = (wpf[i].mV[1]-bfb)/bfm;
-                    mShadowError.mV[j] += fabsf(wpf[i].mV[0]-lx);
-                }
-
-                mShadowError.mV[j] /= wpf.size();
-                mShadowError.mV[j] /= size.mV[0];
-
-                if (mShadowError.mV[j] > RenderShadowErrorCutoff)
-                { //just use ortho projection
-                    mShadowFOV.mV[j] = -1.f;
-                    origin.clearVec();
-                    proj[j] = gl_ortho(min.mV[0], max.mV[0],
-                                        min.mV[1], max.mV[1],
-                                        -max.mV[2], -min.mV[2]);
-                }
-                else
-                {
-                    //origin is where line x = 0;
-                    origin.setVec(0,bfb,0);
-
-                    F32 fovz = 1.f;
-                    F32 fovx = 1.f;
-
-                    LLVector3 zp;
-                    LLVector3 xp;
-
-                    for (U32 i = 0; i < wpf.size(); ++i)
-                    {
-                        LLVector3 atz = wpf[i]-origin;
-                        atz.mV[0] = 0.f;
-                        atz.normVec();
-                        if (fovz > -atz.mV[1])
-                        {
-                            zp = wpf[i];
-                            fovz = -atz.mV[1];
-                        }
-
-                        LLVector3 atx = wpf[i]-origin;
-                        atx.mV[2] = 0.f;
-                        atx.normVec();
-                        if (fovx > -atx.mV[1])
-                        {
-                            fovx = -atx.mV[1];
-                            xp = wpf[i];
-                        }
-                    }
-
-                    fovx = acos(fovx);
-                    fovz = acos(fovz);
-
-                    F32 cutoff = llmin((F32) RenderShadowFOVCutoff, 1.4f);
-
-                    mShadowFOV.mV[j] = fovx;
-
-                    if (fovx < cutoff && fovz > cutoff)
-                    {
-                        //x is a good fit, but z is too big, move away from zp enough so that fovz matches cutoff
-                        F32 d = zp.mV[2]/tan(cutoff);
-                        F32 ny = zp.mV[1] + fabsf(d);
-
-                        origin.mV[1] = ny;
-
-                        fovz = 1.f;
-                        fovx = 1.f;
-
-                        for (U32 i = 0; i < wpf.size(); ++i)
-                        {
-                            LLVector3 atz = wpf[i]-origin;
-                            atz.mV[0] = 0.f;
-                            atz.normVec();
-                            fovz = llmin(fovz, -atz.mV[1]);
-
-                            LLVector3 atx = wpf[i]-origin;
-                            atx.mV[2] = 0.f;
-                            atx.normVec();
-                            fovx = llmin(fovx, -atx.mV[1]);
-                        }
-
-                        fovx = acos(fovx);
-                        fovz = acos(fovz);
-
-                        mShadowFOV.mV[j] = cutoff;
-                    }
-
-
-                    origin += center;
-
-                    F32 ynear = -(max.mV[1]-origin.mV[1]);
-                    F32 yfar = -(min.mV[1]-origin.mV[1]);
-
-                    if (ynear < 0.1f) //keep a sensible near clip plane
-                    {
-                        F32 diff = 0.1f-ynear;
-                        origin.mV[1] += diff;
-                        ynear += diff;
-                        yfar += diff;
-                    }
-
-                    if (fovx > cutoff)
-                    { //just use ortho projection
-                        origin.clearVec();
-                        mShadowError.mV[j] = -1.f;
-                        proj[j] = gl_ortho(min.mV[0], max.mV[0],
-                                min.mV[1], max.mV[1],
-                                -max.mV[2], -min.mV[2]);
-                    }
-                    else
-                    {
-                        //get perspective projection
-                        view[j] = view[j].inverse();
-                        //llassert(origin.isFinite());
-
-                        glh::vec3f origin_agent(origin.mV);
-
-                        //translate view to origin
-                        view[j].mult_matrix_vec(origin_agent);
-
-                        eye = LLVector3(origin_agent.v);
-                        //llassert(eye.isFinite());
-                        if (!hasRenderDebugMask(LLPipeline::RENDER_DEBUG_SHADOW_FRUSTA) && !gCubeSnapshot)
-                        {
-                            mShadowFrustOrigin[j] = eye;
-                        }
-
-                        view[j] = look(LLVector3(origin_agent.v), lightDir, -up);
-
-                        F32 fx = 1.f/tanf(fovx);
-                        F32 fz = 1.f/tanf(fovz);
-
-                        proj[j] = glh::matrix4f(-fx, 0, 0, 0,
-                                                0, (yfar+ynear)/(ynear-yfar), 0, (2.f*yfar*ynear)/(ynear-yfar),
-                                                0, 0, -fz, 0,
-                                                0, -1.f, 0, 0);
-                    }
-                }
-            }
-
-            //shadow_cam.setFar(128.f);
-            shadow_cam.setOriginAndLookAt(eye, up, center);
-
-            shadow_cam.setOrigin(0,0,0);
-
-            set_current_modelview(view[j]);
-            set_current_projection(proj[j]);
-
-            LLViewerCamera::updateFrustumPlanes(shadow_cam, FALSE, FALSE, TRUE);
-
-            //shadow_cam.ignoreAgentFrustumPlane(LLCamera::AGENT_PLANE_NEAR);
-            shadow_cam.getAgentPlane(LLCamera::AGENT_PLANE_NEAR).set(shadow_near_clip);
-
-            //translate and scale to from [-1, 1] to [0, 1]
-            glh::matrix4f trans(0.5f, 0.f, 0.f, 0.5f,
-                            0.f, 0.5f, 0.f, 0.5f,
-                            0.f, 0.f, 0.5f, 0.5f,
-                            0.f, 0.f, 0.f, 1.f);
-
-            set_current_modelview(view[j]);
-            set_current_projection(proj[j]);
-
-            for (U32 i = 0; i < 16; i++)
-            {
-                gGLLastModelView[i] = mShadowModelview[j].m[i];
-                gGLLastProjection[i] = mShadowProjection[j].m[i];
-            }
-
-            mShadowModelview[j] = view[j];
-            mShadowProjection[j] = proj[j];
-            mSunShadowMatrix[j] = trans*proj[j]*view[j]*inv_view;
-
-            stop_glerror();
-
-            mRT->shadow[j].bindTarget();
-            mRT->shadow[j].getViewport(gGLViewport);
-            mRT->shadow[j].clear();
-
-            {
-                static LLCullResult result[4];
-                renderShadow(view[j], proj[j], shadow_cam, result[j], true);
-            }
-
-            mRT->shadow[j].flush();
-
-<<<<<<< HEAD
-			//camera used for shadow cull/render
-			LLCamera shadow_cam;
-		
-			//create world space camera frustum for this split
-			shadow_cam = camera;
-			shadow_cam.setFar(16.f);
-	
-			LLViewerCamera::updateFrustumPlanes(shadow_cam, false, false, true);
-
-			LLVector3* frust = shadow_cam.mAgentFrustum;
-
-			LLVector3 pn = shadow_cam.getAtAxis();
-		
-			LLVector3 min, max;
-
-			//construct 8 corners of split frustum section
-			for (U32 i = 0; i < 4; i++)
-			{
-				LLVector3 delta = frust[i+4]-eye;
-				delta += (frust[i+4]-frust[(i+2)%4+4])*0.05f;
-				delta.normVec();
-				F32 dp = delta*pn;
-				frust[i] = eye + (delta*dist[j]*0.75f)/dp;
-				frust[i+4] = eye + (delta*dist[j+1]*1.25f)/dp;
-			}
-						
-			shadow_cam.calcAgentFrustumPlanes(frust);
-			shadow_cam.mFrustumCornerDist = 0.f;
-		
-			if (!gPipeline.hasRenderDebugMask(LLPipeline::RENDER_DEBUG_SHADOW_FRUSTA) && !gCubeSnapshot)
-			{
-				mShadowCamera[j] = shadow_cam;
-			}
-
-			std::vector<LLVector3> fp;
-
-			if (!gPipeline.getVisiblePointCloud(shadow_cam, min, max, fp, lightDir)
-                || j > RenderShadowSplits)
-			{
-				//no possible shadow receivers
-                if (!gPipeline.hasRenderDebugMask(LLPipeline::RENDER_DEBUG_SHADOW_FRUSTA) && !gCubeSnapshot)
-				{
-					mShadowExtents[j][0] = LLVector3();
-					mShadowExtents[j][1] = LLVector3();
-					mShadowCamera[j+4] = shadow_cam;
-				}
-
-				mRT->shadow[j].bindTarget();
-				{
-					LLGLDepthTest depth(GL_TRUE);
-					mRT->shadow[j].clear();
-				}
-				mRT->shadow[j].flush();
-
-				mShadowError.mV[j] = 0.f;
-				mShadowFOV.mV[j] = 0.f;
-
-				continue;
-			}
-
-			if (!gPipeline.hasRenderDebugMask(LLPipeline::RENDER_DEBUG_SHADOW_FRUSTA) && !gCubeSnapshot)
-			{
-				mShadowExtents[j][0] = min;
-				mShadowExtents[j][1] = max;
-				mShadowFrustPoints[j] = fp;
-			}
-				
-
-			//find a good origin for shadow projection
-			LLVector3 origin;
-
-			//get a temporary view projection
-			view[j] = look(camera.getOrigin(), lightDir, -up);
-
-			std::vector<LLVector3> wpf;
-
-			for (U32 i = 0; i < fp.size(); i++)
-			{
-				glh::vec3f p = glh::vec3f(fp[i].mV);
-				view[j].mult_matrix_vec(p);
-				wpf.push_back(LLVector3(p.v));
-			}
-
-			min = wpf[0];
-			max = wpf[0];
-
-			for (U32 i = 0; i < fp.size(); ++i)
-			{ //get AABB in camera space
-				update_min_max(min, max, wpf[i]);
-			}
-
-			// Construct a perspective transform with perspective along y-axis that contains
-			// points in wpf
-			//Known:
-			// - far clip plane
-			// - near clip plane
-			// - points in frustum
-			//Find:
-			// - origin
-
-			//get some "interesting" points of reference
-			LLVector3 center = (min+max)*0.5f;
-			LLVector3 size = (max-min)*0.5f;
-			LLVector3 near_center = center;
-			near_center.mV[1] += size.mV[1]*2.f;
-		
-		
-			//put all points in wpf in quadrant 0, reletive to center of min/max
-			//get the best fit line using least squares
-			F32 bfm = 0.f;
-			F32 bfb = 0.f;
-
-			for (U32 i = 0; i < wpf.size(); ++i)
-			{
-				wpf[i] -= center;
-				wpf[i].mV[0] = fabsf(wpf[i].mV[0]);
-				wpf[i].mV[2] = fabsf(wpf[i].mV[2]);
-			}
-
-			if (!wpf.empty())
-			{ 
-				F32 sx = 0.f;
-				F32 sx2 = 0.f;
-				F32 sy = 0.f;
-				F32 sxy = 0.f;
-			
-				for (U32 i = 0; i < wpf.size(); ++i)
-				{		
-					sx += wpf[i].mV[0];
-					sx2 += wpf[i].mV[0]*wpf[i].mV[0];
-					sy += wpf[i].mV[1];
-					sxy += wpf[i].mV[0]*wpf[i].mV[1]; 
-				}
-
-				bfm = (sy*sx-wpf.size()*sxy)/(sx*sx-wpf.size()*sx2);
-				bfb = (sx*sxy-sy*sx2)/(sx*sx-bfm*sx2);
-			}
-		
-			{
-				// best fit line is y=bfm*x+bfb
-		
-				//find point that is furthest to the right of line
-				F32 off_x = -1.f;
-				LLVector3 lp;
-
-				for (U32 i = 0; i < wpf.size(); ++i)
-				{
-					//y = bfm*x+bfb
-					//x = (y-bfb)/bfm
-					F32 lx = (wpf[i].mV[1]-bfb)/bfm;
-
-					lx = wpf[i].mV[0]-lx;
-				
-					if (off_x < lx)
-					{
-						off_x = lx;
-						lp = wpf[i];
-					}
-				}
-
-				//get line with slope bfm through lp
-				// bfb = y-bfm*x
-				bfb = lp.mV[1]-bfm*lp.mV[0];
-
-				//calculate error
-				mShadowError.mV[j] = 0.f;
-
-				for (U32 i = 0; i < wpf.size(); ++i)
-				{
-					F32 lx = (wpf[i].mV[1]-bfb)/bfm;
-					mShadowError.mV[j] += fabsf(wpf[i].mV[0]-lx);
-				}
-
-				mShadowError.mV[j] /= wpf.size();
-				mShadowError.mV[j] /= size.mV[0];
-
-				if (mShadowError.mV[j] > RenderShadowErrorCutoff)
-				{ //just use ortho projection
-					mShadowFOV.mV[j] = -1.f;
-					origin.clearVec();
-					proj[j] = gl_ortho(min.mV[0], max.mV[0],
-										min.mV[1], max.mV[1],
-										-max.mV[2], -min.mV[2]);
-				}
-				else
-				{
-					//origin is where line x = 0;
-					origin.setVec(0,bfb,0);
-
-					F32 fovz = 1.f;
-					F32 fovx = 1.f;
-				
-					LLVector3 zp;
-					LLVector3 xp;
-
-					for (U32 i = 0; i < wpf.size(); ++i)
-					{
-						LLVector3 atz = wpf[i]-origin;
-						atz.mV[0] = 0.f;
-						atz.normVec();
-						if (fovz > -atz.mV[1])
-						{
-							zp = wpf[i];
-							fovz = -atz.mV[1];
-						}
-					
-						LLVector3 atx = wpf[i]-origin;
-						atx.mV[2] = 0.f;
-						atx.normVec();
-						if (fovx > -atx.mV[1])
-						{
-							fovx = -atx.mV[1];
-							xp = wpf[i];
-						}
-					}
-
-					fovx = acos(fovx);
-					fovz = acos(fovz);
-
-					F32 cutoff = llmin((F32) RenderShadowFOVCutoff, 1.4f);
-				
-					mShadowFOV.mV[j] = fovx;
-				
-					if (fovx < cutoff && fovz > cutoff)
-					{
-						//x is a good fit, but z is too big, move away from zp enough so that fovz matches cutoff
-						F32 d = zp.mV[2]/tan(cutoff);
-						F32 ny = zp.mV[1] + fabsf(d);
-
-						origin.mV[1] = ny;
-
-						fovz = 1.f;
-						fovx = 1.f;
-
-						for (U32 i = 0; i < wpf.size(); ++i)
-						{
-							LLVector3 atz = wpf[i]-origin;
-							atz.mV[0] = 0.f;
-							atz.normVec();
-							fovz = llmin(fovz, -atz.mV[1]);
-
-							LLVector3 atx = wpf[i]-origin;
-							atx.mV[2] = 0.f;
-							atx.normVec();
-							fovx = llmin(fovx, -atx.mV[1]);
-						}
-
-						fovx = acos(fovx);
-						fovz = acos(fovz);
-
-						mShadowFOV.mV[j] = cutoff;
-					}
-
-				
-					origin += center;
-			
-					F32 ynear = -(max.mV[1]-origin.mV[1]);
-					F32 yfar = -(min.mV[1]-origin.mV[1]);
-				
-					if (ynear < 0.1f) //keep a sensible near clip plane
-					{
-						F32 diff = 0.1f-ynear;
-						origin.mV[1] += diff;
-						ynear += diff;
-						yfar += diff;
-					}
-								
-					if (fovx > cutoff)
-					{ //just use ortho projection
-						origin.clearVec();
-						mShadowError.mV[j] = -1.f;
-						proj[j] = gl_ortho(min.mV[0], max.mV[0],
-								min.mV[1], max.mV[1],
-								-max.mV[2], -min.mV[2]);
-					}
-					else
-					{
-						//get perspective projection
-						view[j] = view[j].inverse();
-                        //llassert(origin.isFinite());
-=======
-            if (!gPipeline.hasRenderDebugMask(LLPipeline::RENDER_DEBUG_SHADOW_FRUSTA) && !gCubeSnapshot)
-            {
-                mShadowCamera[j+4] = shadow_cam;
-            }
-        }
-    }
->>>>>>> e1623bb2
-
-    //hack to disable projector shadows
-    bool gen_shadow = RenderShadowDetail > 1;
-
-<<<<<<< HEAD
-						eye = LLVector3(origin_agent.v);
-                        //llassert(eye.isFinite());
-						if (!hasRenderDebugMask(LLPipeline::RENDER_DEBUG_SHADOW_FRUSTA) && !gCubeSnapshot)
-						{
-							mShadowFrustOrigin[j] = eye;
-						}
-				
-						view[j] = look(LLVector3(origin_agent.v), lightDir, -up);
-
-						F32 fx = 1.f/tanf(fovx);
-						F32 fz = 1.f/tanf(fovz);
-
-						proj[j] = glh::matrix4f(-fx, 0, 0, 0,
-												0, (yfar+ynear)/(ynear-yfar), 0, (2.f*yfar*ynear)/(ynear-yfar),
-												0, 0, -fz, 0,
-												0, -1.f, 0, 0);
-					}
-				}
-			}
-
-			//shadow_cam.setFar(128.f);
-			shadow_cam.setOriginAndLookAt(eye, up, center);
-
-			shadow_cam.setOrigin(0,0,0);
-
-			set_current_modelview(view[j]);
-			set_current_projection(proj[j]);
-
-			LLViewerCamera::updateFrustumPlanes(shadow_cam, false, false, true);
-
-			//shadow_cam.ignoreAgentFrustumPlane(LLCamera::AGENT_PLANE_NEAR);
-			shadow_cam.getAgentPlane(LLCamera::AGENT_PLANE_NEAR).set(shadow_near_clip);
-
-			//translate and scale to from [-1, 1] to [0, 1]
-			glh::matrix4f trans(0.5f, 0.f, 0.f, 0.5f,
-							0.f, 0.5f, 0.f, 0.5f,
-							0.f, 0.f, 0.5f, 0.5f,
-							0.f, 0.f, 0.f, 1.f);
-
-			set_current_modelview(view[j]);
-			set_current_projection(proj[j]);
-
-			for (U32 i = 0; i < 16; i++)
-			{
-				gGLLastModelView[i] = mShadowModelview[j].m[i];
-				gGLLastProjection[i] = mShadowProjection[j].m[i];
-			}
-
-			mShadowModelview[j] = view[j];
-			mShadowProjection[j] = proj[j];
-			mSunShadowMatrix[j] = trans*proj[j]*view[j]*inv_view;
-		
-			stop_glerror();
-
-			mRT->shadow[j].bindTarget();
-			mRT->shadow[j].getViewport(gGLViewport);
-			mRT->shadow[j].clear();
-		
-			{
-				static LLCullResult result[4];
-				renderShadow(view[j], proj[j], shadow_cam, result[j], true);
-			}
-
-			mRT->shadow[j].flush();
- 
-			if (!gPipeline.hasRenderDebugMask(LLPipeline::RENDER_DEBUG_SHADOW_FRUSTA) && !gCubeSnapshot)
-			{
-				mShadowCamera[j+4] = shadow_cam;
-			}
-		}
-	}
-
-	//hack to disable projector shadows 
-	bool gen_shadow = RenderShadowDetail > 1;
-
-	if (gen_shadow)
-	{
-=======
-    if (gen_shadow)
-    {
->>>>>>> e1623bb2
-        if (!gCubeSnapshot) //skip updating spot shadow maps during cubemap updates
-        {
-            LLTrace::CountStatHandle<>* velocity_stat = LLViewerCamera::getVelocityStat();
-            F32 fade_amt = gFrameIntervalSeconds.value()
-                * llmax(LLTrace::get_frame_recording().getLastRecording().getSum(*velocity_stat) / LLTrace::get_frame_recording().getLastRecording().getDuration().value(), 1.0);
-
-            // should never happen
-            llassert(mTargetShadowSpotLight[0] != mTargetShadowSpotLight[1] || mTargetShadowSpotLight[0].isNull());
-
-            //update shadow targets
-            for (U32 i = 0; i < 2; i++)
-            { //for each current shadow
-                LLViewerCamera::sCurCameraID = (LLViewerCamera::eCameraID)(LLViewerCamera::CAMERA_SPOT_SHADOW0 + i);
-
-                if (mShadowSpotLight[i].notNull() &&
-                    (mShadowSpotLight[i] == mTargetShadowSpotLight[0] ||
-                        mShadowSpotLight[i] == mTargetShadowSpotLight[1]))
-                { //keep this spotlight
-                    mSpotLightFade[i] = llmin(mSpotLightFade[i] + fade_amt, 1.f);
-                }
-                else
-                { //fade out this light
-                    mSpotLightFade[i] = llmax(mSpotLightFade[i] - fade_amt, 0.f);
-
-                    if (mSpotLightFade[i] == 0.f || mShadowSpotLight[i].isNull())
-                    { //faded out, grab one of the pending spots (whichever one isn't already taken)
-                        if (mTargetShadowSpotLight[0] != mShadowSpotLight[(i + 1) % 2])
-                        {
-                            mShadowSpotLight[i] = mTargetShadowSpotLight[0];
-                        }
-                        else
-                        {
-                            mShadowSpotLight[i] = mTargetShadowSpotLight[1];
-                        }
-                    }
-                }
-            }
-        }
-
-        // this should never happen
-        llassert(mShadowSpotLight[0] != mShadowSpotLight[1] || mShadowSpotLight[0].isNull());
-
-        for (S32 i = 0; i < 2; i++)
-        {
-            set_current_modelview(saved_view);
-            set_current_projection(saved_proj);
-
-            if (mShadowSpotLight[i].isNull())
-            {
-                continue;
-            }
-
-            LLVOVolume* volume = mShadowSpotLight[i]->getVOVolume();
-
-            if (!volume)
-            {
-                mShadowSpotLight[i] = NULL;
-                continue;
-            }
-
-            LLDrawable* drawable = mShadowSpotLight[i];
-
-            LLVector3 params = volume->getSpotLightParams();
-            F32 fov = params.mV[0];
-
-            //get agent->light space matrix (modelview)
-            LLVector3 center = drawable->getPositionAgent();
-            LLQuaternion quat = volume->getRenderRotation();
-
-            //get near clip plane
-            LLVector3 scale = volume->getScale();
-            LLVector3 at_axis(0, 0, -scale.mV[2] * 0.5f);
-            at_axis *= quat;
-
-            LLVector3 np = center + at_axis;
-            at_axis.normVec();
-
-            //get origin that has given fov for plane np, at_axis, and given scale
-            F32 dist = (scale.mV[1] * 0.5f) / tanf(fov * 0.5f);
-
-            LLVector3 origin = np - at_axis * dist;
-
-            LLMatrix4 mat(quat, LLVector4(origin, 1.f));
-
-            view[i + 4] = glh::matrix4f((F32*)mat.mMatrix);
-
-            view[i + 4] = view[i + 4].inverse();
-
-            //get perspective matrix
-            F32 near_clip = dist + 0.01f;
-            F32 width = scale.mV[VX];
-            F32 height = scale.mV[VY];
-            F32 far_clip = dist + volume->getLightRadius() * 1.5f;
-
-            F32 fovy = fov * RAD_TO_DEG;
-            F32 aspect = width / height;
-
-            proj[i + 4] = gl_perspective(fovy, aspect, near_clip, far_clip);
-
-            //translate and scale to from [-1, 1] to [0, 1]
-            glh::matrix4f trans(0.5f, 0.f, 0.f, 0.5f,
-                0.f, 0.5f, 0.f, 0.5f,
-                0.f, 0.f, 0.5f, 0.5f,
-                0.f, 0.f, 0.f, 1.f);
-
-            set_current_modelview(view[i + 4]);
-            set_current_projection(proj[i + 4]);
-
-            mSunShadowMatrix[i + 4] = trans * proj[i + 4] * view[i + 4] * inv_view;
-
-            for (U32 j = 0; j < 16; j++)
-            {
-                gGLLastModelView[j] = mShadowModelview[i + 4].m[j];
-                gGLLastProjection[j] = mShadowProjection[i + 4].m[j];
-            }
-
-            mShadowModelview[i + 4] = view[i + 4];
-            mShadowProjection[i + 4] = proj[i + 4];
-
-            if (!gCubeSnapshot) //skip updating spot shadow maps during cubemap updates
-            {
-                LLCamera shadow_cam = camera;
-                shadow_cam.setFar(far_clip);
-                shadow_cam.setOrigin(origin);
-
-                LLViewerCamera::updateFrustumPlanes(shadow_cam, false, false, true);
-
-                //
-
-                mSpotShadow[i].bindTarget();
-                mSpotShadow[i].getViewport(gGLViewport);
-                mSpotShadow[i].clear();
-
-                static LLCullResult result[2];
-
-                LLViewerCamera::sCurCameraID = (LLViewerCamera::eCameraID)(LLViewerCamera::CAMERA_SPOT_SHADOW0 + i);
-
-                RenderSpotLight = drawable;
-
-                renderShadow(view[i + 4], proj[i + 4], shadow_cam, result[i], false);
-
-                RenderSpotLight = nullptr;
-
-                mSpotShadow[i].flush();
-            }
-        }
-    }
-    else
-    { //no spotlight shadows
-        mShadowSpotLight[0] = mShadowSpotLight[1] = NULL;
-    }
-
-
-    if (!CameraOffset)
-    {
-        set_current_modelview(saved_view);
-        set_current_projection(saved_proj);
-    }
-    else
-    {
-        set_current_modelview(view[1]);
-        set_current_projection(proj[1]);
-        gGL.loadMatrix(view[1].m);
-        gGL.matrixMode(LLRender::MM_PROJECTION);
-        gGL.loadMatrix(proj[1].m);
-        gGL.matrixMode(LLRender::MM_MODELVIEW);
-    }
-    gGL.setColorMask(true, true);
-
-    for (U32 i = 0; i < 16; i++)
-    {
-        gGLLastModelView[i] = last_modelview[i];
-        gGLLastProjection[i] = last_projection[i];
-    }
-
-    popRenderTypeMask();
-
-    if (!skip_avatar_update)
-    {
-        gAgentAvatarp->updateAttachmentVisibility(gAgentCamera.getCameraMode());
-    }
-}
-
-void LLPipeline::renderGroups(LLRenderPass* pass, U32 type, bool texture)
-{
-    for (LLCullResult::sg_iterator i = sCull->beginVisibleGroups(); i != sCull->endVisibleGroups(); ++i)
-    {
-        LLSpatialGroup* group = *i;
-        if (!group->isDead() &&
-            (!sUseOcclusion || !group->isOcclusionState(LLSpatialGroup::OCCLUDED)) &&
-            gPipeline.hasRenderType(group->getSpatialPartition()->mDrawableType) &&
-            group->mDrawMap.find(type) != group->mDrawMap.end())
-        {
-            pass->renderGroup(group,type,texture);
-        }
-    }
-}
-
-void LLPipeline::renderRiggedGroups(LLRenderPass* pass, U32 type, bool texture)
-{
-    for (LLCullResult::sg_iterator i = sCull->beginVisibleGroups(); i != sCull->endVisibleGroups(); ++i)
-    {
-        LLSpatialGroup* group = *i;
-        if (!group->isDead() &&
-            (!sUseOcclusion || !group->isOcclusionState(LLSpatialGroup::OCCLUDED)) &&
-            gPipeline.hasRenderType(group->getSpatialPartition()->mDrawableType) &&
-            group->mDrawMap.find(type) != group->mDrawMap.end())
-        {
-            pass->renderRiggedGroup(group, type, texture);
-        }
-    }
-}
-
-void LLPipeline::profileAvatar(LLVOAvatar* avatar, bool profile_attachments)
-{
-    if (gGLManager.mGLVersion < 3.25f)
-    { // profiling requires GL 3.3 or later
-        return;
-    }
-
-    LL_PROFILE_ZONE_SCOPED_CATEGORY_PIPELINE;
-
-    // don't continue to profile an avatar that is known to be too slow
-    llassert(!avatar->isTooSlow());
-
-    LLGLSLShader* cur_shader = LLGLSLShader::sCurBoundShaderPtr;
-
-    mRT->deferredScreen.bindTarget();
-    mRT->deferredScreen.clear();
-
-    if (!profile_attachments)
-    {
-        // profile entire avatar all at once and readback asynchronously
-        avatar->placeProfileQuery();
-
-        LLTimer cpu_timer;
-
-        generateImpostor(avatar, false, true);
-
-        avatar->mCPURenderTime = (F32)cpu_timer.getElapsedTimeF32() * 1000.f;
-
-        avatar->readProfileQuery(5); // allow up to 5 frames of latency
-    }
-    else
-    {
-        // profile attachments one at a time
-        LLVOAvatar::attachment_map_t::iterator iter;
-        LLVOAvatar::attachment_map_t::iterator begin = avatar->mAttachmentPoints.begin();
-        LLVOAvatar::attachment_map_t::iterator end = avatar->mAttachmentPoints.end();
-
-        for (iter = begin;
-            iter != end;
-            ++iter)
-        {
-            LLViewerJointAttachment* attachment = iter->second;
-            for (LLViewerJointAttachment::attachedobjs_vec_t::iterator attachment_iter = attachment->mAttachedObjects.begin();
-                attachment_iter != attachment->mAttachedObjects.end();
-                ++attachment_iter)
-            {
-                LLViewerObject* attached_object = attachment_iter->get();
-                if (attached_object)
-                {
-                    // use gDebugProgram to do the GPU queries
-                    gDebugProgram.clearStats();
-                    gDebugProgram.placeProfileQuery(true);
-
-                    generateImpostor(avatar, false, true, attached_object);
-                    gDebugProgram.readProfileQuery(true, true);
-
-                    attached_object->mGPURenderTime = gDebugProgram.mTimeElapsed / 1000000.f;
-                }
-            }
-        }
-    }
-
-    mRT->deferredScreen.flush();
-
-    if (cur_shader)
-    {
-        cur_shader->bind();
-    }
-}
-
-void LLPipeline::generateImpostor(LLVOAvatar* avatar, bool preview_avatar, bool for_profile, LLViewerObject* specific_attachment)
-{
-    LL_PROFILE_ZONE_SCOPED_CATEGORY_PIPELINE;
-    LL_PROFILE_GPU_ZONE("generateImpostor");
-    LLGLState::checkStates();
-
-    static LLCullResult result;
-    result.clear();
-    grabReferences(result);
-
-    if (!avatar || !avatar->mDrawable)
-    {
-        LL_WARNS_ONCE("AvatarRenderPipeline") << "Avatar is " << (avatar ? "not drawable" : "null") << LL_ENDL;
-        return;
-    }
-    LL_DEBUGS_ONCE("AvatarRenderPipeline") << "Avatar " << avatar->getID() << " is drawable" << LL_ENDL;
-
-    assertInitialized();
-
-    // previews can't be muted or impostered
-    bool visually_muted = !for_profile && !preview_avatar && avatar->isVisuallyMuted();
-    LL_DEBUGS_ONCE("AvatarRenderPipeline") << "Avatar " << avatar->getID()
-                              << " is " << ( visually_muted ? "" : "not ") << "visually muted"
-                              << LL_ENDL;
-    bool too_complex = !for_profile && !preview_avatar && avatar->isTooComplex();
-    LL_DEBUGS_ONCE("AvatarRenderPipeline") << "Avatar " << avatar->getID()
-                              << " is " << ( too_complex ? "" : "not ") << "too complex"
-                              << LL_ENDL;
-
-    pushRenderTypeMask();
-
-    if (visually_muted || too_complex)
-    {
-        // only show jelly doll geometry
-        andRenderTypeMask(LLPipeline::RENDER_TYPE_AVATAR,
-                            LLPipeline::RENDER_TYPE_CONTROL_AV,
-                            END_RENDER_TYPES);
-    }
-    else
-    {
-        //hide world geometry
-        clearRenderTypeMask(
-            RENDER_TYPE_SKY,
-            RENDER_TYPE_WL_SKY,
-            RENDER_TYPE_TERRAIN,
-            RENDER_TYPE_GRASS,
-            RENDER_TYPE_CONTROL_AV, // Animesh
-            RENDER_TYPE_TREE,
-            RENDER_TYPE_VOIDWATER,
-            RENDER_TYPE_WATER,
-            RENDER_TYPE_ALPHA_PRE_WATER,
-            RENDER_TYPE_PASS_GRASS,
-            RENDER_TYPE_HUD,
-            RENDER_TYPE_PARTICLES,
-            RENDER_TYPE_CLOUDS,
-            RENDER_TYPE_HUD_PARTICLES,
-            END_RENDER_TYPES
-         );
-    }
-
-    if (specific_attachment && specific_attachment->isHUDAttachment())
-    { //enable HUD rendering
-        setRenderTypeMask(RENDER_TYPE_HUD, END_RENDER_TYPES);
-    }
-
-    S32 occlusion = sUseOcclusion;
-    sUseOcclusion = 0;
-
-    sReflectionRender = ! sRenderDeferred;
-
-    sShadowRender = true;
-    sImpostorRender = true;
-
-    LLViewerCamera* viewer_camera = LLViewerCamera::getInstance();
-
-    {
-        markVisible(avatar->mDrawable, *viewer_camera);
-
-        if (preview_avatar)
-        {
-            // Only show rigged attachments for preview
-            // For the sake of performance and so that static
-            // objects won't obstruct previewing changes
-            LLVOAvatar::attachment_map_t::iterator iter;
-            for (iter = avatar->mAttachmentPoints.begin();
-                iter != avatar->mAttachmentPoints.end();
-                ++iter)
-            {
-                LLViewerJointAttachment *attachment = iter->second;
-                for (LLViewerJointAttachment::attachedobjs_vec_t::iterator attachment_iter = attachment->mAttachedObjects.begin();
-                    attachment_iter != attachment->mAttachedObjects.end();
-                    ++attachment_iter)
-                {
-                    LLViewerObject* attached_object = attachment_iter->get();
-                    if (attached_object)
-                    {
-                        if (attached_object->isRiggedMesh())
-                        {
-                            markVisible(attached_object->mDrawable->getSpatialBridge(), *viewer_camera);
-                        }
-                        else
-                        {
-                            // sometimes object is a linkset and rigged mesh is a child
-                            LLViewerObject::const_child_list_t& child_list = attached_object->getChildren();
-                            for (LLViewerObject::child_list_t::const_iterator iter = child_list.begin();
-                                iter != child_list.end(); iter++)
-                            {
-                                LLViewerObject* child = *iter;
-                                if (child->isRiggedMesh())
-                                {
-                                    markVisible(attached_object->mDrawable->getSpatialBridge(), *viewer_camera);
-                                    break;
-                                }
-                            }
-                        }
-                    }
-                }
-            }
-        }
-        else
-        {
-            if (specific_attachment)
-            {
-                markVisible(specific_attachment->mDrawable->getSpatialBridge(), *viewer_camera);
-            }
-            else
-            {
-                LLVOAvatar::attachment_map_t::iterator iter;
-                LLVOAvatar::attachment_map_t::iterator begin = avatar->mAttachmentPoints.begin();
-                LLVOAvatar::attachment_map_t::iterator end = avatar->mAttachmentPoints.end();
-
-                for (iter = begin;
-                    iter != end;
-                    ++iter)
-                {
-                    LLViewerJointAttachment* attachment = iter->second;
-                    for (LLViewerJointAttachment::attachedobjs_vec_t::iterator attachment_iter = attachment->mAttachedObjects.begin();
-                        attachment_iter != attachment->mAttachedObjects.end();
-                        ++attachment_iter)
-                    {
-                        LLViewerObject* attached_object = attachment_iter->get();
-                        if (attached_object)
-                        {
-                            markVisible(attached_object->mDrawable->getSpatialBridge(), *viewer_camera);
-                        }
-                    }
-                }
-            }
-        }
-    }
-
-    stateSort(*LLViewerCamera::getInstance(), result);
-
-    LLCamera camera = *viewer_camera;
-    LLVector2 tdim;
-    U32 resY = 0;
-    U32 resX = 0;
-
-    if (!preview_avatar)
-    {
-        const LLVector4a* ext = avatar->mDrawable->getSpatialExtents();
-        LLVector3 pos(avatar->getRenderPosition()+avatar->getImpostorOffset());
-
-        camera.lookAt(viewer_camera->getOrigin(), pos, viewer_camera->getUpAxis());
-
-        LLVector4a half_height;
-        half_height.setSub(ext[1], ext[0]);
-        half_height.mul(0.5f);
-
-        LLVector4a left;
-        left.load3(camera.getLeftAxis().mV);
-        left.mul(left);
-        llassert(left.dot3(left).getF32() > F_APPROXIMATELY_ZERO);
-        left.normalize3fast();
-
-        LLVector4a up;
-        up.load3(camera.getUpAxis().mV);
-        up.mul(up);
-        llassert(up.dot3(up).getF32() > F_APPROXIMATELY_ZERO);
-        up.normalize3fast();
-
-        tdim.mV[0] = fabsf(half_height.dot3(left).getF32());
-        tdim.mV[1] = fabsf(half_height.dot3(up).getF32());
-
-        gGL.matrixMode(LLRender::MM_PROJECTION);
-        gGL.pushMatrix();
-
-        F32 distance = (pos-camera.getOrigin()).length();
-        F32 fov = atanf(tdim.mV[1]/distance)*2.f*RAD_TO_DEG;
-        F32 aspect = tdim.mV[0]/tdim.mV[1];
-        glh::matrix4f persp = gl_perspective(fov, aspect, 1.f, 256.f);
-        set_current_projection(persp);
-        gGL.loadMatrix(persp.m);
-
-        gGL.matrixMode(LLRender::MM_MODELVIEW);
-        gGL.pushMatrix();
-        glh::matrix4f mat;
-        camera.getOpenGLTransform(mat.m);
-
-        mat = glh::matrix4f((GLfloat*) OGL_TO_CFR_ROTATION) * mat;
-
-        gGL.loadMatrix(mat.m);
-        set_current_modelview(mat);
-
-        glClearColor(0.0f,0.0f,0.0f,0.0f);
-        gGL.setColorMask(true, true);
-
-        // get the number of pixels per angle
-        F32 pa = gViewerWindow->getWindowHeightRaw() / (RAD_TO_DEG * viewer_camera->getView());
-
-        //get resolution based on angle width and height of impostor (double desired resolution to prevent aliasing)
-        resY = llmin(nhpo2((U32) (fov*pa)), (U32) 512);
-        resX = llmin(nhpo2((U32) (atanf(tdim.mV[0]/distance)*2.f*RAD_TO_DEG*pa)), (U32) 512);
-
-        if (!for_profile)
-        {
-            if (!avatar->mImpostor.isComplete())
-            {
-                avatar->mImpostor.allocate(resX, resY, GL_RGBA, true);
-
-                if (LLPipeline::sRenderDeferred)
-                {
-                    addDeferredAttachments(avatar->mImpostor, true);
-                }
-
-                gGL.getTexUnit(0)->bind(&avatar->mImpostor);
-                gGL.getTexUnit(0)->setTextureFilteringOption(LLTexUnit::TFO_POINT);
-                gGL.getTexUnit(0)->unbind(LLTexUnit::TT_TEXTURE);
-            }
-            else if (resX != avatar->mImpostor.getWidth() || resY != avatar->mImpostor.getHeight())
-            {
-                avatar->mImpostor.resize(resX, resY);
-            }
-
-            avatar->mImpostor.bindTarget();
-        }
-    }
-
-    F32 old_alpha = LLDrawPoolAvatar::sMinimumAlpha;
-
-    if (visually_muted || too_complex)
-    { //disable alpha masking for muted avatars (get whole skin silhouette)
-        LLDrawPoolAvatar::sMinimumAlpha = 0.f;
-    }
-
-    if (preview_avatar || for_profile)
-    {
-        // previews and profiles don't care about imposters
-        renderGeomDeferred(camera);
-        renderGeomPostDeferred(camera);
-    }
-    else
-    {
-        avatar->mImpostor.clear();
-        renderGeomDeferred(camera);
-
-        renderGeomPostDeferred(camera);
-
-        // Shameless hack time: render it all again,
-        // this time writing the depth
-        // values we need to generate the alpha mask below
-        // while preserving the alpha-sorted color rendering
-        // from the previous pass
-        //
-        sImpostorRenderAlphaDepthPass = true;
-        // depth-only here...
-        //
-        gGL.setColorMask(false,false);
-        renderGeomPostDeferred(camera);
-
-        sImpostorRenderAlphaDepthPass = false;
-
-    }
-
-    LLDrawPoolAvatar::sMinimumAlpha = old_alpha;
-
-    if (!for_profile)
-    { //create alpha mask based on depth buffer (grey out if muted)
-        if (LLPipeline::sRenderDeferred)
-        {
-            GLuint buff = GL_COLOR_ATTACHMENT0;
-            glDrawBuffers(1, &buff);
-        }
-
-        LLGLDisable blend(GL_BLEND);
-
-        if (visually_muted || too_complex)
-        {
-            gGL.setColorMask(true, true);
-        }
-        else
-        {
-            gGL.setColorMask(false, true);
-        }
-
-        gGL.getTexUnit(0)->unbind(LLTexUnit::TT_TEXTURE);
-
-        LLGLDepthTest depth(GL_TRUE, GL_FALSE, GL_GREATER);
-
-        gGL.flush();
-
-        gGL.pushMatrix();
-        gGL.loadIdentity();
-        gGL.matrixMode(LLRender::MM_PROJECTION);
-        gGL.pushMatrix();
-        gGL.loadIdentity();
-
-        static const F32 clip_plane = 0.99999f;
-
-        gDebugProgram.bind();
-
-        if (visually_muted)
-        {   // Visually muted avatar
-            LLColor4 muted_color(avatar->getMutedAVColor());
-            LL_DEBUGS_ONCE("AvatarRenderPipeline") << "Avatar " << avatar->getID() << " MUTED set solid color " << muted_color << LL_ENDL;
-            gGL.diffuseColor4fv( muted_color.mV );
-        }
-        else if (!preview_avatar)
-        { //grey muted avatar
-            LL_DEBUGS_ONCE("AvatarRenderPipeline") << "Avatar " << avatar->getID() << " MUTED set grey" << LL_ENDL;
-            gGL.diffuseColor4fv(LLColor4::pink.mV );
-        }
-
-        gGL.begin(LLRender::QUADS);
-        gGL.vertex3f(-1, -1, clip_plane);
-        gGL.vertex3f(1, -1, clip_plane);
-        gGL.vertex3f(1, 1, clip_plane);
-        gGL.vertex3f(-1, 1, clip_plane);
-        gGL.end();
-        gGL.flush();
-
-        gDebugProgram.unbind();
-
-        gGL.popMatrix();
-        gGL.matrixMode(LLRender::MM_MODELVIEW);
-        gGL.popMatrix();
-    }
-
-    if (!preview_avatar && !for_profile)
-    {
-        avatar->mImpostor.flush();
-        avatar->setImpostorDim(tdim);
-    }
-
-    sUseOcclusion = occlusion;
-    sReflectionRender = false;
-    sImpostorRender = false;
-    sShadowRender = false;
-    popRenderTypeMask();
-
-    gGL.matrixMode(LLRender::MM_PROJECTION);
-    gGL.popMatrix();
-    gGL.matrixMode(LLRender::MM_MODELVIEW);
-    gGL.popMatrix();
-
-    if (!preview_avatar && !for_profile)
-    {
-        avatar->mNeedsImpostorUpdate = false;
-        avatar->cacheImpostorValues();
-        avatar->mLastImpostorUpdateFrameTime = gFrameTimeSeconds;
-    }
-
-    LLVertexBuffer::unbind();
-    LLGLState::checkStates();
-}
-
-bool LLPipeline::hasRenderBatches(const U32 type) const
-{
-    return sCull->getRenderMapSize(type) > 0;
-}
-
-LLCullResult::drawinfo_iterator LLPipeline::beginRenderMap(U32 type)
-{
-    return sCull->beginRenderMap(type);
-}
-
-LLCullResult::drawinfo_iterator LLPipeline::endRenderMap(U32 type)
-{
-    return sCull->endRenderMap(type);
-}
-
-LLCullResult::sg_iterator LLPipeline::beginAlphaGroups()
-{
-    return sCull->beginAlphaGroups();
-}
-
-LLCullResult::sg_iterator LLPipeline::endAlphaGroups()
-{
-    return sCull->endAlphaGroups();
-}
-
-LLCullResult::sg_iterator LLPipeline::beginRiggedAlphaGroups()
-{
-    return sCull->beginRiggedAlphaGroups();
-}
-
-LLCullResult::sg_iterator LLPipeline::endRiggedAlphaGroups()
-{
-    return sCull->endRiggedAlphaGroups();
-}
-
-bool LLPipeline::hasRenderType(const U32 type) const
-{
-    // STORM-365 : LLViewerJointAttachment::setAttachmentVisibility() is setting type to 0 to actually mean "do not render"
-    // We then need to test that value here and return false to prevent attachment to render (in mouselook for instance)
-    // TODO: reintroduce RENDER_TYPE_NONE in LLRenderTypeMask and initialize its mRenderTypeEnabled[RENDER_TYPE_NONE] to false explicitely
-    return (type == 0 ? false : mRenderTypeEnabled[type]);
-}
-
-void LLPipeline::setRenderTypeMask(U32 type, ...)
-{
-    va_list args;
-
-    va_start(args, type);
-    while (type < END_RENDER_TYPES)
-    {
-        mRenderTypeEnabled[type] = true;
-        type = va_arg(args, U32);
-    }
-    va_end(args);
-
-    if (type > END_RENDER_TYPES)
-    {
-        LL_ERRS() << "Invalid render type." << LL_ENDL;
-    }
-}
-
-bool LLPipeline::hasAnyRenderType(U32 type, ...) const
-{
-    va_list args;
-
-    va_start(args, type);
-    while (type < END_RENDER_TYPES)
-    {
-        if (mRenderTypeEnabled[type])
-        {
-            return true;
-        }
-        type = va_arg(args, U32);
-    }
-    va_end(args);
-
-    if (type > END_RENDER_TYPES)
-    {
-        LL_ERRS() << "Invalid render type." << LL_ENDL;
-    }
-
-    return false;
-}
-
-void LLPipeline::pushRenderTypeMask()
-{
-    std::string cur_mask;
-    cur_mask.assign((const char*) mRenderTypeEnabled, sizeof(mRenderTypeEnabled));
-    mRenderTypeEnableStack.push(cur_mask);
-}
-
-void LLPipeline::popRenderTypeMask()
-{
-    if (mRenderTypeEnableStack.empty())
-    {
-        LL_ERRS() << "Depleted render type stack." << LL_ENDL;
-    }
-
-    memcpy(mRenderTypeEnabled, mRenderTypeEnableStack.top().data(), sizeof(mRenderTypeEnabled));
-    mRenderTypeEnableStack.pop();
-}
-
-void LLPipeline::andRenderTypeMask(U32 type, ...)
-{
-    va_list args;
-
-    bool tmp[NUM_RENDER_TYPES];
-    for (U32 i = 0; i < NUM_RENDER_TYPES; ++i)
-    {
-        tmp[i] = false;
-    }
-
-    va_start(args, type);
-    while (type < END_RENDER_TYPES)
-    {
-        if (mRenderTypeEnabled[type])
-        {
-            tmp[type] = true;
-        }
-
-        type = va_arg(args, U32);
-    }
-    va_end(args);
-
-    if (type > END_RENDER_TYPES)
-    {
-        LL_ERRS() << "Invalid render type." << LL_ENDL;
-    }
-
-    for (U32 i = 0; i < LLPipeline::NUM_RENDER_TYPES; ++i)
-    {
-        mRenderTypeEnabled[i] = tmp[i];
-    }
-
-}
-
-void LLPipeline::clearRenderTypeMask(U32 type, ...)
-{
-    va_list args;
-
-    va_start(args, type);
-    while (type < END_RENDER_TYPES)
-    {
-        mRenderTypeEnabled[type] = false;
-
-        type = va_arg(args, U32);
-    }
-    va_end(args);
-
-    if (type > END_RENDER_TYPES)
-    {
-        LL_ERRS() << "Invalid render type." << LL_ENDL;
-    }
-}
-
-void LLPipeline::setAllRenderTypes()
-{
-    for (U32 i = 0; i < NUM_RENDER_TYPES; ++i)
-    {
-        mRenderTypeEnabled[i] = true;
-    }
-}
-
-void LLPipeline::clearAllRenderTypes()
-{
-    for (U32 i = 0; i < NUM_RENDER_TYPES; ++i)
-    {
-        mRenderTypeEnabled[i] = false;
-    }
-}
-
-void LLPipeline::addDebugBlip(const LLVector3& position, const LLColor4& color)
-{
-    DebugBlip blip(position, color);
-    mDebugBlips.push_back(blip);
-}
-
-void LLPipeline::hidePermanentObjects( std::vector<U32>& restoreList )
-{
-    //This method is used to hide any vo's from the object list that may have
-    //the permanent flag set.
-
-    U32 objCnt = gObjectList.getNumObjects();
-    for (U32 i = 0; i < objCnt; ++i)
-    {
-        LLViewerObject* pObject = gObjectList.getObject(i);
-        if ( pObject && pObject->flagObjectPermanent() )
-        {
-            LLDrawable *pDrawable = pObject->mDrawable;
-
-            if ( pDrawable )
-            {
-                restoreList.push_back( i );
-                hideDrawable( pDrawable );
-            }
-        }
-    }
-
-    skipRenderingOfTerrain( true );
-}
-
-void LLPipeline::restorePermanentObjects( const std::vector<U32>& restoreList )
-{
-    //This method is used to restore(unhide) any vo's from the object list that may have
-    //been hidden because their permanency flag was set.
-
-    std::vector<U32>::const_iterator itCurrent  = restoreList.begin();
-    std::vector<U32>::const_iterator itEnd      = restoreList.end();
-
-    U32 objCnt = gObjectList.getNumObjects();
-
-    while ( itCurrent != itEnd )
-    {
-        U32 index = *itCurrent;
-        LLViewerObject* pObject = NULL;
-        if ( index < objCnt )
-        {
-            pObject = gObjectList.getObject( index );
-        }
-        if ( pObject )
-        {
-            LLDrawable *pDrawable = pObject->mDrawable;
-            if ( pDrawable )
-            {
-                pDrawable->clearState( LLDrawable::FORCE_INVISIBLE );
-                unhideDrawable( pDrawable );
-            }
-        }
-        ++itCurrent;
-    }
-
-    skipRenderingOfTerrain( false );
-}
-
-void LLPipeline::skipRenderingOfTerrain( bool flag )
-{
-    pool_set_t::iterator iter = mPools.begin();
-    while ( iter != mPools.end() )
-    {
-        LLDrawPool* pPool = *iter;
-        U32 poolType = pPool->getType();
-        if ( hasRenderType( pPool->getType() ) && poolType == LLDrawPool::POOL_TERRAIN )
-        {
-            pPool->setSkipRenderFlag( flag );
-        }
-        ++iter;
-    }
-}
-
-void LLPipeline::hideObject( const LLUUID& id )
-{
-    LLViewerObject *pVO = gObjectList.findObject( id );
-
-    if ( pVO )
-    {
-        LLDrawable *pDrawable = pVO->mDrawable;
-
-        if ( pDrawable )
-        {
-            hideDrawable( pDrawable );
-        }
-    }
-}
-
-void LLPipeline::hideDrawable( LLDrawable *pDrawable )
-{
-    pDrawable->setState( LLDrawable::FORCE_INVISIBLE );
-    markRebuild( pDrawable, LLDrawable::REBUILD_ALL);
-    //hide the children
-    LLViewerObject::const_child_list_t& child_list = pDrawable->getVObj()->getChildren();
-    for ( LLViewerObject::child_list_t::const_iterator iter = child_list.begin();
-          iter != child_list.end(); iter++ )
-    {
-        LLViewerObject* child = *iter;
-        LLDrawable* drawable = child->mDrawable;
-        if ( drawable )
-        {
-            drawable->setState( LLDrawable::FORCE_INVISIBLE );
-            markRebuild( drawable, LLDrawable::REBUILD_ALL);
-        }
-    }
-}
-void LLPipeline::unhideDrawable( LLDrawable *pDrawable )
-{
-    pDrawable->clearState( LLDrawable::FORCE_INVISIBLE );
-    markRebuild( pDrawable, LLDrawable::REBUILD_ALL);
-    //restore children
-    LLViewerObject::const_child_list_t& child_list = pDrawable->getVObj()->getChildren();
-    for ( LLViewerObject::child_list_t::const_iterator iter = child_list.begin();
-          iter != child_list.end(); iter++)
-    {
-        LLViewerObject* child = *iter;
-        LLDrawable* drawable = child->mDrawable;
-        if ( drawable )
-        {
-            drawable->clearState( LLDrawable::FORCE_INVISIBLE );
-            markRebuild( drawable, LLDrawable::REBUILD_ALL);
-        }
-    }
-}
-void LLPipeline::restoreHiddenObject( const LLUUID& id )
-{
-    LLViewerObject *pVO = gObjectList.findObject( id );
-
-    if ( pVO )
-    {
-        LLDrawable *pDrawable = pVO->mDrawable;
-        if ( pDrawable )
-        {
-            unhideDrawable( pDrawable );
-        }
-    }
-}
-
-void LLPipeline::skipRenderingShadows()
-{
-    LLGLDepthTest depth(GL_TRUE);
-
-    for (S32 j = 0; j < 4; j++)
-    {
-        mRT->shadow[j].bindTarget();
-        mRT->shadow[j].clear();
-        mRT->shadow[j].flush();
-    }
-}
-
-void LLPipeline::handleShadowDetailChanged()
-{
-    if (RenderShadowDetail > gSavedSettings.getS32("RenderShadowDetail"))
-    {
-        skipRenderingShadows();
-    }
-    else
-    {
-        LLViewerShaderMgr::instance()->setShaders();
-    }
-}
-
-class LLOctreeDirty : public OctreeTraveler
-{
-public:
-    virtual void visit(const OctreeNode* state)
-    {
-        LLSpatialGroup* group = (LLSpatialGroup*)state->getListener(0);
-
-        if (group->getSpatialPartition()->mRenderByGroup)
-        {
-            group->setState(LLSpatialGroup::GEOM_DIRTY);
-            gPipeline.markRebuild(group);
-        }
-
-        for (LLSpatialGroup::bridge_list_t::iterator i = group->mBridgeList.begin(); i != group->mBridgeList.end(); ++i)
-        {
-            LLSpatialBridge* bridge = *i;
-            traverse(bridge->mOctree);
-        }
-    }
-};
-
-
-void LLPipeline::rebuildDrawInfo()
-{
-    for (LLWorld::region_list_t::const_iterator iter = LLWorld::getInstance()->getRegionList().begin();
-        iter != LLWorld::getInstance()->getRegionList().end(); ++iter)
-    {
-        LLViewerRegion* region = *iter;
-
-        LLOctreeDirty dirty;
-
-        LLSpatialPartition* part = region->getSpatialPartition(LLViewerRegion::PARTITION_VOLUME);
-        dirty.traverse(part->mOctree);
-
-        part = region->getSpatialPartition(LLViewerRegion::PARTITION_BRIDGE);
-        dirty.traverse(part->mOctree);
-    }
-}
+/**
+ * @file pipeline.cpp
+ * @brief Rendering pipeline.
+ *
+ * $LicenseInfo:firstyear=2005&license=viewerlgpl$
+ * Second Life Viewer Source Code
+ * Copyright (C) 2010, Linden Research, Inc.
+ *
+ * This library is free software; you can redistribute it and/or
+ * modify it under the terms of the GNU Lesser General Public
+ * License as published by the Free Software Foundation;
+ * version 2.1 of the License only.
+ *
+ * This library is distributed in the hope that it will be useful,
+ * but WITHOUT ANY WARRANTY; without even the implied warranty of
+ * MERCHANTABILITY or FITNESS FOR A PARTICULAR PURPOSE.  See the GNU
+ * Lesser General Public License for more details.
+ *
+ * You should have received a copy of the GNU Lesser General Public
+ * License along with this library; if not, write to the Free Software
+ * Foundation, Inc., 51 Franklin Street, Fifth Floor, Boston, MA  02110-1301  USA
+ *
+ * Linden Research, Inc., 945 Battery Street, San Francisco, CA  94111  USA
+ * $/LicenseInfo$
+ */
+
+#include "llviewerprecompiledheaders.h"
+
+#include "pipeline.h"
+
+// library includes
+#include "llaudioengine.h" // For debugging.
+#include "llerror.h"
+#include "llviewercontrol.h"
+#include "llfasttimer.h"
+#include "llfontgl.h"
+#include "llnamevalue.h"
+#include "llpointer.h"
+#include "llprimitive.h"
+#include "llvolume.h"
+#include "material_codes.h"
+#include "v3color.h"
+#include "llui.h"
+#include "llglheaders.h"
+#include "llrender.h"
+#include "llstartup.h"
+#include "llwindow.h"   // swapBuffers()
+
+// newview includes
+#include "llagent.h"
+#include "llagentcamera.h"
+#include "llappviewer.h"
+#include "lltexturecache.h"
+#include "lltexturefetch.h"
+#include "llimageworker.h"
+#include "lldrawable.h"
+#include "lldrawpoolalpha.h"
+#include "lldrawpoolavatar.h"
+#include "lldrawpoolbump.h"
+#include "lldrawpooltree.h"
+#include "lldrawpoolwater.h"
+#include "llface.h"
+#include "llfeaturemanager.h"
+#include "llfloatertelehub.h"
+#include "llfloaterreg.h"
+#include "llhudmanager.h"
+#include "llhudnametag.h"
+#include "llhudtext.h"
+#include "lllightconstants.h"
+#include "llmeshrepository.h"
+#include "llpipelinelistener.h"
+#include "llresmgr.h"
+#include "llselectmgr.h"
+#include "llsky.h"
+#include "lltracker.h"
+#include "lltool.h"
+#include "lltoolmgr.h"
+#include "llviewercamera.h"
+#include "llviewermediafocus.h"
+#include "llviewertexturelist.h"
+#include "llviewerobject.h"
+#include "llviewerobjectlist.h"
+#include "llviewerparcelmgr.h"
+#include "llviewerregion.h" // for audio debugging.
+#include "llviewerwindow.h" // For getSpinAxis
+#include "llvoavatarself.h"
+#include "llvocache.h"
+#include "llvosky.h"
+#include "llvowlsky.h"
+#include "llvotree.h"
+#include "llvovolume.h"
+#include "llvosurfacepatch.h"
+#include "llvowater.h"
+#include "llvotree.h"
+#include "llvopartgroup.h"
+#include "llworld.h"
+#include "llcubemap.h"
+#include "llviewershadermgr.h"
+#include "llviewerstats.h"
+#include "llviewerjoystick.h"
+#include "llviewerdisplay.h"
+#include "llspatialpartition.h"
+#include "llmutelist.h"
+#include "lltoolpie.h"
+#include "llnotifications.h"
+#include "llpathinglib.h"
+#include "llfloaterpathfindingconsole.h"
+#include "llfloaterpathfindingcharacters.h"
+#include "llfloatertools.h"
+#include "llpanelface.h"
+#include "llpathfindingpathtool.h"
+#include "llscenemonitor.h"
+#include "llprogressview.h"
+#include "llcleanup.h"
+
+#include "llenvironment.h"
+#include "llsettingsvo.h"
+
+extern bool gSnapshot;
+bool gShiftFrame = false;
+
+//cached settings
+bool LLPipeline::WindLightUseAtmosShaders;
+bool LLPipeline::RenderDeferred;
+F32 LLPipeline::RenderDeferredSunWash;
+U32 LLPipeline::RenderFSAASamples;
+U32 LLPipeline::RenderResolutionDivisor;
+bool LLPipeline::RenderUIBuffer;
+S32 LLPipeline::RenderShadowDetail;
+S32 LLPipeline::RenderShadowSplits;
+bool LLPipeline::RenderDeferredSSAO;
+F32 LLPipeline::RenderShadowResolutionScale;
+bool LLPipeline::RenderDelayCreation;
+bool LLPipeline::RenderAnimateRes;
+bool LLPipeline::FreezeTime;
+S32 LLPipeline::DebugBeaconLineWidth;
+F32 LLPipeline::RenderHighlightBrightness;
+LLColor4 LLPipeline::RenderHighlightColor;
+F32 LLPipeline::RenderHighlightThickness;
+bool LLPipeline::RenderSpotLightsInNondeferred;
+LLColor4 LLPipeline::PreviewAmbientColor;
+LLColor4 LLPipeline::PreviewDiffuse0;
+LLColor4 LLPipeline::PreviewSpecular0;
+LLColor4 LLPipeline::PreviewDiffuse1;
+LLColor4 LLPipeline::PreviewSpecular1;
+LLColor4 LLPipeline::PreviewDiffuse2;
+LLColor4 LLPipeline::PreviewSpecular2;
+LLVector3 LLPipeline::PreviewDirection0;
+LLVector3 LLPipeline::PreviewDirection1;
+LLVector3 LLPipeline::PreviewDirection2;
+F32 LLPipeline::RenderGlowMaxExtractAlpha;
+F32 LLPipeline::RenderGlowWarmthAmount;
+LLVector3 LLPipeline::RenderGlowLumWeights;
+LLVector3 LLPipeline::RenderGlowWarmthWeights;
+S32 LLPipeline::RenderGlowResolutionPow;
+S32 LLPipeline::RenderGlowIterations;
+F32 LLPipeline::RenderGlowWidth;
+F32 LLPipeline::RenderGlowStrength;
+bool LLPipeline::RenderGlowNoise;
+bool LLPipeline::RenderDepthOfField;
+bool LLPipeline::RenderDepthOfFieldInEditMode;
+F32 LLPipeline::CameraFocusTransitionTime;
+F32 LLPipeline::CameraFNumber;
+F32 LLPipeline::CameraFocalLength;
+F32 LLPipeline::CameraFieldOfView;
+F32 LLPipeline::RenderShadowNoise;
+F32 LLPipeline::RenderShadowBlurSize;
+F32 LLPipeline::RenderSSAOScale;
+U32 LLPipeline::RenderSSAOMaxScale;
+F32 LLPipeline::RenderSSAOFactor;
+LLVector3 LLPipeline::RenderSSAOEffect;
+F32 LLPipeline::RenderShadowOffsetError;
+F32 LLPipeline::RenderShadowBiasError;
+F32 LLPipeline::RenderShadowOffset;
+F32 LLPipeline::RenderShadowBias;
+F32 LLPipeline::RenderSpotShadowOffset;
+F32 LLPipeline::RenderSpotShadowBias;
+LLDrawable* LLPipeline::RenderSpotLight = nullptr;
+F32 LLPipeline::RenderEdgeDepthCutoff;
+F32 LLPipeline::RenderEdgeNormCutoff;
+LLVector3 LLPipeline::RenderShadowGaussian;
+F32 LLPipeline::RenderShadowBlurDistFactor;
+bool LLPipeline::RenderDeferredAtmospheric;
+F32 LLPipeline::RenderHighlightFadeTime;
+F32 LLPipeline::RenderFarClip;
+LLVector3 LLPipeline::RenderShadowSplitExponent;
+F32 LLPipeline::RenderShadowErrorCutoff;
+F32 LLPipeline::RenderShadowFOVCutoff;
+bool LLPipeline::CameraOffset;
+F32 LLPipeline::CameraMaxCoF;
+F32 LLPipeline::CameraDoFResScale;
+F32 LLPipeline::RenderAutoHideSurfaceAreaLimit;
+bool LLPipeline::RenderScreenSpaceReflections;
+S32 LLPipeline::RenderScreenSpaceReflectionIterations;
+F32 LLPipeline::RenderScreenSpaceReflectionRayStep;
+F32 LLPipeline::RenderScreenSpaceReflectionDistanceBias;
+F32 LLPipeline::RenderScreenSpaceReflectionDepthRejectBias;
+F32 LLPipeline::RenderScreenSpaceReflectionAdaptiveStepMultiplier;
+S32 LLPipeline::RenderScreenSpaceReflectionGlossySamples;
+S32 LLPipeline::RenderBufferVisualization;
+LLTrace::EventStatHandle<S64> LLPipeline::sStatBatchSize("renderbatchsize");
+
+const F32 BACKLIGHT_DAY_MAGNITUDE_OBJECT = 0.1f;
+const F32 BACKLIGHT_NIGHT_MAGNITUDE_OBJECT = 0.08f;
+const F32 ALPHA_BLEND_CUTOFF = 0.598f;
+const F32 DEFERRED_LIGHT_FALLOFF = 0.5f;
+const U32 DEFERRED_VB_MASK = LLVertexBuffer::MAP_VERTEX | LLVertexBuffer::MAP_TEXCOORD0 | LLVertexBuffer::MAP_TEXCOORD1;
+
+extern S32 gBoxFrame;
+//extern bool gHideSelectedObjects;
+extern bool gDisplaySwapBuffers;
+extern bool gDebugGL;
+extern bool gCubeSnapshot;
+extern bool gSnapshotNoPost;
+
+bool    gAvatarBacklight = false;
+
+bool    gDebugPipeline = false;
+LLPipeline gPipeline;
+const LLMatrix4* gGLLastMatrix = NULL;
+
+LLTrace::BlockTimerStatHandle FTM_RENDER_GEOMETRY("Render Geometry");
+LLTrace::BlockTimerStatHandle FTM_RENDER_GRASS("Grass");
+LLTrace::BlockTimerStatHandle FTM_RENDER_INVISIBLE("Invisible");
+LLTrace::BlockTimerStatHandle FTM_RENDER_SHINY("Shiny");
+LLTrace::BlockTimerStatHandle FTM_RENDER_SIMPLE("Simple");
+LLTrace::BlockTimerStatHandle FTM_RENDER_TERRAIN("Terrain");
+LLTrace::BlockTimerStatHandle FTM_RENDER_TREES("Trees");
+LLTrace::BlockTimerStatHandle FTM_RENDER_UI("UI");
+LLTrace::BlockTimerStatHandle FTM_RENDER_WATER("Water");
+LLTrace::BlockTimerStatHandle FTM_RENDER_WL_SKY("Windlight Sky");
+LLTrace::BlockTimerStatHandle FTM_RENDER_ALPHA("Alpha Objects");
+LLTrace::BlockTimerStatHandle FTM_RENDER_CHARACTERS("Avatars");
+LLTrace::BlockTimerStatHandle FTM_RENDER_BUMP("Bump");
+LLTrace::BlockTimerStatHandle FTM_RENDER_MATERIALS("Render Materials");
+LLTrace::BlockTimerStatHandle FTM_RENDER_FULLBRIGHT("Fullbright");
+LLTrace::BlockTimerStatHandle FTM_RENDER_GLOW("Glow");
+LLTrace::BlockTimerStatHandle FTM_GEO_UPDATE("Geo Update");
+LLTrace::BlockTimerStatHandle FTM_POOLRENDER("RenderPool");
+LLTrace::BlockTimerStatHandle FTM_POOLS("Pools");
+LLTrace::BlockTimerStatHandle FTM_DEFERRED_POOLRENDER("RenderPool (Deferred)");
+LLTrace::BlockTimerStatHandle FTM_DEFERRED_POOLS("Pools (Deferred)");
+LLTrace::BlockTimerStatHandle FTM_POST_DEFERRED_POOLRENDER("RenderPool (Post)");
+LLTrace::BlockTimerStatHandle FTM_POST_DEFERRED_POOLS("Pools (Post)");
+LLTrace::BlockTimerStatHandle FTM_STATESORT("Sort Draw State");
+LLTrace::BlockTimerStatHandle FTM_PIPELINE("Pipeline");
+LLTrace::BlockTimerStatHandle FTM_CLIENT_COPY("Client Copy");
+LLTrace::BlockTimerStatHandle FTM_RENDER_DEFERRED("Deferred Shading");
+
+LLTrace::BlockTimerStatHandle FTM_RENDER_UI_HUD("HUD");
+LLTrace::BlockTimerStatHandle FTM_RENDER_UI_3D("3D");
+LLTrace::BlockTimerStatHandle FTM_RENDER_UI_2D("2D");
+
+static LLTrace::BlockTimerStatHandle FTM_STATESORT_DRAWABLE("Sort Drawables");
+
+static LLStaticHashedString sTint("tint");
+static LLStaticHashedString sAmbiance("ambiance");
+static LLStaticHashedString sAlphaScale("alpha_scale");
+static LLStaticHashedString sNormMat("norm_mat");
+static LLStaticHashedString sOffset("offset");
+static LLStaticHashedString sScreenRes("screenRes");
+static LLStaticHashedString sDelta("delta");
+static LLStaticHashedString sDistFactor("dist_factor");
+static LLStaticHashedString sKern("kern");
+static LLStaticHashedString sKernScale("kern_scale");
+
+//----------------------------------------
+
+void drawBox(const LLVector4a& c, const LLVector4a& r);
+void drawBoxOutline(const LLVector3& pos, const LLVector3& size);
+U32 nhpo2(U32 v);
+LLVertexBuffer* ll_create_cube_vb(U32 type_mask);
+
+void display_update_camera();
+//----------------------------------------
+
+S32     LLPipeline::sCompiles = 0;
+
+bool    LLPipeline::sPickAvatar = true;
+bool    LLPipeline::sDynamicLOD = true;
+bool    LLPipeline::sShowHUDAttachments = true;
+bool    LLPipeline::sRenderMOAPBeacons = false;
+bool    LLPipeline::sRenderPhysicalBeacons = true;
+bool    LLPipeline::sRenderScriptedBeacons = false;
+bool    LLPipeline::sRenderScriptedTouchBeacons = true;
+bool    LLPipeline::sRenderParticleBeacons = false;
+bool    LLPipeline::sRenderSoundBeacons = false;
+bool    LLPipeline::sRenderBeacons = false;
+bool    LLPipeline::sRenderHighlight = true;
+LLRender::eTexIndex LLPipeline::sRenderHighlightTextureChannel = LLRender::DIFFUSE_MAP;
+bool    LLPipeline::sForceOldBakedUpload = false;
+S32     LLPipeline::sUseOcclusion = 0;
+bool    LLPipeline::sAutoMaskAlphaDeferred = true;
+bool    LLPipeline::sAutoMaskAlphaNonDeferred = false;
+bool    LLPipeline::sRenderTransparentWater = true;
+bool    LLPipeline::sBakeSunlight = false;
+bool    LLPipeline::sNoAlpha = false;
+bool    LLPipeline::sUseFarClip = true;
+bool    LLPipeline::sShadowRender = false;
+bool    LLPipeline::sRenderGlow = false;
+bool    LLPipeline::sReflectionRender = false;
+bool    LLPipeline::sDistortionRender = false;
+bool    LLPipeline::sImpostorRender = false;
+bool    LLPipeline::sImpostorRenderAlphaDepthPass = false;
+bool    LLPipeline::sUnderWaterRender = false;
+bool    LLPipeline::sTextureBindTest = false;
+bool    LLPipeline::sRenderAttachedLights = true;
+bool    LLPipeline::sRenderAttachedParticles = true;
+bool    LLPipeline::sRenderDeferred = false;
+bool    LLPipeline::sReflectionProbesEnabled = false;
+S32     LLPipeline::sVisibleLightCount = 0;
+bool    LLPipeline::sRenderingHUDs;
+F32     LLPipeline::sDistortionWaterClipPlaneMargin = 1.0125f;
+
+// EventHost API LLPipeline listener.
+static LLPipelineListener sPipelineListener;
+
+static LLCullResult* sCull = NULL;
+
+void validate_framebuffer_object();
+
+// Add color attachments for deferred rendering
+// target -- RenderTarget to add attachments to
+bool addDeferredAttachments(LLRenderTarget& target, bool for_impostor = false)
+{
+    bool valid = true
+        && target.addColorAttachment(GL_RGBA) // frag-data[1] specular OR PBR ORM
+        && target.addColorAttachment(GL_RGBA16F)                              // frag_data[2] normal+z+fogmask, See: class1\deferred\materialF.glsl & softenlight
+        && target.addColorAttachment(GL_RGB16F);                  // frag_data[3] PBR emissive
+    return valid;
+}
+
+LLPipeline::LLPipeline() :
+    mBackfaceCull(false),
+    mMatrixOpCount(0),
+    mTextureMatrixOps(0),
+    mNumVisibleNodes(0),
+    mNumVisibleFaces(0),
+    mPoissonOffset(0),
+
+    mInitialized(false),
+    mShadersLoaded(false),
+    mTransformFeedbackPrimitives(0),
+    mRenderDebugFeatureMask(0),
+    mRenderDebugMask(0),
+    mOldRenderDebugMask(0),
+    mMeshDirtyQueryObject(0),
+    mGroupQ1Locked(false),
+    mResetVertexBuffers(false),
+    mLastRebuildPool(NULL),
+    mLightMask(0),
+    mLightMovingMask(0)
+{
+    mNoiseMap = 0;
+    mTrueNoiseMap = 0;
+    mLightFunc = 0;
+
+    for(U32 i = 0; i < 8; i++)
+    {
+        mHWLightColors[i] = LLColor4::black;
+    }
+}
+
+void LLPipeline::connectRefreshCachedSettingsSafe(const std::string name)
+{
+    LLPointer<LLControlVariable> cntrl_ptr = gSavedSettings.getControl(name);
+    if ( cntrl_ptr.isNull() )
+    {
+        LL_WARNS() << "Global setting name not found:" << name << LL_ENDL;
+    }
+    else
+    {
+        cntrl_ptr->getCommitSignal()->connect(boost::bind(&LLPipeline::refreshCachedSettings));
+    }
+}
+
+void LLPipeline::init()
+{
+    refreshCachedSettings();
+
+    mRT = &mMainRT;
+
+    gOctreeMaxCapacity = gSavedSettings.getU32("OctreeMaxNodeCapacity");
+    gOctreeMinSize = gSavedSettings.getF32("OctreeMinimumNodeSize");
+    sDynamicLOD = gSavedSettings.getBOOL("RenderDynamicLOD");
+    sRenderAttachedLights = gSavedSettings.getBOOL("RenderAttachedLights");
+    sRenderAttachedParticles = gSavedSettings.getBOOL("RenderAttachedParticles");
+
+    mInitialized = true;
+
+    stop_glerror();
+
+    //create render pass pools
+    getPool(LLDrawPool::POOL_ALPHA_PRE_WATER);
+    getPool(LLDrawPool::POOL_ALPHA_POST_WATER);
+    getPool(LLDrawPool::POOL_SIMPLE);
+    getPool(LLDrawPool::POOL_ALPHA_MASK);
+    getPool(LLDrawPool::POOL_FULLBRIGHT_ALPHA_MASK);
+    getPool(LLDrawPool::POOL_GRASS);
+    getPool(LLDrawPool::POOL_FULLBRIGHT);
+    getPool(LLDrawPool::POOL_BUMP);
+    getPool(LLDrawPool::POOL_MATERIALS);
+    getPool(LLDrawPool::POOL_GLOW);
+    getPool(LLDrawPool::POOL_GLTF_PBR);
+    getPool(LLDrawPool::POOL_GLTF_PBR_ALPHA_MASK);
+
+    resetFrameStats();
+
+    if (gSavedSettings.getBOOL("DisableAllRenderFeatures"))
+    {
+        clearAllRenderDebugFeatures();
+    }
+    else
+    {
+        setAllRenderDebugFeatures(); // By default, all debugging features on
+    }
+    clearAllRenderDebugDisplays(); // All debug displays off
+
+    if (gSavedSettings.getBOOL("DisableAllRenderTypes"))
+    {
+        clearAllRenderTypes();
+    }
+    else if (gNonInteractive)
+    {
+        clearAllRenderTypes();
+    }
+    else
+    {
+        setAllRenderTypes(); // By default, all rendering types start enabled
+    }
+
+    // make sure RenderPerformanceTest persists (hackity hack hack)
+    // disables non-object rendering (UI, sky, water, etc)
+    if (gSavedSettings.getBOOL("RenderPerformanceTest"))
+    {
+        gSavedSettings.setBOOL("RenderPerformanceTest", false);
+        gSavedSettings.setBOOL("RenderPerformanceTest", true);
+    }
+
+    mOldRenderDebugMask = mRenderDebugMask;
+
+    mBackfaceCull = true;
+
+    // Enable features
+    LLViewerShaderMgr::instance()->setShaders();
+
+    for (U32 i = 0; i < 2; ++i)
+    {
+        mSpotLightFade[i] = 1.f;
+    }
+
+    if (mCubeVB.isNull())
+    {
+        mCubeVB = ll_create_cube_vb(LLVertexBuffer::MAP_VERTEX);
+    }
+
+    mDeferredVB = new LLVertexBuffer(DEFERRED_VB_MASK);
+    mDeferredVB->allocateBuffer(8, 0);
+
+    {
+        mScreenTriangleVB = new LLVertexBuffer(LLVertexBuffer::MAP_VERTEX);
+        mScreenTriangleVB->allocateBuffer(3, 0);
+        LLStrider<LLVector3> vert;
+        mScreenTriangleVB->getVertexStrider(vert);
+
+        vert[0].set(-1, 1, 0);
+        vert[1].set(-1, -3, 0);
+        vert[2].set(3, 1, 0);
+
+        mScreenTriangleVB->unmapBuffer();
+    }
+
+    //
+    // Update all settings to trigger a cached settings refresh
+    //
+    connectRefreshCachedSettingsSafe("RenderAutoMaskAlphaDeferred");
+    connectRefreshCachedSettingsSafe("RenderAutoMaskAlphaNonDeferred");
+    connectRefreshCachedSettingsSafe("RenderUseFarClip");
+    connectRefreshCachedSettingsSafe("RenderAvatarMaxNonImpostors");
+    connectRefreshCachedSettingsSafe("UseOcclusion");
+    // DEPRECATED -- connectRefreshCachedSettingsSafe("WindLightUseAtmosShaders");
+    // DEPRECATED -- connectRefreshCachedSettingsSafe("RenderDeferred");
+    connectRefreshCachedSettingsSafe("RenderDeferredSunWash");
+    connectRefreshCachedSettingsSafe("RenderFSAASamples");
+    connectRefreshCachedSettingsSafe("RenderResolutionDivisor");
+    connectRefreshCachedSettingsSafe("RenderUIBuffer");
+    connectRefreshCachedSettingsSafe("RenderShadowDetail");
+    connectRefreshCachedSettingsSafe("RenderShadowSplits");
+    connectRefreshCachedSettingsSafe("RenderDeferredSSAO");
+    connectRefreshCachedSettingsSafe("RenderShadowResolutionScale");
+    connectRefreshCachedSettingsSafe("RenderDelayCreation");
+    connectRefreshCachedSettingsSafe("RenderAnimateRes");
+    connectRefreshCachedSettingsSafe("FreezeTime");
+    connectRefreshCachedSettingsSafe("DebugBeaconLineWidth");
+    connectRefreshCachedSettingsSafe("RenderHighlightBrightness");
+    connectRefreshCachedSettingsSafe("RenderHighlightColor");
+    connectRefreshCachedSettingsSafe("RenderHighlightThickness");
+    connectRefreshCachedSettingsSafe("RenderSpotLightsInNondeferred");
+    connectRefreshCachedSettingsSafe("PreviewAmbientColor");
+    connectRefreshCachedSettingsSafe("PreviewDiffuse0");
+    connectRefreshCachedSettingsSafe("PreviewSpecular0");
+    connectRefreshCachedSettingsSafe("PreviewDiffuse1");
+    connectRefreshCachedSettingsSafe("PreviewSpecular1");
+    connectRefreshCachedSettingsSafe("PreviewDiffuse2");
+    connectRefreshCachedSettingsSafe("PreviewSpecular2");
+    connectRefreshCachedSettingsSafe("PreviewDirection0");
+    connectRefreshCachedSettingsSafe("PreviewDirection1");
+    connectRefreshCachedSettingsSafe("PreviewDirection2");
+    connectRefreshCachedSettingsSafe("RenderGlowMaxExtractAlpha");
+    connectRefreshCachedSettingsSafe("RenderGlowWarmthAmount");
+    connectRefreshCachedSettingsSafe("RenderGlowLumWeights");
+    connectRefreshCachedSettingsSafe("RenderGlowWarmthWeights");
+    connectRefreshCachedSettingsSafe("RenderGlowResolutionPow");
+    connectRefreshCachedSettingsSafe("RenderGlowIterations");
+    connectRefreshCachedSettingsSafe("RenderGlowWidth");
+    connectRefreshCachedSettingsSafe("RenderGlowStrength");
+    connectRefreshCachedSettingsSafe("RenderGlowNoise");
+    connectRefreshCachedSettingsSafe("RenderDepthOfField");
+    connectRefreshCachedSettingsSafe("RenderDepthOfFieldInEditMode");
+    connectRefreshCachedSettingsSafe("CameraFocusTransitionTime");
+    connectRefreshCachedSettingsSafe("CameraFNumber");
+    connectRefreshCachedSettingsSafe("CameraFocalLength");
+    connectRefreshCachedSettingsSafe("CameraFieldOfView");
+    connectRefreshCachedSettingsSafe("RenderShadowNoise");
+    connectRefreshCachedSettingsSafe("RenderShadowBlurSize");
+    connectRefreshCachedSettingsSafe("RenderSSAOScale");
+    connectRefreshCachedSettingsSafe("RenderSSAOMaxScale");
+    connectRefreshCachedSettingsSafe("RenderSSAOFactor");
+    connectRefreshCachedSettingsSafe("RenderSSAOEffect");
+    connectRefreshCachedSettingsSafe("RenderShadowOffsetError");
+    connectRefreshCachedSettingsSafe("RenderShadowBiasError");
+    connectRefreshCachedSettingsSafe("RenderShadowOffset");
+    connectRefreshCachedSettingsSafe("RenderShadowBias");
+    connectRefreshCachedSettingsSafe("RenderSpotShadowOffset");
+    connectRefreshCachedSettingsSafe("RenderSpotShadowBias");
+    connectRefreshCachedSettingsSafe("RenderEdgeDepthCutoff");
+    connectRefreshCachedSettingsSafe("RenderEdgeNormCutoff");
+    connectRefreshCachedSettingsSafe("RenderShadowGaussian");
+    connectRefreshCachedSettingsSafe("RenderShadowBlurDistFactor");
+    connectRefreshCachedSettingsSafe("RenderDeferredAtmospheric");
+    connectRefreshCachedSettingsSafe("RenderHighlightFadeTime");
+    connectRefreshCachedSettingsSafe("RenderFarClip");
+    connectRefreshCachedSettingsSafe("RenderShadowSplitExponent");
+    connectRefreshCachedSettingsSafe("RenderShadowErrorCutoff");
+    connectRefreshCachedSettingsSafe("RenderShadowFOVCutoff");
+    connectRefreshCachedSettingsSafe("CameraOffset");
+    connectRefreshCachedSettingsSafe("CameraMaxCoF");
+    connectRefreshCachedSettingsSafe("CameraDoFResScale");
+    connectRefreshCachedSettingsSafe("RenderAutoHideSurfaceAreaLimit");
+    connectRefreshCachedSettingsSafe("RenderScreenSpaceReflections");
+    connectRefreshCachedSettingsSafe("RenderScreenSpaceReflectionIterations");
+    connectRefreshCachedSettingsSafe("RenderScreenSpaceReflectionRayStep");
+    connectRefreshCachedSettingsSafe("RenderScreenSpaceReflectionDistanceBias");
+    connectRefreshCachedSettingsSafe("RenderScreenSpaceReflectionDepthRejectBias");
+    connectRefreshCachedSettingsSafe("RenderScreenSpaceReflectionAdaptiveStepMultiplier");
+    connectRefreshCachedSettingsSafe("RenderScreenSpaceReflectionGlossySamples");
+    connectRefreshCachedSettingsSafe("RenderBufferVisualization");
+    gSavedSettings.getControl("RenderAutoHideSurfaceAreaLimit")->getCommitSignal()->connect(boost::bind(&LLPipeline::refreshCachedSettings));
+}
+
+LLPipeline::~LLPipeline()
+{
+}
+
+void LLPipeline::cleanup()
+{
+    assertInitialized();
+
+    mGroupQ1.clear() ;
+
+    for(pool_set_t::iterator iter = mPools.begin();
+        iter != mPools.end(); )
+    {
+        pool_set_t::iterator curiter = iter++;
+        LLDrawPool* poolp = *curiter;
+        if (poolp->isFacePool())
+        {
+            LLFacePool* face_pool = (LLFacePool*) poolp;
+            if (face_pool->mReferences.empty())
+            {
+                mPools.erase(curiter);
+                removeFromQuickLookup( poolp );
+                delete poolp;
+            }
+        }
+        else
+        {
+            mPools.erase(curiter);
+            removeFromQuickLookup( poolp );
+            delete poolp;
+        }
+    }
+
+    if (!mTerrainPools.empty())
+    {
+        LL_WARNS() << "Terrain Pools not cleaned up" << LL_ENDL;
+    }
+    if (!mTreePools.empty())
+    {
+        LL_WARNS() << "Tree Pools not cleaned up" << LL_ENDL;
+    }
+
+    delete mAlphaPoolPreWater;
+    mAlphaPoolPreWater = nullptr;
+    delete mAlphaPoolPostWater;
+    mAlphaPoolPostWater = nullptr;
+    delete mSkyPool;
+    mSkyPool = NULL;
+    delete mTerrainPool;
+    mTerrainPool = NULL;
+    delete mWaterPool;
+    mWaterPool = NULL;
+    delete mSimplePool;
+    mSimplePool = NULL;
+    delete mFullbrightPool;
+    mFullbrightPool = NULL;
+    delete mGlowPool;
+    mGlowPool = NULL;
+    delete mBumpPool;
+    mBumpPool = NULL;
+    // don't delete wl sky pool it was handled above in the for loop
+    //delete mWLSkyPool;
+    mWLSkyPool = NULL;
+
+    releaseGLBuffers();
+
+    mFaceSelectImagep = NULL;
+
+    mMovedList.clear();
+    mMovedBridge.clear();
+    mShiftList.clear();
+
+    mInitialized = false;
+
+    mDeferredVB = NULL;
+    mScreenTriangleVB = nullptr;
+
+    mCubeVB = NULL;
+
+    mReflectionMapManager.cleanup();
+}
+
+//============================================================================
+
+void LLPipeline::destroyGL()
+{
+    stop_glerror();
+    unloadShaders();
+    mHighlightFaces.clear();
+
+    resetDrawOrders();
+
+    releaseGLBuffers();
+
+    if (mMeshDirtyQueryObject)
+    {
+        glDeleteQueries(1, &mMeshDirtyQueryObject);
+        mMeshDirtyQueryObject = 0;
+    }
+}
+
+void LLPipeline::requestResizeScreenTexture()
+{
+    gResizeScreenTexture = true;
+}
+
+void LLPipeline::requestResizeShadowTexture()
+{
+    gResizeShadowTexture = true;
+}
+
+void LLPipeline::resizeShadowTexture()
+{
+    releaseSunShadowTargets();
+    releaseSpotShadowTargets();
+    allocateShadowBuffer(mRT->width, mRT->height);
+    gResizeShadowTexture = false;
+}
+
+void LLPipeline::resizeScreenTexture()
+{
+    if (gPipeline.shadersLoaded())
+    {
+        GLuint resX = gViewerWindow->getWorldViewWidthRaw();
+        GLuint resY = gViewerWindow->getWorldViewHeightRaw();
+
+        if (gResizeScreenTexture || (resX != mRT->screen.getWidth()) || (resY != mRT->screen.getHeight()))
+        {
+            releaseScreenBuffers();
+            releaseSunShadowTargets();
+            releaseSpotShadowTargets();
+            allocateScreenBuffer(resX,resY);
+            gResizeScreenTexture = false;
+        }
+    }
+}
+
+bool LLPipeline::allocateScreenBuffer(U32 resX, U32 resY)
+{
+    LL_PROFILE_ZONE_SCOPED_CATEGORY_DISPLAY;
+    eFBOStatus ret = doAllocateScreenBuffer(resX, resY);
+
+    return ret == FBO_SUCCESS_FULLRES;
+}
+
+
+LLPipeline::eFBOStatus LLPipeline::doAllocateScreenBuffer(U32 resX, U32 resY)
+{
+    LL_PROFILE_ZONE_SCOPED_CATEGORY_DISPLAY;
+    // try to allocate screen buffers at requested resolution and samples
+    // - on failure, shrink number of samples and try again
+    // - if not multisampled, shrink resolution and try again (favor X resolution over Y)
+    // Make sure to call "releaseScreenBuffers" after each failure to cleanup the partially loaded state
+
+    // refresh cached settings here to protect against inconsistent event handling order
+    refreshCachedSettings();
+
+    U32 samples = RenderFSAASamples;
+
+    eFBOStatus ret = FBO_SUCCESS_FULLRES;
+    if (!allocateScreenBuffer(resX, resY, samples))
+    {
+        //failed to allocate at requested specification, return false
+        ret = FBO_FAILURE;
+
+        releaseScreenBuffers();
+        //reduce number of samples
+        while (samples > 0)
+        {
+            samples /= 2;
+            if (allocateScreenBuffer(resX, resY, samples))
+            { //success
+                return FBO_SUCCESS_LOWRES;
+            }
+            releaseScreenBuffers();
+        }
+
+        samples = 0;
+
+        //reduce resolution
+        while (resY > 0 && resX > 0)
+        {
+            resY /= 2;
+            if (allocateScreenBuffer(resX, resY, samples))
+            {
+                return FBO_SUCCESS_LOWRES;
+            }
+            releaseScreenBuffers();
+
+            resX /= 2;
+            if (allocateScreenBuffer(resX, resY, samples))
+            {
+                return FBO_SUCCESS_LOWRES;
+            }
+            releaseScreenBuffers();
+        }
+
+        LL_WARNS() << "Unable to allocate screen buffer at any resolution!" << LL_ENDL;
+    }
+
+    return ret;
+}
+
+bool LLPipeline::allocateScreenBuffer(U32 resX, U32 resY, U32 samples)
+{
+    LL_PROFILE_ZONE_SCOPED_CATEGORY_DISPLAY;
+    if (mRT == &mMainRT && sReflectionProbesEnabled)
+    { // hacky -- allocate auxillary buffer
+        gCubeSnapshot = true;
+        mReflectionMapManager.initReflectionMaps();
+        mRT = &mAuxillaryRT;
+        U32 res = mReflectionMapManager.mProbeResolution * 4;  //multiply by 4 because probes will be 16x super sampled
+        allocateScreenBuffer(res, res, samples);
+        mRT = &mMainRT;
+        gCubeSnapshot = false;
+    }
+
+    // remember these dimensions
+    mRT->width = resX;
+    mRT->height = resY;
+
+    U32 res_mod = RenderResolutionDivisor;
+
+    if (res_mod > 1 && res_mod < resX && res_mod < resY)
+    {
+        resX /= res_mod;
+        resY /= res_mod;
+    }
+
+    //water reflection texture (always needed as scratch space whether or not transparent water is enabled)
+    mWaterDis.allocate(resX, resY, GL_RGBA16F, true);
+
+    if (RenderUIBuffer)
+    {
+        if (!mRT->uiScreen.allocate(resX,resY, GL_RGBA))
+        {
+            return false;
+        }
+    }
+
+    S32 shadow_detail = RenderShadowDetail;
+    bool ssao = RenderDeferredSSAO;
+
+    //allocate deferred rendering color buffers
+    if (!mRT->deferredScreen.allocate(resX, resY, GL_RGBA, true)) return false;
+    if (!addDeferredAttachments(mRT->deferredScreen)) return false;
+
+    GLuint screenFormat = GL_RGBA16F;
+
+    if (!mRT->screen.allocate(resX, resY, screenFormat)) return false;
+
+    mRT->deferredScreen.shareDepthBuffer(mRT->screen);
+
+    if (samples > 0)
+    {
+        if (!mRT->fxaaBuffer.allocate(resX, resY, GL_RGBA)) return false;
+    }
+    else
+    {
+        mRT->fxaaBuffer.release();
+    }
+
+    if (shadow_detail > 0 || ssao || RenderDepthOfField || samples > 0)
+    { //only need mRT->deferredLight for shadows OR ssao OR dof OR fxaa
+        if (!mRT->deferredLight.allocate(resX, resY, GL_RGBA16F)) return false;
+    }
+    else
+    {
+        mRT->deferredLight.release();
+    }
+
+    allocateShadowBuffer(resX, resY);
+
+    if (!gCubeSnapshot && RenderScreenSpaceReflections) // hack to not allocate mSceneMap for cube snapshots
+    {
+        mSceneMap.allocate(resX, resY, GL_RGB, true);
+    }
+
+    const bool post_hdr = gSavedSettings.getBOOL("RenderPostProcessingHDR");
+    const U32 post_color_fmt = post_hdr ? GL_RGBA16F : GL_RGBA;
+    mPostMap.allocate(resX, resY, post_color_fmt);
+
+    //HACK make screenbuffer allocations start failing after 30 seconds
+    if (gSavedSettings.getBOOL("SimulateFBOFailure"))
+    {
+        return false;
+    }
+
+    gGL.getTexUnit(0)->disable();
+
+    stop_glerror();
+
+    return true;
+}
+
+// must be even to avoid a stripe in the horizontal shadow blur
+inline U32 BlurHappySize(U32 x, F32 scale) { return U32( x * scale + 16.0f) & ~0xF; }
+
+bool LLPipeline::allocateShadowBuffer(U32 resX, U32 resY)
+{
+    LL_PROFILE_ZONE_SCOPED_CATEGORY_DISPLAY;
+    S32 shadow_detail = RenderShadowDetail;
+
+    F32 scale = llmax(0.f, RenderShadowResolutionScale);
+    U32 sun_shadow_map_width = BlurHappySize(resX, scale);
+    U32 sun_shadow_map_height = BlurHappySize(resY, scale);
+
+    if (shadow_detail > 0)
+    { //allocate 4 sun shadow maps
+        for (U32 i = 0; i < 4; i++)
+        {
+            if (!mRT->shadow[i].allocate(sun_shadow_map_width, sun_shadow_map_height, 0, true))
+            {
+                return false;
+            }
+        }
+    }
+    else
+    {
+        for (U32 i = 0; i < 4; i++)
+        {
+            releaseSunShadowTarget(i);
+        }
+    }
+
+    if (!gCubeSnapshot) // hack to not allocate spot shadow maps during ReflectionMapManager init
+    {
+        U32 width = (U32)(resX * scale);
+        U32 height = width;
+
+        if (shadow_detail > 1)
+        { //allocate two spot shadow maps
+            U32 spot_shadow_map_width = width;
+            U32 spot_shadow_map_height = height;
+            for (U32 i = 0; i < 2; i++)
+            {
+                if (!mSpotShadow[i].allocate(spot_shadow_map_width, spot_shadow_map_height, 0, true))
+                {
+                    return false;
+                }
+            }
+        }
+        else
+        {
+            releaseSpotShadowTargets();
+        }
+    }
+
+
+    // set up shadow map filtering and compare modes
+    if (shadow_detail > 0)
+    {
+        for (U32 i = 0; i < 4; i++)
+        {
+            LLRenderTarget* shadow_target = getSunShadowTarget(i);
+            if (shadow_target)
+            {
+                gGL.getTexUnit(0)->bind(getSunShadowTarget(i), true);
+                gGL.getTexUnit(0)->setTextureFilteringOption(LLTexUnit::TFO_ANISOTROPIC);
+                gGL.getTexUnit(0)->setTextureAddressMode(LLTexUnit::TAM_CLAMP);
+
+                glTexParameteri(GL_TEXTURE_2D, GL_TEXTURE_COMPARE_MODE, GL_COMPARE_R_TO_TEXTURE);
+                glTexParameteri(GL_TEXTURE_2D, GL_TEXTURE_COMPARE_FUNC, GL_LEQUAL);
+            }
+        }
+    }
+
+    if (shadow_detail > 1 && !gCubeSnapshot)
+    {
+        for (U32 i = 0; i < 2; i++)
+        {
+            LLRenderTarget* shadow_target = getSpotShadowTarget(i);
+            if (shadow_target)
+            {
+                gGL.getTexUnit(0)->bind(shadow_target, true);
+                gGL.getTexUnit(0)->setTextureFilteringOption(LLTexUnit::TFO_ANISOTROPIC);
+                gGL.getTexUnit(0)->setTextureAddressMode(LLTexUnit::TAM_CLAMP);
+
+                glTexParameteri(GL_TEXTURE_2D, GL_TEXTURE_COMPARE_MODE, GL_COMPARE_R_TO_TEXTURE);
+                glTexParameteri(GL_TEXTURE_2D, GL_TEXTURE_COMPARE_FUNC, GL_LEQUAL);
+            }
+        }
+    }
+
+    return true;
+}
+
+//static
+void LLPipeline::updateRenderTransparentWater()
+{
+    sRenderTransparentWater = gSavedSettings.getBOOL("RenderTransparentWater");
+}
+
+// static
+void LLPipeline::refreshCachedSettings()
+{
+    LL_PROFILE_ZONE_SCOPED_CATEGORY_DISPLAY;
+    LLPipeline::sAutoMaskAlphaDeferred = gSavedSettings.getBOOL("RenderAutoMaskAlphaDeferred");
+    LLPipeline::sAutoMaskAlphaNonDeferred = gSavedSettings.getBOOL("RenderAutoMaskAlphaNonDeferred");
+    LLPipeline::sUseFarClip = gSavedSettings.getBOOL("RenderUseFarClip");
+    LLVOAvatar::sMaxNonImpostors = gSavedSettings.getU32("RenderAvatarMaxNonImpostors");
+    LLVOAvatar::updateImpostorRendering(LLVOAvatar::sMaxNonImpostors);
+
+    LLPipeline::sUseOcclusion =
+            (!gUseWireframe
+            && LLFeatureManager::getInstance()->isFeatureAvailable("UseOcclusion")
+            && gSavedSettings.getBOOL("UseOcclusion")) ? 2 : 0;
+
+    WindLightUseAtmosShaders = true; // DEPRECATED -- gSavedSettings.getBOOL("WindLightUseAtmosShaders");
+    RenderDeferred = true; // DEPRECATED -- gSavedSettings.getBOOL("RenderDeferred");
+    RenderDeferredSunWash = gSavedSettings.getF32("RenderDeferredSunWash");
+    RenderFSAASamples = LLFeatureManager::getInstance()->isFeatureAvailable("RenderFSAASamples") ? gSavedSettings.getU32("RenderFSAASamples") : 0;
+    RenderResolutionDivisor = gSavedSettings.getU32("RenderResolutionDivisor");
+    RenderUIBuffer = gSavedSettings.getBOOL("RenderUIBuffer");
+    RenderShadowDetail = gSavedSettings.getS32("RenderShadowDetail");
+    RenderShadowSplits = gSavedSettings.getS32("RenderShadowSplits");
+    RenderDeferredSSAO = gSavedSettings.getBOOL("RenderDeferredSSAO");
+    RenderShadowResolutionScale = gSavedSettings.getF32("RenderShadowResolutionScale");
+    RenderDelayCreation = gSavedSettings.getBOOL("RenderDelayCreation");
+    RenderAnimateRes = gSavedSettings.getBOOL("RenderAnimateRes");
+    FreezeTime = gSavedSettings.getBOOL("FreezeTime");
+    DebugBeaconLineWidth = gSavedSettings.getS32("DebugBeaconLineWidth");
+    RenderHighlightBrightness = gSavedSettings.getF32("RenderHighlightBrightness");
+    RenderHighlightColor = gSavedSettings.getColor4("RenderHighlightColor");
+    RenderHighlightThickness = gSavedSettings.getF32("RenderHighlightThickness");
+    RenderSpotLightsInNondeferred = gSavedSettings.getBOOL("RenderSpotLightsInNondeferred");
+    PreviewAmbientColor = gSavedSettings.getColor4("PreviewAmbientColor");
+    PreviewDiffuse0 = gSavedSettings.getColor4("PreviewDiffuse0");
+    PreviewSpecular0 = gSavedSettings.getColor4("PreviewSpecular0");
+    PreviewDiffuse1 = gSavedSettings.getColor4("PreviewDiffuse1");
+    PreviewSpecular1 = gSavedSettings.getColor4("PreviewSpecular1");
+    PreviewDiffuse2 = gSavedSettings.getColor4("PreviewDiffuse2");
+    PreviewSpecular2 = gSavedSettings.getColor4("PreviewSpecular2");
+    PreviewDirection0 = gSavedSettings.getVector3("PreviewDirection0");
+    PreviewDirection1 = gSavedSettings.getVector3("PreviewDirection1");
+    PreviewDirection2 = gSavedSettings.getVector3("PreviewDirection2");
+    RenderGlowMaxExtractAlpha = gSavedSettings.getF32("RenderGlowMaxExtractAlpha");
+    RenderGlowWarmthAmount = gSavedSettings.getF32("RenderGlowWarmthAmount");
+    RenderGlowLumWeights = gSavedSettings.getVector3("RenderGlowLumWeights");
+    RenderGlowWarmthWeights = gSavedSettings.getVector3("RenderGlowWarmthWeights");
+    RenderGlowResolutionPow = gSavedSettings.getS32("RenderGlowResolutionPow");
+    RenderGlowIterations = gSavedSettings.getS32("RenderGlowIterations");
+    RenderGlowWidth = gSavedSettings.getF32("RenderGlowWidth");
+    RenderGlowStrength = gSavedSettings.getF32("RenderGlowStrength");
+    RenderGlowNoise = gSavedSettings.getBOOL("RenderGlowNoise");
+    RenderDepthOfField = gSavedSettings.getBOOL("RenderDepthOfField");
+    RenderDepthOfFieldInEditMode = gSavedSettings.getBOOL("RenderDepthOfFieldInEditMode");
+    CameraFocusTransitionTime = gSavedSettings.getF32("CameraFocusTransitionTime");
+    CameraFNumber = gSavedSettings.getF32("CameraFNumber");
+    CameraFocalLength = gSavedSettings.getF32("CameraFocalLength");
+    CameraFieldOfView = gSavedSettings.getF32("CameraFieldOfView");
+    RenderShadowNoise = gSavedSettings.getF32("RenderShadowNoise");
+    RenderShadowBlurSize = gSavedSettings.getF32("RenderShadowBlurSize");
+    RenderSSAOScale = gSavedSettings.getF32("RenderSSAOScale");
+    RenderSSAOMaxScale = gSavedSettings.getU32("RenderSSAOMaxScale");
+    RenderSSAOFactor = gSavedSettings.getF32("RenderSSAOFactor");
+    RenderSSAOEffect = gSavedSettings.getVector3("RenderSSAOEffect");
+    RenderShadowOffsetError = gSavedSettings.getF32("RenderShadowOffsetError");
+    RenderShadowBiasError = gSavedSettings.getF32("RenderShadowBiasError");
+    RenderShadowOffset = gSavedSettings.getF32("RenderShadowOffset");
+    RenderShadowBias = gSavedSettings.getF32("RenderShadowBias");
+    RenderSpotShadowOffset = gSavedSettings.getF32("RenderSpotShadowOffset");
+    RenderSpotShadowBias = gSavedSettings.getF32("RenderSpotShadowBias");
+    RenderEdgeDepthCutoff = gSavedSettings.getF32("RenderEdgeDepthCutoff");
+    RenderEdgeNormCutoff = gSavedSettings.getF32("RenderEdgeNormCutoff");
+    RenderShadowGaussian = gSavedSettings.getVector3("RenderShadowGaussian");
+    RenderShadowBlurDistFactor = gSavedSettings.getF32("RenderShadowBlurDistFactor");
+    RenderDeferredAtmospheric = gSavedSettings.getBOOL("RenderDeferredAtmospheric");
+    RenderHighlightFadeTime = gSavedSettings.getF32("RenderHighlightFadeTime");
+    RenderFarClip = gSavedSettings.getF32("RenderFarClip");
+    RenderShadowSplitExponent = gSavedSettings.getVector3("RenderShadowSplitExponent");
+    RenderShadowErrorCutoff = gSavedSettings.getF32("RenderShadowErrorCutoff");
+    RenderShadowFOVCutoff = gSavedSettings.getF32("RenderShadowFOVCutoff");
+    CameraOffset = gSavedSettings.getBOOL("CameraOffset");
+    CameraMaxCoF = gSavedSettings.getF32("CameraMaxCoF");
+    CameraDoFResScale = gSavedSettings.getF32("CameraDoFResScale");
+    RenderAutoHideSurfaceAreaLimit = gSavedSettings.getF32("RenderAutoHideSurfaceAreaLimit");
+    RenderScreenSpaceReflections = gSavedSettings.getBOOL("RenderScreenSpaceReflections");
+    RenderScreenSpaceReflectionIterations = gSavedSettings.getS32("RenderScreenSpaceReflectionIterations");
+    RenderScreenSpaceReflectionRayStep = gSavedSettings.getF32("RenderScreenSpaceReflectionRayStep");
+    RenderScreenSpaceReflectionDistanceBias = gSavedSettings.getF32("RenderScreenSpaceReflectionDistanceBias");
+    RenderScreenSpaceReflectionDepthRejectBias = gSavedSettings.getF32("RenderScreenSpaceReflectionDepthRejectBias");
+    RenderScreenSpaceReflectionAdaptiveStepMultiplier = gSavedSettings.getF32("RenderScreenSpaceReflectionAdaptiveStepMultiplier");
+    RenderScreenSpaceReflectionGlossySamples = gSavedSettings.getS32("RenderScreenSpaceReflectionGlossySamples");
+    RenderBufferVisualization = gSavedSettings.getS32("RenderBufferVisualization");
+    sReflectionProbesEnabled = LLFeatureManager::getInstance()->isFeatureAvailable("RenderReflectionsEnabled") && gSavedSettings.getBOOL("RenderReflectionsEnabled");
+    RenderSpotLight = nullptr;
+
+    if (gNonInteractive)
+    {
+        LLVOAvatar::sMaxNonImpostors = 1;
+        LLVOAvatar::updateImpostorRendering(LLVOAvatar::sMaxNonImpostors);
+    }
+}
+
+void LLPipeline::releaseGLBuffers()
+{
+    assertInitialized();
+
+    if (mNoiseMap)
+    {
+        LLImageGL::deleteTextures(1, &mNoiseMap);
+        mNoiseMap = 0;
+    }
+
+    if (mTrueNoiseMap)
+    {
+        LLImageGL::deleteTextures(1, &mTrueNoiseMap);
+        mTrueNoiseMap = 0;
+    }
+
+    releaseLUTBuffers();
+
+    mWaterDis.release();
+    mBake.release();
+
+    mSceneMap.release();
+
+    mPostMap.release();
+
+    for (U32 i = 0; i < 3; i++)
+    {
+        mGlow[i].release();
+    }
+
+    releaseScreenBuffers();
+
+    gBumpImageList.destroyGL();
+    LLVOAvatar::resetImpostors();
+}
+
+void LLPipeline::releaseLUTBuffers()
+{
+    if (mLightFunc)
+    {
+        LLImageGL::deleteTextures(1, &mLightFunc);
+        mLightFunc = 0;
+    }
+
+    mPbrBrdfLut.release();
+
+    mExposureMap.release();
+    mLuminanceMap.release();
+    mLastExposure.release();
+
+}
+
+void LLPipeline::releaseShadowBuffers()
+{
+    releaseSunShadowTargets();
+    releaseSpotShadowTargets();
+}
+
+void LLPipeline::releaseScreenBuffers()
+{
+    mRT->uiScreen.release();
+    mRT->screen.release();
+    mRT->fxaaBuffer.release();
+    mRT->deferredScreen.release();
+    mRT->deferredLight.release();
+}
+
+void LLPipeline::releaseSunShadowTarget(U32 index)
+{
+    llassert(index < 4);
+    mRT->shadow[index].release();
+}
+
+void LLPipeline::releaseSunShadowTargets()
+{
+    for (U32 i = 0; i < 4; i++)
+    {
+        releaseSunShadowTarget(i);
+    }
+}
+
+void LLPipeline::releaseSpotShadowTargets()
+{
+    if (!gCubeSnapshot) // hack to avoid freeing spot shadows during ReflectionMapManager init
+    {
+        for (U32 i = 0; i < 2; i++)
+        {
+            mSpotShadow[i].release();
+        }
+    }
+}
+
+void LLPipeline::createGLBuffers()
+{
+    LL_PROFILE_ZONE_SCOPED_CATEGORY_PIPELINE;
+    stop_glerror();
+    assertInitialized();
+
+    // Use FBO for bake tex
+    mBake.allocate(512, 512, GL_RGBA, true); // SL-12781 Build > Upload > Model; 3D Preview
+
+    stop_glerror();
+
+    GLuint resX = gViewerWindow->getWorldViewWidthRaw();
+    GLuint resY = gViewerWindow->getWorldViewHeightRaw();
+
+    // allocate screen space glow buffers
+    const U32 glow_res = llmax(1, llmin(512, 1 << gSavedSettings.getS32("RenderGlowResolutionPow")));
+    const bool glow_hdr = gSavedSettings.getBOOL("RenderGlowHDR");
+    const U32 glow_color_fmt = glow_hdr ? GL_RGBA16F : GL_RGBA;
+    for (U32 i = 0; i < 3; i++)
+    {
+        mGlow[i].allocate(512, glow_res, glow_color_fmt);
+    }
+
+    allocateScreenBuffer(resX, resY);
+    mRT->width = 0;
+    mRT->height = 0;
+
+
+    if (!mNoiseMap)
+    {
+        const U32 noiseRes = 128;
+        LLVector3 noise[noiseRes*noiseRes];
+
+        F32 scaler = gSavedSettings.getF32("RenderDeferredNoise")/100.f;
+        for (U32 i = 0; i < noiseRes*noiseRes; ++i)
+        {
+            noise[i] = LLVector3(ll_frand()-0.5f, ll_frand()-0.5f, 0.f);
+            noise[i].normVec();
+            noise[i].mV[2] = ll_frand()*scaler+1.f-scaler/2.f;
+        }
+
+        LLImageGL::generateTextures(1, &mNoiseMap);
+
+        gGL.getTexUnit(0)->bindManual(LLTexUnit::TT_TEXTURE, mNoiseMap);
+        LLImageGL::setManualImage(LLTexUnit::getInternalType(LLTexUnit::TT_TEXTURE), 0, GL_RGB16F, noiseRes, noiseRes, GL_RGB, GL_FLOAT, noise, false);
+        gGL.getTexUnit(0)->setTextureFilteringOption(LLTexUnit::TFO_POINT);
+    }
+
+    if (!mTrueNoiseMap)
+    {
+        const U32 noiseRes = 128;
+        F32 noise[noiseRes*noiseRes*3];
+        for (U32 i = 0; i < noiseRes*noiseRes*3; i++)
+        {
+            noise[i] = ll_frand()*2.0-1.0;
+        }
+
+        LLImageGL::generateTextures(1, &mTrueNoiseMap);
+        gGL.getTexUnit(0)->bindManual(LLTexUnit::TT_TEXTURE, mTrueNoiseMap);
+        LLImageGL::setManualImage(LLTexUnit::getInternalType(LLTexUnit::TT_TEXTURE), 0, GL_RGB16F, noiseRes, noiseRes, GL_RGB,GL_FLOAT, noise, false);
+        gGL.getTexUnit(0)->setTextureFilteringOption(LLTexUnit::TFO_POINT);
+    }
+
+    createLUTBuffers();
+
+    gBumpImageList.restoreGL();
+}
+
+F32 lerpf(F32 a, F32 b, F32 w)
+{
+    return a + w * (b - a);
+}
+
+void LLPipeline::createLUTBuffers()
+{
+    if (!mLightFunc)
+    {
+        U32 lightResX = gSavedSettings.getU32("RenderSpecularResX");
+        U32 lightResY = gSavedSettings.getU32("RenderSpecularResY");
+        F32* ls = new F32[lightResX*lightResY];
+        F32 specExp = gSavedSettings.getF32("RenderSpecularExponent");
+        // Calculate the (normalized) blinn-phong specular lookup texture. (with a few tweaks)
+        for (U32 y = 0; y < lightResY; ++y)
+        {
+            for (U32 x = 0; x < lightResX; ++x)
+            {
+                ls[y*lightResX+x] = 0;
+                F32 sa = (F32) x/(lightResX-1);
+                F32 spec = (F32) y/(lightResY-1);
+                F32 n = spec * spec * specExp;
+
+                // Nothing special here.  Just your typical blinn-phong term.
+                spec = powf(sa, n);
+
+                // Apply our normalization function.
+                // Note: This is the full equation that applies the full normalization curve, not an approximation.
+                // This is fine, given we only need to create our LUT once per buffer initialization.
+                spec *= (((n + 2) * (n + 4)) / (8 * F_PI * (powf(2, -n/2) + n)));
+
+                // Since we use R16F, we no longer have a dynamic range issue we need to work around here.
+                // Though some older drivers may not like this, newer drivers shouldn't have this problem.
+                ls[y*lightResX+x] = spec;
+            }
+        }
+
+        U32 pix_format = GL_R16F;
+#if LL_DARWIN
+        // Need to work around limited precision with 10.6.8 and older drivers
+        //
+        pix_format = GL_R32F;
+#endif
+        LLImageGL::generateTextures(1, &mLightFunc);
+        gGL.getTexUnit(0)->bindManual(LLTexUnit::TT_TEXTURE, mLightFunc);
+        LLImageGL::setManualImage(LLTexUnit::getInternalType(LLTexUnit::TT_TEXTURE), 0, pix_format, lightResX, lightResY, GL_RED, GL_FLOAT, ls, false);
+        gGL.getTexUnit(0)->setTextureAddressMode(LLTexUnit::TAM_CLAMP);
+        gGL.getTexUnit(0)->setTextureFilteringOption(LLTexUnit::TFO_TRILINEAR);
+        glTexParameteri(GL_TEXTURE_2D, GL_TEXTURE_MAG_FILTER, GL_LINEAR);
+        glTexParameteri(GL_TEXTURE_2D, GL_TEXTURE_MIN_FILTER, GL_NEAREST);
+
+        delete [] ls;
+    }
+
+    mPbrBrdfLut.allocate(512, 512, GL_RG16F);
+    mPbrBrdfLut.bindTarget();
+    gDeferredGenBrdfLutProgram.bind();
+
+    gGL.begin(LLRender::TRIANGLE_STRIP);
+    gGL.vertex2f(-1, -1);
+    gGL.vertex2f(-1, 1);
+    gGL.vertex2f(1, -1);
+    gGL.vertex2f(1, 1);
+    gGL.end();
+    gGL.flush();
+
+    gDeferredGenBrdfLutProgram.unbind();
+    mPbrBrdfLut.flush();
+
+    mExposureMap.allocate(1, 1, GL_R16F);
+    mExposureMap.bindTarget();
+    glClearColor(1, 1, 1, 0);
+    mExposureMap.clear();
+    glClearColor(0, 0, 0, 0);
+    mExposureMap.flush();
+
+    mLuminanceMap.allocate(256, 256, GL_R16F, false, LLTexUnit::TT_TEXTURE, LLTexUnit::TMG_AUTO);
+
+    mLastExposure.allocate(1, 1, GL_R16F);
+}
+
+
+void LLPipeline::restoreGL()
+{
+    assertInitialized();
+
+    LLViewerShaderMgr::instance()->setShaders();
+
+    for (LLWorld::region_list_t::const_iterator iter = LLWorld::getInstance()->getRegionList().begin();
+            iter != LLWorld::getInstance()->getRegionList().end(); ++iter)
+    {
+        LLViewerRegion* region = *iter;
+        for (U32 i = 0; i < LLViewerRegion::NUM_PARTITIONS; i++)
+        {
+            LLSpatialPartition* part = region->getSpatialPartition(i);
+            if (part)
+            {
+                part->restoreGL();
+        }
+        }
+    }
+}
+
+bool LLPipeline::shadersLoaded()
+{
+    return (assertInitialized() && mShadersLoaded);
+}
+
+bool LLPipeline::canUseWindLightShaders() const
+{
+    return true;
+}
+
+bool LLPipeline::canUseAntiAliasing() const
+{
+    return true;
+}
+
+void LLPipeline::unloadShaders()
+{
+    LLViewerShaderMgr::instance()->unloadShaders();
+    mShadersLoaded = false;
+}
+
+void LLPipeline::assertInitializedDoError()
+{
+    LL_ERRS() << "LLPipeline used when uninitialized." << LL_ENDL;
+}
+
+//============================================================================
+
+void LLPipeline::enableShadows(const bool enable_shadows)
+{
+    //should probably do something here to wrangle shadows....
+}
+
+class LLOctreeDirtyTexture : public OctreeTraveler
+{
+public:
+    const std::set<LLViewerFetchedTexture*>& mTextures;
+
+    LLOctreeDirtyTexture(const std::set<LLViewerFetchedTexture*>& textures) : mTextures(textures) { }
+
+    virtual void visit(const OctreeNode* node)
+    {
+        LLSpatialGroup* group = (LLSpatialGroup*) node->getListener(0);
+
+        if (!group->hasState(LLSpatialGroup::GEOM_DIRTY) && !group->isEmpty())
+        {
+            for (LLSpatialGroup::draw_map_t::iterator i = group->mDrawMap.begin(); i != group->mDrawMap.end(); ++i)
+            {
+                for (LLSpatialGroup::drawmap_elem_t::iterator j = i->second.begin(); j != i->second.end(); ++j)
+                {
+                    LLDrawInfo* params = *j;
+                    LLViewerFetchedTexture* tex = LLViewerTextureManager::staticCastToFetchedTexture(params->mTexture);
+                    if (tex && mTextures.find(tex) != mTextures.end())
+                    {
+                        group->setState(LLSpatialGroup::GEOM_DIRTY);
+                    }
+                }
+            }
+        }
+
+        for (LLSpatialGroup::bridge_list_t::iterator i = group->mBridgeList.begin(); i != group->mBridgeList.end(); ++i)
+        {
+            LLSpatialBridge* bridge = *i;
+            traverse(bridge->mOctree);
+        }
+    }
+};
+
+// Called when a texture changes # of channels (causes faces to move to alpha pool)
+void LLPipeline::dirtyPoolObjectTextures(const std::set<LLViewerFetchedTexture*>& textures)
+{
+    LL_PROFILE_ZONE_SCOPED_CATEGORY_PIPELINE;
+    assertInitialized();
+
+    // *TODO: This is inefficient and causes frame spikes; need a better way to do this
+    //        Most of the time is spent in dirty.traverse.
+
+    for (pool_set_t::iterator iter = mPools.begin(); iter != mPools.end(); ++iter)
+    {
+        LLDrawPool *poolp = *iter;
+        if (poolp->isFacePool())
+        {
+            ((LLFacePool*) poolp)->dirtyTextures(textures);
+        }
+    }
+
+    LLOctreeDirtyTexture dirty(textures);
+    for (LLWorld::region_list_t::const_iterator iter = LLWorld::getInstance()->getRegionList().begin();
+            iter != LLWorld::getInstance()->getRegionList().end(); ++iter)
+    {
+        LLViewerRegion* region = *iter;
+        for (U32 i = 0; i < LLViewerRegion::NUM_PARTITIONS; i++)
+        {
+            LLSpatialPartition* part = region->getSpatialPartition(i);
+            if (part)
+            {
+                dirty.traverse(part->mOctree);
+            }
+        }
+    }
+}
+
+LLDrawPool *LLPipeline::findPool(const U32 type, LLViewerTexture *tex0)
+{
+    assertInitialized();
+
+    LLDrawPool *poolp = NULL;
+    switch( type )
+    {
+    case LLDrawPool::POOL_SIMPLE:
+        poolp = mSimplePool;
+        break;
+
+    case LLDrawPool::POOL_GRASS:
+        poolp = mGrassPool;
+        break;
+
+    case LLDrawPool::POOL_ALPHA_MASK:
+        poolp = mAlphaMaskPool;
+        break;
+
+    case LLDrawPool::POOL_FULLBRIGHT_ALPHA_MASK:
+        poolp = mFullbrightAlphaMaskPool;
+        break;
+
+    case LLDrawPool::POOL_FULLBRIGHT:
+        poolp = mFullbrightPool;
+        break;
+
+    case LLDrawPool::POOL_GLOW:
+        poolp = mGlowPool;
+        break;
+
+    case LLDrawPool::POOL_TREE:
+        poolp = get_if_there(mTreePools, (uintptr_t)tex0, (LLDrawPool*)0 );
+        break;
+
+    case LLDrawPool::POOL_TERRAIN:
+        poolp = get_if_there(mTerrainPools, (uintptr_t)tex0, (LLDrawPool*)0 );
+        break;
+
+    case LLDrawPool::POOL_BUMP:
+        poolp = mBumpPool;
+        break;
+    case LLDrawPool::POOL_MATERIALS:
+        poolp = mMaterialsPool;
+        break;
+    case LLDrawPool::POOL_ALPHA_PRE_WATER:
+        poolp = mAlphaPoolPreWater;
+        break;
+    case LLDrawPool::POOL_ALPHA_POST_WATER:
+        poolp = mAlphaPoolPostWater;
+        break;
+
+    case LLDrawPool::POOL_AVATAR:
+    case LLDrawPool::POOL_CONTROL_AV:
+        break; // Do nothing
+
+    case LLDrawPool::POOL_SKY:
+        poolp = mSkyPool;
+        break;
+
+    case LLDrawPool::POOL_WATER:
+        poolp = mWaterPool;
+        break;
+
+    case LLDrawPool::POOL_WL_SKY:
+        poolp = mWLSkyPool;
+        break;
+
+    case LLDrawPool::POOL_GLTF_PBR:
+        poolp = mPBROpaquePool;
+        break;
+    case LLDrawPool::POOL_GLTF_PBR_ALPHA_MASK:
+        poolp = mPBRAlphaMaskPool;
+        break;
+
+    default:
+        llassert(0);
+        LL_ERRS() << "Invalid Pool Type in  LLPipeline::findPool() type=" << type << LL_ENDL;
+        break;
+    }
+
+    return poolp;
+}
+
+
+LLDrawPool *LLPipeline::getPool(const U32 type, LLViewerTexture *tex0)
+{
+    LLDrawPool *poolp = findPool(type, tex0);
+    if (poolp)
+    {
+        return poolp;
+    }
+
+    LLDrawPool *new_poolp = LLDrawPool::createPool(type, tex0);
+    addPool( new_poolp );
+
+    return new_poolp;
+}
+
+
+// static
+LLDrawPool* LLPipeline::getPoolFromTE(const LLTextureEntry* te, LLViewerTexture* imagep)
+{
+    U32 type = getPoolTypeFromTE(te, imagep);
+    return gPipeline.getPool(type, imagep);
+}
+
+//static
+U32 LLPipeline::getPoolTypeFromTE(const LLTextureEntry* te, LLViewerTexture* imagep)
+{
+    if (!te || !imagep)
+    {
+        return 0;
+    }
+
+    LLMaterial* mat = te->getMaterialParams().get();
+    LLGLTFMaterial* gltf_mat = te->getGLTFRenderMaterial();
+
+    bool color_alpha = te->getColor().mV[3] < 0.999f;
+    bool alpha = color_alpha;
+    if (imagep)
+    {
+        alpha = alpha || (imagep->getComponents() == 4 && imagep->getType() != LLViewerTexture::MEDIA_TEXTURE) || (imagep->getComponents() == 2);
+    }
+
+    if (alpha && mat)
+    {
+        switch (mat->getDiffuseAlphaMode())
+        {
+            case 1:
+                alpha = true; // Material's alpha mode is set to blend.  Toss it into the alpha draw pool.
+                break;
+            case 0: //alpha mode set to none, never go to alpha pool
+            case 3: //alpha mode set to emissive, never go to alpha pool
+                alpha = color_alpha;
+                break;
+            default: //alpha mode set to "mask", go to alpha pool if fullbright
+                alpha = color_alpha; // Material's alpha mode is set to none, mask, or emissive.  Toss it into the opaque material draw pool.
+                break;
+        }
+    }
+
+    if (alpha || (gltf_mat && gltf_mat->mAlphaMode == LLGLTFMaterial::ALPHA_MODE_BLEND))
+    {
+        return LLDrawPool::POOL_ALPHA;
+    }
+    else if ((te->getBumpmap() || te->getShiny()) && (!mat || mat->getNormalID().isNull()))
+    {
+        return LLDrawPool::POOL_BUMP;
+    }
+    else if (gltf_mat)
+    {
+        return LLDrawPool::POOL_GLTF_PBR;
+    }
+    else if (mat && !alpha)
+    {
+        return LLDrawPool::POOL_MATERIALS;
+    }
+    else
+    {
+        return LLDrawPool::POOL_SIMPLE;
+    }
+}
+
+
+void LLPipeline::addPool(LLDrawPool *new_poolp)
+{
+    assertInitialized();
+    mPools.insert(new_poolp);
+    addToQuickLookup( new_poolp );
+}
+
+void LLPipeline::allocDrawable(LLViewerObject *vobj)
+{
+    LLDrawable *drawable = new LLDrawable(vobj);
+    vobj->mDrawable = drawable;
+
+    //encompass completely sheared objects by taking
+    //the most extreme point possible (<1,1,0.5>)
+    drawable->setRadius(LLVector3(1,1,0.5f).scaleVec(vobj->getScale()).length());
+    if (vobj->isOrphaned())
+    {
+        drawable->setState(LLDrawable::FORCE_INVISIBLE);
+    }
+    drawable->updateXform(true);
+}
+
+
+void LLPipeline::unlinkDrawable(LLDrawable *drawable)
+{
+    LL_PROFILE_ZONE_SCOPED_CATEGORY_PIPELINE;
+
+    assertInitialized();
+
+    LLPointer<LLDrawable> drawablep = drawable; // make sure this doesn't get deleted before we are done
+
+    // Based on flags, remove the drawable from the queues that it's on.
+    if (drawablep->isState(LLDrawable::ON_MOVE_LIST))
+    {
+        LLDrawable::drawable_vector_t::iterator iter = std::find(mMovedList.begin(), mMovedList.end(), drawablep);
+        if (iter != mMovedList.end())
+        {
+            mMovedList.erase(iter);
+        }
+    }
+
+    if (drawablep->getSpatialGroup())
+    {
+        if (!drawablep->getSpatialGroup()->getSpatialPartition()->remove(drawablep, drawablep->getSpatialGroup()))
+        {
+#ifdef LL_RELEASE_FOR_DOWNLOAD
+            LL_WARNS() << "Couldn't remove object from spatial group!" << LL_ENDL;
+#else
+            LL_ERRS() << "Couldn't remove object from spatial group!" << LL_ENDL;
+#endif
+        }
+    }
+
+    mLights.erase(drawablep);
+
+    for (light_set_t::iterator iter = mNearbyLights.begin();
+                iter != mNearbyLights.end(); iter++)
+    {
+        if (iter->drawable == drawablep)
+        {
+            mNearbyLights.erase(iter);
+            break;
+        }
+    }
+
+    for (U32 i = 0; i < 2; ++i)
+    {
+        if (mShadowSpotLight[i] == drawablep)
+        {
+            mShadowSpotLight[i] = NULL;
+        }
+
+        if (mTargetShadowSpotLight[i] == drawablep)
+        {
+            mTargetShadowSpotLight[i] = NULL;
+        }
+    }
+}
+
+//static
+void LLPipeline::removeMutedAVsLights(LLVOAvatar* muted_avatar)
+{
+    LL_PROFILE_ZONE_SCOPED_CATEGORY_PIPELINE;
+    light_set_t::iterator iter = gPipeline.mNearbyLights.begin();
+    while (iter != gPipeline.mNearbyLights.end())
+    {
+        const LLViewerObject* vobj = iter->drawable->getVObj();
+        if (vobj
+            && vobj->getAvatar()
+            && vobj->isAttachment()
+            && vobj->getAvatar() == muted_avatar)
+        {
+            gPipeline.mLights.erase(iter->drawable);
+            iter = gPipeline.mNearbyLights.erase(iter);
+        }
+        else
+        {
+            iter++;
+        }
+    }
+}
+
+U32 LLPipeline::addObject(LLViewerObject *vobj)
+{
+    if (RenderDelayCreation)
+    {
+        mCreateQ.push_back(vobj);
+    }
+    else
+    {
+        createObject(vobj);
+    }
+
+    return 1;
+}
+
+void LLPipeline::createObjects(F32 max_dtime)
+{
+    LL_PROFILE_ZONE_SCOPED_CATEGORY_PIPELINE;
+
+    LLTimer update_timer;
+
+    while (!mCreateQ.empty() && update_timer.getElapsedTimeF32() < max_dtime)
+    {
+        LLViewerObject* vobj = mCreateQ.front();
+        if (!vobj->isDead())
+        {
+            createObject(vobj);
+        }
+        mCreateQ.pop_front();
+    }
+
+    //for (LLViewerObject::vobj_list_t::iterator iter = mCreateQ.begin(); iter != mCreateQ.end(); ++iter)
+    //{
+    //  createObject(*iter);
+    //}
+
+    //mCreateQ.clear();
+}
+
+void LLPipeline::createObject(LLViewerObject* vobj)
+{
+    LL_PROFILE_ZONE_SCOPED_CATEGORY_PIPELINE;
+    LLDrawable* drawablep = vobj->mDrawable;
+
+    if (!drawablep)
+    {
+        drawablep = vobj->createDrawable(this);
+    }
+    else
+    {
+        LL_ERRS() << "Redundant drawable creation!" << LL_ENDL;
+    }
+
+    llassert(drawablep);
+
+    if (vobj->getParent())
+    {
+        vobj->setDrawableParent(((LLViewerObject*)vobj->getParent())->mDrawable); // LLPipeline::addObject 1
+    }
+    else
+    {
+        vobj->setDrawableParent(NULL); // LLPipeline::addObject 2
+    }
+
+    markRebuild(drawablep, LLDrawable::REBUILD_ALL);
+
+    if (drawablep->getVOVolume() && RenderAnimateRes)
+    {
+        // fun animated res
+        drawablep->updateXform(true);
+        drawablep->clearState(LLDrawable::MOVE_UNDAMPED);
+        drawablep->setScale(LLVector3(0,0,0));
+        drawablep->makeActive();
+    }
+}
+
+
+void LLPipeline::resetFrameStats()
+{
+    LL_PROFILE_ZONE_SCOPED_CATEGORY_PIPELINE;
+    assertInitialized();
+
+    sCompiles        = 0;
+    mNumVisibleFaces = 0;
+
+    if (mOldRenderDebugMask != mRenderDebugMask)
+    {
+        gObjectList.clearDebugText();
+        mOldRenderDebugMask = mRenderDebugMask;
+    }
+}
+
+//external functions for asynchronous updating
+void LLPipeline::updateMoveDampedAsync(LLDrawable* drawablep)
+{
+    LL_PROFILE_ZONE_SCOPED;
+    if (FreezeTime)
+    {
+        return;
+    }
+    if (!drawablep)
+    {
+        LL_ERRS() << "updateMove called with NULL drawablep" << LL_ENDL;
+        return;
+    }
+    if (drawablep->isState(LLDrawable::EARLY_MOVE))
+    {
+        return;
+    }
+
+    assertInitialized();
+
+    // update drawable now
+    drawablep->clearState(LLDrawable::MOVE_UNDAMPED); // force to DAMPED
+    drawablep->updateMove(); // returns done
+    drawablep->setState(LLDrawable::EARLY_MOVE); // flag says we already did an undamped move this frame
+    // Put on move list so that EARLY_MOVE gets cleared
+    if (!drawablep->isState(LLDrawable::ON_MOVE_LIST))
+    {
+        mMovedList.push_back(drawablep);
+        drawablep->setState(LLDrawable::ON_MOVE_LIST);
+    }
+}
+
+void LLPipeline::updateMoveNormalAsync(LLDrawable* drawablep)
+{
+    LL_PROFILE_ZONE_SCOPED;
+    if (FreezeTime)
+    {
+        return;
+    }
+    if (!drawablep)
+    {
+        LL_ERRS() << "updateMove called with NULL drawablep" << LL_ENDL;
+        return;
+    }
+    if (drawablep->isState(LLDrawable::EARLY_MOVE))
+    {
+        return;
+    }
+
+    assertInitialized();
+
+    // update drawable now
+    drawablep->setState(LLDrawable::MOVE_UNDAMPED); // force to UNDAMPED
+    drawablep->updateMove();
+    drawablep->setState(LLDrawable::EARLY_MOVE); // flag says we already did an undamped move this frame
+    // Put on move list so that EARLY_MOVE gets cleared
+    if (!drawablep->isState(LLDrawable::ON_MOVE_LIST))
+    {
+        mMovedList.push_back(drawablep);
+        drawablep->setState(LLDrawable::ON_MOVE_LIST);
+    }
+}
+
+void LLPipeline::updateMovedList(LLDrawable::drawable_vector_t& moved_list)
+{
+    LL_PROFILE_ZONE_SCOPED;
+    for (LLDrawable::drawable_vector_t::iterator iter = moved_list.begin();
+         iter != moved_list.end(); )
+    {
+        LLDrawable::drawable_vector_t::iterator curiter = iter++;
+        LLDrawable *drawablep = *curiter;
+        bool done = true;
+        if (!drawablep->isDead() && (!drawablep->isState(LLDrawable::EARLY_MOVE)))
+        {
+            done = drawablep->updateMove();
+        }
+        drawablep->clearState(LLDrawable::EARLY_MOVE | LLDrawable::MOVE_UNDAMPED);
+        if (done)
+        {
+            if (drawablep->isRoot() && !drawablep->isState(LLDrawable::ACTIVE))
+            {
+                drawablep->makeStatic();
+            }
+            drawablep->clearState(LLDrawable::ON_MOVE_LIST);
+            if (drawablep->isState(LLDrawable::ANIMATED_CHILD))
+            { //will likely not receive any future world matrix updates
+                // -- this keeps attachments from getting stuck in space and falling off your avatar
+                drawablep->clearState(LLDrawable::ANIMATED_CHILD);
+                markRebuild(drawablep, LLDrawable::REBUILD_VOLUME);
+                if (drawablep->getVObj())
+                {
+                    drawablep->getVObj()->dirtySpatialGroup();
+                }
+            }
+            iter = moved_list.erase(curiter);
+        }
+    }
+}
+
+void LLPipeline::updateMove()
+{
+    LL_PROFILE_ZONE_SCOPED_CATEGORY_PIPELINE;
+
+    if (FreezeTime)
+    {
+        return;
+    }
+
+    assertInitialized();
+
+    for (LLDrawable::drawable_set_t::iterator iter = mRetexturedList.begin();
+            iter != mRetexturedList.end(); ++iter)
+    {
+        LLDrawable* drawablep = *iter;
+        if (drawablep && !drawablep->isDead())
+        {
+            drawablep->updateTexture();
+        }
+    }
+    mRetexturedList.clear();
+
+    updateMovedList(mMovedList);
+
+    //balance octrees
+    for (LLWorld::region_list_t::const_iterator iter = LLWorld::getInstance()->getRegionList().begin();
+        iter != LLWorld::getInstance()->getRegionList().end(); ++iter)
+    {
+        LLViewerRegion* region = *iter;
+        for (U32 i = 0; i < LLViewerRegion::NUM_PARTITIONS; i++)
+        {
+            LLSpatialPartition* part = region->getSpatialPartition(i);
+            if (part)
+            {
+                part->mOctree->balance();
+            }
+        }
+
+        //balance the VO Cache tree
+        LLVOCachePartition* vo_part = region->getVOCachePartition();
+        if(vo_part)
+        {
+            vo_part->mOctree->balance();
+        }
+    }
+}
+
+/////////////////////////////////////////////////////////////////////////////
+// Culling and occlusion testing
+/////////////////////////////////////////////////////////////////////////////
+
+//static
+F32 LLPipeline::calcPixelArea(LLVector3 center, LLVector3 size, LLCamera &camera)
+{
+    llassert(!gCubeSnapshot); // shouldn't be doing ANY of this during cube snap shots
+    LLVector3 lookAt = center - camera.getOrigin();
+    F32 dist = lookAt.length();
+
+    //ramp down distance for nearby objects
+    //shrink dist by dist/16.
+    if (dist < 16.f)
+    {
+        dist /= 16.f;
+        dist *= dist;
+        dist *= 16.f;
+    }
+
+    //get area of circle around node
+    F32 app_angle = atanf(size.length()/dist);
+    F32 radius = app_angle*LLDrawable::sCurPixelAngle;
+    return radius*radius * F_PI;
+}
+
+//static
+F32 LLPipeline::calcPixelArea(const LLVector4a& center, const LLVector4a& size, LLCamera &camera)
+{
+    LLVector4a origin;
+    origin.load3(camera.getOrigin().mV);
+
+    LLVector4a lookAt;
+    lookAt.setSub(center, origin);
+    F32 dist = lookAt.getLength3().getF32();
+
+    //ramp down distance for nearby objects
+    //shrink dist by dist/16.
+    if (dist < 16.f)
+    {
+        dist /= 16.f;
+        dist *= dist;
+        dist *= 16.f;
+    }
+
+    //get area of circle around node
+    F32 app_angle = atanf(size.getLength3().getF32()/dist);
+    F32 radius = app_angle*LLDrawable::sCurPixelAngle;
+    return radius*radius * F_PI;
+}
+
+void LLPipeline::grabReferences(LLCullResult& result)
+{
+    sCull = &result;
+}
+
+void LLPipeline::clearReferences()
+{
+    LL_PROFILE_ZONE_SCOPED_CATEGORY_PIPELINE;
+    sCull = NULL;
+    mGroupSaveQ1.clear();
+}
+
+void check_references(LLSpatialGroup* group, LLDrawable* drawable)
+{
+    for (LLSpatialGroup::element_iter i = group->getDataBegin(); i != group->getDataEnd(); ++i)
+    {
+        LLDrawable* drawablep = (LLDrawable*)(*i)->getDrawable();
+        if (drawable == drawablep)
+        {
+            LL_ERRS() << "LLDrawable deleted while actively reference by LLPipeline." << LL_ENDL;
+        }
+    }
+}
+
+void check_references(LLDrawable* drawable, LLFace* face)
+{
+    for (S32 i = 0; i < drawable->getNumFaces(); ++i)
+    {
+        if (drawable->getFace(i) == face)
+        {
+            LL_ERRS() << "LLFace deleted while actively referenced by LLPipeline." << LL_ENDL;
+        }
+    }
+}
+
+void check_references(LLSpatialGroup* group, LLFace* face)
+{
+    for (LLSpatialGroup::element_iter i = group->getDataBegin(); i != group->getDataEnd(); ++i)
+    {
+        LLDrawable* drawable = (LLDrawable*)(*i)->getDrawable();
+        if(drawable)
+        {
+        check_references(drawable, face);
+    }
+}
+}
+
+void LLPipeline::checkReferences(LLFace* face)
+{
+#if 0
+    if (sCull)
+    {
+        for (LLCullResult::sg_iterator iter = sCull->beginVisibleGroups(); iter != sCull->endVisibleGroups(); ++iter)
+        {
+            LLSpatialGroup* group = *iter;
+            check_references(group, face);
+        }
+
+        for (LLCullResult::sg_iterator iter = sCull->beginAlphaGroups(); iter != sCull->endAlphaGroups(); ++iter)
+        {
+            LLSpatialGroup* group = *iter;
+            check_references(group, face);
+        }
+
+        for (LLCullResult::sg_iterator iter = sCull->beginDrawableGroups(); iter != sCull->endDrawableGroups(); ++iter)
+        {
+            LLSpatialGroup* group = *iter;
+            check_references(group, face);
+        }
+
+        for (LLCullResult::drawable_iterator iter = sCull->beginVisibleList(); iter != sCull->endVisibleList(); ++iter)
+        {
+            LLDrawable* drawable = *iter;
+            check_references(drawable, face);
+        }
+    }
+#endif
+}
+
+void LLPipeline::checkReferences(LLDrawable* drawable)
+{
+#if 0
+    if (sCull)
+    {
+        for (LLCullResult::sg_iterator iter = sCull->beginVisibleGroups(); iter != sCull->endVisibleGroups(); ++iter)
+        {
+            LLSpatialGroup* group = *iter;
+            check_references(group, drawable);
+        }
+
+        for (LLCullResult::sg_iterator iter = sCull->beginAlphaGroups(); iter != sCull->endAlphaGroups(); ++iter)
+        {
+            LLSpatialGroup* group = *iter;
+            check_references(group, drawable);
+        }
+
+        for (LLCullResult::sg_iterator iter = sCull->beginDrawableGroups(); iter != sCull->endDrawableGroups(); ++iter)
+        {
+            LLSpatialGroup* group = *iter;
+            check_references(group, drawable);
+        }
+
+        for (LLCullResult::drawable_iterator iter = sCull->beginVisibleList(); iter != sCull->endVisibleList(); ++iter)
+        {
+            if (drawable == *iter)
+            {
+                LL_ERRS() << "LLDrawable deleted while actively referenced by LLPipeline." << LL_ENDL;
+            }
+        }
+    }
+#endif
+}
+
+void check_references(LLSpatialGroup* group, LLDrawInfo* draw_info)
+{
+    for (LLSpatialGroup::draw_map_t::iterator i = group->mDrawMap.begin(); i != group->mDrawMap.end(); ++i)
+    {
+        LLSpatialGroup::drawmap_elem_t& draw_vec = i->second;
+        for (LLSpatialGroup::drawmap_elem_t::iterator j = draw_vec.begin(); j != draw_vec.end(); ++j)
+        {
+            LLDrawInfo* params = *j;
+            if (params == draw_info)
+            {
+                LL_ERRS() << "LLDrawInfo deleted while actively referenced by LLPipeline." << LL_ENDL;
+            }
+        }
+    }
+}
+
+
+void LLPipeline::checkReferences(LLDrawInfo* draw_info)
+{
+#if 0
+    if (sCull)
+    {
+        for (LLCullResult::sg_iterator iter = sCull->beginVisibleGroups(); iter != sCull->endVisibleGroups(); ++iter)
+        {
+            LLSpatialGroup* group = *iter;
+            check_references(group, draw_info);
+        }
+
+        for (LLCullResult::sg_iterator iter = sCull->beginAlphaGroups(); iter != sCull->endAlphaGroups(); ++iter)
+        {
+            LLSpatialGroup* group = *iter;
+            check_references(group, draw_info);
+        }
+
+        for (LLCullResult::sg_iterator iter = sCull->beginDrawableGroups(); iter != sCull->endDrawableGroups(); ++iter)
+        {
+            LLSpatialGroup* group = *iter;
+            check_references(group, draw_info);
+        }
+    }
+#endif
+}
+
+void LLPipeline::checkReferences(LLSpatialGroup* group)
+{
+#if CHECK_PIPELINE_REFERENCES
+    if (sCull)
+    {
+        for (LLCullResult::sg_iterator iter = sCull->beginVisibleGroups(); iter != sCull->endVisibleGroups(); ++iter)
+        {
+            if (group == *iter)
+            {
+                LL_ERRS() << "LLSpatialGroup deleted while actively referenced by LLPipeline." << LL_ENDL;
+            }
+        }
+
+        for (LLCullResult::sg_iterator iter = sCull->beginAlphaGroups(); iter != sCull->endAlphaGroups(); ++iter)
+        {
+            if (group == *iter)
+            {
+                LL_ERRS() << "LLSpatialGroup deleted while actively referenced by LLPipeline." << LL_ENDL;
+            }
+        }
+
+        for (LLCullResult::sg_iterator iter = sCull->beginDrawableGroups(); iter != sCull->endDrawableGroups(); ++iter)
+        {
+            if (group == *iter)
+            {
+                LL_ERRS() << "LLSpatialGroup deleted while actively referenced by LLPipeline." << LL_ENDL;
+            }
+        }
+    }
+#endif
+}
+
+
+bool LLPipeline::visibleObjectsInFrustum(LLCamera& camera)
+{
+    for (LLWorld::region_list_t::const_iterator iter = LLWorld::getInstance()->getRegionList().begin();
+            iter != LLWorld::getInstance()->getRegionList().end(); ++iter)
+    {
+        LLViewerRegion* region = *iter;
+
+        for (U32 i = 0; i < LLViewerRegion::NUM_PARTITIONS; i++)
+        {
+            LLSpatialPartition* part = region->getSpatialPartition(i);
+            if (part)
+            {
+                if (hasRenderType(part->mDrawableType))
+                {
+                    if (part->visibleObjectsInFrustum(camera))
+                    {
+                        return true;
+                    }
+                }
+            }
+        }
+    }
+
+    return false;
+}
+
+bool LLPipeline::getVisibleExtents(LLCamera& camera, LLVector3& min, LLVector3& max)
+{
+    const F32 X = 65536.f;
+
+    min = LLVector3(X,X,X);
+    max = LLVector3(-X,-X,-X);
+
+    LLViewerCamera::eCameraID saved_camera_id = LLViewerCamera::sCurCameraID;
+    LLViewerCamera::sCurCameraID = LLViewerCamera::CAMERA_WORLD;
+
+    bool res = true;
+
+    for (LLWorld::region_list_t::const_iterator iter = LLWorld::getInstance()->getRegionList().begin();
+            iter != LLWorld::getInstance()->getRegionList().end(); ++iter)
+    {
+        LLViewerRegion* region = *iter;
+
+        for (U32 i = 0; i < LLViewerRegion::NUM_PARTITIONS; i++)
+        {
+            LLSpatialPartition* part = region->getSpatialPartition(i);
+            if (part)
+            {
+                if (hasRenderType(part->mDrawableType))
+                {
+                    if (!part->getVisibleExtents(camera, min, max))
+                    {
+                        res = false;
+                    }
+                }
+            }
+        }
+    }
+
+    LLViewerCamera::sCurCameraID = saved_camera_id;
+    return res;
+}
+
+static LLTrace::BlockTimerStatHandle FTM_CULL("Object Culling");
+
+// static
+bool LLPipeline::isWaterClip()
+{
+    return (!sRenderTransparentWater || gCubeSnapshot) && !sRenderingHUDs;
+}
+
+void LLPipeline::updateCull(LLCamera& camera, LLCullResult& result)
+{
+    LL_PROFILE_ZONE_SCOPED_CATEGORY_PIPELINE; //LL_RECORD_BLOCK_TIME(FTM_CULL);
+    LL_PROFILE_GPU_ZONE("updateCull"); // should always be zero GPU time, but drop a timer to flush stuff out
+
+    bool water_clip = isWaterClip();
+
+    if (water_clip)
+    {
+
+        LLVector3 pnorm;
+
+        F32 water_height = LLEnvironment::instance().getWaterHeight();
+
+        if (sUnderWaterRender)
+        {
+            //camera is below water, cull above water
+            pnorm.setVec(0, 0, 1);
+        }
+        else
+        {
+            //camera is above water, cull below water
+            pnorm = LLVector3(0, 0, -1);
+        }
+
+        LLPlane plane;
+        plane.setVec(LLVector3(0, 0, water_height), pnorm);
+
+        camera.setUserClipPlane(plane);
+    }
+    else
+    {
+        camera.disableUserClipPlane();
+    }
+
+    grabReferences(result);
+
+    sCull->clear();
+
+    for (LLWorld::region_list_t::const_iterator iter = LLWorld::getInstance()->getRegionList().begin();
+            iter != LLWorld::getInstance()->getRegionList().end(); ++iter)
+    {
+        LLViewerRegion* region = *iter;
+
+        for (U32 i = 0; i < LLViewerRegion::NUM_PARTITIONS; i++)
+        {
+            LLSpatialPartition* part = region->getSpatialPartition(i);
+            if (part)
+            {
+                if (hasRenderType(part->mDrawableType))
+                {
+                    part->cull(camera);
+                }
+            }
+        }
+
+        //scan the VO Cache tree
+        LLVOCachePartition* vo_part = region->getVOCachePartition();
+        if(vo_part)
+        {
+            vo_part->cull(camera, sUseOcclusion > 0);
+        }
+    }
+
+    if (hasRenderType(LLPipeline::RENDER_TYPE_SKY) &&
+        gSky.mVOSkyp.notNull() &&
+        gSky.mVOSkyp->mDrawable.notNull())
+    {
+        gSky.mVOSkyp->mDrawable->setVisible(camera);
+        sCull->pushDrawable(gSky.mVOSkyp->mDrawable);
+        gSky.updateCull();
+        stop_glerror();
+    }
+
+    if (hasRenderType(LLPipeline::RENDER_TYPE_WL_SKY) &&
+        gPipeline.canUseWindLightShaders() &&
+        gSky.mVOWLSkyp.notNull() &&
+        gSky.mVOWLSkyp->mDrawable.notNull())
+    {
+        gSky.mVOWLSkyp->mDrawable->setVisible(camera);
+        sCull->pushDrawable(gSky.mVOWLSkyp->mDrawable);
+    }
+}
+
+void LLPipeline::markNotCulled(LLSpatialGroup* group, LLCamera& camera)
+{
+    if (group->isEmpty())
+    {
+        return;
+    }
+
+    group->setVisible();
+
+    if (LLViewerCamera::sCurCameraID == LLViewerCamera::CAMERA_WORLD && !gCubeSnapshot)
+    {
+        group->updateDistance(camera);
+    }
+
+    assertInitialized();
+
+    if (!group->getSpatialPartition()->mRenderByGroup)
+    { //render by drawable
+        sCull->pushDrawableGroup(group);
+    }
+    else
+    {   //render by group
+        sCull->pushVisibleGroup(group);
+    }
+
+    if (group->needsUpdate() ||
+        group->getVisible(LLViewerCamera::sCurCameraID) < LLDrawable::getCurrentFrame() - 1)
+    {
+        // include this group in occlusion groups, not because it is an occluder, but because we want to run
+        // an occlusion query to find out if it's an occluder
+        markOccluder(group);
+    }
+    mNumVisibleNodes++;
+}
+
+void LLPipeline::markOccluder(LLSpatialGroup* group)
+{
+    if (sUseOcclusion > 1 && group && !group->isOcclusionState(LLSpatialGroup::ACTIVE_OCCLUSION))
+    {
+        LLSpatialGroup* parent = group->getParent();
+
+        if (!parent || !parent->isOcclusionState(LLSpatialGroup::OCCLUDED))
+        { //only mark top most occluders as active occlusion
+            sCull->pushOcclusionGroup(group);
+            group->setOcclusionState(LLSpatialGroup::ACTIVE_OCCLUSION);
+
+            if (parent &&
+                !parent->isOcclusionState(LLSpatialGroup::ACTIVE_OCCLUSION) &&
+                parent->getElementCount() == 0 &&
+                parent->needsUpdate())
+            {
+                sCull->pushOcclusionGroup(group);
+                parent->setOcclusionState(LLSpatialGroup::ACTIVE_OCCLUSION);
+            }
+        }
+    }
+}
+
+void LLPipeline::doOcclusion(LLCamera& camera)
+{
+    LL_PROFILE_ZONE_SCOPED_CATEGORY_PIPELINE;
+    LL_PROFILE_GPU_ZONE("doOcclusion");
+    llassert(!gCubeSnapshot);
+
+    if (sReflectionProbesEnabled && sUseOcclusion > 1 && !LLPipeline::sShadowRender && !gCubeSnapshot)
+    {
+        gGL.setColorMask(false, false);
+        LLGLDepthTest depth(GL_TRUE, GL_FALSE);
+        LLGLDisable cull(GL_CULL_FACE);
+
+        gOcclusionCubeProgram.bind();
+
+        if (mCubeVB.isNull())
+        { //cube VB will be used for issuing occlusion queries
+            mCubeVB = ll_create_cube_vb(LLVertexBuffer::MAP_VERTEX);
+        }
+        mCubeVB->setBuffer();
+
+        mReflectionMapManager.doOcclusion();
+        gOcclusionCubeProgram.unbind();
+
+        gGL.setColorMask(true, true);
+    }
+
+    if (LLPipeline::sUseOcclusion > 1 &&
+        (sCull->hasOcclusionGroups() || LLVOCachePartition::sNeedsOcclusionCheck))
+    {
+        LLVertexBuffer::unbind();
+
+        gGL.setColorMask(false, false);
+
+        LLGLDisable blend(GL_BLEND);
+        gGL.getTexUnit(0)->unbind(LLTexUnit::TT_TEXTURE);
+        LLGLDepthTest depth(GL_TRUE, GL_FALSE);
+
+        LLGLDisable cull(GL_CULL_FACE);
+
+        gOcclusionCubeProgram.bind();
+
+        if (mCubeVB.isNull())
+        { //cube VB will be used for issuing occlusion queries
+            mCubeVB = ll_create_cube_vb(LLVertexBuffer::MAP_VERTEX);
+        }
+        mCubeVB->setBuffer();
+
+        for (LLCullResult::sg_iterator iter = sCull->beginOcclusionGroups(); iter != sCull->endOcclusionGroups(); ++iter)
+        {
+            LLSpatialGroup* group = *iter;
+            if (!group->isDead())
+            {
+                group->doOcclusion(&camera);
+                group->clearOcclusionState(LLSpatialGroup::ACTIVE_OCCLUSION);
+            }
+        }
+
+        //apply occlusion culling to object cache tree
+        for (LLWorld::region_list_t::const_iterator iter = LLWorld::getInstance()->getRegionList().begin();
+            iter != LLWorld::getInstance()->getRegionList().end(); ++iter)
+        {
+            LLVOCachePartition* vo_part = (*iter)->getVOCachePartition();
+            if(vo_part)
+            {
+                vo_part->processOccluders(&camera);
+            }
+        }
+
+        gGL.setColorMask(true, true);
+    }
+}
+
+bool LLPipeline::updateDrawableGeom(LLDrawable* drawablep)
+{
+    bool update_complete = drawablep->updateGeometry();
+    if (update_complete && assertInitialized())
+    {
+        drawablep->setState(LLDrawable::BUILT);
+    }
+    return update_complete;
+}
+
+void LLPipeline::updateGL()
+{
+    LL_PROFILE_ZONE_SCOPED_CATEGORY_PIPELINE;
+    {
+        while (!LLGLUpdate::sGLQ.empty())
+        {
+            LLGLUpdate* glu = LLGLUpdate::sGLQ.front();
+            glu->updateGL();
+            glu->mInQ = false;
+            LLGLUpdate::sGLQ.pop_front();
+        }
+    }
+}
+
+void LLPipeline::clearRebuildGroups()
+{
+    LL_PROFILE_ZONE_SCOPED_CATEGORY_PIPELINE;
+    LLSpatialGroup::sg_vector_t hudGroups;
+
+    mGroupQ1Locked = true;
+    // Iterate through all drawables on the priority build queue,
+    for (LLSpatialGroup::sg_vector_t::iterator iter = mGroupQ1.begin();
+         iter != mGroupQ1.end(); ++iter)
+    {
+        LLSpatialGroup* group = *iter;
+
+        // If the group contains HUD objects, save the group
+        if (group->isHUDGroup())
+        {
+            hudGroups.push_back(group);
+        }
+        // Else, no HUD objects so clear the build state
+        else
+        {
+            group->clearState(LLSpatialGroup::IN_BUILD_Q1);
+        }
+    }
+
+    // Clear the group
+    mGroupQ1.clear();
+
+    // Copy the saved HUD groups back in
+    mGroupQ1.assign(hudGroups.begin(), hudGroups.end());
+    mGroupQ1Locked = false;
+}
+
+void LLPipeline::clearRebuildDrawables()
+{
+    // Clear all drawables on the priority build queue,
+    for (LLDrawable::drawable_list_t::iterator iter = mBuildQ1.begin();
+         iter != mBuildQ1.end(); ++iter)
+    {
+        LLDrawable* drawablep = *iter;
+        if (drawablep && !drawablep->isDead())
+        {
+            drawablep->clearState(LLDrawable::IN_REBUILD_Q);
+        }
+    }
+    mBuildQ1.clear();
+
+    //clear all moving bridges
+    for (LLDrawable::drawable_vector_t::iterator iter = mMovedBridge.begin();
+         iter != mMovedBridge.end(); ++iter)
+    {
+        LLDrawable *drawablep = *iter;
+        drawablep->clearState(LLDrawable::EARLY_MOVE | LLDrawable::MOVE_UNDAMPED | LLDrawable::ON_MOVE_LIST | LLDrawable::ANIMATED_CHILD);
+    }
+    mMovedBridge.clear();
+
+    //clear all moving drawables
+    for (LLDrawable::drawable_vector_t::iterator iter = mMovedList.begin();
+         iter != mMovedList.end(); ++iter)
+    {
+        LLDrawable *drawablep = *iter;
+        drawablep->clearState(LLDrawable::EARLY_MOVE | LLDrawable::MOVE_UNDAMPED | LLDrawable::ON_MOVE_LIST | LLDrawable::ANIMATED_CHILD);
+    }
+    mMovedList.clear();
+
+    for (LLDrawable::drawable_vector_t::iterator iter = mShiftList.begin();
+        iter != mShiftList.end(); ++iter)
+    {
+        LLDrawable *drawablep = *iter;
+        drawablep->clearState(LLDrawable::EARLY_MOVE | LLDrawable::MOVE_UNDAMPED | LLDrawable::ON_MOVE_LIST | LLDrawable::ANIMATED_CHILD | LLDrawable::ON_SHIFT_LIST);
+    }
+    mShiftList.clear();
+}
+
+void LLPipeline::rebuildPriorityGroups()
+{
+    LL_PROFILE_ZONE_SCOPED_CATEGORY_PIPELINE;
+    LL_PROFILE_GPU_ZONE("rebuildPriorityGroups");
+
+    LLTimer update_timer;
+    assertInitialized();
+
+    gMeshRepo.notifyLoadedMeshes();
+
+    mGroupQ1Locked = true;
+    // Iterate through all drawables on the priority build queue,
+    for (LLSpatialGroup::sg_vector_t::iterator iter = mGroupQ1.begin();
+         iter != mGroupQ1.end(); ++iter)
+    {
+        LLSpatialGroup* group = *iter;
+        group->rebuildGeom();
+        group->clearState(LLSpatialGroup::IN_BUILD_Q1);
+    }
+
+    mGroupSaveQ1 = mGroupQ1;
+    mGroupQ1.clear();
+    mGroupQ1Locked = false;
+
+}
+
+void LLPipeline::updateGeom(F32 max_dtime)
+{
+    LLTimer update_timer;
+    LLPointer<LLDrawable> drawablep;
+
+    LL_RECORD_BLOCK_TIME(FTM_GEO_UPDATE);
+    if (gCubeSnapshot)
+    {
+        return;
+    }
+
+    assertInitialized();
+
+    // notify various object types to reset internal cost metrics, etc.
+    // for now, only LLVOVolume does this to throttle LOD changes
+    LLVOVolume::preUpdateGeom();
+
+    // Iterate through all drawables on the priority build queue,
+    for (LLDrawable::drawable_list_t::iterator iter = mBuildQ1.begin();
+         iter != mBuildQ1.end();)
+    {
+        LLDrawable::drawable_list_t::iterator curiter = iter++;
+        LLDrawable* drawablep = *curiter;
+        if (drawablep && !drawablep->isDead())
+        {
+            if (drawablep->isUnload())
+            {
+                drawablep->unload();
+                drawablep->clearState(LLDrawable::FOR_UNLOAD);
+            }
+
+            if (updateDrawableGeom(drawablep))
+            {
+                drawablep->clearState(LLDrawable::IN_REBUILD_Q);
+                mBuildQ1.erase(curiter);
+            }
+        }
+        else
+        {
+            mBuildQ1.erase(curiter);
+        }
+    }
+
+    updateMovedList(mMovedBridge);
+}
+
+void LLPipeline::markVisible(LLDrawable *drawablep, LLCamera& camera)
+{
+    if(drawablep && !drawablep->isDead())
+    {
+        if (drawablep->isSpatialBridge())
+        {
+            const LLDrawable* root = ((LLSpatialBridge*) drawablep)->mDrawable;
+            llassert(root); // trying to catch a bad assumption
+
+            if (root && //  // this test may not be needed, see above
+                    root->getVObj()->isAttachment())
+            {
+                LLDrawable* rootparent = root->getParent();
+                if (rootparent) // this IS sometimes NULL
+                {
+                    LLViewerObject *vobj = rootparent->getVObj();
+                    llassert(vobj); // trying to catch a bad assumption
+                    if (vobj) // this test may not be needed, see above
+                    {
+                        LLVOAvatar* av = vobj->asAvatar();
+                        if (av &&
+                            ((!sImpostorRender && av->isImpostor()) //ignore impostor flag during impostor pass
+                             || av->isInMuteList()
+                             || (LLVOAvatar::AOA_JELLYDOLL == av->getOverallAppearance() && !av->needsImpostorUpdate()) ))
+                        {
+                            return;
+                        }
+                    }
+                }
+            }
+            sCull->pushBridge((LLSpatialBridge*) drawablep);
+        }
+        else
+        {
+
+            sCull->pushDrawable(drawablep);
+        }
+
+        drawablep->setVisible(camera);
+    }
+}
+
+void LLPipeline::markMoved(LLDrawable *drawablep, bool damped_motion)
+{
+    if (!drawablep)
+    {
+        //LL_ERRS() << "Sending null drawable to moved list!" << LL_ENDL;
+        return;
+    }
+
+    if (drawablep->isDead())
+    {
+        LL_WARNS() << "Marking NULL or dead drawable moved!" << LL_ENDL;
+        return;
+    }
+
+    if (drawablep->getParent())
+    {
+        //ensure that parent drawables are moved first
+        markMoved(drawablep->getParent(), damped_motion);
+    }
+
+    assertInitialized();
+
+    if (!drawablep->isState(LLDrawable::ON_MOVE_LIST))
+    {
+        if (drawablep->isSpatialBridge())
+        {
+            mMovedBridge.push_back(drawablep);
+        }
+        else
+        {
+            mMovedList.push_back(drawablep);
+        }
+        drawablep->setState(LLDrawable::ON_MOVE_LIST);
+    }
+    if (! damped_motion)
+    {
+        drawablep->setState(LLDrawable::MOVE_UNDAMPED); // UNDAMPED trumps DAMPED
+    }
+    else if (drawablep->isState(LLDrawable::MOVE_UNDAMPED))
+    {
+        drawablep->clearState(LLDrawable::MOVE_UNDAMPED);
+    }
+}
+
+void LLPipeline::markShift(LLDrawable *drawablep)
+{
+    if (!drawablep || drawablep->isDead())
+    {
+        return;
+    }
+
+    assertInitialized();
+
+    if (!drawablep->isState(LLDrawable::ON_SHIFT_LIST))
+    {
+        drawablep->getVObj()->setChanged(LLXform::SHIFTED | LLXform::SILHOUETTE);
+        if (drawablep->getParent())
+        {
+            markShift(drawablep->getParent());
+        }
+        mShiftList.push_back(drawablep);
+        drawablep->setState(LLDrawable::ON_SHIFT_LIST);
+    }
+}
+
+void LLPipeline::shiftObjects(const LLVector3 &offset)
+{
+    LL_PROFILE_ZONE_SCOPED_CATEGORY_PIPELINE;
+    assertInitialized();
+
+    glClear(GL_DEPTH_BUFFER_BIT);
+    gDepthDirty = true;
+
+    LLVector4a offseta;
+    offseta.load3(offset.mV);
+
+    for (LLDrawable::drawable_vector_t::iterator iter = mShiftList.begin();
+            iter != mShiftList.end(); iter++)
+    {
+        LLDrawable *drawablep = *iter;
+        if (drawablep->isDead())
+        {
+            continue;
+        }
+        drawablep->shiftPos(offseta);
+        drawablep->clearState(LLDrawable::ON_SHIFT_LIST);
+    }
+    mShiftList.resize(0);
+
+    for (LLWorld::region_list_t::const_iterator iter = LLWorld::getInstance()->getRegionList().begin();
+            iter != LLWorld::getInstance()->getRegionList().end(); ++iter)
+    {
+        LLViewerRegion* region = *iter;
+        for (U32 i = 0; i < LLViewerRegion::NUM_PARTITIONS; i++)
+        {
+            LLSpatialPartition* part = region->getSpatialPartition(i);
+            if (part)
+            {
+                part->shift(offseta);
+            }
+        }
+    }
+
+    mReflectionMapManager.shift(offseta);
+
+    LLHUDText::shiftAll(offset);
+    LLHUDNameTag::shiftAll(offset);
+
+    display_update_camera();
+}
+
+void LLPipeline::markTextured(LLDrawable *drawablep)
+{
+    if (drawablep && !drawablep->isDead() && assertInitialized())
+    {
+        mRetexturedList.insert(drawablep);
+    }
+}
+
+void LLPipeline::markGLRebuild(LLGLUpdate* glu)
+{
+    if (glu && !glu->mInQ)
+    {
+        LLGLUpdate::sGLQ.push_back(glu);
+        glu->mInQ = true;
+    }
+}
+
+void LLPipeline::markPartitionMove(LLDrawable* drawable)
+{
+    if (!drawable->isState(LLDrawable::PARTITION_MOVE) &&
+        !drawable->getPositionGroup().equals3(LLVector4a::getZero()))
+    {
+        drawable->setState(LLDrawable::PARTITION_MOVE);
+        mPartitionQ.push_back(drawable);
+    }
+}
+
+void LLPipeline::processPartitionQ()
+{
+    LL_PROFILE_ZONE_SCOPED_CATEGORY_PIPELINE;
+    for (LLDrawable::drawable_list_t::iterator iter = mPartitionQ.begin(); iter != mPartitionQ.end(); ++iter)
+    {
+        LLDrawable* drawable = *iter;
+        if (!drawable->isDead())
+        {
+            drawable->updateBinRadius();
+            drawable->movePartition();
+        }
+        drawable->clearState(LLDrawable::PARTITION_MOVE);
+    }
+
+    mPartitionQ.clear();
+}
+
+void LLPipeline::markMeshDirty(LLSpatialGroup* group)
+{
+    mMeshDirtyGroup.push_back(group);
+}
+
+void LLPipeline::markRebuild(LLSpatialGroup* group)
+{
+    if (group && !group->isDead() && group->getSpatialPartition())
+    {
+        if (!group->hasState(LLSpatialGroup::IN_BUILD_Q1))
+        {
+            llassert_always(!mGroupQ1Locked);
+
+            mGroupQ1.push_back(group);
+            group->setState(LLSpatialGroup::IN_BUILD_Q1);
+        }
+    }
+}
+
+void LLPipeline::markRebuild(LLDrawable *drawablep, LLDrawable::EDrawableFlags flag)
+{
+    if (drawablep && !drawablep->isDead() && assertInitialized())
+    {
+        if (!drawablep->isState(LLDrawable::IN_REBUILD_Q))
+        {
+            mBuildQ1.push_back(drawablep);
+            drawablep->setState(LLDrawable::IN_REBUILD_Q); // mark drawable as being in priority queue
+        }
+
+        if (flag & (LLDrawable::REBUILD_VOLUME | LLDrawable::REBUILD_POSITION))
+        {
+            drawablep->getVObj()->setChanged(LLXform::SILHOUETTE);
+        }
+        drawablep->setState(flag);
+    }
+}
+
+void LLPipeline::stateSort(LLCamera& camera, LLCullResult &result)
+{
+    LL_PROFILE_ZONE_SCOPED_CATEGORY_PIPELINE;
+    LL_PROFILE_GPU_ZONE("stateSort");
+
+    if (hasAnyRenderType(LLPipeline::RENDER_TYPE_AVATAR,
+                      LLPipeline::RENDER_TYPE_CONTROL_AV,
+                      LLPipeline::RENDER_TYPE_TERRAIN,
+                      LLPipeline::RENDER_TYPE_TREE,
+                      LLPipeline::RENDER_TYPE_SKY,
+                      LLPipeline::RENDER_TYPE_VOIDWATER,
+                      LLPipeline::RENDER_TYPE_WATER,
+                      LLPipeline::END_RENDER_TYPES))
+    {
+        //clear faces from face pools
+        gPipeline.resetDrawOrders();
+    }
+
+    //LLVertexBuffer::unbind();
+
+    grabReferences(result);
+    for (LLCullResult::sg_iterator iter = sCull->beginDrawableGroups(); iter != sCull->endDrawableGroups(); ++iter)
+    {
+        LLSpatialGroup* group = *iter;
+        if (group->isDead())
+        {
+            continue;
+        }
+        group->checkOcclusion();
+        if (sUseOcclusion > 1 && group->isOcclusionState(LLSpatialGroup::OCCLUDED))
+        {
+            markOccluder(group);
+        }
+        else
+        {
+            group->setVisible();
+            for (LLSpatialGroup::element_iter i = group->getDataBegin(); i != group->getDataEnd(); ++i)
+            {
+                LLDrawable* drawablep = (LLDrawable*)(*i)->getDrawable();
+                markVisible(drawablep, camera);
+            }
+
+            { //rebuild mesh as soon as we know it's visible
+                group->rebuildMesh();
+            }
+        }
+    }
+
+    if (LLViewerCamera::sCurCameraID == LLViewerCamera::CAMERA_WORLD && !gCubeSnapshot)
+    {
+        LLSpatialGroup* last_group = NULL;
+        bool fov_changed = LLViewerCamera::getInstance()->isDefaultFOVChanged();
+        for (LLCullResult::bridge_iterator i = sCull->beginVisibleBridge(); i != sCull->endVisibleBridge(); ++i)
+        {
+            LLCullResult::bridge_iterator cur_iter = i;
+            LLSpatialBridge* bridge = *cur_iter;
+            LLSpatialGroup* group = bridge->getSpatialGroup();
+
+            if (last_group == NULL)
+            {
+                last_group = group;
+            }
+
+            if (!bridge->isDead() && group && !group->isOcclusionState(LLSpatialGroup::OCCLUDED))
+            {
+                stateSort(bridge, camera, fov_changed);
+            }
+
+            if (LLViewerCamera::sCurCameraID == LLViewerCamera::CAMERA_WORLD &&
+                last_group != group && last_group->changeLOD())
+            {
+                last_group->mLastUpdateDistance = last_group->mDistance;
+            }
+
+            last_group = group;
+        }
+
+        if (LLViewerCamera::sCurCameraID == LLViewerCamera::CAMERA_WORLD &&
+            last_group && last_group->changeLOD())
+        {
+            last_group->mLastUpdateDistance = last_group->mDistance;
+        }
+    }
+
+    for (LLCullResult::sg_iterator iter = sCull->beginVisibleGroups(); iter != sCull->endVisibleGroups(); ++iter)
+    {
+        LLSpatialGroup* group = *iter;
+        if (group->isDead())
+        {
+            continue;
+        }
+        group->checkOcclusion();
+        if (sUseOcclusion > 1 && group->isOcclusionState(LLSpatialGroup::OCCLUDED))
+        {
+            markOccluder(group);
+        }
+        else
+        {
+            group->setVisible();
+            stateSort(group, camera);
+
+            { //rebuild mesh as soon as we know it's visible
+                group->rebuildMesh();
+            }
+        }
+    }
+
+    {
+        LL_PROFILE_ZONE_NAMED_CATEGORY_DRAWABLE("stateSort"); // LL_RECORD_BLOCK_TIME(FTM_STATESORT_DRAWABLE);
+        for (LLCullResult::drawable_iterator iter = sCull->beginVisibleList();
+             iter != sCull->endVisibleList(); ++iter)
+        {
+            LLDrawable *drawablep = *iter;
+            if (!drawablep->isDead())
+            {
+                stateSort(drawablep, camera);
+            }
+        }
+    }
+
+    postSort(camera);
+}
+
+void LLPipeline::stateSort(LLSpatialGroup* group, LLCamera& camera)
+{
+    if (group->changeLOD())
+    {
+        for (LLSpatialGroup::element_iter i = group->getDataBegin(); i != group->getDataEnd(); ++i)
+        {
+            LLDrawable* drawablep = (LLDrawable*)(*i)->getDrawable();
+            stateSort(drawablep, camera);
+        }
+
+        if (LLViewerCamera::sCurCameraID == LLViewerCamera::CAMERA_WORLD && !gCubeSnapshot)
+        { //avoid redundant stateSort calls
+            group->mLastUpdateDistance = group->mDistance;
+        }
+    }
+}
+
+void LLPipeline::stateSort(LLSpatialBridge* bridge, LLCamera& camera, bool fov_changed)
+{
+    LL_PROFILE_ZONE_SCOPED_CATEGORY_PIPELINE;
+    if (bridge->getSpatialGroup()->changeLOD() || fov_changed)
+    {
+        bool force_update = false;
+        bridge->updateDistance(camera, force_update);
+    }
+}
+
+void LLPipeline::stateSort(LLDrawable* drawablep, LLCamera& camera)
+{
+    LL_PROFILE_ZONE_SCOPED_CATEGORY_PIPELINE;
+    if (!drawablep
+        || drawablep->isDead()
+        || !hasRenderType(drawablep->getRenderType()))
+    {
+        return;
+    }
+
+    // SL-11353
+    // ignore our own geo when rendering spotlight shadowmaps...
+    //
+    if (RenderSpotLight && drawablep == RenderSpotLight)
+    {
+        return;
+    }
+
+    if (LLSelectMgr::getInstance()->mHideSelectedObjects)
+    {
+        if (drawablep->getVObj().notNull() &&
+            drawablep->getVObj()->isSelected())
+        {
+            return;
+        }
+    }
+
+    if (drawablep->isAvatar())
+    { //don't draw avatars beyond render distance or if we don't have a spatial group.
+        if ((drawablep->getSpatialGroup() == NULL) ||
+            (drawablep->getSpatialGroup()->mDistance > LLVOAvatar::sRenderDistance))
+        {
+            return;
+        }
+
+        LLVOAvatar* avatarp = (LLVOAvatar*) drawablep->getVObj().get();
+        if (!avatarp->isVisible())
+        {
+            return;
+        }
+    }
+
+    assertInitialized();
+
+    if (hasRenderType(drawablep->mRenderType))
+    {
+        if (!drawablep->isState(LLDrawable::INVISIBLE|LLDrawable::FORCE_INVISIBLE))
+        {
+            drawablep->setVisible(camera, NULL, false);
+        }
+    }
+
+    if (LLViewerCamera::sCurCameraID == LLViewerCamera::CAMERA_WORLD && !gCubeSnapshot)
+    {
+        //if (drawablep->isVisible()) isVisible() check here is redundant, if it wasn't visible, it wouldn't be here
+        {
+            if (!drawablep->isActive())
+            {
+                bool force_update = false;
+                drawablep->updateDistance(camera, force_update);
+            }
+            else if (drawablep->isAvatar())
+            {
+                bool force_update = false;
+                drawablep->updateDistance(camera, force_update); // calls vobj->updateLOD() which calls LLVOAvatar::updateVisibility()
+            }
+        }
+    }
+
+    if (!drawablep->getVOVolume())
+    {
+        for (LLDrawable::face_list_t::iterator iter = drawablep->mFaces.begin();
+                iter != drawablep->mFaces.end(); iter++)
+        {
+            LLFace* facep = *iter;
+
+            if (facep->hasGeometry())
+            {
+                if (facep->getPool())
+                {
+                    facep->getPool()->enqueue(facep);
+                }
+                else
+                {
+                    break;
+                }
+            }
+        }
+    }
+
+    mNumVisibleFaces += drawablep->getNumFaces();
+}
+
+
+void forAllDrawables(LLCullResult::sg_iterator begin,
+                     LLCullResult::sg_iterator end,
+                     void (*func)(LLDrawable*))
+{
+    for (LLCullResult::sg_iterator i = begin; i != end; ++i)
+    {
+        LLSpatialGroup* group = *i;
+        if (group->isDead())
+        {
+            continue;
+        }
+        for (LLSpatialGroup::element_iter j = group->getDataBegin(); j != group->getDataEnd(); ++j)
+        {
+            if((*j)->hasDrawable())
+            {
+                func((LLDrawable*)(*j)->getDrawable());
+            }
+        }
+    }
+}
+
+void LLPipeline::forAllVisibleDrawables(void (*func)(LLDrawable*))
+{
+    forAllDrawables(sCull->beginDrawableGroups(), sCull->endDrawableGroups(), func);
+    forAllDrawables(sCull->beginVisibleGroups(), sCull->endVisibleGroups(), func);
+}
+
+//function for creating scripted beacons
+void renderScriptedBeacons(LLDrawable* drawablep)
+{
+    LLViewerObject *vobj = drawablep->getVObj();
+    if (vobj
+        && !vobj->isAvatar()
+        && !vobj->getParent()
+        && vobj->flagScripted())
+    {
+        if (gPipeline.sRenderBeacons)
+        {
+            gObjectList.addDebugBeacon(vobj->getPositionAgent(), "", LLColor4(1.f, 0.f, 0.f, 0.5f), LLColor4(1.f, 1.f, 1.f, 0.5f), LLPipeline::DebugBeaconLineWidth);
+        }
+
+        if (gPipeline.sRenderHighlight)
+        {
+            S32 face_id;
+            S32 count = drawablep->getNumFaces();
+            for (face_id = 0; face_id < count; face_id++)
+            {
+                LLFace * facep = drawablep->getFace(face_id);
+                if (facep)
+                {
+                    gPipeline.mHighlightFaces.push_back(facep);
+                }
+            }
+        }
+    }
+}
+
+void renderScriptedTouchBeacons(LLDrawable *drawablep)
+{
+    LLViewerObject *vobj = drawablep->getVObj();
+    if (vobj && !vobj->isAvatar() && !vobj->getParent() && vobj->flagScripted() && vobj->flagHandleTouch())
+    {
+        if (gPipeline.sRenderBeacons)
+        {
+            gObjectList.addDebugBeacon(vobj->getPositionAgent(), "", LLColor4(1.f, 0.f, 0.f, 0.5f), LLColor4(1.f, 1.f, 1.f, 0.5f),
+                                       LLPipeline::DebugBeaconLineWidth);
+        }
+
+        if (gPipeline.sRenderHighlight)
+        {
+            S32 face_id;
+            S32 count = drawablep->getNumFaces();
+            for (face_id = 0; face_id < count; face_id++)
+            {
+                LLFace *facep = drawablep->getFace(face_id);
+                if (facep)
+                {
+                    gPipeline.mHighlightFaces.push_back(facep);
+                }
+            }
+        }
+    }
+}
+
+void renderPhysicalBeacons(LLDrawable *drawablep)
+{
+    LLViewerObject *vobj = drawablep->getVObj();
+    if (vobj &&
+        !vobj->isAvatar()
+        //&& !vobj->getParent()
+        && vobj->flagUsePhysics())
+    {
+        if (gPipeline.sRenderBeacons)
+        {
+            gObjectList.addDebugBeacon(vobj->getPositionAgent(), "", LLColor4(0.f, 1.f, 0.f, 0.5f), LLColor4(1.f, 1.f, 1.f, 0.5f),
+                                       LLPipeline::DebugBeaconLineWidth);
+        }
+
+        if (gPipeline.sRenderHighlight)
+        {
+            S32 face_id;
+            S32 count = drawablep->getNumFaces();
+            for (face_id = 0; face_id < count; face_id++)
+            {
+                LLFace *facep = drawablep->getFace(face_id);
+                if (facep)
+                {
+                    gPipeline.mHighlightFaces.push_back(facep);
+                }
+            }
+        }
+    }
+}
+
+void renderMOAPBeacons(LLDrawable *drawablep)
+{
+    LLViewerObject *vobj = drawablep->getVObj();
+
+    if (!vobj || vobj->isAvatar())
+        return;
+
+    bool beacon  = false;
+    U8   tecount = vobj->getNumTEs();
+    for (int x = 0; x < tecount; x++)
+    {
+        if (vobj->getTE(x)->hasMedia())
+        {
+            beacon = true;
+            break;
+        }
+    }
+    if (beacon)
+    {
+        if (gPipeline.sRenderBeacons)
+        {
+            gObjectList.addDebugBeacon(vobj->getPositionAgent(), "", LLColor4(1.f, 1.f, 1.f, 0.5f), LLColor4(1.f, 1.f, 1.f, 0.5f),
+                                       LLPipeline::DebugBeaconLineWidth);
+        }
+
+        if (gPipeline.sRenderHighlight)
+        {
+            S32 face_id;
+            S32 count = drawablep->getNumFaces();
+            for (face_id = 0; face_id < count; face_id++)
+            {
+                LLFace *facep = drawablep->getFace(face_id);
+                if (facep)
+                {
+                    gPipeline.mHighlightFaces.push_back(facep);
+                }
+            }
+        }
+    }
+}
+
+void renderParticleBeacons(LLDrawable *drawablep)
+{
+    // Look for attachments, objects, etc.
+    LLViewerObject *vobj = drawablep->getVObj();
+    if (vobj && vobj->isParticleSource())
+    {
+        if (gPipeline.sRenderBeacons)
+        {
+            LLColor4 light_blue(0.5f, 0.5f, 1.f, 0.5f);
+            gObjectList.addDebugBeacon(vobj->getPositionAgent(), "", light_blue, LLColor4(1.f, 1.f, 1.f, 0.5f),
+                                       LLPipeline::DebugBeaconLineWidth);
+        }
+
+        if (gPipeline.sRenderHighlight)
+        {
+            S32 face_id;
+            S32 count = drawablep->getNumFaces();
+            for (face_id = 0; face_id < count; face_id++)
+            {
+                LLFace *facep = drawablep->getFace(face_id);
+                if (facep)
+                {
+                    gPipeline.mHighlightFaces.push_back(facep);
+                }
+            }
+        }
+    }
+}
+
+void renderSoundHighlights(LLDrawable *drawablep)
+{
+    // Look for attachments, objects, etc.
+    LLViewerObject *vobj = drawablep->getVObj();
+    if (vobj && vobj->isAudioSource())
+    {
+        if (gPipeline.sRenderHighlight)
+        {
+            S32 face_id;
+            S32 count = drawablep->getNumFaces();
+            for (face_id = 0; face_id < count; face_id++)
+            {
+                LLFace *facep = drawablep->getFace(face_id);
+                if (facep)
+                {
+                    gPipeline.mHighlightFaces.push_back(facep);
+                }
+            }
+        }
+    }
+}
+
+void LLPipeline::postSort(LLCamera &camera)
+{
+    LL_PROFILE_ZONE_SCOPED_CATEGORY_PIPELINE;
+
+    assertInitialized();
+
+    LL_PUSH_CALLSTACKS();
+
+    if (!gCubeSnapshot)
+    {
+        // rebuild drawable geometry
+        for (LLCullResult::sg_iterator i = sCull->beginDrawableGroups(); i != sCull->endDrawableGroups(); ++i)
+        {
+            LLSpatialGroup *group = *i;
+            if (group->isDead())
+            {
+                continue;
+            }
+            if (!sUseOcclusion || !group->isOcclusionState(LLSpatialGroup::OCCLUDED))
+            {
+                group->rebuildGeom();
+            }
+        }
+        LL_PUSH_CALLSTACKS();
+        // rebuild groups
+        sCull->assertDrawMapsEmpty();
+
+        rebuildPriorityGroups();
+    }
+
+    LL_PUSH_CALLSTACKS();
+
+    // build render map
+    for (LLCullResult::sg_iterator i = sCull->beginVisibleGroups(); i != sCull->endVisibleGroups(); ++i)
+    {
+        LLSpatialGroup *group = *i;
+
+        if (group->isDead())
+        {
+            continue;
+        }
+
+        if ((sUseOcclusion && group->isOcclusionState(LLSpatialGroup::OCCLUDED)) ||
+            (RenderAutoHideSurfaceAreaLimit > 0.f &&
+             group->mSurfaceArea > RenderAutoHideSurfaceAreaLimit * llmax(group->mObjectBoxSize, 10.f)))
+        {
+            continue;
+        }
+
+        if (group->hasState(LLSpatialGroup::NEW_DRAWINFO) && group->hasState(LLSpatialGroup::GEOM_DIRTY) && !gCubeSnapshot)
+        {  // no way this group is going to be drawable without a rebuild
+            group->rebuildGeom();
+        }
+
+        for (LLSpatialGroup::draw_map_t::iterator j = group->mDrawMap.begin(); j != group->mDrawMap.end(); ++j)
+        {
+            LLSpatialGroup::drawmap_elem_t &src_vec = j->second;
+            if (!hasRenderType(j->first))
+            {
+                continue;
+            }
+
+            for (LLSpatialGroup::drawmap_elem_t::iterator k = src_vec.begin(); k != src_vec.end(); ++k)
+            {
+                LLDrawInfo *info = *k;
+
+                sCull->pushDrawInfo(j->first, info);
+                if (!sShadowRender && !sReflectionRender && !gCubeSnapshot)
+                {
+                    addTrianglesDrawn(info->mCount);
+                }
+            }
+        }
+
+        if (hasRenderType(LLPipeline::RENDER_TYPE_PASS_ALPHA))
+        {
+            LLSpatialGroup::draw_map_t::iterator alpha = group->mDrawMap.find(LLRenderPass::PASS_ALPHA);
+
+            if (alpha != group->mDrawMap.end())
+            {  // store alpha groups for sorting
+                LLSpatialBridge *bridge = group->getSpatialPartition()->asBridge();
+                if (LLViewerCamera::sCurCameraID == LLViewerCamera::CAMERA_WORLD && !gCubeSnapshot)
+                {
+                    if (bridge)
+                    {
+                        LLCamera trans_camera = bridge->transformCamera(camera);
+                        group->updateDistance(trans_camera);
+                    }
+                    else
+                    {
+                        group->updateDistance(camera);
+                    }
+                }
+
+                if (hasRenderType(LLDrawPool::POOL_ALPHA))
+                {
+                    sCull->pushAlphaGroup(group);
+                }
+            }
+
+            LLSpatialGroup::draw_map_t::iterator rigged_alpha = group->mDrawMap.find(LLRenderPass::PASS_ALPHA_RIGGED);
+
+            if (rigged_alpha != group->mDrawMap.end())
+            {  // store rigged alpha groups for LLDrawPoolAlpha prepass (skip distance update, rigged attachments use depth buffer)
+                if (hasRenderType(LLDrawPool::POOL_ALPHA))
+                {
+                    sCull->pushRiggedAlphaGroup(group);
+                }
+            }
+        }
+    }
+
+    /*bool use_transform_feedback = gTransformPositionProgram.mProgramObject && !mMeshDirtyGroup.empty();
+
+    if (use_transform_feedback)
+    { //place a query around potential transform feedback code for synchronization
+        mTransformFeedbackPrimitives = 0;
+
+        if (!mMeshDirtyQueryObject)
+        {
+            glGenQueries(1, &mMeshDirtyQueryObject);
+        }
+
+
+        glBeginQuery(GL_TRANSFORM_FEEDBACK_PRIMITIVES_WRITTEN, mMeshDirtyQueryObject);
+    }*/
+
+    // pack vertex buffers for groups that chose to delay their updates
+    {
+        LL_PROFILE_GPU_ZONE("rebuildMesh");
+        for (LLSpatialGroup::sg_vector_t::iterator iter = mMeshDirtyGroup.begin(); iter != mMeshDirtyGroup.end(); ++iter)
+        {
+            (*iter)->rebuildMesh();
+        }
+    }
+
+    /*if (use_transform_feedback)
+    {
+        glEndQuery(GL_TRANSFORM_FEEDBACK_PRIMITIVES_WRITTEN);
+    }*/
+
+    mMeshDirtyGroup.clear();
+
+    if (!sShadowRender)
+    {
+        // order alpha groups by distance
+        std::sort(sCull->beginAlphaGroups(), sCull->endAlphaGroups(), LLSpatialGroup::CompareDepthGreater());
+
+        // order rigged alpha groups by avatar attachment order
+        std::sort(sCull->beginRiggedAlphaGroups(), sCull->endRiggedAlphaGroups(), LLSpatialGroup::CompareRenderOrder());
+    }
+
+    LL_PUSH_CALLSTACKS();
+    // only render if the flag is set. The flag is only set if we are in edit mode or the toggle is set in the menus
+    if (LLFloaterReg::instanceVisible("beacons") && !sShadowRender && !gCubeSnapshot)
+    {
+        if (sRenderScriptedTouchBeacons)
+        {
+            // Only show the beacon on the root object.
+            forAllVisibleDrawables(renderScriptedTouchBeacons);
+        }
+        else if (sRenderScriptedBeacons)
+        {
+            // Only show the beacon on the root object.
+            forAllVisibleDrawables(renderScriptedBeacons);
+        }
+
+        if (sRenderPhysicalBeacons)
+        {
+            // Only show the beacon on the root object.
+            forAllVisibleDrawables(renderPhysicalBeacons);
+        }
+
+        if (sRenderMOAPBeacons)
+        {
+            forAllVisibleDrawables(renderMOAPBeacons);
+        }
+
+        if (sRenderParticleBeacons)
+        {
+            forAllVisibleDrawables(renderParticleBeacons);
+        }
+
+        // If god mode, also show audio cues
+        if (sRenderSoundBeacons && gAudiop)
+        {
+            // Walk all sound sources and render out beacons for them. Note, this isn't done in the ForAllVisibleDrawables function, because
+            // some are not visible.
+            LLAudioEngine::source_map::iterator iter;
+            for (iter = gAudiop->mAllSources.begin(); iter != gAudiop->mAllSources.end(); ++iter)
+            {
+                LLAudioSource *sourcep = iter->second;
+
+                LLVector3d pos_global = sourcep->getPositionGlobal();
+                LLVector3  pos        = gAgent.getPosAgentFromGlobal(pos_global);
+                if (gPipeline.sRenderBeacons)
+                {
+                    // pos += LLVector3(0.f, 0.f, 0.2f);
+                    gObjectList.addDebugBeacon(pos, "", LLColor4(1.f, 1.f, 0.f, 0.5f), LLColor4(1.f, 1.f, 1.f, 0.5f), DebugBeaconLineWidth);
+                }
+            }
+            // now deal with highlights for all those seeable sound sources
+            forAllVisibleDrawables(renderSoundHighlights);
+        }
+    }
+    LL_PUSH_CALLSTACKS();
+    // If managing your telehub, draw beacons at telehub and currently selected spawnpoint.
+    if (LLFloaterTelehub::renderBeacons() && !sShadowRender && !gCubeSnapshot)
+    {
+        LLFloaterTelehub::addBeacons();
+    }
+
+    if (!sShadowRender && !gCubeSnapshot)
+    {
+        mSelectedFaces.clear();
+
+        if (!gNonInteractive)
+        {
+            LLPipeline::setRenderHighlightTextureChannel(gFloaterTools->getPanelFace()->getTextureChannelToEdit());
+        }
+
+        // Draw face highlights for selected faces.
+        if (LLSelectMgr::getInstance()->getTEMode())
+        {
+            struct f : public LLSelectedTEFunctor
+            {
+                virtual bool apply(LLViewerObject *object, S32 te)
+                {
+                    if (object->mDrawable)
+                    {
+                        LLFace *facep = object->mDrawable->getFace(te);
+                        if (facep)
+                        {
+                            gPipeline.mSelectedFaces.push_back(facep);
+                        }
+                    }
+                    return true;
+                }
+            } func;
+            LLSelectMgr::getInstance()->getSelection()->applyToTEs(&func);
+        }
+    }
+
+    // LLSpatialGroup::sNoDelete = false;
+    LL_PUSH_CALLSTACKS();
+}
+
+
+void render_hud_elements()
+{
+    LL_PROFILE_ZONE_SCOPED_CATEGORY_UI; //LL_RECORD_BLOCK_TIME(FTM_RENDER_UI);
+    gPipeline.disableLights();
+
+    LLGLSUIDefault gls_ui;
+
+    //LLGLEnable stencil(GL_STENCIL_TEST);
+    //glStencilFunc(GL_ALWAYS, 255, 0xFFFFFFFF);
+    //glStencilMask(0xFFFFFFFF);
+    //glStencilOp(GL_KEEP, GL_KEEP, GL_REPLACE);
+
+    gUIProgram.bind();
+    gGL.color4f(1, 1, 1, 1);
+    LLGLDepthTest depth(GL_TRUE, GL_FALSE);
+
+    if (!LLPipeline::sReflectionRender && gPipeline.hasRenderDebugFeatureMask(LLPipeline::RENDER_DEBUG_FEATURE_UI))
+    {
+        gViewerWindow->renderSelections(false, false, false); // For HUD version in render_ui_3d()
+
+        // Draw the tracking overlays
+        LLTracker::render3D();
+
+        if (LLWorld::instanceExists())
+        {
+            // Show the property lines
+            LLWorld::getInstance()->renderPropertyLines();
+        }
+        LLViewerParcelMgr::getInstance()->render();
+        LLViewerParcelMgr::getInstance()->renderParcelCollision();
+    }
+    else if (gForceRenderLandFence)
+    {
+        // This is only set when not rendering the UI, for parcel snapshots
+        LLViewerParcelMgr::getInstance()->render();
+    }
+    else if (gPipeline.hasRenderType(LLPipeline::RENDER_TYPE_HUD))
+    {
+        LLHUDText::renderAllHUD();
+    }
+
+    gUIProgram.unbind();
+}
+
+void LLPipeline::renderHighlights()
+{
+    assertInitialized();
+
+    // Draw 3D UI elements here (before we clear the Z buffer in POOL_HUD)
+    // Render highlighted faces.
+    LLGLSPipelineAlpha gls_pipeline_alpha;
+    LLColor4 color(1.f, 1.f, 1.f, 0.5f);
+    disableLights();
+
+    if ((LLViewerShaderMgr::instance()->getShaderLevel(LLViewerShaderMgr::SHADER_INTERFACE) > 0))
+    {
+        gHighlightProgram.bind();
+        gGL.diffuseColor4f(1,1,1,0.5f);
+    }
+
+    if (hasRenderDebugFeatureMask(RENDER_DEBUG_FEATURE_SELECTED) && !mFaceSelectImagep)
+        {
+            mFaceSelectImagep = LLViewerTextureManager::getFetchedTexture(IMG_FACE_SELECT);
+        }
+
+    if (hasRenderDebugFeatureMask(RENDER_DEBUG_FEATURE_SELECTED) && (sRenderHighlightTextureChannel == LLRender::DIFFUSE_MAP))
+    {
+        // Make sure the selection image gets downloaded and decoded
+        mFaceSelectImagep->addTextureStats((F32)MAX_IMAGE_AREA);
+
+        U32 count = mSelectedFaces.size();
+        for (U32 i = 0; i < count; i++)
+        {
+            LLFace *facep = mSelectedFaces[i];
+            if (!facep || facep->getDrawable()->isDead())
+            {
+                LL_ERRS() << "Bad face on selection" << LL_ENDL;
+                return;
+            }
+
+            facep->renderSelected(mFaceSelectImagep, color);
+        }
+    }
+
+    if (hasRenderDebugFeatureMask(RENDER_DEBUG_FEATURE_SELECTED))
+    {
+        // Paint 'em red!
+        color.setVec(1.f, 0.f, 0.f, 0.5f);
+
+        int count = mHighlightFaces.size();
+        for (S32 i = 0; i < count; i++)
+        {
+            LLFace* facep = mHighlightFaces[i];
+            facep->renderSelected(LLViewerTexture::sNullImagep, color);
+        }
+    }
+
+    // Contains a list of the faces of objects that are physical or
+    // have touch-handlers.
+    mHighlightFaces.clear();
+
+    if (LLViewerShaderMgr::instance()->getShaderLevel(LLViewerShaderMgr::SHADER_INTERFACE) > 0)
+    {
+        gHighlightProgram.unbind();
+    }
+
+
+    if (hasRenderDebugFeatureMask(RENDER_DEBUG_FEATURE_SELECTED) && (sRenderHighlightTextureChannel == LLRender::NORMAL_MAP))
+    {
+        color.setVec(1.0f, 0.5f, 0.5f, 0.5f);
+        if ((LLViewerShaderMgr::instance()->getShaderLevel(LLViewerShaderMgr::SHADER_INTERFACE) > 0))
+        {
+            gHighlightNormalProgram.bind();
+            gGL.diffuseColor4f(1,1,1,0.5f);
+        }
+
+        mFaceSelectImagep->addTextureStats((F32)MAX_IMAGE_AREA);
+
+        U32 count = mSelectedFaces.size();
+        for (U32 i = 0; i < count; i++)
+        {
+            LLFace *facep = mSelectedFaces[i];
+            if (!facep || facep->getDrawable()->isDead())
+            {
+                LL_ERRS() << "Bad face on selection" << LL_ENDL;
+                return;
+            }
+
+            facep->renderSelected(mFaceSelectImagep, color);
+        }
+
+        if ((LLViewerShaderMgr::instance()->getShaderLevel(LLViewerShaderMgr::SHADER_INTERFACE) > 0))
+        {
+            gHighlightNormalProgram.unbind();
+        }
+    }
+
+    if (hasRenderDebugFeatureMask(RENDER_DEBUG_FEATURE_SELECTED) && (sRenderHighlightTextureChannel == LLRender::SPECULAR_MAP))
+    {
+        color.setVec(0.0f, 0.3f, 1.0f, 0.8f);
+        if ((LLViewerShaderMgr::instance()->getShaderLevel(LLViewerShaderMgr::SHADER_INTERFACE) > 0))
+        {
+            gHighlightSpecularProgram.bind();
+            gGL.diffuseColor4f(1,1,1,0.5f);
+        }
+
+        mFaceSelectImagep->addTextureStats((F32)MAX_IMAGE_AREA);
+
+        U32 count = mSelectedFaces.size();
+        for (U32 i = 0; i < count; i++)
+        {
+            LLFace *facep = mSelectedFaces[i];
+            if (!facep || facep->getDrawable()->isDead())
+            {
+                LL_ERRS() << "Bad face on selection" << LL_ENDL;
+                return;
+            }
+
+            facep->renderSelected(mFaceSelectImagep, color);
+        }
+
+        if ((LLViewerShaderMgr::instance()->getShaderLevel(LLViewerShaderMgr::SHADER_INTERFACE) > 0))
+        {
+            gHighlightSpecularProgram.unbind();
+        }
+    }
+}
+
+//debug use
+U32 LLPipeline::sCurRenderPoolType = 0 ;
+
+void LLPipeline::renderGeomDeferred(LLCamera& camera, bool do_occlusion)
+{
+    LLAppViewer::instance()->pingMainloopTimeout("Pipeline:RenderGeomDeferred");
+    LL_PROFILE_ZONE_SCOPED_CATEGORY_DRAWPOOL; //LL_RECORD_BLOCK_TIME(FTM_RENDER_GEOMETRY);
+    LL_PROFILE_GPU_ZONE("renderGeomDeferred");
+
+    llassert(!sRenderingHUDs);
+
+    if (gUseWireframe)
+    {
+        glPolygonMode(GL_FRONT_AND_BACK, GL_LINE);
+    }
+
+    if (&camera == LLViewerCamera::getInstance())
+    {   // a bit hacky, this is the start of the main render frame, figure out delta between last modelview matrix and
+        // current modelview matrix
+        glh::matrix4f last_modelview(gGLLastModelView);
+        glh::matrix4f cur_modelview(gGLModelView);
+
+        // goal is to have a matrix here that goes from the last frame's camera space to the current frame's camera space
+        glh::matrix4f m = last_modelview.inverse();  // last camera space to world space
+        m.mult_left(cur_modelview); // world space to camera space
+
+        glh::matrix4f n = m.inverse();
+
+        for (U32 i = 0; i < 16; ++i)
+        {
+            gGLDeltaModelView[i] = m.m[i];
+            gGLInverseDeltaModelView[i] = n.m[i];
+        }
+    }
+
+    bool occlude = LLPipeline::sUseOcclusion > 1 && do_occlusion && !LLGLSLShader::sProfileEnabled;
+
+    setupHWLights();
+
+    {
+        LL_PROFILE_ZONE_NAMED_CATEGORY_DRAWPOOL("deferred pools");
+
+        LLGLEnable cull(GL_CULL_FACE);
+
+        for (pool_set_t::iterator iter = mPools.begin(); iter != mPools.end(); ++iter)
+        {
+            LLDrawPool *poolp = *iter;
+            if (hasRenderType(poolp->getType()))
+            {
+                poolp->prerender();
+            }
+        }
+
+        LLVertexBuffer::unbind();
+
+        LLGLState::checkStates();
+
+        if (LLViewerShaderMgr::instance()->mShaderLevel[LLViewerShaderMgr::SHADER_DEFERRED] > 1)
+        {
+            //update reflection probe uniform
+            mReflectionMapManager.updateUniforms();
+        }
+
+        U32 cur_type = 0;
+
+        gGL.setColorMask(true, true);
+
+        pool_set_t::iterator iter1 = mPools.begin();
+
+        while ( iter1 != mPools.end() )
+        {
+            LLDrawPool *poolp = *iter1;
+
+            cur_type = poolp->getType();
+
+            if (occlude && cur_type >= LLDrawPool::POOL_GRASS)
+            {
+                llassert(!gCubeSnapshot); // never do occlusion culling on cube snapshots
+                occlude = false;
+                gGLLastMatrix = NULL;
+                gGL.loadMatrix(gGLModelView);
+                doOcclusion(camera);
+            }
+
+            pool_set_t::iterator iter2 = iter1;
+            if (hasRenderType(poolp->getType()) && poolp->getNumDeferredPasses() > 0)
+            {
+                LL_PROFILE_ZONE_NAMED_CATEGORY_DRAWPOOL("deferred pool render");
+
+                gGLLastMatrix = NULL;
+                gGL.loadMatrix(gGLModelView);
+
+                for( S32 i = 0; i < poolp->getNumDeferredPasses(); i++ )
+                {
+                    LLVertexBuffer::unbind();
+                    poolp->beginDeferredPass(i);
+                    for (iter2 = iter1; iter2 != mPools.end(); iter2++)
+                    {
+                        LLDrawPool *p = *iter2;
+                        if (p->getType() != cur_type)
+                        {
+                            break;
+                        }
+
+                        if ( !p->getSkipRenderFlag() ) { p->renderDeferred(i); }
+                    }
+                    poolp->endDeferredPass(i);
+                    LLVertexBuffer::unbind();
+
+                    LLGLState::checkStates();
+                }
+            }
+            else
+            {
+                // Skip all pools of this type
+                for (iter2 = iter1; iter2 != mPools.end(); iter2++)
+                {
+                    LLDrawPool *p = *iter2;
+                    if (p->getType() != cur_type)
+                    {
+                        break;
+                    }
+                }
+            }
+            iter1 = iter2;
+            stop_glerror();
+        }
+
+        gGLLastMatrix = NULL;
+        gGL.matrixMode(LLRender::MM_MODELVIEW);
+        gGL.loadMatrix(gGLModelView);
+
+        gGL.setColorMask(true, false);
+
+    } // Tracy ZoneScoped
+
+    if (gUseWireframe)
+    {
+        glPolygonMode(GL_FRONT_AND_BACK, GL_FILL);
+    }
+}
+
+void LLPipeline::renderGeomPostDeferred(LLCamera& camera)
+{
+    LL_PROFILE_ZONE_SCOPED_CATEGORY_DRAWPOOL;
+    LL_PROFILE_GPU_ZONE("renderGeomPostDeferred");
+
+    if (gUseWireframe)
+    {
+        glPolygonMode(GL_FRONT_AND_BACK, GL_LINE);
+    }
+
+    U32 cur_type = 0;
+
+    LLGLEnable cull(GL_CULL_FACE);
+
+    bool done_atmospherics = LLPipeline::sRenderingHUDs; //skip atmospherics on huds
+    bool done_water_haze = done_atmospherics;
+
+    // do atmospheric haze just before post water alpha
+    U32 atmospherics_pass = LLDrawPool::POOL_ALPHA_POST_WATER;
+
+    if (LLPipeline::sUnderWaterRender)
+    { // if under water, do atmospherics just before the water pass
+        atmospherics_pass = LLDrawPool::POOL_WATER;
+    }
+
+    // do water haze just before pre water alpha
+    U32 water_haze_pass = LLDrawPool::POOL_ALPHA_PRE_WATER;
+
+    calcNearbyLights(camera);
+    setupHWLights();
+
+    gGL.setSceneBlendType(LLRender::BT_ALPHA);
+    gGL.setColorMask(true, false);
+
+    pool_set_t::iterator iter1 = mPools.begin();
+
+    if (gDebugGL || gDebugPipeline)
+    {
+        LLGLState::checkStates(GL_FALSE);
+    }
+
+    while ( iter1 != mPools.end() )
+    {
+        LLDrawPool *poolp = *iter1;
+
+        cur_type = poolp->getType();
+
+        if (cur_type >= atmospherics_pass && !done_atmospherics)
+        { // do atmospherics against depth buffer before rendering alpha
+            doAtmospherics();
+            done_atmospherics = true;
+        }
+
+        if (cur_type >= water_haze_pass && !done_water_haze)
+        { // do water haze against depth buffer before rendering alpha
+            doWaterHaze();
+            done_water_haze = true;
+        }
+
+        pool_set_t::iterator iter2 = iter1;
+        if (hasRenderType(poolp->getType()) && poolp->getNumPostDeferredPasses() > 0)
+        {
+            LL_PROFILE_ZONE_NAMED_CATEGORY_DRAWPOOL("deferred poolrender");
+
+            gGLLastMatrix = NULL;
+            gGL.loadMatrix(gGLModelView);
+
+            for( S32 i = 0; i < poolp->getNumPostDeferredPasses(); i++ )
+            {
+                LLVertexBuffer::unbind();
+                poolp->beginPostDeferredPass(i);
+                for (iter2 = iter1; iter2 != mPools.end(); iter2++)
+                {
+                    LLDrawPool *p = *iter2;
+                    if (p->getType() != cur_type)
+                    {
+                        break;
+                    }
+
+                    p->renderPostDeferred(i);
+                }
+                poolp->endPostDeferredPass(i);
+                LLVertexBuffer::unbind();
+
+                if (gDebugGL || gDebugPipeline)
+                {
+                    LLGLState::checkStates(GL_FALSE);
+                }
+            }
+        }
+        else
+        {
+            // Skip all pools of this type
+            for (iter2 = iter1; iter2 != mPools.end(); iter2++)
+            {
+                LLDrawPool *p = *iter2;
+                if (p->getType() != cur_type)
+                {
+                    break;
+                }
+            }
+        }
+        iter1 = iter2;
+        stop_glerror();
+    }
+
+    gGLLastMatrix = NULL;
+    gGL.matrixMode(LLRender::MM_MODELVIEW);
+    gGL.loadMatrix(gGLModelView);
+
+    if (!gCubeSnapshot)
+    {
+        // debug displays
+        renderHighlights();
+        mHighlightFaces.clear();
+
+        renderDebug();
+    }
+
+    if (gUseWireframe)
+    {
+        glPolygonMode(GL_FRONT_AND_BACK, GL_FILL);
+    }
+}
+
+void LLPipeline::renderGeomShadow(LLCamera& camera)
+{
+    LL_PROFILE_ZONE_SCOPED_CATEGORY_PIPELINE;
+    LL_PROFILE_GPU_ZONE("renderGeomShadow");
+    U32 cur_type = 0;
+
+    LLGLEnable cull(GL_CULL_FACE);
+
+    LLVertexBuffer::unbind();
+
+    pool_set_t::iterator iter1 = mPools.begin();
+
+    while ( iter1 != mPools.end() )
+    {
+        LLDrawPool *poolp = *iter1;
+
+        cur_type = poolp->getType();
+
+        pool_set_t::iterator iter2 = iter1;
+        if (hasRenderType(poolp->getType()) && poolp->getNumShadowPasses() > 0)
+        {
+            poolp->prerender() ;
+
+            gGLLastMatrix = NULL;
+            gGL.loadMatrix(gGLModelView);
+
+            for( S32 i = 0; i < poolp->getNumShadowPasses(); i++ )
+            {
+                LLVertexBuffer::unbind();
+                poolp->beginShadowPass(i);
+                for (iter2 = iter1; iter2 != mPools.end(); iter2++)
+                {
+                    LLDrawPool *p = *iter2;
+                    if (p->getType() != cur_type)
+                    {
+                        break;
+                    }
+
+                    p->renderShadow(i);
+                }
+                poolp->endShadowPass(i);
+                LLVertexBuffer::unbind();
+            }
+        }
+        else
+        {
+            // Skip all pools of this type
+            for (iter2 = iter1; iter2 != mPools.end(); iter2++)
+            {
+                LLDrawPool *p = *iter2;
+                if (p->getType() != cur_type)
+                {
+                    break;
+                }
+            }
+        }
+        iter1 = iter2;
+        stop_glerror();
+    }
+
+    gGLLastMatrix = NULL;
+    gGL.loadMatrix(gGLModelView);
+}
+
+
+static U32 sIndicesDrawnCount = 0;
+
+void LLPipeline::addTrianglesDrawn(S32 index_count)
+{
+    sIndicesDrawnCount += index_count;
+}
+
+void LLPipeline::recordTrianglesDrawn()
+{
+    assertInitialized();
+    U32 count = sIndicesDrawnCount / 3;
+    sIndicesDrawnCount = 0;
+    add(LLStatViewer::TRIANGLES_DRAWN, LLUnits::Triangles::fromValue(count));
+}
+
+void LLPipeline::renderPhysicsDisplay()
+{
+    if (!hasRenderDebugMask(LLPipeline::RENDER_DEBUG_PHYSICS_SHAPES))
+    {
+        return;
+    }
+
+    gGL.flush();
+    gDebugProgram.bind();
+
+    LLGLEnable(GL_POLYGON_OFFSET_LINE);
+    glPolygonOffset(3.f, 3.f);
+    glLineWidth(3.f);
+    LLGLEnable blend(GL_BLEND);
+    gGL.setSceneBlendType(LLRender::BT_ALPHA);
+
+    for (int pass = 0; pass < 3; ++pass)
+    {
+        // pass 0 - depth write enabled, color write disabled, fill
+        // pass 1 - depth write disabled, color write enabled, fill
+        // pass 2 - depth write disabled, color write enabled, wireframe
+        gGL.setColorMask(pass >= 1, false);
+        LLGLDepthTest depth(GL_TRUE, pass == 0);
+
+        bool wireframe = (pass == 2);
+
+        if (wireframe)
+        {
+            glPolygonMode(GL_FRONT_AND_BACK, GL_LINE);
+        }
+
+        for (LLWorld::region_list_t::const_iterator iter = LLWorld::getInstance()->getRegionList().begin();
+            iter != LLWorld::getInstance()->getRegionList().end(); ++iter)
+        {
+            LLViewerRegion* region = *iter;
+            for (U32 i = 0; i < LLViewerRegion::NUM_PARTITIONS; i++)
+            {
+                LLSpatialPartition* part = region->getSpatialPartition(i);
+                if (part)
+                {
+                    if (hasRenderType(part->mDrawableType))
+                    {
+                        part->renderPhysicsShapes(wireframe);
+                    }
+                }
+            }
+        }
+        gGL.flush();
+
+        if (wireframe)
+        {
+            glPolygonMode(GL_FRONT_AND_BACK, GL_FILL);
+        }
+    }
+    glLineWidth(1.f);
+    gDebugProgram.unbind();
+
+}
+
+extern std::set<LLSpatialGroup*> visible_selected_groups;
+
+void LLPipeline::renderDebug()
+{
+    LL_PROFILE_ZONE_SCOPED_CATEGORY_PIPELINE;
+
+    assertInitialized();
+
+    bool hud_only = hasRenderType(LLPipeline::RENDER_TYPE_HUD);
+
+    if (!hud_only )
+    {
+        //Render any navmesh geometry
+        LLPathingLib *llPathingLibInstance = LLPathingLib::getInstance();
+        if ( llPathingLibInstance != NULL )
+        {
+            //character floater renderables
+
+            LLHandle<LLFloaterPathfindingCharacters> pathfindingCharacterHandle = LLFloaterPathfindingCharacters::getInstanceHandle();
+            if ( !pathfindingCharacterHandle.isDead() )
+            {
+                LLFloaterPathfindingCharacters *pathfindingCharacter = pathfindingCharacterHandle.get();
+
+                if ( pathfindingCharacter->getVisible() || gAgentCamera.cameraMouselook() )
+                {
+                    gPathfindingProgram.bind();
+                    gPathfindingProgram.uniform1f(sTint, 1.f);
+                    gPathfindingProgram.uniform1f(sAmbiance, 1.f);
+                    gPathfindingProgram.uniform1f(sAlphaScale, 1.f);
+
+                    //Requried character physics capsule render parameters
+                    LLUUID id;
+                    LLVector3 pos;
+                    LLQuaternion rot;
+
+                    if ( pathfindingCharacter->isPhysicsCapsuleEnabled( id, pos, rot ) )
+                    {
+                        //remove blending artifacts
+                        gGL.setColorMask(false, false);
+                        llPathingLibInstance->renderSimpleShapeCapsuleID( gGL, id, pos, rot );
+                        gGL.setColorMask(true, false);
+                        LLGLEnable blend(GL_BLEND);
+                        gPathfindingProgram.uniform1f(sAlphaScale, 0.90f);
+                        llPathingLibInstance->renderSimpleShapeCapsuleID( gGL, id, pos, rot );
+                        gPathfindingProgram.bind();
+                    }
+                }
+            }
+
+
+            //pathing console renderables
+            LLHandle<LLFloaterPathfindingConsole> pathfindingConsoleHandle = LLFloaterPathfindingConsole::getInstanceHandle();
+            if (!pathfindingConsoleHandle.isDead())
+            {
+                LLFloaterPathfindingConsole *pathfindingConsole = pathfindingConsoleHandle.get();
+
+                if ( pathfindingConsole->getVisible() || gAgentCamera.cameraMouselook() )
+                {
+                    F32 ambiance = gSavedSettings.getF32("PathfindingAmbiance");
+
+                    gPathfindingProgram.bind();
+
+                    gPathfindingProgram.uniform1f(sTint, 1.f);
+                    gPathfindingProgram.uniform1f(sAmbiance, ambiance);
+                    gPathfindingProgram.uniform1f(sAlphaScale, 1.f);
+
+                    if ( !pathfindingConsole->isRenderWorld() )
+                    {
+                        const LLColor4 clearColor = gSavedSettings.getColor4("PathfindingNavMeshClear");
+                        gGL.setColorMask(true, true);
+                        glClearColor(clearColor.mV[0],clearColor.mV[1],clearColor.mV[2],0);
+                        glClear(GL_DEPTH_BUFFER_BIT | GL_COLOR_BUFFER_BIT); // no stencil -- deprecated | GL_STENCIL_BUFFER_BIT);
+                        gGL.setColorMask(true, false);
+                        glPolygonMode( GL_FRONT_AND_BACK, GL_FILL );
+                    }
+
+                    //NavMesh
+                    if ( pathfindingConsole->isRenderNavMesh() )
+                    {
+                        gGL.flush();
+                        glLineWidth(2.0f);
+                        LLGLEnable cull(GL_CULL_FACE);
+                        LLGLDisable blend(GL_BLEND);
+
+                        if ( pathfindingConsole->isRenderWorld() )
+                        {
+                            LLGLEnable blend(GL_BLEND);
+                            gPathfindingProgram.uniform1f(sAlphaScale, 0.66f);
+                            llPathingLibInstance->renderNavMesh();
+                        }
+                        else
+                        {
+                            llPathingLibInstance->renderNavMesh();
+                        }
+
+                        //render edges
+                        gPathfindingNoNormalsProgram.bind();
+                        gPathfindingNoNormalsProgram.uniform1f(sTint, 1.f);
+                        gPathfindingNoNormalsProgram.uniform1f(sAlphaScale, 1.f);
+                        llPathingLibInstance->renderNavMeshEdges();
+                        gPathfindingProgram.bind();
+
+                        gGL.flush();
+                        glPolygonMode( GL_FRONT_AND_BACK, GL_FILL );
+                        glLineWidth(1.0f);
+                        gGL.flush();
+                    }
+                    //User designated path
+                    if ( LLPathfindingPathTool::getInstance()->isRenderPath() )
+                    {
+                        //The path
+                        gUIProgram.bind();
+                        gGL.getTexUnit(0)->bind(LLViewerFetchedTexture::sWhiteImagep);
+                        llPathingLibInstance->renderPath();
+                        gPathfindingProgram.bind();
+
+                        //The bookends
+                        //remove blending artifacts
+                        gGL.setColorMask(false, false);
+                        llPathingLibInstance->renderPathBookend( gGL, LLPathingLib::LLPL_START );
+                        llPathingLibInstance->renderPathBookend( gGL, LLPathingLib::LLPL_END );
+
+                        gGL.setColorMask(true, false);
+                        //render the bookends
+                        LLGLEnable blend(GL_BLEND);
+                        gPathfindingProgram.uniform1f(sAlphaScale, 0.90f);
+                        llPathingLibInstance->renderPathBookend( gGL, LLPathingLib::LLPL_START );
+                        llPathingLibInstance->renderPathBookend( gGL, LLPathingLib::LLPL_END );
+                        gPathfindingProgram.bind();
+                    }
+
+                    if ( pathfindingConsole->isRenderWaterPlane() )
+                    {
+                        LLGLEnable blend(GL_BLEND);
+                        gPathfindingProgram.uniform1f(sAlphaScale, 0.90f);
+                        llPathingLibInstance->renderSimpleShapes( gGL, gAgent.getRegion()->getWaterHeight() );
+                    }
+                //physics/exclusion shapes
+                if ( pathfindingConsole->isRenderAnyShapes() )
+                {
+                        U32 render_order[] = {
+                            1 << LLPathingLib::LLST_ObstacleObjects,
+                            1 << LLPathingLib::LLST_WalkableObjects,
+                            1 << LLPathingLib::LLST_ExclusionPhantoms,
+                            1 << LLPathingLib::LLST_MaterialPhantoms,
+                        };
+
+                        U32 flags = pathfindingConsole->getRenderShapeFlags();
+
+                        for (U32 i = 0; i < 4; i++)
+                        {
+                            if (!(flags & render_order[i]))
+                            {
+                                continue;
+                            }
+
+                            //turn off backface culling for volumes so they are visible when camera is inside volume
+                            LLGLDisable cull(i >= 2 ? GL_CULL_FACE : 0);
+
+                            gGL.flush();
+                            glPolygonMode( GL_FRONT_AND_BACK, GL_FILL );
+
+                            //get rid of some z-fighting
+                            LLGLEnable polyOffset(GL_POLYGON_OFFSET_FILL);
+                            glPolygonOffset(1.0f, 1.0f);
+
+                            //render to depth first to avoid blending artifacts
+                            gGL.setColorMask(false, false);
+                            llPathingLibInstance->renderNavMeshShapesVBO( render_order[i] );
+                            gGL.setColorMask(true, false);
+
+                            //get rid of some z-fighting
+                            glPolygonOffset(0.f, 0.f);
+
+                            LLGLEnable blend(GL_BLEND);
+
+                            {
+                                gPathfindingProgram.uniform1f(sAmbiance, ambiance);
+
+                                { //draw solid overlay
+                                    LLGLDepthTest depth(GL_TRUE, GL_FALSE, GL_LEQUAL);
+                                    llPathingLibInstance->renderNavMeshShapesVBO( render_order[i] );
+                                    gGL.flush();
+                                }
+
+                                LLGLEnable lineOffset(GL_POLYGON_OFFSET_LINE);
+                                glPolygonMode( GL_FRONT_AND_BACK, GL_LINE );
+
+                                F32 offset = gSavedSettings.getF32("PathfindingLineOffset");
+
+                                if (pathfindingConsole->isRenderXRay())
+                                {
+                                    gPathfindingProgram.uniform1f(sTint, gSavedSettings.getF32("PathfindingXRayTint"));
+                                    gPathfindingProgram.uniform1f(sAlphaScale, gSavedSettings.getF32("PathfindingXRayOpacity"));
+                                    LLGLEnable blend(GL_BLEND);
+                                    LLGLDepthTest depth(GL_TRUE, GL_FALSE, GL_GREATER);
+
+                                    glPolygonOffset(offset, -offset);
+
+                                    if (gSavedSettings.getBOOL("PathfindingXRayWireframe"))
+                                    { //draw hidden wireframe as darker and less opaque
+                                        gPathfindingProgram.uniform1f(sAmbiance, 1.f);
+                                        llPathingLibInstance->renderNavMeshShapesVBO( render_order[i] );
+                                    }
+                                    else
+                                    {
+                                        glPolygonMode( GL_FRONT_AND_BACK, GL_FILL );
+                                        gPathfindingProgram.uniform1f(sAmbiance, ambiance);
+                                        llPathingLibInstance->renderNavMeshShapesVBO( render_order[i] );
+                                        glPolygonMode(GL_FRONT_AND_BACK, GL_LINE);
+                                    }
+                                }
+
+                                { //draw visible wireframe as brighter, thicker and more opaque
+                                    glPolygonOffset(offset, offset);
+                                    gPathfindingProgram.uniform1f(sAmbiance, 1.f);
+                                    gPathfindingProgram.uniform1f(sTint, 1.f);
+                                    gPathfindingProgram.uniform1f(sAlphaScale, 1.f);
+
+                                    glLineWidth(gSavedSettings.getF32("PathfindingLineWidth"));
+                                    LLGLDisable blendOut(GL_BLEND);
+                                    llPathingLibInstance->renderNavMeshShapesVBO( render_order[i] );
+                                    gGL.flush();
+                                    glLineWidth(1.f);
+                                }
+
+                                glPolygonMode( GL_FRONT_AND_BACK, GL_FILL );
+                            }
+                        }
+                    }
+
+                    glPolygonOffset(0.f, 0.f);
+
+                    if ( pathfindingConsole->isRenderNavMesh() && pathfindingConsole->isRenderXRay() )
+                    {   //render navmesh xray
+                        F32 ambiance = gSavedSettings.getF32("PathfindingAmbiance");
+
+                        LLGLEnable lineOffset(GL_POLYGON_OFFSET_LINE);
+                        LLGLEnable polyOffset(GL_POLYGON_OFFSET_FILL);
+
+                        F32 offset = gSavedSettings.getF32("PathfindingLineOffset");
+                        glPolygonOffset(offset, -offset);
+
+                        LLGLEnable blend(GL_BLEND);
+                        LLGLDepthTest depth(GL_TRUE, GL_FALSE, GL_GREATER);
+                        gGL.flush();
+                        glLineWidth(2.0f);
+                        LLGLEnable cull(GL_CULL_FACE);
+
+                        gPathfindingProgram.uniform1f(sTint, gSavedSettings.getF32("PathfindingXRayTint"));
+                        gPathfindingProgram.uniform1f(sAlphaScale, gSavedSettings.getF32("PathfindingXRayOpacity"));
+
+                        if (gSavedSettings.getBOOL("PathfindingXRayWireframe"))
+                        { //draw hidden wireframe as darker and less opaque
+                            glPolygonMode( GL_FRONT_AND_BACK, GL_LINE );
+                            gPathfindingProgram.uniform1f(sAmbiance, 1.f);
+                            llPathingLibInstance->renderNavMesh();
+                            glPolygonMode( GL_FRONT_AND_BACK, GL_FILL );
+                        }
+                        else
+                        {
+                            gPathfindingProgram.uniform1f(sAmbiance, ambiance);
+                            llPathingLibInstance->renderNavMesh();
+                        }
+
+                        //render edges
+                        gPathfindingNoNormalsProgram.bind();
+                        gPathfindingNoNormalsProgram.uniform1f(sTint, gSavedSettings.getF32("PathfindingXRayTint"));
+                        gPathfindingNoNormalsProgram.uniform1f(sAlphaScale, gSavedSettings.getF32("PathfindingXRayOpacity"));
+                        llPathingLibInstance->renderNavMeshEdges();
+                        gPathfindingProgram.bind();
+
+                        gGL.flush();
+                        glLineWidth(1.0f);
+                    }
+
+                    glPolygonOffset(0.f, 0.f);
+
+                    gGL.flush();
+                    gPathfindingProgram.unbind();
+                }
+            }
+        }
+    }
+
+    gGLLastMatrix = NULL;
+    gGL.loadMatrix(gGLModelView);
+    gGL.setColorMask(true, false);
+
+
+    if (!hud_only && !mDebugBlips.empty())
+    { //render debug blips
+        gUIProgram.bind();
+        gGL.color4f(1, 1, 1, 1);
+
+        gGL.getTexUnit(0)->bind(LLViewerFetchedTexture::sWhiteImagep, true);
+
+        glPointSize(8.f);
+        LLGLDepthTest depth(GL_TRUE, GL_TRUE, GL_ALWAYS);
+
+        gGL.begin(LLRender::POINTS);
+        for (std::list<DebugBlip>::iterator iter = mDebugBlips.begin(); iter != mDebugBlips.end(); )
+        {
+            DebugBlip& blip = *iter;
+
+            blip.mAge += gFrameIntervalSeconds.value();
+            if (blip.mAge > 2.f)
+            {
+                mDebugBlips.erase(iter++);
+            }
+            else
+            {
+                iter++;
+            }
+
+            blip.mPosition.mV[2] += gFrameIntervalSeconds.value()*2.f;
+
+            gGL.color4fv(blip.mColor.mV);
+            gGL.vertex3fv(blip.mPosition.mV);
+        }
+        gGL.end();
+        gGL.flush();
+        glPointSize(1.f);
+    }
+
+    // Debug stuff.
+    for (LLWorld::region_list_t::const_iterator iter = LLWorld::getInstance()->getRegionList().begin();
+            iter != LLWorld::getInstance()->getRegionList().end(); ++iter)
+    {
+        LLViewerRegion* region = *iter;
+        for (U32 i = 0; i < LLViewerRegion::NUM_PARTITIONS; i++)
+        {
+            LLSpatialPartition* part = region->getSpatialPartition(i);
+            if (part)
+            {
+                if ( (hud_only && (part->mDrawableType == RENDER_TYPE_HUD || part->mDrawableType == RENDER_TYPE_HUD_PARTICLES)) ||
+                     (!hud_only && hasRenderType(part->mDrawableType)) )
+                {
+                    part->renderDebug();
+                }
+            }
+        }
+    }
+
+    for (LLCullResult::bridge_iterator i = sCull->beginVisibleBridge(); i != sCull->endVisibleBridge(); ++i)
+    {
+        LLSpatialBridge* bridge = *i;
+        if (!bridge->isDead() && hasRenderType(bridge->mDrawableType))
+        {
+            gGL.pushMatrix();
+            gGL.multMatrix((F32*)bridge->mDrawable->getRenderMatrix().mMatrix);
+            bridge->renderDebug();
+            gGL.popMatrix();
+        }
+    }
+
+    if (gPipeline.hasRenderDebugMask(LLPipeline::RENDER_DEBUG_OCCLUSION))
+    { //render visible selected group occlusion geometry
+        gDebugProgram.bind();
+        LLGLDepthTest depth(GL_TRUE, GL_FALSE);
+        gGL.diffuseColor3f(1,0,1);
+        for (std::set<LLSpatialGroup*>::iterator iter = visible_selected_groups.begin(); iter != visible_selected_groups.end(); ++iter)
+        {
+            LLSpatialGroup* group = *iter;
+
+            LLVector4a fudge;
+            fudge.splat(0.25f); //SG_OCCLUSION_FUDGE
+
+            LLVector4a size;
+            const LLVector4a* bounds = group->getBounds();
+            size.setAdd(fudge, bounds[1]);
+
+            drawBox(bounds[0], size);
+        }
+    }
+
+    visible_selected_groups.clear();
+
+    //draw reflection probes and links between them
+    if (gPipeline.hasRenderDebugMask(LLPipeline::RENDER_DEBUG_REFLECTION_PROBES) && !hud_only)
+    {
+        mReflectionMapManager.renderDebug();
+    }
+
+    if (gSavedSettings.getBOOL("RenderReflectionProbeVolumes") && !hud_only)
+    {
+        LL_PROFILE_ZONE_NAMED_CATEGORY_PIPELINE("probe debug display");
+
+        bindDeferredShader(gReflectionProbeDisplayProgram, NULL);
+        mScreenTriangleVB->setBuffer();
+
+        LLGLEnable blend(GL_BLEND);
+        LLGLDepthTest depth(GL_FALSE);
+
+        mScreenTriangleVB->drawArrays(LLRender::TRIANGLES, 0, 3);
+
+        unbindDeferredShader(gReflectionProbeDisplayProgram);
+    }
+
+    gUIProgram.bind();
+
+    if (hasRenderDebugMask(LLPipeline::RENDER_DEBUG_RAYCAST) && !hud_only)
+    { //draw crosshairs on particle intersection
+        if (gDebugRaycastParticle)
+        {
+            gDebugProgram.bind();
+
+            gGL.getTexUnit(0)->unbind(LLTexUnit::TT_TEXTURE);
+
+            LLVector3 center(gDebugRaycastParticleIntersection.getF32ptr());
+            LLVector3 size(0.1f, 0.1f, 0.1f);
+
+            LLVector3 p[6];
+
+            p[0] = center + size.scaledVec(LLVector3(1,0,0));
+            p[1] = center + size.scaledVec(LLVector3(-1,0,0));
+            p[2] = center + size.scaledVec(LLVector3(0,1,0));
+            p[3] = center + size.scaledVec(LLVector3(0,-1,0));
+            p[4] = center + size.scaledVec(LLVector3(0,0,1));
+            p[5] = center + size.scaledVec(LLVector3(0,0,-1));
+
+            gGL.begin(LLRender::LINES);
+            gGL.diffuseColor3f(1.f, 1.f, 0.f);
+            for (U32 i = 0; i < 6; i++)
+            {
+                gGL.vertex3fv(p[i].mV);
+            }
+            gGL.end();
+            gGL.flush();
+
+            gDebugProgram.unbind();
+        }
+    }
+
+    if (hasRenderDebugMask(LLPipeline::RENDER_DEBUG_SHADOW_FRUSTA) && !hud_only)
+    {
+        LLVertexBuffer::unbind();
+
+        LLGLEnable blend(GL_BLEND);
+        LLGLDepthTest depth(true, false);
+        LLGLDisable cull(GL_CULL_FACE);
+
+        gGL.color4f(1,1,1,1);
+        gGL.getTexUnit(0)->unbind(LLTexUnit::TT_TEXTURE);
+
+        F32 a = 0.1f;
+
+        F32 col[] =
+        {
+            1,0,0,a,
+            0,1,0,a,
+            0,0,1,a,
+            1,0,1,a,
+
+            1,1,0,a,
+            0,1,1,a,
+            1,1,1,a,
+            1,0,1,a,
+        };
+
+        for (U32 i = 0; i < 8; i++)
+        {
+            LLVector3* frust = mShadowCamera[i].mAgentFrustum;
+
+            if (i > 3)
+            { //render shadow frusta as volumes
+                if (mShadowFrustPoints[i-4].empty())
+                {
+                    continue;
+                }
+
+                gGL.color4fv(col+(i-4)*4);
+
+                gGL.begin(LLRender::TRIANGLE_STRIP);
+                gGL.vertex3fv(frust[0].mV); gGL.vertex3fv(frust[4].mV);
+                gGL.vertex3fv(frust[1].mV); gGL.vertex3fv(frust[5].mV);
+                gGL.vertex3fv(frust[2].mV); gGL.vertex3fv(frust[6].mV);
+                gGL.vertex3fv(frust[3].mV); gGL.vertex3fv(frust[7].mV);
+                gGL.vertex3fv(frust[0].mV); gGL.vertex3fv(frust[4].mV);
+                gGL.end();
+
+
+                gGL.begin(LLRender::TRIANGLE_STRIP);
+                gGL.vertex3fv(frust[0].mV);
+                gGL.vertex3fv(frust[1].mV);
+                gGL.vertex3fv(frust[3].mV);
+                gGL.vertex3fv(frust[2].mV);
+                gGL.end();
+
+                gGL.begin(LLRender::TRIANGLE_STRIP);
+                gGL.vertex3fv(frust[4].mV);
+                gGL.vertex3fv(frust[5].mV);
+                gGL.vertex3fv(frust[7].mV);
+                gGL.vertex3fv(frust[6].mV);
+                gGL.end();
+            }
+
+
+            if (i < 4)
+            {
+
+                //if (i == 0 || !mShadowFrustPoints[i].empty())
+                {
+                    //render visible point cloud
+                    gGL.flush();
+                    glPointSize(8.f);
+                    gGL.begin(LLRender::POINTS);
+
+                    F32* c = col+i*4;
+                    gGL.color3fv(c);
+
+                    for (U32 j = 0; j < mShadowFrustPoints[i].size(); ++j)
+                        {
+                            gGL.vertex3fv(mShadowFrustPoints[i][j].mV);
+
+                        }
+                    gGL.end();
+
+                    gGL.flush();
+                    glPointSize(1.f);
+
+                    LLVector3* ext = mShadowExtents[i];
+                    LLVector3 pos = (ext[0]+ext[1])*0.5f;
+                    LLVector3 size = (ext[1]-ext[0])*0.5f;
+                    drawBoxOutline(pos, size);
+
+                    //render camera frustum splits as outlines
+                    gGL.begin(LLRender::LINES);
+                    gGL.vertex3fv(frust[0].mV); gGL.vertex3fv(frust[1].mV);
+                    gGL.vertex3fv(frust[1].mV); gGL.vertex3fv(frust[2].mV);
+                    gGL.vertex3fv(frust[2].mV); gGL.vertex3fv(frust[3].mV);
+                    gGL.vertex3fv(frust[3].mV); gGL.vertex3fv(frust[0].mV);
+                    gGL.vertex3fv(frust[4].mV); gGL.vertex3fv(frust[5].mV);
+                    gGL.vertex3fv(frust[5].mV); gGL.vertex3fv(frust[6].mV);
+                    gGL.vertex3fv(frust[6].mV); gGL.vertex3fv(frust[7].mV);
+                    gGL.vertex3fv(frust[7].mV); gGL.vertex3fv(frust[4].mV);
+                    gGL.vertex3fv(frust[0].mV); gGL.vertex3fv(frust[4].mV);
+                    gGL.vertex3fv(frust[1].mV); gGL.vertex3fv(frust[5].mV);
+                    gGL.vertex3fv(frust[2].mV); gGL.vertex3fv(frust[6].mV);
+                    gGL.vertex3fv(frust[3].mV); gGL.vertex3fv(frust[7].mV);
+                    gGL.end();
+                }
+            }
+
+            /*gGL.flush();
+            glLineWidth(16-i*2);
+            for (LLWorld::region_list_t::const_iterator iter = LLWorld::getInstance()->getRegionList().begin();
+                    iter != LLWorld::getInstance()->getRegionList().end(); ++iter)
+            {
+                LLViewerRegion* region = *iter;
+                for (U32 j = 0; j < LLViewerRegion::NUM_PARTITIONS; j++)
+                {
+                    LLSpatialPartition* part = region->getSpatialPartition(j);
+                    if (part)
+                    {
+                        if (hasRenderType(part->mDrawableType))
+                        {
+                            part->renderIntersectingBBoxes(&mShadowCamera[i]);
+                        }
+                    }
+                }
+            }
+            gGL.flush();
+            glLineWidth(1.f);*/
+        }
+    }
+
+    if (mRenderDebugMask & RENDER_DEBUG_WIND_VECTORS)
+    {
+        gAgent.getRegion()->mWind.renderVectors();
+    }
+
+    if (mRenderDebugMask & RENDER_DEBUG_COMPOSITION)
+    {
+        // Debug composition layers
+        F32 x, y;
+
+        gGL.getTexUnit(0)->unbind(LLTexUnit::TT_TEXTURE);
+
+        if (gAgent.getRegion())
+        {
+            gGL.begin(LLRender::POINTS);
+            // Draw the composition layer for the region that I'm in.
+            for (x = 0; x <= 260; x++)
+            {
+                for (y = 0; y <= 260; y++)
+                {
+                    if ((x > 255) || (y > 255))
+                    {
+                        gGL.color4f(1.f, 0.f, 0.f, 1.f);
+                    }
+                    else
+                    {
+                        gGL.color4f(0.f, 0.f, 1.f, 1.f);
+                    }
+                    F32 z = gAgent.getRegion()->getCompositionXY((S32)x, (S32)y);
+                    z *= 5.f;
+                    z += 50.f;
+                    gGL.vertex3f(x, y, z);
+                }
+            }
+            gGL.end();
+        }
+    }
+
+    gGL.flush();
+    gUIProgram.unbind();
+}
+
+void LLPipeline::rebuildPools()
+{
+    LL_PROFILE_ZONE_SCOPED_CATEGORY_PIPELINE;
+
+    assertInitialized();
+
+    S32 max_count = mPools.size();
+    pool_set_t::iterator iter1 = mPools.upper_bound(mLastRebuildPool);
+    while(max_count > 0 && mPools.size() > 0) // && num_rebuilds < MAX_REBUILDS)
+    {
+        if (iter1 == mPools.end())
+        {
+            iter1 = mPools.begin();
+        }
+        LLDrawPool* poolp = *iter1;
+
+        if (poolp->isDead())
+        {
+            mPools.erase(iter1++);
+            removeFromQuickLookup( poolp );
+            if (poolp == mLastRebuildPool)
+            {
+                mLastRebuildPool = NULL;
+            }
+            delete poolp;
+        }
+        else
+        {
+            mLastRebuildPool = poolp;
+            iter1++;
+        }
+        max_count--;
+    }
+}
+
+void LLPipeline::addToQuickLookup( LLDrawPool* new_poolp )
+{
+    assertInitialized();
+
+    switch( new_poolp->getType() )
+    {
+    case LLDrawPool::POOL_SIMPLE:
+        if (mSimplePool)
+        {
+            llassert(0);
+            LL_WARNS() << "Ignoring duplicate simple pool." << LL_ENDL;
+        }
+        else
+        {
+            mSimplePool = (LLRenderPass*) new_poolp;
+        }
+        break;
+
+    case LLDrawPool::POOL_ALPHA_MASK:
+        if (mAlphaMaskPool)
+        {
+            llassert(0);
+            LL_WARNS() << "Ignoring duplicate alpha mask pool." << LL_ENDL;
+            break;
+        }
+        else
+        {
+            mAlphaMaskPool = (LLRenderPass*) new_poolp;
+        }
+        break;
+
+    case LLDrawPool::POOL_FULLBRIGHT_ALPHA_MASK:
+        if (mFullbrightAlphaMaskPool)
+        {
+            llassert(0);
+            LL_WARNS() << "Ignoring duplicate alpha mask pool." << LL_ENDL;
+            break;
+        }
+        else
+        {
+            mFullbrightAlphaMaskPool = (LLRenderPass*) new_poolp;
+        }
+        break;
+
+    case LLDrawPool::POOL_GRASS:
+        if (mGrassPool)
+        {
+            llassert(0);
+            LL_WARNS() << "Ignoring duplicate grass pool." << LL_ENDL;
+        }
+        else
+        {
+            mGrassPool = (LLRenderPass*) new_poolp;
+        }
+        break;
+
+    case LLDrawPool::POOL_FULLBRIGHT:
+        if (mFullbrightPool)
+        {
+            llassert(0);
+            LL_WARNS() << "Ignoring duplicate simple pool." << LL_ENDL;
+        }
+        else
+        {
+            mFullbrightPool = (LLRenderPass*) new_poolp;
+        }
+        break;
+
+    case LLDrawPool::POOL_GLOW:
+        if (mGlowPool)
+        {
+            llassert(0);
+            LL_WARNS() << "Ignoring duplicate glow pool." << LL_ENDL;
+        }
+        else
+        {
+            mGlowPool = (LLRenderPass*) new_poolp;
+        }
+        break;
+
+    case LLDrawPool::POOL_TREE:
+        mTreePools[ uintptr_t(new_poolp->getTexture()) ] = new_poolp ;
+        break;
+
+    case LLDrawPool::POOL_TERRAIN:
+        mTerrainPools[ uintptr_t(new_poolp->getTexture()) ] = new_poolp ;
+        break;
+
+    case LLDrawPool::POOL_BUMP:
+        if (mBumpPool)
+        {
+            llassert(0);
+            LL_WARNS() << "Ignoring duplicate bump pool." << LL_ENDL;
+        }
+        else
+        {
+            mBumpPool = new_poolp;
+        }
+        break;
+    case LLDrawPool::POOL_MATERIALS:
+        if (mMaterialsPool)
+        {
+            llassert(0);
+            LL_WARNS() << "Ignorning duplicate materials pool." << LL_ENDL;
+        }
+        else
+        {
+            mMaterialsPool = new_poolp;
+        }
+        break;
+    case LLDrawPool::POOL_ALPHA_PRE_WATER:
+        if( mAlphaPoolPreWater )
+        {
+            llassert(0);
+            LL_WARNS() << "LLPipeline::addPool(): Ignoring duplicate Alpha pre-water pool" << LL_ENDL;
+        }
+        else
+        {
+            mAlphaPoolPreWater = (LLDrawPoolAlpha*) new_poolp;
+        }
+        break;
+    case LLDrawPool::POOL_ALPHA_POST_WATER:
+        if (mAlphaPoolPostWater)
+        {
+            llassert(0);
+            LL_WARNS() << "LLPipeline::addPool(): Ignoring duplicate Alpha post-water pool" << LL_ENDL;
+        }
+        else
+        {
+            mAlphaPoolPostWater = (LLDrawPoolAlpha*)new_poolp;
+        }
+        break;
+
+    case LLDrawPool::POOL_AVATAR:
+    case LLDrawPool::POOL_CONTROL_AV:
+        break; // Do nothing
+
+    case LLDrawPool::POOL_SKY:
+        if( mSkyPool )
+        {
+            llassert(0);
+            LL_WARNS() << "LLPipeline::addPool(): Ignoring duplicate Sky pool" << LL_ENDL;
+        }
+        else
+        {
+            mSkyPool = new_poolp;
+        }
+        break;
+
+    case LLDrawPool::POOL_WATER:
+        if( mWaterPool )
+        {
+            llassert(0);
+            LL_WARNS() << "LLPipeline::addPool(): Ignoring duplicate Water pool" << LL_ENDL;
+        }
+        else
+        {
+            mWaterPool = new_poolp;
+        }
+        break;
+
+    case LLDrawPool::POOL_WL_SKY:
+        if( mWLSkyPool )
+        {
+            llassert(0);
+            LL_WARNS() << "LLPipeline::addPool(): Ignoring duplicate WLSky Pool" << LL_ENDL;
+        }
+        else
+        {
+            mWLSkyPool = new_poolp;
+        }
+        break;
+
+    case LLDrawPool::POOL_GLTF_PBR:
+        if( mPBROpaquePool )
+        {
+            llassert(0);
+            LL_WARNS() << "LLPipeline::addPool(): Ignoring duplicate PBR Opaque Pool" << LL_ENDL;
+        }
+        else
+        {
+            mPBROpaquePool = new_poolp;
+        }
+        break;
+
+    case LLDrawPool::POOL_GLTF_PBR_ALPHA_MASK:
+        if (mPBRAlphaMaskPool)
+        {
+            llassert(0);
+            LL_WARNS() << "LLPipeline::addPool(): Ignoring duplicate PBR Alpha Mask Pool" << LL_ENDL;
+        }
+        else
+        {
+            mPBRAlphaMaskPool = new_poolp;
+        }
+        break;
+
+
+    default:
+        llassert(0);
+        LL_WARNS() << "Invalid Pool Type in  LLPipeline::addPool()" << LL_ENDL;
+        break;
+    }
+}
+
+void LLPipeline::removePool( LLDrawPool* poolp )
+{
+    assertInitialized();
+    removeFromQuickLookup(poolp);
+    mPools.erase(poolp);
+    delete poolp;
+}
+
+void LLPipeline::removeFromQuickLookup( LLDrawPool* poolp )
+{
+    assertInitialized();
+    switch( poolp->getType() )
+    {
+    case LLDrawPool::POOL_SIMPLE:
+        llassert(mSimplePool == poolp);
+        mSimplePool = NULL;
+        break;
+
+    case LLDrawPool::POOL_ALPHA_MASK:
+        llassert(mAlphaMaskPool == poolp);
+        mAlphaMaskPool = NULL;
+        break;
+
+    case LLDrawPool::POOL_FULLBRIGHT_ALPHA_MASK:
+        llassert(mFullbrightAlphaMaskPool == poolp);
+        mFullbrightAlphaMaskPool = NULL;
+        break;
+
+    case LLDrawPool::POOL_GRASS:
+        llassert(mGrassPool == poolp);
+        mGrassPool = NULL;
+        break;
+
+    case LLDrawPool::POOL_FULLBRIGHT:
+        llassert(mFullbrightPool == poolp);
+        mFullbrightPool = NULL;
+        break;
+
+    case LLDrawPool::POOL_WL_SKY:
+        llassert(mWLSkyPool == poolp);
+        mWLSkyPool = NULL;
+        break;
+
+    case LLDrawPool::POOL_GLOW:
+        llassert(mGlowPool == poolp);
+        mGlowPool = NULL;
+        break;
+
+    case LLDrawPool::POOL_TREE:
+        #ifdef _DEBUG
+            {
+                bool found = mTreePools.erase( (uintptr_t)poolp->getTexture() );
+                llassert( found );
+            }
+        #else
+            mTreePools.erase( (uintptr_t)poolp->getTexture() );
+        #endif
+        break;
+
+    case LLDrawPool::POOL_TERRAIN:
+        #ifdef _DEBUG
+            {
+                bool found = mTerrainPools.erase( (uintptr_t)poolp->getTexture() );
+                llassert( found );
+            }
+        #else
+            mTerrainPools.erase( (uintptr_t)poolp->getTexture() );
+        #endif
+        break;
+
+    case LLDrawPool::POOL_BUMP:
+        llassert( poolp == mBumpPool );
+        mBumpPool = NULL;
+        break;
+
+    case LLDrawPool::POOL_MATERIALS:
+        llassert(poolp == mMaterialsPool);
+        mMaterialsPool = NULL;
+        break;
+
+    case LLDrawPool::POOL_ALPHA_PRE_WATER:
+        llassert( poolp == mAlphaPoolPreWater );
+        mAlphaPoolPreWater = nullptr;
+        break;
+
+    case LLDrawPool::POOL_ALPHA_POST_WATER:
+        llassert(poolp == mAlphaPoolPostWater);
+        mAlphaPoolPostWater = nullptr;
+        break;
+
+    case LLDrawPool::POOL_AVATAR:
+    case LLDrawPool::POOL_CONTROL_AV:
+        break; // Do nothing
+
+    case LLDrawPool::POOL_SKY:
+        llassert( poolp == mSkyPool );
+        mSkyPool = NULL;
+        break;
+
+    case LLDrawPool::POOL_WATER:
+        llassert( poolp == mWaterPool );
+        mWaterPool = NULL;
+        break;
+
+    case LLDrawPool::POOL_GLTF_PBR:
+        llassert( poolp == mPBROpaquePool );
+        mPBROpaquePool = NULL;
+        break;
+
+    case LLDrawPool::POOL_GLTF_PBR_ALPHA_MASK:
+        llassert(poolp == mPBRAlphaMaskPool);
+        mPBRAlphaMaskPool = NULL;
+        break;
+
+    default:
+        llassert(0);
+        LL_WARNS() << "Invalid Pool Type in  LLPipeline::removeFromQuickLookup() type=" << poolp->getType() << LL_ENDL;
+        break;
+    }
+}
+
+void LLPipeline::resetDrawOrders()
+{
+    LL_PROFILE_ZONE_SCOPED_CATEGORY_PIPELINE;
+    assertInitialized();
+    // Iterate through all of the draw pools and rebuild them.
+    for (pool_set_t::iterator iter = mPools.begin(); iter != mPools.end(); ++iter)
+    {
+        LLDrawPool *poolp = *iter;
+        poolp->resetDrawOrders();
+    }
+}
+
+//============================================================================
+// Once-per-frame setup of hardware lights,
+// including sun/moon, avatar backlight, and up to 6 local lights
+
+void LLPipeline::setupAvatarLights(bool for_edit)
+{
+    assertInitialized();
+
+    LLEnvironment& environment = LLEnvironment::instance();
+    LLSettingsSky::ptr_t psky = environment.getCurrentSky();
+
+    bool sun_up = environment.getIsSunUp();
+
+
+    if (for_edit)
+    {
+        LLColor4 diffuse(1.f, 1.f, 1.f, 0.f);
+        LLVector4 light_pos_cam(-8.f, 0.25f, 10.f, 0.f);  // w==0 => directional light
+        LLMatrix4 camera_mat = LLViewerCamera::getInstance()->getModelview();
+        LLMatrix4 camera_rot(camera_mat.getMat3());
+        camera_rot.invert();
+        LLVector4 light_pos = light_pos_cam * camera_rot;
+
+        light_pos.normalize();
+
+        LLLightState* light = gGL.getLight(1);
+
+        mHWLightColors[1] = diffuse;
+
+        light->setDiffuse(diffuse);
+        light->setAmbient(LLColor4::black);
+        light->setSpecular(LLColor4::black);
+        light->setPosition(light_pos);
+        light->setConstantAttenuation(1.f);
+        light->setLinearAttenuation(0.f);
+        light->setQuadraticAttenuation(0.f);
+        light->setSpotExponent(0.f);
+        light->setSpotCutoff(180.f);
+    }
+    else if (gAvatarBacklight)
+    {
+        LLVector3 light_dir = sun_up ? LLVector3(mSunDir) : LLVector3(mMoonDir);
+        LLVector3 opposite_pos = -light_dir;
+        LLVector3 orthog_light_pos = light_dir % LLVector3::z_axis;
+        LLVector4 backlight_pos = LLVector4(lerp(opposite_pos, orthog_light_pos, 0.3f), 0.0f);
+        backlight_pos.normalize();
+
+        LLColor4 light_diffuse = sun_up ? mSunDiffuse : mMoonDiffuse;
+
+        LLColor4 backlight_diffuse(1.f - light_diffuse.mV[VRED], 1.f - light_diffuse.mV[VGREEN], 1.f - light_diffuse.mV[VBLUE], 1.f);
+        F32 max_component = 0.001f;
+        for (S32 i = 0; i < 3; i++)
+        {
+            if (backlight_diffuse.mV[i] > max_component)
+            {
+                max_component = backlight_diffuse.mV[i];
+            }
+        }
+        F32 backlight_mag;
+        if (LLEnvironment::instance().getIsSunUp())
+        {
+            backlight_mag = BACKLIGHT_DAY_MAGNITUDE_OBJECT;
+        }
+        else
+        {
+            backlight_mag = BACKLIGHT_NIGHT_MAGNITUDE_OBJECT;
+        }
+        backlight_diffuse *= backlight_mag / max_component;
+
+        mHWLightColors[1] = backlight_diffuse;
+
+        LLLightState* light = gGL.getLight(1);
+
+        light->setPosition(backlight_pos);
+        light->setDiffuse(backlight_diffuse);
+        light->setAmbient(LLColor4::black);
+        light->setSpecular(LLColor4::black);
+        light->setConstantAttenuation(1.f);
+        light->setLinearAttenuation(0.f);
+        light->setQuadraticAttenuation(0.f);
+        light->setSpotExponent(0.f);
+        light->setSpotCutoff(180.f);
+    }
+    else
+    {
+        LLLightState* light = gGL.getLight(1);
+
+        mHWLightColors[1] = LLColor4::black;
+
+        light->setDiffuse(LLColor4::black);
+        light->setAmbient(LLColor4::black);
+        light->setSpecular(LLColor4::black);
+    }
+}
+
+static F32 calc_light_dist(LLVOVolume* light, const LLVector3& cam_pos, F32 max_dist)
+{
+    LL_PROFILE_ZONE_SCOPED_CATEGORY_DRAWPOOL;
+    F32 inten = light->getLightIntensity();
+    if (inten < .001f)
+    {
+        return max_dist;
+    }
+    bool selected = light->isSelected();
+    if (selected)
+    {
+        return 0.f; // selected lights get highest priority
+    }
+    F32 radius = light->getLightRadius();
+    F32 dist = dist_vec(light->getRenderPosition(), cam_pos);
+    dist = llmax(dist - radius, 0.f);
+    if (light->mDrawable.notNull() && light->mDrawable->isState(LLDrawable::ACTIVE))
+    {
+        // moving lights get a little higher priority (too much causes artifacts)
+        dist = llmax(dist - light->getLightRadius()*0.25f, 0.f);
+    }
+    return dist;
+}
+
+void LLPipeline::calcNearbyLights(LLCamera& camera)
+{
+    LL_PROFILE_ZONE_SCOPED_CATEGORY_DRAWPOOL;
+    assertInitialized();
+
+    if (LLPipeline::sReflectionRender || gCubeSnapshot || LLPipeline::sRenderingHUDs)
+    {
+        return;
+    }
+
+    static LLCachedControl<S32> local_light_count(gSavedSettings, "RenderLocalLightCount", 256);
+
+    if (local_light_count >= 1)
+    {
+        // mNearbyLight (and all light_set_t's) are sorted such that
+        // begin() == the closest light and rbegin() == the farthest light
+        const S32 MAX_LOCAL_LIGHTS = 6;
+        LLVector3 cam_pos = camera.getOrigin();
+
+        F32 max_dist;
+        if (LLPipeline::sRenderDeferred)
+        {
+            max_dist = RenderFarClip;
+        }
+        else
+        {
+            max_dist = llmin(RenderFarClip, LIGHT_MAX_RADIUS * 4.f);
+        }
+
+        // UPDATE THE EXISTING NEARBY LIGHTS
+        light_set_t cur_nearby_lights;
+        for (light_set_t::iterator iter = mNearbyLights.begin();
+            iter != mNearbyLights.end(); iter++)
+        {
+            const Light* light = &(*iter);
+            LLDrawable* drawable = light->drawable;
+            const LLViewerObject *vobj = light->drawable->getVObj();
+            if(vobj && vobj->getAvatar()
+               && (vobj->getAvatar()->isTooComplex() || vobj->getAvatar()->isInMuteList() || vobj->getAvatar()->isTooSlow())
+               )
+            {
+                drawable->clearState(LLDrawable::NEARBY_LIGHT);
+                continue;
+            }
+
+            LLVOVolume* volight = drawable->getVOVolume();
+            if (!volight || !drawable->isState(LLDrawable::LIGHT))
+            {
+                drawable->clearState(LLDrawable::NEARBY_LIGHT);
+                continue;
+            }
+            if (light->fade <= -LIGHT_FADE_TIME)
+            {
+                drawable->clearState(LLDrawable::NEARBY_LIGHT);
+                continue;
+            }
+            if (!sRenderAttachedLights && volight && volight->isAttachment())
+            {
+                drawable->clearState(LLDrawable::NEARBY_LIGHT);
+                continue;
+            }
+
+            F32 dist = calc_light_dist(volight, cam_pos, max_dist);
+            F32 fade = light->fade;
+            // actual fade gets decreased/increased by setupHWLights
+            // light->fade value is 'time'.
+            // >=0 and light will become visible as value increases
+            // <0 and light will fade out
+            if (dist < max_dist)
+            {
+                if (fade < 0)
+                {
+                    // mark light to fade in
+                    // if fade was -LIGHT_FADE_TIME - it was fully invisible
+                    // if fade -0 - it was fully visible
+                    // visibility goes up from 0 to LIGHT_FADE_TIME.
+                    fade += LIGHT_FADE_TIME;
+                }
+            }
+            else
+            {
+                // mark light to fade out
+                // visibility goes down from -0 to -LIGHT_FADE_TIME.
+                if (fade >= LIGHT_FADE_TIME)
+                {
+                    fade = -0.0001f; // was fully visible
+                }
+                else if (fade >= 0)
+                {
+                    // 0.75 visible light should stay 0.75 visible, but should reverse direction
+                    fade -= LIGHT_FADE_TIME;
+                }
+            }
+            cur_nearby_lights.insert(Light(drawable, dist, fade));
+        }
+        mNearbyLights = cur_nearby_lights;
+
+        // FIND NEW LIGHTS THAT ARE IN RANGE
+        light_set_t new_nearby_lights;
+        for (LLDrawable::ordered_drawable_set_t::iterator iter = mLights.begin();
+             iter != mLights.end(); ++iter)
+        {
+            LLDrawable* drawable = *iter;
+            LLVOVolume* light = drawable->getVOVolume();
+            if (!light || drawable->isState(LLDrawable::NEARBY_LIGHT))
+            {
+                continue;
+            }
+            if (light->isHUDAttachment())
+            {
+                continue; // no lighting from HUD objects
+            }
+            if (!sRenderAttachedLights && light && light->isAttachment())
+            {
+                continue;
+            }
+            LLVOAvatar * av = light->getAvatar();
+            if (av && (av->isTooComplex() || av->isInMuteList() || av->isTooSlow()))
+            {
+                // avatars that are already in the list will be removed by removeMutedAVsLights
+                continue;
+            }
+            F32 dist = calc_light_dist(light, cam_pos, max_dist);
+            if (dist >= max_dist)
+            {
+                continue;
+            }
+            new_nearby_lights.insert(Light(drawable, dist, 0.f));
+            if (!LLPipeline::sRenderDeferred && new_nearby_lights.size() > (U32)MAX_LOCAL_LIGHTS)
+            {
+                new_nearby_lights.erase(--new_nearby_lights.end());
+                const Light& last = *new_nearby_lights.rbegin();
+                max_dist = last.dist;
+            }
+        }
+
+        // INSERT ANY NEW LIGHTS
+        for (light_set_t::iterator iter = new_nearby_lights.begin();
+             iter != new_nearby_lights.end(); iter++)
+        {
+            const Light* light = &(*iter);
+            if (LLPipeline::sRenderDeferred || mNearbyLights.size() < (U32)MAX_LOCAL_LIGHTS)
+            {
+                mNearbyLights.insert(*light);
+                ((LLDrawable*) light->drawable)->setState(LLDrawable::NEARBY_LIGHT);
+            }
+            else
+            {
+                // crazy cast so that we can overwrite the fade value
+                // even though gcc enforces sets as const
+                // (fade value doesn't affect sort so this is safe)
+                Light* farthest_light = (const_cast<Light*>(&(*(mNearbyLights.rbegin()))));
+                if (light->dist < farthest_light->dist)
+                {
+                    // mark light to fade out
+                    // visibility goes down from -0 to -LIGHT_FADE_TIME.
+                    //
+                    // This is a mess, but for now it needs to be in sync
+                    // with fade code above. Ex: code above detects distance < max,
+                    // sets fade time to positive, this code then detects closer
+                    // lights and sets fade time negative, fully compensating
+                    // for the code above
+                    if (farthest_light->fade >= LIGHT_FADE_TIME)
+                    {
+                        farthest_light->fade = -0.0001f; // was fully visible
+                    }
+                    else if (farthest_light->fade >= 0)
+                    {
+                        farthest_light->fade -= LIGHT_FADE_TIME;
+                    }
+                }
+                else
+                {
+                    break; // none of the other lights are closer
+                }
+            }
+        }
+
+        //mark nearby lights not-removable.
+        for (light_set_t::iterator iter = mNearbyLights.begin();
+             iter != mNearbyLights.end(); iter++)
+        {
+            const Light* light = &(*iter);
+            ((LLViewerOctreeEntryData*) light->drawable)->setVisible();
+        }
+    }
+}
+
+void LLPipeline::setupHWLights()
+{
+    LL_PROFILE_ZONE_SCOPED_CATEGORY_DRAWPOOL;
+    assertInitialized();
+
+    if (LLPipeline::sRenderingHUDs)
+    {
+        return;
+    }
+
+    F32 light_scale = 1.f;
+
+    if (gCubeSnapshot)
+    { //darken local lights when probe ambiance is above 1
+        light_scale = mReflectionMapManager.mLightScale;
+    }
+
+
+    LLEnvironment& environment = LLEnvironment::instance();
+    LLSettingsSky::ptr_t psky = environment.getCurrentSky();
+
+    // Ambient
+    LLColor4 ambient = psky->getTotalAmbient();
+
+    gGL.setAmbientLightColor(ambient);
+
+    bool sun_up  = environment.getIsSunUp();
+    bool moon_up = environment.getIsMoonUp();
+
+    // Light 0 = Sun or Moon (All objects)
+    {
+        LLVector4 sun_dir(environment.getSunDirection(), 0.0f);
+        LLVector4 moon_dir(environment.getMoonDirection(), 0.0f);
+
+        mSunDir.setVec(sun_dir);
+        mMoonDir.setVec(moon_dir);
+
+        mSunDiffuse.setVec(psky->getSunlightColor());
+        mMoonDiffuse.setVec(psky->getMoonlightColor());
+
+        F32 max_color = llmax(mSunDiffuse.mV[0], mSunDiffuse.mV[1], mSunDiffuse.mV[2]);
+        if (max_color > 1.f)
+        {
+            mSunDiffuse *= 1.f/max_color;
+        }
+        mSunDiffuse.clamp();
+
+        max_color = llmax(mMoonDiffuse.mV[0], mMoonDiffuse.mV[1], mMoonDiffuse.mV[2]);
+        if (max_color > 1.f)
+        {
+            mMoonDiffuse *= 1.f/max_color;
+        }
+        mMoonDiffuse.clamp();
+
+        // prevent underlighting from having neither lightsource facing us
+        if (!sun_up && !moon_up)
+        {
+            mSunDiffuse.setVec(LLColor4(0.0, 0.0, 0.0, 1.0));
+            mMoonDiffuse.setVec(LLColor4(0.0, 0.0, 0.0, 1.0));
+            mSunDir.setVec(LLVector4(0.0, 1.0, 0.0, 0.0));
+            mMoonDir.setVec(LLVector4(0.0, 1.0, 0.0, 0.0));
+        }
+
+        LLVector4 light_dir = sun_up ? mSunDir : mMoonDir;
+
+        mHWLightColors[0] = sun_up ? mSunDiffuse : mMoonDiffuse;
+
+        LLLightState* light = gGL.getLight(0);
+        light->setPosition(light_dir);
+
+        light->setSunPrimary(sun_up);
+        light->setDiffuse(mHWLightColors[0]);
+        light->setDiffuseB(mMoonDiffuse);
+        light->setAmbient(psky->getTotalAmbient());
+        light->setSpecular(LLColor4::black);
+        light->setConstantAttenuation(1.f);
+        light->setLinearAttenuation(0.f);
+        light->setQuadraticAttenuation(0.f);
+        light->setSpotExponent(0.f);
+        light->setSpotCutoff(180.f);
+    }
+
+    // Light 1 = Backlight (for avatars)
+    // (set by enableLightsAvatar)
+
+    S32 cur_light = 2;
+
+    // Nearby lights = LIGHT 2-7
+
+    mLightMovingMask = 0;
+
+    static LLCachedControl<S32> local_light_count(gSavedSettings, "RenderLocalLightCount", 256);
+
+    if (local_light_count >= 1)
+    {
+        for (light_set_t::iterator iter = mNearbyLights.begin();
+             iter != mNearbyLights.end(); ++iter)
+        {
+            LLDrawable* drawable = iter->drawable;
+            LLVOVolume* light = drawable->getVOVolume();
+            if (!light)
+            {
+                continue;
+            }
+
+            if (light->isAttachment())
+            {
+                if (!sRenderAttachedLights)
+                {
+                    continue;
+                }
+            }
+
+            if (drawable->isState(LLDrawable::ACTIVE))
+            {
+                mLightMovingMask |= (1<<cur_light);
+            }
+
+            //send linear light color to shader
+            LLColor4  light_color = light->getLightLinearColor() * light_scale;
+            light_color.mV[3] = 0.0f;
+
+            F32 fade = iter->fade;
+            if (fade < LIGHT_FADE_TIME)
+            {
+                // fade in/out light
+                if (fade >= 0.f)
+                {
+                    fade = fade / LIGHT_FADE_TIME;
+                    ((Light*) (&(*iter)))->fade += gFrameIntervalSeconds.value();
+                }
+                else
+                {
+                    fade = 1.f + fade / LIGHT_FADE_TIME;
+                    ((Light*) (&(*iter)))->fade -= gFrameIntervalSeconds.value();
+                }
+                fade = llclamp(fade,0.f,1.f);
+                light_color *= fade;
+            }
+
+            if (light_color.magVecSquared() < 0.001f)
+            {
+                continue;
+            }
+
+            LLVector3 light_pos(light->getRenderPosition());
+            LLVector4 light_pos_gl(light_pos, 1.0f);
+
+            F32 adjusted_radius = light->getLightRadius() * (sRenderDeferred ? 1.5f : 1.0f);
+            if (adjusted_radius <= 0.001f)
+            {
+                continue;
+            }
+
+            F32 x = (3.f * (1.f + (light->getLightFalloff() * 2.0f)));  // why this magic?  probably trying to match a historic behavior.
+            F32 linatten = x / adjusted_radius;                         // % of brightness at radius
+
+            mHWLightColors[cur_light] = light_color;
+            LLLightState* light_state = gGL.getLight(cur_light);
+
+            light_state->setPosition(light_pos_gl);
+            light_state->setDiffuse(light_color);
+            light_state->setAmbient(LLColor4::black);
+            light_state->setConstantAttenuation(0.f);
+            light_state->setSize(light->getLightRadius() * 1.5f);
+            light_state->setFalloff(light->getLightFalloff(DEFERRED_LIGHT_FALLOFF));
+
+            if (sRenderDeferred)
+            {
+                light_state->setLinearAttenuation(linatten);
+                light_state->setQuadraticAttenuation(light->getLightFalloff(DEFERRED_LIGHT_FALLOFF) + 1.f); // get falloff to match for forward deferred rendering lights
+            }
+            else
+            {
+                light_state->setLinearAttenuation(linatten);
+                light_state->setQuadraticAttenuation(0.f);
+            }
+
+
+            if (light->isLightSpotlight() // directional (spot-)light
+                && (LLPipeline::sRenderDeferred || RenderSpotLightsInNondeferred)) // these are only rendered as GL spotlights if we're in deferred rendering mode *or* the setting forces them on
+            {
+                LLQuaternion quat = light->getRenderRotation();
+                LLVector3 at_axis(0,0,-1); // this matches deferred rendering's object light direction
+                at_axis *= quat;
+
+                light_state->setSpotDirection(at_axis);
+                light_state->setSpotCutoff(90.f);
+                light_state->setSpotExponent(2.f);
+
+                LLVector3 spotParams = light->getSpotLightParams();
+
+                const LLColor4 specular(0.f, 0.f, 0.f, spotParams[2]);
+                light_state->setSpecular(specular);
+            }
+            else // omnidirectional (point) light
+            {
+                light_state->setSpotExponent(0.f);
+                light_state->setSpotCutoff(180.f);
+
+                // we use specular.z = 1.0 as a cheap hack for the shaders to know that this is omnidirectional rather than a spotlight
+                const LLColor4 specular(0.f, 0.f, 1.f, 0.f);
+                light_state->setSpecular(specular);
+            }
+            cur_light++;
+            if (cur_light >= 8)
+            {
+                break; // safety
+            }
+        }
+    }
+    for ( ; cur_light < 8 ; cur_light++)
+    {
+        mHWLightColors[cur_light] = LLColor4::black;
+        LLLightState* light = gGL.getLight(cur_light);
+        light->setSunPrimary(true);
+        light->setDiffuse(LLColor4::black);
+        light->setAmbient(LLColor4::black);
+        light->setSpecular(LLColor4::black);
+    }
+
+    // Bookmark comment to allow searching for mSpecialRenderMode == 3 (avatar edit mode),
+    // prev site of forward (non-deferred) character light injection, removed by SL-13522 09/20
+
+    // Init GL state
+    for (S32 i = 0; i < 8; ++i)
+    {
+        gGL.getLight(i)->disable();
+    }
+    mLightMask = 0;
+}
+
+void LLPipeline::enableLights(U32 mask)
+{
+    assertInitialized();
+
+    if (mLightMask != mask)
+    {
+        stop_glerror();
+        if (mask)
+        {
+            stop_glerror();
+            for (S32 i=0; i<8; i++)
+            {
+                LLLightState* light = gGL.getLight(i);
+                if (mask & (1<<i))
+                {
+                    light->enable();
+                    light->setDiffuse(mHWLightColors[i]);
+                }
+                else
+                {
+                    light->disable();
+                    light->setDiffuse(LLColor4::black);
+                }
+            }
+            stop_glerror();
+        }
+        mLightMask = mask;
+        stop_glerror();
+    }
+}
+
+void LLPipeline::enableLightsDynamic()
+{
+    assertInitialized();
+    U32 mask = 0xff & (~2); // Local lights
+    enableLights(mask);
+
+    if (isAgentAvatarValid())
+    {
+        if (gAgentAvatarp->mSpecialRenderMode == 0) // normal
+        {
+            gPipeline.enableLightsAvatar();
+        }
+        else if (gAgentAvatarp->mSpecialRenderMode == 2)  // anim preview
+        {
+            gPipeline.enableLightsAvatarEdit(LLColor4(0.7f, 0.6f, 0.3f, 1.f));
+        }
+    }
+}
+
+void LLPipeline::enableLightsAvatar()
+{
+    U32 mask = 0xff; // All lights
+    setupAvatarLights(false);
+    enableLights(mask);
+}
+
+void LLPipeline::enableLightsPreview()
+{
+    disableLights();
+
+    LLColor4 ambient = PreviewAmbientColor;
+    gGL.setAmbientLightColor(ambient);
+
+    LLColor4 diffuse0 = PreviewDiffuse0;
+    LLColor4 specular0 = PreviewSpecular0;
+    LLColor4 diffuse1 = PreviewDiffuse1;
+    LLColor4 specular1 = PreviewSpecular1;
+    LLColor4 diffuse2 = PreviewDiffuse2;
+    LLColor4 specular2 = PreviewSpecular2;
+
+    LLVector3 dir0 = PreviewDirection0;
+    LLVector3 dir1 = PreviewDirection1;
+    LLVector3 dir2 = PreviewDirection2;
+
+    dir0.normVec();
+    dir1.normVec();
+    dir2.normVec();
+
+    LLVector4 light_pos(dir0, 0.0f);
+
+    LLLightState* light = gGL.getLight(1);
+
+    light->enable();
+    light->setPosition(light_pos);
+    light->setDiffuse(diffuse0);
+    light->setAmbient(ambient);
+    light->setSpecular(specular0);
+    light->setSpotExponent(0.f);
+    light->setSpotCutoff(180.f);
+
+    light_pos = LLVector4(dir1, 0.f);
+
+    light = gGL.getLight(2);
+    light->enable();
+    light->setPosition(light_pos);
+    light->setDiffuse(diffuse1);
+    light->setAmbient(ambient);
+    light->setSpecular(specular1);
+    light->setSpotExponent(0.f);
+    light->setSpotCutoff(180.f);
+
+    light_pos = LLVector4(dir2, 0.f);
+    light = gGL.getLight(3);
+    light->enable();
+    light->setPosition(light_pos);
+    light->setDiffuse(diffuse2);
+    light->setAmbient(ambient);
+    light->setSpecular(specular2);
+    light->setSpotExponent(0.f);
+    light->setSpotCutoff(180.f);
+}
+
+
+void LLPipeline::enableLightsAvatarEdit(const LLColor4& color)
+{
+    U32 mask = 0x2002; // Avatar backlight only, set ambient
+    setupAvatarLights(true);
+    enableLights(mask);
+
+    gGL.setAmbientLightColor(color);
+}
+
+void LLPipeline::enableLightsFullbright()
+{
+    assertInitialized();
+    U32 mask = 0x1000; // Non-0 mask, set ambient
+    enableLights(mask);
+}
+
+void LLPipeline::disableLights()
+{
+    enableLights(0); // no lighting (full bright)
+}
+
+//============================================================================
+
+class LLMenuItemGL;
+class LLInvFVBridge;
+struct cat_folder_pair;
+class LLVOBranch;
+class LLVOLeaf;
+
+void LLPipeline::findReferences(LLDrawable *drawablep)
+{
+    assertInitialized();
+    if (mLights.find(drawablep) != mLights.end())
+    {
+        LL_INFOS() << "In mLights" << LL_ENDL;
+    }
+    if (std::find(mMovedList.begin(), mMovedList.end(), drawablep) != mMovedList.end())
+    {
+        LL_INFOS() << "In mMovedList" << LL_ENDL;
+    }
+    if (std::find(mShiftList.begin(), mShiftList.end(), drawablep) != mShiftList.end())
+    {
+        LL_INFOS() << "In mShiftList" << LL_ENDL;
+    }
+    if (mRetexturedList.find(drawablep) != mRetexturedList.end())
+    {
+        LL_INFOS() << "In mRetexturedList" << LL_ENDL;
+    }
+
+    if (std::find(mBuildQ1.begin(), mBuildQ1.end(), drawablep) != mBuildQ1.end())
+    {
+        LL_INFOS() << "In mBuildQ1" << LL_ENDL;
+    }
+
+    S32 count;
+
+    count = gObjectList.findReferences(drawablep);
+    if (count)
+    {
+        LL_INFOS() << "In other drawables: " << count << " references" << LL_ENDL;
+    }
+}
+
+bool LLPipeline::verify()
+{
+    bool ok = assertInitialized();
+    if (ok)
+    {
+        for (pool_set_t::iterator iter = mPools.begin(); iter != mPools.end(); ++iter)
+        {
+            LLDrawPool *poolp = *iter;
+            if (!poolp->verify())
+            {
+                ok = false;
+            }
+        }
+    }
+
+    if (!ok)
+    {
+        LL_WARNS() << "Pipeline verify failed!" << LL_ENDL;
+    }
+    return ok;
+}
+
+//////////////////////////////
+//
+// Collision detection
+//
+//
+
+///////////////////////////////////////////////////////////////////////////////////////////////////////////////////////////////////////////////////////////////////////////////////////////////////////
+/**
+ *  A method to compute a ray-AABB intersection.
+ *  Original code by Andrew Woo, from "Graphics Gems", Academic Press, 1990
+ *  Optimized code by Pierre Terdiman, 2000 (~20-30% faster on my Celeron 500)
+ *  Epsilon value added by Klaus Hartmann. (discarding it saves a few cycles only)
+ *
+ *  Hence this version is faster as well as more robust than the original one.
+ *
+ *  Should work provided:
+ *  1) the integer representation of 0.0f is 0x00000000
+ *  2) the sign bit of the float is the most significant one
+ *
+ *  Report bugs: p.terdiman@codercorner.com
+ *
+ *  \param      aabb        [in] the axis-aligned bounding box
+ *  \param      origin      [in] ray origin
+ *  \param      dir         [in] ray direction
+ *  \param      coord       [out] impact coordinates
+ *  \return     true if ray intersects AABB
+ */
+///////////////////////////////////////////////////////////////////////////////////////////////////////////////////////////////////////////////////////////////////////////////////////////////////////
+//#define RAYAABB_EPSILON 0.00001f
+#define IR(x)   ((U32&)x)
+
+bool LLRayAABB(const LLVector3 &center, const LLVector3 &size, const LLVector3& origin, const LLVector3& dir, LLVector3 &coord, F32 epsilon)
+{
+    bool Inside = true;
+    LLVector3 MinB = center - size;
+    LLVector3 MaxB = center + size;
+    LLVector3 MaxT;
+    MaxT.mV[VX]=MaxT.mV[VY]=MaxT.mV[VZ]=-1.0f;
+
+    // Find candidate planes.
+    for(U32 i=0;i<3;i++)
+    {
+        if(origin.mV[i] < MinB.mV[i])
+        {
+            coord.mV[i] = MinB.mV[i];
+            Inside      = false;
+
+            // Calculate T distances to candidate planes
+            if(IR(dir.mV[i]))   MaxT.mV[i] = (MinB.mV[i] - origin.mV[i]) / dir.mV[i];
+        }
+        else if(origin.mV[i] > MaxB.mV[i])
+        {
+            coord.mV[i] = MaxB.mV[i];
+            Inside      = false;
+
+            // Calculate T distances to candidate planes
+            if(IR(dir.mV[i]))   MaxT.mV[i] = (MaxB.mV[i] - origin.mV[i]) / dir.mV[i];
+        }
+    }
+
+    // Ray origin inside bounding box
+    if(Inside)
+    {
+        coord = origin;
+        return true;
+    }
+
+    // Get largest of the maxT's for final choice of intersection
+    U32 WhichPlane = 0;
+    if(MaxT.mV[1] > MaxT.mV[WhichPlane])    WhichPlane = 1;
+    if(MaxT.mV[2] > MaxT.mV[WhichPlane])    WhichPlane = 2;
+
+    // Check final candidate actually inside box
+    if(IR(MaxT.mV[WhichPlane])&0x80000000) return false;
+
+    for(U32 i=0;i<3;i++)
+    {
+        if(i!=WhichPlane)
+        {
+            coord.mV[i] = origin.mV[i] + MaxT.mV[WhichPlane] * dir.mV[i];
+            if (epsilon > 0)
+            {
+                if(coord.mV[i] < MinB.mV[i] - epsilon || coord.mV[i] > MaxB.mV[i] + epsilon)    return false;
+            }
+            else
+            {
+                if(coord.mV[i] < MinB.mV[i] || coord.mV[i] > MaxB.mV[i])    return false;
+            }
+        }
+    }
+    return true;    // ray hits box
+}
+
+//////////////////////////////
+//
+// Macros, functions, and inline methods from other classes
+//
+//
+
+void LLPipeline::setLight(LLDrawable *drawablep, bool is_light)
+{
+    if (drawablep && assertInitialized())
+    {
+        if (is_light)
+        {
+            mLights.insert(drawablep);
+            drawablep->setState(LLDrawable::LIGHT);
+        }
+        else
+        {
+            drawablep->clearState(LLDrawable::LIGHT);
+            mLights.erase(drawablep);
+        }
+    }
+}
+
+//static
+void LLPipeline::toggleRenderType(U32 type)
+{
+    gPipeline.mRenderTypeEnabled[type] = !gPipeline.mRenderTypeEnabled[type];
+    if (type == LLPipeline::RENDER_TYPE_WATER)
+    {
+        gPipeline.mRenderTypeEnabled[LLPipeline::RENDER_TYPE_VOIDWATER] = !gPipeline.mRenderTypeEnabled[LLPipeline::RENDER_TYPE_VOIDWATER];
+    }
+}
+
+//static
+void LLPipeline::toggleRenderTypeControl(U32 type)
+{
+    gPipeline.toggleRenderType(type);
+}
+
+//static
+bool LLPipeline::hasRenderTypeControl(U32 type)
+{
+    return gPipeline.hasRenderType(type);
+}
+
+// Allows UI items labeled "Hide foo" instead of "Show foo"
+//static
+bool LLPipeline::toggleRenderTypeControlNegated(S32 type)
+{
+    return !gPipeline.hasRenderType(type);
+}
+
+//static
+void LLPipeline::toggleRenderDebug(U64 bit)
+{
+    if (gPipeline.hasRenderDebugMask(bit))
+    {
+        LL_INFOS() << "Toggling render debug mask " << std::hex << bit << " off" << std::dec << LL_ENDL;
+    }
+    else
+    {
+        LL_INFOS() << "Toggling render debug mask " << std::hex << bit << " on" << std::dec << LL_ENDL;
+    }
+    gPipeline.mRenderDebugMask ^= bit;
+}
+
+
+//static
+bool LLPipeline::toggleRenderDebugControl(U64 bit)
+{
+    return gPipeline.hasRenderDebugMask(bit);
+}
+
+//static
+void LLPipeline::toggleRenderDebugFeature(U32 bit)
+{
+    gPipeline.mRenderDebugFeatureMask ^= bit;
+}
+
+
+//static
+bool LLPipeline::toggleRenderDebugFeatureControl(U32 bit)
+{
+    return gPipeline.hasRenderDebugFeatureMask(bit);
+}
+
+void LLPipeline::setRenderDebugFeatureControl(U32 bit, bool value)
+{
+    if (value)
+    {
+        gPipeline.mRenderDebugFeatureMask |= bit;
+    }
+    else
+    {
+        gPipeline.mRenderDebugFeatureMask &= !bit;
+    }
+}
+
+void LLPipeline::pushRenderDebugFeatureMask()
+{
+    mRenderDebugFeatureStack.push(mRenderDebugFeatureMask);
+}
+
+void LLPipeline::popRenderDebugFeatureMask()
+{
+    if (mRenderDebugFeatureStack.empty())
+    {
+        LL_ERRS() << "Depleted render feature stack." << LL_ENDL;
+    }
+
+    mRenderDebugFeatureMask = mRenderDebugFeatureStack.top();
+    mRenderDebugFeatureStack.pop();
+}
+
+// static
+void LLPipeline::setRenderScriptedBeacons(bool val)
+{
+    sRenderScriptedBeacons = val;
+}
+
+// static
+void LLPipeline::toggleRenderScriptedBeacons()
+{
+    sRenderScriptedBeacons = !sRenderScriptedBeacons;
+}
+
+// static
+bool LLPipeline::getRenderScriptedBeacons()
+{
+    return sRenderScriptedBeacons;
+}
+
+// static
+void LLPipeline::setRenderScriptedTouchBeacons(bool val)
+{
+    sRenderScriptedTouchBeacons = val;
+}
+
+// static
+void LLPipeline::toggleRenderScriptedTouchBeacons()
+{
+    sRenderScriptedTouchBeacons = !sRenderScriptedTouchBeacons;
+}
+
+// static
+bool LLPipeline::getRenderScriptedTouchBeacons()
+{
+    return sRenderScriptedTouchBeacons;
+}
+
+// static
+void LLPipeline::setRenderMOAPBeacons(bool val)
+{
+    sRenderMOAPBeacons = val;
+}
+
+// static
+void LLPipeline::toggleRenderMOAPBeacons()
+{
+    sRenderMOAPBeacons = !sRenderMOAPBeacons;
+}
+
+// static
+bool LLPipeline::getRenderMOAPBeacons()
+{
+    return sRenderMOAPBeacons;
+}
+
+// static
+void LLPipeline::setRenderPhysicalBeacons(bool val)
+{
+    sRenderPhysicalBeacons = val;
+}
+
+// static
+void LLPipeline::toggleRenderPhysicalBeacons()
+{
+    sRenderPhysicalBeacons = !sRenderPhysicalBeacons;
+}
+
+// static
+bool LLPipeline::getRenderPhysicalBeacons()
+{
+    return sRenderPhysicalBeacons;
+}
+
+// static
+void LLPipeline::setRenderParticleBeacons(bool val)
+{
+    sRenderParticleBeacons = val;
+}
+
+// static
+void LLPipeline::toggleRenderParticleBeacons()
+{
+    sRenderParticleBeacons = !sRenderParticleBeacons;
+}
+
+// static
+bool LLPipeline::getRenderParticleBeacons()
+{
+    return sRenderParticleBeacons;
+}
+
+// static
+void LLPipeline::setRenderSoundBeacons(bool val)
+{
+    sRenderSoundBeacons = val;
+}
+
+// static
+void LLPipeline::toggleRenderSoundBeacons()
+{
+    sRenderSoundBeacons = !sRenderSoundBeacons;
+}
+
+// static
+bool LLPipeline::getRenderSoundBeacons()
+{
+    return sRenderSoundBeacons;
+}
+
+// static
+void LLPipeline::setRenderBeacons(bool val)
+{
+    sRenderBeacons = val;
+}
+
+// static
+void LLPipeline::toggleRenderBeacons()
+{
+    sRenderBeacons = !sRenderBeacons;
+}
+
+// static
+bool LLPipeline::getRenderBeacons()
+{
+    return sRenderBeacons;
+}
+
+// static
+void LLPipeline::setRenderHighlights(bool val)
+{
+    sRenderHighlight = val;
+}
+
+// static
+void LLPipeline::toggleRenderHighlights()
+{
+    sRenderHighlight = !sRenderHighlight;
+}
+
+// static
+bool LLPipeline::getRenderHighlights()
+{
+    return sRenderHighlight;
+}
+
+// static
+void LLPipeline::setRenderHighlightTextureChannel(LLRender::eTexIndex channel)
+{
+    sRenderHighlightTextureChannel = channel;
+}
+
+LLVOPartGroup* LLPipeline::lineSegmentIntersectParticle(const LLVector4a& start, const LLVector4a& end, LLVector4a* intersection,
+                                                        S32* face_hit)
+{
+    LLVector4a local_end = end;
+
+    LLVector4a position;
+
+    LLDrawable* drawable = NULL;
+
+    for (LLWorld::region_list_t::const_iterator iter = LLWorld::getInstance()->getRegionList().begin();
+            iter != LLWorld::getInstance()->getRegionList().end(); ++iter)
+    {
+        LLViewerRegion* region = *iter;
+
+        LLSpatialPartition* part = region->getSpatialPartition(LLViewerRegion::PARTITION_PARTICLE);
+        if (part && hasRenderType(part->mDrawableType))
+        {
+            LLDrawable* hit = part->lineSegmentIntersect(start, local_end, true, false, true, false, face_hit, &position, NULL, NULL, NULL);
+            if (hit)
+            {
+                drawable = hit;
+                local_end = position;
+            }
+        }
+    }
+
+    LLVOPartGroup* ret = NULL;
+    if (drawable)
+    {
+        //make sure we're returning an LLVOPartGroup
+        llassert(drawable->getVObj()->getPCode() == LLViewerObject::LL_VO_PART_GROUP);
+        ret = (LLVOPartGroup*) drawable->getVObj().get();
+    }
+
+    if (intersection)
+    {
+        *intersection = position;
+    }
+
+    return ret;
+}
+
+LLViewerObject* LLPipeline::lineSegmentIntersectInWorld(const LLVector4a& start, const LLVector4a& end,
+                                                        bool pick_transparent,
+                                                        bool pick_rigged,
+                                                        bool pick_unselectable,
+                                                        bool pick_reflection_probe,
+                                                        S32* face_hit,
+                                                        LLVector4a* intersection,         // return the intersection point
+                                                        LLVector2* tex_coord,            // return the texture coordinates of the intersection point
+                                                        LLVector4a* normal,               // return the surface normal at the intersection point
+                                                        LLVector4a* tangent             // return the surface tangent at the intersection point
+    )
+{
+    LLDrawable* drawable = NULL;
+
+    LLVector4a local_end = end;
+
+    LLVector4a position;
+
+    sPickAvatar = false; //! LLToolMgr::getInstance()->inBuildMode();
+
+    for (LLWorld::region_list_t::const_iterator iter = LLWorld::getInstance()->getRegionList().begin();
+            iter != LLWorld::getInstance()->getRegionList().end(); ++iter)
+    {
+        LLViewerRegion* region = *iter;
+
+        for (U32 j = 0; j < LLViewerRegion::NUM_PARTITIONS; j++)
+        {
+            if ((j == LLViewerRegion::PARTITION_VOLUME) ||
+                (j == LLViewerRegion::PARTITION_BRIDGE) ||
+                (j == LLViewerRegion::PARTITION_AVATAR) || // for attachments
+                (j == LLViewerRegion::PARTITION_CONTROL_AV) ||
+                (j == LLViewerRegion::PARTITION_TERRAIN) ||
+                (j == LLViewerRegion::PARTITION_TREE) ||
+                (j == LLViewerRegion::PARTITION_GRASS))  // only check these partitions for now
+            {
+                LLSpatialPartition* part = region->getSpatialPartition(j);
+                if (part && hasRenderType(part->mDrawableType))
+                {
+                    LLDrawable* hit = part->lineSegmentIntersect(start, local_end, pick_transparent, pick_rigged, pick_unselectable, pick_reflection_probe, face_hit, &position, tex_coord, normal, tangent);
+                    if (hit)
+                    {
+                        drawable = hit;
+                        local_end = position;
+                    }
+                }
+            }
+        }
+    }
+
+    if (!sPickAvatar)
+    {
+        //save hit info in case we need to restore
+        //due to attachment override
+        LLVector4a local_normal;
+        LLVector4a local_tangent;
+        LLVector2 local_texcoord;
+        S32 local_face_hit = -1;
+
+        if (face_hit)
+        {
+            local_face_hit = *face_hit;
+        }
+        if (tex_coord)
+        {
+            local_texcoord = *tex_coord;
+        }
+        if (tangent)
+        {
+            local_tangent = *tangent;
+        }
+        else
+        {
+            local_tangent.clear();
+        }
+        if (normal)
+        {
+            local_normal = *normal;
+        }
+        else
+        {
+            local_normal.clear();
+        }
+
+        const F32 ATTACHMENT_OVERRIDE_DIST = 0.1f;
+
+        //check against avatars
+        sPickAvatar = true;
+        for (LLWorld::region_list_t::const_iterator iter = LLWorld::getInstance()->getRegionList().begin();
+                iter != LLWorld::getInstance()->getRegionList().end(); ++iter)
+        {
+            LLViewerRegion* region = *iter;
+
+            LLSpatialPartition* part = region->getSpatialPartition(LLViewerRegion::PARTITION_AVATAR);
+            if (part && hasRenderType(part->mDrawableType))
+            {
+                LLDrawable* hit = part->lineSegmentIntersect(start, local_end, pick_transparent, pick_rigged, pick_unselectable, pick_reflection_probe, face_hit, &position, tex_coord, normal, tangent);
+                if (hit)
+                {
+                    LLVector4a delta;
+                    delta.setSub(position, local_end);
+
+                    if (!drawable ||
+                        !drawable->getVObj()->isAttachment() ||
+                        delta.getLength3().getF32() > ATTACHMENT_OVERRIDE_DIST)
+                    { //avatar overrides if previously hit drawable is not an attachment or
+                      //attachment is far enough away from detected intersection
+                        drawable = hit;
+                        local_end = position;
+                    }
+                    else
+                    { //prioritize attachments over avatars
+                        position = local_end;
+
+                        if (face_hit)
+                        {
+                            *face_hit = local_face_hit;
+                        }
+                        if (tex_coord)
+                        {
+                            *tex_coord = local_texcoord;
+                        }
+                        if (tangent)
+                        {
+                            *tangent = local_tangent;
+                        }
+                        if (normal)
+                        {
+                            *normal = local_normal;
+                        }
+                    }
+                }
+            }
+        }
+    }
+
+    //check all avatar nametags (silly, isn't it?)
+    for (std::vector< LLCharacter* >::iterator iter = LLCharacter::sInstances.begin();
+        iter != LLCharacter::sInstances.end();
+        ++iter)
+    {
+        LLVOAvatar* av = (LLVOAvatar*) *iter;
+        if (av->mNameText.notNull()
+            && av->mNameText->lineSegmentIntersect(start, local_end, position))
+        {
+            drawable = av->mDrawable;
+            local_end = position;
+        }
+    }
+
+    if (intersection)
+    {
+        *intersection = position;
+    }
+
+    return drawable ? drawable->getVObj().get() : NULL;
+}
+
+LLViewerObject* LLPipeline::lineSegmentIntersectInHUD(const LLVector4a& start, const LLVector4a& end,
+                                                      bool pick_transparent,
+                                                      S32* face_hit,
+                                                      LLVector4a* intersection,         // return the intersection point
+                                                      LLVector2* tex_coord,            // return the texture coordinates of the intersection point
+                                                      LLVector4a* normal,               // return the surface normal at the intersection point
+                                                      LLVector4a* tangent               // return the surface tangent at the intersection point
+    )
+{
+    LLDrawable* drawable = NULL;
+
+    for (LLWorld::region_list_t::const_iterator iter = LLWorld::getInstance()->getRegionList().begin();
+            iter != LLWorld::getInstance()->getRegionList().end(); ++iter)
+    {
+        LLViewerRegion* region = *iter;
+
+        bool toggle = false;
+        if (!hasRenderType(LLPipeline::RENDER_TYPE_HUD))
+        {
+            toggleRenderType(LLPipeline::RENDER_TYPE_HUD);
+            toggle = true;
+        }
+
+        LLSpatialPartition* part = region->getSpatialPartition(LLViewerRegion::PARTITION_HUD);
+        if (part)
+        {
+            LLDrawable* hit = part->lineSegmentIntersect(start, end, pick_transparent, false, true, false, face_hit, intersection, tex_coord, normal, tangent);
+            if (hit)
+            {
+                drawable = hit;
+            }
+        }
+
+        if (toggle)
+        {
+            toggleRenderType(LLPipeline::RENDER_TYPE_HUD);
+        }
+    }
+    return drawable ? drawable->getVObj().get() : NULL;
+}
+
+LLSpatialPartition* LLPipeline::getSpatialPartition(LLViewerObject* vobj)
+{
+    if (vobj)
+    {
+        LLViewerRegion* region = vobj->getRegion();
+        if (region)
+        {
+            return region->getSpatialPartition(vobj->getPartitionType());
+        }
+    }
+    return NULL;
+}
+
+void LLPipeline::resetVertexBuffers(LLDrawable* drawable)
+{
+    if (!drawable)
+    {
+        return;
+    }
+
+    for (S32 i = 0; i < drawable->getNumFaces(); i++)
+    {
+        LLFace* facep = drawable->getFace(i);
+        if (facep)
+        {
+            facep->clearVertexBuffer();
+        }
+    }
+}
+
+void LLPipeline::renderObjects(U32 type, bool texture, bool batch_texture, bool rigged)
+{
+    assertInitialized();
+    gGL.loadMatrix(gGLModelView);
+    gGLLastMatrix = NULL;
+
+    if (rigged)
+    {
+        mSimplePool->pushRiggedBatches(type + 1, texture, batch_texture);
+    }
+    else
+    {
+        mSimplePool->pushBatches(type, texture, batch_texture);
+    }
+
+    gGL.loadMatrix(gGLModelView);
+    gGLLastMatrix = NULL;
+}
+
+void LLPipeline::renderGLTFObjects(U32 type, bool texture, bool rigged)
+{
+    assertInitialized();
+    gGL.loadMatrix(gGLModelView);
+    gGLLastMatrix = NULL;
+
+    if (rigged)
+    {
+        mSimplePool->pushRiggedGLTFBatches(type + 1, texture);
+    }
+    else
+    {
+        mSimplePool->pushGLTFBatches(type, texture);
+    }
+
+    gGL.loadMatrix(gGLModelView);
+    gGLLastMatrix = NULL;
+}
+
+// Currently only used for shadows -Cosmic,2023-04-19
+void LLPipeline::renderAlphaObjects(bool rigged)
+{
+    LL_PROFILE_ZONE_SCOPED_CATEGORY_PIPELINE;
+    assertInitialized();
+    gGL.loadMatrix(gGLModelView);
+    gGLLastMatrix = NULL;
+    S32 sun_up = LLEnvironment::instance().getIsSunUp() ? 1 : 0;
+    U32 target_width = LLRenderTarget::sCurResX;
+    U32 type = LLRenderPass::PASS_ALPHA;
+    LLVOAvatar* lastAvatar = nullptr;
+    U64 lastMeshId = 0;
+    auto* begin = gPipeline.beginRenderMap(type);
+    auto* end = gPipeline.endRenderMap(type);
+
+    for (LLCullResult::drawinfo_iterator i = begin; i != end; )
+    {
+        LLDrawInfo* pparams = *i;
+        LLCullResult::increment_iterator(i, end);
+
+        if (rigged != (pparams->mAvatar != nullptr))
+        {
+            // Pool contains both rigged and non-rigged DrawInfos. Only draw
+            // the objects we're interested in in this pass.
+            continue;
+        }
+
+        if (rigged)
+        {
+            if (pparams->mGLTFMaterial)
+            {
+                gDeferredShadowGLTFAlphaBlendProgram.bind(rigged);
+                LLGLSLShader::sCurBoundShaderPtr->uniform1i(LLShaderMgr::SUN_UP_FACTOR, sun_up);
+                LLGLSLShader::sCurBoundShaderPtr->uniform1f(LLShaderMgr::DEFERRED_SHADOW_TARGET_WIDTH, (float)target_width);
+                LLGLSLShader::sCurBoundShaderPtr->setMinimumAlpha(ALPHA_BLEND_CUTOFF);
+                mSimplePool->pushRiggedGLTFBatch(*pparams, lastAvatar, lastMeshId);
+            }
+            else
+            {
+                gDeferredShadowAlphaMaskProgram.bind(rigged);
+                LLGLSLShader::sCurBoundShaderPtr->uniform1i(LLShaderMgr::SUN_UP_FACTOR, sun_up);
+                LLGLSLShader::sCurBoundShaderPtr->uniform1f(LLShaderMgr::DEFERRED_SHADOW_TARGET_WIDTH, (float)target_width);
+                LLGLSLShader::sCurBoundShaderPtr->setMinimumAlpha(ALPHA_BLEND_CUTOFF);
+                if (lastAvatar != pparams->mAvatar || lastMeshId != pparams->mSkinInfo->mHash)
+                {
+                    mSimplePool->uploadMatrixPalette(*pparams);
+                    lastAvatar = pparams->mAvatar;
+                    lastMeshId = pparams->mSkinInfo->mHash;
+                }
+
+                mSimplePool->pushBatch(*pparams, true, true);
+            }
+        }
+        else
+        {
+            if (pparams->mGLTFMaterial)
+            {
+                gDeferredShadowGLTFAlphaBlendProgram.bind(rigged);
+                LLGLSLShader::sCurBoundShaderPtr->uniform1i(LLShaderMgr::SUN_UP_FACTOR, sun_up);
+                LLGLSLShader::sCurBoundShaderPtr->uniform1f(LLShaderMgr::DEFERRED_SHADOW_TARGET_WIDTH, (float)target_width);
+                LLGLSLShader::sCurBoundShaderPtr->setMinimumAlpha(ALPHA_BLEND_CUTOFF);
+                mSimplePool->pushGLTFBatch(*pparams);
+            }
+            else
+            {
+                gDeferredShadowAlphaMaskProgram.bind(rigged);
+                LLGLSLShader::sCurBoundShaderPtr->uniform1i(LLShaderMgr::SUN_UP_FACTOR, sun_up);
+                LLGLSLShader::sCurBoundShaderPtr->uniform1f(LLShaderMgr::DEFERRED_SHADOW_TARGET_WIDTH, (float)target_width);
+                LLGLSLShader::sCurBoundShaderPtr->setMinimumAlpha(ALPHA_BLEND_CUTOFF);
+                mSimplePool->pushBatch(*pparams, true, true);
+            }
+        }
+    }
+
+    gGL.loadMatrix(gGLModelView);
+    gGLLastMatrix = NULL;
+}
+
+// Currently only used for shadows -Cosmic,2023-04-19
+void LLPipeline::renderMaskedObjects(U32 type, bool texture, bool batch_texture, bool rigged)
+{
+    assertInitialized();
+    gGL.loadMatrix(gGLModelView);
+    gGLLastMatrix = NULL;
+    if (rigged)
+    {
+        mAlphaMaskPool->pushRiggedMaskBatches(type+1, texture, batch_texture);
+    }
+    else
+    {
+        mAlphaMaskPool->pushMaskBatches(type, texture, batch_texture);
+    }
+    gGL.loadMatrix(gGLModelView);
+    gGLLastMatrix = NULL;
+}
+
+// Currently only used for shadows -Cosmic,2023-04-19
+void LLPipeline::renderFullbrightMaskedObjects(U32 type, bool texture, bool batch_texture, bool rigged)
+{
+    assertInitialized();
+    gGL.loadMatrix(gGLModelView);
+    gGLLastMatrix = NULL;
+    if (rigged)
+    {
+        mFullbrightAlphaMaskPool->pushRiggedMaskBatches(type+1, texture, batch_texture);
+    }
+    else
+    {
+        mFullbrightAlphaMaskPool->pushMaskBatches(type, texture, batch_texture);
+    }
+    gGL.loadMatrix(gGLModelView);
+    gGLLastMatrix = NULL;
+}
+
+void apply_cube_face_rotation(U32 face)
+{
+    switch (face)
+    {
+        case 0:
+            gGL.rotatef(90.f, 0, 1, 0);
+            gGL.rotatef(180.f, 1, 0, 0);
+        break;
+        case 2:
+            gGL.rotatef(-90.f, 1, 0, 0);
+        break;
+        case 4:
+            gGL.rotatef(180.f, 0, 1, 0);
+            gGL.rotatef(180.f, 0, 0, 1);
+        break;
+        case 1:
+            gGL.rotatef(-90.f, 0, 1, 0);
+            gGL.rotatef(180.f, 1, 0, 0);
+        break;
+        case 3:
+            gGL.rotatef(90, 1, 0, 0);
+        break;
+        case 5:
+            gGL.rotatef(180, 0, 0, 1);
+        break;
+    }
+}
+
+void validate_framebuffer_object()
+{
+    GLenum status;
+    status = glCheckFramebufferStatus(GL_FRAMEBUFFER_EXT);
+    switch(status)
+    {
+        case GL_FRAMEBUFFER_COMPLETE:
+            //framebuffer OK, no error.
+            break;
+        case GL_FRAMEBUFFER_INCOMPLETE_MISSING_ATTACHMENT:
+            // frame buffer not OK: probably means unsupported depth buffer format
+            LL_ERRS() << "Framebuffer Incomplete Missing Attachment." << LL_ENDL;
+            break;
+        case GL_FRAMEBUFFER_INCOMPLETE_ATTACHMENT:
+            // frame buffer not OK: probably means unsupported depth buffer format
+            LL_ERRS() << "Framebuffer Incomplete Attachment." << LL_ENDL;
+            break;
+        case GL_FRAMEBUFFER_UNSUPPORTED:
+            /* choose different formats */
+            LL_ERRS() << "Framebuffer unsupported." << LL_ENDL;
+            break;
+        default:
+            LL_ERRS() << "Unknown framebuffer status." << LL_ENDL;
+            break;
+    }
+}
+
+void LLPipeline::bindScreenToTexture()
+{
+
+}
+
+static LLTrace::BlockTimerStatHandle FTM_RENDER_BLOOM("Bloom");
+
+void LLPipeline::visualizeBuffers(LLRenderTarget* src, LLRenderTarget* dst, U32 bufferIndex)
+{
+    dst->bindTarget();
+    gDeferredBufferVisualProgram.bind();
+    gDeferredBufferVisualProgram.bindTexture(LLShaderMgr::DEFERRED_DIFFUSE, src, false, LLTexUnit::TFO_BILINEAR, bufferIndex);
+
+    static LLStaticHashedString mipLevel("mipLevel");
+    if (RenderBufferVisualization != 4)
+        gDeferredBufferVisualProgram.uniform1f(mipLevel, 0);
+    else
+        gDeferredBufferVisualProgram.uniform1f(mipLevel, 8);
+
+    mScreenTriangleVB->setBuffer();
+    mScreenTriangleVB->drawArrays(LLRender::TRIANGLES, 0, 3);
+    gDeferredBufferVisualProgram.unbind();
+    dst->flush();
+}
+
+void LLPipeline::generateLuminance(LLRenderTarget* src, LLRenderTarget* dst)
+{
+    // luminance sample and mipmap generation
+    {
+        LL_PROFILE_GPU_ZONE("luminance sample");
+
+        dst->bindTarget();
+
+        LLGLDepthTest depth(GL_FALSE, GL_FALSE);
+
+        gLuminanceProgram.bind();
+
+        S32 channel = 0;
+        channel = gLuminanceProgram.enableTexture(LLShaderMgr::DEFERRED_DIFFUSE);
+        if (channel > -1)
+        {
+            src->bindTexture(0, channel, LLTexUnit::TFO_POINT);
+        }
+
+        channel = gLuminanceProgram.enableTexture(LLShaderMgr::DEFERRED_EMISSIVE);
+        if (channel > -1)
+        {
+            mGlow[1].bindTexture(0, channel);
+        }
+
+        mScreenTriangleVB->setBuffer();
+        mScreenTriangleVB->drawArrays(LLRender::TRIANGLES, 0, 3);
+        dst->flush();
+
+        // note -- unbind AFTER the glGenerateMipMap so time in generatemipmap can be profiled under "Luminance"
+        // also note -- keep an eye on the performance of glGenerateMipmap, might need to replace it with a mip generation shader
+        gLuminanceProgram.unbind();
+    }
+}
+
+void LLPipeline::generateExposure(LLRenderTarget* src, LLRenderTarget* dst) {
+    // exposure sample
+    {
+        LL_PROFILE_GPU_ZONE("exposure sample");
+
+        {
+            // copy last frame's exposure into mLastExposure
+            mLastExposure.bindTarget();
+            gCopyProgram.bind();
+            gGL.getTexUnit(0)->bind(dst);
+
+            mScreenTriangleVB->setBuffer();
+            mScreenTriangleVB->drawArrays(LLRender::TRIANGLES, 0, 3);
+
+            mLastExposure.flush();
+        }
+
+        dst->bindTarget();
+
+        LLGLDepthTest depth(GL_FALSE, GL_FALSE);
+
+        gExposureProgram.bind();
+
+        S32 channel = gExposureProgram.enableTexture(LLShaderMgr::DEFERRED_EMISSIVE);
+        if (channel > -1)
+        {
+            mLuminanceMap.bindTexture(0, channel, LLTexUnit::TFO_TRILINEAR);
+        }
+
+        channel = gExposureProgram.enableTexture(LLShaderMgr::EXPOSURE_MAP);
+        if (channel > -1)
+        {
+            mLastExposure.bindTexture(0, channel);
+        }
+
+        static LLStaticHashedString dt("dt");
+        static LLStaticHashedString noiseVec("noiseVec");
+        static LLStaticHashedString dynamic_exposure_params("dynamic_exposure_params");
+        static LLCachedControl<F32> dynamic_exposure_coefficient(gSavedSettings, "RenderDynamicExposureCoefficient", 0.175f);
+        static LLCachedControl<bool> should_auto_adjust(gSavedSettings, "RenderSkyAutoAdjustLegacy", true);
+
+        LLSettingsSky::ptr_t sky = LLEnvironment::instance().getCurrentSky();
+
+        F32 probe_ambiance = LLEnvironment::instance().getCurrentSky()->getReflectionProbeAmbiance(should_auto_adjust);
+        F32 exp_min = 1.f;
+        F32 exp_max = 1.f;
+
+        if (probe_ambiance > 0.f)
+        {
+            F32 hdr_scale = sqrtf(LLEnvironment::instance().getCurrentSky()->getGamma())*2.f;
+
+            if (hdr_scale > 1.f)
+            {
+                exp_min = 1.f / hdr_scale;
+                exp_max = hdr_scale;
+            }
+        }
+        gExposureProgram.uniform1f(dt, gFrameIntervalSeconds);
+        gExposureProgram.uniform2f(noiseVec, ll_frand() * 2.0 - 1.0, ll_frand() * 2.0 - 1.0);
+        gExposureProgram.uniform3f(dynamic_exposure_params, dynamic_exposure_coefficient, exp_min, exp_max);
+
+        mScreenTriangleVB->setBuffer();
+        mScreenTriangleVB->drawArrays(LLRender::TRIANGLES, 0, 3);
+
+        gGL.getTexUnit(channel)->unbind(mLastExposure.getUsage());
+        gExposureProgram.unbind();
+        dst->flush();
+    }
+}
+
+void LLPipeline::gammaCorrect(LLRenderTarget* src, LLRenderTarget* dst) {
+    dst->bindTarget();
+    // gamma correct lighting
+    {
+        LL_PROFILE_GPU_ZONE("gamma correct");
+
+        static LLCachedControl<bool> buildNoPost(gSavedSettings, "RenderDisablePostProcessing", false);
+
+        LLGLDepthTest depth(GL_FALSE, GL_FALSE);
+
+        // Apply gamma correction to the frame here.
+
+        static LLCachedControl<bool> should_auto_adjust(gSavedSettings, "RenderSkyAutoAdjustLegacy", true);
+
+        LLSettingsSky::ptr_t psky = LLEnvironment::instance().getCurrentSky();
+
+        bool no_post = gSnapshotNoPost || (buildNoPost && gFloaterTools->isAvailable());
+        LLGLSLShader& shader = no_post ? gNoPostGammaCorrectProgram : // no post (no gamma, no exposure, no tonemapping)
+            psky->getReflectionProbeAmbiance(should_auto_adjust) == 0.f ? gLegacyPostGammaCorrectProgram :
+            gDeferredPostGammaCorrectProgram;
+
+        shader.bind();
+
+        S32 channel = 0;
+
+        shader.bindTexture(LLShaderMgr::DEFERRED_DIFFUSE, src, false, LLTexUnit::TFO_POINT);
+
+        shader.bindTexture(LLShaderMgr::EXPOSURE_MAP, &mExposureMap);
+
+        shader.uniform2f(LLShaderMgr::DEFERRED_SCREEN_RES, src->getWidth(), src->getHeight());
+
+        static LLCachedControl<F32> exposure(gSavedSettings, "RenderExposure", 1.f);
+
+        F32 e = llclamp(exposure(), 0.5f, 4.f);
+
+        static LLStaticHashedString s_exposure("exposure");
+
+        shader.uniform1f(s_exposure, e);
+
+        mScreenTriangleVB->setBuffer();
+        mScreenTriangleVB->drawArrays(LLRender::TRIANGLES, 0, 3);
+
+        gGL.getTexUnit(channel)->unbind(src->getUsage());
+        shader.unbind();
+    }
+    dst->flush();
+}
+
+void LLPipeline::copyScreenSpaceReflections(LLRenderTarget* src, LLRenderTarget* dst)
+{
+
+    if (RenderScreenSpaceReflections && !gCubeSnapshot)
+    {
+        LL_PROFILE_GPU_ZONE("ssr copy");
+        LLGLDepthTest depth(GL_TRUE, GL_TRUE, GL_ALWAYS);
+
+        LLRenderTarget& depth_src = mRT->deferredScreen;
+
+        dst->bindTarget();
+        dst->clear();
+        gCopyDepthProgram.bind();
+
+        S32 diff_map = gCopyDepthProgram.getTextureChannel(LLShaderMgr::DIFFUSE_MAP);
+        S32 depth_map = gCopyDepthProgram.getTextureChannel(LLShaderMgr::DEFERRED_DEPTH);
+
+        gGL.getTexUnit(diff_map)->bind(src);
+        gGL.getTexUnit(depth_map)->bind(&depth_src, true);
+
+        mScreenTriangleVB->setBuffer();
+        mScreenTriangleVB->drawArrays(LLRender::TRIANGLES, 0, 3);
+
+        dst->flush();
+    }
+}
+
+void LLPipeline::generateGlow(LLRenderTarget* src)
+{
+    if (sRenderGlow)
+    {
+        LL_PROFILE_GPU_ZONE("glow");
+        mGlow[2].bindTarget();
+        mGlow[2].clear();
+
+        gGlowExtractProgram.bind();
+        F32 maxAlpha = RenderGlowMaxExtractAlpha;
+        F32 warmthAmount = RenderGlowWarmthAmount;
+        LLVector3 lumWeights = RenderGlowLumWeights;
+        LLVector3 warmthWeights = RenderGlowWarmthWeights;
+
+        gGlowExtractProgram.uniform1f(LLShaderMgr::GLOW_MIN_LUMINANCE, 9999);
+        gGlowExtractProgram.uniform1f(LLShaderMgr::GLOW_MAX_EXTRACT_ALPHA, maxAlpha);
+        gGlowExtractProgram.uniform3f(LLShaderMgr::GLOW_LUM_WEIGHTS, lumWeights.mV[0], lumWeights.mV[1],
+            lumWeights.mV[2]);
+        gGlowExtractProgram.uniform3f(LLShaderMgr::GLOW_WARMTH_WEIGHTS, warmthWeights.mV[0], warmthWeights.mV[1],
+            warmthWeights.mV[2]);
+        gGlowExtractProgram.uniform1f(LLShaderMgr::GLOW_WARMTH_AMOUNT, warmthAmount);
+
+        if (RenderGlowNoise)
+        {
+            S32 channel = gGlowExtractProgram.enableTexture(LLShaderMgr::GLOW_NOISE_MAP);
+            if (channel > -1)
+            {
+                gGL.getTexUnit(channel)->bindManual(LLTexUnit::TT_TEXTURE, mTrueNoiseMap);
+                gGL.getTexUnit(channel)->setTextureFilteringOption(LLTexUnit::TFO_POINT);
+            }
+            gGlowExtractProgram.uniform2f(LLShaderMgr::DEFERRED_SCREEN_RES,
+                                          mGlow[2].getWidth(),
+                                          mGlow[2].getHeight());
+        }
+
+        {
+            LLGLEnable blend_on(GL_BLEND);
+
+            gGL.setSceneBlendType(LLRender::BT_ADD_WITH_ALPHA);
+
+            gGlowExtractProgram.bindTexture(LLShaderMgr::DIFFUSE_MAP, src);
+
+            gGL.color4f(1, 1, 1, 1);
+            gPipeline.enableLightsFullbright();
+
+            mScreenTriangleVB->setBuffer();
+            mScreenTriangleVB->drawArrays(LLRender::TRIANGLES, 0, 3);
+
+            mGlow[2].flush();
+        }
+
+        gGlowExtractProgram.unbind();
+
+        // power of two between 1 and 1024
+        U32 glowResPow = RenderGlowResolutionPow;
+        const U32 glow_res = llmax(1, llmin(1024, 1 << glowResPow));
+
+        S32 kernel = RenderGlowIterations * 2;
+        F32 delta = RenderGlowWidth / glow_res;
+        // Use half the glow width if we have the res set to less than 9 so that it looks
+        // almost the same in either case.
+        if (glowResPow < 9)
+        {
+            delta *= 0.5f;
+        }
+        F32 strength = RenderGlowStrength;
+
+        gGlowProgram.bind();
+        gGlowProgram.uniform1f(LLShaderMgr::GLOW_STRENGTH, strength);
+
+        for (S32 i = 0; i < kernel; i++)
+        {
+            mGlow[i % 2].bindTarget();
+            mGlow[i % 2].clear();
+
+            if (i == 0)
+            {
+                gGlowProgram.bindTexture(LLShaderMgr::DIFFUSE_MAP, &mGlow[2]);
+            }
+            else
+            {
+                gGlowProgram.bindTexture(LLShaderMgr::DIFFUSE_MAP, &mGlow[(i - 1) % 2]);
+            }
+
+            if (i % 2 == 0)
+            {
+                gGlowProgram.uniform2f(LLShaderMgr::GLOW_DELTA, delta, 0);
+            }
+            else
+            {
+                gGlowProgram.uniform2f(LLShaderMgr::GLOW_DELTA, 0, delta);
+            }
+
+            mScreenTriangleVB->setBuffer();
+            mScreenTriangleVB->drawArrays(LLRender::TRIANGLES, 0, 3);
+
+            mGlow[i % 2].flush();
+        }
+
+        gGlowProgram.unbind();
+
+    }
+    else // !sRenderGlow, skip the glow ping-pong and just clear the result target
+    {
+        mGlow[1].bindTarget();
+        mGlow[1].clear();
+        mGlow[1].flush();
+    }
+}
+
+void LLPipeline::applyFXAA(LLRenderTarget* src, LLRenderTarget* dst)
+{
+    {
+        llassert(!gCubeSnapshot);
+        bool multisample = RenderFSAASamples > 1 && mRT->fxaaBuffer.isComplete();
+        LLGLSLShader* shader = &gGlowCombineProgram;
+
+        S32 width = dst->getWidth();
+        S32 height = dst->getHeight();
+
+        // Present everything.
+        if (multisample)
+        {
+            LL_PROFILE_GPU_ZONE("aa");
+            // bake out texture2D with RGBL for FXAA shader
+            mRT->fxaaBuffer.bindTarget();
+
+            shader = &gGlowCombineFXAAProgram;
+            shader->bind();
+
+            S32 channel = shader->enableTexture(LLShaderMgr::DEFERRED_DIFFUSE, src->getUsage());
+            if (channel > -1)
+            {
+                src->bindTexture(0, channel, LLTexUnit::TFO_BILINEAR);
+            }
+
+            {
+                LLGLDepthTest depth_test(GL_TRUE, GL_TRUE, GL_ALWAYS);
+                mScreenTriangleVB->setBuffer();
+                mScreenTriangleVB->drawArrays(LLRender::TRIANGLES, 0, 3);
+            }
+
+            shader->disableTexture(LLShaderMgr::DEFERRED_DIFFUSE, src->getUsage());
+            shader->unbind();
+
+            mRT->fxaaBuffer.flush();
+
+            dst->bindTarget();
+            shader = &gFXAAProgram;
+            shader->bind();
+
+            channel = shader->enableTexture(LLShaderMgr::DIFFUSE_MAP, mRT->fxaaBuffer.getUsage());
+            if (channel > -1)
+            {
+                mRT->fxaaBuffer.bindTexture(0, channel, LLTexUnit::TFO_BILINEAR);
+            }
+
+            gGLViewport[0] = gViewerWindow->getWorldViewRectRaw().mLeft;
+            gGLViewport[1] = gViewerWindow->getWorldViewRectRaw().mBottom;
+            gGLViewport[2] = gViewerWindow->getWorldViewRectRaw().getWidth();
+            gGLViewport[3] = gViewerWindow->getWorldViewRectRaw().getHeight();
+
+            glViewport(gGLViewport[0], gGLViewport[1], gGLViewport[2], gGLViewport[3]);
+
+            F32 scale_x = (F32)width / mRT->fxaaBuffer.getWidth();
+            F32 scale_y = (F32)height / mRT->fxaaBuffer.getHeight();
+            shader->uniform2f(LLShaderMgr::FXAA_TC_SCALE, scale_x, scale_y);
+            shader->uniform2f(LLShaderMgr::FXAA_RCP_SCREEN_RES, 1.f / width * scale_x, 1.f / height * scale_y);
+            shader->uniform4f(LLShaderMgr::FXAA_RCP_FRAME_OPT, -0.5f / width * scale_x, -0.5f / height * scale_y,
+                0.5f / width * scale_x, 0.5f / height * scale_y);
+            shader->uniform4f(LLShaderMgr::FXAA_RCP_FRAME_OPT2, -2.f / width * scale_x, -2.f / height * scale_y,
+                2.f / width * scale_x, 2.f / height * scale_y);
+
+            {
+                LLGLDepthTest depth_test(GL_TRUE, GL_TRUE, GL_ALWAYS);
+                S32 depth_channel = shader->getTextureChannel(LLShaderMgr::DEFERRED_DEPTH);
+                gGL.getTexUnit(depth_channel)->bind(&mRT->deferredScreen, true);
+
+                mScreenTriangleVB->setBuffer();
+                mScreenTriangleVB->drawArrays(LLRender::TRIANGLES, 0, 3);
+            }
+
+            shader->unbind();
+            dst->flush();
+        }
+        else {
+            copyRenderTarget(src, dst);
+        }
+    }
+}
+
+void LLPipeline::copyRenderTarget(LLRenderTarget* src, LLRenderTarget* dst)
+{
+
+    LL_PROFILE_GPU_ZONE("copyRenderTarget");
+    dst->bindTarget();
+
+    gDeferredPostNoDoFProgram.bind();
+
+    gDeferredPostNoDoFProgram.bindTexture(LLShaderMgr::DEFERRED_DIFFUSE, src);
+    gDeferredPostNoDoFProgram.bindTexture(LLShaderMgr::DEFERRED_DEPTH, &mRT->deferredScreen, true);
+
+    {
+        mScreenTriangleVB->setBuffer();
+        mScreenTriangleVB->drawArrays(LLRender::TRIANGLES, 0, 3);
+    }
+
+    gDeferredPostNoDoFProgram.unbind();
+
+    dst->flush();
+}
+
+void LLPipeline::combineGlow(LLRenderTarget* src, LLRenderTarget* dst)
+{
+    // Go ahead and do our glow combine here in our destination.  We blit this later into the front buffer.
+
+    dst->bindTarget();
+
+    {
+
+        gGlowCombineProgram.bind();
+
+        gGlowCombineProgram.bindTexture(LLShaderMgr::DEFERRED_DIFFUSE, src);
+        gGlowCombineProgram.bindTexture(LLShaderMgr::DEFERRED_EMISSIVE, &mGlow[1]);
+
+        mScreenTriangleVB->setBuffer();
+        mScreenTriangleVB->drawArrays(LLRender::TRIANGLES, 0, 3);
+    }
+
+    dst->flush();
+}
+
+void LLPipeline::renderDoF(LLRenderTarget* src, LLRenderTarget* dst)
+{
+    {
+        bool dof_enabled =
+            (RenderDepthOfFieldInEditMode || !LLToolMgr::getInstance()->inBuildMode()) &&
+            RenderDepthOfField &&
+            !gCubeSnapshot;
+
+        gViewerWindow->setup3DViewport();
+
+        if (dof_enabled)
+        {
+            LL_PROFILE_GPU_ZONE("dof");
+            LLGLDisable blend(GL_BLEND);
+
+            // depth of field focal plane calculations
+            static F32 current_distance = 16.f;
+            static F32 start_distance = 16.f;
+            static F32 transition_time = 1.f;
+
+            LLVector3 focus_point;
+
+            LLViewerObject* obj = LLViewerMediaFocus::getInstance()->getFocusedObject();
+            if (obj && obj->mDrawable && obj->isSelected())
+            { // focus on selected media object
+                S32 face_idx = LLViewerMediaFocus::getInstance()->getFocusedFace();
+                if (obj && obj->mDrawable)
+                {
+                    LLFace* face = obj->mDrawable->getFace(face_idx);
+                    if (face)
+                    {
+                        focus_point = face->getPositionAgent();
+                    }
+                }
+            }
+
+            if (focus_point.isExactlyZero())
+            {
+                if (LLViewerJoystick::getInstance()->getOverrideCamera())
+                { // focus on point under cursor
+                    focus_point.set(gDebugRaycastIntersection.getF32ptr());
+                }
+                else if (gAgentCamera.cameraMouselook())
+                { // focus on point under mouselook crosshairs
+                    LLVector4a result;
+                    result.clear();
+
+                    gViewerWindow->cursorIntersect(-1, -1, 512.f, NULL, -1, false, false, true, true, NULL, &result);
+
+                    focus_point.set(result.getF32ptr());
+                }
+                else
+                {
+                    // focus on alt-zoom target
+                    LLViewerRegion* region = gAgent.getRegion();
+                    if (region)
+                    {
+                        focus_point = LLVector3(gAgentCamera.getFocusGlobal() - region->getOriginGlobal());
+                    }
+                }
+            }
+
+            LLVector3 eye = LLViewerCamera::getInstance()->getOrigin();
+            F32 target_distance = 16.f;
+            if (!focus_point.isExactlyZero())
+            {
+                target_distance = LLViewerCamera::getInstance()->getAtAxis() * (focus_point - eye);
+            }
+
+            if (transition_time >= 1.f && fabsf(current_distance - target_distance) / current_distance > 0.01f)
+            { // large shift happened, interpolate smoothly to new target distance
+                transition_time = 0.f;
+                start_distance = current_distance;
+            }
+            else if (transition_time < 1.f)
+            { // currently in a transition, continue interpolating
+                transition_time += 1.f / CameraFocusTransitionTime * gFrameIntervalSeconds.value();
+                transition_time = llmin(transition_time, 1.f);
+
+                F32 t = cosf(transition_time * F_PI + F_PI) * 0.5f + 0.5f;
+                current_distance = start_distance + (target_distance - start_distance) * t;
+            }
+            else
+            { // small or no change, just snap to target distance
+                current_distance = target_distance;
+            }
+
+            // convert to mm
+            F32 subject_distance = current_distance * 1000.f;
+            F32 fnumber = CameraFNumber;
+            F32 default_focal_length = CameraFocalLength;
+
+            F32 fov = LLViewerCamera::getInstance()->getView();
+
+            const F32 default_fov = CameraFieldOfView * F_PI / 180.f;
+
+            // F32 aspect_ratio = (F32) mRT->screen.getWidth()/(F32)mRT->screen.getHeight();
+
+            F32 dv = 2.f * default_focal_length * tanf(default_fov / 2.f);
+
+            F32 focal_length = dv / (2 * tanf(fov / 2.f));
+
+            // F32 tan_pixel_angle = tanf(LLDrawable::sCurPixelAngle);
+
+            // from wikipedia -- c = |s2-s1|/s2 * f^2/(N(S1-f))
+            // where     N = fnumber
+            //           s2 = dot distance
+            //           s1 = subject distance
+            //           f = focal length
+            //
+
+            F32 blur_constant = focal_length * focal_length / (fnumber * (subject_distance - focal_length));
+            blur_constant /= 1000.f; // convert to meters for shader
+            F32 magnification = focal_length / (subject_distance - focal_length);
+
+            { // build diffuse+bloom+CoF
+                mRT->deferredLight.bindTarget();
+
+                gDeferredCoFProgram.bind();
+
+                gDeferredCoFProgram.bindTexture(LLShaderMgr::DEFERRED_DIFFUSE, src, LLTexUnit::TFO_POINT);
+                gDeferredCoFProgram.bindTexture(LLShaderMgr::DEFERRED_DEPTH, &mRT->deferredScreen, true);
+
+                gDeferredCoFProgram.uniform1f(LLShaderMgr::DEFERRED_DEPTH_CUTOFF, RenderEdgeDepthCutoff);
+                gDeferredCoFProgram.uniform1f(LLShaderMgr::DEFERRED_NORM_CUTOFF, RenderEdgeNormCutoff);
+                gDeferredCoFProgram.uniform2f(LLShaderMgr::DEFERRED_SCREEN_RES, dst->getWidth(), dst->getHeight());
+                gDeferredCoFProgram.uniform1f(LLShaderMgr::DOF_FOCAL_DISTANCE, -subject_distance / 1000.f);
+                gDeferredCoFProgram.uniform1f(LLShaderMgr::DOF_BLUR_CONSTANT, blur_constant);
+                gDeferredCoFProgram.uniform1f(LLShaderMgr::DOF_TAN_PIXEL_ANGLE, tanf(1.f / LLDrawable::sCurPixelAngle));
+                gDeferredCoFProgram.uniform1f(LLShaderMgr::DOF_MAGNIFICATION, magnification);
+                gDeferredCoFProgram.uniform1f(LLShaderMgr::DOF_MAX_COF, CameraMaxCoF);
+                gDeferredCoFProgram.uniform1f(LLShaderMgr::DOF_RES_SCALE, CameraDoFResScale);
+
+                mScreenTriangleVB->setBuffer();
+                mScreenTriangleVB->drawArrays(LLRender::TRIANGLES, 0, 3);
+                gDeferredCoFProgram.unbind();
+                mRT->deferredLight.flush();
+            }
+
+            U32 dof_width = (U32)(mRT->screen.getWidth() * CameraDoFResScale);
+            U32 dof_height = (U32)(mRT->screen.getHeight() * CameraDoFResScale);
+
+            { // perform DoF sampling at half-res (preserve alpha channel)
+                src->bindTarget();
+                glViewport(0, 0, dof_width, dof_height);
+
+                gGL.setColorMask(true, false);
+
+                gDeferredPostProgram.bind();
+                gDeferredPostProgram.bindTexture(LLShaderMgr::DEFERRED_DIFFUSE, &mRT->deferredLight, LLTexUnit::TFO_POINT);
+
+                gDeferredPostProgram.uniform2f(LLShaderMgr::DEFERRED_SCREEN_RES, dst->getWidth(), dst->getHeight());
+                gDeferredPostProgram.uniform1f(LLShaderMgr::DOF_MAX_COF, CameraMaxCoF);
+                gDeferredPostProgram.uniform1f(LLShaderMgr::DOF_RES_SCALE, CameraDoFResScale);
+
+                mScreenTriangleVB->setBuffer();
+                mScreenTriangleVB->drawArrays(LLRender::TRIANGLES, 0, 3);
+
+                gDeferredPostProgram.unbind();
+
+                src->flush();
+                gGL.setColorMask(true, true);
+            }
+
+            { // combine result based on alpha
+
+                dst->bindTarget();
+                if (RenderFSAASamples > 1 && mRT->fxaaBuffer.isComplete())
+                {
+                    glViewport(0, 0, dst->getWidth(), dst->getHeight());
+                }
+                else
+                {
+                    gGLViewport[0] = gViewerWindow->getWorldViewRectRaw().mLeft;
+                    gGLViewport[1] = gViewerWindow->getWorldViewRectRaw().mBottom;
+                    gGLViewport[2] = gViewerWindow->getWorldViewRectRaw().getWidth();
+                    gGLViewport[3] = gViewerWindow->getWorldViewRectRaw().getHeight();
+                    glViewport(gGLViewport[0], gGLViewport[1], gGLViewport[2], gGLViewport[3]);
+                }
+
+                gDeferredDoFCombineProgram.bind();
+                gDeferredDoFCombineProgram.bindTexture(LLShaderMgr::DEFERRED_DIFFUSE, src, LLTexUnit::TFO_POINT);
+                gDeferredDoFCombineProgram.bindTexture(LLShaderMgr::DEFERRED_LIGHT, &mRT->deferredLight, LLTexUnit::TFO_POINT);
+
+                gDeferredDoFCombineProgram.uniform2f(LLShaderMgr::DEFERRED_SCREEN_RES, dst->getWidth(), dst->getHeight());
+                gDeferredDoFCombineProgram.uniform1f(LLShaderMgr::DOF_MAX_COF, CameraMaxCoF);
+                gDeferredDoFCombineProgram.uniform1f(LLShaderMgr::DOF_RES_SCALE, CameraDoFResScale);
+                gDeferredDoFCombineProgram.uniform1f(LLShaderMgr::DOF_WIDTH, (dof_width - 1) / (F32)src->getWidth());
+                gDeferredDoFCombineProgram.uniform1f(LLShaderMgr::DOF_HEIGHT, (dof_height - 1) / (F32)src->getHeight());
+
+                mScreenTriangleVB->setBuffer();
+                mScreenTriangleVB->drawArrays(LLRender::TRIANGLES, 0, 3);
+
+                gDeferredDoFCombineProgram.unbind();
+
+                dst->flush();
+            }
+        }
+        else
+        {
+            copyRenderTarget(src, dst);
+        }
+    }
+}
+
+void LLPipeline::renderFinalize()
+{
+    llassert(!gCubeSnapshot);
+    LLVertexBuffer::unbind();
+    LLGLState::checkStates();
+
+    assertInitialized();
+
+    LL_RECORD_BLOCK_TIME(FTM_RENDER_BLOOM);
+    LL_PROFILE_GPU_ZONE("renderFinalize");
+
+    gGL.color4f(1, 1, 1, 1);
+    LLGLDepthTest depth(GL_FALSE);
+    LLGLDisable blend(GL_BLEND);
+    LLGLDisable cull(GL_CULL_FACE);
+
+    enableLightsFullbright();
+
+    gGL.setColorMask(true, true);
+    glClearColor(0, 0, 0, 0);
+
+
+    copyScreenSpaceReflections(&mRT->screen, &mSceneMap);
+
+    generateLuminance(&mRT->screen, &mLuminanceMap);
+
+    generateExposure(&mLuminanceMap, &mExposureMap);
+
+    gammaCorrect(&mRT->screen, &mPostMap);
+
+    LLVertexBuffer::unbind();
+
+    generateGlow(&mPostMap);
+
+    combineGlow(&mPostMap, &mRT->screen);
+
+    gGLViewport[0] = gViewerWindow->getWorldViewRectRaw().mLeft;
+    gGLViewport[1] = gViewerWindow->getWorldViewRectRaw().mBottom;
+    gGLViewport[2] = gViewerWindow->getWorldViewRectRaw().getWidth();
+    gGLViewport[3] = gViewerWindow->getWorldViewRectRaw().getHeight();
+    glViewport(gGLViewport[0], gGLViewport[1], gGLViewport[2], gGLViewport[3]);
+
+    renderDoF(&mRT->screen, &mPostMap);
+
+    applyFXAA(&mPostMap, &mRT->screen);
+    LLRenderTarget* finalBuffer = &mRT->screen;
+    if (RenderBufferVisualization > -1)
+    {
+        finalBuffer = &mPostMap;
+        switch (RenderBufferVisualization)
+        {
+        case 0:
+        case 1:
+        case 2:
+        case 3:
+            visualizeBuffers(&mRT->deferredScreen, finalBuffer, RenderBufferVisualization);
+            break;
+        case 4:
+            visualizeBuffers(&mLuminanceMap, finalBuffer, 0);
+        default:
+            break;
+        }
+    }
+
+    // Present the screen target.
+
+    gDeferredPostNoDoFProgram.bind();
+
+    // Whatever is last in the above post processing chain should _always_ be rendered directly here.  If not, expect problems.
+    gDeferredPostNoDoFProgram.bindTexture(LLShaderMgr::DEFERRED_DIFFUSE, finalBuffer);
+    gDeferredPostNoDoFProgram.bindTexture(LLShaderMgr::DEFERRED_DEPTH, &mRT->deferredScreen, true);
+
+    {
+        LLGLDepthTest depth_test(GL_TRUE, GL_TRUE, GL_ALWAYS);
+        mScreenTriangleVB->setBuffer();
+        mScreenTriangleVB->drawArrays(LLRender::TRIANGLES, 0, 3);
+    }
+
+    gDeferredPostNoDoFProgram.unbind();
+
+    gGL.setSceneBlendType(LLRender::BT_ALPHA);
+
+    if (hasRenderDebugMask(LLPipeline::RENDER_DEBUG_PHYSICS_SHAPES))
+    {
+        renderPhysicsDisplay();
+    }
+
+    /*if (LLRenderTarget::sUseFBO && !gCubeSnapshot)
+    { // copy depth buffer from mRT->screen to framebuffer
+        LLRenderTarget::copyContentsToFramebuffer(mRT->screen, 0, 0, mRT->screen.getWidth(), mRT->screen.getHeight(), 0, 0,
+                                                  mRT->screen.getWidth(), mRT->screen.getHeight(),
+                                                  GL_DEPTH_BUFFER_BIT | GL_STENCIL_BUFFER_BIT, GL_NEAREST);
+    }*/
+
+    LLVertexBuffer::unbind();
+
+    LLGLState::checkStates();
+
+    // flush calls made to "addTrianglesDrawn" so far to stats machinery
+    recordTrianglesDrawn();
+}
+
+void LLPipeline::bindLightFunc(LLGLSLShader& shader)
+{
+    S32 channel = shader.enableTexture(LLShaderMgr::DEFERRED_LIGHTFUNC);
+    if (channel > -1)
+    {
+        gGL.getTexUnit(channel)->bindManual(LLTexUnit::TT_TEXTURE, mLightFunc);
+    }
+
+    channel = shader.enableTexture(LLShaderMgr::DEFERRED_BRDF_LUT, LLTexUnit::TT_TEXTURE);
+    if (channel > -1)
+    {
+        mPbrBrdfLut.bindTexture(0, channel);
+    }
+}
+
+void LLPipeline::bindShadowMaps(LLGLSLShader& shader)
+{
+    for (U32 i = 0; i < 4; i++)
+    {
+        LLRenderTarget* shadow_target = getSunShadowTarget(i);
+        if (shadow_target)
+        {
+            S32 channel = shader.enableTexture(LLShaderMgr::DEFERRED_SHADOW0 + i, LLTexUnit::TT_TEXTURE);
+            if (channel > -1)
+            {
+                gGL.getTexUnit(channel)->bind(getSunShadowTarget(i), true);
+            }
+        }
+    }
+
+    for (U32 i = 4; i < 6; i++)
+    {
+        S32 channel = shader.enableTexture(LLShaderMgr::DEFERRED_SHADOW0 + i);
+        if (channel > -1)
+        {
+            LLRenderTarget* shadow_target = getSpotShadowTarget(i - 4);
+            if (shadow_target)
+            {
+                gGL.getTexUnit(channel)->bind(shadow_target, true);
+            }
+        }
+    }
+}
+
+void LLPipeline::bindDeferredShaderFast(LLGLSLShader& shader)
+{
+    if (shader.mCanBindFast)
+    { // was previously fully bound, use fast path
+        shader.bind();
+        bindLightFunc(shader);
+        bindShadowMaps(shader);
+        bindReflectionProbes(shader);
+    }
+    else
+    { //wasn't previously bound, use slow path
+        bindDeferredShader(shader);
+        shader.mCanBindFast = true;
+    }
+}
+
+void LLPipeline::bindDeferredShader(LLGLSLShader& shader, LLRenderTarget* light_target, LLRenderTarget* depth_target)
+{
+    LL_PROFILE_ZONE_SCOPED_CATEGORY_PIPELINE;
+    LLRenderTarget* deferred_target       = &mRT->deferredScreen;
+    LLRenderTarget* deferred_light_target = &mRT->deferredLight;
+
+    shader.bind();
+    S32 channel = 0;
+    channel = shader.enableTexture(LLShaderMgr::DEFERRED_DIFFUSE, deferred_target->getUsage());
+    if (channel > -1)
+    {
+        deferred_target->bindTexture(0,channel, LLTexUnit::TFO_POINT); // frag_data[0]
+        gGL.getTexUnit(channel)->setTextureAddressMode(LLTexUnit::TAM_CLAMP);
+    }
+
+    channel = shader.enableTexture(LLShaderMgr::DEFERRED_SPECULAR, deferred_target->getUsage());
+    if (channel > -1)
+    {
+        deferred_target->bindTexture(1, channel, LLTexUnit::TFO_POINT); // frag_data[1]
+        gGL.getTexUnit(channel)->setTextureAddressMode(LLTexUnit::TAM_CLAMP);
+    }
+
+    channel = shader.enableTexture(LLShaderMgr::DEFERRED_NORMAL, deferred_target->getUsage());
+    if (channel > -1)
+    {
+        deferred_target->bindTexture(2, channel, LLTexUnit::TFO_POINT); // frag_data[2]
+        gGL.getTexUnit(channel)->setTextureAddressMode(LLTexUnit::TAM_CLAMP);
+    }
+
+    channel = shader.enableTexture(LLShaderMgr::DEFERRED_EMISSIVE, deferred_target->getUsage());
+    if (channel > -1)
+    {
+        deferred_target->bindTexture(3, channel, LLTexUnit::TFO_POINT); // frag_data[3]
+        gGL.getTexUnit(channel)->setTextureAddressMode(LLTexUnit::TAM_CLAMP);
+    }
+
+    channel = shader.enableTexture(LLShaderMgr::DEFERRED_DEPTH, deferred_target->getUsage());
+    if (channel > -1)
+    {
+        if (depth_target)
+        {
+            gGL.getTexUnit(channel)->bind(depth_target, true);
+        }
+        else
+        {
+            gGL.getTexUnit(channel)->bind(deferred_target, true);
+        }
+        stop_glerror();
+    }
+
+    channel = shader.enableTexture(LLShaderMgr::EXPOSURE_MAP);
+    if (channel > -1)
+    {
+        gGL.getTexUnit(channel)->bind(&mExposureMap);
+    }
+
+    if (shader.getUniformLocation(LLShaderMgr::VIEWPORT) != -1)
+    {
+        shader.uniform4f(LLShaderMgr::VIEWPORT, (F32) gGLViewport[0],
+                                    (F32) gGLViewport[1],
+                                    (F32) gGLViewport[2],
+                                    (F32) gGLViewport[3]);
+    }
+
+    if (sReflectionRender && !shader.getUniformLocation(LLShaderMgr::MODELVIEW_MATRIX))
+    {
+        shader.uniformMatrix4fv(LLShaderMgr::MODELVIEW_MATRIX, 1, false, mReflectionModelView.m);
+    }
+
+    channel = shader.enableTexture(LLShaderMgr::DEFERRED_NOISE);
+    if (channel > -1)
+    {
+        gGL.getTexUnit(channel)->bindManual(LLTexUnit::TT_TEXTURE, mNoiseMap);
+        gGL.getTexUnit(channel)->setTextureFilteringOption(LLTexUnit::TFO_POINT);
+    }
+
+    bindLightFunc(shader);
+
+    stop_glerror();
+
+    light_target = light_target ? light_target : deferred_light_target;
+    channel = shader.enableTexture(LLShaderMgr::DEFERRED_LIGHT, light_target->getUsage());
+    if (channel > -1)
+    {
+        if (light_target->isComplete())
+        {
+            light_target->bindTexture(0, channel, LLTexUnit::TFO_POINT);
+        }
+        else
+        {
+            gGL.getTexUnit(channel)->bindFast(LLViewerFetchedTexture::sWhiteImagep);
+        }
+    }
+
+    stop_glerror();
+
+    bindShadowMaps(shader);
+
+    stop_glerror();
+
+    F32 mat[16*6];
+    for (U32 i = 0; i < 16; i++)
+    {
+        mat[i] = mSunShadowMatrix[0].m[i];
+        mat[i+16] = mSunShadowMatrix[1].m[i];
+        mat[i+32] = mSunShadowMatrix[2].m[i];
+        mat[i+48] = mSunShadowMatrix[3].m[i];
+        mat[i+64] = mSunShadowMatrix[4].m[i];
+        mat[i+80] = mSunShadowMatrix[5].m[i];
+    }
+
+    shader.uniformMatrix4fv(LLShaderMgr::DEFERRED_SHADOW_MATRIX, 6, false, mat);
+
+    stop_glerror();
+
+    if (!LLPipeline::sReflectionProbesEnabled)
+    {
+        channel = shader.enableTexture(LLShaderMgr::ENVIRONMENT_MAP, LLTexUnit::TT_CUBE_MAP);
+        if (channel > -1)
+        {
+            LLCubeMap* cube_map = gSky.mVOSkyp ? gSky.mVOSkyp->getCubeMap() : NULL;
+            if (cube_map)
+            {
+                cube_map->enable(channel);
+                cube_map->bind();
+            }
+
+            F32* m = gGLModelView;
+
+            F32 mat[] = { m[0], m[1], m[2],
+                          m[4], m[5], m[6],
+                          m[8], m[9], m[10] };
+
+            shader.uniformMatrix3fv(LLShaderMgr::DEFERRED_ENV_MAT, 1, true, mat);
+        }
+    }
+
+    bindReflectionProbes(shader);
+
+    if (gAtmosphere)
+    {
+        // bind precomputed textures necessary for calculating sun and sky luminance
+        channel = shader.enableTexture(LLShaderMgr::TRANSMITTANCE_TEX, LLTexUnit::TT_TEXTURE);
+        if (channel > -1)
+        {
+            shader.bindTexture(LLShaderMgr::TRANSMITTANCE_TEX, gAtmosphere->getTransmittance());
+        }
+
+        channel = shader.enableTexture(LLShaderMgr::SCATTER_TEX, LLTexUnit::TT_TEXTURE_3D);
+        if (channel > -1)
+        {
+            shader.bindTexture(LLShaderMgr::SCATTER_TEX, gAtmosphere->getScattering());
+        }
+
+        channel = shader.enableTexture(LLShaderMgr::SINGLE_MIE_SCATTER_TEX, LLTexUnit::TT_TEXTURE_3D);
+        if (channel > -1)
+        {
+            shader.bindTexture(LLShaderMgr::SINGLE_MIE_SCATTER_TEX, gAtmosphere->getMieScattering());
+        }
+
+        channel = shader.enableTexture(LLShaderMgr::ILLUMINANCE_TEX, LLTexUnit::TT_TEXTURE);
+        if (channel > -1)
+        {
+            shader.bindTexture(LLShaderMgr::ILLUMINANCE_TEX, gAtmosphere->getIlluminance());
+        }
+    }
+
+    /*if (gCubeSnapshot)
+    { // we only really care about the first two values, but the shader needs increasing separation between clip planes
+        shader.uniform4f(LLShaderMgr::DEFERRED_SHADOW_CLIP, 1.f, 64.f, 128.f, 256.f);
+    }
+    else*/
+    {
+        shader.uniform4fv(LLShaderMgr::DEFERRED_SHADOW_CLIP, 1, mSunClipPlanes.mV);
+    }
+    shader.uniform1f(LLShaderMgr::DEFERRED_SUN_WASH, RenderDeferredSunWash);
+    shader.uniform1f(LLShaderMgr::DEFERRED_SHADOW_NOISE, RenderShadowNoise);
+    shader.uniform1f(LLShaderMgr::DEFERRED_BLUR_SIZE, RenderShadowBlurSize);
+
+    shader.uniform1f(LLShaderMgr::DEFERRED_SSAO_RADIUS, RenderSSAOScale);
+    shader.uniform1f(LLShaderMgr::DEFERRED_SSAO_MAX_RADIUS, RenderSSAOMaxScale);
+
+    F32 ssao_factor = RenderSSAOFactor;
+    shader.uniform1f(LLShaderMgr::DEFERRED_SSAO_FACTOR, ssao_factor);
+    shader.uniform1f(LLShaderMgr::DEFERRED_SSAO_FACTOR_INV, 1.0/ssao_factor);
+
+    LLVector3 ssao_effect = RenderSSAOEffect;
+    F32 matrix_diag = (ssao_effect[0] + 2.0*ssao_effect[1])/3.0;
+    F32 matrix_nondiag = (ssao_effect[0] - ssao_effect[1])/3.0;
+    // This matrix scales (proj of color onto <1/rt(3),1/rt(3),1/rt(3)>) by
+    // value factor, and scales remainder by saturation factor
+    F32 ssao_effect_mat[] = {   matrix_diag, matrix_nondiag, matrix_nondiag,
+                                matrix_nondiag, matrix_diag, matrix_nondiag,
+                                matrix_nondiag, matrix_nondiag, matrix_diag};
+    shader.uniformMatrix3fv(LLShaderMgr::DEFERRED_SSAO_EFFECT_MAT, 1, GL_FALSE, ssao_effect_mat);
+
+    //F32 shadow_offset_error = 1.f + RenderShadowOffsetError * fabsf(LLViewerCamera::getInstance()->getOrigin().mV[2]);
+    F32 shadow_bias_error = RenderShadowBiasError * fabsf(LLViewerCamera::getInstance()->getOrigin().mV[2])/3000.f;
+    F32 shadow_bias       = RenderShadowBias + shadow_bias_error;
+
+    shader.uniform2f(LLShaderMgr::DEFERRED_SCREEN_RES, deferred_target->getWidth(), deferred_target->getHeight());
+    shader.uniform1f(LLShaderMgr::DEFERRED_NEAR_CLIP, LLViewerCamera::getInstance()->getNear()*2.f);
+    shader.uniform1f (LLShaderMgr::DEFERRED_SHADOW_OFFSET, RenderShadowOffset); //*shadow_offset_error);
+    shader.uniform1f(LLShaderMgr::DEFERRED_SHADOW_BIAS, shadow_bias);
+    shader.uniform1f(LLShaderMgr::DEFERRED_SPOT_SHADOW_OFFSET, RenderSpotShadowOffset);
+    shader.uniform1f(LLShaderMgr::DEFERRED_SPOT_SHADOW_BIAS, RenderSpotShadowBias);
+
+    shader.uniform3fv(LLShaderMgr::DEFERRED_SUN_DIR, 1, mTransformedSunDir.mV);
+    shader.uniform3fv(LLShaderMgr::DEFERRED_MOON_DIR, 1, mTransformedMoonDir.mV);
+    shader.uniform2f(LLShaderMgr::DEFERRED_SHADOW_RES, mRT->shadow[0].getWidth(), mRT->shadow[0].getHeight());
+    shader.uniform2f(LLShaderMgr::DEFERRED_PROJ_SHADOW_RES, mSpotShadow[0].getWidth(), mSpotShadow[0].getHeight());
+    shader.uniform1f(LLShaderMgr::DEFERRED_DEPTH_CUTOFF, RenderEdgeDepthCutoff);
+    shader.uniform1f(LLShaderMgr::DEFERRED_NORM_CUTOFF, RenderEdgeNormCutoff);
+
+    shader.uniformMatrix4fv(LLShaderMgr::MODELVIEW_DELTA_MATRIX, 1, GL_FALSE, gGLDeltaModelView);
+    shader.uniformMatrix4fv(LLShaderMgr::INVERSE_MODELVIEW_DELTA_MATRIX, 1, GL_FALSE, gGLInverseDeltaModelView);
+
+    shader.uniform1i(LLShaderMgr::CUBE_SNAPSHOT, gCubeSnapshot ? 1 : 0);
+
+    if (shader.getUniformLocation(LLShaderMgr::DEFERRED_NORM_MATRIX) >= 0)
+    {
+        glh::matrix4f norm_mat = get_current_modelview().inverse().transpose();
+        shader.uniformMatrix4fv(LLShaderMgr::DEFERRED_NORM_MATRIX, 1, false, norm_mat.m);
+    }
+
+    // auto adjust legacy sun color if needed
+    static LLCachedControl<bool> should_auto_adjust(gSavedSettings, "RenderSkyAutoAdjustLegacy", true);
+    static LLCachedControl<F32> auto_adjust_sun_color_scale(gSavedSettings, "RenderSkyAutoAdjustSunColorScale", 1.f);
+    LLSettingsSky::ptr_t psky = LLEnvironment::instance().getCurrentSky();
+    LLColor3 sun_diffuse(mSunDiffuse.mV);
+    if (should_auto_adjust && psky->canAutoAdjust())
+    {
+        sun_diffuse *= auto_adjust_sun_color_scale;
+    }
+
+    shader.uniform3fv(LLShaderMgr::SUNLIGHT_COLOR, 1, sun_diffuse.mV);
+    shader.uniform3fv(LLShaderMgr::MOONLIGHT_COLOR, 1, mMoonDiffuse.mV);
+
+    shader.uniform1f(LLShaderMgr::REFLECTION_PROBE_MAX_LOD, mReflectionMapManager.mMaxProbeLOD);
+}
+
+
+LLColor3 pow3f(LLColor3 v, F32 f)
+{
+    v.mV[0] = powf(v.mV[0], f);
+    v.mV[1] = powf(v.mV[1], f);
+    v.mV[2] = powf(v.mV[2], f);
+    return v;
+}
+
+LLVector4 pow4fsrgb(LLVector4 v, F32 f)
+{
+    v.mV[0] = powf(v.mV[0], f);
+    v.mV[1] = powf(v.mV[1], f);
+    v.mV[2] = powf(v.mV[2], f);
+    return v;
+}
+
+void LLPipeline::renderDeferredLighting()
+{
+    LL_PROFILE_ZONE_SCOPED_CATEGORY_PIPELINE;
+    LL_PROFILE_GPU_ZONE("renderDeferredLighting");
+    if (!sCull)
+    {
+        return;
+    }
+
+    llassert(!sRenderingHUDs);
+
+    F32 light_scale = 1.f;
+
+    if (gCubeSnapshot)
+    { //darken local lights when probe ambiance is above 1
+        light_scale = mReflectionMapManager.mLightScale;
+    }
+
+    LLRenderTarget *screen_target         = &mRT->screen;
+    LLRenderTarget* deferred_light_target = &mRT->deferredLight;
+
+    {
+        LL_PROFILE_ZONE_NAMED_CATEGORY_PIPELINE("deferred");
+        LLViewerCamera *camera = LLViewerCamera::getInstance();
+
+        if (gPipeline.hasRenderType(LLPipeline::RENDER_TYPE_HUD))
+        {
+            gPipeline.toggleRenderType(LLPipeline::RENDER_TYPE_HUD);
+        }
+
+        gGL.setColorMask(true, true);
+
+        // draw a cube around every light
+        LLVertexBuffer::unbind();
+
+        LLGLEnable cull(GL_CULL_FACE);
+        LLGLEnable blend(GL_BLEND);
+
+        glh::matrix4f mat = copy_matrix(gGLModelView);
+
+        setupHWLights();  // to set mSun/MoonDir;
+
+        glh::vec4f tc(mSunDir.mV);
+        mat.mult_matrix_vec(tc);
+        mTransformedSunDir.set(tc.v);
+
+        glh::vec4f tc_moon(mMoonDir.mV);
+        mat.mult_matrix_vec(tc_moon);
+        mTransformedMoonDir.set(tc_moon.v);
+
+        if (RenderDeferredSSAO || RenderShadowDetail > 0)
+        {
+            LL_PROFILE_GPU_ZONE("sun program");
+            deferred_light_target->bindTarget();
+            {  // paint shadow/SSAO light map (direct lighting lightmap)
+                LL_PROFILE_ZONE_NAMED_CATEGORY_PIPELINE("renderDeferredLighting - sun shadow");
+                bindDeferredShader(gDeferredSunProgram, deferred_light_target);
+                mScreenTriangleVB->setBuffer();
+                glClearColor(1, 1, 1, 1);
+                deferred_light_target->clear(GL_COLOR_BUFFER_BIT);
+                glClearColor(0, 0, 0, 0);
+
+                glh::matrix4f inv_trans = get_current_modelview().inverse().transpose();
+
+                const U32 slice = 32;
+                F32       offset[slice * 3];
+                for (U32 i = 0; i < 4; i++)
+                {
+                    for (U32 j = 0; j < 8; j++)
+                    {
+                        glh::vec3f v;
+                        v.set_value(sinf(6.284f / 8 * j), cosf(6.284f / 8 * j), -(F32) i);
+                        v.normalize();
+                        inv_trans.mult_matrix_vec(v);
+                        v.normalize();
+                        offset[(i * 8 + j) * 3 + 0] = v.v[0];
+                        offset[(i * 8 + j) * 3 + 1] = v.v[2];
+                        offset[(i * 8 + j) * 3 + 2] = v.v[1];
+                    }
+                }
+
+                gDeferredSunProgram.uniform3fv(sOffset, slice, offset);
+                gDeferredSunProgram.uniform2f(LLShaderMgr::DEFERRED_SCREEN_RES,
+                                              deferred_light_target->getWidth(),
+                                              deferred_light_target->getHeight());
+
+                {
+                    LLGLDisable   blend(GL_BLEND);
+                    LLGLDepthTest depth(GL_TRUE, GL_FALSE, GL_ALWAYS);
+                    mScreenTriangleVB->drawArrays(LLRender::TRIANGLES, 0, 3);
+                }
+
+                unbindDeferredShader(gDeferredSunProgram);
+            }
+            deferred_light_target->flush();
+        }
+
+        if (RenderDeferredSSAO)
+        {
+            // soften direct lighting lightmap
+            LL_PROFILE_ZONE_NAMED_CATEGORY_PIPELINE("renderDeferredLighting - soften shadow");
+            LL_PROFILE_GPU_ZONE("soften shadow");
+            // blur lightmap
+            screen_target->bindTarget();
+            glClearColor(1, 1, 1, 1);
+            screen_target->clear(GL_COLOR_BUFFER_BIT);
+            glClearColor(0, 0, 0, 0);
+
+            bindDeferredShader(gDeferredBlurLightProgram);
+
+            LLVector3 go = RenderShadowGaussian;
+            const U32 kern_length = 4;
+            F32       blur_size = RenderShadowBlurSize;
+            F32       dist_factor = RenderShadowBlurDistFactor;
+
+            // sample symmetrically with the middle sample falling exactly on 0.0
+            F32 x = 0.f;
+
+            LLVector3 gauss[32];  // xweight, yweight, offset
+
+            for (U32 i = 0; i < kern_length; i++)
+            {
+                gauss[i].mV[0] = llgaussian(x, go.mV[0]);
+                gauss[i].mV[1] = llgaussian(x, go.mV[1]);
+                gauss[i].mV[2] = x;
+                x += 1.f;
+            }
+
+            gDeferredBlurLightProgram.uniform2f(sDelta, 1.f, 0.f);
+            gDeferredBlurLightProgram.uniform1f(sDistFactor, dist_factor);
+            gDeferredBlurLightProgram.uniform3fv(sKern, kern_length, gauss[0].mV);
+            gDeferredBlurLightProgram.uniform1f(sKernScale, blur_size * (kern_length / 2.f - 0.5f));
+
+            {
+                LLGLDisable   blend(GL_BLEND);
+                LLGLDepthTest depth(GL_TRUE, GL_FALSE, GL_ALWAYS);
+                mScreenTriangleVB->setBuffer();
+                mScreenTriangleVB->drawArrays(LLRender::TRIANGLES, 0, 3);
+            }
+
+            screen_target->flush();
+            unbindDeferredShader(gDeferredBlurLightProgram);
+
+            bindDeferredShader(gDeferredBlurLightProgram, screen_target);
+
+            deferred_light_target->bindTarget();
+
+            gDeferredBlurLightProgram.uniform2f(sDelta, 0.f, 1.f);
+
+            {
+                LLGLDisable   blend(GL_BLEND);
+                LLGLDepthTest depth(GL_TRUE, GL_FALSE, GL_ALWAYS);
+                mScreenTriangleVB->setBuffer();
+                mScreenTriangleVB->drawArrays(LLRender::TRIANGLES, 0, 3);
+            }
+            deferred_light_target->flush();
+            unbindDeferredShader(gDeferredBlurLightProgram);
+        }
+
+        screen_target->bindTarget();
+        // clear color buffer here - zeroing alpha (glow) is important or it will accumulate against sky
+        glClearColor(0, 0, 0, 0);
+        screen_target->clear(GL_COLOR_BUFFER_BIT);
+
+        if (RenderDeferredAtmospheric)
+        {  // apply sunlight contribution
+            LLGLSLShader &soften_shader = gDeferredSoftenProgram;
+
+            LL_PROFILE_ZONE_NAMED_CATEGORY_PIPELINE("renderDeferredLighting - atmospherics");
+            LL_PROFILE_GPU_ZONE("atmospherics");
+            bindDeferredShader(soften_shader);
+
+            static LLCachedControl<F32> ssao_scale(gSavedSettings, "RenderSSAOIrradianceScale", 0.5f);
+            static LLCachedControl<F32> ssao_max(gSavedSettings, "RenderSSAOIrradianceMax", 0.25f);
+            static LLStaticHashedString ssao_scale_str("ssao_irradiance_scale");
+            static LLStaticHashedString ssao_max_str("ssao_irradiance_max");
+
+            soften_shader.uniform1f(ssao_scale_str, ssao_scale);
+            soften_shader.uniform1f(ssao_max_str, ssao_max);
+
+            LLEnvironment &environment = LLEnvironment::instance();
+            soften_shader.uniform1i(LLShaderMgr::SUN_UP_FACTOR, environment.getIsSunUp() ? 1 : 0);
+            soften_shader.uniform3fv(LLShaderMgr::LIGHTNORM, 1, environment.getClampedLightNorm().mV);
+
+            soften_shader.uniform4fv(LLShaderMgr::WATER_WATERPLANE, 1, LLDrawPoolAlpha::sWaterPlane.mV);
+
+            {
+                LLGLDepthTest depth(GL_FALSE);
+                LLGLDisable   blend(GL_BLEND);
+
+                // full screen blit
+                mScreenTriangleVB->setBuffer();
+                mScreenTriangleVB->drawArrays(LLRender::TRIANGLES, 0, 3);
+            }
+
+            unbindDeferredShader(gDeferredSoftenProgram);
+        }
+
+        static LLCachedControl<S32> local_light_count(gSavedSettings, "RenderLocalLightCount", 256);
+
+        if (local_light_count > 0)
+        {
+            gGL.setSceneBlendType(LLRender::BT_ADD);
+            std::list<LLVector4>        fullscreen_lights;
+            LLDrawable::drawable_list_t spot_lights;
+            LLDrawable::drawable_list_t fullscreen_spot_lights;
+
+            if (!gCubeSnapshot)
+            {
+                for (U32 i = 0; i < 2; i++)
+                {
+                    mTargetShadowSpotLight[i] = NULL;
+                }
+            }
+
+            std::list<LLVector4> light_colors;
+
+            LLVertexBuffer::unbind();
+
+            {
+                LL_PROFILE_ZONE_NAMED_CATEGORY_PIPELINE("renderDeferredLighting - local lights");
+                LL_PROFILE_GPU_ZONE("local lights");
+                bindDeferredShader(gDeferredLightProgram);
+
+                if (mCubeVB.isNull())
+                {
+                    mCubeVB = ll_create_cube_vb(LLVertexBuffer::MAP_VERTEX);
+                }
+
+                mCubeVB->setBuffer();
+
+                LLGLDepthTest depth(GL_TRUE, GL_FALSE);
+                // mNearbyLights already includes distance calculation and excludes muted avatars.
+                // It is calculated from mLights
+                // mNearbyLights also provides fade value to gracefully fade-out out of range lights
+                S32 count = 0;
+                for (light_set_t::iterator iter = mNearbyLights.begin(); iter != mNearbyLights.end(); ++iter)
+                {
+                    count++;
+                    if (count > local_light_count)
+                    { //stop collecting lights once we hit the limit
+                        break;
+                    }
+
+                    LLDrawable * drawablep = iter->drawable;
+                    LLVOVolume * volume = drawablep->getVOVolume();
+                    if (!volume)
+                    {
+                        continue;
+                    }
+
+                    if (volume->isAttachment())
+                    {
+                        if (!sRenderAttachedLights)
+                        {
+                            continue;
+                        }
+                    }
+
+                    LLVector4a center;
+                    center.load3(drawablep->getPositionAgent().mV);
+                    const F32 *c = center.getF32ptr();
+                    F32        s = volume->getLightRadius() * 1.5f;
+
+                    // send light color to shader in linear space
+                    LLColor3 col = volume->getLightLinearColor() * light_scale;
+
+                    if (col.magVecSquared() < 0.001f)
+                    {
+                        continue;
+                    }
+
+                    if (s <= 0.001f)
+                    {
+                        continue;
+                    }
+
+                    LLVector4a sa;
+                    sa.splat(s);
+                    if (camera->AABBInFrustumNoFarClip(center, sa) == 0)
+                    {
+                        continue;
+                    }
+
+                    sVisibleLightCount++;
+
+                    if (camera->getOrigin().mV[0] > c[0] + s + 0.2f || camera->getOrigin().mV[0] < c[0] - s - 0.2f ||
+                        camera->getOrigin().mV[1] > c[1] + s + 0.2f || camera->getOrigin().mV[1] < c[1] - s - 0.2f ||
+                        camera->getOrigin().mV[2] > c[2] + s + 0.2f || camera->getOrigin().mV[2] < c[2] - s - 0.2f)
+                    {  // draw box if camera is outside box
+                        if (volume->isLightSpotlight())
+                        {
+                            drawablep->getVOVolume()->updateSpotLightPriority();
+                            spot_lights.push_back(drawablep);
+                            continue;
+                        }
+
+                        gDeferredLightProgram.uniform3fv(LLShaderMgr::LIGHT_CENTER, 1, c);
+                        gDeferredLightProgram.uniform1f(LLShaderMgr::LIGHT_SIZE, s);
+                        gDeferredLightProgram.uniform3fv(LLShaderMgr::DIFFUSE_COLOR, 1, col.mV);
+                        gDeferredLightProgram.uniform1f(LLShaderMgr::LIGHT_FALLOFF, volume->getLightFalloff(DEFERRED_LIGHT_FALLOFF));
+                        gGL.syncMatrices();
+
+                        mCubeVB->drawRange(LLRender::TRIANGLE_FAN, 0, 7, 8, get_box_fan_indices(camera, center));
+                    }
+                    else
+                    {
+                        if (volume->isLightSpotlight())
+                        {
+                            drawablep->getVOVolume()->updateSpotLightPriority();
+                            fullscreen_spot_lights.push_back(drawablep);
+                            continue;
+                        }
+
+                        glh::vec3f tc(c);
+                        mat.mult_matrix_vec(tc);
+
+                        fullscreen_lights.push_back(LLVector4(tc.v[0], tc.v[1], tc.v[2], s));
+                        light_colors.push_back(LLVector4(col.mV[0], col.mV[1], col.mV[2], volume->getLightFalloff(DEFERRED_LIGHT_FALLOFF)));
+                    }
+                }
+
+                // Bookmark comment to allow searching for mSpecialRenderMode == 3 (avatar edit mode),
+                // prev site of appended deferred character light, removed by SL-13522 09/20
+
+                unbindDeferredShader(gDeferredLightProgram);
+            }
+
+            if (!spot_lights.empty())
+            {
+                LL_PROFILE_ZONE_NAMED_CATEGORY_PIPELINE("renderDeferredLighting - projectors");
+                LL_PROFILE_GPU_ZONE("projectors");
+                LLGLDepthTest depth(GL_TRUE, GL_FALSE);
+                bindDeferredShader(gDeferredSpotLightProgram);
+
+                mCubeVB->setBuffer();
+
+                gDeferredSpotLightProgram.enableTexture(LLShaderMgr::DEFERRED_PROJECTION);
+
+                for (LLDrawable::drawable_list_t::iterator iter = spot_lights.begin(); iter != spot_lights.end(); ++iter)
+                {
+                    LLDrawable *drawablep = *iter;
+
+                    LLVOVolume *volume = drawablep->getVOVolume();
+
+                    LLVector4a center;
+                    center.load3(drawablep->getPositionAgent().mV);
+                    const F32* c = center.getF32ptr();
+                    F32        s = volume->getLightRadius() * 1.5f;
+
+                    sVisibleLightCount++;
+
+                    setupSpotLight(gDeferredSpotLightProgram, drawablep);
+
+                    // send light color to shader in linear space
+                    LLColor3 col = volume->getLightLinearColor() * light_scale;
+
+                    gDeferredSpotLightProgram.uniform3fv(LLShaderMgr::LIGHT_CENTER, 1, c);
+                    gDeferredSpotLightProgram.uniform1f(LLShaderMgr::LIGHT_SIZE, s);
+                    gDeferredSpotLightProgram.uniform3fv(LLShaderMgr::DIFFUSE_COLOR, 1, col.mV);
+                    gDeferredSpotLightProgram.uniform1f(LLShaderMgr::LIGHT_FALLOFF, volume->getLightFalloff(DEFERRED_LIGHT_FALLOFF));
+                    gGL.syncMatrices();
+
+                    mCubeVB->drawRange(LLRender::TRIANGLE_FAN, 0, 7, 8, get_box_fan_indices(camera, center));
+                }
+                gDeferredSpotLightProgram.disableTexture(LLShaderMgr::DEFERRED_PROJECTION);
+                unbindDeferredShader(gDeferredSpotLightProgram);
+            }
+
+            {
+                LL_PROFILE_ZONE_NAMED_CATEGORY_PIPELINE("renderDeferredLighting - fullscreen lights");
+                LLGLDepthTest depth(GL_FALSE);
+                LL_PROFILE_GPU_ZONE("fullscreen lights");
+
+                U32 count = 0;
+
+                const U32 max_count = LL_DEFERRED_MULTI_LIGHT_COUNT;
+                LLVector4 light[max_count];
+                LLVector4 col[max_count];
+
+                F32 far_z = 0.f;
+
+                while (!fullscreen_lights.empty())
+                {
+                    light[count] = fullscreen_lights.front();
+                    fullscreen_lights.pop_front();
+                    col[count] = light_colors.front();
+                    light_colors.pop_front();
+
+                    far_z = llmin(light[count].mV[2] - light[count].mV[3], far_z);
+                    count++;
+                    if (count == max_count || fullscreen_lights.empty())
+                    {
+                        U32 idx = count - 1;
+                        bindDeferredShader(gDeferredMultiLightProgram[idx]);
+                        gDeferredMultiLightProgram[idx].uniform1i(LLShaderMgr::MULTI_LIGHT_COUNT, count);
+                        gDeferredMultiLightProgram[idx].uniform4fv(LLShaderMgr::MULTI_LIGHT, count, (GLfloat*)light);
+                        gDeferredMultiLightProgram[idx].uniform4fv(LLShaderMgr::MULTI_LIGHT_COL, count, (GLfloat*)col);
+                        gDeferredMultiLightProgram[idx].uniform1f(LLShaderMgr::MULTI_LIGHT_FAR_Z, far_z);
+                        far_z = 0.f;
+                        count = 0;
+                        mScreenTriangleVB->setBuffer();
+                        mScreenTriangleVB->drawArrays(LLRender::TRIANGLES, 0, 3);
+                        unbindDeferredShader(gDeferredMultiLightProgram[idx]);
+                    }
+                }
+
+                bindDeferredShader(gDeferredMultiSpotLightProgram);
+
+                gDeferredMultiSpotLightProgram.enableTexture(LLShaderMgr::DEFERRED_PROJECTION);
+
+                mScreenTriangleVB->setBuffer();
+
+                for (LLDrawable::drawable_list_t::iterator iter = fullscreen_spot_lights.begin(); iter != fullscreen_spot_lights.end(); ++iter)
+                {
+                    LLDrawable* drawablep = *iter;
+                    LLVOVolume* volume = drawablep->getVOVolume();
+                    LLVector3   center = drawablep->getPositionAgent();
+                    F32* c = center.mV;
+                    F32         light_size_final = volume->getLightRadius() * 1.5f;
+                    F32         light_falloff_final = volume->getLightFalloff(DEFERRED_LIGHT_FALLOFF);
+
+                    sVisibleLightCount++;
+
+                    glh::vec3f tc(c);
+                    mat.mult_matrix_vec(tc);
+
+                    setupSpotLight(gDeferredMultiSpotLightProgram, drawablep);
+
+                    // send light color to shader in linear space
+                    LLColor3 col = volume->getLightLinearColor() * light_scale;
+
+                    gDeferredMultiSpotLightProgram.uniform3fv(LLShaderMgr::LIGHT_CENTER, 1, tc.v);
+                    gDeferredMultiSpotLightProgram.uniform1f(LLShaderMgr::LIGHT_SIZE, light_size_final);
+                    gDeferredMultiSpotLightProgram.uniform3fv(LLShaderMgr::DIFFUSE_COLOR, 1, col.mV);
+                    gDeferredMultiSpotLightProgram.uniform1f(LLShaderMgr::LIGHT_FALLOFF, light_falloff_final);
+                    mScreenTriangleVB->drawArrays(LLRender::TRIANGLES, 0, 3);
+                }
+
+                gDeferredMultiSpotLightProgram.disableTexture(LLShaderMgr::DEFERRED_PROJECTION);
+                unbindDeferredShader(gDeferredMultiSpotLightProgram);
+            }
+        }
+
+        gGL.setColorMask(true, true);
+    }
+
+    {  // render non-deferred geometry (alpha, fullbright, glow)
+        LLGLDisable blend(GL_BLEND);
+
+        pushRenderTypeMask();
+        andRenderTypeMask(LLPipeline::RENDER_TYPE_ALPHA,
+                          LLPipeline::RENDER_TYPE_ALPHA_PRE_WATER,
+                          LLPipeline::RENDER_TYPE_ALPHA_POST_WATER,
+                          LLPipeline::RENDER_TYPE_FULLBRIGHT,
+                          LLPipeline::RENDER_TYPE_VOLUME,
+                          LLPipeline::RENDER_TYPE_GLOW,
+                          LLPipeline::RENDER_TYPE_BUMP,
+                          LLPipeline::RENDER_TYPE_GLTF_PBR,
+                          LLPipeline::RENDER_TYPE_PASS_SIMPLE,
+                          LLPipeline::RENDER_TYPE_PASS_ALPHA,
+                          LLPipeline::RENDER_TYPE_PASS_ALPHA_MASK,
+                          LLPipeline::RENDER_TYPE_PASS_BUMP,
+                          LLPipeline::RENDER_TYPE_PASS_POST_BUMP,
+                          LLPipeline::RENDER_TYPE_PASS_FULLBRIGHT,
+                          LLPipeline::RENDER_TYPE_PASS_FULLBRIGHT_ALPHA_MASK,
+                          LLPipeline::RENDER_TYPE_PASS_FULLBRIGHT_SHINY,
+                          LLPipeline::RENDER_TYPE_PASS_GLOW,
+                          LLPipeline::RENDER_TYPE_PASS_GLTF_GLOW,
+                          LLPipeline::RENDER_TYPE_PASS_GRASS,
+                          LLPipeline::RENDER_TYPE_PASS_SHINY,
+                          LLPipeline::RENDER_TYPE_PASS_INVISIBLE,
+                          LLPipeline::RENDER_TYPE_PASS_INVISI_SHINY,
+                          LLPipeline::RENDER_TYPE_AVATAR,
+                          LLPipeline::RENDER_TYPE_CONTROL_AV,
+                          LLPipeline::RENDER_TYPE_ALPHA_MASK,
+                          LLPipeline::RENDER_TYPE_FULLBRIGHT_ALPHA_MASK,
+                          LLPipeline::RENDER_TYPE_WATER,
+                          END_RENDER_TYPES);
+
+        renderGeomPostDeferred(*LLViewerCamera::getInstance());
+        popRenderTypeMask();
+    }
+
+    screen_target->flush();
+
+    if (!gCubeSnapshot)
+    {
+        // this is the end of the 3D scene render, grab a copy of the modelview and projection
+        // matrix for use in off-by-one-frame effects in the next frame
+        for (U32 i = 0; i < 16; i++)
+        {
+            gGLLastModelView[i] = gGLModelView[i];
+            gGLLastProjection[i] = gGLProjection[i];
+        }
+    }
+    gGL.setColorMask(true, true);
+}
+
+void LLPipeline::doAtmospherics()
+{
+    LL_PROFILE_ZONE_SCOPED_CATEGORY_PIPELINE;
+
+    if (sImpostorRender)
+    { // do not attempt atmospherics on impostors
+        return;
+    }
+
+    if (RenderDeferredAtmospheric)
+    {
+        {
+            // copy depth buffer for use in haze shader (use water displacement map as temp storage)
+            LLGLDepthTest depth(GL_TRUE, GL_TRUE, GL_ALWAYS);
+
+            LLRenderTarget& src = gPipeline.mRT->screen;
+            LLRenderTarget& depth_src = gPipeline.mRT->deferredScreen;
+            LLRenderTarget& dst = gPipeline.mWaterDis;
+
+            mRT->screen.flush();
+            dst.bindTarget();
+            gCopyDepthProgram.bind();
+
+            S32 diff_map = gCopyDepthProgram.getTextureChannel(LLShaderMgr::DIFFUSE_MAP);
+            S32 depth_map = gCopyDepthProgram.getTextureChannel(LLShaderMgr::DEFERRED_DEPTH);
+
+            gGL.getTexUnit(diff_map)->bind(&src);
+            gGL.getTexUnit(depth_map)->bind(&depth_src, true);
+
+            gGL.setColorMask(false, false);
+            gPipeline.mScreenTriangleVB->setBuffer();
+            gPipeline.mScreenTriangleVB->drawArrays(LLRender::TRIANGLES, 0, 3);
+
+            dst.flush();
+            mRT->screen.bindTarget();
+        }
+
+        LLGLEnable blend(GL_BLEND);
+        gGL.blendFunc(LLRender::BF_ONE, LLRender::BF_SOURCE_ALPHA, LLRender::BF_ZERO, LLRender::BF_SOURCE_ALPHA);
+        gGL.setColorMask(true, true);
+
+        // apply haze
+        LLGLSLShader& haze_shader = gHazeProgram;
+
+        LL_PROFILE_GPU_ZONE("haze");
+        bindDeferredShader(haze_shader, nullptr, &mWaterDis);
+
+        LLEnvironment& environment = LLEnvironment::instance();
+        haze_shader.uniform1i(LLShaderMgr::SUN_UP_FACTOR, environment.getIsSunUp() ? 1 : 0);
+        haze_shader.uniform3fv(LLShaderMgr::LIGHTNORM, 1, environment.getClampedLightNorm().mV);
+
+        haze_shader.uniform4fv(LLShaderMgr::WATER_WATERPLANE, 1, LLDrawPoolAlpha::sWaterPlane.mV);
+
+        LLGLDepthTest depth(GL_FALSE);
+
+        // full screen blit
+        mScreenTriangleVB->setBuffer();
+        mScreenTriangleVB->drawArrays(LLRender::TRIANGLES, 0, 3);
+
+        unbindDeferredShader(haze_shader);
+
+        gGL.setSceneBlendType(LLRender::BT_ALPHA);
+    }
+}
+
+void LLPipeline::doWaterHaze()
+{
+    LL_PROFILE_ZONE_SCOPED_CATEGORY_PIPELINE;
+    if (sImpostorRender)
+    { // do not attempt water haze on impostors
+        return;
+    }
+
+    if (RenderDeferredAtmospheric)
+    {
+        // copy depth buffer for use in haze shader (use water displacement map as temp storage)
+        {
+            LLGLDepthTest depth(GL_TRUE, GL_TRUE, GL_ALWAYS);
+
+            LLRenderTarget& src = gPipeline.mRT->screen;
+            LLRenderTarget& depth_src = gPipeline.mRT->deferredScreen;
+            LLRenderTarget& dst = gPipeline.mWaterDis;
+
+            mRT->screen.flush();
+            dst.bindTarget();
+            gCopyDepthProgram.bind();
+
+            S32 diff_map = gCopyDepthProgram.getTextureChannel(LLShaderMgr::DIFFUSE_MAP);
+            S32 depth_map = gCopyDepthProgram.getTextureChannel(LLShaderMgr::DEFERRED_DEPTH);
+
+            gGL.getTexUnit(diff_map)->bind(&src);
+            gGL.getTexUnit(depth_map)->bind(&depth_src, true);
+
+            gGL.setColorMask(false, false);
+            gPipeline.mScreenTriangleVB->setBuffer();
+            gPipeline.mScreenTriangleVB->drawArrays(LLRender::TRIANGLES, 0, 3);
+
+            dst.flush();
+            mRT->screen.bindTarget();
+        }
+
+        LLGLEnable blend(GL_BLEND);
+        gGL.blendFunc(LLRender::BF_ONE, LLRender::BF_SOURCE_ALPHA, LLRender::BF_ZERO, LLRender::BF_SOURCE_ALPHA);
+
+        gGL.setColorMask(true, true);
+
+        // apply haze
+        LLGLSLShader& haze_shader = gHazeWaterProgram;
+
+        LL_PROFILE_GPU_ZONE("haze");
+        bindDeferredShader(haze_shader, nullptr, &mWaterDis);
+
+        haze_shader.uniform4fv(LLShaderMgr::WATER_WATERPLANE, 1, LLDrawPoolAlpha::sWaterPlane.mV);
+
+        static LLStaticHashedString above_water_str("above_water");
+        haze_shader.uniform1i(above_water_str, sUnderWaterRender ? -1 : 1);
+
+        if (LLPipeline::sUnderWaterRender)
+        {
+            LLGLDepthTest depth(GL_FALSE);
+
+            // full screen blit
+            mScreenTriangleVB->setBuffer();
+            mScreenTriangleVB->drawArrays(LLRender::TRIANGLES, 0, 3);
+        }
+        else
+        {
+            //render water patches like LLDrawPoolWater does
+            LLGLDepthTest depth(GL_TRUE, GL_FALSE);
+            LLGLDisable   cull(GL_CULL_FACE);
+
+            gGLLastMatrix = NULL;
+            gGL.loadMatrix(gGLModelView);
+
+            if (mWaterPool)
+            {
+                mWaterPool->pushFaceGeometry();
+            }
+        }
+
+        unbindDeferredShader(haze_shader);
+
+
+        gGL.setSceneBlendType(LLRender::BT_ALPHA);
+    }
+}
+
+void LLPipeline::setupSpotLight(LLGLSLShader& shader, LLDrawable* drawablep)
+{
+    //construct frustum
+    LLVOVolume* volume = drawablep->getVOVolume();
+    LLVector3 params = volume->getSpotLightParams();
+
+    F32 fov = params.mV[0];
+    F32 focus = params.mV[1];
+
+    LLVector3 pos = drawablep->getPositionAgent();
+    LLQuaternion quat = volume->getRenderRotation();
+    LLVector3 scale = volume->getScale();
+
+    //get near clip plane
+    LLVector3 at_axis(0,0,-scale.mV[2]*0.5f);
+    at_axis *= quat;
+
+    LLVector3 np = pos+at_axis;
+    at_axis.normVec();
+
+    //get origin that has given fov for plane np, at_axis, and given scale
+    F32 dist = (scale.mV[1]*0.5f)/tanf(fov*0.5f);
+
+    LLVector3 origin = np - at_axis*dist;
+
+    //matrix from volume space to agent space
+    LLMatrix4 light_mat(quat, LLVector4(origin,1.f));
+
+    glh::matrix4f light_to_agent((F32*) light_mat.mMatrix);
+    glh::matrix4f light_to_screen = get_current_modelview() * light_to_agent;
+
+    glh::matrix4f screen_to_light = light_to_screen.inverse();
+
+    F32 s = volume->getLightRadius()*1.5f;
+    F32 near_clip = dist;
+    F32 width = scale.mV[VX];
+    F32 height = scale.mV[VY];
+    F32 far_clip = s+dist-scale.mV[VZ];
+
+    F32 fovy = fov * RAD_TO_DEG;
+    F32 aspect = width/height;
+
+    glh::matrix4f trans(0.5f, 0.f, 0.f, 0.5f,
+                0.f, 0.5f, 0.f, 0.5f,
+                0.f, 0.f, 0.5f, 0.5f,
+                0.f, 0.f, 0.f, 1.f);
+
+    glh::vec3f p1(0, 0, -(near_clip+0.01f));
+    glh::vec3f p2(0, 0, -(near_clip+1.f));
+
+    glh::vec3f screen_origin(0, 0, 0);
+
+    light_to_screen.mult_matrix_vec(p1);
+    light_to_screen.mult_matrix_vec(p2);
+    light_to_screen.mult_matrix_vec(screen_origin);
+
+    glh::vec3f n = p2-p1;
+    n.normalize();
+
+    F32 proj_range = far_clip - near_clip;
+    glh::matrix4f light_proj = gl_perspective(fovy, aspect, near_clip, far_clip);
+    screen_to_light = trans * light_proj * screen_to_light;
+    shader.uniformMatrix4fv(LLShaderMgr::PROJECTOR_MATRIX, 1, false, screen_to_light.m);
+    shader.uniform1f(LLShaderMgr::PROJECTOR_NEAR, near_clip);
+    shader.uniform3fv(LLShaderMgr::PROJECTOR_P, 1, p1.v);
+    shader.uniform3fv(LLShaderMgr::PROJECTOR_N, 1, n.v);
+    shader.uniform3fv(LLShaderMgr::PROJECTOR_ORIGIN, 1, screen_origin.v);
+    shader.uniform1f(LLShaderMgr::PROJECTOR_RANGE, proj_range);
+    shader.uniform1f(LLShaderMgr::PROJECTOR_AMBIANCE, params.mV[2]);
+    S32 s_idx = -1;
+
+    for (U32 i = 0; i < 2; i++)
+    {
+        if (mShadowSpotLight[i] == drawablep)
+        {
+            s_idx = i;
+        }
+    }
+
+    shader.uniform1i(LLShaderMgr::PROJECTOR_SHADOW_INDEX, s_idx);
+
+    if (s_idx >= 0)
+    {
+        shader.uniform1f(LLShaderMgr::PROJECTOR_SHADOW_FADE, 1.f-mSpotLightFade[s_idx]);
+    }
+    else
+    {
+        shader.uniform1f(LLShaderMgr::PROJECTOR_SHADOW_FADE, 1.f);
+    }
+
+    // make sure we're not already targeting the same spot light with both shadow maps
+    llassert(mTargetShadowSpotLight[0] != mTargetShadowSpotLight[1] || mTargetShadowSpotLight[0].isNull());
+
+    if (!gCubeSnapshot)
+    {
+        LLDrawable* potential = drawablep;
+        //determine if this light is higher priority than one of the existing spot shadows
+        F32 m_pri = volume->getSpotLightPriority();
+
+        for (U32 i = 0; i < 2; i++)
+        {
+            F32 pri = 0.f;
+
+            if (mTargetShadowSpotLight[i].notNull())
+            {
+                pri = mTargetShadowSpotLight[i]->getVOVolume()->getSpotLightPriority();
+            }
+
+            if (m_pri > pri)
+            {
+                LLDrawable* temp = mTargetShadowSpotLight[i];
+                mTargetShadowSpotLight[i] = potential;
+                potential = temp;
+                m_pri = pri;
+            }
+        }
+    }
+
+    // make sure we didn't end up targeting the same spot light with both shadow maps
+    llassert(mTargetShadowSpotLight[0] != mTargetShadowSpotLight[1] || mTargetShadowSpotLight[0].isNull());
+
+    LLViewerTexture* img = volume->getLightTexture();
+
+    if (img == NULL)
+    {
+        img = LLViewerFetchedTexture::sWhiteImagep;
+    }
+
+    S32 channel = shader.enableTexture(LLShaderMgr::DEFERRED_PROJECTION);
+
+    if (channel > -1)
+    {
+        if (img)
+        {
+            gGL.getTexUnit(channel)->bind(img);
+
+            F32 lod_range = logf(img->getWidth())/logf(2.f);
+
+            shader.uniform1f(LLShaderMgr::PROJECTOR_FOCUS, focus);
+            shader.uniform1f(LLShaderMgr::PROJECTOR_LOD, lod_range);
+            shader.uniform1f(LLShaderMgr::PROJECTOR_AMBIENT_LOD, llclamp((proj_range-focus)/proj_range*lod_range, 0.f, 1.f));
+        }
+    }
+
+}
+
+void LLPipeline::unbindDeferredShader(LLGLSLShader &shader)
+{
+    LLRenderTarget* deferred_target       = &mRT->deferredScreen;
+    LLRenderTarget* deferred_light_target = &mRT->deferredLight;
+
+    stop_glerror();
+    shader.disableTexture(LLShaderMgr::DEFERRED_NORMAL, deferred_target->getUsage());
+    shader.disableTexture(LLShaderMgr::DEFERRED_DIFFUSE, deferred_target->getUsage());
+    shader.disableTexture(LLShaderMgr::DEFERRED_SPECULAR, deferred_target->getUsage());
+    shader.disableTexture(LLShaderMgr::DEFERRED_EMISSIVE, deferred_target->getUsage());
+    shader.disableTexture(LLShaderMgr::DEFERRED_BRDF_LUT);
+    //shader.disableTexture(LLShaderMgr::DEFERRED_DEPTH, deferred_depth_target->getUsage());
+    shader.disableTexture(LLShaderMgr::DEFERRED_DEPTH, deferred_target->getUsage());
+    shader.disableTexture(LLShaderMgr::DEFERRED_LIGHT, deferred_light_target->getUsage());
+    shader.disableTexture(LLShaderMgr::DIFFUSE_MAP);
+    shader.disableTexture(LLShaderMgr::DEFERRED_BLOOM);
+
+    for (U32 i = 0; i < 4; i++)
+    {
+        if (shader.disableTexture(LLShaderMgr::DEFERRED_SHADOW0+i) > -1)
+        {
+            glTexParameteri(GL_TEXTURE_2D, GL_TEXTURE_COMPARE_MODE, GL_NONE);
+        }
+    }
+
+    for (U32 i = 4; i < 6; i++)
+    {
+        if (shader.disableTexture(LLShaderMgr::DEFERRED_SHADOW0+i) > -1)
+        {
+            glTexParameteri(GL_TEXTURE_2D, GL_TEXTURE_COMPARE_MODE, GL_NONE);
+        }
+    }
+
+    shader.disableTexture(LLShaderMgr::DEFERRED_NOISE);
+    shader.disableTexture(LLShaderMgr::DEFERRED_LIGHTFUNC);
+
+    if (!LLPipeline::sReflectionProbesEnabled)
+    {
+        S32 channel = shader.disableTexture(LLShaderMgr::ENVIRONMENT_MAP, LLTexUnit::TT_CUBE_MAP);
+        if (channel > -1)
+        {
+            LLCubeMap* cube_map = gSky.mVOSkyp ? gSky.mVOSkyp->getCubeMap() : NULL;
+            if (cube_map)
+            {
+                cube_map->disable();
+            }
+        }
+    }
+
+    unbindReflectionProbes(shader);
+
+    gGL.getTexUnit(0)->unbind(LLTexUnit::TT_TEXTURE);
+    gGL.getTexUnit(0)->activate();
+    shader.unbind();
+}
+
+void LLPipeline::setEnvMat(LLGLSLShader& shader)
+{
+    F32* m = gGLModelView;
+
+    F32 mat[] = { m[0], m[1], m[2],
+                    m[4], m[5], m[6],
+                    m[8], m[9], m[10] };
+
+    shader.uniformMatrix3fv(LLShaderMgr::DEFERRED_ENV_MAT, 1, true, mat);
+}
+
+void LLPipeline::bindReflectionProbes(LLGLSLShader& shader)
+{
+    if (!sReflectionProbesEnabled)
+    {
+        return;
+    }
+
+    S32 channel = shader.enableTexture(LLShaderMgr::REFLECTION_PROBES, LLTexUnit::TT_CUBE_MAP_ARRAY);
+    bool bound = false;
+    if (channel > -1 && mReflectionMapManager.mTexture.notNull())
+    {
+        mReflectionMapManager.mTexture->bind(channel);
+        bound = true;
+    }
+
+    channel = shader.enableTexture(LLShaderMgr::IRRADIANCE_PROBES, LLTexUnit::TT_CUBE_MAP_ARRAY);
+    if (channel > -1 && mReflectionMapManager.mIrradianceMaps.notNull())
+    {
+        mReflectionMapManager.mIrradianceMaps->bind(channel);
+        bound = true;
+    }
+
+    if (bound)
+    {
+        mReflectionMapManager.setUniforms();
+
+        setEnvMat(shader);
+    }
+
+    // reflection probe shaders generally sample the scene map as well for SSR
+    channel = shader.enableTexture(LLShaderMgr::SCENE_MAP);
+    if (channel > -1)
+    {
+        gGL.getTexUnit(channel)->bind(&mSceneMap);
+    }
+
+
+    shader.uniform1f(LLShaderMgr::DEFERRED_SSR_ITR_COUNT, RenderScreenSpaceReflectionIterations);
+    shader.uniform1f(LLShaderMgr::DEFERRED_SSR_DIST_BIAS, RenderScreenSpaceReflectionDistanceBias);
+    shader.uniform1f(LLShaderMgr::DEFERRED_SSR_RAY_STEP, RenderScreenSpaceReflectionRayStep);
+    shader.uniform1f(LLShaderMgr::DEFERRED_SSR_GLOSSY_SAMPLES, RenderScreenSpaceReflectionGlossySamples);
+    shader.uniform1f(LLShaderMgr::DEFERRED_SSR_REJECT_BIAS, RenderScreenSpaceReflectionDepthRejectBias);
+    mPoissonOffset++;
+
+    if (mPoissonOffset > 128 - RenderScreenSpaceReflectionGlossySamples)
+        mPoissonOffset = 0;
+
+    shader.uniform1f(LLShaderMgr::DEFERRED_SSR_NOISE_SINE, mPoissonOffset);
+    shader.uniform1f(LLShaderMgr::DEFERRED_SSR_ADAPTIVE_STEP_MULT, RenderScreenSpaceReflectionAdaptiveStepMultiplier);
+
+    channel = shader.enableTexture(LLShaderMgr::SCENE_DEPTH);
+    if (channel > -1)
+    {
+        gGL.getTexUnit(channel)->bind(&mSceneMap, true);
+    }
+
+
+}
+
+void LLPipeline::unbindReflectionProbes(LLGLSLShader& shader)
+{
+    S32 channel = shader.disableTexture(LLShaderMgr::REFLECTION_PROBES, LLTexUnit::TT_CUBE_MAP);
+    if (channel > -1 && mReflectionMapManager.mTexture.notNull())
+    {
+        mReflectionMapManager.mTexture->unbind();
+        if (channel == 0)
+        {
+            gGL.getTexUnit(channel)->enable(LLTexUnit::TT_TEXTURE);
+        }
+    }
+}
+
+
+inline float sgn(float a)
+{
+    if (a > 0.0F) return (1.0F);
+    if (a < 0.0F) return (-1.0F);
+    return (0.0F);
+}
+
+glh::matrix4f look(const LLVector3 pos, const LLVector3 dir, const LLVector3 up)
+{
+    glh::matrix4f ret;
+
+    LLVector3 dirN;
+    LLVector3 upN;
+    LLVector3 lftN;
+
+    lftN = dir % up;
+    lftN.normVec();
+
+    upN = lftN % dir;
+    upN.normVec();
+
+    dirN = dir;
+    dirN.normVec();
+
+    ret.m[ 0] = lftN[0];
+    ret.m[ 1] = upN[0];
+    ret.m[ 2] = -dirN[0];
+    ret.m[ 3] = 0.f;
+
+    ret.m[ 4] = lftN[1];
+    ret.m[ 5] = upN[1];
+    ret.m[ 6] = -dirN[1];
+    ret.m[ 7] = 0.f;
+
+    ret.m[ 8] = lftN[2];
+    ret.m[ 9] = upN[2];
+    ret.m[10] = -dirN[2];
+    ret.m[11] = 0.f;
+
+    ret.m[12] = -(lftN*pos);
+    ret.m[13] = -(upN*pos);
+    ret.m[14] = dirN*pos;
+    ret.m[15] = 1.f;
+
+    return ret;
+}
+
+glh::matrix4f scale_translate_to_fit(const LLVector3 min, const LLVector3 max)
+{
+    glh::matrix4f ret;
+    ret.m[ 0] = 2/(max[0]-min[0]);
+    ret.m[ 4] = 0;
+    ret.m[ 8] = 0;
+    ret.m[12] = -(max[0]+min[0])/(max[0]-min[0]);
+
+    ret.m[ 1] = 0;
+    ret.m[ 5] = 2/(max[1]-min[1]);
+    ret.m[ 9] = 0;
+    ret.m[13] = -(max[1]+min[1])/(max[1]-min[1]);
+
+    ret.m[ 2] = 0;
+    ret.m[ 6] = 0;
+    ret.m[10] = 2/(max[2]-min[2]);
+    ret.m[14] = -(max[2]+min[2])/(max[2]-min[2]);
+
+    ret.m[ 3] = 0;
+    ret.m[ 7] = 0;
+    ret.m[11] = 0;
+    ret.m[15] = 1;
+
+    return ret;
+}
+
+static LLTrace::BlockTimerStatHandle FTM_SHADOW_RENDER("Render Shadows");
+static LLTrace::BlockTimerStatHandle FTM_SHADOW_ALPHA("Alpha Shadow");
+static LLTrace::BlockTimerStatHandle FTM_SHADOW_SIMPLE("Simple Shadow");
+static LLTrace::BlockTimerStatHandle FTM_SHADOW_GEOM("Shadow Geom");
+
+static LLTrace::BlockTimerStatHandle FTM_SHADOW_ALPHA_MASKED("Alpha Masked");
+static LLTrace::BlockTimerStatHandle FTM_SHADOW_ALPHA_BLEND("Alpha Blend");
+static LLTrace::BlockTimerStatHandle FTM_SHADOW_ALPHA_TREE("Alpha Tree");
+static LLTrace::BlockTimerStatHandle FTM_SHADOW_ALPHA_GRASS("Alpha Grass");
+static LLTrace::BlockTimerStatHandle FTM_SHADOW_FULLBRIGHT_ALPHA_MASKED("Fullbright Alpha Masked");
+
+void LLPipeline::renderShadow(glh::matrix4f& view, glh::matrix4f& proj, LLCamera& shadow_cam, LLCullResult& result, bool depth_clamp)
+{
+    LL_PROFILE_ZONE_SCOPED_CATEGORY_PIPELINE; //LL_RECORD_BLOCK_TIME(FTM_SHADOW_RENDER);
+    LL_PROFILE_GPU_ZONE("renderShadow");
+
+    LLPipeline::sShadowRender = true;
+
+    // disable occlusion culling during shadow render
+    U32 saved_occlusion = sUseOcclusion;
+    sUseOcclusion = 0;
+
+    // List of render pass types that use the prim volume as the shadow,
+    // ignoring textures.
+    static const U32 types[] = {
+        LLRenderPass::PASS_SIMPLE,
+        LLRenderPass::PASS_FULLBRIGHT,
+        LLRenderPass::PASS_SHINY,
+        LLRenderPass::PASS_BUMP,
+        LLRenderPass::PASS_FULLBRIGHT_SHINY,
+        LLRenderPass::PASS_MATERIAL,
+        LLRenderPass::PASS_MATERIAL_ALPHA_EMISSIVE,
+        LLRenderPass::PASS_SPECMAP,
+        LLRenderPass::PASS_SPECMAP_EMISSIVE,
+        LLRenderPass::PASS_NORMMAP,
+        LLRenderPass::PASS_NORMMAP_EMISSIVE,
+        LLRenderPass::PASS_NORMSPEC,
+        LLRenderPass::PASS_NORMSPEC_EMISSIVE
+    };
+
+    LLGLEnable cull(GL_CULL_FACE);
+
+    //enable depth clamping if available
+    LLGLEnable clamp_depth(depth_clamp ? GL_DEPTH_CLAMP : 0);
+
+    LLGLDepthTest depth_test(GL_TRUE, GL_TRUE, GL_LESS);
+
+    updateCull(shadow_cam, result);
+
+    stateSort(shadow_cam, result);
+
+    //generate shadow map
+    gGL.matrixMode(LLRender::MM_PROJECTION);
+    gGL.pushMatrix();
+    gGL.loadMatrix(proj.m);
+    gGL.matrixMode(LLRender::MM_MODELVIEW);
+    gGL.pushMatrix();
+    gGL.loadMatrix(view.m);
+
+    stop_glerror();
+    gGLLastMatrix = NULL;
+
+    gGL.getTexUnit(0)->unbind(LLTexUnit::TT_TEXTURE);
+
+    stop_glerror();
+
+    struct CompareVertexBuffer
+    {
+        bool operator()(const LLDrawInfo* const& lhs, const LLDrawInfo* const& rhs)
+        {
+            return lhs->mVertexBuffer > rhs->mVertexBuffer;
+        }
+    };
+
+
+    LLVertexBuffer::unbind();
+    for (int j = 0; j < 2; ++j) // 0 -- static, 1 -- rigged
+    {
+        bool rigged = j == 1;
+        gDeferredShadowProgram.bind(rigged);
+
+        gGL.diffuseColor4f(1, 1, 1, 1);
+
+        S32 shadow_detail = gSavedSettings.getS32("RenderShadowDetail");
+
+        // if not using VSM, disable color writes
+        if (shadow_detail <= 2)
+        {
+            gGL.setColorMask(false, false);
+        }
+
+        LL_PROFILE_ZONE_NAMED_CATEGORY_PIPELINE("shadow simple"); //LL_RECORD_BLOCK_TIME(FTM_SHADOW_SIMPLE);
+        LL_PROFILE_GPU_ZONE("shadow simple");
+        gGL.getTexUnit(0)->disable();
+
+        for (U32 type : types)
+        {
+            renderObjects(type, false, false, rigged);
+        }
+
+        renderGLTFObjects(LLRenderPass::PASS_GLTF_PBR, false, rigged);
+
+        gGL.getTexUnit(0)->enable(LLTexUnit::TT_TEXTURE);
+    }
+
+    if (LLPipeline::sUseOcclusion > 1)
+    { // do occlusion culling against non-masked only to take advantage of hierarchical Z
+        doOcclusion(shadow_cam);
+    }
+
+
+    {
+        LL_PROFILE_ZONE_NAMED_CATEGORY_PIPELINE("shadow geom");
+        renderGeomShadow(shadow_cam);
+    }
+
+    {
+        LL_PROFILE_ZONE_NAMED_CATEGORY_PIPELINE("shadow alpha");
+        LL_PROFILE_GPU_ZONE("shadow alpha");
+        const S32 sun_up = LLEnvironment::instance().getIsSunUp() ? 1 : 0;
+        U32 target_width = LLRenderTarget::sCurResX;
+
+        for (int i = 0; i < 2; ++i)
+        {
+            bool rigged = i == 1;
+
+            {
+                LL_PROFILE_ZONE_NAMED_CATEGORY_PIPELINE("shadow alpha masked");
+                LL_PROFILE_GPU_ZONE("shadow alpha masked");
+                gDeferredShadowAlphaMaskProgram.bind(rigged);
+                LLGLSLShader::sCurBoundShaderPtr->uniform1i(LLShaderMgr::SUN_UP_FACTOR, sun_up);
+                LLGLSLShader::sCurBoundShaderPtr->uniform1f(LLShaderMgr::DEFERRED_SHADOW_TARGET_WIDTH, (float)target_width);
+                renderMaskedObjects(LLRenderPass::PASS_ALPHA_MASK, true, true, rigged);
+            }
+
+            {
+                LL_PROFILE_ZONE_NAMED_CATEGORY_PIPELINE("shadow alpha blend");
+                LL_PROFILE_GPU_ZONE("shadow alpha blend");
+                renderAlphaObjects(rigged);
+            }
+
+            {
+                LL_PROFILE_ZONE_NAMED_CATEGORY_PIPELINE("shadow fullbright alpha masked");
+                LL_PROFILE_GPU_ZONE("shadow alpha masked");
+                gDeferredShadowFullbrightAlphaMaskProgram.bind(rigged);
+                LLGLSLShader::sCurBoundShaderPtr->uniform1i(LLShaderMgr::SUN_UP_FACTOR, sun_up);
+                LLGLSLShader::sCurBoundShaderPtr->uniform1f(LLShaderMgr::DEFERRED_SHADOW_TARGET_WIDTH, (float)target_width);
+                renderFullbrightMaskedObjects(LLRenderPass::PASS_FULLBRIGHT_ALPHA_MASK, true, true, rigged);
+            }
+
+            {
+                LL_PROFILE_ZONE_NAMED_CATEGORY_PIPELINE("shadow alpha grass");
+                LL_PROFILE_GPU_ZONE("shadow alpha grass");
+                gDeferredTreeShadowProgram.bind(rigged);
+                LLGLSLShader::sCurBoundShaderPtr->setMinimumAlpha(ALPHA_BLEND_CUTOFF);
+
+                if (i == 0)
+                {
+                    renderObjects(LLRenderPass::PASS_GRASS, true);
+                }
+
+                {
+                    LL_PROFILE_ZONE_NAMED_CATEGORY_PIPELINE("shadow alpha material");
+                    LL_PROFILE_GPU_ZONE("shadow alpha material");
+                    renderMaskedObjects(LLRenderPass::PASS_NORMSPEC_MASK, true, false, rigged);
+                    renderMaskedObjects(LLRenderPass::PASS_MATERIAL_ALPHA_MASK, true, false, rigged);
+                    renderMaskedObjects(LLRenderPass::PASS_SPECMAP_MASK, true, false, rigged);
+                    renderMaskedObjects(LLRenderPass::PASS_NORMMAP_MASK, true, false, rigged);
+                }
+            }
+        }
+
+        for (int i = 0; i < 2; ++i)
+        {
+            bool rigged = i == 1;
+            gDeferredShadowGLTFAlphaMaskProgram.bind(rigged);
+            LLGLSLShader::sCurBoundShaderPtr->uniform1i(LLShaderMgr::SUN_UP_FACTOR, sun_up);
+            LLGLSLShader::sCurBoundShaderPtr->uniform1f(LLShaderMgr::DEFERRED_SHADOW_TARGET_WIDTH, (float)target_width);
+
+            gGL.loadMatrix(gGLModelView);
+            gGLLastMatrix = NULL;
+
+            U32 type = LLRenderPass::PASS_GLTF_PBR_ALPHA_MASK;
+
+            if (rigged)
+            {
+                mAlphaMaskPool->pushRiggedGLTFBatches(type + 1);
+            }
+            else
+            {
+                mAlphaMaskPool->pushGLTFBatches(type);
+            }
+
+            gGL.loadMatrix(gGLModelView);
+            gGLLastMatrix = NULL;
+        }
+    }
+
+    gDeferredShadowCubeProgram.bind();
+    gGLLastMatrix = NULL;
+    gGL.loadMatrix(gGLModelView);
+
+    gGL.setColorMask(true, true);
+
+    gGL.matrixMode(LLRender::MM_PROJECTION);
+    gGL.popMatrix();
+    gGL.matrixMode(LLRender::MM_MODELVIEW);
+    gGL.popMatrix();
+    gGLLastMatrix = NULL;
+
+    // reset occlusion culling flag
+    sUseOcclusion = saved_occlusion;
+    LLPipeline::sShadowRender = false;
+}
+
+bool LLPipeline::getVisiblePointCloud(LLCamera& camera, LLVector3& min, LLVector3& max, std::vector<LLVector3>& fp, LLVector3 light_dir)
+{
+    LL_PROFILE_ZONE_SCOPED_CATEGORY_PIPELINE;
+    //get point cloud of intersection of frust and min, max
+
+    if (getVisibleExtents(camera, min, max))
+    {
+        return false;
+    }
+
+    //get set of planes on bounding box
+    LLPlane bp[] = {
+        LLPlane(min, LLVector3(-1,0,0)),
+        LLPlane(min, LLVector3(0,-1,0)),
+        LLPlane(min, LLVector3(0,0,-1)),
+        LLPlane(max, LLVector3(1,0,0)),
+        LLPlane(max, LLVector3(0,1,0)),
+        LLPlane(max, LLVector3(0,0,1))};
+
+    //potential points
+    std::vector<LLVector3> pp;
+
+    //add corners of AABB
+    pp.push_back(LLVector3(min.mV[0], min.mV[1], min.mV[2]));
+    pp.push_back(LLVector3(max.mV[0], min.mV[1], min.mV[2]));
+    pp.push_back(LLVector3(min.mV[0], max.mV[1], min.mV[2]));
+    pp.push_back(LLVector3(max.mV[0], max.mV[1], min.mV[2]));
+    pp.push_back(LLVector3(min.mV[0], min.mV[1], max.mV[2]));
+    pp.push_back(LLVector3(max.mV[0], min.mV[1], max.mV[2]));
+    pp.push_back(LLVector3(min.mV[0], max.mV[1], max.mV[2]));
+    pp.push_back(LLVector3(max.mV[0], max.mV[1], max.mV[2]));
+
+    //add corners of camera frustum
+    for (U32 i = 0; i < LLCamera::AGENT_FRUSTRUM_NUM; i++)
+    {
+        pp.push_back(camera.mAgentFrustum[i]);
+    }
+
+
+    //bounding box line segments
+    U32 bs[] =
+            {
+        0,1,
+        1,3,
+        3,2,
+        2,0,
+
+        4,5,
+        5,7,
+        7,6,
+        6,4,
+
+        0,4,
+        1,5,
+        3,7,
+        2,6
+    };
+
+    for (U32 i = 0; i < 12; i++)
+    { //for each line segment in bounding box
+        for (U32 j = 0; j < LLCamera::AGENT_PLANE_NO_USER_CLIP_NUM; j++)
+        { //for each plane in camera frustum
+            const LLPlane& cp = camera.getAgentPlane(j);
+            const LLVector3& v1 = pp[bs[i*2+0]];
+            const LLVector3& v2 = pp[bs[i*2+1]];
+            LLVector3 n;
+            cp.getVector3(n);
+
+            LLVector3 line = v1-v2;
+
+            F32 d1 = line*n;
+            F32 d2 = -cp.dist(v2);
+
+            F32 t = d2/d1;
+
+            if (t > 0.f && t < 1.f)
+            {
+                LLVector3 intersect = v2+line*t;
+                pp.push_back(intersect);
+            }
+        }
+    }
+
+    //camera frustum line segments
+    const U32 fs[] =
+    {
+        0,1,
+        1,2,
+        2,3,
+        3,0,
+
+        4,5,
+        5,6,
+        6,7,
+        7,4,
+
+        0,4,
+        1,5,
+        2,6,
+        3,7
+    };
+
+    for (U32 i = 0; i < 12; i++)
+    {
+        for (U32 j = 0; j < 6; ++j)
+        {
+            const LLVector3& v1 = pp[fs[i*2+0]+8];
+            const LLVector3& v2 = pp[fs[i*2+1]+8];
+            const LLPlane& cp = bp[j];
+            LLVector3 n;
+            cp.getVector3(n);
+
+            LLVector3 line = v1-v2;
+
+            F32 d1 = line*n;
+            F32 d2 = -cp.dist(v2);
+
+            F32 t = d2/d1;
+
+            if (t > 0.f && t < 1.f)
+            {
+                LLVector3 intersect = v2+line*t;
+                pp.push_back(intersect);
+            }
+        }
+    }
+
+    LLVector3 ext[] = { min-LLVector3(0.05f,0.05f,0.05f),
+        max+LLVector3(0.05f,0.05f,0.05f) };
+
+    for (U32 i = 0; i < pp.size(); ++i)
+    {
+        bool found = true;
+
+        const F32* p = pp[i].mV;
+
+        for (U32 j = 0; j < 3; ++j)
+        {
+            if (p[j] < ext[0].mV[j] ||
+                p[j] > ext[1].mV[j])
+            {
+                found = false;
+                break;
+            }
+        }
+
+        for (U32 j = 0; j < LLCamera::AGENT_PLANE_NO_USER_CLIP_NUM; ++j)
+        {
+            const LLPlane& cp = camera.getAgentPlane(j);
+            F32 dist = cp.dist(pp[i]);
+            if (dist > 0.05f) //point is above some plane, not contained
+            {
+                found = false;
+                break;
+            }
+        }
+
+        if (found)
+        {
+            fp.push_back(pp[i]);
+        }
+    }
+
+    if (fp.empty())
+    {
+        return false;
+    }
+
+    return true;
+}
+
+void LLPipeline::renderHighlight(const LLViewerObject* obj, F32 fade)
+{
+    if (obj && obj->getVolume())
+    {
+        for (LLViewerObject::child_list_t::const_iterator iter = obj->getChildren().begin(); iter != obj->getChildren().end(); ++iter)
+        {
+            renderHighlight(*iter, fade);
+        }
+
+        LLDrawable* drawable = obj->mDrawable;
+        if (drawable)
+        {
+            for (S32 i = 0; i < drawable->getNumFaces(); ++i)
+            {
+                LLFace* face = drawable->getFace(i);
+                if (face)
+                {
+                    face->renderSelected(LLViewerTexture::sNullImagep, LLColor4(1,1,1,fade));
+                }
+            }
+        }
+    }
+}
+
+
+LLRenderTarget* LLPipeline::getSunShadowTarget(U32 i)
+{
+    llassert(i < 4);
+    return &mRT->shadow[i];
+}
+
+LLRenderTarget* LLPipeline::getSpotShadowTarget(U32 i)
+{
+    llassert(i < 2);
+    return &mSpotShadow[i];
+}
+
+static LLTrace::BlockTimerStatHandle FTM_GEN_SUN_SHADOW("Gen Sun Shadow");
+static LLTrace::BlockTimerStatHandle FTM_GEN_SUN_SHADOW_SPOT_RENDER("Spot Shadow Render");
+
+// helper class for disabling occlusion culling for the current stack frame
+class LLDisableOcclusionCulling
+{
+public:
+    S32 mUseOcclusion;
+
+    LLDisableOcclusionCulling()
+    {
+        mUseOcclusion = LLPipeline::sUseOcclusion;
+        LLPipeline::sUseOcclusion = 0;
+    }
+
+    ~LLDisableOcclusionCulling()
+    {
+        LLPipeline::sUseOcclusion = mUseOcclusion;
+    }
+};
+
+void LLPipeline::generateSunShadow(LLCamera& camera)
+{
+    if (!sRenderDeferred || RenderShadowDetail <= 0)
+    {
+        return;
+    }
+
+    LL_PROFILE_ZONE_SCOPED_CATEGORY_PIPELINE; //LL_RECORD_BLOCK_TIME(FTM_GEN_SUN_SHADOW);
+    LL_PROFILE_GPU_ZONE("generateSunShadow");
+
+    LLDisableOcclusionCulling no_occlusion;
+
+    bool skip_avatar_update = false;
+    if (!isAgentAvatarValid() || gAgentCamera.getCameraAnimating() || gAgentCamera.getCameraMode() != CAMERA_MODE_MOUSELOOK || !LLVOAvatar::sVisibleInFirstPerson)
+    {
+        skip_avatar_update = true;
+    }
+
+    if (!skip_avatar_update)
+    {
+        gAgentAvatarp->updateAttachmentVisibility(CAMERA_MODE_THIRD_PERSON);
+    }
+
+    F64 last_modelview[16];
+    F64 last_projection[16];
+    for (U32 i = 0; i < 16; i++)
+    { //store last_modelview of world camera
+        last_modelview[i] = gGLLastModelView[i];
+        last_projection[i] = gGLLastProjection[i];
+    }
+
+    pushRenderTypeMask();
+    andRenderTypeMask(LLPipeline::RENDER_TYPE_SIMPLE,
+                    LLPipeline::RENDER_TYPE_ALPHA,
+                    LLPipeline::RENDER_TYPE_ALPHA_PRE_WATER,
+                    LLPipeline::RENDER_TYPE_ALPHA_POST_WATER,
+                    LLPipeline::RENDER_TYPE_GRASS,
+                    LLPipeline::RENDER_TYPE_GLTF_PBR,
+                    LLPipeline::RENDER_TYPE_FULLBRIGHT,
+                    LLPipeline::RENDER_TYPE_BUMP,
+                    LLPipeline::RENDER_TYPE_VOLUME,
+                    LLPipeline::RENDER_TYPE_AVATAR,
+                    LLPipeline::RENDER_TYPE_CONTROL_AV,
+                    LLPipeline::RENDER_TYPE_TREE,
+                    LLPipeline::RENDER_TYPE_TERRAIN,
+                    LLPipeline::RENDER_TYPE_WATER,
+                    LLPipeline::RENDER_TYPE_VOIDWATER,
+                    LLPipeline::RENDER_TYPE_PASS_ALPHA,
+                    LLPipeline::RENDER_TYPE_PASS_ALPHA_MASK,
+                    LLPipeline::RENDER_TYPE_PASS_FULLBRIGHT_ALPHA_MASK,
+                    LLPipeline::RENDER_TYPE_PASS_GRASS,
+                    LLPipeline::RENDER_TYPE_PASS_SIMPLE,
+                    LLPipeline::RENDER_TYPE_PASS_BUMP,
+                    LLPipeline::RENDER_TYPE_PASS_FULLBRIGHT,
+                    LLPipeline::RENDER_TYPE_PASS_SHINY,
+                    LLPipeline::RENDER_TYPE_PASS_FULLBRIGHT_SHINY,
+                    LLPipeline::RENDER_TYPE_PASS_MATERIAL,
+                    LLPipeline::RENDER_TYPE_PASS_MATERIAL_ALPHA,
+                    LLPipeline::RENDER_TYPE_PASS_MATERIAL_ALPHA_MASK,
+                    LLPipeline::RENDER_TYPE_PASS_MATERIAL_ALPHA_EMISSIVE,
+                    LLPipeline::RENDER_TYPE_PASS_SPECMAP,
+                    LLPipeline::RENDER_TYPE_PASS_SPECMAP_BLEND,
+                    LLPipeline::RENDER_TYPE_PASS_SPECMAP_MASK,
+                    LLPipeline::RENDER_TYPE_PASS_SPECMAP_EMISSIVE,
+                    LLPipeline::RENDER_TYPE_PASS_NORMMAP,
+                    LLPipeline::RENDER_TYPE_PASS_NORMMAP_BLEND,
+                    LLPipeline::RENDER_TYPE_PASS_NORMMAP_MASK,
+                    LLPipeline::RENDER_TYPE_PASS_NORMMAP_EMISSIVE,
+                    LLPipeline::RENDER_TYPE_PASS_NORMSPEC,
+                    LLPipeline::RENDER_TYPE_PASS_NORMSPEC_BLEND,
+                    LLPipeline::RENDER_TYPE_PASS_NORMSPEC_MASK,
+                    LLPipeline::RENDER_TYPE_PASS_NORMSPEC_EMISSIVE,
+                    LLPipeline::RENDER_TYPE_PASS_ALPHA_MASK_RIGGED,
+                    LLPipeline::RENDER_TYPE_PASS_FULLBRIGHT_ALPHA_MASK_RIGGED,
+                    LLPipeline::RENDER_TYPE_PASS_SIMPLE_RIGGED,
+                    LLPipeline::RENDER_TYPE_PASS_BUMP_RIGGED,
+                    LLPipeline::RENDER_TYPE_PASS_FULLBRIGHT_RIGGED,
+                    LLPipeline::RENDER_TYPE_PASS_SHINY_RIGGED,
+                    LLPipeline::RENDER_TYPE_PASS_FULLBRIGHT_SHINY_RIGGED,
+                    LLPipeline::RENDER_TYPE_PASS_MATERIAL_RIGGED,
+                    LLPipeline::RENDER_TYPE_PASS_MATERIAL_ALPHA_RIGGED,
+                    LLPipeline::RENDER_TYPE_PASS_MATERIAL_ALPHA_MASK_RIGGED,
+                    LLPipeline::RENDER_TYPE_PASS_MATERIAL_ALPHA_EMISSIVE_RIGGED,
+                    LLPipeline::RENDER_TYPE_PASS_SPECMAP_RIGGED,
+                    LLPipeline::RENDER_TYPE_PASS_SPECMAP_BLEND_RIGGED,
+                    LLPipeline::RENDER_TYPE_PASS_SPECMAP_MASK_RIGGED,
+                    LLPipeline::RENDER_TYPE_PASS_SPECMAP_EMISSIVE_RIGGED,
+                    LLPipeline::RENDER_TYPE_PASS_NORMMAP_RIGGED,
+                    LLPipeline::RENDER_TYPE_PASS_NORMMAP_BLEND_RIGGED,
+                    LLPipeline::RENDER_TYPE_PASS_NORMMAP_MASK_RIGGED,
+                    LLPipeline::RENDER_TYPE_PASS_NORMMAP_EMISSIVE_RIGGED,
+                    LLPipeline::RENDER_TYPE_PASS_NORMSPEC_RIGGED,
+                    LLPipeline::RENDER_TYPE_PASS_NORMSPEC_BLEND_RIGGED,
+                    LLPipeline::RENDER_TYPE_PASS_NORMSPEC_MASK_RIGGED,
+                    LLPipeline::RENDER_TYPE_PASS_NORMSPEC_EMISSIVE_RIGGED,
+                    LLPipeline::RENDER_TYPE_PASS_GLTF_PBR,
+                    LLPipeline::RENDER_TYPE_PASS_GLTF_PBR_RIGGED,
+                    LLPipeline::RENDER_TYPE_PASS_GLTF_PBR_ALPHA_MASK,
+                    LLPipeline::RENDER_TYPE_PASS_GLTF_PBR_ALPHA_MASK_RIGGED,
+                    END_RENDER_TYPES);
+
+    gGL.setColorMask(false, false);
+
+    LLEnvironment& environment = LLEnvironment::instance();
+
+    //get sun view matrix
+
+    //store current projection/modelview matrix
+    glh::matrix4f saved_proj = get_current_projection();
+    glh::matrix4f saved_view = get_current_modelview();
+    glh::matrix4f inv_view = saved_view.inverse();
+
+    glh::matrix4f view[6];
+    glh::matrix4f proj[6];
+
+    LLVector3 caster_dir(environment.getIsSunUp() ? mSunDir : mMoonDir);
+
+    //put together a universal "near clip" plane for shadow frusta
+    LLPlane shadow_near_clip;
+    {
+        LLVector3 p = camera.getOrigin(); // gAgent.getPositionAgent();
+        p += caster_dir * RenderFarClip*2.f;
+        shadow_near_clip.setVec(p, caster_dir);
+    }
+
+    LLVector3 lightDir = -caster_dir;
+    lightDir.normVec();
+
+    glh::vec3f light_dir(lightDir.mV);
+
+    //create light space camera matrix
+
+    LLVector3 at = lightDir;
+
+    LLVector3 up = camera.getAtAxis();
+
+    if (fabsf(up*lightDir) > 0.75f)
+    {
+        up = camera.getUpAxis();
+    }
+
+    up.normVec();
+    at.normVec();
+
+
+    LLCamera main_camera = camera;
+
+    F32 near_clip = 0.f;
+    {
+        //get visible point cloud
+        std::vector<LLVector3> fp;
+
+        main_camera.calcAgentFrustumPlanes(main_camera.mAgentFrustum);
+
+        LLVector3 min,max;
+        getVisiblePointCloud(main_camera,min,max,fp);
+
+        if (fp.empty())
+        {
+            if (!hasRenderDebugMask(RENDER_DEBUG_SHADOW_FRUSTA) && !gCubeSnapshot)
+            {
+                mShadowCamera[0] = main_camera;
+                mShadowExtents[0][0] = min;
+                mShadowExtents[0][1] = max;
+
+                mShadowFrustPoints[0].clear();
+                mShadowFrustPoints[1].clear();
+                mShadowFrustPoints[2].clear();
+                mShadowFrustPoints[3].clear();
+            }
+            popRenderTypeMask();
+
+            if (!skip_avatar_update)
+            {
+                gAgentAvatarp->updateAttachmentVisibility(gAgentCamera.getCameraMode());
+            }
+
+            return;
+        }
+
+        //get good split distances for frustum
+        for (U32 i = 0; i < fp.size(); ++i)
+        {
+            glh::vec3f v(fp[i].mV);
+            saved_view.mult_matrix_vec(v);
+            fp[i].setVec(v.v);
+        }
+
+        min = fp[0];
+        max = fp[0];
+
+        //get camera space bounding box
+        for (U32 i = 1; i < fp.size(); ++i)
+        {
+            update_min_max(min, max, fp[i]);
+        }
+
+        near_clip    = llclamp(-max.mV[2], 0.01f, 4.0f);
+        F32 far_clip = llclamp(-min.mV[2]*2.f, 16.0f, 512.0f);
+
+        //far_clip = llmin(far_clip, 128.f);
+        far_clip = llmin(far_clip, camera.getFar());
+
+        F32 range = far_clip-near_clip;
+
+        LLVector3 split_exp = RenderShadowSplitExponent;
+
+        F32 da = 1.f-llmax( fabsf(lightDir*up), fabsf(lightDir*camera.getLeftAxis()) );
+
+        da = powf(da, split_exp.mV[2]);
+
+        F32 sxp = split_exp.mV[1] + (split_exp.mV[0]-split_exp.mV[1])*da;
+
+        for (U32 i = 0; i < 4; ++i)
+        {
+            F32 x = (F32)(i+1)/4.f;
+            x = powf(x, sxp);
+            mSunClipPlanes.mV[i] = near_clip+range*x;
+        }
+
+        mSunClipPlanes.mV[0] *= 1.25f; //bump back first split for transition padding
+    }
+
+    if (gCubeSnapshot)
+    { // stretch clip planes for reflection probe renders to reduce number of shadow passes
+        mSunClipPlanes.mV[1] = mSunClipPlanes.mV[2];
+        mSunClipPlanes.mV[2] = mSunClipPlanes.mV[3];
+        mSunClipPlanes.mV[3] *= 1.5f;
+    }
+
+
+    // convenience array of 4 near clip plane distances
+    F32 dist[] = { near_clip, mSunClipPlanes.mV[0], mSunClipPlanes.mV[1], mSunClipPlanes.mV[2], mSunClipPlanes.mV[3] };
+
+    if (mSunDiffuse == LLColor4::black)
+    { //sun diffuse is totally black shadows don't matter
+        skipRenderingShadows();
+    }
+    else
+    {
+        for (S32 j = 0; j < (gCubeSnapshot ? 2 : 4); j++)
+        {
+            if (!hasRenderDebugMask(RENDER_DEBUG_SHADOW_FRUSTA) && !gCubeSnapshot)
+            {
+                mShadowFrustPoints[j].clear();
+            }
+
+            LLViewerCamera::sCurCameraID = (LLViewerCamera::eCameraID)(LLViewerCamera::CAMERA_SUN_SHADOW0+j);
+
+            //restore render matrices
+            set_current_modelview(saved_view);
+            set_current_projection(saved_proj);
+
+            LLVector3 eye = camera.getOrigin();
+            llassert(eye.isFinite());
+
+            //camera used for shadow cull/render
+            LLCamera shadow_cam;
+
+            //create world space camera frustum for this split
+            shadow_cam = camera;
+            shadow_cam.setFar(16.f);
+
+            LLViewerCamera::updateFrustumPlanes(shadow_cam, false, false, true);
+
+            LLVector3* frust = shadow_cam.mAgentFrustum;
+
+            LLVector3 pn = shadow_cam.getAtAxis();
+
+            LLVector3 min, max;
+
+            //construct 8 corners of split frustum section
+            for (U32 i = 0; i < 4; i++)
+            {
+                LLVector3 delta = frust[i+4]-eye;
+                delta += (frust[i+4]-frust[(i+2)%4+4])*0.05f;
+                delta.normVec();
+                F32 dp = delta*pn;
+                frust[i] = eye + (delta*dist[j]*0.75f)/dp;
+                frust[i+4] = eye + (delta*dist[j+1]*1.25f)/dp;
+            }
+
+            shadow_cam.calcAgentFrustumPlanes(frust);
+            shadow_cam.mFrustumCornerDist = 0.f;
+
+            if (!gPipeline.hasRenderDebugMask(LLPipeline::RENDER_DEBUG_SHADOW_FRUSTA) && !gCubeSnapshot)
+            {
+                mShadowCamera[j] = shadow_cam;
+            }
+
+            std::vector<LLVector3> fp;
+
+            if (!gPipeline.getVisiblePointCloud(shadow_cam, min, max, fp, lightDir)
+                || j > RenderShadowSplits)
+            {
+                //no possible shadow receivers
+                if (!gPipeline.hasRenderDebugMask(LLPipeline::RENDER_DEBUG_SHADOW_FRUSTA) && !gCubeSnapshot)
+                {
+                    mShadowExtents[j][0] = LLVector3();
+                    mShadowExtents[j][1] = LLVector3();
+                    mShadowCamera[j+4] = shadow_cam;
+                }
+
+                mRT->shadow[j].bindTarget();
+                {
+                    LLGLDepthTest depth(GL_TRUE);
+                    mRT->shadow[j].clear();
+                }
+                mRT->shadow[j].flush();
+
+                mShadowError.mV[j] = 0.f;
+                mShadowFOV.mV[j] = 0.f;
+
+                continue;
+            }
+
+            if (!gPipeline.hasRenderDebugMask(LLPipeline::RENDER_DEBUG_SHADOW_FRUSTA) && !gCubeSnapshot)
+            {
+                mShadowExtents[j][0] = min;
+                mShadowExtents[j][1] = max;
+                mShadowFrustPoints[j] = fp;
+            }
+
+
+            //find a good origin for shadow projection
+            LLVector3 origin;
+
+            //get a temporary view projection
+            view[j] = look(camera.getOrigin(), lightDir, -up);
+
+            std::vector<LLVector3> wpf;
+
+            for (U32 i = 0; i < fp.size(); i++)
+            {
+                glh::vec3f p = glh::vec3f(fp[i].mV);
+                view[j].mult_matrix_vec(p);
+                wpf.push_back(LLVector3(p.v));
+            }
+
+            min = wpf[0];
+            max = wpf[0];
+
+            for (U32 i = 0; i < fp.size(); ++i)
+            { //get AABB in camera space
+                update_min_max(min, max, wpf[i]);
+            }
+
+            // Construct a perspective transform with perspective along y-axis that contains
+            // points in wpf
+            //Known:
+            // - far clip plane
+            // - near clip plane
+            // - points in frustum
+            //Find:
+            // - origin
+
+            //get some "interesting" points of reference
+            LLVector3 center = (min+max)*0.5f;
+            LLVector3 size = (max-min)*0.5f;
+            LLVector3 near_center = center;
+            near_center.mV[1] += size.mV[1]*2.f;
+
+
+            //put all points in wpf in quadrant 0, reletive to center of min/max
+            //get the best fit line using least squares
+            F32 bfm = 0.f;
+            F32 bfb = 0.f;
+
+            for (U32 i = 0; i < wpf.size(); ++i)
+            {
+                wpf[i] -= center;
+                wpf[i].mV[0] = fabsf(wpf[i].mV[0]);
+                wpf[i].mV[2] = fabsf(wpf[i].mV[2]);
+            }
+
+            if (!wpf.empty())
+            {
+                F32 sx = 0.f;
+                F32 sx2 = 0.f;
+                F32 sy = 0.f;
+                F32 sxy = 0.f;
+
+                for (U32 i = 0; i < wpf.size(); ++i)
+                {
+                    sx += wpf[i].mV[0];
+                    sx2 += wpf[i].mV[0]*wpf[i].mV[0];
+                    sy += wpf[i].mV[1];
+                    sxy += wpf[i].mV[0]*wpf[i].mV[1];
+                }
+
+                bfm = (sy*sx-wpf.size()*sxy)/(sx*sx-wpf.size()*sx2);
+                bfb = (sx*sxy-sy*sx2)/(sx*sx-bfm*sx2);
+            }
+
+            {
+                // best fit line is y=bfm*x+bfb
+
+                //find point that is furthest to the right of line
+                F32 off_x = -1.f;
+                LLVector3 lp;
+
+                for (U32 i = 0; i < wpf.size(); ++i)
+                {
+                    //y = bfm*x+bfb
+                    //x = (y-bfb)/bfm
+                    F32 lx = (wpf[i].mV[1]-bfb)/bfm;
+
+                    lx = wpf[i].mV[0]-lx;
+
+                    if (off_x < lx)
+                    {
+                        off_x = lx;
+                        lp = wpf[i];
+                    }
+                }
+
+                //get line with slope bfm through lp
+                // bfb = y-bfm*x
+                bfb = lp.mV[1]-bfm*lp.mV[0];
+
+                //calculate error
+                mShadowError.mV[j] = 0.f;
+
+                for (U32 i = 0; i < wpf.size(); ++i)
+                {
+                    F32 lx = (wpf[i].mV[1]-bfb)/bfm;
+                    mShadowError.mV[j] += fabsf(wpf[i].mV[0]-lx);
+                }
+
+                mShadowError.mV[j] /= wpf.size();
+                mShadowError.mV[j] /= size.mV[0];
+
+                if (mShadowError.mV[j] > RenderShadowErrorCutoff)
+                { //just use ortho projection
+                    mShadowFOV.mV[j] = -1.f;
+                    origin.clearVec();
+                    proj[j] = gl_ortho(min.mV[0], max.mV[0],
+                                        min.mV[1], max.mV[1],
+                                        -max.mV[2], -min.mV[2]);
+                }
+                else
+                {
+                    //origin is where line x = 0;
+                    origin.setVec(0,bfb,0);
+
+                    F32 fovz = 1.f;
+                    F32 fovx = 1.f;
+
+                    LLVector3 zp;
+                    LLVector3 xp;
+
+                    for (U32 i = 0; i < wpf.size(); ++i)
+                    {
+                        LLVector3 atz = wpf[i]-origin;
+                        atz.mV[0] = 0.f;
+                        atz.normVec();
+                        if (fovz > -atz.mV[1])
+                        {
+                            zp = wpf[i];
+                            fovz = -atz.mV[1];
+                        }
+
+                        LLVector3 atx = wpf[i]-origin;
+                        atx.mV[2] = 0.f;
+                        atx.normVec();
+                        if (fovx > -atx.mV[1])
+                        {
+                            fovx = -atx.mV[1];
+                            xp = wpf[i];
+                        }
+                    }
+
+                    fovx = acos(fovx);
+                    fovz = acos(fovz);
+
+                    F32 cutoff = llmin((F32) RenderShadowFOVCutoff, 1.4f);
+
+                    mShadowFOV.mV[j] = fovx;
+
+                    if (fovx < cutoff && fovz > cutoff)
+                    {
+                        //x is a good fit, but z is too big, move away from zp enough so that fovz matches cutoff
+                        F32 d = zp.mV[2]/tan(cutoff);
+                        F32 ny = zp.mV[1] + fabsf(d);
+
+                        origin.mV[1] = ny;
+
+                        fovz = 1.f;
+                        fovx = 1.f;
+
+                        for (U32 i = 0; i < wpf.size(); ++i)
+                        {
+                            LLVector3 atz = wpf[i]-origin;
+                            atz.mV[0] = 0.f;
+                            atz.normVec();
+                            fovz = llmin(fovz, -atz.mV[1]);
+
+                            LLVector3 atx = wpf[i]-origin;
+                            atx.mV[2] = 0.f;
+                            atx.normVec();
+                            fovx = llmin(fovx, -atx.mV[1]);
+                        }
+
+                        fovx = acos(fovx);
+                        fovz = acos(fovz);
+
+                        mShadowFOV.mV[j] = cutoff;
+                    }
+
+
+                    origin += center;
+
+                    F32 ynear = -(max.mV[1]-origin.mV[1]);
+                    F32 yfar = -(min.mV[1]-origin.mV[1]);
+
+                    if (ynear < 0.1f) //keep a sensible near clip plane
+                    {
+                        F32 diff = 0.1f-ynear;
+                        origin.mV[1] += diff;
+                        ynear += diff;
+                        yfar += diff;
+                    }
+
+                    if (fovx > cutoff)
+                    { //just use ortho projection
+                        origin.clearVec();
+                        mShadowError.mV[j] = -1.f;
+                        proj[j] = gl_ortho(min.mV[0], max.mV[0],
+                                min.mV[1], max.mV[1],
+                                -max.mV[2], -min.mV[2]);
+                    }
+                    else
+                    {
+                        //get perspective projection
+                        view[j] = view[j].inverse();
+                        //llassert(origin.isFinite());
+
+                        glh::vec3f origin_agent(origin.mV);
+
+                        //translate view to origin
+                        view[j].mult_matrix_vec(origin_agent);
+
+                        eye = LLVector3(origin_agent.v);
+                        //llassert(eye.isFinite());
+                        if (!hasRenderDebugMask(LLPipeline::RENDER_DEBUG_SHADOW_FRUSTA) && !gCubeSnapshot)
+                        {
+                            mShadowFrustOrigin[j] = eye;
+                        }
+
+                        view[j] = look(LLVector3(origin_agent.v), lightDir, -up);
+
+                        F32 fx = 1.f/tanf(fovx);
+                        F32 fz = 1.f/tanf(fovz);
+
+                        proj[j] = glh::matrix4f(-fx, 0, 0, 0,
+                                                0, (yfar+ynear)/(ynear-yfar), 0, (2.f*yfar*ynear)/(ynear-yfar),
+                                                0, 0, -fz, 0,
+                                                0, -1.f, 0, 0);
+                    }
+                }
+            }
+
+            //shadow_cam.setFar(128.f);
+            shadow_cam.setOriginAndLookAt(eye, up, center);
+
+            shadow_cam.setOrigin(0,0,0);
+
+            set_current_modelview(view[j]);
+            set_current_projection(proj[j]);
+
+            LLViewerCamera::updateFrustumPlanes(shadow_cam, false, false, true);
+
+            //shadow_cam.ignoreAgentFrustumPlane(LLCamera::AGENT_PLANE_NEAR);
+            shadow_cam.getAgentPlane(LLCamera::AGENT_PLANE_NEAR).set(shadow_near_clip);
+
+            //translate and scale to from [-1, 1] to [0, 1]
+            glh::matrix4f trans(0.5f, 0.f, 0.f, 0.5f,
+                            0.f, 0.5f, 0.f, 0.5f,
+                            0.f, 0.f, 0.5f, 0.5f,
+                            0.f, 0.f, 0.f, 1.f);
+
+            set_current_modelview(view[j]);
+            set_current_projection(proj[j]);
+
+            for (U32 i = 0; i < 16; i++)
+            {
+                gGLLastModelView[i] = mShadowModelview[j].m[i];
+                gGLLastProjection[i] = mShadowProjection[j].m[i];
+            }
+
+            mShadowModelview[j] = view[j];
+            mShadowProjection[j] = proj[j];
+            mSunShadowMatrix[j] = trans*proj[j]*view[j]*inv_view;
+
+            stop_glerror();
+
+            mRT->shadow[j].bindTarget();
+            mRT->shadow[j].getViewport(gGLViewport);
+            mRT->shadow[j].clear();
+
+            {
+                static LLCullResult result[4];
+                renderShadow(view[j], proj[j], shadow_cam, result[j], true);
+            }
+
+            mRT->shadow[j].flush();
+
+            if (!gPipeline.hasRenderDebugMask(LLPipeline::RENDER_DEBUG_SHADOW_FRUSTA) && !gCubeSnapshot)
+            {
+                mShadowCamera[j+4] = shadow_cam;
+            }
+        }
+    }
+
+    //hack to disable projector shadows
+    bool gen_shadow = RenderShadowDetail > 1;
+
+    if (gen_shadow)
+    {
+        if (!gCubeSnapshot) //skip updating spot shadow maps during cubemap updates
+        {
+            LLTrace::CountStatHandle<>* velocity_stat = LLViewerCamera::getVelocityStat();
+            F32 fade_amt = gFrameIntervalSeconds.value()
+                * llmax(LLTrace::get_frame_recording().getLastRecording().getSum(*velocity_stat) / LLTrace::get_frame_recording().getLastRecording().getDuration().value(), 1.0);
+
+            // should never happen
+            llassert(mTargetShadowSpotLight[0] != mTargetShadowSpotLight[1] || mTargetShadowSpotLight[0].isNull());
+
+            //update shadow targets
+            for (U32 i = 0; i < 2; i++)
+            { //for each current shadow
+                LLViewerCamera::sCurCameraID = (LLViewerCamera::eCameraID)(LLViewerCamera::CAMERA_SPOT_SHADOW0 + i);
+
+                if (mShadowSpotLight[i].notNull() &&
+                    (mShadowSpotLight[i] == mTargetShadowSpotLight[0] ||
+                        mShadowSpotLight[i] == mTargetShadowSpotLight[1]))
+                { //keep this spotlight
+                    mSpotLightFade[i] = llmin(mSpotLightFade[i] + fade_amt, 1.f);
+                }
+                else
+                { //fade out this light
+                    mSpotLightFade[i] = llmax(mSpotLightFade[i] - fade_amt, 0.f);
+
+                    if (mSpotLightFade[i] == 0.f || mShadowSpotLight[i].isNull())
+                    { //faded out, grab one of the pending spots (whichever one isn't already taken)
+                        if (mTargetShadowSpotLight[0] != mShadowSpotLight[(i + 1) % 2])
+                        {
+                            mShadowSpotLight[i] = mTargetShadowSpotLight[0];
+                        }
+                        else
+                        {
+                            mShadowSpotLight[i] = mTargetShadowSpotLight[1];
+                        }
+                    }
+                }
+            }
+        }
+
+        // this should never happen
+        llassert(mShadowSpotLight[0] != mShadowSpotLight[1] || mShadowSpotLight[0].isNull());
+
+        for (S32 i = 0; i < 2; i++)
+        {
+            set_current_modelview(saved_view);
+            set_current_projection(saved_proj);
+
+            if (mShadowSpotLight[i].isNull())
+            {
+                continue;
+            }
+
+            LLVOVolume* volume = mShadowSpotLight[i]->getVOVolume();
+
+            if (!volume)
+            {
+                mShadowSpotLight[i] = NULL;
+                continue;
+            }
+
+            LLDrawable* drawable = mShadowSpotLight[i];
+
+            LLVector3 params = volume->getSpotLightParams();
+            F32 fov = params.mV[0];
+
+            //get agent->light space matrix (modelview)
+            LLVector3 center = drawable->getPositionAgent();
+            LLQuaternion quat = volume->getRenderRotation();
+
+            //get near clip plane
+            LLVector3 scale = volume->getScale();
+            LLVector3 at_axis(0, 0, -scale.mV[2] * 0.5f);
+            at_axis *= quat;
+
+            LLVector3 np = center + at_axis;
+            at_axis.normVec();
+
+            //get origin that has given fov for plane np, at_axis, and given scale
+            F32 dist = (scale.mV[1] * 0.5f) / tanf(fov * 0.5f);
+
+            LLVector3 origin = np - at_axis * dist;
+
+            LLMatrix4 mat(quat, LLVector4(origin, 1.f));
+
+            view[i + 4] = glh::matrix4f((F32*)mat.mMatrix);
+
+            view[i + 4] = view[i + 4].inverse();
+
+            //get perspective matrix
+            F32 near_clip = dist + 0.01f;
+            F32 width = scale.mV[VX];
+            F32 height = scale.mV[VY];
+            F32 far_clip = dist + volume->getLightRadius() * 1.5f;
+
+            F32 fovy = fov * RAD_TO_DEG;
+            F32 aspect = width / height;
+
+            proj[i + 4] = gl_perspective(fovy, aspect, near_clip, far_clip);
+
+            //translate and scale to from [-1, 1] to [0, 1]
+            glh::matrix4f trans(0.5f, 0.f, 0.f, 0.5f,
+                0.f, 0.5f, 0.f, 0.5f,
+                0.f, 0.f, 0.5f, 0.5f,
+                0.f, 0.f, 0.f, 1.f);
+
+            set_current_modelview(view[i + 4]);
+            set_current_projection(proj[i + 4]);
+
+            mSunShadowMatrix[i + 4] = trans * proj[i + 4] * view[i + 4] * inv_view;
+
+            for (U32 j = 0; j < 16; j++)
+            {
+                gGLLastModelView[j] = mShadowModelview[i + 4].m[j];
+                gGLLastProjection[j] = mShadowProjection[i + 4].m[j];
+            }
+
+            mShadowModelview[i + 4] = view[i + 4];
+            mShadowProjection[i + 4] = proj[i + 4];
+
+            if (!gCubeSnapshot) //skip updating spot shadow maps during cubemap updates
+            {
+                LLCamera shadow_cam = camera;
+                shadow_cam.setFar(far_clip);
+                shadow_cam.setOrigin(origin);
+
+                LLViewerCamera::updateFrustumPlanes(shadow_cam, false, false, true);
+
+                //
+
+                mSpotShadow[i].bindTarget();
+                mSpotShadow[i].getViewport(gGLViewport);
+                mSpotShadow[i].clear();
+
+                static LLCullResult result[2];
+
+                LLViewerCamera::sCurCameraID = (LLViewerCamera::eCameraID)(LLViewerCamera::CAMERA_SPOT_SHADOW0 + i);
+
+                RenderSpotLight = drawable;
+
+                renderShadow(view[i + 4], proj[i + 4], shadow_cam, result[i], false);
+
+                RenderSpotLight = nullptr;
+
+                mSpotShadow[i].flush();
+            }
+        }
+    }
+    else
+    { //no spotlight shadows
+        mShadowSpotLight[0] = mShadowSpotLight[1] = NULL;
+    }
+
+
+    if (!CameraOffset)
+    {
+        set_current_modelview(saved_view);
+        set_current_projection(saved_proj);
+    }
+    else
+    {
+        set_current_modelview(view[1]);
+        set_current_projection(proj[1]);
+        gGL.loadMatrix(view[1].m);
+        gGL.matrixMode(LLRender::MM_PROJECTION);
+        gGL.loadMatrix(proj[1].m);
+        gGL.matrixMode(LLRender::MM_MODELVIEW);
+    }
+    gGL.setColorMask(true, true);
+
+    for (U32 i = 0; i < 16; i++)
+    {
+        gGLLastModelView[i] = last_modelview[i];
+        gGLLastProjection[i] = last_projection[i];
+    }
+
+    popRenderTypeMask();
+
+    if (!skip_avatar_update)
+    {
+        gAgentAvatarp->updateAttachmentVisibility(gAgentCamera.getCameraMode());
+    }
+}
+
+void LLPipeline::renderGroups(LLRenderPass* pass, U32 type, bool texture)
+{
+    for (LLCullResult::sg_iterator i = sCull->beginVisibleGroups(); i != sCull->endVisibleGroups(); ++i)
+    {
+        LLSpatialGroup* group = *i;
+        if (!group->isDead() &&
+            (!sUseOcclusion || !group->isOcclusionState(LLSpatialGroup::OCCLUDED)) &&
+            gPipeline.hasRenderType(group->getSpatialPartition()->mDrawableType) &&
+            group->mDrawMap.find(type) != group->mDrawMap.end())
+        {
+            pass->renderGroup(group,type,texture);
+        }
+    }
+}
+
+void LLPipeline::renderRiggedGroups(LLRenderPass* pass, U32 type, bool texture)
+{
+    for (LLCullResult::sg_iterator i = sCull->beginVisibleGroups(); i != sCull->endVisibleGroups(); ++i)
+    {
+        LLSpatialGroup* group = *i;
+        if (!group->isDead() &&
+            (!sUseOcclusion || !group->isOcclusionState(LLSpatialGroup::OCCLUDED)) &&
+            gPipeline.hasRenderType(group->getSpatialPartition()->mDrawableType) &&
+            group->mDrawMap.find(type) != group->mDrawMap.end())
+        {
+            pass->renderRiggedGroup(group, type, texture);
+        }
+    }
+}
+
+void LLPipeline::profileAvatar(LLVOAvatar* avatar, bool profile_attachments)
+{
+    if (gGLManager.mGLVersion < 3.25f)
+    { // profiling requires GL 3.3 or later
+        return;
+    }
+
+    LL_PROFILE_ZONE_SCOPED_CATEGORY_PIPELINE;
+
+    // don't continue to profile an avatar that is known to be too slow
+    llassert(!avatar->isTooSlow());
+
+    LLGLSLShader* cur_shader = LLGLSLShader::sCurBoundShaderPtr;
+
+    mRT->deferredScreen.bindTarget();
+    mRT->deferredScreen.clear();
+
+    if (!profile_attachments)
+    {
+        // profile entire avatar all at once and readback asynchronously
+        avatar->placeProfileQuery();
+
+        LLTimer cpu_timer;
+
+        generateImpostor(avatar, false, true);
+
+        avatar->mCPURenderTime = (F32)cpu_timer.getElapsedTimeF32() * 1000.f;
+
+        avatar->readProfileQuery(5); // allow up to 5 frames of latency
+    }
+    else
+    {
+        // profile attachments one at a time
+        LLVOAvatar::attachment_map_t::iterator iter;
+        LLVOAvatar::attachment_map_t::iterator begin = avatar->mAttachmentPoints.begin();
+        LLVOAvatar::attachment_map_t::iterator end = avatar->mAttachmentPoints.end();
+
+        for (iter = begin;
+            iter != end;
+            ++iter)
+        {
+            LLViewerJointAttachment* attachment = iter->second;
+            for (LLViewerJointAttachment::attachedobjs_vec_t::iterator attachment_iter = attachment->mAttachedObjects.begin();
+                attachment_iter != attachment->mAttachedObjects.end();
+                ++attachment_iter)
+            {
+                LLViewerObject* attached_object = attachment_iter->get();
+                if (attached_object)
+                {
+                    // use gDebugProgram to do the GPU queries
+                    gDebugProgram.clearStats();
+                    gDebugProgram.placeProfileQuery(true);
+
+                    generateImpostor(avatar, false, true, attached_object);
+                    gDebugProgram.readProfileQuery(true, true);
+
+                    attached_object->mGPURenderTime = gDebugProgram.mTimeElapsed / 1000000.f;
+                }
+            }
+        }
+    }
+
+    mRT->deferredScreen.flush();
+
+    if (cur_shader)
+    {
+        cur_shader->bind();
+    }
+}
+
+void LLPipeline::generateImpostor(LLVOAvatar* avatar, bool preview_avatar, bool for_profile, LLViewerObject* specific_attachment)
+{
+    LL_PROFILE_ZONE_SCOPED_CATEGORY_PIPELINE;
+    LL_PROFILE_GPU_ZONE("generateImpostor");
+    LLGLState::checkStates();
+
+    static LLCullResult result;
+    result.clear();
+    grabReferences(result);
+
+    if (!avatar || !avatar->mDrawable)
+    {
+        LL_WARNS_ONCE("AvatarRenderPipeline") << "Avatar is " << (avatar ? "not drawable" : "null") << LL_ENDL;
+        return;
+    }
+    LL_DEBUGS_ONCE("AvatarRenderPipeline") << "Avatar " << avatar->getID() << " is drawable" << LL_ENDL;
+
+    assertInitialized();
+
+    // previews can't be muted or impostered
+    bool visually_muted = !for_profile && !preview_avatar && avatar->isVisuallyMuted();
+    LL_DEBUGS_ONCE("AvatarRenderPipeline") << "Avatar " << avatar->getID()
+                              << " is " << ( visually_muted ? "" : "not ") << "visually muted"
+                              << LL_ENDL;
+    bool too_complex = !for_profile && !preview_avatar && avatar->isTooComplex();
+    LL_DEBUGS_ONCE("AvatarRenderPipeline") << "Avatar " << avatar->getID()
+                              << " is " << ( too_complex ? "" : "not ") << "too complex"
+                              << LL_ENDL;
+
+    pushRenderTypeMask();
+
+    if (visually_muted || too_complex)
+    {
+        // only show jelly doll geometry
+        andRenderTypeMask(LLPipeline::RENDER_TYPE_AVATAR,
+                            LLPipeline::RENDER_TYPE_CONTROL_AV,
+                            END_RENDER_TYPES);
+    }
+    else
+    {
+        //hide world geometry
+        clearRenderTypeMask(
+            RENDER_TYPE_SKY,
+            RENDER_TYPE_WL_SKY,
+            RENDER_TYPE_TERRAIN,
+            RENDER_TYPE_GRASS,
+            RENDER_TYPE_CONTROL_AV, // Animesh
+            RENDER_TYPE_TREE,
+            RENDER_TYPE_VOIDWATER,
+            RENDER_TYPE_WATER,
+            RENDER_TYPE_ALPHA_PRE_WATER,
+            RENDER_TYPE_PASS_GRASS,
+            RENDER_TYPE_HUD,
+            RENDER_TYPE_PARTICLES,
+            RENDER_TYPE_CLOUDS,
+            RENDER_TYPE_HUD_PARTICLES,
+            END_RENDER_TYPES
+         );
+    }
+
+    if (specific_attachment && specific_attachment->isHUDAttachment())
+    { //enable HUD rendering
+        setRenderTypeMask(RENDER_TYPE_HUD, END_RENDER_TYPES);
+    }
+
+    S32 occlusion = sUseOcclusion;
+    sUseOcclusion = 0;
+
+    sReflectionRender = ! sRenderDeferred;
+
+    sShadowRender = true;
+    sImpostorRender = true;
+
+    LLViewerCamera* viewer_camera = LLViewerCamera::getInstance();
+
+    {
+        markVisible(avatar->mDrawable, *viewer_camera);
+
+        if (preview_avatar)
+        {
+            // Only show rigged attachments for preview
+            // For the sake of performance and so that static
+            // objects won't obstruct previewing changes
+            LLVOAvatar::attachment_map_t::iterator iter;
+            for (iter = avatar->mAttachmentPoints.begin();
+                iter != avatar->mAttachmentPoints.end();
+                ++iter)
+            {
+                LLViewerJointAttachment *attachment = iter->second;
+                for (LLViewerJointAttachment::attachedobjs_vec_t::iterator attachment_iter = attachment->mAttachedObjects.begin();
+                    attachment_iter != attachment->mAttachedObjects.end();
+                    ++attachment_iter)
+                {
+                    LLViewerObject* attached_object = attachment_iter->get();
+                    if (attached_object)
+                    {
+                        if (attached_object->isRiggedMesh())
+                        {
+                            markVisible(attached_object->mDrawable->getSpatialBridge(), *viewer_camera);
+                        }
+                        else
+                        {
+                            // sometimes object is a linkset and rigged mesh is a child
+                            LLViewerObject::const_child_list_t& child_list = attached_object->getChildren();
+                            for (LLViewerObject::child_list_t::const_iterator iter = child_list.begin();
+                                iter != child_list.end(); iter++)
+                            {
+                                LLViewerObject* child = *iter;
+                                if (child->isRiggedMesh())
+                                {
+                                    markVisible(attached_object->mDrawable->getSpatialBridge(), *viewer_camera);
+                                    break;
+                                }
+                            }
+                        }
+                    }
+                }
+            }
+        }
+        else
+        {
+            if (specific_attachment)
+            {
+                markVisible(specific_attachment->mDrawable->getSpatialBridge(), *viewer_camera);
+            }
+            else
+            {
+                LLVOAvatar::attachment_map_t::iterator iter;
+                LLVOAvatar::attachment_map_t::iterator begin = avatar->mAttachmentPoints.begin();
+                LLVOAvatar::attachment_map_t::iterator end = avatar->mAttachmentPoints.end();
+
+                for (iter = begin;
+                    iter != end;
+                    ++iter)
+                {
+                    LLViewerJointAttachment* attachment = iter->second;
+                    for (LLViewerJointAttachment::attachedobjs_vec_t::iterator attachment_iter = attachment->mAttachedObjects.begin();
+                        attachment_iter != attachment->mAttachedObjects.end();
+                        ++attachment_iter)
+                    {
+                        LLViewerObject* attached_object = attachment_iter->get();
+                        if (attached_object)
+                        {
+                            markVisible(attached_object->mDrawable->getSpatialBridge(), *viewer_camera);
+                        }
+                    }
+                }
+            }
+        }
+    }
+
+    stateSort(*LLViewerCamera::getInstance(), result);
+
+    LLCamera camera = *viewer_camera;
+    LLVector2 tdim;
+    U32 resY = 0;
+    U32 resX = 0;
+
+    if (!preview_avatar)
+    {
+        const LLVector4a* ext = avatar->mDrawable->getSpatialExtents();
+        LLVector3 pos(avatar->getRenderPosition()+avatar->getImpostorOffset());
+
+        camera.lookAt(viewer_camera->getOrigin(), pos, viewer_camera->getUpAxis());
+
+        LLVector4a half_height;
+        half_height.setSub(ext[1], ext[0]);
+        half_height.mul(0.5f);
+
+        LLVector4a left;
+        left.load3(camera.getLeftAxis().mV);
+        left.mul(left);
+        llassert(left.dot3(left).getF32() > F_APPROXIMATELY_ZERO);
+        left.normalize3fast();
+
+        LLVector4a up;
+        up.load3(camera.getUpAxis().mV);
+        up.mul(up);
+        llassert(up.dot3(up).getF32() > F_APPROXIMATELY_ZERO);
+        up.normalize3fast();
+
+        tdim.mV[0] = fabsf(half_height.dot3(left).getF32());
+        tdim.mV[1] = fabsf(half_height.dot3(up).getF32());
+
+        gGL.matrixMode(LLRender::MM_PROJECTION);
+        gGL.pushMatrix();
+
+        F32 distance = (pos-camera.getOrigin()).length();
+        F32 fov = atanf(tdim.mV[1]/distance)*2.f*RAD_TO_DEG;
+        F32 aspect = tdim.mV[0]/tdim.mV[1];
+        glh::matrix4f persp = gl_perspective(fov, aspect, 1.f, 256.f);
+        set_current_projection(persp);
+        gGL.loadMatrix(persp.m);
+
+        gGL.matrixMode(LLRender::MM_MODELVIEW);
+        gGL.pushMatrix();
+        glh::matrix4f mat;
+        camera.getOpenGLTransform(mat.m);
+
+        mat = glh::matrix4f((GLfloat*) OGL_TO_CFR_ROTATION) * mat;
+
+        gGL.loadMatrix(mat.m);
+        set_current_modelview(mat);
+
+        glClearColor(0.0f,0.0f,0.0f,0.0f);
+        gGL.setColorMask(true, true);
+
+        // get the number of pixels per angle
+        F32 pa = gViewerWindow->getWindowHeightRaw() / (RAD_TO_DEG * viewer_camera->getView());
+
+        //get resolution based on angle width and height of impostor (double desired resolution to prevent aliasing)
+        resY = llmin(nhpo2((U32) (fov*pa)), (U32) 512);
+        resX = llmin(nhpo2((U32) (atanf(tdim.mV[0]/distance)*2.f*RAD_TO_DEG*pa)), (U32) 512);
+
+        if (!for_profile)
+        {
+            if (!avatar->mImpostor.isComplete())
+            {
+                avatar->mImpostor.allocate(resX, resY, GL_RGBA, true);
+
+                if (LLPipeline::sRenderDeferred)
+                {
+                    addDeferredAttachments(avatar->mImpostor, true);
+                }
+
+                gGL.getTexUnit(0)->bind(&avatar->mImpostor);
+                gGL.getTexUnit(0)->setTextureFilteringOption(LLTexUnit::TFO_POINT);
+                gGL.getTexUnit(0)->unbind(LLTexUnit::TT_TEXTURE);
+            }
+            else if (resX != avatar->mImpostor.getWidth() || resY != avatar->mImpostor.getHeight())
+            {
+                avatar->mImpostor.resize(resX, resY);
+            }
+
+            avatar->mImpostor.bindTarget();
+        }
+    }
+
+    F32 old_alpha = LLDrawPoolAvatar::sMinimumAlpha;
+
+    if (visually_muted || too_complex)
+    { //disable alpha masking for muted avatars (get whole skin silhouette)
+        LLDrawPoolAvatar::sMinimumAlpha = 0.f;
+    }
+
+    if (preview_avatar || for_profile)
+    {
+        // previews and profiles don't care about imposters
+        renderGeomDeferred(camera);
+        renderGeomPostDeferred(camera);
+    }
+    else
+    {
+        avatar->mImpostor.clear();
+        renderGeomDeferred(camera);
+
+        renderGeomPostDeferred(camera);
+
+        // Shameless hack time: render it all again,
+        // this time writing the depth
+        // values we need to generate the alpha mask below
+        // while preserving the alpha-sorted color rendering
+        // from the previous pass
+        //
+        sImpostorRenderAlphaDepthPass = true;
+        // depth-only here...
+        //
+        gGL.setColorMask(false,false);
+        renderGeomPostDeferred(camera);
+
+        sImpostorRenderAlphaDepthPass = false;
+
+    }
+
+    LLDrawPoolAvatar::sMinimumAlpha = old_alpha;
+
+    if (!for_profile)
+    { //create alpha mask based on depth buffer (grey out if muted)
+        if (LLPipeline::sRenderDeferred)
+        {
+            GLuint buff = GL_COLOR_ATTACHMENT0;
+            glDrawBuffers(1, &buff);
+        }
+
+        LLGLDisable blend(GL_BLEND);
+
+        if (visually_muted || too_complex)
+        {
+            gGL.setColorMask(true, true);
+        }
+        else
+        {
+            gGL.setColorMask(false, true);
+        }
+
+        gGL.getTexUnit(0)->unbind(LLTexUnit::TT_TEXTURE);
+
+        LLGLDepthTest depth(GL_TRUE, GL_FALSE, GL_GREATER);
+
+        gGL.flush();
+
+        gGL.pushMatrix();
+        gGL.loadIdentity();
+        gGL.matrixMode(LLRender::MM_PROJECTION);
+        gGL.pushMatrix();
+        gGL.loadIdentity();
+
+        static const F32 clip_plane = 0.99999f;
+
+        gDebugProgram.bind();
+
+        if (visually_muted)
+        {   // Visually muted avatar
+            LLColor4 muted_color(avatar->getMutedAVColor());
+            LL_DEBUGS_ONCE("AvatarRenderPipeline") << "Avatar " << avatar->getID() << " MUTED set solid color " << muted_color << LL_ENDL;
+            gGL.diffuseColor4fv( muted_color.mV );
+        }
+        else if (!preview_avatar)
+        { //grey muted avatar
+            LL_DEBUGS_ONCE("AvatarRenderPipeline") << "Avatar " << avatar->getID() << " MUTED set grey" << LL_ENDL;
+            gGL.diffuseColor4fv(LLColor4::pink.mV );
+        }
+
+        gGL.begin(LLRender::QUADS);
+        gGL.vertex3f(-1, -1, clip_plane);
+        gGL.vertex3f(1, -1, clip_plane);
+        gGL.vertex3f(1, 1, clip_plane);
+        gGL.vertex3f(-1, 1, clip_plane);
+        gGL.end();
+        gGL.flush();
+
+        gDebugProgram.unbind();
+
+        gGL.popMatrix();
+        gGL.matrixMode(LLRender::MM_MODELVIEW);
+        gGL.popMatrix();
+    }
+
+    if (!preview_avatar && !for_profile)
+    {
+        avatar->mImpostor.flush();
+        avatar->setImpostorDim(tdim);
+    }
+
+    sUseOcclusion = occlusion;
+    sReflectionRender = false;
+    sImpostorRender = false;
+    sShadowRender = false;
+    popRenderTypeMask();
+
+    gGL.matrixMode(LLRender::MM_PROJECTION);
+    gGL.popMatrix();
+    gGL.matrixMode(LLRender::MM_MODELVIEW);
+    gGL.popMatrix();
+
+    if (!preview_avatar && !for_profile)
+    {
+        avatar->mNeedsImpostorUpdate = false;
+        avatar->cacheImpostorValues();
+        avatar->mLastImpostorUpdateFrameTime = gFrameTimeSeconds;
+    }
+
+    LLVertexBuffer::unbind();
+    LLGLState::checkStates();
+}
+
+bool LLPipeline::hasRenderBatches(const U32 type) const
+{
+    return sCull->getRenderMapSize(type) > 0;
+}
+
+LLCullResult::drawinfo_iterator LLPipeline::beginRenderMap(U32 type)
+{
+    return sCull->beginRenderMap(type);
+}
+
+LLCullResult::drawinfo_iterator LLPipeline::endRenderMap(U32 type)
+{
+    return sCull->endRenderMap(type);
+}
+
+LLCullResult::sg_iterator LLPipeline::beginAlphaGroups()
+{
+    return sCull->beginAlphaGroups();
+}
+
+LLCullResult::sg_iterator LLPipeline::endAlphaGroups()
+{
+    return sCull->endAlphaGroups();
+}
+
+LLCullResult::sg_iterator LLPipeline::beginRiggedAlphaGroups()
+{
+    return sCull->beginRiggedAlphaGroups();
+}
+
+LLCullResult::sg_iterator LLPipeline::endRiggedAlphaGroups()
+{
+    return sCull->endRiggedAlphaGroups();
+}
+
+bool LLPipeline::hasRenderType(const U32 type) const
+{
+    // STORM-365 : LLViewerJointAttachment::setAttachmentVisibility() is setting type to 0 to actually mean "do not render"
+    // We then need to test that value here and return false to prevent attachment to render (in mouselook for instance)
+    // TODO: reintroduce RENDER_TYPE_NONE in LLRenderTypeMask and initialize its mRenderTypeEnabled[RENDER_TYPE_NONE] to false explicitely
+    return (type == 0 ? false : mRenderTypeEnabled[type]);
+}
+
+void LLPipeline::setRenderTypeMask(U32 type, ...)
+{
+    va_list args;
+
+    va_start(args, type);
+    while (type < END_RENDER_TYPES)
+    {
+        mRenderTypeEnabled[type] = true;
+        type = va_arg(args, U32);
+    }
+    va_end(args);
+
+    if (type > END_RENDER_TYPES)
+    {
+        LL_ERRS() << "Invalid render type." << LL_ENDL;
+    }
+}
+
+bool LLPipeline::hasAnyRenderType(U32 type, ...) const
+{
+    va_list args;
+
+    va_start(args, type);
+    while (type < END_RENDER_TYPES)
+    {
+        if (mRenderTypeEnabled[type])
+        {
+            return true;
+        }
+        type = va_arg(args, U32);
+    }
+    va_end(args);
+
+    if (type > END_RENDER_TYPES)
+    {
+        LL_ERRS() << "Invalid render type." << LL_ENDL;
+    }
+
+    return false;
+}
+
+void LLPipeline::pushRenderTypeMask()
+{
+    std::string cur_mask;
+    cur_mask.assign((const char*) mRenderTypeEnabled, sizeof(mRenderTypeEnabled));
+    mRenderTypeEnableStack.push(cur_mask);
+}
+
+void LLPipeline::popRenderTypeMask()
+{
+    if (mRenderTypeEnableStack.empty())
+    {
+        LL_ERRS() << "Depleted render type stack." << LL_ENDL;
+    }
+
+    memcpy(mRenderTypeEnabled, mRenderTypeEnableStack.top().data(), sizeof(mRenderTypeEnabled));
+    mRenderTypeEnableStack.pop();
+}
+
+void LLPipeline::andRenderTypeMask(U32 type, ...)
+{
+    va_list args;
+
+    bool tmp[NUM_RENDER_TYPES];
+    for (U32 i = 0; i < NUM_RENDER_TYPES; ++i)
+    {
+        tmp[i] = false;
+    }
+
+    va_start(args, type);
+    while (type < END_RENDER_TYPES)
+    {
+        if (mRenderTypeEnabled[type])
+        {
+            tmp[type] = true;
+        }
+
+        type = va_arg(args, U32);
+    }
+    va_end(args);
+
+    if (type > END_RENDER_TYPES)
+    {
+        LL_ERRS() << "Invalid render type." << LL_ENDL;
+    }
+
+    for (U32 i = 0; i < LLPipeline::NUM_RENDER_TYPES; ++i)
+    {
+        mRenderTypeEnabled[i] = tmp[i];
+    }
+
+}
+
+void LLPipeline::clearRenderTypeMask(U32 type, ...)
+{
+    va_list args;
+
+    va_start(args, type);
+    while (type < END_RENDER_TYPES)
+    {
+        mRenderTypeEnabled[type] = false;
+
+        type = va_arg(args, U32);
+    }
+    va_end(args);
+
+    if (type > END_RENDER_TYPES)
+    {
+        LL_ERRS() << "Invalid render type." << LL_ENDL;
+    }
+}
+
+void LLPipeline::setAllRenderTypes()
+{
+    for (U32 i = 0; i < NUM_RENDER_TYPES; ++i)
+    {
+        mRenderTypeEnabled[i] = true;
+    }
+}
+
+void LLPipeline::clearAllRenderTypes()
+{
+    for (U32 i = 0; i < NUM_RENDER_TYPES; ++i)
+    {
+        mRenderTypeEnabled[i] = false;
+    }
+}
+
+void LLPipeline::addDebugBlip(const LLVector3& position, const LLColor4& color)
+{
+    DebugBlip blip(position, color);
+    mDebugBlips.push_back(blip);
+}
+
+void LLPipeline::hidePermanentObjects( std::vector<U32>& restoreList )
+{
+    //This method is used to hide any vo's from the object list that may have
+    //the permanent flag set.
+
+    U32 objCnt = gObjectList.getNumObjects();
+    for (U32 i = 0; i < objCnt; ++i)
+    {
+        LLViewerObject* pObject = gObjectList.getObject(i);
+        if ( pObject && pObject->flagObjectPermanent() )
+        {
+            LLDrawable *pDrawable = pObject->mDrawable;
+
+            if ( pDrawable )
+            {
+                restoreList.push_back( i );
+                hideDrawable( pDrawable );
+            }
+        }
+    }
+
+    skipRenderingOfTerrain( true );
+}
+
+void LLPipeline::restorePermanentObjects( const std::vector<U32>& restoreList )
+{
+    //This method is used to restore(unhide) any vo's from the object list that may have
+    //been hidden because their permanency flag was set.
+
+    std::vector<U32>::const_iterator itCurrent  = restoreList.begin();
+    std::vector<U32>::const_iterator itEnd      = restoreList.end();
+
+    U32 objCnt = gObjectList.getNumObjects();
+
+    while ( itCurrent != itEnd )
+    {
+        U32 index = *itCurrent;
+        LLViewerObject* pObject = NULL;
+        if ( index < objCnt )
+        {
+            pObject = gObjectList.getObject( index );
+        }
+        if ( pObject )
+        {
+            LLDrawable *pDrawable = pObject->mDrawable;
+            if ( pDrawable )
+            {
+                pDrawable->clearState( LLDrawable::FORCE_INVISIBLE );
+                unhideDrawable( pDrawable );
+            }
+        }
+        ++itCurrent;
+    }
+
+    skipRenderingOfTerrain( false );
+}
+
+void LLPipeline::skipRenderingOfTerrain( bool flag )
+{
+    pool_set_t::iterator iter = mPools.begin();
+    while ( iter != mPools.end() )
+    {
+        LLDrawPool* pPool = *iter;
+        U32 poolType = pPool->getType();
+        if ( hasRenderType( pPool->getType() ) && poolType == LLDrawPool::POOL_TERRAIN )
+        {
+            pPool->setSkipRenderFlag( flag );
+        }
+        ++iter;
+    }
+}
+
+void LLPipeline::hideObject( const LLUUID& id )
+{
+    LLViewerObject *pVO = gObjectList.findObject( id );
+
+    if ( pVO )
+    {
+        LLDrawable *pDrawable = pVO->mDrawable;
+
+        if ( pDrawable )
+        {
+            hideDrawable( pDrawable );
+        }
+    }
+}
+
+void LLPipeline::hideDrawable( LLDrawable *pDrawable )
+{
+    pDrawable->setState( LLDrawable::FORCE_INVISIBLE );
+    markRebuild( pDrawable, LLDrawable::REBUILD_ALL);
+    //hide the children
+    LLViewerObject::const_child_list_t& child_list = pDrawable->getVObj()->getChildren();
+    for ( LLViewerObject::child_list_t::const_iterator iter = child_list.begin();
+          iter != child_list.end(); iter++ )
+    {
+        LLViewerObject* child = *iter;
+        LLDrawable* drawable = child->mDrawable;
+        if ( drawable )
+        {
+            drawable->setState( LLDrawable::FORCE_INVISIBLE );
+            markRebuild( drawable, LLDrawable::REBUILD_ALL);
+        }
+    }
+}
+void LLPipeline::unhideDrawable( LLDrawable *pDrawable )
+{
+    pDrawable->clearState( LLDrawable::FORCE_INVISIBLE );
+    markRebuild( pDrawable, LLDrawable::REBUILD_ALL);
+    //restore children
+    LLViewerObject::const_child_list_t& child_list = pDrawable->getVObj()->getChildren();
+    for ( LLViewerObject::child_list_t::const_iterator iter = child_list.begin();
+          iter != child_list.end(); iter++)
+    {
+        LLViewerObject* child = *iter;
+        LLDrawable* drawable = child->mDrawable;
+        if ( drawable )
+        {
+            drawable->clearState( LLDrawable::FORCE_INVISIBLE );
+            markRebuild( drawable, LLDrawable::REBUILD_ALL);
+        }
+    }
+}
+void LLPipeline::restoreHiddenObject( const LLUUID& id )
+{
+    LLViewerObject *pVO = gObjectList.findObject( id );
+
+    if ( pVO )
+    {
+        LLDrawable *pDrawable = pVO->mDrawable;
+        if ( pDrawable )
+        {
+            unhideDrawable( pDrawable );
+        }
+    }
+}
+
+void LLPipeline::skipRenderingShadows()
+{
+    LLGLDepthTest depth(GL_TRUE);
+
+    for (S32 j = 0; j < 4; j++)
+    {
+        mRT->shadow[j].bindTarget();
+        mRT->shadow[j].clear();
+        mRT->shadow[j].flush();
+    }
+}
+
+void LLPipeline::handleShadowDetailChanged()
+{
+    if (RenderShadowDetail > gSavedSettings.getS32("RenderShadowDetail"))
+    {
+        skipRenderingShadows();
+    }
+    else
+    {
+        LLViewerShaderMgr::instance()->setShaders();
+    }
+}
+
+class LLOctreeDirty : public OctreeTraveler
+{
+public:
+    virtual void visit(const OctreeNode* state)
+    {
+        LLSpatialGroup* group = (LLSpatialGroup*)state->getListener(0);
+
+        if (group->getSpatialPartition()->mRenderByGroup)
+        {
+            group->setState(LLSpatialGroup::GEOM_DIRTY);
+            gPipeline.markRebuild(group);
+        }
+
+        for (LLSpatialGroup::bridge_list_t::iterator i = group->mBridgeList.begin(); i != group->mBridgeList.end(); ++i)
+        {
+            LLSpatialBridge* bridge = *i;
+            traverse(bridge->mOctree);
+        }
+    }
+};
+
+
+void LLPipeline::rebuildDrawInfo()
+{
+    for (LLWorld::region_list_t::const_iterator iter = LLWorld::getInstance()->getRegionList().begin();
+        iter != LLWorld::getInstance()->getRegionList().end(); ++iter)
+    {
+        LLViewerRegion* region = *iter;
+
+        LLOctreeDirty dirty;
+
+        LLSpatialPartition* part = region->getSpatialPartition(LLViewerRegion::PARTITION_VOLUME);
+        dirty.traverse(part->mOctree);
+
+        part = region->getSpatialPartition(LLViewerRegion::PARTITION_BRIDGE);
+        dirty.traverse(part->mOctree);
+    }
+}
+