/**
 * @file pipeline.cpp
 * @brief Rendering pipeline.
 *
 * $LicenseInfo:firstyear=2005&license=viewerlgpl$
 * Second Life Viewer Source Code
 * Copyright (C) 2010, Linden Research, Inc.
 *
 * This library is free software; you can redistribute it and/or
 * modify it under the terms of the GNU Lesser General Public
 * License as published by the Free Software Foundation;
 * version 2.1 of the License only.
 *
 * This library is distributed in the hope that it will be useful,
 * but WITHOUT ANY WARRANTY; without even the implied warranty of
 * MERCHANTABILITY or FITNESS FOR A PARTICULAR PURPOSE.  See the GNU
 * Lesser General Public License for more details.
 *
 * You should have received a copy of the GNU Lesser General Public
 * License along with this library; if not, write to the Free Software
 * Foundation, Inc., 51 Franklin Street, Fifth Floor, Boston, MA  02110-1301  USA
 *
 * Linden Research, Inc., 945 Battery Street, San Francisco, CA  94111  USA
 * $/LicenseInfo$
 */

#include "llviewerprecompiledheaders.h"

#include "pipeline.h"

// library includes
#include "llaudioengine.h" // For debugging.
#include "llerror.h"
#include "llviewercontrol.h"
#include "llfasttimer.h"
#include "llfontgl.h"
#include "llnamevalue.h"
#include "llpointer.h"
#include "llprimitive.h"
#include "llvolume.h"
#include "material_codes.h"
#include "v3color.h"
#include "llui.h"
#include "llglheaders.h"
#include "llrender.h"
#include "llstartup.h"
#include "llwindow.h"   // swapBuffers()

// newview includes
#include "llagent.h"
#include "llagentcamera.h"
#include "llappviewer.h"
#include "lltexturecache.h"
#include "lltexturefetch.h"
#include "llimageworker.h"
#include "lldrawable.h"
#include "lldrawpoolalpha.h"
#include "lldrawpoolavatar.h"
#include "lldrawpoolbump.h"
#include "lldrawpooltree.h"
#include "lldrawpoolwater.h"
#include "llface.h"
#include "llfeaturemanager.h"
#include "llfloatertelehub.h"
#include "llfloaterreg.h"
#include "llhudmanager.h"
#include "llhudnametag.h"
#include "llhudtext.h"
#include "lllightconstants.h"
#include "llmeshrepository.h"
#include "llpipelinelistener.h"
#include "llresmgr.h"
#include "llselectmgr.h"
#include "llsky.h"
#include "lltracker.h"
#include "lltool.h"
#include "lltoolmgr.h"
#include "llviewercamera.h"
#include "llviewermediafocus.h"
#include "llviewertexturelist.h"
#include "llviewerobject.h"
#include "llviewerobjectlist.h"
#include "llviewerparcelmgr.h"
#include "llviewerregion.h" // for audio debugging.
#include "llviewerwindow.h" // For getSpinAxis
#include "llvoavatarself.h"
#include "llvocache.h"
#include "llvosky.h"
#include "llvowlsky.h"
#include "llvotree.h"
#include "llvovolume.h"
#include "llvosurfacepatch.h"
#include "llvowater.h"
#include "llvotree.h"
#include "llvopartgroup.h"
#include "llworld.h"
#include "llcubemap.h"
#include "llviewershadermgr.h"
#include "llviewerstats.h"
#include "llviewerjoystick.h"
#include "llviewerdisplay.h"
#include "llspatialpartition.h"
#include "llmutelist.h"
#include "lltoolpie.h"
#include "llnotifications.h"
#include "llpathinglib.h"
#include "llfloaterpathfindingconsole.h"
#include "llfloaterpathfindingcharacters.h"
#include "llfloatertools.h"
#include "llpanelface.h"
#include "llpathfindingpathtool.h"
#include "llscenemonitor.h"
#include "llprogressview.h"
#include "llcleanup.h"
#include "gltfscenemanager.h"

#include "llenvironment.h"
#include "llsettingsvo.h"

extern BOOL gSnapshot;
bool gShiftFrame = false;

//cached settings
bool LLPipeline::WindLightUseAtmosShaders;
bool LLPipeline::RenderDeferred;
F32 LLPipeline::RenderDeferredSunWash;
U32 LLPipeline::RenderFSAASamples;
U32 LLPipeline::RenderResolutionDivisor;
bool LLPipeline::RenderUIBuffer;
S32 LLPipeline::RenderShadowDetail;
S32 LLPipeline::RenderShadowSplits;
bool LLPipeline::RenderDeferredSSAO;
F32 LLPipeline::RenderShadowResolutionScale;
bool LLPipeline::RenderDelayCreation;
bool LLPipeline::RenderAnimateRes;
bool LLPipeline::FreezeTime;
S32 LLPipeline::DebugBeaconLineWidth;
F32 LLPipeline::RenderHighlightBrightness;
LLColor4 LLPipeline::RenderHighlightColor;
F32 LLPipeline::RenderHighlightThickness;
bool LLPipeline::RenderSpotLightsInNondeferred;
LLColor4 LLPipeline::PreviewAmbientColor;
LLColor4 LLPipeline::PreviewDiffuse0;
LLColor4 LLPipeline::PreviewSpecular0;
LLColor4 LLPipeline::PreviewDiffuse1;
LLColor4 LLPipeline::PreviewSpecular1;
LLColor4 LLPipeline::PreviewDiffuse2;
LLColor4 LLPipeline::PreviewSpecular2;
LLVector3 LLPipeline::PreviewDirection0;
LLVector3 LLPipeline::PreviewDirection1;
LLVector3 LLPipeline::PreviewDirection2;
F32 LLPipeline::RenderGlowMaxExtractAlpha;
F32 LLPipeline::RenderGlowWarmthAmount;
LLVector3 LLPipeline::RenderGlowLumWeights;
LLVector3 LLPipeline::RenderGlowWarmthWeights;
S32 LLPipeline::RenderGlowResolutionPow;
S32 LLPipeline::RenderGlowIterations;
F32 LLPipeline::RenderGlowWidth;
F32 LLPipeline::RenderGlowStrength;
bool LLPipeline::RenderGlowNoise;
bool LLPipeline::RenderDepthOfField;
bool LLPipeline::RenderDepthOfFieldInEditMode;
F32 LLPipeline::CameraFocusTransitionTime;
F32 LLPipeline::CameraFNumber;
F32 LLPipeline::CameraFocalLength;
F32 LLPipeline::CameraFieldOfView;
F32 LLPipeline::RenderShadowNoise;
F32 LLPipeline::RenderShadowBlurSize;
F32 LLPipeline::RenderSSAOScale;
U32 LLPipeline::RenderSSAOMaxScale;
F32 LLPipeline::RenderSSAOFactor;
LLVector3 LLPipeline::RenderSSAOEffect;
F32 LLPipeline::RenderShadowOffsetError;
F32 LLPipeline::RenderShadowBiasError;
F32 LLPipeline::RenderShadowOffset;
F32 LLPipeline::RenderShadowBias;
F32 LLPipeline::RenderSpotShadowOffset;
F32 LLPipeline::RenderSpotShadowBias;
LLDrawable* LLPipeline::RenderSpotLight = nullptr;
F32 LLPipeline::RenderEdgeDepthCutoff;
F32 LLPipeline::RenderEdgeNormCutoff;
LLVector3 LLPipeline::RenderShadowGaussian;
F32 LLPipeline::RenderShadowBlurDistFactor;
bool LLPipeline::RenderDeferredAtmospheric;
F32 LLPipeline::RenderHighlightFadeTime;
F32 LLPipeline::RenderFarClip;
LLVector3 LLPipeline::RenderShadowSplitExponent;
F32 LLPipeline::RenderShadowErrorCutoff;
F32 LLPipeline::RenderShadowFOVCutoff;
bool LLPipeline::CameraOffset;
F32 LLPipeline::CameraMaxCoF;
F32 LLPipeline::CameraDoFResScale;
F32 LLPipeline::RenderAutoHideSurfaceAreaLimit;
bool LLPipeline::RenderScreenSpaceReflections;
S32 LLPipeline::RenderScreenSpaceReflectionIterations;
F32 LLPipeline::RenderScreenSpaceReflectionRayStep;
F32 LLPipeline::RenderScreenSpaceReflectionDistanceBias;
F32 LLPipeline::RenderScreenSpaceReflectionDepthRejectBias;
F32 LLPipeline::RenderScreenSpaceReflectionAdaptiveStepMultiplier;
S32 LLPipeline::RenderScreenSpaceReflectionGlossySamples;
S32 LLPipeline::RenderBufferVisualization;
bool LLPipeline::RenderMirrors;
S32 LLPipeline::RenderHeroProbeUpdateRate;
S32 LLPipeline::RenderHeroProbeConservativeUpdateMultiplier;
LLTrace::EventStatHandle<S64> LLPipeline::sStatBatchSize("renderbatchsize");

const U32 LLPipeline::MAX_BAKE_WIDTH = 512;

const F32 BACKLIGHT_DAY_MAGNITUDE_OBJECT = 0.1f;
const F32 BACKLIGHT_NIGHT_MAGNITUDE_OBJECT = 0.08f;
const F32 ALPHA_BLEND_CUTOFF = 0.598f;
const F32 DEFERRED_LIGHT_FALLOFF = 0.5f;
const U32 DEFERRED_VB_MASK = LLVertexBuffer::MAP_VERTEX | LLVertexBuffer::MAP_TEXCOORD0 | LLVertexBuffer::MAP_TEXCOORD1;

extern S32 gBoxFrame;
//extern BOOL gHideSelectedObjects;
extern BOOL gDisplaySwapBuffers;
extern BOOL gDebugGL;
extern BOOL gCubeSnapshot;
extern BOOL gSnapshotNoPost;

bool    gAvatarBacklight = false;

bool    gDebugPipeline = false;
LLPipeline gPipeline;
const LLMatrix4* gGLLastMatrix = NULL;

LLTrace::BlockTimerStatHandle FTM_RENDER_GEOMETRY("Render Geometry");
LLTrace::BlockTimerStatHandle FTM_RENDER_GRASS("Grass");
LLTrace::BlockTimerStatHandle FTM_RENDER_INVISIBLE("Invisible");
LLTrace::BlockTimerStatHandle FTM_RENDER_SHINY("Shiny");
LLTrace::BlockTimerStatHandle FTM_RENDER_SIMPLE("Simple");
LLTrace::BlockTimerStatHandle FTM_RENDER_TERRAIN("Terrain");
LLTrace::BlockTimerStatHandle FTM_RENDER_TREES("Trees");
LLTrace::BlockTimerStatHandle FTM_RENDER_UI("UI");
LLTrace::BlockTimerStatHandle FTM_RENDER_WATER("Water");
LLTrace::BlockTimerStatHandle FTM_RENDER_WL_SKY("Windlight Sky");
LLTrace::BlockTimerStatHandle FTM_RENDER_ALPHA("Alpha Objects");
LLTrace::BlockTimerStatHandle FTM_RENDER_CHARACTERS("Avatars");
LLTrace::BlockTimerStatHandle FTM_RENDER_BUMP("Bump");
LLTrace::BlockTimerStatHandle FTM_RENDER_MATERIALS("Render Materials");
LLTrace::BlockTimerStatHandle FTM_RENDER_FULLBRIGHT("Fullbright");
LLTrace::BlockTimerStatHandle FTM_RENDER_GLOW("Glow");
LLTrace::BlockTimerStatHandle FTM_GEO_UPDATE("Geo Update");
LLTrace::BlockTimerStatHandle FTM_POOLRENDER("RenderPool");
LLTrace::BlockTimerStatHandle FTM_POOLS("Pools");
LLTrace::BlockTimerStatHandle FTM_DEFERRED_POOLRENDER("RenderPool (Deferred)");
LLTrace::BlockTimerStatHandle FTM_DEFERRED_POOLS("Pools (Deferred)");
LLTrace::BlockTimerStatHandle FTM_POST_DEFERRED_POOLRENDER("RenderPool (Post)");
LLTrace::BlockTimerStatHandle FTM_POST_DEFERRED_POOLS("Pools (Post)");
LLTrace::BlockTimerStatHandle FTM_STATESORT("Sort Draw State");
LLTrace::BlockTimerStatHandle FTM_PIPELINE("Pipeline");
LLTrace::BlockTimerStatHandle FTM_CLIENT_COPY("Client Copy");
LLTrace::BlockTimerStatHandle FTM_RENDER_DEFERRED("Deferred Shading");

LLTrace::BlockTimerStatHandle FTM_RENDER_UI_HUD("HUD");
LLTrace::BlockTimerStatHandle FTM_RENDER_UI_3D("3D");
LLTrace::BlockTimerStatHandle FTM_RENDER_UI_2D("2D");

static LLTrace::BlockTimerStatHandle FTM_STATESORT_DRAWABLE("Sort Drawables");

static LLStaticHashedString sTint("tint");
static LLStaticHashedString sAmbiance("ambiance");
static LLStaticHashedString sAlphaScale("alpha_scale");
static LLStaticHashedString sNormMat("norm_mat");
static LLStaticHashedString sOffset("offset");
static LLStaticHashedString sScreenRes("screenRes");
static LLStaticHashedString sDelta("delta");
static LLStaticHashedString sDistFactor("dist_factor");
static LLStaticHashedString sKern("kern");
static LLStaticHashedString sKernScale("kern_scale");

//----------------------------------------

void drawBox(const LLVector4a& c, const LLVector4a& r);
void drawBoxOutline(const LLVector3& pos, const LLVector3& size);
U32 nhpo2(U32 v);
LLVertexBuffer* ll_create_cube_vb(U32 type_mask);

void display_update_camera();
//----------------------------------------

S32     LLPipeline::sCompiles = 0;

bool    LLPipeline::sPickAvatar = true;
bool    LLPipeline::sDynamicLOD = true;
bool    LLPipeline::sShowHUDAttachments = true;
bool    LLPipeline::sRenderMOAPBeacons = false;
bool    LLPipeline::sRenderPhysicalBeacons = true;
bool    LLPipeline::sRenderScriptedBeacons = false;
bool    LLPipeline::sRenderScriptedTouchBeacons = true;
bool    LLPipeline::sRenderParticleBeacons = false;
bool    LLPipeline::sRenderSoundBeacons = false;
bool    LLPipeline::sRenderBeacons = false;
bool    LLPipeline::sRenderHighlight = true;
LLRender::eTexIndex LLPipeline::sRenderHighlightTextureChannel = LLRender::DIFFUSE_MAP;
bool    LLPipeline::sForceOldBakedUpload = false;
S32     LLPipeline::sUseOcclusion = 0;
bool    LLPipeline::sAutoMaskAlphaDeferred = true;
bool    LLPipeline::sAutoMaskAlphaNonDeferred = false;
bool    LLPipeline::sRenderTransparentWater = true;
bool    LLPipeline::sBakeSunlight = false;
bool    LLPipeline::sNoAlpha = false;
bool    LLPipeline::sUseFarClip = true;
bool    LLPipeline::sShadowRender = false;
bool    LLPipeline::sRenderGlow = false;
bool    LLPipeline::sReflectionRender = false;
bool    LLPipeline::sDistortionRender = false;
bool    LLPipeline::sImpostorRender = false;
bool    LLPipeline::sImpostorRenderAlphaDepthPass = false;
bool    LLPipeline::sUnderWaterRender = false;
bool    LLPipeline::sTextureBindTest = false;
bool    LLPipeline::sRenderAttachedLights = true;
bool    LLPipeline::sRenderAttachedParticles = true;
bool    LLPipeline::sRenderDeferred = false;
bool    LLPipeline::sReflectionProbesEnabled = false;
S32     LLPipeline::sVisibleLightCount = 0;
bool    LLPipeline::sRenderingHUDs;
F32     LLPipeline::sDistortionWaterClipPlaneMargin = 1.0125f;

// EventHost API LLPipeline listener.
static LLPipelineListener sPipelineListener;

static LLCullResult* sCull = NULL;

void validate_framebuffer_object();

// Add color attachments for deferred rendering
// target -- RenderTarget to add attachments to
bool addDeferredAttachments(LLRenderTarget& target, bool for_impostor = false)
{
    bool valid = true
        && target.addColorAttachment(GL_RGBA) // frag-data[1] specular OR PBR ORM
        && target.addColorAttachment(GL_RGBA16F)                              // frag_data[2] normal+fogmask, See: class1\deferred\materialF.glsl & softenlight
        && target.addColorAttachment(GL_RGB16F);                  // frag_data[3] PBR emissive OR material env intensity
    return valid;
}

LLPipeline::LLPipeline() :
    mBackfaceCull(false),
    mMatrixOpCount(0),
    mTextureMatrixOps(0),
    mNumVisibleNodes(0),
    mNumVisibleFaces(0),
    mPoissonOffset(0),

    mInitialized(false),
    mShadersLoaded(false),
    mTransformFeedbackPrimitives(0),
    mRenderDebugFeatureMask(0),
    mRenderDebugMask(0),
    mOldRenderDebugMask(0),
    mMeshDirtyQueryObject(0),
    mGroupQ1Locked(false),
    mResetVertexBuffers(false),
    mLastRebuildPool(NULL),
    mLightMask(0),
    mLightMovingMask(0)
{
    mNoiseMap = 0;
    mTrueNoiseMap = 0;
    mLightFunc = 0;

    for(U32 i = 0; i < 8; i++)
    {
        mHWLightColors[i] = LLColor4::black;
    }
}

void LLPipeline::connectRefreshCachedSettingsSafe(const std::string name)
{
    LLPointer<LLControlVariable> cntrl_ptr = gSavedSettings.getControl(name);
    if ( cntrl_ptr.isNull() )
    {
        LL_WARNS() << "Global setting name not found:" << name << LL_ENDL;
    }
    else
    {
        cntrl_ptr->getCommitSignal()->connect(boost::bind(&LLPipeline::refreshCachedSettings));
    }
}

void LLPipeline::init()
{
    refreshCachedSettings();

    mRT = &mMainRT;

    gOctreeMaxCapacity = gSavedSettings.getU32("OctreeMaxNodeCapacity");
    gOctreeMinSize = gSavedSettings.getF32("OctreeMinimumNodeSize");
    sDynamicLOD = gSavedSettings.getBOOL("RenderDynamicLOD");
    sRenderAttachedLights = gSavedSettings.getBOOL("RenderAttachedLights");
    sRenderAttachedParticles = gSavedSettings.getBOOL("RenderAttachedParticles");

    mInitialized = true;

    stop_glerror();

    //create render pass pools
    getPool(LLDrawPool::POOL_ALPHA_PRE_WATER);
    getPool(LLDrawPool::POOL_ALPHA_POST_WATER);
    getPool(LLDrawPool::POOL_SIMPLE);
    getPool(LLDrawPool::POOL_ALPHA_MASK);
    getPool(LLDrawPool::POOL_FULLBRIGHT_ALPHA_MASK);
    getPool(LLDrawPool::POOL_GRASS);
    getPool(LLDrawPool::POOL_FULLBRIGHT);
    getPool(LLDrawPool::POOL_BUMP);
    getPool(LLDrawPool::POOL_MATERIALS);
    getPool(LLDrawPool::POOL_GLOW);
    getPool(LLDrawPool::POOL_GLTF_PBR);
    getPool(LLDrawPool::POOL_GLTF_PBR_ALPHA_MASK);

    resetFrameStats();

    if (gSavedSettings.getBOOL("DisableAllRenderFeatures"))
    {
        clearAllRenderDebugFeatures();
    }
    else
    {
        setAllRenderDebugFeatures(); // By default, all debugging features on
    }
    clearAllRenderDebugDisplays(); // All debug displays off

    if (gSavedSettings.getBOOL("DisableAllRenderTypes"))
    {
        clearAllRenderTypes();
    }
    else if (gNonInteractive)
    {
        clearAllRenderTypes();
    }
    else
    {
        setAllRenderTypes(); // By default, all rendering types start enabled
    }

    // make sure RenderPerformanceTest persists (hackity hack hack)
    // disables non-object rendering (UI, sky, water, etc)
    if (gSavedSettings.getBOOL("RenderPerformanceTest"))
    {
        gSavedSettings.setBOOL("RenderPerformanceTest", FALSE);
        gSavedSettings.setBOOL("RenderPerformanceTest", TRUE);
    }

    mOldRenderDebugMask = mRenderDebugMask;

    mBackfaceCull = true;

    // Enable features
    LLViewerShaderMgr::instance()->setShaders();

    for (U32 i = 0; i < 2; ++i)
    {
        mSpotLightFade[i] = 1.f;
    }

    if (mCubeVB.isNull())
    {
        mCubeVB = ll_create_cube_vb(LLVertexBuffer::MAP_VERTEX);
    }

    mDeferredVB = new LLVertexBuffer(DEFERRED_VB_MASK);
    mDeferredVB->allocateBuffer(8, 0);

    {
        mScreenTriangleVB = new LLVertexBuffer(LLVertexBuffer::MAP_VERTEX);
        mScreenTriangleVB->allocateBuffer(3, 0);
        LLStrider<LLVector3> vert;
        mScreenTriangleVB->getVertexStrider(vert);

        vert[0].set(-1, 1, 0);
        vert[1].set(-1, -3, 0);
        vert[2].set(3, 1, 0);

        mScreenTriangleVB->unmapBuffer();
    }

    //
    // Update all settings to trigger a cached settings refresh
    //
    connectRefreshCachedSettingsSafe("RenderAutoMaskAlphaDeferred");
    connectRefreshCachedSettingsSafe("RenderAutoMaskAlphaNonDeferred");
    connectRefreshCachedSettingsSafe("RenderUseFarClip");
    connectRefreshCachedSettingsSafe("RenderAvatarMaxNonImpostors");
    connectRefreshCachedSettingsSafe("UseOcclusion");
    // DEPRECATED -- connectRefreshCachedSettingsSafe("WindLightUseAtmosShaders");
    // DEPRECATED -- connectRefreshCachedSettingsSafe("RenderDeferred");
    connectRefreshCachedSettingsSafe("RenderDeferredSunWash");
    connectRefreshCachedSettingsSafe("RenderFSAASamples");
    connectRefreshCachedSettingsSafe("RenderResolutionDivisor");
    connectRefreshCachedSettingsSafe("RenderUIBuffer");
    connectRefreshCachedSettingsSafe("RenderShadowDetail");
    connectRefreshCachedSettingsSafe("RenderShadowSplits");
    connectRefreshCachedSettingsSafe("RenderDeferredSSAO");
    connectRefreshCachedSettingsSafe("RenderShadowResolutionScale");
    connectRefreshCachedSettingsSafe("RenderDelayCreation");
    connectRefreshCachedSettingsSafe("RenderAnimateRes");
    connectRefreshCachedSettingsSafe("FreezeTime");
    connectRefreshCachedSettingsSafe("DebugBeaconLineWidth");
    connectRefreshCachedSettingsSafe("RenderHighlightBrightness");
    connectRefreshCachedSettingsSafe("RenderHighlightColor");
    connectRefreshCachedSettingsSafe("RenderHighlightThickness");
    connectRefreshCachedSettingsSafe("RenderSpotLightsInNondeferred");
    connectRefreshCachedSettingsSafe("PreviewAmbientColor");
    connectRefreshCachedSettingsSafe("PreviewDiffuse0");
    connectRefreshCachedSettingsSafe("PreviewSpecular0");
    connectRefreshCachedSettingsSafe("PreviewDiffuse1");
    connectRefreshCachedSettingsSafe("PreviewSpecular1");
    connectRefreshCachedSettingsSafe("PreviewDiffuse2");
    connectRefreshCachedSettingsSafe("PreviewSpecular2");
    connectRefreshCachedSettingsSafe("PreviewDirection0");
    connectRefreshCachedSettingsSafe("PreviewDirection1");
    connectRefreshCachedSettingsSafe("PreviewDirection2");
    connectRefreshCachedSettingsSafe("RenderGlowMaxExtractAlpha");
    connectRefreshCachedSettingsSafe("RenderGlowWarmthAmount");
    connectRefreshCachedSettingsSafe("RenderGlowLumWeights");
    connectRefreshCachedSettingsSafe("RenderGlowWarmthWeights");
    connectRefreshCachedSettingsSafe("RenderGlowResolutionPow");
    connectRefreshCachedSettingsSafe("RenderGlowIterations");
    connectRefreshCachedSettingsSafe("RenderGlowWidth");
    connectRefreshCachedSettingsSafe("RenderGlowStrength");
    connectRefreshCachedSettingsSafe("RenderGlowNoise");
    connectRefreshCachedSettingsSafe("RenderDepthOfField");
    connectRefreshCachedSettingsSafe("RenderDepthOfFieldInEditMode");
    connectRefreshCachedSettingsSafe("CameraFocusTransitionTime");
    connectRefreshCachedSettingsSafe("CameraFNumber");
    connectRefreshCachedSettingsSafe("CameraFocalLength");
    connectRefreshCachedSettingsSafe("CameraFieldOfView");
    connectRefreshCachedSettingsSafe("RenderShadowNoise");
    connectRefreshCachedSettingsSafe("RenderShadowBlurSize");
    connectRefreshCachedSettingsSafe("RenderSSAOScale");
    connectRefreshCachedSettingsSafe("RenderSSAOMaxScale");
    connectRefreshCachedSettingsSafe("RenderSSAOFactor");
    connectRefreshCachedSettingsSafe("RenderSSAOEffect");
    connectRefreshCachedSettingsSafe("RenderShadowOffsetError");
    connectRefreshCachedSettingsSafe("RenderShadowBiasError");
    connectRefreshCachedSettingsSafe("RenderShadowOffset");
    connectRefreshCachedSettingsSafe("RenderShadowBias");
    connectRefreshCachedSettingsSafe("RenderSpotShadowOffset");
    connectRefreshCachedSettingsSafe("RenderSpotShadowBias");
    connectRefreshCachedSettingsSafe("RenderEdgeDepthCutoff");
    connectRefreshCachedSettingsSafe("RenderEdgeNormCutoff");
    connectRefreshCachedSettingsSafe("RenderShadowGaussian");
    connectRefreshCachedSettingsSafe("RenderShadowBlurDistFactor");
    connectRefreshCachedSettingsSafe("RenderDeferredAtmospheric");
    connectRefreshCachedSettingsSafe("RenderHighlightFadeTime");
    connectRefreshCachedSettingsSafe("RenderFarClip");
    connectRefreshCachedSettingsSafe("RenderShadowSplitExponent");
    connectRefreshCachedSettingsSafe("RenderShadowErrorCutoff");
    connectRefreshCachedSettingsSafe("RenderShadowFOVCutoff");
    connectRefreshCachedSettingsSafe("CameraOffset");
    connectRefreshCachedSettingsSafe("CameraMaxCoF");
    connectRefreshCachedSettingsSafe("CameraDoFResScale");
    connectRefreshCachedSettingsSafe("RenderAutoHideSurfaceAreaLimit");
    connectRefreshCachedSettingsSafe("RenderScreenSpaceReflections");
    connectRefreshCachedSettingsSafe("RenderScreenSpaceReflectionIterations");
    connectRefreshCachedSettingsSafe("RenderScreenSpaceReflectionRayStep");
    connectRefreshCachedSettingsSafe("RenderScreenSpaceReflectionDistanceBias");
    connectRefreshCachedSettingsSafe("RenderScreenSpaceReflectionDepthRejectBias");
    connectRefreshCachedSettingsSafe("RenderScreenSpaceReflectionAdaptiveStepMultiplier");
    connectRefreshCachedSettingsSafe("RenderScreenSpaceReflectionGlossySamples");
<<<<<<< HEAD
	connectRefreshCachedSettingsSafe("RenderBufferVisualization");
    connectRefreshCachedSettingsSafe("RenderMirrors");
    connectRefreshCachedSettingsSafe("RenderHeroProbeUpdateRate");
    connectRefreshCachedSettingsSafe("RenderHeroProbeConservativeUpdateMultiplier");
	gSavedSettings.getControl("RenderAutoHideSurfaceAreaLimit")->getCommitSignal()->connect(boost::bind(&LLPipeline::refreshCachedSettings));
=======
    connectRefreshCachedSettingsSafe("RenderBufferVisualization");
    gSavedSettings.getControl("RenderAutoHideSurfaceAreaLimit")->getCommitSignal()->connect(boost::bind(&LLPipeline::refreshCachedSettings));
>>>>>>> 33ad8db7
}

LLPipeline::~LLPipeline()
{
}

void LLPipeline::cleanup()
{
    assertInitialized();

    mGroupQ1.clear() ;

    for(pool_set_t::iterator iter = mPools.begin();
        iter != mPools.end(); )
    {
        pool_set_t::iterator curiter = iter++;
        LLDrawPool* poolp = *curiter;
        if (poolp->isFacePool())
        {
            LLFacePool* face_pool = (LLFacePool*) poolp;
            if (face_pool->mReferences.empty())
            {
                mPools.erase(curiter);
                removeFromQuickLookup( poolp );
                delete poolp;
            }
        }
        else
        {
            mPools.erase(curiter);
            removeFromQuickLookup( poolp );
            delete poolp;
        }
    }

    if (!mTerrainPools.empty())
    {
        LL_WARNS() << "Terrain Pools not cleaned up" << LL_ENDL;
    }
    if (!mTreePools.empty())
    {
        LL_WARNS() << "Tree Pools not cleaned up" << LL_ENDL;
    }

    delete mAlphaPoolPreWater;
    mAlphaPoolPreWater = nullptr;
    delete mAlphaPoolPostWater;
    mAlphaPoolPostWater = nullptr;
    delete mSkyPool;
    mSkyPool = NULL;
    delete mTerrainPool;
    mTerrainPool = NULL;
    delete mWaterPool;
    mWaterPool = NULL;
    delete mSimplePool;
    mSimplePool = NULL;
    delete mFullbrightPool;
    mFullbrightPool = NULL;
    delete mGlowPool;
    mGlowPool = NULL;
    delete mBumpPool;
    mBumpPool = NULL;
    // don't delete wl sky pool it was handled above in the for loop
    //delete mWLSkyPool;
    mWLSkyPool = NULL;

    releaseGLBuffers();

    mFaceSelectImagep = NULL;

    mMovedList.clear();
    mMovedBridge.clear();
    mShiftList.clear();

    mInitialized = false;

    mDeferredVB = NULL;
    mScreenTriangleVB = nullptr;

    mCubeVB = NULL;

    mReflectionMapManager.cleanup();
    mHeroProbeManager.cleanup();
}

//============================================================================

void LLPipeline::destroyGL()
{
    stop_glerror();
    unloadShaders();
    mHighlightFaces.clear();

    resetDrawOrders();

    releaseGLBuffers();

    if (mMeshDirtyQueryObject)
    {
        glDeleteQueries(1, &mMeshDirtyQueryObject);
        mMeshDirtyQueryObject = 0;
    }
}

void LLPipeline::requestResizeScreenTexture()
{
    gResizeScreenTexture = TRUE;
}

void LLPipeline::requestResizeShadowTexture()
{
    gResizeShadowTexture = TRUE;
}

void LLPipeline::resizeShadowTexture()
{
    releaseSunShadowTargets();
    releaseSpotShadowTargets();
    allocateShadowBuffer(mRT->width, mRT->height);
    gResizeShadowTexture = FALSE;
}

void LLPipeline::resizeScreenTexture()
{
    if (gPipeline.shadersLoaded())
    {
        GLuint resX = gViewerWindow->getWorldViewWidthRaw();
        GLuint resY = gViewerWindow->getWorldViewHeightRaw();

        if (gResizeScreenTexture || (resX != mRT->screen.getWidth()) || (resY != mRT->screen.getHeight()))
        {
            releaseScreenBuffers();
            releaseSunShadowTargets();
            releaseSpotShadowTargets();
            allocateScreenBuffer(resX,resY);
            gResizeScreenTexture = FALSE;
        }
    }
}

bool LLPipeline::allocateScreenBuffer(U32 resX, U32 resY)
{
    LL_PROFILE_ZONE_SCOPED_CATEGORY_DISPLAY;
    eFBOStatus ret = doAllocateScreenBuffer(resX, resY);

    return ret == FBO_SUCCESS_FULLRES;
}


LLPipeline::eFBOStatus LLPipeline::doAllocateScreenBuffer(U32 resX, U32 resY)
{
    LL_PROFILE_ZONE_SCOPED_CATEGORY_DISPLAY;
    // try to allocate screen buffers at requested resolution and samples
    // - on failure, shrink number of samples and try again
    // - if not multisampled, shrink resolution and try again (favor X resolution over Y)
    // Make sure to call "releaseScreenBuffers" after each failure to cleanup the partially loaded state

    // refresh cached settings here to protect against inconsistent event handling order
    refreshCachedSettings();

    U32 samples = RenderFSAASamples;

    eFBOStatus ret = FBO_SUCCESS_FULLRES;
    if (!allocateScreenBuffer(resX, resY, samples))
    {
        //failed to allocate at requested specification, return false
        ret = FBO_FAILURE;

        releaseScreenBuffers();
        //reduce number of samples
        while (samples > 0)
        {
            samples /= 2;
            if (allocateScreenBuffer(resX, resY, samples))
            { //success
                return FBO_SUCCESS_LOWRES;
            }
            releaseScreenBuffers();
        }

        samples = 0;

        //reduce resolution
        while (resY > 0 && resX > 0)
        {
            resY /= 2;
            if (allocateScreenBuffer(resX, resY, samples))
            {
                return FBO_SUCCESS_LOWRES;
            }
            releaseScreenBuffers();

            resX /= 2;
            if (allocateScreenBuffer(resX, resY, samples))
            {
                return FBO_SUCCESS_LOWRES;
            }
            releaseScreenBuffers();
        }

        LL_WARNS() << "Unable to allocate screen buffer at any resolution!" << LL_ENDL;
    }

    return ret;
}

bool LLPipeline::allocateScreenBuffer(U32 resX, U32 resY, U32 samples)
{
    LL_PROFILE_ZONE_SCOPED_CATEGORY_DISPLAY;
    if (mRT == &mMainRT)
    { // hacky -- allocate auxillary buffer

        gCubeSnapshot = TRUE;
        mReflectionMapManager.initReflectionMaps();
        mHeroProbeManager.initReflectionMaps();

        if (sReflectionProbesEnabled)
        {
            gCubeSnapshot = TRUE;
            mReflectionMapManager.initReflectionMaps();
        }

        mRT = &mAuxillaryRT;
        U32 res = mReflectionMapManager.mProbeResolution * 4;  //multiply by 4 because probes will be 16x super sampled
        allocateScreenBuffer(res, res, samples);

		if (RenderMirrors)
        {
            mHeroProbeManager.initReflectionMaps();
            res = mHeroProbeManager.mProbeResolution;  // We also scale the hero probe RT to the probe res since we don't super sample it.
            mRT = &mHeroProbeRT;
            allocateScreenBuffer(res, res, samples);
        }

        mRT = &mMainRT;
        gCubeSnapshot = FALSE;
    }

    // remember these dimensions
    mRT->width = resX;
    mRT->height = resY;

    U32 res_mod = RenderResolutionDivisor;

    if (res_mod > 1 && res_mod < resX && res_mod < resY)
    {
        resX /= res_mod;
        resY /= res_mod;
    }

    //water reflection texture (always needed as scratch space whether or not transparent water is enabled)
    mWaterDis.allocate(resX, resY, GL_RGBA16F, true);

    if (RenderUIBuffer)
    {
        if (!mRT->uiScreen.allocate(resX,resY, GL_RGBA))
        {
            return false;
        }
    }

    S32 shadow_detail = RenderShadowDetail;
    bool ssao = RenderDeferredSSAO;

    //allocate deferred rendering color buffers
    if (!mRT->deferredScreen.allocate(resX, resY, GL_RGBA, true)) return false;
    if (!addDeferredAttachments(mRT->deferredScreen)) return false;

    GLuint screenFormat = GL_RGBA16F;

    if (!mRT->screen.allocate(resX, resY, screenFormat)) return false;

    mRT->deferredScreen.shareDepthBuffer(mRT->screen);

    if (samples > 0)
    {
        if (!mRT->fxaaBuffer.allocate(resX, resY, GL_RGBA)) return false;
    }
    else
    {
        mRT->fxaaBuffer.release();
    }

    if (shadow_detail > 0 || ssao || RenderDepthOfField || samples > 0)
    { //only need mRT->deferredLight for shadows OR ssao OR dof OR fxaa
        if (!mRT->deferredLight.allocate(resX, resY, GL_RGBA16F)) return false;
    }
    else
    {
        mRT->deferredLight.release();
    }

    allocateShadowBuffer(resX, resY);

    if (!gCubeSnapshot && RenderScreenSpaceReflections) // hack to not allocate mSceneMap for cube snapshots
    {
        mSceneMap.allocate(resX, resY, GL_RGB, true);
    }

    const bool post_hdr = gSavedSettings.getBOOL("RenderPostProcessingHDR");
    const U32 post_color_fmt = post_hdr ? GL_RGBA16F : GL_RGBA;
    mPostMap.allocate(resX, resY, post_color_fmt);

    //HACK make screenbuffer allocations start failing after 30 seconds
    if (gSavedSettings.getBOOL("SimulateFBOFailure"))
    {
        return false;
    }

    gGL.getTexUnit(0)->disable();

    stop_glerror();

    return true;
}

// must be even to avoid a stripe in the horizontal shadow blur
inline U32 BlurHappySize(U32 x, F32 scale) { return U32( x * scale + 16.0f) & ~0xF; }

bool LLPipeline::allocateShadowBuffer(U32 resX, U32 resY)
{
    LL_PROFILE_ZONE_SCOPED_CATEGORY_DISPLAY;
    S32 shadow_detail = RenderShadowDetail;

    F32 scale = llmax(0.f, RenderShadowResolutionScale);
    U32 sun_shadow_map_width = BlurHappySize(resX, scale);
    U32 sun_shadow_map_height = BlurHappySize(resY, scale);

    if (shadow_detail > 0)
    { //allocate 4 sun shadow maps
        for (U32 i = 0; i < 4; i++)
        {
            if (!mRT->shadow[i].allocate(sun_shadow_map_width, sun_shadow_map_height, 0, true))
            {
                return false;
            }
        }
    }
    else
    {
        for (U32 i = 0; i < 4; i++)
        {
            releaseSunShadowTarget(i);
        }
    }

    if (!gCubeSnapshot) // hack to not allocate spot shadow maps during ReflectionMapManager init
    {
        U32 width = (U32)(resX * scale);
        U32 height = width;

        if (shadow_detail > 1)
        { //allocate two spot shadow maps
            U32 spot_shadow_map_width = width;
            U32 spot_shadow_map_height = height;
            for (U32 i = 0; i < 2; i++)
            {
                if (!mSpotShadow[i].allocate(spot_shadow_map_width, spot_shadow_map_height, 0, true))
                {
                    return false;
                }
            }
        }
        else
        {
            releaseSpotShadowTargets();
        }
    }


    // set up shadow map filtering and compare modes
    if (shadow_detail > 0)
    {
        for (U32 i = 0; i < 4; i++)
        {
            LLRenderTarget* shadow_target = getSunShadowTarget(i);
            if (shadow_target)
            {
                gGL.getTexUnit(0)->bind(getSunShadowTarget(i), TRUE);
                gGL.getTexUnit(0)->setTextureFilteringOption(LLTexUnit::TFO_ANISOTROPIC);
                gGL.getTexUnit(0)->setTextureAddressMode(LLTexUnit::TAM_CLAMP);

                glTexParameteri(GL_TEXTURE_2D, GL_TEXTURE_COMPARE_MODE, GL_COMPARE_R_TO_TEXTURE);
                glTexParameteri(GL_TEXTURE_2D, GL_TEXTURE_COMPARE_FUNC, GL_LEQUAL);
            }
        }
    }

    if (shadow_detail > 1 && !gCubeSnapshot)
    {
        for (U32 i = 0; i < 2; i++)
        {
            LLRenderTarget* shadow_target = getSpotShadowTarget(i);
            if (shadow_target)
            {
                gGL.getTexUnit(0)->bind(shadow_target, TRUE);
                gGL.getTexUnit(0)->setTextureFilteringOption(LLTexUnit::TFO_ANISOTROPIC);
                gGL.getTexUnit(0)->setTextureAddressMode(LLTexUnit::TAM_CLAMP);

                glTexParameteri(GL_TEXTURE_2D, GL_TEXTURE_COMPARE_MODE, GL_COMPARE_R_TO_TEXTURE);
                glTexParameteri(GL_TEXTURE_2D, GL_TEXTURE_COMPARE_FUNC, GL_LEQUAL);
            }
        }
    }

    return true;
}

//static
void LLPipeline::updateRenderTransparentWater()
{
    sRenderTransparentWater = gSavedSettings.getBOOL("RenderTransparentWater");
}

// static
void LLPipeline::refreshCachedSettings()
{
    LL_PROFILE_ZONE_SCOPED_CATEGORY_DISPLAY;
    LLPipeline::sAutoMaskAlphaDeferred = gSavedSettings.getBOOL("RenderAutoMaskAlphaDeferred");
    LLPipeline::sAutoMaskAlphaNonDeferred = gSavedSettings.getBOOL("RenderAutoMaskAlphaNonDeferred");
    LLPipeline::sUseFarClip = gSavedSettings.getBOOL("RenderUseFarClip");
    LLVOAvatar::sMaxNonImpostors = gSavedSettings.getU32("RenderAvatarMaxNonImpostors");
    LLVOAvatar::updateImpostorRendering(LLVOAvatar::sMaxNonImpostors);

    LLPipeline::sUseOcclusion =
            (!gUseWireframe
            && LLFeatureManager::getInstance()->isFeatureAvailable("UseOcclusion")
            && gSavedSettings.getBOOL("UseOcclusion")) ? 2 : 0;

    WindLightUseAtmosShaders = TRUE; // DEPRECATED -- gSavedSettings.getBOOL("WindLightUseAtmosShaders");
    RenderDeferred = TRUE; // DEPRECATED -- gSavedSettings.getBOOL("RenderDeferred");
    RenderDeferredSunWash = gSavedSettings.getF32("RenderDeferredSunWash");
    RenderFSAASamples = LLFeatureManager::getInstance()->isFeatureAvailable("RenderFSAASamples") ? gSavedSettings.getU32("RenderFSAASamples") : 0;
    RenderResolutionDivisor = gSavedSettings.getU32("RenderResolutionDivisor");
    RenderUIBuffer = gSavedSettings.getBOOL("RenderUIBuffer");
    RenderShadowDetail = gSavedSettings.getS32("RenderShadowDetail");
    RenderShadowSplits = gSavedSettings.getS32("RenderShadowSplits");
    RenderDeferredSSAO = gSavedSettings.getBOOL("RenderDeferredSSAO");
    RenderShadowResolutionScale = gSavedSettings.getF32("RenderShadowResolutionScale");
    RenderDelayCreation = gSavedSettings.getBOOL("RenderDelayCreation");
    RenderAnimateRes = gSavedSettings.getBOOL("RenderAnimateRes");
    FreezeTime = gSavedSettings.getBOOL("FreezeTime");
    DebugBeaconLineWidth = gSavedSettings.getS32("DebugBeaconLineWidth");
    RenderHighlightBrightness = gSavedSettings.getF32("RenderHighlightBrightness");
    RenderHighlightColor = gSavedSettings.getColor4("RenderHighlightColor");
    RenderHighlightThickness = gSavedSettings.getF32("RenderHighlightThickness");
    RenderSpotLightsInNondeferred = gSavedSettings.getBOOL("RenderSpotLightsInNondeferred");
    PreviewAmbientColor = gSavedSettings.getColor4("PreviewAmbientColor");
    PreviewDiffuse0 = gSavedSettings.getColor4("PreviewDiffuse0");
    PreviewSpecular0 = gSavedSettings.getColor4("PreviewSpecular0");
    PreviewDiffuse1 = gSavedSettings.getColor4("PreviewDiffuse1");
    PreviewSpecular1 = gSavedSettings.getColor4("PreviewSpecular1");
    PreviewDiffuse2 = gSavedSettings.getColor4("PreviewDiffuse2");
    PreviewSpecular2 = gSavedSettings.getColor4("PreviewSpecular2");
    PreviewDirection0 = gSavedSettings.getVector3("PreviewDirection0");
    PreviewDirection1 = gSavedSettings.getVector3("PreviewDirection1");
    PreviewDirection2 = gSavedSettings.getVector3("PreviewDirection2");
    RenderGlowMaxExtractAlpha = gSavedSettings.getF32("RenderGlowMaxExtractAlpha");
    RenderGlowWarmthAmount = gSavedSettings.getF32("RenderGlowWarmthAmount");
    RenderGlowLumWeights = gSavedSettings.getVector3("RenderGlowLumWeights");
    RenderGlowWarmthWeights = gSavedSettings.getVector3("RenderGlowWarmthWeights");
    RenderGlowResolutionPow = gSavedSettings.getS32("RenderGlowResolutionPow");
    RenderGlowIterations = gSavedSettings.getS32("RenderGlowIterations");
    RenderGlowWidth = gSavedSettings.getF32("RenderGlowWidth");
    RenderGlowStrength = gSavedSettings.getF32("RenderGlowStrength");
    RenderGlowNoise = gSavedSettings.getBOOL("RenderGlowNoise");
    RenderDepthOfField = gSavedSettings.getBOOL("RenderDepthOfField");
    RenderDepthOfFieldInEditMode = gSavedSettings.getBOOL("RenderDepthOfFieldInEditMode");
    CameraFocusTransitionTime = gSavedSettings.getF32("CameraFocusTransitionTime");
    CameraFNumber = gSavedSettings.getF32("CameraFNumber");
    CameraFocalLength = gSavedSettings.getF32("CameraFocalLength");
    CameraFieldOfView = gSavedSettings.getF32("CameraFieldOfView");
    RenderShadowNoise = gSavedSettings.getF32("RenderShadowNoise");
    RenderShadowBlurSize = gSavedSettings.getF32("RenderShadowBlurSize");
    RenderSSAOScale = gSavedSettings.getF32("RenderSSAOScale");
    RenderSSAOMaxScale = gSavedSettings.getU32("RenderSSAOMaxScale");
    RenderSSAOFactor = gSavedSettings.getF32("RenderSSAOFactor");
    RenderSSAOEffect = gSavedSettings.getVector3("RenderSSAOEffect");
    RenderShadowOffsetError = gSavedSettings.getF32("RenderShadowOffsetError");
    RenderShadowBiasError = gSavedSettings.getF32("RenderShadowBiasError");
    RenderShadowOffset = gSavedSettings.getF32("RenderShadowOffset");
    RenderShadowBias = gSavedSettings.getF32("RenderShadowBias");
    RenderSpotShadowOffset = gSavedSettings.getF32("RenderSpotShadowOffset");
    RenderSpotShadowBias = gSavedSettings.getF32("RenderSpotShadowBias");
    RenderEdgeDepthCutoff = gSavedSettings.getF32("RenderEdgeDepthCutoff");
    RenderEdgeNormCutoff = gSavedSettings.getF32("RenderEdgeNormCutoff");
    RenderShadowGaussian = gSavedSettings.getVector3("RenderShadowGaussian");
    RenderShadowBlurDistFactor = gSavedSettings.getF32("RenderShadowBlurDistFactor");
    RenderDeferredAtmospheric = gSavedSettings.getBOOL("RenderDeferredAtmospheric");
    RenderHighlightFadeTime = gSavedSettings.getF32("RenderHighlightFadeTime");
    RenderFarClip = gSavedSettings.getF32("RenderFarClip");
    RenderShadowSplitExponent = gSavedSettings.getVector3("RenderShadowSplitExponent");
    RenderShadowErrorCutoff = gSavedSettings.getF32("RenderShadowErrorCutoff");
    RenderShadowFOVCutoff = gSavedSettings.getF32("RenderShadowFOVCutoff");
    CameraOffset = gSavedSettings.getBOOL("CameraOffset");
    CameraMaxCoF = gSavedSettings.getF32("CameraMaxCoF");
    CameraDoFResScale = gSavedSettings.getF32("CameraDoFResScale");
    RenderAutoHideSurfaceAreaLimit = gSavedSettings.getF32("RenderAutoHideSurfaceAreaLimit");
    RenderScreenSpaceReflections = gSavedSettings.getBOOL("RenderScreenSpaceReflections");
    RenderScreenSpaceReflectionIterations = gSavedSettings.getS32("RenderScreenSpaceReflectionIterations");
    RenderScreenSpaceReflectionRayStep = gSavedSettings.getF32("RenderScreenSpaceReflectionRayStep");
    RenderScreenSpaceReflectionDistanceBias = gSavedSettings.getF32("RenderScreenSpaceReflectionDistanceBias");
    RenderScreenSpaceReflectionDepthRejectBias = gSavedSettings.getF32("RenderScreenSpaceReflectionDepthRejectBias");
    RenderScreenSpaceReflectionAdaptiveStepMultiplier = gSavedSettings.getF32("RenderScreenSpaceReflectionAdaptiveStepMultiplier");
    RenderScreenSpaceReflectionGlossySamples = gSavedSettings.getS32("RenderScreenSpaceReflectionGlossySamples");
<<<<<<< HEAD
	RenderBufferVisualization = gSavedSettings.getS32("RenderBufferVisualization");
    if (gSavedSettings.getBOOL("RenderMirrors") != (BOOL)RenderMirrors)
    {
        RenderMirrors = gSavedSettings.getBOOL("RenderMirrors");
        LLViewerShaderMgr::instance()->clearShaderCache();
        LLViewerShaderMgr::instance()->setShaders();
    }
    RenderHeroProbeUpdateRate = gSavedSettings.getS32("RenderHeroProbeUpdateRate");
    RenderHeroProbeConservativeUpdateMultiplier = gSavedSettings.getS32("RenderHeroProbeConservativeUpdateMultiplier");

=======
    RenderBufferVisualization = gSavedSettings.getS32("RenderBufferVisualization");
>>>>>>> 33ad8db7
    sReflectionProbesEnabled = LLFeatureManager::getInstance()->isFeatureAvailable("RenderReflectionsEnabled") && gSavedSettings.getBOOL("RenderReflectionsEnabled");
    RenderSpotLight = nullptr;

    if (gNonInteractive)
    {
        LLVOAvatar::sMaxNonImpostors = 1;
        LLVOAvatar::updateImpostorRendering(LLVOAvatar::sMaxNonImpostors);
    }
}

void LLPipeline::releaseGLBuffers()
{
    assertInitialized();

    if (mNoiseMap)
    {
        LLImageGL::deleteTextures(1, &mNoiseMap);
        mNoiseMap = 0;
    }

    if (mTrueNoiseMap)
    {
        LLImageGL::deleteTextures(1, &mTrueNoiseMap);
        mTrueNoiseMap = 0;
    }

    releaseLUTBuffers();

<<<<<<< HEAD
	mWaterDis.release();
	
=======
    mWaterDis.release();
    mBake.release();

>>>>>>> 33ad8db7
    mSceneMap.release();

    mPostMap.release();

    for (U32 i = 0; i < 3; i++)
    {
        mGlow[i].release();
    }

    releaseScreenBuffers();

    gBumpImageList.destroyGL();
    LLVOAvatar::resetImpostors();
}

void LLPipeline::releaseLUTBuffers()
{
    if (mLightFunc)
    {
        LLImageGL::deleteTextures(1, &mLightFunc);
        mLightFunc = 0;
    }

    mPbrBrdfLut.release();

    mExposureMap.release();
    mLuminanceMap.release();
    mLastExposure.release();

}

void LLPipeline::releaseShadowBuffers()
{
    releaseSunShadowTargets();
    releaseSpotShadowTargets();
}

void LLPipeline::releaseScreenBuffers()
{
    mRT->uiScreen.release();
    mRT->screen.release();
    mRT->fxaaBuffer.release();
    mRT->deferredScreen.release();
    mRT->deferredLight.release();

	mHeroProbeRT.uiScreen.release();
	mHeroProbeRT.screen.release();
	mHeroProbeRT.fxaaBuffer.release();
	mHeroProbeRT.deferredScreen.release();
	mHeroProbeRT.deferredLight.release();
}

void LLPipeline::releaseSunShadowTarget(U32 index)
{
    llassert(index < 4);
    mRT->shadow[index].release();
}

void LLPipeline::releaseSunShadowTargets()
{
    for (U32 i = 0; i < 4; i++)
    {
        releaseSunShadowTarget(i);
    }
}

void LLPipeline::releaseSpotShadowTargets()
{
    if (!gCubeSnapshot) // hack to avoid freeing spot shadows during ReflectionMapManager init
    {
        for (U32 i = 0; i < 2; i++)
        {
            mSpotShadow[i].release();
        }
    }
}

void LLPipeline::createGLBuffers()
{
    LL_PROFILE_ZONE_SCOPED_CATEGORY_PIPELINE;
    stop_glerror();
    assertInitialized();

<<<<<<< HEAD
	stop_glerror();
=======
    // Use FBO for bake tex
    mBake.allocate(512, 512, GL_RGBA, true); // SL-12781 Build > Upload > Model; 3D Preview

    stop_glerror();
>>>>>>> 33ad8db7

    GLuint resX = gViewerWindow->getWorldViewWidthRaw();
    GLuint resY = gViewerWindow->getWorldViewHeightRaw();

    // allocate screen space glow buffers
    const U32 glow_res = llmax(1, llmin(512, 1 << gSavedSettings.getS32("RenderGlowResolutionPow")));
    const bool glow_hdr = gSavedSettings.getBOOL("RenderGlowHDR");
    const U32 glow_color_fmt = glow_hdr ? GL_RGBA16F : GL_RGBA;
    for (U32 i = 0; i < 3; i++)
    {
        mGlow[i].allocate(512, glow_res, glow_color_fmt);
    }

    allocateScreenBuffer(resX, resY);
    mRT->width = 0;
    mRT->height = 0;


    if (!mNoiseMap)
    {
        const U32 noiseRes = 128;
        LLVector3 noise[noiseRes*noiseRes];

        F32 scaler = gSavedSettings.getF32("RenderDeferredNoise")/100.f;
        for (U32 i = 0; i < noiseRes*noiseRes; ++i)
        {
            noise[i] = LLVector3(ll_frand()-0.5f, ll_frand()-0.5f, 0.f);
            noise[i].normVec();
            noise[i].mV[2] = ll_frand()*scaler+1.f-scaler/2.f;
        }

        LLImageGL::generateTextures(1, &mNoiseMap);

        gGL.getTexUnit(0)->bindManual(LLTexUnit::TT_TEXTURE, mNoiseMap);
        LLImageGL::setManualImage(LLTexUnit::getInternalType(LLTexUnit::TT_TEXTURE), 0, GL_RGB16F, noiseRes, noiseRes, GL_RGB, GL_FLOAT, noise, false);
        gGL.getTexUnit(0)->setTextureFilteringOption(LLTexUnit::TFO_POINT);
    }

    if (!mTrueNoiseMap)
    {
        const U32 noiseRes = 128;
        F32 noise[noiseRes*noiseRes*3];
        for (U32 i = 0; i < noiseRes*noiseRes*3; i++)
        {
            noise[i] = ll_frand()*2.0-1.0;
        }

        LLImageGL::generateTextures(1, &mTrueNoiseMap);
        gGL.getTexUnit(0)->bindManual(LLTexUnit::TT_TEXTURE, mTrueNoiseMap);
        LLImageGL::setManualImage(LLTexUnit::getInternalType(LLTexUnit::TT_TEXTURE), 0, GL_RGB16F, noiseRes, noiseRes, GL_RGB,GL_FLOAT, noise, false);
        gGL.getTexUnit(0)->setTextureFilteringOption(LLTexUnit::TFO_POINT);
    }

    createLUTBuffers();

    gBumpImageList.restoreGL();
}

F32 lerpf(F32 a, F32 b, F32 w)
{
    return a + w * (b - a);
}

void LLPipeline::createLUTBuffers()
{
    if (!mLightFunc)
    {
        U32 lightResX = gSavedSettings.getU32("RenderSpecularResX");
        U32 lightResY = gSavedSettings.getU32("RenderSpecularResY");
        F32* ls = new F32[lightResX*lightResY];
        F32 specExp = gSavedSettings.getF32("RenderSpecularExponent");
        // Calculate the (normalized) blinn-phong specular lookup texture. (with a few tweaks)
        for (U32 y = 0; y < lightResY; ++y)
        {
            for (U32 x = 0; x < lightResX; ++x)
            {
                ls[y*lightResX+x] = 0;
                F32 sa = (F32) x/(lightResX-1);
                F32 spec = (F32) y/(lightResY-1);
                F32 n = spec * spec * specExp;

                // Nothing special here.  Just your typical blinn-phong term.
                spec = powf(sa, n);

                // Apply our normalization function.
                // Note: This is the full equation that applies the full normalization curve, not an approximation.
                // This is fine, given we only need to create our LUT once per buffer initialization.
                spec *= (((n + 2) * (n + 4)) / (8 * F_PI * (powf(2, -n/2) + n)));

                // Since we use R16F, we no longer have a dynamic range issue we need to work around here.
                // Though some older drivers may not like this, newer drivers shouldn't have this problem.
                ls[y*lightResX+x] = spec;
            }
        }

        U32 pix_format = GL_R16F;
#if LL_DARWIN
        // Need to work around limited precision with 10.6.8 and older drivers
        //
        pix_format = GL_R32F;
#endif
        LLImageGL::generateTextures(1, &mLightFunc);
        gGL.getTexUnit(0)->bindManual(LLTexUnit::TT_TEXTURE, mLightFunc);
        LLImageGL::setManualImage(LLTexUnit::getInternalType(LLTexUnit::TT_TEXTURE), 0, pix_format, lightResX, lightResY, GL_RED, GL_FLOAT, ls, false);
        gGL.getTexUnit(0)->setTextureAddressMode(LLTexUnit::TAM_CLAMP);
        gGL.getTexUnit(0)->setTextureFilteringOption(LLTexUnit::TFO_TRILINEAR);
        glTexParameteri(GL_TEXTURE_2D, GL_TEXTURE_MAG_FILTER, GL_LINEAR);
        glTexParameteri(GL_TEXTURE_2D, GL_TEXTURE_MIN_FILTER, GL_NEAREST);

        delete [] ls;
    }

    mPbrBrdfLut.allocate(512, 512, GL_RG16F);
    mPbrBrdfLut.bindTarget();
    gDeferredGenBrdfLutProgram.bind();

    gGL.begin(LLRender::TRIANGLE_STRIP);
    gGL.vertex2f(-1, -1);
    gGL.vertex2f(-1, 1);
    gGL.vertex2f(1, -1);
    gGL.vertex2f(1, 1);
    gGL.end();
    gGL.flush();

    gDeferredGenBrdfLutProgram.unbind();
    mPbrBrdfLut.flush();

    mExposureMap.allocate(1, 1, GL_R16F);
    mExposureMap.bindTarget();
    glClearColor(1, 1, 1, 0);
    mExposureMap.clear();
    glClearColor(0, 0, 0, 0);
    mExposureMap.flush();

    mLuminanceMap.allocate(256, 256, GL_R16F, false, LLTexUnit::TT_TEXTURE, LLTexUnit::TMG_AUTO);

    mLastExposure.allocate(1, 1, GL_R16F);
}


void LLPipeline::restoreGL()
{
    assertInitialized();

    LLViewerShaderMgr::instance()->setShaders();

    for (LLWorld::region_list_t::const_iterator iter = LLWorld::getInstance()->getRegionList().begin();
            iter != LLWorld::getInstance()->getRegionList().end(); ++iter)
    {
        LLViewerRegion* region = *iter;
        for (U32 i = 0; i < LLViewerRegion::NUM_PARTITIONS; i++)
        {
            LLSpatialPartition* part = region->getSpatialPartition(i);
            if (part)
            {
                part->restoreGL();
        }
        }
    }
}

bool LLPipeline::shadersLoaded()
{
    return (assertInitialized() && mShadersLoaded);
}

bool LLPipeline::canUseWindLightShaders() const
{
    return true;
}

bool LLPipeline::canUseAntiAliasing() const
{
    return true;
}

void LLPipeline::unloadShaders()
{
    LLViewerShaderMgr::instance()->unloadShaders();
    mShadersLoaded = false;
}

void LLPipeline::assertInitializedDoError()
{
    LL_ERRS() << "LLPipeline used when uninitialized." << LL_ENDL;
}

//============================================================================

void LLPipeline::enableShadows(const bool enable_shadows)
{
    //should probably do something here to wrangle shadows....
}

class LLOctreeDirtyTexture : public OctreeTraveler
{
public:
    const std::set<LLViewerFetchedTexture*>& mTextures;

    LLOctreeDirtyTexture(const std::set<LLViewerFetchedTexture*>& textures) : mTextures(textures) { }

    virtual void visit(const OctreeNode* node)
    {
        LLSpatialGroup* group = (LLSpatialGroup*) node->getListener(0);

        if (!group->hasState(LLSpatialGroup::GEOM_DIRTY) && !group->isEmpty())
        {
            for (LLSpatialGroup::draw_map_t::iterator i = group->mDrawMap.begin(); i != group->mDrawMap.end(); ++i)
            {
                for (LLSpatialGroup::drawmap_elem_t::iterator j = i->second.begin(); j != i->second.end(); ++j)
                {
                    LLDrawInfo* params = *j;
                    LLViewerFetchedTexture* tex = LLViewerTextureManager::staticCastToFetchedTexture(params->mTexture);
                    if (tex && mTextures.find(tex) != mTextures.end())
                    {
                        group->setState(LLSpatialGroup::GEOM_DIRTY);
                    }
                }
            }
        }

        for (LLSpatialGroup::bridge_list_t::iterator i = group->mBridgeList.begin(); i != group->mBridgeList.end(); ++i)
        {
            LLSpatialBridge* bridge = *i;
            traverse(bridge->mOctree);
        }
    }
};

// Called when a texture changes # of channels (causes faces to move to alpha pool)
void LLPipeline::dirtyPoolObjectTextures(const std::set<LLViewerFetchedTexture*>& textures)
{
    LL_PROFILE_ZONE_SCOPED_CATEGORY_PIPELINE;
    assertInitialized();

    // *TODO: This is inefficient and causes frame spikes; need a better way to do this
    //        Most of the time is spent in dirty.traverse.

    for (pool_set_t::iterator iter = mPools.begin(); iter != mPools.end(); ++iter)
    {
        LLDrawPool *poolp = *iter;
        if (poolp->isFacePool())
        {
            ((LLFacePool*) poolp)->dirtyTextures(textures);
        }
    }

    LLOctreeDirtyTexture dirty(textures);
    for (LLWorld::region_list_t::const_iterator iter = LLWorld::getInstance()->getRegionList().begin();
            iter != LLWorld::getInstance()->getRegionList().end(); ++iter)
    {
        LLViewerRegion* region = *iter;
        for (U32 i = 0; i < LLViewerRegion::NUM_PARTITIONS; i++)
        {
            LLSpatialPartition* part = region->getSpatialPartition(i);
            if (part)
            {
                dirty.traverse(part->mOctree);
            }
        }
    }
}

LLDrawPool *LLPipeline::findPool(const U32 type, LLViewerTexture *tex0)
{
    assertInitialized();

    LLDrawPool *poolp = NULL;
    switch( type )
    {
    case LLDrawPool::POOL_SIMPLE:
        poolp = mSimplePool;
        break;

    case LLDrawPool::POOL_GRASS:
        poolp = mGrassPool;
        break;

    case LLDrawPool::POOL_ALPHA_MASK:
        poolp = mAlphaMaskPool;
        break;

    case LLDrawPool::POOL_FULLBRIGHT_ALPHA_MASK:
        poolp = mFullbrightAlphaMaskPool;
        break;

    case LLDrawPool::POOL_FULLBRIGHT:
        poolp = mFullbrightPool;
        break;

    case LLDrawPool::POOL_GLOW:
        poolp = mGlowPool;
        break;

    case LLDrawPool::POOL_TREE:
        poolp = get_if_there(mTreePools, (uintptr_t)tex0, (LLDrawPool*)0 );
        break;

    case LLDrawPool::POOL_TERRAIN:
        poolp = get_if_there(mTerrainPools, (uintptr_t)tex0, (LLDrawPool*)0 );
        break;

    case LLDrawPool::POOL_BUMP:
        poolp = mBumpPool;
        break;
    case LLDrawPool::POOL_MATERIALS:
        poolp = mMaterialsPool;
        break;
    case LLDrawPool::POOL_ALPHA_PRE_WATER:
        poolp = mAlphaPoolPreWater;
        break;
    case LLDrawPool::POOL_ALPHA_POST_WATER:
        poolp = mAlphaPoolPostWater;
        break;

    case LLDrawPool::POOL_AVATAR:
    case LLDrawPool::POOL_CONTROL_AV:
        break; // Do nothing

    case LLDrawPool::POOL_SKY:
        poolp = mSkyPool;
        break;

    case LLDrawPool::POOL_WATER:
        poolp = mWaterPool;
        break;

    case LLDrawPool::POOL_WL_SKY:
        poolp = mWLSkyPool;
        break;

    case LLDrawPool::POOL_GLTF_PBR:
        poolp = mPBROpaquePool;
        break;
    case LLDrawPool::POOL_GLTF_PBR_ALPHA_MASK:
        poolp = mPBRAlphaMaskPool;
        break;

    default:
        llassert(0);
        LL_ERRS() << "Invalid Pool Type in  LLPipeline::findPool() type=" << type << LL_ENDL;
        break;
    }

    return poolp;
}


LLDrawPool *LLPipeline::getPool(const U32 type, LLViewerTexture *tex0)
{
    LLDrawPool *poolp = findPool(type, tex0);
    if (poolp)
    {
        return poolp;
    }

    LLDrawPool *new_poolp = LLDrawPool::createPool(type, tex0);
    addPool( new_poolp );

    return new_poolp;
}


// static
LLDrawPool* LLPipeline::getPoolFromTE(const LLTextureEntry* te, LLViewerTexture* imagep)
{
    U32 type = getPoolTypeFromTE(te, imagep);
    return gPipeline.getPool(type, imagep);
}

//static
U32 LLPipeline::getPoolTypeFromTE(const LLTextureEntry* te, LLViewerTexture* imagep)
{
    if (!te || !imagep)
    {
        return 0;
    }

    LLMaterial* mat = te->getMaterialParams().get();
    LLGLTFMaterial* gltf_mat = te->getGLTFRenderMaterial();

    bool color_alpha = te->getColor().mV[3] < 0.999f;
    bool alpha = color_alpha;
    if (imagep)
    {
        alpha = alpha || (imagep->getComponents() == 4 && imagep->getType() != LLViewerTexture::MEDIA_TEXTURE) || (imagep->getComponents() == 2);
    }

    if (alpha && mat)
    {
        switch (mat->getDiffuseAlphaMode())
        {
            case 1:
                alpha = true; // Material's alpha mode is set to blend.  Toss it into the alpha draw pool.
                break;
            case 0: //alpha mode set to none, never go to alpha pool
            case 3: //alpha mode set to emissive, never go to alpha pool
                alpha = color_alpha;
                break;
            default: //alpha mode set to "mask", go to alpha pool if fullbright
                alpha = color_alpha; // Material's alpha mode is set to none, mask, or emissive.  Toss it into the opaque material draw pool.
                break;
        }
    }

    if (alpha || (gltf_mat && gltf_mat->mAlphaMode == LLGLTFMaterial::ALPHA_MODE_BLEND))
    {
        return LLDrawPool::POOL_ALPHA;
    }
    else if ((te->getBumpmap() || te->getShiny()) && (!mat || mat->getNormalID().isNull()))
    {
        return LLDrawPool::POOL_BUMP;
    }
    else if (gltf_mat)
    {
        return LLDrawPool::POOL_GLTF_PBR;
    }
    else if (mat && !alpha)
    {
        return LLDrawPool::POOL_MATERIALS;
    }
    else
    {
        return LLDrawPool::POOL_SIMPLE;
    }
}


void LLPipeline::addPool(LLDrawPool *new_poolp)
{
    assertInitialized();
    mPools.insert(new_poolp);
    addToQuickLookup( new_poolp );
}

void LLPipeline::allocDrawable(LLViewerObject *vobj)
{
    LLDrawable *drawable = new LLDrawable(vobj);
    vobj->mDrawable = drawable;

    //encompass completely sheared objects by taking
    //the most extreme point possible (<1,1,0.5>)
    drawable->setRadius(LLVector3(1,1,0.5f).scaleVec(vobj->getScale()).length());
    if (vobj->isOrphaned())
    {
        drawable->setState(LLDrawable::FORCE_INVISIBLE);
    }
    drawable->updateXform(TRUE);
}


void LLPipeline::unlinkDrawable(LLDrawable *drawable)
{
    LL_PROFILE_ZONE_SCOPED_CATEGORY_PIPELINE;

    assertInitialized();

    LLPointer<LLDrawable> drawablep = drawable; // make sure this doesn't get deleted before we are done

    // Based on flags, remove the drawable from the queues that it's on.
    if (drawablep->isState(LLDrawable::ON_MOVE_LIST))
    {
        LLDrawable::drawable_vector_t::iterator iter = std::find(mMovedList.begin(), mMovedList.end(), drawablep);
        if (iter != mMovedList.end())
        {
            mMovedList.erase(iter);
        }
    }

    if (drawablep->getSpatialGroup())
    {
        if (!drawablep->getSpatialGroup()->getSpatialPartition()->remove(drawablep, drawablep->getSpatialGroup()))
        {
#ifdef LL_RELEASE_FOR_DOWNLOAD
            LL_WARNS() << "Couldn't remove object from spatial group!" << LL_ENDL;
#else
            LL_ERRS() << "Couldn't remove object from spatial group!" << LL_ENDL;
#endif
        }
    }

    mLights.erase(drawablep);

    for (light_set_t::iterator iter = mNearbyLights.begin();
                iter != mNearbyLights.end(); iter++)
    {
        if (iter->drawable == drawablep)
        {
            mNearbyLights.erase(iter);
            break;
        }
    }

    for (U32 i = 0; i < 2; ++i)
    {
        if (mShadowSpotLight[i] == drawablep)
        {
            mShadowSpotLight[i] = NULL;
        }

        if (mTargetShadowSpotLight[i] == drawablep)
        {
            mTargetShadowSpotLight[i] = NULL;
        }
    }
}

//static
void LLPipeline::removeMutedAVsLights(LLVOAvatar* muted_avatar)
{
    LL_PROFILE_ZONE_SCOPED_CATEGORY_PIPELINE;
    light_set_t::iterator iter = gPipeline.mNearbyLights.begin();
    while (iter != gPipeline.mNearbyLights.end())
    {
        const LLViewerObject* vobj = iter->drawable->getVObj();
        if (vobj
            && vobj->getAvatar()
            && vobj->isAttachment()
            && vobj->getAvatar() == muted_avatar)
        {
            gPipeline.mLights.erase(iter->drawable);
            iter = gPipeline.mNearbyLights.erase(iter);
        }
        else
        {
            iter++;
        }
    }
}

U32 LLPipeline::addObject(LLViewerObject *vobj)
{
    if (RenderDelayCreation)
    {
        mCreateQ.push_back(vobj);
    }
    else
    {
        createObject(vobj);
    }

    return 1;
}

void LLPipeline::createObjects(F32 max_dtime)
{
    LL_PROFILE_ZONE_SCOPED_CATEGORY_PIPELINE;

    LLTimer update_timer;

    while (!mCreateQ.empty() && update_timer.getElapsedTimeF32() < max_dtime)
    {
        LLViewerObject* vobj = mCreateQ.front();
        if (!vobj->isDead())
        {
            createObject(vobj);
        }
        mCreateQ.pop_front();
    }

    //for (LLViewerObject::vobj_list_t::iterator iter = mCreateQ.begin(); iter != mCreateQ.end(); ++iter)
    //{
    //  createObject(*iter);
    //}

    //mCreateQ.clear();
}

void LLPipeline::createObject(LLViewerObject* vobj)
{
    LL_PROFILE_ZONE_SCOPED_CATEGORY_PIPELINE;
    LLDrawable* drawablep = vobj->mDrawable;

    if (!drawablep)
    {
        drawablep = vobj->createDrawable(this);
    }
    else
    {
        LL_ERRS() << "Redundant drawable creation!" << LL_ENDL;
    }

    llassert(drawablep);

    if (vobj->getParent())
    {
        vobj->setDrawableParent(((LLViewerObject*)vobj->getParent())->mDrawable); // LLPipeline::addObject 1
    }
    else
    {
        vobj->setDrawableParent(NULL); // LLPipeline::addObject 2
    }

    markRebuild(drawablep, LLDrawable::REBUILD_ALL);

    if (drawablep->getVOVolume() && RenderAnimateRes)
    {
        // fun animated res
        drawablep->updateXform(TRUE);
        drawablep->clearState(LLDrawable::MOVE_UNDAMPED);
        drawablep->setScale(LLVector3(0,0,0));
        drawablep->makeActive();
    }
}


void LLPipeline::resetFrameStats()
{
    LL_PROFILE_ZONE_SCOPED_CATEGORY_PIPELINE;
    assertInitialized();

    sCompiles        = 0;
    mNumVisibleFaces = 0;

    if (mOldRenderDebugMask != mRenderDebugMask)
    {
        gObjectList.clearDebugText();
        mOldRenderDebugMask = mRenderDebugMask;
    }
}

//external functions for asynchronous updating
void LLPipeline::updateMoveDampedAsync(LLDrawable* drawablep)
{
    LL_PROFILE_ZONE_SCOPED;
    if (FreezeTime)
    {
        return;
    }
    if (!drawablep)
    {
        LL_ERRS() << "updateMove called with NULL drawablep" << LL_ENDL;
        return;
    }
    if (drawablep->isState(LLDrawable::EARLY_MOVE))
    {
        return;
    }

    assertInitialized();

    // update drawable now
    drawablep->clearState(LLDrawable::MOVE_UNDAMPED); // force to DAMPED
    drawablep->updateMove(); // returns done
    drawablep->setState(LLDrawable::EARLY_MOVE); // flag says we already did an undamped move this frame
    // Put on move list so that EARLY_MOVE gets cleared
    if (!drawablep->isState(LLDrawable::ON_MOVE_LIST))
    {
        mMovedList.push_back(drawablep);
        drawablep->setState(LLDrawable::ON_MOVE_LIST);
    }
}

void LLPipeline::updateMoveNormalAsync(LLDrawable* drawablep)
{
    LL_PROFILE_ZONE_SCOPED;
    if (FreezeTime)
    {
        return;
    }
    if (!drawablep)
    {
        LL_ERRS() << "updateMove called with NULL drawablep" << LL_ENDL;
        return;
    }
    if (drawablep->isState(LLDrawable::EARLY_MOVE))
    {
        return;
    }

    assertInitialized();

    // update drawable now
    drawablep->setState(LLDrawable::MOVE_UNDAMPED); // force to UNDAMPED
    drawablep->updateMove();
    drawablep->setState(LLDrawable::EARLY_MOVE); // flag says we already did an undamped move this frame
    // Put on move list so that EARLY_MOVE gets cleared
    if (!drawablep->isState(LLDrawable::ON_MOVE_LIST))
    {
        mMovedList.push_back(drawablep);
        drawablep->setState(LLDrawable::ON_MOVE_LIST);
    }
}

void LLPipeline::updateMovedList(LLDrawable::drawable_vector_t& moved_list)
{
    LL_PROFILE_ZONE_SCOPED;
    for (LLDrawable::drawable_vector_t::iterator iter = moved_list.begin();
         iter != moved_list.end(); )
    {
        LLDrawable::drawable_vector_t::iterator curiter = iter++;
        LLDrawable *drawablep = *curiter;
        bool done = true;
        if (!drawablep->isDead() && (!drawablep->isState(LLDrawable::EARLY_MOVE)))
        {
            done = drawablep->updateMove();
        }
        drawablep->clearState(LLDrawable::EARLY_MOVE | LLDrawable::MOVE_UNDAMPED);
        if (done)
        {
            if (drawablep->isRoot() && !drawablep->isState(LLDrawable::ACTIVE))
            {
                drawablep->makeStatic();
            }
            drawablep->clearState(LLDrawable::ON_MOVE_LIST);
            if (drawablep->isState(LLDrawable::ANIMATED_CHILD))
            { //will likely not receive any future world matrix updates
                // -- this keeps attachments from getting stuck in space and falling off your avatar
                drawablep->clearState(LLDrawable::ANIMATED_CHILD);
                markRebuild(drawablep, LLDrawable::REBUILD_VOLUME);
                if (drawablep->getVObj())
                {
                    drawablep->getVObj()->dirtySpatialGroup();
                }
            }
            iter = moved_list.erase(curiter);
        }
    }
}

void LLPipeline::updateMove()
{
    LL_PROFILE_ZONE_SCOPED_CATEGORY_PIPELINE;

    if (FreezeTime)
    {
        return;
    }

    assertInitialized();

    for (LLDrawable::drawable_set_t::iterator iter = mRetexturedList.begin();
            iter != mRetexturedList.end(); ++iter)
    {
        LLDrawable* drawablep = *iter;
        if (drawablep && !drawablep->isDead())
        {
            drawablep->updateTexture();
        }
    }
    mRetexturedList.clear();

    updateMovedList(mMovedList);

    //balance octrees
    for (LLWorld::region_list_t::const_iterator iter = LLWorld::getInstance()->getRegionList().begin();
        iter != LLWorld::getInstance()->getRegionList().end(); ++iter)
    {
        LLViewerRegion* region = *iter;
        for (U32 i = 0; i < LLViewerRegion::NUM_PARTITIONS; i++)
        {
            LLSpatialPartition* part = region->getSpatialPartition(i);
            if (part)
            {
                part->mOctree->balance();
            }
        }

        //balance the VO Cache tree
        LLVOCachePartition* vo_part = region->getVOCachePartition();
        if(vo_part)
        {
            vo_part->mOctree->balance();
        }
    }
}

/////////////////////////////////////////////////////////////////////////////
// Culling and occlusion testing
/////////////////////////////////////////////////////////////////////////////

//static
F32 LLPipeline::calcPixelArea(LLVector3 center, LLVector3 size, LLCamera &camera)
{
    llassert(!gCubeSnapshot); // shouldn't be doing ANY of this during cube snap shots
    LLVector3 lookAt = center - camera.getOrigin();
    F32 dist = lookAt.length();

    //ramp down distance for nearby objects
    //shrink dist by dist/16.
    if (dist < 16.f)
    {
        dist /= 16.f;
        dist *= dist;
        dist *= 16.f;
    }

    //get area of circle around node
    F32 app_angle = atanf(size.length()/dist);
    F32 radius = app_angle*LLDrawable::sCurPixelAngle;
    return radius*radius * F_PI;
}

//static
F32 LLPipeline::calcPixelArea(const LLVector4a& center, const LLVector4a& size, LLCamera &camera)
{
    LLVector4a origin;
    origin.load3(camera.getOrigin().mV);

    LLVector4a lookAt;
    lookAt.setSub(center, origin);
    F32 dist = lookAt.getLength3().getF32();

    //ramp down distance for nearby objects
    //shrink dist by dist/16.
    if (dist < 16.f)
    {
        dist /= 16.f;
        dist *= dist;
        dist *= 16.f;
    }

    //get area of circle around node
    F32 app_angle = atanf(size.getLength3().getF32()/dist);
    F32 radius = app_angle*LLDrawable::sCurPixelAngle;
    return radius*radius * F_PI;
}

void LLPipeline::grabReferences(LLCullResult& result)
{
    sCull = &result;
}

void LLPipeline::clearReferences()
{
    LL_PROFILE_ZONE_SCOPED_CATEGORY_PIPELINE;
    sCull = NULL;
    mGroupSaveQ1.clear();
}

void check_references(LLSpatialGroup* group, LLDrawable* drawable)
{
    for (LLSpatialGroup::element_iter i = group->getDataBegin(); i != group->getDataEnd(); ++i)
    {
        LLDrawable* drawablep = (LLDrawable*)(*i)->getDrawable();
        if (drawable == drawablep)
        {
            LL_ERRS() << "LLDrawable deleted while actively reference by LLPipeline." << LL_ENDL;
        }
    }
}

void check_references(LLDrawable* drawable, LLFace* face)
{
    for (S32 i = 0; i < drawable->getNumFaces(); ++i)
    {
        if (drawable->getFace(i) == face)
        {
            LL_ERRS() << "LLFace deleted while actively referenced by LLPipeline." << LL_ENDL;
        }
    }
}

void check_references(LLSpatialGroup* group, LLFace* face)
{
    for (LLSpatialGroup::element_iter i = group->getDataBegin(); i != group->getDataEnd(); ++i)
    {
        LLDrawable* drawable = (LLDrawable*)(*i)->getDrawable();
        if(drawable)
        {
        check_references(drawable, face);
    }
}
}

void LLPipeline::checkReferences(LLFace* face)
{
#if 0
    if (sCull)
    {
        for (LLCullResult::sg_iterator iter = sCull->beginVisibleGroups(); iter != sCull->endVisibleGroups(); ++iter)
        {
            LLSpatialGroup* group = *iter;
            check_references(group, face);
        }

        for (LLCullResult::sg_iterator iter = sCull->beginAlphaGroups(); iter != sCull->endAlphaGroups(); ++iter)
        {
            LLSpatialGroup* group = *iter;
            check_references(group, face);
        }

        for (LLCullResult::sg_iterator iter = sCull->beginDrawableGroups(); iter != sCull->endDrawableGroups(); ++iter)
        {
            LLSpatialGroup* group = *iter;
            check_references(group, face);
        }

        for (LLCullResult::drawable_iterator iter = sCull->beginVisibleList(); iter != sCull->endVisibleList(); ++iter)
        {
            LLDrawable* drawable = *iter;
            check_references(drawable, face);
        }
    }
#endif
}

void LLPipeline::checkReferences(LLDrawable* drawable)
{
#if 0
    if (sCull)
    {
        for (LLCullResult::sg_iterator iter = sCull->beginVisibleGroups(); iter != sCull->endVisibleGroups(); ++iter)
        {
            LLSpatialGroup* group = *iter;
            check_references(group, drawable);
        }

        for (LLCullResult::sg_iterator iter = sCull->beginAlphaGroups(); iter != sCull->endAlphaGroups(); ++iter)
        {
            LLSpatialGroup* group = *iter;
            check_references(group, drawable);
        }

        for (LLCullResult::sg_iterator iter = sCull->beginDrawableGroups(); iter != sCull->endDrawableGroups(); ++iter)
        {
            LLSpatialGroup* group = *iter;
            check_references(group, drawable);
        }

        for (LLCullResult::drawable_iterator iter = sCull->beginVisibleList(); iter != sCull->endVisibleList(); ++iter)
        {
            if (drawable == *iter)
            {
                LL_ERRS() << "LLDrawable deleted while actively referenced by LLPipeline." << LL_ENDL;
            }
        }
    }
#endif
}

void check_references(LLSpatialGroup* group, LLDrawInfo* draw_info)
{
    for (LLSpatialGroup::draw_map_t::iterator i = group->mDrawMap.begin(); i != group->mDrawMap.end(); ++i)
    {
        LLSpatialGroup::drawmap_elem_t& draw_vec = i->second;
        for (LLSpatialGroup::drawmap_elem_t::iterator j = draw_vec.begin(); j != draw_vec.end(); ++j)
        {
            LLDrawInfo* params = *j;
            if (params == draw_info)
            {
                LL_ERRS() << "LLDrawInfo deleted while actively referenced by LLPipeline." << LL_ENDL;
            }
        }
    }
}


void LLPipeline::checkReferences(LLDrawInfo* draw_info)
{
#if 0
    if (sCull)
    {
        for (LLCullResult::sg_iterator iter = sCull->beginVisibleGroups(); iter != sCull->endVisibleGroups(); ++iter)
        {
            LLSpatialGroup* group = *iter;
            check_references(group, draw_info);
        }

        for (LLCullResult::sg_iterator iter = sCull->beginAlphaGroups(); iter != sCull->endAlphaGroups(); ++iter)
        {
            LLSpatialGroup* group = *iter;
            check_references(group, draw_info);
        }

        for (LLCullResult::sg_iterator iter = sCull->beginDrawableGroups(); iter != sCull->endDrawableGroups(); ++iter)
        {
            LLSpatialGroup* group = *iter;
            check_references(group, draw_info);
        }
    }
#endif
}

void LLPipeline::checkReferences(LLSpatialGroup* group)
{
#if CHECK_PIPELINE_REFERENCES
    if (sCull)
    {
        for (LLCullResult::sg_iterator iter = sCull->beginVisibleGroups(); iter != sCull->endVisibleGroups(); ++iter)
        {
            if (group == *iter)
            {
                LL_ERRS() << "LLSpatialGroup deleted while actively referenced by LLPipeline." << LL_ENDL;
            }
        }

        for (LLCullResult::sg_iterator iter = sCull->beginAlphaGroups(); iter != sCull->endAlphaGroups(); ++iter)
        {
            if (group == *iter)
            {
                LL_ERRS() << "LLSpatialGroup deleted while actively referenced by LLPipeline." << LL_ENDL;
            }
        }

        for (LLCullResult::sg_iterator iter = sCull->beginDrawableGroups(); iter != sCull->endDrawableGroups(); ++iter)
        {
            if (group == *iter)
            {
                LL_ERRS() << "LLSpatialGroup deleted while actively referenced by LLPipeline." << LL_ENDL;
            }
        }
    }
#endif
}


bool LLPipeline::visibleObjectsInFrustum(LLCamera& camera)
{
    for (LLWorld::region_list_t::const_iterator iter = LLWorld::getInstance()->getRegionList().begin();
            iter != LLWorld::getInstance()->getRegionList().end(); ++iter)
    {
        LLViewerRegion* region = *iter;

        for (U32 i = 0; i < LLViewerRegion::NUM_PARTITIONS; i++)
        {
            LLSpatialPartition* part = region->getSpatialPartition(i);
            if (part)
            {
                if (hasRenderType(part->mDrawableType))
                {
                    if (part->visibleObjectsInFrustum(camera))
                    {
                        return true;
                    }
                }
            }
        }
    }

    return false;
}

bool LLPipeline::getVisibleExtents(LLCamera& camera, LLVector3& min, LLVector3& max)
{
    const F32 X = 65536.f;

    min = LLVector3(X,X,X);
    max = LLVector3(-X,-X,-X);

    LLViewerCamera::eCameraID saved_camera_id = LLViewerCamera::sCurCameraID;
    LLViewerCamera::sCurCameraID = LLViewerCamera::CAMERA_WORLD;

    bool res = true;

    for (LLWorld::region_list_t::const_iterator iter = LLWorld::getInstance()->getRegionList().begin();
            iter != LLWorld::getInstance()->getRegionList().end(); ++iter)
    {
        LLViewerRegion* region = *iter;

        for (U32 i = 0; i < LLViewerRegion::NUM_PARTITIONS; i++)
        {
            LLSpatialPartition* part = region->getSpatialPartition(i);
            if (part)
            {
                if (hasRenderType(part->mDrawableType))
                {
                    if (!part->getVisibleExtents(camera, min, max))
                    {
                        res = false;
                    }
                }
            }
        }
    }

    LLViewerCamera::sCurCameraID = saved_camera_id;
    return res;
}

static LLTrace::BlockTimerStatHandle FTM_CULL("Object Culling");

// static
bool LLPipeline::isWaterClip()
{
<<<<<<< HEAD
    // We always pretend that we're not clipping water when rendering mirrors.
	return (gPipeline.mHeroProbeManager.isMirrorPass()) ? false : (!sRenderTransparentWater || gCubeSnapshot) && !sRenderingHUDs;
=======
    return (!sRenderTransparentWater || gCubeSnapshot) && !sRenderingHUDs;
>>>>>>> 33ad8db7
}

void LLPipeline::updateCull(LLCamera& camera, LLCullResult& result)
{
    LL_PROFILE_ZONE_SCOPED_CATEGORY_PIPELINE; //LL_RECORD_BLOCK_TIME(FTM_CULL);
    LL_PROFILE_GPU_ZONE("updateCull"); // should always be zero GPU time, but drop a timer to flush stuff out

    bool water_clip = isWaterClip();

    if (water_clip)
    {

        LLVector3 pnorm;

        F32 water_height = LLEnvironment::instance().getWaterHeight();

        if (sUnderWaterRender)
        {
            //camera is below water, cull above water
            pnorm.setVec(0, 0, 1);
        }
        else
        {
            //camera is above water, cull below water
            pnorm = LLVector3(0, 0, -1);
        }

        LLPlane plane;
        plane.setVec(LLVector3(0, 0, water_height), pnorm);

        camera.setUserClipPlane(plane);
    }
    else
    {
        camera.disableUserClipPlane();
    }

    grabReferences(result);

    sCull->clear();

    for (LLWorld::region_list_t::const_iterator iter = LLWorld::getInstance()->getRegionList().begin();
            iter != LLWorld::getInstance()->getRegionList().end(); ++iter)
    {
        LLViewerRegion* region = *iter;

        for (U32 i = 0; i < LLViewerRegion::NUM_PARTITIONS; i++)
        {
            LLSpatialPartition* part = region->getSpatialPartition(i);
            if (part)
            {
                if (hasRenderType(part->mDrawableType))
                {
                    part->cull(camera);
                }
            }
        }

        //scan the VO Cache tree
        LLVOCachePartition* vo_part = region->getVOCachePartition();
        if(vo_part)
        {
            vo_part->cull(camera, sUseOcclusion > 0);
        }
    }

    if (hasRenderType(LLPipeline::RENDER_TYPE_SKY) &&
        gSky.mVOSkyp.notNull() &&
        gSky.mVOSkyp->mDrawable.notNull())
    {
        gSky.mVOSkyp->mDrawable->setVisible(camera);
        sCull->pushDrawable(gSky.mVOSkyp->mDrawable);
        gSky.updateCull();
        stop_glerror();
    }

    if (hasRenderType(LLPipeline::RENDER_TYPE_WL_SKY) &&
        gPipeline.canUseWindLightShaders() &&
        gSky.mVOWLSkyp.notNull() &&
        gSky.mVOWLSkyp->mDrawable.notNull())
    {
        gSky.mVOWLSkyp->mDrawable->setVisible(camera);
        sCull->pushDrawable(gSky.mVOWLSkyp->mDrawable);
    }
}

void LLPipeline::markNotCulled(LLSpatialGroup* group, LLCamera& camera)
{
    if (group->isEmpty())
    {
        return;
    }

    group->setVisible();

    if (LLViewerCamera::sCurCameraID == LLViewerCamera::CAMERA_WORLD && !gCubeSnapshot)
    {
        group->updateDistance(camera);
    }

    assertInitialized();

    if (!group->getSpatialPartition()->mRenderByGroup)
    { //render by drawable
        sCull->pushDrawableGroup(group);
    }
    else
    {   //render by group
        sCull->pushVisibleGroup(group);
    }

    if (group->needsUpdate() ||
        group->getVisible(LLViewerCamera::sCurCameraID) < LLDrawable::getCurrentFrame() - 1)
    {
        // include this group in occlusion groups, not because it is an occluder, but because we want to run
        // an occlusion query to find out if it's an occluder
        markOccluder(group);
    }
    mNumVisibleNodes++;
}

void LLPipeline::markOccluder(LLSpatialGroup* group)
{
    if (sUseOcclusion > 1 && group && !group->isOcclusionState(LLSpatialGroup::ACTIVE_OCCLUSION))
    {
        LLSpatialGroup* parent = group->getParent();

        if (!parent || !parent->isOcclusionState(LLSpatialGroup::OCCLUDED))
        { //only mark top most occluders as active occlusion
            sCull->pushOcclusionGroup(group);
            group->setOcclusionState(LLSpatialGroup::ACTIVE_OCCLUSION);

            if (parent &&
                !parent->isOcclusionState(LLSpatialGroup::ACTIVE_OCCLUSION) &&
                parent->getElementCount() == 0 &&
                parent->needsUpdate())
            {
                sCull->pushOcclusionGroup(group);
                parent->setOcclusionState(LLSpatialGroup::ACTIVE_OCCLUSION);
            }
        }
    }
}

void LLPipeline::doOcclusion(LLCamera& camera)
{
    LL_PROFILE_ZONE_SCOPED_CATEGORY_PIPELINE;
    LL_PROFILE_GPU_ZONE("doOcclusion");
    llassert(!gCubeSnapshot);

    if (sReflectionProbesEnabled && sUseOcclusion > 1 && !LLPipeline::sShadowRender && !gCubeSnapshot)
    {
        gGL.setColorMask(false, false);
        LLGLDepthTest depth(GL_TRUE, GL_FALSE);
        LLGLDisable cull(GL_CULL_FACE);

        gOcclusionCubeProgram.bind();

        if (mCubeVB.isNull())
        { //cube VB will be used for issuing occlusion queries
            mCubeVB = ll_create_cube_vb(LLVertexBuffer::MAP_VERTEX);
        }
        mCubeVB->setBuffer();

        mReflectionMapManager.doOcclusion();
        gOcclusionCubeProgram.unbind();

        gGL.setColorMask(true, true);
    }
    
    if (sReflectionProbesEnabled && sUseOcclusion > 1 && !LLPipeline::sShadowRender && !gCubeSnapshot)
    {
        gGL.setColorMask(false, false);
        LLGLDepthTest depth(GL_TRUE, GL_FALSE);
        LLGLDisable cull(GL_CULL_FACE);

        gOcclusionCubeProgram.bind();

        if (mCubeVB.isNull())
        { //cube VB will be used for issuing occlusion queries
            mCubeVB = ll_create_cube_vb(LLVertexBuffer::MAP_VERTEX);
        }
        mCubeVB->setBuffer();

        mHeroProbeManager.doOcclusion();
        gOcclusionCubeProgram.unbind();

        gGL.setColorMask(true, true);
    }

    if (LLPipeline::sUseOcclusion > 1 &&
        (sCull->hasOcclusionGroups() || LLVOCachePartition::sNeedsOcclusionCheck))
    {
        LLVertexBuffer::unbind();

        gGL.setColorMask(false, false);

        LLGLDisable blend(GL_BLEND);
        gGL.getTexUnit(0)->unbind(LLTexUnit::TT_TEXTURE);
        LLGLDepthTest depth(GL_TRUE, GL_FALSE);

        LLGLDisable cull(GL_CULL_FACE);

        gOcclusionCubeProgram.bind();

        if (mCubeVB.isNull())
        { //cube VB will be used for issuing occlusion queries
            mCubeVB = ll_create_cube_vb(LLVertexBuffer::MAP_VERTEX);
        }
        mCubeVB->setBuffer();

        for (LLCullResult::sg_iterator iter = sCull->beginOcclusionGroups(); iter != sCull->endOcclusionGroups(); ++iter)
        {
            LLSpatialGroup* group = *iter;
            if (!group->isDead())
            {
                group->doOcclusion(&camera);
                group->clearOcclusionState(LLSpatialGroup::ACTIVE_OCCLUSION);
            }
        }

        //apply occlusion culling to object cache tree
        for (LLWorld::region_list_t::const_iterator iter = LLWorld::getInstance()->getRegionList().begin();
            iter != LLWorld::getInstance()->getRegionList().end(); ++iter)
        {
            LLVOCachePartition* vo_part = (*iter)->getVOCachePartition();
            if(vo_part)
            {
                vo_part->processOccluders(&camera);
            }
        }

        gGL.setColorMask(true, true);
    }
}

bool LLPipeline::updateDrawableGeom(LLDrawable* drawablep)
{
    bool update_complete = drawablep->updateGeometry();
    if (update_complete && assertInitialized())
    {
        drawablep->setState(LLDrawable::BUILT);
    }
    return update_complete;
}

void LLPipeline::updateGL()
{
    LL_PROFILE_ZONE_SCOPED_CATEGORY_PIPELINE;
    {
        while (!LLGLUpdate::sGLQ.empty())
        {
            LLGLUpdate* glu = LLGLUpdate::sGLQ.front();
            glu->updateGL();
            glu->mInQ = FALSE;
            LLGLUpdate::sGLQ.pop_front();
        }
    }
}

void LLPipeline::clearRebuildGroups()
{
    LL_PROFILE_ZONE_SCOPED_CATEGORY_PIPELINE;
    LLSpatialGroup::sg_vector_t hudGroups;

    mGroupQ1Locked = true;
    // Iterate through all drawables on the priority build queue,
    for (LLSpatialGroup::sg_vector_t::iterator iter = mGroupQ1.begin();
         iter != mGroupQ1.end(); ++iter)
    {
        LLSpatialGroup* group = *iter;

        // If the group contains HUD objects, save the group
        if (group->isHUDGroup())
        {
            hudGroups.push_back(group);
        }
        // Else, no HUD objects so clear the build state
        else
        {
            group->clearState(LLSpatialGroup::IN_BUILD_Q1);
        }
    }

    // Clear the group
    mGroupQ1.clear();

    // Copy the saved HUD groups back in
    mGroupQ1.assign(hudGroups.begin(), hudGroups.end());
    mGroupQ1Locked = false;
}

void LLPipeline::clearRebuildDrawables()
{
    // Clear all drawables on the priority build queue,
    for (LLDrawable::drawable_list_t::iterator iter = mBuildQ1.begin();
         iter != mBuildQ1.end(); ++iter)
    {
        LLDrawable* drawablep = *iter;
        if (drawablep && !drawablep->isDead())
        {
            drawablep->clearState(LLDrawable::IN_REBUILD_Q);
        }
    }
    mBuildQ1.clear();

    //clear all moving bridges
    for (LLDrawable::drawable_vector_t::iterator iter = mMovedBridge.begin();
         iter != mMovedBridge.end(); ++iter)
    {
        LLDrawable *drawablep = *iter;
        drawablep->clearState(LLDrawable::EARLY_MOVE | LLDrawable::MOVE_UNDAMPED | LLDrawable::ON_MOVE_LIST | LLDrawable::ANIMATED_CHILD);
    }
    mMovedBridge.clear();

    //clear all moving drawables
    for (LLDrawable::drawable_vector_t::iterator iter = mMovedList.begin();
         iter != mMovedList.end(); ++iter)
    {
        LLDrawable *drawablep = *iter;
        drawablep->clearState(LLDrawable::EARLY_MOVE | LLDrawable::MOVE_UNDAMPED | LLDrawable::ON_MOVE_LIST | LLDrawable::ANIMATED_CHILD);
    }
    mMovedList.clear();

    for (LLDrawable::drawable_vector_t::iterator iter = mShiftList.begin();
        iter != mShiftList.end(); ++iter)
    {
        LLDrawable *drawablep = *iter;
        drawablep->clearState(LLDrawable::EARLY_MOVE | LLDrawable::MOVE_UNDAMPED | LLDrawable::ON_MOVE_LIST | LLDrawable::ANIMATED_CHILD | LLDrawable::ON_SHIFT_LIST);
    }
    mShiftList.clear();
}

void LLPipeline::rebuildPriorityGroups()
{
    LL_PROFILE_ZONE_SCOPED_CATEGORY_PIPELINE;
    LL_PROFILE_GPU_ZONE("rebuildPriorityGroups");

    LLTimer update_timer;
    assertInitialized();

    gMeshRepo.notifyLoadedMeshes();

    mGroupQ1Locked = true;
    // Iterate through all drawables on the priority build queue,
    for (LLSpatialGroup::sg_vector_t::iterator iter = mGroupQ1.begin();
         iter != mGroupQ1.end(); ++iter)
    {
        LLSpatialGroup* group = *iter;
        group->rebuildGeom();
        group->clearState(LLSpatialGroup::IN_BUILD_Q1);
    }

    mGroupSaveQ1 = mGroupQ1;
    mGroupQ1.clear();
    mGroupQ1Locked = false;

}

void LLPipeline::updateGeom(F32 max_dtime)
{
    LLTimer update_timer;
    LLPointer<LLDrawable> drawablep;

    LL_RECORD_BLOCK_TIME(FTM_GEO_UPDATE);
    if (gCubeSnapshot)
    {
        return;
    }

    assertInitialized();

    // notify various object types to reset internal cost metrics, etc.
    // for now, only LLVOVolume does this to throttle LOD changes
    LLVOVolume::preUpdateGeom();

    // Iterate through all drawables on the priority build queue,
    for (LLDrawable::drawable_list_t::iterator iter = mBuildQ1.begin();
         iter != mBuildQ1.end();)
    {
        LLDrawable::drawable_list_t::iterator curiter = iter++;
        LLDrawable* drawablep = *curiter;
        if (drawablep && !drawablep->isDead())
        {
            if (drawablep->isUnload())
            {
                drawablep->unload();
                drawablep->clearState(LLDrawable::FOR_UNLOAD);
            }

            if (updateDrawableGeom(drawablep))
            {
                drawablep->clearState(LLDrawable::IN_REBUILD_Q);
                mBuildQ1.erase(curiter);
            }
        }
        else
        {
            mBuildQ1.erase(curiter);
        }
    }

    updateMovedList(mMovedBridge);
}

void LLPipeline::markVisible(LLDrawable *drawablep, LLCamera& camera)
{
    if(drawablep && !drawablep->isDead())
    {
        if (drawablep->isSpatialBridge())
        {
            const LLDrawable* root = ((LLSpatialBridge*) drawablep)->mDrawable;
            llassert(root); // trying to catch a bad assumption

            if (root && //  // this test may not be needed, see above
                    root->getVObj()->isAttachment())
            {
                LLDrawable* rootparent = root->getParent();
                if (rootparent) // this IS sometimes NULL
                {
                    LLViewerObject *vobj = rootparent->getVObj();
                    llassert(vobj); // trying to catch a bad assumption
                    if (vobj) // this test may not be needed, see above
                    {
                        LLVOAvatar* av = vobj->asAvatar();
                        if (av &&
                            ((!sImpostorRender && av->isImpostor()) //ignore impostor flag during impostor pass
                             || av->isInMuteList()
                             || (LLVOAvatar::AOA_JELLYDOLL == av->getOverallAppearance() && !av->needsImpostorUpdate()) ))
                        {
                            return;
                        }
                    }
                }
            }
            sCull->pushBridge((LLSpatialBridge*) drawablep);
        }
        else
        {

            sCull->pushDrawable(drawablep);
        }

        drawablep->setVisible(camera);
    }
}

void LLPipeline::markMoved(LLDrawable *drawablep, bool damped_motion)
{
    if (!drawablep)
    {
        //LL_ERRS() << "Sending null drawable to moved list!" << LL_ENDL;
        return;
    }

    if (drawablep->isDead())
    {
        LL_WARNS() << "Marking NULL or dead drawable moved!" << LL_ENDL;
        return;
    }

    if (drawablep->getParent())
    {
        //ensure that parent drawables are moved first
        markMoved(drawablep->getParent(), damped_motion);
    }

    assertInitialized();

    if (!drawablep->isState(LLDrawable::ON_MOVE_LIST))
    {
        if (drawablep->isSpatialBridge())
        {
            mMovedBridge.push_back(drawablep);
        }
        else
        {
            mMovedList.push_back(drawablep);
        }
        drawablep->setState(LLDrawable::ON_MOVE_LIST);
    }
    if (! damped_motion)
    {
        drawablep->setState(LLDrawable::MOVE_UNDAMPED); // UNDAMPED trumps DAMPED
    }
    else if (drawablep->isState(LLDrawable::MOVE_UNDAMPED))
    {
        drawablep->clearState(LLDrawable::MOVE_UNDAMPED);
    }
}

void LLPipeline::markShift(LLDrawable *drawablep)
{
    if (!drawablep || drawablep->isDead())
    {
        return;
    }

    assertInitialized();

    if (!drawablep->isState(LLDrawable::ON_SHIFT_LIST))
    {
        drawablep->getVObj()->setChanged(LLXform::SHIFTED | LLXform::SILHOUETTE);
        if (drawablep->getParent())
        {
            markShift(drawablep->getParent());
        }
        mShiftList.push_back(drawablep);
        drawablep->setState(LLDrawable::ON_SHIFT_LIST);
    }
}

void LLPipeline::shiftObjects(const LLVector3 &offset)
{
    LL_PROFILE_ZONE_SCOPED_CATEGORY_PIPELINE;
    assertInitialized();

    glClear(GL_DEPTH_BUFFER_BIT);
    gDepthDirty = true;

    LLVector4a offseta;
    offseta.load3(offset.mV);

    for (LLDrawable::drawable_vector_t::iterator iter = mShiftList.begin();
            iter != mShiftList.end(); iter++)
    {
        LLDrawable *drawablep = *iter;
        if (drawablep->isDead())
        {
            continue;
        }
        drawablep->shiftPos(offseta);
        drawablep->clearState(LLDrawable::ON_SHIFT_LIST);
    }
    mShiftList.resize(0);

    for (LLWorld::region_list_t::const_iterator iter = LLWorld::getInstance()->getRegionList().begin();
            iter != LLWorld::getInstance()->getRegionList().end(); ++iter)
    {
        LLViewerRegion* region = *iter;
        for (U32 i = 0; i < LLViewerRegion::NUM_PARTITIONS; i++)
        {
            LLSpatialPartition* part = region->getSpatialPartition(i);
            if (part)
            {
                part->shift(offseta);
            }
        }
    }

    mReflectionMapManager.shift(offseta);

    LLHUDText::shiftAll(offset);
    LLHUDNameTag::shiftAll(offset);

    display_update_camera();
}

void LLPipeline::markTextured(LLDrawable *drawablep)
{
    if (drawablep && !drawablep->isDead() && assertInitialized())
    {
        mRetexturedList.insert(drawablep);
    }
}

void LLPipeline::markGLRebuild(LLGLUpdate* glu)
{
    if (glu && !glu->mInQ)
    {
        LLGLUpdate::sGLQ.push_back(glu);
        glu->mInQ = TRUE;
    }
}

void LLPipeline::markPartitionMove(LLDrawable* drawable)
{
    if (!drawable->isState(LLDrawable::PARTITION_MOVE) &&
        !drawable->getPositionGroup().equals3(LLVector4a::getZero()))
    {
        drawable->setState(LLDrawable::PARTITION_MOVE);
        mPartitionQ.push_back(drawable);
    }
}

void LLPipeline::processPartitionQ()
{
    LL_PROFILE_ZONE_SCOPED_CATEGORY_PIPELINE;
    for (LLDrawable::drawable_list_t::iterator iter = mPartitionQ.begin(); iter != mPartitionQ.end(); ++iter)
    {
        LLDrawable* drawable = *iter;
        if (!drawable->isDead())
        {
            drawable->updateBinRadius();
            drawable->movePartition();
        }
        drawable->clearState(LLDrawable::PARTITION_MOVE);
    }

    mPartitionQ.clear();
}

void LLPipeline::markMeshDirty(LLSpatialGroup* group)
{
    mMeshDirtyGroup.push_back(group);
}

void LLPipeline::markRebuild(LLSpatialGroup* group)
{
    if (group && !group->isDead() && group->getSpatialPartition())
    {
        if (!group->hasState(LLSpatialGroup::IN_BUILD_Q1))
        {
            llassert_always(!mGroupQ1Locked);

            mGroupQ1.push_back(group);
            group->setState(LLSpatialGroup::IN_BUILD_Q1);
        }
    }
}

void LLPipeline::markRebuild(LLDrawable *drawablep, LLDrawable::EDrawableFlags flag)
{
    if (drawablep && !drawablep->isDead() && assertInitialized())
    {
        if (!drawablep->isState(LLDrawable::IN_REBUILD_Q))
        {
            mBuildQ1.push_back(drawablep);
            drawablep->setState(LLDrawable::IN_REBUILD_Q); // mark drawable as being in priority queue
        }

        if (flag & (LLDrawable::REBUILD_VOLUME | LLDrawable::REBUILD_POSITION))
        {
            drawablep->getVObj()->setChanged(LLXform::SILHOUETTE);
        }
        drawablep->setState(flag);
    }
}

void LLPipeline::stateSort(LLCamera& camera, LLCullResult &result)
{
    LL_PROFILE_ZONE_SCOPED_CATEGORY_PIPELINE;
    LL_PROFILE_GPU_ZONE("stateSort");

    if (hasAnyRenderType(LLPipeline::RENDER_TYPE_AVATAR,
                      LLPipeline::RENDER_TYPE_CONTROL_AV,
                      LLPipeline::RENDER_TYPE_TERRAIN,
                      LLPipeline::RENDER_TYPE_TREE,
                      LLPipeline::RENDER_TYPE_SKY,
                      LLPipeline::RENDER_TYPE_VOIDWATER,
                      LLPipeline::RENDER_TYPE_WATER,
                      LLPipeline::END_RENDER_TYPES))
    {
        //clear faces from face pools
        gPipeline.resetDrawOrders();
    }

    //LLVertexBuffer::unbind();

    grabReferences(result);
    for (LLCullResult::sg_iterator iter = sCull->beginDrawableGroups(); iter != sCull->endDrawableGroups(); ++iter)
    {
        LLSpatialGroup* group = *iter;
        if (group->isDead())
        {
            continue;
        }
        group->checkOcclusion();
        if (sUseOcclusion > 1 && group->isOcclusionState(LLSpatialGroup::OCCLUDED))
        {
            markOccluder(group);
        }
        else
        {
            group->setVisible();
            for (LLSpatialGroup::element_iter i = group->getDataBegin(); i != group->getDataEnd(); ++i)
            {
                LLDrawable* drawablep = (LLDrawable*)(*i)->getDrawable();
                markVisible(drawablep, camera);
            }

            { //rebuild mesh as soon as we know it's visible
                group->rebuildMesh();
            }
        }
    }

    if (LLViewerCamera::sCurCameraID == LLViewerCamera::CAMERA_WORLD && !gCubeSnapshot)
    {
        LLSpatialGroup* last_group = NULL;
        BOOL fov_changed = LLViewerCamera::getInstance()->isDefaultFOVChanged();
        for (LLCullResult::bridge_iterator i = sCull->beginVisibleBridge(); i != sCull->endVisibleBridge(); ++i)
        {
            LLCullResult::bridge_iterator cur_iter = i;
            LLSpatialBridge* bridge = *cur_iter;
            LLSpatialGroup* group = bridge->getSpatialGroup();

            if (last_group == NULL)
            {
                last_group = group;
            }

            if (!bridge->isDead() && group && !group->isOcclusionState(LLSpatialGroup::OCCLUDED))
            {
                stateSort(bridge, camera, fov_changed);
            }

            if (LLViewerCamera::sCurCameraID == LLViewerCamera::CAMERA_WORLD &&
                last_group != group && last_group->changeLOD())
            {
                last_group->mLastUpdateDistance = last_group->mDistance;
            }

            last_group = group;
        }

        if (LLViewerCamera::sCurCameraID == LLViewerCamera::CAMERA_WORLD &&
            last_group && last_group->changeLOD())
        {
            last_group->mLastUpdateDistance = last_group->mDistance;
        }
    }

    for (LLCullResult::sg_iterator iter = sCull->beginVisibleGroups(); iter != sCull->endVisibleGroups(); ++iter)
    {
        LLSpatialGroup* group = *iter;
        if (group->isDead())
        {
            continue;
        }
        group->checkOcclusion();
        if (sUseOcclusion > 1 && group->isOcclusionState(LLSpatialGroup::OCCLUDED))
        {
            markOccluder(group);
        }
        else
        {
            group->setVisible();
            stateSort(group, camera);

            { //rebuild mesh as soon as we know it's visible
                group->rebuildMesh();
            }
        }
    }

    {
        LL_PROFILE_ZONE_NAMED_CATEGORY_DRAWABLE("stateSort"); // LL_RECORD_BLOCK_TIME(FTM_STATESORT_DRAWABLE);
        for (LLCullResult::drawable_iterator iter = sCull->beginVisibleList();
             iter != sCull->endVisibleList(); ++iter)
        {
            LLDrawable *drawablep = *iter;
            if (!drawablep->isDead())
            {
                stateSort(drawablep, camera);
            }
        }
    }

    postSort(camera);
}

void LLPipeline::stateSort(LLSpatialGroup* group, LLCamera& camera)
{
    if (group->changeLOD())
    {
        for (LLSpatialGroup::element_iter i = group->getDataBegin(); i != group->getDataEnd(); ++i)
        {
            LLDrawable* drawablep = (LLDrawable*)(*i)->getDrawable();
            stateSort(drawablep, camera);
        }

        if (LLViewerCamera::sCurCameraID == LLViewerCamera::CAMERA_WORLD && !gCubeSnapshot)
        { //avoid redundant stateSort calls
            group->mLastUpdateDistance = group->mDistance;
        }
    }
}

void LLPipeline::stateSort(LLSpatialBridge* bridge, LLCamera& camera, BOOL fov_changed)
{
    LL_PROFILE_ZONE_SCOPED_CATEGORY_PIPELINE;
    if (bridge->getSpatialGroup()->changeLOD() || fov_changed)
    {
        bool force_update = false;
        bridge->updateDistance(camera, force_update);
    }
}

void LLPipeline::stateSort(LLDrawable* drawablep, LLCamera& camera)
{
    LL_PROFILE_ZONE_SCOPED_CATEGORY_PIPELINE;
    if (!drawablep
        || drawablep->isDead()
        || !hasRenderType(drawablep->getRenderType()))
    {
        return;
    }

    // SL-11353
    // ignore our own geo when rendering spotlight shadowmaps...
    //
    if (RenderSpotLight && drawablep == RenderSpotLight)
    {
        return;
    }

    if (LLSelectMgr::getInstance()->mHideSelectedObjects)
    {
        if (drawablep->getVObj().notNull() &&
            drawablep->getVObj()->isSelected())
        {
            return;
        }
    }

    if (drawablep->isAvatar())
    { //don't draw avatars beyond render distance or if we don't have a spatial group.
        if ((drawablep->getSpatialGroup() == NULL) ||
            (drawablep->getSpatialGroup()->mDistance > LLVOAvatar::sRenderDistance))
        {
            return;
        }

        LLVOAvatar* avatarp = (LLVOAvatar*) drawablep->getVObj().get();
        if (!avatarp->isVisible())
        {
            return;
        }
    }

    assertInitialized();

    if (hasRenderType(drawablep->mRenderType))
    {
        if (!drawablep->isState(LLDrawable::INVISIBLE|LLDrawable::FORCE_INVISIBLE))
        {
            drawablep->setVisible(camera, NULL, FALSE);
        }
    }

    if (LLViewerCamera::sCurCameraID == LLViewerCamera::CAMERA_WORLD && !gCubeSnapshot)
    {
        //if (drawablep->isVisible()) isVisible() check here is redundant, if it wasn't visible, it wouldn't be here
        {
            if (!drawablep->isActive())
            {
                bool force_update = false;
                drawablep->updateDistance(camera, force_update);
            }
            else if (drawablep->isAvatar())
            {
                bool force_update = false;
                drawablep->updateDistance(camera, force_update); // calls vobj->updateLOD() which calls LLVOAvatar::updateVisibility()
            }
        }
    }

    if (!drawablep->getVOVolume())
    {
        for (LLDrawable::face_list_t::iterator iter = drawablep->mFaces.begin();
                iter != drawablep->mFaces.end(); iter++)
        {
            LLFace* facep = *iter;

            if (facep->hasGeometry())
            {
                if (facep->getPool())
                {
                    facep->getPool()->enqueue(facep);
                }
                else
                {
                    break;
                }
            }
        }
    }

    mNumVisibleFaces += drawablep->getNumFaces();
}


void forAllDrawables(LLCullResult::sg_iterator begin,
                     LLCullResult::sg_iterator end,
                     void (*func)(LLDrawable*))
{
    for (LLCullResult::sg_iterator i = begin; i != end; ++i)
    {
        LLSpatialGroup* group = *i;
        if (group->isDead())
        {
            continue;
        }
        for (LLSpatialGroup::element_iter j = group->getDataBegin(); j != group->getDataEnd(); ++j)
        {
            if((*j)->hasDrawable())
            {
                func((LLDrawable*)(*j)->getDrawable());
            }
        }
    }
}

void LLPipeline::forAllVisibleDrawables(void (*func)(LLDrawable*))
{
    forAllDrawables(sCull->beginDrawableGroups(), sCull->endDrawableGroups(), func);
    forAllDrawables(sCull->beginVisibleGroups(), sCull->endVisibleGroups(), func);
}

//function for creating scripted beacons
void renderScriptedBeacons(LLDrawable* drawablep)
{
    LLViewerObject *vobj = drawablep->getVObj();
    if (vobj
        && !vobj->isAvatar()
        && !vobj->getParent()
        && vobj->flagScripted())
    {
        if (gPipeline.sRenderBeacons)
        {
            gObjectList.addDebugBeacon(vobj->getPositionAgent(), "", LLColor4(1.f, 0.f, 0.f, 0.5f), LLColor4(1.f, 1.f, 1.f, 0.5f), LLPipeline::DebugBeaconLineWidth);
        }

        if (gPipeline.sRenderHighlight)
        {
            S32 face_id;
            S32 count = drawablep->getNumFaces();
            for (face_id = 0; face_id < count; face_id++)
            {
                LLFace * facep = drawablep->getFace(face_id);
                if (facep)
                {
                    gPipeline.mHighlightFaces.push_back(facep);
                }
            }
        }
    }
}

void renderScriptedTouchBeacons(LLDrawable *drawablep)
{
    LLViewerObject *vobj = drawablep->getVObj();
    if (vobj && !vobj->isAvatar() && !vobj->getParent() && vobj->flagScripted() && vobj->flagHandleTouch())
    {
        if (gPipeline.sRenderBeacons)
        {
            gObjectList.addDebugBeacon(vobj->getPositionAgent(), "", LLColor4(1.f, 0.f, 0.f, 0.5f), LLColor4(1.f, 1.f, 1.f, 0.5f),
                                       LLPipeline::DebugBeaconLineWidth);
        }

        if (gPipeline.sRenderHighlight)
        {
            S32 face_id;
            S32 count = drawablep->getNumFaces();
            for (face_id = 0; face_id < count; face_id++)
            {
                LLFace *facep = drawablep->getFace(face_id);
                if (facep)
                {
                    gPipeline.mHighlightFaces.push_back(facep);
                }
            }
        }
    }
}

void renderPhysicalBeacons(LLDrawable *drawablep)
{
    LLViewerObject *vobj = drawablep->getVObj();
    if (vobj &&
        !vobj->isAvatar()
        //&& !vobj->getParent()
        && vobj->flagUsePhysics())
    {
        if (gPipeline.sRenderBeacons)
        {
            gObjectList.addDebugBeacon(vobj->getPositionAgent(), "", LLColor4(0.f, 1.f, 0.f, 0.5f), LLColor4(1.f, 1.f, 1.f, 0.5f),
                                       LLPipeline::DebugBeaconLineWidth);
        }

        if (gPipeline.sRenderHighlight)
        {
            S32 face_id;
            S32 count = drawablep->getNumFaces();
            for (face_id = 0; face_id < count; face_id++)
            {
                LLFace *facep = drawablep->getFace(face_id);
                if (facep)
                {
                    gPipeline.mHighlightFaces.push_back(facep);
                }
            }
        }
    }
}

void renderMOAPBeacons(LLDrawable *drawablep)
{
    LLViewerObject *vobj = drawablep->getVObj();

    if (!vobj || vobj->isAvatar())
        return;

    bool beacon  = false;
    U8   tecount = vobj->getNumTEs();
    for (int x = 0; x < tecount; x++)
    {
        if (vobj->getTE(x)->hasMedia())
        {
            beacon = true;
            break;
        }
    }
    if (beacon)
    {
        if (gPipeline.sRenderBeacons)
        {
            gObjectList.addDebugBeacon(vobj->getPositionAgent(), "", LLColor4(1.f, 1.f, 1.f, 0.5f), LLColor4(1.f, 1.f, 1.f, 0.5f),
                                       LLPipeline::DebugBeaconLineWidth);
        }

        if (gPipeline.sRenderHighlight)
        {
            S32 face_id;
            S32 count = drawablep->getNumFaces();
            for (face_id = 0; face_id < count; face_id++)
            {
                LLFace *facep = drawablep->getFace(face_id);
                if (facep)
                {
                    gPipeline.mHighlightFaces.push_back(facep);
                }
            }
        }
    }
}

void renderParticleBeacons(LLDrawable *drawablep)
{
    // Look for attachments, objects, etc.
    LLViewerObject *vobj = drawablep->getVObj();
    if (vobj && vobj->isParticleSource())
    {
        if (gPipeline.sRenderBeacons)
        {
            LLColor4 light_blue(0.5f, 0.5f, 1.f, 0.5f);
            gObjectList.addDebugBeacon(vobj->getPositionAgent(), "", light_blue, LLColor4(1.f, 1.f, 1.f, 0.5f),
                                       LLPipeline::DebugBeaconLineWidth);
        }

        if (gPipeline.sRenderHighlight)
        {
            S32 face_id;
            S32 count = drawablep->getNumFaces();
            for (face_id = 0; face_id < count; face_id++)
            {
                LLFace *facep = drawablep->getFace(face_id);
                if (facep)
                {
                    gPipeline.mHighlightFaces.push_back(facep);
                }
            }
        }
    }
}

void renderSoundHighlights(LLDrawable *drawablep)
{
    // Look for attachments, objects, etc.
    LLViewerObject *vobj = drawablep->getVObj();
    if (vobj && vobj->isAudioSource())
    {
        if (gPipeline.sRenderHighlight)
        {
            S32 face_id;
            S32 count = drawablep->getNumFaces();
            for (face_id = 0; face_id < count; face_id++)
            {
                LLFace *facep = drawablep->getFace(face_id);
                if (facep)
                {
                    gPipeline.mHighlightFaces.push_back(facep);
                }
            }
        }
    }
}

void LLPipeline::postSort(LLCamera &camera)
{
    LL_PROFILE_ZONE_SCOPED_CATEGORY_PIPELINE;

    assertInitialized();

    LL_PUSH_CALLSTACKS();

    if (!gCubeSnapshot)
    {
        // rebuild drawable geometry
        for (LLCullResult::sg_iterator i = sCull->beginDrawableGroups(); i != sCull->endDrawableGroups(); ++i)
        {
            LLSpatialGroup *group = *i;
            if (group->isDead())
            {
                continue;
            }
            if (!sUseOcclusion || !group->isOcclusionState(LLSpatialGroup::OCCLUDED))
            {
                group->rebuildGeom();
            }
        }
        LL_PUSH_CALLSTACKS();
        // rebuild groups
        sCull->assertDrawMapsEmpty();

        rebuildPriorityGroups();
    }

    LL_PUSH_CALLSTACKS();

    // build render map
    for (LLCullResult::sg_iterator i = sCull->beginVisibleGroups(); i != sCull->endVisibleGroups(); ++i)
    {
        LLSpatialGroup *group = *i;

        if (group->isDead())
        {
            continue;
        }

        if ((sUseOcclusion && group->isOcclusionState(LLSpatialGroup::OCCLUDED)) ||
            (RenderAutoHideSurfaceAreaLimit > 0.f &&
             group->mSurfaceArea > RenderAutoHideSurfaceAreaLimit * llmax(group->mObjectBoxSize, 10.f)))
        {
            continue;
        }

        if (group->hasState(LLSpatialGroup::NEW_DRAWINFO) && group->hasState(LLSpatialGroup::GEOM_DIRTY) && !gCubeSnapshot)
        {  // no way this group is going to be drawable without a rebuild
            group->rebuildGeom();
        }

        for (LLSpatialGroup::draw_map_t::iterator j = group->mDrawMap.begin(); j != group->mDrawMap.end(); ++j)
        {
            LLSpatialGroup::drawmap_elem_t &src_vec = j->second;
            if (!hasRenderType(j->first))
            {
                continue;
            }

            for (LLSpatialGroup::drawmap_elem_t::iterator k = src_vec.begin(); k != src_vec.end(); ++k)
            {
                LLDrawInfo *info = *k;

                sCull->pushDrawInfo(j->first, info);
                if (!sShadowRender && !sReflectionRender && !gCubeSnapshot)
                {
                    addTrianglesDrawn(info->mCount);
                }
            }
        }

        if (hasRenderType(LLPipeline::RENDER_TYPE_PASS_ALPHA))
        {
            LLSpatialGroup::draw_map_t::iterator alpha = group->mDrawMap.find(LLRenderPass::PASS_ALPHA);

            if (alpha != group->mDrawMap.end())
            {  // store alpha groups for sorting
                LLSpatialBridge *bridge = group->getSpatialPartition()->asBridge();
                if (LLViewerCamera::sCurCameraID == LLViewerCamera::CAMERA_WORLD && !gCubeSnapshot)
                {
                    if (bridge)
                    {
                        LLCamera trans_camera = bridge->transformCamera(camera);
                        group->updateDistance(trans_camera);
                    }
                    else
                    {
                        group->updateDistance(camera);
                    }
                }

                if (hasRenderType(LLDrawPool::POOL_ALPHA))
                {
                    sCull->pushAlphaGroup(group);
                }
            }

            LLSpatialGroup::draw_map_t::iterator rigged_alpha = group->mDrawMap.find(LLRenderPass::PASS_ALPHA_RIGGED);

            if (rigged_alpha != group->mDrawMap.end())
            {  // store rigged alpha groups for LLDrawPoolAlpha prepass (skip distance update, rigged attachments use depth buffer)
                if (hasRenderType(LLDrawPool::POOL_ALPHA))
                {
                    sCull->pushRiggedAlphaGroup(group);
                }
            }
        }
    }

    /*bool use_transform_feedback = gTransformPositionProgram.mProgramObject && !mMeshDirtyGroup.empty();

    if (use_transform_feedback)
    { //place a query around potential transform feedback code for synchronization
        mTransformFeedbackPrimitives = 0;

        if (!mMeshDirtyQueryObject)
        {
            glGenQueries(1, &mMeshDirtyQueryObject);
        }


        glBeginQuery(GL_TRANSFORM_FEEDBACK_PRIMITIVES_WRITTEN, mMeshDirtyQueryObject);
    }*/

    // pack vertex buffers for groups that chose to delay their updates
    {
        LL_PROFILE_GPU_ZONE("rebuildMesh");
        for (LLSpatialGroup::sg_vector_t::iterator iter = mMeshDirtyGroup.begin(); iter != mMeshDirtyGroup.end(); ++iter)
        {
            (*iter)->rebuildMesh();
        }
    }

    /*if (use_transform_feedback)
    {
        glEndQuery(GL_TRANSFORM_FEEDBACK_PRIMITIVES_WRITTEN);
    }*/

    mMeshDirtyGroup.clear();

    if (!sShadowRender)
    {
        // order alpha groups by distance
        std::sort(sCull->beginAlphaGroups(), sCull->endAlphaGroups(), LLSpatialGroup::CompareDepthGreater());

        // order rigged alpha groups by avatar attachment order
        std::sort(sCull->beginRiggedAlphaGroups(), sCull->endRiggedAlphaGroups(), LLSpatialGroup::CompareRenderOrder());
    }

    LL_PUSH_CALLSTACKS();
    // only render if the flag is set. The flag is only set if we are in edit mode or the toggle is set in the menus
    if (LLFloaterReg::instanceVisible("beacons") && !sShadowRender && !gCubeSnapshot)
    {
        if (sRenderScriptedTouchBeacons)
        {
            // Only show the beacon on the root object.
            forAllVisibleDrawables(renderScriptedTouchBeacons);
        }
        else if (sRenderScriptedBeacons)
        {
            // Only show the beacon on the root object.
            forAllVisibleDrawables(renderScriptedBeacons);
        }

        if (sRenderPhysicalBeacons)
        {
            // Only show the beacon on the root object.
            forAllVisibleDrawables(renderPhysicalBeacons);
        }

        if (sRenderMOAPBeacons)
        {
            forAllVisibleDrawables(renderMOAPBeacons);
        }

        if (sRenderParticleBeacons)
        {
            forAllVisibleDrawables(renderParticleBeacons);
        }

        // If god mode, also show audio cues
        if (sRenderSoundBeacons && gAudiop)
        {
            // Walk all sound sources and render out beacons for them. Note, this isn't done in the ForAllVisibleDrawables function, because
            // some are not visible.
            LLAudioEngine::source_map::iterator iter;
            for (iter = gAudiop->mAllSources.begin(); iter != gAudiop->mAllSources.end(); ++iter)
            {
                LLAudioSource *sourcep = iter->second;

                LLVector3d pos_global = sourcep->getPositionGlobal();
                LLVector3  pos        = gAgent.getPosAgentFromGlobal(pos_global);
                if (gPipeline.sRenderBeacons)
                {
                    // pos += LLVector3(0.f, 0.f, 0.2f);
                    gObjectList.addDebugBeacon(pos, "", LLColor4(1.f, 1.f, 0.f, 0.5f), LLColor4(1.f, 1.f, 1.f, 0.5f), DebugBeaconLineWidth);
                }
            }
            // now deal with highlights for all those seeable sound sources
            forAllVisibleDrawables(renderSoundHighlights);
        }
    }
    LL_PUSH_CALLSTACKS();
    // If managing your telehub, draw beacons at telehub and currently selected spawnpoint.
    if (LLFloaterTelehub::renderBeacons() && !sShadowRender && !gCubeSnapshot)
    {
        LLFloaterTelehub::addBeacons();
    }

    if (!sShadowRender && !gCubeSnapshot)
    {
        mSelectedFaces.clear();

        if (!gNonInteractive)
        {
            LLPipeline::setRenderHighlightTextureChannel(gFloaterTools->getPanelFace()->getTextureChannelToEdit());
        }

        // Draw face highlights for selected faces.
        if (LLSelectMgr::getInstance()->getTEMode())
        {
            struct f : public LLSelectedTEFunctor
            {
                virtual bool apply(LLViewerObject *object, S32 te)
                {
                    if (object->mDrawable)
                    {
                        LLFace *facep = object->mDrawable->getFace(te);
                        if (facep)
                        {
                            gPipeline.mSelectedFaces.push_back(facep);
                        }
                    }
                    return true;
                }
            } func;
            LLSelectMgr::getInstance()->getSelection()->applyToTEs(&func);
        }
    }

    // LLSpatialGroup::sNoDelete = FALSE;
    LL_PUSH_CALLSTACKS();
}


void render_hud_elements()
{
    LL_PROFILE_ZONE_SCOPED_CATEGORY_UI; //LL_RECORD_BLOCK_TIME(FTM_RENDER_UI);
    gPipeline.disableLights();

    LLGLSUIDefault gls_ui;

    //LLGLEnable stencil(GL_STENCIL_TEST);
    //glStencilFunc(GL_ALWAYS, 255, 0xFFFFFFFF);
    //glStencilMask(0xFFFFFFFF);
    //glStencilOp(GL_KEEP, GL_KEEP, GL_REPLACE);

    gUIProgram.bind();
    gGL.color4f(1, 1, 1, 1);
    LLGLDepthTest depth(GL_TRUE, GL_FALSE);

    if (!LLPipeline::sReflectionRender && gPipeline.hasRenderDebugFeatureMask(LLPipeline::RENDER_DEBUG_FEATURE_UI))
    {
        gViewerWindow->renderSelections(FALSE, FALSE, FALSE); // For HUD version in render_ui_3d()

        // Draw the tracking overlays
        LLTracker::render3D();

        if (LLWorld::instanceExists())
        {
            // Show the property lines
            LLWorld::getInstance()->renderPropertyLines();
        }
        LLViewerParcelMgr::getInstance()->render();
        LLViewerParcelMgr::getInstance()->renderParcelCollision();
    }
    else if (gForceRenderLandFence)
    {
        // This is only set when not rendering the UI, for parcel snapshots
        LLViewerParcelMgr::getInstance()->render();
    }
    else if (gPipeline.hasRenderType(LLPipeline::RENDER_TYPE_HUD))
    {
        LLHUDText::renderAllHUD();
    }

    gUIProgram.unbind();
}

void LLPipeline::renderHighlights()
{
    assertInitialized();

    // Draw 3D UI elements here (before we clear the Z buffer in POOL_HUD)
    // Render highlighted faces.
    LLGLSPipelineAlpha gls_pipeline_alpha;
    LLColor4 color(1.f, 1.f, 1.f, 0.5f);
    disableLights();

    if ((LLViewerShaderMgr::instance()->getShaderLevel(LLViewerShaderMgr::SHADER_INTERFACE) > 0))
    {
        gHighlightProgram.bind();
        gGL.diffuseColor4f(1,1,1,0.5f);
    }

    if (hasRenderDebugFeatureMask(RENDER_DEBUG_FEATURE_SELECTED) && !mFaceSelectImagep)
        {
            mFaceSelectImagep = LLViewerTextureManager::getFetchedTexture(IMG_FACE_SELECT);
        }

    if (hasRenderDebugFeatureMask(RENDER_DEBUG_FEATURE_SELECTED) && (sRenderHighlightTextureChannel == LLRender::DIFFUSE_MAP))
    {
        // Make sure the selection image gets downloaded and decoded
        mFaceSelectImagep->addTextureStats((F32)MAX_IMAGE_AREA);

        U32 count = mSelectedFaces.size();
        for (U32 i = 0; i < count; i++)
        {
            LLFace *facep = mSelectedFaces[i];
            if (!facep || facep->getDrawable()->isDead())
            {
                LL_ERRS() << "Bad face on selection" << LL_ENDL;
                return;
            }

            facep->renderSelected(mFaceSelectImagep, color);
        }
    }

    if (hasRenderDebugFeatureMask(RENDER_DEBUG_FEATURE_SELECTED))
    {
        // Paint 'em red!
        color.setVec(1.f, 0.f, 0.f, 0.5f);

        int count = mHighlightFaces.size();
        for (S32 i = 0; i < count; i++)
        {
            LLFace* facep = mHighlightFaces[i];
            facep->renderSelected(LLViewerTexture::sNullImagep, color);
        }
    }

    // Contains a list of the faces of objects that are physical or
    // have touch-handlers.
    mHighlightFaces.clear();

    if (LLViewerShaderMgr::instance()->getShaderLevel(LLViewerShaderMgr::SHADER_INTERFACE) > 0)
    {
        gHighlightProgram.unbind();
    }


    if (hasRenderDebugFeatureMask(RENDER_DEBUG_FEATURE_SELECTED) && (sRenderHighlightTextureChannel == LLRender::NORMAL_MAP))
    {
        color.setVec(1.0f, 0.5f, 0.5f, 0.5f);
        if ((LLViewerShaderMgr::instance()->getShaderLevel(LLViewerShaderMgr::SHADER_INTERFACE) > 0))
        {
            gHighlightNormalProgram.bind();
            gGL.diffuseColor4f(1,1,1,0.5f);
        }

        mFaceSelectImagep->addTextureStats((F32)MAX_IMAGE_AREA);

        U32 count = mSelectedFaces.size();
        for (U32 i = 0; i < count; i++)
        {
            LLFace *facep = mSelectedFaces[i];
            if (!facep || facep->getDrawable()->isDead())
            {
                LL_ERRS() << "Bad face on selection" << LL_ENDL;
                return;
            }

            facep->renderSelected(mFaceSelectImagep, color);
        }

        if ((LLViewerShaderMgr::instance()->getShaderLevel(LLViewerShaderMgr::SHADER_INTERFACE) > 0))
        {
            gHighlightNormalProgram.unbind();
        }
    }

    if (hasRenderDebugFeatureMask(RENDER_DEBUG_FEATURE_SELECTED) && (sRenderHighlightTextureChannel == LLRender::SPECULAR_MAP))
    {
        color.setVec(0.0f, 0.3f, 1.0f, 0.8f);
        if ((LLViewerShaderMgr::instance()->getShaderLevel(LLViewerShaderMgr::SHADER_INTERFACE) > 0))
        {
            gHighlightSpecularProgram.bind();
            gGL.diffuseColor4f(1,1,1,0.5f);
        }

        mFaceSelectImagep->addTextureStats((F32)MAX_IMAGE_AREA);

        U32 count = mSelectedFaces.size();
        for (U32 i = 0; i < count; i++)
        {
            LLFace *facep = mSelectedFaces[i];
            if (!facep || facep->getDrawable()->isDead())
            {
                LL_ERRS() << "Bad face on selection" << LL_ENDL;
                return;
            }

            facep->renderSelected(mFaceSelectImagep, color);
        }

        if ((LLViewerShaderMgr::instance()->getShaderLevel(LLViewerShaderMgr::SHADER_INTERFACE) > 0))
        {
            gHighlightSpecularProgram.unbind();
        }
    }
}

//debug use
U32 LLPipeline::sCurRenderPoolType = 0 ;

void LLPipeline::renderGeomDeferred(LLCamera& camera, bool do_occlusion)
{
    LLAppViewer::instance()->pingMainloopTimeout("Pipeline:RenderGeomDeferred");
    LL_PROFILE_ZONE_SCOPED_CATEGORY_DRAWPOOL; //LL_RECORD_BLOCK_TIME(FTM_RENDER_GEOMETRY);
    LL_PROFILE_GPU_ZONE("renderGeomDeferred");

    llassert(!sRenderingHUDs);

    if (gUseWireframe)
    {
        glPolygonMode(GL_FRONT_AND_BACK, GL_LINE);
    }

    if (&camera == LLViewerCamera::getInstance())
    {   // a bit hacky, this is the start of the main render frame, figure out delta between last modelview matrix and
        // current modelview matrix
        glh::matrix4f last_modelview(gGLLastModelView);
        glh::matrix4f cur_modelview(gGLModelView);

        // goal is to have a matrix here that goes from the last frame's camera space to the current frame's camera space
        glh::matrix4f m = last_modelview.inverse();  // last camera space to world space
        m.mult_left(cur_modelview); // world space to camera space

        glh::matrix4f n = m.inverse();

        for (U32 i = 0; i < 16; ++i)
        {
            gGLDeltaModelView[i] = m.m[i];
            gGLInverseDeltaModelView[i] = n.m[i];
        }
    }

    bool occlude = LLPipeline::sUseOcclusion > 1 && do_occlusion && !LLGLSLShader::sProfileEnabled;

    setupHWLights();

    {
        LL_PROFILE_ZONE_NAMED_CATEGORY_DRAWPOOL("deferred pools");

        LLGLEnable cull(GL_CULL_FACE);

        for (pool_set_t::iterator iter = mPools.begin(); iter != mPools.end(); ++iter)
        {
            LLDrawPool *poolp = *iter;
            if (hasRenderType(poolp->getType()))
            {
                poolp->prerender();
            }
        }

        LLVertexBuffer::unbind();

        LLGLState::checkStates();

        if (LLViewerShaderMgr::instance()->mShaderLevel[LLViewerShaderMgr::SHADER_DEFERRED] > 1)
        {
            //update reflection probe uniform
            mReflectionMapManager.updateUniforms();
            mHeroProbeManager.updateUniforms();
        }

        U32 cur_type = 0;

        gGL.setColorMask(true, true);

        pool_set_t::iterator iter1 = mPools.begin();

        while ( iter1 != mPools.end() )
        {
            LLDrawPool *poolp = *iter1;

            cur_type = poolp->getType();

            if (occlude && cur_type >= LLDrawPool::POOL_GRASS)
            {
                llassert(!gCubeSnapshot); // never do occlusion culling on cube snapshots
                occlude = false;
                gGLLastMatrix = NULL;
                gGL.loadMatrix(gGLModelView);
                doOcclusion(camera);
            }

            pool_set_t::iterator iter2 = iter1;
            if (hasRenderType(poolp->getType()) && poolp->getNumDeferredPasses() > 0)
            {
                LL_PROFILE_ZONE_NAMED_CATEGORY_DRAWPOOL("deferred pool render");

                gGLLastMatrix = NULL;
                gGL.loadMatrix(gGLModelView);

                for( S32 i = 0; i < poolp->getNumDeferredPasses(); i++ )
                {
                    LLVertexBuffer::unbind();
                    poolp->beginDeferredPass(i);
                    for (iter2 = iter1; iter2 != mPools.end(); iter2++)
                    {
                        LLDrawPool *p = *iter2;
                        if (p->getType() != cur_type)
                        {
                            break;
                        }

                        if ( !p->getSkipRenderFlag() ) { p->renderDeferred(i); }
                    }
                    poolp->endDeferredPass(i);
                    LLVertexBuffer::unbind();

                    LLGLState::checkStates();
                }
            }
            else
            {
                // Skip all pools of this type
                for (iter2 = iter1; iter2 != mPools.end(); iter2++)
                {
                    LLDrawPool *p = *iter2;
                    if (p->getType() != cur_type)
                    {
                        break;
                    }
                }
            }
            iter1 = iter2;
            stop_glerror();
        }

        gGLLastMatrix = NULL;
        gGL.matrixMode(LLRender::MM_MODELVIEW);
        gGL.loadMatrix(gGLModelView);

        gGL.setColorMask(true, false);

    } // Tracy ZoneScoped

    if (gUseWireframe)
    {
        glPolygonMode(GL_FRONT_AND_BACK, GL_FILL);
    }
}

void LLPipeline::renderGeomPostDeferred(LLCamera& camera)
{
    LL_PROFILE_ZONE_SCOPED_CATEGORY_DRAWPOOL;
    LL_PROFILE_GPU_ZONE("renderGeomPostDeferred");

    if (gUseWireframe)
    {
        glPolygonMode(GL_FRONT_AND_BACK, GL_LINE);
    }

    U32 cur_type = 0;

    LLGLEnable cull(GL_CULL_FACE);

    bool done_atmospherics = LLPipeline::sRenderingHUDs; //skip atmospherics on huds
    bool done_water_haze = done_atmospherics;

    // do atmospheric haze just before post water alpha
    U32 atmospherics_pass = LLDrawPool::POOL_ALPHA_POST_WATER;

    if (LLPipeline::sUnderWaterRender)
    { // if under water, do atmospherics just before the water pass
        atmospherics_pass = LLDrawPool::POOL_WATER;
    }

    // do water haze just before pre water alpha
    U32 water_haze_pass = LLDrawPool::POOL_ALPHA_PRE_WATER;

    calcNearbyLights(camera);
    setupHWLights();

    gGL.setSceneBlendType(LLRender::BT_ALPHA);
    gGL.setColorMask(true, false);

    pool_set_t::iterator iter1 = mPools.begin();

    if (gDebugGL || gDebugPipeline)
    {
        LLGLState::checkStates(GL_FALSE);
    }

    while ( iter1 != mPools.end() )
    {
        LLDrawPool *poolp = *iter1;

        cur_type = poolp->getType();

        if (cur_type >= atmospherics_pass && !done_atmospherics)
        { // do atmospherics against depth buffer before rendering alpha
            doAtmospherics();
            done_atmospherics = true;
        }

        if (cur_type >= water_haze_pass && !done_water_haze)
        { // do water haze against depth buffer before rendering alpha
            doWaterHaze();
            done_water_haze = true;
        }

        pool_set_t::iterator iter2 = iter1;
        if (hasRenderType(poolp->getType()) && poolp->getNumPostDeferredPasses() > 0)
        {
            LL_PROFILE_ZONE_NAMED_CATEGORY_DRAWPOOL("deferred poolrender");

            gGLLastMatrix = NULL;
            gGL.loadMatrix(gGLModelView);

            for( S32 i = 0; i < poolp->getNumPostDeferredPasses(); i++ )
            {
                LLVertexBuffer::unbind();
                poolp->beginPostDeferredPass(i);
                for (iter2 = iter1; iter2 != mPools.end(); iter2++)
                {
                    LLDrawPool *p = *iter2;
                    if (p->getType() != cur_type)
                    {
                        break;
                    }

                    p->renderPostDeferred(i);
                }
                poolp->endPostDeferredPass(i);
                LLVertexBuffer::unbind();

                if (gDebugGL || gDebugPipeline)
                {
                    LLGLState::checkStates(GL_FALSE);
                }
            }
        }
        else
        {
            // Skip all pools of this type
            for (iter2 = iter1; iter2 != mPools.end(); iter2++)
            {
                LLDrawPool *p = *iter2;
                if (p->getType() != cur_type)
                {
                    break;
                }
            }
        }
        iter1 = iter2;
        stop_glerror();
    }

    gGLLastMatrix = NULL;
    gGL.matrixMode(LLRender::MM_MODELVIEW);
    gGL.loadMatrix(gGLModelView);

    if (!gCubeSnapshot)
    {
        // debug displays
        renderHighlights();
        mHighlightFaces.clear();

        renderDebug();
    }

    if (gUseWireframe)
    {
        glPolygonMode(GL_FRONT_AND_BACK, GL_FILL);
    }
}

void LLPipeline::renderGeomShadow(LLCamera& camera)
{
    LL_PROFILE_ZONE_SCOPED_CATEGORY_PIPELINE;
    LL_PROFILE_GPU_ZONE("renderGeomShadow");
    U32 cur_type = 0;

    LLGLEnable cull(GL_CULL_FACE);

    LLVertexBuffer::unbind();

    pool_set_t::iterator iter1 = mPools.begin();

    while ( iter1 != mPools.end() )
    {
        LLDrawPool *poolp = *iter1;

        cur_type = poolp->getType();

        pool_set_t::iterator iter2 = iter1;
        if (hasRenderType(poolp->getType()) && poolp->getNumShadowPasses() > 0)
        {
            poolp->prerender() ;

            gGLLastMatrix = NULL;
            gGL.loadMatrix(gGLModelView);

            for( S32 i = 0; i < poolp->getNumShadowPasses(); i++ )
            {
                LLVertexBuffer::unbind();
                poolp->beginShadowPass(i);
                for (iter2 = iter1; iter2 != mPools.end(); iter2++)
                {
                    LLDrawPool *p = *iter2;
                    if (p->getType() != cur_type)
                    {
                        break;
                    }

                    p->renderShadow(i);
                }
                poolp->endShadowPass(i);
                LLVertexBuffer::unbind();
            }
        }
        else
        {
            // Skip all pools of this type
            for (iter2 = iter1; iter2 != mPools.end(); iter2++)
            {
                LLDrawPool *p = *iter2;
                if (p->getType() != cur_type)
                {
                    break;
                }
            }
        }
        iter1 = iter2;
        stop_glerror();
    }

    gGLLastMatrix = NULL;
    gGL.loadMatrix(gGLModelView);
}


static U32 sIndicesDrawnCount = 0;

void LLPipeline::addTrianglesDrawn(S32 index_count)
{
    sIndicesDrawnCount += index_count;
}

void LLPipeline::recordTrianglesDrawn()
{
    assertInitialized();
    U32 count = sIndicesDrawnCount / 3;
    sIndicesDrawnCount = 0;
    add(LLStatViewer::TRIANGLES_DRAWN, LLUnits::Triangles::fromValue(count));
}

void LLPipeline::renderPhysicsDisplay()
{
    if (!hasRenderDebugMask(LLPipeline::RENDER_DEBUG_PHYSICS_SHAPES))
    {
        return;
    }

    gGL.flush();
    gDebugProgram.bind();

    LLGLEnable(GL_POLYGON_OFFSET_LINE);
    glPolygonOffset(3.f, 3.f);
    glLineWidth(3.f);
    LLGLEnable blend(GL_BLEND);
    gGL.setSceneBlendType(LLRender::BT_ALPHA);

    for (int pass = 0; pass < 3; ++pass)
    {
        // pass 0 - depth write enabled, color write disabled, fill
        // pass 1 - depth write disabled, color write enabled, fill
        // pass 2 - depth write disabled, color write enabled, wireframe
        gGL.setColorMask(pass >= 1, false);
        LLGLDepthTest depth(GL_TRUE, pass == 0);

        bool wireframe = (pass == 2);

        if (wireframe)
        {
            glPolygonMode(GL_FRONT_AND_BACK, GL_LINE);
        }

        for (LLWorld::region_list_t::const_iterator iter = LLWorld::getInstance()->getRegionList().begin();
            iter != LLWorld::getInstance()->getRegionList().end(); ++iter)
        {
            LLViewerRegion* region = *iter;
            for (U32 i = 0; i < LLViewerRegion::NUM_PARTITIONS; i++)
            {
                LLSpatialPartition* part = region->getSpatialPartition(i);
                if (part)
                {
                    if (hasRenderType(part->mDrawableType))
                    {
                        part->renderPhysicsShapes(wireframe);
                    }
                }
            }
        }
        gGL.flush();

        if (wireframe)
        {
            glPolygonMode(GL_FRONT_AND_BACK, GL_FILL);
        }
    }
    glLineWidth(1.f);
    gDebugProgram.unbind();

}

extern std::set<LLSpatialGroup*> visible_selected_groups;

void LLPipeline::renderDebug()
{
    LL_PROFILE_ZONE_SCOPED_CATEGORY_PIPELINE;

    assertInitialized();

    bool hud_only = hasRenderType(LLPipeline::RENDER_TYPE_HUD);

<<<<<<< HEAD
		gGL.getTexUnit(0)->bind(LLViewerFetchedTexture::sWhiteImagep, true);

		glPointSize(8.f);
		LLGLDepthTest depth(GL_TRUE, GL_TRUE, GL_ALWAYS);

		gGL.begin(LLRender::POINTS);
		for (std::list<DebugBlip>::iterator iter = mDebugBlips.begin(); iter != mDebugBlips.end(); )
		{
			DebugBlip& blip = *iter;

			blip.mAge += gFrameIntervalSeconds.value();
			if (blip.mAge > 2.f)
			{
				mDebugBlips.erase(iter++);
			}
			else
			{
				iter++;
			}

			blip.mPosition.mV[2] += gFrameIntervalSeconds.value()*2.f;

			gGL.color4fv(blip.mColor.mV);
			gGL.vertex3fv(blip.mPosition.mV);
		}
		gGL.end();
		gGL.flush();
		glPointSize(1.f);
	}

	// Debug stuff.
	for (LLWorld::region_list_t::const_iterator iter = LLWorld::getInstance()->getRegionList().begin(); 
			iter != LLWorld::getInstance()->getRegionList().end(); ++iter)
	{
		LLViewerRegion* region = *iter;
		for (U32 i = 0; i < LLViewerRegion::NUM_PARTITIONS; i++)
		{
			LLSpatialPartition* part = region->getSpatialPartition(i);
			if (part)
			{
				if ( (hud_only && (part->mDrawableType == RENDER_TYPE_HUD || part->mDrawableType == RENDER_TYPE_HUD_PARTICLES)) ||
					 (!hud_only && hasRenderType(part->mDrawableType)) )
				{
					part->renderDebug();
				}
			}
		}
	}

	for (LLCullResult::bridge_iterator i = sCull->beginVisibleBridge(); i != sCull->endVisibleBridge(); ++i)
	{
		LLSpatialBridge* bridge = *i;
		if (!bridge->isDead() && hasRenderType(bridge->mDrawableType))
		{
			gGL.pushMatrix();
			gGL.multMatrix((F32*)bridge->mDrawable->getRenderMatrix().mMatrix);
			bridge->renderDebug();
			gGL.popMatrix();
		}
	}

    LL::GLTFSceneManager::instance().renderDebug();

	if (gPipeline.hasRenderDebugMask(LLPipeline::RENDER_DEBUG_OCCLUSION))
	{ //render visible selected group occlusion geometry
		gDebugProgram.bind();
		LLGLDepthTest depth(GL_TRUE, GL_FALSE);
		gGL.diffuseColor3f(1,0,1);
		for (std::set<LLSpatialGroup*>::iterator iter = visible_selected_groups.begin(); iter != visible_selected_groups.end(); ++iter)
		{
			LLSpatialGroup* group = *iter;

			LLVector4a fudge;
			fudge.splat(0.25f); //SG_OCCLUSION_FUDGE

			LLVector4a size;
			const LLVector4a* bounds = group->getBounds();
			size.setAdd(fudge, bounds[1]);
			
			drawBox(bounds[0], size);
		}
	}

	visible_selected_groups.clear();
=======
    if (!hud_only )
    {
        //Render any navmesh geometry
        LLPathingLib *llPathingLibInstance = LLPathingLib::getInstance();
        if ( llPathingLibInstance != NULL )
        {
            //character floater renderables

            LLHandle<LLFloaterPathfindingCharacters> pathfindingCharacterHandle = LLFloaterPathfindingCharacters::getInstanceHandle();
            if ( !pathfindingCharacterHandle.isDead() )
            {
                LLFloaterPathfindingCharacters *pathfindingCharacter = pathfindingCharacterHandle.get();

                if ( pathfindingCharacter->getVisible() || gAgentCamera.cameraMouselook() )
                {
                    gPathfindingProgram.bind();
                    gPathfindingProgram.uniform1f(sTint, 1.f);
                    gPathfindingProgram.uniform1f(sAmbiance, 1.f);
                    gPathfindingProgram.uniform1f(sAlphaScale, 1.f);

                    //Requried character physics capsule render parameters
                    LLUUID id;
                    LLVector3 pos;
                    LLQuaternion rot;

                    if ( pathfindingCharacter->isPhysicsCapsuleEnabled( id, pos, rot ) )
                    {
                        //remove blending artifacts
                        gGL.setColorMask(false, false);
                        llPathingLibInstance->renderSimpleShapeCapsuleID( gGL, id, pos, rot );
                        gGL.setColorMask(true, false);
                        LLGLEnable blend(GL_BLEND);
                        gPathfindingProgram.uniform1f(sAlphaScale, 0.90f);
                        llPathingLibInstance->renderSimpleShapeCapsuleID( gGL, id, pos, rot );
                        gPathfindingProgram.bind();
                    }
                }
            }


            //pathing console renderables
            LLHandle<LLFloaterPathfindingConsole> pathfindingConsoleHandle = LLFloaterPathfindingConsole::getInstanceHandle();
            if (!pathfindingConsoleHandle.isDead())
            {
                LLFloaterPathfindingConsole *pathfindingConsole = pathfindingConsoleHandle.get();

                if ( pathfindingConsole->getVisible() || gAgentCamera.cameraMouselook() )
                {
                    F32 ambiance = gSavedSettings.getF32("PathfindingAmbiance");

                    gPathfindingProgram.bind();

                    gPathfindingProgram.uniform1f(sTint, 1.f);
                    gPathfindingProgram.uniform1f(sAmbiance, ambiance);
                    gPathfindingProgram.uniform1f(sAlphaScale, 1.f);

                    if ( !pathfindingConsole->isRenderWorld() )
                    {
                        const LLColor4 clearColor = gSavedSettings.getColor4("PathfindingNavMeshClear");
                        gGL.setColorMask(true, true);
                        glClearColor(clearColor.mV[0],clearColor.mV[1],clearColor.mV[2],0);
                        glClear(GL_DEPTH_BUFFER_BIT | GL_COLOR_BUFFER_BIT); // no stencil -- deprecated | GL_STENCIL_BUFFER_BIT);
                        gGL.setColorMask(true, false);
                        glPolygonMode( GL_FRONT_AND_BACK, GL_FILL );
                    }

                    //NavMesh
                    if ( pathfindingConsole->isRenderNavMesh() )
                    {
                        gGL.flush();
                        glLineWidth(2.0f);
                        LLGLEnable cull(GL_CULL_FACE);
                        LLGLDisable blend(GL_BLEND);

                        if ( pathfindingConsole->isRenderWorld() )
                        {
                            LLGLEnable blend(GL_BLEND);
                            gPathfindingProgram.uniform1f(sAlphaScale, 0.66f);
                            llPathingLibInstance->renderNavMesh();
                        }
                        else
                        {
                            llPathingLibInstance->renderNavMesh();
                        }

                        //render edges
                        gPathfindingNoNormalsProgram.bind();
                        gPathfindingNoNormalsProgram.uniform1f(sTint, 1.f);
                        gPathfindingNoNormalsProgram.uniform1f(sAlphaScale, 1.f);
                        llPathingLibInstance->renderNavMeshEdges();
                        gPathfindingProgram.bind();

                        gGL.flush();
                        glPolygonMode( GL_FRONT_AND_BACK, GL_FILL );
                        glLineWidth(1.0f);
                        gGL.flush();
                    }
                    //User designated path
                    if ( LLPathfindingPathTool::getInstance()->isRenderPath() )
                    {
                        //The path
                        gUIProgram.bind();
                        gGL.getTexUnit(0)->bind(LLViewerFetchedTexture::sWhiteImagep);
                        llPathingLibInstance->renderPath();
                        gPathfindingProgram.bind();

                        //The bookends
                        //remove blending artifacts
                        gGL.setColorMask(false, false);
                        llPathingLibInstance->renderPathBookend( gGL, LLPathingLib::LLPL_START );
                        llPathingLibInstance->renderPathBookend( gGL, LLPathingLib::LLPL_END );

                        gGL.setColorMask(true, false);
                        //render the bookends
                        LLGLEnable blend(GL_BLEND);
                        gPathfindingProgram.uniform1f(sAlphaScale, 0.90f);
                        llPathingLibInstance->renderPathBookend( gGL, LLPathingLib::LLPL_START );
                        llPathingLibInstance->renderPathBookend( gGL, LLPathingLib::LLPL_END );
                        gPathfindingProgram.bind();
                    }

                    if ( pathfindingConsole->isRenderWaterPlane() )
                    {
                        LLGLEnable blend(GL_BLEND);
                        gPathfindingProgram.uniform1f(sAlphaScale, 0.90f);
                        llPathingLibInstance->renderSimpleShapes( gGL, gAgent.getRegion()->getWaterHeight() );
                    }
                //physics/exclusion shapes
                if ( pathfindingConsole->isRenderAnyShapes() )
                {
                        U32 render_order[] = {
                            1 << LLPathingLib::LLST_ObstacleObjects,
                            1 << LLPathingLib::LLST_WalkableObjects,
                            1 << LLPathingLib::LLST_ExclusionPhantoms,
                            1 << LLPathingLib::LLST_MaterialPhantoms,
                        };

                        U32 flags = pathfindingConsole->getRenderShapeFlags();

                        for (U32 i = 0; i < 4; i++)
                        {
                            if (!(flags & render_order[i]))
                            {
                                continue;
                            }

                            //turn off backface culling for volumes so they are visible when camera is inside volume
                            LLGLDisable cull(i >= 2 ? GL_CULL_FACE : 0);

                            gGL.flush();
                            glPolygonMode( GL_FRONT_AND_BACK, GL_FILL );

                            //get rid of some z-fighting
                            LLGLEnable polyOffset(GL_POLYGON_OFFSET_FILL);
                            glPolygonOffset(1.0f, 1.0f);

                            //render to depth first to avoid blending artifacts
                            gGL.setColorMask(false, false);
                            llPathingLibInstance->renderNavMeshShapesVBO( render_order[i] );
                            gGL.setColorMask(true, false);

                            //get rid of some z-fighting
                            glPolygonOffset(0.f, 0.f);

                            LLGLEnable blend(GL_BLEND);

                            {
                                gPathfindingProgram.uniform1f(sAmbiance, ambiance);

                                { //draw solid overlay
                                    LLGLDepthTest depth(GL_TRUE, GL_FALSE, GL_LEQUAL);
                                    llPathingLibInstance->renderNavMeshShapesVBO( render_order[i] );
                                    gGL.flush();
                                }

                                LLGLEnable lineOffset(GL_POLYGON_OFFSET_LINE);
                                glPolygonMode( GL_FRONT_AND_BACK, GL_LINE );

                                F32 offset = gSavedSettings.getF32("PathfindingLineOffset");

                                if (pathfindingConsole->isRenderXRay())
                                {
                                    gPathfindingProgram.uniform1f(sTint, gSavedSettings.getF32("PathfindingXRayTint"));
                                    gPathfindingProgram.uniform1f(sAlphaScale, gSavedSettings.getF32("PathfindingXRayOpacity"));
                                    LLGLEnable blend(GL_BLEND);
                                    LLGLDepthTest depth(GL_TRUE, GL_FALSE, GL_GREATER);

                                    glPolygonOffset(offset, -offset);

                                    if (gSavedSettings.getBOOL("PathfindingXRayWireframe"))
                                    { //draw hidden wireframe as darker and less opaque
                                        gPathfindingProgram.uniform1f(sAmbiance, 1.f);
                                        llPathingLibInstance->renderNavMeshShapesVBO( render_order[i] );
                                    }
                                    else
                                    {
                                        glPolygonMode( GL_FRONT_AND_BACK, GL_FILL );
                                        gPathfindingProgram.uniform1f(sAmbiance, ambiance);
                                        llPathingLibInstance->renderNavMeshShapesVBO( render_order[i] );
                                        glPolygonMode(GL_FRONT_AND_BACK, GL_LINE);
                                    }
                                }

                                { //draw visible wireframe as brighter, thicker and more opaque
                                    glPolygonOffset(offset, offset);
                                    gPathfindingProgram.uniform1f(sAmbiance, 1.f);
                                    gPathfindingProgram.uniform1f(sTint, 1.f);
                                    gPathfindingProgram.uniform1f(sAlphaScale, 1.f);

                                    glLineWidth(gSavedSettings.getF32("PathfindingLineWidth"));
                                    LLGLDisable blendOut(GL_BLEND);
                                    llPathingLibInstance->renderNavMeshShapesVBO( render_order[i] );
                                    gGL.flush();
                                    glLineWidth(1.f);
                                }

                                glPolygonMode( GL_FRONT_AND_BACK, GL_FILL );
                            }
                        }
                    }

                    glPolygonOffset(0.f, 0.f);

                    if ( pathfindingConsole->isRenderNavMesh() && pathfindingConsole->isRenderXRay() )
                    {   //render navmesh xray
                        F32 ambiance = gSavedSettings.getF32("PathfindingAmbiance");

                        LLGLEnable lineOffset(GL_POLYGON_OFFSET_LINE);
                        LLGLEnable polyOffset(GL_POLYGON_OFFSET_FILL);

                        F32 offset = gSavedSettings.getF32("PathfindingLineOffset");
                        glPolygonOffset(offset, -offset);

                        LLGLEnable blend(GL_BLEND);
                        LLGLDepthTest depth(GL_TRUE, GL_FALSE, GL_GREATER);
                        gGL.flush();
                        glLineWidth(2.0f);
                        LLGLEnable cull(GL_CULL_FACE);

                        gPathfindingProgram.uniform1f(sTint, gSavedSettings.getF32("PathfindingXRayTint"));
                        gPathfindingProgram.uniform1f(sAlphaScale, gSavedSettings.getF32("PathfindingXRayOpacity"));

                        if (gSavedSettings.getBOOL("PathfindingXRayWireframe"))
                        { //draw hidden wireframe as darker and less opaque
                            glPolygonMode( GL_FRONT_AND_BACK, GL_LINE );
                            gPathfindingProgram.uniform1f(sAmbiance, 1.f);
                            llPathingLibInstance->renderNavMesh();
                            glPolygonMode( GL_FRONT_AND_BACK, GL_FILL );
                        }
                        else
                        {
                            gPathfindingProgram.uniform1f(sAmbiance, ambiance);
                            llPathingLibInstance->renderNavMesh();
                        }

                        //render edges
                        gPathfindingNoNormalsProgram.bind();
                        gPathfindingNoNormalsProgram.uniform1f(sTint, gSavedSettings.getF32("PathfindingXRayTint"));
                        gPathfindingNoNormalsProgram.uniform1f(sAlphaScale, gSavedSettings.getF32("PathfindingXRayOpacity"));
                        llPathingLibInstance->renderNavMeshEdges();
                        gPathfindingProgram.bind();

                        gGL.flush();
                        glLineWidth(1.0f);
                    }

                    glPolygonOffset(0.f, 0.f);

                    gGL.flush();
                    gPathfindingProgram.unbind();
                }
            }
        }
    }

    gGLLastMatrix = NULL;
    gGL.loadMatrix(gGLModelView);
    gGL.setColorMask(true, false);


    if (!hud_only && !mDebugBlips.empty())
    { //render debug blips
        gUIProgram.bind();
        gGL.color4f(1, 1, 1, 1);

        gGL.getTexUnit(0)->bind(LLViewerFetchedTexture::sWhiteImagep, true);

        glPointSize(8.f);
        LLGLDepthTest depth(GL_TRUE, GL_TRUE, GL_ALWAYS);

        gGL.begin(LLRender::POINTS);
        for (std::list<DebugBlip>::iterator iter = mDebugBlips.begin(); iter != mDebugBlips.end(); )
        {
            DebugBlip& blip = *iter;

            blip.mAge += gFrameIntervalSeconds.value();
            if (blip.mAge > 2.f)
            {
                mDebugBlips.erase(iter++);
            }
            else
            {
                iter++;
            }

            blip.mPosition.mV[2] += gFrameIntervalSeconds.value()*2.f;

            gGL.color4fv(blip.mColor.mV);
            gGL.vertex3fv(blip.mPosition.mV);
        }
        gGL.end();
        gGL.flush();
        glPointSize(1.f);
    }

    // Debug stuff.
    for (LLWorld::region_list_t::const_iterator iter = LLWorld::getInstance()->getRegionList().begin();
            iter != LLWorld::getInstance()->getRegionList().end(); ++iter)
    {
        LLViewerRegion* region = *iter;
        for (U32 i = 0; i < LLViewerRegion::NUM_PARTITIONS; i++)
        {
            LLSpatialPartition* part = region->getSpatialPartition(i);
            if (part)
            {
                if ( (hud_only && (part->mDrawableType == RENDER_TYPE_HUD || part->mDrawableType == RENDER_TYPE_HUD_PARTICLES)) ||
                     (!hud_only && hasRenderType(part->mDrawableType)) )
                {
                    part->renderDebug();
                }
            }
        }
    }

    for (LLCullResult::bridge_iterator i = sCull->beginVisibleBridge(); i != sCull->endVisibleBridge(); ++i)
    {
        LLSpatialBridge* bridge = *i;
        if (!bridge->isDead() && hasRenderType(bridge->mDrawableType))
        {
            gGL.pushMatrix();
            gGL.multMatrix((F32*)bridge->mDrawable->getRenderMatrix().mMatrix);
            bridge->renderDebug();
            gGL.popMatrix();
        }
    }

    if (gPipeline.hasRenderDebugMask(LLPipeline::RENDER_DEBUG_OCCLUSION))
    { //render visible selected group occlusion geometry
        gDebugProgram.bind();
        LLGLDepthTest depth(GL_TRUE, GL_FALSE);
        gGL.diffuseColor3f(1,0,1);
        for (std::set<LLSpatialGroup*>::iterator iter = visible_selected_groups.begin(); iter != visible_selected_groups.end(); ++iter)
        {
            LLSpatialGroup* group = *iter;

            LLVector4a fudge;
            fudge.splat(0.25f); //SG_OCCLUSION_FUDGE

            LLVector4a size;
            const LLVector4a* bounds = group->getBounds();
            size.setAdd(fudge, bounds[1]);

            drawBox(bounds[0], size);
        }
    }

    visible_selected_groups.clear();
>>>>>>> 33ad8db7

    //draw reflection probes and links between them
    if (gPipeline.hasRenderDebugMask(LLPipeline::RENDER_DEBUG_REFLECTION_PROBES) && !hud_only)
    {
        mReflectionMapManager.renderDebug();
    }

    if (gSavedSettings.getBOOL("RenderReflectionProbeVolumes") && !hud_only)
    {
        LL_PROFILE_ZONE_NAMED_CATEGORY_PIPELINE("probe debug display");

        bindDeferredShader(gReflectionProbeDisplayProgram, NULL);
        mScreenTriangleVB->setBuffer();

        LLGLEnable blend(GL_BLEND);
        LLGLDepthTest depth(GL_FALSE);

        mScreenTriangleVB->drawArrays(LLRender::TRIANGLES, 0, 3);

        unbindDeferredShader(gReflectionProbeDisplayProgram);
    }

    gUIProgram.bind();

    if (hasRenderDebugMask(LLPipeline::RENDER_DEBUG_RAYCAST) && !hud_only)
    { //draw crosshairs on particle intersection
        if (gDebugRaycastParticle)
        {
            gDebugProgram.bind();

            gGL.getTexUnit(0)->unbind(LLTexUnit::TT_TEXTURE);

            LLVector3 center(gDebugRaycastParticleIntersection.getF32ptr());
            LLVector3 size(0.1f, 0.1f, 0.1f);

            LLVector3 p[6];

            p[0] = center + size.scaledVec(LLVector3(1,0,0));
            p[1] = center + size.scaledVec(LLVector3(-1,0,0));
            p[2] = center + size.scaledVec(LLVector3(0,1,0));
            p[3] = center + size.scaledVec(LLVector3(0,-1,0));
            p[4] = center + size.scaledVec(LLVector3(0,0,1));
            p[5] = center + size.scaledVec(LLVector3(0,0,-1));

            gGL.begin(LLRender::LINES);
            gGL.diffuseColor3f(1.f, 1.f, 0.f);
            for (U32 i = 0; i < 6; i++)
            {
                gGL.vertex3fv(p[i].mV);
            }
            gGL.end();
            gGL.flush();

            gDebugProgram.unbind();
        }
    }

    if (hasRenderDebugMask(LLPipeline::RENDER_DEBUG_SHADOW_FRUSTA) && !hud_only)
    {
        LLVertexBuffer::unbind();

        LLGLEnable blend(GL_BLEND);
        LLGLDepthTest depth(TRUE, FALSE);
        LLGLDisable cull(GL_CULL_FACE);

        gGL.color4f(1,1,1,1);
        gGL.getTexUnit(0)->unbind(LLTexUnit::TT_TEXTURE);

        F32 a = 0.1f;

        F32 col[] =
        {
            1,0,0,a,
            0,1,0,a,
            0,0,1,a,
            1,0,1,a,

            1,1,0,a,
            0,1,1,a,
            1,1,1,a,
            1,0,1,a,
        };

        for (U32 i = 0; i < 8; i++)
        {
            LLVector3* frust = mShadowCamera[i].mAgentFrustum;

            if (i > 3)
            { //render shadow frusta as volumes
                if (mShadowFrustPoints[i-4].empty())
                {
                    continue;
                }

                gGL.color4fv(col+(i-4)*4);

                gGL.begin(LLRender::TRIANGLE_STRIP);
                gGL.vertex3fv(frust[0].mV); gGL.vertex3fv(frust[4].mV);
                gGL.vertex3fv(frust[1].mV); gGL.vertex3fv(frust[5].mV);
                gGL.vertex3fv(frust[2].mV); gGL.vertex3fv(frust[6].mV);
                gGL.vertex3fv(frust[3].mV); gGL.vertex3fv(frust[7].mV);
                gGL.vertex3fv(frust[0].mV); gGL.vertex3fv(frust[4].mV);
                gGL.end();


                gGL.begin(LLRender::TRIANGLE_STRIP);
                gGL.vertex3fv(frust[0].mV);
                gGL.vertex3fv(frust[1].mV);
                gGL.vertex3fv(frust[3].mV);
                gGL.vertex3fv(frust[2].mV);
                gGL.end();

                gGL.begin(LLRender::TRIANGLE_STRIP);
                gGL.vertex3fv(frust[4].mV);
                gGL.vertex3fv(frust[5].mV);
                gGL.vertex3fv(frust[7].mV);
                gGL.vertex3fv(frust[6].mV);
                gGL.end();
            }


            if (i < 4)
            {

                //if (i == 0 || !mShadowFrustPoints[i].empty())
                {
                    //render visible point cloud
                    gGL.flush();
                    glPointSize(8.f);
                    gGL.begin(LLRender::POINTS);

                    F32* c = col+i*4;
                    gGL.color3fv(c);

                    for (U32 j = 0; j < mShadowFrustPoints[i].size(); ++j)
                        {
                            gGL.vertex3fv(mShadowFrustPoints[i][j].mV);

                        }
                    gGL.end();

                    gGL.flush();
                    glPointSize(1.f);

                    LLVector3* ext = mShadowExtents[i];
                    LLVector3 pos = (ext[0]+ext[1])*0.5f;
                    LLVector3 size = (ext[1]-ext[0])*0.5f;
                    drawBoxOutline(pos, size);

                    //render camera frustum splits as outlines
                    gGL.begin(LLRender::LINES);
                    gGL.vertex3fv(frust[0].mV); gGL.vertex3fv(frust[1].mV);
                    gGL.vertex3fv(frust[1].mV); gGL.vertex3fv(frust[2].mV);
                    gGL.vertex3fv(frust[2].mV); gGL.vertex3fv(frust[3].mV);
                    gGL.vertex3fv(frust[3].mV); gGL.vertex3fv(frust[0].mV);
                    gGL.vertex3fv(frust[4].mV); gGL.vertex3fv(frust[5].mV);
                    gGL.vertex3fv(frust[5].mV); gGL.vertex3fv(frust[6].mV);
                    gGL.vertex3fv(frust[6].mV); gGL.vertex3fv(frust[7].mV);
                    gGL.vertex3fv(frust[7].mV); gGL.vertex3fv(frust[4].mV);
                    gGL.vertex3fv(frust[0].mV); gGL.vertex3fv(frust[4].mV);
                    gGL.vertex3fv(frust[1].mV); gGL.vertex3fv(frust[5].mV);
                    gGL.vertex3fv(frust[2].mV); gGL.vertex3fv(frust[6].mV);
                    gGL.vertex3fv(frust[3].mV); gGL.vertex3fv(frust[7].mV);
                    gGL.end();
                }
            }

            /*gGL.flush();
            glLineWidth(16-i*2);
            for (LLWorld::region_list_t::const_iterator iter = LLWorld::getInstance()->getRegionList().begin();
                    iter != LLWorld::getInstance()->getRegionList().end(); ++iter)
            {
                LLViewerRegion* region = *iter;
                for (U32 j = 0; j < LLViewerRegion::NUM_PARTITIONS; j++)
                {
                    LLSpatialPartition* part = region->getSpatialPartition(j);
                    if (part)
                    {
                        if (hasRenderType(part->mDrawableType))
                        {
                            part->renderIntersectingBBoxes(&mShadowCamera[i]);
                        }
                    }
                }
            }
            gGL.flush();
            glLineWidth(1.f);*/
        }
    }

    if (mRenderDebugMask & RENDER_DEBUG_WIND_VECTORS)
    {
        gAgent.getRegion()->mWind.renderVectors();
    }

    if (mRenderDebugMask & RENDER_DEBUG_COMPOSITION)
    {
        // Debug composition layers
        F32 x, y;

        gGL.getTexUnit(0)->unbind(LLTexUnit::TT_TEXTURE);

        if (gAgent.getRegion())
        {
            gGL.begin(LLRender::POINTS);
            // Draw the composition layer for the region that I'm in.
            for (x = 0; x <= 260; x++)
            {
                for (y = 0; y <= 260; y++)
                {
                    if ((x > 255) || (y > 255))
                    {
                        gGL.color4f(1.f, 0.f, 0.f, 1.f);
                    }
                    else
                    {
                        gGL.color4f(0.f, 0.f, 1.f, 1.f);
                    }
                    F32 z = gAgent.getRegion()->getCompositionXY((S32)x, (S32)y);
                    z *= 5.f;
                    z += 50.f;
                    gGL.vertex3f(x, y, z);
                }
            }
            gGL.end();
        }
    }

    gGL.flush();
    gUIProgram.unbind();
}

void LLPipeline::rebuildPools()
{
    LL_PROFILE_ZONE_SCOPED_CATEGORY_PIPELINE;

    assertInitialized();

    S32 max_count = mPools.size();
    pool_set_t::iterator iter1 = mPools.upper_bound(mLastRebuildPool);
    while(max_count > 0 && mPools.size() > 0) // && num_rebuilds < MAX_REBUILDS)
    {
        if (iter1 == mPools.end())
        {
            iter1 = mPools.begin();
        }
        LLDrawPool* poolp = *iter1;

        if (poolp->isDead())
        {
            mPools.erase(iter1++);
            removeFromQuickLookup( poolp );
            if (poolp == mLastRebuildPool)
            {
                mLastRebuildPool = NULL;
            }
            delete poolp;
        }
        else
        {
            mLastRebuildPool = poolp;
            iter1++;
        }
        max_count--;
    }
}

void LLPipeline::addToQuickLookup( LLDrawPool* new_poolp )
{
    assertInitialized();

    switch( new_poolp->getType() )
    {
    case LLDrawPool::POOL_SIMPLE:
        if (mSimplePool)
        {
            llassert(0);
            LL_WARNS() << "Ignoring duplicate simple pool." << LL_ENDL;
        }
        else
        {
            mSimplePool = (LLRenderPass*) new_poolp;
        }
        break;

    case LLDrawPool::POOL_ALPHA_MASK:
        if (mAlphaMaskPool)
        {
            llassert(0);
            LL_WARNS() << "Ignoring duplicate alpha mask pool." << LL_ENDL;
            break;
        }
        else
        {
            mAlphaMaskPool = (LLRenderPass*) new_poolp;
        }
        break;

    case LLDrawPool::POOL_FULLBRIGHT_ALPHA_MASK:
        if (mFullbrightAlphaMaskPool)
        {
            llassert(0);
            LL_WARNS() << "Ignoring duplicate alpha mask pool." << LL_ENDL;
            break;
        }
        else
        {
            mFullbrightAlphaMaskPool = (LLRenderPass*) new_poolp;
        }
        break;

    case LLDrawPool::POOL_GRASS:
        if (mGrassPool)
        {
            llassert(0);
            LL_WARNS() << "Ignoring duplicate grass pool." << LL_ENDL;
        }
        else
        {
            mGrassPool = (LLRenderPass*) new_poolp;
        }
        break;

    case LLDrawPool::POOL_FULLBRIGHT:
        if (mFullbrightPool)
        {
            llassert(0);
            LL_WARNS() << "Ignoring duplicate simple pool." << LL_ENDL;
        }
        else
        {
            mFullbrightPool = (LLRenderPass*) new_poolp;
        }
        break;

    case LLDrawPool::POOL_GLOW:
        if (mGlowPool)
        {
            llassert(0);
            LL_WARNS() << "Ignoring duplicate glow pool." << LL_ENDL;
        }
        else
        {
            mGlowPool = (LLRenderPass*) new_poolp;
        }
        break;

    case LLDrawPool::POOL_TREE:
        mTreePools[ uintptr_t(new_poolp->getTexture()) ] = new_poolp ;
        break;

    case LLDrawPool::POOL_TERRAIN:
        mTerrainPools[ uintptr_t(new_poolp->getTexture()) ] = new_poolp ;
        break;

    case LLDrawPool::POOL_BUMP:
        if (mBumpPool)
        {
            llassert(0);
            LL_WARNS() << "Ignoring duplicate bump pool." << LL_ENDL;
        }
        else
        {
            mBumpPool = new_poolp;
        }
        break;
    case LLDrawPool::POOL_MATERIALS:
        if (mMaterialsPool)
        {
            llassert(0);
            LL_WARNS() << "Ignorning duplicate materials pool." << LL_ENDL;
        }
        else
        {
            mMaterialsPool = new_poolp;
        }
        break;
    case LLDrawPool::POOL_ALPHA_PRE_WATER:
        if( mAlphaPoolPreWater )
        {
            llassert(0);
            LL_WARNS() << "LLPipeline::addPool(): Ignoring duplicate Alpha pre-water pool" << LL_ENDL;
        }
        else
        {
            mAlphaPoolPreWater = (LLDrawPoolAlpha*) new_poolp;
        }
        break;
    case LLDrawPool::POOL_ALPHA_POST_WATER:
        if (mAlphaPoolPostWater)
        {
            llassert(0);
            LL_WARNS() << "LLPipeline::addPool(): Ignoring duplicate Alpha post-water pool" << LL_ENDL;
        }
        else
        {
            mAlphaPoolPostWater = (LLDrawPoolAlpha*)new_poolp;
        }
        break;

    case LLDrawPool::POOL_AVATAR:
    case LLDrawPool::POOL_CONTROL_AV:
        break; // Do nothing

    case LLDrawPool::POOL_SKY:
        if( mSkyPool )
        {
            llassert(0);
            LL_WARNS() << "LLPipeline::addPool(): Ignoring duplicate Sky pool" << LL_ENDL;
        }
        else
        {
            mSkyPool = new_poolp;
        }
        break;

    case LLDrawPool::POOL_WATER:
        if( mWaterPool )
        {
            llassert(0);
            LL_WARNS() << "LLPipeline::addPool(): Ignoring duplicate Water pool" << LL_ENDL;
        }
        else
        {
            mWaterPool = new_poolp;
        }
        break;

    case LLDrawPool::POOL_WL_SKY:
        if( mWLSkyPool )
        {
            llassert(0);
            LL_WARNS() << "LLPipeline::addPool(): Ignoring duplicate WLSky Pool" << LL_ENDL;
        }
        else
        {
            mWLSkyPool = new_poolp;
        }
        break;

    case LLDrawPool::POOL_GLTF_PBR:
        if( mPBROpaquePool )
        {
            llassert(0);
            LL_WARNS() << "LLPipeline::addPool(): Ignoring duplicate PBR Opaque Pool" << LL_ENDL;
        }
        else
        {
            mPBROpaquePool = new_poolp;
        }
        break;

    case LLDrawPool::POOL_GLTF_PBR_ALPHA_MASK:
        if (mPBRAlphaMaskPool)
        {
            llassert(0);
            LL_WARNS() << "LLPipeline::addPool(): Ignoring duplicate PBR Alpha Mask Pool" << LL_ENDL;
        }
        else
        {
            mPBRAlphaMaskPool = new_poolp;
        }
        break;


    default:
        llassert(0);
        LL_WARNS() << "Invalid Pool Type in  LLPipeline::addPool()" << LL_ENDL;
        break;
    }
}

void LLPipeline::removePool( LLDrawPool* poolp )
{
    assertInitialized();
    removeFromQuickLookup(poolp);
    mPools.erase(poolp);
    delete poolp;
}

void LLPipeline::removeFromQuickLookup( LLDrawPool* poolp )
{
    assertInitialized();
    switch( poolp->getType() )
    {
    case LLDrawPool::POOL_SIMPLE:
        llassert(mSimplePool == poolp);
        mSimplePool = NULL;
        break;

    case LLDrawPool::POOL_ALPHA_MASK:
        llassert(mAlphaMaskPool == poolp);
        mAlphaMaskPool = NULL;
        break;

    case LLDrawPool::POOL_FULLBRIGHT_ALPHA_MASK:
        llassert(mFullbrightAlphaMaskPool == poolp);
        mFullbrightAlphaMaskPool = NULL;
        break;

    case LLDrawPool::POOL_GRASS:
        llassert(mGrassPool == poolp);
        mGrassPool = NULL;
        break;

    case LLDrawPool::POOL_FULLBRIGHT:
        llassert(mFullbrightPool == poolp);
        mFullbrightPool = NULL;
        break;

    case LLDrawPool::POOL_WL_SKY:
        llassert(mWLSkyPool == poolp);
        mWLSkyPool = NULL;
        break;

    case LLDrawPool::POOL_GLOW:
        llassert(mGlowPool == poolp);
        mGlowPool = NULL;
        break;

    case LLDrawPool::POOL_TREE:
        #ifdef _DEBUG
            {
                bool found = mTreePools.erase( (uintptr_t)poolp->getTexture() );
                llassert( found );
            }
        #else
            mTreePools.erase( (uintptr_t)poolp->getTexture() );
        #endif
        break;

    case LLDrawPool::POOL_TERRAIN:
        #ifdef _DEBUG
            {
                bool found = mTerrainPools.erase( (uintptr_t)poolp->getTexture() );
                llassert( found );
            }
        #else
            mTerrainPools.erase( (uintptr_t)poolp->getTexture() );
        #endif
        break;

    case LLDrawPool::POOL_BUMP:
        llassert( poolp == mBumpPool );
        mBumpPool = NULL;
        break;

    case LLDrawPool::POOL_MATERIALS:
        llassert(poolp == mMaterialsPool);
        mMaterialsPool = NULL;
        break;

    case LLDrawPool::POOL_ALPHA_PRE_WATER:
        llassert( poolp == mAlphaPoolPreWater );
        mAlphaPoolPreWater = nullptr;
        break;

    case LLDrawPool::POOL_ALPHA_POST_WATER:
        llassert(poolp == mAlphaPoolPostWater);
        mAlphaPoolPostWater = nullptr;
        break;

    case LLDrawPool::POOL_AVATAR:
    case LLDrawPool::POOL_CONTROL_AV:
        break; // Do nothing

    case LLDrawPool::POOL_SKY:
        llassert( poolp == mSkyPool );
        mSkyPool = NULL;
        break;

    case LLDrawPool::POOL_WATER:
        llassert( poolp == mWaterPool );
        mWaterPool = NULL;
        break;

    case LLDrawPool::POOL_GLTF_PBR:
        llassert( poolp == mPBROpaquePool );
        mPBROpaquePool = NULL;
        break;

    case LLDrawPool::POOL_GLTF_PBR_ALPHA_MASK:
        llassert(poolp == mPBRAlphaMaskPool);
        mPBRAlphaMaskPool = NULL;
        break;

    default:
        llassert(0);
        LL_WARNS() << "Invalid Pool Type in  LLPipeline::removeFromQuickLookup() type=" << poolp->getType() << LL_ENDL;
        break;
    }
}

void LLPipeline::resetDrawOrders()
{
    LL_PROFILE_ZONE_SCOPED_CATEGORY_PIPELINE;
    assertInitialized();
    // Iterate through all of the draw pools and rebuild them.
    for (pool_set_t::iterator iter = mPools.begin(); iter != mPools.end(); ++iter)
    {
        LLDrawPool *poolp = *iter;
        poolp->resetDrawOrders();
    }
}

//============================================================================
// Once-per-frame setup of hardware lights,
// including sun/moon, avatar backlight, and up to 6 local lights

void LLPipeline::setupAvatarLights(bool for_edit)
{
    assertInitialized();

    LLEnvironment& environment = LLEnvironment::instance();
    LLSettingsSky::ptr_t psky = environment.getCurrentSky();

    bool sun_up = environment.getIsSunUp();


    if (for_edit)
    {
        LLColor4 diffuse(1.f, 1.f, 1.f, 0.f);
        LLVector4 light_pos_cam(-8.f, 0.25f, 10.f, 0.f);  // w==0 => directional light
        LLMatrix4 camera_mat = LLViewerCamera::getInstance()->getModelview();
        LLMatrix4 camera_rot(camera_mat.getMat3());
        camera_rot.invert();
        LLVector4 light_pos = light_pos_cam * camera_rot;

        light_pos.normalize();

        LLLightState* light = gGL.getLight(1);

        mHWLightColors[1] = diffuse;

        light->setDiffuse(diffuse);
        light->setAmbient(LLColor4::black);
        light->setSpecular(LLColor4::black);
        light->setPosition(light_pos);
        light->setConstantAttenuation(1.f);
        light->setLinearAttenuation(0.f);
        light->setQuadraticAttenuation(0.f);
        light->setSpotExponent(0.f);
        light->setSpotCutoff(180.f);
    }
    else if (gAvatarBacklight)
    {
        LLVector3 light_dir = sun_up ? LLVector3(mSunDir) : LLVector3(mMoonDir);
        LLVector3 opposite_pos = -light_dir;
        LLVector3 orthog_light_pos = light_dir % LLVector3::z_axis;
        LLVector4 backlight_pos = LLVector4(lerp(opposite_pos, orthog_light_pos, 0.3f), 0.0f);
        backlight_pos.normalize();

        LLColor4 light_diffuse = sun_up ? mSunDiffuse : mMoonDiffuse;

        LLColor4 backlight_diffuse(1.f - light_diffuse.mV[VRED], 1.f - light_diffuse.mV[VGREEN], 1.f - light_diffuse.mV[VBLUE], 1.f);
        F32 max_component = 0.001f;
        for (S32 i = 0; i < 3; i++)
        {
            if (backlight_diffuse.mV[i] > max_component)
            {
                max_component = backlight_diffuse.mV[i];
            }
        }
        F32 backlight_mag;
        if (LLEnvironment::instance().getIsSunUp())
        {
            backlight_mag = BACKLIGHT_DAY_MAGNITUDE_OBJECT;
        }
        else
        {
            backlight_mag = BACKLIGHT_NIGHT_MAGNITUDE_OBJECT;
        }
        backlight_diffuse *= backlight_mag / max_component;

        mHWLightColors[1] = backlight_diffuse;

        LLLightState* light = gGL.getLight(1);

        light->setPosition(backlight_pos);
        light->setDiffuse(backlight_diffuse);
        light->setAmbient(LLColor4::black);
        light->setSpecular(LLColor4::black);
        light->setConstantAttenuation(1.f);
        light->setLinearAttenuation(0.f);
        light->setQuadraticAttenuation(0.f);
        light->setSpotExponent(0.f);
        light->setSpotCutoff(180.f);
    }
    else
    {
        LLLightState* light = gGL.getLight(1);

        mHWLightColors[1] = LLColor4::black;

        light->setDiffuse(LLColor4::black);
        light->setAmbient(LLColor4::black);
        light->setSpecular(LLColor4::black);
    }
}

static F32 calc_light_dist(LLVOVolume* light, const LLVector3& cam_pos, F32 max_dist)
{
    LL_PROFILE_ZONE_SCOPED_CATEGORY_DRAWPOOL;
    F32 inten = light->getLightIntensity();
    if (inten < .001f)
    {
        return max_dist;
    }
    bool selected = light->isSelected();
    if (selected)
    {
        return 0.f; // selected lights get highest priority
    }
    F32 radius = light->getLightRadius();
    F32 dist = dist_vec(light->getRenderPosition(), cam_pos);
    dist = llmax(dist - radius, 0.f);
    if (light->mDrawable.notNull() && light->mDrawable->isState(LLDrawable::ACTIVE))
    {
        // moving lights get a little higher priority (too much causes artifacts)
        dist = llmax(dist - light->getLightRadius()*0.25f, 0.f);
    }
    return dist;
}

void LLPipeline::calcNearbyLights(LLCamera& camera)
{
    LL_PROFILE_ZONE_SCOPED_CATEGORY_DRAWPOOL;
    assertInitialized();

    if (LLPipeline::sReflectionRender || gCubeSnapshot || LLPipeline::sRenderingHUDs)
    {
        return;
    }

    static LLCachedControl<S32> local_light_count(gSavedSettings, "RenderLocalLightCount", 256);

    if (local_light_count >= 1)
    {
        // mNearbyLight (and all light_set_t's) are sorted such that
        // begin() == the closest light and rbegin() == the farthest light
        const S32 MAX_LOCAL_LIGHTS = 6;
        LLVector3 cam_pos = camera.getOrigin();

        F32 max_dist;
        if (LLPipeline::sRenderDeferred)
        {
            max_dist = RenderFarClip;
        }
        else
        {
            max_dist = llmin(RenderFarClip, LIGHT_MAX_RADIUS * 4.f);
        }

        // UPDATE THE EXISTING NEARBY LIGHTS
        light_set_t cur_nearby_lights;
        for (light_set_t::iterator iter = mNearbyLights.begin();
            iter != mNearbyLights.end(); iter++)
        {
            const Light* light = &(*iter);
            LLDrawable* drawable = light->drawable;
            const LLViewerObject *vobj = light->drawable->getVObj();
            if(vobj && vobj->getAvatar()
               && (vobj->getAvatar()->isTooComplex() || vobj->getAvatar()->isInMuteList() || vobj->getAvatar()->isTooSlow())
               )
            {
                drawable->clearState(LLDrawable::NEARBY_LIGHT);
                continue;
            }

            LLVOVolume* volight = drawable->getVOVolume();
            if (!volight || !drawable->isState(LLDrawable::LIGHT))
            {
                drawable->clearState(LLDrawable::NEARBY_LIGHT);
                continue;
            }
            if (light->fade <= -LIGHT_FADE_TIME)
            {
                drawable->clearState(LLDrawable::NEARBY_LIGHT);
                continue;
            }
            if (!sRenderAttachedLights && volight && volight->isAttachment())
            {
                drawable->clearState(LLDrawable::NEARBY_LIGHT);
                continue;
            }

            F32 dist = calc_light_dist(volight, cam_pos, max_dist);
            F32 fade = light->fade;
            // actual fade gets decreased/increased by setupHWLights
            // light->fade value is 'time'.
            // >=0 and light will become visible as value increases
            // <0 and light will fade out
            if (dist < max_dist)
            {
                if (fade < 0)
                {
                    // mark light to fade in
                    // if fade was -LIGHT_FADE_TIME - it was fully invisible
                    // if fade -0 - it was fully visible
                    // visibility goes up from 0 to LIGHT_FADE_TIME.
                    fade += LIGHT_FADE_TIME;
                }
            }
            else
            {
                // mark light to fade out
                // visibility goes down from -0 to -LIGHT_FADE_TIME.
                if (fade >= LIGHT_FADE_TIME)
                {
                    fade = -0.0001f; // was fully visible
                }
                else if (fade >= 0)
                {
                    // 0.75 visible light should stay 0.75 visible, but should reverse direction
                    fade -= LIGHT_FADE_TIME;
                }
            }
            cur_nearby_lights.insert(Light(drawable, dist, fade));
        }
        mNearbyLights = cur_nearby_lights;

        // FIND NEW LIGHTS THAT ARE IN RANGE
        light_set_t new_nearby_lights;
        for (LLDrawable::ordered_drawable_set_t::iterator iter = mLights.begin();
             iter != mLights.end(); ++iter)
        {
            LLDrawable* drawable = *iter;
            LLVOVolume* light = drawable->getVOVolume();
            if (!light || drawable->isState(LLDrawable::NEARBY_LIGHT))
            {
                continue;
            }
            if (light->isHUDAttachment())
            {
                continue; // no lighting from HUD objects
            }
            if (!sRenderAttachedLights && light && light->isAttachment())
            {
                continue;
            }
            LLVOAvatar * av = light->getAvatar();
            if (av && (av->isTooComplex() || av->isInMuteList() || av->isTooSlow()))
            {
                // avatars that are already in the list will be removed by removeMutedAVsLights
                continue;
            }
            F32 dist = calc_light_dist(light, cam_pos, max_dist);
            if (dist >= max_dist)
            {
                continue;
            }
            new_nearby_lights.insert(Light(drawable, dist, 0.f));
            if (!LLPipeline::sRenderDeferred && new_nearby_lights.size() > (U32)MAX_LOCAL_LIGHTS)
            {
                new_nearby_lights.erase(--new_nearby_lights.end());
                const Light& last = *new_nearby_lights.rbegin();
                max_dist = last.dist;
            }
        }

        // INSERT ANY NEW LIGHTS
        for (light_set_t::iterator iter = new_nearby_lights.begin();
             iter != new_nearby_lights.end(); iter++)
        {
            const Light* light = &(*iter);
            if (LLPipeline::sRenderDeferred || mNearbyLights.size() < (U32)MAX_LOCAL_LIGHTS)
            {
                mNearbyLights.insert(*light);
                ((LLDrawable*) light->drawable)->setState(LLDrawable::NEARBY_LIGHT);
            }
            else
            {
                // crazy cast so that we can overwrite the fade value
                // even though gcc enforces sets as const
                // (fade value doesn't affect sort so this is safe)
                Light* farthest_light = (const_cast<Light*>(&(*(mNearbyLights.rbegin()))));
                if (light->dist < farthest_light->dist)
                {
                    // mark light to fade out
                    // visibility goes down from -0 to -LIGHT_FADE_TIME.
                    //
                    // This is a mess, but for now it needs to be in sync
                    // with fade code above. Ex: code above detects distance < max,
                    // sets fade time to positive, this code then detects closer
                    // lights and sets fade time negative, fully compensating
                    // for the code above
                    if (farthest_light->fade >= LIGHT_FADE_TIME)
                    {
                        farthest_light->fade = -0.0001f; // was fully visible
                    }
                    else if (farthest_light->fade >= 0)
                    {
                        farthest_light->fade -= LIGHT_FADE_TIME;
                    }
                }
                else
                {
                    break; // none of the other lights are closer
                }
            }
        }

        //mark nearby lights not-removable.
        for (light_set_t::iterator iter = mNearbyLights.begin();
             iter != mNearbyLights.end(); iter++)
        {
            const Light* light = &(*iter);
            ((LLViewerOctreeEntryData*) light->drawable)->setVisible();
        }
    }
}

void LLPipeline::setupHWLights()
{
    LL_PROFILE_ZONE_SCOPED_CATEGORY_DRAWPOOL;
    assertInitialized();

    if (LLPipeline::sRenderingHUDs)
    {
        return;
    }

    F32 light_scale = 1.f;

    if (gCubeSnapshot)
    { //darken local lights when probe ambiance is above 1
        light_scale = mReflectionMapManager.mLightScale;
    }


    LLEnvironment& environment = LLEnvironment::instance();
    LLSettingsSky::ptr_t psky = environment.getCurrentSky();

    // Ambient
    LLColor4 ambient = psky->getTotalAmbient();

    gGL.setAmbientLightColor(ambient);

    bool sun_up  = environment.getIsSunUp();
    bool moon_up = environment.getIsMoonUp();

    // Light 0 = Sun or Moon (All objects)
    {
        LLVector4 sun_dir(environment.getSunDirection(), 0.0f);
        LLVector4 moon_dir(environment.getMoonDirection(), 0.0f);

        mSunDir.setVec(sun_dir);
        mMoonDir.setVec(moon_dir);

        mSunDiffuse.setVec(psky->getSunlightColor());
        mMoonDiffuse.setVec(psky->getMoonlightColor());

        F32 max_color = llmax(mSunDiffuse.mV[0], mSunDiffuse.mV[1], mSunDiffuse.mV[2]);
        if (max_color > 1.f)
        {
            mSunDiffuse *= 1.f/max_color;
        }
        mSunDiffuse.clamp();

        max_color = llmax(mMoonDiffuse.mV[0], mMoonDiffuse.mV[1], mMoonDiffuse.mV[2]);
        if (max_color > 1.f)
        {
            mMoonDiffuse *= 1.f/max_color;
        }
        mMoonDiffuse.clamp();

        // prevent underlighting from having neither lightsource facing us
        if (!sun_up && !moon_up)
        {
            mSunDiffuse.setVec(LLColor4(0.0, 0.0, 0.0, 1.0));
            mMoonDiffuse.setVec(LLColor4(0.0, 0.0, 0.0, 1.0));
            mSunDir.setVec(LLVector4(0.0, 1.0, 0.0, 0.0));
            mMoonDir.setVec(LLVector4(0.0, 1.0, 0.0, 0.0));
        }

        LLVector4 light_dir = sun_up ? mSunDir : mMoonDir;

        mHWLightColors[0] = sun_up ? mSunDiffuse : mMoonDiffuse;

        LLLightState* light = gGL.getLight(0);
        light->setPosition(light_dir);

        light->setSunPrimary(sun_up);
        light->setDiffuse(mHWLightColors[0]);
        light->setDiffuseB(mMoonDiffuse);
        light->setAmbient(psky->getTotalAmbient());
        light->setSpecular(LLColor4::black);
        light->setConstantAttenuation(1.f);
        light->setLinearAttenuation(0.f);
        light->setQuadraticAttenuation(0.f);
        light->setSpotExponent(0.f);
        light->setSpotCutoff(180.f);
    }

    // Light 1 = Backlight (for avatars)
    // (set by enableLightsAvatar)

    S32 cur_light = 2;

    // Nearby lights = LIGHT 2-7

    mLightMovingMask = 0;

    static LLCachedControl<S32> local_light_count(gSavedSettings, "RenderLocalLightCount", 256);

    if (local_light_count >= 1)
    {
        for (light_set_t::iterator iter = mNearbyLights.begin();
             iter != mNearbyLights.end(); ++iter)
        {
            LLDrawable* drawable = iter->drawable;
            LLVOVolume* light = drawable->getVOVolume();
            if (!light)
            {
                continue;
            }

            if (light->isAttachment())
            {
                if (!sRenderAttachedLights)
                {
                    continue;
                }
            }

            if (drawable->isState(LLDrawable::ACTIVE))
            {
                mLightMovingMask |= (1<<cur_light);
            }

            //send linear light color to shader
            LLColor4  light_color = light->getLightLinearColor() * light_scale;
            light_color.mV[3] = 0.0f;

            F32 fade = iter->fade;
            if (fade < LIGHT_FADE_TIME)
            {
                // fade in/out light
                if (fade >= 0.f)
                {
                    fade = fade / LIGHT_FADE_TIME;
                    ((Light*) (&(*iter)))->fade += gFrameIntervalSeconds.value();
                }
                else
                {
                    fade = 1.f + fade / LIGHT_FADE_TIME;
                    ((Light*) (&(*iter)))->fade -= gFrameIntervalSeconds.value();
                }
                fade = llclamp(fade,0.f,1.f);
                light_color *= fade;
            }

            if (light_color.magVecSquared() < 0.001f)
            {
                continue;
            }

            LLVector3 light_pos(light->getRenderPosition());
            LLVector4 light_pos_gl(light_pos, 1.0f);

            F32 adjusted_radius = light->getLightRadius() * (sRenderDeferred ? 1.5f : 1.0f);
            if (adjusted_radius <= 0.001f)
            {
                continue;
            }

            F32 x = (3.f * (1.f + (light->getLightFalloff() * 2.0f)));  // why this magic?  probably trying to match a historic behavior.
            F32 linatten = x / adjusted_radius;                         // % of brightness at radius

            mHWLightColors[cur_light] = light_color;
            LLLightState* light_state = gGL.getLight(cur_light);

            light_state->setPosition(light_pos_gl);
            light_state->setDiffuse(light_color);
            light_state->setAmbient(LLColor4::black);
            light_state->setConstantAttenuation(0.f);
            light_state->setSize(light->getLightRadius() * 1.5f);
            light_state->setFalloff(light->getLightFalloff(DEFERRED_LIGHT_FALLOFF));

            if (sRenderDeferred)
            {
                light_state->setLinearAttenuation(linatten);
                light_state->setQuadraticAttenuation(light->getLightFalloff(DEFERRED_LIGHT_FALLOFF) + 1.f); // get falloff to match for forward deferred rendering lights
            }
            else
            {
                light_state->setLinearAttenuation(linatten);
                light_state->setQuadraticAttenuation(0.f);
            }


            if (light->isLightSpotlight() // directional (spot-)light
                && (LLPipeline::sRenderDeferred || RenderSpotLightsInNondeferred)) // these are only rendered as GL spotlights if we're in deferred rendering mode *or* the setting forces them on
            {
                LLQuaternion quat = light->getRenderRotation();
                LLVector3 at_axis(0,0,-1); // this matches deferred rendering's object light direction
                at_axis *= quat;

                light_state->setSpotDirection(at_axis);
                light_state->setSpotCutoff(90.f);
                light_state->setSpotExponent(2.f);

                LLVector3 spotParams = light->getSpotLightParams();

                const LLColor4 specular(0.f, 0.f, 0.f, spotParams[2]);
                light_state->setSpecular(specular);
            }
            else // omnidirectional (point) light
            {
                light_state->setSpotExponent(0.f);
                light_state->setSpotCutoff(180.f);

                // we use specular.z = 1.0 as a cheap hack for the shaders to know that this is omnidirectional rather than a spotlight
                const LLColor4 specular(0.f, 0.f, 1.f, 0.f);
                light_state->setSpecular(specular);
            }
            cur_light++;
            if (cur_light >= 8)
            {
                break; // safety
            }
        }
    }
    for ( ; cur_light < 8 ; cur_light++)
    {
        mHWLightColors[cur_light] = LLColor4::black;
        LLLightState* light = gGL.getLight(cur_light);
        light->setSunPrimary(true);
        light->setDiffuse(LLColor4::black);
        light->setAmbient(LLColor4::black);
        light->setSpecular(LLColor4::black);
    }

    // Bookmark comment to allow searching for mSpecialRenderMode == 3 (avatar edit mode),
    // prev site of forward (non-deferred) character light injection, removed by SL-13522 09/20

    // Init GL state
    for (S32 i = 0; i < 8; ++i)
    {
        gGL.getLight(i)->disable();
    }
    mLightMask = 0;
}

void LLPipeline::enableLights(U32 mask)
{
    assertInitialized();

    if (mLightMask != mask)
    {
        stop_glerror();
        if (mask)
        {
            stop_glerror();
            for (S32 i=0; i<8; i++)
            {
                LLLightState* light = gGL.getLight(i);
                if (mask & (1<<i))
                {
                    light->enable();
                    light->setDiffuse(mHWLightColors[i]);
                }
                else
                {
                    light->disable();
                    light->setDiffuse(LLColor4::black);
                }
            }
            stop_glerror();
        }
        mLightMask = mask;
        stop_glerror();
    }
}

void LLPipeline::enableLightsDynamic()
{
    assertInitialized();
    U32 mask = 0xff & (~2); // Local lights
    enableLights(mask);

    if (isAgentAvatarValid())
    {
        if (gAgentAvatarp->mSpecialRenderMode == 0) // normal
        {
            gPipeline.enableLightsAvatar();
        }
        else if (gAgentAvatarp->mSpecialRenderMode == 2)  // anim preview
        {
            gPipeline.enableLightsAvatarEdit(LLColor4(0.7f, 0.6f, 0.3f, 1.f));
        }
    }
}

void LLPipeline::enableLightsAvatar()
{
    U32 mask = 0xff; // All lights
    setupAvatarLights(FALSE);
    enableLights(mask);
}

void LLPipeline::enableLightsPreview()
{
    disableLights();

    LLColor4 ambient = PreviewAmbientColor;
    gGL.setAmbientLightColor(ambient);

    LLColor4 diffuse0 = PreviewDiffuse0;
    LLColor4 specular0 = PreviewSpecular0;
    LLColor4 diffuse1 = PreviewDiffuse1;
    LLColor4 specular1 = PreviewSpecular1;
    LLColor4 diffuse2 = PreviewDiffuse2;
    LLColor4 specular2 = PreviewSpecular2;

    LLVector3 dir0 = PreviewDirection0;
    LLVector3 dir1 = PreviewDirection1;
    LLVector3 dir2 = PreviewDirection2;

    dir0.normVec();
    dir1.normVec();
    dir2.normVec();

    LLVector4 light_pos(dir0, 0.0f);

    LLLightState* light = gGL.getLight(1);

    light->enable();
    light->setPosition(light_pos);
    light->setDiffuse(diffuse0);
    light->setAmbient(ambient);
    light->setSpecular(specular0);
    light->setSpotExponent(0.f);
    light->setSpotCutoff(180.f);

    light_pos = LLVector4(dir1, 0.f);

    light = gGL.getLight(2);
    light->enable();
    light->setPosition(light_pos);
    light->setDiffuse(diffuse1);
    light->setAmbient(ambient);
    light->setSpecular(specular1);
    light->setSpotExponent(0.f);
    light->setSpotCutoff(180.f);

    light_pos = LLVector4(dir2, 0.f);
    light = gGL.getLight(3);
    light->enable();
    light->setPosition(light_pos);
    light->setDiffuse(diffuse2);
    light->setAmbient(ambient);
    light->setSpecular(specular2);
    light->setSpotExponent(0.f);
    light->setSpotCutoff(180.f);
}


void LLPipeline::enableLightsAvatarEdit(const LLColor4& color)
{
    U32 mask = 0x2002; // Avatar backlight only, set ambient
    setupAvatarLights(TRUE);
    enableLights(mask);

    gGL.setAmbientLightColor(color);
}

void LLPipeline::enableLightsFullbright()
{
    assertInitialized();
    U32 mask = 0x1000; // Non-0 mask, set ambient
    enableLights(mask);
}

void LLPipeline::disableLights()
{
    enableLights(0); // no lighting (full bright)
}

//============================================================================

class LLMenuItemGL;
class LLInvFVBridge;
struct cat_folder_pair;
class LLVOBranch;
class LLVOLeaf;

void LLPipeline::findReferences(LLDrawable *drawablep)
{
    assertInitialized();
    if (mLights.find(drawablep) != mLights.end())
    {
        LL_INFOS() << "In mLights" << LL_ENDL;
    }
    if (std::find(mMovedList.begin(), mMovedList.end(), drawablep) != mMovedList.end())
    {
        LL_INFOS() << "In mMovedList" << LL_ENDL;
    }
    if (std::find(mShiftList.begin(), mShiftList.end(), drawablep) != mShiftList.end())
    {
        LL_INFOS() << "In mShiftList" << LL_ENDL;
    }
    if (mRetexturedList.find(drawablep) != mRetexturedList.end())
    {
        LL_INFOS() << "In mRetexturedList" << LL_ENDL;
    }

    if (std::find(mBuildQ1.begin(), mBuildQ1.end(), drawablep) != mBuildQ1.end())
    {
        LL_INFOS() << "In mBuildQ1" << LL_ENDL;
    }

    S32 count;

    count = gObjectList.findReferences(drawablep);
    if (count)
    {
        LL_INFOS() << "In other drawables: " << count << " references" << LL_ENDL;
    }
}

bool LLPipeline::verify()
{
    bool ok = assertInitialized();
    if (ok)
    {
        for (pool_set_t::iterator iter = mPools.begin(); iter != mPools.end(); ++iter)
        {
            LLDrawPool *poolp = *iter;
            if (!poolp->verify())
            {
                ok = false;
            }
        }
    }

    if (!ok)
    {
        LL_WARNS() << "Pipeline verify failed!" << LL_ENDL;
    }
    return ok;
}

//////////////////////////////
//
// Collision detection
//
//

///////////////////////////////////////////////////////////////////////////////////////////////////////////////////////////////////////////////////////////////////////////////////////////////////////
/**
 *  A method to compute a ray-AABB intersection.
 *  Original code by Andrew Woo, from "Graphics Gems", Academic Press, 1990
 *  Optimized code by Pierre Terdiman, 2000 (~20-30% faster on my Celeron 500)
 *  Epsilon value added by Klaus Hartmann. (discarding it saves a few cycles only)
 *
 *  Hence this version is faster as well as more robust than the original one.
 *
 *  Should work provided:
 *  1) the integer representation of 0.0f is 0x00000000
 *  2) the sign bit of the float is the most significant one
 *
 *  Report bugs: p.terdiman@codercorner.com
 *
 *  \param      aabb        [in] the axis-aligned bounding box
 *  \param      origin      [in] ray origin
 *  \param      dir         [in] ray direction
 *  \param      coord       [out] impact coordinates
 *  \return     true if ray intersects AABB
 */
///////////////////////////////////////////////////////////////////////////////////////////////////////////////////////////////////////////////////////////////////////////////////////////////////////
//#define RAYAABB_EPSILON 0.00001f
#define IR(x)   ((U32&)x)

bool LLRayAABB(const LLVector3 &center, const LLVector3 &size, const LLVector3& origin, const LLVector3& dir, LLVector3 &coord, F32 epsilon)
{
    bool Inside = true;
    LLVector3 MinB = center - size;
    LLVector3 MaxB = center + size;
    LLVector3 MaxT;
    MaxT.mV[VX]=MaxT.mV[VY]=MaxT.mV[VZ]=-1.0f;

    // Find candidate planes.
    for(U32 i=0;i<3;i++)
    {
        if(origin.mV[i] < MinB.mV[i])
        {
            coord.mV[i] = MinB.mV[i];
            Inside      = false;

            // Calculate T distances to candidate planes
            if(IR(dir.mV[i]))   MaxT.mV[i] = (MinB.mV[i] - origin.mV[i]) / dir.mV[i];
        }
        else if(origin.mV[i] > MaxB.mV[i])
        {
            coord.mV[i] = MaxB.mV[i];
            Inside      = false;

            // Calculate T distances to candidate planes
            if(IR(dir.mV[i]))   MaxT.mV[i] = (MaxB.mV[i] - origin.mV[i]) / dir.mV[i];
        }
    }

    // Ray origin inside bounding box
    if(Inside)
    {
        coord = origin;
        return true;
    }

    // Get largest of the maxT's for final choice of intersection
    U32 WhichPlane = 0;
    if(MaxT.mV[1] > MaxT.mV[WhichPlane])    WhichPlane = 1;
    if(MaxT.mV[2] > MaxT.mV[WhichPlane])    WhichPlane = 2;

    // Check final candidate actually inside box
    if(IR(MaxT.mV[WhichPlane])&0x80000000) return false;

    for(U32 i=0;i<3;i++)
    {
        if(i!=WhichPlane)
        {
            coord.mV[i] = origin.mV[i] + MaxT.mV[WhichPlane] * dir.mV[i];
            if (epsilon > 0)
            {
                if(coord.mV[i] < MinB.mV[i] - epsilon || coord.mV[i] > MaxB.mV[i] + epsilon)    return false;
            }
            else
            {
                if(coord.mV[i] < MinB.mV[i] || coord.mV[i] > MaxB.mV[i])    return false;
            }
        }
    }
    return true;    // ray hits box
}

//////////////////////////////
//
// Macros, functions, and inline methods from other classes
//
//

void LLPipeline::setLight(LLDrawable *drawablep, bool is_light)
{
    if (drawablep && assertInitialized())
    {
        if (is_light)
        {
            mLights.insert(drawablep);
            drawablep->setState(LLDrawable::LIGHT);
        }
        else
        {
            drawablep->clearState(LLDrawable::LIGHT);
            mLights.erase(drawablep);
        }
    }
}

//static
void LLPipeline::toggleRenderType(U32 type)
{
    gPipeline.mRenderTypeEnabled[type] = !gPipeline.mRenderTypeEnabled[type];
    if (type == LLPipeline::RENDER_TYPE_WATER)
    {
        gPipeline.mRenderTypeEnabled[LLPipeline::RENDER_TYPE_VOIDWATER] = !gPipeline.mRenderTypeEnabled[LLPipeline::RENDER_TYPE_VOIDWATER];
    }
}

//static
void LLPipeline::toggleRenderTypeControl(U32 type)
{
    gPipeline.toggleRenderType(type);
}

//static
bool LLPipeline::hasRenderTypeControl(U32 type)
{
    return gPipeline.hasRenderType(type);
}

// Allows UI items labeled "Hide foo" instead of "Show foo"
//static
bool LLPipeline::toggleRenderTypeControlNegated(S32 type)
{
    return !gPipeline.hasRenderType(type);
}

//static
void LLPipeline::toggleRenderDebug(U64 bit)
{
    if (gPipeline.hasRenderDebugMask(bit))
    {
        LL_INFOS() << "Toggling render debug mask " << std::hex << bit << " off" << std::dec << LL_ENDL;
    }
    else
    {
        LL_INFOS() << "Toggling render debug mask " << std::hex << bit << " on" << std::dec << LL_ENDL;
    }
    gPipeline.mRenderDebugMask ^= bit;
}


//static
bool LLPipeline::toggleRenderDebugControl(U64 bit)
{
    return gPipeline.hasRenderDebugMask(bit);
}

//static
void LLPipeline::toggleRenderDebugFeature(U32 bit)
{
    gPipeline.mRenderDebugFeatureMask ^= bit;
}


//static
bool LLPipeline::toggleRenderDebugFeatureControl(U32 bit)
{
    return gPipeline.hasRenderDebugFeatureMask(bit);
}

void LLPipeline::setRenderDebugFeatureControl(U32 bit, bool value)
{
    if (value)
    {
        gPipeline.mRenderDebugFeatureMask |= bit;
    }
    else
    {
        gPipeline.mRenderDebugFeatureMask &= !bit;
    }
}

void LLPipeline::pushRenderDebugFeatureMask()
{
    mRenderDebugFeatureStack.push(mRenderDebugFeatureMask);
}

void LLPipeline::popRenderDebugFeatureMask()
{
    if (mRenderDebugFeatureStack.empty())
    {
        LL_ERRS() << "Depleted render feature stack." << LL_ENDL;
    }

    mRenderDebugFeatureMask = mRenderDebugFeatureStack.top();
    mRenderDebugFeatureStack.pop();
}

// static
void LLPipeline::setRenderScriptedBeacons(bool val)
{
    sRenderScriptedBeacons = val;
}

// static
void LLPipeline::toggleRenderScriptedBeacons()
{
    sRenderScriptedBeacons = !sRenderScriptedBeacons;
}

// static
bool LLPipeline::getRenderScriptedBeacons()
{
    return sRenderScriptedBeacons;
}

// static
void LLPipeline::setRenderScriptedTouchBeacons(bool val)
{
    sRenderScriptedTouchBeacons = val;
}

// static
void LLPipeline::toggleRenderScriptedTouchBeacons()
{
    sRenderScriptedTouchBeacons = !sRenderScriptedTouchBeacons;
}

// static
bool LLPipeline::getRenderScriptedTouchBeacons()
{
    return sRenderScriptedTouchBeacons;
}

// static
void LLPipeline::setRenderMOAPBeacons(bool val)
{
    sRenderMOAPBeacons = val;
}

// static
void LLPipeline::toggleRenderMOAPBeacons()
{
    sRenderMOAPBeacons = !sRenderMOAPBeacons;
}

// static
bool LLPipeline::getRenderMOAPBeacons()
{
    return sRenderMOAPBeacons;
}

// static
void LLPipeline::setRenderPhysicalBeacons(bool val)
{
    sRenderPhysicalBeacons = val;
}

// static
void LLPipeline::toggleRenderPhysicalBeacons()
{
    sRenderPhysicalBeacons = !sRenderPhysicalBeacons;
}

// static
bool LLPipeline::getRenderPhysicalBeacons()
{
    return sRenderPhysicalBeacons;
}

// static
void LLPipeline::setRenderParticleBeacons(bool val)
{
    sRenderParticleBeacons = val;
}

// static
void LLPipeline::toggleRenderParticleBeacons()
{
    sRenderParticleBeacons = !sRenderParticleBeacons;
}

// static
bool LLPipeline::getRenderParticleBeacons()
{
    return sRenderParticleBeacons;
}

// static
void LLPipeline::setRenderSoundBeacons(bool val)
{
    sRenderSoundBeacons = val;
}

// static
void LLPipeline::toggleRenderSoundBeacons()
{
    sRenderSoundBeacons = !sRenderSoundBeacons;
}

// static
bool LLPipeline::getRenderSoundBeacons()
{
    return sRenderSoundBeacons;
}

// static
void LLPipeline::setRenderBeacons(bool val)
{
    sRenderBeacons = val;
}

// static
void LLPipeline::toggleRenderBeacons()
{
    sRenderBeacons = !sRenderBeacons;
}

// static
bool LLPipeline::getRenderBeacons()
{
    return sRenderBeacons;
}

// static
void LLPipeline::setRenderHighlights(bool val)
{
    sRenderHighlight = val;
}

// static
void LLPipeline::toggleRenderHighlights()
{
    sRenderHighlight = !sRenderHighlight;
}

// static
bool LLPipeline::getRenderHighlights()
{
    return sRenderHighlight;
}

// static
void LLPipeline::setRenderHighlightTextureChannel(LLRender::eTexIndex channel)
{
    sRenderHighlightTextureChannel = channel;
}

LLVOPartGroup* LLPipeline::lineSegmentIntersectParticle(const LLVector4a& start, const LLVector4a& end, LLVector4a* intersection,
                                                        S32* face_hit)
{
    LLVector4a local_end = end;

    LLVector4a position;

    LLDrawable* drawable = NULL;

    for (LLWorld::region_list_t::const_iterator iter = LLWorld::getInstance()->getRegionList().begin();
            iter != LLWorld::getInstance()->getRegionList().end(); ++iter)
    {
        LLViewerRegion* region = *iter;

        LLSpatialPartition* part = region->getSpatialPartition(LLViewerRegion::PARTITION_PARTICLE);
        if (part && hasRenderType(part->mDrawableType))
        {
            LLDrawable* hit = part->lineSegmentIntersect(start, local_end, TRUE, FALSE, TRUE, FALSE, face_hit, &position, NULL, NULL, NULL);
            if (hit)
            {
                drawable = hit;
                local_end = position;
            }
        }
    }

    LLVOPartGroup* ret = NULL;
    if (drawable)
    {
        //make sure we're returning an LLVOPartGroup
        llassert(drawable->getVObj()->getPCode() == LLViewerObject::LL_VO_PART_GROUP);
        ret = (LLVOPartGroup*) drawable->getVObj().get();
    }

    if (intersection)
    {
        *intersection = position;
    }

    return ret;
}

LLViewerObject* LLPipeline::lineSegmentIntersectInWorld(const LLVector4a& start, const LLVector4a& end,
                                                        bool pick_transparent,
                                                        bool pick_rigged,
                                                        bool pick_unselectable,
                                                        bool pick_reflection_probe,
<<<<<<< HEAD
														S32* face_hit,
                                                        S32* gltf_node_hit,
                                                        S32* gltf_primitive_hit,
														LLVector4a* intersection,         // return the intersection point
														LLVector2* tex_coord,            // return the texture coordinates of the intersection point
														LLVector4a* normal,               // return the surface normal at the intersection point
														LLVector4a* tangent             // return the surface tangent at the intersection point
	)
{
	LLDrawable* drawable = NULL;

	LLVector4a local_end = end;

	LLVector4a position;

	sPickAvatar = false; //! LLToolMgr::getInstance()->inBuildMode();
	
	for (LLWorld::region_list_t::const_iterator iter = LLWorld::getInstance()->getRegionList().begin(); 
			iter != LLWorld::getInstance()->getRegionList().end(); ++iter)
	{
		LLViewerRegion* region = *iter;

		for (U32 j = 0; j < LLViewerRegion::NUM_PARTITIONS; j++)
		{
			if ((j == LLViewerRegion::PARTITION_VOLUME) || 
				(j == LLViewerRegion::PARTITION_BRIDGE) ||
                (j == LLViewerRegion::PARTITION_AVATAR) || // for attachments
				(j == LLViewerRegion::PARTITION_CONTROL_AV) ||
				(j == LLViewerRegion::PARTITION_TERRAIN) ||
				(j == LLViewerRegion::PARTITION_TREE) ||
				(j == LLViewerRegion::PARTITION_GRASS))  // only check these partitions for now
			{
				LLSpatialPartition* part = region->getSpatialPartition(j);
				if (part && hasRenderType(part->mDrawableType))
				{
					LLDrawable* hit = part->lineSegmentIntersect(start, local_end, pick_transparent, pick_rigged, pick_unselectable, pick_reflection_probe, face_hit, &position, tex_coord, normal, tangent);
					if (hit)
					{
						drawable = hit;
						local_end = position;						
					}
				}
			}
		}
	}

	if (!sPickAvatar)
	{
		//save hit info in case we need to restore
		//due to attachment override
		LLVector4a local_normal;
		LLVector4a local_tangent;
		LLVector2 local_texcoord;
		S32 local_face_hit = -1;

		if (face_hit)
		{ 
			local_face_hit = *face_hit;
		}
		if (tex_coord)
		{
			local_texcoord = *tex_coord;
		}
		if (tangent)
		{
			local_tangent = *tangent;
		}
		else
		{
			local_tangent.clear();
		}
		if (normal)
		{
			local_normal = *normal;
		}
		else
		{
			local_normal.clear();
		}
				
		const F32 ATTACHMENT_OVERRIDE_DIST = 0.1f;

		//check against avatars
		sPickAvatar = true;
		for (LLWorld::region_list_t::const_iterator iter = LLWorld::getInstance()->getRegionList().begin(); 
				iter != LLWorld::getInstance()->getRegionList().end(); ++iter)
		{
			LLViewerRegion* region = *iter;

			LLSpatialPartition* part = region->getSpatialPartition(LLViewerRegion::PARTITION_AVATAR);
			if (part && hasRenderType(part->mDrawableType))
			{
				LLDrawable* hit = part->lineSegmentIntersect(start, local_end, pick_transparent, pick_rigged, pick_unselectable, pick_reflection_probe, face_hit, &position, tex_coord, normal, tangent);
				if (hit)
				{
					LLVector4a delta;
					delta.setSub(position, local_end);

					if (!drawable || 
						!drawable->getVObj()->isAttachment() ||
						delta.getLength3().getF32() > ATTACHMENT_OVERRIDE_DIST)
					{ //avatar overrides if previously hit drawable is not an attachment or 
					  //attachment is far enough away from detected intersection
						drawable = hit;
						local_end = position;						
					}
					else
					{ //prioritize attachments over avatars
						position = local_end;

						if (face_hit)
						{
							*face_hit = local_face_hit;
						}
						if (tex_coord)
						{
							*tex_coord = local_texcoord;
						}
						if (tangent)
						{
							*tangent = local_tangent;
						}
						if (normal)
						{
							*normal = local_normal;
						}
					}
				}
			}
		}
	}

	//check all avatar nametags (silly, isn't it?)
	for (std::vector< LLCharacter* >::iterator iter = LLCharacter::sInstances.begin();
		iter != LLCharacter::sInstances.end();
		++iter)
	{
		LLVOAvatar* av = (LLVOAvatar*) *iter;
		if (av->mNameText.notNull()
			&& av->mNameText->lineSegmentIntersect(start, local_end, position))
		{
			drawable = av->mDrawable;
			local_end = position;
		}
	}

    S32 node_hit = -1;
    S32 primitive_hit = -1;
    LLDrawable* hit = LL::GLTFSceneManager::instance().lineSegmentIntersect(start, local_end, pick_transparent, pick_rigged, pick_unselectable, pick_reflection_probe, &node_hit, &primitive_hit, &position, tex_coord, normal, tangent);
    if (hit)
    {
        drawable = hit;
        local_end = position;
    }

    if (gltf_node_hit)
    {
        *gltf_node_hit = node_hit;
    }
    
    if (gltf_primitive_hit)
    {
        *gltf_primitive_hit = primitive_hit;
    }

	if (intersection)
	{
		*intersection = position;
	}

	return drawable ? drawable->getVObj().get() : NULL;
=======
                                                        S32* face_hit,
                                                        LLVector4a* intersection,         // return the intersection point
                                                        LLVector2* tex_coord,            // return the texture coordinates of the intersection point
                                                        LLVector4a* normal,               // return the surface normal at the intersection point
                                                        LLVector4a* tangent             // return the surface tangent at the intersection point
    )
{
    LLDrawable* drawable = NULL;

    LLVector4a local_end = end;

    LLVector4a position;

    sPickAvatar = false; //! LLToolMgr::getInstance()->inBuildMode();

    for (LLWorld::region_list_t::const_iterator iter = LLWorld::getInstance()->getRegionList().begin();
            iter != LLWorld::getInstance()->getRegionList().end(); ++iter)
    {
        LLViewerRegion* region = *iter;

        for (U32 j = 0; j < LLViewerRegion::NUM_PARTITIONS; j++)
        {
            if ((j == LLViewerRegion::PARTITION_VOLUME) ||
                (j == LLViewerRegion::PARTITION_BRIDGE) ||
                (j == LLViewerRegion::PARTITION_AVATAR) || // for attachments
                (j == LLViewerRegion::PARTITION_CONTROL_AV) ||
                (j == LLViewerRegion::PARTITION_TERRAIN) ||
                (j == LLViewerRegion::PARTITION_TREE) ||
                (j == LLViewerRegion::PARTITION_GRASS))  // only check these partitions for now
            {
                LLSpatialPartition* part = region->getSpatialPartition(j);
                if (part && hasRenderType(part->mDrawableType))
                {
                    LLDrawable* hit = part->lineSegmentIntersect(start, local_end, pick_transparent, pick_rigged, pick_unselectable, pick_reflection_probe, face_hit, &position, tex_coord, normal, tangent);
                    if (hit)
                    {
                        drawable = hit;
                        local_end = position;
                    }
                }
            }
        }
    }

    if (!sPickAvatar)
    {
        //save hit info in case we need to restore
        //due to attachment override
        LLVector4a local_normal;
        LLVector4a local_tangent;
        LLVector2 local_texcoord;
        S32 local_face_hit = -1;

        if (face_hit)
        {
            local_face_hit = *face_hit;
        }
        if (tex_coord)
        {
            local_texcoord = *tex_coord;
        }
        if (tangent)
        {
            local_tangent = *tangent;
        }
        else
        {
            local_tangent.clear();
        }
        if (normal)
        {
            local_normal = *normal;
        }
        else
        {
            local_normal.clear();
        }

        const F32 ATTACHMENT_OVERRIDE_DIST = 0.1f;

        //check against avatars
        sPickAvatar = true;
        for (LLWorld::region_list_t::const_iterator iter = LLWorld::getInstance()->getRegionList().begin();
                iter != LLWorld::getInstance()->getRegionList().end(); ++iter)
        {
            LLViewerRegion* region = *iter;

            LLSpatialPartition* part = region->getSpatialPartition(LLViewerRegion::PARTITION_AVATAR);
            if (part && hasRenderType(part->mDrawableType))
            {
                LLDrawable* hit = part->lineSegmentIntersect(start, local_end, pick_transparent, pick_rigged, pick_unselectable, pick_reflection_probe, face_hit, &position, tex_coord, normal, tangent);
                if (hit)
                {
                    LLVector4a delta;
                    delta.setSub(position, local_end);

                    if (!drawable ||
                        !drawable->getVObj()->isAttachment() ||
                        delta.getLength3().getF32() > ATTACHMENT_OVERRIDE_DIST)
                    { //avatar overrides if previously hit drawable is not an attachment or
                      //attachment is far enough away from detected intersection
                        drawable = hit;
                        local_end = position;
                    }
                    else
                    { //prioritize attachments over avatars
                        position = local_end;

                        if (face_hit)
                        {
                            *face_hit = local_face_hit;
                        }
                        if (tex_coord)
                        {
                            *tex_coord = local_texcoord;
                        }
                        if (tangent)
                        {
                            *tangent = local_tangent;
                        }
                        if (normal)
                        {
                            *normal = local_normal;
                        }
                    }
                }
            }
        }
    }

    //check all avatar nametags (silly, isn't it?)
    for (std::vector< LLCharacter* >::iterator iter = LLCharacter::sInstances.begin();
        iter != LLCharacter::sInstances.end();
        ++iter)
    {
        LLVOAvatar* av = (LLVOAvatar*) *iter;
        if (av->mNameText.notNull()
            && av->mNameText->lineSegmentIntersect(start, local_end, position))
        {
            drawable = av->mDrawable;
            local_end = position;
        }
    }

    if (intersection)
    {
        *intersection = position;
    }

    return drawable ? drawable->getVObj().get() : NULL;
>>>>>>> 33ad8db7
}

LLViewerObject* LLPipeline::lineSegmentIntersectInHUD(const LLVector4a& start, const LLVector4a& end,
                                                      bool pick_transparent,
                                                      S32* face_hit,
                                                      LLVector4a* intersection,         // return the intersection point
                                                      LLVector2* tex_coord,            // return the texture coordinates of the intersection point
                                                      LLVector4a* normal,               // return the surface normal at the intersection point
                                                      LLVector4a* tangent               // return the surface tangent at the intersection point
    )
{
    LLDrawable* drawable = NULL;

    for (LLWorld::region_list_t::const_iterator iter = LLWorld::getInstance()->getRegionList().begin();
            iter != LLWorld::getInstance()->getRegionList().end(); ++iter)
    {
        LLViewerRegion* region = *iter;

        bool toggle = false;
        if (!hasRenderType(LLPipeline::RENDER_TYPE_HUD))
        {
            toggleRenderType(LLPipeline::RENDER_TYPE_HUD);
            toggle = true;
        }

        LLSpatialPartition* part = region->getSpatialPartition(LLViewerRegion::PARTITION_HUD);
        if (part)
        {
            LLDrawable* hit = part->lineSegmentIntersect(start, end, pick_transparent, FALSE, TRUE, FALSE, face_hit, intersection, tex_coord, normal, tangent);
            if (hit)
            {
                drawable = hit;
            }
        }

        if (toggle)
        {
            toggleRenderType(LLPipeline::RENDER_TYPE_HUD);
        }
    }
    return drawable ? drawable->getVObj().get() : NULL;
}

LLSpatialPartition* LLPipeline::getSpatialPartition(LLViewerObject* vobj)
{
    if (vobj)
    {
        LLViewerRegion* region = vobj->getRegion();
        if (region)
        {
            return region->getSpatialPartition(vobj->getPartitionType());
        }
    }
    return NULL;
}

void LLPipeline::resetVertexBuffers(LLDrawable* drawable)
{
    if (!drawable)
    {
        return;
    }

    for (S32 i = 0; i < drawable->getNumFaces(); i++)
    {
        LLFace* facep = drawable->getFace(i);
        if (facep)
        {
            facep->clearVertexBuffer();
        }
    }
}

void LLPipeline::renderObjects(U32 type, bool texture, bool batch_texture, bool rigged)
{
    assertInitialized();
    gGL.loadMatrix(gGLModelView);
    gGLLastMatrix = NULL;

    if (rigged)
    {
        mSimplePool->pushRiggedBatches(type + 1, texture, batch_texture);
    }
    else
    {
        mSimplePool->pushBatches(type, texture, batch_texture);
    }

    gGL.loadMatrix(gGLModelView);
    gGLLastMatrix = NULL;
}

void LLPipeline::renderGLTFObjects(U32 type, bool texture, bool rigged)
{
    assertInitialized();
    gGL.loadMatrix(gGLModelView);
    gGLLastMatrix = NULL;

    if (rigged)
    {
        mSimplePool->pushRiggedGLTFBatches(type + 1, texture);
    }
    else
    {
        mSimplePool->pushGLTFBatches(type, texture);
    }

    gGL.loadMatrix(gGLModelView);
    gGLLastMatrix = NULL;

    if (!rigged)
    {
        LL::GLTFSceneManager::instance().renderOpaque();
    }
    else
    {
        LL::GLTFSceneManager::instance().render(true, true);
    }
}

// Currently only used for shadows -Cosmic,2023-04-19
void LLPipeline::renderAlphaObjects(bool rigged)
{
    LL_PROFILE_ZONE_SCOPED_CATEGORY_PIPELINE;
    assertInitialized();
    gGL.loadMatrix(gGLModelView);
    gGLLastMatrix = NULL;
    S32 sun_up = LLEnvironment::instance().getIsSunUp() ? 1 : 0;
    U32 target_width = LLRenderTarget::sCurResX;
    U32 type = LLRenderPass::PASS_ALPHA;
    LLVOAvatar* lastAvatar = nullptr;
    U64 lastMeshId = 0;
    auto* begin = gPipeline.beginRenderMap(type);
    auto* end = gPipeline.endRenderMap(type);

    for (LLCullResult::drawinfo_iterator i = begin; i != end; )
    {
        LLDrawInfo* pparams = *i;
        LLCullResult::increment_iterator(i, end);

        if (rigged != (pparams->mAvatar != nullptr))
        {
            // Pool contains both rigged and non-rigged DrawInfos. Only draw
            // the objects we're interested in in this pass.
            continue;
        }

        if (rigged)
        {
            if (pparams->mGLTFMaterial)
            {
                gDeferredShadowGLTFAlphaBlendProgram.bind(rigged);
                LLGLSLShader::sCurBoundShaderPtr->uniform1i(LLShaderMgr::SUN_UP_FACTOR, sun_up);
                LLGLSLShader::sCurBoundShaderPtr->uniform1f(LLShaderMgr::DEFERRED_SHADOW_TARGET_WIDTH, (float)target_width);
                LLGLSLShader::sCurBoundShaderPtr->setMinimumAlpha(ALPHA_BLEND_CUTOFF);
                LLRenderPass::pushRiggedGLTFBatch(*pparams, lastAvatar, lastMeshId);
            }
            else
            {
                gDeferredShadowAlphaMaskProgram.bind(rigged);
                LLGLSLShader::sCurBoundShaderPtr->uniform1i(LLShaderMgr::SUN_UP_FACTOR, sun_up);
                LLGLSLShader::sCurBoundShaderPtr->uniform1f(LLShaderMgr::DEFERRED_SHADOW_TARGET_WIDTH, (float)target_width);
                LLGLSLShader::sCurBoundShaderPtr->setMinimumAlpha(ALPHA_BLEND_CUTOFF);
                if (lastAvatar != pparams->mAvatar || lastMeshId != pparams->mSkinInfo->mHash)
                {
                    mSimplePool->uploadMatrixPalette(*pparams);
                    lastAvatar = pparams->mAvatar;
                    lastMeshId = pparams->mSkinInfo->mHash;
                }

                mSimplePool->pushBatch(*pparams, true, true);
            }
        }
        else
        {
            if (pparams->mGLTFMaterial)
            {
                gDeferredShadowGLTFAlphaBlendProgram.bind(rigged);
                LLGLSLShader::sCurBoundShaderPtr->uniform1i(LLShaderMgr::SUN_UP_FACTOR, sun_up);
                LLGLSLShader::sCurBoundShaderPtr->uniform1f(LLShaderMgr::DEFERRED_SHADOW_TARGET_WIDTH, (float)target_width);
                LLGLSLShader::sCurBoundShaderPtr->setMinimumAlpha(ALPHA_BLEND_CUTOFF);
                LLRenderPass::pushGLTFBatch(*pparams);
            }
            else
            {
                gDeferredShadowAlphaMaskProgram.bind(rigged);
                LLGLSLShader::sCurBoundShaderPtr->uniform1i(LLShaderMgr::SUN_UP_FACTOR, sun_up);
                LLGLSLShader::sCurBoundShaderPtr->uniform1f(LLShaderMgr::DEFERRED_SHADOW_TARGET_WIDTH, (float)target_width);
                LLGLSLShader::sCurBoundShaderPtr->setMinimumAlpha(ALPHA_BLEND_CUTOFF);
                mSimplePool->pushBatch(*pparams, true, true);
            }
        }
    }

    gGL.loadMatrix(gGLModelView);
    gGLLastMatrix = NULL;
}

// Currently only used for shadows -Cosmic,2023-04-19
void LLPipeline::renderMaskedObjects(U32 type, bool texture, bool batch_texture, bool rigged)
{
    assertInitialized();
    gGL.loadMatrix(gGLModelView);
    gGLLastMatrix = NULL;
    if (rigged)
    {
        mAlphaMaskPool->pushRiggedMaskBatches(type+1, texture, batch_texture);
    }
    else
    {
        mAlphaMaskPool->pushMaskBatches(type, texture, batch_texture);
    }
    gGL.loadMatrix(gGLModelView);
    gGLLastMatrix = NULL;
}

// Currently only used for shadows -Cosmic,2023-04-19
void LLPipeline::renderFullbrightMaskedObjects(U32 type, bool texture, bool batch_texture, bool rigged)
{
    assertInitialized();
    gGL.loadMatrix(gGLModelView);
    gGLLastMatrix = NULL;
    if (rigged)
    {
        mFullbrightAlphaMaskPool->pushRiggedMaskBatches(type+1, texture, batch_texture);
    }
    else
    {
        mFullbrightAlphaMaskPool->pushMaskBatches(type, texture, batch_texture);
    }
    gGL.loadMatrix(gGLModelView);
    gGLLastMatrix = NULL;
}

void apply_cube_face_rotation(U32 face)
{
    switch (face)
    {
        case 0:
            gGL.rotatef(90.f, 0, 1, 0);
            gGL.rotatef(180.f, 1, 0, 0);
        break;
        case 2:
            gGL.rotatef(-90.f, 1, 0, 0);
        break;
        case 4:
            gGL.rotatef(180.f, 0, 1, 0);
            gGL.rotatef(180.f, 0, 0, 1);
        break;
        case 1:
            gGL.rotatef(-90.f, 0, 1, 0);
            gGL.rotatef(180.f, 1, 0, 0);
        break;
        case 3:
            gGL.rotatef(90, 1, 0, 0);
        break;
        case 5:
            gGL.rotatef(180, 0, 0, 1);
        break;
    }
}

void validate_framebuffer_object()
{
    GLenum status;
    status = glCheckFramebufferStatus(GL_FRAMEBUFFER_EXT);
    switch(status)
    {
        case GL_FRAMEBUFFER_COMPLETE:
            //framebuffer OK, no error.
            break;
        case GL_FRAMEBUFFER_INCOMPLETE_MISSING_ATTACHMENT:
            // frame buffer not OK: probably means unsupported depth buffer format
            LL_ERRS() << "Framebuffer Incomplete Missing Attachment." << LL_ENDL;
            break;
        case GL_FRAMEBUFFER_INCOMPLETE_ATTACHMENT:
            // frame buffer not OK: probably means unsupported depth buffer format
            LL_ERRS() << "Framebuffer Incomplete Attachment." << LL_ENDL;
            break;
        case GL_FRAMEBUFFER_UNSUPPORTED:
            /* choose different formats */
            LL_ERRS() << "Framebuffer unsupported." << LL_ENDL;
            break;
        default:
            LL_ERRS() << "Unknown framebuffer status." << LL_ENDL;
            break;
    }
}

void LLPipeline::bindScreenToTexture()
{

}

static LLTrace::BlockTimerStatHandle FTM_RENDER_BLOOM("Bloom");

void LLPipeline::visualizeBuffers(LLRenderTarget* src, LLRenderTarget* dst, U32 bufferIndex)
{
    dst->bindTarget();
    gDeferredBufferVisualProgram.bind();
    gDeferredBufferVisualProgram.bindTexture(LLShaderMgr::DEFERRED_DIFFUSE, src, false, LLTexUnit::TFO_BILINEAR, bufferIndex);

    static LLStaticHashedString mipLevel("mipLevel");
    if (RenderBufferVisualization != 4)
        gDeferredBufferVisualProgram.uniform1f(mipLevel, 0);
    else
        gDeferredBufferVisualProgram.uniform1f(mipLevel, 8);

    mScreenTriangleVB->setBuffer();
    mScreenTriangleVB->drawArrays(LLRender::TRIANGLES, 0, 3);
    gDeferredBufferVisualProgram.unbind();
    dst->flush();
}

void LLPipeline::generateLuminance(LLRenderTarget* src, LLRenderTarget* dst)
{
    // luminance sample and mipmap generation
    {
        LL_PROFILE_GPU_ZONE("luminance sample");

        dst->bindTarget();

        LLGLDepthTest depth(GL_FALSE, GL_FALSE);

        gLuminanceProgram.bind();

<<<<<<< HEAD
        static LLCachedControl<F32> diffuse_luminance_scale(gSavedSettings, "RenderDiffuseLuminanceScale", 1.0f);

		S32 channel = 0;
		channel = gLuminanceProgram.enableTexture(LLShaderMgr::DEFERRED_DIFFUSE);
		if (channel > -1)
		{
			src->bindTexture(0, channel, LLTexUnit::TFO_POINT);
		}
=======
        S32 channel = 0;
        channel = gLuminanceProgram.enableTexture(LLShaderMgr::DEFERRED_DIFFUSE);
        if (channel > -1)
        {
            src->bindTexture(0, channel, LLTexUnit::TFO_POINT);
        }
>>>>>>> 33ad8db7

        channel = gLuminanceProgram.enableTexture(LLShaderMgr::DEFERRED_EMISSIVE);
        if (channel > -1)
        {
            mGlow[1].bindTexture(0, channel);
        }

<<<<<<< HEAD
        channel = gLuminanceProgram.enableTexture(LLShaderMgr::DEFERRED_NORMAL);
        if (channel > -1)
        {
            // bind the normal map to get the environment mask
            mRT->deferredScreen.bindTexture(2, channel, LLTexUnit::TFO_POINT);
        }

        static LLStaticHashedString diffuse_luminance_scale_s("diffuse_luminance_scale");
        gLuminanceProgram.uniform1f(diffuse_luminance_scale_s, diffuse_luminance_scale);

		mScreenTriangleVB->setBuffer();
		mScreenTriangleVB->drawArrays(LLRender::TRIANGLES, 0, 3);
		dst->flush();
=======
        mScreenTriangleVB->setBuffer();
        mScreenTriangleVB->drawArrays(LLRender::TRIANGLES, 0, 3);
        dst->flush();
>>>>>>> 33ad8db7

        // note -- unbind AFTER the glGenerateMipMap so time in generatemipmap can be profiled under "Luminance"
        // also note -- keep an eye on the performance of glGenerateMipmap, might need to replace it with a mip generation shader
        gLuminanceProgram.unbind();
    }
}

<<<<<<< HEAD
void LLPipeline::generateExposure(LLRenderTarget* src, LLRenderTarget* dst, bool use_history) {
	// exposure sample
	{
		LL_PROFILE_GPU_ZONE("exposure sample");

		if (use_history)
		{
			// copy last frame's exposure into mLastExposure
			mLastExposure.bindTarget();
			gCopyProgram.bind();
			gGL.getTexUnit(0)->bind(dst);
=======
void LLPipeline::generateExposure(LLRenderTarget* src, LLRenderTarget* dst) {
    // exposure sample
    {
        LL_PROFILE_GPU_ZONE("exposure sample");

        {
            // copy last frame's exposure into mLastExposure
            mLastExposure.bindTarget();
            gCopyProgram.bind();
            gGL.getTexUnit(0)->bind(dst);
>>>>>>> 33ad8db7

            mScreenTriangleVB->setBuffer();
            mScreenTriangleVB->drawArrays(LLRender::TRIANGLES, 0, 3);

            mLastExposure.flush();
        }

        dst->bindTarget();

        LLGLDepthTest depth(GL_FALSE, GL_FALSE);

<<<<<<< HEAD
		LLGLSLShader* shader;
		if (use_history)
		{
			shader = &gExposureProgram;
		}
		else
		{
			shader = &gExposureProgramNoFade;
		}

		shader->bind();

		S32 channel = shader->enableTexture(LLShaderMgr::DEFERRED_EMISSIVE);
		if (channel > -1)
		{
			src->bindTexture(0, channel, LLTexUnit::TFO_TRILINEAR);
		}

		if (use_history)
		{
			channel = shader->enableTexture(LLShaderMgr::EXPOSURE_MAP);
			if (channel > -1)
			{
				mLastExposure.bindTexture(0, channel);
			}
		}

		static LLStaticHashedString dt("dt");
		static LLStaticHashedString noiseVec("noiseVec");
		static LLStaticHashedString dynamic_exposure_params("dynamic_exposure_params");
		static LLCachedControl<F32> dynamic_exposure_coefficient(gSavedSettings, "RenderDynamicExposureCoefficient", 0.175f);
		static LLCachedControl<bool> should_auto_adjust(gSavedSettings, "RenderSkyAutoAdjustLegacy", true);
=======
        gExposureProgram.bind();

        S32 channel = gExposureProgram.enableTexture(LLShaderMgr::DEFERRED_EMISSIVE);
        if (channel > -1)
        {
            mLuminanceMap.bindTexture(0, channel, LLTexUnit::TFO_TRILINEAR);
        }

        channel = gExposureProgram.enableTexture(LLShaderMgr::EXPOSURE_MAP);
        if (channel > -1)
        {
            mLastExposure.bindTexture(0, channel);
        }

        static LLStaticHashedString dt("dt");
        static LLStaticHashedString noiseVec("noiseVec");
        static LLStaticHashedString dynamic_exposure_params("dynamic_exposure_params");
        static LLCachedControl<F32> dynamic_exposure_coefficient(gSavedSettings, "RenderDynamicExposureCoefficient", 0.175f);
        static LLCachedControl<bool> should_auto_adjust(gSavedSettings, "RenderSkyAutoAdjustLegacy", true);
>>>>>>> 33ad8db7

		LLSettingsSky::ptr_t sky = LLEnvironment::instance().getCurrentSky();

<<<<<<< HEAD
		F32 probe_ambiance = LLEnvironment::instance().getCurrentSky()->getReflectionProbeAmbiance(should_auto_adjust);
		F32 exp_min = 1.f;
		F32 exp_max = 1.f;

		if (probe_ambiance > 0.f)
		{
			F32 hdr_scale = sqrtf(LLEnvironment::instance().getCurrentSky()->getGamma()) * 2.f;

			if (hdr_scale > 1.f)
			{
				exp_min = 1.f / hdr_scale;
				exp_max = hdr_scale;
			}
		}
		shader->uniform1f(dt, gFrameIntervalSeconds);
		shader->uniform2f(noiseVec, ll_frand() * 2.0 - 1.0, ll_frand() * 2.0 - 1.0);
		shader->uniform3f(dynamic_exposure_params, dynamic_exposure_coefficient, exp_min, exp_max);
=======
        F32 probe_ambiance = LLEnvironment::instance().getCurrentSky()->getReflectionProbeAmbiance(should_auto_adjust);
        F32 exp_min = 1.f;
        F32 exp_max = 1.f;

        if (probe_ambiance > 0.f)
        {
            F32 hdr_scale = sqrtf(LLEnvironment::instance().getCurrentSky()->getGamma())*2.f;

            if (hdr_scale > 1.f)
            {
                exp_min = 1.f / hdr_scale;
                exp_max = hdr_scale;
            }
        }
        gExposureProgram.uniform1f(dt, gFrameIntervalSeconds);
        gExposureProgram.uniform2f(noiseVec, ll_frand() * 2.0 - 1.0, ll_frand() * 2.0 - 1.0);
        gExposureProgram.uniform3f(dynamic_exposure_params, dynamic_exposure_coefficient, exp_min, exp_max);
>>>>>>> 33ad8db7

        mScreenTriangleVB->setBuffer();
        mScreenTriangleVB->drawArrays(LLRender::TRIANGLES, 0, 3);

<<<<<<< HEAD
		if (use_history)
		{
			gGL.getTexUnit(channel)->unbind(mLastExposure.getUsage());
		}
		shader->unbind();
		dst->flush();
	}
=======
        gGL.getTexUnit(channel)->unbind(mLastExposure.getUsage());
        gExposureProgram.unbind();
        dst->flush();
    }
>>>>>>> 33ad8db7
}

extern LLPointer<LLImageGL> gEXRImage;

void LLPipeline::gammaCorrect(LLRenderTarget* src, LLRenderTarget* dst) {
    dst->bindTarget();
    // gamma correct lighting
    {
        LL_PROFILE_GPU_ZONE("gamma correct");

        static LLCachedControl<bool> buildNoPost(gSavedSettings, "RenderDisablePostProcessing", false);

        LLGLDepthTest depth(GL_FALSE, GL_FALSE);

        // Apply gamma correction to the frame here.

        static LLCachedControl<bool> should_auto_adjust(gSavedSettings, "RenderSkyAutoAdjustLegacy", true);

        LLSettingsSky::ptr_t psky = LLEnvironment::instance().getCurrentSky();

        bool no_post = gSnapshotNoPost || (buildNoPost && gFloaterTools->isAvailable());
        LLGLSLShader& shader = no_post ? gNoPostGammaCorrectProgram : // no post (no gamma, no exposure, no tonemapping)
            psky->getReflectionProbeAmbiance(should_auto_adjust) == 0.f ? gLegacyPostGammaCorrectProgram :
            gDeferredPostGammaCorrectProgram;

        shader.bind();

        S32 channel = 0;

        shader.bindTexture(LLShaderMgr::DEFERRED_DIFFUSE, src, false, LLTexUnit::TFO_POINT);

        shader.bindTexture(LLShaderMgr::EXPOSURE_MAP, &mExposureMap);

        shader.uniform2f(LLShaderMgr::DEFERRED_SCREEN_RES, src->getWidth(), src->getHeight());

        static LLCachedControl<F32> exposure(gSavedSettings, "RenderExposure", 1.f);

        F32 e = llclamp(exposure(), 0.5f, 4.f);

<<<<<<< HEAD
		static LLStaticHashedString s_exposure("exposure");
        static LLStaticHashedString aces_mix("aces_mix");
=======
        static LLStaticHashedString s_exposure("exposure");
>>>>>>> 33ad8db7

        shader.uniform1f(s_exposure, e);
        shader.uniform1f(aces_mix, gEXRImage.notNull() ? 0.f : 0.3f);

        mScreenTriangleVB->setBuffer();
        mScreenTriangleVB->drawArrays(LLRender::TRIANGLES, 0, 3);

        gGL.getTexUnit(channel)->unbind(src->getUsage());
        shader.unbind();
    }
    dst->flush();
}

void LLPipeline::copyScreenSpaceReflections(LLRenderTarget* src, LLRenderTarget* dst)
{

    if (RenderScreenSpaceReflections && !gCubeSnapshot)
    {
        LL_PROFILE_GPU_ZONE("ssr copy");
        LLGLDepthTest depth(GL_TRUE, GL_TRUE, GL_ALWAYS);

        LLRenderTarget& depth_src = mRT->deferredScreen;

        dst->bindTarget();
        dst->clear();
        gCopyDepthProgram.bind();

        S32 diff_map = gCopyDepthProgram.getTextureChannel(LLShaderMgr::DIFFUSE_MAP);
        S32 depth_map = gCopyDepthProgram.getTextureChannel(LLShaderMgr::DEFERRED_DEPTH);

        gGL.getTexUnit(diff_map)->bind(src);
        gGL.getTexUnit(depth_map)->bind(&depth_src, true);

        mScreenTriangleVB->setBuffer();
        mScreenTriangleVB->drawArrays(LLRender::TRIANGLES, 0, 3);

        dst->flush();
    }
}

void LLPipeline::generateGlow(LLRenderTarget* src)
{
    if (sRenderGlow)
    {
        LL_PROFILE_GPU_ZONE("glow");
        mGlow[2].bindTarget();
        mGlow[2].clear();

        gGlowExtractProgram.bind();
        F32 maxAlpha = RenderGlowMaxExtractAlpha;
        F32 warmthAmount = RenderGlowWarmthAmount;
        LLVector3 lumWeights = RenderGlowLumWeights;
        LLVector3 warmthWeights = RenderGlowWarmthWeights;

        gGlowExtractProgram.uniform1f(LLShaderMgr::GLOW_MIN_LUMINANCE, 9999);
        gGlowExtractProgram.uniform1f(LLShaderMgr::GLOW_MAX_EXTRACT_ALPHA, maxAlpha);
        gGlowExtractProgram.uniform3f(LLShaderMgr::GLOW_LUM_WEIGHTS, lumWeights.mV[0], lumWeights.mV[1],
            lumWeights.mV[2]);
        gGlowExtractProgram.uniform3f(LLShaderMgr::GLOW_WARMTH_WEIGHTS, warmthWeights.mV[0], warmthWeights.mV[1],
            warmthWeights.mV[2]);
        gGlowExtractProgram.uniform1f(LLShaderMgr::GLOW_WARMTH_AMOUNT, warmthAmount);

        if (RenderGlowNoise)
        {
            S32 channel = gGlowExtractProgram.enableTexture(LLShaderMgr::GLOW_NOISE_MAP);
            if (channel > -1)
            {
                gGL.getTexUnit(channel)->bindManual(LLTexUnit::TT_TEXTURE, mTrueNoiseMap);
                gGL.getTexUnit(channel)->setTextureFilteringOption(LLTexUnit::TFO_POINT);
            }
            gGlowExtractProgram.uniform2f(LLShaderMgr::DEFERRED_SCREEN_RES,
                                          mGlow[2].getWidth(),
                                          mGlow[2].getHeight());
        }

        {
            LLGLEnable blend_on(GL_BLEND);

            gGL.setSceneBlendType(LLRender::BT_ADD_WITH_ALPHA);

            gGlowExtractProgram.bindTexture(LLShaderMgr::DIFFUSE_MAP, src);

            gGL.color4f(1, 1, 1, 1);
            gPipeline.enableLightsFullbright();

            mScreenTriangleVB->setBuffer();
            mScreenTriangleVB->drawArrays(LLRender::TRIANGLES, 0, 3);

            mGlow[2].flush();
        }

        gGlowExtractProgram.unbind();

        // power of two between 1 and 1024
        U32 glowResPow = RenderGlowResolutionPow;
        const U32 glow_res = llmax(1, llmin(1024, 1 << glowResPow));

        S32 kernel = RenderGlowIterations * 2;
        F32 delta = RenderGlowWidth / glow_res;
        // Use half the glow width if we have the res set to less than 9 so that it looks
        // almost the same in either case.
        if (glowResPow < 9)
        {
            delta *= 0.5f;
        }
        F32 strength = RenderGlowStrength;

        gGlowProgram.bind();
        gGlowProgram.uniform1f(LLShaderMgr::GLOW_STRENGTH, strength);

        for (S32 i = 0; i < kernel; i++)
        {
            mGlow[i % 2].bindTarget();
            mGlow[i % 2].clear();

            if (i == 0)
            {
                gGlowProgram.bindTexture(LLShaderMgr::DIFFUSE_MAP, &mGlow[2]);
            }
            else
            {
                gGlowProgram.bindTexture(LLShaderMgr::DIFFUSE_MAP, &mGlow[(i - 1) % 2]);
            }

            if (i % 2 == 0)
            {
                gGlowProgram.uniform2f(LLShaderMgr::GLOW_DELTA, delta, 0);
            }
            else
            {
                gGlowProgram.uniform2f(LLShaderMgr::GLOW_DELTA, 0, delta);
            }

            mScreenTriangleVB->setBuffer();
            mScreenTriangleVB->drawArrays(LLRender::TRIANGLES, 0, 3);

            mGlow[i % 2].flush();
        }

        gGlowProgram.unbind();

    }
    else // !sRenderGlow, skip the glow ping-pong and just clear the result target
    {
        mGlow[1].bindTarget();
        mGlow[1].clear();
        mGlow[1].flush();
    }
}

void LLPipeline::applyFXAA(LLRenderTarget* src, LLRenderTarget* dst)
{
    {
        llassert(!gCubeSnapshot);
        bool multisample = RenderFSAASamples > 1 && mRT->fxaaBuffer.isComplete();
        LLGLSLShader* shader = &gGlowCombineProgram;

        S32 width = dst->getWidth();
        S32 height = dst->getHeight();

        // Present everything.
        if (multisample)
        {
            LL_PROFILE_GPU_ZONE("aa");
            // bake out texture2D with RGBL for FXAA shader
            mRT->fxaaBuffer.bindTarget();

            shader = &gGlowCombineFXAAProgram;
            shader->bind();

            S32 channel = shader->enableTexture(LLShaderMgr::DEFERRED_DIFFUSE, src->getUsage());
            if (channel > -1)
            {
                src->bindTexture(0, channel, LLTexUnit::TFO_BILINEAR);
            }

            {
                LLGLDepthTest depth_test(GL_TRUE, GL_TRUE, GL_ALWAYS);
                mScreenTriangleVB->setBuffer();
                mScreenTriangleVB->drawArrays(LLRender::TRIANGLES, 0, 3);
            }

            shader->disableTexture(LLShaderMgr::DEFERRED_DIFFUSE, src->getUsage());
            shader->unbind();

            mRT->fxaaBuffer.flush();

            dst->bindTarget();
            shader = &gFXAAProgram;
            shader->bind();

            channel = shader->enableTexture(LLShaderMgr::DIFFUSE_MAP, mRT->fxaaBuffer.getUsage());
            if (channel > -1)
            {
                mRT->fxaaBuffer.bindTexture(0, channel, LLTexUnit::TFO_BILINEAR);
            }

            gGLViewport[0] = gViewerWindow->getWorldViewRectRaw().mLeft;
            gGLViewport[1] = gViewerWindow->getWorldViewRectRaw().mBottom;
            gGLViewport[2] = gViewerWindow->getWorldViewRectRaw().getWidth();
            gGLViewport[3] = gViewerWindow->getWorldViewRectRaw().getHeight();

            glViewport(gGLViewport[0], gGLViewport[1], gGLViewport[2], gGLViewport[3]);

            F32 scale_x = (F32)width / mRT->fxaaBuffer.getWidth();
            F32 scale_y = (F32)height / mRT->fxaaBuffer.getHeight();
            shader->uniform2f(LLShaderMgr::FXAA_TC_SCALE, scale_x, scale_y);
            shader->uniform2f(LLShaderMgr::FXAA_RCP_SCREEN_RES, 1.f / width * scale_x, 1.f / height * scale_y);
            shader->uniform4f(LLShaderMgr::FXAA_RCP_FRAME_OPT, -0.5f / width * scale_x, -0.5f / height * scale_y,
                0.5f / width * scale_x, 0.5f / height * scale_y);
            shader->uniform4f(LLShaderMgr::FXAA_RCP_FRAME_OPT2, -2.f / width * scale_x, -2.f / height * scale_y,
                2.f / width * scale_x, 2.f / height * scale_y);

            {
                LLGLDepthTest depth_test(GL_TRUE, GL_TRUE, GL_ALWAYS);
                S32 depth_channel = shader->getTextureChannel(LLShaderMgr::DEFERRED_DEPTH);
                gGL.getTexUnit(depth_channel)->bind(&mRT->deferredScreen, true);

                mScreenTriangleVB->setBuffer();
                mScreenTriangleVB->drawArrays(LLRender::TRIANGLES, 0, 3);
            }

            shader->unbind();
            dst->flush();
        }
        else {
            copyRenderTarget(src, dst);
        }
    }
}

void LLPipeline::copyRenderTarget(LLRenderTarget* src, LLRenderTarget* dst)
{

    LL_PROFILE_GPU_ZONE("copyRenderTarget");
    dst->bindTarget();

    gDeferredPostNoDoFProgram.bind();

    gDeferredPostNoDoFProgram.bindTexture(LLShaderMgr::DEFERRED_DIFFUSE, src);
    gDeferredPostNoDoFProgram.bindTexture(LLShaderMgr::DEFERRED_DEPTH, &mRT->deferredScreen, true);

    {
        mScreenTriangleVB->setBuffer();
        mScreenTriangleVB->drawArrays(LLRender::TRIANGLES, 0, 3);
    }

    gDeferredPostNoDoFProgram.unbind();

    dst->flush();
}

void LLPipeline::combineGlow(LLRenderTarget* src, LLRenderTarget* dst)
{
    // Go ahead and do our glow combine here in our destination.  We blit this later into the front buffer.

    dst->bindTarget();

    {

        gGlowCombineProgram.bind();

        gGlowCombineProgram.bindTexture(LLShaderMgr::DEFERRED_DIFFUSE, src);
        gGlowCombineProgram.bindTexture(LLShaderMgr::DEFERRED_EMISSIVE, &mGlow[1]);

        mScreenTriangleVB->setBuffer();
        mScreenTriangleVB->drawArrays(LLRender::TRIANGLES, 0, 3);
    }

    dst->flush();
}

void LLPipeline::renderDoF(LLRenderTarget* src, LLRenderTarget* dst)
{
<<<<<<< HEAD
	{
		bool dof_enabled =
			(RenderDepthOfFieldInEditMode || !LLToolMgr::getInstance()->inBuildMode()) &&
			RenderDepthOfField &&
			!gCubeSnapshot;

		gViewerWindow->setup3DViewport();

		if (dof_enabled)
		{
			LL_PROFILE_GPU_ZONE("dof");
			LLGLDisable blend(GL_BLEND);

			// depth of field focal plane calculations
			static F32 current_distance = 16.f;
			static F32 start_distance = 16.f;
			static F32 transition_time = 1.f;

			LLVector3 focus_point;

			LLViewerObject* obj = LLViewerMediaFocus::getInstance()->getFocusedObject();
			if (obj && obj->mDrawable && obj->isSelected())
			{ // focus on selected media object
				S32 face_idx = LLViewerMediaFocus::getInstance()->getFocusedFace();
				if (obj && obj->mDrawable)
				{
					LLFace* face = obj->mDrawable->getFace(face_idx);
					if (face)
					{
						focus_point = face->getPositionAgent();
					}
				}
			}

			if (focus_point.isExactlyZero())
			{
				if (LLViewerJoystick::getInstance()->getOverrideCamera())
				{ // focus on point under cursor
					focus_point.set(gDebugRaycastIntersection.getF32ptr());
				}
				else if (gAgentCamera.cameraMouselook())
				{ // focus on point under mouselook crosshairs
					LLVector4a result;
					result.clear();

					gViewerWindow->cursorIntersect(-1, -1, 512.f, NULL, -1, FALSE, FALSE, TRUE, TRUE, nullptr, nullptr, nullptr, &result);

					focus_point.set(result.getF32ptr());
				}
				else
				{
					// focus on alt-zoom target
					LLViewerRegion* region = gAgent.getRegion();
					if (region)
					{
						focus_point = LLVector3(gAgentCamera.getFocusGlobal() - region->getOriginGlobal());
					}
				}
			}

			LLVector3 eye = LLViewerCamera::getInstance()->getOrigin();
			F32 target_distance = 16.f;
			if (!focus_point.isExactlyZero())
			{
				target_distance = LLViewerCamera::getInstance()->getAtAxis() * (focus_point - eye);
			}

			if (transition_time >= 1.f && fabsf(current_distance - target_distance) / current_distance > 0.01f)
			{ // large shift happened, interpolate smoothly to new target distance
				transition_time = 0.f;
				start_distance = current_distance;
			}
			else if (transition_time < 1.f)
			{ // currently in a transition, continue interpolating
				transition_time += 1.f / CameraFocusTransitionTime * gFrameIntervalSeconds.value();
				transition_time = llmin(transition_time, 1.f);

				F32 t = cosf(transition_time * F_PI + F_PI) * 0.5f + 0.5f;
				current_distance = start_distance + (target_distance - start_distance) * t;
			}
			else
			{ // small or no change, just snap to target distance
				current_distance = target_distance;
			}

			// convert to mm
			F32 subject_distance = current_distance * 1000.f;
			F32 fnumber = CameraFNumber;
			F32 default_focal_length = CameraFocalLength;

			F32 fov = LLViewerCamera::getInstance()->getView();

			const F32 default_fov = CameraFieldOfView * F_PI / 180.f;

			// F32 aspect_ratio = (F32) mRT->screen.getWidth()/(F32)mRT->screen.getHeight();

			F32 dv = 2.f * default_focal_length * tanf(default_fov / 2.f);

			F32 focal_length = dv / (2 * tanf(fov / 2.f));

			// F32 tan_pixel_angle = tanf(LLDrawable::sCurPixelAngle);

			// from wikipedia -- c = |s2-s1|/s2 * f^2/(N(S1-f))
			// where	 N = fnumber
			//			 s2 = dot distance
			//			 s1 = subject distance
			//			 f = focal length
			//

			F32 blur_constant = focal_length * focal_length / (fnumber * (subject_distance - focal_length));
			blur_constant /= 1000.f; // convert to meters for shader
			F32 magnification = focal_length / (subject_distance - focal_length);

			{ // build diffuse+bloom+CoF
				mRT->deferredLight.bindTarget();

				gDeferredCoFProgram.bind();

				gDeferredCoFProgram.bindTexture(LLShaderMgr::DEFERRED_DIFFUSE, src, LLTexUnit::TFO_POINT);
				gDeferredCoFProgram.bindTexture(LLShaderMgr::DEFERRED_DEPTH, &mRT->deferredScreen, true);

				gDeferredCoFProgram.uniform1f(LLShaderMgr::DEFERRED_DEPTH_CUTOFF, RenderEdgeDepthCutoff);
				gDeferredCoFProgram.uniform1f(LLShaderMgr::DEFERRED_NORM_CUTOFF, RenderEdgeNormCutoff);
				gDeferredCoFProgram.uniform2f(LLShaderMgr::DEFERRED_SCREEN_RES, dst->getWidth(), dst->getHeight());
				gDeferredCoFProgram.uniform1f(LLShaderMgr::DOF_FOCAL_DISTANCE, -subject_distance / 1000.f);
				gDeferredCoFProgram.uniform1f(LLShaderMgr::DOF_BLUR_CONSTANT, blur_constant);
				gDeferredCoFProgram.uniform1f(LLShaderMgr::DOF_TAN_PIXEL_ANGLE, tanf(1.f / LLDrawable::sCurPixelAngle));
				gDeferredCoFProgram.uniform1f(LLShaderMgr::DOF_MAGNIFICATION, magnification);
				gDeferredCoFProgram.uniform1f(LLShaderMgr::DOF_MAX_COF, CameraMaxCoF);
				gDeferredCoFProgram.uniform1f(LLShaderMgr::DOF_RES_SCALE, CameraDoFResScale);

				mScreenTriangleVB->setBuffer();
				mScreenTriangleVB->drawArrays(LLRender::TRIANGLES, 0, 3);
				gDeferredCoFProgram.unbind();
				mRT->deferredLight.flush();
			}

			U32 dof_width = (U32)(mRT->screen.getWidth() * CameraDoFResScale);
			U32 dof_height = (U32)(mRT->screen.getHeight() * CameraDoFResScale);

			{ // perform DoF sampling at half-res (preserve alpha channel)
				src->bindTarget();
				glViewport(0, 0, dof_width, dof_height);

				gGL.setColorMask(true, false);

				gDeferredPostProgram.bind();
				gDeferredPostProgram.bindTexture(LLShaderMgr::DEFERRED_DIFFUSE, &mRT->deferredLight, LLTexUnit::TFO_POINT);

				gDeferredPostProgram.uniform2f(LLShaderMgr::DEFERRED_SCREEN_RES, dst->getWidth(), dst->getHeight());
				gDeferredPostProgram.uniform1f(LLShaderMgr::DOF_MAX_COF, CameraMaxCoF);
				gDeferredPostProgram.uniform1f(LLShaderMgr::DOF_RES_SCALE, CameraDoFResScale);

				mScreenTriangleVB->setBuffer();
				mScreenTriangleVB->drawArrays(LLRender::TRIANGLES, 0, 3);

				gDeferredPostProgram.unbind();

				src->flush();
				gGL.setColorMask(true, true);
			}

			{ // combine result based on alpha
				
				dst->bindTarget();
				if (RenderFSAASamples > 1 && mRT->fxaaBuffer.isComplete())
=======
    {
        bool dof_enabled =
            (RenderDepthOfFieldInEditMode || !LLToolMgr::getInstance()->inBuildMode()) &&
            RenderDepthOfField &&
            !gCubeSnapshot;

        gViewerWindow->setup3DViewport();

        if (dof_enabled)
        {
            LL_PROFILE_GPU_ZONE("dof");
            LLGLDisable blend(GL_BLEND);

            // depth of field focal plane calculations
            static F32 current_distance = 16.f;
            static F32 start_distance = 16.f;
            static F32 transition_time = 1.f;

            LLVector3 focus_point;

            LLViewerObject* obj = LLViewerMediaFocus::getInstance()->getFocusedObject();
            if (obj && obj->mDrawable && obj->isSelected())
            { // focus on selected media object
                S32 face_idx = LLViewerMediaFocus::getInstance()->getFocusedFace();
                if (obj && obj->mDrawable)
                {
                    LLFace* face = obj->mDrawable->getFace(face_idx);
                    if (face)
                    {
                        focus_point = face->getPositionAgent();
                    }
                }
            }

            if (focus_point.isExactlyZero())
            {
                if (LLViewerJoystick::getInstance()->getOverrideCamera())
                { // focus on point under cursor
                    focus_point.set(gDebugRaycastIntersection.getF32ptr());
                }
                else if (gAgentCamera.cameraMouselook())
                { // focus on point under mouselook crosshairs
                    LLVector4a result;
                    result.clear();

                    gViewerWindow->cursorIntersect(-1, -1, 512.f, NULL, -1, FALSE, FALSE, TRUE, TRUE, NULL, &result);

                    focus_point.set(result.getF32ptr());
                }
                else
                {
                    // focus on alt-zoom target
                    LLViewerRegion* region = gAgent.getRegion();
                    if (region)
                    {
                        focus_point = LLVector3(gAgentCamera.getFocusGlobal() - region->getOriginGlobal());
                    }
                }
            }

            LLVector3 eye = LLViewerCamera::getInstance()->getOrigin();
            F32 target_distance = 16.f;
            if (!focus_point.isExactlyZero())
            {
                target_distance = LLViewerCamera::getInstance()->getAtAxis() * (focus_point - eye);
            }

            if (transition_time >= 1.f && fabsf(current_distance - target_distance) / current_distance > 0.01f)
            { // large shift happened, interpolate smoothly to new target distance
                transition_time = 0.f;
                start_distance = current_distance;
            }
            else if (transition_time < 1.f)
            { // currently in a transition, continue interpolating
                transition_time += 1.f / CameraFocusTransitionTime * gFrameIntervalSeconds.value();
                transition_time = llmin(transition_time, 1.f);

                F32 t = cosf(transition_time * F_PI + F_PI) * 0.5f + 0.5f;
                current_distance = start_distance + (target_distance - start_distance) * t;
            }
            else
            { // small or no change, just snap to target distance
                current_distance = target_distance;
            }

            // convert to mm
            F32 subject_distance = current_distance * 1000.f;
            F32 fnumber = CameraFNumber;
            F32 default_focal_length = CameraFocalLength;

            F32 fov = LLViewerCamera::getInstance()->getView();

            const F32 default_fov = CameraFieldOfView * F_PI / 180.f;

            // F32 aspect_ratio = (F32) mRT->screen.getWidth()/(F32)mRT->screen.getHeight();

            F32 dv = 2.f * default_focal_length * tanf(default_fov / 2.f);

            F32 focal_length = dv / (2 * tanf(fov / 2.f));

            // F32 tan_pixel_angle = tanf(LLDrawable::sCurPixelAngle);

            // from wikipedia -- c = |s2-s1|/s2 * f^2/(N(S1-f))
            // where     N = fnumber
            //           s2 = dot distance
            //           s1 = subject distance
            //           f = focal length
            //

            F32 blur_constant = focal_length * focal_length / (fnumber * (subject_distance - focal_length));
            blur_constant /= 1000.f; // convert to meters for shader
            F32 magnification = focal_length / (subject_distance - focal_length);

            { // build diffuse+bloom+CoF
                mRT->deferredLight.bindTarget();

                gDeferredCoFProgram.bind();

                gDeferredCoFProgram.bindTexture(LLShaderMgr::DEFERRED_DIFFUSE, src, LLTexUnit::TFO_POINT);
                gDeferredCoFProgram.bindTexture(LLShaderMgr::DEFERRED_DEPTH, &mRT->deferredScreen, true);

                gDeferredCoFProgram.uniform1f(LLShaderMgr::DEFERRED_DEPTH_CUTOFF, RenderEdgeDepthCutoff);
                gDeferredCoFProgram.uniform1f(LLShaderMgr::DEFERRED_NORM_CUTOFF, RenderEdgeNormCutoff);
                gDeferredCoFProgram.uniform2f(LLShaderMgr::DEFERRED_SCREEN_RES, dst->getWidth(), dst->getHeight());
                gDeferredCoFProgram.uniform1f(LLShaderMgr::DOF_FOCAL_DISTANCE, -subject_distance / 1000.f);
                gDeferredCoFProgram.uniform1f(LLShaderMgr::DOF_BLUR_CONSTANT, blur_constant);
                gDeferredCoFProgram.uniform1f(LLShaderMgr::DOF_TAN_PIXEL_ANGLE, tanf(1.f / LLDrawable::sCurPixelAngle));
                gDeferredCoFProgram.uniform1f(LLShaderMgr::DOF_MAGNIFICATION, magnification);
                gDeferredCoFProgram.uniform1f(LLShaderMgr::DOF_MAX_COF, CameraMaxCoF);
                gDeferredCoFProgram.uniform1f(LLShaderMgr::DOF_RES_SCALE, CameraDoFResScale);

                mScreenTriangleVB->setBuffer();
                mScreenTriangleVB->drawArrays(LLRender::TRIANGLES, 0, 3);
                gDeferredCoFProgram.unbind();
                mRT->deferredLight.flush();
            }

            U32 dof_width = (U32)(mRT->screen.getWidth() * CameraDoFResScale);
            U32 dof_height = (U32)(mRT->screen.getHeight() * CameraDoFResScale);

            { // perform DoF sampling at half-res (preserve alpha channel)
                src->bindTarget();
                glViewport(0, 0, dof_width, dof_height);

                gGL.setColorMask(true, false);

                gDeferredPostProgram.bind();
                gDeferredPostProgram.bindTexture(LLShaderMgr::DEFERRED_DIFFUSE, &mRT->deferredLight, LLTexUnit::TFO_POINT);

                gDeferredPostProgram.uniform2f(LLShaderMgr::DEFERRED_SCREEN_RES, dst->getWidth(), dst->getHeight());
                gDeferredPostProgram.uniform1f(LLShaderMgr::DOF_MAX_COF, CameraMaxCoF);
                gDeferredPostProgram.uniform1f(LLShaderMgr::DOF_RES_SCALE, CameraDoFResScale);

                mScreenTriangleVB->setBuffer();
                mScreenTriangleVB->drawArrays(LLRender::TRIANGLES, 0, 3);

                gDeferredPostProgram.unbind();

                src->flush();
                gGL.setColorMask(true, true);
            }

            { // combine result based on alpha

                dst->bindTarget();
                if (RenderFSAASamples > 1 && mRT->fxaaBuffer.isComplete())
>>>>>>> 33ad8db7
                {
                    glViewport(0, 0, dst->getWidth(), dst->getHeight());
                }
                else
                {
                    gGLViewport[0] = gViewerWindow->getWorldViewRectRaw().mLeft;
                    gGLViewport[1] = gViewerWindow->getWorldViewRectRaw().mBottom;
                    gGLViewport[2] = gViewerWindow->getWorldViewRectRaw().getWidth();
                    gGLViewport[3] = gViewerWindow->getWorldViewRectRaw().getHeight();
                    glViewport(gGLViewport[0], gGLViewport[1], gGLViewport[2], gGLViewport[3]);
                }

                gDeferredDoFCombineProgram.bind();
                gDeferredDoFCombineProgram.bindTexture(LLShaderMgr::DEFERRED_DIFFUSE, src, LLTexUnit::TFO_POINT);
                gDeferredDoFCombineProgram.bindTexture(LLShaderMgr::DEFERRED_LIGHT, &mRT->deferredLight, LLTexUnit::TFO_POINT);

                gDeferredDoFCombineProgram.uniform2f(LLShaderMgr::DEFERRED_SCREEN_RES, dst->getWidth(), dst->getHeight());
                gDeferredDoFCombineProgram.uniform1f(LLShaderMgr::DOF_MAX_COF, CameraMaxCoF);
                gDeferredDoFCombineProgram.uniform1f(LLShaderMgr::DOF_RES_SCALE, CameraDoFResScale);
                gDeferredDoFCombineProgram.uniform1f(LLShaderMgr::DOF_WIDTH, (dof_width - 1) / (F32)src->getWidth());
                gDeferredDoFCombineProgram.uniform1f(LLShaderMgr::DOF_HEIGHT, (dof_height - 1) / (F32)src->getHeight());

                mScreenTriangleVB->setBuffer();
                mScreenTriangleVB->drawArrays(LLRender::TRIANGLES, 0, 3);

                gDeferredDoFCombineProgram.unbind();

                dst->flush();
            }
        }
        else
        {
            copyRenderTarget(src, dst);
        }
    }
}

void LLPipeline::renderFinalize()
{
    llassert(!gCubeSnapshot);
    LLVertexBuffer::unbind();
    LLGLState::checkStates();

    assertInitialized();

    LL_RECORD_BLOCK_TIME(FTM_RENDER_BLOOM);
    LL_PROFILE_GPU_ZONE("renderFinalize");

    gGL.color4f(1, 1, 1, 1);
    LLGLDepthTest depth(GL_FALSE);
    LLGLDisable blend(GL_BLEND);
    LLGLDisable cull(GL_CULL_FACE);

    enableLightsFullbright();

    gGL.setColorMask(true, true);
    glClearColor(0, 0, 0, 0);


    copyScreenSpaceReflections(&mRT->screen, &mSceneMap);

    generateLuminance(&mRT->screen, &mLuminanceMap);

    generateExposure(&mLuminanceMap, &mExposureMap);

    gammaCorrect(&mRT->screen, &mPostMap);

    LLVertexBuffer::unbind();

    generateGlow(&mPostMap);

    combineGlow(&mPostMap, &mRT->screen);

    gGLViewport[0] = gViewerWindow->getWorldViewRectRaw().mLeft;
    gGLViewport[1] = gViewerWindow->getWorldViewRectRaw().mBottom;
    gGLViewport[2] = gViewerWindow->getWorldViewRectRaw().getWidth();
    gGLViewport[3] = gViewerWindow->getWorldViewRectRaw().getHeight();
    glViewport(gGLViewport[0], gGLViewport[1], gGLViewport[2], gGLViewport[3]);

    renderDoF(&mRT->screen, &mPostMap);

    applyFXAA(&mPostMap, &mRT->screen);
    LLRenderTarget* finalBuffer = &mRT->screen;
    if (RenderBufferVisualization > -1)
    {
        finalBuffer = &mPostMap;
        switch (RenderBufferVisualization)
        {
        case 0:
        case 1:
        case 2:
        case 3:
            visualizeBuffers(&mRT->deferredScreen, finalBuffer, RenderBufferVisualization);
            break;
        case 4:
            visualizeBuffers(&mLuminanceMap, finalBuffer, 0);
        default:
            break;
        }
    }

    // Present the screen target.

    gDeferredPostNoDoFProgram.bind();

    // Whatever is last in the above post processing chain should _always_ be rendered directly here.  If not, expect problems.
    gDeferredPostNoDoFProgram.bindTexture(LLShaderMgr::DEFERRED_DIFFUSE, finalBuffer);
    gDeferredPostNoDoFProgram.bindTexture(LLShaderMgr::DEFERRED_DEPTH, &mRT->deferredScreen, true);

    {
        LLGLDepthTest depth_test(GL_TRUE, GL_TRUE, GL_ALWAYS);
        mScreenTriangleVB->setBuffer();
        mScreenTriangleVB->drawArrays(LLRender::TRIANGLES, 0, 3);
    }

    gDeferredPostNoDoFProgram.unbind();

    gGL.setSceneBlendType(LLRender::BT_ALPHA);

    if (hasRenderDebugMask(LLPipeline::RENDER_DEBUG_PHYSICS_SHAPES))
    {
        renderPhysicsDisplay();
    }

    /*if (LLRenderTarget::sUseFBO && !gCubeSnapshot)
    { // copy depth buffer from mRT->screen to framebuffer
        LLRenderTarget::copyContentsToFramebuffer(mRT->screen, 0, 0, mRT->screen.getWidth(), mRT->screen.getHeight(), 0, 0,
                                                  mRT->screen.getWidth(), mRT->screen.getHeight(),
                                                  GL_DEPTH_BUFFER_BIT | GL_STENCIL_BUFFER_BIT, GL_NEAREST);
    }*/

    LLVertexBuffer::unbind();

    LLGLState::checkStates();

    // flush calls made to "addTrianglesDrawn" so far to stats machinery
    recordTrianglesDrawn();
}

void LLPipeline::bindLightFunc(LLGLSLShader& shader)
{
    S32 channel = shader.enableTexture(LLShaderMgr::DEFERRED_LIGHTFUNC);
    if (channel > -1)
    {
        gGL.getTexUnit(channel)->bindManual(LLTexUnit::TT_TEXTURE, mLightFunc);
    }

    channel = shader.enableTexture(LLShaderMgr::DEFERRED_BRDF_LUT, LLTexUnit::TT_TEXTURE);
    if (channel > -1)
    {
        mPbrBrdfLut.bindTexture(0, channel);
    }
}

void LLPipeline::bindShadowMaps(LLGLSLShader& shader)
{
    for (U32 i = 0; i < 4; i++)
    {
        LLRenderTarget* shadow_target = getSunShadowTarget(i);
        if (shadow_target)
        {
            S32 channel = shader.enableTexture(LLShaderMgr::DEFERRED_SHADOW0 + i, LLTexUnit::TT_TEXTURE);
            if (channel > -1)
            {
                gGL.getTexUnit(channel)->bind(getSunShadowTarget(i), TRUE);
            }
        }
    }

    for (U32 i = 4; i < 6; i++)
    {
        S32 channel = shader.enableTexture(LLShaderMgr::DEFERRED_SHADOW0 + i);
        if (channel > -1)
        {
            LLRenderTarget* shadow_target = getSpotShadowTarget(i - 4);
            if (shadow_target)
            {
                gGL.getTexUnit(channel)->bind(shadow_target, TRUE);
            }
        }
    }
}

void LLPipeline::bindDeferredShaderFast(LLGLSLShader& shader)
{
    if (shader.mCanBindFast)
    { // was previously fully bound, use fast path
        shader.bind();
        bindLightFunc(shader);
        bindShadowMaps(shader);
        bindReflectionProbes(shader);
    }
    else
    { //wasn't previously bound, use slow path
        bindDeferredShader(shader);
        shader.mCanBindFast = true;
    }
}

void LLPipeline::bindDeferredShader(LLGLSLShader& shader, LLRenderTarget* light_target, LLRenderTarget* depth_target)
{
    LL_PROFILE_ZONE_SCOPED_CATEGORY_PIPELINE;
    LLRenderTarget* deferred_target       = &mRT->deferredScreen;
    LLRenderTarget* deferred_light_target = &mRT->deferredLight;

    shader.bind();
    S32 channel = 0;
    channel = shader.enableTexture(LLShaderMgr::DEFERRED_DIFFUSE, deferred_target->getUsage());
    if (channel > -1)
    {
        deferred_target->bindTexture(0,channel, LLTexUnit::TFO_POINT); // frag_data[0]
        gGL.getTexUnit(channel)->setTextureAddressMode(LLTexUnit::TAM_CLAMP);
    }

    channel = shader.enableTexture(LLShaderMgr::DEFERRED_SPECULAR, deferred_target->getUsage());
    if (channel > -1)
    {
        deferred_target->bindTexture(1, channel, LLTexUnit::TFO_POINT); // frag_data[1]
        gGL.getTexUnit(channel)->setTextureAddressMode(LLTexUnit::TAM_CLAMP);
    }

    channel = shader.enableTexture(LLShaderMgr::DEFERRED_NORMAL, deferred_target->getUsage());
    if (channel > -1)
    {
        deferred_target->bindTexture(2, channel, LLTexUnit::TFO_POINT); // frag_data[2]
        gGL.getTexUnit(channel)->setTextureAddressMode(LLTexUnit::TAM_CLAMP);
    }

    channel = shader.enableTexture(LLShaderMgr::DEFERRED_EMISSIVE, deferred_target->getUsage());
    if (channel > -1)
    {
        deferred_target->bindTexture(3, channel, LLTexUnit::TFO_POINT); // frag_data[3]
        gGL.getTexUnit(channel)->setTextureAddressMode(LLTexUnit::TAM_CLAMP);
    }

    channel = shader.enableTexture(LLShaderMgr::DEFERRED_DEPTH, deferred_target->getUsage());
    if (channel > -1)
    {
        if (depth_target)
        {
            gGL.getTexUnit(channel)->bind(depth_target, TRUE);
        }
        else
        {
            gGL.getTexUnit(channel)->bind(deferred_target, TRUE);
        }
        stop_glerror();
    }

    channel = shader.enableTexture(LLShaderMgr::EXPOSURE_MAP);
    if (channel > -1)
    {
        gGL.getTexUnit(channel)->bind(&mExposureMap);
    }

    if (shader.getUniformLocation(LLShaderMgr::VIEWPORT) != -1)
    {
        shader.uniform4f(LLShaderMgr::VIEWPORT, (F32) gGLViewport[0],
                                    (F32) gGLViewport[1],
                                    (F32) gGLViewport[2],
                                    (F32) gGLViewport[3]);
    }

    if (sReflectionRender && !shader.getUniformLocation(LLShaderMgr::MODELVIEW_MATRIX))
    {
        shader.uniformMatrix4fv(LLShaderMgr::MODELVIEW_MATRIX, 1, FALSE, mReflectionModelView.m);
    }

    channel = shader.enableTexture(LLShaderMgr::DEFERRED_NOISE);
    if (channel > -1)
    {
        gGL.getTexUnit(channel)->bindManual(LLTexUnit::TT_TEXTURE, mNoiseMap);
        gGL.getTexUnit(channel)->setTextureFilteringOption(LLTexUnit::TFO_POINT);
    }

    bindLightFunc(shader);

    stop_glerror();

    light_target = light_target ? light_target : deferred_light_target;
    channel = shader.enableTexture(LLShaderMgr::DEFERRED_LIGHT, light_target->getUsage());
    if (channel > -1)
    {
        if (light_target->isComplete())
        {
            light_target->bindTexture(0, channel, LLTexUnit::TFO_POINT);
        }
        else
        {
            gGL.getTexUnit(channel)->bindFast(LLViewerFetchedTexture::sWhiteImagep);
        }
    }

    stop_glerror();

    bindShadowMaps(shader);

    stop_glerror();

    F32 mat[16*6];
    for (U32 i = 0; i < 16; i++)
    {
        mat[i] = mSunShadowMatrix[0].m[i];
        mat[i+16] = mSunShadowMatrix[1].m[i];
        mat[i+32] = mSunShadowMatrix[2].m[i];
        mat[i+48] = mSunShadowMatrix[3].m[i];
        mat[i+64] = mSunShadowMatrix[4].m[i];
        mat[i+80] = mSunShadowMatrix[5].m[i];
    }

    shader.uniformMatrix4fv(LLShaderMgr::DEFERRED_SHADOW_MATRIX, 6, FALSE, mat);

    stop_glerror();

    if (!LLPipeline::sReflectionProbesEnabled)
    {
        channel = shader.enableTexture(LLShaderMgr::ENVIRONMENT_MAP, LLTexUnit::TT_CUBE_MAP);
        if (channel > -1)
        {
            LLCubeMap* cube_map = gSky.mVOSkyp ? gSky.mVOSkyp->getCubeMap() : NULL;
            if (cube_map)
            {
                cube_map->enable(channel);
                cube_map->bind();
            }

            F32* m = gGLModelView;

            F32 mat[] = { m[0], m[1], m[2],
                          m[4], m[5], m[6],
                          m[8], m[9], m[10] };

            shader.uniformMatrix3fv(LLShaderMgr::DEFERRED_ENV_MAT, 1, TRUE, mat);
        }
    }

    bindReflectionProbes(shader);

    if (gAtmosphere)
    {
        // bind precomputed textures necessary for calculating sun and sky luminance
        channel = shader.enableTexture(LLShaderMgr::TRANSMITTANCE_TEX, LLTexUnit::TT_TEXTURE);
        if (channel > -1)
        {
            shader.bindTexture(LLShaderMgr::TRANSMITTANCE_TEX, gAtmosphere->getTransmittance());
        }

        channel = shader.enableTexture(LLShaderMgr::SCATTER_TEX, LLTexUnit::TT_TEXTURE_3D);
        if (channel > -1)
        {
            shader.bindTexture(LLShaderMgr::SCATTER_TEX, gAtmosphere->getScattering());
        }

        channel = shader.enableTexture(LLShaderMgr::SINGLE_MIE_SCATTER_TEX, LLTexUnit::TT_TEXTURE_3D);
        if (channel > -1)
        {
            shader.bindTexture(LLShaderMgr::SINGLE_MIE_SCATTER_TEX, gAtmosphere->getMieScattering());
        }

        channel = shader.enableTexture(LLShaderMgr::ILLUMINANCE_TEX, LLTexUnit::TT_TEXTURE);
        if (channel > -1)
        {
            shader.bindTexture(LLShaderMgr::ILLUMINANCE_TEX, gAtmosphere->getIlluminance());
        }
    }

    /*if (gCubeSnapshot)
    { // we only really care about the first two values, but the shader needs increasing separation between clip planes
        shader.uniform4f(LLShaderMgr::DEFERRED_SHADOW_CLIP, 1.f, 64.f, 128.f, 256.f);
    }
    else*/
    {
        shader.uniform4fv(LLShaderMgr::DEFERRED_SHADOW_CLIP, 1, mSunClipPlanes.mV);
    }
    shader.uniform1f(LLShaderMgr::DEFERRED_SUN_WASH, RenderDeferredSunWash);
    shader.uniform1f(LLShaderMgr::DEFERRED_SHADOW_NOISE, RenderShadowNoise);
    shader.uniform1f(LLShaderMgr::DEFERRED_BLUR_SIZE, RenderShadowBlurSize);

    shader.uniform1f(LLShaderMgr::DEFERRED_SSAO_RADIUS, RenderSSAOScale);
    shader.uniform1f(LLShaderMgr::DEFERRED_SSAO_MAX_RADIUS, RenderSSAOMaxScale);

    F32 ssao_factor = RenderSSAOFactor;
    shader.uniform1f(LLShaderMgr::DEFERRED_SSAO_FACTOR, ssao_factor);
    shader.uniform1f(LLShaderMgr::DEFERRED_SSAO_FACTOR_INV, 1.0/ssao_factor);

    LLVector3 ssao_effect = RenderSSAOEffect;
    F32 matrix_diag = (ssao_effect[0] + 2.0*ssao_effect[1])/3.0;
    F32 matrix_nondiag = (ssao_effect[0] - ssao_effect[1])/3.0;
    // This matrix scales (proj of color onto <1/rt(3),1/rt(3),1/rt(3)>) by
    // value factor, and scales remainder by saturation factor
    F32 ssao_effect_mat[] = {   matrix_diag, matrix_nondiag, matrix_nondiag,
                                matrix_nondiag, matrix_diag, matrix_nondiag,
                                matrix_nondiag, matrix_nondiag, matrix_diag};
    shader.uniformMatrix3fv(LLShaderMgr::DEFERRED_SSAO_EFFECT_MAT, 1, GL_FALSE, ssao_effect_mat);

    //F32 shadow_offset_error = 1.f + RenderShadowOffsetError * fabsf(LLViewerCamera::getInstance()->getOrigin().mV[2]);
    F32 shadow_bias_error = RenderShadowBiasError * fabsf(LLViewerCamera::getInstance()->getOrigin().mV[2])/3000.f;
    F32 shadow_bias       = RenderShadowBias + shadow_bias_error;

    shader.uniform2f(LLShaderMgr::DEFERRED_SCREEN_RES, deferred_target->getWidth(), deferred_target->getHeight());
    shader.uniform1f(LLShaderMgr::DEFERRED_NEAR_CLIP, LLViewerCamera::getInstance()->getNear()*2.f);
    shader.uniform1f (LLShaderMgr::DEFERRED_SHADOW_OFFSET, RenderShadowOffset); //*shadow_offset_error);
    shader.uniform1f(LLShaderMgr::DEFERRED_SHADOW_BIAS, shadow_bias);
    shader.uniform1f(LLShaderMgr::DEFERRED_SPOT_SHADOW_OFFSET, RenderSpotShadowOffset);
    shader.uniform1f(LLShaderMgr::DEFERRED_SPOT_SHADOW_BIAS, RenderSpotShadowBias);

    shader.uniform3fv(LLShaderMgr::DEFERRED_SUN_DIR, 1, mTransformedSunDir.mV);
    shader.uniform3fv(LLShaderMgr::DEFERRED_MOON_DIR, 1, mTransformedMoonDir.mV);
    shader.uniform2f(LLShaderMgr::DEFERRED_SHADOW_RES, mRT->shadow[0].getWidth(), mRT->shadow[0].getHeight());
    shader.uniform2f(LLShaderMgr::DEFERRED_PROJ_SHADOW_RES, mSpotShadow[0].getWidth(), mSpotShadow[0].getHeight());
    shader.uniform1f(LLShaderMgr::DEFERRED_DEPTH_CUTOFF, RenderEdgeDepthCutoff);
    shader.uniform1f(LLShaderMgr::DEFERRED_NORM_CUTOFF, RenderEdgeNormCutoff);

    shader.uniformMatrix4fv(LLShaderMgr::MODELVIEW_DELTA_MATRIX, 1, GL_FALSE, gGLDeltaModelView);
    shader.uniformMatrix4fv(LLShaderMgr::INVERSE_MODELVIEW_DELTA_MATRIX, 1, GL_FALSE, gGLInverseDeltaModelView);

    shader.uniform1i(LLShaderMgr::CUBE_SNAPSHOT, gCubeSnapshot ? 1 : 0);

    if (shader.getUniformLocation(LLShaderMgr::DEFERRED_NORM_MATRIX) >= 0)
    {
        glh::matrix4f norm_mat = get_current_modelview().inverse().transpose();
        shader.uniformMatrix4fv(LLShaderMgr::DEFERRED_NORM_MATRIX, 1, FALSE, norm_mat.m);
    }

    // auto adjust legacy sun color if needed
    static LLCachedControl<bool> should_auto_adjust(gSavedSettings, "RenderSkyAutoAdjustLegacy", true);
    static LLCachedControl<F32> auto_adjust_sun_color_scale(gSavedSettings, "RenderSkyAutoAdjustSunColorScale", 1.f);
    LLSettingsSky::ptr_t psky = LLEnvironment::instance().getCurrentSky();
    LLColor3 sun_diffuse(mSunDiffuse.mV);
    if (should_auto_adjust && psky->canAutoAdjust())
    {
        sun_diffuse *= auto_adjust_sun_color_scale;
    }

    shader.uniform3fv(LLShaderMgr::SUNLIGHT_COLOR, 1, sun_diffuse.mV);
    shader.uniform3fv(LLShaderMgr::MOONLIGHT_COLOR, 1, mMoonDiffuse.mV);

    shader.uniform1f(LLShaderMgr::REFLECTION_PROBE_MAX_LOD, mReflectionMapManager.mMaxProbeLOD);
}


LLColor3 pow3f(LLColor3 v, F32 f)
{
    v.mV[0] = powf(v.mV[0], f);
    v.mV[1] = powf(v.mV[1], f);
    v.mV[2] = powf(v.mV[2], f);
    return v;
}

LLVector4 pow4fsrgb(LLVector4 v, F32 f)
{
    v.mV[0] = powf(v.mV[0], f);
    v.mV[1] = powf(v.mV[1], f);
    v.mV[2] = powf(v.mV[2], f);
    return v;
}

void LLPipeline::renderDeferredLighting()
{
    LL_PROFILE_ZONE_SCOPED_CATEGORY_PIPELINE;
    LL_PROFILE_GPU_ZONE("renderDeferredLighting");
    if (!sCull)
    {
        return;
    }

    llassert(!sRenderingHUDs);

    F32 light_scale = 1.f;

    if (gCubeSnapshot)
    { //darken local lights when probe ambiance is above 1
        light_scale = mReflectionMapManager.mLightScale;
    }

    LLRenderTarget *screen_target         = &mRT->screen;
    LLRenderTarget* deferred_light_target = &mRT->deferredLight;

    {
        LL_PROFILE_ZONE_NAMED_CATEGORY_PIPELINE("deferred");
        LLViewerCamera *camera = LLViewerCamera::getInstance();

        if (gPipeline.hasRenderType(LLPipeline::RENDER_TYPE_HUD))
        {
            gPipeline.toggleRenderType(LLPipeline::RENDER_TYPE_HUD);
        }

        gGL.setColorMask(true, true);

        // draw a cube around every light
        LLVertexBuffer::unbind();

        LLGLEnable cull(GL_CULL_FACE);
        LLGLEnable blend(GL_BLEND);

        glh::matrix4f mat = copy_matrix(gGLModelView);

        setupHWLights();  // to set mSun/MoonDir;

        glh::vec4f tc(mSunDir.mV);
        mat.mult_matrix_vec(tc);
        mTransformedSunDir.set(tc.v);

        glh::vec4f tc_moon(mMoonDir.mV);
        mat.mult_matrix_vec(tc_moon);
        mTransformedMoonDir.set(tc_moon.v);

        if (RenderDeferredSSAO || RenderShadowDetail > 0)
        {
            LL_PROFILE_GPU_ZONE("sun program");
            deferred_light_target->bindTarget();
            {  // paint shadow/SSAO light map (direct lighting lightmap)
                LL_PROFILE_ZONE_NAMED_CATEGORY_PIPELINE("renderDeferredLighting - sun shadow");
                bindDeferredShader(gDeferredSunProgram, deferred_light_target);
                mScreenTriangleVB->setBuffer();
                glClearColor(1, 1, 1, 1);
                deferred_light_target->clear(GL_COLOR_BUFFER_BIT);
                glClearColor(0, 0, 0, 0);

                glh::matrix4f inv_trans = get_current_modelview().inverse().transpose();

                const U32 slice = 32;
                F32       offset[slice * 3];
                for (U32 i = 0; i < 4; i++)
                {
                    for (U32 j = 0; j < 8; j++)
                    {
                        glh::vec3f v;
                        v.set_value(sinf(6.284f / 8 * j), cosf(6.284f / 8 * j), -(F32) i);
                        v.normalize();
                        inv_trans.mult_matrix_vec(v);
                        v.normalize();
                        offset[(i * 8 + j) * 3 + 0] = v.v[0];
                        offset[(i * 8 + j) * 3 + 1] = v.v[2];
                        offset[(i * 8 + j) * 3 + 2] = v.v[1];
                    }
                }

                gDeferredSunProgram.uniform3fv(sOffset, slice, offset);
                gDeferredSunProgram.uniform2f(LLShaderMgr::DEFERRED_SCREEN_RES,
                                              deferred_light_target->getWidth(),
                                              deferred_light_target->getHeight());

                {
                    LLGLDisable   blend(GL_BLEND);
                    LLGLDepthTest depth(GL_TRUE, GL_FALSE, GL_ALWAYS);
                    mScreenTriangleVB->drawArrays(LLRender::TRIANGLES, 0, 3);
                }

                unbindDeferredShader(gDeferredSunProgram);
            }
            deferred_light_target->flush();
        }

        if (RenderDeferredSSAO)
        {
            // soften direct lighting lightmap
            LL_PROFILE_ZONE_NAMED_CATEGORY_PIPELINE("renderDeferredLighting - soften shadow");
            LL_PROFILE_GPU_ZONE("soften shadow");
            // blur lightmap
            screen_target->bindTarget();
            glClearColor(1, 1, 1, 1);
            screen_target->clear(GL_COLOR_BUFFER_BIT);
            glClearColor(0, 0, 0, 0);

            bindDeferredShader(gDeferredBlurLightProgram);

            LLVector3 go = RenderShadowGaussian;
            const U32 kern_length = 4;
            F32       blur_size = RenderShadowBlurSize;
            F32       dist_factor = RenderShadowBlurDistFactor;

            // sample symmetrically with the middle sample falling exactly on 0.0
            F32 x = 0.f;

            LLVector3 gauss[32];  // xweight, yweight, offset

            for (U32 i = 0; i < kern_length; i++)
            {
                gauss[i].mV[0] = llgaussian(x, go.mV[0]);
                gauss[i].mV[1] = llgaussian(x, go.mV[1]);
                gauss[i].mV[2] = x;
                x += 1.f;
            }

            gDeferredBlurLightProgram.uniform2f(sDelta, 1.f, 0.f);
            gDeferredBlurLightProgram.uniform1f(sDistFactor, dist_factor);
            gDeferredBlurLightProgram.uniform3fv(sKern, kern_length, gauss[0].mV);
            gDeferredBlurLightProgram.uniform1f(sKernScale, blur_size * (kern_length / 2.f - 0.5f));

            {
                LLGLDisable   blend(GL_BLEND);
                LLGLDepthTest depth(GL_TRUE, GL_FALSE, GL_ALWAYS);
                mScreenTriangleVB->setBuffer();
                mScreenTriangleVB->drawArrays(LLRender::TRIANGLES, 0, 3);
            }

            screen_target->flush();
            unbindDeferredShader(gDeferredBlurLightProgram);

            bindDeferredShader(gDeferredBlurLightProgram, screen_target);

            deferred_light_target->bindTarget();

            gDeferredBlurLightProgram.uniform2f(sDelta, 0.f, 1.f);

            {
                LLGLDisable   blend(GL_BLEND);
                LLGLDepthTest depth(GL_TRUE, GL_FALSE, GL_ALWAYS);
                mScreenTriangleVB->setBuffer();
                mScreenTriangleVB->drawArrays(LLRender::TRIANGLES, 0, 3);
            }
            deferred_light_target->flush();
            unbindDeferredShader(gDeferredBlurLightProgram);
        }

        screen_target->bindTarget();
        // clear color buffer here - zeroing alpha (glow) is important or it will accumulate against sky
        glClearColor(0, 0, 0, 0);
        screen_target->clear(GL_COLOR_BUFFER_BIT);

        if (RenderDeferredAtmospheric)
        {  // apply sunlight contribution
            LLGLSLShader &soften_shader = gDeferredSoftenProgram;

            LL_PROFILE_ZONE_NAMED_CATEGORY_PIPELINE("renderDeferredLighting - atmospherics");
            LL_PROFILE_GPU_ZONE("atmospherics");
            bindDeferredShader(soften_shader);

            static LLCachedControl<F32> ssao_scale(gSavedSettings, "RenderSSAOIrradianceScale", 0.5f);
            static LLCachedControl<F32> ssao_max(gSavedSettings, "RenderSSAOIrradianceMax", 0.25f);
            static LLStaticHashedString ssao_scale_str("ssao_irradiance_scale");
            static LLStaticHashedString ssao_max_str("ssao_irradiance_max");

            soften_shader.uniform1f(ssao_scale_str, ssao_scale);
            soften_shader.uniform1f(ssao_max_str, ssao_max);

            LLEnvironment &environment = LLEnvironment::instance();
            soften_shader.uniform1i(LLShaderMgr::SUN_UP_FACTOR, environment.getIsSunUp() ? 1 : 0);
            soften_shader.uniform3fv(LLShaderMgr::LIGHTNORM, 1, environment.getClampedLightNorm().mV);

            soften_shader.uniform4fv(LLShaderMgr::WATER_WATERPLANE, 1, LLDrawPoolAlpha::sWaterPlane.mV);

            {
                LLGLDepthTest depth(GL_FALSE);
                LLGLDisable   blend(GL_BLEND);

                // full screen blit
                mScreenTriangleVB->setBuffer();
                mScreenTriangleVB->drawArrays(LLRender::TRIANGLES, 0, 3);
            }

            unbindDeferredShader(gDeferredSoftenProgram);
        }

        static LLCachedControl<S32> local_light_count(gSavedSettings, "RenderLocalLightCount", 256);

        if (local_light_count > 0)
        {
            gGL.setSceneBlendType(LLRender::BT_ADD);
            std::list<LLVector4>        fullscreen_lights;
            LLDrawable::drawable_list_t spot_lights;
            LLDrawable::drawable_list_t fullscreen_spot_lights;

            if (!gCubeSnapshot)
            {
                for (U32 i = 0; i < 2; i++)
                {
                    mTargetShadowSpotLight[i] = NULL;
                }
            }

            std::list<LLVector4> light_colors;

            LLVertexBuffer::unbind();

            {
                LL_PROFILE_ZONE_NAMED_CATEGORY_PIPELINE("renderDeferredLighting - local lights");
                LL_PROFILE_GPU_ZONE("local lights");
                bindDeferredShader(gDeferredLightProgram);

                if (mCubeVB.isNull())
                {
                    mCubeVB = ll_create_cube_vb(LLVertexBuffer::MAP_VERTEX);
                }

                mCubeVB->setBuffer();

                LLGLDepthTest depth(GL_TRUE, GL_FALSE);
                // mNearbyLights already includes distance calculation and excludes muted avatars.
                // It is calculated from mLights
                // mNearbyLights also provides fade value to gracefully fade-out out of range lights
                S32 count = 0;
                for (light_set_t::iterator iter = mNearbyLights.begin(); iter != mNearbyLights.end(); ++iter)
                {
                    count++;
                    if (count > local_light_count)
                    { //stop collecting lights once we hit the limit
                        break;
                    }

                    LLDrawable * drawablep = iter->drawable;
                    LLVOVolume * volume = drawablep->getVOVolume();
                    if (!volume)
                    {
                        continue;
                    }

                    if (volume->isAttachment())
                    {
                        if (!sRenderAttachedLights)
                        {
                            continue;
                        }
                    }

                    LLVector4a center;
                    center.load3(drawablep->getPositionAgent().mV);
                    const F32 *c = center.getF32ptr();
                    F32        s = volume->getLightRadius() * 1.5f;

                    // send light color to shader in linear space
                    LLColor3 col = volume->getLightLinearColor() * light_scale;

                    if (col.magVecSquared() < 0.001f)
                    {
                        continue;
                    }

                    if (s <= 0.001f)
                    {
                        continue;
                    }

                    LLVector4a sa;
                    sa.splat(s);
                    if (camera->AABBInFrustumNoFarClip(center, sa) == 0)
                    {
                        continue;
                    }

                    sVisibleLightCount++;

                    if (camera->getOrigin().mV[0] > c[0] + s + 0.2f || camera->getOrigin().mV[0] < c[0] - s - 0.2f ||
                        camera->getOrigin().mV[1] > c[1] + s + 0.2f || camera->getOrigin().mV[1] < c[1] - s - 0.2f ||
                        camera->getOrigin().mV[2] > c[2] + s + 0.2f || camera->getOrigin().mV[2] < c[2] - s - 0.2f)
                    {  // draw box if camera is outside box
                        if (volume->isLightSpotlight())
                        {
                            drawablep->getVOVolume()->updateSpotLightPriority();
                            spot_lights.push_back(drawablep);
                            continue;
                        }

                        gDeferredLightProgram.uniform3fv(LLShaderMgr::LIGHT_CENTER, 1, c);
                        gDeferredLightProgram.uniform1f(LLShaderMgr::LIGHT_SIZE, s);
                        gDeferredLightProgram.uniform3fv(LLShaderMgr::DIFFUSE_COLOR, 1, col.mV);
                        gDeferredLightProgram.uniform1f(LLShaderMgr::LIGHT_FALLOFF, volume->getLightFalloff(DEFERRED_LIGHT_FALLOFF));
                        gGL.syncMatrices();

                        mCubeVB->drawRange(LLRender::TRIANGLE_FAN, 0, 7, 8, get_box_fan_indices(camera, center));
                    }
                    else
                    {
                        if (volume->isLightSpotlight())
                        {
                            drawablep->getVOVolume()->updateSpotLightPriority();
                            fullscreen_spot_lights.push_back(drawablep);
                            continue;
                        }

                        glh::vec3f tc(c);
                        mat.mult_matrix_vec(tc);

                        fullscreen_lights.push_back(LLVector4(tc.v[0], tc.v[1], tc.v[2], s));
                        light_colors.push_back(LLVector4(col.mV[0], col.mV[1], col.mV[2], volume->getLightFalloff(DEFERRED_LIGHT_FALLOFF)));
                    }
                }

                // Bookmark comment to allow searching for mSpecialRenderMode == 3 (avatar edit mode),
                // prev site of appended deferred character light, removed by SL-13522 09/20

                unbindDeferredShader(gDeferredLightProgram);
            }

            if (!spot_lights.empty())
            {
                LL_PROFILE_ZONE_NAMED_CATEGORY_PIPELINE("renderDeferredLighting - projectors");
                LL_PROFILE_GPU_ZONE("projectors");
                LLGLDepthTest depth(GL_TRUE, GL_FALSE);
                bindDeferredShader(gDeferredSpotLightProgram);

                mCubeVB->setBuffer();

                gDeferredSpotLightProgram.enableTexture(LLShaderMgr::DEFERRED_PROJECTION);

                for (LLDrawable::drawable_list_t::iterator iter = spot_lights.begin(); iter != spot_lights.end(); ++iter)
                {
                    LLDrawable *drawablep = *iter;

                    LLVOVolume *volume = drawablep->getVOVolume();

                    LLVector4a center;
                    center.load3(drawablep->getPositionAgent().mV);
                    const F32* c = center.getF32ptr();
                    F32        s = volume->getLightRadius() * 1.5f;

                    sVisibleLightCount++;

                    setupSpotLight(gDeferredSpotLightProgram, drawablep);

                    // send light color to shader in linear space
                    LLColor3 col = volume->getLightLinearColor() * light_scale;

                    gDeferredSpotLightProgram.uniform3fv(LLShaderMgr::LIGHT_CENTER, 1, c);
                    gDeferredSpotLightProgram.uniform1f(LLShaderMgr::LIGHT_SIZE, s);
                    gDeferredSpotLightProgram.uniform3fv(LLShaderMgr::DIFFUSE_COLOR, 1, col.mV);
                    gDeferredSpotLightProgram.uniform1f(LLShaderMgr::LIGHT_FALLOFF, volume->getLightFalloff(DEFERRED_LIGHT_FALLOFF));
                    gGL.syncMatrices();

                    mCubeVB->drawRange(LLRender::TRIANGLE_FAN, 0, 7, 8, get_box_fan_indices(camera, center));
                }
                gDeferredSpotLightProgram.disableTexture(LLShaderMgr::DEFERRED_PROJECTION);
                unbindDeferredShader(gDeferredSpotLightProgram);
            }

            {
                LL_PROFILE_ZONE_NAMED_CATEGORY_PIPELINE("renderDeferredLighting - fullscreen lights");
                LLGLDepthTest depth(GL_FALSE);
                LL_PROFILE_GPU_ZONE("fullscreen lights");

                U32 count = 0;

                const U32 max_count = LL_DEFERRED_MULTI_LIGHT_COUNT;
                LLVector4 light[max_count];
                LLVector4 col[max_count];

                F32 far_z = 0.f;

                while (!fullscreen_lights.empty())
                {
                    light[count] = fullscreen_lights.front();
                    fullscreen_lights.pop_front();
                    col[count] = light_colors.front();
                    light_colors.pop_front();

                    far_z = llmin(light[count].mV[2] - light[count].mV[3], far_z);
                    count++;
                    if (count == max_count || fullscreen_lights.empty())
                    {
                        U32 idx = count - 1;
                        bindDeferredShader(gDeferredMultiLightProgram[idx]);
                        gDeferredMultiLightProgram[idx].uniform1i(LLShaderMgr::MULTI_LIGHT_COUNT, count);
                        gDeferredMultiLightProgram[idx].uniform4fv(LLShaderMgr::MULTI_LIGHT, count, (GLfloat*)light);
                        gDeferredMultiLightProgram[idx].uniform4fv(LLShaderMgr::MULTI_LIGHT_COL, count, (GLfloat*)col);
                        gDeferredMultiLightProgram[idx].uniform1f(LLShaderMgr::MULTI_LIGHT_FAR_Z, far_z);
                        far_z = 0.f;
                        count = 0;
                        mScreenTriangleVB->setBuffer();
                        mScreenTriangleVB->drawArrays(LLRender::TRIANGLES, 0, 3);
                        unbindDeferredShader(gDeferredMultiLightProgram[idx]);
                    }
                }

                bindDeferredShader(gDeferredMultiSpotLightProgram);

                gDeferredMultiSpotLightProgram.enableTexture(LLShaderMgr::DEFERRED_PROJECTION);

                mScreenTriangleVB->setBuffer();

                for (LLDrawable::drawable_list_t::iterator iter = fullscreen_spot_lights.begin(); iter != fullscreen_spot_lights.end(); ++iter)
                {
                    LLDrawable* drawablep = *iter;
                    LLVOVolume* volume = drawablep->getVOVolume();
                    LLVector3   center = drawablep->getPositionAgent();
                    F32* c = center.mV;
                    F32         light_size_final = volume->getLightRadius() * 1.5f;
                    F32         light_falloff_final = volume->getLightFalloff(DEFERRED_LIGHT_FALLOFF);

                    sVisibleLightCount++;

                    glh::vec3f tc(c);
                    mat.mult_matrix_vec(tc);

                    setupSpotLight(gDeferredMultiSpotLightProgram, drawablep);

                    // send light color to shader in linear space
                    LLColor3 col = volume->getLightLinearColor() * light_scale;

                    gDeferredMultiSpotLightProgram.uniform3fv(LLShaderMgr::LIGHT_CENTER, 1, tc.v);
                    gDeferredMultiSpotLightProgram.uniform1f(LLShaderMgr::LIGHT_SIZE, light_size_final);
                    gDeferredMultiSpotLightProgram.uniform3fv(LLShaderMgr::DIFFUSE_COLOR, 1, col.mV);
                    gDeferredMultiSpotLightProgram.uniform1f(LLShaderMgr::LIGHT_FALLOFF, light_falloff_final);
                    mScreenTriangleVB->drawArrays(LLRender::TRIANGLES, 0, 3);
                }

                gDeferredMultiSpotLightProgram.disableTexture(LLShaderMgr::DEFERRED_PROJECTION);
                unbindDeferredShader(gDeferredMultiSpotLightProgram);
            }
        }

        gGL.setColorMask(true, true);
    }

    {  // render non-deferred geometry (alpha, fullbright, glow)
        LLGLDisable blend(GL_BLEND);

        pushRenderTypeMask();
        andRenderTypeMask(LLPipeline::RENDER_TYPE_ALPHA,
                          LLPipeline::RENDER_TYPE_ALPHA_PRE_WATER,
                          LLPipeline::RENDER_TYPE_ALPHA_POST_WATER,
                          LLPipeline::RENDER_TYPE_FULLBRIGHT,
                          LLPipeline::RENDER_TYPE_VOLUME,
                          LLPipeline::RENDER_TYPE_GLOW,
                          LLPipeline::RENDER_TYPE_BUMP,
                          LLPipeline::RENDER_TYPE_GLTF_PBR,
                          LLPipeline::RENDER_TYPE_PASS_SIMPLE,
                          LLPipeline::RENDER_TYPE_PASS_ALPHA,
                          LLPipeline::RENDER_TYPE_PASS_ALPHA_MASK,
                          LLPipeline::RENDER_TYPE_PASS_BUMP,
                          LLPipeline::RENDER_TYPE_PASS_POST_BUMP,
                          LLPipeline::RENDER_TYPE_PASS_FULLBRIGHT,
                          LLPipeline::RENDER_TYPE_PASS_FULLBRIGHT_ALPHA_MASK,
                          LLPipeline::RENDER_TYPE_PASS_FULLBRIGHT_SHINY,
                          LLPipeline::RENDER_TYPE_PASS_GLOW,
                          LLPipeline::RENDER_TYPE_PASS_GLTF_GLOW,
                          LLPipeline::RENDER_TYPE_PASS_GRASS,
                          LLPipeline::RENDER_TYPE_PASS_SHINY,
                          LLPipeline::RENDER_TYPE_PASS_INVISIBLE,
                          LLPipeline::RENDER_TYPE_PASS_INVISI_SHINY,
                          LLPipeline::RENDER_TYPE_AVATAR,
                          LLPipeline::RENDER_TYPE_CONTROL_AV,
                          LLPipeline::RENDER_TYPE_ALPHA_MASK,
                          LLPipeline::RENDER_TYPE_FULLBRIGHT_ALPHA_MASK,
						  LLPipeline::RENDER_TYPE_TERRAIN,
                          LLPipeline::RENDER_TYPE_WATER,
                          END_RENDER_TYPES);

        renderGeomPostDeferred(*LLViewerCamera::getInstance());
        popRenderTypeMask();
    }

    screen_target->flush();

    if (!gCubeSnapshot)
    {
        // this is the end of the 3D scene render, grab a copy of the modelview and projection
        // matrix for use in off-by-one-frame effects in the next frame
        for (U32 i = 0; i < 16; i++)
        {
            gGLLastModelView[i] = gGLModelView[i];
            gGLLastProjection[i] = gGLProjection[i];
        }
    }
    gGL.setColorMask(true, true);
}

void LLPipeline::doAtmospherics()
{
    LL_PROFILE_ZONE_SCOPED_CATEGORY_PIPELINE;

    if (sImpostorRender)
    { // do not attempt atmospherics on impostors
        return;
    }

    if (RenderDeferredAtmospheric)
    {
        {
            // copy depth buffer for use in haze shader (use water displacement map as temp storage)
            LLGLDepthTest depth(GL_TRUE, GL_TRUE, GL_ALWAYS);

            LLRenderTarget& src = gPipeline.mRT->screen;
            LLRenderTarget& depth_src = gPipeline.mRT->deferredScreen;
            LLRenderTarget& dst = gPipeline.mWaterDis;

            mRT->screen.flush();
            dst.bindTarget();
            gCopyDepthProgram.bind();

            S32 diff_map = gCopyDepthProgram.getTextureChannel(LLShaderMgr::DIFFUSE_MAP);
            S32 depth_map = gCopyDepthProgram.getTextureChannel(LLShaderMgr::DEFERRED_DEPTH);

            gGL.getTexUnit(diff_map)->bind(&src);
            gGL.getTexUnit(depth_map)->bind(&depth_src, true);

            gGL.setColorMask(false, false);
            gPipeline.mScreenTriangleVB->setBuffer();
            gPipeline.mScreenTriangleVB->drawArrays(LLRender::TRIANGLES, 0, 3);

            dst.flush();
            mRT->screen.bindTarget();
        }

        LLGLEnable blend(GL_BLEND);
        gGL.blendFunc(LLRender::BF_ONE, LLRender::BF_SOURCE_ALPHA, LLRender::BF_ZERO, LLRender::BF_SOURCE_ALPHA);
        gGL.setColorMask(true, true);

        // apply haze
        LLGLSLShader& haze_shader = gHazeProgram;

        LL_PROFILE_GPU_ZONE("haze");
        bindDeferredShader(haze_shader, nullptr, &mWaterDis);

        LLEnvironment& environment = LLEnvironment::instance();
        haze_shader.uniform1i(LLShaderMgr::SUN_UP_FACTOR, environment.getIsSunUp() ? 1 : 0);
        haze_shader.uniform3fv(LLShaderMgr::LIGHTNORM, 1, environment.getClampedLightNorm().mV);

        haze_shader.uniform4fv(LLShaderMgr::WATER_WATERPLANE, 1, LLDrawPoolAlpha::sWaterPlane.mV);

        LLGLDepthTest depth(GL_FALSE);

        // full screen blit
        mScreenTriangleVB->setBuffer();
        mScreenTriangleVB->drawArrays(LLRender::TRIANGLES, 0, 3);

        unbindDeferredShader(haze_shader);

        gGL.setSceneBlendType(LLRender::BT_ALPHA);
    }
}

void LLPipeline::doWaterHaze()
{
    LL_PROFILE_ZONE_SCOPED_CATEGORY_PIPELINE;
    if (sImpostorRender)
    { // do not attempt water haze on impostors
        return;
    }

    if (RenderDeferredAtmospheric)
    {
        // copy depth buffer for use in haze shader (use water displacement map as temp storage)
        {
            LLGLDepthTest depth(GL_TRUE, GL_TRUE, GL_ALWAYS);

            LLRenderTarget& src = gPipeline.mRT->screen;
            LLRenderTarget& depth_src = gPipeline.mRT->deferredScreen;
            LLRenderTarget& dst = gPipeline.mWaterDis;

            mRT->screen.flush();
            dst.bindTarget();
            gCopyDepthProgram.bind();

            S32 diff_map = gCopyDepthProgram.getTextureChannel(LLShaderMgr::DIFFUSE_MAP);
            S32 depth_map = gCopyDepthProgram.getTextureChannel(LLShaderMgr::DEFERRED_DEPTH);

            gGL.getTexUnit(diff_map)->bind(&src);
            gGL.getTexUnit(depth_map)->bind(&depth_src, true);

            gGL.setColorMask(false, false);
            gPipeline.mScreenTriangleVB->setBuffer();
            gPipeline.mScreenTriangleVB->drawArrays(LLRender::TRIANGLES, 0, 3);

            dst.flush();
            mRT->screen.bindTarget();
        }

        LLGLEnable blend(GL_BLEND);
        gGL.blendFunc(LLRender::BF_ONE, LLRender::BF_SOURCE_ALPHA, LLRender::BF_ZERO, LLRender::BF_SOURCE_ALPHA);

        gGL.setColorMask(true, true);

        // apply haze
        LLGLSLShader& haze_shader = gHazeWaterProgram;

        LL_PROFILE_GPU_ZONE("haze");
        bindDeferredShader(haze_shader, nullptr, &mWaterDis);

        haze_shader.uniform4fv(LLShaderMgr::WATER_WATERPLANE, 1, LLDrawPoolAlpha::sWaterPlane.mV);

        static LLStaticHashedString above_water_str("above_water");
        haze_shader.uniform1i(above_water_str, sUnderWaterRender ? -1 : 1);

        if (LLPipeline::sUnderWaterRender)
        {
            LLGLDepthTest depth(GL_FALSE);

            // full screen blit
            mScreenTriangleVB->setBuffer();
            mScreenTriangleVB->drawArrays(LLRender::TRIANGLES, 0, 3);
        }
        else
        {
            //render water patches like LLDrawPoolWater does
            LLGLDepthTest depth(GL_TRUE, GL_FALSE);
            LLGLDisable   cull(GL_CULL_FACE);

            gGLLastMatrix = NULL;
            gGL.loadMatrix(gGLModelView);

            if (mWaterPool)
            {
                mWaterPool->pushFaceGeometry();
            }
        }

        unbindDeferredShader(haze_shader);


        gGL.setSceneBlendType(LLRender::BT_ALPHA);
    }
}

void LLPipeline::setupSpotLight(LLGLSLShader& shader, LLDrawable* drawablep)
{
    //construct frustum
    LLVOVolume* volume = drawablep->getVOVolume();
    LLVector3 params = volume->getSpotLightParams();

    F32 fov = params.mV[0];
    F32 focus = params.mV[1];

    LLVector3 pos = drawablep->getPositionAgent();
    LLQuaternion quat = volume->getRenderRotation();
    LLVector3 scale = volume->getScale();

    //get near clip plane
    LLVector3 at_axis(0,0,-scale.mV[2]*0.5f);
    at_axis *= quat;

    LLVector3 np = pos+at_axis;
    at_axis.normVec();

    //get origin that has given fov for plane np, at_axis, and given scale
    F32 dist = (scale.mV[1]*0.5f)/tanf(fov*0.5f);

    LLVector3 origin = np - at_axis*dist;

    //matrix from volume space to agent space
    LLMatrix4 light_mat(quat, LLVector4(origin,1.f));

    glh::matrix4f light_to_agent((F32*) light_mat.mMatrix);
    glh::matrix4f light_to_screen = get_current_modelview() * light_to_agent;

    glh::matrix4f screen_to_light = light_to_screen.inverse();

    F32 s = volume->getLightRadius()*1.5f;
    F32 near_clip = dist;
    F32 width = scale.mV[VX];
    F32 height = scale.mV[VY];
    F32 far_clip = s+dist-scale.mV[VZ];

    F32 fovy = fov * RAD_TO_DEG;
    F32 aspect = width/height;

    glh::matrix4f trans(0.5f, 0.f, 0.f, 0.5f,
                0.f, 0.5f, 0.f, 0.5f,
                0.f, 0.f, 0.5f, 0.5f,
                0.f, 0.f, 0.f, 1.f);

    glh::vec3f p1(0, 0, -(near_clip+0.01f));
    glh::vec3f p2(0, 0, -(near_clip+1.f));

    glh::vec3f screen_origin(0, 0, 0);

    light_to_screen.mult_matrix_vec(p1);
    light_to_screen.mult_matrix_vec(p2);
    light_to_screen.mult_matrix_vec(screen_origin);

    glh::vec3f n = p2-p1;
    n.normalize();

    F32 proj_range = far_clip - near_clip;
    glh::matrix4f light_proj = gl_perspective(fovy, aspect, near_clip, far_clip);
    screen_to_light = trans * light_proj * screen_to_light;
    shader.uniformMatrix4fv(LLShaderMgr::PROJECTOR_MATRIX, 1, FALSE, screen_to_light.m);
    shader.uniform1f(LLShaderMgr::PROJECTOR_NEAR, near_clip);
    shader.uniform3fv(LLShaderMgr::PROJECTOR_P, 1, p1.v);
    shader.uniform3fv(LLShaderMgr::PROJECTOR_N, 1, n.v);
    shader.uniform3fv(LLShaderMgr::PROJECTOR_ORIGIN, 1, screen_origin.v);
    shader.uniform1f(LLShaderMgr::PROJECTOR_RANGE, proj_range);
    shader.uniform1f(LLShaderMgr::PROJECTOR_AMBIANCE, params.mV[2]);
    S32 s_idx = -1;

    for (U32 i = 0; i < 2; i++)
    {
        if (mShadowSpotLight[i] == drawablep)
        {
            s_idx = i;
        }
    }

    shader.uniform1i(LLShaderMgr::PROJECTOR_SHADOW_INDEX, s_idx);

    if (s_idx >= 0)
    {
        shader.uniform1f(LLShaderMgr::PROJECTOR_SHADOW_FADE, 1.f-mSpotLightFade[s_idx]);
    }
    else
    {
        shader.uniform1f(LLShaderMgr::PROJECTOR_SHADOW_FADE, 1.f);
    }

    // make sure we're not already targeting the same spot light with both shadow maps
    llassert(mTargetShadowSpotLight[0] != mTargetShadowSpotLight[1] || mTargetShadowSpotLight[0].isNull());

    if (!gCubeSnapshot)
    {
        LLDrawable* potential = drawablep;
        //determine if this light is higher priority than one of the existing spot shadows
        F32 m_pri = volume->getSpotLightPriority();

        for (U32 i = 0; i < 2; i++)
        {
            F32 pri = 0.f;

            if (mTargetShadowSpotLight[i].notNull())
            {
                pri = mTargetShadowSpotLight[i]->getVOVolume()->getSpotLightPriority();
            }

            if (m_pri > pri)
            {
                LLDrawable* temp = mTargetShadowSpotLight[i];
                mTargetShadowSpotLight[i] = potential;
                potential = temp;
                m_pri = pri;
            }
        }
    }

    // make sure we didn't end up targeting the same spot light with both shadow maps
    llassert(mTargetShadowSpotLight[0] != mTargetShadowSpotLight[1] || mTargetShadowSpotLight[0].isNull());

    LLViewerTexture* img = volume->getLightTexture();

    if (img == NULL)
    {
        img = LLViewerFetchedTexture::sWhiteImagep;
    }

    S32 channel = shader.enableTexture(LLShaderMgr::DEFERRED_PROJECTION);

    if (channel > -1)
    {
        if (img)
        {
            gGL.getTexUnit(channel)->bind(img);

            F32 lod_range = logf(img->getWidth())/logf(2.f);

            shader.uniform1f(LLShaderMgr::PROJECTOR_FOCUS, focus);
            shader.uniform1f(LLShaderMgr::PROJECTOR_LOD, lod_range);
            shader.uniform1f(LLShaderMgr::PROJECTOR_AMBIENT_LOD, llclamp((proj_range-focus)/proj_range*lod_range, 0.f, 1.f));
        }
    }

}

void LLPipeline::unbindDeferredShader(LLGLSLShader &shader)
{
    LLRenderTarget* deferred_target       = &mRT->deferredScreen;
    LLRenderTarget* deferred_light_target = &mRT->deferredLight;

    stop_glerror();
    shader.disableTexture(LLShaderMgr::DEFERRED_NORMAL, deferred_target->getUsage());
    shader.disableTexture(LLShaderMgr::DEFERRED_DIFFUSE, deferred_target->getUsage());
    shader.disableTexture(LLShaderMgr::DEFERRED_SPECULAR, deferred_target->getUsage());
    shader.disableTexture(LLShaderMgr::DEFERRED_EMISSIVE, deferred_target->getUsage());
    shader.disableTexture(LLShaderMgr::DEFERRED_BRDF_LUT);
    //shader.disableTexture(LLShaderMgr::DEFERRED_DEPTH, deferred_depth_target->getUsage());
    shader.disableTexture(LLShaderMgr::DEFERRED_DEPTH, deferred_target->getUsage());
    shader.disableTexture(LLShaderMgr::DEFERRED_LIGHT, deferred_light_target->getUsage());
    shader.disableTexture(LLShaderMgr::DIFFUSE_MAP);
    shader.disableTexture(LLShaderMgr::DEFERRED_BLOOM);

    for (U32 i = 0; i < 4; i++)
    {
        if (shader.disableTexture(LLShaderMgr::DEFERRED_SHADOW0+i) > -1)
        {
            glTexParameteri(GL_TEXTURE_2D, GL_TEXTURE_COMPARE_MODE, GL_NONE);
        }
    }

    for (U32 i = 4; i < 6; i++)
    {
        if (shader.disableTexture(LLShaderMgr::DEFERRED_SHADOW0+i) > -1)
        {
            glTexParameteri(GL_TEXTURE_2D, GL_TEXTURE_COMPARE_MODE, GL_NONE);
        }
    }

    shader.disableTexture(LLShaderMgr::DEFERRED_NOISE);
    shader.disableTexture(LLShaderMgr::DEFERRED_LIGHTFUNC);

    if (!LLPipeline::sReflectionProbesEnabled)
    {
        S32 channel = shader.disableTexture(LLShaderMgr::ENVIRONMENT_MAP, LLTexUnit::TT_CUBE_MAP);
        if (channel > -1)
        {
            LLCubeMap* cube_map = gSky.mVOSkyp ? gSky.mVOSkyp->getCubeMap() : NULL;
            if (cube_map)
            {
                cube_map->disable();
            }
        }
    }

    unbindReflectionProbes(shader);

    gGL.getTexUnit(0)->unbind(LLTexUnit::TT_TEXTURE);
    gGL.getTexUnit(0)->activate();
    shader.unbind();
}

void LLPipeline::setEnvMat(LLGLSLShader& shader)
{
    F32* m = gGLModelView;

    F32 mat[] = { m[0], m[1], m[2],
                    m[4], m[5], m[6],
                    m[8], m[9], m[10] };

    shader.uniformMatrix3fv(LLShaderMgr::DEFERRED_ENV_MAT, 1, TRUE, mat);
}

void LLPipeline::bindReflectionProbes(LLGLSLShader& shader)
{
    if (!sReflectionProbesEnabled)
    {
        return;
    }

    S32 channel = shader.enableTexture(LLShaderMgr::REFLECTION_PROBES, LLTexUnit::TT_CUBE_MAP_ARRAY);
    bool bound = false;
    if (channel > -1 && mReflectionMapManager.mTexture.notNull())
    {
        mReflectionMapManager.mTexture->bind(channel);
        bound = true;
    }

    channel = shader.enableTexture(LLShaderMgr::IRRADIANCE_PROBES, LLTexUnit::TT_CUBE_MAP_ARRAY);
    if (channel > -1 && mReflectionMapManager.mIrradianceMaps.notNull())
    {
        mReflectionMapManager.mIrradianceMaps->bind(channel);
        bound = true;
    }

    if (bound)
    {
        mReflectionMapManager.setUniforms();

        setEnvMat(shader);
    }

    // reflection probe shaders generally sample the scene map as well for SSR
    channel = shader.enableTexture(LLShaderMgr::SCENE_MAP);
    if (channel > -1)
    {
        gGL.getTexUnit(channel)->bind(&mSceneMap);
    }


    shader.uniform1f(LLShaderMgr::DEFERRED_SSR_ITR_COUNT, RenderScreenSpaceReflectionIterations);
    shader.uniform1f(LLShaderMgr::DEFERRED_SSR_DIST_BIAS, RenderScreenSpaceReflectionDistanceBias);
    shader.uniform1f(LLShaderMgr::DEFERRED_SSR_RAY_STEP, RenderScreenSpaceReflectionRayStep);
    shader.uniform1f(LLShaderMgr::DEFERRED_SSR_GLOSSY_SAMPLES, RenderScreenSpaceReflectionGlossySamples);
    shader.uniform1f(LLShaderMgr::DEFERRED_SSR_REJECT_BIAS, RenderScreenSpaceReflectionDepthRejectBias);
    mPoissonOffset++;

    if (mPoissonOffset > 128 - RenderScreenSpaceReflectionGlossySamples)
        mPoissonOffset = 0;

    shader.uniform1f(LLShaderMgr::DEFERRED_SSR_NOISE_SINE, mPoissonOffset);
    shader.uniform1f(LLShaderMgr::DEFERRED_SSR_ADAPTIVE_STEP_MULT, RenderScreenSpaceReflectionAdaptiveStepMultiplier);

    channel = shader.enableTexture(LLShaderMgr::SCENE_DEPTH);
    if (channel > -1)
    {
        gGL.getTexUnit(channel)->bind(&mSceneMap, true);
    }


}

void LLPipeline::unbindReflectionProbes(LLGLSLShader& shader)
{
    S32 channel = shader.disableTexture(LLShaderMgr::REFLECTION_PROBES, LLTexUnit::TT_CUBE_MAP);
    if (channel > -1 && mReflectionMapManager.mTexture.notNull())
    {
        mReflectionMapManager.mTexture->unbind();
        if (channel == 0)
        {
            gGL.getTexUnit(channel)->enable(LLTexUnit::TT_TEXTURE);
        }
    }
}


inline float sgn(float a)
{
    if (a > 0.0F) return (1.0F);
    if (a < 0.0F) return (-1.0F);
    return (0.0F);
}

glh::matrix4f look(const LLVector3 pos, const LLVector3 dir, const LLVector3 up)
{
    glh::matrix4f ret;

    LLVector3 dirN;
    LLVector3 upN;
    LLVector3 lftN;

    lftN = dir % up;
    lftN.normVec();

    upN = lftN % dir;
    upN.normVec();

    dirN = dir;
    dirN.normVec();

    ret.m[ 0] = lftN[0];
    ret.m[ 1] = upN[0];
    ret.m[ 2] = -dirN[0];
    ret.m[ 3] = 0.f;

    ret.m[ 4] = lftN[1];
    ret.m[ 5] = upN[1];
    ret.m[ 6] = -dirN[1];
    ret.m[ 7] = 0.f;

    ret.m[ 8] = lftN[2];
    ret.m[ 9] = upN[2];
    ret.m[10] = -dirN[2];
    ret.m[11] = 0.f;

    ret.m[12] = -(lftN*pos);
    ret.m[13] = -(upN*pos);
    ret.m[14] = dirN*pos;
    ret.m[15] = 1.f;

    return ret;
}

glh::matrix4f scale_translate_to_fit(const LLVector3 min, const LLVector3 max)
{
    glh::matrix4f ret;
    ret.m[ 0] = 2/(max[0]-min[0]);
    ret.m[ 4] = 0;
    ret.m[ 8] = 0;
    ret.m[12] = -(max[0]+min[0])/(max[0]-min[0]);

    ret.m[ 1] = 0;
    ret.m[ 5] = 2/(max[1]-min[1]);
    ret.m[ 9] = 0;
    ret.m[13] = -(max[1]+min[1])/(max[1]-min[1]);

    ret.m[ 2] = 0;
    ret.m[ 6] = 0;
    ret.m[10] = 2/(max[2]-min[2]);
    ret.m[14] = -(max[2]+min[2])/(max[2]-min[2]);

    ret.m[ 3] = 0;
    ret.m[ 7] = 0;
    ret.m[11] = 0;
    ret.m[15] = 1;

    return ret;
}

static LLTrace::BlockTimerStatHandle FTM_SHADOW_RENDER("Render Shadows");
static LLTrace::BlockTimerStatHandle FTM_SHADOW_ALPHA("Alpha Shadow");
static LLTrace::BlockTimerStatHandle FTM_SHADOW_SIMPLE("Simple Shadow");
static LLTrace::BlockTimerStatHandle FTM_SHADOW_GEOM("Shadow Geom");

static LLTrace::BlockTimerStatHandle FTM_SHADOW_ALPHA_MASKED("Alpha Masked");
static LLTrace::BlockTimerStatHandle FTM_SHADOW_ALPHA_BLEND("Alpha Blend");
static LLTrace::BlockTimerStatHandle FTM_SHADOW_ALPHA_TREE("Alpha Tree");
static LLTrace::BlockTimerStatHandle FTM_SHADOW_ALPHA_GRASS("Alpha Grass");
static LLTrace::BlockTimerStatHandle FTM_SHADOW_FULLBRIGHT_ALPHA_MASKED("Fullbright Alpha Masked");

void LLPipeline::renderShadow(glh::matrix4f& view, glh::matrix4f& proj, LLCamera& shadow_cam, LLCullResult& result, bool depth_clamp)
{
    LL_PROFILE_ZONE_SCOPED_CATEGORY_PIPELINE; //LL_RECORD_BLOCK_TIME(FTM_SHADOW_RENDER);
    LL_PROFILE_GPU_ZONE("renderShadow");

    LLPipeline::sShadowRender = true;

    // disable occlusion culling during shadow render
    U32 saved_occlusion = sUseOcclusion;
    sUseOcclusion = 0;

    // List of render pass types that use the prim volume as the shadow,
    // ignoring textures.
    static const U32 types[] = {
        LLRenderPass::PASS_SIMPLE,
        LLRenderPass::PASS_FULLBRIGHT,
        LLRenderPass::PASS_SHINY,
        LLRenderPass::PASS_BUMP,
        LLRenderPass::PASS_FULLBRIGHT_SHINY,
        LLRenderPass::PASS_MATERIAL,
        LLRenderPass::PASS_MATERIAL_ALPHA_EMISSIVE,
        LLRenderPass::PASS_SPECMAP,
        LLRenderPass::PASS_SPECMAP_EMISSIVE,
        LLRenderPass::PASS_NORMMAP,
        LLRenderPass::PASS_NORMMAP_EMISSIVE,
        LLRenderPass::PASS_NORMSPEC,
        LLRenderPass::PASS_NORMSPEC_EMISSIVE
    };

    LLGLEnable cull(GL_CULL_FACE);

    //enable depth clamping if available
    LLGLEnable clamp_depth(depth_clamp ? GL_DEPTH_CLAMP : 0);

    LLGLDepthTest depth_test(GL_TRUE, GL_TRUE, GL_LESS);

    updateCull(shadow_cam, result);

    stateSort(shadow_cam, result);

    //generate shadow map
    gGL.matrixMode(LLRender::MM_PROJECTION);
    gGL.pushMatrix();
    gGL.loadMatrix(proj.m);
    gGL.matrixMode(LLRender::MM_MODELVIEW);
    gGL.pushMatrix();
    gGL.loadMatrix(view.m);

    stop_glerror();
    gGLLastMatrix = NULL;

    gGL.getTexUnit(0)->unbind(LLTexUnit::TT_TEXTURE);

    stop_glerror();

    struct CompareVertexBuffer
    {
        bool operator()(const LLDrawInfo* const& lhs, const LLDrawInfo* const& rhs)
        {
            return lhs->mVertexBuffer > rhs->mVertexBuffer;
        }
    };


    LLVertexBuffer::unbind();
    for (int j = 0; j < 2; ++j) // 0 -- static, 1 -- rigged
    {
        bool rigged = j == 1;
        gDeferredShadowProgram.bind(rigged);

        gGL.diffuseColor4f(1, 1, 1, 1);

        S32 shadow_detail = gSavedSettings.getS32("RenderShadowDetail");

        // if not using VSM, disable color writes
        if (shadow_detail <= 2)
        {
            gGL.setColorMask(false, false);
        }

        LL_PROFILE_ZONE_NAMED_CATEGORY_PIPELINE("shadow simple"); //LL_RECORD_BLOCK_TIME(FTM_SHADOW_SIMPLE);
        LL_PROFILE_GPU_ZONE("shadow simple");
        gGL.getTexUnit(0)->disable();

        for (U32 type : types)
        {
            renderObjects(type, false, false, rigged);
        }

        renderGLTFObjects(LLRenderPass::PASS_GLTF_PBR, false, rigged);

        gGL.getTexUnit(0)->enable(LLTexUnit::TT_TEXTURE);
    }

    if (LLPipeline::sUseOcclusion > 1)
    { // do occlusion culling against non-masked only to take advantage of hierarchical Z
        doOcclusion(shadow_cam);
    }


    {
        LL_PROFILE_ZONE_NAMED_CATEGORY_PIPELINE("shadow geom");
        renderGeomShadow(shadow_cam);
    }

    {
        LL_PROFILE_ZONE_NAMED_CATEGORY_PIPELINE("shadow alpha");
        LL_PROFILE_GPU_ZONE("shadow alpha");
        const S32 sun_up = LLEnvironment::instance().getIsSunUp() ? 1 : 0;
        U32 target_width = LLRenderTarget::sCurResX;

        for (int i = 0; i < 2; ++i)
        {
            bool rigged = i == 1;

            {
                LL_PROFILE_ZONE_NAMED_CATEGORY_PIPELINE("shadow alpha masked");
                LL_PROFILE_GPU_ZONE("shadow alpha masked");
                gDeferredShadowAlphaMaskProgram.bind(rigged);
                LLGLSLShader::sCurBoundShaderPtr->uniform1i(LLShaderMgr::SUN_UP_FACTOR, sun_up);
                LLGLSLShader::sCurBoundShaderPtr->uniform1f(LLShaderMgr::DEFERRED_SHADOW_TARGET_WIDTH, (float)target_width);
                renderMaskedObjects(LLRenderPass::PASS_ALPHA_MASK, true, true, rigged);
            }

            {
                LL_PROFILE_ZONE_NAMED_CATEGORY_PIPELINE("shadow alpha blend");
                LL_PROFILE_GPU_ZONE("shadow alpha blend");
                renderAlphaObjects(rigged);
            }

            {
                LL_PROFILE_ZONE_NAMED_CATEGORY_PIPELINE("shadow fullbright alpha masked");
                LL_PROFILE_GPU_ZONE("shadow alpha masked");
                gDeferredShadowFullbrightAlphaMaskProgram.bind(rigged);
                LLGLSLShader::sCurBoundShaderPtr->uniform1i(LLShaderMgr::SUN_UP_FACTOR, sun_up);
                LLGLSLShader::sCurBoundShaderPtr->uniform1f(LLShaderMgr::DEFERRED_SHADOW_TARGET_WIDTH, (float)target_width);
                renderFullbrightMaskedObjects(LLRenderPass::PASS_FULLBRIGHT_ALPHA_MASK, true, true, rigged);
            }

            {
                LL_PROFILE_ZONE_NAMED_CATEGORY_PIPELINE("shadow alpha grass");
                LL_PROFILE_GPU_ZONE("shadow alpha grass");
                gDeferredTreeShadowProgram.bind(rigged);
                LLGLSLShader::sCurBoundShaderPtr->setMinimumAlpha(ALPHA_BLEND_CUTOFF);

                if (i == 0)
                {
                    renderObjects(LLRenderPass::PASS_GRASS, true);
                }

                {
                    LL_PROFILE_ZONE_NAMED_CATEGORY_PIPELINE("shadow alpha material");
                    LL_PROFILE_GPU_ZONE("shadow alpha material");
                    renderMaskedObjects(LLRenderPass::PASS_NORMSPEC_MASK, true, false, rigged);
                    renderMaskedObjects(LLRenderPass::PASS_MATERIAL_ALPHA_MASK, true, false, rigged);
                    renderMaskedObjects(LLRenderPass::PASS_SPECMAP_MASK, true, false, rigged);
                    renderMaskedObjects(LLRenderPass::PASS_NORMMAP_MASK, true, false, rigged);
                }
            }
        }

        for (int i = 0; i < 2; ++i)
        {
            bool rigged = i == 1;
            gDeferredShadowGLTFAlphaMaskProgram.bind(rigged);
            LLGLSLShader::sCurBoundShaderPtr->uniform1i(LLShaderMgr::SUN_UP_FACTOR, sun_up);
            LLGLSLShader::sCurBoundShaderPtr->uniform1f(LLShaderMgr::DEFERRED_SHADOW_TARGET_WIDTH, (float)target_width);

            gGL.loadMatrix(gGLModelView);
            gGLLastMatrix = NULL;

            U32 type = LLRenderPass::PASS_GLTF_PBR_ALPHA_MASK;

            if (rigged)
            {
                mAlphaMaskPool->pushRiggedGLTFBatches(type + 1);
            }
            else
            {
                mAlphaMaskPool->pushGLTFBatches(type);
            }

            gGL.loadMatrix(gGLModelView);
            gGLLastMatrix = NULL;
        }
    }

    gDeferredShadowCubeProgram.bind();
    gGLLastMatrix = NULL;
    gGL.loadMatrix(gGLModelView);

    gGL.setColorMask(true, true);

    gGL.matrixMode(LLRender::MM_PROJECTION);
    gGL.popMatrix();
    gGL.matrixMode(LLRender::MM_MODELVIEW);
    gGL.popMatrix();
    gGLLastMatrix = NULL;

    // reset occlusion culling flag
    sUseOcclusion = saved_occlusion;
    LLPipeline::sShadowRender = false;
}

bool LLPipeline::getVisiblePointCloud(LLCamera& camera, LLVector3& min, LLVector3& max, std::vector<LLVector3>& fp, LLVector3 light_dir)
{
    LL_PROFILE_ZONE_SCOPED_CATEGORY_PIPELINE;
    //get point cloud of intersection of frust and min, max

    if (getVisibleExtents(camera, min, max))
    {
        return false;
    }

    //get set of planes on bounding box
    LLPlane bp[] = {
        LLPlane(min, LLVector3(-1,0,0)),
        LLPlane(min, LLVector3(0,-1,0)),
        LLPlane(min, LLVector3(0,0,-1)),
        LLPlane(max, LLVector3(1,0,0)),
        LLPlane(max, LLVector3(0,1,0)),
        LLPlane(max, LLVector3(0,0,1))};

    //potential points
    std::vector<LLVector3> pp;

    //add corners of AABB
    pp.push_back(LLVector3(min.mV[0], min.mV[1], min.mV[2]));
    pp.push_back(LLVector3(max.mV[0], min.mV[1], min.mV[2]));
    pp.push_back(LLVector3(min.mV[0], max.mV[1], min.mV[2]));
    pp.push_back(LLVector3(max.mV[0], max.mV[1], min.mV[2]));
    pp.push_back(LLVector3(min.mV[0], min.mV[1], max.mV[2]));
    pp.push_back(LLVector3(max.mV[0], min.mV[1], max.mV[2]));
    pp.push_back(LLVector3(min.mV[0], max.mV[1], max.mV[2]));
    pp.push_back(LLVector3(max.mV[0], max.mV[1], max.mV[2]));

    //add corners of camera frustum
    for (U32 i = 0; i < LLCamera::AGENT_FRUSTRUM_NUM; i++)
    {
        pp.push_back(camera.mAgentFrustum[i]);
    }


    //bounding box line segments
    U32 bs[] =
            {
        0,1,
        1,3,
        3,2,
        2,0,

        4,5,
        5,7,
        7,6,
        6,4,

        0,4,
        1,5,
        3,7,
        2,6
    };

    for (U32 i = 0; i < 12; i++)
    { //for each line segment in bounding box
        for (U32 j = 0; j < LLCamera::AGENT_PLANE_NO_USER_CLIP_NUM; j++)
        { //for each plane in camera frustum
            const LLPlane& cp = camera.getAgentPlane(j);
            const LLVector3& v1 = pp[bs[i*2+0]];
            const LLVector3& v2 = pp[bs[i*2+1]];
            LLVector3 n;
            cp.getVector3(n);

            LLVector3 line = v1-v2;

            F32 d1 = line*n;
            F32 d2 = -cp.dist(v2);

            F32 t = d2/d1;

            if (t > 0.f && t < 1.f)
            {
                LLVector3 intersect = v2+line*t;
                pp.push_back(intersect);
            }
        }
    }

    //camera frustum line segments
    const U32 fs[] =
    {
        0,1,
        1,2,
        2,3,
        3,0,

        4,5,
        5,6,
        6,7,
        7,4,

        0,4,
        1,5,
        2,6,
        3,7
    };

    for (U32 i = 0; i < 12; i++)
    {
        for (U32 j = 0; j < 6; ++j)
        {
            const LLVector3& v1 = pp[fs[i*2+0]+8];
            const LLVector3& v2 = pp[fs[i*2+1]+8];
            const LLPlane& cp = bp[j];
            LLVector3 n;
            cp.getVector3(n);

            LLVector3 line = v1-v2;

            F32 d1 = line*n;
            F32 d2 = -cp.dist(v2);

            F32 t = d2/d1;

            if (t > 0.f && t < 1.f)
            {
                LLVector3 intersect = v2+line*t;
                pp.push_back(intersect);
            }
        }
    }

    LLVector3 ext[] = { min-LLVector3(0.05f,0.05f,0.05f),
        max+LLVector3(0.05f,0.05f,0.05f) };

    for (U32 i = 0; i < pp.size(); ++i)
    {
        bool found = true;

        const F32* p = pp[i].mV;

        for (U32 j = 0; j < 3; ++j)
        {
            if (p[j] < ext[0].mV[j] ||
                p[j] > ext[1].mV[j])
            {
                found = false;
                break;
            }
        }

        for (U32 j = 0; j < LLCamera::AGENT_PLANE_NO_USER_CLIP_NUM; ++j)
        {
            const LLPlane& cp = camera.getAgentPlane(j);
            F32 dist = cp.dist(pp[i]);
            if (dist > 0.05f) //point is above some plane, not contained
            {
                found = false;
                break;
            }
        }

        if (found)
        {
            fp.push_back(pp[i]);
        }
    }

    if (fp.empty())
    {
        return false;
    }

    return true;
}

void LLPipeline::renderHighlight(const LLViewerObject* obj, F32 fade)
{
    if (obj && obj->getVolume())
    {
        for (LLViewerObject::child_list_t::const_iterator iter = obj->getChildren().begin(); iter != obj->getChildren().end(); ++iter)
        {
            renderHighlight(*iter, fade);
        }

        LLDrawable* drawable = obj->mDrawable;
        if (drawable)
        {
            for (S32 i = 0; i < drawable->getNumFaces(); ++i)
            {
                LLFace* face = drawable->getFace(i);
                if (face)
                {
                    face->renderSelected(LLViewerTexture::sNullImagep, LLColor4(1,1,1,fade));
                }
            }
        }
    }
}


LLRenderTarget* LLPipeline::getSunShadowTarget(U32 i)
{
    llassert(i < 4);
    return &mRT->shadow[i];
}

LLRenderTarget* LLPipeline::getSpotShadowTarget(U32 i)
{
    llassert(i < 2);
    return &mSpotShadow[i];
}

static LLTrace::BlockTimerStatHandle FTM_GEN_SUN_SHADOW("Gen Sun Shadow");
static LLTrace::BlockTimerStatHandle FTM_GEN_SUN_SHADOW_SPOT_RENDER("Spot Shadow Render");

// helper class for disabling occlusion culling for the current stack frame
class LLDisableOcclusionCulling
{
public:
    S32 mUseOcclusion;

    LLDisableOcclusionCulling()
    {
        mUseOcclusion = LLPipeline::sUseOcclusion;
        LLPipeline::sUseOcclusion = 0;
    }

    ~LLDisableOcclusionCulling()
    {
        LLPipeline::sUseOcclusion = mUseOcclusion;
    }
};

void LLPipeline::generateSunShadow(LLCamera& camera)
{
    if (!sRenderDeferred || RenderShadowDetail <= 0)
    {
        return;
    }
    
	if (RenderMirrors)
    {
        channel = shader.enableTexture(LLShaderMgr::HERO_PROBE, LLTexUnit::TT_CUBE_MAP_ARRAY);
        if (channel > -1 && mHeroProbeManager.mTexture.notNull())
        {
            mHeroProbeManager.mTexture->bind(channel);
            bound = true;
        }
    }
     

    LL_PROFILE_ZONE_SCOPED_CATEGORY_PIPELINE; //LL_RECORD_BLOCK_TIME(FTM_GEN_SUN_SHADOW);
    LL_PROFILE_GPU_ZONE("generateSunShadow");

    LLDisableOcclusionCulling no_occlusion;

    bool skip_avatar_update = false;
    if (!isAgentAvatarValid() || gAgentCamera.getCameraAnimating() || gAgentCamera.getCameraMode() != CAMERA_MODE_MOUSELOOK || !LLVOAvatar::sVisibleInFirstPerson)
    {
        skip_avatar_update = true;
    }

    if (!skip_avatar_update)
    {
        gAgentAvatarp->updateAttachmentVisibility(CAMERA_MODE_THIRD_PERSON);
    }

    F64 last_modelview[16];
    F64 last_projection[16];
    for (U32 i = 0; i < 16; i++)
    { //store last_modelview of world camera
        last_modelview[i] = gGLLastModelView[i];
        last_projection[i] = gGLLastProjection[i];
    }

    pushRenderTypeMask();
    andRenderTypeMask(LLPipeline::RENDER_TYPE_SIMPLE,
                    LLPipeline::RENDER_TYPE_ALPHA,
                    LLPipeline::RENDER_TYPE_ALPHA_PRE_WATER,
                    LLPipeline::RENDER_TYPE_ALPHA_POST_WATER,
                    LLPipeline::RENDER_TYPE_GRASS,
                    LLPipeline::RENDER_TYPE_GLTF_PBR,
                    LLPipeline::RENDER_TYPE_FULLBRIGHT,
                    LLPipeline::RENDER_TYPE_BUMP,
                    LLPipeline::RENDER_TYPE_VOLUME,
                    LLPipeline::RENDER_TYPE_AVATAR,
                    LLPipeline::RENDER_TYPE_CONTROL_AV,
                    LLPipeline::RENDER_TYPE_TREE,
                    LLPipeline::RENDER_TYPE_TERRAIN,
                    LLPipeline::RENDER_TYPE_WATER,
                    LLPipeline::RENDER_TYPE_VOIDWATER,
                    LLPipeline::RENDER_TYPE_PASS_ALPHA,
                    LLPipeline::RENDER_TYPE_PASS_ALPHA_MASK,
                    LLPipeline::RENDER_TYPE_PASS_FULLBRIGHT_ALPHA_MASK,
                    LLPipeline::RENDER_TYPE_PASS_GRASS,
                    LLPipeline::RENDER_TYPE_PASS_SIMPLE,
                    LLPipeline::RENDER_TYPE_PASS_BUMP,
                    LLPipeline::RENDER_TYPE_PASS_FULLBRIGHT,
                    LLPipeline::RENDER_TYPE_PASS_SHINY,
                    LLPipeline::RENDER_TYPE_PASS_FULLBRIGHT_SHINY,
                    LLPipeline::RENDER_TYPE_PASS_MATERIAL,
                    LLPipeline::RENDER_TYPE_PASS_MATERIAL_ALPHA,
                    LLPipeline::RENDER_TYPE_PASS_MATERIAL_ALPHA_MASK,
                    LLPipeline::RENDER_TYPE_PASS_MATERIAL_ALPHA_EMISSIVE,
                    LLPipeline::RENDER_TYPE_PASS_SPECMAP,
                    LLPipeline::RENDER_TYPE_PASS_SPECMAP_BLEND,
                    LLPipeline::RENDER_TYPE_PASS_SPECMAP_MASK,
                    LLPipeline::RENDER_TYPE_PASS_SPECMAP_EMISSIVE,
                    LLPipeline::RENDER_TYPE_PASS_NORMMAP,
                    LLPipeline::RENDER_TYPE_PASS_NORMMAP_BLEND,
                    LLPipeline::RENDER_TYPE_PASS_NORMMAP_MASK,
                    LLPipeline::RENDER_TYPE_PASS_NORMMAP_EMISSIVE,
                    LLPipeline::RENDER_TYPE_PASS_NORMSPEC,
                    LLPipeline::RENDER_TYPE_PASS_NORMSPEC_BLEND,
                    LLPipeline::RENDER_TYPE_PASS_NORMSPEC_MASK,
                    LLPipeline::RENDER_TYPE_PASS_NORMSPEC_EMISSIVE,
                    LLPipeline::RENDER_TYPE_PASS_ALPHA_MASK_RIGGED,
                    LLPipeline::RENDER_TYPE_PASS_FULLBRIGHT_ALPHA_MASK_RIGGED,
                    LLPipeline::RENDER_TYPE_PASS_SIMPLE_RIGGED,
                    LLPipeline::RENDER_TYPE_PASS_BUMP_RIGGED,
                    LLPipeline::RENDER_TYPE_PASS_FULLBRIGHT_RIGGED,
                    LLPipeline::RENDER_TYPE_PASS_SHINY_RIGGED,
                    LLPipeline::RENDER_TYPE_PASS_FULLBRIGHT_SHINY_RIGGED,
                    LLPipeline::RENDER_TYPE_PASS_MATERIAL_RIGGED,
                    LLPipeline::RENDER_TYPE_PASS_MATERIAL_ALPHA_RIGGED,
                    LLPipeline::RENDER_TYPE_PASS_MATERIAL_ALPHA_MASK_RIGGED,
                    LLPipeline::RENDER_TYPE_PASS_MATERIAL_ALPHA_EMISSIVE_RIGGED,
                    LLPipeline::RENDER_TYPE_PASS_SPECMAP_RIGGED,
                    LLPipeline::RENDER_TYPE_PASS_SPECMAP_BLEND_RIGGED,
                    LLPipeline::RENDER_TYPE_PASS_SPECMAP_MASK_RIGGED,
                    LLPipeline::RENDER_TYPE_PASS_SPECMAP_EMISSIVE_RIGGED,
                    LLPipeline::RENDER_TYPE_PASS_NORMMAP_RIGGED,
                    LLPipeline::RENDER_TYPE_PASS_NORMMAP_BLEND_RIGGED,
                    LLPipeline::RENDER_TYPE_PASS_NORMMAP_MASK_RIGGED,
                    LLPipeline::RENDER_TYPE_PASS_NORMMAP_EMISSIVE_RIGGED,
                    LLPipeline::RENDER_TYPE_PASS_NORMSPEC_RIGGED,
                    LLPipeline::RENDER_TYPE_PASS_NORMSPEC_BLEND_RIGGED,
                    LLPipeline::RENDER_TYPE_PASS_NORMSPEC_MASK_RIGGED,
                    LLPipeline::RENDER_TYPE_PASS_NORMSPEC_EMISSIVE_RIGGED,
                    LLPipeline::RENDER_TYPE_PASS_GLTF_PBR,
                    LLPipeline::RENDER_TYPE_PASS_GLTF_PBR_RIGGED,
                    LLPipeline::RENDER_TYPE_PASS_GLTF_PBR_ALPHA_MASK,
                    LLPipeline::RENDER_TYPE_PASS_GLTF_PBR_ALPHA_MASK_RIGGED,
                    END_RENDER_TYPES);

    gGL.setColorMask(false, false);

    LLEnvironment& environment = LLEnvironment::instance();

    //get sun view matrix

    //store current projection/modelview matrix
    glh::matrix4f saved_proj = get_current_projection();
    glh::matrix4f saved_view = get_current_modelview();
    glh::matrix4f inv_view = saved_view.inverse();

    glh::matrix4f view[6];
    glh::matrix4f proj[6];

    LLVector3 caster_dir(environment.getIsSunUp() ? mSunDir : mMoonDir);

    //put together a universal "near clip" plane for shadow frusta
    LLPlane shadow_near_clip;
    {
        LLVector3 p = camera.getOrigin(); // gAgent.getPositionAgent();
        p += caster_dir * RenderFarClip*2.f;
        shadow_near_clip.setVec(p, caster_dir);
    }

    LLVector3 lightDir = -caster_dir;
    lightDir.normVec();

    glh::vec3f light_dir(lightDir.mV);

    //create light space camera matrix

    LLVector3 at = lightDir;

    LLVector3 up = camera.getAtAxis();

    if (fabsf(up*lightDir) > 0.75f)
    {
        up = camera.getUpAxis();
    }

    up.normVec();
    at.normVec();


    LLCamera main_camera = camera;

    F32 near_clip = 0.f;
    {
        //get visible point cloud
        std::vector<LLVector3> fp;

        main_camera.calcAgentFrustumPlanes(main_camera.mAgentFrustum);

        LLVector3 min,max;
        getVisiblePointCloud(main_camera,min,max,fp);

        if (fp.empty())
        {
            if (!hasRenderDebugMask(RENDER_DEBUG_SHADOW_FRUSTA) && !gCubeSnapshot)
            {
                mShadowCamera[0] = main_camera;
                mShadowExtents[0][0] = min;
                mShadowExtents[0][1] = max;

                mShadowFrustPoints[0].clear();
                mShadowFrustPoints[1].clear();
                mShadowFrustPoints[2].clear();
                mShadowFrustPoints[3].clear();
            }
            popRenderTypeMask();

            if (!skip_avatar_update)
            {
                gAgentAvatarp->updateAttachmentVisibility(gAgentCamera.getCameraMode());
            }

            return;
        }

        //get good split distances for frustum
        for (U32 i = 0; i < fp.size(); ++i)
        {
            glh::vec3f v(fp[i].mV);
            saved_view.mult_matrix_vec(v);
            fp[i].setVec(v.v);
        }

        min = fp[0];
        max = fp[0];

        //get camera space bounding box
        for (U32 i = 1; i < fp.size(); ++i)
        {
            update_min_max(min, max, fp[i]);
        }

        near_clip    = llclamp(-max.mV[2], 0.01f, 4.0f);
        F32 far_clip = llclamp(-min.mV[2]*2.f, 16.0f, 512.0f);

        //far_clip = llmin(far_clip, 128.f);
        far_clip = llmin(far_clip, camera.getFar());

        F32 range = far_clip-near_clip;

        LLVector3 split_exp = RenderShadowSplitExponent;

        F32 da = 1.f-llmax( fabsf(lightDir*up), fabsf(lightDir*camera.getLeftAxis()) );

        da = powf(da, split_exp.mV[2]);

        F32 sxp = split_exp.mV[1] + (split_exp.mV[0]-split_exp.mV[1])*da;

        for (U32 i = 0; i < 4; ++i)
        {
            F32 x = (F32)(i+1)/4.f;
            x = powf(x, sxp);
            mSunClipPlanes.mV[i] = near_clip+range*x;
        }

        mSunClipPlanes.mV[0] *= 1.25f; //bump back first split for transition padding
    }

    if (gCubeSnapshot)
    { // stretch clip planes for reflection probe renders to reduce number of shadow passes
        mSunClipPlanes.mV[1] = mSunClipPlanes.mV[2];
        mSunClipPlanes.mV[2] = mSunClipPlanes.mV[3];
        mSunClipPlanes.mV[3] *= 1.5f;
    }


    // convenience array of 4 near clip plane distances
    F32 dist[] = { near_clip, mSunClipPlanes.mV[0], mSunClipPlanes.mV[1], mSunClipPlanes.mV[2], mSunClipPlanes.mV[3] };

    if (mSunDiffuse == LLColor4::black)
    { //sun diffuse is totally black shadows don't matter
        skipRenderingShadows();
    }
    else
    {
        for (S32 j = 0; j < (gCubeSnapshot ? 2 : 4); j++)
        {
            if (!hasRenderDebugMask(RENDER_DEBUG_SHADOW_FRUSTA) && !gCubeSnapshot)
            {
                mShadowFrustPoints[j].clear();
            }

            LLViewerCamera::sCurCameraID = (LLViewerCamera::eCameraID)(LLViewerCamera::CAMERA_SUN_SHADOW0+j);

            //restore render matrices
            set_current_modelview(saved_view);
            set_current_projection(saved_proj);

            LLVector3 eye = camera.getOrigin();
            llassert(eye.isFinite());

            //camera used for shadow cull/render
            LLCamera shadow_cam;

            //create world space camera frustum for this split
            shadow_cam = camera;
            shadow_cam.setFar(16.f);

            LLViewerCamera::updateFrustumPlanes(shadow_cam, FALSE, FALSE, TRUE);

            LLVector3* frust = shadow_cam.mAgentFrustum;

            LLVector3 pn = shadow_cam.getAtAxis();

            LLVector3 min, max;

            //construct 8 corners of split frustum section
            for (U32 i = 0; i < 4; i++)
            {
                LLVector3 delta = frust[i+4]-eye;
                delta += (frust[i+4]-frust[(i+2)%4+4])*0.05f;
                delta.normVec();
                F32 dp = delta*pn;
                frust[i] = eye + (delta*dist[j]*0.75f)/dp;
                frust[i+4] = eye + (delta*dist[j+1]*1.25f)/dp;
            }

            shadow_cam.calcAgentFrustumPlanes(frust);
            shadow_cam.mFrustumCornerDist = 0.f;

            if (!gPipeline.hasRenderDebugMask(LLPipeline::RENDER_DEBUG_SHADOW_FRUSTA) && !gCubeSnapshot)
            {
                mShadowCamera[j] = shadow_cam;
            }

            std::vector<LLVector3> fp;

            if (!gPipeline.getVisiblePointCloud(shadow_cam, min, max, fp, lightDir)
                || j > RenderShadowSplits)
            {
                //no possible shadow receivers
                if (!gPipeline.hasRenderDebugMask(LLPipeline::RENDER_DEBUG_SHADOW_FRUSTA) && !gCubeSnapshot)
                {
                    mShadowExtents[j][0] = LLVector3();
                    mShadowExtents[j][1] = LLVector3();
                    mShadowCamera[j+4] = shadow_cam;
                }

                mRT->shadow[j].bindTarget();
                {
                    LLGLDepthTest depth(GL_TRUE);
                    mRT->shadow[j].clear();
                }
                mRT->shadow[j].flush();

                mShadowError.mV[j] = 0.f;
                mShadowFOV.mV[j] = 0.f;

                continue;
            }

            if (!gPipeline.hasRenderDebugMask(LLPipeline::RENDER_DEBUG_SHADOW_FRUSTA) && !gCubeSnapshot)
            {
                mShadowExtents[j][0] = min;
                mShadowExtents[j][1] = max;
                mShadowFrustPoints[j] = fp;
            }


            //find a good origin for shadow projection
            LLVector3 origin;

            //get a temporary view projection
            view[j] = look(camera.getOrigin(), lightDir, -up);

            std::vector<LLVector3> wpf;

            for (U32 i = 0; i < fp.size(); i++)
            {
                glh::vec3f p = glh::vec3f(fp[i].mV);
                view[j].mult_matrix_vec(p);
                wpf.push_back(LLVector3(p.v));
            }

            min = wpf[0];
            max = wpf[0];

            for (U32 i = 0; i < fp.size(); ++i)
            { //get AABB in camera space
                update_min_max(min, max, wpf[i]);
            }

            // Construct a perspective transform with perspective along y-axis that contains
            // points in wpf
            //Known:
            // - far clip plane
            // - near clip plane
            // - points in frustum
            //Find:
            // - origin

            //get some "interesting" points of reference
            LLVector3 center = (min+max)*0.5f;
            LLVector3 size = (max-min)*0.5f;
            LLVector3 near_center = center;
            near_center.mV[1] += size.mV[1]*2.f;


            //put all points in wpf in quadrant 0, reletive to center of min/max
            //get the best fit line using least squares
            F32 bfm = 0.f;
            F32 bfb = 0.f;

            for (U32 i = 0; i < wpf.size(); ++i)
            {
                wpf[i] -= center;
                wpf[i].mV[0] = fabsf(wpf[i].mV[0]);
                wpf[i].mV[2] = fabsf(wpf[i].mV[2]);
            }

            if (!wpf.empty())
            {
                F32 sx = 0.f;
                F32 sx2 = 0.f;
                F32 sy = 0.f;
                F32 sxy = 0.f;

                for (U32 i = 0; i < wpf.size(); ++i)
                {
                    sx += wpf[i].mV[0];
                    sx2 += wpf[i].mV[0]*wpf[i].mV[0];
                    sy += wpf[i].mV[1];
                    sxy += wpf[i].mV[0]*wpf[i].mV[1];
                }

                bfm = (sy*sx-wpf.size()*sxy)/(sx*sx-wpf.size()*sx2);
                bfb = (sx*sxy-sy*sx2)/(sx*sx-bfm*sx2);
            }

            {
                // best fit line is y=bfm*x+bfb

                //find point that is furthest to the right of line
                F32 off_x = -1.f;
                LLVector3 lp;

                for (U32 i = 0; i < wpf.size(); ++i)
                {
                    //y = bfm*x+bfb
                    //x = (y-bfb)/bfm
                    F32 lx = (wpf[i].mV[1]-bfb)/bfm;

                    lx = wpf[i].mV[0]-lx;

                    if (off_x < lx)
                    {
                        off_x = lx;
                        lp = wpf[i];
                    }
                }

                //get line with slope bfm through lp
                // bfb = y-bfm*x
                bfb = lp.mV[1]-bfm*lp.mV[0];

                //calculate error
                mShadowError.mV[j] = 0.f;

                for (U32 i = 0; i < wpf.size(); ++i)
                {
                    F32 lx = (wpf[i].mV[1]-bfb)/bfm;
                    mShadowError.mV[j] += fabsf(wpf[i].mV[0]-lx);
                }

                mShadowError.mV[j] /= wpf.size();
                mShadowError.mV[j] /= size.mV[0];

                if (mShadowError.mV[j] > RenderShadowErrorCutoff)
                { //just use ortho projection
                    mShadowFOV.mV[j] = -1.f;
                    origin.clearVec();
                    proj[j] = gl_ortho(min.mV[0], max.mV[0],
                                        min.mV[1], max.mV[1],
                                        -max.mV[2], -min.mV[2]);
                }
                else
                {
                    //origin is where line x = 0;
                    origin.setVec(0,bfb,0);

                    F32 fovz = 1.f;
                    F32 fovx = 1.f;

                    LLVector3 zp;
                    LLVector3 xp;

                    for (U32 i = 0; i < wpf.size(); ++i)
                    {
                        LLVector3 atz = wpf[i]-origin;
                        atz.mV[0] = 0.f;
                        atz.normVec();
                        if (fovz > -atz.mV[1])
                        {
                            zp = wpf[i];
                            fovz = -atz.mV[1];
                        }

                        LLVector3 atx = wpf[i]-origin;
                        atx.mV[2] = 0.f;
                        atx.normVec();
                        if (fovx > -atx.mV[1])
                        {
                            fovx = -atx.mV[1];
                            xp = wpf[i];
                        }
                    }

                    fovx = acos(fovx);
                    fovz = acos(fovz);

                    F32 cutoff = llmin((F32) RenderShadowFOVCutoff, 1.4f);

                    mShadowFOV.mV[j] = fovx;

                    if (fovx < cutoff && fovz > cutoff)
                    {
                        //x is a good fit, but z is too big, move away from zp enough so that fovz matches cutoff
                        F32 d = zp.mV[2]/tan(cutoff);
                        F32 ny = zp.mV[1] + fabsf(d);

                        origin.mV[1] = ny;

                        fovz = 1.f;
                        fovx = 1.f;

                        for (U32 i = 0; i < wpf.size(); ++i)
                        {
                            LLVector3 atz = wpf[i]-origin;
                            atz.mV[0] = 0.f;
                            atz.normVec();
                            fovz = llmin(fovz, -atz.mV[1]);

                            LLVector3 atx = wpf[i]-origin;
                            atx.mV[2] = 0.f;
                            atx.normVec();
                            fovx = llmin(fovx, -atx.mV[1]);
                        }

                        fovx = acos(fovx);
                        fovz = acos(fovz);

                        mShadowFOV.mV[j] = cutoff;
                    }


                    origin += center;

                    F32 ynear = -(max.mV[1]-origin.mV[1]);
                    F32 yfar = -(min.mV[1]-origin.mV[1]);

                    if (ynear < 0.1f) //keep a sensible near clip plane
                    {
                        F32 diff = 0.1f-ynear;
                        origin.mV[1] += diff;
                        ynear += diff;
                        yfar += diff;
                    }

                    if (fovx > cutoff)
                    { //just use ortho projection
                        origin.clearVec();
                        mShadowError.mV[j] = -1.f;
                        proj[j] = gl_ortho(min.mV[0], max.mV[0],
                                min.mV[1], max.mV[1],
                                -max.mV[2], -min.mV[2]);
                    }
                    else
                    {
                        //get perspective projection
                        view[j] = view[j].inverse();
                        //llassert(origin.isFinite());

                        glh::vec3f origin_agent(origin.mV);

                        //translate view to origin
                        view[j].mult_matrix_vec(origin_agent);

                        eye = LLVector3(origin_agent.v);
                        //llassert(eye.isFinite());
                        if (!hasRenderDebugMask(LLPipeline::RENDER_DEBUG_SHADOW_FRUSTA) && !gCubeSnapshot)
                        {
                            mShadowFrustOrigin[j] = eye;
                        }

                        view[j] = look(LLVector3(origin_agent.v), lightDir, -up);

                        F32 fx = 1.f/tanf(fovx);
                        F32 fz = 1.f/tanf(fovz);

                        proj[j] = glh::matrix4f(-fx, 0, 0, 0,
                                                0, (yfar+ynear)/(ynear-yfar), 0, (2.f*yfar*ynear)/(ynear-yfar),
                                                0, 0, -fz, 0,
                                                0, -1.f, 0, 0);
                    }
                }
            }

            //shadow_cam.setFar(128.f);
            shadow_cam.setOriginAndLookAt(eye, up, center);

            shadow_cam.setOrigin(0,0,0);

            set_current_modelview(view[j]);
            set_current_projection(proj[j]);

            LLViewerCamera::updateFrustumPlanes(shadow_cam, FALSE, FALSE, TRUE);

            //shadow_cam.ignoreAgentFrustumPlane(LLCamera::AGENT_PLANE_NEAR);
            shadow_cam.getAgentPlane(LLCamera::AGENT_PLANE_NEAR).set(shadow_near_clip);

            //translate and scale to from [-1, 1] to [0, 1]
            glh::matrix4f trans(0.5f, 0.f, 0.f, 0.5f,
                            0.f, 0.5f, 0.f, 0.5f,
                            0.f, 0.f, 0.5f, 0.5f,
                            0.f, 0.f, 0.f, 1.f);

            set_current_modelview(view[j]);
            set_current_projection(proj[j]);

            for (U32 i = 0; i < 16; i++)
            {
                gGLLastModelView[i] = mShadowModelview[j].m[i];
                gGLLastProjection[i] = mShadowProjection[j].m[i];
            }

            mShadowModelview[j] = view[j];
            mShadowProjection[j] = proj[j];
            mSunShadowMatrix[j] = trans*proj[j]*view[j]*inv_view;

            stop_glerror();

            mRT->shadow[j].bindTarget();
            mRT->shadow[j].getViewport(gGLViewport);
            mRT->shadow[j].clear();

            {
                static LLCullResult result[4];
                renderShadow(view[j], proj[j], shadow_cam, result[j], true);
            }

            mRT->shadow[j].flush();

            if (!gPipeline.hasRenderDebugMask(LLPipeline::RENDER_DEBUG_SHADOW_FRUSTA) && !gCubeSnapshot)
            {
                mShadowCamera[j+4] = shadow_cam;
            }
        }
    }

    //hack to disable projector shadows
    bool gen_shadow = RenderShadowDetail > 1;

    if (gen_shadow)
    {
        if (!gCubeSnapshot) //skip updating spot shadow maps during cubemap updates
        {
            LLTrace::CountStatHandle<>* velocity_stat = LLViewerCamera::getVelocityStat();
            F32 fade_amt = gFrameIntervalSeconds.value()
                * llmax(LLTrace::get_frame_recording().getLastRecording().getSum(*velocity_stat) / LLTrace::get_frame_recording().getLastRecording().getDuration().value(), 1.0);

            // should never happen
            llassert(mTargetShadowSpotLight[0] != mTargetShadowSpotLight[1] || mTargetShadowSpotLight[0].isNull());

            //update shadow targets
            for (U32 i = 0; i < 2; i++)
            { //for each current shadow
                LLViewerCamera::sCurCameraID = (LLViewerCamera::eCameraID)(LLViewerCamera::CAMERA_SPOT_SHADOW0 + i);

                if (mShadowSpotLight[i].notNull() &&
                    (mShadowSpotLight[i] == mTargetShadowSpotLight[0] ||
                        mShadowSpotLight[i] == mTargetShadowSpotLight[1]))
                { //keep this spotlight
                    mSpotLightFade[i] = llmin(mSpotLightFade[i] + fade_amt, 1.f);
                }
                else
                { //fade out this light
                    mSpotLightFade[i] = llmax(mSpotLightFade[i] - fade_amt, 0.f);

                    if (mSpotLightFade[i] == 0.f || mShadowSpotLight[i].isNull())
                    { //faded out, grab one of the pending spots (whichever one isn't already taken)
                        if (mTargetShadowSpotLight[0] != mShadowSpotLight[(i + 1) % 2])
                        {
                            mShadowSpotLight[i] = mTargetShadowSpotLight[0];
                        }
                        else
                        {
                            mShadowSpotLight[i] = mTargetShadowSpotLight[1];
                        }
                    }
                }
            }
        }

        // this should never happen
        llassert(mShadowSpotLight[0] != mShadowSpotLight[1] || mShadowSpotLight[0].isNull());

        for (S32 i = 0; i < 2; i++)
        {
            set_current_modelview(saved_view);
            set_current_projection(saved_proj);

            if (mShadowSpotLight[i].isNull())
            {
                continue;
            }

            LLVOVolume* volume = mShadowSpotLight[i]->getVOVolume();

            if (!volume)
            {
                mShadowSpotLight[i] = NULL;
                continue;
            }

            LLDrawable* drawable = mShadowSpotLight[i];

            LLVector3 params = volume->getSpotLightParams();
            F32 fov = params.mV[0];

            //get agent->light space matrix (modelview)
            LLVector3 center = drawable->getPositionAgent();
            LLQuaternion quat = volume->getRenderRotation();

            //get near clip plane
            LLVector3 scale = volume->getScale();
            LLVector3 at_axis(0, 0, -scale.mV[2] * 0.5f);
            at_axis *= quat;

            LLVector3 np = center + at_axis;
            at_axis.normVec();

            //get origin that has given fov for plane np, at_axis, and given scale
            F32 dist = (scale.mV[1] * 0.5f) / tanf(fov * 0.5f);

            LLVector3 origin = np - at_axis * dist;

            LLMatrix4 mat(quat, LLVector4(origin, 1.f));

            view[i + 4] = glh::matrix4f((F32*)mat.mMatrix);

            view[i + 4] = view[i + 4].inverse();

            //get perspective matrix
            F32 near_clip = dist + 0.01f;
            F32 width = scale.mV[VX];
            F32 height = scale.mV[VY];
            F32 far_clip = dist + volume->getLightRadius() * 1.5f;

            F32 fovy = fov * RAD_TO_DEG;
            F32 aspect = width / height;

            proj[i + 4] = gl_perspective(fovy, aspect, near_clip, far_clip);

            //translate and scale to from [-1, 1] to [0, 1]
            glh::matrix4f trans(0.5f, 0.f, 0.f, 0.5f,
                0.f, 0.5f, 0.f, 0.5f,
                0.f, 0.f, 0.5f, 0.5f,
                0.f, 0.f, 0.f, 1.f);

            set_current_modelview(view[i + 4]);
            set_current_projection(proj[i + 4]);

            mSunShadowMatrix[i + 4] = trans * proj[i + 4] * view[i + 4] * inv_view;

            for (U32 j = 0; j < 16; j++)
            {
                gGLLastModelView[j] = mShadowModelview[i + 4].m[j];
                gGLLastProjection[j] = mShadowProjection[i + 4].m[j];
            }

            mShadowModelview[i + 4] = view[i + 4];
            mShadowProjection[i + 4] = proj[i + 4];

            if (!gCubeSnapshot) //skip updating spot shadow maps during cubemap updates
            {
                LLCamera shadow_cam = camera;
                shadow_cam.setFar(far_clip);
                shadow_cam.setOrigin(origin);

                LLViewerCamera::updateFrustumPlanes(shadow_cam, FALSE, FALSE, TRUE);

                //

                mSpotShadow[i].bindTarget();
                mSpotShadow[i].getViewport(gGLViewport);
                mSpotShadow[i].clear();

                static LLCullResult result[2];

                LLViewerCamera::sCurCameraID = (LLViewerCamera::eCameraID)(LLViewerCamera::CAMERA_SPOT_SHADOW0 + i);

                RenderSpotLight = drawable;

                renderShadow(view[i + 4], proj[i + 4], shadow_cam, result[i], false);

                RenderSpotLight = nullptr;

                mSpotShadow[i].flush();
            }
        }
    }
    else
    { //no spotlight shadows
        mShadowSpotLight[0] = mShadowSpotLight[1] = NULL;
    }


    if (!CameraOffset)
    {
        set_current_modelview(saved_view);
        set_current_projection(saved_proj);
    }
    else
    {
        set_current_modelview(view[1]);
        set_current_projection(proj[1]);
        gGL.loadMatrix(view[1].m);
        gGL.matrixMode(LLRender::MM_PROJECTION);
        gGL.loadMatrix(proj[1].m);
        gGL.matrixMode(LLRender::MM_MODELVIEW);
    }
    gGL.setColorMask(true, true);

    for (U32 i = 0; i < 16; i++)
    {
        gGLLastModelView[i] = last_modelview[i];
        gGLLastProjection[i] = last_projection[i];
    }

    popRenderTypeMask();

    if (!skip_avatar_update)
    {
        gAgentAvatarp->updateAttachmentVisibility(gAgentCamera.getCameraMode());
    }
}

void LLPipeline::renderGroups(LLRenderPass* pass, U32 type, bool texture)
{
    for (LLCullResult::sg_iterator i = sCull->beginVisibleGroups(); i != sCull->endVisibleGroups(); ++i)
    {
        LLSpatialGroup* group = *i;
        if (!group->isDead() &&
            (!sUseOcclusion || !group->isOcclusionState(LLSpatialGroup::OCCLUDED)) &&
            gPipeline.hasRenderType(group->getSpatialPartition()->mDrawableType) &&
            group->mDrawMap.find(type) != group->mDrawMap.end())
        {
            pass->renderGroup(group,type,texture);
        }
    }
}

void LLPipeline::renderRiggedGroups(LLRenderPass* pass, U32 type, bool texture)
{
    for (LLCullResult::sg_iterator i = sCull->beginVisibleGroups(); i != sCull->endVisibleGroups(); ++i)
    {
        LLSpatialGroup* group = *i;
        if (!group->isDead() &&
            (!sUseOcclusion || !group->isOcclusionState(LLSpatialGroup::OCCLUDED)) &&
            gPipeline.hasRenderType(group->getSpatialPartition()->mDrawableType) &&
            group->mDrawMap.find(type) != group->mDrawMap.end())
        {
            pass->renderRiggedGroup(group, type, texture);
        }
    }
}

void LLPipeline::profileAvatar(LLVOAvatar* avatar, bool profile_attachments)
{
    if (gGLManager.mGLVersion < 3.25f)
    { // profiling requires GL 3.3 or later
        return;
    }

    LL_PROFILE_ZONE_SCOPED_CATEGORY_PIPELINE;

    // don't continue to profile an avatar that is known to be too slow
    llassert(!avatar->isTooSlow());

    LLGLSLShader* cur_shader = LLGLSLShader::sCurBoundShaderPtr;

    mRT->deferredScreen.bindTarget();
    mRT->deferredScreen.clear();

    if (!profile_attachments)
    {
        // profile entire avatar all at once and readback asynchronously
        avatar->placeProfileQuery();

        LLTimer cpu_timer;

        generateImpostor(avatar, false, true);

        avatar->mCPURenderTime = (F32)cpu_timer.getElapsedTimeF32() * 1000.f;

        avatar->readProfileQuery(5); // allow up to 5 frames of latency
    }
    else
    {
        // profile attachments one at a time
        LLVOAvatar::attachment_map_t::iterator iter;
        LLVOAvatar::attachment_map_t::iterator begin = avatar->mAttachmentPoints.begin();
        LLVOAvatar::attachment_map_t::iterator end = avatar->mAttachmentPoints.end();

        for (iter = begin;
            iter != end;
            ++iter)
        {
            LLViewerJointAttachment* attachment = iter->second;
            for (LLViewerJointAttachment::attachedobjs_vec_t::iterator attachment_iter = attachment->mAttachedObjects.begin();
                attachment_iter != attachment->mAttachedObjects.end();
                ++attachment_iter)
            {
                LLViewerObject* attached_object = attachment_iter->get();
                if (attached_object)
                {
                    // use gDebugProgram to do the GPU queries
                    gDebugProgram.clearStats();
                    gDebugProgram.placeProfileQuery(true);

                    generateImpostor(avatar, false, true, attached_object);
                    gDebugProgram.readProfileQuery(true, true);

                    attached_object->mGPURenderTime = gDebugProgram.mTimeElapsed / 1000000.f;
                }
            }
        }
    }

    mRT->deferredScreen.flush();

    if (cur_shader)
    {
        cur_shader->bind();
    }
}

void LLPipeline::generateImpostor(LLVOAvatar* avatar, bool preview_avatar, bool for_profile, LLViewerObject* specific_attachment)
{
    LL_PROFILE_ZONE_SCOPED_CATEGORY_PIPELINE;
    LL_PROFILE_GPU_ZONE("generateImpostor");
    LLGLState::checkStates();

    static LLCullResult result;
    result.clear();
    grabReferences(result);

    if (!avatar || !avatar->mDrawable)
    {
        LL_WARNS_ONCE("AvatarRenderPipeline") << "Avatar is " << (avatar ? "not drawable" : "null") << LL_ENDL;
        return;
    }
    LL_DEBUGS_ONCE("AvatarRenderPipeline") << "Avatar " << avatar->getID() << " is drawable" << LL_ENDL;

    assertInitialized();

    // previews can't be muted or impostered
    bool visually_muted = !for_profile && !preview_avatar && avatar->isVisuallyMuted();
    LL_DEBUGS_ONCE("AvatarRenderPipeline") << "Avatar " << avatar->getID()
                              << " is " << ( visually_muted ? "" : "not ") << "visually muted"
                              << LL_ENDL;
    bool too_complex = !for_profile && !preview_avatar && avatar->isTooComplex();
    LL_DEBUGS_ONCE("AvatarRenderPipeline") << "Avatar " << avatar->getID()
                              << " is " << ( too_complex ? "" : "not ") << "too complex"
                              << LL_ENDL;

    pushRenderTypeMask();

    if (visually_muted || too_complex)
    {
        // only show jelly doll geometry
        andRenderTypeMask(LLPipeline::RENDER_TYPE_AVATAR,
                            LLPipeline::RENDER_TYPE_CONTROL_AV,
                            END_RENDER_TYPES);
    }
    else
    {
        //hide world geometry
        clearRenderTypeMask(
            RENDER_TYPE_SKY,
            RENDER_TYPE_WL_SKY,
            RENDER_TYPE_TERRAIN,
            RENDER_TYPE_GRASS,
            RENDER_TYPE_CONTROL_AV, // Animesh
            RENDER_TYPE_TREE,
            RENDER_TYPE_VOIDWATER,
            RENDER_TYPE_WATER,
            RENDER_TYPE_ALPHA_PRE_WATER,
            RENDER_TYPE_PASS_GRASS,
            RENDER_TYPE_HUD,
            RENDER_TYPE_PARTICLES,
            RENDER_TYPE_CLOUDS,
            RENDER_TYPE_HUD_PARTICLES,
            END_RENDER_TYPES
         );
    }

    if (specific_attachment && specific_attachment->isHUDAttachment())
    { //enable HUD rendering
        setRenderTypeMask(RENDER_TYPE_HUD, END_RENDER_TYPES);
    }

    S32 occlusion = sUseOcclusion;
    sUseOcclusion = 0;

    sReflectionRender = ! sRenderDeferred;

    sShadowRender = true;
    sImpostorRender = true;

    LLViewerCamera* viewer_camera = LLViewerCamera::getInstance();

    {
        markVisible(avatar->mDrawable, *viewer_camera);

        if (preview_avatar)
        {
            // Only show rigged attachments for preview
            // For the sake of performance and so that static
            // objects won't obstruct previewing changes
            LLVOAvatar::attachment_map_t::iterator iter;
            for (iter = avatar->mAttachmentPoints.begin();
                iter != avatar->mAttachmentPoints.end();
                ++iter)
            {
                LLViewerJointAttachment *attachment = iter->second;
                for (LLViewerJointAttachment::attachedobjs_vec_t::iterator attachment_iter = attachment->mAttachedObjects.begin();
                    attachment_iter != attachment->mAttachedObjects.end();
                    ++attachment_iter)
                {
                    LLViewerObject* attached_object = attachment_iter->get();
                    if (attached_object)
                    {
                        if (attached_object->isRiggedMesh())
                        {
                            markVisible(attached_object->mDrawable->getSpatialBridge(), *viewer_camera);
                        }
                        else
                        {
                            // sometimes object is a linkset and rigged mesh is a child
                            LLViewerObject::const_child_list_t& child_list = attached_object->getChildren();
                            for (LLViewerObject::child_list_t::const_iterator iter = child_list.begin();
                                iter != child_list.end(); iter++)
                            {
                                LLViewerObject* child = *iter;
                                if (child->isRiggedMesh())
                                {
                                    markVisible(attached_object->mDrawable->getSpatialBridge(), *viewer_camera);
                                    break;
                                }
                            }
                        }
                    }
                }
            }
        }
        else
        {
            if (specific_attachment)
            {
                markVisible(specific_attachment->mDrawable->getSpatialBridge(), *viewer_camera);
            }
            else
            {
                LLVOAvatar::attachment_map_t::iterator iter;
                LLVOAvatar::attachment_map_t::iterator begin = avatar->mAttachmentPoints.begin();
                LLVOAvatar::attachment_map_t::iterator end = avatar->mAttachmentPoints.end();

                for (iter = begin;
                    iter != end;
                    ++iter)
                {
                    LLViewerJointAttachment* attachment = iter->second;
                    for (LLViewerJointAttachment::attachedobjs_vec_t::iterator attachment_iter = attachment->mAttachedObjects.begin();
                        attachment_iter != attachment->mAttachedObjects.end();
                        ++attachment_iter)
                    {
                        LLViewerObject* attached_object = attachment_iter->get();
                        if (attached_object)
                        {
                            markVisible(attached_object->mDrawable->getSpatialBridge(), *viewer_camera);
                        }
                    }
                }
            }
        }
    }

    stateSort(*LLViewerCamera::getInstance(), result);

    LLCamera camera = *viewer_camera;
    LLVector2 tdim;
    U32 resY = 0;
    U32 resX = 0;

    if (!preview_avatar)
    {
        const LLVector4a* ext = avatar->mDrawable->getSpatialExtents();
        LLVector3 pos(avatar->getRenderPosition()+avatar->getImpostorOffset());

        camera.lookAt(viewer_camera->getOrigin(), pos, viewer_camera->getUpAxis());

        LLVector4a half_height;
        half_height.setSub(ext[1], ext[0]);
        half_height.mul(0.5f);

        LLVector4a left;
        left.load3(camera.getLeftAxis().mV);
        left.mul(left);
        llassert(left.dot3(left).getF32() > F_APPROXIMATELY_ZERO);
        left.normalize3fast();

        LLVector4a up;
        up.load3(camera.getUpAxis().mV);
        up.mul(up);
        llassert(up.dot3(up).getF32() > F_APPROXIMATELY_ZERO);
        up.normalize3fast();

        tdim.mV[0] = fabsf(half_height.dot3(left).getF32());
        tdim.mV[1] = fabsf(half_height.dot3(up).getF32());

        gGL.matrixMode(LLRender::MM_PROJECTION);
        gGL.pushMatrix();

        F32 distance = (pos-camera.getOrigin()).length();
        F32 fov = atanf(tdim.mV[1]/distance)*2.f*RAD_TO_DEG;
        F32 aspect = tdim.mV[0]/tdim.mV[1];
        glh::matrix4f persp = gl_perspective(fov, aspect, 1.f, 256.f);
        set_current_projection(persp);
        gGL.loadMatrix(persp.m);

        gGL.matrixMode(LLRender::MM_MODELVIEW);
        gGL.pushMatrix();
        glh::matrix4f mat;
        camera.getOpenGLTransform(mat.m);

        mat = glh::matrix4f((GLfloat*) OGL_TO_CFR_ROTATION) * mat;

        gGL.loadMatrix(mat.m);
        set_current_modelview(mat);

        glClearColor(0.0f,0.0f,0.0f,0.0f);
        gGL.setColorMask(true, true);

        // get the number of pixels per angle
        F32 pa = gViewerWindow->getWindowHeightRaw() / (RAD_TO_DEG * viewer_camera->getView());

        //get resolution based on angle width and height of impostor (double desired resolution to prevent aliasing)
        resY = llmin(nhpo2((U32) (fov*pa)), (U32) 512);
        resX = llmin(nhpo2((U32) (atanf(tdim.mV[0]/distance)*2.f*RAD_TO_DEG*pa)), (U32) 512);

        if (!for_profile)
        {
            if (!avatar->mImpostor.isComplete())
            {
                avatar->mImpostor.allocate(resX, resY, GL_RGBA, true);

                if (LLPipeline::sRenderDeferred)
                {
                    addDeferredAttachments(avatar->mImpostor, true);
                }

                gGL.getTexUnit(0)->bind(&avatar->mImpostor);
                gGL.getTexUnit(0)->setTextureFilteringOption(LLTexUnit::TFO_POINT);
                gGL.getTexUnit(0)->unbind(LLTexUnit::TT_TEXTURE);
            }
            else if (resX != avatar->mImpostor.getWidth() || resY != avatar->mImpostor.getHeight())
            {
                avatar->mImpostor.resize(resX, resY);
            }

            avatar->mImpostor.bindTarget();
        }
    }

    F32 old_alpha = LLDrawPoolAvatar::sMinimumAlpha;

    if (visually_muted || too_complex)
    { //disable alpha masking for muted avatars (get whole skin silhouette)
        LLDrawPoolAvatar::sMinimumAlpha = 0.f;
    }

    if (preview_avatar || for_profile)
    {
        // previews and profiles don't care about imposters
        renderGeomDeferred(camera);
        renderGeomPostDeferred(camera);
    }
    else
    {
        avatar->mImpostor.clear();
        renderGeomDeferred(camera);

        renderGeomPostDeferred(camera);

        // Shameless hack time: render it all again,
        // this time writing the depth
        // values we need to generate the alpha mask below
        // while preserving the alpha-sorted color rendering
        // from the previous pass
        //
        sImpostorRenderAlphaDepthPass = true;
        // depth-only here...
        //
        gGL.setColorMask(false,false);
        renderGeomPostDeferred(camera);

        sImpostorRenderAlphaDepthPass = false;

    }

    LLDrawPoolAvatar::sMinimumAlpha = old_alpha;

    if (!for_profile)
    { //create alpha mask based on depth buffer (grey out if muted)
        if (LLPipeline::sRenderDeferred)
        {
            GLuint buff = GL_COLOR_ATTACHMENT0;
            glDrawBuffers(1, &buff);
        }

        LLGLDisable blend(GL_BLEND);

        if (visually_muted || too_complex)
        {
            gGL.setColorMask(true, true);
        }
        else
        {
            gGL.setColorMask(false, true);
        }

        gGL.getTexUnit(0)->unbind(LLTexUnit::TT_TEXTURE);

        LLGLDepthTest depth(GL_TRUE, GL_FALSE, GL_GREATER);

        gGL.flush();

        gGL.pushMatrix();
        gGL.loadIdentity();
        gGL.matrixMode(LLRender::MM_PROJECTION);
        gGL.pushMatrix();
        gGL.loadIdentity();

        static const F32 clip_plane = 0.99999f;

        gDebugProgram.bind();

        if (visually_muted)
        {   // Visually muted avatar
            LLColor4 muted_color(avatar->getMutedAVColor());
            LL_DEBUGS_ONCE("AvatarRenderPipeline") << "Avatar " << avatar->getID() << " MUTED set solid color " << muted_color << LL_ENDL;
            gGL.diffuseColor4fv( muted_color.mV );
        }
        else if (!preview_avatar)
        { //grey muted avatar
            LL_DEBUGS_ONCE("AvatarRenderPipeline") << "Avatar " << avatar->getID() << " MUTED set grey" << LL_ENDL;
            gGL.diffuseColor4fv(LLColor4::pink.mV );
        }

        gGL.begin(LLRender::QUADS);
        gGL.vertex3f(-1, -1, clip_plane);
        gGL.vertex3f(1, -1, clip_plane);
        gGL.vertex3f(1, 1, clip_plane);
        gGL.vertex3f(-1, 1, clip_plane);
        gGL.end();
        gGL.flush();

        gDebugProgram.unbind();

        gGL.popMatrix();
        gGL.matrixMode(LLRender::MM_MODELVIEW);
        gGL.popMatrix();
    }

    if (!preview_avatar && !for_profile)
    {
        avatar->mImpostor.flush();
        avatar->setImpostorDim(tdim);
    }

    sUseOcclusion = occlusion;
    sReflectionRender = false;
    sImpostorRender = false;
    sShadowRender = false;
    popRenderTypeMask();

    gGL.matrixMode(LLRender::MM_PROJECTION);
    gGL.popMatrix();
    gGL.matrixMode(LLRender::MM_MODELVIEW);
    gGL.popMatrix();

    if (!preview_avatar && !for_profile)
    {
        avatar->mNeedsImpostorUpdate = FALSE;
        avatar->cacheImpostorValues();
        avatar->mLastImpostorUpdateFrameTime = gFrameTimeSeconds;
    }

    LLVertexBuffer::unbind();
    LLGLState::checkStates();
}

bool LLPipeline::hasRenderBatches(const U32 type) const
{
    return sCull->getRenderMapSize(type) > 0;
}

LLCullResult::drawinfo_iterator LLPipeline::beginRenderMap(U32 type)
{
    return sCull->beginRenderMap(type);
}

LLCullResult::drawinfo_iterator LLPipeline::endRenderMap(U32 type)
{
    return sCull->endRenderMap(type);
}

LLCullResult::sg_iterator LLPipeline::beginAlphaGroups()
{
    return sCull->beginAlphaGroups();
}

LLCullResult::sg_iterator LLPipeline::endAlphaGroups()
{
    return sCull->endAlphaGroups();
}

LLCullResult::sg_iterator LLPipeline::beginRiggedAlphaGroups()
{
    return sCull->beginRiggedAlphaGroups();
}

LLCullResult::sg_iterator LLPipeline::endRiggedAlphaGroups()
{
    return sCull->endRiggedAlphaGroups();
}

bool LLPipeline::hasRenderType(const U32 type) const
{
    // STORM-365 : LLViewerJointAttachment::setAttachmentVisibility() is setting type to 0 to actually mean "do not render"
    // We then need to test that value here and return false to prevent attachment to render (in mouselook for instance)
    // TODO: reintroduce RENDER_TYPE_NONE in LLRenderTypeMask and initialize its mRenderTypeEnabled[RENDER_TYPE_NONE] to false explicitely
    return (type == 0 ? false : mRenderTypeEnabled[type]);
}

void LLPipeline::setRenderTypeMask(U32 type, ...)
{
    va_list args;

    va_start(args, type);
    while (type < END_RENDER_TYPES)
    {
        mRenderTypeEnabled[type] = true;
        type = va_arg(args, U32);
    }
    va_end(args);

    if (type > END_RENDER_TYPES)
    {
        LL_ERRS() << "Invalid render type." << LL_ENDL;
    }
}

bool LLPipeline::hasAnyRenderType(U32 type, ...) const
{
    va_list args;

    va_start(args, type);
    while (type < END_RENDER_TYPES)
    {
        if (mRenderTypeEnabled[type])
        {
            return true;
        }
        type = va_arg(args, U32);
    }
    va_end(args);

    if (type > END_RENDER_TYPES)
    {
        LL_ERRS() << "Invalid render type." << LL_ENDL;
    }

    return false;
}

void LLPipeline::pushRenderTypeMask()
{
    std::string cur_mask;
    cur_mask.assign((const char*) mRenderTypeEnabled, sizeof(mRenderTypeEnabled));
    mRenderTypeEnableStack.push(cur_mask);
}

void LLPipeline::popRenderTypeMask()
{
    if (mRenderTypeEnableStack.empty())
    {
        LL_ERRS() << "Depleted render type stack." << LL_ENDL;
    }

    memcpy(mRenderTypeEnabled, mRenderTypeEnableStack.top().data(), sizeof(mRenderTypeEnabled));
    mRenderTypeEnableStack.pop();
}

void LLPipeline::andRenderTypeMask(U32 type, ...)
{
    va_list args;

    bool tmp[NUM_RENDER_TYPES];
    for (U32 i = 0; i < NUM_RENDER_TYPES; ++i)
    {
        tmp[i] = false;
    }

    va_start(args, type);
    while (type < END_RENDER_TYPES)
    {
        if (mRenderTypeEnabled[type])
        {
            tmp[type] = true;
        }

        type = va_arg(args, U32);
    }
    va_end(args);

    if (type > END_RENDER_TYPES)
    {
        LL_ERRS() << "Invalid render type." << LL_ENDL;
    }

    for (U32 i = 0; i < LLPipeline::NUM_RENDER_TYPES; ++i)
    {
        mRenderTypeEnabled[i] = tmp[i];
    }

}

void LLPipeline::clearRenderTypeMask(U32 type, ...)
{
    va_list args;

    va_start(args, type);
    while (type < END_RENDER_TYPES)
    {
        mRenderTypeEnabled[type] = false;

        type = va_arg(args, U32);
    }
    va_end(args);

    if (type > END_RENDER_TYPES)
    {
        LL_ERRS() << "Invalid render type." << LL_ENDL;
    }
}

void LLPipeline::setAllRenderTypes()
{
    for (U32 i = 0; i < NUM_RENDER_TYPES; ++i)
    {
        mRenderTypeEnabled[i] = true;
    }
}

void LLPipeline::clearAllRenderTypes()
{
    for (U32 i = 0; i < NUM_RENDER_TYPES; ++i)
    {
        mRenderTypeEnabled[i] = false;
    }
}

void LLPipeline::addDebugBlip(const LLVector3& position, const LLColor4& color)
{
    DebugBlip blip(position, color);
    mDebugBlips.push_back(blip);
}

void LLPipeline::hidePermanentObjects( std::vector<U32>& restoreList )
{
    //This method is used to hide any vo's from the object list that may have
    //the permanent flag set.

    U32 objCnt = gObjectList.getNumObjects();
    for (U32 i = 0; i < objCnt; ++i)
    {
        LLViewerObject* pObject = gObjectList.getObject(i);
        if ( pObject && pObject->flagObjectPermanent() )
        {
            LLDrawable *pDrawable = pObject->mDrawable;

            if ( pDrawable )
            {
                restoreList.push_back( i );
                hideDrawable( pDrawable );
            }
        }
    }

    skipRenderingOfTerrain( true );
}

void LLPipeline::restorePermanentObjects( const std::vector<U32>& restoreList )
{
    //This method is used to restore(unhide) any vo's from the object list that may have
    //been hidden because their permanency flag was set.

    std::vector<U32>::const_iterator itCurrent  = restoreList.begin();
    std::vector<U32>::const_iterator itEnd      = restoreList.end();

    U32 objCnt = gObjectList.getNumObjects();

    while ( itCurrent != itEnd )
    {
        U32 index = *itCurrent;
        LLViewerObject* pObject = NULL;
        if ( index < objCnt )
        {
            pObject = gObjectList.getObject( index );
        }
        if ( pObject )
        {
            LLDrawable *pDrawable = pObject->mDrawable;
            if ( pDrawable )
            {
                pDrawable->clearState( LLDrawable::FORCE_INVISIBLE );
                unhideDrawable( pDrawable );
            }
        }
        ++itCurrent;
    }

    skipRenderingOfTerrain( false );
}

void LLPipeline::skipRenderingOfTerrain( bool flag )
{
    pool_set_t::iterator iter = mPools.begin();
    while ( iter != mPools.end() )
    {
        LLDrawPool* pPool = *iter;
        U32 poolType = pPool->getType();
        if ( hasRenderType( pPool->getType() ) && poolType == LLDrawPool::POOL_TERRAIN )
        {
            pPool->setSkipRenderFlag( flag );
        }
        ++iter;
    }
}

void LLPipeline::hideObject( const LLUUID& id )
{
    LLViewerObject *pVO = gObjectList.findObject( id );

    if ( pVO )
    {
        LLDrawable *pDrawable = pVO->mDrawable;

        if ( pDrawable )
        {
            hideDrawable( pDrawable );
        }
    }
}

void LLPipeline::hideDrawable( LLDrawable *pDrawable )
{
    pDrawable->setState( LLDrawable::FORCE_INVISIBLE );
    markRebuild( pDrawable, LLDrawable::REBUILD_ALL);
    //hide the children
    LLViewerObject::const_child_list_t& child_list = pDrawable->getVObj()->getChildren();
    for ( LLViewerObject::child_list_t::const_iterator iter = child_list.begin();
          iter != child_list.end(); iter++ )
    {
        LLViewerObject* child = *iter;
        LLDrawable* drawable = child->mDrawable;
        if ( drawable )
        {
            drawable->setState( LLDrawable::FORCE_INVISIBLE );
            markRebuild( drawable, LLDrawable::REBUILD_ALL);
        }
    }
}
void LLPipeline::unhideDrawable( LLDrawable *pDrawable )
{
    pDrawable->clearState( LLDrawable::FORCE_INVISIBLE );
    markRebuild( pDrawable, LLDrawable::REBUILD_ALL);
    //restore children
    LLViewerObject::const_child_list_t& child_list = pDrawable->getVObj()->getChildren();
    for ( LLViewerObject::child_list_t::const_iterator iter = child_list.begin();
          iter != child_list.end(); iter++)
    {
        LLViewerObject* child = *iter;
        LLDrawable* drawable = child->mDrawable;
        if ( drawable )
        {
            drawable->clearState( LLDrawable::FORCE_INVISIBLE );
            markRebuild( drawable, LLDrawable::REBUILD_ALL);
        }
    }
}
void LLPipeline::restoreHiddenObject( const LLUUID& id )
{
    LLViewerObject *pVO = gObjectList.findObject( id );

    if ( pVO )
    {
        LLDrawable *pDrawable = pVO->mDrawable;
        if ( pDrawable )
        {
            unhideDrawable( pDrawable );
        }
    }
}

void LLPipeline::skipRenderingShadows()
{
    LLGLDepthTest depth(GL_TRUE);

    for (S32 j = 0; j < 4; j++)
    {
        mRT->shadow[j].bindTarget();
        mRT->shadow[j].clear();
        mRT->shadow[j].flush();
    }
}

void LLPipeline::handleShadowDetailChanged()
{
    if (RenderShadowDetail > gSavedSettings.getS32("RenderShadowDetail"))
    {
        skipRenderingShadows();
    }
    else
    {
        LLViewerShaderMgr::instance()->setShaders();
    }
}

class LLOctreeDirty : public OctreeTraveler
{
public:
    virtual void visit(const OctreeNode* state)
    {
        LLSpatialGroup* group = (LLSpatialGroup*)state->getListener(0);

        if (group->getSpatialPartition()->mRenderByGroup)
        {
            group->setState(LLSpatialGroup::GEOM_DIRTY);
            gPipeline.markRebuild(group);
        }

        for (LLSpatialGroup::bridge_list_t::iterator i = group->mBridgeList.begin(); i != group->mBridgeList.end(); ++i)
        {
            LLSpatialBridge* bridge = *i;
            traverse(bridge->mOctree);
        }
    }
};


void LLPipeline::rebuildDrawInfo()
{
    for (LLWorld::region_list_t::const_iterator iter = LLWorld::getInstance()->getRegionList().begin();
        iter != LLWorld::getInstance()->getRegionList().end(); ++iter)
    {
        LLViewerRegion* region = *iter;

        LLOctreeDirty dirty;

        LLSpatialPartition* part = region->getSpatialPartition(LLViewerRegion::PARTITION_VOLUME);
        dirty.traverse(part->mOctree);

        part = region->getSpatialPartition(LLViewerRegion::PARTITION_BRIDGE);
        dirty.traverse(part->mOctree);
    }
}

void LLPipeline::rebuildTerrain()
{
    for (LLWorld::region_list_t::const_iterator iter = LLWorld::getInstance()->getRegionList().begin();
        iter != LLWorld::getInstance()->getRegionList().end(); ++iter)
    {
        LLViewerRegion* region = *iter;
        region->dirtyAllPatches();
    }
}<|MERGE_RESOLUTION|>--- conflicted
+++ resolved
@@ -560,16 +560,11 @@
     connectRefreshCachedSettingsSafe("RenderScreenSpaceReflectionDepthRejectBias");
     connectRefreshCachedSettingsSafe("RenderScreenSpaceReflectionAdaptiveStepMultiplier");
     connectRefreshCachedSettingsSafe("RenderScreenSpaceReflectionGlossySamples");
-<<<<<<< HEAD
-	connectRefreshCachedSettingsSafe("RenderBufferVisualization");
+    connectRefreshCachedSettingsSafe("RenderBufferVisualization");
     connectRefreshCachedSettingsSafe("RenderMirrors");
     connectRefreshCachedSettingsSafe("RenderHeroProbeUpdateRate");
     connectRefreshCachedSettingsSafe("RenderHeroProbeConservativeUpdateMultiplier");
-	gSavedSettings.getControl("RenderAutoHideSurfaceAreaLimit")->getCommitSignal()->connect(boost::bind(&LLPipeline::refreshCachedSettings));
-=======
-    connectRefreshCachedSettingsSafe("RenderBufferVisualization");
     gSavedSettings.getControl("RenderAutoHideSurfaceAreaLimit")->getCommitSignal()->connect(boost::bind(&LLPipeline::refreshCachedSettings));
->>>>>>> 33ad8db7
 }
 
 LLPipeline::~LLPipeline()
@@ -796,7 +791,7 @@
         U32 res = mReflectionMapManager.mProbeResolution * 4;  //multiply by 4 because probes will be 16x super sampled
         allocateScreenBuffer(res, res, samples);
 
-		if (RenderMirrors)
+        if (RenderMirrors)
         {
             mHeroProbeManager.initReflectionMaps();
             res = mHeroProbeManager.mProbeResolution;  // We also scale the hero probe RT to the probe res since we don't super sample it.
@@ -1075,8 +1070,7 @@
     RenderScreenSpaceReflectionDepthRejectBias = gSavedSettings.getF32("RenderScreenSpaceReflectionDepthRejectBias");
     RenderScreenSpaceReflectionAdaptiveStepMultiplier = gSavedSettings.getF32("RenderScreenSpaceReflectionAdaptiveStepMultiplier");
     RenderScreenSpaceReflectionGlossySamples = gSavedSettings.getS32("RenderScreenSpaceReflectionGlossySamples");
-<<<<<<< HEAD
-	RenderBufferVisualization = gSavedSettings.getS32("RenderBufferVisualization");
+    RenderBufferVisualization = gSavedSettings.getS32("RenderBufferVisualization");
     if (gSavedSettings.getBOOL("RenderMirrors") != (BOOL)RenderMirrors)
     {
         RenderMirrors = gSavedSettings.getBOOL("RenderMirrors");
@@ -1086,9 +1080,6 @@
     RenderHeroProbeUpdateRate = gSavedSettings.getS32("RenderHeroProbeUpdateRate");
     RenderHeroProbeConservativeUpdateMultiplier = gSavedSettings.getS32("RenderHeroProbeConservativeUpdateMultiplier");
 
-=======
-    RenderBufferVisualization = gSavedSettings.getS32("RenderBufferVisualization");
->>>>>>> 33ad8db7
     sReflectionProbesEnabled = LLFeatureManager::getInstance()->isFeatureAvailable("RenderReflectionsEnabled") && gSavedSettings.getBOOL("RenderReflectionsEnabled");
     RenderSpotLight = nullptr;
 
@@ -1117,14 +1108,8 @@
 
     releaseLUTBuffers();
 
-<<<<<<< HEAD
-	mWaterDis.release();
-	
-=======
     mWaterDis.release();
-    mBake.release();
-
->>>>>>> 33ad8db7
+
     mSceneMap.release();
 
     mPostMap.release();
@@ -1170,11 +1155,11 @@
     mRT->deferredScreen.release();
     mRT->deferredLight.release();
 
-	mHeroProbeRT.uiScreen.release();
-	mHeroProbeRT.screen.release();
-	mHeroProbeRT.fxaaBuffer.release();
-	mHeroProbeRT.deferredScreen.release();
-	mHeroProbeRT.deferredLight.release();
+    mHeroProbeRT.uiScreen.release();
+    mHeroProbeRT.screen.release();
+    mHeroProbeRT.fxaaBuffer.release();
+    mHeroProbeRT.deferredScreen.release();
+    mHeroProbeRT.deferredLight.release();
 }
 
 void LLPipeline::releaseSunShadowTarget(U32 index)
@@ -1208,14 +1193,7 @@
     stop_glerror();
     assertInitialized();
 
-<<<<<<< HEAD
-	stop_glerror();
-=======
-    // Use FBO for bake tex
-    mBake.allocate(512, 512, GL_RGBA, true); // SL-12781 Build > Upload > Model; 3D Preview
-
     stop_glerror();
->>>>>>> 33ad8db7
 
     GLuint resX = gViewerWindow->getWorldViewWidthRaw();
     GLuint resY = gViewerWindow->getWorldViewHeightRaw();
@@ -2291,12 +2269,8 @@
 // static
 bool LLPipeline::isWaterClip()
 {
-<<<<<<< HEAD
     // We always pretend that we're not clipping water when rendering mirrors.
-	return (gPipeline.mHeroProbeManager.isMirrorPass()) ? false : (!sRenderTransparentWater || gCubeSnapshot) && !sRenderingHUDs;
-=======
-    return (!sRenderTransparentWater || gCubeSnapshot) && !sRenderingHUDs;
->>>>>>> 33ad8db7
+    return (gPipeline.mHeroProbeManager.isMirrorPass()) ? false : (!sRenderTransparentWater || gCubeSnapshot) && !sRenderingHUDs;
 }
 
 void LLPipeline::updateCull(LLCamera& camera, LLCullResult& result)
@@ -2466,7 +2440,7 @@
 
         gGL.setColorMask(true, true);
     }
-    
+
     if (sReflectionProbesEnabled && sUseOcclusion > 1 && !LLPipeline::sShadowRender && !gCubeSnapshot)
     {
         gGL.setColorMask(false, false);
@@ -4219,92 +4193,6 @@
 
     bool hud_only = hasRenderType(LLPipeline::RENDER_TYPE_HUD);
 
-<<<<<<< HEAD
-		gGL.getTexUnit(0)->bind(LLViewerFetchedTexture::sWhiteImagep, true);
-
-		glPointSize(8.f);
-		LLGLDepthTest depth(GL_TRUE, GL_TRUE, GL_ALWAYS);
-
-		gGL.begin(LLRender::POINTS);
-		for (std::list<DebugBlip>::iterator iter = mDebugBlips.begin(); iter != mDebugBlips.end(); )
-		{
-			DebugBlip& blip = *iter;
-
-			blip.mAge += gFrameIntervalSeconds.value();
-			if (blip.mAge > 2.f)
-			{
-				mDebugBlips.erase(iter++);
-			}
-			else
-			{
-				iter++;
-			}
-
-			blip.mPosition.mV[2] += gFrameIntervalSeconds.value()*2.f;
-
-			gGL.color4fv(blip.mColor.mV);
-			gGL.vertex3fv(blip.mPosition.mV);
-		}
-		gGL.end();
-		gGL.flush();
-		glPointSize(1.f);
-	}
-
-	// Debug stuff.
-	for (LLWorld::region_list_t::const_iterator iter = LLWorld::getInstance()->getRegionList().begin(); 
-			iter != LLWorld::getInstance()->getRegionList().end(); ++iter)
-	{
-		LLViewerRegion* region = *iter;
-		for (U32 i = 0; i < LLViewerRegion::NUM_PARTITIONS; i++)
-		{
-			LLSpatialPartition* part = region->getSpatialPartition(i);
-			if (part)
-			{
-				if ( (hud_only && (part->mDrawableType == RENDER_TYPE_HUD || part->mDrawableType == RENDER_TYPE_HUD_PARTICLES)) ||
-					 (!hud_only && hasRenderType(part->mDrawableType)) )
-				{
-					part->renderDebug();
-				}
-			}
-		}
-	}
-
-	for (LLCullResult::bridge_iterator i = sCull->beginVisibleBridge(); i != sCull->endVisibleBridge(); ++i)
-	{
-		LLSpatialBridge* bridge = *i;
-		if (!bridge->isDead() && hasRenderType(bridge->mDrawableType))
-		{
-			gGL.pushMatrix();
-			gGL.multMatrix((F32*)bridge->mDrawable->getRenderMatrix().mMatrix);
-			bridge->renderDebug();
-			gGL.popMatrix();
-		}
-	}
-
-    LL::GLTFSceneManager::instance().renderDebug();
-
-	if (gPipeline.hasRenderDebugMask(LLPipeline::RENDER_DEBUG_OCCLUSION))
-	{ //render visible selected group occlusion geometry
-		gDebugProgram.bind();
-		LLGLDepthTest depth(GL_TRUE, GL_FALSE);
-		gGL.diffuseColor3f(1,0,1);
-		for (std::set<LLSpatialGroup*>::iterator iter = visible_selected_groups.begin(); iter != visible_selected_groups.end(); ++iter)
-		{
-			LLSpatialGroup* group = *iter;
-
-			LLVector4a fudge;
-			fudge.splat(0.25f); //SG_OCCLUSION_FUDGE
-
-			LLVector4a size;
-			const LLVector4a* bounds = group->getBounds();
-			size.setAdd(fudge, bounds[1]);
-			
-			drawBox(bounds[0], size);
-		}
-	}
-
-	visible_selected_groups.clear();
-=======
     if (!hud_only )
     {
         //Render any navmesh geometry
@@ -4651,6 +4539,8 @@
         }
     }
 
+    LL::GLTFSceneManager::instance().renderDebug();
+
     if (gPipeline.hasRenderDebugMask(LLPipeline::RENDER_DEBUG_OCCLUSION))
     { //render visible selected group occlusion geometry
         gDebugProgram.bind();
@@ -4672,7 +4562,6 @@
     }
 
     visible_selected_groups.clear();
->>>>>>> 33ad8db7
 
     //draw reflection probes and links between them
     if (gPipeline.hasRenderDebugMask(LLPipeline::RENDER_DEBUG_REFLECTION_PROBES) && !hud_only)
@@ -6420,180 +6309,9 @@
                                                         bool pick_rigged,
                                                         bool pick_unselectable,
                                                         bool pick_reflection_probe,
-<<<<<<< HEAD
-														S32* face_hit,
+                                                        S32* face_hit,
                                                         S32* gltf_node_hit,
                                                         S32* gltf_primitive_hit,
-														LLVector4a* intersection,         // return the intersection point
-														LLVector2* tex_coord,            // return the texture coordinates of the intersection point
-														LLVector4a* normal,               // return the surface normal at the intersection point
-														LLVector4a* tangent             // return the surface tangent at the intersection point
-	)
-{
-	LLDrawable* drawable = NULL;
-
-	LLVector4a local_end = end;
-
-	LLVector4a position;
-
-	sPickAvatar = false; //! LLToolMgr::getInstance()->inBuildMode();
-	
-	for (LLWorld::region_list_t::const_iterator iter = LLWorld::getInstance()->getRegionList().begin(); 
-			iter != LLWorld::getInstance()->getRegionList().end(); ++iter)
-	{
-		LLViewerRegion* region = *iter;
-
-		for (U32 j = 0; j < LLViewerRegion::NUM_PARTITIONS; j++)
-		{
-			if ((j == LLViewerRegion::PARTITION_VOLUME) || 
-				(j == LLViewerRegion::PARTITION_BRIDGE) ||
-                (j == LLViewerRegion::PARTITION_AVATAR) || // for attachments
-				(j == LLViewerRegion::PARTITION_CONTROL_AV) ||
-				(j == LLViewerRegion::PARTITION_TERRAIN) ||
-				(j == LLViewerRegion::PARTITION_TREE) ||
-				(j == LLViewerRegion::PARTITION_GRASS))  // only check these partitions for now
-			{
-				LLSpatialPartition* part = region->getSpatialPartition(j);
-				if (part && hasRenderType(part->mDrawableType))
-				{
-					LLDrawable* hit = part->lineSegmentIntersect(start, local_end, pick_transparent, pick_rigged, pick_unselectable, pick_reflection_probe, face_hit, &position, tex_coord, normal, tangent);
-					if (hit)
-					{
-						drawable = hit;
-						local_end = position;						
-					}
-				}
-			}
-		}
-	}
-
-	if (!sPickAvatar)
-	{
-		//save hit info in case we need to restore
-		//due to attachment override
-		LLVector4a local_normal;
-		LLVector4a local_tangent;
-		LLVector2 local_texcoord;
-		S32 local_face_hit = -1;
-
-		if (face_hit)
-		{ 
-			local_face_hit = *face_hit;
-		}
-		if (tex_coord)
-		{
-			local_texcoord = *tex_coord;
-		}
-		if (tangent)
-		{
-			local_tangent = *tangent;
-		}
-		else
-		{
-			local_tangent.clear();
-		}
-		if (normal)
-		{
-			local_normal = *normal;
-		}
-		else
-		{
-			local_normal.clear();
-		}
-				
-		const F32 ATTACHMENT_OVERRIDE_DIST = 0.1f;
-
-		//check against avatars
-		sPickAvatar = true;
-		for (LLWorld::region_list_t::const_iterator iter = LLWorld::getInstance()->getRegionList().begin(); 
-				iter != LLWorld::getInstance()->getRegionList().end(); ++iter)
-		{
-			LLViewerRegion* region = *iter;
-
-			LLSpatialPartition* part = region->getSpatialPartition(LLViewerRegion::PARTITION_AVATAR);
-			if (part && hasRenderType(part->mDrawableType))
-			{
-				LLDrawable* hit = part->lineSegmentIntersect(start, local_end, pick_transparent, pick_rigged, pick_unselectable, pick_reflection_probe, face_hit, &position, tex_coord, normal, tangent);
-				if (hit)
-				{
-					LLVector4a delta;
-					delta.setSub(position, local_end);
-
-					if (!drawable || 
-						!drawable->getVObj()->isAttachment() ||
-						delta.getLength3().getF32() > ATTACHMENT_OVERRIDE_DIST)
-					{ //avatar overrides if previously hit drawable is not an attachment or 
-					  //attachment is far enough away from detected intersection
-						drawable = hit;
-						local_end = position;						
-					}
-					else
-					{ //prioritize attachments over avatars
-						position = local_end;
-
-						if (face_hit)
-						{
-							*face_hit = local_face_hit;
-						}
-						if (tex_coord)
-						{
-							*tex_coord = local_texcoord;
-						}
-						if (tangent)
-						{
-							*tangent = local_tangent;
-						}
-						if (normal)
-						{
-							*normal = local_normal;
-						}
-					}
-				}
-			}
-		}
-	}
-
-	//check all avatar nametags (silly, isn't it?)
-	for (std::vector< LLCharacter* >::iterator iter = LLCharacter::sInstances.begin();
-		iter != LLCharacter::sInstances.end();
-		++iter)
-	{
-		LLVOAvatar* av = (LLVOAvatar*) *iter;
-		if (av->mNameText.notNull()
-			&& av->mNameText->lineSegmentIntersect(start, local_end, position))
-		{
-			drawable = av->mDrawable;
-			local_end = position;
-		}
-	}
-
-    S32 node_hit = -1;
-    S32 primitive_hit = -1;
-    LLDrawable* hit = LL::GLTFSceneManager::instance().lineSegmentIntersect(start, local_end, pick_transparent, pick_rigged, pick_unselectable, pick_reflection_probe, &node_hit, &primitive_hit, &position, tex_coord, normal, tangent);
-    if (hit)
-    {
-        drawable = hit;
-        local_end = position;
-    }
-
-    if (gltf_node_hit)
-    {
-        *gltf_node_hit = node_hit;
-    }
-    
-    if (gltf_primitive_hit)
-    {
-        *gltf_primitive_hit = primitive_hit;
-    }
-
-	if (intersection)
-	{
-		*intersection = position;
-	}
-
-	return drawable ? drawable->getVObj().get() : NULL;
-=======
-                                                        S32* face_hit,
                                                         LLVector4a* intersection,         // return the intersection point
                                                         LLVector2* tex_coord,            // return the texture coordinates of the intersection point
                                                         LLVector4a* normal,               // return the surface normal at the intersection point
@@ -6737,13 +6455,31 @@
         }
     }
 
+    S32 node_hit = -1;
+    S32 primitive_hit = -1;
+    LLDrawable* hit = LL::GLTFSceneManager::instance().lineSegmentIntersect(start, local_end, pick_transparent, pick_rigged, pick_unselectable, pick_reflection_probe, &node_hit, &primitive_hit, &position, tex_coord, normal, tangent);
+    if (hit)
+    {
+        drawable = hit;
+        local_end = position;
+    }
+
+    if (gltf_node_hit)
+    {
+        *gltf_node_hit = node_hit;
+    }
+
+    if (gltf_primitive_hit)
+    {
+        *gltf_primitive_hit = primitive_hit;
+    }
+
     if (intersection)
     {
         *intersection = position;
     }
 
     return drawable ? drawable->getVObj().get() : NULL;
->>>>>>> 33ad8db7
 }
 
 LLViewerObject* LLPipeline::lineSegmentIntersectInHUD(const LLVector4a& start, const LLVector4a& end,
@@ -7070,23 +6806,14 @@
 
         gLuminanceProgram.bind();
 
-<<<<<<< HEAD
         static LLCachedControl<F32> diffuse_luminance_scale(gSavedSettings, "RenderDiffuseLuminanceScale", 1.0f);
 
-		S32 channel = 0;
-		channel = gLuminanceProgram.enableTexture(LLShaderMgr::DEFERRED_DIFFUSE);
-		if (channel > -1)
-		{
-			src->bindTexture(0, channel, LLTexUnit::TFO_POINT);
-		}
-=======
         S32 channel = 0;
         channel = gLuminanceProgram.enableTexture(LLShaderMgr::DEFERRED_DIFFUSE);
         if (channel > -1)
         {
             src->bindTexture(0, channel, LLTexUnit::TFO_POINT);
         }
->>>>>>> 33ad8db7
 
         channel = gLuminanceProgram.enableTexture(LLShaderMgr::DEFERRED_EMISSIVE);
         if (channel > -1)
@@ -7094,7 +6821,6 @@
             mGlow[1].bindTexture(0, channel);
         }
 
-<<<<<<< HEAD
         channel = gLuminanceProgram.enableTexture(LLShaderMgr::DEFERRED_NORMAL);
         if (channel > -1)
         {
@@ -7105,14 +6831,9 @@
         static LLStaticHashedString diffuse_luminance_scale_s("diffuse_luminance_scale");
         gLuminanceProgram.uniform1f(diffuse_luminance_scale_s, diffuse_luminance_scale);
 
-		mScreenTriangleVB->setBuffer();
-		mScreenTriangleVB->drawArrays(LLRender::TRIANGLES, 0, 3);
-		dst->flush();
-=======
         mScreenTriangleVB->setBuffer();
         mScreenTriangleVB->drawArrays(LLRender::TRIANGLES, 0, 3);
         dst->flush();
->>>>>>> 33ad8db7
 
         // note -- unbind AFTER the glGenerateMipMap so time in generatemipmap can be profiled under "Luminance"
         // also note -- keep an eye on the performance of glGenerateMipmap, might need to replace it with a mip generation shader
@@ -7120,30 +6841,17 @@
     }
 }
 
-<<<<<<< HEAD
 void LLPipeline::generateExposure(LLRenderTarget* src, LLRenderTarget* dst, bool use_history) {
-	// exposure sample
-	{
-		LL_PROFILE_GPU_ZONE("exposure sample");
-
-		if (use_history)
-		{
-			// copy last frame's exposure into mLastExposure
-			mLastExposure.bindTarget();
-			gCopyProgram.bind();
-			gGL.getTexUnit(0)->bind(dst);
-=======
-void LLPipeline::generateExposure(LLRenderTarget* src, LLRenderTarget* dst) {
     // exposure sample
     {
         LL_PROFILE_GPU_ZONE("exposure sample");
 
+        if (use_history)
         {
             // copy last frame's exposure into mLastExposure
             mLastExposure.bindTarget();
             gCopyProgram.bind();
             gGL.getTexUnit(0)->bind(dst);
->>>>>>> 33ad8db7
 
             mScreenTriangleVB->setBuffer();
             mScreenTriangleVB->drawArrays(LLRender::TRIANGLES, 0, 3);
@@ -7155,52 +6863,31 @@
 
         LLGLDepthTest depth(GL_FALSE, GL_FALSE);
 
-<<<<<<< HEAD
-		LLGLSLShader* shader;
-		if (use_history)
-		{
-			shader = &gExposureProgram;
-		}
-		else
-		{
-			shader = &gExposureProgramNoFade;
-		}
-
-		shader->bind();
-
-		S32 channel = shader->enableTexture(LLShaderMgr::DEFERRED_EMISSIVE);
-		if (channel > -1)
-		{
-			src->bindTexture(0, channel, LLTexUnit::TFO_TRILINEAR);
-		}
-
-		if (use_history)
-		{
-			channel = shader->enableTexture(LLShaderMgr::EXPOSURE_MAP);
-			if (channel > -1)
-			{
-				mLastExposure.bindTexture(0, channel);
-			}
-		}
-
-		static LLStaticHashedString dt("dt");
-		static LLStaticHashedString noiseVec("noiseVec");
-		static LLStaticHashedString dynamic_exposure_params("dynamic_exposure_params");
-		static LLCachedControl<F32> dynamic_exposure_coefficient(gSavedSettings, "RenderDynamicExposureCoefficient", 0.175f);
-		static LLCachedControl<bool> should_auto_adjust(gSavedSettings, "RenderSkyAutoAdjustLegacy", true);
-=======
-        gExposureProgram.bind();
-
-        S32 channel = gExposureProgram.enableTexture(LLShaderMgr::DEFERRED_EMISSIVE);
+        LLGLSLShader* shader;
+        if (use_history)
+        {
+            shader = &gExposureProgram;
+        }
+        else
+        {
+            shader = &gExposureProgramNoFade;
+        }
+
+        shader->bind();
+
+        S32 channel = shader->enableTexture(LLShaderMgr::DEFERRED_EMISSIVE);
         if (channel > -1)
         {
-            mLuminanceMap.bindTexture(0, channel, LLTexUnit::TFO_TRILINEAR);
-        }
-
-        channel = gExposureProgram.enableTexture(LLShaderMgr::EXPOSURE_MAP);
-        if (channel > -1)
-        {
-            mLastExposure.bindTexture(0, channel);
+            src->bindTexture(0, channel, LLTexUnit::TFO_TRILINEAR);
+        }
+
+        if (use_history)
+        {
+            channel = shader->enableTexture(LLShaderMgr::EXPOSURE_MAP);
+            if (channel > -1)
+            {
+                mLastExposure.bindTexture(0, channel);
+            }
         }
 
         static LLStaticHashedString dt("dt");
@@ -7208,36 +6895,16 @@
         static LLStaticHashedString dynamic_exposure_params("dynamic_exposure_params");
         static LLCachedControl<F32> dynamic_exposure_coefficient(gSavedSettings, "RenderDynamicExposureCoefficient", 0.175f);
         static LLCachedControl<bool> should_auto_adjust(gSavedSettings, "RenderSkyAutoAdjustLegacy", true);
->>>>>>> 33ad8db7
-
-		LLSettingsSky::ptr_t sky = LLEnvironment::instance().getCurrentSky();
-
-<<<<<<< HEAD
-		F32 probe_ambiance = LLEnvironment::instance().getCurrentSky()->getReflectionProbeAmbiance(should_auto_adjust);
-		F32 exp_min = 1.f;
-		F32 exp_max = 1.f;
-
-		if (probe_ambiance > 0.f)
-		{
-			F32 hdr_scale = sqrtf(LLEnvironment::instance().getCurrentSky()->getGamma()) * 2.f;
-
-			if (hdr_scale > 1.f)
-			{
-				exp_min = 1.f / hdr_scale;
-				exp_max = hdr_scale;
-			}
-		}
-		shader->uniform1f(dt, gFrameIntervalSeconds);
-		shader->uniform2f(noiseVec, ll_frand() * 2.0 - 1.0, ll_frand() * 2.0 - 1.0);
-		shader->uniform3f(dynamic_exposure_params, dynamic_exposure_coefficient, exp_min, exp_max);
-=======
+
+        LLSettingsSky::ptr_t sky = LLEnvironment::instance().getCurrentSky();
+
         F32 probe_ambiance = LLEnvironment::instance().getCurrentSky()->getReflectionProbeAmbiance(should_auto_adjust);
         F32 exp_min = 1.f;
         F32 exp_max = 1.f;
 
         if (probe_ambiance > 0.f)
         {
-            F32 hdr_scale = sqrtf(LLEnvironment::instance().getCurrentSky()->getGamma())*2.f;
+            F32 hdr_scale = sqrtf(LLEnvironment::instance().getCurrentSky()->getGamma()) * 2.f;
 
             if (hdr_scale > 1.f)
             {
@@ -7245,28 +6912,20 @@
                 exp_max = hdr_scale;
             }
         }
-        gExposureProgram.uniform1f(dt, gFrameIntervalSeconds);
-        gExposureProgram.uniform2f(noiseVec, ll_frand() * 2.0 - 1.0, ll_frand() * 2.0 - 1.0);
-        gExposureProgram.uniform3f(dynamic_exposure_params, dynamic_exposure_coefficient, exp_min, exp_max);
->>>>>>> 33ad8db7
+        shader->uniform1f(dt, gFrameIntervalSeconds);
+        shader->uniform2f(noiseVec, ll_frand() * 2.0 - 1.0, ll_frand() * 2.0 - 1.0);
+        shader->uniform3f(dynamic_exposure_params, dynamic_exposure_coefficient, exp_min, exp_max);
 
         mScreenTriangleVB->setBuffer();
         mScreenTriangleVB->drawArrays(LLRender::TRIANGLES, 0, 3);
 
-<<<<<<< HEAD
-		if (use_history)
-		{
-			gGL.getTexUnit(channel)->unbind(mLastExposure.getUsage());
-		}
-		shader->unbind();
-		dst->flush();
-	}
-=======
-        gGL.getTexUnit(channel)->unbind(mLastExposure.getUsage());
-        gExposureProgram.unbind();
+        if (use_history)
+        {
+            gGL.getTexUnit(channel)->unbind(mLastExposure.getUsage());
+        }
+        shader->unbind();
         dst->flush();
     }
->>>>>>> 33ad8db7
 }
 
 extern LLPointer<LLImageGL> gEXRImage;
@@ -7306,12 +6965,8 @@
 
         F32 e = llclamp(exposure(), 0.5f, 4.f);
 
-<<<<<<< HEAD
-		static LLStaticHashedString s_exposure("exposure");
+        static LLStaticHashedString s_exposure("exposure");
         static LLStaticHashedString aces_mix("aces_mix");
-=======
-        static LLStaticHashedString s_exposure("exposure");
->>>>>>> 33ad8db7
 
         shader.uniform1f(s_exposure, e);
         shader.uniform1f(aces_mix, gEXRImage.notNull() ? 0.f : 0.3f);
@@ -7586,174 +7241,6 @@
 
 void LLPipeline::renderDoF(LLRenderTarget* src, LLRenderTarget* dst)
 {
-<<<<<<< HEAD
-	{
-		bool dof_enabled =
-			(RenderDepthOfFieldInEditMode || !LLToolMgr::getInstance()->inBuildMode()) &&
-			RenderDepthOfField &&
-			!gCubeSnapshot;
-
-		gViewerWindow->setup3DViewport();
-
-		if (dof_enabled)
-		{
-			LL_PROFILE_GPU_ZONE("dof");
-			LLGLDisable blend(GL_BLEND);
-
-			// depth of field focal plane calculations
-			static F32 current_distance = 16.f;
-			static F32 start_distance = 16.f;
-			static F32 transition_time = 1.f;
-
-			LLVector3 focus_point;
-
-			LLViewerObject* obj = LLViewerMediaFocus::getInstance()->getFocusedObject();
-			if (obj && obj->mDrawable && obj->isSelected())
-			{ // focus on selected media object
-				S32 face_idx = LLViewerMediaFocus::getInstance()->getFocusedFace();
-				if (obj && obj->mDrawable)
-				{
-					LLFace* face = obj->mDrawable->getFace(face_idx);
-					if (face)
-					{
-						focus_point = face->getPositionAgent();
-					}
-				}
-			}
-
-			if (focus_point.isExactlyZero())
-			{
-				if (LLViewerJoystick::getInstance()->getOverrideCamera())
-				{ // focus on point under cursor
-					focus_point.set(gDebugRaycastIntersection.getF32ptr());
-				}
-				else if (gAgentCamera.cameraMouselook())
-				{ // focus on point under mouselook crosshairs
-					LLVector4a result;
-					result.clear();
-
-					gViewerWindow->cursorIntersect(-1, -1, 512.f, NULL, -1, FALSE, FALSE, TRUE, TRUE, nullptr, nullptr, nullptr, &result);
-
-					focus_point.set(result.getF32ptr());
-				}
-				else
-				{
-					// focus on alt-zoom target
-					LLViewerRegion* region = gAgent.getRegion();
-					if (region)
-					{
-						focus_point = LLVector3(gAgentCamera.getFocusGlobal() - region->getOriginGlobal());
-					}
-				}
-			}
-
-			LLVector3 eye = LLViewerCamera::getInstance()->getOrigin();
-			F32 target_distance = 16.f;
-			if (!focus_point.isExactlyZero())
-			{
-				target_distance = LLViewerCamera::getInstance()->getAtAxis() * (focus_point - eye);
-			}
-
-			if (transition_time >= 1.f && fabsf(current_distance - target_distance) / current_distance > 0.01f)
-			{ // large shift happened, interpolate smoothly to new target distance
-				transition_time = 0.f;
-				start_distance = current_distance;
-			}
-			else if (transition_time < 1.f)
-			{ // currently in a transition, continue interpolating
-				transition_time += 1.f / CameraFocusTransitionTime * gFrameIntervalSeconds.value();
-				transition_time = llmin(transition_time, 1.f);
-
-				F32 t = cosf(transition_time * F_PI + F_PI) * 0.5f + 0.5f;
-				current_distance = start_distance + (target_distance - start_distance) * t;
-			}
-			else
-			{ // small or no change, just snap to target distance
-				current_distance = target_distance;
-			}
-
-			// convert to mm
-			F32 subject_distance = current_distance * 1000.f;
-			F32 fnumber = CameraFNumber;
-			F32 default_focal_length = CameraFocalLength;
-
-			F32 fov = LLViewerCamera::getInstance()->getView();
-
-			const F32 default_fov = CameraFieldOfView * F_PI / 180.f;
-
-			// F32 aspect_ratio = (F32) mRT->screen.getWidth()/(F32)mRT->screen.getHeight();
-
-			F32 dv = 2.f * default_focal_length * tanf(default_fov / 2.f);
-
-			F32 focal_length = dv / (2 * tanf(fov / 2.f));
-
-			// F32 tan_pixel_angle = tanf(LLDrawable::sCurPixelAngle);
-
-			// from wikipedia -- c = |s2-s1|/s2 * f^2/(N(S1-f))
-			// where	 N = fnumber
-			//			 s2 = dot distance
-			//			 s1 = subject distance
-			//			 f = focal length
-			//
-
-			F32 blur_constant = focal_length * focal_length / (fnumber * (subject_distance - focal_length));
-			blur_constant /= 1000.f; // convert to meters for shader
-			F32 magnification = focal_length / (subject_distance - focal_length);
-
-			{ // build diffuse+bloom+CoF
-				mRT->deferredLight.bindTarget();
-
-				gDeferredCoFProgram.bind();
-
-				gDeferredCoFProgram.bindTexture(LLShaderMgr::DEFERRED_DIFFUSE, src, LLTexUnit::TFO_POINT);
-				gDeferredCoFProgram.bindTexture(LLShaderMgr::DEFERRED_DEPTH, &mRT->deferredScreen, true);
-
-				gDeferredCoFProgram.uniform1f(LLShaderMgr::DEFERRED_DEPTH_CUTOFF, RenderEdgeDepthCutoff);
-				gDeferredCoFProgram.uniform1f(LLShaderMgr::DEFERRED_NORM_CUTOFF, RenderEdgeNormCutoff);
-				gDeferredCoFProgram.uniform2f(LLShaderMgr::DEFERRED_SCREEN_RES, dst->getWidth(), dst->getHeight());
-				gDeferredCoFProgram.uniform1f(LLShaderMgr::DOF_FOCAL_DISTANCE, -subject_distance / 1000.f);
-				gDeferredCoFProgram.uniform1f(LLShaderMgr::DOF_BLUR_CONSTANT, blur_constant);
-				gDeferredCoFProgram.uniform1f(LLShaderMgr::DOF_TAN_PIXEL_ANGLE, tanf(1.f / LLDrawable::sCurPixelAngle));
-				gDeferredCoFProgram.uniform1f(LLShaderMgr::DOF_MAGNIFICATION, magnification);
-				gDeferredCoFProgram.uniform1f(LLShaderMgr::DOF_MAX_COF, CameraMaxCoF);
-				gDeferredCoFProgram.uniform1f(LLShaderMgr::DOF_RES_SCALE, CameraDoFResScale);
-
-				mScreenTriangleVB->setBuffer();
-				mScreenTriangleVB->drawArrays(LLRender::TRIANGLES, 0, 3);
-				gDeferredCoFProgram.unbind();
-				mRT->deferredLight.flush();
-			}
-
-			U32 dof_width = (U32)(mRT->screen.getWidth() * CameraDoFResScale);
-			U32 dof_height = (U32)(mRT->screen.getHeight() * CameraDoFResScale);
-
-			{ // perform DoF sampling at half-res (preserve alpha channel)
-				src->bindTarget();
-				glViewport(0, 0, dof_width, dof_height);
-
-				gGL.setColorMask(true, false);
-
-				gDeferredPostProgram.bind();
-				gDeferredPostProgram.bindTexture(LLShaderMgr::DEFERRED_DIFFUSE, &mRT->deferredLight, LLTexUnit::TFO_POINT);
-
-				gDeferredPostProgram.uniform2f(LLShaderMgr::DEFERRED_SCREEN_RES, dst->getWidth(), dst->getHeight());
-				gDeferredPostProgram.uniform1f(LLShaderMgr::DOF_MAX_COF, CameraMaxCoF);
-				gDeferredPostProgram.uniform1f(LLShaderMgr::DOF_RES_SCALE, CameraDoFResScale);
-
-				mScreenTriangleVB->setBuffer();
-				mScreenTriangleVB->drawArrays(LLRender::TRIANGLES, 0, 3);
-
-				gDeferredPostProgram.unbind();
-
-				src->flush();
-				gGL.setColorMask(true, true);
-			}
-
-			{ // combine result based on alpha
-				
-				dst->bindTarget();
-				if (RenderFSAASamples > 1 && mRT->fxaaBuffer.isComplete())
-=======
     {
         bool dof_enabled =
             (RenderDepthOfFieldInEditMode || !LLToolMgr::getInstance()->inBuildMode()) &&
@@ -7799,7 +7286,7 @@
                     LLVector4a result;
                     result.clear();
 
-                    gViewerWindow->cursorIntersect(-1, -1, 512.f, NULL, -1, FALSE, FALSE, TRUE, TRUE, NULL, &result);
+                    gViewerWindow->cursorIntersect(-1, -1, 512.f, NULL, -1, FALSE, FALSE, TRUE, TRUE, nullptr, nullptr, nullptr, &result);
 
                     focus_point.set(result.getF32ptr());
                 }
@@ -7920,7 +7407,6 @@
 
                 dst->bindTarget();
                 if (RenderFSAASamples > 1 && mRT->fxaaBuffer.isComplete())
->>>>>>> 33ad8db7
                 {
                     glViewport(0, 0, dst->getWidth(), dst->getHeight());
                 }
@@ -8855,7 +8341,7 @@
                           LLPipeline::RENDER_TYPE_CONTROL_AV,
                           LLPipeline::RENDER_TYPE_ALPHA_MASK,
                           LLPipeline::RENDER_TYPE_FULLBRIGHT_ALPHA_MASK,
-						  LLPipeline::RENDER_TYPE_TERRAIN,
+                          LLPipeline::RENDER_TYPE_TERRAIN,
                           LLPipeline::RENDER_TYPE_WATER,
                           END_RENDER_TYPES);
 
@@ -9259,6 +8745,17 @@
         mReflectionMapManager.mIrradianceMaps->bind(channel);
         bound = true;
     }
+
+    if (RenderMirrors)
+    {
+        channel = shader.enableTexture(LLShaderMgr::HERO_PROBE, LLTexUnit::TT_CUBE_MAP_ARRAY);
+        if (channel > -1 && mHeroProbeManager.mTexture.notNull())
+        {
+            mHeroProbeManager.mTexture->bind(channel);
+            bound = true;
+        }
+    }
+
 
     if (bound)
     {
@@ -9834,17 +9331,6 @@
     {
         return;
     }
-    
-	if (RenderMirrors)
-    {
-        channel = shader.enableTexture(LLShaderMgr::HERO_PROBE, LLTexUnit::TT_CUBE_MAP_ARRAY);
-        if (channel > -1 && mHeroProbeManager.mTexture.notNull())
-        {
-            mHeroProbeManager.mTexture->bind(channel);
-            bound = true;
-        }
-    }
-     
 
     LL_PROFILE_ZONE_SCOPED_CATEGORY_PIPELINE; //LL_RECORD_BLOCK_TIME(FTM_GEN_SUN_SHADOW);
     LL_PROFILE_GPU_ZONE("generateSunShadow");
