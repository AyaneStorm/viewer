--- conflicted
+++ resolved
@@ -620,7 +620,6 @@
 
 void LLPipeline::cleanup()
 {
-<<<<<<< HEAD
     assertInitialized();
 
     mGroupQ1.clear() ;
@@ -686,89 +685,15 @@
 
     mFaceSelectImagep = NULL;
 
-    mMovedBridge.clear();
-
-    mInitialized = false;
-
-    mDeferredVB = NULL;
-
-    mCubeVB = NULL;
-=======
-	assertInitialized();
-
-	mGroupQ1.clear() ;
-	mGroupQ2.clear() ;
-
-	for(pool_set_t::iterator iter = mPools.begin();
-		iter != mPools.end(); )
-	{
-		pool_set_t::iterator curiter = iter++;
-		LLDrawPool* poolp = *curiter;
-		if (poolp->isFacePool())
-		{
-			LLFacePool* face_pool = (LLFacePool*) poolp;
-			if (face_pool->mReferences.empty())
-			{
-				mPools.erase(curiter);
-				removeFromQuickLookup( poolp );
-				delete poolp;
-			}
-		}
-		else
-		{
-			mPools.erase(curiter);
-			removeFromQuickLookup( poolp );
-			delete poolp;
-		}
-	}
-	
-	if (!mTerrainPools.empty())
-	{
-		LL_WARNS() << "Terrain Pools not cleaned up" << LL_ENDL;
-	}
-	if (!mTreePools.empty())
-	{
-		LL_WARNS() << "Tree Pools not cleaned up" << LL_ENDL;
-	}
-		
-	delete mAlphaPool;
-	mAlphaPool = NULL;
-	delete mSkyPool;
-	mSkyPool = NULL;
-	delete mTerrainPool;
-	mTerrainPool = NULL;
-	delete mWaterPool;
-	mWaterPool = NULL;
-	delete mGroundPool;
-	mGroundPool = NULL;
-	delete mSimplePool;
-	mSimplePool = NULL;
-	delete mFullbrightPool;
-	mFullbrightPool = NULL;
-	delete mInvisiblePool;
-	mInvisiblePool = NULL;
-	delete mGlowPool;
-	mGlowPool = NULL;
-	delete mBumpPool;
-	mBumpPool = NULL;
-	// don't delete wl sky pool it was handled above in the for loop
-	//delete mWLSkyPool;
-	mWLSkyPool = NULL;
-
-	releaseGLBuffers();
-
-	mFaceSelectImagep = NULL;
-
     mMovedList.clear();
     mMovedBridge.clear();
     mShiftList.clear();
 
-	mInitialized = false;
-
-	mDeferredVB = NULL;
-
-	mCubeVB = NULL;
->>>>>>> a0c3d69c
+    mInitialized = false;
+
+    mDeferredVB = NULL;
+
+    mCubeVB = NULL;
 }
 
 //============================================================================
@@ -1850,27 +1775,18 @@
 void LLPipeline::removeMutedAVsLights(LLVOAvatar* muted_avatar)
 {
     LL_PROFILE_ZONE_SCOPED_CATEGORY_PIPELINE;
-<<<<<<< HEAD
-    for (light_set_t::iterator iter = gPipeline.mNearbyLights.begin();
-         iter != gPipeline.mNearbyLights.end(); iter++)
-=======
     light_set_t::iterator iter = gPipeline.mNearbyLights.begin();
 
     while (iter != gPipeline.mNearbyLights.end())
->>>>>>> a0c3d69c
     {
         if (iter->drawable->getVObj()->isAttachment() && iter->drawable->getVObj()->getAvatar() == muted_avatar)
         {
             gPipeline.mLights.erase(iter->drawable);
-<<<<<<< HEAD
-            gPipeline.mNearbyLights.erase(iter);
-=======
             iter = gPipeline.mNearbyLights.erase(iter);
         }
         else
         {
             iter++;
->>>>>>> a0c3d69c
         }
     }
 }
@@ -2866,7 +2782,6 @@
 
 void LLPipeline::clearRebuildDrawables()
 {
-<<<<<<< HEAD
     // Clear all drawables on the priority build queue,
     for (LLDrawable::drawable_list_t::iterator iter = mBuildQ1.begin();
          iter != mBuildQ1.end(); ++iter)
@@ -2909,49 +2824,6 @@
         drawablep->clearState(LLDrawable::EARLY_MOVE | LLDrawable::MOVE_UNDAMPED | LLDrawable::ON_MOVE_LIST | LLDrawable::ANIMATED_CHILD);
     }
     mMovedList.clear();
-=======
-	// Clear all drawables on the priority build queue,
-	for (LLDrawable::drawable_list_t::iterator iter = mBuildQ1.begin();
-		 iter != mBuildQ1.end(); ++iter)
-	{
-		LLDrawable* drawablep = *iter;
-		if (drawablep && !drawablep->isDead())
-		{
-			drawablep->clearState(LLDrawable::IN_REBUILD_Q2);
-			drawablep->clearState(LLDrawable::IN_REBUILD_Q1);
-		}
-	}
-	mBuildQ1.clear();
-
-	// clear drawables on the non-priority build queue
-	for (LLDrawable::drawable_list_t::iterator iter = mBuildQ2.begin();
-		 iter != mBuildQ2.end(); ++iter)
-	{
-		LLDrawable* drawablep = *iter;
-		if (!drawablep->isDead())
-		{
-			drawablep->clearState(LLDrawable::IN_REBUILD_Q2);
-		}
-	}	
-	mBuildQ2.clear();
-	
-	//clear all moving bridges
-	for (LLDrawable::drawable_vector_t::iterator iter = mMovedBridge.begin();
-		 iter != mMovedBridge.end(); ++iter)
-	{
-		LLDrawable *drawablep = *iter;
-		drawablep->clearState(LLDrawable::EARLY_MOVE | LLDrawable::MOVE_UNDAMPED | LLDrawable::ON_MOVE_LIST | LLDrawable::ANIMATED_CHILD);
-	}
-	mMovedBridge.clear();
-
-	//clear all moving drawables
-	for (LLDrawable::drawable_vector_t::iterator iter = mMovedList.begin();
-		 iter != mMovedList.end(); ++iter)
-	{
-		LLDrawable *drawablep = *iter;
-		drawablep->clearState(LLDrawable::EARLY_MOVE | LLDrawable::MOVE_UNDAMPED | LLDrawable::ON_MOVE_LIST | LLDrawable::ANIMATED_CHILD);
-	}
-	mMovedList.clear();
 
     for (LLDrawable::drawable_vector_t::iterator iter = mShiftList.begin();
         iter != mShiftList.end(); ++iter)
@@ -2960,7 +2832,6 @@
         drawablep->clearState(LLDrawable::EARLY_MOVE | LLDrawable::MOVE_UNDAMPED | LLDrawable::ON_MOVE_LIST | LLDrawable::ANIMATED_CHILD | LLDrawable::ON_SHIFT_LIST);
     }
     mShiftList.clear();
->>>>>>> a0c3d69c
 }
 
 void LLPipeline::rebuildPriorityGroups()
