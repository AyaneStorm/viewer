/**
 * @file llappviewerlinux_api_dbus.cpp
 * @brief dynamic DBus symbol-grabbing code
 *
 * $LicenseInfo:firstyear=2008&license=viewerlgpl$
 * Second Life Viewer Source Code
 * Copyright (C) 2010, Linden Research, Inc.
 *
 * This library is free software; you can redistribute it and/or
 * modify it under the terms of the GNU Lesser General Public
 * License as published by the Free Software Foundation;
 * version 2.1 of the License only.
 *
 * This library is distributed in the hope that it will be useful,
 * but WITHOUT ANY WARRANTY; without even the implied warranty of
 * MERCHANTABILITY or FITNESS FOR A PARTICULAR PURPOSE.  See the GNU
 * Lesser General Public License for more details.
 *
 * You should have received a copy of the GNU Lesser General Public
 * License along with this library; if not, write to the Free Software
 * Foundation, Inc., 51 Franklin Street, Fifth Floor, Boston, MA  02110-1301  USA
 *
 * Linden Research, Inc., 945 Battery Street, San Francisco, CA  94111  USA
 * $/LicenseInfo$
 */

#if LL_DBUS_ENABLED

#include "linden_common.h"

extern "C" {
#include <dbus/dbus-glib.h>

#include "apr_pools.h"
#include "apr_dso.h"
}

#define DEBUGMSG(...) do { LL_DEBUGS() << llformat(__VA_ARGS__) << LL_ENDL; } while(0)
#define INFOMSG(...) do { LL_INFOS() << llformat(__VA_ARGS__) << LL_ENDL; } while(0)
#define WARNMSG(...) do { LL_WARNS() << llformat(__VA_ARGS__) << LL_ENDL; } while(0)

#define LL_DBUS_SYM(REQUIRED, DBUSSYM, RTN, ...) RTN (*ll##DBUSSYM)(__VA_ARGS__) = NULL
#include "llappviewerlinux_api_dbus_syms_raw.inc"
#undef LL_DBUS_SYM

static bool sSymsGrabbed = false;
static apr_pool_t *sSymDBUSDSOMemoryPool = NULL;
static apr_dso_handle_t *sSymDBUSDSOHandleG = NULL;

bool grab_dbus_syms(std::string dbus_dso_name)
{
<<<<<<< HEAD
	if (sSymsGrabbed)
	{
		// already have grabbed good syms
		return true;
	}
=======
    if (sSymsGrabbed)
    {
        // already have grabbed good syms
        return TRUE;
    }
>>>>>>> e1623bb2

    bool sym_error = false;
    bool rtn = false;
    apr_status_t rv;
    apr_dso_handle_t *sSymDBUSDSOHandle = NULL;

#define LL_DBUS_SYM(REQUIRED, DBUSSYM, RTN, ...) do{rv = apr_dso_sym((apr_dso_handle_sym_t*)&ll##DBUSSYM, sSymDBUSDSOHandle, #DBUSSYM); if (rv != APR_SUCCESS) {INFOMSG("Failed to grab symbol: %s", #DBUSSYM); if (REQUIRED) sym_error = true;} else DEBUGMSG("grabbed symbol: %s from %p", #DBUSSYM, (void*)ll##DBUSSYM);}while(0)

    //attempt to load the shared library
    apr_pool_create(&sSymDBUSDSOMemoryPool, NULL);

    if ( APR_SUCCESS == (rv = apr_dso_load(&sSymDBUSDSOHandle,
                           dbus_dso_name.c_str(),
                           sSymDBUSDSOMemoryPool) ))
    {
        INFOMSG("Found DSO: %s", dbus_dso_name.c_str());

#include "llappviewerlinux_api_dbus_syms_raw.inc"

        if ( sSymDBUSDSOHandle )
        {
            sSymDBUSDSOHandleG = sSymDBUSDSOHandle;
            sSymDBUSDSOHandle = NULL;
        }

        rtn = !sym_error;
    }
    else
    {
        INFOMSG("Couldn't load DSO: %s", dbus_dso_name.c_str());
        rtn = false; // failure
    }

    if (sym_error)
    {
        WARNMSG("Failed to find necessary symbols in DBUS-GLIB libraries.");
    }
#undef LL_DBUS_SYM

    sSymsGrabbed = rtn;
    return rtn;
}


void ungrab_dbus_syms()
{
    // should be safe to call regardless of whether we've
    // actually grabbed syms.

    if ( sSymDBUSDSOHandleG )
    {
        apr_dso_unload(sSymDBUSDSOHandleG);
        sSymDBUSDSOHandleG = NULL;
    }

    if ( sSymDBUSDSOMemoryPool )
    {
        apr_pool_destroy(sSymDBUSDSOMemoryPool);
        sSymDBUSDSOMemoryPool = NULL;
    }

    // NULL-out all of the symbols we'd grabbed
#define LL_DBUS_SYM(REQUIRED, DBUSSYM, RTN, ...) do{ll##DBUSSYM = NULL;}while(0)
#include "llappviewerlinux_api_dbus_syms_raw.inc"
#undef LL_DBUS_SYM

    sSymsGrabbed = false;
}

#endif // LL_DBUS_ENABLED<|MERGE_RESOLUTION|>--- conflicted
+++ resolved
@@ -1,134 +1,126 @@
-/**
- * @file llappviewerlinux_api_dbus.cpp
- * @brief dynamic DBus symbol-grabbing code
- *
- * $LicenseInfo:firstyear=2008&license=viewerlgpl$
- * Second Life Viewer Source Code
- * Copyright (C) 2010, Linden Research, Inc.
- *
- * This library is free software; you can redistribute it and/or
- * modify it under the terms of the GNU Lesser General Public
- * License as published by the Free Software Foundation;
- * version 2.1 of the License only.
- *
- * This library is distributed in the hope that it will be useful,
- * but WITHOUT ANY WARRANTY; without even the implied warranty of
- * MERCHANTABILITY or FITNESS FOR A PARTICULAR PURPOSE.  See the GNU
- * Lesser General Public License for more details.
- *
- * You should have received a copy of the GNU Lesser General Public
- * License along with this library; if not, write to the Free Software
- * Foundation, Inc., 51 Franklin Street, Fifth Floor, Boston, MA  02110-1301  USA
- *
- * Linden Research, Inc., 945 Battery Street, San Francisco, CA  94111  USA
- * $/LicenseInfo$
- */
-
-#if LL_DBUS_ENABLED
-
-#include "linden_common.h"
-
-extern "C" {
-#include <dbus/dbus-glib.h>
-
-#include "apr_pools.h"
-#include "apr_dso.h"
-}
-
-#define DEBUGMSG(...) do { LL_DEBUGS() << llformat(__VA_ARGS__) << LL_ENDL; } while(0)
-#define INFOMSG(...) do { LL_INFOS() << llformat(__VA_ARGS__) << LL_ENDL; } while(0)
-#define WARNMSG(...) do { LL_WARNS() << llformat(__VA_ARGS__) << LL_ENDL; } while(0)
-
-#define LL_DBUS_SYM(REQUIRED, DBUSSYM, RTN, ...) RTN (*ll##DBUSSYM)(__VA_ARGS__) = NULL
-#include "llappviewerlinux_api_dbus_syms_raw.inc"
-#undef LL_DBUS_SYM
-
-static bool sSymsGrabbed = false;
-static apr_pool_t *sSymDBUSDSOMemoryPool = NULL;
-static apr_dso_handle_t *sSymDBUSDSOHandleG = NULL;
-
-bool grab_dbus_syms(std::string dbus_dso_name)
-{
-<<<<<<< HEAD
-	if (sSymsGrabbed)
-	{
-		// already have grabbed good syms
-		return true;
-	}
-=======
-    if (sSymsGrabbed)
-    {
-        // already have grabbed good syms
-        return TRUE;
-    }
->>>>>>> e1623bb2
-
-    bool sym_error = false;
-    bool rtn = false;
-    apr_status_t rv;
-    apr_dso_handle_t *sSymDBUSDSOHandle = NULL;
-
-#define LL_DBUS_SYM(REQUIRED, DBUSSYM, RTN, ...) do{rv = apr_dso_sym((apr_dso_handle_sym_t*)&ll##DBUSSYM, sSymDBUSDSOHandle, #DBUSSYM); if (rv != APR_SUCCESS) {INFOMSG("Failed to grab symbol: %s", #DBUSSYM); if (REQUIRED) sym_error = true;} else DEBUGMSG("grabbed symbol: %s from %p", #DBUSSYM, (void*)ll##DBUSSYM);}while(0)
-
-    //attempt to load the shared library
-    apr_pool_create(&sSymDBUSDSOMemoryPool, NULL);
-
-    if ( APR_SUCCESS == (rv = apr_dso_load(&sSymDBUSDSOHandle,
-                           dbus_dso_name.c_str(),
-                           sSymDBUSDSOMemoryPool) ))
-    {
-        INFOMSG("Found DSO: %s", dbus_dso_name.c_str());
-
-#include "llappviewerlinux_api_dbus_syms_raw.inc"
-
-        if ( sSymDBUSDSOHandle )
-        {
-            sSymDBUSDSOHandleG = sSymDBUSDSOHandle;
-            sSymDBUSDSOHandle = NULL;
-        }
-
-        rtn = !sym_error;
-    }
-    else
-    {
-        INFOMSG("Couldn't load DSO: %s", dbus_dso_name.c_str());
-        rtn = false; // failure
-    }
-
-    if (sym_error)
-    {
-        WARNMSG("Failed to find necessary symbols in DBUS-GLIB libraries.");
-    }
-#undef LL_DBUS_SYM
-
-    sSymsGrabbed = rtn;
-    return rtn;
-}
-
-
-void ungrab_dbus_syms()
-{
-    // should be safe to call regardless of whether we've
-    // actually grabbed syms.
-
-    if ( sSymDBUSDSOHandleG )
-    {
-        apr_dso_unload(sSymDBUSDSOHandleG);
-        sSymDBUSDSOHandleG = NULL;
-    }
-
-    if ( sSymDBUSDSOMemoryPool )
-    {
-        apr_pool_destroy(sSymDBUSDSOMemoryPool);
-        sSymDBUSDSOMemoryPool = NULL;
-    }
-
-    // NULL-out all of the symbols we'd grabbed
-#define LL_DBUS_SYM(REQUIRED, DBUSSYM, RTN, ...) do{ll##DBUSSYM = NULL;}while(0)
-#include "llappviewerlinux_api_dbus_syms_raw.inc"
-#undef LL_DBUS_SYM
-
-    sSymsGrabbed = false;
-}
-
-#endif // LL_DBUS_ENABLED+/**
+ * @file llappviewerlinux_api_dbus.cpp
+ * @brief dynamic DBus symbol-grabbing code
+ *
+ * $LicenseInfo:firstyear=2008&license=viewerlgpl$
+ * Second Life Viewer Source Code
+ * Copyright (C) 2010, Linden Research, Inc.
+ *
+ * This library is free software; you can redistribute it and/or
+ * modify it under the terms of the GNU Lesser General Public
+ * License as published by the Free Software Foundation;
+ * version 2.1 of the License only.
+ *
+ * This library is distributed in the hope that it will be useful,
+ * but WITHOUT ANY WARRANTY; without even the implied warranty of
+ * MERCHANTABILITY or FITNESS FOR A PARTICULAR PURPOSE.  See the GNU
+ * Lesser General Public License for more details.
+ *
+ * You should have received a copy of the GNU Lesser General Public
+ * License along with this library; if not, write to the Free Software
+ * Foundation, Inc., 51 Franklin Street, Fifth Floor, Boston, MA  02110-1301  USA
+ *
+ * Linden Research, Inc., 945 Battery Street, San Francisco, CA  94111  USA
+ * $/LicenseInfo$
+ */
+
+#if LL_DBUS_ENABLED
+
+#include "linden_common.h"
+
+extern "C" {
+#include <dbus/dbus-glib.h>
+
+#include "apr_pools.h"
+#include "apr_dso.h"
+}
+
+#define DEBUGMSG(...) do { LL_DEBUGS() << llformat(__VA_ARGS__) << LL_ENDL; } while(0)
+#define INFOMSG(...) do { LL_INFOS() << llformat(__VA_ARGS__) << LL_ENDL; } while(0)
+#define WARNMSG(...) do { LL_WARNS() << llformat(__VA_ARGS__) << LL_ENDL; } while(0)
+
+#define LL_DBUS_SYM(REQUIRED, DBUSSYM, RTN, ...) RTN (*ll##DBUSSYM)(__VA_ARGS__) = NULL
+#include "llappviewerlinux_api_dbus_syms_raw.inc"
+#undef LL_DBUS_SYM
+
+static bool sSymsGrabbed = false;
+static apr_pool_t *sSymDBUSDSOMemoryPool = NULL;
+static apr_dso_handle_t *sSymDBUSDSOHandleG = NULL;
+
+bool grab_dbus_syms(std::string dbus_dso_name)
+{
+    if (sSymsGrabbed)
+    {
+        // already have grabbed good syms
+        return true;
+    }
+
+    bool sym_error = false;
+    bool rtn = false;
+    apr_status_t rv;
+    apr_dso_handle_t *sSymDBUSDSOHandle = NULL;
+
+#define LL_DBUS_SYM(REQUIRED, DBUSSYM, RTN, ...) do{rv = apr_dso_sym((apr_dso_handle_sym_t*)&ll##DBUSSYM, sSymDBUSDSOHandle, #DBUSSYM); if (rv != APR_SUCCESS) {INFOMSG("Failed to grab symbol: %s", #DBUSSYM); if (REQUIRED) sym_error = true;} else DEBUGMSG("grabbed symbol: %s from %p", #DBUSSYM, (void*)ll##DBUSSYM);}while(0)
+
+    //attempt to load the shared library
+    apr_pool_create(&sSymDBUSDSOMemoryPool, NULL);
+
+    if ( APR_SUCCESS == (rv = apr_dso_load(&sSymDBUSDSOHandle,
+                           dbus_dso_name.c_str(),
+                           sSymDBUSDSOMemoryPool) ))
+    {
+        INFOMSG("Found DSO: %s", dbus_dso_name.c_str());
+
+#include "llappviewerlinux_api_dbus_syms_raw.inc"
+
+        if ( sSymDBUSDSOHandle )
+        {
+            sSymDBUSDSOHandleG = sSymDBUSDSOHandle;
+            sSymDBUSDSOHandle = NULL;
+        }
+
+        rtn = !sym_error;
+    }
+    else
+    {
+        INFOMSG("Couldn't load DSO: %s", dbus_dso_name.c_str());
+        rtn = false; // failure
+    }
+
+    if (sym_error)
+    {
+        WARNMSG("Failed to find necessary symbols in DBUS-GLIB libraries.");
+    }
+#undef LL_DBUS_SYM
+
+    sSymsGrabbed = rtn;
+    return rtn;
+}
+
+
+void ungrab_dbus_syms()
+{
+    // should be safe to call regardless of whether we've
+    // actually grabbed syms.
+
+    if ( sSymDBUSDSOHandleG )
+    {
+        apr_dso_unload(sSymDBUSDSOHandleG);
+        sSymDBUSDSOHandleG = NULL;
+    }
+
+    if ( sSymDBUSDSOMemoryPool )
+    {
+        apr_pool_destroy(sSymDBUSDSOMemoryPool);
+        sSymDBUSDSOMemoryPool = NULL;
+    }
+
+    // NULL-out all of the symbols we'd grabbed
+#define LL_DBUS_SYM(REQUIRED, DBUSSYM, RTN, ...) do{ll##DBUSSYM = NULL;}while(0)
+#include "llappviewerlinux_api_dbus_syms_raw.inc"
+#undef LL_DBUS_SYM
+
+    sSymsGrabbed = false;
+}
+
+#endif // LL_DBUS_ENABLED