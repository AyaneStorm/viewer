--- conflicted
+++ resolved
@@ -169,17 +169,10 @@
 VertexShaderEnable			1	1
 WindLightUseAtmosShaders	1	1
 WLSkyDetail					1	128
-<<<<<<< HEAD
 RenderDeferred				1	1
 RenderDeferredSSAO			1	1
 RenderShadowDetail			1	2
-
-=======
-RenderDeferred				1	0
-RenderDeferredSSAO			1	0
-RenderShadowDetail			1	0
 RenderUseFBO				1	1
->>>>>>> 04425000
 
 //
 // Class Unknown Hardware (unknown)
@@ -255,13 +248,9 @@
 RenderDeferred				0	0
 RenderDeferredSSAO			0	0
 RenderShadowDetail			0	0
-<<<<<<< HEAD
-
-
-=======
 RenderUseFBO				1	0
 		
->>>>>>> 04425000
+
 //
 // CPU based feature masks
 //
