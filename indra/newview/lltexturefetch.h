/**
 * @file lltexturefetch.h
 * @brief Object for managing texture fetches.
 *
 * $LicenseInfo:firstyear=2000&license=viewerlgpl$
 * Second Life Viewer Source Code
 * Copyright (C) 2012-2013, Linden Research, Inc.
 *
 * This library is free software; you can redistribute it and/or
 * modify it under the terms of the GNU Lesser General Public
 * License as published by the Free Software Foundation;
 * version 2.1 of the License only.
 *
 * This library is distributed in the hope that it will be useful,
 * but WITHOUT ANY WARRANTY; without even the implied warranty of
 * MERCHANTABILITY or FITNESS FOR A PARTICULAR PURPOSE.  See the GNU
 * Lesser General Public License for more details.
 *
 * You should have received a copy of the GNU Lesser General Public
 * License along with this library; if not, write to the Free Software
 * Foundation, Inc., 51 Franklin Street, Fifth Floor, Boston, MA  02110-1301  USA
 *
 * Linden Research, Inc., 945 Battery Street, San Francisco, CA  94111  USA
 * $/LicenseInfo$
 */

#ifndef LL_LLTEXTUREFETCH_H
#define LL_LLTEXTUREFETCH_H

#include <vector>
#include <map>

#include "lldir.h"
#include "llimage.h"
#include "lluuid.h"
#include "llworkerthread.h"
#include "lltextureinfo.h"
#include "llimageworker.h"
#include "httprequest.h"
#include "httpoptions.h"
#include "httpheaders.h"
#include "httphandler.h"
#include "lltrace.h"
#include "llviewertexture.h"

class LLViewerTexture;
class LLTextureFetchWorker;
class LLImageDecodeThread;
class LLHost;
class LLViewerAssetStats;
class LLTextureCache;
class LLTextureFetchTester;

// Interface class

class LLTextureFetch : public LLWorkerThread
{
    friend class LLTextureFetchWorker;

public:
    static std::string getStateString(S32 state);

    LLTextureFetch(LLTextureCache* cache, bool threaded, bool qa_mode);
    ~LLTextureFetch();

    class TFRequest;

    // Threads:  Tmain
    /*virtual*/ size_t update(F32 max_time_ms);

    // called in the main thread after the TextureCacheThread shuts down.
    // Threads:  Tmain
    void shutDownTextureCacheThread();

    //called in the main thread after the ImageDecodeThread shuts down.
    // Threads:  Tmain
<<<<<<< HEAD
	void shutDownImageDecodeThread();

    static constexpr S32 FETCH_REQUEST_OK = 0;
    static constexpr S32 FETCH_REQUEST_CREATION_FAILED = -1;
    static constexpr S32 FETCH_REQUEST_ABORTED = -2;
    static constexpr S32 FETCH_REQUEST_EXISTS = -3;
    // Threads:  T* (but Tmain mostly)
    // returns discard on success, fail code otherwise
    S32 createRequest(FTType f_type, const std::string& url, const LLUUID& id, const LLHost& host, F32 priority,
                      S32 w, S32 h, S32 c, S32 discard, bool needs_aux, bool can_use_http, S32& worker_disacrd);

	// Requests that a fetch operation be deleted from the queue.
	// If @cancel is true, also stops any I/O operations pending.
	// Actual delete will be scheduled and performed later.
	//
	// Note:  This *looks* like an override/variant of the
	// base class's deleteRequest() but is functionally quite
	// different.
	//
	// Threads:  T*
	void deleteRequest(const LLUUID& id, bool cancel);

	void deleteAllRequests();

	// Threads:  T*
	// keep in mind that if fetcher isn't done, it still might need original raw image
	bool getRequestFinished(const LLUUID& id, S32& discard_level,
							LLPointer<LLImageRaw>& raw, LLPointer<LLImageRaw>& aux,
							LLCore::HttpStatus& last_http_get_status);

	// Threads:  T*
	bool updateRequestPriority(const LLUUID& id, F32 priority);
=======
    void shutDownImageDecodeThread();

    // Threads:  T* (but Tmain mostly)
    S32 createRequest(FTType f_type, const std::string& url, const LLUUID& id, const LLHost& host, F32 priority,
                       S32 w, S32 h, S32 c, S32 discard, bool needs_aux, bool can_use_http);

    // Requests that a fetch operation be deleted from the queue.
    // If @cancel is true, also stops any I/O operations pending.
    // Actual delete will be scheduled and performed later.
    //
    // Note:  This *looks* like an override/variant of the
    // base class's deleteRequest() but is functionally quite
    // different.
    //
    // Threads:  T*
    void deleteRequest(const LLUUID& id, bool cancel);

    void deleteAllRequests();

    // Threads:  T*
    // keep in mind that if fetcher isn't done, it still might need original raw image
    bool getRequestFinished(const LLUUID& id, S32& discard_level,
                            LLPointer<LLImageRaw>& raw, LLPointer<LLImageRaw>& aux,
                            LLCore::HttpStatus& last_http_get_status);

    // Threads:  T*
    bool updateRequestPriority(const LLUUID& id, F32 priority);
>>>>>>> e7eced3c

    // Threads:  T* (but not safe)
    void setTextureBandwidth(F32 bandwidth) { mTextureBandwidth = bandwidth; }

    // Threads:  T* (but not safe)
    F32 getTextureBandwidth() { return mTextureBandwidth; }

    // Threads:  T*
    BOOL isFromLocalCache(const LLUUID& id);

    // get the current fetch state, if any, from the given UUID
    S32 getFetchState(const LLUUID& id);

    // @return  Fetch state of given image and associates statistics
    //          See also getStateString
    // Threads:  T*
    S32 getFetchState(const LLUUID& id, F32& decode_progress_p, F32& requested_priority_p,
                      U32& fetch_priority_p, F32& fetch_dtime_p, F32& request_dtime_p, bool& can_use_http);

    // Debug utility - generally not safe
    void dump();

    // Threads:  T*
    S32 getNumRequests();

    // Threads:  T*
    S32 getNumHTTPRequests();

    // Threads:  T*
    U32 getTotalNumHTTPRequests();

    // Threads:  T*
    size_t getPending();

    // Threads:  T*
    void lockQueue() { mQueueMutex.lock(); }

    // Threads:  T*
    void unlockQueue() { mQueueMutex.unlock(); }

    // Threads:  T*
    LLTextureFetchWorker* getWorker(const LLUUID& id);

    // Threads:  T*
    // Locks:  Mfq
    LLTextureFetchWorker* getWorkerAfterLock(const LLUUID& id);

    // Commands available to other threads to control metrics gathering operations.

    // Threads:  T*
    void commandSetRegion(U64 region_handle);

    // Threads:  T*
    void commandSendMetrics(const std::string & caps_url,
                            const LLUUID & session_id,
                            const LLUUID & agent_id,
                            LLSD& stats_sd);

    // Threads:  T*
    void commandDataBreak();

    // Threads:  T*
    LLCore::HttpRequest & getHttpRequest()  { return *mHttpRequest; }

    // Threads:  T*
    LLCore::HttpRequest::policy_t getPolicyClass() const { return mHttpPolicyClass; }

    // Return a pointer to the shared metrics headers definition.
    // Does not increment the reference count, caller is required
    // to do that to hold a reference for any length of time.
    //
    // Threads:  T*
    LLCore::HttpHeaders::ptr_t getMetricsHeaders() const    { return mHttpMetricsHeaders; }

    // Threads:  T*
    LLCore::HttpRequest::policy_t getMetricsPolicyClass() const { return mHttpMetricsPolicyClass; }

    bool isQAMode() const               { return mQAMode; }

    // ----------------------------------
    // HTTP resource waiting methods

    // Threads:  T*
    void addHttpWaiter(const LLUUID & tid);

    // Threads:  T*
    void removeHttpWaiter(const LLUUID & tid);

    // Threads:  T*
    bool isHttpWaiter(const LLUUID & tid);

    // If there are slots, release one or more LLTextureFetchWorker
    // requests from resource wait state (WAIT_HTTP_RESOURCE) to
    // active (SEND_HTTP_REQ).
    //
    // Because this will modify state of many workers, you may not
    // hold any Mw lock while calling.  This makes it a little
    // inconvenient to use but that's the rule.
    //
    // Threads:  T*
    // Locks:  -Mw (must not hold any worker when called)
    void releaseHttpWaiters();

    // Threads:  T*
    void cancelHttpWaiters();

    // Threads:  T*
    int getHttpWaitersCount();
    // ----------------------------------
    // Stats management

    // Add given counts to the global totals for the states/requests
    // Threads:  T*
    void updateStateStats(U32 cache_read, U32 cache_write, U32 res_wait);

    // Return the global counts
    // Threads:  T*
    void getStateStats(U32 * cache_read, U32 * cache_write, U32 * res_wait);

    // ----------------------------------

protected:
    // Threads:  T*
    void addToHTTPQueue(const LLUUID& id);

    // XXX possible delete
    // Threads:  T*
    void removeFromHTTPQueue(const LLUUID& id, S32Bytes received_size);

    // Identical to @deleteRequest but with different arguments
    // (caller already has the worker pointer).
    //
    // Threads:  T*
    void removeRequest(LLTextureFetchWorker* worker, bool cancel);

    // Overrides from the LLThread tree
    // Locks:  Ct
    bool runCondition();

private:
    // Threads:  Ttf
    /*virtual*/ void startThread(void);

    // Threads:  Ttf
    /*virtual*/ void endThread(void);

    // Threads:  Ttf
    /*virtual*/ void threadedUpdate(void);

    // Threads:  Ttf
    void commonUpdate();

    // Metrics command helpers
    /**
     * Enqueues a command request at the end of the command queue
     * and wakes up the thread as needed.
     *
     * Takes ownership of the TFRequest object.
     *
     * Method locks the command queue.
     *
     * Threads:  T*
     */
    void cmdEnqueue(TFRequest *);

    /**
     * Returns the first TFRequest object in the command queue or
     * NULL if none is present.
     *
     * Caller acquires ownership of the object and must dispose of it.
     *
     * Method locks the command queue.
     *
     * Threads:  T*
     */
    TFRequest * cmdDequeue();

    /**
     * Processes the first command in the queue disposing of the
     * request on completion.  Successive calls are needed to perform
     * additional commands.
     *
     * Method locks the command queue.
     *
     * Threads:  Ttf
     */
    void cmdDoWork();

public:
    LLUUID mDebugID;
    S32 mDebugCount;
    BOOL mDebugPause;
    S32 mPacketCount;
    S32 mBadPacketCount;

    static LLTrace::CountStatHandle<F64>        sCacheHit;
    static LLTrace::CountStatHandle<F64>        sCacheAttempt;
    static LLTrace::SampleStatHandle<F32Seconds> sCacheReadLatency;
    static LLTrace::SampleStatHandle<F32Seconds> sTexDecodeLatency;
    static LLTrace::SampleStatHandle<F32Seconds> sCacheWriteLatency;
    static LLTrace::SampleStatHandle<F32Seconds> sTexFetchLatency;
    static LLTrace::EventStatHandle<LLUnit<F32, LLUnits::Percent> > sCacheHitRate;

private:
    LLMutex mQueueMutex;        //to protect mRequestMap and mCommands only
    LLMutex mNetworkQueueMutex; //to protect mHTTPTextureQueue

    LLTextureCache* mTextureCache;

    // Map of all requests by UUID
    typedef std::map<LLUUID,LLTextureFetchWorker*> map_t;
    map_t mRequestMap;                                                  // Mfq

    // Set of requests that require network data
    typedef std::set<LLUUID> queue_t;
    queue_t mHTTPTextureQueue;                                          // Mfnq
    typedef std::map<LLHost,std::set<LLUUID> > cancel_queue_t;
    F32 mTextureBandwidth;                                              // <none>
    F32 mMaxBandwidth;                                                  // Mfnq
    LLTextureInfo mTextureInfo;
    LLTextureInfo mTextureInfoMainThread;

    // XXX possible delete
    U32Bits mHTTPTextureBits;                                               // Mfnq

    // XXX possible delete
    //debug use
    U32 mTotalHTTPRequests;

    // Out-of-band cross-thread command queue.  This command queue
    // is logically tied to LLQueuedThread's list of
    // QueuedRequest instances and so must be covered by the
    // same locks.
    typedef std::vector<TFRequest *> command_queue_t;
    command_queue_t mCommands;                                          // Mfq

    // If true, modifies some behaviors that help with QA tasks.
    const bool mQAMode;

    // Interfaces and objects into the core http library used
    // to make our HTTP requests.  These replace the various
    // LLCurl interfaces used in the past.
    LLCore::HttpRequest *               mHttpRequest;                   // Ttf
    LLCore::HttpOptions::ptr_t          mHttpOptions;                   // Ttf
    LLCore::HttpOptions::ptr_t          mHttpOptionsWithHeaders;        // Ttf
    LLCore::HttpHeaders::ptr_t          mHttpHeaders;                   // Ttf
    LLCore::HttpRequest::policy_t       mHttpPolicyClass;               // T*
    LLCore::HttpHeaders::ptr_t          mHttpMetricsHeaders;            // Ttf
    LLCore::HttpRequest::policy_t       mHttpMetricsPolicyClass;        // T*
    S32                                 mHttpHighWater;                 // Ttf
    S32                                 mHttpLowWater;                  // Ttf

    // We use a resource semaphore to keep HTTP requests in
    // WAIT_HTTP_RESOURCE2 if there aren't sufficient slots in the
    // transport.  This keeps them near where they can be cheaply
    // reprioritized rather than dumping them all across a thread
    // where it's more expensive to get at them.  Requests in either
    // SEND_HTTP_REQ or WAIT_HTTP_REQ charge against the semaphore
    // and tracking state transitions is critical to liveness.
    //
    // Originally implemented as a traditional semaphore (heading towards
    // zero), it now is an outstanding request count that is allowed to
    // exceed the high water level (but not go below zero).
    LLAtomicS32                         mHttpSemaphore;                 // Ttf

    typedef std::set<LLUUID> wait_http_res_queue_t;
    wait_http_res_queue_t               mHttpWaitResource;              // Mfnq

    // Cumulative stats on the states/requests issued by
    // textures running through here.
    U32 mTotalCacheReadCount;                                           // Mfq
    U32 mTotalCacheWriteCount;                                          // Mfq
    U32 mTotalResourceWaitCount;                                        // Mfq

public:
    // A probabilistically-correct indicator that the current
    // attempt to log metrics follows a break in the metrics stream
    // reporting due to either startup or a problem POSTing data.
    static volatile bool svMetricsDataBreak;

public:
    //debug use
    enum e_tex_source
    {
        FROM_ALL = 0,
        FROM_HTTP_ONLY,
        INVALID_SOURCE
    };

    static LLTextureFetchTester* sTesterp;

private:
    e_tex_source mFetchSource;
    e_tex_source mOriginFetchSource;

    // Retry logic
    //LLAdaptiveRetryPolicy mFetchRetryPolicy;

public:
    void setLoadSource(e_tex_source source) {mFetchSource = source;}
    void resetLoadSource() {mFetchSource = mOriginFetchSource;}
    bool canLoadFromCache() { return mFetchSource != FROM_HTTP_ONLY;}
};

//debug use
class LLViewerFetchedTexture;

class LLTextureFetchTester : public LLMetricPerformanceTesterBasic
{
public:
    LLTextureFetchTester();
    ~LLTextureFetchTester();

    void updateStats(const std::map<S32, F32> states_timers, const F32 fetch_time, const F32 other_states_time, const S32 file_size);

protected:
    /*virtual*/ void outputTestRecord(LLSD* sd);

private:

    F32 mTextureFetchTime;
    F32 mSkippedStatesTime;
    S32 mFileSize;

    std::map<S32, F32> mStateTimersMap;
};
#endif // LL_LLTEXTUREFETCH_H
<|MERGE_RESOLUTION|>--- conflicted
+++ resolved
@@ -74,8 +74,7 @@
 
     //called in the main thread after the ImageDecodeThread shuts down.
     // Threads:  Tmain
-<<<<<<< HEAD
-	void shutDownImageDecodeThread();
+    void shutDownImageDecodeThread();
 
     static constexpr S32 FETCH_REQUEST_OK = 0;
     static constexpr S32 FETCH_REQUEST_CREATION_FAILED = -1;
@@ -86,34 +85,6 @@
     S32 createRequest(FTType f_type, const std::string& url, const LLUUID& id, const LLHost& host, F32 priority,
                       S32 w, S32 h, S32 c, S32 discard, bool needs_aux, bool can_use_http, S32& worker_disacrd);
 
-	// Requests that a fetch operation be deleted from the queue.
-	// If @cancel is true, also stops any I/O operations pending.
-	// Actual delete will be scheduled and performed later.
-	//
-	// Note:  This *looks* like an override/variant of the
-	// base class's deleteRequest() but is functionally quite
-	// different.
-	//
-	// Threads:  T*
-	void deleteRequest(const LLUUID& id, bool cancel);
-
-	void deleteAllRequests();
-
-	// Threads:  T*
-	// keep in mind that if fetcher isn't done, it still might need original raw image
-	bool getRequestFinished(const LLUUID& id, S32& discard_level,
-							LLPointer<LLImageRaw>& raw, LLPointer<LLImageRaw>& aux,
-							LLCore::HttpStatus& last_http_get_status);
-
-	// Threads:  T*
-	bool updateRequestPriority(const LLUUID& id, F32 priority);
-=======
-    void shutDownImageDecodeThread();
-
-    // Threads:  T* (but Tmain mostly)
-    S32 createRequest(FTType f_type, const std::string& url, const LLUUID& id, const LLHost& host, F32 priority,
-                       S32 w, S32 h, S32 c, S32 discard, bool needs_aux, bool can_use_http);
-
     // Requests that a fetch operation be deleted from the queue.
     // If @cancel is true, also stops any I/O operations pending.
     // Actual delete will be scheduled and performed later.
@@ -135,7 +106,6 @@
 
     // Threads:  T*
     bool updateRequestPriority(const LLUUID& id, F32 priority);
->>>>>>> e7eced3c
 
     // Threads:  T* (but not safe)
     void setTextureBandwidth(F32 bandwidth) { mTextureBandwidth = bandwidth; }
