/**
* @file llsidetraypanelcontainer.h
* @brief LLSideTrayPanelContainer class declaration
*
* $LicenseInfo:firstyear=2009&license=viewerlgpl$
* Second Life Viewer Source Code
* Copyright (C) 2010, Linden Research, Inc.
*
* This library is free software; you can redistribute it and/or
* modify it under the terms of the GNU Lesser General Public
* License as published by the Free Software Foundation;
* version 2.1 of the License only.
*
* This library is distributed in the hope that it will be useful,
* but WITHOUT ANY WARRANTY; without even the implied warranty of
* MERCHANTABILITY or FITNESS FOR A PARTICULAR PURPOSE.  See the GNU
* Lesser General Public License for more details.
*
* You should have received a copy of the GNU Lesser General Public
* License along with this library; if not, write to the Free Software
* Foundation, Inc., 51 Franklin Street, Fifth Floor, Boston, MA  02110-1301  USA
*
* Linden Research, Inc., 945 Battery Street, San Francisco, CA  94111  USA
* $/LicenseInfo$
*/

#ifndef LL_LLSIDETRAY_PANEL_CONTAINER_H
#define LL_LLSIDETRAY_PANEL_CONTAINER_H

#include "lltabcontainer.h"

/**
* LLSideTrayPanelContainer class acts like LLTabContainer with invisible tabs.
* It is designed to make panel switching easier, avoid setVisible(true) setVisible(false)
* calls and related workarounds.
* use onOpen to open sub panel, pass the name of panel to open
* in key[PARAM_SUB_PANEL_NAME].
* LLSideTrayPanelContainer also implements panel navigation history - it allows to
* open previous or next panel if navigation history is available(after user
* has opened two or more panels). *NOTE - only back navigation is implemented so far.
*/
class LLSideTrayPanelContainer : public LLTabContainer
{
public:

    struct Params : public LLInitParam::Block<Params, LLTabContainer::Params>
    {
        Optional<std::string> default_panel_name;
        Params();
    };

    /**
    * Opens sub panel
    * @param key - params to be passed to panel, use key[PARAM_SUB_PANEL_NAME]
    * to specify panel name to be opened.
    */
    /*virtual*/ void onOpen(const LLSD& key);

    /**
     * Opens given subpanel.
     */
    void openPanel(const std::string& panel_name, const LLSD& key = LLSD::emptyMap());

    /**
    * Opens previous panel from panel navigation history.
    */
    void openPreviousPanel();

<<<<<<< HEAD
	/**
	* Overrides LLTabContainer::handleKeyHere to disable panel switch on 
	* Alt + Left/Right button press.
	*/
	bool handleKeyHere(KEY key, MASK mask);
=======
    /**
    * Overrides LLTabContainer::handleKeyHere to disable panel switch on
    * Alt + Left/Right button press.
    */
    BOOL handleKeyHere(KEY key, MASK mask);
>>>>>>> e7eced3c

    /**
    * Name of parameter that stores panel name to open.
    */
    static std::string PARAM_SUB_PANEL_NAME;

protected:
    LLSideTrayPanelContainer(const Params& p);
    friend class LLUICtrlFactory;

    /**
    * std::string - name of panel
    * S32 - index of previous panel
    * *NOTE - no forward navigation implemented yet
    */
    typedef std::map<std::string, S32> panel_navigation_history_t;

    // Navigation history
    panel_navigation_history_t mPanelHistory;
    std::string mDefaultPanelName;
};

#endif //LL_LLSIDETRAY_PANEL_CONTAINER_H<|MERGE_RESOLUTION|>--- conflicted
+++ resolved
@@ -66,19 +66,11 @@
     */
     void openPreviousPanel();
 
-<<<<<<< HEAD
-	/**
-	* Overrides LLTabContainer::handleKeyHere to disable panel switch on 
-	* Alt + Left/Right button press.
-	*/
-	bool handleKeyHere(KEY key, MASK mask);
-=======
     /**
     * Overrides LLTabContainer::handleKeyHere to disable panel switch on
     * Alt + Left/Right button press.
     */
-    BOOL handleKeyHere(KEY key, MASK mask);
->>>>>>> e7eced3c
+    bool handleKeyHere(KEY key, MASK mask);
 
     /**
     * Name of parameter that stores panel name to open.
