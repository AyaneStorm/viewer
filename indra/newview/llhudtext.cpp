/** 
 * @file llhudtext.cpp
 * @brief Floating text above objects, set via script with llSetText()
 *
 * $LicenseInfo:firstyear=2002&license=viewerlgpl$
 * Second Life Viewer Source Code
 * Copyright (C) 2010, Linden Research, Inc.
 * 
 * This library is free software; you can redistribute it and/or
 * modify it under the terms of the GNU Lesser General Public
 * License as published by the Free Software Foundation;
 * version 2.1 of the License only.
 * 
 * This library is distributed in the hope that it will be useful,
 * but WITHOUT ANY WARRANTY; without even the implied warranty of
 * MERCHANTABILITY or FITNESS FOR A PARTICULAR PURPOSE.  See the GNU
 * Lesser General Public License for more details.
 * 
 * You should have received a copy of the GNU Lesser General Public
 * License along with this library; if not, write to the Free Software
 * Foundation, Inc., 51 Franklin Street, Fifth Floor, Boston, MA  02110-1301  USA
 * 
 * Linden Research, Inc., 945 Battery Street, San Francisco, CA  94111  USA
 * $/LicenseInfo$
 */

#include "llviewerprecompiledheaders.h"

#include "llhudtext.h"

#include "llrender.h"

#include "llagent.h"
#include "llviewercontrol.h"
#include "llcriticaldamp.h"
#include "lldrawable.h"
#include "llfontgl.h"
#include "llglheaders.h"
#include "llhudrender.h"
#include "llui.h"
#include "llviewercamera.h"
#include "llviewertexturelist.h"
#include "llviewerobject.h"
#include "llvovolume.h"
#include "llviewerwindow.h"
#include "llstatusbar.h"
#include "llmenugl.h"
#include "pipeline.h"
#include <boost/tokenizer.hpp>


const F32 SPRING_STRENGTH = 0.7f;
const F32 RESTORATION_SPRING_TIME_CONSTANT = 0.1f;
const F32 HORIZONTAL_PADDING = 15.f;
const F32 VERTICAL_PADDING = 12.f;
const F32 BUFFER_SIZE = 2.f;
const F32 MIN_EDGE_OVERLAP = 3.f;
const F32 HUD_TEXT_MAX_WIDTH = 190.f;
const F32 HUD_TEXT_MAX_WIDTH_NO_BUBBLE = 1000.f;
const F32 RESIZE_TIME = 0.f;
const S32 NUM_OVERLAP_ITERATIONS = 10;
const F32 NEIGHBOR_FORCE_FRACTION = 1.f;
const F32 POSITION_DAMPING_TC = 0.2f;
const F32 MAX_STABLE_CAMERA_VELOCITY = 0.1f;
//const F32 LOD_0_SCREEN_COVERAGE = 0.15f;
//const F32 LOD_1_SCREEN_COVERAGE = 0.30f;
//const F32 LOD_2_SCREEN_COVERAGE = 0.40f;

std::set<LLPointer<LLHUDText> > LLHUDText::sTextObjects;
std::vector<LLPointer<LLHUDText> > LLHUDText::sVisibleTextObjects;
std::vector<LLPointer<LLHUDText> > LLHUDText::sVisibleHUDTextObjects;
BOOL LLHUDText::sDisplayText = TRUE ;

bool lltextobject_further_away::operator()(const LLPointer<LLHUDText>& lhs, const LLPointer<LLHUDText>& rhs) const
{
	return lhs->getDistance() > rhs->getDistance();
}


LLHUDText::LLHUDText(const U8 type) :
			LLHUDObject(type),
			mOnHUDAttachment(FALSE),
//			mVisibleOffScreen(FALSE),
			mWidth(0.f),
			mHeight(0.f),
			mFontp(LLFontGL::getFontSansSerifSmall()),
			mBoldFontp(LLFontGL::getFontSansSerifBold()),
			mMass(1.f),
			mMaxLines(10),
			mOffsetY(0),
			mTextAlignment(ALIGN_TEXT_CENTER),
			mVertAlignment(ALIGN_VERT_CENTER),
//			mLOD(0),
			mHidden(FALSE)
{
	mColor = LLColor4(1.f, 1.f, 1.f, 1.f);
	mDoFade = TRUE;
	mFadeDistance = 8.f;
	mFadeRange = 4.f;
	mZCompare = TRUE;
	mOffscreen = FALSE;
	mRadius = 0.1f;
	LLPointer<LLHUDText> ptr(this);
	sTextObjects.insert(ptr);
}

LLHUDText::~LLHUDText()
{
}

void LLHUDText::render()
{
	if (!mOnHUDAttachment && sDisplayText)
	{
		LLGLDepthTest gls_depth(GL_TRUE, GL_FALSE);
		renderText();
	}
}

void LLHUDText::renderText()
{
	if (!mVisible || mHidden)
	{
		return;
	}

<<<<<<< HEAD
=======
	// don't pick text
	if (for_select)
	{
		return;
	}
	
>>>>>>> 50868604
	gGL.getTexUnit(0)->enable(LLTexUnit::TT_TEXTURE);

	LLGLState gls_blend(GL_BLEND, TRUE);
	LLGLState gls_alpha(GL_ALPHA_TEST, TRUE);
	
	LLColor4 shadow_color(0.f, 0.f, 0.f, 1.f);
	F32 alpha_factor = 1.f;
	LLColor4 text_color = mColor;
	if (mDoFade)
	{
		if (mLastDistance > mFadeDistance)
		{
			alpha_factor = llmax(0.f, 1.f - (mLastDistance - mFadeDistance)/mFadeRange);
			text_color.mV[3] = text_color.mV[3]*alpha_factor;
		}
	}
	if (text_color.mV[3] < 0.01f)
	{
		return;
	}
	shadow_color.mV[3] = text_color.mV[3];

	mOffsetY = lltrunc(mHeight * ((mVertAlignment == ALIGN_VERT_CENTER) ? 0.5f : 1.f));

	// *TODO: cache this image
	LLUIImagePtr imagep = LLUI::getUIImage("Rounded_Square");

	// *TODO: make this a per-text setting
	LLColor4 bg_color = LLUIColorTable::instance().getColor("ObjectBubbleColor");
	bg_color.setAlpha(gSavedSettings.getF32("ChatBubbleOpacity") * alpha_factor);

	const S32 border_height = 16;
	const S32 border_width = 16;

	// *TODO move this into helper function
	F32 border_scale = 1.f;

	if (border_height * 2 > mHeight)
	{
		border_scale = (F32)mHeight / ((F32)border_height * 2.f);
	}
	if (border_width * 2 > mWidth)
	{
		border_scale = llmin(border_scale, (F32)mWidth / ((F32)border_width * 2.f));
	}

	// scale screen size of borders down
	//RN: for now, text on hud objects is never occluded

	LLVector3 x_pixel_vec;
	LLVector3 y_pixel_vec;
	
	if (mOnHUDAttachment)
	{
		x_pixel_vec = LLVector3::y_axis / (F32)gViewerWindow->getWorldViewWidthRaw();
		y_pixel_vec = LLVector3::z_axis / (F32)gViewerWindow->getWorldViewHeightRaw();
	}
	else
	{
		LLViewerCamera::getInstance()->getPixelVectors(mPositionAgent, y_pixel_vec, x_pixel_vec);
	}

	LLVector2 border_scale_vec((F32)border_width / (F32)imagep->getTextureWidth(), (F32)border_height / (F32)imagep->getTextureHeight());
	LLVector3 width_vec = mWidth * x_pixel_vec;
	LLVector3 height_vec = mHeight * y_pixel_vec;
	LLVector3 scaled_border_width = (F32)llfloor(border_scale * (F32)border_width) * x_pixel_vec;
	LLVector3 scaled_border_height = (F32)llfloor(border_scale * (F32)border_height) * y_pixel_vec;

	mRadius = (width_vec + height_vec).magVec() * 0.5f;

	LLCoordGL screen_pos;
	LLViewerCamera::getInstance()->projectPosAgentToScreen(mPositionAgent, screen_pos, FALSE);

	LLVector2 screen_offset;
	screen_offset = mPositionOffset;

	LLVector3 render_position = mPositionAgent  
			+ (x_pixel_vec * screen_offset.mV[VX])
			+ (y_pixel_vec * screen_offset.mV[VY]);

<<<<<<< HEAD
	//if (mOnHUD)
	//{
	//	render_position.mV[VY] -= fmodf(render_position.mV[VY], 1.f / (F32)gViewerWindow->getWindowWidthScaled());
	//	render_position.mV[VZ] -= fmodf(render_position.mV[VZ], 1.f / (F32)gViewerWindow->getWindowHeightScaled());
	//}
	//else
	//{
	//	render_position = LLViewerCamera::getInstance()->roundToPixel(render_position);
	//}

	if (mUseBubble)
	{
		LLGLDepthTest gls_depth(GL_TRUE, GL_FALSE);
		LLUI::pushMatrix();
		{
			LLVector3 bg_pos = render_position
				+ (F32)mOffsetY * y_pixel_vec
				- (width_vec / 2.f)
				- (height_vec);
			LLUI::translate(bg_pos.mV[VX], bg_pos.mV[VY], bg_pos.mV[VZ]);

			gGL.getTexUnit(0)->bind(imagep->getImage());
			
			gGL.color4fv(bg_color.mV);
			gl_segmented_rect_3d_tex(border_scale_vec, scaled_border_width, scaled_border_height, width_vec, height_vec);
			
			if ( mLabelSegments.size())
			{
				LLUI::pushMatrix();
				{
					gGL.color4f(text_color.mV[VX], text_color.mV[VY], text_color.mV[VZ], gSavedSettings.getF32("ChatBubbleOpacity") * alpha_factor);
					LLVector3 label_height = (mFontp->getLineHeight() * mLabelSegments.size() + (VERTICAL_PADDING / 3.f)) * y_pixel_vec;
					LLVector3 label_offset = height_vec - label_height;
					LLUI::translate(label_offset.mV[VX], label_offset.mV[VY], label_offset.mV[VZ]);
					gl_segmented_rect_3d_tex_top(border_scale_vec, scaled_border_width, scaled_border_height, width_vec, label_height);
				}
				LLUI::popMatrix();
			}

			BOOL outside_width = llabs(mPositionOffset.mV[VX]) > mWidth * 0.5f;
			BOOL outside_height = llabs(mPositionOffset.mV[VY] + (mVertAlignment == ALIGN_VERT_TOP ? mHeight * 0.5f : 0.f)) > mHeight * (mVertAlignment == ALIGN_VERT_TOP ? mHeight * 0.75f : 0.5f);

			// draw line segments pointing to parent object
			if (!mOffscreen && (outside_width || outside_height))
			{
				LLUI::pushMatrix();
				{
					gGL.color4fv(bg_color.mV);
					LLVector3 target_pos = -1.f * (mPositionOffset.mV[VX] * x_pixel_vec + mPositionOffset.mV[VY] * y_pixel_vec);
					target_pos += (width_vec / 2.f);
					target_pos += mVertAlignment == ALIGN_VERT_CENTER ? (height_vec * 0.5f) : LLVector3::zero;
					target_pos -= 3.f * x_pixel_vec;
					target_pos -= 6.f * y_pixel_vec;
					LLUI::translate(target_pos.mV[VX], target_pos.mV[VY], target_pos.mV[VZ]);
					gl_segmented_rect_3d_tex(border_scale_vec, 3.f * x_pixel_vec, 3.f * y_pixel_vec, 6.f * x_pixel_vec, 6.f * y_pixel_vec);	
				}
				LLUI::popMatrix();

				gGL.getTexUnit(0)->unbind(LLTexUnit::TT_TEXTURE);
				LLGLDepthTest gls_depth(mZCompare ? GL_TRUE : GL_FALSE, GL_FALSE);
				
				LLVector3 box_center_offset;
				box_center_offset = (width_vec * 0.5f) + (height_vec * 0.5f);
				LLUI::translate(box_center_offset.mV[VX], box_center_offset.mV[VY], box_center_offset.mV[VZ]);
				gGL.color4fv(bg_color.mV);
				LLUI::setLineWidth(2.0);
				gGL.begin(LLRender::LINES);
				{
					if (outside_width)
					{
						LLVector3 vert;
						// draw line in x then y
						if (mPositionOffset.mV[VX] < 0.f)
						{
							// start at right edge
							vert = width_vec * 0.5f;
							gGL.vertex3fv(vert.mV);
						}
						else
						{
							// start at left edge
							vert = width_vec * -0.5f;
							gGL.vertex3fv(vert.mV);
						}
						vert = -mPositionOffset.mV[VX] * x_pixel_vec;
						gGL.vertex3fv(vert.mV);
						gGL.vertex3fv(vert.mV);
						vert -= mPositionOffset.mV[VY] * y_pixel_vec;
						vert -= ((mVertAlignment == ALIGN_VERT_TOP) ? (height_vec * 0.5f) : LLVector3::zero);
						gGL.vertex3fv(vert.mV);
					}
					else
					{
						LLVector3 vert;
						// draw line in y then x
						if (mPositionOffset.mV[VY] < 0.f)
						{
							// start at top edge
							vert = (height_vec * 0.5f) - (mPositionOffset.mV[VX] * x_pixel_vec);
							gGL.vertex3fv(vert.mV);
						}
						else
						{
							// start at bottom edge
							vert = (height_vec * -0.5f)  - (mPositionOffset.mV[VX] * x_pixel_vec);
							gGL.vertex3fv(vert.mV);
						}
						vert = -mPositionOffset.mV[VY] * y_pixel_vec - mPositionOffset.mV[VX] * x_pixel_vec;
						vert -= ((mVertAlignment == ALIGN_VERT_TOP) ? (height_vec * 0.5f) : LLVector3::zero);
						gGL.vertex3fv(vert.mV);
					}
				}
				gGL.end();
				LLUI::setLineWidth(1.0);

			}
		}
		LLUI::popMatrix();
	}

=======
>>>>>>> 50868604
	F32 y_offset = (F32)mOffsetY;
		
	// Render label
	{
		gGL.getTexUnit(0)->setTextureBlendType(LLTexUnit::TB_MULT);
	}

	// Render text
	{
		// -1 mMaxLines means unlimited lines.
		S32 start_segment;
		S32 max_lines = getMaxLines();

		if (max_lines < 0) 
		{
			start_segment = 0;
		}
		else 
		{
			start_segment = llmax((S32)0, (S32)mTextSegments.size() - max_lines);
		}

		for (std::vector<LLHUDTextSegment>::iterator segment_iter = mTextSegments.begin() + start_segment;
			 segment_iter != mTextSegments.end(); ++segment_iter )
		{
			const LLFontGL* fontp = segment_iter->mFont;
			y_offset -= fontp->getLineHeight();

			U8 style = segment_iter->mStyle;
			LLFontGL::ShadowType shadow = LLFontGL::DROP_SHADOW;
	
			F32 x_offset;
			if (mTextAlignment== ALIGN_TEXT_CENTER)
			{
				x_offset = -0.5f*segment_iter->getWidth(fontp);
			}
			else // ALIGN_LEFT
			{
				x_offset = -0.5f * mWidth + (HORIZONTAL_PADDING / 2.f);
			}

			text_color = segment_iter->mColor;
			text_color.mV[VALPHA] *= alpha_factor;

			hud_render_text(segment_iter->getText(), render_position, *fontp, style, shadow, x_offset, y_offset, text_color, mOnHUDAttachment);
		}
	}
	/// Reset the default color to white.  The renderer expects this to be the default. 
	gGL.color4f(1.0f, 1.0f, 1.0f, 1.0f);
<<<<<<< HEAD
}

void LLHUDText::setStringUTF8(const std::string &wtext)
{
	setString(utf8str_to_wstring(wtext));
=======
>>>>>>> 50868604
}

void LLHUDText::setString(const std::string &text_utf8)
{
	mTextSegments.clear();
	addLine(text_utf8, mColor);
}

void LLHUDText::clearString()
{
	mTextSegments.clear();
}


void LLHUDText::addLine(const std::string &text_utf8,
						const LLColor4& color,
						const LLFontGL::StyleFlags style,
						const LLFontGL* font)
{
	LLWString wline = utf8str_to_wstring(text_utf8);
	if (!wline.empty())
	{
		// use default font for segment if custom font not specified
		if (!font)
		{
			font = mFontp;
		}
		typedef boost::tokenizer<boost::char_separator<llwchar>, LLWString::const_iterator, LLWString > tokenizer;
		LLWString seps(utf8str_to_wstring("\r\n"));
		boost::char_separator<llwchar> sep(seps.c_str());

		tokenizer tokens(wline, sep);
		tokenizer::iterator iter = tokens.begin();

		while (iter != tokens.end())
		{
			U32 line_length = 0;
			do	
			{
				F32 max_pixels = HUD_TEXT_MAX_WIDTH_NO_BUBBLE;
				S32 segment_length = font->maxDrawableChars(iter->substr(line_length).c_str(), max_pixels, wline.length(), LLFontGL::WORD_BOUNDARY_IF_POSSIBLE);
				LLHUDTextSegment segment(iter->substr(line_length, segment_length), style, color, font);
				mTextSegments.push_back(segment);
				line_length += segment_length;
			}
			while (line_length != iter->size());
			++iter;
		}
	}
}

void LLHUDText::setZCompare(const BOOL zcompare)
{
	mZCompare = zcompare;
}

void LLHUDText::setFont(const LLFontGL* font)
{
	mFontp = font;
}


void LLHUDText::setColor(const LLColor4 &color)
{
	mColor = color;
	for (std::vector<LLHUDTextSegment>::iterator segment_iter = mTextSegments.begin();
		 segment_iter != mTextSegments.end(); ++segment_iter )
	{
		segment_iter->mColor = color;
	}
}

void LLHUDText::setAlpha(F32 alpha)
{
	mColor.mV[VALPHA] = alpha;
	for (std::vector<LLHUDTextSegment>::iterator segment_iter = mTextSegments.begin();
		 segment_iter != mTextSegments.end(); ++segment_iter )
	{
		segment_iter->mColor.mV[VALPHA] = alpha;
	}
}


void LLHUDText::setDoFade(const BOOL do_fade)
{
	mDoFade = do_fade;
}

void LLHUDText::updateVisibility()
{
	if (mSourceObject)
	{
		mSourceObject->updateText();
	}
	
	mPositionAgent = gAgent.getPosAgentFromGlobal(mPositionGlobal);

	if (!mSourceObject)
	{
		//llwarns << "LLHUDText::updateScreenPos -- mSourceObject is NULL!" << llendl;
		mVisible = TRUE;
		if (mOnHUDAttachment)
		{
			sVisibleHUDTextObjects.push_back(LLPointer<LLHUDText> (this));
		}
		else
		{
			sVisibleTextObjects.push_back(LLPointer<LLHUDText> (this));
		}
		return;
	}

	// Not visible if parent object is dead
	if (mSourceObject->isDead())
	{
		mVisible = FALSE;
		return;
	}

	// for now, all text on hud objects is visible
	if (mOnHUDAttachment)
	{
		mVisible = TRUE;
		sVisibleHUDTextObjects.push_back(LLPointer<LLHUDText> (this));
		mLastDistance = mPositionAgent.mV[VX];
		return;
	}

	// push text towards camera by radius of object, but not past camera
	LLVector3 vec_from_camera = mPositionAgent - LLViewerCamera::getInstance()->getOrigin();
	LLVector3 dir_from_camera = vec_from_camera;
	dir_from_camera.normVec();

	if (dir_from_camera * LLViewerCamera::getInstance()->getAtAxis() <= 0.f)
	{ //text is behind camera, don't render
		mVisible = FALSE;
		return;
	}
		
	if (vec_from_camera * LLViewerCamera::getInstance()->getAtAxis() <= LLViewerCamera::getInstance()->getNear() + 0.1f + mSourceObject->getVObjRadius())
	{
		mPositionAgent = LLViewerCamera::getInstance()->getOrigin() + vec_from_camera * ((LLViewerCamera::getInstance()->getNear() + 0.1f) / (vec_from_camera * LLViewerCamera::getInstance()->getAtAxis()));
	}
	else
	{
		mPositionAgent -= dir_from_camera * mSourceObject->getVObjRadius();
	}

	mLastDistance = (mPositionAgent - LLViewerCamera::getInstance()->getOrigin()).magVec();

	if (!mTextSegments.size() || (mDoFade && (mLastDistance > mFadeDistance + mFadeRange)))
	{
		mVisible = FALSE;
		return;
	}

	LLVector3 x_pixel_vec;
	LLVector3 y_pixel_vec;

	LLViewerCamera::getInstance()->getPixelVectors(mPositionAgent, y_pixel_vec, x_pixel_vec);

	LLVector3 render_position = mPositionAgent + 			
			(x_pixel_vec * mPositionOffset.mV[VX]) +
			(y_pixel_vec * mPositionOffset.mV[VY]);

	mOffscreen = FALSE;
	if (!LLViewerCamera::getInstance()->sphereInFrustum(render_position, mRadius))
	{
//		if (!mVisibleOffScreen)
//		{
			mVisible = FALSE;
			return;
//		}
//		else
//		{
//			mOffscreen = TRUE;
//		}
	}

	mVisible = TRUE;
	sVisibleTextObjects.push_back(LLPointer<LLHUDText> (this));
}

LLVector2 LLHUDText::updateScreenPos(LLVector2 &offset)
{
	LLCoordGL screen_pos;
	LLVector2 screen_pos_vec;
	LLVector3 x_pixel_vec;
	LLVector3 y_pixel_vec;
	LLViewerCamera::getInstance()->getPixelVectors(mPositionAgent, y_pixel_vec, x_pixel_vec);
	LLVector3 world_pos = mPositionAgent + (offset.mV[VX] * x_pixel_vec) + (offset.mV[VY] * y_pixel_vec);
//	if (!LLViewerCamera::getInstance()->projectPosAgentToScreen(world_pos, screen_pos, FALSE) && mVisibleOffScreen)
//	{
//		// bubble off-screen, so find a spot for it along screen edge
//		LLViewerCamera::getInstance()->projectPosAgentToScreenEdge(world_pos, screen_pos);
//	}

	screen_pos_vec.setVec((F32)screen_pos.mX, (F32)screen_pos.mY);

	LLRect world_rect = gViewerWindow->getWorldViewRectScaled();
	S32 bottom = world_rect.mBottom + STATUS_BAR_HEIGHT;

	LLVector2 screen_center;
	screen_center.mV[VX] = llclamp((F32)screen_pos_vec.mV[VX], (F32)world_rect.mLeft + mWidth * 0.5f, (F32)world_rect.mRight - mWidth * 0.5f);

	if(mVertAlignment == ALIGN_VERT_TOP)
	{
		screen_center.mV[VY] = llclamp((F32)screen_pos_vec.mV[VY], 
			(F32)bottom, 
			(F32)world_rect.mTop - mHeight - (F32)MENU_BAR_HEIGHT);
		mSoftScreenRect.setLeftTopAndSize(screen_center.mV[VX] - (mWidth + BUFFER_SIZE) * 0.5f, 
			screen_center.mV[VY] + (mHeight + BUFFER_SIZE), mWidth + BUFFER_SIZE, mHeight + BUFFER_SIZE);
	}
	else
	{
		screen_center.mV[VY] = llclamp((F32)screen_pos_vec.mV[VY], 
			(F32)bottom + mHeight * 0.5f, 
			(F32)world_rect.mTop - mHeight * 0.5f - (F32)MENU_BAR_HEIGHT);
		mSoftScreenRect.setCenterAndSize(screen_center.mV[VX], screen_center.mV[VY], mWidth + BUFFER_SIZE, mHeight + BUFFER_SIZE);
	}

	return offset + (screen_center - LLVector2((F32)screen_pos.mX, (F32)screen_pos.mY));
}

void LLHUDText::updateSize()
{
	F32 height = 0.f;
	F32 width = 0.f;

	S32 max_lines = getMaxLines();
	//S32 lines = (max_lines < 0) ? (S32)mTextSegments.size() : llmin((S32)mTextSegments.size(), max_lines);
	//F32 height = (F32)mFontp->getLineHeight() * (lines + mLabelSegments.size());

	S32 start_segment;
	if (max_lines < 0) start_segment = 0;
	else start_segment = llmax((S32)0, (S32)mTextSegments.size() - max_lines);

	std::vector<LLHUDTextSegment>::iterator iter = mTextSegments.begin() + start_segment;
	while (iter != mTextSegments.end())
	{
		const LLFontGL* fontp = iter->mFont;
		height += fontp->getLineHeight();
		width = llmax(width, llmin(iter->getWidth(fontp), HUD_TEXT_MAX_WIDTH));
		++iter;
	}

	if (width == 0.f)
	{
		return;
	}

	width += HORIZONTAL_PADDING;
	height += VERTICAL_PADDING;

	// *TODO: Could do some sort of timer-based resize logic here
	F32 u = 1.f;
	mWidth = llmax(width, lerp(mWidth, (F32)width, u));
	mHeight = llmax(height, lerp(mHeight, (F32)height, u));
}

void LLHUDText::updateAll()
{
	// iterate over all text objects, calculate their restoration forces,
	// and add them to the visible set if they are on screen and close enough
	sVisibleTextObjects.clear();
	sVisibleHUDTextObjects.clear();
	
	TextObjectIterator text_it;
	for (text_it = sTextObjects.begin(); text_it != sTextObjects.end(); ++text_it)
	{
		LLHUDText* textp = (*text_it);
		textp->mTargetPositionOffset.clearVec();
		textp->updateSize();
		textp->updateVisibility();
	}
	
	// sort back to front for rendering purposes
	std::sort(sVisibleTextObjects.begin(), sVisibleTextObjects.end(), lltextobject_further_away());
	std::sort(sVisibleHUDTextObjects.begin(), sVisibleHUDTextObjects.end(), lltextobject_further_away());
}

//void LLHUDText::setLOD(S32 lod)
//{
//	mLOD = lod;
//	//RN: uncomment this to visualize LOD levels
//	//std::string label = llformat("%d", lod);
//	//setLabel(label);
//}

S32 LLHUDText::getMaxLines()
{
	return mMaxLines;
	//switch(mLOD)
	//{
	//case 0:
	//	return mMaxLines;
	//case 1:
	//	return mMaxLines > 0 ? mMaxLines / 2 : 5;
	//case 2:
	//	return mMaxLines > 0 ? mMaxLines / 3 : 2;
	//default:
	//	// label only
	//	return 0;
	//}
}

void LLHUDText::markDead()
{
	sTextObjects.erase(LLPointer<LLHUDText>(this));
	LLHUDObject::markDead();
}

void LLHUDText::renderAllHUD()
{
	LLGLState::checkStates();
	LLGLState::checkTextureChannels();
	LLGLState::checkClientArrays();

	{
		LLGLEnable color_mat(GL_COLOR_MATERIAL);
		LLGLDepthTest depth(GL_FALSE, GL_FALSE);
		
		VisibleTextObjectIterator text_it;

		for (text_it = sVisibleHUDTextObjects.begin(); text_it != sVisibleHUDTextObjects.end(); ++text_it)
		{
			(*text_it)->renderText();
		}
	}
	
	LLVertexBuffer::unbind();

    LLVertexBuffer::unbind();

	LLGLState::checkStates();
	LLGLState::checkTextureChannels();
	LLGLState::checkClientArrays();
}

void LLHUDText::shiftAll(const LLVector3& offset)
{
	TextObjectIterator text_it;
	for (text_it = sTextObjects.begin(); text_it != sTextObjects.end(); ++text_it)
	{
		LLHUDText *textp = text_it->get();
		textp->shift(offset);
	}
}

void LLHUDText::shift(const LLVector3& offset)
{
	mPositionAgent += offset;
}

//static
// called when UI scale changes, to flush font width caches
void LLHUDText::reshape()
{
	TextObjectIterator text_it;
	for (text_it = sTextObjects.begin(); text_it != sTextObjects.end(); ++text_it)
	{
		LLHUDText* textp = (*text_it);
		std::vector<LLHUDTextSegment>::iterator segment_iter; 
		for (segment_iter = textp->mTextSegments.begin();
			 segment_iter != textp->mTextSegments.end(); ++segment_iter )
		{
			segment_iter->clearFontWidthMap();
		}
	}
}

//============================================================================

F32 LLHUDText::LLHUDTextSegment::getWidth(const LLFontGL* font)
{
	std::map<const LLFontGL*, F32>::iterator iter = mFontWidthMap.find(font);
	if (iter != mFontWidthMap.end())
	{
		return iter->second;
	}
	else
	{
		F32 width = font->getWidthF32(mText.c_str());
		mFontWidthMap[font] = width;
		return width;
	}
}<|MERGE_RESOLUTION|>--- conflicted
+++ resolved
@@ -124,15 +124,6 @@
 		return;
 	}
 
-<<<<<<< HEAD
-=======
-	// don't pick text
-	if (for_select)
-	{
-		return;
-	}
-	
->>>>>>> 50868604
 	gGL.getTexUnit(0)->enable(LLTexUnit::TT_TEXTURE);
 
 	LLGLState gls_blend(GL_BLEND, TRUE);
@@ -213,129 +204,6 @@
 			+ (x_pixel_vec * screen_offset.mV[VX])
 			+ (y_pixel_vec * screen_offset.mV[VY]);
 
-<<<<<<< HEAD
-	//if (mOnHUD)
-	//{
-	//	render_position.mV[VY] -= fmodf(render_position.mV[VY], 1.f / (F32)gViewerWindow->getWindowWidthScaled());
-	//	render_position.mV[VZ] -= fmodf(render_position.mV[VZ], 1.f / (F32)gViewerWindow->getWindowHeightScaled());
-	//}
-	//else
-	//{
-	//	render_position = LLViewerCamera::getInstance()->roundToPixel(render_position);
-	//}
-
-	if (mUseBubble)
-	{
-		LLGLDepthTest gls_depth(GL_TRUE, GL_FALSE);
-		LLUI::pushMatrix();
-		{
-			LLVector3 bg_pos = render_position
-				+ (F32)mOffsetY * y_pixel_vec
-				- (width_vec / 2.f)
-				- (height_vec);
-			LLUI::translate(bg_pos.mV[VX], bg_pos.mV[VY], bg_pos.mV[VZ]);
-
-			gGL.getTexUnit(0)->bind(imagep->getImage());
-			
-			gGL.color4fv(bg_color.mV);
-			gl_segmented_rect_3d_tex(border_scale_vec, scaled_border_width, scaled_border_height, width_vec, height_vec);
-			
-			if ( mLabelSegments.size())
-			{
-				LLUI::pushMatrix();
-				{
-					gGL.color4f(text_color.mV[VX], text_color.mV[VY], text_color.mV[VZ], gSavedSettings.getF32("ChatBubbleOpacity") * alpha_factor);
-					LLVector3 label_height = (mFontp->getLineHeight() * mLabelSegments.size() + (VERTICAL_PADDING / 3.f)) * y_pixel_vec;
-					LLVector3 label_offset = height_vec - label_height;
-					LLUI::translate(label_offset.mV[VX], label_offset.mV[VY], label_offset.mV[VZ]);
-					gl_segmented_rect_3d_tex_top(border_scale_vec, scaled_border_width, scaled_border_height, width_vec, label_height);
-				}
-				LLUI::popMatrix();
-			}
-
-			BOOL outside_width = llabs(mPositionOffset.mV[VX]) > mWidth * 0.5f;
-			BOOL outside_height = llabs(mPositionOffset.mV[VY] + (mVertAlignment == ALIGN_VERT_TOP ? mHeight * 0.5f : 0.f)) > mHeight * (mVertAlignment == ALIGN_VERT_TOP ? mHeight * 0.75f : 0.5f);
-
-			// draw line segments pointing to parent object
-			if (!mOffscreen && (outside_width || outside_height))
-			{
-				LLUI::pushMatrix();
-				{
-					gGL.color4fv(bg_color.mV);
-					LLVector3 target_pos = -1.f * (mPositionOffset.mV[VX] * x_pixel_vec + mPositionOffset.mV[VY] * y_pixel_vec);
-					target_pos += (width_vec / 2.f);
-					target_pos += mVertAlignment == ALIGN_VERT_CENTER ? (height_vec * 0.5f) : LLVector3::zero;
-					target_pos -= 3.f * x_pixel_vec;
-					target_pos -= 6.f * y_pixel_vec;
-					LLUI::translate(target_pos.mV[VX], target_pos.mV[VY], target_pos.mV[VZ]);
-					gl_segmented_rect_3d_tex(border_scale_vec, 3.f * x_pixel_vec, 3.f * y_pixel_vec, 6.f * x_pixel_vec, 6.f * y_pixel_vec);	
-				}
-				LLUI::popMatrix();
-
-				gGL.getTexUnit(0)->unbind(LLTexUnit::TT_TEXTURE);
-				LLGLDepthTest gls_depth(mZCompare ? GL_TRUE : GL_FALSE, GL_FALSE);
-				
-				LLVector3 box_center_offset;
-				box_center_offset = (width_vec * 0.5f) + (height_vec * 0.5f);
-				LLUI::translate(box_center_offset.mV[VX], box_center_offset.mV[VY], box_center_offset.mV[VZ]);
-				gGL.color4fv(bg_color.mV);
-				LLUI::setLineWidth(2.0);
-				gGL.begin(LLRender::LINES);
-				{
-					if (outside_width)
-					{
-						LLVector3 vert;
-						// draw line in x then y
-						if (mPositionOffset.mV[VX] < 0.f)
-						{
-							// start at right edge
-							vert = width_vec * 0.5f;
-							gGL.vertex3fv(vert.mV);
-						}
-						else
-						{
-							// start at left edge
-							vert = width_vec * -0.5f;
-							gGL.vertex3fv(vert.mV);
-						}
-						vert = -mPositionOffset.mV[VX] * x_pixel_vec;
-						gGL.vertex3fv(vert.mV);
-						gGL.vertex3fv(vert.mV);
-						vert -= mPositionOffset.mV[VY] * y_pixel_vec;
-						vert -= ((mVertAlignment == ALIGN_VERT_TOP) ? (height_vec * 0.5f) : LLVector3::zero);
-						gGL.vertex3fv(vert.mV);
-					}
-					else
-					{
-						LLVector3 vert;
-						// draw line in y then x
-						if (mPositionOffset.mV[VY] < 0.f)
-						{
-							// start at top edge
-							vert = (height_vec * 0.5f) - (mPositionOffset.mV[VX] * x_pixel_vec);
-							gGL.vertex3fv(vert.mV);
-						}
-						else
-						{
-							// start at bottom edge
-							vert = (height_vec * -0.5f)  - (mPositionOffset.mV[VX] * x_pixel_vec);
-							gGL.vertex3fv(vert.mV);
-						}
-						vert = -mPositionOffset.mV[VY] * y_pixel_vec - mPositionOffset.mV[VX] * x_pixel_vec;
-						vert -= ((mVertAlignment == ALIGN_VERT_TOP) ? (height_vec * 0.5f) : LLVector3::zero);
-						gGL.vertex3fv(vert.mV);
-					}
-				}
-				gGL.end();
-				LLUI::setLineWidth(1.0);
-
-			}
-		}
-		LLUI::popMatrix();
-	}
-
-=======
->>>>>>> 50868604
 	F32 y_offset = (F32)mOffsetY;
 		
 	// Render label
@@ -385,14 +253,6 @@
 	}
 	/// Reset the default color to white.  The renderer expects this to be the default. 
 	gGL.color4f(1.0f, 1.0f, 1.0f, 1.0f);
-<<<<<<< HEAD
-}
-
-void LLHUDText::setStringUTF8(const std::string &wtext)
-{
-	setString(utf8str_to_wstring(wtext));
-=======
->>>>>>> 50868604
 }
 
 void LLHUDText::setString(const std::string &text_utf8)
