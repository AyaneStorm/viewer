--- conflicted
+++ resolved
@@ -2201,12 +2201,9 @@
 
 		if (preview.isNull())
 		{
-<<<<<<< HEAD
-=======
             LLPointer<LLFetchedGLTFMaterial> old_material = mGLTFMaterial;
             mGLTFMaterial = NULL;
             mTexturep = NULL;
->>>>>>> d6048bfc
             if (mInventoryPickType == PICK_MATERIAL)
             {
                 mGLTFMaterial = gGLTFMaterialList.getMaterial(mImageAssetID);
