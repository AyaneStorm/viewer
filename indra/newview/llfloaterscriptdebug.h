/**
 * @file llfloaterscriptdebug.h
 * @brief Shows error and warning output from scripts
 *
 * $LicenseInfo:firstyear=2006&license=viewerlgpl$
 * Second Life Viewer Source Code
 * Copyright (C) 2010, Linden Research, Inc.
 *
 * This library is free software; you can redistribute it and/or
 * modify it under the terms of the GNU Lesser General Public
 * License as published by the Free Software Foundation;
 * version 2.1 of the License only.
 *
 * This library is distributed in the hope that it will be useful,
 * but WITHOUT ANY WARRANTY; without even the implied warranty of
 * MERCHANTABILITY or FITNESS FOR A PARTICULAR PURPOSE.  See the GNU
 * Lesser General Public License for more details.
 *
 * You should have received a copy of the GNU Lesser General Public
 * License along with this library; if not, write to the Free Software
 * Foundation, Inc., 51 Franklin Street, Fifth Floor, Boston, MA  02110-1301  USA
 *
 * Linden Research, Inc., 945 Battery Street, San Francisco, CA  94111  USA
 * $/LicenseInfo$
 */

#ifndef LL_LLFLOATERSCRIPTDEBUG_H
#define LL_LLFLOATERSCRIPTDEBUG_H

#include "llmultifloater.h"

class LLTextEditor;
class LLUUID;

class LLFloaterScriptDebug : public LLMultiFloater
{
public:
<<<<<<< HEAD
	LLFloaterScriptDebug(const LLSD& key);
	virtual ~LLFloaterScriptDebug();
	virtual bool postBuild();
	virtual void setVisible(bool visible);
=======
    LLFloaterScriptDebug(const LLSD& key);
    virtual ~LLFloaterScriptDebug();
    virtual BOOL postBuild();
    virtual void setVisible(BOOL visible);
>>>>>>> e7eced3c
    static void show(const LLUUID& object_id);

    /*virtual*/ void closeFloater(bool app_quitting = false);
    static void addScriptLine(const std::string &utf8mesg, const std::string &user_name, const LLColor4& color, const LLUUID& source_id);

protected:
    static LLFloater* addOutputWindow(const LLUUID& object_id);

protected:
    static LLFloaterScriptDebug*    sInstance;
};

class LLFloaterScriptDebugOutput : public LLFloater
{
public:
    LLFloaterScriptDebugOutput(const LLSD& object_id);
    ~LLFloaterScriptDebugOutput();

    void addLine(const std::string &utf8mesg, const std::string &user_name, const LLColor4& color);

    virtual BOOL postBuild();

<<<<<<< HEAD
	virtual bool postBuild();
	
=======
>>>>>>> e7eced3c
protected:
    LLTextEditor* mHistoryEditor;

    LLUUID mObjectID;
};

#endif // LL_LLFLOATERSCRIPTDEBUG_H<|MERGE_RESOLUTION|>--- conflicted
+++ resolved
@@ -35,17 +35,10 @@
 class LLFloaterScriptDebug : public LLMultiFloater
 {
 public:
-<<<<<<< HEAD
-	LLFloaterScriptDebug(const LLSD& key);
-	virtual ~LLFloaterScriptDebug();
-	virtual bool postBuild();
-	virtual void setVisible(bool visible);
-=======
     LLFloaterScriptDebug(const LLSD& key);
     virtual ~LLFloaterScriptDebug();
-    virtual BOOL postBuild();
-    virtual void setVisible(BOOL visible);
->>>>>>> e7eced3c
+    virtual bool postBuild();
+    virtual void setVisible(bool visible);
     static void show(const LLUUID& object_id);
 
     /*virtual*/ void closeFloater(bool app_quitting = false);
@@ -66,13 +59,8 @@
 
     void addLine(const std::string &utf8mesg, const std::string &user_name, const LLColor4& color);
 
-    virtual BOOL postBuild();
+    virtual bool postBuild();
 
-<<<<<<< HEAD
-	virtual bool postBuild();
-	
-=======
->>>>>>> e7eced3c
 protected:
     LLTextEditor* mHistoryEditor;
 
