--- conflicted
+++ resolved
@@ -191,13 +191,9 @@
     std::map<S32, LLOutfitGalleryItem*>                 mIndexToItemMap;
 
 
-<<<<<<< HEAD
-    LLInventoryCategoriesObserver* 	mOutfitsObserver;
+    LLInventoryCategoriesObserver*  mOutfitsObserver;
 
     boost::signals2::connection mSavedSettingInvFavColor;
-=======
-    LLInventoryCategoriesObserver*  mOutfitsObserver;
->>>>>>> d317454c
 };
 class LLOutfitGalleryContextMenu : public LLOutfitContextMenu
 {
@@ -260,12 +256,8 @@
 
     std::string getItemName() {return mOutfitName;}
     bool isDefaultImage() {return mDefaultImage;}
-<<<<<<< HEAD
     bool isFavorite() { return mFavorite; }
-    
-=======
-
->>>>>>> d317454c
+
     bool isHidden() {return mHidden;}
     void setHidden(bool hidden) {mHidden = hidden;}
 
@@ -282,10 +274,7 @@
     bool     mDefaultImage;
     bool     mImageUpdatePending;
     bool     mHidden;
-<<<<<<< HEAD
     bool     mFavorite;
-=======
->>>>>>> d317454c
     std::string mOutfitName;
 
     static bool sColorSetInitialized;
