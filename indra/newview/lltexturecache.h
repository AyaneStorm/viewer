--- conflicted
+++ resolved
@@ -82,39 +82,7 @@
     bool readCacheContentsFile();
 
 private:
-<<<<<<< HEAD
     typedef std::map<LLUUID, CachedTextureInfo> map_t;
-=======
-	void setDirNames(ELLPath location);
-	void readHeaderCache();
-	void clearCorruptedCache();
-	void purgeAllTextures(bool purge_directories);
-	void purgeTextures(bool validate);
-	LLAPRFile* openHeaderEntriesFile(bool readonly, S32 offset);
-	void closeHeaderEntriesFile();
-	void readEntriesHeader();
-	void setEntriesHeader();
-	void writeEntriesHeader();
-	S32 openAndReadEntry(const LLUUID& id, Entry& entry, bool create);
-	bool updateEntry(S32& idx, Entry& entry, S32 new_image_size, S32 new_body_size);
-	void updateEntryTimeStamp(S32 idx, Entry& entry) ;
-	U32 openAndReadEntries(std::vector<Entry>& entries);
-	void writeEntriesAndClose(const std::vector<Entry>& entries);
-	void readEntryFromHeaderImmediately(S32& idx, Entry& entry) ;
-	void writeEntryToHeaderImmediately(S32& idx, Entry& entry, bool write_header = false) ;
-	void removeEntry(S32 idx, Entry& entry, std::string& filename);
-	void removeCachedTexture(const LLUUID& id) ;
-	S32 getHeaderCacheEntry(const LLUUID& id, Entry& entry);
-	S32 setHeaderCacheEntry(const LLUUID& id, Entry& entry, S32 imagesize, S32 datasize);
-	void writeUpdatedEntries() ;
-	void updatedHeaderEntriesFile() ;
-	void lockHeaders() { mHeaderMutex.lock(); }
-	void unlockHeaders() { mHeaderMutex.unlock(); }
-	
-	void openFastCache(bool first_time = false);
-	void closeFastCache(bool forced = false);
-	bool writeToFastCache(LLUUID image_id, S32 cache_id, LLPointer<LLImageRaw> raw, S32 discardlevel);	
->>>>>>> 09f97172
 
     bool writeCacheContentsFile(bool force_immediate_write);
 
@@ -131,4 +99,7 @@
     U64         mUsageMax = 0; // 0 -> unlimited
     U64         mUsage    = 0;
 };
+
+extern const S32 TEXTURE_CACHE_ENTRY_SIZE;
+
 #endif // LL_LLTEXTURECACHE_H