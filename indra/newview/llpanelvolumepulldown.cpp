--- conflicted
+++ resolved
@@ -62,13 +62,8 @@
 
 void LLPanelVolumePulldown::onAdvancedButtonClick(const LLSD& user_data)
 {
-<<<<<<< HEAD
-	// close the global volume minicontrol, we're bringing up the big one
-	setVisible(false);
-=======
     // close the global volume minicontrol, we're bringing up the big one
-    setVisible(FALSE);
->>>>>>> e7eced3c
+    setVisible(false);
 
     // bring up the prefs floater
     LLFloaterPreference* prefsfloater = dynamic_cast<LLFloaterPreference*>
@@ -88,19 +83,11 @@
 
 void LLPanelVolumePulldown::setControlFalse(const LLSD& user_data)
 {
-<<<<<<< HEAD
-	std::string control_name = user_data.asString();
-	LLControlVariable* control = findControl(control_name);
-	
-	if (control)
-		control->set(LLSD(false));
-=======
     std::string control_name = user_data.asString();
     LLControlVariable* control = findControl(control_name);
 
     if (control)
-        control->set(LLSD(FALSE));
->>>>>>> e7eced3c
+        control->set(LLSD(false));
 }
 
 void LLPanelVolumePulldown::updateCheckbox(LLUICtrl* ctrl, const LLSD& user_data)
