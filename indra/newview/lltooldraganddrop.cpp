/**
 * @file lltooldraganddrop.cpp
 * @brief LLToolDragAndDrop class implementation
 *
 * $LicenseInfo:firstyear=2001&license=viewerlgpl$
 * Second Life Viewer Source Code
 * Copyright (C) 2010, Linden Research, Inc.
 *
 * This library is free software; you can redistribute it and/or
 * modify it under the terms of the GNU Lesser General Public
 * License as published by the Free Software Foundation;
 * version 2.1 of the License only.
 *
 * This library is distributed in the hope that it will be useful,
 * but WITHOUT ANY WARRANTY; without even the implied warranty of
 * MERCHANTABILITY or FITNESS FOR A PARTICULAR PURPOSE.  See the GNU
 * Lesser General Public License for more details.
 *
 * You should have received a copy of the GNU Lesser General Public
 * License along with this library; if not, write to the Free Software
 * Foundation, Inc., 51 Franklin Street, Fifth Floor, Boston, MA  02110-1301  USA
 *
 * Linden Research, Inc., 945 Battery Street, San Francisco, CA  94111  USA
 * $/LicenseInfo$
 */

#include "llviewerprecompiledheaders.h"
#include "lltooldraganddrop.h"

// library headers
#include "llnotificationsutil.h"
// project headers
#include "llagent.h"
#include "llagentcamera.h"
#include "llagentwearables.h"
#include "llappearancemgr.h"
#include "llavatarnamecache.h"
#include "lldictionary.h"
#include "llfloaterreg.h"
#include "llfloatertools.h"
#include "llgesturemgr.h"
#include "llgiveinventory.h"
#include "llgltfmateriallist.h"
#include "llhudmanager.h"
#include "llhudeffecttrail.h"
#include "llimview.h"
#include "llinventorybridge.h"
#include "llinventorydefines.h"
#include "llinventoryfunctions.h"
#include "llpreviewnotecard.h"
#include "llrootview.h"
#include "llselectmgr.h"
#include "lltoolbarview.h"
#include "lltoolmgr.h"
#include "lltooltip.h"
#include "lltrans.h"
#include "llviewerobjectlist.h"
#include "llviewerregion.h"
#include "llviewerstats.h"
#include "llviewerwindow.h"
#include "llvoavatarself.h"
#include "llworld.h"
#include "llpanelface.h"
#include "lluiusage.h"

// syntactic sugar
#define callMemberFunction(object,ptrToMember)  ((object).*(ptrToMember))

class LLNoPreferredType : public LLInventoryCollectFunctor
{
public:
    LLNoPreferredType() {}
    virtual ~LLNoPreferredType() {}
    virtual bool operator()(LLInventoryCategory* cat,
                            LLInventoryItem* item)
    {
        if (cat && (cat->getPreferredType() == LLFolderType::FT_NONE))
        {
            return true;
        }
        return false;
    }
};

class LLNoPreferredTypeOrItem : public LLInventoryCollectFunctor
{
public:
    LLNoPreferredTypeOrItem() {}
    virtual ~LLNoPreferredTypeOrItem() {}
    virtual bool operator()(LLInventoryCategory* cat,
                            LLInventoryItem* item)
    {
        if (item) return true;
        if (cat && (cat->getPreferredType() == LLFolderType::FT_NONE))
        {
            return true;
        }
        return false;
    }
};

class LLDroppableItem : public LLInventoryCollectFunctor
{
public:
    LLDroppableItem(BOOL is_transfer) :
        mCountLosing(0), mIsTransfer(is_transfer) {}
    virtual ~LLDroppableItem() {}
    virtual bool operator()(LLInventoryCategory* cat,
                            LLInventoryItem* item);
    S32 countNoCopy() const { return mCountLosing; }

protected:
    S32 mCountLosing;
    BOOL mIsTransfer;
};

bool LLDroppableItem::operator()(LLInventoryCategory* cat,
                 LLInventoryItem* item)
{
    bool allowed = false;
    if (item)
    {
        allowed = itemTransferCommonlyAllowed(item);

        if (allowed
           && mIsTransfer
           && !item->getPermissions().allowOperationBy(PERM_TRANSFER,
                                   gAgent.getID()))
        {
            allowed = false;
        }
        if (allowed && !item->getPermissions().allowCopyBy(gAgent.getID()))
        {
            ++mCountLosing;
        }
    }
    return allowed;
}

class LLDropCopyableItems : public LLInventoryCollectFunctor
{
public:
    LLDropCopyableItems() {}
    virtual ~LLDropCopyableItems() {}
    virtual bool operator()(LLInventoryCategory* cat, LLInventoryItem* item);
};


bool LLDropCopyableItems::operator()(
    LLInventoryCategory* cat,
    LLInventoryItem* item)
{
    bool allowed = false;
    if (item)
    {
        allowed = itemTransferCommonlyAllowed(item);
        if (allowed &&
           !item->getPermissions().allowCopyBy(gAgent.getID()))
        {
            // whoops, can't copy it - don't allow it.
            allowed = false;
        }
    }
    return allowed;
}

// Starts a fetch on folders and items.  This is really not used
// as an observer in the traditional sense; we're just using it to
// request a fetch and we don't care about when/if the response arrives.
class LLCategoryFireAndForget : public LLInventoryFetchComboObserver
{
public:
    LLCategoryFireAndForget(const uuid_vec_t& folder_ids,
                            const uuid_vec_t& item_ids) :
        LLInventoryFetchComboObserver(folder_ids, item_ids)
    {}
    ~LLCategoryFireAndForget() {}
    virtual void done()
    {
        /* no-op: it's fire n forget right? */
        LL_DEBUGS() << "LLCategoryFireAndForget::done()" << LL_ENDL;
    }
};

class LLCategoryDropObserver : public LLInventoryFetchItemsObserver
{
public:
    LLCategoryDropObserver(
        const uuid_vec_t& ids,
        const LLUUID& obj_id, LLToolDragAndDrop::ESource src) :
        LLInventoryFetchItemsObserver(ids),
        mObjectID(obj_id),
        mSource(src)
    {}
    ~LLCategoryDropObserver() {}
    virtual void done();

protected:
    LLUUID mObjectID;
    LLToolDragAndDrop::ESource mSource;
};

void LLCategoryDropObserver::done()
{
    gInventory.removeObserver(this);
    LLViewerObject* dst_obj = gObjectList.findObject(mObjectID);
    if (dst_obj)
    {
        // *FIX: coalesce these...
        LLInventoryItem* item = NULL;
        uuid_vec_t::iterator it = mComplete.begin();
        uuid_vec_t::iterator end = mComplete.end();
        for(; it < end; ++it)
        {
            item = gInventory.getItem(*it);
            if (item)
            {
                LLToolDragAndDrop::dropInventory(
                    dst_obj,
                    item,
                    mSource,
                    LLUUID::null);
            }
        }
    }
    delete this;
}

S32 LLToolDragAndDrop::sOperationId = 0;

LLToolDragAndDrop::DragAndDropEntry::DragAndDropEntry(dragOrDrop3dImpl f_none,
                                                      dragOrDrop3dImpl f_self,
                                                      dragOrDrop3dImpl f_avatar,
                                                      dragOrDrop3dImpl f_object,
                                                      dragOrDrop3dImpl f_land) :
    LLDictionaryEntry("")
{
    mFunctions[DT_NONE] = f_none;
    mFunctions[DT_SELF] = f_self;
    mFunctions[DT_AVATAR] = f_avatar;
    mFunctions[DT_OBJECT] = f_object;
    mFunctions[DT_LAND] = f_land;
}

LLToolDragAndDrop::dragOrDrop3dImpl LLToolDragAndDrop::LLDragAndDropDictionary::get(EDragAndDropType dad_type, LLToolDragAndDrop::EDropTarget drop_target)
{
    const DragAndDropEntry *entry = lookup(dad_type);
    if (entry)
    {
        return (entry->mFunctions[(U8)drop_target]);
    }
    return &LLToolDragAndDrop::dad3dNULL;
}

LLToolDragAndDrop::LLDragAndDropDictionary::LLDragAndDropDictionary()
{
    //                                               DT_NONE                         DT_SELF                                        DT_AVATAR                                       DT_OBJECT                                           DT_LAND
    //                                              |-------------------------------|----------------------------------------------|-----------------------------------------------|---------------------------------------------------|--------------------------------|
    addEntry(DAD_NONE,          new DragAndDropEntry(&LLToolDragAndDrop::dad3dNULL, &LLToolDragAndDrop::dad3dNULL,                  &LLToolDragAndDrop::dad3dNULL,                  &LLToolDragAndDrop::dad3dNULL,                      &LLToolDragAndDrop::dad3dNULL));
    addEntry(DAD_TEXTURE,       new DragAndDropEntry(&LLToolDragAndDrop::dad3dNULL, &LLToolDragAndDrop::dad3dNULL,                  &LLToolDragAndDrop::dad3dGiveInventory,         &LLToolDragAndDrop::dad3dTextureObject,             &LLToolDragAndDrop::dad3dNULL));
    addEntry(DAD_MATERIAL,      new DragAndDropEntry(&LLToolDragAndDrop::dad3dNULL, &LLToolDragAndDrop::dad3dNULL,                  &LLToolDragAndDrop::dad3dGiveInventory,         &LLToolDragAndDrop::dad3dMaterialObject,            &LLToolDragAndDrop::dad3dNULL));
    addEntry(DAD_SOUND,         new DragAndDropEntry(&LLToolDragAndDrop::dad3dNULL, &LLToolDragAndDrop::dad3dNULL,                  &LLToolDragAndDrop::dad3dGiveInventory,         &LLToolDragAndDrop::dad3dUpdateInventory,           &LLToolDragAndDrop::dad3dNULL));
    addEntry(DAD_CALLINGCARD,   new DragAndDropEntry(&LLToolDragAndDrop::dad3dNULL, &LLToolDragAndDrop::dad3dNULL,                  &LLToolDragAndDrop::dad3dGiveInventory,         &LLToolDragAndDrop::dad3dUpdateInventory,           &LLToolDragAndDrop::dad3dNULL));
    addEntry(DAD_LANDMARK,      new DragAndDropEntry(&LLToolDragAndDrop::dad3dNULL, &LLToolDragAndDrop::dad3dNULL,                  &LLToolDragAndDrop::dad3dGiveInventory,         &LLToolDragAndDrop::dad3dUpdateInventory,           &LLToolDragAndDrop::dad3dNULL));
    addEntry(DAD_SCRIPT,        new DragAndDropEntry(&LLToolDragAndDrop::dad3dNULL, &LLToolDragAndDrop::dad3dNULL,                  &LLToolDragAndDrop::dad3dGiveInventory,         &LLToolDragAndDrop::dad3dRezScript,                 &LLToolDragAndDrop::dad3dNULL));
    addEntry(DAD_CLOTHING,      new DragAndDropEntry(&LLToolDragAndDrop::dad3dNULL, &LLToolDragAndDrop::dad3dWearItem,              &LLToolDragAndDrop::dad3dGiveInventory,         &LLToolDragAndDrop::dad3dUpdateInventory,           &LLToolDragAndDrop::dad3dNULL));
    addEntry(DAD_OBJECT,        new DragAndDropEntry(&LLToolDragAndDrop::dad3dNULL, &LLToolDragAndDrop::dad3dRezAttachmentFromInv,  &LLToolDragAndDrop::dad3dGiveInventoryObject,   &LLToolDragAndDrop::dad3dRezObjectOnObject,         &LLToolDragAndDrop::dad3dRezObjectOnLand));
    addEntry(DAD_NOTECARD,      new DragAndDropEntry(&LLToolDragAndDrop::dad3dNULL, &LLToolDragAndDrop::dad3dNULL,                  &LLToolDragAndDrop::dad3dGiveInventory,         &LLToolDragAndDrop::dad3dUpdateInventory,           &LLToolDragAndDrop::dad3dNULL));
    addEntry(DAD_CATEGORY,      new DragAndDropEntry(&LLToolDragAndDrop::dad3dNULL, &LLToolDragAndDrop::dad3dWearCategory,          &LLToolDragAndDrop::dad3dGiveInventoryCategory, &LLToolDragAndDrop::dad3dRezCategoryOnObject,       &LLToolDragAndDrop::dad3dNULL));
    addEntry(DAD_ROOT_CATEGORY, new DragAndDropEntry(&LLToolDragAndDrop::dad3dNULL, &LLToolDragAndDrop::dad3dNULL,                  &LLToolDragAndDrop::dad3dNULL,                  &LLToolDragAndDrop::dad3dNULL,                      &LLToolDragAndDrop::dad3dNULL));
    addEntry(DAD_BODYPART,      new DragAndDropEntry(&LLToolDragAndDrop::dad3dNULL, &LLToolDragAndDrop::dad3dWearItem,              &LLToolDragAndDrop::dad3dGiveInventory,         &LLToolDragAndDrop::dad3dUpdateInventory,           &LLToolDragAndDrop::dad3dNULL));
    addEntry(DAD_ANIMATION,     new DragAndDropEntry(&LLToolDragAndDrop::dad3dNULL, &LLToolDragAndDrop::dad3dNULL,                  &LLToolDragAndDrop::dad3dGiveInventory,         &LLToolDragAndDrop::dad3dUpdateInventory,           &LLToolDragAndDrop::dad3dNULL));
    addEntry(DAD_GESTURE,       new DragAndDropEntry(&LLToolDragAndDrop::dad3dNULL, &LLToolDragAndDrop::dad3dActivateGesture,       &LLToolDragAndDrop::dad3dGiveInventory,         &LLToolDragAndDrop::dad3dUpdateInventory,           &LLToolDragAndDrop::dad3dNULL));
    addEntry(DAD_LINK,          new DragAndDropEntry(&LLToolDragAndDrop::dad3dNULL, &LLToolDragAndDrop::dad3dNULL,                  &LLToolDragAndDrop::dad3dNULL,                  &LLToolDragAndDrop::dad3dNULL,                      &LLToolDragAndDrop::dad3dNULL));
    addEntry(DAD_MESH,          new DragAndDropEntry(&LLToolDragAndDrop::dad3dNULL, &LLToolDragAndDrop::dad3dNULL,                  &LLToolDragAndDrop::dad3dGiveInventory,         &LLToolDragAndDrop::dad3dMeshObject,                &LLToolDragAndDrop::dad3dNULL));
    addEntry(DAD_SETTINGS,      new DragAndDropEntry(&LLToolDragAndDrop::dad3dNULL, &LLToolDragAndDrop::dad3dNULL,                  &LLToolDragAndDrop::dad3dGiveInventory,         &LLToolDragAndDrop::dad3dUpdateInventory,           &LLToolDragAndDrop::dad3dNULL));

    // TODO: animation on self could play it?  edit it?
    // TODO: gesture on self could play it?  edit it?
};

LLToolDragAndDrop::LLToolDragAndDrop()
:   LLTool(std::string("draganddrop"), NULL),
    mCargoCount(0),
    mDragStartX(0),
    mDragStartY(0),
    mSource(SOURCE_AGENT),
    mCursor(UI_CURSOR_NO),
    mLastAccept(ACCEPT_NO),
    mDrop(FALSE),
    mCurItemIndex(0)
{

}

void LLToolDragAndDrop::setDragStart(S32 x, S32 y)
{
    mDragStartX = x;
    mDragStartY = y;
}

BOOL LLToolDragAndDrop::isOverThreshold(S32 x,S32 y)
{
    S32 mouse_delta_x = x - mDragStartX;
    S32 mouse_delta_y = y - mDragStartY;

    return (mouse_delta_x * mouse_delta_x) + (mouse_delta_y * mouse_delta_y) > DRAG_N_DROP_DISTANCE_THRESHOLD * DRAG_N_DROP_DISTANCE_THRESHOLD;
}

void LLToolDragAndDrop::beginDrag(EDragAndDropType type,
                                  const LLUUID& cargo_id,
                                  ESource source,
                                  const LLUUID& source_id,
                                  const LLUUID& object_id)
{
    if (type == DAD_NONE)
    {
        LL_WARNS() << "Attempted to start drag without a cargo type" << LL_ENDL;
        return;
    }
    mCargoTypes.clear();
    mCargoTypes.push_back(type);
    mCargoIDs.clear();
    mCargoIDs.push_back(cargo_id);
    mSource = source;
    mSourceID = source_id;
    mObjectID = object_id;

    setMouseCapture( TRUE );
    LLToolMgr::getInstance()->setTransientTool( this );
    mCursor = UI_CURSOR_NO;
    if ((mCargoTypes[0] == DAD_CATEGORY)
       && ((mSource == SOURCE_AGENT) || (mSource == SOURCE_LIBRARY)))
    {
        LLInventoryCategory* cat = gInventory.getCategory(cargo_id);
        // go ahead and fire & forget the descendents if we are not
        // dragging a protected folder.
        if (cat)
        {
            LLViewerInventoryCategory::cat_array_t cats;
            LLViewerInventoryItem::item_array_t items;
            LLNoPreferredTypeOrItem is_not_preferred;
            uuid_vec_t folder_ids;
            uuid_vec_t item_ids;
            if (is_not_preferred(cat, NULL))
            {
                folder_ids.push_back(cargo_id);
            }
            gInventory.collectDescendentsIf(
                cargo_id,
                cats,
                items,
                LLInventoryModel::EXCLUDE_TRASH,
                is_not_preferred);
            S32 count = cats.size();
            S32 i;
            for(i = 0; i < count; ++i)
            {
                folder_ids.push_back(cats.at(i)->getUUID());
            }
            count = items.size();
            for(i = 0; i < count; ++i)
            {
                item_ids.push_back(items.at(i)->getUUID());
            }
            if (!folder_ids.empty() || !item_ids.empty())
            {
                LLCategoryFireAndForget *fetcher = new LLCategoryFireAndForget(folder_ids, item_ids);
                fetcher->startFetch();
                delete fetcher;
            }
        }
    }
}

void LLToolDragAndDrop::beginMultiDrag(
    const std::vector<EDragAndDropType> types,
    const uuid_vec_t& cargo_ids,
    ESource source,
    const LLUUID& source_id)
{
    // assert on public api is evil
    //llassert( type != DAD_NONE );

    std::vector<EDragAndDropType>::const_iterator types_it;
    for (types_it = types.begin(); types_it != types.end(); ++types_it)
    {
        if (DAD_NONE == *types_it)
        {
            LL_WARNS() << "Attempted to start drag without a cargo type" << LL_ENDL;
            return;
        }
    }
    mCargoTypes = types;
    mCargoIDs = cargo_ids;
    mSource = source;
    mSourceID = source_id;

    setMouseCapture( TRUE );
    LLToolMgr::getInstance()->setTransientTool( this );
    mCursor = UI_CURSOR_NO;
    if ((mSource == SOURCE_AGENT) || (mSource == SOURCE_LIBRARY))
    {
        // find categories (i.e. inventory folders) in the cargo.
        LLInventoryCategory* cat = NULL;
        S32 count = llmin(cargo_ids.size(), types.size());
        std::set<LLUUID> cat_ids;
        for(S32 i = 0; i < count; ++i)
        {
            cat = gInventory.getCategory(cargo_ids[i]);
            if (cat)
            {
                LLViewerInventoryCategory::cat_array_t cats;
                LLViewerInventoryItem::item_array_t items;
                LLNoPreferredType is_not_preferred;
                if (is_not_preferred(cat, NULL))
                {
                    cat_ids.insert(cat->getUUID());
                }
                gInventory.collectDescendentsIf(
                    cat->getUUID(),
                    cats,
                    items,
                    LLInventoryModel::EXCLUDE_TRASH,
                    is_not_preferred);
                S32 cat_count = cats.size();
                for(S32 i = 0; i < cat_count; ++i)
                {
                    cat_ids.insert(cat->getUUID());
                }
            }
        }
        if (!cat_ids.empty())
        {
            uuid_vec_t folder_ids;
            uuid_vec_t item_ids;
            std::back_insert_iterator<uuid_vec_t> copier(folder_ids);
            std::copy(cat_ids.begin(), cat_ids.end(), copier);
            LLCategoryFireAndForget fetcher(folder_ids, item_ids);
        }
    }
}

void LLToolDragAndDrop::endDrag()
{
    mEndDragSignal();
    LLSelectMgr::getInstance()->unhighlightAll();
    setMouseCapture(FALSE);
}

void LLToolDragAndDrop::onMouseCaptureLost()
{
    // Called whenever the drag ends or if mouse capture is simply lost
    LLToolMgr::getInstance()->clearTransientTool();
    mCargoTypes.clear();
    mCargoIDs.clear();
    mSource = SOURCE_AGENT;
    mSourceID.setNull();
    mObjectID.setNull();
    mCustomMsg.clear();
}

BOOL LLToolDragAndDrop::handleMouseUp( S32 x, S32 y, MASK mask )
{
    if (hasMouseCapture())
    {
        EAcceptance acceptance = ACCEPT_NO;
        dragOrDrop( x, y, mask, TRUE, &acceptance );
        endDrag();
    }
    return TRUE;
}

ECursorType LLToolDragAndDrop::acceptanceToCursor( EAcceptance acceptance )
{
    switch (acceptance)
    {
    case ACCEPT_YES_MULTI:
        if (mCargoIDs.size() > 1)
        {
            mCursor = UI_CURSOR_ARROWDRAGMULTI;
        }
        else
        {
            mCursor = UI_CURSOR_ARROWDRAG;
        }
        break;
    case ACCEPT_YES_SINGLE:
        if (mCargoIDs.size() > 1)
        {
            mToolTipMsg = LLTrans::getString("TooltipMustSingleDrop");
            mCursor = UI_CURSOR_NO;
        }
        else
        {
            mCursor = UI_CURSOR_ARROWDRAG;
        }
        break;

    case ACCEPT_NO_LOCKED:
        mCursor = UI_CURSOR_NOLOCKED;
        break;

    case ACCEPT_NO_CUSTOM:
        mToolTipMsg = mCustomMsg;
        mCursor = UI_CURSOR_NO;
        break;


    case ACCEPT_NO:
        mCursor = UI_CURSOR_NO;
        break;

    case ACCEPT_YES_COPY_MULTI:
        if (mCargoIDs.size() > 1)
        {
            mCursor = UI_CURSOR_ARROWCOPYMULTI;
        }
        else
        {
            mCursor = UI_CURSOR_ARROWCOPY;
        }
        break;
    case ACCEPT_YES_COPY_SINGLE:
        if (mCargoIDs.size() > 1)
        {
            mToolTipMsg = LLTrans::getString("TooltipMustSingleDrop");
            mCursor = UI_CURSOR_NO;
        }
        else
        {
            mCursor = UI_CURSOR_ARROWCOPY;
        }
        break;
    case ACCEPT_POSTPONED:
        break;
    default:
        llassert( FALSE );
    }

    return mCursor;
}

BOOL LLToolDragAndDrop::handleHover( S32 x, S32 y, MASK mask )
{
    EAcceptance acceptance = ACCEPT_NO;
    dragOrDrop( x, y, mask, FALSE, &acceptance );

    ECursorType cursor = acceptanceToCursor(acceptance);
    gViewerWindow->getWindow()->setCursor( cursor );

    LL_DEBUGS("UserInput") << "hover handled by LLToolDragAndDrop" << LL_ENDL;
    return TRUE;
}

BOOL LLToolDragAndDrop::handleKey(KEY key, MASK mask)
{
    if (key == KEY_ESCAPE)
    {
        // cancel drag and drop operation
        endDrag();
        return TRUE;
    }

    return FALSE;
}

BOOL LLToolDragAndDrop::handleToolTip(S32 x, S32 y, MASK mask)
{
    const F32 DRAG_N_DROP_TOOLTIP_DELAY = 0.10000000149f;
    if (!mToolTipMsg.empty())
    {
        LLToolTipMgr::instance().unblockToolTips();
        LLToolTipMgr::instance().show(LLToolTip::Params()
            .message(mToolTipMsg)
            .delay_time(DRAG_N_DROP_TOOLTIP_DELAY));
        return TRUE;
    }
    return FALSE;
}

void LLToolDragAndDrop::handleDeselect()
{
    mToolTipMsg.clear();
    mCustomMsg.clear();

    LLToolTipMgr::instance().blockToolTips();
}

// protected
void LLToolDragAndDrop::dragOrDrop( S32 x, S32 y, MASK mask, BOOL drop,
                                   EAcceptance* acceptance)
{
    *acceptance = ACCEPT_YES_MULTI;

    BOOL handled = FALSE;

    LLView* top_view = gFocusMgr.getTopCtrl();
    LLViewerInventoryItem* item;
    LLViewerInventoryCategory* cat;

    mToolTipMsg.clear();

    // Increment the operation id for every drop
    if (drop)
    {
        sOperationId++;
    }

    // For people drag and drop we don't need an actual inventory object,
    // instead we need the current cargo id, which should be a person id.
    bool is_uuid_dragged = (mSource == SOURCE_PEOPLE);

    if (top_view)
    {
        handled = TRUE;

        for (mCurItemIndex = 0; mCurItemIndex < (S32)mCargoIDs.size(); mCurItemIndex++)
        {
            S32 local_x, local_y;
            top_view->screenPointToLocal( x, y, &local_x, &local_y );
            EAcceptance item_acceptance = ACCEPT_NO;

            LLInventoryObject* cargo = locateInventory(item, cat);
            if (cargo)
            {
                handled = handled && top_view->handleDragAndDrop(local_x, local_y, mask, FALSE,
                                                    mCargoTypes[mCurItemIndex],
                                                    (void*)cargo,
                                                    &item_acceptance,
                                                    mToolTipMsg);
            }
            else if (is_uuid_dragged)
            {
                handled = handled && top_view->handleDragAndDrop(local_x, local_y, mask, FALSE,
                                                    mCargoTypes[mCurItemIndex],
                                                    (void*)&mCargoIDs[mCurItemIndex],
                                                    &item_acceptance,
                                                    mToolTipMsg);
            }
            if (handled)
            {
                // use sort order to determine priority of acceptance
                *acceptance = (EAcceptance)llmin((U32)item_acceptance, (U32)*acceptance);
            }
        }

        // all objects passed, go ahead and perform drop if necessary
        if (handled && drop && (U32)*acceptance >= ACCEPT_YES_COPY_SINGLE)
        {
            if ((U32)*acceptance < ACCEPT_YES_COPY_MULTI &&
                mCargoIDs.size() > 1)
            {
                // tried to give multi-cargo to a single-acceptor - refuse and return.
                *acceptance = ACCEPT_NO;
                return;
            }

            for (mCurItemIndex = 0; mCurItemIndex < (S32)mCargoIDs.size(); mCurItemIndex++)
            {
                S32 local_x, local_y;
                EAcceptance item_acceptance;
                top_view->screenPointToLocal( x, y, &local_x, &local_y );

                LLInventoryObject* cargo = locateInventory(item, cat);
                if (cargo)
                {
                    handled = handled && top_view->handleDragAndDrop(local_x, local_y, mask, TRUE,
                                                        mCargoTypes[mCurItemIndex],
                                                        (void*)cargo,
                                                        &item_acceptance,
                                                        mToolTipMsg);
                }
                else if (is_uuid_dragged)
                {
                    handled = handled && top_view->handleDragAndDrop(local_x, local_y, mask, FALSE,
                                                        mCargoTypes[mCurItemIndex],
                                                        (void*)&mCargoIDs[mCurItemIndex],
                                                        &item_acceptance,
                                                        mToolTipMsg);
                }
            }
        }
        if (handled)
        {
            mLastAccept = (EAcceptance)*acceptance;
        }
    }

<<<<<<< HEAD
void set_texture_to_material(LLViewerObject* hit_obj,
                             S32 hit_face,
                             const LLUUID& asset_id,
                             LLGLTFMaterial::TextureInfo drop_channel)
{
    LLTextureEntry* te = hit_obj->getTE(hit_face);
    if (!te)
    {
        return;
    }

    const LLUUID base_mat_id = hit_obj->getRenderMaterialID(hit_face);
    if (base_mat_id.isNull())
    {
        return;
    }

    if (hit_obj->isInventoryDirty() && hit_obj->hasInventoryListeners())
    {
        hit_obj->requestInventory();
        return;
    }

    LLViewerInventoryItem* mat_item = hit_obj->getInventoryItemByAsset(base_mat_id);
    if (mat_item && !mat_item->getPermissions().allowModifyBy(gAgentID))
    {
        return;
    }

    LLPointer<LLGLTFMaterial> material = te->getGLTFMaterialOverride();

    // make a copy to not invalidate existing
    // material for multiple objects
    if (material.isNull())
    {
        // Start with a material override which does not make any changes
        material = new LLGLTFMaterial();
    }
    else
    {
        material = new LLGLTFMaterial(*material);
    }

    switch (drop_channel)
    {
        case LLGLTFMaterial::GLTF_TEXTURE_INFO_BASE_COLOR:
        default:
            {
                material->setBaseColorId(asset_id);
            }
            break;

        case LLGLTFMaterial::GLTF_TEXTURE_INFO_METALLIC_ROUGHNESS:
            {
                material->setOcclusionRoughnessMetallicId(asset_id);
            }
            break;

        case LLGLTFMaterial::GLTF_TEXTURE_INFO_EMISSIVE:
            {
                material->setEmissiveId(asset_id);
            }
            break;

        case LLGLTFMaterial::GLTF_TEXTURE_INFO_NORMAL:
            {
                material->setNormalId(asset_id);
            }
            break;
=======
    if (!handled)
    {
        handled = TRUE;

        LLRootView* root_view = gViewerWindow->getRootView();

        for (mCurItemIndex = 0; mCurItemIndex < (S32)mCargoIDs.size(); mCurItemIndex++)
        {
            EAcceptance item_acceptance = ACCEPT_NO;

            LLInventoryObject* cargo = locateInventory(item, cat);

            // fix for EXT-3191
            if (cargo)
            {
                handled = handled && root_view->handleDragAndDrop(x, y, mask, FALSE,
                                                    mCargoTypes[mCurItemIndex],
                                                    (void*)cargo,
                                                    &item_acceptance,
                                                    mToolTipMsg);
            }
            else if (is_uuid_dragged)
            {
                handled = handled && root_view->handleDragAndDrop(x, y, mask, FALSE,
                                                    mCargoTypes[mCurItemIndex],
                                                    (void*)&mCargoIDs[mCurItemIndex],
                                                    &item_acceptance,
                                                    mToolTipMsg);
            }
            if (handled)
            {
                // use sort order to determine priority of acceptance
                *acceptance = (EAcceptance)llmin((U32)item_acceptance, (U32)*acceptance);
            }
        }
        // all objects passed, go ahead and perform drop if necessary
        if (handled && drop && (U32)*acceptance > ACCEPT_NO_LOCKED)
        {
            if ((U32)*acceptance < ACCEPT_YES_COPY_MULTI &&
                mCargoIDs.size() > 1)
            {
                // tried to give multi-cargo to a single-acceptor - refuse and return.
                *acceptance = ACCEPT_NO;
                return;
            }

            for (mCurItemIndex = 0; mCurItemIndex < (S32)mCargoIDs.size(); mCurItemIndex++)
            {
                EAcceptance item_acceptance;

                LLInventoryObject* cargo = locateInventory(item, cat);
                if (cargo)
                {
                    handled = handled && root_view->handleDragAndDrop(x, y, mask, TRUE,
                                              mCargoTypes[mCurItemIndex],
                                              (void*)cargo,
                                              &item_acceptance,
                                              mToolTipMsg);
                }
                else if (is_uuid_dragged)
                {
                    handled = handled && root_view->handleDragAndDrop(x, y, mask, TRUE,
                                              mCargoTypes[mCurItemIndex],
                                              (void*)&mCargoIDs[mCurItemIndex],
                                              &item_acceptance,
                                              mToolTipMsg);
                }
            }
        }

        if (handled)
        {
            mLastAccept = (EAcceptance)*acceptance;
        }
    }

    if (!handled)
    {
        // Disallow drag and drop to 3D from the marketplace
        const LLUUID marketplacelistings_id = gInventory.findCategoryUUIDForType(LLFolderType::FT_MARKETPLACE_LISTINGS);
        if (marketplacelistings_id.notNull())
        {
            for (S32 item_index = 0; item_index < (S32)mCargoIDs.size(); item_index++)
            {
                if (gInventory.isObjectDescendentOf(mCargoIDs[item_index], marketplacelistings_id))
                {
                    *acceptance = ACCEPT_NO;
                    mToolTipMsg = LLTrans::getString("TooltipOutboxDragToWorld");
                    return;
                }
            }
        }

        dragOrDrop3D( x, y, mask, drop, acceptance );
>>>>>>> 33ad8db7
    }
    LLGLTFMaterialList::queueModify(hit_obj, hit_face, material);
}

void LLToolDragAndDrop::dragOrDrop3D( S32 x, S32 y, MASK mask, BOOL drop, EAcceptance* acceptance )
{
    mDrop = drop;
    if (mDrop)
    {
        // don't allow drag and drop onto rigged or transparent objects
        pick(gViewerWindow->pickImmediate(x, y, FALSE, FALSE));
    }
    else
    {
        // don't allow drag and drop onto transparent objects
        gViewerWindow->pickAsync(x, y, mask, pickCallback, FALSE, FALSE);
    }

    *acceptance = mLastAccept;
}

void LLToolDragAndDrop::pickCallback(const LLPickInfo& pick_info)
{
    if (getInstance() != NULL)
    {
        getInstance()->pick(pick_info);
    }
}

void LLToolDragAndDrop::pick(const LLPickInfo& pick_info)
{
    EDropTarget target = DT_NONE;
    S32 hit_face = -1;

    LLViewerObject* hit_obj = pick_info.getObject();
    LLSelectMgr::getInstance()->unhighlightAll();
    bool highlight_object = false;
    // Treat attachments as part of the avatar they are attached to.
    if (hit_obj != NULL)
    {
        // don't allow drag and drop on grass, trees, etc.
        if (pick_info.mPickType == LLPickInfo::PICK_FLORA)
        {
            mCursor = UI_CURSOR_NO;
            gViewerWindow->getWindow()->setCursor( mCursor );
            return;
        }

        if (hit_obj->isAttachment() && !hit_obj->isHUDAttachment())
        {
            LLVOAvatar* avatar = LLVOAvatar::findAvatarFromAttachment( hit_obj );
            if (!avatar)
            {
                mLastAccept = ACCEPT_NO;
                mCursor = UI_CURSOR_NO;
                gViewerWindow->getWindow()->setCursor( mCursor );
                return;
            }
            hit_obj = avatar;
        }

        if (hit_obj->isAvatar())
        {
            if (((LLVOAvatar*) hit_obj)->isSelf())
            {
                target = DT_SELF;
                hit_face = -1;
            }
            else
            {
                target = DT_AVATAR;
                hit_face = -1;
            }
        }
        else
        {
            target = DT_OBJECT;
            hit_face = pick_info.mObjectFace;
            highlight_object = true;
        }
    }
    else if (pick_info.mPickType == LLPickInfo::PICK_LAND)
    {
        target = DT_LAND;
        hit_face = -1;
    }

    mLastAccept = ACCEPT_YES_MULTI;

    for (mCurItemIndex = 0; mCurItemIndex < (S32)mCargoIDs.size(); mCurItemIndex++)
    {
        const S32 item_index = mCurItemIndex;
        const EDragAndDropType dad_type = mCargoTypes[item_index];
        // Call the right implementation function
        mLastAccept = (EAcceptance)llmin(
            (U32)mLastAccept,
            (U32)callMemberFunction(*this,
                                    LLDragAndDropDictionary::instance().get(dad_type, target))
                (hit_obj, hit_face, pick_info.mKeyMask, FALSE));
    }

    if (mDrop && ((U32)mLastAccept >= ACCEPT_YES_COPY_SINGLE))
    {
        // if target allows multi-drop or there is only one item being dropped, go ahead
        if ((mLastAccept >= ACCEPT_YES_COPY_MULTI) || (mCargoIDs.size() == 1))
        {
            // Target accepts multi, or cargo is a single-drop
            for (mCurItemIndex = 0; mCurItemIndex < (S32)mCargoIDs.size(); mCurItemIndex++)
            {
                const S32 item_index = mCurItemIndex;
                const EDragAndDropType dad_type = mCargoTypes[item_index];
                // Call the right implementation function
                callMemberFunction(*this, LLDragAndDropDictionary::instance().get(dad_type, target))
                    (hit_obj, hit_face, pick_info.mKeyMask, TRUE);
            }
        }
        else
        {
            // Target does not accept multi, but cargo is multi
            mLastAccept = ACCEPT_NO;
        }
    }

    if (highlight_object && mLastAccept > ACCEPT_NO_LOCKED)
    {
        // if any item being dragged will be applied to the object under our cursor
        // highlight that object
        for (S32 i = 0; i < (S32)mCargoIDs.size(); i++)
        {
            if (mCargoTypes[i] != DAD_OBJECT || (pick_info.mKeyMask & MASK_CONTROL))
            {
                LLSelectMgr::getInstance()->highlightObjectAndFamily(hit_obj);
                break;
            }
        }
    }
    ECursorType cursor = acceptanceToCursor( mLastAccept );
    gViewerWindow->getWindow()->setCursor( cursor );

    mLastHitPos = pick_info.mPosGlobal;
    mLastCameraPos = gAgentCamera.getCameraPositionGlobal();
}

// static
BOOL LLToolDragAndDrop::handleDropMaterialProtections(LLViewerObject* hit_obj,
                                                     LLInventoryItem* item,
                                                     LLToolDragAndDrop::ESource source,
                                                     const LLUUID& src_id)
{
    if (!item) return FALSE;

    // Always succeed if....
    // material is from the library
    // or already in the contents of the object
    if (SOURCE_LIBRARY == source)
    {
        // dropping a material from the library always just works.
        return TRUE;
    }

    // In case the inventory has not been loaded (e.g. due to some recent operation
    // causing a dirty inventory) and we can do an update, stall the user
    // while fetching the inventory.
    //
    // Fetch if inventory is dirty and listener is present (otherwise we will not receive update)
    if (hit_obj->isInventoryDirty() && hit_obj->hasInventoryListeners())
    {
        hit_obj->requestInventory();
        LLSD args;
        if (LLAssetType::AT_MATERIAL == item->getType())
        {
            args["ERROR_MESSAGE"] = "Unable to add material.\nPlease wait a few seconds and try again.";
        }
        else
        {
            args["ERROR_MESSAGE"] = "Unable to add texture.\nPlease wait a few seconds and try again.";
        }
        LLNotificationsUtil::add("ErrorMessage", args);
        return FALSE;
    }
    // Make sure to verify both id and type since 'null'
    // is a shared default for some asset types.
    if (hit_obj->getInventoryItemByAsset(item->getAssetUUID(), item->getType()))
    {
        // if the asset is already in the object's inventory
        // then it can always be added to a side.
        // This saves some work if the task's inventory is already loaded
        // and ensures that the asset item is only added once.
        return TRUE;
    }

    LLPointer<LLViewerInventoryItem> new_item = new LLViewerInventoryItem(item);
    if (!item->getPermissions().allowOperationBy(PERM_COPY, gAgent.getID()))
    {
        // Check that we can add the material as inventory to the object
        if (willObjectAcceptInventory(hit_obj,item) < ACCEPT_YES_COPY_SINGLE )
        {
            return FALSE;
        }
        // make sure the object has the material in it's inventory.
        if (SOURCE_AGENT == source)
        {
            // Remove the material from local inventory. The server
            // will actually remove the item from agent inventory.
            gInventory.deleteObject(item->getUUID());
            gInventory.notifyObservers();
        }
        else if (SOURCE_WORLD == source)
        {
            // *FIX: if the objects are in different regions, and the
            // source region has crashed, you can bypass these
            // permissions.
            LLViewerObject* src_obj = gObjectList.findObject(src_id);
            if (src_obj)
            {
                src_obj->removeInventory(item->getUUID());
            }
            else
            {
                LL_WARNS() << "Unable to find source object." << LL_ENDL;
                return FALSE;
            }
        }
        // Add the asset item to the target object's inventory.
        if (LLAssetType::AT_TEXTURE == new_item->getType()
            || LLAssetType::AT_MATERIAL == new_item->getType())
        {
            hit_obj->updateMaterialInventory(new_item, TASK_INVENTORY_ITEM_KEY, true);
        }
        else
        {
            hit_obj->updateInventory(new_item, TASK_INVENTORY_ITEM_KEY, true);
        }
        // Force the object to update and refetch its inventory so it has this asset.
        hit_obj->dirtyInventory();
        hit_obj->requestInventory();
        // TODO: Check to see if adding the item was successful; if not, then
        // we should return false here. This will requre a separate listener
        // since without listener, we have no way to receive update
    }
    else if (!item->getPermissions().allowOperationBy(PERM_TRANSFER,
                                                     gAgent.getID()))
    {
        // Check that we can add the asset as inventory to the object
        if (willObjectAcceptInventory(hit_obj,item) < ACCEPT_YES_COPY_SINGLE )
        {
            return FALSE;
        }
        // *FIX: may want to make sure agent can paint hit_obj.

        // Add the asset item to the target object's inventory.
        if (LLAssetType::AT_TEXTURE == new_item->getType()
            || LLAssetType::AT_MATERIAL == new_item->getType())
        {
            hit_obj->updateMaterialInventory(new_item, TASK_INVENTORY_ITEM_KEY, true);
        }
        else
        {
            hit_obj->updateInventory(new_item, TASK_INVENTORY_ITEM_KEY, true);
        }
        // Force the object to update and refetch its inventory so it has this asset.
        hit_obj->dirtyInventory();
        hit_obj->requestInventory();
        // TODO: Check to see if adding the item was successful; if not, then
        // we should return false here. This will requre a separate listener
        // since without listener, we have no way to receive update
    }
    else if (LLAssetType::AT_MATERIAL == new_item->getType() &&
             !item->getPermissions().allowOperationBy(PERM_MODIFY, gAgent.getID()))
    {
        // Check that we can add the material as inventory to the object
        if (willObjectAcceptInventory(hit_obj,item) < ACCEPT_YES_COPY_SINGLE )
        {
            return FALSE;
        }
        // *FIX: may want to make sure agent can paint hit_obj.

        // Add the material item to the target object's inventory.
        hit_obj->updateMaterialInventory(new_item, TASK_INVENTORY_ITEM_KEY, true);

        // Force the object to update and refetch its inventory so it has this material.
        hit_obj->dirtyInventory();
        hit_obj->requestInventory();
        // TODO: Check to see if adding the item was successful; if not, then
        // we should return false here. This will requre a separate listener
        // since without listener, we have no way to receive update
    }
    return TRUE;
}

void set_texture_to_material(LLViewerObject* hit_obj,
                             S32 hit_face,
                             const LLUUID& asset_id,
                             LLGLTFMaterial::TextureInfo drop_channel)
{
    LLTextureEntry* te = hit_obj->getTE(hit_face);
    if (te)
    {
        LLPointer<LLGLTFMaterial> material = te->getGLTFMaterialOverride();

        // make a copy to not invalidate existing
        // material for multiple objects
        if (material.isNull())
        {
            // Start with a material override which does not make any changes
            material = new LLGLTFMaterial();
        }
        else
        {
            material = new LLGLTFMaterial(*material);
        }

        switch (drop_channel)
        {
            case LLGLTFMaterial::GLTF_TEXTURE_INFO_BASE_COLOR:
            default:
                {
                    material->setBaseColorId(asset_id);
                }
                break;

            case LLGLTFMaterial::GLTF_TEXTURE_INFO_METALLIC_ROUGHNESS:
                {
                    material->setOcclusionRoughnessMetallicId(asset_id);
                }
                break;

            case LLGLTFMaterial::GLTF_TEXTURE_INFO_EMISSIVE:
                {
                    material->setEmissiveId(asset_id);
                }
                break;

            case LLGLTFMaterial::GLTF_TEXTURE_INFO_NORMAL:
                {
                    material->setNormalId(asset_id);
                }
                break;
        }
        LLGLTFMaterialList::queueModify(hit_obj, hit_face, material);
    }
}

void LLToolDragAndDrop::dropTextureAllFaces(LLViewerObject* hit_obj,
                                            LLInventoryItem* item,
                                            LLToolDragAndDrop::ESource source,
                                            const LLUUID& src_id,
                                            bool remove_pbr)
{
    if (!item)
    {
        LL_WARNS() << "LLToolDragAndDrop::dropTextureAllFaces no texture item." << LL_ENDL;
        return;
    }
    S32 num_faces = hit_obj->getNumTEs();
    bool has_non_pbr_faces = false;
    for (S32 face = 0; face < num_faces; face++)
    {
        if (hit_obj->getRenderMaterialID(face).isNull())
        {
            has_non_pbr_faces = true;
            break;
        }
    }

    if (has_non_pbr_faces || remove_pbr)
    {
        BOOL res = handleDropMaterialProtections(hit_obj, item, source, src_id);
        if (!res)
        {
            return;
        }
    }
    LLUUID asset_id = item->getAssetUUID();

    // Overrides require textures to be copy and transfer free
    LLPermissions item_permissions = item->getPermissions();
    bool allow_adding_to_override = item_permissions.allowOperationBy(PERM_COPY, gAgent.getID());
    allow_adding_to_override &= item_permissions.allowOperationBy(PERM_TRANSFER, gAgent.getID());

    LLViewerTexture* image = LLViewerTextureManager::getFetchedTexture(asset_id);
    add(LLStatViewer::EDIT_TEXTURE, 1);
    for( S32 face = 0; face < num_faces; face++ )
    {
        if (remove_pbr)
        {
            hit_obj->setRenderMaterialID(face, LLUUID::null);
            hit_obj->setTEImage(face, image);
            dialog_refresh_all();
        }
        else if (hit_obj->getRenderMaterialID(face).isNull())
        {
            // update viewer side
            hit_obj->setTEImage(face, image);
            dialog_refresh_all();
        }
        else if (allow_adding_to_override)
        {
            set_texture_to_material(hit_obj, face, asset_id, LLGLTFMaterial::GLTF_TEXTURE_INFO_BASE_COLOR);
        }
    }

    // send the update to the simulator
    LLGLTFMaterialList::flushUpdates(nullptr);
    hit_obj->sendTEUpdate();
}

void LLToolDragAndDrop::dropMaterial(LLViewerObject* hit_obj,
                                     S32 hit_face,
                                     LLInventoryItem* item,
                                     LLToolDragAndDrop::ESource source,
                                     const LLUUID& src_id,
                                     bool all_faces)
{
    LLSelectNode* nodep = nullptr;
    if (hit_obj->isSelected())
    {
        // update object's saved materials
        nodep = LLSelectMgr::getInstance()->getSelection()->findNode(hit_obj);
    }

    // If user dropped a material onto face it implies
    // applying texture now without cancel, save to selection
    if (all_faces)
    {
        dropMaterialAllFaces(hit_obj, item, source, src_id);

        if (nodep)
        {
            uuid_vec_t material_ids;
            gltf_materials_vec_t override_materials;
            S32 num_faces = hit_obj->getNumTEs();
            for (S32 face = 0; face < num_faces; face++)
            {
                material_ids.push_back(hit_obj->getRenderMaterialID(face));
                override_materials.push_back(nullptr);
            }
            nodep->saveGLTFMaterials(material_ids, override_materials);
        }
    }
    else
    {
        dropMaterialOneFace(hit_obj, hit_face, item, source, src_id);

        // If user dropped a material onto face it implies
        // applying texture now without cancel, save to selection
        if (nodep
            && gFloaterTools->getVisible()
            && nodep->mSavedGLTFMaterialIds.size() > hit_face)
        {
            nodep->mSavedGLTFMaterialIds[hit_face] = hit_obj->getRenderMaterialID(hit_face);
            nodep->mSavedGLTFOverrideMaterials[hit_face] = nullptr;
        }
    }
}

void LLToolDragAndDrop::dropMaterialOneFace(LLViewerObject* hit_obj,
    S32 hit_face,
    LLInventoryItem* item,
    LLToolDragAndDrop::ESource source,
    const LLUUID& src_id)
{
    if (hit_face == -1) return;
    if (!item || item->getInventoryType() != LLInventoryType::IT_MATERIAL)
    {
        LL_WARNS() << "LLToolDragAndDrop::dropTextureOneFace no material item." << LL_ENDL;
        return;
    }

    // SL-20013 must save asset_id before handleDropMaterialProtections since our item instance
    // may be deleted if it is moved into task inventory
    LLUUID asset_id = item->getAssetUUID();
    BOOL success = handleDropMaterialProtections(hit_obj, item, source, src_id);
    if (!success)
    {
        return;
    }

    if (asset_id.isNull())
    {
        // use blank material
        asset_id = BLANK_MATERIAL_ASSET_ID;
    }

    hit_obj->setRenderMaterialID(hit_face, asset_id);

    dialog_refresh_all();

    // send the update to the simulator
    hit_obj->sendTEUpdate();
}


void LLToolDragAndDrop::dropMaterialAllFaces(LLViewerObject* hit_obj,
    LLInventoryItem* item,
    LLToolDragAndDrop::ESource source,
    const LLUUID& src_id)
{
    if (!item || item->getInventoryType() != LLInventoryType::IT_MATERIAL)
    {
        LL_WARNS() << "LLToolDragAndDrop::dropTextureAllFaces no material item." << LL_ENDL;
        return;
    }

    // SL-20013 must save asset_id before handleDropMaterialProtections since our item instance
    // may be deleted if it is moved into task inventory
    LLUUID asset_id = item->getAssetUUID();
    BOOL success = handleDropMaterialProtections(hit_obj, item, source, src_id);

    if (!success)
    {
        return;
    }

    if (asset_id.isNull())
    {
        // use blank material
        asset_id = BLANK_MATERIAL_ASSET_ID;
    }

    hit_obj->setRenderMaterialIDs(asset_id);
    dialog_refresh_all();
    // send the update to the simulator
    hit_obj->sendTEUpdate();
}


void LLToolDragAndDrop::dropMesh(LLViewerObject* hit_obj,
                                 LLInventoryItem* item,
                                 LLToolDragAndDrop::ESource source,
                                 const LLUUID& src_id)
{
    if (!item)
    {
        LL_WARNS() << "no inventory item." << LL_ENDL;
        return;
    }
    LLUUID asset_id = item->getAssetUUID();
    BOOL success = handleDropMaterialProtections(hit_obj, item, source, src_id);
    if(!success)
    {
        return;
    }

    LLSculptParams sculpt_params;
    sculpt_params.setSculptTexture(asset_id, LL_SCULPT_TYPE_MESH);
    hit_obj->setParameterEntry(LLNetworkData::PARAMS_SCULPT, sculpt_params, TRUE);

    dialog_refresh_all();
}

void LLToolDragAndDrop::dropTexture(LLViewerObject* hit_obj,
                                    S32 hit_face,
                                    LLInventoryItem* item,
                                    ESource source,
                                    const LLUUID& src_id,
                                    bool all_faces,
                                    bool remove_pbr,
                                    S32 tex_channel)
{
    LLSelectNode* nodep = nullptr;
    if (hit_obj->isSelected())
    {
        // update object's saved textures
        nodep = LLSelectMgr::getInstance()->getSelection()->findNode(hit_obj);
    }

    if (all_faces)
    {
        dropTextureAllFaces(hit_obj, item, source, src_id, remove_pbr);

        // If user dropped a texture onto face it implies
        // applying texture now without cancel, save to selection
        if (nodep)
        {
            uuid_vec_t texture_ids;
            uuid_vec_t material_ids;
            gltf_materials_vec_t override_materials;
            S32 num_faces = hit_obj->getNumTEs();
            for (S32 face = 0; face < num_faces; face++)
            {
                LLViewerTexture* tex = hit_obj->getTEImage(face);
                if (tex != nullptr)
                {
                    texture_ids.push_back(tex->getID());
                }
                else
                {
                    texture_ids.push_back(LLUUID::null);
                }

                // either removed or modified materials
                if (remove_pbr)
                {
                    material_ids.push_back(LLUUID::null);
                }
                else
                {
                    material_ids.push_back(hit_obj->getRenderMaterialID(face));
                }

                LLTextureEntry* te = hit_obj->getTE(hit_face);
                if (te && !remove_pbr)
                {
                    override_materials.push_back(te->getGLTFMaterialOverride());
                }
                else
                {
                    override_materials.push_back(nullptr);
                }
            }

            nodep->saveTextures(texture_ids);
            nodep->saveGLTFMaterials(material_ids, override_materials);
        }
    }
    else
    {
        dropTextureOneFace(hit_obj, hit_face, item, source, src_id, remove_pbr, tex_channel);

        // If user dropped a texture onto face it implies
        // applying texture now without cancel, save to selection
        LLPanelFace* panel_face = gFloaterTools->getPanelFace();
        if (nodep
            && gFloaterTools->getVisible()
            && panel_face
            && panel_face->getTextureDropChannel() == 0 /*texture*/
            && nodep->mSavedTextures.size() > hit_face)
        {
            LLViewerTexture* tex = hit_obj->getTEImage(hit_face);
            if (tex != nullptr)
            {
                nodep->mSavedTextures[hit_face] = tex->getID();
            }
            else
            {
                nodep->mSavedTextures[hit_face] = LLUUID::null;
            }

            LLTextureEntry* te = hit_obj->getTE(hit_face);
            if (te && !remove_pbr)
            {
                nodep->mSavedGLTFOverrideMaterials[hit_face] = te->getGLTFMaterialOverride();
            }
            else
            {
                nodep->mSavedGLTFOverrideMaterials[hit_face] = nullptr;
            }
        }
    }
}

void LLToolDragAndDrop::dropTextureOneFace(LLViewerObject* hit_obj,
                                           S32 hit_face,
                                           LLInventoryItem* item,
                                           LLToolDragAndDrop::ESource source,
                                           const LLUUID& src_id,
                                           bool remove_pbr,
                                           S32 tex_channel)
{
    if (hit_face == -1) return;
    if (!item)
    {
        LL_WARNS() << "LLToolDragAndDrop::dropTextureOneFace no texture item." << LL_ENDL;
        return;
    }

    LLUUID asset_id = item->getAssetUUID();

    if (hit_obj->getRenderMaterialID(hit_face).notNull() && !remove_pbr)
    {
        // Overrides require textures to be copy and transfer free
        LLPermissions item_permissions = item->getPermissions();
        bool allow_adding_to_override = item_permissions.allowOperationBy(PERM_COPY, gAgent.getID());
        allow_adding_to_override &= item_permissions.allowOperationBy(PERM_TRANSFER, gAgent.getID());

        if (allow_adding_to_override)
        {
            LLGLTFMaterial::TextureInfo drop_channel = LLGLTFMaterial::GLTF_TEXTURE_INFO_BASE_COLOR;
            LLPanelFace* panel_face = gFloaterTools->getPanelFace();
            if (gFloaterTools->getVisible() && panel_face)
            {
                drop_channel = panel_face->getPBRDropChannel();
            }
            set_texture_to_material(hit_obj, hit_face, asset_id, drop_channel);
            LLGLTFMaterialList::flushUpdates(nullptr);
        }
        return;
    }
    BOOL success = handleDropMaterialProtections(hit_obj, item, source, src_id);
    if (!success)
    {
        return;
    }
    if (remove_pbr)
    {
        hit_obj->setRenderMaterialID(hit_face, LLUUID::null);
    }

    // update viewer side image in anticipation of update from simulator
    LLViewerTexture* image = LLViewerTextureManager::getFetchedTexture(asset_id);
    add(LLStatViewer::EDIT_TEXTURE, 1);

    LLTextureEntry* tep = hit_obj->getTE(hit_face);

    LLPanelFace* panel_face = gFloaterTools->getPanelFace();

    if (gFloaterTools->getVisible() && panel_face)
    {
        tex_channel = (tex_channel > -1) ? tex_channel : panel_face->getTextureDropChannel();
        switch (tex_channel)
        {

        case 0:
        default:
            {
                hit_obj->setTEImage(hit_face, image);
            }
            break;

        case 1:
            if (tep)
            {
                LLMaterialPtr old_mat = tep->getMaterialParams();
                LLMaterialPtr new_mat = panel_face->createDefaultMaterial(old_mat);
                new_mat->setNormalID(asset_id);
                tep->setMaterialParams(new_mat);
                hit_obj->setTENormalMap(hit_face, asset_id);
                LLMaterialMgr::getInstance()->put(hit_obj->getID(), hit_face, *new_mat);
            }
            break;

        case 2:
            if (tep)
            {
                LLMaterialPtr old_mat = tep->getMaterialParams();
                LLMaterialPtr new_mat = panel_face->createDefaultMaterial(old_mat);
                new_mat->setSpecularID(asset_id);
                tep->setMaterialParams(new_mat);
                hit_obj->setTESpecularMap(hit_face, asset_id);
                LLMaterialMgr::getInstance()->put(hit_obj->getID(), hit_face, *new_mat);
            }
            break;
        }
    }
    else
    {
        hit_obj->setTEImage(hit_face, image);
    }

    dialog_refresh_all();

    // send the update to the simulator
    hit_obj->sendTEUpdate();
}


void LLToolDragAndDrop::dropScript(LLViewerObject* hit_obj,
                                   LLInventoryItem* item,
                                   BOOL active,
                                   ESource source,
                                   const LLUUID& src_id)
{
    // *HACK: In order to resolve SL-22177, we need to block drags
    // from notecards and objects onto other objects.
    if ((SOURCE_WORLD == LLToolDragAndDrop::getInstance()->mSource)
       || (SOURCE_NOTECARD == LLToolDragAndDrop::getInstance()->mSource))
    {
        LL_WARNS() << "Call to LLToolDragAndDrop::dropScript() from world"
            << " or notecard." << LL_ENDL;
        return;
    }
    if (hit_obj && item)
    {
        LLPointer<LLViewerInventoryItem> new_script = new LLViewerInventoryItem(item);
        if (!item->getPermissions().allowCopyBy(gAgent.getID()))
        {
            if (SOURCE_AGENT == source)
            {
                // Remove the script from local inventory. The server
                // will actually remove the item from agent inventory.
                gInventory.deleteObject(item->getUUID());
                gInventory.notifyObservers();
            }
            else if (SOURCE_WORLD == source)
            {
                // *FIX: if the objects are in different regions, and
                // the source region has crashed, you can bypass
                // these permissions.
                LLViewerObject* src_obj = gObjectList.findObject(src_id);
                if (src_obj)
                {
                    src_obj->removeInventory(item->getUUID());
                }
                else
                {
                    LL_WARNS() << "Unable to find source object." << LL_ENDL;
                    return;
                }
            }
        }
        hit_obj->saveScript(new_script, active, true);
        gFloaterTools->dirty();

        // VEFFECT: SetScript
        LLHUDEffectSpiral *effectp = (LLHUDEffectSpiral *)LLHUDManager::getInstance()->createViewerEffect(LLHUDObject::LL_HUD_EFFECT_BEAM, TRUE);
        effectp->setSourceObject(gAgentAvatarp);
        effectp->setTargetObject(hit_obj);
        effectp->setDuration(LL_HUD_DUR_SHORT);
        effectp->setColor(LLColor4U(gAgent.getEffectColor()));
    }
}

void LLToolDragAndDrop::dropObject(LLViewerObject* raycast_target,
                   BOOL bypass_sim_raycast,
                   BOOL from_task_inventory,
                   BOOL remove_from_inventory)
{
    LLViewerRegion* regionp = LLWorld::getInstance()->getRegionFromPosGlobal(mLastHitPos);
    if (!regionp)
    {
        LL_WARNS() << "Couldn't find region to rez object" << LL_ENDL;
        return;
    }

    //LL_INFOS() << "Rezzing object" << LL_ENDL;
    make_ui_sound("UISndObjectRezIn");
    LLViewerInventoryItem* item;
    LLViewerInventoryCategory* cat;
    locateInventory(item, cat);
    if (!item || !item->isFinished()) return;

    //if (regionp
    //  && (regionp->getRegionFlag(REGION_FLAGS_SANDBOX)))
    //{
    //  LLFirstUse::useSandbox();
    //}
    // check if it cannot be copied, and mark as remove if it is -
    // this will remove the object from inventory after rez. Only
    // bother with this check if we would not normally remove from
    // inventory.
    if (!remove_from_inventory
        && !item->getPermissions().allowCopyBy(gAgent.getID()))
    {
        remove_from_inventory = TRUE;
    }

    // Limit raycast to a single object.
    // Speeds up server raycast + avoid problems with server ray
    // hitting objects that were clipped by the near plane or culled
    // on the viewer.
    LLUUID ray_target_id;
    if (raycast_target)
    {
        ray_target_id = raycast_target->getID();
    }
    else
    {
        ray_target_id.setNull();
    }

    // Check if it's in the trash.
    bool is_in_trash = false;
    const LLUUID trash_id = gInventory.findCategoryUUIDForType(LLFolderType::FT_TRASH);
    if (gInventory.isObjectDescendentOf(item->getUUID(), trash_id))
    {
        is_in_trash = true;
    }

    LLUUID source_id = from_task_inventory ? mSourceID : LLUUID::null;

    // Select the object only if we're editing.
    BOOL rez_selected = LLToolMgr::getInstance()->inEdit();


    LLVector3 ray_start = regionp->getPosRegionFromGlobal(mLastCameraPos);
    LLVector3 ray_end   = regionp->getPosRegionFromGlobal(mLastHitPos);
    // currently the ray's end point is an approximation,
    // and is sometimes too short (causing failure.)  so we
    // double the ray's length:
    if (bypass_sim_raycast == FALSE)
    {
        LLVector3 ray_direction = ray_start - ray_end;
        ray_end = ray_end - ray_direction;
    }


    // Message packing code should be it's own uninterrupted block
    LLMessageSystem* msg = gMessageSystem;
    if (mSource == SOURCE_NOTECARD)
    {
        LLUIUsage::instance().logCommand("Object.RezObjectFromNotecard");
        msg->newMessageFast(_PREHASH_RezObjectFromNotecard);
    }
    else
    {
        LLUIUsage::instance().logCommand("Object.RezObject");
        msg->newMessageFast(_PREHASH_RezObject);
    }
    msg->nextBlockFast(_PREHASH_AgentData);
    msg->addUUIDFast(_PREHASH_AgentID,  gAgent.getID());
    msg->addUUIDFast(_PREHASH_SessionID,  gAgent.getSessionID());
    msg->addUUIDFast(_PREHASH_GroupID, gAgent.getGroupID());

    msg->nextBlock("RezData");
    // if it's being rezzed from task inventory, we need to enable
    // saving it back into the task inventory.
    // *FIX: We can probably compress this to a single byte, since I
    // think folderid == mSourceID. This will be a later
    // optimization.
    msg->addUUIDFast(_PREHASH_FromTaskID, source_id);
    msg->addU8Fast(_PREHASH_BypassRaycast, (U8) bypass_sim_raycast);
    msg->addVector3Fast(_PREHASH_RayStart, ray_start);
    msg->addVector3Fast(_PREHASH_RayEnd, ray_end);
    msg->addUUIDFast(_PREHASH_RayTargetID, ray_target_id );
    msg->addBOOLFast(_PREHASH_RayEndIsIntersection, FALSE);
    msg->addBOOLFast(_PREHASH_RezSelected, rez_selected);
    msg->addBOOLFast(_PREHASH_RemoveItem, remove_from_inventory);

    // deal with permissions slam logic
    pack_permissions_slam(msg, item->getFlags(), item->getPermissions());

    LLUUID folder_id = item->getParentUUID();
    if ((SOURCE_LIBRARY == mSource) || (is_in_trash))
    {
        // since it's coming from the library or trash, we want to not
        // 'take' it back to the same place.
        item->setParent(LLUUID::null);
        // *TODO this code isn't working - the parent (FolderID) is still
        // set when the object is "taken".  so code on the "take" side is
        // checking for trash and library as well (llviewermenu.cpp)
    }
    if (mSource == SOURCE_NOTECARD)
    {
        msg->nextBlockFast(_PREHASH_NotecardData);
        msg->addUUIDFast(_PREHASH_NotecardItemID, mSourceID);
        msg->addUUIDFast(_PREHASH_ObjectID, mObjectID);
        msg->nextBlockFast(_PREHASH_InventoryData);
        msg->addUUIDFast(_PREHASH_ItemID, item->getUUID());
    }
    else
    {
        msg->nextBlockFast(_PREHASH_InventoryData);
        item->packMessage(msg);
    }
    msg->sendReliable(regionp->getHost());
    // back out the change. no actual internal changes take place.
    item->setParent(folder_id);

    // If we're going to select it, get ready for the incoming
    // selected object.
    if (rez_selected)
    {
        LLSelectMgr::getInstance()->deselectAll();
        gViewerWindow->getWindow()->incBusyCount();
    }

    if (remove_from_inventory)
    {
        // Delete it from inventory immediately so that users cannot
        // easily bypass copy protection in laggy situations. If the
        // rez fails, we will put it back on the server.
        gInventory.deleteObject(item->getUUID());
        gInventory.notifyObservers();
    }

    // VEFFECT: DropObject
    LLHUDEffectSpiral *effectp = (LLHUDEffectSpiral *)LLHUDManager::getInstance()->createViewerEffect(LLHUDObject::LL_HUD_EFFECT_BEAM, TRUE);
    effectp->setSourceObject(gAgentAvatarp);
    effectp->setPositionGlobal(mLastHitPos);
    effectp->setDuration(LL_HUD_DUR_SHORT);
    effectp->setColor(LLColor4U(gAgent.getEffectColor()));

    add(LLStatViewer::OBJECT_REZ, 1);
}

void LLToolDragAndDrop::dropInventory(LLViewerObject* hit_obj,
                                      LLInventoryItem* item,
                                      LLToolDragAndDrop::ESource source,
                                      const LLUUID& src_id)
{
    // *HACK: In order to resolve SL-22177, we need to block drags
    // from notecards and objects onto other objects.
    if ((SOURCE_WORLD == LLToolDragAndDrop::getInstance()->mSource)
       || (SOURCE_NOTECARD == LLToolDragAndDrop::getInstance()->mSource))
    {
        LL_WARNS() << "Call to LLToolDragAndDrop::dropInventory() from world"
            << " or notecard." << LL_ENDL;
        return;
    }

    LLPointer<LLViewerInventoryItem> new_item = new LLViewerInventoryItem(item);
    time_t creation_date = time_corrected();
    new_item->setCreationDate(creation_date);

    if (!item->getPermissions().allowCopyBy(gAgent.getID()))
    {
        if (SOURCE_AGENT == source)
        {
            // Remove the inventory item from local inventory. The
            // server will actually remove the item from agent
            // inventory.
            gInventory.deleteObject(item->getUUID());
            gInventory.notifyObservers();
        }
        else if (SOURCE_WORLD == source)
        {
            // *FIX: if the objects are in different regions, and the
            // source region has crashed, you can bypass these
            // permissions.
            LLViewerObject* src_obj = gObjectList.findObject(src_id);
            if (src_obj)
            {
                src_obj->removeInventory(item->getUUID());
            }
            else
            {
                LL_WARNS() << "Unable to find source object." << LL_ENDL;
                return;
            }
        }
    }
    hit_obj->updateInventory(new_item, TASK_INVENTORY_ITEM_KEY, true);
    if (LLFloaterReg::instanceVisible("build"))
    {
        // *FIX: only show this if panel not expanded?
        LLFloaterReg::showInstance("build", "Content");
    }

    // VEFFECT: AddToInventory
    LLHUDEffectSpiral *effectp = (LLHUDEffectSpiral *)LLHUDManager::getInstance()->createViewerEffect(LLHUDObject::LL_HUD_EFFECT_BEAM, TRUE);
    effectp->setSourceObject(gAgentAvatarp);
    effectp->setTargetObject(hit_obj);
    effectp->setDuration(LL_HUD_DUR_SHORT);
    effectp->setColor(LLColor4U(gAgent.getEffectColor()));
    gFloaterTools->dirty();
}

// accessor that looks at permissions, copyability, and names of
// inventory items to determine if a drop would be ok.
EAcceptance LLToolDragAndDrop::willObjectAcceptInventory(LLViewerObject* obj, LLInventoryItem* item, EDragAndDropType type)
{
    // check the basics
    if (!item || !obj) return ACCEPT_NO;
    // HACK: downcast
    LLViewerInventoryItem* vitem = (LLViewerInventoryItem*)item;
    if (!vitem->isFinished() && (type != DAD_CATEGORY))
    {
        // Note: for DAD_CATEGORY we assume that folder version check passed and folder
        // is complete, meaning that items inside are up to date.
        // (isFinished() == false) at the moment shows that item was loaded from cache.
        // Library or agent inventory only.
        return ACCEPT_NO;
    }
    if (vitem->getIsLinkType()) return ACCEPT_NO; // No giving away links

    // deny attempts to drop from an object onto itself. This is to
    // help make sure that drops that are from an object to an object
    // don't have to worry about order of evaluation. Think of this
    // like check for self in assignment.
    if(obj->getID() == item->getParentUUID())
    {
        return ACCEPT_NO;
    }

    //BOOL copy = (perm.allowCopyBy(gAgent.getID(),
    //                            gAgent.getGroupID())
    //           && (obj->mPermModify || obj->mFlagAllowInventoryAdd));
    BOOL worn = FALSE;
    LLVOAvatarSelf* my_avatar = NULL;
    switch(item->getType())
    {
    case LLAssetType::AT_OBJECT:
        my_avatar = gAgentAvatarp;
        if(my_avatar && my_avatar->isWearingAttachment(item->getUUID()))
        {
                worn = TRUE;
        }
        break;
    case LLAssetType::AT_BODYPART:
    case LLAssetType::AT_CLOTHING:
        if(gAgentWearables.isWearingItem(item->getUUID()))
        {
            worn = TRUE;
        }
        break;
    case LLAssetType::AT_CALLINGCARD:
        // Calling Cards in object are disabled for now
        // because of incomplete LSL support. See STORM-1117.
        return ACCEPT_NO;
    default:
            break;
    }
    const LLPermissions& perm = item->getPermissions();
    BOOL modify = (obj->permModify() || obj->flagAllowInventoryAdd());
    BOOL transfer = FALSE;
    if((obj->permYouOwner() && (perm.getOwner() == gAgent.getID()))
       || perm.allowOperationBy(PERM_TRANSFER, gAgent.getID()))
    {
        transfer = TRUE;
    }
    BOOL volume = (LL_PCODE_VOLUME == obj->getPCode());
    BOOL attached = obj->isAttachment();
    BOOL unrestricted = ((perm.getMaskBase() & PERM_ITEM_UNRESTRICTED) == PERM_ITEM_UNRESTRICTED) ? TRUE : FALSE;
    if(attached && !unrestricted)
    {
        // Attachments are in world and in inventory simultaneously,
        // at the moment server doesn't support such a situation.
        return ACCEPT_NO_LOCKED;
    }
    else if(modify && transfer && volume && !worn)
    {
        return ACCEPT_YES_MULTI;
    }
    else if(!modify)
    {
        return ACCEPT_NO_LOCKED;
    }
    return ACCEPT_NO;
}


static void give_inventory_cb(const LLSD& notification, const LLSD& response)
{
    S32 option = LLNotificationsUtil::getSelectedOption(notification, response);
    // if Cancel pressed
    if (option == 1)
    {
        return;
    }

    LLSD payload = notification["payload"];
    const LLUUID& session_id = payload["session_id"];
    const LLUUID& agent_id = payload["agent_id"];
    LLViewerInventoryItem * inv_item =  gInventory.getItem(payload["item_id"]);
    LLViewerInventoryCategory * inv_cat =  gInventory.getCategory(payload["item_id"]);
    if (NULL == inv_item && NULL == inv_cat)
    {
        llassert( FALSE );
        return;
    }
    bool successfully_shared;
    if (inv_item)
    {
        successfully_shared = LLGiveInventory::doGiveInventoryItem(agent_id, inv_item, session_id);
    }
    else
    {
        successfully_shared = LLGiveInventory::doGiveInventoryCategory(agent_id, inv_cat, session_id);
    }
    if (successfully_shared)
    {
        if ("avatarpicker" == payload["d&d_dest"].asString())
        {
            LLFloaterReg::hideInstance("avatar_picker");
        }
        LLNotificationsUtil::add("ItemsShared");
    }
}

static void show_object_sharing_confirmation(const std::string name,
                       LLInventoryObject* inv_item,
                       const LLSD& dest,
                       const LLUUID& dest_agent,
                       const LLUUID& session_id = LLUUID::null)
{
    if (!inv_item)
    {
        llassert(NULL != inv_item);
        return;
    }
    LLSD substitutions;
    substitutions["RESIDENTS"] = name;
    substitutions["ITEMS"] = inv_item->getName();
    LLSD payload;
    payload["agent_id"] = dest_agent;
    payload["item_id"] = inv_item->getUUID();
    payload["session_id"] = session_id;
    payload["d&d_dest"] = dest.asString();
    LLNotificationsUtil::add("ShareItemsConfirmation", substitutions, payload, &give_inventory_cb);
}

static void get_name_cb(const LLUUID& id,
                        const LLAvatarName& av_name,
                        LLInventoryObject* inv_obj,
                        const LLSD& dest,
                        const LLUUID& dest_agent)
{
    show_object_sharing_confirmation(av_name.getUserName(),
                                     inv_obj,
                                     dest,
                                     id,
                                     LLUUID::null);
}

// function used as drag-and-drop handler for simple agent give inventory requests
//static
bool LLToolDragAndDrop::handleGiveDragAndDrop(LLUUID dest_agent, LLUUID session_id, BOOL drop,
                                              EDragAndDropType cargo_type,
                                              void* cargo_data,
                                              EAcceptance* accept,
                                              const LLSD& dest)
{
    // check the type
    switch(cargo_type)
    {
    case DAD_TEXTURE:
    case DAD_SOUND:
    case DAD_LANDMARK:
    case DAD_SCRIPT:
    case DAD_OBJECT:
    case DAD_NOTECARD:
    case DAD_CLOTHING:
    case DAD_BODYPART:
    case DAD_ANIMATION:
    case DAD_GESTURE:
    case DAD_CALLINGCARD:
    case DAD_MESH:
    case DAD_CATEGORY:
    case DAD_SETTINGS:
    case DAD_MATERIAL:
    {
        LLInventoryObject* inv_obj = (LLInventoryObject*)cargo_data;
        if(gInventory.getCategory(inv_obj->getUUID()) || (gInventory.getItem(inv_obj->getUUID())
            && LLGiveInventory::isInventoryGiveAcceptable(dynamic_cast<LLInventoryItem*>(inv_obj))))
        {
            // *TODO: get multiple object transfers working
            *accept = ACCEPT_YES_COPY_SINGLE;
            if(drop)
            {
                LLIMModel::LLIMSession * session = LLIMModel::instance().findIMSession(session_id);

                // If no IM session found get the destination agent's name by id.
                if (NULL == session)
                {
                    LLAvatarName av_name;

                    // If destination agent's name is found in cash proceed to showing the confirmation dialog.
                    // Otherwise set up a callback to show the dialog when the name arrives.
                    if (LLAvatarNameCache::get(dest_agent, &av_name))
                    {
                        show_object_sharing_confirmation(av_name.getUserName(), inv_obj, dest, dest_agent, LLUUID::null);
                    }
                    else
                    {
                        LLAvatarNameCache::get(dest_agent, boost::bind(&get_name_cb, _1, _2, inv_obj, dest, dest_agent));
                    }

                    return true;
                }
                std::string dest_name = session->mName;
                LLAvatarName av_name;
                if(LLAvatarNameCache::get(dest_agent, &av_name))
                {
                    dest_name = av_name.getCompleteName();
                }
                // If an IM session with destination agent is found item offer will be logged in this session.
                show_object_sharing_confirmation(dest_name, inv_obj, dest, dest_agent, session_id);
            }
        }
        else
        {
            // It's not in the user's inventory (it's probably
            // in an object's contents), so disallow dragging
            // it here.  You can't give something you don't
            // yet have.
            *accept = ACCEPT_NO;
        }
        break;
    }
    default:
        *accept = ACCEPT_NO;
        break;
    }

    return TRUE;
}



///
/// Methods called in the drag & drop array
///

EAcceptance LLToolDragAndDrop::dad3dNULL(
    LLViewerObject*, S32, MASK, BOOL)
{
    LL_DEBUGS() << "LLToolDragAndDrop::dad3dNULL()" << LL_ENDL;
    return ACCEPT_NO;
}

EAcceptance LLToolDragAndDrop::dad3dRezAttachmentFromInv(
    LLViewerObject* obj, S32 face, MASK mask, BOOL drop)
{
    LL_DEBUGS() << "LLToolDragAndDrop::dad3dRezAttachmentFromInv()" << LL_ENDL;
    // must be in the user's inventory
    if(mSource != SOURCE_AGENT && mSource != SOURCE_LIBRARY)
    {
        return ACCEPT_NO;
    }

    LLViewerInventoryItem* item;
    LLViewerInventoryCategory* cat;
    locateInventory(item, cat);
    if (!item || !item->isFinished()) return ACCEPT_NO;

    // must not be in the trash
    const LLUUID trash_id = gInventory.findCategoryUUIDForType(LLFolderType::FT_TRASH);
    if( gInventory.isObjectDescendentOf( item->getUUID(), trash_id ) )
    {
        return ACCEPT_NO;
    }

    // must not be already wearing it
    LLVOAvatarSelf* avatar = gAgentAvatarp;
    if( !avatar || avatar->isWearingAttachment(item->getUUID()) )
    {
        return ACCEPT_NO;
    }

    const LLUUID &outbox_id = gInventory.findCategoryUUIDForType(LLFolderType::FT_OUTBOX);
    if(outbox_id.notNull() && gInventory.isObjectDescendentOf(item->getUUID(), outbox_id))
    {
        // Legacy
        return ACCEPT_NO;
    }


    if( drop )
    {
        if(mSource == SOURCE_LIBRARY)
        {
            LLPointer<LLInventoryCallback> cb = new LLBoostFuncInventoryCallback(boost::bind(rez_attachment_cb, _1, (LLViewerJointAttachment*)0));
            copy_inventory_item(
                gAgent.getID(),
                item->getPermissions().getOwner(),
                item->getUUID(),
                LLUUID::null,
                std::string(),
                cb);
        }
        else
        {
            rez_attachment(item, 0);
        }
    }
    return ACCEPT_YES_SINGLE;
}


EAcceptance LLToolDragAndDrop::dad3dRezObjectOnLand(
    LLViewerObject* obj, S32 face, MASK mask, BOOL drop)
{
    if (mSource == SOURCE_WORLD)
    {
        return dad3dRezFromObjectOnLand(obj, face, mask, drop);
    }

    LL_DEBUGS() << "LLToolDragAndDrop::dad3dRezObjectOnLand()" << LL_ENDL;
    LLViewerInventoryItem* item;
    LLViewerInventoryCategory* cat;
    locateInventory(item, cat);
    if (!item || !item->isFinished()) return ACCEPT_NO;

    LLVOAvatarSelf* my_avatar = gAgentAvatarp;
    if( !my_avatar || my_avatar->isWearingAttachment( item->getUUID() ) )
    {
        return ACCEPT_NO;
    }

    EAcceptance accept;
    BOOL remove_inventory;

    // Get initial settings based on shift key
    if (mask & MASK_SHIFT)
    {
        // For now, always make copy
        //accept = ACCEPT_YES_SINGLE;
        //remove_inventory = TRUE;
        accept = ACCEPT_YES_COPY_SINGLE;
        remove_inventory = FALSE;
    }
    else
    {
        accept = ACCEPT_YES_COPY_SINGLE;
        remove_inventory = FALSE;
    }

    // check if the item can be copied. If not, send that to the sim
    // which will remove the inventory item.
    if(!item->getPermissions().allowCopyBy(gAgent.getID()))
    {
        accept = ACCEPT_YES_SINGLE;
        remove_inventory = TRUE;
    }

    // Check if it's in the trash.
    const LLUUID trash_id = gInventory.findCategoryUUIDForType(LLFolderType::FT_TRASH);
    if(gInventory.isObjectDescendentOf(item->getUUID(), trash_id))
    {
        accept = ACCEPT_YES_SINGLE;
    }

    if(drop)
    {
        dropObject(obj, TRUE, FALSE, remove_inventory);
    }

    return accept;
}

EAcceptance LLToolDragAndDrop::dad3dRezObjectOnObject(
    LLViewerObject* obj, S32 face, MASK mask, BOOL drop)
{
    // handle objects coming from object inventory
    if (mSource == SOURCE_WORLD)
    {
        return dad3dRezFromObjectOnObject(obj, face, mask, drop);
    }

    LL_DEBUGS() << "LLToolDragAndDrop::dad3dRezObjectOnObject()" << LL_ENDL;
    LLViewerInventoryItem* item;
    LLViewerInventoryCategory* cat;
    locateInventory(item, cat);
    if (!item || !item->isFinished()) return ACCEPT_NO;
    LLVOAvatarSelf* my_avatar = gAgentAvatarp;
    if( !my_avatar || my_avatar->isWearingAttachment( item->getUUID() ) )
    {
        return ACCEPT_NO;
    }

    if((mask & MASK_CONTROL))
    {
        // *HACK: In order to resolve SL-22177, we need to block drags
        // from notecards and objects onto other objects.
        if(mSource == SOURCE_NOTECARD)
        {
            return ACCEPT_NO;
        }

        EAcceptance rv = willObjectAcceptInventory(obj, item);
        if(drop && (ACCEPT_YES_SINGLE <= rv))
        {
            dropInventory(obj, item, mSource, mSourceID);
        }
        return rv;
    }

    EAcceptance accept;
    BOOL remove_inventory;

    if (mask & MASK_SHIFT)
    {
        // For now, always make copy
        //accept = ACCEPT_YES_SINGLE;
        //remove_inventory = TRUE;
        accept = ACCEPT_YES_COPY_SINGLE;
        remove_inventory = FALSE;
    }
    else
    {
        accept = ACCEPT_YES_COPY_SINGLE;
        remove_inventory = FALSE;
    }

    // check if the item can be copied. If not, send that to the sim
    // which will remove the inventory item.
    if(!item->getPermissions().allowCopyBy(gAgent.getID()))
    {
        accept = ACCEPT_YES_SINGLE;
        remove_inventory = TRUE;
    }

    // Check if it's in the trash.
    const LLUUID trash_id = gInventory.findCategoryUUIDForType(LLFolderType::FT_TRASH);
    if(gInventory.isObjectDescendentOf(item->getUUID(), trash_id))
    {
        accept = ACCEPT_YES_SINGLE;
        remove_inventory = TRUE;
    }

    if(drop)
    {
        dropObject(obj, FALSE, FALSE, remove_inventory);
    }

    return accept;
}

EAcceptance LLToolDragAndDrop::dad3dRezScript(
    LLViewerObject* obj, S32 face, MASK mask, BOOL drop)
{
    LL_DEBUGS() << "LLToolDragAndDrop::dad3dRezScript()" << LL_ENDL;

    // *HACK: In order to resolve SL-22177, we need to block drags
    // from notecards and objects onto other objects.
    if((SOURCE_WORLD == mSource) || (SOURCE_NOTECARD == mSource))
    {
        return ACCEPT_NO;
    }

    LLViewerInventoryItem* item;
    LLViewerInventoryCategory* cat;
    locateInventory(item, cat);
    if (!item || !item->isFinished()) return ACCEPT_NO;
    EAcceptance rv = willObjectAcceptInventory(obj, item);
    if(drop && (ACCEPT_YES_SINGLE <= rv))
    {
        // rez in the script active by default, rez in inactive if the
        // control key is being held down.
        BOOL active = ((mask & MASK_CONTROL) == 0);

        LLViewerObject* root_object = obj;
        if (obj && obj->getParent())
        {
            LLViewerObject* parent_obj = (LLViewerObject*)obj->getParent();
            if (!parent_obj->isAvatar())
            {
                root_object = parent_obj;
            }
        }

        dropScript(root_object, item, active, mSource, mSourceID);
    }
    return rv;
}

EAcceptance LLToolDragAndDrop::dad3dApplyToObject(
    LLViewerObject* obj, S32 face, MASK mask, BOOL drop, EDragAndDropType cargo_type)
{
    LL_DEBUGS() << "LLToolDragAndDrop::dad3dApplyToObject()" << LL_ENDL;

    // *HACK: In order to resolve SL-22177, we need to block drags
    // from notecards and objects onto other objects.
    if((SOURCE_WORLD == mSource) || (SOURCE_NOTECARD == mSource))
    {
        return ACCEPT_NO;
    }

    LLViewerInventoryItem* item;
    LLViewerInventoryCategory* cat;
    locateInventory(item, cat);
    if (!item || !item->isFinished()) return ACCEPT_NO;
    LLPermissions item_permissions = item->getPermissions();
    EAcceptance rv = willObjectAcceptInventory(obj, item);
    if((mask & MASK_CONTROL))
    {
        if((ACCEPT_YES_SINGLE <= rv) && drop)
        {
            dropInventory(obj, item, mSource, mSourceID);
        }
        return rv;
    }
    if(!obj->permModify())
    {
        return ACCEPT_NO_LOCKED;
    }

    if (cargo_type == DAD_TEXTURE && (mask & MASK_ALT) == 0)
    {
        bool has_non_pbr_faces = false;
        if ((mask & MASK_SHIFT))
        {
            S32 num_faces = obj->getNumTEs();
            for (S32 face = 0; face < num_faces; face++)
            {
                if (obj->getRenderMaterialID(face).isNull())
                {
                    has_non_pbr_faces = true;
                    break;
                }
            }
        }
        else
        {
            has_non_pbr_faces = obj->getRenderMaterialID(face).isNull();
        }

        if (!has_non_pbr_faces)
        {
            // Only pbr faces selected, texture will be added to an override
            // Overrides require textures to be copy and transfer free
            bool allow_adding_to_override = item_permissions.allowOperationBy(PERM_COPY, gAgent.getID());
            allow_adding_to_override &= item_permissions.allowOperationBy(PERM_TRANSFER, gAgent.getID());
            if (!allow_adding_to_override) return ACCEPT_NO;
        }
    }

    if(drop && (ACCEPT_YES_SINGLE <= rv))
    {
        if (cargo_type == DAD_TEXTURE)
        {
            bool all_faces = mask & MASK_SHIFT;
            bool remove_pbr = mask & MASK_ALT;
            if (item_permissions.allowOperationBy(PERM_COPY, gAgent.getID()))
            {
                dropTexture(obj, face, item, mSource, mSourceID, all_faces, remove_pbr);
            }
            else
            {
                ESource source = mSource;
                LLUUID source_id = mSourceID;
                LLNotificationsUtil::add("ApplyInventoryToObject", LLSD(), LLSD(), [obj, face, item, source, source_id, all_faces, remove_pbr](const LLSD& notification, const LLSD& response)
                                         {
                                             S32 option = LLNotificationsUtil::getSelectedOption(notification, response);
                                             // if Cancel pressed
                                             if (option == 1)
                                             {
                                                 return;
                                             }
                                             dropTexture(obj, face, item, source, source_id, all_faces, remove_pbr);
                                         });
            }
        }
        else if (cargo_type == DAD_MATERIAL)
        {
            bool all_faces = mask & MASK_SHIFT;
            if (item->getPermissions().allowOperationBy(PERM_COPY, gAgent.getID()))
            {
                dropMaterial(obj, face, item, mSource, mSourceID, all_faces);
            }
            else
            {
                ESource source = mSource;
                LLUUID source_id = mSourceID;
                LLNotificationsUtil::add("ApplyInventoryToObject", LLSD(), LLSD(), [obj, face, item, source, source_id, all_faces](const LLSD& notification, const LLSD& response)
                                         {
                                             S32 option = LLNotificationsUtil::getSelectedOption(notification, response);
                                             // if Cancel pressed
                                             if (option == 1)
                                             {
                                                 return;
                                             }
                                             dropMaterial(obj, face, item, source, source_id, all_faces);
                                         });
            }
        }
        else if (cargo_type == DAD_MESH)
        {
            dropMesh(obj, item, mSource, mSourceID);
        }
        else
        {
            LL_WARNS() << "unsupported asset type" << LL_ENDL;
        }

        // VEFFECT: SetTexture
        LLHUDEffectSpiral *effectp = (LLHUDEffectSpiral *)LLHUDManager::getInstance()->createViewerEffect(LLHUDObject::LL_HUD_EFFECT_BEAM, TRUE);
        effectp->setSourceObject(gAgentAvatarp);
        effectp->setTargetObject(obj);
        effectp->setDuration(LL_HUD_DUR_SHORT);
        effectp->setColor(LLColor4U(gAgent.getEffectColor()));
    }

    // enable multi-drop, although last texture will win
    return ACCEPT_YES_MULTI;
}


EAcceptance LLToolDragAndDrop::dad3dTextureObject(
    LLViewerObject* obj, S32 face, MASK mask, BOOL drop)
{
    return dad3dApplyToObject(obj, face, mask, drop, DAD_TEXTURE);
}

EAcceptance LLToolDragAndDrop::dad3dMaterialObject(
    LLViewerObject* obj, S32 face, MASK mask, BOOL drop)
{
    return dad3dApplyToObject(obj, face, mask, drop, DAD_MATERIAL);
}

EAcceptance LLToolDragAndDrop::dad3dMeshObject(
    LLViewerObject* obj, S32 face, MASK mask, BOOL drop)
{
    return dad3dApplyToObject(obj, face, mask, drop, DAD_MESH);
}

EAcceptance LLToolDragAndDrop::dad3dWearItem(
    LLViewerObject* obj, S32 face, MASK mask, BOOL drop)
{
    LL_DEBUGS() << "LLToolDragAndDrop::dad3dWearItem()" << LL_ENDL;
    LLViewerInventoryItem* item;
    LLViewerInventoryCategory* cat;
    locateInventory(item, cat);
    if (!item || !item->isFinished()) return ACCEPT_NO;

    if(mSource == SOURCE_AGENT || mSource == SOURCE_LIBRARY)
    {
        // it's in the agent inventory
        const LLUUID trash_id = gInventory.findCategoryUUIDForType(LLFolderType::FT_TRASH);
        if( gInventory.isObjectDescendentOf( item->getUUID(), trash_id ) )
        {
            return ACCEPT_NO;
        }

        if( drop )
        {
            // TODO: investigate wearables may not be loaded at this point EXT-8231

            LLAppearanceMgr::instance().wearItemOnAvatar(item->getUUID(),true, !(mask & MASK_CONTROL));
        }
        return ACCEPT_YES_MULTI;
    }
    else
    {
        // TODO: copy/move item to avatar's inventory and then wear it.
        return ACCEPT_NO;
    }
}

EAcceptance LLToolDragAndDrop::dad3dActivateGesture(
    LLViewerObject* obj, S32 face, MASK mask, BOOL drop)
{
    LL_DEBUGS() << "LLToolDragAndDrop::dad3dActivateGesture()" << LL_ENDL;
    LLViewerInventoryItem* item;
    LLViewerInventoryCategory* cat;
    locateInventory(item, cat);
    if (!item || !item->isFinished()) return ACCEPT_NO;

    if(mSource == SOURCE_AGENT || mSource == SOURCE_LIBRARY)
    {
        // it's in the agent inventory
        const LLUUID trash_id = gInventory.findCategoryUUIDForType(LLFolderType::FT_TRASH);
        if( gInventory.isObjectDescendentOf( item->getUUID(), trash_id ) )
        {
            return ACCEPT_NO;
        }

        if( drop )
        {
            LLUUID item_id;
            if(mSource == SOURCE_LIBRARY)
            {
                // create item based on that one, and put it on if that
                // was a success.
                LLPointer<LLInventoryCallback> cb = new LLBoostFuncInventoryCallback(activate_gesture_cb);
                copy_inventory_item(
                    gAgent.getID(),
                    item->getPermissions().getOwner(),
                    item->getUUID(),
                    LLUUID::null,
                    std::string(),
                    cb);
            }
            else
            {
                LLGestureMgr::instance().activateGesture(item->getUUID());
                gInventory.updateItem(item);
                gInventory.notifyObservers();
            }
        }
        return ACCEPT_YES_MULTI;
    }
    else
    {
        return ACCEPT_NO;
    }
}

EAcceptance LLToolDragAndDrop::dad3dWearCategory(
    LLViewerObject* obj, S32 face, MASK mask, BOOL drop)
{
    LL_DEBUGS() << "LLToolDragAndDrop::dad3dWearCategory()" << LL_ENDL;
    LLViewerInventoryItem* item;
    LLViewerInventoryCategory* category;
    locateInventory(item, category);
    if(!category) return ACCEPT_NO;

    if (drop)
    {
        // TODO: investigate wearables may not be loaded at this point EXT-8231
    }

    U32 max_items = gSavedSettings.getU32("WearFolderLimit");
    LLInventoryModel::cat_array_t cats;
    LLInventoryModel::item_array_t items;
    LLFindWearablesEx not_worn(/*is_worn=*/ false, /*include_body_parts=*/ false);
    gInventory.collectDescendentsIf(category->getUUID(),
        cats,
        items,
        LLInventoryModel::EXCLUDE_TRASH,
        not_worn);
    if (items.size() > max_items)
    {
        LLStringUtil::format_map_t args;
        args["AMOUNT"] = llformat("%d", max_items);
        mCustomMsg = LLTrans::getString("TooltipTooManyWearables",args);
        return ACCEPT_NO_CUSTOM;
    }

    if(mSource == SOURCE_AGENT)
    {
        const LLUUID trash_id = gInventory.findCategoryUUIDForType(LLFolderType::FT_TRASH);
        if( gInventory.isObjectDescendentOf( category->getUUID(), trash_id ) )
        {
            return ACCEPT_NO;
        }

        const LLUUID &outbox_id = gInventory.findCategoryUUIDForType(LLFolderType::FT_OUTBOX);
        if(outbox_id.notNull() && gInventory.isObjectDescendentOf(category->getUUID(), outbox_id))
        {
            // Legacy
            return ACCEPT_NO;
        }

        if(drop)
        {
            BOOL append = ( (mask & MASK_SHIFT) ? TRUE : FALSE );
            LLAppearanceMgr::instance().wearInventoryCategory(category, false, append);
        }
        return ACCEPT_YES_MULTI;
    }
    else if(mSource == SOURCE_LIBRARY)
    {
        if(drop)
        {
            LLAppearanceMgr::instance().wearInventoryCategory(category, true, false);
        }
        return ACCEPT_YES_MULTI;
    }
    else
    {
        // TODO: copy/move category to avatar's inventory and then wear it.
        return ACCEPT_NO;
    }
}


EAcceptance LLToolDragAndDrop::dad3dUpdateInventory(
    LLViewerObject* obj, S32 face, MASK mask, BOOL drop)
{
    LL_DEBUGS() << "LLToolDragAndDrop::dadUpdateInventory()" << LL_ENDL;

    // *HACK: In order to resolve SL-22177, we need to block drags
    // from notecards and objects onto other objects.
    if((SOURCE_WORLD == mSource) || (SOURCE_NOTECARD == mSource))
    {
        return ACCEPT_NO;
    }

    LLViewerInventoryItem* item;
    LLViewerInventoryCategory* cat;
    locateInventory(item, cat);
    if (!item || !item->isFinished()) return ACCEPT_NO;
    LLViewerObject* root_object = obj;
    if (obj && obj->getParent())
    {
        LLViewerObject* parent_obj = (LLViewerObject*)obj->getParent();
        if (!parent_obj->isAvatar())
        {
            root_object = parent_obj;
        }
    }

    EAcceptance rv = willObjectAcceptInventory(root_object, item);
    if(root_object && drop && (ACCEPT_YES_COPY_SINGLE <= rv))
    {
        dropInventory(root_object, item, mSource, mSourceID);
    }
    return rv;
}

BOOL LLToolDragAndDrop::dadUpdateInventory(LLViewerObject* obj, BOOL drop)
{
    EAcceptance rv = dad3dUpdateInventory(obj, -1, MASK_NONE, drop);
    return (rv >= ACCEPT_YES_COPY_SINGLE);
}

EAcceptance LLToolDragAndDrop::dad3dUpdateInventoryCategory(
    LLViewerObject* obj, S32 face, MASK mask, BOOL drop)
{
    LL_DEBUGS() << "LLToolDragAndDrop::dad3dUpdateInventoryCategory()" << LL_ENDL;
    if (obj == NULL)
    {
        LL_WARNS() << "obj is NULL; aborting func with ACCEPT_NO" << LL_ENDL;
        return ACCEPT_NO;
    }

    if ((mSource != SOURCE_AGENT) && (mSource != SOURCE_LIBRARY))
    {
        return ACCEPT_NO;
    }
    if (obj->isAttachment())
    {
        return ACCEPT_NO_LOCKED;
    }

    LLViewerInventoryItem* item = NULL;
    LLViewerInventoryCategory* cat = NULL;
    locateInventory(item, cat);
    if (!cat)
    {
        return ACCEPT_NO;
    }

    // Find all the items in the category
    LLDroppableItem droppable(!obj->permYouOwner());
    LLInventoryModel::cat_array_t cats;
    LLInventoryModel::item_array_t items;
    gInventory.collectDescendentsIf(cat->getUUID(),
                    cats,
                    items,
                    LLInventoryModel::EXCLUDE_TRASH,
                    droppable);
    cats.push_back(cat);
    if (droppable.countNoCopy() > 0)
    {
        LL_WARNS() << "*** Need to confirm this step" << LL_ENDL;
    }
    LLViewerObject* root_object = obj;
    if (obj->getParent())
    {
        LLViewerObject* parent_obj = (LLViewerObject*)obj->getParent();
        if (!parent_obj->isAvatar())
        {
            root_object = parent_obj;
        }
    }

    EAcceptance rv = ACCEPT_NO;

    // Check for accept
    for (LLInventoryModel::cat_array_t::const_iterator cat_iter = cats.begin();
         cat_iter != cats.end();
         ++cat_iter)
    {
        const LLViewerInventoryCategory *cat = (*cat_iter);
        rv = gInventory.isCategoryComplete(cat->getUUID()) ? ACCEPT_YES_MULTI : ACCEPT_NO;
        if(rv < ACCEPT_YES_SINGLE)
        {
            LL_DEBUGS() << "Category " << cat->getUUID() << "is not complete." << LL_ENDL;
            break;
        }
    }
    if (ACCEPT_YES_COPY_SINGLE <= rv)
    {
        for (LLInventoryModel::item_array_t::const_iterator item_iter = items.begin();
             item_iter != items.end();
             ++item_iter)
        {
            LLViewerInventoryItem *item = (*item_iter);
            /*
            // Pass the base objects, not the links.
            if (item && item->getIsLinkType())
            {
                item = item->getLinkedItem();
                (*item_iter) = item;
            }
            */
            rv = willObjectAcceptInventory(root_object, item, DAD_CATEGORY);
            if (rv < ACCEPT_YES_COPY_SINGLE)
            {
                LL_DEBUGS() << "Object will not accept " << item->getUUID() << LL_ENDL;
                break;
            }
        }
    }

    // If every item is accepted, send it on
    if (drop && (ACCEPT_YES_COPY_SINGLE <= rv))
    {
        uuid_vec_t ids;
        for (LLInventoryModel::item_array_t::const_iterator item_iter = items.begin();
             item_iter != items.end();
             ++item_iter)
        {
            const LLViewerInventoryItem *item = (*item_iter);
            ids.push_back(item->getUUID());
        }
        LLCategoryDropObserver* dropper = new LLCategoryDropObserver(ids, obj->getID(), mSource);
        dropper->startFetch();
        if (dropper->isFinished())
        {
            dropper->done();
        }
        else
        {
            gInventory.addObserver(dropper);
        }
    }
    return rv;
}


EAcceptance LLToolDragAndDrop::dad3dRezCategoryOnObject(
    LLViewerObject* obj, S32 face, MASK mask, BOOL drop)
{
    if ((mask & MASK_CONTROL))
    {
        return dad3dUpdateInventoryCategory(obj, face, mask, drop);
    }
    else
    {
        return ACCEPT_NO;
    }
}


BOOL LLToolDragAndDrop::dadUpdateInventoryCategory(LLViewerObject* obj,
                                                   BOOL drop)
{
    EAcceptance rv = dad3dUpdateInventoryCategory(obj, -1, MASK_NONE, drop);
    return (rv >= ACCEPT_YES_COPY_SINGLE);
}

EAcceptance LLToolDragAndDrop::dad3dGiveInventoryObject(
    LLViewerObject* obj, S32 face, MASK mask, BOOL drop)
{
    LL_DEBUGS() << "LLToolDragAndDrop::dad3dGiveInventoryObject()" << LL_ENDL;

    // item has to be in agent inventory.
    if(mSource != SOURCE_AGENT) return ACCEPT_NO;

    // find the item now.
    LLViewerInventoryItem* item;
    LLViewerInventoryCategory* cat;
    locateInventory(item, cat);
    if (!item || !item->isFinished()) return ACCEPT_NO;
    if(!item->getPermissions().allowOperationBy(PERM_TRANSFER, gAgent.getID()))
    {
        // cannot give away no-transfer objects
        return ACCEPT_NO;
    }
    LLVOAvatarSelf* avatar = gAgentAvatarp;
    if(avatar && avatar->isWearingAttachment( item->getUUID() ) )
    {
        // You can't give objects that are attached to you
        return ACCEPT_NO;
    }
    if( obj && avatar )
    {
        if(drop)
        {
            LLGiveInventory::doGiveInventoryItem(obj->getID(), item );
        }
        // *TODO: deal with all the issues surrounding multi-object
        // inventory transfers.
        return ACCEPT_YES_SINGLE;
    }
    return ACCEPT_NO;
}


EAcceptance LLToolDragAndDrop::dad3dGiveInventory(
    LLViewerObject* obj, S32 face, MASK mask, BOOL drop)
{
    LL_DEBUGS() << "LLToolDragAndDrop::dad3dGiveInventory()" << LL_ENDL;
    // item has to be in agent inventory.
    if(mSource != SOURCE_AGENT) return ACCEPT_NO;
    LLViewerInventoryItem* item;
    LLViewerInventoryCategory* cat;
    locateInventory(item, cat);
    if (!item || !item->isFinished()) return ACCEPT_NO;
    if (!LLGiveInventory::isInventoryGiveAcceptable(item))
    {
        return ACCEPT_NO;
    }
    if (drop && obj)
    {
        LLGiveInventory::doGiveInventoryItem(obj->getID(), item);
    }
    // *TODO: deal with all the issues surrounding multi-object
    // inventory transfers.
    return ACCEPT_YES_SINGLE;
}

EAcceptance LLToolDragAndDrop::dad3dGiveInventoryCategory(
    LLViewerObject* obj, S32 face, MASK mask, BOOL drop)
{
    LL_DEBUGS() << "LLToolDragAndDrop::dad3dGiveInventoryCategory()" << LL_ENDL;
    if(drop && obj)
    {
        LLViewerInventoryItem* item;
        LLViewerInventoryCategory* cat;
        locateInventory(item, cat);
        if(!cat) return ACCEPT_NO;
        LLGiveInventory::doGiveInventoryCategory(obj->getID(), cat);
    }
    // *TODO: deal with all the issues surrounding multi-object
    // inventory transfers.
    return ACCEPT_YES_SINGLE;
}


EAcceptance LLToolDragAndDrop::dad3dRezFromObjectOnLand(
    LLViewerObject* obj, S32 face, MASK mask, BOOL drop)
{
    LL_DEBUGS() << "LLToolDragAndDrop::dad3dRezFromObjectOnLand()" << LL_ENDL;
    LLViewerInventoryItem* item = NULL;
    LLViewerInventoryCategory* cat = NULL;
    locateInventory(item, cat);
    if (!item || !item->isFinished()) return ACCEPT_NO;

    if(!gAgent.allowOperation(PERM_COPY, item->getPermissions())
        || !item->getPermissions().allowTransferTo(LLUUID::null))
    {
        return ACCEPT_NO_LOCKED;
    }
    if(drop)
    {
        dropObject(obj, TRUE, TRUE, FALSE);
    }
    return ACCEPT_YES_SINGLE;
}

EAcceptance LLToolDragAndDrop::dad3dRezFromObjectOnObject(
    LLViewerObject* obj, S32 face, MASK mask, BOOL drop)
{
    LL_DEBUGS() << "LLToolDragAndDrop::dad3dRezFromObjectOnObject()" << LL_ENDL;
    LLViewerInventoryItem* item;
    LLViewerInventoryCategory* cat;
    locateInventory(item, cat);
    if (!item || !item->isFinished()) return ACCEPT_NO;
    if((mask & MASK_CONTROL))
    {
        // *HACK: In order to resolve SL-22177, we need to block drags
        // from notecards and objects onto other objects.
        return ACCEPT_NO;

        // *HACK: uncomment this when appropriate
        //EAcceptance rv = willObjectAcceptInventory(obj, item);
        //if(drop && (ACCEPT_YES_SINGLE <= rv))
        //{
        //  dropInventory(obj, item, mSource, mSourceID);
        //}
        //return rv;
    }
    if(!item->getPermissions().allowCopyBy(gAgent.getID(),
                                           gAgent.getGroupID())
       || !item->getPermissions().allowTransferTo(LLUUID::null))
    {
        return ACCEPT_NO_LOCKED;
    }
    if(drop)
    {
        dropObject(obj, FALSE, TRUE, FALSE);
    }
    return ACCEPT_YES_SINGLE;
}

EAcceptance LLToolDragAndDrop::dad3dCategoryOnLand(
    LLViewerObject *obj, S32 face, MASK mask, BOOL drop)
{
    return ACCEPT_NO;
    /*
    LL_DEBUGS() << "LLToolDragAndDrop::dad3dCategoryOnLand()" << LL_ENDL;
    LLInventoryItem* item;
    LLInventoryCategory* cat;
    locateInventory(item, cat);
    if(!cat) return ACCEPT_NO;
    EAcceptance rv = ACCEPT_NO;

    // find all the items in the category
    LLViewerInventoryCategory::cat_array_t cats;
    LLViewerInventoryItem::item_array_t items;
    LLDropCopyableItems droppable;
    gInventory.collectDescendentsIf(cat->getUUID(),
                                    cats,
                                    items,
                                    LLInventoryModel::EXCLUDE_TRASH,
                                    droppable);
    if(items.size() > 0)
    {
        rv = ACCEPT_YES_SINGLE;
    }
    if((rv >= ACCEPT_YES_COPY_SINGLE) && drop)
    {
        createContainer(items, cat->getName());
        return ACCEPT_NO;
    }
    return rv;
    */
}


// This is based on ALOT of copied, special-cased code
// This shortcuts alot of steps to make a basic object
// w/ an inventory and a special permissions set
EAcceptance LLToolDragAndDrop::dad3dAssetOnLand(
    LLViewerObject *obj, S32 face, MASK mask, BOOL drop)
{
    return ACCEPT_NO;
    /*
    LL_DEBUGS() << "LLToolDragAndDrop::dad3dAssetOnLand()" << LL_ENDL;
    LLViewerInventoryCategory::cat_array_t cats;
    LLViewerInventoryItem::item_array_t items;
    LLViewerInventoryItem::item_array_t copyable_items;
    locateMultipleInventory(items, cats);
    if(!items.size()) return ACCEPT_NO;
    EAcceptance rv = ACCEPT_NO;
    for (S32 i = 0; i < items.size(); i++)
    {
        LLInventoryItem* item = items[i];
        if(item->getPermissions().allowCopyBy(gAgent.getID()))
        {
            copyable_items.push_back(item);
            rv = ACCEPT_YES_SINGLE;
        }
    }

    if((rv >= ACCEPT_YES_COPY_SINGLE) && drop)
    {
        createContainer(copyable_items, NULL);
    }

    return rv;
    */
}

LLInventoryObject* LLToolDragAndDrop::locateInventory(
    LLViewerInventoryItem*& item,
    LLViewerInventoryCategory*& cat)
{
    item = NULL;
    cat = NULL;

    if (mCargoIDs.empty()
        || (mSource == SOURCE_PEOPLE)) ///< There is no inventory item for people drag and drop.
    {
        return NULL;
    }

    if((mSource == SOURCE_AGENT) || (mSource == SOURCE_LIBRARY))
    {
        // The object should be in user inventory.
        item = (LLViewerInventoryItem*)gInventory.getItem(mCargoIDs[mCurItemIndex]);
        cat = (LLViewerInventoryCategory*)gInventory.getCategory(mCargoIDs[mCurItemIndex]);
    }
    else if(mSource == SOURCE_WORLD)
    {
        // This object is in some task inventory somewhere.
        LLViewerObject* obj = gObjectList.findObject(mSourceID);
        if(obj)
        {
            if((mCargoTypes[mCurItemIndex] == DAD_CATEGORY)
               || (mCargoTypes[mCurItemIndex] == DAD_ROOT_CATEGORY))
            {
                cat = (LLViewerInventoryCategory*)obj->getInventoryObject(mCargoIDs[mCurItemIndex]);
            }
            else
            {
               item = (LLViewerInventoryItem*)obj->getInventoryObject(mCargoIDs[mCurItemIndex]);
            }
        }
    }
    else if(mSource == SOURCE_NOTECARD)
    {
        LLPreviewNotecard* preview = LLFloaterReg::findTypedInstance<LLPreviewNotecard>("preview_notecard", mSourceID);
        if(preview)
        {
            item = (LLViewerInventoryItem*)preview->getDragItem();
        }
    }
    else if(mSource == SOURCE_VIEWER)
    {
        item = (LLViewerInventoryItem*)gToolBarView->getDragItem();
    }

    if(item) return item;
    if(cat) return cat;
    return NULL;
}

/*
LLInventoryObject* LLToolDragAndDrop::locateMultipleInventory(LLViewerInventoryCategory::cat_array_t& cats,
                                                              LLViewerInventoryItem::item_array_t& items)
{
    if(mCargoIDs.size() == 0) return NULL;
    if((mSource == SOURCE_AGENT) || (mSource == SOURCE_LIBRARY))
    {
        // The object should be in user inventory.
        for (S32 i = 0; i < mCargoIDs.size(); i++)
        {
            LLInventoryItem* item = gInventory.getItem(mCargoIDs[i]);
            if (item)
            {
                items.push_back(item);
            }
            LLInventoryCategory* category = gInventory.getCategory(mCargoIDs[i]);
            if (category)
            {
                cats.push_back(category);
            }
        }
    }
    else if(mSource == SOURCE_WORLD)
    {
        // This object is in some task inventory somewhere.
        LLViewerObject* obj = gObjectList.findObject(mSourceID);
        if(obj)
        {
            if((mCargoType == DAD_CATEGORY)
               || (mCargoType == DAD_ROOT_CATEGORY))
            {
                // The object should be in user inventory.
                for (S32 i = 0; i < mCargoIDs.size(); i++)
                {
                    LLInventoryCategory* category = (LLInventoryCategory*)obj->getInventoryObject(mCargoIDs[i]);
                    if (category)
                    {
                        cats.push_back(category);
                    }
                }
            }
            else
            {
                for (S32 i = 0; i < mCargoIDs.size(); i++)
                {
                    LLInventoryItem* item = (LLInventoryItem*)obj->getInventoryObject(mCargoIDs[i]);
                    if (item)
                    {
                        items.push_back(item);
                    }
                }
            }
        }
    }
    else if(mSource == SOURCE_NOTECARD)
    {
        LLPreviewNotecard* card;
        card = (LLPreviewNotecard*)LLPreview::find(mSourceID);
        if(card)
        {
            items.push_back((LLInventoryItem*)card->getDragItem());
        }
    }
    if(items.size()) return items[0];
    if(cats.size()) return cats[0];
    return NULL;
}
*/

// void LLToolDragAndDrop::createContainer(LLViewerInventoryItem::item_array_t &items, const char* preferred_name )
// {
//  LL_WARNS() << "LLToolDragAndDrop::createContainer()" << LL_ENDL;
//  return;
// }


// utility functions

void pack_permissions_slam(LLMessageSystem* msg, U32 flags, const LLPermissions& perms)
{
    // CRUFT -- the server no longer pays attention to this data
    U32 group_mask      = perms.getMaskGroup();
    U32 everyone_mask   = perms.getMaskEveryone();
    U32 next_owner_mask = perms.getMaskNextOwner();

    msg->addU32Fast(_PREHASH_ItemFlags, flags);
    msg->addU32Fast(_PREHASH_GroupMask, group_mask);
    msg->addU32Fast(_PREHASH_EveryoneMask, everyone_mask);
    msg->addU32Fast(_PREHASH_NextOwnerMask, next_owner_mask);
}<|MERGE_RESOLUTION|>--- conflicted
+++ resolved
@@ -687,77 +687,6 @@
         }
     }
 
-<<<<<<< HEAD
-void set_texture_to_material(LLViewerObject* hit_obj,
-                             S32 hit_face,
-                             const LLUUID& asset_id,
-                             LLGLTFMaterial::TextureInfo drop_channel)
-{
-    LLTextureEntry* te = hit_obj->getTE(hit_face);
-    if (!te)
-    {
-        return;
-    }
-
-    const LLUUID base_mat_id = hit_obj->getRenderMaterialID(hit_face);
-    if (base_mat_id.isNull())
-    {
-        return;
-    }
-
-    if (hit_obj->isInventoryDirty() && hit_obj->hasInventoryListeners())
-    {
-        hit_obj->requestInventory();
-        return;
-    }
-
-    LLViewerInventoryItem* mat_item = hit_obj->getInventoryItemByAsset(base_mat_id);
-    if (mat_item && !mat_item->getPermissions().allowModifyBy(gAgentID))
-    {
-        return;
-    }
-
-    LLPointer<LLGLTFMaterial> material = te->getGLTFMaterialOverride();
-
-    // make a copy to not invalidate existing
-    // material for multiple objects
-    if (material.isNull())
-    {
-        // Start with a material override which does not make any changes
-        material = new LLGLTFMaterial();
-    }
-    else
-    {
-        material = new LLGLTFMaterial(*material);
-    }
-
-    switch (drop_channel)
-    {
-        case LLGLTFMaterial::GLTF_TEXTURE_INFO_BASE_COLOR:
-        default:
-            {
-                material->setBaseColorId(asset_id);
-            }
-            break;
-
-        case LLGLTFMaterial::GLTF_TEXTURE_INFO_METALLIC_ROUGHNESS:
-            {
-                material->setOcclusionRoughnessMetallicId(asset_id);
-            }
-            break;
-
-        case LLGLTFMaterial::GLTF_TEXTURE_INFO_EMISSIVE:
-            {
-                material->setEmissiveId(asset_id);
-            }
-            break;
-
-        case LLGLTFMaterial::GLTF_TEXTURE_INFO_NORMAL:
-            {
-                material->setNormalId(asset_id);
-            }
-            break;
-=======
     if (!handled)
     {
         handled = TRUE;
@@ -852,9 +781,7 @@
         }
 
         dragOrDrop3D( x, y, mask, drop, acceptance );
->>>>>>> 33ad8db7
-    }
-    LLGLTFMaterialList::queueModify(hit_obj, hit_face, material);
+    }
 }
 
 void LLToolDragAndDrop::dragOrDrop3D( S32 x, S32 y, MASK mask, BOOL drop, EAcceptance* acceptance )
@@ -1149,51 +1076,71 @@
                              LLGLTFMaterial::TextureInfo drop_channel)
 {
     LLTextureEntry* te = hit_obj->getTE(hit_face);
-    if (te)
-    {
-        LLPointer<LLGLTFMaterial> material = te->getGLTFMaterialOverride();
-
-        // make a copy to not invalidate existing
-        // material for multiple objects
-        if (material.isNull())
-        {
-            // Start with a material override which does not make any changes
-            material = new LLGLTFMaterial();
-        }
-        else
-        {
-            material = new LLGLTFMaterial(*material);
-        }
-
-        switch (drop_channel)
-        {
-            case LLGLTFMaterial::GLTF_TEXTURE_INFO_BASE_COLOR:
-            default:
-                {
-                    material->setBaseColorId(asset_id);
-                }
-                break;
-
-            case LLGLTFMaterial::GLTF_TEXTURE_INFO_METALLIC_ROUGHNESS:
-                {
-                    material->setOcclusionRoughnessMetallicId(asset_id);
-                }
-                break;
-
-            case LLGLTFMaterial::GLTF_TEXTURE_INFO_EMISSIVE:
-                {
-                    material->setEmissiveId(asset_id);
-                }
-                break;
-
-            case LLGLTFMaterial::GLTF_TEXTURE_INFO_NORMAL:
-                {
-                    material->setNormalId(asset_id);
-                }
-                break;
-        }
-        LLGLTFMaterialList::queueModify(hit_obj, hit_face, material);
-    }
+    if (!te)
+    {
+        return;
+    }
+
+    const LLUUID base_mat_id = hit_obj->getRenderMaterialID(hit_face);
+    if (base_mat_id.isNull())
+    {
+        return;
+    }
+
+    if (hit_obj->isInventoryDirty() && hit_obj->hasInventoryListeners())
+    {
+        hit_obj->requestInventory();
+        return;
+    }
+
+    LLViewerInventoryItem* mat_item = hit_obj->getInventoryItemByAsset(base_mat_id);
+    if (mat_item && !mat_item->getPermissions().allowModifyBy(gAgentID))
+    {
+        return;
+    }
+
+    LLPointer<LLGLTFMaterial> material = te->getGLTFMaterialOverride();
+
+    // make a copy to not invalidate existing
+    // material for multiple objects
+    if (material.isNull())
+    {
+        // Start with a material override which does not make any changes
+        material = new LLGLTFMaterial();
+    }
+    else
+    {
+        material = new LLGLTFMaterial(*material);
+    }
+
+    switch (drop_channel)
+    {
+        case LLGLTFMaterial::GLTF_TEXTURE_INFO_BASE_COLOR:
+        default:
+            {
+                material->setBaseColorId(asset_id);
+            }
+            break;
+
+        case LLGLTFMaterial::GLTF_TEXTURE_INFO_METALLIC_ROUGHNESS:
+            {
+                material->setOcclusionRoughnessMetallicId(asset_id);
+            }
+            break;
+
+        case LLGLTFMaterial::GLTF_TEXTURE_INFO_EMISSIVE:
+            {
+                material->setEmissiveId(asset_id);
+            }
+            break;
+
+        case LLGLTFMaterial::GLTF_TEXTURE_INFO_NORMAL:
+            {
+                material->setNormalId(asset_id);
+            }
+            break;
+    }
+    LLGLTFMaterialList::queueModify(hit_obj, hit_face, material);
 }
 
 void LLToolDragAndDrop::dropTextureAllFaces(LLViewerObject* hit_obj,
