--- conflicted
+++ resolved
@@ -1320,10 +1320,7 @@
 
 	std::map<LLModel*,S32> mesh_index;
 	std::string model_name;
-<<<<<<< HEAD
 	std::string model_metric;
-=======
->>>>>>> c7b6a257
 
 	S32 instance_num = 0;
 	
@@ -1343,14 +1340,11 @@
 			if (model_name.empty())
 			{
 				model_name = data.mBaseModel->getName();
-<<<<<<< HEAD
 			}
 
 			if (model_metric.empty())
 			{
 				model_metric = data.mBaseModel->getMetric();
-=======
->>>>>>> c7b6a257
 			}
 
 			std::stringstream ostr;
@@ -1466,11 +1460,8 @@
 
 	if (model_name.empty()) model_name = "mesh model";
 	result["name"] = model_name;
-<<<<<<< HEAD
 	if (model_metric.empty()) model_metric = "MUT_Other";
 	result["metric"] = model_metric;
-=======
->>>>>>> c7b6a257
 	result["asset_resources"] = res;
 	dump_llsd_to_file(result,make_dump_name("whole_model_",dump_num));
 
@@ -1479,24 +1470,40 @@
 
 void LLMeshUploadThread::generateHulls()
 {
-<<<<<<< HEAD
 	bool has_valid_requests = false ;
 
-=======
->>>>>>> c7b6a257
 	for (instance_map::iterator iter = mInstance.begin(); iter != mInstance.end(); ++iter)
-		{
-			LLMeshUploadData data;
-			data.mBaseModel = iter->first;
-
-			LLModelInstance& instance = *(iter->second.begin());
-
-			for (S32 i = 0; i < 5; i++)
-			{
-				data.mModel[i] = instance.mLOD[i];
-			}
-
-<<<<<<< HEAD
+	{
+		LLMeshUploadData data;
+		data.mBaseModel = iter->first;
+
+		LLModelInstance& instance = *(iter->second.begin());
+
+		for (S32 i = 0; i < 5; i++)
+		{
+			data.mModel[i] = instance.mLOD[i];
+		}
+
+		//queue up models for hull generation
+		LLModel* physics = NULL;
+
+		if (data.mModel[LLModel::LOD_PHYSICS].notNull())
+		{
+			physics = data.mModel[LLModel::LOD_PHYSICS];
+		}
+		else if (data.mModel[LLModel::LOD_LOW].notNull())
+		{
+			physics = data.mModel[LLModel::LOD_LOW];
+		}
+		else if (data.mModel[LLModel::LOD_MEDIUM].notNull())
+		{
+			physics = data.mModel[LLModel::LOD_MEDIUM];
+		}
+		else
+		{
+			physics = data.mModel[LLModel::LOD_HIGH];
+		}
+
 		llassert(physics != NULL);
 
 		DecompRequest* request = new DecompRequest(physics, data.mBaseModel, this);
@@ -1509,45 +1516,11 @@
 		
 	if(has_valid_requests)
 	{
-=======
-			//queue up models for hull generation
-			LLModel* physics = NULL;
-
-			if (data.mModel[LLModel::LOD_PHYSICS].notNull())
-			{
-				physics = data.mModel[LLModel::LOD_PHYSICS];
-			}
-			else if (data.mModel[LLModel::LOD_LOW].notNull())
-			{
-				physics = data.mModel[LLModel::LOD_LOW];
-			}
-			else if (data.mModel[LLModel::LOD_MEDIUM].notNull())
-			{
-				physics = data.mModel[LLModel::LOD_MEDIUM];
-			}
-			else
-			{
-				physics = data.mModel[LLModel::LOD_HIGH];
-			}
-
-			llassert(physics != NULL);
-
-			DecompRequest* request = new DecompRequest(physics, data.mBaseModel, this);
-			if(request->isValid())
-			{
-				gMeshRepo.mDecompThread->submitRequest(request);
-			}
-		}
-
->>>>>>> c7b6a257
 		while (!mPhysicsComplete)
 		{
 			apr_sleep(100);
 		}
-<<<<<<< HEAD
 	}	
-=======
->>>>>>> c7b6a257
 }
 
 void LLMeshUploadThread::doWholeModelUpload()
@@ -1591,7 +1564,6 @@
 	mCurlRequest = new LLCurlRequest();
 
 	generateHulls();
-<<<<<<< HEAD
 
 	LLSD model_data;
 	wholeModelToLLSD(model_data,false);
@@ -1602,18 +1574,6 @@
 	mCurlRequest->post(mWholeModelFeeCapability, headers, model_data,
 					   new LLWholeModelFeeResponder(this,model_data, mFeeObserverHandle), mMeshUploadTimeOut);
 
-=======
-
-	LLSD model_data;
-	wholeModelToLLSD(model_data,false);
-	dump_llsd_to_file(model_data,make_dump_name("whole_model_fee_request_",dump_num));
-
-	mPendingUploads++;
-	LLCurlRequest::headers_t headers;
-	mCurlRequest->post(mWholeModelFeeCapability, headers, model_data,
-					   new LLWholeModelFeeResponder(this,model_data, mFeeObserverHandle), mMeshUploadTimeOut);
-
->>>>>>> c7b6a257
 	do
 	{
 		mCurlRequest->process();
@@ -3188,7 +3148,6 @@
 		llwarns << "Could not execute decomposition stage when attempting to create single hull." << llendl;
 		make_box(mCurRequest);
 	}
-<<<<<<< HEAD
 	else
 	{
 		mMutex->lock();
@@ -3216,34 +3175,6 @@
 		mCurRequest->mHull[0] = p;
 		mMutex->unlock();	
 	}		
-=======
-
-	mMutex->lock();
-	mCurRequest->mHull.clear();
-	mCurRequest->mHull.resize(1);
-	mCurRequest->mHullMesh.clear();
-	mMutex->unlock();
-
-	std::vector<LLVector3> p;
-	LLCDHull hull;
-		
-	// if LLConvexDecomposition is a stub, num_hulls should have been set to 0 above, and we should not reach this code
-	decomp->getSingleHull(&hull);
-
-	const F32* v = hull.mVertexBase;
-
-	for (S32 j = 0; j < hull.mNumVertices; ++j)
-	{
-		LLVector3 vert(v[0], v[1], v[2]); 
-		p.push_back(vert);
-		v = (F32*) (((U8*) v) + hull.mVertexStrideBytes);
-	}
-						
-	mMutex->lock();
-	mCurRequest->mHull[0] = p;
-	mMutex->unlock();	
-			
->>>>>>> c7b6a257
 #else
 	setMeshData(mesh, false);
 
