--- conflicted
+++ resolved
@@ -42,11 +42,7 @@
     LLFloaterEvent(const LLSD& key);
     /*virtual*/ ~LLFloaterEvent();
 
-<<<<<<< HEAD
-	bool postBuild() override;
-=======
-    /*virtual*/ BOOL postBuild();
->>>>>>> e7eced3c
+    bool postBuild() override;
 
     void setEventID(const U32 event_id);
 
@@ -55,15 +51,9 @@
 
 
 protected:
-<<<<<<< HEAD
-	void handleMediaEvent(LLPluginClassMedia *self, EMediaEvent event) override;
-	
-	U32				mEventID;
-=======
-    /*virtual*/ void handleMediaEvent(LLPluginClassMedia *self, EMediaEvent event);
+    void handleMediaEvent(LLPluginClassMedia *self, EMediaEvent event) override;
 
     U32             mEventID;
->>>>>>> e7eced3c
 
     LLMediaCtrl*    mBrowser;
 
