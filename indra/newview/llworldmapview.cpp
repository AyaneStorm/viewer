/**
 * @file llworldmapview.cpp
 * @brief LLWorldMapView class implementation
 *
 * $LicenseInfo:firstyear=2001&license=viewerlgpl$
 * Second Life Viewer Source Code
 * Copyright (C) 2010, Linden Research, Inc.
 *
 * This library is free software; you can redistribute it and/or
 * modify it under the terms of the GNU Lesser General Public
 * License as published by the Free Software Foundation;
 * version 2.1 of the License only.
 *
 * This library is distributed in the hope that it will be useful,
 * but WITHOUT ANY WARRANTY; without even the implied warranty of
 * MERCHANTABILITY or FITNESS FOR A PARTICULAR PURPOSE.  See the GNU
 * Lesser General Public License for more details.
 *
 * You should have received a copy of the GNU Lesser General Public
 * License along with this library; if not, write to the Free Software
 * Foundation, Inc., 51 Franklin Street, Fifth Floor, Boston, MA  02110-1301  USA
 *
 * Linden Research, Inc., 945 Battery Street, San Francisco, CA  94111  USA
 * $/LicenseInfo$
 */

#include "llviewerprecompiledheaders.h"

#include "llworldmapview.h"

#include "indra_constants.h"
#include "llui.h"
#include "llmath.h"     // clampf()
#include "llregionhandle.h"
#include "lleventflags.h"
#include "llfloaterreg.h"
#include "llrender.h"
#include "lltooltip.h"

#include "llagent.h"
#include "llagentcamera.h"
#include "llcallingcard.h"
#include "llcommandhandler.h"
#include "llviewercontrol.h"
#include "llfloatermap.h"
#include "llfloaterworldmap.h"
#include "llfocusmgr.h"
#include "lllocalcliprect.h"
#include "lltextbox.h"
#include "lltextureview.h"
#include "lltracker.h"
#include "llviewercamera.h"
#include "llviewernetwork.h"
#include "llviewertexture.h"
#include "llviewertexturelist.h"
#include "llviewerregion.h"
#include "llviewerwindow.h"
#include "lltrans.h"

#include "llglheaders.h"

// # Constants
static constexpr F32 MAP_DEFAULT_SCALE = 128.f;
static constexpr F32 MAP_ITERP_TIME_CONSTANT = 0.75f;
static constexpr F32 MAP_ZOOM_ACCELERATION_TIME = 0.3f;
static constexpr F32 MAP_ZOOM_MAX_INTERP = 0.5f;
static constexpr F32 MAP_SCALE_SNAP_THRESHOLD = 0.005f;

// Basically a C++ implementation of the OCEAN_COLOR defined in mapstitcher.py
// Please ensure consistency between those 2 files (TODO: would be better to get that color from an asset source...)
// OCEAN_COLOR = "#1D475F"
constexpr F32 OCEAN_RED   = (F32)(0x1D)/255.f;
constexpr F32 OCEAN_GREEN = (F32)(0x47)/255.f;
constexpr F32 OCEAN_BLUE  = (F32)(0x5F)/255.f;

constexpr F32 GODLY_TELEPORT_HEIGHT = 200.f;
constexpr F32 BIG_DOT_RADIUS = 5.f;
bool LLWorldMapView::sHandledLastClick = false;

LLUIImagePtr LLWorldMapView::sAvatarSmallImage = NULL;
LLUIImagePtr LLWorldMapView::sAvatarYouImage = NULL;
LLUIImagePtr LLWorldMapView::sAvatarYouLargeImage = NULL;
LLUIImagePtr LLWorldMapView::sAvatarLevelImage = NULL;
LLUIImagePtr LLWorldMapView::sAvatarAboveImage = NULL;
LLUIImagePtr LLWorldMapView::sAvatarBelowImage = NULL;
LLUIImagePtr LLWorldMapView::sAvatarUnknownImage = NULL;

LLUIImagePtr LLWorldMapView::sTelehubImage = NULL;
LLUIImagePtr LLWorldMapView::sInfohubImage = NULL;
LLUIImagePtr LLWorldMapView::sHomeImage = NULL;
LLUIImagePtr LLWorldMapView::sEventImage = NULL;
LLUIImagePtr LLWorldMapView::sEventMatureImage = NULL;
LLUIImagePtr LLWorldMapView::sEventAdultImage = NULL;

LLUIImagePtr LLWorldMapView::sTrackCircleImage = NULL;
LLUIImagePtr LLWorldMapView::sTrackArrowImage = NULL;

LLUIImagePtr LLWorldMapView::sClassifiedsImage = NULL;
LLUIImagePtr LLWorldMapView::sForSaleImage = NULL;
LLUIImagePtr LLWorldMapView::sForSaleAdultImage = NULL;

S32 LLWorldMapView::sTrackingArrowX = 0;
S32 LLWorldMapView::sTrackingArrowY = 0;
bool LLWorldMapView::sVisibleTilesLoaded = false;
F32 LLWorldMapView::sMapScaleSetting = MAP_DEFAULT_SCALE;
LLVector2 LLWorldMapView::sZoomPivot = LLVector2(0.0f, 0.0f);
LLFrameTimer LLWorldMapView::sZoomTimer = LLFrameTimer();

std::map<std::string,std::string> LLWorldMapView::sStringsMap;

// Fetch and draw info thresholds
const F32 DRAW_TEXT_THRESHOLD = 96.f;       // Don't draw text under that resolution value (res = width region in meters)
const S32 DRAW_SIMINFO_THRESHOLD = 3;       // Max level for which we load or display sim level information (level in LLWorldMipmap sense)
const S32 DRAW_LANDFORSALE_THRESHOLD = 2;   // Max level for which we load or display land for sale picture data (level in LLWorldMipmap sense)

// When on, draw an outline for each mipmap tile gotten from S3
#define DEBUG_DRAW_TILE 0


void LLWorldMapView::initClass()
{
    sAvatarSmallImage =     LLUI::getUIImage("map_avatar_8.tga");
    sAvatarYouImage =       LLUI::getUIImage("map_avatar_16.tga");
    sAvatarYouLargeImage =  LLUI::getUIImage("map_avatar_you_32.tga");
    sAvatarLevelImage =     LLUI::getUIImage("map_avatar_32.tga");
    sAvatarAboveImage =     LLUI::getUIImage("map_avatar_above_32.tga");
    sAvatarBelowImage =     LLUI::getUIImage("map_avatar_below_32.tga");
    sAvatarUnknownImage =   LLUI::getUIImage("map_avatar_unknown_32.tga");

    sHomeImage =            LLUI::getUIImage("map_home.tga");
    sTelehubImage =         LLUI::getUIImage("map_telehub.tga");
    sInfohubImage =         LLUI::getUIImage("map_infohub.tga");
    sEventImage =           LLUI::getUIImage("Parcel_PG_Dark");
    sEventMatureImage =     LLUI::getUIImage("Parcel_M_Dark");
    // To Do: update the image resource for adult events.
    sEventAdultImage =      LLUI::getUIImage("Parcel_R_Dark");

    sTrackCircleImage =     LLUI::getUIImage("map_track_16.tga");
    sTrackArrowImage =      LLUI::getUIImage("direction_arrow.tga");
    sClassifiedsImage =     LLUI::getUIImage("icon_top_pick.tga");
    sForSaleImage =         LLUI::getUIImage("icon_for_sale.tga");
    // To Do: update the image resource for adult lands on sale.
    sForSaleAdultImage =    LLUI::getUIImage("icon_for_sale_adult.tga");

    sStringsMap["loading"] = LLTrans::getString("texture_loading");
    sStringsMap["offline"] = LLTrans::getString("worldmap_offline");
}

// static
void LLWorldMapView::cleanupClass()
{
    sAvatarSmallImage = NULL;
    sAvatarYouImage = NULL;
    sAvatarYouLargeImage = NULL;
    sAvatarLevelImage = NULL;
    sAvatarAboveImage = NULL;
    sAvatarBelowImage = NULL;
    sAvatarUnknownImage = NULL;

    sTelehubImage = NULL;
    sInfohubImage = NULL;
    sHomeImage = NULL;
    sEventImage = NULL;
    sEventMatureImage = NULL;
    sEventAdultImage = NULL;

    sTrackCircleImage = NULL;
    sTrackArrowImage = NULL;
    sClassifiedsImage = NULL;
    sForSaleImage = NULL;
    sForSaleAdultImage = NULL;
}

LLWorldMapView::LLWorldMapView() :
    LLPanel(),
    mBackgroundColor(LLColor4(OCEAN_RED, OCEAN_GREEN, OCEAN_BLUE, 1.f)),
    mItemPicked(false),
    mPanX(0.f),
    mPanY(0.f),
    mTargetPanX(0.f),
    mTargetPanY(0.f),
    mPanning(false),
    mMouseDownPanX(0),
    mMouseDownPanY(0),
    mMouseDownX(0),
    mMouseDownY(0),
    mSelectIDStart(0),
    mMapScale(0.f),
    mTargetMapScale(0.f),
    mMapIterpTime(MAP_ITERP_TIME_CONSTANT)
{
    // LL_INFOS("WorldMap") << "Creating the Map -> LLWorldMapView::LLWorldMapView()" << LL_ENDL;

    clearLastClick();
}

bool LLWorldMapView::postBuild()
{
    mTextBoxNorth = getChild<LLTextBox> ("floater_map_north");
    mTextBoxEast = getChild<LLTextBox> ("floater_map_east");
    mTextBoxWest = getChild<LLTextBox> ("floater_map_west");
    mTextBoxSouth = getChild<LLTextBox> ("floater_map_south");
    mTextBoxSouthEast = getChild<LLTextBox> ("floater_map_southeast");
    mTextBoxNorthEast = getChild<LLTextBox> ("floater_map_northeast");
    mTextBoxSouthWest = getChild<LLTextBox> ("floater_map_southwest");
    mTextBoxNorthWest = getChild<LLTextBox> ("floater_map_northwest");

    mTextBoxNorth->setText(getString("world_map_north"));
    mTextBoxEast->setText(getString ("world_map_east"));
    mTextBoxWest->setText(getString("world_map_west"));
    mTextBoxSouth->setText(getString ("world_map_south"));
    mTextBoxSouthEast ->setText(getString ("world_map_southeast"));
    mTextBoxNorthEast ->setText(getString ("world_map_northeast"));
    mTextBoxSouthWest->setText(getString ("world_map_southwest"));
    mTextBoxNorthWest ->setText(getString("world_map_northwest"));

    mTextBoxNorth->reshapeToFitText();
    mTextBoxEast->reshapeToFitText();
    mTextBoxWest->reshapeToFitText();
    mTextBoxSouth->reshapeToFitText();
    mTextBoxSouthEast ->reshapeToFitText();
    mTextBoxNorthEast ->reshapeToFitText();
    mTextBoxSouthWest->reshapeToFitText();
    mTextBoxNorthWest ->reshapeToFitText();

    sZoomTimer.stop();
    setScale(sMapScaleSetting, true);

    return true;
}


LLWorldMapView::~LLWorldMapView()
{
    //LL_INFOS("WorldMap") << "Destroying the map -> LLWorldMapView::~LLWorldMapView()" << LL_ENDL;
    cleanupTextures();
}


// static
void LLWorldMapView::cleanupTextures()
{
}

void LLWorldMapView::zoom(F32 zoom)
{
    mTargetMapScale = scaleFromZoom(zoom);
    if (!sZoomTimer.getStarted() && mMapScale != mTargetMapScale)
    {
        sZoomPivot = LLVector2(0, 0);
        sZoomTimer.start();
    }
}

void LLWorldMapView::zoomWithPivot(F32 zoom, S32 x, S32 y)
{
    mTargetMapScale = scaleFromZoom(zoom);
    sZoomPivot      = LLVector2(x, y);
    if (!sZoomTimer.getStarted() && mMapScale != mTargetMapScale)
    {
        sZoomTimer.start();
    }
}

F32 LLWorldMapView::getZoom() { return LLWorldMapView::zoomFromScale(mMapScale); }

F32 LLWorldMapView::getScale() { return mMapScale; }

// static
void LLWorldMapView::setScaleSetting(F32 scaleSetting) { sMapScaleSetting = scaleSetting; }

// static
F32 LLWorldMapView::getScaleSetting() { return sMapScaleSetting; }

void LLWorldMapView::setScale(F32 scale, bool snap)
{
    if (scale != mMapScale)
    {
        F32 old_scale = mMapScale;

        mMapScale = scale;
        // Set the scale used when saving the setting
        sMapScaleSetting = scale;
        if (mMapScale <= 0.f)
        {
            mMapScale = 0.1f;
        }
        mMapIterpTime = MAP_ITERP_TIME_CONSTANT;
        F32 ratio = (scale / old_scale);
        mPanX *= ratio;
        mPanY *= ratio;
        mTargetPanX         = mPanX;
        mTargetPanY         = mPanY;
        sVisibleTilesLoaded = false;

        // If we are zooming relative to somewhere else rather than the center of the map, compensate for the difference in panning here
        if (!sZoomPivot.isExactlyZero())
        {
            LLVector2 relative_pivot;
            relative_pivot.mV[VX]     = sZoomPivot.mV[VX] - (getRect().getWidth() / 2.0);
            relative_pivot.mV[VY]     = sZoomPivot.mV[VY] - (getRect().getHeight() / 2.0);
            LLVector2 zoom_pan_offset = relative_pivot - (relative_pivot * scale / old_scale);
            mPanX += zoom_pan_offset.mV[VX];
            mPanY += zoom_pan_offset.mV[VY];
            mTargetPanX += zoom_pan_offset.mV[VX];
            mTargetPanY += zoom_pan_offset.mV[VY];
        }
    }

    if (snap)
    {
        mTargetMapScale = scale;
    }
}

// static
void LLWorldMapView::translatePan(S32 delta_x, S32 delta_y)
{
    mPanX += delta_x;
    mPanY += delta_y;
    mTargetPanX         = mPanX;
    mTargetPanY         = mPanY;
    sVisibleTilesLoaded = false;
}


// static
void LLWorldMapView::setPan(S32 x, S32 y, bool snap)
{
    mMapIterpTime = MAP_ITERP_TIME_CONSTANT;
    mTargetPanX = (F32) x;
    mTargetPanY = (F32) y;
    if (snap)
    {
        mPanX = mTargetPanX;
        mPanY = mTargetPanY;
    }
    sVisibleTilesLoaded = false;
}

// static
void LLWorldMapView::setPanWithInterpTime(S32 x, S32 y, bool snap, F32 interp_time)
{
    setPan(x, y, snap);
    mMapIterpTime = interp_time;
}

bool LLWorldMapView::showRegionInfo() { return LLWorldMipmap::scaleToLevel(mMapScale) <= DRAW_SIMINFO_THRESHOLD; }

///////////////////////////////////////////////////////////////////////////////////
// HELPERS

bool is_agent_in_region(LLViewerRegion* region, LLSimInfo* info)
{
    return (region && info && info->isName(region->getName()));
}

///////////////////////////////////////////////////////////////////////////////////

void LLWorldMapView::draw()
{
    static LLUIColor map_track_color = LLUIColorTable::instance().getColor("MapTrackColor", LLColor4::white);

    LLTextureView::clearDebugImages();

    F64 current_time = LLTimer::getElapsedSeconds();

    mVisibleRegions.clear();

    // animate pan if necessary
    mPanX = lerp(mPanX, mTargetPanX, LLSmoothInterpolation::getInterpolant(mMapIterpTime));
    mPanY = lerp(mPanY, mTargetPanY, LLSmoothInterpolation::getInterpolant(mMapIterpTime));

    //RN: snaps to zoom value because interpolation caused jitter in the text rendering
    if (!sZoomTimer.getStarted() && mMapScale != mTargetMapScale)
    {
        sZoomTimer.start();
    }
    bool snap_scale = false;
    F32 interp = llmin(MAP_ZOOM_MAX_INTERP, sZoomTimer.getElapsedTimeF32() / MAP_ZOOM_ACCELERATION_TIME);
    F32 current_zoom_val = zoomFromScale(mMapScale);
    F32 target_zoom_val = zoomFromScale(mTargetMapScale);
    F32 new_zoom_val = lerp(current_zoom_val, target_zoom_val, interp);
    if (abs(new_zoom_val - current_zoom_val) < MAP_SCALE_SNAP_THRESHOLD)
    {
        sZoomTimer.stop();
        snap_scale = true;
        new_zoom_val = target_zoom_val;
    }
    F32 map_scale = scaleFromZoom(new_zoom_val);
    setScale(map_scale, snap_scale);

    const S32 width = getRect().getWidth();
    const S32 height = getRect().getHeight();
    const F32 half_width = F32(width) / 2.0f;
    const F32 half_height = F32(height) / 2.0f;
    LLVector3d camera_global = gAgentCamera.getCameraPositionGlobal();

    S32 level = LLWorldMipmap::scaleToLevel(mMapScale);

    LLLocalClipRect clip(getLocalRect());
    gGL.getTexUnit(0)->unbind(LLTexUnit::TT_TEXTURE);

    gGL.matrixMode(LLRender::MM_MODELVIEW);

    // Draw background rectangle
    gGL.getTexUnit(0)->unbind(LLTexUnit::TT_TEXTURE);
    gGL.color4fv(mBackgroundColor.mV);
    gl_rect_2d(0, height, width, 0);

    // Draw the image tiles
    drawMipmap(width, height);

    // Draw per sim overlayed information (names, mature, offline...)
    for (LLWorldMap::sim_info_map_t::const_iterator it = LLWorldMap::getInstance()->getRegionMap().begin();
         it != LLWorldMap::getInstance()->getRegionMap().end(); ++it)
    {
        U64 handle = it->first;
        LLSimInfo* info = it->second;

        LLVector3d origin_global = from_region_handle(handle);

        // Find x and y position relative to camera's center.
        LLVector3d rel_region_pos = origin_global - camera_global;
        F32 relative_x = (rel_region_pos.mdV[0] / REGION_WIDTH_METERS) * mMapScale;
        F32 relative_y = (rel_region_pos.mdV[1] / REGION_WIDTH_METERS) * mMapScale;

        // Coordinates of the sim in pixels in the UI panel
        // When the view isn't panned, 0,0 = center of rectangle
        F32 bottom =    mPanY + half_height + relative_y;
        F32 left =      mPanX + half_width + relative_x;
        F32 top =       bottom + mMapScale ;
        F32 right =     left + mMapScale ;

        // Discard if region is outside the screen rectangle (not visible on screen)
        if ((top < 0.f)   || (bottom > height) ||
            (right < 0.f) || (left > width)       )
        {
            // Drop the "land for sale" fetching priority since it's outside the view rectangle
            info->dropImagePriority();
            continue;
        }

        // This list is used by other methods to know which regions are indeed displayed on screen

        mVisibleRegions.push_back(handle);

        // Update the agent count for that region if we're not too zoomed out already
        if (level <= DRAW_SIMINFO_THRESHOLD)
        {
            info->updateAgentCount(current_time);
        }

        if (info->isDown())
        {
            // Draw a transparent red square over down sims
            gGL.color4f(0.2f, 0.0f, 0.0f, 0.4f);

            gGL.getTexUnit(0)->unbind(LLTexUnit::TT_TEXTURE);
            gGL.begin(LLRender::QUADS);
                gGL.vertex2f(left, top);
                gGL.vertex2f(left, bottom);
                gGL.vertex2f(right, bottom);
                gGL.vertex2f(right, top);
            gGL.end();
        }
        else if (gSavedSettings.getBOOL("MapShowLandForSale") && (level <= DRAW_LANDFORSALE_THRESHOLD))
<<<<<<< HEAD
		{
			// Draw the overlay image "Land for Sale / Land for Auction"
			LLViewerFetchedTexture* overlayimage = info->getLandForSaleImage();
			if (overlayimage)
			{
				// Inform the fetch mechanism of the size we need
				S32 draw_size = ll_round(mMapScale);
				overlayimage->setKnownDrawSize(ll_round(draw_size * LLUI::getScaleFactor().mV[VX]), ll_round(draw_size * LLUI::getScaleFactor().mV[VY]));
				// Draw something whenever we have enough info
				if (overlayimage->hasGLTexture())
				{
					gGL.getTexUnit(0)->bind(overlayimage);
					gGL.color4f(1.f, 1.f, 1.f, 1.f);
					gGL.begin(LLRender::QUADS);
						gGL.texCoord2f(0.f, 1.f);
						gGL.vertex3f(left, top, -0.5f);
						gGL.texCoord2f(0.f, 0.f);
						gGL.vertex3f(left, bottom, -0.5f);
						gGL.texCoord2f(1.f, 0.f);
						gGL.vertex3f(right, bottom, -0.5f);
						gGL.texCoord2f(1.f, 1.f);
						gGL.vertex3f(right, top, -0.5f);
					gGL.end();
				}
			}
		}
		else
		{
			// If we're not displaying the "land for sale", drop its fetching priority
			info->dropImagePriority();
		}

		// Draw the region name in the lower left corner
		if (mMapScale >= DRAW_TEXT_THRESHOLD)
		{
			LLFontGL* font = LLFontGL::getFont(LLFontDescriptor("SansSerif", "Small", LLFontGL::BOLD));
			std::string mesg;
			if (info->isDown())
			{
				mesg = llformat( "%s (%s)", info->getName().c_str(), sStringsMap["offline"].c_str());
			}
			else
			{
				mesg = info->getName();
			}
			if (!mesg.empty())
			{
				font->renderUTF8(
					mesg, 0,
					llfloor(left + 3), llfloor(bottom + 2),
					LLColor4::white,
					LLFontGL::LEFT, LLFontGL::BASELINE, LLFontGL::NORMAL, LLFontGL::DROP_SHADOW,
					S32_MAX, //max_chars
					mMapScale, //max_pixels
					NULL,
					/*use_ellipses*/true);
			}
		}
	}

	// Draw item infos if we're not zoomed out too much and there's something to draw
	if ((level <= DRAW_SIMINFO_THRESHOLD) && (gSavedSettings.getBOOL("MapShowInfohubs") || 
											  gSavedSettings.getBOOL("MapShowTelehubs") ||
											  gSavedSettings.getBOOL("MapShowLandForSale") || 
											  gSavedSettings.getBOOL("MapShowEvents") || 
											  gSavedSettings.getBOOL("ShowMatureEvents") ||
											  gSavedSettings.getBOOL("ShowAdultEvents")))
	{
		drawItems();
	}

	// Draw the Home location (always)
	LLVector3d home;
	if (gAgent.getHomePosGlobal(&home))
	{
		drawImage(home, sHomeImage);
	}

	// Draw the current agent after all that other stuff.
	LLVector3d pos_global = gAgent.getPositionGlobal();
	drawImage(pos_global, sAvatarYouImage);

	LLVector3 pos_map = globalPosToView(pos_global);
	if (!pointInView(ll_round(pos_map.mV[VX]), ll_round(pos_map.mV[VY])))
	{
		drawTracking(pos_global,
					 lerp(LLColor4::yellow, LLColor4::orange, 0.4f),
					 true,
					 "You are here",
					 "",
					 LLFontGL::getFontSansSerifSmall()->getLineHeight()); // offset vertically by one line, to avoid overlap with target tracking
	}

	// Draw the current agent viewing angle
	drawFrustum();

	// Draw icons for the avatars in each region.
	// Drawn this after the current agent avatar so one can see nearby people
	if (gSavedSettings.getBOOL("MapShowPeople") && (level <= DRAW_SIMINFO_THRESHOLD))
	{
		drawAgents();
	}

	// Always draw tracking information
	LLTracker::ETrackingStatus tracking_status = LLTracker::getTrackingStatus();
	if ( LLTracker::TRACKING_AVATAR == tracking_status )
	{
		drawTracking( LLAvatarTracker::instance().getGlobalPos(), map_track_color, true, LLTracker::getLabel(), "" );
	}
	else if ( LLTracker::TRACKING_LANDMARK == tracking_status
			  || LLTracker::TRACKING_LOCATION == tracking_status )
	{
		// While fetching landmarks, will have 0,0,0 location for a while,
		// so don't draw. JC
		LLVector3d pos_global = LLTracker::getTrackedPositionGlobal();
		if (!pos_global.isExactlyZero())
		{
			drawTracking( pos_global, map_track_color, true, LLTracker::getLabel(), LLTracker::getToolTip() );
		}
	}
	else if (LLWorldMap::getInstance()->isTracking())
	{
		if (LLWorldMap::getInstance()->isTrackingInvalidLocation())
		{
			// We know this location to be invalid, draw a blue circle
			LLColor4 loading_color(0.0, 0.5, 1.0, 1.0);
			drawTracking( LLWorldMap::getInstance()->getTrackedPositionGlobal(), loading_color, true, getString("InvalidLocation"), "");
		}
		else
		{
			// We don't know yet what that location is, draw a throbing blue circle
			double value = fmod(current_time, 2);
			value = 0.5 + 0.5*cos(value * F_PI);
			LLColor4 loading_color(0.0, F32(value/2), F32(value), 1.0);
			drawTracking( LLWorldMap::getInstance()->getTrackedPositionGlobal(), loading_color, true, getString("Loading"), "");
		}
	}


	// turn off the scissor
	LLGLDisable no_scissor(GL_SCISSOR_TEST);

	updateDirections();

	LLView::draw();

	// Get sim info for all sims in view
	updateVisibleBlocks();
=======
        {
            // Draw the overlay image "Land for Sale / Land for Auction"
            LLViewerFetchedTexture* overlayimage = info->getLandForSaleImage();
            if (overlayimage)
            {
                // Inform the fetch mechanism of the size we need
                S32 draw_size = ll_round(mMapScale);
                overlayimage->setKnownDrawSize(ll_round(draw_size * LLUI::getScaleFactor().mV[VX]), ll_round(draw_size * LLUI::getScaleFactor().mV[VY]));
                // Draw something whenever we have enough info
                if (overlayimage->hasGLTexture())
                {
                    gGL.getTexUnit(0)->bind(overlayimage);
                    gGL.color4f(1.f, 1.f, 1.f, 1.f);
                    gGL.begin(LLRender::QUADS);
                        gGL.texCoord2f(0.f, 1.f);
                        gGL.vertex3f(left, top, -0.5f);
                        gGL.texCoord2f(0.f, 0.f);
                        gGL.vertex3f(left, bottom, -0.5f);
                        gGL.texCoord2f(1.f, 0.f);
                        gGL.vertex3f(right, bottom, -0.5f);
                        gGL.texCoord2f(1.f, 1.f);
                        gGL.vertex3f(right, top, -0.5f);
                    gGL.end();
                }
            }
        }
        else
        {
            // If we're not displaying the "land for sale", drop its fetching priority
            info->dropImagePriority();
        }

        // Draw the region name in the lower left corner
        if (mMapScale >= DRAW_TEXT_THRESHOLD)
        {
            LLFontGL* font = LLFontGL::getFont(LLFontDescriptor("SansSerif", "Small", LLFontGL::BOLD));
            std::string mesg;
            if (info->isDown())
            {
                mesg = llformat( "%s (%s)", info->getName().c_str(), sStringsMap["offline"].c_str());
            }
            else
            {
                mesg = info->getName();
            }
            if (!mesg.empty())
            {
                font->renderUTF8(
                    mesg, 0,
                    llfloor(left + 3), llfloor(bottom + 2),
                    LLColor4::white,
                    LLFontGL::LEFT, LLFontGL::BASELINE, LLFontGL::NORMAL, LLFontGL::DROP_SHADOW,
                    S32_MAX, //max_chars
                    mMapScale, //max_pixels
                    NULL,
                    /*use_ellipses*/TRUE);
            }
        }
    }

    // Draw item infos if we're not zoomed out too much and there's something to draw
    if ((level <= DRAW_SIMINFO_THRESHOLD) && (gSavedSettings.getBOOL("MapShowInfohubs") ||
                                              gSavedSettings.getBOOL("MapShowTelehubs") ||
                                              gSavedSettings.getBOOL("MapShowLandForSale") ||
                                              gSavedSettings.getBOOL("MapShowEvents") ||
                                              gSavedSettings.getBOOL("ShowMatureEvents") ||
                                              gSavedSettings.getBOOL("ShowAdultEvents")))
    {
        drawItems();
    }

    // Draw the Home location (always)
    LLVector3d home;
    if (gAgent.getHomePosGlobal(&home))
    {
        drawImage(home, sHomeImage);
    }

    // Draw the current agent after all that other stuff.
    LLVector3d pos_global = gAgent.getPositionGlobal();
    drawImage(pos_global, sAvatarYouImage);

    LLVector3 pos_map = globalPosToView(pos_global);
    if (!pointInView(ll_round(pos_map.mV[VX]), ll_round(pos_map.mV[VY])))
    {
        drawTracking(pos_global,
                     lerp(LLColor4::yellow, LLColor4::orange, 0.4f),
                     TRUE,
                     "You are here",
                     "",
                     LLFontGL::getFontSansSerifSmall()->getLineHeight()); // offset vertically by one line, to avoid overlap with target tracking
    }

    // Draw the current agent viewing angle
    drawFrustum();

    // Draw icons for the avatars in each region.
    // Drawn this after the current agent avatar so one can see nearby people
    if (gSavedSettings.getBOOL("MapShowPeople") && (level <= DRAW_SIMINFO_THRESHOLD))
    {
        drawAgents();
    }

    // Always draw tracking information
    LLTracker::ETrackingStatus tracking_status = LLTracker::getTrackingStatus();
    if ( LLTracker::TRACKING_AVATAR == tracking_status )
    {
        drawTracking( LLAvatarTracker::instance().getGlobalPos(), map_track_color, TRUE, LLTracker::getLabel(), "" );
    }
    else if ( LLTracker::TRACKING_LANDMARK == tracking_status
              || LLTracker::TRACKING_LOCATION == tracking_status )
    {
        // While fetching landmarks, will have 0,0,0 location for a while,
        // so don't draw. JC
        LLVector3d pos_global = LLTracker::getTrackedPositionGlobal();
        if (!pos_global.isExactlyZero())
        {
            drawTracking( pos_global, map_track_color, TRUE, LLTracker::getLabel(), LLTracker::getToolTip() );
        }
    }
    else if (LLWorldMap::getInstance()->isTracking())
    {
        if (LLWorldMap::getInstance()->isTrackingInvalidLocation())
        {
            // We know this location to be invalid, draw a blue circle
            LLColor4 loading_color(0.0, 0.5, 1.0, 1.0);
            drawTracking( LLWorldMap::getInstance()->getTrackedPositionGlobal(), loading_color, TRUE, getString("InvalidLocation"), "");
        }
        else
        {
            // We don't know yet what that location is, draw a throbing blue circle
            double value = fmod(current_time, 2);
            value = 0.5 + 0.5*cos(value * F_PI);
            LLColor4 loading_color(0.0, F32(value/2), F32(value), 1.0);
            drawTracking( LLWorldMap::getInstance()->getTrackedPositionGlobal(), loading_color, TRUE, getString("Loading"), "");
        }
    }


    // turn off the scissor
    LLGLDisable no_scissor(GL_SCISSOR_TEST);

    updateDirections();

    LLView::draw();

    // Get sim info for all sims in view
    updateVisibleBlocks();
>>>>>>> e7eced3c
} // end draw()


//virtual
void LLWorldMapView::setVisible(bool visible)
{
    LLPanel::setVisible(visible);
    if (!visible)
    {
        // Drop the download of tiles and images priority to nil if we hide the map
        LLWorldMap::getInstance()->dropImagePriorities();
    }
}

void LLWorldMapView::drawMipmap(S32 width, S32 height)
{
    // Compute the level of the mipmap to use for the current scale level
    S32 level = LLWorldMipmap::scaleToLevel(mMapScale);
    // Set the tile boost level so that unused tiles get to 0
    LLWorldMap::getInstance()->equalizeBoostLevels();

    // Render whatever we already have loaded if we haven't the current level
    // complete and use it as a background (scaled up or scaled down)
    if (!sVisibleTilesLoaded)
    {
        // Note: the (load = false) parameter avoids missing tiles to be fetched (i.e. we render what we have, no more)
        // Check all the lower res levels and render them in reverse order (worse to best)
        // We need to traverse all the levels as the user can zoom in very fast
        for (S32 l = LLWorldMipmap::MAP_LEVELS; l > level; l--)
        {
            drawMipmapLevel(width, height, l, false);
        }
        // Skip the current level, as we'll do it anyway here under...

        // Just go one level down in res as it can really get too much stuff
        // when zooming out and too small to see anyway...
        if (level > 1)
        {
            drawMipmapLevel(width, height, level - 1, false);
        }
    }
    else
    {
        //LL_INFOS("WorldMap") << "Render complete, don't draw background..." << LL_ENDL;
    }

    // Render the current level
    sVisibleTilesLoaded = drawMipmapLevel(width, height, level);

    return;
}

// Return true if all the tiles required to render that level have been fetched or are truly missing
bool LLWorldMapView::drawMipmapLevel(S32 width, S32 height, S32 level, bool load)
{
    // Check input level
    llassert (level > 0);
    if (level <= 0)
        return false;

    // Count tiles hit and completed
    S32 completed_tiles = 0;
    S32 total_tiles = 0;

    // Size in meters (global) of each tile of that level
    S32 tile_width = LLWorldMipmap::MAP_TILE_SIZE * (1 << (level - 1));
    // Dimension of the screen in meter at that scale
    LLVector3d pos_SW = viewPosToGlobal(0, 0);
    LLVector3d pos_NE = viewPosToGlobal(width, height);
    // Add external band of tiles on the outskirt so to hit the partially displayed tiles right and top
    pos_NE[VX] += tile_width;
    pos_NE[VY] += tile_width;

    // Iterate through the tiles on screen: we just need to ask for one tile every tile_width meters
    U32 grid_x, grid_y;
    for (F64 index_y = pos_SW[VY]; index_y < pos_NE[VY]; index_y += tile_width)
    {
        for (F64 index_x = pos_SW[VX]; index_x < pos_NE[VX]; index_x += tile_width)
        {
            // Compute the world coordinates of the current point
            LLVector3d pos_global(index_x, index_y, pos_SW[VZ]);
            // Convert to the mipmap level coordinates for that point (i.e. which tile to we hit)
            LLWorldMipmap::globalToMipmap(pos_global[VX], pos_global[VY], level, &grid_x, &grid_y);
            // Get the tile. Note: NULL means that the image does not exist (so it's considered "complete" as far as fetching is concerned)
            LLPointer<LLViewerFetchedTexture> simimage = LLWorldMap::getInstance()->getObjectsTile(grid_x, grid_y, level, load);
            if (simimage)
            {
                // Checks that the image has a valid texture
                if (simimage->hasGLTexture())
                {
                    // Increment the number of completly fetched tiles
                    completed_tiles++;

                    // Convert those coordinates (SW corner of the mipmap tile) into world (meters) coordinates
                    pos_global[VX] = grid_x * REGION_WIDTH_METERS;
                    pos_global[VY] = grid_y * REGION_WIDTH_METERS;
                    // Now to screen coordinates for SW corner of that tile
                    LLVector3 pos_screen = globalPosToView (pos_global);
                    F32 left   = pos_screen[VX];
                    F32 bottom = pos_screen[VY];
                    // Compute the NE corner coordinates of the tile now
                    pos_global[VX] += tile_width;
                    pos_global[VY] += tile_width;
                    pos_screen = globalPosToView (pos_global);
                    F32 right  = pos_screen[VX];
                    F32 top    = pos_screen[VY];

                    // Draw the tile
                    LLGLSUIDefault gls_ui;
                    gGL.getTexUnit(0)->bind(simimage.get());
                    simimage->setAddressMode(LLTexUnit::TAM_CLAMP);

                    gGL.color4f(1.f, 1.0f, 1.0f, 1.0f);

                    gGL.begin(LLRender::QUADS);
                        gGL.texCoord2f(0.f, 1.f);
                        gGL.vertex3f(left, top, 0.f);
                        gGL.texCoord2f(0.f, 0.f);
                        gGL.vertex3f(left, bottom, 0.f);
                        gGL.texCoord2f(1.f, 0.f);
                        gGL.vertex3f(right, bottom, 0.f);
                        gGL.texCoord2f(1.f, 1.f);
                        gGL.vertex3f(right, top, 0.f);
                    gGL.end();
#if DEBUG_DRAW_TILE
                    drawTileOutline(level, top, left, bottom, right);
#endif // DEBUG_DRAW_TILE
                }
                //else
                //{
                //  Waiting for a tile -> the level is not complete
                //  LL_INFOS("WorldMap") << "Unfetched tile. level = " << level << LL_ENDL;
                //}
            }
            else
            {
                // Unexistent tiles are counted as "completed"
                completed_tiles++;
            }
            // Increment the number of tiles in that level / screen
            total_tiles++;
        }
    }
    return (completed_tiles == total_tiles);
}

// Draw lines (rectangle outline and cross) to visualize the position of the tile
// Used for debug only
void LLWorldMapView::drawTileOutline(S32 level, F32 top, F32 left, F32 bottom, F32 right)
{
    gGL.getTexUnit(0)->unbind(LLTexUnit::TT_TEXTURE);
    if (level == 1)
        gGL.color3f(1.f, 0.f, 0.f);     // red
    else if (level == 2)
        gGL.color3f(0.f, 1.f, 0.f);     // green
    else if (level == 3)
        gGL.color3f(0.f, 0.f, 1.f);     // blue
    else if (level == 4)
        gGL.color3f(1.f, 1.f, 0.f);     // yellow
    else if (level == 5)
        gGL.color3f(1.f, 0.f, 1.f);     // magenta
    else if (level == 6)
        gGL.color3f(0.f, 1.f, 1.f);     // cyan
    else if (level == 7)
        gGL.color3f(1.f, 1.f, 1.f);     // white
    else
        gGL.color3f(0.f, 0.f, 0.f);     // black
    gGL.begin(LLRender::LINE_STRIP);
        gGL.vertex2f(left, top);
        gGL.vertex2f(right, bottom);
        gGL.vertex2f(left, bottom);
        gGL.vertex2f(right, top);
        gGL.vertex2f(left, top);
        gGL.vertex2f(left, bottom);
        gGL.vertex2f(right, bottom);
        gGL.vertex2f(right, top);
    gGL.end();
}

void LLWorldMapView::drawGenericItems(const LLSimInfo::item_info_list_t& items, LLUIImagePtr image)
{
    LLSimInfo::item_info_list_t::const_iterator e;
    for (e = items.begin(); e != items.end(); ++e)
    {
        drawGenericItem(*e, image);
    }
}

void LLWorldMapView::drawGenericItem(const LLItemInfo& item, LLUIImagePtr image)
{
    drawImage(item.getGlobalPosition(), image);
}


void LLWorldMapView::drawImage(const LLVector3d& global_pos, LLUIImagePtr image, const LLColor4& color)
{
    LLVector3 pos_map = globalPosToView( global_pos );
    image->draw(ll_round(pos_map.mV[VX] - image->getWidth() /2.f),
                ll_round(pos_map.mV[VY] - image->getHeight()/2.f),
                color);
}

void LLWorldMapView::drawImageStack(const LLVector3d& global_pos, LLUIImagePtr image, U32 count, F32 offset, const LLColor4& color)
{
    LLVector3 pos_map = globalPosToView( global_pos );
    for(U32 i=0; i<count; i++)
    {
        image->draw(ll_round(pos_map.mV[VX] - image->getWidth() /2.f),
                    ll_round(pos_map.mV[VY] - image->getHeight()/2.f + i*offset),
                    color);
    }
}

void LLWorldMapView::drawItems()
{
    bool mature_enabled = gAgent.canAccessMature();
    bool adult_enabled = gAgent.canAccessAdult();

<<<<<<< HEAD
    bool show_mature = mature_enabled && gSavedSettings.getBOOL("ShowMatureEvents");
	bool show_adult = adult_enabled && gSavedSettings.getBOOL("ShowAdultEvents");

	for (handle_list_t::iterator iter = mVisibleRegions.begin(); iter != mVisibleRegions.end(); ++iter)
	{
		U64 handle = *iter;
		LLSimInfo* info = LLWorldMap::getInstance()->simInfoFromHandle(handle);
		if ((info == NULL) || (info->isDown()))
		{
			continue;
		}
		// Infohubs
		if (gSavedSettings.getBOOL("MapShowInfohubs"))
		{
			drawGenericItems(info->getInfoHub(), sInfohubImage);
		}
		// Telehubs
		if (gSavedSettings.getBOOL("MapShowTelehubs"))
		{
			drawGenericItems(info->getTeleHub(), sTelehubImage);
		}
		// Land for sale
		if (gSavedSettings.getBOOL("MapShowLandForSale"))
		{
			drawGenericItems(info->getLandForSale(), sForSaleImage);
			// for 1.23, we're showing normal land and adult land in the same UI; you don't
			// get a choice about which ones you want. If you're currently asking for adult
			// content and land you'll get the adult land.
			if (gAgent.canAccessAdult())
			{
				drawGenericItems(info->getLandForSaleAdult(), sForSaleAdultImage);
			}
		}
		// PG Events
		if (gSavedSettings.getBOOL("MapShowEvents"))
		{
			drawGenericItems(info->getPGEvent(), sEventImage);
		}
		// Mature Events
		if (show_mature)
		{
			drawGenericItems(info->getMatureEvent(), sEventMatureImage);
		}
		// Adult Events
		if (show_adult)
		{
			drawGenericItems(info->getAdultEvent(), sEventAdultImage);
		}
	}
=======
    BOOL show_mature = mature_enabled && gSavedSettings.getBOOL("ShowMatureEvents");
    BOOL show_adult = adult_enabled && gSavedSettings.getBOOL("ShowAdultEvents");

    for (handle_list_t::iterator iter = mVisibleRegions.begin(); iter != mVisibleRegions.end(); ++iter)
    {
        U64 handle = *iter;
        LLSimInfo* info = LLWorldMap::getInstance()->simInfoFromHandle(handle);
        if ((info == NULL) || (info->isDown()))
        {
            continue;
        }
        // Infohubs
        if (gSavedSettings.getBOOL("MapShowInfohubs"))
        {
            drawGenericItems(info->getInfoHub(), sInfohubImage);
        }
        // Telehubs
        if (gSavedSettings.getBOOL("MapShowTelehubs"))
        {
            drawGenericItems(info->getTeleHub(), sTelehubImage);
        }
        // Land for sale
        if (gSavedSettings.getBOOL("MapShowLandForSale"))
        {
            drawGenericItems(info->getLandForSale(), sForSaleImage);
            // for 1.23, we're showing normal land and adult land in the same UI; you don't
            // get a choice about which ones you want. If you're currently asking for adult
            // content and land you'll get the adult land.
            if (gAgent.canAccessAdult())
            {
                drawGenericItems(info->getLandForSaleAdult(), sForSaleAdultImage);
            }
        }
        // PG Events
        if (gSavedSettings.getBOOL("MapShowEvents"))
        {
            drawGenericItems(info->getPGEvent(), sEventImage);
        }
        // Mature Events
        if (show_mature)
        {
            drawGenericItems(info->getMatureEvent(), sEventMatureImage);
        }
        // Adult Events
        if (show_adult)
        {
            drawGenericItems(info->getAdultEvent(), sEventAdultImage);
        }
    }
>>>>>>> e7eced3c
}

void LLWorldMapView::drawAgents()
{
    static LLUIColor map_avatar_color = LLUIColorTable::instance().getColor("MapAvatarColor", LLColor4::white);

    for (handle_list_t::iterator iter = mVisibleRegions.begin(); iter != mVisibleRegions.end(); ++iter)
    {
        U64 handle = *iter;
        LLSimInfo* siminfo = LLWorldMap::getInstance()->simInfoFromHandle(handle);
        if ((siminfo == NULL) || (siminfo->isDown()))
        {
            continue;
        }
        LLSimInfo::item_info_list_t::const_iterator it = siminfo->getAgentLocation().begin();
        while (it != siminfo->getAgentLocation().end())
        {
            // Show Individual agents (or little stacks where real agents are)

            // Here's how we'd choose the color if info.mID were available but it's not being sent:
            // LLColor4 color = (agent_count == 1 && is_agent_friend(info.mID)) ? friend_color : avatar_color;
            drawImageStack(it->getGlobalPosition(), sAvatarSmallImage, it->getCount(), 3.f, map_avatar_color);
            ++it;
        }
    }
}

void LLWorldMapView::drawFrustum()
{
    // Draw frustum
    F32 meters_to_pixels = mMapScale/ REGION_WIDTH_METERS;

    F32 horiz_fov = LLViewerCamera::getInstance()->getView() * LLViewerCamera::getInstance()->getAspect();
    F32 far_clip_meters = LLViewerCamera::getInstance()->getFar();
    F32 far_clip_pixels = far_clip_meters * meters_to_pixels;

    F32 half_width_meters = far_clip_meters * tan( horiz_fov / 2 );
    F32 half_width_pixels = half_width_meters * meters_to_pixels;

    // Compute the frustum coordinates. Take the UI scale into account.
    F32 ctr_x = ((getLocalRect().getWidth() * 0.5f + mPanX)  * LLUI::getScaleFactor().mV[VX]);
    F32 ctr_y = ((getLocalRect().getHeight() * 0.5f + mPanY) * LLUI::getScaleFactor().mV[VY]);

    gGL.getTexUnit(0)->unbind(LLTexUnit::TT_TEXTURE);

    // Since we don't rotate the map, we have to rotate the frustum.
    gGL.pushMatrix();
    {
        gGL.translatef( ctr_x, ctr_y, 0 );

        // Draw triangle with more alpha in far pixels to make it
        // fade out in distance.
        gGL.begin( LLRender::TRIANGLES  );
        {
            // get camera look at and left axes
            LLVector3 at_axis = LLViewerCamera::instance().getAtAxis();
            LLVector3 left_axis = LLViewerCamera::instance().getLeftAxis();

            // grab components along XY plane
            LLVector2 cam_lookat(at_axis.mV[VX], at_axis.mV[VY]);
            LLVector2 cam_left(left_axis.mV[VX], left_axis.mV[VY]);

            // but, when looking near straight up or down...
            if (is_approx_zero(cam_lookat.magVecSquared()))
            {
                //...just fall back to looking down the x axis
                cam_lookat = LLVector2(1.f, 0.f); // x axis
                cam_left = LLVector2(0.f, 1.f); // y axis
            }

            // normalize to unit length
            cam_lookat.normVec();
            cam_left.normVec();

            gGL.color4f(1.f, 1.f, 1.f, 0.25f);
            gGL.vertex2f( 0, 0 );

            gGL.color4f(1.f, 1.f, 1.f, 0.02f);

            // use 2d camera vectors to render frustum triangle
            LLVector2 vert = cam_lookat * far_clip_pixels + cam_left * half_width_pixels;
            gGL.vertex2f(vert.mV[VX], vert.mV[VY]);

            vert = cam_lookat * far_clip_pixels - cam_left * half_width_pixels;
            gGL.vertex2f(vert.mV[VX], vert.mV[VY]);
        }
        gGL.end();
    }
    gGL.popMatrix();
}


LLVector3 LLWorldMapView::globalPosToView( const LLVector3d& global_pos )
{
    LLVector3d relative_pos_global = global_pos - gAgentCamera.getCameraPositionGlobal();
    LLVector3 pos_local;
    pos_local.setVec(relative_pos_global);  // convert to floats from doubles

    pos_local.mV[VX] *= mMapScale / REGION_WIDTH_METERS;
    pos_local.mV[VY] *= mMapScale / REGION_WIDTH_METERS;
    // leave Z component in meters


    pos_local.mV[VX] += getRect().getWidth() / 2 + mPanX;
    pos_local.mV[VY] += getRect().getHeight() / 2 + mPanY;

    return pos_local;
}


<<<<<<< HEAD
void LLWorldMapView::drawTracking(const LLVector3d& pos_global, const LLColor4& color, bool draw_arrow,
								  const std::string& label, const std::string& tooltip, S32 vert_offset )
=======
void LLWorldMapView::drawTracking(const LLVector3d& pos_global, const LLColor4& color, BOOL draw_arrow,
                                  const std::string& label, const std::string& tooltip, S32 vert_offset )
>>>>>>> e7eced3c
{
    LLVector3 pos_local = globalPosToView( pos_global );
    S32 x = ll_round( pos_local.mV[VX] );
    S32 y = ll_round( pos_local.mV[VY] );
    LLFontGL* font = LLFontGL::getFontSansSerifSmall();
    S32 text_x = x;
    S32 text_y = (S32)(y - sTrackCircleImage->getHeight()/2 - font->getLineHeight());

    if(    x < 0
        || y < 0
        || x >= getRect().getWidth()
        || y >= getRect().getHeight() )
    {
        if (draw_arrow)
        {
            drawTrackingCircle( getRect(), x, y, color, 3, 15 );
            drawTrackingArrow( getRect(), x, y, color );
            text_x = sTrackingArrowX;
            text_y = sTrackingArrowY;
        }
    }
    else if (LLTracker::getTrackingStatus() == LLTracker::TRACKING_LOCATION &&
        LLTracker::getTrackedLocationType() != LLTracker::LOCATION_NOTHING)
    {
        drawTrackingCircle( getRect(), x, y, color, 3, 15 );
    }
    else
    {
        drawImage(pos_global, sTrackCircleImage, color);
    }

    // clamp text position to on-screen
    const S32 TEXT_PADDING = DEFAULT_TRACKING_ARROW_SIZE + 2;
    S32 half_text_width = llfloor(font->getWidthF32(label) * 0.5f);
    text_x = llclamp(text_x, half_text_width + TEXT_PADDING, getRect().getWidth() - half_text_width - TEXT_PADDING);
    text_y = llclamp(text_y + vert_offset, TEXT_PADDING + vert_offset, getRect().getHeight() - font->getLineHeight() - TEXT_PADDING - vert_offset);

    if (label != "")
    {
        font->renderUTF8(
            label, 0,
            text_x,
            text_y,
            LLColor4::white, LLFontGL::HCENTER,
            LLFontGL::BASELINE, LLFontGL::NORMAL, LLFontGL::DROP_SHADOW);

        if (tooltip != "")
        {
            text_y -= font->getLineHeight();

            font->renderUTF8(
                tooltip, 0,
                text_x,
                text_y,
                LLColor4::white, LLFontGL::HCENTER,
                LLFontGL::BASELINE, LLFontGL::NORMAL, LLFontGL::DROP_SHADOW);
        }
    }
}

// If you change this, then you need to change LLTracker::getTrackedPositionGlobal() as well
LLVector3d LLWorldMapView::viewPosToGlobal( S32 x, S32 y )
{
    x -= llfloor((getRect().getWidth() / 2 + mPanX));
    y -= llfloor((getRect().getHeight() / 2 + mPanY));

    LLVector3 pos_local( (F32)x, (F32)y, 0.f );

    pos_local *= ( REGION_WIDTH_METERS / mMapScale );

    LLVector3d pos_global;
    pos_global.setVec( pos_local );
    pos_global += gAgentCamera.getCameraPositionGlobal();
    if(gAgent.isGodlike())
    {
        pos_global.mdV[VZ] = GODLY_TELEPORT_HEIGHT; // Godly height should always be 200.
    }
    else
    {
        pos_global.mdV[VZ] = gAgent.getPositionAgent().mV[VZ]; // Want agent's height, not camera's
    }

    return pos_global;
}


bool LLWorldMapView::handleToolTip( S32 x, S32 y, MASK mask )
{
<<<<<<< HEAD
	LLVector3d pos_global = viewPosToGlobal(x, y);
	U64 handle = to_region_handle(pos_global);
	std::string tooltip_msg;

	LLSimInfo* info = LLWorldMap::getInstance()->simInfoFromHandle(handle);
	if (info)
	{
		LLViewerRegion *region = gAgent.getRegion();

		std::string message = llformat("%s (%s)", info->getName().c_str(), info->getAccessString().c_str());

		if (!info->isDown())
		{
			S32 agent_count = info->getAgentCount();			
			if (region && (region->getHandle() == handle))
			{
				++agent_count; // Bump by 1 if we're here
			}

			// We may not have an agent count when the map is really
			// zoomed out, so don't display anything about the count. JC
			if (agent_count > 0)
			{
				LLStringUtil::format_map_t string_args;
				string_args["[NUMBER]"] = llformat("%d", agent_count);
				message += '\n';
				message += getString((agent_count == 1 ? "world_map_person" : "world_map_people") , string_args);
			}
		}
		tooltip_msg.assign( message );

		// Optionally show region flags
		std::string region_flags = info->getFlagsString();

		if (!region_flags.empty())
		{
			tooltip_msg += '\n';
			tooltip_msg += region_flags;
		}
					
		const S32 SLOP = 9;
		S32 screen_x, screen_y;

		localPointToScreen(x, y, &screen_x, &screen_y);
		LLRect sticky_rect_screen;
		sticky_rect_screen.setCenterAndSize(screen_x, screen_y, SLOP, SLOP);

		LLToolTipMgr::instance().show(LLToolTip::Params()
			.message(tooltip_msg)
			.sticky_rect(sticky_rect_screen));
	}
	return true;
=======
    LLVector3d pos_global = viewPosToGlobal(x, y);
    U64 handle = to_region_handle(pos_global);
    std::string tooltip_msg;

    LLSimInfo* info = LLWorldMap::getInstance()->simInfoFromHandle(handle);
    if (info)
    {
        LLViewerRegion *region = gAgent.getRegion();

        std::string message = llformat("%s (%s)", info->getName().c_str(), info->getAccessString().c_str());

        if (!info->isDown())
        {
            S32 agent_count = info->getAgentCount();
            if (region && (region->getHandle() == handle))
            {
                ++agent_count; // Bump by 1 if we're here
            }

            // We may not have an agent count when the map is really
            // zoomed out, so don't display anything about the count. JC
            if (agent_count > 0)
            {
                LLStringUtil::format_map_t string_args;
                string_args["[NUMBER]"] = llformat("%d", agent_count);
                message += '\n';
                message += getString((agent_count == 1 ? "world_map_person" : "world_map_people") , string_args);
            }
        }
        tooltip_msg.assign( message );

        // Optionally show region flags
        std::string region_flags = info->getFlagsString();

        if (!region_flags.empty())
        {
            tooltip_msg += '\n';
            tooltip_msg += region_flags;
        }

        const S32 SLOP = 9;
        S32 screen_x, screen_y;

        localPointToScreen(x, y, &screen_x, &screen_y);
        LLRect sticky_rect_screen;
        sticky_rect_screen.setCenterAndSize(screen_x, screen_y, SLOP, SLOP);

        LLToolTipMgr::instance().show(LLToolTip::Params()
            .message(tooltip_msg)
            .sticky_rect(sticky_rect_screen));
    }
    return TRUE;
>>>>>>> e7eced3c
}

// Pass relative Z of 0 to draw at same level.
// static
static void drawDot(F32 x_pixels, F32 y_pixels,
             const LLColor4& color,
             F32 relative_z,
             F32 dot_radius,
             LLUIImagePtr dot_image)
{
    const F32 HEIGHT_THRESHOLD = 7.f;

    if(-HEIGHT_THRESHOLD <= relative_z && relative_z <= HEIGHT_THRESHOLD)
    {
        dot_image->draw(ll_round(x_pixels) - dot_image->getWidth()/2,
                        ll_round(y_pixels) - dot_image->getHeight()/2,
                        color);
    }
    else
    {
        // Draw V indicator for above or below
        // *TODO: Replace this vector drawing with icons

        F32 left =      x_pixels - dot_radius;
        F32 right =     x_pixels + dot_radius;
        F32 center = (left + right) * 0.5f;
        F32 top =       y_pixels + dot_radius;
        F32 bottom =    y_pixels - dot_radius;

        gGL.getTexUnit(0)->unbind(LLTexUnit::TT_TEXTURE);
        gGL.color4fv( color.mV );
        LLUI::setLineWidth(3.0f);
        F32 point = relative_z > HEIGHT_THRESHOLD ? top : bottom; // Y pos of the point of the V
        F32 back = relative_z > HEIGHT_THRESHOLD ? bottom : top; // Y pos of the ends of the V
        gGL.begin( LLRender::LINES );
            gGL.vertex2f(left, back);
            gGL.vertex2f(center, point);
            gGL.vertex2f(center, point);
            gGL.vertex2f(right, back);
        gGL.end();
        LLUI::setLineWidth(1.0f);
    }
}

// Pass relative Z of 0 to draw at same level.
// static
void LLWorldMapView::drawAvatar(F32 x_pixels,
                                F32 y_pixels,
                                const LLColor4& color,
                                F32 relative_z,
                                F32 dot_radius,
                                bool unknown_relative_z)
{
    const F32 HEIGHT_THRESHOLD = 7.f;
    LLUIImagePtr dot_image = sAvatarLevelImage;
    if (unknown_relative_z && llabs(relative_z) > HEIGHT_THRESHOLD)
    {
        dot_image = sAvatarUnknownImage;
    }
    else
    {
        if(relative_z < -HEIGHT_THRESHOLD)
        {
            dot_image = sAvatarBelowImage;
        }
        else if(relative_z > HEIGHT_THRESHOLD)
        {
            dot_image = sAvatarAboveImage;
        }
    }
    S32 dot_width = ll_round(dot_radius * 2.f);
    dot_image->draw(ll_round(x_pixels - dot_radius),
                    ll_round(y_pixels - dot_radius),
                    dot_width,
                    dot_width,
                    color);
}

// Pass relative Z of 0 to draw at same level.
// static
void LLWorldMapView::drawTrackingDot( F32 x_pixels,
                                      F32 y_pixels,
                                      const LLColor4& color,
                                      F32 relative_z,
                                      F32 dot_radius)
{
    drawDot(x_pixels, y_pixels, color, relative_z, dot_radius, sTrackCircleImage);
}


// Pass relative Z of 0 to draw at same level.
// static
void LLWorldMapView::drawIconName(F32 x_pixels,
                                  F32 y_pixels,
                                  const LLColor4& color,
                                  const std::string& first_line,
                                  const std::string& second_line)
{
    const S32 VERT_PAD = 8;
    S32 text_x = ll_round(x_pixels);
    S32 text_y = ll_round(y_pixels
                         - BIG_DOT_RADIUS
                         - VERT_PAD);

    // render text
    LLFontGL::getFontSansSerif()->renderUTF8(first_line, 0,
        text_x,
        text_y,
        color,
        LLFontGL::HCENTER,
        LLFontGL::TOP,
        LLFontGL::NORMAL,
        LLFontGL::DROP_SHADOW);

    text_y -= LLFontGL::getFontSansSerif()->getLineHeight();

    // render text
    LLFontGL::getFontSansSerif()->renderUTF8(second_line, 0,
        text_x,
        text_y,
        color,
        LLFontGL::HCENTER,
        LLFontGL::TOP,
        LLFontGL::NORMAL,
        LLFontGL::DROP_SHADOW);
}


//static
void LLWorldMapView::drawTrackingCircle( const LLRect& rect, S32 x, S32 y, const LLColor4& color, S32 min_thickness, S32 overlap )
{
    F32 start_theta = 0.f;
    F32 end_theta = F_TWO_PI;
    F32 x_delta = 0.f;
    F32 y_delta = 0.f;

    if (x < 0)
    {
        x_delta = 0.f - (F32)x;
        start_theta = F_PI + F_PI_BY_TWO;
        end_theta = F_TWO_PI + F_PI_BY_TWO;
    }
    else if (x > rect.getWidth())
    {
        x_delta = (F32)(x - rect.getWidth());
        start_theta = F_PI_BY_TWO;
        end_theta = F_PI + F_PI_BY_TWO;
    }

    if (y < 0)
    {
        y_delta = 0.f - (F32)y;
        if (x < 0)
        {
            start_theta = 0.f;
            end_theta = F_PI_BY_TWO;
        }
        else if (x > rect.getWidth())
        {
            start_theta = F_PI_BY_TWO;
            end_theta = F_PI;
        }
        else
        {
            start_theta = 0.f;
            end_theta = F_PI;
        }
    }
    else if (y > rect.getHeight())
    {
        y_delta = (F32)(y - rect.getHeight());
        if (x < 0)
        {
            start_theta = F_PI + F_PI_BY_TWO;
            end_theta = F_TWO_PI;
        }
        else if (x > rect.getWidth())
        {
            start_theta = F_PI;
            end_theta = F_PI + F_PI_BY_TWO;
        }
        else
        {
            start_theta = F_PI;
            end_theta = F_TWO_PI;
        }
    }

    F32 distance = sqrtf(x_delta * x_delta + y_delta * y_delta);

    distance = llmax(0.1f, distance);

    F32 outer_radius = distance + (1.f + (9.f * sqrtf(x_delta * y_delta) / distance)) * (F32)overlap;
    F32 inner_radius = outer_radius - (F32)min_thickness;

    F32 angle_adjust_x = asin(x_delta / outer_radius);
    F32 angle_adjust_y = asin(y_delta / outer_radius);

    if (angle_adjust_x)
    {
        if (angle_adjust_y)
        {
            F32 angle_adjust = llmin(angle_adjust_x, angle_adjust_y);
            start_theta += angle_adjust;
            end_theta -= angle_adjust;
        }
        else
        {
            start_theta += angle_adjust_x;
            end_theta -= angle_adjust_x;
        }
    }
    else if (angle_adjust_y)
    {
        start_theta += angle_adjust_y;
        end_theta -= angle_adjust_y;
    }

    gGL.matrixMode(LLRender::MM_MODELVIEW);
    gGL.pushMatrix();
    gGL.translatef((F32)x * LLUI::getScaleFactor().mV[VX], (F32)y * LLUI::getScaleFactor().mV[VY], 0.f);
    gl_washer_segment_2d(inner_radius, outer_radius, start_theta, end_theta, 40, color, color);
    gGL.popMatrix();

}

// static
void LLWorldMapView::drawTrackingArrow(const LLRect& rect, S32 x, S32 y,
                                       const LLColor4& color,
                                       S32 arrow_size)
{
    F32 x_center = (F32)rect.getWidth() / 2.f;
    F32 y_center = (F32)rect.getHeight() / 2.f;

    F32 x_clamped = (F32)llclamp( x, 0, rect.getWidth() - arrow_size );
    F32 y_clamped = (F32)llclamp( y, 0, rect.getHeight() - arrow_size );

    F32 slope = (F32)(y - y_center) / (F32)(x - x_center);
    F32 window_ratio = (F32)rect.getHeight() / (F32)rect.getWidth();

    if (llabs(slope) > window_ratio && y_clamped != (F32)y)
    {
        // clamp by y
        x_clamped = (y_clamped - y_center) / slope + x_center;
        // adjust for arrow size
        x_clamped  = llclamp(x_clamped , 0.f, (F32)(rect.getWidth() - arrow_size) );
    }
    else if (x_clamped != (F32)x)
    {
        // clamp by x
        y_clamped = (x_clamped - x_center) * slope + y_center;
        // adjust for arrow size
        y_clamped = llclamp( y_clamped, 0.f, (F32)(rect.getHeight() - arrow_size) );
    }

    // *FIX: deal with non-square window properly.
    // I do not understand what this comment means -- is it actually
    // broken or is it correctly dealing with non-square
    // windows. Phoenix 2007-01-03.
    S32 half_arrow_size = (S32) (0.5f * arrow_size);

    F32 angle = atan2( y + half_arrow_size - y_center, x + half_arrow_size - x_center);

    sTrackingArrowX = llfloor(x_clamped);
    sTrackingArrowY = llfloor(y_clamped);

    gl_draw_scaled_rotated_image(
        sTrackingArrowX,
        sTrackingArrowY,
        arrow_size, arrow_size,
        RAD_TO_DEG * angle,
        sTrackArrowImage->getImage(),
        color);
}

void LLWorldMapView::setDirectionPos( LLTextBox* text_box, F32 rotation )
{
    // Rotation is in radians.
    // Rotation of 0 means x = 1, y = 0 on the unit circle.


    F32 map_half_height = getRect().getHeight() * 0.5f;
    F32 map_half_width = getRect().getWidth() * 0.5f;
    F32 text_half_height = text_box->getRect().getHeight() * 0.5f;
    F32 text_half_width = text_box->getRect().getWidth() * 0.5f;
    F32 radius = llmin( map_half_height - text_half_height, map_half_width - text_half_width );

    text_box->setOrigin(
        ll_round(map_half_width - text_half_width + radius * cos( rotation )),
        ll_round(map_half_height - text_half_height + radius * sin( rotation )) );
}


void LLWorldMapView::updateDirections()
{
    S32 width = getRect().getWidth();
    S32 height = getRect().getHeight();

    S32 text_height = mTextBoxNorth->getRect().getHeight();
    S32 text_width = mTextBoxNorth->getRect().getWidth();

    const S32 PAD = 2;
    S32 top = height - text_height - PAD;
    S32 left = PAD*2;
    S32 bottom = PAD;
    S32 right = width - text_width - PAD;
    S32 center_x = width/2 - text_width/2;
    S32 center_y = height/2 - text_height/2;

    mTextBoxNorth->setOrigin( center_x, top );
    mTextBoxEast->setOrigin( right, center_y );
    mTextBoxSouth->setOrigin( center_x, bottom );
    mTextBoxWest->setOrigin( left, center_y );

    // These have wider text boxes
    text_width = mTextBoxNorthWest->getRect().getWidth();
    right = width - text_width - PAD;

    mTextBoxNorthWest->setOrigin(left, top);
    mTextBoxNorthEast->setOrigin(right, top);
    mTextBoxSouthWest->setOrigin(left, bottom);
    mTextBoxSouthEast->setOrigin(right, bottom);

//  S32 hint_width = mTextBoxScrollHint->getRect().getWidth();
//  mTextBoxScrollHint->setOrigin( width - hint_width - text_width - 2 * PAD,
//          PAD * 2 + text_height );
}


void LLWorldMapView::reshape( S32 width, S32 height, bool called_from_parent )
{
    LLView::reshape( width, height, called_from_parent );
}

bool LLWorldMapView::checkItemHit(S32 x, S32 y, LLItemInfo& item, LLUUID* id, bool track)
{
    LLVector3 pos_view = globalPosToView(item.getGlobalPosition());
    S32 item_x = ll_round(pos_view.mV[VX]);
    S32 item_y = ll_round(pos_view.mV[VY]);

    if (x < item_x - BIG_DOT_RADIUS) return false;
    if (x > item_x + BIG_DOT_RADIUS) return false;
    if (y < item_y - BIG_DOT_RADIUS) return false;
    if (y > item_y + BIG_DOT_RADIUS) return false;

    LLSimInfo* sim_info = LLWorldMap::getInstance()->simInfoFromHandle(item.getRegionHandle());
    if (sim_info)
    {
        if (track)
        {
            gFloaterWorldMap->trackLocation(item.getGlobalPosition());
        }
    }

    if (track)
    {
        gFloaterWorldMap->trackGenericItem(item);
    }

//  item.setSelected(true);
    *id = item.getUUID();

    return true;
}

// Handle a click, which might be on a dot
void LLWorldMapView::handleClick(S32 x, S32 y, MASK mask,
                                 S32* hit_type,
                                 LLUUID* id)
{
<<<<<<< HEAD
	LLVector3d pos_global = viewPosToGlobal(x, y);

	// *HACK: Adjust Z values automatically for liaisons & gods so
	// we swoop down when they click on the map. Sadly, the P2P
	// branch does not pay attention to this value; however, the
	// Distributed Messaging branch honors it.
	if(gAgent.isGodlike())
	{
		pos_global.mdV[VZ] = 200.0;
	}

	*hit_type = 0; // hit nothing

	LLWorldMap::getInstance()->cancelTracking();

	S32 level = LLWorldMipmap::scaleToLevel(mMapScale);
	// If the zoom level is not too far out already, test hits
	if (level <= DRAW_SIMINFO_THRESHOLD)
	{
		bool show_mature = gAgent.canAccessMature() && gSavedSettings.getBOOL("ShowMatureEvents");
		bool show_adult = gAgent.canAccessAdult() && gSavedSettings.getBOOL("ShowAdultEvents");

		// Test hits if trackable data are displayed, otherwise, we don't even bother
		if (gSavedSettings.getBOOL("MapShowEvents") || show_mature || show_adult || gSavedSettings.getBOOL("MapShowLandForSale"))
		{
			// Iterate through the visible regions
			for (handle_list_t::iterator iter = mVisibleRegions.begin(); iter != mVisibleRegions.end(); ++iter)
			{
				U64 handle = *iter;
				LLSimInfo* siminfo = LLWorldMap::getInstance()->simInfoFromHandle(handle);
				if ((siminfo == NULL) || (siminfo->isDown()))
				{
					continue;
				}
				// If on screen check hits with the visible item lists
				if (gSavedSettings.getBOOL("MapShowEvents"))
				{
					LLSimInfo::item_info_list_t::const_iterator it = siminfo->getPGEvent().begin();
					while (it != siminfo->getPGEvent().end())
					{
						LLItemInfo event = *it;
						if (checkItemHit(x, y, event, id, false))
						{
							*hit_type = MAP_ITEM_PG_EVENT;
							mItemPicked = true;
							gFloaterWorldMap->trackEvent(event);
							return;
						}
						++it;
					}
				}
				if (show_mature)
				{
					LLSimInfo::item_info_list_t::const_iterator it = siminfo->getMatureEvent().begin();
					while (it != siminfo->getMatureEvent().end())
					{
						LLItemInfo event = *it;
						if (checkItemHit(x, y, event, id, false))
						{
							*hit_type = MAP_ITEM_MATURE_EVENT;
							mItemPicked = true;
							gFloaterWorldMap->trackEvent(event);
							return;
						}
						++it;
					}
				}
				if (show_adult)
				{
					LLSimInfo::item_info_list_t::const_iterator it = siminfo->getAdultEvent().begin();
					while (it != siminfo->getAdultEvent().end())
					{
						LLItemInfo event = *it;
						if (checkItemHit(x, y, event, id, false))
						{
							*hit_type = MAP_ITEM_ADULT_EVENT;
							mItemPicked = true;
							gFloaterWorldMap->trackEvent(event);
							return;
						}
						++it;
					}
				}
				if (gSavedSettings.getBOOL("MapShowLandForSale"))
				{
					LLSimInfo::item_info_list_t::const_iterator it = siminfo->getLandForSale().begin();
					while (it != siminfo->getLandForSale().end())
					{
						LLItemInfo event = *it;
						if (checkItemHit(x, y, event, id, true))
						{
							*hit_type = MAP_ITEM_LAND_FOR_SALE;
							mItemPicked = true;
							return;
						}
						++it;
					}
					// for 1.23, we're showing normal land and adult land in the same UI; you don't
					// get a choice about which ones you want. If you're currently asking for adult
					// content and land you'll get the adult land.
					if (gAgent.canAccessAdult())
					{
						LLSimInfo::item_info_list_t::const_iterator it = siminfo->getLandForSaleAdult().begin();
						while (it != siminfo->getLandForSaleAdult().end())
						{
							LLItemInfo event = *it;
							if (checkItemHit(x, y, event, id, true))
							{
								*hit_type = MAP_ITEM_LAND_FOR_SALE_ADULT;
								mItemPicked = true;
								return;
							}
							++it;
						}
					}
				}
			}
		}
	}

	// If we get here, we haven't clicked on anything
	gFloaterWorldMap->trackLocation(pos_global);
	mItemPicked = false;
	*id = LLUUID::null;
	return;
=======
    LLVector3d pos_global = viewPosToGlobal(x, y);

    // *HACK: Adjust Z values automatically for liaisons & gods so
    // we swoop down when they click on the map. Sadly, the P2P
    // branch does not pay attention to this value; however, the
    // Distributed Messaging branch honors it.
    if(gAgent.isGodlike())
    {
        pos_global.mdV[VZ] = 200.0;
    }

    *hit_type = 0; // hit nothing

    LLWorldMap::getInstance()->cancelTracking();

    S32 level = LLWorldMipmap::scaleToLevel(mMapScale);
    // If the zoom level is not too far out already, test hits
    if (level <= DRAW_SIMINFO_THRESHOLD)
    {
        bool show_mature = gAgent.canAccessMature() && gSavedSettings.getBOOL("ShowMatureEvents");
        bool show_adult = gAgent.canAccessAdult() && gSavedSettings.getBOOL("ShowAdultEvents");

        // Test hits if trackable data are displayed, otherwise, we don't even bother
        if (gSavedSettings.getBOOL("MapShowEvents") || show_mature || show_adult || gSavedSettings.getBOOL("MapShowLandForSale"))
        {
            // Iterate through the visible regions
            for (handle_list_t::iterator iter = mVisibleRegions.begin(); iter != mVisibleRegions.end(); ++iter)
            {
                U64 handle = *iter;
                LLSimInfo* siminfo = LLWorldMap::getInstance()->simInfoFromHandle(handle);
                if ((siminfo == NULL) || (siminfo->isDown()))
                {
                    continue;
                }
                // If on screen check hits with the visible item lists
                if (gSavedSettings.getBOOL("MapShowEvents"))
                {
                    LLSimInfo::item_info_list_t::const_iterator it = siminfo->getPGEvent().begin();
                    while (it != siminfo->getPGEvent().end())
                    {
                        LLItemInfo event = *it;
                        if (checkItemHit(x, y, event, id, false))
                        {
                            *hit_type = MAP_ITEM_PG_EVENT;
                            mItemPicked = TRUE;
                            gFloaterWorldMap->trackEvent(event);
                            return;
                        }
                        ++it;
                    }
                }
                if (show_mature)
                {
                    LLSimInfo::item_info_list_t::const_iterator it = siminfo->getMatureEvent().begin();
                    while (it != siminfo->getMatureEvent().end())
                    {
                        LLItemInfo event = *it;
                        if (checkItemHit(x, y, event, id, false))
                        {
                            *hit_type = MAP_ITEM_MATURE_EVENT;
                            mItemPicked = TRUE;
                            gFloaterWorldMap->trackEvent(event);
                            return;
                        }
                        ++it;
                    }
                }
                if (show_adult)
                {
                    LLSimInfo::item_info_list_t::const_iterator it = siminfo->getAdultEvent().begin();
                    while (it != siminfo->getAdultEvent().end())
                    {
                        LLItemInfo event = *it;
                        if (checkItemHit(x, y, event, id, false))
                        {
                            *hit_type = MAP_ITEM_ADULT_EVENT;
                            mItemPicked = TRUE;
                            gFloaterWorldMap->trackEvent(event);
                            return;
                        }
                        ++it;
                    }
                }
                if (gSavedSettings.getBOOL("MapShowLandForSale"))
                {
                    LLSimInfo::item_info_list_t::const_iterator it = siminfo->getLandForSale().begin();
                    while (it != siminfo->getLandForSale().end())
                    {
                        LLItemInfo event = *it;
                        if (checkItemHit(x, y, event, id, true))
                        {
                            *hit_type = MAP_ITEM_LAND_FOR_SALE;
                            mItemPicked = TRUE;
                            return;
                        }
                        ++it;
                    }
                    // for 1.23, we're showing normal land and adult land in the same UI; you don't
                    // get a choice about which ones you want. If you're currently asking for adult
                    // content and land you'll get the adult land.
                    if (gAgent.canAccessAdult())
                    {
                        LLSimInfo::item_info_list_t::const_iterator it = siminfo->getLandForSaleAdult().begin();
                        while (it != siminfo->getLandForSaleAdult().end())
                        {
                            LLItemInfo event = *it;
                            if (checkItemHit(x, y, event, id, true))
                            {
                                *hit_type = MAP_ITEM_LAND_FOR_SALE_ADULT;
                                mItemPicked = TRUE;
                                return;
                            }
                            ++it;
                        }
                    }
                }
            }
        }
    }

    // If we get here, we haven't clicked on anything
    gFloaterWorldMap->trackLocation(pos_global);
    mItemPicked = FALSE;
    *id = LLUUID::null;
    return;
>>>>>>> e7eced3c
}


bool LLWorldMapView::handleMouseDown( S32 x, S32 y, MASK mask )
{
<<<<<<< HEAD
	gFocusMgr.setMouseCapture( this );

	mMouseDownPanX = ll_round(mPanX);
	mMouseDownPanY = ll_round(mPanY);
	mMouseDownX = x;
	mMouseDownY = y;
	sHandledLastClick = true;
	return true;
=======
    gFocusMgr.setMouseCapture( this );

    mMouseDownPanX = ll_round(mPanX);
    mMouseDownPanY = ll_round(mPanY);
    mMouseDownX = x;
    mMouseDownY = y;
    sHandledLastClick = TRUE;
    return TRUE;
>>>>>>> e7eced3c
}

bool LLWorldMapView::handleMouseUp( S32 x, S32 y, MASK mask )
{
<<<<<<< HEAD
	if (hasMouseCapture())
	{
		if (mPanning)
		{
			// restore mouse cursor
			S32 local_x, local_y;
			local_x = mMouseDownX + llfloor(mPanX - mMouseDownPanX);
			local_y = mMouseDownY + llfloor(mPanY - mMouseDownPanY);
			LLRect clip_rect = getRect();
			clip_rect.stretch(-8);
			clip_rect.clipPointToRect(mMouseDownX, mMouseDownY, local_x, local_y);
			LLUI::getInstance()->setMousePositionLocal(this, local_x, local_y);

			// finish the pan
			mPanning = false;
			
			mMouseDownX = 0;
			mMouseDownY = 0;
		}
		else
		{
			// ignore whether we hit an event or not
			S32 hit_type;
			LLUUID id;
			handleClick(x, y, mask, &hit_type, &id);
		}
		gViewerWindow->showCursor();
		gFocusMgr.setMouseCapture( NULL );
		return true;
	}
	return false;
=======
    if (hasMouseCapture())
    {
        if (mPanning)
        {
            // restore mouse cursor
            S32 local_x, local_y;
            local_x = mMouseDownX + llfloor(mPanX - mMouseDownPanX);
            local_y = mMouseDownY + llfloor(mPanY - mMouseDownPanY);
            LLRect clip_rect = getRect();
            clip_rect.stretch(-8);
            clip_rect.clipPointToRect(mMouseDownX, mMouseDownY, local_x, local_y);
            LLUI::getInstance()->setMousePositionLocal(this, local_x, local_y);

            // finish the pan
            mPanning = FALSE;

            mMouseDownX = 0;
            mMouseDownY = 0;
        }
        else
        {
            // ignore whether we hit an event or not
            S32 hit_type;
            LLUUID id;
            handleClick(x, y, mask, &hit_type, &id);
        }
        gViewerWindow->showCursor();
        gFocusMgr.setMouseCapture( NULL );
        return TRUE;
    }
    return FALSE;
>>>>>>> e7eced3c
}

void LLWorldMapView::updateVisibleBlocks()
{
    if (LLWorldMipmap::scaleToLevel(mMapScale) > DRAW_SIMINFO_THRESHOLD)
    {
        // If we're zoomed out too much, we just don't load all those sim info: too much!
        return;
    }

    // Load the blocks visible in the current World Map view

    // Get the World Map view coordinates and boundaries
    LLVector3d camera_global = gAgentCamera.getCameraPositionGlobal();
    const S32 width = getRect().getWidth();
    const S32 height = getRect().getHeight();
    const F32 half_width = F32(width) / 2.0f;
    const F32 half_height = F32(height) / 2.0f;

    // Compute center into sim grid coordinates
    S32 world_center_x = S32((-mPanX / mMapScale) + (camera_global.mdV[0] / REGION_WIDTH_METERS));
    S32 world_center_y = S32((-mPanY / mMapScale) + (camera_global.mdV[1] / REGION_WIDTH_METERS));

    // Compute the boundaries into sim grid coordinates
    S32 world_left   = world_center_x - S32(half_width  / mMapScale) - 1;
    S32 world_right  = world_center_x + S32(half_width  / mMapScale) + 1;
    S32 world_bottom = world_center_y - S32(half_height / mMapScale) - 1;
    S32 world_top    = world_center_y + S32(half_height / mMapScale) + 1;

    //LL_INFOS("WorldMap") << "LLWorldMapView::updateVisibleBlocks() : mMapScale = " << mMapScale << ", left = " << world_left << ", right = " << world_right << ", bottom  = " << world_bottom << ", top = " << world_top << LL_ENDL;
    LLWorldMap::getInstance()->updateRegions(world_left, world_bottom, world_right, world_top);
}

bool LLWorldMapView::handleHover( S32 x, S32 y, MASK mask )
{
<<<<<<< HEAD
	if (hasMouseCapture())
	{
		if (mPanning || llabs(x - mMouseDownX) > 1 || llabs(y - mMouseDownY) > 1)
		{
			// just started panning, so hide cursor
			if (!mPanning)
			{
				mPanning = true;
				gViewerWindow->hideCursor();
			}

			F32 delta_x = (F32)(gViewerWindow->getCurrentMouseDX());
			F32 delta_y = (F32)(gViewerWindow->getCurrentMouseDY());

			// Set pan to value at start of drag + offset
			mPanX += delta_x;
			mPanY += delta_y;
			mTargetPanX = mPanX;
			mTargetPanY = mPanY;

			gViewerWindow->moveCursorToCenter();
		}

		// doesn't matter, cursor should be hidden
		gViewerWindow->setCursor(UI_CURSOR_CROSS );
		return true;
	}
	else
	{
		// While we're waiting for data from the tracker, we're busy. JC
		LLVector3d pos_global = LLTracker::getTrackedPositionGlobal();
		if (LLTracker::isTracking(NULL)
			&& pos_global.isExactlyZero())
		{
			gViewerWindow->setCursor( UI_CURSOR_WAIT );
		}
		else
		{
			gViewerWindow->setCursor( UI_CURSOR_CROSS );
		}
		LL_DEBUGS("UserInput") << "hover handled by LLWorldMapView" << LL_ENDL;		
		return true;
	}
=======
    if (hasMouseCapture())
    {
        if (mPanning || llabs(x - mMouseDownX) > 1 || llabs(y - mMouseDownY) > 1)
        {
            // just started panning, so hide cursor
            if (!mPanning)
            {
                mPanning = TRUE;
                gViewerWindow->hideCursor();
            }

            F32 delta_x = (F32)(gViewerWindow->getCurrentMouseDX());
            F32 delta_y = (F32)(gViewerWindow->getCurrentMouseDY());

            // Set pan to value at start of drag + offset
            mPanX += delta_x;
            mPanY += delta_y;
            mTargetPanX = mPanX;
            mTargetPanY = mPanY;

            gViewerWindow->moveCursorToCenter();
        }

        // doesn't matter, cursor should be hidden
        gViewerWindow->setCursor(UI_CURSOR_CROSS );
        return TRUE;
    }
    else
    {
        // While we're waiting for data from the tracker, we're busy. JC
        LLVector3d pos_global = LLTracker::getTrackedPositionGlobal();
        if (LLTracker::isTracking(NULL)
            && pos_global.isExactlyZero())
        {
            gViewerWindow->setCursor( UI_CURSOR_WAIT );
        }
        else
        {
            gViewerWindow->setCursor( UI_CURSOR_CROSS );
        }
        LL_DEBUGS("UserInput") << "hover handled by LLWorldMapView" << LL_ENDL;
        return TRUE;
    }
>>>>>>> e7eced3c
}


bool LLWorldMapView::handleDoubleClick( S32 x, S32 y, MASK mask )
{
<<<<<<< HEAD
	if( sHandledLastClick )
	{
		S32 hit_type;
		LLUUID id;
		handleClick(x, y, mask, &hit_type, &id);

		switch (hit_type)
		{
		case MAP_ITEM_PG_EVENT:
		case MAP_ITEM_MATURE_EVENT:
		case MAP_ITEM_ADULT_EVENT:
			{
				LLFloaterReg::hideInstance("world_map");
				// This is an ungainly hack
				std::string uuid_str;
				S32 event_id;
				id.toString(uuid_str);
				uuid_str = uuid_str.substr(28);
				sscanf(uuid_str.c_str(), "%X", &event_id);
				// Invoke the event details floater if someone is clicking on an event.
				LLSD params(LLSD::emptyArray());
				params.append(event_id);
				LLCommandDispatcher::dispatch("event", params, LLSD(), LLGridManager::getInstance()->getGrid(), NULL, LLCommandHandler::NAV_TYPE_CLICKED, true);
				break;
			}
		case MAP_ITEM_LAND_FOR_SALE:
		case MAP_ITEM_LAND_FOR_SALE_ADULT:
			{
				LLVector3d pos_global = viewPosToGlobal(x, y);
				std::string sim_name;
				if (LLWorldMap::getInstance()->simNameFromPosGlobal(pos_global, sim_name))
				{
					LLFloaterReg::hideInstance("world_map");
					LLFloaterReg::showInstance("search", LLSD().with("category", "land").with("query", sim_name));
				}
				break;
			}
		case MAP_ITEM_CLASSIFIED:
			{
				LLFloaterReg::hideInstance("world_map");
				LLFloaterReg::showInstance("search", LLSD().with("category", "classifieds").with("query", id));
				break;
			}
		default:
			{
				if (LLWorldMap::getInstance()->isTracking())
				{
					LLWorldMap::getInstance()->setTrackingDoubleClick();
				}
				else
				{
					// Teleport if we got a valid location
					LLVector3d pos_global = viewPosToGlobal(x,y);
					LLSimInfo* sim_info = LLWorldMap::getInstance()->simInfoFromPosGlobal(pos_global);
					if (sim_info && !sim_info->isDown())
					{
						gAgent.teleportViaLocation( pos_global );
					}
				}
			}
		};

		return true;
	}
	return false;
=======
    if( sHandledLastClick )
    {
        S32 hit_type;
        LLUUID id;
        handleClick(x, y, mask, &hit_type, &id);

        switch (hit_type)
        {
        case MAP_ITEM_PG_EVENT:
        case MAP_ITEM_MATURE_EVENT:
        case MAP_ITEM_ADULT_EVENT:
            {
                LLFloaterReg::hideInstance("world_map");
                // This is an ungainly hack
                std::string uuid_str;
                S32 event_id;
                id.toString(uuid_str);
                uuid_str = uuid_str.substr(28);
                sscanf(uuid_str.c_str(), "%X", &event_id);
                // Invoke the event details floater if someone is clicking on an event.
                LLSD params(LLSD::emptyArray());
                params.append(event_id);
                LLCommandDispatcher::dispatch("event", params, LLSD(), LLGridManager::getInstance()->getGrid(), NULL, LLCommandHandler::NAV_TYPE_CLICKED, true);
                break;
            }
        case MAP_ITEM_LAND_FOR_SALE:
        case MAP_ITEM_LAND_FOR_SALE_ADULT:
            {
                LLVector3d pos_global = viewPosToGlobal(x, y);
                std::string sim_name;
                if (LLWorldMap::getInstance()->simNameFromPosGlobal(pos_global, sim_name))
                {
                    LLFloaterReg::hideInstance("world_map");
                    LLFloaterReg::showInstance("search", LLSD().with("category", "land").with("query", sim_name));
                }
                break;
            }
        case MAP_ITEM_CLASSIFIED:
            {
                LLFloaterReg::hideInstance("world_map");
                LLFloaterReg::showInstance("search", LLSD().with("category", "classifieds").with("query", id));
                break;
            }
        default:
            {
                if (LLWorldMap::getInstance()->isTracking())
                {
                    LLWorldMap::getInstance()->setTrackingDoubleClick();
                }
                else
                {
                    // Teleport if we got a valid location
                    LLVector3d pos_global = viewPosToGlobal(x,y);
                    LLSimInfo* sim_info = LLWorldMap::getInstance()->simInfoFromPosGlobal(pos_global);
                    if (sim_info && !sim_info->isDown())
                    {
                        gAgent.teleportViaLocation( pos_global );
                    }
                }
            }
        };

        return TRUE;
    }
    return FALSE;
>>>>>>> e7eced3c
}

// static
F32 LLWorldMapView::scaleFromZoom(F32 zoom) { return exp2(zoom) * 256.0f; }

// static
F32 LLWorldMapView::zoomFromScale(F32 scale) { return log2(scale / 256.f); }<|MERGE_RESOLUTION|>--- conflicted
+++ resolved
@@ -465,156 +465,6 @@
             gGL.end();
         }
         else if (gSavedSettings.getBOOL("MapShowLandForSale") && (level <= DRAW_LANDFORSALE_THRESHOLD))
-<<<<<<< HEAD
-		{
-			// Draw the overlay image "Land for Sale / Land for Auction"
-			LLViewerFetchedTexture* overlayimage = info->getLandForSaleImage();
-			if (overlayimage)
-			{
-				// Inform the fetch mechanism of the size we need
-				S32 draw_size = ll_round(mMapScale);
-				overlayimage->setKnownDrawSize(ll_round(draw_size * LLUI::getScaleFactor().mV[VX]), ll_round(draw_size * LLUI::getScaleFactor().mV[VY]));
-				// Draw something whenever we have enough info
-				if (overlayimage->hasGLTexture())
-				{
-					gGL.getTexUnit(0)->bind(overlayimage);
-					gGL.color4f(1.f, 1.f, 1.f, 1.f);
-					gGL.begin(LLRender::QUADS);
-						gGL.texCoord2f(0.f, 1.f);
-						gGL.vertex3f(left, top, -0.5f);
-						gGL.texCoord2f(0.f, 0.f);
-						gGL.vertex3f(left, bottom, -0.5f);
-						gGL.texCoord2f(1.f, 0.f);
-						gGL.vertex3f(right, bottom, -0.5f);
-						gGL.texCoord2f(1.f, 1.f);
-						gGL.vertex3f(right, top, -0.5f);
-					gGL.end();
-				}
-			}
-		}
-		else
-		{
-			// If we're not displaying the "land for sale", drop its fetching priority
-			info->dropImagePriority();
-		}
-
-		// Draw the region name in the lower left corner
-		if (mMapScale >= DRAW_TEXT_THRESHOLD)
-		{
-			LLFontGL* font = LLFontGL::getFont(LLFontDescriptor("SansSerif", "Small", LLFontGL::BOLD));
-			std::string mesg;
-			if (info->isDown())
-			{
-				mesg = llformat( "%s (%s)", info->getName().c_str(), sStringsMap["offline"].c_str());
-			}
-			else
-			{
-				mesg = info->getName();
-			}
-			if (!mesg.empty())
-			{
-				font->renderUTF8(
-					mesg, 0,
-					llfloor(left + 3), llfloor(bottom + 2),
-					LLColor4::white,
-					LLFontGL::LEFT, LLFontGL::BASELINE, LLFontGL::NORMAL, LLFontGL::DROP_SHADOW,
-					S32_MAX, //max_chars
-					mMapScale, //max_pixels
-					NULL,
-					/*use_ellipses*/true);
-			}
-		}
-	}
-
-	// Draw item infos if we're not zoomed out too much and there's something to draw
-	if ((level <= DRAW_SIMINFO_THRESHOLD) && (gSavedSettings.getBOOL("MapShowInfohubs") || 
-											  gSavedSettings.getBOOL("MapShowTelehubs") ||
-											  gSavedSettings.getBOOL("MapShowLandForSale") || 
-											  gSavedSettings.getBOOL("MapShowEvents") || 
-											  gSavedSettings.getBOOL("ShowMatureEvents") ||
-											  gSavedSettings.getBOOL("ShowAdultEvents")))
-	{
-		drawItems();
-	}
-
-	// Draw the Home location (always)
-	LLVector3d home;
-	if (gAgent.getHomePosGlobal(&home))
-	{
-		drawImage(home, sHomeImage);
-	}
-
-	// Draw the current agent after all that other stuff.
-	LLVector3d pos_global = gAgent.getPositionGlobal();
-	drawImage(pos_global, sAvatarYouImage);
-
-	LLVector3 pos_map = globalPosToView(pos_global);
-	if (!pointInView(ll_round(pos_map.mV[VX]), ll_round(pos_map.mV[VY])))
-	{
-		drawTracking(pos_global,
-					 lerp(LLColor4::yellow, LLColor4::orange, 0.4f),
-					 true,
-					 "You are here",
-					 "",
-					 LLFontGL::getFontSansSerifSmall()->getLineHeight()); // offset vertically by one line, to avoid overlap with target tracking
-	}
-
-	// Draw the current agent viewing angle
-	drawFrustum();
-
-	// Draw icons for the avatars in each region.
-	// Drawn this after the current agent avatar so one can see nearby people
-	if (gSavedSettings.getBOOL("MapShowPeople") && (level <= DRAW_SIMINFO_THRESHOLD))
-	{
-		drawAgents();
-	}
-
-	// Always draw tracking information
-	LLTracker::ETrackingStatus tracking_status = LLTracker::getTrackingStatus();
-	if ( LLTracker::TRACKING_AVATAR == tracking_status )
-	{
-		drawTracking( LLAvatarTracker::instance().getGlobalPos(), map_track_color, true, LLTracker::getLabel(), "" );
-	}
-	else if ( LLTracker::TRACKING_LANDMARK == tracking_status
-			  || LLTracker::TRACKING_LOCATION == tracking_status )
-	{
-		// While fetching landmarks, will have 0,0,0 location for a while,
-		// so don't draw. JC
-		LLVector3d pos_global = LLTracker::getTrackedPositionGlobal();
-		if (!pos_global.isExactlyZero())
-		{
-			drawTracking( pos_global, map_track_color, true, LLTracker::getLabel(), LLTracker::getToolTip() );
-		}
-	}
-	else if (LLWorldMap::getInstance()->isTracking())
-	{
-		if (LLWorldMap::getInstance()->isTrackingInvalidLocation())
-		{
-			// We know this location to be invalid, draw a blue circle
-			LLColor4 loading_color(0.0, 0.5, 1.0, 1.0);
-			drawTracking( LLWorldMap::getInstance()->getTrackedPositionGlobal(), loading_color, true, getString("InvalidLocation"), "");
-		}
-		else
-		{
-			// We don't know yet what that location is, draw a throbing blue circle
-			double value = fmod(current_time, 2);
-			value = 0.5 + 0.5*cos(value * F_PI);
-			LLColor4 loading_color(0.0, F32(value/2), F32(value), 1.0);
-			drawTracking( LLWorldMap::getInstance()->getTrackedPositionGlobal(), loading_color, true, getString("Loading"), "");
-		}
-	}
-
-
-	// turn off the scissor
-	LLGLDisable no_scissor(GL_SCISSOR_TEST);
-
-	updateDirections();
-
-	LLView::draw();
-
-	// Get sim info for all sims in view
-	updateVisibleBlocks();
-=======
         {
             // Draw the overlay image "Land for Sale / Land for Auction"
             LLViewerFetchedTexture* overlayimage = info->getLandForSaleImage();
@@ -670,7 +520,7 @@
                     S32_MAX, //max_chars
                     mMapScale, //max_pixels
                     NULL,
-                    /*use_ellipses*/TRUE);
+                    /*use_ellipses*/true);
             }
         }
     }
@@ -702,7 +552,7 @@
     {
         drawTracking(pos_global,
                      lerp(LLColor4::yellow, LLColor4::orange, 0.4f),
-                     TRUE,
+                     true,
                      "You are here",
                      "",
                      LLFontGL::getFontSansSerifSmall()->getLineHeight()); // offset vertically by one line, to avoid overlap with target tracking
@@ -722,7 +572,7 @@
     LLTracker::ETrackingStatus tracking_status = LLTracker::getTrackingStatus();
     if ( LLTracker::TRACKING_AVATAR == tracking_status )
     {
-        drawTracking( LLAvatarTracker::instance().getGlobalPos(), map_track_color, TRUE, LLTracker::getLabel(), "" );
+        drawTracking( LLAvatarTracker::instance().getGlobalPos(), map_track_color, true, LLTracker::getLabel(), "" );
     }
     else if ( LLTracker::TRACKING_LANDMARK == tracking_status
               || LLTracker::TRACKING_LOCATION == tracking_status )
@@ -732,7 +582,7 @@
         LLVector3d pos_global = LLTracker::getTrackedPositionGlobal();
         if (!pos_global.isExactlyZero())
         {
-            drawTracking( pos_global, map_track_color, TRUE, LLTracker::getLabel(), LLTracker::getToolTip() );
+            drawTracking( pos_global, map_track_color, true, LLTracker::getLabel(), LLTracker::getToolTip() );
         }
     }
     else if (LLWorldMap::getInstance()->isTracking())
@@ -741,7 +591,7 @@
         {
             // We know this location to be invalid, draw a blue circle
             LLColor4 loading_color(0.0, 0.5, 1.0, 1.0);
-            drawTracking( LLWorldMap::getInstance()->getTrackedPositionGlobal(), loading_color, TRUE, getString("InvalidLocation"), "");
+            drawTracking( LLWorldMap::getInstance()->getTrackedPositionGlobal(), loading_color, true, getString("InvalidLocation"), "");
         }
         else
         {
@@ -749,7 +599,7 @@
             double value = fmod(current_time, 2);
             value = 0.5 + 0.5*cos(value * F_PI);
             LLColor4 loading_color(0.0, F32(value/2), F32(value), 1.0);
-            drawTracking( LLWorldMap::getInstance()->getTrackedPositionGlobal(), loading_color, TRUE, getString("Loading"), "");
+            drawTracking( LLWorldMap::getInstance()->getTrackedPositionGlobal(), loading_color, true, getString("Loading"), "");
         }
     }
 
@@ -763,7 +613,6 @@
 
     // Get sim info for all sims in view
     updateVisibleBlocks();
->>>>>>> e7eced3c
 } // end draw()
 
 
@@ -982,59 +831,8 @@
     bool mature_enabled = gAgent.canAccessMature();
     bool adult_enabled = gAgent.canAccessAdult();
 
-<<<<<<< HEAD
     bool show_mature = mature_enabled && gSavedSettings.getBOOL("ShowMatureEvents");
-	bool show_adult = adult_enabled && gSavedSettings.getBOOL("ShowAdultEvents");
-
-	for (handle_list_t::iterator iter = mVisibleRegions.begin(); iter != mVisibleRegions.end(); ++iter)
-	{
-		U64 handle = *iter;
-		LLSimInfo* info = LLWorldMap::getInstance()->simInfoFromHandle(handle);
-		if ((info == NULL) || (info->isDown()))
-		{
-			continue;
-		}
-		// Infohubs
-		if (gSavedSettings.getBOOL("MapShowInfohubs"))
-		{
-			drawGenericItems(info->getInfoHub(), sInfohubImage);
-		}
-		// Telehubs
-		if (gSavedSettings.getBOOL("MapShowTelehubs"))
-		{
-			drawGenericItems(info->getTeleHub(), sTelehubImage);
-		}
-		// Land for sale
-		if (gSavedSettings.getBOOL("MapShowLandForSale"))
-		{
-			drawGenericItems(info->getLandForSale(), sForSaleImage);
-			// for 1.23, we're showing normal land and adult land in the same UI; you don't
-			// get a choice about which ones you want. If you're currently asking for adult
-			// content and land you'll get the adult land.
-			if (gAgent.canAccessAdult())
-			{
-				drawGenericItems(info->getLandForSaleAdult(), sForSaleAdultImage);
-			}
-		}
-		// PG Events
-		if (gSavedSettings.getBOOL("MapShowEvents"))
-		{
-			drawGenericItems(info->getPGEvent(), sEventImage);
-		}
-		// Mature Events
-		if (show_mature)
-		{
-			drawGenericItems(info->getMatureEvent(), sEventMatureImage);
-		}
-		// Adult Events
-		if (show_adult)
-		{
-			drawGenericItems(info->getAdultEvent(), sEventAdultImage);
-		}
-	}
-=======
-    BOOL show_mature = mature_enabled && gSavedSettings.getBOOL("ShowMatureEvents");
-    BOOL show_adult = adult_enabled && gSavedSettings.getBOOL("ShowAdultEvents");
+    bool show_adult = adult_enabled && gSavedSettings.getBOOL("ShowAdultEvents");
 
     for (handle_list_t::iterator iter = mVisibleRegions.begin(); iter != mVisibleRegions.end(); ++iter)
     {
@@ -1082,7 +880,6 @@
             drawGenericItems(info->getAdultEvent(), sEventAdultImage);
         }
     }
->>>>>>> e7eced3c
 }
 
 void LLWorldMapView::drawAgents()
@@ -1193,13 +990,8 @@
 }
 
 
-<<<<<<< HEAD
 void LLWorldMapView::drawTracking(const LLVector3d& pos_global, const LLColor4& color, bool draw_arrow,
-								  const std::string& label, const std::string& tooltip, S32 vert_offset )
-=======
-void LLWorldMapView::drawTracking(const LLVector3d& pos_global, const LLColor4& color, BOOL draw_arrow,
                                   const std::string& label, const std::string& tooltip, S32 vert_offset )
->>>>>>> e7eced3c
 {
     LLVector3 pos_local = globalPosToView( pos_global );
     S32 x = ll_round( pos_local.mV[VX] );
@@ -1288,60 +1080,6 @@
 
 bool LLWorldMapView::handleToolTip( S32 x, S32 y, MASK mask )
 {
-<<<<<<< HEAD
-	LLVector3d pos_global = viewPosToGlobal(x, y);
-	U64 handle = to_region_handle(pos_global);
-	std::string tooltip_msg;
-
-	LLSimInfo* info = LLWorldMap::getInstance()->simInfoFromHandle(handle);
-	if (info)
-	{
-		LLViewerRegion *region = gAgent.getRegion();
-
-		std::string message = llformat("%s (%s)", info->getName().c_str(), info->getAccessString().c_str());
-
-		if (!info->isDown())
-		{
-			S32 agent_count = info->getAgentCount();			
-			if (region && (region->getHandle() == handle))
-			{
-				++agent_count; // Bump by 1 if we're here
-			}
-
-			// We may not have an agent count when the map is really
-			// zoomed out, so don't display anything about the count. JC
-			if (agent_count > 0)
-			{
-				LLStringUtil::format_map_t string_args;
-				string_args["[NUMBER]"] = llformat("%d", agent_count);
-				message += '\n';
-				message += getString((agent_count == 1 ? "world_map_person" : "world_map_people") , string_args);
-			}
-		}
-		tooltip_msg.assign( message );
-
-		// Optionally show region flags
-		std::string region_flags = info->getFlagsString();
-
-		if (!region_flags.empty())
-		{
-			tooltip_msg += '\n';
-			tooltip_msg += region_flags;
-		}
-					
-		const S32 SLOP = 9;
-		S32 screen_x, screen_y;
-
-		localPointToScreen(x, y, &screen_x, &screen_y);
-		LLRect sticky_rect_screen;
-		sticky_rect_screen.setCenterAndSize(screen_x, screen_y, SLOP, SLOP);
-
-		LLToolTipMgr::instance().show(LLToolTip::Params()
-			.message(tooltip_msg)
-			.sticky_rect(sticky_rect_screen));
-	}
-	return true;
-=======
     LLVector3d pos_global = viewPosToGlobal(x, y);
     U64 handle = to_region_handle(pos_global);
     std::string tooltip_msg;
@@ -1393,8 +1131,7 @@
             .message(tooltip_msg)
             .sticky_rect(sticky_rect_screen));
     }
-    return TRUE;
->>>>>>> e7eced3c
+    return true;
 }
 
 // Pass relative Z of 0 to draw at same level.
@@ -1765,133 +1502,6 @@
                                  S32* hit_type,
                                  LLUUID* id)
 {
-<<<<<<< HEAD
-	LLVector3d pos_global = viewPosToGlobal(x, y);
-
-	// *HACK: Adjust Z values automatically for liaisons & gods so
-	// we swoop down when they click on the map. Sadly, the P2P
-	// branch does not pay attention to this value; however, the
-	// Distributed Messaging branch honors it.
-	if(gAgent.isGodlike())
-	{
-		pos_global.mdV[VZ] = 200.0;
-	}
-
-	*hit_type = 0; // hit nothing
-
-	LLWorldMap::getInstance()->cancelTracking();
-
-	S32 level = LLWorldMipmap::scaleToLevel(mMapScale);
-	// If the zoom level is not too far out already, test hits
-	if (level <= DRAW_SIMINFO_THRESHOLD)
-	{
-		bool show_mature = gAgent.canAccessMature() && gSavedSettings.getBOOL("ShowMatureEvents");
-		bool show_adult = gAgent.canAccessAdult() && gSavedSettings.getBOOL("ShowAdultEvents");
-
-		// Test hits if trackable data are displayed, otherwise, we don't even bother
-		if (gSavedSettings.getBOOL("MapShowEvents") || show_mature || show_adult || gSavedSettings.getBOOL("MapShowLandForSale"))
-		{
-			// Iterate through the visible regions
-			for (handle_list_t::iterator iter = mVisibleRegions.begin(); iter != mVisibleRegions.end(); ++iter)
-			{
-				U64 handle = *iter;
-				LLSimInfo* siminfo = LLWorldMap::getInstance()->simInfoFromHandle(handle);
-				if ((siminfo == NULL) || (siminfo->isDown()))
-				{
-					continue;
-				}
-				// If on screen check hits with the visible item lists
-				if (gSavedSettings.getBOOL("MapShowEvents"))
-				{
-					LLSimInfo::item_info_list_t::const_iterator it = siminfo->getPGEvent().begin();
-					while (it != siminfo->getPGEvent().end())
-					{
-						LLItemInfo event = *it;
-						if (checkItemHit(x, y, event, id, false))
-						{
-							*hit_type = MAP_ITEM_PG_EVENT;
-							mItemPicked = true;
-							gFloaterWorldMap->trackEvent(event);
-							return;
-						}
-						++it;
-					}
-				}
-				if (show_mature)
-				{
-					LLSimInfo::item_info_list_t::const_iterator it = siminfo->getMatureEvent().begin();
-					while (it != siminfo->getMatureEvent().end())
-					{
-						LLItemInfo event = *it;
-						if (checkItemHit(x, y, event, id, false))
-						{
-							*hit_type = MAP_ITEM_MATURE_EVENT;
-							mItemPicked = true;
-							gFloaterWorldMap->trackEvent(event);
-							return;
-						}
-						++it;
-					}
-				}
-				if (show_adult)
-				{
-					LLSimInfo::item_info_list_t::const_iterator it = siminfo->getAdultEvent().begin();
-					while (it != siminfo->getAdultEvent().end())
-					{
-						LLItemInfo event = *it;
-						if (checkItemHit(x, y, event, id, false))
-						{
-							*hit_type = MAP_ITEM_ADULT_EVENT;
-							mItemPicked = true;
-							gFloaterWorldMap->trackEvent(event);
-							return;
-						}
-						++it;
-					}
-				}
-				if (gSavedSettings.getBOOL("MapShowLandForSale"))
-				{
-					LLSimInfo::item_info_list_t::const_iterator it = siminfo->getLandForSale().begin();
-					while (it != siminfo->getLandForSale().end())
-					{
-						LLItemInfo event = *it;
-						if (checkItemHit(x, y, event, id, true))
-						{
-							*hit_type = MAP_ITEM_LAND_FOR_SALE;
-							mItemPicked = true;
-							return;
-						}
-						++it;
-					}
-					// for 1.23, we're showing normal land and adult land in the same UI; you don't
-					// get a choice about which ones you want. If you're currently asking for adult
-					// content and land you'll get the adult land.
-					if (gAgent.canAccessAdult())
-					{
-						LLSimInfo::item_info_list_t::const_iterator it = siminfo->getLandForSaleAdult().begin();
-						while (it != siminfo->getLandForSaleAdult().end())
-						{
-							LLItemInfo event = *it;
-							if (checkItemHit(x, y, event, id, true))
-							{
-								*hit_type = MAP_ITEM_LAND_FOR_SALE_ADULT;
-								mItemPicked = true;
-								return;
-							}
-							++it;
-						}
-					}
-				}
-			}
-		}
-	}
-
-	// If we get here, we haven't clicked on anything
-	gFloaterWorldMap->trackLocation(pos_global);
-	mItemPicked = false;
-	*id = LLUUID::null;
-	return;
-=======
     LLVector3d pos_global = viewPosToGlobal(x, y);
 
     // *HACK: Adjust Z values automatically for liaisons & gods so
@@ -1936,7 +1546,7 @@
                         if (checkItemHit(x, y, event, id, false))
                         {
                             *hit_type = MAP_ITEM_PG_EVENT;
-                            mItemPicked = TRUE;
+                            mItemPicked = true;
                             gFloaterWorldMap->trackEvent(event);
                             return;
                         }
@@ -1952,7 +1562,7 @@
                         if (checkItemHit(x, y, event, id, false))
                         {
                             *hit_type = MAP_ITEM_MATURE_EVENT;
-                            mItemPicked = TRUE;
+                            mItemPicked = true;
                             gFloaterWorldMap->trackEvent(event);
                             return;
                         }
@@ -1968,7 +1578,7 @@
                         if (checkItemHit(x, y, event, id, false))
                         {
                             *hit_type = MAP_ITEM_ADULT_EVENT;
-                            mItemPicked = TRUE;
+                            mItemPicked = true;
                             gFloaterWorldMap->trackEvent(event);
                             return;
                         }
@@ -1984,7 +1594,7 @@
                         if (checkItemHit(x, y, event, id, true))
                         {
                             *hit_type = MAP_ITEM_LAND_FOR_SALE;
-                            mItemPicked = TRUE;
+                            mItemPicked = true;
                             return;
                         }
                         ++it;
@@ -2001,7 +1611,7 @@
                             if (checkItemHit(x, y, event, id, true))
                             {
                                 *hit_type = MAP_ITEM_LAND_FOR_SALE_ADULT;
-                                mItemPicked = TRUE;
+                                mItemPicked = true;
                                 return;
                             }
                             ++it;
@@ -2014,71 +1624,26 @@
 
     // If we get here, we haven't clicked on anything
     gFloaterWorldMap->trackLocation(pos_global);
-    mItemPicked = FALSE;
+    mItemPicked = false;
     *id = LLUUID::null;
     return;
->>>>>>> e7eced3c
 }
 
 
 bool LLWorldMapView::handleMouseDown( S32 x, S32 y, MASK mask )
 {
-<<<<<<< HEAD
-	gFocusMgr.setMouseCapture( this );
-
-	mMouseDownPanX = ll_round(mPanX);
-	mMouseDownPanY = ll_round(mPanY);
-	mMouseDownX = x;
-	mMouseDownY = y;
-	sHandledLastClick = true;
-	return true;
-=======
     gFocusMgr.setMouseCapture( this );
 
     mMouseDownPanX = ll_round(mPanX);
     mMouseDownPanY = ll_round(mPanY);
     mMouseDownX = x;
     mMouseDownY = y;
-    sHandledLastClick = TRUE;
-    return TRUE;
->>>>>>> e7eced3c
+    sHandledLastClick = true;
+    return true;
 }
 
 bool LLWorldMapView::handleMouseUp( S32 x, S32 y, MASK mask )
 {
-<<<<<<< HEAD
-	if (hasMouseCapture())
-	{
-		if (mPanning)
-		{
-			// restore mouse cursor
-			S32 local_x, local_y;
-			local_x = mMouseDownX + llfloor(mPanX - mMouseDownPanX);
-			local_y = mMouseDownY + llfloor(mPanY - mMouseDownPanY);
-			LLRect clip_rect = getRect();
-			clip_rect.stretch(-8);
-			clip_rect.clipPointToRect(mMouseDownX, mMouseDownY, local_x, local_y);
-			LLUI::getInstance()->setMousePositionLocal(this, local_x, local_y);
-
-			// finish the pan
-			mPanning = false;
-			
-			mMouseDownX = 0;
-			mMouseDownY = 0;
-		}
-		else
-		{
-			// ignore whether we hit an event or not
-			S32 hit_type;
-			LLUUID id;
-			handleClick(x, y, mask, &hit_type, &id);
-		}
-		gViewerWindow->showCursor();
-		gFocusMgr.setMouseCapture( NULL );
-		return true;
-	}
-	return false;
-=======
     if (hasMouseCapture())
     {
         if (mPanning)
@@ -2093,7 +1658,7 @@
             LLUI::getInstance()->setMousePositionLocal(this, local_x, local_y);
 
             // finish the pan
-            mPanning = FALSE;
+            mPanning = false;
 
             mMouseDownX = 0;
             mMouseDownY = 0;
@@ -2107,10 +1672,9 @@
         }
         gViewerWindow->showCursor();
         gFocusMgr.setMouseCapture( NULL );
-        return TRUE;
-    }
-    return FALSE;
->>>>>>> e7eced3c
+        return true;
+    }
+    return false;
 }
 
 void LLWorldMapView::updateVisibleBlocks()
@@ -2146,51 +1710,6 @@
 
 bool LLWorldMapView::handleHover( S32 x, S32 y, MASK mask )
 {
-<<<<<<< HEAD
-	if (hasMouseCapture())
-	{
-		if (mPanning || llabs(x - mMouseDownX) > 1 || llabs(y - mMouseDownY) > 1)
-		{
-			// just started panning, so hide cursor
-			if (!mPanning)
-			{
-				mPanning = true;
-				gViewerWindow->hideCursor();
-			}
-
-			F32 delta_x = (F32)(gViewerWindow->getCurrentMouseDX());
-			F32 delta_y = (F32)(gViewerWindow->getCurrentMouseDY());
-
-			// Set pan to value at start of drag + offset
-			mPanX += delta_x;
-			mPanY += delta_y;
-			mTargetPanX = mPanX;
-			mTargetPanY = mPanY;
-
-			gViewerWindow->moveCursorToCenter();
-		}
-
-		// doesn't matter, cursor should be hidden
-		gViewerWindow->setCursor(UI_CURSOR_CROSS );
-		return true;
-	}
-	else
-	{
-		// While we're waiting for data from the tracker, we're busy. JC
-		LLVector3d pos_global = LLTracker::getTrackedPositionGlobal();
-		if (LLTracker::isTracking(NULL)
-			&& pos_global.isExactlyZero())
-		{
-			gViewerWindow->setCursor( UI_CURSOR_WAIT );
-		}
-		else
-		{
-			gViewerWindow->setCursor( UI_CURSOR_CROSS );
-		}
-		LL_DEBUGS("UserInput") << "hover handled by LLWorldMapView" << LL_ENDL;		
-		return true;
-	}
-=======
     if (hasMouseCapture())
     {
         if (mPanning || llabs(x - mMouseDownX) > 1 || llabs(y - mMouseDownY) > 1)
@@ -2198,7 +1717,7 @@
             // just started panning, so hide cursor
             if (!mPanning)
             {
-                mPanning = TRUE;
+                mPanning = true;
                 gViewerWindow->hideCursor();
             }
 
@@ -2216,7 +1735,7 @@
 
         // doesn't matter, cursor should be hidden
         gViewerWindow->setCursor(UI_CURSOR_CROSS );
-        return TRUE;
+        return true;
     }
     else
     {
@@ -2232,81 +1751,13 @@
             gViewerWindow->setCursor( UI_CURSOR_CROSS );
         }
         LL_DEBUGS("UserInput") << "hover handled by LLWorldMapView" << LL_ENDL;
-        return TRUE;
-    }
->>>>>>> e7eced3c
+        return true;
+    }
 }
 
 
 bool LLWorldMapView::handleDoubleClick( S32 x, S32 y, MASK mask )
 {
-<<<<<<< HEAD
-	if( sHandledLastClick )
-	{
-		S32 hit_type;
-		LLUUID id;
-		handleClick(x, y, mask, &hit_type, &id);
-
-		switch (hit_type)
-		{
-		case MAP_ITEM_PG_EVENT:
-		case MAP_ITEM_MATURE_EVENT:
-		case MAP_ITEM_ADULT_EVENT:
-			{
-				LLFloaterReg::hideInstance("world_map");
-				// This is an ungainly hack
-				std::string uuid_str;
-				S32 event_id;
-				id.toString(uuid_str);
-				uuid_str = uuid_str.substr(28);
-				sscanf(uuid_str.c_str(), "%X", &event_id);
-				// Invoke the event details floater if someone is clicking on an event.
-				LLSD params(LLSD::emptyArray());
-				params.append(event_id);
-				LLCommandDispatcher::dispatch("event", params, LLSD(), LLGridManager::getInstance()->getGrid(), NULL, LLCommandHandler::NAV_TYPE_CLICKED, true);
-				break;
-			}
-		case MAP_ITEM_LAND_FOR_SALE:
-		case MAP_ITEM_LAND_FOR_SALE_ADULT:
-			{
-				LLVector3d pos_global = viewPosToGlobal(x, y);
-				std::string sim_name;
-				if (LLWorldMap::getInstance()->simNameFromPosGlobal(pos_global, sim_name))
-				{
-					LLFloaterReg::hideInstance("world_map");
-					LLFloaterReg::showInstance("search", LLSD().with("category", "land").with("query", sim_name));
-				}
-				break;
-			}
-		case MAP_ITEM_CLASSIFIED:
-			{
-				LLFloaterReg::hideInstance("world_map");
-				LLFloaterReg::showInstance("search", LLSD().with("category", "classifieds").with("query", id));
-				break;
-			}
-		default:
-			{
-				if (LLWorldMap::getInstance()->isTracking())
-				{
-					LLWorldMap::getInstance()->setTrackingDoubleClick();
-				}
-				else
-				{
-					// Teleport if we got a valid location
-					LLVector3d pos_global = viewPosToGlobal(x,y);
-					LLSimInfo* sim_info = LLWorldMap::getInstance()->simInfoFromPosGlobal(pos_global);
-					if (sim_info && !sim_info->isDown())
-					{
-						gAgent.teleportViaLocation( pos_global );
-					}
-				}
-			}
-		};
-
-		return true;
-	}
-	return false;
-=======
     if( sHandledLastClick )
     {
         S32 hit_type;
@@ -2369,10 +1820,9 @@
             }
         };
 
-        return TRUE;
-    }
-    return FALSE;
->>>>>>> e7eced3c
+        return true;
+    }
+    return false;
 }
 
 // static
