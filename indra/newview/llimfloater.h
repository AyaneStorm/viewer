--- conflicted
+++ resolved
@@ -109,12 +109,6 @@
 	// Add the "User is typing..." indicator.
 	void addTypingIndicator(const LLIMInfo* im_info);
 
-<<<<<<< HEAD
-	// Add the "User is typing..." indicator.
-	void addTypingIndicator(const LLIMInfo* im_info);
-
-=======
->>>>>>> 95031093
 	// Remove the "User is typing..." indicator.
 	void removeTypingIndicator(const LLIMInfo* im_info = NULL);
 
