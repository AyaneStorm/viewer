--- conflicted
+++ resolved
@@ -190,11 +190,7 @@
     U32 getLegacyRigFlags() const { return mLegacyRigFlags; }
     void setLegacyRigFlags(U32 rigFlags) { mLegacyRigFlags = rigFlags; }
 
-<<<<<<< HEAD
-    static void	textureLoadedCallback(bool success, LLViewerFetchedTexture *src_vi, LLImageRaw* src, LLImageRaw* src_aux, S32 discard_level, bool final, void* userdata);
-=======
-    static void textureLoadedCallback(BOOL success, LLViewerFetchedTexture *src_vi, LLImageRaw* src, LLImageRaw* src_aux, S32 discard_level, BOOL final, void* userdata);
->>>>>>> e7eced3c
+    static void textureLoadedCallback(bool success, LLViewerFetchedTexture *src_vi, LLImageRaw* src, LLImageRaw* src_aux, S32 discard_level, bool final, void* userdata);
     static bool lodQueryCallback();
 
     boost::signals2::connection setDetailsCallback(const details_signal_t::slot_type& cb){ return mDetailsSignal.connect(cb); }
@@ -270,15 +266,9 @@
 
     LLFloater*  mFMP;
 
-<<<<<<< HEAD
     bool        mNeedsUpdate;
-    bool		mDirty;
-    bool		mGenLOD;
-=======
-    BOOL        mNeedsUpdate;
     bool        mDirty;
     bool        mGenLOD;
->>>>>>> e7eced3c
     U32         mTextureName;
     F32         mCameraDistance;
     F32         mCameraYaw;
