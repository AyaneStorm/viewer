/**
 * @file LLFloaterIMNearbyChat.cpp
 * @brief LLFloaterIMNearbyChat class implementation
 *
 * $LicenseInfo:firstyear=2002&license=viewerlgpl$
 * Second Life Viewer Source Code
 * Copyright (C) 2010, Linden Research, Inc.
 *
 * This library is free software; you can redistribute it and/or
 * modify it under the terms of the GNU Lesser General Public
 * License as published by the Free Software Foundation;
 * version 2.1 of the License only.
 *
 * This library is distributed in the hope that it will be useful,
 * but WITHOUT ANY WARRANTY; without even the implied warranty of
 * MERCHANTABILITY or FITNESS FOR A PARTICULAR PURPOSE.  See the GNU
 * Lesser General Public License for more details.
 *
 * You should have received a copy of the GNU Lesser General Public
 * License along with this library; if not, write to the Free Software
 * Foundation, Inc., 51 Franklin Street, Fifth Floor, Boston, MA  02110-1301  USA
 *
 * Linden Research, Inc., 945 Battery Street, San Francisco, CA  94111  USA
 * $/LicenseInfo$
 */

#include "llviewerprecompiledheaders.h"

#include "message.h"

#include "lliconctrl.h"
#include "llappviewer.h"
#include "llchatentry.h"
#include "llfloaterreg.h"
#include "lltrans.h"
#include "llfloaterimcontainer.h"
#include "llfloatersidepanelcontainer.h"
#include "llfocusmgr.h"
#include "lllogchat.h"
#include "llresizebar.h"
#include "llresizehandle.h"
#include "lldraghandle.h"
#include "llmenugl.h"
#include "llviewermenu.h" // for gMenuHolder
#include "llfloaterimnearbychathandler.h"
#include "llchannelmanager.h"
#include "llchathistory.h"
#include "llstylemap.h"
#include "llavatarnamecache.h"
#include "llfloaterreg.h"
#include "lltrans.h"

#include "llfirstuse.h"
#include "llfloaterimnearbychat.h"
#include "llagent.h" // gAgent
#include "llgesturemgr.h"
#include "llmultigesture.h"
#include "llkeyboard.h"
#include "llanimationstates.h"
#include "llviewerstats.h"
#include "llcommandhandler.h"
#include "llviewercontrol.h"
#include "llnavigationbar.h"
#include "llwindow.h"
#include "llviewerwindow.h"
#include "llrootview.h"
#include "llviewerchat.h"
#include "lltranslate.h"
#include "llautoreplace.h"
#include "lluiusage.h"

S32 LLFloaterIMNearbyChat::sLastSpecialChatChannel = 0;

constexpr S32 EXPANDED_HEIGHT = 266;
constexpr S32 COLLAPSED_HEIGHT = 60;
constexpr S32 EXPANDED_MIN_HEIGHT = 150;

// legacy callback glue
void send_chat_from_viewer(const std::string& utf8_out_text, EChatType type, S32 channel);

struct LLChatTypeTrigger {
    std::string name;
    EChatType type;
};

static LLChatTypeTrigger sChatTypeTriggers[] = {
    { "/whisper"    , CHAT_TYPE_WHISPER},
    { "/shout"  , CHAT_TYPE_SHOUT}
};

bool cb_do_nothing()
{
    return false;
}

LLFloaterIMNearbyChat::LLFloaterIMNearbyChat(const LLSD& llsd)
:   LLFloaterIMSessionTab(LLSD(LLUUID::null)),
    //mOutputMonitor(NULL),
    mSpeakerMgr(NULL),
    mExpandedHeight(COLLAPSED_HEIGHT + EXPANDED_HEIGHT)
{
    mIsP2PChat = false;
    mIsNearbyChat = true;
    mSpeakerMgr = LLLocalSpeakerMgr::getInstance();

    // Required by LLFloaterIMSessionTab::mGearBtn
    // But nearby floater has no 'per agent' menu items,
    mEnableCallbackRegistrar.add("Avatar.EnableGearItem", boost::bind(&cb_do_nothing));
    mCommitCallbackRegistrar.add("Avatar.GearDoToSelected", boost::bind(&cb_do_nothing));
    mEnableCallbackRegistrar.add("Avatar.CheckGearItem", boost::bind(&cb_do_nothing));

    mMinFloaterHeight = EXPANDED_MIN_HEIGHT;
}

//static
LLFloaterIMNearbyChat* LLFloaterIMNearbyChat::buildFloater(const LLSD& key)
{
    LLFloaterReg::getInstance("im_container");
    return new LLFloaterIMNearbyChat(key);
}

//virtual
bool LLFloaterIMNearbyChat::postBuild()
{
    setIsSingleInstance(true);
    bool result = LLFloaterIMSessionTab::postBuild();

    mInputEditor->setAutoreplaceCallback(boost::bind(&LLAutoReplace::autoreplaceCallback, LLAutoReplace::getInstance(), _1, _2, _3, _4, _5));
    mInputEditor->setCommitCallback(boost::bind(&LLFloaterIMNearbyChat::onChatBoxCommit, this));
    mInputEditor->setKeystrokeCallback(boost::bind(&LLFloaterIMNearbyChat::onChatBoxKeystroke, this));
    mInputEditor->setFocusLostCallback(boost::bind(&LLFloaterIMNearbyChat::onChatBoxFocusLost, this));
    mInputEditor->setFocusReceivedCallback(boost::bind(&LLFloaterIMNearbyChat::onChatBoxFocusReceived, this));
    std::string nearbyChatTitle(LLTrans::getString("NearbyChatTitle"));
    mInputEditor->setLabel(nearbyChatTitle);

    // Title must be defined BEFORE call to addConversationListItem() because
    // it is used to show the item's name in the conversations list
    setTitle(nearbyChatTitle);

    // obsolete, but may be needed for backward compatibility?
    gSavedSettings.declareS32("nearbychat_showicons_and_names", 2, "NearByChat header settings", LLControlVariable::PERSIST_NONDFT);

    if (gSavedPerAccountSettings.getBOOL("LogShowHistory"))
    {
        loadHistory();
    }

    return result;
}

// virtual
void LLFloaterIMNearbyChat::closeHostedFloater()
{
<<<<<<< HEAD
	// If detached from conversations window close anyway
	if (!getHost())
	{
		setVisible(false);
	}

	// Should check how many conversations are ongoing. Select next to "Nearby Chat" in case there are some other besides.
	// Close conversations window in case "Nearby Chat" is attached and the only conversation
	LLFloaterIMContainer* floater_container = LLFloaterIMContainer::getInstance();
	if (floater_container->getConversationListItemSize() == 1)
	{
		if (getHost())
		{
			floater_container->closeFloater();
		}
	}
	else
	{
		if (!getHost())
		{
			floater_container->selectNextConversationByID(LLUUID());
		}
	}
=======
    // If detached from conversations window close anyway
    if (!getHost())
    {
        setVisible(FALSE);
    }

    // Should check how many conversations are ongoing. Select next to "Nearby Chat" in case there are some other besides.
    // Close conversations window in case "Nearby Chat" is attached and the only conversation
    LLFloaterIMContainer* floater_container = LLFloaterIMContainer::getInstance();
    if (floater_container->getConversationListItemSize() == 1)
    {
        if (getHost())
        {
            floater_container->closeFloater();
        }
    }
    else
    {
        if (!getHost())
        {
            floater_container->selectNextConversationByID(LLUUID());
        }
    }
>>>>>>> e1623bb2
}

// virtual
void LLFloaterIMNearbyChat::refresh()
{
    displaySpeakingIndicator();
    updateCallBtnState(LLVoiceClient::getInstance()->getUserPTTState());

    // *HACK: Update transparency type depending on whether our children have focus.
    // This is needed because this floater is chrome and thus cannot accept focus, so
    // the transparency type setting code from LLFloater::setFocus() isn't reached.
    if (getTransparencyType() != TT_DEFAULT)
    {
        setTransparencyType(hasFocus() ? TT_ACTIVE : TT_INACTIVE);
    }
}

void LLFloaterIMNearbyChat::reloadMessages(bool clean_messages/* = false*/)
{
    if (clean_messages)
    {
        mMessageArchive.clear();
        loadHistory();
    }

    mChatHistory->clear();

    LLSD do_not_log;
    do_not_log["do_not_log"] = true;
    for(std::vector<LLChat>::iterator it = mMessageArchive.begin();it!=mMessageArchive.end();++it)
    {
        // Update the messages without re-writing them to a log file.
        addMessage(*it,false, do_not_log);
    }
}

void LLFloaterIMNearbyChat::loadHistory()
{
    LLSD do_not_log;
    do_not_log["do_not_log"] = true;

    std::list<LLSD> history;
    LLLogChat::loadChatHistory("chat", history);

    std::list<LLSD>::const_iterator it = history.begin();
    while (it != history.end())
    {
        const LLSD& msg = *it;

        std::string from = msg[LL_IM_FROM];
        LLUUID from_id;
        if (msg[LL_IM_FROM_ID].isDefined())
        {
            from_id = msg[LL_IM_FROM_ID].asUUID();
        }
        else
        {
            std::string legacy_name = gCacheName->buildLegacyName(from);
            from_id = LLAvatarNameCache::getInstance()->findIdByName(legacy_name);
        }

        LLChat chat;
        chat.mFromName = from;
        chat.mFromID = from_id;
        chat.mText = msg[LL_IM_TEXT].asString();
        chat.mTimeStr = msg[LL_IM_TIME].asString();
        chat.mChatStyle = CHAT_STYLE_HISTORY;

        chat.mSourceType = CHAT_SOURCE_AGENT;
        if (from_id.isNull() && SYSTEM_FROM == from)
        {
            chat.mSourceType = CHAT_SOURCE_SYSTEM;

        }
        else if (from_id.isNull())
        {
            chat.mSourceType = isWordsName(from) ? CHAT_SOURCE_UNKNOWN : CHAT_SOURCE_OBJECT;
        }

        addMessage(chat, true, do_not_log);

        it++;
    }
}

void LLFloaterIMNearbyChat::removeScreenChat()
{
    LLNotificationsUI::LLScreenChannelBase* chat_channel = LLNotificationsUI::LLChannelManager::getInstance()->findChannelByID(
        LLNotificationsUI::NEARBY_CHAT_CHANNEL_UUID);
    if(chat_channel)
    {
        chat_channel->removeToastsFromChannel();
    }
}


void LLFloaterIMNearbyChat::setVisible(bool visible)
{
    LLFloaterIMSessionTab::setVisible(visible);

    if(visible)
    {
        removeScreenChat();
    }
}


void LLFloaterIMNearbyChat::setVisibleAndFrontmost(bool take_focus, const LLSD& key)
{
    LLFloaterIMSessionTab::setVisibleAndFrontmost(take_focus, key);

    if(matchesKey(key))
    {
        LLFloaterIMContainer::getInstance()->selectConversationPair(mSessionID, true, take_focus);
    }
}

// virtual
void LLFloaterIMNearbyChat::onTearOffClicked()
{
    LLFloaterIMSessionTab::onTearOffClicked();

    // see CHUI-170: Save torn-off state of the nearby chat between sessions
    bool in_the_multifloater(getHost());
    gSavedPerAccountSettings.setBOOL("NearbyChatIsNotTornOff", in_the_multifloater);
}


// virtual
void LLFloaterIMNearbyChat::onOpen(const LLSD& key)
{
    LLFloaterIMSessionTab::onOpen(key);
    if(!isMessagePaneExpanded())
    {
        restoreFloater();
        onCollapseToLine(this);
    }
}

// virtual
void LLFloaterIMNearbyChat::onClose(bool app_quitting)
{
    // Override LLFloaterIMSessionTab::onClose() so that Nearby Chat is not removed from the conversation floater
    LLFloaterIMSessionTab::restoreFloater();
    if (app_quitting)
    {
        // We are starting and closing floater in "expanded" state
        // Update expanded (restored) rect and position for use in next session
        forceReshape();
        storeRectControl();
    }
}

// virtual
void LLFloaterIMNearbyChat::onClickCloseBtn(bool)

{
    if (!isTornOff())
    {
        return;
    }
    closeHostedFloater();
}

void LLFloaterIMNearbyChat::onChatFontChange(LLFontGL* fontp)
{
    // Update things with the new font whohoo
    if (mInputEditor)
    {
        mInputEditor->setFont(fontp);
    }
}


void LLFloaterIMNearbyChat::show()
{
        openFloater(getKey());
}

bool LLFloaterIMNearbyChat::isChatVisible() const
{
    bool isVisible = false;
    LLFloaterIMContainer* im_box = LLFloaterIMContainer::getInstance();
    // Is the IM floater container ever null?
    llassert(im_box != NULL);
    if (im_box != NULL)
    {
        isVisible =
                isChatMultiTab() && gSavedPerAccountSettings.getBOOL("NearbyChatIsNotTornOff")?
                        im_box->getVisible() && !im_box->isMinimized() :
                        getVisible() && !isMinimized();
    }

    return isVisible;
}

void LLFloaterIMNearbyChat::showHistory()
{
    openFloater();
    LLFloaterIMContainer::getInstance()->selectConversation(LLUUID(NULL));

<<<<<<< HEAD
	if(!isMessagePaneExpanded())
	{
		restoreFloater();
		setFocus(true);
	}
	else
	{
		LLFloaterIMContainer::getInstance()->setFocus(true);
	}
	setResizeLimits(getMinWidth(), EXPANDED_MIN_HEIGHT);
=======
    if(!isMessagePaneExpanded())
    {
        restoreFloater();
        setFocus(true);
    }
    else
    {
        LLFloaterIMContainer::getInstance()->setFocus(TRUE);
    }
    setResizeLimits(getMinWidth(), EXPANDED_MIN_HEIGHT);
>>>>>>> e1623bb2
}

std::string LLFloaterIMNearbyChat::getCurrentChat()
{
    return mInputEditor ? mInputEditor->getText() : LLStringUtil::null;
}

// virtual
bool LLFloaterIMNearbyChat::handleKeyHere( KEY key, MASK mask )
{
<<<<<<< HEAD
	bool handled = false;

	if( KEY_RETURN == key && mask == MASK_CONTROL)
	{
		// shout
		sendChat(CHAT_TYPE_SHOUT);
		handled = true;
	}
	else if (KEY_RETURN == key && mask == MASK_SHIFT)
	{
		// whisper
		sendChat(CHAT_TYPE_WHISPER);
		handled = true;
	}


	if((mask == MASK_ALT) && isTornOff())
	{
		LLFloaterIMContainer* floater_container = LLFloaterIMContainer::getInstance();
		if ((KEY_UP == key) || (KEY_LEFT == key))
		{
			floater_container->selectNextorPreviousConversation(false);
			handled = true;
		}
		if ((KEY_DOWN == key ) || (KEY_RIGHT == key))
		{
			floater_container->selectNextorPreviousConversation(true);
			handled = true;
		}
	}

	return handled;
=======
    BOOL handled = FALSE;

    if( KEY_RETURN == key && mask == MASK_CONTROL)
    {
        // shout
        sendChat(CHAT_TYPE_SHOUT);
        handled = TRUE;
    }
    else if (KEY_RETURN == key && mask == MASK_SHIFT)
    {
        // whisper
        sendChat(CHAT_TYPE_WHISPER);
        handled = TRUE;
    }


    if((mask == MASK_ALT) && isTornOff())
    {
        LLFloaterIMContainer* floater_container = LLFloaterIMContainer::getInstance();
        if ((KEY_UP == key) || (KEY_LEFT == key))
        {
            floater_container->selectNextorPreviousConversation(false);
            handled = TRUE;
        }
        if ((KEY_DOWN == key ) || (KEY_RIGHT == key))
        {
            floater_container->selectNextorPreviousConversation(true);
            handled = TRUE;
        }
    }

    return handled;
>>>>>>> e1623bb2
}

bool LLFloaterIMNearbyChat::matchChatTypeTrigger(const std::string& in_str, std::string* out_str)
{
    U32 in_len = in_str.length();
    S32 cnt = sizeof(sChatTypeTriggers) / sizeof(*sChatTypeTriggers);

    bool string_was_found = false;

    for (S32 n = 0; n < cnt && !string_was_found; n++)
    {
        if (in_len <= sChatTypeTriggers[n].name.length())
        {
            std::string trigger_trunc = sChatTypeTriggers[n].name;
            LLStringUtil::truncate(trigger_trunc, in_len);

            if (!LLStringUtil::compareInsensitive(in_str, trigger_trunc))
            {
                *out_str = sChatTypeTriggers[n].name;
                string_was_found = true;
            }
        }
    }

    return string_was_found;
}

void LLFloaterIMNearbyChat::onChatBoxKeystroke()
{
    LLFloaterIMContainer* im_box = LLFloaterIMContainer::findInstance();
    if (im_box)
    {
        im_box->flashConversationItemWidget(mSessionID,false);
    }

    LLFirstUse::otherAvatarChatFirst(false);

    LLWString raw_text = mInputEditor->getWText();

    // Can't trim the end, because that will cause autocompletion
    // to eat trailing spaces that might be part of a gesture.
    LLWStringUtil::trimHead(raw_text);

    S32 length = raw_text.length();

    if( (length > 0) && (raw_text[0] != '/') )  // forward slash is used for escape (eg. emote) sequences
    {
        gAgent.startTyping();
    }
    else
    {
        gAgent.stopTyping();
    }

    /* Doesn't work -- can't tell the difference between a backspace
       that killed the selection vs. backspace at the end of line.
    if (length > 1
        && text[0] == '/'
        && key == KEY_BACKSPACE)
    {
        // the selection will already be deleted, but we need to trim
        // off the character before
        std::string new_text = raw_text.substr(0, length-1);
        mInputEditor->setText( new_text );
        mInputEditor->setCursorToEnd();
        length = length - 1;
    }
    */

    KEY key = gKeyboard->currentKey();

    // Ignore "special" keys, like backspace, arrows, etc.
    if (gSavedSettings.getBOOL("ChatAutocompleteGestures")
        && length > 1
        && raw_text[0] == '/'
        && key < KEY_SPECIAL)
    {
        // we're starting a gesture, attempt to autocomplete

        std::string utf8_trigger = wstring_to_utf8str(raw_text);
        std::string utf8_out_str(utf8_trigger);

        if (LLGestureMgr::instance().matchPrefix(utf8_trigger, &utf8_out_str))
        {
            std::string rest_of_match = utf8_out_str.substr(utf8_trigger.size());
            if (!rest_of_match.empty())
            {
                mInputEditor->setText(utf8_trigger + rest_of_match); // keep original capitalization for user-entered part
                // Select to end of line, starting from the character
                // after the last one the user typed.
                mInputEditor->selectByCursorPosition(utf8_out_str.size()-rest_of_match.size(),utf8_out_str.size());
            }

        }
        else if (matchChatTypeTrigger(utf8_trigger, &utf8_out_str))
        {
            std::string rest_of_match = utf8_out_str.substr(utf8_trigger.size());
            mInputEditor->setText(utf8_trigger + rest_of_match + " "); // keep original capitalization for user-entered part
            mInputEditor->endOfDoc();
        }

        //LL_INFOS() << "GESTUREDEBUG " << trigger
        //  << " len " << length
        //  << " outlen " << out_str.getLength()
        //  << LL_ENDL;
    }
}

// static
void LLFloaterIMNearbyChat::onChatBoxFocusLost()
{
    // stop typing animation
    gAgent.stopTyping();
}

void LLFloaterIMNearbyChat::onChatBoxFocusReceived()
{
    mInputEditor->setEnabled(!gDisconnected);
}

EChatType LLFloaterIMNearbyChat::processChatTypeTriggers(EChatType type, std::string &str)
{
    U32 length = str.length();
    S32 cnt = sizeof(sChatTypeTriggers) / sizeof(*sChatTypeTriggers);

    for (S32 n = 0; n < cnt; n++)
    {
        if (length >= sChatTypeTriggers[n].name.length())
        {
            std::string trigger = str.substr(0, sChatTypeTriggers[n].name.length());

            if (!LLStringUtil::compareInsensitive(trigger, sChatTypeTriggers[n].name))
            {
                U32 trigger_length = sChatTypeTriggers[n].name.length();

                // It's to remove space after trigger name
                if (length > trigger_length && str[trigger_length] == ' ')
                    trigger_length++;

                str = str.substr(trigger_length, length);

                if (CHAT_TYPE_NORMAL == type)
                    return sChatTypeTriggers[n].type;
                else
                    break;
            }
        }
    }

    return type;
}

void LLFloaterIMNearbyChat::sendChat( EChatType type )
{
    if (mInputEditor)
    {
        LLWString text = mInputEditor->getWText();
        LLWStringUtil::trim(text);
        LLWStringUtil::replaceChar(text,182,'\n'); // Convert paragraph symbols back into newlines.
        if (!text.empty())
        {
            // Check if this is destined for another channel
            S32 channel = 0;
            stripChannelNumber(text, &channel);

            updateUsedEmojis(text);

            std::string utf8text = wstring_to_utf8str(text);
            // Try to trigger a gesture, if not chat to a script.
            std::string utf8_revised_text;
            if (0 == channel)
            {
                // discard returned "found" boolean
                if(!LLGestureMgr::instance().triggerAndReviseString(utf8text, &utf8_revised_text))
                {
                    utf8_revised_text = utf8text;
                }
            }
            else
            {
                utf8_revised_text = utf8text;
            }

            utf8_revised_text = utf8str_trim(utf8_revised_text);

            type = processChatTypeTriggers(type, utf8_revised_text);

            if (!utf8_revised_text.empty())
            {
                // Chat with animation
                sendChatFromViewer(utf8_revised_text, type, gSavedSettings.getBOOL("PlayChatAnim"));
            }
        }

        mInputEditor->setText(LLStringExplicit(""));
    }

    gAgent.stopTyping();

    // If the user wants to stop chatting on hitting return, lose focus
    // and go out of chat mode.
    if (gSavedSettings.getBOOL("CloseChatOnReturn"))
    {
        stopChat();
    }
}

void LLFloaterIMNearbyChat::addMessage(const LLChat& chat,bool archive,const LLSD &args)
{
    appendMessage(chat, args);

    if(archive)
    {
        mMessageArchive.push_back(chat);
        if(mMessageArchive.size() > 200)
        {
            mMessageArchive.erase(mMessageArchive.begin());
        }
    }

    // logging
    if (!args["do_not_log"].asBoolean() && gSavedPerAccountSettings.getS32("KeepConversationLogTranscripts") > 1)
    {
        std::string from_name = chat.mFromName;

        if (chat.mSourceType == CHAT_SOURCE_AGENT)
        {
            // if the chat is coming from an agent, log the complete name
            LLAvatarName av_name;
            LLAvatarNameCache::get(chat.mFromID, &av_name);

            if (!av_name.isDisplayNameDefault())
            {
                from_name = av_name.getCompleteName();
            }
        }

        LLLogChat::saveHistory("chat", from_name, chat.mFromID, chat.mText);
    }
}


void LLFloaterIMNearbyChat::onChatBoxCommit()
{
    sendChat(CHAT_TYPE_NORMAL);

    gAgent.stopTyping();
}

void LLFloaterIMNearbyChat::displaySpeakingIndicator()
{
    LLSpeakerMgr::speaker_list_t speaker_list;
    LLUUID id;

<<<<<<< HEAD
	id.setNull();
	mSpeakerMgr->update(false);
	mSpeakerMgr->getSpeakerList(&speaker_list, false);
=======
    id.setNull();
    mSpeakerMgr->update(FALSE);
    mSpeakerMgr->getSpeakerList(&speaker_list, FALSE);
>>>>>>> e1623bb2

    for (LLSpeakerMgr::speaker_list_t::iterator i = speaker_list.begin(); i != speaker_list.end(); ++i)
    {
        LLPointer<LLSpeaker> s = *i;
        if (s->mSpeechVolume > 0 || s->mStatus == LLSpeaker::STATUS_SPEAKING)
        {
            id = s->mID;
            break;
        }
    }
}

void LLFloaterIMNearbyChat::sendChatFromViewer(const std::string &utf8text, EChatType type, bool animate)
{
    sendChatFromViewer(utf8str_to_wstring(utf8text), type, animate);
}

void LLFloaterIMNearbyChat::sendChatFromViewer(const LLWString &wtext, EChatType type, bool animate)
{
    // Look for "/20 foo" channel chats.
    S32 channel = 0;
    LLWString out_text = stripChannelNumber(wtext, &channel);
    std::string utf8_out_text = wstring_to_utf8str(out_text);
    std::string utf8_text = wstring_to_utf8str(wtext);

    utf8_text = utf8str_trim(utf8_text);
    if (!utf8_text.empty())
    {
        utf8_text = utf8str_truncate(utf8_text, MAX_STRING - 1);
    }

    // Don't animate for chats people can't hear (chat to scripts)
    if (animate && (channel == 0))
    {
        if (type == CHAT_TYPE_WHISPER)
        {
            LL_DEBUGS() << "You whisper " << utf8_text << LL_ENDL;
            gAgent.sendAnimationRequest(ANIM_AGENT_WHISPER, ANIM_REQUEST_START);
        }
        else if (type == CHAT_TYPE_NORMAL)
        {
            LL_DEBUGS() << "You say " << utf8_text << LL_ENDL;
            gAgent.sendAnimationRequest(ANIM_AGENT_TALK, ANIM_REQUEST_START);
        }
        else if (type == CHAT_TYPE_SHOUT)
        {
            LL_DEBUGS() << "You shout " << utf8_text << LL_ENDL;
            gAgent.sendAnimationRequest(ANIM_AGENT_SHOUT, ANIM_REQUEST_START);
        }
        else
        {
            LL_INFOS() << "send_chat_from_viewer() - invalid volume" << LL_ENDL;
            return;
        }
    }
    else
    {
        if (type != CHAT_TYPE_START && type != CHAT_TYPE_STOP)
        {
            LL_DEBUGS() << "Channel chat: " << utf8_text << LL_ENDL;
        }
    }

    send_chat_from_viewer(utf8_out_text, type, channel);
}

// static
bool LLFloaterIMNearbyChat::isWordsName(const std::string& name)
{
    // checking to see if it's display name plus username in parentheses
    S32 open_paren = name.find(" (", 0);
    S32 close_paren = name.find(')', 0);

    if (open_paren != std::string::npos &&
        close_paren == name.length()-1)
    {
        return true;
    }
    else
    {
        //checking for a single space
        S32 pos = name.find(' ', 0);
        return std::string::npos != pos && name.rfind(' ', name.length()) == pos && 0 != pos && name.length()-1 != pos;
    }
}

// static
void LLFloaterIMNearbyChat::startChat(const char* line)
{
<<<<<<< HEAD
	LLFloaterIMNearbyChat* nearby_chat = LLFloaterReg::getTypedInstance<LLFloaterIMNearbyChat>("nearby_chat");
	if (nearby_chat)
	{
		if(!nearby_chat->isTornOff())
		{
			LLFloaterIMContainer::getInstance()->selectConversation(LLUUID(NULL));
		}
		if(nearby_chat->isMinimized())
		{
			nearby_chat->setMinimized(false);
		}
		nearby_chat->show();
		nearby_chat->setFocus(true);

		if (line)
		{
			std::string line_string(line);
			nearby_chat->mInputEditor->setText(line_string);
		}

		nearby_chat->mInputEditor->endOfDoc();
	}
=======
    LLFloaterIMNearbyChat* nearby_chat = LLFloaterReg::getTypedInstance<LLFloaterIMNearbyChat>("nearby_chat");
    if (nearby_chat)
    {
        if(!nearby_chat->isTornOff())
        {
            LLFloaterIMContainer::getInstance()->selectConversation(LLUUID(NULL));
        }
        if(nearby_chat->isMinimized())
        {
            nearby_chat->setMinimized(false);
        }
        nearby_chat->show();
        nearby_chat->setFocus(TRUE);

        if (line)
        {
            std::string line_string(line);
            nearby_chat->mInputEditor->setText(line_string);
        }

        nearby_chat->mInputEditor->endOfDoc();
    }
>>>>>>> e1623bb2
}

// Exit "chat mode" and do the appropriate focus changes
// static
void LLFloaterIMNearbyChat::stopChat()
{
<<<<<<< HEAD
	LLFloaterIMNearbyChat* nearby_chat = LLFloaterReg::getTypedInstance<LLFloaterIMNearbyChat>("nearby_chat");
	if (nearby_chat)
	{
		nearby_chat->mInputEditor->setFocus(false);
	    gAgent.stopTyping();
	}
=======
    LLFloaterIMNearbyChat* nearby_chat = LLFloaterReg::getTypedInstance<LLFloaterIMNearbyChat>("nearby_chat");
    if (nearby_chat)
    {
        nearby_chat->mInputEditor->setFocus(FALSE);
        gAgent.stopTyping();
    }
>>>>>>> e1623bb2
}

// If input of the form "/20foo" or "/20 foo", returns "foo" and channel 20.
// Otherwise returns input and channel 0.
LLWString LLFloaterIMNearbyChat::stripChannelNumber(const LLWString &mesg, S32* channel)
{
    if (mesg[0] == '/'
        && mesg[1] == '/')
    {
        // This is a "repeat channel send"
        *channel = sLastSpecialChatChannel;
        return mesg.substr(2, mesg.length() - 2);
    }
    else if (mesg[0] == '/'
             && mesg[1]
             && (LLStringOps::isDigit(mesg[1])
                 || (mesg[1] == '-' && mesg[2] && LLStringOps::isDigit(mesg[2]))))
    {
        // This a special "/20" speak on a channel
        S32 pos = 0;

        // Copy the channel number into a string
        LLWString channel_string;
        llwchar c;
        do
        {
            c = mesg[pos+1];
            channel_string.push_back(c);
            pos++;
        }
        while(c && pos < 64 && (LLStringOps::isDigit(c) || (pos==1 && c =='-')));

        // Move the pointer forward to the first non-whitespace char
        // Check isspace before looping, so we can handle "/33foo"
        // as well as "/33 foo"
        while(c && iswspace(c))
        {
            c = mesg[pos+1];
            pos++;
        }

        sLastSpecialChatChannel = strtol(wstring_to_utf8str(channel_string).c_str(), NULL, 10);
        *channel = sLastSpecialChatChannel;
        return mesg.substr(pos, mesg.length() - pos);
    }
    else
    {
        // This is normal chat.
        *channel = 0;
        return mesg;
    }
}

void send_chat_from_viewer(const std::string& utf8_out_text, EChatType type, S32 channel)
{
    LL_DEBUGS("UIUsage") << "Nearby chat, text " << utf8_out_text << " type " << type << " channel " << channel << LL_ENDL;
    if (type != CHAT_TYPE_START && type != CHAT_TYPE_STOP) // prune back some redundant logging
    {
        LLUIUsage::instance().logCommand("Chat.SendNearby"); // pseuo-command
    }

    LLMessageSystem* msg = gMessageSystem;

    if (channel >= 0)
    {
        msg->newMessageFast(_PREHASH_ChatFromViewer);
        msg->nextBlockFast(_PREHASH_AgentData);
        msg->addUUIDFast(_PREHASH_AgentID, gAgent.getID());
        msg->addUUIDFast(_PREHASH_SessionID, gAgent.getSessionID());
        msg->nextBlockFast(_PREHASH_ChatData);
        msg->addStringFast(_PREHASH_Message, utf8_out_text);
        msg->addU8Fast(_PREHASH_Type, type);
        msg->addS32("Channel", channel);

    }
    else
    {
        // Hack: ChatFromViewer doesn't allow negative channels
        msg->newMessage("ScriptDialogReply");
        msg->nextBlock("AgentData");
        msg->addUUID("AgentID", gAgentID);
        msg->addUUID("SessionID", gAgentSessionID);
        msg->nextBlock("Data");
        msg->addUUID("ObjectID", gAgentID);
        msg->addS32("ChatChannel", channel);
        msg->addS32("ButtonIndex", 0);
        msg->addString("ButtonLabel", utf8_out_text);
    }

    gAgent.sendReliableMessage();
    add(LLStatViewer::CHAT_COUNT, 1);
}

class LLChatCommandHandler : public LLCommandHandler
{
public:
    // not allowed from outside the app
    LLChatCommandHandler() : LLCommandHandler("chat", UNTRUSTED_BLOCK) { }

    // Your code here
    bool handle(const LLSD& tokens,
                const LLSD& query_map,
                const std::string& grid,
                LLMediaCtrl* web)
    {
        bool retval = false;
        // Need at least 2 tokens to have a valid message.
        if (tokens.size() < 2)
        {
            retval = false;
        }
        else
        {
        S32 channel = tokens[0].asInteger();
            // VWR-19499 Restrict function to chat channels greater than 0.
            if ((channel > 0) && (channel < CHAT_CHANNEL_DEBUG))
            {
                retval = true;
        // Send unescaped message, see EXT-6353.
        std::string unescaped_mesg (LLURI::unescape(tokens[1].asString()));
        send_chat_from_viewer(unescaped_mesg, CHAT_TYPE_NORMAL, channel);
            }
            else
            {
                retval = false;
                // Tell us this is an unsupported SLurl.
            }
        }
        return retval;
    }
};

// Creating the object registers with the dispatcher.
LLChatCommandHandler gChatHandler;<|MERGE_RESOLUTION|>--- conflicted
+++ resolved
@@ -1,1057 +1,943 @@
-/**
- * @file LLFloaterIMNearbyChat.cpp
- * @brief LLFloaterIMNearbyChat class implementation
- *
- * $LicenseInfo:firstyear=2002&license=viewerlgpl$
- * Second Life Viewer Source Code
- * Copyright (C) 2010, Linden Research, Inc.
- *
- * This library is free software; you can redistribute it and/or
- * modify it under the terms of the GNU Lesser General Public
- * License as published by the Free Software Foundation;
- * version 2.1 of the License only.
- *
- * This library is distributed in the hope that it will be useful,
- * but WITHOUT ANY WARRANTY; without even the implied warranty of
- * MERCHANTABILITY or FITNESS FOR A PARTICULAR PURPOSE.  See the GNU
- * Lesser General Public License for more details.
- *
- * You should have received a copy of the GNU Lesser General Public
- * License along with this library; if not, write to the Free Software
- * Foundation, Inc., 51 Franklin Street, Fifth Floor, Boston, MA  02110-1301  USA
- *
- * Linden Research, Inc., 945 Battery Street, San Francisco, CA  94111  USA
- * $/LicenseInfo$
- */
-
-#include "llviewerprecompiledheaders.h"
-
-#include "message.h"
-
-#include "lliconctrl.h"
-#include "llappviewer.h"
-#include "llchatentry.h"
-#include "llfloaterreg.h"
-#include "lltrans.h"
-#include "llfloaterimcontainer.h"
-#include "llfloatersidepanelcontainer.h"
-#include "llfocusmgr.h"
-#include "lllogchat.h"
-#include "llresizebar.h"
-#include "llresizehandle.h"
-#include "lldraghandle.h"
-#include "llmenugl.h"
-#include "llviewermenu.h" // for gMenuHolder
-#include "llfloaterimnearbychathandler.h"
-#include "llchannelmanager.h"
-#include "llchathistory.h"
-#include "llstylemap.h"
-#include "llavatarnamecache.h"
-#include "llfloaterreg.h"
-#include "lltrans.h"
-
-#include "llfirstuse.h"
-#include "llfloaterimnearbychat.h"
-#include "llagent.h" // gAgent
-#include "llgesturemgr.h"
-#include "llmultigesture.h"
-#include "llkeyboard.h"
-#include "llanimationstates.h"
-#include "llviewerstats.h"
-#include "llcommandhandler.h"
-#include "llviewercontrol.h"
-#include "llnavigationbar.h"
-#include "llwindow.h"
-#include "llviewerwindow.h"
-#include "llrootview.h"
-#include "llviewerchat.h"
-#include "lltranslate.h"
-#include "llautoreplace.h"
-#include "lluiusage.h"
-
-S32 LLFloaterIMNearbyChat::sLastSpecialChatChannel = 0;
-
-constexpr S32 EXPANDED_HEIGHT = 266;
-constexpr S32 COLLAPSED_HEIGHT = 60;
-constexpr S32 EXPANDED_MIN_HEIGHT = 150;
-
-// legacy callback glue
-void send_chat_from_viewer(const std::string& utf8_out_text, EChatType type, S32 channel);
-
-struct LLChatTypeTrigger {
-    std::string name;
-    EChatType type;
-};
-
-static LLChatTypeTrigger sChatTypeTriggers[] = {
-    { "/whisper"    , CHAT_TYPE_WHISPER},
-    { "/shout"  , CHAT_TYPE_SHOUT}
-};
-
-bool cb_do_nothing()
-{
-    return false;
-}
-
-LLFloaterIMNearbyChat::LLFloaterIMNearbyChat(const LLSD& llsd)
-:   LLFloaterIMSessionTab(LLSD(LLUUID::null)),
-    //mOutputMonitor(NULL),
-    mSpeakerMgr(NULL),
-    mExpandedHeight(COLLAPSED_HEIGHT + EXPANDED_HEIGHT)
-{
-    mIsP2PChat = false;
-    mIsNearbyChat = true;
-    mSpeakerMgr = LLLocalSpeakerMgr::getInstance();
-
-    // Required by LLFloaterIMSessionTab::mGearBtn
-    // But nearby floater has no 'per agent' menu items,
-    mEnableCallbackRegistrar.add("Avatar.EnableGearItem", boost::bind(&cb_do_nothing));
-    mCommitCallbackRegistrar.add("Avatar.GearDoToSelected", boost::bind(&cb_do_nothing));
-    mEnableCallbackRegistrar.add("Avatar.CheckGearItem", boost::bind(&cb_do_nothing));
-
-    mMinFloaterHeight = EXPANDED_MIN_HEIGHT;
-}
-
-//static
-LLFloaterIMNearbyChat* LLFloaterIMNearbyChat::buildFloater(const LLSD& key)
-{
-    LLFloaterReg::getInstance("im_container");
-    return new LLFloaterIMNearbyChat(key);
-}
-
-//virtual
-bool LLFloaterIMNearbyChat::postBuild()
-{
-    setIsSingleInstance(true);
-    bool result = LLFloaterIMSessionTab::postBuild();
-
-    mInputEditor->setAutoreplaceCallback(boost::bind(&LLAutoReplace::autoreplaceCallback, LLAutoReplace::getInstance(), _1, _2, _3, _4, _5));
-    mInputEditor->setCommitCallback(boost::bind(&LLFloaterIMNearbyChat::onChatBoxCommit, this));
-    mInputEditor->setKeystrokeCallback(boost::bind(&LLFloaterIMNearbyChat::onChatBoxKeystroke, this));
-    mInputEditor->setFocusLostCallback(boost::bind(&LLFloaterIMNearbyChat::onChatBoxFocusLost, this));
-    mInputEditor->setFocusReceivedCallback(boost::bind(&LLFloaterIMNearbyChat::onChatBoxFocusReceived, this));
-    std::string nearbyChatTitle(LLTrans::getString("NearbyChatTitle"));
-    mInputEditor->setLabel(nearbyChatTitle);
-
-    // Title must be defined BEFORE call to addConversationListItem() because
-    // it is used to show the item's name in the conversations list
-    setTitle(nearbyChatTitle);
-
-    // obsolete, but may be needed for backward compatibility?
-    gSavedSettings.declareS32("nearbychat_showicons_and_names", 2, "NearByChat header settings", LLControlVariable::PERSIST_NONDFT);
-
-    if (gSavedPerAccountSettings.getBOOL("LogShowHistory"))
-    {
-        loadHistory();
-    }
-
-    return result;
-}
-
-// virtual
-void LLFloaterIMNearbyChat::closeHostedFloater()
-{
-<<<<<<< HEAD
-	// If detached from conversations window close anyway
-	if (!getHost())
-	{
-		setVisible(false);
-	}
-
-	// Should check how many conversations are ongoing. Select next to "Nearby Chat" in case there are some other besides.
-	// Close conversations window in case "Nearby Chat" is attached and the only conversation
-	LLFloaterIMContainer* floater_container = LLFloaterIMContainer::getInstance();
-	if (floater_container->getConversationListItemSize() == 1)
-	{
-		if (getHost())
-		{
-			floater_container->closeFloater();
-		}
-	}
-	else
-	{
-		if (!getHost())
-		{
-			floater_container->selectNextConversationByID(LLUUID());
-		}
-	}
-=======
-    // If detached from conversations window close anyway
-    if (!getHost())
-    {
-        setVisible(FALSE);
-    }
-
-    // Should check how many conversations are ongoing. Select next to "Nearby Chat" in case there are some other besides.
-    // Close conversations window in case "Nearby Chat" is attached and the only conversation
-    LLFloaterIMContainer* floater_container = LLFloaterIMContainer::getInstance();
-    if (floater_container->getConversationListItemSize() == 1)
-    {
-        if (getHost())
-        {
-            floater_container->closeFloater();
-        }
-    }
-    else
-    {
-        if (!getHost())
-        {
-            floater_container->selectNextConversationByID(LLUUID());
-        }
-    }
->>>>>>> e1623bb2
-}
-
-// virtual
-void LLFloaterIMNearbyChat::refresh()
-{
-    displaySpeakingIndicator();
-    updateCallBtnState(LLVoiceClient::getInstance()->getUserPTTState());
-
-    // *HACK: Update transparency type depending on whether our children have focus.
-    // This is needed because this floater is chrome and thus cannot accept focus, so
-    // the transparency type setting code from LLFloater::setFocus() isn't reached.
-    if (getTransparencyType() != TT_DEFAULT)
-    {
-        setTransparencyType(hasFocus() ? TT_ACTIVE : TT_INACTIVE);
-    }
-}
-
-void LLFloaterIMNearbyChat::reloadMessages(bool clean_messages/* = false*/)
-{
-    if (clean_messages)
-    {
-        mMessageArchive.clear();
-        loadHistory();
-    }
-
-    mChatHistory->clear();
-
-    LLSD do_not_log;
-    do_not_log["do_not_log"] = true;
-    for(std::vector<LLChat>::iterator it = mMessageArchive.begin();it!=mMessageArchive.end();++it)
-    {
-        // Update the messages without re-writing them to a log file.
-        addMessage(*it,false, do_not_log);
-    }
-}
-
-void LLFloaterIMNearbyChat::loadHistory()
-{
-    LLSD do_not_log;
-    do_not_log["do_not_log"] = true;
-
-    std::list<LLSD> history;
-    LLLogChat::loadChatHistory("chat", history);
-
-    std::list<LLSD>::const_iterator it = history.begin();
-    while (it != history.end())
-    {
-        const LLSD& msg = *it;
-
-        std::string from = msg[LL_IM_FROM];
-        LLUUID from_id;
-        if (msg[LL_IM_FROM_ID].isDefined())
-        {
-            from_id = msg[LL_IM_FROM_ID].asUUID();
-        }
-        else
-        {
-            std::string legacy_name = gCacheName->buildLegacyName(from);
-            from_id = LLAvatarNameCache::getInstance()->findIdByName(legacy_name);
-        }
-
-        LLChat chat;
-        chat.mFromName = from;
-        chat.mFromID = from_id;
-        chat.mText = msg[LL_IM_TEXT].asString();
-        chat.mTimeStr = msg[LL_IM_TIME].asString();
-        chat.mChatStyle = CHAT_STYLE_HISTORY;
-
-        chat.mSourceType = CHAT_SOURCE_AGENT;
-        if (from_id.isNull() && SYSTEM_FROM == from)
-        {
-            chat.mSourceType = CHAT_SOURCE_SYSTEM;
-
-        }
-        else if (from_id.isNull())
-        {
-            chat.mSourceType = isWordsName(from) ? CHAT_SOURCE_UNKNOWN : CHAT_SOURCE_OBJECT;
-        }
-
-        addMessage(chat, true, do_not_log);
-
-        it++;
-    }
-}
-
-void LLFloaterIMNearbyChat::removeScreenChat()
-{
-    LLNotificationsUI::LLScreenChannelBase* chat_channel = LLNotificationsUI::LLChannelManager::getInstance()->findChannelByID(
-        LLNotificationsUI::NEARBY_CHAT_CHANNEL_UUID);
-    if(chat_channel)
-    {
-        chat_channel->removeToastsFromChannel();
-    }
-}
-
-
-void LLFloaterIMNearbyChat::setVisible(bool visible)
-{
-    LLFloaterIMSessionTab::setVisible(visible);
-
-    if(visible)
-    {
-        removeScreenChat();
-    }
-}
-
-
-void LLFloaterIMNearbyChat::setVisibleAndFrontmost(bool take_focus, const LLSD& key)
-{
-    LLFloaterIMSessionTab::setVisibleAndFrontmost(take_focus, key);
-
-    if(matchesKey(key))
-    {
-        LLFloaterIMContainer::getInstance()->selectConversationPair(mSessionID, true, take_focus);
-    }
-}
-
-// virtual
-void LLFloaterIMNearbyChat::onTearOffClicked()
-{
-    LLFloaterIMSessionTab::onTearOffClicked();
-
-    // see CHUI-170: Save torn-off state of the nearby chat between sessions
-    bool in_the_multifloater(getHost());
-    gSavedPerAccountSettings.setBOOL("NearbyChatIsNotTornOff", in_the_multifloater);
-}
-
-
-// virtual
-void LLFloaterIMNearbyChat::onOpen(const LLSD& key)
-{
-    LLFloaterIMSessionTab::onOpen(key);
-    if(!isMessagePaneExpanded())
-    {
-        restoreFloater();
-        onCollapseToLine(this);
-    }
-}
-
-// virtual
-void LLFloaterIMNearbyChat::onClose(bool app_quitting)
-{
-    // Override LLFloaterIMSessionTab::onClose() so that Nearby Chat is not removed from the conversation floater
-    LLFloaterIMSessionTab::restoreFloater();
-    if (app_quitting)
-    {
-        // We are starting and closing floater in "expanded" state
-        // Update expanded (restored) rect and position for use in next session
-        forceReshape();
-        storeRectControl();
-    }
-}
-
-// virtual
-void LLFloaterIMNearbyChat::onClickCloseBtn(bool)
-
-{
-    if (!isTornOff())
-    {
-        return;
-    }
-    closeHostedFloater();
-}
-
-void LLFloaterIMNearbyChat::onChatFontChange(LLFontGL* fontp)
-{
-    // Update things with the new font whohoo
-    if (mInputEditor)
-    {
-        mInputEditor->setFont(fontp);
-    }
-}
-
-
-void LLFloaterIMNearbyChat::show()
-{
-        openFloater(getKey());
-}
-
-bool LLFloaterIMNearbyChat::isChatVisible() const
-{
-    bool isVisible = false;
-    LLFloaterIMContainer* im_box = LLFloaterIMContainer::getInstance();
-    // Is the IM floater container ever null?
-    llassert(im_box != NULL);
-    if (im_box != NULL)
-    {
-        isVisible =
-                isChatMultiTab() && gSavedPerAccountSettings.getBOOL("NearbyChatIsNotTornOff")?
-                        im_box->getVisible() && !im_box->isMinimized() :
-                        getVisible() && !isMinimized();
-    }
-
-    return isVisible;
-}
-
-void LLFloaterIMNearbyChat::showHistory()
-{
-    openFloater();
-    LLFloaterIMContainer::getInstance()->selectConversation(LLUUID(NULL));
-
-<<<<<<< HEAD
-	if(!isMessagePaneExpanded())
-	{
-		restoreFloater();
-		setFocus(true);
-	}
-	else
-	{
-		LLFloaterIMContainer::getInstance()->setFocus(true);
-	}
-	setResizeLimits(getMinWidth(), EXPANDED_MIN_HEIGHT);
-=======
-    if(!isMessagePaneExpanded())
-    {
-        restoreFloater();
-        setFocus(true);
-    }
-    else
-    {
-        LLFloaterIMContainer::getInstance()->setFocus(TRUE);
-    }
-    setResizeLimits(getMinWidth(), EXPANDED_MIN_HEIGHT);
->>>>>>> e1623bb2
-}
-
-std::string LLFloaterIMNearbyChat::getCurrentChat()
-{
-    return mInputEditor ? mInputEditor->getText() : LLStringUtil::null;
-}
-
-// virtual
-bool LLFloaterIMNearbyChat::handleKeyHere( KEY key, MASK mask )
-{
-<<<<<<< HEAD
-	bool handled = false;
-
-	if( KEY_RETURN == key && mask == MASK_CONTROL)
-	{
-		// shout
-		sendChat(CHAT_TYPE_SHOUT);
-		handled = true;
-	}
-	else if (KEY_RETURN == key && mask == MASK_SHIFT)
-	{
-		// whisper
-		sendChat(CHAT_TYPE_WHISPER);
-		handled = true;
-	}
-
-
-	if((mask == MASK_ALT) && isTornOff())
-	{
-		LLFloaterIMContainer* floater_container = LLFloaterIMContainer::getInstance();
-		if ((KEY_UP == key) || (KEY_LEFT == key))
-		{
-			floater_container->selectNextorPreviousConversation(false);
-			handled = true;
-		}
-		if ((KEY_DOWN == key ) || (KEY_RIGHT == key))
-		{
-			floater_container->selectNextorPreviousConversation(true);
-			handled = true;
-		}
-	}
-
-	return handled;
-=======
-    BOOL handled = FALSE;
-
-    if( KEY_RETURN == key && mask == MASK_CONTROL)
-    {
-        // shout
-        sendChat(CHAT_TYPE_SHOUT);
-        handled = TRUE;
-    }
-    else if (KEY_RETURN == key && mask == MASK_SHIFT)
-    {
-        // whisper
-        sendChat(CHAT_TYPE_WHISPER);
-        handled = TRUE;
-    }
-
-
-    if((mask == MASK_ALT) && isTornOff())
-    {
-        LLFloaterIMContainer* floater_container = LLFloaterIMContainer::getInstance();
-        if ((KEY_UP == key) || (KEY_LEFT == key))
-        {
-            floater_container->selectNextorPreviousConversation(false);
-            handled = TRUE;
-        }
-        if ((KEY_DOWN == key ) || (KEY_RIGHT == key))
-        {
-            floater_container->selectNextorPreviousConversation(true);
-            handled = TRUE;
-        }
-    }
-
-    return handled;
->>>>>>> e1623bb2
-}
-
-bool LLFloaterIMNearbyChat::matchChatTypeTrigger(const std::string& in_str, std::string* out_str)
-{
-    U32 in_len = in_str.length();
-    S32 cnt = sizeof(sChatTypeTriggers) / sizeof(*sChatTypeTriggers);
-
-    bool string_was_found = false;
-
-    for (S32 n = 0; n < cnt && !string_was_found; n++)
-    {
-        if (in_len <= sChatTypeTriggers[n].name.length())
-        {
-            std::string trigger_trunc = sChatTypeTriggers[n].name;
-            LLStringUtil::truncate(trigger_trunc, in_len);
-
-            if (!LLStringUtil::compareInsensitive(in_str, trigger_trunc))
-            {
-                *out_str = sChatTypeTriggers[n].name;
-                string_was_found = true;
-            }
-        }
-    }
-
-    return string_was_found;
-}
-
-void LLFloaterIMNearbyChat::onChatBoxKeystroke()
-{
-    LLFloaterIMContainer* im_box = LLFloaterIMContainer::findInstance();
-    if (im_box)
-    {
-        im_box->flashConversationItemWidget(mSessionID,false);
-    }
-
-    LLFirstUse::otherAvatarChatFirst(false);
-
-    LLWString raw_text = mInputEditor->getWText();
-
-    // Can't trim the end, because that will cause autocompletion
-    // to eat trailing spaces that might be part of a gesture.
-    LLWStringUtil::trimHead(raw_text);
-
-    S32 length = raw_text.length();
-
-    if( (length > 0) && (raw_text[0] != '/') )  // forward slash is used for escape (eg. emote) sequences
-    {
-        gAgent.startTyping();
-    }
-    else
-    {
-        gAgent.stopTyping();
-    }
-
-    /* Doesn't work -- can't tell the difference between a backspace
-       that killed the selection vs. backspace at the end of line.
-    if (length > 1
-        && text[0] == '/'
-        && key == KEY_BACKSPACE)
-    {
-        // the selection will already be deleted, but we need to trim
-        // off the character before
-        std::string new_text = raw_text.substr(0, length-1);
-        mInputEditor->setText( new_text );
-        mInputEditor->setCursorToEnd();
-        length = length - 1;
-    }
-    */
-
-    KEY key = gKeyboard->currentKey();
-
-    // Ignore "special" keys, like backspace, arrows, etc.
-    if (gSavedSettings.getBOOL("ChatAutocompleteGestures")
-        && length > 1
-        && raw_text[0] == '/'
-        && key < KEY_SPECIAL)
-    {
-        // we're starting a gesture, attempt to autocomplete
-
-        std::string utf8_trigger = wstring_to_utf8str(raw_text);
-        std::string utf8_out_str(utf8_trigger);
-
-        if (LLGestureMgr::instance().matchPrefix(utf8_trigger, &utf8_out_str))
-        {
-            std::string rest_of_match = utf8_out_str.substr(utf8_trigger.size());
-            if (!rest_of_match.empty())
-            {
-                mInputEditor->setText(utf8_trigger + rest_of_match); // keep original capitalization for user-entered part
-                // Select to end of line, starting from the character
-                // after the last one the user typed.
-                mInputEditor->selectByCursorPosition(utf8_out_str.size()-rest_of_match.size(),utf8_out_str.size());
-            }
-
-        }
-        else if (matchChatTypeTrigger(utf8_trigger, &utf8_out_str))
-        {
-            std::string rest_of_match = utf8_out_str.substr(utf8_trigger.size());
-            mInputEditor->setText(utf8_trigger + rest_of_match + " "); // keep original capitalization for user-entered part
-            mInputEditor->endOfDoc();
-        }
-
-        //LL_INFOS() << "GESTUREDEBUG " << trigger
-        //  << " len " << length
-        //  << " outlen " << out_str.getLength()
-        //  << LL_ENDL;
-    }
-}
-
-// static
-void LLFloaterIMNearbyChat::onChatBoxFocusLost()
-{
-    // stop typing animation
-    gAgent.stopTyping();
-}
-
-void LLFloaterIMNearbyChat::onChatBoxFocusReceived()
-{
-    mInputEditor->setEnabled(!gDisconnected);
-}
-
-EChatType LLFloaterIMNearbyChat::processChatTypeTriggers(EChatType type, std::string &str)
-{
-    U32 length = str.length();
-    S32 cnt = sizeof(sChatTypeTriggers) / sizeof(*sChatTypeTriggers);
-
-    for (S32 n = 0; n < cnt; n++)
-    {
-        if (length >= sChatTypeTriggers[n].name.length())
-        {
-            std::string trigger = str.substr(0, sChatTypeTriggers[n].name.length());
-
-            if (!LLStringUtil::compareInsensitive(trigger, sChatTypeTriggers[n].name))
-            {
-                U32 trigger_length = sChatTypeTriggers[n].name.length();
-
-                // It's to remove space after trigger name
-                if (length > trigger_length && str[trigger_length] == ' ')
-                    trigger_length++;
-
-                str = str.substr(trigger_length, length);
-
-                if (CHAT_TYPE_NORMAL == type)
-                    return sChatTypeTriggers[n].type;
-                else
-                    break;
-            }
-        }
-    }
-
-    return type;
-}
-
-void LLFloaterIMNearbyChat::sendChat( EChatType type )
-{
-    if (mInputEditor)
-    {
-        LLWString text = mInputEditor->getWText();
-        LLWStringUtil::trim(text);
-        LLWStringUtil::replaceChar(text,182,'\n'); // Convert paragraph symbols back into newlines.
-        if (!text.empty())
-        {
-            // Check if this is destined for another channel
-            S32 channel = 0;
-            stripChannelNumber(text, &channel);
-
-            updateUsedEmojis(text);
-
-            std::string utf8text = wstring_to_utf8str(text);
-            // Try to trigger a gesture, if not chat to a script.
-            std::string utf8_revised_text;
-            if (0 == channel)
-            {
-                // discard returned "found" boolean
-                if(!LLGestureMgr::instance().triggerAndReviseString(utf8text, &utf8_revised_text))
-                {
-                    utf8_revised_text = utf8text;
-                }
-            }
-            else
-            {
-                utf8_revised_text = utf8text;
-            }
-
-            utf8_revised_text = utf8str_trim(utf8_revised_text);
-
-            type = processChatTypeTriggers(type, utf8_revised_text);
-
-            if (!utf8_revised_text.empty())
-            {
-                // Chat with animation
-                sendChatFromViewer(utf8_revised_text, type, gSavedSettings.getBOOL("PlayChatAnim"));
-            }
-        }
-
-        mInputEditor->setText(LLStringExplicit(""));
-    }
-
-    gAgent.stopTyping();
-
-    // If the user wants to stop chatting on hitting return, lose focus
-    // and go out of chat mode.
-    if (gSavedSettings.getBOOL("CloseChatOnReturn"))
-    {
-        stopChat();
-    }
-}
-
-void LLFloaterIMNearbyChat::addMessage(const LLChat& chat,bool archive,const LLSD &args)
-{
-    appendMessage(chat, args);
-
-    if(archive)
-    {
-        mMessageArchive.push_back(chat);
-        if(mMessageArchive.size() > 200)
-        {
-            mMessageArchive.erase(mMessageArchive.begin());
-        }
-    }
-
-    // logging
-    if (!args["do_not_log"].asBoolean() && gSavedPerAccountSettings.getS32("KeepConversationLogTranscripts") > 1)
-    {
-        std::string from_name = chat.mFromName;
-
-        if (chat.mSourceType == CHAT_SOURCE_AGENT)
-        {
-            // if the chat is coming from an agent, log the complete name
-            LLAvatarName av_name;
-            LLAvatarNameCache::get(chat.mFromID, &av_name);
-
-            if (!av_name.isDisplayNameDefault())
-            {
-                from_name = av_name.getCompleteName();
-            }
-        }
-
-        LLLogChat::saveHistory("chat", from_name, chat.mFromID, chat.mText);
-    }
-}
-
-
-void LLFloaterIMNearbyChat::onChatBoxCommit()
-{
-    sendChat(CHAT_TYPE_NORMAL);
-
-    gAgent.stopTyping();
-}
-
-void LLFloaterIMNearbyChat::displaySpeakingIndicator()
-{
-    LLSpeakerMgr::speaker_list_t speaker_list;
-    LLUUID id;
-
-<<<<<<< HEAD
-	id.setNull();
-	mSpeakerMgr->update(false);
-	mSpeakerMgr->getSpeakerList(&speaker_list, false);
-=======
-    id.setNull();
-    mSpeakerMgr->update(FALSE);
-    mSpeakerMgr->getSpeakerList(&speaker_list, FALSE);
->>>>>>> e1623bb2
-
-    for (LLSpeakerMgr::speaker_list_t::iterator i = speaker_list.begin(); i != speaker_list.end(); ++i)
-    {
-        LLPointer<LLSpeaker> s = *i;
-        if (s->mSpeechVolume > 0 || s->mStatus == LLSpeaker::STATUS_SPEAKING)
-        {
-            id = s->mID;
-            break;
-        }
-    }
-}
-
-void LLFloaterIMNearbyChat::sendChatFromViewer(const std::string &utf8text, EChatType type, bool animate)
-{
-    sendChatFromViewer(utf8str_to_wstring(utf8text), type, animate);
-}
-
-void LLFloaterIMNearbyChat::sendChatFromViewer(const LLWString &wtext, EChatType type, bool animate)
-{
-    // Look for "/20 foo" channel chats.
-    S32 channel = 0;
-    LLWString out_text = stripChannelNumber(wtext, &channel);
-    std::string utf8_out_text = wstring_to_utf8str(out_text);
-    std::string utf8_text = wstring_to_utf8str(wtext);
-
-    utf8_text = utf8str_trim(utf8_text);
-    if (!utf8_text.empty())
-    {
-        utf8_text = utf8str_truncate(utf8_text, MAX_STRING - 1);
-    }
-
-    // Don't animate for chats people can't hear (chat to scripts)
-    if (animate && (channel == 0))
-    {
-        if (type == CHAT_TYPE_WHISPER)
-        {
-            LL_DEBUGS() << "You whisper " << utf8_text << LL_ENDL;
-            gAgent.sendAnimationRequest(ANIM_AGENT_WHISPER, ANIM_REQUEST_START);
-        }
-        else if (type == CHAT_TYPE_NORMAL)
-        {
-            LL_DEBUGS() << "You say " << utf8_text << LL_ENDL;
-            gAgent.sendAnimationRequest(ANIM_AGENT_TALK, ANIM_REQUEST_START);
-        }
-        else if (type == CHAT_TYPE_SHOUT)
-        {
-            LL_DEBUGS() << "You shout " << utf8_text << LL_ENDL;
-            gAgent.sendAnimationRequest(ANIM_AGENT_SHOUT, ANIM_REQUEST_START);
-        }
-        else
-        {
-            LL_INFOS() << "send_chat_from_viewer() - invalid volume" << LL_ENDL;
-            return;
-        }
-    }
-    else
-    {
-        if (type != CHAT_TYPE_START && type != CHAT_TYPE_STOP)
-        {
-            LL_DEBUGS() << "Channel chat: " << utf8_text << LL_ENDL;
-        }
-    }
-
-    send_chat_from_viewer(utf8_out_text, type, channel);
-}
-
-// static
-bool LLFloaterIMNearbyChat::isWordsName(const std::string& name)
-{
-    // checking to see if it's display name plus username in parentheses
-    S32 open_paren = name.find(" (", 0);
-    S32 close_paren = name.find(')', 0);
-
-    if (open_paren != std::string::npos &&
-        close_paren == name.length()-1)
-    {
-        return true;
-    }
-    else
-    {
-        //checking for a single space
-        S32 pos = name.find(' ', 0);
-        return std::string::npos != pos && name.rfind(' ', name.length()) == pos && 0 != pos && name.length()-1 != pos;
-    }
-}
-
-// static
-void LLFloaterIMNearbyChat::startChat(const char* line)
-{
-<<<<<<< HEAD
-	LLFloaterIMNearbyChat* nearby_chat = LLFloaterReg::getTypedInstance<LLFloaterIMNearbyChat>("nearby_chat");
-	if (nearby_chat)
-	{
-		if(!nearby_chat->isTornOff())
-		{
-			LLFloaterIMContainer::getInstance()->selectConversation(LLUUID(NULL));
-		}
-		if(nearby_chat->isMinimized())
-		{
-			nearby_chat->setMinimized(false);
-		}
-		nearby_chat->show();
-		nearby_chat->setFocus(true);
-
-		if (line)
-		{
-			std::string line_string(line);
-			nearby_chat->mInputEditor->setText(line_string);
-		}
-
-		nearby_chat->mInputEditor->endOfDoc();
-	}
-=======
-    LLFloaterIMNearbyChat* nearby_chat = LLFloaterReg::getTypedInstance<LLFloaterIMNearbyChat>("nearby_chat");
-    if (nearby_chat)
-    {
-        if(!nearby_chat->isTornOff())
-        {
-            LLFloaterIMContainer::getInstance()->selectConversation(LLUUID(NULL));
-        }
-        if(nearby_chat->isMinimized())
-        {
-            nearby_chat->setMinimized(false);
-        }
-        nearby_chat->show();
-        nearby_chat->setFocus(TRUE);
-
-        if (line)
-        {
-            std::string line_string(line);
-            nearby_chat->mInputEditor->setText(line_string);
-        }
-
-        nearby_chat->mInputEditor->endOfDoc();
-    }
->>>>>>> e1623bb2
-}
-
-// Exit "chat mode" and do the appropriate focus changes
-// static
-void LLFloaterIMNearbyChat::stopChat()
-{
-<<<<<<< HEAD
-	LLFloaterIMNearbyChat* nearby_chat = LLFloaterReg::getTypedInstance<LLFloaterIMNearbyChat>("nearby_chat");
-	if (nearby_chat)
-	{
-		nearby_chat->mInputEditor->setFocus(false);
-	    gAgent.stopTyping();
-	}
-=======
-    LLFloaterIMNearbyChat* nearby_chat = LLFloaterReg::getTypedInstance<LLFloaterIMNearbyChat>("nearby_chat");
-    if (nearby_chat)
-    {
-        nearby_chat->mInputEditor->setFocus(FALSE);
-        gAgent.stopTyping();
-    }
->>>>>>> e1623bb2
-}
-
-// If input of the form "/20foo" or "/20 foo", returns "foo" and channel 20.
-// Otherwise returns input and channel 0.
-LLWString LLFloaterIMNearbyChat::stripChannelNumber(const LLWString &mesg, S32* channel)
-{
-    if (mesg[0] == '/'
-        && mesg[1] == '/')
-    {
-        // This is a "repeat channel send"
-        *channel = sLastSpecialChatChannel;
-        return mesg.substr(2, mesg.length() - 2);
-    }
-    else if (mesg[0] == '/'
-             && mesg[1]
-             && (LLStringOps::isDigit(mesg[1])
-                 || (mesg[1] == '-' && mesg[2] && LLStringOps::isDigit(mesg[2]))))
-    {
-        // This a special "/20" speak on a channel
-        S32 pos = 0;
-
-        // Copy the channel number into a string
-        LLWString channel_string;
-        llwchar c;
-        do
-        {
-            c = mesg[pos+1];
-            channel_string.push_back(c);
-            pos++;
-        }
-        while(c && pos < 64 && (LLStringOps::isDigit(c) || (pos==1 && c =='-')));
-
-        // Move the pointer forward to the first non-whitespace char
-        // Check isspace before looping, so we can handle "/33foo"
-        // as well as "/33 foo"
-        while(c && iswspace(c))
-        {
-            c = mesg[pos+1];
-            pos++;
-        }
-
-        sLastSpecialChatChannel = strtol(wstring_to_utf8str(channel_string).c_str(), NULL, 10);
-        *channel = sLastSpecialChatChannel;
-        return mesg.substr(pos, mesg.length() - pos);
-    }
-    else
-    {
-        // This is normal chat.
-        *channel = 0;
-        return mesg;
-    }
-}
-
-void send_chat_from_viewer(const std::string& utf8_out_text, EChatType type, S32 channel)
-{
-    LL_DEBUGS("UIUsage") << "Nearby chat, text " << utf8_out_text << " type " << type << " channel " << channel << LL_ENDL;
-    if (type != CHAT_TYPE_START && type != CHAT_TYPE_STOP) // prune back some redundant logging
-    {
-        LLUIUsage::instance().logCommand("Chat.SendNearby"); // pseuo-command
-    }
-
-    LLMessageSystem* msg = gMessageSystem;
-
-    if (channel >= 0)
-    {
-        msg->newMessageFast(_PREHASH_ChatFromViewer);
-        msg->nextBlockFast(_PREHASH_AgentData);
-        msg->addUUIDFast(_PREHASH_AgentID, gAgent.getID());
-        msg->addUUIDFast(_PREHASH_SessionID, gAgent.getSessionID());
-        msg->nextBlockFast(_PREHASH_ChatData);
-        msg->addStringFast(_PREHASH_Message, utf8_out_text);
-        msg->addU8Fast(_PREHASH_Type, type);
-        msg->addS32("Channel", channel);
-
-    }
-    else
-    {
-        // Hack: ChatFromViewer doesn't allow negative channels
-        msg->newMessage("ScriptDialogReply");
-        msg->nextBlock("AgentData");
-        msg->addUUID("AgentID", gAgentID);
-        msg->addUUID("SessionID", gAgentSessionID);
-        msg->nextBlock("Data");
-        msg->addUUID("ObjectID", gAgentID);
-        msg->addS32("ChatChannel", channel);
-        msg->addS32("ButtonIndex", 0);
-        msg->addString("ButtonLabel", utf8_out_text);
-    }
-
-    gAgent.sendReliableMessage();
-    add(LLStatViewer::CHAT_COUNT, 1);
-}
-
-class LLChatCommandHandler : public LLCommandHandler
-{
-public:
-    // not allowed from outside the app
-    LLChatCommandHandler() : LLCommandHandler("chat", UNTRUSTED_BLOCK) { }
-
-    // Your code here
-    bool handle(const LLSD& tokens,
-                const LLSD& query_map,
-                const std::string& grid,
-                LLMediaCtrl* web)
-    {
-        bool retval = false;
-        // Need at least 2 tokens to have a valid message.
-        if (tokens.size() < 2)
-        {
-            retval = false;
-        }
-        else
-        {
-        S32 channel = tokens[0].asInteger();
-            // VWR-19499 Restrict function to chat channels greater than 0.
-            if ((channel > 0) && (channel < CHAT_CHANNEL_DEBUG))
-            {
-                retval = true;
-        // Send unescaped message, see EXT-6353.
-        std::string unescaped_mesg (LLURI::unescape(tokens[1].asString()));
-        send_chat_from_viewer(unescaped_mesg, CHAT_TYPE_NORMAL, channel);
-            }
-            else
-            {
-                retval = false;
-                // Tell us this is an unsupported SLurl.
-            }
-        }
-        return retval;
-    }
-};
-
-// Creating the object registers with the dispatcher.
-LLChatCommandHandler gChatHandler;+/**
+ * @file LLFloaterIMNearbyChat.cpp
+ * @brief LLFloaterIMNearbyChat class implementation
+ *
+ * $LicenseInfo:firstyear=2002&license=viewerlgpl$
+ * Second Life Viewer Source Code
+ * Copyright (C) 2010, Linden Research, Inc.
+ *
+ * This library is free software; you can redistribute it and/or
+ * modify it under the terms of the GNU Lesser General Public
+ * License as published by the Free Software Foundation;
+ * version 2.1 of the License only.
+ *
+ * This library is distributed in the hope that it will be useful,
+ * but WITHOUT ANY WARRANTY; without even the implied warranty of
+ * MERCHANTABILITY or FITNESS FOR A PARTICULAR PURPOSE.  See the GNU
+ * Lesser General Public License for more details.
+ *
+ * You should have received a copy of the GNU Lesser General Public
+ * License along with this library; if not, write to the Free Software
+ * Foundation, Inc., 51 Franklin Street, Fifth Floor, Boston, MA  02110-1301  USA
+ *
+ * Linden Research, Inc., 945 Battery Street, San Francisco, CA  94111  USA
+ * $/LicenseInfo$
+ */
+
+#include "llviewerprecompiledheaders.h"
+
+#include "message.h"
+
+#include "lliconctrl.h"
+#include "llappviewer.h"
+#include "llchatentry.h"
+#include "llfloaterreg.h"
+#include "lltrans.h"
+#include "llfloaterimcontainer.h"
+#include "llfloatersidepanelcontainer.h"
+#include "llfocusmgr.h"
+#include "lllogchat.h"
+#include "llresizebar.h"
+#include "llresizehandle.h"
+#include "lldraghandle.h"
+#include "llmenugl.h"
+#include "llviewermenu.h" // for gMenuHolder
+#include "llfloaterimnearbychathandler.h"
+#include "llchannelmanager.h"
+#include "llchathistory.h"
+#include "llstylemap.h"
+#include "llavatarnamecache.h"
+#include "llfloaterreg.h"
+#include "lltrans.h"
+
+#include "llfirstuse.h"
+#include "llfloaterimnearbychat.h"
+#include "llagent.h" // gAgent
+#include "llgesturemgr.h"
+#include "llmultigesture.h"
+#include "llkeyboard.h"
+#include "llanimationstates.h"
+#include "llviewerstats.h"
+#include "llcommandhandler.h"
+#include "llviewercontrol.h"
+#include "llnavigationbar.h"
+#include "llwindow.h"
+#include "llviewerwindow.h"
+#include "llrootview.h"
+#include "llviewerchat.h"
+#include "lltranslate.h"
+#include "llautoreplace.h"
+#include "lluiusage.h"
+
+S32 LLFloaterIMNearbyChat::sLastSpecialChatChannel = 0;
+
+constexpr S32 EXPANDED_HEIGHT = 266;
+constexpr S32 COLLAPSED_HEIGHT = 60;
+constexpr S32 EXPANDED_MIN_HEIGHT = 150;
+
+// legacy callback glue
+void send_chat_from_viewer(const std::string& utf8_out_text, EChatType type, S32 channel);
+
+struct LLChatTypeTrigger {
+    std::string name;
+    EChatType type;
+};
+
+static LLChatTypeTrigger sChatTypeTriggers[] = {
+    { "/whisper"    , CHAT_TYPE_WHISPER},
+    { "/shout"  , CHAT_TYPE_SHOUT}
+};
+
+bool cb_do_nothing()
+{
+    return false;
+}
+
+LLFloaterIMNearbyChat::LLFloaterIMNearbyChat(const LLSD& llsd)
+:   LLFloaterIMSessionTab(LLSD(LLUUID::null)),
+    //mOutputMonitor(NULL),
+    mSpeakerMgr(NULL),
+    mExpandedHeight(COLLAPSED_HEIGHT + EXPANDED_HEIGHT)
+{
+    mIsP2PChat = false;
+    mIsNearbyChat = true;
+    mSpeakerMgr = LLLocalSpeakerMgr::getInstance();
+
+    // Required by LLFloaterIMSessionTab::mGearBtn
+    // But nearby floater has no 'per agent' menu items,
+    mEnableCallbackRegistrar.add("Avatar.EnableGearItem", boost::bind(&cb_do_nothing));
+    mCommitCallbackRegistrar.add("Avatar.GearDoToSelected", boost::bind(&cb_do_nothing));
+    mEnableCallbackRegistrar.add("Avatar.CheckGearItem", boost::bind(&cb_do_nothing));
+
+    mMinFloaterHeight = EXPANDED_MIN_HEIGHT;
+}
+
+//static
+LLFloaterIMNearbyChat* LLFloaterIMNearbyChat::buildFloater(const LLSD& key)
+{
+    LLFloaterReg::getInstance("im_container");
+    return new LLFloaterIMNearbyChat(key);
+}
+
+//virtual
+bool LLFloaterIMNearbyChat::postBuild()
+{
+    setIsSingleInstance(true);
+    bool result = LLFloaterIMSessionTab::postBuild();
+
+    mInputEditor->setAutoreplaceCallback(boost::bind(&LLAutoReplace::autoreplaceCallback, LLAutoReplace::getInstance(), _1, _2, _3, _4, _5));
+    mInputEditor->setCommitCallback(boost::bind(&LLFloaterIMNearbyChat::onChatBoxCommit, this));
+    mInputEditor->setKeystrokeCallback(boost::bind(&LLFloaterIMNearbyChat::onChatBoxKeystroke, this));
+    mInputEditor->setFocusLostCallback(boost::bind(&LLFloaterIMNearbyChat::onChatBoxFocusLost, this));
+    mInputEditor->setFocusReceivedCallback(boost::bind(&LLFloaterIMNearbyChat::onChatBoxFocusReceived, this));
+    std::string nearbyChatTitle(LLTrans::getString("NearbyChatTitle"));
+    mInputEditor->setLabel(nearbyChatTitle);
+
+    // Title must be defined BEFORE call to addConversationListItem() because
+    // it is used to show the item's name in the conversations list
+    setTitle(nearbyChatTitle);
+
+    // obsolete, but may be needed for backward compatibility?
+    gSavedSettings.declareS32("nearbychat_showicons_and_names", 2, "NearByChat header settings", LLControlVariable::PERSIST_NONDFT);
+
+    if (gSavedPerAccountSettings.getBOOL("LogShowHistory"))
+    {
+        loadHistory();
+    }
+
+    return result;
+}
+
+// virtual
+void LLFloaterIMNearbyChat::closeHostedFloater()
+{
+    // If detached from conversations window close anyway
+    if (!getHost())
+    {
+        setVisible(false);
+    }
+
+    // Should check how many conversations are ongoing. Select next to "Nearby Chat" in case there are some other besides.
+    // Close conversations window in case "Nearby Chat" is attached and the only conversation
+    LLFloaterIMContainer* floater_container = LLFloaterIMContainer::getInstance();
+    if (floater_container->getConversationListItemSize() == 1)
+    {
+        if (getHost())
+        {
+            floater_container->closeFloater();
+        }
+    }
+    else
+    {
+        if (!getHost())
+        {
+            floater_container->selectNextConversationByID(LLUUID());
+        }
+    }
+}
+
+// virtual
+void LLFloaterIMNearbyChat::refresh()
+{
+    displaySpeakingIndicator();
+    updateCallBtnState(LLVoiceClient::getInstance()->getUserPTTState());
+
+    // *HACK: Update transparency type depending on whether our children have focus.
+    // This is needed because this floater is chrome and thus cannot accept focus, so
+    // the transparency type setting code from LLFloater::setFocus() isn't reached.
+    if (getTransparencyType() != TT_DEFAULT)
+    {
+        setTransparencyType(hasFocus() ? TT_ACTIVE : TT_INACTIVE);
+    }
+}
+
+void LLFloaterIMNearbyChat::reloadMessages(bool clean_messages/* = false*/)
+{
+    if (clean_messages)
+    {
+        mMessageArchive.clear();
+        loadHistory();
+    }
+
+    mChatHistory->clear();
+
+    LLSD do_not_log;
+    do_not_log["do_not_log"] = true;
+    for(std::vector<LLChat>::iterator it = mMessageArchive.begin();it!=mMessageArchive.end();++it)
+    {
+        // Update the messages without re-writing them to a log file.
+        addMessage(*it,false, do_not_log);
+    }
+}
+
+void LLFloaterIMNearbyChat::loadHistory()
+{
+    LLSD do_not_log;
+    do_not_log["do_not_log"] = true;
+
+    std::list<LLSD> history;
+    LLLogChat::loadChatHistory("chat", history);
+
+    std::list<LLSD>::const_iterator it = history.begin();
+    while (it != history.end())
+    {
+        const LLSD& msg = *it;
+
+        std::string from = msg[LL_IM_FROM];
+        LLUUID from_id;
+        if (msg[LL_IM_FROM_ID].isDefined())
+        {
+            from_id = msg[LL_IM_FROM_ID].asUUID();
+        }
+        else
+        {
+            std::string legacy_name = gCacheName->buildLegacyName(from);
+            from_id = LLAvatarNameCache::getInstance()->findIdByName(legacy_name);
+        }
+
+        LLChat chat;
+        chat.mFromName = from;
+        chat.mFromID = from_id;
+        chat.mText = msg[LL_IM_TEXT].asString();
+        chat.mTimeStr = msg[LL_IM_TIME].asString();
+        chat.mChatStyle = CHAT_STYLE_HISTORY;
+
+        chat.mSourceType = CHAT_SOURCE_AGENT;
+        if (from_id.isNull() && SYSTEM_FROM == from)
+        {
+            chat.mSourceType = CHAT_SOURCE_SYSTEM;
+
+        }
+        else if (from_id.isNull())
+        {
+            chat.mSourceType = isWordsName(from) ? CHAT_SOURCE_UNKNOWN : CHAT_SOURCE_OBJECT;
+        }
+
+        addMessage(chat, true, do_not_log);
+
+        it++;
+    }
+}
+
+void LLFloaterIMNearbyChat::removeScreenChat()
+{
+    LLNotificationsUI::LLScreenChannelBase* chat_channel = LLNotificationsUI::LLChannelManager::getInstance()->findChannelByID(
+        LLNotificationsUI::NEARBY_CHAT_CHANNEL_UUID);
+    if(chat_channel)
+    {
+        chat_channel->removeToastsFromChannel();
+    }
+}
+
+
+void LLFloaterIMNearbyChat::setVisible(bool visible)
+{
+    LLFloaterIMSessionTab::setVisible(visible);
+
+    if(visible)
+    {
+        removeScreenChat();
+    }
+}
+
+
+void LLFloaterIMNearbyChat::setVisibleAndFrontmost(bool take_focus, const LLSD& key)
+{
+    LLFloaterIMSessionTab::setVisibleAndFrontmost(take_focus, key);
+
+    if(matchesKey(key))
+    {
+        LLFloaterIMContainer::getInstance()->selectConversationPair(mSessionID, true, take_focus);
+    }
+}
+
+// virtual
+void LLFloaterIMNearbyChat::onTearOffClicked()
+{
+    LLFloaterIMSessionTab::onTearOffClicked();
+
+    // see CHUI-170: Save torn-off state of the nearby chat between sessions
+    bool in_the_multifloater(getHost());
+    gSavedPerAccountSettings.setBOOL("NearbyChatIsNotTornOff", in_the_multifloater);
+}
+
+
+// virtual
+void LLFloaterIMNearbyChat::onOpen(const LLSD& key)
+{
+    LLFloaterIMSessionTab::onOpen(key);
+    if(!isMessagePaneExpanded())
+    {
+        restoreFloater();
+        onCollapseToLine(this);
+    }
+}
+
+// virtual
+void LLFloaterIMNearbyChat::onClose(bool app_quitting)
+{
+    // Override LLFloaterIMSessionTab::onClose() so that Nearby Chat is not removed from the conversation floater
+    LLFloaterIMSessionTab::restoreFloater();
+    if (app_quitting)
+    {
+        // We are starting and closing floater in "expanded" state
+        // Update expanded (restored) rect and position for use in next session
+        forceReshape();
+        storeRectControl();
+    }
+}
+
+// virtual
+void LLFloaterIMNearbyChat::onClickCloseBtn(bool)
+
+{
+    if (!isTornOff())
+    {
+        return;
+    }
+    closeHostedFloater();
+}
+
+void LLFloaterIMNearbyChat::onChatFontChange(LLFontGL* fontp)
+{
+    // Update things with the new font whohoo
+    if (mInputEditor)
+    {
+        mInputEditor->setFont(fontp);
+    }
+}
+
+
+void LLFloaterIMNearbyChat::show()
+{
+        openFloater(getKey());
+}
+
+bool LLFloaterIMNearbyChat::isChatVisible() const
+{
+    bool isVisible = false;
+    LLFloaterIMContainer* im_box = LLFloaterIMContainer::getInstance();
+    // Is the IM floater container ever null?
+    llassert(im_box != NULL);
+    if (im_box != NULL)
+    {
+        isVisible =
+                isChatMultiTab() && gSavedPerAccountSettings.getBOOL("NearbyChatIsNotTornOff")?
+                        im_box->getVisible() && !im_box->isMinimized() :
+                        getVisible() && !isMinimized();
+    }
+
+    return isVisible;
+}
+
+void LLFloaterIMNearbyChat::showHistory()
+{
+    openFloater();
+    LLFloaterIMContainer::getInstance()->selectConversation(LLUUID(NULL));
+
+    if(!isMessagePaneExpanded())
+    {
+        restoreFloater();
+        setFocus(true);
+    }
+    else
+    {
+        LLFloaterIMContainer::getInstance()->setFocus(true);
+    }
+    setResizeLimits(getMinWidth(), EXPANDED_MIN_HEIGHT);
+}
+
+std::string LLFloaterIMNearbyChat::getCurrentChat()
+{
+    return mInputEditor ? mInputEditor->getText() : LLStringUtil::null;
+}
+
+// virtual
+bool LLFloaterIMNearbyChat::handleKeyHere( KEY key, MASK mask )
+{
+    bool handled = false;
+
+    if( KEY_RETURN == key && mask == MASK_CONTROL)
+    {
+        // shout
+        sendChat(CHAT_TYPE_SHOUT);
+        handled = true;
+    }
+    else if (KEY_RETURN == key && mask == MASK_SHIFT)
+    {
+        // whisper
+        sendChat(CHAT_TYPE_WHISPER);
+        handled = true;
+    }
+
+
+    if((mask == MASK_ALT) && isTornOff())
+    {
+        LLFloaterIMContainer* floater_container = LLFloaterIMContainer::getInstance();
+        if ((KEY_UP == key) || (KEY_LEFT == key))
+        {
+            floater_container->selectNextorPreviousConversation(false);
+            handled = true;
+        }
+        if ((KEY_DOWN == key ) || (KEY_RIGHT == key))
+        {
+            floater_container->selectNextorPreviousConversation(true);
+            handled = true;
+        }
+    }
+
+    return handled;
+}
+
+bool LLFloaterIMNearbyChat::matchChatTypeTrigger(const std::string& in_str, std::string* out_str)
+{
+    U32 in_len = in_str.length();
+    S32 cnt = sizeof(sChatTypeTriggers) / sizeof(*sChatTypeTriggers);
+
+    bool string_was_found = false;
+
+    for (S32 n = 0; n < cnt && !string_was_found; n++)
+    {
+        if (in_len <= sChatTypeTriggers[n].name.length())
+        {
+            std::string trigger_trunc = sChatTypeTriggers[n].name;
+            LLStringUtil::truncate(trigger_trunc, in_len);
+
+            if (!LLStringUtil::compareInsensitive(in_str, trigger_trunc))
+            {
+                *out_str = sChatTypeTriggers[n].name;
+                string_was_found = true;
+            }
+        }
+    }
+
+    return string_was_found;
+}
+
+void LLFloaterIMNearbyChat::onChatBoxKeystroke()
+{
+    LLFloaterIMContainer* im_box = LLFloaterIMContainer::findInstance();
+    if (im_box)
+    {
+        im_box->flashConversationItemWidget(mSessionID,false);
+    }
+
+    LLFirstUse::otherAvatarChatFirst(false);
+
+    LLWString raw_text = mInputEditor->getWText();
+
+    // Can't trim the end, because that will cause autocompletion
+    // to eat trailing spaces that might be part of a gesture.
+    LLWStringUtil::trimHead(raw_text);
+
+    S32 length = raw_text.length();
+
+    if( (length > 0) && (raw_text[0] != '/') )  // forward slash is used for escape (eg. emote) sequences
+    {
+        gAgent.startTyping();
+    }
+    else
+    {
+        gAgent.stopTyping();
+    }
+
+    /* Doesn't work -- can't tell the difference between a backspace
+       that killed the selection vs. backspace at the end of line.
+    if (length > 1
+        && text[0] == '/'
+        && key == KEY_BACKSPACE)
+    {
+        // the selection will already be deleted, but we need to trim
+        // off the character before
+        std::string new_text = raw_text.substr(0, length-1);
+        mInputEditor->setText( new_text );
+        mInputEditor->setCursorToEnd();
+        length = length - 1;
+    }
+    */
+
+    KEY key = gKeyboard->currentKey();
+
+    // Ignore "special" keys, like backspace, arrows, etc.
+    if (gSavedSettings.getBOOL("ChatAutocompleteGestures")
+        && length > 1
+        && raw_text[0] == '/'
+        && key < KEY_SPECIAL)
+    {
+        // we're starting a gesture, attempt to autocomplete
+
+        std::string utf8_trigger = wstring_to_utf8str(raw_text);
+        std::string utf8_out_str(utf8_trigger);
+
+        if (LLGestureMgr::instance().matchPrefix(utf8_trigger, &utf8_out_str))
+        {
+            std::string rest_of_match = utf8_out_str.substr(utf8_trigger.size());
+            if (!rest_of_match.empty())
+            {
+                mInputEditor->setText(utf8_trigger + rest_of_match); // keep original capitalization for user-entered part
+                // Select to end of line, starting from the character
+                // after the last one the user typed.
+                mInputEditor->selectByCursorPosition(utf8_out_str.size()-rest_of_match.size(),utf8_out_str.size());
+            }
+
+        }
+        else if (matchChatTypeTrigger(utf8_trigger, &utf8_out_str))
+        {
+            std::string rest_of_match = utf8_out_str.substr(utf8_trigger.size());
+            mInputEditor->setText(utf8_trigger + rest_of_match + " "); // keep original capitalization for user-entered part
+            mInputEditor->endOfDoc();
+        }
+
+        //LL_INFOS() << "GESTUREDEBUG " << trigger
+        //  << " len " << length
+        //  << " outlen " << out_str.getLength()
+        //  << LL_ENDL;
+    }
+}
+
+// static
+void LLFloaterIMNearbyChat::onChatBoxFocusLost()
+{
+    // stop typing animation
+    gAgent.stopTyping();
+}
+
+void LLFloaterIMNearbyChat::onChatBoxFocusReceived()
+{
+    mInputEditor->setEnabled(!gDisconnected);
+}
+
+EChatType LLFloaterIMNearbyChat::processChatTypeTriggers(EChatType type, std::string &str)
+{
+    U32 length = str.length();
+    S32 cnt = sizeof(sChatTypeTriggers) / sizeof(*sChatTypeTriggers);
+
+    for (S32 n = 0; n < cnt; n++)
+    {
+        if (length >= sChatTypeTriggers[n].name.length())
+        {
+            std::string trigger = str.substr(0, sChatTypeTriggers[n].name.length());
+
+            if (!LLStringUtil::compareInsensitive(trigger, sChatTypeTriggers[n].name))
+            {
+                U32 trigger_length = sChatTypeTriggers[n].name.length();
+
+                // It's to remove space after trigger name
+                if (length > trigger_length && str[trigger_length] == ' ')
+                    trigger_length++;
+
+                str = str.substr(trigger_length, length);
+
+                if (CHAT_TYPE_NORMAL == type)
+                    return sChatTypeTriggers[n].type;
+                else
+                    break;
+            }
+        }
+    }
+
+    return type;
+}
+
+void LLFloaterIMNearbyChat::sendChat( EChatType type )
+{
+    if (mInputEditor)
+    {
+        LLWString text = mInputEditor->getWText();
+        LLWStringUtil::trim(text);
+        LLWStringUtil::replaceChar(text,182,'\n'); // Convert paragraph symbols back into newlines.
+        if (!text.empty())
+        {
+            // Check if this is destined for another channel
+            S32 channel = 0;
+            stripChannelNumber(text, &channel);
+
+            updateUsedEmojis(text);
+
+            std::string utf8text = wstring_to_utf8str(text);
+            // Try to trigger a gesture, if not chat to a script.
+            std::string utf8_revised_text;
+            if (0 == channel)
+            {
+                // discard returned "found" boolean
+                if(!LLGestureMgr::instance().triggerAndReviseString(utf8text, &utf8_revised_text))
+                {
+                    utf8_revised_text = utf8text;
+                }
+            }
+            else
+            {
+                utf8_revised_text = utf8text;
+            }
+
+            utf8_revised_text = utf8str_trim(utf8_revised_text);
+
+            type = processChatTypeTriggers(type, utf8_revised_text);
+
+            if (!utf8_revised_text.empty())
+            {
+                // Chat with animation
+                sendChatFromViewer(utf8_revised_text, type, gSavedSettings.getBOOL("PlayChatAnim"));
+            }
+        }
+
+        mInputEditor->setText(LLStringExplicit(""));
+    }
+
+    gAgent.stopTyping();
+
+    // If the user wants to stop chatting on hitting return, lose focus
+    // and go out of chat mode.
+    if (gSavedSettings.getBOOL("CloseChatOnReturn"))
+    {
+        stopChat();
+    }
+}
+
+void LLFloaterIMNearbyChat::addMessage(const LLChat& chat,bool archive,const LLSD &args)
+{
+    appendMessage(chat, args);
+
+    if(archive)
+    {
+        mMessageArchive.push_back(chat);
+        if(mMessageArchive.size() > 200)
+        {
+            mMessageArchive.erase(mMessageArchive.begin());
+        }
+    }
+
+    // logging
+    if (!args["do_not_log"].asBoolean() && gSavedPerAccountSettings.getS32("KeepConversationLogTranscripts") > 1)
+    {
+        std::string from_name = chat.mFromName;
+
+        if (chat.mSourceType == CHAT_SOURCE_AGENT)
+        {
+            // if the chat is coming from an agent, log the complete name
+            LLAvatarName av_name;
+            LLAvatarNameCache::get(chat.mFromID, &av_name);
+
+            if (!av_name.isDisplayNameDefault())
+            {
+                from_name = av_name.getCompleteName();
+            }
+        }
+
+        LLLogChat::saveHistory("chat", from_name, chat.mFromID, chat.mText);
+    }
+}
+
+
+void LLFloaterIMNearbyChat::onChatBoxCommit()
+{
+    sendChat(CHAT_TYPE_NORMAL);
+
+    gAgent.stopTyping();
+}
+
+void LLFloaterIMNearbyChat::displaySpeakingIndicator()
+{
+    LLSpeakerMgr::speaker_list_t speaker_list;
+    LLUUID id;
+
+    id.setNull();
+    mSpeakerMgr->update(false);
+    mSpeakerMgr->getSpeakerList(&speaker_list, false);
+
+    for (LLSpeakerMgr::speaker_list_t::iterator i = speaker_list.begin(); i != speaker_list.end(); ++i)
+    {
+        LLPointer<LLSpeaker> s = *i;
+        if (s->mSpeechVolume > 0 || s->mStatus == LLSpeaker::STATUS_SPEAKING)
+        {
+            id = s->mID;
+            break;
+        }
+    }
+}
+
+void LLFloaterIMNearbyChat::sendChatFromViewer(const std::string &utf8text, EChatType type, bool animate)
+{
+    sendChatFromViewer(utf8str_to_wstring(utf8text), type, animate);
+}
+
+void LLFloaterIMNearbyChat::sendChatFromViewer(const LLWString &wtext, EChatType type, bool animate)
+{
+    // Look for "/20 foo" channel chats.
+    S32 channel = 0;
+    LLWString out_text = stripChannelNumber(wtext, &channel);
+    std::string utf8_out_text = wstring_to_utf8str(out_text);
+    std::string utf8_text = wstring_to_utf8str(wtext);
+
+    utf8_text = utf8str_trim(utf8_text);
+    if (!utf8_text.empty())
+    {
+        utf8_text = utf8str_truncate(utf8_text, MAX_STRING - 1);
+    }
+
+    // Don't animate for chats people can't hear (chat to scripts)
+    if (animate && (channel == 0))
+    {
+        if (type == CHAT_TYPE_WHISPER)
+        {
+            LL_DEBUGS() << "You whisper " << utf8_text << LL_ENDL;
+            gAgent.sendAnimationRequest(ANIM_AGENT_WHISPER, ANIM_REQUEST_START);
+        }
+        else if (type == CHAT_TYPE_NORMAL)
+        {
+            LL_DEBUGS() << "You say " << utf8_text << LL_ENDL;
+            gAgent.sendAnimationRequest(ANIM_AGENT_TALK, ANIM_REQUEST_START);
+        }
+        else if (type == CHAT_TYPE_SHOUT)
+        {
+            LL_DEBUGS() << "You shout " << utf8_text << LL_ENDL;
+            gAgent.sendAnimationRequest(ANIM_AGENT_SHOUT, ANIM_REQUEST_START);
+        }
+        else
+        {
+            LL_INFOS() << "send_chat_from_viewer() - invalid volume" << LL_ENDL;
+            return;
+        }
+    }
+    else
+    {
+        if (type != CHAT_TYPE_START && type != CHAT_TYPE_STOP)
+        {
+            LL_DEBUGS() << "Channel chat: " << utf8_text << LL_ENDL;
+        }
+    }
+
+    send_chat_from_viewer(utf8_out_text, type, channel);
+}
+
+// static
+bool LLFloaterIMNearbyChat::isWordsName(const std::string& name)
+{
+    // checking to see if it's display name plus username in parentheses
+    S32 open_paren = name.find(" (", 0);
+    S32 close_paren = name.find(')', 0);
+
+    if (open_paren != std::string::npos &&
+        close_paren == name.length()-1)
+    {
+        return true;
+    }
+    else
+    {
+        //checking for a single space
+        S32 pos = name.find(' ', 0);
+        return std::string::npos != pos && name.rfind(' ', name.length()) == pos && 0 != pos && name.length()-1 != pos;
+    }
+}
+
+// static
+void LLFloaterIMNearbyChat::startChat(const char* line)
+{
+    LLFloaterIMNearbyChat* nearby_chat = LLFloaterReg::getTypedInstance<LLFloaterIMNearbyChat>("nearby_chat");
+    if (nearby_chat)
+    {
+        if(!nearby_chat->isTornOff())
+        {
+            LLFloaterIMContainer::getInstance()->selectConversation(LLUUID(NULL));
+        }
+        if(nearby_chat->isMinimized())
+        {
+            nearby_chat->setMinimized(false);
+        }
+        nearby_chat->show();
+        nearby_chat->setFocus(true);
+
+        if (line)
+        {
+            std::string line_string(line);
+            nearby_chat->mInputEditor->setText(line_string);
+        }
+
+        nearby_chat->mInputEditor->endOfDoc();
+    }
+}
+
+// Exit "chat mode" and do the appropriate focus changes
+// static
+void LLFloaterIMNearbyChat::stopChat()
+{
+    LLFloaterIMNearbyChat* nearby_chat = LLFloaterReg::getTypedInstance<LLFloaterIMNearbyChat>("nearby_chat");
+    if (nearby_chat)
+    {
+        nearby_chat->mInputEditor->setFocus(false);
+        gAgent.stopTyping();
+    }
+}
+
+// If input of the form "/20foo" or "/20 foo", returns "foo" and channel 20.
+// Otherwise returns input and channel 0.
+LLWString LLFloaterIMNearbyChat::stripChannelNumber(const LLWString &mesg, S32* channel)
+{
+    if (mesg[0] == '/'
+        && mesg[1] == '/')
+    {
+        // This is a "repeat channel send"
+        *channel = sLastSpecialChatChannel;
+        return mesg.substr(2, mesg.length() - 2);
+    }
+    else if (mesg[0] == '/'
+             && mesg[1]
+             && (LLStringOps::isDigit(mesg[1])
+                 || (mesg[1] == '-' && mesg[2] && LLStringOps::isDigit(mesg[2]))))
+    {
+        // This a special "/20" speak on a channel
+        S32 pos = 0;
+
+        // Copy the channel number into a string
+        LLWString channel_string;
+        llwchar c;
+        do
+        {
+            c = mesg[pos+1];
+            channel_string.push_back(c);
+            pos++;
+        }
+        while(c && pos < 64 && (LLStringOps::isDigit(c) || (pos==1 && c =='-')));
+
+        // Move the pointer forward to the first non-whitespace char
+        // Check isspace before looping, so we can handle "/33foo"
+        // as well as "/33 foo"
+        while(c && iswspace(c))
+        {
+            c = mesg[pos+1];
+            pos++;
+        }
+
+        sLastSpecialChatChannel = strtol(wstring_to_utf8str(channel_string).c_str(), NULL, 10);
+        *channel = sLastSpecialChatChannel;
+        return mesg.substr(pos, mesg.length() - pos);
+    }
+    else
+    {
+        // This is normal chat.
+        *channel = 0;
+        return mesg;
+    }
+}
+
+void send_chat_from_viewer(const std::string& utf8_out_text, EChatType type, S32 channel)
+{
+    LL_DEBUGS("UIUsage") << "Nearby chat, text " << utf8_out_text << " type " << type << " channel " << channel << LL_ENDL;
+    if (type != CHAT_TYPE_START && type != CHAT_TYPE_STOP) // prune back some redundant logging
+    {
+        LLUIUsage::instance().logCommand("Chat.SendNearby"); // pseuo-command
+    }
+
+    LLMessageSystem* msg = gMessageSystem;
+
+    if (channel >= 0)
+    {
+        msg->newMessageFast(_PREHASH_ChatFromViewer);
+        msg->nextBlockFast(_PREHASH_AgentData);
+        msg->addUUIDFast(_PREHASH_AgentID, gAgent.getID());
+        msg->addUUIDFast(_PREHASH_SessionID, gAgent.getSessionID());
+        msg->nextBlockFast(_PREHASH_ChatData);
+        msg->addStringFast(_PREHASH_Message, utf8_out_text);
+        msg->addU8Fast(_PREHASH_Type, type);
+        msg->addS32("Channel", channel);
+
+    }
+    else
+    {
+        // Hack: ChatFromViewer doesn't allow negative channels
+        msg->newMessage("ScriptDialogReply");
+        msg->nextBlock("AgentData");
+        msg->addUUID("AgentID", gAgentID);
+        msg->addUUID("SessionID", gAgentSessionID);
+        msg->nextBlock("Data");
+        msg->addUUID("ObjectID", gAgentID);
+        msg->addS32("ChatChannel", channel);
+        msg->addS32("ButtonIndex", 0);
+        msg->addString("ButtonLabel", utf8_out_text);
+    }
+
+    gAgent.sendReliableMessage();
+    add(LLStatViewer::CHAT_COUNT, 1);
+}
+
+class LLChatCommandHandler : public LLCommandHandler
+{
+public:
+    // not allowed from outside the app
+    LLChatCommandHandler() : LLCommandHandler("chat", UNTRUSTED_BLOCK) { }
+
+    // Your code here
+    bool handle(const LLSD& tokens,
+                const LLSD& query_map,
+                const std::string& grid,
+                LLMediaCtrl* web)
+    {
+        bool retval = false;
+        // Need at least 2 tokens to have a valid message.
+        if (tokens.size() < 2)
+        {
+            retval = false;
+        }
+        else
+        {
+        S32 channel = tokens[0].asInteger();
+            // VWR-19499 Restrict function to chat channels greater than 0.
+            if ((channel > 0) && (channel < CHAT_CHANNEL_DEBUG))
+            {
+                retval = true;
+        // Send unescaped message, see EXT-6353.
+        std::string unescaped_mesg (LLURI::unescape(tokens[1].asString()));
+        send_chat_from_viewer(unescaped_mesg, CHAT_TYPE_NORMAL, channel);
+            }
+            else
+            {
+                retval = false;
+                // Tell us this is an unsupported SLurl.
+            }
+        }
+        return retval;
+    }
+};
+
+// Creating the object registers with the dispatcher.
+LLChatCommandHandler gChatHandler;