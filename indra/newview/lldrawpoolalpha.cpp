/**
 * @file lldrawpoolalpha.cpp
 * @brief LLDrawPoolAlpha class implementation
 *
 * $LicenseInfo:firstyear=2002&license=viewerlgpl$
 * Second Life Viewer Source Code
 * Copyright (C) 2010, Linden Research, Inc.
 *
 * This library is free software; you can redistribute it and/or
 * modify it under the terms of the GNU Lesser General Public
 * License as published by the Free Software Foundation;
 * version 2.1 of the License only.
 *
 * This library is distributed in the hope that it will be useful,
 * but WITHOUT ANY WARRANTY; without even the implied warranty of
 * MERCHANTABILITY or FITNESS FOR A PARTICULAR PURPOSE.  See the GNU
 * Lesser General Public License for more details.
 *
 * You should have received a copy of the GNU Lesser General Public
 * License along with this library; if not, write to the Free Software
 * Foundation, Inc., 51 Franklin Street, Fifth Floor, Boston, MA  02110-1301  USA
 *
 * Linden Research, Inc., 945 Battery Street, San Francisco, CA  94111  USA
 * $/LicenseInfo$
 */

#include "llviewerprecompiledheaders.h"

#include "lldrawpoolalpha.h"

#include "llglheaders.h"
#include "llviewercontrol.h"
#include "llcriticaldamp.h"
#include "llfasttimer.h"
#include "llrender.h"

#include "llcubemap.h"
#include "llsky.h"
#include "lldrawable.h"
#include "llface.h"
#include "llviewercamera.h"
#include "llviewertexturelist.h"    // For debugging
#include "llviewerobjectlist.h" // For debugging
#include "llviewerwindow.h"
#include "pipeline.h"
#include "llviewershadermgr.h"
#include "llviewerregion.h"
#include "lldrawpoolwater.h"
#include "llspatialpartition.h"
#include "llglcommonfunc.h"
#include "llvoavatar.h"

#include "llenvironment.h"

bool LLDrawPoolAlpha::sShowDebugAlpha = false;

#define current_shader (LLGLSLShader::sCurBoundShaderPtr)

LLVector4 LLDrawPoolAlpha::sWaterPlane;

// minimum alpha before discarding a fragment
static const F32 MINIMUM_ALPHA = 0.004f; // ~ 1/255

// minimum alpha before discarding a fragment when rendering impostors
static const F32 MINIMUM_IMPOSTOR_ALPHA = 0.1f;

LLDrawPoolAlpha::LLDrawPoolAlpha(U32 type) :
        LLRenderPass(type), target_shader(NULL),
        mColorSFactor(LLRender::BF_UNDEF), mColorDFactor(LLRender::BF_UNDEF),
        mAlphaSFactor(LLRender::BF_UNDEF), mAlphaDFactor(LLRender::BF_UNDEF)
{

}

LLDrawPoolAlpha::~LLDrawPoolAlpha()
{
}


void LLDrawPoolAlpha::prerender()
{
    mShaderLevel = LLViewerShaderMgr::instance()->getShaderLevel(LLViewerShaderMgr::SHADER_OBJECT);

    // TODO: is this even necessay?  These are probably set to never discard
    LLViewerFetchedTexture::sFlatNormalImagep->addTextureStats(1024.f*1024.f);
    LLViewerFetchedTexture::sWhiteImagep->addTextureStats(1024.f * 1024.f);
}

S32 LLDrawPoolAlpha::getNumPostDeferredPasses()
{
    return 1;
}

// set some common parameters on the given shader to prepare for alpha rendering
static void prepare_alpha_shader(LLGLSLShader* shader, bool textureGamma, bool deferredEnvironment, F32 water_sign)
{
    static LLCachedControl<F32> displayGamma(gSavedSettings, "RenderDeferredDisplayGamma");
    F32 gamma = displayGamma;

    static LLStaticHashedString waterSign("waterSign");

    // Does this deferred shader need environment uniforms set such as sun_dir, etc. ?
    // NOTE: We don't actually need a gbuffer since we are doing forward rendering (for transparency) post deferred rendering
    // TODO: bindDeferredShader() probably should have the updating of the environment uniforms factored out into updateShaderEnvironmentUniforms()
    // i.e. shaders\class1\deferred\alphaF.glsl
    if (deferredEnvironment)
    {
        shader->mCanBindFast = false;
    }

    shader->bind();
    shader->uniform1f(LLShaderMgr::DISPLAY_GAMMA, (gamma > 0.1f) ? 1.0f / gamma : (1.0f / 2.2f));

    if (LLPipeline::sRenderingHUDs)
    { // for HUD attachments, only the pre-water pass is executed and we never want to clip anything
        LLVector4 near_clip(0, 0, -1, 0);
        shader->uniform1f(waterSign, 1.f);
        shader->uniform4fv(LLShaderMgr::WATER_WATERPLANE, 1, near_clip.mV);
    }
    else
    {
        shader->uniform1f(waterSign, water_sign);
        shader->uniform4fv(LLShaderMgr::WATER_WATERPLANE, 1, LLDrawPoolAlpha::sWaterPlane.mV);
    }

    if (LLPipeline::sImpostorRender)
    {
        shader->setMinimumAlpha(MINIMUM_IMPOSTOR_ALPHA);
    }
    else
    {
        shader->setMinimumAlpha(MINIMUM_ALPHA);
    }
    if (textureGamma)
    {
        shader->uniform1f(LLShaderMgr::TEXTURE_GAMMA, 2.2f);
    }

    //also prepare rigged variant
    if (shader->mRiggedVariant && shader->mRiggedVariant != shader)
    {
        prepare_alpha_shader(shader->mRiggedVariant, textureGamma, deferredEnvironment, water_sign);
    }
}

extern bool gCubeSnapshot;

void LLDrawPoolAlpha::renderPostDeferred(S32 pass)
{
    LL_PROFILE_ZONE_SCOPED_CATEGORY_DRAWPOOL;

    if (LLPipeline::isWaterClip() && getType() == LLDrawPool::POOL_ALPHA_PRE_WATER)
    { // don't render alpha objects on the other side of the water plane if water is opaque
        return;
    }

    F32 water_sign = 1.f;

    if (getType() == LLDrawPool::POOL_ALPHA_PRE_WATER)
    {
        water_sign = -1.f;
    }

    if (LLPipeline::sUnderWaterRender)
    {
        water_sign *= -1.f;
    }

    // prepare shaders
    llassert(LLPipeline::sRenderDeferred);

    emissive_shader = &gDeferredEmissiveProgram;
    prepare_alpha_shader(emissive_shader, true, false, water_sign);

    pbr_emissive_shader = &gPBRGlowProgram;
    prepare_alpha_shader(pbr_emissive_shader, true, false, water_sign);


    fullbright_shader   =
        (LLPipeline::sImpostorRender) ? &gDeferredFullbrightAlphaMaskProgram :
        (LLPipeline::sRenderingHUDs) ? &gHUDFullbrightAlphaMaskAlphaProgram :
        &gDeferredFullbrightAlphaMaskAlphaProgram;
    prepare_alpha_shader(fullbright_shader, true, true, water_sign);

    simple_shader   =
        (LLPipeline::sImpostorRender) ? &gDeferredAlphaImpostorProgram :
        (LLPipeline::sRenderingHUDs) ? &gHUDAlphaProgram :
        &gDeferredAlphaProgram;

    prepare_alpha_shader(simple_shader, false, true, water_sign); //prime simple shader (loads shadow relevant uniforms)

    LLGLSLShader* materialShader = gDeferredMaterialProgram;
    for (int i = 0; i < LLMaterial::SHADER_COUNT*2; ++i)
    {
        prepare_alpha_shader(&materialShader[i], false, true, water_sign);
    }

    pbr_shader =
        (LLPipeline::sRenderingHUDs) ? &gHUDPBRAlphaProgram :
        &gDeferredPBRAlphaProgram;

    prepare_alpha_shader(pbr_shader, false, true, water_sign);

    // explicitly unbind here so render loop doesn't make assumptions about the last shader
    // already being setup for rendering
    LLGLSLShader::unbind();

    if (!LLPipeline::sRenderingHUDs)
    {
        // first pass, render rigged objects only and render to depth buffer
        forwardRender(true);
    }

    // second pass, regular forward alpha rendering
    forwardRender();

    // final pass, render to depth for depth of field effects
    if (!LLPipeline::sImpostorRender && gSavedSettings.getBOOL("RenderDepthOfField") && !gCubeSnapshot && !LLPipeline::sRenderingHUDs && getType() == LLDrawPool::POOL_ALPHA_POST_WATER)
    {
        //update depth buffer sampler
        simple_shader = fullbright_shader = &gDeferredFullbrightAlphaMaskProgram;

        simple_shader->bind();
        simple_shader->setMinimumAlpha(0.33f);

        // mask off color buffer writes as we're only writing to depth buffer
        gGL.setColorMask(false, false);

        // If the face is more than 90% transparent, then don't update the Depth buffer for Dof
        // We don't want the nearly invisible objects to cause of DoF effects
        renderAlpha(getVertexDataMask() | LLVertexBuffer::MAP_TEXTURE_INDEX | LLVertexBuffer::MAP_TANGENT | LLVertexBuffer::MAP_TEXCOORD1 | LLVertexBuffer::MAP_TEXCOORD2,
            true); // <--- discard mostly transparent faces

        gGL.setColorMask(true, false);
    }
}

void LLDrawPoolAlpha::forwardRender(bool rigged)
{
    gPipeline.enableLightsDynamic();

    LLGLSPipelineAlpha gls_pipeline_alpha;

    //enable writing to alpha for emissive effects
    gGL.setColorMask(true, true);

    bool write_depth = rigged ||
        LLDrawPoolWater::sSkipScreenCopy
        // we want depth written so that rendered alpha will
        // contribute to the alpha mask used for impostors
        || LLPipeline::sImpostorRenderAlphaDepthPass
        || getType() == LLDrawPoolAlpha::POOL_ALPHA_PRE_WATER; // needed for accurate water fog


    LLGLDepthTest depth(GL_TRUE, write_depth ? GL_TRUE : GL_FALSE);

    mColorSFactor = LLRender::BF_SOURCE_ALPHA;           // } regular alpha blend
    mColorDFactor = LLRender::BF_ONE_MINUS_SOURCE_ALPHA; // }
    mAlphaSFactor = LLRender::BF_ZERO;                         // } glow suppression
    mAlphaDFactor = LLRender::BF_ONE_MINUS_SOURCE_ALPHA;       // }
    gGL.blendFunc(mColorSFactor, mColorDFactor, mAlphaSFactor, mAlphaDFactor);

    // If the face is more than 90% transparent, then don't update the Depth buffer for Dof
    // We don't want the nearly invisible objects to cause of DoF effects
    renderAlpha(getVertexDataMask() | LLVertexBuffer::MAP_TEXTURE_INDEX | LLVertexBuffer::MAP_TANGENT | LLVertexBuffer::MAP_TEXCOORD1 | LLVertexBuffer::MAP_TEXCOORD2, false, rigged);

    gGL.setColorMask(true, false);

    if (!rigged)
    { //render "highlight alpha" on final non-rigged pass
        // NOTE -- hacky call here protected by !rigged instead of alongside "forwardRender"
        // so renderDebugAlpha is executed while gls_pipeline_alpha and depth GL state
        // variables above are still in scope
        renderDebugAlpha();
    }
}

void LLDrawPoolAlpha::renderDebugAlpha()
{
    if (sShowDebugAlpha)
    {
        gHighlightProgram.bind();
        gGL.diffuseColor4f(1, 0, 0, 1);
        gGL.getTexUnit(0)->bindFast(LLViewerFetchedTexture::getSmokeImage());


        renderAlphaHighlight();

        pushUntexturedBatches(LLRenderPass::PASS_ALPHA_MASK);
        pushUntexturedBatches(LLRenderPass::PASS_ALPHA_INVISIBLE);

        // Material alpha mask
        gGL.diffuseColor4f(0, 0, 1, 1);
        pushUntexturedBatches(LLRenderPass::PASS_MATERIAL_ALPHA_MASK);
        pushUntexturedBatches(LLRenderPass::PASS_NORMMAP_MASK);
        pushUntexturedBatches(LLRenderPass::PASS_SPECMAP_MASK);
        pushUntexturedBatches(LLRenderPass::PASS_NORMSPEC_MASK);
        pushUntexturedBatches(LLRenderPass::PASS_FULLBRIGHT_ALPHA_MASK);
        pushUntexturedBatches(LLRenderPass::PASS_GLTF_PBR_ALPHA_MASK);

        gGL.diffuseColor4f(0, 1, 0, 1);
        pushUntexturedBatches(LLRenderPass::PASS_INVISIBLE);

        gHighlightProgram.mRiggedVariant->bind();
        gGL.diffuseColor4f(1, 0, 0, 1);

        pushRiggedBatches(LLRenderPass::PASS_ALPHA_MASK_RIGGED, false);
        pushRiggedBatches(LLRenderPass::PASS_ALPHA_INVISIBLE_RIGGED, false);

        // Material alpha mask
        gGL.diffuseColor4f(0, 0, 1, 1);
        pushRiggedBatches(LLRenderPass::PASS_MATERIAL_ALPHA_MASK_RIGGED, false);
        pushRiggedBatches(LLRenderPass::PASS_NORMMAP_MASK_RIGGED, false);
        pushRiggedBatches(LLRenderPass::PASS_SPECMAP_MASK_RIGGED, false);
        pushRiggedBatches(LLRenderPass::PASS_NORMSPEC_MASK_RIGGED, false);
        pushRiggedBatches(LLRenderPass::PASS_FULLBRIGHT_ALPHA_MASK_RIGGED, false);
        pushRiggedBatches(LLRenderPass::PASS_GLTF_PBR_ALPHA_MASK_RIGGED, false);

        gGL.diffuseColor4f(0, 1, 0, 1);
        pushRiggedBatches(LLRenderPass::PASS_INVISIBLE_RIGGED, false);
        LLGLSLShader::sCurBoundShaderPtr->unbind();
    }
}

void LLDrawPoolAlpha::renderAlphaHighlight()
{
    for (int pass = 0; pass < 2; ++pass)
    { //two passes, one rigged and one not
        LLVOAvatar* lastAvatar = nullptr;
        U64 lastMeshId = 0;

        LLCullResult::sg_iterator begin = pass == 0 ? gPipeline.beginAlphaGroups() : gPipeline.beginRiggedAlphaGroups();
        LLCullResult::sg_iterator end = pass == 0 ? gPipeline.endAlphaGroups() : gPipeline.endRiggedAlphaGroups();

        for (LLCullResult::sg_iterator i = begin; i != end; ++i)
        {
            LLSpatialGroup* group = *i;
            if (group->getSpatialPartition()->mRenderByGroup &&
                !group->isDead())
            {
                LLSpatialGroup::drawmap_elem_t& draw_info = group->mDrawMap[LLRenderPass::PASS_ALPHA+pass]; // <-- hacky + pass to use PASS_ALPHA_RIGGED on second pass

                for (LLSpatialGroup::drawmap_elem_t::iterator k = draw_info.begin(); k != draw_info.end(); ++k)
                {
                    LLDrawInfo& params = **k;

                    bool rigged = (params.mAvatar != nullptr);
                    gHighlightProgram.bind(rigged);
                    gGL.diffuseColor4f(1, 0, 0, 1);

                    if (rigged)
                    {
                        if (lastAvatar != params.mAvatar ||
                            lastMeshId != params.mSkinInfo->mHash)
                        {
                            if (!uploadMatrixPalette(params))
                            {
                                continue;
                            }
                            lastAvatar = params.mAvatar;
                            lastMeshId = params.mSkinInfo->mHash;
                        }
                    }

                    LLRenderPass::applyModelMatrix(params);
                    params.mVertexBuffer->setBuffer();
                    params.mVertexBuffer->drawRange(LLRender::TRIANGLES, params.mStart, params.mEnd, params.mCount, params.mOffset);
                }
            }
        }
    }

    // make sure static version of highlight shader is bound before returning
    gHighlightProgram.bind();
}

inline bool IsFullbright(LLDrawInfo& params)
{
    return params.mFullbright;
}

inline bool IsMaterial(LLDrawInfo& params)
{
    return params.mMaterial != nullptr;
}

inline bool IsEmissive(LLDrawInfo& params)
{
    return params.mVertexBuffer->hasDataType(LLVertexBuffer::TYPE_EMISSIVE);
}

inline void Draw(LLDrawInfo* draw, U32 mask)
{
    draw->mVertexBuffer->setBuffer();
    LLRenderPass::applyModelMatrix(*draw);
    draw->mVertexBuffer->drawRange(LLRender::TRIANGLES, draw->mStart, draw->mEnd, draw->mCount, draw->mOffset);
}

bool LLDrawPoolAlpha::TexSetup(LLDrawInfo* draw, bool use_material)
{
    bool tex_setup = false;

    if (draw->mGLTFMaterial)
    {
        if (draw->mTextureMatrix)
        {
            tex_setup = true;
            gGL.getTexUnit(0)->activate();
            gGL.matrixMode(LLRender::MM_TEXTURE);
            gGL.loadMatrix((GLfloat*)draw->mTextureMatrix->mMatrix);
            gPipeline.mTextureMatrixOps++;
        }
    }
    else
    {
        if (!LLPipeline::sRenderingHUDs && use_material && current_shader)
        {
            if (draw->mNormalMap)
            {
                current_shader->bindTexture(LLShaderMgr::BUMP_MAP, draw->mNormalMap);
            }

            if (draw->mSpecularMap)
            {
                current_shader->bindTexture(LLShaderMgr::SPECULAR_MAP, draw->mSpecularMap);
            }
        }
        else if (current_shader == simple_shader || current_shader == simple_shader->mRiggedVariant)
        {
            current_shader->bindTexture(LLShaderMgr::BUMP_MAP, LLViewerFetchedTexture::sFlatNormalImagep);
            current_shader->bindTexture(LLShaderMgr::SPECULAR_MAP, LLViewerFetchedTexture::sWhiteImagep);
        }
        if (draw->mTextureList.size() > 1)
        {
            for (U32 i = 0; i < draw->mTextureList.size(); ++i)
            {
                if (draw->mTextureList[i].notNull())
                {
                    gGL.getTexUnit(i)->bindFast(draw->mTextureList[i]);
                }
            }
        }
        else
        { //not batching textures or batch has only 1 texture -- might need a texture matrix
            if (draw->mTexture.notNull())
            {
                if (use_material)
                {
                    current_shader->bindTexture(LLShaderMgr::DIFFUSE_MAP, draw->mTexture);
                }
                else
                {
                    gGL.getTexUnit(0)->bindFast(draw->mTexture);
                }

                if (draw->mTextureMatrix)
                {
                    tex_setup = true;
                    gGL.getTexUnit(0)->activate();
                    gGL.matrixMode(LLRender::MM_TEXTURE);
                    gGL.loadMatrix((GLfloat*)draw->mTextureMatrix->mMatrix);
                    gPipeline.mTextureMatrixOps++;
                }
            }
            else
            {
                gGL.getTexUnit(0)->unbindFast(LLTexUnit::TT_TEXTURE);
            }
        }
    }

    return tex_setup;
}

void LLDrawPoolAlpha::RestoreTexSetup(bool tex_setup)
{
    if (tex_setup)
    {
        gGL.getTexUnit(0)->activate();
        gGL.matrixMode(LLRender::MM_TEXTURE);
        gGL.loadIdentity();
        gGL.matrixMode(LLRender::MM_MODELVIEW);
    }
}

void LLDrawPoolAlpha::drawEmissive(LLDrawInfo* draw)
{
    LLGLSLShader::sCurBoundShaderPtr->uniform1f(LLShaderMgr::EMISSIVE_BRIGHTNESS, 1.f);
    draw->mVertexBuffer->setBuffer();
    draw->mVertexBuffer->drawRange(LLRender::TRIANGLES, draw->mStart, draw->mEnd, draw->mCount, draw->mOffset);
}


void LLDrawPoolAlpha::renderEmissives(std::vector<LLDrawInfo*>& emissives)
{
    emissive_shader->bind();
    emissive_shader->uniform1f(LLShaderMgr::EMISSIVE_BRIGHTNESS, 1.f);

    for (LLDrawInfo* draw : emissives)
    {
        bool tex_setup = TexSetup(draw, false);
        drawEmissive(draw);
        RestoreTexSetup(tex_setup);
    }
}

void LLDrawPoolAlpha::renderPbrEmissives(std::vector<LLDrawInfo*>& emissives)
{
    pbr_emissive_shader->bind();

    for (LLDrawInfo* draw : emissives)
    {
        llassert(draw->mGLTFMaterial);
        LLGLDisable cull_face(draw->mGLTFMaterial->mDoubleSided ? GL_CULL_FACE : 0);
        draw->mGLTFMaterial->bind(draw->mTexture);
        draw->mVertexBuffer->setBuffer();
        draw->mVertexBuffer->drawRange(LLRender::TRIANGLES, draw->mStart, draw->mEnd, draw->mCount, draw->mOffset);
    }
}

void LLDrawPoolAlpha::renderRiggedEmissives(std::vector<LLDrawInfo*>& emissives)
{
    LLGLDepthTest depth(GL_TRUE, GL_FALSE); //disable depth writes since "emissive" is additive so sorting doesn't matter
    LLGLSLShader* shader = emissive_shader->mRiggedVariant;
    shader->bind();
    shader->uniform1f(LLShaderMgr::EMISSIVE_BRIGHTNESS, 1.f);

    LLVOAvatar* lastAvatar = nullptr;
    U64 lastMeshId = 0;

    for (LLDrawInfo* draw : emissives)
    {
        LL_PROFILE_ZONE_NAMED_CATEGORY_DRAWPOOL("Emissives");

        bool tex_setup = TexSetup(draw, false);
        if (lastAvatar != draw->mAvatar || lastMeshId != draw->mSkinInfo->mHash)
        {
            if (!uploadMatrixPalette(*draw))
            { // failed to upload matrix palette, skip rendering
                continue;
            }
            lastAvatar = draw->mAvatar;
            lastMeshId = draw->mSkinInfo->mHash;
        }
        drawEmissive(draw);
        RestoreTexSetup(tex_setup);
    }
}

void LLDrawPoolAlpha::renderRiggedPbrEmissives(std::vector<LLDrawInfo*>& emissives)
{
    LLGLDepthTest depth(GL_TRUE, GL_FALSE); //disable depth writes since "emissive" is additive so sorting doesn't matter
    pbr_emissive_shader->bind(true);

    LLVOAvatar* lastAvatar = nullptr;
    U64 lastMeshId = 0;

    for (LLDrawInfo* draw : emissives)
    {
        if (lastAvatar != draw->mAvatar || lastMeshId != draw->mSkinInfo->mHash)
        {
            if (!uploadMatrixPalette(*draw))
            { // failed to upload matrix palette, skip rendering
                continue;
            }
            lastAvatar = draw->mAvatar;
            lastMeshId = draw->mSkinInfo->mHash;
        }

        LLGLDisable cull_face(draw->mGLTFMaterial->mDoubleSided ? GL_CULL_FACE : 0);
        draw->mGLTFMaterial->bind(draw->mTexture);
        draw->mVertexBuffer->setBuffer();
        draw->mVertexBuffer->drawRange(LLRender::TRIANGLES, draw->mStart, draw->mEnd, draw->mCount, draw->mOffset);
    }
}

void LLDrawPoolAlpha::renderAlpha(U32 mask, bool depth_only, bool rigged)
{
    LL_PROFILE_ZONE_SCOPED_CATEGORY_DRAWPOOL;
<<<<<<< HEAD
    bool initialized_lighting = false;
	bool light_enabled = true;
=======
    BOOL initialized_lighting = FALSE;
    BOOL light_enabled = TRUE;
>>>>>>> e1623bb2

    LLVOAvatar* lastAvatar = nullptr;
    U64 lastMeshId = 0;
    LLGLSLShader* lastAvatarShader = nullptr;

    LLCullResult::sg_iterator begin;
    LLCullResult::sg_iterator end;

    if (rigged)
    {
        begin = gPipeline.beginRiggedAlphaGroups();
        end = gPipeline.endRiggedAlphaGroups();
    }
    else
    {
        begin = gPipeline.beginAlphaGroups();
        end = gPipeline.endAlphaGroups();
    }

    LLEnvironment& env = LLEnvironment::instance();
    F32 water_height = env.getWaterHeight();

    bool above_water = getType() == LLDrawPool::POOL_ALPHA_POST_WATER;
    if (LLPipeline::sUnderWaterRender)
    {
        above_water = !above_water;
    }


    for (LLCullResult::sg_iterator i = begin; i != end; ++i)
    {
        LL_PROFILE_ZONE_NAMED_CATEGORY_DRAWPOOL("renderAlpha - group");
        LLSpatialGroup* group = *i;
        llassert(group);
        llassert(group->getSpatialPartition());

        if (group->getSpatialPartition()->mRenderByGroup &&
            !group->isDead())
        {

            LLSpatialBridge* bridge = group->getSpatialPartition()->asBridge();
            const LLVector4a* ext = bridge ? bridge->getSpatialExtents() : group->getExtents();

            if (!LLPipeline::sRenderingHUDs) // ignore above/below water for HUD render
            {
                if (above_water)
                { // reject any spatial groups that have no part above water
                    if (ext[1].getF32ptr()[2] < water_height)
                    {
                        continue;
                    }
                }
                else
                { // reject any spatial groups that he no part below water
                    if (ext[0].getF32ptr()[2] > water_height)
                    {
                        continue;
                    }
                }
            }

            static std::vector<LLDrawInfo*> emissives;
            static std::vector<LLDrawInfo*> rigged_emissives;
            static std::vector<LLDrawInfo*> pbr_emissives;
            static std::vector<LLDrawInfo*> pbr_rigged_emissives;

            emissives.resize(0);
            rigged_emissives.resize(0);
            pbr_emissives.resize(0);
            pbr_rigged_emissives.resize(0);

            bool is_particle_or_hud_particle = group->getSpatialPartition()->mPartitionType == LLViewerRegion::PARTITION_PARTICLE
                                                      || group->getSpatialPartition()->mPartitionType == LLViewerRegion::PARTITION_HUD_PARTICLE;

            bool disable_cull = is_particle_or_hud_particle;
            LLGLDisable cull(disable_cull ? GL_CULL_FACE : 0);

            LLSpatialGroup::drawmap_elem_t& draw_info = rigged ? group->mDrawMap[LLRenderPass::PASS_ALPHA_RIGGED] : group->mDrawMap[LLRenderPass::PASS_ALPHA];

            for (LLSpatialGroup::drawmap_elem_t::iterator k = draw_info.begin(); k != draw_info.end(); ++k)
            {
                LLDrawInfo& params = **k;
                if ((bool)params.mAvatar != rigged)
                {
                    continue;
                }

                LL_PROFILE_ZONE_NAMED_CATEGORY_DRAWPOOL("ra - push batch");

                LLRenderPass::applyModelMatrix(params);

                LLMaterial* mat = NULL;
                LLGLTFMaterial *gltf_mat = params.mGLTFMaterial;

                LLGLDisable cull_face(gltf_mat && gltf_mat->mDoubleSided ? GL_CULL_FACE : 0);

                if (gltf_mat && gltf_mat->mAlphaMode == LLGLTFMaterial::ALPHA_MODE_BLEND)
                {
                    target_shader = pbr_shader;
                    if (params.mAvatar != nullptr)
                    {
                        target_shader = target_shader->mRiggedVariant;
                    }

                    // shader must be bound before LLGLTFMaterial::bind
                    if (current_shader != target_shader)
                    {
                        gPipeline.bindDeferredShaderFast(*target_shader);
                    }

                    params.mGLTFMaterial->bind(params.mTexture);
                }
                else
                {
                    mat = LLPipeline::sRenderingHUDs ? nullptr : params.mMaterial;

                    if (params.mFullbright)
                    {
                        // Turn off lighting if it hasn't already been so.
                        if (light_enabled || !initialized_lighting)
                        {
                            initialized_lighting = true;
                            target_shader = fullbright_shader;

                            light_enabled = false;
                        }
                    }
                    // Turn on lighting if it isn't already.
                    else if (!light_enabled || !initialized_lighting)
                    {
                        initialized_lighting = true;
                        target_shader = simple_shader;
                        light_enabled = true;
                    }

                    if (LLPipeline::sRenderingHUDs)
                    {
                        target_shader = fullbright_shader;
                    }
                    else if (mat)
                    {
                        U32 mask = params.mShaderMask;

                        llassert(mask < LLMaterial::SHADER_COUNT);
                        target_shader = &(gDeferredMaterialProgram[mask]);
                    }
                    else if (!params.mFullbright)
                    {
                        target_shader = simple_shader;
                    }
                    else
                    {
                        target_shader = fullbright_shader;
                    }

                    if (params.mAvatar != nullptr)
                    {
                        llassert(target_shader->mRiggedVariant != nullptr);
                        target_shader = target_shader->mRiggedVariant;
                    }

                    if (current_shader != target_shader)
                    {// If we need shaders, and we're not ALREADY using the proper shader, then bind it
                    // (this way we won't rebind shaders unnecessarily).
                        gPipeline.bindDeferredShaderFast(*target_shader);

                        if (params.mFullbright)
                        { // make sure the bind the exposure map for fullbright shaders so they can cancel out exposure
                            S32 channel = target_shader->enableTexture(LLShaderMgr::EXPOSURE_MAP);
                            if (channel > -1)
                            {
                                gGL.getTexUnit(channel)->bind(&gPipeline.mExposureMap);
                            }
                        }
                    }

                    LLVector4 spec_color(1, 1, 1, 1);
                    F32 env_intensity = 0.0f;
                    F32 brightness = 1.0f;

                    // We have a material.  Supply the appropriate data here.
                    if (mat)
                    {
                        spec_color = params.mSpecColor;
                        env_intensity = params.mEnvIntensity;
                        brightness = params.mFullbright ? 1.f : 0.f;
                    }

                    if (current_shader)
                    {
                        current_shader->uniform4f(LLShaderMgr::SPECULAR_COLOR, spec_color.mV[0], spec_color.mV[1], spec_color.mV[2], spec_color.mV[3]);
                        current_shader->uniform1f(LLShaderMgr::ENVIRONMENT_INTENSITY, env_intensity);
                        current_shader->uniform1f(LLShaderMgr::EMISSIVE_BRIGHTNESS, brightness);
                    }
                }

                if (params.mAvatar != nullptr)
                {
                    if (lastAvatar != params.mAvatar ||
                        lastMeshId != params.mSkinInfo->mHash ||
                        lastAvatarShader != LLGLSLShader::sCurBoundShaderPtr)
                    {
                        if (!uploadMatrixPalette(params))
                        {
                            continue;
                        }
                        lastAvatar = params.mAvatar;
                        lastMeshId = params.mSkinInfo->mHash;
                        lastAvatarShader = LLGLSLShader::sCurBoundShaderPtr;
                    }
                }

                bool tex_setup = TexSetup(&params, (mat != nullptr));

                {
                    gGL.blendFunc((LLRender::eBlendFactor) params.mBlendFuncSrc, (LLRender::eBlendFactor) params.mBlendFuncDst, mAlphaSFactor, mAlphaDFactor);

                    bool reset_minimum_alpha = false;
                    if (!LLPipeline::sImpostorRender &&
                        params.mBlendFuncDst != LLRender::BF_SOURCE_ALPHA &&
                        params.mBlendFuncSrc != LLRender::BF_SOURCE_ALPHA)
                    { // this draw call has a custom blend function that may require rendering of "invisible" fragments
                        current_shader->setMinimumAlpha(0.f);
                        reset_minimum_alpha = true;
                    }

                    params.mVertexBuffer->setBuffer();
                    params.mVertexBuffer->drawRange(LLRender::TRIANGLES, params.mStart, params.mEnd, params.mCount, params.mOffset);

                    if (reset_minimum_alpha)
                    {
                        current_shader->setMinimumAlpha(MINIMUM_ALPHA);
                    }
                }

                // If this alpha mesh has glow, then draw it a second time to add the destination-alpha (=glow).  Interleaving these state-changing calls is expensive, but glow must be drawn Z-sorted with alpha.
                if (getType() != LLDrawPool::POOL_ALPHA_PRE_WATER &&
                    params.mVertexBuffer->hasDataType(LLVertexBuffer::TYPE_EMISSIVE))
                {
                    if (params.mAvatar != nullptr)
                    {
                        if (params.mGLTFMaterial.isNull())
                        {
                            rigged_emissives.push_back(&params);
                        }
                        else
                        {
                            pbr_rigged_emissives.push_back(&params);
                        }
                    }
                    else
                    {
                        if (params.mGLTFMaterial.isNull())
                        {
                            emissives.push_back(&params);
                        }
                        else
                        {
                            pbr_emissives.push_back(&params);
                        }
                    }
                }

                if (tex_setup)
                {
                    gGL.getTexUnit(0)->activate();
                    gGL.matrixMode(LLRender::MM_TEXTURE);
                    gGL.loadIdentity();
                    gGL.matrixMode(LLRender::MM_MODELVIEW);
                }
            }

            // render emissive faces into alpha channel for bloom effects
            if (!depth_only)
            {
                gPipeline.enableLightsDynamic();

                // install glow-accumulating blend mode
                // don't touch color, add to alpha (glow)
                gGL.blendFunc(LLRender::BF_ZERO, LLRender::BF_ONE, LLRender::BF_ONE, LLRender::BF_ONE);

                bool rebind = false;
                LLGLSLShader* lastShader = current_shader;
                if (!emissives.empty())
                {
                    light_enabled = true;
                    renderEmissives(emissives);
                    rebind = true;
                }

                if (!pbr_emissives.empty())
                {
                    light_enabled = true;
                    renderPbrEmissives(pbr_emissives);
                    rebind = true;
                }

                if (!rigged_emissives.empty())
                {
                    light_enabled = true;
                    renderRiggedEmissives(rigged_emissives);
                    rebind = true;
                }

                if (!pbr_rigged_emissives.empty())
                {
                    light_enabled = true;
                    renderRiggedPbrEmissives(pbr_rigged_emissives);
                    rebind = true;
                }

                // restore our alpha blend mode
                gGL.blendFunc(mColorSFactor, mColorDFactor, mAlphaSFactor, mAlphaDFactor);

                if (lastShader && rebind)
                {
                    lastShader->bind();
                }
            }
        }
    }

    gGL.setSceneBlendType(LLRender::BT_ALPHA);

    LLVertexBuffer::unbind();

    if (!light_enabled)
    {
        gPipeline.enableLightsDynamic();
    }
}

bool LLDrawPoolAlpha::uploadMatrixPalette(const LLDrawInfo& params)
{
    if (params.mAvatar.isNull())
    {
        return false;
    }
    const LLVOAvatar::MatrixPaletteCache& mpc = params.mAvatar.get()->updateSkinInfoMatrixPalette(params.mSkinInfo);
    U32 count = mpc.mMatrixPalette.size();

    if (count == 0)
    {
        //skin info not loaded yet, don't render
        return false;
    }

    LLGLSLShader::sCurBoundShaderPtr->uniformMatrix3x4fv(LLViewerShaderMgr::AVATAR_MATRIX,
        count,
        false,
        (GLfloat*)&(mpc.mGLMp[0]));

    return true;
}<|MERGE_RESOLUTION|>--- conflicted
+++ resolved
@@ -1,940 +1,935 @@
-/**
- * @file lldrawpoolalpha.cpp
- * @brief LLDrawPoolAlpha class implementation
- *
- * $LicenseInfo:firstyear=2002&license=viewerlgpl$
- * Second Life Viewer Source Code
- * Copyright (C) 2010, Linden Research, Inc.
- *
- * This library is free software; you can redistribute it and/or
- * modify it under the terms of the GNU Lesser General Public
- * License as published by the Free Software Foundation;
- * version 2.1 of the License only.
- *
- * This library is distributed in the hope that it will be useful,
- * but WITHOUT ANY WARRANTY; without even the implied warranty of
- * MERCHANTABILITY or FITNESS FOR A PARTICULAR PURPOSE.  See the GNU
- * Lesser General Public License for more details.
- *
- * You should have received a copy of the GNU Lesser General Public
- * License along with this library; if not, write to the Free Software
- * Foundation, Inc., 51 Franklin Street, Fifth Floor, Boston, MA  02110-1301  USA
- *
- * Linden Research, Inc., 945 Battery Street, San Francisco, CA  94111  USA
- * $/LicenseInfo$
- */
-
-#include "llviewerprecompiledheaders.h"
-
-#include "lldrawpoolalpha.h"
-
-#include "llglheaders.h"
-#include "llviewercontrol.h"
-#include "llcriticaldamp.h"
-#include "llfasttimer.h"
-#include "llrender.h"
-
-#include "llcubemap.h"
-#include "llsky.h"
-#include "lldrawable.h"
-#include "llface.h"
-#include "llviewercamera.h"
-#include "llviewertexturelist.h"    // For debugging
-#include "llviewerobjectlist.h" // For debugging
-#include "llviewerwindow.h"
-#include "pipeline.h"
-#include "llviewershadermgr.h"
-#include "llviewerregion.h"
-#include "lldrawpoolwater.h"
-#include "llspatialpartition.h"
-#include "llglcommonfunc.h"
-#include "llvoavatar.h"
-
-#include "llenvironment.h"
-
-bool LLDrawPoolAlpha::sShowDebugAlpha = false;
-
-#define current_shader (LLGLSLShader::sCurBoundShaderPtr)
-
-LLVector4 LLDrawPoolAlpha::sWaterPlane;
-
-// minimum alpha before discarding a fragment
-static const F32 MINIMUM_ALPHA = 0.004f; // ~ 1/255
-
-// minimum alpha before discarding a fragment when rendering impostors
-static const F32 MINIMUM_IMPOSTOR_ALPHA = 0.1f;
-
-LLDrawPoolAlpha::LLDrawPoolAlpha(U32 type) :
-        LLRenderPass(type), target_shader(NULL),
-        mColorSFactor(LLRender::BF_UNDEF), mColorDFactor(LLRender::BF_UNDEF),
-        mAlphaSFactor(LLRender::BF_UNDEF), mAlphaDFactor(LLRender::BF_UNDEF)
-{
-
-}
-
-LLDrawPoolAlpha::~LLDrawPoolAlpha()
-{
-}
-
-
-void LLDrawPoolAlpha::prerender()
-{
-    mShaderLevel = LLViewerShaderMgr::instance()->getShaderLevel(LLViewerShaderMgr::SHADER_OBJECT);
-
-    // TODO: is this even necessay?  These are probably set to never discard
-    LLViewerFetchedTexture::sFlatNormalImagep->addTextureStats(1024.f*1024.f);
-    LLViewerFetchedTexture::sWhiteImagep->addTextureStats(1024.f * 1024.f);
-}
-
-S32 LLDrawPoolAlpha::getNumPostDeferredPasses()
-{
-    return 1;
-}
-
-// set some common parameters on the given shader to prepare for alpha rendering
-static void prepare_alpha_shader(LLGLSLShader* shader, bool textureGamma, bool deferredEnvironment, F32 water_sign)
-{
-    static LLCachedControl<F32> displayGamma(gSavedSettings, "RenderDeferredDisplayGamma");
-    F32 gamma = displayGamma;
-
-    static LLStaticHashedString waterSign("waterSign");
-
-    // Does this deferred shader need environment uniforms set such as sun_dir, etc. ?
-    // NOTE: We don't actually need a gbuffer since we are doing forward rendering (for transparency) post deferred rendering
-    // TODO: bindDeferredShader() probably should have the updating of the environment uniforms factored out into updateShaderEnvironmentUniforms()
-    // i.e. shaders\class1\deferred\alphaF.glsl
-    if (deferredEnvironment)
-    {
-        shader->mCanBindFast = false;
-    }
-
-    shader->bind();
-    shader->uniform1f(LLShaderMgr::DISPLAY_GAMMA, (gamma > 0.1f) ? 1.0f / gamma : (1.0f / 2.2f));
-
-    if (LLPipeline::sRenderingHUDs)
-    { // for HUD attachments, only the pre-water pass is executed and we never want to clip anything
-        LLVector4 near_clip(0, 0, -1, 0);
-        shader->uniform1f(waterSign, 1.f);
-        shader->uniform4fv(LLShaderMgr::WATER_WATERPLANE, 1, near_clip.mV);
-    }
-    else
-    {
-        shader->uniform1f(waterSign, water_sign);
-        shader->uniform4fv(LLShaderMgr::WATER_WATERPLANE, 1, LLDrawPoolAlpha::sWaterPlane.mV);
-    }
-
-    if (LLPipeline::sImpostorRender)
-    {
-        shader->setMinimumAlpha(MINIMUM_IMPOSTOR_ALPHA);
-    }
-    else
-    {
-        shader->setMinimumAlpha(MINIMUM_ALPHA);
-    }
-    if (textureGamma)
-    {
-        shader->uniform1f(LLShaderMgr::TEXTURE_GAMMA, 2.2f);
-    }
-
-    //also prepare rigged variant
-    if (shader->mRiggedVariant && shader->mRiggedVariant != shader)
-    {
-        prepare_alpha_shader(shader->mRiggedVariant, textureGamma, deferredEnvironment, water_sign);
-    }
-}
-
-extern bool gCubeSnapshot;
-
-void LLDrawPoolAlpha::renderPostDeferred(S32 pass)
-{
-    LL_PROFILE_ZONE_SCOPED_CATEGORY_DRAWPOOL;
-
-    if (LLPipeline::isWaterClip() && getType() == LLDrawPool::POOL_ALPHA_PRE_WATER)
-    { // don't render alpha objects on the other side of the water plane if water is opaque
-        return;
-    }
-
-    F32 water_sign = 1.f;
-
-    if (getType() == LLDrawPool::POOL_ALPHA_PRE_WATER)
-    {
-        water_sign = -1.f;
-    }
-
-    if (LLPipeline::sUnderWaterRender)
-    {
-        water_sign *= -1.f;
-    }
-
-    // prepare shaders
-    llassert(LLPipeline::sRenderDeferred);
-
-    emissive_shader = &gDeferredEmissiveProgram;
-    prepare_alpha_shader(emissive_shader, true, false, water_sign);
-
-    pbr_emissive_shader = &gPBRGlowProgram;
-    prepare_alpha_shader(pbr_emissive_shader, true, false, water_sign);
-
-
-    fullbright_shader   =
-        (LLPipeline::sImpostorRender) ? &gDeferredFullbrightAlphaMaskProgram :
-        (LLPipeline::sRenderingHUDs) ? &gHUDFullbrightAlphaMaskAlphaProgram :
-        &gDeferredFullbrightAlphaMaskAlphaProgram;
-    prepare_alpha_shader(fullbright_shader, true, true, water_sign);
-
-    simple_shader   =
-        (LLPipeline::sImpostorRender) ? &gDeferredAlphaImpostorProgram :
-        (LLPipeline::sRenderingHUDs) ? &gHUDAlphaProgram :
-        &gDeferredAlphaProgram;
-
-    prepare_alpha_shader(simple_shader, false, true, water_sign); //prime simple shader (loads shadow relevant uniforms)
-
-    LLGLSLShader* materialShader = gDeferredMaterialProgram;
-    for (int i = 0; i < LLMaterial::SHADER_COUNT*2; ++i)
-    {
-        prepare_alpha_shader(&materialShader[i], false, true, water_sign);
-    }
-
-    pbr_shader =
-        (LLPipeline::sRenderingHUDs) ? &gHUDPBRAlphaProgram :
-        &gDeferredPBRAlphaProgram;
-
-    prepare_alpha_shader(pbr_shader, false, true, water_sign);
-
-    // explicitly unbind here so render loop doesn't make assumptions about the last shader
-    // already being setup for rendering
-    LLGLSLShader::unbind();
-
-    if (!LLPipeline::sRenderingHUDs)
-    {
-        // first pass, render rigged objects only and render to depth buffer
-        forwardRender(true);
-    }
-
-    // second pass, regular forward alpha rendering
-    forwardRender();
-
-    // final pass, render to depth for depth of field effects
-    if (!LLPipeline::sImpostorRender && gSavedSettings.getBOOL("RenderDepthOfField") && !gCubeSnapshot && !LLPipeline::sRenderingHUDs && getType() == LLDrawPool::POOL_ALPHA_POST_WATER)
-    {
-        //update depth buffer sampler
-        simple_shader = fullbright_shader = &gDeferredFullbrightAlphaMaskProgram;
-
-        simple_shader->bind();
-        simple_shader->setMinimumAlpha(0.33f);
-
-        // mask off color buffer writes as we're only writing to depth buffer
-        gGL.setColorMask(false, false);
-
-        // If the face is more than 90% transparent, then don't update the Depth buffer for Dof
-        // We don't want the nearly invisible objects to cause of DoF effects
-        renderAlpha(getVertexDataMask() | LLVertexBuffer::MAP_TEXTURE_INDEX | LLVertexBuffer::MAP_TANGENT | LLVertexBuffer::MAP_TEXCOORD1 | LLVertexBuffer::MAP_TEXCOORD2,
-            true); // <--- discard mostly transparent faces
-
-        gGL.setColorMask(true, false);
-    }
-}
-
-void LLDrawPoolAlpha::forwardRender(bool rigged)
-{
-    gPipeline.enableLightsDynamic();
-
-    LLGLSPipelineAlpha gls_pipeline_alpha;
-
-    //enable writing to alpha for emissive effects
-    gGL.setColorMask(true, true);
-
-    bool write_depth = rigged ||
-        LLDrawPoolWater::sSkipScreenCopy
-        // we want depth written so that rendered alpha will
-        // contribute to the alpha mask used for impostors
-        || LLPipeline::sImpostorRenderAlphaDepthPass
-        || getType() == LLDrawPoolAlpha::POOL_ALPHA_PRE_WATER; // needed for accurate water fog
-
-
-    LLGLDepthTest depth(GL_TRUE, write_depth ? GL_TRUE : GL_FALSE);
-
-    mColorSFactor = LLRender::BF_SOURCE_ALPHA;           // } regular alpha blend
-    mColorDFactor = LLRender::BF_ONE_MINUS_SOURCE_ALPHA; // }
-    mAlphaSFactor = LLRender::BF_ZERO;                         // } glow suppression
-    mAlphaDFactor = LLRender::BF_ONE_MINUS_SOURCE_ALPHA;       // }
-    gGL.blendFunc(mColorSFactor, mColorDFactor, mAlphaSFactor, mAlphaDFactor);
-
-    // If the face is more than 90% transparent, then don't update the Depth buffer for Dof
-    // We don't want the nearly invisible objects to cause of DoF effects
-    renderAlpha(getVertexDataMask() | LLVertexBuffer::MAP_TEXTURE_INDEX | LLVertexBuffer::MAP_TANGENT | LLVertexBuffer::MAP_TEXCOORD1 | LLVertexBuffer::MAP_TEXCOORD2, false, rigged);
-
-    gGL.setColorMask(true, false);
-
-    if (!rigged)
-    { //render "highlight alpha" on final non-rigged pass
-        // NOTE -- hacky call here protected by !rigged instead of alongside "forwardRender"
-        // so renderDebugAlpha is executed while gls_pipeline_alpha and depth GL state
-        // variables above are still in scope
-        renderDebugAlpha();
-    }
-}
-
-void LLDrawPoolAlpha::renderDebugAlpha()
-{
-    if (sShowDebugAlpha)
-    {
-        gHighlightProgram.bind();
-        gGL.diffuseColor4f(1, 0, 0, 1);
-        gGL.getTexUnit(0)->bindFast(LLViewerFetchedTexture::getSmokeImage());
-
-
-        renderAlphaHighlight();
-
-        pushUntexturedBatches(LLRenderPass::PASS_ALPHA_MASK);
-        pushUntexturedBatches(LLRenderPass::PASS_ALPHA_INVISIBLE);
-
-        // Material alpha mask
-        gGL.diffuseColor4f(0, 0, 1, 1);
-        pushUntexturedBatches(LLRenderPass::PASS_MATERIAL_ALPHA_MASK);
-        pushUntexturedBatches(LLRenderPass::PASS_NORMMAP_MASK);
-        pushUntexturedBatches(LLRenderPass::PASS_SPECMAP_MASK);
-        pushUntexturedBatches(LLRenderPass::PASS_NORMSPEC_MASK);
-        pushUntexturedBatches(LLRenderPass::PASS_FULLBRIGHT_ALPHA_MASK);
-        pushUntexturedBatches(LLRenderPass::PASS_GLTF_PBR_ALPHA_MASK);
-
-        gGL.diffuseColor4f(0, 1, 0, 1);
-        pushUntexturedBatches(LLRenderPass::PASS_INVISIBLE);
-
-        gHighlightProgram.mRiggedVariant->bind();
-        gGL.diffuseColor4f(1, 0, 0, 1);
-
-        pushRiggedBatches(LLRenderPass::PASS_ALPHA_MASK_RIGGED, false);
-        pushRiggedBatches(LLRenderPass::PASS_ALPHA_INVISIBLE_RIGGED, false);
-
-        // Material alpha mask
-        gGL.diffuseColor4f(0, 0, 1, 1);
-        pushRiggedBatches(LLRenderPass::PASS_MATERIAL_ALPHA_MASK_RIGGED, false);
-        pushRiggedBatches(LLRenderPass::PASS_NORMMAP_MASK_RIGGED, false);
-        pushRiggedBatches(LLRenderPass::PASS_SPECMAP_MASK_RIGGED, false);
-        pushRiggedBatches(LLRenderPass::PASS_NORMSPEC_MASK_RIGGED, false);
-        pushRiggedBatches(LLRenderPass::PASS_FULLBRIGHT_ALPHA_MASK_RIGGED, false);
-        pushRiggedBatches(LLRenderPass::PASS_GLTF_PBR_ALPHA_MASK_RIGGED, false);
-
-        gGL.diffuseColor4f(0, 1, 0, 1);
-        pushRiggedBatches(LLRenderPass::PASS_INVISIBLE_RIGGED, false);
-        LLGLSLShader::sCurBoundShaderPtr->unbind();
-    }
-}
-
-void LLDrawPoolAlpha::renderAlphaHighlight()
-{
-    for (int pass = 0; pass < 2; ++pass)
-    { //two passes, one rigged and one not
-        LLVOAvatar* lastAvatar = nullptr;
-        U64 lastMeshId = 0;
-
-        LLCullResult::sg_iterator begin = pass == 0 ? gPipeline.beginAlphaGroups() : gPipeline.beginRiggedAlphaGroups();
-        LLCullResult::sg_iterator end = pass == 0 ? gPipeline.endAlphaGroups() : gPipeline.endRiggedAlphaGroups();
-
-        for (LLCullResult::sg_iterator i = begin; i != end; ++i)
-        {
-            LLSpatialGroup* group = *i;
-            if (group->getSpatialPartition()->mRenderByGroup &&
-                !group->isDead())
-            {
-                LLSpatialGroup::drawmap_elem_t& draw_info = group->mDrawMap[LLRenderPass::PASS_ALPHA+pass]; // <-- hacky + pass to use PASS_ALPHA_RIGGED on second pass
-
-                for (LLSpatialGroup::drawmap_elem_t::iterator k = draw_info.begin(); k != draw_info.end(); ++k)
-                {
-                    LLDrawInfo& params = **k;
-
-                    bool rigged = (params.mAvatar != nullptr);
-                    gHighlightProgram.bind(rigged);
-                    gGL.diffuseColor4f(1, 0, 0, 1);
-
-                    if (rigged)
-                    {
-                        if (lastAvatar != params.mAvatar ||
-                            lastMeshId != params.mSkinInfo->mHash)
-                        {
-                            if (!uploadMatrixPalette(params))
-                            {
-                                continue;
-                            }
-                            lastAvatar = params.mAvatar;
-                            lastMeshId = params.mSkinInfo->mHash;
-                        }
-                    }
-
-                    LLRenderPass::applyModelMatrix(params);
-                    params.mVertexBuffer->setBuffer();
-                    params.mVertexBuffer->drawRange(LLRender::TRIANGLES, params.mStart, params.mEnd, params.mCount, params.mOffset);
-                }
-            }
-        }
-    }
-
-    // make sure static version of highlight shader is bound before returning
-    gHighlightProgram.bind();
-}
-
-inline bool IsFullbright(LLDrawInfo& params)
-{
-    return params.mFullbright;
-}
-
-inline bool IsMaterial(LLDrawInfo& params)
-{
-    return params.mMaterial != nullptr;
-}
-
-inline bool IsEmissive(LLDrawInfo& params)
-{
-    return params.mVertexBuffer->hasDataType(LLVertexBuffer::TYPE_EMISSIVE);
-}
-
-inline void Draw(LLDrawInfo* draw, U32 mask)
-{
-    draw->mVertexBuffer->setBuffer();
-    LLRenderPass::applyModelMatrix(*draw);
-    draw->mVertexBuffer->drawRange(LLRender::TRIANGLES, draw->mStart, draw->mEnd, draw->mCount, draw->mOffset);
-}
-
-bool LLDrawPoolAlpha::TexSetup(LLDrawInfo* draw, bool use_material)
-{
-    bool tex_setup = false;
-
-    if (draw->mGLTFMaterial)
-    {
-        if (draw->mTextureMatrix)
-        {
-            tex_setup = true;
-            gGL.getTexUnit(0)->activate();
-            gGL.matrixMode(LLRender::MM_TEXTURE);
-            gGL.loadMatrix((GLfloat*)draw->mTextureMatrix->mMatrix);
-            gPipeline.mTextureMatrixOps++;
-        }
-    }
-    else
-    {
-        if (!LLPipeline::sRenderingHUDs && use_material && current_shader)
-        {
-            if (draw->mNormalMap)
-            {
-                current_shader->bindTexture(LLShaderMgr::BUMP_MAP, draw->mNormalMap);
-            }
-
-            if (draw->mSpecularMap)
-            {
-                current_shader->bindTexture(LLShaderMgr::SPECULAR_MAP, draw->mSpecularMap);
-            }
-        }
-        else if (current_shader == simple_shader || current_shader == simple_shader->mRiggedVariant)
-        {
-            current_shader->bindTexture(LLShaderMgr::BUMP_MAP, LLViewerFetchedTexture::sFlatNormalImagep);
-            current_shader->bindTexture(LLShaderMgr::SPECULAR_MAP, LLViewerFetchedTexture::sWhiteImagep);
-        }
-        if (draw->mTextureList.size() > 1)
-        {
-            for (U32 i = 0; i < draw->mTextureList.size(); ++i)
-            {
-                if (draw->mTextureList[i].notNull())
-                {
-                    gGL.getTexUnit(i)->bindFast(draw->mTextureList[i]);
-                }
-            }
-        }
-        else
-        { //not batching textures or batch has only 1 texture -- might need a texture matrix
-            if (draw->mTexture.notNull())
-            {
-                if (use_material)
-                {
-                    current_shader->bindTexture(LLShaderMgr::DIFFUSE_MAP, draw->mTexture);
-                }
-                else
-                {
-                    gGL.getTexUnit(0)->bindFast(draw->mTexture);
-                }
-
-                if (draw->mTextureMatrix)
-                {
-                    tex_setup = true;
-                    gGL.getTexUnit(0)->activate();
-                    gGL.matrixMode(LLRender::MM_TEXTURE);
-                    gGL.loadMatrix((GLfloat*)draw->mTextureMatrix->mMatrix);
-                    gPipeline.mTextureMatrixOps++;
-                }
-            }
-            else
-            {
-                gGL.getTexUnit(0)->unbindFast(LLTexUnit::TT_TEXTURE);
-            }
-        }
-    }
-
-    return tex_setup;
-}
-
-void LLDrawPoolAlpha::RestoreTexSetup(bool tex_setup)
-{
-    if (tex_setup)
-    {
-        gGL.getTexUnit(0)->activate();
-        gGL.matrixMode(LLRender::MM_TEXTURE);
-        gGL.loadIdentity();
-        gGL.matrixMode(LLRender::MM_MODELVIEW);
-    }
-}
-
-void LLDrawPoolAlpha::drawEmissive(LLDrawInfo* draw)
-{
-    LLGLSLShader::sCurBoundShaderPtr->uniform1f(LLShaderMgr::EMISSIVE_BRIGHTNESS, 1.f);
-    draw->mVertexBuffer->setBuffer();
-    draw->mVertexBuffer->drawRange(LLRender::TRIANGLES, draw->mStart, draw->mEnd, draw->mCount, draw->mOffset);
-}
-
-
-void LLDrawPoolAlpha::renderEmissives(std::vector<LLDrawInfo*>& emissives)
-{
-    emissive_shader->bind();
-    emissive_shader->uniform1f(LLShaderMgr::EMISSIVE_BRIGHTNESS, 1.f);
-
-    for (LLDrawInfo* draw : emissives)
-    {
-        bool tex_setup = TexSetup(draw, false);
-        drawEmissive(draw);
-        RestoreTexSetup(tex_setup);
-    }
-}
-
-void LLDrawPoolAlpha::renderPbrEmissives(std::vector<LLDrawInfo*>& emissives)
-{
-    pbr_emissive_shader->bind();
-
-    for (LLDrawInfo* draw : emissives)
-    {
-        llassert(draw->mGLTFMaterial);
-        LLGLDisable cull_face(draw->mGLTFMaterial->mDoubleSided ? GL_CULL_FACE : 0);
-        draw->mGLTFMaterial->bind(draw->mTexture);
-        draw->mVertexBuffer->setBuffer();
-        draw->mVertexBuffer->drawRange(LLRender::TRIANGLES, draw->mStart, draw->mEnd, draw->mCount, draw->mOffset);
-    }
-}
-
-void LLDrawPoolAlpha::renderRiggedEmissives(std::vector<LLDrawInfo*>& emissives)
-{
-    LLGLDepthTest depth(GL_TRUE, GL_FALSE); //disable depth writes since "emissive" is additive so sorting doesn't matter
-    LLGLSLShader* shader = emissive_shader->mRiggedVariant;
-    shader->bind();
-    shader->uniform1f(LLShaderMgr::EMISSIVE_BRIGHTNESS, 1.f);
-
-    LLVOAvatar* lastAvatar = nullptr;
-    U64 lastMeshId = 0;
-
-    for (LLDrawInfo* draw : emissives)
-    {
-        LL_PROFILE_ZONE_NAMED_CATEGORY_DRAWPOOL("Emissives");
-
-        bool tex_setup = TexSetup(draw, false);
-        if (lastAvatar != draw->mAvatar || lastMeshId != draw->mSkinInfo->mHash)
-        {
-            if (!uploadMatrixPalette(*draw))
-            { // failed to upload matrix palette, skip rendering
-                continue;
-            }
-            lastAvatar = draw->mAvatar;
-            lastMeshId = draw->mSkinInfo->mHash;
-        }
-        drawEmissive(draw);
-        RestoreTexSetup(tex_setup);
-    }
-}
-
-void LLDrawPoolAlpha::renderRiggedPbrEmissives(std::vector<LLDrawInfo*>& emissives)
-{
-    LLGLDepthTest depth(GL_TRUE, GL_FALSE); //disable depth writes since "emissive" is additive so sorting doesn't matter
-    pbr_emissive_shader->bind(true);
-
-    LLVOAvatar* lastAvatar = nullptr;
-    U64 lastMeshId = 0;
-
-    for (LLDrawInfo* draw : emissives)
-    {
-        if (lastAvatar != draw->mAvatar || lastMeshId != draw->mSkinInfo->mHash)
-        {
-            if (!uploadMatrixPalette(*draw))
-            { // failed to upload matrix palette, skip rendering
-                continue;
-            }
-            lastAvatar = draw->mAvatar;
-            lastMeshId = draw->mSkinInfo->mHash;
-        }
-
-        LLGLDisable cull_face(draw->mGLTFMaterial->mDoubleSided ? GL_CULL_FACE : 0);
-        draw->mGLTFMaterial->bind(draw->mTexture);
-        draw->mVertexBuffer->setBuffer();
-        draw->mVertexBuffer->drawRange(LLRender::TRIANGLES, draw->mStart, draw->mEnd, draw->mCount, draw->mOffset);
-    }
-}
-
-void LLDrawPoolAlpha::renderAlpha(U32 mask, bool depth_only, bool rigged)
-{
-    LL_PROFILE_ZONE_SCOPED_CATEGORY_DRAWPOOL;
-<<<<<<< HEAD
-    bool initialized_lighting = false;
-	bool light_enabled = true;
-=======
-    BOOL initialized_lighting = FALSE;
-    BOOL light_enabled = TRUE;
->>>>>>> e1623bb2
-
-    LLVOAvatar* lastAvatar = nullptr;
-    U64 lastMeshId = 0;
-    LLGLSLShader* lastAvatarShader = nullptr;
-
-    LLCullResult::sg_iterator begin;
-    LLCullResult::sg_iterator end;
-
-    if (rigged)
-    {
-        begin = gPipeline.beginRiggedAlphaGroups();
-        end = gPipeline.endRiggedAlphaGroups();
-    }
-    else
-    {
-        begin = gPipeline.beginAlphaGroups();
-        end = gPipeline.endAlphaGroups();
-    }
-
-    LLEnvironment& env = LLEnvironment::instance();
-    F32 water_height = env.getWaterHeight();
-
-    bool above_water = getType() == LLDrawPool::POOL_ALPHA_POST_WATER;
-    if (LLPipeline::sUnderWaterRender)
-    {
-        above_water = !above_water;
-    }
-
-
-    for (LLCullResult::sg_iterator i = begin; i != end; ++i)
-    {
-        LL_PROFILE_ZONE_NAMED_CATEGORY_DRAWPOOL("renderAlpha - group");
-        LLSpatialGroup* group = *i;
-        llassert(group);
-        llassert(group->getSpatialPartition());
-
-        if (group->getSpatialPartition()->mRenderByGroup &&
-            !group->isDead())
-        {
-
-            LLSpatialBridge* bridge = group->getSpatialPartition()->asBridge();
-            const LLVector4a* ext = bridge ? bridge->getSpatialExtents() : group->getExtents();
-
-            if (!LLPipeline::sRenderingHUDs) // ignore above/below water for HUD render
-            {
-                if (above_water)
-                { // reject any spatial groups that have no part above water
-                    if (ext[1].getF32ptr()[2] < water_height)
-                    {
-                        continue;
-                    }
-                }
-                else
-                { // reject any spatial groups that he no part below water
-                    if (ext[0].getF32ptr()[2] > water_height)
-                    {
-                        continue;
-                    }
-                }
-            }
-
-            static std::vector<LLDrawInfo*> emissives;
-            static std::vector<LLDrawInfo*> rigged_emissives;
-            static std::vector<LLDrawInfo*> pbr_emissives;
-            static std::vector<LLDrawInfo*> pbr_rigged_emissives;
-
-            emissives.resize(0);
-            rigged_emissives.resize(0);
-            pbr_emissives.resize(0);
-            pbr_rigged_emissives.resize(0);
-
-            bool is_particle_or_hud_particle = group->getSpatialPartition()->mPartitionType == LLViewerRegion::PARTITION_PARTICLE
-                                                      || group->getSpatialPartition()->mPartitionType == LLViewerRegion::PARTITION_HUD_PARTICLE;
-
-            bool disable_cull = is_particle_or_hud_particle;
-            LLGLDisable cull(disable_cull ? GL_CULL_FACE : 0);
-
-            LLSpatialGroup::drawmap_elem_t& draw_info = rigged ? group->mDrawMap[LLRenderPass::PASS_ALPHA_RIGGED] : group->mDrawMap[LLRenderPass::PASS_ALPHA];
-
-            for (LLSpatialGroup::drawmap_elem_t::iterator k = draw_info.begin(); k != draw_info.end(); ++k)
-            {
-                LLDrawInfo& params = **k;
-                if ((bool)params.mAvatar != rigged)
-                {
-                    continue;
-                }
-
-                LL_PROFILE_ZONE_NAMED_CATEGORY_DRAWPOOL("ra - push batch");
-
-                LLRenderPass::applyModelMatrix(params);
-
-                LLMaterial* mat = NULL;
-                LLGLTFMaterial *gltf_mat = params.mGLTFMaterial;
-
-                LLGLDisable cull_face(gltf_mat && gltf_mat->mDoubleSided ? GL_CULL_FACE : 0);
-
-                if (gltf_mat && gltf_mat->mAlphaMode == LLGLTFMaterial::ALPHA_MODE_BLEND)
-                {
-                    target_shader = pbr_shader;
-                    if (params.mAvatar != nullptr)
-                    {
-                        target_shader = target_shader->mRiggedVariant;
-                    }
-
-                    // shader must be bound before LLGLTFMaterial::bind
-                    if (current_shader != target_shader)
-                    {
-                        gPipeline.bindDeferredShaderFast(*target_shader);
-                    }
-
-                    params.mGLTFMaterial->bind(params.mTexture);
-                }
-                else
-                {
-                    mat = LLPipeline::sRenderingHUDs ? nullptr : params.mMaterial;
-
-                    if (params.mFullbright)
-                    {
-                        // Turn off lighting if it hasn't already been so.
-                        if (light_enabled || !initialized_lighting)
-                        {
-                            initialized_lighting = true;
-                            target_shader = fullbright_shader;
-
-                            light_enabled = false;
-                        }
-                    }
-                    // Turn on lighting if it isn't already.
-                    else if (!light_enabled || !initialized_lighting)
-                    {
-                        initialized_lighting = true;
-                        target_shader = simple_shader;
-                        light_enabled = true;
-                    }
-
-                    if (LLPipeline::sRenderingHUDs)
-                    {
-                        target_shader = fullbright_shader;
-                    }
-                    else if (mat)
-                    {
-                        U32 mask = params.mShaderMask;
-
-                        llassert(mask < LLMaterial::SHADER_COUNT);
-                        target_shader = &(gDeferredMaterialProgram[mask]);
-                    }
-                    else if (!params.mFullbright)
-                    {
-                        target_shader = simple_shader;
-                    }
-                    else
-                    {
-                        target_shader = fullbright_shader;
-                    }
-
-                    if (params.mAvatar != nullptr)
-                    {
-                        llassert(target_shader->mRiggedVariant != nullptr);
-                        target_shader = target_shader->mRiggedVariant;
-                    }
-
-                    if (current_shader != target_shader)
-                    {// If we need shaders, and we're not ALREADY using the proper shader, then bind it
-                    // (this way we won't rebind shaders unnecessarily).
-                        gPipeline.bindDeferredShaderFast(*target_shader);
-
-                        if (params.mFullbright)
-                        { // make sure the bind the exposure map for fullbright shaders so they can cancel out exposure
-                            S32 channel = target_shader->enableTexture(LLShaderMgr::EXPOSURE_MAP);
-                            if (channel > -1)
-                            {
-                                gGL.getTexUnit(channel)->bind(&gPipeline.mExposureMap);
-                            }
-                        }
-                    }
-
-                    LLVector4 spec_color(1, 1, 1, 1);
-                    F32 env_intensity = 0.0f;
-                    F32 brightness = 1.0f;
-
-                    // We have a material.  Supply the appropriate data here.
-                    if (mat)
-                    {
-                        spec_color = params.mSpecColor;
-                        env_intensity = params.mEnvIntensity;
-                        brightness = params.mFullbright ? 1.f : 0.f;
-                    }
-
-                    if (current_shader)
-                    {
-                        current_shader->uniform4f(LLShaderMgr::SPECULAR_COLOR, spec_color.mV[0], spec_color.mV[1], spec_color.mV[2], spec_color.mV[3]);
-                        current_shader->uniform1f(LLShaderMgr::ENVIRONMENT_INTENSITY, env_intensity);
-                        current_shader->uniform1f(LLShaderMgr::EMISSIVE_BRIGHTNESS, brightness);
-                    }
-                }
-
-                if (params.mAvatar != nullptr)
-                {
-                    if (lastAvatar != params.mAvatar ||
-                        lastMeshId != params.mSkinInfo->mHash ||
-                        lastAvatarShader != LLGLSLShader::sCurBoundShaderPtr)
-                    {
-                        if (!uploadMatrixPalette(params))
-                        {
-                            continue;
-                        }
-                        lastAvatar = params.mAvatar;
-                        lastMeshId = params.mSkinInfo->mHash;
-                        lastAvatarShader = LLGLSLShader::sCurBoundShaderPtr;
-                    }
-                }
-
-                bool tex_setup = TexSetup(&params, (mat != nullptr));
-
-                {
-                    gGL.blendFunc((LLRender::eBlendFactor) params.mBlendFuncSrc, (LLRender::eBlendFactor) params.mBlendFuncDst, mAlphaSFactor, mAlphaDFactor);
-
-                    bool reset_minimum_alpha = false;
-                    if (!LLPipeline::sImpostorRender &&
-                        params.mBlendFuncDst != LLRender::BF_SOURCE_ALPHA &&
-                        params.mBlendFuncSrc != LLRender::BF_SOURCE_ALPHA)
-                    { // this draw call has a custom blend function that may require rendering of "invisible" fragments
-                        current_shader->setMinimumAlpha(0.f);
-                        reset_minimum_alpha = true;
-                    }
-
-                    params.mVertexBuffer->setBuffer();
-                    params.mVertexBuffer->drawRange(LLRender::TRIANGLES, params.mStart, params.mEnd, params.mCount, params.mOffset);
-
-                    if (reset_minimum_alpha)
-                    {
-                        current_shader->setMinimumAlpha(MINIMUM_ALPHA);
-                    }
-                }
-
-                // If this alpha mesh has glow, then draw it a second time to add the destination-alpha (=glow).  Interleaving these state-changing calls is expensive, but glow must be drawn Z-sorted with alpha.
-                if (getType() != LLDrawPool::POOL_ALPHA_PRE_WATER &&
-                    params.mVertexBuffer->hasDataType(LLVertexBuffer::TYPE_EMISSIVE))
-                {
-                    if (params.mAvatar != nullptr)
-                    {
-                        if (params.mGLTFMaterial.isNull())
-                        {
-                            rigged_emissives.push_back(&params);
-                        }
-                        else
-                        {
-                            pbr_rigged_emissives.push_back(&params);
-                        }
-                    }
-                    else
-                    {
-                        if (params.mGLTFMaterial.isNull())
-                        {
-                            emissives.push_back(&params);
-                        }
-                        else
-                        {
-                            pbr_emissives.push_back(&params);
-                        }
-                    }
-                }
-
-                if (tex_setup)
-                {
-                    gGL.getTexUnit(0)->activate();
-                    gGL.matrixMode(LLRender::MM_TEXTURE);
-                    gGL.loadIdentity();
-                    gGL.matrixMode(LLRender::MM_MODELVIEW);
-                }
-            }
-
-            // render emissive faces into alpha channel for bloom effects
-            if (!depth_only)
-            {
-                gPipeline.enableLightsDynamic();
-
-                // install glow-accumulating blend mode
-                // don't touch color, add to alpha (glow)
-                gGL.blendFunc(LLRender::BF_ZERO, LLRender::BF_ONE, LLRender::BF_ONE, LLRender::BF_ONE);
-
-                bool rebind = false;
-                LLGLSLShader* lastShader = current_shader;
-                if (!emissives.empty())
-                {
-                    light_enabled = true;
-                    renderEmissives(emissives);
-                    rebind = true;
-                }
-
-                if (!pbr_emissives.empty())
-                {
-                    light_enabled = true;
-                    renderPbrEmissives(pbr_emissives);
-                    rebind = true;
-                }
-
-                if (!rigged_emissives.empty())
-                {
-                    light_enabled = true;
-                    renderRiggedEmissives(rigged_emissives);
-                    rebind = true;
-                }
-
-                if (!pbr_rigged_emissives.empty())
-                {
-                    light_enabled = true;
-                    renderRiggedPbrEmissives(pbr_rigged_emissives);
-                    rebind = true;
-                }
-
-                // restore our alpha blend mode
-                gGL.blendFunc(mColorSFactor, mColorDFactor, mAlphaSFactor, mAlphaDFactor);
-
-                if (lastShader && rebind)
-                {
-                    lastShader->bind();
-                }
-            }
-        }
-    }
-
-    gGL.setSceneBlendType(LLRender::BT_ALPHA);
-
-    LLVertexBuffer::unbind();
-
-    if (!light_enabled)
-    {
-        gPipeline.enableLightsDynamic();
-    }
-}
-
-bool LLDrawPoolAlpha::uploadMatrixPalette(const LLDrawInfo& params)
-{
-    if (params.mAvatar.isNull())
-    {
-        return false;
-    }
-    const LLVOAvatar::MatrixPaletteCache& mpc = params.mAvatar.get()->updateSkinInfoMatrixPalette(params.mSkinInfo);
-    U32 count = mpc.mMatrixPalette.size();
-
-    if (count == 0)
-    {
-        //skin info not loaded yet, don't render
-        return false;
-    }
-
-    LLGLSLShader::sCurBoundShaderPtr->uniformMatrix3x4fv(LLViewerShaderMgr::AVATAR_MATRIX,
-        count,
-        false,
-        (GLfloat*)&(mpc.mGLMp[0]));
-
-    return true;
-}+/**
+ * @file lldrawpoolalpha.cpp
+ * @brief LLDrawPoolAlpha class implementation
+ *
+ * $LicenseInfo:firstyear=2002&license=viewerlgpl$
+ * Second Life Viewer Source Code
+ * Copyright (C) 2010, Linden Research, Inc.
+ *
+ * This library is free software; you can redistribute it and/or
+ * modify it under the terms of the GNU Lesser General Public
+ * License as published by the Free Software Foundation;
+ * version 2.1 of the License only.
+ *
+ * This library is distributed in the hope that it will be useful,
+ * but WITHOUT ANY WARRANTY; without even the implied warranty of
+ * MERCHANTABILITY or FITNESS FOR A PARTICULAR PURPOSE.  See the GNU
+ * Lesser General Public License for more details.
+ *
+ * You should have received a copy of the GNU Lesser General Public
+ * License along with this library; if not, write to the Free Software
+ * Foundation, Inc., 51 Franklin Street, Fifth Floor, Boston, MA  02110-1301  USA
+ *
+ * Linden Research, Inc., 945 Battery Street, San Francisco, CA  94111  USA
+ * $/LicenseInfo$
+ */
+
+#include "llviewerprecompiledheaders.h"
+
+#include "lldrawpoolalpha.h"
+
+#include "llglheaders.h"
+#include "llviewercontrol.h"
+#include "llcriticaldamp.h"
+#include "llfasttimer.h"
+#include "llrender.h"
+
+#include "llcubemap.h"
+#include "llsky.h"
+#include "lldrawable.h"
+#include "llface.h"
+#include "llviewercamera.h"
+#include "llviewertexturelist.h"    // For debugging
+#include "llviewerobjectlist.h" // For debugging
+#include "llviewerwindow.h"
+#include "pipeline.h"
+#include "llviewershadermgr.h"
+#include "llviewerregion.h"
+#include "lldrawpoolwater.h"
+#include "llspatialpartition.h"
+#include "llglcommonfunc.h"
+#include "llvoavatar.h"
+
+#include "llenvironment.h"
+
+bool LLDrawPoolAlpha::sShowDebugAlpha = false;
+
+#define current_shader (LLGLSLShader::sCurBoundShaderPtr)
+
+LLVector4 LLDrawPoolAlpha::sWaterPlane;
+
+// minimum alpha before discarding a fragment
+static const F32 MINIMUM_ALPHA = 0.004f; // ~ 1/255
+
+// minimum alpha before discarding a fragment when rendering impostors
+static const F32 MINIMUM_IMPOSTOR_ALPHA = 0.1f;
+
+LLDrawPoolAlpha::LLDrawPoolAlpha(U32 type) :
+        LLRenderPass(type), target_shader(NULL),
+        mColorSFactor(LLRender::BF_UNDEF), mColorDFactor(LLRender::BF_UNDEF),
+        mAlphaSFactor(LLRender::BF_UNDEF), mAlphaDFactor(LLRender::BF_UNDEF)
+{
+
+}
+
+LLDrawPoolAlpha::~LLDrawPoolAlpha()
+{
+}
+
+
+void LLDrawPoolAlpha::prerender()
+{
+    mShaderLevel = LLViewerShaderMgr::instance()->getShaderLevel(LLViewerShaderMgr::SHADER_OBJECT);
+
+    // TODO: is this even necessay?  These are probably set to never discard
+    LLViewerFetchedTexture::sFlatNormalImagep->addTextureStats(1024.f*1024.f);
+    LLViewerFetchedTexture::sWhiteImagep->addTextureStats(1024.f * 1024.f);
+}
+
+S32 LLDrawPoolAlpha::getNumPostDeferredPasses()
+{
+    return 1;
+}
+
+// set some common parameters on the given shader to prepare for alpha rendering
+static void prepare_alpha_shader(LLGLSLShader* shader, bool textureGamma, bool deferredEnvironment, F32 water_sign)
+{
+    static LLCachedControl<F32> displayGamma(gSavedSettings, "RenderDeferredDisplayGamma");
+    F32 gamma = displayGamma;
+
+    static LLStaticHashedString waterSign("waterSign");
+
+    // Does this deferred shader need environment uniforms set such as sun_dir, etc. ?
+    // NOTE: We don't actually need a gbuffer since we are doing forward rendering (for transparency) post deferred rendering
+    // TODO: bindDeferredShader() probably should have the updating of the environment uniforms factored out into updateShaderEnvironmentUniforms()
+    // i.e. shaders\class1\deferred\alphaF.glsl
+    if (deferredEnvironment)
+    {
+        shader->mCanBindFast = false;
+    }
+
+    shader->bind();
+    shader->uniform1f(LLShaderMgr::DISPLAY_GAMMA, (gamma > 0.1f) ? 1.0f / gamma : (1.0f / 2.2f));
+
+    if (LLPipeline::sRenderingHUDs)
+    { // for HUD attachments, only the pre-water pass is executed and we never want to clip anything
+        LLVector4 near_clip(0, 0, -1, 0);
+        shader->uniform1f(waterSign, 1.f);
+        shader->uniform4fv(LLShaderMgr::WATER_WATERPLANE, 1, near_clip.mV);
+    }
+    else
+    {
+        shader->uniform1f(waterSign, water_sign);
+        shader->uniform4fv(LLShaderMgr::WATER_WATERPLANE, 1, LLDrawPoolAlpha::sWaterPlane.mV);
+    }
+
+    if (LLPipeline::sImpostorRender)
+    {
+        shader->setMinimumAlpha(MINIMUM_IMPOSTOR_ALPHA);
+    }
+    else
+    {
+        shader->setMinimumAlpha(MINIMUM_ALPHA);
+    }
+    if (textureGamma)
+    {
+        shader->uniform1f(LLShaderMgr::TEXTURE_GAMMA, 2.2f);
+    }
+
+    //also prepare rigged variant
+    if (shader->mRiggedVariant && shader->mRiggedVariant != shader)
+    {
+        prepare_alpha_shader(shader->mRiggedVariant, textureGamma, deferredEnvironment, water_sign);
+    }
+}
+
+extern bool gCubeSnapshot;
+
+void LLDrawPoolAlpha::renderPostDeferred(S32 pass)
+{
+    LL_PROFILE_ZONE_SCOPED_CATEGORY_DRAWPOOL;
+
+    if (LLPipeline::isWaterClip() && getType() == LLDrawPool::POOL_ALPHA_PRE_WATER)
+    { // don't render alpha objects on the other side of the water plane if water is opaque
+        return;
+    }
+
+    F32 water_sign = 1.f;
+
+    if (getType() == LLDrawPool::POOL_ALPHA_PRE_WATER)
+    {
+        water_sign = -1.f;
+    }
+
+    if (LLPipeline::sUnderWaterRender)
+    {
+        water_sign *= -1.f;
+    }
+
+    // prepare shaders
+    llassert(LLPipeline::sRenderDeferred);
+
+    emissive_shader = &gDeferredEmissiveProgram;
+    prepare_alpha_shader(emissive_shader, true, false, water_sign);
+
+    pbr_emissive_shader = &gPBRGlowProgram;
+    prepare_alpha_shader(pbr_emissive_shader, true, false, water_sign);
+
+
+    fullbright_shader   =
+        (LLPipeline::sImpostorRender) ? &gDeferredFullbrightAlphaMaskProgram :
+        (LLPipeline::sRenderingHUDs) ? &gHUDFullbrightAlphaMaskAlphaProgram :
+        &gDeferredFullbrightAlphaMaskAlphaProgram;
+    prepare_alpha_shader(fullbright_shader, true, true, water_sign);
+
+    simple_shader   =
+        (LLPipeline::sImpostorRender) ? &gDeferredAlphaImpostorProgram :
+        (LLPipeline::sRenderingHUDs) ? &gHUDAlphaProgram :
+        &gDeferredAlphaProgram;
+
+    prepare_alpha_shader(simple_shader, false, true, water_sign); //prime simple shader (loads shadow relevant uniforms)
+
+    LLGLSLShader* materialShader = gDeferredMaterialProgram;
+    for (int i = 0; i < LLMaterial::SHADER_COUNT*2; ++i)
+    {
+        prepare_alpha_shader(&materialShader[i], false, true, water_sign);
+    }
+
+    pbr_shader =
+        (LLPipeline::sRenderingHUDs) ? &gHUDPBRAlphaProgram :
+        &gDeferredPBRAlphaProgram;
+
+    prepare_alpha_shader(pbr_shader, false, true, water_sign);
+
+    // explicitly unbind here so render loop doesn't make assumptions about the last shader
+    // already being setup for rendering
+    LLGLSLShader::unbind();
+
+    if (!LLPipeline::sRenderingHUDs)
+    {
+        // first pass, render rigged objects only and render to depth buffer
+        forwardRender(true);
+    }
+
+    // second pass, regular forward alpha rendering
+    forwardRender();
+
+    // final pass, render to depth for depth of field effects
+    if (!LLPipeline::sImpostorRender && gSavedSettings.getBOOL("RenderDepthOfField") && !gCubeSnapshot && !LLPipeline::sRenderingHUDs && getType() == LLDrawPool::POOL_ALPHA_POST_WATER)
+    {
+        //update depth buffer sampler
+        simple_shader = fullbright_shader = &gDeferredFullbrightAlphaMaskProgram;
+
+        simple_shader->bind();
+        simple_shader->setMinimumAlpha(0.33f);
+
+        // mask off color buffer writes as we're only writing to depth buffer
+        gGL.setColorMask(false, false);
+
+        // If the face is more than 90% transparent, then don't update the Depth buffer for Dof
+        // We don't want the nearly invisible objects to cause of DoF effects
+        renderAlpha(getVertexDataMask() | LLVertexBuffer::MAP_TEXTURE_INDEX | LLVertexBuffer::MAP_TANGENT | LLVertexBuffer::MAP_TEXCOORD1 | LLVertexBuffer::MAP_TEXCOORD2,
+            true); // <--- discard mostly transparent faces
+
+        gGL.setColorMask(true, false);
+    }
+}
+
+void LLDrawPoolAlpha::forwardRender(bool rigged)
+{
+    gPipeline.enableLightsDynamic();
+
+    LLGLSPipelineAlpha gls_pipeline_alpha;
+
+    //enable writing to alpha for emissive effects
+    gGL.setColorMask(true, true);
+
+    bool write_depth = rigged ||
+        LLDrawPoolWater::sSkipScreenCopy
+        // we want depth written so that rendered alpha will
+        // contribute to the alpha mask used for impostors
+        || LLPipeline::sImpostorRenderAlphaDepthPass
+        || getType() == LLDrawPoolAlpha::POOL_ALPHA_PRE_WATER; // needed for accurate water fog
+
+
+    LLGLDepthTest depth(GL_TRUE, write_depth ? GL_TRUE : GL_FALSE);
+
+    mColorSFactor = LLRender::BF_SOURCE_ALPHA;           // } regular alpha blend
+    mColorDFactor = LLRender::BF_ONE_MINUS_SOURCE_ALPHA; // }
+    mAlphaSFactor = LLRender::BF_ZERO;                         // } glow suppression
+    mAlphaDFactor = LLRender::BF_ONE_MINUS_SOURCE_ALPHA;       // }
+    gGL.blendFunc(mColorSFactor, mColorDFactor, mAlphaSFactor, mAlphaDFactor);
+
+    // If the face is more than 90% transparent, then don't update the Depth buffer for Dof
+    // We don't want the nearly invisible objects to cause of DoF effects
+    renderAlpha(getVertexDataMask() | LLVertexBuffer::MAP_TEXTURE_INDEX | LLVertexBuffer::MAP_TANGENT | LLVertexBuffer::MAP_TEXCOORD1 | LLVertexBuffer::MAP_TEXCOORD2, false, rigged);
+
+    gGL.setColorMask(true, false);
+
+    if (!rigged)
+    { //render "highlight alpha" on final non-rigged pass
+        // NOTE -- hacky call here protected by !rigged instead of alongside "forwardRender"
+        // so renderDebugAlpha is executed while gls_pipeline_alpha and depth GL state
+        // variables above are still in scope
+        renderDebugAlpha();
+    }
+}
+
+void LLDrawPoolAlpha::renderDebugAlpha()
+{
+    if (sShowDebugAlpha)
+    {
+        gHighlightProgram.bind();
+        gGL.diffuseColor4f(1, 0, 0, 1);
+        gGL.getTexUnit(0)->bindFast(LLViewerFetchedTexture::getSmokeImage());
+
+
+        renderAlphaHighlight();
+
+        pushUntexturedBatches(LLRenderPass::PASS_ALPHA_MASK);
+        pushUntexturedBatches(LLRenderPass::PASS_ALPHA_INVISIBLE);
+
+        // Material alpha mask
+        gGL.diffuseColor4f(0, 0, 1, 1);
+        pushUntexturedBatches(LLRenderPass::PASS_MATERIAL_ALPHA_MASK);
+        pushUntexturedBatches(LLRenderPass::PASS_NORMMAP_MASK);
+        pushUntexturedBatches(LLRenderPass::PASS_SPECMAP_MASK);
+        pushUntexturedBatches(LLRenderPass::PASS_NORMSPEC_MASK);
+        pushUntexturedBatches(LLRenderPass::PASS_FULLBRIGHT_ALPHA_MASK);
+        pushUntexturedBatches(LLRenderPass::PASS_GLTF_PBR_ALPHA_MASK);
+
+        gGL.diffuseColor4f(0, 1, 0, 1);
+        pushUntexturedBatches(LLRenderPass::PASS_INVISIBLE);
+
+        gHighlightProgram.mRiggedVariant->bind();
+        gGL.diffuseColor4f(1, 0, 0, 1);
+
+        pushRiggedBatches(LLRenderPass::PASS_ALPHA_MASK_RIGGED, false);
+        pushRiggedBatches(LLRenderPass::PASS_ALPHA_INVISIBLE_RIGGED, false);
+
+        // Material alpha mask
+        gGL.diffuseColor4f(0, 0, 1, 1);
+        pushRiggedBatches(LLRenderPass::PASS_MATERIAL_ALPHA_MASK_RIGGED, false);
+        pushRiggedBatches(LLRenderPass::PASS_NORMMAP_MASK_RIGGED, false);
+        pushRiggedBatches(LLRenderPass::PASS_SPECMAP_MASK_RIGGED, false);
+        pushRiggedBatches(LLRenderPass::PASS_NORMSPEC_MASK_RIGGED, false);
+        pushRiggedBatches(LLRenderPass::PASS_FULLBRIGHT_ALPHA_MASK_RIGGED, false);
+        pushRiggedBatches(LLRenderPass::PASS_GLTF_PBR_ALPHA_MASK_RIGGED, false);
+
+        gGL.diffuseColor4f(0, 1, 0, 1);
+        pushRiggedBatches(LLRenderPass::PASS_INVISIBLE_RIGGED, false);
+        LLGLSLShader::sCurBoundShaderPtr->unbind();
+    }
+}
+
+void LLDrawPoolAlpha::renderAlphaHighlight()
+{
+    for (int pass = 0; pass < 2; ++pass)
+    { //two passes, one rigged and one not
+        LLVOAvatar* lastAvatar = nullptr;
+        U64 lastMeshId = 0;
+
+        LLCullResult::sg_iterator begin = pass == 0 ? gPipeline.beginAlphaGroups() : gPipeline.beginRiggedAlphaGroups();
+        LLCullResult::sg_iterator end = pass == 0 ? gPipeline.endAlphaGroups() : gPipeline.endRiggedAlphaGroups();
+
+        for (LLCullResult::sg_iterator i = begin; i != end; ++i)
+        {
+            LLSpatialGroup* group = *i;
+            if (group->getSpatialPartition()->mRenderByGroup &&
+                !group->isDead())
+            {
+                LLSpatialGroup::drawmap_elem_t& draw_info = group->mDrawMap[LLRenderPass::PASS_ALPHA+pass]; // <-- hacky + pass to use PASS_ALPHA_RIGGED on second pass
+
+                for (LLSpatialGroup::drawmap_elem_t::iterator k = draw_info.begin(); k != draw_info.end(); ++k)
+                {
+                    LLDrawInfo& params = **k;
+
+                    bool rigged = (params.mAvatar != nullptr);
+                    gHighlightProgram.bind(rigged);
+                    gGL.diffuseColor4f(1, 0, 0, 1);
+
+                    if (rigged)
+                    {
+                        if (lastAvatar != params.mAvatar ||
+                            lastMeshId != params.mSkinInfo->mHash)
+                        {
+                            if (!uploadMatrixPalette(params))
+                            {
+                                continue;
+                            }
+                            lastAvatar = params.mAvatar;
+                            lastMeshId = params.mSkinInfo->mHash;
+                        }
+                    }
+
+                    LLRenderPass::applyModelMatrix(params);
+                    params.mVertexBuffer->setBuffer();
+                    params.mVertexBuffer->drawRange(LLRender::TRIANGLES, params.mStart, params.mEnd, params.mCount, params.mOffset);
+                }
+            }
+        }
+    }
+
+    // make sure static version of highlight shader is bound before returning
+    gHighlightProgram.bind();
+}
+
+inline bool IsFullbright(LLDrawInfo& params)
+{
+    return params.mFullbright;
+}
+
+inline bool IsMaterial(LLDrawInfo& params)
+{
+    return params.mMaterial != nullptr;
+}
+
+inline bool IsEmissive(LLDrawInfo& params)
+{
+    return params.mVertexBuffer->hasDataType(LLVertexBuffer::TYPE_EMISSIVE);
+}
+
+inline void Draw(LLDrawInfo* draw, U32 mask)
+{
+    draw->mVertexBuffer->setBuffer();
+    LLRenderPass::applyModelMatrix(*draw);
+    draw->mVertexBuffer->drawRange(LLRender::TRIANGLES, draw->mStart, draw->mEnd, draw->mCount, draw->mOffset);
+}
+
+bool LLDrawPoolAlpha::TexSetup(LLDrawInfo* draw, bool use_material)
+{
+    bool tex_setup = false;
+
+    if (draw->mGLTFMaterial)
+    {
+        if (draw->mTextureMatrix)
+        {
+            tex_setup = true;
+            gGL.getTexUnit(0)->activate();
+            gGL.matrixMode(LLRender::MM_TEXTURE);
+            gGL.loadMatrix((GLfloat*)draw->mTextureMatrix->mMatrix);
+            gPipeline.mTextureMatrixOps++;
+        }
+    }
+    else
+    {
+        if (!LLPipeline::sRenderingHUDs && use_material && current_shader)
+        {
+            if (draw->mNormalMap)
+            {
+                current_shader->bindTexture(LLShaderMgr::BUMP_MAP, draw->mNormalMap);
+            }
+
+            if (draw->mSpecularMap)
+            {
+                current_shader->bindTexture(LLShaderMgr::SPECULAR_MAP, draw->mSpecularMap);
+            }
+        }
+        else if (current_shader == simple_shader || current_shader == simple_shader->mRiggedVariant)
+        {
+            current_shader->bindTexture(LLShaderMgr::BUMP_MAP, LLViewerFetchedTexture::sFlatNormalImagep);
+            current_shader->bindTexture(LLShaderMgr::SPECULAR_MAP, LLViewerFetchedTexture::sWhiteImagep);
+        }
+        if (draw->mTextureList.size() > 1)
+        {
+            for (U32 i = 0; i < draw->mTextureList.size(); ++i)
+            {
+                if (draw->mTextureList[i].notNull())
+                {
+                    gGL.getTexUnit(i)->bindFast(draw->mTextureList[i]);
+                }
+            }
+        }
+        else
+        { //not batching textures or batch has only 1 texture -- might need a texture matrix
+            if (draw->mTexture.notNull())
+            {
+                if (use_material)
+                {
+                    current_shader->bindTexture(LLShaderMgr::DIFFUSE_MAP, draw->mTexture);
+                }
+                else
+                {
+                    gGL.getTexUnit(0)->bindFast(draw->mTexture);
+                }
+
+                if (draw->mTextureMatrix)
+                {
+                    tex_setup = true;
+                    gGL.getTexUnit(0)->activate();
+                    gGL.matrixMode(LLRender::MM_TEXTURE);
+                    gGL.loadMatrix((GLfloat*)draw->mTextureMatrix->mMatrix);
+                    gPipeline.mTextureMatrixOps++;
+                }
+            }
+            else
+            {
+                gGL.getTexUnit(0)->unbindFast(LLTexUnit::TT_TEXTURE);
+            }
+        }
+    }
+
+    return tex_setup;
+}
+
+void LLDrawPoolAlpha::RestoreTexSetup(bool tex_setup)
+{
+    if (tex_setup)
+    {
+        gGL.getTexUnit(0)->activate();
+        gGL.matrixMode(LLRender::MM_TEXTURE);
+        gGL.loadIdentity();
+        gGL.matrixMode(LLRender::MM_MODELVIEW);
+    }
+}
+
+void LLDrawPoolAlpha::drawEmissive(LLDrawInfo* draw)
+{
+    LLGLSLShader::sCurBoundShaderPtr->uniform1f(LLShaderMgr::EMISSIVE_BRIGHTNESS, 1.f);
+    draw->mVertexBuffer->setBuffer();
+    draw->mVertexBuffer->drawRange(LLRender::TRIANGLES, draw->mStart, draw->mEnd, draw->mCount, draw->mOffset);
+}
+
+
+void LLDrawPoolAlpha::renderEmissives(std::vector<LLDrawInfo*>& emissives)
+{
+    emissive_shader->bind();
+    emissive_shader->uniform1f(LLShaderMgr::EMISSIVE_BRIGHTNESS, 1.f);
+
+    for (LLDrawInfo* draw : emissives)
+    {
+        bool tex_setup = TexSetup(draw, false);
+        drawEmissive(draw);
+        RestoreTexSetup(tex_setup);
+    }
+}
+
+void LLDrawPoolAlpha::renderPbrEmissives(std::vector<LLDrawInfo*>& emissives)
+{
+    pbr_emissive_shader->bind();
+
+    for (LLDrawInfo* draw : emissives)
+    {
+        llassert(draw->mGLTFMaterial);
+        LLGLDisable cull_face(draw->mGLTFMaterial->mDoubleSided ? GL_CULL_FACE : 0);
+        draw->mGLTFMaterial->bind(draw->mTexture);
+        draw->mVertexBuffer->setBuffer();
+        draw->mVertexBuffer->drawRange(LLRender::TRIANGLES, draw->mStart, draw->mEnd, draw->mCount, draw->mOffset);
+    }
+}
+
+void LLDrawPoolAlpha::renderRiggedEmissives(std::vector<LLDrawInfo*>& emissives)
+{
+    LLGLDepthTest depth(GL_TRUE, GL_FALSE); //disable depth writes since "emissive" is additive so sorting doesn't matter
+    LLGLSLShader* shader = emissive_shader->mRiggedVariant;
+    shader->bind();
+    shader->uniform1f(LLShaderMgr::EMISSIVE_BRIGHTNESS, 1.f);
+
+    LLVOAvatar* lastAvatar = nullptr;
+    U64 lastMeshId = 0;
+
+    for (LLDrawInfo* draw : emissives)
+    {
+        LL_PROFILE_ZONE_NAMED_CATEGORY_DRAWPOOL("Emissives");
+
+        bool tex_setup = TexSetup(draw, false);
+        if (lastAvatar != draw->mAvatar || lastMeshId != draw->mSkinInfo->mHash)
+        {
+            if (!uploadMatrixPalette(*draw))
+            { // failed to upload matrix palette, skip rendering
+                continue;
+            }
+            lastAvatar = draw->mAvatar;
+            lastMeshId = draw->mSkinInfo->mHash;
+        }
+        drawEmissive(draw);
+        RestoreTexSetup(tex_setup);
+    }
+}
+
+void LLDrawPoolAlpha::renderRiggedPbrEmissives(std::vector<LLDrawInfo*>& emissives)
+{
+    LLGLDepthTest depth(GL_TRUE, GL_FALSE); //disable depth writes since "emissive" is additive so sorting doesn't matter
+    pbr_emissive_shader->bind(true);
+
+    LLVOAvatar* lastAvatar = nullptr;
+    U64 lastMeshId = 0;
+
+    for (LLDrawInfo* draw : emissives)
+    {
+        if (lastAvatar != draw->mAvatar || lastMeshId != draw->mSkinInfo->mHash)
+        {
+            if (!uploadMatrixPalette(*draw))
+            { // failed to upload matrix palette, skip rendering
+                continue;
+            }
+            lastAvatar = draw->mAvatar;
+            lastMeshId = draw->mSkinInfo->mHash;
+        }
+
+        LLGLDisable cull_face(draw->mGLTFMaterial->mDoubleSided ? GL_CULL_FACE : 0);
+        draw->mGLTFMaterial->bind(draw->mTexture);
+        draw->mVertexBuffer->setBuffer();
+        draw->mVertexBuffer->drawRange(LLRender::TRIANGLES, draw->mStart, draw->mEnd, draw->mCount, draw->mOffset);
+    }
+}
+
+void LLDrawPoolAlpha::renderAlpha(U32 mask, bool depth_only, bool rigged)
+{
+    LL_PROFILE_ZONE_SCOPED_CATEGORY_DRAWPOOL;
+    bool initialized_lighting = false;
+    bool light_enabled = true;
+
+    LLVOAvatar* lastAvatar = nullptr;
+    U64 lastMeshId = 0;
+    LLGLSLShader* lastAvatarShader = nullptr;
+
+    LLCullResult::sg_iterator begin;
+    LLCullResult::sg_iterator end;
+
+    if (rigged)
+    {
+        begin = gPipeline.beginRiggedAlphaGroups();
+        end = gPipeline.endRiggedAlphaGroups();
+    }
+    else
+    {
+        begin = gPipeline.beginAlphaGroups();
+        end = gPipeline.endAlphaGroups();
+    }
+
+    LLEnvironment& env = LLEnvironment::instance();
+    F32 water_height = env.getWaterHeight();
+
+    bool above_water = getType() == LLDrawPool::POOL_ALPHA_POST_WATER;
+    if (LLPipeline::sUnderWaterRender)
+    {
+        above_water = !above_water;
+    }
+
+
+    for (LLCullResult::sg_iterator i = begin; i != end; ++i)
+    {
+        LL_PROFILE_ZONE_NAMED_CATEGORY_DRAWPOOL("renderAlpha - group");
+        LLSpatialGroup* group = *i;
+        llassert(group);
+        llassert(group->getSpatialPartition());
+
+        if (group->getSpatialPartition()->mRenderByGroup &&
+            !group->isDead())
+        {
+
+            LLSpatialBridge* bridge = group->getSpatialPartition()->asBridge();
+            const LLVector4a* ext = bridge ? bridge->getSpatialExtents() : group->getExtents();
+
+            if (!LLPipeline::sRenderingHUDs) // ignore above/below water for HUD render
+            {
+                if (above_water)
+                { // reject any spatial groups that have no part above water
+                    if (ext[1].getF32ptr()[2] < water_height)
+                    {
+                        continue;
+                    }
+                }
+                else
+                { // reject any spatial groups that he no part below water
+                    if (ext[0].getF32ptr()[2] > water_height)
+                    {
+                        continue;
+                    }
+                }
+            }
+
+            static std::vector<LLDrawInfo*> emissives;
+            static std::vector<LLDrawInfo*> rigged_emissives;
+            static std::vector<LLDrawInfo*> pbr_emissives;
+            static std::vector<LLDrawInfo*> pbr_rigged_emissives;
+
+            emissives.resize(0);
+            rigged_emissives.resize(0);
+            pbr_emissives.resize(0);
+            pbr_rigged_emissives.resize(0);
+
+            bool is_particle_or_hud_particle = group->getSpatialPartition()->mPartitionType == LLViewerRegion::PARTITION_PARTICLE
+                                                      || group->getSpatialPartition()->mPartitionType == LLViewerRegion::PARTITION_HUD_PARTICLE;
+
+            bool disable_cull = is_particle_or_hud_particle;
+            LLGLDisable cull(disable_cull ? GL_CULL_FACE : 0);
+
+            LLSpatialGroup::drawmap_elem_t& draw_info = rigged ? group->mDrawMap[LLRenderPass::PASS_ALPHA_RIGGED] : group->mDrawMap[LLRenderPass::PASS_ALPHA];
+
+            for (LLSpatialGroup::drawmap_elem_t::iterator k = draw_info.begin(); k != draw_info.end(); ++k)
+            {
+                LLDrawInfo& params = **k;
+                if ((bool)params.mAvatar != rigged)
+                {
+                    continue;
+                }
+
+                LL_PROFILE_ZONE_NAMED_CATEGORY_DRAWPOOL("ra - push batch");
+
+                LLRenderPass::applyModelMatrix(params);
+
+                LLMaterial* mat = NULL;
+                LLGLTFMaterial *gltf_mat = params.mGLTFMaterial;
+
+                LLGLDisable cull_face(gltf_mat && gltf_mat->mDoubleSided ? GL_CULL_FACE : 0);
+
+                if (gltf_mat && gltf_mat->mAlphaMode == LLGLTFMaterial::ALPHA_MODE_BLEND)
+                {
+                    target_shader = pbr_shader;
+                    if (params.mAvatar != nullptr)
+                    {
+                        target_shader = target_shader->mRiggedVariant;
+                    }
+
+                    // shader must be bound before LLGLTFMaterial::bind
+                    if (current_shader != target_shader)
+                    {
+                        gPipeline.bindDeferredShaderFast(*target_shader);
+                    }
+
+                    params.mGLTFMaterial->bind(params.mTexture);
+                }
+                else
+                {
+                    mat = LLPipeline::sRenderingHUDs ? nullptr : params.mMaterial;
+
+                    if (params.mFullbright)
+                    {
+                        // Turn off lighting if it hasn't already been so.
+                        if (light_enabled || !initialized_lighting)
+                        {
+                            initialized_lighting = true;
+                            target_shader = fullbright_shader;
+
+                            light_enabled = false;
+                        }
+                    }
+                    // Turn on lighting if it isn't already.
+                    else if (!light_enabled || !initialized_lighting)
+                    {
+                        initialized_lighting = true;
+                        target_shader = simple_shader;
+                        light_enabled = true;
+                    }
+
+                    if (LLPipeline::sRenderingHUDs)
+                    {
+                        target_shader = fullbright_shader;
+                    }
+                    else if (mat)
+                    {
+                        U32 mask = params.mShaderMask;
+
+                        llassert(mask < LLMaterial::SHADER_COUNT);
+                        target_shader = &(gDeferredMaterialProgram[mask]);
+                    }
+                    else if (!params.mFullbright)
+                    {
+                        target_shader = simple_shader;
+                    }
+                    else
+                    {
+                        target_shader = fullbright_shader;
+                    }
+
+                    if (params.mAvatar != nullptr)
+                    {
+                        llassert(target_shader->mRiggedVariant != nullptr);
+                        target_shader = target_shader->mRiggedVariant;
+                    }
+
+                    if (current_shader != target_shader)
+                    {// If we need shaders, and we're not ALREADY using the proper shader, then bind it
+                    // (this way we won't rebind shaders unnecessarily).
+                        gPipeline.bindDeferredShaderFast(*target_shader);
+
+                        if (params.mFullbright)
+                        { // make sure the bind the exposure map for fullbright shaders so they can cancel out exposure
+                            S32 channel = target_shader->enableTexture(LLShaderMgr::EXPOSURE_MAP);
+                            if (channel > -1)
+                            {
+                                gGL.getTexUnit(channel)->bind(&gPipeline.mExposureMap);
+                            }
+                        }
+                    }
+
+                    LLVector4 spec_color(1, 1, 1, 1);
+                    F32 env_intensity = 0.0f;
+                    F32 brightness = 1.0f;
+
+                    // We have a material.  Supply the appropriate data here.
+                    if (mat)
+                    {
+                        spec_color = params.mSpecColor;
+                        env_intensity = params.mEnvIntensity;
+                        brightness = params.mFullbright ? 1.f : 0.f;
+                    }
+
+                    if (current_shader)
+                    {
+                        current_shader->uniform4f(LLShaderMgr::SPECULAR_COLOR, spec_color.mV[0], spec_color.mV[1], spec_color.mV[2], spec_color.mV[3]);
+                        current_shader->uniform1f(LLShaderMgr::ENVIRONMENT_INTENSITY, env_intensity);
+                        current_shader->uniform1f(LLShaderMgr::EMISSIVE_BRIGHTNESS, brightness);
+                    }
+                }
+
+                if (params.mAvatar != nullptr)
+                {
+                    if (lastAvatar != params.mAvatar ||
+                        lastMeshId != params.mSkinInfo->mHash ||
+                        lastAvatarShader != LLGLSLShader::sCurBoundShaderPtr)
+                    {
+                        if (!uploadMatrixPalette(params))
+                        {
+                            continue;
+                        }
+                        lastAvatar = params.mAvatar;
+                        lastMeshId = params.mSkinInfo->mHash;
+                        lastAvatarShader = LLGLSLShader::sCurBoundShaderPtr;
+                    }
+                }
+
+                bool tex_setup = TexSetup(&params, (mat != nullptr));
+
+                {
+                    gGL.blendFunc((LLRender::eBlendFactor) params.mBlendFuncSrc, (LLRender::eBlendFactor) params.mBlendFuncDst, mAlphaSFactor, mAlphaDFactor);
+
+                    bool reset_minimum_alpha = false;
+                    if (!LLPipeline::sImpostorRender &&
+                        params.mBlendFuncDst != LLRender::BF_SOURCE_ALPHA &&
+                        params.mBlendFuncSrc != LLRender::BF_SOURCE_ALPHA)
+                    { // this draw call has a custom blend function that may require rendering of "invisible" fragments
+                        current_shader->setMinimumAlpha(0.f);
+                        reset_minimum_alpha = true;
+                    }
+
+                    params.mVertexBuffer->setBuffer();
+                    params.mVertexBuffer->drawRange(LLRender::TRIANGLES, params.mStart, params.mEnd, params.mCount, params.mOffset);
+
+                    if (reset_minimum_alpha)
+                    {
+                        current_shader->setMinimumAlpha(MINIMUM_ALPHA);
+                    }
+                }
+
+                // If this alpha mesh has glow, then draw it a second time to add the destination-alpha (=glow).  Interleaving these state-changing calls is expensive, but glow must be drawn Z-sorted with alpha.
+                if (getType() != LLDrawPool::POOL_ALPHA_PRE_WATER &&
+                    params.mVertexBuffer->hasDataType(LLVertexBuffer::TYPE_EMISSIVE))
+                {
+                    if (params.mAvatar != nullptr)
+                    {
+                        if (params.mGLTFMaterial.isNull())
+                        {
+                            rigged_emissives.push_back(&params);
+                        }
+                        else
+                        {
+                            pbr_rigged_emissives.push_back(&params);
+                        }
+                    }
+                    else
+                    {
+                        if (params.mGLTFMaterial.isNull())
+                        {
+                            emissives.push_back(&params);
+                        }
+                        else
+                        {
+                            pbr_emissives.push_back(&params);
+                        }
+                    }
+                }
+
+                if (tex_setup)
+                {
+                    gGL.getTexUnit(0)->activate();
+                    gGL.matrixMode(LLRender::MM_TEXTURE);
+                    gGL.loadIdentity();
+                    gGL.matrixMode(LLRender::MM_MODELVIEW);
+                }
+            }
+
+            // render emissive faces into alpha channel for bloom effects
+            if (!depth_only)
+            {
+                gPipeline.enableLightsDynamic();
+
+                // install glow-accumulating blend mode
+                // don't touch color, add to alpha (glow)
+                gGL.blendFunc(LLRender::BF_ZERO, LLRender::BF_ONE, LLRender::BF_ONE, LLRender::BF_ONE);
+
+                bool rebind = false;
+                LLGLSLShader* lastShader = current_shader;
+                if (!emissives.empty())
+                {
+                    light_enabled = true;
+                    renderEmissives(emissives);
+                    rebind = true;
+                }
+
+                if (!pbr_emissives.empty())
+                {
+                    light_enabled = true;
+                    renderPbrEmissives(pbr_emissives);
+                    rebind = true;
+                }
+
+                if (!rigged_emissives.empty())
+                {
+                    light_enabled = true;
+                    renderRiggedEmissives(rigged_emissives);
+                    rebind = true;
+                }
+
+                if (!pbr_rigged_emissives.empty())
+                {
+                    light_enabled = true;
+                    renderRiggedPbrEmissives(pbr_rigged_emissives);
+                    rebind = true;
+                }
+
+                // restore our alpha blend mode
+                gGL.blendFunc(mColorSFactor, mColorDFactor, mAlphaSFactor, mAlphaDFactor);
+
+                if (lastShader && rebind)
+                {
+                    lastShader->bind();
+                }
+            }
+        }
+    }
+
+    gGL.setSceneBlendType(LLRender::BT_ALPHA);
+
+    LLVertexBuffer::unbind();
+
+    if (!light_enabled)
+    {
+        gPipeline.enableLightsDynamic();
+    }
+}
+
+bool LLDrawPoolAlpha::uploadMatrixPalette(const LLDrawInfo& params)
+{
+    if (params.mAvatar.isNull())
+    {
+        return false;
+    }
+    const LLVOAvatar::MatrixPaletteCache& mpc = params.mAvatar.get()->updateSkinInfoMatrixPalette(params.mSkinInfo);
+    U32 count = mpc.mMatrixPalette.size();
+
+    if (count == 0)
+    {
+        //skin info not loaded yet, don't render
+        return false;
+    }
+
+    LLGLSLShader::sCurBoundShaderPtr->uniformMatrix3x4fv(LLViewerShaderMgr::AVATAR_MATRIX,
+        count,
+        false,
+        (GLfloat*)&(mpc.mGLMp[0]));
+
+    return true;
+}