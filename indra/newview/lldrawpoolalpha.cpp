/** 
 * @file lldrawpoolalpha.cpp
 * @brief LLDrawPoolAlpha class implementation
 *
 * $LicenseInfo:firstyear=2002&license=viewerlgpl$
 * Second Life Viewer Source Code
 * Copyright (C) 2010, Linden Research, Inc.
 * 
 * This library is free software; you can redistribute it and/or
 * modify it under the terms of the GNU Lesser General Public
 * License as published by the Free Software Foundation;
 * version 2.1 of the License only.
 * 
 * This library is distributed in the hope that it will be useful,
 * but WITHOUT ANY WARRANTY; without even the implied warranty of
 * MERCHANTABILITY or FITNESS FOR A PARTICULAR PURPOSE.  See the GNU
 * Lesser General Public License for more details.
 * 
 * You should have received a copy of the GNU Lesser General Public
 * License along with this library; if not, write to the Free Software
 * Foundation, Inc., 51 Franklin Street, Fifth Floor, Boston, MA  02110-1301  USA
 * 
 * Linden Research, Inc., 945 Battery Street, San Francisco, CA  94111  USA
 * $/LicenseInfo$
 */

#include "llviewerprecompiledheaders.h"

#include "lldrawpoolalpha.h"

#include "llglheaders.h"
#include "llviewercontrol.h"
#include "llcriticaldamp.h"
#include "llfasttimer.h"
#include "llrender.h"

#include "llcubemap.h"
#include "llsky.h"
#include "lldrawable.h"
#include "llface.h"
#include "llviewercamera.h"
#include "llviewertexturelist.h"	// For debugging
#include "llviewerobjectlist.h" // For debugging
#include "llviewerwindow.h"
#include "pipeline.h"
#include "llviewershadermgr.h"
#include "llviewerregion.h"
#include "lldrawpoolwater.h"
#include "llspatialpartition.h"
#include "llglcommonfunc.h"

BOOL LLDrawPoolAlpha::sShowDebugAlpha = FALSE;

static BOOL deferred_render = FALSE;

static LLTrace::BlockTimerStatHandle FTM_RENDER_ALPHA_SETUP("Alpha Setup");
static LLTrace::BlockTimerStatHandle FTM_RENDER_ALPHA_GROUP_LOOP("Alpha Group");
static LLTrace::BlockTimerStatHandle FTM_RENDER_ALPHA_PUSH("Alpha Push Verts");
static LLTrace::BlockTimerStatHandle FTM_RENDER_ALPHA_DEFERRED("Alpha Deferred");
static LLTrace::BlockTimerStatHandle FTM_RENDER_ALPHA_SETBUFFER("Alpha SetBuffer");
static LLTrace::BlockTimerStatHandle FTM_RENDER_ALPHA_DRAW("Alpha Draw");
static LLTrace::BlockTimerStatHandle FTM_RENDER_ALPHA_TEX_BINDS("Alpha Tex Binds");
static LLTrace::BlockTimerStatHandle FTM_RENDER_ALPHA_MATS("Alpha Mat Tex Binds");
static LLTrace::BlockTimerStatHandle FTM_RENDER_ALPHA_GLOW("Alpha Glow Binds");
static LLTrace::BlockTimerStatHandle FTM_RENDER_ALPHA_SHADER_BINDS("Alpha Shader Binds");
static LLTrace::BlockTimerStatHandle FTM_RENDER_ALPHA_DEFERRED_SHADER_BINDS("Alpha Def Binds");
static LLTrace::BlockTimerStatHandle FTM_RENDER_ALPHA_DEFERRED_TEX_BINDS("Alpha Def Tex Binds");
static LLTrace::BlockTimerStatHandle FTM_RENDER_ALPHA_MESH_REBUILD("Alpha Mesh Rebuild");
static LLTrace::BlockTimerStatHandle FTM_RENDER_ALPHA_EMISSIVE("Alpha Emissive");
static LLTrace::BlockTimerStatHandle FTM_RENDER_ALPHA_LIGHT_SETUP("Alpha Light Setup");

LLDrawPoolAlpha::LLDrawPoolAlpha(U32 type) :
		LLRenderPass(type), current_shader(NULL), target_shader(NULL),
		simple_shader(NULL), fullbright_shader(NULL), emissive_shader(NULL),
		mColorSFactor(LLRender::BF_UNDEF), mColorDFactor(LLRender::BF_UNDEF),
		mAlphaSFactor(LLRender::BF_UNDEF), mAlphaDFactor(LLRender::BF_UNDEF)
{

}

LLDrawPoolAlpha::~LLDrawPoolAlpha()
{
}


void LLDrawPoolAlpha::prerender()
{
	mShaderLevel = LLViewerShaderMgr::instance()->getShaderLevel(LLViewerShaderMgr::SHADER_OBJECT);
}

S32 LLDrawPoolAlpha::getNumPostDeferredPasses() 
{ 
	if (LLPipeline::sImpostorRender)
	{ //skip depth buffer filling pass when rendering impostors
		return 1;
	}
	else if (gSavedSettings.getBOOL("RenderDepthOfField"))
	{
		return 2; 
	}
	else
	{
		return 1;
	}
}

void LLDrawPoolAlpha::beginPostDeferredPass(S32 pass) 
{ 
    LL_RECORD_BLOCK_TIME(FTM_RENDER_ALPHA_DEFERRED);

    F32 gamma = gSavedSettings.getF32("RenderDeferredDisplayGamma");

    emissive_shader = (LLPipeline::sRenderDeferred)   ? &gDeferredEmissiveProgram    :
                      (LLPipeline::sUnderWaterRender) ? &gObjectEmissiveWaterProgram : &gObjectEmissiveProgram;

    emissive_shader->bind();
    emissive_shader->uniform1i(LLShaderMgr::NO_ATMO, (LLPipeline::sRenderingHUDs) ? 1 : 0);
    emissive_shader->uniform1f(LLShaderMgr::TEXTURE_GAMMA, 2.2f); 
	emissive_shader->uniform1f(LLShaderMgr::DISPLAY_GAMMA, (gamma > 0.1f) ? 1.0f / gamma : (1.0f/2.2f));

	if (pass == 0)
	{
        fullbright_shader = (LLPipeline::sImpostorRender)   ? &gDeferredFullbrightProgram      :
                            (LLPipeline::sUnderWaterRender) ? &gDeferredFullbrightWaterProgram : &gDeferredFullbrightProgram;

		fullbright_shader->bind();
		fullbright_shader->uniform1f(LLShaderMgr::TEXTURE_GAMMA, 2.2f); 
		fullbright_shader->uniform1f(LLShaderMgr::DISPLAY_GAMMA, (gamma > 0.1f) ? 1.0f / gamma : (1.0f/2.2f));
        fullbright_shader->uniform1i(LLShaderMgr::NO_ATMO, LLPipeline::sRenderingHUDs ? 1 : 0);
		fullbright_shader->unbind();

        simple_shader = (LLPipeline::sImpostorRender)   ? &gDeferredAlphaImpostorProgram :
                        (LLPipeline::sUnderWaterRender) ? &gDeferredAlphaWaterProgram    : &gDeferredAlphaProgram;

		//prime simple shader (loads shadow relevant uniforms)
		gPipeline.bindDeferredShader(*simple_shader);

		simple_shader->uniform1f(LLShaderMgr::DISPLAY_GAMMA, (gamma > 0.1f) ? 1.0f / gamma : (1.0f/2.2f));
        simple_shader->uniform1i(LLShaderMgr::NO_ATMO, LLPipeline::sRenderingHUDs ? 1 : 0);
	}
	else if (!LLPipeline::sImpostorRender)
	{
		//update depth buffer sampler
		gPipeline.mScreen.flush();
		gPipeline.mDeferredDepth.copyContents(gPipeline.mDeferredScreen, 0, 0, gPipeline.mDeferredScreen.getWidth(), gPipeline.mDeferredScreen.getHeight(),
							0, 0, gPipeline.mDeferredDepth.getWidth(), gPipeline.mDeferredDepth.getHeight(), GL_DEPTH_BUFFER_BIT, GL_NEAREST);	
		gPipeline.mDeferredDepth.bindTarget();
		simple_shader = fullbright_shader = &gObjectFullbrightAlphaMaskProgram;
		gObjectFullbrightAlphaMaskProgram.bind();
		gObjectFullbrightAlphaMaskProgram.setMinimumAlpha(0.33f);
	}

	deferred_render = TRUE;
	if (mShaderLevel > 0)
	{
		// Start out with no shaders.
		current_shader = target_shader = NULL;
	}
	gPipeline.enableLightsDynamic();
}

void LLDrawPoolAlpha::endPostDeferredPass(S32 pass) 
{ 
    LL_RECORD_BLOCK_TIME(FTM_RENDER_ALPHA_DEFERRED);

	if (pass == 1 && !LLPipeline::sImpostorRender)
	{
		gPipeline.mDeferredDepth.flush();
		gPipeline.mScreen.bindTarget();
		gObjectFullbrightAlphaMaskProgram.unbind();
	}

	deferred_render = FALSE;
	endRenderPass(pass);
}

void LLDrawPoolAlpha::renderPostDeferred(S32 pass) 
{ 
    LL_RECORD_BLOCK_TIME(FTM_RENDER_ALPHA_DEFERRED);
	render(pass); 
}

void LLDrawPoolAlpha::beginRenderPass(S32 pass)
{
	LL_RECORD_BLOCK_TIME(FTM_RENDER_ALPHA_SETUP);
	
    simple_shader     = (LLPipeline::sImpostorRender)   ? &gObjectSimpleImpostorProgram  :
                        (LLPipeline::sUnderWaterRender) ? &gObjectSimpleWaterProgram     : &gObjectSimpleProgram;

    fullbright_shader = (LLPipeline::sImpostorRender)   ? &gObjectFullbrightProgram      :
                        (LLPipeline::sUnderWaterRender) ? &gObjectFullbrightWaterProgram : &gObjectFullbrightProgram;

    emissive_shader   = (LLPipeline::sImpostorRender)   ? &gObjectEmissiveProgram        :
                        (LLPipeline::sUnderWaterRender) ? &gObjectEmissiveWaterProgram   : &gObjectEmissiveProgram;

    if (LLPipeline::sImpostorRender)
	{
        if (mShaderLevel > 0)
		{
            fullbright_shader->bind();
			fullbright_shader->setMinimumAlpha(0.5f);
            fullbright_shader->uniform1i(LLShaderMgr::NO_ATMO, LLPipeline::sRenderingHUDs ? 1 : 0);
			simple_shader->bind();
			simple_shader->setMinimumAlpha(0.5f);
            simple_shader->uniform1i(LLShaderMgr::NO_ATMO, LLPipeline::sRenderingHUDs ? 1 : 0);
        }
        else
        {
            gGL.setAlphaRejectSettings(LLRender::CF_GREATER, 0.5f); //OK
        }
	}
    else
	{
        if (mShaderLevel > 0)
	    {
			fullbright_shader->bind();
			fullbright_shader->setMinimumAlpha(0.f);
            fullbright_shader->uniform1i(LLShaderMgr::NO_ATMO, LLPipeline::sRenderingHUDs ? 1 : 0);
			simple_shader->bind();
			simple_shader->setMinimumAlpha(0.f);
            simple_shader->uniform1i(LLShaderMgr::NO_ATMO, LLPipeline::sRenderingHUDs ? 1 : 0);
		}
        else
        {
            gGL.setAlphaRejectSettings(LLRender::CF_DEFAULT); //OK
        }
    }
	gPipeline.enableLightsDynamic();

    LLGLSLShader::bindNoShader();
	current_shader = NULL;
}

void LLDrawPoolAlpha::endRenderPass( S32 pass )
{
	LL_RECORD_BLOCK_TIME(FTM_RENDER_ALPHA_SETUP);
	LLRenderPass::endRenderPass(pass);

	if(gPipeline.canUseWindLightShaders()) 
	{
		LLGLSLShader::bindNoShader();
	}
}

void LLDrawPoolAlpha::render(S32 pass)
{
	LL_RECORD_BLOCK_TIME(FTM_RENDER_ALPHA);

	LLGLSPipelineAlpha gls_pipeline_alpha;

	if (deferred_render && pass == 1)
	{ //depth only
		gGL.setColorMask(false, false);
	}
	else
	{
		gGL.setColorMask(true, true);
	}
	
	bool write_depth = LLDrawPoolWater::sSkipScreenCopy
						 || (deferred_render && pass == 1)
						 // we want depth written so that rendered alpha will
						 // contribute to the alpha mask used for impostors
						 || LLPipeline::sImpostorRenderAlphaDepthPass;

	LLGLDepthTest depth(GL_TRUE, write_depth ? GL_TRUE : GL_FALSE);

	if (deferred_render && pass == 1)
	{
		gGL.blendFunc(LLRender::BF_SOURCE_ALPHA, LLRender::BF_ONE_MINUS_SOURCE_ALPHA);
	}
	else
	{
		mColorSFactor = LLRender::BF_SOURCE_ALPHA;           // } regular alpha blend
		mColorDFactor = LLRender::BF_ONE_MINUS_SOURCE_ALPHA; // }
		mAlphaSFactor = LLRender::BF_ZERO;                         // } glow suppression
		mAlphaDFactor = LLRender::BF_ONE_MINUS_SOURCE_ALPHA;       // }
		gGL.blendFunc(mColorSFactor, mColorDFactor, mAlphaSFactor, mAlphaDFactor);
	}

	if (mShaderLevel > 0)
	{
		renderAlpha(getVertexDataMask() | LLVertexBuffer::MAP_TEXTURE_INDEX | LLVertexBuffer::MAP_TANGENT | LLVertexBuffer::MAP_TEXCOORD1 | LLVertexBuffer::MAP_TEXCOORD2, pass);
	}
	else
	{
		renderAlpha(getVertexDataMask(), pass);
	}

	gGL.setColorMask(true, false);

	if (deferred_render && pass == 1)
	{
		gGL.setSceneBlendType(LLRender::BT_ALPHA);
	}

	if (sShowDebugAlpha)
	{
		BOOL shaders = gPipeline.canUseVertexShaders();
		if(shaders) 
		{
			gHighlightProgram.bind();
		}
		else
		{
			gPipeline.enableLightsFullbright();
		}

		gGL.diffuseColor4f(1,0,0,1);
				
		LLViewerFetchedTexture::sSmokeImagep->addTextureStats(1024.f*1024.f);
		gGL.getTexUnit(0)->bind(LLViewerFetchedTexture::sSmokeImagep, TRUE) ;
		renderAlphaHighlight(LLVertexBuffer::MAP_VERTEX |
							LLVertexBuffer::MAP_TEXCOORD0);

		pushBatches(LLRenderPass::PASS_ALPHA_MASK, LLVertexBuffer::MAP_VERTEX | LLVertexBuffer::MAP_TEXCOORD0, FALSE);
		pushBatches(LLRenderPass::PASS_FULLBRIGHT_ALPHA_MASK, LLVertexBuffer::MAP_VERTEX | LLVertexBuffer::MAP_TEXCOORD0, FALSE);
		pushBatches(LLRenderPass::PASS_ALPHA_INVISIBLE, LLVertexBuffer::MAP_VERTEX | LLVertexBuffer::MAP_TEXCOORD0, FALSE);

		gGL.diffuseColor4f(0, 0, 1, 1);
		pushBatches(LLRenderPass::PASS_MATERIAL_ALPHA_MASK, LLVertexBuffer::MAP_VERTEX | LLVertexBuffer::MAP_TEXCOORD0, FALSE);

		gGL.diffuseColor4f(0, 1, 0, 1);
		pushBatches(LLRenderPass::PASS_INVISIBLE, LLVertexBuffer::MAP_VERTEX | LLVertexBuffer::MAP_TEXCOORD0, FALSE);

		if(shaders) 
		{
			gHighlightProgram.unbind();
		}
	}
}

void LLDrawPoolAlpha::renderAlphaHighlight(U32 mask)
{
	for (LLCullResult::sg_iterator i = gPipeline.beginAlphaGroups(); i != gPipeline.endAlphaGroups(); ++i)
	{
		LLSpatialGroup* group = *i;
		if (group->getSpatialPartition()->mRenderByGroup &&
			!group->isDead())
		{
			LLSpatialGroup::drawmap_elem_t& draw_info = group->mDrawMap[LLRenderPass::PASS_ALPHA];	

			for (LLSpatialGroup::drawmap_elem_t::iterator k = draw_info.begin(); k != draw_info.end(); ++k)	
			{
				LLDrawInfo& params = **k;
				
				if (params.mParticle)
				{
					continue;
				}

				LLRenderPass::applyModelMatrix(params);
				if (params.mGroup)
				{
					params.mGroup->rebuildMesh();
				}
				params.mVertexBuffer->setBuffer(mask);
				params.mVertexBuffer->drawRange(params.mDrawMode, params.mStart, params.mEnd, params.mCount, params.mOffset);
				gPipeline.addTrianglesDrawn(params.mCount, params.mDrawMode, LLPipeline::RENDER_TYPE_PASS_ALPHA);
			}
		}
	}
}

inline bool IsFullbright(LLDrawInfo& params)
{
    return params.mFullbright;
}

inline bool IsMaterial(LLDrawInfo& params)
{
    return params.mMaterial != nullptr;
}

inline bool IsEmissive(LLDrawInfo& params)
{
    return params.mVertexBuffer->hasDataType(LLVertexBuffer::TYPE_EMISSIVE);
}

inline void Draw(LLDrawInfo* draw, U32 mask)
{
    draw->mVertexBuffer->setBuffer(mask);
    LLRenderPass::applyModelMatrix(*draw);
	draw->mVertexBuffer->drawRange(draw->mDrawMode, draw->mStart, draw->mEnd, draw->mCount, draw->mOffset);                    
    gPipeline.addTrianglesDrawn(draw->mCount, draw->mDrawMode);
}

bool LLDrawPoolAlpha::TexSetup(LLDrawInfo* draw, bool use_shaders, bool use_material, LLGLSLShader* current_shader)
{
    LL_RECORD_BLOCK_TIME(FTM_RENDER_ALPHA_TEX_BINDS);    

    bool tex_setup = false;

    if (deferred_render && use_material && current_shader)
    {
        LL_RECORD_BLOCK_TIME(FTM_RENDER_ALPHA_DEFERRED_TEX_BINDS);
        if (draw->mNormalMap)
		{            
			draw->mNormalMap->addTextureStats(draw->mVSize);
			current_shader->bindTexture(LLShaderMgr::BUMP_MAP, draw->mNormalMap);
		} 
						
		if (draw->mSpecularMap)
		{
			draw->mSpecularMap->addTextureStats(draw->mVSize);
			current_shader->bindTexture(LLShaderMgr::SPECULAR_MAP, draw->mSpecularMap);
		} 
    }
    else if (current_shader == simple_shader)
    {
        LLViewerFetchedTexture::sFlatNormalImagep->addTextureStats(draw->mVSize);	    
	    LLViewerFetchedTexture::sWhiteImagep->addTextureStats(draw->mVSize);
        current_shader->bindTexture(LLShaderMgr::BUMP_MAP, LLViewerFetchedTexture::sFlatNormalImagep);						
	    current_shader->bindTexture(LLShaderMgr::SPECULAR_MAP, LLViewerFetchedTexture::sWhiteImagep);
    }
	if (use_shaders && draw->mTextureList.size() > 1)
	{
		for (U32 i = 0; i < draw->mTextureList.size(); ++i)
		{
			if (draw->mTextureList[i].notNull())
			{
				gGL.getTexUnit(i)->bind(draw->mTextureList[i], TRUE);
			}
		}
	}
	else
	{ //not batching textures or batch has only 1 texture -- might need a texture matrix
		if (draw->mTexture.notNull())
		{
			draw->mTexture->addTextureStats(draw->mVSize);
			if (use_shaders && use_material)
			{
				current_shader->bindTexture(LLShaderMgr::DIFFUSE_MAP, draw->mTexture);
			}
			else
			{
			    gGL.getTexUnit(0)->bind(draw->mTexture, TRUE) ;
			}
						
			if (draw->mTextureMatrix)
			{
				tex_setup = true;
				gGL.getTexUnit(0)->activate();
				gGL.matrixMode(LLRender::MM_TEXTURE);
				gGL.loadMatrix((GLfloat*) draw->mTextureMatrix->mMatrix);
				gPipeline.mTextureMatrixOps++;
			}
		}
		else
		{
			gGL.getTexUnit(0)->unbind(LLTexUnit::TT_TEXTURE);
		}
	}
    
    return tex_setup;
}

void LLDrawPoolAlpha::RestoreTexSetup(bool tex_setup)
{
    if (tex_setup)
	{
		gGL.getTexUnit(0)->activate();
        gGL.matrixMode(LLRender::MM_TEXTURE);
		gGL.loadIdentity();
		gGL.matrixMode(LLRender::MM_MODELVIEW);
	}
}

void LLDrawPoolAlpha::renderSimples(U32 mask, std::vector<LLDrawInfo*>& simples)
{
    gPipeline.enableLightsDynamic();
    simple_shader->bind();
	simple_shader->bindTexture(LLShaderMgr::BUMP_MAP, LLViewerFetchedTexture::sFlatNormalImagep);
	simple_shader->bindTexture(LLShaderMgr::SPECULAR_MAP, LLViewerFetchedTexture::sWhiteImagep);
    simple_shader->uniform4f(LLShaderMgr::SPECULAR_COLOR, 1.0f, 1.0f, 1.0f, 1.0f);
	simple_shader->uniform1f(LLShaderMgr::ENVIRONMENT_INTENSITY, 0.0f);
    simple_shader->uniform1f(LLShaderMgr::EMISSIVE_BRIGHTNESS, 0.0f);
    bool use_shaders = gPipeline.canUseVertexShaders();
    for (LLDrawInfo* draw : simples)
    {
        bool tex_setup = TexSetup(draw, use_shaders, false, simple_shader);
        LLGLEnableFunc stencil_test(GL_STENCIL_TEST, draw->mSelected, &LLGLCommonFunc::selected_stencil_test);
		gGL.blendFunc((LLRender::eBlendFactor) draw->mBlendFuncSrc, (LLRender::eBlendFactor) draw->mBlendFuncDst, mAlphaSFactor, mAlphaDFactor);

	    Draw(draw, mask);
        RestoreTexSetup(tex_setup);
    }
    simple_shader->unbind();
}

void LLDrawPoolAlpha::renderFullbrights(U32 mask, std::vector<LLDrawInfo*>& fullbrights)
{
    gPipeline.enableLightsFullbright();
    fullbright_shader->bind();
    fullbright_shader->uniform1f(LLShaderMgr::EMISSIVE_BRIGHTNESS, 1.0f);
    bool use_shaders = gPipeline.canUseVertexShaders();
    for (LLDrawInfo* draw : fullbrights)
    {
        bool tex_setup = TexSetup(draw, use_shaders, false, fullbright_shader);

        LLGLEnableFunc stencil_test(GL_STENCIL_TEST, draw->mSelected, &LLGLCommonFunc::selected_stencil_test);
		gGL.blendFunc((LLRender::eBlendFactor) draw->mBlendFuncSrc, (LLRender::eBlendFactor) draw->mBlendFuncDst, mAlphaSFactor, mAlphaDFactor);

        Draw(draw, mask & ~(LLVertexBuffer::MAP_TANGENT | LLVertexBuffer::MAP_TEXCOORD1 | LLVertexBuffer::MAP_TEXCOORD2));
        RestoreTexSetup(tex_setup);
    }
    fullbright_shader->unbind();
}

void LLDrawPoolAlpha::renderMaterials(U32 mask, std::vector<LLDrawInfo*>& materials)
{
    LLGLSLShader::bindNoShader();
    current_shader = NULL;

    gPipeline.enableLightsDynamic();
    bool use_shaders = gPipeline.canUseVertexShaders();
    for (LLDrawInfo* draw : materials)
    {
        U32 mask = draw->mShaderMask;

		llassert(mask < LLMaterial::SHADER_COUNT);
		target_shader = (LLPipeline::sUnderWaterRender) ? &(gDeferredMaterialWaterProgram[mask]) : &(gDeferredMaterialProgram[mask]);

		if (current_shader != target_shader)
		{
            LL_RECORD_BLOCK_TIME(FTM_RENDER_ALPHA_DEFERRED_SHADER_BINDS);
            if (current_shader)
            {
                gPipeline.unbindDeferredShader(*current_shader);
            }
			gPipeline.bindDeferredShader(*target_shader);
            current_shader = target_shader;
		}
        
        bool tex_setup = TexSetup(draw, use_shaders, true, current_shader);

        current_shader->uniform4f(LLShaderMgr::SPECULAR_COLOR, draw->mSpecColor.mV[0], draw->mSpecColor.mV[1], draw->mSpecColor.mV[2], draw->mSpecColor.mV[3]);						
		current_shader->uniform1f(LLShaderMgr::ENVIRONMENT_INTENSITY, draw->mEnvIntensity);
		current_shader->uniform1f(LLShaderMgr::EMISSIVE_BRIGHTNESS, draw->mFullbright ? 1.f : 0.f);

        {
            LL_RECORD_BLOCK_TIME(FTM_RENDER_ALPHA_DEFERRED_TEX_BINDS);
			if (draw->mNormalMap)
			{
				draw->mNormalMap->addTextureStats(draw->mVSize);
				current_shader->bindTexture(LLShaderMgr::BUMP_MAP, draw->mNormalMap);
			} 
						
			if (draw->mSpecularMap)
			{
				draw->mSpecularMap->addTextureStats(draw->mVSize);
				current_shader->bindTexture(LLShaderMgr::SPECULAR_MAP, draw->mSpecularMap);
			}
        }

        LLGLEnableFunc stencil_test(GL_STENCIL_TEST, draw->mSelected, &LLGLCommonFunc::selected_stencil_test);
		gGL.blendFunc((LLRender::eBlendFactor) draw->mBlendFuncSrc, (LLRender::eBlendFactor) draw->mBlendFuncDst, mAlphaSFactor, mAlphaDFactor);

        Draw(draw, mask);
        RestoreTexSetup(tex_setup);
    }
}

void LLDrawPoolAlpha::drawEmissive(U32 mask, LLDrawInfo* draw)
{
    draw->mVertexBuffer->setBuffer((mask & ~LLVertexBuffer::MAP_COLOR) | LLVertexBuffer::MAP_EMISSIVE);
	draw->mVertexBuffer->drawRange(draw->mDrawMode, draw->mStart, draw->mEnd, draw->mCount, draw->mOffset);
	gPipeline.addTrianglesDrawn(draw->mCount, draw->mDrawMode);
}

void LLDrawPoolAlpha::drawEmissiveInline(U32 mask, LLDrawInfo* draw)
{
    // install glow-accumulating blend mode
    gGL.blendFunc(
            LLRender::BF_ZERO, LLRender::BF_ONE, // don't touch color
			LLRender::BF_ONE, LLRender::BF_ONE); // add to alpha (glow)

	emissive_shader->bind();
					
	drawEmissive(mask, draw);

	// restore our alpha blend mode
	gGL.blendFunc(mColorSFactor, mColorDFactor, mAlphaSFactor, mAlphaDFactor);

    current_shader->bind();
}

void LLDrawPoolAlpha::renderEmissives(U32 mask, std::vector<LLDrawInfo*>& emissives)
{
    emissive_shader->bind();
    emissive_shader->uniform1f(LLShaderMgr::EMISSIVE_BRIGHTNESS, 1.f);

    gPipeline.enableLightsDynamic();

    // install glow-accumulating blend mode
    // don't touch color, add to alpha (glow)
	gGL.blendFunc(LLRender::BF_ZERO, LLRender::BF_ONE, LLRender::BF_ONE, LLRender::BF_ONE); 
    bool use_shaders = gPipeline.canUseVertexShaders();
    for (LLDrawInfo* draw : emissives)
    {
        bool tex_setup = TexSetup(draw, use_shaders, false, emissive_shader);
        drawEmissive(mask, draw);
        RestoreTexSetup(tex_setup);
    }

    // restore our alpha blend mode
	gGL.blendFunc(mColorSFactor, mColorDFactor, mAlphaSFactor, mAlphaDFactor);

    emissive_shader->unbind();
}

void LLDrawPoolAlpha::renderAlpha(U32 mask, S32 pass)
{
    BOOL batch_fullbrights = gSavedSettings.getBOOL("RenderAlphaBatchFullbrights");
    BOOL batch_emissives   = gSavedSettings.getBOOL("RenderAlphaBatchEmissives");
	BOOL initialized_lighting = FALSE;
	BOOL light_enabled = TRUE;
	
	BOOL use_shaders = gPipeline.canUseVertexShaders();
		
	for (LLCullResult::sg_iterator i = gPipeline.beginAlphaGroups(); i != gPipeline.endAlphaGroups(); ++i)
	{
		LLSpatialGroup* group = *i;
		llassert(group);
		llassert(group->getSpatialPartition());

		if (group->getSpatialPartition()->mRenderByGroup &&
		    !group->isDead())
		{
            std::vector<LLDrawInfo*> emissives;
            std::vector<LLDrawInfo*> fullbrights;

			bool is_particle_or_hud_particle = group->getSpatialPartition()->mPartitionType == LLViewerRegion::PARTITION_PARTICLE
													  || group->getSpatialPartition()->mPartitionType == LLViewerRegion::PARTITION_HUD_PARTICLE;

			bool draw_glow_for_this_partition = mShaderLevel > 0; // no shaders = no glow.

			
			LL_RECORD_BLOCK_TIME(FTM_RENDER_ALPHA_GROUP_LOOP);

			bool disable_cull = is_particle_or_hud_particle;
			LLGLDisable cull(disable_cull ? GL_CULL_FACE : 0);

			LLSpatialGroup::drawmap_elem_t& draw_info = group->mDrawMap[LLRenderPass::PASS_ALPHA];

			for (LLSpatialGroup::drawmap_elem_t::iterator k = draw_info.begin(); k != draw_info.end(); ++k)	
			{
				LLDrawInfo& params = **k;
                U32 have_mask = params.mVertexBuffer->getTypeMask() & mask;
				if (have_mask != mask)
				{ //FIXME!
					LL_WARNS_ONCE() << "Missing required components, expected mask: " << mask
									<< " present: " << have_mask
									<< ". Skipping render batch." << LL_ENDL;
					continue;
				}

				// Fix for bug - NORSPEC-271
				// If the face is more than 90% transparent, then don't update the Depth buffer for Dof
				// We don't want the nearly invisible objects to cause of DoF effects
				if(pass == 1 && !LLPipeline::sImpostorRender)
				{
					LLFace*	face = params.mFace;
					if(face)
					{
						const LLTextureEntry* tep = face->getTextureEntry();
						if(tep)
						{
							if(tep->getColor().mV[3] < 0.1f)
								continue;
						}
					}
				}

                if (params.mFullbright && batch_fullbrights)
				{
                    fullbrights.push_back(&params);
                    continue;
				}

				LLRenderPass::applyModelMatrix(params);

				LLMaterial* mat = NULL;

				if (deferred_render)
				{
					mat = params.mMaterial;
				}
				
				if (params.mFullbright)
				{
					// Turn off lighting if it hasn't already been so.
					if (light_enabled || !initialized_lighting)
					{
                        LL_RECORD_BLOCK_TIME(FTM_RENDER_ALPHA_LIGHT_SETUP);

						initialized_lighting = TRUE;
						if (use_shaders) 
						{
							target_shader = fullbright_shader;
						}
						else
						{
							gPipeline.enableLightsFullbright();
						}
						light_enabled = FALSE;
					}
				}
				// Turn on lighting if it isn't already.
				else if (!light_enabled || !initialized_lighting)
				{
                    LL_RECORD_BLOCK_TIME(FTM_RENDER_ALPHA_LIGHT_SETUP);

					initialized_lighting = TRUE;
					if (use_shaders) 
					{
						target_shader = simple_shader;
					}
					else
					{
						gPipeline.enableLightsDynamic();
					}
					light_enabled = TRUE;
				}

				if (deferred_render && mat)
				{
					U32 mask = params.mShaderMask;

					llassert(mask < LLMaterial::SHADER_COUNT);
					target_shader = &(gDeferredMaterialProgram[mask]);

					if (LLPipeline::sUnderWaterRender)
					{
						target_shader = &(gDeferredMaterialWaterProgram[mask]);
					}

					if (current_shader != target_shader)
					{
                        LL_RECORD_BLOCK_TIME(FTM_RENDER_ALPHA_DEFERRED_SHADER_BINDS);
						gPipeline.bindDeferredShader(*target_shader);
                        current_shader = target_shader;
					}
				}
				else if (!params.mFullbright)
				{
					target_shader = simple_shader;
				}
				else
				{
					target_shader = fullbright_shader;
				}
				
				if(use_shaders && (current_shader != target_shader))
				{// If we need shaders, and we're not ALREADY using the proper shader, then bind it
				// (this way we won't rebind shaders unnecessarily).
                    LL_RECORD_BLOCK_TIME(FTM_RENDER_ALPHA_SHADER_BINDS);
					current_shader = target_shader;
					current_shader->bind();
				}
				else if (!use_shaders && current_shader != NULL)
				{
					LLGLSLShader::bindNoShader();
					current_shader = NULL;
				}

                LLVector4 spec_color(1, 1, 1, 1);
                F32 env_intensity = 0.0f;
                F32 brightness = 1.0f;

                // We have a material.  Supply the appropriate data here.
				if (use_shaders && mat && deferred_render)
				{
					spec_color    = params.mSpecColor;
                    env_intensity = params.mEnvIntensity;
                    brightness    = params.mFullbright ? 1.f : 0.f;
                }

                if (current_shader)
                {
                    current_shader->uniform4f(LLShaderMgr::SPECULAR_COLOR, spec_color.mV[0], spec_color.mV[1], spec_color.mV[2], spec_color.mV[3]);						
				    current_shader->uniform1f(LLShaderMgr::ENVIRONMENT_INTENSITY, env_intensity);
					current_shader->uniform1f(LLShaderMgr::EMISSIVE_BRIGHTNESS, brightness);
                }

				if (params.mGroup)
				{
					params.mGroup->rebuildMesh();
				}

                bool tex_setup = TexSetup(&params, use_shaders, use_shaders && (mat != nullptr), current_shader);

				{
					LL_RECORD_BLOCK_TIME(FTM_RENDER_ALPHA_PUSH);

					LLGLEnableFunc stencil_test(GL_STENCIL_TEST, params.mSelected, &LLGLCommonFunc::selected_stencil_test);
					gGL.blendFunc((LLRender::eBlendFactor) params.mBlendFuncSrc, (LLRender::eBlendFactor) params.mBlendFuncDst, mAlphaSFactor, mAlphaDFactor);					
					params.mVertexBuffer->setBuffer(mask & ~(params.mFullbright ? (LLVertexBuffer::MAP_TANGENT | LLVertexBuffer::MAP_TEXCOORD1 | LLVertexBuffer::MAP_TEXCOORD2) : 0));
<<<<<<< HEAD
                
					params.mVertexBuffer->drawRange(params.mDrawMode, params.mStart, params.mEnd, params.mCount, params.mOffset);
					gPipeline.addTrianglesDrawn(params.mCount, params.mDrawMode, LLPipeline::RENDER_TYPE_PASS_ALPHA);
=======

                    {
                        LL_RECORD_BLOCK_TIME(FTM_RENDER_ALPHA_DRAW);
					    params.mVertexBuffer->drawRange(params.mDrawMode, params.mStart, params.mEnd, params.mCount, params.mOffset);
					    gPipeline.addTrianglesDrawn(params.mCount, params.mDrawMode);
                    }
>>>>>>> d7f1c88c
				}

				// If this alpha mesh has glow, then draw it a second time to add the destination-alpha (=glow).  Interleaving these state-changing calls is expensive, but glow must be drawn Z-sorted with alpha.
				if (current_shader && 
					draw_glow_for_this_partition &&
					params.mVertexBuffer->hasDataType(LLVertexBuffer::TYPE_EMISSIVE))
				{
<<<<<<< HEAD
					// install glow-accumulating blend mode
					gGL.blendFunc(LLRender::BF_ZERO, LLRender::BF_ONE, // don't touch color
					LLRender::BF_ONE, LLRender::BF_ONE); // add to alpha (glow)

					emissive_shader->bind();
					
					params.mVertexBuffer->setBuffer((mask & ~LLVertexBuffer::MAP_COLOR) | LLVertexBuffer::MAP_EMISSIVE);
					
					// do the actual drawing, again
					params.mVertexBuffer->drawRange(params.mDrawMode, params.mStart, params.mEnd, params.mCount, params.mOffset);
					gPipeline.addTrianglesDrawn(params.mCount, params.mDrawMode, LLPipeline::RENDER_TYPE_PASS_ALPHA);

					// restore our alpha blend mode
					gGL.blendFunc(mColorSFactor, mColorDFactor, mAlphaSFactor, mAlphaDFactor);

					current_shader->bind();
=======
                    LL_RECORD_BLOCK_TIME(FTM_RENDER_ALPHA_EMISSIVE);

                    if (batch_emissives)
                    {
                        emissives.push_back(&params);
                    }
                    else
                    {
                        drawEmissiveInline(mask, &params);
                    } 
>>>>>>> d7f1c88c
				}
			
				if (tex_setup)
				{
					gGL.getTexUnit(0)->activate();
                    gGL.matrixMode(LLRender::MM_TEXTURE);
					gGL.loadIdentity();
					gGL.matrixMode(LLRender::MM_MODELVIEW);
				}
			}

            if (batch_fullbrights)
            {
                light_enabled = false;
                renderFullbrights(mask, fullbrights);
            }

            if (batch_emissives)
            {
                light_enabled = true;
                renderEmissives(mask, emissives);
            }

            if (current_shader)
            {
                current_shader->bind();
            }
		}        
	}

	gGL.setSceneBlendType(LLRender::BT_ALPHA);

	LLVertexBuffer::unbind();	
		
	if (!light_enabled)
	{
		gPipeline.enableLightsDynamic();
	}
}<|MERGE_RESOLUTION|>--- conflicted
+++ resolved
@@ -796,18 +796,12 @@
 					LLGLEnableFunc stencil_test(GL_STENCIL_TEST, params.mSelected, &LLGLCommonFunc::selected_stencil_test);
 					gGL.blendFunc((LLRender::eBlendFactor) params.mBlendFuncSrc, (LLRender::eBlendFactor) params.mBlendFuncDst, mAlphaSFactor, mAlphaDFactor);					
 					params.mVertexBuffer->setBuffer(mask & ~(params.mFullbright ? (LLVertexBuffer::MAP_TANGENT | LLVertexBuffer::MAP_TEXCOORD1 | LLVertexBuffer::MAP_TEXCOORD2) : 0));
-<<<<<<< HEAD
-                
-					params.mVertexBuffer->drawRange(params.mDrawMode, params.mStart, params.mEnd, params.mCount, params.mOffset);
-					gPipeline.addTrianglesDrawn(params.mCount, params.mDrawMode, LLPipeline::RENDER_TYPE_PASS_ALPHA);
-=======
 
                     {
                         LL_RECORD_BLOCK_TIME(FTM_RENDER_ALPHA_DRAW);
 					    params.mVertexBuffer->drawRange(params.mDrawMode, params.mStart, params.mEnd, params.mCount, params.mOffset);
 					    gPipeline.addTrianglesDrawn(params.mCount, params.mDrawMode);
                     }
->>>>>>> d7f1c88c
 				}
 
 				// If this alpha mesh has glow, then draw it a second time to add the destination-alpha (=glow).  Interleaving these state-changing calls is expensive, but glow must be drawn Z-sorted with alpha.
@@ -815,24 +809,6 @@
 					draw_glow_for_this_partition &&
 					params.mVertexBuffer->hasDataType(LLVertexBuffer::TYPE_EMISSIVE))
 				{
-<<<<<<< HEAD
-					// install glow-accumulating blend mode
-					gGL.blendFunc(LLRender::BF_ZERO, LLRender::BF_ONE, // don't touch color
-					LLRender::BF_ONE, LLRender::BF_ONE); // add to alpha (glow)
-
-					emissive_shader->bind();
-					
-					params.mVertexBuffer->setBuffer((mask & ~LLVertexBuffer::MAP_COLOR) | LLVertexBuffer::MAP_EMISSIVE);
-					
-					// do the actual drawing, again
-					params.mVertexBuffer->drawRange(params.mDrawMode, params.mStart, params.mEnd, params.mCount, params.mOffset);
-					gPipeline.addTrianglesDrawn(params.mCount, params.mDrawMode, LLPipeline::RENDER_TYPE_PASS_ALPHA);
-
-					// restore our alpha blend mode
-					gGL.blendFunc(mColorSFactor, mColorDFactor, mAlphaSFactor, mAlphaDFactor);
-
-					current_shader->bind();
-=======
                     LL_RECORD_BLOCK_TIME(FTM_RENDER_ALPHA_EMISSIVE);
 
                     if (batch_emissives)
@@ -843,7 +819,6 @@
                     {
                         drawEmissiveInline(mask, &params);
                     } 
->>>>>>> d7f1c88c
 				}
 			
 				if (tex_setup)
