--- conflicted
+++ resolved
@@ -102,46 +102,7 @@
 		INVALID_TEXTURE_TYPE
 	};
 
-<<<<<<< HEAD
-	enum EBoostLevel
-	{
-		BOOST_NONE 			= 0,
-		BOOST_AVATAR_BAKED	,
-		BOOST_AVATAR		,
-		BOOST_CLOUDS		,
-		BOOST_SCULPTED      ,
-		
-		BOOST_HIGH 			= 10,
-		BOOST_SELECTED		,		
-		BOOST_BUMP          ,
-		BOOST_TERRAIN		, // has to be high priority for minimap / low detail		
-		BOOST_AVATAR_BAKED_SELF	,
-		BOOST_AVATAR_SELF	, // needed for baking avatar
-		BOOST_SUPER_HIGH    , //textures higher than this need to be downloaded at the required resolution without delay.
-		BOOST_HUD			,
-		BOOST_ICON			,
-		BOOST_UI			,
-		BOOST_PREVIEW		,
-		BOOST_MAP			,
-		BOOST_MAP_VISIBLE	,		
-		BOOST_MAX_LEVEL,
-
-		//other texture Categories
-		LOCAL = BOOST_MAX_LEVEL,
-		AVATAR_SCRATCH_TEX,
-		DYNAMIC_TEX,
-		MEDIA,
-		ATLAS,
-		OTHER,
-		MAX_GL_IMAGE_CATEGORY
-	};
-
-	static S32 getTotalNumOfCategories() ;
-	static S32 getIndexFromCategory(S32 category) ;
-	static S32 getCategoryFromIndex(S32 index) ;
-
-=======
->>>>>>> 460c8107
+
 	typedef std::vector<LLFace*> ll_face_list_t;
 	typedef std::vector<LLVOVolume*> ll_volume_list_t;
 
