--- conflicted
+++ resolved
@@ -120,12 +120,7 @@
     public:
         void startTimer();
         void stopTimer();
-<<<<<<< HEAD
         bool tick() override;
-=======
-        bool isRunning();
-        bool tick();
->>>>>>> 35efadf7
 
 };
 
