/**
 * @file llfloaterimsession.cpp
 * @brief LLFloaterIMSession class definition
 *
 * $LicenseInfo:firstyear=2009&license=viewerlgpl$
 * Second Life Viewer Source Code
 * Copyright (C) 2010, Linden Research, Inc.
 *
 * This library is free software; you can redistribute it and/or
 * modify it under the terms of the GNU Lesser General Public
 * License as published by the Free Software Foundation;
 * version 2.1 of the License only.
 *
 * This library is distributed in the hope that it will be useful,
 * but WITHOUT ANY WARRANTY; without even the implied warranty of
 * MERCHANTABILITY or FITNESS FOR A PARTICULAR PURPOSE.  See the GNU
 * Lesser General Public License for more details.
 *
 * You should have received a copy of the GNU Lesser General Public
 * License along with this library; if not, write to the Free Software
 * Foundation, Inc., 51 Franklin Street, Fifth Floor, Boston, MA  02110-1301  USA
 *
 * Linden Research, Inc., 945 Battery Street, San Francisco, CA  94111  USA
 * $/LicenseInfo$
 */

#include "llviewerprecompiledheaders.h"

#include "llfloaterimsession.h"

#include "lldraghandle.h"
#include "llnotificationsutil.h"

#include "llagent.h"
#include "llappviewer.h"
#include "llavataractions.h"
#include "llavatarnamecache.h"
#include "llbutton.h"
#include "llchannelmanager.h"
#include "llchiclet.h"
#include "llchicletbar.h"
#include "lldonotdisturbnotificationstorage.h"
#include "llfloaterreg.h"
#include "llfloateravatarpicker.h"
#include "llfloaterimcontainer.h" // to replace separate IM Floaters with multifloater container
#include "llinventoryfunctions.h"
//#include "lllayoutstack.h"
#include "llchatentry.h"
#include "lllogchat.h"
#include "llscreenchannel.h"
#include "llsyswellwindow.h"
#include "lltrans.h"
#include "llchathistory.h"
#include "llnotifications.h"
#include "llviewerregion.h"
#include "llviewerwindow.h"
#include "lltransientfloatermgr.h"
#include "llinventorymodel.h"
#include "llrootview.h"
#include "llspeakers.h"
#include "llviewerchat.h"
#include "llnotificationmanager.h"
#include "llautoreplace.h"
#include "llcorehttputil.h"

const F32 ME_TYPING_TIMEOUT = 4.0f;
const F32 OTHER_TYPING_TIMEOUT = 9.0f;

floater_showed_signal_t LLFloaterIMSession::sIMFloaterShowedSignal;

LLFloaterIMSession::LLFloaterIMSession(const LLUUID& session_id)
  : LLFloaterIMSessionTab(session_id),
    mLastMessageIndex(-1),
    mDialog(IM_NOTHING_SPECIAL),
    mTypingStart(),
    mShouldSendTypingState(false),
    mMeTyping(false),
    mOtherTyping(false),
    mSessionNameUpdatedForTyping(false),
    mTypingTimer(),
    mTypingTimeoutTimer(),
    mPositioned(false),
    mSessionInitialized(false),
    mMeTypingTimer(),
    mOtherTypingTimer()
{
    mIsNearbyChat = false;

    initIMSession(session_id);

    setOverlapsScreenChannel(true);

    LLTransientFloaterMgr::getInstance()->addControlView(LLTransientFloaterMgr::IM, this);
    mEnableCallbackRegistrar.add("Avatar.EnableGearItem", boost::bind(&LLFloaterIMSession::enableGearMenuItem, this, _2));
    mCommitCallbackRegistrar.add("Avatar.GearDoToSelected", boost::bind(&LLFloaterIMSession::GearDoToSelected, this, _2));
    mEnableCallbackRegistrar.add("Avatar.CheckGearItem", boost::bind(&LLFloaterIMSession::checkGearMenuItem, this, _2));

    setDocked(true);
}


// virtual
void LLFloaterIMSession::refresh()
{
    if (mMeTyping)
{
<<<<<<< HEAD
		// Send an additional Start Typing packet every ME_TYPING_TIMEOUT seconds
		if (mMeTypingTimer.getElapsedTimeF32() > ME_TYPING_TIMEOUT && false == mShouldSendTypingState)
		{
			LL_DEBUGS("TypingMsgs") << "Send additional Start Typing packet" << LL_ENDL;
			LLIMModel::instance().sendTypingState(mSessionID, mOtherParticipantUUID, true);
			mMeTypingTimer.reset();
		}

		// Time out if user hasn't typed for a while.
		if (mTypingTimeoutTimer.getElapsedTimeF32() > LLAgent::TYPING_TIMEOUT_SECS)
		{
	setTyping(false);
			LL_DEBUGS("TypingMsgs") << "Send stop typing due to timeout" << LL_ENDL;
		}
	}

	// Clear <name is typing> message if no data received for OTHER_TYPING_TIMEOUT seconds
	if (mOtherTyping && mOtherTypingTimer.getElapsedTimeF32() > OTHER_TYPING_TIMEOUT)
	{
		LL_DEBUGS("TypingMsgs") << "Received: is typing cleared due to timeout" << LL_ENDL;
		removeTypingIndicator(mImFromId);
		mOtherTyping = false;
	}
=======
        // Send an additional Start Typing packet every ME_TYPING_TIMEOUT seconds
        if (mMeTypingTimer.getElapsedTimeF32() > ME_TYPING_TIMEOUT && false == mShouldSendTypingState)
        {
            LL_DEBUGS("TypingMsgs") << "Send additional Start Typing packet" << LL_ENDL;
            LLIMModel::instance().sendTypingState(mSessionID, mOtherParticipantUUID, TRUE);
            mMeTypingTimer.reset();
        }

        // Time out if user hasn't typed for a while.
        if (mTypingTimeoutTimer.getElapsedTimeF32() > LLAgent::TYPING_TIMEOUT_SECS)
        {
    setTyping(false);
            LL_DEBUGS("TypingMsgs") << "Send stop typing due to timeout" << LL_ENDL;
        }
    }

    // Clear <name is typing> message if no data received for OTHER_TYPING_TIMEOUT seconds
    if (mOtherTyping && mOtherTypingTimer.getElapsedTimeF32() > OTHER_TYPING_TIMEOUT)
    {
        LL_DEBUGS("TypingMsgs") << "Received: is typing cleared due to timeout" << LL_ENDL;
        removeTypingIndicator(mImFromId);
        mOtherTyping = false;
    }
>>>>>>> e1623bb2

}

// virtual
void LLFloaterIMSession::onTearOffClicked()
{
    LLFloaterIMSessionTab::onTearOffClicked();
}

// virtual
void LLFloaterIMSession::onClickCloseBtn(bool)
{
    LLIMModel::LLIMSession* session = LLIMModel::instance().findIMSession(mSessionID);

    if (session != NULL)
    {
        bool is_call_with_chat = session->isGroupSessionType()
                || session->isAdHocSessionType() || session->isP2PSessionType();

        LLVoiceChannel* voice_channel = LLIMModel::getInstance()->getVoiceChannel(mSessionID);

        if (is_call_with_chat && voice_channel != NULL
                && voice_channel->isActive())
        {
            LLSD payload;
            payload["session_id"] = mSessionID;
            LLNotificationsUtil::add("ConfirmLeaveCall", LLSD(), payload, confirmLeaveCallCallback);
            return;
        }
    }
    else
    {
        LL_WARNS() << "Empty session with id: " << (mSessionID.asString()) << LL_ENDL;
    }

    LLFloaterIMSessionTab::onClickCloseBtn();
}

/* static */
void LLFloaterIMSession::newIMCallback(const LLSD& data)
{
    if (data["num_unread"].asInteger() > 0 || data["from_id"].asUUID().isNull())
    {
        LLUUID session_id = data["session_id"].asUUID();

        LLFloaterIMSession* floater = LLFloaterReg::findTypedInstance<LLFloaterIMSession>("impanel", session_id);

        // update if visible, otherwise will be updated when opened
        if (floater && floater->isInVisibleChain())
        {
            floater->updateMessages();
        }
    }
}

void LLFloaterIMSession::onVisibilityChanged(const LLSD& new_visibility)
{
    bool visible = new_visibility.asBoolean();

    LLVoiceChannel* voice_channel = LLIMModel::getInstance()->getVoiceChannel(mSessionID);

    if (visible && voice_channel &&
        voice_channel->getState() == LLVoiceChannel::STATE_CONNECTED)
    {
        LLFloaterReg::showInstance("voice_call", mSessionID);
    }
    else
    {
        LLFloaterReg::hideInstance("voice_call", mSessionID);
    }
}

void LLFloaterIMSession::onSendMsg( LLUICtrl* ctrl, void* userdata )
{
    LLFloaterIMSession* self = (LLFloaterIMSession*) userdata;
    self->sendMsgFromInputEditor();
    self->setTyping(false);
}

bool LLFloaterIMSession::enableGearMenuItem(const LLSD& userdata)
{
    std::string command = userdata.asString();
    uuid_vec_t selected_uuids;
    selected_uuids.push_back(mOtherParticipantUUID);

    LLFloaterIMContainer* floater_container = LLFloaterIMContainer::getInstance();
    return floater_container->enableContextMenuItem(command, selected_uuids);
}

void LLFloaterIMSession::GearDoToSelected(const LLSD& userdata)
{
    std::string command = userdata.asString();
    uuid_vec_t selected_uuids;
    selected_uuids.push_back(mOtherParticipantUUID);

    LLFloaterIMContainer* floater_container = LLFloaterIMContainer::getInstance();
    floater_container->doToParticipants(command, selected_uuids);
}

bool LLFloaterIMSession::checkGearMenuItem(const LLSD& userdata)
{
    std::string command = userdata.asString();
    uuid_vec_t selected_uuids;
    selected_uuids.push_back(mOtherParticipantUUID);

    LLFloaterIMContainer* floater_container = LLFloaterIMContainer::getInstance();
    return floater_container->checkContextMenuItem(command, selected_uuids);
}

void LLFloaterIMSession::sendMsgFromInputEditor()
{
    if (gAgent.isGodlike()
        || (mDialog != IM_NOTHING_SPECIAL)
        || !mOtherParticipantUUID.isNull())
    {
        if (mInputEditor)
        {
            LLWString text = mInputEditor->getWText();
            LLWStringUtil::trim(text);
            LLWStringUtil::replaceChar(text,182,'\n'); // Convert paragraph symbols back into newlines.
            if(!text.empty())
            {
                updateUsedEmojis(text);

                // Truncate and convert to UTF8 for transport
                std::string utf8_text = wstring_to_utf8str(text);

                sendMsg(utf8_text);

                mInputEditor->setText(LLStringUtil::null);
            }
        }
    }
    else
    {
        LL_INFOS() << "Cannot send IM to everyone unless you're a god." << LL_ENDL;
    }
}

void LLFloaterIMSession::sendMsg(const std::string& msg)
{
    const std::string utf8_text = utf8str_truncate(msg, MAX_MSG_BUF_SIZE - 1);

    if (mSessionInitialized)
    {
        LLIMModel::sendMessage(utf8_text, mSessionID, mOtherParticipantUUID, mDialog);
    }
    else
    {
        //queue up the message to send once the session is initialized
        mQueuedMsgsForInit.append(utf8_text);
    }

    updateMessages();
}

LLFloaterIMSession::~LLFloaterIMSession()
{
    mVoiceChannelStateChangeConnection.disconnect();
    if(LLVoiceClient::instanceExists())
    {
        LLVoiceClient::getInstance()->removeObserver(this);
    }

    LLTransientFloaterMgr::getInstance()->removeControlView(LLTransientFloaterMgr::IM, this);
}


void LLFloaterIMSession::initIMSession(const LLUUID& session_id)
{
    // Change the floater key to bind it to a new session.
    setKey(session_id);

    mSessionID = session_id;
    mSession = LLIMModel::getInstance()->findIMSession(mSessionID);

    if (mSession)
    {
        mIsP2PChat = mSession->isP2PSessionType();
        mSessionInitialized = mSession->mSessionInitialized;
        mDialog = mSession->mType;
    }
}

void LLFloaterIMSession::initIMFloater()
{
<<<<<<< HEAD
	const LLUUID& other_party_id =
			LLIMModel::getInstance()->getOtherParticipantID(mSessionID);
	if (other_party_id.notNull())
	{
		mOtherParticipantUUID = other_party_id;
	}

	boundVoiceChannel();

	mTypingStart = LLTrans::getString("IM_typing_start_string");

	// Show control panel in torn off floaters only.
	mParticipantListPanel->setVisible(!getHost() && gSavedSettings.getBOOL("IMShowControlPanel"));

	// Disable input editor if session cannot accept text
	if ( mSession && !mSession->mTextIMPossible )
	{
		mInputEditor->setEnabled(false);
		mInputEditor->setLabel(LLTrans::getString("IM_unavailable_text_label"));
	}

	if (!mIsP2PChat)
	{
		std::string session_name(LLIMModel::instance().getName(mSessionID));
		updateSessionName(session_name);
	}
=======
    const LLUUID& other_party_id =
            LLIMModel::getInstance()->getOtherParticipantID(mSessionID);
    if (other_party_id.notNull())
    {
        mOtherParticipantUUID = other_party_id;
    }

    boundVoiceChannel();

    mTypingStart = LLTrans::getString("IM_typing_start_string");

    // Show control panel in torn off floaters only.
    mParticipantListPanel->setVisible(!getHost() && gSavedSettings.getBOOL("IMShowControlPanel"));

    // Disable input editor if session cannot accept text
    if ( mSession && !mSession->mTextIMPossible )
    {
        mInputEditor->setEnabled(FALSE);
        mInputEditor->setLabel(LLTrans::getString("IM_unavailable_text_label"));
    }

    if (!mIsP2PChat)
    {
        std::string session_name(LLIMModel::instance().getName(mSessionID));
        updateSessionName(session_name);
    }
>>>>>>> e1623bb2
}

//virtual
bool LLFloaterIMSession::postBuild()
{
<<<<<<< HEAD
	bool result = LLFloaterIMSessionTab::postBuild();
=======
    BOOL result = LLFloaterIMSessionTab::postBuild();
>>>>>>> e1623bb2

    mInputEditor->setMaxTextLength(1023);
    mInputEditor->setAutoreplaceCallback(boost::bind(&LLAutoReplace::autoreplaceCallback, LLAutoReplace::getInstance(), _1, _2, _3, _4, _5));
    mInputEditor->setFocusReceivedCallback( boost::bind(onInputEditorFocusReceived, _1, this) );
    mInputEditor->setFocusLostCallback( boost::bind(onInputEditorFocusLost, _1, this) );
    mInputEditor->setKeystrokeCallback( boost::bind(onInputEditorKeystroke, _1, this) );
    mInputEditor->setCommitCallback(boost::bind(onSendMsg, _1, this));

    setDocked(true);

    LLButton* add_btn = getChild<LLButton>("add_btn");

    // Allow to add chat participants depending on the session type
    add_btn->setEnabled(isInviteAllowed());
    add_btn->setClickedCallback(boost::bind(&LLFloaterIMSession::onAddButtonClicked, this));

    childSetAction("voice_call_btn", boost::bind(&LLFloaterIMSession::onCallButtonClicked, this));

    LLVoiceClient::getInstance()->addObserver(this);

    //*TODO if session is not initialized yet, add some sort of a warning message like "starting session...blablabla"
    //see LLFloaterIMPanel for how it is done (IB)

    initIMFloater();

    return result;
}

void LLFloaterIMSession::onAddButtonClicked()
{
    LLView * button = findChild<LLView>("toolbar_panel")->findChild<LLButton>("add_btn");
    LLFloater* root_floater = gFloaterView->getParentFloater(this);
<<<<<<< HEAD
	LLFloaterAvatarPicker* picker = LLFloaterAvatarPicker::show(boost::bind(&LLFloaterIMSession::addSessionParticipants, this, _1), true, true, false, root_floater->getName(), button);
	if (!picker)
	{
		return;
	}

	// Need to disable 'ok' button when selected users are already in conversation.
	picker->setOkBtnEnableCb(boost::bind(&LLFloaterIMSession::canAddSelectedToChat, this, _1));
	
	if (root_floater)
	{
		root_floater->addDependentFloater(picker);
	}
=======
    LLFloaterAvatarPicker* picker = LLFloaterAvatarPicker::show(boost::bind(&LLFloaterIMSession::addSessionParticipants, this, _1), TRUE, TRUE, FALSE, root_floater->getName(), button);
    if (!picker)
    {
        return;
    }

    // Need to disable 'ok' button when selected users are already in conversation.
    picker->setOkBtnEnableCb(boost::bind(&LLFloaterIMSession::canAddSelectedToChat, this, _1));

    if (root_floater)
    {
        root_floater->addDependentFloater(picker);
    }
>>>>>>> e1623bb2
}

bool LLFloaterIMSession::canAddSelectedToChat(const uuid_vec_t& uuids)
{
    if (!mSession
        || mDialog == IM_SESSION_GROUP_START
        || (mDialog == IM_SESSION_INVITE && gAgent.isInGroup(mSessionID)))
    {
        return false;
    }

    if (mIsP2PChat)
    {
        // For a P2P session just check if we are not adding the other participant.

        for (uuid_vec_t::const_iterator id = uuids.begin();
                id != uuids.end(); ++id)
        {
            if (*id == mOtherParticipantUUID)
            {
                return false;
            }
        }
    }
    else
    {
        // For a conference session we need to check against the list from LLSpeakerMgr,
        // because this list may change when participants join or leave the session.

        LLSpeakerMgr::speaker_list_t speaker_list;
        LLIMSpeakerMgr* speaker_mgr = LLIMModel::getInstance()->getSpeakerManager(mSessionID);
        if (speaker_mgr)
        {
            speaker_mgr->getSpeakerList(&speaker_list, true);
        }

        for (uuid_vec_t::const_iterator id = uuids.begin();
                id != uuids.end(); ++id)
        {
            for (LLSpeakerMgr::speaker_list_t::const_iterator it = speaker_list.begin();
                    it != speaker_list.end(); ++it)
            {
                const LLPointer<LLSpeaker>& speaker = *it;
                if (*id == speaker->mID)
                {
                    return false;
                }
            }
        }
    }

    return true;
}

void LLFloaterIMSession::addSessionParticipants(const uuid_vec_t& uuids)
{
    if (mIsP2PChat)
    {
        LLSD payload;
        LLSD args;

        LLNotificationsUtil::add("ConfirmAddingChatParticipants", args, payload,
                boost::bind(&LLFloaterIMSession::addP2PSessionParticipants, this, _1, _2, uuids));
    }
    else
    {
        if(findInstance(mSessionID))
        {
            // remember whom we have invited, to notify others later, when the invited ones actually join
            mInvitedParticipants.insert(mInvitedParticipants.end(), uuids.begin(), uuids.end());
        }

        inviteToSession(uuids);
    }
}

void LLFloaterIMSession::addP2PSessionParticipants(const LLSD& notification, const LLSD& response, const uuid_vec_t& uuids)
{
    S32 option = LLNotificationsUtil::getSelectedOption(notification, response);
    if (option != 0)
    {
        return;
    }

    LLVoiceChannel* voice_channel = LLIMModel::getInstance()->getVoiceChannel(mSessionID);

    // first check whether this is a voice session
    bool is_voice_call = voice_channel != NULL && voice_channel->isActive();

    uuid_vec_t temp_ids;

    // Add the initial participant of a P2P session
    temp_ids.push_back(mOtherParticipantUUID);
    temp_ids.insert(temp_ids.end(), uuids.begin(), uuids.end());

    // then we can close the current session
    if(findInstance(mSessionID))
    {
        onClose(false);

        // remember whom we have invited, to notify others later, when the invited ones actually join
        mInvitedParticipants.insert(mInvitedParticipants.end(), uuids.begin(), uuids.end());
    }

    // we start a new session so reset the initialization flag
    mSessionInitialized = false;



    // Start a new ad hoc voice call if we invite new participants to a P2P call,
    // or start a text chat otherwise.
    if (is_voice_call)
    {
        LLAvatarActions::startAdhocCall(temp_ids, mSessionID);
    }
    else
    {
        LLAvatarActions::startConference(temp_ids, mSessionID);
    }
}

void LLFloaterIMSession::sendParticipantsAddedNotification(const uuid_vec_t& uuids)
{
    std::string names_string;
    LLAvatarActions::buildResidentsString(uuids, names_string);
    LLStringUtil::format_map_t args;
    args["[NAME]"] = names_string;

    sendMsg(getString(uuids.size() > 1 ? "multiple_participants_added" : "participant_added", args));
}

void LLFloaterIMSession::boundVoiceChannel()
{
    LLVoiceChannel* voice_channel = LLIMModel::getInstance()->getVoiceChannel(mSessionID);
    if(voice_channel)
    {
        mVoiceChannelStateChangeConnection = voice_channel->setStateChangedCallback(
                boost::bind(&LLFloaterIMSession::onVoiceChannelStateChanged, this, _1, _2));

        //call (either p2p, group or ad-hoc) can be already in started state
        bool callIsActive = voice_channel->getState() >= LLVoiceChannel::STATE_CALL_STARTED;
        updateCallBtnState(callIsActive);
    }
}

void LLFloaterIMSession::onCallButtonClicked()
{
    LLVoiceChannel* voice_channel = LLIMModel::getInstance()->getVoiceChannel(mSessionID);
    if (voice_channel)
    {
        bool is_call_active = voice_channel->getState() >= LLVoiceChannel::STATE_CALL_STARTED;
        if (is_call_active)
        {
            gIMMgr->endCall(mSessionID);
        }
        else
        {
            gIMMgr->startCall(mSessionID);
        }
    }
}

void LLFloaterIMSession::onChange(EStatusType status, const std::string &channelURI, bool proximal)
{
    if(status != STATUS_JOINING && status != STATUS_LEFT_CHANNEL)
    {
        enableDisableCallBtn();
    }
}

void LLFloaterIMSession::onVoiceChannelStateChanged(
        const LLVoiceChannel::EState& old_state, const LLVoiceChannel::EState& new_state)
{
    bool callIsActive = new_state >= LLVoiceChannel::STATE_CALL_STARTED;
    updateCallBtnState(callIsActive);
}

void LLFloaterIMSession::updateSessionName(const std::string& name)
{
    if (!name.empty())
    {
        LLFloaterIMSessionTab::updateSessionName(name);
        mTypingStart.setArg("[NAME]", name);
        setTitle (mOtherTyping ? mTypingStart.getString() : name);
        mSessionNameUpdatedForTyping = mOtherTyping;
    }
}

//static
LLFloaterIMSession* LLFloaterIMSession::show(const LLUUID& session_id)
{
    closeHiddenIMToasts();

    if (!gIMMgr->hasSession(session_id))
        return NULL;

    // Test the existence of the floater before we try to create it
    bool exist = findInstance(session_id);

    // Get the floater: this will create the instance if it didn't exist
    LLFloaterIMSession* floater = getInstance(session_id);
    if (!floater)
        return NULL;

    LLFloaterIMContainer* floater_container = LLFloaterIMContainer::getInstance();

<<<<<<< HEAD
	// Do not add again existing floaters
	if (!exist)
	{
		//		LLTabContainer::eInsertionPoint i_pt = user_initiated ? LLTabContainer::RIGHT_OF_CURRENT : LLTabContainer::END;
		// TODO: mantipov: use LLTabContainer::RIGHT_OF_CURRENT if it exists
		LLTabContainer::eInsertionPoint i_pt = LLTabContainer::END;
		if (floater_container)
		{
			floater_container->addFloater(floater, true, i_pt);
		}
	}
=======
    // Do not add again existing floaters
    if (!exist)
    {
        //      LLTabContainer::eInsertionPoint i_pt = user_initiated ? LLTabContainer::RIGHT_OF_CURRENT : LLTabContainer::END;
        // TODO: mantipov: use LLTabContainer::RIGHT_OF_CURRENT if it exists
        LLTabContainer::eInsertionPoint i_pt = LLTabContainer::END;
        if (floater_container)
        {
            floater_container->addFloater(floater, TRUE, i_pt);
        }
    }
>>>>>>> e1623bb2

    floater->openFloater(floater->getKey());

<<<<<<< HEAD
	floater->setVisible(true);
=======
    floater->setVisible(TRUE);
>>>>>>> e1623bb2

    return floater;
}
//static
LLFloaterIMSession* LLFloaterIMSession::findInstance(const LLUUID& session_id)
{
    LLFloaterIMSession* conversation =
            LLFloaterReg::findTypedInstance<LLFloaterIMSession>("impanel", session_id);

    return conversation;
}

LLFloaterIMSession* LLFloaterIMSession::getInstance(const LLUUID& session_id)
{
    LLFloaterIMSession* conversation =
                LLFloaterReg::getTypedInstance<LLFloaterIMSession>("impanel", session_id);

    return conversation;
}

void LLFloaterIMSession::onClose(bool app_quitting)
{
    setTyping(false);

    // The source of much argument and design thrashing
    // Should the window hide or the session close when the X is clicked?
    //
    // Last change:
    // EXT-3516 X Button should end IM session, _ button should hide
    gIMMgr->leaveSession(mSessionID);
    // *TODO: Study why we need to restore the floater before we close it.
    // Might be because we want to save some state data in some clean open state.
    LLFloaterIMSessionTab::restoreFloater();
    // Clean up the conversation *after* the session has been ended
    LLFloaterIMSessionTab::onClose(app_quitting);
}

void LLFloaterIMSession::setDocked(bool docked, bool pop_on_undock)
{
    // update notification channel state
    LLNotificationsUI::LLScreenChannel* channel = static_cast<LLNotificationsUI::LLScreenChannel*>
        (LLNotificationsUI::LLChannelManager::getInstance()->
                                            findChannelByID(LLNotificationsUI::NOTIFICATION_CHANNEL_UUID));

    if(!isChatMultiTab())
    {
        LLTransientDockableFloater::setDocked(docked, pop_on_undock);
    }

    // update notification channel state
    if(channel)
    {
        channel->updateShowToastsState();
        channel->redrawToasts();
    }
}

void LLFloaterIMSession::setMinimized(bool b)
{
    bool wasMinimized = isMinimized();
    LLFloaterIMSessionTab::setMinimized(b);

    //Switching from minimized state to un-minimized state
    if(wasMinimized && !b)
    {
        //When in DND mode, remove stored IM notifications
        //Nearby chat (Null) IMs are not stored while in DND mode, so can ignore removal
        if(gAgent.isDoNotDisturb())
        {
            LLDoNotDisturbNotificationStorage::getInstance()->removeNotification(LLDoNotDisturbNotificationStorage::toastName, mSessionID);
        }
    }
}

void LLFloaterIMSession::setVisible(bool visible)
{
    LLNotificationsUI::LLScreenChannel* channel = static_cast<LLNotificationsUI::LLScreenChannel*>
        (LLNotificationsUI::LLChannelManager::getInstance()->
                                            findChannelByID(LLNotificationsUI::NOTIFICATION_CHANNEL_UUID));

    LLFloaterIMSessionTab::setVisible(visible);

    // update notification channel state
    if(channel)
    {
        channel->updateShowToastsState();
        channel->redrawToasts();
    }

    if(!visible)
    {
        LLChicletPanel * chiclet_panelp = LLChicletBar::getInstance()->getChicletPanel();
        if (NULL != chiclet_panelp)
        {
            LLIMChiclet * chicletp = chiclet_panelp->findChiclet<LLIMChiclet>(mSessionID);
            if(NULL != chicletp)
            {
                chicletp->setToggleState(false);
            }
        }
    }

    if (visible && isInVisibleChain())
    {
        sIMFloaterShowedSignal(mSessionID);
        updateMessages();
    }

}

bool LLFloaterIMSession::getVisible()
{
<<<<<<< HEAD
	bool visible;

	if(isChatMultiTab())
	{
		LLFloaterIMContainer* im_container =
				LLFloaterIMContainer::getInstance();
		
		// Treat inactive floater as invisible.
		bool is_active = im_container->getActiveFloater() == this;
	
		//torn off floater is always inactive
		if (!is_active && getHost() != im_container)
		{
			visible = LLTransientDockableFloater::getVisible();
		}
		else
		{
		// getVisible() returns true when Tabbed IM window is minimized.
			visible = is_active && !im_container->isMinimized()
						&& im_container->getVisible();
		}
	}
	else
	{
		visible = LLTransientDockableFloater::getVisible();
	}

	return visible;
=======
    bool visible;

    if(isChatMultiTab())
    {
        LLFloaterIMContainer* im_container =
                LLFloaterIMContainer::getInstance();

        // Treat inactive floater as invisible.
        bool is_active = im_container->getActiveFloater() == this;

        //torn off floater is always inactive
        if (!is_active && getHost() != im_container)
        {
            visible = LLTransientDockableFloater::getVisible();
        }
        else
        {
        // getVisible() returns TRUE when Tabbed IM window is minimized.
            visible = is_active && !im_container->isMinimized()
                        && im_container->getVisible();
        }
    }
    else
    {
        visible = LLTransientDockableFloater::getVisible();
    }

    return visible;
>>>>>>> e1623bb2
}

void LLFloaterIMSession::setFocus(bool focus)
{
    LLFloaterIMSessionTab::setFocus(focus);

    //When in DND mode, remove stored IM notifications
    //Nearby chat (Null) IMs are not stored while in DND mode, so can ignore removal
    if(focus && gAgent.isDoNotDisturb())
    {
        LLDoNotDisturbNotificationStorage::getInstance()->removeNotification(LLDoNotDisturbNotificationStorage::toastName, mSessionID);
    }
}

//static
bool LLFloaterIMSession::toggle(const LLUUID& session_id)
{
<<<<<<< HEAD
	if(!isChatMultiTab())
	{
		LLFloaterIMSession* floater = LLFloaterReg::findTypedInstance<LLFloaterIMSession>(
				"impanel", session_id);
		if (floater && floater->getVisible() && floater->hasFocus())
		{
			// clicking on chiclet to close floater just hides it to maintain existing
			// scroll/text entry state
			floater->setVisible(false);
			return false;
		}
		else if(floater && ((!floater->isDocked() || floater->getVisible()) && !floater->hasFocus()))
		{
			floater->setVisible(true);
			floater->setFocus(true);
			return true;
		}
	}

	// ensure the list of messages is updated when floater is made visible
	show(session_id);
	return true;
=======
    if(!isChatMultiTab())
    {
        LLFloaterIMSession* floater = LLFloaterReg::findTypedInstance<LLFloaterIMSession>(
                "impanel", session_id);
        if (floater && floater->getVisible() && floater->hasFocus())
        {
            // clicking on chiclet to close floater just hides it to maintain existing
            // scroll/text entry state
            floater->setVisible(false);
            return false;
        }
        else if(floater && ((!floater->isDocked() || floater->getVisible()) && !floater->hasFocus()))
        {
            floater->setVisible(TRUE);
            floater->setFocus(TRUE);
            return true;
        }
    }

    // ensure the list of messages is updated when floater is made visible
    show(session_id);
    return true;
>>>>>>> e1623bb2
}

void LLFloaterIMSession::sessionInitReplyReceived(const LLUUID& im_session_id)
{
    mSessionInitialized = true;

    //will be different only for an ad-hoc im session
    if (mSessionID != im_session_id)
    {
        initIMSession(im_session_id);
        buildConversationViewParticipant();
    }

    initIMFloater();
    LLFloaterIMSessionTab::updateGearBtn();
    //*TODO here we should remove "starting session..." warning message if we added it in postBuild() (IB)

    //need to send delayed messages collected while waiting for session initialization
    if (mQueuedMsgsForInit.size())
    {
        LLSD::array_iterator iter;
        for ( iter = mQueuedMsgsForInit.beginArray();
                    iter != mQueuedMsgsForInit.endArray(); ++iter)
        {
            LLIMModel::sendMessage(iter->asString(), mSessionID,
                mOtherParticipantUUID, mDialog);
        }

        mQueuedMsgsForInit.clear();
    }
}

void LLFloaterIMSession::updateMessages()
{
    std::list<LLSD> messages;

    // we shouldn't reset unread message counters if IM floater doesn't have focus
    LLIMModel::instance().getMessages(
            mSessionID, messages, mLastMessageIndex + 1, hasFocus());

    if (messages.size())
    {
        std::ostringstream message;
        std::list<LLSD>::const_reverse_iterator iter = messages.rbegin();
        std::list<LLSD>::const_reverse_iterator iter_end = messages.rend();
        for (; iter != iter_end; ++iter)
        {
            LLSD msg = *iter;

            std::string time = msg["time"].asString();
            LLUUID from_id = msg["from_id"].asUUID();
            std::string from = msg["from"].asString();
            std::string message = msg["message"].asString();
            bool is_history = msg["is_history"].asBoolean();
            bool is_region_msg = msg["is_region_msg"].asBoolean();

            LLChat chat;
            chat.mFromID = from_id;
            chat.mSessionID = mSessionID;
            chat.mFromName = from;
            chat.mTimeStr = time;
            chat.mChatStyle = is_history ? CHAT_STYLE_HISTORY : chat.mChatStyle;
            if (is_region_msg)
            {
                chat.mSourceType = CHAT_SOURCE_REGION;
            }

            // process offer notification
            if (msg.has("notification_id"))
            {
                chat.mNotifId = msg["notification_id"].asUUID();
                // if notification exists - embed it
                if (LLNotificationsUtil::find(chat.mNotifId) != NULL)
                {
                    // remove embedded notification from channel
                    LLNotificationsUI::LLScreenChannel* channel = static_cast<LLNotificationsUI::LLScreenChannel*>
                            (LLNotificationsUI::LLChannelManager::getInstance()->
                                                                findChannelByID(LLNotificationsUI::NOTIFICATION_CHANNEL_UUID));
                    if (getVisible())
                    {
                        // toast will be automatically closed since it is not storable toast
                        channel->hideToast(chat.mNotifId);
                    }
                }
                // if notification doesn't exist - try to use next message which should be log entry
                else
                {
                    continue;
                }
            }
            //process text message
            else
            {
                chat.mText = message;
            }

            // Add the message to the chat log
            appendMessage(chat);
            mLastMessageIndex = msg["index"].asInteger();

            // if it is a notification - next message is a notification history log, so skip it
            if (chat.mNotifId.notNull() && LLNotificationsUtil::find(chat.mNotifId) != NULL)
            {
                if (++iter == iter_end)
                {
                    break;
                }
                else
                {
                    mLastMessageIndex++;
                }
            }
        }
    }
}

void LLFloaterIMSession::reloadMessages(bool clean_messages/* = false*/)
{
    if (clean_messages)
    {
        LLIMModel::LLIMSession * sessionp = LLIMModel::instance().findIMSession(mSessionID);

        if (NULL != sessionp)
        {
            sessionp->loadHistory();
        }
    }

    mChatHistory->clear();
    mLastMessageIndex = -1;
    updateMessages();
    mInputEditor->setFont(LLViewerChat::getChatFont());
}

// static
void LLFloaterIMSession::onInputEditorFocusReceived( LLFocusableElement* caller, void* userdata )
{
    LLFloaterIMSession* self= (LLFloaterIMSession*) userdata;

    // Allow enabling the LLFloaterIMSession input editor only if session can accept text
    LLIMModel::LLIMSession* im_session =
        LLIMModel::instance().findIMSession(self->mSessionID);
    if( im_session && im_session->mTextIMPossible && !self->mInputEditor->getReadOnly())
    {
        //in disconnected state IM input editor should be disabled
        self->mInputEditor->setEnabled(!gDisconnected);
    }
}

// static
void LLFloaterIMSession::onInputEditorFocusLost(LLFocusableElement* caller, void* userdata)
{
    LLFloaterIMSession* self = (LLFloaterIMSession*) userdata;
    self->setTyping(false);
}

// static
void LLFloaterIMSession::onInputEditorKeystroke(LLTextEditor* caller, void* userdata)
{
    LLFloaterIMSession* self = (LLFloaterIMSession*)userdata;
    LLFloaterIMContainer* im_box = LLFloaterIMContainer::findInstance();
    if (im_box)
    {
        im_box->flashConversationItemWidget(self->mSessionID,false);
    }
    std::string text = self->mInputEditor->getText();

        // Deleting all text counts as stopping typing.
    self->setTyping(!text.empty());
}

void LLFloaterIMSession::setTyping(bool typing)
{
<<<<<<< HEAD
	if ( typing )
	{
		// Started or proceeded typing, reset the typing timeout timer
		mTypingTimeoutTimer.reset();
	}

	if ( mMeTyping != typing )
	{
		// Typing state is changed
		mMeTyping = typing;
		// So, should send current state
		mShouldSendTypingState = true;
		// In case typing is started, send state after some delay
		mTypingTimer.reset();
	}

	// Don't want to send typing indicators to multiple people, potentially too
	// much network traffic. Only send in person-to-person IMs.
	if ( mShouldSendTypingState && mDialog == IM_NOTHING_SPECIAL )
	{
		if ( mMeTyping )
		{
			if ( mTypingTimer.getElapsedTimeF32() > 1.f )
		{
				// Still typing, send 'start typing' notification
				LLIMModel::instance().sendTypingState(mSessionID, mOtherParticipantUUID, true);
				mShouldSendTypingState = false;
				mMeTypingTimer.reset();
			}
		}
		else
		{
			// Send 'stop typing' notification immediately
			LLIMModel::instance().sendTypingState(mSessionID, mOtherParticipantUUID, false);
					mShouldSendTypingState = false;
		}
	}

	if (!mIsNearbyChat)
	{
		LLIMSpeakerMgr* speaker_mgr = LLIMModel::getInstance()->getSpeakerManager(mSessionID);
		if (speaker_mgr)
		{
			speaker_mgr->setSpeakerTyping(gAgent.getID(), false);
		}
	}
=======
    if ( typing )
    {
        // Started or proceeded typing, reset the typing timeout timer
        mTypingTimeoutTimer.reset();
    }

    if ( mMeTyping != typing )
    {
        // Typing state is changed
        mMeTyping = typing;
        // So, should send current state
        mShouldSendTypingState = true;
        // In case typing is started, send state after some delay
        mTypingTimer.reset();
    }

    // Don't want to send typing indicators to multiple people, potentially too
    // much network traffic. Only send in person-to-person IMs.
    if ( mShouldSendTypingState && mDialog == IM_NOTHING_SPECIAL )
    {
        if ( mMeTyping )
        {
            if ( mTypingTimer.getElapsedTimeF32() > 1.f )
        {
                // Still typing, send 'start typing' notification
                LLIMModel::instance().sendTypingState(mSessionID, mOtherParticipantUUID, TRUE);
                mShouldSendTypingState = false;
                mMeTypingTimer.reset();
            }
        }
        else
        {
            // Send 'stop typing' notification immediately
            LLIMModel::instance().sendTypingState(mSessionID, mOtherParticipantUUID, FALSE);
                    mShouldSendTypingState = false;
        }
    }

    if (!mIsNearbyChat)
    {
        LLIMSpeakerMgr* speaker_mgr = LLIMModel::getInstance()->getSpeakerManager(mSessionID);
        if (speaker_mgr)
        {
            speaker_mgr->setSpeakerTyping(gAgent.getID(), FALSE);
        }
    }
>>>>>>> e1623bb2
}

void LLFloaterIMSession::processIMTyping(const LLUUID& from_id, bool typing)
{
    LL_DEBUGS("TypingMsgs") << "typing=" << typing << LL_ENDL;
    if ( typing )
    {
        // other user started typing
        addTypingIndicator(from_id);
        mOtherTypingTimer.reset();
    }
    else
    {
        // other user stopped typing
        removeTypingIndicator(from_id);
    }
}

void LLFloaterIMSession::processAgentListUpdates(const LLSD& body)
{
<<<<<<< HEAD
	uuid_vec_t joined_uuids;

	if (body.isMap() && body.has("agent_updates") && body["agent_updates"].isMap())
	{
		LLSD::map_const_iterator update_it;
		for(update_it = body["agent_updates"].beginMap();
			update_it != body["agent_updates"].endMap();
			++update_it)
		{
			LLUUID agent_id(update_it->first);
			LLSD agent_data = update_it->second;

			if (agent_data.isMap())
			{
				// store the new participants in joined_uuids
				if (agent_data.has("transition") && agent_data["transition"].asString() == "ENTER")
				{
					joined_uuids.push_back(agent_id);
				}

				// process the moderator mutes
				if (agent_id == gAgentID && agent_data.has("info") && agent_data["info"].has("mutes"))
				{
					bool moderator_muted_text = agent_data["info"]["mutes"]["text"].asBoolean();
					mInputEditor->setEnabled(!moderator_muted_text);
					std::string label;
					if (moderator_muted_text)
						label = LLTrans::getString("IM_muted_text_label");
					else
						label = LLTrans::getString("IM_to_label") + " " + LLIMModel::instance().getName(mSessionID);
					mInputEditor->setLabel(label);

					if (moderator_muted_text)
						LLNotificationsUtil::add("TextChatIsMutedByModerator");
				}
			}
		}
	}

	// the vectors need to be sorted for computing the intersection and difference
	std::sort(mInvitedParticipants.begin(), mInvitedParticipants.end());
=======
    uuid_vec_t joined_uuids;

    if (body.isMap() && body.has("agent_updates") && body["agent_updates"].isMap())
    {
        LLSD::map_const_iterator update_it;
        for(update_it = body["agent_updates"].beginMap();
            update_it != body["agent_updates"].endMap();
            ++update_it)
        {
            LLUUID agent_id(update_it->first);
            LLSD agent_data = update_it->second;

            if (agent_data.isMap())
            {
                // store the new participants in joined_uuids
                if (agent_data.has("transition") && agent_data["transition"].asString() == "ENTER")
                {
                    joined_uuids.push_back(agent_id);
                }

                // process the moderator mutes
                if (agent_id == gAgentID && agent_data.has("info") && agent_data["info"].has("mutes"))
                {
                    BOOL moderator_muted_text = agent_data["info"]["mutes"]["text"].asBoolean();
                    mInputEditor->setEnabled(!moderator_muted_text);
                    std::string label;
                    if (moderator_muted_text)
                        label = LLTrans::getString("IM_muted_text_label");
                    else
                        label = LLTrans::getString("IM_to_label") + " " + LLIMModel::instance().getName(mSessionID);
                    mInputEditor->setLabel(label);

                    if (moderator_muted_text)
                        LLNotificationsUtil::add("TextChatIsMutedByModerator");
                }
            }
        }
    }

    // the vectors need to be sorted for computing the intersection and difference
    std::sort(mInvitedParticipants.begin(), mInvitedParticipants.end());
>>>>>>> e1623bb2
    std::sort(joined_uuids.begin(), joined_uuids.end());

    uuid_vec_t intersection; // uuids of invited residents who have joined the conversation
    std::set_intersection(mInvitedParticipants.begin(), mInvitedParticipants.end(),
                          joined_uuids.begin(), joined_uuids.end(),
                          std::back_inserter(intersection));

    if (intersection.size() > 0)
    {
        sendParticipantsAddedNotification(intersection);
    }

    // Remove all joined participants from invited array.
    // The difference between the two vectors (the elements in mInvitedParticipants which are not in joined_uuids)
    // is placed at the beginning of mInvitedParticipants, then all other elements are erased.
    mInvitedParticipants.erase(std::set_difference(mInvitedParticipants.begin(), mInvitedParticipants.end(),
                                                   joined_uuids.begin(), joined_uuids.end(),
                                                   mInvitedParticipants.begin()),
                               mInvitedParticipants.end());
}

void LLFloaterIMSession::processSessionUpdate(const LLSD& session_update)
{
<<<<<<< HEAD
	// *TODO : verify following code when moderated mode will be implemented
	if ( false && session_update.has("moderated_mode") &&
		 session_update["moderated_mode"].has("voice") )
	{
		bool voice_moderated = session_update["moderated_mode"]["voice"];
		const std::string session_label = LLIMModel::instance().getName(mSessionID);

		if (voice_moderated)
		{
			setTitle(session_label + std::string(" ")
							+ LLTrans::getString("IM_moderated_chat_label"));
		}
		else
		{
			setTitle(session_label);
		}

		// *TODO : uncomment this when/if LLPanelActiveSpeakers panel will be added
		//update the speakers dropdown too
		//mSpeakerPanel->setVoiceModerationCtrlMode(voice_moderated);
	}
=======
    // *TODO : verify following code when moderated mode will be implemented
    if ( false && session_update.has("moderated_mode") &&
         session_update["moderated_mode"].has("voice") )
    {
        BOOL voice_moderated = session_update["moderated_mode"]["voice"];
        const std::string session_label = LLIMModel::instance().getName(mSessionID);

        if (voice_moderated)
        {
            setTitle(session_label + std::string(" ")
                            + LLTrans::getString("IM_moderated_chat_label"));
        }
        else
        {
            setTitle(session_label);
        }

        // *TODO : uncomment this when/if LLPanelActiveSpeakers panel will be added
        //update the speakers dropdown too
        //mSpeakerPanel->setVoiceModerationCtrlMode(voice_moderated);
    }
>>>>>>> e1623bb2
}

// virtual
void LLFloaterIMSession::draw()
{
    // add people who were added via dropPerson()
    if (!mPendingParticipants.empty())
    {
        addSessionParticipants(mPendingParticipants);
        mPendingParticipants.clear();
    }

    LLFloaterIMSessionTab::draw();
}

// virtual
<<<<<<< HEAD
bool LLFloaterIMSession::handleDragAndDrop(S32 x, S32 y, MASK mask, bool drop,
									EDragAndDropType cargo_type,
									void* cargo_data,
									EAcceptance* accept,
						   std::string& tooltip_msg)
{
	if (cargo_type == DAD_PERSON)
	{
		if (dropPerson(static_cast<LLUUID*>(cargo_data), drop))
		{
			*accept = ACCEPT_YES_MULTI;
		}
		else
		{
			*accept = ACCEPT_NO;
		}
	}
	else if (mDialog == IM_NOTHING_SPECIAL)
	{
		LLToolDragAndDrop::handleGiveDragAndDrop(mOtherParticipantUUID, mSessionID, drop,
				cargo_type, cargo_data, accept);
	}

	return true;
=======
BOOL LLFloaterIMSession::handleDragAndDrop(S32 x, S32 y, MASK mask, BOOL drop,
                                    EDragAndDropType cargo_type,
                                    void* cargo_data,
                                    EAcceptance* accept,
                           std::string& tooltip_msg)
{
    if (cargo_type == DAD_PERSON)
    {
        if (dropPerson(static_cast<LLUUID*>(cargo_data), drop))
        {
            *accept = ACCEPT_YES_MULTI;
        }
        else
        {
            *accept = ACCEPT_NO;
        }
    }
    else if (mDialog == IM_NOTHING_SPECIAL)
    {
        LLToolDragAndDrop::handleGiveDragAndDrop(mOtherParticipantUUID, mSessionID, drop,
                cargo_type, cargo_data, accept);
    }

    return TRUE;
>>>>>>> e1623bb2
}

bool LLFloaterIMSession::dropPerson(LLUUID* person_id, bool drop)
{
    bool res = person_id && person_id->notNull();
    if(res)
    {
        uuid_vec_t ids;
        ids.push_back(*person_id);

        res = canAddSelectedToChat(ids);
        if(res && drop)
        {
            // these people will be added during the next draw() call
            // (so they can be added all at once)
            mPendingParticipants.push_back(*person_id);
        }
    }

    return res;
}

bool LLFloaterIMSession::isInviteAllowed() const
{
    return ( (IM_SESSION_CONFERENCE_START == mDialog)
             || (IM_SESSION_INVITE == mDialog && !gAgent.isInGroup(mSessionID))
             || mIsP2PChat);
}

bool LLFloaterIMSession::inviteToSession(const uuid_vec_t& ids)
{
    LLViewerRegion* region = gAgent.getRegion();
    bool is_region_exist = region != NULL;

    if (is_region_exist)
    {
        S32 count = ids.size();

        if( isInviteAllowed() && (count > 0) )
        {
            LL_INFOS() << "LLFloaterIMSession::inviteToSession() - inviting participants" << LL_ENDL;

            std::string url = region->getCapability("ChatSessionRequest");

            LLSD data;
            data["params"] = LLSD::emptyArray();
            for (int i = 0; i < count; i++)
            {
                data["params"].append(ids[i]);
            }
            data["method"] = "invite";
            data["session-id"] = mSessionID;

            LLCoreHttpUtil::HttpCoroutineAdapter::messageHttpPost(url, data,
                "Session invite sent", "Session invite failed");
        }
        else
        {
            LL_INFOS() << "LLFloaterIMSession::inviteToSession -"
                    << " no need to invite agents for "
                    << mDialog << LL_ENDL;
            // successful add, because everyone that needed to get added
            // was added.
        }
    }

    return is_region_exist;
}

void LLFloaterIMSession::addTypingIndicator(const LLUUID& from_id)
{
/* Operation of "<name> is typing" state machine:
Not Typing state:

    User types in P2P IM chat ... Send Start Typing, save Started time,
    start Idle Timer (N seconds) go to Typing state

Typing State:

    User enters a non-return character: if Now - Started > ME_TYPING_TIMEOUT, send
    Start Typing, restart Idle Timer
    User enters a return character: stop Idle Timer, send IM and Stop
    Typing, go to Not Typing state
    Idle Timer expires: send Stop Typing, go to Not Typing state

The recipient has a complementary state machine in which a Start Typing
that is not followed by either an IM or another Start Typing within OTHER_TYPING_TIMEOUT
seconds switches the sender out of typing state.

This has the nice quality of being self-healing for lost start/stop
messages while adding messages only for the (relatively rare) case of a
user who types a very long message (one that takes more than ME_TYPING_TIMEOUT seconds
to type).

Note: OTHER_TYPING_TIMEOUT must be > ME_TYPING_TIMEOUT for proper operation of the state machine

*/

<<<<<<< HEAD
	// We may have lost a "stop-typing" packet, don't add it twice
	if (from_id.notNull() && !mOtherTyping)
	{
		mOtherTyping = true;
		mOtherTypingTimer.reset();
		// Save im_info so that removeTypingIndicator can be properly called because a timeout has occurred
		mImFromId = from_id;

		// Update speaker
		LLIMSpeakerMgr* speaker_mgr = LLIMModel::getInstance()->getSpeakerManager(mSessionID);
		if ( speaker_mgr )
		{
			speaker_mgr->setSpeakerTyping(from_id, true);
		}
	}
=======
    // We may have lost a "stop-typing" packet, don't add it twice
    if (from_id.notNull() && !mOtherTyping)
    {
        mOtherTyping = true;
        mOtherTypingTimer.reset();
        // Save im_info so that removeTypingIndicator can be properly called because a timeout has occurred
        mImFromId = from_id;

        // Update speaker
        LLIMSpeakerMgr* speaker_mgr = LLIMModel::getInstance()->getSpeakerManager(mSessionID);
        if ( speaker_mgr )
        {
            speaker_mgr->setSpeakerTyping(from_id, TRUE);
        }
    }
>>>>>>> e1623bb2
}

void LLFloaterIMSession::removeTypingIndicator(const LLUUID& from_id)
{
<<<<<<< HEAD
	if (mOtherTyping)
	{
		mOtherTyping = false;

		if (from_id.notNull())
		{
			// Update speaker
			LLIMSpeakerMgr* speaker_mgr = LLIMModel::getInstance()->getSpeakerManager(mSessionID);
			if (speaker_mgr)
			{
				speaker_mgr->setSpeakerTyping(from_id, false);
			}
		}
	}
=======
    if (mOtherTyping)
    {
        mOtherTyping = false;

        if (from_id.notNull())
        {
            // Update speaker
            LLIMSpeakerMgr* speaker_mgr = LLIMModel::getInstance()->getSpeakerManager(mSessionID);
            if (speaker_mgr)
            {
                speaker_mgr->setSpeakerTyping(from_id, FALSE);
            }
        }
    }
>>>>>>> e1623bb2
}

// static
void LLFloaterIMSession::closeHiddenIMToasts()
{
    class IMToastMatcher: public LLNotificationsUI::LLScreenChannel::Matcher
    {
    public:
        bool matches(const LLNotificationPtr notification) const
        {
            // "notifytoast" type of notifications is reserved for IM notifications
            return "notifytoast" == notification->getType();
        }
    };

    LLNotificationsUI::LLScreenChannel* channel =
            LLNotificationsUI::LLChannelManager::getNotificationScreenChannel();
    if (channel != NULL)
    {
        channel->closeHiddenToasts(IMToastMatcher());
    }
}
// static
void LLFloaterIMSession::confirmLeaveCallCallback(const LLSD& notification, const LLSD& response)
{
    S32 option = LLNotificationsUtil::getSelectedOption(notification, response);
    const LLSD& payload = notification["payload"];
    LLUUID session_id = payload["session_id"];

    LLFloater* im_floater = findInstance(session_id);
    if (option == 0 && im_floater != NULL)
    {
        im_floater->closeFloater();
    }

    return;
}

// static
void LLFloaterIMSession::sRemoveTypingIndicator(const LLSD& data)
{
    LLUUID session_id = data["session_id"];
    if (session_id.isNull())
        return;

    LLUUID from_id = data["from_id"];
    if (gAgentID == from_id || LLUUID::null == from_id)
        return;

    LLFloaterIMSession* floater = LLFloaterIMSession::findInstance(session_id);
    if (!floater)
        return;

    if (IM_NOTHING_SPECIAL != floater->mDialog)
        return;

    floater->removeTypingIndicator();
}

// static
void LLFloaterIMSession::onIMChicletCreated( const LLUUID& session_id )
{
    LLFloaterIMSession::addToHost(session_id);
}

boost::signals2::connection LLFloaterIMSession::setIMFloaterShowedCallback(const floater_showed_signal_t::slot_type& cb)
{
    return LLFloaterIMSession::sIMFloaterShowedSignal.connect(cb);
}<|MERGE_RESOLUTION|>--- conflicted
+++ resolved
@@ -1,1684 +1,1356 @@
-/**
- * @file llfloaterimsession.cpp
- * @brief LLFloaterIMSession class definition
- *
- * $LicenseInfo:firstyear=2009&license=viewerlgpl$
- * Second Life Viewer Source Code
- * Copyright (C) 2010, Linden Research, Inc.
- *
- * This library is free software; you can redistribute it and/or
- * modify it under the terms of the GNU Lesser General Public
- * License as published by the Free Software Foundation;
- * version 2.1 of the License only.
- *
- * This library is distributed in the hope that it will be useful,
- * but WITHOUT ANY WARRANTY; without even the implied warranty of
- * MERCHANTABILITY or FITNESS FOR A PARTICULAR PURPOSE.  See the GNU
- * Lesser General Public License for more details.
- *
- * You should have received a copy of the GNU Lesser General Public
- * License along with this library; if not, write to the Free Software
- * Foundation, Inc., 51 Franklin Street, Fifth Floor, Boston, MA  02110-1301  USA
- *
- * Linden Research, Inc., 945 Battery Street, San Francisco, CA  94111  USA
- * $/LicenseInfo$
- */
-
-#include "llviewerprecompiledheaders.h"
-
-#include "llfloaterimsession.h"
-
-#include "lldraghandle.h"
-#include "llnotificationsutil.h"
-
-#include "llagent.h"
-#include "llappviewer.h"
-#include "llavataractions.h"
-#include "llavatarnamecache.h"
-#include "llbutton.h"
-#include "llchannelmanager.h"
-#include "llchiclet.h"
-#include "llchicletbar.h"
-#include "lldonotdisturbnotificationstorage.h"
-#include "llfloaterreg.h"
-#include "llfloateravatarpicker.h"
-#include "llfloaterimcontainer.h" // to replace separate IM Floaters with multifloater container
-#include "llinventoryfunctions.h"
-//#include "lllayoutstack.h"
-#include "llchatentry.h"
-#include "lllogchat.h"
-#include "llscreenchannel.h"
-#include "llsyswellwindow.h"
-#include "lltrans.h"
-#include "llchathistory.h"
-#include "llnotifications.h"
-#include "llviewerregion.h"
-#include "llviewerwindow.h"
-#include "lltransientfloatermgr.h"
-#include "llinventorymodel.h"
-#include "llrootview.h"
-#include "llspeakers.h"
-#include "llviewerchat.h"
-#include "llnotificationmanager.h"
-#include "llautoreplace.h"
-#include "llcorehttputil.h"
-
-const F32 ME_TYPING_TIMEOUT = 4.0f;
-const F32 OTHER_TYPING_TIMEOUT = 9.0f;
-
-floater_showed_signal_t LLFloaterIMSession::sIMFloaterShowedSignal;
-
-LLFloaterIMSession::LLFloaterIMSession(const LLUUID& session_id)
-  : LLFloaterIMSessionTab(session_id),
-    mLastMessageIndex(-1),
-    mDialog(IM_NOTHING_SPECIAL),
-    mTypingStart(),
-    mShouldSendTypingState(false),
-    mMeTyping(false),
-    mOtherTyping(false),
-    mSessionNameUpdatedForTyping(false),
-    mTypingTimer(),
-    mTypingTimeoutTimer(),
-    mPositioned(false),
-    mSessionInitialized(false),
-    mMeTypingTimer(),
-    mOtherTypingTimer()
-{
-    mIsNearbyChat = false;
-
-    initIMSession(session_id);
-
-    setOverlapsScreenChannel(true);
-
-    LLTransientFloaterMgr::getInstance()->addControlView(LLTransientFloaterMgr::IM, this);
-    mEnableCallbackRegistrar.add("Avatar.EnableGearItem", boost::bind(&LLFloaterIMSession::enableGearMenuItem, this, _2));
-    mCommitCallbackRegistrar.add("Avatar.GearDoToSelected", boost::bind(&LLFloaterIMSession::GearDoToSelected, this, _2));
-    mEnableCallbackRegistrar.add("Avatar.CheckGearItem", boost::bind(&LLFloaterIMSession::checkGearMenuItem, this, _2));
-
-    setDocked(true);
-}
-
-
-// virtual
-void LLFloaterIMSession::refresh()
-{
-    if (mMeTyping)
-{
-<<<<<<< HEAD
-		// Send an additional Start Typing packet every ME_TYPING_TIMEOUT seconds
-		if (mMeTypingTimer.getElapsedTimeF32() > ME_TYPING_TIMEOUT && false == mShouldSendTypingState)
-		{
-			LL_DEBUGS("TypingMsgs") << "Send additional Start Typing packet" << LL_ENDL;
-			LLIMModel::instance().sendTypingState(mSessionID, mOtherParticipantUUID, true);
-			mMeTypingTimer.reset();
-		}
-
-		// Time out if user hasn't typed for a while.
-		if (mTypingTimeoutTimer.getElapsedTimeF32() > LLAgent::TYPING_TIMEOUT_SECS)
-		{
-	setTyping(false);
-			LL_DEBUGS("TypingMsgs") << "Send stop typing due to timeout" << LL_ENDL;
-		}
-	}
-
-	// Clear <name is typing> message if no data received for OTHER_TYPING_TIMEOUT seconds
-	if (mOtherTyping && mOtherTypingTimer.getElapsedTimeF32() > OTHER_TYPING_TIMEOUT)
-	{
-		LL_DEBUGS("TypingMsgs") << "Received: is typing cleared due to timeout" << LL_ENDL;
-		removeTypingIndicator(mImFromId);
-		mOtherTyping = false;
-	}
-=======
-        // Send an additional Start Typing packet every ME_TYPING_TIMEOUT seconds
-        if (mMeTypingTimer.getElapsedTimeF32() > ME_TYPING_TIMEOUT && false == mShouldSendTypingState)
-        {
-            LL_DEBUGS("TypingMsgs") << "Send additional Start Typing packet" << LL_ENDL;
-            LLIMModel::instance().sendTypingState(mSessionID, mOtherParticipantUUID, TRUE);
-            mMeTypingTimer.reset();
-        }
-
-        // Time out if user hasn't typed for a while.
-        if (mTypingTimeoutTimer.getElapsedTimeF32() > LLAgent::TYPING_TIMEOUT_SECS)
-        {
-    setTyping(false);
-            LL_DEBUGS("TypingMsgs") << "Send stop typing due to timeout" << LL_ENDL;
-        }
-    }
-
-    // Clear <name is typing> message if no data received for OTHER_TYPING_TIMEOUT seconds
-    if (mOtherTyping && mOtherTypingTimer.getElapsedTimeF32() > OTHER_TYPING_TIMEOUT)
-    {
-        LL_DEBUGS("TypingMsgs") << "Received: is typing cleared due to timeout" << LL_ENDL;
-        removeTypingIndicator(mImFromId);
-        mOtherTyping = false;
-    }
->>>>>>> e1623bb2
-
-}
-
-// virtual
-void LLFloaterIMSession::onTearOffClicked()
-{
-    LLFloaterIMSessionTab::onTearOffClicked();
-}
-
-// virtual
-void LLFloaterIMSession::onClickCloseBtn(bool)
-{
-    LLIMModel::LLIMSession* session = LLIMModel::instance().findIMSession(mSessionID);
-
-    if (session != NULL)
-    {
-        bool is_call_with_chat = session->isGroupSessionType()
-                || session->isAdHocSessionType() || session->isP2PSessionType();
-
-        LLVoiceChannel* voice_channel = LLIMModel::getInstance()->getVoiceChannel(mSessionID);
-
-        if (is_call_with_chat && voice_channel != NULL
-                && voice_channel->isActive())
-        {
-            LLSD payload;
-            payload["session_id"] = mSessionID;
-            LLNotificationsUtil::add("ConfirmLeaveCall", LLSD(), payload, confirmLeaveCallCallback);
-            return;
-        }
-    }
-    else
-    {
-        LL_WARNS() << "Empty session with id: " << (mSessionID.asString()) << LL_ENDL;
-    }
-
-    LLFloaterIMSessionTab::onClickCloseBtn();
-}
-
-/* static */
-void LLFloaterIMSession::newIMCallback(const LLSD& data)
-{
-    if (data["num_unread"].asInteger() > 0 || data["from_id"].asUUID().isNull())
-    {
-        LLUUID session_id = data["session_id"].asUUID();
-
-        LLFloaterIMSession* floater = LLFloaterReg::findTypedInstance<LLFloaterIMSession>("impanel", session_id);
-
-        // update if visible, otherwise will be updated when opened
-        if (floater && floater->isInVisibleChain())
-        {
-            floater->updateMessages();
-        }
-    }
-}
-
-void LLFloaterIMSession::onVisibilityChanged(const LLSD& new_visibility)
-{
-    bool visible = new_visibility.asBoolean();
-
-    LLVoiceChannel* voice_channel = LLIMModel::getInstance()->getVoiceChannel(mSessionID);
-
-    if (visible && voice_channel &&
-        voice_channel->getState() == LLVoiceChannel::STATE_CONNECTED)
-    {
-        LLFloaterReg::showInstance("voice_call", mSessionID);
-    }
-    else
-    {
-        LLFloaterReg::hideInstance("voice_call", mSessionID);
-    }
-}
-
-void LLFloaterIMSession::onSendMsg( LLUICtrl* ctrl, void* userdata )
-{
-    LLFloaterIMSession* self = (LLFloaterIMSession*) userdata;
-    self->sendMsgFromInputEditor();
-    self->setTyping(false);
-}
-
-bool LLFloaterIMSession::enableGearMenuItem(const LLSD& userdata)
-{
-    std::string command = userdata.asString();
-    uuid_vec_t selected_uuids;
-    selected_uuids.push_back(mOtherParticipantUUID);
-
-    LLFloaterIMContainer* floater_container = LLFloaterIMContainer::getInstance();
-    return floater_container->enableContextMenuItem(command, selected_uuids);
-}
-
-void LLFloaterIMSession::GearDoToSelected(const LLSD& userdata)
-{
-    std::string command = userdata.asString();
-    uuid_vec_t selected_uuids;
-    selected_uuids.push_back(mOtherParticipantUUID);
-
-    LLFloaterIMContainer* floater_container = LLFloaterIMContainer::getInstance();
-    floater_container->doToParticipants(command, selected_uuids);
-}
-
-bool LLFloaterIMSession::checkGearMenuItem(const LLSD& userdata)
-{
-    std::string command = userdata.asString();
-    uuid_vec_t selected_uuids;
-    selected_uuids.push_back(mOtherParticipantUUID);
-
-    LLFloaterIMContainer* floater_container = LLFloaterIMContainer::getInstance();
-    return floater_container->checkContextMenuItem(command, selected_uuids);
-}
-
-void LLFloaterIMSession::sendMsgFromInputEditor()
-{
-    if (gAgent.isGodlike()
-        || (mDialog != IM_NOTHING_SPECIAL)
-        || !mOtherParticipantUUID.isNull())
-    {
-        if (mInputEditor)
-        {
-            LLWString text = mInputEditor->getWText();
-            LLWStringUtil::trim(text);
-            LLWStringUtil::replaceChar(text,182,'\n'); // Convert paragraph symbols back into newlines.
-            if(!text.empty())
-            {
-                updateUsedEmojis(text);
-
-                // Truncate and convert to UTF8 for transport
-                std::string utf8_text = wstring_to_utf8str(text);
-
-                sendMsg(utf8_text);
-
-                mInputEditor->setText(LLStringUtil::null);
-            }
-        }
-    }
-    else
-    {
-        LL_INFOS() << "Cannot send IM to everyone unless you're a god." << LL_ENDL;
-    }
-}
-
-void LLFloaterIMSession::sendMsg(const std::string& msg)
-{
-    const std::string utf8_text = utf8str_truncate(msg, MAX_MSG_BUF_SIZE - 1);
-
-    if (mSessionInitialized)
-    {
-        LLIMModel::sendMessage(utf8_text, mSessionID, mOtherParticipantUUID, mDialog);
-    }
-    else
-    {
-        //queue up the message to send once the session is initialized
-        mQueuedMsgsForInit.append(utf8_text);
-    }
-
-    updateMessages();
-}
-
-LLFloaterIMSession::~LLFloaterIMSession()
-{
-    mVoiceChannelStateChangeConnection.disconnect();
-    if(LLVoiceClient::instanceExists())
-    {
-        LLVoiceClient::getInstance()->removeObserver(this);
-    }
-
-    LLTransientFloaterMgr::getInstance()->removeControlView(LLTransientFloaterMgr::IM, this);
-}
-
-
-void LLFloaterIMSession::initIMSession(const LLUUID& session_id)
-{
-    // Change the floater key to bind it to a new session.
-    setKey(session_id);
-
-    mSessionID = session_id;
-    mSession = LLIMModel::getInstance()->findIMSession(mSessionID);
-
-    if (mSession)
-    {
-        mIsP2PChat = mSession->isP2PSessionType();
-        mSessionInitialized = mSession->mSessionInitialized;
-        mDialog = mSession->mType;
-    }
-}
-
-void LLFloaterIMSession::initIMFloater()
-{
-<<<<<<< HEAD
-	const LLUUID& other_party_id =
-			LLIMModel::getInstance()->getOtherParticipantID(mSessionID);
-	if (other_party_id.notNull())
-	{
-		mOtherParticipantUUID = other_party_id;
-	}
-
-	boundVoiceChannel();
-
-	mTypingStart = LLTrans::getString("IM_typing_start_string");
-
-	// Show control panel in torn off floaters only.
-	mParticipantListPanel->setVisible(!getHost() && gSavedSettings.getBOOL("IMShowControlPanel"));
-
-	// Disable input editor if session cannot accept text
-	if ( mSession && !mSession->mTextIMPossible )
-	{
-		mInputEditor->setEnabled(false);
-		mInputEditor->setLabel(LLTrans::getString("IM_unavailable_text_label"));
-	}
-
-	if (!mIsP2PChat)
-	{
-		std::string session_name(LLIMModel::instance().getName(mSessionID));
-		updateSessionName(session_name);
-	}
-=======
-    const LLUUID& other_party_id =
-            LLIMModel::getInstance()->getOtherParticipantID(mSessionID);
-    if (other_party_id.notNull())
-    {
-        mOtherParticipantUUID = other_party_id;
-    }
-
-    boundVoiceChannel();
-
-    mTypingStart = LLTrans::getString("IM_typing_start_string");
-
-    // Show control panel in torn off floaters only.
-    mParticipantListPanel->setVisible(!getHost() && gSavedSettings.getBOOL("IMShowControlPanel"));
-
-    // Disable input editor if session cannot accept text
-    if ( mSession && !mSession->mTextIMPossible )
-    {
-        mInputEditor->setEnabled(FALSE);
-        mInputEditor->setLabel(LLTrans::getString("IM_unavailable_text_label"));
-    }
-
-    if (!mIsP2PChat)
-    {
-        std::string session_name(LLIMModel::instance().getName(mSessionID));
-        updateSessionName(session_name);
-    }
->>>>>>> e1623bb2
-}
-
-//virtual
-bool LLFloaterIMSession::postBuild()
-{
-<<<<<<< HEAD
-	bool result = LLFloaterIMSessionTab::postBuild();
-=======
-    BOOL result = LLFloaterIMSessionTab::postBuild();
->>>>>>> e1623bb2
-
-    mInputEditor->setMaxTextLength(1023);
-    mInputEditor->setAutoreplaceCallback(boost::bind(&LLAutoReplace::autoreplaceCallback, LLAutoReplace::getInstance(), _1, _2, _3, _4, _5));
-    mInputEditor->setFocusReceivedCallback( boost::bind(onInputEditorFocusReceived, _1, this) );
-    mInputEditor->setFocusLostCallback( boost::bind(onInputEditorFocusLost, _1, this) );
-    mInputEditor->setKeystrokeCallback( boost::bind(onInputEditorKeystroke, _1, this) );
-    mInputEditor->setCommitCallback(boost::bind(onSendMsg, _1, this));
-
-    setDocked(true);
-
-    LLButton* add_btn = getChild<LLButton>("add_btn");
-
-    // Allow to add chat participants depending on the session type
-    add_btn->setEnabled(isInviteAllowed());
-    add_btn->setClickedCallback(boost::bind(&LLFloaterIMSession::onAddButtonClicked, this));
-
-    childSetAction("voice_call_btn", boost::bind(&LLFloaterIMSession::onCallButtonClicked, this));
-
-    LLVoiceClient::getInstance()->addObserver(this);
-
-    //*TODO if session is not initialized yet, add some sort of a warning message like "starting session...blablabla"
-    //see LLFloaterIMPanel for how it is done (IB)
-
-    initIMFloater();
-
-    return result;
-}
-
-void LLFloaterIMSession::onAddButtonClicked()
-{
-    LLView * button = findChild<LLView>("toolbar_panel")->findChild<LLButton>("add_btn");
-    LLFloater* root_floater = gFloaterView->getParentFloater(this);
-<<<<<<< HEAD
-	LLFloaterAvatarPicker* picker = LLFloaterAvatarPicker::show(boost::bind(&LLFloaterIMSession::addSessionParticipants, this, _1), true, true, false, root_floater->getName(), button);
-	if (!picker)
-	{
-		return;
-	}
-
-	// Need to disable 'ok' button when selected users are already in conversation.
-	picker->setOkBtnEnableCb(boost::bind(&LLFloaterIMSession::canAddSelectedToChat, this, _1));
-	
-	if (root_floater)
-	{
-		root_floater->addDependentFloater(picker);
-	}
-=======
-    LLFloaterAvatarPicker* picker = LLFloaterAvatarPicker::show(boost::bind(&LLFloaterIMSession::addSessionParticipants, this, _1), TRUE, TRUE, FALSE, root_floater->getName(), button);
-    if (!picker)
-    {
-        return;
-    }
-
-    // Need to disable 'ok' button when selected users are already in conversation.
-    picker->setOkBtnEnableCb(boost::bind(&LLFloaterIMSession::canAddSelectedToChat, this, _1));
-
-    if (root_floater)
-    {
-        root_floater->addDependentFloater(picker);
-    }
->>>>>>> e1623bb2
-}
-
-bool LLFloaterIMSession::canAddSelectedToChat(const uuid_vec_t& uuids)
-{
-    if (!mSession
-        || mDialog == IM_SESSION_GROUP_START
-        || (mDialog == IM_SESSION_INVITE && gAgent.isInGroup(mSessionID)))
-    {
-        return false;
-    }
-
-    if (mIsP2PChat)
-    {
-        // For a P2P session just check if we are not adding the other participant.
-
-        for (uuid_vec_t::const_iterator id = uuids.begin();
-                id != uuids.end(); ++id)
-        {
-            if (*id == mOtherParticipantUUID)
-            {
-                return false;
-            }
-        }
-    }
-    else
-    {
-        // For a conference session we need to check against the list from LLSpeakerMgr,
-        // because this list may change when participants join or leave the session.
-
-        LLSpeakerMgr::speaker_list_t speaker_list;
-        LLIMSpeakerMgr* speaker_mgr = LLIMModel::getInstance()->getSpeakerManager(mSessionID);
-        if (speaker_mgr)
-        {
-            speaker_mgr->getSpeakerList(&speaker_list, true);
-        }
-
-        for (uuid_vec_t::const_iterator id = uuids.begin();
-                id != uuids.end(); ++id)
-        {
-            for (LLSpeakerMgr::speaker_list_t::const_iterator it = speaker_list.begin();
-                    it != speaker_list.end(); ++it)
-            {
-                const LLPointer<LLSpeaker>& speaker = *it;
-                if (*id == speaker->mID)
-                {
-                    return false;
-                }
-            }
-        }
-    }
-
-    return true;
-}
-
-void LLFloaterIMSession::addSessionParticipants(const uuid_vec_t& uuids)
-{
-    if (mIsP2PChat)
-    {
-        LLSD payload;
-        LLSD args;
-
-        LLNotificationsUtil::add("ConfirmAddingChatParticipants", args, payload,
-                boost::bind(&LLFloaterIMSession::addP2PSessionParticipants, this, _1, _2, uuids));
-    }
-    else
-    {
-        if(findInstance(mSessionID))
-        {
-            // remember whom we have invited, to notify others later, when the invited ones actually join
-            mInvitedParticipants.insert(mInvitedParticipants.end(), uuids.begin(), uuids.end());
-        }
-
-        inviteToSession(uuids);
-    }
-}
-
-void LLFloaterIMSession::addP2PSessionParticipants(const LLSD& notification, const LLSD& response, const uuid_vec_t& uuids)
-{
-    S32 option = LLNotificationsUtil::getSelectedOption(notification, response);
-    if (option != 0)
-    {
-        return;
-    }
-
-    LLVoiceChannel* voice_channel = LLIMModel::getInstance()->getVoiceChannel(mSessionID);
-
-    // first check whether this is a voice session
-    bool is_voice_call = voice_channel != NULL && voice_channel->isActive();
-
-    uuid_vec_t temp_ids;
-
-    // Add the initial participant of a P2P session
-    temp_ids.push_back(mOtherParticipantUUID);
-    temp_ids.insert(temp_ids.end(), uuids.begin(), uuids.end());
-
-    // then we can close the current session
-    if(findInstance(mSessionID))
-    {
-        onClose(false);
-
-        // remember whom we have invited, to notify others later, when the invited ones actually join
-        mInvitedParticipants.insert(mInvitedParticipants.end(), uuids.begin(), uuids.end());
-    }
-
-    // we start a new session so reset the initialization flag
-    mSessionInitialized = false;
-
-
-
-    // Start a new ad hoc voice call if we invite new participants to a P2P call,
-    // or start a text chat otherwise.
-    if (is_voice_call)
-    {
-        LLAvatarActions::startAdhocCall(temp_ids, mSessionID);
-    }
-    else
-    {
-        LLAvatarActions::startConference(temp_ids, mSessionID);
-    }
-}
-
-void LLFloaterIMSession::sendParticipantsAddedNotification(const uuid_vec_t& uuids)
-{
-    std::string names_string;
-    LLAvatarActions::buildResidentsString(uuids, names_string);
-    LLStringUtil::format_map_t args;
-    args["[NAME]"] = names_string;
-
-    sendMsg(getString(uuids.size() > 1 ? "multiple_participants_added" : "participant_added", args));
-}
-
-void LLFloaterIMSession::boundVoiceChannel()
-{
-    LLVoiceChannel* voice_channel = LLIMModel::getInstance()->getVoiceChannel(mSessionID);
-    if(voice_channel)
-    {
-        mVoiceChannelStateChangeConnection = voice_channel->setStateChangedCallback(
-                boost::bind(&LLFloaterIMSession::onVoiceChannelStateChanged, this, _1, _2));
-
-        //call (either p2p, group or ad-hoc) can be already in started state
-        bool callIsActive = voice_channel->getState() >= LLVoiceChannel::STATE_CALL_STARTED;
-        updateCallBtnState(callIsActive);
-    }
-}
-
-void LLFloaterIMSession::onCallButtonClicked()
-{
-    LLVoiceChannel* voice_channel = LLIMModel::getInstance()->getVoiceChannel(mSessionID);
-    if (voice_channel)
-    {
-        bool is_call_active = voice_channel->getState() >= LLVoiceChannel::STATE_CALL_STARTED;
-        if (is_call_active)
-        {
-            gIMMgr->endCall(mSessionID);
-        }
-        else
-        {
-            gIMMgr->startCall(mSessionID);
-        }
-    }
-}
-
-void LLFloaterIMSession::onChange(EStatusType status, const std::string &channelURI, bool proximal)
-{
-    if(status != STATUS_JOINING && status != STATUS_LEFT_CHANNEL)
-    {
-        enableDisableCallBtn();
-    }
-}
-
-void LLFloaterIMSession::onVoiceChannelStateChanged(
-        const LLVoiceChannel::EState& old_state, const LLVoiceChannel::EState& new_state)
-{
-    bool callIsActive = new_state >= LLVoiceChannel::STATE_CALL_STARTED;
-    updateCallBtnState(callIsActive);
-}
-
-void LLFloaterIMSession::updateSessionName(const std::string& name)
-{
-    if (!name.empty())
-    {
-        LLFloaterIMSessionTab::updateSessionName(name);
-        mTypingStart.setArg("[NAME]", name);
-        setTitle (mOtherTyping ? mTypingStart.getString() : name);
-        mSessionNameUpdatedForTyping = mOtherTyping;
-    }
-}
-
-//static
-LLFloaterIMSession* LLFloaterIMSession::show(const LLUUID& session_id)
-{
-    closeHiddenIMToasts();
-
-    if (!gIMMgr->hasSession(session_id))
-        return NULL;
-
-    // Test the existence of the floater before we try to create it
-    bool exist = findInstance(session_id);
-
-    // Get the floater: this will create the instance if it didn't exist
-    LLFloaterIMSession* floater = getInstance(session_id);
-    if (!floater)
-        return NULL;
-
-    LLFloaterIMContainer* floater_container = LLFloaterIMContainer::getInstance();
-
-<<<<<<< HEAD
-	// Do not add again existing floaters
-	if (!exist)
-	{
-		//		LLTabContainer::eInsertionPoint i_pt = user_initiated ? LLTabContainer::RIGHT_OF_CURRENT : LLTabContainer::END;
-		// TODO: mantipov: use LLTabContainer::RIGHT_OF_CURRENT if it exists
-		LLTabContainer::eInsertionPoint i_pt = LLTabContainer::END;
-		if (floater_container)
-		{
-			floater_container->addFloater(floater, true, i_pt);
-		}
-	}
-=======
-    // Do not add again existing floaters
-    if (!exist)
-    {
-        //      LLTabContainer::eInsertionPoint i_pt = user_initiated ? LLTabContainer::RIGHT_OF_CURRENT : LLTabContainer::END;
-        // TODO: mantipov: use LLTabContainer::RIGHT_OF_CURRENT if it exists
-        LLTabContainer::eInsertionPoint i_pt = LLTabContainer::END;
-        if (floater_container)
-        {
-            floater_container->addFloater(floater, TRUE, i_pt);
-        }
-    }
->>>>>>> e1623bb2
-
-    floater->openFloater(floater->getKey());
-
-<<<<<<< HEAD
-	floater->setVisible(true);
-=======
-    floater->setVisible(TRUE);
->>>>>>> e1623bb2
-
-    return floater;
-}
-//static
-LLFloaterIMSession* LLFloaterIMSession::findInstance(const LLUUID& session_id)
-{
-    LLFloaterIMSession* conversation =
-            LLFloaterReg::findTypedInstance<LLFloaterIMSession>("impanel", session_id);
-
-    return conversation;
-}
-
-LLFloaterIMSession* LLFloaterIMSession::getInstance(const LLUUID& session_id)
-{
-    LLFloaterIMSession* conversation =
-                LLFloaterReg::getTypedInstance<LLFloaterIMSession>("impanel", session_id);
-
-    return conversation;
-}
-
-void LLFloaterIMSession::onClose(bool app_quitting)
-{
-    setTyping(false);
-
-    // The source of much argument and design thrashing
-    // Should the window hide or the session close when the X is clicked?
-    //
-    // Last change:
-    // EXT-3516 X Button should end IM session, _ button should hide
-    gIMMgr->leaveSession(mSessionID);
-    // *TODO: Study why we need to restore the floater before we close it.
-    // Might be because we want to save some state data in some clean open state.
-    LLFloaterIMSessionTab::restoreFloater();
-    // Clean up the conversation *after* the session has been ended
-    LLFloaterIMSessionTab::onClose(app_quitting);
-}
-
-void LLFloaterIMSession::setDocked(bool docked, bool pop_on_undock)
-{
-    // update notification channel state
-    LLNotificationsUI::LLScreenChannel* channel = static_cast<LLNotificationsUI::LLScreenChannel*>
-        (LLNotificationsUI::LLChannelManager::getInstance()->
-                                            findChannelByID(LLNotificationsUI::NOTIFICATION_CHANNEL_UUID));
-
-    if(!isChatMultiTab())
-    {
-        LLTransientDockableFloater::setDocked(docked, pop_on_undock);
-    }
-
-    // update notification channel state
-    if(channel)
-    {
-        channel->updateShowToastsState();
-        channel->redrawToasts();
-    }
-}
-
-void LLFloaterIMSession::setMinimized(bool b)
-{
-    bool wasMinimized = isMinimized();
-    LLFloaterIMSessionTab::setMinimized(b);
-
-    //Switching from minimized state to un-minimized state
-    if(wasMinimized && !b)
-    {
-        //When in DND mode, remove stored IM notifications
-        //Nearby chat (Null) IMs are not stored while in DND mode, so can ignore removal
-        if(gAgent.isDoNotDisturb())
-        {
-            LLDoNotDisturbNotificationStorage::getInstance()->removeNotification(LLDoNotDisturbNotificationStorage::toastName, mSessionID);
-        }
-    }
-}
-
-void LLFloaterIMSession::setVisible(bool visible)
-{
-    LLNotificationsUI::LLScreenChannel* channel = static_cast<LLNotificationsUI::LLScreenChannel*>
-        (LLNotificationsUI::LLChannelManager::getInstance()->
-                                            findChannelByID(LLNotificationsUI::NOTIFICATION_CHANNEL_UUID));
-
-    LLFloaterIMSessionTab::setVisible(visible);
-
-    // update notification channel state
-    if(channel)
-    {
-        channel->updateShowToastsState();
-        channel->redrawToasts();
-    }
-
-    if(!visible)
-    {
-        LLChicletPanel * chiclet_panelp = LLChicletBar::getInstance()->getChicletPanel();
-        if (NULL != chiclet_panelp)
-        {
-            LLIMChiclet * chicletp = chiclet_panelp->findChiclet<LLIMChiclet>(mSessionID);
-            if(NULL != chicletp)
-            {
-                chicletp->setToggleState(false);
-            }
-        }
-    }
-
-    if (visible && isInVisibleChain())
-    {
-        sIMFloaterShowedSignal(mSessionID);
-        updateMessages();
-    }
-
-}
-
-bool LLFloaterIMSession::getVisible()
-{
-<<<<<<< HEAD
-	bool visible;
-
-	if(isChatMultiTab())
-	{
-		LLFloaterIMContainer* im_container =
-				LLFloaterIMContainer::getInstance();
-		
-		// Treat inactive floater as invisible.
-		bool is_active = im_container->getActiveFloater() == this;
-	
-		//torn off floater is always inactive
-		if (!is_active && getHost() != im_container)
-		{
-			visible = LLTransientDockableFloater::getVisible();
-		}
-		else
-		{
-		// getVisible() returns true when Tabbed IM window is minimized.
-			visible = is_active && !im_container->isMinimized()
-						&& im_container->getVisible();
-		}
-	}
-	else
-	{
-		visible = LLTransientDockableFloater::getVisible();
-	}
-
-	return visible;
-=======
-    bool visible;
-
-    if(isChatMultiTab())
-    {
-        LLFloaterIMContainer* im_container =
-                LLFloaterIMContainer::getInstance();
-
-        // Treat inactive floater as invisible.
-        bool is_active = im_container->getActiveFloater() == this;
-
-        //torn off floater is always inactive
-        if (!is_active && getHost() != im_container)
-        {
-            visible = LLTransientDockableFloater::getVisible();
-        }
-        else
-        {
-        // getVisible() returns TRUE when Tabbed IM window is minimized.
-            visible = is_active && !im_container->isMinimized()
-                        && im_container->getVisible();
-        }
-    }
-    else
-    {
-        visible = LLTransientDockableFloater::getVisible();
-    }
-
-    return visible;
->>>>>>> e1623bb2
-}
-
-void LLFloaterIMSession::setFocus(bool focus)
-{
-    LLFloaterIMSessionTab::setFocus(focus);
-
-    //When in DND mode, remove stored IM notifications
-    //Nearby chat (Null) IMs are not stored while in DND mode, so can ignore removal
-    if(focus && gAgent.isDoNotDisturb())
-    {
-        LLDoNotDisturbNotificationStorage::getInstance()->removeNotification(LLDoNotDisturbNotificationStorage::toastName, mSessionID);
-    }
-}
-
-//static
-bool LLFloaterIMSession::toggle(const LLUUID& session_id)
-{
-<<<<<<< HEAD
-	if(!isChatMultiTab())
-	{
-		LLFloaterIMSession* floater = LLFloaterReg::findTypedInstance<LLFloaterIMSession>(
-				"impanel", session_id);
-		if (floater && floater->getVisible() && floater->hasFocus())
-		{
-			// clicking on chiclet to close floater just hides it to maintain existing
-			// scroll/text entry state
-			floater->setVisible(false);
-			return false;
-		}
-		else if(floater && ((!floater->isDocked() || floater->getVisible()) && !floater->hasFocus()))
-		{
-			floater->setVisible(true);
-			floater->setFocus(true);
-			return true;
-		}
-	}
-
-	// ensure the list of messages is updated when floater is made visible
-	show(session_id);
-	return true;
-=======
-    if(!isChatMultiTab())
-    {
-        LLFloaterIMSession* floater = LLFloaterReg::findTypedInstance<LLFloaterIMSession>(
-                "impanel", session_id);
-        if (floater && floater->getVisible() && floater->hasFocus())
-        {
-            // clicking on chiclet to close floater just hides it to maintain existing
-            // scroll/text entry state
-            floater->setVisible(false);
-            return false;
-        }
-        else if(floater && ((!floater->isDocked() || floater->getVisible()) && !floater->hasFocus()))
-        {
-            floater->setVisible(TRUE);
-            floater->setFocus(TRUE);
-            return true;
-        }
-    }
-
-    // ensure the list of messages is updated when floater is made visible
-    show(session_id);
-    return true;
->>>>>>> e1623bb2
-}
-
-void LLFloaterIMSession::sessionInitReplyReceived(const LLUUID& im_session_id)
-{
-    mSessionInitialized = true;
-
-    //will be different only for an ad-hoc im session
-    if (mSessionID != im_session_id)
-    {
-        initIMSession(im_session_id);
-        buildConversationViewParticipant();
-    }
-
-    initIMFloater();
-    LLFloaterIMSessionTab::updateGearBtn();
-    //*TODO here we should remove "starting session..." warning message if we added it in postBuild() (IB)
-
-    //need to send delayed messages collected while waiting for session initialization
-    if (mQueuedMsgsForInit.size())
-    {
-        LLSD::array_iterator iter;
-        for ( iter = mQueuedMsgsForInit.beginArray();
-                    iter != mQueuedMsgsForInit.endArray(); ++iter)
-        {
-            LLIMModel::sendMessage(iter->asString(), mSessionID,
-                mOtherParticipantUUID, mDialog);
-        }
-
-        mQueuedMsgsForInit.clear();
-    }
-}
-
-void LLFloaterIMSession::updateMessages()
-{
-    std::list<LLSD> messages;
-
-    // we shouldn't reset unread message counters if IM floater doesn't have focus
-    LLIMModel::instance().getMessages(
-            mSessionID, messages, mLastMessageIndex + 1, hasFocus());
-
-    if (messages.size())
-    {
-        std::ostringstream message;
-        std::list<LLSD>::const_reverse_iterator iter = messages.rbegin();
-        std::list<LLSD>::const_reverse_iterator iter_end = messages.rend();
-        for (; iter != iter_end; ++iter)
-        {
-            LLSD msg = *iter;
-
-            std::string time = msg["time"].asString();
-            LLUUID from_id = msg["from_id"].asUUID();
-            std::string from = msg["from"].asString();
-            std::string message = msg["message"].asString();
-            bool is_history = msg["is_history"].asBoolean();
-            bool is_region_msg = msg["is_region_msg"].asBoolean();
-
-            LLChat chat;
-            chat.mFromID = from_id;
-            chat.mSessionID = mSessionID;
-            chat.mFromName = from;
-            chat.mTimeStr = time;
-            chat.mChatStyle = is_history ? CHAT_STYLE_HISTORY : chat.mChatStyle;
-            if (is_region_msg)
-            {
-                chat.mSourceType = CHAT_SOURCE_REGION;
-            }
-
-            // process offer notification
-            if (msg.has("notification_id"))
-            {
-                chat.mNotifId = msg["notification_id"].asUUID();
-                // if notification exists - embed it
-                if (LLNotificationsUtil::find(chat.mNotifId) != NULL)
-                {
-                    // remove embedded notification from channel
-                    LLNotificationsUI::LLScreenChannel* channel = static_cast<LLNotificationsUI::LLScreenChannel*>
-                            (LLNotificationsUI::LLChannelManager::getInstance()->
-                                                                findChannelByID(LLNotificationsUI::NOTIFICATION_CHANNEL_UUID));
-                    if (getVisible())
-                    {
-                        // toast will be automatically closed since it is not storable toast
-                        channel->hideToast(chat.mNotifId);
-                    }
-                }
-                // if notification doesn't exist - try to use next message which should be log entry
-                else
-                {
-                    continue;
-                }
-            }
-            //process text message
-            else
-            {
-                chat.mText = message;
-            }
-
-            // Add the message to the chat log
-            appendMessage(chat);
-            mLastMessageIndex = msg["index"].asInteger();
-
-            // if it is a notification - next message is a notification history log, so skip it
-            if (chat.mNotifId.notNull() && LLNotificationsUtil::find(chat.mNotifId) != NULL)
-            {
-                if (++iter == iter_end)
-                {
-                    break;
-                }
-                else
-                {
-                    mLastMessageIndex++;
-                }
-            }
-        }
-    }
-}
-
-void LLFloaterIMSession::reloadMessages(bool clean_messages/* = false*/)
-{
-    if (clean_messages)
-    {
-        LLIMModel::LLIMSession * sessionp = LLIMModel::instance().findIMSession(mSessionID);
-
-        if (NULL != sessionp)
-        {
-            sessionp->loadHistory();
-        }
-    }
-
-    mChatHistory->clear();
-    mLastMessageIndex = -1;
-    updateMessages();
-    mInputEditor->setFont(LLViewerChat::getChatFont());
-}
-
-// static
-void LLFloaterIMSession::onInputEditorFocusReceived( LLFocusableElement* caller, void* userdata )
-{
-    LLFloaterIMSession* self= (LLFloaterIMSession*) userdata;
-
-    // Allow enabling the LLFloaterIMSession input editor only if session can accept text
-    LLIMModel::LLIMSession* im_session =
-        LLIMModel::instance().findIMSession(self->mSessionID);
-    if( im_session && im_session->mTextIMPossible && !self->mInputEditor->getReadOnly())
-    {
-        //in disconnected state IM input editor should be disabled
-        self->mInputEditor->setEnabled(!gDisconnected);
-    }
-}
-
-// static
-void LLFloaterIMSession::onInputEditorFocusLost(LLFocusableElement* caller, void* userdata)
-{
-    LLFloaterIMSession* self = (LLFloaterIMSession*) userdata;
-    self->setTyping(false);
-}
-
-// static
-void LLFloaterIMSession::onInputEditorKeystroke(LLTextEditor* caller, void* userdata)
-{
-    LLFloaterIMSession* self = (LLFloaterIMSession*)userdata;
-    LLFloaterIMContainer* im_box = LLFloaterIMContainer::findInstance();
-    if (im_box)
-    {
-        im_box->flashConversationItemWidget(self->mSessionID,false);
-    }
-    std::string text = self->mInputEditor->getText();
-
-        // Deleting all text counts as stopping typing.
-    self->setTyping(!text.empty());
-}
-
-void LLFloaterIMSession::setTyping(bool typing)
-{
-<<<<<<< HEAD
-	if ( typing )
-	{
-		// Started or proceeded typing, reset the typing timeout timer
-		mTypingTimeoutTimer.reset();
-	}
-
-	if ( mMeTyping != typing )
-	{
-		// Typing state is changed
-		mMeTyping = typing;
-		// So, should send current state
-		mShouldSendTypingState = true;
-		// In case typing is started, send state after some delay
-		mTypingTimer.reset();
-	}
-
-	// Don't want to send typing indicators to multiple people, potentially too
-	// much network traffic. Only send in person-to-person IMs.
-	if ( mShouldSendTypingState && mDialog == IM_NOTHING_SPECIAL )
-	{
-		if ( mMeTyping )
-		{
-			if ( mTypingTimer.getElapsedTimeF32() > 1.f )
-		{
-				// Still typing, send 'start typing' notification
-				LLIMModel::instance().sendTypingState(mSessionID, mOtherParticipantUUID, true);
-				mShouldSendTypingState = false;
-				mMeTypingTimer.reset();
-			}
-		}
-		else
-		{
-			// Send 'stop typing' notification immediately
-			LLIMModel::instance().sendTypingState(mSessionID, mOtherParticipantUUID, false);
-					mShouldSendTypingState = false;
-		}
-	}
-
-	if (!mIsNearbyChat)
-	{
-		LLIMSpeakerMgr* speaker_mgr = LLIMModel::getInstance()->getSpeakerManager(mSessionID);
-		if (speaker_mgr)
-		{
-			speaker_mgr->setSpeakerTyping(gAgent.getID(), false);
-		}
-	}
-=======
-    if ( typing )
-    {
-        // Started or proceeded typing, reset the typing timeout timer
-        mTypingTimeoutTimer.reset();
-    }
-
-    if ( mMeTyping != typing )
-    {
-        // Typing state is changed
-        mMeTyping = typing;
-        // So, should send current state
-        mShouldSendTypingState = true;
-        // In case typing is started, send state after some delay
-        mTypingTimer.reset();
-    }
-
-    // Don't want to send typing indicators to multiple people, potentially too
-    // much network traffic. Only send in person-to-person IMs.
-    if ( mShouldSendTypingState && mDialog == IM_NOTHING_SPECIAL )
-    {
-        if ( mMeTyping )
-        {
-            if ( mTypingTimer.getElapsedTimeF32() > 1.f )
-        {
-                // Still typing, send 'start typing' notification
-                LLIMModel::instance().sendTypingState(mSessionID, mOtherParticipantUUID, TRUE);
-                mShouldSendTypingState = false;
-                mMeTypingTimer.reset();
-            }
-        }
-        else
-        {
-            // Send 'stop typing' notification immediately
-            LLIMModel::instance().sendTypingState(mSessionID, mOtherParticipantUUID, FALSE);
-                    mShouldSendTypingState = false;
-        }
-    }
-
-    if (!mIsNearbyChat)
-    {
-        LLIMSpeakerMgr* speaker_mgr = LLIMModel::getInstance()->getSpeakerManager(mSessionID);
-        if (speaker_mgr)
-        {
-            speaker_mgr->setSpeakerTyping(gAgent.getID(), FALSE);
-        }
-    }
->>>>>>> e1623bb2
-}
-
-void LLFloaterIMSession::processIMTyping(const LLUUID& from_id, bool typing)
-{
-    LL_DEBUGS("TypingMsgs") << "typing=" << typing << LL_ENDL;
-    if ( typing )
-    {
-        // other user started typing
-        addTypingIndicator(from_id);
-        mOtherTypingTimer.reset();
-    }
-    else
-    {
-        // other user stopped typing
-        removeTypingIndicator(from_id);
-    }
-}
-
-void LLFloaterIMSession::processAgentListUpdates(const LLSD& body)
-{
-<<<<<<< HEAD
-	uuid_vec_t joined_uuids;
-
-	if (body.isMap() && body.has("agent_updates") && body["agent_updates"].isMap())
-	{
-		LLSD::map_const_iterator update_it;
-		for(update_it = body["agent_updates"].beginMap();
-			update_it != body["agent_updates"].endMap();
-			++update_it)
-		{
-			LLUUID agent_id(update_it->first);
-			LLSD agent_data = update_it->second;
-
-			if (agent_data.isMap())
-			{
-				// store the new participants in joined_uuids
-				if (agent_data.has("transition") && agent_data["transition"].asString() == "ENTER")
-				{
-					joined_uuids.push_back(agent_id);
-				}
-
-				// process the moderator mutes
-				if (agent_id == gAgentID && agent_data.has("info") && agent_data["info"].has("mutes"))
-				{
-					bool moderator_muted_text = agent_data["info"]["mutes"]["text"].asBoolean();
-					mInputEditor->setEnabled(!moderator_muted_text);
-					std::string label;
-					if (moderator_muted_text)
-						label = LLTrans::getString("IM_muted_text_label");
-					else
-						label = LLTrans::getString("IM_to_label") + " " + LLIMModel::instance().getName(mSessionID);
-					mInputEditor->setLabel(label);
-
-					if (moderator_muted_text)
-						LLNotificationsUtil::add("TextChatIsMutedByModerator");
-				}
-			}
-		}
-	}
-
-	// the vectors need to be sorted for computing the intersection and difference
-	std::sort(mInvitedParticipants.begin(), mInvitedParticipants.end());
-=======
-    uuid_vec_t joined_uuids;
-
-    if (body.isMap() && body.has("agent_updates") && body["agent_updates"].isMap())
-    {
-        LLSD::map_const_iterator update_it;
-        for(update_it = body["agent_updates"].beginMap();
-            update_it != body["agent_updates"].endMap();
-            ++update_it)
-        {
-            LLUUID agent_id(update_it->first);
-            LLSD agent_data = update_it->second;
-
-            if (agent_data.isMap())
-            {
-                // store the new participants in joined_uuids
-                if (agent_data.has("transition") && agent_data["transition"].asString() == "ENTER")
-                {
-                    joined_uuids.push_back(agent_id);
-                }
-
-                // process the moderator mutes
-                if (agent_id == gAgentID && agent_data.has("info") && agent_data["info"].has("mutes"))
-                {
-                    BOOL moderator_muted_text = agent_data["info"]["mutes"]["text"].asBoolean();
-                    mInputEditor->setEnabled(!moderator_muted_text);
-                    std::string label;
-                    if (moderator_muted_text)
-                        label = LLTrans::getString("IM_muted_text_label");
-                    else
-                        label = LLTrans::getString("IM_to_label") + " " + LLIMModel::instance().getName(mSessionID);
-                    mInputEditor->setLabel(label);
-
-                    if (moderator_muted_text)
-                        LLNotificationsUtil::add("TextChatIsMutedByModerator");
-                }
-            }
-        }
-    }
-
-    // the vectors need to be sorted for computing the intersection and difference
-    std::sort(mInvitedParticipants.begin(), mInvitedParticipants.end());
->>>>>>> e1623bb2
-    std::sort(joined_uuids.begin(), joined_uuids.end());
-
-    uuid_vec_t intersection; // uuids of invited residents who have joined the conversation
-    std::set_intersection(mInvitedParticipants.begin(), mInvitedParticipants.end(),
-                          joined_uuids.begin(), joined_uuids.end(),
-                          std::back_inserter(intersection));
-
-    if (intersection.size() > 0)
-    {
-        sendParticipantsAddedNotification(intersection);
-    }
-
-    // Remove all joined participants from invited array.
-    // The difference between the two vectors (the elements in mInvitedParticipants which are not in joined_uuids)
-    // is placed at the beginning of mInvitedParticipants, then all other elements are erased.
-    mInvitedParticipants.erase(std::set_difference(mInvitedParticipants.begin(), mInvitedParticipants.end(),
-                                                   joined_uuids.begin(), joined_uuids.end(),
-                                                   mInvitedParticipants.begin()),
-                               mInvitedParticipants.end());
-}
-
-void LLFloaterIMSession::processSessionUpdate(const LLSD& session_update)
-{
-<<<<<<< HEAD
-	// *TODO : verify following code when moderated mode will be implemented
-	if ( false && session_update.has("moderated_mode") &&
-		 session_update["moderated_mode"].has("voice") )
-	{
-		bool voice_moderated = session_update["moderated_mode"]["voice"];
-		const std::string session_label = LLIMModel::instance().getName(mSessionID);
-
-		if (voice_moderated)
-		{
-			setTitle(session_label + std::string(" ")
-							+ LLTrans::getString("IM_moderated_chat_label"));
-		}
-		else
-		{
-			setTitle(session_label);
-		}
-
-		// *TODO : uncomment this when/if LLPanelActiveSpeakers panel will be added
-		//update the speakers dropdown too
-		//mSpeakerPanel->setVoiceModerationCtrlMode(voice_moderated);
-	}
-=======
-    // *TODO : verify following code when moderated mode will be implemented
-    if ( false && session_update.has("moderated_mode") &&
-         session_update["moderated_mode"].has("voice") )
-    {
-        BOOL voice_moderated = session_update["moderated_mode"]["voice"];
-        const std::string session_label = LLIMModel::instance().getName(mSessionID);
-
-        if (voice_moderated)
-        {
-            setTitle(session_label + std::string(" ")
-                            + LLTrans::getString("IM_moderated_chat_label"));
-        }
-        else
-        {
-            setTitle(session_label);
-        }
-
-        // *TODO : uncomment this when/if LLPanelActiveSpeakers panel will be added
-        //update the speakers dropdown too
-        //mSpeakerPanel->setVoiceModerationCtrlMode(voice_moderated);
-    }
->>>>>>> e1623bb2
-}
-
-// virtual
-void LLFloaterIMSession::draw()
-{
-    // add people who were added via dropPerson()
-    if (!mPendingParticipants.empty())
-    {
-        addSessionParticipants(mPendingParticipants);
-        mPendingParticipants.clear();
-    }
-
-    LLFloaterIMSessionTab::draw();
-}
-
-// virtual
-<<<<<<< HEAD
-bool LLFloaterIMSession::handleDragAndDrop(S32 x, S32 y, MASK mask, bool drop,
-									EDragAndDropType cargo_type,
-									void* cargo_data,
-									EAcceptance* accept,
-						   std::string& tooltip_msg)
-{
-	if (cargo_type == DAD_PERSON)
-	{
-		if (dropPerson(static_cast<LLUUID*>(cargo_data), drop))
-		{
-			*accept = ACCEPT_YES_MULTI;
-		}
-		else
-		{
-			*accept = ACCEPT_NO;
-		}
-	}
-	else if (mDialog == IM_NOTHING_SPECIAL)
-	{
-		LLToolDragAndDrop::handleGiveDragAndDrop(mOtherParticipantUUID, mSessionID, drop,
-				cargo_type, cargo_data, accept);
-	}
-
-	return true;
-=======
-BOOL LLFloaterIMSession::handleDragAndDrop(S32 x, S32 y, MASK mask, BOOL drop,
-                                    EDragAndDropType cargo_type,
-                                    void* cargo_data,
-                                    EAcceptance* accept,
-                           std::string& tooltip_msg)
-{
-    if (cargo_type == DAD_PERSON)
-    {
-        if (dropPerson(static_cast<LLUUID*>(cargo_data), drop))
-        {
-            *accept = ACCEPT_YES_MULTI;
-        }
-        else
-        {
-            *accept = ACCEPT_NO;
-        }
-    }
-    else if (mDialog == IM_NOTHING_SPECIAL)
-    {
-        LLToolDragAndDrop::handleGiveDragAndDrop(mOtherParticipantUUID, mSessionID, drop,
-                cargo_type, cargo_data, accept);
-    }
-
-    return TRUE;
->>>>>>> e1623bb2
-}
-
-bool LLFloaterIMSession::dropPerson(LLUUID* person_id, bool drop)
-{
-    bool res = person_id && person_id->notNull();
-    if(res)
-    {
-        uuid_vec_t ids;
-        ids.push_back(*person_id);
-
-        res = canAddSelectedToChat(ids);
-        if(res && drop)
-        {
-            // these people will be added during the next draw() call
-            // (so they can be added all at once)
-            mPendingParticipants.push_back(*person_id);
-        }
-    }
-
-    return res;
-}
-
-bool LLFloaterIMSession::isInviteAllowed() const
-{
-    return ( (IM_SESSION_CONFERENCE_START == mDialog)
-             || (IM_SESSION_INVITE == mDialog && !gAgent.isInGroup(mSessionID))
-             || mIsP2PChat);
-}
-
-bool LLFloaterIMSession::inviteToSession(const uuid_vec_t& ids)
-{
-    LLViewerRegion* region = gAgent.getRegion();
-    bool is_region_exist = region != NULL;
-
-    if (is_region_exist)
-    {
-        S32 count = ids.size();
-
-        if( isInviteAllowed() && (count > 0) )
-        {
-            LL_INFOS() << "LLFloaterIMSession::inviteToSession() - inviting participants" << LL_ENDL;
-
-            std::string url = region->getCapability("ChatSessionRequest");
-
-            LLSD data;
-            data["params"] = LLSD::emptyArray();
-            for (int i = 0; i < count; i++)
-            {
-                data["params"].append(ids[i]);
-            }
-            data["method"] = "invite";
-            data["session-id"] = mSessionID;
-
-            LLCoreHttpUtil::HttpCoroutineAdapter::messageHttpPost(url, data,
-                "Session invite sent", "Session invite failed");
-        }
-        else
-        {
-            LL_INFOS() << "LLFloaterIMSession::inviteToSession -"
-                    << " no need to invite agents for "
-                    << mDialog << LL_ENDL;
-            // successful add, because everyone that needed to get added
-            // was added.
-        }
-    }
-
-    return is_region_exist;
-}
-
-void LLFloaterIMSession::addTypingIndicator(const LLUUID& from_id)
-{
-/* Operation of "<name> is typing" state machine:
-Not Typing state:
-
-    User types in P2P IM chat ... Send Start Typing, save Started time,
-    start Idle Timer (N seconds) go to Typing state
-
-Typing State:
-
-    User enters a non-return character: if Now - Started > ME_TYPING_TIMEOUT, send
-    Start Typing, restart Idle Timer
-    User enters a return character: stop Idle Timer, send IM and Stop
-    Typing, go to Not Typing state
-    Idle Timer expires: send Stop Typing, go to Not Typing state
-
-The recipient has a complementary state machine in which a Start Typing
-that is not followed by either an IM or another Start Typing within OTHER_TYPING_TIMEOUT
-seconds switches the sender out of typing state.
-
-This has the nice quality of being self-healing for lost start/stop
-messages while adding messages only for the (relatively rare) case of a
-user who types a very long message (one that takes more than ME_TYPING_TIMEOUT seconds
-to type).
-
-Note: OTHER_TYPING_TIMEOUT must be > ME_TYPING_TIMEOUT for proper operation of the state machine
-
-*/
-
-<<<<<<< HEAD
-	// We may have lost a "stop-typing" packet, don't add it twice
-	if (from_id.notNull() && !mOtherTyping)
-	{
-		mOtherTyping = true;
-		mOtherTypingTimer.reset();
-		// Save im_info so that removeTypingIndicator can be properly called because a timeout has occurred
-		mImFromId = from_id;
-
-		// Update speaker
-		LLIMSpeakerMgr* speaker_mgr = LLIMModel::getInstance()->getSpeakerManager(mSessionID);
-		if ( speaker_mgr )
-		{
-			speaker_mgr->setSpeakerTyping(from_id, true);
-		}
-	}
-=======
-    // We may have lost a "stop-typing" packet, don't add it twice
-    if (from_id.notNull() && !mOtherTyping)
-    {
-        mOtherTyping = true;
-        mOtherTypingTimer.reset();
-        // Save im_info so that removeTypingIndicator can be properly called because a timeout has occurred
-        mImFromId = from_id;
-
-        // Update speaker
-        LLIMSpeakerMgr* speaker_mgr = LLIMModel::getInstance()->getSpeakerManager(mSessionID);
-        if ( speaker_mgr )
-        {
-            speaker_mgr->setSpeakerTyping(from_id, TRUE);
-        }
-    }
->>>>>>> e1623bb2
-}
-
-void LLFloaterIMSession::removeTypingIndicator(const LLUUID& from_id)
-{
-<<<<<<< HEAD
-	if (mOtherTyping)
-	{
-		mOtherTyping = false;
-
-		if (from_id.notNull())
-		{
-			// Update speaker
-			LLIMSpeakerMgr* speaker_mgr = LLIMModel::getInstance()->getSpeakerManager(mSessionID);
-			if (speaker_mgr)
-			{
-				speaker_mgr->setSpeakerTyping(from_id, false);
-			}
-		}
-	}
-=======
-    if (mOtherTyping)
-    {
-        mOtherTyping = false;
-
-        if (from_id.notNull())
-        {
-            // Update speaker
-            LLIMSpeakerMgr* speaker_mgr = LLIMModel::getInstance()->getSpeakerManager(mSessionID);
-            if (speaker_mgr)
-            {
-                speaker_mgr->setSpeakerTyping(from_id, FALSE);
-            }
-        }
-    }
->>>>>>> e1623bb2
-}
-
-// static
-void LLFloaterIMSession::closeHiddenIMToasts()
-{
-    class IMToastMatcher: public LLNotificationsUI::LLScreenChannel::Matcher
-    {
-    public:
-        bool matches(const LLNotificationPtr notification) const
-        {
-            // "notifytoast" type of notifications is reserved for IM notifications
-            return "notifytoast" == notification->getType();
-        }
-    };
-
-    LLNotificationsUI::LLScreenChannel* channel =
-            LLNotificationsUI::LLChannelManager::getNotificationScreenChannel();
-    if (channel != NULL)
-    {
-        channel->closeHiddenToasts(IMToastMatcher());
-    }
-}
-// static
-void LLFloaterIMSession::confirmLeaveCallCallback(const LLSD& notification, const LLSD& response)
-{
-    S32 option = LLNotificationsUtil::getSelectedOption(notification, response);
-    const LLSD& payload = notification["payload"];
-    LLUUID session_id = payload["session_id"];
-
-    LLFloater* im_floater = findInstance(session_id);
-    if (option == 0 && im_floater != NULL)
-    {
-        im_floater->closeFloater();
-    }
-
-    return;
-}
-
-// static
-void LLFloaterIMSession::sRemoveTypingIndicator(const LLSD& data)
-{
-    LLUUID session_id = data["session_id"];
-    if (session_id.isNull())
-        return;
-
-    LLUUID from_id = data["from_id"];
-    if (gAgentID == from_id || LLUUID::null == from_id)
-        return;
-
-    LLFloaterIMSession* floater = LLFloaterIMSession::findInstance(session_id);
-    if (!floater)
-        return;
-
-    if (IM_NOTHING_SPECIAL != floater->mDialog)
-        return;
-
-    floater->removeTypingIndicator();
-}
-
-// static
-void LLFloaterIMSession::onIMChicletCreated( const LLUUID& session_id )
-{
-    LLFloaterIMSession::addToHost(session_id);
-}
-
-boost::signals2::connection LLFloaterIMSession::setIMFloaterShowedCallback(const floater_showed_signal_t::slot_type& cb)
-{
-    return LLFloaterIMSession::sIMFloaterShowedSignal.connect(cb);
-}+/**
+ * @file llfloaterimsession.cpp
+ * @brief LLFloaterIMSession class definition
+ *
+ * $LicenseInfo:firstyear=2009&license=viewerlgpl$
+ * Second Life Viewer Source Code
+ * Copyright (C) 2010, Linden Research, Inc.
+ *
+ * This library is free software; you can redistribute it and/or
+ * modify it under the terms of the GNU Lesser General Public
+ * License as published by the Free Software Foundation;
+ * version 2.1 of the License only.
+ *
+ * This library is distributed in the hope that it will be useful,
+ * but WITHOUT ANY WARRANTY; without even the implied warranty of
+ * MERCHANTABILITY or FITNESS FOR A PARTICULAR PURPOSE.  See the GNU
+ * Lesser General Public License for more details.
+ *
+ * You should have received a copy of the GNU Lesser General Public
+ * License along with this library; if not, write to the Free Software
+ * Foundation, Inc., 51 Franklin Street, Fifth Floor, Boston, MA  02110-1301  USA
+ *
+ * Linden Research, Inc., 945 Battery Street, San Francisco, CA  94111  USA
+ * $/LicenseInfo$
+ */
+
+#include "llviewerprecompiledheaders.h"
+
+#include "llfloaterimsession.h"
+
+#include "lldraghandle.h"
+#include "llnotificationsutil.h"
+
+#include "llagent.h"
+#include "llappviewer.h"
+#include "llavataractions.h"
+#include "llavatarnamecache.h"
+#include "llbutton.h"
+#include "llchannelmanager.h"
+#include "llchiclet.h"
+#include "llchicletbar.h"
+#include "lldonotdisturbnotificationstorage.h"
+#include "llfloaterreg.h"
+#include "llfloateravatarpicker.h"
+#include "llfloaterimcontainer.h" // to replace separate IM Floaters with multifloater container
+#include "llinventoryfunctions.h"
+//#include "lllayoutstack.h"
+#include "llchatentry.h"
+#include "lllogchat.h"
+#include "llscreenchannel.h"
+#include "llsyswellwindow.h"
+#include "lltrans.h"
+#include "llchathistory.h"
+#include "llnotifications.h"
+#include "llviewerregion.h"
+#include "llviewerwindow.h"
+#include "lltransientfloatermgr.h"
+#include "llinventorymodel.h"
+#include "llrootview.h"
+#include "llspeakers.h"
+#include "llviewerchat.h"
+#include "llnotificationmanager.h"
+#include "llautoreplace.h"
+#include "llcorehttputil.h"
+
+const F32 ME_TYPING_TIMEOUT = 4.0f;
+const F32 OTHER_TYPING_TIMEOUT = 9.0f;
+
+floater_showed_signal_t LLFloaterIMSession::sIMFloaterShowedSignal;
+
+LLFloaterIMSession::LLFloaterIMSession(const LLUUID& session_id)
+  : LLFloaterIMSessionTab(session_id),
+    mLastMessageIndex(-1),
+    mDialog(IM_NOTHING_SPECIAL),
+    mTypingStart(),
+    mShouldSendTypingState(false),
+    mMeTyping(false),
+    mOtherTyping(false),
+    mSessionNameUpdatedForTyping(false),
+    mTypingTimer(),
+    mTypingTimeoutTimer(),
+    mPositioned(false),
+    mSessionInitialized(false),
+    mMeTypingTimer(),
+    mOtherTypingTimer()
+{
+    mIsNearbyChat = false;
+
+    initIMSession(session_id);
+
+    setOverlapsScreenChannel(true);
+
+    LLTransientFloaterMgr::getInstance()->addControlView(LLTransientFloaterMgr::IM, this);
+    mEnableCallbackRegistrar.add("Avatar.EnableGearItem", boost::bind(&LLFloaterIMSession::enableGearMenuItem, this, _2));
+    mCommitCallbackRegistrar.add("Avatar.GearDoToSelected", boost::bind(&LLFloaterIMSession::GearDoToSelected, this, _2));
+    mEnableCallbackRegistrar.add("Avatar.CheckGearItem", boost::bind(&LLFloaterIMSession::checkGearMenuItem, this, _2));
+
+    setDocked(true);
+}
+
+
+// virtual
+void LLFloaterIMSession::refresh()
+{
+    if (mMeTyping)
+{
+        // Send an additional Start Typing packet every ME_TYPING_TIMEOUT seconds
+        if (mMeTypingTimer.getElapsedTimeF32() > ME_TYPING_TIMEOUT && false == mShouldSendTypingState)
+        {
+            LL_DEBUGS("TypingMsgs") << "Send additional Start Typing packet" << LL_ENDL;
+            LLIMModel::instance().sendTypingState(mSessionID, mOtherParticipantUUID, true);
+            mMeTypingTimer.reset();
+        }
+
+        // Time out if user hasn't typed for a while.
+        if (mTypingTimeoutTimer.getElapsedTimeF32() > LLAgent::TYPING_TIMEOUT_SECS)
+        {
+    setTyping(false);
+            LL_DEBUGS("TypingMsgs") << "Send stop typing due to timeout" << LL_ENDL;
+        }
+    }
+
+    // Clear <name is typing> message if no data received for OTHER_TYPING_TIMEOUT seconds
+    if (mOtherTyping && mOtherTypingTimer.getElapsedTimeF32() > OTHER_TYPING_TIMEOUT)
+    {
+        LL_DEBUGS("TypingMsgs") << "Received: is typing cleared due to timeout" << LL_ENDL;
+        removeTypingIndicator(mImFromId);
+        mOtherTyping = false;
+    }
+
+}
+
+// virtual
+void LLFloaterIMSession::onTearOffClicked()
+{
+    LLFloaterIMSessionTab::onTearOffClicked();
+}
+
+// virtual
+void LLFloaterIMSession::onClickCloseBtn(bool)
+{
+    LLIMModel::LLIMSession* session = LLIMModel::instance().findIMSession(mSessionID);
+
+    if (session != NULL)
+    {
+        bool is_call_with_chat = session->isGroupSessionType()
+                || session->isAdHocSessionType() || session->isP2PSessionType();
+
+        LLVoiceChannel* voice_channel = LLIMModel::getInstance()->getVoiceChannel(mSessionID);
+
+        if (is_call_with_chat && voice_channel != NULL
+                && voice_channel->isActive())
+        {
+            LLSD payload;
+            payload["session_id"] = mSessionID;
+            LLNotificationsUtil::add("ConfirmLeaveCall", LLSD(), payload, confirmLeaveCallCallback);
+            return;
+        }
+    }
+    else
+    {
+        LL_WARNS() << "Empty session with id: " << (mSessionID.asString()) << LL_ENDL;
+    }
+
+    LLFloaterIMSessionTab::onClickCloseBtn();
+}
+
+/* static */
+void LLFloaterIMSession::newIMCallback(const LLSD& data)
+{
+    if (data["num_unread"].asInteger() > 0 || data["from_id"].asUUID().isNull())
+    {
+        LLUUID session_id = data["session_id"].asUUID();
+
+        LLFloaterIMSession* floater = LLFloaterReg::findTypedInstance<LLFloaterIMSession>("impanel", session_id);
+
+        // update if visible, otherwise will be updated when opened
+        if (floater && floater->isInVisibleChain())
+        {
+            floater->updateMessages();
+        }
+    }
+}
+
+void LLFloaterIMSession::onVisibilityChanged(const LLSD& new_visibility)
+{
+    bool visible = new_visibility.asBoolean();
+
+    LLVoiceChannel* voice_channel = LLIMModel::getInstance()->getVoiceChannel(mSessionID);
+
+    if (visible && voice_channel &&
+        voice_channel->getState() == LLVoiceChannel::STATE_CONNECTED)
+    {
+        LLFloaterReg::showInstance("voice_call", mSessionID);
+    }
+    else
+    {
+        LLFloaterReg::hideInstance("voice_call", mSessionID);
+    }
+}
+
+void LLFloaterIMSession::onSendMsg( LLUICtrl* ctrl, void* userdata )
+{
+    LLFloaterIMSession* self = (LLFloaterIMSession*) userdata;
+    self->sendMsgFromInputEditor();
+    self->setTyping(false);
+}
+
+bool LLFloaterIMSession::enableGearMenuItem(const LLSD& userdata)
+{
+    std::string command = userdata.asString();
+    uuid_vec_t selected_uuids;
+    selected_uuids.push_back(mOtherParticipantUUID);
+
+    LLFloaterIMContainer* floater_container = LLFloaterIMContainer::getInstance();
+    return floater_container->enableContextMenuItem(command, selected_uuids);
+}
+
+void LLFloaterIMSession::GearDoToSelected(const LLSD& userdata)
+{
+    std::string command = userdata.asString();
+    uuid_vec_t selected_uuids;
+    selected_uuids.push_back(mOtherParticipantUUID);
+
+    LLFloaterIMContainer* floater_container = LLFloaterIMContainer::getInstance();
+    floater_container->doToParticipants(command, selected_uuids);
+}
+
+bool LLFloaterIMSession::checkGearMenuItem(const LLSD& userdata)
+{
+    std::string command = userdata.asString();
+    uuid_vec_t selected_uuids;
+    selected_uuids.push_back(mOtherParticipantUUID);
+
+    LLFloaterIMContainer* floater_container = LLFloaterIMContainer::getInstance();
+    return floater_container->checkContextMenuItem(command, selected_uuids);
+}
+
+void LLFloaterIMSession::sendMsgFromInputEditor()
+{
+    if (gAgent.isGodlike()
+        || (mDialog != IM_NOTHING_SPECIAL)
+        || !mOtherParticipantUUID.isNull())
+    {
+        if (mInputEditor)
+        {
+            LLWString text = mInputEditor->getWText();
+            LLWStringUtil::trim(text);
+            LLWStringUtil::replaceChar(text,182,'\n'); // Convert paragraph symbols back into newlines.
+            if(!text.empty())
+            {
+                updateUsedEmojis(text);
+
+                // Truncate and convert to UTF8 for transport
+                std::string utf8_text = wstring_to_utf8str(text);
+
+                sendMsg(utf8_text);
+
+                mInputEditor->setText(LLStringUtil::null);
+            }
+        }
+    }
+    else
+    {
+        LL_INFOS() << "Cannot send IM to everyone unless you're a god." << LL_ENDL;
+    }
+}
+
+void LLFloaterIMSession::sendMsg(const std::string& msg)
+{
+    const std::string utf8_text = utf8str_truncate(msg, MAX_MSG_BUF_SIZE - 1);
+
+    if (mSessionInitialized)
+    {
+        LLIMModel::sendMessage(utf8_text, mSessionID, mOtherParticipantUUID, mDialog);
+    }
+    else
+    {
+        //queue up the message to send once the session is initialized
+        mQueuedMsgsForInit.append(utf8_text);
+    }
+
+    updateMessages();
+}
+
+LLFloaterIMSession::~LLFloaterIMSession()
+{
+    mVoiceChannelStateChangeConnection.disconnect();
+    if(LLVoiceClient::instanceExists())
+    {
+        LLVoiceClient::getInstance()->removeObserver(this);
+    }
+
+    LLTransientFloaterMgr::getInstance()->removeControlView(LLTransientFloaterMgr::IM, this);
+}
+
+
+void LLFloaterIMSession::initIMSession(const LLUUID& session_id)
+{
+    // Change the floater key to bind it to a new session.
+    setKey(session_id);
+
+    mSessionID = session_id;
+    mSession = LLIMModel::getInstance()->findIMSession(mSessionID);
+
+    if (mSession)
+    {
+        mIsP2PChat = mSession->isP2PSessionType();
+        mSessionInitialized = mSession->mSessionInitialized;
+        mDialog = mSession->mType;
+    }
+}
+
+void LLFloaterIMSession::initIMFloater()
+{
+    const LLUUID& other_party_id =
+            LLIMModel::getInstance()->getOtherParticipantID(mSessionID);
+    if (other_party_id.notNull())
+    {
+        mOtherParticipantUUID = other_party_id;
+    }
+
+    boundVoiceChannel();
+
+    mTypingStart = LLTrans::getString("IM_typing_start_string");
+
+    // Show control panel in torn off floaters only.
+    mParticipantListPanel->setVisible(!getHost() && gSavedSettings.getBOOL("IMShowControlPanel"));
+
+    // Disable input editor if session cannot accept text
+    if ( mSession && !mSession->mTextIMPossible )
+    {
+        mInputEditor->setEnabled(false);
+        mInputEditor->setLabel(LLTrans::getString("IM_unavailable_text_label"));
+    }
+
+    if (!mIsP2PChat)
+    {
+        std::string session_name(LLIMModel::instance().getName(mSessionID));
+        updateSessionName(session_name);
+    }
+}
+
+//virtual
+bool LLFloaterIMSession::postBuild()
+{
+    bool result = LLFloaterIMSessionTab::postBuild();
+
+    mInputEditor->setMaxTextLength(1023);
+    mInputEditor->setAutoreplaceCallback(boost::bind(&LLAutoReplace::autoreplaceCallback, LLAutoReplace::getInstance(), _1, _2, _3, _4, _5));
+    mInputEditor->setFocusReceivedCallback( boost::bind(onInputEditorFocusReceived, _1, this) );
+    mInputEditor->setFocusLostCallback( boost::bind(onInputEditorFocusLost, _1, this) );
+    mInputEditor->setKeystrokeCallback( boost::bind(onInputEditorKeystroke, _1, this) );
+    mInputEditor->setCommitCallback(boost::bind(onSendMsg, _1, this));
+
+    setDocked(true);
+
+    LLButton* add_btn = getChild<LLButton>("add_btn");
+
+    // Allow to add chat participants depending on the session type
+    add_btn->setEnabled(isInviteAllowed());
+    add_btn->setClickedCallback(boost::bind(&LLFloaterIMSession::onAddButtonClicked, this));
+
+    childSetAction("voice_call_btn", boost::bind(&LLFloaterIMSession::onCallButtonClicked, this));
+
+    LLVoiceClient::getInstance()->addObserver(this);
+
+    //*TODO if session is not initialized yet, add some sort of a warning message like "starting session...blablabla"
+    //see LLFloaterIMPanel for how it is done (IB)
+
+    initIMFloater();
+
+    return result;
+}
+
+void LLFloaterIMSession::onAddButtonClicked()
+{
+    LLView * button = findChild<LLView>("toolbar_panel")->findChild<LLButton>("add_btn");
+    LLFloater* root_floater = gFloaterView->getParentFloater(this);
+    LLFloaterAvatarPicker* picker = LLFloaterAvatarPicker::show(boost::bind(&LLFloaterIMSession::addSessionParticipants, this, _1), true, true, false, root_floater->getName(), button);
+    if (!picker)
+    {
+        return;
+    }
+
+    // Need to disable 'ok' button when selected users are already in conversation.
+    picker->setOkBtnEnableCb(boost::bind(&LLFloaterIMSession::canAddSelectedToChat, this, _1));
+
+    if (root_floater)
+    {
+        root_floater->addDependentFloater(picker);
+    }
+}
+
+bool LLFloaterIMSession::canAddSelectedToChat(const uuid_vec_t& uuids)
+{
+    if (!mSession
+        || mDialog == IM_SESSION_GROUP_START
+        || (mDialog == IM_SESSION_INVITE && gAgent.isInGroup(mSessionID)))
+    {
+        return false;
+    }
+
+    if (mIsP2PChat)
+    {
+        // For a P2P session just check if we are not adding the other participant.
+
+        for (uuid_vec_t::const_iterator id = uuids.begin();
+                id != uuids.end(); ++id)
+        {
+            if (*id == mOtherParticipantUUID)
+            {
+                return false;
+            }
+        }
+    }
+    else
+    {
+        // For a conference session we need to check against the list from LLSpeakerMgr,
+        // because this list may change when participants join or leave the session.
+
+        LLSpeakerMgr::speaker_list_t speaker_list;
+        LLIMSpeakerMgr* speaker_mgr = LLIMModel::getInstance()->getSpeakerManager(mSessionID);
+        if (speaker_mgr)
+        {
+            speaker_mgr->getSpeakerList(&speaker_list, true);
+        }
+
+        for (uuid_vec_t::const_iterator id = uuids.begin();
+                id != uuids.end(); ++id)
+        {
+            for (LLSpeakerMgr::speaker_list_t::const_iterator it = speaker_list.begin();
+                    it != speaker_list.end(); ++it)
+            {
+                const LLPointer<LLSpeaker>& speaker = *it;
+                if (*id == speaker->mID)
+                {
+                    return false;
+                }
+            }
+        }
+    }
+
+    return true;
+}
+
+void LLFloaterIMSession::addSessionParticipants(const uuid_vec_t& uuids)
+{
+    if (mIsP2PChat)
+    {
+        LLSD payload;
+        LLSD args;
+
+        LLNotificationsUtil::add("ConfirmAddingChatParticipants", args, payload,
+                boost::bind(&LLFloaterIMSession::addP2PSessionParticipants, this, _1, _2, uuids));
+    }
+    else
+    {
+        if(findInstance(mSessionID))
+        {
+            // remember whom we have invited, to notify others later, when the invited ones actually join
+            mInvitedParticipants.insert(mInvitedParticipants.end(), uuids.begin(), uuids.end());
+        }
+
+        inviteToSession(uuids);
+    }
+}
+
+void LLFloaterIMSession::addP2PSessionParticipants(const LLSD& notification, const LLSD& response, const uuid_vec_t& uuids)
+{
+    S32 option = LLNotificationsUtil::getSelectedOption(notification, response);
+    if (option != 0)
+    {
+        return;
+    }
+
+    LLVoiceChannel* voice_channel = LLIMModel::getInstance()->getVoiceChannel(mSessionID);
+
+    // first check whether this is a voice session
+    bool is_voice_call = voice_channel != NULL && voice_channel->isActive();
+
+    uuid_vec_t temp_ids;
+
+    // Add the initial participant of a P2P session
+    temp_ids.push_back(mOtherParticipantUUID);
+    temp_ids.insert(temp_ids.end(), uuids.begin(), uuids.end());
+
+    // then we can close the current session
+    if(findInstance(mSessionID))
+    {
+        onClose(false);
+
+        // remember whom we have invited, to notify others later, when the invited ones actually join
+        mInvitedParticipants.insert(mInvitedParticipants.end(), uuids.begin(), uuids.end());
+    }
+
+    // we start a new session so reset the initialization flag
+    mSessionInitialized = false;
+
+
+
+    // Start a new ad hoc voice call if we invite new participants to a P2P call,
+    // or start a text chat otherwise.
+    if (is_voice_call)
+    {
+        LLAvatarActions::startAdhocCall(temp_ids, mSessionID);
+    }
+    else
+    {
+        LLAvatarActions::startConference(temp_ids, mSessionID);
+    }
+}
+
+void LLFloaterIMSession::sendParticipantsAddedNotification(const uuid_vec_t& uuids)
+{
+    std::string names_string;
+    LLAvatarActions::buildResidentsString(uuids, names_string);
+    LLStringUtil::format_map_t args;
+    args["[NAME]"] = names_string;
+
+    sendMsg(getString(uuids.size() > 1 ? "multiple_participants_added" : "participant_added", args));
+}
+
+void LLFloaterIMSession::boundVoiceChannel()
+{
+    LLVoiceChannel* voice_channel = LLIMModel::getInstance()->getVoiceChannel(mSessionID);
+    if(voice_channel)
+    {
+        mVoiceChannelStateChangeConnection = voice_channel->setStateChangedCallback(
+                boost::bind(&LLFloaterIMSession::onVoiceChannelStateChanged, this, _1, _2));
+
+        //call (either p2p, group or ad-hoc) can be already in started state
+        bool callIsActive = voice_channel->getState() >= LLVoiceChannel::STATE_CALL_STARTED;
+        updateCallBtnState(callIsActive);
+    }
+}
+
+void LLFloaterIMSession::onCallButtonClicked()
+{
+    LLVoiceChannel* voice_channel = LLIMModel::getInstance()->getVoiceChannel(mSessionID);
+    if (voice_channel)
+    {
+        bool is_call_active = voice_channel->getState() >= LLVoiceChannel::STATE_CALL_STARTED;
+        if (is_call_active)
+        {
+            gIMMgr->endCall(mSessionID);
+        }
+        else
+        {
+            gIMMgr->startCall(mSessionID);
+        }
+    }
+}
+
+void LLFloaterIMSession::onChange(EStatusType status, const std::string &channelURI, bool proximal)
+{
+    if(status != STATUS_JOINING && status != STATUS_LEFT_CHANNEL)
+    {
+        enableDisableCallBtn();
+    }
+}
+
+void LLFloaterIMSession::onVoiceChannelStateChanged(
+        const LLVoiceChannel::EState& old_state, const LLVoiceChannel::EState& new_state)
+{
+    bool callIsActive = new_state >= LLVoiceChannel::STATE_CALL_STARTED;
+    updateCallBtnState(callIsActive);
+}
+
+void LLFloaterIMSession::updateSessionName(const std::string& name)
+{
+    if (!name.empty())
+    {
+        LLFloaterIMSessionTab::updateSessionName(name);
+        mTypingStart.setArg("[NAME]", name);
+        setTitle (mOtherTyping ? mTypingStart.getString() : name);
+        mSessionNameUpdatedForTyping = mOtherTyping;
+    }
+}
+
+//static
+LLFloaterIMSession* LLFloaterIMSession::show(const LLUUID& session_id)
+{
+    closeHiddenIMToasts();
+
+    if (!gIMMgr->hasSession(session_id))
+        return NULL;
+
+    // Test the existence of the floater before we try to create it
+    bool exist = findInstance(session_id);
+
+    // Get the floater: this will create the instance if it didn't exist
+    LLFloaterIMSession* floater = getInstance(session_id);
+    if (!floater)
+        return NULL;
+
+    LLFloaterIMContainer* floater_container = LLFloaterIMContainer::getInstance();
+
+    // Do not add again existing floaters
+    if (!exist)
+    {
+        //      LLTabContainer::eInsertionPoint i_pt = user_initiated ? LLTabContainer::RIGHT_OF_CURRENT : LLTabContainer::END;
+        // TODO: mantipov: use LLTabContainer::RIGHT_OF_CURRENT if it exists
+        LLTabContainer::eInsertionPoint i_pt = LLTabContainer::END;
+        if (floater_container)
+        {
+            floater_container->addFloater(floater, true, i_pt);
+        }
+    }
+
+    floater->openFloater(floater->getKey());
+
+    floater->setVisible(true);
+
+    return floater;
+}
+//static
+LLFloaterIMSession* LLFloaterIMSession::findInstance(const LLUUID& session_id)
+{
+    LLFloaterIMSession* conversation =
+            LLFloaterReg::findTypedInstance<LLFloaterIMSession>("impanel", session_id);
+
+    return conversation;
+}
+
+LLFloaterIMSession* LLFloaterIMSession::getInstance(const LLUUID& session_id)
+{
+    LLFloaterIMSession* conversation =
+                LLFloaterReg::getTypedInstance<LLFloaterIMSession>("impanel", session_id);
+
+    return conversation;
+}
+
+void LLFloaterIMSession::onClose(bool app_quitting)
+{
+    setTyping(false);
+
+    // The source of much argument and design thrashing
+    // Should the window hide or the session close when the X is clicked?
+    //
+    // Last change:
+    // EXT-3516 X Button should end IM session, _ button should hide
+    gIMMgr->leaveSession(mSessionID);
+    // *TODO: Study why we need to restore the floater before we close it.
+    // Might be because we want to save some state data in some clean open state.
+    LLFloaterIMSessionTab::restoreFloater();
+    // Clean up the conversation *after* the session has been ended
+    LLFloaterIMSessionTab::onClose(app_quitting);
+}
+
+void LLFloaterIMSession::setDocked(bool docked, bool pop_on_undock)
+{
+    // update notification channel state
+    LLNotificationsUI::LLScreenChannel* channel = static_cast<LLNotificationsUI::LLScreenChannel*>
+        (LLNotificationsUI::LLChannelManager::getInstance()->
+                                            findChannelByID(LLNotificationsUI::NOTIFICATION_CHANNEL_UUID));
+
+    if(!isChatMultiTab())
+    {
+        LLTransientDockableFloater::setDocked(docked, pop_on_undock);
+    }
+
+    // update notification channel state
+    if(channel)
+    {
+        channel->updateShowToastsState();
+        channel->redrawToasts();
+    }
+}
+
+void LLFloaterIMSession::setMinimized(bool b)
+{
+    bool wasMinimized = isMinimized();
+    LLFloaterIMSessionTab::setMinimized(b);
+
+    //Switching from minimized state to un-minimized state
+    if(wasMinimized && !b)
+    {
+        //When in DND mode, remove stored IM notifications
+        //Nearby chat (Null) IMs are not stored while in DND mode, so can ignore removal
+        if(gAgent.isDoNotDisturb())
+        {
+            LLDoNotDisturbNotificationStorage::getInstance()->removeNotification(LLDoNotDisturbNotificationStorage::toastName, mSessionID);
+        }
+    }
+}
+
+void LLFloaterIMSession::setVisible(bool visible)
+{
+    LLNotificationsUI::LLScreenChannel* channel = static_cast<LLNotificationsUI::LLScreenChannel*>
+        (LLNotificationsUI::LLChannelManager::getInstance()->
+                                            findChannelByID(LLNotificationsUI::NOTIFICATION_CHANNEL_UUID));
+
+    LLFloaterIMSessionTab::setVisible(visible);
+
+    // update notification channel state
+    if(channel)
+    {
+        channel->updateShowToastsState();
+        channel->redrawToasts();
+    }
+
+    if(!visible)
+    {
+        LLChicletPanel * chiclet_panelp = LLChicletBar::getInstance()->getChicletPanel();
+        if (NULL != chiclet_panelp)
+        {
+            LLIMChiclet * chicletp = chiclet_panelp->findChiclet<LLIMChiclet>(mSessionID);
+            if(NULL != chicletp)
+            {
+                chicletp->setToggleState(false);
+            }
+        }
+    }
+
+    if (visible && isInVisibleChain())
+    {
+        sIMFloaterShowedSignal(mSessionID);
+        updateMessages();
+    }
+
+}
+
+bool LLFloaterIMSession::getVisible()
+{
+    bool visible;
+
+    if(isChatMultiTab())
+    {
+        LLFloaterIMContainer* im_container =
+                LLFloaterIMContainer::getInstance();
+
+        // Treat inactive floater as invisible.
+        bool is_active = im_container->getActiveFloater() == this;
+
+        //torn off floater is always inactive
+        if (!is_active && getHost() != im_container)
+        {
+            visible = LLTransientDockableFloater::getVisible();
+        }
+        else
+        {
+        // getVisible() returns true when Tabbed IM window is minimized.
+            visible = is_active && !im_container->isMinimized()
+                        && im_container->getVisible();
+        }
+    }
+    else
+    {
+        visible = LLTransientDockableFloater::getVisible();
+    }
+
+    return visible;
+}
+
+void LLFloaterIMSession::setFocus(bool focus)
+{
+    LLFloaterIMSessionTab::setFocus(focus);
+
+    //When in DND mode, remove stored IM notifications
+    //Nearby chat (Null) IMs are not stored while in DND mode, so can ignore removal
+    if(focus && gAgent.isDoNotDisturb())
+    {
+        LLDoNotDisturbNotificationStorage::getInstance()->removeNotification(LLDoNotDisturbNotificationStorage::toastName, mSessionID);
+    }
+}
+
+//static
+bool LLFloaterIMSession::toggle(const LLUUID& session_id)
+{
+    if(!isChatMultiTab())
+    {
+        LLFloaterIMSession* floater = LLFloaterReg::findTypedInstance<LLFloaterIMSession>(
+                "impanel", session_id);
+        if (floater && floater->getVisible() && floater->hasFocus())
+        {
+            // clicking on chiclet to close floater just hides it to maintain existing
+            // scroll/text entry state
+            floater->setVisible(false);
+            return false;
+        }
+        else if(floater && ((!floater->isDocked() || floater->getVisible()) && !floater->hasFocus()))
+        {
+            floater->setVisible(true);
+            floater->setFocus(true);
+            return true;
+        }
+    }
+
+    // ensure the list of messages is updated when floater is made visible
+    show(session_id);
+    return true;
+}
+
+void LLFloaterIMSession::sessionInitReplyReceived(const LLUUID& im_session_id)
+{
+    mSessionInitialized = true;
+
+    //will be different only for an ad-hoc im session
+    if (mSessionID != im_session_id)
+    {
+        initIMSession(im_session_id);
+        buildConversationViewParticipant();
+    }
+
+    initIMFloater();
+    LLFloaterIMSessionTab::updateGearBtn();
+    //*TODO here we should remove "starting session..." warning message if we added it in postBuild() (IB)
+
+    //need to send delayed messages collected while waiting for session initialization
+    if (mQueuedMsgsForInit.size())
+    {
+        LLSD::array_iterator iter;
+        for ( iter = mQueuedMsgsForInit.beginArray();
+                    iter != mQueuedMsgsForInit.endArray(); ++iter)
+        {
+            LLIMModel::sendMessage(iter->asString(), mSessionID,
+                mOtherParticipantUUID, mDialog);
+        }
+
+        mQueuedMsgsForInit.clear();
+    }
+}
+
+void LLFloaterIMSession::updateMessages()
+{
+    std::list<LLSD> messages;
+
+    // we shouldn't reset unread message counters if IM floater doesn't have focus
+    LLIMModel::instance().getMessages(
+            mSessionID, messages, mLastMessageIndex + 1, hasFocus());
+
+    if (messages.size())
+    {
+        std::ostringstream message;
+        std::list<LLSD>::const_reverse_iterator iter = messages.rbegin();
+        std::list<LLSD>::const_reverse_iterator iter_end = messages.rend();
+        for (; iter != iter_end; ++iter)
+        {
+            LLSD msg = *iter;
+
+            std::string time = msg["time"].asString();
+            LLUUID from_id = msg["from_id"].asUUID();
+            std::string from = msg["from"].asString();
+            std::string message = msg["message"].asString();
+            bool is_history = msg["is_history"].asBoolean();
+            bool is_region_msg = msg["is_region_msg"].asBoolean();
+
+            LLChat chat;
+            chat.mFromID = from_id;
+            chat.mSessionID = mSessionID;
+            chat.mFromName = from;
+            chat.mTimeStr = time;
+            chat.mChatStyle = is_history ? CHAT_STYLE_HISTORY : chat.mChatStyle;
+            if (is_region_msg)
+            {
+                chat.mSourceType = CHAT_SOURCE_REGION;
+            }
+
+            // process offer notification
+            if (msg.has("notification_id"))
+            {
+                chat.mNotifId = msg["notification_id"].asUUID();
+                // if notification exists - embed it
+                if (LLNotificationsUtil::find(chat.mNotifId) != NULL)
+                {
+                    // remove embedded notification from channel
+                    LLNotificationsUI::LLScreenChannel* channel = static_cast<LLNotificationsUI::LLScreenChannel*>
+                            (LLNotificationsUI::LLChannelManager::getInstance()->
+                                                                findChannelByID(LLNotificationsUI::NOTIFICATION_CHANNEL_UUID));
+                    if (getVisible())
+                    {
+                        // toast will be automatically closed since it is not storable toast
+                        channel->hideToast(chat.mNotifId);
+                    }
+                }
+                // if notification doesn't exist - try to use next message which should be log entry
+                else
+                {
+                    continue;
+                }
+            }
+            //process text message
+            else
+            {
+                chat.mText = message;
+            }
+
+            // Add the message to the chat log
+            appendMessage(chat);
+            mLastMessageIndex = msg["index"].asInteger();
+
+            // if it is a notification - next message is a notification history log, so skip it
+            if (chat.mNotifId.notNull() && LLNotificationsUtil::find(chat.mNotifId) != NULL)
+            {
+                if (++iter == iter_end)
+                {
+                    break;
+                }
+                else
+                {
+                    mLastMessageIndex++;
+                }
+            }
+        }
+    }
+}
+
+void LLFloaterIMSession::reloadMessages(bool clean_messages/* = false*/)
+{
+    if (clean_messages)
+    {
+        LLIMModel::LLIMSession * sessionp = LLIMModel::instance().findIMSession(mSessionID);
+
+        if (NULL != sessionp)
+        {
+            sessionp->loadHistory();
+        }
+    }
+
+    mChatHistory->clear();
+    mLastMessageIndex = -1;
+    updateMessages();
+    mInputEditor->setFont(LLViewerChat::getChatFont());
+}
+
+// static
+void LLFloaterIMSession::onInputEditorFocusReceived( LLFocusableElement* caller, void* userdata )
+{
+    LLFloaterIMSession* self= (LLFloaterIMSession*) userdata;
+
+    // Allow enabling the LLFloaterIMSession input editor only if session can accept text
+    LLIMModel::LLIMSession* im_session =
+        LLIMModel::instance().findIMSession(self->mSessionID);
+    if( im_session && im_session->mTextIMPossible && !self->mInputEditor->getReadOnly())
+    {
+        //in disconnected state IM input editor should be disabled
+        self->mInputEditor->setEnabled(!gDisconnected);
+    }
+}
+
+// static
+void LLFloaterIMSession::onInputEditorFocusLost(LLFocusableElement* caller, void* userdata)
+{
+    LLFloaterIMSession* self = (LLFloaterIMSession*) userdata;
+    self->setTyping(false);
+}
+
+// static
+void LLFloaterIMSession::onInputEditorKeystroke(LLTextEditor* caller, void* userdata)
+{
+    LLFloaterIMSession* self = (LLFloaterIMSession*)userdata;
+    LLFloaterIMContainer* im_box = LLFloaterIMContainer::findInstance();
+    if (im_box)
+    {
+        im_box->flashConversationItemWidget(self->mSessionID,false);
+    }
+    std::string text = self->mInputEditor->getText();
+
+        // Deleting all text counts as stopping typing.
+    self->setTyping(!text.empty());
+}
+
+void LLFloaterIMSession::setTyping(bool typing)
+{
+    if ( typing )
+    {
+        // Started or proceeded typing, reset the typing timeout timer
+        mTypingTimeoutTimer.reset();
+    }
+
+    if ( mMeTyping != typing )
+    {
+        // Typing state is changed
+        mMeTyping = typing;
+        // So, should send current state
+        mShouldSendTypingState = true;
+        // In case typing is started, send state after some delay
+        mTypingTimer.reset();
+    }
+
+    // Don't want to send typing indicators to multiple people, potentially too
+    // much network traffic. Only send in person-to-person IMs.
+    if ( mShouldSendTypingState && mDialog == IM_NOTHING_SPECIAL )
+    {
+        if ( mMeTyping )
+        {
+            if ( mTypingTimer.getElapsedTimeF32() > 1.f )
+        {
+                // Still typing, send 'start typing' notification
+                LLIMModel::instance().sendTypingState(mSessionID, mOtherParticipantUUID, true);
+                mShouldSendTypingState = false;
+                mMeTypingTimer.reset();
+            }
+        }
+        else
+        {
+            // Send 'stop typing' notification immediately
+            LLIMModel::instance().sendTypingState(mSessionID, mOtherParticipantUUID, false);
+                    mShouldSendTypingState = false;
+        }
+    }
+
+    if (!mIsNearbyChat)
+    {
+        LLIMSpeakerMgr* speaker_mgr = LLIMModel::getInstance()->getSpeakerManager(mSessionID);
+        if (speaker_mgr)
+        {
+            speaker_mgr->setSpeakerTyping(gAgent.getID(), false);
+        }
+    }
+}
+
+void LLFloaterIMSession::processIMTyping(const LLUUID& from_id, bool typing)
+{
+    LL_DEBUGS("TypingMsgs") << "typing=" << typing << LL_ENDL;
+    if ( typing )
+    {
+        // other user started typing
+        addTypingIndicator(from_id);
+        mOtherTypingTimer.reset();
+    }
+    else
+    {
+        // other user stopped typing
+        removeTypingIndicator(from_id);
+    }
+}
+
+void LLFloaterIMSession::processAgentListUpdates(const LLSD& body)
+{
+    uuid_vec_t joined_uuids;
+
+    if (body.isMap() && body.has("agent_updates") && body["agent_updates"].isMap())
+    {
+        LLSD::map_const_iterator update_it;
+        for(update_it = body["agent_updates"].beginMap();
+            update_it != body["agent_updates"].endMap();
+            ++update_it)
+        {
+            LLUUID agent_id(update_it->first);
+            LLSD agent_data = update_it->second;
+
+            if (agent_data.isMap())
+            {
+                // store the new participants in joined_uuids
+                if (agent_data.has("transition") && agent_data["transition"].asString() == "ENTER")
+                {
+                    joined_uuids.push_back(agent_id);
+                }
+
+                // process the moderator mutes
+                if (agent_id == gAgentID && agent_data.has("info") && agent_data["info"].has("mutes"))
+                {
+                    bool moderator_muted_text = agent_data["info"]["mutes"]["text"].asBoolean();
+                    mInputEditor->setEnabled(!moderator_muted_text);
+                    std::string label;
+                    if (moderator_muted_text)
+                        label = LLTrans::getString("IM_muted_text_label");
+                    else
+                        label = LLTrans::getString("IM_to_label") + " " + LLIMModel::instance().getName(mSessionID);
+                    mInputEditor->setLabel(label);
+
+                    if (moderator_muted_text)
+                        LLNotificationsUtil::add("TextChatIsMutedByModerator");
+                }
+            }
+        }
+    }
+
+    // the vectors need to be sorted for computing the intersection and difference
+    std::sort(mInvitedParticipants.begin(), mInvitedParticipants.end());
+    std::sort(joined_uuids.begin(), joined_uuids.end());
+
+    uuid_vec_t intersection; // uuids of invited residents who have joined the conversation
+    std::set_intersection(mInvitedParticipants.begin(), mInvitedParticipants.end(),
+                          joined_uuids.begin(), joined_uuids.end(),
+                          std::back_inserter(intersection));
+
+    if (intersection.size() > 0)
+    {
+        sendParticipantsAddedNotification(intersection);
+    }
+
+    // Remove all joined participants from invited array.
+    // The difference between the two vectors (the elements in mInvitedParticipants which are not in joined_uuids)
+    // is placed at the beginning of mInvitedParticipants, then all other elements are erased.
+    mInvitedParticipants.erase(std::set_difference(mInvitedParticipants.begin(), mInvitedParticipants.end(),
+                                                   joined_uuids.begin(), joined_uuids.end(),
+                                                   mInvitedParticipants.begin()),
+                               mInvitedParticipants.end());
+}
+
+void LLFloaterIMSession::processSessionUpdate(const LLSD& session_update)
+{
+    // *TODO : verify following code when moderated mode will be implemented
+    if ( false && session_update.has("moderated_mode") &&
+         session_update["moderated_mode"].has("voice") )
+    {
+        bool voice_moderated = session_update["moderated_mode"]["voice"];
+        const std::string session_label = LLIMModel::instance().getName(mSessionID);
+
+        if (voice_moderated)
+        {
+            setTitle(session_label + std::string(" ")
+                            + LLTrans::getString("IM_moderated_chat_label"));
+        }
+        else
+        {
+            setTitle(session_label);
+        }
+
+        // *TODO : uncomment this when/if LLPanelActiveSpeakers panel will be added
+        //update the speakers dropdown too
+        //mSpeakerPanel->setVoiceModerationCtrlMode(voice_moderated);
+    }
+}
+
+// virtual
+void LLFloaterIMSession::draw()
+{
+    // add people who were added via dropPerson()
+    if (!mPendingParticipants.empty())
+    {
+        addSessionParticipants(mPendingParticipants);
+        mPendingParticipants.clear();
+    }
+
+    LLFloaterIMSessionTab::draw();
+}
+
+// virtual
+bool LLFloaterIMSession::handleDragAndDrop(S32 x, S32 y, MASK mask, bool drop,
+                                    EDragAndDropType cargo_type,
+                                    void* cargo_data,
+                                    EAcceptance* accept,
+                           std::string& tooltip_msg)
+{
+    if (cargo_type == DAD_PERSON)
+    {
+        if (dropPerson(static_cast<LLUUID*>(cargo_data), drop))
+        {
+            *accept = ACCEPT_YES_MULTI;
+        }
+        else
+        {
+            *accept = ACCEPT_NO;
+        }
+    }
+    else if (mDialog == IM_NOTHING_SPECIAL)
+    {
+        LLToolDragAndDrop::handleGiveDragAndDrop(mOtherParticipantUUID, mSessionID, drop,
+                cargo_type, cargo_data, accept);
+    }
+
+    return true;
+}
+
+bool LLFloaterIMSession::dropPerson(LLUUID* person_id, bool drop)
+{
+    bool res = person_id && person_id->notNull();
+    if(res)
+    {
+        uuid_vec_t ids;
+        ids.push_back(*person_id);
+
+        res = canAddSelectedToChat(ids);
+        if(res && drop)
+        {
+            // these people will be added during the next draw() call
+            // (so they can be added all at once)
+            mPendingParticipants.push_back(*person_id);
+        }
+    }
+
+    return res;
+}
+
+bool LLFloaterIMSession::isInviteAllowed() const
+{
+    return ( (IM_SESSION_CONFERENCE_START == mDialog)
+             || (IM_SESSION_INVITE == mDialog && !gAgent.isInGroup(mSessionID))
+             || mIsP2PChat);
+}
+
+bool LLFloaterIMSession::inviteToSession(const uuid_vec_t& ids)
+{
+    LLViewerRegion* region = gAgent.getRegion();
+    bool is_region_exist = region != NULL;
+
+    if (is_region_exist)
+    {
+        S32 count = ids.size();
+
+        if( isInviteAllowed() && (count > 0) )
+        {
+            LL_INFOS() << "LLFloaterIMSession::inviteToSession() - inviting participants" << LL_ENDL;
+
+            std::string url = region->getCapability("ChatSessionRequest");
+
+            LLSD data;
+            data["params"] = LLSD::emptyArray();
+            for (int i = 0; i < count; i++)
+            {
+                data["params"].append(ids[i]);
+            }
+            data["method"] = "invite";
+            data["session-id"] = mSessionID;
+
+            LLCoreHttpUtil::HttpCoroutineAdapter::messageHttpPost(url, data,
+                "Session invite sent", "Session invite failed");
+        }
+        else
+        {
+            LL_INFOS() << "LLFloaterIMSession::inviteToSession -"
+                    << " no need to invite agents for "
+                    << mDialog << LL_ENDL;
+            // successful add, because everyone that needed to get added
+            // was added.
+        }
+    }
+
+    return is_region_exist;
+}
+
+void LLFloaterIMSession::addTypingIndicator(const LLUUID& from_id)
+{
+/* Operation of "<name> is typing" state machine:
+Not Typing state:
+
+    User types in P2P IM chat ... Send Start Typing, save Started time,
+    start Idle Timer (N seconds) go to Typing state
+
+Typing State:
+
+    User enters a non-return character: if Now - Started > ME_TYPING_TIMEOUT, send
+    Start Typing, restart Idle Timer
+    User enters a return character: stop Idle Timer, send IM and Stop
+    Typing, go to Not Typing state
+    Idle Timer expires: send Stop Typing, go to Not Typing state
+
+The recipient has a complementary state machine in which a Start Typing
+that is not followed by either an IM or another Start Typing within OTHER_TYPING_TIMEOUT
+seconds switches the sender out of typing state.
+
+This has the nice quality of being self-healing for lost start/stop
+messages while adding messages only for the (relatively rare) case of a
+user who types a very long message (one that takes more than ME_TYPING_TIMEOUT seconds
+to type).
+
+Note: OTHER_TYPING_TIMEOUT must be > ME_TYPING_TIMEOUT for proper operation of the state machine
+
+*/
+
+    // We may have lost a "stop-typing" packet, don't add it twice
+    if (from_id.notNull() && !mOtherTyping)
+    {
+        mOtherTyping = true;
+        mOtherTypingTimer.reset();
+        // Save im_info so that removeTypingIndicator can be properly called because a timeout has occurred
+        mImFromId = from_id;
+
+        // Update speaker
+        LLIMSpeakerMgr* speaker_mgr = LLIMModel::getInstance()->getSpeakerManager(mSessionID);
+        if ( speaker_mgr )
+        {
+            speaker_mgr->setSpeakerTyping(from_id, true);
+        }
+    }
+}
+
+void LLFloaterIMSession::removeTypingIndicator(const LLUUID& from_id)
+{
+    if (mOtherTyping)
+    {
+        mOtherTyping = false;
+
+        if (from_id.notNull())
+        {
+            // Update speaker
+            LLIMSpeakerMgr* speaker_mgr = LLIMModel::getInstance()->getSpeakerManager(mSessionID);
+            if (speaker_mgr)
+            {
+                speaker_mgr->setSpeakerTyping(from_id, false);
+            }
+        }
+    }
+}
+
+// static
+void LLFloaterIMSession::closeHiddenIMToasts()
+{
+    class IMToastMatcher: public LLNotificationsUI::LLScreenChannel::Matcher
+    {
+    public:
+        bool matches(const LLNotificationPtr notification) const
+        {
+            // "notifytoast" type of notifications is reserved for IM notifications
+            return "notifytoast" == notification->getType();
+        }
+    };
+
+    LLNotificationsUI::LLScreenChannel* channel =
+            LLNotificationsUI::LLChannelManager::getNotificationScreenChannel();
+    if (channel != NULL)
+    {
+        channel->closeHiddenToasts(IMToastMatcher());
+    }
+}
+// static
+void LLFloaterIMSession::confirmLeaveCallCallback(const LLSD& notification, const LLSD& response)
+{
+    S32 option = LLNotificationsUtil::getSelectedOption(notification, response);
+    const LLSD& payload = notification["payload"];
+    LLUUID session_id = payload["session_id"];
+
+    LLFloater* im_floater = findInstance(session_id);
+    if (option == 0 && im_floater != NULL)
+    {
+        im_floater->closeFloater();
+    }
+
+    return;
+}
+
+// static
+void LLFloaterIMSession::sRemoveTypingIndicator(const LLSD& data)
+{
+    LLUUID session_id = data["session_id"];
+    if (session_id.isNull())
+        return;
+
+    LLUUID from_id = data["from_id"];
+    if (gAgentID == from_id || LLUUID::null == from_id)
+        return;
+
+    LLFloaterIMSession* floater = LLFloaterIMSession::findInstance(session_id);
+    if (!floater)
+        return;
+
+    if (IM_NOTHING_SPECIAL != floater->mDialog)
+        return;
+
+    floater->removeTypingIndicator();
+}
+
+// static
+void LLFloaterIMSession::onIMChicletCreated( const LLUUID& session_id )
+{
+    LLFloaterIMSession::addToHost(session_id);
+}
+
+boost::signals2::connection LLFloaterIMSession::setIMFloaterShowedCallback(const floater_showed_signal_t::slot_type& cb)
+{
+    return LLFloaterIMSession::sIMFloaterShowedSignal.connect(cb);
+}